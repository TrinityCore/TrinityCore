/*
 * Copyright (C) 2008-2018 TrinityCore <https://www.trinitycore.org/>
 * Copyright (C) 2005-2009 MaNGOS <http://getmangos.com/>
 *
 * This program is free software; you can redistribute it and/or modify it
 * under the terms of the GNU General Public License as published by the
 * Free Software Foundation; either version 2 of the License, or (at your
 * option) any later version.
 *
 * This program is distributed in the hope that it will be useful, but WITHOUT
 * ANY WARRANTY; without even the implied warranty of MERCHANTABILITY or
 * FITNESS FOR A PARTICULAR PURPOSE. See the GNU General Public License for
 * more details.
 *
 * You should have received a copy of the GNU General Public License along
 * with this program. If not, see <http://www.gnu.org/licenses/>.
 */

#include "ObjectMgr.h"
#include "AreaTriggerDataStore.h"
#include "ArenaTeamMgr.h"
#include "Chat.h"
#include "Containers.h"
#include "DatabaseEnv.h"
#include "DB2Stores.h"
#include "DisableMgr.h"
#include "GameObject.h"
#include "GameTables.h"
#include "GridDefines.h"
#include "GossipDef.h"
#include "GroupMgr.h"
#include "GuildMgr.h"
#include "Item.h"
#include "LFGMgr.h"
#include "Log.h"
#include "LootMgr.h"
#include "Mail.h"
#include "MapManager.h"
#include "MiscPackets.h"
#include "MotionMaster.h"
#include "ObjectAccessor.h"
#include "ObjectDefines.h"
#include "PhasingHandler.h"
#include "Player.h"
#include "PoolMgr.h"
#include "QuestDef.h"
#include "Random.h"
#include "ReputationMgr.h"
#include "ScriptMgr.h"
#include "SpellInfo.h"
#include "SpellMgr.h"
#include "SpellScript.h"
#include "TemporarySummon.h"
#include "Timer.h"
#include "Vehicle.h"
#include "VMapFactory.h"
#include "World.h"
#include <G3D/g3dmath.h>
#include "WorldQuestMgr.h"

ScriptMapMap sSpellScripts;
ScriptMapMap sEventScripts;
ScriptMapMap sWaypointScripts;

std::string GetScriptsTableNameByType(ScriptsType type)
{
    std::string res = "";
    switch (type)
    {
        case SCRIPTS_SPELL:         res = "spell_scripts";      break;
        case SCRIPTS_EVENT:         res = "event_scripts";      break;
        case SCRIPTS_WAYPOINT:      res = "waypoint_scripts";   break;
        default: break;
    }
    return res;
}

ScriptMapMap* GetScriptsMapByType(ScriptsType type)
{
    ScriptMapMap* res = nullptr;
    switch (type)
    {
        case SCRIPTS_SPELL:         res = &sSpellScripts;       break;
        case SCRIPTS_EVENT:         res = &sEventScripts;       break;
        case SCRIPTS_WAYPOINT:      res = &sWaypointScripts;    break;
        default: break;
    }
    return res;
}

std::string GetScriptCommandName(ScriptCommands command)
{
    std::string res = "";
    switch (command)
    {
        case SCRIPT_COMMAND_TALK: res = "SCRIPT_COMMAND_TALK"; break;
        case SCRIPT_COMMAND_EMOTE: res = "SCRIPT_COMMAND_EMOTE"; break;
        case SCRIPT_COMMAND_FIELD_SET: res = "SCRIPT_COMMAND_FIELD_SET"; break;
        case SCRIPT_COMMAND_MOVE_TO: res = "SCRIPT_COMMAND_MOVE_TO"; break;
        case SCRIPT_COMMAND_FLAG_SET: res = "SCRIPT_COMMAND_FLAG_SET"; break;
        case SCRIPT_COMMAND_FLAG_REMOVE: res = "SCRIPT_COMMAND_FLAG_REMOVE"; break;
        case SCRIPT_COMMAND_TELEPORT_TO: res = "SCRIPT_COMMAND_TELEPORT_TO"; break;
        case SCRIPT_COMMAND_QUEST_EXPLORED: res = "SCRIPT_COMMAND_QUEST_EXPLORED"; break;
        case SCRIPT_COMMAND_KILL_CREDIT: res = "SCRIPT_COMMAND_KILL_CREDIT"; break;
        case SCRIPT_COMMAND_RESPAWN_GAMEOBJECT: res = "SCRIPT_COMMAND_RESPAWN_GAMEOBJECT"; break;
        case SCRIPT_COMMAND_TEMP_SUMMON_CREATURE: res = "SCRIPT_COMMAND_TEMP_SUMMON_CREATURE"; break;
        case SCRIPT_COMMAND_OPEN_DOOR: res = "SCRIPT_COMMAND_OPEN_DOOR"; break;
        case SCRIPT_COMMAND_CLOSE_DOOR: res = "SCRIPT_COMMAND_CLOSE_DOOR"; break;
        case SCRIPT_COMMAND_ACTIVATE_OBJECT: res = "SCRIPT_COMMAND_ACTIVATE_OBJECT"; break;
        case SCRIPT_COMMAND_REMOVE_AURA: res = "SCRIPT_COMMAND_REMOVE_AURA"; break;
        case SCRIPT_COMMAND_CAST_SPELL: res = "SCRIPT_COMMAND_CAST_SPELL"; break;
        case SCRIPT_COMMAND_PLAY_SOUND: res = "SCRIPT_COMMAND_PLAY_SOUND"; break;
        case SCRIPT_COMMAND_CREATE_ITEM: res = "SCRIPT_COMMAND_CREATE_ITEM"; break;
        case SCRIPT_COMMAND_DESPAWN_SELF: res = "SCRIPT_COMMAND_DESPAWN_SELF"; break;
        case SCRIPT_COMMAND_LOAD_PATH: res = "SCRIPT_COMMAND_LOAD_PATH"; break;
        case SCRIPT_COMMAND_CALLSCRIPT_TO_UNIT: res = "SCRIPT_COMMAND_CALLSCRIPT_TO_UNIT"; break;
        case SCRIPT_COMMAND_KILL: res = "SCRIPT_COMMAND_KILL"; break;
        // TrinityCore only
        case SCRIPT_COMMAND_ORIENTATION: res = "SCRIPT_COMMAND_ORIENTATION"; break;
        case SCRIPT_COMMAND_EQUIP: res = "SCRIPT_COMMAND_EQUIP"; break;
        case SCRIPT_COMMAND_MODEL: res = "SCRIPT_COMMAND_MODEL"; break;
        case SCRIPT_COMMAND_CLOSE_GOSSIP: res = "SCRIPT_COMMAND_CLOSE_GOSSIP"; break;
        case SCRIPT_COMMAND_PLAYMOVIE: res = "SCRIPT_COMMAND_PLAYMOVIE"; break;
        case SCRIPT_COMMAND_MOVEMENT: res = "SCRIPT_COMMAND_MOVEMENT"; break;
        case SCRIPT_COMMAND_PLAY_ANIMKIT: res = "SCRIPT_COMMAND_PLAY_ANIMKIT"; break;
        default:
        {
            char sz[32];
            sprintf(sz, "Unknown command: %d", command);
            res = sz;
            break;
        }
    }
    return res;
}

std::string ScriptInfo::GetDebugInfo() const
{
    char sz[256];
    sprintf(sz, "%s ('%s' script id: %u)", GetScriptCommandName(command).c_str(), GetScriptsTableNameByType(type).c_str(), id);
    return std::string(sz);
}

bool normalizePlayerName(std::string& name)
{
    if (name.empty())
        return false;

    wchar_t wstr_buf[MAX_INTERNAL_PLAYER_NAME+1];
    size_t wstr_len = MAX_INTERNAL_PLAYER_NAME;

    if (!Utf8toWStr(name, &wstr_buf[0], wstr_len))
        return false;

    wstr_buf[0] = wcharToUpper(wstr_buf[0]);
    for (size_t i = 1; i < wstr_len; ++i)
        wstr_buf[i] = wcharToLower(wstr_buf[i]);

    if (!WStrToUtf8(wstr_buf, wstr_len, name))
        return false;

    return true;
}

// Extracts player and realm names delimited by -
ExtendedPlayerName ExtractExtendedPlayerName(std::string const& name)
{
    size_t pos = name.find('-');
    if (pos != std::string::npos)
        return ExtendedPlayerName(name.substr(0, pos), name.substr(pos + 1));
    else
        return ExtendedPlayerName(name, "");
}

LanguageDesc lang_description[LANGUAGES_COUNT] =
{
    { LANG_ADDON,           0, 0                       },
    { LANG_UNIVERSAL,       0, 0                       },
    { LANG_ORCISH,        669, SKILL_LANG_ORCISH       },
    { LANG_DARNASSIAN,    671, SKILL_LANG_DARNASSIAN   },
    { LANG_TAURAHE,       670, SKILL_LANG_TAURAHE      },
    { LANG_DWARVISH,      672, SKILL_LANG_DWARVEN      },
    { LANG_COMMON,        668, SKILL_LANG_COMMON       },
    { LANG_DEMONIC,       815, SKILL_LANG_DEMON_TONGUE },
    { LANG_TITAN,         816, SKILL_LANG_TITAN        },
    { LANG_THALASSIAN,    813, SKILL_LANG_THALASSIAN   },
    { LANG_DRACONIC,      814, SKILL_LANG_DRACONIC     },
    { LANG_KALIMAG,       817, SKILL_LANG_OLD_TONGUE   },
    { LANG_GNOMISH,      7340, SKILL_LANG_GNOMISH      },
    { LANG_TROLL,        7341, SKILL_LANG_TROLL        },
    { LANG_GUTTERSPEAK, 17737, SKILL_LANG_FORSAKEN     },
    { LANG_DRAENEI,     29932, SKILL_LANG_DRAENEI      },
    { LANG_ZOMBIE,          0, 0                       },
    { LANG_GNOMISH_BINARY,  0, 0                       },
    { LANG_GOBLIN_BINARY,   0, 0                       },
    { LANG_WORGEN,      69270, SKILL_LANG_GILNEAN      },
    { LANG_GOBLIN,      69269, SKILL_LANG_GOBLIN       },
    { LANG_PANDAREN_NEUTRAL,  108127, SKILL_LANG_PANDAREN_NEUTRAL  },
    { LANG_PANDAREN_ALLIANCE, 108130, SKILL_LANG_PANDAREN_ALLIANCE },
    { LANG_PANDAREN_HORDE,    108131, SKILL_LANG_PANDAREN_HORDE    }
};

LanguageDesc const* GetLanguageDescByID(uint32 lang)
{
    for (uint8 i = 0; i < LANGUAGES_COUNT; ++i)
    {
        if (uint32(lang_description[i].lang_id) == lang)
            return &lang_description[i];
    }

    return nullptr;
}

bool SpellClickInfo::IsFitToRequirements(Unit const* clicker, Unit const* clickee) const
{
    Player const* playerClicker = clicker->ToPlayer();
    if (!playerClicker)
        return true;

    Unit const* summoner = nullptr;
    // Check summoners for party
    if (clickee->IsSummon())
        summoner = clickee->ToTempSummon()->GetSummoner();
    if (!summoner)
        summoner = clickee;

    // This only applies to players
    switch (userType)
    {
        case SPELL_CLICK_USER_FRIEND:
            if (!playerClicker->IsFriendlyTo(summoner))
                return false;
            break;
        case SPELL_CLICK_USER_RAID:
            if (!playerClicker->IsInRaidWith(summoner))
                return false;
            break;
        case SPELL_CLICK_USER_PARTY:
            if (!playerClicker->IsInPartyWith(summoner))
                return false;
            break;
        default:
            break;
    }

    return true;
}

ObjectMgr::ObjectMgr():
    _auctionId(1),
    _equipmentSetGuid(1),
    _itemTextId(1),
    _mailId(1),
    _hiPetNumber(1),
    _voidItemId(1),
    _creatureSpawnId(1),
    _gameObjectSpawnId(1),
    DBCLocaleIndex(LOCALE_enUS)
{
    for (uint8 i = 0; i < MAX_CLASSES; ++i)

        for (uint8 j = 0; j < MAX_RACES; ++j)
            _playerInfo[j][i] = nullptr;
}

ObjectMgr* ObjectMgr::instance()
{
    static ObjectMgr instance;
    return &instance;
}

ObjectMgr::~ObjectMgr()
{
    for (QuestMap::iterator i = _questTemplates.begin(); i != _questTemplates.end(); ++i)
        delete i->second;

    for (int race = 0; race < MAX_RACES; ++race)
    {
        for (int class_ = 0; class_ < MAX_CLASSES; ++class_)
        {
            if (_playerInfo[race][class_])
                delete[] _playerInfo[race][class_]->levelInfo;
            delete _playerInfo[race][class_];
        }
    }

    for (CacheVendorItemContainer::iterator itr = _cacheVendorItemStore.begin(); itr != _cacheVendorItemStore.end(); ++itr)
        itr->second.Clear();

    for (DungeonEncounterContainer::iterator itr =_dungeonEncounterStore.begin(); itr != _dungeonEncounterStore.end(); ++itr)
        for (DungeonEncounterList::iterator encounterItr = itr->second.begin(); encounterItr != itr->second.end(); ++encounterItr)
            delete *encounterItr;

    for (AccessRequirementContainer::iterator itr = _accessRequirementStore.begin(); itr != _accessRequirementStore.end(); ++itr)
        delete itr->second;

    for (QuestGreetingContainer::iterator itr = _questGreetingStore.begin(); itr != _questGreetingStore.end(); ++itr)
        for (std::unordered_map<uint32, QuestGreeting const*>::iterator itr2 = itr->second.begin(); itr2 != itr->second.end(); ++itr2)
            delete itr2->second;
}

void ObjectMgr::AddLocaleString(std::string&& value, LocaleConstant localeConstant, std::vector<std::string>& data)
{
    if (!value.empty())
    {
        if (data.size() <= size_t(localeConstant))
            data.resize(localeConstant + 1);

        data[localeConstant] = std::move(value);
    }
}

void ObjectMgr::LoadCreatureLocales()
{
    uint32 oldMSTime = getMSTime();

    _creatureLocaleStore.clear(); // need for reload case

    //                                               0      1       2     3        4      5
    QueryResult result = WorldDatabase.Query("SELECT entry, locale, Name, NameAlt, Title, TitleAlt FROM creature_template_locale");
    if (!result)
        return;

    do
    {
        Field* fields = result->Fetch();

        uint32 id               = fields[0].GetUInt32();
        std::string localeName  = fields[1].GetString();

        LocaleConstant locale = GetLocaleByName(localeName);
        if (locale == LOCALE_enUS)
            continue;

        CreatureLocale& data = _creatureLocaleStore[id];
        AddLocaleString(fields[2].GetString(), locale, data.Name);
        AddLocaleString(fields[3].GetString(), locale, data.NameAlt);
        AddLocaleString(fields[4].GetString(), locale, data.Title);
        AddLocaleString(fields[5].GetString(), locale, data.TitleAlt);

    } while (result->NextRow());

    TC_LOG_INFO("server.loading", ">> Loaded %u creature locale strings in %u ms", uint32(_creatureLocaleStore.size()), GetMSTimeDiffToNow(oldMSTime));
}

void ObjectMgr::LoadGossipMenuItemsLocales()
{
    uint32 oldMSTime = getMSTime();

    _gossipMenuItemsLocaleStore.clear();                              // need for reload case

    //                                               0       1            2       3           4
    QueryResult result = WorldDatabase.Query("SELECT MenuId, OptionIndex, Locale, OptionText, BoxText FROM gossip_menu_option_locale");

    if (!result)
        return;

    do
    {
        Field* fields = result->Fetch();

        uint32 menuId           = fields[0].GetUInt32();
        uint32 optionIndex      = fields[1].GetUInt32();
        std::string localeName  = fields[2].GetString();

        LocaleConstant locale   = GetLocaleByName(localeName);
        if (locale == LOCALE_enUS)
            continue;

        GossipMenuItemsLocale& data = _gossipMenuItemsLocaleStore[std::make_pair(menuId, optionIndex)];
        AddLocaleString(fields[3].GetString(), locale, data.OptionText);
        AddLocaleString(fields[4].GetString(), locale, data.BoxText);
    } while (result->NextRow());

    TC_LOG_INFO("server.loading", ">> Loaded " SZFMTD " gossip_menu_option locale strings in %u ms", _gossipMenuItemsLocaleStore.size(), GetMSTimeDiffToNow(oldMSTime));
}

void ObjectMgr::LoadPointOfInterestLocales()
{
    uint32 oldMSTime = getMSTime();

    _pointOfInterestLocaleStore.clear(); // need for reload case

    //                                               0      1      2
    QueryResult result = WorldDatabase.Query("SELECT ID, locale, Name FROM points_of_interest_locale");
    if (!result)
        return;

    do
    {
        Field* fields = result->Fetch();

        uint32 id               = fields[0].GetUInt32();
        std::string localeName  = fields[1].GetString();

        LocaleConstant locale = GetLocaleByName(localeName);
        if (locale == LOCALE_enUS)
            continue;

        PointOfInterestLocale& data = _pointOfInterestLocaleStore[id];
        AddLocaleString(fields[2].GetString(), locale, data.Name);
    } while (result->NextRow());

    TC_LOG_INFO("server.loading", ">> Loaded %u points_of_interest locale strings in %u ms", uint32(_pointOfInterestLocaleStore.size()), GetMSTimeDiffToNow(oldMSTime));
}

void ObjectMgr::LoadCreatureTemplates()
{
    uint32 oldMSTime = getMSTime();

    //                                               0      1                   2                   3                   4            5            6         7         8
    QueryResult result = WorldDatabase.Query("SELECT entry, difficulty_entry_1, difficulty_entry_2, difficulty_entry_3, KillCredit1, KillCredit2, modelid1, modelid2, modelid3, "
    //                                        9         10    11          12       13        14        15              16        17        18                      19                 20
                                             "modelid4, name, femaleName, subname, TitleAlt, IconName, gossip_menu_id, minlevel, maxlevel, HealthScalingExpansion, RequiredExpansion, VignetteID, "
    //                                        21       22       23          24         25     26    27         28              29               30            31
                                             "faction, npcflag, speed_walk, speed_run, scale, rank, dmgschool, BaseAttackTime, RangeAttackTime, BaseVariance, RangeVariance, "
    //                                        32          33          34           35           36            37      38             39
                                             "unit_class, unit_flags, unit_flags2, unit_flags3, dynamicflags, family, trainer_class, type, "
    //                                        40          41           42      43              44        45           46           47           48           49           50
                                             "type_flags, type_flags2, lootid, pickpocketloot, skinloot, resistance1, resistance2, resistance3, resistance4, resistance5, resistance6, "
    //                                        51      52      53      54      55      56      57      58      59         60       61       62      63
                                             "spell1, spell2, spell3, spell4, spell5, spell6, spell7, spell8, VehicleId, mingold, maxgold, AIName, MovementType, "
    //                                        64           65           66              67                   68            69                 70             71              72
                                             "InhabitType, HoverHeight, HealthModifier, HealthModifierExtra, ManaModifier, ManaModifierExtra, ArmorModifier, DamageModifier, ExperienceModifier, "
    //                                        73            74          75           76                    77           78
                                             "RacialLeader, movementId, RegenHealth, mechanic_immune_mask, flags_extra, ScriptName FROM creature_template");

    if (!result)
    {
        TC_LOG_INFO("server.loading", ">> Loaded 0 creature template definitions. DB table `creature_template` is empty.");
        return;
    }

    _creatureTemplateStore.rehash(result->GetRowCount());
    do
    {
        Field* fields = result->Fetch();
        LoadCreatureTemplate(fields);
    }
    while (result->NextRow());

    // Checking needs to be done after loading because of the difficulty self referencing
    for (CreatureTemplateContainer::const_iterator itr = _creatureTemplateStore.begin(); itr != _creatureTemplateStore.end(); ++itr)
        CheckCreatureTemplate(&itr->second);

    TC_LOG_INFO("server.loading", ">> Loaded %u creature definitions in %u ms", uint32(_creatureTemplateStore.size()), GetMSTimeDiffToNow(oldMSTime));
}

void ObjectMgr::LoadCreatureTemplate(Field* fields)
{
    uint32 entry = fields[0].GetUInt32();

    CreatureTemplate& creatureTemplate = _creatureTemplateStore[entry];

    creatureTemplate.Entry = entry;

    for (uint32 i = 0; i < MAX_CREATURE_DIFFICULTIES; ++i)
        creatureTemplate.DifficultyEntry[i] = fields[1 + i].GetUInt32();

    for (uint8 i = 0; i < MAX_KILL_CREDIT; ++i)
        creatureTemplate.KillCredit[i]      = fields[4 + i].GetUInt32();

    creatureTemplate.Modelid1               = fields[6].GetUInt32();
    creatureTemplate.Modelid2               = fields[7].GetUInt32();
    creatureTemplate.Modelid3               = fields[8].GetUInt32();
    creatureTemplate.Modelid4               = fields[9].GetUInt32();
    creatureTemplate.Name                   = fields[10].GetString();
    creatureTemplate.FemaleName             = fields[11].GetString();
    creatureTemplate.SubName                = fields[12].GetString();
    creatureTemplate.TitleAlt               = fields[13].GetString();
    creatureTemplate.IconName               = fields[14].GetString();
    creatureTemplate.GossipMenuId           = fields[15].GetUInt32();
    creatureTemplate.minlevel               = fields[16].GetInt16();
    creatureTemplate.maxlevel               = fields[17].GetInt16();
    creatureTemplate.HealthScalingExpansion = fields[18].GetInt32();
    creatureTemplate.RequiredExpansion      = fields[19].GetUInt32();
    creatureTemplate.VignetteID             = fields[20].GetUInt32();
    creatureTemplate.faction                = fields[21].GetUInt16();
    creatureTemplate.npcflag                = fields[22].GetUInt64();
    creatureTemplate.speed_walk             = fields[23].GetFloat();
    creatureTemplate.speed_run              = fields[24].GetFloat();
    creatureTemplate.scale                  = fields[25].GetFloat();
    creatureTemplate.rank                   = uint32(fields[26].GetUInt8());
    creatureTemplate.dmgschool              = uint32(fields[27].GetInt8());
    creatureTemplate.BaseAttackTime         = fields[28].GetUInt32();
    creatureTemplate.RangeAttackTime        = fields[29].GetUInt32();
    creatureTemplate.BaseVariance           = fields[30].GetFloat();
    creatureTemplate.RangeVariance          = fields[31].GetFloat();
    creatureTemplate.unit_class             = uint32(fields[32].GetUInt8());
    creatureTemplate.unit_flags             = fields[33].GetUInt32();
    creatureTemplate.unit_flags2            = fields[34].GetUInt32();
    creatureTemplate.unit_flags3            = fields[35].GetUInt32();
    creatureTemplate.dynamicflags           = fields[36].GetUInt32();
    creatureTemplate.family                 = CreatureFamily(fields[37].GetUInt8());
    creatureTemplate.trainer_class          = uint32(fields[38].GetUInt8());
    creatureTemplate.type                   = uint32(fields[39].GetUInt8());
    creatureTemplate.type_flags             = fields[40].GetUInt32();
    creatureTemplate.type_flags2            = fields[41].GetUInt32();
    creatureTemplate.lootid                 = fields[42].GetUInt32();
    creatureTemplate.pickpocketLootId       = fields[43].GetUInt32();
    creatureTemplate.SkinLootId             = fields[44].GetUInt32();

    for (uint8 i = SPELL_SCHOOL_HOLY; i < MAX_SPELL_SCHOOL; ++i)
        creatureTemplate.resistance[i]      = fields[45 + i - 1].GetInt16();

    for (uint8 i = 0; i < MAX_CREATURE_SPELLS; ++i)
        creatureTemplate.spells[i]          = fields[51 + i].GetUInt32();

    creatureTemplate.VehicleId              = fields[59].GetUInt32();
    creatureTemplate.mingold                = fields[60].GetUInt32();
    creatureTemplate.maxgold                = fields[61].GetUInt32();
    creatureTemplate.AIName                 = fields[62].GetString();
    creatureTemplate.MovementType           = uint32(fields[63].GetUInt8());
    creatureTemplate.InhabitType            = uint32(fields[64].GetUInt8());
    creatureTemplate.HoverHeight            = fields[65].GetFloat();
    creatureTemplate.ModHealth              = fields[66].GetFloat();
    creatureTemplate.ModHealthExtra         = fields[67].GetFloat();
    creatureTemplate.ModMana                = fields[68].GetFloat();
    creatureTemplate.ModManaExtra           = fields[69].GetFloat();
    creatureTemplate.ModArmor               = fields[70].GetFloat();
    creatureTemplate.ModDamage              = fields[71].GetFloat();
    creatureTemplate.ModExperience          = fields[72].GetFloat();
    creatureTemplate.RacialLeader           = fields[73].GetBool();
    creatureTemplate.movementId             = fields[74].GetUInt32();
    creatureTemplate.RegenHealth            = fields[75].GetBool();
    creatureTemplate.MechanicImmuneMask     = fields[76].GetUInt32();
    creatureTemplate.flags_extra            = fields[77].GetUInt32();
    creatureTemplate.ScriptID               = GetScriptId(fields[78].GetString());
}

void ObjectMgr::LoadCreatureTemplateAddons()
{
    uint32 oldMSTime = getMSTime();

    //                                                 0       1       2      3       4       5        6             7              8          9
    QueryResult result = WorldDatabase.Query("SELECT entry, path_id, mount, bytes1, bytes2, emote, aiAnimKit, movementAnimKit, meleeAnimKit, auras FROM creature_template_addon");

    if (!result)
    {
        TC_LOG_INFO("server.loading", ">> Loaded 0 creature template addon definitions. DB table `creature_template_addon` is empty.");
        return;
    }

    uint32 count = 0;
    do
    {
        Field* fields = result->Fetch();

        uint32 entry = fields[0].GetUInt32();

        if (!sObjectMgr->GetCreatureTemplate(entry))
        {
            TC_LOG_ERROR("sql.sql", "Creature template (Entry: %u) does not exist but has a record in `creature_template_addon`", entry);
            continue;
        }

        CreatureAddon& creatureAddon = _creatureTemplateAddonStore[entry];

        creatureAddon.path_id         = fields[1].GetUInt32();
        creatureAddon.mount           = fields[2].GetUInt32();
        creatureAddon.bytes1          = fields[3].GetUInt32();
        creatureAddon.bytes2          = fields[4].GetUInt32();
        creatureAddon.emote           = fields[5].GetUInt32();
        creatureAddon.aiAnimKit       = fields[6].GetUInt16();
        creatureAddon.movementAnimKit = fields[7].GetUInt16();
        creatureAddon.meleeAnimKit    = fields[8].GetUInt16();

        Tokenizer tokens(fields[9].GetString(), ' ');
        uint8 i = 0;
        creatureAddon.auras.resize(tokens.size());
        for (Tokenizer::const_iterator itr = tokens.begin(); itr != tokens.end(); ++itr)
        {
            uint32 spellId = uint32(atoul(*itr));
            SpellInfo const* AdditionalSpellInfo = sSpellMgr->GetSpellInfo(spellId);
            if (!AdditionalSpellInfo)
            {
                TC_LOG_ERROR("sql.sql", "Creature (Entry: %u) has wrong spell %u defined in `auras` field in `creature_template_addon`.", entry, spellId);
                continue;
            }

            if (AdditionalSpellInfo->HasAura(DIFFICULTY_NONE, SPELL_AURA_CONTROL_VEHICLE))
                TC_LOG_ERROR("sql.sql", "Creature (Entry: %u) has SPELL_AURA_CONTROL_VEHICLE aura %u defined in `auras` field in `creature_template_addon`.", entry, spellId);

            if (std::find(creatureAddon.auras.begin(), creatureAddon.auras.end(), spellId) != creatureAddon.auras.end())
            {
                TC_LOG_ERROR("sql.sql", "Creature (Entry: %u) has duplicate aura (spell %u) in `auras` field in `creature_template_addon`.", entry, spellId);
                continue;
            }

            creatureAddon.auras[i++] = spellId;
        }

        if (creatureAddon.mount)
        {
            if (!sCreatureDisplayInfoStore.LookupEntry(creatureAddon.mount))
            {
                TC_LOG_ERROR("sql.sql", "Creature (Entry: %u) has invalid displayInfoId (%u) for mount defined in `creature_template_addon`", entry, creatureAddon.mount);
                creatureAddon.mount = 0;
            }
        }

        if (!sEmotesStore.LookupEntry(creatureAddon.emote))
        {
            TC_LOG_ERROR("sql.sql", "Creature (Entry: %u) has invalid emote (%u) defined in `creature_template_addon`.", entry, creatureAddon.emote);
            creatureAddon.emote = 0;
        }

        if (creatureAddon.aiAnimKit && !sAnimKitStore.LookupEntry(creatureAddon.aiAnimKit))
        {
            TC_LOG_ERROR("sql.sql", "Creature (Entry: %u) has invalid aiAnimKit (%u) defined in `creature_template_addon`.", entry, creatureAddon.aiAnimKit);
            creatureAddon.aiAnimKit = 0;
        }

        if (creatureAddon.movementAnimKit && !sAnimKitStore.LookupEntry(creatureAddon.movementAnimKit))
        {
            TC_LOG_ERROR("sql.sql", "Creature (Entry: %u) has invalid movementAnimKit (%u) defined in `creature_template_addon`.", entry, creatureAddon.movementAnimKit);
            creatureAddon.movementAnimKit = 0;
        }

        if (creatureAddon.meleeAnimKit && !sAnimKitStore.LookupEntry(creatureAddon.meleeAnimKit))
        {
            TC_LOG_ERROR("sql.sql", "Creature (Entry: %u) has invalid meleeAnimKit (%u) defined in `creature_template_addon`.", entry, creatureAddon.meleeAnimKit);
            creatureAddon.meleeAnimKit = 0;
        }

        ++count;
    }
    while (result->NextRow());

    TC_LOG_INFO("server.loading", ">> Loaded %u creature template addons in %u ms", count, GetMSTimeDiffToNow(oldMSTime));
}

void ObjectMgr::LoadCreatureScalingData()
{
    uint32 oldMSTime = getMSTime();

<<<<<<< HEAD
    //                                               0      1
    QueryResult result = WorldDatabase.Query("SELECT Entry, LevelScalingDelta FROM creature_template_scaling");
=======
    //                                                 0            1                2                  3                    4
    QueryResult result = WorldDatabase.Query("SELECT Entry, LevelScalingMin, LevelScalingMax, LevelScalingDeltaMin, LevelScalingDeltaMax FROM creature_template_scaling");
>>>>>>> 7f09245b

    if (!result)
    {
        TC_LOG_INFO("server.loading", ">> Loaded 0 creature template scaling definitions. DB table `creature_template_scaling` is empty.");
        return;
    }

    uint32 count = 0;
    do
    {
        Field* fields = result->Fetch();

        uint32 entry = fields[0].GetUInt32();

        CreatureTemplateContainer::iterator itr = _creatureTemplateStore.find(entry);
        if (itr == _creatureTemplateStore.end())
        {
            TC_LOG_ERROR("sql.sql", "Creature template (Entry: %u) does not exist but has a record in `creature_template_scaling`", entry);
            continue;
        }

        CreatureLevelScaling creatureLevelScaling;
<<<<<<< HEAD
        creatureLevelScaling.DeltaLevel            = fields[1].GetInt16();
=======
        creatureLevelScaling.MinLevel              = fields[1].GetUInt16();
        creatureLevelScaling.MaxLevel              = fields[2].GetUInt16();
        creatureLevelScaling.DeltaLevelMin         = fields[3].GetInt16();
        creatureLevelScaling.DeltaLevelMax         = fields[4].GetInt16();
>>>>>>> 7f09245b
        itr->second.levelScaling                   = creatureLevelScaling;

        ++count;
    } while (result->NextRow());

    TC_LOG_INFO("server.loading", ">> Loaded %u creature template scaling data in %u ms", count, GetMSTimeDiffToNow(oldMSTime));
}

void ObjectMgr::LoadScriptParams()
{
    _scriptParamContainer.clear();
    _templateScriptParamContainer.clear();

    uint32 oldMSTime = getMSTime();

    //                                                0              1        2               3
    QueryResult result = WorldDatabase.Query("SELECT `entryOrGuid`, `index`, `numericParam`, `stringParam` FROM script_params");

    if (!result)
    {
        TC_LOG_INFO("server.loading", ">> Loaded 0 script param creature definitions. DB table `script_params` is empty.");
        return;
    }

    uint32 count = 0;
    do
    {
        Field* fields = result->Fetch();

        int64 entryOrGuid = fields[0].GetInt64();

        if (entryOrGuid == 0)
        {
            TC_LOG_ERROR("sql.sql", "Table `script_params` have record with entryOrGuid = 0");
            continue;
        }

        uint8  index = fields[1].GetUInt8();

        ScriptParam param;
        param.numericValue  = fields[2].GetDouble();
        param.stringValue   = fields[3].GetString();

        if (entryOrGuid > 0)
        {
            uint32 entry = (uint32)entryOrGuid;

            if (!sObjectMgr->GetCreatureTemplate(entryOrGuid))
            {
                TC_LOG_ERROR("sql.sql", "Creature template (Entry: " SI64FMTD ") does not exist but has a record in `script_params`", entryOrGuid);
                continue;
            }

            _templateScriptParamContainer[entry][index] = param;
        }
        else
        {
            ObjectGuid::LowType lowGuid = (ObjectGuid::LowType)-entryOrGuid;

            CreatureData const* creature = sObjectMgr->GetCreatureData(lowGuid);
            if (!creature)
            {
                TC_LOG_ERROR("sql.sql", "ObjectMgr::LoadCreatureScriptParams: Creature guid (%lu) does not exist, skipped loading.", lowGuid);
                continue;
            }

            _scriptParamContainer[lowGuid][index] = param;
        }

        ++count;
    } while (result->NextRow());

    TC_LOG_INFO("server.loading", ">> Loaded %u script params in %u ms", count, GetMSTimeDiffToNow(oldMSTime));
}

void ObjectMgr::CheckCreatureTemplate(CreatureTemplate const* cInfo)
{
    if (!cInfo)
        return;

    bool ok = true;                                     // bool to allow continue outside this loop
    for (uint32 diff = 0; diff < MAX_CREATURE_DIFFICULTIES && ok; ++diff)
    {
        if (!cInfo->DifficultyEntry[diff])
            continue;
        ok = false;                                     // will be set to true at the end of this loop again

        CreatureTemplate const* difficultyInfo = GetCreatureTemplate(cInfo->DifficultyEntry[diff]);
        if (!difficultyInfo)
        {
            TC_LOG_ERROR("sql.sql", "Creature (Entry: %u) has `difficulty_entry_%u`=%u but creature entry %u does not exist.",
                cInfo->Entry, diff + 1, cInfo->DifficultyEntry[diff], cInfo->DifficultyEntry[diff]);
            continue;
        }

        bool ok2 = true;
        for (uint32 diff2 = 0; diff2 < MAX_CREATURE_DIFFICULTIES && ok2; ++diff2)
        {
            ok2 = false;
            if (_difficultyEntries[diff2].find(cInfo->Entry) != _difficultyEntries[diff2].end())
            {
                TC_LOG_ERROR("sql.sql", "Creature (Entry: %u) is listed as `difficulty_entry_%u` of another creature, but itself lists %u in `difficulty_entry_%u`.",
                    cInfo->Entry, diff2 + 1, cInfo->DifficultyEntry[diff], diff + 1);
                continue;
            }

            if (_difficultyEntries[diff2].find(cInfo->DifficultyEntry[diff]) != _difficultyEntries[diff2].end())
            {
                TC_LOG_ERROR("sql.sql", "Creature (Entry: %u) already listed as `difficulty_entry_%u` for another entry.", cInfo->DifficultyEntry[diff], diff2 + 1);
                continue;
            }

            if (_hasDifficultyEntries[diff2].find(cInfo->DifficultyEntry[diff]) != _hasDifficultyEntries[diff2].end())
            {
                TC_LOG_ERROR("sql.sql", "Creature (Entry: %u) has `difficulty_entry_%u`=%u but creature entry %u has itself a value in `difficulty_entry_%u`.",
                    cInfo->Entry, diff + 1, cInfo->DifficultyEntry[diff], cInfo->DifficultyEntry[diff], diff2 + 1);
                continue;
            }
            ok2 = true;
        }

        if (!ok2)
            continue;

        if (cInfo->HealthScalingExpansion > difficultyInfo->HealthScalingExpansion)
        {
            TC_LOG_ERROR("sql.sql", "Creature (ID: %u, Expansion: %u) has different `HealthScalingExpansion` in difficulty %u mode (ID: %u, Expansion: %u).",
                cInfo->Entry, cInfo->HealthScalingExpansion, diff + 1, cInfo->DifficultyEntry[diff], difficultyInfo->HealthScalingExpansion);
        }

        if (cInfo->minlevel > difficultyInfo->minlevel)
        {
            TC_LOG_ERROR("sql.sql", "Creature (Entry: %u, minlevel: %u) has lower `minlevel` in difficulty %u mode (Entry: %u, minlevel: %u).",
                cInfo->Entry, cInfo->minlevel, diff + 1, cInfo->DifficultyEntry[diff], difficultyInfo->minlevel);
        }

        if (cInfo->maxlevel > difficultyInfo->maxlevel)
        {
            TC_LOG_ERROR("sql.sql", "Creature (Entry: %u, maxlevel: %u) has lower `maxlevel` in difficulty %u mode (Entry: %u, maxlevel: %u).",
                cInfo->Entry, cInfo->maxlevel, diff + 1, cInfo->DifficultyEntry[diff], difficultyInfo->maxlevel);
        }

        if (cInfo->faction != difficultyInfo->faction)
        {
            TC_LOG_ERROR("sql.sql", "Creature (Entry: %u, faction: %u) has different `faction` in difficulty %u mode (Entry: %u, faction: %u).",
                cInfo->Entry, cInfo->faction, diff + 1, cInfo->DifficultyEntry[diff], difficultyInfo->faction);
            TC_LOG_ERROR("sql.sql", "Possible FIX: UPDATE `creature_template` SET `faction`=%u WHERE `entry`=%u;",
                cInfo->faction, cInfo->DifficultyEntry[diff]);
        }

        if (cInfo->unit_class != difficultyInfo->unit_class)
        {
            TC_LOG_ERROR("sql.sql", "Creature (Entry: %u, class: %u) has different `unit_class` in difficulty %u mode (Entry: %u, class: %u).",
                cInfo->Entry, cInfo->unit_class, diff + 1, cInfo->DifficultyEntry[diff], difficultyInfo->unit_class);
            TC_LOG_ERROR("sql.sql", "Possible FIX: UPDATE `creature_template` SET `unit_class`=%u WHERE `entry`=%u;",
                cInfo->unit_class, cInfo->DifficultyEntry[diff]);
            continue;
        }

        uint32 differenceMask = cInfo->npcflag ^ difficultyInfo->npcflag;
        if (cInfo->npcflag != difficultyInfo->npcflag)
        {
            TC_LOG_ERROR("sql.sql", "Creature (Entry: %u, `npcflag`: " UI64FMTD ") has different `npcflag` in difficulty %u mode (Entry: %u, `npcflag`: " UI64FMTD ").",
                cInfo->Entry, cInfo->npcflag, diff + 1, cInfo->DifficultyEntry[diff], difficultyInfo->npcflag);
            TC_LOG_ERROR("sql.sql", "Possible FIX: UPDATE `creature_template` SET `npcflag`=`npcflag`^%u WHERE `entry`=%u;",
                differenceMask, cInfo->DifficultyEntry[diff]);
            continue;
        }

        if (cInfo->dmgschool != difficultyInfo->dmgschool)
        {
            TC_LOG_ERROR("sql.sql", "Creature (Entry: %u, `dmgschool`: %u) has different `dmgschool` in difficulty %u mode (Entry: %u, `dmgschool`: %u).",
                cInfo->Entry, cInfo->dmgschool, diff + 1, cInfo->DifficultyEntry[diff], difficultyInfo->dmgschool);
            TC_LOG_ERROR("sql.sql", "Possible FIX: UPDATE `creature_template` SET `dmgschool`=%u WHERE `entry`=%u;",
                cInfo->dmgschool, cInfo->DifficultyEntry[diff]);
        }

        differenceMask = cInfo->unit_flags2 ^ difficultyInfo->unit_flags2;
        if (cInfo->unit_flags2 != difficultyInfo->unit_flags2)
        {
            TC_LOG_ERROR("sql.sql", "Creature (Entry: %u, `unit_flags2`: %u) has different `unit_flags2` in difficulty %u mode (Entry: %u, `unit_flags2`: %u).",
                cInfo->Entry, cInfo->unit_flags2, diff + 1, cInfo->DifficultyEntry[diff], difficultyInfo->unit_flags2);
            TC_LOG_ERROR("sql.sql", "Possible FIX: UPDATE `creature_template` SET `unit_flags2`=`unit_flags2`^%u WHERE `entry`=%u;",
                differenceMask, cInfo->DifficultyEntry[diff]);
        }

        if (cInfo->family != difficultyInfo->family)
        {
            TC_LOG_ERROR("sql.sql", "Creature (Entry: %u, family: %u) has different `family` in difficulty %u mode (Entry: %u, family: %u).",
                cInfo->Entry, cInfo->family, diff + 1, cInfo->DifficultyEntry[diff], difficultyInfo->family);
            TC_LOG_ERROR("sql.sql", "Possible FIX: UPDATE `creature_template` SET `family`=%u WHERE `entry`=%u;",
                cInfo->family, cInfo->DifficultyEntry[diff]);
        }

        if (cInfo->trainer_class != difficultyInfo->trainer_class)
        {
            TC_LOG_ERROR("sql.sql", "Creature (Entry: %u, trainer_class: %u) has different `trainer_class` in difficulty %u mode (Entry: %u, trainer_class: %u).",
                cInfo->Entry, cInfo->trainer_class, diff + 1, cInfo->DifficultyEntry[diff], difficultyInfo->trainer_class);
            TC_LOG_ERROR("sql.sql", "Possible FIX: UPDATE `creature_template` SET `trainer_class`=%u WHERE `entry`=%u;",
                cInfo->trainer_class, cInfo->DifficultyEntry[diff]);
            continue;
        }

        if (cInfo->type != difficultyInfo->type)
        {
            TC_LOG_ERROR("sql.sql", "Creature (Entry: %u, type: %u) has different `type` in difficulty %u mode (Entry: %u, type: %u).",
                cInfo->Entry, cInfo->type, diff + 1, cInfo->DifficultyEntry[diff], difficultyInfo->type);
            TC_LOG_ERROR("sql.sql", "Possible FIX: UPDATE `creature_template` SET `type`=%u WHERE `entry`=%u;",
                cInfo->type, cInfo->DifficultyEntry[diff]);
        }

        if (!cInfo->VehicleId && difficultyInfo->VehicleId)
        {
            TC_LOG_ERROR("sql.sql", "Non-vehicle Creature (Entry: %u, VehicleId: %u) has `VehicleId` set in difficulty %u mode (Entry: %u, VehicleId: %u).",
                cInfo->Entry, cInfo->VehicleId, diff + 1, cInfo->DifficultyEntry[diff], difficultyInfo->VehicleId);
        }

        if (cInfo->RegenHealth != difficultyInfo->RegenHealth)
        {
            TC_LOG_ERROR("sql.sql", "Creature (Entry: %u, RegenHealth: %u) has different `RegenHealth` in difficulty %u mode (Entry: %u, RegenHealth: %u).",
                cInfo->Entry, cInfo->RegenHealth, diff + 1, cInfo->DifficultyEntry[diff], difficultyInfo->RegenHealth);
            TC_LOG_ERROR("sql.sql", "Possible FIX: UPDATE `creature_template` SET `RegenHealth`=%u WHERE `entry`=%u;",
                cInfo->RegenHealth, cInfo->DifficultyEntry[diff]);
        }

        differenceMask = cInfo->MechanicImmuneMask & (~difficultyInfo->MechanicImmuneMask);
        if (differenceMask)
        {
            TC_LOG_ERROR("sql.sql", "Creature (Entry: %u, mechanic_immune_mask: %u) has weaker immunities in difficulty %u mode (Entry: %u, mechanic_immune_mask: %u).",
                cInfo->Entry, cInfo->MechanicImmuneMask, diff + 1, cInfo->DifficultyEntry[diff], difficultyInfo->MechanicImmuneMask);
            TC_LOG_ERROR("sql.sql", "Possible FIX: UPDATE `creature_template` SET `mechanic_immune_mask`=`mechanic_immune_mask`|%u WHERE `entry`=%u;",
                differenceMask, cInfo->DifficultyEntry[diff]);
        }

        differenceMask = (cInfo->flags_extra ^ difficultyInfo->flags_extra) & (~CREATURE_FLAG_EXTRA_INSTANCE_BIND);
        if (differenceMask)
        {
            TC_LOG_ERROR("sql.sql", "Creature (Entry: %u, flags_extra: %u) has different `flags_extra` in difficulty %u mode (Entry: %u, flags_extra: %u).",
                cInfo->Entry, cInfo->flags_extra, diff + 1, cInfo->DifficultyEntry[diff], difficultyInfo->flags_extra);
            TC_LOG_ERROR("sql.sql", "Possible FIX: UPDATE `creature_template` SET `flags_extra`=`flags_extra`^%u WHERE `entry`=%u;",
                differenceMask, cInfo->DifficultyEntry[diff]);
        }

        if (!difficultyInfo->AIName.empty())
        {
            TC_LOG_ERROR("sql.sql", "Creature (Entry: %u) lists difficulty %u mode entry %u with `AIName` filled in. `AIName` of difficulty 0 mode creature is always used instead.",
                cInfo->Entry, diff + 1, cInfo->DifficultyEntry[diff]);
            continue;
        }

        if (difficultyInfo->ScriptID)
        {
            TC_LOG_ERROR("sql.sql", "Creature (Entry: %u) lists difficulty %u mode entry %u with `ScriptName` filled in. `ScriptName` of difficulty 0 mode creature is always used instead.",
                cInfo->Entry, diff + 1, cInfo->DifficultyEntry[diff]);
            continue;
        }

        _hasDifficultyEntries[diff].insert(cInfo->Entry);
        _difficultyEntries[diff].insert(cInfo->DifficultyEntry[diff]);
        ok = true;
    }

    FactionTemplateEntry const* factionTemplate = sFactionTemplateStore.LookupEntry(cInfo->faction);
    if (!factionTemplate)
    {
        TC_LOG_ERROR("sql.sql", "Creature (Entry: %u) has non-existing faction template (%u). This can lead to crashes, set to faction 35.", cInfo->Entry, cInfo->faction);
        const_cast<CreatureTemplate*>(cInfo)->faction = sFactionTemplateStore.AssertEntry(35)->ID; // this might seem stupid but all shit will would break if faction 35 did not exist
    }

    // used later for scale
    CreatureDisplayInfoEntry const* displayScaleEntry = nullptr;

    if (cInfo->Modelid1)
    {
        CreatureDisplayInfoEntry const* displayEntry = sCreatureDisplayInfoStore.LookupEntry(cInfo->Modelid1);
        if (!displayEntry)
        {
            TC_LOG_ERROR("sql.sql", "Creature (Entry: %u) lists non-existing Modelid1 id (%u), this can crash the client.", cInfo->Entry, cInfo->Modelid1);
            const_cast<CreatureTemplate*>(cInfo)->Modelid1 = 0;
        }
        else
            displayScaleEntry = displayEntry;

        CreatureModelInfo const* modelInfo = GetCreatureModelInfo(cInfo->Modelid1);
        if (!modelInfo)
            TC_LOG_ERROR("sql.sql", "No model data exist for `Modelid1` = %u listed by creature (Entry: %u).", cInfo->Modelid1, cInfo->Entry);
    }

    if (cInfo->Modelid2)
    {
        CreatureDisplayInfoEntry const* displayEntry = sCreatureDisplayInfoStore.LookupEntry(cInfo->Modelid2);
        if (!displayEntry)
        {
            TC_LOG_ERROR("sql.sql", "Creature (Entry: %u) lists non-existing Modelid2 id (%u), this can crash the client.", cInfo->Entry, cInfo->Modelid2);
            const_cast<CreatureTemplate*>(cInfo)->Modelid2 = 0;
        }
        else if (!displayScaleEntry)
            displayScaleEntry = displayEntry;

        CreatureModelInfo const* modelInfo = GetCreatureModelInfo(cInfo->Modelid2);
        if (!modelInfo)
            TC_LOG_ERROR("sql.sql", "No model data exist for `Modelid2` = %u listed by creature (Entry: %u).", cInfo->Modelid2, cInfo->Entry);
    }

    if (cInfo->Modelid3)
    {
        CreatureDisplayInfoEntry const* displayEntry = sCreatureDisplayInfoStore.LookupEntry(cInfo->Modelid3);
        if (!displayEntry)
        {
            TC_LOG_ERROR("sql.sql", "Creature (Entry: %u) lists non-existing Modelid3 id (%u), this can crash the client.", cInfo->Entry, cInfo->Modelid3);
            const_cast<CreatureTemplate*>(cInfo)->Modelid3 = 0;
        }
        else if (!displayScaleEntry)
            displayScaleEntry = displayEntry;

        CreatureModelInfo const* modelInfo = GetCreatureModelInfo(cInfo->Modelid3);
        if (!modelInfo)
            TC_LOG_ERROR("sql.sql", "No model data exist for `Modelid3` = %u listed by creature (Entry: %u).", cInfo->Modelid3, cInfo->Entry);
    }

    if (cInfo->Modelid4)
    {
        CreatureDisplayInfoEntry const* displayEntry = sCreatureDisplayInfoStore.LookupEntry(cInfo->Modelid4);
        if (!displayEntry)
        {
            TC_LOG_ERROR("sql.sql", "Creature (Entry: %u) lists non-existing Modelid4 id (%u), this can crash the client.", cInfo->Entry, cInfo->Modelid4);
            const_cast<CreatureTemplate*>(cInfo)->Modelid4 = 0;
        }
        else if (!displayScaleEntry)
            displayScaleEntry = displayEntry;

        CreatureModelInfo const* modelInfo = GetCreatureModelInfo(cInfo->Modelid4);
        if (!modelInfo)
            TC_LOG_ERROR("sql.sql", "No model data exist for `Modelid4` = %u listed by creature (Entry: %u).", cInfo->Modelid4, cInfo->Entry);
    }

    if (!displayScaleEntry)
        TC_LOG_ERROR("sql.sql", "Creature (Entry: %u) does not have any existing display id in Modelid1/Modelid2/Modelid3/Modelid4.", cInfo->Entry);

    for (uint8 k = 0; k < MAX_KILL_CREDIT; ++k)
    {
        if (cInfo->KillCredit[k])
        {
            if (!GetCreatureTemplate(cInfo->KillCredit[k]))
            {
                TC_LOG_ERROR("sql.sql", "Creature (Entry: %u) lists non-existing creature entry %u in `KillCredit%d`.", cInfo->Entry, cInfo->KillCredit[k], k + 1);
                const_cast<CreatureTemplate*>(cInfo)->KillCredit[k] = 0;
            }
        }
    }

    if (!cInfo->unit_class || ((1 << (cInfo->unit_class-1)) & CLASSMASK_ALL_CREATURES) == 0)
    {
        TC_LOG_ERROR("sql.sql", "Creature (Entry: %u) has invalid unit_class (%u) in creature_template. Set to 1 (UNIT_CLASS_WARRIOR).", cInfo->Entry, cInfo->unit_class);
        const_cast<CreatureTemplate*>(cInfo)->unit_class = UNIT_CLASS_WARRIOR;
    }

    if (cInfo->dmgschool >= MAX_SPELL_SCHOOL)
    {
        TC_LOG_ERROR("sql.sql", "Creature (Entry: %u) has invalid spell school value (%u) in `dmgschool`.", cInfo->Entry, cInfo->dmgschool);
        const_cast<CreatureTemplate*>(cInfo)->dmgschool = SPELL_SCHOOL_NORMAL;
    }

    if (cInfo->BaseAttackTime == 0)
        const_cast<CreatureTemplate*>(cInfo)->BaseAttackTime  = BASE_ATTACK_TIME;

    if (cInfo->RangeAttackTime == 0)
        const_cast<CreatureTemplate*>(cInfo)->RangeAttackTime = BASE_ATTACK_TIME;

    if (cInfo->speed_walk == 0.0f)
    {
        TC_LOG_ERROR("sql.sql", "Creature (Entry: %u) has wrong value (%f) in speed_walk, set to 1.", cInfo->Entry, cInfo->speed_walk);
        const_cast<CreatureTemplate*>(cInfo)->speed_walk = 1.0f;
    }

    if (cInfo->speed_run == 0.0f)
    {
        TC_LOG_ERROR("sql.sql", "Creature (Entry: %u) has wrong value (%f) in speed_run, set to 1.14286.", cInfo->Entry, cInfo->speed_run);
        const_cast<CreatureTemplate*>(cInfo)->speed_run = 1.14286f;
    }

    if (cInfo->type && !sCreatureTypeStore.LookupEntry(cInfo->type))
    {
        TC_LOG_ERROR("sql.sql", "Creature (Entry: %u) has invalid creature type (%u) in `type`.", cInfo->Entry, cInfo->type);
        const_cast<CreatureTemplate*>(cInfo)->type = CREATURE_TYPE_HUMANOID;
    }

    // must exist or used hidden but used in data horse case
    if (cInfo->family && !sCreatureFamilyStore.LookupEntry(cInfo->family) && cInfo->family != CREATURE_FAMILY_HORSE_CUSTOM)
    {
        TC_LOG_ERROR("sql.sql", "Creature (Entry: %u) has invalid creature family (%u) in `family`.", cInfo->Entry, cInfo->family);
        const_cast<CreatureTemplate*>(cInfo)->family = CREATURE_FAMILY_NONE;
    }

    if (cInfo->InhabitType <= 0 || cInfo->InhabitType > INHABIT_ANYWHERE)
    {
        TC_LOG_ERROR("sql.sql", "Creature (Entry: %u) has wrong value (%u) in `InhabitType`, creature will not correctly walk/swim/fly.", cInfo->Entry, cInfo->InhabitType);
        const_cast<CreatureTemplate*>(cInfo)->InhabitType = INHABIT_ANYWHERE;
    }

    if (cInfo->HoverHeight < 0.0f)
    {
        TC_LOG_ERROR("sql.sql", "Creature (Entry: %u) has wrong value (%f) in `HoverHeight`", cInfo->Entry, cInfo->HoverHeight);
        const_cast<CreatureTemplate*>(cInfo)->HoverHeight = 1.0f;
    }

    if (cInfo->VehicleId)
    {
        VehicleEntry const* vehId = sVehicleStore.LookupEntry(cInfo->VehicleId);
        if (!vehId)
        {
             TC_LOG_ERROR("sql.sql", "Creature (Entry: %u) has a non-existing VehicleId (%u). This *WILL* cause the client to freeze!", cInfo->Entry, cInfo->VehicleId);
             const_cast<CreatureTemplate*>(cInfo)->VehicleId = 0;
        }
    }

    for (uint8 j = 0; j < MAX_CREATURE_SPELLS; ++j)
    {
        if (cInfo->spells[j] && !sSpellMgr->GetSpellInfo(cInfo->spells[j]))
        {
            TC_LOG_ERROR("sql.sql", "Creature (Entry: %u) has non-existing Spell%d (%u), set to 0.", cInfo->Entry, j+1, cInfo->spells[j]);
            const_cast<CreatureTemplate*>(cInfo)->spells[j] = 0;
        }
    }

    if (cInfo->MovementType >= MAX_DB_MOTION_TYPE)
    {
        TC_LOG_ERROR("sql.sql", "Creature (Entry: %u) has wrong movement generator type (%u), ignored and set to IDLE.", cInfo->Entry, cInfo->MovementType);
        const_cast<CreatureTemplate*>(cInfo)->MovementType = IDLE_MOTION_TYPE;
    }

    /// if not set custom creature scale then load scale from CreatureDisplayInfo.dbc
    if (cInfo->scale <= 0.0f)
    {
        if (displayScaleEntry)
            const_cast<CreatureTemplate*>(cInfo)->scale = displayScaleEntry->CreatureModelScale;
        else
            const_cast<CreatureTemplate*>(cInfo)->scale = 1.0f;
    }

    if (cInfo->HealthScalingExpansion < EXPANSION_LEVEL_CURRENT || cInfo->HealthScalingExpansion > (MAX_EXPANSIONS - 1))
    {
        TC_LOG_ERROR("sql.sql", "Table `creature_template` lists creature (ID: %u) with invalid `HealthScalingExpansion` %i. Ignored and set to 0.", cInfo->Entry, cInfo->HealthScalingExpansion);
        const_cast<CreatureTemplate*>(cInfo)->HealthScalingExpansion = 0;
    }

    if (cInfo->RequiredExpansion > (MAX_EXPANSIONS - 1))
    {
        TC_LOG_ERROR("sql.sql", "Table `creature_template` lists creature (Entry: %u) with `RequiredExpansion` %u. Ignored and set to 0.", cInfo->Entry, cInfo->RequiredExpansion);
        const_cast<CreatureTemplate*>(cInfo)->RequiredExpansion = 0;
    }

    if (uint32 badFlags = (cInfo->flags_extra & ~CREATURE_FLAG_EXTRA_DB_ALLOWED))
    {
        TC_LOG_ERROR("sql.sql", "Table `creature_template` lists creature (Entry: %u) with disallowed `flags_extra` %u, removing incorrect flag.", cInfo->Entry, badFlags);
        const_cast<CreatureTemplate*>(cInfo)->flags_extra &= CREATURE_FLAG_EXTRA_DB_ALLOWED;
    }

    // -1, as expansion, is used in CreatureDifficulty.db2 for
    // auto-updating the levels of creatures having their expansion
    // set to that value to the current expansion's max leveling level
    if (cInfo->HealthScalingExpansion == EXPANSION_LEVEL_CURRENT)
    {
        const_cast<CreatureTemplate*>(cInfo)->minlevel = (MAX_LEVEL + cInfo->minlevel);
        const_cast<CreatureTemplate*>(cInfo)->maxlevel = (MAX_LEVEL + cInfo->maxlevel);
        const_cast<CreatureTemplate*>(cInfo)->HealthScalingExpansion = CURRENT_EXPANSION;
    }

    if (cInfo->minlevel < 1 || cInfo->minlevel > STRONG_MAX_LEVEL)
    {
        TC_LOG_ERROR("sql.sql", "Creature (ID: %u): MinLevel %i is not within [1, 255], value has been set to 1.", cInfo->Entry, cInfo->minlevel);
        const_cast<CreatureTemplate*>(cInfo)->minlevel = 1;
    }

    if (cInfo->maxlevel < 1 || cInfo->maxlevel > STRONG_MAX_LEVEL)
    {
        TC_LOG_ERROR("sql.sql", "Creature (ID: %u): MaxLevel %i is not within [1, 255], value has been set to 1.", cInfo->Entry, cInfo->maxlevel);
        const_cast<CreatureTemplate*>(cInfo)->maxlevel = 1;
    }

    const_cast<CreatureTemplate*>(cInfo)->ModDamage *= Creature::_GetDamageMod(cInfo->rank);
}

void ObjectMgr::LoadCreatureAddons()
{
    uint32 oldMSTime = getMSTime();

    //                                                0       1       2      3       4       5        6             7              8          9
    QueryResult result = WorldDatabase.Query("SELECT guid, path_id, mount, bytes1, bytes2, emote, aiAnimKit, movementAnimKit, meleeAnimKit, auras FROM creature_addon");

    if (!result)
    {
        TC_LOG_INFO("server.loading", ">> Loaded 0 creature addon definitions. DB table `creature_addon` is empty.");
        return;
    }

    uint32 count = 0;
    do
    {
        Field* fields = result->Fetch();

        ObjectGuid::LowType guid = fields[0].GetUInt64();

        CreatureData const* creData = GetCreatureData(guid);
        if (!creData)
        {
            TC_LOG_ERROR("sql.sql", "Creature (GUID: " UI64FMTD ") does not exist but has a record in `creature_addon`", guid);
            continue;
        }

        CreatureAddon& creatureAddon = _creatureAddonStore[guid];

        creatureAddon.path_id = fields[1].GetUInt32();
        if (creData->movementType == WAYPOINT_MOTION_TYPE && !creatureAddon.path_id)
        {
            const_cast<CreatureData*>(creData)->movementType = IDLE_MOTION_TYPE;
            TC_LOG_ERROR("sql.sql", "Creature (GUID " UI64FMTD ") has movement type set to WAYPOINT_MOTION_TYPE but no path assigned", guid);
        }

        creatureAddon.mount           = fields[2].GetUInt32();
        creatureAddon.bytes1          = fields[3].GetUInt32();
        creatureAddon.bytes2          = fields[4].GetUInt32();
        creatureAddon.emote           = fields[5].GetUInt32();
        creatureAddon.aiAnimKit       = fields[6].GetUInt16();
        creatureAddon.movementAnimKit = fields[7].GetUInt16();
        creatureAddon.meleeAnimKit    = fields[8].GetUInt16();

        Tokenizer tokens(fields[9].GetString(), ' ');
        uint8 i = 0;
        creatureAddon.auras.resize(tokens.size());
        for (Tokenizer::const_iterator itr = tokens.begin(); itr != tokens.end(); ++itr)
        {
            uint32 spellId = uint32(atoul(*itr));
            SpellInfo const* AdditionalSpellInfo = sSpellMgr->GetSpellInfo(spellId);
            if (!AdditionalSpellInfo)
            {
                TC_LOG_ERROR("sql.sql", "Creature (GUID: " UI64FMTD ") has wrong spell %u defined in `auras` field in `creature_addon`.", guid, spellId);
                continue;
            }

            if (AdditionalSpellInfo->HasAura(DIFFICULTY_NONE, SPELL_AURA_CONTROL_VEHICLE))
                TC_LOG_ERROR("sql.sql", "Creature (GUID: " UI64FMTD ") has SPELL_AURA_CONTROL_VEHICLE aura %u defined in `auras` field in `creature_addon`.", guid, spellId);

            if (std::find(creatureAddon.auras.begin(), creatureAddon.auras.end(), spellId) != creatureAddon.auras.end())
            {
                TC_LOG_ERROR("sql.sql", "Creature (GUID: " UI64FMTD ") has duplicate aura (spell %u) in `auras` field in `creature_addon`.", guid, spellId);
                continue;
            }

            creatureAddon.auras[i++] = spellId;
        }

        if (creatureAddon.mount)
        {
            if (!sCreatureDisplayInfoStore.LookupEntry(creatureAddon.mount))
            {
                TC_LOG_ERROR("sql.sql", "Creature (GUID: " UI64FMTD ") has invalid displayInfoId (%u) for mount defined in `creature_addon`", guid, creatureAddon.mount);
                creatureAddon.mount = 0;
            }
        }

        if (!sEmotesStore.LookupEntry(creatureAddon.emote))
        {
            TC_LOG_ERROR("sql.sql", "Creature (GUID: " UI64FMTD ") has invalid emote (%u) defined in `creature_addon`.", guid, creatureAddon.emote);
            creatureAddon.emote = 0;
        }

        if (creatureAddon.aiAnimKit && !sAnimKitStore.LookupEntry(creatureAddon.aiAnimKit))
        {
            TC_LOG_ERROR("sql.sql", "Creature (GUID: " UI64FMTD ") has invalid aiAnimKit (%u) defined in `creature_addon`.", guid, creatureAddon.aiAnimKit);
            creatureAddon.aiAnimKit = 0;
        }

        if (creatureAddon.movementAnimKit && !sAnimKitStore.LookupEntry(creatureAddon.movementAnimKit))
        {
            TC_LOG_ERROR("sql.sql", "Creature (GUID: " UI64FMTD ") has invalid movementAnimKit (%u) defined in `creature_addon`.", guid, creatureAddon.movementAnimKit);
            creatureAddon.movementAnimKit = 0;
        }

        if (creatureAddon.meleeAnimKit && !sAnimKitStore.LookupEntry(creatureAddon.meleeAnimKit))
        {
            TC_LOG_ERROR("sql.sql", "Creature (GUID: " UI64FMTD ") has invalid meleeAnimKit (%u) defined in `creature_addon`.", guid, creatureAddon.meleeAnimKit);
            creatureAddon.meleeAnimKit = 0;
        }

        ++count;
    }
    while (result->NextRow());

    TC_LOG_INFO("server.loading", ">> Loaded %u creature addons in %u ms", count, GetMSTimeDiffToNow(oldMSTime));
}

void ObjectMgr::LoadGameObjectAddons()
{
    uint32 oldMSTime = getMSTime();

    //                                               0     1                 2                 3                 4                 5                 6                  7
    QueryResult result = WorldDatabase.Query("SELECT guid, parent_rotation0, parent_rotation1, parent_rotation2, parent_rotation3, invisibilityType, invisibilityValue, WorldEffectID FROM gameobject_addon");

    if (!result)
    {
        TC_LOG_INFO("server.loading", ">> Loaded 0 gameobject addon definitions. DB table `gameobject_addon` is empty.");
        return;
    }

    uint32 count = 0;
    do
    {
        Field* fields = result->Fetch();

        ObjectGuid::LowType guid = fields[0].GetUInt64();

        GameObjectData const* goData = GetGOData(guid);
        if (!goData)
        {
            TC_LOG_ERROR("sql.sql", "GameObject (GUID: " UI64FMTD ") does not exist but has a record in `gameobject_addon`", guid);
            continue;
        }

        GameObjectAddon& gameObjectAddon = _gameObjectAddonStore[guid];
        gameObjectAddon.ParentRotation = QuaternionData(fields[1].GetFloat(), fields[2].GetFloat(), fields[3].GetFloat(), fields[4].GetFloat());
        gameObjectAddon.invisibilityType = InvisibilityType(fields[5].GetUInt8());
        gameObjectAddon.InvisibilityValue = fields[6].GetUInt32();
        gameObjectAddon.WorldEffectID = fields[7].GetUInt32();

        if (gameObjectAddon.invisibilityType >= TOTAL_INVISIBILITY_TYPES)
        {
            TC_LOG_ERROR("sql.sql", "GameObject (GUID: " UI64FMTD ") has invalid InvisibilityType in `gameobject_addon`, disabled invisibility", guid);
            gameObjectAddon.invisibilityType = INVISIBILITY_GENERAL;
            gameObjectAddon.InvisibilityValue = 0;
        }

        if (gameObjectAddon.invisibilityType && !gameObjectAddon.InvisibilityValue)
        {
            TC_LOG_ERROR("sql.sql", "GameObject (GUID: " UI64FMTD ") has InvisibilityType set but has no InvisibilityValue in `gameobject_addon`, set to 1", guid);
            gameObjectAddon.InvisibilityValue = 1;
        }

        if (!gameObjectAddon.ParentRotation.isUnit())
        {
            TC_LOG_ERROR("sql.sql", "GameObject (GUID: " UI64FMTD ") has invalid parent rotation in `gameobject_addon`, set to default", guid);
            gameObjectAddon.ParentRotation = QuaternionData();
        }

        if (gameObjectAddon.WorldEffectID && !sWorldEffectStore.LookupEntry(gameObjectAddon.WorldEffectID))
        {
            TC_LOG_ERROR("sql.sql", "GameObject (GUID: " UI64FMTD ") has invalid WorldEffectID (%u) in `gameobject_addon`, set to 0.", guid, gameObjectAddon.WorldEffectID);
            gameObjectAddon.WorldEffectID = 0;
        }

        ++count;
    }
    while (result->NextRow());

    TC_LOG_INFO("server.loading", ">> Loaded %u gameobject addons in %u ms", count, GetMSTimeDiffToNow(oldMSTime));
}

GameObjectAddon const* ObjectMgr::GetGameObjectAddon(ObjectGuid::LowType lowguid) const
{
    GameObjectAddonContainer::const_iterator itr = _gameObjectAddonStore.find(lowguid);
    if (itr != _gameObjectAddonStore.end())
        return &(itr->second);

    return nullptr;
}

CreatureAddon const* ObjectMgr::GetCreatureAddon(ObjectGuid::LowType lowguid) const
{
    CreatureAddonContainer::const_iterator itr = _creatureAddonStore.find(lowguid);
    if (itr != _creatureAddonStore.end())
        return &(itr->second);

    return nullptr;
}

CreatureAddon const* ObjectMgr::GetCreatureTemplateAddon(uint32 entry) const
{
    CreatureTemplateAddonContainer::const_iterator itr = _creatureTemplateAddonStore.find(entry);
    if (itr != _creatureTemplateAddonStore.end())
        return &(itr->second);

    return nullptr;
}

EquipmentInfo const* ObjectMgr::GetEquipmentInfo(uint32 entry, int8& id) const
{
    EquipmentInfoContainer::const_iterator itr = _equipmentInfoStore.find(entry);
    if (itr == _equipmentInfoStore.end())
        return nullptr;

    if (itr->second.empty())
        return nullptr;

    if (id == -1) // select a random element
    {
        EquipmentInfoContainerInternal::const_iterator ritr = itr->second.begin();
        std::advance(ritr, urand(0u, itr->second.size() - 1));
        id = std::distance(itr->second.begin(), ritr) + 1;
        return &ritr->second;
    }
    else
    {
        EquipmentInfoContainerInternal::const_iterator itr2 = itr->second.find(id);
        if (itr2 != itr->second.end())
            return &itr2->second;
    }

    return nullptr;
}

void ObjectMgr::LoadEquipmentTemplates()
{
    uint32 oldMSTime = getMSTime();

    //                                                        0   1        2                 3            4
    QueryResult result = WorldDatabase.Query("SELECT CreatureID, ID, ItemID1, AppearanceModID1, ItemVisual1, "
    //                                                                     5                 6            7
                                                                    "ItemID2, AppearanceModID2, ItemVisual2, "
    //                                                                     8                 9           10
                                                                    "ItemID3, AppearanceModID3, ItemVisual3 "
                                                                    "FROM creature_equip_template");

    if (!result)
    {
        TC_LOG_INFO("server.loading", ">> Loaded 0 creature equipment templates. DB table `creature_equip_template` is empty!");
        return;
    }

    uint32 count = 0;
    do
    {
        Field* fields = result->Fetch();

        uint32 entry = fields[0].GetUInt32();

        if (!sObjectMgr->GetCreatureTemplate(entry))
        {
            TC_LOG_ERROR("sql.sql", "Creature template (CreatureID: %u) does not exist but has a record in `creature_equip_template`", entry);
            continue;
        }

        uint8 id = fields[1].GetUInt8();
        if (!id)
        {
            TC_LOG_ERROR("sql.sql", "Creature equipment template with id 0 found for creature %u, skipped.", entry);
            continue;
        }

        EquipmentInfo& equipmentInfo = _equipmentInfoStore[entry][id];
        for (uint8 i = 0; i < MAX_EQUIPMENT_ITEMS; ++i)
        {
            equipmentInfo.Items[i].ItemId = fields[2 + i * 3].GetUInt32();
            equipmentInfo.Items[i].AppearanceModId = fields[3 + i * 3].GetUInt16();
            equipmentInfo.Items[i].ItemVisual = fields[4 + i * 3].GetUInt16();

            if (!equipmentInfo.Items[i].ItemId)
                continue;

            ItemEntry const* dbcItem = sItemStore.LookupEntry(equipmentInfo.Items[i].ItemId);
            if (!dbcItem)
            {
                TC_LOG_ERROR("sql.sql", "Unknown item (ID=%u) in creature_equip_template.ItemID%u for CreatureID = %u and ID=%u, forced to 0.",
                    equipmentInfo.Items[i].ItemId, i + 1, entry, id);
                equipmentInfo.Items[i].ItemId = 0;
                continue;
            }

            if (!sDB2Manager.GetItemModifiedAppearance(equipmentInfo.Items[i].ItemId, equipmentInfo.Items[i].AppearanceModId))
            {
                TC_LOG_ERROR("sql.sql", "Unknown item appearance for (ID=%u, AppearanceModID=%u) pair in creature_equip_template.ItemID%u creature_equip_template.AppearanceModID%u "
                    "for CreatureID = %u and ID=%u, forced to default.",
                    equipmentInfo.Items[i].ItemId, equipmentInfo.Items[i].AppearanceModId, i + 1, i + 1, entry, id);
                if (ItemModifiedAppearanceEntry const* defaultAppearance = sDB2Manager.GetDefaultItemModifiedAppearance(equipmentInfo.Items[i].ItemId))
                    equipmentInfo.Items[i].AppearanceModId = defaultAppearance->ItemAppearanceModifierID;
                else
                    equipmentInfo.Items[i].AppearanceModId = 0;
                continue;
            }

            if (dbcItem->InventoryType != INVTYPE_WEAPON &&
                dbcItem->InventoryType != INVTYPE_SHIELD &&
                dbcItem->InventoryType != INVTYPE_RANGED &&
                dbcItem->InventoryType != INVTYPE_2HWEAPON &&
                dbcItem->InventoryType != INVTYPE_WEAPONMAINHAND &&
                dbcItem->InventoryType != INVTYPE_WEAPONOFFHAND &&
                dbcItem->InventoryType != INVTYPE_HOLDABLE &&
                dbcItem->InventoryType != INVTYPE_THROWN &&
                dbcItem->InventoryType != INVTYPE_RANGEDRIGHT)
            {
                TC_LOG_ERROR("sql.sql", "Item (ID=%u) in creature_equip_template.ItemID%u for CreatureID = %u and ID = %u is not equipable in a hand, forced to 0.",
                    equipmentInfo.Items[i].ItemId, i + 1, entry, id);
                equipmentInfo.Items[i].ItemId = 0;
            }
        }

        ++count;
    }
    while (result->NextRow());

    TC_LOG_INFO("server.loading", ">> Loaded %u equipment templates in %u ms", count, GetMSTimeDiffToNow(oldMSTime));
}

CreatureModelInfo const* ObjectMgr::GetCreatureModelInfo(uint32 modelId) const
{
    CreatureModelContainer::const_iterator itr = _creatureModelStore.find(modelId);
    if (itr != _creatureModelStore.end())
        return &(itr->second);

    return nullptr;
}

uint32 ObjectMgr::ChooseDisplayId(CreatureTemplate const* cinfo, CreatureData const* data /*= nullptr*/)
{
    // Load creature model (display id)
    if (data && data->displayid)
        return data->displayid;

    if (!(cinfo->flags_extra & CREATURE_FLAG_EXTRA_TRIGGER))
        return cinfo->GetRandomValidModelId();

    // Triggers by default receive the invisible model
    return cinfo->GetFirstInvisibleModel();
}

void ObjectMgr::ChooseCreatureFlags(CreatureTemplate const* cInfo, uint64& npcFlags, uint32& unitFlags, uint32& unitFlags2, uint32& unitFlags3, uint32& dynamicFlags, CreatureData const* data /*= nullptr*/)
{
    npcFlags = cInfo->npcflag;
    unitFlags = cInfo->unit_flags;
    unitFlags2 = cInfo->unit_flags2;
    unitFlags3 = cInfo->unit_flags3;
    dynamicFlags = cInfo->dynamicflags;

    if (data)
    {
        if (data->npcflag)
            npcFlags = data->npcflag;

        if (data->unit_flags)
            unitFlags = data->unit_flags;

        if (data->unit_flags2)
            unitFlags2 = data->unit_flags2;

        if (data->unit_flags3)
            unitFlags3 = data->unit_flags3;

        if (data->dynamicflags)
            dynamicFlags = data->dynamicflags;
    }
}

CreatureModelInfo const* ObjectMgr::GetCreatureModelRandomGender(uint32* displayID) const
{
    CreatureModelInfo const* modelInfo = GetCreatureModelInfo(*displayID);
    if (!modelInfo)
        return nullptr;

    // If a model for another gender exists, 50% chance to use it
    if (modelInfo->displayId_other_gender != 0 && urand(0, 1) == 0)
    {
        CreatureModelInfo const* minfo_tmp = GetCreatureModelInfo(modelInfo->displayId_other_gender);
        if (!minfo_tmp)
            TC_LOG_ERROR("sql.sql", "Model (Entry: %u) has modelid_other_gender %u not found in table `creature_model_info`. ", *displayID, modelInfo->displayId_other_gender);
        else
        {
            // DisplayID changed
            *displayID = modelInfo->displayId_other_gender;
            return minfo_tmp;
        }
    }

    return modelInfo;
}

void ObjectMgr::LoadCreatureModelInfo()
{
    uint32 oldMSTime = getMSTime();

    QueryResult result = WorldDatabase.Query("SELECT DisplayID, BoundingRadius, CombatReach, DisplayID_Other_Gender FROM creature_model_info");

    if (!result)
    {
        TC_LOG_INFO("server.loading", ">> Loaded 0 creature model definitions. DB table `creature_model_info` is empty.");
        return;
    }

    _creatureModelStore.rehash(result->GetRowCount());
    uint32 count = 0;

    // List of model FileDataIDs that the client treats as invisible stalker
    uint32 trigggerCreatureModelFileID[5] = { 124640, 124641, 124642, 343863, 439302 };

    do
    {
        Field* fields = result->Fetch();

        uint32 displayId = fields[0].GetUInt32();

        CreatureDisplayInfoEntry const* creatureDisplay = sCreatureDisplayInfoStore.LookupEntry(displayId);
        if (!creatureDisplay)
        {
            TC_LOG_ERROR("sql.sql", "Table `creature_model_info` has a non-existent DisplayID (ID: %u). Skipped.", displayId);
            continue;
        }

        CreatureModelInfo& modelInfo = _creatureModelStore[displayId];

        modelInfo.bounding_radius        = fields[1].GetFloat();
        modelInfo.combat_reach           = fields[2].GetFloat();
        modelInfo.displayId_other_gender = fields[3].GetUInt32();
        modelInfo.gender                 = creatureDisplay->Gender;
        modelInfo.is_trigger             = false;

        // Checks

        // to remove when the purpose of GENDER_UNKNOWN is known
        if (modelInfo.gender == GENDER_UNKNOWN)
        {
            // We don't need more errors
            //TC_LOG_ERROR("sql.sql", "Table `creature_model_info` has an unimplemented Gender (ID: %i) being used by DisplayID (ID: %u). Gender set to GENDER_MALE.", modelInfo.gender, modelId);
            modelInfo.gender = GENDER_MALE;
        }

        if (modelInfo.displayId_other_gender && !sCreatureDisplayInfoStore.LookupEntry(modelInfo.displayId_other_gender))
        {
            TC_LOG_ERROR("sql.sql", "Table `creature_model_info` has a non-existent DisplayID_Other_Gender (ID: %u) being used by DisplayID (ID: %u).", modelInfo.displayId_other_gender, displayId);
            modelInfo.displayId_other_gender = 0;
        }

        if (modelInfo.combat_reach < 0.1f)
            modelInfo.combat_reach = DEFAULT_COMBAT_REACH;

        if (CreatureModelDataEntry const* modelData = sCreatureModelDataStore.LookupEntry(creatureDisplay->ModelID))
        {
            for (uint32 i = 0; i < 5; ++i)
            {
                if (modelData->FileDataID == trigggerCreatureModelFileID[i])
                {
                    modelInfo.is_trigger = true;
                    break;
                }
            }
        }

        ++count;
    }
    while (result->NextRow());

    TC_LOG_INFO("server.loading", ">> Loaded %u creature model based info in %u ms", count, GetMSTimeDiffToNow(oldMSTime));
}

void ObjectMgr::LoadLinkedRespawn()
{
    uint32 oldMSTime = getMSTime();

    _linkedRespawnStore.clear();
    //                                                 0        1          2
    QueryResult result = WorldDatabase.Query("SELECT guid, linkedGuid, linkType FROM linked_respawn ORDER BY guid ASC");

    if (!result)
    {
        TC_LOG_ERROR("server.loading", ">> Loaded 0 linked respawns. DB table `linked_respawn` is empty.");
        return;
    }

    do
    {
        Field* fields = result->Fetch();

        ObjectGuid::LowType guidLow = fields[0].GetUInt64();
        ObjectGuid::LowType linkedGuidLow = fields[1].GetUInt64();
        uint8  linkType = fields[2].GetUInt8();

        ObjectGuid guid, linkedGuid;
        bool error = false;
        switch (linkType)
        {
            case CREATURE_TO_CREATURE:
            {
                const CreatureData* slave = GetCreatureData(guidLow);
                if (!slave)
                {
                    TC_LOG_ERROR("sql.sql", "LinkedRespawn: Creature (guid) '" UI64FMTD "' not found in creature table", guidLow);
                    error = true;
                    break;
                }

                const CreatureData* master = GetCreatureData(linkedGuidLow);
                if (!master)
                {
                    TC_LOG_ERROR("sql.sql", "LinkedRespawn: Creature (linkedGuid) '" UI64FMTD "' not found in creature table", linkedGuidLow);
                    error = true;
                    break;
                }

                const MapEntry* const map = sMapStore.LookupEntry(master->mapid);
                if (!map || !map->Instanceable() || (master->mapid != slave->mapid))
                {
                    TC_LOG_ERROR("sql.sql", "LinkedRespawn: Creature '" UI64FMTD "' linking to Creature '" UI64FMTD "' on an unpermitted map.", guidLow, linkedGuidLow);
                    error = true;
                    break;
                }

                if (!(master->spawnMask & slave->spawnMask))  // they must have a possibility to meet (normal/heroic difficulty)
                {
                    TC_LOG_ERROR("sql.sql", "LinkedRespawn: Creature '" UI64FMTD "' linking to Creature '" UI64FMTD "' with not corresponding spawnMask", guidLow, linkedGuidLow);
                    error = true;
                    break;
                }

                guid = ObjectGuid::Create<HighGuid::Creature>(slave->mapid, slave->id, guidLow);
                linkedGuid = ObjectGuid::Create<HighGuid::Creature>(master->mapid, master->id, linkedGuidLow);
                break;
            }
            case CREATURE_TO_GO:
            {
                const CreatureData* slave = GetCreatureData(guidLow);
                if (!slave)
                {
                    TC_LOG_ERROR("sql.sql", "LinkedRespawn: Creature (guid) '" UI64FMTD "' not found in creature table", guidLow);
                    error = true;
                    break;
                }

                const GameObjectData* master = GetGOData(linkedGuidLow);
                if (!master)
                {
                    TC_LOG_ERROR("sql.sql", "LinkedRespawn: Gameobject (linkedGuid) '" UI64FMTD "' not found in gameobject table", linkedGuidLow);
                    error = true;
                    break;
                }

                const MapEntry* const map = sMapStore.LookupEntry(master->mapid);
                if (!map || !map->Instanceable() || (master->mapid != slave->mapid))
                {
                    TC_LOG_ERROR("sql.sql", "LinkedRespawn: Creature '" UI64FMTD "' linking to Gameobject '" UI64FMTD "' on an unpermitted map.", guidLow, linkedGuidLow);
                    error = true;
                    break;
                }

                if (!(master->spawnMask & slave->spawnMask))  // they must have a possibility to meet (normal/heroic difficulty)
                {
                    TC_LOG_ERROR("sql.sql", "LinkedRespawn: Creature '" UI64FMTD "' linking to Gameobject '" UI64FMTD "' with not corresponding spawnMask", guidLow, linkedGuidLow);
                    error = true;
                    break;
                }

                guid = ObjectGuid::Create<HighGuid::Creature>(slave->mapid, slave->id, guidLow);
                linkedGuid = ObjectGuid::Create<HighGuid::GameObject>(master->mapid, master->id, linkedGuidLow);
                break;
            }
            case GO_TO_GO:
            {
                const GameObjectData* slave = GetGOData(guidLow);
                if (!slave)
                {
                    TC_LOG_ERROR("sql.sql", "LinkedRespawn: Gameobject (guid) '" UI64FMTD "' not found in gameobject table", guidLow);
                    error = true;
                    break;
                }

                const GameObjectData* master = GetGOData(linkedGuidLow);
                if (!master)
                {
                    TC_LOG_ERROR("sql.sql", "LinkedRespawn: Gameobject (linkedGuid) '" UI64FMTD "' not found in gameobject table", linkedGuidLow);
                    error = true;
                    break;
                }

                const MapEntry* const map = sMapStore.LookupEntry(master->mapid);
                if (!map || !map->Instanceable() || (master->mapid != slave->mapid))
                {
                    TC_LOG_ERROR("sql.sql", "LinkedRespawn: Gameobject '" UI64FMTD "' linking to Gameobject '" UI64FMTD "' on an unpermitted map.", guidLow, linkedGuidLow);
                    error = true;
                    break;
                }

                if (!(master->spawnMask & slave->spawnMask))  // they must have a possibility to meet (normal/heroic difficulty)
                {
                    TC_LOG_ERROR("sql.sql", "LinkedRespawn: Gameobject '" UI64FMTD "' linking to Gameobject '" UI64FMTD "' with not corresponding spawnMask", guidLow, linkedGuidLow);
                    error = true;
                    break;
                }

                guid = ObjectGuid::Create<HighGuid::GameObject>(slave->mapid, slave->id, guidLow);
                linkedGuid = ObjectGuid::Create<HighGuid::GameObject>(master->mapid, master->id, linkedGuidLow);
                break;
            }
            case GO_TO_CREATURE:
            {
                const GameObjectData* slave = GetGOData(guidLow);
                if (!slave)
                {
                    TC_LOG_ERROR("sql.sql", "LinkedRespawn: Gameobject (guid) '" UI64FMTD "' not found in gameobject table", guidLow);
                    error = true;
                    break;
                }

                const CreatureData* master = GetCreatureData(linkedGuidLow);
                if (!master)
                {
                    TC_LOG_ERROR("sql.sql", "LinkedRespawn: Creature (linkedGuid) '" UI64FMTD "' not found in creature table", linkedGuidLow);
                    error = true;
                    break;
                }

                const MapEntry* const map = sMapStore.LookupEntry(master->mapid);
                if (!map || !map->Instanceable() || (master->mapid != slave->mapid))
                {
                    TC_LOG_ERROR("sql.sql", "LinkedRespawn: Gameobject '" UI64FMTD "' linking to Creature '" UI64FMTD "' on an unpermitted map.", guidLow, linkedGuidLow);
                    error = true;
                    break;
                }

                if (!(master->spawnMask & slave->spawnMask))  // they must have a possibility to meet (normal/heroic difficulty)
                {
                    TC_LOG_ERROR("sql.sql", "LinkedRespawn: Gameobject '" UI64FMTD "' linking to Creature '" UI64FMTD "' with not corresponding spawnMask", guidLow, linkedGuidLow);
                    error = true;
                    break;
                }

                guid = ObjectGuid::Create<HighGuid::GameObject>(slave->mapid, slave->id, guidLow);
                linkedGuid = ObjectGuid::Create<HighGuid::Creature>(master->mapid, master->id, linkedGuidLow);
                break;
            }
        }

        if (!error)
            _linkedRespawnStore[guid] = linkedGuid;
    }
    while (result->NextRow());

    TC_LOG_INFO("server.loading", ">> Loaded " UI64FMTD " linked respawns in %u ms", uint64(_linkedRespawnStore.size()), GetMSTimeDiffToNow(oldMSTime));
}

bool ObjectMgr::SetCreatureLinkedRespawn(ObjectGuid::LowType guidLow, ObjectGuid::LowType linkedGuidLow)
{
    if (!guidLow)
        return false;

    CreatureData const* master = GetCreatureData(guidLow);
    ASSERT(master);
    ObjectGuid guid = ObjectGuid::Create<HighGuid::Creature>(master->mapid, master->id, guidLow);

    if (!linkedGuidLow) // we're removing the linking
    {
        _linkedRespawnStore.erase(guid);
        PreparedStatement *stmt = WorldDatabase.GetPreparedStatement(WORLD_DEL_CRELINKED_RESPAWN);
        stmt->setUInt64(0, guidLow);
        WorldDatabase.Execute(stmt);
        return true;
    }

    CreatureData const* slave = GetCreatureData(linkedGuidLow);
    if (!slave)
    {
        TC_LOG_ERROR("sql.sql", "Creature '" UI64FMTD "' linking to non-existent creature '" UI64FMTD "'.", guidLow, linkedGuidLow);
        return false;
    }

    MapEntry const* map = sMapStore.LookupEntry(master->mapid);
    if (!map || !map->Instanceable() || (master->mapid != slave->mapid))
    {
        TC_LOG_ERROR("sql.sql", "Creature '" UI64FMTD "' linking to '" UI64FMTD "' on an unpermitted map.", guidLow, linkedGuidLow);
        return false;
    }

    if (!(master->spawnMask & slave->spawnMask))  // they must have a possibility to meet (normal/heroic difficulty)
    {
        TC_LOG_ERROR("sql.sql", "LinkedRespawn: Creature '" UI64FMTD "' linking to '" UI64FMTD "' with not corresponding spawnMask", guidLow, linkedGuidLow);
        return false;
    }

    ObjectGuid linkedGuid = ObjectGuid::Create<HighGuid::Creature>(slave->mapid, slave->id, linkedGuidLow);

    _linkedRespawnStore[guid] = linkedGuid;
    PreparedStatement *stmt = WorldDatabase.GetPreparedStatement(WORLD_REP_CREATURE_LINKED_RESPAWN);
    stmt->setUInt64(0, guidLow);
    stmt->setUInt64(1, linkedGuidLow);
    WorldDatabase.Execute(stmt);
    return true;
}

void ObjectMgr::LoadTempSummons()
{
    uint32 oldMSTime = getMSTime();

    _tempSummonDataStore.clear();   // needed for reload case

    //                                               0           1             2        3      4           5           6           7            8           9
    QueryResult result = WorldDatabase.Query("SELECT summonerId, summonerType, groupId, entry, position_x, position_y, position_z, orientation, summonType, summonTime FROM creature_summon_groups");

    if (!result)
    {
        TC_LOG_INFO("server.loading", ">> Loaded 0 temp summons. DB table `creature_summon_groups` is empty.");
        return;
    }

    uint32 count = 0;
    do
    {
        Field* fields = result->Fetch();

        uint32 summonerId               = fields[0].GetUInt32();
        SummonerType summonerType       = SummonerType(fields[1].GetUInt8());
        uint8 group                     = fields[2].GetUInt8();

        switch (summonerType)
        {
            case SUMMONER_TYPE_CREATURE:
                if (!GetCreatureTemplate(summonerId))
                {
                    TC_LOG_ERROR("sql.sql", "Table `creature_summon_groups` has summoner with non existing entry %u for creature summoner type, skipped.", summonerId);
                    continue;
                }
                break;
            case SUMMONER_TYPE_GAMEOBJECT:
                if (!GetGameObjectTemplate(summonerId))
                {
                    TC_LOG_ERROR("sql.sql", "Table `creature_summon_groups` has summoner with non existing entry %u for gameobject summoner type, skipped.", summonerId);
                    continue;
                }
                break;
            case SUMMONER_TYPE_MAP:
                if (!sMapStore.LookupEntry(summonerId))
                {
                    TC_LOG_ERROR("sql.sql", "Table `creature_summon_groups` has summoner with non existing entry %u for map summoner type, skipped.", summonerId);
                    continue;
                }
                break;
            default:
                TC_LOG_ERROR("sql.sql", "Table `creature_summon_groups` has unhandled summoner type %u for summoner %u, skipped.", summonerType, summonerId);
                continue;
        }

        TempSummonData data;
        data.entry                      = fields[3].GetUInt32();

        if (!GetCreatureTemplate(data.entry))
        {
            TC_LOG_ERROR("sql.sql", "Table `creature_summon_groups` has creature in group [Summoner ID: %u, Summoner Type: %u, Group ID: %u] with non existing creature entry %u, skipped.", summonerId, summonerType, group, data.entry);
            continue;
        }

        float posX                      = fields[4].GetFloat();
        float posY                      = fields[5].GetFloat();
        float posZ                      = fields[6].GetFloat();
        float orientation               = fields[7].GetFloat();

        data.pos.Relocate(posX, posY, posZ, orientation);

        data.type                       = TempSummonType(fields[8].GetUInt8());

        if (data.type > TEMPSUMMON_MANUAL_DESPAWN)
        {
            TC_LOG_ERROR("sql.sql", "Table `creature_summon_groups` has unhandled temp summon type %u in group [Summoner ID: %u, Summoner Type: %u, Group ID: %u] for creature entry %u, skipped.", data.type, summonerId, summonerType, group, data.entry);
            continue;
        }

        data.time                       = fields[9].GetUInt32();

        TempSummonGroupKey key(summonerId, summonerType, group);
        _tempSummonDataStore[key].push_back(data);

        ++count;

    } while (result->NextRow());

    TC_LOG_INFO("server.loading", ">> Loaded %u temp summons in %u ms", count, GetMSTimeDiffToNow(oldMSTime));
}

void ObjectMgr::LoadCreatures()
{
    uint32 oldMSTime = getMSTime();

    //                                               0              1   2    3        4             5           6           7           8            9              10
    QueryResult result = WorldDatabase.Query("SELECT creature.guid, id, map, modelid, equipment_id, position_x, position_y, position_z, orientation, spawntimesecs, spawndist, "
    //   11               12         13       14            15         16          17          18                19                   20                    21
        "currentwaypoint, curhealth, curmana, MovementType, spawnMask, eventEntry, pool_entry, creature.npcflag, creature.unit_flags, creature.unit_flags2, creature.unit_flags3, "
    //   22                     23                      24                25                   26                       27
        "creature.dynamicflags, creature.phaseUseFlags, creature.phaseid, creature.phasegroup, creature.terrainSwapMap, creature.ScriptName "
        "FROM creature "
        "LEFT OUTER JOIN game_event_creature ON creature.guid = game_event_creature.guid "
        "LEFT OUTER JOIN pool_creature ON creature.guid = pool_creature.guid");

    if (!result)
    {
        TC_LOG_ERROR("server.loading", ">> Loaded 0 creatures. DB table `creature` is empty.");
        return;
    }

    // Build single time for check spawnmask
    std::map<uint32, uint64> spawnMasks;
    for (auto& mapDifficultyPair : sDB2Manager.GetMapDifficulties())
        for (auto& difficultyPair : mapDifficultyPair.second)
            spawnMasks[mapDifficultyPair.first] |= UI64LIT(1) << difficultyPair.first;

    PhaseShift phaseShift;

    _creatureDataStore.reserve(result->GetRowCount());

    do
    {
        Field* fields = result->Fetch();

        ObjectGuid::LowType guid = fields[0].GetUInt64();
        uint32 entry        = fields[1].GetUInt32();

        CreatureTemplate const* cInfo = GetCreatureTemplate(entry);
        if (!cInfo)
        {
            TC_LOG_ERROR("sql.sql", "Table `creature` has creature (GUID: " UI64FMTD ") with non existing creature entry %u, skipped.", guid, entry);
            continue;
        }

        CreatureData& data = _creatureDataStore[guid];
        data.id             = entry;
        data.mapid          = fields[2].GetUInt16();
        data.displayid      = fields[3].GetUInt32();
        data.equipmentId    = fields[4].GetInt8();
        data.posX           = fields[5].GetFloat();
        data.posY           = fields[6].GetFloat();
        data.posZ           = fields[7].GetFloat();
        data.orientation    = fields[8].GetFloat();
        data.spawntimesecs  = fields[9].GetUInt32();
        data.spawndist      = fields[10].GetFloat();
        data.currentwaypoint= fields[11].GetUInt32();
        data.curhealth      = fields[12].GetUInt32();
        data.curmana        = fields[13].GetUInt32();
        data.movementType   = fields[14].GetUInt8();
        data.spawnMask      = fields[15].GetUInt64();
        int16 gameEvent     = fields[16].GetInt8();
        uint32 PoolId       = fields[17].GetUInt32();
        data.npcflag        = fields[18].GetUInt64();
        data.unit_flags     = fields[19].GetUInt32();
        data.unit_flags2    = fields[20].GetUInt32();
        data.unit_flags3    = fields[21].GetUInt32();
        data.dynamicflags   = fields[22].GetUInt32();
        data.phaseUseFlags  = fields[23].GetUInt8();
        data.phaseId        = fields[24].GetUInt32();
        data.phaseGroup     = fields[25].GetUInt32();
        data.terrainSwapMap = fields[26].GetInt32();
        data.ScriptId       = GetScriptId(fields[27].GetString());
        if (!data.ScriptId)
            data.ScriptId = cInfo->ScriptID;

        MapEntry const* mapEntry = sMapStore.LookupEntry(data.mapid);
        if (!mapEntry)
        {
            TC_LOG_ERROR("sql.sql", "Table `creature` has creature (GUID: " UI64FMTD ") that spawned at nonexistent map (Id: %u), skipped.", guid, data.mapid);
            continue;
        }

        if (sWorld->getBoolConfig(CONFIG_CREATURE_CHECK_INVALID_POSITION))
            if (VMAP::IVMapManager* vmgr = VMAP::VMapFactory::createOrGetVMapManager())
            {
                if (vmgr->isMapLoadingEnabled() && !IsTransportMap(data.mapid))
                {
                    GridCoord gridCoord = Trinity::ComputeGridCoord(data.posX, data.posY);
                    int gx = (MAX_NUMBER_OF_GRIDS - 1) - gridCoord.x_coord;
                    int gy = (MAX_NUMBER_OF_GRIDS - 1) - gridCoord.y_coord;

                    bool exists = vmgr->existsMap((sWorld->GetDataPath() + "vmaps").c_str(), data.mapid, gx, gy);
                    if (!exists)
                        TC_LOG_ERROR("sql.sql", "Table `creature` has creature (GUID: " UI64FMTD " Entry: %u MapID: %u) spawned on a possible invalid position (X: %f Y: %f Z: %f)",
                            guid, data.id, data.mapid, data.posX, data.posY, data.posZ);
                }
            }

        // Skip spawnMask check for transport maps
        if (!IsTransportMap(data.mapid) && data.spawnMask & ~spawnMasks[data.mapid])
            TC_LOG_ERROR("sql.sql", "Table `creature` has creature (GUID: " UI64FMTD ") that have wrong spawn mask " UI64FMTD " including unsupported difficulty modes for map (Id: %u).", guid, data.spawnMask, data.mapid);

        bool ok = true;
        for (uint32 diff = 0; diff < MAX_CREATURE_DIFFICULTIES && ok; ++diff)
        {
            if (_difficultyEntries[diff].find(data.id) != _difficultyEntries[diff].end())
            {
                TC_LOG_ERROR("sql.sql", "Table `creature` has creature (GUID: " UI64FMTD ") that is listed as difficulty %u template (entry: %u) in `creature_template`, skipped.",
                    guid, diff + 1, data.id);
                ok = false;
            }
        }
        if (!ok)
            continue;

        // -1 random, 0 no equipment
        if (data.equipmentId != 0)
        {
            if (!GetEquipmentInfo(data.id, data.equipmentId))
            {
                TC_LOG_ERROR("sql.sql", "Table `creature` has creature (Entry: %u) with equipment_id %u not found in table `creature_equip_template`, set to no equipment.", data.id, data.equipmentId);
                data.equipmentId = 0;
            }
        }

        if (cInfo->flags_extra & CREATURE_FLAG_EXTRA_INSTANCE_BIND)
        {
            if (!mapEntry->IsDungeon())
                TC_LOG_ERROR("sql.sql", "Table `creature` has creature (GUID: " UI64FMTD " Entry: %u) with `creature_template`.`flags_extra` including CREATURE_FLAG_EXTRA_INSTANCE_BIND but creature is not in instance.", guid, data.id);
        }

        if (data.spawndist < 0.0f)
        {
            TC_LOG_ERROR("sql.sql", "Table `creature` has creature (GUID: " UI64FMTD " Entry: %u) with `spawndist`< 0, set to 0.", guid, data.id);
            data.spawndist = 0.0f;
        }
        else if (data.movementType == RANDOM_MOTION_TYPE)
        {
            if (G3D::fuzzyEq(data.spawndist, 0.0f))
            {
                TC_LOG_ERROR("sql.sql", "Table `creature` has creature (GUID: " UI64FMTD " Entry: %u) with `MovementType`=1 (random movement) but with `spawndist`=0, replace by idle movement type (0).", guid, data.id);
                data.movementType = IDLE_MOTION_TYPE;
            }
        }
        else if (data.movementType == IDLE_MOTION_TYPE)
        {
            if (data.spawndist != 0.0f)
            {
                TC_LOG_ERROR("sql.sql", "Table `creature` has creature (GUID: " UI64FMTD " Entry: %u) with `MovementType`=0 (idle) have `spawndist`<>0, set to 0.", guid, data.id);
                data.spawndist = 0.0f;
            }
        }

        if (std::abs(data.orientation) > 2 * float(M_PI))
        {
            TC_LOG_ERROR("sql.sql", "Table `creature` has creature (GUID: " UI64FMTD " Entry: %u) with abs(`orientation`) > 2*PI (orientation is expressed in radians), normalized.", guid, data.id);
            data.orientation = Position::NormalizeOrientation(data.orientation);
        }

        if (data.phaseUseFlags & ~PHASE_USE_FLAGS_ALL)
        {
            TC_LOG_ERROR("sql.sql", "Table `creature` have creature (GUID: " UI64FMTD " Entry: %u) has unknown `phaseUseFlags` set, removed unknown value.", guid, data.id);
            data.phaseUseFlags &= PHASE_USE_FLAGS_ALL;
        }

        if (data.phaseUseFlags & PHASE_USE_FLAGS_ALWAYS_VISIBLE && data.phaseUseFlags & PHASE_USE_FLAGS_INVERSE)
        {
            TC_LOG_ERROR("sql.sql", "Table `creature` have creature (GUID: " UI64FMTD " Entry: %u) has both `phaseUseFlags` PHASE_USE_FLAGS_ALWAYS_VISIBLE and PHASE_USE_FLAGS_INVERSE,"
                " removing PHASE_USE_FLAGS_INVERSE.", guid, data.id);
            data.phaseUseFlags &= ~PHASE_USE_FLAGS_INVERSE;
        }

        if (data.phaseGroup && data.phaseId)
        {
            TC_LOG_ERROR("sql.sql", "Table `creature` have creature (GUID: " UI64FMTD " Entry: %u) with both `phaseid` and `phasegroup` set, `phasegroup` set to 0", guid, data.id);
            data.phaseGroup = 0;
        }

        if (data.phaseId)
        {
            if (!sPhaseStore.LookupEntry(data.phaseId))
            {
                TC_LOG_ERROR("sql.sql", "Table `creature` have creature (GUID: " UI64FMTD " Entry: %u) with `phaseid` %u does not exist, set to 0", guid, data.id, data.phaseId);
                data.phaseId = 0;
            }
        }

        if (data.phaseGroup)
        {
            if (!sDB2Manager.GetPhasesForGroup(data.phaseGroup))
            {
                TC_LOG_ERROR("sql.sql", "Table `creature` have creature (GUID: " UI64FMTD " Entry: %u) with `phasegroup` %u does not exist, set to 0", guid, data.id, data.phaseGroup);
                data.phaseGroup = 0;
            }
        }

        if (data.terrainSwapMap != -1)
        {
            MapEntry const* terrainSwapEntry = sMapStore.LookupEntry(data.terrainSwapMap);
            if (!terrainSwapEntry)
            {
                TC_LOG_ERROR("sql.sql", "Table `creature` have creature (GUID: " UI64FMTD " Entry: %u) with `terrainSwapMap` %u does not exist, set to -1", guid, data.id, data.terrainSwapMap);
                data.terrainSwapMap = -1;
            }
            else if (terrainSwapEntry->ParentMapID != data.mapid)
            {
                TC_LOG_ERROR("sql.sql", "Table `creature` have creature (GUID: " UI64FMTD " Entry: %u) with `terrainSwapMap` %u which cannot be used on spawn map, set to -1", guid, data.id, data.terrainSwapMap);
                data.terrainSwapMap = -1;
            }
        }

        if (sWorld->getBoolConfig(CONFIG_CALCULATE_CREATURE_ZONE_AREA_DATA))
        {
            uint32 zoneId = 0;
            uint32 areaId = 0;
            PhasingHandler::InitDbVisibleMapId(phaseShift, data.terrainSwapMap);
            sMapMgr->GetZoneAndAreaId(phaseShift, zoneId, areaId, data.mapid, data.posX, data.posY, data.posZ);

            PreparedStatement* stmt = WorldDatabase.GetPreparedStatement(WORLD_UPD_CREATURE_ZONE_AREA_DATA);

            stmt->setUInt32(0, zoneId);
            stmt->setUInt32(1, areaId);
            stmt->setUInt64(2, guid);

            WorldDatabase.Execute(stmt);
        }

        // Add to grid if not managed by the game event or pool system
        if (gameEvent == 0 && PoolId == 0)
            AddCreatureToGrid(guid, &data);
    }
    while (result->NextRow());

    TC_LOG_INFO("server.loading", ">> Loaded " SZFMTD " creatures in %u ms", _creatureDataStore.size(), GetMSTimeDiffToNow(oldMSTime));
}

void ObjectMgr::AddCreatureToGrid(ObjectGuid::LowType guid, CreatureData const* data)
{
    uint64 mask = data->spawnMask;
    for (uint8 i = 0; mask != 0; i++, mask >>= 1)
    {
        if (mask & 1)
        {
            CellCoord cellCoord = Trinity::ComputeCellCoord(data->posX, data->posY);
            CellObjectGuids& cell_guids = _mapObjectGuidsStore[MAKE_PAIR32(data->mapid, i)][cellCoord.GetId()];
            cell_guids.creatures.insert(guid);
        }
    }
}

void ObjectMgr::RemoveCreatureFromGrid(ObjectGuid::LowType guid, CreatureData const* data)
{
    uint64 mask = data->spawnMask;
    for (uint8 i = 0; mask != 0; i++, mask >>= 1)
    {
        if (mask & 1)
        {
            CellCoord cellCoord = Trinity::ComputeCellCoord(data->posX, data->posY);
            CellObjectGuids& cell_guids = _mapObjectGuidsStore[MAKE_PAIR32(data->mapid, i)][cellCoord.GetId()];
            cell_guids.creatures.erase(guid);
        }
    }
}

ObjectGuid::LowType ObjectMgr::AddGOData(uint32 entry, uint32 mapId, float x, float y, float z, float o, uint32 spawntimedelay, float rotation0, float rotation1, float rotation2, float rotation3)
{
    GameObjectTemplate const* goinfo = GetGameObjectTemplate(entry);
    if (!goinfo)
        return UI64LIT(0);

    Map* map = sMapMgr->CreateBaseMap(mapId);
    if (!map)
        return UI64LIT(0);

    ObjectGuid::LowType guid = GenerateGameObjectSpawnId();
    GameObjectData& data = NewGOData(guid);
    data.id             = entry;
    data.mapid          = mapId;
    data.posX           = x;
    data.posY           = y;
    data.posZ           = z;
    data.orientation    = o;
    data.rotation.x     = rotation0;
    data.rotation.y     = rotation1;
    data.rotation.z     = rotation2;
    data.rotation.w     = rotation3;
    data.spawntimesecs  = spawntimedelay;
    data.animprogress   = 100;
    data.spawnMask      = SPAWNMASK_CONTINENT;
    data.go_state       = GO_STATE_READY;
    data.artKit         = goinfo->type == GAMEOBJECT_TYPE_CONTROL_ZONE ? 21 : 0;
    data.dbData = false;

    AddGameobjectToGrid(guid, &data);

    // Spawn if necessary (loaded grids only)
    // We use spawn coords to spawn
    if (!map->Instanceable() && map->IsGridLoaded(x, y))
    {
        GameObject* go = GameObject::CreateGameObjectFromDB(guid, map);
        if (!go)
        {
            TC_LOG_ERROR("misc", "AddGOData: cannot add gameobject entry %u to map", entry);
            return UI64LIT(0);
        }
    }

    TC_LOG_DEBUG("maps", "AddGOData: dbguid " UI64FMTD " entry %u map %u x %f y %f z %f o %f", guid, entry, mapId, x, y, z, o);

    return guid;
}

ObjectGuid::LowType ObjectMgr::AddCreatureData(uint32 entry, uint32 mapId, float x, float y, float z, float o, uint32 spawntimedelay /*= 0*/)
{
    CreatureTemplate const* cInfo = GetCreatureTemplate(entry);
    if (!cInfo)
        return UI64LIT(0);

    uint32 level = cInfo->minlevel == cInfo->maxlevel ? cInfo->minlevel : urand(cInfo->minlevel, cInfo->maxlevel); // Only used for extracting creature base stats
    CreatureBaseStats const* stats = GetCreatureBaseStats(level, cInfo->unit_class);
    Map* map = sMapMgr->CreateBaseMap(mapId);
    if (!map)
        return UI64LIT(0);

    ObjectGuid::LowType guid = GenerateCreatureSpawnId();
    CreatureData& data = NewOrExistCreatureData(guid);
    data.id = entry;
    data.mapid = mapId;
    data.displayid = 0;
    data.equipmentId = 0;
    data.posX = x;
    data.posY = y;
    data.posZ = z;
    data.orientation = o;
    data.spawntimesecs = spawntimedelay;
    data.spawndist = 0;
    data.currentwaypoint = 0;
    data.curhealth = stats->GenerateHealth(cInfo);
    data.curmana = stats->GenerateMana(cInfo);
    data.movementType = cInfo->MovementType;
    data.spawnMask = SPAWNMASK_CONTINENT;
    data.dbData = false;
    data.npcflag = cInfo->npcflag;
    data.unit_flags = cInfo->unit_flags;
    data.dynamicflags = cInfo->dynamicflags;

    AddCreatureToGrid(guid, &data);

    // We use spawn coords to spawn
    if (!map->Instanceable() && !map->IsRemovalGrid(x, y))
    {
        Creature* creature = Creature::CreateCreatureFromDB(guid, map);
        if (!creature)
        {
            TC_LOG_ERROR("misc", "AddCreature: Cannot add creature entry %u to map", entry);
            return UI64LIT(0);
        }
    }

    return guid;
}

void ObjectMgr::LoadGameobjects()
{
    uint32 oldMSTime = getMSTime();

    //                                                0                1   2    3           4           5           6
    QueryResult result = WorldDatabase.Query("SELECT gameobject.guid, id, map, position_x, position_y, position_z, orientation, "
    //   7          8          9          10         11             12            13     14         15          16
        "rotation0, rotation1, rotation2, rotation3, spawntimesecs, animprogress, state, spawnMask, eventEntry, pool_entry, "
    //   17             18       19          20              20        21
        "phaseUseFlags, phaseid, phasegroup, terrainSwapMap, isActive, ScriptName "
        "FROM gameobject LEFT OUTER JOIN game_event_gameobject ON gameobject.guid = game_event_gameobject.guid "
        "LEFT OUTER JOIN pool_gameobject ON gameobject.guid = pool_gameobject.guid");

    if (!result)
    {
        TC_LOG_ERROR("server.loading", ">> Loaded 0 gameobjects. DB table `gameobject` is empty.");
        return;
    }

    // build single time for check spawnmask
    std::map<uint32, uint64> spawnMasks;
    for (auto& mapDifficultyPair : sDB2Manager.GetMapDifficulties())
        for (auto& difficultyPair : mapDifficultyPair.second)
            spawnMasks[mapDifficultyPair.first] |= UI64LIT(1) << difficultyPair.first;

    PhaseShift phaseShift;

    _gameObjectDataStore.reserve(result->GetRowCount());

    do
    {
        Field* fields = result->Fetch();

        ObjectGuid::LowType guid = fields[0].GetUInt64();
        uint32 entry        = fields[1].GetUInt32();

        GameObjectTemplate const* gInfo = GetGameObjectTemplate(entry);
        if (!gInfo)
        {
            TC_LOG_ERROR("sql.sql", "Table `gameobject` has gameobject (GUID: " UI64FMTD ") with non existing gameobject entry %u, skipped.", guid, entry);
            continue;
        }

        if (!gInfo->displayId)
        {
            switch (gInfo->type)
            {
                case GAMEOBJECT_TYPE_TRAP:
                case GAMEOBJECT_TYPE_SPELL_FOCUS:
                    break;
                default:
                    TC_LOG_ERROR("sql.sql", "Gameobject (GUID: " UI64FMTD " Entry %u GoType: %u) doesn't have a displayId (%u), not loaded.", guid, entry, gInfo->type, gInfo->displayId);
                    break;
            }
        }

        if (gInfo->displayId && !sGameObjectDisplayInfoStore.LookupEntry(gInfo->displayId))
        {
            TC_LOG_ERROR("sql.sql", "Gameobject (GUID: " UI64FMTD " Entry %u GoType: %u) has an invalid displayId (%u), not loaded.", guid, entry, gInfo->type, gInfo->displayId);
            continue;
        }

        GameObjectData& data = _gameObjectDataStore[guid];

        data.id             = entry;
        data.mapid          = fields[2].GetUInt16();
        data.posX           = fields[3].GetFloat();
        data.posY           = fields[4].GetFloat();
        data.posZ           = fields[5].GetFloat();
        data.orientation    = fields[6].GetFloat();
        data.rotation.x     = fields[7].GetFloat();
        data.rotation.y     = fields[8].GetFloat();
        data.rotation.z     = fields[9].GetFloat();
        data.rotation.w     = fields[10].GetFloat();
        data.spawntimesecs  = fields[11].GetInt32();

        MapEntry const* mapEntry = sMapStore.LookupEntry(data.mapid);
        if (!mapEntry)
        {
            TC_LOG_ERROR("sql.sql", "Table `gameobject` has gameobject (GUID: " UI64FMTD " Entry: %u) spawned on a non-existed map (Id: %u), skip", guid, data.id, data.mapid);
            continue;
        }

        if (sWorld->getBoolConfig(CONFIG_GAME_OBJECT_CHECK_INVALID_POSITION))
            if (VMAP::IVMapManager* vmgr = VMAP::VMapFactory::createOrGetVMapManager())
            {
                if (vmgr->isMapLoadingEnabled() && !IsTransportMap(data.mapid))
                {
                    GridCoord gridCoord = Trinity::ComputeGridCoord(data.posX, data.posY);
                    int gx = (MAX_NUMBER_OF_GRIDS - 1) - gridCoord.x_coord;
                    int gy = (MAX_NUMBER_OF_GRIDS - 1) - gridCoord.y_coord;

                    bool exists = vmgr->existsMap((sWorld->GetDataPath() + "vmaps").c_str(), data.mapid, gx, gy);
                    if (!exists)
                        TC_LOG_ERROR("sql.sql", "Table `gameobject` has gameobject (GUID: " UI64FMTD " Entry: %u MapID: %u) spawned on a possible invalid position (X: %f Y: %f Z: %f)",
                            guid, data.id, data.mapid, data.posX, data.posY, data.posZ);
                }
            }

        if (data.spawntimesecs == 0 && gInfo->IsDespawnAtAction())
        {
            TC_LOG_ERROR("sql.sql", "Table `gameobject` has gameobject (GUID: " UI64FMTD " Entry: %u) with `spawntimesecs` (0) value, but the gameobejct is marked as despawnable at action.", guid, data.id);
        }

        data.animprogress   = fields[12].GetUInt8();
        data.artKit         = 0;

        uint32 go_state     = fields[13].GetUInt8();
        if (go_state >= MAX_GO_STATE)
        {
            if (gInfo->type != GAMEOBJECT_TYPE_TRANSPORT || go_state > GO_STATE_TRANSPORT_ACTIVE + MAX_GO_STATE_TRANSPORT_STOP_FRAMES)
            {
                TC_LOG_ERROR("sql.sql", "Table `gameobject` has gameobject (GUID: " UI64FMTD " Entry: %u) with invalid `state` (%u) value, skip", guid, data.id, go_state);
                continue;
            }
        }
        data.go_state       = GOState(go_state);

        data.spawnMask      = fields[14].GetUInt64();

        if (!IsTransportMap(data.mapid) && data.spawnMask & ~spawnMasks[data.mapid])
            TC_LOG_ERROR("sql.sql", "Table `gameobject` has gameobject (GUID: " UI64FMTD " Entry: %u) that has wrong spawn mask " UI64FMTD " including unsupported difficulty modes for map (Id: %u), skip", guid, data.id, data.spawnMask, data.mapid);

        int16 gameEvent     = fields[15].GetInt8();
        uint32 PoolId       = fields[16].GetUInt32();
        data.phaseUseFlags  = fields[17].GetUInt8();
        data.phaseId        = fields[18].GetUInt32();
        data.phaseGroup     = fields[19].GetUInt32();

        if (data.phaseUseFlags & ~PHASE_USE_FLAGS_ALL)
        {
            TC_LOG_ERROR("sql.sql", "Table `gameobject` have gameobject (GUID: " UI64FMTD " Entry: %u) has unknown `phaseUseFlags` set, removed unknown value.", guid, data.id);
            data.phaseUseFlags &= PHASE_USE_FLAGS_ALL;
        }

        if (data.phaseUseFlags & PHASE_USE_FLAGS_ALWAYS_VISIBLE && data.phaseUseFlags & PHASE_USE_FLAGS_INVERSE)
        {
            TC_LOG_ERROR("sql.sql", "Table `gameobject` have gameobject (GUID: " UI64FMTD " Entry: %u) has both `phaseUseFlags` PHASE_USE_FLAGS_ALWAYS_VISIBLE and PHASE_USE_FLAGS_INVERSE,"
                " removing PHASE_USE_FLAGS_INVERSE.", guid, data.id);
            data.phaseUseFlags &= ~PHASE_USE_FLAGS_INVERSE;
        }

        if (data.phaseGroup && data.phaseId)
        {
            TC_LOG_ERROR("sql.sql", "Table `gameobject` have gameobject (GUID: " UI64FMTD " Entry: %u) with both `phaseid` and `phasegroup` set, `phasegroup` set to 0", guid, data.id);
            data.phaseGroup = 0;
        }

        if (data.phaseId)
        {
            if (!sPhaseStore.LookupEntry(data.phaseId))
            {
                TC_LOG_ERROR("sql.sql", "Table `gameobject` have gameobject (GUID: " UI64FMTD " Entry: %u) with `phaseid` %u does not exist, set to 0", guid, data.id, data.phaseId);
                data.phaseId = 0;
            }
        }

        if (data.phaseGroup)
        {
            if (!sDB2Manager.GetPhasesForGroup(data.phaseGroup))
            {
                TC_LOG_ERROR("sql.sql", "Table `gameobject` have gameobject (GUID: " UI64FMTD " Entry: %u) with `phaseGroup` %u does not exist, set to 0", guid, data.id, data.phaseGroup);
                data.phaseGroup = 0;
            }
        }

        data.terrainSwapMap = fields[20].GetInt32();
        if (data.terrainSwapMap != -1)
        {
            MapEntry const* terrainSwapEntry = sMapStore.LookupEntry(data.terrainSwapMap);
            if (!terrainSwapEntry)
            {
                TC_LOG_ERROR("sql.sql", "Table `gameobject` have gameobject (GUID: " UI64FMTD " Entry: %u) with `terrainSwapMap` %u does not exist, set to -1", guid, data.id, data.terrainSwapMap);
                data.terrainSwapMap = -1;
            }
            else if (terrainSwapEntry->ParentMapID != data.mapid)
            {
                TC_LOG_ERROR("sql.sql", "Table `gameobject` have gameobject (GUID: " UI64FMTD " Entry: %u) with `terrainSwapMap` %u which cannot be used on spawn map, set to -1", guid, data.id, data.terrainSwapMap);
                data.terrainSwapMap = -1;
            }
        }

        data.isActive = fields[20].GetBool();

        data.ScriptId = GetScriptId(fields[21].GetString());
        if (!data.ScriptId)
            data.ScriptId = gInfo->ScriptId;

        if (std::abs(data.orientation) > 2 * float(M_PI))
        {
            TC_LOG_ERROR("sql.sql", "Table `gameobject` has gameobject (GUID: " UI64FMTD " Entry: %u) with abs(`orientation`) > 2*PI (orientation is expressed in radians), normalized.", guid, data.id);
            data.orientation = Position::NormalizeOrientation(data.orientation);
        }

        if (data.rotation.x < -1.0f || data.rotation.x > 1.0f)
        {
            TC_LOG_ERROR("sql.sql", "Table `gameobject` has gameobject (GUID: " UI64FMTD " Entry: %u) with invalid rotationX (%f) value, skip", guid, data.id, data.rotation.x);
            continue;
        }

        if (data.rotation.y < -1.0f || data.rotation.y > 1.0f)
        {
            TC_LOG_ERROR("sql.sql", "Table `gameobject` has gameobject (GUID: " UI64FMTD " Entry: %u) with invalid rotationY (%f) value, skip", guid, data.id, data.rotation.y);
            continue;
        }

        if (data.rotation.z < -1.0f || data.rotation.z > 1.0f)
        {
            TC_LOG_ERROR("sql.sql", "Table `gameobject` has gameobject (GUID: " UI64FMTD " Entry: %u) with invalid rotationZ (%f) value, skip", guid, data.id, data.rotation.z);
            continue;
        }

        if (data.rotation.w < -1.0f || data.rotation.w > 1.0f)
        {
            TC_LOG_ERROR("sql.sql", "Table `gameobject` has gameobject (GUID: " UI64FMTD " Entry: %u) with invalid rotationW (%f) value, skip", guid, data.id, data.rotation.w);
            continue;
        }

        if (!MapManager::IsValidMapCoord(data.mapid, data.posX, data.posY, data.posZ, data.orientation))
        {
            TC_LOG_ERROR("sql.sql", "Table `gameobject` has gameobject (GUID: " UI64FMTD " Entry: %u) with invalid coordinates, skip", guid, data.id);
            continue;
        }

        if (sWorld->getBoolConfig(CONFIG_CALCULATE_GAMEOBJECT_ZONE_AREA_DATA))
        {
            uint32 zoneId = 0;
            uint32 areaId = 0;
            PhasingHandler::InitDbVisibleMapId(phaseShift, data.terrainSwapMap);
            sMapMgr->GetZoneAndAreaId(phaseShift, zoneId, areaId, data.mapid, data.posX, data.posY, data.posZ);

            PreparedStatement* stmt = WorldDatabase.GetPreparedStatement(WORLD_UPD_GAMEOBJECT_ZONE_AREA_DATA);

            stmt->setUInt32(0, zoneId);
            stmt->setUInt32(1, areaId);
            stmt->setUInt64(2, guid);

            WorldDatabase.Execute(stmt);
        }

        if (gameEvent == 0 && PoolId == 0)                      // if not this is to be managed by GameEvent System or Pool system
            AddGameobjectToGrid(guid, &data);
    }
    while (result->NextRow());

    TC_LOG_INFO("server.loading", ">> Loaded " SZFMTD " gameobjects in %u ms", _gameObjectDataStore.size(), GetMSTimeDiffToNow(oldMSTime));
}

void ObjectMgr::AddGameobjectToGrid(ObjectGuid::LowType guid, GameObjectData const* data)
{
    uint64 mask = data->spawnMask;
    for (uint8 i = 0; mask != 0; i++, mask >>= 1)
    {
        if (mask & 1)
        {
            CellCoord cellCoord = Trinity::ComputeCellCoord(data->posX, data->posY);
            CellObjectGuids& cell_guids = _mapObjectGuidsStore[MAKE_PAIR32(data->mapid, i)][cellCoord.GetId()];
            cell_guids.gameobjects.insert(guid);
        }
    }
}

void ObjectMgr::RemoveGameobjectFromGrid(ObjectGuid::LowType guid, GameObjectData const* data)
{
    uint64 mask = data->spawnMask;
    for (uint8 i = 0; mask != 0; i++, mask >>= 1)
    {
        if (mask & 1)
        {
            CellCoord cellCoord = Trinity::ComputeCellCoord(data->posX, data->posY);
            CellObjectGuids& cell_guids = _mapObjectGuidsStore[MAKE_PAIR32(data->mapid, i)][cellCoord.GetId()];
            cell_guids.gameobjects.erase(guid);
        }
    }
}

// name must be checked to correctness (if received) before call this function
ObjectGuid ObjectMgr::GetPlayerGUIDByName(std::string const& name)
{
    PreparedStatement* stmt = CharacterDatabase.GetPreparedStatement(CHAR_SEL_GUID_BY_NAME);
    stmt->setString(0, name);

    if (PreparedQueryResult result = CharacterDatabase.Query(stmt))
        return ObjectGuid::Create<HighGuid::Player>((*result)[0].GetUInt64());

    return ObjectGuid::Empty;
}

bool ObjectMgr::GetPlayerNameByGUID(ObjectGuid const& guid, std::string& name)
{
    CharacterInfo const* characterInfo = sWorld->GetCharacterInfo(guid);
    if (!characterInfo)
        return false;

    name = characterInfo->Name;
    return true;
}

bool ObjectMgr::GetPlayerNameAndClassByGUID(ObjectGuid const& guid, std::string& name, uint8& _class)
{
    if (CharacterInfo const* characterInfo = sWorld->GetCharacterInfo(guid))
    {
        name = characterInfo->Name;
        _class = characterInfo->Class;
        return true;
    }

    return false;
}

uint32 ObjectMgr::GetPlayerTeamByGUID(ObjectGuid const& guid)
{
    if (CharacterInfo const* characterInfo = sWorld->GetCharacterInfo(guid))
        return Player::TeamForRace(characterInfo->Race);

    return 0;
}

uint32 ObjectMgr::GetPlayerAccountIdByGUID(ObjectGuid const& guid)
{
    if (CharacterInfo const* characterInfo = sWorld->GetCharacterInfo(guid))
        return characterInfo->AccountId;

    return 0;
}

uint32 ObjectMgr::GetPlayerAccountIdByPlayerName(std::string const& name)
{
    PreparedStatement* stmt = CharacterDatabase.GetPreparedStatement(CHAR_SEL_ACCOUNT_BY_NAME);
    stmt->setString(0, name);

    if (PreparedQueryResult result = CharacterDatabase.Query(stmt))
        return (*result)[0].GetUInt32();

    return 0;
}

uint32 FillMaxDurability(uint32 itemClass, uint32 itemSubClass, uint32 inventoryType, uint32 quality, uint32 itemLevel)
{
    if (itemClass != ITEM_CLASS_ARMOR && itemClass != ITEM_CLASS_WEAPON)
        return 0;

    static float const qualityMultipliers[MAX_ITEM_QUALITY] =
    {
        0.92f, 0.92f, 0.92f, 1.11f, 1.32f, 1.61f, 0.0f, 0.0f
    };

    static float const armorMultipliers[MAX_INVTYPE] =
    {
        0.00f, // INVTYPE_NON_EQUIP
        0.60f, // INVTYPE_HEAD
        0.00f, // INVTYPE_NECK
        0.60f, // INVTYPE_SHOULDERS
        0.00f, // INVTYPE_BODY
        1.00f, // INVTYPE_CHEST
        0.33f, // INVTYPE_WAIST
        0.72f, // INVTYPE_LEGS
        0.48f, // INVTYPE_FEET
        0.33f, // INVTYPE_WRISTS
        0.33f, // INVTYPE_HANDS
        0.00f, // INVTYPE_FINGER
        0.00f, // INVTYPE_TRINKET
        0.00f, // INVTYPE_WEAPON
        0.72f, // INVTYPE_SHIELD
        0.00f, // INVTYPE_RANGED
        0.00f, // INVTYPE_CLOAK
        0.00f, // INVTYPE_2HWEAPON
        0.00f, // INVTYPE_BAG
        0.00f, // INVTYPE_TABARD
        1.00f, // INVTYPE_ROBE
        0.00f, // INVTYPE_WEAPONMAINHAND
        0.00f, // INVTYPE_WEAPONOFFHAND
        0.00f, // INVTYPE_HOLDABLE
        0.00f, // INVTYPE_AMMO
        0.00f, // INVTYPE_THROWN
        0.00f, // INVTYPE_RANGEDRIGHT
        0.00f, // INVTYPE_QUIVER
        0.00f, // INVTYPE_RELIC
    };

    static float const weaponMultipliers[MAX_ITEM_SUBCLASS_WEAPON] =
    {
        0.91f, // ITEM_SUBCLASS_WEAPON_AXE
        1.00f, // ITEM_SUBCLASS_WEAPON_AXE2
        1.00f, // ITEM_SUBCLASS_WEAPON_BOW
        1.00f, // ITEM_SUBCLASS_WEAPON_GUN
        0.91f, // ITEM_SUBCLASS_WEAPON_MACE
        1.00f, // ITEM_SUBCLASS_WEAPON_MACE2
        1.00f, // ITEM_SUBCLASS_WEAPON_POLEARM
        0.91f, // ITEM_SUBCLASS_WEAPON_SWORD
        1.00f, // ITEM_SUBCLASS_WEAPON_SWORD2
        1.00f, // ITEM_SUBCLASS_WEAPON_WARGLAIVES
        1.00f, // ITEM_SUBCLASS_WEAPON_STAFF
        0.00f, // ITEM_SUBCLASS_WEAPON_EXOTIC
        0.00f, // ITEM_SUBCLASS_WEAPON_EXOTIC2
        0.66f, // ITEM_SUBCLASS_WEAPON_FIST_WEAPON
        0.00f, // ITEM_SUBCLASS_WEAPON_MISCELLANEOUS
        0.66f, // ITEM_SUBCLASS_WEAPON_DAGGER
        0.00f, // ITEM_SUBCLASS_WEAPON_THROWN
        0.00f, // ITEM_SUBCLASS_WEAPON_SPEAR
        1.00f, // ITEM_SUBCLASS_WEAPON_CROSSBOW
        0.66f, // ITEM_SUBCLASS_WEAPON_WAND
        0.66f, // ITEM_SUBCLASS_WEAPON_FISHING_POLE
    };

    float levelPenalty = 1.0f;
    if (itemLevel <= 28)
        levelPenalty = 0.966f - float(28u - itemLevel) / 54.0f;

    if (itemClass == ITEM_CLASS_ARMOR)
    {
        if (inventoryType > INVTYPE_ROBE)
            return 0;

        return 5 * uint32(round(25.0f * qualityMultipliers[quality] * armorMultipliers[inventoryType] * levelPenalty));
    }

    return 5 * uint32(round(18.0f * qualityMultipliers[quality] * weaponMultipliers[itemSubClass] * levelPenalty));
};

struct ItemSpecStats
{
    uint32 ItemType;
    uint32 ItemSpecStatTypes[MAX_ITEM_PROTO_STATS];
    uint32 ItemSpecStatCount;

    ItemSpecStats(ItemEntry const* item, ItemSparseEntry const* sparse) : ItemType(0), ItemSpecStatCount(0)
    {
        memset(ItemSpecStatTypes, -1, sizeof(ItemSpecStatTypes));

        if (item->ClassID == ITEM_CLASS_WEAPON)
        {
            ItemType = 5;
            switch (item->SubclassID)
            {
                case ITEM_SUBCLASS_WEAPON_AXE:
                    AddStat(ITEM_SPEC_STAT_ONE_HANDED_AXE);
                    break;
                case ITEM_SUBCLASS_WEAPON_AXE2:
                    AddStat(ITEM_SPEC_STAT_TWO_HANDED_AXE);
                    break;
                case ITEM_SUBCLASS_WEAPON_BOW:
                    AddStat(ITEM_SPEC_STAT_BOW);
                    break;
                case ITEM_SUBCLASS_WEAPON_GUN:
                    AddStat(ITEM_SPEC_STAT_GUN);
                    break;
                case ITEM_SUBCLASS_WEAPON_MACE:
                    AddStat(ITEM_SPEC_STAT_ONE_HANDED_MACE);
                    break;
                case ITEM_SUBCLASS_WEAPON_MACE2:
                    AddStat(ITEM_SPEC_STAT_TWO_HANDED_MACE);
                    break;
                case ITEM_SUBCLASS_WEAPON_POLEARM:
                    AddStat(ITEM_SPEC_STAT_POLEARM);
                    break;
                case ITEM_SUBCLASS_WEAPON_SWORD:
                    AddStat(ITEM_SPEC_STAT_ONE_HANDED_SWORD);
                    break;
                case ITEM_SUBCLASS_WEAPON_SWORD2:
                    AddStat(ITEM_SPEC_STAT_TWO_HANDED_SWORD);
                    break;
                case ITEM_SUBCLASS_WEAPON_WARGLAIVES:
                    AddStat(ITEM_SPEC_STAT_WARGLAIVES);
                    break;
                case ITEM_SUBCLASS_WEAPON_STAFF:
                    AddStat(ITEM_SPEC_STAT_STAFF);
                    break;
                case ITEM_SUBCLASS_WEAPON_FIST_WEAPON:
                    AddStat(ITEM_SPEC_STAT_FIST_WEAPON);
                    break;
                case ITEM_SUBCLASS_WEAPON_DAGGER:
                    AddStat(ITEM_SPEC_STAT_DAGGER);
                    break;
                case ITEM_SUBCLASS_WEAPON_THROWN:
                    AddStat(ITEM_SPEC_STAT_THROWN);
                    break;
                case ITEM_SUBCLASS_WEAPON_CROSSBOW:
                    AddStat(ITEM_SPEC_STAT_CROSSBOW);
                    break;
                case ITEM_SUBCLASS_WEAPON_WAND:
                    AddStat(ITEM_SPEC_STAT_WAND);
                    break;
                default:
                    break;
            }
        }
        else if (item->ClassID == ITEM_CLASS_ARMOR)
        {
            switch (item->SubclassID)
            {
                case ITEM_SUBCLASS_ARMOR_CLOTH:
                    if (sparse->InventoryType != INVTYPE_CLOAK)
                    {
                        ItemType = 1;
                        break;
                    }

                    ItemType = 0;
                    AddStat(ITEM_SPEC_STAT_CLOAK);
                    break;
                case ITEM_SUBCLASS_ARMOR_LEATHER:
                    ItemType = 2;
                    break;
                case ITEM_SUBCLASS_ARMOR_MAIL:
                    ItemType = 3;
                    break;
                case ITEM_SUBCLASS_ARMOR_PLATE:
                    ItemType = 4;
                    break;
                default:
                    if (item->SubclassID == ITEM_SUBCLASS_ARMOR_SHIELD)
                    {
                        ItemType = 6;
                        AddStat(ITEM_SPEC_STAT_SHIELD);
                    }
                    else if (item->SubclassID > ITEM_SUBCLASS_ARMOR_SHIELD && item->SubclassID <= ITEM_SUBCLASS_ARMOR_RELIC)
                    {
                        ItemType = 6;
                        AddStat(ITEM_SPEC_STAT_RELIC);
                    }
                    else
                        ItemType = 0;
                    break;
            }
        }
        else if (item->ClassID == ITEM_CLASS_GEM)
        {
            ItemType = 7;
            if (GemPropertiesEntry const* gem = sGemPropertiesStore.LookupEntry(sparse->GemProperties))
            {
                if (gem->Type & SOCKET_COLOR_RELIC_IRON)
                    AddStat(ITEM_SPEC_STAT_RELIC_IRON);
                if (gem->Type & SOCKET_COLOR_RELIC_BLOOD)
                    AddStat(ITEM_SPEC_STAT_RELIC_BLOOD);
                if (gem->Type & SOCKET_COLOR_RELIC_SHADOW)
                    AddStat(ITEM_SPEC_STAT_RELIC_SHADOW);
                if (gem->Type & SOCKET_COLOR_RELIC_FEL)
                    AddStat(ITEM_SPEC_STAT_RELIC_FEL);
                if (gem->Type & SOCKET_COLOR_RELIC_ARCANE)
                    AddStat(ITEM_SPEC_STAT_RELIC_ARCANE);
                if (gem->Type & SOCKET_COLOR_RELIC_FROST)
                    AddStat(ITEM_SPEC_STAT_RELIC_FROST);
                if (gem->Type & SOCKET_COLOR_RELIC_FIRE)
                    AddStat(ITEM_SPEC_STAT_RELIC_FIRE);
                if (gem->Type & SOCKET_COLOR_RELIC_WATER)
                    AddStat(ITEM_SPEC_STAT_RELIC_WATER);
                if (gem->Type & SOCKET_COLOR_RELIC_LIFE)
                    AddStat(ITEM_SPEC_STAT_RELIC_LIFE);
                if (gem->Type & SOCKET_COLOR_RELIC_WIND)
                    AddStat(ITEM_SPEC_STAT_RELIC_WIND);
                if (gem->Type & SOCKET_COLOR_RELIC_HOLY)
                    AddStat(ITEM_SPEC_STAT_RELIC_HOLY);
            }
        }
        else
            ItemType = 0;

        for (uint32 i = 0; i < MAX_ITEM_PROTO_STATS; ++i)
            if (sparse->StatModifierBonusStat[i] != -1)
                AddModStat(sparse->StatModifierBonusStat[i]);
    }

    void AddStat(ItemSpecStat statType)
    {
        if (ItemSpecStatCount >= MAX_ITEM_PROTO_STATS)
            return;

        for (uint32 i = 0; i < MAX_ITEM_PROTO_STATS; ++i)
            if (ItemSpecStatTypes[i] == uint32(statType))
                return;

        ItemSpecStatTypes[ItemSpecStatCount++] = statType;
    }

    void AddModStat(int32 itemStatType)
    {
        switch (itemStatType)
        {
            case ITEM_MOD_AGILITY:
                AddStat(ITEM_SPEC_STAT_AGILITY);
                break;
            case ITEM_MOD_STRENGTH:
                AddStat(ITEM_SPEC_STAT_STRENGTH);
                break;
            case ITEM_MOD_INTELLECT:
                AddStat(ITEM_SPEC_STAT_INTELLECT);
                break;
            case ITEM_MOD_DODGE_RATING:
                AddStat(ITEM_SPEC_STAT_DODGE);
                break;
            case ITEM_MOD_PARRY_RATING:
                AddStat(ITEM_SPEC_STAT_PARRY);
                break;
            case ITEM_MOD_CRIT_MELEE_RATING:
            case ITEM_MOD_CRIT_RANGED_RATING:
            case ITEM_MOD_CRIT_SPELL_RATING:
            case ITEM_MOD_CRIT_RATING:
                AddStat(ITEM_SPEC_STAT_CRIT);
                break;
            case ITEM_MOD_HASTE_RATING:
                AddStat(ITEM_SPEC_STAT_HASTE);
                break;
            case ITEM_MOD_HIT_RATING:
                AddStat(ITEM_SPEC_STAT_HIT);
                break;
            case ITEM_MOD_EXTRA_ARMOR:
                AddStat(ITEM_SPEC_STAT_BONUS_ARMOR);
                break;
            case ITEM_MOD_AGI_STR_INT:
                AddStat(ITEM_SPEC_STAT_AGILITY);
                AddStat(ITEM_SPEC_STAT_STRENGTH);
                AddStat(ITEM_SPEC_STAT_INTELLECT);
                break;
            case ITEM_MOD_AGI_STR:
                AddStat(ITEM_SPEC_STAT_AGILITY);
                AddStat(ITEM_SPEC_STAT_STRENGTH);
                break;
            case ITEM_MOD_AGI_INT:
                AddStat(ITEM_SPEC_STAT_AGILITY);
                AddStat(ITEM_SPEC_STAT_INTELLECT);
                break;
            case ITEM_MOD_STR_INT:
                AddStat(ITEM_SPEC_STAT_STRENGTH);
                AddStat(ITEM_SPEC_STAT_INTELLECT);
                break;
        }
    }
};

void ObjectMgr::LoadItemTemplates()
{
    uint32 oldMSTime = getMSTime();
    uint32 sparseCount = 0;

    for (ItemSparseEntry const* sparse : sItemSparseStore)
    {
        ItemEntry const* db2Data = sItemStore.LookupEntry(sparse->ID);
        if (!db2Data)
            continue;

        ItemTemplate& itemTemplate = _itemTemplateStore[sparse->ID];

        itemTemplate.BasicData = db2Data;
        itemTemplate.ExtendedData = sparse;

        itemTemplate.MaxDurability = FillMaxDurability(db2Data->ClassID, db2Data->SubclassID, sparse->InventoryType, sparse->OverallQualityID, sparse->ItemLevel);
        itemTemplate.ScriptId = 0;
        itemTemplate.FoodType = 0;
        itemTemplate.MinMoneyLoot = 0;
        itemTemplate.MaxMoneyLoot = 0;
        itemTemplate.FlagsCu = 0;
        itemTemplate.SpellPPMRate = 0.0f;
        itemTemplate.ItemSpecClassMask = 0;

        if (std::vector<ItemSpecOverrideEntry const*> const* itemSpecOverrides = sDB2Manager.GetItemSpecOverrides(sparse->ID))
        {
            for (ItemSpecOverrideEntry const* itemSpecOverride : *itemSpecOverrides)
            {
                if (ChrSpecializationEntry const* specialization = sChrSpecializationStore.LookupEntry(itemSpecOverride->SpecID))
                {
                    itemTemplate.ItemSpecClassMask |= 1 << (specialization->ClassID - 1);
                    itemTemplate.Specializations[0].set(ItemTemplate::CalculateItemSpecBit(specialization));
                    itemTemplate.Specializations[1] |= itemTemplate.Specializations[0];
                    itemTemplate.Specializations[2] |= itemTemplate.Specializations[0];
                }
            }
        }
        else
        {
            ItemSpecStats itemSpecStats(db2Data, sparse);

            for (ItemSpecEntry const* itemSpec : sItemSpecStore)
            {
                if (itemSpecStats.ItemType != itemSpec->ItemType)
                    continue;

                bool hasPrimary = itemSpec->PrimaryStat == ITEM_SPEC_STAT_NONE;
                bool hasSecondary = itemSpec->SecondaryStat == ITEM_SPEC_STAT_NONE;
                for (uint32 i = 0; i < itemSpecStats.ItemSpecStatCount; ++i)
                {
                    if (itemSpecStats.ItemSpecStatTypes[i] == itemSpec->PrimaryStat)
                        hasPrimary = true;
                    if (itemSpecStats.ItemSpecStatTypes[i] == itemSpec->SecondaryStat)
                        hasSecondary = true;
                }

                if (!hasPrimary || !hasSecondary)
                    continue;

                if (ChrSpecializationEntry const* specialization = sChrSpecializationStore.LookupEntry(itemSpec->SpecializationID))
                {
                    if ((1 << (specialization->ClassID - 1)) & sparse->AllowableClass)
                    {
                        itemTemplate.ItemSpecClassMask |= 1 << (specialization->ClassID - 1);
                        std::size_t specBit = ItemTemplate::CalculateItemSpecBit(specialization);
                        itemTemplate.Specializations[0].set(specBit);
                        if (itemSpec->MaxLevel > 40)
                            itemTemplate.Specializations[1].set(specBit);
                        if (itemSpec->MaxLevel >= 110)
                            itemTemplate.Specializations[2].set(specBit);
                    }
                }
            }
        }

        // Items that have no specializations set can be used by everyone
        for (auto& specs : itemTemplate.Specializations)
            if (specs.count() == 0)
                specs.set();

        ++sparseCount;
    }

    // Load item effects (spells)
    for (ItemEffectEntry const* effectEntry : sItemEffectStore)
    {
        auto itemItr = _itemTemplateStore.find(effectEntry->ParentItemID);
        if (itemItr == _itemTemplateStore.end())
            continue;

        itemItr->second.Effects.push_back(effectEntry);
    }

    // Check if item templates for DBC referenced character start outfit are present
    std::set<uint32> notFoundOutfit;
    for (CharStartOutfitEntry const* entry : sCharStartOutfitStore)
    {
        for (int j = 0; j < MAX_OUTFIT_ITEMS; ++j)
        {
            if (entry->ItemID[j] <= 0)
                continue;

            uint32 item_id = entry->ItemID[j];

            if (!GetItemTemplate(item_id))
                notFoundOutfit.insert(item_id);
        }
    }

    for (std::set<uint32>::const_iterator itr = notFoundOutfit.begin(); itr != notFoundOutfit.end(); ++itr)
        TC_LOG_ERROR("sql.sql", "Item (Entry: %u) does not exist in `item_template` but is referenced in `CharStartOutfit.dbc`", *itr);

    TC_LOG_INFO("server.loading", ">> Loaded %u item templates in %u ms", sparseCount, GetMSTimeDiffToNow(oldMSTime));
}

void ObjectMgr::LoadItemTemplateAddon()
{
    uint32 oldMSTime = getMSTime();
    uint32 count = 0;

    QueryResult result = WorldDatabase.Query("SELECT Id, FlagsCu, FoodType, MinMoneyLoot, MaxMoneyLoot, SpellPPMChance FROM item_template_addon");
    if (result)
    {
        do
        {
            Field* fields = result->Fetch();
            uint32 itemId = fields[0].GetUInt32();
            if (!GetItemTemplate(itemId))
            {
                TC_LOG_ERROR("sql.sql", "Item %u specified in `item_template_addon` does not exist, skipped.", itemId);
                continue;
            }

            uint32 minMoneyLoot = fields[3].GetUInt32();
            uint32 maxMoneyLoot = fields[4].GetUInt32();
            if (minMoneyLoot > maxMoneyLoot)
            {
                TC_LOG_ERROR("sql.sql", "Minimum money loot specified in `item_template_addon` for item %u was greater than maximum amount, swapping.", itemId);
                std::swap(minMoneyLoot, maxMoneyLoot);
            }
            ItemTemplate& itemTemplate = _itemTemplateStore[itemId];
            itemTemplate.FlagsCu = fields[1].GetUInt32();
            itemTemplate.FoodType = fields[2].GetUInt8();
            itemTemplate.MinMoneyLoot = minMoneyLoot;
            itemTemplate.MaxMoneyLoot = maxMoneyLoot;
            itemTemplate.SpellPPMRate = fields[5].GetFloat();
            ++count;
        } while (result->NextRow());
    }
    TC_LOG_INFO("server.loading", ">> Loaded %u item addon templates in %u ms", count, GetMSTimeDiffToNow(oldMSTime));
}

void ObjectMgr::LoadItemScriptNames()
{
    uint32 oldMSTime = getMSTime();
    uint32 count = 0;

    QueryResult result = WorldDatabase.Query("SELECT Id, ScriptName FROM item_script_names");
    if (result)
    {
        do
        {
            Field* fields = result->Fetch();
            uint32 itemId = fields[0].GetUInt32();
            if (!GetItemTemplate(itemId))
            {
                TC_LOG_ERROR("sql.sql", "Item %u specified in `item_script_names` does not exist, skipped.", itemId);
                continue;
            }

            _itemTemplateStore[itemId].ScriptId = GetScriptId(fields[1].GetString());
            ++count;
        } while (result->NextRow());
    }

    TC_LOG_INFO("server.loading", ">> Loaded %u item script names in %u ms", count, GetMSTimeDiffToNow(oldMSTime));
}

ItemTemplate const* ObjectMgr::GetItemTemplate(uint32 entry) const
{
    ItemTemplateContainer::const_iterator itr = _itemTemplateStore.find(entry);
    if (itr != _itemTemplateStore.end())
        return &(itr->second);
    return nullptr;
}

void ObjectMgr::LoadVehicleTemplateAccessories()
{
    uint32 oldMSTime = getMSTime();

    _vehicleTemplateAccessoryStore.clear();                           // needed for reload case

    uint32 count = 0;

    //                                                  0             1              2          3           4             5
    QueryResult result = WorldDatabase.Query("SELECT `entry`, `accessory_entry`, `seat_id`, `minion`, `summontype`, `summontimer` FROM `vehicle_template_accessory`");

    if (!result)
    {
        TC_LOG_ERROR("server.loading", ">> Loaded 0 vehicle template accessories. DB table `vehicle_template_accessory` is empty.");
        return;
    }

    do
    {
        Field* fields = result->Fetch();

        uint32 entry        = fields[0].GetUInt32();
        uint32 accessory    = fields[1].GetUInt32();
        int8   seatId       = fields[2].GetInt8();
        bool   isMinion     = fields[3].GetBool();
        uint8  summonType   = fields[4].GetUInt8();
        uint32 summonTimer  = fields[5].GetUInt32();

        if (!sObjectMgr->GetCreatureTemplate(entry))
        {
            TC_LOG_ERROR("sql.sql", "Table `vehicle_template_accessory`: creature template entry %u does not exist.", entry);
            continue;
        }

        if (!sObjectMgr->GetCreatureTemplate(accessory))
        {
            TC_LOG_ERROR("sql.sql", "Table `vehicle_template_accessory`: Accessory %u does not exist.", accessory);
            continue;
        }

        if (_spellClickInfoStore.find(entry) == _spellClickInfoStore.end())
        {
            TC_LOG_ERROR("sql.sql", "Table `vehicle_template_accessory`: creature template entry %u has no data in npc_spellclick_spells", entry);
            continue;
        }

        _vehicleTemplateAccessoryStore[entry].push_back(VehicleAccessory(accessory, seatId, isMinion, summonType, summonTimer));

        ++count;
    }
    while (result->NextRow());

    TC_LOG_INFO("server.loading", ">> Loaded %u Vehicle Template Accessories in %u ms", count, GetMSTimeDiffToNow(oldMSTime));
}

void ObjectMgr::LoadVehicleAccessories()
{
    uint32 oldMSTime = getMSTime();

    _vehicleAccessoryStore.clear();                           // needed for reload case

    uint32 count = 0;

    //                                                  0             1             2          3           4             5
    QueryResult result = WorldDatabase.Query("SELECT `guid`, `accessory_entry`, `seat_id`, `minion`, `summontype`, `summontimer` FROM `vehicle_accessory`");

    if (!result)
    {
        TC_LOG_INFO("server.loading", ">> Loaded 0 Vehicle Accessories in %u ms", GetMSTimeDiffToNow(oldMSTime));
        return;
    }

    do
    {
        Field* fields = result->Fetch();

        ObjectGuid::LowType uiGUID = fields[0].GetUInt64();
        uint32 uiAccessory  = fields[1].GetUInt32();
        int8   uiSeat       = int8(fields[2].GetInt16());
        bool   bMinion      = fields[3].GetBool();
        uint8  uiSummonType = fields[4].GetUInt8();
        uint32 uiSummonTimer= fields[5].GetUInt32();

        if (!sObjectMgr->GetCreatureTemplate(uiAccessory))
        {
            TC_LOG_ERROR("sql.sql", "Table `vehicle_accessory`: Accessory %u does not exist.", uiAccessory);
            continue;
        }

        _vehicleAccessoryStore[uiGUID].push_back(VehicleAccessory(uiAccessory, uiSeat, bMinion, uiSummonType, uiSummonTimer));

        ++count;
    }
    while (result->NextRow());

    TC_LOG_INFO("server.loading", ">> Loaded %u Vehicle Accessories in %u ms", count, GetMSTimeDiffToNow(oldMSTime));
}

void ObjectMgr::PlayerCreateInfoAddItemHelper(uint32 race_, uint32 class_, uint32 itemId, int32 count)
{
    if (!_playerInfo[race_][class_])
        return;

    if (count > 0)
        _playerInfo[race_][class_]->item.push_back(PlayerCreateInfoItem(itemId, count));
    else
    {
        if (count < -1)
            TC_LOG_ERROR("sql.sql", "Invalid count %i specified on item %u be removed from original player create info (use -1)!", count, itemId);

        for (uint32 gender = 0; gender < GENDER_NONE; ++gender)
        {
            if (CharStartOutfitEntry const* entry = sDB2Manager.GetCharStartOutfitEntry(race_, class_, gender))
            {
                bool found = false;
                for (uint8 x = 0; x < MAX_OUTFIT_ITEMS; ++x)
                {
                    if (entry->ItemID[x] > 0 && uint32(entry->ItemID[x]) == itemId)
                    {
                        found = true;
                        const_cast<CharStartOutfitEntry*>(entry)->ItemID[x] = 0;
                        break;
                    }
                }

                if (!found)
                    TC_LOG_ERROR("sql.sql", "Item %u specified to be removed from original create info not found in dbc!", itemId);
            }
        }
    }
}

void ObjectMgr::LoadPlayerInfo()
{
    // Load playercreate
    {
        uint32 oldMSTime = getMSTime();
        //                                                0     1      2    3        4          5           6
        QueryResult result = WorldDatabase.Query("SELECT race, class, map, zone, position_x, position_y, position_z, orientation FROM playercreateinfo");

        if (!result)
        {
            TC_LOG_ERROR("server.loading", ">> Loaded 0 player create definitions. DB table `playercreateinfo` is empty.");
            exit(1);
        }
        else
        {
            uint32 count = 0;

            do
            {
                Field* fields = result->Fetch();

                uint32 current_race  = fields[0].GetUInt8();
                uint32 current_class = fields[1].GetUInt8();
                uint32 mapId         = fields[2].GetUInt16();
                uint32 areaId        = fields[3].GetUInt32(); // zone
                float  positionX     = fields[4].GetFloat();
                float  positionY     = fields[5].GetFloat();
                float  positionZ     = fields[6].GetFloat();
                float  orientation   = fields[7].GetFloat();

                if (current_race >= MAX_RACES)
                {
                    TC_LOG_ERROR("sql.sql", "Wrong race %u in `playercreateinfo` table, ignoring.", current_race);
                    continue;
                }

                ChrRacesEntry const* rEntry = sChrRacesStore.LookupEntry(current_race);
                if (!rEntry)
                {
                    TC_LOG_ERROR("sql.sql", "Wrong race %u in `playercreateinfo` table, ignoring.", current_race);
                    continue;
                }

                if (current_class >= MAX_CLASSES)
                {
                    TC_LOG_ERROR("sql.sql", "Wrong class %u in `playercreateinfo` table, ignoring.", current_class);
                    continue;
                }

                if (!sChrClassesStore.LookupEntry(current_class))
                {
                    TC_LOG_ERROR("sql.sql", "Wrong class %u in `playercreateinfo` table, ignoring.", current_class);
                    continue;
                }

                // accept DB data only for valid position (and non instanceable)
                if (!MapManager::IsValidMapCoord(mapId, positionX, positionY, positionZ, orientation))
                {
                    TC_LOG_ERROR("sql.sql", "Wrong home position for class %u race %u pair in `playercreateinfo` table, ignoring.", current_class, current_race);
                    continue;
                }

                if (sMapStore.LookupEntry(mapId)->Instanceable())
                {
                    TC_LOG_ERROR("sql.sql", "Home position in instanceable map for class %u race %u pair in `playercreateinfo` table, ignoring.", current_class, current_race);
                    continue;
                }

                PlayerInfo* info = new PlayerInfo();
                info->mapId = mapId;
                info->areaId = areaId;
                info->positionX = positionX;
                info->positionY = positionY;
                info->positionZ = positionZ;
                info->orientation = orientation;
                info->displayId_m = rEntry->MaleDisplayId;
                info->displayId_f = rEntry->FemaleDisplayId;
                _playerInfo[current_race][current_class] = info;

                ++count;
            }
            while (result->NextRow());

            TC_LOG_INFO("server.loading", ">> Loaded %u player create definitions in %u ms", count, GetMSTimeDiffToNow(oldMSTime));
        }
    }

    // Load playercreate items
    TC_LOG_INFO("server.loading", "Loading Player Create Items Data...");
    {
        uint32 oldMSTime = getMSTime();
        //                                                0     1      2       3
        QueryResult result = WorldDatabase.Query("SELECT race, class, itemid, amount FROM playercreateinfo_item");

        if (!result)
        {
            TC_LOG_INFO("server.loading", ">> Loaded 0 custom player create items. DB table `playercreateinfo_item` is empty.");
        }
        else
        {
            uint32 count = 0;

            do
            {
                Field* fields = result->Fetch();

                uint32 current_race = fields[0].GetUInt8();
                if (current_race >= MAX_RACES)
                {
                    TC_LOG_ERROR("sql.sql", "Wrong race %u in `playercreateinfo_item` table, ignoring.", current_race);
                    continue;
                }

                uint32 current_class = fields[1].GetUInt8();
                if (current_class >= MAX_CLASSES)
                {
                    TC_LOG_ERROR("sql.sql", "Wrong class %u in `playercreateinfo_item` table, ignoring.", current_class);
                    continue;
                }

                uint32 item_id = fields[2].GetUInt32();

                if (!GetItemTemplate(item_id))
                {
                    TC_LOG_ERROR("sql.sql", "Item id %u (race %u class %u) in `playercreateinfo_item` table but not listed in `item_template`, ignoring.", item_id, current_race, current_class);
                    continue;
                }

                int32 amount   = fields[3].GetInt8();

                if (!amount)
                {
                    TC_LOG_ERROR("sql.sql", "Item id %u (class %u race %u) have amount == 0 in `playercreateinfo_item` table, ignoring.", item_id, current_race, current_class);
                    continue;
                }

                if (!current_race || !current_class)
                {
                    uint32 min_race = current_race ? current_race : 1;
                    uint32 max_race = current_race ? current_race + 1 : MAX_RACES;
                    uint32 min_class = current_class ? current_class : 1;
                    uint32 max_class = current_class ? current_class + 1 : MAX_CLASSES;
                    for (uint32 r = min_race; r < max_race; ++r)
                        for (uint32 c = min_class; c < max_class; ++c)
                            PlayerCreateInfoAddItemHelper(r, c, item_id, amount);
                }
                else
                    PlayerCreateInfoAddItemHelper(current_race, current_class, item_id, amount);

                ++count;
            }
            while (result->NextRow());

            TC_LOG_INFO("server.loading", ">> Loaded %u custom player create items in %u ms", count, GetMSTimeDiffToNow(oldMSTime));
        }
    }

    // Load playercreate skills
    TC_LOG_INFO("server.loading", "Loading Player Create Skill Data...");
    {
        uint32 oldMSTime = getMSTime();

        for (SkillRaceClassInfoEntry const* rcInfo : sSkillRaceClassInfoStore)
            if (rcInfo->Availability == 1)
                for (uint32 raceIndex = RACE_HUMAN; raceIndex < MAX_RACES; ++raceIndex)
                    if (rcInfo->RaceMask == -1 || ((UI64LIT(1) << (raceIndex - 1)) & rcInfo->RaceMask))
                        for (uint32 classIndex = CLASS_WARRIOR; classIndex < MAX_CLASSES; ++classIndex)
                            if (rcInfo->ClassMask == -1 || ((1 << (classIndex - 1)) & rcInfo->ClassMask))
                                if (PlayerInfo* info = _playerInfo[raceIndex][classIndex])
                                    info->skills.push_back(rcInfo);

        TC_LOG_INFO("server.loading", ">> Loaded player create skills in %u ms", GetMSTimeDiffToNow(oldMSTime));
    }

    // Load playercreate custom spells
    TC_LOG_INFO("server.loading", "Loading Player Create Custom Spell Data...");
    {
        uint32 oldMSTime = getMSTime();

        QueryResult result = WorldDatabase.PQuery("SELECT racemask, classmask, Spell FROM playercreateinfo_spell_custom");

        if (!result)
        {
            TC_LOG_ERROR("server.loading", ">> Loaded 0 player create custom spells. DB table `playercreateinfo_spell_custom` is empty.");
        }
        else
        {
            uint32 count = 0;

            do
            {
                Field* fields = result->Fetch();
                uint32 raceMask = fields[0].GetUInt32();
                uint32 classMask = fields[1].GetUInt32();
                uint32 spellId = fields[2].GetUInt32();

                if (raceMask != 0 && !(raceMask & RACEMASK_ALL_PLAYABLE))
                {
                    TC_LOG_ERROR("sql.sql", "Wrong race mask %u in `playercreateinfo_spell_custom` table, ignoring.", raceMask);
                    continue;
                }

                if (classMask != 0 && !(classMask & CLASSMASK_ALL_PLAYABLE))
                {
                    TC_LOG_ERROR("sql.sql", "Wrong class mask %u in `playercreateinfo_spell_custom` table, ignoring.", classMask);
                    continue;
                }

                for (uint32 raceIndex = RACE_HUMAN; raceIndex < MAX_RACES; ++raceIndex)
                {
                    if (raceMask == 0 || ((1 << (raceIndex - 1)) & raceMask))
                    {
                        for (uint32 classIndex = CLASS_WARRIOR; classIndex < MAX_CLASSES; ++classIndex)
                        {
                            if (classMask == 0 || ((1 << (classIndex - 1)) & classMask))
                            {
                                if (PlayerInfo* info = _playerInfo[raceIndex][classIndex])
                                {
                                    info->customSpells.push_back(spellId);
                                    ++count;
                                }
                                // We need something better here, the check is not accounting for spells used by multiple races/classes but not all of them.
                                // Either split the masks per class, or per race, which kind of kills the point yet.
                                // else if (raceMask != 0 && classMask != 0)
                                //     TC_LOG_ERROR("sql.sql", "Racemask/classmask (%u/%u) combination was found containing an invalid race/class combination (%u/%u) in `%s` (Spell %u), ignoring.", raceMask, classMask, raceIndex, classIndex, tableName.c_str(), spellId);
                            }
                        }
                    }
                }
            }
            while (result->NextRow());

            TC_LOG_INFO("server.loading", ">> Loaded %u custom player create spells in %u ms", count, GetMSTimeDiffToNow(oldMSTime));
        }
    }

    // Load playercreate cast spell
    TC_LOG_INFO("server.loading", "Loading Player Create Cast Spell Data...");
    {
        uint32 oldMSTime = getMSTime();

        QueryResult result = WorldDatabase.PQuery("SELECT raceMask, classMask, spell FROM playercreateinfo_cast_spell");

        if (!result)
            TC_LOG_ERROR("server.loading", ">> Loaded 0 player create cast spells. DB table `playercreateinfo_cast_spell` is empty.");
        else
        {
            uint32 count = 0;

            do
            {
                Field* fields       = result->Fetch();
                uint32 raceMask     = fields[0].GetUInt32();
                uint32 classMask    = fields[1].GetUInt32();
                uint32 spellId      = fields[2].GetUInt32();

                if (raceMask != 0 && !(raceMask & RACEMASK_ALL_PLAYABLE))
                {
                    TC_LOG_ERROR("sql.sql", "Wrong race mask %u in `playercreateinfo_cast_spell` table, ignoring.", raceMask);
                    continue;
                }

                if (classMask != 0 && !(classMask & CLASSMASK_ALL_PLAYABLE))
                {
                    TC_LOG_ERROR("sql.sql", "Wrong class mask %u in `playercreateinfo_cast_spell` table, ignoring.", classMask);
                    continue;
                }

                for (uint32 raceIndex = RACE_HUMAN; raceIndex < MAX_RACES; ++raceIndex)
                {
                    if (raceMask == 0 || ((1 << (raceIndex - 1)) & raceMask))
                    {
                        for (uint32 classIndex = CLASS_WARRIOR; classIndex < MAX_CLASSES; ++classIndex)
                        {
                            if (classMask == 0 || ((1 << (classIndex - 1)) & classMask))
                            {
                                if (PlayerInfo* info = _playerInfo[raceIndex][classIndex])
                                {
                                    info->castSpells.push_back(spellId);
                                    ++count;
                                }
                            }
                        }
                    }
                }
            } while (result->NextRow());

            TC_LOG_INFO("server.loading", ">> Loaded %u player create cast spells in %u ms", count, GetMSTimeDiffToNow(oldMSTime));
        }
    }

    // Load playercreate actions
    TC_LOG_INFO("server.loading", "Loading Player Create Action Data...");
    {
        uint32 oldMSTime = getMSTime();

        //                                                0     1      2       3       4
        QueryResult result = WorldDatabase.Query("SELECT race, class, button, action, type FROM playercreateinfo_action");

        if (!result)
        {
            TC_LOG_ERROR("server.loading", ">> Loaded 0 player create actions. DB table `playercreateinfo_action` is empty.");
        }
        else
        {
            uint32 count = 0;

            do
            {
                Field* fields = result->Fetch();

                uint32 current_race = fields[0].GetUInt8();
                if (current_race >= MAX_RACES)
                {
                    TC_LOG_ERROR("sql.sql", "Wrong race %u in `playercreateinfo_action` table, ignoring.", current_race);
                    continue;
                }

                uint32 current_class = fields[1].GetUInt8();
                if (current_class >= MAX_CLASSES)
                {
                    TC_LOG_ERROR("sql.sql", "Wrong class %u in `playercreateinfo_action` table, ignoring.", current_class);
                    continue;
                }

                if (PlayerInfo* info = _playerInfo[current_race][current_class])
                    info->action.push_back(PlayerCreateInfoAction(fields[2].GetUInt16(), fields[3].GetUInt32(), fields[4].GetUInt16()));

                ++count;
            }
            while (result->NextRow());

            TC_LOG_INFO("server.loading", ">> Loaded %u player create actions in %u ms", count, GetMSTimeDiffToNow(oldMSTime));
        }
    }

    // Loading levels data (class/race dependent)
    TC_LOG_INFO("server.loading", "Loading Player Create Level Stats Data...");
    {
        uint32 oldMSTime = getMSTime();

        //                                                 0     1      2      3    4    5    6
        QueryResult result  = WorldDatabase.Query("SELECT race, class, level, str, agi, sta, inte FROM player_levelstats");

        if (!result)
        {
            TC_LOG_ERROR("server.loading", ">> Loaded 0 level stats definitions. DB table `player_levelstats` is empty.");
            exit(1);
        }

        uint32 count = 0;

        do
        {
            Field* fields = result->Fetch();

            uint32 current_race = fields[0].GetUInt8();
            if (current_race >= MAX_RACES)
            {
                TC_LOG_ERROR("sql.sql", "Wrong race %u in `player_levelstats` table, ignoring.", current_race);
                continue;
            }

            uint32 current_class = fields[1].GetUInt8();
            if (current_class >= MAX_CLASSES)
            {
                TC_LOG_ERROR("sql.sql", "Wrong class %u in `player_levelstats` table, ignoring.", current_class);
                continue;
            }

            uint32 current_level = fields[2].GetUInt8();
            if (current_level > sWorld->getIntConfig(CONFIG_MAX_PLAYER_LEVEL))
            {
                if (current_level > STRONG_MAX_LEVEL)        // hardcoded level maximum
                    TC_LOG_ERROR("sql.sql", "Wrong (> %u) level %u in `player_levelstats` table, ignoring.", STRONG_MAX_LEVEL, current_level);
                else
                {
                    TC_LOG_INFO("misc", "Unused (> MaxPlayerLevel in worldserver.conf) level %u in `player_levelstats` table, ignoring.", current_level);
                    ++count;                                // make result loading percent "expected" correct in case disabled detail mode for example.
                }
                continue;
            }

            if (PlayerInfo* info = _playerInfo[current_race][current_class])
            {
                if (!info->levelInfo)
                    info->levelInfo = new PlayerLevelInfo[sWorld->getIntConfig(CONFIG_MAX_PLAYER_LEVEL)];

                PlayerLevelInfo& levelInfo = info->levelInfo[current_level - 1];
                for (int i = 0; i < MAX_STATS; i++)
                    levelInfo.stats[i] = fields[i + 3].GetUInt16();
            }

            ++count;
        }
        while (result->NextRow());

        // Fill gaps and check integrity
        for (int race = 0; race < MAX_RACES; ++race)
        {
            // skip non existed races
            if (!sChrRacesStore.LookupEntry(race))
                continue;

            for (int class_ = 0; class_ < MAX_CLASSES; ++class_)
            {
                // skip non existed classes
                if (!sChrClassesStore.LookupEntry(class_))
                    continue;

                PlayerInfo* info = _playerInfo[race][class_];
                if (!info)
                    continue;

                // skip expansion races if not playing with expansion
                if (sWorld->getIntConfig(CONFIG_EXPANSION) < EXPANSION_THE_BURNING_CRUSADE && (race == RACE_BLOODELF || race == RACE_DRAENEI))
                    continue;

                // skip expansion classes if not playing with expansion
                if (sWorld->getIntConfig(CONFIG_EXPANSION) < EXPANSION_WRATH_OF_THE_LICH_KING && class_ == CLASS_DEATH_KNIGHT)
                    continue;

                // skip expansion races if not playing with expansion
                if (sWorld->getIntConfig(CONFIG_EXPANSION) < EXPANSION_CATACLYSM && (race == RACE_GOBLIN || race == RACE_WORGEN))
                    continue;

                if (sWorld->getIntConfig(CONFIG_EXPANSION) < EXPANSION_MISTS_OF_PANDARIA && (race == RACE_PANDAREN_NEUTRAL || race == RACE_PANDAREN_HORDE || race == RACE_PANDAREN_ALLIANCE))
                    continue;

                if (sWorld->getIntConfig(CONFIG_EXPANSION) < EXPANSION_LEGION && class_ == CLASS_DEMON_HUNTER)
                    continue;

                // fatal error if no level 1 data
                if (!info->levelInfo || info->levelInfo[0].stats[0] == 0)
                {
                    TC_LOG_ERROR("sql.sql", "Race %i Class %i Level 1 does not have stats data!", race, class_);
                    exit(1);
                }

                // fill level gaps
                for (uint8 level = 1; level < sWorld->getIntConfig(CONFIG_MAX_PLAYER_LEVEL); ++level)
                {
                    if (info->levelInfo[level].stats[0] == 0)
                    {
                        TC_LOG_ERROR("sql.sql", "Race %i Class %i Level %i does not have stats data. Using stats data of level %i.", race, class_, level + 1, level);
                        info->levelInfo[level] = info->levelInfo[level - 1];
                    }
                }
            }
        }

        TC_LOG_INFO("server.loading", ">> Loaded %u level stats definitions in %u ms", count, GetMSTimeDiffToNow(oldMSTime));
    }

    // Loading xp per level data
    TC_LOG_INFO("server.loading", "Loading Player Create XP Data...");
    {
        uint32 oldMSTime = getMSTime();

        _playerXPperLevel.resize(sXpGameTable.GetTableRowCount(), 0);

        //                                               0      1
        QueryResult result = WorldDatabase.Query("SELECT Level, Experience FROM player_xp_for_level");

        // load the DBC's levels at first...
        for (uint32 level = 1; level < sXpGameTable.GetTableRowCount(); ++level)
            _playerXPperLevel[level] = sXpGameTable.GetRow(level)->Total;

        uint32 count = 0;

        // ...overwrite if needed (custom values)
        if (result)
        {
            do
            {
                Field* fields = result->Fetch();

                uint32 current_level = fields[0].GetUInt8();
                uint32 current_xp = fields[1].GetUInt32();

                if (current_level >= sWorld->getIntConfig(CONFIG_MAX_PLAYER_LEVEL))
                {
                    if (current_level > STRONG_MAX_LEVEL)        // hardcoded level maximum
                        TC_LOG_ERROR("sql.sql", "Wrong (> %u) level %u in `player_xp_for_level` table, ignoring.", STRONG_MAX_LEVEL, current_level);
                    else
                    {
                        TC_LOG_INFO("misc", "Unused (> MaxPlayerLevel in worldserver.conf) level %u in `player_xp_for_level` table, ignoring.", current_level);
                        ++count;                                // make result loading percent "expected" correct in case disabled detail mode for example.
                    }
                    continue;
                }
                //PlayerXPperLevel
                _playerXPperLevel[current_level] = current_xp;
                ++count;
            } while (result->NextRow());
        }

        // fill level gaps - only accounting levels > MAX_LEVEL
        for (uint8 level = 1; level < sWorld->getIntConfig(CONFIG_MAX_PLAYER_LEVEL); ++level)
        {
            if (_playerXPperLevel[level] == 0)
            {
                TC_LOG_ERROR("sql.sql", "Level %i does not have XP for level data. Using data of level [%i] + 12000.", level + 1, level);
                _playerXPperLevel[level] = _playerXPperLevel[level - 1] + 12000;
            }
        }

        TC_LOG_INFO("server.loading", ">> Loaded %u xp for level definition(s) from database in %u ms", count, GetMSTimeDiffToNow(oldMSTime));
    }
}

void ObjectMgr::GetPlayerClassLevelInfo(uint32 class_, uint8 level, uint32& baseMana) const
{
    if (level < 1 || class_ >= MAX_CLASSES)
        return;

    if (level > sWorld->getIntConfig(CONFIG_MAX_PLAYER_LEVEL))
        level = sWorld->getIntConfig(CONFIG_MAX_PLAYER_LEVEL);

    GtBaseMPEntry const* mp = sBaseMPGameTable.GetRow(level);
    if (!mp)
    {
        TC_LOG_ERROR("misc", "Tried to get non-existant Class-Level combination data for base hp/mp. Class %u Level %u", class_, level);
        return;
    }

    baseMana = uint32(GetGameTableColumnForClass(mp, class_));
}

void ObjectMgr::GetPlayerLevelInfo(uint32 race, uint32 class_, uint8 level, PlayerLevelInfo* info) const
{
    if (level < 1 || race >= MAX_RACES || class_ >= MAX_CLASSES)
        return;

    PlayerInfo const* pInfo = _playerInfo[race][class_];
    if (!pInfo)
        return;

    if (level <= sWorld->getIntConfig(CONFIG_MAX_PLAYER_LEVEL))
        *info = pInfo->levelInfo[level-1];
    else
        BuildPlayerLevelInfo(race, class_, level, info);
}

void ObjectMgr::BuildPlayerLevelInfo(uint8 race, uint8 _class, uint8 level, PlayerLevelInfo* info) const
{
    // base data (last known level)
    *info = _playerInfo[race][_class]->levelInfo[sWorld->getIntConfig(CONFIG_MAX_PLAYER_LEVEL)-1];

    // if conversion from uint32 to uint8 causes unexpected behaviour, change lvl to uint32
    for (uint8 lvl = sWorld->getIntConfig(CONFIG_MAX_PLAYER_LEVEL)-1; lvl < level; ++lvl)
    {
        switch (_class)
        {
            case CLASS_WARRIOR:
                info->stats[STAT_STRENGTH]  += (lvl > 23 ? 2: (lvl > 1  ? 1: 0));
                info->stats[STAT_STAMINA]   += (lvl > 23 ? 2: (lvl > 1  ? 1: 0));
                info->stats[STAT_AGILITY]   += (lvl > 36 ? 1: (lvl > 6 && (lvl%2) ? 1: 0));
                info->stats[STAT_INTELLECT] += (lvl > 9 && !(lvl%2) ? 1: 0);
                break;
            case CLASS_PALADIN:
                info->stats[STAT_STRENGTH]  += (lvl > 3  ? 1: 0);
                info->stats[STAT_STAMINA]   += (lvl > 33 ? 2: (lvl > 1 ? 1: 0));
                info->stats[STAT_AGILITY]   += (lvl > 38 ? 1: (lvl > 7 && !(lvl%2) ? 1: 0));
                info->stats[STAT_INTELLECT] += (lvl > 6 && (lvl%2) ? 1: 0);
                break;
            case CLASS_HUNTER:
                info->stats[STAT_STRENGTH]  += (lvl > 4  ? 1: 0);
                info->stats[STAT_STAMINA]   += (lvl > 4  ? 1: 0);
                info->stats[STAT_AGILITY]   += (lvl > 33 ? 2: (lvl > 1 ? 1: 0));
                info->stats[STAT_INTELLECT] += (lvl > 8 && (lvl%2) ? 1: 0);
                break;
            case CLASS_ROGUE:
                info->stats[STAT_STRENGTH]  += (lvl > 5  ? 1: 0);
                info->stats[STAT_STAMINA]   += (lvl > 4  ? 1: 0);
                info->stats[STAT_AGILITY]   += (lvl > 16 ? 2: (lvl > 1 ? 1: 0));
                info->stats[STAT_INTELLECT] += (lvl > 8 && !(lvl%2) ? 1: 0);
                break;
            case CLASS_PRIEST:
                info->stats[STAT_STRENGTH]  += (lvl > 9 && !(lvl%2) ? 1: 0);
                info->stats[STAT_STAMINA]   += (lvl > 5  ? 1: 0);
                info->stats[STAT_AGILITY]   += (lvl > 38 ? 1: (lvl > 8 && (lvl%2) ? 1: 0));
                info->stats[STAT_INTELLECT] += (lvl > 22 ? 2: (lvl > 1 ? 1: 0));
                break;
            case CLASS_SHAMAN:
                info->stats[STAT_STRENGTH]  += (lvl > 34 ? 1: (lvl > 6 && (lvl%2) ? 1: 0));
                info->stats[STAT_STAMINA]   += (lvl > 4 ? 1: 0);
                info->stats[STAT_AGILITY]   += (lvl > 7 && !(lvl%2) ? 1: 0);
                info->stats[STAT_INTELLECT] += (lvl > 5 ? 1: 0);
                break;
            case CLASS_MAGE:
                info->stats[STAT_STRENGTH]  += (lvl > 9 && !(lvl%2) ? 1: 0);
                info->stats[STAT_STAMINA]   += (lvl > 5  ? 1: 0);
                info->stats[STAT_AGILITY]   += (lvl > 9 && !(lvl%2) ? 1: 0);
                info->stats[STAT_INTELLECT] += (lvl > 24 ? 2: (lvl > 1 ? 1: 0));
                break;
            case CLASS_WARLOCK:
                info->stats[STAT_STRENGTH]  += (lvl > 9 && !(lvl%2) ? 1: 0);
                info->stats[STAT_STAMINA]   += (lvl > 38 ? 2: (lvl > 3 ? 1: 0));
                info->stats[STAT_AGILITY]   += (lvl > 9 && !(lvl%2) ? 1: 0);
                info->stats[STAT_INTELLECT] += (lvl > 33 ? 2: (lvl > 2 ? 1: 0));
                break;
            case CLASS_DRUID:
                info->stats[STAT_STRENGTH]  += (lvl > 38 ? 2: (lvl > 6 && (lvl%2) ? 1: 0));
                info->stats[STAT_STAMINA]   += (lvl > 32 ? 2: (lvl > 4 ? 1: 0));
                info->stats[STAT_AGILITY]   += (lvl > 38 ? 2: (lvl > 8 && (lvl%2) ? 1: 0));
                info->stats[STAT_INTELLECT] += (lvl > 38 ? 3: (lvl > 4 ? 1: 0));
        }
    }
}

void ObjectMgr::LoadQuests()
{
    uint32 oldMSTime = getMSTime();

    // For reload case
    for (QuestMap::const_iterator itr=_questTemplates.begin(); itr != _questTemplates.end(); ++itr)
        delete itr->second;
    _questTemplates.clear();
    _questObjectives.clear();
    _worldQuestStore.clear();

    mExclusiveQuestGroups.clear();

    QueryResult result = WorldDatabase.Query("SELECT "
        //0  1          2           3                4               5         6            7            8                  9                10                  11
        "ID, QuestType, QuestLevel, MaxScalingLevel, QuestPackageID, MinLevel, QuestSortID, QuestInfoID, SuggestedGroupNum, RewardNextQuest, RewardXPDifficulty, RewardXPMultiplier, "
        //12          13                     14                     15                16                   17                   18                   19           20           21               22
        "RewardMoney, RewardMoneyDifficulty, RewardMoneyMultiplier, RewardBonusMoney, RewardDisplaySpell1, RewardDisplaySpell2, RewardDisplaySpell3, RewardSpell, RewardHonor, RewardKillHonor, StartItem, "
        //23                         24                          25                        26     27
        "RewardArtifactXPDifficulty, RewardArtifactXPMultiplier, RewardArtifactCategoryID, Flags, FlagsEx, "
        //28          29             30         31                 32           33             34         35
        "RewardItem1, RewardAmount1, ItemDrop1, ItemDropQuantity1, RewardItem2, RewardAmount2, ItemDrop2, ItemDropQuantity2, "
        //36          37             38         39                 40             41           42         43
        "RewardItem3, RewardAmount3, ItemDrop3, ItemDropQuantity3, RewardItem4, RewardAmount4, ItemDrop4, ItemDropQuantity4, "
        //44                  45                         46                          47                   48                         49
        "RewardChoiceItemID1, RewardChoiceItemQuantity1, RewardChoiceItemDisplayID1, RewardChoiceItemID2, RewardChoiceItemQuantity2, RewardChoiceItemDisplayID2, "
        //50                  51                         52                          53                   54                         55
        "RewardChoiceItemID3, RewardChoiceItemQuantity3, RewardChoiceItemDisplayID3, RewardChoiceItemID4, RewardChoiceItemQuantity4, RewardChoiceItemDisplayID4, "
        //56                  57                         58                          59                   60                         61
        "RewardChoiceItemID5, RewardChoiceItemQuantity5, RewardChoiceItemDisplayID5, RewardChoiceItemID6, RewardChoiceItemQuantity6, RewardChoiceItemDisplayID6, "
        //62           63    64    65           66           67                 68                 69                 70             71
        "POIContinent, POIx, POIy, POIPriority, RewardTitle, RewardArenaPoints, RewardSkillLineID, RewardNumSkillUps, PortraitGiver, PortraitTurnIn, "
        //72               73                   74                      75                   76                77                   78                      79
        "RewardFactionID1, RewardFactionValue1, RewardFactionOverride1, RewardFactionCapIn1, RewardFactionID2, RewardFactionValue2, RewardFactionOverride2, RewardFactionCapIn2, "
        //80               81                   82                      83                   84                85                   86                      87
        "RewardFactionID3, RewardFactionValue3, RewardFactionOverride3, RewardFactionCapIn3, RewardFactionID4, RewardFactionValue4, RewardFactionOverride4, RewardFactionCapIn4, "
        //88               89                   90                      91                   92
        "RewardFactionID5, RewardFactionValue5, RewardFactionOverride5, RewardFactionCapIn5, RewardFactionFlags, "
        //93                94                  95                 96                 97                  98                  99                 100
        "RewardCurrencyID1, RewardCurrencyQty1, RewardCurrencyID2, RewardCurrencyQty2, RewardCurrencyID3, RewardCurrencyQty3, RewardCurrencyID4, RewardCurrencyQty4, "
        //101                102                 103          104          105             106            107
        "AcceptedSoundKitID, CompleteSoundKitID, AreaGroupID, TimeAllowed, AllowableRaces, QuestRewardID, Expansion, "
        //108      109             110               111              112                113                114                 115                 116
        "LogTitle, LogDescription, QuestDescription, AreaDescription, PortraitGiverText, PortraitGiverName, PortraitTurnInText, PortraitTurnInName, QuestCompletionLog"
        " FROM quest_template");
    if (!result)
    {
        TC_LOG_ERROR("server.loading", ">> Loaded 0 quests definitions. DB table `quest_template` is empty.");
        return;
    }

    // create multimap previous quest for each existed quest
    // some quests can have many previous maps set by NextQuestId in previous quest
    // for example set of race quests can lead to single not race specific quest
    do
    {
        Field* fields = result->Fetch();

        Quest* newQuest = new Quest(fields);
        _questTemplates[newQuest->GetQuestId()] = newQuest;

        if (newQuest->IsWorldQuest())
            _worldQuestStore[newQuest->QuestInfoID].push_back(newQuest->GetQuestId());
    } while (result->NextRow());

    // Load `quest_details`
    //                                   0   1       2       3       4       5            6            7            8
    result = WorldDatabase.Query("SELECT ID, Emote1, Emote2, Emote3, Emote4, EmoteDelay1, EmoteDelay2, EmoteDelay3, EmoteDelay4 FROM quest_details");

    if (!result)
    {
        TC_LOG_ERROR("server.loading", ">> Loaded 0 quest details. DB table `quest_details` is empty.");
    }
    else
    {
        do
        {
            Field* fields = result->Fetch();
            uint32 questId = fields[0].GetUInt32();

            auto itr = _questTemplates.find(questId);
            if (itr != _questTemplates.end())
                itr->second->LoadQuestDetails(fields);
            else
                TC_LOG_ERROR("server.loading", "Table `quest_details` has data for quest %u but such quest does not exist", questId);
        } while (result->NextRow());
    }

    // Load `quest_request_items`
    //                                   0   1                2                  3                     4                       5
    result = WorldDatabase.Query("SELECT ID, EmoteOnComplete, EmoteOnIncomplete, EmoteOnCompleteDelay, EmoteOnIncompleteDelay, CompletionText FROM quest_request_items");

    if (!result)
    {
        TC_LOG_ERROR("server.loading", ">> Loaded 0 quest request items. DB table `quest_request_items` is empty.");
    }
    else
    {
        do
        {
            Field* fields = result->Fetch();
            uint32 questId = fields[0].GetUInt32();

            auto itr = _questTemplates.find(questId);
            if (itr != _questTemplates.end())
                itr->second->LoadQuestRequestItems(fields);
            else
                TC_LOG_ERROR("server.loading", "Table `quest_request_items` has data for quest %u but such quest does not exist", questId);
        } while (result->NextRow());
    }

    // Load `quest_offer_reward`
    //                                   0   1       2       3       4       5            6            7            8            9
    result = WorldDatabase.Query("SELECT ID, Emote1, Emote2, Emote3, Emote4, EmoteDelay1, EmoteDelay2, EmoteDelay3, EmoteDelay4, RewardText FROM quest_offer_reward");

    if (!result)
    {
        TC_LOG_ERROR("server.loading", ">> Loaded 0 quest reward emotes. DB table `quest_offer_reward` is empty.");
    }
    else
    {
        do
        {
            Field* fields = result->Fetch();
            uint32 questId = fields[0].GetUInt32();

            auto itr = _questTemplates.find(questId);
            if (itr != _questTemplates.end())
                itr->second->LoadQuestOfferReward(fields);
            else
                TC_LOG_ERROR("server.loading", "Table `quest_offer_reward` has data for quest %u but such quest does not exist", questId);
        } while (result->NextRow());
    }

    // Load `quest_template_addon`
    //                                   0   1         2                 3              4            5            6               7                     8
    result = WorldDatabase.Query("SELECT ID, MaxLevel, AllowableClasses, SourceSpellID, PrevQuestID, NextQuestID, ExclusiveGroup, RewardMailTemplateID, RewardMailDelay, "
        //9               10                   11                     12                     13                   14                   15                 16
        "RequiredSkillID, RequiredSkillPoints, RequiredMinRepFaction, RequiredMaxRepFaction, RequiredMinRepValue, RequiredMaxRepValue, ProvidedItemCount, RewardMailSenderEntry, "
        //17           18
        "SpecialFlags, ScriptName FROM quest_template_addon LEFT JOIN quest_mail_sender ON Id=QuestId");

    if (!result)
    {
        TC_LOG_ERROR("server.loading", ">> Loaded 0 quest template addons. DB table `quest_template_addon` is empty.");
    }
    else
    {
        do
        {
            Field* fields = result->Fetch();
            uint32 questId = fields[0].GetUInt32();

            auto itr = _questTemplates.find(questId);
            if (itr != _questTemplates.end())
                itr->second->LoadQuestTemplateAddon(fields);
            else
                TC_LOG_ERROR("server.loading", "Table `quest_template_addon` has data for quest %u but such quest does not exist", questId);
        } while (result->NextRow());
    }

    // Load `quest_objectives`
    //                                   0   1        2     3             4         5       6      7       8                  9
    result = WorldDatabase.Query("SELECT ID, QuestID, Type, StorageIndex, ObjectID, Amount, Flags, Flags2, ProgressBarWeight, Description FROM quest_objectives ORDER BY `Order` ASC, StorageIndex ASC");

    if (!result)
    {
        TC_LOG_ERROR("server.loading", ">> Loaded 0 quest objectives. DB table `quest_objectives` is empty.");
    }
    else
    {
        do
        {
            Field* fields = result->Fetch();
            uint32 questId = fields[1].GetUInt32();

            auto itr = _questTemplates.find(questId);
            if (itr != _questTemplates.end())
                itr->second->LoadQuestObjective(fields);
            else
                TC_LOG_ERROR("server.loading", "Table `quest_objectives` has objective for quest %u but such quest does not exist", questId);
        } while (result->NextRow());
    }

    // Load `quest_visual_effect` join table with quest_objectives because visual effects are based on objective ID (core stores objectives by their index in quest)
    //                                   0     1     2          3        4
    result = WorldDatabase.Query("SELECT v.ID, o.ID, o.QuestID, v.Index, v.VisualEffect FROM quest_visual_effect AS v LEFT JOIN quest_objectives AS o ON v.ID = o.ID ORDER BY v.Index DESC");

    if (!result)
    {
        TC_LOG_ERROR("server.loading", ">> Loaded 0 quest visual effects. DB table `quest_visual_effect` is empty.");
    }
    else
    {
        do
        {
            Field* fields = result->Fetch();
            uint32 vID = fields[0].GetUInt32();
            uint32 oID = fields[1].GetUInt32();

            if (!vID)
            {
                TC_LOG_ERROR("server.loading", "Table `quest_visual_effect` has visual effect for null objective id");
                continue;
            }

            // objID will be null if match for table join is not found
            if (vID != oID)
            {
                TC_LOG_ERROR("server.loading", "Table `quest_visual_effect` has visual effect for objective %u but such objective does not exist.", vID);
                continue;
            }

            uint32 questId = fields[2].GetUInt32();

            // Do not throw error here because error for non existing quest is thrown while loading quest objectives. we do not need duplication
            auto itr = _questTemplates.find(questId);
            if (itr != _questTemplates.end())
                itr->second->LoadQuestObjectiveVisualEffect(fields);
        } while (result->NextRow());
    }

    std::map<uint32, uint32> usedMailTemplates;

    // Post processing
    for (QuestMap::iterator iter = _questTemplates.begin(); iter != _questTemplates.end(); ++iter)
    {
        // skip post-loading checks for disabled quests
        if (DisableMgr::IsDisabledFor(DISABLE_TYPE_QUEST, iter->first, nullptr))
            continue;

        Quest* qinfo = iter->second;

        // additional quest integrity checks (GO, creature_template and item_template must be loaded already)

        if (qinfo->GetQuestType() >= MAX_QUEST_TYPES)
            TC_LOG_ERROR("sql.sql", "Quest %u has `Method` = %u, expected values are 0, 1 or 2.", qinfo->GetQuestId(), qinfo->GetQuestType());

        if (qinfo->SpecialFlags & ~QUEST_SPECIAL_FLAGS_DB_ALLOWED)
        {
            TC_LOG_ERROR("sql.sql", "Quest %u has `SpecialFlags` = %u > max allowed value. Correct `SpecialFlags` to value <= %u",
                qinfo->GetQuestId(), qinfo->SpecialFlags, QUEST_SPECIAL_FLAGS_DB_ALLOWED);
            qinfo->SpecialFlags &= QUEST_SPECIAL_FLAGS_DB_ALLOWED;
        }

        if (qinfo->Flags & QUEST_FLAGS_DAILY && qinfo->Flags & QUEST_FLAGS_WEEKLY)
        {
            TC_LOG_ERROR("sql.sql", "Weekly Quest %u is marked as daily quest in `Flags`, removed daily flag.", qinfo->GetQuestId());
            qinfo->Flags &= ~QUEST_FLAGS_DAILY;
        }

        if (qinfo->Flags & QUEST_FLAGS_DAILY)
        {
            if (!(qinfo->SpecialFlags & QUEST_SPECIAL_FLAGS_REPEATABLE))
            {
                TC_LOG_DEBUG("sql.sql", "Daily Quest %u not marked as repeatable in `SpecialFlags`, added.", qinfo->GetQuestId());
                qinfo->SpecialFlags |= QUEST_SPECIAL_FLAGS_REPEATABLE;
            }
        }

        if (qinfo->Flags & QUEST_FLAGS_WEEKLY)
        {
            if (!(qinfo->SpecialFlags & QUEST_SPECIAL_FLAGS_REPEATABLE))
            {
                TC_LOG_DEBUG("sql.sql", "Weekly Quest %u not marked as repeatable in `SpecialFlags`, added.", qinfo->GetQuestId());
                qinfo->SpecialFlags |= QUEST_SPECIAL_FLAGS_REPEATABLE;
            }
        }

        if (qinfo->SpecialFlags & QUEST_SPECIAL_FLAGS_MONTHLY)
        {
            if (!(qinfo->SpecialFlags & QUEST_SPECIAL_FLAGS_REPEATABLE))
            {
                TC_LOG_DEBUG("sql.sql", "Monthly quest %u not marked as repeatable in `SpecialFlags`, added.", qinfo->GetQuestId());
                qinfo->SpecialFlags |= QUEST_SPECIAL_FLAGS_REPEATABLE;
            }
        }

        if (qinfo->Flags & QUEST_FLAGS_TRACKING)
        {
            // at auto-reward can be rewarded only RewardChoiceItemId[0]
            for (int j = 1; j < QUEST_REWARD_CHOICES_COUNT; ++j )
            {
                if (uint32 id = qinfo->RewardChoiceItemId[j])
                {
                    TC_LOG_ERROR("sql.sql", "Quest %u has `RewardChoiceItemId%d` = %u but item from `RewardChoiceItemId%d` can't be rewarded with quest flag QUEST_FLAGS_TRACKING.",
                        qinfo->GetQuestId(), j+1, id, j+1);
                    // no changes, quest ignore this data
                }
            }
        }

        if (qinfo->MinLevel == -1 || qinfo->MinLevel > DEFAULT_MAX_LEVEL)
        {
            TC_LOG_ERROR("sql.sql", "Quest %u should be disabled because `MinLevel` = %i", qinfo->GetQuestId(), int32(qinfo->MinLevel));
            // no changes needed, sending -1 in SMSG_QUEST_QUERY_RESPONSE is valid
        }

        // client quest log visual (area case)
        if (qinfo->QuestSortID > 0)
        {
            if (!sAreaTableStore.LookupEntry(qinfo->QuestSortID))
            {
                TC_LOG_ERROR("sql.sql", "Quest %u has `QuestSortID` = %u (zone case) but zone with this id does not exist.",
                    qinfo->GetQuestId(), qinfo->QuestSortID);
                // no changes, quest not dependent from this value but can have problems at client
            }
        }
        // client quest log visual (sort case)
        if (qinfo->QuestSortID < 0)
        {
            QuestSortEntry const* qSort = sQuestSortStore.LookupEntry(-int32(qinfo->QuestSortID));
            if (!qSort)
            {
                TC_LOG_ERROR("sql.sql", "Quest %u has `QuestSortID` = %i (sort case) but quest sort with this id does not exist.",
                    qinfo->GetQuestId(), qinfo->QuestSortID);
                // no changes, quest not dependent from this value but can have problems at client (note some may be 0, we must allow this so no check)
            }
            //check for proper RequiredSkillId value (skill case)
            if (uint32 skill_id = SkillByQuestSort(-int32(qinfo->QuestSortID)))
            {
                if (qinfo->RequiredSkillId != skill_id)
                {
                    TC_LOG_ERROR("sql.sql", "Quest %u has `QuestSortID` = %i but `RequiredSkillId` does not have a corresponding value (%d).",
                        qinfo->GetQuestId(), qinfo->QuestSortID, skill_id);
                    //override, and force proper value here?
                }
            }
        }

        // AllowableClasses, can be 0/CLASSMASK_ALL_PLAYABLE to allow any class
        if (qinfo->AllowableClasses)
        {
            if (!(qinfo->AllowableClasses & CLASSMASK_ALL_PLAYABLE))
            {
                TC_LOG_ERROR("sql.sql", "Quest %u does not contain any playable classes in `AllowableClasses` (%u), value set to 0 (all classes).", qinfo->GetQuestId(), qinfo->AllowableClasses);
                qinfo->AllowableClasses = 0;
            }
        }
        // AllowableRaces, can be -1/RACEMASK_ALL_PLAYABLE to allow any race
        if (qinfo->AllowableRaces != uint64(-1))
        {
            if (qinfo->AllowableRaces > 0 && !(qinfo->AllowableRaces & RACEMASK_ALL_PLAYABLE))
            {
                TC_LOG_ERROR("sql.sql", "Quest %u does not contain any playable races in `AllowableRaces` (" UI64FMTD "), value set to 0 (all races).", qinfo->GetQuestId(), qinfo->AllowableRaces);
                qinfo->AllowableRaces = uint64(-1);
            }
        }
        // RequiredSkillId, can be 0
        if (qinfo->RequiredSkillId)
        {
            if (!sSkillLineStore.LookupEntry(qinfo->RequiredSkillId))
            {
                TC_LOG_ERROR("sql.sql", "Quest %u has `RequiredSkillId` = %u but this skill does not exist",
                    qinfo->GetQuestId(), qinfo->RequiredSkillId);
            }
        }

        if (qinfo->RequiredSkillPoints)
        {
            if (qinfo->RequiredSkillPoints > sWorld->GetConfigMaxSkillValue())
            {
                TC_LOG_ERROR("sql.sql", "Quest %u has `RequiredSkillPoints` = %u but max possible skill is %u, quest can't be done.",
                    qinfo->GetQuestId(), qinfo->RequiredSkillPoints, sWorld->GetConfigMaxSkillValue());
                // no changes, quest can't be done for this requirement
            }
        }
        // else Skill quests can have 0 skill level, this is ok

        if (qinfo->RequiredMinRepFaction && !sFactionStore.LookupEntry(qinfo->RequiredMinRepFaction))
        {
            TC_LOG_ERROR("sql.sql", "Quest %u has `RequiredMinRepFaction` = %u but faction template %u does not exist, quest can't be done.",
                qinfo->GetQuestId(), qinfo->RequiredMinRepFaction, qinfo->RequiredMinRepFaction);
            // no changes, quest can't be done for this requirement
        }

        if (qinfo->RequiredMaxRepFaction && !sFactionStore.LookupEntry(qinfo->RequiredMaxRepFaction))
        {
            TC_LOG_ERROR("sql.sql", "Quest %u has `RequiredMaxRepFaction` = %u but faction template %u does not exist, quest can't be done.",
                qinfo->GetQuestId(), qinfo->RequiredMaxRepFaction, qinfo->RequiredMaxRepFaction);
            // no changes, quest can't be done for this requirement
        }

        if (qinfo->RequiredMinRepValue && qinfo->RequiredMinRepValue > ReputationMgr::Reputation_Cap)
        {
            TC_LOG_ERROR("sql.sql", "Quest %u has `RequiredMinRepValue` = %d but max reputation is %u, quest can't be done.",
                qinfo->GetQuestId(), qinfo->RequiredMinRepValue, ReputationMgr::Reputation_Cap);
            // no changes, quest can't be done for this requirement
        }

        if (qinfo->RequiredMinRepValue && qinfo->RequiredMaxRepValue && qinfo->RequiredMaxRepValue <= qinfo->RequiredMinRepValue)
        {
            TC_LOG_ERROR("sql.sql", "Quest %u has `RequiredMaxRepValue` = %d and `RequiredMinRepValue` = %d, quest can't be done.",
                qinfo->GetQuestId(), qinfo->RequiredMaxRepValue, qinfo->RequiredMinRepValue);
            // no changes, quest can't be done for this requirement
        }

        if (!qinfo->RequiredMinRepFaction && qinfo->RequiredMinRepValue != 0)
        {
            TC_LOG_ERROR("sql.sql", "Quest %u has `RequiredMinRepValue` = %d but `RequiredMinRepFaction` is 0, value has no effect",
                qinfo->GetQuestId(), qinfo->RequiredMinRepValue);
            // warning
        }

        if (!qinfo->RequiredMaxRepFaction && qinfo->RequiredMaxRepValue != 0)
        {
            TC_LOG_ERROR("sql.sql", "Quest %u has `RequiredMaxRepValue` = %d but `RequiredMaxRepFaction` is 0, value has no effect",
                qinfo->GetQuestId(), qinfo->RequiredMaxRepValue);
            // warning
        }

        if (qinfo->RewardTitleId && !sCharTitlesStore.LookupEntry(qinfo->RewardTitleId))
        {
            TC_LOG_ERROR("sql.sql", "Quest %u has `RewardTitleId` = %u but CharTitle Id %u does not exist, quest can't be rewarded with title.",
                qinfo->GetQuestId(), qinfo->RewardTitleId, qinfo->RewardTitleId);
            qinfo->RewardTitleId = 0;
            // quest can't reward this title
        }

        if (qinfo->SourceItemId)
        {
            if (!sObjectMgr->GetItemTemplate(qinfo->SourceItemId))
            {
                TC_LOG_ERROR("sql.sql", "Quest %u has `SourceItemId` = %u but item with entry %u does not exist, quest can't be done.",
                    qinfo->GetQuestId(), qinfo->SourceItemId, qinfo->SourceItemId);
                qinfo->SourceItemId = 0;                       // quest can't be done for this requirement
            }
            else if (qinfo->SourceItemIdCount == 0)
            {
                TC_LOG_ERROR("sql.sql", "Quest %u has `StartItem` = %u but `ProvidedItemCount` = 0, set to 1 but need fix in DB.",
                    qinfo->GetQuestId(), qinfo->SourceItemId);
                qinfo->SourceItemIdCount = 1;                    // update to 1 for allow quest work for backward compatibility with DB
            }
        }
        else if (qinfo->SourceItemIdCount>0)
        {
            TC_LOG_ERROR("sql.sql", "Quest %u has `SourceItemId` = 0 but `SourceItemIdCount` = %u, useless value.",
                qinfo->GetQuestId(), qinfo->SourceItemIdCount);
            qinfo->SourceItemIdCount=0;                          // no quest work changes in fact
        }

        if (qinfo->SourceSpellID)
        {
            SpellInfo const* spellInfo = sSpellMgr->GetSpellInfo(qinfo->SourceSpellID);
            if (!spellInfo)
            {
                TC_LOG_ERROR("sql.sql", "Quest %u has `SourceSpellid` = %u but spell %u doesn't exist, quest can't be done.",
                    qinfo->GetQuestId(), qinfo->SourceSpellID, qinfo->SourceSpellID);
                qinfo->SourceSpellID = 0;                        // quest can't be done for this requirement
            }
            else if (!SpellMgr::IsSpellValid(spellInfo))
            {
                TC_LOG_ERROR("sql.sql", "Quest %u has `SourceSpellid` = %u but spell %u is broken, quest can't be done.",
                    qinfo->GetQuestId(), qinfo->SourceSpellID, qinfo->SourceSpellID);
                qinfo->SourceSpellID = 0;                        // quest can't be done for this requirement
            }
        }

        for (QuestObjective const& obj : qinfo->GetObjectives())
        {
            // Store objective for lookup by id
            _questObjectives[obj.ID] = &obj;

            // Check storage index for objectives which store data
            if (obj.StorageIndex < 0)
            {
                switch (obj.Type)
                {
                    case QUEST_OBJECTIVE_MONSTER:
                    case QUEST_OBJECTIVE_ITEM:
                    case QUEST_OBJECTIVE_GAMEOBJECT:
                    case QUEST_OBJECTIVE_TALKTO:
                    case QUEST_OBJECTIVE_PLAYERKILLS:
                    case QUEST_OBJECTIVE_AREATRIGGER:
                    case QUEST_OBJECTIVE_WINPETBATTLEAGAINSTNPC:
                    case QUEST_OBJECTIVE_OBTAIN_CURRENCY:
                        TC_LOG_ERROR("sql.sql", "Quest %u objective %u has invalid StorageIndex = %d for objective type %u", qinfo->GetQuestId(), obj.ID, obj.StorageIndex, obj.Type);
                        break;
                    default:
                        break;
                }
            }

            switch (obj.Type)
            {
                case QUEST_OBJECTIVE_ITEM:
                    qinfo->SetSpecialFlag(QUEST_SPECIAL_FLAGS_DELIVER);
                    if (!sObjectMgr->GetItemTemplate(obj.ObjectID))
                        TC_LOG_ERROR("sql.sql", "Quest %u objective %u has non existing item entry %u, quest can't be done.",
                            qinfo->GetQuestId(), obj.ID, obj.ObjectID);
                    break;
                case QUEST_OBJECTIVE_MONSTER:
                    qinfo->SetSpecialFlag(QUEST_SPECIAL_FLAGS_KILL | QUEST_SPECIAL_FLAGS_CAST);
                    if (!sObjectMgr->GetCreatureTemplate(obj.ObjectID))
                        TC_LOG_ERROR("sql.sql", "Quest %u objective %u has non existing creature entry %u, quest can't be done.",
                            qinfo->GetQuestId(), obj.ID, uint32(obj.ObjectID));
                    break;
                case QUEST_OBJECTIVE_GAMEOBJECT:
                    qinfo->SetSpecialFlag(QUEST_SPECIAL_FLAGS_KILL | QUEST_SPECIAL_FLAGS_CAST);
                    if (!sObjectMgr->GetGameObjectTemplate(obj.ObjectID))
                        TC_LOG_ERROR("sql.sql", "Quest %u objective %u has non existing gameobject entry %u, quest can't be done.",
                            qinfo->GetQuestId(), obj.ID, uint32(obj.ObjectID));
                    break;
                case QUEST_OBJECTIVE_TALKTO:
                    // Need checks (is it creature only?)
                    qinfo->SetSpecialFlag(QUEST_SPECIAL_FLAGS_CAST | QUEST_SPECIAL_FLAGS_SPEAKTO);
                    break;
                case QUEST_OBJECTIVE_MIN_REPUTATION:
                case QUEST_OBJECTIVE_MAX_REPUTATION:
                    if (!sFactionStore.LookupEntry(obj.ObjectID))
                        TC_LOG_ERROR("sql.sql", "Quest %u objective %u has non existing faction id %d", qinfo->GetQuestId(), obj.ID, obj.ObjectID);
                    break;
                case QUEST_OBJECTIVE_PLAYERKILLS:
                    qinfo->SetSpecialFlag(QUEST_SPECIAL_FLAGS_PLAYER_KILL);
                    if (obj.Amount <= 0)
                        TC_LOG_ERROR("sql.sql", "Quest %u objective %u has invalid player kills count %d", qinfo->GetQuestId(), obj.ID, obj.Amount);
                    break;
                case QUEST_OBJECTIVE_CURRENCY:
                case QUEST_OBJECTIVE_HAVE_CURRENCY:
                case QUEST_OBJECTIVE_OBTAIN_CURRENCY:
                    if (!sCurrencyTypesStore.LookupEntry(obj.ObjectID))
                        TC_LOG_ERROR("sql.sql", "Quest %u objective %u has non existing currency %d", qinfo->GetQuestId(), obj.ID, obj.ObjectID);
                    if (obj.Amount <= 0)
                        TC_LOG_ERROR("sql.sql", "Quest %u objective %u has invalid currency amount %d", qinfo->GetQuestId(), obj.ID, obj.Amount);
                    break;
                case QUEST_OBJECTIVE_LEARNSPELL:
                    if (!sSpellMgr->GetSpellInfo(obj.ObjectID))
                        TC_LOG_ERROR("sql.sql", "Quest %u objective %u has non existing spell id %d", qinfo->GetQuestId(), obj.ID, obj.ObjectID);
                    break;
                case QUEST_OBJECTIVE_WINPETBATTLEAGAINSTNPC:
                    if (obj.ObjectID && !sObjectMgr->GetCreatureTemplate(obj.ObjectID))
                        TC_LOG_ERROR("sql.sql", "Quest %u objective %u has non existing creature entry %u, quest can't be done.",
                            qinfo->GetQuestId(), obj.ID, uint32(obj.ObjectID));
                    break;
                case QUEST_OBJECTIVE_DEFEATBATTLEPET:
                    if (!sBattlePetSpeciesStore.LookupEntry(obj.ObjectID))
                        TC_LOG_ERROR("sql.sql", "Quest %u objective %u has non existing battlepet species id %d", qinfo->GetQuestId(), obj.ID, obj.ObjectID);
                    break;
                case QUEST_OBJECTIVE_CRITERIA_TREE:
                    if (!sCriteriaTreeStore.LookupEntry(obj.ObjectID))
                        TC_LOG_ERROR("sql.sql", "Quest %u objective %u has non existing criteria tree id %d", qinfo->GetQuestId(), obj.ID, obj.ObjectID);
                    break;
                case QUEST_OBJECTIVE_AREATRIGGER:
                    if (!sAreaTriggerStore.LookupEntry(uint32(obj.ObjectID)) && obj.ObjectID != -1)
                        TC_LOG_ERROR("sql.sql", "Quest %u objective %u has non existing areatrigger id %d", qinfo->GetQuestId(), obj.ID, obj.ObjectID);
                    break;
                case QUEST_OBJECTIVE_MONEY:
                case QUEST_OBJECTIVE_WINPVPPETBATTLES:
                    break;
                default:
                    TC_LOG_ERROR("sql.sql", "Quest %u objective %u has unhandled type %u", qinfo->GetQuestId(), obj.ID, obj.Type);
                    break;
            }
        }

        for (uint8 j = 0; j < QUEST_ITEM_DROP_COUNT; ++j)
        {
            uint32 id = qinfo->ItemDrop[j];
            if (id)
            {
                if (!sObjectMgr->GetItemTemplate(id))
                {
                    TC_LOG_ERROR("sql.sql", "Quest %u has `ItemDrop%d` = %u but item with entry %u does not exist, quest can't be done.",
                        qinfo->GetQuestId(), j+1, id, id);
                    // no changes, quest can't be done for this requirement
                }
            }
            else
            {
                if (qinfo->ItemDropQuantity[j]>0)
                {
                    TC_LOG_ERROR("sql.sql", "Quest %u has `ItemDrop%d` = 0 but `ItemDropQuantity%d` = %u.",
                        qinfo->GetQuestId(), j+1, j+1, qinfo->ItemDropQuantity[j]);
                    // no changes, quest ignore this data
                }
            }
        }

        for (uint8 j = 0; j < QUEST_REWARD_CHOICES_COUNT; ++j)
        {
            uint32 id = qinfo->RewardChoiceItemId[j];
            if (id)
            {
                if (!sObjectMgr->GetItemTemplate(id))
                {
                    TC_LOG_ERROR("sql.sql", "Quest %u has `RewardChoiceItemId%d` = %u but item with entry %u does not exist, quest will not reward this item.",
                        qinfo->GetQuestId(), j+1, id, id);
                    qinfo->RewardChoiceItemId[j] = 0;          // no changes, quest will not reward this
                }

                if (!qinfo->RewardChoiceItemCount[j])
                {
                    TC_LOG_ERROR("sql.sql", "Quest %u has `RewardChoiceItemId%d` = %u but `RewardChoiceItemCount%d` = 0, quest can't be done.",
                        qinfo->GetQuestId(), j+1, id, j+1);
                    // no changes, quest can't be done
                }
            }
            else if (qinfo->RewardChoiceItemCount[j]>0)
            {
                TC_LOG_ERROR("sql.sql", "Quest %u has `RewardChoiceItemId%d` = 0 but `RewardChoiceItemCount%d` = %u.",
                    qinfo->GetQuestId(), j+1, j+1, qinfo->RewardChoiceItemCount[j]);
                // no changes, quest ignore this data
            }
        }

        for (uint8 j = 0; j < QUEST_REWARD_ITEM_COUNT; ++j)
        {
            uint32 id = qinfo->RewardItemId[j];
            if (id)
            {
                if (!sObjectMgr->GetItemTemplate(id))
                {
                    TC_LOG_ERROR("sql.sql", "Quest %u has `RewardItemId%d` = %u but item with entry %u does not exist, quest will not reward this item.",
                        qinfo->GetQuestId(), j+1, id, id);
                    qinfo->RewardItemId[j] = 0;                // no changes, quest will not reward this item
                }

                if (!qinfo->RewardItemCount[j])
                {
                    TC_LOG_ERROR("sql.sql", "Quest %u has `RewardItemId%d` = %u but `RewardItemCount%d` = 0, quest will not reward this item.",
                        qinfo->GetQuestId(), j+1, id, j+1);
                    // no changes
                }
            }
            else if (qinfo->RewardItemCount[j]>0)
            {
                TC_LOG_ERROR("sql.sql", "Quest %u has `RewardItemId%d` = 0 but `RewardItemCount%d` = %u.",
                    qinfo->GetQuestId(), j+1, j+1, qinfo->RewardItemCount[j]);
                // no changes, quest ignore this data
            }
        }

        for (uint8 j = 0; j < QUEST_REWARD_REPUTATIONS_COUNT; ++j)
        {
            if (qinfo->RewardFactionId[j])
            {
                if (abs(qinfo->RewardFactionValue[j]) > 9)
                {
               TC_LOG_ERROR("sql.sql", "Quest %u has RewardFactionValueId%d = %i. That is outside the range of valid values (-9 to 9).", qinfo->GetQuestId(), j+1, qinfo->RewardFactionValue[j]);
                }
                if (!sFactionStore.LookupEntry(qinfo->RewardFactionId[j]))
                {
                    TC_LOG_ERROR("sql.sql", "Quest %u has `RewardFactionId%d` = %u but raw faction (faction.dbc) %u does not exist, quest will not reward reputation for this faction.", qinfo->GetQuestId(), j+1, qinfo->RewardFactionId[j], qinfo->RewardFactionId[j]);
                    qinfo->RewardFactionId[j] = 0;            // quest will not reward this
                }
            }

            else if (qinfo->RewardFactionOverride[j] != 0)
            {
                TC_LOG_ERROR("sql.sql", "Quest %u has `RewardFactionId%d` = 0 but `RewardFactionValueIdOverride%d` = %i.",
                    qinfo->GetQuestId(), j+1, j+1, qinfo->RewardFactionOverride[j]);
                // no changes, quest ignore this data
            }
        }

        for (uint32 i = 0; i < QUEST_REWARD_DISPLAY_SPELL_COUNT; ++i)
        {
            if (qinfo->RewardDisplaySpell[i])
            {
                SpellInfo const* spellInfo = sSpellMgr->GetSpellInfo(qinfo->RewardDisplaySpell[i]);

                if (!spellInfo)
                {
                    TC_LOG_ERROR("sql.sql", "Quest %u has `RewardDisplaySpell%u` = %u but spell %u does not exist, spell removed as display reward.",
                        qinfo->GetQuestId(), i, qinfo->RewardDisplaySpell[i], qinfo->RewardDisplaySpell[i]);
                    qinfo->RewardDisplaySpell[i] = 0;                        // no spell reward will display for this quest
                }

                else if (!SpellMgr::IsSpellValid(spellInfo))
                {
                    TC_LOG_ERROR("sql.sql", "Quest %u has `RewardDisplaySpell%u` = %u but spell %u is broken, quest will not have a spell reward.",
                        qinfo->GetQuestId(), i, qinfo->RewardDisplaySpell[i], qinfo->RewardDisplaySpell[i]);
                    qinfo->RewardDisplaySpell[i] = 0;                        // no spell reward will display for this quest
                }
            }
        }

        if (qinfo->RewardSpell > 0)
        {
            SpellInfo const* spellInfo = sSpellMgr->GetSpellInfo(qinfo->RewardSpell);

            if (!spellInfo)
            {
                TC_LOG_ERROR("sql.sql", "Quest %u has `RewardSpellCast` = %u but spell %u does not exist, quest will not have a spell reward.",
                    qinfo->GetQuestId(), qinfo->RewardSpell, qinfo->RewardSpell);
                qinfo->RewardSpell = 0;                    // no spell will be cast on player
            }

            else if (!SpellMgr::IsSpellValid(spellInfo))
            {
                TC_LOG_ERROR("sql.sql", "Quest %u has `RewardSpellCast` = %u but spell %u is broken, quest will not have a spell reward.",
                    qinfo->GetQuestId(), qinfo->RewardSpell, qinfo->RewardSpell);
                qinfo->RewardSpell = 0;                    // no spell will be cast on player
            }
        }

        if (qinfo->RewardMailTemplateId)
        {
            if (!sMailTemplateStore.LookupEntry(qinfo->RewardMailTemplateId))
            {
                TC_LOG_ERROR("sql.sql", "Quest %u has `RewardMailTemplateId` = %u but mail template  %u does not exist, quest will not have a mail reward.",
                    qinfo->GetQuestId(), qinfo->RewardMailTemplateId, qinfo->RewardMailTemplateId);
                qinfo->RewardMailTemplateId = 0;               // no mail will send to player
                qinfo->RewardMailDelay = 0;                // no mail will send to player
                qinfo->RewardMailSenderEntry = 0;
            }
            else if (usedMailTemplates.find(qinfo->RewardMailTemplateId) != usedMailTemplates.end())
            {
                std::map<uint32, uint32>::const_iterator used_mt_itr = usedMailTemplates.find(qinfo->RewardMailTemplateId);
                TC_LOG_ERROR("sql.sql", "Quest %u has `RewardMailTemplateId` = %u but mail template  %u already used for quest %u, quest will not have a mail reward.",
                    qinfo->GetQuestId(), qinfo->RewardMailTemplateId, qinfo->RewardMailTemplateId, used_mt_itr->second);
                qinfo->RewardMailTemplateId = 0;               // no mail will send to player
                qinfo->RewardMailDelay = 0;                // no mail will send to player
                qinfo->RewardMailSenderEntry = 0;
            }
            else
                usedMailTemplates[qinfo->RewardMailTemplateId] = qinfo->GetQuestId();
        }

        if (qinfo->NextQuestInChain)
        {
            QuestMap::iterator qNextItr = _questTemplates.find(qinfo->NextQuestInChain);
            if (qNextItr == _questTemplates.end())
            {
                TC_LOG_ERROR("sql.sql", "Quest %u has `NextQuestInChain` = %u but quest %u does not exist, quest chain will not work.",
                    qinfo->GetQuestId(), qinfo->NextQuestInChain, qinfo->NextQuestInChain);
                qinfo->NextQuestInChain = 0;
            }
            else
                qNextItr->second->prevChainQuests.push_back(qinfo->GetQuestId());
        }

        for (uint8 j = 0; j < QUEST_REWARD_CURRENCY_COUNT; ++j)
        {
            if (qinfo->RewardCurrencyId[j])
            {
                if (qinfo->RewardCurrencyCount[j] == 0)
                {
                    TC_LOG_ERROR("sql.sql", "Quest %u has `RewardCurrencyId%d` = %u but `RewardCurrencyCount%d` = 0, quest can't be done.",
                        qinfo->GetQuestId(), j+1, qinfo->RewardCurrencyId[j], j+1);
                    // no changes, quest can't be done for this requirement
                }

                if (!sCurrencyTypesStore.LookupEntry(qinfo->RewardCurrencyId[j]))
                {
                    TC_LOG_ERROR("sql.sql", "Quest %u has `RewardCurrencyId%d` = %u but currency with entry %u does not exist, quest can't be done.",
                        qinfo->GetQuestId(), j+1, qinfo->RewardCurrencyId[j], qinfo->RewardCurrencyId[j]);
                    qinfo->RewardCurrencyCount[j] = 0;             // prevent incorrect work of quest
                }
            }
            else if (qinfo->RewardCurrencyCount[j] > 0)
            {
                TC_LOG_ERROR("sql.sql", "Quest %u has `RewardCurrencyId%d` = 0 but `RewardCurrencyCount%d` = %u, quest can't be done.",
                    qinfo->GetQuestId(), j+1, j+1, qinfo->RewardCurrencyCount[j]);
                qinfo->RewardCurrencyCount[j] = 0;                 // prevent incorrect work of quest
            }
        }

        if (qinfo->SoundAccept)
        {
            if (!sSoundKitStore.LookupEntry(qinfo->SoundAccept))
            {
                TC_LOG_ERROR("sql.sql", "Quest %u has `SoundAccept` = %u but sound %u does not exist, set to 0.",
                    qinfo->GetQuestId(), qinfo->SoundAccept, qinfo->SoundAccept);
                qinfo->SoundAccept = 0;                        // no sound will be played
            }
        }

        if (qinfo->SoundTurnIn)
        {
            if (!sSoundKitStore.LookupEntry(qinfo->SoundTurnIn))
            {
                TC_LOG_ERROR("sql.sql", "Quest %u has `SoundTurnIn` = %u but sound %u does not exist, set to 0.",
                    qinfo->GetQuestId(), qinfo->SoundTurnIn, qinfo->SoundTurnIn);
                qinfo->SoundTurnIn = 0;                        // no sound will be played
            }
        }

        if (qinfo->RewardSkillId)
        {
            if (!sSkillLineStore.LookupEntry(qinfo->RewardSkillId))
            {
                TC_LOG_ERROR("sql.sql", "Quest %u has `RewardSkillId` = %u but this skill does not exist",
                    qinfo->GetQuestId(), qinfo->RewardSkillId);
            }
            if (!qinfo->RewardSkillPoints)
            {
                TC_LOG_ERROR("sql.sql", "Quest %u has `RewardSkillId` = %u but `RewardSkillPoints` is 0",
                    qinfo->GetQuestId(), qinfo->RewardSkillId);
            }
        }

        if (qinfo->RewardSkillPoints)
        {
            if (qinfo->RewardSkillPoints > sWorld->GetConfigMaxSkillValue())
            {
                TC_LOG_ERROR("sql.sql", "Quest %u has `RewardSkillPoints` = %u but max possible skill is %u, quest can't be done.",
                    qinfo->GetQuestId(), qinfo->RewardSkillPoints, sWorld->GetConfigMaxSkillValue());
                // no changes, quest can't be done for this requirement
            }
            if (!qinfo->RewardSkillId)
            {
                TC_LOG_ERROR("sql.sql", "Quest %u has `RewardSkillPoints` = %u but `RewardSkillId` is 0",
                    qinfo->GetQuestId(), qinfo->RewardSkillPoints);
            }
        }

        // fill additional data stores
        if (qinfo->PrevQuestID)
        {
            if (_questTemplates.find(abs(qinfo->GetPrevQuestId())) == _questTemplates.end())
                TC_LOG_ERROR("sql.sql", "Quest %d has PrevQuestId %i, but no such quest", qinfo->GetQuestId(), qinfo->GetPrevQuestId());
            else
                qinfo->prevQuests.push_back(qinfo->PrevQuestID);
        }

        if (qinfo->NextQuestID)
        {
            QuestMap::iterator qNextItr = _questTemplates.find(abs(qinfo->GetNextQuestId()));
            if (qNextItr == _questTemplates.end())
                TC_LOG_ERROR("sql.sql", "Quest %d has NextQuestId %i, but no such quest", qinfo->GetQuestId(), qinfo->GetNextQuestId());
            else
            {
                int32 signedQuestId = qinfo->NextQuestID < 0 ? -int32(qinfo->GetQuestId()) : int32(qinfo->GetQuestId());
                qNextItr->second->prevQuests.push_back(signedQuestId);
            }
        }

        if (qinfo->ExclusiveGroup)
            mExclusiveQuestGroups.insert(std::pair<int32, uint32>(qinfo->ExclusiveGroup, qinfo->GetQuestId()));
        if (qinfo->LimitTime)
            qinfo->SetSpecialFlag(QUEST_SPECIAL_FLAGS_TIMED);
    }

    // check QUEST_SPECIAL_FLAGS_EXPLORATION_OR_EVENT for spell with SPELL_EFFECT_QUEST_COMPLETE
    for (uint32 i = 0; i < sSpellMgr->GetSpellInfoStoreSize(); ++i)
    {
        SpellInfo const* spellInfo = sSpellMgr->GetSpellInfo(i);
        if (!spellInfo)
            continue;

        for (SpellEffectInfo const* effect : spellInfo->GetEffectsForDifficulty(DIFFICULTY_NONE))
        {
            if (!effect || effect->Effect != SPELL_EFFECT_QUEST_COMPLETE)
                continue;

            uint32 quest_id = effect->MiscValue;

            Quest const* quest = GetQuestTemplate(quest_id);

            // some quest referenced in spells not exist (outdated spells)
            if (!quest)
                continue;

            if (!quest->HasSpecialFlag(QUEST_SPECIAL_FLAGS_EXPLORATION_OR_EVENT))
            {
                TC_LOG_ERROR("sql.sql", "Spell (id: %u) have SPELL_EFFECT_QUEST_COMPLETE for quest %u, but quest not have flag QUEST_SPECIAL_FLAGS_EXPLORATION_OR_EVENT. Quest flags must be fixed, quest modified to enable objective.", spellInfo->Id, quest_id);

                // this will prevent quest completing without objective
                const_cast<Quest*>(quest)->SetSpecialFlag(QUEST_SPECIAL_FLAGS_EXPLORATION_OR_EVENT);
            }
        }
    }

    sWorldQuestMgr->LoadWorldQuestTemplates();
    sWorldQuestMgr->LoadWorldQuestRewardTemplates();

    TC_LOG_INFO("server.loading", ">> Loaded " SZFMTD " quests definitions in %u ms", _questTemplates.size(), GetMSTimeDiffToNow(oldMSTime));
}

void ObjectMgr::LoadQuestStartersAndEnders()
{
    TC_LOG_INFO("server.loading", "Loading GO Start Quest Data...");
    LoadGameobjectQuestStarters();
    TC_LOG_INFO("server.loading", "Loading GO End Quest Data...");
    LoadGameobjectQuestEnders();
    TC_LOG_INFO("server.loading", "Loading Creature Start Quest Data...");
    LoadCreatureQuestStarters();
    TC_LOG_INFO("server.loading", "Loading Creature End Quest Data...");
    LoadCreatureQuestEnders();
}

void ObjectMgr::LoadQuestTemplateLocale()
{
    uint32 oldMSTime = getMSTime();

    _questTemplateLocaleStore.clear(); // need for reload case
    //                                               0     1
    QueryResult result = WorldDatabase.Query("SELECT Id, locale, "
    //      2           3                 4                5                 6                  7                   8                   9                  10
        "LogTitle, LogDescription, QuestDescription, AreaDescription, PortraitGiverText, PortraitGiverName, PortraitTurnInText, PortraitTurnInName, QuestCompletionLog"
        " FROM quest_template_locale");
    if (!result)
        return;

    do
    {
        Field* fields = result->Fetch();

        uint32 id                       = fields[0].GetUInt32();
        std::string localeName          = fields[1].GetString();

        LocaleConstant locale = GetLocaleByName(localeName);
        if (locale == LOCALE_enUS)
            continue;

        QuestTemplateLocale& data = _questTemplateLocaleStore[id];
        AddLocaleString(fields[2].GetString(), locale, data.LogTitle);
        AddLocaleString(fields[3].GetString(), locale, data.LogDescription);
        AddLocaleString(fields[4].GetString(), locale, data.QuestDescription);
        AddLocaleString(fields[5].GetString(), locale, data.AreaDescription);
        AddLocaleString(fields[6].GetString(), locale, data.PortraitGiverText);
        AddLocaleString(fields[7].GetString(), locale, data.PortraitGiverName);
        AddLocaleString(fields[8].GetString(), locale, data.PortraitTurnInText);
        AddLocaleString(fields[9].GetString(), locale, data.PortraitTurnInName);
        AddLocaleString(fields[10].GetString(), locale, data.QuestCompletionLog);
    } while (result->NextRow());

    TC_LOG_INFO("server.loading", ">> Loaded " SZFMTD " Quest Template locale strings in %u ms", _questTemplateLocaleStore.size(), GetMSTimeDiffToNow(oldMSTime));
}

void ObjectMgr::LoadQuestObjectivesLocale()
{
    uint32 oldMSTime = getMSTime();

    _questObjectivesLocaleStore.clear(); // need for reload case
    //                                               0     1          2
    QueryResult result = WorldDatabase.Query("SELECT Id, locale, Description FROM quest_objectives_locale");
    if (!result)
        return;

    do
    {
        Field* fields = result->Fetch();

        uint32 id                           = fields[0].GetUInt32();
        std::string localeName              = fields[1].GetString();

        LocaleConstant locale = GetLocaleByName(localeName);
        if (locale == LOCALE_enUS)
            continue;

        QuestObjectivesLocale& data = _questObjectivesLocaleStore[id];
        AddLocaleString(fields[2].GetString(), locale, data.Description);
    }
    while (result->NextRow());

    TC_LOG_INFO("server.loading", ">> Loaded " SZFMTD " Quest Objectives locale strings in %u ms", _questObjectivesLocaleStore.size(), GetMSTimeDiffToNow(oldMSTime));
}

void ObjectMgr::LoadQuestOfferRewardLocale()
{
    uint32 oldMSTime = getMSTime();

    _questOfferRewardLocaleStore.clear(); // need for reload case
    //                                               0     1          2
    QueryResult result = WorldDatabase.Query("SELECT Id, locale, RewardText FROM quest_offer_reward_locale");
    if (!result)
        return;

    do
    {
        Field* fields = result->Fetch();

        uint32 id = fields[0].GetUInt32();
        std::string localeName = fields[1].GetString();

        LocaleConstant locale = GetLocaleByName(localeName);
        if (locale == LOCALE_enUS)
            continue;

        QuestOfferRewardLocale& data = _questOfferRewardLocaleStore[id];
        AddLocaleString(fields[2].GetString(), locale, data.RewardText);
    } while (result->NextRow());

    TC_LOG_INFO("server.loading", ">> Loaded " SZFMTD " Quest Offer Reward locale strings in %u ms", _questOfferRewardLocaleStore.size(), GetMSTimeDiffToNow(oldMSTime));
}

void ObjectMgr::LoadQuestRequestItemsLocale()
{
    uint32 oldMSTime = getMSTime();

    _questRequestItemsLocaleStore.clear(); // need for reload case
    //                                               0     1          2
    QueryResult result = WorldDatabase.Query("SELECT Id, locale, CompletionText FROM quest_request_items_locale");
    if (!result)
        return;

    do
    {
        Field* fields = result->Fetch();

        uint32 id = fields[0].GetUInt32();
        std::string localeName = fields[1].GetString();

        LocaleConstant locale = GetLocaleByName(localeName);
        if (locale == LOCALE_enUS)
            continue;

        QuestRequestItemsLocale& data = _questRequestItemsLocaleStore[id];
        AddLocaleString(fields[2].GetString(), locale, data.CompletionText);
    } while (result->NextRow());

    TC_LOG_INFO("server.loading", ">> Loaded " SZFMTD " Quest Request Items locale strings in %u ms", _questRequestItemsLocaleStore.size(), GetMSTimeDiffToNow(oldMSTime));
}

void ObjectMgr::LoadScripts(ScriptsType type)
{
    uint32 oldMSTime = getMSTime();

    ScriptMapMap* scripts = GetScriptsMapByType(type);
    if (!scripts)
        return;

    std::string tableName = GetScriptsTableNameByType(type);
    if (tableName.empty())
        return;

    if (sMapMgr->IsScriptScheduled())                    // function cannot be called when scripts are in use.
        return;

    TC_LOG_INFO("server.loading", "Loading %s...", tableName.c_str());

    scripts->clear();                                       // need for reload support

    bool isSpellScriptTable = (type == SCRIPTS_SPELL);
    //                                                 0    1       2         3         4          5    6  7  8  9
    QueryResult result = WorldDatabase.PQuery("SELECT id, delay, command, datalong, datalong2, dataint, x, y, z, o%s FROM %s", isSpellScriptTable ? ", effIndex" : "", tableName.c_str());

    if (!result)
    {
        TC_LOG_INFO("server.loading", ">> Loaded 0 script definitions. DB table `%s` is empty!", tableName.c_str());
        return;
    }

    uint32 count = 0;

    do
    {
        Field* fields = result->Fetch();
        ScriptInfo tmp;
        tmp.type      = type;
        tmp.id           = fields[0].GetUInt32();
        if (isSpellScriptTable)
            tmp.id      |= fields[10].GetUInt8() << 24;
        tmp.delay        = fields[1].GetUInt32();
        tmp.command      = ScriptCommands(fields[2].GetUInt32());
        tmp.Raw.nData[0] = fields[3].GetUInt32();
        tmp.Raw.nData[1] = fields[4].GetUInt32();
        tmp.Raw.nData[2] = fields[5].GetInt32();
        tmp.Raw.fData[0] = fields[6].GetFloat();
        tmp.Raw.fData[1] = fields[7].GetFloat();
        tmp.Raw.fData[2] = fields[8].GetFloat();
        tmp.Raw.fData[3] = fields[9].GetFloat();

        // generic command args check
        switch (tmp.command)
        {
            case SCRIPT_COMMAND_TALK:
            {
                if (tmp.Talk.ChatType > CHAT_TYPE_WHISPER && tmp.Talk.ChatType != CHAT_MSG_RAID_BOSS_WHISPER)
                {
                    TC_LOG_ERROR("sql.sql", "Table `%s` has invalid talk type (datalong = %u) in SCRIPT_COMMAND_TALK for script id %u",
                        tableName.c_str(), tmp.Talk.ChatType, tmp.id);
                    continue;
                }
                if (!sBroadcastTextStore.LookupEntry(uint32(tmp.Talk.TextID)))
                {
                    TC_LOG_ERROR("sql.sql", "Table `%s` has invalid talk text id (dataint = %i) in SCRIPT_COMMAND_TALK for script id %u",
                        tableName.c_str(), tmp.Talk.TextID, tmp.id);
                    continue;
                }

                break;
            }

            case SCRIPT_COMMAND_EMOTE:
            {
                if (!sEmotesStore.LookupEntry(tmp.Emote.EmoteID))
                {
                    TC_LOG_ERROR("sql.sql", "Table `%s` has invalid emote id (datalong = %u) in SCRIPT_COMMAND_EMOTE for script id %u",
                        tableName.c_str(), tmp.Emote.EmoteID, tmp.id);
                    continue;
                }
                break;
            }

            case SCRIPT_COMMAND_TELEPORT_TO:
            {
                if (!sMapStore.LookupEntry(tmp.TeleportTo.MapID))
                {
                    TC_LOG_ERROR("sql.sql", "Table `%s` has invalid map (Id: %u) in SCRIPT_COMMAND_TELEPORT_TO for script id %u",
                        tableName.c_str(), tmp.TeleportTo.MapID, tmp.id);
                    continue;
                }

                if (!Trinity::IsValidMapCoord(tmp.TeleportTo.DestX, tmp.TeleportTo.DestY, tmp.TeleportTo.DestZ, tmp.TeleportTo.Orientation))
                {
                    TC_LOG_ERROR("sql.sql", "Table `%s` has invalid coordinates (X: %f Y: %f Z: %f O: %f) in SCRIPT_COMMAND_TELEPORT_TO for script id %u",
                        tableName.c_str(), tmp.TeleportTo.DestX, tmp.TeleportTo.DestY, tmp.TeleportTo.DestZ, tmp.TeleportTo.Orientation, tmp.id);
                    continue;
                }
                break;
            }

            case SCRIPT_COMMAND_QUEST_EXPLORED:
            {
                Quest const* quest = GetQuestTemplate(tmp.QuestExplored.QuestID);
                if (!quest)
                {
                    TC_LOG_ERROR("sql.sql", "Table `%s` has invalid quest (ID: %u) in SCRIPT_COMMAND_QUEST_EXPLORED in `datalong` for script id %u",
                        tableName.c_str(), tmp.QuestExplored.QuestID, tmp.id);
                    continue;
                }

                if (!quest->HasSpecialFlag(QUEST_SPECIAL_FLAGS_EXPLORATION_OR_EVENT))
                {
                    TC_LOG_ERROR("sql.sql", "Table `%s` has quest (ID: %u) in SCRIPT_COMMAND_QUEST_EXPLORED in `datalong` for script id %u, but quest not have flag QUEST_SPECIAL_FLAGS_EXPLORATION_OR_EVENT in quest flags. Script command or quest flags wrong. Quest modified to require objective.",
                        tableName.c_str(), tmp.QuestExplored.QuestID, tmp.id);

                    // this will prevent quest completing without objective
                    const_cast<Quest*>(quest)->SetSpecialFlag(QUEST_SPECIAL_FLAGS_EXPLORATION_OR_EVENT);

                    // continue; - quest objective requirement set and command can be allowed
                }

                if (float(tmp.QuestExplored.Distance) > DEFAULT_VISIBILITY_DISTANCE)
                {
                    TC_LOG_ERROR("sql.sql", "Table `%s` has too large distance (%u) for exploring objective complete in `datalong2` in SCRIPT_COMMAND_QUEST_EXPLORED in `datalong` for script id %u",
                        tableName.c_str(), tmp.QuestExplored.Distance, tmp.id);
                    continue;
                }

                if (tmp.QuestExplored.Distance && float(tmp.QuestExplored.Distance) > DEFAULT_VISIBILITY_DISTANCE)
                {
                    TC_LOG_ERROR("sql.sql", "Table `%s` has too large distance (%u) for exploring objective complete in `datalong2` in SCRIPT_COMMAND_QUEST_EXPLORED in `datalong` for script id %u, max distance is %f or 0 for disable distance check",
                        tableName.c_str(), tmp.QuestExplored.Distance, tmp.id, DEFAULT_VISIBILITY_DISTANCE);
                    continue;
                }

                if (tmp.QuestExplored.Distance && float(tmp.QuestExplored.Distance) < INTERACTION_DISTANCE)
                {
                    TC_LOG_ERROR("sql.sql", "Table `%s` has too small distance (%u) for exploring objective complete in `datalong2` in SCRIPT_COMMAND_QUEST_EXPLORED in `datalong` for script id %u, min distance is %f or 0 for disable distance check",
                        tableName.c_str(), tmp.QuestExplored.Distance, tmp.id, INTERACTION_DISTANCE);
                    continue;
                }

                break;
            }

            case SCRIPT_COMMAND_KILL_CREDIT:
            {
                if (!GetCreatureTemplate(tmp.KillCredit.CreatureEntry))
                {
                    TC_LOG_ERROR("sql.sql", "Table `%s` has invalid creature (Entry: %u) in SCRIPT_COMMAND_KILL_CREDIT for script id %u",
                        tableName.c_str(), tmp.KillCredit.CreatureEntry, tmp.id);
                    continue;
                }
                break;
            }

            case SCRIPT_COMMAND_RESPAWN_GAMEOBJECT:
            {
                GameObjectData const* data = GetGOData(tmp.RespawnGameobject.GOGuid);
                if (!data)
                {
                    TC_LOG_ERROR("sql.sql", "Table `%s` has invalid gameobject (GUID: %u) in SCRIPT_COMMAND_RESPAWN_GAMEOBJECT for script id %u",
                        tableName.c_str(), tmp.RespawnGameobject.GOGuid, tmp.id);
                    continue;
                }

                GameObjectTemplate const* info = GetGameObjectTemplate(data->id);
                if (!info)
                {
                    TC_LOG_ERROR("sql.sql", "Table `%s` has gameobject with invalid entry (GUID: %u Entry: %u) in SCRIPT_COMMAND_RESPAWN_GAMEOBJECT for script id %u",
                        tableName.c_str(), tmp.RespawnGameobject.GOGuid, data->id, tmp.id);
                    continue;
                }

                if (info->type == GAMEOBJECT_TYPE_FISHINGNODE ||
                    info->type == GAMEOBJECT_TYPE_FISHINGHOLE ||
                    info->type == GAMEOBJECT_TYPE_DOOR        ||
                    info->type == GAMEOBJECT_TYPE_BUTTON      ||
                    info->type == GAMEOBJECT_TYPE_TRAP)
                {
                    TC_LOG_ERROR("sql.sql", "Table `%s` has gameobject type (%u) unsupported by command SCRIPT_COMMAND_RESPAWN_GAMEOBJECT for script id %u",
                        tableName.c_str(), info->entry, tmp.id);
                    continue;
                }
                break;
            }

            case SCRIPT_COMMAND_TEMP_SUMMON_CREATURE:
            {
                if (!Trinity::IsValidMapCoord(tmp.TempSummonCreature.PosX, tmp.TempSummonCreature.PosY, tmp.TempSummonCreature.PosZ, tmp.TempSummonCreature.Orientation))
                {
                    TC_LOG_ERROR("sql.sql", "Table `%s` has invalid coordinates (X: %f Y: %f Z: %f O: %f) in SCRIPT_COMMAND_TEMP_SUMMON_CREATURE for script id %u",
                        tableName.c_str(), tmp.TempSummonCreature.PosX, tmp.TempSummonCreature.PosY, tmp.TempSummonCreature.PosZ, tmp.TempSummonCreature.Orientation, tmp.id);
                    continue;
                }

                if (!GetCreatureTemplate(tmp.TempSummonCreature.CreatureEntry))
                {
                    TC_LOG_ERROR("sql.sql", "Table `%s` has invalid creature (Entry: %u) in SCRIPT_COMMAND_TEMP_SUMMON_CREATURE for script id %u",
                        tableName.c_str(), tmp.TempSummonCreature.CreatureEntry, tmp.id);
                    continue;
                }
                break;
            }

            case SCRIPT_COMMAND_OPEN_DOOR:
            case SCRIPT_COMMAND_CLOSE_DOOR:
            {
                GameObjectData const* data = GetGOData(tmp.ToggleDoor.GOGuid);
                if (!data)
                {
                    TC_LOG_ERROR("sql.sql", "Table `%s` has invalid gameobject (GUID: %u) in %s for script id %u",
                        tableName.c_str(), tmp.ToggleDoor.GOGuid, GetScriptCommandName(tmp.command).c_str(), tmp.id);
                    continue;
                }

                GameObjectTemplate const* info = GetGameObjectTemplate(data->id);
                if (!info)
                {
                    TC_LOG_ERROR("sql.sql", "Table `%s` has gameobject with invalid entry (GUID: %u Entry: %u) in %s for script id %u",
                        tableName.c_str(), tmp.ToggleDoor.GOGuid, data->id, GetScriptCommandName(tmp.command).c_str(), tmp.id);
                    continue;
                }

                if (info->type != GAMEOBJECT_TYPE_DOOR)
                {
                    TC_LOG_ERROR("sql.sql", "Table `%s` has gameobject type (%u) unsupported by command %s for script id %u",
                        tableName.c_str(), info->entry, GetScriptCommandName(tmp.command).c_str(), tmp.id);
                    continue;
                }

                break;
            }

            case SCRIPT_COMMAND_REMOVE_AURA:
            {
                if (!sSpellMgr->GetSpellInfo(tmp.RemoveAura.SpellID))
                {
                    TC_LOG_ERROR("sql.sql", "Table `%s` using non-existent spell (id: %u) in SCRIPT_COMMAND_REMOVE_AURA for script id %u",
                        tableName.c_str(), tmp.RemoveAura.SpellID, tmp.id);
                    continue;
                }
                if (tmp.RemoveAura.Flags & ~0x1)                    // 1 bits (0, 1)
                {
                    TC_LOG_ERROR("sql.sql", "Table `%s` using unknown flags in datalong2 (%u) in SCRIPT_COMMAND_REMOVE_AURA for script id %u",
                        tableName.c_str(), tmp.RemoveAura.Flags, tmp.id);
                    continue;
                }
                break;
            }

            case SCRIPT_COMMAND_CAST_SPELL:
            {
                if (!sSpellMgr->GetSpellInfo(tmp.CastSpell.SpellID))
                {
                    TC_LOG_ERROR("sql.sql", "Table `%s` using non-existent spell (id: %u) in SCRIPT_COMMAND_CAST_SPELL for script id %u",
                        tableName.c_str(), tmp.CastSpell.SpellID, tmp.id);
                    continue;
                }
                if (tmp.CastSpell.Flags > 4)                      // targeting type
                {
                    TC_LOG_ERROR("sql.sql", "Table `%s` using unknown target in datalong2 (%u) in SCRIPT_COMMAND_CAST_SPELL for script id %u",
                        tableName.c_str(), tmp.CastSpell.Flags, tmp.id);
                    continue;
                }
                if (tmp.CastSpell.Flags != 4 && tmp.CastSpell.CreatureEntry & ~0x1)                      // 1 bit (0, 1)
                {
                    TC_LOG_ERROR("sql.sql", "Table `%s` using unknown flags in dataint (%u) in SCRIPT_COMMAND_CAST_SPELL for script id %u",
                        tableName.c_str(), tmp.CastSpell.CreatureEntry, tmp.id);
                    continue;
                }
                else if (tmp.CastSpell.Flags == 4 && !GetCreatureTemplate(tmp.CastSpell.CreatureEntry))
                {
                    TC_LOG_ERROR("sql.sql", "Table `%s` using invalid creature entry in dataint (%u) in SCRIPT_COMMAND_CAST_SPELL for script id %u",
                        tableName.c_str(), tmp.CastSpell.CreatureEntry, tmp.id);
                    continue;
                }
                break;
            }

            case SCRIPT_COMMAND_CREATE_ITEM:
            {
                if (!GetItemTemplate(tmp.CreateItem.ItemEntry))
                {
                    TC_LOG_ERROR("sql.sql", "Table `%s` has nonexistent item (entry: %u) in SCRIPT_COMMAND_CREATE_ITEM for script id %u",
                        tableName.c_str(), tmp.CreateItem.ItemEntry, tmp.id);
                    continue;
                }
                if (!tmp.CreateItem.Amount)
                {
                    TC_LOG_ERROR("sql.sql", "Table `%s` SCRIPT_COMMAND_CREATE_ITEM but amount is %u for script id %u",
                        tableName.c_str(), tmp.CreateItem.Amount, tmp.id);
                    continue;
                }
                break;
            }
            case SCRIPT_COMMAND_PLAY_ANIMKIT:
            {
                if (!sAnimKitStore.LookupEntry(tmp.PlayAnimKit.AnimKitID))
                {
                    TC_LOG_ERROR("sql.sql", "Table `%s` has invalid AnimKid id (datalong = %u) in SCRIPT_COMMAND_PLAY_ANIMKIT for script id %u",
                        tableName.c_str(), tmp.PlayAnimKit.AnimKitID, tmp.id);
                    continue;
                }
                break;
            }
            default:
                break;
        }

        if (scripts->find(tmp.id) == scripts->end())
        {
            ScriptMap emptyMap;
            (*scripts)[tmp.id] = emptyMap;
        }
        (*scripts)[tmp.id].insert(std::pair<uint32, ScriptInfo>(tmp.delay, tmp));

        ++count;
    }
    while (result->NextRow());

    TC_LOG_INFO("server.loading", ">> Loaded %u script definitions in %u ms", count, GetMSTimeDiffToNow(oldMSTime));
}

void ObjectMgr::LoadSpellScripts()
{
    LoadScripts(SCRIPTS_SPELL);

    // check ids
    for (ScriptMapMap::const_iterator itr = sSpellScripts.begin(); itr != sSpellScripts.end(); ++itr)
    {
        uint32 spellId = uint32(itr->first) & 0x00FFFFFF;
        SpellInfo const* spellInfo = sSpellMgr->GetSpellInfo(spellId);

        if (!spellInfo)
        {
            TC_LOG_ERROR("sql.sql", "Table `spell_scripts` has not existing spell (Id: %u) as script id", spellId);
            continue;
        }

        uint8 i = (uint8)((uint32(itr->first) >> 24) & 0x000000FF);
        //check for correct spellEffect
        SpellEffectInfo const* effect = spellInfo->GetEffect(i);
        if (effect && (!effect->Effect || (effect->Effect != SPELL_EFFECT_SCRIPT_EFFECT && effect->Effect != SPELL_EFFECT_DUMMY)))
            TC_LOG_ERROR("sql.sql", "Table `spell_scripts` - spell %u effect %u is not SPELL_EFFECT_SCRIPT_EFFECT or SPELL_EFFECT_DUMMY", spellId, i);
    }
}

void ObjectMgr::LoadEventScripts()
{
    LoadScripts(SCRIPTS_EVENT);

    std::set<uint32> evt_scripts;
    // Load all possible script entries from gameobjects
    GameObjectTemplateContainer const* gotc = sObjectMgr->GetGameObjectTemplates();
    for (GameObjectTemplateContainer::const_iterator itr = gotc->begin(); itr != gotc->end(); ++itr)
        if (uint32 eventId = itr->second.GetEventScriptId())
            evt_scripts.insert(eventId);

    // Load all possible script entries from spells
    for (uint32 i = 1; i < sSpellMgr->GetSpellInfoStoreSize(); ++i)
        if (SpellInfo const* spell = sSpellMgr->GetSpellInfo(i))
            for (SpellEffectInfo const* effect : spell->GetEffectsForDifficulty(DIFFICULTY_NONE))
                if (effect && effect->Effect == SPELL_EFFECT_SEND_EVENT)
                    if (effect->MiscValue)
                        evt_scripts.insert(effect->MiscValue);

    for (size_t path_idx = 0; path_idx < sTaxiPathNodesByPath.size(); ++path_idx)
    {
        for (size_t node_idx = 0; node_idx < sTaxiPathNodesByPath[path_idx].size(); ++node_idx)
        {
            TaxiPathNodeEntry const* node = sTaxiPathNodesByPath[path_idx][node_idx];

            if (node->ArrivalEventID)
                evt_scripts.insert(node->ArrivalEventID);

            if (node->DepartureEventID)
                evt_scripts.insert(node->DepartureEventID);
        }
    }

    // Then check if all scripts are in above list of possible script entries
    for (ScriptMapMap::const_iterator itr = sEventScripts.begin(); itr != sEventScripts.end(); ++itr)
    {
        std::set<uint32>::const_iterator itr2 = evt_scripts.find(itr->first);
        if (itr2 == evt_scripts.end())
            TC_LOG_ERROR("sql.sql", "Table `event_scripts` has script (Id: %u) not referring to any gameobject_template type 10 data2 field, type 3 data6 field, type 13 data 2 field or any spell effect %u",
                itr->first, SPELL_EFFECT_SEND_EVENT);
    }
}

//Load WP Scripts
void ObjectMgr::LoadWaypointScripts()
{
    LoadScripts(SCRIPTS_WAYPOINT);

    std::set<uint32> actionSet;

    for (ScriptMapMap::const_iterator itr = sWaypointScripts.begin(); itr != sWaypointScripts.end(); ++itr)
        actionSet.insert(itr->first);

    PreparedStatement* stmt = WorldDatabase.GetPreparedStatement(WORLD_SEL_WAYPOINT_DATA_ACTION);
    PreparedQueryResult result = WorldDatabase.Query(stmt);

    if (result)
    {
        do
        {
            Field* fields = result->Fetch();
            uint32 action = fields[0].GetUInt32();

            actionSet.erase(action);
        }
        while (result->NextRow());
    }

    for (std::set<uint32>::iterator itr = actionSet.begin(); itr != actionSet.end(); ++itr)
        TC_LOG_ERROR("sql.sql", "There is no waypoint which links to the waypoint script %u", *itr);
}

void ObjectMgr::LoadSpellScriptNames()
{
    uint32 oldMSTime = getMSTime();

    _spellScriptsStore.clear();                            // need for reload case

    QueryResult result = WorldDatabase.Query("SELECT spell_id, ScriptName FROM spell_script_names");

    if (!result)
    {
        TC_LOG_INFO("server.loading", ">> Loaded 0 spell script names. DB table `spell_script_names` is empty!");
        return;
    }

    uint32 count = 0;

    do
    {

        Field* fields = result->Fetch();

        int32 spellId                = fields[0].GetInt32();
        std::string const scriptName = fields[1].GetString();

        bool allRanks = false;
        if (spellId < 0)
        {
            allRanks = true;
            spellId = -spellId;
        }

        SpellInfo const* spellInfo = sSpellMgr->GetSpellInfo(spellId);
        if (!spellInfo)
        {
            TC_LOG_ERROR("sql.sql", "Scriptname: `%s` spell (Id: %d) does not exist.", scriptName.c_str(), fields[0].GetInt32());
            continue;
        }

        if (allRanks)
        {
            if (!spellInfo->IsRanked())
                TC_LOG_ERROR("sql.sql", "Scriptname: `%s` spell (Id: %d) has no ranks of spell.", scriptName.c_str(), fields[0].GetInt32());

            if (spellInfo->GetFirstRankSpell()->Id != uint32(spellId))
            {
                TC_LOG_ERROR("sql.sql", "Scriptname: `%s` spell (Id: %d) is not first rank of spell.", scriptName.c_str(), fields[0].GetInt32());
                continue;
            }
            while (spellInfo)
            {
                _spellScriptsStore.insert(SpellScriptsContainer::value_type(spellInfo->Id, std::make_pair(GetScriptId(scriptName), true)));
                spellInfo = spellInfo->GetNextRankSpell();
            }
        }
        else
        {
            if (spellInfo->IsRanked())
                TC_LOG_ERROR("sql.sql", "Scriptname: `%s` spell (Id: %d) is ranked spell. Perhaps not all ranks are assigned to this script.", scriptName.c_str(), spellId);

            _spellScriptsStore.insert(SpellScriptsContainer::value_type(spellInfo->Id, std::make_pair(GetScriptId(scriptName), true)));
        }

        ++count;
    }
    while (result->NextRow());

    TC_LOG_INFO("server.loading", ">> Loaded %u spell script names in %u ms", count, GetMSTimeDiffToNow(oldMSTime));
}

void ObjectMgr::ValidateSpellScripts()
{
    uint32 oldMSTime = getMSTime();

    if (_spellScriptsStore.empty())
    {
        TC_LOG_INFO("server.loading", ">> Validated 0 scripts.");
        return;
    }

    uint32 count = 0;

    for (auto spell : _spellScriptsStore)
    {
        SpellInfo const* spellEntry = sSpellMgr->GetSpellInfo(spell.first);

        auto const bounds = sObjectMgr->GetSpellScriptsBounds(spell.first);

        for (auto itr = bounds.first; itr != bounds.second; ++itr)
        {
            if (SpellScriptLoader* spellScriptLoader = sScriptMgr->GetSpellScriptLoader(itr->second.first))
            {
                ++count;

                std::unique_ptr<SpellScript> spellScript(spellScriptLoader->GetSpellScript());
                std::unique_ptr<AuraScript> auraScript(spellScriptLoader->GetAuraScript());

                if (!spellScript && !auraScript)
                {
                    TC_LOG_ERROR("scripts", "Functions GetSpellScript() and GetAuraScript() of script `%s` do not return objects - script skipped", GetScriptName(itr->second.first).c_str());

                    itr->second.second = false;
                    continue;
                }

                if (spellScript)
                {
                    spellScript->_Init(&spellScriptLoader->GetName(), spellEntry->Id);
                    spellScript->_Register();

                    if (!spellScript->_Validate(spellEntry))
                    {
                        itr->second.second = false;
                        continue;
                    }
                }

                if (auraScript)
                {
                    auraScript->_Init(&spellScriptLoader->GetName(), spellEntry->Id);
                    auraScript->_Register();

                    if (!auraScript->_Validate(spellEntry))
                    {
                        itr->second.second = false;
                        continue;
                    }
                }

                // Enable the script when all checks passed
                itr->second.second = true;
            }
            else
                itr->second.second = false;
        }
    }

    TC_LOG_INFO("server.loading", ">> Validated %u scripts in %u ms", count, GetMSTimeDiffToNow(oldMSTime));
}

void ObjectMgr::LoadPageTexts()
{
    uint32 oldMSTime = getMSTime();

    //                                               0   1     2           3                  4
    QueryResult result = WorldDatabase.Query("SELECT ID, Text, NextPageID, PlayerConditionID, Flags FROM page_text");
    if (!result)
    {
        TC_LOG_INFO("server.loading", ">> Loaded 0 page texts. DB table `page_text` is empty!");
        return;
    }

    uint32 count = 0;
    do
    {
        Field* fields = result->Fetch();

        uint32 id           = fields[0].GetUInt32();

        PageText& pageText = _pageTextStore[id];
        pageText.Text       = fields[1].GetString();
        pageText.NextPageID = fields[2].GetUInt32();
        pageText.PlayerConditionID = fields[3].GetInt32();
        pageText.Flags = fields[4].GetUInt8();

        ++count;
    }
    while (result->NextRow());

    for (PageTextContainer::const_iterator itr = _pageTextStore.begin(); itr != _pageTextStore.end(); ++itr)
        if (itr->second.NextPageID)
            if (_pageTextStore.find(itr->second.NextPageID) == _pageTextStore.end())
                TC_LOG_ERROR("sql.sql", "Page text (ID: %u) has non-existing `NextPageID` (%u)", itr->first, itr->second.NextPageID);

    TC_LOG_INFO("server.loading", ">> Loaded %u page texts in %u ms", count, GetMSTimeDiffToNow(oldMSTime));
}

PageText const* ObjectMgr::GetPageText(uint32 pageEntry)
{
    PageTextContainer::const_iterator itr = _pageTextStore.find(pageEntry);
    if (itr != _pageTextStore.end())
        return &(itr->second);

    return nullptr;
}

void ObjectMgr::LoadPageTextLocales()
{
    uint32 oldMSTime = getMSTime();

    _pageTextLocaleStore.clear(); // needed for reload case

    //                                               0      1     2
    QueryResult result = WorldDatabase.Query("SELECT ID, locale, Text FROM page_text_locale");
    if (!result)
        return;

    do
    {
        Field* fields = result->Fetch();

        uint32 id                   = fields[0].GetUInt32();
        std::string localeName      = fields[1].GetString();

        LocaleConstant locale = GetLocaleByName(localeName);
        if (locale == LOCALE_enUS)
            continue;

        PageTextLocale& data = _pageTextLocaleStore[id];
        AddLocaleString(fields[2].GetString(), locale, data.Text);
    } while (result->NextRow());

    TC_LOG_INFO("server.loading", ">> Loaded %u PageText locale strings in %u ms", uint32(_pageTextLocaleStore.size()), GetMSTimeDiffToNow(oldMSTime));
}

void ObjectMgr::LoadInstanceTemplate()
{
    uint32 oldMSTime = getMSTime();

    //                                                0     1       2        3                4
    QueryResult result = WorldDatabase.Query("SELECT map, parent, script, allowMount, insideResurrection FROM instance_template");

    if (!result)
    {
        TC_LOG_INFO("server.loading", ">> Loaded 0 instance templates. DB table `page_text` is empty!");
        return;
    }

    uint32 count = 0;
    do
    {
        Field* fields = result->Fetch();

        uint16 mapID = fields[0].GetUInt16();

        if (!MapManager::IsValidMAP(mapID, true))
        {
            TC_LOG_ERROR("sql.sql", "ObjectMgr::LoadInstanceTemplate: bad mapid %d for template!", mapID);
            continue;
        }

        InstanceTemplate instanceTemplate;

        instanceTemplate.Parent             = uint32(fields[1].GetUInt16());
        instanceTemplate.ScriptId           = sObjectMgr->GetScriptId(fields[2].GetString());
        instanceTemplate.AllowMount         = fields[3].GetBool();
        instanceTemplate.InsideResurrection = fields[4].GetBool();

        _instanceTemplateStore[mapID] = instanceTemplate;

        ++count;
    }
    while (result->NextRow());

    TC_LOG_INFO("server.loading", ">> Loaded %u instance templates in %u ms", count, GetMSTimeDiffToNow(oldMSTime));
}

InstanceTemplate const* ObjectMgr::GetInstanceTemplate(uint32 mapID) const
{
    InstanceTemplateContainer::const_iterator itr = _instanceTemplateStore.find(uint16(mapID));
    if (itr != _instanceTemplateStore.end())
        return &(itr->second);

    return nullptr;
}

void ObjectMgr::LoadInstanceEncounters()
{
    uint32 oldMSTime = getMSTime();

    //                                                 0         1            2                3
    QueryResult result = WorldDatabase.Query("SELECT entry, creditType, creditEntry, lastEncounterDungeon FROM instance_encounters");
    if (!result)
    {
        TC_LOG_ERROR("server.loading", ">> Loaded 0 instance encounters, table is empty!");
        return;
    }

    uint32 count = 0;
    std::map<uint32, std::pair<uint32, DungeonEncounterEntry const*>> dungeonLastBosses;
    do
    {
        Field* fields = result->Fetch();
        uint32 entry = fields[0].GetUInt32();
        uint8 creditType = fields[1].GetUInt8();
        uint32 creditEntry = fields[2].GetUInt32();
        uint32 lastEncounterDungeon = fields[3].GetUInt16();
        DungeonEncounterEntry const* dungeonEncounter = sDungeonEncounterStore.LookupEntry(entry);
        if (!dungeonEncounter)
        {
            TC_LOG_ERROR("sql.sql", "Table `instance_encounters` has an invalid encounter id %u, skipped!", entry);
            continue;
        }

        if (lastEncounterDungeon && !sLFGMgr->GetLFGDungeonEntry(lastEncounterDungeon))
        {
            TC_LOG_ERROR("sql.sql", "Table `instance_encounters` has an encounter %u (%s) marked as final for invalid dungeon id %u, skipped!",
                entry, dungeonEncounter->Name->Str[sWorld->GetDefaultDbcLocale()], lastEncounterDungeon);
            continue;
        }

        std::map<uint32, std::pair<uint32, DungeonEncounterEntry const*>>::const_iterator itr = dungeonLastBosses.find(lastEncounterDungeon);
        if (lastEncounterDungeon)
        {
            if (itr != dungeonLastBosses.end())
            {
                TC_LOG_ERROR("sql.sql", "Table `instance_encounters` specified encounter %u (%s) as last encounter but %u (%s) is already marked as one, skipped!",
                    entry, dungeonEncounter->Name->Str[sWorld->GetDefaultDbcLocale()], itr->second.first, itr->second.second->Name->Str[sWorld->GetDefaultDbcLocale()]);
                continue;
            }

            dungeonLastBosses[lastEncounterDungeon] = std::make_pair(entry, dungeonEncounter);
        }

        switch (creditType)
        {
            case ENCOUNTER_CREDIT_KILL_CREATURE:
            {
                CreatureTemplate const* creatureInfo = GetCreatureTemplate(creditEntry);
                if (!creatureInfo)
                {
                    TC_LOG_ERROR("sql.sql", "Table `instance_encounters` has an invalid creature (entry %u) linked to the encounter %u (%s), skipped!",
                        creditEntry, entry, dungeonEncounter->Name->Str[sWorld->GetDefaultDbcLocale()]);
                    continue;
                }
                const_cast<CreatureTemplate*>(creatureInfo)->flags_extra |= CREATURE_FLAG_EXTRA_DUNGEON_BOSS;
                break;
            }
            case ENCOUNTER_CREDIT_CAST_SPELL:
                if (!sSpellMgr->GetSpellInfo(creditEntry))
                {
                    TC_LOG_ERROR("sql.sql", "Table `instance_encounters` has an invalid spell (entry %u) linked to the encounter %u (%s), skipped!",
                        creditEntry, entry, dungeonEncounter->Name->Str[sWorld->GetDefaultDbcLocale()]);
                    continue;
                }
                break;
            default:
                TC_LOG_ERROR("sql.sql", "Table `instance_encounters` has an invalid credit type (%u) for encounter %u (%s), skipped!",
                    creditType, entry, dungeonEncounter->Name->Str[sWorld->GetDefaultDbcLocale()]);
                continue;
        }

        if (!dungeonEncounter->DifficultyID)
        {
            for (uint32 i = 0; i < MAX_DIFFICULTY; ++i)
            {
                if (sDB2Manager.GetMapDifficultyData(dungeonEncounter->MapID, Difficulty(i)))
                {
                    DungeonEncounterList& encounters = _dungeonEncounterStore[MAKE_PAIR64(dungeonEncounter->MapID, i)];
                    encounters.push_back(new DungeonEncounter(dungeonEncounter, EncounterCreditType(creditType), creditEntry, lastEncounterDungeon));
                }
            }
        }
        else
        {
            DungeonEncounterList& encounters = _dungeonEncounterStore[MAKE_PAIR64(dungeonEncounter->MapID, dungeonEncounter->DifficultyID)];
            encounters.push_back(new DungeonEncounter(dungeonEncounter, EncounterCreditType(creditType), creditEntry, lastEncounterDungeon));
        }

        ++count;
    } while (result->NextRow());

    TC_LOG_INFO("server.loading", ">> Loaded %u instance encounters in %u ms", count, GetMSTimeDiffToNow(oldMSTime));
}

NpcText const* ObjectMgr::GetNpcText(uint32 Text_ID) const
{
    NpcTextContainer::const_iterator itr = _npcTextStore.find(Text_ID);
    if (itr != _npcTextStore.end())
        return &itr->second;
    return nullptr;
}

void ObjectMgr::LoadNPCText()
{
    uint32 oldMSTime = getMSTime();

    QueryResult result = WorldDatabase.Query("SELECT ID, "
        "Probability0, Probability1, Probability2, Probability3, Probability4, Probability5, Probability6, Probability7, "
        "BroadcastTextID0, BroadcastTextID1, BroadcastTextID2, BroadcastTextID3, BroadcastTextID4, BroadcastTextID5, BroadcastTextID6, BroadcastTextID7"
        " FROM npc_text");
    if (!result)
    {
        TC_LOG_INFO("server.loading", ">> Loaded 0 npc texts, table is empty!");
        return;
    }

    _npcTextStore.rehash(result->GetRowCount());

    do
    {
        Field* fields = result->Fetch();

        uint32 textID = fields[0].GetUInt32();
        if (!textID)
        {
            TC_LOG_ERROR("sql.sql", "Table `npc_text` has record with reserved id 0, ignore.");
            continue;
        }

        NpcText& npcText = _npcTextStore[textID];

        for (uint8 i = 0; i < MAX_NPC_TEXT_OPTIONS; ++i)
        {
            npcText.Data[i].Probability      = fields[1 + i].GetFloat();
            npcText.Data[i].BroadcastTextID  = fields[9 + i].GetUInt32();
        }

        for (uint8 i = 0; i < MAX_NPC_TEXT_OPTIONS; i++)
        {
            if (npcText.Data[i].BroadcastTextID)
            {
                if (!sBroadcastTextStore.LookupEntry(npcText.Data[i].BroadcastTextID))
                {
                    TC_LOG_ERROR("sql.sql", "NPCText (ID: %u) has a non-existing or incompatible BroadcastText (ID: %u, Index: %u)", textID, npcText.Data[i].BroadcastTextID, i);
                    npcText.Data[i].BroadcastTextID = 0;
                }
            }
        }

        for (uint8 i = 0; i < MAX_NPC_TEXT_OPTIONS; i++)
        {
            if (npcText.Data[i].Probability > 0 && npcText.Data[i].BroadcastTextID == 0)
            {
                TC_LOG_ERROR("sql.sql", "NPCText (ID: %u) has a probability (Index: %u) set, but no BroadcastTextID to go with it", textID, i);
                npcText.Data[i].Probability = 0;
            }
        }
    }
    while (result->NextRow());

    TC_LOG_INFO("server.loading", ">> Loaded %u npc texts in %u ms", uint32(_npcTextStore.size()), GetMSTimeDiffToNow(oldMSTime));
}

//not very fast function but it is called only once a day, or on starting-up
void ObjectMgr::ReturnOrDeleteOldMails(bool serverUp)
{
    uint32 oldMSTime = getMSTime();

    time_t curTime = time(nullptr);
    tm lt;
    localtime_r(&curTime, &lt);
    uint64 basetime(curTime);
    TC_LOG_INFO("misc", "Returning mails current time: hour: %d, minute: %d, second: %d ", lt.tm_hour, lt.tm_min, lt.tm_sec);

    // Delete all old mails without item and without body immediately, if starting server
    if (!serverUp)
    {
        PreparedStatement* stmt = CharacterDatabase.GetPreparedStatement(CHAR_DEL_EMPTY_EXPIRED_MAIL);
        stmt->setUInt64(0, basetime);
        CharacterDatabase.Execute(stmt);
    }
    PreparedStatement* stmt = CharacterDatabase.GetPreparedStatement(CHAR_SEL_EXPIRED_MAIL);
    stmt->setUInt64(0, basetime);
    PreparedQueryResult result = CharacterDatabase.Query(stmt);
    if (!result)
    {
        TC_LOG_INFO("server.loading", ">> No expired mails found.");
        return;                                             // any mails need to be returned or deleted
    }

    std::map<uint32 /*messageId*/, MailItemInfoVec> itemsCache;
    stmt = CharacterDatabase.GetPreparedStatement(CHAR_SEL_EXPIRED_MAIL_ITEMS);
    stmt->setUInt32(0, (uint32)basetime);
    if (PreparedQueryResult items = CharacterDatabase.Query(stmt))
    {
        MailItemInfo item;
        do
        {
            Field* fields = items->Fetch();
            item.item_guid = fields[0].GetUInt64();
            item.item_template = fields[1].GetUInt32();
            uint32 mailId = fields[2].GetUInt32();
            itemsCache[mailId].push_back(item);
        } while (items->NextRow());
    }

    uint32 deletedCount = 0;
    uint32 returnedCount = 0;
    do
    {
        Field* fields = result->Fetch();
        Mail* m = new Mail;
        m->messageID      = fields[0].GetUInt32();
        m->messageType    = fields[1].GetUInt8();
        m->sender         = fields[2].GetUInt64();
        m->receiver       = fields[3].GetUInt64();
        bool has_items    = fields[4].GetBool();
        m->expire_time    = time_t(fields[5].GetUInt32());
        m->deliver_time   = 0;
        m->COD            = fields[6].GetUInt64();
        m->checked        = fields[7].GetUInt8();
        m->mailTemplateId = fields[8].GetInt16();

        Player* player = nullptr;
        if (serverUp)
            player = ObjectAccessor::FindConnectedPlayer(ObjectGuid::Create<HighGuid::Player>(m->receiver));

        if (player && player->m_mailsLoaded)
        {                                                   // this code will run very improbably (the time is between 4 and 5 am, in game is online a player, who has old mail
            // his in mailbox and he has already listed his mails)
            delete m;
            continue;
        }

        // Delete or return mail
        if (has_items)
        {
            // read items from cache
            m->items.swap(itemsCache[m->messageID]);

            // if it is mail from non-player, or if it's already return mail, it shouldn't be returned, but deleted
            if (m->messageType != MAIL_NORMAL || (m->checked & (MAIL_CHECK_MASK_COD_PAYMENT | MAIL_CHECK_MASK_RETURNED)))
            {
                // mail open and then not returned
                for (MailItemInfoVec::iterator itr2 = m->items.begin(); itr2 != m->items.end(); ++itr2)
                {
                    stmt = CharacterDatabase.GetPreparedStatement(CHAR_DEL_ITEM_INSTANCE);
                    stmt->setUInt64(0, itr2->item_guid);
                    CharacterDatabase.Execute(stmt);
                }

                stmt = CharacterDatabase.GetPreparedStatement(CHAR_DEL_MAIL_ITEM_BY_ID);
                stmt->setUInt32(0, m->messageID);
                CharacterDatabase.Execute(stmt);
            }
            else
            {
                // Mail will be returned
                stmt = CharacterDatabase.GetPreparedStatement(CHAR_UPD_MAIL_RETURNED);
                stmt->setUInt64(0, m->receiver);
                stmt->setUInt64(1, m->sender);
                stmt->setUInt32(2, basetime + 30 * DAY);
                stmt->setUInt32(3, basetime);
                stmt->setUInt8 (4, uint8(MAIL_CHECK_MASK_RETURNED));
                stmt->setUInt32(5, m->messageID);
                CharacterDatabase.Execute(stmt);
                for (MailItemInfoVec::iterator itr2 = m->items.begin(); itr2 != m->items.end(); ++itr2)
                {
                    // Update receiver in mail items for its proper delivery, and in instance_item for avoid lost item at sender delete
                    stmt = CharacterDatabase.GetPreparedStatement(CHAR_UPD_MAIL_ITEM_RECEIVER);
                    stmt->setUInt64(0, m->sender);
                    stmt->setUInt64(1, itr2->item_guid);
                    CharacterDatabase.Execute(stmt);

                    stmt = CharacterDatabase.GetPreparedStatement(CHAR_UPD_ITEM_OWNER);
                    stmt->setUInt64(0, m->sender);
                    stmt->setUInt64(1, itr2->item_guid);
                    CharacterDatabase.Execute(stmt);
                }
                delete m;
                ++returnedCount;
                continue;
            }
        }

        stmt = CharacterDatabase.GetPreparedStatement(CHAR_DEL_MAIL_BY_ID);
        stmt->setUInt32(0, m->messageID);
        CharacterDatabase.Execute(stmt);
        delete m;
        ++deletedCount;
    }
    while (result->NextRow());

    TC_LOG_INFO("server.loading", ">> Processed %u expired mails: %u deleted and %u returned in %u ms", deletedCount + returnedCount, deletedCount, returnedCount, GetMSTimeDiffToNow(oldMSTime));
}

void ObjectMgr::LoadQuestAreaTriggers()
{
    uint32 oldMSTime = getMSTime();

    _questAreaTriggerStore.clear();                           // need for reload case

    QueryResult result = WorldDatabase.Query("SELECT id, quest FROM areatrigger_involvedrelation");

    if (!result)
    {
        TC_LOG_INFO("server.loading", ">> Loaded 0 quest trigger points. DB table `areatrigger_involvedrelation` is empty.");
        return;
    }

    uint32 count = 0;

    do
    {
        ++count;

        Field* fields = result->Fetch();

        uint32 trigger_ID = fields[0].GetUInt32();
        uint32 quest_ID   = fields[1].GetUInt32();

        AreaTriggerEntry const* atEntry = sAreaTriggerStore.LookupEntry(trigger_ID);
        if (!atEntry)
        {
            TC_LOG_ERROR("sql.sql", "Area trigger (ID:%u) does not exist in `AreaTrigger.dbc`.", trigger_ID);
            continue;
        }

        Quest const* quest = GetQuestTemplate(quest_ID);

        if (!quest)
        {
            TC_LOG_ERROR("sql.sql", "Table `areatrigger_involvedrelation` has record (id: %u) for not existing quest %u", trigger_ID, quest_ID);
            continue;
        }

        if (!quest->HasSpecialFlag(QUEST_SPECIAL_FLAGS_EXPLORATION_OR_EVENT))
        {
            TC_LOG_ERROR("sql.sql", "Table `areatrigger_involvedrelation` has record (id: %u) for not quest %u, but quest not have flag QUEST_SPECIAL_FLAGS_EXPLORATION_OR_EVENT. Trigger or quest flags must be fixed, quest modified to require objective.", trigger_ID, quest_ID);

            // this will prevent quest completing without objective
            const_cast<Quest*>(quest)->SetSpecialFlag(QUEST_SPECIAL_FLAGS_EXPLORATION_OR_EVENT);

            // continue; - quest modified to required objective and trigger can be allowed.
        }

        _questAreaTriggerStore[trigger_ID].insert(quest_ID);

    } while (result->NextRow());

    for (auto const& pair : _questObjectives)
    {
        QuestObjective const* objective = pair.second;
        if (objective->Type == QUEST_OBJECTIVE_AREATRIGGER)
            _questAreaTriggerStore[objective->ObjectID].insert(objective->QuestID);
    }

    TC_LOG_INFO("server.loading", ">> Loaded %u quest trigger points in %u ms", count, GetMSTimeDiffToNow(oldMSTime));
}

QuestGreeting const* ObjectMgr::GetQuestGreeting(ObjectGuid guid) const
{
    auto itr = _questGreetingStore.find(guid.GetTypeId());
    if (itr == _questGreetingStore.end())
        return nullptr;

    auto questItr = itr->second.find(guid.GetEntry());
    if (questItr == itr->second.end())
        return nullptr;

    return questItr->second;
}

void ObjectMgr::LoadQuestGreetings()
{
    uint32 oldMSTime = getMSTime();

    _questGreetingStore.clear(); // need for reload case

    //                                                0   1          2                3
    QueryResult result = WorldDatabase.Query("SELECT ID, type, GreetEmoteType, GreetEmoteDelay, Greeting FROM quest_greeting");
    if (!result)
    {
        TC_LOG_INFO("server.loading", ">> Loaded 0 npc texts, table is empty!");
        return;
    }

    _questGreetingStore.rehash(result->GetRowCount());

    do
    {
        Field* fields = result->Fetch();

        uint32 id                   = fields[0].GetUInt32();
        uint8 type                  = fields[1].GetUInt8();
        // overwrite
        switch (type)
        {
            case 0: // Creature
                type = TYPEID_UNIT;
                if (!sObjectMgr->GetCreatureTemplate(id))
                {
                    TC_LOG_ERROR("sql.sql", "Table `quest_greeting`: creature template entry %u does not exist.", id);
                    continue;
                }
                break;
            case 1: // GameObject
                type = TYPEID_GAMEOBJECT;
                if (!sObjectMgr->GetGameObjectTemplate(id))
                {
                    TC_LOG_ERROR("sql.sql", "Table `quest_greeting`: gameobject template entry %u does not exist.", id);
                    continue;
                }
                break;
            default:
                continue;
        }

        uint16 greetEmoteType       = fields[2].GetUInt16();
        uint32 greetEmoteDelay      = fields[3].GetUInt32();
        std::string greeting        = fields[4].GetString();

        _questGreetingStore[type][id] = new QuestGreeting(greetEmoteType, greetEmoteDelay, greeting);
    }
    while (result->NextRow());

    TC_LOG_INFO("server.loading", ">> Loaded %u quest_greeting in %u ms", uint32(_questGreetingStore.size()), GetMSTimeDiffToNow(oldMSTime));
}

void ObjectMgr::LoadTavernAreaTriggers()
{
    uint32 oldMSTime = getMSTime();

    _tavernAreaTriggerStore.clear();                          // need for reload case

    QueryResult result = WorldDatabase.Query("SELECT id FROM areatrigger_tavern");

    if (!result)
    {
        TC_LOG_INFO("server.loading", ">> Loaded 0 tavern triggers. DB table `areatrigger_tavern` is empty.");
        return;
    }

    uint32 count = 0;

    do
    {
        ++count;

        Field* fields = result->Fetch();

        uint32 Trigger_ID      = fields[0].GetUInt32();

        AreaTriggerEntry const* atEntry = sAreaTriggerStore.LookupEntry(Trigger_ID);
        if (!atEntry)
        {
            TC_LOG_ERROR("sql.sql", "Area trigger (ID:%u) does not exist in `AreaTrigger.dbc`.", Trigger_ID);
            continue;
        }

        _tavernAreaTriggerStore.insert(Trigger_ID);
    } while (result->NextRow());

    TC_LOG_INFO("server.loading", ">> Loaded %u tavern triggers in %u ms", count, GetMSTimeDiffToNow(oldMSTime));
}

void ObjectMgr::LoadAreaTriggerScripts()
{
    uint32 oldMSTime = getMSTime();

    _areaTriggerScriptStore.clear();                            // need for reload case

    QueryResult result = WorldDatabase.Query("SELECT entry, ScriptName FROM areatrigger_scripts");
    if (!result)
    {
        TC_LOG_INFO("server.loading", ">> Loaded 0 areatrigger scripts. DB table `areatrigger_scripts` is empty.");
        return;
    }

    do
    {
        Field* fields = result->Fetch();

        uint32 triggerId             = fields[0].GetUInt32();
        std::string const scriptName = fields[1].GetString();

        AreaTriggerEntry const* atEntry = sAreaTriggerStore.LookupEntry(triggerId);
        if (!atEntry)
        {
            TC_LOG_ERROR("sql.sql", "AreaTrigger (ID: %u) does not exist in `AreaTrigger.dbc`.", triggerId);
            continue;
        }
        _areaTriggerScriptStore[triggerId] = GetScriptId(scriptName);
    }
    while (result->NextRow());

    TC_LOG_INFO("server.loading", ">> Loaded " SZFMTD " areatrigger scripts in %u ms", _areaTriggerScriptStore.size(), GetMSTimeDiffToNow(oldMSTime));
}

void ObjectMgr::AddAreaTriggerToGrid(ObjectGuid::LowType guid, AreaTriggerData const* data)
{
    uint32 mask = data->spawn_mask;
    for (uint8 i = 0; mask != 0; i++, mask >>= 1)
    {
        if (mask & 1)
        {
            CellCoord cellCoord = Trinity::ComputeCellCoord(data->position_x, data->position_y);
            CellObjectGuids& cell_guid = _mapObjectGuidsStore[MAKE_PAIR32(data->map_id, i)][cellCoord.GetId()];
            cell_guid.areatriggers.insert(guid);
        }
    }
}

void ObjectMgr::RemoveAreaTriggerFromGrid(ObjectGuid::LowType guid, AreaTriggerData const* data)
{
    uint32 mask = data->spawn_mask;
    for (uint8 i = 0; mask != 0; i++, mask >>= 1)
    {
        if (mask & 1)
        {
            CellCoord cellCoord = Trinity::ComputeCellCoord(data->position_x, data->position_y);
            CellObjectGuids& cell_guid = _mapObjectGuidsStore[MAKE_PAIR32(data->map_id, i)][cellCoord.GetId()];
            cell_guid.areatriggers.erase(guid);
        }
    }
}

uint32 ObjectMgr::GetNearestTaxiNode(float x, float y, float z, uint32 mapid, uint32 team)
{
    bool found = false;
    float dist = 10000;
    uint32 id = 0;

    std::map<uint32, uint32> mapOverrides;

    /// Special case for taxi in garrison phased map
    for (uint32 i = 0; i < sGarrSiteLevelStore.GetNumRows(); ++i)
    {
        if (GarrSiteLevelEntry const* entry = sGarrSiteLevelStore.LookupEntry(i))
        {
            mapOverrides[entry->MapID] = MAP_DRAENOR;

            if (entry->MapID == mapid)
                mapid = MAP_DRAENOR;
        }
    }

    switch (mapid)
    {
        // Tanaan
        case MAP_TANAAN_JUNGLE:
            mapOverrides[mapid] = MAP_DRAENOR;
            mapid = MAP_DRAENOR;
            break;
        default:
            break;
    }

    uint32 requireFlag = (team == ALLIANCE) ? TAXI_NODE_FLAG_ALLIANCE : TAXI_NODE_FLAG_HORDE;
    for (TaxiNodesEntry const* node : sTaxiNodesStore)
    {
        if (!node || !(node->Flags & requireFlag))
            continue;

        if (node->ContinentID != mapid)
            if (mapOverrides.find(node->ContinentID) != mapOverrides.end() && mapOverrides[node->ContinentID] != mapid)
                continue;

        uint8  field   = (uint8)((node->ID - 1) / 8);
        uint32 submask = 1 << ((node->ID - 1) % 8);

        // skip not taxi network nodes
        if ((sTaxiNodesMask[field] & submask) == 0)
            continue;

        float dist2 = (node->Pos.X - x)*(node->Pos.X - x) + (node->Pos.Y - y)*(node->Pos.Y - y) + (node->Pos.Z - z)*(node->Pos.Z - z);
        if (found)
        {
            if (dist2 < dist)
            {
                dist = dist2;
                id = node->ID;
            }
        }
        else
        {
            found = true;
            dist = dist2;
            id = node->ID;
        }
    }

    return id;
}

void ObjectMgr::GetTaxiPath(uint32 source, uint32 destination, uint32 &path, uint32 &cost)
{
    TaxiPathSetBySource::iterator src_i = sTaxiPathSetBySource.find(source);
    if (src_i == sTaxiPathSetBySource.end())
    {
        path = 0;
        cost = 0;
        return;
    }

    TaxiPathSetForSource& pathSet = src_i->second;

    TaxiPathSetForSource::iterator dest_i = pathSet.find(destination);
    if (dest_i == pathSet.end())
    {
        path = 0;
        cost = 0;
        return;
    }

    cost = dest_i->second.price;
    path = dest_i->second.ID;
}

uint32 ObjectMgr::GetTaxiMountDisplayId(uint32 id, uint32 team, bool allowed_alt_team /* = false */)
{
    uint32 mount_id = 0;

    // select mount creature id
    TaxiNodesEntry const* node = sTaxiNodesStore.LookupEntry(id);
    if (node)
    {
        uint32 mount_entry = 0;
        if (team == ALLIANCE)
            mount_entry = node->MountCreatureID[1];
        else
            mount_entry = node->MountCreatureID[0];

        // Fix for Alliance not being able to use Acherus taxi
        // only one mount type for both sides
        if (mount_entry == 0 && allowed_alt_team)
        {
            // Simply reverse the selection. At least one team in theory should have a valid mount ID to choose.
            mount_entry = team == ALLIANCE ? node->MountCreatureID[0] : node->MountCreatureID[1];
        }

        CreatureTemplate const* mount_info = GetCreatureTemplate(mount_entry);
        if (mount_info)
        {
            mount_id = mount_info->GetRandomValidModelId();
            if (!mount_id)
            {
                TC_LOG_ERROR("sql.sql", "No displayid found for the taxi mount with the entry %u! Can't load it!", mount_entry);
                return 0;
            }
        }
    }

    // minfo is not actually used but the mount_id was updated
    GetCreatureModelRandomGender(&mount_id);

    return mount_id;
}

void ObjectMgr::LoadGraveyardZones()
{
    uint32 oldMSTime = getMSTime();

    GraveYardStore.clear(); // needed for reload case

    //                                               0   1          2
    QueryResult result = WorldDatabase.Query("SELECT ID, GhostZone, Faction FROM graveyard_zone");

    if (!result)
    {
        TC_LOG_INFO("server.loading", ">> Loaded 0 graveyard-zone links. DB table `graveyard_zone` is empty.");
        return;
    }

    uint32 count = 0;

    do
    {
        ++count;

        Field* fields = result->Fetch();

        uint32 safeLocId = fields[0].GetUInt32();
        uint32 zoneId = fields[1].GetUInt32();
        uint32 team   = fields[2].GetUInt16();

        WorldSafeLocsEntry const* entry = sWorldSafeLocsStore.LookupEntry(safeLocId);
        if (!entry)
        {
            TC_LOG_ERROR("sql.sql", "Table `graveyard_zone` has a record for non-existing graveyard (WorldSafeLocsID: %u), skipped.", safeLocId);
            continue;
        }

        AreaTableEntry const* areaEntry = sAreaTableStore.LookupEntry(zoneId);
        if (!areaEntry)
        {
            TC_LOG_ERROR("sql.sql", "Table `graveyard_zone` has a record for non-existing Zone (ID: %u), skipped.", zoneId);
            continue;
        }

        if (team != 0 && team != HORDE && team != ALLIANCE)
        {
            TC_LOG_ERROR("sql.sql", "Table `graveyard_zone` has a record for non player faction (%u), skipped.", team);
            continue;
        }

        if (!AddGraveYardLink(safeLocId, zoneId, team, false))
            TC_LOG_ERROR("sql.sql", "Table `graveyard_zone` has a duplicate record for Graveyard (ID: %u) and Zone (ID: %u), skipped.", safeLocId, zoneId);
    } while (result->NextRow());

    TC_LOG_INFO("server.loading", ">> Loaded %u graveyard-zone links in %u ms", count, GetMSTimeDiffToNow(oldMSTime));
}

WorldSafeLocsEntry const* ObjectMgr::GetDefaultGraveYard(uint32 team) const
{
    enum DefaultGraveyard
    {
        HORDE_GRAVEYARD    = 10, // Crossroads
        ALLIANCE_GRAVEYARD = 4   // Westfall
    };

    if (team == HORDE)
        return sWorldSafeLocsStore.LookupEntry(HORDE_GRAVEYARD);
    else if (team == ALLIANCE)
        return sWorldSafeLocsStore.LookupEntry(ALLIANCE_GRAVEYARD);
    else return nullptr;
}

WorldSafeLocsEntry const* ObjectMgr::GetClosestGraveYard(WorldLocation const& location, uint32 team, WorldObject* conditionObject) const
{
    float x, y, z;
    location.GetPosition(x, y, z);
    uint32 MapId = location.GetMapId();

    // search for zone associated closest graveyard
    uint32 zoneId = sMapMgr->GetZoneId(conditionObject ? conditionObject->GetPhaseShift() : PhasingHandler::GetEmptyPhaseShift(), MapId, x, y, z);

    if (!zoneId)
    {
        if (z > -500)
        {
            TC_LOG_ERROR("misc", "ZoneId not found for map %u coords (%f, %f, %f)", MapId, x, y, z);
            return GetDefaultGraveYard(team);
        }
    }

    // Simulate std. algorithm:
    //   found some graveyard associated to (ghost_zone, ghost_map)
    //
    //   if mapId == graveyard.mapId (ghost in plain zone or city or battleground) and search graveyard at same map
    //     then check faction
    //   if mapId != graveyard.mapId (ghost in instance) and search any graveyard associated
    //     then check faction
    GraveYardMapBounds range = GraveYardStore.equal_range(zoneId);
    MapEntry const* map = sMapStore.LookupEntry(MapId);

    // not need to check validity of map object; MapId _MUST_ be valid here
    if (range.first == range.second && !map->IsBattlegroundOrArena())
    {
        if (zoneId != 0) // zone == 0 can't be fixed, used by bliz for bugged zones
            TC_LOG_ERROR("sql.sql", "Table `game_graveyard_zone` incomplete: Zone %u Team %u does not have a linked graveyard.", zoneId, team);
        return GetDefaultGraveYard(team);
    }

    // at corpse map
    bool foundNear = false;
    float distNear = 10000;
    WorldSafeLocsEntry const* entryNear = nullptr;

    // at entrance map for corpse map
    bool foundEntr = false;
    float distEntr = 10000;
    WorldSafeLocsEntry const* entryEntr = nullptr;

    // some where other
    WorldSafeLocsEntry const* entryFar = nullptr;

    MapEntry const* mapEntry = sMapStore.LookupEntry(MapId);

    ConditionSourceInfo conditionSource(conditionObject);

    for (; range.first != range.second; ++range.first)
    {
        GraveYardData const& data = range.first->second;

        WorldSafeLocsEntry const* entry = sWorldSafeLocsStore.AssertEntry(data.safeLocId);

        // skip enemy faction graveyard
        // team == 0 case can be at call from .neargrave
        if (data.team != 0 && team != 0 && data.team != team)
            continue;

        if (conditionObject)
        {
            if (!sConditionMgr->IsObjectMeetingNotGroupedConditions(CONDITION_SOURCE_TYPE_GRAVEYARD, data.safeLocId, conditionSource))
                continue;

            if (int16(entry->MapID) == mapEntry->ParentMapID && !conditionObject->GetPhaseShift().HasVisibleMapId(entry->MapID))
                continue;
        }

        // find now nearest graveyard at other map
        if (MapId != entry->MapID && int16(entry->MapID) != mapEntry->ParentMapID)
        {
            // if find graveyard at different map from where entrance placed (or no entrance data), use any first
            if (!mapEntry
                || mapEntry->CorpseMapID < 0
                || uint32(mapEntry->CorpseMapID) != entry->MapID
                || (mapEntry->Corpse.X == 0 && mapEntry->Corpse.Y == 0)) // Check X and Y
            {
                // not have any corrdinates for check distance anyway
                entryFar = entry;
                continue;
            }

            // at entrance map calculate distance (2D);
            float dist2 = (entry->Loc.X - mapEntry->Corpse.X)*(entry->Loc.X - mapEntry->Corpse.X)
                +(entry->Loc.Y - mapEntry->Corpse.Y)*(entry->Loc.Y - mapEntry->Corpse.Y);
            if (foundEntr)
            {
                if (dist2 < distEntr)
                {
                    distEntr = dist2;
                    entryEntr = entry;
                }
            }
            else
            {
                foundEntr = true;
                distEntr = dist2;
                entryEntr = entry;
            }
        }
        // find now nearest graveyard at same map
        else
        {
            float dist2 = (entry->Loc.X - x)*(entry->Loc.X - x)+(entry->Loc.Y - y)*(entry->Loc.Y - y)+(entry->Loc.Z - z)*(entry->Loc.Z - z);
            if (foundNear)
            {
                if (dist2 < distNear)
                {
                    distNear = dist2;
                    entryNear = entry;
                }
            }
            else
            {
                foundNear = true;
                distNear = dist2;
                entryNear = entry;
            }
        }
    }

    if (entryNear)
        return entryNear;

    if (entryEntr)
        return entryEntr;

    return entryFar;
}

GraveYardData const* ObjectMgr::FindGraveYardData(uint32 id, uint32 zoneId) const
{
    GraveYardMapBounds range = GraveYardStore.equal_range(zoneId);
    for (; range.first != range.second; ++range.first)
    {
        GraveYardData const& data = range.first->second;
        if (data.safeLocId == id)
            return &data;
    }
    return nullptr;
}

AreaTriggerTeleportStruct const* ObjectMgr::GetAreaTrigger(int64 trigger) const
{
    AreaTriggerTeleportContainer::const_iterator itr = _areaTriggerTeleportStore.find(trigger);
    if (itr != _areaTriggerTeleportStore.end())
        return &itr->second;
    return nullptr;
}

AccessRequirement const* ObjectMgr::GetAccessRequirement(uint32 mapid, Difficulty difficulty) const
{
    AccessRequirementContainer::const_iterator itr = _accessRequirementStore.find(MAKE_PAIR64(mapid, difficulty));
    if (itr != _accessRequirementStore.end())
        return itr->second;
    return nullptr;
}

bool ObjectMgr::AddGraveYardLink(uint32 id, uint32 zoneId, uint32 team, bool persist /*= true*/)
{
    if (FindGraveYardData(id, zoneId))
        return false;

    // add link to loaded data
    GraveYardData data;
    data.safeLocId = id;
    data.team = team;

    GraveYardStore.insert(GraveYardContainer::value_type(zoneId, data));

    // add link to DB
    if (persist)
    {
        PreparedStatement* stmt = WorldDatabase.GetPreparedStatement(WORLD_INS_GRAVEYARD_ZONE);

        stmt->setUInt32(0, id);
        stmt->setUInt32(1, zoneId);
        stmt->setUInt16(2, uint16(team));

        WorldDatabase.Execute(stmt);
    }

    return true;
}

void ObjectMgr::RemoveGraveYardLink(uint32 id, uint32 zoneId, uint32 team, bool persist /*= false*/)
{
    GraveYardMapBoundsNonConst range = GraveYardStore.equal_range(zoneId);
    if (range.first == range.second)
    {
        //TC_LOG_ERROR("sql.sql", "Table `graveyard_zone` incomplete: Zone %u Team %u does not have a linked graveyard.", zoneId, team);
        return;
    }

    bool found = false;


    for (; range.first != range.second; ++range.first)
    {
        GraveYardData & data = range.first->second;

        // skip not matching safezone id
        if (data.safeLocId != id)
            continue;

        // skip enemy faction graveyard at same map (normal area, city, or battleground)
        // team == 0 case can be at call from .neargrave
        if (data.team != 0 && team != 0 && data.team != team)
            continue;

        found = true;
        break;
    }

    // no match, return
    if (!found)
        return;

    // remove from links
    GraveYardStore.erase(range.first);

    // remove link from DB
    if (persist)
    {
        PreparedStatement* stmt = WorldDatabase.GetPreparedStatement(WORLD_DEL_GRAVEYARD_ZONE);

        stmt->setUInt32(0, id);
        stmt->setUInt32(1, zoneId);
        stmt->setUInt16(2, uint16(team));

        WorldDatabase.Execute(stmt);
    }
}

void ObjectMgr::LoadAreaTriggerTeleports()
{
    uint32 oldMSTime = getMSTime();

    _areaTriggerTeleportStore.clear(); // needed for reload case

    //                                               0   1
    QueryResult result = WorldDatabase.Query("SELECT ID, PortLocID FROM areatrigger_teleport");
    if (!result)
    {
        TC_LOG_INFO("server.loading", ">> Loaded 0 area trigger teleport definitions. DB table `areatrigger_teleport` is empty.");
        return;
    }

    uint32 count = 0;

    do
    {
        Field* fields = result->Fetch();

        ++count;

        int64 TriggerIDOrGUID   = fields[0].GetInt64();
        uint32 PortLocID        = fields[1].GetUInt32();

        WorldSafeLocsEntry const* portLoc = sWorldSafeLocsStore.LookupEntry(PortLocID);
        if (!portLoc)
        {
            if (TriggerIDOrGUID > 0)
                TC_LOG_ERROR("sql.sql", "Area Trigger (ID: %u) has a non-existing Port Loc (ID: %u) in WorldSafeLocs.dbc, skipped", uint32(TriggerIDOrGUID), PortLocID);
            else
                TC_LOG_ERROR("sql.sql", "Area Trigger (GUID: " SI64FMTD ") has a non-existing Port Loc (ID: %u) in WorldSafeLocs.dbc, skipped", -TriggerIDOrGUID, PortLocID);
            continue;
        }

        AreaTriggerTeleportStruct at;

        at.target_mapId       = portLoc->MapID;
        at.target_X           = portLoc->Loc.X;
        at.target_Y           = portLoc->Loc.Y;
        at.target_Z           = portLoc->Loc.Z;
        at.target_Orientation = (portLoc->Facing * M_PI) / 180; // Orientation is initially in degrees

        if (TriggerIDOrGUID > 0)
        {
            AreaTriggerEntry const* atEntry = sAreaTriggerStore.LookupEntry(uint32(TriggerIDOrGUID));
            if (!atEntry)
            {
                TC_LOG_ERROR("sql.sql", "Area Trigger (ID: %u) does not exist in AreaTrigger.dbc.", uint32(TriggerIDOrGUID));
                continue;
            }
        }

        _areaTriggerTeleportStore[TriggerIDOrGUID] = at;

    } while (result->NextRow());

    TC_LOG_INFO("server.loading", ">> Loaded %u area trigger teleport definitions in %u ms", count, GetMSTimeDiffToNow(oldMSTime));
}

void ObjectMgr::LoadAccessRequirements()
{
    uint32 oldMSTime = getMSTime();

    if (!_accessRequirementStore.empty())
    {
        for (AccessRequirementContainer::iterator itr = _accessRequirementStore.begin(); itr != _accessRequirementStore.end(); ++itr)
            delete itr->second;

        _accessRequirementStore.clear();                                  // need for reload case
    }

    //                                                 0       1           2          3        4      5       6               7                8                   9
    QueryResult result = WorldDatabase.Query("SELECT mapid, difficulty, level_min, level_max, item, item2, quest_done_A, quest_done_H, completed_achievement, quest_failed_text FROM access_requirement");

    if (!result)
    {
        TC_LOG_INFO("server.loading", ">> Loaded 0 access requirement definitions. DB table `access_requirement` is empty.");
        return;
    }

    uint32 count = 0;

    do
    {
        Field* fields = result->Fetch();

        uint32 mapid = fields[0].GetUInt32();
        if (!sMapStore.LookupEntry(mapid))
        {
            TC_LOG_ERROR("sql.sql", "Map %u referenced in `access_requirement` does not exist, skipped.", mapid);
            continue;
        }

        uint32 difficulty = fields[1].GetUInt8();
        if (!sDB2Manager.GetMapDifficultyData(mapid, Difficulty(difficulty)))
        {
            TC_LOG_ERROR("sql.sql", "Map %u referenced in `access_requirement` does not have difficulty %u, skipped", mapid, difficulty);
            continue;
        }

        uint64 requirement_ID = MAKE_PAIR64(mapid, difficulty);

        AccessRequirement* ar   = new AccessRequirement();
        ar->levelMin            = fields[2].GetUInt8();
        ar->levelMax            = fields[3].GetUInt8();
        ar->item                = fields[4].GetUInt32();
        ar->item2               = fields[5].GetUInt32();
        ar->quest_A             = fields[6].GetUInt32();
        ar->quest_H             = fields[7].GetUInt32();
        ar->achievement         = fields[8].GetUInt32();
        ar->questFailedText     = fields[9].GetString();

        if (ar->item)
        {
            ItemTemplate const* pProto = GetItemTemplate(ar->item);
            if (!pProto)
            {
                TC_LOG_ERROR("sql.sql", "Key item %u does not exist for map %u difficulty %u, removing key requirement.", ar->item, mapid, difficulty);
                ar->item = 0;
            }
        }

        if (ar->item2)
        {
            ItemTemplate const* pProto = GetItemTemplate(ar->item2);
            if (!pProto)
            {
                TC_LOG_ERROR("sql.sql", "Second item %u does not exist for map %u difficulty %u, removing key requirement.", ar->item2, mapid, difficulty);
                ar->item2 = 0;
            }
        }

        if (ar->quest_A)
        {
            if (!GetQuestTemplate(ar->quest_A))
            {
                TC_LOG_ERROR("sql.sql", "Required Alliance Quest %u not exist for map %u difficulty %u, remove quest done requirement.", ar->quest_A, mapid, difficulty);
                ar->quest_A = 0;
            }
        }

        if (ar->quest_H)
        {
            if (!GetQuestTemplate(ar->quest_H))
            {
                TC_LOG_ERROR("sql.sql", "Required Horde Quest %u not exist for map %u difficulty %u, remove quest done requirement.", ar->quest_H, mapid, difficulty);
                ar->quest_H = 0;
            }
        }

        if (ar->achievement)
        {
            if (!sAchievementStore.LookupEntry(ar->achievement))
            {
                TC_LOG_ERROR("sql.sql", "Required Achievement %u not exist for map %u difficulty %u, remove quest done requirement.", ar->achievement, mapid, difficulty);
                ar->achievement = 0;
            }
        }

        _accessRequirementStore[requirement_ID] = ar;
        ++count;

    } while (result->NextRow());

    TC_LOG_INFO("server.loading", ">> Loaded %u access requirement definitions in %u ms", count, GetMSTimeDiffToNow(oldMSTime));
}

/*
 * Searches for the areatrigger which teleports players out of the given map with instance_template.parent field support
 */
AreaTriggerTeleportStruct const* ObjectMgr::GetGoBackTrigger(uint32 Map) const
{
    bool useParentDbValue = false;
    uint32 parentId = 0;
    const MapEntry* mapEntry = sMapStore.LookupEntry(Map);
    if (!mapEntry || mapEntry->CorpseMapID < 0)
        return nullptr;

    if (mapEntry->IsDungeon())
    {
        const InstanceTemplate* iTemplate = sObjectMgr->GetInstanceTemplate(Map);

        if (!iTemplate)
            return nullptr;

        parentId = iTemplate->Parent;
        useParentDbValue = true;
    }

    uint32 entrance_map = uint32(mapEntry->CorpseMapID);
    for (AreaTriggerTeleportContainer::const_iterator itr = _areaTriggerTeleportStore.begin(); itr != _areaTriggerTeleportStore.end(); ++itr)
        if ((!useParentDbValue && itr->second.target_mapId == entrance_map) || (useParentDbValue && itr->second.target_mapId == parentId))
        {
            AreaTriggerEntry const* atEntry = sAreaTriggerStore.LookupEntry(itr->first);
            if (atEntry && atEntry->ContinentID == int32(Map))
                return &itr->second;
        }
    return nullptr;
}

/**
 * Searches for the areatrigger which teleports players to the given map
 */
AreaTriggerTeleportStruct const* ObjectMgr::GetMapEntranceTrigger(uint32 Map) const
{
    for (AreaTriggerTeleportContainer::const_iterator itr = _areaTriggerTeleportStore.begin(); itr != _areaTriggerTeleportStore.end(); ++itr)
    {
        if (itr->second.target_mapId == Map)
        {
            AreaTriggerEntry const* atEntry = sAreaTriggerStore.LookupEntry(itr->first);
            if (itr->first < 0 || atEntry)
                return &itr->second;
        }
    }

    return nullptr;
}

void ObjectMgr::SetHighestGuids()
{
    QueryResult result = CharacterDatabase.Query("SELECT MAX(guid) FROM characters");
    if (result)
        GetGuidSequenceGenerator<HighGuid::Player>().Set((*result)[0].GetUInt64() + 1);

    result = CharacterDatabase.Query("SELECT MAX(guid) FROM item_instance");
    if (result)
        GetGuidSequenceGenerator<HighGuid::Item>().Set((*result)[0].GetUInt64() + 1);

    // Cleanup other tables from nonexistent guids ( >= _hiItemGuid)
    CharacterDatabase.PExecute("DELETE FROM character_inventory WHERE item >= '%u'", GetGuidSequenceGenerator<HighGuid::Item>().GetNextAfterMaxUsed());    // One-time query
    CharacterDatabase.PExecute("DELETE FROM mail_items WHERE item_guid >= '%u'", GetGuidSequenceGenerator<HighGuid::Item>().GetNextAfterMaxUsed());        // One-time query
    CharacterDatabase.PExecute("DELETE FROM auctionhouse WHERE itemguid >= '%u'", GetGuidSequenceGenerator<HighGuid::Item>().GetNextAfterMaxUsed());       // One-time query
    CharacterDatabase.PExecute("DELETE FROM guild_bank_item WHERE item_guid >= '%u'", GetGuidSequenceGenerator<HighGuid::Item>().GetNextAfterMaxUsed());   // One-time query

    result = WorldDatabase.Query("SELECT MAX(guid) FROM transports");
    if (result)
        GetGuidSequenceGenerator<HighGuid::Transport>().Set((*result)[0].GetUInt64() + 1);

    result = CharacterDatabase.Query("SELECT MAX(id) FROM auctionhouse");
    if (result)
        _auctionId = (*result)[0].GetUInt32()+1;

    result = CharacterDatabase.Query("SELECT MAX(id) FROM mail");
    if (result)
        _mailId = (*result)[0].GetUInt32()+1;

    result = CharacterDatabase.Query("SELECT MAX(arenateamid) FROM arena_team");
    if (result)
        sArenaTeamMgr->SetNextArenaTeamId((*result)[0].GetUInt32()+1);

    result = CharacterDatabase.Query("SELECT MAX(maxguid) FROM ((SELECT MAX(setguid) AS maxguid FROM character_equipmentsets) UNION (SELECT MAX(setguid) AS maxguid FROM character_transmog_outfits)) allsets");
    if (result)
        _equipmentSetGuid = (*result)[0].GetUInt64()+1;

    result = CharacterDatabase.Query("SELECT MAX(guildId) FROM guild");
    if (result)
        sGuildMgr->SetNextGuildId((*result)[0].GetUInt64()+1);

    result = CharacterDatabase.Query("SELECT MAX(guid) FROM groups");
    if (result)
        sGroupMgr->SetGroupDbStoreSize((*result)[0].GetUInt32()+1);

    result = CharacterDatabase.Query("SELECT MAX(itemId) from character_void_storage");
    if (result)
        _voidItemId = (*result)[0].GetUInt64()+1;

    result = WorldDatabase.Query("SELECT MAX(guid) FROM creature");
    if (result)
        _creatureSpawnId = (*result)[0].GetUInt64() + 1;

    result = WorldDatabase.Query("SELECT MAX(guid) FROM gameobject");
    if (result)
        _gameObjectSpawnId = (*result)[0].GetUInt64() + 1;
}

uint32 ObjectMgr::GenerateAuctionID()
{
    if (_auctionId >= 0xFFFFFFFE)
    {
        TC_LOG_ERROR("misc", "Auctions ids overflow!! Can't continue, shutting down server. Search on forum for TCE00007 for more info. ");
        World::StopNow(ERROR_EXIT_CODE);
    }
    return _auctionId++;
}

uint64 ObjectMgr::GenerateEquipmentSetGuid()
{
    if (_equipmentSetGuid >= uint64(0xFFFFFFFFFFFFFFFELL))
    {
        TC_LOG_ERROR("misc", "EquipmentSet guid overflow!! Can't continue, shutting down server. Search on forum for TCE00007 for more info. ");
        World::StopNow(ERROR_EXIT_CODE);
    }
    return _equipmentSetGuid++;
}

uint32 ObjectMgr::GenerateMailID()
{
    if (_mailId >= 0xFFFFFFFE)
    {
        TC_LOG_ERROR("misc", "Mail ids overflow!! Can't continue, shutting down server. Search on forum for TCE00007 for more info. ");
        World::StopNow(ERROR_EXIT_CODE);
    }
    return _mailId++;
}

uint32 ObjectMgr::GeneratePetNumber()
{
    if (_hiPetNumber >= 0xFFFFFFFE)
    {
        TC_LOG_ERROR("misc", "_hiPetNumber Id overflow!! Can't continue, shutting down server. Search on forum for TCE00007 for more info.");
        World::StopNow(ERROR_EXIT_CODE);
    }
    return _hiPetNumber++;
}

uint64 ObjectMgr::GenerateVoidStorageItemId()
{
    if (_voidItemId >= uint64(0xFFFFFFFFFFFFFFFELL))
    {
        TC_LOG_ERROR("misc", "_voidItemId overflow!! Can't continue, shutting down server. ");
        World::StopNow(ERROR_EXIT_CODE);
    }
    return _voidItemId++;
}

uint64 ObjectMgr::GenerateCreatureSpawnId()
{
    if (_creatureSpawnId >= uint64(0xFFFFFFFFFFFFFFFELL))
    {
        TC_LOG_ERROR("misc", "Creature spawn id overflow!! Can't continue, shutting down server. Search on forum for TCE00007 for more info.");
        World::StopNow(ERROR_EXIT_CODE);
    }
    return _creatureSpawnId++;
}

uint64 ObjectMgr::GenerateGameObjectSpawnId()
{
    if (_gameObjectSpawnId >= uint64(0xFFFFFFFFFFFFFFFELL))
    {
        TC_LOG_ERROR("misc", "Creature spawn id overflow!! Can't continue, shutting down server. Search on forum for TCE00007 for more info. ");
        World::StopNow(ERROR_EXIT_CODE);
    }
    return _gameObjectSpawnId++;
}

void ObjectMgr::LoadGameObjectLocales()
{
    uint32 oldMSTime = getMSTime();

    _gameObjectLocaleStore.clear(); // need for reload case

    //                                               0      1       2     3               4
    QueryResult result = WorldDatabase.Query("SELECT entry, locale, name, castBarCaption, unk1 FROM gameobject_template_locale");
    if (!result)
        return;

    do
    {
        Field* fields = result->Fetch();

        uint32 id                   = fields[0].GetUInt32();
        std::string localeName      = fields[1].GetString();

        LocaleConstant locale = GetLocaleByName(localeName);
        if (locale == LOCALE_enUS)
            continue;

        GameObjectLocale& data = _gameObjectLocaleStore[id];
        AddLocaleString(fields[2].GetString(), locale, data.Name);
        AddLocaleString(fields[3].GetString(), locale, data.CastBarCaption);
        AddLocaleString(fields[4].GetString(), locale, data.Unk1);

    } while (result->NextRow());

    TC_LOG_INFO("server.loading", ">> Loaded %u gameobject_template_locale strings in %u ms", uint32(_gameObjectLocaleStore.size()), GetMSTimeDiffToNow(oldMSTime));
}

inline void CheckGOLockId(GameObjectTemplate const* goInfo, uint32 dataN, uint32 N)
{
    if (sLockStore.LookupEntry(dataN))
        return;

    TC_LOG_ERROR("sql.sql", "Gameobject (Entry: %u GoType: %u) have data%d=%u but lock (Id: %u) not found.",
        goInfo->entry, goInfo->type, N, goInfo->door.open, goInfo->door.open);
}

inline void CheckGOLinkedTrapId(GameObjectTemplate const* goInfo, uint32 dataN, uint32 N)
{
    if (GameObjectTemplate const* trapInfo = sObjectMgr->GetGameObjectTemplate(dataN))
    {
        if (trapInfo->type != GAMEOBJECT_TYPE_TRAP)
            TC_LOG_ERROR("sql.sql", "Gameobject (Entry: %u GoType: %u) have data%d=%u but GO (Entry %u) have not GAMEOBJECT_TYPE_TRAP (%u) type.",
            goInfo->entry, goInfo->type, N, dataN, dataN, GAMEOBJECT_TYPE_TRAP);
    }
}

inline void CheckGOSpellId(GameObjectTemplate const* goInfo, uint32 dataN, uint32 N)
{
    if (sSpellMgr->GetSpellInfo(dataN))
        return;

    TC_LOG_ERROR("sql.sql", "Gameobject (Entry: %u GoType: %u) have data%d=%u but Spell (Entry %u) not exist.",
        goInfo->entry, goInfo->type, N, dataN, dataN);
}

inline void CheckAndFixGOChairHeightId(GameObjectTemplate const* goInfo, uint32& dataN, uint32 N)
{
    if (dataN <= (UNIT_STAND_STATE_SIT_HIGH_CHAIR-UNIT_STAND_STATE_SIT_LOW_CHAIR))
        return;

    TC_LOG_ERROR("sql.sql", "Gameobject (Entry: %u GoType: %u) have data%d=%u but correct chair height in range 0..%i.",
        goInfo->entry, goInfo->type, N, dataN, UNIT_STAND_STATE_SIT_HIGH_CHAIR-UNIT_STAND_STATE_SIT_LOW_CHAIR);

    // prevent client and server unexpected work
    dataN = 0;
}

inline void CheckGONoDamageImmuneId(GameObjectTemplate* goTemplate, uint32 dataN, uint32 N)
{
    // 0/1 correct values
    if (dataN <= 1)
        return;

    TC_LOG_ERROR("sql.sql", "Gameobject (Entry: %u GoType: %u) have data%d=%u but expected boolean (0/1) noDamageImmune field value.", goTemplate->entry, goTemplate->type, N, dataN);
}

inline void CheckGOConsumable(GameObjectTemplate const* goInfo, uint32 dataN, uint32 N)
{
    // 0/1 correct values
    if (dataN <= 1)
        return;

    TC_LOG_ERROR("sql.sql", "Gameobject (Entry: %u GoType: %u) have data%d=%u but expected boolean (0/1) consumable field value.",
        goInfo->entry, goInfo->type, N, dataN);
}

void ObjectMgr::LoadGameObjectTemplate()
{
    uint32 oldMSTime = getMSTime();

    for (GameObjectsEntry const* db2go : sGameObjectsStore)
    {
        GameObjectTemplate& go = _gameObjectTemplateStore[db2go->ID];
        go.entry = db2go->ID;
        go.type = db2go->TypeID;
        go.displayId = db2go->DisplayID;
        go.name = db2go->Name->Str[sWorld->GetDefaultDbcLocale()];
        go.size = db2go->Scale;
        memset(go.raw.data, 0, sizeof(go.raw.data));
        memcpy(go.raw.data, db2go->PropValue, std::min(sizeof(db2go->PropValue), sizeof(go.raw.data)));
        go.RequiredLevel = 0;
        go.ScriptId = 0;
    }

    //                                               0      1     2          3     4         5               6     7
    QueryResult result = WorldDatabase.Query("SELECT entry, type, displayId, name, IconName, castBarCaption, unk1, size, "
    //                                        8      9      10     11     12     13     14     15     16     17     18      19      20
                                             "Data0, Data1, Data2, Data3, Data4, Data5, Data6, Data7, Data8, Data9, Data10, Data11, Data12, "
    //                                        21      22      23      24      25      26      27      28      29      30      31      32      33      34      35      36
                                             "Data13, Data14, Data15, Data16, Data17, Data18, Data19, Data20, Data21, Data22, Data23, Data24, Data25, Data26, Data27, Data28, "
    //                                        37      38       39     40      41             42      43
                                             "Data29, Data30, Data31, Data32, RequiredLevel, AIName, ScriptName "
                                             "FROM gameobject_template");

    if (!result)
    {
        TC_LOG_INFO("server.loading", ">> Loaded 0 gameobject definitions. DB table `gameobject_template` is empty.");
        return;
    }

    _gameObjectTemplateStore.rehash(result->GetRowCount());
    uint32 count = 0;
    do
    {
        Field* fields = result->Fetch();

        uint32 entry = fields[0].GetUInt32();

        GameObjectTemplate& got = _gameObjectTemplateStore[entry];
        got.entry          = entry;
        got.type           = uint32(fields[1].GetUInt8());
        got.displayId      = fields[2].GetUInt32();
        got.name           = fields[3].GetString();
        got.IconName       = fields[4].GetString();
        got.castBarCaption = fields[5].GetString();
        got.unk1           = fields[6].GetString();
        got.size           = fields[7].GetFloat();

        for (uint8 i = 0; i < MAX_GAMEOBJECT_DATA; ++i)
            got.raw.data[i] = fields[8 + i].GetUInt32();

        got.RequiredLevel = fields[41].GetInt32();
        got.AIName = fields[42].GetString();
        got.ScriptId = GetScriptId(fields[43].GetString());

        // Checks

        switch (got.type)
        {
            case GAMEOBJECT_TYPE_DOOR:                      //0
            {
                if (got.door.open)
                    CheckGOLockId(&got, got.door.open, 1);
                CheckGONoDamageImmuneId(&got, got.door.noDamageImmune, 3);
                break;
            }
            case GAMEOBJECT_TYPE_BUTTON:                    //1
            {
                if (got.button.open)
                    CheckGOLockId(&got, got.button.open, 1);
                CheckGONoDamageImmuneId(&got, got.button.noDamageImmune, 4);
                break;
            }
            case GAMEOBJECT_TYPE_QUESTGIVER:                //2
            {
                if (got.questgiver.open)
                    CheckGOLockId(&got, got.questgiver.open, 0);
                CheckGONoDamageImmuneId(&got, got.questgiver.noDamageImmune, 5);
                break;
            }
            case GAMEOBJECT_TYPE_CHEST:                     //3
            {
                if (got.chest.open)
                    CheckGOLockId(&got, got.chest.open, 0);

                CheckGOConsumable(&got, got.chest.consumable, 3);

                if (got.chest.linkedTrap)               // linked trap
                    CheckGOLinkedTrapId(&got, got.chest.linkedTrap, 7);
                break;
            }
            case GAMEOBJECT_TYPE_TRAP:                      //6
            {
                if (got.trap.open)
                    CheckGOLockId(&got, got.trap.open, 0);
                break;
            }
            case GAMEOBJECT_TYPE_CHAIR:                     //7
                CheckAndFixGOChairHeightId(&got, got.chair.chairheight, 1);
                break;
            case GAMEOBJECT_TYPE_SPELL_FOCUS:               //8
            {
                if (got.spellFocus.spellFocusType)
                {
                    if (!sSpellFocusObjectStore.LookupEntry(got.spellFocus.spellFocusType))
                        TC_LOG_ERROR("sql.sql", "GameObject (Entry: %u GoType: %u) have data0=%u but SpellFocus (Id: %u) not exist.",
                        entry, got.type, got.spellFocus.spellFocusType, got.spellFocus.spellFocusType);
                }

                if (got.spellFocus.linkedTrap)        // linked trap
                    CheckGOLinkedTrapId(&got, got.spellFocus.linkedTrap, 2);
                break;
            }
            case GAMEOBJECT_TYPE_GOOBER:                    //10
            {
                if (got.goober.open)
                    CheckGOLockId(&got, got.goober.open, 0);

                CheckGOConsumable(&got, got.goober.consumable, 3);

                if (got.goober.pageID)                  // pageId
                {
                    if (!GetPageText(got.goober.pageID))
                        TC_LOG_ERROR("sql.sql", "GameObject (Entry: %u GoType: %u) have data7=%u but PageText (Entry %u) not exist.",
                        entry, got.type, got.goober.pageID, got.goober.pageID);
                }
                CheckGONoDamageImmuneId(&got, got.goober.noDamageImmune, 11);
                if (got.goober.linkedTrap)            // linked trap
                    CheckGOLinkedTrapId(&got, got.goober.linkedTrap, 12);
                break;
            }
            case GAMEOBJECT_TYPE_AREADAMAGE:                //12
            {
                if (got.areaDamage.open)
                    CheckGOLockId(&got, got.areaDamage.open, 0);
                break;
            }
            case GAMEOBJECT_TYPE_CAMERA:                    //13
            {
                if (got.camera.open)
                    CheckGOLockId(&got, got.camera.open, 0);
                break;
            }
            case GAMEOBJECT_TYPE_MAP_OBJ_TRANSPORT:              //15
            {
                if (got.moTransport.taxiPathID)
                {
                    if (got.moTransport.taxiPathID >= sTaxiPathNodesByPath.size() || sTaxiPathNodesByPath[got.moTransport.taxiPathID].empty())
                        TC_LOG_ERROR("sql.sql", "GameObject (Entry: %u GoType: %u) have data0=%u but TaxiPath (Id: %u) not exist.",
                            entry, got.type, got.moTransport.taxiPathID, got.moTransport.taxiPathID);
                }
                if (uint32 transportMap = got.moTransport.SpawnMap)
                    _transportMaps.insert(transportMap);
                break;
            }
            case GAMEOBJECT_TYPE_RITUAL:          //18
                break;
            case GAMEOBJECT_TYPE_SPELLCASTER:               //22
            {
                // always must have spell
                CheckGOSpellId(&got, got.spellCaster.spell, 0);
                break;
            }
            case GAMEOBJECT_TYPE_FLAGSTAND:                 //24
            {
                if (got.flagStand.open)
                    CheckGOLockId(&got, got.flagStand.open, 0);
                CheckGONoDamageImmuneId(&got, got.flagStand.noDamageImmune, 5);
                break;
            }
            case GAMEOBJECT_TYPE_FISHINGHOLE:               //25
            {
                if (got.fishingHole.open)
                    CheckGOLockId(&got, got.fishingHole.open, 4);
                break;
            }
            case GAMEOBJECT_TYPE_FLAGDROP:                  //26
            {
                if (got.flagDrop.open)
                    CheckGOLockId(&got, got.flagDrop.open, 0);
                CheckGONoDamageImmuneId(&got, got.flagDrop.noDamageImmune, 3);
                break;
            }
            case GAMEOBJECT_TYPE_BARBER_CHAIR:              //32
                CheckAndFixGOChairHeightId(&got, got.barberChair.chairheight, 0);

                if (got.barberChair.SitAnimKit && !sAnimKitStore.LookupEntry(got.barberChair.SitAnimKit))
                {
                    TC_LOG_ERROR("sql.sql", "GameObject (Entry: %u GoType: %u) have data2 = %u but AnimKit.dbc (Id: %u) not exist, set to 0.",
                       entry, got.type, got.barberChair.SitAnimKit, got.barberChair.SitAnimKit);
                    got.barberChair.SitAnimKit = 0;
                }
                break;
            case GAMEOBJECT_TYPE_GARRISON_BUILDING:
                if (uint32 transportMap = got.garrisonBuilding.SpawnMap)
                    _transportMaps.insert(transportMap);
                break;
            case GAMEOBJECT_TYPE_GATHERING_NODE:
                if (got.gatheringNode.open)
                    CheckGOLockId(&got, got.gatheringNode.open, 0);
                if (got.gatheringNode.linkedTrap)
                    CheckGOLinkedTrapId(&got, got.gatheringNode.linkedTrap, 20);
                break;
        }

       ++count;
    }
    while (result->NextRow());

    TC_LOG_INFO("server.loading", ">> Loaded %u game object templates in %u ms", count, GetMSTimeDiffToNow(oldMSTime));
}

void ObjectMgr::LoadGameObjectTemplateAddons()
{
    uint32 oldMSTime = getMSTime();

    //                                                0       1       2      3        4        5
    QueryResult result = WorldDatabase.Query("SELECT entry, faction, flags, mingold, maxgold, WorldEffectID FROM gameobject_template_addon");

    if (!result)
    {
        TC_LOG_INFO("server.loading", ">> Loaded 0 gameobject template addon definitions. DB table `gameobject_template_addon` is empty.");
        return;
    }

    uint32 count = 0;
    do
    {
        Field* fields = result->Fetch();

        uint32 entry = fields[0].GetUInt32();

        GameObjectTemplate const* got = sObjectMgr->GetGameObjectTemplate(entry);
        if (!got)
        {
            TC_LOG_ERROR("sql.sql", "GameObject template (Entry: %u) does not exist but has a record in `gameobject_template_addon`", entry);
            continue;
        }

        GameObjectTemplateAddon& gameObjectAddon = _gameObjectTemplateAddonStore[entry];
        gameObjectAddon.faction       = uint32(fields[1].GetUInt16());
        gameObjectAddon.flags         = fields[2].GetUInt32();
        gameObjectAddon.mingold       = fields[3].GetUInt32();
        gameObjectAddon.maxgold       = fields[4].GetUInt32();
        gameObjectAddon.WorldEffectID = fields[5].GetUInt32();

        // checks
        if (gameObjectAddon.faction && !sFactionTemplateStore.LookupEntry(gameObjectAddon.faction))
            TC_LOG_ERROR("sql.sql", "GameObject (Entry: %u) has invalid faction (%u) defined in `gameobject_template_addon`.", entry, gameObjectAddon.faction);

        if (gameObjectAddon.maxgold > 0)
        {
            switch (got->type)
            {
                case GAMEOBJECT_TYPE_CHEST:
                case GAMEOBJECT_TYPE_FISHINGHOLE:
                    break;
                default:
                    TC_LOG_ERROR("sql.sql", "GameObject (Entry %u GoType: %u) cannot be looted but has maxgold set in `gameobject_template_addon`.", entry, got->type);
                    break;
            }
        }

        if (gameObjectAddon.WorldEffectID && !sWorldEffectStore.LookupEntry(gameObjectAddon.WorldEffectID))
        {
            TC_LOG_ERROR("sql.sql", "GameObject (Entry: %u) has invalid WorldEffectID (%u) defined in `gameobject_template_addon`, set to 0.", entry, gameObjectAddon.WorldEffectID);
            gameObjectAddon.WorldEffectID = 0;
        }

        ++count;
    }
    while (result->NextRow());

    TC_LOG_INFO("server.loading", ">> Loaded %u game object template addons in %u ms", count, GetMSTimeDiffToNow(oldMSTime));
}

void ObjectMgr::LoadExplorationBaseXP()
{
    uint32 oldMSTime = getMSTime();

    QueryResult result = WorldDatabase.Query("SELECT level, basexp FROM exploration_basexp");

    if (!result)
    {
        TC_LOG_ERROR("server.loading", ">> Loaded 0 BaseXP definitions. DB table `exploration_basexp` is empty.");
        return;
    }

    uint32 count = 0;

    do
    {
        Field* fields = result->Fetch();
        uint8 level  = fields[0].GetUInt8();
        uint32 basexp = fields[1].GetInt32();
        _baseXPTable[level] = basexp;
        ++count;
    }
    while (result->NextRow());

    TC_LOG_INFO("server.loading", ">> Loaded %u BaseXP definitions in %u ms", count, GetMSTimeDiffToNow(oldMSTime));
}

uint32 ObjectMgr::GetBaseXP(uint8 level)
{
    return _baseXPTable[level] ? _baseXPTable[level] : 0;
}

uint32 ObjectMgr::GetXPForLevel(uint8 level) const
{
    if (level < _playerXPperLevel.size())
        return _playerXPperLevel[level];
    return 0;
}

void ObjectMgr::LoadPetNames()
{
    uint32 oldMSTime = getMSTime();
    //                                                0     1      2
    QueryResult result = WorldDatabase.Query("SELECT word, entry, half FROM pet_name_generation");

    if (!result)
    {
        TC_LOG_INFO("server.loading", ">> Loaded 0 pet name parts. DB table `pet_name_generation` is empty!");
        return;
    }

    uint32 count = 0;

    do
    {
        Field* fields = result->Fetch();
        std::string word = fields[0].GetString();
        uint32 entry     = fields[1].GetUInt32();
        bool   half      = fields[2].GetBool();
        if (half)
            _petHalfName1[entry].push_back(word);
        else
            _petHalfName0[entry].push_back(word);
        ++count;
    }
    while (result->NextRow());

    TC_LOG_INFO("server.loading", ">> Loaded %u pet name parts in %u ms", count, GetMSTimeDiffToNow(oldMSTime));
}

void ObjectMgr::LoadPetNumber()
{
    uint32 oldMSTime = getMSTime();

    QueryResult result = CharacterDatabase.Query("SELECT MAX(id) FROM character_pet");
    if (result)
    {
        Field* fields = result->Fetch();
        _hiPetNumber = fields[0].GetUInt32()+1;
    }

    TC_LOG_INFO("server.loading", ">> Loaded the max pet number: %d in %u ms", _hiPetNumber-1, GetMSTimeDiffToNow(oldMSTime));
}

std::string ObjectMgr::GeneratePetName(uint32 entry)
{
    std::vector<std::string>& list0 = _petHalfName0[entry];
    std::vector<std::string>& list1 = _petHalfName1[entry];

    if (list0.empty() || list1.empty())
    {
        CreatureTemplate const* cinfo = GetCreatureTemplate(entry);
        if (!cinfo)
            return std::string();

        char const* petname = DB2Manager::GetCreatureFamilyPetName(cinfo->family, sWorld->GetDefaultDbcLocale());
        if (petname)
            return std::string(petname);
        else
            return cinfo->Name;
    }

    return *(list0.begin()+urand(0, list0.size()-1)) + *(list1.begin()+urand(0, list1.size()-1));
}

void ObjectMgr::LoadReputationRewardRate()
{
    uint32 oldMSTime = getMSTime();

    _repRewardRateStore.clear();                             // for reload case

    uint32 count = 0; //                                0          1             2                  3                  4                 5                      6             7
    QueryResult result = WorldDatabase.Query("SELECT faction, quest_rate, quest_daily_rate, quest_weekly_rate, quest_monthly_rate, quest_repeatable_rate, creature_rate, spell_rate FROM reputation_reward_rate");
    if (!result)
    {
        TC_LOG_ERROR("server.loading", ">> Loaded `reputation_reward_rate`, table is empty!");
        return;
    }

    do
    {
        Field* fields = result->Fetch();

        uint32 factionId            = fields[0].GetUInt32();

        RepRewardRate repRate;

        repRate.questRate           = fields[1].GetFloat();
        repRate.questDailyRate      = fields[2].GetFloat();
        repRate.questWeeklyRate     = fields[3].GetFloat();
        repRate.questMonthlyRate    = fields[4].GetFloat();
        repRate.questRepeatableRate = fields[5].GetFloat();
        repRate.creatureRate        = fields[6].GetFloat();
        repRate.spellRate           = fields[7].GetFloat();

        FactionEntry const* factionEntry = sFactionStore.LookupEntry(factionId);
        if (!factionEntry)
        {
            TC_LOG_ERROR("sql.sql", "Faction (faction.dbc) %u does not exist but is used in `reputation_reward_rate`", factionId);
            continue;
        }

        if (repRate.questRate < 0.0f)
        {
            TC_LOG_ERROR("sql.sql", "Table reputation_reward_rate has quest_rate with invalid rate %f, skipping data for faction %u", repRate.questRate, factionId);
            continue;
        }

        if (repRate.questDailyRate < 0.0f)
        {
            TC_LOG_ERROR("sql.sql", "Table reputation_reward_rate has quest_daily_rate with invalid rate %f, skipping data for faction %u", repRate.questDailyRate, factionId);
            continue;
        }

        if (repRate.questWeeklyRate < 0.0f)
        {
            TC_LOG_ERROR("sql.sql", "Table reputation_reward_rate has quest_weekly_rate with invalid rate %f, skipping data for faction %u", repRate.questWeeklyRate, factionId);
            continue;
        }

        if (repRate.questMonthlyRate < 0.0f)
        {
            TC_LOG_ERROR("sql.sql", "Table reputation_reward_rate has quest_monthly_rate with invalid rate %f, skipping data for faction %u", repRate.questMonthlyRate, factionId);
            continue;
        }

        if (repRate.questRepeatableRate < 0.0f)
        {
            TC_LOG_ERROR("sql.sql", "Table reputation_reward_rate has quest_repeatable_rate with invalid rate %f, skipping data for faction %u", repRate.questRepeatableRate, factionId);
            continue;
        }

        if (repRate.creatureRate < 0.0f)
        {
            TC_LOG_ERROR("sql.sql", "Table reputation_reward_rate has creature_rate with invalid rate %f, skipping data for faction %u", repRate.creatureRate, factionId);
            continue;
        }

        if (repRate.spellRate < 0.0f)
        {
            TC_LOG_ERROR("sql.sql", "Table reputation_reward_rate has spell_rate with invalid rate %f, skipping data for faction %u", repRate.spellRate, factionId);
            continue;
        }

        _repRewardRateStore[factionId] = repRate;

        ++count;
    }
    while (result->NextRow());

    TC_LOG_INFO("server.loading", ">> Loaded %u reputation_reward_rate in %u ms", count, GetMSTimeDiffToNow(oldMSTime));
}

void ObjectMgr::LoadReputationOnKill()
{
    uint32 oldMSTime = getMSTime();

    // For reload case
    _repOnKillStore.clear();

    uint32 count = 0;

    //                                                0            1                     2
    QueryResult result = WorldDatabase.Query("SELECT creature_id, RewOnKillRepFaction1, RewOnKillRepFaction2, "
    //   3             4             5                   6             7             8                   9
        "IsTeamAward1, MaxStanding1, RewOnKillRepValue1, IsTeamAward2, MaxStanding2, RewOnKillRepValue2, TeamDependent "
        "FROM creature_onkill_reputation");

    if (!result)
    {
        TC_LOG_ERROR("server.loading", ">> Loaded 0 creature award reputation definitions. DB table `creature_onkill_reputation` is empty.");
        return;
    }

    do
    {
        Field* fields = result->Fetch();

        uint32 creature_id = fields[0].GetUInt32();

        ReputationOnKillEntry repOnKill;
        repOnKill.RepFaction1          = fields[1].GetInt16();
        repOnKill.RepFaction2          = fields[2].GetInt16();
        repOnKill.IsTeamAward1        = fields[3].GetBool();
        repOnKill.ReputationMaxCap1  = fields[4].GetUInt8();
        repOnKill.RepValue1            = fields[5].GetInt32();
        repOnKill.IsTeamAward2        = fields[6].GetBool();
        repOnKill.ReputationMaxCap2  = fields[7].GetUInt8();
        repOnKill.RepValue2            = fields[8].GetInt32();
        repOnKill.TeamDependent       = fields[9].GetBool();

        if (!GetCreatureTemplate(creature_id))
        {
            TC_LOG_ERROR("sql.sql", "Table `creature_onkill_reputation` has data for nonexistent creature entry (%u), skipped", creature_id);
            continue;
        }

        if (repOnKill.RepFaction1)
        {
            FactionEntry const* factionEntry1 = sFactionStore.LookupEntry(repOnKill.RepFaction1);
            if (!factionEntry1)
            {
                TC_LOG_ERROR("sql.sql", "Faction (faction.dbc) %u does not exist but is used in `creature_onkill_reputation`", repOnKill.RepFaction1);
                continue;
            }
        }

        if (repOnKill.RepFaction2)
        {
            FactionEntry const* factionEntry2 = sFactionStore.LookupEntry(repOnKill.RepFaction2);
            if (!factionEntry2)
            {
                TC_LOG_ERROR("sql.sql", "Faction (faction.dbc) %u does not exist but is used in `creature_onkill_reputation`", repOnKill.RepFaction2);
                continue;
            }
        }

        _repOnKillStore[creature_id] = repOnKill;

        ++count;
    } while (result->NextRow());

    TC_LOG_INFO("server.loading", ">> Loaded %u creature award reputation definitions in %u ms", count, GetMSTimeDiffToNow(oldMSTime));
}

void ObjectMgr::LoadReputationSpilloverTemplate()
{
    uint32 oldMSTime = getMSTime();

    _repSpilloverTemplateStore.clear();                      // for reload case

    uint32 count = 0; //                                0         1        2       3        4       5       6         7        8      9        10       11     12        13       14     15
    QueryResult result = WorldDatabase.Query("SELECT faction, faction1, rate_1, rank_1, faction2, rate_2, rank_2, faction3, rate_3, rank_3, faction4, rate_4, rank_4, faction5, rate_5, rank_5 FROM reputation_spillover_template");

    if (!result)
    {
        TC_LOG_INFO("server.loading", ">> Loaded `reputation_spillover_template`, table is empty.");
        return;
    }

    do
    {
        Field* fields = result->Fetch();

        uint32 factionId                = fields[0].GetUInt16();

        RepSpilloverTemplate repTemplate;

        repTemplate.faction[0]          = fields[1].GetUInt16();
        repTemplate.faction_rate[0]     = fields[2].GetFloat();
        repTemplate.faction_rank[0]     = fields[3].GetUInt8();
        repTemplate.faction[1]          = fields[4].GetUInt16();
        repTemplate.faction_rate[1]     = fields[5].GetFloat();
        repTemplate.faction_rank[1]     = fields[6].GetUInt8();
        repTemplate.faction[2]          = fields[7].GetUInt16();
        repTemplate.faction_rate[2]     = fields[8].GetFloat();
        repTemplate.faction_rank[2]     = fields[9].GetUInt8();
        repTemplate.faction[3]          = fields[10].GetUInt16();
        repTemplate.faction_rate[3]     = fields[11].GetFloat();
        repTemplate.faction_rank[3]     = fields[12].GetUInt8();
        repTemplate.faction[4]          = fields[13].GetUInt16();
        repTemplate.faction_rate[4]     = fields[14].GetFloat();
        repTemplate.faction_rank[4]     = fields[15].GetUInt8();

        FactionEntry const* factionEntry = sFactionStore.LookupEntry(factionId);

        if (!factionEntry)
        {
            TC_LOG_ERROR("sql.sql", "Faction (faction.dbc) %u does not exist but is used in `reputation_spillover_template`", factionId);
            continue;
        }

        if (factionEntry->ParentFactionID == 0)
        {
            TC_LOG_ERROR("sql.sql", "Faction (faction.dbc) %u in `reputation_spillover_template` does not belong to any team, skipping", factionId);
            continue;
        }

        bool invalidSpilloverFaction = false;
        for (uint32 i = 0; i < MAX_SPILLOVER_FACTIONS; ++i)
        {
            if (repTemplate.faction[i])
            {
                FactionEntry const* factionSpillover = sFactionStore.LookupEntry(repTemplate.faction[i]);

                if (!factionSpillover)
                {
                    TC_LOG_ERROR("sql.sql", "Spillover faction (faction.dbc) %u does not exist but is used in `reputation_spillover_template` for faction %u, skipping", repTemplate.faction[i], factionId);
                    invalidSpilloverFaction = true;
                    break;
                }

                if (!factionSpillover->CanHaveReputation())
                {
                    TC_LOG_ERROR("sql.sql", "Spillover faction (faction.dbc) %u for faction %u in `reputation_spillover_template` can not be listed for client, and then useless, skipping", repTemplate.faction[i], factionId);
                    invalidSpilloverFaction = true;
                    break;
                }

                if (repTemplate.faction_rank[i] >= MAX_REPUTATION_RANK)
                {
                    TC_LOG_ERROR("sql.sql", "Rank %u used in `reputation_spillover_template` for spillover faction %u is not valid, skipping", repTemplate.faction_rank[i], repTemplate.faction[i]);
                    invalidSpilloverFaction = true;
                    break;
                }
            }
        }

        if (invalidSpilloverFaction)
            continue;

        _repSpilloverTemplateStore[factionId] = repTemplate;

        ++count;
    }
    while (result->NextRow());

    TC_LOG_INFO("server.loading", ">> Loaded %u reputation_spillover_template in %u ms", count, GetMSTimeDiffToNow(oldMSTime));
}

void ObjectMgr::LoadPointsOfInterest()
{
    uint32 oldMSTime = getMSTime();

    _pointsOfInterestStore.clear(); // need for reload case

    uint32 count = 0;

    //                                               0   1          2          3     4      5           6
    QueryResult result = WorldDatabase.Query("SELECT ID, PositionX, PositionY, Icon, Flags, Importance, Name FROM points_of_interest");

    if (!result)
    {
        TC_LOG_ERROR("server.loading", ">> Loaded 0 Points of Interest definitions. DB table `points_of_interest` is empty.");
        return;
    }

    do
    {
        Field* fields = result->Fetch();

        uint32 id = fields[0].GetUInt32();

        PointOfInterest pointOfInterest;
        pointOfInterest.ID              = id;
        pointOfInterest.Pos.Relocate(fields[1].GetFloat(), fields[2].GetFloat());
        pointOfInterest.Icon            = fields[3].GetUInt32();
        pointOfInterest.Flags           = fields[4].GetUInt32();
        pointOfInterest.Importance      = fields[5].GetUInt32();
        pointOfInterest.Name            = fields[6].GetString();

        if (!Trinity::IsValidMapCoord(pointOfInterest.Pos.GetPositionX(), pointOfInterest.Pos.GetPositionY()))
        {
            TC_LOG_ERROR("sql.sql", "Table `points_of_interest` (ID: %u) have invalid coordinates (PositionX: %f PositionY: %f), ignored.", id, pointOfInterest.Pos.GetPositionX(), pointOfInterest.Pos.GetPositionY());
            continue;
        }

        _pointsOfInterestStore[id] = pointOfInterest;

        ++count;
    } while (result->NextRow());

    TC_LOG_INFO("server.loading", ">> Loaded %u Points of Interest definitions in %u ms", count, GetMSTimeDiffToNow(oldMSTime));
}

void ObjectMgr::LoadQuestPOI()
{
    uint32 oldMSTime = getMSTime();

    _questPOIStore.clear(); // need for reload case

    uint32 count = 0;

    //                                                   0        1        2            3           4                 5           6         7            8       9       10         11              12             13               14
    QueryResult result = WorldDatabase.Query("SELECT QuestID, BlobIndex, Idx1, ObjectiveIndex, QuestObjectiveID, QuestObjectID, MapID, WorldMapAreaId, Floor, Priority, Flags, WorldEffectID, PlayerConditionID, WoDUnk1, AlwaysAllowMergingBlobs FROM quest_poi order by QuestID, Idx1");
    if (!result)
    {
        TC_LOG_ERROR("server.loading", ">> Loaded 0 quest POI definitions. DB table `quest_poi` is empty.");
        return;
    }

    //                                                0        1    2  3
    QueryResult points = WorldDatabase.Query("SELECT QuestID, Idx1, X, Y FROM quest_poi_points ORDER BY QuestID DESC, Idx1, Idx2");

    std::vector<std::vector<std::vector<QuestPOIPoint>>> POIs;

    if (points)
    {
        // The first result should have the highest questId
        Field* fields = points->Fetch();
        uint32 questIdMax = fields[0].GetInt32();
        POIs.resize(questIdMax + 1);

        do
        {
            fields = points->Fetch();

            int32 QuestID             = fields[0].GetInt32();
            int32 Idx1                = fields[1].GetInt32();
            int32 X                   = fields[2].GetInt32();
            int32 Y                   = fields[3].GetInt32();

            if (int32(POIs[QuestID].size()) <= Idx1 + 1)
                POIs[QuestID].resize(Idx1 + 10);

            QuestPOIPoint point(X, Y);
            POIs[QuestID][Idx1].push_back(point);
        } while (points->NextRow());
    }

    do
    {
        Field* fields = result->Fetch();

        int32 QuestID               = fields[0].GetInt32();
        int32 BlobIndex             = fields[1].GetInt32();
        int32 Idx1                  = fields[2].GetInt32();
        int32 ObjectiveIndex        = fields[3].GetInt32();
        int32 QuestObjectiveID      = fields[4].GetInt32();
        int32 QuestObjectID         = fields[5].GetInt32();
        int32 MapID                 = fields[6].GetInt32();
        int32 WorldMapAreaId        = fields[7].GetInt32();
        int32 Floor                 = fields[8].GetInt32();
        int32 Priority              = fields[9].GetInt32();
        int32 Flags                 = fields[10].GetInt32();
        int32 WorldEffectID         = fields[11].GetInt32();
        int32 PlayerConditionID     = fields[12].GetInt32();
        int32 WoDUnk1               = fields[13].GetInt32();
        bool AlwaysAllowMergingBlobs = fields[14].GetBool();

        if (!sObjectMgr->GetQuestTemplate(QuestID))
            TC_LOG_ERROR("sql.sql", "`quest_poi` quest id (%u) Idx1 (%u) does not exist in `quest_template`", QuestID, Idx1);

        QuestPOI POI(BlobIndex, ObjectiveIndex, QuestObjectiveID, QuestObjectID, MapID, WorldMapAreaId, Floor, Priority, Flags, WorldEffectID, PlayerConditionID, WoDUnk1, AlwaysAllowMergingBlobs);
        if (QuestID < int32(POIs.size()) && Idx1 < int32(POIs[QuestID].size()))
        {
            POI.points = POIs[QuestID][Idx1];
            _questPOIStore[QuestID].push_back(POI);
        }
        else
            TC_LOG_ERROR("sql.sql", "Table quest_poi references unknown quest points for quest %i POI id %i", QuestID, BlobIndex);

        ++count;
    } while (result->NextRow());

    TC_LOG_INFO("server.loading", ">> Loaded %u quest POI definitions in %u ms", count, GetMSTimeDiffToNow(oldMSTime));
}

void ObjectMgr::LoadNPCSpellClickSpells()
{
    uint32 oldMSTime = getMSTime();

    _spellClickInfoStore.clear();
    //                                                0          1         2            3
    QueryResult result = WorldDatabase.Query("SELECT npc_entry, spell_id, cast_flags, user_type FROM npc_spellclick_spells");

    if (!result)
    {
        TC_LOG_ERROR("server.loading", ">> Loaded 0 spellclick spells. DB table `npc_spellclick_spells` is empty.");
        return;
    }

    uint32 count = 0;

    do
    {
        Field* fields = result->Fetch();

        uint32 npc_entry = fields[0].GetUInt32();
        CreatureTemplate const* cInfo = GetCreatureTemplate(npc_entry);
        if (!cInfo)
        {
            TC_LOG_ERROR("sql.sql", "Table npc_spellclick_spells references unknown creature_template %u. Skipping entry.", npc_entry);
            continue;
        }

        uint32 spellid = fields[1].GetUInt32();
        SpellInfo const* spellinfo = sSpellMgr->GetSpellInfo(spellid);
        if (!spellinfo)
        {
            TC_LOG_ERROR("sql.sql", "Table npc_spellclick_spells creature: %u references unknown spellid %u. Skipping entry.", npc_entry, spellid);
            continue;
        }

        uint8 userType = fields[3].GetUInt16();
        if (userType >= SPELL_CLICK_USER_MAX)
            TC_LOG_ERROR("sql.sql", "Table npc_spellclick_spells creature: %u  references unknown user type %u. Skipping entry.", npc_entry, uint32(userType));

        uint8 castFlags = fields[2].GetUInt8();
        SpellClickInfo info;
        info.spellId = spellid;
        info.castFlags = castFlags;
        info.userType = SpellClickUserTypes(userType);
        _spellClickInfoStore.insert(SpellClickInfoContainer::value_type(npc_entry, info));

        ++count;
    }
    while (result->NextRow());

    // all spellclick data loaded, now we check if there are creatures with NPC_FLAG_SPELLCLICK but with no data
    // NOTE: It *CAN* be the other way around: no spellclick flag but with spellclick data, in case of creature-only vehicle accessories
    CreatureTemplateContainer const* ctc = sObjectMgr->GetCreatureTemplates();
    for (CreatureTemplateContainer::const_iterator itr = ctc->begin(); itr != ctc->end(); ++itr)
    {
        if ((itr->second.npcflag & UNIT_NPC_FLAG_SPELLCLICK) && _spellClickInfoStore.find(itr->second.Entry) == _spellClickInfoStore.end())
        {
            TC_LOG_ERROR("sql.sql", "npc_spellclick_spells: Creature template %u has UNIT_NPC_FLAG_SPELLCLICK but no data in spellclick table! Removing flag", itr->second.Entry);
            const_cast<CreatureTemplate*>(&itr->second)->npcflag &= ~UNIT_NPC_FLAG_SPELLCLICK;
        }
    }

    TC_LOG_INFO("server.loading", ">> Loaded %u spellclick definitions in %u ms", count, GetMSTimeDiffToNow(oldMSTime));
}

void ObjectMgr::DeleteCreatureData(ObjectGuid::LowType guid)
{
    // remove mapid*cellid -> guid_set map
    CreatureData const* data = GetCreatureData(guid);
    if (data)
        RemoveCreatureFromGrid(guid, data);

    _creatureDataStore.erase(guid);
}

void ObjectMgr::DeleteGOData(ObjectGuid::LowType guid)
{
    // remove mapid*cellid -> guid_set map
    GameObjectData const* data = GetGOData(guid);
    if (data)
        RemoveGameobjectFromGrid(guid, data);

    _gameObjectDataStore.erase(guid);
}

void ObjectMgr::LoadQuestRelationsHelper(QuestRelations& map, QuestRelationsReverse* reverseMap, std::string const& table, bool starter, bool go)
{
    uint32 oldMSTime = getMSTime();

    map.clear();                                            // need for reload case

    uint32 count = 0;

    QueryResult result = WorldDatabase.PQuery("SELECT id, quest, pool_entry FROM %s qr LEFT JOIN pool_quest pq ON qr.quest = pq.entry", table.c_str());

    if (!result)
    {
        TC_LOG_ERROR("server.loading", ">> Loaded 0 quest relations from `%s`, table is empty.", table.c_str());
        return;
    }

    PooledQuestRelation* poolRelationMap = go ? &sPoolMgr->mQuestGORelation : &sPoolMgr->mQuestCreatureRelation;
    if (starter)
        poolRelationMap->clear();

    do
    {
        uint32 id     = result->Fetch()[0].GetUInt32();
        uint32 quest  = result->Fetch()[1].GetUInt32();
        uint32 poolId = result->Fetch()[2].GetUInt32();

        if (_questTemplates.find(quest) == _questTemplates.end())
        {
            TC_LOG_ERROR("sql.sql", "Table `%s`: Quest %u listed for entry %u does not exist.", table.c_str(), quest, id);
            continue;
        }

        if (!poolId || !starter)
        {
            map.insert(QuestRelations::value_type(id, quest));
            if (reverseMap)
                reverseMap->insert(QuestRelationsReverse::value_type(quest, id));
        }
        else if (starter)
            poolRelationMap->insert(PooledQuestRelation::value_type(quest, id));

        ++count;
    } while (result->NextRow());

    TC_LOG_INFO("server.loading", ">> Loaded %u quest relations from %s in %u ms", count, table.c_str(), GetMSTimeDiffToNow(oldMSTime));
}

void ObjectMgr::LoadGameobjectQuestStarters()
{
    LoadQuestRelationsHelper(_goQuestRelations, nullptr, "gameobject_queststarter", true, true);

    for (QuestRelations::iterator itr = _goQuestRelations.begin(); itr != _goQuestRelations.end(); ++itr)
    {
        GameObjectTemplate const* goInfo = GetGameObjectTemplate(itr->first);
        if (!goInfo)
            TC_LOG_ERROR("sql.sql", "Table `gameobject_queststarter` has data for nonexistent gameobject entry (%u) and existed quest %u", itr->first, itr->second);
        else if (goInfo->type != GAMEOBJECT_TYPE_QUESTGIVER)
            TC_LOG_ERROR("sql.sql", "Table `gameobject_queststarter` has data gameobject entry (%u) for quest %u, but GO is not GAMEOBJECT_TYPE_QUESTGIVER", itr->first, itr->second);
    }
}

void ObjectMgr::LoadGameobjectQuestEnders()
{
    LoadQuestRelationsHelper(_goQuestInvolvedRelations, &_goQuestInvolvedRelationsReverse, "gameobject_questender", false, true);

    for (QuestRelations::iterator itr = _goQuestInvolvedRelations.begin(); itr != _goQuestInvolvedRelations.end(); ++itr)
    {
        GameObjectTemplate const* goInfo = GetGameObjectTemplate(itr->first);
        if (!goInfo)
            TC_LOG_ERROR("sql.sql", "Table `gameobject_questender` has data for nonexistent gameobject entry (%u) and existed quest %u", itr->first, itr->second);
        else if (goInfo->type != GAMEOBJECT_TYPE_QUESTGIVER)
            TC_LOG_ERROR("sql.sql", "Table `gameobject_questender` has data gameobject entry (%u) for quest %u, but GO is not GAMEOBJECT_TYPE_QUESTGIVER", itr->first, itr->second);
    }
}

void ObjectMgr::LoadCreatureQuestStarters()
{
    LoadQuestRelationsHelper(_creatureQuestRelations, nullptr, "creature_queststarter", true, false);

    for (QuestRelations::iterator itr = _creatureQuestRelations.begin(); itr != _creatureQuestRelations.end(); ++itr)
    {
        CreatureTemplate const* cInfo = GetCreatureTemplate(itr->first);
        if (!cInfo)
            TC_LOG_ERROR("sql.sql", "Table `creature_queststarter` has data for nonexistent creature entry (%u) and existed quest %u", itr->first, itr->second);
        else if (!(cInfo->npcflag & UNIT_NPC_FLAG_QUESTGIVER))
            TC_LOG_ERROR("sql.sql", "Table `creature_queststarter` has creature entry (%u) for quest %u, but npcflag does not include UNIT_NPC_FLAG_QUESTGIVER", itr->first, itr->second);
    }
}

void ObjectMgr::LoadCreatureQuestEnders()
{
    LoadQuestRelationsHelper(_creatureQuestInvolvedRelations, &_creatureQuestInvolvedRelationsReverse, "creature_questender", false, false);

    for (QuestRelations::iterator itr = _creatureQuestInvolvedRelations.begin(); itr != _creatureQuestInvolvedRelations.end(); ++itr)
    {
        CreatureTemplate const* cInfo = GetCreatureTemplate(itr->first);
        if (!cInfo)
            TC_LOG_ERROR("sql.sql", "Table `creature_questender` has data for nonexistent creature entry (%u) and existed quest %u", itr->first, itr->second);
        else if (!(cInfo->npcflag & UNIT_NPC_FLAG_QUESTGIVER))
            TC_LOG_ERROR("sql.sql", "Table `creature_questender` has creature entry (%u) for quest %u, but npcflag does not include UNIT_NPC_FLAG_QUESTGIVER", itr->first, itr->second);
    }
}

void ObjectMgr::LoadReservedPlayersNames()
{
    uint32 oldMSTime = getMSTime();

    _reservedNamesStore.clear();                                // need for reload case

    QueryResult result = CharacterDatabase.Query("SELECT name FROM reserved_name");

    if (!result)
    {
        TC_LOG_INFO("server.loading", ">> Loaded 0 reserved player names. DB table `reserved_name` is empty!");
        return;
    }

    uint32 count = 0;

    Field* fields;
    do
    {
        fields = result->Fetch();
        std::string name= fields[0].GetString();

        std::wstring wstr;
        if (!Utf8toWStr (name, wstr))
        {
            TC_LOG_ERROR("misc", "Table `reserved_name` has invalid name: %s", name.c_str());
            continue;
        }

        wstrToLower(wstr);

        _reservedNamesStore.insert(wstr);
        ++count;
    }
    while (result->NextRow());

    TC_LOG_INFO("server.loading", ">> Loaded %u reserved player names in %u ms", count, GetMSTimeDiffToNow(oldMSTime));
}

bool ObjectMgr::IsReservedName(const std::string& name) const
{
    std::wstring wstr;
    if (!Utf8toWStr (name, wstr))
        return false;

    wstrToLower(wstr);

    return _reservedNamesStore.find(wstr) != _reservedNamesStore.end();
}

enum LanguageType
{
    LT_BASIC_LATIN    = 0x0000,
    LT_EXTENDEN_LATIN = 0x0001,
    LT_CYRILLIC       = 0x0002,
    LT_EAST_ASIA      = 0x0004,
    LT_ANY            = 0xFFFF
};

static LanguageType GetRealmLanguageType(bool create)
{
    switch (sWorld->getIntConfig(CONFIG_REALM_ZONE))
    {
        case REALM_ZONE_UNKNOWN:                            // any language
        case REALM_ZONE_DEVELOPMENT:
        case REALM_ZONE_TEST_SERVER:
        case REALM_ZONE_QA_SERVER:
            return LT_ANY;
        case REALM_ZONE_UNITED_STATES:                      // extended-Latin
        case REALM_ZONE_OCEANIC:
        case REALM_ZONE_LATIN_AMERICA:
        case REALM_ZONE_ENGLISH:
        case REALM_ZONE_GERMAN:
        case REALM_ZONE_FRENCH:
        case REALM_ZONE_SPANISH:
            return LT_EXTENDEN_LATIN;
        case REALM_ZONE_KOREA:                              // East-Asian
        case REALM_ZONE_TAIWAN:
        case REALM_ZONE_CHINA:
            return LT_EAST_ASIA;
        case REALM_ZONE_RUSSIAN:                            // Cyrillic
            return LT_CYRILLIC;
        default:
            return create ? LT_BASIC_LATIN : LT_ANY;        // basic-Latin at create, any at login
    }
}

bool isValidString(const std::wstring& wstr, uint32 strictMask, bool numericOrSpace, bool create = false)
{
    if (strictMask == 0)                                       // any language, ignore realm
    {
        if (isExtendedLatinString(wstr, numericOrSpace))
            return true;
        if (isCyrillicString(wstr, numericOrSpace))
            return true;
        if (isEastAsianString(wstr, numericOrSpace))
            return true;
        return false;
    }

    if (strictMask & 0x2)                                    // realm zone specific
    {
        LanguageType lt = GetRealmLanguageType(create);
        if (lt & LT_EXTENDEN_LATIN)
            if (isExtendedLatinString(wstr, numericOrSpace))
                return true;
        if (lt & LT_CYRILLIC)
            if (isCyrillicString(wstr, numericOrSpace))
                return true;
        if (lt & LT_EAST_ASIA)
            if (isEastAsianString(wstr, numericOrSpace))
                return true;
    }

    if (strictMask & 0x1)                                    // basic Latin
    {
        if (isBasicLatinString(wstr, numericOrSpace))
            return true;
    }

    return false;
}

ResponseCodes ObjectMgr::CheckPlayerName(std::string const& name, LocaleConstant locale, bool create /*= false*/)
{
    std::wstring wname;
    if (!Utf8toWStr(name, wname))
        return CHAR_NAME_INVALID_CHARACTER;

    if (wname.size() > MAX_PLAYER_NAME)
        return CHAR_NAME_TOO_LONG;

    uint32 minName = sWorld->getIntConfig(CONFIG_MIN_PLAYER_NAME);
    if (wname.size() < minName)
        return CHAR_NAME_TOO_SHORT;

    uint32 strictMask = sWorld->getIntConfig(CONFIG_STRICT_PLAYER_NAMES);
    if (!isValidString(wname, strictMask, false, create))
        return CHAR_NAME_MIXED_LANGUAGES;

    wstrToLower(wname);
    for (size_t i = 2; i < wname.size(); ++i)
        if (wname[i] == wname[i-1] && wname[i] == wname[i-2])
            return CHAR_NAME_THREE_CONSECUTIVE;

    return sDB2Manager.ValidateName(wname, locale);
}

bool ObjectMgr::IsValidCharterName(const std::string& name)
{
    std::wstring wname;
    if (!Utf8toWStr(name, wname))
        return false;

    if (wname.size() > MAX_CHARTER_NAME)
        return false;

    uint32 minName = sWorld->getIntConfig(CONFIG_MIN_CHARTER_NAME);
    if (wname.size() < minName)
        return false;

    uint32 strictMask = sWorld->getIntConfig(CONFIG_STRICT_CHARTER_NAMES);

    return isValidString(wname, strictMask, true);
}

PetNameInvalidReason ObjectMgr::CheckPetName(const std::string& name)
{
    std::wstring wname;
    if (!Utf8toWStr(name, wname))
        return PET_NAME_INVALID;

    if (wname.size() > MAX_PET_NAME)
        return PET_NAME_TOO_LONG;

    uint32 minName = sWorld->getIntConfig(CONFIG_MIN_PET_NAME);
    if (wname.size() < minName)
        return PET_NAME_TOO_SHORT;

    uint32 strictMask = sWorld->getIntConfig(CONFIG_STRICT_PET_NAMES);
    if (!isValidString(wname, strictMask, false))
        return PET_NAME_MIXED_LANGUAGES;

    return PET_NAME_SUCCESS;
}

void ObjectMgr::LoadGameObjectForQuests()
{
    uint32 oldMSTime = getMSTime();

    _gameObjectForQuestStore.clear();                         // need for reload case

    if (sObjectMgr->GetGameObjectTemplates()->empty())
    {
        TC_LOG_INFO("server.loading", ">> Loaded 0 GameObjects for quests");
        return;
    }

    uint32 count = 0;

    // collect GO entries for GO that must activated
    GameObjectTemplateContainer const* gotc = sObjectMgr->GetGameObjectTemplates();
    for (GameObjectTemplateContainer::const_iterator itr = gotc->begin(); itr != gotc->end(); ++itr)
    {
        switch (itr->second.type)
        {
            case GAMEOBJECT_TYPE_QUESTGIVER:
                _gameObjectForQuestStore.insert(itr->second.entry);
                ++count;
                break;
            case GAMEOBJECT_TYPE_CHEST:
            {
                // scan GO chest with loot including quest items
                uint32 loot_id = (itr->second.GetLootId());

                // find quest loot for GO
                if (itr->second.chest.questID || LootTemplates_Gameobject.HaveQuestLootFor(loot_id))
                {
                    _gameObjectForQuestStore.insert(itr->second.entry);
                    ++count;
                }
                break;
            }
            case GAMEOBJECT_TYPE_GENERIC:
            {
                if (itr->second.generic.questID > 0)            //quests objects
                {
                    _gameObjectForQuestStore.insert(itr->second.entry);
                    ++count;
                }
                break;
            }
            case GAMEOBJECT_TYPE_GOOBER:
            {
                if (itr->second.goober.questID > 0)              //quests objects
                {
                    _gameObjectForQuestStore.insert(itr->second.entry);
                    ++count;
                }
                break;
            }
            default:
                break;
        }
    }

    TC_LOG_INFO("server.loading", ">> Loaded %u GameObjects for quests in %u ms", count, GetMSTimeDiffToNow(oldMSTime));
}

bool ObjectMgr::LoadTrinityStrings()
{
    uint32 oldMSTime = getMSTime();

    _trinityStringStore.clear(); // for reload case

    QueryResult result = WorldDatabase.Query("SELECT entry, content_default, content_loc1, content_loc2, content_loc3, content_loc4, content_loc5, content_loc6, content_loc7, content_loc8 FROM trinity_string");
    if (!result)
    {
        TC_LOG_ERROR("server.loading", ">> Loaded 0 trinity strings. DB table `trinity_string` is empty. You have imported an incorrect database for more info search for TCE00003 on forum.");
        return false;
    }

    do
    {
        Field* fields = result->Fetch();

        uint32 entry = fields[0].GetUInt32();

        TrinityString& data = _trinityStringStore[entry];

        data.Content.resize(DEFAULT_LOCALE + 1);

        for (int8 i = OLD_TOTAL_LOCALES - 1; i >= 0; --i)
            AddLocaleString(fields[i + 1].GetString(), LocaleConstant(i), data.Content);
    }
    while (result->NextRow());

    TC_LOG_INFO("server.loading", ">> Loaded " SZFMTD " trinity strings in %u ms", _trinityStringStore.size(), GetMSTimeDiffToNow(oldMSTime));
    return true;
}

char const* ObjectMgr::GetTrinityString(uint32 entry, LocaleConstant locale) const
{
    if (TrinityString const* ts = GetTrinityString(entry))
    {
        if (ts->Content.size() > size_t(locale) && !ts->Content[locale].empty())
            return ts->Content[locale].c_str();
        return ts->Content[DEFAULT_LOCALE].c_str();
    }

    TC_LOG_ERROR("sql.sql", "Trinity string entry %u not found in DB.", entry);
    return "<error>";
}

void ObjectMgr::LoadFishingBaseSkillLevel()
{
    uint32 oldMSTime = getMSTime();

    _fishingBaseForAreaStore.clear();                            // for reload case

    QueryResult result = WorldDatabase.Query("SELECT entry, skill FROM skill_fishing_base_level");

    if (!result)
    {
        TC_LOG_ERROR("server.loading", ">> Loaded 0 areas for fishing base skill level. DB table `skill_fishing_base_level` is empty.");
        return;
    }

    uint32 count = 0;

    do
    {
        Field* fields = result->Fetch();
        uint32 entry  = fields[0].GetUInt32();
        int32 skill   = fields[1].GetInt16();

        AreaTableEntry const* fArea = sAreaTableStore.LookupEntry(entry);
        if (!fArea)
        {
            TC_LOG_ERROR("sql.sql", "AreaId %u defined in `skill_fishing_base_level` does not exist", entry);
            continue;
        }

        _fishingBaseForAreaStore[entry] = skill;
        ++count;
    }
    while (result->NextRow());

    TC_LOG_INFO("server.loading", ">> Loaded %u areas for fishing base skill level in %u ms", count, GetMSTimeDiffToNow(oldMSTime));
}

void ObjectMgr::LoadSkillTiers()
{
    uint32 oldMSTime = getMSTime();

    QueryResult result = WorldDatabase.Query("SELECT ID, Value1, Value2, Value3, Value4, Value5, Value6, Value7, Value8, Value9, Value10, "
        " Value11, Value12, Value13, Value14, Value15, Value16 FROM skill_tiers");

    if (!result)
    {
        TC_LOG_ERROR("server.loading", ">> Loaded 0 skill max values. DB table `skill_tiers` is empty.");
        return;
    }

    do
    {
        Field* fields = result->Fetch();
        uint32 id = fields[0].GetUInt32();
        SkillTiersEntry& tier = _skillTiers[id];
        for (uint32 i = 0; i < MAX_SKILL_STEP; ++i)
            tier.Value[i] = fields[1 + i].GetUInt32();

    } while (result->NextRow());

    TC_LOG_INFO("server.loading", ">> Loaded %u skill max values in %u ms", uint32(_skillTiers.size()), GetMSTimeDiffToNow(oldMSTime));
}

bool ObjectMgr::CheckDeclinedNames(const std::wstring& w_ownname, DeclinedName const& names)
{
    // get main part of the name
    std::wstring mainpart = GetMainPartOfName(w_ownname, 0);
    // prepare flags
    bool x = true;
    bool y = true;

    // check declined names
    for (uint8 i = 0; i < MAX_DECLINED_NAME_CASES; ++i)
    {
        std::wstring wname;
        if (!Utf8toWStr(names.name[i], wname))
            return false;

        if (mainpart != GetMainPartOfName(wname, i+1))
            x = false;

        if (w_ownname != wname)
            y = false;
    }
    return (x || y);
}

uint32 ObjectMgr::GetAreaTriggerScriptId(uint32 trigger_id) const
{
    AreaTriggerScriptContainer::const_iterator i = _areaTriggerScriptStore.find(trigger_id);
    if (i!= _areaTriggerScriptStore.end())
        return i->second;
    return 0;
}

SpellScriptsBounds ObjectMgr::GetSpellScriptsBounds(uint32 spellId)
{
    return SpellScriptsBounds(_spellScriptsStore.equal_range(spellId));
}

// this allows calculating base reputations to offline players, just by race and class
int32 ObjectMgr::GetBaseReputationOf(FactionEntry const* factionEntry, uint8 race, uint8 playerClass) const
{
    if (!factionEntry)
        return 0;

    uint64 raceMask = UI64LIT(1) << (race - 1);
    uint32 classMask = 1 << (playerClass - 1);

    for (int i = 0; i < 4; i++)
    {
        if ((!factionEntry->ReputationClassMask[i] ||
            factionEntry->ReputationClassMask[i] & classMask) &&
            (!factionEntry->ReputationRaceMask[i] ||
            factionEntry->ReputationRaceMask[i] & raceMask))
            return factionEntry->ReputationBase[i];
    }

    return 0;
}

SkillRangeType GetSkillRangeType(SkillRaceClassInfoEntry const* rcEntry)
{
    SkillLineEntry const* skill = sSkillLineStore.LookupEntry(rcEntry->SkillID);
    if (!skill)
        return SKILL_RANGE_NONE;

    if (sObjectMgr->GetSkillTier(rcEntry->SkillTierID))
        return SKILL_RANGE_RANK;

    if (rcEntry->SkillID == SKILL_RUNEFORGING)
        return SKILL_RANGE_MONO;

    switch (skill->CategoryID)
    {
        case SKILL_CATEGORY_ARMOR:
            return SKILL_RANGE_MONO;
        case SKILL_CATEGORY_LANGUAGES:
            return SKILL_RANGE_LANGUAGE;
    }

    return SKILL_RANGE_LEVEL;
}

void ObjectMgr::LoadGameTele()
{
    uint32 oldMSTime = getMSTime();

    _gameTeleStore.clear();                                  // for reload case

    //                                                0       1           2           3           4        5     6
    QueryResult result = WorldDatabase.Query("SELECT id, position_x, position_y, position_z, orientation, map, name FROM game_tele");

    if (!result)
    {
        TC_LOG_ERROR("server.loading", ">> Loaded 0 GameTeleports. DB table `game_tele` is empty!");
        return;
    }

    uint32 count = 0;

    do
    {
        Field* fields = result->Fetch();

        uint32 id         = fields[0].GetUInt32();

        GameTele gt;

        gt.position_x     = fields[1].GetFloat();
        gt.position_y     = fields[2].GetFloat();
        gt.position_z     = fields[3].GetFloat();
        gt.orientation    = fields[4].GetFloat();
        gt.mapId          = fields[5].GetUInt16();
        gt.name           = fields[6].GetString();

        if (!MapManager::IsValidMapCoord(gt.mapId, gt.position_x, gt.position_y, gt.position_z, gt.orientation))
        {
            TC_LOG_ERROR("sql.sql", "Wrong position for id %u (name: %s) in `game_tele` table, ignoring.", id, gt.name.c_str());
            continue;
        }

        if (!Utf8toWStr(gt.name, gt.wnameLow))
        {
            TC_LOG_ERROR("sql.sql", "Wrong UTF8 name for id %u in `game_tele` table, ignoring.", id);
            continue;
        }

        wstrToLower(gt.wnameLow);

        _gameTeleStore[id] = gt;

        ++count;
    }
    while (result->NextRow());

    TC_LOG_INFO("server.loading", ">> Loaded %u GameTeleports in %u ms", count, GetMSTimeDiffToNow(oldMSTime));
}

GameTele const* ObjectMgr::GetGameTele(const std::string& name) const
{
    // explicit name case
    std::wstring wname;
    if (!Utf8toWStr(name, wname))
        return nullptr;

    // converting string that we try to find to lower case
    wstrToLower(wname);

    // Alternative first GameTele what contains wnameLow as substring in case no GameTele location found
    GameTele const* alt = nullptr;
    for (GameTeleContainer::const_iterator itr = _gameTeleStore.begin(); itr != _gameTeleStore.end(); ++itr)
    {
        if (itr->second.wnameLow == wname)
            return &itr->second;
        else if (!alt && itr->second.wnameLow.find(wname) != std::wstring::npos)
            alt = &itr->second;
    }

    return alt;
}

GameTele const* ObjectMgr::GetGameTeleExactName(const std::string& name) const
{
    // explicit name case
    std::wstring wname;
    if (!Utf8toWStr(name, wname))
        return nullptr;

    // converting string that we try to find to lower case
    wstrToLower(wname);

    for (GameTeleContainer::const_iterator itr = _gameTeleStore.begin(); itr != _gameTeleStore.end(); ++itr)
    {
        if (itr->second.wnameLow == wname)
            return &itr->second;
    }

    return nullptr;
}

bool ObjectMgr::AddGameTele(GameTele& tele)
{
    // find max id
    uint32 new_id = 0;
    for (GameTeleContainer::const_iterator itr = _gameTeleStore.begin(); itr != _gameTeleStore.end(); ++itr)
        if (itr->first > new_id)
            new_id = itr->first;

    // use next
    ++new_id;

    if (!Utf8toWStr(tele.name, tele.wnameLow))
        return false;

    wstrToLower(tele.wnameLow);

    _gameTeleStore[new_id] = tele;

    PreparedStatement* stmt = WorldDatabase.GetPreparedStatement(WORLD_INS_GAME_TELE);

    stmt->setUInt32(0, new_id);
    stmt->setFloat(1, tele.position_x);
    stmt->setFloat(2, tele.position_y);
    stmt->setFloat(3, tele.position_z);
    stmt->setFloat(4, tele.orientation);
    stmt->setUInt16(5, uint16(tele.mapId));
    stmt->setString(6, tele.name);

    WorldDatabase.Execute(stmt);

    return true;
}

bool ObjectMgr::DeleteGameTele(const std::string& name)
{
    // explicit name case
    std::wstring wname;
    if (!Utf8toWStr(name, wname))
        return false;

    // converting string that we try to find to lower case
    wstrToLower(wname);

    for (GameTeleContainer::iterator itr = _gameTeleStore.begin(); itr != _gameTeleStore.end(); ++itr)
    {
        if (itr->second.wnameLow == wname)
        {
            PreparedStatement* stmt = WorldDatabase.GetPreparedStatement(WORLD_DEL_GAME_TELE);

            stmt->setString(0, itr->second.name);

            WorldDatabase.Execute(stmt);

            _gameTeleStore.erase(itr);
            return true;
        }
    }

    return false;
}

void ObjectMgr::LoadMailLevelRewards()
{
    uint32 oldMSTime = getMSTime();

    _mailLevelRewardStore.clear();                           // for reload case

    //                                                 0        1             2            3
    QueryResult result = WorldDatabase.Query("SELECT level, raceMask, mailTemplateId, senderEntry FROM mail_level_reward");

    if (!result)
    {
        TC_LOG_ERROR("server.loading", ">> Loaded 0 level dependent mail rewards. DB table `mail_level_reward` is empty.");
        return;
    }

    uint32 count = 0;

    do
    {
        Field* fields = result->Fetch();

        uint8 level           = fields[0].GetUInt8();
        uint32 raceMask       = fields[1].GetUInt32();
        uint32 mailTemplateId = fields[2].GetUInt32();
        uint32 senderEntry    = fields[3].GetUInt32();

        if (level > MAX_LEVEL)
        {
            TC_LOG_ERROR("sql.sql", "Table `mail_level_reward` has data for level %u that more supported by client (%u), ignoring.", level, MAX_LEVEL);
            continue;
        }

        if (!(raceMask & RACEMASK_ALL_PLAYABLE))
        {
            TC_LOG_ERROR("sql.sql", "Table `mail_level_reward` has raceMask (%u) for level %u that not include any player races, ignoring.", raceMask, level);
            continue;
        }

        if (!sMailTemplateStore.LookupEntry(mailTemplateId))
        {
            TC_LOG_ERROR("sql.sql", "Table `mail_level_reward` has invalid mailTemplateId (%u) for level %u that invalid not include any player races, ignoring.", mailTemplateId, level);
            continue;
        }

        if (!GetCreatureTemplate(senderEntry))
        {
            TC_LOG_ERROR("sql.sql", "Table `mail_level_reward` has nonexistent sender creature entry (%u) for level %u that invalid not include any player races, ignoring.", senderEntry, level);
            continue;
        }

        _mailLevelRewardStore[level].push_back(MailLevelReward(raceMask, mailTemplateId, senderEntry));

        ++count;
    }
    while (result->NextRow());

    TC_LOG_INFO("server.loading", ">> Loaded %u level dependent mail rewards in %u ms", count, GetMSTimeDiffToNow(oldMSTime));
}

void ObjectMgr::LoadTrainerSpell()
{
    uint32 oldMSTime = getMSTime();

    // For reload case
    _cacheTrainerSpellStore.clear();

    QueryResult result = WorldDatabase.Query("SELECT b.ID, a.SpellID, a.MoneyCost, a.ReqSkillLine, a.ReqSkillRank, a.Reqlevel, a.Index FROM npc_trainer AS a "
        "INNER JOIN npc_trainer AS b ON a.ID = -(b.SpellID) "
        "UNION SELECT * FROM npc_trainer WHERE SpellID > 0");

    if (!result)
    {
        TC_LOG_ERROR("server.loading", ">>  Loaded 0 Trainers. DB table `npc_trainer` is empty!");

        return;
    }

    uint32 count = 0;

    do
    {
        Field* fields = result->Fetch();

        uint32 ID = fields[0].GetUInt32();
        uint32 SpellID = fields[1].GetUInt32();
        uint32 MoneyCost = fields[2].GetUInt32();
        uint32 ReqSkillLine = fields[3].GetUInt16();
        uint32 ReqSkillRank = fields[4].GetUInt16();
        uint32 ReqLevel = fields[5].GetUInt8();
        uint32 Index = fields[6].GetUInt8();

        AddSpellToTrainer(ID, SpellID, MoneyCost, ReqSkillLine, ReqSkillRank, ReqLevel, Index);

        ++count;
    } while (result->NextRow());

    TC_LOG_INFO("server.loading", ">> Loaded %d Trainers in %u ms", count, GetMSTimeDiffToNow(oldMSTime));
}

void ObjectMgr::AddSpellToTrainer(uint32 ID, uint32 SpellID, uint32 MoneyCost, uint32 ReqSkillLine, uint32 ReqSkillRank, uint32 ReqLevel, uint32 Index)
{
    if (ID >= TRINITY_TRAINER_START_REF)
        return;

    CreatureTemplate const* cInfo = GetCreatureTemplate(ID);
    if (!cInfo)
    {
        TC_LOG_ERROR("sql.sql", "Table `npc_trainer` contains entries for a non-existing creature template (ID: %u), ignoring", ID);
        return;
    }

    if (!(cInfo->npcflag & UNIT_NPC_FLAG_TRAINER))
    {
        TC_LOG_ERROR("sql.sql", "Table `npc_trainer` contains entries for a creature template (ID: %u) without any trainer flag, ignoring", ID);
        return;
    }

    SpellInfo const* spellinfo = sSpellMgr->GetSpellInfo(SpellID);
    if (!spellinfo)
    {
        TC_LOG_ERROR("sql.sql", "Table `npc_trainer` contains an ID (%u) for a non-existing spell (Spell: %u), ignoring", ID, SpellID);
        return;
    }

    if (!SpellMgr::IsSpellValid(spellinfo))
    {
        TC_LOG_ERROR("sql.sql", "Table `npc_trainer` contains an ID (%u) for a broken spell (Spell: %u), ignoring", ID, SpellID);
        return;
    }

    TrainerSpellData& data = _cacheTrainerSpellStore[ID];

    TrainerSpell& trainerSpell = data.spellList[SpellID];
    trainerSpell.SpellID = SpellID;
    trainerSpell.MoneyCost = MoneyCost;
    trainerSpell.ReqSkillLine = ReqSkillLine;
    trainerSpell.ReqSkillRank = ReqSkillRank;
    trainerSpell.ReqLevel = ReqLevel;
    trainerSpell.Index = Index;

    if (!trainerSpell.ReqLevel)
        trainerSpell.ReqLevel = spellinfo->SpellLevel;

    // calculate learned spell for profession case when stored cast-spell
    trainerSpell.ReqAbility[0] = SpellID;
    for (SpellEffectInfo const* effect : spellinfo->GetEffectsForDifficulty(DIFFICULTY_NONE))
    {
        if (!effect || effect->Effect != SPELL_EFFECT_LEARN_SPELL)
            continue;
        if (trainerSpell.ReqAbility[0] == SpellID)
            trainerSpell.ReqAbility[0] = 0;
        // player must be able to cast spell on himself
        if (effect->TargetA.GetTarget() != 0 && effect->TargetA.GetTarget() != TARGET_UNIT_TARGET_ALLY
            && effect->TargetA.GetTarget() != TARGET_UNIT_TARGET_ANY && effect->TargetA.GetTarget() != TARGET_UNIT_CASTER)
        {
            TC_LOG_ERROR("sql.sql", "Table `npc_trainer` has spell %u for trainer entry %u with learn effect which has incorrect target type, ignoring learn effect!", SpellID, ID);
            continue;
        }

        trainerSpell.ReqAbility[effect->EffectIndex] = effect->TriggerSpell;

        if (trainerSpell.ReqAbility[effect->EffectIndex])
        {
            SpellInfo const* learnedSpellInfo = sSpellMgr->GetSpellInfo(trainerSpell.ReqAbility[effect->EffectIndex]);
            if (learnedSpellInfo && learnedSpellInfo->IsProfession())
                data.trainerType = 2;
        }
    }
}

void ObjectMgr::LoadTrainers()
{
    uint32 oldMSTime = getMSTime();

    // For reload case
    _trainers.clear();

    std::unordered_map<int32, std::vector<Trainer::Spell>> spellsByTrainer;
    if (QueryResult trainerSpellsResult = WorldDatabase.Query("SELECT TrainerId, SpellId, MoneyCost, ReqSkillLine, ReqSkillRank, ReqAbility1, ReqAbility2, ReqAbility3, ReqLevel FROM trainer_spell"))
    {
        do
        {
            Field* fields = trainerSpellsResult->Fetch();

            Trainer::Spell spell;
            uint32 trainerId = fields[0].GetUInt32();
            spell.SpellId = fields[1].GetUInt32();
            spell.MoneyCost = fields[2].GetUInt32();
            spell.ReqSkillLine = fields[3].GetUInt32();
            spell.ReqSkillRank = fields[4].GetUInt32();
            spell.ReqAbility[0] = fields[5].GetUInt32();
            spell.ReqAbility[1] = fields[6].GetUInt32();
            spell.ReqAbility[2] = fields[7].GetUInt32();
            spell.ReqLevel = fields[8].GetUInt8();

            SpellInfo const* spellInfo = sSpellMgr->GetSpellInfo(spell.SpellId);
            if (!spellInfo)
            {
                TC_LOG_ERROR("sql.sql", "Table `trainer_spell` references non-existing spell (SpellId: %u) for TrainerId %u, ignoring", spell.SpellId, trainerId);
                continue;
            }

            if (spell.ReqSkillLine && !sSkillLineStore.LookupEntry(spell.ReqSkillLine))
            {
                TC_LOG_ERROR("sql.sql", "Table `trainer_spell` references non-existing skill (ReqSkillLine: %u) for TrainerId %u and SpellId %u, ignoring",
                    spell.ReqSkillLine, spell.SpellId, trainerId);
                continue;
            }

            bool allReqValid = true;
            for (std::size_t i = 0; i < spell.ReqAbility.size(); ++i)
            {
                uint32 requiredSpell = spell.ReqAbility[i];
                if (requiredSpell && !sSpellMgr->GetSpellInfo(requiredSpell))
                {
                    TC_LOG_ERROR("sql.sql", "Table `trainer_spell` references non-existing spell (ReqAbility" SZFMTD ": %u) for TrainerId %u and SpellId %u, ignoring",
                        i + 1, requiredSpell, spell.SpellId, trainerId);
                    allReqValid = false;
                }
            }

            if (!allReqValid)
                continue;

            spell.LearnedSpellId = spell.SpellId;
            for (SpellEffectInfo const* spellEffect : spellInfo->GetEffectsForDifficulty(DIFFICULTY_NONE))
            {
                if (spellEffect && spellEffect->IsEffect(SPELL_EFFECT_LEARN_SPELL))
                {
                    ASSERT(spell.LearnedSpellId == spell.SpellId,
                        "Only one learned spell is currently supported - spell %u already teaches %u but it tried to overwrite it with %u",
                        spell.SpellId, spell.LearnedSpellId, spellEffect->TriggerSpell);
                    spell.LearnedSpellId = spellEffect->TriggerSpell;
                }
            }

            spellsByTrainer[trainerId].push_back(spell);

        } while (trainerSpellsResult->NextRow());
    }

    if (QueryResult trainersResult = WorldDatabase.Query("SELECT Id, Type, Greeting FROM trainer"))
    {
        do
        {
            Field* fields = trainersResult->Fetch();
            uint32 trainerId = fields[0].GetUInt32();
            Trainer::Type trainerType = Trainer::Type(fields[1].GetUInt8());
            std::string greeting = fields[2].GetString();
            std::vector<Trainer::Spell> spells;
            auto spellsItr = spellsByTrainer.find(trainerId);
            if (spellsItr != spellsByTrainer.end())
            {
                spells = std::move(spellsItr->second);
                spellsByTrainer.erase(spellsItr);
            }

            _trainers.emplace(std::piecewise_construct, std::forward_as_tuple(trainerId), std::forward_as_tuple(trainerId, trainerType, std::move(greeting), std::move(spells)));

        } while (trainersResult->NextRow());
    }

    for (auto const& unusedSpells : spellsByTrainer)
    {
        for (Trainer::Spell const& unusedSpell : unusedSpells.second)
        {
            TC_LOG_ERROR("sql.sql", "Table `trainer_spell` references non-existing trainer (TrainerId: %u) for SpellId %u, ignoring", unusedSpells.first, unusedSpell.SpellId);
        }
    }

    if (QueryResult trainerLocalesResult = WorldDatabase.Query("SELECT Id, locale, Greeting_lang FROM trainer_locale"))
    {
        do
        {
            Field* fields = trainerLocalesResult->Fetch();
            uint32 trainerId = fields[0].GetUInt32();
            std::string localeName = fields[1].GetString();

            LocaleConstant locale = GetLocaleByName(localeName);
            if (locale == LOCALE_enUS)
                continue;

            if (Trainer::Trainer* trainer = Trinity::Containers::MapGetValuePtr(_trainers, trainerId))
                trainer->AddGreetingLocale(locale, fields[2].GetString());
            else
                TC_LOG_ERROR("sql.sql", "Table `trainer_locale` references non-existing trainer (TrainerId: %u) for locale %s, ignoring",
                    trainerId, localeName.c_str());

        } while (trainerLocalesResult->NextRow());
    }

    TC_LOG_INFO("server.loading", ">> Loaded " SZFMTD " Trainers in %u ms", _trainers.size(), GetMSTimeDiffToNow(oldMSTime));
}

void ObjectMgr::LoadCreatureDefaultTrainers()
{
    uint32 oldMSTime = getMSTime();

    _creatureDefaultTrainers.clear();

    if (QueryResult result = WorldDatabase.Query("SELECT CreatureId, TrainerId FROM creature_default_trainer"))
    {
        do
        {
            Field* fields = result->Fetch();
            uint32 creatureId = fields[0].GetUInt32();
            uint32 trainerId = fields[1].GetUInt32();

            if (!GetCreatureTemplate(creatureId))
            {
                TC_LOG_ERROR("sql.sql", "Table `creature_default_trainer` references non-existing creature template (CreatureId: %u), ignoring", creatureId);
                continue;
            }

            if (!GetTrainer(trainerId))
            {
                TC_LOG_ERROR("sql.sql", "Table `creature_default_trainer` references non-existing trainer (TrainerId: %u) for CreatureId %u, ignoring", trainerId, creatureId);
                continue;
            }

            _creatureDefaultTrainers[creatureId] = trainerId;
        } while (result->NextRow());
    }

    TC_LOG_INFO("server.loading", ">> Loaded " SZFMTD " default trainers in %u ms", _creatureDefaultTrainers.size(), GetMSTimeDiffToNow(oldMSTime));
}

int ObjectMgr::LoadReferenceVendor(int32 vendor, int32 item, std::set<uint32> *skip_vendors)
{
    // find all items from the reference vendor
    PreparedStatement* stmt = WorldDatabase.GetPreparedStatement(WORLD_SEL_NPC_VENDOR_REF);
    stmt->setUInt32(0, uint32(item));
    PreparedQueryResult result = WorldDatabase.Query(stmt);

    if (!result)
        return 0;

    uint32 count = 0;
    do
    {
        Field* fields = result->Fetch();

        int32 item_id = fields[0].GetInt32();

        // if item is a negative, its a reference
        if (item_id < 0)
            count += LoadReferenceVendor(vendor, -item_id, skip_vendors);
        else
        {
            VendorItem vItem;
            vItem.item              = item_id;
            vItem.maxcount          = fields[1].GetUInt32();
            vItem.incrtime          = fields[2].GetUInt32();
            vItem.ExtendedCost      = fields[3].GetUInt32();
            vItem.OverrideGoldCost  = fields[4].GetInt64();
            vItem.Type              = fields[5].GetUInt8();
            vItem.PlayerConditionId = fields[7].GetUInt32();
            vItem.IgnoreFiltering   = fields[8].GetBool();

            Tokenizer bonusListIDsTok(fields[6].GetString(), ' ');
            for (char const* token : bonusListIDsTok)
                vItem.BonusListIDs.push_back(int32(atol(token)));

            if (!IsVendorItemValid(vendor, vItem, nullptr, skip_vendors))
                continue;

            VendorItemData& vList = _cacheVendorItemStore[vendor];
            vList.AddItem(std::move(vItem));
            ++count;
        }
    } while (result->NextRow());

    return count;
}

void ObjectMgr::LoadVendors()
{
    uint32 oldMSTime = getMSTime();

    // For reload case
    for (CacheVendorItemContainer::iterator itr = _cacheVendorItemStore.begin(); itr != _cacheVendorItemStore.end(); ++itr)
        itr->second.Clear();
    _cacheVendorItemStore.clear();

    std::set<uint32> skip_vendors;

    QueryResult result = WorldDatabase.Query("SELECT entry, item, maxcount, incrtime, ExtendedCost, OverrideGoldCost, type, BonusListIDs, PlayerConditionID, IgnoreFiltering FROM npc_vendor ORDER BY entry, slot ASC");
    if (!result)
    {
        TC_LOG_ERROR("server.loading", ">>  Loaded 0 Vendors. DB table `npc_vendor` is empty!");
        return;
    }

    uint32 count = 0;

    do
    {
        Field* fields = result->Fetch();

        uint32 entry        = fields[0].GetUInt32();
        int32 item_id      = fields[1].GetInt32();

        // if item is a negative, its a reference
        if (item_id < 0)
            count += LoadReferenceVendor(entry, -item_id, &skip_vendors);
        else
        {
            VendorItem vItem;
            vItem.item              = item_id;
            vItem.maxcount          = fields[2].GetUInt32();
            vItem.incrtime          = fields[3].GetUInt32();
            vItem.ExtendedCost      = fields[4].GetUInt32();
            vItem.OverrideGoldCost  = fields[5].GetInt64();
            vItem.Type              = fields[6].GetUInt8();
            vItem.PlayerConditionId = fields[8].GetUInt32();
            vItem.IgnoreFiltering   = fields[9].GetBool();

            Tokenizer bonusListIDsTok(fields[7].GetString(), ' ');
            for (char const* token : bonusListIDsTok)
                vItem.BonusListIDs.push_back(int32(atol(token)));

            if (!IsVendorItemValid(entry, vItem, nullptr, &skip_vendors))
                continue;

            VendorItemData& vList = _cacheVendorItemStore[entry];
            vList.AddItem(std::move(vItem));
            ++count;
        }
    }
    while (result->NextRow());

    TC_LOG_INFO("server.loading", ">> Loaded %d Vendors in %u ms", count, GetMSTimeDiffToNow(oldMSTime));
}

void ObjectMgr::LoadGossipMenu()
{
    uint32 oldMSTime = getMSTime();

    _gossipMenusStore.clear();

    //                                               0       1
    QueryResult result = WorldDatabase.Query("SELECT MenuId, TextId FROM gossip_menu");

    if (!result)
    {
        TC_LOG_ERROR("server.loading", ">> Loaded 0 gossip_menu IDs. DB table `gossip_menu` is empty!");
        return;
    }

    do
    {
        Field* fields = result->Fetch();

        GossipMenus gMenu;

        gMenu.MenuId = fields[0].GetUInt32();
        gMenu.TextId = fields[1].GetUInt32();

        if (!GetNpcText(gMenu.TextId))
        {
            TC_LOG_ERROR("sql.sql", "Table gossip_menu: ID %u is using non-existing TextId %u", gMenu.MenuId, gMenu.TextId);
            continue;
        }

        _gossipMenusStore.insert(GossipMenusContainer::value_type(gMenu.MenuId, gMenu));
    } while (result->NextRow());

    TC_LOG_INFO("server.loading", ">> Loaded %u gossip_menu IDs in %u ms", uint32(_gossipMenusStore.size()), GetMSTimeDiffToNow(oldMSTime));
}

void ObjectMgr::LoadGossipMenuItems()
{
    uint32 oldMSTime = getMSTime();

    _gossipMenuItemsStore.clear();

    QueryResult result = WorldDatabase.Query(
    //          0         1              2             3             4                        5             6
        "SELECT o.MenuId, o.OptionIndex, o.OptionIcon, o.OptionText, o.OptionBroadcastTextId, o.OptionType, o.OptionNpcFlag, "
    //   7                8
        "oa.ActionMenuId, oa.ActionPoiId, "
    //   9            10           11          12
        "ob.BoxCoded, ob.BoxMoney, ob.BoxText, ob.BoxBroadcastTextId, "
    //   13
        "ot.TrainerId "
        "FROM gossip_menu_option o "
        "LEFT JOIN gossip_menu_option_action oa ON o.MenuId = oa.MenuId AND o.OptionIndex = oa.OptionIndex "
        "LEFT JOIN gossip_menu_option_box ob ON o.MenuId = ob.MenuId AND o.OptionIndex = ob.OptionIndex "
        "LEFT JOIN gossip_menu_option_trainer ot ON o.MenuId = ot.MenuId AND o.OptionIndex = ot.OptionIndex "
        "ORDER BY o.MenuId, o.OptionIndex");

    if (!result)
    {
        TC_LOG_ERROR("server.loading", ">> Loaded 0 gossip_menu_option IDs. DB table `gossip_menu_option` is empty!");
        return;
    }

    do
    {
        Field* fields = result->Fetch();

        GossipMenuItems gMenuItem;

        gMenuItem.MenuId                = fields[0].GetUInt32();
        gMenuItem.OptionIndex           = fields[1].GetUInt32();
        gMenuItem.OptionIcon            = fields[2].GetUInt8();
        gMenuItem.OptionText            = fields[3].GetString();
        gMenuItem.OptionBroadcastTextId = fields[4].GetUInt32();
        gMenuItem.OptionType            = fields[5].GetUInt32();
        gMenuItem.OptionNpcFlag         = fields[6].GetUInt64();
        gMenuItem.ActionMenuId          = fields[7].GetUInt32();
        gMenuItem.ActionPoiId           = fields[8].GetUInt32();
        gMenuItem.BoxCoded              = fields[9].GetBool();
        gMenuItem.BoxMoney              = fields[10].GetUInt32();
        gMenuItem.BoxText               = fields[11].GetString();
        gMenuItem.BoxBroadcastTextId    = fields[12].GetUInt32();
        gMenuItem.TrainerId             = fields[13].GetUInt32();

        if (gMenuItem.OptionIcon >= GOSSIP_ICON_MAX)
        {
            TC_LOG_ERROR("sql.sql", "Table `gossip_menu_option` for MenuId %u, OptionIndex %u has unknown icon id %u. Replacing with GOSSIP_ICON_CHAT", gMenuItem.MenuId, gMenuItem.OptionIndex, gMenuItem.OptionIcon);
            gMenuItem.OptionIcon = GOSSIP_ICON_CHAT;
        }

        if (gMenuItem.OptionBroadcastTextId)
        {
            if (!sBroadcastTextStore.LookupEntry(gMenuItem.OptionBroadcastTextId))
            {
                TC_LOG_ERROR("sql.sql", "Table `gossip_menu_option` for MenuId %u, OptionIndex %u has non-existing or incompatible OptionBroadcastTextID %u, ignoring.", gMenuItem.MenuId, gMenuItem.OptionIndex, gMenuItem.OptionBroadcastTextId);
                gMenuItem.OptionBroadcastTextId = 0;
            }
        }

        if (gMenuItem.OptionType >= GOSSIP_OPTION_MAX)
            TC_LOG_ERROR("sql.sql", "Table `gossip_menu_option` for MenuId %u, OptionIndex %u has unknown option id %u. Option will not be used", gMenuItem.MenuId, gMenuItem.OptionIndex, gMenuItem.OptionType);

        if (gMenuItem.ActionPoiId && !GetPointOfInterest(gMenuItem.ActionPoiId))
        {
            TC_LOG_ERROR("sql.sql", "Table `gossip_menu_option` for MenuId %u, OptionIndex %u use non-existing action_poi_id %u, ignoring", gMenuItem.MenuId, gMenuItem.OptionIndex, gMenuItem.ActionPoiId);
            gMenuItem.ActionPoiId = 0;
        }

        if (gMenuItem.BoxBroadcastTextId)
        {
            if (!sBroadcastTextStore.LookupEntry(gMenuItem.BoxBroadcastTextId))
            {
                TC_LOG_ERROR("sql.sql", "Table `gossip_menu_option` for MenuId %u, OptionIndex %u has non-existing or incompatible BoxBroadcastTextId %u, ignoring.", gMenuItem.MenuId, gMenuItem.OptionIndex, gMenuItem.BoxBroadcastTextId);
                gMenuItem.BoxBroadcastTextId = 0;
            }
        }

        if (gMenuItem.TrainerId && !GetTrainer(gMenuItem.TrainerId))
        {
            TC_LOG_ERROR("sql.sql", "Table `gossip_menu_option_trainer` for MenuId %u, OptionIndex %u use non-existing TrainerId %u, ignoring", gMenuItem.MenuId, gMenuItem.OptionIndex, gMenuItem.TrainerId);
            gMenuItem.TrainerId = 0;
        }

        _gossipMenuItemsStore.insert(GossipMenuItemsContainer::value_type(gMenuItem.MenuId, gMenuItem));
    } while (result->NextRow());

    TC_LOG_INFO("server.loading", ">> Loaded " SZFMTD " gossip_menu_option entries in %u ms", _gossipMenuItemsStore.size(), GetMSTimeDiffToNow(oldMSTime));
}

Trainer::Trainer const* ObjectMgr::GetTrainer(uint32 trainerId) const
{
    return Trinity::Containers::MapGetValuePtr(_trainers, trainerId);
}

uint32 ObjectMgr::GetCreatureDefaultTrainer(uint32 creatureId) const
{
    auto itr = _creatureDefaultTrainers.find(creatureId);
    if (itr != _creatureDefaultTrainers.end())
        return itr->second;

    return 0;
}

void ObjectMgr::AddVendorItem(uint32 entry, VendorItem const& vItem, bool persist /*= true*/)
{
    VendorItemData& vList = _cacheVendorItemStore[entry];
    vList.AddItem(vItem);

    if (persist)
    {
        PreparedStatement* stmt = WorldDatabase.GetPreparedStatement(WORLD_INS_NPC_VENDOR);

        stmt->setUInt32(0, entry);
        stmt->setUInt32(1, vItem.item);
        stmt->setUInt8(2, vItem.maxcount);
        stmt->setUInt32(3, vItem.incrtime);
        stmt->setUInt32(4, vItem.ExtendedCost);
        stmt->setUInt8(5, vItem.Type);

        WorldDatabase.Execute(stmt);
    }
}

bool ObjectMgr::RemoveVendorItem(uint32 entry, uint32 item, uint8 type, bool persist /*= true*/)
{
    CacheVendorItemContainer::iterator  iter = _cacheVendorItemStore.find(entry);
    if (iter == _cacheVendorItemStore.end())
        return false;

    if (!iter->second.RemoveItem(item, type))
        return false;

    if (persist)
    {
        PreparedStatement* stmt = WorldDatabase.GetPreparedStatement(WORLD_DEL_NPC_VENDOR);

        stmt->setUInt32(0, entry);
        stmt->setUInt32(1, item);
        stmt->setUInt8(2, type);

        WorldDatabase.Execute(stmt);
    }

    return true;
}

bool ObjectMgr::IsVendorItemValid(uint32 vendor_entry, VendorItem const& vItem, Player* player, std::set<uint32>* skip_vendors, uint32 ORnpcflag) const
{
    CreatureTemplate const* cInfo = sObjectMgr->GetCreatureTemplate(vendor_entry);
    if (!cInfo)
    {
        if (player)
            ChatHandler(player->GetSession()).SendSysMessage(LANG_COMMAND_VENDORSELECTION);
        else
            TC_LOG_ERROR("sql.sql", "Table `(game_event_)npc_vendor` has data for nonexistent creature template (Entry: %u), ignore", vendor_entry);
        return false;
    }

    if (!((cInfo->npcflag | ORnpcflag) & UNIT_NPC_FLAG_VENDOR))
    {
        if (!skip_vendors || skip_vendors->count(vendor_entry) == 0)
        {
            if (player)
                ChatHandler(player->GetSession()).SendSysMessage(LANG_COMMAND_VENDORSELECTION);
            else
                TC_LOG_ERROR("sql.sql", "Table `(game_event_)npc_vendor` has data for creature template (Entry: %u) without vendor flag, ignore", vendor_entry);

            if (skip_vendors)
                skip_vendors->insert(vendor_entry);
        }
        return false;
    }

    if ((vItem.Type == ITEM_VENDOR_TYPE_ITEM && !sObjectMgr->GetItemTemplate(vItem.item)) ||
        (vItem.Type == ITEM_VENDOR_TYPE_CURRENCY && !sCurrencyTypesStore.LookupEntry(vItem.item)))
    {
        if (player)
            ChatHandler(player->GetSession()).PSendSysMessage(LANG_ITEM_NOT_FOUND, vItem.item, vItem.Type);
        else
            TC_LOG_ERROR("sql.sql", "Table `(game_event_)npc_vendor` for Vendor (Entry: %u) have in item list non-existed item (%u, type %u), ignore", vendor_entry, vItem.item, vItem.Type);
        return false;
    }

    if (vItem.PlayerConditionId && !sPlayerConditionStore.LookupEntry(vItem.PlayerConditionId))
    {
        TC_LOG_ERROR("sql.sql", "Table `(game_event_)npc_vendor` has Item (Entry: %u) with invalid PlayerConditionId (%u) for vendor (%u), ignore", vItem.item, vItem.PlayerConditionId, vendor_entry);
        return false;
    }

    if (vItem.ExtendedCost && !sItemExtendedCostStore.LookupEntry(vItem.ExtendedCost))
    {
        if (player)
            ChatHandler(player->GetSession()).PSendSysMessage(LANG_EXTENDED_COST_NOT_EXIST, vItem.ExtendedCost);
        else
            TC_LOG_ERROR("sql.sql", "Table `(game_event_)npc_vendor` has Item (Entry: %u) with wrong ExtendedCost (%u) for vendor (%u), ignore", vItem.item, vItem.ExtendedCost, vendor_entry);
        return false;
    }

    if (vItem.Type == ITEM_VENDOR_TYPE_ITEM) // not applicable to currencies
    {
        if (vItem.maxcount > 0 && vItem.incrtime == 0)
        {
            if (player)
                ChatHandler(player->GetSession()).PSendSysMessage("MaxCount != 0 (%u) but IncrTime == 0", vItem.maxcount);
            else
                TC_LOG_ERROR("sql.sql", "Table `(game_event_)npc_vendor` has `maxcount` (%u) for item %u of vendor (Entry: %u) but `incrtime`=0, ignore", vItem.maxcount, vItem.item, vendor_entry);
            return false;
        }
        else if (vItem.maxcount == 0 && vItem.incrtime > 0)
        {
            if (player)
                ChatHandler(player->GetSession()).PSendSysMessage("MaxCount == 0 but IncrTime<>= 0");
            else
                TC_LOG_ERROR("sql.sql", "Table `(game_event_)npc_vendor` has `maxcount`=0 for item %u of vendor (Entry: %u) but `incrtime`<>0, ignore", vItem.item, vendor_entry);
            return false;
        }

        for (int32 bonusList : vItem.BonusListIDs)
        {
            if (!sDB2Manager.GetItemBonusList(bonusList))
            {
                TC_LOG_ERROR("sql.sql", "Table `(game_event_)npc_vendor` have Item (Entry: %u) with invalid bonus %u for vendor (%u), ignore", vItem.item, bonusList, vendor_entry);
                return false;
            }
        }
    }

    VendorItemData const* vItems = GetNpcVendorItemList(vendor_entry);
    if (!vItems)
        return true;                                        // later checks for non-empty lists

    if (vItems->FindItemCostPair(vItem.item, vItem.ExtendedCost, vItem.Type))
    {
        if (player)
            ChatHandler(player->GetSession()).PSendSysMessage(LANG_ITEM_ALREADY_IN_LIST, vItem.item, vItem.ExtendedCost, vItem.Type);
        else
            TC_LOG_ERROR("sql.sql", "Table `npc_vendor` has duplicate items %u (with extended cost %u, type %u) for vendor (Entry: %u), ignoring", vItem.item, vItem.ExtendedCost, vItem.Type, vendor_entry);
        return false;
    }

    if (vItem.Type == ITEM_VENDOR_TYPE_CURRENCY && vItem.maxcount == 0)
    {
        TC_LOG_ERROR("sql.sql", "Table `(game_event_)npc_vendor` have Item (Entry: %u, type: %u) with missing maxcount for vendor (%u), ignore", vItem.item, vItem.Type, vendor_entry);
        return false;
    }

    return true;
}

void ObjectMgr::LoadScriptNames()
{
    uint32 oldMSTime = getMSTime();

    // We insert an empty placeholder here so we can use the
    // script id 0 as dummy for "no script found".
    _scriptNamesStore.emplace_back("");

    QueryResult result = WorldDatabase.Query(
        "SELECT DISTINCT(ScriptName) FROM battleground_template WHERE ScriptName <> '' "
        "UNION "
        "SELECT DISTINCT(ScriptName) FROM conversation_template WHERE ScriptName <> '' "
        "UNION "
        "SELECT DISTINCT(ScriptName) FROM creature WHERE ScriptName <> '' "
        "UNION "
        "SELECT DISTINCT(ScriptName) FROM creature_template WHERE ScriptName <> '' "
        "UNION "
        "SELECT DISTINCT(ScriptName) FROM criteria_data WHERE ScriptName <> '' AND type = 11 "
        "UNION "
        "SELECT DISTINCT(ScriptName) FROM gameobject WHERE ScriptName <> '' "
        "UNION "
        "SELECT DISTINCT(ScriptName) FROM gameobject_template WHERE ScriptName <> '' "
        "UNION "
        "SELECT DISTINCT(ScriptName) FROM item_script_names WHERE ScriptName <> '' "
        "UNION "
        "SELECT DISTINCT(ScriptName) FROM areatrigger WHERE ScriptName <> '' "
        "UNION "
        "SELECT DISTINCT(ScriptName) FROM areatrigger_scripts WHERE ScriptName <> '' "
        "UNION "
        "SELECT DISTINCT(ScriptName) FROM areatrigger_template WHERE ScriptName <> '' "
        "UNION "
        "SELECT DISTINCT(ScriptName) FROM spell_script_names WHERE ScriptName <> '' "
        "UNION "
        "SELECT DISTINCT(ScriptName) FROM transports WHERE ScriptName <> '' "
        "UNION "
        "SELECT DISTINCT(ScriptName) FROM game_weather WHERE ScriptName <> '' "
        "UNION "
        "SELECT DISTINCT(ScriptName) FROM conditions WHERE ScriptName <> '' "
        "UNION "
        "SELECT DISTINCT(ScriptName) FROM outdoorpvp_template WHERE ScriptName <> '' "
        "UNION "
        "SELECT DISTINCT(ScriptName) FROM scene_template WHERE ScriptName <> '' "
        "UNION "
        "SELECT DISTINCT(ScriptName) FROM quest_template_addon WHERE ScriptName <> '' "
        "UNION "
        "SELECT DISTINCT(ScriptName) FROM zone_scripts WHERE ScriptName <> '' "
        "UNION "
        "SELECT DISTINCT(script) FROM instance_template WHERE script <> ''");

    if (!result)
    {
        TC_LOG_ERROR("server.loading", ">> Loaded empty set of Script Names!");
        return;
    }

    do
    {
        _scriptNamesStore.push_back((*result)[0].GetString());
    }
    while (result->NextRow());

    std::sort(_scriptNamesStore.begin(), _scriptNamesStore.end());

    TC_LOG_INFO("server.loading", ">> Loaded " SZFMTD " ScriptNames in %u ms", _scriptNamesStore.size(), GetMSTimeDiffToNow(oldMSTime));
}

ObjectMgr::ScriptNameContainer const& ObjectMgr::GetAllScriptNames() const
{
    return _scriptNamesStore;
}

std::string const& ObjectMgr::GetScriptName(uint32 id) const
{
    static std::string const empty = "";
    return (id < _scriptNamesStore.size()) ? _scriptNamesStore[id] : empty;
}

uint32 ObjectMgr::GetScriptId(std::string const& name)
{
    // use binary search to find the script name in the sorted vector
    // assume "" is the first element
    if (name.empty())
        return 0;

    ScriptNameContainer::const_iterator itr = std::lower_bound(_scriptNamesStore.begin(), _scriptNamesStore.end(), name);
    if (itr == _scriptNamesStore.end() || *itr != name)
        return 0;

    return uint32(itr - _scriptNamesStore.begin());
}

void ObjectMgr::LoadZoneScriptNames()
{
    uint32 oldMSTime = getMSTime();
    QueryResult result = WorldDatabase.Query("SELECT zoneId, scriptname FROM zone_scripts");

    if (!result)
    {
        TC_LOG_ERROR("server.loading", ">> Loading 0 zone scripts");
        return;
    }

    do
    {
        if (uint32 scriptId = GetScriptId((*result)[1].GetString()))
            _scriptIdsByZoneStore[(*result)[0].GetUInt32()] = scriptId;

    } while (result->NextRow());

    TC_LOG_INFO("server.loading", ">> Loaded " SZFMTD " zone scriptnames in %u ms", _scriptIdsByZoneStore.size(), GetMSTimeDiffToNow(oldMSTime));
}

uint32 ObjectMgr::GetScriptIdForZone(uint32 zoneId)
{
    auto itr = _scriptIdsByZoneStore.find(zoneId);
    if (itr != _scriptIdsByZoneStore.end())
        return itr->second;

    return 0;
}

CreatureBaseStats const* ObjectMgr::GetCreatureBaseStats(uint8 level, uint8 unitClass)
{
    CreatureBaseStatsContainer::const_iterator it = _creatureBaseStatsStore.find(MAKE_PAIR16(level, unitClass));

    if (it != _creatureBaseStatsStore.end())
        return &(it->second);

    struct DefaultCreatureBaseStats : public CreatureBaseStats
    {
        DefaultCreatureBaseStats()
        {
            BaseArmor = 1;
            for (uint8 j = 0; j < MAX_EXPANSIONS; ++j)
            {
                BaseHealth[j] = 1;
                BaseDamage[j] = 0.0f;
            }
            BaseMana = 0;
            AttackPower = 0;
            RangedAttackPower = 0;
        }
    };
    static const DefaultCreatureBaseStats defStats;
    return &defStats;
}

void ObjectMgr::LoadCreatureClassLevelStats()
{
    uint32 oldMSTime = getMSTime();
    //                                               0      1      2         3          4            5                  6            7            8            9            10           11
    QueryResult result = WorldDatabase.Query("SELECT level, class, basemana, basearmor, attackpower, rangedattackpower, damage_base, damage_exp1, damage_exp2, damage_exp3, damage_exp4, damage_exp5 FROM creature_classlevelstats");

    if (!result)
    {
        TC_LOG_INFO("server.loading", ">> Loaded 0 creature base stats. DB table `creature_classlevelstats` is empty.");
        return;
    }

    uint32 count = 0;
    do
    {
        Field* fields = result->Fetch();

        uint8 Level = fields[0].GetUInt8();
        uint8 Class = fields[1].GetUInt8();

        if (!Class || ((1 << (Class - 1)) & CLASSMASK_ALL_CREATURES) == 0)
            TC_LOG_ERROR("sql.sql", "Creature base stats for level %u has invalid class %u", Level, Class);

        CreatureBaseStats stats;

        for (uint8 i = 0; i < MAX_EXPANSIONS; ++i)
        {
            stats.BaseHealth[i] = GetGameTableColumnForClass(sNpcTotalHpGameTable[i].GetRow(Level), Class);
            stats.BaseDamage[i] = GetGameTableColumnForClass(sNpcDamageByClassGameTable[i].GetRow(Level), Class);
            if (stats.BaseDamage[i] < 0.0f)
            {
                TC_LOG_ERROR("sql.sql", "Creature base stats for class %u, level %u has invalid negative base damage[%u] - set to 0.0", Class, Level, i);
                stats.BaseDamage[i] = 0.0f;
            }
        }

        stats.BaseMana = fields[2].GetUInt32();
        stats.BaseArmor = fields[3].GetUInt32();

        stats.AttackPower = fields[4].GetUInt16();
        stats.RangedAttackPower = fields[5].GetUInt16();

        _creatureBaseStatsStore[MAKE_PAIR16(Level, Class)] = stats;

        ++count;
    }
    while (result->NextRow());

    CreatureTemplateContainer const* ctc = sObjectMgr->GetCreatureTemplates();
    for (CreatureTemplateContainer::const_iterator itr = ctc->begin(); itr != ctc->end(); ++itr)
    {
        for (uint16 lvl = itr->second.minlevel; lvl <= itr->second.maxlevel; ++lvl)
        {
            if (_creatureBaseStatsStore.find(MAKE_PAIR16(lvl, itr->second.unit_class)) == _creatureBaseStatsStore.end())
                TC_LOG_ERROR("sql.sql", "Missing base stats for creature class %u level %u", itr->second.unit_class, lvl);
        }
    }

    TC_LOG_INFO("server.loading", ">> Loaded %u creature base stats in %u ms", count, GetMSTimeDiffToNow(oldMSTime));
}

void ObjectMgr::LoadFactionChangeAchievements()
{
    uint32 oldMSTime = getMSTime();

    QueryResult result = WorldDatabase.Query("SELECT alliance_id, horde_id FROM player_factionchange_achievement");

    if (!result)
    {
        TC_LOG_ERROR("server.loading", ">> Loaded 0 faction change achievement pairs. DB table `player_factionchange_achievement` is empty.");
        return;
    }

    uint32 count = 0;

    do
    {
        Field* fields = result->Fetch();

        uint32 alliance = fields[0].GetUInt32();
        uint32 horde = fields[1].GetUInt32();

        if (!sAchievementStore.LookupEntry(alliance))
            TC_LOG_ERROR("sql.sql", "Achievement %u (alliance_id) referenced in `player_factionchange_achievement` does not exist, pair skipped!", alliance);
        else if (!sAchievementStore.LookupEntry(horde))
            TC_LOG_ERROR("sql.sql", "Achievement %u (horde_id) referenced in `player_factionchange_achievement` does not exist, pair skipped!", horde);
        else
            FactionChangeAchievements[alliance] = horde;

        ++count;
    }
    while (result->NextRow());

    TC_LOG_INFO("server.loading", ">> Loaded %u faction change achievement pairs in %u ms", count, GetMSTimeDiffToNow(oldMSTime));
}

void ObjectMgr::LoadFactionChangeItems()
{
    uint32 oldMSTime = getMSTime();

    QueryResult result = WorldDatabase.Query("SELECT alliance_id, horde_id FROM player_factionchange_items");

    if (!result)
    {
        TC_LOG_INFO("server.loading", ">> Loaded 0 faction change item pairs. DB table `player_factionchange_items` is empty.");
        return;
    }

    uint32 count = 0;

    do
    {
        Field* fields = result->Fetch();

        uint32 alliance = fields[0].GetUInt32();
        uint32 horde = fields[1].GetUInt32();

        if (!GetItemTemplate(alliance))
            TC_LOG_ERROR("sql.sql", "Item %u (alliance_id) referenced in `player_factionchange_items` does not exist, pair skipped!", alliance);
        else if (!GetItemTemplate(horde))
            TC_LOG_ERROR("sql.sql", "Item %u (horde_id) referenced in `player_factionchange_items` does not exist, pair skipped!", horde);
        else
            FactionChangeItems[alliance] = horde;

        ++count;
    }
    while (result->NextRow());

    TC_LOG_INFO("server.loading", ">> Loaded %u faction change item pairs in %u ms", count, GetMSTimeDiffToNow(oldMSTime));
}

void ObjectMgr::LoadFactionChangeQuests()
{
    uint32 oldMSTime = getMSTime();

    QueryResult result = WorldDatabase.Query("SELECT alliance_id, horde_id FROM player_factionchange_quests");

    if (!result)
    {
        TC_LOG_ERROR("server.loading", ">> Loaded 0 faction change quest pairs. DB table `player_factionchange_quests` is empty.");
        return;
    }

    uint32 count = 0;

    do
    {
        Field* fields = result->Fetch();

        uint32 alliance = fields[0].GetUInt32();
        uint32 horde = fields[1].GetUInt32();

        if (!sObjectMgr->GetQuestTemplate(alliance))
            TC_LOG_ERROR("sql.sql", "Quest %u (alliance_id) referenced in `player_factionchange_quests` does not exist, pair skipped!", alliance);
        else if (!sObjectMgr->GetQuestTemplate(horde))
            TC_LOG_ERROR("sql.sql", "Quest %u (horde_id) referenced in `player_factionchange_quests` does not exist, pair skipped!", horde);
        else
            FactionChangeQuests[alliance] = horde;

        ++count;
    }
    while (result->NextRow());

    TC_LOG_INFO("server.loading", ">> Loaded %u faction change quest pairs in %u ms", count, GetMSTimeDiffToNow(oldMSTime));
}

void ObjectMgr::LoadFactionChangeReputations()
{
    uint32 oldMSTime = getMSTime();

    QueryResult result = WorldDatabase.Query("SELECT alliance_id, horde_id FROM player_factionchange_reputations");

    if (!result)
    {
        TC_LOG_INFO("server.loading", ">> Loaded 0 faction change reputation pairs. DB table `player_factionchange_reputations` is empty.");
        return;
    }

    uint32 count = 0;

    do
    {
        Field* fields = result->Fetch();

        uint32 alliance = fields[0].GetUInt32();
        uint32 horde = fields[1].GetUInt32();

        if (!sFactionStore.LookupEntry(alliance))
            TC_LOG_ERROR("sql.sql", "Reputation %u (alliance_id) referenced in `player_factionchange_reputations` does not exist, pair skipped!", alliance);
        else if (!sFactionStore.LookupEntry(horde))
            TC_LOG_ERROR("sql.sql", "Reputation %u (horde_id) referenced in `player_factionchange_reputations` does not exist, pair skipped!", horde);
        else
            FactionChangeReputation[alliance] = horde;

        ++count;
    }
    while (result->NextRow());

    TC_LOG_INFO("server.loading", ">> Loaded %u faction change reputation pairs in %u ms", count, GetMSTimeDiffToNow(oldMSTime));
}

void ObjectMgr::LoadFactionChangeSpells()
{
    uint32 oldMSTime = getMSTime();

    QueryResult result = WorldDatabase.Query("SELECT alliance_id, horde_id FROM player_factionchange_spells");

    if (!result)
    {
        TC_LOG_ERROR("server.loading", ">> Loaded 0 faction change spell pairs. DB table `player_factionchange_spells` is empty.");
        return;
    }

    uint32 count = 0;

    do
    {
        Field* fields = result->Fetch();

        uint32 alliance = fields[0].GetUInt32();
        uint32 horde = fields[1].GetUInt32();

        if (!sSpellMgr->GetSpellInfo(alliance))
            TC_LOG_ERROR("sql.sql", "Spell %u (alliance_id) referenced in `player_factionchange_spells` does not exist, pair skipped!", alliance);
        else if (!sSpellMgr->GetSpellInfo(horde))
            TC_LOG_ERROR("sql.sql", "Spell %u (horde_id) referenced in `player_factionchange_spells` does not exist, pair skipped!", horde);
        else
            FactionChangeSpells[alliance] = horde;

        ++count;
    }
    while (result->NextRow());

    TC_LOG_INFO("server.loading", ">> Loaded %u faction change spell pairs in %u ms", count, GetMSTimeDiffToNow(oldMSTime));
}

void ObjectMgr::LoadFactionChangeTitles()
{
    uint32 oldMSTime = getMSTime();

    QueryResult result = WorldDatabase.Query("SELECT alliance_id, horde_id FROM player_factionchange_titles");

    if (!result)
    {
        TC_LOG_INFO("server.loading", ">> Loaded 0 faction change title pairs. DB table `player_factionchange_title` is empty.");
        return;
    }

    uint32 count = 0;

    do
    {
        Field* fields = result->Fetch();

        uint32 alliance = fields[0].GetUInt32();
        uint32 horde = fields[1].GetUInt32();

        if (!sCharTitlesStore.LookupEntry(alliance))
            TC_LOG_ERROR("sql.sql", "Title %u (alliance_id) referenced in `player_factionchange_title` does not exist, pair skipped!", alliance);
        else if (!sCharTitlesStore.LookupEntry(horde))
            TC_LOG_ERROR("sql.sql", "Title %u (horde_id) referenced in `player_factionchange_title` does not exist, pair skipped!", horde);
        else
            FactionChangeTitles[alliance] = horde;

        ++count;
    }
    while (result->NextRow());

    TC_LOG_INFO("server.loading", ">> Loaded %u faction change title pairs in %u ms", count, GetMSTimeDiffToNow(oldMSTime));
}

void ObjectMgr::LoadPhases()
{
    for (PhaseEntry const* phase : sPhaseStore)
        _phaseInfoById.emplace(std::make_pair(phase->ID, PhaseInfoStruct{ phase->ID, std::unordered_set<uint32>{} }));

    for (MapEntry const* map : sMapStore)
        if (map->ParentMapID != -1)
            _terrainSwapInfoById.emplace(std::make_pair(map->ID, TerrainSwapInfo{ map->ID, std::vector<uint32>{} }));

    TC_LOG_INFO("server.loading", "Loading Terrain World Map definitions...");
    LoadTerrainWorldMaps();

    TC_LOG_INFO("server.loading", "Loading Terrain Swap Default definitions...");
    LoadTerrainSwapDefaults();

    TC_LOG_INFO("server.loading", "Loading Phase Area definitions...");
    LoadAreaPhases();
}

void ObjectMgr::UnloadPhaseConditions()
{
    for (auto itr = _phaseInfoByArea.begin(); itr != _phaseInfoByArea.end(); ++itr)
        for (PhaseAreaInfo& phase : itr->second)
            phase.Conditions.clear();
}

void ObjectMgr::LoadTerrainWorldMaps()
{
    uint32 oldMSTime = getMSTime();

    //                                               0               1
    QueryResult result = WorldDatabase.Query("SELECT TerrainSwapMap, WorldMapArea FROM `terrain_worldmap`");

    if (!result)
    {
        TC_LOG_INFO("server.loading", ">> Loaded 0 terrain world maps. DB table `terrain_worldmap` is empty.");
        return;
    }

    uint32 count = 0;
    do
    {
        Field* fields = result->Fetch();

        uint32 mapId = fields[0].GetUInt32();
        uint32 worldMapArea = fields[1].GetUInt32();

        if (!sMapStore.LookupEntry(mapId))
        {
            TC_LOG_ERROR("sql.sql", "TerrainSwapMap %u defined in `terrain_worldmap` does not exist, skipped.", mapId);
            continue;
        }

        if (!sWorldMapAreaStore.LookupEntry(worldMapArea))
        {
            TC_LOG_ERROR("sql.sql", "WorldMapArea %u defined in `terrain_worldmap` does not exist, skipped.", worldMapArea);
            continue;
        }

        TerrainSwapInfo* terrainSwapInfo = &_terrainSwapInfoById[mapId];
        terrainSwapInfo->Id = mapId;
        terrainSwapInfo->UiWorldMapAreaIDSwaps.push_back(worldMapArea);

        ++count;
    } while (result->NextRow());

    TC_LOG_INFO("server.loading", ">> Loaded %u terrain world maps in %u ms.", count, GetMSTimeDiffToNow(oldMSTime));
}

void ObjectMgr::LoadTerrainSwapDefaults()
{
    uint32 oldMSTime = getMSTime();

    //                                               0       1
    QueryResult result = WorldDatabase.Query("SELECT MapId, TerrainSwapMap FROM `terrain_swap_defaults`");

    if (!result)
    {
        TC_LOG_INFO("server.loading", ">> Loaded 0 terrain swap defaults. DB table `terrain_swap_defaults` is empty.");
        return;
    }

    uint32 count = 0;
    do
    {
        Field* fields = result->Fetch();

        uint32 mapId = fields[0].GetUInt32();

        if (!sMapStore.LookupEntry(mapId))
        {
            TC_LOG_ERROR("sql.sql", "Map %u defined in `terrain_swap_defaults` does not exist, skipped.", mapId);
            continue;
        }

        uint32 terrainSwap = fields[1].GetUInt32();

        if (!sMapStore.LookupEntry(terrainSwap))
        {
            TC_LOG_ERROR("sql.sql", "TerrainSwapMap %u defined in `terrain_swap_defaults` does not exist, skipped.", terrainSwap);
            continue;
        }

        TerrainSwapInfo* terrainSwapInfo = &_terrainSwapInfoById[terrainSwap];
        terrainSwapInfo->Id = terrainSwap;
        _terrainSwapInfoByMap[mapId].push_back(terrainSwapInfo);

        ++count;
    } while (result->NextRow());

    TC_LOG_INFO("server.loading", ">> Loaded %u terrain swap defaults in %u ms.", count, GetMSTimeDiffToNow(oldMSTime));
}

void ObjectMgr::LoadAreaPhases()
{
    uint32 oldMSTime = getMSTime();

    //                                               0       1
    QueryResult result = WorldDatabase.Query("SELECT AreaId, PhaseId FROM `phase_area`");

    if (!result)
    {
        TC_LOG_INFO("server.loading", ">> Loaded 0 phase areas. DB table `phase_area` is empty.");
        return;
    }

    auto getOrCreatePhaseIfMissing = [this](uint32 phaseId)
    {
        PhaseInfoStruct* phaseInfo = &_phaseInfoById[phaseId];
        phaseInfo->Id = phaseId;
        return phaseInfo;
    };

    uint32 count = 0;
    do
    {
        Field* fields = result->Fetch();
        uint32 area = fields[0].GetUInt32();
        uint32 phaseId = fields[1].GetUInt32();
        if (!sAreaTableStore.LookupEntry(area))
        {
            TC_LOG_ERROR("sql.sql", "Area %u defined in `phase_area` does not exist, skipped.", area);
            continue;
        }

        if (!sPhaseStore.LookupEntry(phaseId))
        {
            TC_LOG_ERROR("sql.sql", "Phase %u defined in `phase_area` does not exist, skipped.", phaseId);
            continue;
        }

        PhaseInfoStruct* phase = getOrCreatePhaseIfMissing(phaseId);
        phase->Areas.insert(area);
        _phaseInfoByArea[area].emplace_back(phase);

        ++count;
    } while (result->NextRow());

    for (auto itr = _phaseInfoByArea.begin(); itr != _phaseInfoByArea.end(); ++itr)
    {
        for (PhaseAreaInfo& phase : itr->second)
        {
            uint32 parentAreaId = itr->first;
            do
            {
                AreaTableEntry const* area = sAreaTableStore.LookupEntry(parentAreaId);
                if (!area)
                    break;

                parentAreaId = area->ParentAreaID;
                if (!parentAreaId)
                    break;

                if (std::vector<PhaseAreaInfo>* parentAreaPhases = Trinity::Containers::MapGetValuePtr(_phaseInfoByArea, parentAreaId))
                    for (PhaseAreaInfo& parentAreaPhase : *parentAreaPhases)
                        if (parentAreaPhase.PhaseInfo->Id == phase.PhaseInfo->Id)
                            parentAreaPhase.SubAreaExclusions.insert(itr->first);

            } while (true);
        }
    }

    TC_LOG_INFO("server.loading", ">> Loaded %u phase areas in %u ms.", count, GetMSTimeDiffToNow(oldMSTime));
}

bool PhaseInfoStruct::IsAllowedInArea(uint32 areaId) const
{
    return std::any_of(Areas.begin(), Areas.end(), [areaId](uint32 areaToCheck)
    {
        return DB2Manager::IsInArea(areaId, areaToCheck);
    });
}

PhaseInfoStruct const* ObjectMgr::GetPhaseInfo(uint32 phaseId) const
{
    return Trinity::Containers::MapGetValuePtr(_phaseInfoById, phaseId);
}

std::vector<PhaseAreaInfo> const* ObjectMgr::GetPhasesForArea(uint32 areaId) const
{
    return Trinity::Containers::MapGetValuePtr(_phaseInfoByArea, areaId);
}

TerrainSwapInfo const* ObjectMgr::GetTerrainSwapInfo(uint32 terrainSwapId) const
{
    return Trinity::Containers::MapGetValuePtr(_terrainSwapInfoById, terrainSwapId);
}

std::vector<TerrainSwapInfo*> const* ObjectMgr::GetTerrainSwapsForMap(uint32 mapId) const
{
    return Trinity::Containers::MapGetValuePtr(_terrainSwapInfoByMap, mapId);
}

GameObjectTemplate const* ObjectMgr::GetGameObjectTemplate(uint32 entry) const
{
    GameObjectTemplateContainer::const_iterator itr = _gameObjectTemplateStore.find(entry);
    if (itr != _gameObjectTemplateStore.end())
        return &(itr->second);

    return nullptr;
}

GameObjectTemplateAddon const* ObjectMgr::GetGameObjectTemplateAddon(uint32 entry) const
{
    auto itr = _gameObjectTemplateAddonStore.find(entry);
    if (itr != _gameObjectTemplateAddonStore.end())
        return &itr->second;

    return nullptr;
}

CreatureTemplate const* ObjectMgr::GetCreatureTemplate(uint32 entry) const
{
    CreatureTemplateContainer::const_iterator itr = _creatureTemplateStore.find(entry);
    if (itr != _creatureTemplateStore.end())
        return &(itr->second);

    return nullptr;
}

VehicleAccessoryList const* ObjectMgr::GetVehicleAccessoryList(Vehicle* veh) const
{
    if (Creature* cre = veh->GetBase()->ToCreature())
    {
        // Give preference to GUID-based accessories
        VehicleAccessoryContainer::const_iterator itr = _vehicleAccessoryStore.find(cre->GetSpawnId());
        if (itr != _vehicleAccessoryStore.end())
            return &itr->second;
    }

    // Otherwise return entry-based
    VehicleAccessoryTemplateContainer::const_iterator itr = _vehicleTemplateAccessoryStore.find(veh->GetCreatureEntry());
    if (itr != _vehicleTemplateAccessoryStore.end())
        return &itr->second;
    return nullptr;
}

DungeonEncounterList const* ObjectMgr::GetDungeonEncounterList(uint32 mapId, Difficulty difficulty) const
{
    DungeonEncounterContainer::const_iterator itr = _dungeonEncounterStore.find(MAKE_PAIR64(mapId, difficulty));
    if (itr != _dungeonEncounterStore.end())
        return &itr->second;
    return nullptr;
}

PlayerInfo const* ObjectMgr::GetPlayerInfo(uint32 race, uint32 class_) const
{
    if (race >= MAX_RACES)
        return nullptr;
    if (class_ >= MAX_CLASSES)
        return nullptr;
    PlayerInfo const* info = _playerInfo[race][class_];
    if (!info)
        return nullptr;
    return info;
}

void ObjectMgr::LoadRaceAndClassExpansionRequirements()
{
    uint32 oldMSTime = getMSTime();
    _raceUnlockRequirementStore.clear();

    //                                               0       1          2
    QueryResult result = WorldDatabase.Query("SELECT raceID, expansion, achievementId FROM `race_unlock_requirement`");

    if (result)
    {
        uint32 count = 0;
        do
        {
            Field* fields = result->Fetch();

            uint8 raceID = fields[0].GetUInt8();
            uint8 expansion = fields[1].GetUInt8();
            uint32 achievementId = fields[2].GetUInt32();

            ChrRacesEntry const* raceEntry = sChrRacesStore.LookupEntry(raceID);
            if (!raceEntry)
            {
                TC_LOG_ERROR("sql.sql", "Race %u defined in `race_unlock_requirement` does not exists, skipped.", raceID);
                continue;
            }

            if (expansion >= MAX_ACCOUNT_EXPANSIONS)
            {
                TC_LOG_ERROR("sql.sql", "Race %u defined in `race_unlock_requirement` has incorrect expansion %u, skipped.", raceID, expansion);
                continue;
            }

            if (achievementId && !sAchievementStore.LookupEntry(achievementId))
            {
                TC_LOG_ERROR("sql.sql", "Race %u defined in `race_unlock_requirement` has incorrect achievement %u, skipped.", raceID, achievementId);
                continue;
            }

            RaceUnlockRequirement& raceUnlockRequirement = _raceUnlockRequirementStore[raceID];
            raceUnlockRequirement.Expansion = expansion;
            raceUnlockRequirement.AchievementId = achievementId;

            ++count;
        }
        while (result->NextRow());
        TC_LOG_INFO("server.loading", ">> Loaded " SZFMTD " race expansion requirements in %u ms.", _raceUnlockRequirementStore.size(), GetMSTimeDiffToNow(oldMSTime));
    }
    else
        TC_LOG_INFO("server.loading", ">> Loaded 0 race expansion requirements. DB table `race_expansion_requirement` is empty.");

    oldMSTime = getMSTime();
    _classExpansionRequirementStore.clear();

    //                                   0        1
    result = WorldDatabase.Query("SELECT classID, expansion FROM `class_expansion_requirement`");

    if (result)
    {
        uint32 count = 0;
        do
        {
            Field* fields = result->Fetch();

            uint8 classID = fields[0].GetInt8();
            uint8 expansion = fields[1].GetInt8();

            ChrClassesEntry const* classEntry = sChrClassesStore.LookupEntry(classID);
            if (!classEntry)
            {
                TC_LOG_ERROR("sql.sql", "Class %u defined in `class_expansion_requirement` does not exists, skipped.", classID);
                continue;
            }

            if (expansion >= MAX_EXPANSIONS)
            {
                TC_LOG_ERROR("sql.sql", "Class %u defined in `class_expansion_requirement` has incorrect expansion %u, skipped.", classID, expansion);
                continue;
            }

            _classExpansionRequirementStore[classID] = expansion;

            ++count;
        }
        while (result->NextRow());
        TC_LOG_INFO("server.loading", ">> Loaded %u class expansion requirements in %u ms.", count, GetMSTimeDiffToNow(oldMSTime));
    }
    else
        TC_LOG_INFO("server.loading", ">> Loaded 0 class expansion requirements. DB table `class_expansion_requirement` is empty.");
}

void ObjectMgr::LoadRealmNames()
{
    uint32 oldMSTime = getMSTime();
    _realmNameStore.clear();

    //                                               0   1
    QueryResult result = LoginDatabase.Query("SELECT id, name FROM `realmlist`");

    if (!result)
    {
        TC_LOG_INFO("server.loading", ">> Loaded 0 realm names. DB table `realmlist` is empty.");
        return;
    }

    uint32 count = 0;
    do
    {
        Field* fields = result->Fetch();

        uint32 realmId = fields[0].GetUInt32();
        std::string realmName = fields[1].GetString();

        _realmNameStore[realmId] = realmName;

        ++count;
    }
    while (result->NextRow());
    TC_LOG_INFO("server.loading", ">> Loaded %u realm names in %u ms.", count, GetMSTimeDiffToNow(oldMSTime));
}

std::string ObjectMgr::GetRealmName(uint32 realmId) const
{
    RealmNameContainer::const_iterator iter = _realmNameStore.find(realmId);
    return iter != _realmNameStore.end() ? iter->second : "";
}

std::string ObjectMgr::GetNormalizedRealmName(uint32 realmId) const
{
    std::string name = GetRealmName(realmId);
    name.erase(std::remove_if(name.begin(), name.end(), ::isspace), name.end());
    return name;
}

bool ObjectMgr::GetRealmName(uint32 realmId, std::string& name, std::string& normalizedName) const
{
    RealmNameContainer::const_iterator itr = _realmNameStore.find(realmId);
    if (itr != _realmNameStore.end())
    {
        name = itr->second;
        normalizedName = itr->second;
        normalizedName.erase(std::remove_if(normalizedName.begin(), normalizedName.end(), ::isspace), normalizedName.end());
        return true;
    }
    return false;
}

PlayerChoice const* ObjectMgr::GetPlayerChoice(int32 choiceId) const
{
    return Trinity::Containers::MapGetValuePtr(_playerChoices, choiceId);
}

void ObjectMgr::LoadGameObjectQuestItems()
{
    uint32 oldMSTime = getMSTime();

    //                                               0                1       2
    QueryResult result = WorldDatabase.Query("SELECT GameObjectEntry, ItemId, Idx FROM gameobject_questitem ORDER BY Idx ASC");

    if (!result)
    {
        TC_LOG_INFO("server.loading", ">> Loaded 0 gameobject quest items. DB table `gameobject_questitem` is empty.");
        return;
    }

    uint32 count = 0;
    do
    {
        Field* fields = result->Fetch();

        uint32 entry = fields[0].GetUInt32();
        uint32 item  = fields[1].GetUInt32();
        uint32 idx   = fields[2].GetUInt32();

        GameObjectTemplate const* goInfo = GetGameObjectTemplate(entry);
        if (!goInfo)
        {
            TC_LOG_ERROR("sql.sql", "Table `gameobject_questitem` has data for nonexistent gameobject (entry: %u, idx: %u), skipped", entry, idx);
            continue;
        };

        ItemEntry const* db2Data = sItemStore.LookupEntry(item);
        if (!db2Data)
        {
            TC_LOG_ERROR("sql.sql", "Table `gameobject_questitem` has nonexistent item (ID: %u) in gameobject (entry: %u, idx: %u), skipped", item, entry, idx);
            continue;
        };

        _gameObjectQuestItemStore[entry].push_back(item);

        ++count;
    }
    while (result->NextRow());

    TC_LOG_INFO("server.loading", ">> Loaded %u gameobject quest items in %u ms", count, GetMSTimeDiffToNow(oldMSTime));
}

void ObjectMgr::LoadCreatureQuestItems()
{
    uint32 oldMSTime = getMSTime();

    //                                               0              1       2
    QueryResult result = WorldDatabase.Query("SELECT CreatureEntry, ItemId, Idx FROM creature_questitem ORDER BY Idx ASC");

    if (!result)
    {
        TC_LOG_INFO("server.loading", ">> Loaded 0 creature quest items. DB table `creature_questitem` is empty.");
        return;
    }

    uint32 count = 0;
    do
    {
        Field* fields = result->Fetch();

        uint32 entry = fields[0].GetUInt32();
        uint32 item  = fields[1].GetUInt32();
        uint32 idx   = fields[2].GetUInt32();

        CreatureTemplate const* creatureInfo = GetCreatureTemplate(entry);
        if (!creatureInfo)
        {
            TC_LOG_ERROR("sql.sql", "Table `creature_questitem` has data for nonexistent creature (entry: %u, idx: %u), skipped", entry, idx);
            continue;
        };

        ItemEntry const* db2Data = sItemStore.LookupEntry(item);
        if (!db2Data)
        {
            TC_LOG_ERROR("sql.sql", "Table `creature_questitem` has nonexistent item (ID: %u) in creature (entry: %u, idx: %u), skipped", item, entry, idx);
            continue;
        };

        _creatureQuestItemStore[entry].push_back(item);

        ++count;
    }
    while (result->NextRow());

    TC_LOG_INFO("server.loading", ">> Loaded %u creature quest items in %u ms", count, GetMSTimeDiffToNow(oldMSTime));
}

void ObjectMgr::LoadSceneTemplates()
{
    uint32 oldMSTime = getMSTime();
    _sceneTemplateStore.clear();

    QueryResult templates = WorldDatabase.Query("SELECT SceneId, Flags, ScriptPackageID, ScriptName FROM scene_template");

    if (!templates)
    {
        TC_LOG_INFO("server.loading", ">> Loaded 0 scene templates. DB table `scene_template` is empty.");
        return;
    }

    uint32 count = 0;

    do
    {
        Field* fields = templates->Fetch();

        uint32 sceneId = fields[0].GetUInt32();
        SceneTemplate& sceneTemplate    = _sceneTemplateStore[sceneId];
        sceneTemplate.SceneId           = sceneId;
        sceneTemplate.PlaybackFlags     = fields[1].GetUInt32();
        sceneTemplate.ScenePackageId    = fields[2].GetUInt32();
        sceneTemplate.ScriptId          = sObjectMgr->GetScriptId(fields[3].GetCString());

    } while (templates->NextRow());

    TC_LOG_INFO("server.loading", ">> Loaded %u scene templates in %u ms.", count, GetMSTimeDiffToNow(oldMSTime));
}

void ObjectMgr::LoadQuestTasks()
{
    for (auto const& it : _questTemplates)
    {
        Quest const* quest_template = it.second;

        //CriteriaEntry const* criteria = sCriteriaStore.LookupEntry(l_I);
        //if (!criteria || criteria->Type != CRITERIA_TYPE_COMPLETE_QUEST)
        //    continue;

        QuestV2CliTaskEntry const* cliTask = sQuestV2CliTaskStore.LookupEntry(quest_template->GetQuestId());
        if (!cliTask)
            continue;

        if (!quest_template || quest_template->GetQuestType() != QUEST_TYPE_TASK)
            continue;

        if (QuestPOIVector const* questPOIs = GetQuestPOIVector(quest_template->GetQuestId()))
        {
            if (questPOIs->size() <= 0)
                continue;

            for (QuestPOIVector::const_iterator itr = questPOIs->begin(); itr != questPOIs->end(); ++itr)
            {
                if (itr->points.size() <= 0)
                    continue;

                BonusQuestRectEntry rec;
                rec.MapID = itr->MapID;
                rec.MinX = 5000000.f;
                rec.MinY = 5000000.f;
                rec.MaxX = -5000000.f;
                rec.MaxY = -5000000.f;

                for (auto const& poi : itr->points)
                {
                    if (poi.X == 0 && poi.Y == 0)
                        continue;

                    rec.MaxX = std::max(rec.MaxX, poi.X);
                    rec.MaxY = std::max(rec.MaxY, poi.Y);

                    rec.MinX = std::min(rec.MinX, poi.X);
                    rec.MinY = std::min(rec.MinY, poi.Y);
                }

                // If the area is a single point, we assume 50m
                if (itr->points.size() == 1)
                {
                    rec.MinX -= 50;
                    rec.MaxX += 50;
                    rec.MinY -= 50;
                    rec.MaxY += 50;
                }
                else
                {
                    int32 areaWidth = std::abs(rec.MaxX - rec.MinX);
                    rec.MinX -= 0.175f * float(areaWidth);
                    rec.MaxX += 0.175f * float(areaWidth);

                    int32 areaHeight = std::abs(rec.MaxY - rec.MinY);
                    rec.MinY -= 0.175f * float(areaHeight);
                    rec.MaxY += 0.175f * float(areaHeight);
                }

                BonusQuestsRects[quest_template->GetQuestId()].push_back(rec);
            }
        }
    }
}

void ObjectMgr::LoadPlayerChoices()
{
    uint32 oldMSTime = getMSTime();
    _playerChoices.clear();

    QueryResult choices = WorldDatabase.Query("SELECT ChoiceId, UiTextureKitId, Question, HideWarboardHeader FROM playerchoice");

    if (!choices)
    {
        TC_LOG_INFO("server.loading", ">> Loaded 0 player choices. DB table `playerchoice` is empty.");
        return;
    }

    uint32 responseCount = 0;
    uint32 rewardCount = 0;
    uint32 itemRewardCount = 0;
    uint32 currencyRewardCount = 0;
    uint32 factionRewardCount = 0;

    do
    {
        Field* fields = choices->Fetch();

        int32 choiceId = fields[0].GetInt32();

        PlayerChoice& choice = _playerChoices[choiceId];
        choice.ChoiceId = choiceId;
        choice.UiTextureKitId = fields[1].GetInt32();
        choice.Question = fields[2].GetString();
        choice.HideWarboardHeader = fields[3].GetBool();

    } while (choices->NextRow());

    if (QueryResult responses = WorldDatabase.Query("SELECT ChoiceId, ResponseId, ChoiceArtFileId, Header, Answer, Description, Confirmation FROM playerchoice_response ORDER BY `Index` ASC"))
    {
        do
        {
            Field* fields = responses->Fetch();

            int32 choiceId      = fields[0].GetInt32();
            int32 responseId    = fields[1].GetInt32();

            PlayerChoice* choice = Trinity::Containers::MapGetValuePtr(_playerChoices, choiceId);
            if (!choice)
            {
                TC_LOG_ERROR("sql.sql", "Table `playerchoice_response` references non-existing ChoiceId: %d (ResponseId: %d), skipped", choiceId, responseId);
                continue;
            }

            choice->Responses.emplace_back();

            PlayerChoiceResponse& response = choice->Responses.back();
            response.ResponseId         = responseId;
            response.ChoiceArtFileId    = fields[2].GetInt32();
            response.Header             = fields[3].GetString();
            response.Answer             = fields[4].GetString();
            response.Description        = fields[5].GetString();
            response.Confirmation       = fields[6].GetString();
            ++responseCount;

        } while (responses->NextRow());
    }

    if (QueryResult rewards = WorldDatabase.Query("SELECT ChoiceId, ResponseId, TitleId, PackageId, SkillLineId, SkillPointCount, ArenaPointCount, HonorPointCount, Money, Xp FROM playerchoice_response_reward"))
    {
        do
        {
            Field* fields = rewards->Fetch();

            int32 choiceId      = fields[0].GetInt32();
            int32 responseId    = fields[1].GetInt32();

            PlayerChoice* choice = Trinity::Containers::MapGetValuePtr(_playerChoices, choiceId);
            if (!choice)
            {
                TC_LOG_ERROR("sql.sql", "Table `playerchoice_response_reward` references non-existing ChoiceId: %d (ResponseId: %d), skipped", choiceId, responseId);
                continue;
            }

            auto responseItr = std::find_if(choice->Responses.begin(), choice->Responses.end(),
                [responseId](PlayerChoiceResponse const& playerChoiceResponse) { return playerChoiceResponse.ResponseId == responseId; });
            if (responseItr == choice->Responses.end())
            {
                TC_LOG_ERROR("sql.sql", "Table `playerchoice_response_reward` references non-existing ResponseId: %d for ChoiceId %d, skipped", responseId, choiceId);
                continue;
            }

            responseItr->Reward = boost::in_place();

            PlayerChoiceResponseReward* reward = responseItr->Reward.get_ptr();
            reward->TitleId          = fields[2].GetInt32();
            reward->PackageId        = fields[3].GetInt32();
            reward->SkillLineId      = fields[4].GetInt32();
            reward->SkillPointCount  = fields[5].GetUInt32();
            reward->ArenaPointCount  = fields[6].GetUInt32();
            reward->HonorPointCount  = fields[7].GetUInt32();
            reward->Money            = fields[8].GetUInt64();
            reward->Xp               = fields[9].GetUInt32();
            ++rewardCount;

            if (reward->TitleId && !sCharTitlesStore.LookupEntry(reward->TitleId))
            {
                TC_LOG_ERROR("sql.sql", "Table `playerchoice_response_reward` references non-existing Title %d for ChoiceId %d, ResponseId: %d, set to 0",
                    reward->TitleId, choiceId, responseId);
                reward->TitleId = 0;
            }

            if (reward->PackageId && !sDB2Manager.GetQuestPackageItems(reward->PackageId))
            {
                TC_LOG_ERROR("sql.sql", "Table `playerchoice_response_reward` references non-existing QuestPackage %d for ChoiceId %d, ResponseId: %d, set to 0",
                    reward->TitleId, choiceId, responseId);
                reward->PackageId = 0;
            }

            if (reward->SkillLineId && !sSkillLineStore.LookupEntry(reward->SkillLineId))
            {
                TC_LOG_ERROR("sql.sql", "Table `playerchoice_response_reward` references non-existing SkillLine %d for ChoiceId %d, ResponseId: %d, set to 0",
                    reward->TitleId, choiceId, responseId);
                reward->SkillLineId = 0;
                reward->SkillPointCount = 0;
            }

        } while (rewards->NextRow());
    }

    if (QueryResult rewards = WorldDatabase.Query("SELECT ChoiceId, ResponseId, ItemId, BonusListIDs, Quantity FROM playerchoice_response_reward_item ORDER BY `Index` ASC"))
    {
        do
        {
            Field* fields = rewards->Fetch();

            int32 choiceId = fields[0].GetInt32();
            int32 responseId = fields[1].GetInt32();
            uint32 itemId = fields[2].GetUInt32();
            Tokenizer bonusListIDsTok(fields[3].GetString(), ' ');
            std::vector<int32> bonusListIds;
            for (char const* token : bonusListIDsTok)
                bonusListIds.push_back(int32(atol(token)));
            int32 quantity = fields[4].GetInt32();

            PlayerChoice* choice = Trinity::Containers::MapGetValuePtr(_playerChoices, choiceId);
            if (!choice)
            {
                TC_LOG_ERROR("sql.sql", "Table `playerchoice_response_reward_item` references non-existing ChoiceId: %d (ResponseId: %d), skipped", choiceId, responseId);
                continue;
            }

            auto responseItr = std::find_if(choice->Responses.begin(), choice->Responses.end(),
                [responseId](PlayerChoiceResponse const& playerChoiceResponse) { return playerChoiceResponse.ResponseId == responseId; });
            if (responseItr == choice->Responses.end())
            {
                TC_LOG_ERROR("sql.sql", "Table `playerchoice_response_reward_item` references non-existing ResponseId: %d for ChoiceId %d, skipped", responseId, choiceId);
                continue;
            }

            if (!responseItr->Reward)
            {
                TC_LOG_ERROR("sql.sql", "Table `playerchoice_response_reward_item` references non-existing player choice reward for ChoiceId %d, ResponseId: %d, skipped",
                    choiceId, responseId);
                continue;
            }

            if (!GetItemTemplate(itemId))
            {
                TC_LOG_ERROR("sql.sql", "Table `playerchoice_response_reward_item` references non-existing item %u for ChoiceId %d, ResponseId: %d, skipped",
                    itemId, choiceId, responseId);
                continue;
            }

            responseItr->Reward->Items.emplace_back(itemId, std::move(bonusListIds), quantity);

        } while (rewards->NextRow());
    }

    if (QueryResult rewards = WorldDatabase.Query("SELECT ChoiceId, ResponseId, CurrencyId, Quantity FROM playerchoice_response_reward_currency ORDER BY `Index` ASC"))
    {
        do
        {
            Field* fields = rewards->Fetch();

            int32 choiceId = fields[0].GetInt32();
            int32 responseId = fields[1].GetInt32();
            uint32 currencyId = fields[2].GetUInt32();
            int32 quantity = fields[3].GetInt32();

            PlayerChoice* choice = Trinity::Containers::MapGetValuePtr(_playerChoices, choiceId);
            if (!choice)
            {
                TC_LOG_ERROR("sql.sql", "Table `playerchoice_response_reward_currency` references non-existing ChoiceId: %d (ResponseId: %d), skipped", choiceId, responseId);
                continue;
            }

            auto responseItr = std::find_if(choice->Responses.begin(), choice->Responses.end(),
                [responseId](PlayerChoiceResponse const& playerChoiceResponse) { return playerChoiceResponse.ResponseId == responseId; });
            if (responseItr == choice->Responses.end())
            {
                TC_LOG_ERROR("sql.sql", "Table `playerchoice_response_reward_currency` references non-existing ResponseId: %d for ChoiceId %d, skipped", responseId, choiceId);
                continue;
            }

            if (!responseItr->Reward)
            {
                TC_LOG_ERROR("sql.sql", "Table `playerchoice_response_reward_currency` references non-existing player choice reward for ChoiceId %d, ResponseId: %d, skipped",
                    choiceId, responseId);
                continue;
            }

            if (!sCurrencyTypesStore.LookupEntry(currencyId))
            {
                TC_LOG_ERROR("sql.sql", "Table `playerchoice_response_reward_currency` references non-existing currency %u for ChoiceId %d, ResponseId: %d, skipped",
                    currencyId, choiceId, responseId);
                continue;
            }

            responseItr->Reward->Currency.emplace_back(currencyId, quantity);

        } while (rewards->NextRow());
    }

    if (QueryResult rewards = WorldDatabase.Query("SELECT ChoiceId, ResponseId, FactionId, Quantity FROM playerchoice_response_reward_faction ORDER BY `Index` ASC"))
    {
        do
        {
            Field* fields = rewards->Fetch();

            int32 choiceId = fields[0].GetInt32();
            int32 responseId = fields[1].GetInt32();
            uint32 factionId = fields[2].GetUInt32();
            int32 quantity = fields[3].GetInt32();

            PlayerChoice* choice = Trinity::Containers::MapGetValuePtr(_playerChoices, choiceId);
            if (!choice)
            {
                TC_LOG_ERROR("sql.sql", "Table `playerchoice_response_reward_faction` references non-existing ChoiceId: %d (ResponseId: %d), skipped", choiceId, responseId);
                continue;
            }

            auto responseItr = std::find_if(choice->Responses.begin(), choice->Responses.end(),
                [responseId](PlayerChoiceResponse const& playerChoiceResponse) { return playerChoiceResponse.ResponseId == responseId; });
            if (responseItr == choice->Responses.end())
            {
                TC_LOG_ERROR("sql.sql", "Table `playerchoice_response_reward_faction` references non-existing ResponseId: %d for ChoiceId %d, skipped", responseId, choiceId);
                continue;
            }

            if (!responseItr->Reward)
            {
                TC_LOG_ERROR("sql.sql", "Table `playerchoice_response_reward_faction` references non-existing player choice reward for ChoiceId %d, ResponseId: %d, skipped",
                    choiceId, responseId);
                continue;
            }

            if (!sFactionStore.LookupEntry(factionId))
            {
                TC_LOG_ERROR("sql.sql", "Table `playerchoice_response_reward_faction` references non-existing faction %u for ChoiceId %d, ResponseId: %d, skipped",
                    factionId, choiceId, responseId);
                continue;
            }

            responseItr->Reward->Faction.emplace_back(factionId, quantity);

        } while (rewards->NextRow());
    }

    TC_LOG_INFO("server.loading", ">> Loaded " SZFMTD " player choices, %u responses, %u rewards, %u item rewards, %u currency rewards and %u faction rewards in %u ms.",
        _playerChoices.size(), responseCount, rewardCount, itemRewardCount, currencyRewardCount, factionRewardCount, GetMSTimeDiffToNow(oldMSTime));
}

void ObjectMgr::LoadPlayerChoicesLocale()
{
    uint32 oldMSTime = getMSTime();

    // need for reload case
    _playerChoiceLocales.clear();

    //                                                   0         1       2
    if (QueryResult result = WorldDatabase.Query("SELECT ChoiceId, locale, Question FROM playerchoice_locale"))
    {
        do
        {
            Field* fields = result->Fetch();

            uint32 choiceId         = fields[0].GetUInt32();
            std::string localeName  = fields[1].GetString();

            if (!GetPlayerChoice(choiceId))
            {
                TC_LOG_ERROR("sql.sql", "Table `playerchoice_locale` references non-existing ChoiceId: %d for locale %s, skipped", choiceId, localeName.c_str());
                continue;
            }

            LocaleConstant locale = GetLocaleByName(localeName);
            if (locale == LOCALE_enUS)
                continue;

            PlayerChoiceLocale& data = _playerChoiceLocales[choiceId];
            AddLocaleString(fields[2].GetString(), locale, data.Question);
        } while (result->NextRow());

        TC_LOG_INFO("server.loading", ">> Loaded " SZFMTD " Player Choice locale strings in %u ms", _playerChoiceLocales.size(), GetMSTimeDiffToNow(oldMSTime));
    }

    oldMSTime = getMSTime();

    //                                                   0         1           2       3       4       5            6
    if (QueryResult result = WorldDatabase.Query("SELECT ChoiceID, ResponseID, locale, Header, Answer, Description, Confirmation FROM playerchoice_response_locale"))
    {
        std::size_t count = 0;
        do
        {
            Field* fields = result->Fetch();

            int32 choiceId         = fields[0].GetInt32();
            int32 responseId       = fields[1].GetInt32();
            std::string localeName = fields[2].GetString();

            auto itr = _playerChoiceLocales.find(choiceId);
            if (itr == _playerChoiceLocales.end())
            {
                TC_LOG_ERROR("sql.sql", "Table `playerchoice_locale` references non-existing ChoiceId: %d for ResponseId %d locale %s, skipped",
                    choiceId, responseId, localeName.c_str());
                continue;
            }

            PlayerChoice const* playerChoice = ASSERT_NOTNULL(GetPlayerChoice(choiceId));
            if (!playerChoice->GetResponse(responseId))
            {
                TC_LOG_ERROR("sql.sql", "Table `playerchoice_locale` references non-existing ResponseId: %d for ChoiceId %d locale %s, skipped",
                    responseId, choiceId, localeName.c_str());
                continue;
            }

            LocaleConstant locale = GetLocaleByName(localeName);
            if (locale == LOCALE_enUS)
                continue;

            PlayerChoiceResponseLocale& data = itr->second.Responses[responseId];
            AddLocaleString(fields[3].GetString(), locale, data.Header);
            AddLocaleString(fields[4].GetString(), locale, data.Answer);
            AddLocaleString(fields[5].GetString(), locale, data.Description);
            AddLocaleString(fields[6].GetString(), locale, data.Confirmation);
            ++count;
        } while (result->NextRow());

        TC_LOG_INFO("server.loading", ">> Loaded " SZFMTD " Player Choice Response locale strings in %u ms", count, GetMSTimeDiffToNow(oldMSTime));
    }
}<|MERGE_RESOLUTION|>--- conflicted
+++ resolved
@@ -634,13 +634,8 @@
 {
     uint32 oldMSTime = getMSTime();
 
-<<<<<<< HEAD
-    //                                               0      1
-    QueryResult result = WorldDatabase.Query("SELECT Entry, LevelScalingDelta FROM creature_template_scaling");
-=======
     //                                                 0            1                2                  3                    4
     QueryResult result = WorldDatabase.Query("SELECT Entry, LevelScalingMin, LevelScalingMax, LevelScalingDeltaMin, LevelScalingDeltaMax FROM creature_template_scaling");
->>>>>>> 7f09245b
 
     if (!result)
     {
@@ -663,14 +658,10 @@
         }
 
         CreatureLevelScaling creatureLevelScaling;
-<<<<<<< HEAD
-        creatureLevelScaling.DeltaLevel            = fields[1].GetInt16();
-=======
         creatureLevelScaling.MinLevel              = fields[1].GetUInt16();
         creatureLevelScaling.MaxLevel              = fields[2].GetUInt16();
         creatureLevelScaling.DeltaLevelMin         = fields[3].GetInt16();
         creatureLevelScaling.DeltaLevelMax         = fields[4].GetInt16();
->>>>>>> 7f09245b
         itr->second.levelScaling                   = creatureLevelScaling;
 
         ++count;
