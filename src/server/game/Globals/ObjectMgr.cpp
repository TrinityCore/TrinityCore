/*
 * Copyright (C) 2008-2014 TrinityCore <http://www.trinitycore.org/>
 * Copyright (C) 2005-2009 MaNGOS <http://getmangos.com/>
 *
 * This program is free software; you can redistribute it and/or modify it
 * under the terms of the GNU General Public License as published by the
 * Free Software Foundation; either version 2 of the License, or (at your
 * option) any later version.
 *
 * This program is distributed in the hope that it will be useful, but WITHOUT
 * ANY WARRANTY; without even the implied warranty of MERCHANTABILITY or
 * FITNESS FOR A PARTICULAR PURPOSE. See the GNU General Public License for
 * more details.
 *
 * You should have received a copy of the GNU General Public License along
 * with this program. If not, see <http://www.gnu.org/licenses/>.
 */

#include "AccountMgr.h"
#include "AchievementMgr.h"
#include "ArenaTeam.h"
#include "ArenaTeamMgr.h"
#include "BattlegroundMgr.h"
#include "Chat.h"
#include "Common.h"
#include "DatabaseEnv.h"
#include "DB2Structure.h"
#include "DB2Stores.h"
#include "DisableMgr.h"
#include "GameEventMgr.h"
#include "GossipDef.h"
#include "GroupMgr.h"
#include "GuildMgr.h"
#include "InstanceSaveMgr.h"
#include "Language.h"
#include "LFGMgr.h"
#include "Log.h"
#include "MapManager.h"
#include "ObjectMgr.h"
#include "Pet.h"
#include "PoolMgr.h"
#include "ReputationMgr.h"
#include "ScriptMgr.h"
#include "SpellAuras.h"
#include "Spell.h"
#include "SpellMgr.h"
#include "SpellScript.h"
#include "Transport.h"
#include "UpdateMask.h"
#include "Util.h"
#include "Vehicle.h"
#include "WaypointManager.h"
#include "World.h"

ScriptMapMap sSpellScripts;
ScriptMapMap sEventScripts;
ScriptMapMap sWaypointScripts;

std::string GetScriptsTableNameByType(ScriptsType type)
{
    std::string res = "";
    switch (type)
    {
        case SCRIPTS_SPELL:         res = "spell_scripts";      break;
        case SCRIPTS_EVENT:         res = "event_scripts";      break;
        case SCRIPTS_WAYPOINT:      res = "waypoint_scripts";   break;
        default: break;
    }
    return res;
}

ScriptMapMap* GetScriptsMapByType(ScriptsType type)
{
    ScriptMapMap* res = NULL;
    switch (type)
    {
        case SCRIPTS_SPELL:         res = &sSpellScripts;       break;
        case SCRIPTS_EVENT:         res = &sEventScripts;       break;
        case SCRIPTS_WAYPOINT:      res = &sWaypointScripts;    break;
        default: break;
    }
    return res;
}

std::string GetScriptCommandName(ScriptCommands command)
{
    std::string res = "";
    switch (command)
    {
        case SCRIPT_COMMAND_TALK: res = "SCRIPT_COMMAND_TALK"; break;
        case SCRIPT_COMMAND_EMOTE: res = "SCRIPT_COMMAND_EMOTE"; break;
        case SCRIPT_COMMAND_FIELD_SET: res = "SCRIPT_COMMAND_FIELD_SET"; break;
        case SCRIPT_COMMAND_MOVE_TO: res = "SCRIPT_COMMAND_MOVE_TO"; break;
        case SCRIPT_COMMAND_FLAG_SET: res = "SCRIPT_COMMAND_FLAG_SET"; break;
        case SCRIPT_COMMAND_FLAG_REMOVE: res = "SCRIPT_COMMAND_FLAG_REMOVE"; break;
        case SCRIPT_COMMAND_TELEPORT_TO: res = "SCRIPT_COMMAND_TELEPORT_TO"; break;
        case SCRIPT_COMMAND_QUEST_EXPLORED: res = "SCRIPT_COMMAND_QUEST_EXPLORED"; break;
        case SCRIPT_COMMAND_KILL_CREDIT: res = "SCRIPT_COMMAND_KILL_CREDIT"; break;
        case SCRIPT_COMMAND_RESPAWN_GAMEOBJECT: res = "SCRIPT_COMMAND_RESPAWN_GAMEOBJECT"; break;
        case SCRIPT_COMMAND_TEMP_SUMMON_CREATURE: res = "SCRIPT_COMMAND_TEMP_SUMMON_CREATURE"; break;
        case SCRIPT_COMMAND_OPEN_DOOR: res = "SCRIPT_COMMAND_OPEN_DOOR"; break;
        case SCRIPT_COMMAND_CLOSE_DOOR: res = "SCRIPT_COMMAND_CLOSE_DOOR"; break;
        case SCRIPT_COMMAND_ACTIVATE_OBJECT: res = "SCRIPT_COMMAND_ACTIVATE_OBJECT"; break;
        case SCRIPT_COMMAND_REMOVE_AURA: res = "SCRIPT_COMMAND_REMOVE_AURA"; break;
        case SCRIPT_COMMAND_CAST_SPELL: res = "SCRIPT_COMMAND_CAST_SPELL"; break;
        case SCRIPT_COMMAND_PLAY_SOUND: res = "SCRIPT_COMMAND_PLAY_SOUND"; break;
        case SCRIPT_COMMAND_CREATE_ITEM: res = "SCRIPT_COMMAND_CREATE_ITEM"; break;
        case SCRIPT_COMMAND_DESPAWN_SELF: res = "SCRIPT_COMMAND_DESPAWN_SELF"; break;
        case SCRIPT_COMMAND_LOAD_PATH: res = "SCRIPT_COMMAND_LOAD_PATH"; break;
        case SCRIPT_COMMAND_CALLSCRIPT_TO_UNIT: res = "SCRIPT_COMMAND_CALLSCRIPT_TO_UNIT"; break;
        case SCRIPT_COMMAND_KILL: res = "SCRIPT_COMMAND_KILL"; break;
        // TrinityCore only
        case SCRIPT_COMMAND_ORIENTATION: res = "SCRIPT_COMMAND_ORIENTATION"; break;
        case SCRIPT_COMMAND_EQUIP: res = "SCRIPT_COMMAND_EQUIP"; break;
        case SCRIPT_COMMAND_MODEL: res = "SCRIPT_COMMAND_MODEL"; break;
        case SCRIPT_COMMAND_CLOSE_GOSSIP: res = "SCRIPT_COMMAND_CLOSE_GOSSIP"; break;
        case SCRIPT_COMMAND_PLAYMOVIE: res = "SCRIPT_COMMAND_PLAYMOVIE"; break;
        default:
        {
            char sz[32];
            sprintf(sz, "Unknown command: %d", command);
            res = sz;
            break;
        }
    }
    return res;
}

std::string ScriptInfo::GetDebugInfo() const
{
    char sz[256];
    sprintf(sz, "%s ('%s' script id: %u)", GetScriptCommandName(command).c_str(), GetScriptsTableNameByType(type).c_str(), id);
    return std::string(sz);
}

bool normalizePlayerName(std::string& name)
{
    if (name.empty())
        return false;

    wchar_t wstr_buf[MAX_INTERNAL_PLAYER_NAME+1];
    size_t wstr_len = MAX_INTERNAL_PLAYER_NAME;

    if (!Utf8toWStr(name, &wstr_buf[0], wstr_len))
        return false;

    wstr_buf[0] = wcharToUpper(wstr_buf[0]);
    for (size_t i = 1; i < wstr_len; ++i)
        wstr_buf[i] = wcharToLower(wstr_buf[i]);

    if (!WStrToUtf8(wstr_buf, wstr_len, name))
        return false;

    return true;
}

LanguageDesc lang_description[LANGUAGES_COUNT] =
{
    { LANG_ADDON,           0, 0                       },
    { LANG_UNIVERSAL,       0, 0                       },
    { LANG_ORCISH,        669, SKILL_LANG_ORCISH       },
    { LANG_DARNASSIAN,    671, SKILL_LANG_DARNASSIAN   },
    { LANG_TAURAHE,       670, SKILL_LANG_TAURAHE      },
    { LANG_DWARVISH,      672, SKILL_LANG_DWARVEN      },
    { LANG_COMMON,        668, SKILL_LANG_COMMON       },
    { LANG_DEMONIC,       815, SKILL_LANG_DEMON_TONGUE },
    { LANG_TITAN,         816, SKILL_LANG_TITAN        },
    { LANG_THALASSIAN,    813, SKILL_LANG_THALASSIAN   },
    { LANG_DRACONIC,      814, SKILL_LANG_DRACONIC     },
    { LANG_KALIMAG,       817, SKILL_LANG_OLD_TONGUE   },
    { LANG_GNOMISH,      7340, SKILL_LANG_GNOMISH      },
    { LANG_TROLL,        7341, SKILL_LANG_TROLL        },
    { LANG_GUTTERSPEAK, 17737, SKILL_LANG_GUTTERSPEAK  },
    { LANG_DRAENEI,     29932, SKILL_LANG_DRAENEI      },
    { LANG_ZOMBIE,          0, 0                       },
    { LANG_GNOMISH_BINARY,  0, 0                       },
    { LANG_GOBLIN_BINARY,   0, 0                       },
    { LANG_WORGEN,      69270, SKILL_LANG_WORGEN       },
    { LANG_GOBLIN,      69269, SKILL_LANG_GOBLIN       }
};

LanguageDesc const* GetLanguageDescByID(uint32 lang)
{
    for (uint8 i = 0; i < LANGUAGES_COUNT; ++i)
    {
        if (uint32(lang_description[i].lang_id) == lang)
            return &lang_description[i];
    }

    return NULL;
}

bool SpellClickInfo::IsFitToRequirements(Unit const* clicker, Unit const* clickee) const
{
    Player const* playerClicker = clicker->ToPlayer();
    if (!playerClicker)
        return true;

    Unit const* summoner = NULL;
    // Check summoners for party
    if (clickee->IsSummon())
        summoner = clickee->ToTempSummon()->GetSummoner();
    if (!summoner)
        summoner = clickee;

    // This only applies to players
    switch (userType)
    {
        case SPELL_CLICK_USER_FRIEND:
            if (!playerClicker->IsFriendlyTo(summoner))
                return false;
            break;
        case SPELL_CLICK_USER_RAID:
            if (!playerClicker->IsInRaidWith(summoner))
                return false;
            break;
        case SPELL_CLICK_USER_PARTY:
            if (!playerClicker->IsInPartyWith(summoner))
                return false;
            break;
        default:
            break;
    }

    return true;
}

ObjectMgr::ObjectMgr():
    _auctionId(1),
    _equipmentSetGuid(1),
    _itemTextId(1),
    _mailId(1),
    _hiPetNumber(1),
    _voidItemId(1),
    _hiCharGuid(1),
    _hiCreatureGuid(1),
    _hiPetGuid(1),
    _hiVehicleGuid(1),
    _hiItemGuid(1),
    _hiGoGuid(1),
    _hiDoGuid(1),
    _hiCorpseGuid(1),
    _hiAreaTriggerGuid(1),
    _hiMoTransGuid(1),
    DBCLocaleIndex(LOCALE_enUS)
{
    for (uint8 i = 0; i < MAX_CLASSES; ++i)
        for (uint8 j = 0; j < MAX_RACES; ++j)
            _playerInfo[j][i] = NULL;
}

ObjectMgr::~ObjectMgr()
{
    for (QuestMap::iterator i = _questTemplates.begin(); i != _questTemplates.end(); ++i)
        delete i->second;

    for (PetLevelInfoContainer::iterator i = _petInfoStore.begin(); i != _petInfoStore.end(); ++i)
        delete[] i->second;

    for (int race = 0; race < MAX_RACES; ++race)
    {
        for (int class_ = 0; class_ < MAX_CLASSES; ++class_)
        {
            if (_playerInfo[race][class_])
                delete[] _playerInfo[race][class_]->levelInfo;
            delete _playerInfo[race][class_];
        }
    }

    for (CacheVendorItemContainer::iterator itr = _cacheVendorItemStore.begin(); itr != _cacheVendorItemStore.end(); ++itr)
        itr->second.Clear();

    _cacheTrainerSpellStore.clear();
    _graveyardOrientations.clear();

    for (DungeonEncounterContainer::iterator itr =_dungeonEncounterStore.begin(); itr != _dungeonEncounterStore.end(); ++itr)
        for (DungeonEncounterList::iterator encounterItr = itr->second.begin(); encounterItr != itr->second.end(); ++encounterItr)
            delete *encounterItr;

    for (AccessRequirementContainer::iterator itr = _accessRequirementStore.begin(); itr != _accessRequirementStore.end(); ++itr)
        delete itr->second;
}

void ObjectMgr::AddLocaleString(std::string const& s, LocaleConstant locale, StringVector& data)
{
    if (!s.empty())
    {
        if (data.size() <= size_t(locale))
            data.resize(locale + 1);

        data[locale] = s;
    }
}

void ObjectMgr::LoadGraveyardOrientations()
{
    uint32 oldMSTime = getMSTime();

    _graveyardOrientations.clear();

    QueryResult result = WorldDatabase.Query("SELECT id, orientation FROM graveyard_orientation");

    if (!result)
        return;

    do
    {
        Field* fields = result->Fetch();

        uint32 id = fields[0].GetUInt32();
        if (!sWorldSafeLocsStore.LookupEntry(id))
        {
            TC_LOG_ERROR("server.loading", "Graveyard %u referenced in graveyard_orientation doesn't exist.", id);
            continue;
        }
        _graveyardOrientations[id] = fields[1].GetFloat();

    } while (result->NextRow());

    TC_LOG_INFO("server.loading", ">> Loaded %lu graveyard orientations in %u ms", (unsigned long)_graveyardOrientations.size(), GetMSTimeDiffToNow(oldMSTime));
}

void ObjectMgr::LoadCreatureLocales()
{
    uint32 oldMSTime = getMSTime();

    _creatureLocaleStore.clear(); // need for reload case

    QueryResult result = WorldDatabase.Query("SELECT entry, "
        "name_loc1, femaleName_loc1, subname_loc1, "
        "name_loc2, femaleName_loc2, subname_loc2, "
        "name_loc3, femaleName_loc3, subname_loc3, "
        "name_loc4, femaleName_loc4, subname_loc4, "
        "name_loc5, femaleName_loc5, subname_loc5, "
        "name_loc6, femaleName_loc6, subname_loc6, "
        "name_loc7, femaleName_loc7, subname_loc7, "
        "name_loc8, femaleName_loc8, subname_loc8 "
        "FROM locales_creature");

    if (!result)
        return;

    do
    {
        Field* fields = result->Fetch();

        uint32 entry = fields[0].GetUInt32();

        CreatureLocale& data = _creatureLocaleStore[entry];

        for (uint8 i = 1; i < TOTAL_LOCALES; ++i)
        {
            LocaleConstant locale = (LocaleConstant) i;
            AddLocaleString(fields[1 + 3 * (i - 1)].GetString(), locale, data.Name);
            AddLocaleString(fields[1 + 3 * (i - 1) + 1].GetString(), locale, data.FemaleName);
            AddLocaleString(fields[1 + 3 * (i - 1) + 2].GetString(), locale, data.SubName);
        }
    } while (result->NextRow());

    TC_LOG_INFO("server.loading", ">> Loaded %lu creature locale strings in %u ms", (unsigned long)_creatureLocaleStore.size(), GetMSTimeDiffToNow(oldMSTime));
}

void ObjectMgr::LoadGossipMenuItemsLocales()
{
    uint32 oldMSTime = getMSTime();

    _gossipMenuItemsLocaleStore.clear();                              // need for reload case

    QueryResult result = WorldDatabase.Query("SELECT menu_id, id, "
        "option_text_loc1, box_text_loc1, option_text_loc2, box_text_loc2, "
        "option_text_loc3, box_text_loc3, option_text_loc4, box_text_loc4, "
        "option_text_loc5, box_text_loc5, option_text_loc6, box_text_loc6, "
        "option_text_loc7, box_text_loc7, option_text_loc8, box_text_loc8 "
        "FROM locales_gossip_menu_option");

    if (!result)
        return;

    do
    {
        Field* fields = result->Fetch();

        uint16 menuId   = fields[0].GetUInt16();
        uint16 id       = fields[1].GetUInt16();

        GossipMenuItemsLocale& data = _gossipMenuItemsLocaleStore[MAKE_PAIR32(menuId, id)];

        for (uint8 i = 1; i < TOTAL_LOCALES; ++i)
        {
            LocaleConstant locale = (LocaleConstant) i;
            AddLocaleString(fields[2 + 2 * (i - 1)].GetString(), locale, data.OptionText);
            AddLocaleString(fields[2 + 2 * (i - 1) + 1].GetString(), locale, data.BoxText);
        }
    }
    while (result->NextRow());

    TC_LOG_INFO("server.loading", ">> Loaded %lu gossip_menu_option locale strings in %u ms", (unsigned long)_gossipMenuItemsLocaleStore.size(), GetMSTimeDiffToNow(oldMSTime));
}

void ObjectMgr::LoadPointOfInterestLocales()
{
    uint32 oldMSTime = getMSTime();

    _pointOfInterestLocaleStore.clear();                              // need for reload case

    QueryResult result = WorldDatabase.Query("SELECT entry, icon_name_loc1, icon_name_loc2, icon_name_loc3, icon_name_loc4, icon_name_loc5, icon_name_loc6, icon_name_loc7, icon_name_loc8 FROM locales_points_of_interest");

    if (!result)
        return;

    do
    {
        Field* fields = result->Fetch();

        uint32 entry = fields[0].GetUInt32();

        PointOfInterestLocale& data = _pointOfInterestLocaleStore[entry];

        for (uint8 i = 1; i < TOTAL_LOCALES; ++i)
            AddLocaleString(fields[i].GetString(), LocaleConstant(i), data.IconName);
    } while (result->NextRow());

    TC_LOG_INFO("server.loading", ">> Loaded %lu points_of_interest locale strings in %u ms", (unsigned long)_pointOfInterestLocaleStore.size(), GetMSTimeDiffToNow(oldMSTime));
}

void ObjectMgr::LoadCreatureTemplates()
{
    uint32 oldMSTime = getMSTime();

    //                                                 0              1                 2                  3                 4            5           6        7         8
    QueryResult result = WorldDatabase.Query("SELECT entry, difficulty_entry_1, difficulty_entry_2, difficulty_entry_3, KillCredit1, KillCredit2, modelid1, modelid2, modelid3, "
    //                                           9       10       11        12        13           14           15        16      17     18       19       20        21         22
                                             "modelid4, name, femaleName, subname, IconName, gossip_menu_id, minlevel, maxlevel, exp, exp_unk, faction, npcflag, speed_walk, speed_run, "
    //                                         23     24     25      26        27          28           29             30              31               32         33          34
                                             "scale, rank, mindmg, maxdmg, dmgschool, attackpower, dmg_multiplier, baseattacktime, rangeattacktime, unit_class, unit_flags, unit_flags2, "
    //                                             35         36         37             38             39          40           41              42          43
                                             "dynamicflags, family, trainer_type, trainer_class, trainer_race, minrangedmg, maxrangedmg, rangedattackpower, type, "
    //                                            44           45        46         47            48          49          50           51           52           53         54
                                             "type_flags, type_flags2, lootid, pickpocketloot, skinloot, resistance1, resistance2, resistance3, resistance4, resistance5, resistance6, "
    //                                          55      56      57      58      59      60      61      62          63           64        65       66       67         68
                                             "spell1, spell2, spell3, spell4, spell5, spell6, spell7, spell8, PetSpellDataId, VehicleId, mingold, maxgold, AIName, MovementType, "
    //                                             69          70         71         72            73            74          75           76          77          78           79          80
                                             "InhabitType, HoverHeight, Health_mod, Mana_mod, Mana_mod_extra, Armor_mod, RacialLeader, questItem1, questItem2, questItem3, questItem4, questItem5, "
    //                                            81           82          83               84                85           86
                                             " questItem6, movementId, RegenHealth, mechanic_immune_mask, flags_extra, ScriptName "
                                             "FROM creature_template;");

    if (!result)
    {
        TC_LOG_INFO("server.loading", ">> Loaded 0 creature template definitions. DB table `creature_template` is empty.");
        return;
    }

    _creatureTemplateStore.rehash(result->GetRowCount());
    uint32 count = 0;
    do
    {
        Field* fields = result->Fetch();

        uint32 entry = fields[0].GetUInt32();


        CreatureTemplate& creatureTemplate = _creatureTemplateStore[entry];

        creatureTemplate.Entry = entry;

        for (uint8 i = 0; i < MAX_DIFFICULTY - 1; ++i)
            creatureTemplate.DifficultyEntry[i] = fields[1 + i].GetUInt32();

        for (uint8 i = 0; i < MAX_KILL_CREDIT; ++i)
            creatureTemplate.KillCredit[i] = fields[4 + i].GetUInt32();

        creatureTemplate.Modelid1          = fields[6].GetUInt32();
        creatureTemplate.Modelid2          = fields[7].GetUInt32();
        creatureTemplate.Modelid3          = fields[8].GetUInt32();
        creatureTemplate.Modelid4          = fields[9].GetUInt32();
        creatureTemplate.Name              = fields[10].GetString();
        creatureTemplate.FemaleName        = fields[11].GetString();
        creatureTemplate.SubName           = fields[12].GetString();
        creatureTemplate.IconName          = fields[13].GetString();
        creatureTemplate.GossipMenuId      = fields[14].GetUInt32();
        creatureTemplate.minlevel          = fields[15].GetUInt8();
        creatureTemplate.maxlevel          = fields[16].GetUInt8();
        creatureTemplate.expansion         = uint32(fields[17].GetInt16());
        creatureTemplate.expansionUnknown  = uint32(fields[18].GetUInt16());
        creatureTemplate.faction           = uint32(fields[19].GetUInt16());
        creatureTemplate.npcflag           = fields[20].GetUInt32();
        creatureTemplate.speed_walk        = fields[21].GetFloat();
        creatureTemplate.speed_run         = fields[22].GetFloat();
        creatureTemplate.scale             = fields[23].GetFloat();
        creatureTemplate.rank              = uint32(fields[24].GetUInt8());
        creatureTemplate.mindmg            = fields[25].GetFloat();
        creatureTemplate.maxdmg            = fields[26].GetFloat();
        creatureTemplate.dmgschool         = uint32(fields[27].GetInt8());
        creatureTemplate.attackpower       = fields[28].GetUInt32();
        creatureTemplate.dmg_multiplier    = fields[29].GetFloat();
        creatureTemplate.baseattacktime    = fields[30].GetUInt32();
        creatureTemplate.rangeattacktime   = fields[31].GetUInt32();
        creatureTemplate.unit_class        = uint32(fields[32].GetUInt8());
        creatureTemplate.unit_flags        = fields[33].GetUInt32();
        creatureTemplate.unit_flags2       = fields[34].GetUInt32();
        creatureTemplate.dynamicflags      = fields[35].GetUInt32();
        creatureTemplate.family            = uint32(fields[36].GetUInt8());
        creatureTemplate.trainer_type      = uint32(fields[37].GetUInt8());
        creatureTemplate.trainer_class     = uint32(fields[38].GetUInt8());
        creatureTemplate.trainer_race      = uint32(fields[39].GetUInt8());
        creatureTemplate.minrangedmg       = fields[40].GetFloat();
        creatureTemplate.maxrangedmg       = fields[41].GetFloat();
        creatureTemplate.rangedattackpower = uint32(fields[42].GetUInt16());
        creatureTemplate.type              = uint32(fields[43].GetUInt8());
        creatureTemplate.type_flags        = fields[44].GetUInt32();
        creatureTemplate.type_flags2       = fields[45].GetUInt32();
        creatureTemplate.lootid            = fields[46].GetUInt32();
        creatureTemplate.pickpocketLootId  = fields[47].GetUInt32();
        creatureTemplate.SkinLootId        = fields[48].GetUInt32();

        for (uint8 i = SPELL_SCHOOL_HOLY; i < MAX_SPELL_SCHOOL; ++i)
            creatureTemplate.resistance[i] = fields[49 + i - 1].GetInt16();

        for (uint8 i = 0; i < CREATURE_MAX_SPELLS; ++i)
            creatureTemplate.spells[i] = fields[55 + i].GetUInt32();

        creatureTemplate.PetSpellDataId = fields[63].GetUInt32();
        creatureTemplate.VehicleId      = fields[64].GetUInt32();
        creatureTemplate.mingold        = fields[65].GetUInt32();
        creatureTemplate.maxgold        = fields[66].GetUInt32();
        creatureTemplate.AIName         = fields[67].GetString();
        creatureTemplate.MovementType   = uint32(fields[68].GetUInt8());
        creatureTemplate.InhabitType    = uint32(fields[69].GetUInt8());
        creatureTemplate.HoverHeight    = fields[70].GetFloat();
        creatureTemplate.ModHealth      = fields[71].GetFloat();
        creatureTemplate.ModMana        = fields[72].GetFloat();
        creatureTemplate.ModManaExtra   = fields[73].GetFloat();
        creatureTemplate.ModArmor       = fields[74].GetFloat();
        creatureTemplate.RacialLeader   = fields[75].GetBool();

        for (uint8 i = 0; i < MAX_CREATURE_QUEST_ITEMS; ++i)
            creatureTemplate.questItems[i] = fields[76 + i].GetUInt32();

        creatureTemplate.movementId         = fields[82].GetUInt32();
        creatureTemplate.RegenHealth        = fields[83].GetBool();
        creatureTemplate.MechanicImmuneMask = fields[84].GetUInt32();
        creatureTemplate.flags_extra        = fields[85].GetUInt32();
        creatureTemplate.ScriptID           = GetScriptId(fields[86].GetCString());

        ++count;
    }
    while (result->NextRow());

    // Checking needs to be done after loading because of the difficulty self referencing
    for (CreatureTemplateContainer::const_iterator itr = _creatureTemplateStore.begin(); itr != _creatureTemplateStore.end(); ++itr)
        CheckCreatureTemplate(&itr->second);

    TC_LOG_INFO("server.loading", ">> Loaded %u creature definitions in %u ms", count, GetMSTimeDiffToNow(oldMSTime));
}

void ObjectMgr::LoadCreatureTemplateAddons()
{
    uint32 oldMSTime = getMSTime();

    //                                                0       1       2      3       4       5      6
    QueryResult result = WorldDatabase.Query("SELECT entry, path_id, mount, bytes1, bytes2, emote, auras FROM creature_template_addon");

    if (!result)
    {
        TC_LOG_INFO("server.loading", ">> Loaded 0 creature template addon definitions. DB table `creature_template_addon` is empty.");
        return;
    }

    uint32 count = 0;
    do
    {
        Field* fields = result->Fetch();

        uint32 entry = fields[0].GetUInt32();

        if (!sObjectMgr->GetCreatureTemplate(entry))
        {
            TC_LOG_ERROR("sql.sql", "Creature template (Entry: %u) does not exist but has a record in `creature_template_addon`", entry);
            continue;
        }

        CreatureAddon& creatureAddon = _creatureTemplateAddonStore[entry];

        creatureAddon.path_id = fields[1].GetUInt32();
        creatureAddon.mount   = fields[2].GetUInt32();
        creatureAddon.bytes1  = fields[3].GetUInt32();
        creatureAddon.bytes2  = fields[4].GetUInt32();
        creatureAddon.emote   = fields[5].GetUInt32();

        Tokenizer tokens(fields[6].GetString(), ' ');
        uint8 i = 0;
        creatureAddon.auras.resize(tokens.size());
        for (Tokenizer::const_iterator itr = tokens.begin(); itr != tokens.end(); ++itr)
        {
            SpellInfo const* AdditionalSpellInfo = sSpellMgr->GetSpellInfo(uint32(atol(*itr)));
            if (!AdditionalSpellInfo)
            {
                TC_LOG_ERROR("sql.sql", "Creature (Entry: %u) has wrong spell %u defined in `auras` field in `creature_template_addon`.", entry, uint32(atol(*itr)));
                continue;
            }

            if (AdditionalSpellInfo->HasAura(SPELL_AURA_CONTROL_VEHICLE))
                TC_LOG_ERROR("sql.sql", "Creature (Entry: %u) has SPELL_AURA_CONTROL_VEHICLE aura %u defined in `auras` field in `creature_template_addon`.", entry, uint32(atol(*itr)));

            creatureAddon.auras[i++] = uint32(atol(*itr));
        }

        if (creatureAddon.mount)
        {
            if (!sCreatureDisplayInfoStore.LookupEntry(creatureAddon.mount))
            {
                TC_LOG_ERROR("sql.sql", "Creature (Entry: %u) has invalid displayInfoId (%u) for mount defined in `creature_template_addon`", entry, creatureAddon.mount);
                creatureAddon.mount = 0;
            }
        }

        if (!sEmotesStore.LookupEntry(creatureAddon.emote))
        {
            TC_LOG_ERROR("sql.sql", "Creature (Entry: %u) has invalid emote (%u) defined in `creature_template_addon`.", entry, creatureAddon.emote);
            creatureAddon.emote = 0;
        }

        ++count;
    }
    while (result->NextRow());

    TC_LOG_INFO("server.loading", ">> Loaded %u creature template addons in %u ms", count, GetMSTimeDiffToNow(oldMSTime));
}

void ObjectMgr::CheckCreatureTemplate(CreatureTemplate const* cInfo)
{
    if (!cInfo)
        return;

    bool ok = true;                                     // bool to allow continue outside this loop
    for (uint32 diff = 0; diff < MAX_DIFFICULTY - 1 && ok; ++diff)
    {
        if (!cInfo->DifficultyEntry[diff])
            continue;
        ok = false;                                     // will be set to true at the end of this loop again

        CreatureTemplate const* difficultyInfo = GetCreatureTemplate(cInfo->DifficultyEntry[diff]);
        if (!difficultyInfo)
        {
            TC_LOG_ERROR("sql.sql", "Creature (Entry: %u) has `difficulty_entry_%u`=%u but creature entry %u does not exist.",
                cInfo->Entry, diff + 1, cInfo->DifficultyEntry[diff], cInfo->DifficultyEntry[diff]);
            continue;
        }

        bool ok2 = true;
        for (uint32 diff2 = 0; diff2 < MAX_DIFFICULTY - 1 && ok2; ++diff2)
        {
            ok2 = false;
            if (_difficultyEntries[diff2].find(cInfo->Entry) != _difficultyEntries[diff2].end())
            {
                TC_LOG_ERROR("sql.sql", "Creature (Entry: %u) is listed as `difficulty_entry_%u` of another creature, but itself lists %u in `difficulty_entry_%u`.",
                    cInfo->Entry, diff2 + 1, cInfo->DifficultyEntry[diff], diff + 1);
                continue;
            }

            if (_difficultyEntries[diff2].find(cInfo->DifficultyEntry[diff]) != _difficultyEntries[diff2].end())
            {
                TC_LOG_ERROR("sql.sql", "Creature (Entry: %u) already listed as `difficulty_entry_%u` for another entry.", cInfo->DifficultyEntry[diff], diff2 + 1);
                continue;
            }

            if (_hasDifficultyEntries[diff2].find(cInfo->DifficultyEntry[diff]) != _hasDifficultyEntries[diff2].end())
            {
                TC_LOG_ERROR("sql.sql", "Creature (Entry: %u) has `difficulty_entry_%u`=%u but creature entry %u has itself a value in `difficulty_entry_%u`.",
                    cInfo->Entry, diff + 1, cInfo->DifficultyEntry[diff], cInfo->DifficultyEntry[diff], diff2 + 1);
                continue;
            }
            ok2 = true;
        }

        if (!ok2)
            continue;

        if (cInfo->expansion > difficultyInfo->expansion)
        {
            TC_LOG_ERROR("sql.sql", "Creature (Entry: %u, exp %u) has different `exp` in difficulty %u mode (Entry: %u, exp %u).",
                cInfo->Entry, cInfo->expansion, diff + 1, cInfo->DifficultyEntry[diff], difficultyInfo->expansion);
        }

        if (cInfo->minlevel > difficultyInfo->minlevel)
        {
            TC_LOG_ERROR("sql.sql", "Creature (Entry: %u, minlevel %u) has different `minlevel` in difficulty %u mode (Entry: %u, minlevel %u).",
                cInfo->Entry, cInfo->minlevel, diff + 1, cInfo->DifficultyEntry[diff], difficultyInfo->minlevel);
        }

        if (cInfo->maxlevel > difficultyInfo->maxlevel)
        {
            TC_LOG_ERROR("sql.sql", "Creature (Entry: %u, maxlevel %u) has different `maxlevel` in difficulty %u mode (Entry: %u, maxlevel %u).",
                cInfo->Entry, cInfo->maxlevel, diff + 1, cInfo->DifficultyEntry[diff], difficultyInfo->maxlevel);
        }

        if (cInfo->faction != difficultyInfo->faction)
        {
            TC_LOG_ERROR("sql.sql", "Creature (Entry: %u, faction %u) has different `faction` in difficulty %u mode (Entry: %u, faction %u).",
                cInfo->Entry, cInfo->faction, diff + 1, cInfo->DifficultyEntry[diff], difficultyInfo->faction);
            TC_LOG_ERROR("sql.sql", "Possible FIX: UPDATE `creature_template` SET `faction`=%u WHERE `entry`=%u;",
                cInfo->faction, cInfo->DifficultyEntry[diff]);
        }

        if (cInfo->unit_class != difficultyInfo->unit_class)
        {
            TC_LOG_ERROR("sql.sql", "Creature (Entry: %u, class %u) has different `unit_class` in difficulty %u mode (Entry: %u, class %u).",
                cInfo->Entry, cInfo->unit_class, diff + 1, cInfo->DifficultyEntry[diff], difficultyInfo->unit_class);
            TC_LOG_ERROR("sql.sql", "Possible FIX: UPDATE `creature_template` SET `unit_class`=%u WHERE `entry`=%u;",
                cInfo->unit_class, cInfo->DifficultyEntry[diff]);
            continue;
        }

        if (cInfo->npcflag != difficultyInfo->npcflag)
        {
            TC_LOG_ERROR("sql.sql", "Creature (Entry: %u, `npcflag`: %u) has different `npcflag` in difficulty %u mode (Entry: %u, `npcflag`: %u).",
                cInfo->Entry, cInfo->npcflag, diff + 1, cInfo->DifficultyEntry[diff], difficultyInfo->npcflag);
            TC_LOG_ERROR("sql.sql", "Possible FIX: UPDATE `creature_template` SET `npcflag`=%u WHERE `entry`=%u;",
                cInfo->npcflag, cInfo->DifficultyEntry[diff]);
            continue;
        }

        if (cInfo->family != difficultyInfo->family)
        {
            TC_LOG_ERROR("sql.sql", "Creature (Entry: %u, family %u) has different `family` in difficulty %u mode (Entry: %u, family %u).",
                cInfo->Entry, cInfo->family, diff + 1, cInfo->DifficultyEntry[diff], difficultyInfo->family);
            TC_LOG_ERROR("sql.sql", "Possible FIX: UPDATE `creature_template` SET `family`=%u WHERE `entry`=%u;",
                cInfo->family, cInfo->DifficultyEntry[diff]);
        }

        if (cInfo->trainer_class != difficultyInfo->trainer_class)
        {
            TC_LOG_ERROR("sql.sql", "Creature (Entry: %u, trainer_class: %u) has different `trainer_class` in difficulty %u mode (Entry: %u, trainer_class: %u).",
                cInfo->Entry, cInfo->trainer_class, diff + 1, cInfo->DifficultyEntry[diff], difficultyInfo->trainer_class);
            TC_LOG_ERROR("sql.sql", "Possible FIX: UPDATE `creature_template` SET `trainer_class`=%u WHERE `entry`=%u;",
                cInfo->trainer_class, cInfo->DifficultyEntry[diff]);
            continue;
        }

        if (cInfo->trainer_race != difficultyInfo->trainer_race)
        {
            TC_LOG_ERROR("sql.sql", "Creature (Entry: %u, trainer_race: %u) has different `trainer_race` in difficulty %u mode (Entry: %u, trainer_race: %u).",
                cInfo->Entry, cInfo->trainer_race, diff + 1, cInfo->DifficultyEntry[diff], difficultyInfo->trainer_race);
            TC_LOG_ERROR("sql.sql", "Possible FIX: UPDATE `creature_template` SET `trainer_race`=%u WHERE `entry`=%u;",
                cInfo->trainer_race, cInfo->DifficultyEntry[diff]);
            continue;
        }

        if (cInfo->trainer_type != difficultyInfo->trainer_type)
        {
            TC_LOG_ERROR("sql.sql", "Creature (Entry: %u, trainer_type: %u) has different `trainer_type` in difficulty %u mode (Entry: %u, trainer_type: %u).",
                cInfo->Entry, cInfo->trainer_type, diff + 1, cInfo->DifficultyEntry[diff], difficultyInfo->trainer_type);
            TC_LOG_ERROR("sql.sql", "Possible FIX: UPDATE `creature_template` SET `trainer_type`=%u WHERE `entry`=%u;",
                cInfo->trainer_type, cInfo->DifficultyEntry[diff]);
            continue;
        }

        if (cInfo->type != difficultyInfo->type)
        {
            TC_LOG_ERROR("sql.sql", "Creature (Entry: %u, type %u) has different `type` in difficulty %u mode (Entry: %u, type %u).",
                cInfo->Entry, cInfo->type, diff + 1, cInfo->DifficultyEntry[diff], difficultyInfo->type);
            TC_LOG_ERROR("sql.sql", "Possible FIX: UPDATE `creature_template` SET `type`=%u WHERE `entry`=%u;",
                cInfo->type, cInfo->DifficultyEntry[diff]);
        }

        if (!cInfo->VehicleId && difficultyInfo->VehicleId)
        {
            TC_LOG_ERROR("sql.sql", "Creature (Entry: %u, VehicleId %u) has different `VehicleId` in difficulty %u mode (Entry: %u, VehicleId %u).",
                cInfo->Entry, cInfo->VehicleId, diff + 1, cInfo->DifficultyEntry[diff], difficultyInfo->VehicleId);
        }

        if (!difficultyInfo->AIName.empty())
        {
            TC_LOG_ERROR("sql.sql", "Creature (Entry: %u) lists difficulty %u mode entry %u with `AIName` filled in. `AIName` of difficulty 0 mode creature is always used instead.",
                cInfo->Entry, diff + 1, cInfo->DifficultyEntry[diff]);
            continue;
        }

        if (difficultyInfo->ScriptID)
        {
            TC_LOG_ERROR("sql.sql", "Creature (Entry: %u) lists difficulty %u mode entry %u with `ScriptName` filled in. `ScriptName` of difficulty 0 mode creature is always used instead.",
                cInfo->Entry, diff + 1, cInfo->DifficultyEntry[diff]);
            continue;
        }

        _hasDifficultyEntries[diff].insert(cInfo->Entry);
        _difficultyEntries[diff].insert(cInfo->DifficultyEntry[diff]);
        ok = true;
    }

    FactionTemplateEntry const* factionTemplate = sFactionTemplateStore.LookupEntry(cInfo->faction);
    if (!factionTemplate)
        TC_LOG_ERROR("sql.sql", "Creature (Entry: %u) has non-existing faction template (%u).", cInfo->Entry, cInfo->faction);

    // used later for scale
    CreatureDisplayInfoEntry const* displayScaleEntry = NULL;

    if (cInfo->Modelid1)
    {
        CreatureDisplayInfoEntry const* displayEntry = sCreatureDisplayInfoStore.LookupEntry(cInfo->Modelid1);
        if (!displayEntry)
        {
            TC_LOG_ERROR("sql.sql", "Creature (Entry: %u) lists non-existing Modelid1 id (%u), this can crash the client.", cInfo->Entry, cInfo->Modelid1);
            const_cast<CreatureTemplate*>(cInfo)->Modelid1 = 0;
        }
        else if (!displayScaleEntry)
            displayScaleEntry = displayEntry;

        CreatureModelInfo const* modelInfo = GetCreatureModelInfo(cInfo->Modelid1);
        if (!modelInfo)
            TC_LOG_ERROR("sql.sql", "No model data exist for `Modelid1` = %u listed by creature (Entry: %u).", cInfo->Modelid1, cInfo->Entry);
    }

    if (cInfo->Modelid2)
    {
        CreatureDisplayInfoEntry const* displayEntry = sCreatureDisplayInfoStore.LookupEntry(cInfo->Modelid2);
        if (!displayEntry)
        {
            TC_LOG_ERROR("sql.sql", "Creature (Entry: %u) lists non-existing Modelid2 id (%u), this can crash the client.", cInfo->Entry, cInfo->Modelid2);
            const_cast<CreatureTemplate*>(cInfo)->Modelid2 = 0;
        }
        else if (!displayScaleEntry)
            displayScaleEntry = displayEntry;

        CreatureModelInfo const* modelInfo = GetCreatureModelInfo(cInfo->Modelid2);
        if (!modelInfo)
            TC_LOG_ERROR("sql.sql", "No model data exist for `Modelid2` = %u listed by creature (Entry: %u).", cInfo->Modelid2, cInfo->Entry);
    }

    if (cInfo->Modelid3)
    {
        CreatureDisplayInfoEntry const* displayEntry = sCreatureDisplayInfoStore.LookupEntry(cInfo->Modelid3);
        if (!displayEntry)
        {
            TC_LOG_ERROR("sql.sql", "Creature (Entry: %u) lists non-existing Modelid3 id (%u), this can crash the client.", cInfo->Entry, cInfo->Modelid3);
            const_cast<CreatureTemplate*>(cInfo)->Modelid3 = 0;
        }
        else if (!displayScaleEntry)
            displayScaleEntry = displayEntry;

        CreatureModelInfo const* modelInfo = GetCreatureModelInfo(cInfo->Modelid3);
        if (!modelInfo)
            TC_LOG_ERROR("sql.sql", "No model data exist for `Modelid3` = %u listed by creature (Entry: %u).", cInfo->Modelid3, cInfo->Entry);
    }

    if (cInfo->Modelid4)
    {
        CreatureDisplayInfoEntry const* displayEntry = sCreatureDisplayInfoStore.LookupEntry(cInfo->Modelid4);
        if (!displayEntry)
        {
            TC_LOG_ERROR("sql.sql", "Creature (Entry: %u) lists non-existing Modelid4 id (%u), this can crash the client.", cInfo->Entry, cInfo->Modelid4);
            const_cast<CreatureTemplate*>(cInfo)->Modelid4 = 0;
        }
        else if (!displayScaleEntry)
            displayScaleEntry = displayEntry;

        CreatureModelInfo const* modelInfo = GetCreatureModelInfo(cInfo->Modelid4);
        if (!modelInfo)
            TC_LOG_ERROR("sql.sql", "No model data exist for `Modelid4` = %u listed by creature (Entry: %u).", cInfo->Modelid4, cInfo->Entry);
    }

    if (!displayScaleEntry)
        TC_LOG_ERROR("sql.sql", "Creature (Entry: %u) does not have any existing display id in Modelid1/Modelid2/Modelid3/Modelid4.", cInfo->Entry);

    for (int k = 0; k < MAX_KILL_CREDIT; ++k)
    {
        if (cInfo->KillCredit[k])
        {
            if (!GetCreatureTemplate(cInfo->KillCredit[k]))
            {
                TC_LOG_ERROR("sql.sql", "Creature (Entry: %u) lists non-existing creature entry %u in `KillCredit%d`.", cInfo->Entry, cInfo->KillCredit[k], k + 1);
                const_cast<CreatureTemplate*>(cInfo)->KillCredit[k] = 0;
            }
        }
    }

    if (!cInfo->unit_class || ((1 << (cInfo->unit_class-1)) & CLASSMASK_ALL_CREATURES) == 0)
    {
        TC_LOG_ERROR("sql.sql", "Creature (Entry: %u) has invalid unit_class (%u) in creature_template. Set to 1 (UNIT_CLASS_WARRIOR).", cInfo->Entry, cInfo->unit_class);
        const_cast<CreatureTemplate*>(cInfo)->unit_class = UNIT_CLASS_WARRIOR;
    }

    if (cInfo->dmgschool >= MAX_SPELL_SCHOOL)
    {
        TC_LOG_ERROR("sql.sql", "Creature (Entry: %u) has invalid spell school value (%u) in `dmgschool`.", cInfo->Entry, cInfo->dmgschool);
        const_cast<CreatureTemplate*>(cInfo)->dmgschool = SPELL_SCHOOL_NORMAL;
    }

    if (cInfo->baseattacktime == 0)
        const_cast<CreatureTemplate*>(cInfo)->baseattacktime  = BASE_ATTACK_TIME;

    if (cInfo->rangeattacktime == 0)
        const_cast<CreatureTemplate*>(cInfo)->rangeattacktime = BASE_ATTACK_TIME;

    if ((cInfo->npcflag & UNIT_NPC_FLAG_TRAINER) && cInfo->trainer_type >= MAX_TRAINER_TYPE)
        TC_LOG_ERROR("sql.sql", "Creature (Entry: %u) has wrong trainer type %u.", cInfo->Entry, cInfo->trainer_type);

    if (cInfo->speed_walk == 0.0f)
    {
        TC_LOG_ERROR("sql.sql", "Creature (Entry: %u) has wrong value (%f) in speed_walk, set to 1.", cInfo->Entry, cInfo->speed_walk);
        const_cast<CreatureTemplate*>(cInfo)->speed_walk = 1.0f;
    }

    if (cInfo->speed_run == 0.0f)
    {
        TC_LOG_ERROR("sql.sql", "Creature (Entry: %u) has wrong value (%f) in speed_run, set to 1.14286.", cInfo->Entry, cInfo->speed_run);
        const_cast<CreatureTemplate*>(cInfo)->speed_run = 1.14286f;
    }

    if (cInfo->type && !sCreatureTypeStore.LookupEntry(cInfo->type))
    {
        TC_LOG_ERROR("sql.sql", "Creature (Entry: %u) has invalid creature type (%u) in `type`.", cInfo->Entry, cInfo->type);
        const_cast<CreatureTemplate*>(cInfo)->type = CREATURE_TYPE_HUMANOID;
    }

    // must exist or used hidden but used in data horse case
    if (cInfo->family && !sCreatureFamilyStore.LookupEntry(cInfo->family) && cInfo->family != CREATURE_FAMILY_HORSE_CUSTOM)
    {
        TC_LOG_ERROR("sql.sql", "Creature (Entry: %u) has invalid creature family (%u) in `family`.", cInfo->Entry, cInfo->family);
        const_cast<CreatureTemplate*>(cInfo)->family = 0;
    }

    if (cInfo->InhabitType <= 0 || cInfo->InhabitType > INHABIT_ANYWHERE)
    {
        TC_LOG_ERROR("sql.sql", "Creature (Entry: %u) has wrong value (%u) in `InhabitType`, creature will not correctly walk/swim/fly.", cInfo->Entry, cInfo->InhabitType);
        const_cast<CreatureTemplate*>(cInfo)->InhabitType = INHABIT_ANYWHERE;
    }

    if (cInfo->HoverHeight < 0.0f)
    {
        TC_LOG_ERROR("sql.sql", "Creature (Entry: %u) has wrong value (%f) in `HoverHeight`", cInfo->Entry, cInfo->HoverHeight);
        const_cast<CreatureTemplate*>(cInfo)->HoverHeight = 1.0f;
    }

    if (cInfo->VehicleId)
    {
        VehicleEntry const* vehId = sVehicleStore.LookupEntry(cInfo->VehicleId);
        if (!vehId)
        {
             TC_LOG_ERROR("sql.sql", "Creature (Entry: %u) has a non-existing VehicleId (%u). This *WILL* cause the client to freeze!", cInfo->Entry, cInfo->VehicleId);
             const_cast<CreatureTemplate*>(cInfo)->VehicleId = 0;
        }
    }

    if (cInfo->PetSpellDataId)
    {
        CreatureSpellDataEntry const* spellDataId = sCreatureSpellDataStore.LookupEntry(cInfo->PetSpellDataId);
        if (!spellDataId)
            TC_LOG_ERROR("sql.sql", "Creature (Entry: %u) has non-existing PetSpellDataId (%u).", cInfo->Entry, cInfo->PetSpellDataId);
    }

    for (uint8 j = 0; j < CREATURE_MAX_SPELLS; ++j)
    {
        if (cInfo->spells[j] && !sSpellMgr->GetSpellInfo(cInfo->spells[j]))
        {
            TC_LOG_ERROR("sql.sql", "Creature (Entry: %u) has non-existing Spell%d (%u), set to 0.", cInfo->Entry, j+1, cInfo->spells[j]);
            const_cast<CreatureTemplate*>(cInfo)->spells[j] = 0;
        }
    }

    if (cInfo->MovementType >= MAX_DB_MOTION_TYPE)
    {
        TC_LOG_ERROR("sql.sql", "Creature (Entry: %u) has wrong movement generator type (%u), ignored and set to IDLE.", cInfo->Entry, cInfo->MovementType);
        const_cast<CreatureTemplate*>(cInfo)->MovementType = IDLE_MOTION_TYPE;
    }

    /// if not set custom creature scale then load scale from CreatureDisplayInfo.dbc
    if (cInfo->scale <= 0.0f)
    {
        if (displayScaleEntry)
            const_cast<CreatureTemplate*>(cInfo)->scale = displayScaleEntry->scale;
        else
            const_cast<CreatureTemplate*>(cInfo)->scale = 1.0f;
    }

    if (cInfo->expansion > (MAX_EXPANSIONS - 1))
    {
        TC_LOG_ERROR("sql.sql", "Table `creature_template` lists creature (Entry: %u) with `exp` %u. Ignored and set to 0.", cInfo->Entry, cInfo->expansion);
        const_cast<CreatureTemplate*>(cInfo)->expansion = 0;
    }

    if (cInfo->expansionUnknown > MAX_EXPANSIONS)
    {
        TC_LOG_ERROR("sql.sql", "Table `creature_template` lists creature (Entry: %u) with `exp_unk` %u. Ignored and set to 0.", cInfo->Entry, cInfo->expansionUnknown);
        const_cast<CreatureTemplate*>(cInfo)->expansionUnknown = 0;
    }

    if (uint32 badFlags = (cInfo->flags_extra & ~CREATURE_FLAG_EXTRA_DB_ALLOWED))
    {
        TC_LOG_ERROR("sql.sql", "Table `creature_template` lists creature (Entry: %u) with disallowed `flags_extra` %u, removing incorrect flag.", cInfo->Entry, badFlags);
        const_cast<CreatureTemplate*>(cInfo)->flags_extra &= CREATURE_FLAG_EXTRA_DB_ALLOWED;
    }

    const_cast<CreatureTemplate*>(cInfo)->dmg_multiplier *= Creature::_GetDamageMod(cInfo->rank);
}

void ObjectMgr::LoadCreatureAddons()
{
    uint32 oldMSTime = getMSTime();

    //                                                0       1       2      3       4       5      6
    QueryResult result = WorldDatabase.Query("SELECT guid, path_id, mount, bytes1, bytes2, emote, auras FROM creature_addon");

    if (!result)
    {
        TC_LOG_INFO("server.loading", ">> Loaded 0 creature addon definitions. DB table `creature_addon` is empty.");
        return;
    }

    uint32 count = 0;
    do
    {
        Field* fields = result->Fetch();

        uint32 guid = fields[0].GetUInt32();

        CreatureData const* creData = GetCreatureData(guid);
        if (!creData)
        {
            TC_LOG_ERROR("sql.sql", "Creature (GUID: %u) does not exist but has a record in `creature_addon`", guid);
            continue;
        }

        CreatureAddon& creatureAddon = _creatureAddonStore[guid];

        creatureAddon.path_id = fields[1].GetUInt32();
        if (creData->movementType == WAYPOINT_MOTION_TYPE && !creatureAddon.path_id)
        {
            const_cast<CreatureData*>(creData)->movementType = IDLE_MOTION_TYPE;
            TC_LOG_ERROR("sql.sql", "Creature (GUID %u) has movement type set to WAYPOINT_MOTION_TYPE but no path assigned", guid);
        }

        creatureAddon.mount   = fields[2].GetUInt32();
        creatureAddon.bytes1  = fields[3].GetUInt32();
        creatureAddon.bytes2  = fields[4].GetUInt32();
        creatureAddon.emote   = fields[5].GetUInt32();

        Tokenizer tokens(fields[6].GetString(), ' ');
        uint8 i = 0;
        creatureAddon.auras.resize(tokens.size());
        for (Tokenizer::const_iterator itr = tokens.begin(); itr != tokens.end(); ++itr)
        {
            SpellInfo const* AdditionalSpellInfo = sSpellMgr->GetSpellInfo(uint32(atol(*itr)));
            if (!AdditionalSpellInfo)
            {
                TC_LOG_ERROR("sql.sql", "Creature (GUID: %u) has wrong spell %u defined in `auras` field in `creature_addon`.", guid, uint32(atol(*itr)));
                continue;
            }

            if (AdditionalSpellInfo->HasAura(SPELL_AURA_CONTROL_VEHICLE))
                TC_LOG_ERROR("sql.sql", "Creature (GUID: %u) has SPELL_AURA_CONTROL_VEHICLE aura %u defined in `auras` field in `creature_addon`.", guid, uint32(atol(*itr)));

            creatureAddon.auras[i++] = uint32(atol(*itr));
        }

        if (creatureAddon.mount)
        {
            if (!sCreatureDisplayInfoStore.LookupEntry(creatureAddon.mount))
            {
                TC_LOG_ERROR("sql.sql", "Creature (GUID: %u) has invalid displayInfoId (%u) for mount defined in `creature_addon`", guid, creatureAddon.mount);
                creatureAddon.mount = 0;
            }
        }

        if (!sEmotesStore.LookupEntry(creatureAddon.emote))
        {
            TC_LOG_ERROR("sql.sql", "Creature (GUID: %u) has invalid emote (%u) defined in `creature_addon`.", guid, creatureAddon.emote);
            creatureAddon.emote = 0;
        }

        ++count;
    }
    while (result->NextRow());

    TC_LOG_INFO("server.loading", ">> Loaded %u creature addons in %u ms", count, GetMSTimeDiffToNow(oldMSTime));
}

CreatureAddon const* ObjectMgr::GetCreatureAddon(uint32 lowguid)
{
    CreatureAddonContainer::const_iterator itr = _creatureAddonStore.find(lowguid);
    if (itr != _creatureAddonStore.end())
        return &(itr->second);

    return NULL;
}

CreatureAddon const* ObjectMgr::GetCreatureTemplateAddon(uint32 entry)
{
    CreatureAddonContainer::const_iterator itr = _creatureTemplateAddonStore.find(entry);
    if (itr != _creatureTemplateAddonStore.end())
        return &(itr->second);

    return NULL;
}

EquipmentInfo const* ObjectMgr::GetEquipmentInfo(uint32 entry, int8& id)
{
    EquipmentInfoContainer::const_iterator itr = _equipmentInfoStore.find(entry);
    if (itr == _equipmentInfoStore.end())
        return NULL;

    if (itr->second.empty())
        return NULL;

    if (id == -1) // select a random element
    {
        EquipmentInfoContainerInternal::const_iterator ritr = itr->second.begin();
        std::advance(ritr, urand(0u, itr->second.size() - 1));
        id = std::distance(itr->second.begin(), ritr) + 1;
        return &ritr->second;
    }
    else
    {
        EquipmentInfoContainerInternal::const_iterator itr2 = itr->second.find(id);
        if (itr2 != itr->second.end())
            return &itr2->second;
    }

    return NULL;
}

void ObjectMgr::LoadEquipmentTemplates()
{
    uint32 oldMSTime = getMSTime();

    //                                                 0     1       2           3           4
    QueryResult result = WorldDatabase.Query("SELECT entry, id, itemEntry1, itemEntry2, itemEntry3 FROM creature_equip_template");

    if (!result)
    {
        TC_LOG_INFO("server.loading", ">> Loaded 0 creature equipment templates. DB table `creature_equip_template` is empty!");
        return;
    }

    uint32 count = 0;
    do
    {
        Field* fields = result->Fetch();

        uint32 entry = fields[0].GetUInt32();

        if (!sObjectMgr->GetCreatureTemplate(entry))
        {
            TC_LOG_ERROR("sql.sql", "Creature template (Entry: %u) does not exist but has a record in `creature_equip_template`", entry);
            continue;
        }

        uint8 id = fields[1].GetUInt8();
        if (!id)
        {
            TC_LOG_ERROR("sql.sql", "Creature equipment template with id 0 found for creature %u, skipped.", entry);
            continue;
        }

        EquipmentInfo& equipmentInfo = _equipmentInfoStore[entry][id];

        equipmentInfo.ItemEntry[0] = fields[2].GetUInt32();
        equipmentInfo.ItemEntry[1] = fields[3].GetUInt32();
        equipmentInfo.ItemEntry[2] = fields[4].GetUInt32();

        for (uint8 i = 0; i < MAX_EQUIPMENT_ITEMS; ++i)
        {
            if (!equipmentInfo.ItemEntry[i])
                continue;

            ItemEntry const* dbcItem = sItemStore.LookupEntry(equipmentInfo.ItemEntry[i]);

            if (!dbcItem)
            {
                TC_LOG_ERROR("sql.sql", "Unknown item (entry=%u) in creature_equip_template.itemEntry%u for entry = %u and id=%u, forced to 0.",
                    equipmentInfo.ItemEntry[i], i+1, entry, id);
                equipmentInfo.ItemEntry[i] = 0;
                continue;
            }

            if (dbcItem->InventoryType != INVTYPE_WEAPON &&
                dbcItem->InventoryType != INVTYPE_SHIELD &&
                dbcItem->InventoryType != INVTYPE_RANGED &&
                dbcItem->InventoryType != INVTYPE_2HWEAPON &&
                dbcItem->InventoryType != INVTYPE_WEAPONMAINHAND &&
                dbcItem->InventoryType != INVTYPE_WEAPONOFFHAND &&
                dbcItem->InventoryType != INVTYPE_HOLDABLE &&
                dbcItem->InventoryType != INVTYPE_THROWN &&
                dbcItem->InventoryType != INVTYPE_RANGEDRIGHT)
            {
                TC_LOG_ERROR("sql.sql", "Item (entry=%u) in creature_equip_template.itemEntry%u for entry = %u and id = %u is not equipable in a hand, forced to 0.",
                    equipmentInfo.ItemEntry[i], i+1, entry, id);
                equipmentInfo.ItemEntry[i] = 0;
            }
        }

        ++count;
    }
    while (result->NextRow());

    TC_LOG_INFO("server.loading", ">> Loaded %u equipment templates in %u ms", count, GetMSTimeDiffToNow(oldMSTime));
}

CreatureModelInfo const* ObjectMgr::GetCreatureModelInfo(uint32 modelId)
{
    CreatureModelContainer::const_iterator itr = _creatureModelStore.find(modelId);
    if (itr != _creatureModelStore.end())
        return &(itr->second);

    return NULL;
}

uint32 ObjectMgr::ChooseDisplayId(CreatureTemplate const* cinfo, CreatureData const* data /*= NULL*/)
{
    // Load creature model (display id)
    if (data && data->displayid)
        return data->displayid;

    return cinfo->GetRandomValidModelId();
}

void ObjectMgr::ChooseCreatureFlags(const CreatureTemplate* cinfo, uint32& npcflag, uint32& unit_flags, uint32& dynamicflags, const CreatureData* data /*= NULL*/)
{
    npcflag = cinfo->npcflag;
    unit_flags = cinfo->unit_flags;
    dynamicflags = cinfo->dynamicflags;

    if (data)
    {
        if (data->npcflag)
            npcflag = data->npcflag;

        if (data->unit_flags)
            unit_flags = data->unit_flags;

        if (data->dynamicflags)
            dynamicflags = data->dynamicflags;
    }
}

CreatureModelInfo const* ObjectMgr::GetCreatureModelRandomGender(uint32* displayID)
{
    CreatureModelInfo const* modelInfo = GetCreatureModelInfo(*displayID);
    if (!modelInfo)
        return NULL;

    // If a model for another gender exists, 50% chance to use it
    if (modelInfo->modelid_other_gender != 0 && urand(0, 1) == 0)
    {
        CreatureModelInfo const* minfo_tmp = GetCreatureModelInfo(modelInfo->modelid_other_gender);
        if (!minfo_tmp)
            TC_LOG_ERROR("sql.sql", "Model (Entry: %u) has modelid_other_gender %u not found in table `creature_model_info`. ", *displayID, modelInfo->modelid_other_gender);
        else
        {
            // Model ID changed
            *displayID = modelInfo->modelid_other_gender;
            return minfo_tmp;
        }
    }

    return modelInfo;
}

void ObjectMgr::LoadCreatureModelInfo()
{
    uint32 oldMSTime = getMSTime();

    QueryResult result = WorldDatabase.Query("SELECT modelid, bounding_radius, combat_reach, gender, modelid_other_gender FROM creature_model_info");

    if (!result)
    {
        TC_LOG_INFO("server.loading", ">> Loaded 0 creature model definitions. DB table `creature_model_info` is empty.");
        return;
    }

    _creatureModelStore.rehash(result->GetRowCount());
    uint32 count = 0;

    do
    {
        Field* fields = result->Fetch();

        uint32 modelId = fields[0].GetUInt32();

        CreatureModelInfo& modelInfo = _creatureModelStore[modelId];

        modelInfo.bounding_radius      = fields[1].GetFloat();
        modelInfo.combat_reach         = fields[2].GetFloat();
        modelInfo.gender               = fields[3].GetUInt8();
        modelInfo.modelid_other_gender = fields[4].GetUInt32();

        // Checks

        if (!sCreatureDisplayInfoStore.LookupEntry(modelId))
            TC_LOG_ERROR("sql.sql", "Table `creature_model_info` has model for not existed display id (%u).", modelId);

        if (modelInfo.gender > GENDER_NONE)
        {
            TC_LOG_ERROR("sql.sql", "Table `creature_model_info` has wrong gender (%u) for display id (%u).", uint32(modelInfo.gender), modelId);
            modelInfo.gender = GENDER_MALE;
        }

        if (modelInfo.modelid_other_gender && !sCreatureDisplayInfoStore.LookupEntry(modelInfo.modelid_other_gender))
        {
            TC_LOG_ERROR("sql.sql", "Table `creature_model_info` has not existed alt.gender model (%u) for existed display id (%u).", modelInfo.modelid_other_gender, modelId);
            modelInfo.modelid_other_gender = 0;
        }

        if (modelInfo.combat_reach < 0.1f)
            modelInfo.combat_reach = DEFAULT_COMBAT_REACH;

        ++count;
    }
    while (result->NextRow());

    TC_LOG_INFO("server.loading", ">> Loaded %u creature model based info in %u ms", count, GetMSTimeDiffToNow(oldMSTime));
}

void ObjectMgr::LoadLinkedRespawn()
{
    uint32 oldMSTime = getMSTime();

    _linkedRespawnStore.clear();
    //                                                 0        1          2
    QueryResult result = WorldDatabase.Query("SELECT guid, linkedGuid, linkType FROM linked_respawn ORDER BY guid ASC");

    if (!result)
    {
        TC_LOG_ERROR("server.loading", ">> Loaded 0 linked respawns. DB table `linked_respawn` is empty.");
        return;
    }

    do
    {
        Field* fields = result->Fetch();

        uint32 guidLow = fields[0].GetUInt32();
        uint32 linkedGuidLow = fields[1].GetUInt32();
        uint8  linkType = fields[2].GetUInt8();

        uint64 guid = 0, linkedGuid = 0;
        bool error = false;
        switch (linkType)
        {
            case CREATURE_TO_CREATURE:
            {
                const CreatureData* slave = GetCreatureData(guidLow);
                if (!slave)
                {
                    TC_LOG_ERROR("sql.sql", "LinkedRespawn: Creature (guid) '%u' not found in creature table", guidLow);
                    error = true;
                    break;
                }

                const CreatureData* master = GetCreatureData(linkedGuidLow);
                if (!master)
                {
                    TC_LOG_ERROR("sql.sql", "LinkedRespawn: Creature (linkedGuid) '%u' not found in creature table", linkedGuidLow);
                    error = true;
                    break;
                }

                const MapEntry* const map = sMapStore.LookupEntry(master->mapid);
                if (!map || !map->Instanceable() || (master->mapid != slave->mapid))
                {
                    TC_LOG_ERROR("sql.sql", "LinkedRespawn: Creature '%u' linking to Creature '%u' on an unpermitted map.", guidLow, linkedGuidLow);
                    error = true;
                    break;
                }

                if (!(master->spawnMask & slave->spawnMask))  // they must have a possibility to meet (normal/heroic difficulty)
                {
                    TC_LOG_ERROR("sql.sql", "LinkedRespawn: Creature '%u' linking to Creature '%u' with not corresponding spawnMask", guidLow, linkedGuidLow);
                    error = true;
                    break;
                }

                guid = MAKE_NEW_GUID(guidLow, slave->id, HIGHGUID_UNIT);
                linkedGuid = MAKE_NEW_GUID(linkedGuidLow, master->id, HIGHGUID_UNIT);
                break;
            }
            case CREATURE_TO_GO:
            {
                const CreatureData* slave = GetCreatureData(guidLow);
                if (!slave)
                {
                    TC_LOG_ERROR("sql.sql", "LinkedRespawn: Creature (guid) '%u' not found in creature table", guidLow);
                    error = true;
                    break;
                }

                const GameObjectData* master = GetGOData(linkedGuidLow);
                if (!master)
                {
                    TC_LOG_ERROR("sql.sql", "LinkedRespawn: Gameobject (linkedGuid) '%u' not found in gameobject table", linkedGuidLow);
                    error = true;
                    break;
                }

                const MapEntry* const map = sMapStore.LookupEntry(master->mapid);
                if (!map || !map->Instanceable() || (master->mapid != slave->mapid))
                {
                    TC_LOG_ERROR("sql.sql", "LinkedRespawn: Creature '%u' linking to Gameobject '%u' on an unpermitted map.", guidLow, linkedGuidLow);
                    error = true;
                    break;
                }

                if (!(master->spawnMask & slave->spawnMask))  // they must have a possibility to meet (normal/heroic difficulty)
                {
                    TC_LOG_ERROR("sql.sql", "LinkedRespawn: Creature '%u' linking to Gameobject '%u' with not corresponding spawnMask", guidLow, linkedGuidLow);
                    error = true;
                    break;
                }

                guid = MAKE_NEW_GUID(guidLow, slave->id, HIGHGUID_UNIT);
                linkedGuid = MAKE_NEW_GUID(linkedGuidLow, master->id, HIGHGUID_GAMEOBJECT);
                break;
            }
            case GO_TO_GO:
            {
                const GameObjectData* slave = GetGOData(guidLow);
                if (!slave)
                {
                    TC_LOG_ERROR("sql.sql", "LinkedRespawn: Gameobject (guid) '%u' not found in gameobject table", guidLow);
                    error = true;
                    break;
                }

                const GameObjectData* master = GetGOData(linkedGuidLow);
                if (!master)
                {
                    TC_LOG_ERROR("sql.sql", "LinkedRespawn: Gameobject (linkedGuid) '%u' not found in gameobject table", linkedGuidLow);
                    error = true;
                    break;
                }

                const MapEntry* const map = sMapStore.LookupEntry(master->mapid);
                if (!map || !map->Instanceable() || (master->mapid != slave->mapid))
                {
                    TC_LOG_ERROR("sql.sql", "LinkedRespawn: Gameobject '%u' linking to Gameobject '%u' on an unpermitted map.", guidLow, linkedGuidLow);
                    error = true;
                    break;
                }

                if (!(master->spawnMask & slave->spawnMask))  // they must have a possibility to meet (normal/heroic difficulty)
                {
                    TC_LOG_ERROR("sql.sql", "LinkedRespawn: Gameobject '%u' linking to Gameobject '%u' with not corresponding spawnMask", guidLow, linkedGuidLow);
                    error = true;
                    break;
                }

                guid = MAKE_NEW_GUID(guidLow, slave->id, HIGHGUID_GAMEOBJECT);
                linkedGuid = MAKE_NEW_GUID(linkedGuidLow, master->id, HIGHGUID_GAMEOBJECT);
                break;
            }
            case GO_TO_CREATURE:
            {
                const GameObjectData* slave = GetGOData(guidLow);
                if (!slave)
                {
                    TC_LOG_ERROR("sql.sql", "LinkedRespawn: Gameobject (guid) '%u' not found in gameobject table", guidLow);
                    error = true;
                    break;
                }

                const CreatureData* master = GetCreatureData(linkedGuidLow);
                if (!master)
                {
                    TC_LOG_ERROR("sql.sql", "LinkedRespawn: Creature (linkedGuid) '%u' not found in creature table", linkedGuidLow);
                    error = true;
                    break;
                }

                const MapEntry* const map = sMapStore.LookupEntry(master->mapid);
                if (!map || !map->Instanceable() || (master->mapid != slave->mapid))
                {
                    TC_LOG_ERROR("sql.sql", "LinkedRespawn: Gameobject '%u' linking to Creature '%u' on an unpermitted map.", guidLow, linkedGuidLow);
                    error = true;
                    break;
                }

                if (!(master->spawnMask & slave->spawnMask))  // they must have a possibility to meet (normal/heroic difficulty)
                {
                    TC_LOG_ERROR("sql.sql", "LinkedRespawn: Gameobject '%u' linking to Creature '%u' with not corresponding spawnMask", guidLow, linkedGuidLow);
                    error = true;
                    break;
                }

                guid = MAKE_NEW_GUID(guidLow, slave->id, HIGHGUID_GAMEOBJECT);
                linkedGuid = MAKE_NEW_GUID(linkedGuidLow, master->id, HIGHGUID_UNIT);
                break;
            }
        }

        if (!error)
            _linkedRespawnStore[guid] = linkedGuid;
    }
    while (result->NextRow());

    TC_LOG_INFO("server.loading", ">> Loaded " UI64FMTD " linked respawns in %u ms", uint64(_linkedRespawnStore.size()), GetMSTimeDiffToNow(oldMSTime));
}

bool ObjectMgr::SetCreatureLinkedRespawn(uint32 guidLow, uint32 linkedGuidLow)
{
    if (!guidLow)
        return false;

    const CreatureData* master = GetCreatureData(guidLow);
    ASSERT(master);
    uint64 guid = MAKE_NEW_GUID(guidLow, master->id, HIGHGUID_UNIT);

    if (!linkedGuidLow) // we're removing the linking
    {
        _linkedRespawnStore.erase(guid);
        PreparedStatement *stmt = WorldDatabase.GetPreparedStatement(WORLD_DEL_CRELINKED_RESPAWN);
        stmt->setUInt32(0, guidLow);
        WorldDatabase.Execute(stmt);
        return true;
    }

    const CreatureData* slave = GetCreatureData(linkedGuidLow);
    if (!slave)
    {
        TC_LOG_ERROR("sql.sql", "Creature '%u' linking to non-existent creature '%u'.", guidLow, linkedGuidLow);
        return false;
    }

    const MapEntry* const map = sMapStore.LookupEntry(master->mapid);
    if (!map || !map->Instanceable() || (master->mapid != slave->mapid))
    {
        TC_LOG_ERROR("sql.sql", "Creature '%u' linking to '%u' on an unpermitted map.", guidLow, linkedGuidLow);
        return false;
    }

    if (!(master->spawnMask & slave->spawnMask))  // they must have a possibility to meet (normal/heroic difficulty)
    {
        TC_LOG_ERROR("sql.sql", "LinkedRespawn: Creature '%u' linking to '%u' with not corresponding spawnMask", guidLow, linkedGuidLow);
        return false;
    }

    uint64 linkedGuid = MAKE_NEW_GUID(linkedGuidLow, slave->id, HIGHGUID_UNIT);

    _linkedRespawnStore[guid] = linkedGuid;
    PreparedStatement *stmt = WorldDatabase.GetPreparedStatement(WORLD_REP_CREATURE_LINKED_RESPAWN);
    stmt->setUInt32(0, guidLow);
    stmt->setUInt32(1, linkedGuidLow);
    WorldDatabase.Execute(stmt);
    return true;
}

void ObjectMgr::LoadTempSummons()
{
    uint32 oldMSTime = getMSTime();

    _tempSummonDataStore.clear();   // needed for reload case

    //                                               0           1             2        3      4           5           6           7            8           9
    QueryResult result = WorldDatabase.Query("SELECT summonerId, summonerType, groupId, entry, position_x, position_y, position_z, orientation, summonType, summonTime FROM creature_summon_groups");

    if (!result)
    {
        TC_LOG_INFO("server.loading", ">> Loaded 0 temp summons. DB table `creature_summon_groups` is empty.");
        return;
    }

    uint32 count = 0;
    do
    {
        Field* fields = result->Fetch();

        uint32 summonerId               = fields[0].GetUInt32();
        SummonerType summonerType       = SummonerType(fields[1].GetUInt8());
        uint8 group                     = fields[2].GetUInt8();

        switch (summonerType)
        {
            case SUMMONER_TYPE_CREATURE:
                if (!GetCreatureTemplate(summonerId))
                {
                    TC_LOG_ERROR("sql.sql", "Table `creature_summon_groups` has summoner with non existing entry %u for creature summoner type, skipped.", summonerId);
                    continue;
                }
                break;
            case SUMMONER_TYPE_GAMEOBJECT:
                if (!GetGameObjectTemplate(summonerId))
                {
                    TC_LOG_ERROR("sql.sql", "Table `creature_summon_groups` has summoner with non existing entry %u for gameobject summoner type, skipped.", summonerId);
                    continue;
                }
                break;
            case SUMMONER_TYPE_MAP:
                if (!sMapStore.LookupEntry(summonerId))
                {
                    TC_LOG_ERROR("sql.sql", "Table `creature_summon_groups` has summoner with non existing entry %u for map summoner type, skipped.", summonerId);
                    continue;
                }
                break;
            default:
                TC_LOG_ERROR("sql.sql", "Table `creature_summon_groups` has unhandled summoner type %u for summoner %u, skipped.", summonerType, summonerId);
                continue;
        }

        TempSummonData data;
        data.entry                      = fields[3].GetUInt32();

        if (!GetCreatureTemplate(data.entry))
        {
            TC_LOG_ERROR("sql.sql", "Table `creature_summon_groups` has creature in group [Summoner ID: %u, Summoner Type: %u, Group ID: %u] with non existing creature entry %u, skipped.", summonerId, summonerType, group, data.entry);
            continue;
        }

        float posX                      = fields[4].GetFloat();
        float posY                      = fields[5].GetFloat();
        float posZ                      = fields[6].GetFloat();
        float orientation               = fields[7].GetFloat();

        data.pos.Relocate(posX, posY, posZ, orientation);

        data.type                       = TempSummonType(fields[8].GetUInt8());

        if (data.type > TEMPSUMMON_MANUAL_DESPAWN)
        {
            TC_LOG_ERROR("sql.sql", "Table `creature_summon_groups` has unhandled temp summon type %u in group [Summoner ID: %u, Summoner Type: %u, Group ID: %u] for creature entry %u, skipped.", data.type, summonerId, summonerType, group, data.entry);
            continue;
        }

        data.time                       = fields[9].GetUInt32();

        TempSummonGroupKey key(summonerId, summonerType, group);
        _tempSummonDataStore[key].push_back(data);

        ++count;

    } while (result->NextRow());

    TC_LOG_INFO("server.loading", ">> Loaded %u temp summons in %u ms", count, GetMSTimeDiffToNow(oldMSTime));
}

void ObjectMgr::LoadCreatures()
{
    uint32 oldMSTime = getMSTime();

    //                                               0              1   2    3        4             5           6           7           8            9              10
    QueryResult result = WorldDatabase.Query("SELECT creature.guid, id, map, modelid, equipment_id, position_x, position_y, position_z, orientation, spawntimesecs, spawndist, "
    //   11               12         13       14            15         16         17          18          19                20                   21                         22                    23
        "currentwaypoint, curhealth, curmana, MovementType, spawnMask, phaseMask, eventEntry, pool_entry, creature.npcflag, creature.unit_flags, creature.dynamicflags, creature.phaseid, creature.phasegroup "
        "FROM creature "
        "LEFT OUTER JOIN game_event_creature ON creature.guid = game_event_creature.guid "
        "LEFT OUTER JOIN pool_creature ON creature.guid = pool_creature.guid");

    if (!result)
    {
        TC_LOG_ERROR("server.loading", ">> Loaded 0 creatures. DB table `creature` is empty.");
        return;
    }

    // Build single time for check spawnmask
    std::map<uint32, uint32> spawnMasks;
    for (uint32 i = 0; i < sMapStore.GetNumRows(); ++i)
        if (sMapStore.LookupEntry(i))
            for (int k = 0; k < MAX_DIFFICULTY; ++k)
                if (GetMapDifficultyData(i, Difficulty(k)))
                    spawnMasks[i] |= (1 << k);

    _creatureDataStore.rehash(result->GetRowCount());
    uint32 count = 0;
    do
    {
        Field* fields = result->Fetch();

        uint32 guid         = fields[0].GetUInt32();
        uint32 entry        = fields[1].GetUInt32();

        CreatureTemplate const* cInfo = GetCreatureTemplate(entry);
        if (!cInfo)
        {
            TC_LOG_ERROR("sql.sql", "Table `creature` has creature (GUID: %u) with non existing creature entry %u, skipped.", guid, entry);
            continue;
        }

        CreatureData& data = _creatureDataStore[guid];
        data.id             = entry;
        data.mapid          = fields[2].GetUInt16();
        data.displayid      = fields[3].GetUInt32();
        data.equipmentId    = fields[4].GetInt8();
        data.posX           = fields[5].GetFloat();
        data.posY           = fields[6].GetFloat();
        data.posZ           = fields[7].GetFloat();
        data.orientation    = fields[8].GetFloat();
        data.spawntimesecs  = fields[9].GetUInt32();
        data.spawndist      = fields[10].GetFloat();
        data.currentwaypoint= fields[11].GetUInt32();
        data.curhealth      = fields[12].GetUInt32();
        data.curmana        = fields[13].GetUInt32();
        data.movementType   = fields[14].GetUInt8();
        data.spawnMask      = fields[15].GetUInt8();
        data.phaseMask      = fields[16].GetUInt32();
        int16 gameEvent     = fields[17].GetInt8();
        uint32 PoolId       = fields[18].GetUInt32();
        data.npcflag        = fields[19].GetUInt32();
        data.unit_flags     = fields[20].GetUInt32();
        data.dynamicflags   = fields[21].GetUInt32();
        data.phaseid = fields[22].GetUInt32();
        data.phaseGroup = fields[23].GetUInt32();

        MapEntry const* mapEntry = sMapStore.LookupEntry(data.mapid);
        if (!mapEntry)
        {
            TC_LOG_ERROR("sql.sql", "Table `creature` have creature (GUID: %u Entry: %u) that spawned at not existed map (Id: %u), skipped.", guid, data.id, data.mapid);
            continue;
        }

        // Skip spawnMask check for transport maps
		if (!IsTransportMap(data.mapid) && data.spawnMask & ~spawnMasks[data.mapid])
            TC_LOG_ERROR("sql.sql", "Table `creature` have creature (GUID: %u Entry: %u) that have wrong spawn mask %u including not supported difficulty modes for map (Id: %u) spawnMasks[data.mapid]: %u.", guid, data.id, data.spawnMask, data.mapid, spawnMasks[data.mapid]);

        bool ok = true;
        for (uint32 diff = 0; diff < MAX_DIFFICULTY - 1 && ok; ++diff)
        {
            if (_difficultyEntries[diff].find(data.id) != _difficultyEntries[diff].end())
            {
                TC_LOG_ERROR("sql.sql", "Table `creature` have creature (GUID: %u) that listed as difficulty %u template (entry: %u) in `creature_template`, skipped.",
                    guid, diff + 1, data.id);
                ok = false;
            }
        }
        if (!ok)
            continue;

        // -1 random, 0 no equipment,
        if (data.equipmentId != 0)
        {
            if (!GetEquipmentInfo(data.id, data.equipmentId))
            {
                TC_LOG_ERROR("sql.sql", "Table `creature` have creature (Entry: %u) with equipment_id %u not found in table `creature_equip_template`, set to no equipment.", data.id, data.equipmentId);
                data.equipmentId = 0;
            }
        }

        if (cInfo->flags_extra & CREATURE_FLAG_EXTRA_INSTANCE_BIND)
        {
            if (!mapEntry || !mapEntry->IsDungeon())
                TC_LOG_ERROR("sql.sql", "Table `creature` have creature (GUID: %u Entry: %u) with `creature_template`.`flags_extra` including CREATURE_FLAG_EXTRA_INSTANCE_BIND but creature are not in instance.", guid, data.id);
        }

        if (data.spawndist < 0.0f)
        {
            TC_LOG_ERROR("sql.sql", "Table `creature` have creature (GUID: %u Entry: %u) with `spawndist`< 0, set to 0.", guid, data.id);
            data.spawndist = 0.0f;
        }
        else if (data.movementType == RANDOM_MOTION_TYPE)
        {
            if (data.spawndist == 0.0f)
            {
                TC_LOG_ERROR("sql.sql", "Table `creature` have creature (GUID: %u Entry: %u) with `MovementType`=1 (random movement) but with `spawndist`=0, replace by idle movement type (0).", guid, data.id);
                data.movementType = IDLE_MOTION_TYPE;
            }
        }
        else if (data.movementType == IDLE_MOTION_TYPE)
        {
            if (data.spawndist != 0.0f)
            {
                TC_LOG_ERROR("sql.sql", "Table `creature` have creature (GUID: %u Entry: %u) with `MovementType`=0 (idle) have `spawndist`<>0, set to 0.", guid, data.id);
                data.spawndist = 0.0f;
            }
        }

        if (data.phaseMask == 0)
        {
            TC_LOG_ERROR("sql.sql", "Table `creature` have creature (GUID: %u Entry: %u) with `phaseMask`=0 (not visible for anyone), set to 1.", guid, data.id);
            data.phaseMask = 1;
        }

        if (data.phaseGroup && data.phaseid)
        {
            TC_LOG_ERROR("sql.sql", "Table `creature` have creature (GUID: %u Entry: %u) with both `phaseid` and `phasegroup` set, `phasegroup` set to 0", guid, data.id);
            data.phaseGroup = 0;
        }

        // Add to grid if not managed by the game event or pool system
        if (gameEvent == 0 && PoolId == 0)
            AddCreatureToGrid(guid, &data);

        ++count;

    } while (result->NextRow());

    TC_LOG_INFO("server.loading", ">> Loaded %u creatures in %u ms", count, GetMSTimeDiffToNow(oldMSTime));
}

void ObjectMgr::AddCreatureToGrid(uint32 guid, CreatureData const* data)
{
    uint8 mask = data->spawnMask;
    for (uint8 i = 0; mask != 0; i++, mask >>= 1)
    {
        if (mask & 1)
        {
            CellCoord cellCoord = Trinity::ComputeCellCoord(data->posX, data->posY);
            CellObjectGuids& cell_guids = _mapObjectGuidsStore[MAKE_PAIR32(data->mapid, i)][cellCoord.GetId()];
            cell_guids.creatures.insert(guid);
        }
    }
}

void ObjectMgr::RemoveCreatureFromGrid(uint32 guid, CreatureData const* data)
{
    uint8 mask = data->spawnMask;
    for (uint8 i = 0; mask != 0; i++, mask >>= 1)
    {
        if (mask & 1)
        {
            CellCoord cellCoord = Trinity::ComputeCellCoord(data->posX, data->posY);
            CellObjectGuids& cell_guids = _mapObjectGuidsStore[MAKE_PAIR32(data->mapid, i)][cellCoord.GetId()];
            cell_guids.creatures.erase(guid);
        }
    }
}

uint32 ObjectMgr::AddGOData(uint32 entry, uint32 mapId, float x, float y, float z, float o, uint32 spawntimedelay, float rotation0, float rotation1, float rotation2, float rotation3)
{
    GameObjectTemplate const* goinfo = GetGameObjectTemplate(entry);
    if (!goinfo)
        return 0;

    Map* map = sMapMgr->CreateBaseMap(mapId);
    if (!map)
        return 0;

    uint32 guid = GenerateLowGuid(HIGHGUID_GAMEOBJECT);
    GameObjectData& data = NewGOData(guid);
    data.id             = entry;
    data.mapid          = mapId;
    data.posX           = x;
    data.posY           = y;
    data.posZ           = z;
    data.orientation    = o;
    data.rotation0      = rotation0;
    data.rotation1      = rotation1;
    data.rotation2      = rotation2;
    data.rotation3      = rotation3;
    data.spawntimesecs  = spawntimedelay;
    data.animprogress   = 100;
    data.spawnMask      = 1;
    data.go_state       = GO_STATE_READY;
    data.phaseMask      = PHASEMASK_NORMAL;
    data.artKit         = goinfo->type == GAMEOBJECT_TYPE_CAPTURE_POINT ? 21 : 0;
    data.dbData = false;

    AddGameobjectToGrid(guid, &data);

    // Spawn if necessary (loaded grids only)
    // We use spawn coords to spawn
    if (!map->Instanceable() && map->IsGridLoaded(x, y))
    {
        GameObject* go = new GameObject;
        if (!go->LoadGameObjectFromDB(guid, map))
        {
            TC_LOG_ERROR("misc", "AddGOData: cannot add gameobject entry %u to map", entry);
            delete go;
            return 0;
        }
    }

    TC_LOG_DEBUG("maps", "AddGOData: dbguid %u entry %u map %u x %f y %f z %f o %f", guid, entry, mapId, x, y, z, o);

    return guid;
}

bool ObjectMgr::MoveCreData(uint32 guid, uint32 mapId, const Position& pos)
{
    CreatureData& data = NewOrExistCreatureData(guid);
    if (!data.id)
        return false;

    RemoveCreatureFromGrid(guid, &data);
    if (data.posX == pos.GetPositionX() && data.posY == pos.GetPositionY() && data.posZ == pos.GetPositionZ())
        return true;
    data.posX = pos.GetPositionX();
    data.posY = pos.GetPositionY();
    data.posZ = pos.GetPositionZ();
    data.orientation = pos.GetOrientation();
    AddCreatureToGrid(guid, &data);

    // Spawn if necessary (loaded grids only)
    if (Map* map = sMapMgr->CreateBaseMap(mapId))
    {
        // We use spawn coords to spawn
        if (!map->Instanceable() && map->IsGridLoaded(data.posX, data.posY))
        {
            Creature* creature = new Creature();
            if (!creature->LoadCreatureFromDB(guid, map))
            {
                TC_LOG_ERROR("misc", "MoveCreData: Cannot add creature guid %u to map", guid);
                delete creature;
                return false;
            }
        }
    }
    return true;
}

uint32 ObjectMgr::AddCreData(uint32 entry, uint32 mapId, float x, float y, float z, float o, uint32 spawntimedelay /*= 0*/)
{
    CreatureTemplate const* cInfo = GetCreatureTemplate(entry);
    if (!cInfo)
        return 0;

    uint32 level = cInfo->minlevel == cInfo->maxlevel ? cInfo->minlevel : urand(cInfo->minlevel, cInfo->maxlevel); // Only used for extracting creature base stats
    CreatureBaseStats const* stats = GetCreatureBaseStats(level, cInfo->unit_class);

    uint32 guid = GenerateLowGuid(HIGHGUID_UNIT);
    CreatureData& data = NewOrExistCreatureData(guid);
    data.id = entry;
    data.mapid = mapId;
    data.displayid = 0;
    data.equipmentId = 0;
    data.posX = x;
    data.posY = y;
    data.posZ = z;
    data.orientation = o;
    data.spawntimesecs = spawntimedelay;
    data.spawndist = 0;
    data.currentwaypoint = 0;
    data.curhealth = stats->GenerateHealth(cInfo);
    data.curmana = stats->GenerateMana(cInfo);
    data.movementType = cInfo->MovementType;
    data.spawnMask = 1;
    data.phaseMask = PHASEMASK_NORMAL;
    data.dbData = false;
    data.npcflag = cInfo->npcflag;
    data.unit_flags = cInfo->unit_flags;
    data.dynamicflags = cInfo->dynamicflags;

    AddCreatureToGrid(guid, &data);

    // Spawn if necessary (loaded grids only)
    if (Map* map = sMapMgr->CreateBaseMap(mapId))
    {
        // We use spawn coords to spawn
        if (!map->Instanceable() && !map->IsRemovalGrid(x, y))
        {
            Creature* creature = new Creature();
            if (!creature->LoadCreatureFromDB(guid, map))
            {
                TC_LOG_ERROR("misc", "AddCreature: Cannot add creature entry %u to map", entry);
                delete creature;
                return 0;
            }
        }
    }

    return guid;
}

void ObjectMgr::LoadGameobjects()
{
    uint32 oldMSTime = getMSTime();

    uint32 count = 0;

    //                                                0                1   2    3           4           5           6
    QueryResult result = WorldDatabase.Query("SELECT gameobject.guid, id, map, position_x, position_y, position_z, orientation, "
    //   7          8          9          10         11             12            13     14         15         16          17           18        19
        "rotation0, rotation1, rotation2, rotation3, spawntimesecs, animprogress, state, spawnMask, phaseMask, eventEntry, pool_entry, phaseid, phasegroup "
        "FROM gameobject LEFT OUTER JOIN game_event_gameobject ON gameobject.guid = game_event_gameobject.guid "
        "LEFT OUTER JOIN pool_gameobject ON gameobject.guid = pool_gameobject.guid");

    if (!result)
    {
        TC_LOG_ERROR("server.loading", ">> Loaded 0 gameobjects. DB table `gameobject` is empty.");
        return;
    }

    // build single time for check spawnmask
    std::map<uint32, uint32> spawnMasks;
    for (uint32 i = 0; i < sMapStore.GetNumRows(); ++i)
        if (sMapStore.LookupEntry(i))
            for (int k = 0; k < MAX_DIFFICULTY; ++k)
                if (GetMapDifficultyData(i, Difficulty(k)))
                    spawnMasks[i] |= (1 << k);

    _gameObjectDataStore.rehash(result->GetRowCount());
    do
    {
        Field* fields = result->Fetch();

        uint32 guid         = fields[0].GetUInt32();
        uint32 entry        = fields[1].GetUInt32();

        GameObjectTemplate const* gInfo = GetGameObjectTemplate(entry);
        if (!gInfo)
        {
            TC_LOG_ERROR("sql.sql", "Table `gameobject` has gameobject (GUID: %u) with non existing gameobject entry %u, skipped.", guid, entry);
            continue;
        }

        if (!gInfo->displayId)
        {
            switch (gInfo->type)
            {
                case GAMEOBJECT_TYPE_TRAP:
                case GAMEOBJECT_TYPE_SPELL_FOCUS:
                    break;
                default:
                    TC_LOG_ERROR("sql.sql", "Gameobject (GUID: %u Entry %u GoType: %u) doesn't have a displayId (%u), not loaded.", guid, entry, gInfo->type, gInfo->displayId);
                    break;
            }
        }

        if (gInfo->displayId && !sGameObjectDisplayInfoStore.LookupEntry(gInfo->displayId))
        {
            TC_LOG_ERROR("sql.sql", "Gameobject (GUID: %u Entry %u GoType: %u) has an invalid displayId (%u), not loaded.", guid, entry, gInfo->type, gInfo->displayId);
            continue;
        }

        GameObjectData& data = _gameObjectDataStore[guid];

        data.id             = entry;
        data.mapid          = fields[2].GetUInt16();
        data.posX           = fields[3].GetFloat();
        data.posY           = fields[4].GetFloat();
        data.posZ           = fields[5].GetFloat();
        data.orientation    = fields[6].GetFloat();
        data.rotation0      = fields[7].GetFloat();
        data.rotation1      = fields[8].GetFloat();
        data.rotation2      = fields[9].GetFloat();
        data.rotation3      = fields[10].GetFloat();
        data.spawntimesecs  = fields[11].GetInt32();

        MapEntry const* mapEntry = sMapStore.LookupEntry(data.mapid);
        if (!mapEntry)
        {
            TC_LOG_ERROR("sql.sql", "Table `gameobject` has gameobject (GUID: %u Entry: %u) spawned on a non-existed map (Id: %u), skip", guid, data.id, data.mapid);
            continue;
        }

        if (data.spawntimesecs == 0 && gInfo->IsDespawnAtAction())
        {
            TC_LOG_ERROR("sql.sql", "Table `gameobject` has gameobject (GUID: %u Entry: %u) with `spawntimesecs` (0) value, but the gameobejct is marked as despawnable at action.", guid, data.id);
        }

        data.animprogress   = fields[12].GetUInt8();
        data.artKit         = 0;

        uint32 go_state     = fields[13].GetUInt8();
        if (go_state >= MAX_GO_STATE)
        {
            TC_LOG_ERROR("sql.sql", "Table `gameobject` has gameobject (GUID: %u Entry: %u) with invalid `state` (%u) value, skip", guid, data.id, go_state);
            continue;
        }
        data.go_state       = GOState(go_state);

        data.spawnMask      = fields[14].GetUInt8();

        if (!IsTransportMap(data.mapid) && data.spawnMask & ~spawnMasks[data.mapid])
            TC_LOG_ERROR("sql.sql", "Table `gameobject` has gameobject (GUID: %u Entry: %u) that has wrong spawn mask %u including not supported difficulty modes for map (Id: %u), skip", guid, data.id, data.spawnMask, data.mapid);

        data.phaseMask      = fields[15].GetUInt32();
        int16 gameEvent     = fields[16].GetInt8();
        uint32 PoolId       = fields[17].GetUInt32();
        data.phaseid = fields[18].GetUInt32();
        data.phaseGroup = fields[19].GetUInt32();

        if (data.phaseGroup && data.phaseid)
        {
            TC_LOG_ERROR("sql.sql", "Table `gameobject` have gameobject (GUID: %u Entry: %u) with both `phaseid` and `phasegroup` set, `phasegroup` set to 0", guid, data.id);
            data.phaseGroup = 0;
        }

        if (data.rotation2 < -1.0f || data.rotation2 > 1.0f)
        {
            TC_LOG_ERROR("sql.sql", "Table `gameobject` has gameobject (GUID: %u Entry: %u) with invalid rotation2 (%f) value, skip", guid, data.id, data.rotation2);
            continue;
        }

        if (data.rotation3 < -1.0f || data.rotation3 > 1.0f)
        {
            TC_LOG_ERROR("sql.sql", "Table `gameobject` has gameobject (GUID: %u Entry: %u) with invalid rotation3 (%f) value, skip", guid, data.id, data.rotation3);
            continue;
        }

        if (!MapManager::IsValidMapCoord(data.mapid, data.posX, data.posY, data.posZ, data.orientation))
        {
            TC_LOG_ERROR("sql.sql", "Table `gameobject` has gameobject (GUID: %u Entry: %u) with invalid coordinates, skip", guid, data.id);
            continue;
        }

        if (data.phaseMask == 0)
        {
            TC_LOG_ERROR("sql.sql", "Table `gameobject` has gameobject (GUID: %u Entry: %u) with `phaseMask`=0 (not visible for anyone), set to 1.", guid, data.id);
            data.phaseMask = 1;
        }

        if (gameEvent == 0 && PoolId == 0)                      // if not this is to be managed by GameEvent System or Pool system
            AddGameobjectToGrid(guid, &data);
        ++count;
    } while (result->NextRow());

    TC_LOG_INFO("server.loading", ">> Loaded %lu gameobjects in %u ms", (unsigned long)_gameObjectDataStore.size(), GetMSTimeDiffToNow(oldMSTime));
}

void ObjectMgr::AddGameobjectToGrid(uint32 guid, GameObjectData const* data)
{
    uint8 mask = data->spawnMask;
    for (uint8 i = 0; mask != 0; i++, mask >>= 1)
    {
        if (mask & 1)
        {
            CellCoord cellCoord = Trinity::ComputeCellCoord(data->posX, data->posY);
            CellObjectGuids& cell_guids = _mapObjectGuidsStore[MAKE_PAIR32(data->mapid, i)][cellCoord.GetId()];
            cell_guids.gameobjects.insert(guid);
        }
    }
}

void ObjectMgr::RemoveGameobjectFromGrid(uint32 guid, GameObjectData const* data)
{
    uint8 mask = data->spawnMask;
    for (uint8 i = 0; mask != 0; i++, mask >>= 1)
    {
        if (mask & 1)
        {
            CellCoord cellCoord = Trinity::ComputeCellCoord(data->posX, data->posY);
            CellObjectGuids& cell_guids = _mapObjectGuidsStore[MAKE_PAIR32(data->mapid, i)][cellCoord.GetId()];
            cell_guids.gameobjects.erase(guid);
        }
    }
}

Player* ObjectMgr::GetPlayerByLowGUID(uint32 lowguid) const
{
    uint64 guid = MAKE_NEW_GUID(lowguid, 0, HIGHGUID_PLAYER);
    return ObjectAccessor::FindPlayer(guid);
}

// name must be checked to correctness (if received) before call this function
uint64 ObjectMgr::GetPlayerGUIDByName(std::string const& name) const
{
    uint64 guid = 0;

    PreparedStatement* stmt = CharacterDatabase.GetPreparedStatement(CHAR_SEL_GUID_BY_NAME);

    stmt->setString(0, name);

    PreparedQueryResult result = CharacterDatabase.Query(stmt);

    if (result)
        guid = MAKE_NEW_GUID((*result)[0].GetUInt32(), 0, HIGHGUID_PLAYER);

    return guid;
}

bool ObjectMgr::GetPlayerNameByGUID(uint64 guid, std::string& name) const
{
    // prevent DB access for online player
    if (Player* player = ObjectAccessor::FindPlayer(guid))
    {
        name = player->GetName();
        return true;
    }

    PreparedStatement* stmt = CharacterDatabase.GetPreparedStatement(CHAR_SEL_CHARACTER_NAME);

    stmt->setUInt32(0, GUID_LOPART(guid));

    PreparedQueryResult result = CharacterDatabase.Query(stmt);

    if (result)
    {
        name = (*result)[0].GetString();
        return true;
    }

    return false;
}

uint32 ObjectMgr::GetPlayerTeamByGUID(uint64 guid) const
{
    // prevent DB access for online player
    if (Player* player = ObjectAccessor::FindPlayer(guid))
    {
        return Player::TeamForRace(player->getRace());
    }

    PreparedStatement* stmt = CharacterDatabase.GetPreparedStatement(CHAR_SEL_CHAR_RACE);

    stmt->setUInt32(0, GUID_LOPART(guid));

    PreparedQueryResult result = CharacterDatabase.Query(stmt);

    if (result)
    {
        uint8 race = (*result)[0].GetUInt8();
        return Player::TeamForRace(race);
    }

    return 0;
}

uint32 ObjectMgr::GetPlayerAccountIdByGUID(uint64 guid) const
{
    // prevent DB access for online player
    if (Player* player = ObjectAccessor::FindPlayer(guid))
    {
        return player->GetSession()->GetAccountId();
    }

    PreparedStatement* stmt = CharacterDatabase.GetPreparedStatement(CHAR_SEL_ACCOUNT_BY_GUID);

    stmt->setUInt32(0, GUID_LOPART(guid));

    PreparedQueryResult result = CharacterDatabase.Query(stmt);

    if (result)
    {
        uint32 acc = (*result)[0].GetUInt32();
        return acc;
    }

    return 0;
}

uint32 ObjectMgr::GetPlayerAccountIdByPlayerName(const std::string& name) const
{
    PreparedStatement* stmt = CharacterDatabase.GetPreparedStatement(CHAR_SEL_ACCOUNT_BY_NAME);

    stmt->setString(0, name);

    PreparedQueryResult result = CharacterDatabase.Query(stmt);

    if (result)
    {
        uint32 acc = (*result)[0].GetUInt32();
        return acc;
    }

    return 0;
}

void ObjectMgr::LoadItemLocales()
{
    uint32 oldMSTime = getMSTime();

    _itemLocaleStore.clear();                                 // need for reload case

    QueryResult result = WorldDatabase.Query("SELECT entry, name_loc1, description_loc1, name_loc2, description_loc2, name_loc3, description_loc3, name_loc4, description_loc4, name_loc5, description_loc5, name_loc6, description_loc6, name_loc7, description_loc7, name_loc8, description_loc8 FROM locales_item");

    if (!result)
        return;

    do
    {
        Field* fields = result->Fetch();

        uint32 entry = fields[0].GetUInt32();

        ItemLocale& data = _itemLocaleStore[entry];

        for (uint8 i = 1; i < TOTAL_LOCALES; ++i)
        {
            LocaleConstant locale = (LocaleConstant) i;
            AddLocaleString(fields[1 + 2 * (i - 1)].GetString(), locale, data.Name);
            AddLocaleString(fields[1 + 2 * (i - 1) + 1].GetString(), locale, data.Description);
        }
    } while (result->NextRow());

    TC_LOG_INFO("server.loading", ">> Loaded %lu Item locale strings in %u ms", (unsigned long)_itemLocaleStore.size(), GetMSTimeDiffToNow(oldMSTime));
}

void FillItemDamageFields(float* minDamage, float* maxDamage, float* dps, uint32 itemLevel, uint32 itemClass, uint32 itemSubClass, uint32 quality, uint32 delay, float statScalingFactor, uint32 inventoryType, uint32 flags2)
{
    *minDamage = *maxDamage = *dps = 0.0f;
    if (itemClass != ITEM_CLASS_WEAPON || quality > ITEM_QUALITY_ARTIFACT)
        return;

    DBCStorage<ItemDamageEntry>* store = NULL;
    // get the right store here
    if (inventoryType > 0xD + 13)
        return;

    switch (inventoryType)
    {
        case INVTYPE_AMMO:
            store = &sItemDamageAmmoStore;
            break;
        case INVTYPE_2HWEAPON:
            if (flags2 & ITEM_FLAGS_EXTRA_CASTER_WEAPON)
                store = &sItemDamageTwoHandCasterStore;
            else
                store = &sItemDamageTwoHandStore;
            break;
        case INVTYPE_RANGED:
        case INVTYPE_THROWN:
        case INVTYPE_RANGEDRIGHT:
            switch (itemSubClass)
            {
                case ITEM_SUBCLASS_WEAPON_WAND:
                    store = &sItemDamageWandStore;
                    break;
                case ITEM_SUBCLASS_WEAPON_THROWN:
                    store = &sItemDamageThrownStore;
                    break;
                case ITEM_SUBCLASS_WEAPON_BOW:
                case ITEM_SUBCLASS_WEAPON_GUN:
                case ITEM_SUBCLASS_WEAPON_CROSSBOW:
                    store = &sItemDamageRangedStore;
                    break;
                default:
                    return;
            }
            break;
        case INVTYPE_WEAPON:
        case INVTYPE_WEAPONMAINHAND:
        case INVTYPE_WEAPONOFFHAND:
            if (flags2 & ITEM_FLAGS_EXTRA_CASTER_WEAPON)
                store = &sItemDamageOneHandCasterStore;
            else
                store = &sItemDamageOneHandStore;
            break;
        default:
            return;
    }

    if (!store)
        return;

    ItemDamageEntry const* damageInfo = store->LookupEntry(itemLevel);
    if (!damageInfo)
        return;

    *dps = damageInfo->DPS[quality];
    float avgDamage = *dps * delay * 0.001f;
    *minDamage = (statScalingFactor * -0.5f + 1.0f) * avgDamage;
    *maxDamage = floor(float(avgDamage* (statScalingFactor * 0.5f + 1.0f) + 0.5f));
}

uint32 FillItemArmor(uint32 itemlevel, uint32 itemClass, uint32 itemSubclass, uint32 quality, uint32 inventoryType)
{
    if (quality > ITEM_QUALITY_ARTIFACT)
        return 0;

    // all items but shields
    if (itemClass != ITEM_CLASS_ARMOR || itemSubclass != ITEM_SUBCLASS_ARMOR_SHIELD)
    {
        ItemArmorQualityEntry const* armorQuality = sItemArmorQualityStore.LookupEntry(itemlevel);
        ItemArmorTotalEntry const* armorTotal = sItemArmorTotalStore.LookupEntry(itemlevel);
        if (!armorQuality || !armorTotal)
            return 0;

        if (inventoryType == INVTYPE_ROBE)
            inventoryType = INVTYPE_CHEST;

        ArmorLocationEntry const* location = sArmorLocationStore.LookupEntry(inventoryType);
        if (!location)
            return 0;

        if (itemSubclass < ITEM_SUBCLASS_ARMOR_CLOTH || itemSubclass > ITEM_SUBCLASS_ARMOR_PLATE)
            return 0;

        return uint32(armorQuality->Value[quality] * armorTotal->Value[itemSubclass - 1] * location->Value[itemSubclass - 1] + 0.5f);
    }

    // shields
    ItemArmorShieldEntry const* shield = sItemArmorShieldStore.LookupEntry(itemlevel);
    if (!shield)
        return 0;

    return uint32(shield->Value[quality] + 0.5f);
}

uint32 FillMaxDurability(uint32 itemClass, uint32 itemSubClass, uint32 inventoryType, uint32 quality, uint32 itemLevel)
{
    if (itemClass != ITEM_CLASS_ARMOR && itemClass != ITEM_CLASS_WEAPON)
        return 0;

    static float const qualityMultipliers[MAX_ITEM_QUALITY] =
    {
        1.0f, 1.0f, 1.0f, 1.17f, 1.37f, 1.68f, 0.0f, 0.0f
    };

    static float const armorMultipliers[MAX_INVTYPE] =
    {
        0.00f, // INVTYPE_NON_EQUIP
        0.59f, // INVTYPE_HEAD
        0.00f, // INVTYPE_NECK
        0.59f, // INVTYPE_SHOULDERS
        0.00f, // INVTYPE_BODY
        1.00f, // INVTYPE_CHEST
        0.35f, // INVTYPE_WAIST
        0.75f, // INVTYPE_LEGS
        0.49f, // INVTYPE_FEET
        0.35f, // INVTYPE_WRISTS
        0.35f, // INVTYPE_HANDS
        0.00f, // INVTYPE_FINGER
        0.00f, // INVTYPE_TRINKET
        0.00f, // INVTYPE_WEAPON
        1.00f, // INVTYPE_SHIELD
        0.00f, // INVTYPE_RANGED
        0.00f, // INVTYPE_CLOAK
        0.00f, // INVTYPE_2HWEAPON
        0.00f, // INVTYPE_BAG
        0.00f, // INVTYPE_TABARD
        1.00f, // INVTYPE_ROBE
        0.00f, // INVTYPE_WEAPONMAINHAND
        0.00f, // INVTYPE_WEAPONOFFHAND
        0.00f, // INVTYPE_HOLDABLE
        0.00f, // INVTYPE_AMMO
        0.00f, // INVTYPE_THROWN
        0.00f, // INVTYPE_RANGEDRIGHT
        0.00f, // INVTYPE_QUIVER
        0.00f, // INVTYPE_RELIC
    };

    static float const weaponMultipliers[MAX_ITEM_SUBCLASS_WEAPON] =
    {
        0.89f, // ITEM_SUBCLASS_WEAPON_AXE
        1.03f, // ITEM_SUBCLASS_WEAPON_AXE2
        0.77f, // ITEM_SUBCLASS_WEAPON_BOW
        0.77f, // ITEM_SUBCLASS_WEAPON_GUN
        0.89f, // ITEM_SUBCLASS_WEAPON_MACE
        1.03f, // ITEM_SUBCLASS_WEAPON_MACE2
        1.03f, // ITEM_SUBCLASS_WEAPON_POLEARM
        0.89f, // ITEM_SUBCLASS_WEAPON_SWORD
        1.03f, // ITEM_SUBCLASS_WEAPON_SWORD2
        0.00f, // ITEM_SUBCLASS_WEAPON_Obsolete
        1.03f, // ITEM_SUBCLASS_WEAPON_STAFF
        0.00f, // ITEM_SUBCLASS_WEAPON_EXOTIC
        0.00f, // ITEM_SUBCLASS_WEAPON_EXOTIC2
        0.64f, // ITEM_SUBCLASS_WEAPON_FIST_WEAPON
        0.00f, // ITEM_SUBCLASS_WEAPON_MISCELLANEOUS
        0.64f, // ITEM_SUBCLASS_WEAPON_DAGGER
        0.64f, // ITEM_SUBCLASS_WEAPON_THROWN
        0.00f, // ITEM_SUBCLASS_WEAPON_SPEAR
        0.77f, // ITEM_SUBCLASS_WEAPON_CROSSBOW
        0.64f, // ITEM_SUBCLASS_WEAPON_WAND
        0.64f, // ITEM_SUBCLASS_WEAPON_FISHING_POLE
    };

    float levelPenalty = 1.0f;
    if (itemLevel <= 28)
        levelPenalty = 0.966f - float(28u - itemLevel) / 54.0f;

    if (itemClass == ITEM_CLASS_ARMOR)
    {
        if (inventoryType > INVTYPE_ROBE)
            return 0;

        return 5 * uint32(23.0f * qualityMultipliers[quality] * armorMultipliers[inventoryType] * levelPenalty + 0.5f);
    }

    return 5 * uint32(17.0f * qualityMultipliers[quality] * weaponMultipliers[itemSubClass] * levelPenalty + 0.5f);
};

void FillDisenchantFields(uint32* disenchantID, uint32* requiredDisenchantSkill, ItemTemplate const& itemTemplate)
{
    *disenchantID = 0;
    *(int32*)requiredDisenchantSkill = -1;
    if ((itemTemplate.Flags & (ITEM_PROTO_FLAG_CONJURED | ITEM_PROTO_FLAG_UNK6)) ||
        itemTemplate.Bonding == BIND_QUEST_ITEM || itemTemplate.Area || itemTemplate.Map ||
        itemTemplate.Stackable > 1 ||
        itemTemplate.Quality < ITEM_QUALITY_UNCOMMON || itemTemplate.Quality > ITEM_QUALITY_EPIC ||
        !(itemTemplate.Class == ITEM_CLASS_ARMOR || itemTemplate.Class == ITEM_CLASS_WEAPON) ||
        !(Item::GetSpecialPrice(&itemTemplate) || sItemCurrencyCostStore.LookupEntry(itemTemplate.ItemId)))
        return;

    for (uint32 i = 0; i < sItemDisenchantLootStore.GetNumRows(); ++i)
    {
        ItemDisenchantLootEntry const* disenchant = sItemDisenchantLootStore.LookupEntry(i);
        if (!disenchant)
            continue;

        if (disenchant->ItemClass == itemTemplate.Class &&
            disenchant->ItemQuality == itemTemplate.Quality &&
            disenchant->MinItemLevel <= itemTemplate.ItemLevel &&
            disenchant->MaxItemLevel >= itemTemplate.ItemLevel)
        {
            if (disenchant->Id == 60 || disenchant->Id == 61)   // epic item disenchant ilvl range 66-99 (classic)
            {
                if (itemTemplate.RequiredLevel > 60 || itemTemplate.RequiredSkillRank > 300)
                    continue;                                   // skip to epic item disenchant ilvl range 90-199 (TBC)
            }
            else if (disenchant->Id == 66 || disenchant->Id == 67)  // epic item disenchant ilvl range 90-199 (TBC)
            {
                if (itemTemplate.RequiredLevel <= 60 || (itemTemplate.RequiredSkill && itemTemplate.RequiredSkillRank <= 300))
                    continue;
            }

            *disenchantID = disenchant->Id;
            *requiredDisenchantSkill = disenchant->RequiredDisenchantSkill;
            return;
        }
    }
}

void ObjectMgr::LoadItemTemplates()
{
    uint32 oldMSTime = getMSTime();
    uint32 sparseCount = 0;
    uint32 dbCount = 0;

    for (uint32 itemId = 0; itemId < sItemSparseStore.GetNumRows(); ++itemId)
    {
        ItemSparseEntry const* sparse = sItemSparseStore.LookupEntry(itemId);
        ItemEntry const* db2Data = sItemStore.LookupEntry(itemId);
        if (!sparse || !db2Data)
            continue;

        ItemTemplate& itemTemplate = _itemTemplateStore[itemId];

        itemTemplate.ItemId = itemId;
        itemTemplate.Class = db2Data->Class;
        itemTemplate.SubClass = db2Data->SubClass;
        itemTemplate.SoundOverrideSubclass = db2Data->SoundOverrideSubclass;
        itemTemplate.Name1 = sparse->Name->Str[sWorld->GetDefaultDbcLocale()];
        itemTemplate.DisplayInfoID = db2Data->DisplayId;
        itemTemplate.Quality = sparse->Quality;
        itemTemplate.Flags = sparse->Flags;
        itemTemplate.Flags2 = sparse->Flags2;
        itemTemplate.Unk430_1 = sparse->Unk430_1;
        itemTemplate.Unk430_2 = sparse->Unk430_2;
        itemTemplate.BuyCount = std::max(sparse->BuyCount, 1u);
        itemTemplate.BuyPrice = sparse->BuyPrice;
        itemTemplate.SellPrice = sparse->SellPrice;
        itemTemplate.InventoryType = db2Data->InventoryType;
        itemTemplate.AllowableClass = sparse->AllowableClass;
        itemTemplate.AllowableRace = sparse->AllowableRace;
        itemTemplate.ItemLevel = sparse->ItemLevel;
        itemTemplate.RequiredLevel = sparse->RequiredLevel;
        itemTemplate.RequiredSkill = sparse->RequiredSkill;
        itemTemplate.RequiredSkillRank = sparse->RequiredSkillRank;
        itemTemplate.RequiredSpell = sparse->RequiredSpell;
        itemTemplate.RequiredHonorRank = sparse->RequiredHonorRank;
        itemTemplate.RequiredCityRank = sparse->RequiredCityRank;
        itemTemplate.RequiredReputationFaction = sparse->RequiredReputationFaction;
        itemTemplate.RequiredReputationRank = sparse->RequiredReputationRank;
        itemTemplate.MaxCount = sparse->MaxCount;
        itemTemplate.Stackable = sparse->Stackable;
        itemTemplate.ContainerSlots = sparse->ContainerSlots;
        for (uint32 i = 0; i < MAX_ITEM_PROTO_STATS; ++i)
        {
            itemTemplate.ItemStat[i].ItemStatType = sparse->ItemStatType[i];
            itemTemplate.ItemStat[i].ItemStatValue = sparse->ItemStatValue[i];
            itemTemplate.ItemStat[i].ItemStatUnk1 = sparse->ItemStatUnk1[i];
            itemTemplate.ItemStat[i].ItemStatUnk2 = sparse->ItemStatUnk2[i];
        }

        itemTemplate.ScalingStatDistribution = sparse->ScalingStatDistribution;

        // cache item damage
        FillItemDamageFields(&itemTemplate.DamageMin, &itemTemplate.DamageMax, &itemTemplate.DPS, sparse->ItemLevel,
                             db2Data->Class, db2Data->SubClass, sparse->Quality, sparse->Delay, sparse->StatScalingFactor,
                             sparse->InventoryType, sparse->Flags2);

        itemTemplate.DamageType = sparse->DamageType;
        itemTemplate.Armor = FillItemArmor(sparse->ItemLevel, db2Data->Class, db2Data->SubClass, sparse->Quality, sparse->InventoryType);
        itemTemplate.Delay = sparse->Delay;
        itemTemplate.RangedModRange = sparse->RangedModRange;
        for (uint32 i = 0; i < MAX_ITEM_PROTO_SPELLS; ++i)
        {
            itemTemplate.Spells[i].SpellId = sparse->SpellId[i];
            itemTemplate.Spells[i].SpellTrigger = sparse->SpellTrigger[i];
            itemTemplate.Spells[i].SpellCharges = sparse->SpellCharges[i];
            itemTemplate.Spells[i].SpellCooldown = sparse->SpellCooldown[i];
            itemTemplate.Spells[i].SpellCategory = sparse->SpellCategory[i];
            itemTemplate.Spells[i].SpellCategoryCooldown = sparse->SpellCategoryCooldown[i];
        }

        itemTemplate.SpellPPMRate = 0.0f;
        itemTemplate.Bonding = sparse->Bonding;
        itemTemplate.Description = sparse->Description->Str[sWorld->GetDefaultDbcLocale()];
        itemTemplate.PageText = sparse->PageText;
        itemTemplate.LanguageID = sparse->LanguageID;
        itemTemplate.PageMaterial = sparse->PageMaterial;
        itemTemplate.StartQuest = sparse->StartQuest;
        itemTemplate.LockID = sparse->LockID;
        itemTemplate.Material = sparse->Material;
        itemTemplate.Sheath = sparse->Sheath;
        itemTemplate.RandomProperty = sparse->RandomProperty;
        itemTemplate.RandomSuffix = sparse->RandomSuffix;
        itemTemplate.ItemSet = sparse->ItemSet;
        itemTemplate.MaxDurability = FillMaxDurability(db2Data->Class, db2Data->SubClass, sparse->InventoryType, sparse->Quality, sparse->ItemLevel);
        itemTemplate.Area = sparse->Area;
        itemTemplate.Map = sparse->Map;
        itemTemplate.BagFamily = sparse->BagFamily;
        itemTemplate.TotemCategory = sparse->TotemCategory;
        for (uint32 i = 0; i < MAX_ITEM_PROTO_SOCKETS; ++i)
        {
            itemTemplate.Socket[i].Color = sparse->Color[i];
            itemTemplate.Socket[i].Content = sparse->Content[i];
        }

        itemTemplate.socketBonus = sparse->SocketBonus;
        itemTemplate.GemProperties = sparse->GemProperties;
        FillDisenchantFields(&itemTemplate.DisenchantID, &itemTemplate.RequiredDisenchantSkill, itemTemplate);

        itemTemplate.ArmorDamageModifier = sparse->ArmorDamageModifier;
        itemTemplate.Duration = sparse->Duration;
        itemTemplate.ItemLimitCategory = sparse->ItemLimitCategory;
        itemTemplate.HolidayId = sparse->HolidayId;
        itemTemplate.StatScalingFactor = sparse->StatScalingFactor;
        itemTemplate.CurrencySubstitutionId = sparse->CurrencySubstitutionId;
        itemTemplate.CurrencySubstitutionCount = sparse->CurrencySubstitutionCount;
        itemTemplate.ScriptId = 0;
        itemTemplate.FoodType = 0;
        itemTemplate.MinMoneyLoot = 0;
        itemTemplate.MaxMoneyLoot = 0;
        ++sparseCount;
    }

    // Load missing items from item_template AND overwrite data from Item-sparse.db2 (item_template is supposed to contain Item-sparse.adb data)
    //                                               0      1      2         3     4     5          6        7      8           9         10        11        12        13
    QueryResult result = WorldDatabase.Query("SELECT entry, Class, SubClass, SoundOverrideSubclass, Name, DisplayId, Quality, Flags, FlagsExtra, Unk430_1, Unk430_2, BuyCount, BuyPrice, SellPrice, "
    //                                        14             15              16             17         18             19             20                 21
                                             "InventoryType, AllowableClass, AllowableRace, ItemLevel, RequiredLevel, RequiredSkill, RequiredSkillRank, RequiredSpell, "
    //                                        22                 23                24                         25                      26        27         28
                                             "RequiredHonorRank, RequiredCityRank, RequiredReputationFaction, RequiredReputationRank, MaxCount, Stackable, ContainerSlots, "
    //                                        29          30           31           32           33          34           35           36
                                             "stat_type1, stat_value1, stat_unk1_1, stat_unk2_1, stat_type2, stat_value2, stat_unk1_2, stat_unk2_2, "
    //                                        37          38           39           40           41          42           43           44
                                             "stat_type3, stat_value3, stat_unk1_3, stat_unk2_3, stat_type4, stat_value4, stat_unk1_4, stat_unk2_4, "
    //                                        45          46           47           48           49          50           51           52
                                             "stat_type5, stat_value5, stat_unk1_5, stat_unk2_5, stat_type6, stat_value6, stat_unk1_6, stat_unk2_6, "
    //                                        53          54           55           56           57          58           59           60
                                             "stat_type7, stat_value7, stat_unk1_7, stat_unk2_7, stat_type8, stat_value8, stat_unk1_8, stat_unk2_8, "
    //                                        61          62           63           64           65           66            67            68
                                             "stat_type9, stat_value9, stat_unk1_9, stat_unk2_9, stat_type10, stat_value10, stat_unk1_10, stat_unk2_10, "
    //                                        69                       70          71     72
                                             "ScalingStatDistribution, DamageType, Delay, RangedModRange, "
    //                                        73         74              75              76               77               78
                                             "spellid_1, spelltrigger_1, spellcharges_1, spellcooldown_1, spellcategory_1, spellcategorycooldown_1, "
    //                                        79         80              81              82               83               84
                                             "spellid_2, spelltrigger_2, spellcharges_2, spellcooldown_2, spellcategory_2, spellcategorycooldown_2, "
    //                                        85         86              87              88               89               90
                                             "spellid_3, spelltrigger_3, spellcharges_3, spellcooldown_3, spellcategory_3, spellcategorycooldown_3, "
    //                                        91         92              93              94               95               96
                                             "spellid_4, spelltrigger_4, spellcharges_4, spellcooldown_4, spellcategory_4, spellcategorycooldown_4, "
    //                                        97         98              99              100              101              102
                                             "spellid_5, spelltrigger_5, spellcharges_5, spellcooldown_5, spellcategory_5, spellcategorycooldown_5, "
    //                                        103      104          105       106         107           108         109     110
                                             "Bonding, Description, PageText, LanguageID, PageMaterial, StartQuest, LockID, Material, "
    //                                        111     112             113           114      115   116  117        118
                                             "Sheath, RandomProperty, RandomSuffix, ItemSet, Area, Map, BagFamily, TotemCategory, "
    //                                        119            120              121            122              123            124              125
                                             "SocketColor_1, SocketContent_1, SocketColor_2, SocketContent_2, SocketColor_3, SocketContent_3, SocketBonus, "
    //                                        126            127                  128       129                130        131
                                             "GemProperties, ArmorDamageModifier, Duration, ItemLimitCategory, HolidayId, StatScalingFactor, "
    //                                        132                     133
                                             "CurrencySubstitutionId, CurrencySubstitutionCount "
                                             "FROM item_template");

    if (result)
    {
        do
        {
            Field* fields = result->Fetch();
            uint32 itemId = fields[0].GetUInt32();
            if (_itemTemplateStore.find(itemId) != _itemTemplateStore.end())
                --sparseCount;

            ItemTemplate& itemTemplate = _itemTemplateStore[itemId];

            itemTemplate.ItemId                    = itemId;
            itemTemplate.Class                     = uint32(fields[1].GetUInt8());
            itemTemplate.SubClass                  = uint32(fields[2].GetUInt8());
            itemTemplate.SoundOverrideSubclass     = fields[3].GetInt32();
            itemTemplate.Name1                     = fields[4].GetString();
            itemTemplate.DisplayInfoID             = fields[5].GetUInt32();
            itemTemplate.Quality                   = uint32(fields[6].GetUInt8());
            itemTemplate.Flags                     = fields[7].GetUInt32();
            itemTemplate.Flags2                    = fields[8].GetUInt32();
            itemTemplate.Unk430_1                  = fields[9].GetFloat();
            itemTemplate.Unk430_2                  = fields[10].GetFloat();
            itemTemplate.BuyCount                  = uint32(fields[11].GetUInt8());
            itemTemplate.BuyPrice                  = int32(fields[12].GetInt64());
            itemTemplate.SellPrice                 = fields[13].GetUInt32();

            itemTemplate.InventoryType             = uint32(fields[14].GetUInt8());
            itemTemplate.AllowableClass            = fields[15].GetInt32();
            itemTemplate.AllowableRace             = fields[16].GetInt32();
            itemTemplate.ItemLevel                 = uint32(fields[17].GetUInt16());
            itemTemplate.RequiredLevel             = uint32(fields[18].GetUInt8());
            itemTemplate.RequiredSkill             = uint32(fields[19].GetUInt16());
            itemTemplate.RequiredSkillRank         = uint32(fields[20].GetUInt16());
            itemTemplate.RequiredSpell             = fields[21].GetUInt32();
            itemTemplate.RequiredHonorRank         = fields[22].GetUInt32();
            itemTemplate.RequiredCityRank          = fields[23].GetUInt32();
            itemTemplate.RequiredReputationFaction = uint32(fields[24].GetUInt16());
            itemTemplate.RequiredReputationRank    = uint32(fields[25].GetUInt16());
            itemTemplate.MaxCount                  = fields[26].GetInt32();
            itemTemplate.Stackable                 = fields[27].GetInt32();
            itemTemplate.ContainerSlots            = uint32(fields[28].GetUInt8());
            for (uint32 i = 0; i < MAX_ITEM_PROTO_STATS; ++i)
            {
                itemTemplate.ItemStat[i].ItemStatType  = uint32(fields[29 + i * 4 + 0].GetUInt8());
                itemTemplate.ItemStat[i].ItemStatValue = int32(fields[29 + i * 4 + 1].GetInt16());
                itemTemplate.ItemStat[i].ItemStatUnk1  = fields[29 + i * 4 + 2].GetInt32();
                itemTemplate.ItemStat[i].ItemStatUnk2  = fields[29 + i * 4 + 3].GetInt32();
            }

            itemTemplate.ScalingStatDistribution = uint32(fields[69].GetUInt16());

            // cache item damage
            FillItemDamageFields(&itemTemplate.DamageMin, &itemTemplate.DamageMax, &itemTemplate.DPS, itemTemplate.ItemLevel,
                                 itemTemplate.Class, itemTemplate.SubClass, itemTemplate.Quality, fields[71].GetUInt16(),
                                 fields[131].GetFloat(), itemTemplate.InventoryType, itemTemplate.Flags2);

            itemTemplate.DamageType                = fields[70].GetUInt8();
            itemTemplate.Armor                     = FillItemArmor(itemTemplate.ItemLevel, itemTemplate.Class,
                                                                   itemTemplate.SubClass, itemTemplate.Quality,
                                                                   itemTemplate.InventoryType);

            itemTemplate.Delay                     = fields[71].GetUInt16();
            itemTemplate.RangedModRange            = fields[72].GetFloat();
            for (uint32 i = 0; i < MAX_ITEM_PROTO_SPELLS; ++i)
            {
                itemTemplate.Spells[i].SpellId               = fields[73 + 6 * i + 0].GetInt32();
                itemTemplate.Spells[i].SpellTrigger          = uint32(fields[73 + 6 * i + 1].GetUInt8());
                itemTemplate.Spells[i].SpellCharges          = int32(fields[73 + 6 * i + 2].GetInt16());
                itemTemplate.Spells[i].SpellCooldown         = fields[73 + 6 * i + 3].GetInt32();
                itemTemplate.Spells[i].SpellCategory         = uint32(fields[73 + 6 * i + 4].GetUInt16());
                itemTemplate.Spells[i].SpellCategoryCooldown = fields[73 + 6 * i + 5].GetInt32();
            }

            itemTemplate.SpellPPMRate   = 0.0f;
            itemTemplate.Bonding        = uint32(fields[103].GetUInt8());
            itemTemplate.Description    = fields[104].GetString();
            itemTemplate.PageText       = fields[105].GetUInt32();
            itemTemplate.LanguageID     = uint32(fields[106].GetUInt8());
            itemTemplate.PageMaterial   = uint32(fields[107].GetUInt8());
            itemTemplate.StartQuest     = fields[108].GetUInt32();
            itemTemplate.LockID         = fields[109].GetUInt32();
            itemTemplate.Material       = int32(fields[110].GetInt8());
            itemTemplate.Sheath         = uint32(fields[111].GetUInt8());
            itemTemplate.RandomProperty = fields[112].GetUInt32();
            itemTemplate.RandomSuffix   = fields[113].GetInt32();
            itemTemplate.ItemSet        = fields[114].GetUInt32();
            itemTemplate.MaxDurability  = FillMaxDurability(itemTemplate.Class, itemTemplate.SubClass,
                itemTemplate.InventoryType, itemTemplate.Quality, itemTemplate.ItemLevel);

            itemTemplate.Area           = fields[115].GetUInt32();
            itemTemplate.Map            = uint32(fields[116].GetUInt16());
            itemTemplate.BagFamily      = fields[117].GetUInt32();
            itemTemplate.TotemCategory  = fields[118].GetUInt32();
            for (uint32 i = 0; i < MAX_ITEM_PROTO_SOCKETS; ++i)
            {
                itemTemplate.Socket[i].Color   = uint32(fields[119 + i*2].GetUInt8());
                itemTemplate.Socket[i].Content = fields[119 + i * 2 + 1].GetUInt32();
            }

            itemTemplate.socketBonus         = fields[125].GetUInt32();
            itemTemplate.GemProperties       = fields[126].GetUInt32();
            FillDisenchantFields(&itemTemplate.DisenchantID, &itemTemplate.RequiredDisenchantSkill, itemTemplate);

            itemTemplate.ArmorDamageModifier       = fields[127].GetFloat();
            itemTemplate.Duration                  = fields[128].GetUInt32();
            itemTemplate.ItemLimitCategory         = uint32(fields[129].GetInt16());
            itemTemplate.HolidayId                 = fields[130].GetUInt32();
            itemTemplate.StatScalingFactor         = fields[131].GetFloat();
            itemTemplate.CurrencySubstitutionId    = fields[132].GetInt32();
            itemTemplate.CurrencySubstitutionCount = fields[133].GetInt32();
            itemTemplate.ScriptId                  = 0;
            itemTemplate.FoodType                  = 0;
            itemTemplate.MinMoneyLoot              = 0;
            itemTemplate.MaxMoneyLoot              = 0;
            ++dbCount;
        } while (result->NextRow());
    }

    // Check if item templates for DBC referenced character start outfit are present
    std::set<uint32> notFoundOutfit;
    for (uint32 i = 1; i < sCharStartOutfitStore.GetNumRows(); ++i)
    {
        CharStartOutfitEntry const* entry = sCharStartOutfitStore.LookupEntry(i);
        if (!entry)
            continue;

        for (int j = 0; j < MAX_OUTFIT_ITEMS; ++j)
        {
            if (entry->ItemId[j] <= 0)
                continue;

            uint32 item_id = entry->ItemId[j];

            if (!GetItemTemplate(item_id))
                notFoundOutfit.insert(item_id);
        }
    }

    for (std::set<uint32>::const_iterator itr = notFoundOutfit.begin(); itr != notFoundOutfit.end(); ++itr)
        TC_LOG_ERROR("sql.sql", "Item (Entry: %u) does not exist in `item_template` but is referenced in `CharStartOutfit.dbc`", *itr);

    TC_LOG_INFO("server.loading", ">> Loaded %u item templates from Item-sparse.db2 and %u from database in %u ms", sparseCount, dbCount, GetMSTimeDiffToNow(oldMSTime));
}

void ObjectMgr::LoadItemTemplateAddon()
{
    uint32 oldMSTime = getMSTime();
    uint32 count = 0;

    QueryResult result = WorldDatabase.Query("SELECT Id, FlagsCu, FoodType, MinMoneyLoot, MaxMoneyLoot, SpellPPMChance FROM item_template_addon");
    if (result)
    {
        do
        {
            Field* fields = result->Fetch();
            uint32 itemId = fields[0].GetUInt32();
            if (!GetItemTemplate(itemId))
            {
                TC_LOG_ERROR("sql.sql", "Item %u specified in `item_template_addon` does not exist, skipped.", itemId);
                continue;
            }

            uint32 minMoneyLoot = fields[3].GetUInt32();
            uint32 maxMoneyLoot = fields[4].GetUInt32();
            if (minMoneyLoot > maxMoneyLoot)
            {
                TC_LOG_ERROR("sql.sql", "Minimum money loot specified in `item_template_addon` for item %u was greater than maximum amount, swapping.", itemId);
                std::swap(minMoneyLoot, maxMoneyLoot);
            }
            ItemTemplate& itemTemplate = _itemTemplateStore[itemId];
            itemTemplate.FlagsCu = fields[1].GetUInt32();
            itemTemplate.FoodType = fields[2].GetUInt8();
            itemTemplate.MinMoneyLoot = minMoneyLoot;
            itemTemplate.MaxMoneyLoot = maxMoneyLoot;
            itemTemplate.SpellPPMRate = fields[5].GetFloat();
            ++count;
        } while (result->NextRow());
    }
    TC_LOG_INFO("server.loading", ">> Loaded %u item addon templates in %u ms", count, GetMSTimeDiffToNow(oldMSTime));
}

void ObjectMgr::LoadItemScriptNames()
{
    uint32 oldMSTime = getMSTime();
    uint32 count = 0;

    QueryResult result = WorldDatabase.Query("SELECT Id, ScriptName FROM item_script_names");
    if (result)
    {
        do
        {
            Field* fields = result->Fetch();
            uint32 itemId = fields[0].GetUInt32();
            if (!GetItemTemplate(itemId))
            {
                TC_LOG_ERROR("sql.sql", "Item %u specified in `item_script_names` does not exist, skipped.", itemId);
                continue;
            }

            _itemTemplateStore[itemId].ScriptId = GetScriptId(fields[1].GetCString());
            ++count;
        } while (result->NextRow());
    }

    TC_LOG_INFO("server.loading", ">> Loaded %u item script names in %u ms", count, GetMSTimeDiffToNow(oldMSTime));
}
ItemTemplate const* ObjectMgr::GetItemTemplate(uint32 entry)
{
    ItemTemplateContainer::const_iterator itr = _itemTemplateStore.find(entry);
    if (itr != _itemTemplateStore.end())
        return &(itr->second);
    return NULL;
}

void ObjectMgr::LoadVehicleTemplateAccessories()
{
    uint32 oldMSTime = getMSTime();

    _vehicleTemplateAccessoryStore.clear();                           // needed for reload case

    uint32 count = 0;

    //                                                  0             1              2          3           4             5
    QueryResult result = WorldDatabase.Query("SELECT `entry`, `accessory_entry`, `seat_id`, `minion`, `summontype`, `summontimer` FROM `vehicle_template_accessory`");

    if (!result)
    {
        TC_LOG_ERROR("server.loading", ">> Loaded 0 vehicle template accessories. DB table `vehicle_template_accessory` is empty.");
        return;
    }

    do
    {
        Field* fields = result->Fetch();

        uint32 entry        = fields[0].GetUInt32();
        uint32 accessory    = fields[1].GetUInt32();
        int8   seatId       = fields[2].GetInt8();
        bool   isMinion     = fields[3].GetBool();
        uint8  summonType   = fields[4].GetUInt8();
        uint32 summonTimer  = fields[5].GetUInt32();

        if (!sObjectMgr->GetCreatureTemplate(entry))
        {
            TC_LOG_ERROR("sql.sql", "Table `vehicle_template_accessory`: creature template entry %u does not exist.", entry);
            continue;
        }

        if (!sObjectMgr->GetCreatureTemplate(accessory))
        {
            TC_LOG_ERROR("sql.sql", "Table `vehicle_template_accessory`: Accessory %u does not exist.", accessory);
            continue;
        }

        if (_spellClickInfoStore.find(entry) == _spellClickInfoStore.end())
        {
            TC_LOG_ERROR("sql.sql", "Table `vehicle_template_accessory`: creature template entry %u has no data in npc_spellclick_spells", entry);
            continue;
        }

        _vehicleTemplateAccessoryStore[entry].push_back(VehicleAccessory(accessory, seatId, isMinion, summonType, summonTimer));

        ++count;
    }
    while (result->NextRow());

    TC_LOG_INFO("server.loading", ">> Loaded %u Vehicle Template Accessories in %u ms", count, GetMSTimeDiffToNow(oldMSTime));
}

void ObjectMgr::LoadVehicleAccessories()
{
    uint32 oldMSTime = getMSTime();

    _vehicleAccessoryStore.clear();                           // needed for reload case

    uint32 count = 0;

    //                                                  0             1             2          3           4             5
    QueryResult result = WorldDatabase.Query("SELECT `guid`, `accessory_entry`, `seat_id`, `minion`, `summontype`, `summontimer` FROM `vehicle_accessory`");

    if (!result)
    {
        TC_LOG_INFO("server.loading", ">> Loaded 0 Vehicle Accessories in %u ms", GetMSTimeDiffToNow(oldMSTime));
        return;
    }

    do
    {
        Field* fields = result->Fetch();

        uint32 uiGUID       = fields[0].GetUInt32();
        uint32 uiAccessory  = fields[1].GetUInt32();
        int8   uiSeat       = int8(fields[2].GetInt16());
        bool   bMinion      = fields[3].GetBool();
        uint8  uiSummonType = fields[4].GetUInt8();
        uint32 uiSummonTimer= fields[5].GetUInt32();

        if (!sObjectMgr->GetCreatureTemplate(uiAccessory))
        {
            TC_LOG_ERROR("sql.sql", "Table `vehicle_accessory`: Accessory %u does not exist.", uiAccessory);
            continue;
        }

        _vehicleAccessoryStore[uiGUID].push_back(VehicleAccessory(uiAccessory, uiSeat, bMinion, uiSummonType, uiSummonTimer));

        ++count;
    }
    while (result->NextRow());

    TC_LOG_INFO("server.loading", ">> Loaded %u Vehicle Accessories in %u ms", count, GetMSTimeDiffToNow(oldMSTime));
}

void ObjectMgr::LoadPetLevelInfo()
{
    uint32 oldMSTime = getMSTime();

    //                                                 0               1      2   3     4    5    6    7     8    9
    QueryResult result = WorldDatabase.Query("SELECT creature_entry, level, hp, mana, str, agi, sta, inte, spi, armor FROM pet_levelstats");

    if (!result)
    {
        TC_LOG_ERROR("server.loading", ">> Loaded 0 level pet stats definitions. DB table `pet_levelstats` is empty.");
        return;
    }

    uint32 count = 0;

    do
    {
        Field* fields = result->Fetch();

        uint32 creature_id = fields[0].GetUInt32();
        if (!sObjectMgr->GetCreatureTemplate(creature_id))
        {
            TC_LOG_ERROR("sql.sql", "Wrong creature id %u in `pet_levelstats` table, ignoring.", creature_id);
            continue;
        }

        uint32 current_level = fields[1].GetUInt8();
        if (current_level > sWorld->getIntConfig(CONFIG_MAX_PLAYER_LEVEL))
        {
            if (current_level > STRONG_MAX_LEVEL)        // hardcoded level maximum
                TC_LOG_ERROR("sql.sql", "Wrong (> %u) level %u in `pet_levelstats` table, ignoring.", STRONG_MAX_LEVEL, current_level);
            else
            {
                TC_LOG_INFO("misc", "Unused (> MaxPlayerLevel in worldserver.conf) level %u in `pet_levelstats` table, ignoring.", current_level);
                ++count;                                // make result loading percent "expected" correct in case disabled detail mode for example.
            }
            continue;
        }
        else if (current_level < 1)
        {
            TC_LOG_ERROR("sql.sql", "Wrong (<1) level %u in `pet_levelstats` table, ignoring.", current_level);
            continue;
        }

        PetLevelInfo*& pInfoMapEntry = _petInfoStore[creature_id];

        if (pInfoMapEntry == NULL)
            pInfoMapEntry = new PetLevelInfo[sWorld->getIntConfig(CONFIG_MAX_PLAYER_LEVEL)];

        // data for level 1 stored in [0] array element, ...
        PetLevelInfo* pLevelInfo = &pInfoMapEntry[current_level-1];

        pLevelInfo->health = fields[2].GetUInt16();
        pLevelInfo->mana   = fields[3].GetUInt16();
        pLevelInfo->armor  = fields[9].GetUInt32();

        for (int i = 0; i < MAX_STATS; i++)
        {
            pLevelInfo->stats[i] = fields[i+4].GetUInt16();
        }

        ++count;
    }
    while (result->NextRow());

    // Fill gaps and check integrity
    for (PetLevelInfoContainer::iterator itr = _petInfoStore.begin(); itr != _petInfoStore.end(); ++itr)
    {
        PetLevelInfo* pInfo = itr->second;

        // fatal error if no level 1 data
        if (!pInfo || pInfo[0].health == 0)
        {
            TC_LOG_ERROR("sql.sql", "Creature %u does not have pet stats data for Level 1!", itr->first);
            exit(1);
        }

        // fill level gaps
        for (uint8 level = 1; level < sWorld->getIntConfig(CONFIG_MAX_PLAYER_LEVEL); ++level)
        {
            if (pInfo[level].health == 0)
            {
                TC_LOG_ERROR("sql.sql", "Creature %u has no data for Level %i pet stats data, using data of Level %i.", itr->first, level + 1, level);
                pInfo[level] = pInfo[level - 1];
            }
        }
    }

    TC_LOG_INFO("server.loading", ">> Loaded %u level pet stats definitions in %u ms", count, GetMSTimeDiffToNow(oldMSTime));
}

PetLevelInfo const* ObjectMgr::GetPetLevelInfo(uint32 creature_id, uint8 level) const
{
    if (level > sWorld->getIntConfig(CONFIG_MAX_PLAYER_LEVEL))
        level = sWorld->getIntConfig(CONFIG_MAX_PLAYER_LEVEL);

    PetLevelInfoContainer::const_iterator itr = _petInfoStore.find(creature_id);
    if (itr == _petInfoStore.end())
        return NULL;

    return &itr->second[level-1];                           // data for level 1 stored in [0] array element, ...
}

void ObjectMgr::PlayerCreateInfoAddItemHelper(uint32 race_, uint32 class_, uint32 itemId, int32 count)
{
    if (!_playerInfo[race_][class_])
        return;

    if (count > 0)
        _playerInfo[race_][class_]->item.push_back(PlayerCreateInfoItem(itemId, count));
    else
    {
        if (count < -1)
            TC_LOG_ERROR("sql.sql", "Invalid count %i specified on item %u be removed from original player create info (use -1)!", count, itemId);

        for (uint32 gender = 0; gender < GENDER_NONE; ++gender)
        {
            if (CharStartOutfitEntry const* entry = GetCharStartOutfitEntry(race_, class_, gender))
            {
                bool found = false;
                for (uint8 x = 0; x < MAX_OUTFIT_ITEMS; ++x)
                {
                    if (entry->ItemId[x] > 0 && uint32(entry->ItemId[x]) == itemId)
                    {
                        found = true;
                        const_cast<CharStartOutfitEntry*>(entry)->ItemId[x] = 0;
                        break;
                    }
                }

                if (!found)
                    TC_LOG_ERROR("sql.sql", "Item %u specified to be removed from original create info not found in dbc!", itemId);
            }
        }
    }
}

void ObjectMgr::LoadPlayerInfo()
{
    // Load playercreate
    {
        uint32 oldMSTime = getMSTime();
        //                                                0     1      2    3        4          5           6
        QueryResult result = WorldDatabase.Query("SELECT race, class, map, zone, position_x, position_y, position_z, orientation FROM playercreateinfo");

        if (!result)
        {
            TC_LOG_ERROR("server.loading", ">> Loaded 0 player create definitions. DB table `playercreateinfo` is empty.");
            exit(1);
        }
        else
        {
            uint32 count = 0;

            do
            {
                Field* fields = result->Fetch();

                uint32 current_race  = fields[0].GetUInt8();
                uint32 current_class = fields[1].GetUInt8();
                uint32 mapId         = fields[2].GetUInt16();
                uint32 areaId        = fields[3].GetUInt32(); // zone
                float  positionX     = fields[4].GetFloat();
                float  positionY     = fields[5].GetFloat();
                float  positionZ     = fields[6].GetFloat();
                float  orientation   = fields[7].GetFloat();

                if (current_race >= MAX_RACES)
                {
                    TC_LOG_ERROR("sql.sql", "Wrong race %u in `playercreateinfo` table, ignoring.", current_race);
                    continue;
                }

                ChrRacesEntry const* rEntry = sChrRacesStore.LookupEntry(current_race);
                if (!rEntry)
                {
                    TC_LOG_ERROR("sql.sql", "Wrong race %u in `playercreateinfo` table, ignoring.", current_race);
                    continue;
                }

                if (current_class >= MAX_CLASSES)
                {
                    TC_LOG_ERROR("sql.sql", "Wrong class %u in `playercreateinfo` table, ignoring.", current_class);
                    continue;
                }

                if (!sChrClassesStore.LookupEntry(current_class))
                {
                    TC_LOG_ERROR("sql.sql", "Wrong class %u in `playercreateinfo` table, ignoring.", current_class);
                    continue;
                }

                // accept DB data only for valid position (and non instanceable)
                if (!MapManager::IsValidMapCoord(mapId, positionX, positionY, positionZ, orientation))
                {
                    TC_LOG_ERROR("sql.sql", "Wrong home position for class %u race %u pair in `playercreateinfo` table, ignoring.", current_class, current_race);
                    continue;
                }

                if (sMapStore.LookupEntry(mapId)->Instanceable())
                {
                    TC_LOG_ERROR("sql.sql", "Home position in instanceable map for class %u race %u pair in `playercreateinfo` table, ignoring.", current_class, current_race);
                    continue;
                }

                PlayerInfo* info = new PlayerInfo();
                info->mapId = mapId;
                info->areaId = areaId;
                info->positionX = positionX;
                info->positionY = positionY;
                info->positionZ = positionZ;
                info->orientation = orientation;
                info->displayId_m = rEntry->model_m;
                info->displayId_f = rEntry->model_f;
                _playerInfo[current_race][current_class] = info;

                ++count;
            }
            while (result->NextRow());

            TC_LOG_INFO("server.loading", ">> Loaded %u player create definitions in %u ms", count, GetMSTimeDiffToNow(oldMSTime));
        }
    }

    // Load playercreate items
    TC_LOG_INFO("server.loading", "Loading Player Create Items Data...");
    {
        uint32 oldMSTime = getMSTime();
        //                                                0     1      2       3
        QueryResult result = WorldDatabase.Query("SELECT race, class, itemid, amount FROM playercreateinfo_item");

        if (!result)
        {
            TC_LOG_INFO("server.loading", ">> Loaded 0 custom player create items. DB table `playercreateinfo_item` is empty.");
        }
        else
        {
            uint32 count = 0;

            do
            {
                Field* fields = result->Fetch();

                uint32 current_race = fields[0].GetUInt8();
                if (current_race >= MAX_RACES)
                {
                    TC_LOG_ERROR("sql.sql", "Wrong race %u in `playercreateinfo_item` table, ignoring.", current_race);
                    continue;
                }

                uint32 current_class = fields[1].GetUInt8();
                if (current_class >= MAX_CLASSES)
                {
                    TC_LOG_ERROR("sql.sql", "Wrong class %u in `playercreateinfo_item` table, ignoring.", current_class);
                    continue;
                }

                uint32 item_id = fields[2].GetUInt32();

                if (!GetItemTemplate(item_id))
                {
                    TC_LOG_ERROR("sql.sql", "Item id %u (race %u class %u) in `playercreateinfo_item` table but not listed in `item_template`, ignoring.", item_id, current_race, current_class);
                    continue;
                }

                int32 amount   = fields[3].GetInt8();

                if (!amount)
                {
                    TC_LOG_ERROR("sql.sql", "Item id %u (class %u race %u) have amount == 0 in `playercreateinfo_item` table, ignoring.", item_id, current_race, current_class);
                    continue;
                }

                if (!current_race || !current_class)
                {
                    uint32 min_race = current_race ? current_race : 1;
                    uint32 max_race = current_race ? current_race + 1 : MAX_RACES;
                    uint32 min_class = current_class ? current_class : 1;
                    uint32 max_class = current_class ? current_class + 1 : MAX_CLASSES;
                    for (uint32 r = min_race; r < max_race; ++r)
                        for (uint32 c = min_class; c < max_class; ++c)
                            PlayerCreateInfoAddItemHelper(r, c, item_id, amount);
                }
                else
                    PlayerCreateInfoAddItemHelper(current_race, current_class, item_id, amount);

                ++count;
            }
            while (result->NextRow());

            TC_LOG_INFO("server.loading", ">> Loaded %u custom player create items in %u ms", count, GetMSTimeDiffToNow(oldMSTime));
        }
    }


    // Load playercreate skills
    TC_LOG_INFO("server.loading", "Loading Player Create Skill Data...");
    {
        uint32 oldMSTime = getMSTime();

        QueryResult result = WorldDatabase.PQuery("SELECT raceMask, classMask, skill, rank FROM playercreateinfo_skills");

        if (!result)
        {
            TC_LOG_ERROR("server.loading", ">> Loaded 0 player create skills. DB table `playercreateinfo_skills` is empty.");
        }
        else
        {
            uint32 count = 0;

            do
            {
                Field* fields = result->Fetch();
                uint32 raceMask = fields[0].GetUInt32();
                uint32 classMask = fields[1].GetUInt32();
                PlayerCreateInfoSkill skill;
                skill.SkillId = fields[2].GetUInt16();
                skill.Rank = fields[3].GetUInt16();

                if (skill.Rank >= MAX_SKILL_STEP)
                {
                    TC_LOG_ERROR("sql.sql", "Skill rank value %hu set for skill %hu raceMask %u classMask %u is too high, max allowed value is %d", skill.Rank, skill.SkillId, raceMask, classMask, MAX_SKILL_STEP);
                    continue;
                }

                if (raceMask != 0 && !(raceMask & RACEMASK_ALL_PLAYABLE))
                {
                    TC_LOG_ERROR("sql.sql", "Wrong race mask %u in `playercreateinfo_skills` table, ignoring.", raceMask);
                    continue;
                }

                if (classMask != 0 && !(classMask & CLASSMASK_ALL_PLAYABLE))
                {
                    TC_LOG_ERROR("sql.sql", "Wrong class mask %u in `playercreateinfo_skills` table, ignoring.", classMask);
                    continue;
                }

                if (!sSkillLineStore.LookupEntry(skill.SkillId))
                {
                    TC_LOG_ERROR("sql.sql", "Wrong skill id %u in `playercreateinfo_skills` table, ignoring.", skill.SkillId);
                    continue;
                }

                for (uint32 raceIndex = RACE_HUMAN; raceIndex < MAX_RACES; ++raceIndex)
                {
                    if (raceMask == 0 || ((1 << (raceIndex - 1)) & raceMask))
                    {
                        for (uint32 classIndex = CLASS_WARRIOR; classIndex < MAX_CLASSES; ++classIndex)
                        {
                            if (classMask == 0 || ((1 << (classIndex - 1)) & classMask))
                            {
                                if (!GetSkillRaceClassInfo(skill.SkillId, raceIndex, classIndex))
                                    continue;

                                if (PlayerInfo* info = _playerInfo[raceIndex][classIndex])
                                {
                                    info->skills.push_back(skill);
                                    ++count;
                                }
                            }
                        }
                    }
                }
            } while (result->NextRow());

            TC_LOG_INFO("server.loading", ">> Loaded %u player create skills in %u ms", count, GetMSTimeDiffToNow(oldMSTime));
        }
    }

    // Load playercreate spells
    TC_LOG_INFO("server.loading", "Loading Player Create Spell Data...");
    {
        uint32 oldMSTime = getMSTime();

        QueryResult result = WorldDatabase.PQuery("SELECT racemask, classmask, Spell FROM playercreateinfo_spell_custom");

        if (!result)
        {
            TC_LOG_ERROR("server.loading", ">> Loaded 0 player create spells. DB table `playercreateinfo_spell_custom` is empty.");
        }
        else
        {
            uint32 count = 0;

            do
            {
                Field* fields = result->Fetch();
                uint32 raceMask = fields[0].GetUInt32();
                uint32 classMask = fields[1].GetUInt32();
                uint32 spellId = fields[2].GetUInt32();

                if (raceMask != 0 && !(raceMask & RACEMASK_ALL_PLAYABLE))
                {
                    TC_LOG_ERROR("sql.sql", "Wrong race mask %u in `playercreateinfo_spell_custom` table, ignoring.", raceMask);
                    continue;
                }

                if (classMask != 0 && !(classMask & CLASSMASK_ALL_PLAYABLE))
                {
                    TC_LOG_ERROR("sql.sql", "Wrong class mask %u in `playercreateinfo_spell_custom` table, ignoring.", classMask);
                    continue;
                }

                for (uint32 raceIndex = RACE_HUMAN; raceIndex < MAX_RACES; ++raceIndex)
                {
                    if (raceMask == 0 || ((1 << (raceIndex - 1)) & raceMask))
                    {
                        for (uint32 classIndex = CLASS_WARRIOR; classIndex < MAX_CLASSES; ++classIndex)
                        {
                            if (classMask == 0 || ((1 << (classIndex - 1)) & classMask))
                            {
                                if (PlayerInfo* info = _playerInfo[raceIndex][classIndex])
                                {
                                    info->customSpells.push_back(spellId);
                                    ++count;
                                }
                                // We need something better here, the check is not accounting for spells used by multiple races/classes but not all of them.
                                // Either split the masks per class, or per race, which kind of kills the point yet.
                                // else if (raceMask != 0 && classMask != 0)
                                //     TC_LOG_ERROR("sql.sql", "Racemask/classmask (%u/%u) combination was found containing an invalid race/class combination (%u/%u) in `%s` (Spell %u), ignoring.", raceMask, classMask, raceIndex, classIndex, tableName.c_str(), spellId);
                            }
                        }
                    }
                }
            }
            while (result->NextRow());

            TC_LOG_INFO("server.loading", ">> Loaded %u custom player create spells in %u ms", count, GetMSTimeDiffToNow(oldMSTime));
        }
    }

    // Load playercreate actions
    TC_LOG_INFO("server.loading", "Loading Player Create Action Data...");
    {
        uint32 oldMSTime = getMSTime();

        //                                                0     1      2       3       4
        QueryResult result = WorldDatabase.Query("SELECT race, class, button, action, type FROM playercreateinfo_action");

        if (!result)
        {
            TC_LOG_ERROR("server.loading", ">> Loaded 0 player create actions. DB table `playercreateinfo_action` is empty.");
        }
        else
        {
            uint32 count = 0;

            do
            {
                Field* fields = result->Fetch();

                uint32 current_race = fields[0].GetUInt8();
                if (current_race >= MAX_RACES)
                {
                    TC_LOG_ERROR("sql.sql", "Wrong race %u in `playercreateinfo_action` table, ignoring.", current_race);
                    continue;
                }

                uint32 current_class = fields[1].GetUInt8();
                if (current_class >= MAX_CLASSES)
                {
                    TC_LOG_ERROR("sql.sql", "Wrong class %u in `playercreateinfo_action` table, ignoring.", current_class);
                    continue;
                }

                if (PlayerInfo* info = _playerInfo[current_race][current_class])
                    info->action.push_back(PlayerCreateInfoAction(fields[2].GetUInt16(), fields[3].GetUInt32(), fields[4].GetUInt16()));

                ++count;
            }
            while (result->NextRow());

            TC_LOG_INFO("server.loading", ">> Loaded %u player create actions in %u ms", count, GetMSTimeDiffToNow(oldMSTime));
        }
    }

    // Loading levels data (class/race dependent)
    TC_LOG_INFO("server.loading", "Loading Player Create Level Stats Data...");
    {
        uint32 oldMSTime = getMSTime();

        //                                                 0     1      2      3    4    5    6    7
        QueryResult result  = WorldDatabase.Query("SELECT race, class, level, str, agi, sta, inte, spi FROM player_levelstats");

        if (!result)
        {
            TC_LOG_ERROR("server.loading", ">> Loaded 0 level stats definitions. DB table `player_levelstats` is empty.");
            exit(1);
        }

        uint32 count = 0;

        do
        {
            Field* fields = result->Fetch();

            uint32 current_race = fields[0].GetUInt8();
            if (current_race >= MAX_RACES)
            {
                TC_LOG_ERROR("sql.sql", "Wrong race %u in `player_levelstats` table, ignoring.", current_race);
                continue;
            }

            uint32 current_class = fields[1].GetUInt8();
            if (current_class >= MAX_CLASSES)
            {
                TC_LOG_ERROR("sql.sql", "Wrong class %u in `player_levelstats` table, ignoring.", current_class);
                continue;
            }

            uint32 current_level = fields[2].GetUInt8();
            if (current_level > sWorld->getIntConfig(CONFIG_MAX_PLAYER_LEVEL))
            {
                if (current_level > STRONG_MAX_LEVEL)        // hardcoded level maximum
                    TC_LOG_ERROR("sql.sql", "Wrong (> %u) level %u in `player_levelstats` table, ignoring.", STRONG_MAX_LEVEL, current_level);
                else
                {
                    TC_LOG_INFO("misc", "Unused (> MaxPlayerLevel in worldserver.conf) level %u in `player_levelstats` table, ignoring.", current_level);
                    ++count;                                // make result loading percent "expected" correct in case disabled detail mode for example.
                }
                continue;
            }

            if (PlayerInfo* info = _playerInfo[current_race][current_class])
            {
                if (!info->levelInfo)
                    info->levelInfo = new PlayerLevelInfo[sWorld->getIntConfig(CONFIG_MAX_PLAYER_LEVEL)];

                PlayerLevelInfo& levelInfo = info->levelInfo[current_level - 1];
                for (int i = 0; i < MAX_STATS; i++)
                    levelInfo.stats[i] = fields[i + 3].GetUInt8();
            }

            ++count;
        }
        while (result->NextRow());

        // Fill gaps and check integrity
        for (int race = 0; race < MAX_RACES; ++race)
        {
            // skip non existed races
            if (!sChrRacesStore.LookupEntry(race))
                continue;

            for (int class_ = 0; class_ < MAX_CLASSES; ++class_)
            {
                // skip non existed classes
                if (!sChrClassesStore.LookupEntry(class_))
                    continue;

                PlayerInfo* info = _playerInfo[race][class_];
                if (!info)
                    continue;

                // skip expansion races if not playing with expansion
                if (sWorld->getIntConfig(CONFIG_EXPANSION) < EXPANSION_THE_BURNING_CRUSADE && (race == RACE_BLOODELF || race == RACE_DRAENEI))
                    continue;

                // skip expansion classes if not playing with expansion
                if (sWorld->getIntConfig(CONFIG_EXPANSION) < EXPANSION_WRATH_OF_THE_LICH_KING && class_ == CLASS_DEATH_KNIGHT)
                    continue;

                // skip expansion races if not playing with expansion
                if (sWorld->getIntConfig(CONFIG_EXPANSION) < EXPANSION_CATACLYSM && (race == RACE_GOBLIN || race == RACE_WORGEN))
                    continue;

                // fatal error if no level 1 data
                if (!info->levelInfo || info->levelInfo[0].stats[0] == 0)
                {
                    TC_LOG_ERROR("sql.sql", "Race %i Class %i Level 1 does not have stats data!", race, class_);
                    exit(1);
                }

                // fill level gaps
                for (uint8 level = 1; level < sWorld->getIntConfig(CONFIG_MAX_PLAYER_LEVEL); ++level)
                {
                    if (info->levelInfo[level].stats[0] == 0)
                    {
                        TC_LOG_ERROR("sql.sql", "Race %i Class %i Level %i does not have stats data. Using stats data of level %i.", race, class_, level + 1, level);
                        info->levelInfo[level] = info->levelInfo[level - 1];
                    }
                }
            }
        }

        TC_LOG_INFO("server.loading", ">> Loaded %u level stats definitions in %u ms", count, GetMSTimeDiffToNow(oldMSTime));
    }

    // Loading xp per level data
    TC_LOG_INFO("server.loading", "Loading Player Create XP Data...");
    {
        uint32 oldMSTime = getMSTime();

        _playerXPperLevel.resize(sWorld->getIntConfig(CONFIG_MAX_PLAYER_LEVEL));
        for (uint8 level = 0; level < sWorld->getIntConfig(CONFIG_MAX_PLAYER_LEVEL); ++level)
            _playerXPperLevel[level] = 0;

        //                                                 0    1
        QueryResult result  = WorldDatabase.Query("SELECT lvl, xp_for_next_level FROM player_xp_for_level");

        if (!result)
        {
            TC_LOG_ERROR("server.loading", ">> Loaded 0 xp for level definitions. DB table `player_xp_for_level` is empty.");
            exit(1);
        }

        uint32 count = 0;

        do
        {
            Field* fields = result->Fetch();

            uint32 current_level = fields[0].GetUInt8();
            uint32 current_xp    = fields[1].GetUInt32();

            if (current_level >= sWorld->getIntConfig(CONFIG_MAX_PLAYER_LEVEL))
            {
                if (current_level > STRONG_MAX_LEVEL)        // hardcoded level maximum
                    TC_LOG_ERROR("sql.sql", "Wrong (> %u) level %u in `player_xp_for_level` table, ignoring.", STRONG_MAX_LEVEL, current_level);
                else
                {
                    TC_LOG_INFO("misc", "Unused (> MaxPlayerLevel in worldserver.conf) level %u in `player_xp_for_levels` table, ignoring.", current_level);
                    ++count;                                // make result loading percent "expected" correct in case disabled detail mode for example.
                }
                continue;
            }
            //PlayerXPperLevel
            _playerXPperLevel[current_level] = current_xp;
            ++count;
        }
        while (result->NextRow());

        // fill level gaps
        for (uint8 level = 1; level < sWorld->getIntConfig(CONFIG_MAX_PLAYER_LEVEL); ++level)
        {
            if (_playerXPperLevel[level] == 0)
            {
                TC_LOG_ERROR("sql.sql", "Level %i does not have XP for level data. Using data of level [%i] + 100.", level + 1, level);
                _playerXPperLevel[level] = _playerXPperLevel[level - 1] + 100;
            }
        }

        TC_LOG_INFO("server.loading", ">> Loaded %u xp for level definitions in %u ms", count, GetMSTimeDiffToNow(oldMSTime));
    }
}

void ObjectMgr::GetPlayerClassLevelInfo(uint32 class_, uint8 level, uint32& baseHP, uint32& baseMana) const
{
    if (level < 1 || class_ >= MAX_CLASSES)
        return;

    if (level > sWorld->getIntConfig(CONFIG_MAX_PLAYER_LEVEL))
        level = sWorld->getIntConfig(CONFIG_MAX_PLAYER_LEVEL);

    GtOCTBaseHPByClassEntry const* hp = sGtOCTBaseHPByClassStore.LookupEntry((class_-1) * GT_MAX_LEVEL + level-1);
    GtOCTBaseMPByClassEntry const* mp = sGtOCTBaseMPByClassStore.LookupEntry((class_-1) * GT_MAX_LEVEL + level-1);

    if (!hp || !mp)
    {
        TC_LOG_ERROR("misc", "Tried to get non-existant Class-Level combination data for base hp/mp. Class %u Level %u", class_, level);
        return;
    }

    baseHP = uint32(hp->ratio);
    baseMana = uint32(mp->ratio);
}

void ObjectMgr::GetPlayerLevelInfo(uint32 race, uint32 class_, uint8 level, PlayerLevelInfo* info) const
{
    if (level < 1 || race >= MAX_RACES || class_ >= MAX_CLASSES)
        return;

    PlayerInfo const* pInfo = _playerInfo[race][class_];
    if (!pInfo)
        return;

    if (level <= sWorld->getIntConfig(CONFIG_MAX_PLAYER_LEVEL))
        *info = pInfo->levelInfo[level-1];
    else
        BuildPlayerLevelInfo(race, class_, level, info);
}

void ObjectMgr::BuildPlayerLevelInfo(uint8 race, uint8 _class, uint8 level, PlayerLevelInfo* info) const
{
    // base data (last known level)
    *info = _playerInfo[race][_class]->levelInfo[sWorld->getIntConfig(CONFIG_MAX_PLAYER_LEVEL)-1];

    // if conversion from uint32 to uint8 causes unexpected behaviour, change lvl to uint32
    for (uint8 lvl = sWorld->getIntConfig(CONFIG_MAX_PLAYER_LEVEL)-1; lvl < level; ++lvl)
    {
        switch (_class)
        {
            case CLASS_WARRIOR:
                info->stats[STAT_STRENGTH]  += (lvl > 23 ? 2: (lvl > 1  ? 1: 0));
                info->stats[STAT_STAMINA]   += (lvl > 23 ? 2: (lvl > 1  ? 1: 0));
                info->stats[STAT_AGILITY]   += (lvl > 36 ? 1: (lvl > 6 && (lvl%2) ? 1: 0));
                info->stats[STAT_INTELLECT] += (lvl > 9 && !(lvl%2) ? 1: 0);
                info->stats[STAT_SPIRIT]    += (lvl > 9 && !(lvl%2) ? 1: 0);
                break;
            case CLASS_PALADIN:
                info->stats[STAT_STRENGTH]  += (lvl > 3  ? 1: 0);
                info->stats[STAT_STAMINA]   += (lvl > 33 ? 2: (lvl > 1 ? 1: 0));
                info->stats[STAT_AGILITY]   += (lvl > 38 ? 1: (lvl > 7 && !(lvl%2) ? 1: 0));
                info->stats[STAT_INTELLECT] += (lvl > 6 && (lvl%2) ? 1: 0);
                info->stats[STAT_SPIRIT]    += (lvl > 7 ? 1: 0);
                break;
            case CLASS_HUNTER:
                info->stats[STAT_STRENGTH]  += (lvl > 4  ? 1: 0);
                info->stats[STAT_STAMINA]   += (lvl > 4  ? 1: 0);
                info->stats[STAT_AGILITY]   += (lvl > 33 ? 2: (lvl > 1 ? 1: 0));
                info->stats[STAT_INTELLECT] += (lvl > 8 && (lvl%2) ? 1: 0);
                info->stats[STAT_SPIRIT]    += (lvl > 38 ? 1: (lvl > 9 && !(lvl%2) ? 1: 0));
                break;
            case CLASS_ROGUE:
                info->stats[STAT_STRENGTH]  += (lvl > 5  ? 1: 0);
                info->stats[STAT_STAMINA]   += (lvl > 4  ? 1: 0);
                info->stats[STAT_AGILITY]   += (lvl > 16 ? 2: (lvl > 1 ? 1: 0));
                info->stats[STAT_INTELLECT] += (lvl > 8 && !(lvl%2) ? 1: 0);
                info->stats[STAT_SPIRIT]    += (lvl > 38 ? 1: (lvl > 9 && !(lvl%2) ? 1: 0));
                break;
            case CLASS_PRIEST:
                info->stats[STAT_STRENGTH]  += (lvl > 9 && !(lvl%2) ? 1: 0);
                info->stats[STAT_STAMINA]   += (lvl > 5  ? 1: 0);
                info->stats[STAT_AGILITY]   += (lvl > 38 ? 1: (lvl > 8 && (lvl%2) ? 1: 0));
                info->stats[STAT_INTELLECT] += (lvl > 22 ? 2: (lvl > 1 ? 1: 0));
                info->stats[STAT_SPIRIT]    += (lvl > 3  ? 1: 0);
                break;
            case CLASS_SHAMAN:
                info->stats[STAT_STRENGTH]  += (lvl > 34 ? 1: (lvl > 6 && (lvl%2) ? 1: 0));
                info->stats[STAT_STAMINA]   += (lvl > 4 ? 1: 0);
                info->stats[STAT_AGILITY]   += (lvl > 7 && !(lvl%2) ? 1: 0);
                info->stats[STAT_INTELLECT] += (lvl > 5 ? 1: 0);
                info->stats[STAT_SPIRIT]    += (lvl > 4 ? 1: 0);
                break;
            case CLASS_MAGE:
                info->stats[STAT_STRENGTH]  += (lvl > 9 && !(lvl%2) ? 1: 0);
                info->stats[STAT_STAMINA]   += (lvl > 5  ? 1: 0);
                info->stats[STAT_AGILITY]   += (lvl > 9 && !(lvl%2) ? 1: 0);
                info->stats[STAT_INTELLECT] += (lvl > 24 ? 2: (lvl > 1 ? 1: 0));
                info->stats[STAT_SPIRIT]    += (lvl > 33 ? 2: (lvl > 2 ? 1: 0));
                break;
            case CLASS_WARLOCK:
                info->stats[STAT_STRENGTH]  += (lvl > 9 && !(lvl%2) ? 1: 0);
                info->stats[STAT_STAMINA]   += (lvl > 38 ? 2: (lvl > 3 ? 1: 0));
                info->stats[STAT_AGILITY]   += (lvl > 9 && !(lvl%2) ? 1: 0);
                info->stats[STAT_INTELLECT] += (lvl > 33 ? 2: (lvl > 2 ? 1: 0));
                info->stats[STAT_SPIRIT]    += (lvl > 38 ? 2: (lvl > 3 ? 1: 0));
                break;
            case CLASS_DRUID:
                info->stats[STAT_STRENGTH]  += (lvl > 38 ? 2: (lvl > 6 && (lvl%2) ? 1: 0));
                info->stats[STAT_STAMINA]   += (lvl > 32 ? 2: (lvl > 4 ? 1: 0));
                info->stats[STAT_AGILITY]   += (lvl > 38 ? 2: (lvl > 8 && (lvl%2) ? 1: 0));
                info->stats[STAT_INTELLECT] += (lvl > 38 ? 3: (lvl > 4 ? 1: 0));
                info->stats[STAT_SPIRIT]    += (lvl > 38 ? 3: (lvl > 5 ? 1: 0));
        }
    }
}

void ObjectMgr::LoadQuests()
{
    uint32 oldMSTime = getMSTime();

    // For reload case
    for (QuestMap::const_iterator itr=_questTemplates.begin(); itr != _questTemplates.end(); ++itr)
        delete itr->second;
    _questTemplates.clear();

    mExclusiveQuestGroups.clear();

    QueryResult result = WorldDatabase.Query("SELECT "
        //0     1      2        3        4           5       6            7             8              9               10             11                 12
        "Id, Method, Level, MinLevel, MaxLevel, ZoneOrSort, Type, SuggestedPlayers, LimitTime, RequiredClasses, RequiredRaces, RequiredSkillId, RequiredSkillPoints, "
        //         13                 14                    15                   16                      17                  18                         19                  20
        "RequiredFactionId1, RequiredFactionId2, RequiredFactionValue1, RequiredFactionValue2, RequiredMinRepFaction, RequiredMaxRepFaction, RequiredMinRepValue, RequiredMaxRepValue, "
        //     21         22             23                24             25              26                    27                28            29              30              31
        "PrevQuestId, NextQuestId, ExclusiveGroup, NextQuestIdChain, RewardXPId, RewardOrRequiredMoney, RewardMoneyMaxLevel, RewardSpell, RewardSpellCast, RewardHonor, RewardHonorMultiplier, "
        //         32                  33            34             35               36         37         38            39                40                41               42                 43
        "RewardMailTemplateId, RewardMailDelay, SourceItemId, SourceItemCount, SourceSpellId, Flags, SpecialFlags, MinimapTargetMark, RewardTitleId, RequiredPlayerKills, RewardTalents, RewardArenaPoints, "
        //      44            45                    46                    47                  48               49             50              51             52                53                54                55               56
        "RewardSkillId, RewardSkillPoints, RewardReputationMask, QuestGiverPortrait, QuestTurnInPortrait, RewardItemId1, RewardItemId2, RewardItemId3, RewardItemId4, RewardItemCount1, RewardItemCount2, RewardItemCount3, RewardItemCount4, "
        //         57                  58                  59                    60                    61                   62                      63                  64                        65                       66                      67                      68
        "RewardChoiceItemId1, RewardChoiceItemId2, RewardChoiceItemId3, RewardChoiceItemId4, RewardChoiceItemId5, RewardChoiceItemId6, RewardChoiceItemCount1, RewardChoiceItemCount2, RewardChoiceItemCount3, RewardChoiceItemCount4, RewardChoiceItemCount5, RewardChoiceItemCount6, "
        //        69                70                71                72             73                   74                      75                     76                    77                      78
        "RewardFactionId1, RewardFactionId2, RewardFactionId3, RewardFactionId4, RewardFactionId5, RewardFactionValueId1, RewardFactionValueId2, RewardFactionValueId3, RewardFactionValueId4, RewardFactionValueId5, "
        //                79                          80                           81                              82                           83
        "RewardFactionValueIdOverride1, RewardFactionValueIdOverride2, RewardFactionValueIdOverride3, RewardFactionValueIdOverride4, RewardFactionValueIdOverride5, "
        //    84        85      86      87          88       89        90      91          92             93              94
        "PointMapId, PointX, PointY, PointOption, Title, Objectives, Details, EndText, CompletedText, OfferRewardText, RequestItemsText, "
        //        95              96               97               98                  99                     100                      101                  102
        "RequiredNpcOrGo1, RequiredNpcOrGo2, RequiredNpcOrGo3, RequiredNpcOrGo4, RequiredNpcOrGoCount1, RequiredNpcOrGoCount2, RequiredNpcOrGoCount3, RequiredNpcOrGoCount4, "
        //         103                     104                    105                   106                     107                       108                     109                       110
        "RequiredSourceItemId1, RequiredSourceItemId2, RequiredSourceItemId3, RequiredSourceItemId4, RequiredSourceItemCount1, RequiredSourceItemCount2, RequiredSourceItemCount3, RequiredSourceItemCount4, "
        //       111               112             113             114              115             116                 117                   118               119               120                 121                 122
        "RequiredItemId1, RequiredItemId2, RequiredItemId3, RequiredItemId4, RequiredItemId5, RequiredItemId6, RequiredItemCount1, RequiredItemCount2, RequiredItemCount3, RequiredItemCount4, RequiredItemCount5, RequiredItemCount6, "
        //      123         124             125             126             127             128                 129                 130                 131             132                     133                 134                 135
        "RequiredSpell, ObjectiveText1, ObjectiveText2, ObjectiveText3, ObjectiveText4,  RewardCurrencyId1, RewardCurrencyId2, RewardCurrencyId3, RewardCurrencyId4, RewardCurrencyCount1, RewardCurrencyCount2, RewardCurrencyCount3, RewardCurrencyCount4, "
        //      136                  137                 138                   139                    140                    141                     142                   143
        "RequiredCurrencyId1, RequiredCurrencyId2, RequiredCurrencyId3, RequiredCurrencyId4, RequiredCurrencyCount1, RequiredCurrencyCount2, RequiredCurrencyCount3, RequiredCurrencyCount4, "
        //      144                  145                 146                   147               148          149
        "QuestGiverTextWindow, QuestGiverTargetName, QuestTurnTextWindow, QuestTurnTargetName, SoundAccept, SoundTurnIn, "
        //      150          151            152            153               154                155                  156                  157                158             159
        "DetailsEmote1, DetailsEmote2, DetailsEmote3, DetailsEmote4, DetailsEmoteDelay1, DetailsEmoteDelay2, DetailsEmoteDelay3, DetailsEmoteDelay4, EmoteOnIncomplete, EmoteOnComplete, "
        //      160                 161               162                163                   164                       165                     166                  167
        "OfferRewardEmote1, OfferRewardEmote2, OfferRewardEmote3, OfferRewardEmote4, OfferRewardEmoteDelay1, OfferRewardEmoteDelay2, OfferRewardEmoteDelay3, OfferRewardEmoteDelay4"
        " FROM quest_template");
    if (!result)
    {
        TC_LOG_ERROR("server.loading", ">> Loaded 0 quests definitions. DB table `quest_template` is empty.");
        return;
    }

    // create multimap previous quest for each existed quest
    // some quests can have many previous maps set by NextQuestId in previous quest
    // for example set of race quests can lead to single not race specific quest
    do
    {
        Field* fields = result->Fetch();

        Quest* newQuest = new Quest(fields);
        _questTemplates[newQuest->GetQuestId()] = newQuest;
    } while (result->NextRow());

    std::map<uint32, uint32> usedMailTemplates;

    // Post processing
    for (QuestMap::iterator iter = _questTemplates.begin(); iter != _questTemplates.end(); ++iter)
    {
        // skip post-loading checks for disabled quests
        if (DisableMgr::IsDisabledFor(DISABLE_TYPE_QUEST, iter->first, NULL))
            continue;

        Quest* qinfo = iter->second;

        // additional quest integrity checks (GO, creature_template and item_template must be loaded already)

        if (qinfo->GetQuestMethod() >= 3)
            TC_LOG_ERROR("sql.sql", "Quest %u has `Method` = %u, expected values are 0, 1 or 2.", qinfo->GetQuestId(), qinfo->GetQuestMethod());

        if (qinfo->SpecialFlags & ~QUEST_SPECIAL_FLAGS_DB_ALLOWED)
        {
            TC_LOG_ERROR("sql.sql", "Quest %u has `SpecialFlags` = %u > max allowed value. Correct `SpecialFlags` to value <= %u",
                qinfo->GetQuestId(), qinfo->SpecialFlags, QUEST_SPECIAL_FLAGS_DB_ALLOWED);
            qinfo->SpecialFlags &= QUEST_SPECIAL_FLAGS_DB_ALLOWED;
        }

        if (qinfo->Flags & QUEST_FLAGS_DAILY && qinfo->Flags & QUEST_FLAGS_WEEKLY)
        {
            TC_LOG_ERROR("sql.sql", "Weekly Quest %u is marked as daily quest in `Flags`, removed daily flag.", qinfo->GetQuestId());
            qinfo->Flags &= ~QUEST_FLAGS_DAILY;
        }

        if (qinfo->Flags & QUEST_FLAGS_DAILY)
        {
            if (!(qinfo->SpecialFlags & QUEST_SPECIAL_FLAGS_REPEATABLE))
            {
                TC_LOG_ERROR("sql.sql", "Daily Quest %u not marked as repeatable in `SpecialFlags`, added.", qinfo->GetQuestId());
                qinfo->SpecialFlags |= QUEST_SPECIAL_FLAGS_REPEATABLE;
            }
        }

        if (qinfo->Flags & QUEST_FLAGS_WEEKLY)
        {
            if (!(qinfo->SpecialFlags & QUEST_SPECIAL_FLAGS_REPEATABLE))
            {
                TC_LOG_ERROR("sql.sql", "Weekly Quest %u not marked as repeatable in `SpecialFlags`, added.", qinfo->GetQuestId());
                qinfo->SpecialFlags |= QUEST_SPECIAL_FLAGS_REPEATABLE;
            }
        }

        if (qinfo->SpecialFlags & QUEST_SPECIAL_FLAGS_MONTHLY)
        {
            if (!(qinfo->SpecialFlags & QUEST_SPECIAL_FLAGS_REPEATABLE))
            {
                TC_LOG_ERROR("sql.sql", "Monthly quest %u not marked as repeatable in `SpecialFlags`, added.", qinfo->GetQuestId());
                qinfo->SpecialFlags |= QUEST_SPECIAL_FLAGS_REPEATABLE;
            }
        }

        if (qinfo->Flags & QUEST_FLAGS_TRACKING)
        {
            // at auto-reward can be rewarded only RewardChoiceItemId[0]
            for (int j = 1; j < QUEST_REWARD_CHOICES_COUNT; ++j )
            {
                if (uint32 id = qinfo->RewardChoiceItemId[j])
                {
                    TC_LOG_ERROR("sql.sql", "Quest %u has `RewardChoiceItemId%d` = %u but item from `RewardChoiceItemId%d` can't be rewarded with quest flag QUEST_FLAGS_TRACKING.",
                        qinfo->GetQuestId(), j+1, id, j+1);
                    // no changes, quest ignore this data
                }
            }
        }

        if (qinfo->MinLevel == uint32(-1) || qinfo->MinLevel > DEFAULT_MAX_LEVEL)
        {
            TC_LOG_ERROR("sql.sql", "Quest %u should be disabled because `MinLevel` = %i", qinfo->GetQuestId(), int32(qinfo->MinLevel));
            // no changes needed, sending -1 in SMSG_QUEST_QUERY_RESPONSE is valid
        }

        // client quest log visual (area case)
        if (qinfo->ZoneOrSort > 0)
        {
            if (!GetAreaEntryByAreaID(qinfo->ZoneOrSort))
            {
                TC_LOG_ERROR("sql.sql", "Quest %u has `ZoneOrSort` = %u (zone case) but zone with this id does not exist.",
                    qinfo->GetQuestId(), qinfo->ZoneOrSort);
                // no changes, quest not dependent from this value but can have problems at client
            }
        }
        // client quest log visual (sort case)
        if (qinfo->ZoneOrSort < 0)
        {
            QuestSortEntry const* qSort = sQuestSortStore.LookupEntry(-int32(qinfo->ZoneOrSort));
            if (!qSort)
            {
                TC_LOG_ERROR("sql.sql", "Quest %u has `ZoneOrSort` = %i (sort case) but quest sort with this id does not exist.",
                    qinfo->GetQuestId(), qinfo->ZoneOrSort);
                // no changes, quest not dependent from this value but can have problems at client (note some may be 0, we must allow this so no check)
            }
            //check for proper RequiredSkillId value (skill case)
            if (uint32 skill_id = SkillByQuestSort(-int32(qinfo->ZoneOrSort)))
            {
                if (qinfo->RequiredSkillId != skill_id)
                {
                    TC_LOG_ERROR("sql.sql", "Quest %u has `ZoneOrSort` = %i but `RequiredSkillId` does not have a corresponding value (%d).",
                        qinfo->GetQuestId(), qinfo->ZoneOrSort, skill_id);
                    //override, and force proper value here?
                }
            }
        }

        // RequiredClasses, can be 0/CLASSMASK_ALL_PLAYABLE to allow any class
        if (qinfo->RequiredClasses)
        {
            if (!(qinfo->RequiredClasses & CLASSMASK_ALL_PLAYABLE))
            {
                TC_LOG_ERROR("sql.sql", "Quest %u does not contain any playable classes in `RequiredClasses` (%u), value set to 0 (all classes).", qinfo->GetQuestId(), qinfo->RequiredClasses);
                    qinfo->RequiredClasses = 0;
            }
        }
        // RequiredRaces, can be 0/RACEMASK_ALL_PLAYABLE to allow any race
        if (qinfo->RequiredRaces)
        {
            if (!(qinfo->RequiredRaces & RACEMASK_ALL_PLAYABLE))
                {
                    TC_LOG_ERROR("sql.sql", "Quest %u does not contain any playable races in `RequiredRaces` (%u), value set to 0 (all races).", qinfo->GetQuestId(), qinfo->RequiredRaces);
                    qinfo->RequiredRaces = 0;
                }
        }
        // RequiredSkillId, can be 0
        if (qinfo->RequiredSkillId)
        {
            if (!sSkillLineStore.LookupEntry(qinfo->RequiredSkillId))
            {
                TC_LOG_ERROR("sql.sql", "Quest %u has `RequiredSkillId` = %u but this skill does not exist",
                    qinfo->GetQuestId(), qinfo->RequiredSkillId);
            }
        }

        if (qinfo->RequiredSkillPoints)
        {
            if (qinfo->RequiredSkillPoints > sWorld->GetConfigMaxSkillValue())
            {
                TC_LOG_ERROR("sql.sql", "Quest %u has `RequiredSkillPoints` = %u but max possible skill is %u, quest can't be done.",
                    qinfo->GetQuestId(), qinfo->RequiredSkillPoints, sWorld->GetConfigMaxSkillValue());
                // no changes, quest can't be done for this requirement
            }
        }
        // else Skill quests can have 0 skill level, this is ok

        if (qinfo->RequiredFactionId2 && !sFactionStore.LookupEntry(qinfo->RequiredFactionId2))
        {
            TC_LOG_ERROR("sql.sql", "Quest %u has `RequiredFactionId2` = %u but faction template %u does not exist, quest can't be done.",
                qinfo->GetQuestId(), qinfo->RequiredFactionId2, qinfo->RequiredFactionId2);
            // no changes, quest can't be done for this requirement
        }

        if (qinfo->RequiredFactionId1 && !sFactionStore.LookupEntry(qinfo->RequiredFactionId1))
        {
            TC_LOG_ERROR("sql.sql", "Quest %u has `RequiredFactionId1` = %u but faction template %u does not exist, quest can't be done.",
                qinfo->GetQuestId(), qinfo->RequiredFactionId1, qinfo->RequiredFactionId1);
            // no changes, quest can't be done for this requirement
        }

        if (qinfo->RequiredMinRepFaction && !sFactionStore.LookupEntry(qinfo->RequiredMinRepFaction))
        {
            TC_LOG_ERROR("sql.sql", "Quest %u has `RequiredMinRepFaction` = %u but faction template %u does not exist, quest can't be done.",
                qinfo->GetQuestId(), qinfo->RequiredMinRepFaction, qinfo->RequiredMinRepFaction);
            // no changes, quest can't be done for this requirement
        }

        if (qinfo->RequiredMaxRepFaction && !sFactionStore.LookupEntry(qinfo->RequiredMaxRepFaction))
        {
            TC_LOG_ERROR("sql.sql", "Quest %u has `RequiredMaxRepFaction` = %u but faction template %u does not exist, quest can't be done.",
                qinfo->GetQuestId(), qinfo->RequiredMaxRepFaction, qinfo->RequiredMaxRepFaction);
            // no changes, quest can't be done for this requirement
        }

        if (qinfo->RequiredMinRepValue && qinfo->RequiredMinRepValue > ReputationMgr::Reputation_Cap)
        {
            TC_LOG_ERROR("sql.sql", "Quest %u has `RequiredMinRepValue` = %d but max reputation is %u, quest can't be done.",
                qinfo->GetQuestId(), qinfo->RequiredMinRepValue, ReputationMgr::Reputation_Cap);
            // no changes, quest can't be done for this requirement
        }

        if (qinfo->RequiredMinRepValue && qinfo->RequiredMaxRepValue && qinfo->RequiredMaxRepValue <= qinfo->RequiredMinRepValue)
        {
            TC_LOG_ERROR("sql.sql", "Quest %u has `RequiredMaxRepValue` = %d and `RequiredMinRepValue` = %d, quest can't be done.",
                qinfo->GetQuestId(), qinfo->RequiredMaxRepValue, qinfo->RequiredMinRepValue);
            // no changes, quest can't be done for this requirement
        }

        if (!qinfo->RequiredFactionId1 && qinfo->RequiredFactionValue1 != 0)
        {
            TC_LOG_ERROR("sql.sql", "Quest %u has `RequiredFactionValue1` = %d but `RequiredFactionId1` is 0, value has no effect",
                qinfo->GetQuestId(), qinfo->RequiredFactionValue1);
            // warning
        }

        if (!qinfo->RequiredFactionId2 && qinfo->RequiredFactionValue2 != 0)
        {
            TC_LOG_ERROR("sql.sql", "Quest %u has `RequiredFactionValue2` = %d but `RequiredFactionId2` is 0, value has no effect",
                qinfo->GetQuestId(), qinfo->RequiredFactionValue2);
            // warning
        }

        if (!qinfo->RequiredMinRepFaction && qinfo->RequiredMinRepValue != 0)
        {
            TC_LOG_ERROR("sql.sql", "Quest %u has `RequiredMinRepValue` = %d but `RequiredMinRepFaction` is 0, value has no effect",
                qinfo->GetQuestId(), qinfo->RequiredMinRepValue);
            // warning
        }

        if (!qinfo->RequiredMaxRepFaction && qinfo->RequiredMaxRepValue != 0)
        {
            TC_LOG_ERROR("sql.sql", "Quest %u has `RequiredMaxRepValue` = %d but `RequiredMaxRepFaction` is 0, value has no effect",
                qinfo->GetQuestId(), qinfo->RequiredMaxRepValue);
            // warning
        }

        if (qinfo->RewardTitleId && !sCharTitlesStore.LookupEntry(qinfo->RewardTitleId))
        {
            TC_LOG_ERROR("sql.sql", "Quest %u has `RewardTitleId` = %u but CharTitle Id %u does not exist, quest can't be rewarded with title.",
                qinfo->GetQuestId(), qinfo->GetCharTitleId(), qinfo->GetCharTitleId());
            qinfo->RewardTitleId = 0;
            // quest can't reward this title
        }

        if (qinfo->SourceItemId)
        {
            if (!sObjectMgr->GetItemTemplate(qinfo->SourceItemId))
            {
                TC_LOG_ERROR("sql.sql", "Quest %u has `SourceItemId` = %u but item with entry %u does not exist, quest can't be done.",
                    qinfo->GetQuestId(), qinfo->SourceItemId, qinfo->SourceItemId);
                qinfo->SourceItemId = 0;                       // quest can't be done for this requirement
            }
            else if (qinfo->SourceItemIdCount == 0)
            {
                TC_LOG_ERROR("sql.sql", "Quest %u has `SourceItemId` = %u but `SourceItemIdCount` = 0, set to 1 but need fix in DB.",
                    qinfo->GetQuestId(), qinfo->SourceItemId);
                qinfo->SourceItemIdCount = 1;                    // update to 1 for allow quest work for backward compatibility with DB
            }
        }
        else if (qinfo->SourceItemIdCount>0)
        {
            TC_LOG_ERROR("sql.sql", "Quest %u has `SourceItemId` = 0 but `SourceItemIdCount` = %u, useless value.",
                qinfo->GetQuestId(), qinfo->SourceItemIdCount);
            qinfo->SourceItemIdCount=0;                          // no quest work changes in fact
        }

        if (qinfo->SourceSpellid)
        {
            SpellInfo const* spellInfo = sSpellMgr->GetSpellInfo(qinfo->SourceSpellid);
            if (!spellInfo)
            {
                TC_LOG_ERROR("sql.sql", "Quest %u has `SourceSpellid` = %u but spell %u doesn't exist, quest can't be done.",
                    qinfo->GetQuestId(), qinfo->SourceSpellid, qinfo->SourceSpellid);
                qinfo->SourceSpellid = 0;                        // quest can't be done for this requirement
            }
            else if (!SpellMgr::IsSpellValid(spellInfo))
            {
                TC_LOG_ERROR("sql.sql", "Quest %u has `SourceSpellid` = %u but spell %u is broken, quest can't be done.",
                    qinfo->GetQuestId(), qinfo->SourceSpellid, qinfo->SourceSpellid);
                qinfo->SourceSpellid = 0;                        // quest can't be done for this requirement
            }
        }

        for (uint8 j = 0; j < QUEST_ITEM_OBJECTIVES_COUNT; ++j)
        {
            uint32 id = qinfo->RequiredItemId[j];
            if (id)
            {
                if (qinfo->RequiredItemCount[j] == 0)
                {
                    TC_LOG_ERROR("sql.sql", "Quest %u has `RequiredItemId%d` = %u but `RequiredItemCount%d` = 0, quest can't be done.",
                        qinfo->GetQuestId(), j+1, id, j+1);
                    // no changes, quest can't be done for this requirement
                }

                qinfo->SetSpecialFlag(QUEST_SPECIAL_FLAGS_DELIVER);

                if (!sObjectMgr->GetItemTemplate(id))
                {
                    TC_LOG_ERROR("sql.sql", "Quest %u has `RequiredItemId%d` = %u but item with entry %u does not exist, quest can't be done.",
                        qinfo->GetQuestId(), j+1, id, id);
                    qinfo->RequiredItemCount[j] = 0;             // prevent incorrect work of quest
                }
            }
            else if (qinfo->RequiredItemCount[j] > 0)
            {
                TC_LOG_ERROR("sql.sql", "Quest %u has `RequiredItemId%d` = 0 but `RequiredItemCount%d` = %u, quest can't be done.",
                    qinfo->GetQuestId(), j+1, j+1, qinfo->RequiredItemCount[j]);
                qinfo->RequiredItemCount[j] = 0;                 // prevent incorrect work of quest
            }
        }

        for (uint8 j = 0; j < QUEST_SOURCE_ITEM_IDS_COUNT; ++j)
        {
            uint32 id = qinfo->RequiredSourceItemId[j];
            if (id)
            {
                if (!sObjectMgr->GetItemTemplate(id))
                {
                    TC_LOG_ERROR("sql.sql", "Quest %u has `RequiredSourceItemId%d` = %u but item with entry %u does not exist, quest can't be done.",
                        qinfo->GetQuestId(), j+1, id, id);
                    // no changes, quest can't be done for this requirement
                }
            }
            else
            {
                if (qinfo->RequiredSourceItemCount[j]>0)
                {
                    TC_LOG_ERROR("sql.sql", "Quest %u has `RequiredSourceItemId%d` = 0 but `RequiredSourceItemCount%d` = %u.",
                        qinfo->GetQuestId(), j+1, j+1, qinfo->RequiredSourceItemCount[j]);
                    // no changes, quest ignore this data
                }
            }
        }

        for (uint8 j = 0; j < QUEST_OBJECTIVES_COUNT; ++j)
        {
            int32 id = qinfo->RequiredNpcOrGo[j];
            if (id < 0 && !sObjectMgr->GetGameObjectTemplate(-id))
            {
                TC_LOG_ERROR("sql.sql", "Quest %u has `RequiredNpcOrGo%d` = %i but gameobject %u does not exist, quest can't be done.",
                    qinfo->GetQuestId(), j+1, id, uint32(-id));
                qinfo->RequiredNpcOrGo[j] = 0;            // quest can't be done for this requirement
            }

            if (id > 0 && !sObjectMgr->GetCreatureTemplate(id))
            {
                TC_LOG_ERROR("sql.sql", "Quest %u has `RequiredNpcOrGo%d` = %i but creature with entry %u does not exist, quest can't be done.",
                    qinfo->GetQuestId(), j+1, id, uint32(id));
                qinfo->RequiredNpcOrGo[j] = 0;            // quest can't be done for this requirement
            }

            if (id)
            {
                // In fact SpeakTo and Kill are quite same: either you can speak to mob:SpeakTo or you can't:Kill/Cast

                qinfo->SetSpecialFlag(QUEST_SPECIAL_FLAGS_KILL | QUEST_SPECIAL_FLAGS_CAST | QUEST_SPECIAL_FLAGS_SPEAKTO);

                if (!qinfo->RequiredNpcOrGoCount[j])
                {
                    TC_LOG_ERROR("sql.sql", "Quest %u has `RequiredNpcOrGo%d` = %u but `RequiredNpcOrGoCount%d` = 0, quest can't be done.",
                        qinfo->GetQuestId(), j+1, id, j+1);
                    // no changes, quest can be incorrectly done, but we already report this
                }
            }
            else if (qinfo->RequiredNpcOrGoCount[j]>0)
            {
                TC_LOG_ERROR("sql.sql", "Quest %u has `RequiredNpcOrGo%d` = 0 but `RequiredNpcOrGoCount%d` = %u.",
                    qinfo->GetQuestId(), j+1, j+1, qinfo->RequiredNpcOrGoCount[j]);
                // no changes, quest ignore this data
            }
        }

        for (uint8 j = 0; j < QUEST_REWARD_CHOICES_COUNT; ++j)
        {
            uint32 id = qinfo->RewardChoiceItemId[j];
            if (id)
            {
                if (!sObjectMgr->GetItemTemplate(id))
                {
                    TC_LOG_ERROR("sql.sql", "Quest %u has `RewardChoiceItemId%d` = %u but item with entry %u does not exist, quest will not reward this item.",
                        qinfo->GetQuestId(), j+1, id, id);
                    qinfo->RewardChoiceItemId[j] = 0;          // no changes, quest will not reward this
                }

                if (!qinfo->RewardChoiceItemCount[j])
                {
                    TC_LOG_ERROR("sql.sql", "Quest %u has `RewardChoiceItemId%d` = %u but `RewardChoiceItemCount%d` = 0, quest can't be done.",
                        qinfo->GetQuestId(), j+1, id, j+1);
                    // no changes, quest can't be done
                }
            }
            else if (qinfo->RewardChoiceItemCount[j]>0)
            {
                TC_LOG_ERROR("sql.sql", "Quest %u has `RewardChoiceItemId%d` = 0 but `RewardChoiceItemCount%d` = %u.",
                    qinfo->GetQuestId(), j+1, j+1, qinfo->RewardChoiceItemCount[j]);
                // no changes, quest ignore this data
            }
        }

        for (uint8 j = 0; j < QUEST_REWARDS_COUNT; ++j)
        {
            uint32 id = qinfo->RewardItemId[j];
            if (id)
            {
                if (!sObjectMgr->GetItemTemplate(id))
                {
                    TC_LOG_ERROR("sql.sql", "Quest %u has `RewardItemId%d` = %u but item with entry %u does not exist, quest will not reward this item.",
                        qinfo->GetQuestId(), j+1, id, id);
                    qinfo->RewardItemId[j] = 0;                // no changes, quest will not reward this item
                }

                if (!qinfo->RewardItemIdCount[j])
                {
                    TC_LOG_ERROR("sql.sql", "Quest %u has `RewardItemId%d` = %u but `RewardItemIdCount%d` = 0, quest will not reward this item.",
                        qinfo->GetQuestId(), j+1, id, j+1);
                    // no changes
                }
            }
            else if (qinfo->RewardItemIdCount[j]>0)
            {
                TC_LOG_ERROR("sql.sql", "Quest %u has `RewardItemId%d` = 0 but `RewardItemIdCount%d` = %u.",
                    qinfo->GetQuestId(), j+1, j+1, qinfo->RewardItemIdCount[j]);
                // no changes, quest ignore this data
            }
        }

        for (uint8 j = 0; j < QUEST_REPUTATIONS_COUNT; ++j)
        {
            if (qinfo->RewardFactionId[j])
            {
                if (abs(qinfo->RewardFactionValueId[j]) > 9)
                {
               TC_LOG_ERROR("sql.sql", "Quest %u has RewardFactionValueId%d = %i. That is outside the range of valid values (-9 to 9).", qinfo->GetQuestId(), j+1, qinfo->RewardFactionValueId[j]);
                }
                if (!sFactionStore.LookupEntry(qinfo->RewardFactionId[j]))
                {
                    TC_LOG_ERROR("sql.sql", "Quest %u has `RewardFactionId%d` = %u but raw faction (faction.dbc) %u does not exist, quest will not reward reputation for this faction.", qinfo->GetQuestId(), j+1, qinfo->RewardFactionId[j], qinfo->RewardFactionId[j]);
                    qinfo->RewardFactionId[j] = 0;            // quest will not reward this
                }
            }

            else if (qinfo->RewardFactionValueIdOverride[j] != 0)
            {
                TC_LOG_ERROR("sql.sql", "Quest %u has `RewardFactionId%d` = 0 but `RewardFactionValueIdOverride%d` = %i.",
                    qinfo->GetQuestId(), j+1, j+1, qinfo->RewardFactionValueIdOverride[j]);
                // no changes, quest ignore this data
            }
        }

        if (qinfo->RewardSpell)
        {
            SpellInfo const* spellInfo = sSpellMgr->GetSpellInfo(qinfo->RewardSpell);

            if (!spellInfo)
            {
                TC_LOG_ERROR("sql.sql", "Quest %u has `RewardSpell` = %u but spell %u does not exist, spell removed as display reward.",
                    qinfo->GetQuestId(), qinfo->RewardSpell, qinfo->RewardSpell);
                qinfo->RewardSpell = 0;                        // no spell reward will display for this quest
            }

            else if (!SpellMgr::IsSpellValid(spellInfo))
            {
                TC_LOG_ERROR("sql.sql", "Quest %u has `RewardSpell` = %u but spell %u is broken, quest will not have a spell reward.",
                    qinfo->GetQuestId(), qinfo->RewardSpell, qinfo->RewardSpell);
                qinfo->RewardSpell = 0;                        // no spell reward will display for this quest
            }

            else if (GetTalentSpellCost(qinfo->RewardSpell))
            {
                TC_LOG_ERROR("sql.sql", "Quest %u has `RewardSpell` = %u but spell %u is talent, quest will not have a spell reward.",
                    qinfo->GetQuestId(), qinfo->RewardSpell, qinfo->RewardSpell);
                qinfo->RewardSpell = 0;                        // no spell reward will display for this quest
            }
        }

        if (qinfo->RewardSpellCast > 0)
        {
            SpellInfo const* spellInfo = sSpellMgr->GetSpellInfo(qinfo->RewardSpellCast);

            if (!spellInfo)
            {
                TC_LOG_ERROR("sql.sql", "Quest %u has `RewardSpellCast` = %u but spell %u does not exist, quest will not have a spell reward.",
                    qinfo->GetQuestId(), qinfo->RewardSpellCast, qinfo->RewardSpellCast);
                qinfo->RewardSpellCast = 0;                    // no spell will be cast on player
            }

            else if (!SpellMgr::IsSpellValid(spellInfo))
            {
                TC_LOG_ERROR("sql.sql", "Quest %u has `RewardSpellCast` = %u but spell %u is broken, quest will not have a spell reward.",
                    qinfo->GetQuestId(), qinfo->RewardSpellCast, qinfo->RewardSpellCast);
                qinfo->RewardSpellCast = 0;                    // no spell will be cast on player
            }

            else if (GetTalentSpellCost(qinfo->RewardSpellCast))
            {
                TC_LOG_ERROR("sql.sql", "Quest %u has `RewardSpell` = %u but spell %u is talent, quest will not have a spell reward.",
                    qinfo->GetQuestId(), qinfo->RewardSpellCast, qinfo->RewardSpellCast);
                qinfo->RewardSpellCast = 0;                    // no spell will be cast on player
            }
        }

        if (qinfo->RewardMailTemplateId)
        {
            if (!sMailTemplateStore.LookupEntry(qinfo->RewardMailTemplateId))
            {
                TC_LOG_ERROR("sql.sql", "Quest %u has `RewardMailTemplateId` = %u but mail template  %u does not exist, quest will not have a mail reward.",
                    qinfo->GetQuestId(), qinfo->RewardMailTemplateId, qinfo->RewardMailTemplateId);
                qinfo->RewardMailTemplateId = 0;               // no mail will send to player
                qinfo->RewardMailDelay = 0;                // no mail will send to player
            }
            else if (usedMailTemplates.find(qinfo->RewardMailTemplateId) != usedMailTemplates.end())
            {
                std::map<uint32, uint32>::const_iterator used_mt_itr = usedMailTemplates.find(qinfo->RewardMailTemplateId);
                TC_LOG_ERROR("sql.sql", "Quest %u has `RewardMailTemplateId` = %u but mail template  %u already used for quest %u, quest will not have a mail reward.",
                    qinfo->GetQuestId(), qinfo->RewardMailTemplateId, qinfo->RewardMailTemplateId, used_mt_itr->second);
                qinfo->RewardMailTemplateId = 0;               // no mail will send to player
                qinfo->RewardMailDelay = 0;                // no mail will send to player
            }
            else
                usedMailTemplates[qinfo->RewardMailTemplateId] = qinfo->GetQuestId();
        }

        if (qinfo->NextQuestIdChain)
        {
            QuestMap::iterator qNextItr = _questTemplates.find(qinfo->NextQuestIdChain);
            if (qNextItr == _questTemplates.end())
            {
                TC_LOG_ERROR("sql.sql", "Quest %u has `NextQuestIdChain` = %u but quest %u does not exist, quest chain will not work.",
                    qinfo->GetQuestId(), qinfo->NextQuestIdChain, qinfo->NextQuestIdChain);
                qinfo->NextQuestIdChain = 0;
            }
            else
                qNextItr->second->prevChainQuests.push_back(qinfo->GetQuestId());
        }

        for (uint8 j = 0; j < QUEST_REWARD_CURRENCY_COUNT; ++j)
        {
            if (qinfo->RewardCurrencyId[j])
            {
                if (qinfo->RewardCurrencyCount[j] == 0)
                {
                    TC_LOG_ERROR("sql.sql", "Quest %u has `RewardCurrencyId%d` = %u but `RewardCurrencyCount%d` = 0, quest can't be done.",
                        qinfo->GetQuestId(), j+1, qinfo->RewardCurrencyId[j], j+1);
                    // no changes, quest can't be done for this requirement
                }

                if (!sCurrencyTypesStore.LookupEntry(qinfo->RewardCurrencyId[j]))
                {
                    TC_LOG_ERROR("sql.sql", "Quest %u has `RewardCurrencyId%d` = %u but currency with entry %u does not exist, quest can't be done.",
                        qinfo->GetQuestId(), j+1, qinfo->RewardCurrencyId[j], qinfo->RewardCurrencyId[j]);
                    qinfo->RewardCurrencyCount[j] = 0;             // prevent incorrect work of quest
                }
            }
            else if (qinfo->RewardCurrencyCount[j] > 0)
            {
                TC_LOG_ERROR("sql.sql", "Quest %u has `RewardCurrencyId%d` = 0 but `RewardCurrencyCount%d` = %u, quest can't be done.",
                    qinfo->GetQuestId(), j+1, j+1, qinfo->RewardCurrencyCount[j]);
                qinfo->RewardCurrencyCount[j] = 0;                 // prevent incorrect work of quest
            }
        }

        for (uint8 j = 0; j < QUEST_REQUIRED_CURRENCY_COUNT; ++j)
        {
            if (qinfo->RequiredCurrencyId[j])
            {
                if (qinfo->RequiredCurrencyCount[j] == 0)
                {
                    TC_LOG_ERROR("sql.sql", "Quest %u has `RequiredCurrencyId%d` = %u but `RequiredCurrencyCount%d` = 0, quest can't be done.",
                        qinfo->GetQuestId(), j+1, qinfo->RequiredCurrencyId[j], j+1);
                    // no changes, quest can't be done for this requirement
                }

                if (!sCurrencyTypesStore.LookupEntry(qinfo->RequiredCurrencyId[j]))
                {
                    TC_LOG_ERROR("sql.sql", "Quest %u has `RequiredCurrencyId%d` = %u but currency with entry %u does not exist, quest can't be done.",
                        qinfo->GetQuestId(), j+1, qinfo->RequiredCurrencyId[j], qinfo->RequiredCurrencyId[j]);
                    qinfo->RequiredCurrencyCount[j] = 0;             // prevent incorrect work of quest
                }
            }
            else if (qinfo->RequiredCurrencyCount[j] > 0)
            {
                TC_LOG_ERROR("sql.sql", "Quest %u has `RequiredCurrencyId%d` = 0 but `RequiredCurrencyCount%d` = %u, quest can't be done.",
                    qinfo->GetQuestId(), j+1, j+1, qinfo->RequiredCurrencyCount[j]);
                qinfo->RequiredCurrencyCount[j] = 0;                 // prevent incorrect work of quest
            }
        }

        if (qinfo->SoundAccept)
        {
            if (!sSoundEntriesStore.LookupEntry(qinfo->SoundAccept))
            {
                TC_LOG_ERROR("sql.sql", "Quest %u has `SoundAccept` = %u but sound %u does not exist, set to 0.",
                    qinfo->GetQuestId(), qinfo->SoundAccept, qinfo->SoundAccept);
                qinfo->SoundAccept = 0;                        // no sound will be played
            }
        }

        if (qinfo->SoundTurnIn)
        {
            if (!sSoundEntriesStore.LookupEntry(qinfo->SoundTurnIn))
            {
                TC_LOG_ERROR("sql.sql", "Quest %u has `SoundTurnIn` = %u but sound %u does not exist, set to 0.",
                    qinfo->GetQuestId(), qinfo->SoundTurnIn, qinfo->SoundTurnIn);
                qinfo->SoundTurnIn = 0;                        // no sound will be played
            }
        }

        if (qinfo->RequiredSpell > 0)
        {
            SpellInfo const* spellInfo = sSpellMgr->GetSpellInfo(qinfo->RequiredSpell);

            if (!spellInfo)
            {
                TC_LOG_ERROR("sql.sql", "Quest %u has `RequiredSpell` = %u but spell %u does not exist, quest will not require a spell.",
                    qinfo->GetQuestId(), qinfo->RequiredSpell, qinfo->RequiredSpell);
                qinfo->RequiredSpell = 0;                    // no spell will be required
            }

            else if (!SpellMgr::IsSpellValid(spellInfo))
            {
                TC_LOG_ERROR("sql.sql", "Quest %u has `RequiredSpell` = %u but spell %u is broken, quest will not require a spell.",
                    qinfo->GetQuestId(), qinfo->RequiredSpell, qinfo->RequiredSpell);
                qinfo->RequiredSpell = 0;                    // no spell will be required
            }

            /* Can we require talents?
            else if (GetTalentSpellCost(qinfo->RewardSpellCast))
            {
                TC_LOG_ERROR("sql.sql", "Quest %u has `RewardSpell` = %u but spell %u is talent, quest will not have a spell reward.",
                    qinfo->GetQuestId(), qinfo->RewardSpellCast, qinfo->RewardSpellCast);
                qinfo->RewardSpellCast = 0;                    // no spell will be casted on player
            }
            }*/
        }

        if (qinfo->RewardSkillId)
        {
            if (!sSkillLineStore.LookupEntry(qinfo->RewardSkillId))
            {
                TC_LOG_ERROR("sql.sql", "Quest %u has `RewardSkillId` = %u but this skill does not exist",
                    qinfo->GetQuestId(), qinfo->RewardSkillId);
            }
            if (!qinfo->RewardSkillPoints)
            {
                TC_LOG_ERROR("sql.sql", "Quest %u has `RewardSkillId` = %u but `RewardSkillPoints` is 0",
                    qinfo->GetQuestId(), qinfo->RewardSkillId);
            }
        }

        if (qinfo->RewardSkillPoints)
        {
            if (qinfo->RewardSkillPoints > sWorld->GetConfigMaxSkillValue())
            {
                TC_LOG_ERROR("sql.sql", "Quest %u has `RewardSkillPoints` = %u but max possible skill is %u, quest can't be done.",
                    qinfo->GetQuestId(), qinfo->RewardSkillPoints, sWorld->GetConfigMaxSkillValue());
                // no changes, quest can't be done for this requirement
            }
            if (!qinfo->RewardSkillId)
            {
                TC_LOG_ERROR("sql.sql", "Quest %u has `RewardSkillPoints` = %u but `RewardSkillId` is 0",
                    qinfo->GetQuestId(), qinfo->RewardSkillPoints);
            }
        }

        // fill additional data stores
        if (qinfo->PrevQuestId)
        {
            if (_questTemplates.find(abs(qinfo->GetPrevQuestId())) == _questTemplates.end())
                TC_LOG_ERROR("sql.sql", "Quest %d has PrevQuestId %i, but no such quest", qinfo->GetQuestId(), qinfo->GetPrevQuestId());
            else
                qinfo->prevQuests.push_back(qinfo->PrevQuestId);
        }

        if (qinfo->NextQuestId)
        {
            QuestMap::iterator qNextItr = _questTemplates.find(abs(qinfo->GetNextQuestId()));
            if (qNextItr == _questTemplates.end())
                TC_LOG_ERROR("sql.sql", "Quest %d has NextQuestId %i, but no such quest", qinfo->GetQuestId(), qinfo->GetNextQuestId());
            else
            {
                int32 signedQuestId = qinfo->NextQuestId < 0 ? -int32(qinfo->GetQuestId()) : int32(qinfo->GetQuestId());
                qNextItr->second->prevQuests.push_back(signedQuestId);
            }
        }

        if (qinfo->ExclusiveGroup)
            mExclusiveQuestGroups.insert(std::pair<int32, uint32>(qinfo->ExclusiveGroup, qinfo->GetQuestId()));
        if (qinfo->LimitTime)
            qinfo->SetSpecialFlag(QUEST_SPECIAL_FLAGS_TIMED);
        if (qinfo->RequiredPlayerKills)
            qinfo->SetSpecialFlag(QUEST_SPECIAL_FLAGS_PLAYER_KILL);
    }

    // check QUEST_SPECIAL_FLAGS_EXPLORATION_OR_EVENT for spell with SPELL_EFFECT_QUEST_COMPLETE
    for (uint32 i = 0; i < sSpellMgr->GetSpellInfoStoreSize(); ++i)
    {
        SpellInfo const* spellInfo = sSpellMgr->GetSpellInfo(i);
        if (!spellInfo)
            continue;

        for (uint8 j = 0; j < MAX_SPELL_EFFECTS; ++j)
        {
            if (spellInfo->Effects[j].Effect != SPELL_EFFECT_QUEST_COMPLETE)
                continue;

            uint32 quest_id = spellInfo->Effects[j].MiscValue;

            Quest const* quest = GetQuestTemplate(quest_id);

            // some quest referenced in spells not exist (outdated spells)
            if (!quest)
                continue;

            if (!quest->HasSpecialFlag(QUEST_SPECIAL_FLAGS_EXPLORATION_OR_EVENT))
            {
                TC_LOG_ERROR("sql.sql", "Spell (id: %u) have SPELL_EFFECT_QUEST_COMPLETE for quest %u, but quest not have flag QUEST_SPECIAL_FLAGS_EXPLORATION_OR_EVENT. Quest flags must be fixed, quest modified to enable objective.", spellInfo->Id, quest_id);

                // this will prevent quest completing without objective
                const_cast<Quest*>(quest)->SetSpecialFlag(QUEST_SPECIAL_FLAGS_EXPLORATION_OR_EVENT);
            }
        }
    }

    TC_LOG_INFO("server.loading", ">> Loaded %lu quests definitions in %u ms", (unsigned long)_questTemplates.size(), GetMSTimeDiffToNow(oldMSTime));
}

void ObjectMgr::LoadQuestLocales()
{
    uint32 oldMSTime = getMSTime();

    _questLocaleStore.clear();                                // need for reload case

    QueryResult result = WorldDatabase.Query("SELECT Id, "
        "Title_loc1, Details_loc1, Objectives_loc1, OfferRewardText_loc1, RequestItemsText_loc1, EndText_loc1, CompletedText_loc1, ObjectiveText1_loc1, ObjectiveText2_loc1, ObjectiveText3_loc1, ObjectiveText4_loc1, QuestGiverTextWindow_loc1, QuestGiverTargetName_loc1, QuestTurnTextWindow_loc1, QuestTurnTargetName_loc1,"
        "Title_loc2, Details_loc2, Objectives_loc2, OfferRewardText_loc2, RequestItemsText_loc2, EndText_loc2, CompletedText_loc2, ObjectiveText1_loc2, ObjectiveText2_loc2, ObjectiveText3_loc2, ObjectiveText4_loc2, QuestGiverTextWindow_loc2, QuestGiverTargetName_loc2, QuestTurnTextWindow_loc2, QuestTurnTargetName_loc2,"
        "Title_loc3, Details_loc3, Objectives_loc3, OfferRewardText_loc3, RequestItemsText_loc3, EndText_loc3, CompletedText_loc3, ObjectiveText1_loc3, ObjectiveText2_loc3, ObjectiveText3_loc3, ObjectiveText4_loc3, QuestGiverTextWindow_loc3, QuestGiverTargetName_loc3, QuestTurnTextWindow_loc3, QuestTurnTargetName_loc3,"
        "Title_loc4, Details_loc4, Objectives_loc4, OfferRewardText_loc4, RequestItemsText_loc4, EndText_loc4, CompletedText_loc4, ObjectiveText1_loc4, ObjectiveText2_loc4, ObjectiveText3_loc4, ObjectiveText4_loc4, QuestGiverTextWindow_loc4, QuestGiverTargetName_loc4, QuestTurnTextWindow_loc4, QuestTurnTargetName_loc4,"
        "Title_loc5, Details_loc5, Objectives_loc5, OfferRewardText_loc5, RequestItemsText_loc5, EndText_loc5, CompletedText_loc5, ObjectiveText1_loc5, ObjectiveText2_loc5, ObjectiveText3_loc5, ObjectiveText4_loc5, QuestGiverTextWindow_loc5, QuestGiverTargetName_loc5, QuestTurnTextWindow_loc5, QuestTurnTargetName_loc5,"
        "Title_loc6, Details_loc6, Objectives_loc6, OfferRewardText_loc6, RequestItemsText_loc6, EndText_loc6, CompletedText_loc6, ObjectiveText1_loc6, ObjectiveText2_loc6, ObjectiveText3_loc6, ObjectiveText4_loc6, QuestGiverTextWindow_loc6, QuestGiverTargetName_loc6, QuestTurnTextWindow_loc6, QuestTurnTargetName_loc6,"
        "Title_loc7, Details_loc7, Objectives_loc7, OfferRewardText_loc7, RequestItemsText_loc7, EndText_loc7, CompletedText_loc7, ObjectiveText1_loc7, ObjectiveText2_loc7, ObjectiveText3_loc7, ObjectiveText4_loc7, QuestGiverTextWindow_loc7, QuestGiverTargetName_loc7, QuestTurnTextWindow_loc7, QuestTurnTargetName_loc7,"
        "Title_loc8, Details_loc8, Objectives_loc8, OfferRewardText_loc8, RequestItemsText_loc8, EndText_loc8, CompletedText_loc8, ObjectiveText1_loc8, ObjectiveText2_loc8, ObjectiveText3_loc8, ObjectiveText4_loc8, QuestGiverTextWindow_loc8, QuestGiverTargetName_loc8, QuestTurnTextWindow_loc8, QuestTurnTargetName_loc8"
        " FROM locales_quest");

    if (!result)
        return;

    do
    {
        Field* fields = result->Fetch();

        uint32 entry = fields[0].GetUInt32();

        QuestLocale& data = _questLocaleStore[entry];

        for (uint8 i = 1; i < TOTAL_LOCALES; ++i)
        {
            LocaleConstant locale = (LocaleConstant) i;

            AddLocaleString(fields[1 + 15 * (i - 1)].GetString(), locale, data.Title);
            AddLocaleString(fields[1 + 15 * (i - 1) + 1].GetString(), locale, data.Details);
            AddLocaleString(fields[1 + 15 * (i - 1) + 2].GetString(), locale, data.Objectives);
            AddLocaleString(fields[1 + 15 * (i - 1) + 3].GetString(), locale, data.OfferRewardText);
            AddLocaleString(fields[1 + 15 * (i - 1) + 4].GetString(), locale, data.RequestItemsText);
            AddLocaleString(fields[1 + 15 * (i - 1) + 5].GetString(), locale, data.EndText);
            AddLocaleString(fields[1 + 15 * (i - 1) + 6].GetString(), locale, data.CompletedText);

            for (uint8 k = 0; k < 4; ++k)
                AddLocaleString(fields[1 + 15 * (i - 1) + 7 + k].GetString(), locale, data.ObjectiveText[k]);

            AddLocaleString(fields[1 + 15 * (i - 1) + 11].GetString(), locale, data.QuestGiverTextWindow);
            AddLocaleString(fields[1 + 15 * (i - 1) + 12].GetString(), locale, data.QuestGiverTargetName);
            AddLocaleString(fields[1 + 15 * (i - 1) + 13].GetString(), locale, data.QuestTurnTextWindow);
            AddLocaleString(fields[1 + 15 * (i - 1) + 14].GetString(), locale, data.QuestTurnTargetName);
        }
    } while (result->NextRow());

    TC_LOG_INFO("server.loading", ">> Loaded %lu Quest locale strings in %u ms", (unsigned long)_questLocaleStore.size(), GetMSTimeDiffToNow(oldMSTime));
}

void ObjectMgr::LoadScripts(ScriptsType type)
{
    uint32 oldMSTime = getMSTime();

    ScriptMapMap* scripts = GetScriptsMapByType(type);
    if (!scripts)
        return;

    std::string tableName = GetScriptsTableNameByType(type);
    if (tableName.empty())
        return;

    if (sScriptMgr->IsScriptScheduled())                    // function cannot be called when scripts are in use.
        return;

    TC_LOG_INFO("server.loading", "Loading %s...", tableName.c_str());

    scripts->clear();                                       // need for reload support

    bool isSpellScriptTable = (type == SCRIPTS_SPELL);
    //                                                 0    1       2         3         4          5    6  7  8  9
    QueryResult result = WorldDatabase.PQuery("SELECT id, delay, command, datalong, datalong2, dataint, x, y, z, o%s FROM %s", isSpellScriptTable ? ", effIndex" : "", tableName.c_str());

    if (!result)
    {
        TC_LOG_INFO("server.loading", ">> Loaded 0 script definitions. DB table `%s` is empty!", tableName.c_str());
        return;
    }

    uint32 count = 0;

    do
    {
        Field* fields = result->Fetch();
        ScriptInfo tmp;
        tmp.type      = type;
        tmp.id           = fields[0].GetUInt32();
        if (isSpellScriptTable)
            tmp.id      |= fields[10].GetUInt8() << 24;
        tmp.delay        = fields[1].GetUInt32();
        tmp.command      = ScriptCommands(fields[2].GetUInt32());
        tmp.Raw.nData[0] = fields[3].GetUInt32();
        tmp.Raw.nData[1] = fields[4].GetUInt32();
        tmp.Raw.nData[2] = fields[5].GetInt32();
        tmp.Raw.fData[0] = fields[6].GetFloat();
        tmp.Raw.fData[1] = fields[7].GetFloat();
        tmp.Raw.fData[2] = fields[8].GetFloat();
        tmp.Raw.fData[3] = fields[9].GetFloat();

        // generic command args check
        switch (tmp.command)
        {
            case SCRIPT_COMMAND_TALK:
            {
                if (tmp.Talk.ChatType > CHAT_TYPE_WHISPER && tmp.Talk.ChatType != CHAT_MSG_RAID_BOSS_WHISPER)
                {
                    TC_LOG_ERROR("sql.sql", "Table `%s` has invalid talk type (datalong = %u) in SCRIPT_COMMAND_TALK for script id %u",
                        tableName.c_str(), tmp.Talk.ChatType, tmp.id);
                    continue;
                }
                if (!tmp.Talk.TextID)
                {
                    TC_LOG_ERROR("sql.sql", "Table `%s` has invalid talk text id (dataint = %i) in SCRIPT_COMMAND_TALK for script id %u",
                        tableName.c_str(), tmp.Talk.TextID, tmp.id);
                    continue;
                }
                if (tmp.Talk.TextID < MIN_DB_SCRIPT_STRING_ID || tmp.Talk.TextID >= MAX_DB_SCRIPT_STRING_ID)
                {
                    TC_LOG_ERROR("sql.sql", "Table `%s` has out of range text id (dataint = %i expected %u-%u) in SCRIPT_COMMAND_TALK for script id %u",
                        tableName.c_str(), tmp.Talk.TextID, MIN_DB_SCRIPT_STRING_ID, MAX_DB_SCRIPT_STRING_ID, tmp.id);
                    continue;
                }

                break;
            }

            case SCRIPT_COMMAND_EMOTE:
            {
                if (!sEmotesStore.LookupEntry(tmp.Emote.EmoteID))
                {
                    TC_LOG_ERROR("sql.sql", "Table `%s` has invalid emote id (datalong = %u) in SCRIPT_COMMAND_EMOTE for script id %u",
                        tableName.c_str(), tmp.Emote.EmoteID, tmp.id);
                    continue;
                }
                break;
            }

            case SCRIPT_COMMAND_TELEPORT_TO:
            {
                if (!sMapStore.LookupEntry(tmp.TeleportTo.MapID))
                {
                    TC_LOG_ERROR("sql.sql", "Table `%s` has invalid map (Id: %u) in SCRIPT_COMMAND_TELEPORT_TO for script id %u",
                        tableName.c_str(), tmp.TeleportTo.MapID, tmp.id);
                    continue;
                }

                if (!Trinity::IsValidMapCoord(tmp.TeleportTo.DestX, tmp.TeleportTo.DestY, tmp.TeleportTo.DestZ, tmp.TeleportTo.Orientation))
                {
                    TC_LOG_ERROR("sql.sql", "Table `%s` has invalid coordinates (X: %f Y: %f Z: %f O: %f) in SCRIPT_COMMAND_TELEPORT_TO for script id %u",
                        tableName.c_str(), tmp.TeleportTo.DestX, tmp.TeleportTo.DestY, tmp.TeleportTo.DestZ, tmp.TeleportTo.Orientation, tmp.id);
                    continue;
                }
                break;
            }

            case SCRIPT_COMMAND_QUEST_EXPLORED:
            {
                Quest const* quest = GetQuestTemplate(tmp.QuestExplored.QuestID);
                if (!quest)
                {
                    TC_LOG_ERROR("sql.sql", "Table `%s` has invalid quest (ID: %u) in SCRIPT_COMMAND_QUEST_EXPLORED in `datalong` for script id %u",
                        tableName.c_str(), tmp.QuestExplored.QuestID, tmp.id);
                    continue;
                }

                if (!quest->HasSpecialFlag(QUEST_SPECIAL_FLAGS_EXPLORATION_OR_EVENT))
                {
                    TC_LOG_ERROR("sql.sql", "Table `%s` has quest (ID: %u) in SCRIPT_COMMAND_QUEST_EXPLORED in `datalong` for script id %u, but quest not have flag QUEST_SPECIAL_FLAGS_EXPLORATION_OR_EVENT in quest flags. Script command or quest flags wrong. Quest modified to require objective.",
                        tableName.c_str(), tmp.QuestExplored.QuestID, tmp.id);

                    // this will prevent quest completing without objective
                    const_cast<Quest*>(quest)->SetSpecialFlag(QUEST_SPECIAL_FLAGS_EXPLORATION_OR_EVENT);

                    // continue; - quest objective requirement set and command can be allowed
                }

                if (float(tmp.QuestExplored.Distance) > DEFAULT_VISIBILITY_DISTANCE)
                {
                    TC_LOG_ERROR("sql.sql", "Table `%s` has too large distance (%u) for exploring objective complete in `datalong2` in SCRIPT_COMMAND_QUEST_EXPLORED in `datalong` for script id %u",
                        tableName.c_str(), tmp.QuestExplored.Distance, tmp.id);
                    continue;
                }

                if (tmp.QuestExplored.Distance && float(tmp.QuestExplored.Distance) > DEFAULT_VISIBILITY_DISTANCE)
                {
                    TC_LOG_ERROR("sql.sql", "Table `%s` has too large distance (%u) for exploring objective complete in `datalong2` in SCRIPT_COMMAND_QUEST_EXPLORED in `datalong` for script id %u, max distance is %f or 0 for disable distance check",
                        tableName.c_str(), tmp.QuestExplored.Distance, tmp.id, DEFAULT_VISIBILITY_DISTANCE);
                    continue;
                }

                if (tmp.QuestExplored.Distance && float(tmp.QuestExplored.Distance) < INTERACTION_DISTANCE)
                {
                    TC_LOG_ERROR("sql.sql", "Table `%s` has too small distance (%u) for exploring objective complete in `datalong2` in SCRIPT_COMMAND_QUEST_EXPLORED in `datalong` for script id %u, min distance is %f or 0 for disable distance check",
                        tableName.c_str(), tmp.QuestExplored.Distance, tmp.id, INTERACTION_DISTANCE);
                    continue;
                }

                break;
            }

            case SCRIPT_COMMAND_KILL_CREDIT:
            {
                if (!GetCreatureTemplate(tmp.KillCredit.CreatureEntry))
                {
                    TC_LOG_ERROR("sql.sql", "Table `%s` has invalid creature (Entry: %u) in SCRIPT_COMMAND_KILL_CREDIT for script id %u",
                        tableName.c_str(), tmp.KillCredit.CreatureEntry, tmp.id);
                    continue;
                }
                break;
            }

            case SCRIPT_COMMAND_RESPAWN_GAMEOBJECT:
            {
                GameObjectData const* data = GetGOData(tmp.RespawnGameobject.GOGuid);
                if (!data)
                {
                    TC_LOG_ERROR("sql.sql", "Table `%s` has invalid gameobject (GUID: %u) in SCRIPT_COMMAND_RESPAWN_GAMEOBJECT for script id %u",
                        tableName.c_str(), tmp.RespawnGameobject.GOGuid, tmp.id);
                    continue;
                }

                GameObjectTemplate const* info = GetGameObjectTemplate(data->id);
                if (!info)
                {
                    TC_LOG_ERROR("sql.sql", "Table `%s` has gameobject with invalid entry (GUID: %u Entry: %u) in SCRIPT_COMMAND_RESPAWN_GAMEOBJECT for script id %u",
                        tableName.c_str(), tmp.RespawnGameobject.GOGuid, data->id, tmp.id);
                    continue;
                }

                if (info->type == GAMEOBJECT_TYPE_FISHINGNODE ||
                    info->type == GAMEOBJECT_TYPE_FISHINGHOLE ||
                    info->type == GAMEOBJECT_TYPE_DOOR        ||
                    info->type == GAMEOBJECT_TYPE_BUTTON      ||
                    info->type == GAMEOBJECT_TYPE_TRAP)
                {
                    TC_LOG_ERROR("sql.sql", "Table `%s` have gameobject type (%u) unsupported by command SCRIPT_COMMAND_RESPAWN_GAMEOBJECT for script id %u",
                        tableName.c_str(), info->entry, tmp.id);
                    continue;
                }
                break;
            }

            case SCRIPT_COMMAND_TEMP_SUMMON_CREATURE:
            {
                if (!Trinity::IsValidMapCoord(tmp.TempSummonCreature.PosX, tmp.TempSummonCreature.PosY, tmp.TempSummonCreature.PosZ, tmp.TempSummonCreature.Orientation))
                {
                    TC_LOG_ERROR("sql.sql", "Table `%s` has invalid coordinates (X: %f Y: %f Z: %f O: %f) in SCRIPT_COMMAND_TEMP_SUMMON_CREATURE for script id %u",
                        tableName.c_str(), tmp.TempSummonCreature.PosX, tmp.TempSummonCreature.PosY, tmp.TempSummonCreature.PosZ, tmp.TempSummonCreature.Orientation, tmp.id);
                    continue;
                }

                if (!GetCreatureTemplate(tmp.TempSummonCreature.CreatureEntry))
                {
                    TC_LOG_ERROR("sql.sql", "Table `%s` has invalid creature (Entry: %u) in SCRIPT_COMMAND_TEMP_SUMMON_CREATURE for script id %u",
                        tableName.c_str(), tmp.TempSummonCreature.CreatureEntry, tmp.id);
                    continue;
                }
                break;
            }

            case SCRIPT_COMMAND_OPEN_DOOR:
            case SCRIPT_COMMAND_CLOSE_DOOR:
            {
                GameObjectData const* data = GetGOData(tmp.ToggleDoor.GOGuid);
                if (!data)
                {
                    TC_LOG_ERROR("sql.sql", "Table `%s` has invalid gameobject (GUID: %u) in %s for script id %u",
                        tableName.c_str(), tmp.ToggleDoor.GOGuid, GetScriptCommandName(tmp.command).c_str(), tmp.id);
                    continue;
                }

                GameObjectTemplate const* info = GetGameObjectTemplate(data->id);
                if (!info)
                {
                    TC_LOG_ERROR("sql.sql", "Table `%s` has gameobject with invalid entry (GUID: %u Entry: %u) in %s for script id %u",
                        tableName.c_str(), tmp.ToggleDoor.GOGuid, data->id, GetScriptCommandName(tmp.command).c_str(), tmp.id);
                    continue;
                }

                if (info->type != GAMEOBJECT_TYPE_DOOR)
                {
                    TC_LOG_ERROR("sql.sql", "Table `%s` has gameobject type (%u) non supported by command %s for script id %u",
                        tableName.c_str(), info->entry, GetScriptCommandName(tmp.command).c_str(), tmp.id);
                    continue;
                }

                break;
            }

            case SCRIPT_COMMAND_REMOVE_AURA:
            {
                if (!sSpellMgr->GetSpellInfo(tmp.RemoveAura.SpellID))
                {
                    TC_LOG_ERROR("sql.sql", "Table `%s` using non-existent spell (id: %u) in SCRIPT_COMMAND_REMOVE_AURA for script id %u",
                        tableName.c_str(), tmp.RemoveAura.SpellID, tmp.id);
                    continue;
                }
                if (tmp.RemoveAura.Flags & ~0x1)                    // 1 bits (0, 1)
                {
                    TC_LOG_ERROR("sql.sql", "Table `%s` using unknown flags in datalong2 (%u) in SCRIPT_COMMAND_REMOVE_AURA for script id %u",
                        tableName.c_str(), tmp.RemoveAura.Flags, tmp.id);
                    continue;
                }
                break;
            }

            case SCRIPT_COMMAND_CAST_SPELL:
            {
                if (!sSpellMgr->GetSpellInfo(tmp.CastSpell.SpellID))
                {
                    TC_LOG_ERROR("sql.sql", "Table `%s` using non-existent spell (id: %u) in SCRIPT_COMMAND_CAST_SPELL for script id %u",
                        tableName.c_str(), tmp.CastSpell.SpellID, tmp.id);
                    continue;
                }
                if (tmp.CastSpell.Flags > 4)                      // targeting type
                {
                    TC_LOG_ERROR("sql.sql", "Table `%s` using unknown target in datalong2 (%u) in SCRIPT_COMMAND_CAST_SPELL for script id %u",
                        tableName.c_str(), tmp.CastSpell.Flags, tmp.id);
                    continue;
                }
                if (tmp.CastSpell.Flags != 4 && tmp.CastSpell.CreatureEntry & ~0x1)                      // 1 bit (0, 1)
                {
                    TC_LOG_ERROR("sql.sql", "Table `%s` using unknown flags in dataint (%u) in SCRIPT_COMMAND_CAST_SPELL for script id %u",
                        tableName.c_str(), tmp.CastSpell.CreatureEntry, tmp.id);
                    continue;
                }
                else if (tmp.CastSpell.Flags == 4 && !GetCreatureTemplate(tmp.CastSpell.CreatureEntry))
                {
                    TC_LOG_ERROR("sql.sql", "Table `%s` using invalid creature entry in dataint (%u) in SCRIPT_COMMAND_CAST_SPELL for script id %u",
                        tableName.c_str(), tmp.CastSpell.CreatureEntry, tmp.id);
                    continue;
                }
                break;
            }

            case SCRIPT_COMMAND_CREATE_ITEM:
            {
                if (!GetItemTemplate(tmp.CreateItem.ItemEntry))
                {
                    TC_LOG_ERROR("sql.sql", "Table `%s` has nonexistent item (entry: %u) in SCRIPT_COMMAND_CREATE_ITEM for script id %u",
                        tableName.c_str(), tmp.CreateItem.ItemEntry, tmp.id);
                    continue;
                }
                if (!tmp.CreateItem.Amount)
                {
                    TC_LOG_ERROR("sql.sql", "Table `%s` SCRIPT_COMMAND_CREATE_ITEM but amount is %u for script id %u",
                        tableName.c_str(), tmp.CreateItem.Amount, tmp.id);
                    continue;
                }
                break;
            }
            default:
                break;
        }

        if (scripts->find(tmp.id) == scripts->end())
        {
            ScriptMap emptyMap;
            (*scripts)[tmp.id] = emptyMap;
        }
        (*scripts)[tmp.id].insert(std::pair<uint32, ScriptInfo>(tmp.delay, tmp));

        ++count;
    }
    while (result->NextRow());

    TC_LOG_INFO("server.loading", ">> Loaded %u script definitions in %u ms", count, GetMSTimeDiffToNow(oldMSTime));
}

void ObjectMgr::LoadSpellScripts()
{
    LoadScripts(SCRIPTS_SPELL);

    // check ids
    for (ScriptMapMap::const_iterator itr = sSpellScripts.begin(); itr != sSpellScripts.end(); ++itr)
    {
        uint32 spellId = uint32(itr->first) & 0x00FFFFFF;
        SpellInfo const* spellInfo = sSpellMgr->GetSpellInfo(spellId);

        if (!spellInfo)
        {
            TC_LOG_ERROR("sql.sql", "Table `spell_scripts` has not existing spell (Id: %u) as script id", spellId);
            continue;
        }

        uint8 i = (uint8)((uint32(itr->first) >> 24) & 0x000000FF);
        //check for correct spellEffect
        if (!spellInfo->Effects[i].Effect || (spellInfo->Effects[i].Effect != SPELL_EFFECT_SCRIPT_EFFECT && spellInfo->Effects[i].Effect != SPELL_EFFECT_DUMMY))
            TC_LOG_ERROR("sql.sql", "Table `spell_scripts` - spell %u effect %u is not SPELL_EFFECT_SCRIPT_EFFECT or SPELL_EFFECT_DUMMY", spellId, i);
    }
}

void ObjectMgr::LoadEventScripts()
{
    LoadScripts(SCRIPTS_EVENT);

    std::set<uint32> evt_scripts;
    // Load all possible script entries from gameobjects
    GameObjectTemplateContainer const* gotc = sObjectMgr->GetGameObjectTemplates();
    for (GameObjectTemplateContainer::const_iterator itr = gotc->begin(); itr != gotc->end(); ++itr)
        if (uint32 eventId = itr->second.GetEventScriptId())
            evt_scripts.insert(eventId);

    // Load all possible script entries from spells
    for (uint32 i = 1; i < sSpellMgr->GetSpellInfoStoreSize(); ++i)
        if (SpellInfo const* spell = sSpellMgr->GetSpellInfo(i))
            for (uint8 j = 0; j < MAX_SPELL_EFFECTS; ++j)
                if (spell->Effects[j].Effect == SPELL_EFFECT_SEND_EVENT)
                    if (spell->Effects[j].MiscValue)
                        evt_scripts.insert(spell->Effects[j].MiscValue);

    for (size_t path_idx = 0; path_idx < sTaxiPathNodesByPath.size(); ++path_idx)
    {
        for (size_t node_idx = 0; node_idx < sTaxiPathNodesByPath[path_idx].size(); ++node_idx)
        {
            TaxiPathNodeEntry const& node = sTaxiPathNodesByPath[path_idx][node_idx];

            if (node.arrivalEventID)
                evt_scripts.insert(node.arrivalEventID);

            if (node.departureEventID)
                evt_scripts.insert(node.departureEventID);
        }
    }

    // Then check if all scripts are in above list of possible script entries
    for (ScriptMapMap::const_iterator itr = sEventScripts.begin(); itr != sEventScripts.end(); ++itr)
    {
        std::set<uint32>::const_iterator itr2 = evt_scripts.find(itr->first);
        if (itr2 == evt_scripts.end())
            TC_LOG_ERROR("sql.sql", "Table `event_scripts` has script (Id: %u) not referring to any gameobject_template type 10 data2 field, type 3 data6 field, type 13 data 2 field or any spell effect %u",
                itr->first, SPELL_EFFECT_SEND_EVENT);
    }
}

//Load WP Scripts
void ObjectMgr::LoadWaypointScripts()
{
    LoadScripts(SCRIPTS_WAYPOINT);

    std::set<uint32> actionSet;

    for (ScriptMapMap::const_iterator itr = sWaypointScripts.begin(); itr != sWaypointScripts.end(); ++itr)
        actionSet.insert(itr->first);

    PreparedStatement* stmt = WorldDatabase.GetPreparedStatement(WORLD_SEL_WAYPOINT_DATA_ACTION);
    PreparedQueryResult result = WorldDatabase.Query(stmt);

    if (result)
    {
        do
        {
            Field* fields = result->Fetch();
            uint32 action = fields[0].GetUInt32();

            actionSet.erase(action);
        }
        while (result->NextRow());
    }

    for (std::set<uint32>::iterator itr = actionSet.begin(); itr != actionSet.end(); ++itr)
        TC_LOG_ERROR("sql.sql", "There is no waypoint which links to the waypoint script %u", *itr);
}

void ObjectMgr::LoadSpellScriptNames()
{
    uint32 oldMSTime = getMSTime();

    _spellScriptsStore.clear();                            // need for reload case

    QueryResult result = WorldDatabase.Query("SELECT spell_id, ScriptName FROM spell_script_names");

    if (!result)
    {
        TC_LOG_INFO("server.loading", ">> Loaded 0 spell script names. DB table `spell_script_names` is empty!");
        return;
    }

    uint32 count = 0;

    do
    {

        Field* fields = result->Fetch();

        int32 spellId          = fields[0].GetInt32();
        char const* scriptName = fields[1].GetCString();

        bool allRanks = false;
        if (spellId < 0)
        {
            allRanks = true;
            spellId = -spellId;
        }

        SpellInfo const* spellInfo = sSpellMgr->GetSpellInfo(spellId);
        if (!spellInfo)
        {
            TC_LOG_ERROR("sql.sql", "Scriptname: `%s` spell (Id: %d) does not exist.", scriptName, fields[0].GetInt32());
            continue;
        }

        if (allRanks)
        {
            if (!spellInfo->IsRanked())
                TC_LOG_ERROR("sql.sql", "Scriptname: `%s` spell (Id: %d) has no ranks of spell.", scriptName, fields[0].GetInt32());

            if (spellInfo->GetFirstRankSpell()->Id != uint32(spellId))
            {
                TC_LOG_ERROR("sql.sql", "Scriptname: `%s` spell (Id: %d) is not first rank of spell.", scriptName, fields[0].GetInt32());
                continue;
            }
            while (spellInfo)
            {
                _spellScriptsStore.insert(SpellScriptsContainer::value_type(spellInfo->Id, GetScriptId(scriptName)));
                spellInfo = spellInfo->GetNextRankSpell();
            }
        }
        else
        {
            if (spellInfo->IsRanked())
                TC_LOG_ERROR("sql.sql", "Scriptname: `%s` spell (Id: %d) is ranked spell. Perhaps not all ranks are assigned to this script.", scriptName, spellId);

            _spellScriptsStore.insert(SpellScriptsContainer::value_type(spellInfo->Id, GetScriptId(scriptName)));
        }

        ++count;
    }
    while (result->NextRow());

    TC_LOG_INFO("server.loading", ">> Loaded %u spell script names in %u ms", count, GetMSTimeDiffToNow(oldMSTime));
}

void ObjectMgr::ValidateSpellScripts()
{
    uint32 oldMSTime = getMSTime();

    if (_spellScriptsStore.empty())
    {
        TC_LOG_INFO("server.loading", ">> Validated 0 scripts.");
        return;
    }

    uint32 count = 0;

    for (SpellScriptsContainer::iterator itr = _spellScriptsStore.begin(); itr != _spellScriptsStore.end();)
    {
        SpellInfo const* spellEntry = sSpellMgr->GetSpellInfo(itr->first);
        std::vector<std::pair<SpellScriptLoader *, SpellScriptsContainer::iterator> > SpellScriptLoaders;
        sScriptMgr->CreateSpellScriptLoaders(itr->first, SpellScriptLoaders);
        itr = _spellScriptsStore.upper_bound(itr->first);

        for (std::vector<std::pair<SpellScriptLoader *, SpellScriptsContainer::iterator> >::iterator sitr = SpellScriptLoaders.begin(); sitr != SpellScriptLoaders.end(); ++sitr)
        {
            SpellScript* spellScript = sitr->first->GetSpellScript();
            AuraScript* auraScript = sitr->first->GetAuraScript();
            bool valid = true;
            if (!spellScript && !auraScript)
            {
                TC_LOG_ERROR("scripts", "Functions GetSpellScript() and GetAuraScript() of script `%s` do not return objects - script skipped",  GetScriptName(sitr->second->second));
                valid = false;
            }
            if (spellScript)
            {
                spellScript->_Init(&sitr->first->GetName(), spellEntry->Id);
                spellScript->_Register();
                if (!spellScript->_Validate(spellEntry))
                    valid = false;
                delete spellScript;
            }
            if (auraScript)
            {
                auraScript->_Init(&sitr->first->GetName(), spellEntry->Id);
                auraScript->_Register();
                if (!auraScript->_Validate(spellEntry))
                    valid = false;
                delete auraScript;
            }
            if (!valid)
            {
                _spellScriptsStore.erase(sitr->second);
            }
        }
        ++count;
    }

    TC_LOG_INFO("server.loading", ">> Validated %u scripts in %u ms", count, GetMSTimeDiffToNow(oldMSTime));
}

void ObjectMgr::LoadPageTexts()
{
    uint32 oldMSTime = getMSTime();

    //                                                 0      1       2
    QueryResult result = WorldDatabase.Query("SELECT entry, text, next_page FROM page_text");

    if (!result)
    {
        TC_LOG_INFO("server.loading", ">> Loaded 0 page texts. DB table `page_text` is empty!");
        return;
    }

    uint32 count = 0;
    do
    {
        Field* fields = result->Fetch();

        PageText& pageText = _pageTextStore[fields[0].GetUInt32()];

        pageText.Text     = fields[1].GetString();
        pageText.NextPage = fields[2].GetUInt32();

        ++count;
    }
    while (result->NextRow());

    for (PageTextContainer::const_iterator itr = _pageTextStore.begin(); itr != _pageTextStore.end(); ++itr)
    {
        if (itr->second.NextPage)
        {
            PageTextContainer::const_iterator itr2 = _pageTextStore.find(itr->second.NextPage);
            if (itr2 == _pageTextStore.end())
                TC_LOG_ERROR("sql.sql", "Page text (Id: %u) has not existing next page (Id: %u)", itr->first, itr->second.NextPage);

        }
    }

    TC_LOG_INFO("server.loading", ">> Loaded %u page texts in %u ms", count, GetMSTimeDiffToNow(oldMSTime));
}

PageText const* ObjectMgr::GetPageText(uint32 pageEntry)
{
    PageTextContainer::const_iterator itr = _pageTextStore.find(pageEntry);
    if (itr != _pageTextStore.end())
        return &(itr->second);

    return NULL;
}

void ObjectMgr::LoadPageTextLocales()
{
    uint32 oldMSTime = getMSTime();

    _pageTextLocaleStore.clear();                             // need for reload case

    QueryResult result = WorldDatabase.Query("SELECT entry, text_loc1, text_loc2, text_loc3, text_loc4, text_loc5, text_loc6, text_loc7, text_loc8 FROM locales_page_text");

    if (!result)
        return;

    do
    {
        Field* fields = result->Fetch();

        uint32 entry = fields[0].GetUInt32();

        PageTextLocale& data = _pageTextLocaleStore[entry];

        for (uint8 i = 1; i < TOTAL_LOCALES; ++i)
            AddLocaleString(fields[i].GetString(), LocaleConstant(i), data.Text);
    } while (result->NextRow());

    TC_LOG_INFO("server.loading", ">> Loaded %lu PageText locale strings in %u ms", (unsigned long)_pageTextLocaleStore.size(), GetMSTimeDiffToNow(oldMSTime));
}

void ObjectMgr::LoadInstanceTemplate()
{
    uint32 oldMSTime = getMSTime();

    //                                                0     1       2        4
    QueryResult result = WorldDatabase.Query("SELECT map, parent, script, allowMount FROM instance_template");

    if (!result)
    {
        TC_LOG_INFO("server.loading", ">> Loaded 0 instance templates. DB table `page_text` is empty!");
        return;
    }

    uint32 count = 0;
    do
    {
        Field* fields = result->Fetch();

        uint16 mapID = fields[0].GetUInt16();

        if (!MapManager::IsValidMAP(mapID, true))
        {
            TC_LOG_ERROR("sql.sql", "ObjectMgr::LoadInstanceTemplate: bad mapid %d for template!", mapID);
            continue;
        }

        InstanceTemplate instanceTemplate;

        instanceTemplate.AllowMount = fields[3].GetBool();
        instanceTemplate.Parent     = uint32(fields[1].GetUInt16());
        instanceTemplate.ScriptId   = sObjectMgr->GetScriptId(fields[2].GetCString());

        _instanceTemplateStore[mapID] = instanceTemplate;

        ++count;
    }
    while (result->NextRow());

    TC_LOG_INFO("server.loading", ">> Loaded %u instance templates in %u ms", count, GetMSTimeDiffToNow(oldMSTime));
}

InstanceTemplate const* ObjectMgr::GetInstanceTemplate(uint32 mapID)
{
    InstanceTemplateContainer::const_iterator itr = _instanceTemplateStore.find(uint16(mapID));
    if (itr != _instanceTemplateStore.end())
        return &(itr->second);

    return NULL;
}

void ObjectMgr::LoadInstanceEncounters()
{
    uint32 oldMSTime = getMSTime();

    //                                                 0         1            2                3
    QueryResult result = WorldDatabase.Query("SELECT entry, creditType, creditEntry, lastEncounterDungeon FROM instance_encounters");
    if (!result)
    {
        TC_LOG_ERROR("server.loading", ">> Loaded 0 instance encounters, table is empty!");
        return;
    }

    uint32 count = 0;
    std::map<uint32, DungeonEncounterEntry const*> dungeonLastBosses;
    do
    {
        Field* fields = result->Fetch();
        uint32 entry = fields[0].GetUInt32();
        uint8 creditType = fields[1].GetUInt8();
        uint32 creditEntry = fields[2].GetUInt32();
        uint32 lastEncounterDungeon = fields[3].GetUInt16();
        DungeonEncounterEntry const* dungeonEncounter = sDungeonEncounterStore.LookupEntry(entry);
        if (!dungeonEncounter)
        {
            TC_LOG_ERROR("sql.sql", "Table `instance_encounters` has an invalid encounter id %u, skipped!", entry);
            continue;
        }

        if (lastEncounterDungeon && !sLFGMgr->GetLFGDungeonEntry(lastEncounterDungeon))
        {
            TC_LOG_ERROR("sql.sql", "Table `instance_encounters` has an encounter %u (%s) marked as final for invalid dungeon id %u, skipped!", entry, dungeonEncounter->encounterName, lastEncounterDungeon);
            continue;
        }

        std::map<uint32, DungeonEncounterEntry const*>::const_iterator itr = dungeonLastBosses.find(lastEncounterDungeon);
        if (lastEncounterDungeon)
        {
            if (itr != dungeonLastBosses.end())
            {
                TC_LOG_ERROR("sql.sql", "Table `instance_encounters` specified encounter %u (%s) as last encounter but %u (%s) is already marked as one, skipped!", entry, dungeonEncounter->encounterName, itr->second->id, itr->second->encounterName);
                continue;
            }

            dungeonLastBosses[lastEncounterDungeon] = dungeonEncounter;
        }

        switch (creditType)
        {
            case ENCOUNTER_CREDIT_KILL_CREATURE:
            {
                CreatureTemplate const* creatureInfo = GetCreatureTemplate(creditEntry);
                if (!creatureInfo)
                {
                    TC_LOG_ERROR("sql.sql", "Table `instance_encounters` has an invalid creature (entry %u) linked to the encounter %u (%s), skipped!", creditEntry, entry, dungeonEncounter->encounterName);
                    continue;
                }
                const_cast<CreatureTemplate*>(creatureInfo)->flags_extra |= CREATURE_FLAG_EXTRA_DUNGEON_BOSS;
                break;
            }
            case ENCOUNTER_CREDIT_CAST_SPELL:
                if (!sSpellMgr->GetSpellInfo(creditEntry))
                {
                    TC_LOG_ERROR("sql.sql", "Table `instance_encounters` has an invalid spell (entry %u) linked to the encounter %u (%s), skipped!", creditEntry, entry, dungeonEncounter->encounterName);
                    continue;
                }
                break;
            default:
                TC_LOG_ERROR("sql.sql", "Table `instance_encounters` has an invalid credit type (%u) for encounter %u (%s), skipped!", creditType, entry, dungeonEncounter->encounterName);
                continue;
        }

        if (dungeonEncounter->difficulty == -1)
        {
            for (uint32 i = 0; i < MAX_DIFFICULTY; ++i)
            {
                if (GetMapDifficultyData(dungeonEncounter->mapId, Difficulty(i)))
                {
                    DungeonEncounterList& encounters = _dungeonEncounterStore[MAKE_PAIR32(dungeonEncounter->mapId, i)];
                    encounters.push_back(new DungeonEncounter(dungeonEncounter, EncounterCreditType(creditType), creditEntry, lastEncounterDungeon));
                }
            }
        }
        else
        {
            DungeonEncounterList& encounters = _dungeonEncounterStore[MAKE_PAIR32(dungeonEncounter->mapId, dungeonEncounter->difficulty)];
            encounters.push_back(new DungeonEncounter(dungeonEncounter, EncounterCreditType(creditType), creditEntry, lastEncounterDungeon));
        }

        ++count;
    } while (result->NextRow());

    TC_LOG_INFO("server.loading", ">> Loaded %u instance encounters in %u ms", count, GetMSTimeDiffToNow(oldMSTime));
}

GossipText const* ObjectMgr::GetGossipText(uint32 Text_ID) const
{
    GossipTextContainer::const_iterator itr = _gossipTextStore.find(Text_ID);
    if (itr != _gossipTextStore.end())
        return &itr->second;
    return NULL;
}

void ObjectMgr::LoadGossipText()
{
    uint32 oldMSTime = getMSTime();

    QueryResult result = WorldDatabase.Query("SELECT ID, "
        "text0_0, text0_1, BroadcastTextID0, lang0, prob0, em0_0, em0_1, em0_2, em0_3, em0_4, em0_5, "
        "text1_0, text1_1, BroadcastTextID1, lang1, prob1, em1_0, em1_1, em1_2, em1_3, em1_4, em1_5, "
        "text2_0, text2_1, BroadcastTextID2, lang2, prob2, em2_0, em2_1, em2_2, em2_3, em2_4, em2_5, "
        "text3_0, text3_1, BroadcastTextID3, lang3, prob3, em3_0, em3_1, em3_2, em3_3, em3_4, em3_5, "
        "text4_0, text4_1, BroadcastTextID4, lang4, prob4, em4_0, em4_1, em4_2, em4_3, em4_4, em4_5, "
        "text5_0, text5_1, BroadcastTextID5, lang5, prob5, em5_0, em5_1, em5_2, em5_3, em5_4, em5_5, "
        "text6_0, text6_1, BroadcastTextID6, lang6, prob6, em6_0, em6_1, em6_2, em6_3, em6_4, em6_5, "
        "text7_0, text7_1, BroadcastTextID7, lang7, prob7, em7_0, em7_1, em7_2, em7_3, em7_4, em7_5 "
        "FROM npc_text");


    if (!result)
    {
        TC_LOG_INFO("server.loading", ">> Loaded 0 npc texts, table is empty!");
        return;
    }

    _gossipTextStore.rehash(result->GetRowCount());

    uint32 count = 0;
    uint8 cic;

    do
    {
        ++count;
        cic = 0;

        Field* fields = result->Fetch();

        uint32 id = fields[cic++].GetUInt32();
        if (!id)
        {
            TC_LOG_ERROR("sql.sql", "Table `npc_text` has record with reserved id 0, ignore.");
            continue;
        }

        GossipText& gText = _gossipTextStore[id];

        for (uint8 i = 0; i < MAX_GOSSIP_TEXT_OPTIONS; ++i)
        {
            gText.Options[i].Text_0           = fields[cic++].GetString();
            gText.Options[i].Text_1           = fields[cic++].GetString();
            gText.Options[i].BroadcastTextID  = fields[cic++].GetUInt32();
            gText.Options[i].Language         = fields[cic++].GetUInt8();
            gText.Options[i].Probability      = fields[cic++].GetFloat();

            for (uint8 j = 0; j < MAX_GOSSIP_TEXT_EMOTES; ++j)
            {
                gText.Options[i].Emotes[j]._Delay = fields[cic++].GetUInt16();
                gText.Options[i].Emotes[j]._Emote = fields[cic++].GetUInt16();
            }
        }

        for (uint8 i = 0; i < MAX_GOSSIP_TEXT_OPTIONS; i++)
        {
            if (gText.Options[i].BroadcastTextID)
            {
                if (!sObjectMgr->GetBroadcastText(gText.Options[i].BroadcastTextID))
                {
                    TC_LOG_ERROR("sql.sql", "GossipText (Id: %u) in table `npc_text` has non-existing or incompatible BroadcastTextID%u %u.", id, i, gText.Options[i].BroadcastTextID);
                    gText.Options[i].BroadcastTextID = 0;
                }
            }
        }

    }
    while (result->NextRow());

    TC_LOG_INFO("server.loading", ">> Loaded %u npc texts in %u ms", count, GetMSTimeDiffToNow(oldMSTime));
}

void ObjectMgr::LoadNpcTextLocales()
{
    uint32 oldMSTime = getMSTime();

    _npcTextLocaleStore.clear();                              // need for reload case

    QueryResult result = WorldDatabase.Query("SELECT ID, "
        "Text0_0_loc1, Text0_1_loc1, Text1_0_loc1, Text1_1_loc1, Text2_0_loc1, Text2_1_loc1, Text3_0_loc1, Text3_1_loc1, Text4_0_loc1, Text4_1_loc1, Text5_0_loc1, Text5_1_loc1, Text6_0_loc1, Text6_1_loc1, Text7_0_loc1, Text7_1_loc1, "
        "Text0_0_loc2, Text0_1_loc2, Text1_0_loc2, Text1_1_loc2, Text2_0_loc2, Text2_1_loc2, Text3_0_loc2, Text3_1_loc1, Text4_0_loc2, Text4_1_loc2, Text5_0_loc2, Text5_1_loc2, Text6_0_loc2, Text6_1_loc2, Text7_0_loc2, Text7_1_loc2, "
        "Text0_0_loc3, Text0_1_loc3, Text1_0_loc3, Text1_1_loc3, Text2_0_loc3, Text2_1_loc3, Text3_0_loc3, Text3_1_loc1, Text4_0_loc3, Text4_1_loc3, Text5_0_loc3, Text5_1_loc3, Text6_0_loc3, Text6_1_loc3, Text7_0_loc3, Text7_1_loc3, "
        "Text0_0_loc4, Text0_1_loc4, Text1_0_loc4, Text1_1_loc4, Text2_0_loc4, Text2_1_loc4, Text3_0_loc4, Text3_1_loc1, Text4_0_loc4, Text4_1_loc4, Text5_0_loc4, Text5_1_loc4, Text6_0_loc4, Text6_1_loc4, Text7_0_loc4, Text7_1_loc4, "
        "Text0_0_loc5, Text0_1_loc5, Text1_0_loc5, Text1_1_loc5, Text2_0_loc5, Text2_1_loc5, Text3_0_loc5, Text3_1_loc1, Text4_0_loc5, Text4_1_loc5, Text5_0_loc5, Text5_1_loc5, Text6_0_loc5, Text6_1_loc5, Text7_0_loc5, Text7_1_loc5, "
        "Text0_0_loc6, Text0_1_loc6, Text1_0_loc6, Text1_1_loc6, Text2_0_loc6, Text2_1_loc6, Text3_0_loc6, Text3_1_loc1, Text4_0_loc6, Text4_1_loc6, Text5_0_loc6, Text5_1_loc6, Text6_0_loc6, Text6_1_loc6, Text7_0_loc6, Text7_1_loc6, "
        "Text0_0_loc7, Text0_1_loc7, Text1_0_loc7, Text1_1_loc7, Text2_0_loc7, Text2_1_loc7, Text3_0_loc7, Text3_1_loc1, Text4_0_loc7, Text4_1_loc7, Text5_0_loc7, Text5_1_loc7, Text6_0_loc7, Text6_1_loc7, Text7_0_loc7, Text7_1_loc7, "
        "Text0_0_loc8, Text0_1_loc8, Text1_0_loc8, Text1_1_loc8, Text2_0_loc8, Text2_1_loc8, Text3_0_loc8, Text3_1_loc1, Text4_0_loc8, Text4_1_loc8, Text5_0_loc8, Text5_1_loc8, Text6_0_loc8, Text6_1_loc8, Text7_0_loc8, Text7_1_loc8 "
        " FROM locales_npc_text");

    if (!result)
        return;

    do
    {
        Field* fields = result->Fetch();

        uint32 entry = fields[0].GetUInt32();

        NpcTextLocale& data = _npcTextLocaleStore[entry];

        for (uint8 i = 1; i < TOTAL_LOCALES; ++i)
        {
            LocaleConstant locale = (LocaleConstant) i;
            for (uint8 j = 0; j < MAX_LOCALES; ++j)
            {
                AddLocaleString(fields[1 + 8 * 2 * (i - 1) + 2 * j].GetString(), locale, data.Text_0[j]);
                AddLocaleString(fields[1 + 8 * 2 * (i - 1) + 2 * j + 1].GetString(), locale, data.Text_1[j]);
            }
        }
    } while (result->NextRow());

    TC_LOG_INFO("server.loading", ">> Loaded %lu NpcText locale strings in %u ms", (unsigned long)_npcTextLocaleStore.size(), GetMSTimeDiffToNow(oldMSTime));
}

//not very fast function but it is called only once a day, or on starting-up
void ObjectMgr::ReturnOrDeleteOldMails(bool serverUp)
{
    uint32 oldMSTime = getMSTime();

    time_t curTime = time(NULL);
    tm lt;
    ACE_OS::localtime_r(&curTime, &lt);
    uint64 basetime(curTime);
    TC_LOG_INFO("misc", "Returning mails current time: hour: %d, minute: %d, second: %d ", lt.tm_hour, lt.tm_min, lt.tm_sec);

    // Delete all old mails without item and without body immediately, if starting server
    if (!serverUp)
    {
        PreparedStatement* stmt = CharacterDatabase.GetPreparedStatement(CHAR_DEL_EMPTY_EXPIRED_MAIL);
        stmt->setUInt64(0, basetime);
        CharacterDatabase.Execute(stmt);
    }
    PreparedStatement* stmt = CharacterDatabase.GetPreparedStatement(CHAR_SEL_EXPIRED_MAIL);
    stmt->setUInt64(0, basetime);
    PreparedQueryResult result = CharacterDatabase.Query(stmt);
    if (!result)
    {
        TC_LOG_INFO("server.loading", ">> No expired mails found.");
        return;                                             // any mails need to be returned or deleted
    }

    std::map<uint32 /*messageId*/, MailItemInfoVec> itemsCache;
    stmt = CharacterDatabase.GetPreparedStatement(CHAR_SEL_EXPIRED_MAIL_ITEMS);
    stmt->setUInt32(0, (uint32)basetime);
    if (PreparedQueryResult items = CharacterDatabase.Query(stmt))
    {
        MailItemInfo item;
        do
        {
            Field* fields = items->Fetch();
            item.item_guid = fields[0].GetUInt32();
            item.item_template = fields[1].GetUInt32();
            uint32 mailId = fields[2].GetUInt32();
            itemsCache[mailId].push_back(item);
        } while (items->NextRow());
    }

    uint32 deletedCount = 0;
    uint32 returnedCount = 0;
    do
    {
        Field* fields = result->Fetch();
        Mail* m = new Mail;
        m->messageID      = fields[0].GetUInt32();
        m->messageType    = fields[1].GetUInt8();
        m->sender         = fields[2].GetUInt32();
        m->receiver       = fields[3].GetUInt32();
        bool has_items    = fields[4].GetBool();
        m->expire_time    = time_t(fields[5].GetUInt32());
        m->deliver_time   = 0;
        m->COD            = fields[6].GetUInt64();
        m->checked        = fields[7].GetUInt8();
        m->mailTemplateId = fields[8].GetInt16();

        Player* player = NULL;
        if (serverUp)
            player = ObjectAccessor::FindPlayer((uint64)m->receiver);

        if (player && player->m_mailsLoaded)
        {                                                   // this code will run very improbably (the time is between 4 and 5 am, in game is online a player, who has old mail
            // his in mailbox and he has already listed his mails)
            delete m;
            continue;
        }

        // Delete or return mail
        if (has_items)
        {
            // read items from cache
            m->items.swap(itemsCache[m->messageID]);

            // if it is mail from non-player, or if it's already return mail, it shouldn't be returned, but deleted
            if (m->messageType != MAIL_NORMAL || (m->checked & (MAIL_CHECK_MASK_COD_PAYMENT | MAIL_CHECK_MASK_RETURNED)))
            {
                // mail open and then not returned
                for (MailItemInfoVec::iterator itr2 = m->items.begin(); itr2 != m->items.end(); ++itr2)
                {
                    stmt = CharacterDatabase.GetPreparedStatement(CHAR_DEL_ITEM_INSTANCE);
                    stmt->setUInt32(0, itr2->item_guid);
                    CharacterDatabase.Execute(stmt);
                }
            }
            else
            {
                // Mail will be returned
                stmt = CharacterDatabase.GetPreparedStatement(CHAR_UPD_MAIL_RETURNED);
                stmt->setUInt32(0, m->receiver);
                stmt->setUInt32(1, m->sender);
                stmt->setUInt32(2, basetime + 30 * DAY);
                stmt->setUInt32(3, basetime);
                stmt->setUInt8 (4, uint8(MAIL_CHECK_MASK_RETURNED));
                stmt->setUInt32(5, m->messageID);
                CharacterDatabase.Execute(stmt);
                for (MailItemInfoVec::iterator itr2 = m->items.begin(); itr2 != m->items.end(); ++itr2)
                {
                    // Update receiver in mail items for its proper delivery, and in instance_item for avoid lost item at sender delete
                    stmt = CharacterDatabase.GetPreparedStatement(CHAR_UPD_MAIL_ITEM_RECEIVER);
                    stmt->setUInt32(0, m->sender);
                    stmt->setUInt32(1, itr2->item_guid);
                    CharacterDatabase.Execute(stmt);

                    stmt = CharacterDatabase.GetPreparedStatement(CHAR_UPD_ITEM_OWNER);
                    stmt->setUInt32(0, m->sender);
                    stmt->setUInt32(1, itr2->item_guid);
                    CharacterDatabase.Execute(stmt);
                }
                delete m;
                ++returnedCount;
                continue;
            }
        }

        stmt = CharacterDatabase.GetPreparedStatement(CHAR_DEL_MAIL_BY_ID);
        stmt->setUInt32(0, m->messageID);
        CharacterDatabase.Execute(stmt);
        delete m;
        ++deletedCount;
    }
    while (result->NextRow());

    TC_LOG_INFO("server.loading", ">> Processed %u expired mails: %u deleted and %u returned in %u ms", deletedCount + returnedCount, deletedCount, returnedCount, GetMSTimeDiffToNow(oldMSTime));
}

void ObjectMgr::LoadQuestAreaTriggers()
{
    uint32 oldMSTime = getMSTime();

    _questAreaTriggerStore.clear();                           // need for reload case

    QueryResult result = WorldDatabase.Query("SELECT id, quest FROM areatrigger_involvedrelation");

    if (!result)
    {
        TC_LOG_INFO("server.loading", ">> Loaded 0 quest trigger points. DB table `areatrigger_involvedrelation` is empty.");
        return;
    }

    uint32 count = 0;

    do
    {
        ++count;

        Field* fields = result->Fetch();

        uint32 trigger_ID = fields[0].GetUInt32();
        uint32 quest_ID   = fields[1].GetUInt32();

        AreaTriggerEntry const* atEntry = sAreaTriggerStore.LookupEntry(trigger_ID);
        if (!atEntry)
        {
            TC_LOG_ERROR("sql.sql", "Area trigger (ID:%u) does not exist in `AreaTrigger.dbc`.", trigger_ID);
            continue;
        }

        Quest const* quest = GetQuestTemplate(quest_ID);

        if (!quest)
        {
            TC_LOG_ERROR("sql.sql", "Table `areatrigger_involvedrelation` has record (id: %u) for not existing quest %u", trigger_ID, quest_ID);
            continue;
        }

        if (!quest->HasSpecialFlag(QUEST_SPECIAL_FLAGS_EXPLORATION_OR_EVENT))
        {
            TC_LOG_ERROR("sql.sql", "Table `areatrigger_involvedrelation` has record (id: %u) for not quest %u, but quest not have flag QUEST_SPECIAL_FLAGS_EXPLORATION_OR_EVENT. Trigger or quest flags must be fixed, quest modified to require objective.", trigger_ID, quest_ID);

            // this will prevent quest completing without objective
            const_cast<Quest*>(quest)->SetSpecialFlag(QUEST_SPECIAL_FLAGS_EXPLORATION_OR_EVENT);

            // continue; - quest modified to required objective and trigger can be allowed.
        }

        _questAreaTriggerStore[trigger_ID] = quest_ID;

    } while (result->NextRow());

    TC_LOG_INFO("server.loading", ">> Loaded %u quest trigger points in %u ms", count, GetMSTimeDiffToNow(oldMSTime));
}

void ObjectMgr::LoadTavernAreaTriggers()
{
    uint32 oldMSTime = getMSTime();

    _tavernAreaTriggerStore.clear();                          // need for reload case

    QueryResult result = WorldDatabase.Query("SELECT id FROM areatrigger_tavern");

    if (!result)
    {
        TC_LOG_INFO("server.loading", ">> Loaded 0 tavern triggers. DB table `areatrigger_tavern` is empty.");
        return;
    }

    uint32 count = 0;

    do
    {
        ++count;

        Field* fields = result->Fetch();

        uint32 Trigger_ID      = fields[0].GetUInt32();

        AreaTriggerEntry const* atEntry = sAreaTriggerStore.LookupEntry(Trigger_ID);
        if (!atEntry)
        {
            TC_LOG_ERROR("sql.sql", "Area trigger (ID:%u) does not exist in `AreaTrigger.dbc`.", Trigger_ID);
            continue;
        }

        _tavernAreaTriggerStore.insert(Trigger_ID);
    } while (result->NextRow());

    TC_LOG_INFO("server.loading", ">> Loaded %u tavern triggers in %u ms", count, GetMSTimeDiffToNow(oldMSTime));
}

void ObjectMgr::LoadAreaTriggerScripts()
{
    uint32 oldMSTime = getMSTime();

    _areaTriggerScriptStore.clear();                            // need for reload case
    QueryResult result = WorldDatabase.Query("SELECT entry, ScriptName FROM areatrigger_scripts");

    if (!result)
    {
        TC_LOG_INFO("server.loading", ">> Loaded 0 areatrigger scripts. DB table `areatrigger_scripts` is empty.");
        return;
    }

    uint32 count = 0;

    do
    {
        ++count;

        Field* fields = result->Fetch();

        uint32 Trigger_ID      = fields[0].GetUInt32();
        const char *scriptName = fields[1].GetCString();

        AreaTriggerEntry const* atEntry = sAreaTriggerStore.LookupEntry(Trigger_ID);
        if (!atEntry)
        {
            TC_LOG_ERROR("sql.sql", "Area trigger (ID:%u) does not exist in `AreaTrigger.dbc`.", Trigger_ID);
            continue;
        }
        _areaTriggerScriptStore[Trigger_ID] = GetScriptId(scriptName);
    } while (result->NextRow());

    TC_LOG_INFO("server.loading", ">> Loaded %u areatrigger scripts in %u ms", count, GetMSTimeDiffToNow(oldMSTime));
}

uint32 ObjectMgr::GetNearestTaxiNode(float x, float y, float z, uint32 mapid, uint32 team)
{
    bool found = false;
    float dist = 10000;
    uint32 id = 0;

    for (uint32 i = 1; i < sTaxiNodesStore.GetNumRows(); ++i)
    {
        TaxiNodesEntry const* node = sTaxiNodesStore.LookupEntry(i);

        if (!node || node->map_id != mapid || (!node->MountCreatureID[team == ALLIANCE ? 1 : 0] && node->MountCreatureID[0] != 32981)) // dk flight
            continue;

        uint8  field   = (uint8)((i - 1) / 8);
        uint32 submask = 1 << ((i-1) % 8);

        // skip not taxi network nodes
        if ((sTaxiNodesMask[field] & submask) == 0)
            continue;

        float dist2 = (node->x - x)*(node->x - x)+(node->y - y)*(node->y - y)+(node->z - z)*(node->z - z);
        if (found)
        {
            if (dist2 < dist)
            {
                dist = dist2;
                id = i;
            }
        }
        else
        {
            found = true;
            dist = dist2;
            id = i;
        }
    }

    return id;
}

void ObjectMgr::GetTaxiPath(uint32 source, uint32 destination, uint32 &path, uint32 &cost)
{
    TaxiPathSetBySource::iterator src_i = sTaxiPathSetBySource.find(source);
    if (src_i == sTaxiPathSetBySource.end())
    {
        path = 0;
        cost = 0;
        return;
    }

    TaxiPathSetForSource& pathSet = src_i->second;

    TaxiPathSetForSource::iterator dest_i = pathSet.find(destination);
    if (dest_i == pathSet.end())
    {
        path = 0;
        cost = 0;
        return;
    }

    cost = dest_i->second.price;
    path = dest_i->second.ID;
}

uint32 ObjectMgr::GetTaxiMountDisplayId(uint32 id, uint32 team, bool allowed_alt_team /* = false */)
{
    uint32 mount_id = 0;

    // select mount creature id
    TaxiNodesEntry const* node = sTaxiNodesStore.LookupEntry(id);
    if (node)
    {
        uint32 mount_entry = 0;
        if (team == ALLIANCE)
            mount_entry = node->MountCreatureID[1];
        else
            mount_entry = node->MountCreatureID[0];

        // Fix for Alliance not being able to use Acherus taxi
        // only one mount type for both sides
        if (mount_entry == 0 && allowed_alt_team)
        {
            // Simply reverse the selection. At least one team in theory should have a valid mount ID to choose.
            mount_entry = team == ALLIANCE ? node->MountCreatureID[0] : node->MountCreatureID[1];
        }

        CreatureTemplate const* mount_info = GetCreatureTemplate(mount_entry);
        if (mount_info)
        {
            mount_id = mount_info->GetRandomValidModelId();
            if (!mount_id)
            {
                TC_LOG_ERROR("sql.sql", "No displayid found for the taxi mount with the entry %u! Can't load it!", mount_entry);
                return 0;
            }
        }
    }

    // minfo is not actually used but the mount_id was updated
    GetCreatureModelRandomGender(&mount_id);

    return mount_id;
}

void ObjectMgr::LoadGraveyardZones()
{
    uint32 oldMSTime = getMSTime();

    GraveYardStore.clear();                                  // need for reload case

    //                                                0       1         2
    QueryResult result = WorldDatabase.Query("SELECT id, ghost_zone, faction FROM game_graveyard_zone");

    if (!result)
    {
        TC_LOG_INFO("server.loading", ">> Loaded 0 graveyard-zone links. DB table `game_graveyard_zone` is empty.");
        return;
    }

    uint32 count = 0;

    do
    {
        ++count;

        Field* fields = result->Fetch();

        uint32 safeLocId = fields[0].GetUInt32();
        uint32 zoneId = fields[1].GetUInt32();
        uint32 team   = fields[2].GetUInt16();

        WorldSafeLocsEntry const* entry = sWorldSafeLocsStore.LookupEntry(safeLocId);
        if (!entry)
        {
            TC_LOG_ERROR("sql.sql", "Table `game_graveyard_zone` has a record for not existing graveyard (WorldSafeLocs.dbc id) %u, skipped.", safeLocId);
            continue;
        }

        AreaTableEntry const* areaEntry = GetAreaEntryByAreaID(zoneId);
        if (!areaEntry)
        {
            TC_LOG_ERROR("sql.sql", "Table `game_graveyard_zone` has a record for not existing zone id (%u), skipped.", zoneId);
            continue;
        }

        if (areaEntry->zone != 0)
        {
            TC_LOG_ERROR("sql.sql", "Table `game_graveyard_zone` has a record for subzone id (%u) instead of zone, skipped.", zoneId);
            continue;
        }

        if (team != 0 && team != HORDE && team != ALLIANCE)
        {
            TC_LOG_ERROR("sql.sql", "Table `game_graveyard_zone` has a record for non player faction (%u), skipped.", team);
            continue;
        }

        if (!AddGraveYardLink(safeLocId, zoneId, team, false))
            TC_LOG_ERROR("sql.sql", "Table `game_graveyard_zone` has a duplicate record for Graveyard (ID: %u) and Zone (ID: %u), skipped.", safeLocId, zoneId);
    } while (result->NextRow());

    TC_LOG_INFO("server.loading", ">> Loaded %u graveyard-zone links in %u ms", count, GetMSTimeDiffToNow(oldMSTime));
}

WorldSafeLocsEntry const* ObjectMgr::GetDefaultGraveYard(uint32 team)
{
    enum DefaultGraveyard
    {
        HORDE_GRAVEYARD    = 10, // Crossroads
        ALLIANCE_GRAVEYARD = 4   // Westfall
    };

    if (team == HORDE)
        return sWorldSafeLocsStore.LookupEntry(HORDE_GRAVEYARD);
    else if (team == ALLIANCE)
        return sWorldSafeLocsStore.LookupEntry(ALLIANCE_GRAVEYARD);
    else return NULL;
}

WorldSafeLocsEntry const* ObjectMgr::GetClosestGraveYard(float x, float y, float z, uint32 MapId, uint32 team)
{
    // search for zone associated closest graveyard
    uint32 zoneId = sMapMgr->GetZoneId(MapId, x, y, z);

    if (!zoneId)
    {
        if (z > -500)
        {
            TC_LOG_ERROR("misc", "ZoneId not found for map %u coords (%f, %f, %f)", MapId, x, y, z);
            return GetDefaultGraveYard(team);
        }
    }

    // Simulate std. algorithm:
    //   found some graveyard associated to (ghost_zone, ghost_map)
    //
    //   if mapId == graveyard.mapId (ghost in plain zone or city or battleground) and search graveyard at same map
    //     then check faction
    //   if mapId != graveyard.mapId (ghost in instance) and search any graveyard associated
    //     then check faction
    GraveYardMapBounds range = GraveYardStore.equal_range(zoneId);
    MapEntry const* map = sMapStore.LookupEntry(MapId);

    // not need to check validity of map object; MapId _MUST_ be valid here
    if (range.first == range.second && !map->IsBattlegroundOrArena())
    {
        TC_LOG_ERROR("sql.sql", "Table `game_graveyard_zone` incomplete: Zone %u Team %u does not have a linked graveyard.", zoneId, team);
        return GetDefaultGraveYard(team);
    }

    // at corpse map
    bool foundNear = false;
    float distNear = 10000;
    WorldSafeLocsEntry const* entryNear = NULL;

    // at entrance map for corpse map
    bool foundEntr = false;
    float distEntr = 10000;
    WorldSafeLocsEntry const* entryEntr = NULL;

    // some where other
    WorldSafeLocsEntry const* entryFar = NULL;

    MapEntry const* mapEntry = sMapStore.LookupEntry(MapId);

    for (; range.first != range.second; ++range.first)
    {
        GraveYardData const& data = range.first->second;

        WorldSafeLocsEntry const* entry = sWorldSafeLocsStore.LookupEntry(data.safeLocId);
        if (!entry)
        {
            TC_LOG_ERROR("sql.sql", "Table `game_graveyard_zone` has record for not existing graveyard (WorldSafeLocs.dbc id) %u, skipped.", data.safeLocId);
            continue;
        }

        // skip enemy faction graveyard
        // team == 0 case can be at call from .neargrave
        if (data.team != 0 && team != 0 && data.team != team)
            continue;

        // find now nearest graveyard at other map
        if (MapId != entry->map_id)
        {
            // if find graveyard at different map from where entrance placed (or no entrance data), use any first
            if (!mapEntry
                || mapEntry->entrance_map < 0
                || uint32(mapEntry->entrance_map) != entry->map_id
                || (mapEntry->entrance_x == 0 && mapEntry->entrance_y == 0))
            {
                // not have any corrdinates for check distance anyway
                entryFar = entry;
                continue;
            }

            // at entrance map calculate distance (2D);
            float dist2 = (entry->x - mapEntry->entrance_x)*(entry->x - mapEntry->entrance_x)
                +(entry->y - mapEntry->entrance_y)*(entry->y - mapEntry->entrance_y);
            if (foundEntr)
            {
                if (dist2 < distEntr)
                {
                    distEntr = dist2;
                    entryEntr = entry;
                }
            }
            else
            {
                foundEntr = true;
                distEntr = dist2;
                entryEntr = entry;
            }
        }
        // find now nearest graveyard at same map
        else
        {
            float dist2 = (entry->x - x)*(entry->x - x)+(entry->y - y)*(entry->y - y)+(entry->z - z)*(entry->z - z);
            if (foundNear)
            {
                if (dist2 < distNear)
                {
                    distNear = dist2;
                    entryNear = entry;
                }
            }
            else
            {
                foundNear = true;
                distNear = dist2;
                entryNear = entry;
            }
        }
    }

    if (entryNear)
        return entryNear;

    if (entryEntr)
        return entryEntr;

    return entryFar;
}

GraveYardData const* ObjectMgr::FindGraveYardData(uint32 id, uint32 zoneId)
{
    GraveYardMapBounds range = GraveYardStore.equal_range(zoneId);
    for (; range.first != range.second; ++range.first)
    {
        GraveYardData const& data = range.first->second;
        if (data.safeLocId == id)
            return &data;
    }
    return NULL;
}

bool ObjectMgr::AddGraveYardLink(uint32 id, uint32 zoneId, uint32 team, bool persist /*= true*/)
{
    if (FindGraveYardData(id, zoneId))
        return false;

    // add link to loaded data
    GraveYardData data;
    data.safeLocId = id;
    data.team = team;

    GraveYardStore.insert(GraveYardContainer::value_type(zoneId, data));

    // add link to DB
    if (persist)
    {
        PreparedStatement* stmt = WorldDatabase.GetPreparedStatement(WORLD_INS_GRAVEYARD_ZONE);

        stmt->setUInt32(0, id);
        stmt->setUInt32(1, zoneId);
        stmt->setUInt16(2, uint16(team));

        WorldDatabase.Execute(stmt);
    }

    return true;
}

void ObjectMgr::RemoveGraveYardLink(uint32 id, uint32 zoneId, uint32 team, bool persist /*= false*/)
{
    GraveYardMapBoundsNonConst range = GraveYardStore.equal_range(zoneId);
    if (range.first == range.second)
    {
        //TC_LOG_ERROR("sql.sql", "Table `game_graveyard_zone` incomplete: Zone %u Team %u does not have a linked graveyard.", zoneId, team);
        return;
    }

    bool found = false;


    for (; range.first != range.second; ++range.first)
    {
        GraveYardData & data = range.first->second;

        // skip not matching safezone id
        if (data.safeLocId != id)
            continue;

        // skip enemy faction graveyard at same map (normal area, city, or battleground)
        // team == 0 case can be at call from .neargrave
        if (data.team != 0 && team != 0 && data.team != team)
            continue;

        found = true;
        break;
    }

    // no match, return
    if (!found)
        return;

    // remove from links
    GraveYardStore.erase(range.first);

    // remove link from DB
    if (persist)
    {
        PreparedStatement* stmt = WorldDatabase.GetPreparedStatement(WORLD_DEL_GRAVEYARD_ZONE);

        stmt->setUInt32(0, id);
        stmt->setUInt32(1, zoneId);
        stmt->setUInt16(2, uint16(team));

        WorldDatabase.Execute(stmt);
    }
}

void ObjectMgr::LoadAreaTriggerTeleports()
{
    uint32 oldMSTime = getMSTime();

    _areaTriggerStore.clear();                                  // need for reload case

    //                                                        0            1                  2                  3                  4                   5
    QueryResult result = WorldDatabase.Query("SELECT id,  target_map, target_position_x, target_position_y, target_position_z, target_orientation FROM areatrigger_teleport");
    if (!result)
    {
        TC_LOG_INFO("server.loading", ">> Loaded 0 area trigger teleport definitions. DB table `areatrigger_teleport` is empty.");
        return;
    }

    uint32 count = 0;

    do
    {
        Field* fields = result->Fetch();

        ++count;

        uint32 Trigger_ID = fields[0].GetUInt32();

        AreaTriggerStruct at;

        at.target_mapId             = fields[1].GetUInt16();
        at.target_X                 = fields[2].GetFloat();
        at.target_Y                 = fields[3].GetFloat();
        at.target_Z                 = fields[4].GetFloat();
        at.target_Orientation       = fields[5].GetFloat();

        AreaTriggerEntry const* atEntry = sAreaTriggerStore.LookupEntry(Trigger_ID);
        if (!atEntry)
        {
            TC_LOG_ERROR("sql.sql", "Area trigger (ID:%u) does not exist in `AreaTrigger.dbc`.", Trigger_ID);
            continue;
        }

        MapEntry const* mapEntry = sMapStore.LookupEntry(at.target_mapId);
        if (!mapEntry)
        {
            TC_LOG_ERROR("sql.sql", "Area trigger (ID:%u) target map (ID: %u) does not exist in `Map.dbc`.", Trigger_ID, at.target_mapId);
            continue;
        }

        if (at.target_X == 0 && at.target_Y == 0 && at.target_Z == 0)
        {
            TC_LOG_ERROR("sql.sql", "Area trigger (ID:%u) target coordinates not provided.", Trigger_ID);
            continue;
        }

        _areaTriggerStore[Trigger_ID] = at;

    } while (result->NextRow());

    TC_LOG_INFO("server.loading", ">> Loaded %u area trigger teleport definitions in %u ms", count, GetMSTimeDiffToNow(oldMSTime));
}

void ObjectMgr::LoadAccessRequirements()
{
    uint32 oldMSTime = getMSTime();

    if (!_accessRequirementStore.empty())
    {
        for (AccessRequirementContainer::iterator itr = _accessRequirementStore.begin(); itr != _accessRequirementStore.end(); ++itr)
            delete itr->second;

        _accessRequirementStore.clear();                                  // need for reload case
    }

    //                                               0      1           2          3          4           5      6             7             8                      9     10
    QueryResult result = WorldDatabase.Query("SELECT mapid, difficulty, level_min, level_max, item_level, item, item2, quest_done_A, quest_done_H, completed_achievement, quest_failed_text FROM access_requirement");

    if (!result)
    {
        TC_LOG_INFO("server.loading", ">> Loaded 0 access requirement definitions. DB table `access_requirement` is empty.");
        return;
    }

    uint32 count = 0;

    do
    {
        Field* fields = result->Fetch();

        ++count;

        uint32 mapid = fields[0].GetUInt32();
        uint8 difficulty = fields[1].GetUInt8();
        uint32 requirement_ID = MAKE_PAIR32(mapid, difficulty);

        AccessRequirement* ar = new AccessRequirement();

        ar->levelMin = fields[2].GetUInt8();
        ar->levelMax = fields[3].GetUInt8();
        ar->item_level = fields[4].GetUInt16();
        ar->item = fields[5].GetUInt32();
        ar->item2 = fields[6].GetUInt32();
        ar->quest_A = fields[7].GetUInt32();
        ar->quest_H = fields[8].GetUInt32();
        ar->achievement = fields[9].GetUInt32();
        ar->questFailedText = fields[10].GetString();

        if (ar->item)
        {
            ItemTemplate const* pProto = GetItemTemplate(ar->item);
            if (!pProto)
            {
                TC_LOG_ERROR("misc", "Key item %u does not exist for map %u difficulty %u, removing key requirement.", ar->item, mapid, difficulty);
                ar->item = 0;
            }
        }

        if (ar->item2)
        {
            ItemTemplate const* pProto = GetItemTemplate(ar->item2);
            if (!pProto)
            {
                TC_LOG_ERROR("misc", "Second item %u does not exist for map %u difficulty %u, removing key requirement.", ar->item2, mapid, difficulty);
                ar->item2 = 0;
            }
        }

        if (ar->quest_A)
        {
            if (!GetQuestTemplate(ar->quest_A))
            {
                TC_LOG_ERROR("sql.sql", "Required Alliance Quest %u not exist for map %u difficulty %u, remove quest done requirement.", ar->quest_A, mapid, difficulty);
                ar->quest_A = 0;
            }
        }

        if (ar->quest_H)
        {
            if (!GetQuestTemplate(ar->quest_H))
            {
                TC_LOG_ERROR("sql.sql", "Required Horde Quest %u not exist for map %u difficulty %u, remove quest done requirement.", ar->quest_H, mapid, difficulty);
                ar->quest_H = 0;
            }
        }

        if (ar->achievement)
        {
            if (!sAchievementMgr->GetAchievement(ar->achievement))
            {
                TC_LOG_ERROR("sql.sql", "Required Achievement %u not exist for map %u difficulty %u, remove quest done requirement.", ar->achievement, mapid, difficulty);
                ar->achievement = 0;
            }
        }

        _accessRequirementStore[requirement_ID] = ar;
    } while (result->NextRow());

    TC_LOG_INFO("server.loading", ">> Loaded %u access requirement definitions in %u ms", count, GetMSTimeDiffToNow(oldMSTime));
}

/*
 * Searches for the areatrigger which teleports players out of the given map with instance_template.parent field support
 */
AreaTriggerStruct const* ObjectMgr::GetGoBackTrigger(uint32 Map) const
{
    bool useParentDbValue = false;
    uint32 parentId = 0;
    const MapEntry* mapEntry = sMapStore.LookupEntry(Map);
    if (!mapEntry || mapEntry->entrance_map < 0)
        return NULL;

    if (mapEntry->IsDungeon())
    {
        const InstanceTemplate* iTemplate = sObjectMgr->GetInstanceTemplate(Map);

        if (!iTemplate)
            return NULL;

        parentId = iTemplate->Parent;
        useParentDbValue = true;
    }

    uint32 entrance_map = uint32(mapEntry->entrance_map);
    for (AreaTriggerContainer::const_iterator itr = _areaTriggerStore.begin(); itr != _areaTriggerStore.end(); ++itr)
        if ((!useParentDbValue && itr->second.target_mapId == entrance_map) || (useParentDbValue && itr->second.target_mapId == parentId))
        {
            AreaTriggerEntry const* atEntry = sAreaTriggerStore.LookupEntry(itr->first);
            if (atEntry && atEntry->mapid == Map)
                return &itr->second;
        }
    return NULL;
}

/**
 * Searches for the areatrigger which teleports players to the given map
 */
AreaTriggerStruct const* ObjectMgr::GetMapEntranceTrigger(uint32 Map) const
{
    for (AreaTriggerContainer::const_iterator itr = _areaTriggerStore.begin(); itr != _areaTriggerStore.end(); ++itr)
    {
        if (itr->second.target_mapId == Map)
        {
            AreaTriggerEntry const* atEntry = sAreaTriggerStore.LookupEntry(itr->first);
            if (atEntry)
                return &itr->second;
        }
    }
    return NULL;
}

void ObjectMgr::SetHighestGuids()
{
    QueryResult result = CharacterDatabase.Query("SELECT MAX(guid) FROM characters");
    if (result)
        _hiCharGuid = (*result)[0].GetUInt32()+1;

    result = WorldDatabase.Query("SELECT MAX(guid) FROM creature");
    if (result)
        _hiCreatureGuid = (*result)[0].GetUInt32()+1;

    result = CharacterDatabase.Query("SELECT MAX(guid) FROM item_instance");
    if (result)
        _hiItemGuid = (*result)[0].GetUInt32()+1;

    // Cleanup other tables from not existed guids ( >= _hiItemGuid)
    CharacterDatabase.PExecute("DELETE FROM character_inventory WHERE item >= '%u'", _hiItemGuid);      // One-time query
    CharacterDatabase.PExecute("DELETE FROM mail_items WHERE item_guid >= '%u'", _hiItemGuid);          // One-time query
    CharacterDatabase.PExecute("DELETE FROM auctionhouse WHERE itemguid >= '%u'", _hiItemGuid);         // One-time query
    CharacterDatabase.PExecute("DELETE FROM guild_bank_item WHERE item_guid >= '%u'", _hiItemGuid);     // One-time query

    result = WorldDatabase.Query("SELECT MAX(guid) FROM gameobject");
    if (result)
        _hiGoGuid = (*result)[0].GetUInt32()+1;

    result = WorldDatabase.Query("SELECT MAX(guid) FROM transports");
    if (result)
        _hiMoTransGuid = (*result)[0].GetUInt32()+1;

    result = CharacterDatabase.Query("SELECT MAX(id) FROM auctionhouse");
    if (result)
        _auctionId = (*result)[0].GetUInt32()+1;

    result = CharacterDatabase.Query("SELECT MAX(id) FROM mail");
    if (result)
        _mailId = (*result)[0].GetUInt32()+1;

    result = CharacterDatabase.Query("SELECT MAX(corpseGuid) FROM corpse");
    if (result)
        _hiCorpseGuid = (*result)[0].GetUInt32()+1;

    result = CharacterDatabase.Query("SELECT MAX(arenateamid) FROM arena_team");
    if (result)
        sArenaTeamMgr->SetNextArenaTeamId((*result)[0].GetUInt32()+1);

    result = CharacterDatabase.Query("SELECT MAX(setguid) FROM character_equipmentsets");
    if (result)
        _equipmentSetGuid = (*result)[0].GetUInt64()+1;

    result = CharacterDatabase.Query("SELECT MAX(guildId) FROM guild");
    if (result)
        sGuildMgr->SetNextGuildId((*result)[0].GetUInt32()+1);

    result = CharacterDatabase.Query("SELECT MAX(guid) FROM groups");
    if (result)
        sGroupMgr->SetGroupDbStoreSize((*result)[0].GetUInt32()+1);

    result = CharacterDatabase.Query("SELECT MAX(itemId) from character_void_storage");
    if (result)
        _voidItemId = (*result)[0].GetUInt64()+1;
}

uint32 ObjectMgr::GenerateAuctionID()
{
    if (_auctionId >= 0xFFFFFFFE)
    {
        TC_LOG_ERROR("misc", "Auctions ids overflow!! Can't continue, shutting down server. ");
        World::StopNow(ERROR_EXIT_CODE);
    }
    return _auctionId++;
}

uint64 ObjectMgr::GenerateEquipmentSetGuid()
{
    if (_equipmentSetGuid >= uint64(0xFFFFFFFFFFFFFFFELL))
    {
        TC_LOG_ERROR("misc", "EquipmentSet guid overflow!! Can't continue, shutting down server. ");
        World::StopNow(ERROR_EXIT_CODE);
    }
    return _equipmentSetGuid++;
}

uint32 ObjectMgr::GenerateMailID()
{
    if (_mailId >= 0xFFFFFFFE)
    {
        TC_LOG_ERROR("misc", "Mail ids overflow!! Can't continue, shutting down server. ");
        World::StopNow(ERROR_EXIT_CODE);
    }
    return _mailId++;
}

uint32 ObjectMgr::GenerateLowGuid(HighGuid guidhigh)
{
    switch (guidhigh)
    {
        case HIGHGUID_ITEM:
        {
            ASSERT(_hiItemGuid < 0xFFFFFFFE && "Item guid overflow!");
            return _hiItemGuid++;
        }
        case HIGHGUID_UNIT:
        {
            ASSERT(_hiCreatureGuid < 0x00FFFFFE && "Creature guid overflow!");
            return _hiCreatureGuid++;
        }
        case HIGHGUID_PET:
        {
            ASSERT(_hiPetGuid < 0x00FFFFFE && "Pet guid overflow!");
            return _hiPetGuid++;
        }
        case HIGHGUID_VEHICLE:
        {
            ASSERT(_hiVehicleGuid < 0x00FFFFFF && "Vehicle guid overflow!");
            return _hiVehicleGuid++;
        }
        case HIGHGUID_PLAYER:
        {
            ASSERT(_hiCharGuid < 0xFFFFFFFE && "Player guid overflow!");
            return _hiCharGuid++;
        }
        case HIGHGUID_GAMEOBJECT:
        {
            ASSERT(_hiGoGuid < 0x00FFFFFE && "Gameobject guid overflow!");
            return _hiGoGuid++;
        }
        case HIGHGUID_CORPSE:
        {
            ASSERT(_hiCorpseGuid < 0xFFFFFFFE && "Corpse guid overflow!");
            return _hiCorpseGuid++;
        }
        case HIGHGUID_AREATRIGGER:
        {
            ASSERT(_hiAreaTriggerGuid < 0xFFFFFFFE && "AreaTrigger guid overflow!");
            return _hiAreaTriggerGuid++;
        }
        case HIGHGUID_DYNAMICOBJECT:
        {
            ASSERT(_hiDoGuid < 0xFFFFFFFE && "DynamicObject guid overflow!");
            return _hiDoGuid++;
        }
        case HIGHGUID_MO_TRANSPORT:
        {
            ASSERT(_hiMoTransGuid < 0xFFFFFFFE && "MO Transport guid overflow!");
            return _hiMoTransGuid++;
        }
        default:
            ASSERT(false && "ObjectMgr::GenerateLowGuid - Unknown HIGHGUID type");
            return 0;
    }
}

void ObjectMgr::LoadGameObjectLocales()
{
    uint32 oldMSTime = getMSTime();

    _gameObjectLocaleStore.clear();                           // need for reload case

    QueryResult result = WorldDatabase.Query("SELECT entry, "
        "name_loc1, name_loc2, name_loc3, name_loc4, name_loc5, name_loc6, name_loc7, name_loc8, "
        "castbarcaption_loc1, castbarcaption_loc2, castbarcaption_loc3, castbarcaption_loc4, "
        "castbarcaption_loc5, castbarcaption_loc6, castbarcaption_loc7, castbarcaption_loc8 FROM locales_gameobject");

    if (!result)
        return;

    do
    {
        Field* fields = result->Fetch();

        uint32 entry = fields[0].GetUInt32();

        GameObjectLocale& data = _gameObjectLocaleStore[entry];

        for (uint8 i = 1; i < TOTAL_LOCALES; ++i)
            AddLocaleString(fields[i].GetString(), LocaleConstant(i), data.Name);

        for (uint8 i = 1; i < TOTAL_LOCALES; ++i)
            AddLocaleString(fields[i + (TOTAL_LOCALES - 1)].GetString(), LocaleConstant(i), data.CastBarCaption);
    } while (result->NextRow());

    TC_LOG_INFO("server.loading", ">> Loaded %lu gameobject locale strings in %u ms", (unsigned long)_gameObjectLocaleStore.size(), GetMSTimeDiffToNow(oldMSTime));
}

inline void CheckGOLockId(GameObjectTemplate const* goInfo, uint32 dataN, uint32 N)
{
    if (sLockStore.LookupEntry(dataN))
        return;

    TC_LOG_ERROR("sql.sql", "Gameobject (Entry: %u GoType: %u) have data%d=%u but lock (Id: %u) not found.",
        goInfo->entry, goInfo->type, N, goInfo->door.lockId, goInfo->door.lockId);
}

inline void CheckGOLinkedTrapId(GameObjectTemplate const* goInfo, uint32 dataN, uint32 N)
{
    if (GameObjectTemplate const* trapInfo = sObjectMgr->GetGameObjectTemplate(dataN))
    {
        if (trapInfo->type != GAMEOBJECT_TYPE_TRAP)
            TC_LOG_ERROR("sql.sql", "Gameobject (Entry: %u GoType: %u) have data%d=%u but GO (Entry %u) have not GAMEOBJECT_TYPE_TRAP (%u) type.",
            goInfo->entry, goInfo->type, N, dataN, dataN, GAMEOBJECT_TYPE_TRAP);
    }
}

inline void CheckGOSpellId(GameObjectTemplate const* goInfo, uint32 dataN, uint32 N)
{
    if (sSpellMgr->GetSpellInfo(dataN))
        return;

    TC_LOG_ERROR("sql.sql", "Gameobject (Entry: %u GoType: %u) have data%d=%u but Spell (Entry %u) not exist.",
        goInfo->entry, goInfo->type, N, dataN, dataN);
}

inline void CheckAndFixGOChairHeightId(GameObjectTemplate const* goInfo, uint32& dataN, uint32 N)
{
    if (dataN <= (UNIT_STAND_STATE_SIT_HIGH_CHAIR-UNIT_STAND_STATE_SIT_LOW_CHAIR))
        return;

    TC_LOG_ERROR("sql.sql", "Gameobject (Entry: %u GoType: %u) have data%d=%u but correct chair height in range 0..%i.",
        goInfo->entry, goInfo->type, N, dataN, UNIT_STAND_STATE_SIT_HIGH_CHAIR-UNIT_STAND_STATE_SIT_LOW_CHAIR);

    // prevent client and server unexpected work
    dataN = 0;
}

inline void CheckGONoDamageImmuneId(GameObjectTemplate* goTemplate, uint32 dataN, uint32 N)
{
    // 0/1 correct values
    if (dataN <= 1)
        return;

    TC_LOG_ERROR("sql.sql", "Gameobject (Entry: %u GoType: %u) have data%d=%u but expected boolean (0/1) noDamageImmune field value.", goTemplate->entry, goTemplate->type, N, dataN);
}

inline void CheckGOConsumable(GameObjectTemplate const* goInfo, uint32 dataN, uint32 N)
{
    // 0/1 correct values
    if (dataN <= 1)
        return;

    TC_LOG_ERROR("sql.sql", "Gameobject (Entry: %u GoType: %u) have data%d=%u but expected boolean (0/1) consumable field value.",
        goInfo->entry, goInfo->type, N, dataN);
}

void ObjectMgr::LoadGameObjectTemplate()
{
    uint32 oldMSTime = getMSTime();

    //                                                 0      1      2        3       4             5          6      7       8     9        10         11          12
    QueryResult result = WorldDatabase.Query("SELECT entry, type, displayId, name, IconName, castBarCaption, unk1, faction, flags, size, questItem1, questItem2, questItem3, "
    //                                            13          14          15       16     17     18     19     20     21     22     23     24     25      26      27      28
                                             "questItem4, questItem5, questItem6, data0, data1, data2, data3, data4, data5, data6, data7, data8, data9, data10, data11, data12, "
    //                                          29      30      31      32      33      34      35      36      37      38      39      40      41      42      43      44
                                             "data13, data14, data15, data16, data17, data18, data19, data20, data21, data22, data23, data24, data25, data26, data27, data28, "
    //                                          45      46      47       48       49        50
                                             "data29, data30, data31, unkInt32, AIName, ScriptName "
                                             "FROM gameobject_template");

    if (!result)
    {
        TC_LOG_INFO("server.loading", ">> Loaded 0 gameobject definitions. DB table `gameobject_template` is empty.");
        return;
    }

    _gameObjectTemplateStore.rehash(result->GetRowCount());
    uint32 count = 0;
    do
    {
        Field* fields = result->Fetch();

        uint32 entry = fields[0].GetUInt32();

        GameObjectTemplate& got = _gameObjectTemplateStore[entry];

        got.entry          = entry;
        got.type           = uint32(fields[1].GetUInt8());
        got.displayId      = fields[2].GetUInt32();
        got.name           = fields[3].GetString();
        got.IconName       = fields[4].GetString();
        got.castBarCaption = fields[5].GetString();
        got.unk1           = fields[6].GetString();
        got.faction        = uint32(fields[7].GetUInt16());
        got.flags          = fields[8].GetUInt32();
        got.size           = fields[9].GetFloat();

        for (uint8 i = 0; i < MAX_GAMEOBJECT_QUEST_ITEMS; ++i)
            got.questItems[i] = fields[10 + i].GetUInt32();

        for (uint8 i = 0; i < MAX_GAMEOBJECT_DATA; ++i)
            got.raw.data[i] = fields[16 + i].GetUInt32();

        got.unkInt32 = fields[48].GetInt32();
        got.AIName = fields[49].GetString();
        got.ScriptId = GetScriptId(fields[50].GetCString());

        // Checks

        switch (got.type)
        {
            case GAMEOBJECT_TYPE_DOOR:                      //0
            {
                if (got.door.lockId)
                    CheckGOLockId(&got, got.door.lockId, 1);
                CheckGONoDamageImmuneId(&got, got.door.noDamageImmune, 3);
                break;
            }
            case GAMEOBJECT_TYPE_BUTTON:                    //1
            {
                if (got.button.lockId)
                    CheckGOLockId(&got, got.button.lockId, 1);
                CheckGONoDamageImmuneId(&got, got.button.noDamageImmune, 4);
                break;
            }
            case GAMEOBJECT_TYPE_QUESTGIVER:                //2
            {
                if (got.questgiver.lockId)
                    CheckGOLockId(&got, got.questgiver.lockId, 0);
                CheckGONoDamageImmuneId(&got, got.questgiver.noDamageImmune, 5);
                break;
            }
            case GAMEOBJECT_TYPE_CHEST:                     //3
            {
                if (got.chest.lockId)
                    CheckGOLockId(&got, got.chest.lockId, 0);

                CheckGOConsumable(&got, got.chest.consumable, 3);

                if (got.chest.linkedTrapId)              // linked trap
                    CheckGOLinkedTrapId(&got, got.chest.linkedTrapId, 7);
                break;
            }
            case GAMEOBJECT_TYPE_TRAP:                      //6
            {
                if (got.trap.lockId)
                    CheckGOLockId(&got, got.trap.lockId, 0);
                break;
            }
            case GAMEOBJECT_TYPE_CHAIR:                     //7
                CheckAndFixGOChairHeightId(&got, got.chair.height, 1);
                break;
            case GAMEOBJECT_TYPE_SPELL_FOCUS:               //8
            {
                if (got.spellFocus.focusId)
                {
                    if (!sSpellFocusObjectStore.LookupEntry(got.spellFocus.focusId))
                        TC_LOG_ERROR("sql.sql", "GameObject (Entry: %u GoType: %u) have data0=%u but SpellFocus (Id: %u) not exist.",
                        entry, got.type, got.spellFocus.focusId, got.spellFocus.focusId);
                }

                if (got.spellFocus.linkedTrapId)        // linked trap
                    CheckGOLinkedTrapId(&got, got.spellFocus.linkedTrapId, 2);
                break;
            }
            case GAMEOBJECT_TYPE_GOOBER:                    //10
            {
                if (got.goober.lockId)
                    CheckGOLockId(&got, got.goober.lockId, 0);

                CheckGOConsumable(&got, got.goober.consumable, 3);

                if (got.goober.pageId)                  // pageId
                {
                    if (!GetPageText(got.goober.pageId))
                        TC_LOG_ERROR("sql.sql", "GameObject (Entry: %u GoType: %u) have data7=%u but PageText (Entry %u) not exist.",
                        entry, got.type, got.goober.pageId, got.goober.pageId);
                }
                CheckGONoDamageImmuneId(&got, got.goober.noDamageImmune, 11);
                if (got.goober.linkedTrapId)            // linked trap
                    CheckGOLinkedTrapId(&got, got.goober.linkedTrapId, 12);
                break;
            }
            case GAMEOBJECT_TYPE_AREADAMAGE:                //12
            {
                if (got.areadamage.lockId)
                    CheckGOLockId(&got, got.areadamage.lockId, 0);
                break;
            }
            case GAMEOBJECT_TYPE_CAMERA:                    //13
            {
                if (got.camera.lockId)
                    CheckGOLockId(&got, got.camera.lockId, 0);
                break;
            }
            case GAMEOBJECT_TYPE_MO_TRANSPORT:              //15
            {
                if (got.moTransport.taxiPathId)
                {
                    if (got.moTransport.taxiPathId >= sTaxiPathNodesByPath.size() || sTaxiPathNodesByPath[got.moTransport.taxiPathId].empty())
                        TC_LOG_ERROR("sql.sql", "GameObject (Entry: %u GoType: %u) have data0=%u but TaxiPath (Id: %u) not exist.",
                        entry, got.type, got.moTransport.taxiPathId, got.moTransport.taxiPathId);
                }
                if (uint32 transportMap = got.moTransport.mapID)
                    _transportMaps.insert(transportMap);
                break;
            }
            case GAMEOBJECT_TYPE_SUMMONING_RITUAL:          //18
                break;
            case GAMEOBJECT_TYPE_SPELLCASTER:               //22
            {
                // always must have spell
                CheckGOSpellId(&got, got.spellcaster.spellId, 0);
                break;
            }
            case GAMEOBJECT_TYPE_FLAGSTAND:                 //24
            {
                if (got.flagstand.lockId)
                    CheckGOLockId(&got, got.flagstand.lockId, 0);
                CheckGONoDamageImmuneId(&got, got.flagstand.noDamageImmune, 5);
                break;
            }
            case GAMEOBJECT_TYPE_FISHINGHOLE:               //25
            {
                if (got.fishinghole.lockId)
                    CheckGOLockId(&got, got.fishinghole.lockId, 4);
                break;
            }
            case GAMEOBJECT_TYPE_FLAGDROP:                  //26
            {
                if (got.flagdrop.lockId)
                    CheckGOLockId(&got, got.flagdrop.lockId, 0);
                CheckGONoDamageImmuneId(&got, got.flagdrop.noDamageImmune, 3);
                break;
            }
            case GAMEOBJECT_TYPE_BARBER_CHAIR:              //32
                CheckAndFixGOChairHeightId(&got, got.barberChair.chairheight, 0);
                break;
        }

       ++count;
    }
    while (result->NextRow());

    TC_LOG_INFO("server.loading", ">> Loaded %u game object templates in %u ms", count, GetMSTimeDiffToNow(oldMSTime));
}

void ObjectMgr::LoadExplorationBaseXP()
{
    uint32 oldMSTime = getMSTime();

    QueryResult result = WorldDatabase.Query("SELECT level, basexp FROM exploration_basexp");

    if (!result)
    {
        TC_LOG_ERROR("server.loading", ">> Loaded 0 BaseXP definitions. DB table `exploration_basexp` is empty.");
        return;
    }

    uint32 count = 0;

    do
    {
        Field* fields = result->Fetch();
        uint8 level  = fields[0].GetUInt8();
        uint32 basexp = fields[1].GetInt32();
        _baseXPTable[level] = basexp;
        ++count;
    }
    while (result->NextRow());

    TC_LOG_INFO("server.loading", ">> Loaded %u BaseXP definitions in %u ms", count, GetMSTimeDiffToNow(oldMSTime));
}

uint32 ObjectMgr::GetBaseXP(uint8 level)
{
    return _baseXPTable[level] ? _baseXPTable[level] : 0;
}

uint32 ObjectMgr::GetXPForLevel(uint8 level) const
{
    if (level < _playerXPperLevel.size())
        return _playerXPperLevel[level];
    return 0;
}

void ObjectMgr::LoadPetNames()
{
    uint32 oldMSTime = getMSTime();
    //                                                0     1      2
    QueryResult result = WorldDatabase.Query("SELECT word, entry, half FROM pet_name_generation");

    if (!result)
    {
        TC_LOG_INFO("server.loading", ">> Loaded 0 pet name parts. DB table `pet_name_generation` is empty!");
        return;
    }

    uint32 count = 0;

    do
    {
        Field* fields = result->Fetch();
        std::string word = fields[0].GetString();
        uint32 entry     = fields[1].GetUInt32();
        bool   half      = fields[2].GetBool();
        if (half)
            _petHalfName1[entry].push_back(word);
        else
            _petHalfName0[entry].push_back(word);
        ++count;
    }
    while (result->NextRow());

    TC_LOG_INFO("server.loading", ">> Loaded %u pet name parts in %u ms", count, GetMSTimeDiffToNow(oldMSTime));
}

void ObjectMgr::LoadPetNumber()
{
    uint32 oldMSTime = getMSTime();

    QueryResult result = CharacterDatabase.Query("SELECT MAX(id) FROM character_pet");
    if (result)
    {
        Field* fields = result->Fetch();
        _hiPetNumber = fields[0].GetUInt32()+1;
    }

    TC_LOG_INFO("server.loading", ">> Loaded the max pet number: %d in %u ms", _hiPetNumber-1, GetMSTimeDiffToNow(oldMSTime));
}

std::string ObjectMgr::GeneratePetName(uint32 entry)
{
    StringVector& list0 = _petHalfName0[entry];
    StringVector& list1 = _petHalfName1[entry];

    if (list0.empty() || list1.empty())
    {
        CreatureTemplate const* cinfo = GetCreatureTemplate(entry);
        if (!cinfo)
            return std::string();

        char const* petname = GetPetName(cinfo->family, sWorld->GetDefaultDbcLocale());
        if (petname)
            return std::string(petname);
        else
            return cinfo->Name;
    }

    return *(list0.begin()+urand(0, list0.size()-1)) + *(list1.begin()+urand(0, list1.size()-1));
}

uint32 ObjectMgr::GeneratePetNumber()
{
    return ++_hiPetNumber;
}

uint64 ObjectMgr::GenerateVoidStorageItemId()
{
    return ++_voidItemId;
}

void ObjectMgr::LoadCorpses()
{
    //        0     1     2     3            4      5          6          7       8       9      10        11    12          13          14          15         16
    // SELECT posX, posY, posZ, orientation, mapId, displayId, itemCache, bytes1, bytes2, flags, dynFlags, time, corpseType, instanceId, phaseMask, corpseGuid, guid FROM corpse WHERE corpseType <> 0

    uint32 oldMSTime = getMSTime();

    PreparedQueryResult result = CharacterDatabase.Query(CharacterDatabase.GetPreparedStatement(CHAR_SEL_CORPSES));
    if (!result)
    {
        TC_LOG_INFO("server.loading", ">> Loaded 0 corpses. DB table `corpse` is empty.");
        return;
    }

    uint32 count = 0;
    do
    {
        Field* fields = result->Fetch();
        uint32 guid = fields[16].GetUInt32();
        CorpseType type = CorpseType(fields[12].GetUInt8());
        if (type >= MAX_CORPSE_TYPE)
        {
            TC_LOG_ERROR("misc", "Corpse (guid: %u) have wrong corpse type (%u), not loading.", guid, type);
            continue;
        }

        Corpse* corpse = new Corpse(type);
        if (!corpse->LoadCorpseFromDB(guid, fields))
        {
            delete corpse;
            continue;
        }

        sObjectAccessor->AddCorpse(corpse);
        ++count;
    }
    while (result->NextRow());

    TC_LOG_INFO("server.loading", ">> Loaded %u corpses in %u ms", count, GetMSTimeDiffToNow(oldMSTime));
}

void ObjectMgr::LoadReputationRewardRate()
{
    uint32 oldMSTime = getMSTime();

    _repRewardRateStore.clear();                             // for reload case

    uint32 count = 0; //                                0          1             2                  3                  4                 5                      6             7
    QueryResult result = WorldDatabase.Query("SELECT faction, quest_rate, quest_daily_rate, quest_weekly_rate, quest_monthly_rate, quest_repeatable_rate, creature_rate, spell_rate FROM reputation_reward_rate");
    if (!result)
    {
        TC_LOG_ERROR("server.loading", ">> Loaded `reputation_reward_rate`, table is empty!");
        return;
    }

    do
    {
        Field* fields = result->Fetch();

        uint32 factionId            = fields[0].GetUInt32();

        RepRewardRate repRate;

        repRate.questRate           = fields[1].GetFloat();
        repRate.questDailyRate      = fields[2].GetFloat();
        repRate.questWeeklyRate     = fields[3].GetFloat();
        repRate.questMonthlyRate    = fields[4].GetFloat();
        repRate.questRepeatableRate = fields[5].GetFloat();
        repRate.creatureRate        = fields[6].GetFloat();
        repRate.spellRate           = fields[7].GetFloat();

        FactionEntry const* factionEntry = sFactionStore.LookupEntry(factionId);
        if (!factionEntry)
        {
            TC_LOG_ERROR("sql.sql", "Faction (faction.dbc) %u does not exist but is used in `reputation_reward_rate`", factionId);
            continue;
        }

        if (repRate.questRate < 0.0f)
        {
            TC_LOG_ERROR("sql.sql", "Table reputation_reward_rate has quest_rate with invalid rate %f, skipping data for faction %u", repRate.questRate, factionId);
            continue;
        }

        if (repRate.questDailyRate < 0.0f)
        {
            TC_LOG_ERROR("sql.sql", "Table reputation_reward_rate has quest_daily_rate with invalid rate %f, skipping data for faction %u", repRate.questDailyRate, factionId);
            continue;
        }

        if (repRate.questWeeklyRate < 0.0f)
        {
            TC_LOG_ERROR("sql.sql", "Table reputation_reward_rate has quest_weekly_rate with invalid rate %f, skipping data for faction %u", repRate.questWeeklyRate, factionId);
            continue;
        }

        if (repRate.questMonthlyRate < 0.0f)
        {
            TC_LOG_ERROR("sql.sql", "Table reputation_reward_rate has quest_monthly_rate with invalid rate %f, skipping data for faction %u", repRate.questMonthlyRate, factionId);
            continue;
        }

        if (repRate.questRepeatableRate < 0.0f)
        {
            TC_LOG_ERROR("sql.sql", "Table reputation_reward_rate has quest_repeatable_rate with invalid rate %f, skipping data for faction %u", repRate.questRepeatableRate, factionId);
            continue;
        }

        if (repRate.creatureRate < 0.0f)
        {
            TC_LOG_ERROR("sql.sql", "Table reputation_reward_rate has creature_rate with invalid rate %f, skipping data for faction %u", repRate.creatureRate, factionId);
            continue;
        }

        if (repRate.spellRate < 0.0f)
        {
            TC_LOG_ERROR("sql.sql", "Table reputation_reward_rate has spell_rate with invalid rate %f, skipping data for faction %u", repRate.spellRate, factionId);
            continue;
        }

        _repRewardRateStore[factionId] = repRate;

        ++count;
    }
    while (result->NextRow());

    TC_LOG_INFO("server.loading", ">> Loaded %u reputation_reward_rate in %u ms", count, GetMSTimeDiffToNow(oldMSTime));
}

void ObjectMgr::LoadReputationOnKill()
{
    uint32 oldMSTime = getMSTime();

    // For reload case
    _repOnKillStore.clear();

    uint32 count = 0;

    //                                                0            1                     2
    QueryResult result = WorldDatabase.Query("SELECT creature_id, RewOnKillRepFaction1, RewOnKillRepFaction2, "
    //   3             4             5                   6             7             8                   9
        "IsTeamAward1, MaxStanding1, RewOnKillRepValue1, IsTeamAward2, MaxStanding2, RewOnKillRepValue2, TeamDependent "
        "FROM creature_onkill_reputation");

    if (!result)
    {
        TC_LOG_ERROR("server.loading", ">> Loaded 0 creature award reputation definitions. DB table `creature_onkill_reputation` is empty.");
        return;
    }

    do
    {
        Field* fields = result->Fetch();

        uint32 creature_id = fields[0].GetUInt32();

        ReputationOnKillEntry repOnKill;
        repOnKill.RepFaction1          = fields[1].GetInt16();
        repOnKill.RepFaction2          = fields[2].GetInt16();
        repOnKill.IsTeamAward1        = fields[3].GetBool();
        repOnKill.ReputationMaxCap1  = fields[4].GetUInt8();
        repOnKill.RepValue1            = fields[5].GetInt32();
        repOnKill.IsTeamAward2        = fields[6].GetBool();
        repOnKill.ReputationMaxCap2  = fields[7].GetUInt8();
        repOnKill.RepValue2            = fields[8].GetInt32();
        repOnKill.TeamDependent       = fields[9].GetUInt8();

        if (!GetCreatureTemplate(creature_id))
        {
            TC_LOG_ERROR("sql.sql", "Table `creature_onkill_reputation` have data for not existed creature entry (%u), skipped", creature_id);
            continue;
        }

        if (repOnKill.RepFaction1)
        {
            FactionEntry const* factionEntry1 = sFactionStore.LookupEntry(repOnKill.RepFaction1);
            if (!factionEntry1)
            {
                TC_LOG_ERROR("sql.sql", "Faction (faction.dbc) %u does not exist but is used in `creature_onkill_reputation`", repOnKill.RepFaction1);
                continue;
            }
        }

        if (repOnKill.RepFaction2)
        {
            FactionEntry const* factionEntry2 = sFactionStore.LookupEntry(repOnKill.RepFaction2);
            if (!factionEntry2)
            {
                TC_LOG_ERROR("sql.sql", "Faction (faction.dbc) %u does not exist but is used in `creature_onkill_reputation`", repOnKill.RepFaction2);
                continue;
            }
        }

        _repOnKillStore[creature_id] = repOnKill;

        ++count;
    } while (result->NextRow());

    TC_LOG_INFO("server.loading", ">> Loaded %u creature award reputation definitions in %u ms", count, GetMSTimeDiffToNow(oldMSTime));
}

void ObjectMgr::LoadReputationSpilloverTemplate()
{
    uint32 oldMSTime = getMSTime();

    _repSpilloverTemplateStore.clear();                      // for reload case

    uint32 count = 0; //                                0         1        2       3        4       5       6         7        8      9        10       11     12        13       14     15
    QueryResult result = WorldDatabase.Query("SELECT faction, faction1, rate_1, rank_1, faction2, rate_2, rank_2, faction3, rate_3, rank_3, faction4, rate_4, rank_4, faction5, rate_5, rank_5 FROM reputation_spillover_template");

    if (!result)
    {
        TC_LOG_INFO("server.loading", ">> Loaded `reputation_spillover_template`, table is empty.");
        return;
    }

    do
    {
        Field* fields = result->Fetch();

        uint32 factionId                = fields[0].GetUInt16();

        RepSpilloverTemplate repTemplate;

        repTemplate.faction[0]          = fields[1].GetUInt16();
        repTemplate.faction_rate[0]     = fields[2].GetFloat();
        repTemplate.faction_rank[0]     = fields[3].GetUInt8();
        repTemplate.faction[1]          = fields[4].GetUInt16();
        repTemplate.faction_rate[1]     = fields[5].GetFloat();
        repTemplate.faction_rank[1]     = fields[6].GetUInt8();
        repTemplate.faction[2]          = fields[7].GetUInt16();
        repTemplate.faction_rate[2]     = fields[8].GetFloat();
        repTemplate.faction_rank[2]     = fields[9].GetUInt8();
        repTemplate.faction[3]          = fields[10].GetUInt16();
        repTemplate.faction_rate[3]     = fields[11].GetFloat();
        repTemplate.faction_rank[3]     = fields[12].GetUInt8();
        repTemplate.faction[4]          = fields[13].GetUInt16();
        repTemplate.faction_rate[4]     = fields[14].GetFloat();
        repTemplate.faction_rank[4]     = fields[15].GetUInt8();

        FactionEntry const* factionEntry = sFactionStore.LookupEntry(factionId);

        if (!factionEntry)
        {
            TC_LOG_ERROR("sql.sql", "Faction (faction.dbc) %u does not exist but is used in `reputation_spillover_template`", factionId);
            continue;
        }

        if (factionEntry->team == 0)
        {
            TC_LOG_ERROR("sql.sql", "Faction (faction.dbc) %u in `reputation_spillover_template` does not belong to any team, skipping", factionId);
            continue;
        }

        for (uint32 i = 0; i < MAX_SPILLOVER_FACTIONS; ++i)
        {
            if (repTemplate.faction[i])
            {
                FactionEntry const* factionSpillover = sFactionStore.LookupEntry(repTemplate.faction[i]);

                if (!factionSpillover)
                {
                    TC_LOG_ERROR("sql.sql", "Spillover faction (faction.dbc) %u does not exist but is used in `reputation_spillover_template` for faction %u, skipping", repTemplate.faction[i], factionId);
                    continue;
                }

                if (factionSpillover->reputationListID < 0)
                {
                    TC_LOG_ERROR("sql.sql", "Spillover faction (faction.dbc) %u for faction %u in `reputation_spillover_template` can not be listed for client, and then useless, skipping", repTemplate.faction[i], factionId);
                    continue;
                }

                if (repTemplate.faction_rank[i] >= MAX_REPUTATION_RANK)
                {
                    TC_LOG_ERROR("sql.sql", "Rank %u used in `reputation_spillover_template` for spillover faction %u is not valid, skipping", repTemplate.faction_rank[i], repTemplate.faction[i]);
                    continue;
                }
            }
        }

        FactionEntry const* factionEntry0 = sFactionStore.LookupEntry(repTemplate.faction[0]);
        if (repTemplate.faction[0] && !factionEntry0)
        {
            TC_LOG_ERROR("sql.sql", "Faction (faction.dbc) %u does not exist but is used in `reputation_spillover_template`", repTemplate.faction[0]);
            continue;
        }
        FactionEntry const* factionEntry1 = sFactionStore.LookupEntry(repTemplate.faction[1]);
        if (repTemplate.faction[1] && !factionEntry1)
        {
            TC_LOG_ERROR("sql.sql", "Faction (faction.dbc) %u does not exist but is used in `reputation_spillover_template`", repTemplate.faction[1]);
            continue;
        }
        FactionEntry const* factionEntry2 = sFactionStore.LookupEntry(repTemplate.faction[2]);
        if (repTemplate.faction[2] && !factionEntry2)
        {
            TC_LOG_ERROR("sql.sql", "Faction (faction.dbc) %u does not exist but is used in `reputation_spillover_template`", repTemplate.faction[2]);
            continue;
        }
        FactionEntry const* factionEntry3 = sFactionStore.LookupEntry(repTemplate.faction[3]);
        if (repTemplate.faction[3] && !factionEntry3)
        {
            TC_LOG_ERROR("sql.sql", "Faction (faction.dbc) %u does not exist but is used in `reputation_spillover_template`", repTemplate.faction[3]);
            continue;
        }
        FactionEntry const* factionEntry4 = sFactionStore.LookupEntry(repTemplate.faction[4]);
        if (repTemplate.faction[4] && !factionEntry4)
        {
            TC_LOG_ERROR("sql.sql", "Faction (faction.dbc) %u does not exist but is used in `reputation_spillover_template`", repTemplate.faction[4]);
            continue;
        }

        _repSpilloverTemplateStore[factionId] = repTemplate;

        ++count;
    }
    while (result->NextRow());

    TC_LOG_INFO("server.loading", ">> Loaded %u reputation_spillover_template in %u ms", count, GetMSTimeDiffToNow(oldMSTime));
}

void ObjectMgr::LoadPointsOfInterest()
{
    uint32 oldMSTime = getMSTime();

    _pointsOfInterestStore.clear();                              // need for reload case

    uint32 count = 0;

    //                                                  0   1  2   3      4     5       6
    QueryResult result = WorldDatabase.Query("SELECT entry, x, y, icon, flags, data, icon_name FROM points_of_interest");

    if (!result)
    {
        TC_LOG_ERROR("server.loading", ">> Loaded 0 Points of Interest definitions. DB table `points_of_interest` is empty.");
        return;
    }

    do
    {
        Field* fields = result->Fetch();

        uint32 point_id = fields[0].GetUInt32();

        PointOfInterest POI;
        POI.entry = point_id;
        POI.x = fields[1].GetFloat();
        POI.y = fields[2].GetFloat();
        POI.icon = fields[3].GetUInt32();
        POI.flags = fields[4].GetUInt32();
        POI.data = fields[5].GetUInt32();
        POI.icon_name = fields[6].GetString();

        if (!Trinity::IsValidMapCoord(POI.x, POI.y))
        {
            TC_LOG_ERROR("sql.sql", "Table `points_of_interest` (Entry: %u) have invalid coordinates (X: %f Y: %f), ignored.", point_id, POI.x, POI.y);
            continue;
        }

        _pointsOfInterestStore[point_id] = POI;

        ++count;
    } while (result->NextRow());

    TC_LOG_INFO("server.loading", ">> Loaded %u Points of Interest definitions in %u ms", count, GetMSTimeDiffToNow(oldMSTime));
}

void ObjectMgr::LoadQuestPOI()
{
    uint32 oldMSTime = getMSTime();

    _questPOIStore.clear();                              // need for reload case

    uint32 count = 0;

    //                                               0        1   2         3      4               5        6     7
    QueryResult result = WorldDatabase.Query("SELECT questId, id, objIndex, mapid, WorldMapAreaId, FloorId, unk3, unk4 FROM quest_poi order by questId");

    if (!result)
    {
        TC_LOG_ERROR("server.loading", ">> Loaded 0 quest POI definitions. DB table `quest_poi` is empty.");
        return;
    }

    //                                                0       1   2  3
    QueryResult points = WorldDatabase.Query("SELECT questId, id, x, y FROM quest_poi_points ORDER BY questId DESC, idx");

    std::vector<std::vector<std::vector<QuestPOIPoint> > > POIs;

    if (points)
    {
        // The first result should have the highest questId
        Field* fields = points->Fetch();
        uint32 questIdMax = fields[0].GetUInt32();
        POIs.resize(questIdMax + 1);

        do
        {
            fields = points->Fetch();

            uint32 questId            = fields[0].GetUInt32();
            uint32 id                 = fields[1].GetUInt32();
            int32  x                  = fields[2].GetInt32();
            int32  y                  = fields[3].GetInt32();

            if (POIs[questId].size() <= id + 1)
                POIs[questId].resize(id + 10);

            QuestPOIPoint point(x, y);
            POIs[questId][id].push_back(point);
        } while (points->NextRow());
    }

    do
    {
        Field* fields = result->Fetch();

        uint32 questId            = fields[0].GetUInt32();
        uint32 id                 = fields[1].GetUInt32();
        int32 objIndex            = fields[2].GetInt32();
        uint32 mapId              = fields[3].GetUInt32();
        uint32 WorldMapAreaId     = fields[4].GetUInt32();
        uint32 FloorId            = fields[5].GetUInt32();
        uint32 unk3               = fields[6].GetUInt32();
        uint32 unk4               = fields[7].GetUInt32();

        QuestPOI POI(id, objIndex, mapId, WorldMapAreaId, FloorId, unk3, unk4);
        if (questId < POIs.size() && id < POIs[questId].size())
        {
            POI.points = POIs[questId][id];
            _questPOIStore[questId].push_back(POI);
        }
        else
            TC_LOG_ERROR("server.loading", "Table quest_poi references unknown quest points for quest %u POI id %u", questId, id);

        ++count;
    } while (result->NextRow());

    TC_LOG_INFO("server.loading", ">> Loaded %u quest POI definitions in %u ms", count, GetMSTimeDiffToNow(oldMSTime));
}

void ObjectMgr::LoadNPCSpellClickSpells()
{
    uint32 oldMSTime = getMSTime();

    _spellClickInfoStore.clear();
    //                                                0          1         2            3
    QueryResult result = WorldDatabase.Query("SELECT npc_entry, spell_id, cast_flags, user_type FROM npc_spellclick_spells");

    if (!result)
    {
        TC_LOG_ERROR("server.loading", ">> Loaded 0 spellclick spells. DB table `npc_spellclick_spells` is empty.");
        return;
    }

    uint32 count = 0;

    do
    {
        Field* fields = result->Fetch();

        uint32 npc_entry = fields[0].GetUInt32();
        CreatureTemplate const* cInfo = GetCreatureTemplate(npc_entry);
        if (!cInfo)
        {
            TC_LOG_ERROR("sql.sql", "Table npc_spellclick_spells references unknown creature_template %u. Skipping entry.", npc_entry);
            continue;
        }

        uint32 spellid = fields[1].GetUInt32();
        SpellInfo const* spellinfo = sSpellMgr->GetSpellInfo(spellid);
        if (!spellinfo)
        {
            TC_LOG_ERROR("sql.sql", "Table npc_spellclick_spells references unknown spellid %u. Skipping entry.", spellid);
            continue;
        }

        uint8 userType = fields[3].GetUInt16();
        if (userType >= SPELL_CLICK_USER_MAX)
            TC_LOG_ERROR("sql.sql", "Table npc_spellclick_spells references unknown user type %u. Skipping entry.", uint32(userType));

        uint8 castFlags = fields[2].GetUInt8();
        SpellClickInfo info;
        info.spellId = spellid;
        info.castFlags = castFlags;
        info.userType = SpellClickUserTypes(userType);
        _spellClickInfoStore.insert(SpellClickInfoContainer::value_type(npc_entry, info));

        ++count;
    }
    while (result->NextRow());

    // all spellclick data loaded, now we check if there are creatures with NPC_FLAG_SPELLCLICK but with no data
    // NOTE: It *CAN* be the other way around: no spellclick flag but with spellclick data, in case of creature-only vehicle accessories
    CreatureTemplateContainer const* ctc = sObjectMgr->GetCreatureTemplates();
    for (CreatureTemplateContainer::const_iterator itr = ctc->begin(); itr != ctc->end(); ++itr)
    {
        if ((itr->second.npcflag & UNIT_NPC_FLAG_SPELLCLICK) && _spellClickInfoStore.find(itr->second.Entry) == _spellClickInfoStore.end())
        {
            TC_LOG_ERROR("sql.sql", "npc_spellclick_spells: Creature template %u has UNIT_NPC_FLAG_SPELLCLICK but no data in spellclick table! Removing flag", itr->second.Entry);
            const_cast<CreatureTemplate*>(&itr->second)->npcflag &= ~UNIT_NPC_FLAG_SPELLCLICK;
        }
    }

    TC_LOG_INFO("server.loading", ">> Loaded %u spellclick definitions in %u ms", count, GetMSTimeDiffToNow(oldMSTime));
}

void ObjectMgr::DeleteCreatureData(uint32 guid)
{
    // remove mapid*cellid -> guid_set map
    CreatureData const* data = GetCreatureData(guid);
    if (data)
        RemoveCreatureFromGrid(guid, data);

    _creatureDataStore.erase(guid);
}

void ObjectMgr::DeleteGOData(uint32 guid)
{
    // remove mapid*cellid -> guid_set map
    GameObjectData const* data = GetGOData(guid);
    if (data)
        RemoveGameobjectFromGrid(guid, data);

    _gameObjectDataStore.erase(guid);
}

void ObjectMgr::AddCorpseCellData(uint32 mapid, uint32 cellid, uint32 player_guid, uint32 instance)
{
    // corpses are always added to spawn mode 0 and they are spawned by their instance id
    CellObjectGuids& cell_guids = _mapObjectGuidsStore[MAKE_PAIR32(mapid, 0)][cellid];
    cell_guids.corpses[player_guid] = instance;
}

void ObjectMgr::DeleteCorpseCellData(uint32 mapid, uint32 cellid, uint32 player_guid)
{
    // corpses are always added to spawn mode 0 and they are spawned by their instance id
    CellObjectGuids& cell_guids = _mapObjectGuidsStore[MAKE_PAIR32(mapid, 0)][cellid];
    cell_guids.corpses.erase(player_guid);
}

void ObjectMgr::LoadQuestRelationsHelper(QuestRelations& map, std::string const& table, bool starter, bool go)
{
    uint32 oldMSTime = getMSTime();

    map.clear();                                            // need for reload case

    uint32 count = 0;

    QueryResult result = WorldDatabase.PQuery("SELECT id, quest, pool_entry FROM %s qr LEFT JOIN pool_quest pq ON qr.quest = pq.entry", table.c_str());

    if (!result)
    {
        TC_LOG_ERROR("server.loading", ">> Loaded 0 quest relations from `%s`, table is empty.", table.c_str());
        return;
    }

    PooledQuestRelation* poolRelationMap = go ? &sPoolMgr->mQuestGORelation : &sPoolMgr->mQuestCreatureRelation;
    if (starter)
        poolRelationMap->clear();

    do
    {
        uint32 id     = result->Fetch()[0].GetUInt32();
        uint32 quest  = result->Fetch()[1].GetUInt32();
        uint32 poolId = result->Fetch()[2].GetUInt32();

        if (_questTemplates.find(quest) == _questTemplates.end())
        {
            TC_LOG_ERROR("sql.sql", "Table `%s`: Quest %u listed for entry %u does not exist.", table.c_str(), quest, id);
            continue;
        }

        if (!poolId || !starter)
            map.insert(QuestRelations::value_type(id, quest));
        else if (starter)
            poolRelationMap->insert(PooledQuestRelation::value_type(quest, id));

        ++count;
    } while (result->NextRow());

    TC_LOG_INFO("server.loading", ">> Loaded %u quest relations from %s in %u ms", count, table.c_str(), GetMSTimeDiffToNow(oldMSTime));
}

void ObjectMgr::LoadGameobjectQuestStarters()
{
    LoadQuestRelationsHelper(_goQuestRelations, "gameobject_queststarter", true, true);

    for (QuestRelations::iterator itr = _goQuestRelations.begin(); itr != _goQuestRelations.end(); ++itr)
    {
        GameObjectTemplate const* goInfo = GetGameObjectTemplate(itr->first);
        if (!goInfo)
            TC_LOG_ERROR("sql.sql", "Table `gameobject_queststarter` have data for not existed gameobject entry (%u) and existed quest %u", itr->first, itr->second);
        else if (goInfo->type != GAMEOBJECT_TYPE_QUESTGIVER)
            TC_LOG_ERROR("sql.sql", "Table `gameobject_queststarter` have data gameobject entry (%u) for quest %u, but GO is not GAMEOBJECT_TYPE_QUESTGIVER", itr->first, itr->second);
    }
}

void ObjectMgr::LoadGameobjectQuestEnders()
{
    LoadQuestRelationsHelper(_goQuestInvolvedRelations, "gameobject_questender", false, true);

    for (QuestRelations::iterator itr = _goQuestInvolvedRelations.begin(); itr != _goQuestInvolvedRelations.end(); ++itr)
    {
        GameObjectTemplate const* goInfo = GetGameObjectTemplate(itr->first);
        if (!goInfo)
            TC_LOG_ERROR("sql.sql", "Table `gameobject_questender` have data for not existed gameobject entry (%u) and existed quest %u", itr->first, itr->second);
        else if (goInfo->type != GAMEOBJECT_TYPE_QUESTGIVER)
            TC_LOG_ERROR("sql.sql", "Table `gameobject_questender` have data gameobject entry (%u) for quest %u, but GO is not GAMEOBJECT_TYPE_QUESTGIVER", itr->first, itr->second);
    }
}

void ObjectMgr::LoadCreatureQuestStarters()
{
    LoadQuestRelationsHelper(_creatureQuestRelations, "creature_queststarter", true, false);

    for (QuestRelations::iterator itr = _creatureQuestRelations.begin(); itr != _creatureQuestRelations.end(); ++itr)
    {
        CreatureTemplate const* cInfo = GetCreatureTemplate(itr->first);
        if (!cInfo)
            TC_LOG_ERROR("sql.sql", "Table `creature_queststarter` have data for not existed creature entry (%u) and existed quest %u", itr->first, itr->second);
        else if (!(cInfo->npcflag & UNIT_NPC_FLAG_QUESTGIVER))
            TC_LOG_ERROR("sql.sql", "Table `creature_queststarter` has creature entry (%u) for quest %u, but npcflag does not include UNIT_NPC_FLAG_QUESTGIVER", itr->first, itr->second);
    }
}

void ObjectMgr::LoadCreatureQuestEnders()
{
    LoadQuestRelationsHelper(_creatureQuestInvolvedRelations, "creature_questender", false, false);

    for (QuestRelations::iterator itr = _creatureQuestInvolvedRelations.begin(); itr != _creatureQuestInvolvedRelations.end(); ++itr)
    {
        CreatureTemplate const* cInfo = GetCreatureTemplate(itr->first);
        if (!cInfo)
            TC_LOG_ERROR("sql.sql", "Table `creature_questender` have data for not existed creature entry (%u) and existed quest %u", itr->first, itr->second);
        else if (!(cInfo->npcflag & UNIT_NPC_FLAG_QUESTGIVER))
            TC_LOG_ERROR("sql.sql", "Table `creature_questender` has creature entry (%u) for quest %u, but npcflag does not include UNIT_NPC_FLAG_QUESTGIVER", itr->first, itr->second);
    }
}

void ObjectMgr::LoadReservedPlayersNames()
{
    uint32 oldMSTime = getMSTime();

    _reservedNamesStore.clear();                                // need for reload case

    QueryResult result = CharacterDatabase.Query("SELECT name FROM reserved_name");

    if (!result)
    {
        TC_LOG_INFO("server.loading", ">> Loaded 0 reserved player names. DB table `reserved_name` is empty!");
        return;
    }

    uint32 count = 0;

    Field* fields;
    do
    {
        fields = result->Fetch();
        std::string name= fields[0].GetString();

        std::wstring wstr;
        if (!Utf8toWStr (name, wstr))
        {
            TC_LOG_ERROR("misc", "Table `reserved_name` have invalid name: %s", name.c_str());
            continue;
        }

        wstrToLower(wstr);

        _reservedNamesStore.insert(wstr);
        ++count;
    }
    while (result->NextRow());

    TC_LOG_INFO("server.loading", ">> Loaded %u reserved player names in %u ms", count, GetMSTimeDiffToNow(oldMSTime));
}

bool ObjectMgr::IsReservedName(const std::string& name) const
{
    std::wstring wstr;
    if (!Utf8toWStr (name, wstr))
        return false;

    wstrToLower(wstr);

    return _reservedNamesStore.find(wstr) != _reservedNamesStore.end();
}

enum LanguageType
{
    LT_BASIC_LATIN    = 0x0000,
    LT_EXTENDEN_LATIN = 0x0001,
    LT_CYRILLIC       = 0x0002,
    LT_EAST_ASIA      = 0x0004,
    LT_ANY            = 0xFFFF
};

static LanguageType GetRealmLanguageType(bool create)
{
    switch (sWorld->getIntConfig(CONFIG_REALM_ZONE))
    {
        case REALM_ZONE_UNKNOWN:                            // any language
        case REALM_ZONE_DEVELOPMENT:
        case REALM_ZONE_TEST_SERVER:
        case REALM_ZONE_QA_SERVER:
            return LT_ANY;
        case REALM_ZONE_UNITED_STATES:                      // extended-Latin
        case REALM_ZONE_OCEANIC:
        case REALM_ZONE_LATIN_AMERICA:
        case REALM_ZONE_ENGLISH:
        case REALM_ZONE_GERMAN:
        case REALM_ZONE_FRENCH:
        case REALM_ZONE_SPANISH:
            return LT_EXTENDEN_LATIN;
        case REALM_ZONE_KOREA:                              // East-Asian
        case REALM_ZONE_TAIWAN:
        case REALM_ZONE_CHINA:
            return LT_EAST_ASIA;
        case REALM_ZONE_RUSSIAN:                            // Cyrillic
            return LT_CYRILLIC;
        default:
            return create ? LT_BASIC_LATIN : LT_ANY;        // basic-Latin at create, any at login
    }
}

bool isValidString(const std::wstring& wstr, uint32 strictMask, bool numericOrSpace, bool create = false)
{
    if (strictMask == 0)                                       // any language, ignore realm
    {
        if (isExtendedLatinString(wstr, numericOrSpace))
            return true;
        if (isCyrillicString(wstr, numericOrSpace))
            return true;
        if (isEastAsianString(wstr, numericOrSpace))
            return true;
        return false;
    }

    if (strictMask & 0x2)                                    // realm zone specific
    {
        LanguageType lt = GetRealmLanguageType(create);
        if (lt & LT_EXTENDEN_LATIN)
            if (isExtendedLatinString(wstr, numericOrSpace))
                return true;
        if (lt & LT_CYRILLIC)
            if (isCyrillicString(wstr, numericOrSpace))
                return true;
        if (lt & LT_EAST_ASIA)
            if (isEastAsianString(wstr, numericOrSpace))
                return true;
    }

    if (strictMask & 0x1)                                    // basic Latin
    {
        if (isBasicLatinString(wstr, numericOrSpace))
            return true;
    }

    return false;
}

uint8 ObjectMgr::CheckPlayerName(const std::string& name, bool create)
{
    std::wstring wname;
    if (!Utf8toWStr(name, wname))
        return CHAR_NAME_INVALID_CHARACTER;

    if (wname.size() > MAX_PLAYER_NAME)
        return CHAR_NAME_TOO_LONG;

    uint32 minName = sWorld->getIntConfig(CONFIG_MIN_PLAYER_NAME);
    if (wname.size() < minName)
        return CHAR_NAME_TOO_SHORT;

    uint32 strictMask = sWorld->getIntConfig(CONFIG_STRICT_PLAYER_NAMES);
    if (!isValidString(wname, strictMask, false, create))
        return CHAR_NAME_MIXED_LANGUAGES;

    wstrToLower(wname);
    for (size_t i = 2; i < wname.size(); ++i)
        if (wname[i] == wname[i-1] && wname[i] == wname[i-2])
            return CHAR_NAME_THREE_CONSECUTIVE;

    return CHAR_NAME_SUCCESS;
}

bool ObjectMgr::IsValidCharterName(const std::string& name)
{
    std::wstring wname;
    if (!Utf8toWStr(name, wname))
        return false;

    if (wname.size() > MAX_CHARTER_NAME)
        return false;

    uint32 minName = sWorld->getIntConfig(CONFIG_MIN_CHARTER_NAME);
    if (wname.size() < minName)
        return false;

    uint32 strictMask = sWorld->getIntConfig(CONFIG_STRICT_CHARTER_NAMES);

    return isValidString(wname, strictMask, true);
}

PetNameInvalidReason ObjectMgr::CheckPetName(const std::string& name)
{
    std::wstring wname;
    if (!Utf8toWStr(name, wname))
        return PET_NAME_INVALID;

    if (wname.size() > MAX_PET_NAME)
        return PET_NAME_TOO_LONG;

    uint32 minName = sWorld->getIntConfig(CONFIG_MIN_PET_NAME);
    if (wname.size() < minName)
        return PET_NAME_TOO_SHORT;

    uint32 strictMask = sWorld->getIntConfig(CONFIG_STRICT_PET_NAMES);
    if (!isValidString(wname, strictMask, false))
        return PET_NAME_MIXED_LANGUAGES;

    return PET_NAME_SUCCESS;
}

void ObjectMgr::LoadGameObjectForQuests()
{
    uint32 oldMSTime = getMSTime();

    _gameObjectForQuestStore.clear();                         // need for reload case

    if (sObjectMgr->GetGameObjectTemplates()->empty())
    {
        TC_LOG_INFO("server.loading", ">> Loaded 0 GameObjects for quests");
        return;
    }

    uint32 count = 0;

    // collect GO entries for GO that must activated
    GameObjectTemplateContainer const* gotc = sObjectMgr->GetGameObjectTemplates();
    for (GameObjectTemplateContainer::const_iterator itr = gotc->begin(); itr != gotc->end(); ++itr)
    {
        switch (itr->second.type)
        {
            case GAMEOBJECT_TYPE_QUESTGIVER:
                _gameObjectForQuestStore.insert(itr->second.entry);
                ++count;
                break;
            case GAMEOBJECT_TYPE_CHEST:
            {
                // scan GO chest with loot including quest items
                uint32 loot_id = (itr->second.GetLootId());

                // find quest loot for GO
                if (itr->second.chest.questId || LootTemplates_Gameobject.HaveQuestLootFor(loot_id))
                {
                    _gameObjectForQuestStore.insert(itr->second.entry);
                    ++count;
                }
                break;
            }
            case GAMEOBJECT_TYPE_GENERIC:
            {
                if (itr->second._generic.questID > 0)            //quests objects
                {
                    _gameObjectForQuestStore.insert(itr->second.entry);
                    ++count;
                }
                break;
            }
            case GAMEOBJECT_TYPE_GOOBER:
            {
                if (itr->second.goober.questId > 0)              //quests objects
                {
                    _gameObjectForQuestStore.insert(itr->second.entry);
                    ++count;
                }
                break;
            }
            default:
                break;
        }
    }

    TC_LOG_INFO("server.loading", ">> Loaded %u GameObjects for quests in %u ms", count, GetMSTimeDiffToNow(oldMSTime));
}

bool ObjectMgr::LoadTrinityStrings(const char* table, int32 min_value, int32 max_value)
{
    uint32 oldMSTime = getMSTime();

    int32 start_value = min_value;
    int32 end_value   = max_value;
    // some string can have negative indexes range
    if (start_value < 0)
    {
        if (end_value >= start_value)
        {
            TC_LOG_ERROR("sql.sql", "Table '%s' attempt loaded with invalid range (%d - %d), strings not loaded.", table, min_value, max_value);
            return false;
        }

        // real range (max+1, min+1) exaple: (-10, -1000) -> -999...-10+1
        std::swap(start_value, end_value);
        ++start_value;
        ++end_value;
    }
    else
    {
        if (start_value >= end_value)
        {
            TC_LOG_ERROR("sql.sql", "Table '%s' attempt loaded with invalid range (%d - %d), strings not loaded.", table, min_value, max_value);
            return false;
        }
    }

    // cleanup affected map part for reloading case
    for (TrinityStringLocaleContainer::iterator itr = _trinityStringLocaleStore.begin(); itr != _trinityStringLocaleStore.end();)
    {
        if (itr->first >= start_value && itr->first < end_value)
            _trinityStringLocaleStore.erase(itr++);
        else
            ++itr;
    }

    QueryResult result = WorldDatabase.PQuery("SELECT entry, content_default, content_loc1, content_loc2, content_loc3, content_loc4, content_loc5, content_loc6, content_loc7, content_loc8 FROM %s", table);

    if (!result)
    {
        if (min_value == MIN_TRINITY_STRING_ID)              // error only in case internal strings
            TC_LOG_ERROR("server.loading", ">> Loaded 0 trinity strings. DB table `%s` is empty. Cannot continue.", table);
        else
            TC_LOG_INFO("server.loading", ">> Loaded 0 string templates. DB table `%s` is empty.", table);

        return false;
    }

    uint32 count = 0;

    do
    {
        Field* fields = result->Fetch();

        int32 entry = fields[0].GetInt32();

        if (entry == 0)
        {
            TC_LOG_ERROR("sql.sql", "Table `%s` contain reserved entry 0, ignored.", table);
            continue;
        }
        else if (entry < start_value || entry >= end_value)
        {
            TC_LOG_ERROR("sql.sql", "Table `%s` contain entry %i out of allowed range (%d - %d), ignored.", table, entry, min_value, max_value);
            continue;
        }

        TrinityStringLocale& data = _trinityStringLocaleStore[entry];

        if (!data.Content.empty())
        {
            TC_LOG_ERROR("sql.sql", "Table `%s` contain data for already loaded entry  %i (from another table?), ignored.", table, entry);
            continue;
        }

        data.Content.resize(1);
        ++count;

        for (uint8 i = 0; i < TOTAL_LOCALES; ++i)
            AddLocaleString(fields[i + 1].GetString(), LocaleConstant(i), data.Content);
    } while (result->NextRow());

    if (min_value == MIN_TRINITY_STRING_ID)
        TC_LOG_INFO("server.loading", ">> Loaded %u Trinity strings from table %s in %u ms", count, table, GetMSTimeDiffToNow(oldMSTime));
    else
        TC_LOG_INFO("server.loading", ">> Loaded %u string templates from %s in %u ms", count, table, GetMSTimeDiffToNow(oldMSTime));

    return true;
}

const char *ObjectMgr::GetTrinityString(int32 entry, LocaleConstant locale_idx) const
{
    if (TrinityStringLocale const* msl = GetTrinityStringLocale(entry))
    {
        if (msl->Content.size() > size_t(locale_idx) && !msl->Content[locale_idx].empty())
            return msl->Content[locale_idx].c_str();

        return msl->Content[DEFAULT_LOCALE].c_str();
    }

    if (entry > 0)
        TC_LOG_ERROR("sql.sql", "Entry %i not found in `trinity_string` table.", entry);
    else
        TC_LOG_ERROR("sql.sql", "Trinity string entry %i not found in DB.", entry);
    return "<error>";
}

void ObjectMgr::LoadFishingBaseSkillLevel()
{
    uint32 oldMSTime = getMSTime();

    _fishingBaseForAreaStore.clear();                            // for reload case

    QueryResult result = WorldDatabase.Query("SELECT entry, skill FROM skill_fishing_base_level");

    if (!result)
    {
        TC_LOG_ERROR("server.loading", ">> Loaded 0 areas for fishing base skill level. DB table `skill_fishing_base_level` is empty.");
        return;
    }

    uint32 count = 0;

    do
    {
        Field* fields = result->Fetch();
        uint32 entry  = fields[0].GetUInt32();
        int32 skill   = fields[1].GetInt16();

        AreaTableEntry const* fArea = GetAreaEntryByAreaID(entry);
        if (!fArea)
        {
            TC_LOG_ERROR("sql.sql", "AreaId %u defined in `skill_fishing_base_level` does not exist", entry);
            continue;
        }

        _fishingBaseForAreaStore[entry] = skill;
        ++count;
    }
    while (result->NextRow());

    TC_LOG_INFO("server.loading", ">> Loaded %u areas for fishing base skill level in %u ms", count, GetMSTimeDiffToNow(oldMSTime));
}

bool ObjectMgr::CheckDeclinedNames(const std::wstring& w_ownname, DeclinedName const& names)
{
    // get main part of the name
    std::wstring mainpart = GetMainPartOfName(w_ownname, 0);
    // prepare flags
    bool x = true;
    bool y = true;

    // check declined names
    for (uint8 i = 0; i < MAX_DECLINED_NAME_CASES; ++i)
    {
        std::wstring wname;
        if (!Utf8toWStr(names.name[i], wname))
            return false;

        if (mainpart != GetMainPartOfName(wname, i+1))
            x = false;

        if (w_ownname != wname)
            y = false;
    }
    return (x || y);
}

uint32 ObjectMgr::GetAreaTriggerScriptId(uint32 trigger_id)
{
    AreaTriggerScriptContainer::const_iterator i = _areaTriggerScriptStore.find(trigger_id);
    if (i!= _areaTriggerScriptStore.end())
        return i->second;
    return 0;
}

SpellScriptsBounds ObjectMgr::GetSpellScriptsBounds(uint32 spellId)
{
    return SpellScriptsBounds(_spellScriptsStore.equal_range(spellId));
}

// this allows calculating base reputations to offline players, just by race and class
int32 ObjectMgr::GetBaseReputationOf(FactionEntry const* factionEntry, uint8 race, uint8 playerClass)
{
    if (!factionEntry)
        return 0;

    uint32 raceMask = (1 << (race - 1));
    uint32 classMask = (1 << (playerClass-1));

    for (int i = 0; i < 4; i++)
    {
        if ((!factionEntry->BaseRepClassMask[i] ||
            factionEntry->BaseRepClassMask[i] & classMask) &&
            (!factionEntry->BaseRepRaceMask[i] ||
            factionEntry->BaseRepRaceMask[i] & raceMask))
            return factionEntry->BaseRepValue[i];
    }

    return 0;
}

SkillRangeType GetSkillRangeType(SkillRaceClassInfoEntry const* rcEntry)
{
    SkillLineEntry const* skill = sSkillLineStore.LookupEntry(rcEntry->SkillId);
    if (!skill)
        return SKILL_RANGE_NONE;

    if (sSkillTiersStore.LookupEntry(rcEntry->SkillTier))
        return SKILL_RANGE_RANK;

    if (rcEntry->SkillId == SKILL_RUNEFORGING)
        return SKILL_RANGE_MONO;

    switch (skill->categoryId)
    {
<<<<<<< HEAD
        case SKILL_CATEGORY_LANGUAGES:
            return SKILL_RANGE_LANGUAGE;
        case SKILL_CATEGORY_WEAPON:
            return SKILL_RANGE_LEVEL;
=======
>>>>>>> d28b66bc
        case SKILL_CATEGORY_ARMOR:
            return SKILL_RANGE_MONO;
        case SKILL_CATEGORY_LANGUAGES:
            return SKILL_RANGE_LANGUAGE;
    }

    return SKILL_RANGE_LEVEL;
}

void ObjectMgr::LoadGameTele()
{
    uint32 oldMSTime = getMSTime();

    _gameTeleStore.clear();                                  // for reload case

    //                                                0       1           2           3           4        5     6
    QueryResult result = WorldDatabase.Query("SELECT id, position_x, position_y, position_z, orientation, map, name FROM game_tele");

    if (!result)
    {
        TC_LOG_ERROR("server.loading", ">> Loaded 0 GameTeleports. DB table `game_tele` is empty!");
        return;
    }

    uint32 count = 0;

    do
    {
        Field* fields = result->Fetch();

        uint32 id         = fields[0].GetUInt32();

        GameTele gt;

        gt.position_x     = fields[1].GetFloat();
        gt.position_y     = fields[2].GetFloat();
        gt.position_z     = fields[3].GetFloat();
        gt.orientation    = fields[4].GetFloat();
        gt.mapId          = fields[5].GetUInt16();
        gt.name           = fields[6].GetString();

        if (!MapManager::IsValidMapCoord(gt.mapId, gt.position_x, gt.position_y, gt.position_z, gt.orientation))
        {
            TC_LOG_ERROR("sql.sql", "Wrong position for id %u (name: %s) in `game_tele` table, ignoring.", id, gt.name.c_str());
            continue;
        }

        if (!Utf8toWStr(gt.name, gt.wnameLow))
        {
            TC_LOG_ERROR("sql.sql", "Wrong UTF8 name for id %u in `game_tele` table, ignoring.", id);
            continue;
        }

        wstrToLower(gt.wnameLow);

        _gameTeleStore[id] = gt;

        ++count;
    }
    while (result->NextRow());

    TC_LOG_INFO("server.loading", ">> Loaded %u GameTeleports in %u ms", count, GetMSTimeDiffToNow(oldMSTime));
}

GameTele const* ObjectMgr::GetGameTele(const std::string& name) const
{
    // explicit name case
    std::wstring wname;
    if (!Utf8toWStr(name, wname))
        return NULL;

    // converting string that we try to find to lower case
    wstrToLower(wname);

    // Alternative first GameTele what contains wnameLow as substring in case no GameTele location found
    const GameTele* alt = NULL;
    for (GameTeleContainer::const_iterator itr = _gameTeleStore.begin(); itr != _gameTeleStore.end(); ++itr)
    {
        if (itr->second.wnameLow == wname)
            return &itr->second;
        else if (alt == NULL && itr->second.wnameLow.find(wname) != std::wstring::npos)
            alt = &itr->second;
    }

    return alt;
}

GameTele const* ObjectMgr::GetGameTeleExactName(const std::string& name) const
{
    // explicit name case
    std::wstring wname;
    if (!Utf8toWStr(name, wname))
        return NULL;

    // converting string that we try to find to lower case
    wstrToLower(wname);

    for (GameTeleContainer::const_iterator itr = _gameTeleStore.begin(); itr != _gameTeleStore.end(); ++itr)
    {
        if (itr->second.wnameLow == wname)
            return &itr->second;
    }

    return NULL;
}

bool ObjectMgr::AddGameTele(GameTele& tele)
{
    // find max id
    uint32 new_id = 0;
    for (GameTeleContainer::const_iterator itr = _gameTeleStore.begin(); itr != _gameTeleStore.end(); ++itr)
        if (itr->first > new_id)
            new_id = itr->first;

    // use next
    ++new_id;

    if (!Utf8toWStr(tele.name, tele.wnameLow))
        return false;

    wstrToLower(tele.wnameLow);

    _gameTeleStore[new_id] = tele;

    PreparedStatement* stmt = WorldDatabase.GetPreparedStatement(WORLD_INS_GAME_TELE);

    stmt->setUInt32(0, new_id);
    stmt->setFloat(1, tele.position_x);
    stmt->setFloat(2, tele.position_y);
    stmt->setFloat(3, tele.position_z);
    stmt->setFloat(4, tele.orientation);
    stmt->setUInt16(5, uint16(tele.mapId));
    stmt->setString(6, tele.name);

    WorldDatabase.Execute(stmt);

    return true;
}

bool ObjectMgr::DeleteGameTele(const std::string& name)
{
    // explicit name case
    std::wstring wname;
    if (!Utf8toWStr(name, wname))
        return false;

    // converting string that we try to find to lower case
    wstrToLower(wname);

    for (GameTeleContainer::iterator itr = _gameTeleStore.begin(); itr != _gameTeleStore.end(); ++itr)
    {
        if (itr->second.wnameLow == wname)
        {
            PreparedStatement* stmt = WorldDatabase.GetPreparedStatement(WORLD_DEL_GAME_TELE);

            stmt->setString(0, itr->second.name);

            WorldDatabase.Execute(stmt);

            _gameTeleStore.erase(itr);
            return true;
        }
    }

    return false;
}

void ObjectMgr::LoadMailLevelRewards()
{
    uint32 oldMSTime = getMSTime();

    _mailLevelRewardStore.clear();                           // for reload case

    //                                                 0        1             2            3
    QueryResult result = WorldDatabase.Query("SELECT level, raceMask, mailTemplateId, senderEntry FROM mail_level_reward");

    if (!result)
    {
        TC_LOG_ERROR("server.loading", ">> Loaded 0 level dependent mail rewards. DB table `mail_level_reward` is empty.");
        return;
    }

    uint32 count = 0;

    do
    {
        Field* fields = result->Fetch();

        uint8 level           = fields[0].GetUInt8();
        uint32 raceMask       = fields[1].GetUInt32();
        uint32 mailTemplateId = fields[2].GetUInt32();
        uint32 senderEntry    = fields[3].GetUInt32();

        if (level > MAX_LEVEL)
        {
            TC_LOG_ERROR("sql.sql", "Table `mail_level_reward` have data for level %u that more supported by client (%u), ignoring.", level, MAX_LEVEL);
            continue;
        }

        if (!(raceMask & RACEMASK_ALL_PLAYABLE))
        {
            TC_LOG_ERROR("sql.sql", "Table `mail_level_reward` have raceMask (%u) for level %u that not include any player races, ignoring.", raceMask, level);
            continue;
        }

        if (!sMailTemplateStore.LookupEntry(mailTemplateId))
        {
            TC_LOG_ERROR("sql.sql", "Table `mail_level_reward` have invalid mailTemplateId (%u) for level %u that invalid not include any player races, ignoring.", mailTemplateId, level);
            continue;
        }

        if (!GetCreatureTemplate(senderEntry))
        {
            TC_LOG_ERROR("sql.sql", "Table `mail_level_reward` have not existed sender creature entry (%u) for level %u that invalid not include any player races, ignoring.", senderEntry, level);
            continue;
        }

        _mailLevelRewardStore[level].push_back(MailLevelReward(raceMask, mailTemplateId, senderEntry));

        ++count;
    }
    while (result->NextRow());

    TC_LOG_INFO("server.loading", ">> Loaded %u level dependent mail rewards in %u ms", count, GetMSTimeDiffToNow(oldMSTime));
}

void ObjectMgr::AddSpellToTrainer(uint32 entry, uint32 spell, uint32 spellCost, uint32 reqSkill, uint32 reqSkillValue, uint32 reqLevel)
{
    if (entry >= TRINITY_TRAINER_START_REF)
        return;

    CreatureTemplate const* cInfo = GetCreatureTemplate(entry);
    if (!cInfo)
    {
        TC_LOG_ERROR("sql.sql", "Table `npc_trainer` contains entries for a non-existing creature template (Entry: %u), ignoring", entry);
        return;
    }

    if (!(cInfo->npcflag & UNIT_NPC_FLAG_TRAINER))
    {
        TC_LOG_ERROR("sql.sql", "Table `npc_trainer` contains entries for a creature template (Entry: %u) without trainer flag, ignoring", entry);
        return;
    }

    SpellInfo const* spellinfo = sSpellMgr->GetSpellInfo(spell);
    if (!spellinfo)
    {
        TC_LOG_ERROR("sql.sql", "Table `npc_trainer` contains an entry (Entry: %u) for a non-existing spell (Spell: %u), ignoring", entry, spell);
        return;
    }

    if (!SpellMgr::IsSpellValid(spellinfo))
    {
        TC_LOG_ERROR("sql.sql", "Table `npc_trainer` contains an entry (Entry: %u) for a broken spell (Spell: %u), ignoring", entry, spell);
        return;
    }

    if (GetTalentSpellCost(spell))
    {
        TC_LOG_ERROR("sql.sql", "Table `npc_trainer` contains an entry (Entry: %u) for a non-existing spell (Spell: %u) which is a talent, ignoring", entry, spell);
        return;
    }

    TrainerSpellData& data = _cacheTrainerSpellStore[entry];

    TrainerSpell& trainerSpell = data.spellList[spell];
    trainerSpell.spell         = spell;
    trainerSpell.spellCost     = spellCost;
    trainerSpell.reqSkill      = reqSkill;
    trainerSpell.reqSkillValue = reqSkillValue;
    trainerSpell.reqLevel      = reqLevel;

    if (!trainerSpell.reqLevel)
        trainerSpell.reqLevel = spellinfo->SpellLevel;

    // calculate learned spell for profession case when stored cast-spell
    trainerSpell.learnedSpell[0] = spell;
    for (uint8 i = 0; i < MAX_SPELL_EFFECTS; ++i)
    {
        if (spellinfo->Effects[i].Effect != SPELL_EFFECT_LEARN_SPELL)
            continue;
        if (trainerSpell.learnedSpell[0] == spell)
            trainerSpell.learnedSpell[0] = 0;
        // player must be able to cast spell on himself
        if (spellinfo->Effects[i].TargetA.GetTarget() != 0 && spellinfo->Effects[i].TargetA.GetTarget() != TARGET_UNIT_TARGET_ALLY
            && spellinfo->Effects[i].TargetA.GetTarget() != TARGET_UNIT_TARGET_ANY && spellinfo->Effects[i].TargetA.GetTarget() != TARGET_UNIT_CASTER)
        {
            TC_LOG_ERROR("sql.sql", "Table `npc_trainer` has spell %u for trainer entry %u with learn effect which has incorrect target type, ignoring learn effect!", spell, entry);
            continue;
        }

        trainerSpell.learnedSpell[i] = spellinfo->Effects[i].TriggerSpell;

        if (trainerSpell.learnedSpell[i])
        {
            SpellInfo const* learnedSpellInfo = sSpellMgr->GetSpellInfo(trainerSpell.learnedSpell[i]);
            if (learnedSpellInfo && learnedSpellInfo->IsProfession())
                data.trainerType = 2;
        }
    }

    return;
}

void ObjectMgr::LoadTrainerSpell()
{
    uint32 oldMSTime = getMSTime();

    // For reload case
    _cacheTrainerSpellStore.clear();

    QueryResult result = WorldDatabase.Query("SELECT b.entry, a.spell, a.spellcost, a.reqskill, a.reqskillvalue, a.reqlevel FROM npc_trainer AS a "
                                             "INNER JOIN npc_trainer AS b ON a.entry = -(b.spell) "
                                             "UNION SELECT * FROM npc_trainer WHERE spell > 0");

    if (!result)
    {
        TC_LOG_ERROR("server.loading", ">>  Loaded 0 Trainers. DB table `npc_trainer` is empty!");

        return;
    }

    uint32 count = 0;

    do
    {
        Field* fields = result->Fetch();

        uint32 entry         = fields[0].GetUInt32();
        uint32 spell         = fields[1].GetUInt32();
        uint32 spellCost     = fields[2].GetUInt32();
        uint32 reqSkill      = fields[3].GetUInt16();
        uint32 reqSkillValue = fields[4].GetUInt16();
        uint32 reqLevel      = fields[5].GetUInt8();

        AddSpellToTrainer(entry, spell, spellCost, reqSkill, reqSkillValue, reqLevel);

        ++count;
    }
    while (result->NextRow());

    TC_LOG_INFO("server.loading", ">> Loaded %d Trainers in %u ms", count, GetMSTimeDiffToNow(oldMSTime));
}

int ObjectMgr::LoadReferenceVendor(int32 vendor, int32 item, uint8 type, std::set<uint32> *skip_vendors)
{
    // find all items from the reference vendor
    PreparedStatement* stmt = WorldDatabase.GetPreparedStatement(WORLD_SEL_NPC_VENDOR_REF);
    stmt->setUInt32(0, uint32(item));
    stmt->setUInt8(1, type);
    PreparedQueryResult result = WorldDatabase.Query(stmt);

    if (!result)
        return 0;

    uint32 count = 0;
    do
    {
        Field* fields = result->Fetch();

        int32 item_id = fields[0].GetInt32();

        // if item is a negative, its a reference
        if (item_id < 0)
            count += LoadReferenceVendor(vendor, -item_id, type, skip_vendors);
        else
        {
            int32  maxcount     = fields[1].GetUInt32();
            uint32 incrtime     = fields[2].GetUInt32();
            uint32 ExtendedCost = fields[3].GetUInt32();
            uint8  type         = fields[4].GetUInt8();

            if (!IsVendorItemValid(vendor, item_id, maxcount, incrtime, ExtendedCost, type, NULL, skip_vendors))
                continue;

            VendorItemData& vList = _cacheVendorItemStore[vendor];

            vList.AddItem(item_id, maxcount, incrtime, ExtendedCost, type);
            ++count;
        }
    } while (result->NextRow());

    return count;
}

void ObjectMgr::LoadVendors()
{
    uint32 oldMSTime = getMSTime();

    // For reload case
    for (CacheVendorItemContainer::iterator itr = _cacheVendorItemStore.begin(); itr != _cacheVendorItemStore.end(); ++itr)
        itr->second.Clear();
    _cacheVendorItemStore.clear();

    std::set<uint32> skip_vendors;

    QueryResult result = WorldDatabase.Query("SELECT entry, item, maxcount, incrtime, ExtendedCost, type FROM npc_vendor ORDER BY entry, slot ASC");
    if (!result)
    {

        TC_LOG_ERROR("server.loading", ">>  Loaded 0 Vendors. DB table `npc_vendor` is empty!");
        return;
    }

    uint32 count = 0;

    do
    {
        Field* fields = result->Fetch();

        uint32 entry        = fields[0].GetUInt32();
        int32 item_id      = fields[1].GetInt32();

        // if item is a negative, its a reference
        if (item_id < 0)
            count += LoadReferenceVendor(entry, -item_id, 0, &skip_vendors);
        else
        {
            uint32 maxcount     = fields[2].GetUInt32();
            uint32 incrtime     = fields[3].GetUInt32();
            uint32 ExtendedCost = fields[4].GetUInt32();
            uint8  type         = fields[5].GetUInt8();

            if (!IsVendorItemValid(entry, item_id, maxcount, incrtime, ExtendedCost, type, NULL, &skip_vendors))
                continue;

            VendorItemData& vList = _cacheVendorItemStore[entry];

            vList.AddItem(item_id, maxcount, incrtime, ExtendedCost, type);
            ++count;
        }
    }
    while (result->NextRow());

    TC_LOG_INFO("server.loading", ">> Loaded %d Vendors in %u ms", count, GetMSTimeDiffToNow(oldMSTime));
}

void ObjectMgr::LoadGossipMenu()
{
    uint32 oldMSTime = getMSTime();

    _gossipMenusStore.clear();

    QueryResult result = WorldDatabase.Query("SELECT entry, text_id FROM gossip_menu");

    if (!result)
    {
        TC_LOG_ERROR("server.loading", ">> Loaded 0  gossip_menu entries. DB table `gossip_menu` is empty!");
        return;
    }

    uint32 count = 0;

    do
    {
        Field* fields = result->Fetch();

        GossipMenus gMenu;

        gMenu.entry             = fields[0].GetUInt16();
        gMenu.text_id           = fields[1].GetUInt32();

        if (!GetGossipText(gMenu.text_id))
        {
            TC_LOG_ERROR("sql.sql", "Table gossip_menu entry %u are using non-existing text_id %u", gMenu.entry, gMenu.text_id);
            continue;
        }

        _gossipMenusStore.insert(GossipMenusContainer::value_type(gMenu.entry, gMenu));

        ++count;
    }
    while (result->NextRow());

    TC_LOG_INFO("server.loading", ">> Loaded %u gossip_menu entries in %u ms", count, GetMSTimeDiffToNow(oldMSTime));
}

void ObjectMgr::LoadGossipMenuItems()
{
    uint32 oldMSTime = getMSTime();

    _gossipMenuItemsStore.clear();

    QueryResult result = WorldDatabase.Query(
        //      0        1   2            3            4                      5          6                   7               8              9          10         11        12
        "SELECT menu_id, id, option_icon, option_text, OptionBroadcastTextID, option_id, npc_option_npcflag, action_menu_id, action_poi_id, box_coded, box_money, box_text, BoxBroadcastTextID "
        "FROM gossip_menu_option ORDER BY menu_id, id");

    if (!result)
    {
        TC_LOG_ERROR("server.loading", ">> Loaded 0 gossip_menu_option entries. DB table `gossip_menu_option` is empty!");
        return;
    }

    uint32 count = 0;

    do
    {
        Field* fields = result->Fetch();

        GossipMenuItems gMenuItem;

        gMenuItem.MenuId                = fields[0].GetUInt16();
        gMenuItem.OptionIndex           = fields[1].GetUInt16();
        gMenuItem.OptionIcon            = fields[2].GetUInt32();
        gMenuItem.OptionText            = fields[3].GetString();
        gMenuItem.OptionBroadcastTextId = fields[4].GetUInt32();
        gMenuItem.OptionType            = fields[5].GetUInt8();
        gMenuItem.OptionNpcflag         = fields[6].GetUInt32();
        gMenuItem.ActionMenuId          = fields[7].GetUInt32();
        gMenuItem.ActionPoiId           = fields[8].GetUInt32();
        gMenuItem.BoxCoded              = fields[9].GetBool();
        gMenuItem.BoxMoney              = fields[10].GetUInt32();
        gMenuItem.BoxText               = fields[11].GetString();
        gMenuItem.BoxBroadcastTextId    = fields[12].GetUInt32();

        if (gMenuItem.OptionIcon >= GOSSIP_ICON_MAX)
        {
            TC_LOG_ERROR("sql.sql", "Table `gossip_menu_option` for menu %u, id %u has unknown icon id %u. Replacing with GOSSIP_ICON_CHAT", gMenuItem.MenuId, gMenuItem.OptionIndex, gMenuItem.OptionIcon);
            gMenuItem.OptionIcon = GOSSIP_ICON_CHAT;
        }

        if (gMenuItem.OptionBroadcastTextId)
        {
            if (!GetBroadcastText(gMenuItem.OptionBroadcastTextId))
            {
                TC_LOG_ERROR("sql.sql", "Table `gossip_menu_option` for menu %u, id %u has non-existing or incompatible OptionBroadcastTextId %u, ignoring.", gMenuItem.MenuId, gMenuItem.OptionIndex, gMenuItem.OptionBroadcastTextId);
                gMenuItem.OptionBroadcastTextId = 0;
            }
        }

        if (gMenuItem.OptionType >= GOSSIP_OPTION_MAX)
            TC_LOG_ERROR("sql.sql", "Table `gossip_menu_option` for menu %u, id %u has unknown option id %u. Option will not be used", gMenuItem.MenuId, gMenuItem.OptionIndex, gMenuItem.OptionType);

        if (gMenuItem.ActionPoiId && !GetPointOfInterest(gMenuItem.ActionPoiId))
        {
            TC_LOG_ERROR("sql.sql", "Table `gossip_menu_option` for menu %u, id %u use non-existing action_poi_id %u, ignoring", gMenuItem.MenuId, gMenuItem.OptionIndex, gMenuItem.ActionPoiId);
            gMenuItem.ActionPoiId = 0;
        }

        if (gMenuItem.BoxBroadcastTextId)
        {
            if (!GetBroadcastText(gMenuItem.BoxBroadcastTextId))
            {
                TC_LOG_ERROR("sql.sql", "Table `gossip_menu_option` for menu %u, id %u has non-existing or incompatible BoxBroadcastTextId %u, ignoring.", gMenuItem.MenuId, gMenuItem.OptionIndex, gMenuItem.BoxBroadcastTextId);
                gMenuItem.BoxBroadcastTextId = 0;
            }
        }

        _gossipMenuItemsStore.insert(GossipMenuItemsContainer::value_type(gMenuItem.MenuId, gMenuItem));
        ++count;
    }
    while (result->NextRow());

    TC_LOG_INFO("server.loading", ">> Loaded %u gossip_menu_option entries in %u ms", count, GetMSTimeDiffToNow(oldMSTime));
}

void ObjectMgr::AddVendorItem(uint32 entry, uint32 item, int32 maxcount, uint32 incrtime, uint32 extendedCost, uint8 type, bool persist /*= true*/)
{
    VendorItemData& vList = _cacheVendorItemStore[entry];
    vList.AddItem(item, maxcount, incrtime, extendedCost, type);

    if (persist)
    {
        PreparedStatement* stmt = WorldDatabase.GetPreparedStatement(WORLD_INS_NPC_VENDOR);

        stmt->setUInt32(0, entry);
        stmt->setUInt32(1, item);
        stmt->setUInt8(2, maxcount);
        stmt->setUInt32(3, incrtime);
        stmt->setUInt32(4, extendedCost);
        stmt->setUInt8(5, type);

        WorldDatabase.Execute(stmt);
    }
}

bool ObjectMgr::RemoveVendorItem(uint32 entry, uint32 item, uint8 type, bool persist /*= true*/)
{
    CacheVendorItemContainer::iterator  iter = _cacheVendorItemStore.find(entry);
    if (iter == _cacheVendorItemStore.end())
        return false;

    if (!iter->second.RemoveItem(item, type))
        return false;

    if (persist)
    {
        PreparedStatement* stmt = WorldDatabase.GetPreparedStatement(WORLD_DEL_NPC_VENDOR);

        stmt->setUInt32(0, entry);
        stmt->setUInt32(1, item);
        stmt->setUInt8(2, type);

        WorldDatabase.Execute(stmt);
    }

    return true;
}

bool ObjectMgr::IsVendorItemValid(uint32 vendor_entry, uint32 id, int32 maxcount, uint32 incrtime, uint32 ExtendedCost, uint8 type, Player* player, std::set<uint32>* skip_vendors, uint32 ORnpcflag) const
{
    CreatureTemplate const* cInfo = sObjectMgr->GetCreatureTemplate(vendor_entry);
    if (!cInfo)
    {
        if (player)
            ChatHandler(player->GetSession()).SendSysMessage(LANG_COMMAND_VENDORSELECTION);
        else
            TC_LOG_ERROR("sql.sql", "Table `(game_event_)npc_vendor` have data for not existed creature template (Entry: %u), ignore", vendor_entry);
        return false;
    }

    if (!((cInfo->npcflag | ORnpcflag) & UNIT_NPC_FLAG_VENDOR))
    {
        if (!skip_vendors || skip_vendors->count(vendor_entry) == 0)
        {
            if (player)
                ChatHandler(player->GetSession()).SendSysMessage(LANG_COMMAND_VENDORSELECTION);
            else
                TC_LOG_ERROR("sql.sql", "Table `(game_event_)npc_vendor` have data for not creature template (Entry: %u) without vendor flag, ignore", vendor_entry);

            if (skip_vendors)
                skip_vendors->insert(vendor_entry);
        }
        return false;
    }

    if ((type == ITEM_VENDOR_TYPE_ITEM && !sObjectMgr->GetItemTemplate(id)) ||
        (type == ITEM_VENDOR_TYPE_CURRENCY && !sCurrencyTypesStore.LookupEntry(id)))
    {
        if (player)
            ChatHandler(player->GetSession()).PSendSysMessage(LANG_ITEM_NOT_FOUND, id, type);
        else
            TC_LOG_ERROR("sql.sql", "Table `(game_event_)npc_vendor` for Vendor (Entry: %u) have in item list non-existed item (%u, type %u), ignore", vendor_entry, id, type);
        return false;
    }

    if (ExtendedCost && !sItemExtendedCostStore.LookupEntry(ExtendedCost))
    {
        if (player)
            ChatHandler(player->GetSession()).PSendSysMessage(LANG_EXTENDED_COST_NOT_EXIST, ExtendedCost);
        else
            TC_LOG_ERROR("sql.sql", "Table `(game_event_)npc_vendor` have Item (Entry: %u) with wrong ExtendedCost (%u) for vendor (%u), ignore", id, ExtendedCost, vendor_entry);
        return false;
    }

    if (type == ITEM_VENDOR_TYPE_ITEM) // not applicable to currencies
    {
        if (maxcount > 0 && incrtime == 0)
        {
            if (player)
                ChatHandler(player->GetSession()).PSendSysMessage("MaxCount != 0 (%u) but IncrTime == 0", maxcount);
            else
                TC_LOG_ERROR("sql.sql", "Table `(game_event_)npc_vendor` has `maxcount` (%u) for item %u of vendor (Entry: %u) but `incrtime`=0, ignore", maxcount, id, vendor_entry);
            return false;
        }
        else if (maxcount == 0 && incrtime > 0)
        {
            if (player)
                ChatHandler(player->GetSession()).PSendSysMessage("MaxCount == 0 but IncrTime<>= 0");
            else
                TC_LOG_ERROR("sql.sql", "Table `(game_event_)npc_vendor` has `maxcount`=0 for item %u of vendor (Entry: %u) but `incrtime`<>0, ignore", id, vendor_entry);
            return false;
        }
    }

    VendorItemData const* vItems = GetNpcVendorItemList(vendor_entry);
    if (!vItems)
        return true;                                        // later checks for non-empty lists

    if (vItems->FindItemCostPair(id, ExtendedCost, type))
    {
        if (player)
            ChatHandler(player->GetSession()).PSendSysMessage(LANG_ITEM_ALREADY_IN_LIST, id, ExtendedCost, type);
        else
            TC_LOG_ERROR("sql.sql", "Table `npc_vendor` has duplicate items %u (with extended cost %u, type %u) for vendor (Entry: %u), ignoring", id, ExtendedCost, type, vendor_entry);
        return false;
    }

    if (type == ITEM_VENDOR_TYPE_CURRENCY && maxcount == 0)
    {
        TC_LOG_ERROR("sql.sql", "Table `(game_event_)npc_vendor` have Item (Entry: %u, type: %u) with missing maxcount for vendor (%u), ignore", id, type, vendor_entry);
        return false;
    }

    return true;
}

void ObjectMgr::LoadScriptNames()
{
    uint32 oldMSTime = getMSTime();

    _scriptNamesStore.push_back("");
    QueryResult result = WorldDatabase.Query(
      "SELECT DISTINCT(ScriptName) FROM achievement_criteria_data WHERE ScriptName <> '' AND type = 11 "
      "UNION "
      "SELECT DISTINCT(ScriptName) FROM battleground_template WHERE ScriptName <> '' "
      "UNION "
      "SELECT DISTINCT(ScriptName) FROM creature_template WHERE ScriptName <> '' "
      "UNION "
      "SELECT DISTINCT(ScriptName) FROM gameobject_template WHERE ScriptName <> '' "
      "UNION "
      "SELECT DISTINCT(ScriptName) FROM item_script_names WHERE ScriptName <> '' "
      "UNION "
      "SELECT DISTINCT(ScriptName) FROM areatrigger_scripts WHERE ScriptName <> '' "
      "UNION "
      "SELECT DISTINCT(ScriptName) FROM spell_script_names WHERE ScriptName <> '' "
      "UNION "
      "SELECT DISTINCT(ScriptName) FROM transports WHERE ScriptName <> '' "
      "UNION "
      "SELECT DISTINCT(ScriptName) FROM game_weather WHERE ScriptName <> '' "
      "UNION "
      "SELECT DISTINCT(ScriptName) FROM conditions WHERE ScriptName <> '' "
      "UNION "
      "SELECT DISTINCT(ScriptName) FROM outdoorpvp_template WHERE ScriptName <> '' "
      "UNION "
      "SELECT DISTINCT(script) FROM instance_template WHERE script <> ''");

    if (!result)
    {
        TC_LOG_ERROR("server.loading", ">> Loaded empty set of Script Names!");
        return;
    }

    uint32 count = 1;

    do
    {
        _scriptNamesStore.push_back((*result)[0].GetString());
        ++count;
    }
    while (result->NextRow());

    std::sort(_scriptNamesStore.begin(), _scriptNamesStore.end());
    TC_LOG_INFO("server.loading", ">> Loaded %d Script Names in %u ms", count, GetMSTimeDiffToNow(oldMSTime));
}

uint32 ObjectMgr::GetScriptId(const char *name)
{
    // use binary search to find the script name in the sorted vector
    // assume "" is the first element
    if (!name)
        return 0;

    ScriptNameContainer::const_iterator itr = std::lower_bound(_scriptNamesStore.begin(), _scriptNamesStore.end(), name);
    if (itr == _scriptNamesStore.end() || *itr != name)
        return 0;

    return uint32(itr - _scriptNamesStore.begin());
}

void ObjectMgr::CheckScripts(ScriptsType type, std::set<int32>& ids)
{
    ScriptMapMap* scripts = GetScriptsMapByType(type);
    if (!scripts)
        return;

    for (ScriptMapMap::const_iterator itrMM = scripts->begin(); itrMM != scripts->end(); ++itrMM)
    {
        for (ScriptMap::const_iterator itrM = itrMM->second.begin(); itrM != itrMM->second.end(); ++itrM)
        {
            switch (itrM->second.command)
            {
                case SCRIPT_COMMAND_TALK:
                {
                    if (!GetTrinityStringLocale (itrM->second.Talk.TextID))
                        TC_LOG_ERROR("sql.sql", "Table `%s` references invalid text id %u from `db_script_string`, script id: %u.", GetScriptsTableNameByType(type).c_str(), itrM->second.Talk.TextID, itrMM->first);

                    if (ids.find(itrM->second.Talk.TextID) != ids.end())
                        ids.erase(itrM->second.Talk.TextID);
                }
                default:
                    break;
            }
        }
    }
}

void ObjectMgr::LoadBroadcastTexts()
{
    uint32 oldMSTime = getMSTime();

    _broadcastTextStore.clear(); // for reload case

    //                                               0   1         2         3           4         5         6         7            8            9            10       11    12
    QueryResult result = WorldDatabase.Query("SELECT ID, Language, MaleText, FemaleText, EmoteID0, EmoteID1, EmoteID2, EmoteDelay0, EmoteDelay1, EmoteDelay2, SoundId, Unk1, Unk2 FROM broadcast_text");
    if (!result)
    {
        TC_LOG_INFO("server.loading", ">> Loaded 0 broadcast texts. DB table `broadcast_text` is empty.");
        return;
    }

    _broadcastTextStore.rehash(result->GetRowCount());
    uint32 count = 0;

    do
    {
        Field* fields = result->Fetch();

        BroadcastText bct;

        bct.Id = fields[0].GetUInt32();
        bct.Language = fields[1].GetUInt32();
        bct.MaleText[DEFAULT_LOCALE] = fields[2].GetString();
        bct.FemaleText[DEFAULT_LOCALE] = fields[3].GetString();
        bct.EmoteId0 = fields[4].GetUInt32();
        bct.EmoteId1 = fields[5].GetUInt32();
        bct.EmoteId2 = fields[6].GetUInt32();
        bct.EmoteDelay0 = fields[7].GetUInt32();
        bct.EmoteDelay1 = fields[8].GetUInt32();
        bct.EmoteDelay2 = fields[9].GetUInt32();
        bct.SoundId = fields[10].GetUInt32();
        bct.Unk1 = fields[11].GetUInt32();
        bct.Unk2 = fields[12].GetUInt32();

        if (bct.SoundId)
        {
            if (!sSoundEntriesStore.LookupEntry(bct.SoundId))
            {
                TC_LOG_INFO("sql.sql", "BroadcastText (Id: %u) in table `broadcast_text` has SoundId %u but sound does not exist. Skipped.", bct.Id, bct.SoundId);
                // don't load bct of higher expansions
                continue;
            }
        }

        if (!GetLanguageDescByID(bct.Language))
        {
            TC_LOG_INFO("sql.sql", "BroadcastText (Id: %u) in table `broadcast_text` using Language %u but Language does not exist. Skipped.", bct.Id, bct.Language);
            // don't load bct of higher expansions
            continue;
        }

        if (bct.EmoteId0)
        {
            if (!sEmotesStore.LookupEntry(bct.EmoteId0))
            {
                TC_LOG_INFO("sql.sql", "BroadcastText (Id: %u) in table `broadcast_text` has EmoteId0 %u but emote does not exist. Skipped.", bct.Id, bct.EmoteId0);
                // don't load bct of higher expansions
                continue;
            }
        }

        if (bct.EmoteId1)
        {
            if (!sEmotesStore.LookupEntry(bct.EmoteId1))
            {
                TC_LOG_INFO("sql.sql", "BroadcastText (Id: %u) in table `broadcast_text` has EmoteId1 %u but emote does not exist. Skipped.", bct.Id, bct.EmoteId1);
                // don't load bct of higher expansions
                continue;
            }
        }

        if (bct.EmoteId2)
        {
            if (!sEmotesStore.LookupEntry(bct.EmoteId2))
            {
                TC_LOG_INFO("sql.sql", "BroadcastText (Id: %u) in table `broadcast_text` has EmoteId2 %u but emote does not exist. Skipped.", bct.Id, bct.EmoteId2);
                // don't load bct of higher expansions
                continue;
            }
        }

        _broadcastTextStore[bct.Id] = bct;

        ++count;
    }
    while (result->NextRow());

    TC_LOG_INFO("server.loading", ">> Loaded %u broadcast texts in %u ms", count, GetMSTimeDiffToNow(oldMSTime));
}

void ObjectMgr::LoadBroadcastTextLocales()
{
    uint32 oldMSTime = getMSTime();

    //                                               0   1              2              3              4              5              6              7              8              9                10               11               12               13               14               15               16
    QueryResult result = WorldDatabase.Query("SELECT Id, MaleText_loc1, MaleText_loc2, MaleText_loc3, MaleText_loc4, MaleText_loc5, MaleText_loc6, MaleText_loc7, MaleText_loc8, FemaleText_loc1, FemaleText_loc2, FemaleText_loc3, FemaleText_loc4, FemaleText_loc5, FemaleText_loc6, FemaleText_loc7, FemaleText_loc8 FROM locales_broadcast_text");

    if (!result)
    {
        TC_LOG_INFO("server.loading", ">> Loaded 0 broadcast text locales. DB table `locales_broadcast_text` is empty.");
        return;
    }

    uint32 count = 0;

    do
    {
        Field* fields = result->Fetch();

        uint32 id = fields[0].GetUInt32();
        BroadcastTextContainer::iterator bct = _broadcastTextStore.find(id);
        if (bct == _broadcastTextStore.end())
        {
            TC_LOG_INFO("sql.sql", "BroadcastText (Id: %u) in table `locales_broadcast_text` does not exist or is incompatible. Skipped!", id);
            // don't load bct of higher expansions
            continue;
        }

        for (uint8 i = 1; i < TOTAL_LOCALES; ++i)
        {
            LocaleConstant locale = LocaleConstant(i);
            ObjectMgr::AddLocaleString(fields[1 + (i - 1)].GetString(), locale, bct->second.MaleText);
            ObjectMgr::AddLocaleString(fields[9 + (i - 1)].GetString(), locale, bct->second.FemaleText);
        }

        ++count;
    }
    while (result->NextRow());

    TC_LOG_INFO("server.loading", ">> Loaded %u broadcast text locales in %u ms", count, GetMSTimeDiffToNow(oldMSTime));
}

void ObjectMgr::LoadDbScriptStrings()
{
    LoadTrinityStrings("db_script_string", MIN_DB_SCRIPT_STRING_ID, MAX_DB_SCRIPT_STRING_ID);

    std::set<int32> ids;

    for (int32 i = MIN_DB_SCRIPT_STRING_ID; i < MAX_DB_SCRIPT_STRING_ID; ++i)
        if (GetTrinityStringLocale(i))
            ids.insert(i);

    for (int type = SCRIPTS_FIRST; type < SCRIPTS_LAST; ++type)
        CheckScripts(ScriptsType(type), ids);

    for (std::set<int32>::const_iterator itr = ids.begin(); itr != ids.end(); ++itr)
        TC_LOG_ERROR("sql.sql", "Table `db_script_string` has unused string id  %u", *itr);
}

CreatureBaseStats const* ObjectMgr::GetCreatureBaseStats(uint8 level, uint8 unitClass)
{
    CreatureBaseStatsContainer::const_iterator it = _creatureBaseStatsStore.find(MAKE_PAIR16(level, unitClass));

    if (it != _creatureBaseStatsStore.end())
        return &(it->second);

    struct DefaultCreatureBaseStats : public CreatureBaseStats
    {
        DefaultCreatureBaseStats()
        {
            BaseArmor = 1;
            for (uint8 j = 0; j < MAX_EXPANSIONS; ++j)
            {
                BaseHealth[j] = 1;
                BaseDamage[j] = 0.0f;
            }
            BaseMana = 0;
            AttackPower = 0;
            RangedAttackPower = 0;
        }
    };
    static const DefaultCreatureBaseStats defStats;
    return &defStats;
}

void ObjectMgr::LoadCreatureClassLevelStats()
{
    uint32 oldMSTime = getMSTime();
    //                                               0      1      2        3        4        5        6         7          8            9                  10           11           12           13
    QueryResult result = WorldDatabase.Query("SELECT level, class, basehp0, basehp1, basehp2, basehp3, basemana, basearmor, attackpower, rangedattackpower, damage_base, damage_exp1, damage_exp2, damage_exp3 FROM creature_classlevelstats");

    if (!result)
    {
        TC_LOG_INFO("server.loading", ">> Loaded 0 creature base stats. DB table `creature_classlevelstats` is empty.");
        return;
    }

    uint32 count = 0;
    do
    {
        Field* fields = result->Fetch();

        uint8 Level = fields[0].GetUInt8();
        uint8 Class = fields[1].GetUInt8();

        if (!Class || ((1 << (Class - 1)) & CLASSMASK_ALL_CREATURES) == 0)
            TC_LOG_ERROR("sql.sql", "Creature base stats for level %u has invalid class %u", Level, Class);

        CreatureBaseStats stats;

        for (uint8 i = 0; i < MAX_EXPANSIONS; ++i)
        {
            stats.BaseHealth[i] = fields[2 + i].GetUInt32();

            if (stats.BaseHealth[i] == 0)
            {
                TC_LOG_ERROR("sql.sql", "Creature base stats for class %u, level %u has invalid zero base HP[%u] - set to 1", Class, Level, i);
                stats.BaseHealth[i] = 1;
            }

            stats.BaseDamage[i] = fields[10 + i].GetFloat();
            if (stats.BaseDamage[i] < 0.0f)
            {
                TC_LOG_ERROR("sql.sql", "Creature base stats for class %u, level %u has invalid negative base damage[%u] - set to 0.0", Class, Level, i);
                stats.BaseDamage[i] = 0.0f;
            }
        }

        stats.BaseMana = fields[6].GetUInt16();
        stats.BaseArmor = fields[7].GetUInt16();

        stats.AttackPower = fields[8].GetUInt16();
        stats.RangedAttackPower = fields[9].GetUInt16();

        _creatureBaseStatsStore[MAKE_PAIR16(Level, Class)] = stats;

        ++count;
    }
    while (result->NextRow());

    CreatureTemplateContainer const* ctc = sObjectMgr->GetCreatureTemplates();
    for (CreatureTemplateContainer::const_iterator itr = ctc->begin(); itr != ctc->end(); ++itr)
    {
        for (uint16 lvl = itr->second.minlevel; lvl <= itr->second.maxlevel; ++lvl)
        {
            if (_creatureBaseStatsStore.find(MAKE_PAIR16(lvl, itr->second.unit_class)) == _creatureBaseStatsStore.end())
                TC_LOG_ERROR("sql.sql", "Missing base stats for creature class %u level %u", itr->second.unit_class, lvl);
        }
    }

    TC_LOG_INFO("server.loading", ">> Loaded %u creature base stats in %u ms", count, GetMSTimeDiffToNow(oldMSTime));
}

void ObjectMgr::LoadFactionChangeAchievements()
{
    uint32 oldMSTime = getMSTime();

    QueryResult result = WorldDatabase.Query("SELECT alliance_id, horde_id FROM player_factionchange_achievement");

    if (!result)
    {
        TC_LOG_ERROR("server.loading", ">> Loaded 0 faction change achievement pairs. DB table `player_factionchange_achievement` is empty.");
        return;
    }

    uint32 count = 0;

    do
    {
        Field* fields = result->Fetch();

        uint32 alliance = fields[0].GetUInt32();
        uint32 horde = fields[1].GetUInt32();

        if (!sAchievementMgr->GetAchievement(alliance))
            TC_LOG_ERROR("sql.sql", "Achievement %u (alliance_id) referenced in `player_factionchange_achievement` does not exist, pair skipped!", alliance);
        else if (!sAchievementMgr->GetAchievement(horde))
            TC_LOG_ERROR("sql.sql", "Achievement %u (horde_id) referenced in `player_factionchange_achievement` does not exist, pair skipped!", horde);
        else
            FactionChangeAchievements[alliance] = horde;

        ++count;
    }
    while (result->NextRow());

    TC_LOG_INFO("server.loading", ">> Loaded %u faction change achievement pairs in %u ms", count, GetMSTimeDiffToNow(oldMSTime));
}

void ObjectMgr::LoadFactionChangeItems()
{
    uint32 oldMSTime = getMSTime();

    QueryResult result = WorldDatabase.Query("SELECT alliance_id, horde_id FROM player_factionchange_items");

    if (!result)
    {
        TC_LOG_INFO("server.loading", ">> Loaded 0 faction change item pairs. DB table `player_factionchange_items` is empty.");
        return;
    }

    uint32 count = 0;

    do
    {
        Field* fields = result->Fetch();

        uint32 alliance = fields[0].GetUInt32();
        uint32 horde = fields[1].GetUInt32();

        if (!GetItemTemplate(alliance))
            TC_LOG_ERROR("sql.sql", "Item %u (alliance_id) referenced in `player_factionchange_items` does not exist, pair skipped!", alliance);
        else if (!GetItemTemplate(horde))
            TC_LOG_ERROR("sql.sql", "Item %u (horde_id) referenced in `player_factionchange_items` does not exist, pair skipped!", horde);
        else
            FactionChangeItems[alliance] = horde;

        ++count;
    }
    while (result->NextRow());

    TC_LOG_INFO("server.loading", ">> Loaded %u faction change item pairs in %u ms", count, GetMSTimeDiffToNow(oldMSTime));
}

void ObjectMgr::LoadFactionChangeQuests()
{
    uint32 oldMSTime = getMSTime();

    QueryResult result = WorldDatabase.Query("SELECT alliance_id, horde_id FROM player_factionchange_quests");

    if (!result)
    {
        TC_LOG_ERROR("server.loading", ">> Loaded 0 faction change quest pairs. DB table `player_factionchange_quests` is empty.");
        return;
    }

    uint32 count = 0;

    do
    {
        Field* fields = result->Fetch();

        uint32 alliance = fields[0].GetUInt32();
        uint32 horde = fields[1].GetUInt32();

        if (!sObjectMgr->GetQuestTemplate(alliance))
            TC_LOG_ERROR("sql.sql", "Quest %u (alliance_id) referenced in `player_factionchange_quests` does not exist, pair skipped!", alliance);
        else if (!sObjectMgr->GetQuestTemplate(horde))
            TC_LOG_ERROR("sql.sql", "Quest %u (horde_id) referenced in `player_factionchange_quests` does not exist, pair skipped!", horde);
        else
            FactionChangeQuests[alliance] = horde;

        ++count;
    }
    while (result->NextRow());

    TC_LOG_INFO("server.loading", ">> Loaded %u faction change quest pairs in %u ms", count, GetMSTimeDiffToNow(oldMSTime));
}

void ObjectMgr::LoadFactionChangeReputations()
{
    uint32 oldMSTime = getMSTime();

    QueryResult result = WorldDatabase.Query("SELECT alliance_id, horde_id FROM player_factionchange_reputations");

    if (!result)
    {
        TC_LOG_INFO("server.loading", ">> Loaded 0 faction change reputation pairs. DB table `player_factionchange_reputations` is empty.");
        return;
    }

    uint32 count = 0;

    do
    {
        Field* fields = result->Fetch();

        uint32 alliance = fields[0].GetUInt32();
        uint32 horde = fields[1].GetUInt32();

        if (!sFactionStore.LookupEntry(alliance))
            TC_LOG_ERROR("sql.sql", "Reputation %u (alliance_id) referenced in `player_factionchange_reputations` does not exist, pair skipped!", alliance);
        else if (!sFactionStore.LookupEntry(horde))
            TC_LOG_ERROR("sql.sql", "Reputation %u (horde_id) referenced in `player_factionchange_reputations` does not exist, pair skipped!", horde);
        else
            FactionChangeReputation[alliance] = horde;

        ++count;
    }
    while (result->NextRow());

    TC_LOG_INFO("server.loading", ">> Loaded %u faction change reputation pairs in %u ms", count, GetMSTimeDiffToNow(oldMSTime));
}

void ObjectMgr::LoadHotfixData()
{
    uint32 oldMSTime = getMSTime();

    QueryResult result = WorldDatabase.Query("SELECT entry, type, UNIX_TIMESTAMP(hotfixDate) FROM hotfix_data");

    if (!result)
    {
        TC_LOG_INFO("server.loading", ">> Loaded 0 hotfix info entries. DB table `hotfix_data` is empty.");
        return;
    }

    uint32 count = 0;

    _hotfixData.reserve(result->GetRowCount());

    do
    {
        Field* fields = result->Fetch();

        HotfixInfo info;
        info.Entry = fields[0].GetUInt32();
        info.Type = fields[1].GetUInt32();
        info.Timestamp = fields[2].GetUInt64();
        _hotfixData.push_back(info);

        ++count;
    }
    while (result->NextRow());

    TC_LOG_INFO("server.loading", ">> Loaded %u hotfix info entries in %u ms", count, GetMSTimeDiffToNow(oldMSTime));
}

void ObjectMgr::LoadMissingKeyChains()
{
    uint32 oldMSTime = getMSTime();

    QueryResult result = WorldDatabase.Query("SELECT keyId, k1, k2, k3, k4, k5, k6, k7, k8, "
                                                     "k9, k10, k11, k12, k13, k14, k15, k16, "
                                                     "k17, k18, k19, k20, k21, k22, k23, k24, "
                                                     "k25, k26, k27, k28, k29, k30, k31, k32 "
                                                     "FROM keychain_db2 ORDER BY keyId DESC");

    if (!result)
    {
        TC_LOG_INFO("server.loading", ">> Loaded 0 KeyChain entries. DB table `keychain_db2` is empty.");
        return;
    }

    uint32 count = 0;

    do
    {
        Field* fields = result->Fetch();
        uint32 id = fields[0].GetUInt32();

        KeyChainEntry* kce = sKeyChainStore.CreateEntry(id, true);
        kce->Id = id;
        for (uint32 i = 0; i < KEYCHAIN_SIZE; ++i)
            kce->Key[i] = fields[1 + i].GetUInt8();

        ++count;
    }
    while (result->NextRow());

    TC_LOG_INFO("server.loading", ">> Loaded %u KeyChain entries in %u ms", count, GetMSTimeDiffToNow(oldMSTime));
}

void ObjectMgr::LoadFactionChangeSpells()
{
    uint32 oldMSTime = getMSTime();

    QueryResult result = WorldDatabase.Query("SELECT alliance_id, horde_id FROM player_factionchange_spells");

    if (!result)
    {
        TC_LOG_ERROR("server.loading", ">> Loaded 0 faction change spell pairs. DB table `player_factionchange_spells` is empty.");
        return;
    }

    uint32 count = 0;

    do
    {
        Field* fields = result->Fetch();

        uint32 alliance = fields[0].GetUInt32();
        uint32 horde = fields[1].GetUInt32();

        if (!sSpellMgr->GetSpellInfo(alliance))
            TC_LOG_ERROR("sql.sql", "Spell %u (alliance_id) referenced in `player_factionchange_spells` does not exist, pair skipped!", alliance);
        else if (!sSpellMgr->GetSpellInfo(horde))
            TC_LOG_ERROR("sql.sql", "Spell %u (horde_id) referenced in `player_factionchange_spells` does not exist, pair skipped!", horde);
        else
            FactionChangeSpells[alliance] = horde;

        ++count;
    }
    while (result->NextRow());

    TC_LOG_INFO("server.loading", ">> Loaded %u faction change spell pairs in %u ms", count, GetMSTimeDiffToNow(oldMSTime));
}

void ObjectMgr::LoadFactionChangeTitles()
{
    uint32 oldMSTime = getMSTime();

    QueryResult result = WorldDatabase.Query("SELECT alliance_id, horde_id FROM player_factionchange_titles");

    if (!result)
    {
        TC_LOG_INFO("server.loading", ">> Loaded 0 faction change title pairs. DB table `player_factionchange_title` is empty.");
        return;
    }

    uint32 count = 0;

    do
    {
        Field* fields = result->Fetch();

        uint32 alliance = fields[0].GetUInt32();
        uint32 horde = fields[1].GetUInt32();

        if (!sCharTitlesStore.LookupEntry(alliance))
            TC_LOG_ERROR("sql.sql", "Title %u (alliance_id) referenced in `player_factionchange_title` does not exist, pair skipped!", alliance);
        else if (!sCharTitlesStore.LookupEntry(horde))
            TC_LOG_ERROR("sql.sql", "Title %u (horde_id) referenced in `player_factionchange_title` does not exist, pair skipped!", horde);
        else
            FactionChangeTitles[alliance] = horde;

        ++count;
    }
    while (result->NextRow());

    TC_LOG_INFO("server.loading", ">> Loaded %u faction change title pairs in %u ms", count, GetMSTimeDiffToNow(oldMSTime));
}

void ObjectMgr::LoadPhaseDefinitions()
{
    _PhaseDefinitionStore.clear();

    uint32 oldMSTime = getMSTime();

    //                                                 0       1       2        3
    QueryResult result = WorldDatabase.Query("SELECT zoneId, entry, phaseId, phaseGroup FROM `phase_definitions` ORDER BY `entry` ASC");

    if (!result)
    {
        TC_LOG_INFO("server.loading", ">> Loaded 0 phasing definitions. DB table `phase_definitions` is empty.");
        return;
    }

    uint32 count = 0;

    do
    {
        Field* fields = result->Fetch();

        PhaseDefinition PhaseDefinition;

        PhaseDefinition.zoneId                = fields[0].GetUInt32();
        PhaseDefinition.entry                 = fields[1].GetUInt32();
        PhaseDefinition.phaseId               = fields[2].GetUInt32();
        PhaseDefinition.phaseGroup = fields[3].GetUInt32();

        if (PhaseDefinition.phaseGroup && PhaseDefinition.phaseId)
        {
            TC_LOG_ERROR("sql.sql", "Phase definition for zone %u (Entry: %u) has phaseGroup and phaseId set, phaseGroup set to 0", PhaseDefinition.zoneId, PhaseDefinition.entry);
            PhaseDefinition.phaseGroup = 0;
        }
        _PhaseDefinitionStore[PhaseDefinition.zoneId].push_back(PhaseDefinition);

        ++count;
    }
    while (result->NextRow());

    TC_LOG_INFO("server.loading", ">> Loaded %u phasing definitions in %u ms.", count, GetMSTimeDiffToNow(oldMSTime));
}

void ObjectMgr::LoadPhaseInfo()
{
    _PhaseInfoStore.clear();

    uint32 oldMSTime = getMSTime();

    //                                               0       1                   2       
    QueryResult result = WorldDatabase.Query("SELECT id, worldmapareaswap, terrainswapmap FROM `phase_info`");

    if (!result)
    {
        TC_LOG_INFO("server.loading", ">> Loaded 0 phase infos. DB table `phase_info` is empty.");
        return;
    }

    uint32 count = 0;
    do
    {
        Field* fields = result->Fetch();

        PhaseInfo phaseInfo;
        phaseInfo.phaseId = fields[0].GetUInt32();

        PhaseEntry const* phase = sPhaseStore.LookupEntry(phaseInfo.phaseId);
        if (!phase)
        {
            TC_LOG_ERROR("sql.sql", "Phase %u defined in `phase_info` does not exists, skipped.", phaseInfo.phaseId);
            continue;
        }

        phaseInfo.worldMapAreaSwap              = fields[1].GetUInt32();
        phaseInfo.terrainSwapMap         = fields[2].GetUInt32();

        _PhaseInfoStore[phaseInfo.phaseId] = phaseInfo;

        ++count;
    }
    while (result->NextRow());
    TC_LOG_INFO("server.loading", ">> Loaded %u phase infos in %u ms.", count, GetMSTimeDiffToNow(oldMSTime));
}

GameObjectTemplate const* ObjectMgr::GetGameObjectTemplate(uint32 entry)
{
    GameObjectTemplateContainer::const_iterator itr = _gameObjectTemplateStore.find(entry);
    if (itr != _gameObjectTemplateStore.end())
        return &(itr->second);

    return NULL;
}

CreatureTemplate const* ObjectMgr::GetCreatureTemplate(uint32 entry)
{
    CreatureTemplateContainer::const_iterator itr = _creatureTemplateStore.find(entry);
    if (itr != _creatureTemplateStore.end())
        return &(itr->second);

    return NULL;
}

VehicleAccessoryList const* ObjectMgr::GetVehicleAccessoryList(Vehicle* veh) const
{
    if (Creature* cre = veh->GetBase()->ToCreature())
    {
        // Give preference to GUID-based accessories
        VehicleAccessoryContainer::const_iterator itr = _vehicleAccessoryStore.find(cre->GetDBTableGUIDLow());
        if (itr != _vehicleAccessoryStore.end())
            return &itr->second;
    }

    // Otherwise return entry-based
    VehicleAccessoryContainer::const_iterator itr = _vehicleTemplateAccessoryStore.find(veh->GetCreatureEntry());
    if (itr != _vehicleTemplateAccessoryStore.end())
        return &itr->second;
    return NULL;
}

PlayerInfo const* ObjectMgr::GetPlayerInfo(uint32 race, uint32 class_) const
{
    if (race >= MAX_RACES)
        return NULL;
    if (class_ >= MAX_CLASSES)
        return NULL;
    PlayerInfo const* info = _playerInfo[race][class_];
    if (!info)
        return NULL;
    return info;
}<|MERGE_RESOLUTION|>--- conflicted
+++ resolved
@@ -7935,13 +7935,6 @@
 
     switch (skill->categoryId)
     {
-<<<<<<< HEAD
-        case SKILL_CATEGORY_LANGUAGES:
-            return SKILL_RANGE_LANGUAGE;
-        case SKILL_CATEGORY_WEAPON:
-            return SKILL_RANGE_LEVEL;
-=======
->>>>>>> d28b66bc
         case SKILL_CATEGORY_ARMOR:
             return SKILL_RANGE_MONO;
         case SKILL_CATEGORY_LANGUAGES:
