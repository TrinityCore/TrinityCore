/*
 * Copyright (C) 2008-2018 TrinityCore <https://www.trinitycore.org/>
 * Copyright (C) 2005-2009 MaNGOS <http://getmangos.com/>
 *
 * This program is free software; you can redistribute it and/or modify it
 * under the terms of the GNU General Public License as published by the
 * Free Software Foundation; either version 2 of the License, or (at your
 * option) any later version.
 *
 * This program is distributed in the hope that it will be useful, but WITHOUT
 * ANY WARRANTY; without even the implied warranty of MERCHANTABILITY or
 * FITNESS FOR A PARTICULAR PURPOSE. See the GNU General Public License for
 * more details.
 *
 * You should have received a copy of the GNU General Public License along
 * with this program. If not, see <http://www.gnu.org/licenses/>.
 */

#include "ObjectMgr.h"
#include "AreaTriggerDataStore.h"
#include "ArenaTeamMgr.h"
#include "Chat.h"
#include "Containers.h"
#include "DatabaseEnv.h"
#include "DB2Stores.h"
#include "DisableMgr.h"
#include "GameObject.h"
#include "GameTables.h"
#include "GridDefines.h"
#include "GossipDef.h"
#include "GroupMgr.h"
#include "GuildMgr.h"
#include "Item.h"
#include "LFGMgr.h"
#include "Log.h"
#include "LootMgr.h"
#include "Mail.h"
#include "MapManager.h"
#include "MiscPackets.h"
#include "MotionMaster.h"
#include "ObjectAccessor.h"
#include "ObjectDefines.h"
#include "Player.h"
#include "PoolMgr.h"
#include "QuestDef.h"
#include "Random.h"
#include "ReputationMgr.h"
#include "ScriptMgr.h"
#include "SpellInfo.h"
#include "SpellMgr.h"
#include "SpellScript.h"
#include "TemporarySummon.h"
#include "Timer.h"
#include "Vehicle.h"
#include "VMapFactory.h"
#include "World.h"
#include <G3D/g3dmath.h>
#include "WorldQuestMgr.h"

ScriptMapMap sSpellScripts;
ScriptMapMap sEventScripts;
ScriptMapMap sWaypointScripts;

std::string GetScriptsTableNameByType(ScriptsType type)
{
    std::string res = "";
    switch (type)
    {
        case SCRIPTS_SPELL:         res = "spell_scripts";      break;
        case SCRIPTS_EVENT:         res = "event_scripts";      break;
        case SCRIPTS_WAYPOINT:      res = "waypoint_scripts";   break;
        default: break;
    }
    return res;
}

ScriptMapMap* GetScriptsMapByType(ScriptsType type)
{
    ScriptMapMap* res = nullptr;
    switch (type)
    {
        case SCRIPTS_SPELL:         res = &sSpellScripts;       break;
        case SCRIPTS_EVENT:         res = &sEventScripts;       break;
        case SCRIPTS_WAYPOINT:      res = &sWaypointScripts;    break;
        default: break;
    }
    return res;
}

std::string GetScriptCommandName(ScriptCommands command)
{
    std::string res = "";
    switch (command)
    {
        case SCRIPT_COMMAND_TALK: res = "SCRIPT_COMMAND_TALK"; break;
        case SCRIPT_COMMAND_EMOTE: res = "SCRIPT_COMMAND_EMOTE"; break;
        case SCRIPT_COMMAND_FIELD_SET: res = "SCRIPT_COMMAND_FIELD_SET"; break;
        case SCRIPT_COMMAND_MOVE_TO: res = "SCRIPT_COMMAND_MOVE_TO"; break;
        case SCRIPT_COMMAND_FLAG_SET: res = "SCRIPT_COMMAND_FLAG_SET"; break;
        case SCRIPT_COMMAND_FLAG_REMOVE: res = "SCRIPT_COMMAND_FLAG_REMOVE"; break;
        case SCRIPT_COMMAND_TELEPORT_TO: res = "SCRIPT_COMMAND_TELEPORT_TO"; break;
        case SCRIPT_COMMAND_QUEST_EXPLORED: res = "SCRIPT_COMMAND_QUEST_EXPLORED"; break;
        case SCRIPT_COMMAND_KILL_CREDIT: res = "SCRIPT_COMMAND_KILL_CREDIT"; break;
        case SCRIPT_COMMAND_RESPAWN_GAMEOBJECT: res = "SCRIPT_COMMAND_RESPAWN_GAMEOBJECT"; break;
        case SCRIPT_COMMAND_TEMP_SUMMON_CREATURE: res = "SCRIPT_COMMAND_TEMP_SUMMON_CREATURE"; break;
        case SCRIPT_COMMAND_OPEN_DOOR: res = "SCRIPT_COMMAND_OPEN_DOOR"; break;
        case SCRIPT_COMMAND_CLOSE_DOOR: res = "SCRIPT_COMMAND_CLOSE_DOOR"; break;
        case SCRIPT_COMMAND_ACTIVATE_OBJECT: res = "SCRIPT_COMMAND_ACTIVATE_OBJECT"; break;
        case SCRIPT_COMMAND_REMOVE_AURA: res = "SCRIPT_COMMAND_REMOVE_AURA"; break;
        case SCRIPT_COMMAND_CAST_SPELL: res = "SCRIPT_COMMAND_CAST_SPELL"; break;
        case SCRIPT_COMMAND_PLAY_SOUND: res = "SCRIPT_COMMAND_PLAY_SOUND"; break;
        case SCRIPT_COMMAND_CREATE_ITEM: res = "SCRIPT_COMMAND_CREATE_ITEM"; break;
        case SCRIPT_COMMAND_DESPAWN_SELF: res = "SCRIPT_COMMAND_DESPAWN_SELF"; break;
        case SCRIPT_COMMAND_LOAD_PATH: res = "SCRIPT_COMMAND_LOAD_PATH"; break;
        case SCRIPT_COMMAND_CALLSCRIPT_TO_UNIT: res = "SCRIPT_COMMAND_CALLSCRIPT_TO_UNIT"; break;
        case SCRIPT_COMMAND_KILL: res = "SCRIPT_COMMAND_KILL"; break;
        // TrinityCore only
        case SCRIPT_COMMAND_ORIENTATION: res = "SCRIPT_COMMAND_ORIENTATION"; break;
        case SCRIPT_COMMAND_EQUIP: res = "SCRIPT_COMMAND_EQUIP"; break;
        case SCRIPT_COMMAND_MODEL: res = "SCRIPT_COMMAND_MODEL"; break;
        case SCRIPT_COMMAND_CLOSE_GOSSIP: res = "SCRIPT_COMMAND_CLOSE_GOSSIP"; break;
        case SCRIPT_COMMAND_PLAYMOVIE: res = "SCRIPT_COMMAND_PLAYMOVIE"; break;
        case SCRIPT_COMMAND_MOVEMENT: res = "SCRIPT_COMMAND_MOVEMENT"; break;
        case SCRIPT_COMMAND_PLAY_ANIMKIT: res = "SCRIPT_COMMAND_PLAY_ANIMKIT"; break;
        default:
        {
            char sz[32];
            sprintf(sz, "Unknown command: %d", command);
            res = sz;
            break;
        }
    }
    return res;
}

std::string ScriptInfo::GetDebugInfo() const
{
    char sz[256];
    sprintf(sz, "%s ('%s' script id: %u)", GetScriptCommandName(command).c_str(), GetScriptsTableNameByType(type).c_str(), id);
    return std::string(sz);
}

bool normalizePlayerName(std::string& name)
{
    if (name.empty())
        return false;

    wchar_t wstr_buf[MAX_INTERNAL_PLAYER_NAME+1];
    size_t wstr_len = MAX_INTERNAL_PLAYER_NAME;

    if (!Utf8toWStr(name, &wstr_buf[0], wstr_len))
        return false;

    wstr_buf[0] = wcharToUpper(wstr_buf[0]);
    for (size_t i = 1; i < wstr_len; ++i)
        wstr_buf[i] = wcharToLower(wstr_buf[i]);

    if (!WStrToUtf8(wstr_buf, wstr_len, name))
        return false;

    return true;
}

// Extracts player and realm names delimited by -
ExtendedPlayerName ExtractExtendedPlayerName(std::string const& name)
{
    size_t pos = name.find('-');
    if (pos != std::string::npos)
        return ExtendedPlayerName(name.substr(0, pos), name.substr(pos + 1));
    else
        return ExtendedPlayerName(name, "");
}

LanguageDesc lang_description[LANGUAGES_COUNT] =
{
    { LANG_ADDON,           0, 0                       },
    { LANG_UNIVERSAL,       0, 0                       },
    { LANG_ORCISH,        669, SKILL_LANG_ORCISH       },
    { LANG_DARNASSIAN,    671, SKILL_LANG_DARNASSIAN   },
    { LANG_TAURAHE,       670, SKILL_LANG_TAURAHE      },
    { LANG_DWARVISH,      672, SKILL_LANG_DWARVEN      },
    { LANG_COMMON,        668, SKILL_LANG_COMMON       },
    { LANG_DEMONIC,       815, SKILL_LANG_DEMON_TONGUE },
    { LANG_TITAN,         816, SKILL_LANG_TITAN        },
    { LANG_THALASSIAN,    813, SKILL_LANG_THALASSIAN   },
    { LANG_DRACONIC,      814, SKILL_LANG_DRACONIC     },
    { LANG_KALIMAG,       817, SKILL_LANG_OLD_TONGUE   },
    { LANG_GNOMISH,      7340, SKILL_LANG_GNOMISH      },
    { LANG_TROLL,        7341, SKILL_LANG_TROLL        },
    { LANG_GUTTERSPEAK, 17737, SKILL_LANG_FORSAKEN     },
    { LANG_DRAENEI,     29932, SKILL_LANG_DRAENEI      },
    { LANG_ZOMBIE,          0, 0                       },
    { LANG_GNOMISH_BINARY,  0, 0                       },
    { LANG_GOBLIN_BINARY,   0, 0                       },
    { LANG_WORGEN,      69270, SKILL_LANG_GILNEAN      },
    { LANG_GOBLIN,      69269, SKILL_LANG_GOBLIN       },
    { LANG_PANDAREN_NEUTRAL,  108127, SKILL_LANG_PANDAREN_NEUTRAL  },
    { LANG_PANDAREN_ALLIANCE, 108130, SKILL_LANG_PANDAREN_ALLIANCE },
    { LANG_PANDAREN_HORDE,    108131, SKILL_LANG_PANDAREN_HORDE    }
};

LanguageDesc const* GetLanguageDescByID(uint32 lang)
{
    for (uint8 i = 0; i < LANGUAGES_COUNT; ++i)
    {
        if (uint32(lang_description[i].lang_id) == lang)
            return &lang_description[i];
    }

    return nullptr;
}

bool SpellClickInfo::IsFitToRequirements(Unit const* clicker, Unit const* clickee) const
{
    Player const* playerClicker = clicker->ToPlayer();
    if (!playerClicker)
        return true;

    Unit const* summoner = nullptr;
    // Check summoners for party
    if (clickee->IsSummon())
        summoner = clickee->ToTempSummon()->GetSummoner();
    if (!summoner)
        summoner = clickee;

    // This only applies to players
    switch (userType)
    {
        case SPELL_CLICK_USER_FRIEND:
            if (!playerClicker->IsFriendlyTo(summoner))
                return false;
            break;
        case SPELL_CLICK_USER_RAID:
            if (!playerClicker->IsInRaidWith(summoner))
                return false;
            break;
        case SPELL_CLICK_USER_PARTY:
            if (!playerClicker->IsInPartyWith(summoner))
                return false;
            break;
        default:
            break;
    }

    return true;
}

ObjectMgr::ObjectMgr():
    _auctionId(1),
    _equipmentSetGuid(1),
    _itemTextId(1),
    _mailId(1),
    _hiPetNumber(1),
    _voidItemId(1),
    _creatureSpawnId(1),
    _gameObjectSpawnId(1),
    DBCLocaleIndex(LOCALE_enUS)
{
    for (uint8 i = 0; i < MAX_CLASSES; ++i)

        for (uint8 j = 0; j < MAX_RACES; ++j)
            _playerInfo[j][i] = nullptr;
}

ObjectMgr* ObjectMgr::instance()
{
    static ObjectMgr instance;
    return &instance;
}

ObjectMgr::~ObjectMgr()
{
    for (QuestMap::iterator i = _questTemplates.begin(); i != _questTemplates.end(); ++i)
        delete i->second;

    for (int race = 0; race < MAX_RACES; ++race)
    {
        for (int class_ = 0; class_ < MAX_CLASSES; ++class_)
        {
            if (_playerInfo[race][class_])
                delete[] _playerInfo[race][class_]->levelInfo;
            delete _playerInfo[race][class_];
        }
    }

    for (CacheVendorItemContainer::iterator itr = _cacheVendorItemStore.begin(); itr != _cacheVendorItemStore.end(); ++itr)
        itr->second.Clear();

    for (DungeonEncounterContainer::iterator itr =_dungeonEncounterStore.begin(); itr != _dungeonEncounterStore.end(); ++itr)
        for (DungeonEncounterList::iterator encounterItr = itr->second.begin(); encounterItr != itr->second.end(); ++encounterItr)
            delete *encounterItr;

    for (AccessRequirementContainer::iterator itr = _accessRequirementStore.begin(); itr != _accessRequirementStore.end(); ++itr)
        delete itr->second;

    for (QuestGreetingContainer::iterator itr = _questGreetingStore.begin(); itr != _questGreetingStore.end(); ++itr)
        for (std::unordered_map<uint32, QuestGreeting const*>::iterator itr2 = itr->second.begin(); itr2 != itr->second.end(); ++itr2)
            delete itr2->second;
}

void ObjectMgr::AddLocaleString(std::string&& value, LocaleConstant localeConstant, std::vector<std::string>& data)
{
    if (!value.empty())
    {
        if (data.size() <= size_t(localeConstant))
            data.resize(localeConstant + 1);

        data[localeConstant] = std::move(value);
    }
}

void ObjectMgr::LoadCreatureLocales()
{
    uint32 oldMSTime = getMSTime();

    _creatureLocaleStore.clear(); // need for reload case

    //                                               0      1       2     3        4      5
    QueryResult result = WorldDatabase.Query("SELECT entry, locale, Name, NameAlt, Title, TitleAlt FROM creature_template_locale");
    if (!result)
        return;

    do
    {
        Field* fields = result->Fetch();

        uint32 id               = fields[0].GetUInt32();
        std::string localeName  = fields[1].GetString();

        LocaleConstant locale = GetLocaleByName(localeName);
        if (locale == LOCALE_enUS)
            continue;

        CreatureLocale& data = _creatureLocaleStore[id];
        AddLocaleString(fields[2].GetString(), locale, data.Name);
        AddLocaleString(fields[3].GetString(), locale, data.NameAlt);
        AddLocaleString(fields[4].GetString(), locale, data.Title);
        AddLocaleString(fields[5].GetString(), locale, data.TitleAlt);

    } while (result->NextRow());

    TC_LOG_INFO("server.loading", ">> Loaded %u creature locale strings in %u ms", uint32(_creatureLocaleStore.size()), GetMSTimeDiffToNow(oldMSTime));
}

void ObjectMgr::LoadGossipMenuItemsLocales()
{
    uint32 oldMSTime = getMSTime();

    _gossipMenuItemsLocaleStore.clear();                              // need for reload case

    //                                               0       1            2       3           4
    QueryResult result = WorldDatabase.Query("SELECT MenuId, OptionIndex, Locale, OptionText, BoxText FROM gossip_menu_option_locale");

    if (!result)
        return;

    do
    {
        Field* fields = result->Fetch();

        uint32 menuId           = fields[0].GetUInt32();
        uint32 optionIndex      = fields[1].GetUInt32();
        std::string localeName  = fields[2].GetString();

        LocaleConstant locale   = GetLocaleByName(localeName);
        if (locale == LOCALE_enUS)
            continue;

        GossipMenuItemsLocale& data = _gossipMenuItemsLocaleStore[std::make_pair(menuId, optionIndex)];
        AddLocaleString(fields[3].GetString(), locale, data.OptionText);
        AddLocaleString(fields[4].GetString(), locale, data.BoxText);
    } while (result->NextRow());

    TC_LOG_INFO("server.loading", ">> Loaded " SZFMTD " gossip_menu_option locale strings in %u ms", _gossipMenuItemsLocaleStore.size(), GetMSTimeDiffToNow(oldMSTime));
}

void ObjectMgr::LoadPointOfInterestLocales()
{
    uint32 oldMSTime = getMSTime();

    _pointOfInterestLocaleStore.clear(); // need for reload case

    //                                               0      1      2
    QueryResult result = WorldDatabase.Query("SELECT ID, locale, Name FROM points_of_interest_locale");
    if (!result)
        return;

    do
    {
        Field* fields = result->Fetch();

        uint32 id               = fields[0].GetUInt32();
        std::string localeName  = fields[1].GetString();

        LocaleConstant locale = GetLocaleByName(localeName);
        if (locale == LOCALE_enUS)
            continue;

        PointOfInterestLocale& data = _pointOfInterestLocaleStore[id];
        AddLocaleString(fields[2].GetString(), locale, data.Name);
    } while (result->NextRow());

    TC_LOG_INFO("server.loading", ">> Loaded %u points_of_interest locale strings in %u ms", uint32(_pointOfInterestLocaleStore.size()), GetMSTimeDiffToNow(oldMSTime));
}

void ObjectMgr::LoadCreatureTemplates()
{
    uint32 oldMSTime = getMSTime();

    //                                               0      1                   2                   3                   4            5            6         7         8
    QueryResult result = WorldDatabase.Query("SELECT entry, difficulty_entry_1, difficulty_entry_2, difficulty_entry_3, KillCredit1, KillCredit2, modelid1, modelid2, modelid3, "
    //                                        9         10    11          12       13        14        15              16        17        18                      19                 20
                                             "modelid4, name, femaleName, subname, TitleAlt, IconName, gossip_menu_id, minlevel, maxlevel, HealthScalingExpansion, RequiredExpansion, VignetteID, "
    //                                        21       22       23          24         25     26    27         28              29               30            31
                                             "faction, npcflag, speed_walk, speed_run, scale, rank, dmgschool, BaseAttackTime, RangeAttackTime, BaseVariance, RangeVariance, "
    //                                        32          33          34           35           36            37      38             39
                                             "unit_class, unit_flags, unit_flags2, unit_flags3, dynamicflags, family, trainer_class, type, "
    //                                        40          41           42      43              44        45           46           47           48           49           50
                                             "type_flags, type_flags2, lootid, pickpocketloot, skinloot, resistance1, resistance2, resistance3, resistance4, resistance5, resistance6, "
    //                                        51      52      53      54      55      56      57      58      59         60       61       62      63
                                             "spell1, spell2, spell3, spell4, spell5, spell6, spell7, spell8, VehicleId, mingold, maxgold, AIName, MovementType, "
    //                                        64           65           66              67                   68            69                 70             71              72
                                             "InhabitType, HoverHeight, HealthModifier, HealthModifierExtra, ManaModifier, ManaModifierExtra, ArmorModifier, DamageModifier, ExperienceModifier, "
    //                                        73            74          75           76                    77           78
                                             "RacialLeader, movementId, RegenHealth, mechanic_immune_mask, flags_extra, ScriptName FROM creature_template");

    if (!result)
    {
        TC_LOG_INFO("server.loading", ">> Loaded 0 creature template definitions. DB table `creature_template` is empty.");
        return;
    }

    _creatureTemplateStore.rehash(result->GetRowCount());
    do
    {
        Field* fields = result->Fetch();
        LoadCreatureTemplate(fields);
    }
    while (result->NextRow());

    // Checking needs to be done after loading because of the difficulty self referencing
    for (CreatureTemplateContainer::const_iterator itr = _creatureTemplateStore.begin(); itr != _creatureTemplateStore.end(); ++itr)
        CheckCreatureTemplate(&itr->second);

    TC_LOG_INFO("server.loading", ">> Loaded %u creature definitions in %u ms", uint32(_creatureTemplateStore.size()), GetMSTimeDiffToNow(oldMSTime));
}

void ObjectMgr::LoadCreatureTemplate(Field* fields)
{
    uint32 entry = fields[0].GetUInt32();

    CreatureTemplate& creatureTemplate = _creatureTemplateStore[entry];

    creatureTemplate.Entry = entry;

    for (uint32 i = 0; i < MAX_CREATURE_DIFFICULTIES; ++i)
        creatureTemplate.DifficultyEntry[i] = fields[1 + i].GetUInt32();

    for (uint8 i = 0; i < MAX_KILL_CREDIT; ++i)
        creatureTemplate.KillCredit[i]      = fields[4 + i].GetUInt32();

    creatureTemplate.Modelid1               = fields[6].GetUInt32();
    creatureTemplate.Modelid2               = fields[7].GetUInt32();
    creatureTemplate.Modelid3               = fields[8].GetUInt32();
    creatureTemplate.Modelid4               = fields[9].GetUInt32();
    creatureTemplate.Name                   = fields[10].GetString();
    creatureTemplate.FemaleName             = fields[11].GetString();
    creatureTemplate.SubName                = fields[12].GetString();
    creatureTemplate.TitleAlt               = fields[13].GetString();
    creatureTemplate.IconName               = fields[14].GetString();
    creatureTemplate.GossipMenuId           = fields[15].GetUInt32();
    creatureTemplate.minlevel               = fields[16].GetInt16();
    creatureTemplate.maxlevel               = fields[17].GetInt16();
    creatureTemplate.HealthScalingExpansion = fields[18].GetInt32();
    creatureTemplate.RequiredExpansion      = fields[19].GetUInt32();
    creatureTemplate.VignetteID             = fields[20].GetUInt32();
    creatureTemplate.faction                = fields[21].GetUInt16();
    creatureTemplate.npcflag                = fields[22].GetUInt64();
    creatureTemplate.speed_walk             = fields[23].GetFloat();
    creatureTemplate.speed_run              = fields[24].GetFloat();
    creatureTemplate.scale                  = fields[25].GetFloat();
    creatureTemplate.rank                   = uint32(fields[26].GetUInt8());
    creatureTemplate.dmgschool              = uint32(fields[27].GetInt8());
    creatureTemplate.BaseAttackTime         = fields[28].GetUInt32();
    creatureTemplate.RangeAttackTime        = fields[29].GetUInt32();
    creatureTemplate.BaseVariance           = fields[30].GetFloat();
    creatureTemplate.RangeVariance          = fields[31].GetFloat();
    creatureTemplate.unit_class             = uint32(fields[32].GetUInt8());
    creatureTemplate.unit_flags             = fields[33].GetUInt32();
    creatureTemplate.unit_flags2            = fields[34].GetUInt32();
    creatureTemplate.unit_flags3            = fields[35].GetUInt32();
    creatureTemplate.dynamicflags           = fields[36].GetUInt32();
    creatureTemplate.family                 = CreatureFamily(fields[37].GetUInt8());
    creatureTemplate.trainer_class          = uint32(fields[38].GetUInt8());
    creatureTemplate.type                   = uint32(fields[39].GetUInt8());
    creatureTemplate.type_flags             = fields[40].GetUInt32();
    creatureTemplate.type_flags2            = fields[41].GetUInt32();
    creatureTemplate.lootid                 = fields[42].GetUInt32();
    creatureTemplate.pickpocketLootId       = fields[43].GetUInt32();
    creatureTemplate.SkinLootId             = fields[44].GetUInt32();

    for (uint8 i = SPELL_SCHOOL_HOLY; i < MAX_SPELL_SCHOOL; ++i)
        creatureTemplate.resistance[i]      = fields[45 + i - 1].GetInt16();

    for (uint8 i = 0; i < MAX_CREATURE_SPELLS; ++i)
        creatureTemplate.spells[i]          = fields[51 + i].GetUInt32();

    creatureTemplate.VehicleId              = fields[59].GetUInt32();
    creatureTemplate.mingold                = fields[60].GetUInt32();
    creatureTemplate.maxgold                = fields[61].GetUInt32();
    creatureTemplate.AIName                 = fields[62].GetString();
    creatureTemplate.MovementType           = uint32(fields[63].GetUInt8());
    creatureTemplate.InhabitType            = uint32(fields[64].GetUInt8());
    creatureTemplate.HoverHeight            = fields[65].GetFloat();
    creatureTemplate.ModHealth              = fields[66].GetFloat();
    creatureTemplate.ModHealthExtra         = fields[67].GetFloat();
    creatureTemplate.ModMana                = fields[68].GetFloat();
    creatureTemplate.ModManaExtra           = fields[69].GetFloat();
    creatureTemplate.ModArmor               = fields[70].GetFloat();
    creatureTemplate.ModDamage              = fields[71].GetFloat();
    creatureTemplate.ModExperience          = fields[72].GetFloat();
    creatureTemplate.RacialLeader           = fields[73].GetBool();
    creatureTemplate.movementId             = fields[74].GetUInt32();
    creatureTemplate.RegenHealth            = fields[75].GetBool();
    creatureTemplate.MechanicImmuneMask     = fields[76].GetUInt32();
    creatureTemplate.flags_extra            = fields[77].GetUInt32();
    creatureTemplate.ScriptID               = GetScriptId(fields[78].GetString());
}

void ObjectMgr::LoadCreatureTemplateAddons()
{
    uint32 oldMSTime = getMSTime();

    //                                                 0       1       2      3       4       5        6             7              8          9
    QueryResult result = WorldDatabase.Query("SELECT entry, path_id, mount, bytes1, bytes2, emote, aiAnimKit, movementAnimKit, meleeAnimKit, auras FROM creature_template_addon");

    if (!result)
    {
        TC_LOG_INFO("server.loading", ">> Loaded 0 creature template addon definitions. DB table `creature_template_addon` is empty.");
        return;
    }

    uint32 count = 0;
    do
    {
        Field* fields = result->Fetch();

        uint32 entry = fields[0].GetUInt32();

        if (!sObjectMgr->GetCreatureTemplate(entry))
        {
            TC_LOG_ERROR("sql.sql", "Creature template (Entry: %u) does not exist but has a record in `creature_template_addon`", entry);
            continue;
        }

        CreatureAddon& creatureAddon = _creatureTemplateAddonStore[entry];

        creatureAddon.path_id         = fields[1].GetUInt32();
        creatureAddon.mount           = fields[2].GetUInt32();
        creatureAddon.bytes1          = fields[3].GetUInt32();
        creatureAddon.bytes2          = fields[4].GetUInt32();
        creatureAddon.emote           = fields[5].GetUInt32();
        creatureAddon.aiAnimKit       = fields[6].GetUInt16();
        creatureAddon.movementAnimKit = fields[7].GetUInt16();
        creatureAddon.meleeAnimKit    = fields[8].GetUInt16();

        Tokenizer tokens(fields[9].GetString(), ' ');
        uint8 i = 0;
        creatureAddon.auras.resize(tokens.size());
        for (Tokenizer::const_iterator itr = tokens.begin(); itr != tokens.end(); ++itr)
        {
            uint32 spellId = uint32(atoul(*itr));
            SpellInfo const* AdditionalSpellInfo = sSpellMgr->GetSpellInfo(spellId);
            if (!AdditionalSpellInfo)
            {
                TC_LOG_ERROR("sql.sql", "Creature (Entry: %u) has wrong spell %u defined in `auras` field in `creature_template_addon`.", entry, spellId);
                continue;
            }

            if (AdditionalSpellInfo->HasAura(DIFFICULTY_NONE, SPELL_AURA_CONTROL_VEHICLE))
                TC_LOG_ERROR("sql.sql", "Creature (Entry: %u) has SPELL_AURA_CONTROL_VEHICLE aura %u defined in `auras` field in `creature_template_addon`.", entry, spellId);

            if (std::find(creatureAddon.auras.begin(), creatureAddon.auras.end(), spellId) != creatureAddon.auras.end())
            {
                TC_LOG_ERROR("sql.sql", "Creature (Entry: %u) has duplicate aura (spell %u) in `auras` field in `creature_template_addon`.", entry, spellId);
                continue;
            }

            creatureAddon.auras[i++] = spellId;
        }

        if (creatureAddon.mount)
        {
            if (!sCreatureDisplayInfoStore.LookupEntry(creatureAddon.mount))
            {
                TC_LOG_ERROR("sql.sql", "Creature (Entry: %u) has invalid displayInfoId (%u) for mount defined in `creature_template_addon`", entry, creatureAddon.mount);
                creatureAddon.mount = 0;
            }
        }

        if (!sEmotesStore.LookupEntry(creatureAddon.emote))
        {
            TC_LOG_ERROR("sql.sql", "Creature (Entry: %u) has invalid emote (%u) defined in `creature_template_addon`.", entry, creatureAddon.emote);
            creatureAddon.emote = 0;
        }

        if (creatureAddon.aiAnimKit && !sAnimKitStore.LookupEntry(creatureAddon.aiAnimKit))
        {
            TC_LOG_ERROR("sql.sql", "Creature (Entry: %u) has invalid aiAnimKit (%u) defined in `creature_template_addon`.", entry, creatureAddon.aiAnimKit);
            creatureAddon.aiAnimKit = 0;
        }

        if (creatureAddon.movementAnimKit && !sAnimKitStore.LookupEntry(creatureAddon.movementAnimKit))
        {
            TC_LOG_ERROR("sql.sql", "Creature (Entry: %u) has invalid movementAnimKit (%u) defined in `creature_template_addon`.", entry, creatureAddon.movementAnimKit);
            creatureAddon.movementAnimKit = 0;
        }

        if (creatureAddon.meleeAnimKit && !sAnimKitStore.LookupEntry(creatureAddon.meleeAnimKit))
        {
            TC_LOG_ERROR("sql.sql", "Creature (Entry: %u) has invalid meleeAnimKit (%u) defined in `creature_template_addon`.", entry, creatureAddon.meleeAnimKit);
            creatureAddon.meleeAnimKit = 0;
        }

        ++count;
    }
    while (result->NextRow());

    TC_LOG_INFO("server.loading", ">> Loaded %u creature template addons in %u ms", count, GetMSTimeDiffToNow(oldMSTime));
}

void ObjectMgr::LoadCreatureScalingData()
{
    uint32 oldMSTime = getMSTime();

    //                                               0      1
    QueryResult result = WorldDatabase.Query("SELECT Entry, LevelScalingDelta FROM creature_template_scaling");

    if (!result)
    {
        TC_LOG_INFO("server.loading", ">> Loaded 0 creature template scaling definitions. DB table `creature_template_scaling` is empty.");
        return;
    }

    uint32 count = 0;
    do
    {
        Field* fields = result->Fetch();

        uint32 entry = fields[0].GetUInt32();

        CreatureTemplateContainer::iterator itr = _creatureTemplateStore.find(entry);
        if (itr == _creatureTemplateStore.end())
        {
            TC_LOG_ERROR("sql.sql", "Creature template (Entry: %u) does not exist but has a record in `creature_template_scaling`", entry);
            continue;
        }

        CreatureLevelScaling creatureLevelScaling;
        creatureLevelScaling.DeltaLevel            = fields[1].GetInt16();
        itr->second.levelScaling                   = creatureLevelScaling;

        ++count;
    } while (result->NextRow());

    TC_LOG_INFO("server.loading", ">> Loaded %u creature template scaling data in %u ms", count, GetMSTimeDiffToNow(oldMSTime));
}

void ObjectMgr::LoadScriptParams()
{
    _scriptParamContainer.clear();
    _templateScriptParamContainer.clear();

    uint32 oldMSTime = getMSTime();

    //                                                0              1        2               3
    QueryResult result = WorldDatabase.Query("SELECT `entryOrGuid`, `index`, `numericParam`, `stringParam` FROM script_params");

    if (!result)
    {
        TC_LOG_INFO("server.loading", ">> Loaded 0 script param creature definitions. DB table `script_params` is empty.");
        return;
    }

    uint32 count = 0;
    do
    {
        Field* fields = result->Fetch();

        int64 entryOrGuid = fields[0].GetInt64();

        if (entryOrGuid == 0)
        {
            TC_LOG_ERROR("sql.sql", "Table `script_params` have record with entryOrGuid = 0");
            continue;
        }

        uint8  index = fields[1].GetUInt8();

        ScriptParam param;
        param.numericValue  = fields[2].GetDouble();
        param.stringValue   = fields[3].GetString();

        if (entryOrGuid > 0)
        {
            uint32 entry = (uint32)entryOrGuid;

            if (!sObjectMgr->GetCreatureTemplate(entryOrGuid))
            {
                TC_LOG_ERROR("sql.sql", "Creature template (Entry: " SI64FMTD ") does not exist but has a record in `script_params`", entryOrGuid);
                continue;
            }

            _templateScriptParamContainer[entry][index] = param;
        }
        else
        {
            ObjectGuid::LowType lowGuid = (ObjectGuid::LowType)-entryOrGuid;

            CreatureData const* creature = sObjectMgr->GetCreatureData(lowGuid);
            if (!creature)
            {
                TC_LOG_ERROR("sql.sql", "ObjectMgr::LoadCreatureScriptParams: Creature guid (%lu) does not exist, skipped loading.", lowGuid);
                continue;
            }

            _scriptParamContainer[lowGuid][index] = param;
        }

        ++count;
    } while (result->NextRow());

    TC_LOG_INFO("server.loading", ">> Loaded %u script params in %u ms", count, GetMSTimeDiffToNow(oldMSTime));
}

void ObjectMgr::CheckCreatureTemplate(CreatureTemplate const* cInfo)
{
    if (!cInfo)
        return;

    bool ok = true;                                     // bool to allow continue outside this loop
    for (uint32 diff = 0; diff < MAX_CREATURE_DIFFICULTIES && ok; ++diff)
    {
        if (!cInfo->DifficultyEntry[diff])
            continue;
        ok = false;                                     // will be set to true at the end of this loop again

        CreatureTemplate const* difficultyInfo = GetCreatureTemplate(cInfo->DifficultyEntry[diff]);
        if (!difficultyInfo)
        {
            TC_LOG_ERROR("sql.sql", "Creature (Entry: %u) has `difficulty_entry_%u`=%u but creature entry %u does not exist.",
                cInfo->Entry, diff + 1, cInfo->DifficultyEntry[diff], cInfo->DifficultyEntry[diff]);
            continue;
        }

        bool ok2 = true;
        for (uint32 diff2 = 0; diff2 < MAX_CREATURE_DIFFICULTIES && ok2; ++diff2)
        {
            ok2 = false;
            if (_difficultyEntries[diff2].find(cInfo->Entry) != _difficultyEntries[diff2].end())
            {
                TC_LOG_ERROR("sql.sql", "Creature (Entry: %u) is listed as `difficulty_entry_%u` of another creature, but itself lists %u in `difficulty_entry_%u`.",
                    cInfo->Entry, diff2 + 1, cInfo->DifficultyEntry[diff], diff + 1);
                continue;
            }

            if (_difficultyEntries[diff2].find(cInfo->DifficultyEntry[diff]) != _difficultyEntries[diff2].end())
            {
                TC_LOG_ERROR("sql.sql", "Creature (Entry: %u) already listed as `difficulty_entry_%u` for another entry.", cInfo->DifficultyEntry[diff], diff2 + 1);
                continue;
            }

            if (_hasDifficultyEntries[diff2].find(cInfo->DifficultyEntry[diff]) != _hasDifficultyEntries[diff2].end())
            {
                TC_LOG_ERROR("sql.sql", "Creature (Entry: %u) has `difficulty_entry_%u`=%u but creature entry %u has itself a value in `difficulty_entry_%u`.",
                    cInfo->Entry, diff + 1, cInfo->DifficultyEntry[diff], cInfo->DifficultyEntry[diff], diff2 + 1);
                continue;
            }
            ok2 = true;
        }

        if (!ok2)
            continue;

        if (cInfo->HealthScalingExpansion > difficultyInfo->HealthScalingExpansion)
        {
            TC_LOG_ERROR("sql.sql", "Creature (ID: %u, Expansion: %u) has different `HealthScalingExpansion` in difficulty %u mode (ID: %u, Expansion: %u).",
                cInfo->Entry, cInfo->HealthScalingExpansion, diff + 1, cInfo->DifficultyEntry[diff], difficultyInfo->HealthScalingExpansion);
        }

        if (cInfo->minlevel > difficultyInfo->minlevel)
        {
            TC_LOG_ERROR("sql.sql", "Creature (Entry: %u, minlevel: %u) has lower `minlevel` in difficulty %u mode (Entry: %u, minlevel: %u).",
                cInfo->Entry, cInfo->minlevel, diff + 1, cInfo->DifficultyEntry[diff], difficultyInfo->minlevel);
        }

        if (cInfo->maxlevel > difficultyInfo->maxlevel)
        {
            TC_LOG_ERROR("sql.sql", "Creature (Entry: %u, maxlevel: %u) has lower `maxlevel` in difficulty %u mode (Entry: %u, maxlevel: %u).",
                cInfo->Entry, cInfo->maxlevel, diff + 1, cInfo->DifficultyEntry[diff], difficultyInfo->maxlevel);
        }

        if (cInfo->faction != difficultyInfo->faction)
        {
            TC_LOG_ERROR("sql.sql", "Creature (Entry: %u, faction: %u) has different `faction` in difficulty %u mode (Entry: %u, faction: %u).",
                cInfo->Entry, cInfo->faction, diff + 1, cInfo->DifficultyEntry[diff], difficultyInfo->faction);
            TC_LOG_ERROR("sql.sql", "Possible FIX: UPDATE `creature_template` SET `faction`=%u WHERE `entry`=%u;",
                cInfo->faction, cInfo->DifficultyEntry[diff]);
        }

        if (cInfo->unit_class != difficultyInfo->unit_class)
        {
            TC_LOG_ERROR("sql.sql", "Creature (Entry: %u, class: %u) has different `unit_class` in difficulty %u mode (Entry: %u, class: %u).",
                cInfo->Entry, cInfo->unit_class, diff + 1, cInfo->DifficultyEntry[diff], difficultyInfo->unit_class);
            TC_LOG_ERROR("sql.sql", "Possible FIX: UPDATE `creature_template` SET `unit_class`=%u WHERE `entry`=%u;",
                cInfo->unit_class, cInfo->DifficultyEntry[diff]);
            continue;
        }

        uint32 differenceMask = cInfo->npcflag ^ difficultyInfo->npcflag;
        if (cInfo->npcflag != difficultyInfo->npcflag)
        {
            TC_LOG_ERROR("sql.sql", "Creature (Entry: %u, `npcflag`: " UI64FMTD ") has different `npcflag` in difficulty %u mode (Entry: %u, `npcflag`: " UI64FMTD ").",
                cInfo->Entry, cInfo->npcflag, diff + 1, cInfo->DifficultyEntry[diff], difficultyInfo->npcflag);
            TC_LOG_ERROR("sql.sql", "Possible FIX: UPDATE `creature_template` SET `npcflag`=`npcflag`^%u WHERE `entry`=%u;",
                differenceMask, cInfo->DifficultyEntry[diff]);
            continue;
        }

        if (cInfo->dmgschool != difficultyInfo->dmgschool)
        {
            TC_LOG_ERROR("sql.sql", "Creature (Entry: %u, `dmgschool`: %u) has different `dmgschool` in difficulty %u mode (Entry: %u, `dmgschool`: %u).",
                cInfo->Entry, cInfo->dmgschool, diff + 1, cInfo->DifficultyEntry[diff], difficultyInfo->dmgschool);
            TC_LOG_ERROR("sql.sql", "Possible FIX: UPDATE `creature_template` SET `dmgschool`=%u WHERE `entry`=%u;",
                cInfo->dmgschool, cInfo->DifficultyEntry[diff]);
        }

        differenceMask = cInfo->unit_flags2 ^ difficultyInfo->unit_flags2;
        if (cInfo->unit_flags2 != difficultyInfo->unit_flags2)
        {
            TC_LOG_ERROR("sql.sql", "Creature (Entry: %u, `unit_flags2`: %u) has different `unit_flags2` in difficulty %u mode (Entry: %u, `unit_flags2`: %u).",
                cInfo->Entry, cInfo->unit_flags2, diff + 1, cInfo->DifficultyEntry[diff], difficultyInfo->unit_flags2);
            TC_LOG_ERROR("sql.sql", "Possible FIX: UPDATE `creature_template` SET `unit_flags2`=`unit_flags2`^%u WHERE `entry`=%u;",
                differenceMask, cInfo->DifficultyEntry[diff]);
        }

        if (cInfo->family != difficultyInfo->family)
        {
            TC_LOG_ERROR("sql.sql", "Creature (Entry: %u, family: %u) has different `family` in difficulty %u mode (Entry: %u, family: %u).",
                cInfo->Entry, cInfo->family, diff + 1, cInfo->DifficultyEntry[diff], difficultyInfo->family);
            TC_LOG_ERROR("sql.sql", "Possible FIX: UPDATE `creature_template` SET `family`=%u WHERE `entry`=%u;",
                cInfo->family, cInfo->DifficultyEntry[diff]);
        }

        if (cInfo->trainer_class != difficultyInfo->trainer_class)
        {
            TC_LOG_ERROR("sql.sql", "Creature (Entry: %u, trainer_class: %u) has different `trainer_class` in difficulty %u mode (Entry: %u, trainer_class: %u).",
                cInfo->Entry, cInfo->trainer_class, diff + 1, cInfo->DifficultyEntry[diff], difficultyInfo->trainer_class);
            TC_LOG_ERROR("sql.sql", "Possible FIX: UPDATE `creature_template` SET `trainer_class`=%u WHERE `entry`=%u;",
                cInfo->trainer_class, cInfo->DifficultyEntry[diff]);
            continue;
        }

        if (cInfo->type != difficultyInfo->type)
        {
            TC_LOG_ERROR("sql.sql", "Creature (Entry: %u, type: %u) has different `type` in difficulty %u mode (Entry: %u, type: %u).",
                cInfo->Entry, cInfo->type, diff + 1, cInfo->DifficultyEntry[diff], difficultyInfo->type);
            TC_LOG_ERROR("sql.sql", "Possible FIX: UPDATE `creature_template` SET `type`=%u WHERE `entry`=%u;",
                cInfo->type, cInfo->DifficultyEntry[diff]);
        }

        if (!cInfo->VehicleId && difficultyInfo->VehicleId)
        {
            TC_LOG_ERROR("sql.sql", "Non-vehicle Creature (Entry: %u, VehicleId: %u) has `VehicleId` set in difficulty %u mode (Entry: %u, VehicleId: %u).",
                cInfo->Entry, cInfo->VehicleId, diff + 1, cInfo->DifficultyEntry[diff], difficultyInfo->VehicleId);
        }

        if (cInfo->RegenHealth != difficultyInfo->RegenHealth)
        {
            TC_LOG_ERROR("sql.sql", "Creature (Entry: %u, RegenHealth: %u) has different `RegenHealth` in difficulty %u mode (Entry: %u, RegenHealth: %u).",
                cInfo->Entry, cInfo->RegenHealth, diff + 1, cInfo->DifficultyEntry[diff], difficultyInfo->RegenHealth);
            TC_LOG_ERROR("sql.sql", "Possible FIX: UPDATE `creature_template` SET `RegenHealth`=%u WHERE `entry`=%u;",
                cInfo->RegenHealth, cInfo->DifficultyEntry[diff]);
        }

        differenceMask = cInfo->MechanicImmuneMask & (~difficultyInfo->MechanicImmuneMask);
        if (differenceMask)
        {
            TC_LOG_ERROR("sql.sql", "Creature (Entry: %u, mechanic_immune_mask: %u) has weaker immunities in difficulty %u mode (Entry: %u, mechanic_immune_mask: %u).",
                cInfo->Entry, cInfo->MechanicImmuneMask, diff + 1, cInfo->DifficultyEntry[diff], difficultyInfo->MechanicImmuneMask);
            TC_LOG_ERROR("sql.sql", "Possible FIX: UPDATE `creature_template` SET `mechanic_immune_mask`=`mechanic_immune_mask`|%u WHERE `entry`=%u;",
                differenceMask, cInfo->DifficultyEntry[diff]);
        }

        differenceMask = (cInfo->flags_extra ^ difficultyInfo->flags_extra) & (~CREATURE_FLAG_EXTRA_INSTANCE_BIND);
        if (differenceMask)
        {
            TC_LOG_ERROR("sql.sql", "Creature (Entry: %u, flags_extra: %u) has different `flags_extra` in difficulty %u mode (Entry: %u, flags_extra: %u).",
                cInfo->Entry, cInfo->flags_extra, diff + 1, cInfo->DifficultyEntry[diff], difficultyInfo->flags_extra);
            TC_LOG_ERROR("sql.sql", "Possible FIX: UPDATE `creature_template` SET `flags_extra`=`flags_extra`^%u WHERE `entry`=%u;",
                differenceMask, cInfo->DifficultyEntry[diff]);
        }

        if (!difficultyInfo->AIName.empty())
        {
            TC_LOG_ERROR("sql.sql", "Creature (Entry: %u) lists difficulty %u mode entry %u with `AIName` filled in. `AIName` of difficulty 0 mode creature is always used instead.",
                cInfo->Entry, diff + 1, cInfo->DifficultyEntry[diff]);
            continue;
        }

        if (difficultyInfo->ScriptID)
        {
            TC_LOG_ERROR("sql.sql", "Creature (Entry: %u) lists difficulty %u mode entry %u with `ScriptName` filled in. `ScriptName` of difficulty 0 mode creature is always used instead.",
                cInfo->Entry, diff + 1, cInfo->DifficultyEntry[diff]);
            continue;
        }

        _hasDifficultyEntries[diff].insert(cInfo->Entry);
        _difficultyEntries[diff].insert(cInfo->DifficultyEntry[diff]);
        ok = true;
    }

    FactionTemplateEntry const* factionTemplate = sFactionTemplateStore.LookupEntry(cInfo->faction);
    if (!factionTemplate)
    {
        TC_LOG_ERROR("sql.sql", "Creature (Entry: %u) has non-existing faction template (%u). This can lead to crashes, set to faction 35.", cInfo->Entry, cInfo->faction);
        const_cast<CreatureTemplate*>(cInfo)->faction = sFactionTemplateStore.AssertEntry(35)->ID; // this might seem stupid but all shit will would break if faction 35 did not exist
    }

    // used later for scale
    CreatureDisplayInfoEntry const* displayScaleEntry = nullptr;

    if (cInfo->Modelid1)
    {
        CreatureDisplayInfoEntry const* displayEntry = sCreatureDisplayInfoStore.LookupEntry(cInfo->Modelid1);
        if (!displayEntry)
        {
            TC_LOG_ERROR("sql.sql", "Creature (Entry: %u) lists non-existing Modelid1 id (%u), this can crash the client.", cInfo->Entry, cInfo->Modelid1);
            const_cast<CreatureTemplate*>(cInfo)->Modelid1 = 0;
        }
        else
            displayScaleEntry = displayEntry;

        CreatureModelInfo const* modelInfo = GetCreatureModelInfo(cInfo->Modelid1);
        if (!modelInfo)
            TC_LOG_ERROR("sql.sql", "No model data exist for `Modelid1` = %u listed by creature (Entry: %u).", cInfo->Modelid1, cInfo->Entry);
    }

    if (cInfo->Modelid2)
    {
        CreatureDisplayInfoEntry const* displayEntry = sCreatureDisplayInfoStore.LookupEntry(cInfo->Modelid2);
        if (!displayEntry)
        {
            TC_LOG_ERROR("sql.sql", "Creature (Entry: %u) lists non-existing Modelid2 id (%u), this can crash the client.", cInfo->Entry, cInfo->Modelid2);
            const_cast<CreatureTemplate*>(cInfo)->Modelid2 = 0;
        }
        else if (!displayScaleEntry)
            displayScaleEntry = displayEntry;

        CreatureModelInfo const* modelInfo = GetCreatureModelInfo(cInfo->Modelid2);
        if (!modelInfo)
            TC_LOG_ERROR("sql.sql", "No model data exist for `Modelid2` = %u listed by creature (Entry: %u).", cInfo->Modelid2, cInfo->Entry);
    }

    if (cInfo->Modelid3)
    {
        CreatureDisplayInfoEntry const* displayEntry = sCreatureDisplayInfoStore.LookupEntry(cInfo->Modelid3);
        if (!displayEntry)
        {
            TC_LOG_ERROR("sql.sql", "Creature (Entry: %u) lists non-existing Modelid3 id (%u), this can crash the client.", cInfo->Entry, cInfo->Modelid3);
            const_cast<CreatureTemplate*>(cInfo)->Modelid3 = 0;
        }
        else if (!displayScaleEntry)
            displayScaleEntry = displayEntry;

        CreatureModelInfo const* modelInfo = GetCreatureModelInfo(cInfo->Modelid3);
        if (!modelInfo)
            TC_LOG_ERROR("sql.sql", "No model data exist for `Modelid3` = %u listed by creature (Entry: %u).", cInfo->Modelid3, cInfo->Entry);
    }

    if (cInfo->Modelid4)
    {
        CreatureDisplayInfoEntry const* displayEntry = sCreatureDisplayInfoStore.LookupEntry(cInfo->Modelid4);
        if (!displayEntry)
        {
            TC_LOG_ERROR("sql.sql", "Creature (Entry: %u) lists non-existing Modelid4 id (%u), this can crash the client.", cInfo->Entry, cInfo->Modelid4);
            const_cast<CreatureTemplate*>(cInfo)->Modelid4 = 0;
        }
        else if (!displayScaleEntry)
            displayScaleEntry = displayEntry;

        CreatureModelInfo const* modelInfo = GetCreatureModelInfo(cInfo->Modelid4);
        if (!modelInfo)
            TC_LOG_ERROR("sql.sql", "No model data exist for `Modelid4` = %u listed by creature (Entry: %u).", cInfo->Modelid4, cInfo->Entry);
    }

    if (!displayScaleEntry)
        TC_LOG_ERROR("sql.sql", "Creature (Entry: %u) does not have any existing display id in Modelid1/Modelid2/Modelid3/Modelid4.", cInfo->Entry);

    for (uint8 k = 0; k < MAX_KILL_CREDIT; ++k)
    {
        if (cInfo->KillCredit[k])
        {
            if (!GetCreatureTemplate(cInfo->KillCredit[k]))
            {
                TC_LOG_ERROR("sql.sql", "Creature (Entry: %u) lists non-existing creature entry %u in `KillCredit%d`.", cInfo->Entry, cInfo->KillCredit[k], k + 1);
                const_cast<CreatureTemplate*>(cInfo)->KillCredit[k] = 0;
            }
        }
    }

    if (!cInfo->unit_class || ((1 << (cInfo->unit_class-1)) & CLASSMASK_ALL_CREATURES) == 0)
    {
        TC_LOG_ERROR("sql.sql", "Creature (Entry: %u) has invalid unit_class (%u) in creature_template. Set to 1 (UNIT_CLASS_WARRIOR).", cInfo->Entry, cInfo->unit_class);
        const_cast<CreatureTemplate*>(cInfo)->unit_class = UNIT_CLASS_WARRIOR;
    }

    if (cInfo->dmgschool >= MAX_SPELL_SCHOOL)
    {
        TC_LOG_ERROR("sql.sql", "Creature (Entry: %u) has invalid spell school value (%u) in `dmgschool`.", cInfo->Entry, cInfo->dmgschool);
        const_cast<CreatureTemplate*>(cInfo)->dmgschool = SPELL_SCHOOL_NORMAL;
    }

    if (cInfo->BaseAttackTime == 0)
        const_cast<CreatureTemplate*>(cInfo)->BaseAttackTime  = BASE_ATTACK_TIME;

    if (cInfo->RangeAttackTime == 0)
        const_cast<CreatureTemplate*>(cInfo)->RangeAttackTime = BASE_ATTACK_TIME;

    if (cInfo->speed_walk == 0.0f)
    {
        TC_LOG_ERROR("sql.sql", "Creature (Entry: %u) has wrong value (%f) in speed_walk, set to 1.", cInfo->Entry, cInfo->speed_walk);
        const_cast<CreatureTemplate*>(cInfo)->speed_walk = 1.0f;
    }

    if (cInfo->speed_run == 0.0f)
    {
        TC_LOG_ERROR("sql.sql", "Creature (Entry: %u) has wrong value (%f) in speed_run, set to 1.14286.", cInfo->Entry, cInfo->speed_run);
        const_cast<CreatureTemplate*>(cInfo)->speed_run = 1.14286f;
    }

    if (cInfo->type && !sCreatureTypeStore.LookupEntry(cInfo->type))
    {
        TC_LOG_ERROR("sql.sql", "Creature (Entry: %u) has invalid creature type (%u) in `type`.", cInfo->Entry, cInfo->type);
        const_cast<CreatureTemplate*>(cInfo)->type = CREATURE_TYPE_HUMANOID;
    }

    // must exist or used hidden but used in data horse case
    if (cInfo->family && !sCreatureFamilyStore.LookupEntry(cInfo->family) && cInfo->family != CREATURE_FAMILY_HORSE_CUSTOM)
    {
        TC_LOG_ERROR("sql.sql", "Creature (Entry: %u) has invalid creature family (%u) in `family`.", cInfo->Entry, cInfo->family);
        const_cast<CreatureTemplate*>(cInfo)->family = CREATURE_FAMILY_NONE;
    }

    if (cInfo->InhabitType <= 0 || cInfo->InhabitType > INHABIT_ANYWHERE)
    {
        TC_LOG_ERROR("sql.sql", "Creature (Entry: %u) has wrong value (%u) in `InhabitType`, creature will not correctly walk/swim/fly.", cInfo->Entry, cInfo->InhabitType);
        const_cast<CreatureTemplate*>(cInfo)->InhabitType = INHABIT_ANYWHERE;
    }

    if (cInfo->HoverHeight < 0.0f)
    {
        TC_LOG_ERROR("sql.sql", "Creature (Entry: %u) has wrong value (%f) in `HoverHeight`", cInfo->Entry, cInfo->HoverHeight);
        const_cast<CreatureTemplate*>(cInfo)->HoverHeight = 1.0f;
    }

    if (cInfo->VehicleId)
    {
        VehicleEntry const* vehId = sVehicleStore.LookupEntry(cInfo->VehicleId);
        if (!vehId)
        {
             TC_LOG_ERROR("sql.sql", "Creature (Entry: %u) has a non-existing VehicleId (%u). This *WILL* cause the client to freeze!", cInfo->Entry, cInfo->VehicleId);
             const_cast<CreatureTemplate*>(cInfo)->VehicleId = 0;
        }
    }

    for (uint8 j = 0; j < MAX_CREATURE_SPELLS; ++j)
    {
        if (cInfo->spells[j] && !sSpellMgr->GetSpellInfo(cInfo->spells[j]))
        {
            TC_LOG_ERROR("sql.sql", "Creature (Entry: %u) has non-existing Spell%d (%u), set to 0.", cInfo->Entry, j+1, cInfo->spells[j]);
            const_cast<CreatureTemplate*>(cInfo)->spells[j] = 0;
        }
    }

    if (cInfo->MovementType >= MAX_DB_MOTION_TYPE)
    {
        TC_LOG_ERROR("sql.sql", "Creature (Entry: %u) has wrong movement generator type (%u), ignored and set to IDLE.", cInfo->Entry, cInfo->MovementType);
        const_cast<CreatureTemplate*>(cInfo)->MovementType = IDLE_MOTION_TYPE;
    }

    /// if not set custom creature scale then load scale from CreatureDisplayInfo.dbc
    if (cInfo->scale <= 0.0f)
    {
        if (displayScaleEntry)
            const_cast<CreatureTemplate*>(cInfo)->scale = displayScaleEntry->CreatureModelScale;
        else
            const_cast<CreatureTemplate*>(cInfo)->scale = 1.0f;
    }

    if (cInfo->HealthScalingExpansion < EXPANSION_LEVEL_CURRENT || cInfo->HealthScalingExpansion > (MAX_EXPANSIONS - 1))
    {
        TC_LOG_ERROR("sql.sql", "Table `creature_template` lists creature (ID: %u) with invalid `HealthScalingExpansion` %i. Ignored and set to 0.", cInfo->Entry, cInfo->HealthScalingExpansion);
        const_cast<CreatureTemplate*>(cInfo)->HealthScalingExpansion = 0;
    }

    if (cInfo->RequiredExpansion > (MAX_EXPANSIONS - 1))
    {
        TC_LOG_ERROR("sql.sql", "Table `creature_template` lists creature (Entry: %u) with `RequiredExpansion` %u. Ignored and set to 0.", cInfo->Entry, cInfo->RequiredExpansion);
        const_cast<CreatureTemplate*>(cInfo)->RequiredExpansion = 0;
    }

    if (uint32 badFlags = (cInfo->flags_extra & ~CREATURE_FLAG_EXTRA_DB_ALLOWED))
    {
        TC_LOG_ERROR("sql.sql", "Table `creature_template` lists creature (Entry: %u) with disallowed `flags_extra` %u, removing incorrect flag.", cInfo->Entry, badFlags);
        const_cast<CreatureTemplate*>(cInfo)->flags_extra &= CREATURE_FLAG_EXTRA_DB_ALLOWED;
    }

    // -1, as expansion, is used in CreatureDifficulty.db2 for
    // auto-updating the levels of creatures having their expansion
    // set to that value to the current expansion's max leveling level
    if (cInfo->HealthScalingExpansion == EXPANSION_LEVEL_CURRENT)
    {
        const_cast<CreatureTemplate*>(cInfo)->minlevel = (MAX_LEVEL + cInfo->minlevel);
        const_cast<CreatureTemplate*>(cInfo)->maxlevel = (MAX_LEVEL + cInfo->maxlevel);
        const_cast<CreatureTemplate*>(cInfo)->HealthScalingExpansion = CURRENT_EXPANSION;
    }

    if (cInfo->minlevel < 1 || cInfo->minlevel > STRONG_MAX_LEVEL)
    {
        TC_LOG_ERROR("sql.sql", "Creature (ID: %u): MinLevel %i is not within [1, 255], value has been set to 1.", cInfo->Entry, cInfo->minlevel);
        const_cast<CreatureTemplate*>(cInfo)->minlevel = 1;
    }

    if (cInfo->maxlevel < 1 || cInfo->maxlevel > STRONG_MAX_LEVEL)
    {
        TC_LOG_ERROR("sql.sql", "Creature (ID: %u): MaxLevel %i is not within [1, 255], value has been set to 1.", cInfo->Entry, cInfo->maxlevel);
        const_cast<CreatureTemplate*>(cInfo)->maxlevel = 1;
    }

    const_cast<CreatureTemplate*>(cInfo)->ModDamage *= Creature::_GetDamageMod(cInfo->rank);
}

void ObjectMgr::LoadCreatureAddons()
{
    uint32 oldMSTime = getMSTime();

    //                                                0       1       2      3       4       5        6             7              8          9
    QueryResult result = WorldDatabase.Query("SELECT guid, path_id, mount, bytes1, bytes2, emote, aiAnimKit, movementAnimKit, meleeAnimKit, auras FROM creature_addon");

    if (!result)
    {
        TC_LOG_INFO("server.loading", ">> Loaded 0 creature addon definitions. DB table `creature_addon` is empty.");
        return;
    }

    uint32 count = 0;
    do
    {
        Field* fields = result->Fetch();

        ObjectGuid::LowType guid = fields[0].GetUInt64();

        CreatureData const* creData = GetCreatureData(guid);
        if (!creData)
        {
            TC_LOG_ERROR("sql.sql", "Creature (GUID: " UI64FMTD ") does not exist but has a record in `creature_addon`", guid);
            continue;
        }

        CreatureAddon& creatureAddon = _creatureAddonStore[guid];

        creatureAddon.path_id = fields[1].GetUInt32();
        if (creData->movementType == WAYPOINT_MOTION_TYPE && !creatureAddon.path_id)
        {
            const_cast<CreatureData*>(creData)->movementType = IDLE_MOTION_TYPE;
            TC_LOG_ERROR("sql.sql", "Creature (GUID " UI64FMTD ") has movement type set to WAYPOINT_MOTION_TYPE but no path assigned", guid);
        }

        creatureAddon.mount           = fields[2].GetUInt32();
        creatureAddon.bytes1          = fields[3].GetUInt32();
        creatureAddon.bytes2          = fields[4].GetUInt32();
        creatureAddon.emote           = fields[5].GetUInt32();
        creatureAddon.aiAnimKit       = fields[6].GetUInt16();
        creatureAddon.movementAnimKit = fields[7].GetUInt16();
        creatureAddon.meleeAnimKit    = fields[8].GetUInt16();

        Tokenizer tokens(fields[9].GetString(), ' ');
        uint8 i = 0;
        creatureAddon.auras.resize(tokens.size());
        for (Tokenizer::const_iterator itr = tokens.begin(); itr != tokens.end(); ++itr)
        {
            uint32 spellId = uint32(atoul(*itr));
            SpellInfo const* AdditionalSpellInfo = sSpellMgr->GetSpellInfo(spellId);
            if (!AdditionalSpellInfo)
            {
                TC_LOG_ERROR("sql.sql", "Creature (GUID: " UI64FMTD ") has wrong spell %u defined in `auras` field in `creature_addon`.", guid, spellId);
                continue;
            }

            if (AdditionalSpellInfo->HasAura(DIFFICULTY_NONE, SPELL_AURA_CONTROL_VEHICLE))
                TC_LOG_ERROR("sql.sql", "Creature (GUID: " UI64FMTD ") has SPELL_AURA_CONTROL_VEHICLE aura %u defined in `auras` field in `creature_addon`.", guid, spellId);

            if (std::find(creatureAddon.auras.begin(), creatureAddon.auras.end(), spellId) != creatureAddon.auras.end())
            {
                TC_LOG_ERROR("sql.sql", "Creature (GUID: " UI64FMTD ") has duplicate aura (spell %u) in `auras` field in `creature_addon`.", guid, spellId);
                continue;
            }

            creatureAddon.auras[i++] = spellId;
        }

        if (creatureAddon.mount)
        {
            if (!sCreatureDisplayInfoStore.LookupEntry(creatureAddon.mount))
            {
                TC_LOG_ERROR("sql.sql", "Creature (GUID: " UI64FMTD ") has invalid displayInfoId (%u) for mount defined in `creature_addon`", guid, creatureAddon.mount);
                creatureAddon.mount = 0;
            }
        }

        if (!sEmotesStore.LookupEntry(creatureAddon.emote))
        {
            TC_LOG_ERROR("sql.sql", "Creature (GUID: " UI64FMTD ") has invalid emote (%u) defined in `creature_addon`.", guid, creatureAddon.emote);
            creatureAddon.emote = 0;
        }

        if (creatureAddon.aiAnimKit && !sAnimKitStore.LookupEntry(creatureAddon.aiAnimKit))
        {
            TC_LOG_ERROR("sql.sql", "Creature (GUID: " UI64FMTD ") has invalid aiAnimKit (%u) defined in `creature_addon`.", guid, creatureAddon.aiAnimKit);
            creatureAddon.aiAnimKit = 0;
        }

        if (creatureAddon.movementAnimKit && !sAnimKitStore.LookupEntry(creatureAddon.movementAnimKit))
        {
            TC_LOG_ERROR("sql.sql", "Creature (GUID: " UI64FMTD ") has invalid movementAnimKit (%u) defined in `creature_addon`.", guid, creatureAddon.movementAnimKit);
            creatureAddon.movementAnimKit = 0;
        }

        if (creatureAddon.meleeAnimKit && !sAnimKitStore.LookupEntry(creatureAddon.meleeAnimKit))
        {
            TC_LOG_ERROR("sql.sql", "Creature (GUID: " UI64FMTD ") has invalid meleeAnimKit (%u) defined in `creature_addon`.", guid, creatureAddon.meleeAnimKit);
            creatureAddon.meleeAnimKit = 0;
        }

        ++count;
    }
    while (result->NextRow());

    TC_LOG_INFO("server.loading", ">> Loaded %u creature addons in %u ms", count, GetMSTimeDiffToNow(oldMSTime));
}

void ObjectMgr::LoadGameObjectAddons()
{
    uint32 oldMSTime = getMSTime();

    //                                               0     1                 2                 3                 4                 5                 6                  7
    QueryResult result = WorldDatabase.Query("SELECT guid, parent_rotation0, parent_rotation1, parent_rotation2, parent_rotation3, invisibilityType, invisibilityValue, WorldEffectID FROM gameobject_addon");

    if (!result)
    {
        TC_LOG_INFO("server.loading", ">> Loaded 0 gameobject addon definitions. DB table `gameobject_addon` is empty.");
        return;
    }

    uint32 count = 0;
    do
    {
        Field* fields = result->Fetch();

        ObjectGuid::LowType guid = fields[0].GetUInt64();

        GameObjectData const* goData = GetGOData(guid);
        if (!goData)
        {
            TC_LOG_ERROR("sql.sql", "GameObject (GUID: " UI64FMTD ") does not exist but has a record in `gameobject_addon`", guid);
            continue;
        }

        GameObjectAddon& gameObjectAddon = _gameObjectAddonStore[guid];
        gameObjectAddon.ParentRotation = QuaternionData(fields[1].GetFloat(), fields[2].GetFloat(), fields[3].GetFloat(), fields[4].GetFloat());
        gameObjectAddon.invisibilityType = InvisibilityType(fields[5].GetUInt8());
        gameObjectAddon.InvisibilityValue = fields[6].GetUInt32();
        gameObjectAddon.WorldEffectID = fields[7].GetUInt32();

        if (gameObjectAddon.invisibilityType >= TOTAL_INVISIBILITY_TYPES)
        {
            TC_LOG_ERROR("sql.sql", "GameObject (GUID: " UI64FMTD ") has invalid InvisibilityType in `gameobject_addon`, disabled invisibility", guid);
            gameObjectAddon.invisibilityType = INVISIBILITY_GENERAL;
            gameObjectAddon.InvisibilityValue = 0;
        }

        if (gameObjectAddon.invisibilityType && !gameObjectAddon.InvisibilityValue)
        {
            TC_LOG_ERROR("sql.sql", "GameObject (GUID: " UI64FMTD ") has InvisibilityType set but has no InvisibilityValue in `gameobject_addon`, set to 1", guid);
            gameObjectAddon.InvisibilityValue = 1;
        }

        if (!gameObjectAddon.ParentRotation.isUnit())
        {
            TC_LOG_ERROR("sql.sql", "GameObject (GUID: " UI64FMTD ") has invalid parent rotation in `gameobject_addon`, set to default", guid);
            gameObjectAddon.ParentRotation = QuaternionData();
        }

        if (gameObjectAddon.WorldEffectID && !sWorldEffectStore.LookupEntry(gameObjectAddon.WorldEffectID))
        {
            TC_LOG_ERROR("sql.sql", "GameObject (GUID: " UI64FMTD ") has invalid WorldEffectID (%u) in `gameobject_addon`, set to 0.", guid, gameObjectAddon.WorldEffectID);
            gameObjectAddon.WorldEffectID = 0;
        }

        ++count;
    }
    while (result->NextRow());

    TC_LOG_INFO("server.loading", ">> Loaded %u gameobject addons in %u ms", count, GetMSTimeDiffToNow(oldMSTime));
}

GameObjectAddon const* ObjectMgr::GetGameObjectAddon(ObjectGuid::LowType lowguid) const
{
    GameObjectAddonContainer::const_iterator itr = _gameObjectAddonStore.find(lowguid);
    if (itr != _gameObjectAddonStore.end())
        return &(itr->second);

    return nullptr;
}

CreatureAddon const* ObjectMgr::GetCreatureAddon(ObjectGuid::LowType lowguid) const
{
    CreatureAddonContainer::const_iterator itr = _creatureAddonStore.find(lowguid);
    if (itr != _creatureAddonStore.end())
        return &(itr->second);

    return nullptr;
}

CreatureAddon const* ObjectMgr::GetCreatureTemplateAddon(uint32 entry) const
{
    CreatureTemplateAddonContainer::const_iterator itr = _creatureTemplateAddonStore.find(entry);
    if (itr != _creatureTemplateAddonStore.end())
        return &(itr->second);

    return nullptr;
}

EquipmentInfo const* ObjectMgr::GetEquipmentInfo(uint32 entry, int8& id) const
{
    EquipmentInfoContainer::const_iterator itr = _equipmentInfoStore.find(entry);
    if (itr == _equipmentInfoStore.end())
        return nullptr;

    if (itr->second.empty())
        return nullptr;

    if (id == -1) // select a random element
    {
        EquipmentInfoContainerInternal::const_iterator ritr = itr->second.begin();
        std::advance(ritr, urand(0u, itr->second.size() - 1));
        id = std::distance(itr->second.begin(), ritr) + 1;
        return &ritr->second;
    }
    else
    {
        EquipmentInfoContainerInternal::const_iterator itr2 = itr->second.find(id);
        if (itr2 != itr->second.end())
            return &itr2->second;
    }

    return nullptr;
}

void ObjectMgr::LoadEquipmentTemplates()
{
    uint32 oldMSTime = getMSTime();

    //                                                        0   1        2                 3            4
    QueryResult result = WorldDatabase.Query("SELECT CreatureID, ID, ItemID1, AppearanceModID1, ItemVisual1, "
    //                                                                     5                 6            7
                                                                    "ItemID2, AppearanceModID2, ItemVisual2, "
    //                                                                     8                 9           10
                                                                    "ItemID3, AppearanceModID3, ItemVisual3 "
                                                                    "FROM creature_equip_template");

    if (!result)
    {
        TC_LOG_INFO("server.loading", ">> Loaded 0 creature equipment templates. DB table `creature_equip_template` is empty!");
        return;
    }

    uint32 count = 0;
    do
    {
        Field* fields = result->Fetch();

        uint32 entry = fields[0].GetUInt32();

        if (!sObjectMgr->GetCreatureTemplate(entry))
        {
            TC_LOG_ERROR("sql.sql", "Creature template (CreatureID: %u) does not exist but has a record in `creature_equip_template`", entry);
            continue;
        }

        uint8 id = fields[1].GetUInt8();
        if (!id)
        {
            TC_LOG_ERROR("sql.sql", "Creature equipment template with id 0 found for creature %u, skipped.", entry);
            continue;
        }

        EquipmentInfo& equipmentInfo = _equipmentInfoStore[entry][id];
        for (uint8 i = 0; i < MAX_EQUIPMENT_ITEMS; ++i)
        {
            equipmentInfo.Items[i].ItemId = fields[2 + i * 3].GetUInt32();
            equipmentInfo.Items[i].AppearanceModId = fields[3 + i * 3].GetUInt16();
            equipmentInfo.Items[i].ItemVisual = fields[4 + i * 3].GetUInt16();

            if (!equipmentInfo.Items[i].ItemId)
                continue;

            ItemEntry const* dbcItem = sItemStore.LookupEntry(equipmentInfo.Items[i].ItemId);
            if (!dbcItem)
            {
                TC_LOG_ERROR("sql.sql", "Unknown item (ID=%u) in creature_equip_template.ItemID%u for CreatureID = %u and ID=%u, forced to 0.",
                    equipmentInfo.Items[i].ItemId, i + 1, entry, id);
                equipmentInfo.Items[i].ItemId = 0;
                continue;
            }

            if (!sDB2Manager.GetItemModifiedAppearance(equipmentInfo.Items[i].ItemId, equipmentInfo.Items[i].AppearanceModId))
            {
                TC_LOG_ERROR("sql.sql", "Unknown item appearance for (ID=%u, AppearanceModID=%u) pair in creature_equip_template.ItemID%u creature_equip_template.AppearanceModID%u "
                    "for CreatureID = %u and ID=%u, forced to default.",
                    equipmentInfo.Items[i].ItemId, equipmentInfo.Items[i].AppearanceModId, i + 1, i + 1, entry, id);
                if (ItemModifiedAppearanceEntry const* defaultAppearance = sDB2Manager.GetDefaultItemModifiedAppearance(equipmentInfo.Items[i].ItemId))
                    equipmentInfo.Items[i].AppearanceModId = defaultAppearance->AppearanceModID;
                else
                    equipmentInfo.Items[i].AppearanceModId = 0;
                continue;
            }

            if (dbcItem->InventoryType != INVTYPE_WEAPON &&
                dbcItem->InventoryType != INVTYPE_SHIELD &&
                dbcItem->InventoryType != INVTYPE_RANGED &&
                dbcItem->InventoryType != INVTYPE_2HWEAPON &&
                dbcItem->InventoryType != INVTYPE_WEAPONMAINHAND &&
                dbcItem->InventoryType != INVTYPE_WEAPONOFFHAND &&
                dbcItem->InventoryType != INVTYPE_HOLDABLE &&
                dbcItem->InventoryType != INVTYPE_THROWN &&
                dbcItem->InventoryType != INVTYPE_RANGEDRIGHT)
            {
                TC_LOG_ERROR("sql.sql", "Item (ID=%u) in creature_equip_template.ItemID%u for CreatureID = %u and ID = %u is not equipable in a hand, forced to 0.",
                    equipmentInfo.Items[i].ItemId, i + 1, entry, id);
                equipmentInfo.Items[i].ItemId = 0;
            }
        }

        ++count;
    }
    while (result->NextRow());

    TC_LOG_INFO("server.loading", ">> Loaded %u equipment templates in %u ms", count, GetMSTimeDiffToNow(oldMSTime));
}

CreatureModelInfo const* ObjectMgr::GetCreatureModelInfo(uint32 modelId) const
{
    CreatureModelContainer::const_iterator itr = _creatureModelStore.find(modelId);
    if (itr != _creatureModelStore.end())
        return &(itr->second);

    return nullptr;
}

uint32 ObjectMgr::ChooseDisplayId(CreatureTemplate const* cinfo, CreatureData const* data /*= nullptr*/)
{
    // Load creature model (display id)
    if (data && data->displayid)
        return data->displayid;

    if (!(cinfo->flags_extra & CREATURE_FLAG_EXTRA_TRIGGER))
        return cinfo->GetRandomValidModelId();

    // Triggers by default receive the invisible model
    return cinfo->GetFirstInvisibleModel();
}

void ObjectMgr::ChooseCreatureFlags(CreatureTemplate const* cInfo, uint64& npcFlags, uint32& unitFlags, uint32& unitFlags2, uint32& unitFlags3, uint32& dynamicFlags, CreatureData const* data /*= nullptr*/)
{
    npcFlags = cInfo->npcflag;
    unitFlags = cInfo->unit_flags;
    unitFlags2 = cInfo->unit_flags2;
    unitFlags3 = cInfo->unit_flags3;
    dynamicFlags = cInfo->dynamicflags;

    if (data)
    {
        if (data->npcflag)
            npcFlags = data->npcflag;

        if (data->unit_flags)
            unitFlags = data->unit_flags;

        if (data->unit_flags2)
            unitFlags2 = data->unit_flags2;

        if (data->unit_flags3)
            unitFlags3 = data->unit_flags3;

        if (data->dynamicflags)
            dynamicFlags = data->dynamicflags;
    }
}

CreatureModelInfo const* ObjectMgr::GetCreatureModelRandomGender(uint32* displayID) const
{
    CreatureModelInfo const* modelInfo = GetCreatureModelInfo(*displayID);
    if (!modelInfo)
        return nullptr;

    // If a model for another gender exists, 50% chance to use it
    if (modelInfo->displayId_other_gender != 0 && urand(0, 1) == 0)
    {
        CreatureModelInfo const* minfo_tmp = GetCreatureModelInfo(modelInfo->displayId_other_gender);
        if (!minfo_tmp)
            TC_LOG_ERROR("sql.sql", "Model (Entry: %u) has modelid_other_gender %u not found in table `creature_model_info`. ", *displayID, modelInfo->displayId_other_gender);
        else
        {
            // DisplayID changed
            *displayID = modelInfo->displayId_other_gender;
            return minfo_tmp;
        }
    }

    return modelInfo;
}

void ObjectMgr::LoadCreatureModelInfo()
{
    uint32 oldMSTime = getMSTime();

    QueryResult result = WorldDatabase.Query("SELECT DisplayID, BoundingRadius, CombatReach, DisplayID_Other_Gender FROM creature_model_info");

    if (!result)
    {
        TC_LOG_INFO("server.loading", ">> Loaded 0 creature model definitions. DB table `creature_model_info` is empty.");
        return;
    }

    _creatureModelStore.rehash(result->GetRowCount());
    uint32 count = 0;

    // List of model FileDataIDs that the client treats as invisible stalker
    uint32 trigggerCreatureModelFileID[5] = { 124640, 124641, 124642, 343863, 439302 };

    do
    {
        Field* fields = result->Fetch();

        uint32 displayId = fields[0].GetUInt32();

        CreatureDisplayInfoEntry const* creatureDisplay = sCreatureDisplayInfoStore.LookupEntry(displayId);
        if (!creatureDisplay)
        {
            TC_LOG_ERROR("sql.sql", "Table `creature_model_info` has a non-existent DisplayID (ID: %u). Skipped.", displayId);
            continue;
        }

        CreatureModelInfo& modelInfo = _creatureModelStore[displayId];

        modelInfo.bounding_radius        = fields[1].GetFloat();
        modelInfo.combat_reach           = fields[2].GetFloat();
        modelInfo.displayId_other_gender = fields[3].GetUInt32();
        modelInfo.gender                 = creatureDisplay->Gender;
        modelInfo.is_trigger             = false;

        // Checks

        // to remove when the purpose of GENDER_UNKNOWN is known
        if (modelInfo.gender == GENDER_UNKNOWN)
        {
            // We don't need more errors
            //TC_LOG_ERROR("sql.sql", "Table `creature_model_info` has an unimplemented Gender (ID: %i) being used by DisplayID (ID: %u). Gender set to GENDER_MALE.", modelInfo.gender, modelId);
            modelInfo.gender = GENDER_MALE;
        }

        if (modelInfo.displayId_other_gender && !sCreatureDisplayInfoStore.LookupEntry(modelInfo.displayId_other_gender))
        {
            TC_LOG_ERROR("sql.sql", "Table `creature_model_info` has a non-existent DisplayID_Other_Gender (ID: %u) being used by DisplayID (ID: %u).", modelInfo.displayId_other_gender, displayId);
            modelInfo.displayId_other_gender = 0;
        }

        if (modelInfo.combat_reach < 0.1f)
            modelInfo.combat_reach = DEFAULT_COMBAT_REACH;

        if (CreatureModelDataEntry const* modelData = sCreatureModelDataStore.LookupEntry(creatureDisplay->ModelID))
        {
            for (uint32 i = 0; i < 5; ++i)
            {
                if (modelData->FileDataID == trigggerCreatureModelFileID[i])
                {
                    modelInfo.is_trigger = true;
                    break;
                }
            }
        }

        ++count;
    }
    while (result->NextRow());

    TC_LOG_INFO("server.loading", ">> Loaded %u creature model based info in %u ms", count, GetMSTimeDiffToNow(oldMSTime));
}

void ObjectMgr::LoadLinkedRespawn()
{
    uint32 oldMSTime = getMSTime();

    _linkedRespawnStore.clear();
    //                                                 0        1          2
    QueryResult result = WorldDatabase.Query("SELECT guid, linkedGuid, linkType FROM linked_respawn ORDER BY guid ASC");

    if (!result)
    {
        TC_LOG_ERROR("server.loading", ">> Loaded 0 linked respawns. DB table `linked_respawn` is empty.");
        return;
    }

    do
    {
        Field* fields = result->Fetch();

        ObjectGuid::LowType guidLow = fields[0].GetUInt64();
        ObjectGuid::LowType linkedGuidLow = fields[1].GetUInt64();
        uint8  linkType = fields[2].GetUInt8();

        ObjectGuid guid, linkedGuid;
        bool error = false;
        switch (linkType)
        {
            case CREATURE_TO_CREATURE:
            {
                const CreatureData* slave = GetCreatureData(guidLow);
                if (!slave)
                {
                    TC_LOG_ERROR("sql.sql", "LinkedRespawn: Creature (guid) '" UI64FMTD "' not found in creature table", guidLow);
                    error = true;
                    break;
                }

                const CreatureData* master = GetCreatureData(linkedGuidLow);
                if (!master)
                {
                    TC_LOG_ERROR("sql.sql", "LinkedRespawn: Creature (linkedGuid) '" UI64FMTD "' not found in creature table", linkedGuidLow);
                    error = true;
                    break;
                }

                const MapEntry* const map = sMapStore.LookupEntry(master->mapid);
                if (!map || !map->Instanceable() || (master->mapid != slave->mapid))
                {
                    TC_LOG_ERROR("sql.sql", "LinkedRespawn: Creature '" UI64FMTD "' linking to Creature '" UI64FMTD "' on an unpermitted map.", guidLow, linkedGuidLow);
                    error = true;
                    break;
                }

                if (!(master->spawnMask & slave->spawnMask))  // they must have a possibility to meet (normal/heroic difficulty)
                {
                    TC_LOG_ERROR("sql.sql", "LinkedRespawn: Creature '" UI64FMTD "' linking to Creature '" UI64FMTD "' with not corresponding spawnMask", guidLow, linkedGuidLow);
                    error = true;
                    break;
                }

                guid = ObjectGuid::Create<HighGuid::Creature>(slave->mapid, slave->id, guidLow);
                linkedGuid = ObjectGuid::Create<HighGuid::Creature>(master->mapid, master->id, linkedGuidLow);
                break;
            }
            case CREATURE_TO_GO:
            {
                const CreatureData* slave = GetCreatureData(guidLow);
                if (!slave)
                {
                    TC_LOG_ERROR("sql.sql", "LinkedRespawn: Creature (guid) '" UI64FMTD "' not found in creature table", guidLow);
                    error = true;
                    break;
                }

                const GameObjectData* master = GetGOData(linkedGuidLow);
                if (!master)
                {
                    TC_LOG_ERROR("sql.sql", "LinkedRespawn: Gameobject (linkedGuid) '" UI64FMTD "' not found in gameobject table", linkedGuidLow);
                    error = true;
                    break;
                }

                const MapEntry* const map = sMapStore.LookupEntry(master->mapid);
                if (!map || !map->Instanceable() || (master->mapid != slave->mapid))
                {
                    TC_LOG_ERROR("sql.sql", "LinkedRespawn: Creature '" UI64FMTD "' linking to Gameobject '" UI64FMTD "' on an unpermitted map.", guidLow, linkedGuidLow);
                    error = true;
                    break;
                }

                if (!(master->spawnMask & slave->spawnMask))  // they must have a possibility to meet (normal/heroic difficulty)
                {
                    TC_LOG_ERROR("sql.sql", "LinkedRespawn: Creature '" UI64FMTD "' linking to Gameobject '" UI64FMTD "' with not corresponding spawnMask", guidLow, linkedGuidLow);
                    error = true;
                    break;
                }

                guid = ObjectGuid::Create<HighGuid::Creature>(slave->mapid, slave->id, guidLow);
                linkedGuid = ObjectGuid::Create<HighGuid::GameObject>(master->mapid, master->id, linkedGuidLow);
                break;
            }
            case GO_TO_GO:
            {
                const GameObjectData* slave = GetGOData(guidLow);
                if (!slave)
                {
                    TC_LOG_ERROR("sql.sql", "LinkedRespawn: Gameobject (guid) '" UI64FMTD "' not found in gameobject table", guidLow);
                    error = true;
                    break;
                }

                const GameObjectData* master = GetGOData(linkedGuidLow);
                if (!master)
                {
                    TC_LOG_ERROR("sql.sql", "LinkedRespawn: Gameobject (linkedGuid) '" UI64FMTD "' not found in gameobject table", linkedGuidLow);
                    error = true;
                    break;
                }

                const MapEntry* const map = sMapStore.LookupEntry(master->mapid);
                if (!map || !map->Instanceable() || (master->mapid != slave->mapid))
                {
                    TC_LOG_ERROR("sql.sql", "LinkedRespawn: Gameobject '" UI64FMTD "' linking to Gameobject '" UI64FMTD "' on an unpermitted map.", guidLow, linkedGuidLow);
                    error = true;
                    break;
                }

                if (!(master->spawnMask & slave->spawnMask))  // they must have a possibility to meet (normal/heroic difficulty)
                {
                    TC_LOG_ERROR("sql.sql", "LinkedRespawn: Gameobject '" UI64FMTD "' linking to Gameobject '" UI64FMTD "' with not corresponding spawnMask", guidLow, linkedGuidLow);
                    error = true;
                    break;
                }

                guid = ObjectGuid::Create<HighGuid::GameObject>(slave->mapid, slave->id, guidLow);
                linkedGuid = ObjectGuid::Create<HighGuid::GameObject>(master->mapid, master->id, linkedGuidLow);
                break;
            }
            case GO_TO_CREATURE:
            {
                const GameObjectData* slave = GetGOData(guidLow);
                if (!slave)
                {
                    TC_LOG_ERROR("sql.sql", "LinkedRespawn: Gameobject (guid) '" UI64FMTD "' not found in gameobject table", guidLow);
                    error = true;
                    break;
                }

                const CreatureData* master = GetCreatureData(linkedGuidLow);
                if (!master)
                {
                    TC_LOG_ERROR("sql.sql", "LinkedRespawn: Creature (linkedGuid) '" UI64FMTD "' not found in creature table", linkedGuidLow);
                    error = true;
                    break;
                }

                const MapEntry* const map = sMapStore.LookupEntry(master->mapid);
                if (!map || !map->Instanceable() || (master->mapid != slave->mapid))
                {
                    TC_LOG_ERROR("sql.sql", "LinkedRespawn: Gameobject '" UI64FMTD "' linking to Creature '" UI64FMTD "' on an unpermitted map.", guidLow, linkedGuidLow);
                    error = true;
                    break;
                }

                if (!(master->spawnMask & slave->spawnMask))  // they must have a possibility to meet (normal/heroic difficulty)
                {
                    TC_LOG_ERROR("sql.sql", "LinkedRespawn: Gameobject '" UI64FMTD "' linking to Creature '" UI64FMTD "' with not corresponding spawnMask", guidLow, linkedGuidLow);
                    error = true;
                    break;
                }

                guid = ObjectGuid::Create<HighGuid::GameObject>(slave->mapid, slave->id, guidLow);
                linkedGuid = ObjectGuid::Create<HighGuid::Creature>(master->mapid, master->id, linkedGuidLow);
                break;
            }
        }

        if (!error)
            _linkedRespawnStore[guid] = linkedGuid;
    }
    while (result->NextRow());

    TC_LOG_INFO("server.loading", ">> Loaded " UI64FMTD " linked respawns in %u ms", uint64(_linkedRespawnStore.size()), GetMSTimeDiffToNow(oldMSTime));
}

bool ObjectMgr::SetCreatureLinkedRespawn(ObjectGuid::LowType guidLow, ObjectGuid::LowType linkedGuidLow)
{
    if (!guidLow)
        return false;

    CreatureData const* master = GetCreatureData(guidLow);
    ASSERT(master);
    ObjectGuid guid = ObjectGuid::Create<HighGuid::Creature>(master->mapid, master->id, guidLow);

    if (!linkedGuidLow) // we're removing the linking
    {
        _linkedRespawnStore.erase(guid);
        PreparedStatement *stmt = WorldDatabase.GetPreparedStatement(WORLD_DEL_CRELINKED_RESPAWN);
        stmt->setUInt64(0, guidLow);
        WorldDatabase.Execute(stmt);
        return true;
    }

    CreatureData const* slave = GetCreatureData(linkedGuidLow);
    if (!slave)
    {
        TC_LOG_ERROR("sql.sql", "Creature '" UI64FMTD "' linking to non-existent creature '" UI64FMTD "'.", guidLow, linkedGuidLow);
        return false;
    }

    MapEntry const* map = sMapStore.LookupEntry(master->mapid);
    if (!map || !map->Instanceable() || (master->mapid != slave->mapid))
    {
        TC_LOG_ERROR("sql.sql", "Creature '" UI64FMTD "' linking to '" UI64FMTD "' on an unpermitted map.", guidLow, linkedGuidLow);
        return false;
    }

    if (!(master->spawnMask & slave->spawnMask))  // they must have a possibility to meet (normal/heroic difficulty)
    {
        TC_LOG_ERROR("sql.sql", "LinkedRespawn: Creature '" UI64FMTD "' linking to '" UI64FMTD "' with not corresponding spawnMask", guidLow, linkedGuidLow);
        return false;
    }

    ObjectGuid linkedGuid = ObjectGuid::Create<HighGuid::Creature>(slave->mapid, slave->id, linkedGuidLow);

    _linkedRespawnStore[guid] = linkedGuid;
    PreparedStatement *stmt = WorldDatabase.GetPreparedStatement(WORLD_REP_CREATURE_LINKED_RESPAWN);
    stmt->setUInt64(0, guidLow);
    stmt->setUInt64(1, linkedGuidLow);
    WorldDatabase.Execute(stmt);
    return true;
}

void ObjectMgr::LoadTempSummons()
{
    uint32 oldMSTime = getMSTime();

    _tempSummonDataStore.clear();   // needed for reload case

    //                                               0           1             2        3      4           5           6           7            8           9
    QueryResult result = WorldDatabase.Query("SELECT summonerId, summonerType, groupId, entry, position_x, position_y, position_z, orientation, summonType, summonTime FROM creature_summon_groups");

    if (!result)
    {
        TC_LOG_INFO("server.loading", ">> Loaded 0 temp summons. DB table `creature_summon_groups` is empty.");
        return;
    }

    uint32 count = 0;
    do
    {
        Field* fields = result->Fetch();

        uint32 summonerId               = fields[0].GetUInt32();
        SummonerType summonerType       = SummonerType(fields[1].GetUInt8());
        uint8 group                     = fields[2].GetUInt8();

        switch (summonerType)
        {
            case SUMMONER_TYPE_CREATURE:
                if (!GetCreatureTemplate(summonerId))
                {
                    TC_LOG_ERROR("sql.sql", "Table `creature_summon_groups` has summoner with non existing entry %u for creature summoner type, skipped.", summonerId);
                    continue;
                }
                break;
            case SUMMONER_TYPE_GAMEOBJECT:
                if (!GetGameObjectTemplate(summonerId))
                {
                    TC_LOG_ERROR("sql.sql", "Table `creature_summon_groups` has summoner with non existing entry %u for gameobject summoner type, skipped.", summonerId);
                    continue;
                }
                break;
            case SUMMONER_TYPE_MAP:
                if (!sMapStore.LookupEntry(summonerId))
                {
                    TC_LOG_ERROR("sql.sql", "Table `creature_summon_groups` has summoner with non existing entry %u for map summoner type, skipped.", summonerId);
                    continue;
                }
                break;
            default:
                TC_LOG_ERROR("sql.sql", "Table `creature_summon_groups` has unhandled summoner type %u for summoner %u, skipped.", summonerType, summonerId);
                continue;
        }

        TempSummonData data;
        data.entry                      = fields[3].GetUInt32();

        if (!GetCreatureTemplate(data.entry))
        {
            TC_LOG_ERROR("sql.sql", "Table `creature_summon_groups` has creature in group [Summoner ID: %u, Summoner Type: %u, Group ID: %u] with non existing creature entry %u, skipped.", summonerId, summonerType, group, data.entry);
            continue;
        }

        float posX                      = fields[4].GetFloat();
        float posY                      = fields[5].GetFloat();
        float posZ                      = fields[6].GetFloat();
        float orientation               = fields[7].GetFloat();

        data.pos.Relocate(posX, posY, posZ, orientation);

        data.type                       = TempSummonType(fields[8].GetUInt8());

        if (data.type > TEMPSUMMON_MANUAL_DESPAWN)
        {
            TC_LOG_ERROR("sql.sql", "Table `creature_summon_groups` has unhandled temp summon type %u in group [Summoner ID: %u, Summoner Type: %u, Group ID: %u] for creature entry %u, skipped.", data.type, summonerId, summonerType, group, data.entry);
            continue;
        }

        data.time                       = fields[9].GetUInt32();

        TempSummonGroupKey key(summonerId, summonerType, group);
        _tempSummonDataStore[key].push_back(data);

        ++count;

    } while (result->NextRow());

    TC_LOG_INFO("server.loading", ">> Loaded %u temp summons in %u ms", count, GetMSTimeDiffToNow(oldMSTime));
}

void ObjectMgr::LoadCreatures()
{
    uint32 oldMSTime = getMSTime();

    //                                               0              1   2    3        4             5           6           7           8            9              10
    QueryResult result = WorldDatabase.Query("SELECT creature.guid, id, map, modelid, equipment_id, position_x, position_y, position_z, orientation, spawntimesecs, spawndist, "
    //   11               12         13       14            15         16          17          18                19                   20                    21
        "currentwaypoint, curhealth, curmana, MovementType, spawnMask, eventEntry, pool_entry, creature.npcflag, creature.unit_flags, creature.unit_flags2, creature.unit_flags3, "
    //   22                     23                24                   25
        "creature.dynamicflags, creature.phaseid, creature.phasegroup, creature.ScriptName "
        "FROM creature "
        "LEFT OUTER JOIN game_event_creature ON creature.guid = game_event_creature.guid "
        "LEFT OUTER JOIN pool_creature ON creature.guid = pool_creature.guid");

    if (!result)
    {
        TC_LOG_ERROR("server.loading", ">> Loaded 0 creatures. DB table `creature` is empty.");
        return;
    }

    // Build single time for check spawnmask
    std::map<uint32, uint64> spawnMasks;
    for (auto& mapDifficultyPair : sDB2Manager.GetMapDifficulties())
        for (auto& difficultyPair : mapDifficultyPair.second)
            spawnMasks[mapDifficultyPair.first] |= UI64LIT(1) << difficultyPair.first;


    _creatureDataStore.rehash(result->GetRowCount());

    do
    {
        Field* fields = result->Fetch();

        ObjectGuid::LowType guid = fields[0].GetUInt64();
        uint32 entry        = fields[1].GetUInt32();

        CreatureTemplate const* cInfo = GetCreatureTemplate(entry);
        if (!cInfo)
        {
            TC_LOG_ERROR("sql.sql", "Table `creature` has creature (GUID: " UI64FMTD ") with non existing creature entry %u, skipped.", guid, entry);
            continue;
        }

        CreatureData& data = _creatureDataStore[guid];
        data.id             = entry;
        data.mapid          = fields[2].GetUInt16();
        data.displayid      = fields[3].GetUInt32();
        data.equipmentId    = fields[4].GetInt8();
        data.posX           = fields[5].GetFloat();
        data.posY           = fields[6].GetFloat();
        data.posZ           = fields[7].GetFloat();
        data.orientation    = fields[8].GetFloat();
        data.spawntimesecs  = fields[9].GetUInt32();
        data.spawndist      = fields[10].GetFloat();
        data.currentwaypoint= fields[11].GetUInt32();
        data.curhealth      = fields[12].GetUInt32();
        data.curmana        = fields[13].GetUInt32();
        data.movementType   = fields[14].GetUInt8();
        data.spawnMask      = fields[15].GetUInt64();
        int16 gameEvent     = fields[16].GetInt8();
        uint32 PoolId       = fields[17].GetUInt32();
        data.npcflag        = fields[18].GetUInt64();
        data.unit_flags     = fields[19].GetUInt32();
        data.unit_flags2    = fields[20].GetUInt32();
        data.unit_flags3    = fields[21].GetUInt32();
        data.dynamicflags   = fields[22].GetUInt32();
        data.phaseId        = fields[23].GetUInt32();
        data.phaseGroup     = fields[24].GetUInt32();
        data.ScriptId       = GetScriptId(fields[25].GetString());
        if (!data.ScriptId)
            data.ScriptId = cInfo->ScriptID;

        MapEntry const* mapEntry = sMapStore.LookupEntry(data.mapid);
        if (!mapEntry)
        {
            TC_LOG_ERROR("sql.sql", "Table `creature` has creature (GUID: " UI64FMTD ") that spawned at nonexistent map (Id: %u), skipped.", guid, data.mapid);
            continue;
        }

        if (sWorld->getBoolConfig(CONFIG_CREATURE_CHECK_INVALID_POSITION))
            if (VMAP::IVMapManager* vmgr = VMAP::VMapFactory::createOrGetVMapManager())
            {
                if (vmgr->isMapLoadingEnabled() && !IsTransportMap(data.mapid))
                {
                    GridCoord gridCoord = Trinity::ComputeGridCoord(data.posX, data.posY);
                    int gx = (MAX_NUMBER_OF_GRIDS - 1) - gridCoord.x_coord;
                    int gy = (MAX_NUMBER_OF_GRIDS - 1) - gridCoord.y_coord;

                    bool exists = vmgr->existsMap((sWorld->GetDataPath() + "vmaps").c_str(), data.mapid, gx, gy);
                    if (!exists)
                        TC_LOG_ERROR("sql.sql", "Table `creature` has creature (GUID: " UI64FMTD " Entry: %u MapID: %u) spawned on a possible invalid position (X: %f Y: %f Z: %f)",
                            guid, data.id, data.mapid, data.posX, data.posY, data.posZ);
                }
            }

        // Skip spawnMask check for transport maps
        if (!IsTransportMap(data.mapid) && data.spawnMask & ~spawnMasks[data.mapid])
            TC_LOG_ERROR("sql.sql", "Table `creature` has creature (GUID: " UI64FMTD ") that have wrong spawn mask " UI64FMTD " including unsupported difficulty modes for map (Id: %u).", guid, data.spawnMask, data.mapid);

        bool ok = true;
        for (uint32 diff = 0; diff < MAX_CREATURE_DIFFICULTIES && ok; ++diff)
        {
            if (_difficultyEntries[diff].find(data.id) != _difficultyEntries[diff].end())
            {
                TC_LOG_ERROR("sql.sql", "Table `creature` has creature (GUID: " UI64FMTD ") that is listed as difficulty %u template (entry: %u) in `creature_template`, skipped.",
                    guid, diff + 1, data.id);
                ok = false;
            }
        }
        if (!ok)
            continue;

        // -1 random, 0 no equipment
        if (data.equipmentId != 0)
        {
            if (!GetEquipmentInfo(data.id, data.equipmentId))
            {
                TC_LOG_ERROR("sql.sql", "Table `creature` has creature (Entry: %u) with equipment_id %u not found in table `creature_equip_template`, set to no equipment.", data.id, data.equipmentId);
                data.equipmentId = 0;
            }
        }

        if (cInfo->flags_extra & CREATURE_FLAG_EXTRA_INSTANCE_BIND)
        {
            if (!mapEntry->IsDungeon())
                TC_LOG_ERROR("sql.sql", "Table `creature` has creature (GUID: " UI64FMTD " Entry: %u) with `creature_template`.`flags_extra` including CREATURE_FLAG_EXTRA_INSTANCE_BIND but creature is not in instance.", guid, data.id);
        }

        if (data.spawndist < 0.0f)
        {
            TC_LOG_ERROR("sql.sql", "Table `creature` has creature (GUID: " UI64FMTD " Entry: %u) with `spawndist`< 0, set to 0.", guid, data.id);
            data.spawndist = 0.0f;
        }
        else if (data.movementType == RANDOM_MOTION_TYPE)
        {
            if (G3D::fuzzyEq(data.spawndist, 0.0f))
            {
                TC_LOG_ERROR("sql.sql", "Table `creature` has creature (GUID: " UI64FMTD " Entry: %u) with `MovementType`=1 (random movement) but with `spawndist`=0, replace by idle movement type (0).", guid, data.id);
                data.movementType = IDLE_MOTION_TYPE;
            }
        }
        else if (data.movementType == IDLE_MOTION_TYPE)
        {
            if (data.spawndist != 0.0f)
            {
                TC_LOG_ERROR("sql.sql", "Table `creature` has creature (GUID: " UI64FMTD " Entry: %u) with `MovementType`=0 (idle) have `spawndist`<>0, set to 0.", guid, data.id);
                data.spawndist = 0.0f;
            }
        }

        if (std::abs(data.orientation) > 2 * float(M_PI))
        {
            TC_LOG_ERROR("sql.sql", "Table `creature` has creature (GUID: " UI64FMTD " Entry: %u) with abs(`orientation`) > 2*PI (orientation is expressed in radians), normalized.", guid, data.id);
            data.orientation = Position::NormalizeOrientation(data.orientation);
        }

        if (data.phaseGroup && data.phaseId)
        {
            TC_LOG_ERROR("sql.sql", "Table `creature` have creature (GUID: " UI64FMTD " Entry: %u) with both `phaseid` and `phasegroup` set, `phasegroup` set to 0", guid, data.id);
            data.phaseGroup = 0;
        }

        if (data.phaseId)
        {
            if (!sPhaseStore.LookupEntry(data.phaseId))
            {
                TC_LOG_ERROR("sql.sql", "Table `creature` have creature (GUID: " UI64FMTD " Entry: %u) with `phaseid` %u does not exist, set to 0", guid, data.id, data.phaseId);
                data.phaseId = 0;
            }
        }

        if (data.phaseGroup)
        {
            if (sDB2Manager.GetPhasesForGroup(data.phaseGroup).empty())
            {
                TC_LOG_ERROR("sql.sql", "Table `creature` have creature (GUID: " UI64FMTD " Entry: %u) with `phasegroup` %u does not exist, set to 0", guid, data.id, data.phaseGroup);
                data.phaseGroup = 0;
            }
        }

        if (sWorld->getBoolConfig(CONFIG_CALCULATE_CREATURE_ZONE_AREA_DATA))
        {
            uint32 zoneId = 0;
            uint32 areaId = 0;
            sMapMgr->GetZoneAndAreaId(zoneId, areaId, data.mapid, data.posX, data.posY, data.posZ);

            PreparedStatement* stmt = WorldDatabase.GetPreparedStatement(WORLD_UPD_CREATURE_ZONE_AREA_DATA);

            stmt->setUInt32(0, zoneId);
            stmt->setUInt32(1, areaId);
            stmt->setUInt64(2, guid);

            WorldDatabase.Execute(stmt);
        }

        // Add to grid if not managed by the game event or pool system
        if (gameEvent == 0 && PoolId == 0)
            AddCreatureToGrid(guid, &data);
    }
    while (result->NextRow());

    TC_LOG_INFO("server.loading", ">> Loaded " SZFMTD " creatures in %u ms", _creatureDataStore.size(), GetMSTimeDiffToNow(oldMSTime));
}

void ObjectMgr::AddCreatureToGrid(ObjectGuid::LowType guid, CreatureData const* data)
{
    uint64 mask = data->spawnMask;
    for (uint8 i = 0; mask != 0; i++, mask >>= 1)
    {
        if (mask & 1)
        {
            CellCoord cellCoord = Trinity::ComputeCellCoord(data->posX, data->posY);
            CellObjectGuids& cell_guids = _mapObjectGuidsStore[MAKE_PAIR32(data->mapid, i)][cellCoord.GetId()];
            cell_guids.creatures.insert(guid);
        }
    }
}

void ObjectMgr::RemoveCreatureFromGrid(ObjectGuid::LowType guid, CreatureData const* data)
{
    uint64 mask = data->spawnMask;
    for (uint8 i = 0; mask != 0; i++, mask >>= 1)
    {
        if (mask & 1)
        {
            CellCoord cellCoord = Trinity::ComputeCellCoord(data->posX, data->posY);
            CellObjectGuids& cell_guids = _mapObjectGuidsStore[MAKE_PAIR32(data->mapid, i)][cellCoord.GetId()];
            cell_guids.creatures.erase(guid);
        }
    }
}

ObjectGuid::LowType ObjectMgr::AddGOData(uint32 entry, uint32 mapId, float x, float y, float z, float o, uint32 spawntimedelay, float rotation0, float rotation1, float rotation2, float rotation3)
{
    GameObjectTemplate const* goinfo = GetGameObjectTemplate(entry);
    if (!goinfo)
        return UI64LIT(0);

    Map* map = sMapMgr->CreateBaseMap(mapId);
    if (!map)
        return UI64LIT(0);

    ObjectGuid::LowType guid = GenerateGameObjectSpawnId();
    GameObjectData& data = NewGOData(guid);
    data.id             = entry;
    data.mapid          = mapId;
    data.posX           = x;
    data.posY           = y;
    data.posZ           = z;
    data.orientation    = o;
    data.rotation.x     = rotation0;
    data.rotation.y     = rotation1;
    data.rotation.z     = rotation2;
    data.rotation.w     = rotation3;
    data.spawntimesecs  = spawntimedelay;
    data.animprogress   = 100;
    data.spawnMask      = SPAWNMASK_CONTINENT;
    data.go_state       = GO_STATE_READY;
    data.artKit         = goinfo->type == GAMEOBJECT_TYPE_CONTROL_ZONE ? 21 : 0;
    data.dbData = false;

    AddGameobjectToGrid(guid, &data);

    // Spawn if necessary (loaded grids only)
    // We use spawn coords to spawn
    if (!map->Instanceable() && map->IsGridLoaded(x, y))
    {
        GameObject* go = GameObject::CreateGameObjectFromDB(guid, map);
        if (!go)
        {
            TC_LOG_ERROR("misc", "AddGOData: cannot add gameobject entry %u to map", entry);
            return UI64LIT(0);
        }
    }

    TC_LOG_DEBUG("maps", "AddGOData: dbguid " UI64FMTD " entry %u map %u x %f y %f z %f o %f", guid, entry, mapId, x, y, z, o);

    return guid;
}

ObjectGuid::LowType ObjectMgr::AddCreatureData(uint32 entry, uint32 mapId, float x, float y, float z, float o, uint32 spawntimedelay /*= 0*/)
{
    CreatureTemplate const* cInfo = GetCreatureTemplate(entry);
    if (!cInfo)
        return UI64LIT(0);

    uint32 level = cInfo->minlevel == cInfo->maxlevel ? cInfo->minlevel : urand(cInfo->minlevel, cInfo->maxlevel); // Only used for extracting creature base stats
    CreatureBaseStats const* stats = GetCreatureBaseStats(level, cInfo->unit_class);
    Map* map = sMapMgr->CreateBaseMap(mapId);
    if (!map)
        return UI64LIT(0);

    ObjectGuid::LowType guid = GenerateCreatureSpawnId();
    CreatureData& data = NewOrExistCreatureData(guid);
    data.id = entry;
    data.mapid = mapId;
    data.displayid = 0;
    data.equipmentId = 0;
    data.posX = x;
    data.posY = y;
    data.posZ = z;
    data.orientation = o;
    data.spawntimesecs = spawntimedelay;
    data.spawndist = 0;
    data.currentwaypoint = 0;
    data.curhealth = stats->GenerateHealth(cInfo);
    data.curmana = stats->GenerateMana(cInfo);
    data.movementType = cInfo->MovementType;
    data.spawnMask = SPAWNMASK_CONTINENT;
    data.dbData = false;
    data.npcflag = cInfo->npcflag;
    data.unit_flags = cInfo->unit_flags;
    data.dynamicflags = cInfo->dynamicflags;

    AddCreatureToGrid(guid, &data);

    // We use spawn coords to spawn
    if (!map->Instanceable() && !map->IsRemovalGrid(x, y))
    {
        Creature* creature = Creature::CreateCreatureFromDB(guid, map);
        if (!creature)
        {
            TC_LOG_ERROR("misc", "AddCreature: Cannot add creature entry %u to map", entry);
            return UI64LIT(0);
        }
    }

    return guid;
}

void ObjectMgr::LoadGameobjects()
{
    uint32 oldMSTime = getMSTime();

    //                                                0                1   2    3           4           5           6
    QueryResult result = WorldDatabase.Query("SELECT gameobject.guid, id, map, position_x, position_y, position_z, orientation, "
    //   7          8          9          10         11             12            13     14         15          16
        "rotation0, rotation1, rotation2, rotation3, spawntimesecs, animprogress, state, spawnMask, eventEntry, pool_entry, "
    //   17       18          19        20
        "phaseid, phasegroup, isActive, ScriptName "
        "FROM gameobject LEFT OUTER JOIN game_event_gameobject ON gameobject.guid = game_event_gameobject.guid "
        "LEFT OUTER JOIN pool_gameobject ON gameobject.guid = pool_gameobject.guid");

    if (!result)
    {
        TC_LOG_ERROR("server.loading", ">> Loaded 0 gameobjects. DB table `gameobject` is empty.");
        return;
    }

    // build single time for check spawnmask
    std::map<uint32, uint64> spawnMasks;
    for (auto& mapDifficultyPair : sDB2Manager.GetMapDifficulties())
        for (auto& difficultyPair : mapDifficultyPair.second)
            spawnMasks[mapDifficultyPair.first] |= UI64LIT(1) << difficultyPair.first;

    _gameObjectDataStore.rehash(result->GetRowCount());

    do
    {
        Field* fields = result->Fetch();

        ObjectGuid::LowType guid = fields[0].GetUInt64();
        uint32 entry        = fields[1].GetUInt32();

        GameObjectTemplate const* gInfo = GetGameObjectTemplate(entry);
        if (!gInfo)
        {
            TC_LOG_ERROR("sql.sql", "Table `gameobject` has gameobject (GUID: " UI64FMTD ") with non existing gameobject entry %u, skipped.", guid, entry);
            continue;
        }

        if (!gInfo->displayId)
        {
            switch (gInfo->type)
            {
                case GAMEOBJECT_TYPE_TRAP:
                case GAMEOBJECT_TYPE_SPELL_FOCUS:
                    break;
                default:
                    TC_LOG_ERROR("sql.sql", "Gameobject (GUID: " UI64FMTD " Entry %u GoType: %u) doesn't have a displayId (%u), not loaded.", guid, entry, gInfo->type, gInfo->displayId);
                    break;
            }
        }

        if (gInfo->displayId && !sGameObjectDisplayInfoStore.LookupEntry(gInfo->displayId))
        {
            TC_LOG_ERROR("sql.sql", "Gameobject (GUID: " UI64FMTD " Entry %u GoType: %u) has an invalid displayId (%u), not loaded.", guid, entry, gInfo->type, gInfo->displayId);
            continue;
        }

        GameObjectData& data = _gameObjectDataStore[guid];

        data.id             = entry;
        data.mapid          = fields[2].GetUInt16();
        data.posX           = fields[3].GetFloat();
        data.posY           = fields[4].GetFloat();
        data.posZ           = fields[5].GetFloat();
        data.orientation    = fields[6].GetFloat();
        data.rotation.x     = fields[7].GetFloat();
        data.rotation.y     = fields[8].GetFloat();
        data.rotation.z     = fields[9].GetFloat();
        data.rotation.w     = fields[10].GetFloat();
        data.spawntimesecs  = fields[11].GetInt32();

        MapEntry const* mapEntry = sMapStore.LookupEntry(data.mapid);
        if (!mapEntry)
        {
            TC_LOG_ERROR("sql.sql", "Table `gameobject` has gameobject (GUID: " UI64FMTD " Entry: %u) spawned on a non-existed map (Id: %u), skip", guid, data.id, data.mapid);
            continue;
        }

        if (sWorld->getBoolConfig(CONFIG_GAME_OBJECT_CHECK_INVALID_POSITION))
            if (VMAP::IVMapManager* vmgr = VMAP::VMapFactory::createOrGetVMapManager())
            {
                if (vmgr->isMapLoadingEnabled() && !IsTransportMap(data.mapid))
                {
                    GridCoord gridCoord = Trinity::ComputeGridCoord(data.posX, data.posY);
                    int gx = (MAX_NUMBER_OF_GRIDS - 1) - gridCoord.x_coord;
                    int gy = (MAX_NUMBER_OF_GRIDS - 1) - gridCoord.y_coord;

                    bool exists = vmgr->existsMap((sWorld->GetDataPath() + "vmaps").c_str(), data.mapid, gx, gy);
                    if (!exists)
                        TC_LOG_ERROR("sql.sql", "Table `gameobject` has gameobject (GUID: " UI64FMTD " Entry: %u MapID: %u) spawned on a possible invalid position (X: %f Y: %f Z: %f)",
                            guid, data.id, data.mapid, data.posX, data.posY, data.posZ);
                }
            }

        if (data.spawntimesecs == 0 && gInfo->IsDespawnAtAction())
        {
            TC_LOG_ERROR("sql.sql", "Table `gameobject` has gameobject (GUID: " UI64FMTD " Entry: %u) with `spawntimesecs` (0) value, but the gameobejct is marked as despawnable at action.", guid, data.id);
        }

        data.animprogress   = fields[12].GetUInt8();
        data.artKit         = 0;

        uint32 go_state     = fields[13].GetUInt8();
        if (go_state >= MAX_GO_STATE)
        {
            if (gInfo->type != GAMEOBJECT_TYPE_TRANSPORT || go_state > GO_STATE_TRANSPORT_ACTIVE + MAX_GO_STATE_TRANSPORT_STOP_FRAMES)
            {
                TC_LOG_ERROR("sql.sql", "Table `gameobject` has gameobject (GUID: " UI64FMTD " Entry: %u) with invalid `state` (%u) value, skip", guid, data.id, go_state);
                continue;
            }
        }
        data.go_state       = GOState(go_state);

        data.spawnMask      = fields[14].GetUInt64();

        if (!IsTransportMap(data.mapid) && data.spawnMask & ~spawnMasks[data.mapid])
            TC_LOG_ERROR("sql.sql", "Table `gameobject` has gameobject (GUID: " UI64FMTD " Entry: %u) that has wrong spawn mask " UI64FMTD " including unsupported difficulty modes for map (Id: %u), skip", guid, data.id, data.spawnMask, data.mapid);

        int16 gameEvent     = fields[15].GetInt8();
        uint32 PoolId       = fields[16].GetUInt32();
        data.phaseId        = fields[17].GetUInt32();
        data.phaseGroup     = fields[18].GetUInt32();

        if (data.phaseGroup && data.phaseId)
        {
            TC_LOG_ERROR("sql.sql", "Table `gameobject` have gameobject (GUID: " UI64FMTD " Entry: %u) with both `phaseid` and `phasegroup` set, `phasegroup` set to 0", guid, data.id);
            data.phaseGroup = 0;
        }

        if (data.phaseId)
        {
            if (!sPhaseStore.LookupEntry(data.phaseId))
            {
                TC_LOG_ERROR("sql.sql", "Table `gameobject` have gameobject (GUID: " UI64FMTD " Entry: %u) with `phaseid` %u does not exist, set to 0", guid, data.id, data.phaseId);
                data.phaseId = 0;
            }
        }

        if (data.phaseGroup)
        {
            if (sDB2Manager.GetPhasesForGroup(data.phaseGroup).empty())
            {
                TC_LOG_ERROR("sql.sql", "Table `gameobject` have gameobject (GUID: " UI64FMTD " Entry: %u) with `phaseGroup` %u does not exist, set to 0", guid, data.id, data.phaseGroup);
                data.phaseGroup = 0;
            }
        }

        data.isActive = fields[19].GetBool();

        data.ScriptId = GetScriptId(fields[20].GetString());
        if (!data.ScriptId)
            data.ScriptId = gInfo->ScriptId;

        if (std::abs(data.orientation) > 2 * float(M_PI))
        {
            TC_LOG_ERROR("sql.sql", "Table `gameobject` has gameobject (GUID: " UI64FMTD " Entry: %u) with abs(`orientation`) > 2*PI (orientation is expressed in radians), normalized.", guid, data.id);
            data.orientation = Position::NormalizeOrientation(data.orientation);
        }

        if (data.rotation.x < -1.0f || data.rotation.x > 1.0f)
        {
            TC_LOG_ERROR("sql.sql", "Table `gameobject` has gameobject (GUID: " UI64FMTD " Entry: %u) with invalid rotationX (%f) value, skip", guid, data.id, data.rotation.x);
            continue;
        }

        if (data.rotation.y < -1.0f || data.rotation.y > 1.0f)
        {
            TC_LOG_ERROR("sql.sql", "Table `gameobject` has gameobject (GUID: " UI64FMTD " Entry: %u) with invalid rotationY (%f) value, skip", guid, data.id, data.rotation.y);
            continue;
        }

        if (data.rotation.z < -1.0f || data.rotation.z > 1.0f)
        {
            TC_LOG_ERROR("sql.sql", "Table `gameobject` has gameobject (GUID: " UI64FMTD " Entry: %u) with invalid rotationZ (%f) value, skip", guid, data.id, data.rotation.z);
            continue;
        }

        if (data.rotation.w < -1.0f || data.rotation.w > 1.0f)
        {
            TC_LOG_ERROR("sql.sql", "Table `gameobject` has gameobject (GUID: " UI64FMTD " Entry: %u) with invalid rotationW (%f) value, skip", guid, data.id, data.rotation.w);
            continue;
        }

        if (!MapManager::IsValidMapCoord(data.mapid, data.posX, data.posY, data.posZ, data.orientation))
        {
            TC_LOG_ERROR("sql.sql", "Table `gameobject` has gameobject (GUID: " UI64FMTD " Entry: %u) with invalid coordinates, skip", guid, data.id);
            continue;
        }

        if (sWorld->getBoolConfig(CONFIG_CALCULATE_GAMEOBJECT_ZONE_AREA_DATA))
        {
            uint32 zoneId = 0;
            uint32 areaId = 0;
            sMapMgr->GetZoneAndAreaId(zoneId, areaId, data.mapid, data.posX, data.posY, data.posZ);

            PreparedStatement* stmt = WorldDatabase.GetPreparedStatement(WORLD_UPD_GAMEOBJECT_ZONE_AREA_DATA);

            stmt->setUInt32(0, zoneId);
            stmt->setUInt32(1, areaId);
            stmt->setUInt64(2, guid);

            WorldDatabase.Execute(stmt);
        }

        if (gameEvent == 0 && PoolId == 0)                      // if not this is to be managed by GameEvent System or Pool system
            AddGameobjectToGrid(guid, &data);
    }
    while (result->NextRow());

    TC_LOG_INFO("server.loading", ">> Loaded " SZFMTD " gameobjects in %u ms", _gameObjectDataStore.size(), GetMSTimeDiffToNow(oldMSTime));
}

void ObjectMgr::AddGameobjectToGrid(ObjectGuid::LowType guid, GameObjectData const* data)
{
    uint64 mask = data->spawnMask;
    for (uint8 i = 0; mask != 0; i++, mask >>= 1)
    {
        if (mask & 1)
        {
            CellCoord cellCoord = Trinity::ComputeCellCoord(data->posX, data->posY);
            CellObjectGuids& cell_guids = _mapObjectGuidsStore[MAKE_PAIR32(data->mapid, i)][cellCoord.GetId()];
            cell_guids.gameobjects.insert(guid);
        }
    }
}

void ObjectMgr::RemoveGameobjectFromGrid(ObjectGuid::LowType guid, GameObjectData const* data)
{
    uint64 mask = data->spawnMask;
    for (uint8 i = 0; mask != 0; i++, mask >>= 1)
    {
        if (mask & 1)
        {
            CellCoord cellCoord = Trinity::ComputeCellCoord(data->posX, data->posY);
            CellObjectGuids& cell_guids = _mapObjectGuidsStore[MAKE_PAIR32(data->mapid, i)][cellCoord.GetId()];
            cell_guids.gameobjects.erase(guid);
        }
    }
}

// name must be checked to correctness (if received) before call this function
ObjectGuid ObjectMgr::GetPlayerGUIDByName(std::string const& name)
{
    PreparedStatement* stmt = CharacterDatabase.GetPreparedStatement(CHAR_SEL_GUID_BY_NAME);
    stmt->setString(0, name);

    if (PreparedQueryResult result = CharacterDatabase.Query(stmt))
        return ObjectGuid::Create<HighGuid::Player>((*result)[0].GetUInt64());

    return ObjectGuid::Empty;
}

bool ObjectMgr::GetPlayerNameByGUID(ObjectGuid const& guid, std::string& name)
{
    CharacterInfo const* characterInfo = sWorld->GetCharacterInfo(guid);
    if (!characterInfo)
        return false;

    name = characterInfo->Name;
    return true;
}

bool ObjectMgr::GetPlayerNameAndClassByGUID(ObjectGuid const& guid, std::string& name, uint8& _class)
{
    if (CharacterInfo const* characterInfo = sWorld->GetCharacterInfo(guid))
    {
        name = characterInfo->Name;
        _class = characterInfo->Class;
        return true;
    }

    return false;
}

uint32 ObjectMgr::GetPlayerTeamByGUID(ObjectGuid const& guid)
{
    if (CharacterInfo const* characterInfo = sWorld->GetCharacterInfo(guid))
        return Player::TeamForRace(characterInfo->Race);

    return 0;
}

uint32 ObjectMgr::GetPlayerAccountIdByGUID(ObjectGuid const& guid)
{
    if (CharacterInfo const* characterInfo = sWorld->GetCharacterInfo(guid))
        return characterInfo->AccountId;

    return 0;
}

uint32 ObjectMgr::GetPlayerAccountIdByPlayerName(std::string const& name)
{
    PreparedStatement* stmt = CharacterDatabase.GetPreparedStatement(CHAR_SEL_ACCOUNT_BY_NAME);
    stmt->setString(0, name);

    if (PreparedQueryResult result = CharacterDatabase.Query(stmt))
        return (*result)[0].GetUInt32();

    return 0;
}

uint32 FillMaxDurability(uint32 itemClass, uint32 itemSubClass, uint32 inventoryType, uint32 quality, uint32 itemLevel)
{
    if (itemClass != ITEM_CLASS_ARMOR && itemClass != ITEM_CLASS_WEAPON)
        return 0;

    static float const qualityMultipliers[MAX_ITEM_QUALITY] =
    {
        0.92f, 0.92f, 0.92f, 1.11f, 1.32f, 1.61f, 0.0f, 0.0f
    };

    static float const armorMultipliers[MAX_INVTYPE] =
    {
        0.00f, // INVTYPE_NON_EQUIP
        0.60f, // INVTYPE_HEAD
        0.00f, // INVTYPE_NECK
        0.60f, // INVTYPE_SHOULDERS
        0.00f, // INVTYPE_BODY
        1.00f, // INVTYPE_CHEST
        0.33f, // INVTYPE_WAIST
        0.72f, // INVTYPE_LEGS
        0.48f, // INVTYPE_FEET
        0.33f, // INVTYPE_WRISTS
        0.33f, // INVTYPE_HANDS
        0.00f, // INVTYPE_FINGER
        0.00f, // INVTYPE_TRINKET
        0.00f, // INVTYPE_WEAPON
        0.72f, // INVTYPE_SHIELD
        0.00f, // INVTYPE_RANGED
        0.00f, // INVTYPE_CLOAK
        0.00f, // INVTYPE_2HWEAPON
        0.00f, // INVTYPE_BAG
        0.00f, // INVTYPE_TABARD
        1.00f, // INVTYPE_ROBE
        0.00f, // INVTYPE_WEAPONMAINHAND
        0.00f, // INVTYPE_WEAPONOFFHAND
        0.00f, // INVTYPE_HOLDABLE
        0.00f, // INVTYPE_AMMO
        0.00f, // INVTYPE_THROWN
        0.00f, // INVTYPE_RANGEDRIGHT
        0.00f, // INVTYPE_QUIVER
        0.00f, // INVTYPE_RELIC
    };

    static float const weaponMultipliers[MAX_ITEM_SUBCLASS_WEAPON] =
    {
        0.91f, // ITEM_SUBCLASS_WEAPON_AXE
        1.00f, // ITEM_SUBCLASS_WEAPON_AXE2
        1.00f, // ITEM_SUBCLASS_WEAPON_BOW
        1.00f, // ITEM_SUBCLASS_WEAPON_GUN
        0.91f, // ITEM_SUBCLASS_WEAPON_MACE
        1.00f, // ITEM_SUBCLASS_WEAPON_MACE2
        1.00f, // ITEM_SUBCLASS_WEAPON_POLEARM
        0.91f, // ITEM_SUBCLASS_WEAPON_SWORD
        1.00f, // ITEM_SUBCLASS_WEAPON_SWORD2
        1.00f, // ITEM_SUBCLASS_WEAPON_WARGLAIVES
        1.00f, // ITEM_SUBCLASS_WEAPON_STAFF
        0.00f, // ITEM_SUBCLASS_WEAPON_EXOTIC
        0.00f, // ITEM_SUBCLASS_WEAPON_EXOTIC2
        0.66f, // ITEM_SUBCLASS_WEAPON_FIST_WEAPON
        0.00f, // ITEM_SUBCLASS_WEAPON_MISCELLANEOUS
        0.66f, // ITEM_SUBCLASS_WEAPON_DAGGER
        0.00f, // ITEM_SUBCLASS_WEAPON_THROWN
        0.00f, // ITEM_SUBCLASS_WEAPON_SPEAR
        1.00f, // ITEM_SUBCLASS_WEAPON_CROSSBOW
        0.66f, // ITEM_SUBCLASS_WEAPON_WAND
        0.66f, // ITEM_SUBCLASS_WEAPON_FISHING_POLE
    };

    float levelPenalty = 1.0f;
    if (itemLevel <= 28)
        levelPenalty = 0.966f - float(28u - itemLevel) / 54.0f;

    if (itemClass == ITEM_CLASS_ARMOR)
    {
        if (inventoryType > INVTYPE_ROBE)
            return 0;

        return 5 * uint32(round(25.0f * qualityMultipliers[quality] * armorMultipliers[inventoryType] * levelPenalty));
    }

    return 5 * uint32(round(18.0f * qualityMultipliers[quality] * weaponMultipliers[itemSubClass] * levelPenalty));
};

void FillDisenchantFields(uint32* disenchantID, uint32* requiredDisenchantSkill, ItemTemplate const& itemTemplate)
{
    *disenchantID = 0;
    *(int32*)requiredDisenchantSkill = -1;
    if ((itemTemplate.GetFlags() & (ITEM_FLAG_CONJURED | ITEM_FLAG_NO_DISENCHANT)) ||
        itemTemplate.GetBonding() == BIND_QUEST || itemTemplate.GetArea() || itemTemplate.GetMap() ||
        itemTemplate.GetMaxStackSize() > 1 ||
        itemTemplate.GetQuality() < ITEM_QUALITY_UNCOMMON || itemTemplate.GetQuality() > ITEM_QUALITY_EPIC ||
        !(itemTemplate.GetClass() == ITEM_CLASS_ARMOR || itemTemplate.GetClass() == ITEM_CLASS_WEAPON) ||
        !(Item::GetSpecialPrice(&itemTemplate) || sDB2Manager.HasItemCurrencyCost(itemTemplate.GetId())))
        return;

    for (uint32 i = 0; i < sItemDisenchantLootStore.GetNumRows(); ++i)
    {
        ItemDisenchantLootEntry const* disenchant = sItemDisenchantLootStore.LookupEntry(i);
        if (!disenchant)
            continue;

        if (disenchant->ItemClass == itemTemplate.GetClass() &&
            disenchant->ItemQuality == itemTemplate.GetQuality() &&
            disenchant->MinItemLevel <= itemTemplate.GetBaseItemLevel() &&
            disenchant->MaxItemLevel >= itemTemplate.GetBaseItemLevel())
        {
            if (i == 60 || i == 61)   // epic item disenchant ilvl range 66-99 (classic)
            {
                if (itemTemplate.GetBaseRequiredLevel() > 60 || itemTemplate.GetRequiredSkillRank() > 300)
                    continue;                                   // skip to epic item disenchant ilvl range 90-199 (TBC)
            }
            else if (i == 66 || i == 67)  // epic item disenchant ilvl range 90-199 (TBC)
            {
                if (itemTemplate.GetBaseRequiredLevel() <= 60 || (itemTemplate.GetRequiredSkill() && itemTemplate.GetRequiredSkillRank() <= 300))
                    continue;
            }

            *disenchantID = i;
            *requiredDisenchantSkill = disenchant->RequiredDisenchantSkill;
            return;
        }
    }
}

struct ItemSpecStats
{
    uint32 ItemType;
    uint32 ItemSpecStatTypes[MAX_ITEM_PROTO_STATS];
    uint32 ItemSpecStatCount;

    ItemSpecStats(ItemEntry const* item, ItemSparseEntry const* sparse) : ItemType(0), ItemSpecStatCount(0)
    {
        memset(ItemSpecStatTypes, -1, sizeof(ItemSpecStatTypes));

        if (item->Class == ITEM_CLASS_WEAPON)
        {
            ItemType = 5;
            switch (item->SubClass)
            {
                case ITEM_SUBCLASS_WEAPON_AXE:
                    AddStat(ITEM_SPEC_STAT_ONE_HANDED_AXE);
                    break;
                case ITEM_SUBCLASS_WEAPON_AXE2:
                    AddStat(ITEM_SPEC_STAT_TWO_HANDED_AXE);
                    break;
                case ITEM_SUBCLASS_WEAPON_BOW:
                    AddStat(ITEM_SPEC_STAT_BOW);
                    break;
                case ITEM_SUBCLASS_WEAPON_GUN:
                    AddStat(ITEM_SPEC_STAT_GUN);
                    break;
                case ITEM_SUBCLASS_WEAPON_MACE:
                    AddStat(ITEM_SPEC_STAT_ONE_HANDED_MACE);
                    break;
                case ITEM_SUBCLASS_WEAPON_MACE2:
                    AddStat(ITEM_SPEC_STAT_TWO_HANDED_MACE);
                    break;
                case ITEM_SUBCLASS_WEAPON_POLEARM:
                    AddStat(ITEM_SPEC_STAT_POLEARM);
                    break;
                case ITEM_SUBCLASS_WEAPON_SWORD:
                    AddStat(ITEM_SPEC_STAT_ONE_HANDED_SWORD);
                    break;
                case ITEM_SUBCLASS_WEAPON_SWORD2:
                    AddStat(ITEM_SPEC_STAT_TWO_HANDED_SWORD);
                    break;
                case ITEM_SUBCLASS_WEAPON_WARGLAIVES:
                    AddStat(ITEM_SPEC_STAT_WARGLAIVES);
                    break;
                case ITEM_SUBCLASS_WEAPON_STAFF:
                    AddStat(ITEM_SPEC_STAT_STAFF);
                    break;
                case ITEM_SUBCLASS_WEAPON_FIST_WEAPON:
                    AddStat(ITEM_SPEC_STAT_FIST_WEAPON);
                    break;
                case ITEM_SUBCLASS_WEAPON_DAGGER:
                    AddStat(ITEM_SPEC_STAT_DAGGER);
                    break;
                case ITEM_SUBCLASS_WEAPON_THROWN:
                    AddStat(ITEM_SPEC_STAT_THROWN);
                    break;
                case ITEM_SUBCLASS_WEAPON_CROSSBOW:
                    AddStat(ITEM_SPEC_STAT_CROSSBOW);
                    break;
                case ITEM_SUBCLASS_WEAPON_WAND:
                    AddStat(ITEM_SPEC_STAT_WAND);
                    break;
                default:
                    break;
            }
        }
        else if (item->Class == ITEM_CLASS_ARMOR)
        {
            switch (item->SubClass)
            {
                case ITEM_SUBCLASS_ARMOR_CLOTH:
                    if (sparse->InventoryType != INVTYPE_CLOAK)
                    {
                        ItemType = 1;
                        break;
                    }

                    ItemType = 0;
                    AddStat(ITEM_SPEC_STAT_CLOAK);
                    break;
                case ITEM_SUBCLASS_ARMOR_LEATHER:
                    ItemType = 2;
                    break;
                case ITEM_SUBCLASS_ARMOR_MAIL:
                    ItemType = 3;
                    break;
                case ITEM_SUBCLASS_ARMOR_PLATE:
                    ItemType = 4;
                    break;
                default:
                    if (item->SubClass == ITEM_SUBCLASS_ARMOR_SHIELD)
                    {
                        ItemType = 6;
                        AddStat(ITEM_SPEC_STAT_SHIELD);
                    }
                    else if (item->SubClass > ITEM_SUBCLASS_ARMOR_SHIELD && item->SubClass <= ITEM_SUBCLASS_ARMOR_RELIC)
                    {
                        ItemType = 6;
                        AddStat(ITEM_SPEC_STAT_RELIC);
                    }
                    else
                        ItemType = 0;
                    break;
            }
        }
        else if (item->Class == ITEM_CLASS_GEM)
        {
            ItemType = 7;
            if (GemPropertiesEntry const* gem = sGemPropertiesStore.LookupEntry(sparse->GemProperties))
            {
                if (gem->Type & SOCKET_COLOR_RELIC_IRON)
                    AddStat(ITEM_SPEC_STAT_RELIC_IRON);
                if (gem->Type & SOCKET_COLOR_RELIC_BLOOD)
                    AddStat(ITEM_SPEC_STAT_RELIC_BLOOD);
                if (gem->Type & SOCKET_COLOR_RELIC_SHADOW)
                    AddStat(ITEM_SPEC_STAT_RELIC_SHADOW);
                if (gem->Type & SOCKET_COLOR_RELIC_FEL)
                    AddStat(ITEM_SPEC_STAT_RELIC_FEL);
                if (gem->Type & SOCKET_COLOR_RELIC_ARCANE)
                    AddStat(ITEM_SPEC_STAT_RELIC_ARCANE);
                if (gem->Type & SOCKET_COLOR_RELIC_FROST)
                    AddStat(ITEM_SPEC_STAT_RELIC_FROST);
                if (gem->Type & SOCKET_COLOR_RELIC_FIRE)
                    AddStat(ITEM_SPEC_STAT_RELIC_FIRE);
                if (gem->Type & SOCKET_COLOR_RELIC_WATER)
                    AddStat(ITEM_SPEC_STAT_RELIC_WATER);
                if (gem->Type & SOCKET_COLOR_RELIC_LIFE)
                    AddStat(ITEM_SPEC_STAT_RELIC_LIFE);
                if (gem->Type & SOCKET_COLOR_RELIC_WIND)
                    AddStat(ITEM_SPEC_STAT_RELIC_WIND);
                if (gem->Type & SOCKET_COLOR_RELIC_HOLY)
                    AddStat(ITEM_SPEC_STAT_RELIC_HOLY);
            }
        }
        else
            ItemType = 0;

        for (uint32 i = 0; i < MAX_ITEM_PROTO_STATS; ++i)
            if (sparse->ItemStatType[i] != -1)
                AddModStat(sparse->ItemStatType[i]);
    }

    void AddStat(ItemSpecStat statType)
    {
        if (ItemSpecStatCount >= MAX_ITEM_PROTO_STATS)
            return;

        for (uint32 i = 0; i < MAX_ITEM_PROTO_STATS; ++i)
            if (ItemSpecStatTypes[i] == uint32(statType))
                return;

        ItemSpecStatTypes[ItemSpecStatCount++] = statType;
    }

    void AddModStat(int32 itemStatType)
    {
        switch (itemStatType)
        {
            case ITEM_MOD_AGILITY:
                AddStat(ITEM_SPEC_STAT_AGILITY);
                break;
            case ITEM_MOD_STRENGTH:
                AddStat(ITEM_SPEC_STAT_STRENGTH);
                break;
            case ITEM_MOD_INTELLECT:
                AddStat(ITEM_SPEC_STAT_INTELLECT);
                break;
            case ITEM_MOD_DODGE_RATING:
                AddStat(ITEM_SPEC_STAT_DODGE);
                break;
            case ITEM_MOD_PARRY_RATING:
                AddStat(ITEM_SPEC_STAT_PARRY);
                break;
            case ITEM_MOD_CRIT_MELEE_RATING:
            case ITEM_MOD_CRIT_RANGED_RATING:
            case ITEM_MOD_CRIT_SPELL_RATING:
            case ITEM_MOD_CRIT_RATING:
                AddStat(ITEM_SPEC_STAT_CRIT);
                break;
            case ITEM_MOD_HASTE_RATING:
                AddStat(ITEM_SPEC_STAT_HASTE);
                break;
            case ITEM_MOD_HIT_RATING:
                AddStat(ITEM_SPEC_STAT_HIT);
                break;
            case ITEM_MOD_EXTRA_ARMOR:
                AddStat(ITEM_SPEC_STAT_BONUS_ARMOR);
                break;
            case ITEM_MOD_AGI_STR_INT:
                AddStat(ITEM_SPEC_STAT_AGILITY);
                AddStat(ITEM_SPEC_STAT_STRENGTH);
                AddStat(ITEM_SPEC_STAT_INTELLECT);
                break;
            case ITEM_MOD_AGI_STR:
                AddStat(ITEM_SPEC_STAT_AGILITY);
                AddStat(ITEM_SPEC_STAT_STRENGTH);
                break;
            case ITEM_MOD_AGI_INT:
                AddStat(ITEM_SPEC_STAT_AGILITY);
                AddStat(ITEM_SPEC_STAT_INTELLECT);
                break;
            case ITEM_MOD_STR_INT:
                AddStat(ITEM_SPEC_STAT_STRENGTH);
                AddStat(ITEM_SPEC_STAT_INTELLECT);
                break;
        }
    }
};

void ObjectMgr::LoadItemTemplates()
{
    uint32 oldMSTime = getMSTime();
    uint32 sparseCount = 0;

    for (ItemSparseEntry const* sparse : sItemSparseStore)
    {
        ItemEntry const* db2Data = sItemStore.LookupEntry(sparse->ID);
        if (!db2Data)
            continue;

        ItemTemplate& itemTemplate = _itemTemplateStore[sparse->ID];

        itemTemplate.BasicData = db2Data;
        itemTemplate.ExtendedData = sparse;

        itemTemplate.MaxDurability = FillMaxDurability(db2Data->Class, db2Data->SubClass, sparse->InventoryType, sparse->Quality, sparse->ItemLevel);
        itemTemplate.ScriptId = 0;
        FillDisenchantFields(&itemTemplate.DisenchantID, &itemTemplate.RequiredDisenchantSkill, itemTemplate);
        itemTemplate.FoodType = 0;
        itemTemplate.MinMoneyLoot = 0;
        itemTemplate.MaxMoneyLoot = 0;
        itemTemplate.FlagsCu = 0;
        itemTemplate.SpellPPMRate = 0.0f;
        itemTemplate.ItemSpecClassMask = 0;

        if (std::vector<ItemSpecOverrideEntry const*> const* itemSpecOverrides = sDB2Manager.GetItemSpecOverrides(sparse->ID))
        {
            for (ItemSpecOverrideEntry const* itemSpecOverride : *itemSpecOverrides)
            {
                if (ChrSpecializationEntry const* specialization = sChrSpecializationStore.LookupEntry(itemSpecOverride->SpecID))
                {
                    itemTemplate.ItemSpecClassMask |= 1 << (specialization->ClassID - 1);
                    itemTemplate.Specializations[0].set(ItemTemplate::CalculateItemSpecBit(specialization));
                    itemTemplate.Specializations[1] |= itemTemplate.Specializations[0];
                    itemTemplate.Specializations[2] |= itemTemplate.Specializations[0];
                }
            }
        }
        else
        {
            ItemSpecStats itemSpecStats(db2Data, sparse);

            for (ItemSpecEntry const* itemSpec : sItemSpecStore)
            {
                if (itemSpecStats.ItemType != itemSpec->ItemType)
                    continue;

                bool hasPrimary = itemSpec->PrimaryStat == ITEM_SPEC_STAT_NONE;
                bool hasSecondary = itemSpec->SecondaryStat == ITEM_SPEC_STAT_NONE;
                for (uint32 i = 0; i < itemSpecStats.ItemSpecStatCount; ++i)
                {
                    if (itemSpecStats.ItemSpecStatTypes[i] == itemSpec->PrimaryStat)
                        hasPrimary = true;
                    if (itemSpecStats.ItemSpecStatTypes[i] == itemSpec->SecondaryStat)
                        hasSecondary = true;
                }

                if (!hasPrimary || !hasSecondary)
                    continue;

                if (ChrSpecializationEntry const* specialization = sChrSpecializationStore.LookupEntry(itemSpec->SpecID))
                {
                    if ((1 << (specialization->ClassID - 1)) & sparse->AllowableClass)
                    {
                        itemTemplate.ItemSpecClassMask |= 1 << (specialization->ClassID - 1);
                        std::size_t specBit = ItemTemplate::CalculateItemSpecBit(specialization);
                        itemTemplate.Specializations[0].set(specBit);
                        if (itemSpec->MaxLevel > 40)
                            itemTemplate.Specializations[1].set(specBit);
                        if (itemSpec->MaxLevel >= 110)
                            itemTemplate.Specializations[2].set(specBit);
                    }
                }
            }
        }

        // Items that have no specializations set can be used by everyone
        for (auto& specs : itemTemplate.Specializations)
            if (specs.count() == 0)
                specs.set();

        ++sparseCount;
    }

    // Load item effects (spells)
    for (ItemEffectEntry const* effectEntry : sItemEffectStore)
    {
        auto itemItr = _itemTemplateStore.find(effectEntry->ItemID);
        if (itemItr == _itemTemplateStore.end())
            continue;

        itemItr->second.Effects.push_back(effectEntry);
    }

    // Check if item templates for DBC referenced character start outfit are present
    std::set<uint32> notFoundOutfit;
    for (CharStartOutfitEntry const* entry : sCharStartOutfitStore)
    {
        for (int j = 0; j < MAX_OUTFIT_ITEMS; ++j)
        {
            if (entry->ItemID[j] <= 0)
                continue;

            uint32 item_id = entry->ItemID[j];

            if (!GetItemTemplate(item_id))
                notFoundOutfit.insert(item_id);
        }
    }

    for (std::set<uint32>::const_iterator itr = notFoundOutfit.begin(); itr != notFoundOutfit.end(); ++itr)
        TC_LOG_ERROR("sql.sql", "Item (Entry: %u) does not exist in `item_template` but is referenced in `CharStartOutfit.dbc`", *itr);

    TC_LOG_INFO("server.loading", ">> Loaded %u item templates in %u ms", sparseCount, GetMSTimeDiffToNow(oldMSTime));
}

void ObjectMgr::LoadItemTemplateAddon()
{
    uint32 oldMSTime = getMSTime();
    uint32 count = 0;

    QueryResult result = WorldDatabase.Query("SELECT Id, FlagsCu, FoodType, MinMoneyLoot, MaxMoneyLoot, SpellPPMChance FROM item_template_addon");
    if (result)
    {
        do
        {
            Field* fields = result->Fetch();
            uint32 itemId = fields[0].GetUInt32();
            if (!GetItemTemplate(itemId))
            {
                TC_LOG_ERROR("sql.sql", "Item %u specified in `item_template_addon` does not exist, skipped.", itemId);
                continue;
            }

            uint32 minMoneyLoot = fields[3].GetUInt32();
            uint32 maxMoneyLoot = fields[4].GetUInt32();
            if (minMoneyLoot > maxMoneyLoot)
            {
                TC_LOG_ERROR("sql.sql", "Minimum money loot specified in `item_template_addon` for item %u was greater than maximum amount, swapping.", itemId);
                std::swap(minMoneyLoot, maxMoneyLoot);
            }
            ItemTemplate& itemTemplate = _itemTemplateStore[itemId];
            itemTemplate.FlagsCu = fields[1].GetUInt32();
            itemTemplate.FoodType = fields[2].GetUInt8();
            itemTemplate.MinMoneyLoot = minMoneyLoot;
            itemTemplate.MaxMoneyLoot = maxMoneyLoot;
            itemTemplate.SpellPPMRate = fields[5].GetFloat();
            ++count;
        } while (result->NextRow());
    }
    TC_LOG_INFO("server.loading", ">> Loaded %u item addon templates in %u ms", count, GetMSTimeDiffToNow(oldMSTime));
}

void ObjectMgr::LoadItemScriptNames()
{
    uint32 oldMSTime = getMSTime();
    uint32 count = 0;

    QueryResult result = WorldDatabase.Query("SELECT Id, ScriptName FROM item_script_names");
    if (result)
    {
        do
        {
            Field* fields = result->Fetch();
            uint32 itemId = fields[0].GetUInt32();
            if (!GetItemTemplate(itemId))
            {
                TC_LOG_ERROR("sql.sql", "Item %u specified in `item_script_names` does not exist, skipped.", itemId);
                continue;
            }

            _itemTemplateStore[itemId].ScriptId = GetScriptId(fields[1].GetString());
            ++count;
        } while (result->NextRow());
    }

    TC_LOG_INFO("server.loading", ">> Loaded %u item script names in %u ms", count, GetMSTimeDiffToNow(oldMSTime));
}

ItemTemplate const* ObjectMgr::GetItemTemplate(uint32 entry) const
{
    ItemTemplateContainer::const_iterator itr = _itemTemplateStore.find(entry);
    if (itr != _itemTemplateStore.end())
        return &(itr->second);
    return nullptr;
}

void ObjectMgr::LoadVehicleTemplateAccessories()
{
    uint32 oldMSTime = getMSTime();

    _vehicleTemplateAccessoryStore.clear();                           // needed for reload case

    uint32 count = 0;

    //                                                  0             1              2          3           4             5
    QueryResult result = WorldDatabase.Query("SELECT `entry`, `accessory_entry`, `seat_id`, `minion`, `summontype`, `summontimer` FROM `vehicle_template_accessory`");

    if (!result)
    {
        TC_LOG_ERROR("server.loading", ">> Loaded 0 vehicle template accessories. DB table `vehicle_template_accessory` is empty.");
        return;
    }

    do
    {
        Field* fields = result->Fetch();

        uint32 entry        = fields[0].GetUInt32();
        uint32 accessory    = fields[1].GetUInt32();
        int8   seatId       = fields[2].GetInt8();
        bool   isMinion     = fields[3].GetBool();
        uint8  summonType   = fields[4].GetUInt8();
        uint32 summonTimer  = fields[5].GetUInt32();

        if (!sObjectMgr->GetCreatureTemplate(entry))
        {
            TC_LOG_ERROR("sql.sql", "Table `vehicle_template_accessory`: creature template entry %u does not exist.", entry);
            continue;
        }

        if (!sObjectMgr->GetCreatureTemplate(accessory))
        {
            TC_LOG_ERROR("sql.sql", "Table `vehicle_template_accessory`: Accessory %u does not exist.", accessory);
            continue;
        }

        if (_spellClickInfoStore.find(entry) == _spellClickInfoStore.end())
        {
            TC_LOG_ERROR("sql.sql", "Table `vehicle_template_accessory`: creature template entry %u has no data in npc_spellclick_spells", entry);
            continue;
        }

        _vehicleTemplateAccessoryStore[entry].push_back(VehicleAccessory(accessory, seatId, isMinion, summonType, summonTimer));

        ++count;
    }
    while (result->NextRow());

    TC_LOG_INFO("server.loading", ">> Loaded %u Vehicle Template Accessories in %u ms", count, GetMSTimeDiffToNow(oldMSTime));
}

void ObjectMgr::LoadVehicleAccessories()
{
    uint32 oldMSTime = getMSTime();

    _vehicleAccessoryStore.clear();                           // needed for reload case

    uint32 count = 0;

    //                                                  0             1             2          3           4             5
    QueryResult result = WorldDatabase.Query("SELECT `guid`, `accessory_entry`, `seat_id`, `minion`, `summontype`, `summontimer` FROM `vehicle_accessory`");

    if (!result)
    {
        TC_LOG_INFO("server.loading", ">> Loaded 0 Vehicle Accessories in %u ms", GetMSTimeDiffToNow(oldMSTime));
        return;
    }

    do
    {
        Field* fields = result->Fetch();

        ObjectGuid::LowType uiGUID = fields[0].GetUInt64();
        uint32 uiAccessory  = fields[1].GetUInt32();
        int8   uiSeat       = int8(fields[2].GetInt16());
        bool   bMinion      = fields[3].GetBool();
        uint8  uiSummonType = fields[4].GetUInt8();
        uint32 uiSummonTimer= fields[5].GetUInt32();

        if (!sObjectMgr->GetCreatureTemplate(uiAccessory))
        {
            TC_LOG_ERROR("sql.sql", "Table `vehicle_accessory`: Accessory %u does not exist.", uiAccessory);
            continue;
        }

        _vehicleAccessoryStore[uiGUID].push_back(VehicleAccessory(uiAccessory, uiSeat, bMinion, uiSummonType, uiSummonTimer));

        ++count;
    }
    while (result->NextRow());

    TC_LOG_INFO("server.loading", ">> Loaded %u Vehicle Accessories in %u ms", count, GetMSTimeDiffToNow(oldMSTime));
}

void ObjectMgr::PlayerCreateInfoAddItemHelper(uint32 race_, uint32 class_, uint32 itemId, int32 count)
{
    if (!_playerInfo[race_][class_])
        return;

    if (count > 0)
        _playerInfo[race_][class_]->item.push_back(PlayerCreateInfoItem(itemId, count));
    else
    {
        if (count < -1)
            TC_LOG_ERROR("sql.sql", "Invalid count %i specified on item %u be removed from original player create info (use -1)!", count, itemId);

        for (uint32 gender = 0; gender < GENDER_NONE; ++gender)
        {
            if (CharStartOutfitEntry const* entry = sDB2Manager.GetCharStartOutfitEntry(race_, class_, gender))
            {
                bool found = false;
                for (uint8 x = 0; x < MAX_OUTFIT_ITEMS; ++x)
                {
                    if (entry->ItemID[x] > 0 && uint32(entry->ItemID[x]) == itemId)
                    {
                        found = true;
                        const_cast<CharStartOutfitEntry*>(entry)->ItemID[x] = 0;
                        break;
                    }
                }

                if (!found)
                    TC_LOG_ERROR("sql.sql", "Item %u specified to be removed from original create info not found in dbc!", itemId);
            }
        }
    }
}

void ObjectMgr::LoadPlayerInfo()
{
    // Load playercreate
    {
        uint32 oldMSTime = getMSTime();
        //                                                0     1      2    3        4          5           6
        QueryResult result = WorldDatabase.Query("SELECT race, class, map, zone, position_x, position_y, position_z, orientation FROM playercreateinfo");

        if (!result)
        {
            TC_LOG_ERROR("server.loading", ">> Loaded 0 player create definitions. DB table `playercreateinfo` is empty.");
            exit(1);
        }
        else
        {
            uint32 count = 0;

            do
            {
                Field* fields = result->Fetch();

                uint32 current_race  = fields[0].GetUInt8();
                uint32 current_class = fields[1].GetUInt8();
                uint32 mapId         = fields[2].GetUInt16();
                uint32 areaId        = fields[3].GetUInt32(); // zone
                float  positionX     = fields[4].GetFloat();
                float  positionY     = fields[5].GetFloat();
                float  positionZ     = fields[6].GetFloat();
                float  orientation   = fields[7].GetFloat();

                if (current_race >= MAX_RACES)
                {
                    TC_LOG_ERROR("sql.sql", "Wrong race %u in `playercreateinfo` table, ignoring.", current_race);
                    continue;
                }

                ChrRacesEntry const* rEntry = sChrRacesStore.LookupEntry(current_race);
                if (!rEntry)
                {
                    TC_LOG_ERROR("sql.sql", "Wrong race %u in `playercreateinfo` table, ignoring.", current_race);
                    continue;
                }

                if (current_class >= MAX_CLASSES)
                {
                    TC_LOG_ERROR("sql.sql", "Wrong class %u in `playercreateinfo` table, ignoring.", current_class);
                    continue;
                }

                if (!sChrClassesStore.LookupEntry(current_class))
                {
                    TC_LOG_ERROR("sql.sql", "Wrong class %u in `playercreateinfo` table, ignoring.", current_class);
                    continue;
                }

                // accept DB data only for valid position (and non instanceable)
                if (!MapManager::IsValidMapCoord(mapId, positionX, positionY, positionZ, orientation))
                {
                    TC_LOG_ERROR("sql.sql", "Wrong home position for class %u race %u pair in `playercreateinfo` table, ignoring.", current_class, current_race);
                    continue;
                }

                if (sMapStore.LookupEntry(mapId)->Instanceable())
                {
                    TC_LOG_ERROR("sql.sql", "Home position in instanceable map for class %u race %u pair in `playercreateinfo` table, ignoring.", current_class, current_race);
                    continue;
                }

                PlayerInfo* info = new PlayerInfo();
                info->mapId = mapId;
                info->areaId = areaId;
                info->positionX = positionX;
                info->positionY = positionY;
                info->positionZ = positionZ;
                info->orientation = orientation;
                info->displayId_m = rEntry->MaleDisplayID;
                info->displayId_f = rEntry->FemaleDisplayID;
                _playerInfo[current_race][current_class] = info;

                ++count;
            }
            while (result->NextRow());

            TC_LOG_INFO("server.loading", ">> Loaded %u player create definitions in %u ms", count, GetMSTimeDiffToNow(oldMSTime));
        }
    }

    // Load playercreate items
    TC_LOG_INFO("server.loading", "Loading Player Create Items Data...");
    {
        uint32 oldMSTime = getMSTime();
        //                                                0     1      2       3
        QueryResult result = WorldDatabase.Query("SELECT race, class, itemid, amount FROM playercreateinfo_item");

        if (!result)
        {
            TC_LOG_INFO("server.loading", ">> Loaded 0 custom player create items. DB table `playercreateinfo_item` is empty.");
        }
        else
        {
            uint32 count = 0;

            do
            {
                Field* fields = result->Fetch();

                uint32 current_race = fields[0].GetUInt8();
                if (current_race >= MAX_RACES)
                {
                    TC_LOG_ERROR("sql.sql", "Wrong race %u in `playercreateinfo_item` table, ignoring.", current_race);
                    continue;
                }

                uint32 current_class = fields[1].GetUInt8();
                if (current_class >= MAX_CLASSES)
                {
                    TC_LOG_ERROR("sql.sql", "Wrong class %u in `playercreateinfo_item` table, ignoring.", current_class);
                    continue;
                }

                uint32 item_id = fields[2].GetUInt32();

                if (!GetItemTemplate(item_id))
                {
                    TC_LOG_ERROR("sql.sql", "Item id %u (race %u class %u) in `playercreateinfo_item` table but not listed in `item_template`, ignoring.", item_id, current_race, current_class);
                    continue;
                }

                int32 amount   = fields[3].GetInt8();

                if (!amount)
                {
                    TC_LOG_ERROR("sql.sql", "Item id %u (class %u race %u) have amount == 0 in `playercreateinfo_item` table, ignoring.", item_id, current_race, current_class);
                    continue;
                }

                if (!current_race || !current_class)
                {
                    uint32 min_race = current_race ? current_race : 1;
                    uint32 max_race = current_race ? current_race + 1 : MAX_RACES;
                    uint32 min_class = current_class ? current_class : 1;
                    uint32 max_class = current_class ? current_class + 1 : MAX_CLASSES;
                    for (uint32 r = min_race; r < max_race; ++r)
                        for (uint32 c = min_class; c < max_class; ++c)
                            PlayerCreateInfoAddItemHelper(r, c, item_id, amount);
                }
                else
                    PlayerCreateInfoAddItemHelper(current_race, current_class, item_id, amount);

                ++count;
            }
            while (result->NextRow());

            TC_LOG_INFO("server.loading", ">> Loaded %u custom player create items in %u ms", count, GetMSTimeDiffToNow(oldMSTime));
        }
    }

    // Load playercreate skills
    TC_LOG_INFO("server.loading", "Loading Player Create Skill Data...");
    {
        uint32 oldMSTime = getMSTime();

        for (SkillRaceClassInfoEntry const* rcInfo : sSkillRaceClassInfoStore)
            if (rcInfo->Availability == 1)
                for (uint32 raceIndex = RACE_HUMAN; raceIndex < MAX_RACES; ++raceIndex)
                    if (rcInfo->RaceMask == -1 || ((1 << (raceIndex - 1)) & rcInfo->RaceMask))
                        for (uint32 classIndex = CLASS_WARRIOR; classIndex < MAX_CLASSES; ++classIndex)
                            if (rcInfo->ClassMask == -1 || ((1 << (classIndex - 1)) & rcInfo->ClassMask))
                                if (PlayerInfo* info = _playerInfo[raceIndex][classIndex])
                                    info->skills.push_back(rcInfo);

        TC_LOG_INFO("server.loading", ">> Loaded player create skills in %u ms", GetMSTimeDiffToNow(oldMSTime));
    }

    // Load playercreate custom spells
    TC_LOG_INFO("server.loading", "Loading Player Create Custom Spell Data...");
    {
        uint32 oldMSTime = getMSTime();

        QueryResult result = WorldDatabase.PQuery("SELECT racemask, classmask, Spell FROM playercreateinfo_spell_custom");

        if (!result)
        {
            TC_LOG_ERROR("server.loading", ">> Loaded 0 player create custom spells. DB table `playercreateinfo_spell_custom` is empty.");
        }
        else
        {
            uint32 count = 0;

            do
            {
                Field* fields = result->Fetch();
                uint32 raceMask = fields[0].GetUInt32();
                uint32 classMask = fields[1].GetUInt32();
                uint32 spellId = fields[2].GetUInt32();

                if (raceMask != 0 && !(raceMask & RACEMASK_ALL_PLAYABLE))
                {
                    TC_LOG_ERROR("sql.sql", "Wrong race mask %u in `playercreateinfo_spell_custom` table, ignoring.", raceMask);
                    continue;
                }

                if (classMask != 0 && !(classMask & CLASSMASK_ALL_PLAYABLE))
                {
                    TC_LOG_ERROR("sql.sql", "Wrong class mask %u in `playercreateinfo_spell_custom` table, ignoring.", classMask);
                    continue;
                }

                for (uint32 raceIndex = RACE_HUMAN; raceIndex < MAX_RACES; ++raceIndex)
                {
                    if (raceMask == 0 || ((1 << (raceIndex - 1)) & raceMask))
                    {
                        for (uint32 classIndex = CLASS_WARRIOR; classIndex < MAX_CLASSES; ++classIndex)
                        {
                            if (classMask == 0 || ((1 << (classIndex - 1)) & classMask))
                            {
                                if (PlayerInfo* info = _playerInfo[raceIndex][classIndex])
                                {
                                    info->customSpells.push_back(spellId);
                                    ++count;
                                }
                                // We need something better here, the check is not accounting for spells used by multiple races/classes but not all of them.
                                // Either split the masks per class, or per race, which kind of kills the point yet.
                                // else if (raceMask != 0 && classMask != 0)
                                //     TC_LOG_ERROR("sql.sql", "Racemask/classmask (%u/%u) combination was found containing an invalid race/class combination (%u/%u) in `%s` (Spell %u), ignoring.", raceMask, classMask, raceIndex, classIndex, tableName.c_str(), spellId);
                            }
                        }
                    }
                }
            }
            while (result->NextRow());

            TC_LOG_INFO("server.loading", ">> Loaded %u custom player create spells in %u ms", count, GetMSTimeDiffToNow(oldMSTime));
        }
    }

    // Load playercreate cast spell
    TC_LOG_INFO("server.loading", "Loading Player Create Cast Spell Data...");
    {
        uint32 oldMSTime = getMSTime();

        QueryResult result = WorldDatabase.PQuery("SELECT raceMask, classMask, spell FROM playercreateinfo_cast_spell");

        if (!result)
            TC_LOG_ERROR("server.loading", ">> Loaded 0 player create cast spells. DB table `playercreateinfo_cast_spell` is empty.");
        else
        {
            uint32 count = 0;

            do
            {
                Field* fields       = result->Fetch();
                uint32 raceMask     = fields[0].GetUInt32();
                uint32 classMask    = fields[1].GetUInt32();
                uint32 spellId      = fields[2].GetUInt32();

                if (raceMask != 0 && !(raceMask & RACEMASK_ALL_PLAYABLE))
                {
                    TC_LOG_ERROR("sql.sql", "Wrong race mask %u in `playercreateinfo_cast_spell` table, ignoring.", raceMask);
                    continue;
                }

                if (classMask != 0 && !(classMask & CLASSMASK_ALL_PLAYABLE))
                {
                    TC_LOG_ERROR("sql.sql", "Wrong class mask %u in `playercreateinfo_cast_spell` table, ignoring.", classMask);
                    continue;
                }

                for (uint32 raceIndex = RACE_HUMAN; raceIndex < MAX_RACES; ++raceIndex)
                {
                    if (raceMask == 0 || ((1 << (raceIndex - 1)) & raceMask))
                    {
                        for (uint32 classIndex = CLASS_WARRIOR; classIndex < MAX_CLASSES; ++classIndex)
                        {
                            if (classMask == 0 || ((1 << (classIndex - 1)) & classMask))
                            {
                                if (PlayerInfo* info = _playerInfo[raceIndex][classIndex])
                                {
                                    info->castSpells.push_back(spellId);
                                    ++count;
                                }
                            }
                        }
                    }
                }
            } while (result->NextRow());

            TC_LOG_INFO("server.loading", ">> Loaded %u player create cast spells in %u ms", count, GetMSTimeDiffToNow(oldMSTime));
        }
    }

    // Load playercreate actions
    TC_LOG_INFO("server.loading", "Loading Player Create Action Data...");
    {
        uint32 oldMSTime = getMSTime();

        //                                                0     1      2       3       4
        QueryResult result = WorldDatabase.Query("SELECT race, class, button, action, type FROM playercreateinfo_action");

        if (!result)
        {
            TC_LOG_ERROR("server.loading", ">> Loaded 0 player create actions. DB table `playercreateinfo_action` is empty.");
        }
        else
        {
            uint32 count = 0;

            do
            {
                Field* fields = result->Fetch();

                uint32 current_race = fields[0].GetUInt8();
                if (current_race >= MAX_RACES)
                {
                    TC_LOG_ERROR("sql.sql", "Wrong race %u in `playercreateinfo_action` table, ignoring.", current_race);
                    continue;
                }

                uint32 current_class = fields[1].GetUInt8();
                if (current_class >= MAX_CLASSES)
                {
                    TC_LOG_ERROR("sql.sql", "Wrong class %u in `playercreateinfo_action` table, ignoring.", current_class);
                    continue;
                }

                if (PlayerInfo* info = _playerInfo[current_race][current_class])
                    info->action.push_back(PlayerCreateInfoAction(fields[2].GetUInt16(), fields[3].GetUInt32(), fields[4].GetUInt16()));

                ++count;
            }
            while (result->NextRow());

            TC_LOG_INFO("server.loading", ">> Loaded %u player create actions in %u ms", count, GetMSTimeDiffToNow(oldMSTime));
        }
    }

    // Loading levels data (class/race dependent)
    TC_LOG_INFO("server.loading", "Loading Player Create Level Stats Data...");
    {
        uint32 oldMSTime = getMSTime();

        //                                                 0     1      2      3    4    5    6
        QueryResult result  = WorldDatabase.Query("SELECT race, class, level, str, agi, sta, inte FROM player_levelstats");

        if (!result)
        {
            TC_LOG_ERROR("server.loading", ">> Loaded 0 level stats definitions. DB table `player_levelstats` is empty.");
            exit(1);
        }

        uint32 count = 0;

        do
        {
            Field* fields = result->Fetch();

            uint32 current_race = fields[0].GetUInt8();
            if (current_race >= MAX_RACES)
            {
                TC_LOG_ERROR("sql.sql", "Wrong race %u in `player_levelstats` table, ignoring.", current_race);
                continue;
            }

            uint32 current_class = fields[1].GetUInt8();
            if (current_class >= MAX_CLASSES)
            {
                TC_LOG_ERROR("sql.sql", "Wrong class %u in `player_levelstats` table, ignoring.", current_class);
                continue;
            }

            uint32 current_level = fields[2].GetUInt8();
            if (current_level > sWorld->getIntConfig(CONFIG_MAX_PLAYER_LEVEL))
            {
                if (current_level > STRONG_MAX_LEVEL)        // hardcoded level maximum
                    TC_LOG_ERROR("sql.sql", "Wrong (> %u) level %u in `player_levelstats` table, ignoring.", STRONG_MAX_LEVEL, current_level);
                else
                {
                    TC_LOG_INFO("misc", "Unused (> MaxPlayerLevel in worldserver.conf) level %u in `player_levelstats` table, ignoring.", current_level);
                    ++count;                                // make result loading percent "expected" correct in case disabled detail mode for example.
                }
                continue;
            }

            if (PlayerInfo* info = _playerInfo[current_race][current_class])
            {
                if (!info->levelInfo)
                    info->levelInfo = new PlayerLevelInfo[sWorld->getIntConfig(CONFIG_MAX_PLAYER_LEVEL)];

                PlayerLevelInfo& levelInfo = info->levelInfo[current_level - 1];
                for (int i = 0; i < MAX_STATS; i++)
                    levelInfo.stats[i] = fields[i + 3].GetUInt16();
            }

            ++count;
        }
        while (result->NextRow());

        // Fill gaps and check integrity
        for (int race = 0; race < MAX_RACES; ++race)
        {
            // skip non existed races
            if (!sChrRacesStore.LookupEntry(race))
                continue;

            for (int class_ = 0; class_ < MAX_CLASSES; ++class_)
            {
                // skip non existed classes
                if (!sChrClassesStore.LookupEntry(class_))
                    continue;

                PlayerInfo* info = _playerInfo[race][class_];
                if (!info)
                    continue;

                // skip expansion races if not playing with expansion
                if (sWorld->getIntConfig(CONFIG_EXPANSION) < EXPANSION_THE_BURNING_CRUSADE && (race == RACE_BLOODELF || race == RACE_DRAENEI))
                    continue;

                // skip expansion classes if not playing with expansion
                if (sWorld->getIntConfig(CONFIG_EXPANSION) < EXPANSION_WRATH_OF_THE_LICH_KING && class_ == CLASS_DEATH_KNIGHT)
                    continue;

                // skip expansion races if not playing with expansion
                if (sWorld->getIntConfig(CONFIG_EXPANSION) < EXPANSION_CATACLYSM && (race == RACE_GOBLIN || race == RACE_WORGEN))
                    continue;

                if (sWorld->getIntConfig(CONFIG_EXPANSION) < EXPANSION_MISTS_OF_PANDARIA && (race == RACE_PANDAREN_NEUTRAL || race == RACE_PANDAREN_HORDE || race == RACE_PANDAREN_ALLIANCE))
                    continue;

                if (sWorld->getIntConfig(CONFIG_EXPANSION) < EXPANSION_LEGION && class_ == CLASS_DEMON_HUNTER)
                    continue;

                // fatal error if no level 1 data
                if (!info->levelInfo || info->levelInfo[0].stats[0] == 0)
                {
                    TC_LOG_ERROR("sql.sql", "Race %i Class %i Level 1 does not have stats data!", race, class_);
                    exit(1);
                }

                // fill level gaps
                for (uint8 level = 1; level < sWorld->getIntConfig(CONFIG_MAX_PLAYER_LEVEL); ++level)
                {
                    if (info->levelInfo[level].stats[0] == 0)
                    {
                        TC_LOG_ERROR("sql.sql", "Race %i Class %i Level %i does not have stats data. Using stats data of level %i.", race, class_, level + 1, level);
                        info->levelInfo[level] = info->levelInfo[level - 1];
                    }
                }
            }
        }

        TC_LOG_INFO("server.loading", ">> Loaded %u level stats definitions in %u ms", count, GetMSTimeDiffToNow(oldMSTime));
    }

    // Loading xp per level data
    TC_LOG_INFO("server.loading", "Loading Player Create XP Data...");
    {
        uint32 oldMSTime = getMSTime();

        _playerXPperLevel.resize(sXpGameTable.GetTableRowCount(), 0);

        //                                               0      1
        QueryResult result = WorldDatabase.Query("SELECT Level, Experience FROM player_xp_for_level");

        // load the DBC's levels at first...
        for (uint32 level = 1; level < sXpGameTable.GetTableRowCount(); ++level)
            _playerXPperLevel[level] = sXpGameTable.GetRow(level)->Total;

        uint32 count = 0;

        // ...overwrite if needed (custom values)
        if (result)
        {
            do
            {
                Field* fields = result->Fetch();

                uint32 current_level = fields[0].GetUInt8();
                uint32 current_xp = fields[1].GetUInt32();

                if (current_level >= sWorld->getIntConfig(CONFIG_MAX_PLAYER_LEVEL))
                {
                    if (current_level > STRONG_MAX_LEVEL)        // hardcoded level maximum
                        TC_LOG_ERROR("sql.sql", "Wrong (> %u) level %u in `player_xp_for_level` table, ignoring.", STRONG_MAX_LEVEL, current_level);
                    else
                    {
                        TC_LOG_INFO("misc", "Unused (> MaxPlayerLevel in worldserver.conf) level %u in `player_xp_for_level` table, ignoring.", current_level);
                        ++count;                                // make result loading percent "expected" correct in case disabled detail mode for example.
                    }
                    continue;
                }
                //PlayerXPperLevel
                _playerXPperLevel[current_level] = current_xp;
                ++count;
            } while (result->NextRow());
        }

        // fill level gaps - only accounting levels > MAX_LEVEL
        for (uint8 level = 1; level < sWorld->getIntConfig(CONFIG_MAX_PLAYER_LEVEL); ++level)
        {
            if (_playerXPperLevel[level] == 0)
            {
                TC_LOG_ERROR("sql.sql", "Level %i does not have XP for level data. Using data of level [%i] + 12000.", level + 1, level);
                _playerXPperLevel[level] = _playerXPperLevel[level - 1] + 12000;
            }
        }

        TC_LOG_INFO("server.loading", ">> Loaded %u xp for level definition(s) from database in %u ms", count, GetMSTimeDiffToNow(oldMSTime));
    }
}

void ObjectMgr::GetPlayerClassLevelInfo(uint32 class_, uint8 level, uint32& baseMana) const
{
    if (level < 1 || class_ >= MAX_CLASSES)
        return;

    if (level > sWorld->getIntConfig(CONFIG_MAX_PLAYER_LEVEL))
        level = sWorld->getIntConfig(CONFIG_MAX_PLAYER_LEVEL);

    GtBaseMPEntry const* mp = sBaseMPGameTable.GetRow(level);
    if (!mp)
    {
        TC_LOG_ERROR("misc", "Tried to get non-existant Class-Level combination data for base hp/mp. Class %u Level %u", class_, level);
        return;
    }

    baseMana = uint32(GetGameTableColumnForClass(mp, class_));
}

void ObjectMgr::GetPlayerLevelInfo(uint32 race, uint32 class_, uint8 level, PlayerLevelInfo* info) const
{
    if (level < 1 || race >= MAX_RACES || class_ >= MAX_CLASSES)
        return;

    PlayerInfo const* pInfo = _playerInfo[race][class_];
    if (!pInfo)
        return;

    if (level <= sWorld->getIntConfig(CONFIG_MAX_PLAYER_LEVEL))
        *info = pInfo->levelInfo[level-1];
    else
        BuildPlayerLevelInfo(race, class_, level, info);
}

void ObjectMgr::BuildPlayerLevelInfo(uint8 race, uint8 _class, uint8 level, PlayerLevelInfo* info) const
{
    // base data (last known level)
    *info = _playerInfo[race][_class]->levelInfo[sWorld->getIntConfig(CONFIG_MAX_PLAYER_LEVEL)-1];

    // if conversion from uint32 to uint8 causes unexpected behaviour, change lvl to uint32
    for (uint8 lvl = sWorld->getIntConfig(CONFIG_MAX_PLAYER_LEVEL)-1; lvl < level; ++lvl)
    {
        switch (_class)
        {
            case CLASS_WARRIOR:
                info->stats[STAT_STRENGTH]  += (lvl > 23 ? 2: (lvl > 1  ? 1: 0));
                info->stats[STAT_STAMINA]   += (lvl > 23 ? 2: (lvl > 1  ? 1: 0));
                info->stats[STAT_AGILITY]   += (lvl > 36 ? 1: (lvl > 6 && (lvl%2) ? 1: 0));
                info->stats[STAT_INTELLECT] += (lvl > 9 && !(lvl%2) ? 1: 0);
                break;
            case CLASS_PALADIN:
                info->stats[STAT_STRENGTH]  += (lvl > 3  ? 1: 0);
                info->stats[STAT_STAMINA]   += (lvl > 33 ? 2: (lvl > 1 ? 1: 0));
                info->stats[STAT_AGILITY]   += (lvl > 38 ? 1: (lvl > 7 && !(lvl%2) ? 1: 0));
                info->stats[STAT_INTELLECT] += (lvl > 6 && (lvl%2) ? 1: 0);
                break;
            case CLASS_HUNTER:
                info->stats[STAT_STRENGTH]  += (lvl > 4  ? 1: 0);
                info->stats[STAT_STAMINA]   += (lvl > 4  ? 1: 0);
                info->stats[STAT_AGILITY]   += (lvl > 33 ? 2: (lvl > 1 ? 1: 0));
                info->stats[STAT_INTELLECT] += (lvl > 8 && (lvl%2) ? 1: 0);
                break;
            case CLASS_ROGUE:
                info->stats[STAT_STRENGTH]  += (lvl > 5  ? 1: 0);
                info->stats[STAT_STAMINA]   += (lvl > 4  ? 1: 0);
                info->stats[STAT_AGILITY]   += (lvl > 16 ? 2: (lvl > 1 ? 1: 0));
                info->stats[STAT_INTELLECT] += (lvl > 8 && !(lvl%2) ? 1: 0);
                break;
            case CLASS_PRIEST:
                info->stats[STAT_STRENGTH]  += (lvl > 9 && !(lvl%2) ? 1: 0);
                info->stats[STAT_STAMINA]   += (lvl > 5  ? 1: 0);
                info->stats[STAT_AGILITY]   += (lvl > 38 ? 1: (lvl > 8 && (lvl%2) ? 1: 0));
                info->stats[STAT_INTELLECT] += (lvl > 22 ? 2: (lvl > 1 ? 1: 0));
                break;
            case CLASS_SHAMAN:
                info->stats[STAT_STRENGTH]  += (lvl > 34 ? 1: (lvl > 6 && (lvl%2) ? 1: 0));
                info->stats[STAT_STAMINA]   += (lvl > 4 ? 1: 0);
                info->stats[STAT_AGILITY]   += (lvl > 7 && !(lvl%2) ? 1: 0);
                info->stats[STAT_INTELLECT] += (lvl > 5 ? 1: 0);
                break;
            case CLASS_MAGE:
                info->stats[STAT_STRENGTH]  += (lvl > 9 && !(lvl%2) ? 1: 0);
                info->stats[STAT_STAMINA]   += (lvl > 5  ? 1: 0);
                info->stats[STAT_AGILITY]   += (lvl > 9 && !(lvl%2) ? 1: 0);
                info->stats[STAT_INTELLECT] += (lvl > 24 ? 2: (lvl > 1 ? 1: 0));
                break;
            case CLASS_WARLOCK:
                info->stats[STAT_STRENGTH]  += (lvl > 9 && !(lvl%2) ? 1: 0);
                info->stats[STAT_STAMINA]   += (lvl > 38 ? 2: (lvl > 3 ? 1: 0));
                info->stats[STAT_AGILITY]   += (lvl > 9 && !(lvl%2) ? 1: 0);
                info->stats[STAT_INTELLECT] += (lvl > 33 ? 2: (lvl > 2 ? 1: 0));
                break;
            case CLASS_DRUID:
                info->stats[STAT_STRENGTH]  += (lvl > 38 ? 2: (lvl > 6 && (lvl%2) ? 1: 0));
                info->stats[STAT_STAMINA]   += (lvl > 32 ? 2: (lvl > 4 ? 1: 0));
                info->stats[STAT_AGILITY]   += (lvl > 38 ? 2: (lvl > 8 && (lvl%2) ? 1: 0));
                info->stats[STAT_INTELLECT] += (lvl > 38 ? 3: (lvl > 4 ? 1: 0));
        }
    }
}

void ObjectMgr::LoadQuests()
{
    uint32 oldMSTime = getMSTime();

    // For reload case
    for (QuestMap::const_iterator itr=_questTemplates.begin(); itr != _questTemplates.end(); ++itr)
        delete itr->second;
    _questTemplates.clear();
    _questObjectives.clear();
    _worldQuestStore.clear();

    mExclusiveQuestGroups.clear();

    QueryResult result = WorldDatabase.Query("SELECT "
        //0  1          2           3               4         5            6            7                  8                9                   10
        "ID, QuestType, QuestLevel, QuestPackageID, MinLevel, QuestSortID, QuestInfoID, SuggestedGroupNum, RewardNextQuest, RewardXPDifficulty, RewardXPMultiplier, "
        //11          12                     13                     14                15                   16                   17                   18           19           20               21
        "RewardMoney, RewardMoneyDifficulty, RewardMoneyMultiplier, RewardBonusMoney, RewardDisplaySpell1, RewardDisplaySpell2, RewardDisplaySpell3, RewardSpell, RewardHonor, RewardKillHonor, StartItem, "
        //22                         23                          24                        25     26
        "RewardArtifactXPDifficulty, RewardArtifactXPMultiplier, RewardArtifactCategoryID, Flags, FlagsEx, "
        //27          28             29         30                 31           32             33         34
        "RewardItem1, RewardAmount1, ItemDrop1, ItemDropQuantity1, RewardItem2, RewardAmount2, ItemDrop2, ItemDropQuantity2, "
        //35          36             37         38                 39           40             41         42
        "RewardItem3, RewardAmount3, ItemDrop3, ItemDropQuantity3, RewardItem4, RewardAmount4, ItemDrop4, ItemDropQuantity4, "
        //43                  44                         45                          46                   47                         48
        "RewardChoiceItemID1, RewardChoiceItemQuantity1, RewardChoiceItemDisplayID1, RewardChoiceItemID2, RewardChoiceItemQuantity2, RewardChoiceItemDisplayID2, "
        //49                  50                         51                          52                   53                         54
        "RewardChoiceItemID3, RewardChoiceItemQuantity3, RewardChoiceItemDisplayID3, RewardChoiceItemID4, RewardChoiceItemQuantity4, RewardChoiceItemDisplayID4, "
        //55                  56                         57                          58                   59                         60
        "RewardChoiceItemID5, RewardChoiceItemQuantity5, RewardChoiceItemDisplayID5, RewardChoiceItemID6, RewardChoiceItemQuantity6, RewardChoiceItemDisplayID6, "
        //61           62    63    64           65           66                 67                 68                 69             70
        "POIContinent, POIx, POIy, POIPriority, RewardTitle, RewardArenaPoints, RewardSkillLineID, RewardNumSkillUps, PortraitGiver, PortraitTurnIn, "
        //71               72                   73                      74                75                   76                   77                      78
        "RewardFactionID1, RewardFactionValue1, RewardFactionOverride1, RewardFactionCapIn1, RewardFactionID2, RewardFactionValue2, RewardFactionOverride2, RewardFactionCapIn2, "
        //79               80                   81                      82                   83                84                   85                      86
        "RewardFactionID3, RewardFactionValue3, RewardFactionOverride3, RewardFactionCapIn3, RewardFactionID4, RewardFactionValue4, RewardFactionOverride4, RewardFactionCapIn4, "
        //87               88                   89                      90                   91
        "RewardFactionID5, RewardFactionValue5, RewardFactionOverride5, RewardFactionCapIn5, RewardFactionFlags, "
        //92                93                  94                 95                  96                 97                  98                 99
        "RewardCurrencyID1, RewardCurrencyQty1, RewardCurrencyID2, RewardCurrencyQty2, RewardCurrencyID3, RewardCurrencyQty3, RewardCurrencyID4, RewardCurrencyQty4, "
        //100                101                 102          103          104             105            106
        "AcceptedSoundKitID, CompleteSoundKitID, AreaGroupID, TimeAllowed, AllowableRaces, QuestRewardID, Expansion, "
        //107      108             109               110              111                112                113                 114                 115
        "LogTitle, LogDescription, QuestDescription, AreaDescription, PortraitGiverText, PortraitGiverName, PortraitTurnInText, PortraitTurnInName, QuestCompletionLog"
        " FROM quest_template");
    if (!result)
    {
        TC_LOG_ERROR("server.loading", ">> Loaded 0 quests definitions. DB table `quest_template` is empty.");
        return;
    }

    // create multimap previous quest for each existed quest
    // some quests can have many previous maps set by NextQuestId in previous quest
    // for example set of race quests can lead to single not race specific quest
    do
    {
        Field* fields = result->Fetch();

        Quest* newQuest = new Quest(fields);
        _questTemplates[newQuest->GetQuestId()] = newQuest;

        if (newQuest->IsWorldQuest())
            _worldQuestStore[newQuest->QuestInfoID].push_back(newQuest->GetQuestId());
    } while (result->NextRow());

    // Load `quest_details`
    //                                   0   1       2       3       4       5            6            7            8
    result = WorldDatabase.Query("SELECT ID, Emote1, Emote2, Emote3, Emote4, EmoteDelay1, EmoteDelay2, EmoteDelay3, EmoteDelay4 FROM quest_details");

    if (!result)
    {
        TC_LOG_ERROR("server.loading", ">> Loaded 0 quest details. DB table `quest_details` is empty.");
    }
    else
    {
        do
        {
            Field* fields = result->Fetch();
            uint32 questId = fields[0].GetUInt32();

            auto itr = _questTemplates.find(questId);
            if (itr != _questTemplates.end())
                itr->second->LoadQuestDetails(fields);
            else
                TC_LOG_ERROR("server.loading", "Table `quest_details` has data for quest %u but such quest does not exist", questId);
        } while (result->NextRow());
    }

    // Load `quest_request_items`
    //                                   0   1                2                  3                     4                       5
    result = WorldDatabase.Query("SELECT ID, EmoteOnComplete, EmoteOnIncomplete, EmoteOnCompleteDelay, EmoteOnIncompleteDelay, CompletionText FROM quest_request_items");

    if (!result)
    {
        TC_LOG_ERROR("server.loading", ">> Loaded 0 quest request items. DB table `quest_request_items` is empty.");
    }
    else
    {
        do
        {
            Field* fields = result->Fetch();
            uint32 questId = fields[0].GetUInt32();

            auto itr = _questTemplates.find(questId);
            if (itr != _questTemplates.end())
                itr->second->LoadQuestRequestItems(fields);
            else
                TC_LOG_ERROR("server.loading", "Table `quest_request_items` has data for quest %u but such quest does not exist", questId);
        } while (result->NextRow());
    }

    // Load `quest_offer_reward`
    //                                   0   1       2       3       4       5            6            7            8            9
    result = WorldDatabase.Query("SELECT ID, Emote1, Emote2, Emote3, Emote4, EmoteDelay1, EmoteDelay2, EmoteDelay3, EmoteDelay4, RewardText FROM quest_offer_reward");

    if (!result)
    {
        TC_LOG_ERROR("server.loading", ">> Loaded 0 quest reward emotes. DB table `quest_offer_reward` is empty.");
    }
    else
    {
        do
        {
            Field* fields = result->Fetch();
            uint32 questId = fields[0].GetUInt32();

            auto itr = _questTemplates.find(questId);
            if (itr != _questTemplates.end())
                itr->second->LoadQuestOfferReward(fields);
            else
                TC_LOG_ERROR("server.loading", "Table `quest_offer_reward` has data for quest %u but such quest does not exist", questId);
        } while (result->NextRow());
    }

    // Load `quest_template_addon`
    //                                   0   1         2                 3              4            5            6               7                     8
    result = WorldDatabase.Query("SELECT ID, MaxLevel, AllowableClasses, SourceSpellID, PrevQuestID, NextQuestID, ExclusiveGroup, RewardMailTemplateID, RewardMailDelay, "
        //9               10                   11                     12                     13                   14                   15                 16
        "RequiredSkillID, RequiredSkillPoints, RequiredMinRepFaction, RequiredMaxRepFaction, RequiredMinRepValue, RequiredMaxRepValue, ProvidedItemCount, RewardMailSenderEntry, "
        //17           18
        "SpecialFlags, ScriptName FROM quest_template_addon LEFT JOIN quest_mail_sender ON Id=QuestId");

    if (!result)
    {
        TC_LOG_ERROR("server.loading", ">> Loaded 0 quest template addons. DB table `quest_template_addon` is empty.");
    }
    else
    {
        do
        {
            Field* fields = result->Fetch();
            uint32 questId = fields[0].GetUInt32();

            auto itr = _questTemplates.find(questId);
            if (itr != _questTemplates.end())
                itr->second->LoadQuestTemplateAddon(fields);
            else
                TC_LOG_ERROR("server.loading", "Table `quest_template_addon` has data for quest %u but such quest does not exist", questId);
        } while (result->NextRow());
    }

    // Load `quest_objectives`
    //                                   0   1        2     3             4         5       6      7       8                  9
    result = WorldDatabase.Query("SELECT ID, QuestID, Type, StorageIndex, ObjectID, Amount, Flags, Flags2, ProgressBarWeight, Description FROM quest_objectives ORDER BY `Order` ASC, StorageIndex ASC");

    if (!result)
    {
        TC_LOG_ERROR("server.loading", ">> Loaded 0 quest objectives. DB table `quest_objectives` is empty.");
    }
    else
    {
        do
        {
            Field* fields = result->Fetch();
            uint32 questId = fields[1].GetUInt32();

            auto itr = _questTemplates.find(questId);
            if (itr != _questTemplates.end())
                itr->second->LoadQuestObjective(fields);
            else
                TC_LOG_ERROR("server.loading", "Table `quest_objectives` has objective for quest %u but such quest does not exist", questId);
        } while (result->NextRow());
    }

    // Load `quest_visual_effect` join table with quest_objectives because visual effects are based on objective ID (core stores objectives by their index in quest)
    //                                   0     1     2          3        4
    result = WorldDatabase.Query("SELECT v.ID, o.ID, o.QuestID, v.Index, v.VisualEffect FROM quest_visual_effect AS v LEFT JOIN quest_objectives AS o ON v.ID = o.ID ORDER BY v.Index DESC");

    if (!result)
    {
        TC_LOG_ERROR("server.loading", ">> Loaded 0 quest visual effects. DB table `quest_visual_effect` is empty.");
    }
    else
    {
        do
        {
            Field* fields = result->Fetch();
            uint32 vID = fields[0].GetUInt32();
            uint32 oID = fields[1].GetUInt32();

            if (!vID)
            {
                TC_LOG_ERROR("server.loading", "Table `quest_visual_effect` has visual effect for null objective id");
                continue;
            }

            // objID will be null if match for table join is not found
            if (vID != oID)
            {
                TC_LOG_ERROR("server.loading", "Table `quest_visual_effect` has visual effect for objective %u but such objective does not exist.", vID);
                continue;
            }

            uint32 questId = fields[2].GetUInt32();

            // Do not throw error here because error for non existing quest is thrown while loading quest objectives. we do not need duplication
            auto itr = _questTemplates.find(questId);
            if (itr != _questTemplates.end())
                itr->second->LoadQuestObjectiveVisualEffect(fields);
        } while (result->NextRow());
    }

    std::map<uint32, uint32> usedMailTemplates;

    // Post processing
    for (QuestMap::iterator iter = _questTemplates.begin(); iter != _questTemplates.end(); ++iter)
    {
        // skip post-loading checks for disabled quests
        if (DisableMgr::IsDisabledFor(DISABLE_TYPE_QUEST, iter->first, nullptr))
            continue;

        Quest* qinfo = iter->second;

        // additional quest integrity checks (GO, creature_template and item_template must be loaded already)

        if (qinfo->GetQuestType() >= MAX_QUEST_TYPES)
            TC_LOG_ERROR("sql.sql", "Quest %u has `Method` = %u, expected values are 0, 1 or 2.", qinfo->GetQuestId(), qinfo->GetQuestType());

        if (qinfo->SpecialFlags & ~QUEST_SPECIAL_FLAGS_DB_ALLOWED)
        {
            TC_LOG_ERROR("sql.sql", "Quest %u has `SpecialFlags` = %u > max allowed value. Correct `SpecialFlags` to value <= %u",
                qinfo->GetQuestId(), qinfo->SpecialFlags, QUEST_SPECIAL_FLAGS_DB_ALLOWED);
            qinfo->SpecialFlags &= QUEST_SPECIAL_FLAGS_DB_ALLOWED;
        }

        if (qinfo->Flags & QUEST_FLAGS_DAILY && qinfo->Flags & QUEST_FLAGS_WEEKLY)
        {
            TC_LOG_ERROR("sql.sql", "Weekly Quest %u is marked as daily quest in `Flags`, removed daily flag.", qinfo->GetQuestId());
            qinfo->Flags &= ~QUEST_FLAGS_DAILY;
        }

        if (qinfo->Flags & QUEST_FLAGS_DAILY)
        {
            if (!(qinfo->SpecialFlags & QUEST_SPECIAL_FLAGS_REPEATABLE))
            {
                TC_LOG_DEBUG("sql.sql", "Daily Quest %u not marked as repeatable in `SpecialFlags`, added.", qinfo->GetQuestId());
                qinfo->SpecialFlags |= QUEST_SPECIAL_FLAGS_REPEATABLE;
            }
        }

        if (qinfo->Flags & QUEST_FLAGS_WEEKLY)
        {
            if (!(qinfo->SpecialFlags & QUEST_SPECIAL_FLAGS_REPEATABLE))
            {
                TC_LOG_DEBUG("sql.sql", "Weekly Quest %u not marked as repeatable in `SpecialFlags`, added.", qinfo->GetQuestId());
                qinfo->SpecialFlags |= QUEST_SPECIAL_FLAGS_REPEATABLE;
            }
        }

        if (qinfo->SpecialFlags & QUEST_SPECIAL_FLAGS_MONTHLY)
        {
            if (!(qinfo->SpecialFlags & QUEST_SPECIAL_FLAGS_REPEATABLE))
            {
                TC_LOG_DEBUG("sql.sql", "Monthly quest %u not marked as repeatable in `SpecialFlags`, added.", qinfo->GetQuestId());
                qinfo->SpecialFlags |= QUEST_SPECIAL_FLAGS_REPEATABLE;
            }
        }

        if (qinfo->Flags & QUEST_FLAGS_TRACKING)
        {
            // at auto-reward can be rewarded only RewardChoiceItemId[0]
            for (int j = 1; j < QUEST_REWARD_CHOICES_COUNT; ++j )
            {
                if (uint32 id = qinfo->RewardChoiceItemId[j])
                {
                    TC_LOG_ERROR("sql.sql", "Quest %u has `RewardChoiceItemId%d` = %u but item from `RewardChoiceItemId%d` can't be rewarded with quest flag QUEST_FLAGS_TRACKING.",
                        qinfo->GetQuestId(), j+1, id, j+1);
                    // no changes, quest ignore this data
                }
            }
        }

        if (qinfo->MinLevel == -1 || qinfo->MinLevel > DEFAULT_MAX_LEVEL)
        {
            TC_LOG_ERROR("sql.sql", "Quest %u should be disabled because `MinLevel` = %i", qinfo->GetQuestId(), int32(qinfo->MinLevel));
            // no changes needed, sending -1 in SMSG_QUEST_QUERY_RESPONSE is valid
        }

        // client quest log visual (area case)
        if (qinfo->QuestSortID > 0)
        {
            if (!sAreaTableStore.LookupEntry(qinfo->QuestSortID))
            {
                TC_LOG_ERROR("sql.sql", "Quest %u has `QuestSortID` = %u (zone case) but zone with this id does not exist.",
                    qinfo->GetQuestId(), qinfo->QuestSortID);
                // no changes, quest not dependent from this value but can have problems at client
            }
        }
        // client quest log visual (sort case)
        if (qinfo->QuestSortID < 0)
        {
            QuestSortEntry const* qSort = sQuestSortStore.LookupEntry(-int32(qinfo->QuestSortID));
            if (!qSort)
            {
                TC_LOG_ERROR("sql.sql", "Quest %u has `QuestSortID` = %i (sort case) but quest sort with this id does not exist.",
                    qinfo->GetQuestId(), qinfo->QuestSortID);
                // no changes, quest not dependent from this value but can have problems at client (note some may be 0, we must allow this so no check)
            }
            //check for proper RequiredSkillId value (skill case)
            if (uint32 skill_id = SkillByQuestSort(-int32(qinfo->QuestSortID)))
            {
                if (qinfo->RequiredSkillId != skill_id)
                {
                    TC_LOG_ERROR("sql.sql", "Quest %u has `QuestSortID` = %i but `RequiredSkillId` does not have a corresponding value (%d).",
                        qinfo->GetQuestId(), qinfo->QuestSortID, skill_id);
                    //override, and force proper value here?
                }
            }
        }

        // AllowableClasses, can be 0/CLASSMASK_ALL_PLAYABLE to allow any class
        if (qinfo->AllowableClasses)
        {
            if (!(qinfo->AllowableClasses & CLASSMASK_ALL_PLAYABLE))
            {
                TC_LOG_ERROR("sql.sql", "Quest %u does not contain any playable classes in `AllowableClasses` (%u), value set to 0 (all classes).", qinfo->GetQuestId(), qinfo->AllowableClasses);
                qinfo->AllowableClasses = 0;
            }
        }
        // AllowableRaces, can be -1/RACEMASK_ALL_PLAYABLE to allow any race
        if (qinfo->AllowableRaces != -1)
        {
            if (qinfo->AllowableRaces > 0 && !(uint32(qinfo->AllowableRaces) & RACEMASK_ALL_PLAYABLE))
            {
                TC_LOG_ERROR("sql.sql", "Quest %u does not contain any playable races in `AllowableRaces` (%d), value set to 0 (all races).", qinfo->GetQuestId(), qinfo->AllowableRaces);
                qinfo->AllowableRaces = -1;
            }
        }
        // RequiredSkillId, can be 0
        if (qinfo->RequiredSkillId)
        {
            if (!sSkillLineStore.LookupEntry(qinfo->RequiredSkillId))
            {
                TC_LOG_ERROR("sql.sql", "Quest %u has `RequiredSkillId` = %u but this skill does not exist",
                    qinfo->GetQuestId(), qinfo->RequiredSkillId);
            }
        }

        if (qinfo->RequiredSkillPoints)
        {
            if (qinfo->RequiredSkillPoints > sWorld->GetConfigMaxSkillValue())
            {
                TC_LOG_ERROR("sql.sql", "Quest %u has `RequiredSkillPoints` = %u but max possible skill is %u, quest can't be done.",
                    qinfo->GetQuestId(), qinfo->RequiredSkillPoints, sWorld->GetConfigMaxSkillValue());
                // no changes, quest can't be done for this requirement
            }
        }
        // else Skill quests can have 0 skill level, this is ok

        if (qinfo->RequiredMinRepFaction && !sFactionStore.LookupEntry(qinfo->RequiredMinRepFaction))
        {
            TC_LOG_ERROR("sql.sql", "Quest %u has `RequiredMinRepFaction` = %u but faction template %u does not exist, quest can't be done.",
                qinfo->GetQuestId(), qinfo->RequiredMinRepFaction, qinfo->RequiredMinRepFaction);
            // no changes, quest can't be done for this requirement
        }

        if (qinfo->RequiredMaxRepFaction && !sFactionStore.LookupEntry(qinfo->RequiredMaxRepFaction))
        {
            TC_LOG_ERROR("sql.sql", "Quest %u has `RequiredMaxRepFaction` = %u but faction template %u does not exist, quest can't be done.",
                qinfo->GetQuestId(), qinfo->RequiredMaxRepFaction, qinfo->RequiredMaxRepFaction);
            // no changes, quest can't be done for this requirement
        }

        if (qinfo->RequiredMinRepValue && qinfo->RequiredMinRepValue > ReputationMgr::Reputation_Cap)
        {
            TC_LOG_ERROR("sql.sql", "Quest %u has `RequiredMinRepValue` = %d but max reputation is %u, quest can't be done.",
                qinfo->GetQuestId(), qinfo->RequiredMinRepValue, ReputationMgr::Reputation_Cap);
            // no changes, quest can't be done for this requirement
        }

        if (qinfo->RequiredMinRepValue && qinfo->RequiredMaxRepValue && qinfo->RequiredMaxRepValue <= qinfo->RequiredMinRepValue)
        {
            TC_LOG_ERROR("sql.sql", "Quest %u has `RequiredMaxRepValue` = %d and `RequiredMinRepValue` = %d, quest can't be done.",
                qinfo->GetQuestId(), qinfo->RequiredMaxRepValue, qinfo->RequiredMinRepValue);
            // no changes, quest can't be done for this requirement
        }

        if (!qinfo->RequiredMinRepFaction && qinfo->RequiredMinRepValue != 0)
        {
            TC_LOG_ERROR("sql.sql", "Quest %u has `RequiredMinRepValue` = %d but `RequiredMinRepFaction` is 0, value has no effect",
                qinfo->GetQuestId(), qinfo->RequiredMinRepValue);
            // warning
        }

        if (!qinfo->RequiredMaxRepFaction && qinfo->RequiredMaxRepValue != 0)
        {
            TC_LOG_ERROR("sql.sql", "Quest %u has `RequiredMaxRepValue` = %d but `RequiredMaxRepFaction` is 0, value has no effect",
                qinfo->GetQuestId(), qinfo->RequiredMaxRepValue);
            // warning
        }

        if (qinfo->RewardTitleId && !sCharTitlesStore.LookupEntry(qinfo->RewardTitleId))
        {
            TC_LOG_ERROR("sql.sql", "Quest %u has `RewardTitleId` = %u but CharTitle Id %u does not exist, quest can't be rewarded with title.",
                qinfo->GetQuestId(), qinfo->RewardTitleId, qinfo->RewardTitleId);
            qinfo->RewardTitleId = 0;
            // quest can't reward this title
        }

        if (qinfo->SourceItemId)
        {
            if (!sObjectMgr->GetItemTemplate(qinfo->SourceItemId))
            {
                TC_LOG_ERROR("sql.sql", "Quest %u has `SourceItemId` = %u but item with entry %u does not exist, quest can't be done.",
                    qinfo->GetQuestId(), qinfo->SourceItemId, qinfo->SourceItemId);
                qinfo->SourceItemId = 0;                       // quest can't be done for this requirement
            }
            else if (qinfo->SourceItemIdCount == 0)
            {
                TC_LOG_ERROR("sql.sql", "Quest %u has `StartItem` = %u but `ProvidedItemCount` = 0, set to 1 but need fix in DB.",
                    qinfo->GetQuestId(), qinfo->SourceItemId);
                qinfo->SourceItemIdCount = 1;                    // update to 1 for allow quest work for backward compatibility with DB
            }
        }
        else if (qinfo->SourceItemIdCount>0)
        {
            TC_LOG_ERROR("sql.sql", "Quest %u has `SourceItemId` = 0 but `SourceItemIdCount` = %u, useless value.",
                qinfo->GetQuestId(), qinfo->SourceItemIdCount);
            qinfo->SourceItemIdCount=0;                          // no quest work changes in fact
        }

        if (qinfo->SourceSpellID)
        {
            SpellInfo const* spellInfo = sSpellMgr->GetSpellInfo(qinfo->SourceSpellID);
            if (!spellInfo)
            {
                TC_LOG_ERROR("sql.sql", "Quest %u has `SourceSpellid` = %u but spell %u doesn't exist, quest can't be done.",
                    qinfo->GetQuestId(), qinfo->SourceSpellID, qinfo->SourceSpellID);
                qinfo->SourceSpellID = 0;                        // quest can't be done for this requirement
            }
            else if (!SpellMgr::IsSpellValid(spellInfo))
            {
                TC_LOG_ERROR("sql.sql", "Quest %u has `SourceSpellid` = %u but spell %u is broken, quest can't be done.",
                    qinfo->GetQuestId(), qinfo->SourceSpellID, qinfo->SourceSpellID);
                qinfo->SourceSpellID = 0;                        // quest can't be done for this requirement
            }
        }

        for (QuestObjective const& obj : qinfo->GetObjectives())
        {
            // Store objective for lookup by id
            _questObjectives[obj.ID] = &obj;

            // Check storage index for objectives which store data
            if (obj.StorageIndex < 0)
            {
                switch (obj.Type)
                {
                    case QUEST_OBJECTIVE_MONSTER:
                    case QUEST_OBJECTIVE_ITEM:
                    case QUEST_OBJECTIVE_GAMEOBJECT:
                    case QUEST_OBJECTIVE_TALKTO:
                    case QUEST_OBJECTIVE_PLAYERKILLS:
                    case QUEST_OBJECTIVE_AREATRIGGER:
                    case QUEST_OBJECTIVE_WINPETBATTLEAGAINSTNPC:
                    case QUEST_OBJECTIVE_OBTAIN_CURRENCY:
                        TC_LOG_ERROR("sql.sql", "Quest %u objective %u has invalid StorageIndex = %d for objective type %u", qinfo->GetQuestId(), obj.ID, obj.StorageIndex, obj.Type);
                        break;
                    default:
                        break;
                }
            }

            switch (obj.Type)
            {
                case QUEST_OBJECTIVE_ITEM:
                    qinfo->SetSpecialFlag(QUEST_SPECIAL_FLAGS_DELIVER);
                    if (!sObjectMgr->GetItemTemplate(obj.ObjectID))
                        TC_LOG_ERROR("sql.sql", "Quest %u objective %u has non existing item entry %u, quest can't be done.",
                            qinfo->GetQuestId(), obj.ID, obj.ObjectID);
                    break;
                case QUEST_OBJECTIVE_MONSTER:
                    qinfo->SetSpecialFlag(QUEST_SPECIAL_FLAGS_KILL | QUEST_SPECIAL_FLAGS_CAST);
                    if (!sObjectMgr->GetCreatureTemplate(obj.ObjectID))
                        TC_LOG_ERROR("sql.sql", "Quest %u objective %u has non existing creature entry %u, quest can't be done.",
                            qinfo->GetQuestId(), obj.ID, uint32(obj.ObjectID));
                    break;
                case QUEST_OBJECTIVE_GAMEOBJECT:
                    qinfo->SetSpecialFlag(QUEST_SPECIAL_FLAGS_KILL | QUEST_SPECIAL_FLAGS_CAST);
                    if (!sObjectMgr->GetGameObjectTemplate(obj.ObjectID))
                        TC_LOG_ERROR("sql.sql", "Quest %u objective %u has non existing gameobject entry %u, quest can't be done.",
                            qinfo->GetQuestId(), obj.ID, uint32(obj.ObjectID));
                    break;
                case QUEST_OBJECTIVE_TALKTO:
                    // Need checks (is it creature only?)
                    qinfo->SetSpecialFlag(QUEST_SPECIAL_FLAGS_CAST | QUEST_SPECIAL_FLAGS_SPEAKTO);
                    break;
                case QUEST_OBJECTIVE_MIN_REPUTATION:
                case QUEST_OBJECTIVE_MAX_REPUTATION:
                    if (!sFactionStore.LookupEntry(obj.ObjectID))
                        TC_LOG_ERROR("sql.sql", "Quest %u objective %u has non existing faction id %d", qinfo->GetQuestId(), obj.ID, obj.ObjectID);
                    break;
                case QUEST_OBJECTIVE_PLAYERKILLS:
                    qinfo->SetSpecialFlag(QUEST_SPECIAL_FLAGS_PLAYER_KILL);
                    if (obj.Amount <= 0)
                        TC_LOG_ERROR("sql.sql", "Quest %u objective %u has invalid player kills count %d", qinfo->GetQuestId(), obj.ID, obj.Amount);
                    break;
                case QUEST_OBJECTIVE_CURRENCY:
                case QUEST_OBJECTIVE_HAVE_CURRENCY:
                case QUEST_OBJECTIVE_OBTAIN_CURRENCY:
                    if (!sCurrencyTypesStore.LookupEntry(obj.ObjectID))
                        TC_LOG_ERROR("sql.sql", "Quest %u objective %u has non existing currency %d", qinfo->GetQuestId(), obj.ID, obj.ObjectID);
                    if (obj.Amount <= 0)
                        TC_LOG_ERROR("sql.sql", "Quest %u objective %u has invalid currency amount %d", qinfo->GetQuestId(), obj.ID, obj.Amount);
                    break;
                case QUEST_OBJECTIVE_LEARNSPELL:
                    if (!sSpellMgr->GetSpellInfo(obj.ObjectID))
                        TC_LOG_ERROR("sql.sql", "Quest %u objective %u has non existing spell id %d", qinfo->GetQuestId(), obj.ID, obj.ObjectID);
                    break;
                case QUEST_OBJECTIVE_WINPETBATTLEAGAINSTNPC:
                    if (obj.ObjectID && !sObjectMgr->GetCreatureTemplate(obj.ObjectID))
                        TC_LOG_ERROR("sql.sql", "Quest %u objective %u has non existing creature entry %u, quest can't be done.",
                            qinfo->GetQuestId(), obj.ID, uint32(obj.ObjectID));
                    break;
                case QUEST_OBJECTIVE_DEFEATBATTLEPET:
                    if (!sBattlePetSpeciesStore.LookupEntry(obj.ObjectID))
                        TC_LOG_ERROR("sql.sql", "Quest %u objective %u has non existing battlepet species id %d", qinfo->GetQuestId(), obj.ID, obj.ObjectID);
                    break;
                case QUEST_OBJECTIVE_CRITERIA_TREE:
                    if (!sCriteriaTreeStore.LookupEntry(obj.ObjectID))
                        TC_LOG_ERROR("sql.sql", "Quest %u objective %u has non existing criteria tree id %d", qinfo->GetQuestId(), obj.ID, obj.ObjectID);
                    break;
                case QUEST_OBJECTIVE_AREATRIGGER:
                    if (!sAreaTriggerStore.LookupEntry(uint32(obj.ObjectID)) && obj.ObjectID != -1)
                        TC_LOG_ERROR("sql.sql", "Quest %u objective %u has non existing areatrigger id %d", qinfo->GetQuestId(), obj.ID, obj.ObjectID);
                    break;
                case QUEST_OBJECTIVE_MONEY:
                case QUEST_OBJECTIVE_WINPVPPETBATTLES:
                    break;
                default:
                    TC_LOG_ERROR("sql.sql", "Quest %u objective %u has unhandled type %u", qinfo->GetQuestId(), obj.ID, obj.Type);
                    break;
            }
        }

        for (uint8 j = 0; j < QUEST_ITEM_DROP_COUNT; ++j)
        {
            uint32 id = qinfo->ItemDrop[j];
            if (id)
            {
                if (!sObjectMgr->GetItemTemplate(id))
                {
                    TC_LOG_ERROR("sql.sql", "Quest %u has `ItemDrop%d` = %u but item with entry %u does not exist, quest can't be done.",
                        qinfo->GetQuestId(), j+1, id, id);
                    // no changes, quest can't be done for this requirement
                }
            }
            else
            {
                if (qinfo->ItemDropQuantity[j]>0)
                {
                    TC_LOG_ERROR("sql.sql", "Quest %u has `ItemDrop%d` = 0 but `ItemDropQuantity%d` = %u.",
                        qinfo->GetQuestId(), j+1, j+1, qinfo->ItemDropQuantity[j]);
                    // no changes, quest ignore this data
                }
            }
        }

        for (uint8 j = 0; j < QUEST_REWARD_CHOICES_COUNT; ++j)
        {
            uint32 id = qinfo->RewardChoiceItemId[j];
            if (id)
            {
                if (!sObjectMgr->GetItemTemplate(id))
                {
                    TC_LOG_ERROR("sql.sql", "Quest %u has `RewardChoiceItemId%d` = %u but item with entry %u does not exist, quest will not reward this item.",
                        qinfo->GetQuestId(), j+1, id, id);
                    qinfo->RewardChoiceItemId[j] = 0;          // no changes, quest will not reward this
                }

                if (!qinfo->RewardChoiceItemCount[j])
                {
                    TC_LOG_ERROR("sql.sql", "Quest %u has `RewardChoiceItemId%d` = %u but `RewardChoiceItemCount%d` = 0, quest can't be done.",
                        qinfo->GetQuestId(), j+1, id, j+1);
                    // no changes, quest can't be done
                }
            }
            else if (qinfo->RewardChoiceItemCount[j]>0)
            {
                TC_LOG_ERROR("sql.sql", "Quest %u has `RewardChoiceItemId%d` = 0 but `RewardChoiceItemCount%d` = %u.",
                    qinfo->GetQuestId(), j+1, j+1, qinfo->RewardChoiceItemCount[j]);
                // no changes, quest ignore this data
            }
        }

        for (uint8 j = 0; j < QUEST_REWARD_ITEM_COUNT; ++j)
        {
            uint32 id = qinfo->RewardItemId[j];
            if (id)
            {
                if (!sObjectMgr->GetItemTemplate(id))
                {
                    TC_LOG_ERROR("sql.sql", "Quest %u has `RewardItemId%d` = %u but item with entry %u does not exist, quest will not reward this item.",
                        qinfo->GetQuestId(), j+1, id, id);
                    qinfo->RewardItemId[j] = 0;                // no changes, quest will not reward this item
                }

                if (!qinfo->RewardItemCount[j])
                {
                    TC_LOG_ERROR("sql.sql", "Quest %u has `RewardItemId%d` = %u but `RewardItemCount%d` = 0, quest will not reward this item.",
                        qinfo->GetQuestId(), j+1, id, j+1);
                    // no changes
                }
            }
            else if (qinfo->RewardItemCount[j]>0)
            {
                TC_LOG_ERROR("sql.sql", "Quest %u has `RewardItemId%d` = 0 but `RewardItemCount%d` = %u.",
                    qinfo->GetQuestId(), j+1, j+1, qinfo->RewardItemCount[j]);
                // no changes, quest ignore this data
            }
        }

        for (uint8 j = 0; j < QUEST_REWARD_REPUTATIONS_COUNT; ++j)
        {
            if (qinfo->RewardFactionId[j])
            {
                if (abs(qinfo->RewardFactionValue[j]) > 9)
                {
               TC_LOG_ERROR("sql.sql", "Quest %u has RewardFactionValueId%d = %i. That is outside the range of valid values (-9 to 9).", qinfo->GetQuestId(), j+1, qinfo->RewardFactionValue[j]);
                }
                if (!sFactionStore.LookupEntry(qinfo->RewardFactionId[j]))
                {
                    TC_LOG_ERROR("sql.sql", "Quest %u has `RewardFactionId%d` = %u but raw faction (faction.dbc) %u does not exist, quest will not reward reputation for this faction.", qinfo->GetQuestId(), j+1, qinfo->RewardFactionId[j], qinfo->RewardFactionId[j]);
                    qinfo->RewardFactionId[j] = 0;            // quest will not reward this
                }
            }

            else if (qinfo->RewardFactionOverride[j] != 0)
            {
                TC_LOG_ERROR("sql.sql", "Quest %u has `RewardFactionId%d` = 0 but `RewardFactionValueIdOverride%d` = %i.",
                    qinfo->GetQuestId(), j+1, j+1, qinfo->RewardFactionOverride[j]);
                // no changes, quest ignore this data
            }
        }

        for (uint32 i = 0; i < QUEST_REWARD_DISPLAY_SPELL_COUNT; ++i)
        {
            if (qinfo->RewardDisplaySpell[i])
            {
                SpellInfo const* spellInfo = sSpellMgr->GetSpellInfo(qinfo->RewardDisplaySpell[i]);

                if (!spellInfo)
                {
                    TC_LOG_ERROR("sql.sql", "Quest %u has `RewardDisplaySpell%u` = %u but spell %u does not exist, spell removed as display reward.",
                        qinfo->GetQuestId(), i, qinfo->RewardDisplaySpell[i], qinfo->RewardDisplaySpell[i]);
                    qinfo->RewardDisplaySpell[i] = 0;                        // no spell reward will display for this quest
                }

                else if (!SpellMgr::IsSpellValid(spellInfo))
                {
                    TC_LOG_ERROR("sql.sql", "Quest %u has `RewardDisplaySpell%u` = %u but spell %u is broken, quest will not have a spell reward.",
                        qinfo->GetQuestId(), i, qinfo->RewardDisplaySpell[i], qinfo->RewardDisplaySpell[i]);
                    qinfo->RewardDisplaySpell[i] = 0;                        // no spell reward will display for this quest
                }
            }
        }

        if (qinfo->RewardSpell > 0)
        {
            SpellInfo const* spellInfo = sSpellMgr->GetSpellInfo(qinfo->RewardSpell);

            if (!spellInfo)
            {
                TC_LOG_ERROR("sql.sql", "Quest %u has `RewardSpellCast` = %u but spell %u does not exist, quest will not have a spell reward.",
                    qinfo->GetQuestId(), qinfo->RewardSpell, qinfo->RewardSpell);
                qinfo->RewardSpell = 0;                    // no spell will be cast on player
            }

            else if (!SpellMgr::IsSpellValid(spellInfo))
            {
                TC_LOG_ERROR("sql.sql", "Quest %u has `RewardSpellCast` = %u but spell %u is broken, quest will not have a spell reward.",
                    qinfo->GetQuestId(), qinfo->RewardSpell, qinfo->RewardSpell);
                qinfo->RewardSpell = 0;                    // no spell will be cast on player
            }
        }

        if (qinfo->RewardMailTemplateId)
        {
            if (!sMailTemplateStore.LookupEntry(qinfo->RewardMailTemplateId))
            {
                TC_LOG_ERROR("sql.sql", "Quest %u has `RewardMailTemplateId` = %u but mail template  %u does not exist, quest will not have a mail reward.",
                    qinfo->GetQuestId(), qinfo->RewardMailTemplateId, qinfo->RewardMailTemplateId);
                qinfo->RewardMailTemplateId = 0;               // no mail will send to player
                qinfo->RewardMailDelay = 0;                // no mail will send to player
                qinfo->RewardMailSenderEntry = 0;
            }
            else if (usedMailTemplates.find(qinfo->RewardMailTemplateId) != usedMailTemplates.end())
            {
                std::map<uint32, uint32>::const_iterator used_mt_itr = usedMailTemplates.find(qinfo->RewardMailTemplateId);
                TC_LOG_ERROR("sql.sql", "Quest %u has `RewardMailTemplateId` = %u but mail template  %u already used for quest %u, quest will not have a mail reward.",
                    qinfo->GetQuestId(), qinfo->RewardMailTemplateId, qinfo->RewardMailTemplateId, used_mt_itr->second);
                qinfo->RewardMailTemplateId = 0;               // no mail will send to player
                qinfo->RewardMailDelay = 0;                // no mail will send to player
                qinfo->RewardMailSenderEntry = 0;
            }
            else
                usedMailTemplates[qinfo->RewardMailTemplateId] = qinfo->GetQuestId();
        }

        if (qinfo->NextQuestInChain)
        {
            QuestMap::iterator qNextItr = _questTemplates.find(qinfo->NextQuestInChain);
            if (qNextItr == _questTemplates.end())
            {
                TC_LOG_ERROR("sql.sql", "Quest %u has `NextQuestInChain` = %u but quest %u does not exist, quest chain will not work.",
                    qinfo->GetQuestId(), qinfo->NextQuestInChain, qinfo->NextQuestInChain);
                qinfo->NextQuestInChain = 0;
            }
            else
                qNextItr->second->prevChainQuests.push_back(qinfo->GetQuestId());
        }

        for (uint8 j = 0; j < QUEST_REWARD_CURRENCY_COUNT; ++j)
        {
            if (qinfo->RewardCurrencyId[j])
            {
                if (qinfo->RewardCurrencyCount[j] == 0)
                {
                    TC_LOG_ERROR("sql.sql", "Quest %u has `RewardCurrencyId%d` = %u but `RewardCurrencyCount%d` = 0, quest can't be done.",
                        qinfo->GetQuestId(), j+1, qinfo->RewardCurrencyId[j], j+1);
                    // no changes, quest can't be done for this requirement
                }

                if (!sCurrencyTypesStore.LookupEntry(qinfo->RewardCurrencyId[j]))
                {
                    TC_LOG_ERROR("sql.sql", "Quest %u has `RewardCurrencyId%d` = %u but currency with entry %u does not exist, quest can't be done.",
                        qinfo->GetQuestId(), j+1, qinfo->RewardCurrencyId[j], qinfo->RewardCurrencyId[j]);
                    qinfo->RewardCurrencyCount[j] = 0;             // prevent incorrect work of quest
                }
            }
            else if (qinfo->RewardCurrencyCount[j] > 0)
            {
                TC_LOG_ERROR("sql.sql", "Quest %u has `RewardCurrencyId%d` = 0 but `RewardCurrencyCount%d` = %u, quest can't be done.",
                    qinfo->GetQuestId(), j+1, j+1, qinfo->RewardCurrencyCount[j]);
                qinfo->RewardCurrencyCount[j] = 0;                 // prevent incorrect work of quest
            }
        }

        if (qinfo->SoundAccept)
        {
            if (!sSoundKitStore.LookupEntry(qinfo->SoundAccept))
            {
                TC_LOG_ERROR("sql.sql", "Quest %u has `SoundAccept` = %u but sound %u does not exist, set to 0.",
                    qinfo->GetQuestId(), qinfo->SoundAccept, qinfo->SoundAccept);
                qinfo->SoundAccept = 0;                        // no sound will be played
            }
        }

        if (qinfo->SoundTurnIn)
        {
            if (!sSoundKitStore.LookupEntry(qinfo->SoundTurnIn))
            {
                TC_LOG_ERROR("sql.sql", "Quest %u has `SoundTurnIn` = %u but sound %u does not exist, set to 0.",
                    qinfo->GetQuestId(), qinfo->SoundTurnIn, qinfo->SoundTurnIn);
                qinfo->SoundTurnIn = 0;                        // no sound will be played
            }
        }

        if (qinfo->RewardSkillId)
        {
            if (!sSkillLineStore.LookupEntry(qinfo->RewardSkillId))
            {
                TC_LOG_ERROR("sql.sql", "Quest %u has `RewardSkillId` = %u but this skill does not exist",
                    qinfo->GetQuestId(), qinfo->RewardSkillId);
            }
            if (!qinfo->RewardSkillPoints)
            {
                TC_LOG_ERROR("sql.sql", "Quest %u has `RewardSkillId` = %u but `RewardSkillPoints` is 0",
                    qinfo->GetQuestId(), qinfo->RewardSkillId);
            }
        }

        if (qinfo->RewardSkillPoints)
        {
            if (qinfo->RewardSkillPoints > sWorld->GetConfigMaxSkillValue())
            {
                TC_LOG_ERROR("sql.sql", "Quest %u has `RewardSkillPoints` = %u but max possible skill is %u, quest can't be done.",
                    qinfo->GetQuestId(), qinfo->RewardSkillPoints, sWorld->GetConfigMaxSkillValue());
                // no changes, quest can't be done for this requirement
            }
            if (!qinfo->RewardSkillId)
            {
                TC_LOG_ERROR("sql.sql", "Quest %u has `RewardSkillPoints` = %u but `RewardSkillId` is 0",
                    qinfo->GetQuestId(), qinfo->RewardSkillPoints);
            }
        }

        // fill additional data stores
        if (qinfo->PrevQuestID)
        {
            if (_questTemplates.find(abs(qinfo->GetPrevQuestId())) == _questTemplates.end())
                TC_LOG_ERROR("sql.sql", "Quest %d has PrevQuestId %i, but no such quest", qinfo->GetQuestId(), qinfo->GetPrevQuestId());
            else
                qinfo->prevQuests.push_back(qinfo->PrevQuestID);
        }

        if (qinfo->NextQuestID)
        {
            QuestMap::iterator qNextItr = _questTemplates.find(abs(qinfo->GetNextQuestId()));
            if (qNextItr == _questTemplates.end())
                TC_LOG_ERROR("sql.sql", "Quest %d has NextQuestId %i, but no such quest", qinfo->GetQuestId(), qinfo->GetNextQuestId());
            else
            {
                int32 signedQuestId = qinfo->NextQuestID < 0 ? -int32(qinfo->GetQuestId()) : int32(qinfo->GetQuestId());
                qNextItr->second->prevQuests.push_back(signedQuestId);
            }
        }

        if (qinfo->ExclusiveGroup)
            mExclusiveQuestGroups.insert(std::pair<int32, uint32>(qinfo->ExclusiveGroup, qinfo->GetQuestId()));
        if (qinfo->LimitTime)
            qinfo->SetSpecialFlag(QUEST_SPECIAL_FLAGS_TIMED);
    }

    // check QUEST_SPECIAL_FLAGS_EXPLORATION_OR_EVENT for spell with SPELL_EFFECT_QUEST_COMPLETE
    for (uint32 i = 0; i < sSpellMgr->GetSpellInfoStoreSize(); ++i)
    {
        SpellInfo const* spellInfo = sSpellMgr->GetSpellInfo(i);
        if (!spellInfo)
            continue;

        for (SpellEffectInfo const* effect : spellInfo->GetEffectsForDifficulty(DIFFICULTY_NONE))
        {
            if (!effect || effect->Effect != SPELL_EFFECT_QUEST_COMPLETE)
                continue;

            uint32 quest_id = effect->MiscValue;

            Quest const* quest = GetQuestTemplate(quest_id);

            // some quest referenced in spells not exist (outdated spells)
            if (!quest)
                continue;

            if (!quest->HasSpecialFlag(QUEST_SPECIAL_FLAGS_EXPLORATION_OR_EVENT))
            {
                TC_LOG_ERROR("sql.sql", "Spell (id: %u) have SPELL_EFFECT_QUEST_COMPLETE for quest %u, but quest not have flag QUEST_SPECIAL_FLAGS_EXPLORATION_OR_EVENT. Quest flags must be fixed, quest modified to enable objective.", spellInfo->Id, quest_id);

                // this will prevent quest completing without objective
                const_cast<Quest*>(quest)->SetSpecialFlag(QUEST_SPECIAL_FLAGS_EXPLORATION_OR_EVENT);
            }
        }
    }

    sWorldQuestMgr->LoadWorldQuestTemplates();
    sWorldQuestMgr->LoadWorldQuestRewardTemplates();

    TC_LOG_INFO("server.loading", ">> Loaded " SZFMTD " quests definitions in %u ms", _questTemplates.size(), GetMSTimeDiffToNow(oldMSTime));
}

void ObjectMgr::LoadQuestStartersAndEnders()
{
    TC_LOG_INFO("server.loading", "Loading GO Start Quest Data...");
    LoadGameobjectQuestStarters();
    TC_LOG_INFO("server.loading", "Loading GO End Quest Data...");
    LoadGameobjectQuestEnders();
    TC_LOG_INFO("server.loading", "Loading Creature Start Quest Data...");
    LoadCreatureQuestStarters();
    TC_LOG_INFO("server.loading", "Loading Creature End Quest Data...");
    LoadCreatureQuestEnders();
}

void ObjectMgr::LoadQuestTemplateLocale()
{
    uint32 oldMSTime = getMSTime();

    _questTemplateLocaleStore.clear(); // need for reload case
    //                                               0     1
    QueryResult result = WorldDatabase.Query("SELECT Id, locale, "
    //      2           3                 4                5                 6                  7                   8                   9                  10
        "LogTitle, LogDescription, QuestDescription, AreaDescription, PortraitGiverText, PortraitGiverName, PortraitTurnInText, PortraitTurnInName, QuestCompletionLog"
        " FROM quest_template_locale");
    if (!result)
        return;

    do
    {
        Field* fields = result->Fetch();

        uint32 id                       = fields[0].GetUInt32();
        std::string localeName          = fields[1].GetString();

        LocaleConstant locale = GetLocaleByName(localeName);
        if (locale == LOCALE_enUS)
            continue;

        QuestTemplateLocale& data = _questTemplateLocaleStore[id];
        AddLocaleString(fields[2].GetString(), locale, data.LogTitle);
        AddLocaleString(fields[3].GetString(), locale, data.LogDescription);
        AddLocaleString(fields[4].GetString(), locale, data.QuestDescription);
        AddLocaleString(fields[5].GetString(), locale, data.AreaDescription);
        AddLocaleString(fields[6].GetString(), locale, data.PortraitGiverText);
        AddLocaleString(fields[7].GetString(), locale, data.PortraitGiverName);
        AddLocaleString(fields[8].GetString(), locale, data.PortraitTurnInText);
        AddLocaleString(fields[9].GetString(), locale, data.PortraitTurnInName);
        AddLocaleString(fields[10].GetString(), locale, data.QuestCompletionLog);
    } while (result->NextRow());

    TC_LOG_INFO("server.loading", ">> Loaded " SZFMTD " Quest Template locale strings in %u ms", _questTemplateLocaleStore.size(), GetMSTimeDiffToNow(oldMSTime));
}

void ObjectMgr::LoadQuestObjectivesLocale()
{
    uint32 oldMSTime = getMSTime();

    _questObjectivesLocaleStore.clear(); // need for reload case
    //                                               0     1          2
    QueryResult result = WorldDatabase.Query("SELECT Id, locale, Description FROM quest_objectives_locale");
    if (!result)
        return;

    do
    {
        Field* fields = result->Fetch();

        uint32 id                           = fields[0].GetUInt32();
        std::string localeName              = fields[1].GetString();

        LocaleConstant locale = GetLocaleByName(localeName);
        if (locale == LOCALE_enUS)
            continue;

        QuestObjectivesLocale& data = _questObjectivesLocaleStore[id];
        AddLocaleString(fields[2].GetString(), locale, data.Description);
    }
    while (result->NextRow());

    TC_LOG_INFO("server.loading", ">> Loaded " SZFMTD " Quest Objectives locale strings in %u ms", _questObjectivesLocaleStore.size(), GetMSTimeDiffToNow(oldMSTime));
}

void ObjectMgr::LoadQuestOfferRewardLocale()
{
    uint32 oldMSTime = getMSTime();

    _questOfferRewardLocaleStore.clear(); // need for reload case
    //                                               0     1          2
    QueryResult result = WorldDatabase.Query("SELECT Id, locale, RewardText FROM quest_offer_reward_locale");
    if (!result)
        return;

    do
    {
        Field* fields = result->Fetch();

        uint32 id = fields[0].GetUInt32();
        std::string localeName = fields[1].GetString();

        LocaleConstant locale = GetLocaleByName(localeName);
        if (locale == LOCALE_enUS)
            continue;

        QuestOfferRewardLocale& data = _questOfferRewardLocaleStore[id];
        AddLocaleString(fields[2].GetString(), locale, data.RewardText);
    } while (result->NextRow());

    TC_LOG_INFO("server.loading", ">> Loaded " SZFMTD " Quest Offer Reward locale strings in %u ms", _questOfferRewardLocaleStore.size(), GetMSTimeDiffToNow(oldMSTime));
}

void ObjectMgr::LoadQuestRequestItemsLocale()
{
    uint32 oldMSTime = getMSTime();

    _questRequestItemsLocaleStore.clear(); // need for reload case
    //                                               0     1          2
    QueryResult result = WorldDatabase.Query("SELECT Id, locale, CompletionText FROM quest_request_items_locale");
    if (!result)
        return;

    do
    {
        Field* fields = result->Fetch();

        uint32 id = fields[0].GetUInt32();
        std::string localeName = fields[1].GetString();

        LocaleConstant locale = GetLocaleByName(localeName);
        if (locale == LOCALE_enUS)
            continue;

        QuestRequestItemsLocale& data = _questRequestItemsLocaleStore[id];
        AddLocaleString(fields[2].GetString(), locale, data.CompletionText);
    } while (result->NextRow());

    TC_LOG_INFO("server.loading", ">> Loaded " SZFMTD " Quest Request Items locale strings in %u ms", _questRequestItemsLocaleStore.size(), GetMSTimeDiffToNow(oldMSTime));
}

void ObjectMgr::LoadScripts(ScriptsType type)
{
    uint32 oldMSTime = getMSTime();

    ScriptMapMap* scripts = GetScriptsMapByType(type);
    if (!scripts)
        return;

    std::string tableName = GetScriptsTableNameByType(type);
    if (tableName.empty())
        return;

    if (sMapMgr->IsScriptScheduled())                    // function cannot be called when scripts are in use.
        return;

    TC_LOG_INFO("server.loading", "Loading %s...", tableName.c_str());

    scripts->clear();                                       // need for reload support

    bool isSpellScriptTable = (type == SCRIPTS_SPELL);
    //                                                 0    1       2         3         4          5    6  7  8  9
    QueryResult result = WorldDatabase.PQuery("SELECT id, delay, command, datalong, datalong2, dataint, x, y, z, o%s FROM %s", isSpellScriptTable ? ", effIndex" : "", tableName.c_str());

    if (!result)
    {
        TC_LOG_INFO("server.loading", ">> Loaded 0 script definitions. DB table `%s` is empty!", tableName.c_str());
        return;
    }

    uint32 count = 0;

    do
    {
        Field* fields = result->Fetch();
        ScriptInfo tmp;
        tmp.type      = type;
        tmp.id           = fields[0].GetUInt32();
        if (isSpellScriptTable)
            tmp.id      |= fields[10].GetUInt8() << 24;
        tmp.delay        = fields[1].GetUInt32();
        tmp.command      = ScriptCommands(fields[2].GetUInt32());
        tmp.Raw.nData[0] = fields[3].GetUInt32();
        tmp.Raw.nData[1] = fields[4].GetUInt32();
        tmp.Raw.nData[2] = fields[5].GetInt32();
        tmp.Raw.fData[0] = fields[6].GetFloat();
        tmp.Raw.fData[1] = fields[7].GetFloat();
        tmp.Raw.fData[2] = fields[8].GetFloat();
        tmp.Raw.fData[3] = fields[9].GetFloat();

        // generic command args check
        switch (tmp.command)
        {
            case SCRIPT_COMMAND_TALK:
            {
                if (tmp.Talk.ChatType > CHAT_TYPE_WHISPER && tmp.Talk.ChatType != CHAT_MSG_RAID_BOSS_WHISPER)
                {
                    TC_LOG_ERROR("sql.sql", "Table `%s` has invalid talk type (datalong = %u) in SCRIPT_COMMAND_TALK for script id %u",
                        tableName.c_str(), tmp.Talk.ChatType, tmp.id);
                    continue;
                }
                if (!sBroadcastTextStore.LookupEntry(uint32(tmp.Talk.TextID)))
                {
                    TC_LOG_ERROR("sql.sql", "Table `%s` has invalid talk text id (dataint = %i) in SCRIPT_COMMAND_TALK for script id %u",
                        tableName.c_str(), tmp.Talk.TextID, tmp.id);
                    continue;
                }

                break;
            }

            case SCRIPT_COMMAND_EMOTE:
            {
                if (!sEmotesStore.LookupEntry(tmp.Emote.EmoteID))
                {
                    TC_LOG_ERROR("sql.sql", "Table `%s` has invalid emote id (datalong = %u) in SCRIPT_COMMAND_EMOTE for script id %u",
                        tableName.c_str(), tmp.Emote.EmoteID, tmp.id);
                    continue;
                }
                break;
            }

            case SCRIPT_COMMAND_TELEPORT_TO:
            {
                if (!sMapStore.LookupEntry(tmp.TeleportTo.MapID))
                {
                    TC_LOG_ERROR("sql.sql", "Table `%s` has invalid map (Id: %u) in SCRIPT_COMMAND_TELEPORT_TO for script id %u",
                        tableName.c_str(), tmp.TeleportTo.MapID, tmp.id);
                    continue;
                }

                if (!Trinity::IsValidMapCoord(tmp.TeleportTo.DestX, tmp.TeleportTo.DestY, tmp.TeleportTo.DestZ, tmp.TeleportTo.Orientation))
                {
                    TC_LOG_ERROR("sql.sql", "Table `%s` has invalid coordinates (X: %f Y: %f Z: %f O: %f) in SCRIPT_COMMAND_TELEPORT_TO for script id %u",
                        tableName.c_str(), tmp.TeleportTo.DestX, tmp.TeleportTo.DestY, tmp.TeleportTo.DestZ, tmp.TeleportTo.Orientation, tmp.id);
                    continue;
                }
                break;
            }

            case SCRIPT_COMMAND_QUEST_EXPLORED:
            {
                Quest const* quest = GetQuestTemplate(tmp.QuestExplored.QuestID);
                if (!quest)
                {
                    TC_LOG_ERROR("sql.sql", "Table `%s` has invalid quest (ID: %u) in SCRIPT_COMMAND_QUEST_EXPLORED in `datalong` for script id %u",
                        tableName.c_str(), tmp.QuestExplored.QuestID, tmp.id);
                    continue;
                }

                if (!quest->HasSpecialFlag(QUEST_SPECIAL_FLAGS_EXPLORATION_OR_EVENT))
                {
                    TC_LOG_ERROR("sql.sql", "Table `%s` has quest (ID: %u) in SCRIPT_COMMAND_QUEST_EXPLORED in `datalong` for script id %u, but quest not have flag QUEST_SPECIAL_FLAGS_EXPLORATION_OR_EVENT in quest flags. Script command or quest flags wrong. Quest modified to require objective.",
                        tableName.c_str(), tmp.QuestExplored.QuestID, tmp.id);

                    // this will prevent quest completing without objective
                    const_cast<Quest*>(quest)->SetSpecialFlag(QUEST_SPECIAL_FLAGS_EXPLORATION_OR_EVENT);

                    // continue; - quest objective requirement set and command can be allowed
                }

                if (float(tmp.QuestExplored.Distance) > DEFAULT_VISIBILITY_DISTANCE)
                {
                    TC_LOG_ERROR("sql.sql", "Table `%s` has too large distance (%u) for exploring objective complete in `datalong2` in SCRIPT_COMMAND_QUEST_EXPLORED in `datalong` for script id %u",
                        tableName.c_str(), tmp.QuestExplored.Distance, tmp.id);
                    continue;
                }

                if (tmp.QuestExplored.Distance && float(tmp.QuestExplored.Distance) > DEFAULT_VISIBILITY_DISTANCE)
                {
                    TC_LOG_ERROR("sql.sql", "Table `%s` has too large distance (%u) for exploring objective complete in `datalong2` in SCRIPT_COMMAND_QUEST_EXPLORED in `datalong` for script id %u, max distance is %f or 0 for disable distance check",
                        tableName.c_str(), tmp.QuestExplored.Distance, tmp.id, DEFAULT_VISIBILITY_DISTANCE);
                    continue;
                }

                if (tmp.QuestExplored.Distance && float(tmp.QuestExplored.Distance) < INTERACTION_DISTANCE)
                {
                    TC_LOG_ERROR("sql.sql", "Table `%s` has too small distance (%u) for exploring objective complete in `datalong2` in SCRIPT_COMMAND_QUEST_EXPLORED in `datalong` for script id %u, min distance is %f or 0 for disable distance check",
                        tableName.c_str(), tmp.QuestExplored.Distance, tmp.id, INTERACTION_DISTANCE);
                    continue;
                }

                break;
            }

            case SCRIPT_COMMAND_KILL_CREDIT:
            {
                if (!GetCreatureTemplate(tmp.KillCredit.CreatureEntry))
                {
                    TC_LOG_ERROR("sql.sql", "Table `%s` has invalid creature (Entry: %u) in SCRIPT_COMMAND_KILL_CREDIT for script id %u",
                        tableName.c_str(), tmp.KillCredit.CreatureEntry, tmp.id);
                    continue;
                }
                break;
            }

            case SCRIPT_COMMAND_RESPAWN_GAMEOBJECT:
            {
                GameObjectData const* data = GetGOData(tmp.RespawnGameobject.GOGuid);
                if (!data)
                {
                    TC_LOG_ERROR("sql.sql", "Table `%s` has invalid gameobject (GUID: %u) in SCRIPT_COMMAND_RESPAWN_GAMEOBJECT for script id %u",
                        tableName.c_str(), tmp.RespawnGameobject.GOGuid, tmp.id);
                    continue;
                }

                GameObjectTemplate const* info = GetGameObjectTemplate(data->id);
                if (!info)
                {
                    TC_LOG_ERROR("sql.sql", "Table `%s` has gameobject with invalid entry (GUID: %u Entry: %u) in SCRIPT_COMMAND_RESPAWN_GAMEOBJECT for script id %u",
                        tableName.c_str(), tmp.RespawnGameobject.GOGuid, data->id, tmp.id);
                    continue;
                }

                if (info->type == GAMEOBJECT_TYPE_FISHINGNODE ||
                    info->type == GAMEOBJECT_TYPE_FISHINGHOLE ||
                    info->type == GAMEOBJECT_TYPE_DOOR        ||
                    info->type == GAMEOBJECT_TYPE_BUTTON      ||
                    info->type == GAMEOBJECT_TYPE_TRAP)
                {
                    TC_LOG_ERROR("sql.sql", "Table `%s` has gameobject type (%u) unsupported by command SCRIPT_COMMAND_RESPAWN_GAMEOBJECT for script id %u",
                        tableName.c_str(), info->entry, tmp.id);
                    continue;
                }
                break;
            }

            case SCRIPT_COMMAND_TEMP_SUMMON_CREATURE:
            {
                if (!Trinity::IsValidMapCoord(tmp.TempSummonCreature.PosX, tmp.TempSummonCreature.PosY, tmp.TempSummonCreature.PosZ, tmp.TempSummonCreature.Orientation))
                {
                    TC_LOG_ERROR("sql.sql", "Table `%s` has invalid coordinates (X: %f Y: %f Z: %f O: %f) in SCRIPT_COMMAND_TEMP_SUMMON_CREATURE for script id %u",
                        tableName.c_str(), tmp.TempSummonCreature.PosX, tmp.TempSummonCreature.PosY, tmp.TempSummonCreature.PosZ, tmp.TempSummonCreature.Orientation, tmp.id);
                    continue;
                }

                if (!GetCreatureTemplate(tmp.TempSummonCreature.CreatureEntry))
                {
                    TC_LOG_ERROR("sql.sql", "Table `%s` has invalid creature (Entry: %u) in SCRIPT_COMMAND_TEMP_SUMMON_CREATURE for script id %u",
                        tableName.c_str(), tmp.TempSummonCreature.CreatureEntry, tmp.id);
                    continue;
                }
                break;
            }

            case SCRIPT_COMMAND_OPEN_DOOR:
            case SCRIPT_COMMAND_CLOSE_DOOR:
            {
                GameObjectData const* data = GetGOData(tmp.ToggleDoor.GOGuid);
                if (!data)
                {
                    TC_LOG_ERROR("sql.sql", "Table `%s` has invalid gameobject (GUID: %u) in %s for script id %u",
                        tableName.c_str(), tmp.ToggleDoor.GOGuid, GetScriptCommandName(tmp.command).c_str(), tmp.id);
                    continue;
                }

                GameObjectTemplate const* info = GetGameObjectTemplate(data->id);
                if (!info)
                {
                    TC_LOG_ERROR("sql.sql", "Table `%s` has gameobject with invalid entry (GUID: %u Entry: %u) in %s for script id %u",
                        tableName.c_str(), tmp.ToggleDoor.GOGuid, data->id, GetScriptCommandName(tmp.command).c_str(), tmp.id);
                    continue;
                }

                if (info->type != GAMEOBJECT_TYPE_DOOR)
                {
                    TC_LOG_ERROR("sql.sql", "Table `%s` has gameobject type (%u) unsupported by command %s for script id %u",
                        tableName.c_str(), info->entry, GetScriptCommandName(tmp.command).c_str(), tmp.id);
                    continue;
                }

                break;
            }

            case SCRIPT_COMMAND_REMOVE_AURA:
            {
                if (!sSpellMgr->GetSpellInfo(tmp.RemoveAura.SpellID))
                {
                    TC_LOG_ERROR("sql.sql", "Table `%s` using non-existent spell (id: %u) in SCRIPT_COMMAND_REMOVE_AURA for script id %u",
                        tableName.c_str(), tmp.RemoveAura.SpellID, tmp.id);
                    continue;
                }
                if (tmp.RemoveAura.Flags & ~0x1)                    // 1 bits (0, 1)
                {
                    TC_LOG_ERROR("sql.sql", "Table `%s` using unknown flags in datalong2 (%u) in SCRIPT_COMMAND_REMOVE_AURA for script id %u",
                        tableName.c_str(), tmp.RemoveAura.Flags, tmp.id);
                    continue;
                }
                break;
            }

            case SCRIPT_COMMAND_CAST_SPELL:
            {
                if (!sSpellMgr->GetSpellInfo(tmp.CastSpell.SpellID))
                {
                    TC_LOG_ERROR("sql.sql", "Table `%s` using non-existent spell (id: %u) in SCRIPT_COMMAND_CAST_SPELL for script id %u",
                        tableName.c_str(), tmp.CastSpell.SpellID, tmp.id);
                    continue;
                }
                if (tmp.CastSpell.Flags > 4)                      // targeting type
                {
                    TC_LOG_ERROR("sql.sql", "Table `%s` using unknown target in datalong2 (%u) in SCRIPT_COMMAND_CAST_SPELL for script id %u",
                        tableName.c_str(), tmp.CastSpell.Flags, tmp.id);
                    continue;
                }
                if (tmp.CastSpell.Flags != 4 && tmp.CastSpell.CreatureEntry & ~0x1)                      // 1 bit (0, 1)
                {
                    TC_LOG_ERROR("sql.sql", "Table `%s` using unknown flags in dataint (%u) in SCRIPT_COMMAND_CAST_SPELL for script id %u",
                        tableName.c_str(), tmp.CastSpell.CreatureEntry, tmp.id);
                    continue;
                }
                else if (tmp.CastSpell.Flags == 4 && !GetCreatureTemplate(tmp.CastSpell.CreatureEntry))
                {
                    TC_LOG_ERROR("sql.sql", "Table `%s` using invalid creature entry in dataint (%u) in SCRIPT_COMMAND_CAST_SPELL for script id %u",
                        tableName.c_str(), tmp.CastSpell.CreatureEntry, tmp.id);
                    continue;
                }
                break;
            }

            case SCRIPT_COMMAND_CREATE_ITEM:
            {
                if (!GetItemTemplate(tmp.CreateItem.ItemEntry))
                {
                    TC_LOG_ERROR("sql.sql", "Table `%s` has nonexistent item (entry: %u) in SCRIPT_COMMAND_CREATE_ITEM for script id %u",
                        tableName.c_str(), tmp.CreateItem.ItemEntry, tmp.id);
                    continue;
                }
                if (!tmp.CreateItem.Amount)
                {
                    TC_LOG_ERROR("sql.sql", "Table `%s` SCRIPT_COMMAND_CREATE_ITEM but amount is %u for script id %u",
                        tableName.c_str(), tmp.CreateItem.Amount, tmp.id);
                    continue;
                }
                break;
            }
            case SCRIPT_COMMAND_PLAY_ANIMKIT:
            {
                if (!sAnimKitStore.LookupEntry(tmp.PlayAnimKit.AnimKitID))
                {
                    TC_LOG_ERROR("sql.sql", "Table `%s` has invalid AnimKid id (datalong = %u) in SCRIPT_COMMAND_PLAY_ANIMKIT for script id %u",
                        tableName.c_str(), tmp.PlayAnimKit.AnimKitID, tmp.id);
                    continue;
                }
                break;
            }
            default:
                break;
        }

        if (scripts->find(tmp.id) == scripts->end())
        {
            ScriptMap emptyMap;
            (*scripts)[tmp.id] = emptyMap;
        }
        (*scripts)[tmp.id].insert(std::pair<uint32, ScriptInfo>(tmp.delay, tmp));

        ++count;
    }
    while (result->NextRow());

    TC_LOG_INFO("server.loading", ">> Loaded %u script definitions in %u ms", count, GetMSTimeDiffToNow(oldMSTime));
}

void ObjectMgr::LoadSpellScripts()
{
    LoadScripts(SCRIPTS_SPELL);

    // check ids
    for (ScriptMapMap::const_iterator itr = sSpellScripts.begin(); itr != sSpellScripts.end(); ++itr)
    {
        uint32 spellId = uint32(itr->first) & 0x00FFFFFF;
        SpellInfo const* spellInfo = sSpellMgr->GetSpellInfo(spellId);

        if (!spellInfo)
        {
            TC_LOG_ERROR("sql.sql", "Table `spell_scripts` has not existing spell (Id: %u) as script id", spellId);
            continue;
        }

        uint8 i = (uint8)((uint32(itr->first) >> 24) & 0x000000FF);
        //check for correct spellEffect
        SpellEffectInfo const* effect = spellInfo->GetEffect(i);
        if (effect && (!effect->Effect || (effect->Effect != SPELL_EFFECT_SCRIPT_EFFECT && effect->Effect != SPELL_EFFECT_DUMMY)))
            TC_LOG_ERROR("sql.sql", "Table `spell_scripts` - spell %u effect %u is not SPELL_EFFECT_SCRIPT_EFFECT or SPELL_EFFECT_DUMMY", spellId, i);
    }
}

void ObjectMgr::LoadEventScripts()
{
    LoadScripts(SCRIPTS_EVENT);

    std::set<uint32> evt_scripts;
    // Load all possible script entries from gameobjects
    GameObjectTemplateContainer const* gotc = sObjectMgr->GetGameObjectTemplates();
    for (GameObjectTemplateContainer::const_iterator itr = gotc->begin(); itr != gotc->end(); ++itr)
        if (uint32 eventId = itr->second.GetEventScriptId())
            evt_scripts.insert(eventId);

    // Load all possible script entries from spells
    for (uint32 i = 1; i < sSpellMgr->GetSpellInfoStoreSize(); ++i)
        if (SpellInfo const* spell = sSpellMgr->GetSpellInfo(i))
            for (SpellEffectInfo const* effect : spell->GetEffectsForDifficulty(DIFFICULTY_NONE))
                if (effect && effect->Effect == SPELL_EFFECT_SEND_EVENT)
                    if (effect->MiscValue)
                        evt_scripts.insert(effect->MiscValue);

    for (size_t path_idx = 0; path_idx < sTaxiPathNodesByPath.size(); ++path_idx)
    {
        for (size_t node_idx = 0; node_idx < sTaxiPathNodesByPath[path_idx].size(); ++node_idx)
        {
            TaxiPathNodeEntry const* node = sTaxiPathNodesByPath[path_idx][node_idx];

            if (node->ArrivalEventID)
                evt_scripts.insert(node->ArrivalEventID);

            if (node->DepartureEventID)
                evt_scripts.insert(node->DepartureEventID);
        }
    }

    // Then check if all scripts are in above list of possible script entries
    for (ScriptMapMap::const_iterator itr = sEventScripts.begin(); itr != sEventScripts.end(); ++itr)
    {
        std::set<uint32>::const_iterator itr2 = evt_scripts.find(itr->first);
        if (itr2 == evt_scripts.end())
            TC_LOG_ERROR("sql.sql", "Table `event_scripts` has script (Id: %u) not referring to any gameobject_template type 10 data2 field, type 3 data6 field, type 13 data 2 field or any spell effect %u",
                itr->first, SPELL_EFFECT_SEND_EVENT);
    }
}

//Load WP Scripts
void ObjectMgr::LoadWaypointScripts()
{
    LoadScripts(SCRIPTS_WAYPOINT);

    std::set<uint32> actionSet;

    for (ScriptMapMap::const_iterator itr = sWaypointScripts.begin(); itr != sWaypointScripts.end(); ++itr)
        actionSet.insert(itr->first);

    PreparedStatement* stmt = WorldDatabase.GetPreparedStatement(WORLD_SEL_WAYPOINT_DATA_ACTION);
    PreparedQueryResult result = WorldDatabase.Query(stmt);

    if (result)
    {
        do
        {
            Field* fields = result->Fetch();
            uint32 action = fields[0].GetUInt32();

            actionSet.erase(action);
        }
        while (result->NextRow());
    }

    for (std::set<uint32>::iterator itr = actionSet.begin(); itr != actionSet.end(); ++itr)
        TC_LOG_ERROR("sql.sql", "There is no waypoint which links to the waypoint script %u", *itr);
}

void ObjectMgr::LoadSpellScriptNames()
{
    uint32 oldMSTime = getMSTime();

    _spellScriptsStore.clear();                            // need for reload case

    QueryResult result = WorldDatabase.Query("SELECT spell_id, ScriptName FROM spell_script_names");

    if (!result)
    {
        TC_LOG_INFO("server.loading", ">> Loaded 0 spell script names. DB table `spell_script_names` is empty!");
        return;
    }

    uint32 count = 0;

    do
    {

        Field* fields = result->Fetch();

        int32 spellId                = fields[0].GetInt32();
        std::string const scriptName = fields[1].GetString();

        bool allRanks = false;
        if (spellId < 0)
        {
            allRanks = true;
            spellId = -spellId;
        }

        SpellInfo const* spellInfo = sSpellMgr->GetSpellInfo(spellId);
        if (!spellInfo)
        {
            TC_LOG_ERROR("sql.sql", "Scriptname: `%s` spell (Id: %d) does not exist.", scriptName.c_str(), fields[0].GetInt32());
            continue;
        }

        if (allRanks)
        {
            if (!spellInfo->IsRanked())
                TC_LOG_ERROR("sql.sql", "Scriptname: `%s` spell (Id: %d) has no ranks of spell.", scriptName.c_str(), fields[0].GetInt32());

            if (spellInfo->GetFirstRankSpell()->Id != uint32(spellId))
            {
                TC_LOG_ERROR("sql.sql", "Scriptname: `%s` spell (Id: %d) is not first rank of spell.", scriptName.c_str(), fields[0].GetInt32());
                continue;
            }
            while (spellInfo)
            {
                _spellScriptsStore.insert(SpellScriptsContainer::value_type(spellInfo->Id, std::make_pair(GetScriptId(scriptName), true)));
                spellInfo = spellInfo->GetNextRankSpell();
            }
        }
        else
        {
            if (spellInfo->IsRanked())
                TC_LOG_ERROR("sql.sql", "Scriptname: `%s` spell (Id: %d) is ranked spell. Perhaps not all ranks are assigned to this script.", scriptName.c_str(), spellId);

            _spellScriptsStore.insert(SpellScriptsContainer::value_type(spellInfo->Id, std::make_pair(GetScriptId(scriptName), true)));
        }

        ++count;
    }
    while (result->NextRow());

    TC_LOG_INFO("server.loading", ">> Loaded %u spell script names in %u ms", count, GetMSTimeDiffToNow(oldMSTime));
}

void ObjectMgr::ValidateSpellScripts()
{
    uint32 oldMSTime = getMSTime();

    if (_spellScriptsStore.empty())
    {
        TC_LOG_INFO("server.loading", ">> Validated 0 scripts.");
        return;
    }

    uint32 count = 0;

    for (auto spell : _spellScriptsStore)
    {
        SpellInfo const* spellEntry = sSpellMgr->GetSpellInfo(spell.first);

        auto const bounds = sObjectMgr->GetSpellScriptsBounds(spell.first);

        for (auto itr = bounds.first; itr != bounds.second; ++itr)
        {
            if (SpellScriptLoader* spellScriptLoader = sScriptMgr->GetSpellScriptLoader(itr->second.first))
            {
                ++count;

                std::unique_ptr<SpellScript> spellScript(spellScriptLoader->GetSpellScript());
                std::unique_ptr<AuraScript> auraScript(spellScriptLoader->GetAuraScript());

                if (!spellScript && !auraScript)
                {
                    TC_LOG_ERROR("scripts", "Functions GetSpellScript() and GetAuraScript() of script `%s` do not return objects - script skipped", GetScriptName(itr->second.first).c_str());

                    itr->second.second = false;
                    continue;
                }

                if (spellScript)
                {
                    spellScript->_Init(&spellScriptLoader->GetName(), spellEntry->Id);
                    spellScript->_Register();

                    if (!spellScript->_Validate(spellEntry))
                    {
                        itr->second.second = false;
                        continue;
                    }
                }

                if (auraScript)
                {
                    auraScript->_Init(&spellScriptLoader->GetName(), spellEntry->Id);
                    auraScript->_Register();

                    if (!auraScript->_Validate(spellEntry))
                    {
                        itr->second.second = false;
                        continue;
                    }
                }

                // Enable the script when all checks passed
                itr->second.second = true;
            }
            else
                itr->second.second = false;
        }
    }

    TC_LOG_INFO("server.loading", ">> Validated %u scripts in %u ms", count, GetMSTimeDiffToNow(oldMSTime));
}

void ObjectMgr::LoadPageTexts()
{
    uint32 oldMSTime = getMSTime();

    //                                               0   1     2           3                  4
    QueryResult result = WorldDatabase.Query("SELECT ID, Text, NextPageID, PlayerConditionID, Flags FROM page_text");
    if (!result)
    {
        TC_LOG_INFO("server.loading", ">> Loaded 0 page texts. DB table `page_text` is empty!");
        return;
    }

    uint32 count = 0;
    do
    {
        Field* fields = result->Fetch();

        uint32 id           = fields[0].GetUInt32();

        PageText& pageText = _pageTextStore[id];
        pageText.Text       = fields[1].GetString();
        pageText.NextPageID = fields[2].GetUInt32();
        pageText.PlayerConditionID = fields[3].GetInt32();
        pageText.Flags = fields[4].GetUInt8();

        ++count;
    }
    while (result->NextRow());

    for (PageTextContainer::const_iterator itr = _pageTextStore.begin(); itr != _pageTextStore.end(); ++itr)
        if (itr->second.NextPageID)
            if (_pageTextStore.find(itr->second.NextPageID) == _pageTextStore.end())
                TC_LOG_ERROR("sql.sql", "Page text (ID: %u) has non-existing `NextPageID` (%u)", itr->first, itr->second.NextPageID);

    TC_LOG_INFO("server.loading", ">> Loaded %u page texts in %u ms", count, GetMSTimeDiffToNow(oldMSTime));
}

PageText const* ObjectMgr::GetPageText(uint32 pageEntry)
{
    PageTextContainer::const_iterator itr = _pageTextStore.find(pageEntry);
    if (itr != _pageTextStore.end())
        return &(itr->second);

    return nullptr;
}

void ObjectMgr::LoadPageTextLocales()
{
    uint32 oldMSTime = getMSTime();

    _pageTextLocaleStore.clear(); // needed for reload case

    //                                               0      1     2
    QueryResult result = WorldDatabase.Query("SELECT ID, locale, Text FROM page_text_locale");
    if (!result)
        return;

    do
    {
        Field* fields = result->Fetch();

        uint32 id                   = fields[0].GetUInt32();
        std::string localeName      = fields[1].GetString();

        LocaleConstant locale = GetLocaleByName(localeName);
        if (locale == LOCALE_enUS)
            continue;

        PageTextLocale& data = _pageTextLocaleStore[id];
        AddLocaleString(fields[2].GetString(), locale, data.Text);
    } while (result->NextRow());

    TC_LOG_INFO("server.loading", ">> Loaded %u PageText locale strings in %u ms", uint32(_pageTextLocaleStore.size()), GetMSTimeDiffToNow(oldMSTime));
}

void ObjectMgr::LoadInstanceTemplate()
{
    uint32 oldMSTime = getMSTime();

    //                                                0     1       2        3                4
    QueryResult result = WorldDatabase.Query("SELECT map, parent, script, allowMount, insideResurrection FROM instance_template");

    if (!result)
    {
        TC_LOG_INFO("server.loading", ">> Loaded 0 instance templates. DB table `page_text` is empty!");
        return;
    }

    uint32 count = 0;
    do
    {
        Field* fields = result->Fetch();

        uint16 mapID = fields[0].GetUInt16();

        if (!MapManager::IsValidMAP(mapID, true))
        {
            TC_LOG_ERROR("sql.sql", "ObjectMgr::LoadInstanceTemplate: bad mapid %d for template!", mapID);
            continue;
        }

        InstanceTemplate instanceTemplate;

        instanceTemplate.Parent             = uint32(fields[1].GetUInt16());
        instanceTemplate.ScriptId           = sObjectMgr->GetScriptId(fields[2].GetString());
        instanceTemplate.AllowMount         = fields[3].GetBool();
        instanceTemplate.InsideResurrection = fields[4].GetBool();

        _instanceTemplateStore[mapID] = instanceTemplate;

        ++count;
    }
    while (result->NextRow());

    TC_LOG_INFO("server.loading", ">> Loaded %u instance templates in %u ms", count, GetMSTimeDiffToNow(oldMSTime));
}

InstanceTemplate const* ObjectMgr::GetInstanceTemplate(uint32 mapID) const
{
    InstanceTemplateContainer::const_iterator itr = _instanceTemplateStore.find(uint16(mapID));
    if (itr != _instanceTemplateStore.end())
        return &(itr->second);

    return nullptr;
}

void ObjectMgr::LoadInstanceEncounters()
{
    uint32 oldMSTime = getMSTime();

    //                                                 0         1            2                3
    QueryResult result = WorldDatabase.Query("SELECT entry, creditType, creditEntry, lastEncounterDungeon FROM instance_encounters");
    if (!result)
    {
        TC_LOG_ERROR("server.loading", ">> Loaded 0 instance encounters, table is empty!");
        return;
    }

    uint32 count = 0;
    std::map<uint32, std::pair<uint32, DungeonEncounterEntry const*>> dungeonLastBosses;
    do
    {
        Field* fields = result->Fetch();
        uint32 entry = fields[0].GetUInt32();
        uint8 creditType = fields[1].GetUInt8();
        uint32 creditEntry = fields[2].GetUInt32();
        uint32 lastEncounterDungeon = fields[3].GetUInt16();
        DungeonEncounterEntry const* dungeonEncounter = sDungeonEncounterStore.LookupEntry(entry);
        if (!dungeonEncounter)
        {
            TC_LOG_ERROR("sql.sql", "Table `instance_encounters` has an invalid encounter id %u, skipped!", entry);
            continue;
        }

        if (lastEncounterDungeon && !sLFGMgr->GetLFGDungeonEntry(lastEncounterDungeon))
        {
            TC_LOG_ERROR("sql.sql", "Table `instance_encounters` has an encounter %u (%s) marked as final for invalid dungeon id %u, skipped!",
                entry, dungeonEncounter->Name->Str[sWorld->GetDefaultDbcLocale()], lastEncounterDungeon);
            continue;
        }

        std::map<uint32, std::pair<uint32, DungeonEncounterEntry const*>>::const_iterator itr = dungeonLastBosses.find(lastEncounterDungeon);
        if (lastEncounterDungeon)
        {
            if (itr != dungeonLastBosses.end())
            {
                TC_LOG_ERROR("sql.sql", "Table `instance_encounters` specified encounter %u (%s) as last encounter but %u (%s) is already marked as one, skipped!",
                    entry, dungeonEncounter->Name->Str[sWorld->GetDefaultDbcLocale()], itr->second.first, itr->second.second->Name->Str[sWorld->GetDefaultDbcLocale()]);
                continue;
            }

            dungeonLastBosses[lastEncounterDungeon] = std::make_pair(entry, dungeonEncounter);
        }

        switch (creditType)
        {
            case ENCOUNTER_CREDIT_KILL_CREATURE:
            {
                CreatureTemplate const* creatureInfo = GetCreatureTemplate(creditEntry);
                if (!creatureInfo)
                {
                    TC_LOG_ERROR("sql.sql", "Table `instance_encounters` has an invalid creature (entry %u) linked to the encounter %u (%s), skipped!",
                        creditEntry, entry, dungeonEncounter->Name->Str[sWorld->GetDefaultDbcLocale()]);
                    continue;
                }
                const_cast<CreatureTemplate*>(creatureInfo)->flags_extra |= CREATURE_FLAG_EXTRA_DUNGEON_BOSS;
                break;
            }
            case ENCOUNTER_CREDIT_CAST_SPELL:
                if (!sSpellMgr->GetSpellInfo(creditEntry))
                {
                    TC_LOG_ERROR("sql.sql", "Table `instance_encounters` has an invalid spell (entry %u) linked to the encounter %u (%s), skipped!",
                        creditEntry, entry, dungeonEncounter->Name->Str[sWorld->GetDefaultDbcLocale()]);
                    continue;
                }
                break;
            default:
                TC_LOG_ERROR("sql.sql", "Table `instance_encounters` has an invalid credit type (%u) for encounter %u (%s), skipped!",
                    creditType, entry, dungeonEncounter->Name->Str[sWorld->GetDefaultDbcLocale()]);
                continue;
        }

        if (!dungeonEncounter->DifficultyID)
        {
            for (uint32 i = 0; i < MAX_DIFFICULTY; ++i)
            {
                if (sDB2Manager.GetMapDifficultyData(dungeonEncounter->MapID, Difficulty(i)))
                {
                    DungeonEncounterList& encounters = _dungeonEncounterStore[MAKE_PAIR64(dungeonEncounter->MapID, i)];
                    encounters.push_back(new DungeonEncounter(dungeonEncounter, EncounterCreditType(creditType), creditEntry, lastEncounterDungeon));
                }
            }
        }
        else
        {
            DungeonEncounterList& encounters = _dungeonEncounterStore[MAKE_PAIR64(dungeonEncounter->MapID, dungeonEncounter->DifficultyID)];
            encounters.push_back(new DungeonEncounter(dungeonEncounter, EncounterCreditType(creditType), creditEntry, lastEncounterDungeon));
        }

        ++count;
    } while (result->NextRow());

    TC_LOG_INFO("server.loading", ">> Loaded %u instance encounters in %u ms", count, GetMSTimeDiffToNow(oldMSTime));
}

NpcText const* ObjectMgr::GetNpcText(uint32 Text_ID) const
{
    NpcTextContainer::const_iterator itr = _npcTextStore.find(Text_ID);
    if (itr != _npcTextStore.end())
        return &itr->second;
    return nullptr;
}

void ObjectMgr::LoadNPCText()
{
    uint32 oldMSTime = getMSTime();

    QueryResult result = WorldDatabase.Query("SELECT ID, "
        "Probability0, Probability1, Probability2, Probability3, Probability4, Probability5, Probability6, Probability7, "
        "BroadcastTextID0, BroadcastTextID1, BroadcastTextID2, BroadcastTextID3, BroadcastTextID4, BroadcastTextID5, BroadcastTextID6, BroadcastTextID7"
        " FROM npc_text");
    if (!result)
    {
        TC_LOG_INFO("server.loading", ">> Loaded 0 npc texts, table is empty!");
        return;
    }

    _npcTextStore.rehash(result->GetRowCount());

    do
    {
        Field* fields = result->Fetch();

        uint32 textID = fields[0].GetUInt32();
        if (!textID)
        {
            TC_LOG_ERROR("sql.sql", "Table `npc_text` has record with reserved id 0, ignore.");
            continue;
        }

        NpcText& npcText = _npcTextStore[textID];

        for (uint8 i = 0; i < MAX_NPC_TEXT_OPTIONS; ++i)
        {
            npcText.Data[i].Probability      = fields[1 + i].GetFloat();
            npcText.Data[i].BroadcastTextID  = fields[9 + i].GetUInt32();
        }

        for (uint8 i = 0; i < MAX_NPC_TEXT_OPTIONS; i++)
        {
            if (npcText.Data[i].BroadcastTextID)
            {
                if (!sBroadcastTextStore.LookupEntry(npcText.Data[i].BroadcastTextID))
                {
                    TC_LOG_ERROR("sql.sql", "NPCText (ID: %u) has a non-existing or incompatible BroadcastText (ID: %u, Index: %u)", textID, npcText.Data[i].BroadcastTextID, i);
                    npcText.Data[i].BroadcastTextID = 0;
                }
            }
        }

        for (uint8 i = 0; i < MAX_NPC_TEXT_OPTIONS; i++)
        {
            if (npcText.Data[i].Probability > 0 && npcText.Data[i].BroadcastTextID == 0)
            {
                TC_LOG_ERROR("sql.sql", "NPCText (ID: %u) has a probability (Index: %u) set, but no BroadcastTextID to go with it", textID, i);
                npcText.Data[i].Probability = 0;
            }
        }
    }
    while (result->NextRow());

    TC_LOG_INFO("server.loading", ">> Loaded %u npc texts in %u ms", uint32(_npcTextStore.size()), GetMSTimeDiffToNow(oldMSTime));
}

//not very fast function but it is called only once a day, or on starting-up
void ObjectMgr::ReturnOrDeleteOldMails(bool serverUp)
{
    uint32 oldMSTime = getMSTime();

    time_t curTime = time(nullptr);
    tm lt;
    localtime_r(&curTime, &lt);
    uint64 basetime(curTime);
    TC_LOG_INFO("misc", "Returning mails current time: hour: %d, minute: %d, second: %d ", lt.tm_hour, lt.tm_min, lt.tm_sec);

    // Delete all old mails without item and without body immediately, if starting server
    if (!serverUp)
    {
        PreparedStatement* stmt = CharacterDatabase.GetPreparedStatement(CHAR_DEL_EMPTY_EXPIRED_MAIL);
        stmt->setUInt64(0, basetime);
        CharacterDatabase.Execute(stmt);
    }
    PreparedStatement* stmt = CharacterDatabase.GetPreparedStatement(CHAR_SEL_EXPIRED_MAIL);
    stmt->setUInt64(0, basetime);
    PreparedQueryResult result = CharacterDatabase.Query(stmt);
    if (!result)
    {
        TC_LOG_INFO("server.loading", ">> No expired mails found.");
        return;                                             // any mails need to be returned or deleted
    }

    std::map<uint32 /*messageId*/, MailItemInfoVec> itemsCache;
    stmt = CharacterDatabase.GetPreparedStatement(CHAR_SEL_EXPIRED_MAIL_ITEMS);
    stmt->setUInt32(0, (uint32)basetime);
    if (PreparedQueryResult items = CharacterDatabase.Query(stmt))
    {
        MailItemInfo item;
        do
        {
            Field* fields = items->Fetch();
            item.item_guid = fields[0].GetUInt64();
            item.item_template = fields[1].GetUInt32();
            uint32 mailId = fields[2].GetUInt32();
            itemsCache[mailId].push_back(item);
        } while (items->NextRow());
    }

    uint32 deletedCount = 0;
    uint32 returnedCount = 0;
    do
    {
        Field* fields = result->Fetch();
        Mail* m = new Mail;
        m->messageID      = fields[0].GetUInt32();
        m->messageType    = fields[1].GetUInt8();
        m->sender         = fields[2].GetUInt64();
        m->receiver       = fields[3].GetUInt64();
        bool has_items    = fields[4].GetBool();
        m->expire_time    = time_t(fields[5].GetUInt32());
        m->deliver_time   = 0;
        m->COD            = fields[6].GetUInt64();
        m->checked        = fields[7].GetUInt8();
        m->mailTemplateId = fields[8].GetInt16();

        Player* player = nullptr;
        if (serverUp)
            player = ObjectAccessor::FindConnectedPlayer(ObjectGuid::Create<HighGuid::Player>(m->receiver));

        if (player && player->m_mailsLoaded)
        {                                                   // this code will run very improbably (the time is between 4 and 5 am, in game is online a player, who has old mail
            // his in mailbox and he has already listed his mails)
            delete m;
            continue;
        }

        // Delete or return mail
        if (has_items)
        {
            // read items from cache
            m->items.swap(itemsCache[m->messageID]);

            // if it is mail from non-player, or if it's already return mail, it shouldn't be returned, but deleted
            if (m->messageType != MAIL_NORMAL || (m->checked & (MAIL_CHECK_MASK_COD_PAYMENT | MAIL_CHECK_MASK_RETURNED)))
            {
                // mail open and then not returned
                for (MailItemInfoVec::iterator itr2 = m->items.begin(); itr2 != m->items.end(); ++itr2)
                {
                    stmt = CharacterDatabase.GetPreparedStatement(CHAR_DEL_ITEM_INSTANCE);
                    stmt->setUInt64(0, itr2->item_guid);
                    CharacterDatabase.Execute(stmt);
                }

                stmt = CharacterDatabase.GetPreparedStatement(CHAR_DEL_MAIL_ITEM_BY_ID);
                stmt->setUInt32(0, m->messageID);
                CharacterDatabase.Execute(stmt);
            }
            else
            {
                // Mail will be returned
                stmt = CharacterDatabase.GetPreparedStatement(CHAR_UPD_MAIL_RETURNED);
                stmt->setUInt64(0, m->receiver);
                stmt->setUInt64(1, m->sender);
                stmt->setUInt32(2, basetime + 30 * DAY);
                stmt->setUInt32(3, basetime);
                stmt->setUInt8 (4, uint8(MAIL_CHECK_MASK_RETURNED));
                stmt->setUInt32(5, m->messageID);
                CharacterDatabase.Execute(stmt);
                for (MailItemInfoVec::iterator itr2 = m->items.begin(); itr2 != m->items.end(); ++itr2)
                {
                    // Update receiver in mail items for its proper delivery, and in instance_item for avoid lost item at sender delete
                    stmt = CharacterDatabase.GetPreparedStatement(CHAR_UPD_MAIL_ITEM_RECEIVER);
                    stmt->setUInt64(0, m->sender);
                    stmt->setUInt64(1, itr2->item_guid);
                    CharacterDatabase.Execute(stmt);

                    stmt = CharacterDatabase.GetPreparedStatement(CHAR_UPD_ITEM_OWNER);
                    stmt->setUInt64(0, m->sender);
                    stmt->setUInt64(1, itr2->item_guid);
                    CharacterDatabase.Execute(stmt);
                }
                delete m;
                ++returnedCount;
                continue;
            }
        }

        stmt = CharacterDatabase.GetPreparedStatement(CHAR_DEL_MAIL_BY_ID);
        stmt->setUInt32(0, m->messageID);
        CharacterDatabase.Execute(stmt);
        delete m;
        ++deletedCount;
    }
    while (result->NextRow());

    TC_LOG_INFO("server.loading", ">> Processed %u expired mails: %u deleted and %u returned in %u ms", deletedCount + returnedCount, deletedCount, returnedCount, GetMSTimeDiffToNow(oldMSTime));
}

void ObjectMgr::LoadQuestAreaTriggers()
{
    uint32 oldMSTime = getMSTime();

    _questAreaTriggerStore.clear();                           // need for reload case

    QueryResult result = WorldDatabase.Query("SELECT id, quest FROM areatrigger_involvedrelation");

    if (!result)
    {
        TC_LOG_INFO("server.loading", ">> Loaded 0 quest trigger points. DB table `areatrigger_involvedrelation` is empty.");
        return;
    }

    uint32 count = 0;

    do
    {
        ++count;

        Field* fields = result->Fetch();

        uint32 trigger_ID = fields[0].GetUInt32();
        uint32 quest_ID   = fields[1].GetUInt32();

        AreaTriggerEntry const* atEntry = sAreaTriggerStore.LookupEntry(trigger_ID);
        if (!atEntry)
        {
            TC_LOG_ERROR("sql.sql", "Area trigger (ID:%u) does not exist in `AreaTrigger.dbc`.", trigger_ID);
            continue;
        }

        Quest const* quest = GetQuestTemplate(quest_ID);

        if (!quest)
        {
            TC_LOG_ERROR("sql.sql", "Table `areatrigger_involvedrelation` has record (id: %u) for not existing quest %u", trigger_ID, quest_ID);
            continue;
        }

        if (!quest->HasSpecialFlag(QUEST_SPECIAL_FLAGS_EXPLORATION_OR_EVENT))
        {
            TC_LOG_ERROR("sql.sql", "Table `areatrigger_involvedrelation` has record (id: %u) for not quest %u, but quest not have flag QUEST_SPECIAL_FLAGS_EXPLORATION_OR_EVENT. Trigger or quest flags must be fixed, quest modified to require objective.", trigger_ID, quest_ID);

            // this will prevent quest completing without objective
            const_cast<Quest*>(quest)->SetSpecialFlag(QUEST_SPECIAL_FLAGS_EXPLORATION_OR_EVENT);

            // continue; - quest modified to required objective and trigger can be allowed.
        }

        _questAreaTriggerStore[trigger_ID].insert(quest_ID);

    } while (result->NextRow());

    for (auto const& pair : _questObjectives)
    {
        QuestObjective const* objective = pair.second;
        if (objective->Type == QUEST_OBJECTIVE_AREATRIGGER)
            _questAreaTriggerStore[objective->ObjectID].insert(objective->QuestID);
    }

    TC_LOG_INFO("server.loading", ">> Loaded %u quest trigger points in %u ms", count, GetMSTimeDiffToNow(oldMSTime));
}

QuestGreeting const* ObjectMgr::GetQuestGreeting(ObjectGuid guid) const
{
    auto itr = _questGreetingStore.find(guid.GetTypeId());
    if (itr == _questGreetingStore.end())
        return nullptr;

    auto questItr = itr->second.find(guid.GetEntry());
    if (questItr == itr->second.end())
        return nullptr;

    return questItr->second;
}

void ObjectMgr::LoadQuestGreetings()
{
    uint32 oldMSTime = getMSTime();

    _questGreetingStore.clear(); // need for reload case

    //                                                0   1          2                3
    QueryResult result = WorldDatabase.Query("SELECT ID, type, GreetEmoteType, GreetEmoteDelay, Greeting FROM quest_greeting");
    if (!result)
    {
        TC_LOG_INFO("server.loading", ">> Loaded 0 npc texts, table is empty!");
        return;
    }

    _questGreetingStore.rehash(result->GetRowCount());

    do
    {
        Field* fields = result->Fetch();

        uint32 id                   = fields[0].GetUInt32();
        uint8 type                  = fields[1].GetUInt8();
        // overwrite
        switch (type)
        {
            case 0: // Creature
                type = TYPEID_UNIT;
                if (!sObjectMgr->GetCreatureTemplate(id))
                {
                    TC_LOG_ERROR("sql.sql", "Table `quest_greeting`: creature template entry %u does not exist.", id);
                    continue;
                }
                break;
            case 1: // GameObject
                type = TYPEID_GAMEOBJECT;
                if (!sObjectMgr->GetGameObjectTemplate(id))
                {
                    TC_LOG_ERROR("sql.sql", "Table `quest_greeting`: gameobject template entry %u does not exist.", id);
                    continue;
                }
                break;
            default:
                continue;
        }

        uint16 greetEmoteType       = fields[2].GetUInt16();
        uint32 greetEmoteDelay      = fields[3].GetUInt32();
        std::string greeting        = fields[4].GetString();

        _questGreetingStore[type][id] = new QuestGreeting(greetEmoteType, greetEmoteDelay, greeting);
    }
    while (result->NextRow());

    TC_LOG_INFO("server.loading", ">> Loaded %u quest_greeting in %u ms", uint32(_questGreetingStore.size()), GetMSTimeDiffToNow(oldMSTime));
}

void ObjectMgr::LoadTavernAreaTriggers()
{
    uint32 oldMSTime = getMSTime();

    _tavernAreaTriggerStore.clear();                          // need for reload case

    QueryResult result = WorldDatabase.Query("SELECT id FROM areatrigger_tavern");

    if (!result)
    {
        TC_LOG_INFO("server.loading", ">> Loaded 0 tavern triggers. DB table `areatrigger_tavern` is empty.");
        return;
    }

    uint32 count = 0;

    do
    {
        ++count;

        Field* fields = result->Fetch();

        uint32 Trigger_ID      = fields[0].GetUInt32();

        AreaTriggerEntry const* atEntry = sAreaTriggerStore.LookupEntry(Trigger_ID);
        if (!atEntry)
        {
            TC_LOG_ERROR("sql.sql", "Area trigger (ID:%u) does not exist in `AreaTrigger.dbc`.", Trigger_ID);
            continue;
        }

        _tavernAreaTriggerStore.insert(Trigger_ID);
    } while (result->NextRow());

    TC_LOG_INFO("server.loading", ">> Loaded %u tavern triggers in %u ms", count, GetMSTimeDiffToNow(oldMSTime));
}

void ObjectMgr::LoadAreaTriggerScripts()
{
    uint32 oldMSTime = getMSTime();

    _areaTriggerScriptStore.clear();                            // need for reload case

    QueryResult result = WorldDatabase.Query("SELECT entry, ScriptName FROM areatrigger_scripts");
    if (!result)
    {
        TC_LOG_INFO("server.loading", ">> Loaded 0 areatrigger scripts. DB table `areatrigger_scripts` is empty.");
        return;
    }

    do
    {
        Field* fields = result->Fetch();

        uint32 triggerId             = fields[0].GetUInt32();
        std::string const scriptName = fields[1].GetString();

        AreaTriggerEntry const* atEntry = sAreaTriggerStore.LookupEntry(triggerId);
        if (!atEntry)
        {
            TC_LOG_ERROR("sql.sql", "AreaTrigger (ID: %u) does not exist in `AreaTrigger.dbc`.", triggerId);
            continue;
        }
        _areaTriggerScriptStore[triggerId] = GetScriptId(scriptName);
    }
    while (result->NextRow());

    TC_LOG_INFO("server.loading", ">> Loaded " SZFMTD " areatrigger scripts in %u ms", _areaTriggerScriptStore.size(), GetMSTimeDiffToNow(oldMSTime));
}

void ObjectMgr::AddAreaTriggerToGrid(ObjectGuid::LowType guid, AreaTriggerData const* data)
{
    uint32 mask = data->spawn_mask;
    for (uint8 i = 0; mask != 0; i++, mask >>= 1)
    {
        if (mask & 1)
        {
            CellCoord cellCoord = Trinity::ComputeCellCoord(data->position_x, data->position_y);
            CellObjectGuids& cell_guid = _mapObjectGuidsStore[MAKE_PAIR32(data->map_id, i)][cellCoord.GetId()];
            cell_guid.areatriggers.insert(guid);
        }
    }
}

void ObjectMgr::RemoveAreaTriggerFromGrid(ObjectGuid::LowType guid, AreaTriggerData const* data)
{
    uint32 mask = data->spawn_mask;
    for (uint8 i = 0; mask != 0; i++, mask >>= 1)
    {
        if (mask & 1)
        {
            CellCoord cellCoord = Trinity::ComputeCellCoord(data->position_x, data->position_y);
            CellObjectGuids& cell_guid = _mapObjectGuidsStore[MAKE_PAIR32(data->map_id, i)][cellCoord.GetId()];
            cell_guid.areatriggers.erase(guid);
        }
    }
}

uint32 ObjectMgr::GetNearestTaxiNode(float x, float y, float z, uint32 mapid, uint32 team)
{
    bool found = false;
    float dist = 10000;
    uint32 id = 0;

    uint32 requireFlag = (team == ALLIANCE) ? TAXI_NODE_FLAG_ALLIANCE : TAXI_NODE_FLAG_HORDE;
    for (TaxiNodesEntry const* node : sTaxiNodesStore)
    {
        if (!node || node->MapID != mapid || !(node->Flags & requireFlag))
            continue;

        uint8  field   = (uint8)((node->ID - 1) / 8);
        uint32 submask = 1 << ((node->ID - 1) % 8);

        // skip not taxi network nodes
        if ((sTaxiNodesMask[field] & submask) == 0)
            continue;

        float dist2 = (node->Pos.X - x)*(node->Pos.X - x) + (node->Pos.Y - y)*(node->Pos.Y - y) + (node->Pos.Z - z)*(node->Pos.Z - z);
        if (found)
        {
            if (dist2 < dist)
            {
                dist = dist2;
                id = node->ID;
            }
        }
        else
        {
            found = true;
            dist = dist2;
            id = node->ID;
        }
    }

    return id;
}

void ObjectMgr::GetTaxiPath(uint32 source, uint32 destination, uint32 &path, uint32 &cost)
{
    TaxiPathSetBySource::iterator src_i = sTaxiPathSetBySource.find(source);
    if (src_i == sTaxiPathSetBySource.end())
    {
        path = 0;
        cost = 0;
        return;
    }

    TaxiPathSetForSource& pathSet = src_i->second;

    TaxiPathSetForSource::iterator dest_i = pathSet.find(destination);
    if (dest_i == pathSet.end())
    {
        path = 0;
        cost = 0;
        return;
    }

    cost = dest_i->second.price;
    path = dest_i->second.ID;
}

uint32 ObjectMgr::GetTaxiMountDisplayId(uint32 id, uint32 team, bool allowed_alt_team /* = false */)
{
    uint32 mount_id = 0;

    // select mount creature id
    TaxiNodesEntry const* node = sTaxiNodesStore.LookupEntry(id);
    if (node)
    {
        uint32 mount_entry = 0;
        if (team == ALLIANCE)
            mount_entry = node->MountCreatureID[1];
        else
            mount_entry = node->MountCreatureID[0];

        // Fix for Alliance not being able to use Acherus taxi
        // only one mount type for both sides
        if (mount_entry == 0 && allowed_alt_team)
        {
            // Simply reverse the selection. At least one team in theory should have a valid mount ID to choose.
            mount_entry = team == ALLIANCE ? node->MountCreatureID[0] : node->MountCreatureID[1];
        }

        CreatureTemplate const* mount_info = GetCreatureTemplate(mount_entry);
        if (mount_info)
        {
            mount_id = mount_info->GetRandomValidModelId();
            if (!mount_id)
            {
                TC_LOG_ERROR("sql.sql", "No displayid found for the taxi mount with the entry %u! Can't load it!", mount_entry);
                return 0;
            }
        }
    }

    // minfo is not actually used but the mount_id was updated
    GetCreatureModelRandomGender(&mount_id);

    return mount_id;
}

void ObjectMgr::LoadGraveyardZones()
{
    uint32 oldMSTime = getMSTime();

    GraveYardStore.clear(); // needed for reload case

    //                                               0   1          2
    QueryResult result = WorldDatabase.Query("SELECT ID, GhostZone, Faction FROM graveyard_zone");

    if (!result)
    {
        TC_LOG_INFO("server.loading", ">> Loaded 0 graveyard-zone links. DB table `graveyard_zone` is empty.");
        return;
    }

    uint32 count = 0;

    do
    {
        ++count;

        Field* fields = result->Fetch();

        uint32 safeLocId = fields[0].GetUInt32();
        uint32 zoneId = fields[1].GetUInt32();
        uint32 team   = fields[2].GetUInt16();

        WorldSafeLocsEntry const* entry = sWorldSafeLocsStore.LookupEntry(safeLocId);
        if (!entry)
        {
            TC_LOG_ERROR("sql.sql", "Table `graveyard_zone` has a record for non-existing graveyard (WorldSafeLocsID: %u), skipped.", safeLocId);
            continue;
        }

        AreaTableEntry const* areaEntry = sAreaTableStore.LookupEntry(zoneId);
        if (!areaEntry)
        {
            TC_LOG_ERROR("sql.sql", "Table `graveyard_zone` has a record for non-existing Zone (ID: %u), skipped.", zoneId);
            continue;
        }

        if (team != 0 && team != HORDE && team != ALLIANCE)
        {
            TC_LOG_ERROR("sql.sql", "Table `graveyard_zone` has a record for non player faction (%u), skipped.", team);
            continue;
        }

        if (!AddGraveYardLink(safeLocId, zoneId, team, false))
            TC_LOG_ERROR("sql.sql", "Table `graveyard_zone` has a duplicate record for Graveyard (ID: %u) and Zone (ID: %u), skipped.", safeLocId, zoneId);
    } while (result->NextRow());

    TC_LOG_INFO("server.loading", ">> Loaded %u graveyard-zone links in %u ms", count, GetMSTimeDiffToNow(oldMSTime));
}

WorldSafeLocsEntry const* ObjectMgr::GetDefaultGraveYard(uint32 team) const
{
    enum DefaultGraveyard
    {
        HORDE_GRAVEYARD    = 10, // Crossroads
        ALLIANCE_GRAVEYARD = 4   // Westfall
    };

    if (team == HORDE)
        return sWorldSafeLocsStore.LookupEntry(HORDE_GRAVEYARD);
    else if (team == ALLIANCE)
        return sWorldSafeLocsStore.LookupEntry(ALLIANCE_GRAVEYARD);
    else return nullptr;
}

WorldSafeLocsEntry const* ObjectMgr::GetClosestGraveYard(float x, float y, float z, uint32 MapId, uint32 team) const
{
    // search for zone associated closest graveyard
    uint32 zoneId = sMapMgr->GetZoneId(MapId, x, y, z);

    if (!zoneId)
    {
        if (z > -500)
        {
            TC_LOG_ERROR("misc", "ZoneId not found for map %u coords (%f, %f, %f)", MapId, x, y, z);
            return GetDefaultGraveYard(team);
        }
    }

    // Simulate std. algorithm:
    //   found some graveyard associated to (ghost_zone, ghost_map)
    //
    //   if mapId == graveyard.mapId (ghost in plain zone or city or battleground) and search graveyard at same map
    //     then check faction
    //   if mapId != graveyard.mapId (ghost in instance) and search any graveyard associated
    //     then check faction
    GraveYardMapBounds range = GraveYardStore.equal_range(zoneId);
    MapEntry const* map = sMapStore.LookupEntry(MapId);

    // not need to check validity of map object; MapId _MUST_ be valid here
    if (range.first == range.second && !map->IsBattlegroundOrArena())
    {
        if (zoneId != 0) // zone == 0 can't be fixed, used by bliz for bugged zones
            TC_LOG_ERROR("sql.sql", "Table `game_graveyard_zone` incomplete: Zone %u Team %u does not have a linked graveyard.", zoneId, team);
        return GetDefaultGraveYard(team);
    }

    // at corpse map
    bool foundNear = false;
    float distNear = 10000;
    WorldSafeLocsEntry const* entryNear = nullptr;

    // at entrance map for corpse map
    bool foundEntr = false;
    float distEntr = 10000;
    WorldSafeLocsEntry const* entryEntr = nullptr;

    // some where other
    WorldSafeLocsEntry const* entryFar = nullptr;

    MapEntry const* mapEntry = sMapStore.LookupEntry(MapId);

    for (; range.first != range.second; ++range.first)
    {
        GraveYardData const& data = range.first->second;

        WorldSafeLocsEntry const* entry = sWorldSafeLocsStore.LookupEntry(data.safeLocId);
        if (!entry)
        {
            TC_LOG_ERROR("sql.sql", "Table `graveyard_zone` has record for non-existing graveyard (WorldSafeLocsID: %u), skipped.", data.safeLocId);
            continue;
        }

        // skip enemy faction graveyard
        // team == 0 case can be at call from .neargrave
        if (data.team != 0 && team != 0 && data.team != team)
            continue;

        // find now nearest graveyard at other map
        if (MapId != entry->MapID)
        {
            // if find graveyard at different map from where entrance placed (or no entrance data), use any first
            if (!mapEntry
                || mapEntry->CorpseMapID < 0
                || uint32(mapEntry->CorpseMapID) != entry->MapID
                || (mapEntry->CorpsePos.X == 0 && mapEntry->CorpsePos.Y == 0)) // Check X and Y
            {
                // not have any corrdinates for check distance anyway
                entryFar = entry;
                continue;
            }

            // at entrance map calculate distance (2D);
            float dist2 = (entry->Loc.X - mapEntry->CorpsePos.X)*(entry->Loc.X - mapEntry->CorpsePos.X)
                +(entry->Loc.Y - mapEntry->CorpsePos.Y)*(entry->Loc.Y - mapEntry->CorpsePos.Y);
            if (foundEntr)
            {
                if (dist2 < distEntr)
                {
                    distEntr = dist2;
                    entryEntr = entry;
                }
            }
            else
            {
                foundEntr = true;
                distEntr = dist2;
                entryEntr = entry;
            }
        }
        // find now nearest graveyard at same map
        else
        {
            float dist2 = (entry->Loc.X - x)*(entry->Loc.X - x)+(entry->Loc.Y - y)*(entry->Loc.Y - y)+(entry->Loc.Z - z)*(entry->Loc.Z - z);
            if (foundNear)
            {
                if (dist2 < distNear)
                {
                    distNear = dist2;
                    entryNear = entry;
                }
            }
            else
            {
                foundNear = true;
                distNear = dist2;
                entryNear = entry;
            }
        }
    }

    if (entryNear)
        return entryNear;

    if (entryEntr)
        return entryEntr;

    return entryFar;
}

GraveYardData const* ObjectMgr::FindGraveYardData(uint32 id, uint32 zoneId) const
{
    GraveYardMapBounds range = GraveYardStore.equal_range(zoneId);
    for (; range.first != range.second; ++range.first)
    {
        GraveYardData const& data = range.first->second;
        if (data.safeLocId == id)
            return &data;
    }
    return nullptr;
}

AreaTriggerTeleportStruct const* ObjectMgr::GetAreaTrigger(int64 trigger) const
{
    AreaTriggerTeleportContainer::const_iterator itr = _areaTriggerTeleportStore.find(trigger);
    if (itr != _areaTriggerTeleportStore.end())
        return &itr->second;
    return nullptr;
}

AccessRequirement const* ObjectMgr::GetAccessRequirement(uint32 mapid, Difficulty difficulty) const
{
    AccessRequirementContainer::const_iterator itr = _accessRequirementStore.find(MAKE_PAIR64(mapid, difficulty));
    if (itr != _accessRequirementStore.end())
        return itr->second;
    return nullptr;
}

bool ObjectMgr::AddGraveYardLink(uint32 id, uint32 zoneId, uint32 team, bool persist /*= true*/)
{
    if (FindGraveYardData(id, zoneId))
        return false;

    // add link to loaded data
    GraveYardData data;
    data.safeLocId = id;
    data.team = team;

    GraveYardStore.insert(GraveYardContainer::value_type(zoneId, data));

    // add link to DB
    if (persist)
    {
        PreparedStatement* stmt = WorldDatabase.GetPreparedStatement(WORLD_INS_GRAVEYARD_ZONE);

        stmt->setUInt32(0, id);
        stmt->setUInt32(1, zoneId);
        stmt->setUInt16(2, uint16(team));

        WorldDatabase.Execute(stmt);
    }

    return true;
}

void ObjectMgr::RemoveGraveYardLink(uint32 id, uint32 zoneId, uint32 team, bool persist /*= false*/)
{
    GraveYardMapBoundsNonConst range = GraveYardStore.equal_range(zoneId);
    if (range.first == range.second)
    {
        //TC_LOG_ERROR("sql.sql", "Table `graveyard_zone` incomplete: Zone %u Team %u does not have a linked graveyard.", zoneId, team);
        return;
    }

    bool found = false;


    for (; range.first != range.second; ++range.first)
    {
        GraveYardData & data = range.first->second;

        // skip not matching safezone id
        if (data.safeLocId != id)
            continue;

        // skip enemy faction graveyard at same map (normal area, city, or battleground)
        // team == 0 case can be at call from .neargrave
        if (data.team != 0 && team != 0 && data.team != team)
            continue;

        found = true;
        break;
    }

    // no match, return
    if (!found)
        return;

    // remove from links
    GraveYardStore.erase(range.first);

    // remove link from DB
    if (persist)
    {
        PreparedStatement* stmt = WorldDatabase.GetPreparedStatement(WORLD_DEL_GRAVEYARD_ZONE);

        stmt->setUInt32(0, id);
        stmt->setUInt32(1, zoneId);
        stmt->setUInt16(2, uint16(team));

        WorldDatabase.Execute(stmt);
    }
}

void ObjectMgr::LoadAreaTriggerTeleports()
{
    uint32 oldMSTime = getMSTime();

    _areaTriggerTeleportStore.clear(); // needed for reload case

    //                                               0   1
    QueryResult result = WorldDatabase.Query("SELECT ID, PortLocID FROM areatrigger_teleport");
    if (!result)
    {
        TC_LOG_INFO("server.loading", ">> Loaded 0 area trigger teleport definitions. DB table `areatrigger_teleport` is empty.");
        return;
    }

    uint32 count = 0;

    do
    {
        Field* fields = result->Fetch();

        ++count;

        int64 TriggerIDOrGUID   = fields[0].GetInt64();
        uint32 PortLocID        = fields[1].GetUInt32();

        WorldSafeLocsEntry const* portLoc = sWorldSafeLocsStore.LookupEntry(PortLocID);
        if (!portLoc)
        {
            if (TriggerIDOrGUID > 0)
                TC_LOG_ERROR("sql.sql", "Area Trigger (ID: %u) has a non-existing Port Loc (ID: %u) in WorldSafeLocs.dbc, skipped", uint32(TriggerIDOrGUID), PortLocID);
            else
                TC_LOG_ERROR("sql.sql", "Area Trigger (GUID: " SI64FMTD ") has a non-existing Port Loc (ID: %u) in WorldSafeLocs.dbc, skipped", -TriggerIDOrGUID, PortLocID);
            continue;
        }

        AreaTriggerTeleportStruct at;

        at.target_mapId       = portLoc->MapID;
        at.target_X           = portLoc->Loc.X;
        at.target_Y           = portLoc->Loc.Y;
        at.target_Z           = portLoc->Loc.Z;
        at.target_Orientation = (portLoc->Facing * M_PI) / 180; // Orientation is initially in degrees

        if (TriggerIDOrGUID > 0)
        {
            AreaTriggerEntry const* atEntry = sAreaTriggerStore.LookupEntry(uint32(TriggerIDOrGUID));
            if (!atEntry)
            {
                TC_LOG_ERROR("sql.sql", "Area Trigger (ID: %u) does not exist in AreaTrigger.dbc.", uint32(TriggerIDOrGUID));
                continue;
            }
        }

        _areaTriggerTeleportStore[TriggerIDOrGUID] = at;

    } while (result->NextRow());

    TC_LOG_INFO("server.loading", ">> Loaded %u area trigger teleport definitions in %u ms", count, GetMSTimeDiffToNow(oldMSTime));
}

void ObjectMgr::LoadAccessRequirements()
{
    uint32 oldMSTime = getMSTime();

    if (!_accessRequirementStore.empty())
    {
        for (AccessRequirementContainer::iterator itr = _accessRequirementStore.begin(); itr != _accessRequirementStore.end(); ++itr)
            delete itr->second;

        _accessRequirementStore.clear();                                  // need for reload case
    }

    //                                                 0       1           2          3        4      5       6               7                8                   9
    QueryResult result = WorldDatabase.Query("SELECT mapid, difficulty, level_min, level_max, item, item2, quest_done_A, quest_done_H, completed_achievement, quest_failed_text FROM access_requirement");

    if (!result)
    {
        TC_LOG_INFO("server.loading", ">> Loaded 0 access requirement definitions. DB table `access_requirement` is empty.");
        return;
    }

    uint32 count = 0;

    do
    {
        Field* fields = result->Fetch();

        uint32 mapid = fields[0].GetUInt32();
        if (!sMapStore.LookupEntry(mapid))
        {
            TC_LOG_ERROR("sql.sql", "Map %u referenced in `access_requirement` does not exist, skipped.", mapid);
            continue;
        }

        uint32 difficulty = fields[1].GetUInt8();
        if (!sDB2Manager.GetMapDifficultyData(mapid, Difficulty(difficulty)))
        {
            TC_LOG_ERROR("sql.sql", "Map %u referenced in `access_requirement` does not have difficulty %u, skipped", mapid, difficulty);
            continue;
        }

        uint64 requirement_ID = MAKE_PAIR64(mapid, difficulty);

        AccessRequirement* ar   = new AccessRequirement();
        ar->levelMin            = fields[2].GetUInt8();
        ar->levelMax            = fields[3].GetUInt8();
        ar->item                = fields[4].GetUInt32();
        ar->item2               = fields[5].GetUInt32();
        ar->quest_A             = fields[6].GetUInt32();
        ar->quest_H             = fields[7].GetUInt32();
        ar->achievement         = fields[8].GetUInt32();
        ar->questFailedText     = fields[9].GetString();

        if (ar->item)
        {
            ItemTemplate const* pProto = GetItemTemplate(ar->item);
            if (!pProto)
            {
                TC_LOG_ERROR("sql.sql", "Key item %u does not exist for map %u difficulty %u, removing key requirement.", ar->item, mapid, difficulty);
                ar->item = 0;
            }
        }

        if (ar->item2)
        {
            ItemTemplate const* pProto = GetItemTemplate(ar->item2);
            if (!pProto)
            {
                TC_LOG_ERROR("sql.sql", "Second item %u does not exist for map %u difficulty %u, removing key requirement.", ar->item2, mapid, difficulty);
                ar->item2 = 0;
            }
        }

        if (ar->quest_A)
        {
            if (!GetQuestTemplate(ar->quest_A))
            {
                TC_LOG_ERROR("sql.sql", "Required Alliance Quest %u not exist for map %u difficulty %u, remove quest done requirement.", ar->quest_A, mapid, difficulty);
                ar->quest_A = 0;
            }
        }

        if (ar->quest_H)
        {
            if (!GetQuestTemplate(ar->quest_H))
            {
                TC_LOG_ERROR("sql.sql", "Required Horde Quest %u not exist for map %u difficulty %u, remove quest done requirement.", ar->quest_H, mapid, difficulty);
                ar->quest_H = 0;
            }
        }

        if (ar->achievement)
        {
            if (!sAchievementStore.LookupEntry(ar->achievement))
            {
                TC_LOG_ERROR("sql.sql", "Required Achievement %u not exist for map %u difficulty %u, remove quest done requirement.", ar->achievement, mapid, difficulty);
                ar->achievement = 0;
            }
        }

        _accessRequirementStore[requirement_ID] = ar;
        ++count;

    } while (result->NextRow());

    TC_LOG_INFO("server.loading", ">> Loaded %u access requirement definitions in %u ms", count, GetMSTimeDiffToNow(oldMSTime));
}

/*
 * Searches for the areatrigger which teleports players out of the given map with instance_template.parent field support
 */
AreaTriggerTeleportStruct const* ObjectMgr::GetGoBackTrigger(uint32 Map) const
{
    bool useParentDbValue = false;
    uint32 parentId = 0;
    const MapEntry* mapEntry = sMapStore.LookupEntry(Map);
    if (!mapEntry || mapEntry->CorpseMapID < 0)
        return nullptr;

    if (mapEntry->IsDungeon())
    {
        const InstanceTemplate* iTemplate = sObjectMgr->GetInstanceTemplate(Map);

        if (!iTemplate)
            return nullptr;

        parentId = iTemplate->Parent;
        useParentDbValue = true;
    }

    uint32 entrance_map = uint32(mapEntry->CorpseMapID);
    for (AreaTriggerTeleportContainer::const_iterator itr = _areaTriggerTeleportStore.begin(); itr != _areaTriggerTeleportStore.end(); ++itr)
        if ((!useParentDbValue && itr->second.target_mapId == entrance_map) || (useParentDbValue && itr->second.target_mapId == parentId))
        {
            AreaTriggerEntry const* atEntry = sAreaTriggerStore.LookupEntry(itr->first);
            if (atEntry && atEntry->MapID == Map)
                return &itr->second;
        }
    return nullptr;
}

/**
 * Searches for the areatrigger which teleports players to the given map
 */
AreaTriggerTeleportStruct const* ObjectMgr::GetMapEntranceTrigger(uint32 Map) const
{
    for (AreaTriggerTeleportContainer::const_iterator itr = _areaTriggerTeleportStore.begin(); itr != _areaTriggerTeleportStore.end(); ++itr)
    {
        if (itr->second.target_mapId == Map)
        {
            AreaTriggerEntry const* atEntry = sAreaTriggerStore.LookupEntry(itr->first);
            if (itr->first < 0 || atEntry)
                return &itr->second;
        }
    }

    return nullptr;
}

void ObjectMgr::SetHighestGuids()
{
    QueryResult result = CharacterDatabase.Query("SELECT MAX(guid) FROM characters");
    if (result)
        GetGuidSequenceGenerator<HighGuid::Player>().Set((*result)[0].GetUInt64() + 1);

    result = CharacterDatabase.Query("SELECT MAX(guid) FROM item_instance");
    if (result)
        GetGuidSequenceGenerator<HighGuid::Item>().Set((*result)[0].GetUInt64() + 1);

    // Cleanup other tables from nonexistent guids ( >= _hiItemGuid)
    CharacterDatabase.PExecute("DELETE FROM character_inventory WHERE item >= '%u'", GetGuidSequenceGenerator<HighGuid::Item>().GetNextAfterMaxUsed());    // One-time query
    CharacterDatabase.PExecute("DELETE FROM mail_items WHERE item_guid >= '%u'", GetGuidSequenceGenerator<HighGuid::Item>().GetNextAfterMaxUsed());        // One-time query
    CharacterDatabase.PExecute("DELETE FROM auctionhouse WHERE itemguid >= '%u'", GetGuidSequenceGenerator<HighGuid::Item>().GetNextAfterMaxUsed());       // One-time query
    CharacterDatabase.PExecute("DELETE FROM guild_bank_item WHERE item_guid >= '%u'", GetGuidSequenceGenerator<HighGuid::Item>().GetNextAfterMaxUsed());   // One-time query

    result = WorldDatabase.Query("SELECT MAX(guid) FROM transports");
    if (result)
        GetGuidSequenceGenerator<HighGuid::Transport>().Set((*result)[0].GetUInt64() + 1);

    result = CharacterDatabase.Query("SELECT MAX(id) FROM auctionhouse");
    if (result)
        _auctionId = (*result)[0].GetUInt32()+1;

    result = CharacterDatabase.Query("SELECT MAX(id) FROM mail");
    if (result)
        _mailId = (*result)[0].GetUInt32()+1;

    result = CharacterDatabase.Query("SELECT MAX(arenateamid) FROM arena_team");
    if (result)
        sArenaTeamMgr->SetNextArenaTeamId((*result)[0].GetUInt32()+1);

    result = CharacterDatabase.Query("SELECT MAX(setguid) FROM character_equipmentsets");
    if (result)
        _equipmentSetGuid = (*result)[0].GetUInt64()+1;

    result = CharacterDatabase.Query("SELECT MAX(guildId) FROM guild");
    if (result)
        sGuildMgr->SetNextGuildId((*result)[0].GetUInt64()+1);

    result = CharacterDatabase.Query("SELECT MAX(guid) FROM groups");
    if (result)
        sGroupMgr->SetGroupDbStoreSize((*result)[0].GetUInt32()+1);

    result = CharacterDatabase.Query("SELECT MAX(itemId) from character_void_storage");
    if (result)
        _voidItemId = (*result)[0].GetUInt64()+1;

    result = WorldDatabase.Query("SELECT MAX(guid) FROM creature");
    if (result)
        _creatureSpawnId = (*result)[0].GetUInt64() + 1;

    result = WorldDatabase.Query("SELECT MAX(guid) FROM gameobject");
    if (result)
        _gameObjectSpawnId = (*result)[0].GetUInt64() + 1;
}

uint32 ObjectMgr::GenerateAuctionID()
{
    if (_auctionId >= 0xFFFFFFFE)
    {
        TC_LOG_ERROR("misc", "Auctions ids overflow!! Can't continue, shutting down server. Search on forum for TCE00007 for more info. ");
        World::StopNow(ERROR_EXIT_CODE);
    }
    return _auctionId++;
}

uint64 ObjectMgr::GenerateEquipmentSetGuid()
{
    if (_equipmentSetGuid >= uint64(0xFFFFFFFFFFFFFFFELL))
    {
        TC_LOG_ERROR("misc", "EquipmentSet guid overflow!! Can't continue, shutting down server. Search on forum for TCE00007 for more info. ");
        World::StopNow(ERROR_EXIT_CODE);
    }
    return _equipmentSetGuid++;
}

uint32 ObjectMgr::GenerateMailID()
{
    if (_mailId >= 0xFFFFFFFE)
    {
        TC_LOG_ERROR("misc", "Mail ids overflow!! Can't continue, shutting down server. Search on forum for TCE00007 for more info. ");
        World::StopNow(ERROR_EXIT_CODE);
    }
    return _mailId++;
}

uint32 ObjectMgr::GeneratePetNumber()
{
    if (_hiPetNumber >= 0xFFFFFFFE)
    {
        TC_LOG_ERROR("misc", "_hiPetNumber Id overflow!! Can't continue, shutting down server. Search on forum for TCE00007 for more info.");
        World::StopNow(ERROR_EXIT_CODE);
    }
    return _hiPetNumber++;
}

uint64 ObjectMgr::GenerateVoidStorageItemId()
{
    if (_voidItemId >= uint64(0xFFFFFFFFFFFFFFFELL))
    {
        TC_LOG_ERROR("misc", "_voidItemId overflow!! Can't continue, shutting down server. ");
        World::StopNow(ERROR_EXIT_CODE);
    }
    return _voidItemId++;
}

uint64 ObjectMgr::GenerateCreatureSpawnId()
{
    if (_creatureSpawnId >= uint64(0xFFFFFFFFFFFFFFFELL))
    {
        TC_LOG_ERROR("misc", "Creature spawn id overflow!! Can't continue, shutting down server. Search on forum for TCE00007 for more info.");
        World::StopNow(ERROR_EXIT_CODE);
    }
    return _creatureSpawnId++;
}

uint64 ObjectMgr::GenerateGameObjectSpawnId()
{
    if (_gameObjectSpawnId >= uint64(0xFFFFFFFFFFFFFFFELL))
    {
        TC_LOG_ERROR("misc", "Creature spawn id overflow!! Can't continue, shutting down server. Search on forum for TCE00007 for more info. ");
        World::StopNow(ERROR_EXIT_CODE);
    }
    return _gameObjectSpawnId++;
}

void ObjectMgr::LoadGameObjectLocales()
{
    uint32 oldMSTime = getMSTime();

    _gameObjectLocaleStore.clear(); // need for reload case

    //                                               0      1       2     3               4
    QueryResult result = WorldDatabase.Query("SELECT entry, locale, name, castBarCaption, unk1 FROM gameobject_template_locale");
    if (!result)
        return;

    do
    {
        Field* fields = result->Fetch();

        uint32 id                   = fields[0].GetUInt32();
        std::string localeName      = fields[1].GetString();

        LocaleConstant locale = GetLocaleByName(localeName);
        if (locale == LOCALE_enUS)
            continue;

        GameObjectLocale& data = _gameObjectLocaleStore[id];
        AddLocaleString(fields[2].GetString(), locale, data.Name);
        AddLocaleString(fields[3].GetString(), locale, data.CastBarCaption);
        AddLocaleString(fields[4].GetString(), locale, data.Unk1);

    } while (result->NextRow());

    TC_LOG_INFO("server.loading", ">> Loaded %u gameobject_template_locale strings in %u ms", uint32(_gameObjectLocaleStore.size()), GetMSTimeDiffToNow(oldMSTime));
}

inline void CheckGOLockId(GameObjectTemplate const* goInfo, uint32 dataN, uint32 N)
{
    if (sLockStore.LookupEntry(dataN))
        return;

    TC_LOG_ERROR("sql.sql", "Gameobject (Entry: %u GoType: %u) have data%d=%u but lock (Id: %u) not found.",
        goInfo->entry, goInfo->type, N, goInfo->door.open, goInfo->door.open);
}

inline void CheckGOLinkedTrapId(GameObjectTemplate const* goInfo, uint32 dataN, uint32 N)
{
    if (GameObjectTemplate const* trapInfo = sObjectMgr->GetGameObjectTemplate(dataN))
    {
        if (trapInfo->type != GAMEOBJECT_TYPE_TRAP)
            TC_LOG_ERROR("sql.sql", "Gameobject (Entry: %u GoType: %u) have data%d=%u but GO (Entry %u) have not GAMEOBJECT_TYPE_TRAP (%u) type.",
            goInfo->entry, goInfo->type, N, dataN, dataN, GAMEOBJECT_TYPE_TRAP);
    }
}

inline void CheckGOSpellId(GameObjectTemplate const* goInfo, uint32 dataN, uint32 N)
{
    if (sSpellMgr->GetSpellInfo(dataN))
        return;

    TC_LOG_ERROR("sql.sql", "Gameobject (Entry: %u GoType: %u) have data%d=%u but Spell (Entry %u) not exist.",
        goInfo->entry, goInfo->type, N, dataN, dataN);
}

inline void CheckAndFixGOChairHeightId(GameObjectTemplate const* goInfo, uint32& dataN, uint32 N)
{
    if (dataN <= (UNIT_STAND_STATE_SIT_HIGH_CHAIR-UNIT_STAND_STATE_SIT_LOW_CHAIR))
        return;

    TC_LOG_ERROR("sql.sql", "Gameobject (Entry: %u GoType: %u) have data%d=%u but correct chair height in range 0..%i.",
        goInfo->entry, goInfo->type, N, dataN, UNIT_STAND_STATE_SIT_HIGH_CHAIR-UNIT_STAND_STATE_SIT_LOW_CHAIR);

    // prevent client and server unexpected work
    dataN = 0;
}

inline void CheckGONoDamageImmuneId(GameObjectTemplate* goTemplate, uint32 dataN, uint32 N)
{
    // 0/1 correct values
    if (dataN <= 1)
        return;

    TC_LOG_ERROR("sql.sql", "Gameobject (Entry: %u GoType: %u) have data%d=%u but expected boolean (0/1) noDamageImmune field value.", goTemplate->entry, goTemplate->type, N, dataN);
}

inline void CheckGOConsumable(GameObjectTemplate const* goInfo, uint32 dataN, uint32 N)
{
    // 0/1 correct values
    if (dataN <= 1)
        return;

    TC_LOG_ERROR("sql.sql", "Gameobject (Entry: %u GoType: %u) have data%d=%u but expected boolean (0/1) consumable field value.",
        goInfo->entry, goInfo->type, N, dataN);
}

void ObjectMgr::LoadGameObjectTemplate()
{
    uint32 oldMSTime = getMSTime();

    for (GameObjectsEntry const* db2go : sGameObjectsStore)
    {
        GameObjectTemplate& go = _gameObjectTemplateStore[db2go->ID];
        go.entry = db2go->ID;
        go.type = db2go->Type;
        go.displayId = db2go->DisplayID;
        go.name = db2go->Name->Str[sWorld->GetDefaultDbcLocale()];
        go.size = db2go->Size;
        memset(go.raw.data, 0, sizeof(go.raw.data));
        memcpy(go.raw.data, db2go->Data, std::min(sizeof(db2go->Data), sizeof(go.raw.data)));
        go.RequiredLevel = 0;
        go.ScriptId = 0;
    }

    //                                               0      1     2          3     4         5               6     7
    QueryResult result = WorldDatabase.Query("SELECT entry, type, displayId, name, IconName, castBarCaption, unk1, size, "
    //                                        8      9      10     11     12     13     14     15     16     17     18      19      20
                                             "Data0, Data1, Data2, Data3, Data4, Data5, Data6, Data7, Data8, Data9, Data10, Data11, Data12, "
    //                                        21      22      23      24      25      26      27      28      29      30      31      32      33      34      35      36
                                             "Data13, Data14, Data15, Data16, Data17, Data18, Data19, Data20, Data21, Data22, Data23, Data24, Data25, Data26, Data27, Data28, "
    //                                        37      38       39     40      41             42      43
                                             "Data29, Data30, Data31, Data32, RequiredLevel, AIName, ScriptName "
                                             "FROM gameobject_template");

    if (!result)
    {
        TC_LOG_INFO("server.loading", ">> Loaded 0 gameobject definitions. DB table `gameobject_template` is empty.");
        return;
    }

    _gameObjectTemplateStore.rehash(result->GetRowCount());
    uint32 count = 0;
    do
    {
        Field* fields = result->Fetch();

        uint32 entry = fields[0].GetUInt32();

        GameObjectTemplate& got = _gameObjectTemplateStore[entry];
        got.entry          = entry;
        got.type           = uint32(fields[1].GetUInt8());
        got.displayId      = fields[2].GetUInt32();
        got.name           = fields[3].GetString();
        got.IconName       = fields[4].GetString();
        got.castBarCaption = fields[5].GetString();
        got.unk1           = fields[6].GetString();
        got.size           = fields[7].GetFloat();

        for (uint8 i = 0; i < MAX_GAMEOBJECT_DATA; ++i)
            got.raw.data[i] = fields[8 + i].GetUInt32();

        got.RequiredLevel = fields[41].GetInt32();
        got.AIName = fields[42].GetString();
        got.ScriptId = GetScriptId(fields[43].GetString());

        // Checks

        switch (got.type)
        {
            case GAMEOBJECT_TYPE_DOOR:                      //0
            {
                if (got.door.open)
                    CheckGOLockId(&got, got.door.open, 1);
                CheckGONoDamageImmuneId(&got, got.door.noDamageImmune, 3);
                break;
            }
            case GAMEOBJECT_TYPE_BUTTON:                    //1
            {
                if (got.button.open)
                    CheckGOLockId(&got, got.button.open, 1);
                CheckGONoDamageImmuneId(&got, got.button.noDamageImmune, 4);
                break;
            }
            case GAMEOBJECT_TYPE_QUESTGIVER:                //2
            {
                if (got.questgiver.open)
                    CheckGOLockId(&got, got.questgiver.open, 0);
                CheckGONoDamageImmuneId(&got, got.questgiver.noDamageImmune, 5);
                break;
            }
            case GAMEOBJECT_TYPE_CHEST:                     //3
            {
                if (got.chest.open)
                    CheckGOLockId(&got, got.chest.open, 0);

                CheckGOConsumable(&got, got.chest.consumable, 3);

                if (got.chest.linkedTrap)               // linked trap
                    CheckGOLinkedTrapId(&got, got.chest.linkedTrap, 7);
                break;
            }
            case GAMEOBJECT_TYPE_TRAP:                      //6
            {
                if (got.trap.open)
                    CheckGOLockId(&got, got.trap.open, 0);
                break;
            }
            case GAMEOBJECT_TYPE_CHAIR:                     //7
                CheckAndFixGOChairHeightId(&got, got.chair.chairheight, 1);
                break;
            case GAMEOBJECT_TYPE_SPELL_FOCUS:               //8
            {
                if (got.spellFocus.spellFocusType)
                {
                    if (!sSpellFocusObjectStore.LookupEntry(got.spellFocus.spellFocusType))
                        TC_LOG_ERROR("sql.sql", "GameObject (Entry: %u GoType: %u) have data0=%u but SpellFocus (Id: %u) not exist.",
                        entry, got.type, got.spellFocus.spellFocusType, got.spellFocus.spellFocusType);
                }

                if (got.spellFocus.linkedTrap)        // linked trap
                    CheckGOLinkedTrapId(&got, got.spellFocus.linkedTrap, 2);
                break;
            }
            case GAMEOBJECT_TYPE_GOOBER:                    //10
            {
                if (got.goober.open)
                    CheckGOLockId(&got, got.goober.open, 0);

                CheckGOConsumable(&got, got.goober.consumable, 3);

                if (got.goober.pageID)                  // pageId
                {
                    if (!GetPageText(got.goober.pageID))
                        TC_LOG_ERROR("sql.sql", "GameObject (Entry: %u GoType: %u) have data7=%u but PageText (Entry %u) not exist.",
                        entry, got.type, got.goober.pageID, got.goober.pageID);
                }
                CheckGONoDamageImmuneId(&got, got.goober.noDamageImmune, 11);
                if (got.goober.linkedTrap)            // linked trap
                    CheckGOLinkedTrapId(&got, got.goober.linkedTrap, 12);
                break;
            }
            case GAMEOBJECT_TYPE_AREADAMAGE:                //12
            {
                if (got.areaDamage.open)
                    CheckGOLockId(&got, got.areaDamage.open, 0);
                break;
            }
            case GAMEOBJECT_TYPE_CAMERA:                    //13
            {
                if (got.camera.open)
                    CheckGOLockId(&got, got.camera.open, 0);
                break;
            }
            case GAMEOBJECT_TYPE_MAP_OBJ_TRANSPORT:              //15
            {
                if (got.moTransport.taxiPathID)
                {
                    if (got.moTransport.taxiPathID >= sTaxiPathNodesByPath.size() || sTaxiPathNodesByPath[got.moTransport.taxiPathID].empty())
                        TC_LOG_ERROR("sql.sql", "GameObject (Entry: %u GoType: %u) have data0=%u but TaxiPath (Id: %u) not exist.",
                            entry, got.type, got.moTransport.taxiPathID, got.moTransport.taxiPathID);
                }
                if (uint32 transportMap = got.moTransport.SpawnMap)
                    _transportMaps.insert(transportMap);
                break;
            }
            case GAMEOBJECT_TYPE_RITUAL:          //18
                break;
            case GAMEOBJECT_TYPE_SPELLCASTER:               //22
            {
                // always must have spell
                CheckGOSpellId(&got, got.spellCaster.spell, 0);
                break;
            }
            case GAMEOBJECT_TYPE_FLAGSTAND:                 //24
            {
                if (got.flagStand.open)
                    CheckGOLockId(&got, got.flagStand.open, 0);
                CheckGONoDamageImmuneId(&got, got.flagStand.noDamageImmune, 5);
                break;
            }
            case GAMEOBJECT_TYPE_FISHINGHOLE:               //25
            {
                if (got.fishingHole.open)
                    CheckGOLockId(&got, got.fishingHole.open, 4);
                break;
            }
            case GAMEOBJECT_TYPE_FLAGDROP:                  //26
            {
                if (got.flagDrop.open)
                    CheckGOLockId(&got, got.flagDrop.open, 0);
                CheckGONoDamageImmuneId(&got, got.flagDrop.noDamageImmune, 3);
                break;
            }
            case GAMEOBJECT_TYPE_BARBER_CHAIR:              //32
                CheckAndFixGOChairHeightId(&got, got.barberChair.chairheight, 0);

                if (got.barberChair.SitAnimKit && !sAnimKitStore.LookupEntry(got.barberChair.SitAnimKit))
                {
                    TC_LOG_ERROR("sql.sql", "GameObject (Entry: %u GoType: %u) have data2 = %u but AnimKit.dbc (Id: %u) not exist, set to 0.",
                       entry, got.type, got.barberChair.SitAnimKit, got.barberChair.SitAnimKit);
                    got.barberChair.SitAnimKit = 0;
                }
                break;
            case GAMEOBJECT_TYPE_GARRISON_BUILDING:
                if (uint32 transportMap = got.garrisonBuilding.SpawnMap)
                    _transportMaps.insert(transportMap);
                break;
            case GAMEOBJECT_TYPE_GATHERING_NODE:
                if (got.gatheringNode.open)
                    CheckGOLockId(&got, got.gatheringNode.open, 0);
                if (got.gatheringNode.linkedTrap)
                    CheckGOLinkedTrapId(&got, got.gatheringNode.linkedTrap, 20);
                break;
        }

       ++count;
    }
    while (result->NextRow());

    TC_LOG_INFO("server.loading", ">> Loaded %u game object templates in %u ms", count, GetMSTimeDiffToNow(oldMSTime));
}

void ObjectMgr::LoadGameObjectTemplateAddons()
{
    uint32 oldMSTime = getMSTime();

    //                                                0       1       2      3        4        5
    QueryResult result = WorldDatabase.Query("SELECT entry, faction, flags, mingold, maxgold, WorldEffectID FROM gameobject_template_addon");

    if (!result)
    {
        TC_LOG_INFO("server.loading", ">> Loaded 0 gameobject template addon definitions. DB table `gameobject_template_addon` is empty.");
        return;
    }

    uint32 count = 0;
    do
    {
        Field* fields = result->Fetch();

        uint32 entry = fields[0].GetUInt32();

        GameObjectTemplate const* got = sObjectMgr->GetGameObjectTemplate(entry);
        if (!got)
        {
            TC_LOG_ERROR("sql.sql", "GameObject template (Entry: %u) does not exist but has a record in `gameobject_template_addon`", entry);
            continue;
        }

        GameObjectTemplateAddon& gameObjectAddon = _gameObjectTemplateAddonStore[entry];
        gameObjectAddon.faction       = uint32(fields[1].GetUInt16());
        gameObjectAddon.flags         = fields[2].GetUInt32();
        gameObjectAddon.mingold       = fields[3].GetUInt32();
        gameObjectAddon.maxgold       = fields[4].GetUInt32();
        gameObjectAddon.WorldEffectID = fields[5].GetUInt32();

        // checks
        if (gameObjectAddon.faction && !sFactionTemplateStore.LookupEntry(gameObjectAddon.faction))
            TC_LOG_ERROR("sql.sql", "GameObject (Entry: %u) has invalid faction (%u) defined in `gameobject_template_addon`.", entry, gameObjectAddon.faction);

        if (gameObjectAddon.maxgold > 0)
        {
            switch (got->type)
            {
                case GAMEOBJECT_TYPE_CHEST:
                case GAMEOBJECT_TYPE_FISHINGHOLE:
                    break;
                default:
                    TC_LOG_ERROR("sql.sql", "GameObject (Entry %u GoType: %u) cannot be looted but has maxgold set in `gameobject_template_addon`.", entry, got->type);
                    break;
            }
        }

        if (gameObjectAddon.WorldEffectID && !sWorldEffectStore.LookupEntry(gameObjectAddon.WorldEffectID))
        {
            TC_LOG_ERROR("sql.sql", "GameObject (Entry: %u) has invalid WorldEffectID (%u) defined in `gameobject_template_addon`, set to 0.", entry, gameObjectAddon.WorldEffectID);
            gameObjectAddon.WorldEffectID = 0;
        }

        ++count;
    }
    while (result->NextRow());

    TC_LOG_INFO("server.loading", ">> Loaded %u game object template addons in %u ms", count, GetMSTimeDiffToNow(oldMSTime));
}

void ObjectMgr::LoadExplorationBaseXP()
{
    uint32 oldMSTime = getMSTime();

    QueryResult result = WorldDatabase.Query("SELECT level, basexp FROM exploration_basexp");

    if (!result)
    {
        TC_LOG_ERROR("server.loading", ">> Loaded 0 BaseXP definitions. DB table `exploration_basexp` is empty.");
        return;
    }

    uint32 count = 0;

    do
    {
        Field* fields = result->Fetch();
        uint8 level  = fields[0].GetUInt8();
        uint32 basexp = fields[1].GetInt32();
        _baseXPTable[level] = basexp;
        ++count;
    }
    while (result->NextRow());

    TC_LOG_INFO("server.loading", ">> Loaded %u BaseXP definitions in %u ms", count, GetMSTimeDiffToNow(oldMSTime));
}

uint32 ObjectMgr::GetBaseXP(uint8 level)
{
    return _baseXPTable[level] ? _baseXPTable[level] : 0;
}

uint32 ObjectMgr::GetXPForLevel(uint8 level) const
{
    if (level < _playerXPperLevel.size())
        return _playerXPperLevel[level];
    return 0;
}

void ObjectMgr::LoadPetNames()
{
    uint32 oldMSTime = getMSTime();
    //                                                0     1      2
    QueryResult result = WorldDatabase.Query("SELECT word, entry, half FROM pet_name_generation");

    if (!result)
    {
        TC_LOG_INFO("server.loading", ">> Loaded 0 pet name parts. DB table `pet_name_generation` is empty!");
        return;
    }

    uint32 count = 0;

    do
    {
        Field* fields = result->Fetch();
        std::string word = fields[0].GetString();
        uint32 entry     = fields[1].GetUInt32();
        bool   half      = fields[2].GetBool();
        if (half)
            _petHalfName1[entry].push_back(word);
        else
            _petHalfName0[entry].push_back(word);
        ++count;
    }
    while (result->NextRow());

    TC_LOG_INFO("server.loading", ">> Loaded %u pet name parts in %u ms", count, GetMSTimeDiffToNow(oldMSTime));
}

void ObjectMgr::LoadPetNumber()
{
    uint32 oldMSTime = getMSTime();

    QueryResult result = CharacterDatabase.Query("SELECT MAX(id) FROM character_pet");
    if (result)
    {
        Field* fields = result->Fetch();
        _hiPetNumber = fields[0].GetUInt32()+1;
    }

    TC_LOG_INFO("server.loading", ">> Loaded the max pet number: %d in %u ms", _hiPetNumber-1, GetMSTimeDiffToNow(oldMSTime));
}

std::string ObjectMgr::GeneratePetName(uint32 entry)
{
    std::vector<std::string>& list0 = _petHalfName0[entry];
    std::vector<std::string>& list1 = _petHalfName1[entry];

    if (list0.empty() || list1.empty())
    {
        CreatureTemplate const* cinfo = GetCreatureTemplate(entry);
        if (!cinfo)
            return std::string();

        char const* petname = DB2Manager::GetCreatureFamilyPetName(cinfo->family, sWorld->GetDefaultDbcLocale());
        if (petname)
            return std::string(petname);
        else
            return cinfo->Name;
    }

    return *(list0.begin()+urand(0, list0.size()-1)) + *(list1.begin()+urand(0, list1.size()-1));
}

void ObjectMgr::LoadReputationRewardRate()
{
    uint32 oldMSTime = getMSTime();

    _repRewardRateStore.clear();                             // for reload case

    uint32 count = 0; //                                0          1             2                  3                  4                 5                      6             7
    QueryResult result = WorldDatabase.Query("SELECT faction, quest_rate, quest_daily_rate, quest_weekly_rate, quest_monthly_rate, quest_repeatable_rate, creature_rate, spell_rate FROM reputation_reward_rate");
    if (!result)
    {
        TC_LOG_ERROR("server.loading", ">> Loaded `reputation_reward_rate`, table is empty!");
        return;
    }

    do
    {
        Field* fields = result->Fetch();

        uint32 factionId            = fields[0].GetUInt32();

        RepRewardRate repRate;

        repRate.questRate           = fields[1].GetFloat();
        repRate.questDailyRate      = fields[2].GetFloat();
        repRate.questWeeklyRate     = fields[3].GetFloat();
        repRate.questMonthlyRate    = fields[4].GetFloat();
        repRate.questRepeatableRate = fields[5].GetFloat();
        repRate.creatureRate        = fields[6].GetFloat();
        repRate.spellRate           = fields[7].GetFloat();

        FactionEntry const* factionEntry = sFactionStore.LookupEntry(factionId);
        if (!factionEntry)
        {
            TC_LOG_ERROR("sql.sql", "Faction (faction.dbc) %u does not exist but is used in `reputation_reward_rate`", factionId);
            continue;
        }

        if (repRate.questRate < 0.0f)
        {
            TC_LOG_ERROR("sql.sql", "Table reputation_reward_rate has quest_rate with invalid rate %f, skipping data for faction %u", repRate.questRate, factionId);
            continue;
        }

        if (repRate.questDailyRate < 0.0f)
        {
            TC_LOG_ERROR("sql.sql", "Table reputation_reward_rate has quest_daily_rate with invalid rate %f, skipping data for faction %u", repRate.questDailyRate, factionId);
            continue;
        }

        if (repRate.questWeeklyRate < 0.0f)
        {
            TC_LOG_ERROR("sql.sql", "Table reputation_reward_rate has quest_weekly_rate with invalid rate %f, skipping data for faction %u", repRate.questWeeklyRate, factionId);
            continue;
        }

        if (repRate.questMonthlyRate < 0.0f)
        {
            TC_LOG_ERROR("sql.sql", "Table reputation_reward_rate has quest_monthly_rate with invalid rate %f, skipping data for faction %u", repRate.questMonthlyRate, factionId);
            continue;
        }

        if (repRate.questRepeatableRate < 0.0f)
        {
            TC_LOG_ERROR("sql.sql", "Table reputation_reward_rate has quest_repeatable_rate with invalid rate %f, skipping data for faction %u", repRate.questRepeatableRate, factionId);
            continue;
        }

        if (repRate.creatureRate < 0.0f)
        {
            TC_LOG_ERROR("sql.sql", "Table reputation_reward_rate has creature_rate with invalid rate %f, skipping data for faction %u", repRate.creatureRate, factionId);
            continue;
        }

        if (repRate.spellRate < 0.0f)
        {
            TC_LOG_ERROR("sql.sql", "Table reputation_reward_rate has spell_rate with invalid rate %f, skipping data for faction %u", repRate.spellRate, factionId);
            continue;
        }

        _repRewardRateStore[factionId] = repRate;

        ++count;
    }
    while (result->NextRow());

    TC_LOG_INFO("server.loading", ">> Loaded %u reputation_reward_rate in %u ms", count, GetMSTimeDiffToNow(oldMSTime));
}

void ObjectMgr::LoadReputationOnKill()
{
    uint32 oldMSTime = getMSTime();

    // For reload case
    _repOnKillStore.clear();

    uint32 count = 0;

    //                                                0            1                     2
    QueryResult result = WorldDatabase.Query("SELECT creature_id, RewOnKillRepFaction1, RewOnKillRepFaction2, "
    //   3             4             5                   6             7             8                   9
        "IsTeamAward1, MaxStanding1, RewOnKillRepValue1, IsTeamAward2, MaxStanding2, RewOnKillRepValue2, TeamDependent "
        "FROM creature_onkill_reputation");

    if (!result)
    {
        TC_LOG_ERROR("server.loading", ">> Loaded 0 creature award reputation definitions. DB table `creature_onkill_reputation` is empty.");
        return;
    }

    do
    {
        Field* fields = result->Fetch();

        uint32 creature_id = fields[0].GetUInt32();

        ReputationOnKillEntry repOnKill;
        repOnKill.RepFaction1          = fields[1].GetInt16();
        repOnKill.RepFaction2          = fields[2].GetInt16();
        repOnKill.IsTeamAward1        = fields[3].GetBool();
        repOnKill.ReputationMaxCap1  = fields[4].GetUInt8();
        repOnKill.RepValue1            = fields[5].GetInt32();
        repOnKill.IsTeamAward2        = fields[6].GetBool();
        repOnKill.ReputationMaxCap2  = fields[7].GetUInt8();
        repOnKill.RepValue2            = fields[8].GetInt32();
        repOnKill.TeamDependent       = fields[9].GetBool();

        if (!GetCreatureTemplate(creature_id))
        {
            TC_LOG_ERROR("sql.sql", "Table `creature_onkill_reputation` has data for nonexistent creature entry (%u), skipped", creature_id);
            continue;
        }

        if (repOnKill.RepFaction1)
        {
            FactionEntry const* factionEntry1 = sFactionStore.LookupEntry(repOnKill.RepFaction1);
            if (!factionEntry1)
            {
                TC_LOG_ERROR("sql.sql", "Faction (faction.dbc) %u does not exist but is used in `creature_onkill_reputation`", repOnKill.RepFaction1);
                continue;
            }
        }

        if (repOnKill.RepFaction2)
        {
            FactionEntry const* factionEntry2 = sFactionStore.LookupEntry(repOnKill.RepFaction2);
            if (!factionEntry2)
            {
                TC_LOG_ERROR("sql.sql", "Faction (faction.dbc) %u does not exist but is used in `creature_onkill_reputation`", repOnKill.RepFaction2);
                continue;
            }
        }

        _repOnKillStore[creature_id] = repOnKill;

        ++count;
    } while (result->NextRow());

    TC_LOG_INFO("server.loading", ">> Loaded %u creature award reputation definitions in %u ms", count, GetMSTimeDiffToNow(oldMSTime));
}

void ObjectMgr::LoadReputationSpilloverTemplate()
{
    uint32 oldMSTime = getMSTime();

    _repSpilloverTemplateStore.clear();                      // for reload case

    uint32 count = 0; //                                0         1        2       3        4       5       6         7        8      9        10       11     12        13       14     15
    QueryResult result = WorldDatabase.Query("SELECT faction, faction1, rate_1, rank_1, faction2, rate_2, rank_2, faction3, rate_3, rank_3, faction4, rate_4, rank_4, faction5, rate_5, rank_5 FROM reputation_spillover_template");

    if (!result)
    {
        TC_LOG_INFO("server.loading", ">> Loaded `reputation_spillover_template`, table is empty.");
        return;
    }

    do
    {
        Field* fields = result->Fetch();

        uint32 factionId                = fields[0].GetUInt16();

        RepSpilloverTemplate repTemplate;

        repTemplate.faction[0]          = fields[1].GetUInt16();
        repTemplate.faction_rate[0]     = fields[2].GetFloat();
        repTemplate.faction_rank[0]     = fields[3].GetUInt8();
        repTemplate.faction[1]          = fields[4].GetUInt16();
        repTemplate.faction_rate[1]     = fields[5].GetFloat();
        repTemplate.faction_rank[1]     = fields[6].GetUInt8();
        repTemplate.faction[2]          = fields[7].GetUInt16();
        repTemplate.faction_rate[2]     = fields[8].GetFloat();
        repTemplate.faction_rank[2]     = fields[9].GetUInt8();
        repTemplate.faction[3]          = fields[10].GetUInt16();
        repTemplate.faction_rate[3]     = fields[11].GetFloat();
        repTemplate.faction_rank[3]     = fields[12].GetUInt8();
        repTemplate.faction[4]          = fields[13].GetUInt16();
        repTemplate.faction_rate[4]     = fields[14].GetFloat();
        repTemplate.faction_rank[4]     = fields[15].GetUInt8();

        FactionEntry const* factionEntry = sFactionStore.LookupEntry(factionId);

        if (!factionEntry)
        {
            TC_LOG_ERROR("sql.sql", "Faction (faction.dbc) %u does not exist but is used in `reputation_spillover_template`", factionId);
            continue;
        }

        if (factionEntry->ParentFactionID == 0)
        {
            TC_LOG_ERROR("sql.sql", "Faction (faction.dbc) %u in `reputation_spillover_template` does not belong to any team, skipping", factionId);
            continue;
        }

        bool invalidSpilloverFaction = false;
        for (uint32 i = 0; i < MAX_SPILLOVER_FACTIONS; ++i)
        {
            if (repTemplate.faction[i])
            {
                FactionEntry const* factionSpillover = sFactionStore.LookupEntry(repTemplate.faction[i]);

                if (!factionSpillover)
                {
                    TC_LOG_ERROR("sql.sql", "Spillover faction (faction.dbc) %u does not exist but is used in `reputation_spillover_template` for faction %u, skipping", repTemplate.faction[i], factionId);
                    invalidSpilloverFaction = true;
                    break;
                }

                if (!factionSpillover->CanHaveReputation())
                {
                    TC_LOG_ERROR("sql.sql", "Spillover faction (faction.dbc) %u for faction %u in `reputation_spillover_template` can not be listed for client, and then useless, skipping", repTemplate.faction[i], factionId);
                    invalidSpilloverFaction = true;
                    break;
                }

                if (repTemplate.faction_rank[i] >= MAX_REPUTATION_RANK)
                {
                    TC_LOG_ERROR("sql.sql", "Rank %u used in `reputation_spillover_template` for spillover faction %u is not valid, skipping", repTemplate.faction_rank[i], repTemplate.faction[i]);
                    invalidSpilloverFaction = true;
                    break;
                }
            }
        }

        if (invalidSpilloverFaction)
            continue;

        _repSpilloverTemplateStore[factionId] = repTemplate;

        ++count;
    }
    while (result->NextRow());

    TC_LOG_INFO("server.loading", ">> Loaded %u reputation_spillover_template in %u ms", count, GetMSTimeDiffToNow(oldMSTime));
}

void ObjectMgr::LoadPointsOfInterest()
{
    uint32 oldMSTime = getMSTime();

    _pointsOfInterestStore.clear(); // need for reload case

    uint32 count = 0;

    //                                               0   1          2          3     4      5           6
    QueryResult result = WorldDatabase.Query("SELECT ID, PositionX, PositionY, Icon, Flags, Importance, Name FROM points_of_interest");

    if (!result)
    {
        TC_LOG_ERROR("server.loading", ">> Loaded 0 Points of Interest definitions. DB table `points_of_interest` is empty.");
        return;
    }

    do
    {
        Field* fields = result->Fetch();

        uint32 id = fields[0].GetUInt32();

        PointOfInterest pointOfInterest;
        pointOfInterest.ID              = id;
        pointOfInterest.Pos.Relocate(fields[1].GetFloat(), fields[2].GetFloat());
        pointOfInterest.Icon            = fields[3].GetUInt32();
        pointOfInterest.Flags           = fields[4].GetUInt32();
        pointOfInterest.Importance      = fields[5].GetUInt32();
        pointOfInterest.Name            = fields[6].GetString();

        if (!Trinity::IsValidMapCoord(pointOfInterest.Pos.GetPositionX(), pointOfInterest.Pos.GetPositionY()))
        {
            TC_LOG_ERROR("sql.sql", "Table `points_of_interest` (ID: %u) have invalid coordinates (PositionX: %f PositionY: %f), ignored.", id, pointOfInterest.Pos.GetPositionX(), pointOfInterest.Pos.GetPositionY());
            continue;
        }

        _pointsOfInterestStore[id] = pointOfInterest;

        ++count;
    } while (result->NextRow());

    TC_LOG_INFO("server.loading", ">> Loaded %u Points of Interest definitions in %u ms", count, GetMSTimeDiffToNow(oldMSTime));
}

void ObjectMgr::LoadQuestPOI()
{
    uint32 oldMSTime = getMSTime();

    _questPOIStore.clear(); // need for reload case

    uint32 count = 0;

    //                                                   0        1        2            3           4                 5           6         7            8       9       10         11              12             13
    QueryResult result = WorldDatabase.Query("SELECT QuestID, BlobIndex, Idx1, ObjectiveIndex, QuestObjectiveID, QuestObjectID, MapID, WorldMapAreaId, Floor, Priority, Flags, WorldEffectID, PlayerConditionID, WoDUnk1 FROM quest_poi order by QuestID, Idx1");
    if (!result)
    {
        TC_LOG_ERROR("server.loading", ">> Loaded 0 quest POI definitions. DB table `quest_poi` is empty.");
        return;
    }

    //                                                0        1    2  3
    QueryResult points = WorldDatabase.Query("SELECT QuestID, Idx1, X, Y FROM quest_poi_points ORDER BY QuestID DESC, Idx1, Idx2");

    std::vector<std::vector<std::vector<QuestPOIPoint>>> POIs;

    if (points)
    {
        // The first result should have the highest questId
        Field* fields = points->Fetch();
        uint32 questIdMax = fields[0].GetInt32();
        POIs.resize(questIdMax + 1);

        do
        {
            fields = points->Fetch();

            int32 QuestID             = fields[0].GetInt32();
            int32 Idx1                = fields[1].GetInt32();
            int32 X                   = fields[2].GetInt32();
            int32 Y                   = fields[3].GetInt32();

            if (int32(POIs[QuestID].size()) <= Idx1 + 1)
                POIs[QuestID].resize(Idx1 + 10);

            QuestPOIPoint point(X, Y);
            POIs[QuestID][Idx1].push_back(point);
        } while (points->NextRow());
    }

    do
    {
        Field* fields = result->Fetch();

        int32 QuestID               = fields[0].GetInt32();
        int32 BlobIndex             = fields[1].GetInt32();
        int32 Idx1                  = fields[2].GetInt32();
        int32 ObjectiveIndex        = fields[3].GetInt32();
        int32 QuestObjectiveID      = fields[4].GetInt32();
        int32 QuestObjectID         = fields[5].GetInt32();
        int32 MapID                 = fields[6].GetInt32();
        int32 WorldMapAreaId        = fields[7].GetInt32();
        int32 Floor                 = fields[8].GetInt32();
        int32 Priority              = fields[9].GetInt32();
        int32 Flags                 = fields[10].GetInt32();
        int32 WorldEffectID         = fields[11].GetInt32();
        int32 PlayerConditionID     = fields[12].GetInt32();
        int32 WoDUnk1               = fields[13].GetInt32();

        if (!sObjectMgr->GetQuestTemplate(QuestID))
            TC_LOG_ERROR("sql.sql", "`quest_poi` quest id (%u) Idx1 (%u) does not exist in `quest_template`", QuestID, Idx1);

        QuestPOI POI(BlobIndex, ObjectiveIndex, QuestObjectiveID, QuestObjectID, MapID, WorldMapAreaId, Floor, Priority, Flags, WorldEffectID, PlayerConditionID, WoDUnk1);
        if (QuestID < int32(POIs.size()) && Idx1 < int32(POIs[QuestID].size()))
        {
            POI.points = POIs[QuestID][Idx1];
            _questPOIStore[QuestID].push_back(POI);
        }
        else
            TC_LOG_ERROR("sql.sql", "Table quest_poi references unknown quest points for quest %i POI id %i", QuestID, BlobIndex);

        ++count;
    } while (result->NextRow());

    TC_LOG_INFO("server.loading", ">> Loaded %u quest POI definitions in %u ms", count, GetMSTimeDiffToNow(oldMSTime));
}

void ObjectMgr::LoadNPCSpellClickSpells()
{
    uint32 oldMSTime = getMSTime();

    _spellClickInfoStore.clear();
    //                                                0          1         2            3
    QueryResult result = WorldDatabase.Query("SELECT npc_entry, spell_id, cast_flags, user_type FROM npc_spellclick_spells");

    if (!result)
    {
        TC_LOG_ERROR("server.loading", ">> Loaded 0 spellclick spells. DB table `npc_spellclick_spells` is empty.");
        return;
    }

    uint32 count = 0;

    do
    {
        Field* fields = result->Fetch();

        uint32 npc_entry = fields[0].GetUInt32();
        CreatureTemplate const* cInfo = GetCreatureTemplate(npc_entry);
        if (!cInfo)
        {
            TC_LOG_ERROR("sql.sql", "Table npc_spellclick_spells references unknown creature_template %u. Skipping entry.", npc_entry);
            continue;
        }

        uint32 spellid = fields[1].GetUInt32();
        SpellInfo const* spellinfo = sSpellMgr->GetSpellInfo(spellid);
        if (!spellinfo)
        {
            TC_LOG_ERROR("sql.sql", "Table npc_spellclick_spells creature: %u references unknown spellid %u. Skipping entry.", npc_entry, spellid);
            continue;
        }

        uint8 userType = fields[3].GetUInt16();
        if (userType >= SPELL_CLICK_USER_MAX)
            TC_LOG_ERROR("sql.sql", "Table npc_spellclick_spells creature: %u  references unknown user type %u. Skipping entry.", npc_entry, uint32(userType));

        uint8 castFlags = fields[2].GetUInt8();
        SpellClickInfo info;
        info.spellId = spellid;
        info.castFlags = castFlags;
        info.userType = SpellClickUserTypes(userType);
        _spellClickInfoStore.insert(SpellClickInfoContainer::value_type(npc_entry, info));

        ++count;
    }
    while (result->NextRow());

    // all spellclick data loaded, now we check if there are creatures with NPC_FLAG_SPELLCLICK but with no data
    // NOTE: It *CAN* be the other way around: no spellclick flag but with spellclick data, in case of creature-only vehicle accessories
    CreatureTemplateContainer const* ctc = sObjectMgr->GetCreatureTemplates();
    for (CreatureTemplateContainer::const_iterator itr = ctc->begin(); itr != ctc->end(); ++itr)
    {
        if ((itr->second.npcflag & UNIT_NPC_FLAG_SPELLCLICK) && _spellClickInfoStore.find(itr->second.Entry) == _spellClickInfoStore.end())
        {
            TC_LOG_ERROR("sql.sql", "npc_spellclick_spells: Creature template %u has UNIT_NPC_FLAG_SPELLCLICK but no data in spellclick table! Removing flag", itr->second.Entry);
            const_cast<CreatureTemplate*>(&itr->second)->npcflag &= ~UNIT_NPC_FLAG_SPELLCLICK;
        }
    }

    TC_LOG_INFO("server.loading", ">> Loaded %u spellclick definitions in %u ms", count, GetMSTimeDiffToNow(oldMSTime));
}

void ObjectMgr::DeleteCreatureData(ObjectGuid::LowType guid)
{
    // remove mapid*cellid -> guid_set map
    CreatureData const* data = GetCreatureData(guid);
    if (data)
        RemoveCreatureFromGrid(guid, data);

    _creatureDataStore.erase(guid);
}

void ObjectMgr::DeleteGOData(ObjectGuid::LowType guid)
{
    // remove mapid*cellid -> guid_set map
    GameObjectData const* data = GetGOData(guid);
    if (data)
        RemoveGameobjectFromGrid(guid, data);

    _gameObjectDataStore.erase(guid);
}

void ObjectMgr::LoadQuestRelationsHelper(QuestRelations& map, QuestRelationsReverse* reverseMap, std::string const& table, bool starter, bool go)
{
    uint32 oldMSTime = getMSTime();

    map.clear();                                            // need for reload case

    uint32 count = 0;

    QueryResult result = WorldDatabase.PQuery("SELECT id, quest, pool_entry FROM %s qr LEFT JOIN pool_quest pq ON qr.quest = pq.entry", table.c_str());

    if (!result)
    {
        TC_LOG_ERROR("server.loading", ">> Loaded 0 quest relations from `%s`, table is empty.", table.c_str());
        return;
    }

    PooledQuestRelation* poolRelationMap = go ? &sPoolMgr->mQuestGORelation : &sPoolMgr->mQuestCreatureRelation;
    if (starter)
        poolRelationMap->clear();

    do
    {
        uint32 id     = result->Fetch()[0].GetUInt32();
        uint32 quest  = result->Fetch()[1].GetUInt32();
        uint32 poolId = result->Fetch()[2].GetUInt32();

        if (_questTemplates.find(quest) == _questTemplates.end())
        {
            TC_LOG_ERROR("sql.sql", "Table `%s`: Quest %u listed for entry %u does not exist.", table.c_str(), quest, id);
            continue;
        }

        if (!poolId || !starter)
        {
            map.insert(QuestRelations::value_type(id, quest));
            if (reverseMap)
                reverseMap->insert(QuestRelationsReverse::value_type(quest, id));
        }
        else if (starter)
            poolRelationMap->insert(PooledQuestRelation::value_type(quest, id));

        ++count;
    } while (result->NextRow());

    TC_LOG_INFO("server.loading", ">> Loaded %u quest relations from %s in %u ms", count, table.c_str(), GetMSTimeDiffToNow(oldMSTime));
}

void ObjectMgr::LoadGameobjectQuestStarters()
{
    LoadQuestRelationsHelper(_goQuestRelations, nullptr, "gameobject_queststarter", true, true);

    for (QuestRelations::iterator itr = _goQuestRelations.begin(); itr != _goQuestRelations.end(); ++itr)
    {
        GameObjectTemplate const* goInfo = GetGameObjectTemplate(itr->first);
        if (!goInfo)
            TC_LOG_ERROR("sql.sql", "Table `gameobject_queststarter` has data for nonexistent gameobject entry (%u) and existed quest %u", itr->first, itr->second);
        else if (goInfo->type != GAMEOBJECT_TYPE_QUESTGIVER)
            TC_LOG_ERROR("sql.sql", "Table `gameobject_queststarter` has data gameobject entry (%u) for quest %u, but GO is not GAMEOBJECT_TYPE_QUESTGIVER", itr->first, itr->second);
    }
}

void ObjectMgr::LoadGameobjectQuestEnders()
{
    LoadQuestRelationsHelper(_goQuestInvolvedRelations, &_goQuestInvolvedRelationsReverse, "gameobject_questender", false, true);

    for (QuestRelations::iterator itr = _goQuestInvolvedRelations.begin(); itr != _goQuestInvolvedRelations.end(); ++itr)
    {
        GameObjectTemplate const* goInfo = GetGameObjectTemplate(itr->first);
        if (!goInfo)
            TC_LOG_ERROR("sql.sql", "Table `gameobject_questender` has data for nonexistent gameobject entry (%u) and existed quest %u", itr->first, itr->second);
        else if (goInfo->type != GAMEOBJECT_TYPE_QUESTGIVER)
            TC_LOG_ERROR("sql.sql", "Table `gameobject_questender` has data gameobject entry (%u) for quest %u, but GO is not GAMEOBJECT_TYPE_QUESTGIVER", itr->first, itr->second);
    }
}

void ObjectMgr::LoadCreatureQuestStarters()
{
    LoadQuestRelationsHelper(_creatureQuestRelations, nullptr, "creature_queststarter", true, false);

    for (QuestRelations::iterator itr = _creatureQuestRelations.begin(); itr != _creatureQuestRelations.end(); ++itr)
    {
        CreatureTemplate const* cInfo = GetCreatureTemplate(itr->first);
        if (!cInfo)
            TC_LOG_ERROR("sql.sql", "Table `creature_queststarter` has data for nonexistent creature entry (%u) and existed quest %u", itr->first, itr->second);
        else if (!(cInfo->npcflag & UNIT_NPC_FLAG_QUESTGIVER))
            TC_LOG_ERROR("sql.sql", "Table `creature_queststarter` has creature entry (%u) for quest %u, but npcflag does not include UNIT_NPC_FLAG_QUESTGIVER", itr->first, itr->second);
    }
}

void ObjectMgr::LoadCreatureQuestEnders()
{
    LoadQuestRelationsHelper(_creatureQuestInvolvedRelations, &_creatureQuestInvolvedRelationsReverse, "creature_questender", false, false);

    for (QuestRelations::iterator itr = _creatureQuestInvolvedRelations.begin(); itr != _creatureQuestInvolvedRelations.end(); ++itr)
    {
        CreatureTemplate const* cInfo = GetCreatureTemplate(itr->first);
        if (!cInfo)
            TC_LOG_ERROR("sql.sql", "Table `creature_questender` has data for nonexistent creature entry (%u) and existed quest %u", itr->first, itr->second);
        else if (!(cInfo->npcflag & UNIT_NPC_FLAG_QUESTGIVER))
            TC_LOG_ERROR("sql.sql", "Table `creature_questender` has creature entry (%u) for quest %u, but npcflag does not include UNIT_NPC_FLAG_QUESTGIVER", itr->first, itr->second);
    }
}

void ObjectMgr::LoadReservedPlayersNames()
{
    uint32 oldMSTime = getMSTime();

    _reservedNamesStore.clear();                                // need for reload case

    QueryResult result = CharacterDatabase.Query("SELECT name FROM reserved_name");

    if (!result)
    {
        TC_LOG_INFO("server.loading", ">> Loaded 0 reserved player names. DB table `reserved_name` is empty!");
        return;
    }

    uint32 count = 0;

    Field* fields;
    do
    {
        fields = result->Fetch();
        std::string name= fields[0].GetString();

        std::wstring wstr;
        if (!Utf8toWStr (name, wstr))
        {
            TC_LOG_ERROR("misc", "Table `reserved_name` has invalid name: %s", name.c_str());
            continue;
        }

        wstrToLower(wstr);

        _reservedNamesStore.insert(wstr);
        ++count;
    }
    while (result->NextRow());

    TC_LOG_INFO("server.loading", ">> Loaded %u reserved player names in %u ms", count, GetMSTimeDiffToNow(oldMSTime));
}

bool ObjectMgr::IsReservedName(const std::string& name) const
{
    std::wstring wstr;
    if (!Utf8toWStr (name, wstr))
        return false;

    wstrToLower(wstr);

    return _reservedNamesStore.find(wstr) != _reservedNamesStore.end();
}

enum LanguageType
{
    LT_BASIC_LATIN    = 0x0000,
    LT_EXTENDEN_LATIN = 0x0001,
    LT_CYRILLIC       = 0x0002,
    LT_EAST_ASIA      = 0x0004,
    LT_ANY            = 0xFFFF
};

static LanguageType GetRealmLanguageType(bool create)
{
    switch (sWorld->getIntConfig(CONFIG_REALM_ZONE))
    {
        case REALM_ZONE_UNKNOWN:                            // any language
        case REALM_ZONE_DEVELOPMENT:
        case REALM_ZONE_TEST_SERVER:
        case REALM_ZONE_QA_SERVER:
            return LT_ANY;
        case REALM_ZONE_UNITED_STATES:                      // extended-Latin
        case REALM_ZONE_OCEANIC:
        case REALM_ZONE_LATIN_AMERICA:
        case REALM_ZONE_ENGLISH:
        case REALM_ZONE_GERMAN:
        case REALM_ZONE_FRENCH:
        case REALM_ZONE_SPANISH:
            return LT_EXTENDEN_LATIN;
        case REALM_ZONE_KOREA:                              // East-Asian
        case REALM_ZONE_TAIWAN:
        case REALM_ZONE_CHINA:
            return LT_EAST_ASIA;
        case REALM_ZONE_RUSSIAN:                            // Cyrillic
            return LT_CYRILLIC;
        default:
            return create ? LT_BASIC_LATIN : LT_ANY;        // basic-Latin at create, any at login
    }
}

bool isValidString(const std::wstring& wstr, uint32 strictMask, bool numericOrSpace, bool create = false)
{
    if (strictMask == 0)                                       // any language, ignore realm
    {
        if (isExtendedLatinString(wstr, numericOrSpace))
            return true;
        if (isCyrillicString(wstr, numericOrSpace))
            return true;
        if (isEastAsianString(wstr, numericOrSpace))
            return true;
        return false;
    }

    if (strictMask & 0x2)                                    // realm zone specific
    {
        LanguageType lt = GetRealmLanguageType(create);
        if (lt & LT_EXTENDEN_LATIN)
            if (isExtendedLatinString(wstr, numericOrSpace))
                return true;
        if (lt & LT_CYRILLIC)
            if (isCyrillicString(wstr, numericOrSpace))
                return true;
        if (lt & LT_EAST_ASIA)
            if (isEastAsianString(wstr, numericOrSpace))
                return true;
    }

    if (strictMask & 0x1)                                    // basic Latin
    {
        if (isBasicLatinString(wstr, numericOrSpace))
            return true;
    }

    return false;
}

ResponseCodes ObjectMgr::CheckPlayerName(std::string const& name, LocaleConstant locale, bool create /*= false*/)
{
    std::wstring wname;
    if (!Utf8toWStr(name, wname))
        return CHAR_NAME_INVALID_CHARACTER;

    if (wname.size() > MAX_PLAYER_NAME)
        return CHAR_NAME_TOO_LONG;

    uint32 minName = sWorld->getIntConfig(CONFIG_MIN_PLAYER_NAME);
    if (wname.size() < minName)
        return CHAR_NAME_TOO_SHORT;

    uint32 strictMask = sWorld->getIntConfig(CONFIG_STRICT_PLAYER_NAMES);
    if (!isValidString(wname, strictMask, false, create))
        return CHAR_NAME_MIXED_LANGUAGES;

    wstrToLower(wname);
    for (size_t i = 2; i < wname.size(); ++i)
        if (wname[i] == wname[i-1] && wname[i] == wname[i-2])
            return CHAR_NAME_THREE_CONSECUTIVE;

    return sDB2Manager.ValidateName(wname, locale);
}

bool ObjectMgr::IsValidCharterName(const std::string& name)
{
    std::wstring wname;
    if (!Utf8toWStr(name, wname))
        return false;

    if (wname.size() > MAX_CHARTER_NAME)
        return false;

    uint32 minName = sWorld->getIntConfig(CONFIG_MIN_CHARTER_NAME);
    if (wname.size() < minName)
        return false;

    uint32 strictMask = sWorld->getIntConfig(CONFIG_STRICT_CHARTER_NAMES);

    return isValidString(wname, strictMask, true);
}

PetNameInvalidReason ObjectMgr::CheckPetName(const std::string& name)
{
    std::wstring wname;
    if (!Utf8toWStr(name, wname))
        return PET_NAME_INVALID;

    if (wname.size() > MAX_PET_NAME)
        return PET_NAME_TOO_LONG;

    uint32 minName = sWorld->getIntConfig(CONFIG_MIN_PET_NAME);
    if (wname.size() < minName)
        return PET_NAME_TOO_SHORT;

    uint32 strictMask = sWorld->getIntConfig(CONFIG_STRICT_PET_NAMES);
    if (!isValidString(wname, strictMask, false))
        return PET_NAME_MIXED_LANGUAGES;

    return PET_NAME_SUCCESS;
}

void ObjectMgr::LoadGameObjectForQuests()
{
    uint32 oldMSTime = getMSTime();

    _gameObjectForQuestStore.clear();                         // need for reload case

    if (sObjectMgr->GetGameObjectTemplates()->empty())
    {
        TC_LOG_INFO("server.loading", ">> Loaded 0 GameObjects for quests");
        return;
    }

    uint32 count = 0;

    // collect GO entries for GO that must activated
    GameObjectTemplateContainer const* gotc = sObjectMgr->GetGameObjectTemplates();
    for (GameObjectTemplateContainer::const_iterator itr = gotc->begin(); itr != gotc->end(); ++itr)
    {
        switch (itr->second.type)
        {
            case GAMEOBJECT_TYPE_QUESTGIVER:
                _gameObjectForQuestStore.insert(itr->second.entry);
                ++count;
                break;
            case GAMEOBJECT_TYPE_CHEST:
            {
                // scan GO chest with loot including quest items
                uint32 loot_id = (itr->second.GetLootId());

                // find quest loot for GO
                if (itr->second.chest.questID || LootTemplates_Gameobject.HaveQuestLootFor(loot_id))
                {
                    _gameObjectForQuestStore.insert(itr->second.entry);
                    ++count;
                }
                break;
            }
            case GAMEOBJECT_TYPE_GENERIC:
            {
                if (itr->second.generic.questID > 0)            //quests objects
                {
                    _gameObjectForQuestStore.insert(itr->second.entry);
                    ++count;
                }
                break;
            }
            case GAMEOBJECT_TYPE_GOOBER:
            {
                if (itr->second.goober.questID > 0)              //quests objects
                {
                    _gameObjectForQuestStore.insert(itr->second.entry);
                    ++count;
                }
                break;
            }
            default:
                break;
        }
    }

    TC_LOG_INFO("server.loading", ">> Loaded %u GameObjects for quests in %u ms", count, GetMSTimeDiffToNow(oldMSTime));
}

bool ObjectMgr::LoadTrinityStrings()
{
    uint32 oldMSTime = getMSTime();

    _trinityStringStore.clear(); // for reload case

    QueryResult result = WorldDatabase.Query("SELECT entry, content_default, content_loc1, content_loc2, content_loc3, content_loc4, content_loc5, content_loc6, content_loc7, content_loc8 FROM trinity_string");
    if (!result)
    {
        TC_LOG_ERROR("server.loading", ">> Loaded 0 trinity strings. DB table `trinity_string` is empty. You have imported an incorrect database for more info search for TCE00003 on forum.");
        return false;
    }

    do
    {
        Field* fields = result->Fetch();

        uint32 entry = fields[0].GetUInt32();

        TrinityString& data = _trinityStringStore[entry];

        data.Content.resize(DEFAULT_LOCALE + 1);

        for (int8 i = OLD_TOTAL_LOCALES - 1; i >= 0; --i)
            AddLocaleString(fields[i + 1].GetString(), LocaleConstant(i), data.Content);
    }
    while (result->NextRow());

    TC_LOG_INFO("server.loading", ">> Loaded " SZFMTD " trinity strings in %u ms", _trinityStringStore.size(), GetMSTimeDiffToNow(oldMSTime));
    return true;
}

char const* ObjectMgr::GetTrinityString(uint32 entry, LocaleConstant locale) const
{
    if (TrinityString const* ts = GetTrinityString(entry))
    {
        if (ts->Content.size() > size_t(locale) && !ts->Content[locale].empty())
            return ts->Content[locale].c_str();
        return ts->Content[DEFAULT_LOCALE].c_str();
    }

    TC_LOG_ERROR("sql.sql", "Trinity string entry %u not found in DB.", entry);
    return "<error>";
}

void ObjectMgr::LoadFishingBaseSkillLevel()
{
    uint32 oldMSTime = getMSTime();

    _fishingBaseForAreaStore.clear();                            // for reload case

    QueryResult result = WorldDatabase.Query("SELECT entry, skill FROM skill_fishing_base_level");

    if (!result)
    {
        TC_LOG_ERROR("server.loading", ">> Loaded 0 areas for fishing base skill level. DB table `skill_fishing_base_level` is empty.");
        return;
    }

    uint32 count = 0;

    do
    {
        Field* fields = result->Fetch();
        uint32 entry  = fields[0].GetUInt32();
        int32 skill   = fields[1].GetInt16();

        AreaTableEntry const* fArea = sAreaTableStore.LookupEntry(entry);
        if (!fArea)
        {
            TC_LOG_ERROR("sql.sql", "AreaId %u defined in `skill_fishing_base_level` does not exist", entry);
            continue;
        }

        _fishingBaseForAreaStore[entry] = skill;
        ++count;
    }
    while (result->NextRow());

    TC_LOG_INFO("server.loading", ">> Loaded %u areas for fishing base skill level in %u ms", count, GetMSTimeDiffToNow(oldMSTime));
}

void ObjectMgr::LoadSkillTiers()
{
    uint32 oldMSTime = getMSTime();

    QueryResult result = WorldDatabase.Query("SELECT ID, Value1, Value2, Value3, Value4, Value5, Value6, Value7, Value8, Value9, Value10, "
        " Value11, Value12, Value13, Value14, Value15, Value16 FROM skill_tiers");

    if (!result)
    {
        TC_LOG_ERROR("server.loading", ">> Loaded 0 skill max values. DB table `skill_tiers` is empty.");
        return;
    }

    do
    {
        Field* fields = result->Fetch();
        uint32 id = fields[0].GetUInt32();
        SkillTiersEntry& tier = _skillTiers[id];
        for (uint32 i = 0; i < MAX_SKILL_STEP; ++i)
            tier.Value[i] = fields[1 + i].GetUInt32();

    } while (result->NextRow());

    TC_LOG_INFO("server.loading", ">> Loaded %u skill max values in %u ms", uint32(_skillTiers.size()), GetMSTimeDiffToNow(oldMSTime));
}

bool ObjectMgr::CheckDeclinedNames(const std::wstring& w_ownname, DeclinedName const& names)
{
    // get main part of the name
    std::wstring mainpart = GetMainPartOfName(w_ownname, 0);
    // prepare flags
    bool x = true;
    bool y = true;

    // check declined names
    for (uint8 i = 0; i < MAX_DECLINED_NAME_CASES; ++i)
    {
        std::wstring wname;
        if (!Utf8toWStr(names.name[i], wname))
            return false;

        if (mainpart != GetMainPartOfName(wname, i+1))
            x = false;

        if (w_ownname != wname)
            y = false;
    }
    return (x || y);
}

uint32 ObjectMgr::GetAreaTriggerScriptId(uint32 trigger_id) const
{
    AreaTriggerScriptContainer::const_iterator i = _areaTriggerScriptStore.find(trigger_id);
    if (i!= _areaTriggerScriptStore.end())
        return i->second;
    return 0;
}

SpellScriptsBounds ObjectMgr::GetSpellScriptsBounds(uint32 spellId)
{
    return SpellScriptsBounds(_spellScriptsStore.equal_range(spellId));
}

// this allows calculating base reputations to offline players, just by race and class
int32 ObjectMgr::GetBaseReputationOf(FactionEntry const* factionEntry, uint8 race, uint8 playerClass) const
{
    if (!factionEntry)
        return 0;

    uint32 raceMask = (1 << (race - 1));
    uint32 classMask = (1 << (playerClass-1));

    for (int i = 0; i < 4; i++)
    {
        if ((!factionEntry->ReputationClassMask[i] ||
            factionEntry->ReputationClassMask[i] & classMask) &&
            (!factionEntry->ReputationRaceMask[i] ||
            factionEntry->ReputationRaceMask[i] & raceMask))
            return factionEntry->ReputationBase[i];
    }

    return 0;
}

SkillRangeType GetSkillRangeType(SkillRaceClassInfoEntry const* rcEntry)
{
    SkillLineEntry const* skill = sSkillLineStore.LookupEntry(rcEntry->SkillID);
    if (!skill)
        return SKILL_RANGE_NONE;

    if (sObjectMgr->GetSkillTier(rcEntry->SkillTierID))
        return SKILL_RANGE_RANK;

    if (rcEntry->SkillID == SKILL_RUNEFORGING)
        return SKILL_RANGE_MONO;

    switch (skill->CategoryID)
    {
        case SKILL_CATEGORY_ARMOR:
            return SKILL_RANGE_MONO;
        case SKILL_CATEGORY_LANGUAGES:
            return SKILL_RANGE_LANGUAGE;
    }

    return SKILL_RANGE_LEVEL;
}

void ObjectMgr::LoadGameTele()
{
    uint32 oldMSTime = getMSTime();

    _gameTeleStore.clear();                                  // for reload case

    //                                                0       1           2           3           4        5     6
    QueryResult result = WorldDatabase.Query("SELECT id, position_x, position_y, position_z, orientation, map, name FROM game_tele");

    if (!result)
    {
        TC_LOG_ERROR("server.loading", ">> Loaded 0 GameTeleports. DB table `game_tele` is empty!");
        return;
    }

    uint32 count = 0;

    do
    {
        Field* fields = result->Fetch();

        uint32 id         = fields[0].GetUInt32();

        GameTele gt;

        gt.position_x     = fields[1].GetFloat();
        gt.position_y     = fields[2].GetFloat();
        gt.position_z     = fields[3].GetFloat();
        gt.orientation    = fields[4].GetFloat();
        gt.mapId          = fields[5].GetUInt16();
        gt.name           = fields[6].GetString();

        if (!MapManager::IsValidMapCoord(gt.mapId, gt.position_x, gt.position_y, gt.position_z, gt.orientation))
        {
            TC_LOG_ERROR("sql.sql", "Wrong position for id %u (name: %s) in `game_tele` table, ignoring.", id, gt.name.c_str());
            continue;
        }

        if (!Utf8toWStr(gt.name, gt.wnameLow))
        {
            TC_LOG_ERROR("sql.sql", "Wrong UTF8 name for id %u in `game_tele` table, ignoring.", id);
            continue;
        }

        wstrToLower(gt.wnameLow);

        _gameTeleStore[id] = gt;

        ++count;
    }
    while (result->NextRow());

    TC_LOG_INFO("server.loading", ">> Loaded %u GameTeleports in %u ms", count, GetMSTimeDiffToNow(oldMSTime));
}

GameTele const* ObjectMgr::GetGameTele(const std::string& name) const
{
    // explicit name case
    std::wstring wname;
    if (!Utf8toWStr(name, wname))
        return nullptr;

    // converting string that we try to find to lower case
    wstrToLower(wname);

    // Alternative first GameTele what contains wnameLow as substring in case no GameTele location found
    GameTele const* alt = nullptr;
    for (GameTeleContainer::const_iterator itr = _gameTeleStore.begin(); itr != _gameTeleStore.end(); ++itr)
    {
        if (itr->second.wnameLow == wname)
            return &itr->second;
        else if (!alt && itr->second.wnameLow.find(wname) != std::wstring::npos)
            alt = &itr->second;
    }

    return alt;
}

GameTele const* ObjectMgr::GetGameTeleExactName(const std::string& name) const
{
    // explicit name case
    std::wstring wname;
    if (!Utf8toWStr(name, wname))
        return nullptr;

    // converting string that we try to find to lower case
    wstrToLower(wname);

    for (GameTeleContainer::const_iterator itr = _gameTeleStore.begin(); itr != _gameTeleStore.end(); ++itr)
    {
        if (itr->second.wnameLow == wname)
            return &itr->second;
    }

    return nullptr;
}

bool ObjectMgr::AddGameTele(GameTele& tele)
{
    // find max id
    uint32 new_id = 0;
    for (GameTeleContainer::const_iterator itr = _gameTeleStore.begin(); itr != _gameTeleStore.end(); ++itr)
        if (itr->first > new_id)
            new_id = itr->first;

    // use next
    ++new_id;

    if (!Utf8toWStr(tele.name, tele.wnameLow))
        return false;

    wstrToLower(tele.wnameLow);

    _gameTeleStore[new_id] = tele;

    PreparedStatement* stmt = WorldDatabase.GetPreparedStatement(WORLD_INS_GAME_TELE);

    stmt->setUInt32(0, new_id);
    stmt->setFloat(1, tele.position_x);
    stmt->setFloat(2, tele.position_y);
    stmt->setFloat(3, tele.position_z);
    stmt->setFloat(4, tele.orientation);
    stmt->setUInt16(5, uint16(tele.mapId));
    stmt->setString(6, tele.name);

    WorldDatabase.Execute(stmt);

    return true;
}

bool ObjectMgr::DeleteGameTele(const std::string& name)
{
    // explicit name case
    std::wstring wname;
    if (!Utf8toWStr(name, wname))
        return false;

    // converting string that we try to find to lower case
    wstrToLower(wname);

    for (GameTeleContainer::iterator itr = _gameTeleStore.begin(); itr != _gameTeleStore.end(); ++itr)
    {
        if (itr->second.wnameLow == wname)
        {
            PreparedStatement* stmt = WorldDatabase.GetPreparedStatement(WORLD_DEL_GAME_TELE);

            stmt->setString(0, itr->second.name);

            WorldDatabase.Execute(stmt);

            _gameTeleStore.erase(itr);
            return true;
        }
    }

    return false;
}

void ObjectMgr::LoadMailLevelRewards()
{
    uint32 oldMSTime = getMSTime();

    _mailLevelRewardStore.clear();                           // for reload case

    //                                                 0        1             2            3
    QueryResult result = WorldDatabase.Query("SELECT level, raceMask, mailTemplateId, senderEntry FROM mail_level_reward");

    if (!result)
    {
        TC_LOG_ERROR("server.loading", ">> Loaded 0 level dependent mail rewards. DB table `mail_level_reward` is empty.");
        return;
    }

    uint32 count = 0;

    do
    {
        Field* fields = result->Fetch();

        uint8 level           = fields[0].GetUInt8();
        uint32 raceMask       = fields[1].GetUInt32();
        uint32 mailTemplateId = fields[2].GetUInt32();
        uint32 senderEntry    = fields[3].GetUInt32();

        if (level > MAX_LEVEL)
        {
            TC_LOG_ERROR("sql.sql", "Table `mail_level_reward` has data for level %u that more supported by client (%u), ignoring.", level, MAX_LEVEL);
            continue;
        }

        if (!(raceMask & RACEMASK_ALL_PLAYABLE))
        {
            TC_LOG_ERROR("sql.sql", "Table `mail_level_reward` has raceMask (%u) for level %u that not include any player races, ignoring.", raceMask, level);
            continue;
        }

        if (!sMailTemplateStore.LookupEntry(mailTemplateId))
        {
            TC_LOG_ERROR("sql.sql", "Table `mail_level_reward` has invalid mailTemplateId (%u) for level %u that invalid not include any player races, ignoring.", mailTemplateId, level);
            continue;
        }

        if (!GetCreatureTemplate(senderEntry))
        {
            TC_LOG_ERROR("sql.sql", "Table `mail_level_reward` has nonexistent sender creature entry (%u) for level %u that invalid not include any player races, ignoring.", senderEntry, level);
            continue;
        }

        _mailLevelRewardStore[level].push_back(MailLevelReward(raceMask, mailTemplateId, senderEntry));

        ++count;
    }
    while (result->NextRow());

    TC_LOG_INFO("server.loading", ">> Loaded %u level dependent mail rewards in %u ms", count, GetMSTimeDiffToNow(oldMSTime));
}

void ObjectMgr::LoadTrainerSpell()
{
    uint32 oldMSTime = getMSTime();

    // For reload case
    _cacheTrainerSpellStore.clear();

    QueryResult result = WorldDatabase.Query("SELECT b.ID, a.SpellID, a.MoneyCost, a.ReqSkillLine, a.ReqSkillRank, a.Reqlevel, a.Index FROM npc_trainer AS a "
        "INNER JOIN npc_trainer AS b ON a.ID = -(b.SpellID) "
        "UNION SELECT * FROM npc_trainer WHERE SpellID > 0");

    if (!result)
    {
        TC_LOG_ERROR("server.loading", ">>  Loaded 0 Trainers. DB table `npc_trainer` is empty!");

        return;
    }

    uint32 count = 0;

    do
    {
        Field* fields = result->Fetch();

        uint32 ID = fields[0].GetUInt32();
        uint32 SpellID = fields[1].GetUInt32();
        uint32 MoneyCost = fields[2].GetUInt32();
        uint32 ReqSkillLine = fields[3].GetUInt16();
        uint32 ReqSkillRank = fields[4].GetUInt16();
        uint32 ReqLevel = fields[5].GetUInt8();
        uint32 Index = fields[6].GetUInt8();

        AddSpellToTrainer(ID, SpellID, MoneyCost, ReqSkillLine, ReqSkillRank, ReqLevel, Index);

        ++count;
    } while (result->NextRow());

    TC_LOG_INFO("server.loading", ">> Loaded %d Trainers in %u ms", count, GetMSTimeDiffToNow(oldMSTime));
}

void ObjectMgr::AddSpellToTrainer(uint32 ID, uint32 SpellID, uint32 MoneyCost, uint32 ReqSkillLine, uint32 ReqSkillRank, uint32 ReqLevel, uint32 Index)
{
    if (ID >= TRINITY_TRAINER_START_REF)
        return;

    CreatureTemplate const* cInfo = GetCreatureTemplate(ID);
    if (!cInfo)
    {
        TC_LOG_ERROR("sql.sql", "Table `npc_trainer` contains entries for a non-existing creature template (ID: %u), ignoring", ID);
        return;
    }

    if (!(cInfo->npcflag & UNIT_NPC_FLAG_TRAINER))
    {
        TC_LOG_ERROR("sql.sql", "Table `npc_trainer` contains entries for a creature template (ID: %u) without any trainer flag, ignoring", ID);
        return;
    }

    SpellInfo const* spellinfo = sSpellMgr->GetSpellInfo(SpellID);
    if (!spellinfo)
    {
        TC_LOG_ERROR("sql.sql", "Table `npc_trainer` contains an ID (%u) for a non-existing spell (Spell: %u), ignoring", ID, SpellID);
        return;
    }

    if (!SpellMgr::IsSpellValid(spellinfo))
    {
        TC_LOG_ERROR("sql.sql", "Table `npc_trainer` contains an ID (%u) for a broken spell (Spell: %u), ignoring", ID, SpellID);
        return;
    }

    TrainerSpellData& data = _cacheTrainerSpellStore[ID];

    TrainerSpell& trainerSpell = data.spellList[SpellID];
    trainerSpell.SpellID = SpellID;
    trainerSpell.MoneyCost = MoneyCost;
    trainerSpell.ReqSkillLine = ReqSkillLine;
    trainerSpell.ReqSkillRank = ReqSkillRank;
    trainerSpell.ReqLevel = ReqLevel;
    trainerSpell.Index = Index;

    if (!trainerSpell.ReqLevel)
        trainerSpell.ReqLevel = spellinfo->SpellLevel;

    // calculate learned spell for profession case when stored cast-spell
    trainerSpell.ReqAbility[0] = SpellID;
    for (SpellEffectInfo const* effect : spellinfo->GetEffectsForDifficulty(DIFFICULTY_NONE))
    {
        if (!effect || effect->Effect != SPELL_EFFECT_LEARN_SPELL)
            continue;
        if (trainerSpell.ReqAbility[0] == SpellID)
            trainerSpell.ReqAbility[0] = 0;
        // player must be able to cast spell on himself
        if (effect->TargetA.GetTarget() != 0 && effect->TargetA.GetTarget() != TARGET_UNIT_TARGET_ALLY
            && effect->TargetA.GetTarget() != TARGET_UNIT_TARGET_ANY && effect->TargetA.GetTarget() != TARGET_UNIT_CASTER)
        {
            TC_LOG_ERROR("sql.sql", "Table `npc_trainer` has spell %u for trainer entry %u with learn effect which has incorrect target type, ignoring learn effect!", SpellID, ID);
            continue;
        }

        trainerSpell.ReqAbility[effect->EffectIndex] = effect->TriggerSpell;

        if (trainerSpell.ReqAbility[effect->EffectIndex])
        {
            SpellInfo const* learnedSpellInfo = sSpellMgr->GetSpellInfo(trainerSpell.ReqAbility[effect->EffectIndex]);
            if (learnedSpellInfo && learnedSpellInfo->IsProfession())
                data.trainerType = 2;
        }
    }
}

void ObjectMgr::LoadTrainers()
{
    uint32 oldMSTime = getMSTime();

    // For reload case
    _trainers.clear();

    std::unordered_map<int32, std::vector<Trainer::Spell>> spellsByTrainer;
    if (QueryResult trainerSpellsResult = WorldDatabase.Query("SELECT TrainerId, SpellId, MoneyCost, ReqSkillLine, ReqSkillRank, ReqAbility1, ReqAbility2, ReqAbility3, ReqLevel FROM trainer_spell"))
    {
        do
        {
            Field* fields = trainerSpellsResult->Fetch();

            Trainer::Spell spell;
            uint32 trainerId = fields[0].GetUInt32();
            spell.SpellId = fields[1].GetUInt32();
            spell.MoneyCost = fields[2].GetUInt32();
            spell.ReqSkillLine = fields[3].GetUInt32();
            spell.ReqSkillRank = fields[4].GetUInt32();
            spell.ReqAbility[0] = fields[5].GetUInt32();
            spell.ReqAbility[1] = fields[6].GetUInt32();
            spell.ReqAbility[2] = fields[7].GetUInt32();
            spell.ReqLevel = fields[8].GetUInt8();

            SpellInfo const* spellInfo = sSpellMgr->GetSpellInfo(spell.SpellId);
            if (!spellInfo)
            {
                TC_LOG_ERROR("sql.sql", "Table `trainer_spell` references non-existing spell (SpellId: %u) for TrainerId %u, ignoring", spell.SpellId, trainerId);
                continue;
            }

            if (spell.ReqSkillLine && !sSkillLineStore.LookupEntry(spell.ReqSkillLine))
            {
                TC_LOG_ERROR("sql.sql", "Table `trainer_spell` references non-existing skill (ReqSkillLine: %u) for TrainerId %u and SpellId %u, ignoring",
                    spell.ReqSkillLine, spell.SpellId, trainerId);
                continue;
            }

            bool allReqValid = true;
            for (std::size_t i = 0; i < spell.ReqAbility.size(); ++i)
            {
                uint32 requiredSpell = spell.ReqAbility[i];
                if (requiredSpell && !sSpellMgr->GetSpellInfo(requiredSpell))
                {
                    TC_LOG_ERROR("sql.sql", "Table `trainer_spell` references non-existing spell (ReqAbility" SZFMTD ": %u) for TrainerId %u and SpellId %u, ignoring",
                        i + 1, requiredSpell, spell.SpellId, trainerId);
                    allReqValid = false;
                }
            }

            if (!allReqValid)
                continue;

            spell.LearnedSpellId = spell.SpellId;
            for (SpellEffectInfo const* spellEffect : spellInfo->GetEffectsForDifficulty(DIFFICULTY_NONE))
            {
                if (spellEffect && spellEffect->IsEffect(SPELL_EFFECT_LEARN_SPELL))
                {
                    ASSERT(spell.LearnedSpellId == spell.SpellId,
                        "Only one learned spell is currently supported - spell %u already teaches %u but it tried to overwrite it with %u",
                        spell.SpellId, spell.LearnedSpellId, spellEffect->TriggerSpell);
                    spell.LearnedSpellId = spellEffect->TriggerSpell;
                }
            }

            spellsByTrainer[trainerId].push_back(spell);

        } while (trainerSpellsResult->NextRow());
    }

    if (QueryResult trainersResult = WorldDatabase.Query("SELECT Id, Type, Greeting FROM trainer"))
    {
        do
        {
            Field* fields = trainersResult->Fetch();
            uint32 trainerId = fields[0].GetUInt32();
            Trainer::Type trainerType = Trainer::Type(fields[1].GetUInt8());
            std::string greeting = fields[2].GetString();
            std::vector<Trainer::Spell> spells;
            auto spellsItr = spellsByTrainer.find(trainerId);
            if (spellsItr != spellsByTrainer.end())
            {
                spells = std::move(spellsItr->second);
                spellsByTrainer.erase(spellsItr);
            }

            _trainers.emplace(std::piecewise_construct, std::forward_as_tuple(trainerId), std::forward_as_tuple(trainerId, trainerType, std::move(greeting), std::move(spells)));

        } while (trainersResult->NextRow());
    }

    for (auto const& unusedSpells : spellsByTrainer)
    {
        for (Trainer::Spell const& unusedSpell : unusedSpells.second)
        {
            TC_LOG_ERROR("sql.sql", "Table `trainer_spell` references non-existing trainer (TrainerId: %u) for SpellId %u, ignoring", unusedSpells.first, unusedSpell.SpellId);
        }
    }

    if (QueryResult trainerLocalesResult = WorldDatabase.Query("SELECT Id, locale, Greeting_lang FROM trainer_locale"))
    {
        do
        {
            Field* fields = trainerLocalesResult->Fetch();
            uint32 trainerId = fields[0].GetUInt32();
            std::string localeName = fields[1].GetString();

            LocaleConstant locale = GetLocaleByName(localeName);
            if (locale == LOCALE_enUS)
                continue;

            if (Trainer::Trainer* trainer = Trinity::Containers::MapGetValuePtr(_trainers, trainerId))
                trainer->AddGreetingLocale(locale, fields[2].GetString());
            else
                TC_LOG_ERROR("sql.sql", "Table `trainer_locale` references non-existing trainer (TrainerId: %u) for locale %s, ignoring",
                    trainerId, localeName.c_str());

        } while (trainerLocalesResult->NextRow());
    }

    TC_LOG_INFO("server.loading", ">> Loaded " SZFMTD " Trainers in %u ms", _trainers.size(), GetMSTimeDiffToNow(oldMSTime));
}

void ObjectMgr::LoadCreatureDefaultTrainers()
{
    uint32 oldMSTime = getMSTime();

    _creatureDefaultTrainers.clear();

    if (QueryResult result = WorldDatabase.Query("SELECT CreatureId, TrainerId FROM creature_default_trainer"))
    {
        do
        {
            Field* fields = result->Fetch();
            uint32 creatureId = fields[0].GetUInt32();
            uint32 trainerId = fields[1].GetUInt32();

            if (!GetCreatureTemplate(creatureId))
            {
                TC_LOG_ERROR("sql.sql", "Table `creature_default_trainer` references non-existing creature template (CreatureId: %u), ignoring", creatureId);
                continue;
            }

            if (!GetTrainer(trainerId))
            {
                TC_LOG_ERROR("sql.sql", "Table `creature_default_trainer` references non-existing trainer (TrainerId: %u) for CreatureId %u, ignoring", trainerId, creatureId);
                continue;
            }

            _creatureDefaultTrainers[creatureId] = trainerId;
        } while (result->NextRow());
    }

    TC_LOG_INFO("server.loading", ">> Loaded " SZFMTD " default trainers in %u ms", _creatureDefaultTrainers.size(), GetMSTimeDiffToNow(oldMSTime));
}

int ObjectMgr::LoadReferenceVendor(int32 vendor, int32 item, std::set<uint32> *skip_vendors)
{
    // find all items from the reference vendor
    PreparedStatement* stmt = WorldDatabase.GetPreparedStatement(WORLD_SEL_NPC_VENDOR_REF);
    stmt->setUInt32(0, uint32(item));
    PreparedQueryResult result = WorldDatabase.Query(stmt);

    if (!result)
        return 0;

    uint32 count = 0;
    do
    {
        Field* fields = result->Fetch();

        int32 item_id = fields[0].GetInt32();

        // if item is a negative, its a reference
        if (item_id < 0)
            count += LoadReferenceVendor(vendor, -item_id, skip_vendors);
        else
        {
            VendorItem vItem;
            vItem.item              = item_id;
            vItem.maxcount          = fields[1].GetUInt32();
            vItem.incrtime          = fields[2].GetUInt32();
            vItem.ExtendedCost      = fields[3].GetUInt32();
            vItem.OverrideGoldCost  = fields[4].GetInt32();
            vItem.Type              = fields[5].GetUInt8();
            vItem.PlayerConditionId = fields[7].GetUInt32();
            vItem.IgnoreFiltering   = fields[8].GetBool();

            Tokenizer bonusListIDsTok(fields[6].GetString(), ' ');
            for (char const* token : bonusListIDsTok)
                vItem.BonusListIDs.push_back(int32(atol(token)));

            if (!IsVendorItemValid(vendor, vItem, nullptr, skip_vendors))
                continue;

            VendorItemData& vList = _cacheVendorItemStore[vendor];
            vList.AddItem(std::move(vItem));
            ++count;
        }
    } while (result->NextRow());

    return count;
}

void ObjectMgr::LoadVendors()
{
    uint32 oldMSTime = getMSTime();

    // For reload case
    for (CacheVendorItemContainer::iterator itr = _cacheVendorItemStore.begin(); itr != _cacheVendorItemStore.end(); ++itr)
        itr->second.Clear();
    _cacheVendorItemStore.clear();

    std::set<uint32> skip_vendors;

    QueryResult result = WorldDatabase.Query("SELECT entry, item, maxcount, incrtime, ExtendedCost, OverrideGoldCost, type, BonusListIDs, PlayerConditionID, IgnoreFiltering FROM npc_vendor ORDER BY entry, slot ASC");
    if (!result)
    {
        TC_LOG_ERROR("server.loading", ">>  Loaded 0 Vendors. DB table `npc_vendor` is empty!");
        return;
    }

    uint32 count = 0;

    do
    {
        Field* fields = result->Fetch();

        uint32 entry        = fields[0].GetUInt32();
        int32 item_id      = fields[1].GetInt32();

        // if item is a negative, its a reference
        if (item_id < 0)
            count += LoadReferenceVendor(entry, -item_id, &skip_vendors);
        else
        {
            VendorItem vItem;
            vItem.item              = item_id;
            vItem.maxcount          = fields[2].GetUInt32();
            vItem.incrtime          = fields[3].GetUInt32();
            vItem.ExtendedCost      = fields[4].GetUInt32();
            vItem.OverrideGoldCost  = fields[5].GetInt32();
            vItem.Type              = fields[6].GetUInt8();
            vItem.PlayerConditionId = fields[8].GetUInt32();
            vItem.IgnoreFiltering   = fields[9].GetBool();

            Tokenizer bonusListIDsTok(fields[7].GetString(), ' ');
            for (char const* token : bonusListIDsTok)
                vItem.BonusListIDs.push_back(int32(atol(token)));

            if (!IsVendorItemValid(entry, vItem, nullptr, &skip_vendors))
                continue;

            VendorItemData& vList = _cacheVendorItemStore[entry];
            vList.AddItem(std::move(vItem));
            ++count;
        }
    }
    while (result->NextRow());

    TC_LOG_INFO("server.loading", ">> Loaded %d Vendors in %u ms", count, GetMSTimeDiffToNow(oldMSTime));
}

void ObjectMgr::LoadGossipMenu()
{
    uint32 oldMSTime = getMSTime();

    _gossipMenusStore.clear();

    //                                               0       1
    QueryResult result = WorldDatabase.Query("SELECT MenuId, TextId FROM gossip_menu");

    if (!result)
    {
        TC_LOG_ERROR("server.loading", ">> Loaded 0 gossip_menu IDs. DB table `gossip_menu` is empty!");
        return;
    }

    do
    {
        Field* fields = result->Fetch();

        GossipMenus gMenu;

<<<<<<< HEAD
        gMenu.MenuID = fields[0].GetUInt32();
        gMenu.TextID = fields[1].GetUInt32();
=======
        gMenu.MenuId = fields[0].GetUInt32();
        gMenu.TextId = fields[1].GetUInt32();
>>>>>>> 6ff363dc

        if (!GetNpcText(gMenu.TextId))
        {
            TC_LOG_ERROR("sql.sql", "Table gossip_menu: ID %u is using non-existing TextId %u", gMenu.MenuId, gMenu.TextId);
            continue;
        }

        _gossipMenusStore.insert(GossipMenusContainer::value_type(gMenu.MenuId, gMenu));
    } while (result->NextRow());

    TC_LOG_INFO("server.loading", ">> Loaded %u gossip_menu IDs in %u ms", uint32(_gossipMenusStore.size()), GetMSTimeDiffToNow(oldMSTime));
}

void ObjectMgr::LoadGossipMenuItems()
{
    uint32 oldMSTime = getMSTime();

    _gossipMenuItemsStore.clear();

    QueryResult result = WorldDatabase.Query(
    //          0         1              2             3             4                        5             6
        "SELECT o.MenuId, o.OptionIndex, o.OptionIcon, o.OptionText, o.OptionBroadcastTextId, o.OptionType, o.OptionNpcFlag, "
    //   7                8
        "oa.ActionMenuId, oa.ActionPoiId, "
    //   9            10           11          12
        "ob.BoxCoded, ob.BoxMoney, ob.BoxText, ob.BoxBroadcastTextId, "
    //   13
        "ot.TrainerId "
        "FROM gossip_menu_option o "
        "LEFT JOIN gossip_menu_option_action oa ON o.MenuId = oa.MenuId AND o.OptionIndex = oa.OptionIndex "
        "LEFT JOIN gossip_menu_option_box ob ON o.MenuId = ob.MenuId AND o.OptionIndex = ob.OptionIndex "
        "LEFT JOIN gossip_menu_option_trainer ot ON o.MenuId = ot.MenuId AND o.OptionIndex = ot.OptionIndex "
        "ORDER BY o.MenuId, o.OptionIndex");

    if (!result)
    {
        TC_LOG_ERROR("server.loading", ">> Loaded 0 gossip_menu_option IDs. DB table `gossip_menu_option` is empty!");
        return;
    }

    do
    {
        Field* fields = result->Fetch();

        GossipMenuItems gMenuItem;

        gMenuItem.MenuId                = fields[0].GetUInt32();
        gMenuItem.OptionIndex           = fields[1].GetUInt32();
        gMenuItem.OptionIcon            = fields[2].GetUInt8();
        gMenuItem.OptionText            = fields[3].GetString();
        gMenuItem.OptionBroadcastTextId = fields[4].GetUInt32();
        gMenuItem.OptionType            = fields[5].GetUInt32();
        gMenuItem.OptionNpcFlag         = fields[6].GetUInt64();
        gMenuItem.ActionMenuId          = fields[7].GetUInt32();
        gMenuItem.ActionPoiId           = fields[8].GetUInt32();
        gMenuItem.BoxCoded              = fields[9].GetBool();
        gMenuItem.BoxMoney              = fields[10].GetUInt32();
        gMenuItem.BoxText               = fields[11].GetString();
        gMenuItem.BoxBroadcastTextId    = fields[12].GetUInt32();
        gMenuItem.TrainerId             = fields[13].GetUInt32();

        if (gMenuItem.OptionIcon >= GOSSIP_ICON_MAX)
        {
            TC_LOG_ERROR("sql.sql", "Table `gossip_menu_option` for MenuId %u, OptionIndex %u has unknown icon id %u. Replacing with GOSSIP_ICON_CHAT", gMenuItem.MenuId, gMenuItem.OptionIndex, gMenuItem.OptionIcon);
            gMenuItem.OptionIcon = GOSSIP_ICON_CHAT;
        }

        if (gMenuItem.OptionBroadcastTextId)
        {
            if (!sBroadcastTextStore.LookupEntry(gMenuItem.OptionBroadcastTextId))
            {
                TC_LOG_ERROR("sql.sql", "Table `gossip_menu_option` for MenuId %u, OptionIndex %u has non-existing or incompatible OptionBroadcastTextID %u, ignoring.", gMenuItem.MenuId, gMenuItem.OptionIndex, gMenuItem.OptionBroadcastTextId);
                gMenuItem.OptionBroadcastTextId = 0;
            }
        }

        if (gMenuItem.OptionType >= GOSSIP_OPTION_MAX)
            TC_LOG_ERROR("sql.sql", "Table `gossip_menu_option` for MenuId %u, OptionIndex %u has unknown option id %u. Option will not be used", gMenuItem.MenuId, gMenuItem.OptionIndex, gMenuItem.OptionType);

        if (gMenuItem.ActionPoiId && !GetPointOfInterest(gMenuItem.ActionPoiId))
        {
            TC_LOG_ERROR("sql.sql", "Table `gossip_menu_option` for MenuId %u, OptionIndex %u use non-existing action_poi_id %u, ignoring", gMenuItem.MenuId, gMenuItem.OptionIndex, gMenuItem.ActionPoiId);
            gMenuItem.ActionPoiId = 0;
        }

        if (gMenuItem.BoxBroadcastTextId)
        {
            if (!sBroadcastTextStore.LookupEntry(gMenuItem.BoxBroadcastTextId))
            {
                TC_LOG_ERROR("sql.sql", "Table `gossip_menu_option` for MenuId %u, OptionIndex %u has non-existing or incompatible BoxBroadcastTextId %u, ignoring.", gMenuItem.MenuId, gMenuItem.OptionIndex, gMenuItem.BoxBroadcastTextId);
                gMenuItem.BoxBroadcastTextId = 0;
            }
        }

        if (gMenuItem.TrainerId && !GetTrainer(gMenuItem.TrainerId))
        {
            TC_LOG_ERROR("sql.sql", "Table `gossip_menu_option_trainer` for MenuId %u, OptionIndex %u use non-existing TrainerId %u, ignoring", gMenuItem.MenuId, gMenuItem.OptionIndex, gMenuItem.TrainerId);
            gMenuItem.TrainerId = 0;
        }

        _gossipMenuItemsStore.insert(GossipMenuItemsContainer::value_type(gMenuItem.MenuId, gMenuItem));
    } while (result->NextRow());

    TC_LOG_INFO("server.loading", ">> Loaded " SZFMTD " gossip_menu_option entries in %u ms", _gossipMenuItemsStore.size(), GetMSTimeDiffToNow(oldMSTime));
}

Trainer::Trainer const* ObjectMgr::GetTrainer(uint32 trainerId) const
{
    return Trinity::Containers::MapGetValuePtr(_trainers, trainerId);
}

uint32 ObjectMgr::GetCreatureDefaultTrainer(uint32 creatureId) const
{
    auto itr = _creatureDefaultTrainers.find(creatureId);
    if (itr != _creatureDefaultTrainers.end())
        return itr->second;

    return 0;
}

void ObjectMgr::AddVendorItem(uint32 entry, VendorItem const& vItem, bool persist /*= true*/)
{
    VendorItemData& vList = _cacheVendorItemStore[entry];
    vList.AddItem(vItem);

    if (persist)
    {
        PreparedStatement* stmt = WorldDatabase.GetPreparedStatement(WORLD_INS_NPC_VENDOR);

        stmt->setUInt32(0, entry);
        stmt->setUInt32(1, vItem.item);
        stmt->setUInt8(2, vItem.maxcount);
        stmt->setUInt32(3, vItem.incrtime);
        stmt->setUInt32(4, vItem.ExtendedCost);
        stmt->setUInt8(5, vItem.Type);

        WorldDatabase.Execute(stmt);
    }
}

bool ObjectMgr::RemoveVendorItem(uint32 entry, uint32 item, uint8 type, bool persist /*= true*/)
{
    CacheVendorItemContainer::iterator  iter = _cacheVendorItemStore.find(entry);
    if (iter == _cacheVendorItemStore.end())
        return false;

    if (!iter->second.RemoveItem(item, type))
        return false;

    if (persist)
    {
        PreparedStatement* stmt = WorldDatabase.GetPreparedStatement(WORLD_DEL_NPC_VENDOR);

        stmt->setUInt32(0, entry);
        stmt->setUInt32(1, item);
        stmt->setUInt8(2, type);

        WorldDatabase.Execute(stmt);
    }

    return true;
}

bool ObjectMgr::IsVendorItemValid(uint32 vendor_entry, VendorItem const& vItem, Player* player, std::set<uint32>* skip_vendors, uint32 ORnpcflag) const
{
    CreatureTemplate const* cInfo = sObjectMgr->GetCreatureTemplate(vendor_entry);
    if (!cInfo)
    {
        if (player)
            ChatHandler(player->GetSession()).SendSysMessage(LANG_COMMAND_VENDORSELECTION);
        else
            TC_LOG_ERROR("sql.sql", "Table `(game_event_)npc_vendor` has data for nonexistent creature template (Entry: %u), ignore", vendor_entry);
        return false;
    }

    if (!((cInfo->npcflag | ORnpcflag) & UNIT_NPC_FLAG_VENDOR))
    {
        if (!skip_vendors || skip_vendors->count(vendor_entry) == 0)
        {
            if (player)
                ChatHandler(player->GetSession()).SendSysMessage(LANG_COMMAND_VENDORSELECTION);
            else
                TC_LOG_ERROR("sql.sql", "Table `(game_event_)npc_vendor` has data for creature template (Entry: %u) without vendor flag, ignore", vendor_entry);

            if (skip_vendors)
                skip_vendors->insert(vendor_entry);
        }
        return false;
    }

    if ((vItem.Type == ITEM_VENDOR_TYPE_ITEM && !sObjectMgr->GetItemTemplate(vItem.item)) ||
        (vItem.Type == ITEM_VENDOR_TYPE_CURRENCY && !sCurrencyTypesStore.LookupEntry(vItem.item)))
    {
        if (player)
            ChatHandler(player->GetSession()).PSendSysMessage(LANG_ITEM_NOT_FOUND, vItem.item, vItem.Type);
        else
            TC_LOG_ERROR("sql.sql", "Table `(game_event_)npc_vendor` for Vendor (Entry: %u) have in item list non-existed item (%u, type %u), ignore", vendor_entry, vItem.item, vItem.Type);
        return false;
    }

    if (vItem.PlayerConditionId && !sPlayerConditionStore.LookupEntry(vItem.PlayerConditionId))
    {
        TC_LOG_ERROR("sql.sql", "Table `(game_event_)npc_vendor` has Item (Entry: %u) with invalid PlayerConditionId (%u) for vendor (%u), ignore", vItem.item, vItem.PlayerConditionId, vendor_entry);
        return false;
    }

    if (vItem.ExtendedCost && !sItemExtendedCostStore.LookupEntry(vItem.ExtendedCost))
    {
        if (player)
            ChatHandler(player->GetSession()).PSendSysMessage(LANG_EXTENDED_COST_NOT_EXIST, vItem.ExtendedCost);
        else
            TC_LOG_ERROR("sql.sql", "Table `(game_event_)npc_vendor` has Item (Entry: %u) with wrong ExtendedCost (%u) for vendor (%u), ignore", vItem.item, vItem.ExtendedCost, vendor_entry);
        return false;
    }

    if (vItem.Type == ITEM_VENDOR_TYPE_ITEM) // not applicable to currencies
    {
        if (vItem.maxcount > 0 && vItem.incrtime == 0)
        {
            if (player)
                ChatHandler(player->GetSession()).PSendSysMessage("MaxCount != 0 (%u) but IncrTime == 0", vItem.maxcount);
            else
                TC_LOG_ERROR("sql.sql", "Table `(game_event_)npc_vendor` has `maxcount` (%u) for item %u of vendor (Entry: %u) but `incrtime`=0, ignore", vItem.maxcount, vItem.item, vendor_entry);
            return false;
        }
        else if (vItem.maxcount == 0 && vItem.incrtime > 0)
        {
            if (player)
                ChatHandler(player->GetSession()).PSendSysMessage("MaxCount == 0 but IncrTime<>= 0");
            else
                TC_LOG_ERROR("sql.sql", "Table `(game_event_)npc_vendor` has `maxcount`=0 for item %u of vendor (Entry: %u) but `incrtime`<>0, ignore", vItem.item, vendor_entry);
            return false;
        }

        for (int32 bonusList : vItem.BonusListIDs)
        {
            if (!sDB2Manager.GetItemBonusList(bonusList))
            {
                TC_LOG_ERROR("sql.sql", "Table `(game_event_)npc_vendor` have Item (Entry: %u) with invalid bonus %u for vendor (%u), ignore", vItem.item, bonusList, vendor_entry);
                return false;
            }
        }
    }

    VendorItemData const* vItems = GetNpcVendorItemList(vendor_entry);
    if (!vItems)
        return true;                                        // later checks for non-empty lists

    if (vItems->FindItemCostPair(vItem.item, vItem.ExtendedCost, vItem.Type))
    {
        if (player)
            ChatHandler(player->GetSession()).PSendSysMessage(LANG_ITEM_ALREADY_IN_LIST, vItem.item, vItem.ExtendedCost, vItem.Type);
        else
            TC_LOG_ERROR("sql.sql", "Table `npc_vendor` has duplicate items %u (with extended cost %u, type %u) for vendor (Entry: %u), ignoring", vItem.item, vItem.ExtendedCost, vItem.Type, vendor_entry);
        return false;
    }

    if (vItem.Type == ITEM_VENDOR_TYPE_CURRENCY && vItem.maxcount == 0)
    {
        TC_LOG_ERROR("sql.sql", "Table `(game_event_)npc_vendor` have Item (Entry: %u, type: %u) with missing maxcount for vendor (%u), ignore", vItem.item, vItem.Type, vendor_entry);
        return false;
    }

    return true;
}

void ObjectMgr::LoadScriptNames()
{
    uint32 oldMSTime = getMSTime();

    // We insert an empty placeholder here so we can use the
    // script id 0 as dummy for "no script found".
    _scriptNamesStore.emplace_back("");

    QueryResult result = WorldDatabase.Query(
        "SELECT DISTINCT(ScriptName) FROM battleground_template WHERE ScriptName <> '' "
        "UNION "
        "SELECT DISTINCT(ScriptName) FROM conversation_template WHERE ScriptName <> '' "
        "UNION "
        "SELECT DISTINCT(ScriptName) FROM creature WHERE ScriptName <> '' "
        "UNION "
        "SELECT DISTINCT(ScriptName) FROM creature_template WHERE ScriptName <> '' "
        "UNION "
        "SELECT DISTINCT(ScriptName) FROM criteria_data WHERE ScriptName <> '' AND type = 11 "
        "UNION "
        "SELECT DISTINCT(ScriptName) FROM gameobject WHERE ScriptName <> '' "
        "UNION "
        "SELECT DISTINCT(ScriptName) FROM gameobject_template WHERE ScriptName <> '' "
        "UNION "
        "SELECT DISTINCT(ScriptName) FROM item_script_names WHERE ScriptName <> '' "
        "UNION "
        "SELECT DISTINCT(ScriptName) FROM areatrigger WHERE ScriptName <> '' "
        "UNION "
        "SELECT DISTINCT(ScriptName) FROM areatrigger_scripts WHERE ScriptName <> '' "
        "UNION "
        "SELECT DISTINCT(ScriptName) FROM areatrigger_template WHERE ScriptName <> '' "
        "UNION "
        "SELECT DISTINCT(ScriptName) FROM spell_script_names WHERE ScriptName <> '' "
        "UNION "
        "SELECT DISTINCT(ScriptName) FROM transports WHERE ScriptName <> '' "
        "UNION "
        "SELECT DISTINCT(ScriptName) FROM game_weather WHERE ScriptName <> '' "
        "UNION "
        "SELECT DISTINCT(ScriptName) FROM conditions WHERE ScriptName <> '' "
        "UNION "
        "SELECT DISTINCT(ScriptName) FROM outdoorpvp_template WHERE ScriptName <> '' "
        "UNION "
        "SELECT DISTINCT(ScriptName) FROM scene_template WHERE ScriptName <> '' "
        "UNION "
        "SELECT DISTINCT(ScriptName) FROM quest_template_addon WHERE ScriptName <> '' "
        "UNION "
        "SELECT DISTINCT(ScriptName) FROM zone_scripts WHERE ScriptName <> '' "
        "UNION "
        "SELECT DISTINCT(script) FROM instance_template WHERE script <> ''");

    if (!result)
    {
        TC_LOG_ERROR("server.loading", ">> Loaded empty set of Script Names!");
        return;
    }

    do
    {
        _scriptNamesStore.push_back((*result)[0].GetString());
    }
    while (result->NextRow());

    std::sort(_scriptNamesStore.begin(), _scriptNamesStore.end());

    TC_LOG_INFO("server.loading", ">> Loaded " SZFMTD " ScriptNames in %u ms", _scriptNamesStore.size(), GetMSTimeDiffToNow(oldMSTime));
}

ObjectMgr::ScriptNameContainer const& ObjectMgr::GetAllScriptNames() const
{
    return _scriptNamesStore;
}

std::string const& ObjectMgr::GetScriptName(uint32 id) const
{
    static std::string const empty = "";
    return (id < _scriptNamesStore.size()) ? _scriptNamesStore[id] : empty;
}

uint32 ObjectMgr::GetScriptId(std::string const& name)
{
    // use binary search to find the script name in the sorted vector
    // assume "" is the first element
    if (name.empty())
        return 0;

    ScriptNameContainer::const_iterator itr = std::lower_bound(_scriptNamesStore.begin(), _scriptNamesStore.end(), name);
    if (itr == _scriptNamesStore.end() || *itr != name)
        return 0;

    return uint32(itr - _scriptNamesStore.begin());
}

void ObjectMgr::LoadZoneScriptNames()
{
    uint32 oldMSTime = getMSTime();
    QueryResult result = WorldDatabase.Query("SELECT zoneId, scriptname FROM zone_scripts");

    if (!result)
    {
        TC_LOG_ERROR("server.loading", ">> Loading 0 zone scripts");
        return;
    }

    do
    {
        if (uint32 scriptId = GetScriptId((*result)[1].GetString()))
            _scriptIdsByZoneStore[(*result)[0].GetUInt32()] = scriptId;

    } while (result->NextRow());

    TC_LOG_INFO("server.loading", ">> Loaded " SZFMTD " zone scriptnames in %u ms", _scriptIdsByZoneStore.size(), GetMSTimeDiffToNow(oldMSTime));
}

uint32 ObjectMgr::GetScriptIdForZone(uint32 zoneId)
{
    auto itr = _scriptIdsByZoneStore.find(zoneId);
    if (itr != _scriptIdsByZoneStore.end())
        return itr->second;

    return 0;
}

CreatureBaseStats const* ObjectMgr::GetCreatureBaseStats(uint8 level, uint8 unitClass)
{
    CreatureBaseStatsContainer::const_iterator it = _creatureBaseStatsStore.find(MAKE_PAIR16(level, unitClass));

    if (it != _creatureBaseStatsStore.end())
        return &(it->second);

    struct DefaultCreatureBaseStats : public CreatureBaseStats
    {
        DefaultCreatureBaseStats()
        {
            BaseArmor = 1;
            for (uint8 j = 0; j < MAX_EXPANSIONS; ++j)
            {
                BaseHealth[j] = 1;
                BaseDamage[j] = 0.0f;
            }
            BaseMana = 0;
            AttackPower = 0;
            RangedAttackPower = 0;
        }
    };
    static const DefaultCreatureBaseStats defStats;
    return &defStats;
}

void ObjectMgr::LoadCreatureClassLevelStats()
{
    uint32 oldMSTime = getMSTime();
    //                                               0      1      2         3          4            5                  6            7            8            9            10           11
    QueryResult result = WorldDatabase.Query("SELECT level, class, basemana, basearmor, attackpower, rangedattackpower, damage_base, damage_exp1, damage_exp2, damage_exp3, damage_exp4, damage_exp5 FROM creature_classlevelstats");

    if (!result)
    {
        TC_LOG_INFO("server.loading", ">> Loaded 0 creature base stats. DB table `creature_classlevelstats` is empty.");
        return;
    }

    uint32 count = 0;
    do
    {
        Field* fields = result->Fetch();

        uint8 Level = fields[0].GetUInt8();
        uint8 Class = fields[1].GetUInt8();

        if (!Class || ((1 << (Class - 1)) & CLASSMASK_ALL_CREATURES) == 0)
            TC_LOG_ERROR("sql.sql", "Creature base stats for level %u has invalid class %u", Level, Class);

        CreatureBaseStats stats;

        for (uint8 i = 0; i < MAX_EXPANSIONS; ++i)
        {
            stats.BaseHealth[i] = GetGameTableColumnForClass(sNpcTotalHpGameTable[i].GetRow(Level), Class);
            stats.BaseDamage[i] = GetGameTableColumnForClass(sNpcDamageByClassGameTable[i].GetRow(Level), Class);
            if (stats.BaseDamage[i] < 0.0f)
            {
                TC_LOG_ERROR("sql.sql", "Creature base stats for class %u, level %u has invalid negative base damage[%u] - set to 0.0", Class, Level, i);
                stats.BaseDamage[i] = 0.0f;
            }
        }

        stats.BaseMana = fields[2].GetUInt32();
        stats.BaseArmor = fields[3].GetUInt32();

        stats.AttackPower = fields[4].GetUInt16();
        stats.RangedAttackPower = fields[5].GetUInt16();

        _creatureBaseStatsStore[MAKE_PAIR16(Level, Class)] = stats;

        ++count;
    }
    while (result->NextRow());

    CreatureTemplateContainer const* ctc = sObjectMgr->GetCreatureTemplates();
    for (CreatureTemplateContainer::const_iterator itr = ctc->begin(); itr != ctc->end(); ++itr)
    {
        for (uint16 lvl = itr->second.minlevel; lvl <= itr->second.maxlevel; ++lvl)
        {
            if (_creatureBaseStatsStore.find(MAKE_PAIR16(lvl, itr->second.unit_class)) == _creatureBaseStatsStore.end())
                TC_LOG_ERROR("sql.sql", "Missing base stats for creature class %u level %u", itr->second.unit_class, lvl);
        }
    }

    TC_LOG_INFO("server.loading", ">> Loaded %u creature base stats in %u ms", count, GetMSTimeDiffToNow(oldMSTime));
}

void ObjectMgr::LoadFactionChangeAchievements()
{
    uint32 oldMSTime = getMSTime();

    QueryResult result = WorldDatabase.Query("SELECT alliance_id, horde_id FROM player_factionchange_achievement");

    if (!result)
    {
        TC_LOG_ERROR("server.loading", ">> Loaded 0 faction change achievement pairs. DB table `player_factionchange_achievement` is empty.");
        return;
    }

    uint32 count = 0;

    do
    {
        Field* fields = result->Fetch();

        uint32 alliance = fields[0].GetUInt32();
        uint32 horde = fields[1].GetUInt32();

        if (!sAchievementStore.LookupEntry(alliance))
            TC_LOG_ERROR("sql.sql", "Achievement %u (alliance_id) referenced in `player_factionchange_achievement` does not exist, pair skipped!", alliance);
        else if (!sAchievementStore.LookupEntry(horde))
            TC_LOG_ERROR("sql.sql", "Achievement %u (horde_id) referenced in `player_factionchange_achievement` does not exist, pair skipped!", horde);
        else
            FactionChangeAchievements[alliance] = horde;

        ++count;
    }
    while (result->NextRow());

    TC_LOG_INFO("server.loading", ">> Loaded %u faction change achievement pairs in %u ms", count, GetMSTimeDiffToNow(oldMSTime));
}

void ObjectMgr::LoadFactionChangeItems()
{
    uint32 oldMSTime = getMSTime();

    QueryResult result = WorldDatabase.Query("SELECT alliance_id, horde_id FROM player_factionchange_items");

    if (!result)
    {
        TC_LOG_INFO("server.loading", ">> Loaded 0 faction change item pairs. DB table `player_factionchange_items` is empty.");
        return;
    }

    uint32 count = 0;

    do
    {
        Field* fields = result->Fetch();

        uint32 alliance = fields[0].GetUInt32();
        uint32 horde = fields[1].GetUInt32();

        if (!GetItemTemplate(alliance))
            TC_LOG_ERROR("sql.sql", "Item %u (alliance_id) referenced in `player_factionchange_items` does not exist, pair skipped!", alliance);
        else if (!GetItemTemplate(horde))
            TC_LOG_ERROR("sql.sql", "Item %u (horde_id) referenced in `player_factionchange_items` does not exist, pair skipped!", horde);
        else
            FactionChangeItems[alliance] = horde;

        ++count;
    }
    while (result->NextRow());

    TC_LOG_INFO("server.loading", ">> Loaded %u faction change item pairs in %u ms", count, GetMSTimeDiffToNow(oldMSTime));
}

void ObjectMgr::LoadFactionChangeQuests()
{
    uint32 oldMSTime = getMSTime();

    QueryResult result = WorldDatabase.Query("SELECT alliance_id, horde_id FROM player_factionchange_quests");

    if (!result)
    {
        TC_LOG_ERROR("server.loading", ">> Loaded 0 faction change quest pairs. DB table `player_factionchange_quests` is empty.");
        return;
    }

    uint32 count = 0;

    do
    {
        Field* fields = result->Fetch();

        uint32 alliance = fields[0].GetUInt32();
        uint32 horde = fields[1].GetUInt32();

        if (!sObjectMgr->GetQuestTemplate(alliance))
            TC_LOG_ERROR("sql.sql", "Quest %u (alliance_id) referenced in `player_factionchange_quests` does not exist, pair skipped!", alliance);
        else if (!sObjectMgr->GetQuestTemplate(horde))
            TC_LOG_ERROR("sql.sql", "Quest %u (horde_id) referenced in `player_factionchange_quests` does not exist, pair skipped!", horde);
        else
            FactionChangeQuests[alliance] = horde;

        ++count;
    }
    while (result->NextRow());

    TC_LOG_INFO("server.loading", ">> Loaded %u faction change quest pairs in %u ms", count, GetMSTimeDiffToNow(oldMSTime));
}

void ObjectMgr::LoadFactionChangeReputations()
{
    uint32 oldMSTime = getMSTime();

    QueryResult result = WorldDatabase.Query("SELECT alliance_id, horde_id FROM player_factionchange_reputations");

    if (!result)
    {
        TC_LOG_INFO("server.loading", ">> Loaded 0 faction change reputation pairs. DB table `player_factionchange_reputations` is empty.");
        return;
    }

    uint32 count = 0;

    do
    {
        Field* fields = result->Fetch();

        uint32 alliance = fields[0].GetUInt32();
        uint32 horde = fields[1].GetUInt32();

        if (!sFactionStore.LookupEntry(alliance))
            TC_LOG_ERROR("sql.sql", "Reputation %u (alliance_id) referenced in `player_factionchange_reputations` does not exist, pair skipped!", alliance);
        else if (!sFactionStore.LookupEntry(horde))
            TC_LOG_ERROR("sql.sql", "Reputation %u (horde_id) referenced in `player_factionchange_reputations` does not exist, pair skipped!", horde);
        else
            FactionChangeReputation[alliance] = horde;

        ++count;
    }
    while (result->NextRow());

    TC_LOG_INFO("server.loading", ">> Loaded %u faction change reputation pairs in %u ms", count, GetMSTimeDiffToNow(oldMSTime));
}

void ObjectMgr::LoadFactionChangeSpells()
{
    uint32 oldMSTime = getMSTime();

    QueryResult result = WorldDatabase.Query("SELECT alliance_id, horde_id FROM player_factionchange_spells");

    if (!result)
    {
        TC_LOG_ERROR("server.loading", ">> Loaded 0 faction change spell pairs. DB table `player_factionchange_spells` is empty.");
        return;
    }

    uint32 count = 0;

    do
    {
        Field* fields = result->Fetch();

        uint32 alliance = fields[0].GetUInt32();
        uint32 horde = fields[1].GetUInt32();

        if (!sSpellMgr->GetSpellInfo(alliance))
            TC_LOG_ERROR("sql.sql", "Spell %u (alliance_id) referenced in `player_factionchange_spells` does not exist, pair skipped!", alliance);
        else if (!sSpellMgr->GetSpellInfo(horde))
            TC_LOG_ERROR("sql.sql", "Spell %u (horde_id) referenced in `player_factionchange_spells` does not exist, pair skipped!", horde);
        else
            FactionChangeSpells[alliance] = horde;

        ++count;
    }
    while (result->NextRow());

    TC_LOG_INFO("server.loading", ">> Loaded %u faction change spell pairs in %u ms", count, GetMSTimeDiffToNow(oldMSTime));
}

void ObjectMgr::LoadFactionChangeTitles()
{
    uint32 oldMSTime = getMSTime();

    QueryResult result = WorldDatabase.Query("SELECT alliance_id, horde_id FROM player_factionchange_titles");

    if (!result)
    {
        TC_LOG_INFO("server.loading", ">> Loaded 0 faction change title pairs. DB table `player_factionchange_title` is empty.");
        return;
    }

    uint32 count = 0;

    do
    {
        Field* fields = result->Fetch();

        uint32 alliance = fields[0].GetUInt32();
        uint32 horde = fields[1].GetUInt32();

        if (!sCharTitlesStore.LookupEntry(alliance))
            TC_LOG_ERROR("sql.sql", "Title %u (alliance_id) referenced in `player_factionchange_title` does not exist, pair skipped!", alliance);
        else if (!sCharTitlesStore.LookupEntry(horde))
            TC_LOG_ERROR("sql.sql", "Title %u (horde_id) referenced in `player_factionchange_title` does not exist, pair skipped!", horde);
        else
            FactionChangeTitles[alliance] = horde;

        ++count;
    }
    while (result->NextRow());

    TC_LOG_INFO("server.loading", ">> Loaded %u faction change title pairs in %u ms", count, GetMSTimeDiffToNow(oldMSTime));
}

void ObjectMgr::LoadTerrainSwapDefaults()
{
    _terrainMapDefaultStore.clear();

    uint32 oldMSTime = getMSTime();

    //                                               0       1
    QueryResult result = WorldDatabase.Query("SELECT MapId, TerrainSwapMap FROM `terrain_swap_defaults`");

    if (!result)
    {
        TC_LOG_INFO("server.loading", ">> Loaded 0 terrain swap defaults. DB table `terrain_swap_defaults` is empty.");
        return;
    }

    uint32 count = 0;
    do
    {
        Field* fields = result->Fetch();

        uint32 mapId = fields[0].GetUInt32();

        if (!sMapStore.LookupEntry(mapId))
        {
            TC_LOG_ERROR("sql.sql", "Map %u defined in `terrain_swap_defaults` does not exist, skipped.", mapId);
            continue;
        }

        uint32 terrainSwap = fields[1].GetUInt32();

        if (!sMapStore.LookupEntry(terrainSwap))
        {
            TC_LOG_ERROR("sql.sql", "TerrainSwapMap %u defined in `terrain_swap_defaults` does not exist, skipped.", terrainSwap);
            continue;
        }

        _terrainMapDefaultStore[mapId].push_back(terrainSwap);

        ++count;
    } while (result->NextRow());

    TC_LOG_INFO("server.loading", ">> Loaded %u terrain swap defaults in %u ms.", count, GetMSTimeDiffToNow(oldMSTime));
}

void ObjectMgr::LoadTerrainPhaseInfo()
{
    _terrainPhaseInfoStore.clear();

    uint32 oldMSTime = getMSTime();

    //                                               0       1
    QueryResult result = WorldDatabase.Query("SELECT Id, TerrainSwapMap FROM `terrain_phase_info`");

    if (!result)
    {
        TC_LOG_INFO("server.loading", ">> Loaded 0 terrain phase infos. DB table `terrain_phase_info` is empty.");
        return;
    }

    uint32 count = 0;
    do
    {
        Field* fields = result->Fetch();

        uint32 phaseId = fields[0].GetUInt32();

        if (!sPhaseStore.LookupEntry(phaseId))
        {
            TC_LOG_ERROR("sql.sql", "Phase %u defined in `terrain_phase_info` does not exist, skipped.", phaseId);
            continue;
        }

        uint32 terrainSwap = fields[1].GetUInt32();

        _terrainPhaseInfoStore[phaseId].push_back(terrainSwap);

        ++count;
    }
    while (result->NextRow());

    TC_LOG_INFO("server.loading", ">> Loaded %u terrain phase infos in %u ms.", count, GetMSTimeDiffToNow(oldMSTime));
}

void ObjectMgr::LoadTerrainWorldMaps()
{
    _terrainWorldMapStore.clear();

    uint32 oldMSTime = getMSTime();

    //                                               0               1
    QueryResult result = WorldDatabase.Query("SELECT TerrainSwapMap, WorldMapArea FROM `terrain_worldmap`");

    if (!result)
    {
        TC_LOG_INFO("server.loading", ">> Loaded 0 terrain world maps. DB table `terrain_worldmap` is empty.");
        return;
    }

    uint32 count = 0;
    do
    {
        Field* fields = result->Fetch();

        uint32 mapId = fields[0].GetUInt32();

        if (!sMapStore.LookupEntry(mapId))
        {
            TC_LOG_ERROR("sql.sql", "TerrainSwapMap %u defined in `terrain_worldmap` does not exist, skipped.", mapId);
            continue;
        }

        uint32 worldMapArea = fields[1].GetUInt32();

        _terrainWorldMapStore[mapId].push_back(worldMapArea);

        ++count;
    } while (result->NextRow());

    TC_LOG_INFO("server.loading", ">> Loaded %u terrain world maps in %u ms.", count, GetMSTimeDiffToNow(oldMSTime));
}

void ObjectMgr::LoadAreaPhases()
{
    _phases.clear();

    uint32 oldMSTime = getMSTime();

    //                                               0       1
    QueryResult result = WorldDatabase.Query("SELECT AreaId, PhaseId FROM `phase_area`");

    if (!result)
    {
        TC_LOG_INFO("server.loading", ">> Loaded 0 phase areas. DB table `phase_area` is empty.");
        return;
    }

    uint32 count = 0;
    do
    {
        Field* fields = result->Fetch();

        PhaseInfoStruct phase;
        uint32 area = fields[0].GetUInt32();
        phase.Id = fields[1].GetUInt32();
        _phases[area].push_back(phase);

        ++count;
    } while (result->NextRow());

    TC_LOG_INFO("server.loading", ">> Loaded %u phase areas in %u ms.", count, GetMSTimeDiffToNow(oldMSTime));
}

GameObjectTemplate const* ObjectMgr::GetGameObjectTemplate(uint32 entry) const
{
    GameObjectTemplateContainer::const_iterator itr = _gameObjectTemplateStore.find(entry);
    if (itr != _gameObjectTemplateStore.end())
        return &(itr->second);

    return nullptr;
}

GameObjectTemplateAddon const* ObjectMgr::GetGameObjectTemplateAddon(uint32 entry) const
{
    auto itr = _gameObjectTemplateAddonStore.find(entry);
    if (itr != _gameObjectTemplateAddonStore.end())
        return &itr->second;

    return nullptr;
}

CreatureTemplate const* ObjectMgr::GetCreatureTemplate(uint32 entry) const
{
    CreatureTemplateContainer::const_iterator itr = _creatureTemplateStore.find(entry);
    if (itr != _creatureTemplateStore.end())
        return &(itr->second);

    return nullptr;
}

VehicleAccessoryList const* ObjectMgr::GetVehicleAccessoryList(Vehicle* veh) const
{
    if (Creature* cre = veh->GetBase()->ToCreature())
    {
        // Give preference to GUID-based accessories
        VehicleAccessoryContainer::const_iterator itr = _vehicleAccessoryStore.find(cre->GetSpawnId());
        if (itr != _vehicleAccessoryStore.end())
            return &itr->second;
    }

    // Otherwise return entry-based
    VehicleAccessoryTemplateContainer::const_iterator itr = _vehicleTemplateAccessoryStore.find(veh->GetCreatureEntry());
    if (itr != _vehicleTemplateAccessoryStore.end())
        return &itr->second;
    return nullptr;
}

DungeonEncounterList const* ObjectMgr::GetDungeonEncounterList(uint32 mapId, Difficulty difficulty) const
{
    DungeonEncounterContainer::const_iterator itr = _dungeonEncounterStore.find(MAKE_PAIR64(mapId, difficulty));
    if (itr != _dungeonEncounterStore.end())
        return &itr->second;
    return nullptr;
}

PlayerInfo const* ObjectMgr::GetPlayerInfo(uint32 race, uint32 class_) const
{
    if (race >= MAX_RACES)
        return nullptr;
    if (class_ >= MAX_CLASSES)
        return nullptr;
    PlayerInfo const* info = _playerInfo[race][class_];
    if (!info)
        return nullptr;
    return info;
}

void ObjectMgr::LoadRaceAndClassExpansionRequirements()
{
    uint32 oldMSTime = getMSTime();
    _raceExpansionRequirementStore.clear();

    //                                               0       1
    QueryResult result = WorldDatabase.Query("SELECT raceID, expansion FROM `race_expansion_requirement`");

    if (result)
    {
        uint32 count = 0;
        do
        {
            Field* fields = result->Fetch();

            uint8 raceID = fields[0].GetInt8();
            uint8 expansion = fields[1].GetInt8();

            ChrRacesEntry const* raceEntry = sChrRacesStore.LookupEntry(raceID);
            if (!raceEntry)
            {
                TC_LOG_ERROR("sql.sql", "Race %u defined in `race_expansion_requirement` does not exists, skipped.", raceID);
                continue;
            }

            if (expansion >= MAX_EXPANSIONS)
            {
                TC_LOG_ERROR("sql.sql", "Race %u defined in `race_expansion_requirement` has incorrect expansion %u, skipped.", raceID, expansion);
                continue;
            }

            _raceExpansionRequirementStore[raceID] = expansion;

            ++count;
        }
        while (result->NextRow());
        TC_LOG_INFO("server.loading", ">> Loaded %u race expansion requirements in %u ms.", count, GetMSTimeDiffToNow(oldMSTime));
    }
    else
        TC_LOG_INFO("server.loading", ">> Loaded 0 race expansion requirements. DB table `race_expansion_requirement` is empty.");

    oldMSTime = getMSTime();
    _classExpansionRequirementStore.clear();

    //                                   0        1
    result = WorldDatabase.Query("SELECT classID, expansion FROM `class_expansion_requirement`");

    if (result)
    {
        uint32 count = 0;
        do
        {
            Field* fields = result->Fetch();

            uint8 classID = fields[0].GetInt8();
            uint8 expansion = fields[1].GetInt8();

            ChrClassesEntry const* classEntry = sChrClassesStore.LookupEntry(classID);
            if (!classEntry)
            {
                TC_LOG_ERROR("sql.sql", "Class %u defined in `class_expansion_requirement` does not exists, skipped.", classID);
                continue;
            }

            if (expansion >= MAX_EXPANSIONS)
            {
                TC_LOG_ERROR("sql.sql", "Class %u defined in `class_expansion_requirement` has incorrect expansion %u, skipped.", classID, expansion);
                continue;
            }

            _classExpansionRequirementStore[classID] = expansion;

            ++count;
        }
        while (result->NextRow());
        TC_LOG_INFO("server.loading", ">> Loaded %u class expansion requirements in %u ms.", count, GetMSTimeDiffToNow(oldMSTime));
    }
    else
        TC_LOG_INFO("server.loading", ">> Loaded 0 class expansion requirements. DB table `class_expansion_requirement` is empty.");
}

void ObjectMgr::LoadRealmNames()
{
    uint32 oldMSTime = getMSTime();
    _realmNameStore.clear();

    //                                               0   1
    QueryResult result = LoginDatabase.Query("SELECT id, name FROM `realmlist`");

    if (!result)
    {
        TC_LOG_INFO("server.loading", ">> Loaded 0 realm names. DB table `realmlist` is empty.");
        return;
    }

    uint32 count = 0;
    do
    {
        Field* fields = result->Fetch();

        uint32 realmId = fields[0].GetUInt32();
        std::string realmName = fields[1].GetString();

        _realmNameStore[realmId] = realmName;

        ++count;
    }
    while (result->NextRow());
    TC_LOG_INFO("server.loading", ">> Loaded %u realm names in %u ms.", count, GetMSTimeDiffToNow(oldMSTime));
}

std::string ObjectMgr::GetRealmName(uint32 realmId) const
{
    RealmNameContainer::const_iterator iter = _realmNameStore.find(realmId);
    return iter != _realmNameStore.end() ? iter->second : "";
}

std::string ObjectMgr::GetNormalizedRealmName(uint32 realmId) const
{
    std::string name = GetRealmName(realmId);
    name.erase(std::remove_if(name.begin(), name.end(), ::isspace), name.end());
    return name;
}

bool ObjectMgr::GetRealmName(uint32 realmId, std::string& name, std::string& normalizedName) const
{
    RealmNameContainer::const_iterator itr = _realmNameStore.find(realmId);
    if (itr != _realmNameStore.end())
    {
        name = itr->second;
        normalizedName = itr->second;
        normalizedName.erase(std::remove_if(normalizedName.begin(), normalizedName.end(), ::isspace), normalizedName.end());
        return true;
    }
    return false;
}

PlayerChoice const* ObjectMgr::GetPlayerChoice(int32 choiceId) const
{
    return Trinity::Containers::MapGetValuePtr(_playerChoices, choiceId);
}

void ObjectMgr::LoadGameObjectQuestItems()
{
    uint32 oldMSTime = getMSTime();

    //                                               0                1       2
    QueryResult result = WorldDatabase.Query("SELECT GameObjectEntry, ItemId, Idx FROM gameobject_questitem ORDER BY Idx ASC");

    if (!result)
    {
        TC_LOG_INFO("server.loading", ">> Loaded 0 gameobject quest items. DB table `gameobject_questitem` is empty.");
        return;
    }

    uint32 count = 0;
    do
    {
        Field* fields = result->Fetch();

        uint32 entry = fields[0].GetUInt32();
        uint32 item  = fields[1].GetUInt32();
        uint32 idx   = fields[2].GetUInt32();

        GameObjectTemplate const* goInfo = GetGameObjectTemplate(entry);
        if (!goInfo)
        {
            TC_LOG_ERROR("sql.sql", "Table `gameobject_questitem` has data for nonexistent gameobject (entry: %u, idx: %u), skipped", entry, idx);
            continue;
        };

        ItemEntry const* db2Data = sItemStore.LookupEntry(item);
        if (!db2Data)
        {
            TC_LOG_ERROR("sql.sql", "Table `gameobject_questitem` has nonexistent item (ID: %u) in gameobject (entry: %u, idx: %u), skipped", item, entry, idx);
            continue;
        };

        _gameObjectQuestItemStore[entry].push_back(item);

        ++count;
    }
    while (result->NextRow());

    TC_LOG_INFO("server.loading", ">> Loaded %u gameobject quest items in %u ms", count, GetMSTimeDiffToNow(oldMSTime));
}

void ObjectMgr::LoadCreatureQuestItems()
{
    uint32 oldMSTime = getMSTime();

    //                                               0              1       2
    QueryResult result = WorldDatabase.Query("SELECT CreatureEntry, ItemId, Idx FROM creature_questitem ORDER BY Idx ASC");

    if (!result)
    {
        TC_LOG_INFO("server.loading", ">> Loaded 0 creature quest items. DB table `creature_questitem` is empty.");
        return;
    }

    uint32 count = 0;
    do
    {
        Field* fields = result->Fetch();

        uint32 entry = fields[0].GetUInt32();
        uint32 item  = fields[1].GetUInt32();
        uint32 idx   = fields[2].GetUInt32();

        CreatureTemplate const* creatureInfo = GetCreatureTemplate(entry);
        if (!creatureInfo)
        {
            TC_LOG_ERROR("sql.sql", "Table `creature_questitem` has data for nonexistent creature (entry: %u, idx: %u), skipped", entry, idx);
            continue;
        };

        ItemEntry const* db2Data = sItemStore.LookupEntry(item);
        if (!db2Data)
        {
            TC_LOG_ERROR("sql.sql", "Table `creature_questitem` has nonexistent item (ID: %u) in creature (entry: %u, idx: %u), skipped", item, entry, idx);
            continue;
        };

        _creatureQuestItemStore[entry].push_back(item);

        ++count;
    }
    while (result->NextRow());

    TC_LOG_INFO("server.loading", ">> Loaded %u creature quest items in %u ms", count, GetMSTimeDiffToNow(oldMSTime));
}

void ObjectMgr::LoadSceneTemplates()
{
    uint32 oldMSTime = getMSTime();
    _sceneTemplateStore.clear();

    QueryResult templates = WorldDatabase.Query("SELECT SceneId, Flags, ScriptPackageID, ScriptName FROM scene_template");

    if (!templates)
    {
        TC_LOG_INFO("server.loading", ">> Loaded 0 scene templates. DB table `scene_template` is empty.");
        return;
    }

    uint32 count = 0;

    do
    {
        Field* fields = templates->Fetch();

        uint32 sceneId = fields[0].GetUInt32();
        SceneTemplate& sceneTemplate    = _sceneTemplateStore[sceneId];
        sceneTemplate.SceneId           = sceneId;
        sceneTemplate.PlaybackFlags     = fields[1].GetUInt32();
        sceneTemplate.ScenePackageId    = fields[2].GetUInt32();
        sceneTemplate.ScriptId          = sObjectMgr->GetScriptId(fields[3].GetCString());

    } while (templates->NextRow());

    TC_LOG_INFO("server.loading", ">> Loaded %u scene templates in %u ms.", count, GetMSTimeDiffToNow(oldMSTime));
}

void ObjectMgr::LoadQuestTasks()
{
    for (auto const& it : _questTemplates)
    {
        Quest const* quest_template = it.second;

        //CriteriaEntry const* criteria = sCriteriaStore.LookupEntry(l_I);
        //if (!criteria || criteria->Type != CRITERIA_TYPE_COMPLETE_QUEST)
        //    continue;

        QuestV2CliTaskEntry const* cliTask = sQuestV2CliTaskStore.LookupEntry(quest_template->GetQuestId());
        if (!cliTask)
            continue;

        if (!quest_template || quest_template->GetQuestType() != QUEST_TYPE_TASK)
            continue;

        if (QuestPOIVector const* questPOIs = GetQuestPOIVector(quest_template->GetQuestId()))
        {
            if (questPOIs->size() <= 0)
                continue;

            for (QuestPOIVector::const_iterator itr = questPOIs->begin(); itr != questPOIs->end(); ++itr)
            {
                if (itr->points.size() <= 0)
                    continue;

                BonusQuestRectEntry rec;
                rec.MapID = itr->MapID;
                rec.MinX = 5000000.f;
                rec.MinY = 5000000.f;
                rec.MaxX = -5000000.f;
                rec.MaxY = -5000000.f;

                for (auto const& poi : itr->points)
                {
                    if (poi.X == 0 && poi.Y == 0)
                        continue;

                    rec.MaxX = std::max(rec.MaxX, poi.X);
                    rec.MaxY = std::max(rec.MaxY, poi.Y);

                    rec.MinX = std::min(rec.MinX, poi.X);
                    rec.MinY = std::min(rec.MinY, poi.Y);
                }

                // If the area is a single point, we assume 50m
                if (itr->points.size() == 1)
                {
                    rec.MinX -= 50;
                    rec.MaxX += 50;
                    rec.MinY -= 50;
                    rec.MaxY += 50;
                }
                else
                {
                    int32 areaWidth = std::abs(rec.MaxX - rec.MinX);
                    rec.MinX -= 0.175f * float(areaWidth);
                    rec.MaxX += 0.175f * float(areaWidth);

                    int32 areaHeight = std::abs(rec.MaxY - rec.MinY);
                    rec.MinY -= 0.175f * float(areaHeight);
                    rec.MaxY += 0.175f * float(areaHeight);
                }

                BonusQuestsRects[quest_template->GetQuestId()].push_back(rec);
            }
        }
    }
}

void ObjectMgr::LoadPlayerChoices()
{
    uint32 oldMSTime = getMSTime();
    _playerChoices.clear();

    QueryResult choices = WorldDatabase.Query("SELECT ChoiceId, Question FROM playerchoice");

    if (!choices)
    {
        TC_LOG_INFO("server.loading", ">> Loaded 0 player choices. DB table `playerchoice` is empty.");
        return;
    }

    uint32 responseCount = 0;
    uint32 rewardCount = 0;
    uint32 itemRewardCount = 0;
    uint32 currencyRewardCount = 0;
    uint32 factionRewardCount = 0;

    do
    {
        Field* fields = choices->Fetch();

        int32 choiceId = fields[0].GetInt32();

        PlayerChoice& choice = _playerChoices[choiceId];
        choice.ChoiceId = choiceId;
        choice.Question = fields[1].GetString();

    } while (choices->NextRow());

    if (QueryResult responses = WorldDatabase.Query("SELECT ChoiceId, ResponseId, ChoiceArtFileId, Header, Answer, Description, Confirmation FROM playerchoice_response ORDER BY `Index` ASC"))
    {
        do
        {
            Field* fields = responses->Fetch();

            int32 choiceId      = fields[0].GetInt32();
            int32 responseId    = fields[1].GetInt32();

            PlayerChoice* choice = Trinity::Containers::MapGetValuePtr(_playerChoices, choiceId);
            if (!choice)
            {
                TC_LOG_ERROR("sql.sql", "Table `playerchoice_response` references non-existing ChoiceId: %d (ResponseId: %d), skipped", choiceId, responseId);
                continue;
            }

            choice->Responses.emplace_back();

            PlayerChoiceResponse& response = choice->Responses.back();
            response.ResponseId         = responseId;
            response.ChoiceArtFileId    = fields[2].GetInt32();
            response.Header             = fields[3].GetString();
            response.Answer             = fields[4].GetString();
            response.Description        = fields[5].GetString();
            response.Confirmation       = fields[6].GetString();
            ++responseCount;

        } while (responses->NextRow());
    }

    if (QueryResult rewards = WorldDatabase.Query("SELECT ChoiceId, ResponseId, TitleId, PackageId, SkillLineId, SkillPointCount, ArenaPointCount, HonorPointCount, Money, Xp FROM playerchoice_response_reward"))
    {
        do
        {
            Field* fields = rewards->Fetch();

            int32 choiceId      = fields[0].GetInt32();
            int32 responseId    = fields[1].GetInt32();

            PlayerChoice* choice = Trinity::Containers::MapGetValuePtr(_playerChoices, choiceId);
            if (!choice)
            {
                TC_LOG_ERROR("sql.sql", "Table `playerchoice_response_reward` references non-existing ChoiceId: %d (ResponseId: %d), skipped", choiceId, responseId);
                continue;
            }

            auto responseItr = std::find_if(choice->Responses.begin(), choice->Responses.end(),
                [responseId](PlayerChoiceResponse const& playerChoiceResponse) { return playerChoiceResponse.ResponseId == responseId; });
            if (responseItr == choice->Responses.end())
            {
                TC_LOG_ERROR("sql.sql", "Table `playerchoice_response_reward` references non-existing ResponseId: %d for ChoiceId %d, skipped", responseId, choiceId);
                continue;
            }

            responseItr->Reward = boost::in_place();

            PlayerChoiceResponseReward* reward = responseItr->Reward.get_ptr();
            reward->TitleId          = fields[2].GetInt32();
            reward->PackageId        = fields[3].GetInt32();
            reward->SkillLineId      = fields[4].GetInt32();
            reward->SkillPointCount  = fields[5].GetUInt32();
            reward->ArenaPointCount  = fields[6].GetUInt32();
            reward->HonorPointCount  = fields[7].GetUInt32();
            reward->Money            = fields[8].GetUInt64();
            reward->Xp               = fields[9].GetUInt32();
            ++rewardCount;

            if (reward->TitleId && !sCharTitlesStore.LookupEntry(reward->TitleId))
            {
                TC_LOG_ERROR("sql.sql", "Table `playerchoice_response_reward` references non-existing Title %d for ChoiceId %d, ResponseId: %d, set to 0",
                    reward->TitleId, choiceId, responseId);
                reward->TitleId = 0;
            }

            if (reward->PackageId && !sDB2Manager.GetQuestPackageItems(reward->PackageId))
            {
                TC_LOG_ERROR("sql.sql", "Table `playerchoice_response_reward` references non-existing QuestPackage %d for ChoiceId %d, ResponseId: %d, set to 0",
                    reward->TitleId, choiceId, responseId);
                reward->PackageId = 0;
            }

            if (reward->SkillLineId && !sSkillLineStore.LookupEntry(reward->SkillLineId))
            {
                TC_LOG_ERROR("sql.sql", "Table `playerchoice_response_reward` references non-existing SkillLine %d for ChoiceId %d, ResponseId: %d, set to 0",
                    reward->TitleId, choiceId, responseId);
                reward->SkillLineId = 0;
                reward->SkillPointCount = 0;
            }

        } while (rewards->NextRow());
    }

    if (QueryResult rewards = WorldDatabase.Query("SELECT ChoiceId, ResponseId, ItemId, BonusListIDs, Quantity FROM playerchoice_response_reward_item ORDER BY `Index` ASC"))
    {
        do
        {
            Field* fields = rewards->Fetch();

            int32 choiceId = fields[0].GetInt32();
            int32 responseId = fields[1].GetInt32();
            uint32 itemId = fields[2].GetUInt32();
            Tokenizer bonusListIDsTok(fields[3].GetString(), ' ');
            std::vector<int32> bonusListIds;
            for (char const* token : bonusListIDsTok)
                bonusListIds.push_back(int32(atol(token)));
            int32 quantity = fields[4].GetInt32();

            PlayerChoice* choice = Trinity::Containers::MapGetValuePtr(_playerChoices, choiceId);
            if (!choice)
            {
                TC_LOG_ERROR("sql.sql", "Table `playerchoice_response_reward_item` references non-existing ChoiceId: %d (ResponseId: %d), skipped", choiceId, responseId);
                continue;
            }

            auto responseItr = std::find_if(choice->Responses.begin(), choice->Responses.end(),
                [responseId](PlayerChoiceResponse const& playerChoiceResponse) { return playerChoiceResponse.ResponseId == responseId; });
            if (responseItr == choice->Responses.end())
            {
                TC_LOG_ERROR("sql.sql", "Table `playerchoice_response_reward_item` references non-existing ResponseId: %d for ChoiceId %d, skipped", responseId, choiceId);
                continue;
            }

            if (!responseItr->Reward)
            {
                TC_LOG_ERROR("sql.sql", "Table `playerchoice_response_reward_item` references non-existing player choice reward for ChoiceId %d, ResponseId: %d, skipped",
                    choiceId, responseId);
                continue;
            }

            if (!GetItemTemplate(itemId))
            {
                TC_LOG_ERROR("sql.sql", "Table `playerchoice_response_reward_item` references non-existing item %u for ChoiceId %d, ResponseId: %d, skipped",
                    itemId, choiceId, responseId);
                continue;
            }

            responseItr->Reward->Items.emplace_back(itemId, std::move(bonusListIds), quantity);

        } while (rewards->NextRow());
    }

    if (QueryResult rewards = WorldDatabase.Query("SELECT ChoiceId, ResponseId, CurrencyId, Quantity FROM playerchoice_response_reward_currency ORDER BY `Index` ASC"))
    {
        do
        {
            Field* fields = rewards->Fetch();

            int32 choiceId = fields[0].GetInt32();
            int32 responseId = fields[1].GetInt32();
            uint32 currencyId = fields[2].GetUInt32();
            int32 quantity = fields[3].GetInt32();

            PlayerChoice* choice = Trinity::Containers::MapGetValuePtr(_playerChoices, choiceId);
            if (!choice)
            {
                TC_LOG_ERROR("sql.sql", "Table `playerchoice_response_reward_currency` references non-existing ChoiceId: %d (ResponseId: %d), skipped", choiceId, responseId);
                continue;
            }

            auto responseItr = std::find_if(choice->Responses.begin(), choice->Responses.end(),
                [responseId](PlayerChoiceResponse const& playerChoiceResponse) { return playerChoiceResponse.ResponseId == responseId; });
            if (responseItr == choice->Responses.end())
            {
                TC_LOG_ERROR("sql.sql", "Table `playerchoice_response_reward_currency` references non-existing ResponseId: %d for ChoiceId %d, skipped", responseId, choiceId);
                continue;
            }

            if (!responseItr->Reward)
            {
                TC_LOG_ERROR("sql.sql", "Table `playerchoice_response_reward_currency` references non-existing player choice reward for ChoiceId %d, ResponseId: %d, skipped",
                    choiceId, responseId);
                continue;
            }

            if (!sCurrencyTypesStore.LookupEntry(currencyId))
            {
                TC_LOG_ERROR("sql.sql", "Table `playerchoice_response_reward_currency` references non-existing currency %u for ChoiceId %d, ResponseId: %d, skipped",
                    currencyId, choiceId, responseId);
                continue;
            }

            responseItr->Reward->Currency.emplace_back(currencyId, quantity);

        } while (rewards->NextRow());
    }

    if (QueryResult rewards = WorldDatabase.Query("SELECT ChoiceId, ResponseId, FactionId, Quantity FROM playerchoice_response_reward_faction ORDER BY `Index` ASC"))
    {
        do
        {
            Field* fields = rewards->Fetch();

            int32 choiceId = fields[0].GetInt32();
            int32 responseId = fields[1].GetInt32();
            uint32 factionId = fields[2].GetUInt32();
            int32 quantity = fields[3].GetInt32();

            PlayerChoice* choice = Trinity::Containers::MapGetValuePtr(_playerChoices, choiceId);
            if (!choice)
            {
                TC_LOG_ERROR("sql.sql", "Table `playerchoice_response_reward_faction` references non-existing ChoiceId: %d (ResponseId: %d), skipped", choiceId, responseId);
                continue;
            }

            auto responseItr = std::find_if(choice->Responses.begin(), choice->Responses.end(),
                [responseId](PlayerChoiceResponse const& playerChoiceResponse) { return playerChoiceResponse.ResponseId == responseId; });
            if (responseItr == choice->Responses.end())
            {
                TC_LOG_ERROR("sql.sql", "Table `playerchoice_response_reward_faction` references non-existing ResponseId: %d for ChoiceId %d, skipped", responseId, choiceId);
                continue;
            }

            if (!responseItr->Reward)
            {
                TC_LOG_ERROR("sql.sql", "Table `playerchoice_response_reward_faction` references non-existing player choice reward for ChoiceId %d, ResponseId: %d, skipped",
                    choiceId, responseId);
                continue;
            }

            if (!sFactionStore.LookupEntry(factionId))
            {
                TC_LOG_ERROR("sql.sql", "Table `playerchoice_response_reward_faction` references non-existing faction %u for ChoiceId %d, ResponseId: %d, skipped",
                    factionId, choiceId, responseId);
                continue;
            }

            responseItr->Reward->Faction.emplace_back(factionId, quantity);

        } while (rewards->NextRow());
    }

    TC_LOG_INFO("server.loading", ">> Loaded " SZFMTD " player choices, %u responses, %u rewards, %u item rewards, %u currency rewards and %u faction rewards in %u ms.",
        _playerChoices.size(), responseCount, rewardCount, itemRewardCount, currencyRewardCount, factionRewardCount, GetMSTimeDiffToNow(oldMSTime));
}

void ObjectMgr::LoadPlayerChoicesLocale()
{
    uint32 oldMSTime = getMSTime();

    // need for reload case
    _playerChoiceLocales.clear();

    //                                                   0         1       2
    if (QueryResult result = WorldDatabase.Query("SELECT ChoiceId, locale, Question FROM playerchoice_locale"))
    {
        do
        {
            Field* fields = result->Fetch();

            uint32 choiceId         = fields[0].GetUInt32();
            std::string localeName  = fields[1].GetString();

            if (!GetPlayerChoice(choiceId))
            {
                TC_LOG_ERROR("sql.sql", "Table `playerchoice_locale` references non-existing ChoiceId: %d for locale %s, skipped", choiceId, localeName.c_str());
                continue;
            }

            LocaleConstant locale = GetLocaleByName(localeName);
            if (locale == LOCALE_enUS)
                continue;

            PlayerChoiceLocale& data = _playerChoiceLocales[choiceId];
            AddLocaleString(fields[2].GetString(), locale, data.Question);
        } while (result->NextRow());

        TC_LOG_INFO("server.loading", ">> Loaded " SZFMTD " Player Choice locale strings in %u ms", _playerChoiceLocales.size(), GetMSTimeDiffToNow(oldMSTime));
    }

    oldMSTime = getMSTime();

    //                                                   0         1           2       3       4       5            6
    if (QueryResult result = WorldDatabase.Query("SELECT ChoiceID, ResponseID, locale, Header, Answer, Description, Confirmation FROM playerchoice_response_locale"))
    {
        std::size_t count = 0;
        do
        {
            Field* fields = result->Fetch();

            int32 choiceId         = fields[0].GetInt32();
            int32 responseId       = fields[1].GetInt32();
            std::string localeName = fields[2].GetString();

            auto itr = _playerChoiceLocales.find(choiceId);
            if (itr == _playerChoiceLocales.end())
            {
                TC_LOG_ERROR("sql.sql", "Table `playerchoice_locale` references non-existing ChoiceId: %d for ResponseId %d locale %s, skipped",
                    choiceId, responseId, localeName.c_str());
                continue;
            }

            PlayerChoice const* playerChoice = ASSERT_NOTNULL(GetPlayerChoice(choiceId));
            if (!playerChoice->GetResponse(responseId))
            {
                TC_LOG_ERROR("sql.sql", "Table `playerchoice_locale` references non-existing ResponseId: %d for ChoiceId %d locale %s, skipped",
                    responseId, choiceId, localeName.c_str());
                continue;
            }

            LocaleConstant locale = GetLocaleByName(localeName);
            if (locale == LOCALE_enUS)
                continue;

            PlayerChoiceResponseLocale& data = itr->second.Responses[responseId];
            AddLocaleString(fields[3].GetString(), locale, data.Header);
            AddLocaleString(fields[4].GetString(), locale, data.Answer);
            AddLocaleString(fields[5].GetString(), locale, data.Description);
            AddLocaleString(fields[6].GetString(), locale, data.Confirmation);
            ++count;
        } while (result->NextRow());

        TC_LOG_INFO("server.loading", ">> Loaded " SZFMTD " Player Choice Response locale strings in %u ms", count, GetMSTimeDiffToNow(oldMSTime));
    }
}<|MERGE_RESOLUTION|>--- conflicted
+++ resolved
@@ -8895,13 +8895,8 @@
 
         GossipMenus gMenu;
 
-<<<<<<< HEAD
-        gMenu.MenuID = fields[0].GetUInt32();
-        gMenu.TextID = fields[1].GetUInt32();
-=======
         gMenu.MenuId = fields[0].GetUInt32();
         gMenu.TextId = fields[1].GetUInt32();
->>>>>>> 6ff363dc
 
         if (!GetNpcText(gMenu.TextId))
         {
