--- conflicted
+++ resolved
@@ -419,35 +419,19 @@
 
     //                                                 0              1                 2                  3                 4            5           6        7         8
     QueryResult result = WorldDatabase.Query("SELECT entry, difficulty_entry_1, difficulty_entry_2, difficulty_entry_3, KillCredit1, KillCredit2, modelid1, modelid2, modelid3, "
-<<<<<<< HEAD
-    //                                           9       10      11       12           13           14        15     16      17        18        19         20         21
-                                             "modelid4, name, subname, IconName, gossip_menu_id, minlevel, maxlevel, exp, exp_unk, faction_A, faction_H, npcflag, speed_walk, "
-    //                                             22     23     24     25     26       27           28             29              30               31            32          33          34
-                                             "speed_run, scale, rank, mindmg, maxdmg, dmgschool, attackpower, dmg_multiplier, baseattacktime, rangeattacktime, unit_class, unit_flags, unit_flags2, "
-    //                                             35         36         37             38             39          40           41              42          43
+    //                                           9       10      11       12           13           14        15     16      17      18       19         20         21
+                                             "modelid4, name, subname, IconName, gossip_menu_id, minlevel, maxlevel, exp, exp_unk, faction, npcflag, speed_walk, speed_run"
+    //                                         22     23     24     25        26          27           28             29              30               31            32          33
+                                             "scale, rank, mindmg, maxdmg, dmgschool, attackpower, dmg_multiplier, baseattacktime, rangeattacktime, unit_class, unit_flags, unit_flags2, "
+    //                                             34         35         36             37             38          39           40              41          42
                                              "dynamicflags, family, trainer_type, trainer_class, trainer_race, minrangedmg, maxrangedmg, rangedattackpower, type, "
-    //                                            44           45        46         47            48          49          50           51           52           53         54
+    //                                            43           44        45         46            47          48          49           50           51           52         53
                                              "type_flags, type_flags2, lootid, pickpocketloot, skinloot, resistance1, resistance2, resistance3, resistance4, resistance5, resistance6, "
-    //                                          55      56      57      58      59      60      61      62          63           64        65       66       67         68
+    //                                          54      55      56      57      58      59      60      61          62           63        64       65       66         67
                                              "spell1, spell2, spell3, spell4, spell5, spell6, spell7, spell8, PetSpellDataId, VehicleId, mingold, maxgold, AIName, MovementType, "
-    //                                             69          70         71         72            73            74          75           76          77          78           79          80
+    //                                             68          69         70         71            72            73          74           75          76          77           78          79
                                              "InhabitType, HoverHeight, Health_mod, Mana_mod, Mana_mod_extra, Armor_mod, RacialLeader, questItem1, questItem2, questItem3, questItem4, questItem5, "
-    //                                            81           82          83               84                85           86
-=======
-    //                                           9       10      11       12           13           14        15     16      17          18       19         20         21
-                                             "modelid4, name, subname, IconName, gossip_menu_id, minlevel, maxlevel, exp, faction, npcflag, speed_walk, speed_run, "
-    //                                         22     23     24     25        26          27             28              29                30           31          32          33
-                                             "scale, rank, mindmg, maxdmg, dmgschool, attackpower, dmg_multiplier, baseattacktime, rangeattacktime, unit_class, unit_flags, unit_flags2, "
-    //                                             34         35         36             37             38             39          40           41              42           43
-                                             "dynamicflags, family, trainer_type, trainer_spell, trainer_class, trainer_race, minrangedmg, maxrangedmg, rangedattackpower, type, "
-    //                                            44        45          46           47          48          49           50           51           52           53         54
-                                             "type_flags, lootid, pickpocketloot, skinloot, resistance1, resistance2, resistance3, resistance4, resistance5, resistance6, spell1, "
-    //                                          55      56      57      58      59      60      61          62            63       64       65       66         67
-                                             "spell2, spell3, spell4, spell5, spell6, spell7, spell8, PetSpellDataId, VehicleId, mingold, maxgold, AIName, MovementType, "
-    //                                             68          69         70         71          72           73          74          75          76          77          78
-                                             "InhabitType, HoverHeight, Health_mod, Mana_mod, Armor_mod, RacialLeader, questItem1, questItem2, questItem3, questItem4, questItem5, "
-    //                                            79           80           81             82                83           84
->>>>>>> 57cf043a
+    //                                            80           81          82               83                84           85
                                              " questItem6, movementId, RegenHealth, mechanic_immune_mask, flags_extra, ScriptName "
                                              "FROM creature_template;");
 
@@ -487,89 +471,26 @@
         creatureTemplate.minlevel          = fields[14].GetUInt8();
         creatureTemplate.maxlevel          = fields[15].GetUInt8();
         creatureTemplate.expansion         = uint32(fields[16].GetInt16());
-<<<<<<< HEAD
         creatureTemplate.expansionUnknown  = uint32(fields[17].GetUInt16());
-        creatureTemplate.faction_A         = uint32(fields[18].GetUInt16());
-        creatureTemplate.faction_H         = uint32(fields[19].GetUInt16());
-        creatureTemplate.npcflag           = fields[20].GetUInt32();
-        creatureTemplate.speed_walk        = fields[21].GetFloat();
-        creatureTemplate.speed_run         = fields[22].GetFloat();
-        creatureTemplate.scale             = fields[23].GetFloat();
-        creatureTemplate.rank              = uint32(fields[24].GetUInt8());
-        creatureTemplate.mindmg            = fields[25].GetFloat();
-        creatureTemplate.maxdmg            = fields[26].GetFloat();
-        creatureTemplate.dmgschool         = uint32(fields[27].GetInt8());
-        creatureTemplate.attackpower       = fields[28].GetUInt32();
-        creatureTemplate.dmg_multiplier    = fields[29].GetFloat();
-        creatureTemplate.baseattacktime    = fields[30].GetUInt32();
-        creatureTemplate.rangeattacktime   = fields[31].GetUInt32();
-        creatureTemplate.unit_class        = uint32(fields[32].GetUInt8());
-        creatureTemplate.unit_flags        = fields[33].GetUInt32();
-        creatureTemplate.unit_flags2       = fields[34].GetUInt32();
-        creatureTemplate.dynamicflags      = fields[35].GetUInt32();
-        creatureTemplate.family            = uint32(fields[36].GetUInt8());
-        creatureTemplate.trainer_type      = uint32(fields[37].GetUInt8());
-        creatureTemplate.trainer_class     = uint32(fields[38].GetUInt8());
-        creatureTemplate.trainer_race      = uint32(fields[39].GetUInt8());
-        creatureTemplate.minrangedmg       = fields[40].GetFloat();
-        creatureTemplate.maxrangedmg       = fields[41].GetFloat();
-        creatureTemplate.rangedattackpower = uint32(fields[42].GetUInt16());
-        creatureTemplate.type              = uint32(fields[43].GetUInt8());
-        creatureTemplate.type_flags        = fields[44].GetUInt32();
-        creatureTemplate.type_flags2       = fields[45].GetUInt32();
-        creatureTemplate.lootid            = fields[46].GetUInt32();
-        creatureTemplate.pickpocketLootId  = fields[47].GetUInt32();
-        creatureTemplate.SkinLootId        = fields[48].GetUInt32();
-
-        for (uint8 i = SPELL_SCHOOL_HOLY; i < MAX_SPELL_SCHOOL; ++i)
-            creatureTemplate.resistance[i] = fields[49 + i - 1].GetInt16();
-
-        for (uint8 i = 0; i < CREATURE_MAX_SPELLS; ++i)
-            creatureTemplate.spells[i] = fields[55 + i].GetUInt32();
-
-        creatureTemplate.PetSpellDataId = fields[63].GetUInt32();
-        creatureTemplate.VehicleId      = fields[64].GetUInt32();
-        creatureTemplate.mingold        = fields[65].GetUInt32();
-        creatureTemplate.maxgold        = fields[66].GetUInt32();
-        creatureTemplate.AIName         = fields[67].GetString();
-        creatureTemplate.MovementType   = uint32(fields[68].GetUInt8());
-        creatureTemplate.InhabitType    = uint32(fields[69].GetUInt8());
-        creatureTemplate.HoverHeight    = fields[70].GetFloat();
-        creatureTemplate.ModHealth      = fields[71].GetFloat();
-        creatureTemplate.ModMana        = fields[72].GetFloat();
-        creatureTemplate.ModManaExtra   = fields[73].GetFloat();
-        creatureTemplate.ModArmor       = fields[74].GetFloat();
-        creatureTemplate.RacialLeader   = fields[75].GetBool();
-
-        for (uint8 i = 0; i < MAX_CREATURE_QUEST_ITEMS; ++i)
-            creatureTemplate.questItems[i] = fields[76 + i].GetUInt32();
-
-        creatureTemplate.movementId         = fields[82].GetUInt32();
-        creatureTemplate.RegenHealth        = fields[83].GetBool();
-        creatureTemplate.MechanicImmuneMask = fields[84].GetUInt32();
-        creatureTemplate.flags_extra        = fields[85].GetUInt32();
-        creatureTemplate.ScriptID           = GetScriptId(fields[86].GetCString());
-=======
-        creatureTemplate.faction           = uint32(fields[17].GetUInt16());
-        creatureTemplate.npcflag           = fields[18].GetUInt32();
-        creatureTemplate.speed_walk        = fields[19].GetFloat();
-        creatureTemplate.speed_run         = fields[20].GetFloat();
-        creatureTemplate.scale             = fields[21].GetFloat();
-        creatureTemplate.rank              = uint32(fields[22].GetUInt8());
-        creatureTemplate.mindmg            = fields[23].GetFloat();
-        creatureTemplate.maxdmg            = fields[24].GetFloat();
-        creatureTemplate.dmgschool         = uint32(fields[25].GetInt8());
-        creatureTemplate.attackpower       = fields[26].GetUInt32();
-        creatureTemplate.dmg_multiplier    = fields[27].GetFloat();
-        creatureTemplate.baseattacktime    = fields[28].GetUInt32();
-        creatureTemplate.rangeattacktime   = fields[29].GetUInt32();
-        creatureTemplate.unit_class        = uint32(fields[30].GetUInt8());
-        creatureTemplate.unit_flags        = fields[31].GetUInt32();
-        creatureTemplate.unit_flags2       = fields[32].GetUInt32();
-        creatureTemplate.dynamicflags      = fields[33].GetUInt32();
-        creatureTemplate.family            = uint32(fields[34].GetUInt8());
-        creatureTemplate.trainer_type      = uint32(fields[35].GetUInt8());
-        creatureTemplate.trainer_spell     = fields[36].GetUInt32();
+        creatureTemplate.faction           = uint32(fields[18].GetUInt16());
+        creatureTemplate.npcflag           = fields[19].GetUInt32();
+        creatureTemplate.speed_walk        = fields[20].GetFloat();
+        creatureTemplate.speed_run         = fields[21].GetFloat();
+        creatureTemplate.scale             = fields[22].GetFloat();
+        creatureTemplate.rank              = uint32(fields[23].GetUInt8());
+        creatureTemplate.mindmg            = fields[24].GetFloat();
+        creatureTemplate.maxdmg            = fields[25].GetFloat();
+        creatureTemplate.dmgschool         = uint32(fields[26].GetInt8());
+        creatureTemplate.attackpower       = fields[27].GetUInt32();
+        creatureTemplate.dmg_multiplier    = fields[28].GetFloat();
+        creatureTemplate.baseattacktime    = fields[29].GetUInt32();
+        creatureTemplate.rangeattacktime   = fields[30].GetUInt32();
+        creatureTemplate.unit_class        = uint32(fields[31].GetUInt8());
+        creatureTemplate.unit_flags        = fields[32].GetUInt32();
+        creatureTemplate.unit_flags2       = fields[33].GetUInt32();
+        creatureTemplate.dynamicflags      = fields[34].GetUInt32();
+        creatureTemplate.family            = uint32(fields[35].GetUInt8());
+        creatureTemplate.trainer_type      = uint32(fields[36].GetUInt8());
         creatureTemplate.trainer_class     = uint32(fields[37].GetUInt8());
         creatureTemplate.trainer_race      = uint32(fields[38].GetUInt8());
         creatureTemplate.minrangedmg       = fields[39].GetFloat();
@@ -577,38 +498,39 @@
         creatureTemplate.rangedattackpower = uint32(fields[41].GetUInt16());
         creatureTemplate.type              = uint32(fields[42].GetUInt8());
         creatureTemplate.type_flags        = fields[43].GetUInt32();
-        creatureTemplate.lootid            = fields[44].GetUInt32();
-        creatureTemplate.pickpocketLootId  = fields[45].GetUInt32();
-        creatureTemplate.SkinLootId        = fields[46].GetUInt32();
+        creatureTemplate.type_flags2       = fields[44].GetUInt32();
+        creatureTemplate.lootid            = fields[45].GetUInt32();
+        creatureTemplate.pickpocketLootId  = fields[46].GetUInt32();
+        creatureTemplate.SkinLootId        = fields[47].GetUInt32();
 
         for (uint8 i = SPELL_SCHOOL_HOLY; i < MAX_SPELL_SCHOOL; ++i)
-            creatureTemplate.resistance[i] = fields[47 + i -1].GetInt16();
+            creatureTemplate.resistance[i] = fields[48 + i - 1].GetInt16();
 
         for (uint8 i = 0; i < CREATURE_MAX_SPELLS; ++i)
-            creatureTemplate.spells[i] = fields[53 + i].GetUInt32();
-
-        creatureTemplate.PetSpellDataId = fields[61].GetUInt32();
-        creatureTemplate.VehicleId      = fields[62].GetUInt32();
-        creatureTemplate.mingold        = fields[63].GetUInt32();
-        creatureTemplate.maxgold        = fields[64].GetUInt32();
-        creatureTemplate.AIName         = fields[65].GetString();
-        creatureTemplate.MovementType   = uint32(fields[66].GetUInt8());
-        creatureTemplate.InhabitType    = uint32(fields[67].GetUInt8());
-        creatureTemplate.HoverHeight    = fields[68].GetFloat();
-        creatureTemplate.ModHealth      = fields[69].GetFloat();
-        creatureTemplate.ModMana        = fields[70].GetFloat();
-        creatureTemplate.ModArmor       = fields[71].GetFloat();
-        creatureTemplate.RacialLeader   = fields[72].GetBool();
+            creatureTemplate.spells[i] = fields[54 + i].GetUInt32();
+
+        creatureTemplate.PetSpellDataId = fields[62].GetUInt32();
+        creatureTemplate.VehicleId      = fields[63].GetUInt32();
+        creatureTemplate.mingold        = fields[64].GetUInt32();
+        creatureTemplate.maxgold        = fields[65].GetUInt32();
+        creatureTemplate.AIName         = fields[66].GetString();
+        creatureTemplate.MovementType   = uint32(fields[67].GetUInt8());
+        creatureTemplate.InhabitType    = uint32(fields[68].GetUInt8());
+        creatureTemplate.HoverHeight    = fields[69].GetFloat();
+        creatureTemplate.ModHealth      = fields[70].GetFloat();
+        creatureTemplate.ModMana        = fields[71].GetFloat();
+        creatureTemplate.ModManaExtra   = fields[72].GetFloat();
+        creatureTemplate.ModArmor       = fields[73].GetFloat();
+        creatureTemplate.RacialLeader   = fields[74].GetBool();
 
         for (uint8 i = 0; i < MAX_CREATURE_QUEST_ITEMS; ++i)
-            creatureTemplate.questItems[i] = fields[73 + i].GetUInt32();
-
-        creatureTemplate.movementId         = fields[79].GetUInt32();
-        creatureTemplate.RegenHealth        = fields[80].GetBool();
-        creatureTemplate.MechanicImmuneMask = fields[81].GetUInt32();
-        creatureTemplate.flags_extra        = fields[82].GetUInt32();
-        creatureTemplate.ScriptID           = GetScriptId(fields[83].GetCString());
->>>>>>> 57cf043a
+            creatureTemplate.questItems[i] = fields[75 + i].GetUInt32();
+
+        creatureTemplate.movementId         = fields[81].GetUInt32();
+        creatureTemplate.RegenHealth        = fields[82].GetBool();
+        creatureTemplate.MechanicImmuneMask = fields[83].GetUInt32();
+        creatureTemplate.flags_extra        = fields[84].GetUInt32();
+        creatureTemplate.ScriptID           = GetScriptId(fields[85].GetCString());
 
         ++count;
     }
@@ -757,38 +679,17 @@
         }
 
         if (cInfo->maxlevel > difficultyInfo->maxlevel)
-<<<<<<< HEAD
         {
             TC_LOG_ERROR("sql.sql", "Creature (Entry: %u, maxlevel %u) has different `maxlevel` in difficulty %u mode (Entry: %u, maxlevel %u).",
                 cInfo->Entry, cInfo->maxlevel, diff + 1, cInfo->DifficultyEntry[diff], difficultyInfo->maxlevel);
         }
 
-        if (cInfo->faction_A != difficultyInfo->faction_A)
-        {
-            TC_LOG_ERROR("sql.sql", "Creature (Entry: %u, faction_A %u) has different `faction_A` in difficulty %u mode (Entry: %u, faction_A %u).",
-                cInfo->Entry, cInfo->faction_A, diff + 1, cInfo->DifficultyEntry[diff], difficultyInfo->faction_A);
-            TC_LOG_ERROR("sql.sql", "Possible FIX: UPDATE `creature_template` SET `faction_A`=%u WHERE `entry`=%u;",
-                cInfo->faction_A, cInfo->DifficultyEntry[diff]);
-=======
-        {
-            TC_LOG_ERROR("sql.sql", "Creature (Entry: %u, maxlevel %u) has different `maxlevel` in difficulty %u mode (Entry: %u, maxlevel %u).",
-                cInfo->Entry, cInfo->maxlevel, diff + 1, cInfo->DifficultyEntry[diff], difficultyInfo->maxlevel);
->>>>>>> 57cf043a
-        }
-
         if (cInfo->faction != difficultyInfo->faction)
         {
-<<<<<<< HEAD
-            TC_LOG_ERROR("sql.sql", "Creature (Entry: %u, faction_H %u) has different `faction_H` in difficulty %u mode (Entry: %u, faction_H %u).",
-                cInfo->Entry, cInfo->faction_H, diff + 1, cInfo->DifficultyEntry[diff], difficultyInfo->faction_H);
-            TC_LOG_ERROR("sql.sql", "Possible FIX: UPDATE `creature_template` SET `faction_H`=%u WHERE `entry`=%u;",
-                cInfo->faction_H, cInfo->DifficultyEntry[diff]);
-=======
             TC_LOG_ERROR("sql.sql", "Creature (Entry: %u, faction %u) has different `faction` in difficulty %u mode (Entry: %u, faction %u).",
                 cInfo->Entry, cInfo->faction, diff + 1, cInfo->DifficultyEntry[diff], difficultyInfo->faction);
             TC_LOG_ERROR("sql.sql", "Possible FIX: UPDATE `creature_template` SET `faction`=%u WHERE `entry`=%u;",
                 cInfo->faction, cInfo->DifficultyEntry[diff]);
->>>>>>> 57cf043a
         }
 
         if (cInfo->unit_class != difficultyInfo->unit_class)
@@ -841,15 +742,6 @@
                 cInfo->Entry, cInfo->trainer_type, diff + 1, cInfo->DifficultyEntry[diff], difficultyInfo->trainer_type);
             TC_LOG_ERROR("sql.sql", "Possible FIX: UPDATE `creature_template` SET `trainer_type`=%u WHERE `entry`=%u;",
                 cInfo->trainer_type, cInfo->DifficultyEntry[diff]);
-<<<<<<< HEAD
-=======
-            continue;
-        }
-
-        if (cInfo->trainer_spell != difficultyInfo->trainer_spell)
-        {
-            TC_LOG_ERROR("sql.sql", "Creature (Entry: %u) has different `trainer_spell` in difficulty %u mode (Entry: %u).", cInfo->Entry, diff + 1, cInfo->DifficultyEntry[diff]);
->>>>>>> 57cf043a
             continue;
         }
 
