/*
 * Copyright (C) 2008-2012 TrinityCore <http://www.trinitycore.org/>
 * Copyright (C) 2005-2009 MaNGOS <http://getmangos.com/>
 *
 * This program is free software; you can redistribute it and/or modify it
 * under the terms of the GNU General Public License as published by the
 * Free Software Foundation; either version 2 of the License, or (at your
 * option) any later version.
 *
 * This program is distributed in the hope that it will be useful, but WITHOUT
 * ANY WARRANTY; without even the implied warranty of MERCHANTABILITY or
 * FITNESS FOR A PARTICULAR PURPOSE. See the GNU General Public License for
 * more details.
 *
 * You should have received a copy of the GNU General Public License along
 * with this program. If not, see <http://www.gnu.org/licenses/>.
 */

#include "Common.h"
#include "DatabaseEnv.h"
#include "Log.h"
#include "MapManager.h"
#include "ObjectMgr.h"
#include "ArenaTeamMgr.h"
#include "GuildMgr.h"
#include "GroupMgr.h"
#include "SpellMgr.h"
#include "UpdateMask.h"
#include "World.h"
#include "ArenaTeam.h"
#include "Transport.h"
#include "Language.h"
#include "GameEventMgr.h"
#include "Spell.h"
#include "Chat.h"
#include "AccountMgr.h"
#include "InstanceSaveMgr.h"
#include "SpellAuras.h"
#include "Util.h"
#include "WaypointManager.h"
#include "GossipDef.h"
#include "Vehicle.h"
#include "AchievementMgr.h"
#include "DisableMgr.h"
#include "ScriptMgr.h"
#include "SpellScript.h"
#include "PoolMgr.h"
#include "DB2Structure.h"
#include "DB2Stores.h"

ScriptMapMap sQuestEndScripts;
ScriptMapMap sQuestStartScripts;
ScriptMapMap sSpellScripts;
ScriptMapMap sGameObjectScripts;
ScriptMapMap sEventScripts;
ScriptMapMap sWaypointScripts;

std::string GetScriptsTableNameByType(ScriptsType type)
{
    std::string res = "";
    switch (type)
    {
        case SCRIPTS_QUEST_END:     res = "quest_end_scripts";  break;
        case SCRIPTS_QUEST_START:   res = "quest_start_scripts";break;
        case SCRIPTS_SPELL:         res = "spell_scripts";      break;
        case SCRIPTS_GAMEOBJECT:    res = "gameobject_scripts"; break;
        case SCRIPTS_EVENT:         res = "event_scripts";      break;
        case SCRIPTS_WAYPOINT:      res = "waypoint_scripts";   break;
        default: break;
    }
    return res;
}

ScriptMapMap* GetScriptsMapByType(ScriptsType type)
{
    ScriptMapMap* res = NULL;
    switch (type)
    {
        case SCRIPTS_QUEST_END:     res = &sQuestEndScripts;    break;
        case SCRIPTS_QUEST_START:   res = &sQuestStartScripts;  break;
        case SCRIPTS_SPELL:         res = &sSpellScripts;       break;
        case SCRIPTS_GAMEOBJECT:    res = &sGameObjectScripts;  break;
        case SCRIPTS_EVENT:         res = &sEventScripts;       break;
        case SCRIPTS_WAYPOINT:      res = &sWaypointScripts;    break;
        default: break;
    }
    return res;
}

std::string GetScriptCommandName(ScriptCommands command)
{
    std::string res = "";
    switch (command)
    {
        case SCRIPT_COMMAND_TALK: res = "SCRIPT_COMMAND_TALK"; break;
        case SCRIPT_COMMAND_EMOTE: res = "SCRIPT_COMMAND_EMOTE"; break;
        case SCRIPT_COMMAND_FIELD_SET: res = "SCRIPT_COMMAND_FIELD_SET"; break;
        case SCRIPT_COMMAND_MOVE_TO: res = "SCRIPT_COMMAND_MOVE_TO"; break;
        case SCRIPT_COMMAND_FLAG_SET: res = "SCRIPT_COMMAND_FLAG_SET"; break;
        case SCRIPT_COMMAND_FLAG_REMOVE: res = "SCRIPT_COMMAND_FLAG_REMOVE"; break;
        case SCRIPT_COMMAND_TELEPORT_TO: res = "SCRIPT_COMMAND_TELEPORT_TO"; break;
        case SCRIPT_COMMAND_QUEST_EXPLORED: res = "SCRIPT_COMMAND_QUEST_EXPLORED"; break;
        case SCRIPT_COMMAND_KILL_CREDIT: res = "SCRIPT_COMMAND_KILL_CREDIT"; break;
        case SCRIPT_COMMAND_RESPAWN_GAMEOBJECT: res = "SCRIPT_COMMAND_RESPAWN_GAMEOBJECT"; break;
        case SCRIPT_COMMAND_TEMP_SUMMON_CREATURE: res = "SCRIPT_COMMAND_TEMP_SUMMON_CREATURE"; break;
        case SCRIPT_COMMAND_OPEN_DOOR: res = "SCRIPT_COMMAND_OPEN_DOOR"; break;
        case SCRIPT_COMMAND_CLOSE_DOOR: res = "SCRIPT_COMMAND_CLOSE_DOOR"; break;
        case SCRIPT_COMMAND_ACTIVATE_OBJECT: res = "SCRIPT_COMMAND_ACTIVATE_OBJECT"; break;
        case SCRIPT_COMMAND_REMOVE_AURA: res = "SCRIPT_COMMAND_REMOVE_AURA"; break;
        case SCRIPT_COMMAND_CAST_SPELL: res = "SCRIPT_COMMAND_CAST_SPELL"; break;
        case SCRIPT_COMMAND_PLAY_SOUND: res = "SCRIPT_COMMAND_PLAY_SOUND"; break;
        case SCRIPT_COMMAND_CREATE_ITEM: res = "SCRIPT_COMMAND_CREATE_ITEM"; break;
        case SCRIPT_COMMAND_DESPAWN_SELF: res = "SCRIPT_COMMAND_DESPAWN_SELF"; break;
        case SCRIPT_COMMAND_LOAD_PATH: res = "SCRIPT_COMMAND_LOAD_PATH"; break;
        case SCRIPT_COMMAND_CALLSCRIPT_TO_UNIT: res = "SCRIPT_COMMAND_CALLSCRIPT_TO_UNIT"; break;
        case SCRIPT_COMMAND_KILL: res = "SCRIPT_COMMAND_KILL"; break;
        // TrinityCore only
        case SCRIPT_COMMAND_ORIENTATION: res = "SCRIPT_COMMAND_ORIENTATION"; break;
        case SCRIPT_COMMAND_EQUIP: res = "SCRIPT_COMMAND_EQUIP"; break;
        case SCRIPT_COMMAND_MODEL: res = "SCRIPT_COMMAND_MODEL"; break;
        case SCRIPT_COMMAND_CLOSE_GOSSIP: res = "SCRIPT_COMMAND_CLOSE_GOSSIP"; break;
        case SCRIPT_COMMAND_PLAYMOVIE: res = "SCRIPT_COMMAND_PLAYMOVIE"; break;
        default:
        {
            char sz[32];
            sprintf(sz, "Unknown command: %u", command);
            res = sz;
            break;
        }
    }
    return res;
}

std::string ScriptInfo::GetDebugInfo() const
{
    char sz[256];
    sprintf(sz, "%s ('%s' script id: %u)", GetScriptCommandName(command).c_str(), GetScriptsTableNameByType(type).c_str(), id);
    return std::string(sz);
}

bool normalizePlayerName(std::string& name)
{
    if (name.empty())
        return false;

    wchar_t wstr_buf[MAX_INTERNAL_PLAYER_NAME+1];
    size_t wstr_len = MAX_INTERNAL_PLAYER_NAME;

    if (!Utf8toWStr(name, &wstr_buf[0], wstr_len))
        return false;

    wstr_buf[0] = wcharToUpper(wstr_buf[0]);
    for (size_t i = 1; i < wstr_len; ++i)
        wstr_buf[i] = wcharToLower(wstr_buf[i]);

    if (!WStrToUtf8(wstr_buf, wstr_len, name))
        return false;

    return true;
}

LanguageDesc lang_description[LANGUAGES_COUNT] =
{
    { LANG_ADDON,           0, 0                       },
    { LANG_UNIVERSAL,       0, 0                       },
    { LANG_ORCISH,        669, SKILL_LANG_ORCISH       },
    { LANG_DARNASSIAN,    671, SKILL_LANG_DARNASSIAN   },
    { LANG_TAURAHE,       670, SKILL_LANG_TAURAHE      },
    { LANG_DWARVISH,      672, SKILL_LANG_DWARVEN      },
    { LANG_COMMON,        668, SKILL_LANG_COMMON       },
    { LANG_DEMONIC,       815, SKILL_LANG_DEMON_TONGUE },
    { LANG_TITAN,         816, SKILL_LANG_TITAN        },
    { LANG_THALASSIAN,    813, SKILL_LANG_THALASSIAN   },
    { LANG_DRACONIC,      814, SKILL_LANG_DRACONIC     },
    { LANG_KALIMAG,       817, SKILL_LANG_OLD_TONGUE   },
    { LANG_GNOMISH,      7340, SKILL_LANG_GNOMISH      },
    { LANG_TROLL,        7341, SKILL_LANG_TROLL        },
    { LANG_GUTTERSPEAK, 17737, SKILL_LANG_GUTTERSPEAK  },
    { LANG_DRAENEI,     29932, SKILL_LANG_DRAENEI      },
    { LANG_ZOMBIE,          0, 0                       },
    { LANG_GNOMISH_BINARY,  0, 0                       },
    { LANG_GOBLIN_BINARY,   0, 0                       },
    { LANG_WORGEN,      69270, SKILL_LANG_WORGEN       },
    { LANG_GOBLIN,      69269, SKILL_LANG_GOBLIN       }
};

LanguageDesc const* GetLanguageDescByID(uint32 lang)
{
    for (uint8 i = 0; i < LANGUAGES_COUNT; ++i)
    {
        if (uint32(lang_description[i].lang_id) == lang)
            return &lang_description[i];
    }

    return NULL;
}

bool SpellClickInfo::IsFitToRequirements(Unit const* clicker, Unit const* clickee) const
{
    Player const* playerClicker = clicker->ToPlayer();
    if (!playerClicker)
        return true;

    Unit const* summoner = NULL;
    // Check summoners for party
    if (clickee->isSummon())
        summoner = clickee->ToTempSummon()->GetSummoner();
    if (!summoner)
        summoner = clickee;

    // This only applies to players
    switch (userType)
    {
        case SPELL_CLICK_USER_FRIEND:
            if (!playerClicker->IsFriendlyTo(summoner))
                return false;
            break;
        case SPELL_CLICK_USER_RAID:
            if (!playerClicker->IsInRaidWith(summoner))
                return false;
            break;
        case SPELL_CLICK_USER_PARTY:
            if (!playerClicker->IsInPartyWith(summoner))
                return false;
            break;
        default:
            break;
    }

    return true;
}

ObjectMgr::ObjectMgr(): _auctionId(1), _equipmentSetGuid(1),
    _itemTextId(1), _mailId(1), _hiPetNumber(1), _hiCharGuid(1),
    _hiCreatureGuid(1), _hiPetGuid(1), _hiVehicleGuid(1), _hiItemGuid(1),
    _hiGoGuid(1), _hiDoGuid(1), _hiCorpseGuid(1), _hiMoTransGuid(1)
{}

ObjectMgr::~ObjectMgr()
{
    for (QuestMap::iterator i = _questTemplates.begin(); i != _questTemplates.end(); ++i)
        delete i->second;

    for (PetLevelInfoContainer::iterator i = _petInfoStore.begin(); i != _petInfoStore.end(); ++i)
        delete[] i->second;

    // free only if loaded
    for (int class_ = 0; class_ < MAX_CLASSES; ++class_)
        delete[] _playerClassInfo[class_].levelInfo;

    for (int race = 0; race < MAX_RACES; ++race)
        for (int class_ = 0; class_ < MAX_CLASSES; ++class_)
            delete[] _playerInfo[race][class_].levelInfo;

    for (CacheVendorItemContainer::iterator itr = _cacheVendorItemStore.begin(); itr != _cacheVendorItemStore.end(); ++itr)
        itr->second.Clear();

    _cacheTrainerSpellStore.clear();

    for (DungeonEncounterContainer::iterator itr =_dungeonEncounterStore.begin(); itr != _dungeonEncounterStore.end(); ++itr)
        for (DungeonEncounterList::iterator encounterItr = itr->second.begin(); encounterItr != itr->second.end(); ++encounterItr)
            delete *encounterItr;
}

void ObjectMgr::AddLocaleString(std::string const& s, LocaleConstant locale, StringVector& data)
{
    if (!s.empty())
    {
        if (data.size() <= size_t(locale))
            data.resize(locale + 1);

        data[locale] = s;
    }
}

void ObjectMgr::LoadCreatureLocales()
{
    uint32 oldMSTime = getMSTime();

    _creatureLocaleStore.clear();                              // need for reload case

    QueryResult result = WorldDatabase.Query("SELECT entry, name_loc1, subname_loc1, name_loc2, subname_loc2, name_loc3, subname_loc3, name_loc4, subname_loc4, name_loc5, subname_loc5, name_loc6, subname_loc6, name_loc7, subname_loc7, name_loc8, subname_loc8 FROM locales_creature");

    if (!result)
        return;

    do
    {
        Field* fields = result->Fetch();

        uint32 entry = fields[0].GetUInt32();

        CreatureLocale& data = _creatureLocaleStore[entry];

        for (uint8 i = 1; i < TOTAL_LOCALES; ++i)
        {
            LocaleConstant locale = (LocaleConstant) i;
            AddLocaleString(fields[1 + 2 * (i - 1)].GetString(), locale, data.Name);
            AddLocaleString(fields[1 + 2 * (i - 1) + 1].GetString(), locale, data.SubName);
        }
    } while (result->NextRow());

    sLog->outString(">> Loaded %lu creature locale strings in %u ms", (unsigned long)_creatureLocaleStore.size(), GetMSTimeDiffToNow(oldMSTime));
    sLog->outString();
}

void ObjectMgr::LoadGossipMenuItemsLocales()
{
    uint32 oldMSTime = getMSTime();

    _gossipMenuItemsLocaleStore.clear();                              // need for reload case

    QueryResult result = WorldDatabase.Query("SELECT menu_id, id, "
        "option_text_loc1, box_text_loc1, option_text_loc2, box_text_loc2, "
        "option_text_loc3, box_text_loc3, option_text_loc4, box_text_loc4, "
        "option_text_loc5, box_text_loc5, option_text_loc6, box_text_loc6, "
        "option_text_loc7, box_text_loc7, option_text_loc8, box_text_loc8 "
        "FROM locales_gossip_menu_option");

    if (!result)
        return;

    do
    {
        Field* fields = result->Fetch();

        uint16 menuId   = fields[0].GetUInt16();
        uint16 id       = fields[1].GetUInt16();

        GossipMenuItemsLocale& data = _gossipMenuItemsLocaleStore[MAKE_PAIR32(menuId, id)];

        for (uint8 i = 1; i < TOTAL_LOCALES; ++i)
        {
            LocaleConstant locale = (LocaleConstant) i;
            AddLocaleString(fields[2 + 2 * (i - 1)].GetString(), locale, data.OptionText);
            AddLocaleString(fields[2 + 2 * (i - 1) + 1].GetString(), locale, data.BoxText);
        }
    } while (result->NextRow());

    sLog->outString(">> Loaded %lu gossip_menu_option locale strings in %u ms", (unsigned long)_gossipMenuItemsLocaleStore.size(), GetMSTimeDiffToNow(oldMSTime));
    sLog->outString();
}

void ObjectMgr::LoadPointOfInterestLocales()
{
    uint32 oldMSTime = getMSTime();

    _pointOfInterestLocaleStore.clear();                              // need for reload case

    QueryResult result = WorldDatabase.Query("SELECT entry, icon_name_loc1, icon_name_loc2, icon_name_loc3, icon_name_loc4, icon_name_loc5, icon_name_loc6, icon_name_loc7, icon_name_loc8 FROM locales_points_of_interest");

    if (!result)
        return;

    do
    {
        Field* fields = result->Fetch();

        uint32 entry = fields[0].GetUInt32();

        PointOfInterestLocale& data = _pointOfInterestLocaleStore[entry];

        for (uint8 i = 1; i < TOTAL_LOCALES; ++i)
            AddLocaleString(fields[i].GetString(), LocaleConstant(i), data.IconName);
    } while (result->NextRow());

    sLog->outString(">> Loaded %lu points_of_interest locale strings in %u ms", (unsigned long)_pointOfInterestLocaleStore.size(), GetMSTimeDiffToNow(oldMSTime));
    sLog->outString();
}

void ObjectMgr::LoadCreatureTemplates()
{
    uint32 oldMSTime = getMSTime();

    //                                                 0              1                 2                  3                 4            5           6        7         8
    QueryResult result = WorldDatabase.Query("SELECT entry, difficulty_entry_1, difficulty_entry_2, difficulty_entry_3, KillCredit1, KillCredit2, modelid1, modelid2, modelid3, "
    //                                           9       10      11       12           13           14        15     16      17        18        19         20         21
                                             "modelid4, name, subname, IconName, gossip_menu_id, minlevel, maxlevel, exp, exp_unk, faction_A, faction_H, npcflag, speed_walk, "
    //                                             22     23     24     25     26       27           28             29              30               31            32          33
                                             "speed_run, scale, rank, mindmg, maxdmg, dmgschool, attackpower, dmg_multiplier, baseattacktime, rangeattacktime, unit_class, unit_flags, "
    //                                             34         35         36             37             38             39          40           41              42           43
                                             "dynamicflags, family, trainer_type, trainer_spell, trainer_class, trainer_race, minrangedmg, maxrangedmg, rangedattackpower, type, "
    //                                            44           45        46         47            48          49          50           51           52           53         54
                                             "type_flags, type_flags2, lootid, pickpocketloot, skinloot, resistance1, resistance2, resistance3, resistance4, resistance5, resistance6, "
    //                                          55      56      57      58      59      60      61      62       63               64       65       66       67         68
                                             "spell1, spell2, spell3, spell4, spell5, spell6, spell7, spell8, PetSpellDataId, VehicleId, mingold, maxgold, AIName, MovementType, "
    //                                             69          70         71         72          73          74          75           76          77          78           79
                                             "InhabitType, HoverHeight, Health_mod, Mana_mod, Armor_mod, RacialLeader, questItem1, questItem2, questItem3, questItem4, questItem5, "
    //                                            80           81            82         83               84               85             86
                                             " questItem6, movementId, RegenHealth, equipment_id, mechanic_immune_mask, flags_extra, ScriptName "
                                             "FROM creature_template;");

    if (!result)
    {
        sLog->outString(">> Loaded 0 creature template definitions. DB table `creature_template` is empty.");
        sLog->outString();
        return;
    }

    _creatureTemplateStore.rehash(result->GetRowCount());
    uint32 count = 0;
    do
    {
        Field* fields = result->Fetch();

        uint32 entry = fields[0].GetUInt32();


        CreatureTemplate& creatureTemplate = _creatureTemplateStore[entry];

        creatureTemplate.Entry = entry;

        for (uint8 i = 0; i < MAX_DIFFICULTY - 1; ++i)
            creatureTemplate.DifficultyEntry[i] = fields[1 + i].GetUInt32();

        for (uint8 i = 0; i < MAX_KILL_CREDIT; ++i)
            creatureTemplate.KillCredit[i] = fields[4 + i].GetUInt32();

        creatureTemplate.Modelid1          = fields[6].GetUInt32();
        creatureTemplate.Modelid2          = fields[7].GetUInt32();
        creatureTemplate.Modelid3          = fields[8].GetUInt32();
        creatureTemplate.Modelid4          = fields[9].GetUInt32();
        creatureTemplate.Name              = fields[10].GetString();
        creatureTemplate.SubName           = fields[11].GetString();
        creatureTemplate.IconName          = fields[12].GetString();
        creatureTemplate.GossipMenuId      = fields[13].GetUInt32();
        creatureTemplate.minlevel          = fields[14].GetUInt8();
        creatureTemplate.maxlevel          = fields[15].GetUInt8();
        creatureTemplate.expansion         = uint32(fields[16].GetInt16());
        creatureTemplate.expansionUnknown  = uint32(fields[17].GetUInt16());
        creatureTemplate.faction_A         = uint32(fields[18].GetUInt16());
        creatureTemplate.faction_H         = uint32(fields[19].GetUInt16());
        creatureTemplate.npcflag           = fields[20].GetUInt32();
        creatureTemplate.speed_walk        = fields[21].GetFloat();
        creatureTemplate.speed_run         = fields[22].GetFloat();
        creatureTemplate.scale             = fields[23].GetFloat();
        creatureTemplate.rank              = uint32(fields[24].GetUInt8());
        creatureTemplate.mindmg            = fields[25].GetFloat();
        creatureTemplate.maxdmg            = fields[26].GetFloat();
        creatureTemplate.dmgschool         = uint32(fields[27].GetInt8());
        creatureTemplate.attackpower       = fields[28].GetUInt32();
        creatureTemplate.dmg_multiplier    = fields[29].GetFloat();
        creatureTemplate.baseattacktime    = fields[30].GetUInt32();
        creatureTemplate.rangeattacktime   = fields[31].GetUInt32();
        creatureTemplate.unit_class        = uint32(fields[32].GetUInt8());
        creatureTemplate.unit_flags        = fields[33].GetUInt32();
        creatureTemplate.dynamicflags      = fields[34].GetUInt32();
        creatureTemplate.family            = uint32(fields[35].GetUInt8());
        creatureTemplate.trainer_type      = uint32(fields[36].GetUInt8());
        creatureTemplate.trainer_spell     = fields[37].GetUInt32();
        creatureTemplate.trainer_class     = uint32(fields[38].GetUInt8());
        creatureTemplate.trainer_race      = uint32(fields[39].GetUInt8());
        creatureTemplate.minrangedmg       = fields[40].GetFloat();
        creatureTemplate.maxrangedmg       = fields[41].GetFloat();
        creatureTemplate.rangedattackpower = uint32(fields[42].GetUInt16());
        creatureTemplate.type              = uint32(fields[43].GetUInt8());
        creatureTemplate.type_flags        = fields[44].GetUInt32();
        creatureTemplate.type_flags2       = fields[45].GetUInt32();
        creatureTemplate.lootid            = fields[46].GetUInt32();
        creatureTemplate.pickpocketLootId  = fields[47].GetUInt32();
        creatureTemplate.SkinLootId        = fields[48].GetUInt32();

        for (uint8 i = SPELL_SCHOOL_HOLY; i < MAX_SPELL_SCHOOL; ++i)
            creatureTemplate.resistance[i] = fields[50 + i -1].GetInt16();

        for (uint8 i = 0; i < CREATURE_MAX_SPELLS; ++i)
            creatureTemplate.spells[i] = fields[55 + i].GetUInt32();

        creatureTemplate.PetSpellDataId = fields[63].GetUInt32();
        creatureTemplate.VehicleId      = fields[64].GetUInt32();
        creatureTemplate.mingold        = fields[65].GetUInt32();
        creatureTemplate.maxgold        = fields[66].GetUInt32();
        creatureTemplate.AIName         = fields[67].GetString();
        creatureTemplate.MovementType   = uint32(fields[68].GetUInt8());
        creatureTemplate.InhabitType    = uint32(fields[69].GetUInt8());
        creatureTemplate.HoverHeight    = fields[70].GetFloat();
        creatureTemplate.ModHealth      = fields[71].GetFloat();
        creatureTemplate.ModMana        = fields[72].GetFloat();
        creatureTemplate.ModArmor       = fields[73].GetFloat();
        creatureTemplate.RacialLeader   = fields[74].GetBool();

        for (uint8 i = 0; i < MAX_CREATURE_QUEST_ITEMS; ++i)
            creatureTemplate.questItems[i] = fields[75 + i].GetUInt32();

        creatureTemplate.movementId         = fields[81].GetUInt32();
        creatureTemplate.RegenHealth        = fields[82].GetBool();
        creatureTemplate.equipmentId        = fields[83].GetUInt32();
        creatureTemplate.MechanicImmuneMask = fields[84].GetUInt32();
        creatureTemplate.flags_extra        = fields[85].GetUInt32();
        creatureTemplate.ScriptID           = GetScriptId(fields[86].GetCString());

        ++count;
    }
    while (result->NextRow());

    // Checking needs to be done after loading because of the difficulty self referencing
    for (CreatureTemplateContainer::const_iterator itr = _creatureTemplateStore.begin(); itr != _creatureTemplateStore.end(); ++itr)
        CheckCreatureTemplate(&itr->second);

    sLog->outString(">> Loaded %u creature definitions in %u ms", count, GetMSTimeDiffToNow(oldMSTime));
    sLog->outString();
}

void ObjectMgr::LoadCreatureTemplateAddons()
{
    uint32 oldMSTime = getMSTime();

    //                                                0       1       2      3       4       5      6
    QueryResult result = WorldDatabase.Query("SELECT entry, path_id, mount, bytes1, bytes2, emote, auras FROM creature_template_addon");

    if (!result)
    {
        sLog->outString(">> Loaded 0 creature template addon definitions. DB table `creature_template_addon` is empty.");
        sLog->outString();
        return;
    }

    uint32 count = 0;
    do
    {
        Field* fields = result->Fetch();

        uint32 entry = fields[0].GetUInt32();

        if (!sObjectMgr->GetCreatureTemplate(entry))
        {
            sLog->outErrorDb("Creature template (Entry: %u) does not exist but has a record in `creature_template_addon`", entry);
            continue;
        }

        CreatureAddon& creatureAddon = _creatureTemplateAddonStore[entry];

        creatureAddon.path_id = fields[1].GetUInt32();
        creatureAddon.mount   = fields[2].GetUInt32();
        creatureAddon.bytes1  = fields[3].GetUInt32();
        creatureAddon.bytes2  = fields[4].GetUInt32();
        creatureAddon.emote   = fields[5].GetUInt32();

        Tokens tokens(fields[6].GetString(), ' ');
        uint8 i = 0;
        creatureAddon.auras.resize(tokens.size());
        for (Tokens::iterator itr = tokens.begin(); itr != tokens.end(); ++itr)
        {
            SpellInfo const* AdditionalSpellInfo = sSpellMgr->GetSpellInfo(uint32(atol(*itr)));
            if (!AdditionalSpellInfo)
            {
                sLog->outErrorDb("Creature (Entry: %u) has wrong spell %u defined in `auras` field in `creature_template_addon`.", entry, uint32(atol(*itr)));
                continue;
            }
            creatureAddon.auras[i++] = uint32(atol(*itr));
        }

        if (creatureAddon.mount)
        {
            if (!sCreatureDisplayInfoStore.LookupEntry(creatureAddon.mount))
            {
                sLog->outErrorDb("Creature (Entry: %u) has invalid displayInfoId (%u) for mount defined in `creature_template_addon`", entry, creatureAddon.mount);
                creatureAddon.mount = 0;
            }
        }

        if (!sEmotesStore.LookupEntry(creatureAddon.emote))
        {
            sLog->outErrorDb("Creature (Entry: %u) has invalid emote (%u) defined in `creature_addon`.", entry, creatureAddon.emote);
            creatureAddon.emote = 0;
        }

        ++count;
    }
    while (result->NextRow());

    sLog->outString(">> Loaded %u creature template addons in %u ms", count, GetMSTimeDiffToNow(oldMSTime));
    sLog->outString();
}

void ObjectMgr::CheckCreatureTemplate(CreatureTemplate const* cInfo)
{
    if (!cInfo)
        return;

    bool ok = true;                                     // bool to allow continue outside this loop
    for (uint32 diff = 0; diff < MAX_DIFFICULTY - 1 && ok; ++diff)
    {
        if (!cInfo->DifficultyEntry[diff])
            continue;
        ok = false;                                     // will be set to true at the end of this loop again

        CreatureTemplate const* difficultyInfo = GetCreatureTemplate(cInfo->DifficultyEntry[diff]);
        if (!difficultyInfo)
        {
            sLog->outErrorDb("Creature (Entry: %u) has `difficulty_entry_%u`=%u but creature entry %u does not exist.",
                cInfo->Entry, diff + 1, cInfo->DifficultyEntry[diff], cInfo->DifficultyEntry[diff]);
            continue;
        }

        bool ok2 = true;
        for (uint32 diff2 = 0; diff2 < MAX_DIFFICULTY - 1 && ok2; ++diff2)
        {
            ok2 = false;
            if (_difficultyEntries[diff2].find(cInfo->Entry) != _difficultyEntries[diff2].end())
            {
                sLog->outErrorDb("Creature (Entry: %u) is listed as `difficulty_entry_%u` of another creature, but itself lists %u in `difficulty_entry_%u`.",
                    cInfo->Entry, diff2 + 1, cInfo->DifficultyEntry[diff], diff + 1);
                continue;
            }

            if (_difficultyEntries[diff2].find(cInfo->DifficultyEntry[diff]) != _difficultyEntries[diff2].end())
            {
                sLog->outErrorDb("Creature (Entry: %u) already listed as `difficulty_entry_%u` for another entry.", cInfo->DifficultyEntry[diff], diff2 + 1);
                continue;
            }

            if (_hasDifficultyEntries[diff2].find(cInfo->DifficultyEntry[diff]) != _hasDifficultyEntries[diff2].end())
            {
                sLog->outErrorDb("Creature (Entry: %u) has `difficulty_entry_%u`=%u but creature entry %u has itself a value in `difficulty_entry_%u`.",
                    cInfo->Entry, diff + 1, cInfo->DifficultyEntry[diff], cInfo->DifficultyEntry[diff], diff2 + 1);
                continue;
            }
            ok2 = true;
        }
        if (!ok2)
            continue;

        if (cInfo->unit_class != difficultyInfo->unit_class)
        {
            sLog->outErrorDb("Creature (Entry: %u, class %u) has different `unit_class` in difficulty %u mode (Entry: %u, class %u).",
                cInfo->Entry, cInfo->unit_class, diff + 1, cInfo->DifficultyEntry[diff], difficultyInfo->unit_class);
            continue;
        }

        if (cInfo->npcflag != difficultyInfo->npcflag)
        {
            sLog->outErrorDb("Creature (Entry: %u) has different `npcflag` in difficulty %u mode (Entry: %u).", cInfo->Entry, diff + 1, cInfo->DifficultyEntry[diff]);
            continue;
        }

        if (cInfo->trainer_class != difficultyInfo->trainer_class)
        {
            sLog->outErrorDb("Creature (Entry: %u) has different `trainer_class` in difficulty %u mode (Entry: %u).", cInfo->Entry, diff + 1, cInfo->DifficultyEntry[diff]);
            continue;
        }

        if (cInfo->trainer_race != difficultyInfo->trainer_race)
        {
            sLog->outErrorDb("Creature (Entry: %u) has different `trainer_race` in difficulty %u mode (Entry: %u).", cInfo->Entry, diff + 1, cInfo->DifficultyEntry[diff]);
            continue;
        }

        if (cInfo->trainer_type != difficultyInfo->trainer_type)
        {
            sLog->outErrorDb("Creature (Entry: %u) has different `trainer_type` in difficulty %u mode (Entry: %u).", cInfo->Entry, diff + 1, cInfo->DifficultyEntry[diff]);
            continue;
        }

        if (cInfo->trainer_spell != difficultyInfo->trainer_spell)
        {
            sLog->outErrorDb("Creature (Entry: %u) has different `trainer_spell` in difficulty %u mode (Entry: %u).", cInfo->Entry, diff + 1, cInfo->DifficultyEntry[diff]);
            continue;
        }

        if (!difficultyInfo->AIName.empty())
        {
            sLog->outErrorDb("Creature (Entry: %u) lists difficulty %u mode entry %u with `AIName` filled in. `AIName` of difficulty 0 mode creature is always used instead.",
                cInfo->Entry, diff + 1, cInfo->DifficultyEntry[diff]);
            continue;
        }

        if (difficultyInfo->ScriptID)
        {
            sLog->outErrorDb("Creature (Entry: %u) lists difficulty %u mode entry %u with `ScriptName` filled in. `ScriptName` of difficulty 0 mode creature is always used instead.",
                cInfo->Entry, diff + 1, cInfo->DifficultyEntry[diff]);
            continue;
        }

        _hasDifficultyEntries[diff].insert(cInfo->Entry);
        _difficultyEntries[diff].insert(cInfo->DifficultyEntry[diff]);
        ok = true;
    }

    FactionTemplateEntry const* factionTemplate = sFactionTemplateStore.LookupEntry(cInfo->faction_A);
    if (!factionTemplate)
        sLog->outErrorDb("Creature (Entry: %u) has non-existing faction_A template (%u).", cInfo->Entry, cInfo->faction_A);

    factionTemplate = sFactionTemplateStore.LookupEntry(cInfo->faction_H);
    if (!factionTemplate)
        sLog->outErrorDb("Creature (Entry: %u) has non-existing faction_H template (%u).", cInfo->Entry, cInfo->faction_H);

    // used later for scale
    CreatureDisplayInfoEntry const* displayScaleEntry = NULL;

    if (cInfo->Modelid1)
    {
        CreatureDisplayInfoEntry const* displayEntry = sCreatureDisplayInfoStore.LookupEntry(cInfo->Modelid1);
        if (!displayEntry)
        {
            sLog->outErrorDb("Creature (Entry: %u) lists non-existing Modelid1 id (%u), this can crash the client.", cInfo->Entry, cInfo->Modelid1);
            const_cast<CreatureTemplate*>(cInfo)->Modelid1 = 0;
        }
        else if (!displayScaleEntry)
            displayScaleEntry = displayEntry;

        CreatureModelInfo const* modelInfo = GetCreatureModelInfo(cInfo->Modelid1);
        if (!modelInfo)
            sLog->outErrorDb("No model data exist for `Modelid1` = %u listed by creature (Entry: %u).", cInfo->Modelid1, cInfo->Entry);
    }

    if (cInfo->Modelid2)
    {
        CreatureDisplayInfoEntry const* displayEntry = sCreatureDisplayInfoStore.LookupEntry(cInfo->Modelid2);
        if (!displayEntry)
        {
            sLog->outErrorDb("Creature (Entry: %u) lists non-existing Modelid2 id (%u), this can crash the client.", cInfo->Entry, cInfo->Modelid2);
            const_cast<CreatureTemplate*>(cInfo)->Modelid2 = 0;
        }
        else if (!displayScaleEntry)
            displayScaleEntry = displayEntry;

        CreatureModelInfo const* modelInfo = GetCreatureModelInfo(cInfo->Modelid2);
        if (!modelInfo)
            sLog->outErrorDb("No model data exist for `Modelid2` = %u listed by creature (Entry: %u).", cInfo->Modelid2, cInfo->Entry);
    }

    if (cInfo->Modelid3)
    {
        CreatureDisplayInfoEntry const* displayEntry = sCreatureDisplayInfoStore.LookupEntry(cInfo->Modelid3);
        if (!displayEntry)
        {
            sLog->outErrorDb("Creature (Entry: %u) lists non-existing Modelid3 id (%u), this can crash the client.", cInfo->Entry, cInfo->Modelid3);
            const_cast<CreatureTemplate*>(cInfo)->Modelid3 = 0;
        }
        else if (!displayScaleEntry)
            displayScaleEntry = displayEntry;

        CreatureModelInfo const* modelInfo = GetCreatureModelInfo(cInfo->Modelid3);
        if (!modelInfo)
            sLog->outErrorDb("No model data exist for `Modelid3` = %u listed by creature (Entry: %u).", cInfo->Modelid3, cInfo->Entry);
    }

    if (cInfo->Modelid4)
    {
        CreatureDisplayInfoEntry const* displayEntry = sCreatureDisplayInfoStore.LookupEntry(cInfo->Modelid4);
        if (!displayEntry)
        {
            sLog->outErrorDb("Creature (Entry: %u) lists non-existing Modelid4 id (%u), this can crash the client.", cInfo->Entry, cInfo->Modelid4);
            const_cast<CreatureTemplate*>(cInfo)->Modelid4 = 0;
        }
        else if (!displayScaleEntry)
            displayScaleEntry = displayEntry;

        CreatureModelInfo const* modelInfo = GetCreatureModelInfo(cInfo->Modelid4);
        if (!modelInfo)
            sLog->outErrorDb("No model data exist for `Modelid4` = %u listed by creature (Entry: %u).", cInfo->Modelid4, cInfo->Entry);
    }

    if (!displayScaleEntry)
        sLog->outErrorDb("Creature (Entry: %u) does not have any existing display id in Modelid1/Modelid2/Modelid3/Modelid4.", cInfo->Entry);

    for (int k = 0; k < MAX_KILL_CREDIT; ++k)
    {
        if (cInfo->KillCredit[k])
        {
            if (!GetCreatureTemplate(cInfo->KillCredit[k]))
            {
                sLog->outErrorDb("Creature (Entry: %u) lists non-existing creature entry %u in `KillCredit%d`.", cInfo->Entry, cInfo->KillCredit[k], k + 1);
                const_cast<CreatureTemplate*>(cInfo)->KillCredit[k] = 0;
            }
        }
    }

    if (!cInfo->unit_class || ((1 << (cInfo->unit_class-1)) & CLASSMASK_ALL_CREATURES) == 0)
    {
        sLog->outErrorDb("Creature (Entry: %u) has invalid unit_class (%u) in creature_template. Set to 1 (UNIT_CLASS_WARRIOR).", cInfo->Entry, cInfo->unit_class);
        const_cast<CreatureTemplate*>(cInfo)->unit_class = UNIT_CLASS_WARRIOR;
    }

    if (cInfo->dmgschool >= MAX_SPELL_SCHOOL)
    {
        sLog->outErrorDb("Creature (Entry: %u) has invalid spell school value (%u) in `dmgschool`.", cInfo->Entry, cInfo->dmgschool);
        const_cast<CreatureTemplate*>(cInfo)->dmgschool = SPELL_SCHOOL_NORMAL;
    }

    if (cInfo->baseattacktime == 0)
        const_cast<CreatureTemplate*>(cInfo)->baseattacktime  = BASE_ATTACK_TIME;

    if (cInfo->rangeattacktime == 0)
        const_cast<CreatureTemplate*>(cInfo)->rangeattacktime = BASE_ATTACK_TIME;

    if ((cInfo->npcflag & UNIT_NPC_FLAG_TRAINER) && cInfo->trainer_type >= MAX_TRAINER_TYPE)
        sLog->outErrorDb("Creature (Entry: %u) has wrong trainer type %u.", cInfo->Entry, cInfo->trainer_type);

    if (cInfo->type && !sCreatureTypeStore.LookupEntry(cInfo->type))
    {
        sLog->outErrorDb("Creature (Entry: %u) has invalid creature type (%u) in `type`.", cInfo->Entry, cInfo->type);
        const_cast<CreatureTemplate*>(cInfo)->type = CREATURE_TYPE_HUMANOID;
    }

    // must exist or used hidden but used in data horse case
    if (cInfo->family && !sCreatureFamilyStore.LookupEntry(cInfo->family) && cInfo->family != CREATURE_FAMILY_HORSE_CUSTOM)
    {
        sLog->outErrorDb("Creature (Entry: %u) has invalid creature family (%u) in `family`.", cInfo->Entry, cInfo->family);
        const_cast<CreatureTemplate*>(cInfo)->family = 0;
    }

    if (cInfo->InhabitType <= 0 || cInfo->InhabitType > INHABIT_ANYWHERE)
    {
        sLog->outErrorDb("Creature (Entry: %u) has wrong value (%u) in `InhabitType`, creature will not correctly walk/swim/fly.", cInfo->Entry, cInfo->InhabitType);
        const_cast<CreatureTemplate*>(cInfo)->InhabitType = INHABIT_ANYWHERE;
    }

    if (cInfo->HoverHeight < 0.0f)
    {
        sLog->outErrorDb("Creature (Entry: %u) has wrong value (%f) in `HoverHeight`", cInfo->Entry, cInfo->HoverHeight);
        const_cast<CreatureTemplate*>(cInfo)->HoverHeight = 1.0f;
    }

    if (cInfo->VehicleId)
    {
        VehicleEntry const* vehId = sVehicleStore.LookupEntry(cInfo->VehicleId);
        if (!vehId)
        {
             sLog->outErrorDb("Creature (Entry: %u) has a non-existing VehicleId (%u). This *WILL* cause the client to freeze!", cInfo->Entry, cInfo->VehicleId);
             const_cast<CreatureTemplate*>(cInfo)->VehicleId = 0;
        }
    }

    if (cInfo->PetSpellDataId)
    {
        CreatureSpellDataEntry const* spellDataId = sCreatureSpellDataStore.LookupEntry(cInfo->PetSpellDataId);
        if (!spellDataId)
            sLog->outErrorDb("Creature (Entry: %u) has non-existing PetSpellDataId (%u).", cInfo->Entry, cInfo->PetSpellDataId);
    }

    for (uint8 j = 0; j < CREATURE_MAX_SPELLS; ++j)
    {
        if (cInfo->spells[j] && !sSpellMgr->GetSpellInfo(cInfo->spells[j]))
        {
            sLog->outErrorDb("Creature (Entry: %u) has non-existing Spell%d (%u), set to 0.", cInfo->Entry, j+1, cInfo->spells[j]);
            const_cast<CreatureTemplate*>(cInfo)->spells[j] = 0;
        }
    }

    if (cInfo->MovementType >= MAX_DB_MOTION_TYPE)
    {
        sLog->outErrorDb("Creature (Entry: %u) has wrong movement generator type (%u), ignored and set to IDLE.", cInfo->Entry, cInfo->MovementType);
        const_cast<CreatureTemplate*>(cInfo)->MovementType = IDLE_MOTION_TYPE;
    }

    if (cInfo->equipmentId > 0)                          // 0 no equipment
    {
        if (!GetEquipmentInfo(cInfo->equipmentId))
        {
            sLog->outErrorDb("Table `creature_template` lists creature (Entry: %u) with `equipment_id` %u not found in table `creature_equip_template`, set to no equipment.", cInfo->Entry, cInfo->equipmentId);
            const_cast<CreatureTemplate*>(cInfo)->equipmentId = 0;
        }
    }

    /// if not set custom creature scale then load scale from CreatureDisplayInfo.dbc
    if (cInfo->scale <= 0.0f)
    {
        if (displayScaleEntry)
            const_cast<CreatureTemplate*>(cInfo)->scale = displayScaleEntry->scale;
        else
            const_cast<CreatureTemplate*>(cInfo)->scale = 1.0f;
    }

    if (cInfo->expansion > MAX_EXPANSION)
    {
        sLog->outErrorDb("Table `creature_template` lists creature (Entry: %u) with `exp` %u. Ignored and set to 0.", cInfo->Entry, cInfo->expansion);
        const_cast<CreatureTemplate*>(cInfo)->expansion = 0;
    }

    if (cInfo->expansionUnknown > MAX_EXPANSION)
    {
        sLog->outErrorDb("Table `creature_template` lists creature (Entry: %u) with `exp_unk` %u. Ignored and set to 0.", cInfo->Entry, cInfo->expansionUnknown);
        const_cast<CreatureTemplate*>(cInfo)->expansionUnknown = 0;
    }

    if (uint32 badFlags = (cInfo->flags_extra & ~CREATURE_FLAG_EXTRA_DB_ALLOWED))
    {
        sLog->outErrorDb("Table `creature_template` lists creature (Entry: %u) with disallowed `flags_extra` %u, removing incorrect flag.", cInfo->Entry, badFlags);
        const_cast<CreatureTemplate*>(cInfo)->flags_extra &= CREATURE_FLAG_EXTRA_DB_ALLOWED;
    }

    const_cast<CreatureTemplate*>(cInfo)->dmg_multiplier *= Creature::_GetDamageMod(cInfo->rank);
}

void ObjectMgr::LoadCreatureAddons()
{
    uint32 oldMSTime = getMSTime();

    //                                                0       1       2      3       4       5      6
    QueryResult result = WorldDatabase.Query("SELECT guid, path_id, mount, bytes1, bytes2, emote, auras FROM creature_addon");

    if (!result)
    {
        sLog->outString(">> Loaded 0 creature addon definitions. DB table `creature_addon` is empty.");
        sLog->outString();
        return;
    }

    uint32 count = 0;
    do
    {
        Field* fields = result->Fetch();

        uint32 guid = fields[0].GetUInt32();

        CreatureData const* creData = GetCreatureData(guid);
        if (!creData)
        {
            sLog->outErrorDb("Creature (GUID: %u) does not exist but has a record in `creature_addon`", guid);
            continue;
        }

        CreatureAddon& creatureAddon = _creatureAddonStore[guid];

        creatureAddon.path_id = fields[1].GetUInt32();
        if (creData->movementType == WAYPOINT_MOTION_TYPE && !creatureAddon.path_id)
        {
            const_cast<CreatureData*>(creData)->movementType = IDLE_MOTION_TYPE;
            sLog->outErrorDb("Creature (GUID %u) has movement type set to WAYPOINT_MOTION_TYPE but no path assigned", guid);
        }

        creatureAddon.mount   = fields[2].GetUInt32();
        creatureAddon.bytes1  = fields[3].GetUInt32();
        creatureAddon.bytes2  = fields[4].GetUInt32();
        creatureAddon.emote   = fields[5].GetUInt32();

        Tokens tokens(fields[6].GetString(), ' ');
        uint8 i = 0;
        creatureAddon.auras.resize(tokens.size());
        for (Tokens::iterator itr = tokens.begin(); itr != tokens.end(); ++itr)
        {
            SpellInfo const* AdditionalSpellInfo = sSpellMgr->GetSpellInfo(uint32(atol(*itr)));
            if (!AdditionalSpellInfo)
            {
                sLog->outErrorDb("Creature (GUID: %u) has wrong spell %u defined in `auras` field in `creature_addon`.", guid, uint32(atol(*itr)));
                continue;
            }
            creatureAddon.auras[i++] = uint32(atol(*itr));
        }

        if (creatureAddon.mount)
        {
            if (!sCreatureDisplayInfoStore.LookupEntry(creatureAddon.mount))
            {
                sLog->outErrorDb("Creature (GUID: %u) has invalid displayInfoId (%u) for mount defined in `creature_addon`", guid, creatureAddon.mount);
                creatureAddon.mount = 0;
            }
        }

        if (!sEmotesStore.LookupEntry(creatureAddon.emote))
        {
            sLog->outErrorDb("Creature (GUID: %u) has invalid emote (%u) defined in `creature_addon`.", guid, creatureAddon.emote);
            creatureAddon.emote = 0;
        }

        ++count;
    }
    while (result->NextRow());

    sLog->outString(">> Loaded %u creature addons in %u ms", count, GetMSTimeDiffToNow(oldMSTime));
    sLog->outString();
}

CreatureAddon const* ObjectMgr::GetCreatureAddon(uint32 lowguid)
{
    CreatureAddonContainer::const_iterator itr = _creatureAddonStore.find(lowguid);
    if (itr != _creatureAddonStore.end())
        return &(itr->second);

    return NULL;
}

CreatureAddon const* ObjectMgr::GetCreatureTemplateAddon(uint32 entry)
{
    CreatureAddonContainer::const_iterator itr = _creatureTemplateAddonStore.find(entry);
    if (itr != _creatureTemplateAddonStore.end())
        return &(itr->second);

    return NULL;
}

EquipmentInfo const* ObjectMgr::GetEquipmentInfo(uint32 entry)
{
    EquipmentInfoContainer::const_iterator itr = _equipmentInfoStore.find(entry);
    if (itr != _equipmentInfoStore.end())
        return &(itr->second);

    return NULL;
}

void ObjectMgr::LoadEquipmentTemplates()
{
    uint32 oldMSTime = getMSTime();

    QueryResult result = WorldDatabase.Query("SELECT entry, itemEntry1, itemEntry2, itemEntry3 FROM creature_equip_template");

    if (!result)
    {
        sLog->outString(">> Loaded 0 creature equipment templates. DB table `creature_equip_template` is empty!");
        sLog->outString();
        return;
    }

    uint32 count = 0;
    do
    {
        Field* fields = result->Fetch();

        uint16 entry = fields[0].GetUInt16();

        EquipmentInfo& equipmentInfo = _equipmentInfoStore[entry];

        equipmentInfo.ItemEntry[0] = fields[1].GetUInt32();
        equipmentInfo.ItemEntry[1] = fields[2].GetUInt32();
        equipmentInfo.ItemEntry[2] = fields[3].GetUInt32();

        for (uint8 i = 0; i < MAX_EQUIPMENT_ITEMS; ++i)
        {
            if (!equipmentInfo.ItemEntry[i])
                continue;

            ItemEntry const* dbcItem = sItemStore.LookupEntry(equipmentInfo.ItemEntry[i]);

            if (!dbcItem)
            {
                sLog->outErrorDb("Unknown item (entry=%u) in creature_equip_template.itemEntry%u for entry = %u, forced to 0.",
                    equipmentInfo.ItemEntry[i], i+1, entry);
                equipmentInfo.ItemEntry[i] = 0;
                continue;
            }

            if (dbcItem->InventoryType != INVTYPE_WEAPON &&
                dbcItem->InventoryType != INVTYPE_SHIELD &&
                dbcItem->InventoryType != INVTYPE_RANGED &&
                dbcItem->InventoryType != INVTYPE_2HWEAPON &&
                dbcItem->InventoryType != INVTYPE_WEAPONMAINHAND &&
                dbcItem->InventoryType != INVTYPE_WEAPONOFFHAND &&
                dbcItem->InventoryType != INVTYPE_HOLDABLE &&
                dbcItem->InventoryType != INVTYPE_THROWN &&
                dbcItem->InventoryType != INVTYPE_RANGEDRIGHT)
            {
                sLog->outErrorDb("Item (entry=%u) in creature_equip_template.itemEntry%u for entry = %u is not equipable in a hand, forced to 0.",
                    equipmentInfo.ItemEntry[i], i+1, entry);
                equipmentInfo.ItemEntry[i] = 0;
            }
        }

        ++count;
    }
    while (result->NextRow());

    sLog->outString(">> Loaded %u equipment templates in %u ms", count, GetMSTimeDiffToNow(oldMSTime));
    sLog->outString();
}

CreatureModelInfo const* ObjectMgr::GetCreatureModelInfo(uint32 modelId)
{
    CreatureModelContainer::const_iterator itr = _creatureModelStore.find(modelId);
    if (itr != _creatureModelStore.end())
        return &(itr->second);

    return NULL;
}

uint32 ObjectMgr::ChooseDisplayId(uint32 /*team*/, const CreatureTemplate* cinfo, const CreatureData* data /*= NULL*/)
{
    // Load creature model (display id)
    uint32 display_id = 0;

    if (!data || data->displayid == 0)
    {
        display_id = cinfo->GetRandomValidModelId();
    }
    else
        return data->displayid;

    return display_id;
}

void ObjectMgr::ChooseCreatureFlags(const CreatureTemplate* cinfo, uint32& npcflag, uint32& unit_flags, uint32& dynamicflags, const CreatureData* data /*= NULL*/)
{
    npcflag = cinfo->npcflag;
    unit_flags = cinfo->unit_flags;
    dynamicflags = cinfo->dynamicflags;

    if (data)
    {
        if (data->npcflag)
            npcflag = data->npcflag;

        if (data->unit_flags)
            unit_flags = data->unit_flags;

        if (data->dynamicflags)
            dynamicflags = data->dynamicflags;
    }
}

CreatureModelInfo const* ObjectMgr::GetCreatureModelRandomGender(uint32* displayID)
{
    CreatureModelInfo const* modelInfo = GetCreatureModelInfo(*displayID);
    if (!modelInfo)
        return NULL;

    // If a model for another gender exists, 50% chance to use it
    if (modelInfo->modelid_other_gender != 0 && urand(0, 1) == 0)
    {
        CreatureModelInfo const* minfo_tmp = GetCreatureModelInfo(modelInfo->modelid_other_gender);
        if (!minfo_tmp)
            sLog->outErrorDb("Model (Entry: %u) has modelid_other_gender %u not found in table `creature_model_info`. ", *displayID, modelInfo->modelid_other_gender);
        else
        {
            // Model ID changed
            *displayID = modelInfo->modelid_other_gender;
            return minfo_tmp;
        }
    }

    return modelInfo;
}

void ObjectMgr::LoadCreatureModelInfo()
{
    uint32 oldMSTime = getMSTime();

    QueryResult result = WorldDatabase.Query("SELECT modelid, bounding_radius, combat_reach, gender, modelid_other_gender FROM creature_model_info");

    if (!result)
    {
        sLog->outString(">> Loaded 0 creature model definitions. DB table `creature_model_info` is empty.");
        sLog->outString();
        return;
    }

    _creatureModelStore.rehash(result->GetRowCount());
    uint32 count = 0;

    do
    {
        Field* fields = result->Fetch();

        uint32 modelId = fields[0].GetUInt32();

        CreatureModelInfo& modelInfo = _creatureModelStore[modelId];

        modelInfo.bounding_radius      = fields[1].GetFloat();
        modelInfo.combat_reach         = fields[2].GetFloat();
        modelInfo.gender               = fields[3].GetUInt8();
        modelInfo.modelid_other_gender = fields[4].GetUInt32();

        // Checks

        if (!sCreatureDisplayInfoStore.LookupEntry(modelId))
            sLog->outErrorDb("Table `creature_model_info` has model for not existed display id (%u).", modelId);

        if (modelInfo.gender > GENDER_NONE)
        {
            sLog->outErrorDb("Table `creature_model_info` has wrong gender (%u) for display id (%u).", uint32(modelInfo.gender), modelId);
            modelInfo.gender = GENDER_MALE;
        }

        if (modelInfo.modelid_other_gender && !sCreatureDisplayInfoStore.LookupEntry(modelInfo.modelid_other_gender))
        {
            sLog->outErrorDb("Table `creature_model_info` has not existed alt.gender model (%u) for existed display id (%u).", modelInfo.modelid_other_gender, modelId);
            modelInfo.modelid_other_gender = 0;
        }

        if (modelInfo.combat_reach < 0.1f)
            modelInfo.combat_reach = DEFAULT_COMBAT_REACH;

        ++count;
    }
    while (result->NextRow());

    sLog->outString(">> Loaded %u creature model based info in %u ms", count, GetMSTimeDiffToNow(oldMSTime));
    sLog->outString();
}

void ObjectMgr::LoadLinkedRespawn()
{
    uint32 oldMSTime = getMSTime();

    _linkedRespawnStore.clear();
    //                                                 0        1          2
    QueryResult result = WorldDatabase.Query("SELECT guid, linkedGuid, linkType FROM linked_respawn ORDER BY guid ASC");

    if (!result)
    {
        sLog->outErrorDb(">> Loaded 0 linked respawns. DB table `linked_respawn` is empty.");
        sLog->outString();
        return;
    }

    do
    {
        Field* fields = result->Fetch();

        uint32 guidLow = fields[0].GetUInt32();
        uint32 linkedGuidLow = fields[1].GetUInt32();
        uint8  linkType = fields[2].GetUInt8();

        uint64 guid = 0, linkedGuid = 0;
        bool error = false;
        switch (linkType)
        {
            case CREATURE_TO_CREATURE:
            {
                const CreatureData* slave = GetCreatureData(guidLow);
                if (!slave)
                {
                    sLog->outErrorDb("Couldn't get creature data for GUIDLow %u", guidLow);
                    error = true;
                    break;
                }

                const CreatureData* master = GetCreatureData(linkedGuidLow);
                if (!master)
                {
                    sLog->outErrorDb("Couldn't get creature data for GUIDLow %u", linkedGuidLow);
                    error = true;
                    break;
                }

                const MapEntry* const map = sMapStore.LookupEntry(master->mapid);
                if (!map || !map->Instanceable() || (master->mapid != slave->mapid))
                {
                    sLog->outErrorDb("Creature '%u' linking to '%u' on an unpermitted map.", guidLow, linkedGuidLow);
                    error = true;
                    break;
                }

                if (!(master->spawnMask & slave->spawnMask))  // they must have a possibility to meet (normal/heroic difficulty)
                {
                    sLog->outErrorDb("LinkedRespawn: Creature '%u' linking to '%u' with not corresponding spawnMask", guidLow, linkedGuidLow);
                    error = true;
                    break;
                }

                guid = MAKE_NEW_GUID(guidLow, slave->id, HIGHGUID_UNIT);
                linkedGuid = MAKE_NEW_GUID(linkedGuidLow, master->id, HIGHGUID_UNIT);
                break;
            }
            case CREATURE_TO_GO:
            {
                const CreatureData* slave = GetCreatureData(guidLow);
                if (!slave)
                {
                    sLog->outErrorDb("Couldn't get creature data for GUIDLow %u", guidLow);
                    error = true;
                    break;
                }

                const GameObjectData* master = GetGOData(linkedGuidLow);
                if (!master)
                {
                    sLog->outErrorDb("Couldn't get gameobject data for GUIDLow %u", linkedGuidLow);
                    error = true;
                    break;
                }

                const MapEntry* const map = sMapStore.LookupEntry(master->mapid);
                if (!map || !map->Instanceable() || (master->mapid != slave->mapid))
                {
                    sLog->outErrorDb("Creature '%u' linking to '%u' on an unpermitted map.", guidLow, linkedGuidLow);
                    error = true;
                    break;
                }

                if (!(master->spawnMask & slave->spawnMask))  // they must have a possibility to meet (normal/heroic difficulty)
                {
                    sLog->outErrorDb("LinkedRespawn: Creature '%u' linking to '%u' with not corresponding spawnMask", guidLow, linkedGuidLow);
                    error = true;
                    break;
                }

                guid = MAKE_NEW_GUID(guidLow, slave->id, HIGHGUID_UNIT);
                linkedGuid = MAKE_NEW_GUID(linkedGuidLow, master->id, HIGHGUID_GAMEOBJECT);
                break;
            }
            case GO_TO_GO:
            {
                const GameObjectData* slave = GetGOData(guidLow);
                if (!slave)
                {
                    sLog->outErrorDb("Couldn't get gameobject data for GUIDLow %u", guidLow);
                    error = true;
                    break;
                }

                const GameObjectData* master = GetGOData(linkedGuidLow);
                if (!master)
                {
                    sLog->outErrorDb("Couldn't get gameobject data for GUIDLow %u", linkedGuidLow);
                    error = true;
                    break;
                }

                const MapEntry* const map = sMapStore.LookupEntry(master->mapid);
                if (!map || !map->Instanceable() || (master->mapid != slave->mapid))
                {
                    sLog->outErrorDb("Creature '%u' linking to '%u' on an unpermitted map.", guidLow, linkedGuidLow);
                    error = true;
                    break;
                }

                if (!(master->spawnMask & slave->spawnMask))  // they must have a possibility to meet (normal/heroic difficulty)
                {
                    sLog->outErrorDb("LinkedRespawn: Creature '%u' linking to '%u' with not corresponding spawnMask", guidLow, linkedGuidLow);
                    error = true;
                    break;
                }

                guid = MAKE_NEW_GUID(guidLow, slave->id, HIGHGUID_GAMEOBJECT);
                linkedGuid = MAKE_NEW_GUID(linkedGuidLow, master->id, HIGHGUID_GAMEOBJECT);
                break;
            }
            case GO_TO_CREATURE:
            {
                const GameObjectData* slave = GetGOData(guidLow);
                if (!slave)
                {
                    sLog->outErrorDb("Couldn't get gameobject data for GUIDLow %u", guidLow);
                    error = true;
                    break;
                }

                const CreatureData* master = GetCreatureData(linkedGuidLow);
                if (!master)
                {
                    sLog->outErrorDb("Couldn't get creature data for GUIDLow %u", linkedGuidLow);
                    error = true;
                    break;
                }

                const MapEntry* const map = sMapStore.LookupEntry(master->mapid);
                if (!map || !map->Instanceable() || (master->mapid != slave->mapid))
                {
                    sLog->outErrorDb("Creature '%u' linking to '%u' on an unpermitted map.", guidLow, linkedGuidLow);
                    error = true;
                    break;
                }

                if (!(master->spawnMask & slave->spawnMask))  // they must have a possibility to meet (normal/heroic difficulty)
                {
                    sLog->outErrorDb("LinkedRespawn: Creature '%u' linking to '%u' with not corresponding spawnMask", guidLow, linkedGuidLow);
                    error = true;
                    break;
                }

                guid = MAKE_NEW_GUID(guidLow, slave->id, HIGHGUID_GAMEOBJECT);
                linkedGuid = MAKE_NEW_GUID(linkedGuidLow, master->id, HIGHGUID_UNIT);
                break;
            }
        }

        if (!error)
            _linkedRespawnStore[guid] = linkedGuid;
    }
    while (result->NextRow());

    sLog->outString(">> Loaded " UI64FMTD " linked respawns in %u ms", uint64(_linkedRespawnStore.size()), GetMSTimeDiffToNow(oldMSTime));
    sLog->outString();
}

bool ObjectMgr::SetCreatureLinkedRespawn(uint32 guidLow, uint32 linkedGuidLow)
{
    if (!guidLow)
        return false;

    const CreatureData* master = GetCreatureData(guidLow);
    uint64 guid = MAKE_NEW_GUID(guidLow, master->id, HIGHGUID_UNIT);

    if (!linkedGuidLow) // we're removing the linking
    {
        _linkedRespawnStore.erase(guid);
        PreparedStatement *stmt = WorldDatabase.GetPreparedStatement(WORLD_DEL_CRELINKED_RESPAWN);
        stmt->setUInt32(0, guidLow);
        WorldDatabase.Execute(stmt);
        return true;
    }

    const CreatureData* slave = GetCreatureData(linkedGuidLow);

    const MapEntry* const map = sMapStore.LookupEntry(master->mapid);
    if (!map || !map->Instanceable() || (master->mapid != slave->mapid))
    {
        sLog->outErrorDb("Creature '%u' linking to '%u' on an unpermitted map.", guidLow, linkedGuidLow);
        return false;
    }

    if (!(master->spawnMask & slave->spawnMask))  // they must have a possibility to meet (normal/heroic difficulty)
    {
        sLog->outErrorDb("LinkedRespawn: Creature '%u' linking to '%u' with not corresponding spawnMask", guidLow, linkedGuidLow);
        return false;
    }

    uint64 linkedGuid = MAKE_NEW_GUID(linkedGuidLow, slave->id, HIGHGUID_UNIT);

    _linkedRespawnStore[guid] = linkedGuid;
    PreparedStatement *stmt = WorldDatabase.GetPreparedStatement(WORLD_REP_CREATURE_LINKED_RESPAWN);
    stmt->setUInt32(0, guidLow);
    stmt->setUInt32(1, linkedGuidLow);
    WorldDatabase.Execute(stmt);
    return true;
}

void ObjectMgr::LoadCreatures()
{
    uint32 oldMSTime = getMSTime();

    //                                               0              1   2    3        4             5           6           7           8            9              10
    QueryResult result = WorldDatabase.Query("SELECT creature.guid, id, map, modelid, equipment_id, position_x, position_y, position_z, orientation, spawntimesecs, spawndist, "
    //   11               12         13       14            15         16         17          18          19                20                   21
        "currentwaypoint, curhealth, curmana, MovementType, spawnMask, phaseMask, eventEntry, pool_entry, creature.npcflag, creature.unit_flags, creature.dynamicflags "
        "FROM creature "
        "LEFT OUTER JOIN game_event_creature ON creature.guid = game_event_creature.guid "
        "LEFT OUTER JOIN pool_creature ON creature.guid = pool_creature.guid");

    if (!result)
    {
        sLog->outErrorDb(">> Loaded 0 creatures. DB table `creature` is empty.");
        sLog->outString();
        return;
    }

    // Build single time for check spawnmask
    std::map<uint32, uint32> spawnMasks;
    for (uint32 i = 0; i < sMapStore.GetNumRows(); ++i)
        if (sMapStore.LookupEntry(i))
            for (int k = 0; k < MAX_DIFFICULTY; ++k)
                if (GetMapDifficultyData(i, Difficulty(k)))
                    spawnMasks[i] |= (1 << k);

    _creatureDataStore.rehash(result->GetRowCount());
    uint32 count = 0;
    do
    {
        Field* fields = result->Fetch();

        uint32 guid         = fields[0].GetUInt32();
        uint32 entry        = fields[1].GetUInt32();

        CreatureTemplate const* cInfo = GetCreatureTemplate(entry);
        if (!cInfo)
        {
            sLog->outErrorDb("Table `creature` has creature (GUID: %u) with non existing creature entry %u, skipped.", guid, entry);
            continue;
        }

        CreatureData& data = _creatureDataStore[guid];
        data.id             = entry;
        data.mapid          = fields[2].GetUInt16();
        data.displayid      = fields[3].GetUInt32();
        data.equipmentId    = fields[4].GetInt32();
        data.posX           = fields[5].GetFloat();
        data.posY           = fields[6].GetFloat();
        data.posZ           = fields[7].GetFloat();
        data.orientation    = fields[8].GetFloat();
        data.spawntimesecs  = fields[9].GetUInt32();
        data.spawndist      = fields[10].GetFloat();
        data.currentwaypoint= fields[11].GetUInt32();
        data.curhealth      = fields[12].GetUInt32();
        data.curmana        = fields[13].GetUInt32();
        data.movementType   = fields[14].GetUInt8();
        data.spawnMask      = fields[15].GetUInt8();
        data.phaseMask      = fields[16].GetUInt16();
        int16 gameEvent     = fields[17].GetInt8();
        uint32 PoolId       = fields[18].GetUInt32();
        data.npcflag        = fields[19].GetUInt32();
        data.unit_flags     = fields[20].GetUInt32();
        data.dynamicflags   = fields[21].GetUInt32();

        MapEntry const* mapEntry = sMapStore.LookupEntry(data.mapid);
        if (!mapEntry)
        {
            sLog->outErrorDb("Table `creature` have creature (GUID: %u) that spawned at not existed map (Id: %u), skipped.", guid, data.mapid);
            continue;
        }

        if (data.spawnMask & ~spawnMasks[data.mapid])
            sLog->outErrorDb("Table `creature` have creature (GUID: %u) that have wrong spawn mask %u including not supported difficulty modes for map (Id: %u) spawnMasks[data.mapid]: %u.", guid, data.spawnMask, data.mapid, spawnMasks[data.mapid]);

        bool ok = true;
        for (uint32 diff = 0; diff < MAX_DIFFICULTY - 1 && ok; ++diff)
        {
            if (_difficultyEntries[diff].find(data.id) != _difficultyEntries[diff].end())
            {
                sLog->outErrorDb("Table `creature` have creature (GUID: %u) that listed as difficulty %u template (entry: %u) in `creature_template`, skipped.",
                    guid, diff + 1, data.id);
                ok = false;
            }
        }
        if (!ok)
            continue;

        // -1 no equipment, 0 use default
        if (data.equipmentId > 0)
        {
            if (!GetEquipmentInfo(data.equipmentId))
            {
                sLog->outErrorDb("Table `creature` have creature (Entry: %u) with equipment_id %u not found in table `creature_equip_template`, set to no equipment.", data.id, data.equipmentId);
                data.equipmentId = -1;
            }
        }

        if (cInfo->flags_extra & CREATURE_FLAG_EXTRA_INSTANCE_BIND)
        {
            if (!mapEntry || !mapEntry->IsDungeon())
                sLog->outErrorDb("Table `creature` have creature (GUID: %u Entry: %u) with `creature_template`.`flags_extra` including CREATURE_FLAG_EXTRA_INSTANCE_BIND but creature are not in instance.", guid, data.id);
        }

        if (data.spawndist < 0.0f)
        {
            sLog->outErrorDb("Table `creature` have creature (GUID: %u Entry: %u) with `spawndist`< 0, set to 0.", guid, data.id);
            data.spawndist = 0.0f;
        }
        else if (data.movementType == RANDOM_MOTION_TYPE)
        {
            if (data.spawndist == 0.0f)
            {
                sLog->outErrorDb("Table `creature` have creature (GUID: %u Entry: %u) with `MovementType`=1 (random movement) but with `spawndist`=0, replace by idle movement type (0).", guid, data.id);
                data.movementType = IDLE_MOTION_TYPE;
            }
        }
        else if (data.movementType == IDLE_MOTION_TYPE)
        {
            if (data.spawndist != 0.0f)
            {
                sLog->outErrorDb("Table `creature` have creature (GUID: %u Entry: %u) with `MovementType`=0 (idle) have `spawndist`<>0, set to 0.", guid, data.id);
                data.spawndist = 0.0f;
            }
        }

        if (data.phaseMask == 0)
        {
            sLog->outErrorDb("Table `creature` have creature (GUID: %u Entry: %u) with `phaseMask`=0 (not visible for anyone), set to 1.", guid, data.id);
            data.phaseMask = 1;
        }

        // Add to grid if not managed by the game event or pool system
        if (gameEvent == 0 && PoolId == 0)
            AddCreatureToGrid(guid, &data);

        ++count;

    } while (result->NextRow());

    sLog->outString(">> Loaded %u creatures in %u ms", count, GetMSTimeDiffToNow(oldMSTime));
    sLog->outString();
}

void ObjectMgr::AddCreatureToGrid(uint32 guid, CreatureData const* data)
{
    uint8 mask = data->spawnMask;
    for (uint8 i = 0; mask != 0; i++, mask >>= 1)
    {
        if (mask & 1)
        {
            CellCoord cellCoord = Trinity::ComputeCellCoord(data->posX, data->posY);
            CellObjectGuids& cell_guids = _mapObjectGuidsStore[MAKE_PAIR32(data->mapid, i)][cellCoord.GetId()];
            cell_guids.creatures.insert(guid);
        }
    }
}

void ObjectMgr::RemoveCreatureFromGrid(uint32 guid, CreatureData const* data)
{
    uint8 mask = data->spawnMask;
    for (uint8 i = 0; mask != 0; i++, mask >>= 1)
    {
        if (mask & 1)
        {
            CellCoord cellCoord = Trinity::ComputeCellCoord(data->posX, data->posY);
            CellObjectGuids& cell_guids = _mapObjectGuidsStore[MAKE_PAIR32(data->mapid, i)][cellCoord.GetId()];
            cell_guids.creatures.erase(guid);
        }
    }
}

uint32 ObjectMgr::AddGOData(uint32 entry, uint32 mapId, float x, float y, float z, float o, uint32 spawntimedelay, float rotation0, float rotation1, float rotation2, float rotation3)
{
    GameObjectTemplate const* goinfo = GetGameObjectTemplate(entry);
    if (!goinfo)
        return 0;

    Map* map = sMapMgr->CreateBaseMap(mapId);
    if (!map)
        return 0;

    uint32 guid = GenerateLowGuid(HIGHGUID_GAMEOBJECT);
    GameObjectData& data = NewGOData(guid);
    data.id             = entry;
    data.mapid          = mapId;
    data.posX           = x;
    data.posY           = y;
    data.posZ           = z;
    data.orientation    = o;
    data.rotation0      = rotation0;
    data.rotation1      = rotation1;
    data.rotation2      = rotation2;
    data.rotation3      = rotation3;
    data.spawntimesecs  = spawntimedelay;
    data.animprogress   = 100;
    data.spawnMask      = 1;
    data.go_state       = GO_STATE_READY;
    data.phaseMask      = PHASEMASK_NORMAL;
    data.artKit         = goinfo->type == GAMEOBJECT_TYPE_CAPTURE_POINT ? 21 : 0;
    data.dbData = false;

    AddGameobjectToGrid(guid, &data);

    // Spawn if necessary (loaded grids only)
    // We use spawn coords to spawn
    if (!map->Instanceable() && map->IsGridLoaded(x, y))
    {
        GameObject* go = new GameObject;
        if (!go->LoadGameObjectFromDB(guid, map))
        {
            sLog->outError("AddGOData: cannot add gameobject entry %u to map", entry);
            delete go;
            return 0;
        }
    }

    sLog->outDebug(LOG_FILTER_MAPS, "AddGOData: dbguid %u entry %u map %u x %f y %f z %f o %f", guid, entry, mapId, x, y, z, o);

    return guid;
}

bool ObjectMgr::MoveCreData(uint32 guid, uint32 mapId, Position pos)
{
    CreatureData& data = NewOrExistCreatureData(guid);
    if (!data.id)
        return false;

    RemoveCreatureFromGrid(guid, &data);
    if (data.posX == pos.GetPositionX() && data.posY == pos.GetPositionY() && data.posZ == pos.GetPositionZ())
        return true;
    data.posX = pos.GetPositionX();
    data.posY = pos.GetPositionY();
    data.posZ = pos.GetPositionZ();
    data.orientation = pos.GetOrientation();
    AddCreatureToGrid(guid, &data);

    // Spawn if necessary (loaded grids only)
    if (Map* map = sMapMgr->CreateBaseMap(mapId))
    {
        // We use spawn coords to spawn
        if (!map->Instanceable() && map->IsGridLoaded(data.posX, data.posY))
        {
            Creature* creature = new Creature;
            if (!creature->LoadCreatureFromDB(guid, map))
            {
                sLog->outError("AddCreature: cannot add creature entry %u to map", guid);
                delete creature;
                return false;
            }
        }
    }
    return true;
}

uint32 ObjectMgr::AddCreData(uint32 entry, uint32 /*team*/, uint32 mapId, float x, float y, float z, float o, uint32 spawntimedelay)
{
    CreatureTemplate const* cInfo = GetCreatureTemplate(entry);
    if (!cInfo)
        return 0;

    uint32 level = cInfo->minlevel == cInfo->maxlevel ? cInfo->minlevel : urand(cInfo->minlevel, cInfo->maxlevel); // Only used for extracting creature base stats
    CreatureBaseStats const* stats = GetCreatureBaseStats(level, cInfo->unit_class);

    uint32 guid = GenerateLowGuid(HIGHGUID_UNIT);
    CreatureData& data = NewOrExistCreatureData(guid);
    data.id = entry;
    data.mapid = mapId;
    data.displayid = 0;
    data.equipmentId = cInfo->equipmentId;
    data.posX = x;
    data.posY = y;
    data.posZ = z;
    data.orientation = o;
    data.spawntimesecs = spawntimedelay;
    data.spawndist = 0;
    data.currentwaypoint = 0;
    data.curhealth = stats->GenerateHealth(cInfo);
    data.curmana = stats->GenerateMana(cInfo);
    data.movementType = cInfo->MovementType;
    data.spawnMask = 1;
    data.phaseMask = PHASEMASK_NORMAL;
    data.dbData = false;
    data.npcflag = cInfo->npcflag;
    data.unit_flags = cInfo->unit_flags;
    data.dynamicflags = cInfo->dynamicflags;

    AddCreatureToGrid(guid, &data);

    // Spawn if necessary (loaded grids only)
    if (Map* map = sMapMgr->CreateBaseMap(mapId))
    {
        // We use spawn coords to spawn
        if (!map->Instanceable() && !map->IsRemovalGrid(x, y))
        {
            Creature* creature = new Creature;
            if (!creature->LoadCreatureFromDB(guid, map))
            {
                sLog->outError("AddCreature: cannot add creature entry %u to map", entry);
                delete creature;
                return 0;
            }
        }
    }

    return guid;
}

void ObjectMgr::LoadGameobjects()
{
    uint32 oldMSTime = getMSTime();

    uint32 count = 0;

    //                                                0                1   2    3           4           5           6
    QueryResult result = WorldDatabase.Query("SELECT gameobject.guid, id, map, position_x, position_y, position_z, orientation, "
    //   7          8          9          10         11             12            13     14         15         16          17
        "rotation0, rotation1, rotation2, rotation3, spawntimesecs, animprogress, state, spawnMask, phaseMask, eventEntry, pool_entry "
        "FROM gameobject LEFT OUTER JOIN game_event_gameobject ON gameobject.guid = game_event_gameobject.guid "
        "LEFT OUTER JOIN pool_gameobject ON gameobject.guid = pool_gameobject.guid");

    if (!result)
    {
        sLog->outErrorDb(">> Loaded 0 gameobjects. DB table `gameobject` is empty.");
        sLog->outString();
        return;
    }

    // build single time for check spawnmask
    std::map<uint32, uint32> spawnMasks;
    for (uint32 i = 0; i < sMapStore.GetNumRows(); ++i)
        if (sMapStore.LookupEntry(i))
            for (int k = 0; k < MAX_DIFFICULTY; ++k)
                if (GetMapDifficultyData(i, Difficulty(k)))
                    spawnMasks[i] |= (1 << k);

    _gameObjectDataStore.rehash(result->GetRowCount());
    do
    {
        Field* fields = result->Fetch();

        uint32 guid         = fields[0].GetUInt32();
        uint32 entry        = fields[1].GetUInt32();

        GameObjectTemplate const* gInfo = GetGameObjectTemplate(entry);
        if (!gInfo)
        {
            sLog->outErrorDb("Table `gameobject` has gameobject (GUID: %u) with non existing gameobject entry %u, skipped.", guid, entry);
            continue;
        }

        if (!gInfo->displayId)
        {
            switch (gInfo->type)
            {
                case GAMEOBJECT_TYPE_TRAP:
                case GAMEOBJECT_TYPE_SPELL_FOCUS:
                    break;
                default:
                    sLog->outErrorDb("Gameobject (GUID: %u Entry %u GoType: %u) doesn't have a displayId (%u), not loaded.", guid, entry, gInfo->type, gInfo->displayId);
                    break;
            }
        }

        if (gInfo->displayId && !sGameObjectDisplayInfoStore.LookupEntry(gInfo->displayId))
        {
            sLog->outErrorDb("Gameobject (GUID: %u Entry %u GoType: %u) has an invalid displayId (%u), not loaded.", guid, entry, gInfo->type, gInfo->displayId);
            continue;
        }

        GameObjectData& data = _gameObjectDataStore[guid];

        data.id             = entry;
        data.mapid          = fields[2].GetUInt16();
        data.posX           = fields[3].GetFloat();
        data.posY           = fields[4].GetFloat();
        data.posZ           = fields[5].GetFloat();
        data.orientation    = fields[6].GetFloat();
        data.rotation0      = fields[7].GetFloat();
        data.rotation1      = fields[8].GetFloat();
        data.rotation2      = fields[9].GetFloat();
        data.rotation3      = fields[10].GetFloat();
        data.spawntimesecs  = fields[11].GetInt32();

        MapEntry const* mapEntry = sMapStore.LookupEntry(data.mapid);
        if (!mapEntry)
        {
            sLog->outErrorDb("Table `gameobject` has gameobject (GUID: %u Entry: %u) spawned on a non-existed map (Id: %u), skip", guid, data.id, data.mapid);
            continue;
        }

        if (data.spawntimesecs == 0 && gInfo->IsDespawnAtAction())
        {
            sLog->outErrorDb("Table `gameobject` has gameobject (GUID: %u Entry: %u) with `spawntimesecs` (0) value, but the gameobejct is marked as despawnable at action.", guid, data.id);
        }

        data.animprogress   = fields[12].GetUInt8();
        data.artKit         = 0;

        uint32 go_state     = fields[13].GetUInt8();
        if (go_state >= MAX_GO_STATE)
        {
            sLog->outErrorDb("Table `gameobject` has gameobject (GUID: %u Entry: %u) with invalid `state` (%u) value, skip", guid, data.id, go_state);
            continue;
        }
        data.go_state       = GOState(go_state);

        data.spawnMask      = fields[14].GetUInt8();

        if (data.spawnMask & ~spawnMasks[data.mapid])
            sLog->outErrorDb("Table `gameobject` has gameobject (GUID: %u Entry: %u) that has wrong spawn mask %u including not supported difficulty modes for map (Id: %u), skip", guid, data.id, data.spawnMask, data.mapid);

        data.phaseMask      = fields[15].GetUInt16();
        int16 gameEvent     = fields[16].GetInt8();
        uint32 PoolId        = fields[17].GetUInt32();

        if (data.rotation2 < -1.0f || data.rotation2 > 1.0f)
        {
            sLog->outErrorDb("Table `gameobject` has gameobject (GUID: %u Entry: %u) with invalid rotation2 (%f) value, skip", guid, data.id, data.rotation2);
            continue;
        }

        if (data.rotation3 < -1.0f || data.rotation3 > 1.0f)
        {
            sLog->outErrorDb("Table `gameobject` has gameobject (GUID: %u Entry: %u) with invalid rotation3 (%f) value, skip", guid, data.id, data.rotation3);
            continue;
        }

        if (!MapManager::IsValidMapCoord(data.mapid, data.posX, data.posY, data.posZ, data.orientation))
        {
            sLog->outErrorDb("Table `gameobject` has gameobject (GUID: %u Entry: %u) with invalid coordinates, skip", guid, data.id);
            continue;
        }

        if (data.phaseMask == 0)
        {
            sLog->outErrorDb("Table `gameobject` has gameobject (GUID: %u Entry: %u) with `phaseMask`=0 (not visible for anyone), set to 1.", guid, data.id);
            data.phaseMask = 1;
        }

        if (gameEvent == 0 && PoolId == 0)                      // if not this is to be managed by GameEvent System or Pool system
            AddGameobjectToGrid(guid, &data);
        ++count;
    } while (result->NextRow());

    sLog->outString(">> Loaded %lu gameobjects in %u ms", (unsigned long)_gameObjectDataStore.size(), GetMSTimeDiffToNow(oldMSTime));
    sLog->outString();
}

void ObjectMgr::AddGameobjectToGrid(uint32 guid, GameObjectData const* data)
{
    uint8 mask = data->spawnMask;
    for (uint8 i = 0; mask != 0; i++, mask >>= 1)
    {
        if (mask & 1)
        {
            CellCoord cellCoord = Trinity::ComputeCellCoord(data->posX, data->posY);
            CellObjectGuids& cell_guids = _mapObjectGuidsStore[MAKE_PAIR32(data->mapid, i)][cellCoord.GetId()];
            cell_guids.gameobjects.insert(guid);
        }
    }
}

void ObjectMgr::RemoveGameobjectFromGrid(uint32 guid, GameObjectData const* data)
{
    uint8 mask = data->spawnMask;
    for (uint8 i = 0; mask != 0; i++, mask >>= 1)
    {
        if (mask & 1)
        {
            CellCoord cellCoord = Trinity::ComputeCellCoord(data->posX, data->posY);
            CellObjectGuids& cell_guids = _mapObjectGuidsStore[MAKE_PAIR32(data->mapid, i)][cellCoord.GetId()];
            cell_guids.gameobjects.erase(guid);
        }
    }
}

Player* ObjectMgr::GetPlayerByLowGUID(uint32 lowguid) const
{
    uint64 guid = MAKE_NEW_GUID(lowguid, 0, HIGHGUID_PLAYER);
    return ObjectAccessor::FindPlayer(guid);
}

// name must be checked to correctness (if received) before call this function
uint64 ObjectMgr::GetPlayerGUIDByName(std::string name) const
{
    uint64 guid = 0;

    PreparedStatement* stmt = CharacterDatabase.GetPreparedStatement(CHAR_SEL_GUID_BY_NAME);

    stmt->setString(0, name);

    PreparedQueryResult result = CharacterDatabase.Query(stmt);

    if (result)
        guid = MAKE_NEW_GUID((*result)[0].GetUInt32(), 0, HIGHGUID_PLAYER);

    return guid;
}

bool ObjectMgr::GetPlayerNameByGUID(uint64 guid, std::string &name) const
{
    // prevent DB access for online player
    if (Player* player = ObjectAccessor::FindPlayer(guid))
    {
        name = player->GetName();
        return true;
    }

    PreparedStatement* stmt = CharacterDatabase.GetPreparedStatement(CHAR_SEL_CHARACTER_NAME);

    stmt->setUInt32(0, GUID_LOPART(guid));

    PreparedQueryResult result = CharacterDatabase.Query(stmt);

    if (result)
    {
        name = (*result)[0].GetString();
        return true;
    }

    return false;
}

uint32 ObjectMgr::GetPlayerTeamByGUID(uint64 guid) const
{
    // prevent DB access for online player
    if (Player* player = ObjectAccessor::FindPlayer(guid))
    {
        return Player::TeamForRace(player->getRace());
    }

    PreparedStatement* stmt = CharacterDatabase.GetPreparedStatement(CHAR_SEL_CHAR_RACE);

    stmt->setUInt32(0, GUID_LOPART(guid));

    PreparedQueryResult result = CharacterDatabase.Query(stmt);

    if (result)
    {
        uint8 race = (*result)[0].GetUInt8();
        return Player::TeamForRace(race);
    }

    return 0;
}

uint32 ObjectMgr::GetPlayerAccountIdByGUID(uint64 guid) const
{
    // prevent DB access for online player
    if (Player* player = ObjectAccessor::FindPlayer(guid))
    {
        return player->GetSession()->GetAccountId();
    }

    PreparedStatement* stmt = CharacterDatabase.GetPreparedStatement(CHAR_SEL_ACCOUNT_BY_GUID);

    stmt->setUInt32(0, GUID_LOPART(guid));

    PreparedQueryResult result = CharacterDatabase.Query(stmt);

    if (result)
    {
        uint32 acc = (*result)[0].GetUInt32();
        return acc;
    }

    return 0;
}

uint32 ObjectMgr::GetPlayerAccountIdByPlayerName(const std::string& name) const
{
    PreparedStatement* stmt = CharacterDatabase.GetPreparedStatement(CHAR_SEL_ACCOUNT_BY_NAME);

    stmt->setString(0, name);

    PreparedQueryResult result = CharacterDatabase.Query(stmt);

    if (result)
    {
        uint32 acc = (*result)[0].GetUInt32();
        return acc;
    }

    return 0;
}

void ObjectMgr::LoadItemLocales()
{
    uint32 oldMSTime = getMSTime();

    _itemLocaleStore.clear();                                 // need for reload case

    QueryResult result = WorldDatabase.Query("SELECT entry, name_loc1, description_loc1, name_loc2, description_loc2, name_loc3, description_loc3, name_loc4, description_loc4, name_loc5, description_loc5, name_loc6, description_loc6, name_loc7, description_loc7, name_loc8, description_loc8 FROM locales_item");

    if (!result)
        return;

    do
    {
        Field* fields = result->Fetch();

        uint32 entry = fields[0].GetUInt32();

        ItemLocale& data = _itemLocaleStore[entry];

        for (uint8 i = 1; i < TOTAL_LOCALES; ++i)
        {
            LocaleConstant locale = (LocaleConstant) i;
            AddLocaleString(fields[1 + 2 * (i - 1)].GetString(), locale, data.Name);
            AddLocaleString(fields[1 + 2 * (i - 1) + 1].GetString(), locale, data.Description);
        }
    } while (result->NextRow());

    sLog->outString(">> Loaded %lu Item locale strings in %u ms", (unsigned long)_itemLocaleStore.size(), GetMSTimeDiffToNow(oldMSTime));
    sLog->outString();
}

void FillItemDamageFields(float* minDamage, float* maxDamage, float* dps, uint32 itemLevel, uint32 itemClass, uint32 itemSubClass, uint32 quality, uint32 delay, float statScalingFactor, uint32 inventoryType, uint32 flags2)
{
    *minDamage = *maxDamage = *dps = 0.0f;
    if (itemClass != ITEM_CLASS_WEAPON || quality > ITEM_QUALITY_ARTIFACT)
        return;

    DBCStorage<ItemDamageEntry>* store = NULL;
    // get the right store here
    if (inventoryType > 0xD + 13)
        return;

    switch (inventoryType)
    {
        case INVTYPE_AMMO:
            store = &sItemDamageAmmoStore;
            break;
        case INVTYPE_2HWEAPON:
            if (flags2 & ITEM_FLAGS_EXTRA_CASTER_WEAPON)
                store = &sItemDamageTwoHandCasterStore;
            else
                store = &sItemDamageTwoHandStore;
            break;
        case INVTYPE_RANGED:
        case INVTYPE_THROWN:
        case INVTYPE_RANGEDRIGHT:
            switch (itemSubClass)
            {
                case ITEM_SUBCLASS_WEAPON_WAND:
                    store = &sItemDamageWandStore;
                    break;
                case ITEM_SUBCLASS_WEAPON_THROWN:
                    store = &sItemDamageThrownStore;
                    break;
                case ITEM_SUBCLASS_WEAPON_BOW:
                case ITEM_SUBCLASS_WEAPON_GUN:
                case ITEM_SUBCLASS_WEAPON_CROSSBOW:
                    store = &sItemDamageRangedStore;
                    break;
                default:
                    return;
            }
            break;
        case INVTYPE_WEAPON:
        case INVTYPE_WEAPONMAINHAND:
        case INVTYPE_WEAPONOFFHAND:
            if (flags2 & ITEM_FLAGS_EXTRA_CASTER_WEAPON)
                store = &sItemDamageOneHandCasterStore;
            else
                store = &sItemDamageOneHandStore;
            break;
        default:
            return;
    }

    if (!store)
        return;

    ItemDamageEntry const* damageInfo = store->LookupEntry(itemLevel);
    if (!damageInfo)
        return;

    *dps = damageInfo->DPS[quality];
    float avgDamage = *dps * delay * 0.001f;
    *minDamage = (statScalingFactor * -0.5f + 1.0f) * avgDamage;
    *maxDamage = floor(float(avgDamage * (statScalingFactor * 0.5f + 1.0f) + 0.5f));
}

uint32 FillItemArmor(uint32 itemlevel, uint32 itemClass, uint32 itemSubclass, uint32 quality, uint32 inventoryType)
{
    if (quality > ITEM_QUALITY_ARTIFACT)
        return 0;

    // all items but shields
    if (itemClass != ITEM_CLASS_ARMOR || itemSubclass != ITEM_SUBCLASS_ARMOR_SHIELD)
    {
        ItemArmorQualityEntry const* armorQuality = sItemArmorQualityStore.LookupEntry(itemlevel);
        ItemArmorTotalEntry const* armorToral = sItemArmorTotalStore.LookupEntry(itemlevel);
        if (!armorQuality || !armorToral)
            return 0;

        if (inventoryType == INVTYPE_ROBE)
            inventoryType = INVTYPE_CHEST;

        ArmorLocationEntry const* location = sArmorLocationStore.LookupEntry(inventoryType);
        if (!location)
            return 0;

        if (itemSubclass < ITEM_SUBCLASS_ARMOR_CLOTH)
            return 0;

        return uint32(armorQuality->Value[quality] * armorToral->Value[quality] * location->Value[itemSubclass - 1] + 0.5f);
    }

    // shields
    ItemArmorShieldEntry const* shield = sItemArmorShieldStore.LookupEntry(itemlevel);
    if (!shield)
        return 0;

    return uint32(shield->Value[quality] + 0.5f);
}

uint32 FillMaxDurability(uint32 itemClass, uint32 itemSubClass, uint32 inventoryType, uint32 quality, uint32 itemLevel)
{
    if (itemClass != ITEM_CLASS_ARMOR && itemClass != ITEM_CLASS_WEAPON)
        return 0;

    static float const qualityMultipliers[MAX_ITEM_QUALITY] =
    {
        1.0f, 1.0f, 1.0f, 1.17f, 1.37f, 1.68f, 0.0f, 0.0f
    };

    static float const armorMultipliers[MAX_INVTYPE] =
    {
        0.00f, // INVTYPE_NON_EQUIP
        0.59f, // INVTYPE_HEAD
        0.00f, // INVTYPE_NECK
        0.59f, // INVTYPE_SHOULDERS
        0.00f, // INVTYPE_BODY
        1.00f, // INVTYPE_CHEST
        0.35f, // INVTYPE_WAIST
        0.75f, // INVTYPE_LEGS
        0.49f, // INVTYPE_FEET
        0.35f, // INVTYPE_WRISTS
        0.35f, // INVTYPE_HANDS
        0.00f, // INVTYPE_FINGER
        0.00f, // INVTYPE_TRINKET
        0.00f, // INVTYPE_WEAPON
        1.00f, // INVTYPE_SHIELD
        0.00f, // INVTYPE_RANGED
        0.00f, // INVTYPE_CLOAK
        0.00f, // INVTYPE_2HWEAPON
        0.00f, // INVTYPE_BAG
        0.00f, // INVTYPE_TABARD
        1.00f, // INVTYPE_ROBE
        0.00f, // INVTYPE_WEAPONMAINHAND
        0.00f, // INVTYPE_WEAPONOFFHAND
        0.00f, // INVTYPE_HOLDABLE
        0.00f, // INVTYPE_AMMO
        0.00f, // INVTYPE_THROWN
        0.00f, // INVTYPE_RANGEDRIGHT
        0.00f, // INVTYPE_QUIVER
        0.00f, // INVTYPE_RELIC
    };

    static float const weaponMultipliers[MAX_ITEM_SUBCLASS_WEAPON] =
    {
        0.89f, // ITEM_SUBCLASS_WEAPON_AXE
        1.03f, // ITEM_SUBCLASS_WEAPON_AXE2
        0.77f, // ITEM_SUBCLASS_WEAPON_BOW
        0.77f, // ITEM_SUBCLASS_WEAPON_GUN
        0.89f, // ITEM_SUBCLASS_WEAPON_MACE
        1.03f, // ITEM_SUBCLASS_WEAPON_MACE2
        1.03f, // ITEM_SUBCLASS_WEAPON_POLEARM
        0.89f, // ITEM_SUBCLASS_WEAPON_SWORD
        1.03f, // ITEM_SUBCLASS_WEAPON_SWORD2
        0.00f, // ITEM_SUBCLASS_WEAPON_Obsolete
        1.03f, // ITEM_SUBCLASS_WEAPON_STAFF
        0.00f, // ITEM_SUBCLASS_WEAPON_EXOTIC
        0.00f, // ITEM_SUBCLASS_WEAPON_EXOTIC2
        0.64f, // ITEM_SUBCLASS_WEAPON_FIST_WEAPON
        0.00f, // ITEM_SUBCLASS_WEAPON_MISCELLANEOUS
        0.64f, // ITEM_SUBCLASS_WEAPON_DAGGER
        0.64f, // ITEM_SUBCLASS_WEAPON_THROWN
        0.00f, // ITEM_SUBCLASS_WEAPON_SPEAR
        0.77f, // ITEM_SUBCLASS_WEAPON_CROSSBOW
        0.64f, // ITEM_SUBCLASS_WEAPON_WAND
        0.64f, // ITEM_SUBCLASS_WEAPON_FISHING_POLE
    };

    float levelPenalty = 1.0f;
    if (itemLevel <= 28)
        levelPenalty = 0.966f - float(28u - itemLevel) * 1.0f / 54.0f;

    if (itemClass == ITEM_CLASS_ARMOR)
    {
        if (inventoryType > INVTYPE_ROBE)
            return 0;

        return 5 * uint32(23.0f * qualityMultipliers[quality] * armorMultipliers[inventoryType] * levelPenalty + 0.5f);
    }

    return 5 * uint32(17.0f * qualityMultipliers[quality] * weaponMultipliers[itemSubClass] * levelPenalty + 0.5f);
};

void FillDisenchantFields(uint32* disenchantID, uint32* requiredDisenchantSkill, ItemTemplate const& itemTemplate)
{
    *disenchantID = 0;
    *(int32*)requiredDisenchantSkill = -1;
    if ((itemTemplate.Flags & (ITEM_PROTO_FLAG_CONJURED | ITEM_PROTO_FLAG_UNK6)) ||
        itemTemplate.Bonding == BIND_QUEST_ITEM || itemTemplate.Area || itemTemplate.Map ||
        itemTemplate.Stackable > 1 ||
        !(itemTemplate.SellPrice || sItemCurrencyCostStore.LookupEntry(itemTemplate.ItemId)))
        return;

    for (uint32 i = 0; i < sItemDisenchantLootStore.GetNumRows(); ++i)
    {
        ItemDisenchantLootEntry const* disenchant = sItemDisenchantLootStore.LookupEntry(i);
        if (!disenchant)
            continue;

        if (disenchant->ItemClass == itemTemplate.Class &&
            disenchant->ItemQuality == itemTemplate.Quality &&
            disenchant->MinItemLevel <= itemTemplate.ItemLevel &&
            disenchant->MaxItemLevel >= itemTemplate.ItemLevel)
        {
            // extra check for epics in range 90 - 99
            if (disenchant->MinItemLevel < 90)
            {
                if (itemTemplate.RequiredLevel > 60 || itemTemplate.RequiredSkillRank > 300)
                    continue;
            }
            else
            {
                if (itemTemplate.RequiredLevel <= 60 || itemTemplate.RequiredSkillRank <= 300)
                    continue;
            }

            *disenchantID = disenchant->Id;
            *requiredDisenchantSkill = disenchant->RequiredDisenchantSkill;
            return;
        }
    }
}

void ObjectMgr::LoadItemTemplates()
{
    uint32 oldMSTime = getMSTime();
    uint32 sparseCount = 0;
    uint32 dbCount = 0;

    for (uint32 itemId = 0; itemId < sItemSparseStore.GetNumRows(); ++itemId)
    {
        ItemSparseEntry const* sparse = sItemSparseStore.LookupEntry(itemId);
        ItemEntry const* db2Data = sItemStore.LookupEntry(itemId);
        if (!sparse || !db2Data)
            continue;

        ItemTemplate& itemTemplate = _itemTemplateStore[itemId];

        itemTemplate.ItemId = itemId;
        itemTemplate.Class = db2Data->Class;
        itemTemplate.SubClass = db2Data->SubClass;
        itemTemplate.Unk0 = db2Data->Unk0;
        itemTemplate.Name1 = sparse->Name;
        itemTemplate.DisplayInfoID = db2Data->DisplayId;
        itemTemplate.Quality = sparse->Quality;
        itemTemplate.Flags = sparse->Flags;
        itemTemplate.Flags2 = sparse->Flags2;
        itemTemplate.BuyCount = std::max(sparse->BuyCount, 1u);
        itemTemplate.BuyPrice = sparse->BuyPrice;
        itemTemplate.SellPrice = sparse->SellPrice;
        itemTemplate.InventoryType = db2Data->InventoryType;
        itemTemplate.AllowableClass = sparse->AllowableClass;
        itemTemplate.AllowableRace = sparse->AllowableRace;
        itemTemplate.ItemLevel = sparse->ItemLevel;
        itemTemplate.RequiredLevel = sparse->RequiredLevel;
        itemTemplate.RequiredSkill = sparse->RequiredSkill;
        itemTemplate.RequiredSkillRank = sparse->RequiredSkillRank;
        itemTemplate.RequiredSpell = sparse->RequiredSpell;
        itemTemplate.RequiredHonorRank = sparse->RequiredHonorRank;
        itemTemplate.RequiredCityRank = sparse->RequiredCityRank;
        itemTemplate.RequiredReputationFaction = sparse->RequiredReputationFaction;
        itemTemplate.RequiredReputationRank = sparse->RequiredReputationRank;
        itemTemplate.MaxCount = sparse->MaxCount;
        itemTemplate.Stackable = sparse->Stackable;
        itemTemplate.ContainerSlots = sparse->ContainerSlots;
        for (uint32 i = 0; i < MAX_ITEM_PROTO_STATS; ++i)
        {
            itemTemplate.ItemStat[i].ItemStatType = sparse->ItemStatType[i];
            itemTemplate.ItemStat[i].ItemStatValue = sparse->ItemStatValue[i];
            itemTemplate.ItemStat[i].ItemStatUnk1 = sparse->ItemStatUnk1[i];
            itemTemplate.ItemStat[i].ItemStatUnk2 = sparse->ItemStatUnk2[i];
        }

        itemTemplate.ScalingStatDistribution = sparse->ScalingStatDistribution;

        // cache item damage
        FillItemDamageFields(&itemTemplate.DamageMin, &itemTemplate.DamageMax, &itemTemplate.DPS, sparse->ItemLevel,
                             db2Data->Class, db2Data->SubClass, sparse->Quality, sparse->Delay, sparse->StatScalingFactor,
                             sparse->InventoryType, sparse->Flags2);

        itemTemplate.DamageType = sparse->DamageType;
        itemTemplate.Armor = FillItemArmor(sparse->ItemLevel, db2Data->Class, db2Data->SubClass, sparse->Quality, sparse->InventoryType);
        itemTemplate.Delay = sparse->Delay;
        itemTemplate.RangedModRange = sparse->RangedModRange;
        for (uint32 i = 0; i < MAX_ITEM_PROTO_SPELLS; ++i)
        {
            itemTemplate.Spells[i].SpellId = sparse->SpellId[i];
            itemTemplate.Spells[i].SpellTrigger = sparse->SpellTrigger[i];
            itemTemplate.Spells[i].SpellCharges = sparse->SpellCharges[i];
            itemTemplate.Spells[i].SpellCooldown = sparse->SpellCooldown[i];
            itemTemplate.Spells[i].SpellCategory = sparse->SpellCategory[i];
            itemTemplate.Spells[i].SpellCategoryCooldown = sparse->SpellCategoryCooldown[i];
        }

        itemTemplate.SpellPPMRate = 0.0f;
        itemTemplate.Bonding = sparse->Bonding;
        itemTemplate.Description = sparse->Description;
        itemTemplate.PageText = sparse->PageText;
        itemTemplate.LanguageID = sparse->LanguageID;
        itemTemplate.PageMaterial = sparse->PageMaterial;
        itemTemplate.StartQuest = sparse->StartQuest;
        itemTemplate.LockID = sparse->LockID;
        itemTemplate.Material = sparse->Material;
        itemTemplate.Sheath = sparse->Sheath;
        itemTemplate.RandomProperty = sparse->RandomProperty;
        itemTemplate.RandomSuffix = sparse->RandomSuffix;
        itemTemplate.ItemSet = sparse->ItemSet;
        itemTemplate.MaxDurability = FillMaxDurability(db2Data->Class, db2Data->SubClass, sparse->Quality, sparse->InventoryType, sparse->ItemLevel);
        itemTemplate.Area = sparse->Area;
        itemTemplate.Map = sparse->Map;
        itemTemplate.BagFamily = sparse->BagFamily;
        itemTemplate.TotemCategory = sparse->TotemCategory;
        for (uint32 i = 0; i < MAX_ITEM_PROTO_SOCKETS; ++i)
        {
            itemTemplate.Socket[i].Color = sparse->Color[i];
            itemTemplate.Socket[i].Content = sparse->Content[i];
        }

        itemTemplate.socketBonus = sparse->SocketBonus;
        itemTemplate.GemProperties = sparse->GemProperties;
        FillDisenchantFields(&itemTemplate.DisenchantID, &itemTemplate.RequiredDisenchantSkill, itemTemplate);

        itemTemplate.ArmorDamageModifier = sparse->ArmorDamageModifier;
        itemTemplate.Duration = sparse->Duration;
        itemTemplate.ItemLimitCategory = sparse->ItemLimitCategory;
        itemTemplate.HolidayId = sparse->HolidayId;
        itemTemplate.StatScalingFactor = sparse->StatScalingFactor;
        itemTemplate.Field130 = sparse->Field130;
        itemTemplate.Field131 = sparse->Field131;
        itemTemplate.ScriptId = 0;
        itemTemplate.FoodType = 0;
        itemTemplate.MinMoneyLoot = 0;
        itemTemplate.MaxMoneyLoot = 0;
        ++sparseCount;
    }

    // Load missing items from item_template AND overwrite data from Item-sparse.db2 (item_template is supposed to contain Item-sparse.adb data)
    //                                               0      1      2         3     4     5          6        7      8           9         10         11
    QueryResult result = WorldDatabase.Query("SELECT entry, Class, SubClass, Unk0, Name, DisplayId, Quality, Flags, FlagsExtra, BuyPrice, SellPrice, InventoryType, "
    //                                        12              13             14         15             16             17                 18             19
                                             "AllowableClass, AllowableRace, ItemLevel, RequiredLevel, RequiredSkill, RequiredSkillRank, RequiredSpell, RequiredHonorRank, "
    //                                        20                21                         22                      23        24         25
                                             "RequiredCityRank, RequiredReputationFaction, RequiredReputationRank, MaxCount, Stackable, ContainerSlots, "
    //                                        26          27           28           29           30          31           32           33
                                             "stat_type1, stat_value1, stat_unk1_1, stat_unk2_1, stat_type2, stat_value2, stat_unk1_2, stat_unk2_2, "
    //                                        34          35           36           37           38          39           40           41
                                             "stat_type3, stat_value3, stat_unk1_3, stat_unk2_3, stat_type4, stat_value4, stat_unk1_4, stat_unk2_4, "
    //                                        42          43           44           45           46          47           48           49
                                             "stat_type5, stat_value5, stat_unk1_5, stat_unk2_5, stat_type6, stat_value6, stat_unk1_6, stat_unk2_6, "
    //                                        50          51           52           53           54          55           56           57
                                             "stat_type7, stat_value7, stat_unk1_7, stat_unk2_7, stat_type8, stat_value8, stat_unk1_8, stat_unk2_8, "
    //                                        58          59           60           61           62           63            64            65
                                             "stat_type9, stat_value9, stat_unk1_9, stat_unk2_9, stat_type10, stat_value10, stat_unk1_10, stat_unk2_10, "
    //                                        66                       67          68     69
                                             "ScalingStatDistribution, DamageType, Delay, RangedModRange, "
    //                                        70         71              72              73               74               75
                                             "spellid_1, spelltrigger_1, spellcharges_1, spellcooldown_1, spellcategory_1, spellcategorycooldown_1, "
    //                                        76         77              78              79               80               81
                                             "spellid_2, spelltrigger_2, spellcharges_2, spellcooldown_2, spellcategory_2, spellcategorycooldown_2, "
    //                                        82         83              84              85               86               87
                                             "spellid_3, spelltrigger_3, spellcharges_3, spellcooldown_3, spellcategory_3, spellcategorycooldown_3, "
    //                                        88         89              90              91               92               93
                                             "spellid_4, spelltrigger_4, spellcharges_4, spellcooldown_4, spellcategory_4, spellcategorycooldown_4, "
    //                                        94         95              96              97               98               99
                                             "spellid_5, spelltrigger_5, spellcharges_5, spellcooldown_5, spellcategory_5, spellcategorycooldown_5, "
    //                                        100      101          102       103         104           105         106     107
                                             "Bonding, Description, PageText, LanguageID, PageMaterial, StartQuest, LockID, Material, "
    //                                        108     109             110           111      112            113   114  115        116
                                             "Sheath, RandomProperty, RandomSuffix, ItemSet, MaxDurability, Area, Map, BagFamily, TotemCategory, "
    //                                        117            118              119            120              121            122              123
                                             "SocketColor_1, SocketContent_1, SocketColor_2, SocketContent_2, SocketColor_3, SocketContent_3, SocketBonus, "
    //                                        124            125                  126       127                128        129                130       131
                                             "GemProperties, ArmorDamageModifier, Duration, ItemLimitCategory, HolidayId, StatScalingFactor, Field130, Field131 "
                                             "FROM item_template");

    if (result)
    {
        do
        {
            Field* fields = result->Fetch();
            uint32 itemId = fields[0].GetUInt32();
            if (_itemTemplateStore.find(itemId) != _itemTemplateStore.end())
                --sparseCount;

            ItemTemplate& itemTemplate = _itemTemplateStore[itemId];

            itemTemplate.ItemId                    = itemId;
            itemTemplate.Class                     = uint32(fields[1].GetUInt8());
            itemTemplate.SubClass                  = uint32(fields[2].GetUInt8());
            itemTemplate.Unk0                      = fields[3].GetInt32();
            itemTemplate.Name1                     = fields[4].GetString();
            itemTemplate.DisplayInfoID             = fields[5].GetUInt32();
            itemTemplate.Quality                   = uint32(fields[6].GetUInt8());
            itemTemplate.Flags                     = uint32(fields[7].GetInt64());
            itemTemplate.Flags2                    = fields[8].GetUInt32();
            itemTemplate.BuyCount                  = 1;
            itemTemplate.BuyPrice                  = fields[9].GetInt64();
            itemTemplate.SellPrice                 = fields[10].GetUInt32();
            itemTemplate.InventoryType             = fields[11].GetUInt32();
            itemTemplate.AllowableClass            = fields[12].GetUInt32();
            itemTemplate.AllowableRace             = fields[13].GetUInt32();
            itemTemplate.ItemLevel                 = fields[14].GetUInt32();
            itemTemplate.RequiredLevel             = fields[15].GetUInt32();
            itemTemplate.RequiredSkill             = fields[16].GetUInt32();
            itemTemplate.RequiredSkillRank         = fields[17].GetUInt32();
            itemTemplate.RequiredSpell             = fields[18].GetUInt32();
            itemTemplate.RequiredHonorRank         = fields[19].GetUInt32();
            itemTemplate.RequiredCityRank          = fields[20].GetUInt32();
            itemTemplate.RequiredReputationFaction = fields[21].GetUInt32();
            itemTemplate.RequiredReputationRank    = fields[22].GetUInt32();
            itemTemplate.MaxCount                  = fields[23].GetInt32();
            itemTemplate.Stackable                 = fields[24].GetInt32();
            itemTemplate.ContainerSlots            = fields[25].GetUInt32();
            for (uint32 i = 0; i < MAX_ITEM_PROTO_STATS; ++i)
            {
                itemTemplate.ItemStat[i].ItemStatType  = fields[26 + i * 4].GetUInt8();
                itemTemplate.ItemStat[i].ItemStatValue = fields[26 + i * 4 + 1].GetInt16();
                itemTemplate.ItemStat[i].ItemStatUnk1  = fields[26 + i * 4 + 2].GetInt32();
                itemTemplate.ItemStat[i].ItemStatUnk2  = fields[26 + i * 4 + 3].GetInt32();
            }

            itemTemplate.ScalingStatDistribution = fields[66].GetUInt32();

            // cache item damage
            FillItemDamageFields(&itemTemplate.DamageMin, &itemTemplate.DamageMax, &itemTemplate.DPS, itemTemplate.ItemLevel,
                                 itemTemplate.Class, itemTemplate.SubClass, itemTemplate.Quality, fields[68].GetUInt32(),
                                 fields[129].GetFloat(), itemTemplate.InventoryType, itemTemplate.Flags2);

            itemTemplate.DamageType                = fields[67].GetUInt32();
            itemTemplate.Armor                     = FillItemArmor(itemTemplate.ItemLevel, itemTemplate.Class,
                                                                   itemTemplate.SubClass, itemTemplate.Quality,
                                                                   itemTemplate.InventoryType);

            itemTemplate.Delay                     = fields[68].GetUInt32();
            itemTemplate.RangedModRange            = fields[69].GetFloat();
            for (uint32 i = 0; i < MAX_ITEM_PROTO_SPELLS; ++i)
            {
                itemTemplate.Spells[i].SpellId               = fields[70 + 6 * i].GetInt32();
                itemTemplate.Spells[i].SpellTrigger          = fields[70 + 6 * i + 1].GetUInt32();
                itemTemplate.Spells[i].SpellCharges          = fields[70 + 6 * i + 2].GetInt32();
                itemTemplate.Spells[i].SpellCooldown         = fields[70 + 6 * i + 3].GetInt32();
                itemTemplate.Spells[i].SpellCategory         = fields[70 + 6 * i + 4].GetUInt32();
                itemTemplate.Spells[i].SpellCategoryCooldown = fields[70 + 6 * i + 5].GetInt32();
            }

            itemTemplate.SpellPPMRate   = 0.0f;
            itemTemplate.Bonding        = fields[100].GetUInt32();
            itemTemplate.Description    = fields[101].GetString();
            itemTemplate.PageText       = fields[102].GetUInt32();
            itemTemplate.LanguageID     = fields[103].GetUInt32();
            itemTemplate.PageMaterial   = fields[104].GetUInt32();
            itemTemplate.StartQuest     = fields[105].GetUInt32();
            itemTemplate.LockID         = fields[106].GetUInt32();
            itemTemplate.Material       = fields[107].GetInt32();
            itemTemplate.Sheath         = fields[108].GetUInt32();
            itemTemplate.RandomProperty = fields[109].GetInt32();
            itemTemplate.RandomSuffix   = fields[110].GetInt32();
            itemTemplate.ItemSet        = fields[111].GetUInt32();
            itemTemplate.MaxDurability  = FillMaxDurability(itemTemplate.Class, itemTemplate.SubClass,
                itemTemplate.Quality, itemTemplate.InventoryType, itemTemplate.ItemLevel);

            itemTemplate.Area          = fields[113].GetUInt32();
            itemTemplate.Map           = fields[114].GetUInt32();
            itemTemplate.BagFamily     = fields[115].GetUInt32();
            itemTemplate.TotemCategory = fields[116].GetUInt32();
            for (uint32 i = 0; i < MAX_ITEM_PROTO_SOCKETS; ++i)
            {
                itemTemplate.Socket[i].Color   = fields[117 + i * 2].GetUInt32();
                itemTemplate.Socket[i].Content = fields[117 + i * 2 + 1].GetUInt32();
            }

            itemTemplate.socketBonus   = fields[123].GetUInt32();
            itemTemplate.GemProperties = fields[124].GetUInt32();
            FillDisenchantFields(&itemTemplate.DisenchantID, &itemTemplate.RequiredDisenchantSkill, itemTemplate);

            itemTemplate.ArmorDamageModifier = fields[125].GetFloat();
            itemTemplate.Duration            = fields[126].GetUInt32();
            itemTemplate.ItemLimitCategory   = fields[127].GetUInt32();
            itemTemplate.HolidayId           = fields[128].GetUInt32();
            itemTemplate.StatScalingFactor   = fields[129].GetFloat();
            itemTemplate.Field130            = fields[130].GetInt32();
            itemTemplate.Field131            = fields[131].GetInt32();
            itemTemplate.ScriptId            = 0;
            itemTemplate.FoodType            = 0;
            itemTemplate.MinMoneyLoot        = 0;
            itemTemplate.MaxMoneyLoot        = 0;
            ++dbCount;
        } while (result->NextRow());
    }

    // Check if item templates for DBC referenced character start outfit are present
    std::set<uint32> notFoundOutfit;
    for (uint32 i = 1; i < sCharStartOutfitStore.GetNumRows(); ++i)
    {
        CharStartOutfitEntry const* entry = sCharStartOutfitStore.LookupEntry(i);
        if (!entry)
            continue;

        for (int j = 0; j < MAX_OUTFIT_ITEMS; ++j)
        {
            if (entry->ItemId[j] <= 0)
                continue;

            uint32 item_id = entry->ItemId[j];

            if (!GetItemTemplate(item_id))
                notFoundOutfit.insert(item_id);
        }
    }

    for (std::set<uint32>::const_iterator itr = notFoundOutfit.begin(); itr != notFoundOutfit.end(); ++itr)
        sLog->outErrorDb("Item (Entry: %u) does not exist in `item_template` but is referenced in `CharStartOutfit.dbc`", *itr);

    sLog->outString(">> Loaded %u item templates from Item-sparse.db2 and %u from database in %u ms", sparseCount, dbCount, GetMSTimeDiffToNow(oldMSTime));
    sLog->outString();
}

void ObjectMgr::LoadItemTemplateAddon()
{
    uint32 oldMSTime = getMSTime();
    uint32 count = 0;

<<<<<<< HEAD
    QueryResult result = WorldDatabase.Query("SELECT Id, FoodType, MinMoneyLoot, MaxMoneyLoot, SpellPPMChance FROM item_template_addon");
=======
    QueryResult result = WorldDatabase.Query("SELECT Id, FlagsCu, FoodType, MinMoneyLoot, MaxMoneyLoot, SpellPPMChance FROM item_template_addon");
>>>>>>> ed6f3e2d
    if (result)
    {
        do
        {
            Field* fields = result->Fetch();
            uint32 itemId = fields[0].GetUInt32();
            if (!GetItemTemplate(itemId))
            {
                sLog->outErrorDb("Item %u specified in `item_template_addon` does not exist, skipped.", itemId);
                continue;
            }

<<<<<<< HEAD
            uint8 buyCount = fields[1].GetUInt8();
            if (!buyCount)
            {
                sLog->outErrorDb("Item %u has BuyCount set to 0, corrected to 1.", itemId);
                buyCount = 1;
            }

            uint8 foodType = fields[1].GetUInt8();
            uint32 minMoneyLoot = fields[2].GetUInt32();
            uint32 maxMoneyLoot = fields[3].GetUInt32();
=======
            uint8 foodType = fields[2].GetUInt8();
            uint32 minMoneyLoot = fields[3].GetUInt32();
            uint32 maxMoneyLoot = fields[4].GetUInt32();
>>>>>>> ed6f3e2d
            if (minMoneyLoot > maxMoneyLoot)
            {
                sLog->outErrorDb("Minimum money loot specified in `item_template_addon` for item %u was greater than maximum amount, swapping.", itemId);
                std::swap(minMoneyLoot, maxMoneyLoot);
            }

            ItemTemplate& itemTemplate = _itemTemplateStore[itemId];
<<<<<<< HEAD
=======
            itemTemplate.FlagsCu = fields[1].GetUInt8();
>>>>>>> ed6f3e2d
            itemTemplate.FoodType = foodType;
            itemTemplate.MinMoneyLoot = minMoneyLoot;
            itemTemplate.MaxMoneyLoot = maxMoneyLoot;
            itemTemplate.SpellPPMRate = fields[4].GetFloat();
            ++count;
        } while (result->NextRow());
    }

    sLog->outString(">> Loaded %u item addon templates in %u ms", count, GetMSTimeDiffToNow(oldMSTime));
    sLog->outString();
}

void ObjectMgr::LoadItemScriptNames()
{
    uint32 oldMSTime = getMSTime();
    uint32 count = 0;

    QueryResult result = WorldDatabase.Query("SELECT Id, ScriptName FROM item_script_names");
    if (result)
    {
        do
        {
            Field* fields = result->Fetch();
            uint32 itemId = fields[0].GetUInt32();
            if (!GetItemTemplate(itemId))
            {
                sLog->outErrorDb("Item %u specified in `item_script_names` does not exist, skipped.", itemId);
                continue;
            }

            _itemTemplateStore[itemId].ScriptId = GetScriptId(fields[1].GetCString());
            ++count;
        } while (result->NextRow());
    }

    sLog->outString(">> Loaded %u item script names in %u ms", count, GetMSTimeDiffToNow(oldMSTime));
    sLog->outString();
}

ItemTemplate const* ObjectMgr::GetItemTemplate(uint32 entry)
{
    ItemTemplateContainer::const_iterator itr = _itemTemplateStore.find(entry);
    if (itr != _itemTemplateStore.end())
        return &(itr->second);

    return NULL;
}

void ObjectMgr::LoadItemSetNameLocales()
{
    uint32 oldMSTime = getMSTime();

    _itemSetNameLocaleStore.clear();                                 // need for reload case

    QueryResult result = WorldDatabase.Query("SELECT `entry`, `name_loc1`, `name_loc2`, `name_loc3`, `name_loc4`, `name_loc5`, `name_loc6`, `name_loc7`, `name_loc8` FROM `locales_item_set_names`");

    if (!result)
        return;

    do
    {
        Field* fields = result->Fetch();

        uint32 entry = fields[0].GetUInt32();

        ItemSetNameLocale& data = _itemSetNameLocaleStore[entry];

        for (uint8 i = 1; i < TOTAL_LOCALES; ++i)
            AddLocaleString(fields[i].GetString(), LocaleConstant(i), data.Name);
    } while (result->NextRow());

    sLog->outString(">> Loaded " UI64FMTD " Item set name locale strings in %u ms", uint64(_itemSetNameLocaleStore.size()), GetMSTimeDiffToNow(oldMSTime));
    sLog->outString();
}

void ObjectMgr::LoadItemSetNames()
{
    uint32 oldMSTime = getMSTime();

    _itemSetNameStore.clear();                               // needed for reload case

    std::set<uint32> itemSetItems;

    // fill item set member ids
    for (uint32 entryId = 0; entryId < sItemSetStore.GetNumRows(); ++entryId)
    {
        ItemSetEntry const* setEntry = sItemSetStore.LookupEntry(entryId);
        if (!setEntry)
            continue;

        for (uint32 i = 0; i < MAX_ITEM_SET_ITEMS; ++i)
            if (setEntry->itemId[i])
                itemSetItems.insert(setEntry->itemId[i]);
    }

<<<<<<< HEAD
=======
    //                                                  0        1            2
>>>>>>> ed6f3e2d
    //                                                  0        1            2
    QueryResult result = WorldDatabase.Query("SELECT `entry`, `name`, `InventoryType` FROM `item_set_names`");

    if (!result)
    {
        sLog->outString(">> Loaded 0 item set names. DB table `item_set_names` is empty.");
        sLog->outString();
        return;
    }

    _itemSetNameStore.rehash(result->GetRowCount());
    uint32 count = 0;

    do
    {
        Field* fields = result->Fetch();

        uint32 entry = fields[0].GetUInt32();
        if (itemSetItems.find(entry) == itemSetItems.end())
        {
            sLog->outErrorDb("Item set name (Entry: %u) not found in ItemSet.dbc, data useless.", entry);
            continue;
        }

        ItemSetNameEntry &data = _itemSetNameStore[entry];
        data.name = fields[1].GetString();

        uint32 invType = fields[2].GetUInt8();
        if (invType >= MAX_INVTYPE)
        {
            sLog->outErrorDb("Item set name (Entry: %u) has wrong InventoryType value (%u)", entry, invType);
            invType = INVTYPE_NON_EQUIP;
        }

        data.InventoryType = invType;
        itemSetItems.erase(entry);
        ++count;
    } while (result->NextRow());

    if (!itemSetItems.empty())
    {
        ItemTemplate const* pProto;
        for (std::set<uint32>::iterator itr = itemSetItems.begin(); itr != itemSetItems.end(); ++itr)
        {
            uint32 entry = *itr;
            // add data from item_template if available
            pProto = sObjectMgr->GetItemTemplate(entry);
            if (pProto)
            {
                sLog->outErrorDb("Item set part (Entry: %u) does not have entry in `item_set_names`, adding data from `item_template`.", entry);
                ItemSetNameEntry &data = _itemSetNameStore[entry];
                data.name = pProto->Name1;
                data.InventoryType = pProto->InventoryType;
                ++count;
            }
            else
                sLog->outErrorDb("Item set part (Entry: %u) does not have entry in `item_set_names`, set will not display properly.", entry);
        }
    }

    sLog->outString(">> Loaded %u item set names in %u ms", count, GetMSTimeDiffToNow(oldMSTime));
    sLog->outString();
}

void ObjectMgr::LoadVehicleTemplateAccessories()
{
    uint32 oldMSTime = getMSTime();

    _vehicleTemplateAccessoryStore.clear();                           // needed for reload case

    uint32 count = 0;

    //                                                  0             1              2          3           4             5
    QueryResult result = WorldDatabase.Query("SELECT `entry`, `accessory_entry`, `seat_id`, `minion`, `summontype`, `summontimer` FROM `vehicle_template_accessory`");

    if (!result)
    {
        sLog->outErrorDb(">> Loaded 0 vehicle template accessories. DB table `vehicle_template_accessory` is empty.");
        sLog->outString();
        return;
    }

    do
    {
        Field* fields = result->Fetch();

        uint32 uiEntry      = fields[0].GetUInt32();
        uint32 uiAccessory  = fields[1].GetUInt32();
        int8   uiSeat       = int8(fields[2].GetInt8());
        bool   bMinion      = fields[3].GetBool();
        uint8  uiSummonType = fields[4].GetUInt8();
        uint32 uiSummonTimer= fields[5].GetUInt32();

        if (!sObjectMgr->GetCreatureTemplate(uiEntry))
        {
            sLog->outErrorDb("Table `vehicle_template_accessory`: creature template entry %u does not exist.", uiEntry);
            continue;
        }

        if (!sObjectMgr->GetCreatureTemplate(uiAccessory))
        {
            sLog->outErrorDb("Table `vehicle_template_accessory`: Accessory %u does not exist.", uiAccessory);
            continue;
        }

        if (_spellClickInfoStore.find(uiEntry) == _spellClickInfoStore.end())
        {
            sLog->outErrorDb("Table `vehicle_template_accessory`: creature template entry %u has no data in npc_spellclick_spells", uiEntry);
            continue;
        }

        _vehicleTemplateAccessoryStore[uiEntry].push_back(VehicleAccessory(uiAccessory, uiSeat, bMinion, uiSummonType, uiSummonTimer));

        ++count;
    }
    while (result->NextRow());

    sLog->outString(">> Loaded %u Vehicle Template Accessories in %u ms", count, GetMSTimeDiffToNow(oldMSTime));
    sLog->outString();
}

void ObjectMgr::LoadVehicleAccessories()
{
    uint32 oldMSTime = getMSTime();

    _vehicleAccessoryStore.clear();                           // needed for reload case

    uint32 count = 0;

    //                                                  0             1             2          3           4             5
    QueryResult result = WorldDatabase.Query("SELECT `guid`, `accessory_entry`, `seat_id`, `minion`, `summontype`, `summontimer` FROM `vehicle_accessory`");

    if (!result)
    {
        sLog->outString(">> Loaded 0 Vehicle Accessories in %u ms", GetMSTimeDiffToNow(oldMSTime));
        sLog->outString();
        return;
    }

    do
    {
        Field* fields = result->Fetch();

        uint32 uiGUID       = fields[0].GetUInt32();
        uint32 uiAccessory  = fields[1].GetUInt32();
        int8   uiSeat       = int8(fields[2].GetInt16());
        bool   bMinion      = fields[3].GetBool();
        uint8  uiSummonType = fields[4].GetUInt8();
        uint32 uiSummonTimer= fields[5].GetUInt32();

        if (!sObjectMgr->GetCreatureTemplate(uiAccessory))
        {
            sLog->outErrorDb("Table `vehicle_accessory`: Accessory %u does not exist.", uiAccessory);
            continue;
        }

        _vehicleAccessoryStore[uiGUID].push_back(VehicleAccessory(uiAccessory, uiSeat, bMinion, uiSummonType, uiSummonTimer));

        ++count;
    }
    while (result->NextRow());

    sLog->outString(">> Loaded %u Vehicle Accessories in %u ms", count, GetMSTimeDiffToNow(oldMSTime));
    sLog->outString();
}

void ObjectMgr::LoadPetLevelInfo()
{
    uint32 oldMSTime = getMSTime();

    //                                                 0               1      2   3     4    5    6    7     8    9
    QueryResult result = WorldDatabase.Query("SELECT creature_entry, level, hp, mana, str, agi, sta, inte, spi, armor FROM pet_levelstats");

    if (!result)
    {
        sLog->outErrorDb(">> Loaded 0 level pet stats definitions. DB table `pet_levelstats` is empty.");
        sLog->outString();
        return;
    }

    uint32 count = 0;

    do
    {
        Field* fields = result->Fetch();

        uint32 creature_id = fields[0].GetUInt32();
        if (!sObjectMgr->GetCreatureTemplate(creature_id))
        {
            sLog->outErrorDb("Wrong creature id %u in `pet_levelstats` table, ignoring.", creature_id);
            continue;
        }

        uint32 current_level = fields[1].GetUInt8();
        if (current_level > sWorld->getIntConfig(CONFIG_MAX_PLAYER_LEVEL))
        {
            if (current_level > STRONG_MAX_LEVEL)        // hardcoded level maximum
                sLog->outErrorDb("Wrong (> %u) level %u in `pet_levelstats` table, ignoring.", STRONG_MAX_LEVEL, current_level);
            else
            {
                sLog->outDetail("Unused (> MaxPlayerLevel in worldserver.conf) level %u in `pet_levelstats` table, ignoring.", current_level);
                ++count;                                // make result loading percent "expected" correct in case disabled detail mode for example.
            }
            continue;
        }
        else if (current_level < 1)
        {
            sLog->outErrorDb("Wrong (<1) level %u in `pet_levelstats` table, ignoring.", current_level);
            continue;
        }

        PetLevelInfo*& pInfoMapEntry = _petInfoStore[creature_id];

        if (pInfoMapEntry == NULL)
            pInfoMapEntry = new PetLevelInfo[sWorld->getIntConfig(CONFIG_MAX_PLAYER_LEVEL)];

        // data for level 1 stored in [0] array element, ...
        PetLevelInfo* pLevelInfo = &pInfoMapEntry[current_level-1];

        pLevelInfo->health = fields[2].GetUInt16();
        pLevelInfo->mana   = fields[3].GetUInt16();
        pLevelInfo->armor  = fields[9].GetUInt32();

        for (int i = 0; i < MAX_STATS; i++)
        {
            pLevelInfo->stats[i] = fields[i+4].GetUInt16();
        }

        ++count;
    }
    while (result->NextRow());

    // Fill gaps and check integrity
    for (PetLevelInfoContainer::iterator itr = _petInfoStore.begin(); itr != _petInfoStore.end(); ++itr)
    {
        PetLevelInfo* pInfo = itr->second;

        // fatal error if no level 1 data
        if (!pInfo || pInfo[0].health == 0)
        {
            sLog->outErrorDb("Creature %u does not have pet stats data for Level 1!", itr->first);
            exit(1);
        }

        // fill level gaps
        for (uint8 level = 1; level < sWorld->getIntConfig(CONFIG_MAX_PLAYER_LEVEL); ++level)
        {
            if (pInfo[level].health == 0)
            {
                sLog->outErrorDb("Creature %u has no data for Level %i pet stats data, using data of Level %i.", itr->first, level+1, level);
                pInfo[level] = pInfo[level-1];
            }
        }
    }

    sLog->outString(">> Loaded %u level pet stats definitions in %u ms", count, GetMSTimeDiffToNow(oldMSTime));
    sLog->outString();
}

PetLevelInfo const* ObjectMgr::GetPetLevelInfo(uint32 creature_id, uint8 level) const
{
    if (level > sWorld->getIntConfig(CONFIG_MAX_PLAYER_LEVEL))
        level = sWorld->getIntConfig(CONFIG_MAX_PLAYER_LEVEL);

    PetLevelInfoContainer::const_iterator itr = _petInfoStore.find(creature_id);
    if (itr == _petInfoStore.end())
        return NULL;

    return &itr->second[level-1];                           // data for level 1 stored in [0] array element, ...
}

void ObjectMgr::PlayerCreateInfoAddItemHelper(uint32 race_, uint32 class_, uint32 itemId, int32 count)
{
    if (count > 0)
        _playerInfo[race_][class_].item.push_back(PlayerCreateInfoItem(itemId, count));
    else
    {
        if (count < -1)
            sLog->outErrorDb("Invalid count %i specified on item %u be removed from original player create info (use -1)!", count, itemId);

        uint32 RaceClass = (race_) | (class_ << 8);
        bool doneOne = false;
        for (uint32 i = 1; i < sCharStartOutfitStore.GetNumRows(); ++i)
        {
            if (CharStartOutfitEntry const* entry = sCharStartOutfitStore.LookupEntry(i))
            {
                if (entry->RaceClassGender == RaceClass || entry->RaceClassGender == (RaceClass | (1 << 16)))
                {
                    bool found = false;
                    for (uint8 x = 0; x < MAX_OUTFIT_ITEMS; ++x)
                    {
                        if (entry->ItemId[x] > 0 && uint32(entry->ItemId[x]) == itemId)
                        {
                            found = true;
                            const_cast<CharStartOutfitEntry*>(entry)->ItemId[x] = 0;
                            break;
                        }
                    }

                    if (!found)
                        sLog->outErrorDb("Item %u specified to be removed from original create info not found in dbc!", itemId);

                    if (!doneOne)
                        doneOne = true;
                    else
                        break;
                }
            }
        }
    }
}

void ObjectMgr::LoadPlayerInfo()
{
    // Load playercreate
    {
        uint32 oldMSTime = getMSTime();
        //                                                0     1      2    3        4          5           6
        QueryResult result = WorldDatabase.Query("SELECT race, class, map, zone, position_x, position_y, position_z, orientation FROM playercreateinfo");

        if (!result)
        {
            sLog->outString();
            sLog->outErrorDb(">> Loaded 0 player create definitions. DB table `playercreateinfo` is empty.");
            exit(1);
        }
        else
        {
            uint32 count = 0;

            do
            {
                Field* fields = result->Fetch();

                uint32 current_race  = fields[0].GetUInt8();
                uint32 current_class = fields[1].GetUInt8();
                uint32 mapId         = fields[2].GetUInt16();
                uint32 areaId        = fields[3].GetUInt32(); // zone
                float  positionX     = fields[4].GetFloat();
                float  positionY     = fields[5].GetFloat();
                float  positionZ     = fields[6].GetFloat();
                float  orientation   = fields[7].GetFloat();

                if (current_race >= MAX_RACES)
                {
                    sLog->outErrorDb("Wrong race %u in `playercreateinfo` table, ignoring.", current_race);
                    continue;
                }

                ChrRacesEntry const* rEntry = sChrRacesStore.LookupEntry(current_race);
                if (!rEntry)
                {
                    sLog->outErrorDb("Wrong race %u in `playercreateinfo` table, ignoring.", current_race);
                    continue;
                }

                if (current_class >= MAX_CLASSES)
                {
                    sLog->outErrorDb("Wrong class %u in `playercreateinfo` table, ignoring.", current_class);
                    continue;
                }

                if (!sChrClassesStore.LookupEntry(current_class))
                {
                    sLog->outErrorDb("Wrong class %u in `playercreateinfo` table, ignoring.", current_class);
                    continue;
                }

                // accept DB data only for valid position (and non instanceable)
                if (!MapManager::IsValidMapCoord(mapId, positionX, positionY, positionZ, orientation))
                {
                    sLog->outErrorDb("Wrong home position for class %u race %u pair in `playercreateinfo` table, ignoring.", current_class, current_race);
                    continue;
                }

                if (sMapStore.LookupEntry(mapId)->Instanceable())
                {
                    sLog->outErrorDb("Home position in instanceable map for class %u race %u pair in `playercreateinfo` table, ignoring.", current_class, current_race);
                    continue;
                }

                PlayerInfo* pInfo = &_playerInfo[current_race][current_class];

                pInfo->mapId       = mapId;
                pInfo->areaId      = areaId;
                pInfo->positionX   = positionX;
                pInfo->positionY   = positionY;
                pInfo->positionZ   = positionZ;
                pInfo->orientation = orientation;

                pInfo->displayId_m = rEntry->model_m;
                pInfo->displayId_f = rEntry->model_f;

                ++count;
            }
            while (result->NextRow());

            sLog->outString(">> Loaded %u player create definitions in %u ms", count, GetMSTimeDiffToNow(oldMSTime));
            sLog->outString();
        }
    }

    // Load playercreate items
    sLog->outString("Loading Player Create Items Data...");
    {
        uint32 oldMSTime = getMSTime();
        //                                                0     1      2       3
        QueryResult result = WorldDatabase.Query("SELECT race, class, itemid, amount FROM playercreateinfo_item");

        if (!result)
        {
            sLog->outString(">> Loaded 0 custom player create items. DB table `playercreateinfo_item` is empty.");
            sLog->outString();
        }
        else
        {
            uint32 count = 0;

            do
            {
                Field* fields = result->Fetch();

                uint32 current_race = fields[0].GetUInt8();
                if (current_race >= MAX_RACES)
                {
                    sLog->outErrorDb("Wrong race %u in `playercreateinfo_item` table, ignoring.", current_race);
                    continue;
                }

                uint32 current_class = fields[1].GetUInt8();
                if (current_class >= MAX_CLASSES)
                {
                    sLog->outErrorDb("Wrong class %u in `playercreateinfo_item` table, ignoring.", current_class);
                    continue;
                }

                uint32 item_id = fields[2].GetUInt32();

                if (!GetItemTemplate(item_id))
                {
                    sLog->outErrorDb("Item id %u (race %u class %u) in `playercreateinfo_item` table but not listed in `item_template`, ignoring.", item_id, current_race, current_class);
                    continue;
                }

                int32 amount   = fields[3].GetInt8();

                if (!amount)
                {
                    sLog->outErrorDb("Item id %u (class %u race %u) have amount == 0 in `playercreateinfo_item` table, ignoring.", item_id, current_race, current_class);
                    continue;
                }

                if (!current_race || !current_class)
                {
                    uint32 min_race = current_race ? current_race : 1;
                    uint32 max_race = current_race ? current_race + 1 : MAX_RACES;
                    uint32 min_class = current_class ? current_class : 1;
                    uint32 max_class = current_class ? current_class + 1 : MAX_CLASSES;
                    for (uint32 r = min_race; r < max_race; ++r)
                        for (uint32 c = min_class; c < max_class; ++c)
                            PlayerCreateInfoAddItemHelper(r, c, item_id, amount);
                }
                else
                    PlayerCreateInfoAddItemHelper(current_race, current_class, item_id, amount);

                ++count;
            }
            while (result->NextRow());

            sLog->outString(">> Loaded %u custom player create items in %u ms", count, GetMSTimeDiffToNow(oldMSTime));
            sLog->outString();
        }
    }

    // Load playercreate spells
    sLog->outString("Loading Player Create Spell Data...");
    {
        uint32 oldMSTime = getMSTime();

        std::string tableName = sWorld->getBoolConfig(CONFIG_START_ALL_SPELLS) ? "playercreateinfo_spell_custom" : "playercreateinfo_spell";
        QueryResult result = WorldDatabase.PQuery("SELECT race, class, Spell FROM %s", tableName.c_str());

        if (!result)
        {
            sLog->outErrorDb(">> Loaded 0 player create spells. DB table `%s` is empty.", sWorld->getBoolConfig(CONFIG_START_ALL_SPELLS) ? "playercreateinfo_spell_custom" : "playercreateinfo_spell");
            sLog->outString();
        }
        else
        {
            uint32 count = 0;

            do
            {
                Field* fields = result->Fetch();

                uint32 current_race = fields[0].GetUInt8();
                if (current_race >= MAX_RACES)
                {
                    sLog->outErrorDb("Wrong race %u in `playercreateinfo_spell` table, ignoring.", current_race);
                    continue;
                }

                uint32 current_class = fields[1].GetUInt8();
                if (current_class >= MAX_CLASSES)
                {
                    sLog->outErrorDb("Wrong class %u in `playercreateinfo_spell` table, ignoring.", current_class);
                    continue;
                }

                if (!current_race || !current_class)
                {
                    uint32 min_race = current_race ? current_race : 1;
                    uint32 max_race = current_race ? current_race + 1 : MAX_RACES;
                    uint32 min_class = current_class ? current_class : 1;
                    uint32 max_class = current_class ? current_class + 1 : MAX_CLASSES;
                    for (uint32 r = min_race; r < max_race; ++r)
                        for (uint32 c = min_class; c < max_class; ++c)
                            _playerInfo[r][c].spell.push_back(fields[2].GetUInt32());
                }
                else
                    _playerInfo[current_race][current_class].spell.push_back(fields[2].GetUInt32());

                ++count;
            }
            while (result->NextRow());

            sLog->outString(">> Loaded %u player create spells in %u ms", count, GetMSTimeDiffToNow(oldMSTime));
            sLog->outString();
        }
    }

    // Load playercreate actions
    sLog->outString("Loading Player Create Action Data...");
    {
        uint32 oldMSTime = getMSTime();

        //                                                0     1      2       3       4
        QueryResult result = WorldDatabase.Query("SELECT race, class, button, action, type FROM playercreateinfo_action");

        if (!result)
        {
            sLog->outErrorDb(">> Loaded 0 player create actions. DB table `playercreateinfo_action` is empty.");
            sLog->outString();
        }
        else
        {
            uint32 count = 0;

            do
            {
                Field* fields = result->Fetch();

                uint32 current_race = fields[0].GetUInt8();
                if (current_race >= MAX_RACES)
                {
                    sLog->outErrorDb("Wrong race %u in `playercreateinfo_action` table, ignoring.", current_race);
                    continue;
                }

                uint32 current_class = fields[1].GetUInt8();
                if (current_class >= MAX_CLASSES)
                {
                    sLog->outErrorDb("Wrong class %u in `playercreateinfo_action` table, ignoring.", current_class);
                    continue;
                }

                PlayerInfo* pInfo = &_playerInfo[current_race][current_class];
                pInfo->action.push_back(PlayerCreateInfoAction(fields[2].GetUInt16(), fields[3].GetUInt32(), fields[4].GetUInt16()));

                ++count;
            }
            while (result->NextRow());

            sLog->outString(">> Loaded %u player create actions in %u ms", count, GetMSTimeDiffToNow(oldMSTime));
            sLog->outString();
        }
    }

    // Loading levels data (class only dependent)
    sLog->outString("Loading Player Create Level HP/Mana Data...");
    {
        uint32 oldMSTime = getMSTime();

        //                                                 0      1      2       3
        QueryResult result  = WorldDatabase.Query("SELECT class, level, basehp, basemana FROM player_classlevelstats");

        if (!result)
        {
            sLog->outErrorDb(">> Loaded 0 level health/mana definitions. DB table `game_event_condition` is empty.");
            sLog->outString();
            exit(1);
        }

        uint32 count = 0;

        do
        {
            Field* fields = result->Fetch();

            uint32 current_class = fields[0].GetUInt8();
            if (current_class >= MAX_CLASSES)
            {
                sLog->outErrorDb("Wrong class %u in `player_classlevelstats` table, ignoring.", current_class);
                continue;
            }

            uint8 current_level = fields[1].GetUInt8();      // Can't be > than STRONG_MAX_LEVEL (hardcoded level maximum) due to var type
            if (current_level > sWorld->getIntConfig(CONFIG_MAX_PLAYER_LEVEL))
            {
                sLog->outDetail("Unused (> MaxPlayerLevel in worldserver.conf) level %u in `player_classlevelstats` table, ignoring.", current_level);
                ++count;                                    // make result loading percent "expected" correct in case disabled detail mode for example.
                continue;
            }

            PlayerClassInfo* pClassInfo = &_playerClassInfo[current_class];

            if (!pClassInfo->levelInfo)
                pClassInfo->levelInfo = new PlayerClassLevelInfo[sWorld->getIntConfig(CONFIG_MAX_PLAYER_LEVEL)];

            PlayerClassLevelInfo* pClassLevelInfo = &pClassInfo->levelInfo[current_level-1];

            pClassLevelInfo->basehealth = fields[2].GetUInt16();
            pClassLevelInfo->basemana   = fields[3].GetUInt16();

            ++count;
        }
        while (result->NextRow());

        // Fill gaps and check integrity
        for (int class_ = 0; class_ < MAX_CLASSES; ++class_)
        {
            // skip non existed classes
            if (!sChrClassesStore.LookupEntry(class_))
                continue;

            PlayerClassInfo* pClassInfo = &_playerClassInfo[class_];

            // fatal error if no level 1 data
            if (!pClassInfo->levelInfo || pClassInfo->levelInfo[0].basehealth == 0)
            {
                sLog->outErrorDb("Class %i Level 1 does not have health/mana data!", class_);
                exit(1);
            }

            // fill level gaps
            for (uint8 level = 1; level < sWorld->getIntConfig(CONFIG_MAX_PLAYER_LEVEL); ++level)
            {
                if (pClassInfo->levelInfo[level].basehealth == 0)
                {
                    sLog->outErrorDb("Class %i Level %i does not have health/mana data. Using stats data of level %i.", class_, level+1, level);
                    pClassInfo->levelInfo[level] = pClassInfo->levelInfo[level-1];
                }
            }
        }

        sLog->outString(">> Loaded %u level health/mana definitions in %u ms", count, GetMSTimeDiffToNow(oldMSTime));
        sLog->outString();
    }

    // Loading levels data (class/race dependent)
    sLog->outString("Loading Player Create Level Stats Data...");
    {
        uint32 oldMSTime = getMSTime();

        //                                                 0     1      2      3    4    5    6    7
        QueryResult result  = WorldDatabase.Query("SELECT race, class, level, str, agi, sta, inte, spi FROM player_levelstats");

        if (!result)
        {
            sLog->outErrorDb(">> Loaded 0 level stats definitions. DB table `player_levelstats` is empty.");
            sLog->outString();
            exit(1);
        }

        uint32 count = 0;

        do
        {
            Field* fields = result->Fetch();

            uint32 current_race = fields[0].GetUInt8();
            if (current_race >= MAX_RACES)
            {
                sLog->outErrorDb("Wrong race %u in `player_levelstats` table, ignoring.", current_race);
                continue;
            }

            uint32 current_class = fields[1].GetUInt8();
            if (current_class >= MAX_CLASSES)
            {
                sLog->outErrorDb("Wrong class %u in `player_levelstats` table, ignoring.", current_class);
                continue;
            }

            uint32 current_level = fields[2].GetUInt8();
            if (current_level > sWorld->getIntConfig(CONFIG_MAX_PLAYER_LEVEL))
            {
                if (current_level > STRONG_MAX_LEVEL)        // hardcoded level maximum
                    sLog->outErrorDb("Wrong (> %u) level %u in `player_levelstats` table, ignoring.", STRONG_MAX_LEVEL, current_level);
                else
                {
                    sLog->outDetail("Unused (> MaxPlayerLevel in worldserver.conf) level %u in `player_levelstats` table, ignoring.", current_level);
                    ++count;                                // make result loading percent "expected" correct in case disabled detail mode for example.
                }
                continue;
            }

            PlayerInfo* pInfo = &_playerInfo[current_race][current_class];

            if (!pInfo->levelInfo)
                pInfo->levelInfo = new PlayerLevelInfo[sWorld->getIntConfig(CONFIG_MAX_PLAYER_LEVEL)];

            PlayerLevelInfo* pLevelInfo = &pInfo->levelInfo[current_level-1];

            for (int i = 0; i < MAX_STATS; i++)
            {
                pLevelInfo->stats[i] = fields[i+3].GetUInt8();
            }

            ++count;
        }
        while (result->NextRow());

        // Fill gaps and check integrity
        for (int race = 0; race < MAX_RACES; ++race)
        {
            // skip non existed races
            if (!sChrRacesStore.LookupEntry(race))
                continue;

            for (int class_ = 0; class_ < MAX_CLASSES; ++class_)
            {
                // skip non existed classes
                if (!sChrClassesStore.LookupEntry(class_))
                    continue;

                PlayerInfo* pInfo = &_playerInfo[race][class_];

                // skip non loaded combinations
                if (!pInfo->displayId_m || !pInfo->displayId_f)
                    continue;

                // skip expansion races if not playing with expansion
                if (sWorld->getIntConfig(CONFIG_EXPANSION) < 1 && (race == RACE_BLOODELF || race == RACE_DRAENEI))
                    continue;

                // skip expansion classes if not playing with expansion
                if (sWorld->getIntConfig(CONFIG_EXPANSION) < 2 && class_ == CLASS_DEATH_KNIGHT)
                    continue;

                // fatal error if no level 1 data
                if (!pInfo->levelInfo || pInfo->levelInfo[0].stats[0] == 0)
                {
                    sLog->outErrorDb("Race %i Class %i Level 1 does not have stats data!", race, class_);
                    exit(1);
                }

                // fill level gaps
                for (uint8 level = 1; level < sWorld->getIntConfig(CONFIG_MAX_PLAYER_LEVEL); ++level)
                {
                    if (pInfo->levelInfo[level].stats[0] == 0)
                    {
                        sLog->outErrorDb("Race %i Class %i Level %i does not have stats data. Using stats data of level %i.", race, class_, level+1, level);
                        pInfo->levelInfo[level] = pInfo->levelInfo[level-1];
                    }
                }
            }
        }

        sLog->outString(">> Loaded %u level stats definitions in %u ms", count, GetMSTimeDiffToNow(oldMSTime));
        sLog->outString();
    }

    // Loading xp per level data
    sLog->outString("Loading Player Create XP Data...");
    {
        uint32 oldMSTime = getMSTime();

        _playerXPperLevel.resize(sWorld->getIntConfig(CONFIG_MAX_PLAYER_LEVEL));
        for (uint8 level = 0; level < sWorld->getIntConfig(CONFIG_MAX_PLAYER_LEVEL); ++level)
            _playerXPperLevel[level] = 0;

        //                                                 0    1
        QueryResult result  = WorldDatabase.Query("SELECT lvl, xp_for_next_level FROM player_xp_for_level");

        if (!result)
        {
            sLog->outErrorDb(">> Loaded 0 xp for level definitions. DB table `player_xp_for_level` is empty.");
            sLog->outString();
            exit(1);
        }

        uint32 count = 0;

        do
        {
            Field* fields = result->Fetch();

            uint32 current_level = fields[0].GetUInt8();
            uint32 current_xp    = fields[1].GetUInt32();

            if (current_level >= sWorld->getIntConfig(CONFIG_MAX_PLAYER_LEVEL))
            {
                if (current_level > STRONG_MAX_LEVEL)        // hardcoded level maximum
                    sLog->outErrorDb("Wrong (> %u) level %u in `player_xp_for_level` table, ignoring.", STRONG_MAX_LEVEL, current_level);
                else
                {
                    sLog->outDetail("Unused (> MaxPlayerLevel in worldserver.conf) level %u in `player_xp_for_levels` table, ignoring.", current_level);
                    ++count;                                // make result loading percent "expected" correct in case disabled detail mode for example.
                }
                continue;
            }
            //PlayerXPperLevel
            _playerXPperLevel[current_level] = current_xp;
            ++count;
        }
        while (result->NextRow());

        // fill level gaps
        for (uint8 level = 1; level < sWorld->getIntConfig(CONFIG_MAX_PLAYER_LEVEL); ++level)
        {
            if (_playerXPperLevel[level] == 0)
            {
                sLog->outErrorDb("Level %i does not have XP for level data. Using data of level [%i] + 100.", level+1, level);
                _playerXPperLevel[level] = _playerXPperLevel[level-1]+100;
            }
        }

        sLog->outString(">> Loaded %u xp for level definitions in %u ms", count, GetMSTimeDiffToNow(oldMSTime));
        sLog->outString();
    }
}

void ObjectMgr::GetPlayerClassLevelInfo(uint32 class_, uint8 level, PlayerClassLevelInfo* info) const
{
    if (level < 1 || class_ >= MAX_CLASSES)
        return;

    PlayerClassInfo const* pInfo = &_playerClassInfo[class_];

    if (level > sWorld->getIntConfig(CONFIG_MAX_PLAYER_LEVEL))
        level = sWorld->getIntConfig(CONFIG_MAX_PLAYER_LEVEL);

    *info = pInfo->levelInfo[level-1];
}

void ObjectMgr::GetPlayerLevelInfo(uint32 race, uint32 class_, uint8 level, PlayerLevelInfo* info) const
{
    if (level < 1 || race >= MAX_RACES || class_ >= MAX_CLASSES)
        return;

    PlayerInfo const* pInfo = &_playerInfo[race][class_];
    if (pInfo->displayId_m == 0 || pInfo->displayId_f == 0)
        return;

    if (level <= sWorld->getIntConfig(CONFIG_MAX_PLAYER_LEVEL))
        *info = pInfo->levelInfo[level-1];
    else
        BuildPlayerLevelInfo(race, class_, level, info);
}

void ObjectMgr::BuildPlayerLevelInfo(uint8 race, uint8 _class, uint8 level, PlayerLevelInfo* info) const
{
    // base data (last known level)
    *info = _playerInfo[race][_class].levelInfo[sWorld->getIntConfig(CONFIG_MAX_PLAYER_LEVEL)-1];

    // if conversion from uint32 to uint8 causes unexpected behaviour, change lvl to uint32
    for (uint8 lvl = sWorld->getIntConfig(CONFIG_MAX_PLAYER_LEVEL)-1; lvl < level; ++lvl)
    {
        switch (_class)
        {
            case CLASS_WARRIOR:
                info->stats[STAT_STRENGTH]  += (lvl > 23 ? 2: (lvl > 1  ? 1: 0));
                info->stats[STAT_STAMINA]   += (lvl > 23 ? 2: (lvl > 1  ? 1: 0));
                info->stats[STAT_AGILITY]   += (lvl > 36 ? 1: (lvl > 6 && (lvl%2) ? 1: 0));
                info->stats[STAT_INTELLECT] += (lvl > 9 && !(lvl%2) ? 1: 0);
                info->stats[STAT_SPIRIT]    += (lvl > 9 && !(lvl%2) ? 1: 0);
                break;
            case CLASS_PALADIN:
                info->stats[STAT_STRENGTH]  += (lvl > 3  ? 1: 0);
                info->stats[STAT_STAMINA]   += (lvl > 33 ? 2: (lvl > 1 ? 1: 0));
                info->stats[STAT_AGILITY]   += (lvl > 38 ? 1: (lvl > 7 && !(lvl%2) ? 1: 0));
                info->stats[STAT_INTELLECT] += (lvl > 6 && (lvl%2) ? 1: 0);
                info->stats[STAT_SPIRIT]    += (lvl > 7 ? 1: 0);
                break;
            case CLASS_HUNTER:
                info->stats[STAT_STRENGTH]  += (lvl > 4  ? 1: 0);
                info->stats[STAT_STAMINA]   += (lvl > 4  ? 1: 0);
                info->stats[STAT_AGILITY]   += (lvl > 33 ? 2: (lvl > 1 ? 1: 0));
                info->stats[STAT_INTELLECT] += (lvl > 8 && (lvl%2) ? 1: 0);
                info->stats[STAT_SPIRIT]    += (lvl > 38 ? 1: (lvl > 9 && !(lvl%2) ? 1: 0));
                break;
            case CLASS_ROGUE:
                info->stats[STAT_STRENGTH]  += (lvl > 5  ? 1: 0);
                info->stats[STAT_STAMINA]   += (lvl > 4  ? 1: 0);
                info->stats[STAT_AGILITY]   += (lvl > 16 ? 2: (lvl > 1 ? 1: 0));
                info->stats[STAT_INTELLECT] += (lvl > 8 && !(lvl%2) ? 1: 0);
                info->stats[STAT_SPIRIT]    += (lvl > 38 ? 1: (lvl > 9 && !(lvl%2) ? 1: 0));
                break;
            case CLASS_PRIEST:
                info->stats[STAT_STRENGTH]  += (lvl > 9 && !(lvl%2) ? 1: 0);
                info->stats[STAT_STAMINA]   += (lvl > 5  ? 1: 0);
                info->stats[STAT_AGILITY]   += (lvl > 38 ? 1: (lvl > 8 && (lvl%2) ? 1: 0));
                info->stats[STAT_INTELLECT] += (lvl > 22 ? 2: (lvl > 1 ? 1: 0));
                info->stats[STAT_SPIRIT]    += (lvl > 3  ? 1: 0);
                break;
            case CLASS_SHAMAN:
                info->stats[STAT_STRENGTH]  += (lvl > 34 ? 1: (lvl > 6 && (lvl%2) ? 1: 0));
                info->stats[STAT_STAMINA]   += (lvl > 4 ? 1: 0);
                info->stats[STAT_AGILITY]   += (lvl > 7 && !(lvl%2) ? 1: 0);
                info->stats[STAT_INTELLECT] += (lvl > 5 ? 1: 0);
                info->stats[STAT_SPIRIT]    += (lvl > 4 ? 1: 0);
                break;
            case CLASS_MAGE:
                info->stats[STAT_STRENGTH]  += (lvl > 9 && !(lvl%2) ? 1: 0);
                info->stats[STAT_STAMINA]   += (lvl > 5  ? 1: 0);
                info->stats[STAT_AGILITY]   += (lvl > 9 && !(lvl%2) ? 1: 0);
                info->stats[STAT_INTELLECT] += (lvl > 24 ? 2: (lvl > 1 ? 1: 0));
                info->stats[STAT_SPIRIT]    += (lvl > 33 ? 2: (lvl > 2 ? 1: 0));
                break;
            case CLASS_WARLOCK:
                info->stats[STAT_STRENGTH]  += (lvl > 9 && !(lvl%2) ? 1: 0);
                info->stats[STAT_STAMINA]   += (lvl > 38 ? 2: (lvl > 3 ? 1: 0));
                info->stats[STAT_AGILITY]   += (lvl > 9 && !(lvl%2) ? 1: 0);
                info->stats[STAT_INTELLECT] += (lvl > 33 ? 2: (lvl > 2 ? 1: 0));
                info->stats[STAT_SPIRIT]    += (lvl > 38 ? 2: (lvl > 3 ? 1: 0));
                break;
            case CLASS_DRUID:
                info->stats[STAT_STRENGTH]  += (lvl > 38 ? 2: (lvl > 6 && (lvl%2) ? 1: 0));
                info->stats[STAT_STAMINA]   += (lvl > 32 ? 2: (lvl > 4 ? 1: 0));
                info->stats[STAT_AGILITY]   += (lvl > 38 ? 2: (lvl > 8 && (lvl%2) ? 1: 0));
                info->stats[STAT_INTELLECT] += (lvl > 38 ? 3: (lvl > 4 ? 1: 0));
                info->stats[STAT_SPIRIT]    += (lvl > 38 ? 3: (lvl > 5 ? 1: 0));
        }
    }
}

void ObjectMgr::LoadQuests()
{
    uint32 oldMSTime = getMSTime();

    // For reload case
    for (QuestMap::const_iterator itr=_questTemplates.begin(); itr != _questTemplates.end(); ++itr)
        delete itr->second;
    _questTemplates.clear();

    mExclusiveQuestGroups.clear();

    QueryResult result = WorldDatabase.Query("SELECT "
        //0     1      2        3        4           5       6            7             8              9               10             11                 12
        "Id, Method, Level, MinLevel, MaxLevel, ZoneOrSort, Type, SuggestedPlayers, LimitTime, RequiredClasses, RequiredRaces, RequiredSkillId, RequiredSkillPoints, "
        //         13                 14                    15                   16                      17                  18                         19                  20
        "RequiredFactionId1, RequiredFactionId2, RequiredFactionValue1, RequiredFactionValue2, RequiredMinRepFaction, RequiredMaxRepFaction, RequiredMinRepValue, RequiredMaxRepValue, "
        //     21         22             23                24             25              26                    27                28            29              30              31
        "PrevQuestId, NextQuestId, ExclusiveGroup, NextQuestIdChain, RewardXPId, RewardOrRequiredMoney, RewardMoneyMaxLevel, RewardSpell, RewardSpellCast, RewardHonor, RewardHonorMultiplier, "
        //         32                  33            34             35               36         37         38            39                40                41               42                 43
        "RewardMailTemplateId, RewardMailDelay, SourceItemId, SourceItemCount, SourceSpellId, Flags, SpecialFlags, MinimapTargetMark, RewardTitleId, RequiredPlayerKills, RewardTalents, RewardArenaPoints, "
        //      44            45                    46                    47                  48               49             50              51             52                53                54                55               56
        "RewardSkillId, RewardSkillPoints, RewardReputationMask, QuestGiverPortrait, QuestTurnInPortrait, RewardItemId1, RewardItemId2, RewardItemId3, RewardItemId4, RewardItemCount1, RewardItemCount2, RewardItemCount3, RewardItemCount4, "
        //         57                  58                  59                    60                    61                   62                      63                  64                        65                       66                      67                      68
        "RewardChoiceItemId1, RewardChoiceItemId2, RewardChoiceItemId3, RewardChoiceItemId4, RewardChoiceItemId5, RewardChoiceItemId6, RewardChoiceItemCount1, RewardChoiceItemCount2, RewardChoiceItemCount3, RewardChoiceItemCount4, RewardChoiceItemCount5, RewardChoiceItemCount6, "
        //        69                70                71                72             73                   74                      75                     76                    77                      78
        "RewardFactionId1, RewardFactionId2, RewardFactionId3, RewardFactionId4, RewardFactionId5, RewardFactionValueId1, RewardFactionValueId2, RewardFactionValueId3, RewardFactionValueId4, RewardFactionValueId5, "
        //                79                          80                           81                              82                           83
        "RewardFactionValueIdOverride1, RewardFactionValueIdOverride2, RewardFactionValueIdOverride3, RewardFactionValueIdOverride4, RewardFactionValueIdOverride5, "
        //    84        85      86      87          88       89        90      91          92             93              94
        "PointMapId, PointX, PointY, PointOption, Title, Objectives, Details, EndText, CompletedText, OfferRewardText, RequestItemsText, "
        //        95              96               97               98                  99                     100                      101                  102
        "RequiredNpcOrGo1, RequiredNpcOrGo2, RequiredNpcOrGo3, RequiredNpcOrGo4, RequiredNpcOrGoCount1, RequiredNpcOrGoCount2, RequiredNpcOrGoCount3, RequiredNpcOrGoCount4, "
        //         103                     104                    105                   106                     107                       108                     109                       110
        "RequiredSourceItemId1, RequiredSourceItemId2, RequiredSourceItemId3, RequiredSourceItemId4, RequiredSourceItemCount1, RequiredSourceItemCount2, RequiredSourceItemCount3, RequiredSourceItemCount4, "
        //       111               112             113             114              115             116                 117                   118               119               120                 121                 122
        "RequiredItemId1, RequiredItemId2, RequiredItemId3, RequiredItemId4, RequiredItemId5, RequiredItemId6, RequiredItemCount1, RequiredItemCount2, RequiredItemCount3, RequiredItemCount4, RequiredItemCount5, RequiredItemCount6, "
        //      123             124                 125                126                  127              128              129             130           131
        "RequiredSpell, RequiredSpellCast1, RequiredSpellCast2, RequiredSpellCast3, RequiredSpellCast4, ObjectiveText1, ObjectiveText2, ObjectiveText3, ObjectiveText4, "
        //     132                  133               134               135                  136                  137                     138                   139
        "RewardCurrencyId1, RewardCurrencyId2, RewardCurrencyId3, RewardCurrencyId4, RewardCurrencyCount1, RewardCurrencyCount2, RewardCurrencyCount3, RewardCurrencyCount4, "
        //      140                  141                 142                   143                    144                    145                     146                   147
        "RequiredCurrencyId1, RequiredCurrencyId2, RequiredCurrencyId3, RequiredCurrencyId4, RequiredCurrencyCount1, RequiredCurrencyCount2, RequiredCurrencyCount3, RequiredCurrencyCount4, "
        //      148                  149                 150                   151               152          153
        "QuestGiverTextWindow, QuestGiverTargetName, QuestTurnTextWindow, QuestTurnTargetName, SoundAccept, SoundTurnIn, "
        //      154          155            156            157               158                159                  160                  161                162             163
        "DetailsEmote1, DetailsEmote2, DetailsEmote3, DetailsEmote4, DetailsEmoteDelay1, DetailsEmoteDelay2, DetailsEmoteDelay3, DetailsEmoteDelay4, EmoteOnIncomplete, EmoteOnComplete, "
        //      164                 165               166                167                   168                       169                     170                  171
        "OfferRewardEmote1, OfferRewardEmote2, OfferRewardEmote3, OfferRewardEmote4, OfferRewardEmoteDelay1, OfferRewardEmoteDelay2, OfferRewardEmoteDelay3, OfferRewardEmoteDelay4, "
        //    172           173           174
        "StartScript, CompleteScript, WDBVerified"
        " FROM quest_template");
    if (!result)
    {
        sLog->outErrorDb(">> Loaded 0 quests definitions. DB table `quest_template` is empty.");
        sLog->outString();
        return;
    }

    // create multimap previous quest for each existed quest
    // some quests can have many previous maps set by NextQuestId in previous quest
    // for example set of race quests can lead to single not race specific quest
    do
    {
        Field* fields = result->Fetch();

        Quest* newQuest = new Quest(fields);
        _questTemplates[newQuest->GetQuestId()] = newQuest;
    } while (result->NextRow());

    std::map<uint32, uint32> usedMailTemplates;

    // Post processing
    for (QuestMap::iterator iter = _questTemplates.begin(); iter != _questTemplates.end(); ++iter)
    {
        // skip post-loading checks for disabled quests
        if (DisableMgr::IsDisabledFor(DISABLE_TYPE_QUEST, iter->first, NULL))
            continue;

        Quest * qinfo = iter->second;

        // additional quest integrity checks (GO, creature_template and item_template must be loaded already)

        if (qinfo->GetQuestMethod() >= 3)
            sLog->outErrorDb("Quest %u has `Method` = %u, expected values are 0, 1 or 2.", qinfo->GetQuestId(), qinfo->GetQuestMethod());

        if (qinfo->Flags & ~QUEST_TRINITY_FLAGS_DB_ALLOWED)
        {
            sLog->outErrorDb("Quest %u has `SpecialFlags` = %u > max allowed value. Correct `SpecialFlags` to value <= %u",
                qinfo->GetQuestId(), qinfo->Flags  >> 20, QUEST_TRINITY_FLAGS_DB_ALLOWED >> 20);
            qinfo->Flags &= QUEST_TRINITY_FLAGS_DB_ALLOWED;
        }

        if (qinfo->Flags & QUEST_FLAGS_DAILY && qinfo->Flags & QUEST_FLAGS_WEEKLY)
        {
            sLog->outErrorDb("Weekly Quest %u is marked as daily quest in `Flags`, removed daily flag.", qinfo->GetQuestId());
            qinfo->Flags &= ~QUEST_FLAGS_DAILY;
        }

        if (qinfo->Flags & QUEST_FLAGS_DAILY)
        {
            if (!(qinfo->Flags & QUEST_TRINITY_FLAGS_REPEATABLE))
            {
                sLog->outErrorDb("Daily Quest %u not marked as repeatable in `SpecialFlags`, added.", qinfo->GetQuestId());
                qinfo->Flags |= QUEST_TRINITY_FLAGS_REPEATABLE;
            }
        }

        if (qinfo->Flags & QUEST_FLAGS_WEEKLY)
        {
            if (!(qinfo->Flags & QUEST_TRINITY_FLAGS_REPEATABLE))
            {
                sLog->outErrorDb("Weekly Quest %u not marked as repeatable in `SpecialFlags`, added.", qinfo->GetQuestId());
                qinfo->Flags |= QUEST_TRINITY_FLAGS_REPEATABLE;
            }
        }

        if (qinfo->Flags & QUEST_FLAGS_AUTO_REWARDED)
        {
            // at auto-reward can be rewarded only RewardChoiceItemId[0]
            for (int j = 1; j < QUEST_REWARD_CHOICES_COUNT; ++j )
            {
                if (uint32 id = qinfo->RewardChoiceItemId[j])
                {
                    sLog->outErrorDb("Quest %u has `RewardChoiceItemId%d` = %u but item from `RewardChoiceItemId%d` can't be rewarded with quest flag QUEST_FLAGS_AUTO_REWARDED.",
                        qinfo->GetQuestId(), j+1, id, j+1);
                    // no changes, quest ignore this data
                }
            }
        }

        // client quest log visual (area case)
        if (qinfo->ZoneOrSort > 0)
        {
            if (!GetAreaEntryByAreaID(qinfo->ZoneOrSort))
            {
                sLog->outErrorDb("Quest %u has `ZoneOrSort` = %u (zone case) but zone with this id does not exist.",
                    qinfo->GetQuestId(), qinfo->ZoneOrSort);
                // no changes, quest not dependent from this value but can have problems at client
            }
        }
        // client quest log visual (sort case)
        if (qinfo->ZoneOrSort < 0)
        {
            QuestSortEntry const* qSort = sQuestSortStore.LookupEntry(-int32(qinfo->ZoneOrSort));
            if (!qSort)
            {
                sLog->outErrorDb("Quest %u has `ZoneOrSort` = %i (sort case) but quest sort with this id does not exist.",
                    qinfo->GetQuestId(), qinfo->ZoneOrSort);
                // no changes, quest not dependent from this value but can have problems at client (note some may be 0, we must allow this so no check)
            }
            //check for proper RequiredSkillId value (skill case)
            if (uint32 skill_id = SkillByQuestSort(-int32(qinfo->ZoneOrSort)))
            {
                if (qinfo->RequiredSkillId != skill_id)
                {
                    sLog->outErrorDb("Quest %u has `ZoneOrSort` = %i but `RequiredSkillId` does not have a corresponding value (%d).",
                        qinfo->GetQuestId(), qinfo->ZoneOrSort, skill_id);
                    //override, and force proper value here?
                }
            }
        }

        // RequiredClasses, can be 0/CLASSMASK_ALL_PLAYABLE to allow any class
        if (qinfo->RequiredClasses)
        {
            if (!(qinfo->RequiredClasses & CLASSMASK_ALL_PLAYABLE))
            {
                sLog->outErrorDb("Quest %u does not contain any playable classes in `RequiredClasses` (%u), value set to 0 (all classes).", qinfo->GetQuestId(), qinfo->RequiredClasses);
                    qinfo->RequiredClasses = 0;
            }
        }
        // RequiredRaces, can be 0/RACEMASK_ALL_PLAYABLE to allow any race
        if (qinfo->RequiredRaces)
            {
            if (!(qinfo->RequiredRaces & RACEMASK_ALL_PLAYABLE))
                {
                    sLog->outErrorDb("Quest %u does not contain any playable races in `RequiredRaces` (%u), value set to 0 (all races).", qinfo->GetQuestId(), qinfo->RequiredRaces);
                    qinfo->RequiredRaces = 0;
                }
            }
        // RequiredSkillId, can be 0
        if (qinfo->RequiredSkillId)
        {
            if (!sSkillLineStore.LookupEntry(qinfo->RequiredSkillId))
            {
                sLog->outErrorDb("Quest %u has `RequiredSkillId` = %u but this skill does not exist",
                    qinfo->GetQuestId(), qinfo->RequiredSkillId);
            }
        }

        if (qinfo->RequiredSkillPoints)
        {
            if (qinfo->RequiredSkillPoints > sWorld->GetConfigMaxSkillValue())
            {
                sLog->outErrorDb("Quest %u has `RequiredSkillPoints` = %u but max possible skill is %u, quest can't be done.",
                    qinfo->GetQuestId(), qinfo->RequiredSkillPoints, sWorld->GetConfigMaxSkillValue());
                // no changes, quest can't be done for this requirement
            }
        }
        // else Skill quests can have 0 skill level, this is ok

        if (qinfo->RequiredFactionId2 && !sFactionStore.LookupEntry(qinfo->RequiredFactionId2))
        {
            sLog->outErrorDb("Quest %u has `RequiredFactionId2` = %u but faction template %u does not exist, quest can't be done.",
                qinfo->GetQuestId(), qinfo->RequiredFactionId2, qinfo->RequiredFactionId2);
            // no changes, quest can't be done for this requirement
        }

        if (qinfo->RequiredFactionId1 && !sFactionStore.LookupEntry(qinfo->RequiredFactionId1))
        {
            sLog->outErrorDb("Quest %u has `RequiredFactionId1` = %u but faction template %u does not exist, quest can't be done.",
                qinfo->GetQuestId(), qinfo->RequiredFactionId1, qinfo->RequiredFactionId1);
            // no changes, quest can't be done for this requirement
        }

        if (qinfo->RequiredMinRepFaction && !sFactionStore.LookupEntry(qinfo->RequiredMinRepFaction))
        {
            sLog->outErrorDb("Quest %u has `RequiredMinRepFaction` = %u but faction template %u does not exist, quest can't be done.",
                qinfo->GetQuestId(), qinfo->RequiredMinRepFaction, qinfo->RequiredMinRepFaction);
            // no changes, quest can't be done for this requirement
        }

        if (qinfo->RequiredMaxRepFaction && !sFactionStore.LookupEntry(qinfo->RequiredMaxRepFaction))
        {
            sLog->outErrorDb("Quest %u has `RequiredMaxRepFaction` = %u but faction template %u does not exist, quest can't be done.",
                qinfo->GetQuestId(), qinfo->RequiredMaxRepFaction, qinfo->RequiredMaxRepFaction);
            // no changes, quest can't be done for this requirement
        }

        if (qinfo->RequiredMinRepValue && qinfo->RequiredMinRepValue > ReputationMgr::Reputation_Cap)
        {
            sLog->outErrorDb("Quest %u has `RequiredMinRepValue` = %d but max reputation is %u, quest can't be done.",
                qinfo->GetQuestId(), qinfo->RequiredMinRepValue, ReputationMgr::Reputation_Cap);
            // no changes, quest can't be done for this requirement
        }

        if (qinfo->RequiredMinRepValue && qinfo->RequiredMaxRepValue && qinfo->RequiredMaxRepValue <= qinfo->RequiredMinRepValue)
        {
            sLog->outErrorDb("Quest %u has `RequiredMaxRepValue` = %d and `RequiredMinRepValue` = %d, quest can't be done.",
                qinfo->GetQuestId(), qinfo->RequiredMaxRepValue, qinfo->RequiredMinRepValue);
            // no changes, quest can't be done for this requirement
        }

        if (!qinfo->RequiredFactionId1 && qinfo->RequiredFactionValue1 != 0)
        {
            sLog->outErrorDb("Quest %u has `RequiredFactionValue1` = %d but `RequiredFactionId1` is 0, value has no effect",
                qinfo->GetQuestId(), qinfo->RequiredFactionValue1);
            // warning
        }

        if (!qinfo->RequiredFactionId2 && qinfo->RequiredFactionValue2 != 0)
        {
            sLog->outErrorDb("Quest %u has `RequiredFactionValue2` = %d but `RequiredFactionId2` is 0, value has no effect",
                qinfo->GetQuestId(), qinfo->RequiredFactionValue2);
            // warning
        }

        if (!qinfo->RequiredMinRepFaction && qinfo->RequiredMinRepValue != 0)
        {
            sLog->outErrorDb("Quest %u has `RequiredMinRepValue` = %d but `RequiredMinRepFaction` is 0, value has no effect",
                qinfo->GetQuestId(), qinfo->RequiredMinRepValue);
            // warning
        }

        if (!qinfo->RequiredMaxRepFaction && qinfo->RequiredMaxRepValue != 0)
        {
            sLog->outErrorDb("Quest %u has `RequiredMaxRepValue` = %d but `RequiredMaxRepFaction` is 0, value has no effect",
                qinfo->GetQuestId(), qinfo->RequiredMaxRepValue);
            // warning
        }

        if (qinfo->RewardTitleId && !sCharTitlesStore.LookupEntry(qinfo->RewardTitleId))
        {
            sLog->outErrorDb("Quest %u has `RewardTitleId` = %u but CharTitle Id %u does not exist, quest can't be rewarded with title.",
                qinfo->GetQuestId(), qinfo->GetCharTitleId(), qinfo->GetCharTitleId());
            qinfo->RewardTitleId = 0;
            // quest can't reward this title
        }

        if (qinfo->SourceItemId)
        {
            if (!sObjectMgr->GetItemTemplate(qinfo->SourceItemId))
            {
                sLog->outErrorDb("Quest %u has `SourceItemId` = %u but item with entry %u does not exist, quest can't be done.",
                    qinfo->GetQuestId(), qinfo->SourceItemId, qinfo->SourceItemId);
                qinfo->SourceItemId = 0;                       // quest can't be done for this requirement
            }
            else if (qinfo->SourceItemIdCount == 0)
            {
                sLog->outErrorDb("Quest %u has `SourceItemId` = %u but `SourceItemIdCount` = 0, set to 1 but need fix in DB.",
                    qinfo->GetQuestId(), qinfo->SourceItemId);
                qinfo->SourceItemIdCount = 1;                    // update to 1 for allow quest work for backward compatibility with DB
            }
        }
        else if (qinfo->SourceItemIdCount>0)
        {
            sLog->outErrorDb("Quest %u has `SourceItemId` = 0 but `SourceItemIdCount` = %u, useless value.",
                qinfo->GetQuestId(), qinfo->SourceItemIdCount);
            qinfo->SourceItemIdCount=0;                          // no quest work changes in fact
        }

        if (qinfo->SourceSpellid)
        {
            SpellInfo const* spellInfo = sSpellMgr->GetSpellInfo(qinfo->SourceSpellid);
            if (!spellInfo)
            {
                sLog->outErrorDb("Quest %u has `SourceSpellid` = %u but spell %u doesn't exist, quest can't be done.",
                    qinfo->GetQuestId(), qinfo->SourceSpellid, qinfo->SourceSpellid);
                qinfo->SourceSpellid = 0;                        // quest can't be done for this requirement
            }
            else if (!SpellMgr::IsSpellValid(spellInfo))
            {
                sLog->outErrorDb("Quest %u has `SourceSpellid` = %u but spell %u is broken, quest can't be done.",
                    qinfo->GetQuestId(), qinfo->SourceSpellid, qinfo->SourceSpellid);
                qinfo->SourceSpellid = 0;                        // quest can't be done for this requirement
            }
        }

        for (uint8 j = 0; j < QUEST_ITEM_OBJECTIVES_COUNT; ++j)
        {
            uint32 id = qinfo->RequiredItemId[j];
            if (id)
            {
                if (qinfo->RequiredItemCount[j] == 0)
                {
                    sLog->outErrorDb("Quest %u has `RequiredItemId%d` = %u but `RequiredItemCount%d` = 0, quest can't be done.",
                        qinfo->GetQuestId(), j+1, id, j+1);
                    // no changes, quest can't be done for this requirement
                }

                qinfo->SetFlag(QUEST_TRINITY_FLAGS_DELIVER);

                if (!sObjectMgr->GetItemTemplate(id))
                {
                    sLog->outErrorDb("Quest %u has `RequiredItemId%d` = %u but item with entry %u does not exist, quest can't be done.",
                        qinfo->GetQuestId(), j+1, id, id);
                    qinfo->RequiredItemCount[j] = 0;             // prevent incorrect work of quest
                }
            }
            else if (qinfo->RequiredItemCount[j] > 0)
            {
                sLog->outErrorDb("Quest %u has `RequiredItemId%d` = 0 but `RequiredItemCount%d` = %u, quest can't be done.",
                    qinfo->GetQuestId(), j+1, j+1, qinfo->RequiredItemCount[j]);
                qinfo->RequiredItemCount[j] = 0;                 // prevent incorrect work of quest
            }
        }

        for (uint8 j = 0; j < QUEST_SOURCE_ITEM_IDS_COUNT; ++j)
        {
            uint32 id = qinfo->RequiredSourceItemId[j];
            if (id)
            {
                if (!sObjectMgr->GetItemTemplate(id))
                {
                    sLog->outErrorDb("Quest %u has `RequiredSourceItemId%d` = %u but item with entry %u does not exist, quest can't be done.",
                        qinfo->GetQuestId(), j+1, id, id);
                    // no changes, quest can't be done for this requirement
                }
            }
            else
            {
                if (qinfo->RequiredSourceItemCount[j]>0)
                {
                    sLog->outErrorDb("Quest %u has `RequiredSourceItemId%d` = 0 but `RequiredSourceItemCount%d` = %u.",
                        qinfo->GetQuestId(), j+1, j+1, qinfo->RequiredSourceItemCount[j]);
                    // no changes, quest ignore this data
                }
            }
        }

        for (uint8 j = 0; j < QUEST_OBJECTIVES_COUNT; ++j)
        {
            uint32 id = qinfo->RequiredSpellCast[j];
            if (id)
            {
                SpellInfo const* spellInfo = sSpellMgr->GetSpellInfo(id);
                if (!spellInfo)
                {
                    sLog->outErrorDb("Quest %u has `ReqSpellCast%d` = %u but spell %u does not exist, quest can't be done.",
                        qinfo->GetQuestId(), j+1, id, id);
                    continue;
                }

                if (!qinfo->RequiredNpcOrGo[j])
                {
                    bool found = false;
                    for (uint8 k = 0; k < MAX_SPELL_EFFECTS; ++k)
                    {
                        if ((spellInfo->Effects[k].Effect == SPELL_EFFECT_QUEST_COMPLETE && uint32(spellInfo->Effects[k].MiscValue) == qinfo->Id) ||
                            spellInfo->Effects[k].Effect == SPELL_EFFECT_SEND_EVENT)
                        {
                            found = true;
                            break;
                        }
                    }

                    if (found)
                    {
                        if (!qinfo->HasFlag(QUEST_TRINITY_FLAGS_EXPLORATION_OR_EVENT))
                        {
                            sLog->outErrorDb("Spell (id: %u) have SPELL_EFFECT_QUEST_COMPLETE or SPELL_EFFECT_SEND_EVENT for quest %u and RequiredNpcOrGo%d = 0, but quest not have flag QUEST_TRINITY_FLAGS_EXPLORATION_OR_EVENT. Quest flags or RequiredNpcOrGo%d must be fixed, quest modified to enable objective.", spellInfo->Id, qinfo->Id, j+1, j+1);

                            // this will prevent quest completing without objective
                            const_cast<Quest*>(qinfo)->SetFlag(QUEST_TRINITY_FLAGS_EXPLORATION_OR_EVENT);
                        }
                    }
                    else
                    {
                        sLog->outErrorDb("Quest %u has `ReqSpellCast%d` = %u and RequiredNpcOrGo%d = 0 but spell %u does not have SPELL_EFFECT_QUEST_COMPLETE or SPELL_EFFECT_SEND_EVENT effect for this quest, quest can't be done.",
                            qinfo->GetQuestId(), j+1, id, j+1, id);
                        // no changes, quest can't be done for this requirement
                    }
                }
            }
        }

        for (uint8 j = 0; j < QUEST_OBJECTIVES_COUNT; ++j)
        {
            int32 id = qinfo->RequiredNpcOrGo[j];
            if (id < 0 && !sObjectMgr->GetGameObjectTemplate(-id))
            {
                sLog->outErrorDb("Quest %u has `RequiredNpcOrGo%d` = %i but gameobject %u does not exist, quest can't be done.",
                    qinfo->GetQuestId(), j+1, id, uint32(-id));
                qinfo->RequiredNpcOrGo[j] = 0;            // quest can't be done for this requirement
            }

            if (id > 0 && !sObjectMgr->GetCreatureTemplate(id))
            {
                sLog->outErrorDb("Quest %u has `RequiredNpcOrGo%d` = %i but creature with entry %u does not exist, quest can't be done.",
                    qinfo->GetQuestId(), j+1, id, uint32(id));
                qinfo->RequiredNpcOrGo[j] = 0;            // quest can't be done for this requirement
            }

            if (id)
            {
                // In fact SpeakTo and Kill are quite same: either you can speak to mob:SpeakTo or you can't:Kill/Cast

                qinfo->SetFlag(QUEST_TRINITY_FLAGS_KILL_OR_CAST | QUEST_TRINITY_FLAGS_SPEAKTO);

                if (!qinfo->RequiredNpcOrGoCount[j])
                {
                    sLog->outErrorDb("Quest %u has `RequiredNpcOrGo%d` = %u but `RequiredNpcOrGoCount%d` = 0, quest can't be done.",
                        qinfo->GetQuestId(), j+1, id, j+1);
                    // no changes, quest can be incorrectly done, but we already report this
                }
            }
            else if (qinfo->RequiredNpcOrGoCount[j]>0)
            {
                sLog->outErrorDb("Quest %u has `RequiredNpcOrGo%d` = 0 but `RequiredNpcOrGoCount%d` = %u.",
                    qinfo->GetQuestId(), j+1, j+1, qinfo->RequiredNpcOrGoCount[j]);
                // no changes, quest ignore this data
            }
        }

        for (uint8 j = 0; j < QUEST_REWARD_CHOICES_COUNT; ++j)
        {
            uint32 id = qinfo->RewardChoiceItemId[j];
            if (id)
            {
                if (!sObjectMgr->GetItemTemplate(id))
                {
                    sLog->outErrorDb("Quest %u has `RewardChoiceItemId%d` = %u but item with entry %u does not exist, quest will not reward this item.",
                        qinfo->GetQuestId(), j+1, id, id);
                    qinfo->RewardChoiceItemId[j] = 0;          // no changes, quest will not reward this
                }

                if (!qinfo->RewardChoiceItemCount[j])
                {
                    sLog->outErrorDb("Quest %u has `RewardChoiceItemId%d` = %u but `RewardChoiceItemCount%d` = 0, quest can't be done.",
                        qinfo->GetQuestId(), j+1, id, j+1);
                    // no changes, quest can't be done
                }
            }
            else if (qinfo->RewardChoiceItemCount[j]>0)
            {
                sLog->outErrorDb("Quest %u has `RewardChoiceItemId%d` = 0 but `RewardChoiceItemCount%d` = %u.",
                    qinfo->GetQuestId(), j+1, j+1, qinfo->RewardChoiceItemCount[j]);
                // no changes, quest ignore this data
            }
        }

        for (uint8 j = 0; j < QUEST_REWARDS_COUNT; ++j)
        {
            uint32 id = qinfo->RewardItemId[j];
            if (id)
            {
                if (!sObjectMgr->GetItemTemplate(id))
                {
                    sLog->outErrorDb("Quest %u has `RewardItemId%d` = %u but item with entry %u does not exist, quest will not reward this item.",
                        qinfo->GetQuestId(), j+1, id, id);
                    qinfo->RewardItemId[j] = 0;                // no changes, quest will not reward this item
                }

                if (!qinfo->RewardItemIdCount[j])
                {
                    sLog->outErrorDb("Quest %u has `RewardItemId%d` = %u but `RewardItemIdCount%d` = 0, quest will not reward this item.",
                        qinfo->GetQuestId(), j+1, id, j+1);
                    // no changes
                }
            }
            else if (qinfo->RewardItemIdCount[j]>0)
            {
                sLog->outErrorDb("Quest %u has `RewardItemId%d` = 0 but `RewardItemIdCount%d` = %u.",
                    qinfo->GetQuestId(), j+1, j+1, qinfo->RewardItemIdCount[j]);
                // no changes, quest ignore this data
            }
        }

        for (uint8 j = 0; j < QUEST_REPUTATIONS_COUNT; ++j)
        {
            if (qinfo->RewardFactionId[j])
            {
                if (abs(qinfo->RewardFactionValueId[j]) > 9)
                {
               sLog->outErrorDb("Quest %u has RewardFactionValueId%d = %i. That is outside the range of valid values (-9 to 9).", qinfo->GetQuestId(), j+1, qinfo->RewardFactionValueId[j]);
                }
                if (!sFactionStore.LookupEntry(qinfo->RewardFactionId[j]))
                {
                    sLog->outErrorDb("Quest %u has `RewardFactionId%d` = %u but raw faction (faction.dbc) %u does not exist, quest will not reward reputation for this faction.", qinfo->GetQuestId(), j+1, qinfo->RewardFactionId[j], qinfo->RewardFactionId[j]);
                    qinfo->RewardFactionId[j] = 0;            // quest will not reward this
                }
            }

            else if (qinfo->RewardFactionValueIdOverride[j] != 0)
            {
                sLog->outErrorDb("Quest %u has `RewardFactionId%d` = 0 but `RewardFactionValueIdOverride%d` = %i.",
                    qinfo->GetQuestId(), j+1, j+1, qinfo->RewardFactionValueIdOverride[j]);
                // no changes, quest ignore this data
            }
        }

        if (qinfo->RewardSpell)
        {
            SpellInfo const* spellInfo = sSpellMgr->GetSpellInfo(qinfo->RewardSpell);

            if (!spellInfo)
            {
                sLog->outErrorDb("Quest %u has `RewardSpell` = %u but spell %u does not exist, spell removed as display reward.",
                    qinfo->GetQuestId(), qinfo->RewardSpell, qinfo->RewardSpell);
                qinfo->RewardSpell = 0;                        // no spell reward will display for this quest
            }

            else if (!SpellMgr::IsSpellValid(spellInfo))
            {
                sLog->outErrorDb("Quest %u has `RewardSpell` = %u but spell %u is broken, quest will not have a spell reward.",
                    qinfo->GetQuestId(), qinfo->RewardSpell, qinfo->RewardSpell);
                qinfo->RewardSpell = 0;                        // no spell reward will display for this quest
            }

            else if (GetTalentSpellCost(qinfo->RewardSpell))
            {
                sLog->outErrorDb("Quest %u has `RewardSpell` = %u but spell %u is talent, quest will not have a spell reward.",
                    qinfo->GetQuestId(), qinfo->RewardSpell, qinfo->RewardSpell);
                qinfo->RewardSpell = 0;                        // no spell reward will display for this quest
            }
        }

        if (qinfo->RewardSpellCast > 0)
        {
            SpellInfo const* spellInfo = sSpellMgr->GetSpellInfo(qinfo->RewardSpellCast);

            if (!spellInfo)
            {
                sLog->outErrorDb("Quest %u has `RewardSpellCast` = %u but spell %u does not exist, quest will not have a spell reward.",
                    qinfo->GetQuestId(), qinfo->RewardSpellCast, qinfo->RewardSpellCast);
                qinfo->RewardSpellCast = 0;                    // no spell will be casted on player
            }

            else if (!SpellMgr::IsSpellValid(spellInfo))
            {
                sLog->outErrorDb("Quest %u has `RewardSpellCast` = %u but spell %u is broken, quest will not have a spell reward.",
                    qinfo->GetQuestId(), qinfo->RewardSpellCast, qinfo->RewardSpellCast);
                qinfo->RewardSpellCast = 0;                    // no spell will be casted on player
            }

            else if (GetTalentSpellCost(qinfo->RewardSpellCast))
            {
                sLog->outErrorDb("Quest %u has `RewardSpell` = %u but spell %u is talent, quest will not have a spell reward.",
                    qinfo->GetQuestId(), qinfo->RewardSpellCast, qinfo->RewardSpellCast);
                qinfo->RewardSpellCast = 0;                    // no spell will be casted on player
            }
        }

        if (qinfo->RewardMailTemplateId)
        {
            if (!sMailTemplateStore.LookupEntry(qinfo->RewardMailTemplateId))
            {
                sLog->outErrorDb("Quest %u has `RewardMailTemplateId` = %u but mail template  %u does not exist, quest will not have a mail reward.",
                    qinfo->GetQuestId(), qinfo->RewardMailTemplateId, qinfo->RewardMailTemplateId);
                qinfo->RewardMailTemplateId = 0;               // no mail will send to player
                qinfo->RewardMailDelay = 0;                // no mail will send to player
            }
            else if (usedMailTemplates.find(qinfo->RewardMailTemplateId) != usedMailTemplates.end())
            {
                std::map<uint32, uint32>::const_iterator used_mt_itr = usedMailTemplates.find(qinfo->RewardMailTemplateId);
                sLog->outErrorDb("Quest %u has `RewardMailTemplateId` = %u but mail template  %u already used for quest %u, quest will not have a mail reward.",
                    qinfo->GetQuestId(), qinfo->RewardMailTemplateId, qinfo->RewardMailTemplateId, used_mt_itr->second);
                qinfo->RewardMailTemplateId = 0;               // no mail will send to player
                qinfo->RewardMailDelay = 0;                // no mail will send to player
            }
            else
                usedMailTemplates[qinfo->RewardMailTemplateId] = qinfo->GetQuestId();
        }

        if (qinfo->NextQuestIdChain)
        {
            QuestMap::iterator qNextItr = _questTemplates.find(qinfo->NextQuestIdChain);
            if (qNextItr == _questTemplates.end())
            {
                sLog->outErrorDb("Quest %u has `NextQuestIdChain` = %u but quest %u does not exist, quest chain will not work.",
                    qinfo->GetQuestId(), qinfo->NextQuestIdChain, qinfo->NextQuestIdChain);
                qinfo->NextQuestIdChain = 0;
            }
            else
                qNextItr->second->prevChainQuests.push_back(qinfo->GetQuestId());
        }

        for (uint8 j = 0; j < QUEST_REWARD_CURRENCY_COUNT; ++j)
        {
            uint32 currency = qinfo->RewardCurrencyId[j];
            if (currency)
            {
                if (qinfo->RewardCurrencyCount[j] == 0)
                {
                    sLog->outErrorDb("Quest %u has `RewardCurrencyId%d` = %u but `RewardCurrencyCount%d` = 0, quest can't be done.",
                        qinfo->GetQuestId(), j+1, currency, j+1);
                    // no changes, quest can't be done for this requirement
                }

                /* TODO: Re-enable once currency dbc getters are implemented
                if (!sObjectMgr->GetCurrency(currency))
                {
                    sLog->outErrorDb("Quest %u has `RewardCurrencyId%d` = %u but currency with entry %u does not exist, quest can't be done.",
                        qinfo->GetQuestId(), j+1, currency, currency);
                    qinfo->RewardCurrencyCount[j] = 0;             // prevent incorrect work of quest
                }*/
            }
            else if (qinfo->RewardCurrencyCount[j] > 0)
            {
                sLog->outErrorDb("Quest %u has `RewardCurrencyId%d` = 0 but `RewardCurrencyCount%d` = %u, quest can't be done.",
                    qinfo->GetQuestId(), j+1, j+1, qinfo->RewardCurrencyCount[j]);
                qinfo->RewardCurrencyCount[j] = 0;                 // prevent incorrect work of quest
            }
        }

        for (uint8 j = 0; j < QUEST_REQUIRED_CURRENCY_COUNT; ++j)
        {
            uint32 currency = qinfo->RequiredCurrencyId[j];
            if (currency)
            {
                if (qinfo->RequiredCurrencyCount[j] == 0)
                {
                    sLog->outErrorDb("Quest %u has `RequiredCurrencyId%d` = %u but `RequiredCurrencyCount%d` = 0, quest can't be done.",
                        qinfo->GetQuestId(), j+1, currency, j+1);
                    // no changes, quest can't be done for this requirement
                }

                /* TODO: Re-enable once currency dbc getters are implemented
                if (!sObjectMgr->GetCurrency(currency))
                {
                    sLog->outErrorDb("Quest %u has `RequiredCurrencyId%d` = %u but currency with entry %u does not exist, quest can't be done.",
                        qinfo->GetQuestId(), j+1, currency, currency);
                    qinfo->RequiredCurrencyCount[j] = 0;             // prevent incorrect work of quest
                }*/
            }
            else if (qinfo->RequiredCurrencyCount[j] > 0)
            {
                sLog->outErrorDb("Quest %u has `RequiredCurrencyId%d` = 0 but `RequiredCurrencyCount%d` = %u, quest can't be done.",
                    qinfo->GetQuestId(), j+1, j+1, qinfo->RequiredCurrencyCount[j]);
                qinfo->RequiredCurrencyCount[j] = 0;                 // prevent incorrect work of quest
            }
        }

        if (qinfo->SoundAccept)
        {
            if (!sSoundEntriesStore.LookupEntry(qinfo->SoundAccept))
            {
                sLog->outErrorDb("Quest %u has `SoundAccept` = %u but sound %u does not exist, set to 0.",
                    qinfo->GetQuestId(), qinfo->SoundAccept, qinfo->SoundAccept);
                qinfo->SoundAccept = 0;                        // no sound will be played
            }
        }

        if (qinfo->SoundTurnIn)
        {
            if (!sSoundEntriesStore.LookupEntry(qinfo->SoundTurnIn))
            {
                sLog->outErrorDb("Quest %u has `SoundTurnIn` = %u but sound %u does not exist, set to 0.",
                    qinfo->GetQuestId(), qinfo->SoundTurnIn, qinfo->SoundTurnIn);
                qinfo->SoundTurnIn = 0;                        // no sound will be played
            }
        }

        if (qinfo->RequiredSpell > 0)
        {
            SpellInfo const* spellInfo = sSpellMgr->GetSpellInfo(qinfo->RequiredSpell);

            if (!spellInfo)
            {
                sLog->outErrorDb("Quest %u has `RequiredSpell` = %u but spell %u does not exist, quest will not require a spell.",
                    qinfo->GetQuestId(), qinfo->RequiredSpell, qinfo->RequiredSpell);
                qinfo->RequiredSpell = 0;                    // no spell will be required
            }

            else if (!SpellMgr::IsSpellValid(spellInfo))
            {
                sLog->outErrorDb("Quest %u has `RequiredSpell` = %u but spell %u is broken, quest will not require a spell.",
                    qinfo->GetQuestId(), qinfo->RequiredSpell, qinfo->RequiredSpell);
                qinfo->RequiredSpell = 0;                    // no spell will be required
            }

            /* Can we require talents?
            else if (GetTalentSpellCost(qinfo->RewardSpellCast))
            {
                sLog->outErrorDb("Quest %u has `RewardSpell` = %u but spell %u is talent, quest will not have a spell reward.",
                    qinfo->GetQuestId(), qinfo->RewardSpellCast, qinfo->RewardSpellCast);
                qinfo->RewardSpellCast = 0;                    // no spell will be casted on player
            }
            }*/
        }

        if (qinfo->RewardSkillId)
        {
            if (!sSkillLineStore.LookupEntry(qinfo->RewardSkillId))
            {
                sLog->outErrorDb("Quest %u has `RewardSkillId` = %u but this skill does not exist",
                    qinfo->GetQuestId(), qinfo->RewardSkillId);
            }
            if (!qinfo->RewardSkillPoints)
            {
                sLog->outErrorDb("Quest %u has `RewardSkillId` = %u but `RewardSkillPoints` is 0",
                    qinfo->GetQuestId(), qinfo->RewardSkillId);
            }
        }

        if (qinfo->RewardSkillPoints)
        {
            if (qinfo->RewardSkillPoints > sWorld->GetConfigMaxSkillValue())
            {
                sLog->outErrorDb("Quest %u has `RewardSkillPoints` = %u but max possible skill is %u, quest can't be done.",
                    qinfo->GetQuestId(), qinfo->RewardSkillPoints, sWorld->GetConfigMaxSkillValue());
                // no changes, quest can't be done for this requirement
            }
            if (!qinfo->RewardSkillId)
            {
                sLog->outErrorDb("Quest %u has `RewardSkillPoints` = %u but `RewardSkillId` is 0",
                    qinfo->GetQuestId(), qinfo->RewardSkillPoints);
            }
        }

        if (qinfo->QuestGiverPortrait)
        {
            if (!sObjectMgr->GetCreatureTemplate(qinfo->QuestGiverPortrait))
            {
                sLog->outErrorDb("Quest %u has `QuestGiverPortrait` = %u but creature with entry %u does not exist, quest can't be done.",
                    qinfo->GetQuestId(), qinfo->QuestGiverPortrait, qinfo->QuestGiverPortrait);
                qinfo->QuestGiverPortrait = 0;
            }
        }

        if (qinfo->QuestTurnInPortrait)
        {
            if (!sObjectMgr->GetCreatureTemplate(qinfo->QuestTurnInPortrait))
            {
                sLog->outErrorDb("Quest %u has `QuestTurnInPortrait` = %u but creature with entry %u does not exist, quest can't be done.",
                    qinfo->GetQuestId(), qinfo->QuestTurnInPortrait, qinfo->QuestTurnInPortrait);
                qinfo->QuestTurnInPortrait = 0;
            }
        }



        // fill additional data stores
        if (qinfo->PrevQuestId)
        {
            if (_questTemplates.find(abs(qinfo->GetPrevQuestId())) == _questTemplates.end())
            {
                sLog->outErrorDb("Quest %d has PrevQuestId %i, but no such quest", qinfo->GetQuestId(), qinfo->GetPrevQuestId());
            }
            else
            {
                qinfo->prevQuests.push_back(qinfo->PrevQuestId);
            }
        }

        if (qinfo->NextQuestId)
        {
            QuestMap::iterator qNextItr = _questTemplates.find(abs(qinfo->GetNextQuestId()));
            if (qNextItr == _questTemplates.end())
            {
                sLog->outErrorDb("Quest %d has NextQuestId %i, but no such quest", qinfo->GetQuestId(), qinfo->GetNextQuestId());
            }
            else
            {
                int32 signedQuestId = qinfo->NextQuestId < 0 ? -int32(qinfo->GetQuestId()) : int32(qinfo->GetQuestId());
                qNextItr->second->prevQuests.push_back(signedQuestId);
            }
        }

        if (qinfo->ExclusiveGroup)
            mExclusiveQuestGroups.insert(std::pair<int32, uint32>(qinfo->ExclusiveGroup, qinfo->GetQuestId()));
        if (qinfo->LimitTime)
            qinfo->SetFlag(QUEST_TRINITY_FLAGS_TIMED);
        if (qinfo->RequiredPlayerKills)
            qinfo->SetFlag(QUEST_TRINITY_FLAGS_PLAYER_KILL);
    }

    // check QUEST_TRINITY_FLAGS_EXPLORATION_OR_EVENT for spell with SPELL_EFFECT_QUEST_COMPLETE
    for (uint32 i = 0; i < sSpellMgr->GetSpellInfoStoreSize(); ++i)
    {
        SpellInfo const* spellInfo = sSpellMgr->GetSpellInfo(i);
        if (!spellInfo)
            continue;

        for (uint8 j = 0; j < MAX_SPELL_EFFECTS; ++j)
        {
            if (spellInfo->Effects[j].Effect != SPELL_EFFECT_QUEST_COMPLETE)
                continue;

            uint32 quest_id = spellInfo->Effects[j].MiscValue;

            Quest const* quest = GetQuestTemplate(quest_id);

            // some quest referenced in spells not exist (outdated spells)
            if (!quest)
                continue;

            if (!quest->HasFlag(QUEST_TRINITY_FLAGS_EXPLORATION_OR_EVENT))
            {
                sLog->outErrorDb("Spell (id: %u) have SPELL_EFFECT_QUEST_COMPLETE for quest %u, but quest not have flag QUEST_TRINITY_FLAGS_EXPLORATION_OR_EVENT. Quest flags must be fixed, quest modified to enable objective.", spellInfo->Id, quest_id);

                // this will prevent quest completing without objective
                const_cast<Quest*>(quest)->SetFlag(QUEST_TRINITY_FLAGS_EXPLORATION_OR_EVENT);
            }
        }
    }

    sLog->outString(">> Loaded %lu quests definitions in %u ms", (unsigned long)_questTemplates.size(), GetMSTimeDiffToNow(oldMSTime));
    sLog->outString();
}

void ObjectMgr::LoadQuestLocales()
{
    uint32 oldMSTime = getMSTime();

    _questLocaleStore.clear();                                // need for reload case

    QueryResult result = WorldDatabase.Query("SELECT entry, "
        "Title_loc1, Details_loc1, Objectives_loc1, OfferRewardText_loc1, RequestItemsText_loc1, EndText_loc1, CompletedText_loc1, ObjectiveText1_loc1, ObjectiveText2_loc1, ObjectiveText3_loc1, ObjectiveText4_loc1, QuestGiverTextWindow_loc1, QuestGiverTargetName_loc1, QuestTurnTextWindow_loc1, QuestTurnTargetName_loc1,"
        "Title_loc2, Details_loc2, Objectives_loc2, OfferRewardText_loc2, RequestItemsText_loc2, EndText_loc2, CompletedText_loc2, ObjectiveText1_loc2, ObjectiveText2_loc2, ObjectiveText3_loc2, ObjectiveText4_loc2, QuestGiverTextWindow_loc2, QuestGiverTargetName_loc2, QuestTurnTextWindow_loc2, QuestTurnTargetName_loc2,"
        "Title_loc3, Details_loc3, Objectives_loc3, OfferRewardText_loc3, RequestItemsText_loc3, EndText_loc3, CompletedText_loc3, ObjectiveText1_loc3, ObjectiveText2_loc3, ObjectiveText3_loc3, ObjectiveText4_loc3, QuestGiverTextWindow_loc3, QuestGiverTargetName_loc3, QuestTurnTextWindow_loc3, QuestTurnTargetName_loc3,"
        "Title_loc4, Details_loc4, Objectives_loc4, OfferRewardText_loc4, RequestItemsText_loc4, EndText_loc4, CompletedText_loc4, ObjectiveText1_loc4, ObjectiveText2_loc4, ObjectiveText3_loc4, ObjectiveText4_loc4, QuestGiverTextWindow_loc4, QuestGiverTargetName_loc4, QuestTurnTextWindow_loc4, QuestTurnTargetName_loc4,"
        "Title_loc5, Details_loc5, Objectives_loc5, OfferRewardText_loc5, RequestItemsText_loc5, EndText_loc5, CompletedText_loc5, ObjectiveText1_loc5, ObjectiveText2_loc5, ObjectiveText3_loc5, ObjectiveText4_loc5, QuestGiverTextWindow_loc5, QuestGiverTargetName_loc5, QuestTurnTextWindow_loc5, QuestTurnTargetName_loc5,"
        "Title_loc6, Details_loc6, Objectives_loc6, OfferRewardText_loc6, RequestItemsText_loc6, EndText_loc6, CompletedText_loc6, ObjectiveText1_loc6, ObjectiveText2_loc6, ObjectiveText3_loc6, ObjectiveText4_loc6, QuestGiverTextWindow_loc6, QuestGiverTargetName_loc6, QuestTurnTextWindow_loc6, QuestTurnTargetName_loc6,"
        "Title_loc7, Details_loc7, Objectives_loc7, OfferRewardText_loc7, RequestItemsText_loc7, EndText_loc7, CompletedText_loc7, ObjectiveText1_loc7, ObjectiveText2_loc7, ObjectiveText3_loc7, ObjectiveText4_loc7, QuestGiverTextWindow_loc7, QuestGiverTargetName_loc7, QuestTurnTextWindow_loc7, QuestTurnTargetName_loc7,"
        "Title_loc8, Details_loc8, Objectives_loc8, OfferRewardText_loc8, RequestItemsText_loc8, EndText_loc8, CompletedText_loc8, ObjectiveText1_loc8, ObjectiveText2_loc8, ObjectiveText3_loc8, ObjectiveText4_loc8, QuestGiverTextWindow_loc8, QuestGiverTargetName_loc8, QuestTurnTextWindow_loc8, QuestTurnTargetName_loc8"
        " FROM locales_quest");

    if (!result)
        return;

    do
    {
        Field* fields = result->Fetch();

        uint32 entry = fields[0].GetUInt32();

        QuestLocale& data = _questLocaleStore[entry];

        for (uint8 i = 1; i < TOTAL_LOCALES; ++i)
        {
            LocaleConstant locale = (LocaleConstant) i;

            AddLocaleString(fields[1 + 11 * (i - 1)].GetString(), locale, data.Title);
            AddLocaleString(fields[1 + 11 * (i - 1) + 1].GetString(), locale, data.Details);
            AddLocaleString(fields[1 + 11 * (i - 1) + 2].GetString(), locale, data.Objectives);
            AddLocaleString(fields[1 + 11 * (i - 1) + 3].GetString(), locale, data.OfferRewardText);
            AddLocaleString(fields[1 + 11 * (i - 1) + 4].GetString(), locale, data.RequestItemsText);
            AddLocaleString(fields[1 + 11 * (i - 1) + 5].GetString(), locale, data.EndText);
            AddLocaleString(fields[1 + 11 * (i - 1) + 6].GetString(), locale, data.CompletedText);
            AddLocaleString(fields[1 + 11 * (i - 1) + 7].GetString(), locale, data.QuestGiverTextWindow);
            AddLocaleString(fields[1 + 11 * (i - 1) + 8].GetString(), locale, data.QuestGiverTargetName);
            AddLocaleString(fields[1 + 11 * (i - 1) + 9].GetString(), locale, data.QuestTurnTextWindow);
            AddLocaleString(fields[1 + 11 * (i - 1) + 10].GetString(), locale, data.QuestTurnTargetName);

            for (uint8 k = 0; k < 4; ++k)
                AddLocaleString(fields[1 + 11 * (i - 1) + 7 + k].GetString(), locale, data.ObjectiveText[k]);
        }
    } while (result->NextRow());

    sLog->outString(">> Loaded %lu Quest locale strings in %u ms", (unsigned long)_questLocaleStore.size(), GetMSTimeDiffToNow(oldMSTime));
    sLog->outString();
}

void ObjectMgr::LoadScripts(ScriptsType type)
{
    uint32 oldMSTime = getMSTime();

    ScriptMapMap* scripts = GetScriptsMapByType(type);
    if (!scripts)
        return;

    std::string tableName = GetScriptsTableNameByType(type);
    if (tableName.empty())
        return;

    if (sScriptMgr->IsScriptScheduled())                    // function cannot be called when scripts are in use.
        return;

    sLog->outString("Loading %s...", tableName.c_str());

    scripts->clear();                                       // need for reload support

    bool isSpellScriptTable = (type == SCRIPTS_SPELL);
    //                                                 0    1       2         3         4          5    6  7  8  9
    QueryResult result = WorldDatabase.PQuery("SELECT id, delay, command, datalong, datalong2, dataint, x, y, z, o%s FROM %s", isSpellScriptTable ? ", effIndex" : "", tableName.c_str());

    if (!result)
    {
        sLog->outString(">> Loaded 0 script definitions. DB table `%s` is empty!", tableName.c_str());
        sLog->outString();
        return;
    }

    uint32 count = 0;

    do
    {
        Field* fields = result->Fetch();
        ScriptInfo tmp;
        tmp.type      = type;
        tmp.id           = fields[0].GetUInt32();
        if (isSpellScriptTable)
            tmp.id      |= fields[10].GetUInt8() << 24;
        tmp.delay        = fields[1].GetUInt32();
        tmp.command      = ScriptCommands(fields[2].GetUInt32());
        tmp.Raw.nData[0] = fields[3].GetUInt32();
        tmp.Raw.nData[1] = fields[4].GetUInt32();
        tmp.Raw.nData[2] = fields[5].GetInt32();
        tmp.Raw.fData[0] = fields[6].GetFloat();
        tmp.Raw.fData[1] = fields[7].GetFloat();
        tmp.Raw.fData[2] = fields[8].GetFloat();
        tmp.Raw.fData[3] = fields[9].GetFloat();

        // generic command args check
        switch (tmp.command)
        {
            case SCRIPT_COMMAND_TALK:
            {
                if (tmp.Talk.ChatType > CHAT_TYPE_WHISPER && tmp.Talk.ChatType != CHAT_MSG_RAID_BOSS_WHISPER)
                {
                    sLog->outErrorDb("Table `%s` has invalid talk type (datalong = %u) in SCRIPT_COMMAND_TALK for script id %u",
                        tableName.c_str(), tmp.Talk.ChatType, tmp.id);
                    continue;
                }
                if (!tmp.Talk.TextID)
                {
                    sLog->outErrorDb("Table `%s` has invalid talk text id (dataint = %i) in SCRIPT_COMMAND_TALK for script id %u",
                        tableName.c_str(), tmp.Talk.TextID, tmp.id);
                    continue;
                }
                if (tmp.Talk.TextID < MIN_DB_SCRIPT_STRING_ID || tmp.Talk.TextID >= MAX_DB_SCRIPT_STRING_ID)
                {
                    sLog->outErrorDb("Table `%s` has out of range text id (dataint = %i expected %u-%u) in SCRIPT_COMMAND_TALK for script id %u",
                        tableName.c_str(), tmp.Talk.TextID, MIN_DB_SCRIPT_STRING_ID, MAX_DB_SCRIPT_STRING_ID, tmp.id);
                    continue;
                }

                break;
            }

            case SCRIPT_COMMAND_EMOTE:
            {
                if (!sEmotesStore.LookupEntry(tmp.Emote.EmoteID))
                {
                    sLog->outErrorDb("Table `%s` has invalid emote id (datalong = %u) in SCRIPT_COMMAND_EMOTE for script id %u",
                        tableName.c_str(), tmp.Emote.EmoteID, tmp.id);
                    continue;
                }
                break;
            }

            case SCRIPT_COMMAND_TELEPORT_TO:
            {
                if (!sMapStore.LookupEntry(tmp.TeleportTo.MapID))
                {
                    sLog->outErrorDb("Table `%s` has invalid map (Id: %u) in SCRIPT_COMMAND_TELEPORT_TO for script id %u",
                        tableName.c_str(), tmp.TeleportTo.MapID, tmp.id);
                    continue;
                }

                if (!Trinity::IsValidMapCoord(tmp.TeleportTo.DestX, tmp.TeleportTo.DestY, tmp.TeleportTo.DestZ, tmp.TeleportTo.Orientation))
                {
                    sLog->outErrorDb("Table `%s` has invalid coordinates (X: %f Y: %f Z: %f O: %f) in SCRIPT_COMMAND_TELEPORT_TO for script id %u",
                        tableName.c_str(), tmp.TeleportTo.DestX, tmp.TeleportTo.DestY, tmp.TeleportTo.DestZ, tmp.TeleportTo.Orientation, tmp.id);
                    continue;
                }
                break;
            }

            case SCRIPT_COMMAND_QUEST_EXPLORED:
            {
                Quest const* quest = GetQuestTemplate(tmp.QuestExplored.QuestID);
                if (!quest)
                {
                    sLog->outErrorDb("Table `%s` has invalid quest (ID: %u) in SCRIPT_COMMAND_QUEST_EXPLORED in `datalong` for script id %u",
                        tableName.c_str(), tmp.QuestExplored.QuestID, tmp.id);
                    continue;
                }

                if (!quest->HasFlag(QUEST_TRINITY_FLAGS_EXPLORATION_OR_EVENT))
                {
                    sLog->outErrorDb("Table `%s` has quest (ID: %u) in SCRIPT_COMMAND_QUEST_EXPLORED in `datalong` for script id %u, but quest not have flag QUEST_TRINITY_FLAGS_EXPLORATION_OR_EVENT in quest flags. Script command or quest flags wrong. Quest modified to require objective.",
                        tableName.c_str(), tmp.QuestExplored.QuestID, tmp.id);

                    // this will prevent quest completing without objective
                    const_cast<Quest*>(quest)->SetFlag(QUEST_TRINITY_FLAGS_EXPLORATION_OR_EVENT);

                    // continue; - quest objective requirement set and command can be allowed
                }

                if (float(tmp.QuestExplored.Distance) > DEFAULT_VISIBILITY_DISTANCE)
                {
                    sLog->outErrorDb("Table `%s` has too large distance (%u) for exploring objective complete in `datalong2` in SCRIPT_COMMAND_QUEST_EXPLORED in `datalong` for script id %u",
                        tableName.c_str(), tmp.QuestExplored.Distance, tmp.id);
                    continue;
                }

                if (tmp.QuestExplored.Distance && float(tmp.QuestExplored.Distance) > DEFAULT_VISIBILITY_DISTANCE)
                {
                    sLog->outErrorDb("Table `%s` has too large distance (%u) for exploring objective complete in `datalong2` in SCRIPT_COMMAND_QUEST_EXPLORED in `datalong` for script id %u, max distance is %f or 0 for disable distance check",
                        tableName.c_str(), tmp.QuestExplored.Distance, tmp.id, DEFAULT_VISIBILITY_DISTANCE);
                    continue;
                }

                if (tmp.QuestExplored.Distance && float(tmp.QuestExplored.Distance) < INTERACTION_DISTANCE)
                {
                    sLog->outErrorDb("Table `%s` has too small distance (%u) for exploring objective complete in `datalong2` in SCRIPT_COMMAND_QUEST_EXPLORED in `datalong` for script id %u, min distance is %f or 0 for disable distance check",
                        tableName.c_str(), tmp.QuestExplored.Distance, tmp.id, INTERACTION_DISTANCE);
                    continue;
                }

                break;
            }

            case SCRIPT_COMMAND_KILL_CREDIT:
            {
                if (!GetCreatureTemplate(tmp.KillCredit.CreatureEntry))
                {
                    sLog->outErrorDb("Table `%s` has invalid creature (Entry: %u) in SCRIPT_COMMAND_KILL_CREDIT for script id %u",
                        tableName.c_str(), tmp.KillCredit.CreatureEntry, tmp.id);
                    continue;
                }
                break;
            }

            case SCRIPT_COMMAND_RESPAWN_GAMEOBJECT:
            {
                GameObjectData const* data = GetGOData(tmp.RespawnGameobject.GOGuid);
                if (!data)
                {
                    sLog->outErrorDb("Table `%s` has invalid gameobject (GUID: %u) in SCRIPT_COMMAND_RESPAWN_GAMEOBJECT for script id %u",
                        tableName.c_str(), tmp.RespawnGameobject.GOGuid, tmp.id);
                    continue;
                }

                GameObjectTemplate const* info = GetGameObjectTemplate(data->id);
                if (!info)
                {
                    sLog->outErrorDb("Table `%s` has gameobject with invalid entry (GUID: %u Entry: %u) in SCRIPT_COMMAND_RESPAWN_GAMEOBJECT for script id %u",
                        tableName.c_str(), tmp.RespawnGameobject.GOGuid, data->id, tmp.id);
                    continue;
                }

                if (info->type == GAMEOBJECT_TYPE_FISHINGNODE ||
                    info->type == GAMEOBJECT_TYPE_FISHINGHOLE ||
                    info->type == GAMEOBJECT_TYPE_DOOR        ||
                    info->type == GAMEOBJECT_TYPE_BUTTON      ||
                    info->type == GAMEOBJECT_TYPE_TRAP)
                {
                    sLog->outErrorDb("Table `%s` have gameobject type (%u) unsupported by command SCRIPT_COMMAND_RESPAWN_GAMEOBJECT for script id %u",
                        tableName.c_str(), info->entry, tmp.id);
                    continue;
                }
                break;
            }

            case SCRIPT_COMMAND_TEMP_SUMMON_CREATURE:
            {
                if (!Trinity::IsValidMapCoord(tmp.TempSummonCreature.PosX, tmp.TempSummonCreature.PosY, tmp.TempSummonCreature.PosZ, tmp.TempSummonCreature.Orientation))
                {
                    sLog->outErrorDb("Table `%s` has invalid coordinates (X: %f Y: %f Z: %f O: %f) in SCRIPT_COMMAND_TEMP_SUMMON_CREATURE for script id %u",
                        tableName.c_str(), tmp.TempSummonCreature.PosX, tmp.TempSummonCreature.PosY, tmp.TempSummonCreature.PosZ, tmp.TempSummonCreature.Orientation, tmp.id);
                    continue;
                }

                if (!GetCreatureTemplate(tmp.TempSummonCreature.CreatureEntry))
                {
                    sLog->outErrorDb("Table `%s` has invalid creature (Entry: %u) in SCRIPT_COMMAND_TEMP_SUMMON_CREATURE for script id %u",
                        tableName.c_str(), tmp.TempSummonCreature.CreatureEntry, tmp.id);
                    continue;
                }
                break;
            }

            case SCRIPT_COMMAND_OPEN_DOOR:
            case SCRIPT_COMMAND_CLOSE_DOOR:
            {
                GameObjectData const* data = GetGOData(tmp.ToggleDoor.GOGuid);
                if (!data)
                {
                    sLog->outErrorDb("Table `%s` has invalid gameobject (GUID: %u) in %s for script id %u",
                        tableName.c_str(), tmp.ToggleDoor.GOGuid, GetScriptCommandName(tmp.command).c_str(), tmp.id);
                    continue;
                }

                GameObjectTemplate const* info = GetGameObjectTemplate(data->id);
                if (!info)
                {
                    sLog->outErrorDb("Table `%s` has gameobject with invalid entry (GUID: %u Entry: %u) in %s for script id %u",
                        tableName.c_str(), tmp.ToggleDoor.GOGuid, data->id, GetScriptCommandName(tmp.command).c_str(), tmp.id);
                    continue;
                }

                if (info->type != GAMEOBJECT_TYPE_DOOR)
                {
                    sLog->outErrorDb("Table `%s` has gameobject type (%u) non supported by command %s for script id %u",
                        tableName.c_str(), info->entry, GetScriptCommandName(tmp.command).c_str(), tmp.id);
                    continue;
                }

                break;
            }

            case SCRIPT_COMMAND_REMOVE_AURA:
            {
                if (!sSpellMgr->GetSpellInfo(tmp.RemoveAura.SpellID))
                {
                    sLog->outErrorDb("Table `%s` using non-existent spell (id: %u) in SCRIPT_COMMAND_REMOVE_AURA for script id %u",
                        tableName.c_str(), tmp.RemoveAura.SpellID, tmp.id);
                    continue;
                }
                if (tmp.RemoveAura.Flags & ~0x1)                    // 1 bits (0, 1)
                {
                    sLog->outErrorDb("Table `%s` using unknown flags in datalong2 (%u) in SCRIPT_COMMAND_REMOVE_AURA for script id %u",
                        tableName.c_str(), tmp.RemoveAura.Flags, tmp.id);
                    continue;
                }
                break;
            }

            case SCRIPT_COMMAND_CAST_SPELL:
            {
                if (!sSpellMgr->GetSpellInfo(tmp.CastSpell.SpellID))
                {
                    sLog->outErrorDb("Table `%s` using non-existent spell (id: %u) in SCRIPT_COMMAND_CAST_SPELL for script id %u",
                        tableName.c_str(), tmp.CastSpell.SpellID, tmp.id);
                    continue;
                }
                if (tmp.CastSpell.Flags > 4)                      // targeting type
                {
                    sLog->outErrorDb("Table `%s` using unknown target in datalong2 (%u) in SCRIPT_COMMAND_CAST_SPELL for script id %u",
                        tableName.c_str(), tmp.CastSpell.Flags, tmp.id);
                    continue;
                }
                if (tmp.CastSpell.Flags != 4 && tmp.CastSpell.CreatureEntry & ~0x1)                      // 1 bit (0, 1)
                {
                    sLog->outErrorDb("Table `%s` using unknown flags in dataint (%u) in SCRIPT_COMMAND_CAST_SPELL for script id %u",
                        tableName.c_str(), tmp.CastSpell.CreatureEntry, tmp.id);
                    continue;
                }
                else if (tmp.CastSpell.Flags == 4 && !GetCreatureTemplate(tmp.CastSpell.CreatureEntry))
                {
                    sLog->outErrorDb("Table `%s` using invalid creature entry in dataint (%u) in SCRIPT_COMMAND_CAST_SPELL for script id %u",
                        tableName.c_str(), tmp.CastSpell.CreatureEntry, tmp.id);
                    continue;
                }
                break;
            }

            case SCRIPT_COMMAND_CREATE_ITEM:
            {
                if (!GetItemTemplate(tmp.CreateItem.ItemEntry))
                {
                    sLog->outErrorDb("Table `%s` has nonexistent item (entry: %u) in SCRIPT_COMMAND_CREATE_ITEM for script id %u",
                        tableName.c_str(), tmp.CreateItem.ItemEntry, tmp.id);
                    continue;
                }
                if (!tmp.CreateItem.Amount)
                {
                    sLog->outErrorDb("Table `%s` SCRIPT_COMMAND_CREATE_ITEM but amount is %u for script id %u",
                        tableName.c_str(), tmp.CreateItem.Amount, tmp.id);
                    continue;
                }
                break;
            }
            default:
                break;
        }

        if (scripts->find(tmp.id) == scripts->end())
        {
            ScriptMap emptyMap;
            (*scripts)[tmp.id] = emptyMap;
        }
        (*scripts)[tmp.id].insert(std::pair<uint32, ScriptInfo>(tmp.delay, tmp));

        ++count;
    }
    while (result->NextRow());

    sLog->outString(">> Loaded %u script definitions in %u ms", count, GetMSTimeDiffToNow(oldMSTime));
    sLog->outString();
}

void ObjectMgr::LoadGameObjectScripts()
{
    LoadScripts(SCRIPTS_GAMEOBJECT);

    // check ids
    for (ScriptMapMap::const_iterator itr = sGameObjectScripts.begin(); itr != sGameObjectScripts.end(); ++itr)
    {
        if (!GetGOData(itr->first))
            sLog->outErrorDb("Table `gameobject_scripts` has not existing gameobject (GUID: %u) as script id", itr->first);
    }
}

void ObjectMgr::LoadQuestEndScripts()
{
    LoadScripts(SCRIPTS_QUEST_END);

    // check ids
    for (ScriptMapMap::const_iterator itr = sQuestEndScripts.begin(); itr != sQuestEndScripts.end(); ++itr)
    {
        if (!GetQuestTemplate(itr->first))
            sLog->outErrorDb("Table `quest_end_scripts` has not existing quest (Id: %u) as script id", itr->first);
    }
}

void ObjectMgr::LoadQuestStartScripts()
{
    LoadScripts(SCRIPTS_QUEST_START);

    // check ids
    for (ScriptMapMap::const_iterator itr = sQuestStartScripts.begin(); itr != sQuestStartScripts.end(); ++itr)
    {
        if (!GetQuestTemplate(itr->first))
            sLog->outErrorDb("Table `quest_start_scripts` has not existing quest (Id: %u) as script id", itr->first);
    }
}

void ObjectMgr::LoadSpellScripts()
{
    LoadScripts(SCRIPTS_SPELL);

    // check ids
    for (ScriptMapMap::const_iterator itr = sSpellScripts.begin(); itr != sSpellScripts.end(); ++itr)
    {
        uint32 spellId = uint32(itr->first) & 0x00FFFFFF;
        SpellInfo const* spellInfo = sSpellMgr->GetSpellInfo(spellId);

        if (!spellInfo)
        {
            sLog->outErrorDb("Table `spell_scripts` has not existing spell (Id: %u) as script id", spellId);
            continue;
        }

        uint8 i = (uint8)((uint32(itr->first) >> 24) & 0x000000FF);
        //check for correct spellEffect
        if (!spellInfo->Effects[i].Effect || (spellInfo->Effects[i].Effect != SPELL_EFFECT_SCRIPT_EFFECT && spellInfo->Effects[i].Effect != SPELL_EFFECT_DUMMY))
            sLog->outErrorDb("Table `spell_scripts` - spell %u effect %u is not SPELL_EFFECT_SCRIPT_EFFECT or SPELL_EFFECT_DUMMY", spellId, i);
    }
}

void ObjectMgr::LoadEventScripts()
{
    LoadScripts(SCRIPTS_EVENT);

    std::set<uint32> evt_scripts;
    // Load all possible script entries from gameobjects
    GameObjectTemplateContainer const* gotc = sObjectMgr->GetGameObjectTemplates();
    for (GameObjectTemplateContainer::const_iterator itr = gotc->begin(); itr != gotc->end(); ++itr)
        if (uint32 eventId = itr->second.GetEventScriptId())
            evt_scripts.insert(eventId);

    // Load all possible script entries from spells
    for (uint32 i = 1; i < sSpellMgr->GetSpellInfoStoreSize(); ++i)
        if (SpellInfo const* spell = sSpellMgr->GetSpellInfo(i))
            for (uint8 j = 0; j < MAX_SPELL_EFFECTS; ++j)
                if (spell->Effects[j].Effect == SPELL_EFFECT_SEND_EVENT)
                    if (spell->Effects[j].MiscValue)
                        evt_scripts.insert(spell->Effects[j].MiscValue);

    for (size_t path_idx = 0; path_idx < sTaxiPathNodesByPath.size(); ++path_idx)
    {
        for (size_t node_idx = 0; node_idx < sTaxiPathNodesByPath[path_idx].size(); ++node_idx)
        {
            TaxiPathNodeEntry const& node = sTaxiPathNodesByPath[path_idx][node_idx];

            if (node.arrivalEventID)
                evt_scripts.insert(node.arrivalEventID);

            if (node.departureEventID)
                evt_scripts.insert(node.departureEventID);
        }
    }

    // Then check if all scripts are in above list of possible script entries
    for (ScriptMapMap::const_iterator itr = sEventScripts.begin(); itr != sEventScripts.end(); ++itr)
    {
        std::set<uint32>::const_iterator itr2 = evt_scripts.find(itr->first);
        if (itr2 == evt_scripts.end())
            sLog->outErrorDb("Table `event_scripts` has script (Id: %u) not referring to any gameobject_template type 10 data2 field, type 3 data6 field, type 13 data 2 field or any spell effect %u",
                itr->first, SPELL_EFFECT_SEND_EVENT);
    }
}

//Load WP Scripts
void ObjectMgr::LoadWaypointScripts()
{
    LoadScripts(SCRIPTS_WAYPOINT);

    std::set<uint32> actionSet;

    for (ScriptMapMap::const_iterator itr = sWaypointScripts.begin(); itr != sWaypointScripts.end(); ++itr)
        actionSet.insert(itr->first);

    PreparedStatement* stmt = WorldDatabase.GetPreparedStatement(WOLRD_SEL_WAYPOINT_DATA_ACTION);
    PreparedQueryResult result = WorldDatabase.Query(stmt);

    if (result)
    {
        do
        {
            Field* fields = result->Fetch();
            uint32 action = fields[0].GetUInt32();

            actionSet.erase(action);
        }
        while (result->NextRow());
    }

    for (std::set<uint32>::iterator itr = actionSet.begin(); itr != actionSet.end(); ++itr)
        sLog->outErrorDb("There is no waypoint which links to the waypoint script %u", *itr);
}

void ObjectMgr::LoadSpellScriptNames()
{
    uint32 oldMSTime = getMSTime();

    _spellScriptsStore.clear();                            // need for reload case

    QueryResult result = WorldDatabase.Query("SELECT spell_id, ScriptName FROM spell_script_names");

    if (!result)
    {
        sLog->outString(">> Loaded 0 spell script names. DB table `spell_script_names` is empty!");
        sLog->outString();
        return;
    }

    uint32 count = 0;

    do
    {

        Field* fields = result->Fetch();

        int32 spellId          = fields[0].GetInt32();
        const char *scriptName = fields[1].GetCString();

        bool allRanks = false;
        if (spellId <= 0)
        {
            allRanks = true;
            spellId = -spellId;
        }

        SpellInfo const* spellInfo = sSpellMgr->GetSpellInfo(spellId);
        if (!spellInfo)
        {
            sLog->outErrorDb("Scriptname:`%s` spell (spell_id:%d) does not exist in `Spell.dbc`.", scriptName, fields[0].GetInt32());
            continue;
        }

        if (allRanks)
        {
            if (sSpellMgr->GetFirstSpellInChain(spellId) != uint32(spellId))
            {
                sLog->outErrorDb("Scriptname:`%s` spell (spell_id:%d) is not first rank of spell.", scriptName, fields[0].GetInt32());
                continue;
            }
            while (spellInfo)
            {
                _spellScriptsStore.insert(SpellScriptsContainer::value_type(spellInfo->Id, GetScriptId(scriptName)));
                spellInfo = sSpellMgr->GetSpellInfo(spellInfo->Id)->GetNextRankSpell();
            }
        }
        else
            _spellScriptsStore.insert(SpellScriptsContainer::value_type(spellInfo->Id, GetScriptId(scriptName)));
        ++count;
    }
    while (result->NextRow());

    sLog->outString(">> Loaded %u spell script names in %u ms", count, GetMSTimeDiffToNow(oldMSTime));
    sLog->outString();
}

void ObjectMgr::ValidateSpellScripts()
{
    uint32 oldMSTime = getMSTime();

    if (_spellScriptsStore.empty())
    {
        sLog->outString(">> Validated 0 scripts.");
        sLog->outString();
        return;
    }

    uint32 count = 0;

    for (SpellScriptsContainer::iterator itr = _spellScriptsStore.begin(); itr != _spellScriptsStore.end();)
    {
        SpellInfo const* spellEntry = sSpellMgr->GetSpellInfo(itr->first);
        std::vector<std::pair<SpellScriptLoader *, SpellScriptsContainer::iterator> > SpellScriptLoaders;
        sScriptMgr->CreateSpellScriptLoaders(itr->first, SpellScriptLoaders);
        itr = _spellScriptsStore.upper_bound(itr->first);

        for (std::vector<std::pair<SpellScriptLoader *, SpellScriptsContainer::iterator> >::iterator sitr = SpellScriptLoaders.begin(); sitr != SpellScriptLoaders.end(); ++sitr)
        {
            SpellScript* spellScript = sitr->first->GetSpellScript();
            AuraScript* auraScript = sitr->first->GetAuraScript();
            bool valid = true;
            if (!spellScript && !auraScript)
            {
                sLog->outError("TSCR: Functions GetSpellScript() and GetAuraScript() of script `%s` do not return objects - script skipped",  GetScriptName(sitr->second->second));
                valid = false;
            }
            if (spellScript)
            {
                spellScript->_Init(&sitr->first->GetName(), spellEntry->Id);
                spellScript->_Register();
                if (!spellScript->_Validate(spellEntry))
                    valid = false;
                delete spellScript;
            }
            if (auraScript)
            {
                auraScript->_Init(&sitr->first->GetName(), spellEntry->Id);
                auraScript->_Register();
                if (!auraScript->_Validate(spellEntry))
                    valid = false;
                delete auraScript;
            }
            if (!valid)
            {
                _spellScriptsStore.erase(sitr->second);
            }
        }
        ++count;
    }

    sLog->outString(">> Validated %u scripts in %u ms", count, GetMSTimeDiffToNow(oldMSTime));
    sLog->outString();
}

void ObjectMgr::LoadPageTexts()
{
    uint32 oldMSTime = getMSTime();

    //                                                 0      1       2
    QueryResult result = WorldDatabase.Query("SELECT entry, text, next_page FROM page_text");

    if (!result)
    {
        sLog->outString(">> Loaded 0 page texts. DB table `page_text` is empty!");
        sLog->outString();
        return;
    }

    uint32 count = 0;
    do
    {
        Field* fields = result->Fetch();

        PageText& pageText = _pageTextStore[fields[0].GetUInt32()];

        pageText.Text     = fields[1].GetString();
        pageText.NextPage = fields[2].GetUInt32();

        ++count;
    }
    while (result->NextRow());

    for (PageTextContainer::const_iterator itr = _pageTextStore.begin(); itr != _pageTextStore.end(); ++itr)
    {
        if (itr->second.NextPage)
        {
            PageTextContainer::const_iterator itr2 = _pageTextStore.find(itr->second.NextPage);
            if (itr2 == _pageTextStore.end())
                sLog->outErrorDb("Page text (Id: %u) has not existing next page (Id: %u)", itr->first, itr->second.NextPage);

        }
    }

    sLog->outString(">> Loaded %u page texts in %u ms", count, GetMSTimeDiffToNow(oldMSTime));
    sLog->outString();
}

PageText const* ObjectMgr::GetPageText(uint32 pageEntry)
{
    PageTextContainer::const_iterator itr = _pageTextStore.find(pageEntry);
    if (itr != _pageTextStore.end())
        return &(itr->second);

    return NULL;
}

void ObjectMgr::LoadPageTextLocales()
{
    uint32 oldMSTime = getMSTime();

    _pageTextLocaleStore.clear();                             // need for reload case

    QueryResult result = WorldDatabase.Query("SELECT entry, text_loc1, text_loc2, text_loc3, text_loc4, text_loc5, text_loc6, text_loc7, text_loc8 FROM locales_page_text");

    if (!result)
        return;

    do
    {
        Field* fields = result->Fetch();

        uint32 entry = fields[0].GetUInt32();

        PageTextLocale& data = _pageTextLocaleStore[entry];

        for (uint8 i = 1; i < TOTAL_LOCALES; ++i)
            AddLocaleString(fields[i].GetString(), LocaleConstant(i), data.Text);
    } while (result->NextRow());

    sLog->outString(">> Loaded %lu PageText locale strings in %u ms", (unsigned long)_pageTextLocaleStore.size(), GetMSTimeDiffToNow(oldMSTime));
    sLog->outString();
}

void ObjectMgr::LoadInstanceTemplate()
{
    uint32 oldMSTime = getMSTime();

    //                                                0     1       2        4
    QueryResult result = WorldDatabase.Query("SELECT map, parent, script, allowMount FROM instance_template");

    if (!result)
    {
        sLog->outString(">> Loaded 0 instance templates. DB table `page_text` is empty!");
        sLog->outString();
        return;
    }

    uint32 count = 0;
    do
    {
        Field* fields = result->Fetch();

        uint16 mapID = fields[0].GetUInt16();

        if (!MapManager::IsValidMAP(mapID, true))
        {
            sLog->outErrorDb("ObjectMgr::LoadInstanceTemplate: bad mapid %d for template!", mapID);
            continue;
        }

        InstanceTemplate instanceTemplate;

        instanceTemplate.AllowMount = fields[3].GetBool();
        instanceTemplate.Parent     = uint32(fields[1].GetUInt16());
        instanceTemplate.ScriptId   = sObjectMgr->GetScriptId(fields[2].GetCString());

        _instanceTemplateStore[mapID] = instanceTemplate;

        ++count;
    }
    while (result->NextRow());

    sLog->outString(">> Loaded %u instance templates in %u ms", count, GetMSTimeDiffToNow(oldMSTime));
    sLog->outString();
}

InstanceTemplate const* ObjectMgr::GetInstanceTemplate(uint32 mapID)
{
    InstanceTemplateContainer::const_iterator itr = _instanceTemplateStore.find(uint16(mapID));
    if (itr != _instanceTemplateStore.end())
        return &(itr->second);

    return NULL;
}

void ObjectMgr::LoadInstanceEncounters()
{
    uint32 oldMSTime = getMSTime();

    //                                                 0         1            2                3
    QueryResult result = WorldDatabase.Query("SELECT entry, creditType, creditEntry, lastEncounterDungeon FROM instance_encounters");
    if (!result)
    {
        sLog->outErrorDb(">> Loaded 0 instance encounters, table is empty!");
        sLog->outString();
        return;
    }

    uint32 count = 0;
    std::map<uint32, DungeonEncounterEntry const*> dungeonLastBosses;
    do
    {
        Field* fields = result->Fetch();
        uint32 entry = fields[0].GetUInt32();
        uint8 creditType = fields[1].GetUInt8();
        uint32 creditEntry = fields[2].GetUInt32();
        uint32 lastEncounterDungeon = fields[3].GetUInt16();
        DungeonEncounterEntry const* dungeonEncounter = sDungeonEncounterStore.LookupEntry(entry);
        if (!dungeonEncounter)
        {
            sLog->outErrorDb("Table `instance_encounters` has an invalid encounter id %u, skipped!", entry);
            continue;
        }

        if (lastEncounterDungeon && !sLFGDungeonStore.LookupEntry(lastEncounterDungeon))
        {
            sLog->outErrorDb("Table `instance_encounters` has an encounter %u (%s) marked as final for invalid dungeon id %u, skipped!", entry, dungeonEncounter->encounterName, lastEncounterDungeon);
            continue;
        }

        std::map<uint32, DungeonEncounterEntry const*>::const_iterator itr = dungeonLastBosses.find(lastEncounterDungeon);
        if (lastEncounterDungeon)
        {
            if (itr != dungeonLastBosses.end())
            {
                sLog->outErrorDb("Table `instance_encounters` specified encounter %u (%s) as last encounter but %u (%s) is already marked as one, skipped!", entry, dungeonEncounter->encounterName, itr->second->id, itr->second->encounterName);
                continue;
            }

            dungeonLastBosses[lastEncounterDungeon] = dungeonEncounter;
        }

        switch (creditType)
        {
            case ENCOUNTER_CREDIT_KILL_CREATURE:
            {
                CreatureTemplate const* creatureInfo = GetCreatureTemplate(creditEntry);
                if (!creatureInfo)
                {
                    sLog->outErrorDb("Table `instance_encounters` has an invalid creature (entry %u) linked to the encounter %u (%s), skipped!", creditEntry, entry, dungeonEncounter->encounterName);
                    continue;
                }
                const_cast<CreatureTemplate*>(creatureInfo)->flags_extra |= CREATURE_FLAG_EXTRA_DUNGEON_BOSS;
                break;
            }
            case ENCOUNTER_CREDIT_CAST_SPELL:
                if (!sSpellMgr->GetSpellInfo(creditEntry))
                {
                    sLog->outErrorDb("Table `instance_encounters` has an invalid spell (entry %u) linked to the encounter %u (%s), skipped!", creditEntry, entry, dungeonEncounter->encounterName);
                    continue;
                }
                break;
            default:
                sLog->outErrorDb("Table `instance_encounters` has an invalid credit type (%u) for encounter %u (%s), skipped!", creditType, entry, dungeonEncounter->encounterName);
                continue;
        }

        DungeonEncounterList& encounters = _dungeonEncounterStore[MAKE_PAIR32(dungeonEncounter->mapId, dungeonEncounter->difficulty)];
        encounters.push_back(new DungeonEncounter(dungeonEncounter, EncounterCreditType(creditType), creditEntry, lastEncounterDungeon));
        ++count;
    } while (result->NextRow());

    sLog->outString(">> Loaded %u instance encounters in %u ms", count, GetMSTimeDiffToNow(oldMSTime));
    sLog->outString();
}

GossipText const* ObjectMgr::GetGossipText(uint32 Text_ID) const
{
    GossipTextContainer::const_iterator itr = _gossipTextStore.find(Text_ID);
    if (itr != _gossipTextStore.end())
        return &itr->second;
    return NULL;
}

void ObjectMgr::LoadGossipText()
{
    uint32 oldMSTime = getMSTime();

    QueryResult result = WorldDatabase.Query("SELECT * FROM npc_text");

    int count = 0;
    if (!result)
    {
        sLog->outString(">> Loaded %u npc texts", count);
        sLog->outString();
        return;
    }
    _gossipTextStore.rehash(result->GetRowCount());

    int cic;

    do
    {
        ++count;
        cic = 0;

        Field* fields = result->Fetch();

        uint32 Text_ID    = fields[cic++].GetUInt32();
        if (!Text_ID)
        {
            sLog->outErrorDb("Table `npc_text` has record wit reserved id 0, ignore.");
            continue;
        }

        GossipText& gText = _gossipTextStore[Text_ID];

        for (int i = 0; i < MAX_GOSSIP_TEXT_OPTIONS; i++)
        {
            gText.Options[i].Text_0           = fields[cic++].GetString();
            gText.Options[i].Text_1           = fields[cic++].GetString();

            gText.Options[i].Language         = fields[cic++].GetUInt8();
            gText.Options[i].Probability      = fields[cic++].GetFloat();

            for (uint8 j=0; j < MAX_GOSSIP_TEXT_EMOTES; ++j)
            {
                gText.Options[i].Emotes[j]._Delay  = fields[cic++].GetUInt16();
                gText.Options[i].Emotes[j]._Emote  = fields[cic++].GetUInt16();
            }
        }
    } while (result->NextRow());

    sLog->outString(">> Loaded %u npc texts in %u ms", count, GetMSTimeDiffToNow(oldMSTime));
    sLog->outString();
}

void ObjectMgr::LoadNpcTextLocales()
{
    uint32 oldMSTime = getMSTime();

    _npcTextLocaleStore.clear();                              // need for reload case

    QueryResult result = WorldDatabase.Query("SELECT entry, "
        "Text0_0_loc1, Text0_1_loc1, Text1_0_loc1, Text1_1_loc1, Text2_0_loc1, Text2_1_loc1, Text3_0_loc1, Text3_1_loc1, Text4_0_loc1, Text4_1_loc1, Text5_0_loc1, Text5_1_loc1, Text6_0_loc1, Text6_1_loc1, Text7_0_loc1, Text7_1_loc1, "
        "Text0_0_loc2, Text0_1_loc2, Text1_0_loc2, Text1_1_loc2, Text2_0_loc2, Text2_1_loc2, Text3_0_loc2, Text3_1_loc1, Text4_0_loc2, Text4_1_loc2, Text5_0_loc2, Text5_1_loc2, Text6_0_loc2, Text6_1_loc2, Text7_0_loc2, Text7_1_loc2, "
        "Text0_0_loc3, Text0_1_loc3, Text1_0_loc3, Text1_1_loc3, Text2_0_loc3, Text2_1_loc3, Text3_0_loc3, Text3_1_loc1, Text4_0_loc3, Text4_1_loc3, Text5_0_loc3, Text5_1_loc3, Text6_0_loc3, Text6_1_loc3, Text7_0_loc3, Text7_1_loc3, "
        "Text0_0_loc4, Text0_1_loc4, Text1_0_loc4, Text1_1_loc4, Text2_0_loc4, Text2_1_loc4, Text3_0_loc4, Text3_1_loc1, Text4_0_loc4, Text4_1_loc4, Text5_0_loc4, Text5_1_loc4, Text6_0_loc4, Text6_1_loc4, Text7_0_loc4, Text7_1_loc4, "
        "Text0_0_loc5, Text0_1_loc5, Text1_0_loc5, Text1_1_loc5, Text2_0_loc5, Text2_1_loc5, Text3_0_loc5, Text3_1_loc1, Text4_0_loc5, Text4_1_loc5, Text5_0_loc5, Text5_1_loc5, Text6_0_loc5, Text6_1_loc5, Text7_0_loc5, Text7_1_loc5, "
        "Text0_0_loc6, Text0_1_loc6, Text1_0_loc6, Text1_1_loc6, Text2_0_loc6, Text2_1_loc6, Text3_0_loc6, Text3_1_loc1, Text4_0_loc6, Text4_1_loc6, Text5_0_loc6, Text5_1_loc6, Text6_0_loc6, Text6_1_loc6, Text7_0_loc6, Text7_1_loc6, "
        "Text0_0_loc7, Text0_1_loc7, Text1_0_loc7, Text1_1_loc7, Text2_0_loc7, Text2_1_loc7, Text3_0_loc7, Text3_1_loc1, Text4_0_loc7, Text4_1_loc7, Text5_0_loc7, Text5_1_loc7, Text6_0_loc7, Text6_1_loc7, Text7_0_loc7, Text7_1_loc7, "
        "Text0_0_loc8, Text0_1_loc8, Text1_0_loc8, Text1_1_loc8, Text2_0_loc8, Text2_1_loc8, Text3_0_loc8, Text3_1_loc1, Text4_0_loc8, Text4_1_loc8, Text5_0_loc8, Text5_1_loc8, Text6_0_loc8, Text6_1_loc8, Text7_0_loc8, Text7_1_loc8 "
        " FROM locales_npc_text");

    if (!result)
        return;

    do
    {
        Field* fields = result->Fetch();

        uint32 entry = fields[0].GetUInt32();

        NpcTextLocale& data = _npcTextLocaleStore[entry];

        for (uint8 i = 1; i < TOTAL_LOCALES; ++i)
        {
            LocaleConstant locale = (LocaleConstant) i;
            for (uint8 j = 0; j < MAX_LOCALES; ++j)
            {
                AddLocaleString(fields[1 + 8 * 2 * (i - 1) + 2 * j].GetString(), locale, data.Text_0[j]);
                AddLocaleString(fields[1 + 8 * 2 * (i - 1) + 2 * j + 1].GetString(), locale, data.Text_1[j]);
            }
        }
    } while (result->NextRow());

    sLog->outString(">> Loaded %lu NpcText locale strings in %u ms", (unsigned long)_npcTextLocaleStore.size(), GetMSTimeDiffToNow(oldMSTime));
    sLog->outString();
}

//not very fast function but it is called only once a day, or on starting-up
void ObjectMgr::ReturnOrDeleteOldMails(bool serverUp)
{
    uint32 oldMSTime = getMSTime();

    time_t curTime = time(NULL);
    tm* lt = localtime(&curTime);
    uint64 basetime(curTime);
    sLog->outDetail("Returning mails current time: hour: %d, minute: %d, second: %d ", lt->tm_hour, lt->tm_min, lt->tm_sec);

    // Delete all old mails without item and without body immediately, if starting server
    if (!serverUp)
    {
        PreparedStatement* stmt = CharacterDatabase.GetPreparedStatement(CHAR_DEL_EMPTY_EXPIRED_MAIL);
        stmt->setUInt64(0, basetime);
        CharacterDatabase.Execute(stmt);
    }
    PreparedStatement* stmt = CharacterDatabase.GetPreparedStatement(CHAR_SEL_EXPIRED_MAIL);
    stmt->setUInt64(0, basetime);
    PreparedQueryResult result = CharacterDatabase.Query(stmt);
    if (!result)
    {
        sLog->outString(">> No expired mails found.");
        sLog->outString();
        return;                                             // any mails need to be returned or deleted
    }

    std::map<uint32 /*messageId*/, MailItemInfoVec> itemsCache;
    stmt = CharacterDatabase.GetPreparedStatement(CHAR_SEL_EXPIRED_MAIL_ITEMS);
    stmt->setUInt32(0, (uint32)basetime);
    if (PreparedQueryResult items = CharacterDatabase.Query(stmt))
    {
        MailItemInfo item;
        do
        {
            Field* fields = items->Fetch();
            item.item_guid = fields[0].GetUInt32();
            item.item_template = fields[1].GetUInt32();
            uint32 mailId = fields[2].GetUInt32();
            itemsCache[mailId].push_back(item);
        } while (items->NextRow());
    }

    uint32 deletedCount = 0;
    uint32 returnedCount = 0;
    do
    {
        Field* fields = result->Fetch();
        Mail* m = new Mail;
        m->messageID      = fields[0].GetUInt32();
        m->messageType    = fields[1].GetUInt8();
        m->sender         = fields[2].GetUInt32();
        m->receiver       = fields[3].GetUInt32();
        bool has_items    = fields[4].GetBool();
        m->expire_time    = time_t(fields[5].GetUInt32());
        m->deliver_time   = 0;
        m->COD            = fields[6].GetUInt32();
        m->checked        = fields[7].GetUInt8();
        m->mailTemplateId = fields[8].GetInt16();

        Player* player = NULL;
        if (serverUp)
            player = ObjectAccessor::FindPlayer((uint64)m->receiver);

        if (player && player->m_mailsLoaded)
        {                                                   // this code will run very improbably (the time is between 4 and 5 am, in game is online a player, who has old mail
            // his in mailbox and he has already listed his mails)
            delete m;
            continue;
        }

        // Delete or return mail
        if (has_items)
        {
            // read items from cache
            m->items.swap(itemsCache[m->messageID]);

            // if it is mail from non-player, or if it's already return mail, it shouldn't be returned, but deleted
            if (m->messageType != MAIL_NORMAL || (m->checked & (MAIL_CHECK_MASK_COD_PAYMENT | MAIL_CHECK_MASK_RETURNED)))
            {
                // mail open and then not returned
                for (MailItemInfoVec::iterator itr2 = m->items.begin(); itr2 != m->items.end(); ++itr2)
                {
                    stmt = CharacterDatabase.GetPreparedStatement(CHAR_DEL_ITEM_INSTANCE);
                    stmt->setUInt32(0, itr2->item_guid);
                    CharacterDatabase.Execute(stmt);
                }
            }
            else
            {
                // Mail will be returned
                stmt = CharacterDatabase.GetPreparedStatement(CHAR_UPD_MAIL_RETURNED);
                stmt->setUInt32(0, m->receiver);
                stmt->setUInt32(1, m->sender);
                stmt->setUInt32(2, basetime + 30 * DAY);
                stmt->setUInt32(3, basetime);
                stmt->setUInt8 (4, uint8(MAIL_CHECK_MASK_RETURNED));
                stmt->setUInt32(5, m->messageID);
                CharacterDatabase.Execute(stmt);
                for (MailItemInfoVec::iterator itr2 = m->items.begin(); itr2 != m->items.end(); ++itr2)
                {
                    // Update receiver in mail items for its proper delivery, and in instance_item for avoid lost item at sender delete
                    stmt = CharacterDatabase.GetPreparedStatement(CHAR_UPD_MAIL_ITEM_RECEIVER);
                    stmt->setUInt32(0, m->sender);
                    stmt->setUInt32(1, itr2->item_guid);
                    CharacterDatabase.Execute(stmt);

                    stmt = CharacterDatabase.GetPreparedStatement(CHAR_UPD_ITEM_OWNER);
                    stmt->setUInt32(0, m->sender);
                    stmt->setUInt32(1, itr2->item_guid);
                    CharacterDatabase.Execute(stmt);
                }
                delete m;
                ++returnedCount;
                continue;
            }
        }

        stmt = CharacterDatabase.GetPreparedStatement(CHAR_DEL_MAIL_BY_ID);
        stmt->setUInt32(0, m->messageID);
        CharacterDatabase.Execute(stmt);
        delete m;
        ++deletedCount;
    }
    while (result->NextRow());

    sLog->outString(">> Processed %u expired mails: %u deleted and %u returned in %u ms", deletedCount + returnedCount, deletedCount, returnedCount, GetMSTimeDiffToNow(oldMSTime));
    sLog->outString();
}

void ObjectMgr::LoadQuestAreaTriggers()
{
    uint32 oldMSTime = getMSTime();

    _questAreaTriggerStore.clear();                           // need for reload case

    QueryResult result = WorldDatabase.Query("SELECT id, quest FROM areatrigger_involvedrelation");

    if (!result)
    {
        sLog->outString(">> Loaded 0 quest trigger points. DB table `areatrigger_involvedrelation` is empty.");
        sLog->outString();
        return;
    }

    uint32 count = 0;

    do
    {
        ++count;

        Field* fields = result->Fetch();

        uint32 trigger_ID = fields[0].GetUInt32();
        uint32 quest_ID   = fields[1].GetUInt32();

        AreaTriggerEntry const* atEntry = sAreaTriggerStore.LookupEntry(trigger_ID);
        if (!atEntry)
        {
            sLog->outErrorDb("Area trigger (ID:%u) does not exist in `AreaTrigger.dbc`.", trigger_ID);
            continue;
        }

        Quest const* quest = GetQuestTemplate(quest_ID);

        if (!quest)
        {
            sLog->outErrorDb("Table `areatrigger_involvedrelation` has record (id: %u) for not existing quest %u", trigger_ID, quest_ID);
            continue;
        }

        if (!quest->HasFlag(QUEST_TRINITY_FLAGS_EXPLORATION_OR_EVENT))
        {
            sLog->outErrorDb("Table `areatrigger_involvedrelation` has record (id: %u) for not quest %u, but quest not have flag QUEST_TRINITY_FLAGS_EXPLORATION_OR_EVENT. Trigger or quest flags must be fixed, quest modified to require objective.", trigger_ID, quest_ID);

            // this will prevent quest completing without objective
            const_cast<Quest*>(quest)->SetFlag(QUEST_TRINITY_FLAGS_EXPLORATION_OR_EVENT);

            // continue; - quest modified to required objective and trigger can be allowed.
        }

        _questAreaTriggerStore[trigger_ID] = quest_ID;

    } while (result->NextRow());

    sLog->outString(">> Loaded %u quest trigger points in %u ms", count, GetMSTimeDiffToNow(oldMSTime));
    sLog->outString();
}

void ObjectMgr::LoadTavernAreaTriggers()
{
    uint32 oldMSTime = getMSTime();

    _tavernAreaTriggerStore.clear();                          // need for reload case

    QueryResult result = WorldDatabase.Query("SELECT id FROM areatrigger_tavern");

    if (!result)
    {
        sLog->outString(">> Loaded 0 tavern triggers. DB table `areatrigger_tavern` is empty.");
        sLog->outString();
        return;
    }

    uint32 count = 0;

    do
    {
        ++count;

        Field* fields = result->Fetch();

        uint32 Trigger_ID      = fields[0].GetUInt32();

        AreaTriggerEntry const* atEntry = sAreaTriggerStore.LookupEntry(Trigger_ID);
        if (!atEntry)
        {
            sLog->outErrorDb("Area trigger (ID:%u) does not exist in `AreaTrigger.dbc`.", Trigger_ID);
            continue;
        }

        _tavernAreaTriggerStore.insert(Trigger_ID);
    } while (result->NextRow());

    sLog->outString(">> Loaded %u tavern triggers in %u ms", count, GetMSTimeDiffToNow(oldMSTime));
    sLog->outString();
}

void ObjectMgr::LoadAreaTriggerScripts()
{
    uint32 oldMSTime = getMSTime();

    _areaTriggerScriptStore.clear();                            // need for reload case
    QueryResult result = WorldDatabase.Query("SELECT entry, ScriptName FROM areatrigger_scripts");

    if (!result)
    {
        sLog->outString(">> Loaded 0 areatrigger scripts. DB table `areatrigger_scripts` is empty.");
        sLog->outString();
        return;
    }

    uint32 count = 0;

    do
    {
        ++count;

        Field* fields = result->Fetch();

        uint32 Trigger_ID      = fields[0].GetUInt32();
        const char *scriptName = fields[1].GetCString();

        AreaTriggerEntry const* atEntry = sAreaTriggerStore.LookupEntry(Trigger_ID);
        if (!atEntry)
        {
            sLog->outErrorDb("Area trigger (ID:%u) does not exist in `AreaTrigger.dbc`.", Trigger_ID);
            continue;
        }
        _areaTriggerScriptStore[Trigger_ID] = GetScriptId(scriptName);
    } while (result->NextRow());

    sLog->outString(">> Loaded %u areatrigger scripts in %u ms", count, GetMSTimeDiffToNow(oldMSTime));
    sLog->outString();
}

uint32 ObjectMgr::GetNearestTaxiNode(float x, float y, float z, uint32 mapid, uint32 team)
{
    bool found = false;
    float dist = 10000;
    uint32 id = 0;

    for (uint32 i = 1; i < sTaxiNodesStore.GetNumRows(); ++i)
    {
        TaxiNodesEntry const* node = sTaxiNodesStore.LookupEntry(i);

        if (!node || node->map_id != mapid || (!node->MountCreatureID[team == ALLIANCE ? 1 : 0] && node->MountCreatureID[0] != 32981)) // dk flight
            continue;

        uint8  field   = (uint8)((i - 1) / 32);
        uint32 submask = 1<<((i-1)%32);

        // skip not taxi network nodes
        if ((sTaxiNodesMask[field] & submask) == 0)
            continue;

        float dist2 = (node->x - x)*(node->x - x)+(node->y - y)*(node->y - y)+(node->z - z)*(node->z - z);
        if (found)
        {
            if (dist2 < dist)
            {
                dist = dist2;
                id = i;
            }
        }
        else
        {
            found = true;
            dist = dist2;
            id = i;
        }
    }

    return id;
}

void ObjectMgr::GetTaxiPath(uint32 source, uint32 destination, uint32 &path, uint32 &cost)
{
    TaxiPathSetBySource::iterator src_i = sTaxiPathSetBySource.find(source);
    if (src_i == sTaxiPathSetBySource.end())
    {
        path = 0;
        cost = 0;
        return;
    }

    TaxiPathSetForSource& pathSet = src_i->second;

    TaxiPathSetForSource::iterator dest_i = pathSet.find(destination);
    if (dest_i == pathSet.end())
    {
        path = 0;
        cost = 0;
        return;
    }

    cost = dest_i->second.price;
    path = dest_i->second.ID;
}

uint32 ObjectMgr::GetTaxiMountDisplayId(uint32 id, uint32 team, bool allowed_alt_team /* = false */)
{
    uint32 mount_id = 0;

    // select mount creature id
    TaxiNodesEntry const* node = sTaxiNodesStore.LookupEntry(id);
    if (node)
    {
        uint32 mount_entry = 0;
        if (team == ALLIANCE)
            mount_entry = node->MountCreatureID[1];
        else
            mount_entry = node->MountCreatureID[0];

        // Fix for Alliance not being able to use Acherus taxi
        // only one mount type for both sides
        if (mount_entry == 0 && allowed_alt_team)
        {
            // Simply reverse the selection. At least one team in theory should have a valid mount ID to choose.
            mount_entry = team == ALLIANCE ? node->MountCreatureID[0] : node->MountCreatureID[1];
        }

        CreatureTemplate const* mount_info = GetCreatureTemplate(mount_entry);
        if (mount_info)
        {
            mount_id = mount_info->GetRandomValidModelId();
            if (!mount_id)
            {
                sLog->outErrorDb("No displayid found for the taxi mount with the entry %u! Can't load it!", mount_entry);
                return false;
            }
        }
    }

    // minfo is not actually used but the mount_id was updated
    GetCreatureModelRandomGender(&mount_id);

    return mount_id;
}

void ObjectMgr::LoadGraveyardZones()
{
    uint32 oldMSTime = getMSTime();

    GraveYardStore.clear();                                  // need for reload case

    //                                                0       1         2
    QueryResult result = WorldDatabase.Query("SELECT id, ghost_zone, faction FROM game_graveyard_zone");

    if (!result)
    {
        sLog->outString(">> Loaded 0 graveyard-zone links. DB table `game_graveyard_zone` is empty.");
        sLog->outString();
        return;
    }

    uint32 count = 0;

    do
    {
        ++count;

        Field* fields = result->Fetch();

        uint32 safeLocId = fields[0].GetUInt32();
        uint32 zoneId = fields[1].GetUInt32();
        uint32 team   = fields[2].GetUInt16();

        WorldSafeLocsEntry const* entry = sWorldSafeLocsStore.LookupEntry(safeLocId);
        if (!entry)
        {
            sLog->outErrorDb("Table `game_graveyard_zone` has a record for not existing graveyard (WorldSafeLocs.dbc id) %u, skipped.", safeLocId);
            continue;
        }

        AreaTableEntry const* areaEntry = GetAreaEntryByAreaID(zoneId);
        if (!areaEntry)
        {
            sLog->outErrorDb("Table `game_graveyard_zone` has a record for not existing zone id (%u), skipped.", zoneId);
            continue;
        }

        if (areaEntry->zone != 0)
        {
            sLog->outErrorDb("Table `game_graveyard_zone` has a record for subzone id (%u) instead of zone, skipped.", zoneId);
            continue;
        }

        if (team != 0 && team != HORDE && team != ALLIANCE)
        {
            sLog->outErrorDb("Table `game_graveyard_zone` has a record for non player faction (%u), skipped.", team);
            continue;
        }

        if (!AddGraveYardLink(safeLocId, zoneId, team, false))
            sLog->outErrorDb("Table `game_graveyard_zone` has a duplicate record for Graveyard (ID: %u) and Zone (ID: %u), skipped.", safeLocId, zoneId);
    } while (result->NextRow());

    sLog->outString(">> Loaded %u graveyard-zone links in %u ms", count, GetMSTimeDiffToNow(oldMSTime));
    sLog->outString();
}

WorldSafeLocsEntry const* ObjectMgr::GetDefaultGraveYard(uint32 team)
{
    enum DefaultGraveyard
    {
        HORDE_GRAVEYARD = 10, // Crossroads
        ALLIANCE_GRAVEYARD = 4, // Westfall
    };

    if (team == HORDE)
        return sWorldSafeLocsStore.LookupEntry(HORDE_GRAVEYARD);
    else if (team == ALLIANCE)
        return sWorldSafeLocsStore.LookupEntry(ALLIANCE_GRAVEYARD);
    else return NULL;
}

WorldSafeLocsEntry const* ObjectMgr::GetClosestGraveYard(float x, float y, float z, uint32 MapId, uint32 team)
{
    // search for zone associated closest graveyard
    uint32 zoneId = sMapMgr->GetZoneId(MapId, x, y, z);

    if (!zoneId)
    {
        if (z > -500)
        {
            sLog->outError("ZoneId not found for map %u coords (%f, %f, %f)", MapId, x, y, z);
            return GetDefaultGraveYard(team);
        }
    }

    // Simulate std. algorithm:
    //   found some graveyard associated to (ghost_zone, ghost_map)
    //
    //   if mapId == graveyard.mapId (ghost in plain zone or city or battleground) and search graveyard at same map
    //     then check faction
    //   if mapId != graveyard.mapId (ghost in instance) and search any graveyard associated
    //     then check faction
    GraveYardContainer::const_iterator graveLow  = GraveYardStore.lower_bound(zoneId);
    GraveYardContainer::const_iterator graveUp   = GraveYardStore.upper_bound(zoneId);
    MapEntry const* map = sMapStore.LookupEntry(MapId);
    // not need to check validity of map object; MapId _MUST_ be valid here

    if (graveLow == graveUp && !map->IsBattleArena())
    {
        sLog->outErrorDb("Table `game_graveyard_zone` incomplete: Zone %u Team %u does not have a linked graveyard.", zoneId, team);
        return GetDefaultGraveYard(team);
    }

    // at corpse map
    bool foundNear = false;
    float distNear = 10000;
    WorldSafeLocsEntry const* entryNear = NULL;

    // at entrance map for corpse map
    bool foundEntr = false;
    float distEntr = 10000;
    WorldSafeLocsEntry const* entryEntr = NULL;

    // some where other
    WorldSafeLocsEntry const* entryFar = NULL;

    MapEntry const* mapEntry = sMapStore.LookupEntry(MapId);

    for (GraveYardContainer::const_iterator itr = graveLow; itr != graveUp; ++itr)
    {
        GraveYardData const& data = itr->second;

        WorldSafeLocsEntry const* entry = sWorldSafeLocsStore.LookupEntry(data.safeLocId);
        if (!entry)
        {
            sLog->outErrorDb("Table `game_graveyard_zone` has record for not existing graveyard (WorldSafeLocs.dbc id) %u, skipped.", data.safeLocId);
            continue;
        }

        // skip enemy faction graveyard
        // team == 0 case can be at call from .neargrave
        if (data.team != 0 && team != 0 && data.team != team)
            continue;

        // find now nearest graveyard at other map
        if (MapId != entry->map_id)
        {
            // if find graveyard at different map from where entrance placed (or no entrance data), use any first
            if (!mapEntry
                || mapEntry->entrance_map < 0
                || uint32(mapEntry->entrance_map) != entry->map_id
                || (mapEntry->entrance_x == 0 && mapEntry->entrance_y == 0))
            {
                // not have any corrdinates for check distance anyway
                entryFar = entry;
                continue;
            }

            // at entrance map calculate distance (2D);
            float dist2 = (entry->x - mapEntry->entrance_x)*(entry->x - mapEntry->entrance_x)
                +(entry->y - mapEntry->entrance_y)*(entry->y - mapEntry->entrance_y);
            if (foundEntr)
            {
                if (dist2 < distEntr)
                {
                    distEntr = dist2;
                    entryEntr = entry;
                }
            }
            else
            {
                foundEntr = true;
                distEntr = dist2;
                entryEntr = entry;
            }
        }
        // find now nearest graveyard at same map
        else
        {
            float dist2 = (entry->x - x)*(entry->x - x)+(entry->y - y)*(entry->y - y)+(entry->z - z)*(entry->z - z);
            if (foundNear)
            {
                if (dist2 < distNear)
                {
                    distNear = dist2;
                    entryNear = entry;
                }
            }
            else
            {
                foundNear = true;
                distNear = dist2;
                entryNear = entry;
            }
        }
    }

    if (entryNear)
        return entryNear;

    if (entryEntr)
        return entryEntr;

    return entryFar;
}

GraveYardData const* ObjectMgr::FindGraveYardData(uint32 id, uint32 zoneId)
{
    GraveYardContainer::const_iterator graveLow  = GraveYardStore.lower_bound(zoneId);
    GraveYardContainer::const_iterator graveUp   = GraveYardStore.upper_bound(zoneId);

    for (GraveYardContainer::const_iterator itr = graveLow; itr != graveUp; ++itr)
    {
        if (itr->second.safeLocId == id)
            return &itr->second;
    }

    return NULL;
}

bool ObjectMgr::AddGraveYardLink(uint32 id, uint32 zoneId, uint32 team, bool persist /*= true*/)
{
    if (FindGraveYardData(id, zoneId))
        return false;

    // add link to loaded data
    GraveYardData data;
    data.safeLocId = id;
    data.team = team;

    GraveYardStore.insert(GraveYardContainer::value_type(zoneId, data));

    // add link to DB
    if (persist)
    {
        PreparedStatement* stmt = WorldDatabase.GetPreparedStatement(WORLD_INS_GRAVEYARD_ZONE);

        stmt->setUInt32(0, id);
        stmt->setUInt32(1, zoneId);
        stmt->setUInt16(2, uint16(team));

        WorldDatabase.Execute(stmt);
    }

    return true;
}

void ObjectMgr::RemoveGraveYardLink(uint32 id, uint32 zoneId, uint32 team, bool persist /*= false*/)
{
    GraveYardContainer::iterator graveLow  = GraveYardStore.lower_bound(zoneId);
    GraveYardContainer::iterator graveUp   = GraveYardStore.upper_bound(zoneId);
    if (graveLow == graveUp)
    {
        //sLog->outErrorDb("Table `game_graveyard_zone` incomplete: Zone %u Team %u does not have a linked graveyard.", zoneId, team);
        return;
    }

    bool found = false;

    GraveYardContainer::iterator itr;

    for (itr = graveLow; itr != graveUp; ++itr)
    {
        GraveYardData & data = itr->second;

        // skip not matching safezone id
        if (data.safeLocId != id)
            continue;

        // skip enemy faction graveyard at same map (normal area, city, or battleground)
        // team == 0 case can be at call from .neargrave
        if (data.team != 0 && team != 0 && data.team != team)
            continue;

        found = true;
        break;
    }

    // no match, return
    if (!found)
        return;

    // remove from links
    GraveYardStore.erase(itr);

    // remove link from DB
    if (persist)
    {
        PreparedStatement* stmt = WorldDatabase.GetPreparedStatement(WORLD_DEL_GRAVEYARD_ZONE);

        stmt->setUInt32(0, id);
        stmt->setUInt32(1, zoneId);
        stmt->setUInt16(2, uint16(team));

        WorldDatabase.Execute(stmt);
    }
}

void ObjectMgr::LoadAreaTriggerTeleports()
{
    uint32 oldMSTime = getMSTime();

    _areaTriggerStore.clear();                                  // need for reload case

    //                                                        0            1                  2                  3                  4                   5
    QueryResult result = WorldDatabase.Query("SELECT id,  target_map, target_position_x, target_position_y, target_position_z, target_orientation FROM areatrigger_teleport");
    if (!result)
    {
        sLog->outString(">> Loaded 0 area trigger teleport definitions. DB table `areatrigger_teleport` is empty.");
        sLog->outString();
        return;
    }

    uint32 count = 0;

    do
    {
        Field* fields = result->Fetch();

        ++count;

        uint32 Trigger_ID = fields[0].GetUInt32();

        AreaTrigger at;

        at.target_mapId             = fields[1].GetUInt16();
        at.target_X                 = fields[2].GetFloat();
        at.target_Y                 = fields[3].GetFloat();
        at.target_Z                 = fields[4].GetFloat();
        at.target_Orientation       = fields[5].GetFloat();

        AreaTriggerEntry const* atEntry = sAreaTriggerStore.LookupEntry(Trigger_ID);
        if (!atEntry)
        {
            sLog->outErrorDb("Area trigger (ID:%u) does not exist in `AreaTrigger.dbc`.", Trigger_ID);
            continue;
        }

        MapEntry const* mapEntry = sMapStore.LookupEntry(at.target_mapId);
        if (!mapEntry)
        {
            sLog->outErrorDb("Area trigger (ID:%u) target map (ID: %u) does not exist in `Map.dbc`.", Trigger_ID, at.target_mapId);
            continue;
        }

        if (at.target_X == 0 && at.target_Y == 0 && at.target_Z == 0)
        {
            sLog->outErrorDb("Area trigger (ID:%u) target coordinates not provided.", Trigger_ID);
            continue;
        }

        _areaTriggerStore[Trigger_ID] = at;

    } while (result->NextRow());

    sLog->outString(">> Loaded %u area trigger teleport definitions in %u ms", count, GetMSTimeDiffToNow(oldMSTime));
    sLog->outString();
}

void ObjectMgr::LoadAccessRequirements()
{
    uint32 oldMSTime = getMSTime();

    _accessRequirementStore.clear();                                  // need for reload case

    //                                               0      1           2          3          4     5      6             7             8                      9
    QueryResult result = WorldDatabase.Query("SELECT mapid, difficulty, level_min, level_max, item, item2, quest_done_A, quest_done_H, completed_achievement, quest_failed_text FROM access_requirement");
    if (!result)
    {
        sLog->outString(">> Loaded 0 access requirement definitions. DB table `access_requirement` is empty.");
        sLog->outString();
        return;
    }

    uint32 count = 0;

    do
    {
        Field* fields = result->Fetch();

        ++count;

        uint32 mapid = fields[0].GetUInt32();
        uint8 difficulty = fields[1].GetUInt8();
        uint32 requirement_ID = MAKE_PAIR32(mapid, difficulty);

        AccessRequirement ar;

        ar.levelMin                 = fields[2].GetUInt8();
        ar.levelMax                 = fields[3].GetUInt8();
        ar.item                     = fields[4].GetUInt32();
        ar.item2                    = fields[5].GetUInt32();
        ar.quest_A                  = fields[6].GetUInt32();
        ar.quest_H                  = fields[7].GetUInt32();
        ar.achievement              = fields[8].GetUInt32();
        ar.questFailedText          = fields[9].GetString();

        if (ar.item)
        {
            ItemTemplate const* pProto = GetItemTemplate(ar.item);
            if (!pProto)
            {
                sLog->outError("Key item %u does not exist for map %u difficulty %u, removing key requirement.", ar.item, mapid, difficulty);
                ar.item = 0;
            }
        }

        if (ar.item2)
        {
            ItemTemplate const* pProto = GetItemTemplate(ar.item2);
            if (!pProto)
            {
                sLog->outError("Second item %u does not exist for map %u difficulty %u, removing key requirement.", ar.item2, mapid, difficulty);
                ar.item2 = 0;
            }
        }

        if (ar.quest_A)
        {
            if (!GetQuestTemplate(ar.quest_A))
            {
                sLog->outErrorDb("Required Alliance Quest %u not exist for map %u difficulty %u, remove quest done requirement.", ar.quest_A, mapid, difficulty);
                ar.quest_A = 0;
            }
        }

        if (ar.quest_H)
        {
            if (!GetQuestTemplate(ar.quest_H))
            {
                sLog->outErrorDb("Required Horde Quest %u not exist for map %u difficulty %u, remove quest done requirement.", ar.quest_H, mapid, difficulty);
                ar.quest_H = 0;
            }
        }

        if (ar.achievement)
        {
            if (!sAchievementStore.LookupEntry(ar.achievement))
            {
                sLog->outErrorDb("Required Achievement %u not exist for map %u difficulty %u, remove quest done requirement.", ar.achievement, mapid, difficulty);
                ar.achievement = 0;
            }
        }

        _accessRequirementStore[requirement_ID] = ar;
    } while (result->NextRow());

    sLog->outString(">> Loaded %u access requirement definitions in %u ms", count, GetMSTimeDiffToNow(oldMSTime));
    sLog->outString();
}

/*
 * Searches for the areatrigger which teleports players out of the given map with instance_template.parent field support
 */
AreaTrigger const* ObjectMgr::GetGoBackTrigger(uint32 Map) const
{
    bool useParentDbValue = false;
    uint32 parentId = 0;
    const MapEntry* mapEntry = sMapStore.LookupEntry(Map);
    if (!mapEntry || mapEntry->entrance_map < 0)
        return NULL;

    if (mapEntry->IsDungeon())
    {
        const InstanceTemplate* iTemplate = sObjectMgr->GetInstanceTemplate(Map);

        if (!iTemplate)
            return NULL;

        parentId = iTemplate->Parent;
        useParentDbValue = true;
    }

    uint32 entrance_map = uint32(mapEntry->entrance_map);
    for (AreaTriggerContainer::const_iterator itr = _areaTriggerStore.begin(); itr != _areaTriggerStore.end(); ++itr)
        if ((!useParentDbValue && itr->second.target_mapId == entrance_map) || (useParentDbValue && itr->second.target_mapId == parentId))
        {
            AreaTriggerEntry const* atEntry = sAreaTriggerStore.LookupEntry(itr->first);
            if (atEntry && atEntry->mapid == Map)
                return &itr->second;
        }
    return NULL;
}

/**
 * Searches for the areatrigger which teleports players to the given map
 */
AreaTrigger const* ObjectMgr::GetMapEntranceTrigger(uint32 Map) const
{
    for (AreaTriggerContainer::const_iterator itr = _areaTriggerStore.begin(); itr != _areaTriggerStore.end(); ++itr)
    {
        if (itr->second.target_mapId == Map)
        {
            AreaTriggerEntry const* atEntry = sAreaTriggerStore.LookupEntry(itr->first);
            if (atEntry)
                return &itr->second;
        }
    }
    return NULL;
}

void ObjectMgr::SetHighestGuids()
{
    QueryResult result = CharacterDatabase.Query("SELECT MAX(guid) FROM characters");
    if (result)
        _hiCharGuid = (*result)[0].GetUInt32()+1;

    result = WorldDatabase.Query("SELECT MAX(guid) FROM creature");
    if (result)
        _hiCreatureGuid = (*result)[0].GetUInt32()+1;

    result = CharacterDatabase.Query("SELECT MAX(guid) FROM item_instance");
    if (result)
        _hiItemGuid = (*result)[0].GetUInt32()+1;

    // Cleanup other tables from not existed guids ( >= _hiItemGuid)
    CharacterDatabase.PExecute("DELETE FROM character_inventory WHERE item >= '%u'", _hiItemGuid);      // One-time query
    CharacterDatabase.PExecute("DELETE FROM mail_items WHERE item_guid >= '%u'", _hiItemGuid);          // One-time query
    CharacterDatabase.PExecute("DELETE FROM auctionhouse WHERE itemguid >= '%u'", _hiItemGuid);         // One-time query
    CharacterDatabase.PExecute("DELETE FROM guild_bank_item WHERE item_guid >= '%u'", _hiItemGuid);     // One-time query

    result = WorldDatabase.Query("SELECT MAX(guid) FROM gameobject");
    if (result)
        _hiGoGuid = (*result)[0].GetUInt32()+1;

    result = WorldDatabase.Query("SELECT MAX(guid) FROM transports");
    if (result)
        _hiMoTransGuid = (*result)[0].GetUInt32()+1;

    result = CharacterDatabase.Query("SELECT MAX(id) FROM auctionhouse");
    if (result)
        _auctionId = (*result)[0].GetUInt32()+1;

    result = CharacterDatabase.Query("SELECT MAX(id) FROM mail");
    if (result)
        _mailId = (*result)[0].GetUInt32()+1;

    result = CharacterDatabase.Query("SELECT MAX(corpseGuid) FROM corpse");
    if (result)
        _hiCorpseGuid = (*result)[0].GetUInt32()+1;

    result = CharacterDatabase.Query("SELECT MAX(arenateamid) FROM arena_team");
    if (result)
        sArenaTeamMgr->SetNextArenaTeamId((*result)[0].GetUInt32()+1);

    result = CharacterDatabase.Query("SELECT MAX(setguid) FROM character_equipmentsets");
    if (result)
        _equipmentSetGuid = (*result)[0].GetUInt64()+1;

    result = CharacterDatabase.Query("SELECT MAX(guildId) FROM guild");
    if (result)
        sGuildMgr->SetNextGuildId((*result)[0].GetUInt32()+1);

    result = CharacterDatabase.Query("SELECT MAX(guid) FROM groups");
    if (result)
        sGroupMgr->SetGroupDbStoreSize((*result)[0].GetUInt32()+1);
}

uint32 ObjectMgr::GenerateAuctionID()
{
    if (_auctionId >= 0xFFFFFFFE)
    {
        sLog->outError("Auctions ids overflow!! Can't continue, shutting down server. ");
        World::StopNow(ERROR_EXIT_CODE);
    }
    return _auctionId++;
}

uint64 ObjectMgr::GenerateEquipmentSetGuid()
{
    if (_equipmentSetGuid >= uint64(0xFFFFFFFFFFFFFFFELL))
    {
        sLog->outError("EquipmentSet guid overflow!! Can't continue, shutting down server. ");
        World::StopNow(ERROR_EXIT_CODE);
    }
    return _equipmentSetGuid++;
}

uint32 ObjectMgr::GenerateMailID()
{
    if (_mailId >= 0xFFFFFFFE)
    {
        sLog->outError("Mail ids overflow!! Can't continue, shutting down server. ");
        World::StopNow(ERROR_EXIT_CODE);
    }
    return _mailId++;
}

uint32 ObjectMgr::GenerateLowGuid(HighGuid guidhigh)
{
    switch (guidhigh)
    {
        case HIGHGUID_ITEM:
        {
            ASSERT(_hiItemGuid < 0xFFFFFFFE && "Item guid overflow!");
            return _hiItemGuid++;
        }
        case HIGHGUID_UNIT:
        {
            ASSERT(_hiCreatureGuid < 0x00FFFFFE && "Creature guid overflow!");
            return _hiCreatureGuid++;
        }
        case HIGHGUID_PET:
        {
            ASSERT(_hiPetGuid < 0x00FFFFFE && "Pet guid overflow!");
            return _hiPetGuid++;
        }
        case HIGHGUID_VEHICLE:
        {
            ASSERT(_hiVehicleGuid < 0x00FFFFFF && "Vehicle guid overflow!");
            return _hiVehicleGuid++;
        }
        case HIGHGUID_PLAYER:
        {
            ASSERT(_hiCharGuid < 0xFFFFFFFE && "Player guid overflow!");
            return _hiCharGuid++;
        }
        case HIGHGUID_GAMEOBJECT:
        {
            ASSERT(_hiGoGuid < 0x00FFFFFE && "Gameobject guid overflow!");
            return _hiGoGuid++;
        }
        case HIGHGUID_CORPSE:
        {
            ASSERT(_hiCorpseGuid < 0xFFFFFFFE && "Corpse guid overflow!");
            return _hiCorpseGuid++;
        }
        case HIGHGUID_DYNAMICOBJECT:
        {
            ASSERT(_hiDoGuid < 0xFFFFFFFE && "DynamicObject guid overflow!");
            return _hiDoGuid++;
        }
        case HIGHGUID_MO_TRANSPORT:
        {
            ASSERT(_hiMoTransGuid < 0xFFFFFFFE && "MO Transport guid overflow!");
            return _hiMoTransGuid++;
        }
        default:
            ASSERT(false && "ObjectMgr::GenerateLowGuid - Unknown HIGHGUID type");
            return 0;
    }
}

void ObjectMgr::LoadGameObjectLocales()
{
    uint32 oldMSTime = getMSTime();

    _gameObjectLocaleStore.clear();                           // need for reload case

    QueryResult result = WorldDatabase.Query("SELECT entry, "
        "name_loc1, name_loc2, name_loc3, name_loc4, name_loc5, name_loc6, name_loc7, name_loc8, "
        "castbarcaption_loc1, castbarcaption_loc2, castbarcaption_loc3, castbarcaption_loc4, "
        "castbarcaption_loc5, castbarcaption_loc6, castbarcaption_loc7, castbarcaption_loc8 FROM locales_gameobject");

    if (!result)
        return;

    do
    {
        Field* fields = result->Fetch();

        uint32 entry = fields[0].GetUInt32();

        GameObjectLocale& data = _gameObjectLocaleStore[entry];

        for (uint8 i = 1; i < TOTAL_LOCALES; ++i)
            AddLocaleString(fields[i].GetString(), LocaleConstant(i), data.Name);

        for (uint8 i = 1; i < TOTAL_LOCALES; ++i)
            AddLocaleString(fields[i + (TOTAL_LOCALES - 1)].GetString(), LocaleConstant(i), data.CastBarCaption);
    } while (result->NextRow());

    sLog->outString(">> Loaded %lu gameobject locale strings in %u ms", (unsigned long)_gameObjectLocaleStore.size(), GetMSTimeDiffToNow(oldMSTime));
    sLog->outString();
}

inline void CheckGOLockId(GameObjectTemplate const* goInfo, uint32 dataN, uint32 N)
{
    if (sLockStore.LookupEntry(dataN))
        return;

    sLog->outErrorDb("Gameobject (Entry: %u GoType: %u) have data%d=%u but lock (Id: %u) not found.",
        goInfo->entry, goInfo->type, N, goInfo->door.lockId, goInfo->door.lockId);
}

inline void CheckGOLinkedTrapId(GameObjectTemplate const* goInfo, uint32 dataN, uint32 N)
{
    if (GameObjectTemplate const* trapInfo = sObjectMgr->GetGameObjectTemplate(dataN))
    {
        if (trapInfo->type != GAMEOBJECT_TYPE_TRAP)
            sLog->outErrorDb("Gameobject (Entry: %u GoType: %u) have data%d=%u but GO (Entry %u) have not GAMEOBJECT_TYPE_TRAP (%u) type.",
            goInfo->entry, goInfo->type, N, dataN, dataN, GAMEOBJECT_TYPE_TRAP);
    }
}

inline void CheckGOSpellId(GameObjectTemplate const* goInfo, uint32 dataN, uint32 N)
{
    if (sSpellMgr->GetSpellInfo(dataN))
        return;

    sLog->outErrorDb("Gameobject (Entry: %u GoType: %u) have data%d=%u but Spell (Entry %u) not exist.",
        goInfo->entry, goInfo->type, N, dataN, dataN);
}

inline void CheckAndFixGOChairHeightId(GameObjectTemplate const* goInfo, uint32 const& dataN, uint32 N)
{
    if (dataN <= (UNIT_STAND_STATE_SIT_HIGH_CHAIR-UNIT_STAND_STATE_SIT_LOW_CHAIR))
        return;

    sLog->outErrorDb("Gameobject (Entry: %u GoType: %u) have data%d=%u but correct chair height in range 0..%i.",
        goInfo->entry, goInfo->type, N, dataN, UNIT_STAND_STATE_SIT_HIGH_CHAIR-UNIT_STAND_STATE_SIT_LOW_CHAIR);

    // prevent client and server unexpected work
    const_cast<uint32&>(dataN) = 0;
}

inline void CheckGONoDamageImmuneId(GameObjectTemplate* goTemplate, uint32 dataN, uint32 N)
{
    // 0/1 correct values
    if (dataN <= 1)
        return;

    sLog->outErrorDb("Gameobject (Entry: %u GoType: %u) have data%d=%u but expected boolean (0/1) noDamageImmune field value.", goTemplate->entry, goTemplate->type, N, dataN);
}

inline void CheckGOConsumable(GameObjectTemplate const* goInfo, uint32 dataN, uint32 N)
{
    // 0/1 correct values
    if (dataN <= 1)
        return;

    sLog->outErrorDb("Gameobject (Entry: %u GoType: %u) have data%d=%u but expected boolean (0/1) consumable field value.",
        goInfo->entry, goInfo->type, N, dataN);
}

void ObjectMgr::LoadGameObjectTemplate()
{
    uint32 oldMSTime = getMSTime();

    //                                                 0      1      2        3       4             5          6      7       8     9        10         11          12
    QueryResult result = WorldDatabase.Query("SELECT entry, type, displayId, name, IconName, castBarCaption, unk1, faction, flags, size, questItem1, questItem2, questItem3, "
    //                                            13          14          15       16     17     18     19     20     21     22     23     24     25      26      27      28
                                             "questItem4, questItem5, questItem6, data0, data1, data2, data3, data4, data5, data6, data7, data8, data9, data10, data11, data12, "
    //                                          29      30      31      32      33      34      35      36      37      38      39      40      41      42      43      44
                                             "data13, data14, data15, data16, data17, data18, data19, data20, data21, data22, data23, data24, data25, data26, data27, data28, "
    //                                          45      46      47       48       49        50
                                             "data29, data30, data31, unkInt32, AIName, ScriptName "
                                             "FROM gameobject_template");

    if (!result)
    {
        sLog->outString(">> Loaded 0 gameobject definitions. DB table `gameobject_template` is empty.");
        sLog->outString();
        return;
    }

    _gameObjectTemplateStore.rehash(result->GetRowCount());
    uint32 count = 0;
    do
    {
        Field* fields = result->Fetch();

        uint32 entry = fields[0].GetUInt32();

        GameObjectTemplate& got = _gameObjectTemplateStore[entry];

        got.entry          = entry;
        got.type           = uint32(fields[1].GetUInt8());
        got.displayId      = fields[2].GetUInt32();
        got.name           = fields[3].GetString();
        got.IconName       = fields[4].GetString();
        got.castBarCaption = fields[5].GetString();
        got.unk1           = fields[6].GetString();
        got.faction        = uint32(fields[7].GetUInt16());
        got.flags          = fields[8].GetUInt32();
        got.size           = fields[9].GetFloat();

        for (uint8 i = 0; i < MAX_GAMEOBJECT_QUEST_ITEMS; ++i)
            got.questItems[i] = fields[10 + i].GetUInt32();

        for (uint8 i = 0; i < MAX_GAMEOBJECT_DATA; ++i)
            got.raw.data[i] = fields[16 + i].GetUInt32();

        got.unkInt32 = fields[48].GetInt32();
        got.AIName = fields[49].GetString();
        got.ScriptId = GetScriptId(fields[50].GetCString());

        // Checks

        switch (got.type)
        {
            case GAMEOBJECT_TYPE_DOOR:                      //0
            {
                if (got.door.lockId)
                    CheckGOLockId(&got, got.door.lockId, 1);
                CheckGONoDamageImmuneId(&got, got.door.noDamageImmune, 3);
                break;
            }
            case GAMEOBJECT_TYPE_BUTTON:                    //1
            {
                if (got.button.lockId)
                    CheckGOLockId(&got, got.button.lockId, 1);
                CheckGONoDamageImmuneId(&got, got.button.noDamageImmune, 4);
                break;
            }
            case GAMEOBJECT_TYPE_QUESTGIVER:                //2
            {
                if (got.questgiver.lockId)
                    CheckGOLockId(&got, got.questgiver.lockId, 0);
                CheckGONoDamageImmuneId(&got, got.questgiver.noDamageImmune, 5);
                break;
            }
            case GAMEOBJECT_TYPE_CHEST:                     //3
            {
                if (got.chest.lockId)
                    CheckGOLockId(&got, got.chest.lockId, 0);

                CheckGOConsumable(&got, got.chest.consumable, 3);

                if (got.chest.linkedTrapId)              // linked trap
                    CheckGOLinkedTrapId(&got, got.chest.linkedTrapId, 7);
                break;
            }
            case GAMEOBJECT_TYPE_TRAP:                      //6
            {
                if (got.trap.lockId)
                    CheckGOLockId(&got, got.trap.lockId, 0);
                break;
            }
            case GAMEOBJECT_TYPE_CHAIR:                     //7
                CheckAndFixGOChairHeightId(&got, got.chair.height, 1);
                break;
            case GAMEOBJECT_TYPE_SPELL_FOCUS:               //8
            {
                if (got.spellFocus.focusId)
                {
                    if (!sSpellFocusObjectStore.LookupEntry(got.spellFocus.focusId))
                        sLog->outErrorDb("GameObject (Entry: %u GoType: %u) have data0=%u but SpellFocus (Id: %u) not exist.",
                        entry, got.type, got.spellFocus.focusId, got.spellFocus.focusId);
                }

                if (got.spellFocus.linkedTrapId)        // linked trap
                    CheckGOLinkedTrapId(&got, got.spellFocus.linkedTrapId, 2);
                break;
            }
            case GAMEOBJECT_TYPE_GOOBER:                    //10
            {
                if (got.goober.lockId)
                    CheckGOLockId(&got, got.goober.lockId, 0);

                CheckGOConsumable(&got, got.goober.consumable, 3);

                if (got.goober.pageId)                  // pageId
                {
                    if (!GetPageText(got.goober.pageId))
                        sLog->outErrorDb("GameObject (Entry: %u GoType: %u) have data7=%u but PageText (Entry %u) not exist.",
                        entry, got.type, got.goober.pageId, got.goober.pageId);
                }
                CheckGONoDamageImmuneId(&got, got.goober.noDamageImmune, 11);
                if (got.goober.linkedTrapId)            // linked trap
                    CheckGOLinkedTrapId(&got, got.goober.linkedTrapId, 12);
                break;
            }
            case GAMEOBJECT_TYPE_AREADAMAGE:                //12
            {
                if (got.areadamage.lockId)
                    CheckGOLockId(&got, got.areadamage.lockId, 0);
                break;
            }
            case GAMEOBJECT_TYPE_CAMERA:                    //13
            {
                if (got.camera.lockId)
                    CheckGOLockId(&got, got.camera.lockId, 0);
                break;
            }
            case GAMEOBJECT_TYPE_MO_TRANSPORT:              //15
            {
                if (got.moTransport.taxiPathId)
                {
                    if (got.moTransport.taxiPathId >= sTaxiPathNodesByPath.size() || sTaxiPathNodesByPath[got.moTransport.taxiPathId].empty())
                        sLog->outErrorDb("GameObject (Entry: %u GoType: %u) have data0=%u but TaxiPath (Id: %u) not exist.",
                        entry, got.type, got.moTransport.taxiPathId, got.moTransport.taxiPathId);
                }
                break;
            }
            case GAMEOBJECT_TYPE_SUMMONING_RITUAL:          //18
                break;
            case GAMEOBJECT_TYPE_SPELLCASTER:               //22
            {
                // always must have spell
                CheckGOSpellId(&got, got.spellcaster.spellId, 0);
                break;
            }
            case GAMEOBJECT_TYPE_FLAGSTAND:                 //24
            {
                if (got.flagstand.lockId)
                    CheckGOLockId(&got, got.flagstand.lockId, 0);
                CheckGONoDamageImmuneId(&got, got.flagstand.noDamageImmune, 5);
                break;
            }
            case GAMEOBJECT_TYPE_FISHINGHOLE:               //25
            {
                if (got.fishinghole.lockId)
                    CheckGOLockId(&got, got.fishinghole.lockId, 4);
                break;
            }
            case GAMEOBJECT_TYPE_FLAGDROP:                  //26
            {
                if (got.flagdrop.lockId)
                    CheckGOLockId(&got, got.flagdrop.lockId, 0);
                CheckGONoDamageImmuneId(&got, got.flagdrop.noDamageImmune, 3);
                break;
            }
            case GAMEOBJECT_TYPE_BARBER_CHAIR:              //32
                CheckAndFixGOChairHeightId(&got, got.barberChair.chairheight, 0);
                break;
        }

       ++count;
    }
    while (result->NextRow());

    sLog->outString(">> Loaded %u game object templates in %u ms", count, GetMSTimeDiffToNow(oldMSTime));
    sLog->outString();
}

void ObjectMgr::LoadExplorationBaseXP()
{
    uint32 oldMSTime = getMSTime();

    QueryResult result = WorldDatabase.Query("SELECT level, basexp FROM exploration_basexp");

    if (!result)
    {
        sLog->outErrorDb(">> Loaded 0 BaseXP definitions. DB table `exploration_basexp` is empty.");
        sLog->outString();
        return;
    }

    uint32 count = 0;

    do
    {
        Field* fields = result->Fetch();
        uint8 level  = fields[0].GetUInt8();
        uint32 basexp = fields[1].GetInt32();
        _baseXPTable[level] = basexp;
        ++count;
    }
    while (result->NextRow());

    sLog->outString(">> Loaded %u BaseXP definitions in %u ms", count, GetMSTimeDiffToNow(oldMSTime));
    sLog->outString();
}

uint32 ObjectMgr::GetBaseXP(uint8 level)
{
    return _baseXPTable[level] ? _baseXPTable[level] : 0;
}

uint32 ObjectMgr::GetXPForLevel(uint8 level) const
{
    if (level < _playerXPperLevel.size())
        return _playerXPperLevel[level];
    return 0;
}

void ObjectMgr::LoadPetNames()
{
    uint32 oldMSTime = getMSTime();
    //                                                0     1      2
    QueryResult result = WorldDatabase.Query("SELECT word, entry, half FROM pet_name_generation");

    if (!result)
    {
        sLog->outString(">> Loaded 0 pet name parts. DB table `pet_name_generation` is empty!");
        sLog->outString();
        return;
    }

    uint32 count = 0;

    do
    {
        Field* fields = result->Fetch();
        std::string word = fields[0].GetString();
        uint32 entry     = fields[1].GetUInt32();
        bool   half      = fields[2].GetBool();
        if (half)
            _petHalfName1[entry].push_back(word);
        else
            _petHalfName0[entry].push_back(word);
        ++count;
    }
    while (result->NextRow());

    sLog->outString(">> Loaded %u pet name parts in %u ms", count, GetMSTimeDiffToNow(oldMSTime));
    sLog->outString();
}

void ObjectMgr::LoadPetNumber()
{
    uint32 oldMSTime = getMSTime();

    QueryResult result = CharacterDatabase.Query("SELECT MAX(id) FROM character_pet");
    if (result)
    {
        Field* fields = result->Fetch();
        _hiPetNumber = fields[0].GetUInt32()+1;
    }

    sLog->outString(">> Loaded the max pet number: %d in %u ms", _hiPetNumber-1, GetMSTimeDiffToNow(oldMSTime));
    sLog->outString();
}

std::string ObjectMgr::GeneratePetName(uint32 entry)
{
    StringVector & list0 = _petHalfName0[entry];
    StringVector & list1 = _petHalfName1[entry];

    if (list0.empty() || list1.empty())
    {
        CreatureTemplate const* cinfo = GetCreatureTemplate(entry);
        const char* petname = GetPetName(cinfo->family, sWorld->GetDefaultDbcLocale());
        if (!petname)
            return cinfo->Name;

        return std::string(petname);
    }

    return *(list0.begin()+urand(0, list0.size()-1)) + *(list1.begin()+urand(0, list1.size()-1));
}

uint32 ObjectMgr::GeneratePetNumber()
{
    return ++_hiPetNumber;
}

void ObjectMgr::LoadCorpses()
{
    //        0     1     2     3            4      5          6          7       8       9      10        11    12          13          14          15         16
    // SELECT posX, posY, posZ, orientation, mapId, displayId, itemCache, bytes1, bytes2, flags, dynFlags, time, corpseType, instanceId, phaseMask, corpseGuid, guid FROM corpse WHERE corpseType <> 0

    uint32 oldMSTime = getMSTime();

    PreparedQueryResult result = CharacterDatabase.Query(CharacterDatabase.GetPreparedStatement(CHAR_SEL_CORPSES));
    if (!result)
    {
        sLog->outString(">> Loaded 0 corpses. DB table `corpse` is empty.");
        sLog->outString();
        return;
    }

    uint32 count = 0;
    do
    {
        Field* fields = result->Fetch();
        uint32 guid = fields[16].GetUInt32();
        CorpseType type = CorpseType(fields[12].GetUInt8());
        if (type >= MAX_CORPSE_TYPE)
        {
            sLog->outError("Corpse (guid: %u) have wrong corpse type (%u), not loading.", guid, type);
            continue;
        }

        Corpse* corpse = new Corpse(type);
        if (!corpse->LoadCorpseFromDB(guid, fields))
        {
            delete corpse;
            continue;
        }

        sObjectAccessor->AddCorpse(corpse);
        ++count;
    }
    while (result->NextRow());

    sLog->outString(">> Loaded %u corpses in %u ms", count, GetMSTimeDiffToNow(oldMSTime));
    sLog->outString();
}

void ObjectMgr::LoadReputationRewardRate()
{
    uint32 oldMSTime = getMSTime();

    _repRewardRateStore.clear();                             // for reload case

    uint32 count = 0; //                                0          1            2             3
    QueryResult result = WorldDatabase.Query("SELECT faction, quest_rate, creature_rate, spell_rate FROM reputation_reward_rate");

    if (!result)
    {
        sLog->outErrorDb(">> Loaded `reputation_reward_rate`, table is empty!");
        sLog->outString();
        return;
    }

    do
    {
        Field* fields = result->Fetch();

        uint32 factionId        = fields[0].GetUInt32();

        RepRewardRate repRate;

        repRate.quest_rate      = fields[1].GetFloat();
        repRate.creature_rate   = fields[2].GetFloat();
        repRate.spell_rate      = fields[3].GetFloat();

        FactionEntry const* factionEntry = sFactionStore.LookupEntry(factionId);
        if (!factionEntry)
        {
            sLog->outErrorDb("Faction (faction.dbc) %u does not exist but is used in `reputation_reward_rate`", factionId);
            continue;
        }

        if (repRate.quest_rate < 0.0f)
        {
            sLog->outErrorDb("Table reputation_reward_rate has quest_rate with invalid rate %f, skipping data for faction %u", repRate.quest_rate, factionId);
            continue;
        }

        if (repRate.creature_rate < 0.0f)
        {
            sLog->outErrorDb("Table reputation_reward_rate has creature_rate with invalid rate %f, skipping data for faction %u", repRate.creature_rate, factionId);
            continue;
        }

        if (repRate.spell_rate < 0.0f)
        {
            sLog->outErrorDb("Table reputation_reward_rate has spell_rate with invalid rate %f, skipping data for faction %u", repRate.spell_rate, factionId);
            continue;
        }

        _repRewardRateStore[factionId] = repRate;

        ++count;
    }
    while (result->NextRow());

    sLog->outString(">> Loaded %u reputation_reward_rate in %u ms", count, GetMSTimeDiffToNow(oldMSTime));
    sLog->outString();
}

void ObjectMgr::LoadReputationOnKill()
{
    uint32 oldMSTime = getMSTime();

    // For reload case
    _repOnKillStore.clear();

    uint32 count = 0;

    //                                                0            1                     2
    QueryResult result = WorldDatabase.Query("SELECT creature_id, RewOnKillRepFaction1, RewOnKillRepFaction2, "
    //   3             4             5                   6             7             8                   9
        "IsTeamAward1, MaxStanding1, RewOnKillRepValue1, IsTeamAward2, MaxStanding2, RewOnKillRepValue2, TeamDependent "
        "FROM creature_onkill_reputation");

    if (!result)
    {
        sLog->outErrorDb(">> Loaded 0 creature award reputation definitions. DB table `creature_onkill_reputation` is empty.");
        sLog->outString();
        return;
    }

    do
    {
        Field* fields = result->Fetch();

        uint32 creature_id = fields[0].GetUInt32();

        ReputationOnKillEntry repOnKill;
        repOnKill.RepFaction1          = fields[1].GetInt16();
        repOnKill.RepFaction2          = fields[2].GetInt16();
        repOnKill.IsTeamAward1        = fields[3].GetBool();
        repOnKill.ReputationMaxCap1  = fields[4].GetUInt8();
        repOnKill.RepValue1            = fields[5].GetInt32();
        repOnKill.IsTeamAward2        = fields[6].GetBool();
        repOnKill.ReputationMaxCap2  = fields[7].GetUInt8();
        repOnKill.RepValue2            = fields[8].GetInt32();
        repOnKill.TeamDependent       = fields[9].GetUInt8();

        if (!GetCreatureTemplate(creature_id))
        {
            sLog->outErrorDb("Table `creature_onkill_reputation` have data for not existed creature entry (%u), skipped", creature_id);
            continue;
        }

        if (repOnKill.RepFaction1)
        {
            FactionEntry const* factionEntry1 = sFactionStore.LookupEntry(repOnKill.RepFaction1);
            if (!factionEntry1)
            {
                sLog->outErrorDb("Faction (faction.dbc) %u does not exist but is used in `creature_onkill_reputation`", repOnKill.RepFaction1);
                continue;
            }
        }

        if (repOnKill.RepFaction2)
        {
            FactionEntry const* factionEntry2 = sFactionStore.LookupEntry(repOnKill.RepFaction2);
            if (!factionEntry2)
            {
                sLog->outErrorDb("Faction (faction.dbc) %u does not exist but is used in `creature_onkill_reputation`", repOnKill.RepFaction2);
                continue;
            }
        }

        _repOnKillStore[creature_id] = repOnKill;

        ++count;
    } while (result->NextRow());

    sLog->outString(">> Loaded %u creature award reputation definitions in %u ms", count, GetMSTimeDiffToNow(oldMSTime));
    sLog->outString();
}

void ObjectMgr::LoadReputationSpilloverTemplate()
{
    uint32 oldMSTime = getMSTime();

    _repSpilloverTemplateStore.clear();                      // for reload case

    uint32 count = 0; //                                0         1        2       3        4       5       6         7        8      9        10       11     12
    QueryResult result = WorldDatabase.Query("SELECT faction, faction1, rate_1, rank_1, faction2, rate_2, rank_2, faction3, rate_3, rank_3, faction4, rate_4, rank_4 FROM reputation_spillover_template");

    if (!result)
    {
        sLog->outString(">> Loaded `reputation_spillover_template`, table is empty.");
        sLog->outString();
        return;
    }

    do
    {
        Field* fields = result->Fetch();

        uint32 factionId                = fields[0].GetUInt16();

        RepSpilloverTemplate repTemplate;

        repTemplate.faction[0]          = fields[1].GetUInt16();
        repTemplate.faction_rate[0]     = fields[2].GetFloat();
        repTemplate.faction_rank[0]     = fields[3].GetUInt8();
        repTemplate.faction[1]          = fields[4].GetUInt16();
        repTemplate.faction_rate[1]     = fields[5].GetFloat();
        repTemplate.faction_rank[1]     = fields[6].GetUInt8();
        repTemplate.faction[2]          = fields[7].GetUInt16();
        repTemplate.faction_rate[2]     = fields[8].GetFloat();
        repTemplate.faction_rank[2]     = fields[9].GetUInt8();
        repTemplate.faction[3]          = fields[10].GetUInt16();
        repTemplate.faction_rate[3]     = fields[11].GetFloat();
        repTemplate.faction_rank[3]     = fields[12].GetUInt8();

        FactionEntry const* factionEntry = sFactionStore.LookupEntry(factionId);

        if (!factionEntry)
        {
            sLog->outErrorDb("Faction (faction.dbc) %u does not exist but is used in `reputation_spillover_template`", factionId);
            continue;
        }

        if (factionEntry->team == 0)
        {
            sLog->outErrorDb("Faction (faction.dbc) %u in `reputation_spillover_template` does not belong to any team, skipping", factionId);
            continue;
        }

        for (uint32 i = 0; i < MAX_SPILLOVER_FACTIONS; ++i)
        {
            if (repTemplate.faction[i])
            {
                FactionEntry const* factionSpillover = sFactionStore.LookupEntry(repTemplate.faction[i]);

                if (!factionSpillover)
                {
                    sLog->outErrorDb("Spillover faction (faction.dbc) %u does not exist but is used in `reputation_spillover_template` for faction %u, skipping", repTemplate.faction[i], factionId);
                    continue;
                }

                if (factionSpillover->reputationListID < 0)
                {
                    sLog->outErrorDb("Spillover faction (faction.dbc) %u for faction %u in `reputation_spillover_template` can not be listed for client, and then useless, skipping", repTemplate.faction[i], factionId);
                    continue;
                }

                if (repTemplate.faction_rank[i] >= MAX_REPUTATION_RANK)
                {
                    sLog->outErrorDb("Rank %u used in `reputation_spillover_template` for spillover faction %u is not valid, skipping", repTemplate.faction_rank[i], repTemplate.faction[i]);
                    continue;
                }
            }
        }

        FactionEntry const* factionEntry0 = sFactionStore.LookupEntry(repTemplate.faction[0]);
        if (repTemplate.faction[0] && !factionEntry0)
        {
            sLog->outErrorDb("Faction (faction.dbc) %u does not exist but is used in `reputation_spillover_template`", repTemplate.faction[0]);
            continue;
        }
        FactionEntry const* factionEntry1 = sFactionStore.LookupEntry(repTemplate.faction[1]);
        if (repTemplate.faction[1] && !factionEntry1)
        {
            sLog->outErrorDb("Faction (faction.dbc) %u does not exist but is used in `reputation_spillover_template`", repTemplate.faction[1]);
            continue;
        }
        FactionEntry const* factionEntry2 = sFactionStore.LookupEntry(repTemplate.faction[2]);
        if (repTemplate.faction[2] && !factionEntry2)
        {
            sLog->outErrorDb("Faction (faction.dbc) %u does not exist but is used in `reputation_spillover_template`", repTemplate.faction[2]);
            continue;
        }
        FactionEntry const* factionEntry3 = sFactionStore.LookupEntry(repTemplate.faction[3]);
        if (repTemplate.faction[3] && !factionEntry3)
        {
            sLog->outErrorDb("Faction (faction.dbc) %u does not exist but is used in `reputation_spillover_template`", repTemplate.faction[3]);
            continue;
        }

        _repSpilloverTemplateStore[factionId] = repTemplate;

        ++count;
    }
    while (result->NextRow());

    sLog->outString(">> Loaded %u reputation_spillover_template in %u ms", count, GetMSTimeDiffToNow(oldMSTime));
    sLog->outString();
}

void ObjectMgr::LoadPointsOfInterest()
{
    uint32 oldMSTime = getMSTime();

    _pointsOfInterestStore.clear();                              // need for reload case

    uint32 count = 0;

    //                                                  0   1  2   3      4     5       6
    QueryResult result = WorldDatabase.Query("SELECT entry, x, y, icon, flags, data, icon_name FROM points_of_interest");

    if (!result)
    {
        sLog->outErrorDb(">> Loaded 0 Points of Interest definitions. DB table `points_of_interest` is empty.");
        sLog->outString();
        return;
    }

    do
    {
        Field* fields = result->Fetch();

        uint32 point_id = fields[0].GetUInt32();

        PointOfInterest POI;
        POI.x = fields[1].GetFloat();
        POI.y = fields[2].GetFloat();
        POI.icon = fields[3].GetUInt32();
        POI.flags = fields[4].GetUInt32();
        POI.data = fields[5].GetUInt32();
        POI.icon_name = fields[6].GetString();

        if (!Trinity::IsValidMapCoord(POI.x, POI.y))
        {
            sLog->outErrorDb("Table `points_of_interest` (Entry: %u) have invalid coordinates (X: %f Y: %f), ignored.", point_id, POI.x, POI.y);
            continue;
        }

        _pointsOfInterestStore[point_id] = POI;

        ++count;
    } while (result->NextRow());

    sLog->outString(">> Loaded %u Points of Interest definitions in %u ms", count, GetMSTimeDiffToNow(oldMSTime));
    sLog->outString();
}

void ObjectMgr::LoadQuestPOI()
{
    uint32 oldMSTime = getMSTime();

    _questPOIStore.clear();                              // need for reload case

    uint32 count = 0;

    //                                               0        1   2         3      4               5        6     7
    QueryResult result = WorldDatabase.Query("SELECT questId, id, objIndex, mapid, WorldMapAreaId, FloorId, unk3, unk4 FROM quest_poi order by questId");

    if (!result)
    {
        sLog->outErrorDb(">> Loaded 0 quest POI definitions. DB table `quest_poi` is empty.");
        sLog->outString();
        return;
    }

    //                                                0       1   2  3
    QueryResult points = WorldDatabase.Query("SELECT questId, id, x, y FROM quest_poi_points ORDER BY questId DESC, idx");

    std::vector<std::vector<std::vector<QuestPOIPoint> > > POIs;

    if (points)
    {
        // The first result should have the highest questId
        Field* fields = points->Fetch();
        uint32 questIdMax = fields[0].GetUInt32();
        POIs.resize(questIdMax + 1);

        do
        {
            fields = points->Fetch();

            uint32 questId            = fields[0].GetUInt32();
            uint32 id                 = fields[1].GetUInt32();
            int32  x                  = fields[2].GetInt32();
            int32  y                  = fields[3].GetInt32();

            if (POIs[questId].size() <= id + 1)
                POIs[questId].resize(id + 10);

            QuestPOIPoint point(x, y);
            POIs[questId][id].push_back(point);
        } while (points->NextRow());
    }

    do
    {
        Field* fields = result->Fetch();

        uint32 questId            = fields[0].GetUInt32();
        uint32 id                 = fields[1].GetUInt32();
        int32 objIndex            = fields[2].GetInt32();
        uint32 mapId              = fields[3].GetUInt32();
        uint32 WorldMapAreaId     = fields[4].GetUInt32();
        uint32 FloorId            = fields[5].GetUInt32();
        uint32 unk3               = fields[6].GetUInt32();
        uint32 unk4               = fields[7].GetUInt32();

        QuestPOI POI(id, objIndex, mapId, WorldMapAreaId, FloorId, unk3, unk4);
        POI.points = POIs[questId][id];

        _questPOIStore[questId].push_back(POI);

        ++count;
    } while (result->NextRow());

    sLog->outString(">> Loaded %u quest POI definitions in %u ms", count, GetMSTimeDiffToNow(oldMSTime));
    sLog->outString();
}

void ObjectMgr::LoadNPCSpellClickSpells()
{
    uint32 oldMSTime = getMSTime();

    _spellClickInfoStore.clear();
    //                                                0          1         2            3
    QueryResult result = WorldDatabase.Query("SELECT npc_entry, spell_id, cast_flags, user_type FROM npc_spellclick_spells");

    if (!result)
    {
        sLog->outErrorDb(">> Loaded 0 spellclick spells. DB table `npc_spellclick_spells` is empty.");
        sLog->outString();
        return;
    }

    uint32 count = 0;

    do
    {
        Field* fields = result->Fetch();

        uint32 npc_entry = fields[0].GetUInt32();
        CreatureTemplate const* cInfo = GetCreatureTemplate(npc_entry);
        if (!cInfo)
        {
            sLog->outErrorDb("Table npc_spellclick_spells references unknown creature_template %u. Skipping entry.", npc_entry);
            continue;
        }

        uint32 spellid = fields[1].GetUInt32();
        SpellInfo const* spellinfo = sSpellMgr->GetSpellInfo(spellid);
        if (!spellinfo)
        {
            sLog->outErrorDb("Table npc_spellclick_spells references unknown spellid %u. Skipping entry.", spellid);
            continue;
        }

        uint8 userType = fields[3].GetUInt16();
        if (userType >= SPELL_CLICK_USER_MAX)
            sLog->outErrorDb("Table npc_spellclick_spells references unknown user type %u. Skipping entry.", uint32(userType));

        uint8 castFlags = fields[2].GetUInt8();
        SpellClickInfo info;
        info.spellId = spellid;
        info.castFlags = castFlags;
        info.userType = SpellClickUserTypes(userType);
        _spellClickInfoStore.insert(SpellClickInfoContainer::value_type(npc_entry, info));

        ++count;
    }
    while (result->NextRow());

    // all spellclick data loaded, now we check if there are creatures with NPC_FLAG_SPELLCLICK but with no data
    // NOTE: It *CAN* be the other way around: no spellclick flag but with spellclick data, in case of creature-only vehicle accessories
    CreatureTemplateContainer const* ctc = sObjectMgr->GetCreatureTemplates();
    for (CreatureTemplateContainer::const_iterator itr = ctc->begin(); itr != ctc->end(); ++itr)
    {
        if ((itr->second.npcflag & UNIT_NPC_FLAG_SPELLCLICK) && _spellClickInfoStore.find(itr->second.Entry) == _spellClickInfoStore.end())
        {
            sLog->outErrorDb("npc_spellclick_spells: Creature template %u has UNIT_NPC_FLAG_SPELLCLICK but no data in spellclick table! Removing flag", itr->second.Entry);
            const_cast<CreatureTemplate*>(&itr->second)->npcflag &= ~UNIT_NPC_FLAG_SPELLCLICK;
        }
    }

    sLog->outString(">> Loaded %u spellclick definitions in %u ms", count, GetMSTimeDiffToNow(oldMSTime));
    sLog->outString();
}

void ObjectMgr::DeleteCreatureData(uint32 guid)
{
    // remove mapid*cellid -> guid_set map
    CreatureData const* data = GetCreatureData(guid);
    if (data)
        RemoveCreatureFromGrid(guid, data);

    _creatureDataStore.erase(guid);
}

void ObjectMgr::DeleteGOData(uint32 guid)
{
    // remove mapid*cellid -> guid_set map
    GameObjectData const* data = GetGOData(guid);
    if (data)
        RemoveGameobjectFromGrid(guid, data);

    _gameObjectDataStore.erase(guid);
}

void ObjectMgr::AddCorpseCellData(uint32 mapid, uint32 cellid, uint32 player_guid, uint32 instance)
{
    // corpses are always added to spawn mode 0 and they are spawned by their instance id
    CellObjectGuids& cell_guids = _mapObjectGuidsStore[MAKE_PAIR32(mapid, 0)][cellid];
    cell_guids.corpses[player_guid] = instance;
}

void ObjectMgr::DeleteCorpseCellData(uint32 mapid, uint32 cellid, uint32 player_guid)
{
    // corpses are always added to spawn mode 0 and they are spawned by their instance id
    CellObjectGuids& cell_guids = _mapObjectGuidsStore[MAKE_PAIR32(mapid, 0)][cellid];
    cell_guids.corpses.erase(player_guid);
}

void ObjectMgr::LoadQuestRelationsHelper(QuestRelations& map, std::string table, bool starter, bool go)
{
    uint32 oldMSTime = getMSTime();

    map.clear();                                            // need for reload case

    uint32 count = 0;

    QueryResult result = WorldDatabase.PQuery("SELECT id, quest, pool_entry FROM %s qr LEFT JOIN pool_quest pq ON qr.quest = pq.entry", table.c_str());

    if (!result)
    {
        sLog->outErrorDb(">> Loaded 0 quest relations from `%s`, table is empty.", table.c_str());
        sLog->outString();
        return;
    }

    PooledQuestRelation* poolRelationMap = go ? &sPoolMgr->mQuestGORelation : &sPoolMgr->mQuestCreatureRelation;
    if (starter)
        poolRelationMap->clear();

    do
    {
        uint32 id     = result->Fetch()[0].GetUInt32();
        uint32 quest  = result->Fetch()[1].GetUInt32();
        uint32 poolId = result->Fetch()[2].GetUInt32();

        if (_questTemplates.find(quest) == _questTemplates.end())
        {
            sLog->outErrorDb("Table `%s`: Quest %u listed for entry %u does not exist.", table.c_str(), quest, id);
            continue;
        }

        if (!poolId || !starter)
            map.insert(QuestRelations::value_type(id, quest));
        else if (starter)
            poolRelationMap->insert(PooledQuestRelation::value_type(quest, id));

        ++count;
    } while (result->NextRow());

    sLog->outString(">> Loaded %u quest relations from %s in %u ms", count, table.c_str(), GetMSTimeDiffToNow(oldMSTime));
    sLog->outString();
}

void ObjectMgr::LoadGameobjectQuestRelations()
{
    LoadQuestRelationsHelper(_goQuestRelations, "gameobject_questrelation", true, true);

    for (QuestRelations::iterator itr = _goQuestRelations.begin(); itr != _goQuestRelations.end(); ++itr)
    {
        GameObjectTemplate const* goInfo = GetGameObjectTemplate(itr->first);
        if (!goInfo)
            sLog->outErrorDb("Table `gameobject_questrelation` have data for not existed gameobject entry (%u) and existed quest %u", itr->first, itr->second);
        else if (goInfo->type != GAMEOBJECT_TYPE_QUESTGIVER)
            sLog->outErrorDb("Table `gameobject_questrelation` have data gameobject entry (%u) for quest %u, but GO is not GAMEOBJECT_TYPE_QUESTGIVER", itr->first, itr->second);
    }
}

void ObjectMgr::LoadGameobjectInvolvedRelations()
{
    LoadQuestRelationsHelper(_goQuestInvolvedRelations, "gameobject_involvedrelation", false, true);

    for (QuestRelations::iterator itr = _goQuestInvolvedRelations.begin(); itr != _goQuestInvolvedRelations.end(); ++itr)
    {
        GameObjectTemplate const* goInfo = GetGameObjectTemplate(itr->first);
        if (!goInfo)
            sLog->outErrorDb("Table `gameobject_involvedrelation` have data for not existed gameobject entry (%u) and existed quest %u", itr->first, itr->second);
        else if (goInfo->type != GAMEOBJECT_TYPE_QUESTGIVER)
            sLog->outErrorDb("Table `gameobject_involvedrelation` have data gameobject entry (%u) for quest %u, but GO is not GAMEOBJECT_TYPE_QUESTGIVER", itr->first, itr->second);
    }
}

void ObjectMgr::LoadCreatureQuestRelations()
{
    LoadQuestRelationsHelper(_creatureQuestRelations, "creature_questrelation", true, false);

    for (QuestRelations::iterator itr = _creatureQuestRelations.begin(); itr != _creatureQuestRelations.end(); ++itr)
    {
        CreatureTemplate const* cInfo = GetCreatureTemplate(itr->first);
        if (!cInfo)
            sLog->outErrorDb("Table `creature_questrelation` have data for not existed creature entry (%u) and existed quest %u", itr->first, itr->second);
        else if (!(cInfo->npcflag & UNIT_NPC_FLAG_QUESTGIVER))
            sLog->outErrorDb("Table `creature_questrelation` has creature entry (%u) for quest %u, but npcflag does not include UNIT_NPC_FLAG_QUESTGIVER", itr->first, itr->second);
    }
}

void ObjectMgr::LoadCreatureInvolvedRelations()
{
    LoadQuestRelationsHelper(_creatureQuestInvolvedRelations, "creature_involvedrelation", false, false);

    for (QuestRelations::iterator itr = _creatureQuestInvolvedRelations.begin(); itr != _creatureQuestInvolvedRelations.end(); ++itr)
    {
        CreatureTemplate const* cInfo = GetCreatureTemplate(itr->first);
        if (!cInfo)
            sLog->outErrorDb("Table `creature_involvedrelation` have data for not existed creature entry (%u) and existed quest %u", itr->first, itr->second);
        else if (!(cInfo->npcflag & UNIT_NPC_FLAG_QUESTGIVER))
            sLog->outErrorDb("Table `creature_involvedrelation` has creature entry (%u) for quest %u, but npcflag does not include UNIT_NPC_FLAG_QUESTGIVER", itr->first, itr->second);
    }
}

void ObjectMgr::LoadReservedPlayersNames()
{
    uint32 oldMSTime = getMSTime();

    _reservedNamesStore.clear();                                // need for reload case

    QueryResult result = CharacterDatabase.Query("SELECT name FROM reserved_name");

    if (!result)
    {
        sLog->outString(">> Loaded 0 reserved player names. DB table `reserved_name` is empty!");
        sLog->outString();
        return;
    }

    uint32 count = 0;

    Field* fields;
    do
    {
        fields = result->Fetch();
        std::string name= fields[0].GetString();

        std::wstring wstr;
        if (!Utf8toWStr (name, wstr))
        {
            sLog->outError("Table `reserved_name` have invalid name: %s", name.c_str());
            continue;
        }

        wstrToLower(wstr);

        _reservedNamesStore.insert(wstr);
        ++count;
    }
    while (result->NextRow());

    sLog->outString(">> Loaded %u reserved player names in %u ms", count, GetMSTimeDiffToNow(oldMSTime));
    sLog->outString();
}

bool ObjectMgr::IsReservedName(const std::string& name) const
{
    std::wstring wstr;
    if (!Utf8toWStr (name, wstr))
        return false;

    wstrToLower(wstr);

    return _reservedNamesStore.find(wstr) != _reservedNamesStore.end();
}

enum LanguageType
{
    LT_BASIC_LATIN    = 0x0000,
    LT_EXTENDEN_LATIN = 0x0001,
    LT_CYRILLIC       = 0x0002,
    LT_EAST_ASIA      = 0x0004,
    LT_ANY            = 0xFFFF
};

static LanguageType GetRealmLanguageType(bool create)
{
    switch (sWorld->getIntConfig(CONFIG_REALM_ZONE))
    {
        case REALM_ZONE_UNKNOWN:                            // any language
        case REALM_ZONE_DEVELOPMENT:
        case REALM_ZONE_TEST_SERVER:
        case REALM_ZONE_QA_SERVER:
            return LT_ANY;
        case REALM_ZONE_UNITED_STATES:                      // extended-Latin
        case REALM_ZONE_OCEANIC:
        case REALM_ZONE_LATIN_AMERICA:
        case REALM_ZONE_ENGLISH:
        case REALM_ZONE_GERMAN:
        case REALM_ZONE_FRENCH:
        case REALM_ZONE_SPANISH:
            return LT_EXTENDEN_LATIN;
        case REALM_ZONE_KOREA:                              // East-Asian
        case REALM_ZONE_TAIWAN:
        case REALM_ZONE_CHINA:
            return LT_EAST_ASIA;
        case REALM_ZONE_RUSSIAN:                            // Cyrillic
            return LT_CYRILLIC;
        default:
            return create ? LT_BASIC_LATIN : LT_ANY;        // basic-Latin at create, any at login
    }
}

bool isValidString(std::wstring wstr, uint32 strictMask, bool numericOrSpace, bool create = false)
{
    if (strictMask == 0)                                       // any language, ignore realm
    {
        if (isExtendedLatinString(wstr, numericOrSpace))
            return true;
        if (isCyrillicString(wstr, numericOrSpace))
            return true;
        if (isEastAsianString(wstr, numericOrSpace))
            return true;
        return false;
    }

    if (strictMask & 0x2)                                    // realm zone specific
    {
        LanguageType lt = GetRealmLanguageType(create);
        if (lt & LT_EXTENDEN_LATIN)
            if (isExtendedLatinString(wstr, numericOrSpace))
                return true;
        if (lt & LT_CYRILLIC)
            if (isCyrillicString(wstr, numericOrSpace))
                return true;
        if (lt & LT_EAST_ASIA)
            if (isEastAsianString(wstr, numericOrSpace))
                return true;
    }

    if (strictMask & 0x1)                                    // basic Latin
    {
        if (isBasicLatinString(wstr, numericOrSpace))
            return true;
    }

    return false;
}

uint8 ObjectMgr::CheckPlayerName(const std::string& name, bool create)
{
    std::wstring wname;
    if (!Utf8toWStr(name, wname))
        return CHAR_NAME_INVALID_CHARACTER;

    if (wname.size() > MAX_PLAYER_NAME)
        return CHAR_NAME_TOO_LONG;

    uint32 minName = sWorld->getIntConfig(CONFIG_MIN_PLAYER_NAME);
    if (wname.size() < minName)
        return CHAR_NAME_TOO_SHORT;

    uint32 strictMask = sWorld->getIntConfig(CONFIG_STRICT_PLAYER_NAMES);
    if (!isValidString(wname, strictMask, false, create))
        return CHAR_NAME_MIXED_LANGUAGES;

    return CHAR_NAME_SUCCESS;
}

bool ObjectMgr::IsValidCharterName(const std::string& name)
{
    std::wstring wname;
    if (!Utf8toWStr(name, wname))
        return false;

    if (wname.size() > MAX_CHARTER_NAME)
        return false;

    uint32 minName = sWorld->getIntConfig(CONFIG_MIN_CHARTER_NAME);
    if (wname.size() < minName)
        return false;

    uint32 strictMask = sWorld->getIntConfig(CONFIG_STRICT_CHARTER_NAMES);

    return isValidString(wname, strictMask, true);
}

PetNameInvalidReason ObjectMgr::CheckPetName(const std::string& name)
{
    std::wstring wname;
    if (!Utf8toWStr(name, wname))
        return PET_NAME_INVALID;

    if (wname.size() > MAX_PET_NAME)
        return PET_NAME_TOO_LONG;

    uint32 minName = sWorld->getIntConfig(CONFIG_MIN_PET_NAME);
    if (wname.size() < minName)
        return PET_NAME_TOO_SHORT;

    uint32 strictMask = sWorld->getIntConfig(CONFIG_STRICT_PET_NAMES);
    if (!isValidString(wname, strictMask, false))
        return PET_NAME_MIXED_LANGUAGES;

    return PET_NAME_SUCCESS;
}

void ObjectMgr::LoadGameObjectForQuests()
{
    uint32 oldMSTime = getMSTime();

    _gameObjectForQuestStore.clear();                         // need for reload case

    if (sObjectMgr->GetGameObjectTemplates()->empty())
    {
        sLog->outString(">> Loaded 0 GameObjects for quests");
        sLog->outString();
        return;
    }

    uint32 count = 0;

    // collect GO entries for GO that must activated
    GameObjectTemplateContainer const* gotc = sObjectMgr->GetGameObjectTemplates();
    for (GameObjectTemplateContainer::const_iterator itr = gotc->begin(); itr != gotc->end(); ++itr)
    {
        switch (itr->second.type)
        {
            // scan GO chest with loot including quest items
            case GAMEOBJECT_TYPE_CHEST:
            {
                uint32 loot_id = (itr->second.GetLootId());

                // find quest loot for GO
                if (itr->second.chest.questId || LootTemplates_Gameobject.HaveQuestLootFor(loot_id))
                {
                    _gameObjectForQuestStore.insert(itr->second.entry);
                    ++count;
                }
                break;
            }
            case GAMEOBJECT_TYPE_GENERIC:
            {
                if (itr->second._generic.questID > 0)            //quests objects
                {
                    _gameObjectForQuestStore.insert(itr->second.entry);
                    count++;
                }
                break;
            }
            case GAMEOBJECT_TYPE_GOOBER:
            {
                if (itr->second.goober.questId > 0)              //quests objects
                {
                    _gameObjectForQuestStore.insert(itr->second.entry);
                    count++;
                }
                break;
            }
            default:
                break;
        }
    }

    sLog->outString(">> Loaded %u GameObjects for quests in %u ms", count, GetMSTimeDiffToNow(oldMSTime));
    sLog->outString();
}

bool ObjectMgr::LoadTrinityStrings(const char* table, int32 min_value, int32 max_value)
{
    uint32 oldMSTime = getMSTime();

    int32 start_value = min_value;
    int32 end_value   = max_value;
    // some string can have negative indexes range
    if (start_value < 0)
    {
        if (end_value >= start_value)
        {
            sLog->outErrorDb("Table '%s' attempt loaded with invalid range (%d - %d), strings not loaded.", table, min_value, max_value);
            return false;
        }

        // real range (max+1, min+1) exaple: (-10, -1000) -> -999...-10+1
        std::swap(start_value, end_value);
        ++start_value;
        ++end_value;
    }
    else
    {
        if (start_value >= end_value)
        {
            sLog->outErrorDb("Table '%s' attempt loaded with invalid range (%d - %d), strings not loaded.", table, min_value, max_value);
            return false;
        }
    }

    // cleanup affected map part for reloading case
    for (TrinityStringLocaleContainer::iterator itr = _trinityStringLocaleStore.begin(); itr != _trinityStringLocaleStore.end();)
    {
        if (itr->first >= start_value && itr->first < end_value)
            _trinityStringLocaleStore.erase(itr++);
        else
            ++itr;
    }

    QueryResult result = WorldDatabase.PQuery("SELECT entry, content_default, content_loc1, content_loc2, content_loc3, content_loc4, content_loc5, content_loc6, content_loc7, content_loc8 FROM %s", table);

    if (!result)
    {
        if (min_value == MIN_TRINITY_STRING_ID)              // error only in case internal strings
            sLog->outErrorDb(">> Loaded 0 trinity strings. DB table `%s` is empty. Cannot continue.", table);
        else
            sLog->outString(">> Loaded 0 string templates. DB table `%s` is empty.", table);
        sLog->outString();
        return false;
    }

    uint32 count = 0;

    do
    {
        Field* fields = result->Fetch();

        int32 entry = fields[0].GetInt32();

        if (entry == 0)
        {
            sLog->outErrorDb("Table `%s` contain reserved entry 0, ignored.", table);
            continue;
        }
        else if (entry < start_value || entry >= end_value)
        {
            sLog->outErrorDb("Table `%s` contain entry %i out of allowed range (%d - %d), ignored.", table, entry, min_value, max_value);
            continue;
        }

        TrinityStringLocale& data = _trinityStringLocaleStore[entry];

        if (!data.Content.empty())
        {
            sLog->outErrorDb("Table `%s` contain data for already loaded entry  %i (from another table?), ignored.", table, entry);
            continue;
        }

        data.Content.resize(1);
        ++count;

        for (uint8 i = 0; i < TOTAL_LOCALES; ++i)
            AddLocaleString(fields[i + 1].GetString(), LocaleConstant(i), data.Content);
    } while (result->NextRow());

    if (min_value == MIN_TRINITY_STRING_ID)
        sLog->outString(">> Loaded %u Trinity strings from table %s in %u ms", count, table, GetMSTimeDiffToNow(oldMSTime));
    else
        sLog->outString(">> Loaded %u string templates from %s in %u ms", count, table, GetMSTimeDiffToNow(oldMSTime));

    sLog->outString();
    return true;
}

const char *ObjectMgr::GetTrinityString(int32 entry, LocaleConstant locale_idx) const
{
    if (TrinityStringLocale const* msl = GetTrinityStringLocale(entry))
    {
        if (msl->Content.size() > size_t(locale_idx) && !msl->Content[locale_idx].empty())
            return msl->Content[locale_idx].c_str();

        return msl->Content[DEFAULT_LOCALE].c_str();
    }

    if (entry > 0)
        sLog->outErrorDb("Entry %i not found in `trinity_string` table.", entry);
    else
        sLog->outErrorDb("Trinity string entry %i not found in DB.", entry);
    return "<error>";
}

void ObjectMgr::LoadFishingBaseSkillLevel()
{
    uint32 oldMSTime = getMSTime();

    _fishingBaseForAreaStore.clear();                            // for reload case

    QueryResult result = WorldDatabase.Query("SELECT entry, skill FROM skill_fishing_base_level");

    if (!result)
    {
        sLog->outErrorDb(">> Loaded 0 areas for fishing base skill level. DB table `skill_fishing_base_level` is empty.");
        sLog->outString();
        return;
    }

    uint32 count = 0;

    do
    {
        Field* fields = result->Fetch();
        uint32 entry  = fields[0].GetUInt32();
        int32 skill   = fields[1].GetInt16();

        AreaTableEntry const* fArea = GetAreaEntryByAreaID(entry);
        if (!fArea)
        {
            sLog->outErrorDb("AreaId %u defined in `skill_fishing_base_level` does not exist", entry);
            continue;
        }

        _fishingBaseForAreaStore[entry] = skill;
        ++count;
    }
    while (result->NextRow());

    sLog->outString(">> Loaded %u areas for fishing base skill level in %u ms", count, GetMSTimeDiffToNow(oldMSTime));
    sLog->outString();
}

bool ObjectMgr::CheckDeclinedNames(std::wstring w_ownname, DeclinedName const& names)
{
    // get main part of the name
    std::wstring mainpart = GetMainPartOfName(w_ownname, 0);
    // prepare flags
    bool x = true;
    bool y = true;

    // check declined names
    for (uint8 i = 0; i < MAX_DECLINED_NAME_CASES; ++i)
    {
        std::wstring wname;
        if (!Utf8toWStr(names.name[i], wname))
            return false;

        if (mainpart != GetMainPartOfName(wname, i+1))
            x = false;

        if (w_ownname != wname)
            y = false;
    }
    return (x || y);
}

uint32 ObjectMgr::GetAreaTriggerScriptId(uint32 trigger_id)
{
    AreaTriggerScriptContainer::const_iterator i = _areaTriggerScriptStore.find(trigger_id);
    if (i!= _areaTriggerScriptStore.end())
        return i->second;
    return 0;
}

SpellScriptsBounds ObjectMgr::GetSpellScriptsBounds(uint32 spell_id)
{
    return SpellScriptsBounds(_spellScriptsStore.lower_bound(spell_id), _spellScriptsStore.upper_bound(spell_id));
}

SkillRangeType GetSkillRangeType(SkillLineEntry const* pSkill, bool racial)
{
    switch (pSkill->categoryId)
    {
        case SKILL_CATEGORY_LANGUAGES: return SKILL_RANGE_LANGUAGE;
        case SKILL_CATEGORY_WEAPON:
            if (pSkill->id != SKILL_FIST_WEAPONS)
                return SKILL_RANGE_LEVEL;
            else
                return SKILL_RANGE_MONO;
        case SKILL_CATEGORY_ARMOR:
        case SKILL_CATEGORY_CLASS:
            if (pSkill->id != SKILL_LOCKPICKING)
                return SKILL_RANGE_MONO;
            else
                return SKILL_RANGE_LEVEL;
        case SKILL_CATEGORY_SECONDARY:
        case SKILL_CATEGORY_PROFESSION:
            // not set skills for professions and racial abilities
            if (IsProfessionSkill(pSkill->id))
                return SKILL_RANGE_RANK;
            else if (racial)
                return SKILL_RANGE_NONE;
            else
                return SKILL_RANGE_MONO;
        default:
        case SKILL_CATEGORY_ATTRIBUTES:                     //not found in dbc
        case SKILL_CATEGORY_GENERIC:                        //only GENERIC(DND)
            return SKILL_RANGE_NONE;
    }
}

void ObjectMgr::LoadGameTele()
{
    uint32 oldMSTime = getMSTime();

    _gameTeleStore.clear();                                  // for reload case

    //                                                0       1           2           3           4        5     6
    QueryResult result = WorldDatabase.Query("SELECT id, position_x, position_y, position_z, orientation, map, name FROM game_tele");

    if (!result)
    {
        sLog->outErrorDb(">> Loaded 0 GameTeleports. DB table `game_tele` is empty!");
        sLog->outString();
        return;
    }

    uint32 count = 0;

    do
    {
        Field* fields = result->Fetch();

        uint32 id         = fields[0].GetUInt32();

        GameTele gt;

        gt.position_x     = fields[1].GetFloat();
        gt.position_y     = fields[2].GetFloat();
        gt.position_z     = fields[3].GetFloat();
        gt.orientation    = fields[4].GetFloat();
        gt.mapId          = fields[5].GetUInt16();
        gt.name           = fields[6].GetString();

        if (!MapManager::IsValidMapCoord(gt.mapId, gt.position_x, gt.position_y, gt.position_z, gt.orientation))
        {
            sLog->outErrorDb("Wrong position for id %u (name: %s) in `game_tele` table, ignoring.", id, gt.name.c_str());
            continue;
        }

        if (!Utf8toWStr(gt.name, gt.wnameLow))
        {
            sLog->outErrorDb("Wrong UTF8 name for id %u in `game_tele` table, ignoring.", id);
            continue;
        }

        wstrToLower(gt.wnameLow);

        _gameTeleStore[id] = gt;

        ++count;
    }
    while (result->NextRow());

    sLog->outString(">> Loaded %u GameTeleports in %u ms", count, GetMSTimeDiffToNow(oldMSTime));
    sLog->outString();
}

GameTele const* ObjectMgr::GetGameTele(const std::string& name) const
{
    // explicit name case
    std::wstring wname;
    if (!Utf8toWStr(name, wname))
        return NULL;

    // converting string that we try to find to lower case
    wstrToLower(wname);

    // Alternative first GameTele what contains wnameLow as substring in case no GameTele location found
    const GameTele* alt = NULL;
    for (GameTeleContainer::const_iterator itr = _gameTeleStore.begin(); itr != _gameTeleStore.end(); ++itr)
    {
        if (itr->second.wnameLow == wname)
            return &itr->second;
        else if (alt == NULL && itr->second.wnameLow.find(wname) != std::wstring::npos)
            alt = &itr->second;
    }

    return alt;
}

bool ObjectMgr::AddGameTele(GameTele& tele)
{
    // find max id
    uint32 new_id = 0;
    for (GameTeleContainer::const_iterator itr = _gameTeleStore.begin(); itr != _gameTeleStore.end(); ++itr)
        if (itr->first > new_id)
            new_id = itr->first;

    // use next
    ++new_id;

    if (!Utf8toWStr(tele.name, tele.wnameLow))
        return false;

    wstrToLower(tele.wnameLow);

    _gameTeleStore[new_id] = tele;

    PreparedStatement* stmt = WorldDatabase.GetPreparedStatement(WORLD_INS_GAME_TELE);

    stmt->setUInt32(0, new_id);
    stmt->setFloat(1, tele.position_x);
    stmt->setFloat(2, tele.position_y);
    stmt->setFloat(3, tele.position_z);
    stmt->setFloat(4, tele.orientation);
    stmt->setUInt16(5, uint16(tele.mapId));
    stmt->setString(6, tele.name);

    WorldDatabase.Execute(stmt);

    return true;
}

bool ObjectMgr::DeleteGameTele(const std::string& name)
{
    // explicit name case
    std::wstring wname;
    if (!Utf8toWStr(name, wname))
        return false;

    // converting string that we try to find to lower case
    wstrToLower(wname);

    for (GameTeleContainer::iterator itr = _gameTeleStore.begin(); itr != _gameTeleStore.end(); ++itr)
    {
        if (itr->second.wnameLow == wname)
        {
            PreparedStatement* stmt = WorldDatabase.GetPreparedStatement(WORLD_DEL_GAME_TELE);

            stmt->setString(0, itr->second.name);

            WorldDatabase.Execute(stmt);

            _gameTeleStore.erase(itr);
            return true;
        }
    }

    return false;
}

void ObjectMgr::LoadMailLevelRewards()
{
    uint32 oldMSTime = getMSTime();

    _mailLevelRewardStore.clear();                           // for reload case

    //                                                 0        1             2            3
    QueryResult result = WorldDatabase.Query("SELECT level, raceMask, mailTemplateId, senderEntry FROM mail_level_reward");

    if (!result)
    {
        sLog->outErrorDb(">> Loaded 0 level dependent mail rewards. DB table `mail_level_reward` is empty.");
        sLog->outString();
        return;
    }

    uint32 count = 0;

    do
    {
        Field* fields = result->Fetch();

        uint8 level           = fields[0].GetUInt8();
        uint32 raceMask       = fields[1].GetUInt32();
        uint32 mailTemplateId = fields[2].GetUInt32();
        uint32 senderEntry    = fields[3].GetUInt32();

        if (level > MAX_LEVEL)
        {
            sLog->outErrorDb("Table `mail_level_reward` have data for level %u that more supported by client (%u), ignoring.", level, MAX_LEVEL);
            continue;
        }

        if (!(raceMask & RACEMASK_ALL_PLAYABLE))
        {
            sLog->outErrorDb("Table `mail_level_reward` have raceMask (%u) for level %u that not include any player races, ignoring.", raceMask, level);
            continue;
        }

        if (!sMailTemplateStore.LookupEntry(mailTemplateId))
        {
            sLog->outErrorDb("Table `mail_level_reward` have invalid mailTemplateId (%u) for level %u that invalid not include any player races, ignoring.", mailTemplateId, level);
            continue;
        }

        if (!GetCreatureTemplate(senderEntry))
        {
            sLog->outErrorDb("Table `mail_level_reward` have not existed sender creature entry (%u) for level %u that invalid not include any player races, ignoring.", senderEntry, level);
            continue;
        }

        _mailLevelRewardStore[level].push_back(MailLevelReward(raceMask, mailTemplateId, senderEntry));

        ++count;
    }
    while (result->NextRow());

    sLog->outString(">> Loaded %u level dependent mail rewards in %u ms", count, GetMSTimeDiffToNow(oldMSTime));
    sLog->outString();
}

void ObjectMgr::AddSpellToTrainer(uint32 entry, uint32 spell, uint32 spellCost, uint32 reqSkill, uint32 reqSkillValue, uint32 reqLevel)
{
    if (entry >= TRINITY_TRAINER_START_REF)
        return;

    CreatureTemplate const* cInfo = GetCreatureTemplate(entry);
    if (!cInfo)
    {
        sLog->outErrorDb("Table `npc_trainer` contains an entry for a non-existing creature template (Entry: %u), ignoring", entry);
        return;
    }

    if (!(cInfo->npcflag & UNIT_NPC_FLAG_TRAINER))
    {
        sLog->outErrorDb("Table `npc_trainer` contains an entry for a creature template (Entry: %u) without trainer flag, ignoring", entry);
        return;
    }

    SpellInfo const* spellinfo = sSpellMgr->GetSpellInfo(spell);
    if (!spellinfo)
    {
        sLog->outErrorDb("Table `npc_trainer` contains an entry (Entry: %u) for a non-existing spell (Spell: %u), ignoring", entry, spell);
        return;
    }

    if (!SpellMgr::IsSpellValid(spellinfo))
    {
        sLog->outErrorDb("Table `npc_trainer` contains an entry (Entry: %u) for a broken spell (Spell: %u), ignoring", entry, spell);
        return;
    }

    if (GetTalentSpellCost(spell))
    {
        sLog->outErrorDb("Table `npc_trainer` contains an entry (Entry: %u) for a non-existing spell (Spell: %u) which is a talent, ignoring", entry, spell);
        return;
    }

    TrainerSpellData& data = _cacheTrainerSpellStore[entry];

    TrainerSpell& trainerSpell = data.spellList[spell];
    trainerSpell.spell         = spell;
    trainerSpell.spellCost     = spellCost;
    trainerSpell.reqSkill      = reqSkill;
    trainerSpell.reqSkillValue = reqSkillValue;
    trainerSpell.reqLevel      = reqLevel;

    if (!trainerSpell.reqLevel)
        trainerSpell.reqLevel = spellinfo->SpellLevel;

    // calculate learned spell for profession case when stored cast-spell
    trainerSpell.learnedSpell[0] = spell;
    for (uint8 i = 0; i < MAX_SPELL_EFFECTS; ++i)
    {
        if (spellinfo->Effects[i].Effect != SPELL_EFFECT_LEARN_SPELL)
            continue;
        if (trainerSpell.learnedSpell[0] == spell)
            trainerSpell.learnedSpell[0] = 0;
        // player must be able to cast spell on himself
        if (spellinfo->Effects[i].TargetA.GetTarget() != 0 && spellinfo->Effects[i].TargetA.GetTarget() != TARGET_UNIT_TARGET_ALLY
            && spellinfo->Effects[i].TargetA.GetTarget() != TARGET_UNIT_TARGET_ANY && spellinfo->Effects[i].TargetA.GetTarget() != TARGET_UNIT_CASTER)
        {
            sLog->outErrorDb("Table `npc_trainer` has spell %u for trainer entry %u with learn effect which has incorrect target type, ignoring learn effect!", spell, entry);
            continue;
        }

        trainerSpell.learnedSpell[i] = spellinfo->Effects[i].TriggerSpell;

        if (trainerSpell.learnedSpell[i])
        {
            SpellInfo const* learnedSpellInfo = sSpellMgr->GetSpellInfo(trainerSpell.learnedSpell[i]);
            if (learnedSpellInfo && learnedSpellInfo->IsProfession())
                data.trainerType = 2;
        }
    }

    return;
}

void ObjectMgr::LoadTrainerSpell()
{
    uint32 oldMSTime = getMSTime();

    // For reload case
    _cacheTrainerSpellStore.clear();

    std::set<uint32> skip_trainers;

    QueryResult result = WorldDatabase.Query("SELECT b.entry, a.spell, a.spellcost, a.reqskill, a.reqskillvalue, a.reqlevel FROM npc_trainer AS a "
                                             "INNER JOIN npc_trainer AS b ON a.entry = -(b.spell) "
                                             "UNION SELECT * FROM npc_trainer WHERE spell > 0");

    if (!result)
    {
        sLog->outErrorDb(">>  Loaded 0 Trainers. DB table `npc_trainer` is empty!");
        sLog->outString();
        return;
    }

    uint32 count = 0;

    do
    {
        Field* fields = result->Fetch();

        uint32 entry         = fields[0].GetUInt32();
        uint32 spell         = fields[1].GetUInt32();
        uint32 spellCost     = fields[2].GetUInt32();
        uint32 reqSkill      = fields[3].GetUInt16();
        uint32 reqSkillValue = fields[4].GetUInt16();
        uint32 reqLevel      = fields[5].GetUInt8();

        AddSpellToTrainer(entry, spell, spellCost, reqSkill, reqSkillValue, reqLevel);

        ++count;
    }
    while (result->NextRow());

    sLog->outString(">> Loaded %d Trainers in %u ms", count, GetMSTimeDiffToNow(oldMSTime));
    sLog->outString();
}

int ObjectMgr::LoadReferenceVendor(int32 vendor, int32 item, std::set<uint32> *skip_vendors)
{
    // find all items from the reference vendor
    PreparedStatement* stmt = WorldDatabase.GetPreparedStatement(WORLD_SEL_NPC_VENDOR_REF);
    stmt->setUInt32(0, uint32(item));
    PreparedQueryResult result = WorldDatabase.Query(stmt);

    if (!result)
        return 0;

    uint32 count = 0;
    do
    {
        Field* fields = result->Fetch();

        int32 item_id = fields[0].GetInt32();

        // if item is a negative, its a reference
        if (item_id < 0)
            count += LoadReferenceVendor(vendor, -item_id, skip_vendors);
        else
        {
            int32  maxcount     = fields[1].GetUInt8();
            uint32 incrtime     = fields[2].GetUInt32();
            uint32 ExtendedCost = fields[3].GetUInt32();

            if (!IsVendorItemValid(vendor, item_id, maxcount, incrtime, ExtendedCost, NULL, skip_vendors))
                continue;

            VendorItemData& vList = _cacheVendorItemStore[vendor];

            vList.AddItem(item_id, maxcount, incrtime, ExtendedCost);
            ++count;
        }
    } while (result->NextRow());

    return count;
}

void ObjectMgr::LoadVendors()
{
    uint32 oldMSTime = getMSTime();

    // For reload case
    for (CacheVendorItemContainer::iterator itr = _cacheVendorItemStore.begin(); itr != _cacheVendorItemStore.end(); ++itr)
        itr->second.Clear();
    _cacheVendorItemStore.clear();

    std::set<uint32> skip_vendors;

    QueryResult result = WorldDatabase.Query("SELECT entry, item, maxcount, incrtime, ExtendedCost FROM npc_vendor ORDER BY entry, slot ASC");
    if (!result)
    {
        sLog->outString();
        sLog->outErrorDb(">>  Loaded 0 Vendors. DB table `npc_vendor` is empty!");
        return;
    }

    uint32 count = 0;

    do
    {
        Field* fields = result->Fetch();

        uint32 entry        = fields[0].GetUInt32();
        int32 item_id      = fields[1].GetInt32();

        // if item is a negative, its a reference
        if (item_id < 0)
            count += LoadReferenceVendor(entry, -item_id, &skip_vendors);
        else
        {
            uint32 maxcount     = fields[2].GetUInt8();
            uint32 incrtime     = fields[3].GetUInt32();
            uint32 ExtendedCost = fields[4].GetUInt32();

            if (!IsVendorItemValid(entry, item_id, maxcount, incrtime, ExtendedCost, NULL, &skip_vendors))
                continue;

            VendorItemData& vList = _cacheVendorItemStore[entry];

            vList.AddItem(item_id, maxcount, incrtime, ExtendedCost);
            ++count;
        }
    }
    while (result->NextRow());

    sLog->outString(">> Loaded %d Vendors in %u ms", count, GetMSTimeDiffToNow(oldMSTime));
    sLog->outString();
}

void ObjectMgr::LoadGossipMenu()
{
    uint32 oldMSTime = getMSTime();

    _gossipMenusStore.clear();

    QueryResult result = WorldDatabase.Query("SELECT entry, text_id FROM gossip_menu");

    if (!result)
    {
        sLog->outErrorDb(">> Loaded 0  gossip_menu entries. DB table `gossip_menu` is empty!");
        sLog->outString();
        return;
    }

    uint32 count = 0;

    do
    {
        Field* fields = result->Fetch();

        GossipMenus gMenu;

        gMenu.entry             = fields[0].GetUInt16();
        gMenu.text_id           = fields[1].GetUInt32();

        if (!GetGossipText(gMenu.text_id))
        {
            sLog->outErrorDb("Table gossip_menu entry %u are using non-existing text_id %u", gMenu.entry, gMenu.text_id);
            continue;
        }

        _gossipMenusStore.insert(GossipMenusContainer::value_type(gMenu.entry, gMenu));

        ++count;
    }
    while (result->NextRow());

    sLog->outString(">> Loaded %u gossip_menu entries in %u ms", count, GetMSTimeDiffToNow(oldMSTime));
    sLog->outString();
}

void ObjectMgr::LoadGossipMenuItems()
{
    uint32 oldMSTime = getMSTime();

    _gossipMenuItemsStore.clear();

    QueryResult result = WorldDatabase.Query(
        //          0              1            2           3              4
        "SELECT menu_id, id, option_icon, option_text, option_id, npc_option_npcflag, "
        //       5              6           7          8         9
        "action_menu_id, action_poi_id, box_coded, box_money, box_text "
        "FROM gossip_menu_option ORDER BY menu_id, id");

    if (!result)
    {
        sLog->outErrorDb(">> Loaded 0 gossip_menu_option entries. DB table `gossip_menu_option` is empty!");
        sLog->outString();
        return;
    }

    uint32 count = 0;

    do
    {
        Field* fields = result->Fetch();

        GossipMenuItems gMenuItem;

        gMenuItem.MenuId                = fields[0].GetUInt16();
        gMenuItem.OptionIndex           = fields[1].GetUInt16();
        gMenuItem.OptionIcon            = fields[2].GetUInt32();
        gMenuItem.OptionText            = fields[3].GetString();
        gMenuItem.OptionType            = fields[4].GetUInt8();
        gMenuItem.OptionNpcflag         = fields[5].GetUInt32();
        gMenuItem.ActionMenuId          = fields[6].GetUInt32();
        gMenuItem.ActionPoiId           = fields[7].GetUInt32();
        gMenuItem.BoxCoded              = fields[8].GetBool();
        gMenuItem.BoxMoney              = fields[9].GetUInt32();
        gMenuItem.BoxText               = fields[10].GetString();

        if (gMenuItem.OptionIcon >= GOSSIP_ICON_MAX)
        {
            sLog->outErrorDb("Table gossip_menu_option for menu %u, id %u has unknown icon id %u. Replacing with GOSSIP_ICON_CHAT", gMenuItem.MenuId, gMenuItem.OptionIndex, gMenuItem.OptionIcon);
            gMenuItem.OptionIcon = GOSSIP_ICON_CHAT;
        }

        if (gMenuItem.OptionType >= GOSSIP_OPTION_MAX)
            sLog->outErrorDb("Table gossip_menu_option for menu %u, id %u has unknown option id %u. Option will not be used", gMenuItem.MenuId, gMenuItem.OptionIndex, gMenuItem.OptionType);

        if (gMenuItem.ActionPoiId && !GetPointOfInterest(gMenuItem.ActionPoiId))
        {
            sLog->outErrorDb("Table gossip_menu_option for menu %u, id %u use non-existing action_poi_id %u, ignoring", gMenuItem.MenuId, gMenuItem.OptionIndex, gMenuItem.ActionPoiId);
            gMenuItem.ActionPoiId = 0;
        }

        _gossipMenuItemsStore.insert(GossipMenuItemsContainer::value_type(gMenuItem.MenuId, gMenuItem));
        ++count;
    }
    while (result->NextRow());

    sLog->outString(">> Loaded %u gossip_menu_option entries in %u ms", count, GetMSTimeDiffToNow(oldMSTime));
    sLog->outString();
}

void ObjectMgr::AddVendorItem(uint32 entry, uint32 item, int32 maxcount, uint32 incrtime, uint32 extendedCost, bool persist /*= true*/)
{
    VendorItemData& vList = _cacheVendorItemStore[entry];
    vList.AddItem(item, maxcount, incrtime, extendedCost);

    if (persist)
    {
        PreparedStatement* stmt = WorldDatabase.GetPreparedStatement(WORLD_INS_NPC_VENODR);

        stmt->setUInt32(0, entry);
        stmt->setUInt32(1, item);
        stmt->setUInt8(2, maxcount);
        stmt->setUInt32(3, incrtime);
        stmt->setUInt32(4, extendedCost);

        WorldDatabase.Execute(stmt);
    }
}

bool ObjectMgr::RemoveVendorItem(uint32 entry, uint32 item, bool persist /*= true*/)
{
    CacheVendorItemContainer::iterator  iter = _cacheVendorItemStore.find(entry);
    if (iter == _cacheVendorItemStore.end())
        return false;

    if (!iter->second.RemoveItem(item))
        return false;

    if (persist)
    {
        PreparedStatement* stmt = WorldDatabase.GetPreparedStatement(WORLD_DEL_NPC_VENDOR);

        stmt->setUInt32(0, entry);
        stmt->setUInt32(1, item);

        WorldDatabase.Execute(stmt);
    }

    return true;
}

bool ObjectMgr::IsVendorItemValid(uint32 vendor_entry, uint32 item_id, int32 maxcount, uint32 incrtime, uint32 ExtendedCost, Player* player, std::set<uint32>* skip_vendors, uint32 ORnpcflag) const
{
    CreatureTemplate const* cInfo = sObjectMgr->GetCreatureTemplate(vendor_entry);
    if (!cInfo)
    {
        if (player)
            ChatHandler(player).SendSysMessage(LANG_COMMAND_VENDORSELECTION);
        else
            sLog->outErrorDb("Table `(game_event_)npc_vendor` have data for not existed creature template (Entry: %u), ignore", vendor_entry);
        return false;
    }

    if (!((cInfo->npcflag | ORnpcflag) & UNIT_NPC_FLAG_VENDOR))
    {
        if (!skip_vendors || skip_vendors->count(vendor_entry) == 0)
        {
            if (player)
                ChatHandler(player).SendSysMessage(LANG_COMMAND_VENDORSELECTION);
            else
                sLog->outErrorDb("Table `(game_event_)npc_vendor` have data for not creature template (Entry: %u) without vendor flag, ignore", vendor_entry);

            if (skip_vendors)
                skip_vendors->insert(vendor_entry);
        }
        return false;
    }

    if (!sObjectMgr->GetItemTemplate(item_id))
    {
        if (player)
            ChatHandler(player).PSendSysMessage(LANG_ITEM_NOT_FOUND, item_id);
        else
            sLog->outErrorDb("Table `(game_event_)npc_vendor` for Vendor (Entry: %u) have in item list non-existed item (%u), ignore", vendor_entry, item_id);
        return false;
    }

    if (ExtendedCost && !sItemExtendedCostStore.LookupEntry(ExtendedCost))
    {
        if (player)
            ChatHandler(player).PSendSysMessage(LANG_EXTENDED_COST_NOT_EXIST, ExtendedCost);
        else
            sLog->outErrorDb("Table `(game_event_)npc_vendor` have Item (Entry: %u) with wrong ExtendedCost (%u) for vendor (%u), ignore", item_id, ExtendedCost, vendor_entry);
        return false;
    }

    if (maxcount > 0 && incrtime == 0)
    {
        if (player)
            ChatHandler(player).PSendSysMessage("MaxCount != 0 (%u) but IncrTime == 0", maxcount);
        else
            sLog->outErrorDb("Table `(game_event_)npc_vendor` has `maxcount` (%u) for item %u of vendor (Entry: %u) but `incrtime`=0, ignore", maxcount, item_id, vendor_entry);
        return false;
    }
    else if (maxcount == 0 && incrtime > 0)
    {
        if (player)
            ChatHandler(player).PSendSysMessage("MaxCount == 0 but IncrTime<>= 0");
        else
            sLog->outErrorDb("Table `(game_event_)npc_vendor` has `maxcount`=0 for item %u of vendor (Entry: %u) but `incrtime`<>0, ignore", item_id, vendor_entry);
        return false;
    }

    VendorItemData const* vItems = GetNpcVendorItemList(vendor_entry);
    if (!vItems)
        return true;                                        // later checks for non-empty lists

    if (vItems->FindItemCostPair(item_id, ExtendedCost))
    {
        if (player)
            ChatHandler(player).PSendSysMessage(LANG_ITEM_ALREADY_IN_LIST, item_id, ExtendedCost);
        else
            sLog->outErrorDb("Table `npc_vendor` has duplicate items %u (with extended cost %u) for vendor (Entry: %u), ignoring", item_id, ExtendedCost, vendor_entry);
        return false;
    }

    if (vItems->GetItemCount() >= MAX_VENDOR_ITEMS)
    {
        if (player)
            ChatHandler(player).SendSysMessage(LANG_COMMAND_ADDVENDORITEMITEMS);
        else
            sLog->outErrorDb("Table `npc_vendor` has too many items (%u >= %i) for vendor (Entry: %u), ignore", vItems->GetItemCount(), MAX_VENDOR_ITEMS, vendor_entry);
        return false;
    }

    return true;
}

void ObjectMgr::LoadScriptNames()
{
    uint32 oldMSTime = getMSTime();

    _scriptNamesStore.push_back("");
    QueryResult result = WorldDatabase.Query(
      "SELECT DISTINCT(ScriptName) FROM achievement_criteria_data WHERE ScriptName <> '' AND type = 11 "
      "UNION "
      "SELECT DISTINCT(ScriptName) FROM battleground_template WHERE ScriptName <> '' "
      "UNION "
      "SELECT DISTINCT(ScriptName) FROM creature_template WHERE ScriptName <> '' "
      "UNION "
      "SELECT DISTINCT(ScriptName) FROM gameobject_template WHERE ScriptName <> '' "
      "UNION "
      "SELECT DISTINCT(ScriptName) FROM item_script_names WHERE ScriptName <> '' "
      "UNION "
      "SELECT DISTINCT(ScriptName) FROM areatrigger_scripts WHERE ScriptName <> '' "
      "UNION "
      "SELECT DISTINCT(ScriptName) FROM spell_script_names WHERE ScriptName <> '' "
      "UNION "
      "SELECT DISTINCT(ScriptName) FROM transports WHERE ScriptName <> '' "
      "UNION "
      "SELECT DISTINCT(ScriptName) FROM game_weather WHERE ScriptName <> '' "
      "UNION "
      "SELECT DISTINCT(ScriptName) FROM conditions WHERE ScriptName <> '' "
      "UNION "
      "SELECT DISTINCT(ScriptName) FROM outdoorpvp_template WHERE ScriptName <> '' "
      "UNION "
      "SELECT DISTINCT(script) FROM instance_template WHERE script <> ''");

    if (!result)
    {
        sLog->outString();
        sLog->outErrorDb(">> Loaded empty set of Script Names!");
        return;
    }

    uint32 count = 1;

    do
    {
        _scriptNamesStore.push_back((*result)[0].GetString());
        ++count;
    }
    while (result->NextRow());

    std::sort(_scriptNamesStore.begin(), _scriptNamesStore.end());
    sLog->outString(">> Loaded %d Script Names in %u ms", count, GetMSTimeDiffToNow(oldMSTime));
    sLog->outString();
}

uint32 ObjectMgr::GetScriptId(const char *name)
{
    // use binary search to find the script name in the sorted vector
    // assume "" is the first element
    if (!name)
        return 0;

    ScriptNameContainer::const_iterator itr = std::lower_bound(_scriptNamesStore.begin(), _scriptNamesStore.end(), name);
    if (itr == _scriptNamesStore.end() || *itr != name)
        return 0;

    return uint32(itr - _scriptNamesStore.begin());
}

void ObjectMgr::CheckScripts(ScriptsType type, std::set<int32>& ids)
{
    ScriptMapMap* scripts = GetScriptsMapByType(type);
    if (!scripts)
        return;

    for (ScriptMapMap::const_iterator itrMM = scripts->begin(); itrMM != scripts->end(); ++itrMM)
    {
        for (ScriptMap::const_iterator itrM = itrMM->second.begin(); itrM != itrMM->second.end(); ++itrM)
        {
            switch (itrM->second.command)
            {
                case SCRIPT_COMMAND_TALK:
                {
                    if (!GetTrinityStringLocale (itrM->second.Talk.TextID))
                        sLog->outErrorDb("Table `%s` references invalid text id %u from `db_script_string`, script id: %u.", GetScriptsTableNameByType(type).c_str(), itrM->second.Talk.TextID, itrMM->first);

                    if (ids.find(itrM->second.Talk.TextID) != ids.end())
                        ids.erase(itrM->second.Talk.TextID);
                }
                default:
                    break;
            }
        }
    }
}

void ObjectMgr::LoadDbScriptStrings()
{
    LoadTrinityStrings("db_script_string", MIN_DB_SCRIPT_STRING_ID, MAX_DB_SCRIPT_STRING_ID);

    std::set<int32> ids;

    for (int32 i = MIN_DB_SCRIPT_STRING_ID; i < MAX_DB_SCRIPT_STRING_ID; ++i)
        if (GetTrinityStringLocale(i))
            ids.insert(i);

    for (int type = SCRIPTS_FIRST; type < SCRIPTS_LAST; ++type)
        CheckScripts(ScriptsType(type), ids);

    for (std::set<int32>::const_iterator itr = ids.begin(); itr != ids.end(); ++itr)
        sLog->outErrorDb("Table `db_script_string` has unused string id  %u", *itr);
}

bool LoadTrinityStrings(const char* table, int32 start_value, int32 end_value)
{
    // MAX_DB_SCRIPT_STRING_ID is max allowed negative value for scripts (scrpts can use only more deep negative values
    // start/end reversed for negative values
    if (start_value > MAX_DB_SCRIPT_STRING_ID || end_value >= start_value)
    {
        sLog->outErrorDb("Table '%s' load attempted with range (%d - %d) reserved by Trinity, strings not loaded.", table, start_value, end_value+1);
        return false;
    }

    return sObjectMgr->LoadTrinityStrings(table, start_value, end_value);
}

CreatureBaseStats const* ObjectMgr::GetCreatureBaseStats(uint8 level, uint8 unitClass)
{
    CreatureBaseStatsContainer::const_iterator it = _creatureBaseStatsStore.find(MAKE_PAIR16(level, unitClass));

    if (it != _creatureBaseStatsStore.end())
        return &(it->second);

    struct DefaultCreatureBaseStats : public CreatureBaseStats
    {
        DefaultCreatureBaseStats()
        {
            BaseArmor = 1;
            for (uint8 j = 0; j < MAX_CREATURE_BASE_HP; ++j)
                BaseHealth[j] = 1;
            BaseMana = 0;
        }
    };
    static const DefaultCreatureBaseStats def_stats;
    return &def_stats;
}

void ObjectMgr::LoadCreatureClassLevelStats()
{
    uint32 oldMSTime = getMSTime();

    QueryResult result = WorldDatabase.Query("SELECT level, class, basehp0, basehp1, basehp2, basemana, basearmor FROM creature_classlevelstats");

    if (!result)
    {
        sLog->outString(">> Loaded 0 creature base stats. DB table `creature_classlevelstats` is empty.");
        sLog->outString();
        return;
    }

    uint32 count = 0;
    do
    {
        Field* fields = result->Fetch();

        uint8 Level = fields[0].GetInt8();
        uint8 Class = fields[1].GetInt8();

        CreatureBaseStats stats;

        for (uint8 i = 0; i < MAX_CREATURE_BASE_HP; ++i)
            stats.BaseHealth[i] = fields[i + 2].GetInt16();

        stats.BaseMana = fields[5].GetInt16();
        stats.BaseArmor = fields[6].GetInt16();

        if (!Class || ((1 << (Class - 1)) & CLASSMASK_ALL_CREATURES) == 0)
            sLog->outErrorDb("Creature base stats for level %u has invalid class %u", Level, Class);

        for (uint8 i = 0; i < MAX_CREATURE_BASE_HP; ++i)
        {
            if (stats.BaseHealth[i] < 1)
            {
                sLog->outErrorDb("Creature base stats for class %u, level %u has invalid zero base HP[%u] - set to 1", Class, Level, i);
                stats.BaseHealth[i] = 1;
            }
        }

        _creatureBaseStatsStore[MAKE_PAIR16(Level, Class)] = stats;

        ++count;
    }
    while (result->NextRow());

    CreatureTemplateContainer const* ctc = sObjectMgr->GetCreatureTemplates();
    for (CreatureTemplateContainer::const_iterator itr = ctc->begin(); itr != ctc->end(); ++itr)
    {
        for (uint16 lvl = itr->second.minlevel; lvl <= itr->second.maxlevel; ++lvl)
        {
            if (_creatureBaseStatsStore.find(MAKE_PAIR16(lvl, itr->second.unit_class)) == _creatureBaseStatsStore.end())
                sLog->outErrorDb("Missing base stats for creature class %u level %u", itr->second.unit_class, lvl);
        }
    }

    sLog->outString(">> Loaded %u creature base stats in %u ms", count, GetMSTimeDiffToNow(oldMSTime));
    sLog->outString();
}

void ObjectMgr::LoadFactionChangeAchievements()
{
    uint32 oldMSTime = getMSTime();

    QueryResult result = WorldDatabase.Query("SELECT alliance_id, horde_id FROM player_factionchange_achievement");

    if (!result)
    {
        sLog->outErrorDb(">> Loaded 0 faction change achievement pairs. DB table `player_factionchange_achievement` is empty.");
        sLog->outString();
        return;
    }

    uint32 count = 0;

    do
    {
        Field* fields = result->Fetch();

        uint32 alliance = fields[0].GetUInt32();
        uint32 horde = fields[1].GetUInt32();

        if (!sAchievementStore.LookupEntry(alliance))
            sLog->outErrorDb("Achievement %u referenced in `player_factionchange_achievement` does not exist, pair skipped!", alliance);
        else if (!sAchievementStore.LookupEntry(horde))
            sLog->outErrorDb("Achievement %u referenced in `player_factionchange_achievement` does not exist, pair skipped!", horde);
        else
            FactionChange_Achievements[alliance] = horde;

        ++count;
    }
    while (result->NextRow());

    sLog->outString(">> Loaded %u faction change achievement pairs in %u ms", count, GetMSTimeDiffToNow(oldMSTime));
    sLog->outString();
}

void ObjectMgr::LoadFactionChangeItems()
{
    uint32 oldMSTime = getMSTime();

    QueryResult result = WorldDatabase.Query("SELECT alliance_id, horde_id FROM player_factionchange_items");

    if (!result)
    {
        sLog->outString(">> Loaded 0 faction change item pairs. DB table `player_factionchange_items` is empty.");
        sLog->outString();
        return;
    }

    uint32 count = 0;

    do
    {
        Field* fields = result->Fetch();

        uint32 alliance = fields[0].GetUInt32();
        uint32 horde = fields[1].GetUInt32();

        if (!GetItemTemplate(alliance))
            sLog->outErrorDb("Item %u referenced in `player_factionchange_items` does not exist, pair skipped!", alliance);
        else if (!GetItemTemplate(horde))
            sLog->outErrorDb("Item %u referenced in `player_factionchange_items` does not exist, pair skipped!", horde);
        else
            FactionChange_Items[alliance] = horde;

        ++count;
    }
    while (result->NextRow());

    sLog->outString(">> Loaded %u faction change item pairs in %u ms", count, GetMSTimeDiffToNow(oldMSTime));
    sLog->outString();
}

void ObjectMgr::LoadFactionChangeSpells()
{
    uint32 oldMSTime = getMSTime();

    QueryResult result = WorldDatabase.Query("SELECT alliance_id, horde_id FROM player_factionchange_spells");

    if (!result)
    {
        sLog->outErrorDb(">> Loaded 0 faction change spell pairs. DB table `player_factionchange_spells` is empty.");
        sLog->outString();
        return;
    }

    uint32 count = 0;

    do
    {
        Field* fields = result->Fetch();

        uint32 alliance = fields[0].GetUInt32();
        uint32 horde = fields[1].GetUInt32();

        if (!sSpellMgr->GetSpellInfo(alliance))
            sLog->outErrorDb("Spell %u referenced in `player_factionchange_spells` does not exist, pair skipped!", alliance);
        else if (!sSpellMgr->GetSpellInfo(horde))
            sLog->outErrorDb("Spell %u referenced in `player_factionchange_spells` does not exist, pair skipped!", horde);
        else
            FactionChange_Spells[alliance] = horde;

        ++count;
    }
    while (result->NextRow());

    sLog->outString(">> Loaded %u faction change spell pairs in %u ms", count, GetMSTimeDiffToNow(oldMSTime));
    sLog->outString();
}

void ObjectMgr::LoadFactionChangeReputations()
{
    uint32 oldMSTime = getMSTime();

    QueryResult result = WorldDatabase.Query("SELECT alliance_id, horde_id FROM player_factionchange_reputations");

    if (!result)
    {
        sLog->outString(">> Loaded 0 faction change reputation pairs. DB table `player_factionchange_reputations` is empty.");
        sLog->outString();
        return;
    }

    uint32 count = 0;

    do
    {
        Field* fields = result->Fetch();

        uint32 alliance = fields[0].GetUInt32();
        uint32 horde = fields[1].GetUInt32();

        if (!sFactionStore.LookupEntry(alliance))
            sLog->outErrorDb("Reputation %u referenced in `player_factionchange_reputations` does not exist, pair skipped!", alliance);
        else if (!sFactionStore.LookupEntry(horde))
            sLog->outErrorDb("Reputation %u referenced in `player_factionchange_reputations` does not exist, pair skipped!", horde);
        else
            FactionChange_Reputation[alliance] = horde;

        ++count;
    }
    while (result->NextRow());

    sLog->outString(">> Loaded %u faction change reputation pairs in %u ms", count, GetMSTimeDiffToNow(oldMSTime));
    sLog->outString();
}

void ObjectMgr::LoadHotfixData()
{
    uint32 oldMSTime = getMSTime();

    QueryResult result = WorldDatabase.Query("SELECT entry, type, UNIX_TIMESTAMP(hotfixDate) FROM hotfix_data");

    if (!result)
    {
        sLog->outString(">> Loaded 0 hotfix info entries. DB table `hotfix_data` is empty.");
        sLog->outString();
        return;
    }

    uint32 count = 0;

    _hotfixData.reserve(result->GetRowCount());

    do
    {
        Field* fields = result->Fetch();

        HotfixInfo info;
        info.Entry = fields[0].GetUInt32();
        info.Type = fields[1].GetUInt32();
        info.Timestamp = fields[2].GetUInt32();

        _hotfixData.push_back(info);
        ++count;
    }
    while (result->NextRow());

    sLog->outString(">> Loaded %u hotfix info entries in %u ms", count, GetMSTimeDiffToNow(oldMSTime));
    sLog->outString();
}

GameObjectTemplate const* ObjectMgr::GetGameObjectTemplate(uint32 entry)
{
    GameObjectTemplateContainer::const_iterator itr = _gameObjectTemplateStore.find(entry);
    if (itr != _gameObjectTemplateStore.end())
        return &(itr->second);

    return NULL;
}

CreatureTemplate const* ObjectMgr::GetCreatureTemplate(uint32 entry)
{
    CreatureTemplateContainer::const_iterator itr = _creatureTemplateStore.find(entry);
    if (itr != _creatureTemplateStore.end())
        return &(itr->second);

    return NULL;
}

VehicleAccessoryList const* ObjectMgr::GetVehicleAccessoryList(Vehicle* veh) const
{
    if (Creature* cre = veh->GetBase()->ToCreature())
    {
        // Give preference to GUID-based accessories
        VehicleAccessoryContainer::const_iterator itr = _vehicleAccessoryStore.find(cre->GetDBTableGUIDLow());
        if (itr != _vehicleAccessoryStore.end())
            return &itr->second;
    }

    // Otherwise return entry-based
    VehicleAccessoryContainer::const_iterator itr = _vehicleTemplateAccessoryStore.find(veh->GetCreatureEntry());
    if (itr != _vehicleTemplateAccessoryStore.end())
        return &itr->second;
    return NULL;
}<|MERGE_RESOLUTION|>--- conflicted
+++ resolved
@@ -461,7 +461,7 @@
         creatureTemplate.SkinLootId        = fields[48].GetUInt32();
 
         for (uint8 i = SPELL_SCHOOL_HOLY; i < MAX_SPELL_SCHOOL; ++i)
-            creatureTemplate.resistance[i] = fields[50 + i -1].GetInt16();
+            creatureTemplate.resistance[i] = fields[49 + i - 1].GetInt16();
 
         for (uint8 i = 0; i < CREATURE_MAX_SPELLS; ++i)
             creatureTemplate.spells[i] = fields[55 + i].GetUInt32();
@@ -2548,11 +2548,7 @@
     uint32 oldMSTime = getMSTime();
     uint32 count = 0;
 
-<<<<<<< HEAD
-    QueryResult result = WorldDatabase.Query("SELECT Id, FoodType, MinMoneyLoot, MaxMoneyLoot, SpellPPMChance FROM item_template_addon");
-=======
     QueryResult result = WorldDatabase.Query("SELECT Id, FlagsCu, FoodType, MinMoneyLoot, MaxMoneyLoot, SpellPPMChance FROM item_template_addon");
->>>>>>> ed6f3e2d
     if (result)
     {
         do
@@ -2565,22 +2561,8 @@
                 continue;
             }
 
-<<<<<<< HEAD
-            uint8 buyCount = fields[1].GetUInt8();
-            if (!buyCount)
-            {
-                sLog->outErrorDb("Item %u has BuyCount set to 0, corrected to 1.", itemId);
-                buyCount = 1;
-            }
-
-            uint8 foodType = fields[1].GetUInt8();
-            uint32 minMoneyLoot = fields[2].GetUInt32();
-            uint32 maxMoneyLoot = fields[3].GetUInt32();
-=======
-            uint8 foodType = fields[2].GetUInt8();
             uint32 minMoneyLoot = fields[3].GetUInt32();
             uint32 maxMoneyLoot = fields[4].GetUInt32();
->>>>>>> ed6f3e2d
             if (minMoneyLoot > maxMoneyLoot)
             {
                 sLog->outErrorDb("Minimum money loot specified in `item_template_addon` for item %u was greater than maximum amount, swapping.", itemId);
@@ -2588,14 +2570,11 @@
             }
 
             ItemTemplate& itemTemplate = _itemTemplateStore[itemId];
-<<<<<<< HEAD
-=======
-            itemTemplate.FlagsCu = fields[1].GetUInt8();
->>>>>>> ed6f3e2d
-            itemTemplate.FoodType = foodType;
+            itemTemplate.FlagsCu = fields[1].GetUInt32();
+            itemTemplate.FoodType = fields[2].GetUInt8();
             itemTemplate.MinMoneyLoot = minMoneyLoot;
             itemTemplate.MaxMoneyLoot = maxMoneyLoot;
-            itemTemplate.SpellPPMRate = fields[4].GetFloat();
+            itemTemplate.SpellPPMRate = fields[5].GetFloat();
             ++count;
         } while (result->NextRow());
     }
@@ -2687,10 +2666,7 @@
                 itemSetItems.insert(setEntry->itemId[i]);
     }
 
-<<<<<<< HEAD
-=======
     //                                                  0        1            2
->>>>>>> ed6f3e2d
     //                                                  0        1            2
     QueryResult result = WorldDatabase.Query("SELECT `entry`, `name`, `InventoryType` FROM `item_set_names`");
 
