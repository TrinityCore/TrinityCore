--- conflicted
+++ resolved
@@ -9263,7 +9263,6 @@
     TC_LOG_INFO("server.loading", ">> Loaded %u phase areas in %u ms.", count, GetMSTimeDiffToNow(oldMSTime));
 }
 
-<<<<<<< HEAD
 void ObjectMgr::LoadScenarioPOI()
 {
     uint32 oldMSTime = getMSTime();
@@ -9342,10 +9341,7 @@
     TC_LOG_INFO("server.loading", ">> Loaded %u quest POI definitions in %u ms", count, GetMSTimeDiffToNow(oldMSTime));
 }
 
-GameObjectTemplate const* ObjectMgr::GetGameObjectTemplate(uint32 entry)
-=======
 GameObjectTemplate const* ObjectMgr::GetGameObjectTemplate(uint32 entry) const
->>>>>>> 9c9a6f9f
 {
     GameObjectTemplateContainer::const_iterator itr = _gameObjectTemplateStore.find(entry);
     if (itr != _gameObjectTemplateStore.end())
