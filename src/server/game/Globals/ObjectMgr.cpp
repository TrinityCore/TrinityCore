/*
 * Copyright (C) 2008-2018 TrinityCore <https://www.trinitycore.org/>
 * Copyright (C) 2005-2009 MaNGOS <http://getmangos.com/>
 *
 * This program is free software; you can redistribute it and/or modify it
 * under the terms of the GNU General Public License as published by the
 * Free Software Foundation; either version 2 of the License, or (at your
 * option) any later version.
 *
 * This program is distributed in the hope that it will be useful, but WITHOUT
 * ANY WARRANTY; without even the implied warranty of MERCHANTABILITY or
 * FITNESS FOR A PARTICULAR PURPOSE. See the GNU General Public License for
 * more details.
 *
 * You should have received a copy of the GNU General Public License along
 * with this program. If not, see <http://www.gnu.org/licenses/>.
 */

#include "ObjectMgr.h"
#include "ArenaTeamMgr.h"
#include "Chat.h"
#include "Containers.h"
#include "DatabaseEnv.h"
#include "DB2Stores.h"
#include "DisableMgr.h"
#include "GameObject.h"
#include "GameTables.h"
#include "GridDefines.h"
#include "GossipDef.h"
#include "GroupMgr.h"
#include "GuildMgr.h"
#include "Item.h"
#include "LFGMgr.h"
#include "Log.h"
#include "LootMgr.h"
#include "Mail.h"
#include "MapManager.h"
#include "MotionMaster.h"
#include "ObjectAccessor.h"
#include "ObjectDefines.h"
#include "PhasingHandler.h"
#include "Player.h"
#include "PoolMgr.h"
#include "QuestDef.h"
#include "Random.h"
#include "ReputationMgr.h"
#include "ScriptMgr.h"
#include "SpellInfo.h"
#include "SpellMgr.h"
#include "SpellScript.h"
#include "TemporarySummon.h"
#include "Timer.h"
#include "Vehicle.h"
#include "VMapFactory.h"
#include "World.h"
#include <G3D/g3dmath.h>

ScriptMapMap sSpellScripts;
ScriptMapMap sEventScripts;
ScriptMapMap sWaypointScripts;

std::string GetScriptsTableNameByType(ScriptsType type)
{
    std::string res = "";
    switch (type)
    {
        case SCRIPTS_SPELL:         res = "spell_scripts";      break;
        case SCRIPTS_EVENT:         res = "event_scripts";      break;
        case SCRIPTS_WAYPOINT:      res = "waypoint_scripts";   break;
        default: break;
    }
    return res;
}

ScriptMapMap* GetScriptsMapByType(ScriptsType type)
{
    ScriptMapMap* res = nullptr;
    switch (type)
    {
        case SCRIPTS_SPELL:         res = &sSpellScripts;       break;
        case SCRIPTS_EVENT:         res = &sEventScripts;       break;
        case SCRIPTS_WAYPOINT:      res = &sWaypointScripts;    break;
        default: break;
    }
    return res;
}

std::string GetScriptCommandName(ScriptCommands command)
{
    std::string res = "";
    switch (command)
    {
        case SCRIPT_COMMAND_TALK: res = "SCRIPT_COMMAND_TALK"; break;
        case SCRIPT_COMMAND_EMOTE: res = "SCRIPT_COMMAND_EMOTE"; break;
        case SCRIPT_COMMAND_FIELD_SET: res = "SCRIPT_COMMAND_FIELD_SET"; break;
        case SCRIPT_COMMAND_MOVE_TO: res = "SCRIPT_COMMAND_MOVE_TO"; break;
        case SCRIPT_COMMAND_FLAG_SET: res = "SCRIPT_COMMAND_FLAG_SET"; break;
        case SCRIPT_COMMAND_FLAG_REMOVE: res = "SCRIPT_COMMAND_FLAG_REMOVE"; break;
        case SCRIPT_COMMAND_TELEPORT_TO: res = "SCRIPT_COMMAND_TELEPORT_TO"; break;
        case SCRIPT_COMMAND_QUEST_EXPLORED: res = "SCRIPT_COMMAND_QUEST_EXPLORED"; break;
        case SCRIPT_COMMAND_KILL_CREDIT: res = "SCRIPT_COMMAND_KILL_CREDIT"; break;
        case SCRIPT_COMMAND_RESPAWN_GAMEOBJECT: res = "SCRIPT_COMMAND_RESPAWN_GAMEOBJECT"; break;
        case SCRIPT_COMMAND_TEMP_SUMMON_CREATURE: res = "SCRIPT_COMMAND_TEMP_SUMMON_CREATURE"; break;
        case SCRIPT_COMMAND_OPEN_DOOR: res = "SCRIPT_COMMAND_OPEN_DOOR"; break;
        case SCRIPT_COMMAND_CLOSE_DOOR: res = "SCRIPT_COMMAND_CLOSE_DOOR"; break;
        case SCRIPT_COMMAND_ACTIVATE_OBJECT: res = "SCRIPT_COMMAND_ACTIVATE_OBJECT"; break;
        case SCRIPT_COMMAND_REMOVE_AURA: res = "SCRIPT_COMMAND_REMOVE_AURA"; break;
        case SCRIPT_COMMAND_CAST_SPELL: res = "SCRIPT_COMMAND_CAST_SPELL"; break;
        case SCRIPT_COMMAND_PLAY_SOUND: res = "SCRIPT_COMMAND_PLAY_SOUND"; break;
        case SCRIPT_COMMAND_CREATE_ITEM: res = "SCRIPT_COMMAND_CREATE_ITEM"; break;
        case SCRIPT_COMMAND_DESPAWN_SELF: res = "SCRIPT_COMMAND_DESPAWN_SELF"; break;
        case SCRIPT_COMMAND_LOAD_PATH: res = "SCRIPT_COMMAND_LOAD_PATH"; break;
        case SCRIPT_COMMAND_CALLSCRIPT_TO_UNIT: res = "SCRIPT_COMMAND_CALLSCRIPT_TO_UNIT"; break;
        case SCRIPT_COMMAND_KILL: res = "SCRIPT_COMMAND_KILL"; break;
        // TrinityCore only
        case SCRIPT_COMMAND_ORIENTATION: res = "SCRIPT_COMMAND_ORIENTATION"; break;
        case SCRIPT_COMMAND_EQUIP: res = "SCRIPT_COMMAND_EQUIP"; break;
        case SCRIPT_COMMAND_MODEL: res = "SCRIPT_COMMAND_MODEL"; break;
        case SCRIPT_COMMAND_CLOSE_GOSSIP: res = "SCRIPT_COMMAND_CLOSE_GOSSIP"; break;
        case SCRIPT_COMMAND_PLAYMOVIE: res = "SCRIPT_COMMAND_PLAYMOVIE"; break;
        case SCRIPT_COMMAND_MOVEMENT: res = "SCRIPT_COMMAND_MOVEMENT"; break;
        case SCRIPT_COMMAND_PLAY_ANIMKIT: res = "SCRIPT_COMMAND_PLAY_ANIMKIT"; break;
        default:
        {
            char sz[32];
            sprintf(sz, "Unknown command: %d", command);
            res = sz;
            break;
        }
    }
    return res;
}

std::string ScriptInfo::GetDebugInfo() const
{
    char sz[256];
    sprintf(sz, "%s ('%s' script id: %u)", GetScriptCommandName(command).c_str(), GetScriptsTableNameByType(type).c_str(), id);
    return std::string(sz);
}

bool normalizePlayerName(std::string& name)
{
    if (name.empty())
        return false;

    wchar_t wstr_buf[MAX_INTERNAL_PLAYER_NAME+1];
    size_t wstr_len = MAX_INTERNAL_PLAYER_NAME;

    if (!Utf8toWStr(name, &wstr_buf[0], wstr_len))
        return false;

    wstr_buf[0] = wcharToUpper(wstr_buf[0]);
    for (size_t i = 1; i < wstr_len; ++i)
        wstr_buf[i] = wcharToLower(wstr_buf[i]);

    if (!WStrToUtf8(wstr_buf, wstr_len, name))
        return false;

    return true;
}

// Extracts player and realm names delimited by -
ExtendedPlayerName ExtractExtendedPlayerName(std::string const& name)
{
    size_t pos = name.find('-');
    if (pos != std::string::npos)
        return ExtendedPlayerName(name.substr(0, pos), name.substr(pos + 1));
    else
        return ExtendedPlayerName(name, "");
}

LanguageDesc lang_description[LANGUAGES_COUNT] =
{
    { LANG_ADDON,           0, 0                       },
    { LANG_UNIVERSAL,       0, 0                       },
    { LANG_ORCISH,        669, SKILL_LANG_ORCISH       },
    { LANG_DARNASSIAN,    671, SKILL_LANG_DARNASSIAN   },
    { LANG_TAURAHE,       670, SKILL_LANG_TAURAHE      },
    { LANG_DWARVISH,      672, SKILL_LANG_DWARVEN      },
    { LANG_COMMON,        668, SKILL_LANG_COMMON       },
    { LANG_DEMONIC,       815, SKILL_LANG_DEMON_TONGUE },
    { LANG_TITAN,         816, SKILL_LANG_TITAN        },
    { LANG_THALASSIAN,    813, SKILL_LANG_THALASSIAN   },
    { LANG_DRACONIC,      814, SKILL_LANG_DRACONIC     },
    { LANG_KALIMAG,       817, SKILL_LANG_OLD_TONGUE   },
    { LANG_GNOMISH,      7340, SKILL_LANG_GNOMISH      },
    { LANG_TROLL,        7341, SKILL_LANG_TROLL        },
    { LANG_GUTTERSPEAK, 17737, SKILL_LANG_FORSAKEN     },
    { LANG_DRAENEI,     29932, SKILL_LANG_DRAENEI      },
    { LANG_ZOMBIE,          0, 0                       },
    { LANG_GNOMISH_BINARY,  0, 0                       },
    { LANG_GOBLIN_BINARY,   0, 0                       },
    { LANG_WORGEN,      69270, SKILL_LANG_GILNEAN      },
    { LANG_GOBLIN,      69269, SKILL_LANG_GOBLIN       },
    { LANG_PANDAREN_NEUTRAL,  108127, SKILL_LANG_PANDAREN_NEUTRAL  },
    { LANG_PANDAREN_ALLIANCE, 108130, SKILL_LANG_PANDAREN_ALLIANCE },
    { LANG_PANDAREN_HORDE,    108131, SKILL_LANG_PANDAREN_HORDE    }
};

LanguageDesc const* GetLanguageDescByID(uint32 lang)
{
    for (uint8 i = 0; i < LANGUAGES_COUNT; ++i)
    {
        if (uint32(lang_description[i].lang_id) == lang)
            return &lang_description[i];
    }

    return nullptr;
}

bool SpellClickInfo::IsFitToRequirements(Unit const* clicker, Unit const* clickee) const
{
    Player const* playerClicker = clicker->ToPlayer();
    if (!playerClicker)
        return true;

    Unit const* summoner = nullptr;
    // Check summoners for party
    if (clickee->IsSummon())
        summoner = clickee->ToTempSummon()->GetSummoner();
    if (!summoner)
        summoner = clickee;

    // This only applies to players
    switch (userType)
    {
        case SPELL_CLICK_USER_FRIEND:
            if (!playerClicker->IsFriendlyTo(summoner))
                return false;
            break;
        case SPELL_CLICK_USER_RAID:
            if (!playerClicker->IsInRaidWith(summoner))
                return false;
            break;
        case SPELL_CLICK_USER_PARTY:
            if (!playerClicker->IsInPartyWith(summoner))
                return false;
            break;
        default:
            break;
    }

    return true;
}

ObjectMgr::ObjectMgr():
    _auctionId(1),
    _equipmentSetGuid(1),
    _itemTextId(1),
    _mailId(1),
    _hiPetNumber(1),
    _voidItemId(1),
    _creatureSpawnId(1),
    _gameObjectSpawnId(1),
    DBCLocaleIndex(LOCALE_enUS)
{
    for (uint8 i = 0; i < MAX_CLASSES; ++i)

        for (uint8 j = 0; j < MAX_RACES; ++j)
            _playerInfo[j][i] = nullptr;
}

ObjectMgr* ObjectMgr::instance()
{
    static ObjectMgr instance;
    return &instance;
}

ObjectMgr::~ObjectMgr()
{
    for (QuestMap::iterator i = _questTemplates.begin(); i != _questTemplates.end(); ++i)
        delete i->second;

    for (PetLevelInfoContainer::iterator i = _petInfoStore.begin(); i != _petInfoStore.end(); ++i)
        delete[] i->second;

    for (int race = 0; race < MAX_RACES; ++race)
    {
        for (int class_ = 0; class_ < MAX_CLASSES; ++class_)
        {
            if (_playerInfo[race][class_])
                delete[] _playerInfo[race][class_]->levelInfo;
            delete _playerInfo[race][class_];
        }
    }

    for (CacheVendorItemContainer::iterator itr = _cacheVendorItemStore.begin(); itr != _cacheVendorItemStore.end(); ++itr)
        itr->second.Clear();

    for (DungeonEncounterContainer::iterator itr =_dungeonEncounterStore.begin(); itr != _dungeonEncounterStore.end(); ++itr)
        for (DungeonEncounterList::iterator encounterItr = itr->second.begin(); encounterItr != itr->second.end(); ++encounterItr)
            delete *encounterItr;

    for (AccessRequirementContainer::iterator itr = _accessRequirementStore.begin(); itr != _accessRequirementStore.end(); ++itr)
        delete itr->second;
}

void ObjectMgr::AddLocaleString(std::string&& value, LocaleConstant localeConstant, std::vector<std::string>& data)
{
    if (!value.empty())
    {
        if (data.size() <= size_t(localeConstant))
            data.resize(localeConstant + 1);

        data[localeConstant] = std::move(value);
    }
}

void ObjectMgr::LoadCreatureLocales()
{
    uint32 oldMSTime = getMSTime();

    _creatureLocaleStore.clear(); // need for reload case

    //                                               0      1       2     3        4      5
    QueryResult result = WorldDatabase.Query("SELECT entry, locale, Name, NameAlt, Title, TitleAlt FROM creature_template_locale");
    if (!result)
        return;

    do
    {
        Field* fields = result->Fetch();

        uint32 id               = fields[0].GetUInt32();
        std::string localeName  = fields[1].GetString();

        LocaleConstant locale = GetLocaleByName(localeName);
        if (locale == LOCALE_enUS)
            continue;

        CreatureLocale& data = _creatureLocaleStore[id];
        AddLocaleString(fields[2].GetString(), locale, data.Name);
        AddLocaleString(fields[3].GetString(), locale, data.NameAlt);
        AddLocaleString(fields[4].GetString(), locale, data.Title);
        AddLocaleString(fields[5].GetString(), locale, data.TitleAlt);

    } while (result->NextRow());

    TC_LOG_INFO("server.loading", ">> Loaded %u creature locale strings in %u ms", uint32(_creatureLocaleStore.size()), GetMSTimeDiffToNow(oldMSTime));
}

void ObjectMgr::LoadGossipMenuItemsLocales()
{
    uint32 oldMSTime = getMSTime();

    _gossipMenuItemsLocaleStore.clear();                              // need for reload case

    //                                               0       1            2       3           4
    QueryResult result = WorldDatabase.Query("SELECT MenuId, OptionIndex, Locale, OptionText, BoxText FROM gossip_menu_option_locale");

    if (!result)
        return;

    do
    {
        Field* fields = result->Fetch();

        uint32 menuId           = fields[0].GetUInt32();
        uint32 optionIndex      = fields[1].GetUInt32();
        std::string localeName  = fields[2].GetString();

        LocaleConstant locale   = GetLocaleByName(localeName);
        if (locale == LOCALE_enUS)
            continue;

        GossipMenuItemsLocale& data = _gossipMenuItemsLocaleStore[std::make_pair(menuId, optionIndex)];
        AddLocaleString(fields[3].GetString(), locale, data.OptionText);
        AddLocaleString(fields[4].GetString(), locale, data.BoxText);
    } while (result->NextRow());

    TC_LOG_INFO("server.loading", ">> Loaded " SZFMTD " gossip_menu_option locale strings in %u ms", _gossipMenuItemsLocaleStore.size(), GetMSTimeDiffToNow(oldMSTime));
}

void ObjectMgr::LoadPointOfInterestLocales()
{
    uint32 oldMSTime = getMSTime();

    _pointOfInterestLocaleStore.clear(); // need for reload case

    //                                               0      1      2
    QueryResult result = WorldDatabase.Query("SELECT ID, locale, Name FROM points_of_interest_locale");
    if (!result)
        return;

    do
    {
        Field* fields = result->Fetch();

        uint32 id               = fields[0].GetUInt32();
        std::string localeName  = fields[1].GetString();

        LocaleConstant locale = GetLocaleByName(localeName);
        if (locale == LOCALE_enUS)
            continue;

        PointOfInterestLocale& data = _pointOfInterestLocaleStore[id];
        AddLocaleString(fields[2].GetString(), locale, data.Name);
    } while (result->NextRow());

    TC_LOG_INFO("server.loading", ">> Loaded %u points_of_interest locale strings in %u ms", uint32(_pointOfInterestLocaleStore.size()), GetMSTimeDiffToNow(oldMSTime));
}

void ObjectMgr::LoadCreatureTemplates()
{
    uint32 oldMSTime = getMSTime();

    //                                               0      1                   2                   3                   4            5            6         7         8
    QueryResult result = WorldDatabase.Query("SELECT entry, difficulty_entry_1, difficulty_entry_2, difficulty_entry_3, KillCredit1, KillCredit2, modelid1, modelid2, modelid3, "
    //                                        9         10    11          12       13        14        15              16        17        18                      19                 20
                                             "modelid4, name, femaleName, subname, TitleAlt, IconName, gossip_menu_id, minlevel, maxlevel, HealthScalingExpansion, RequiredExpansion, VignetteID, "
    //                                        21       22       23          24         25     26    27         28              29               30            31
                                             "faction, npcflag, speed_walk, speed_run, scale, rank, dmgschool, BaseAttackTime, RangeAttackTime, BaseVariance, RangeVariance, "
    //                                        32          33          34           35           36            37      38             39
                                             "unit_class, unit_flags, unit_flags2, unit_flags3, dynamicflags, family, trainer_class, type, "
<<<<<<< HEAD
    //                                        39          40           41      42              43        44         45       46       47      48            49
                                             "type_flags, type_flags2, lootid, pickpocketloot, skinloot, VehicleId, mingold, maxgold, AIName, MovementType, InhabitType, "
    //                                        50           51              52                   53            54                 55             56              57
                                             "HoverHeight, HealthModifier, HealthModifierExtra, ManaModifier, ManaModifierExtra, ArmorModifier, DamageModifier, ExperienceModifier, "
    //                                        58            59          60           61                    62           63
=======
    //                                        40          41           42      43              44        45           46           47           48           49           50
                                             "type_flags, type_flags2, lootid, pickpocketloot, skinloot, resistance1, resistance2, resistance3, resistance4, resistance5, resistance6, "
    //                                        51      52      53      54      55      56      57      58      59         60       61       62      63
                                             "spell1, spell2, spell3, spell4, spell5, spell6, spell7, spell8, VehicleId, mingold, maxgold, AIName, MovementType, "
    //                                        64           65           66              67                   68            69                 70             71              72
                                             "InhabitType, HoverHeight, HealthModifier, HealthModifierExtra, ManaModifier, ManaModifierExtra, ArmorModifier, DamageModifier, ExperienceModifier, "
    //                                        73            74          75           76                    77           78
>>>>>>> c2d61e05
                                             "RacialLeader, movementId, RegenHealth, mechanic_immune_mask, flags_extra, ScriptName FROM creature_template");

    if (!result)
    {
        TC_LOG_INFO("server.loading", ">> Loaded 0 creature template definitions. DB table `creature_template` is empty.");
        return;
    }

    _creatureTemplateStore.rehash(result->GetRowCount());
    do
    {
        Field* fields = result->Fetch();
        LoadCreatureTemplate(fields);
    }
    while (result->NextRow());

    LoadCreatureTemplateResistances();
    LoadCreatureTemplateSpells();

    // Checking needs to be done after loading because of the difficulty self referencing
    for (CreatureTemplateContainer::const_iterator itr = _creatureTemplateStore.begin(); itr != _creatureTemplateStore.end(); ++itr)
        CheckCreatureTemplate(&itr->second);

    TC_LOG_INFO("server.loading", ">> Loaded %u creature definitions in %u ms", uint32(_creatureTemplateStore.size()), GetMSTimeDiffToNow(oldMSTime));
}

void ObjectMgr::LoadCreatureTemplate(Field* fields)
{
    uint32 entry = fields[0].GetUInt32();

    CreatureTemplate& creatureTemplate = _creatureTemplateStore[entry];

    creatureTemplate.Entry = entry;

    for (uint32 i = 0; i < MAX_CREATURE_DIFFICULTIES; ++i)
        creatureTemplate.DifficultyEntry[i] = fields[1 + i].GetUInt32();

    for (uint8 i = 0; i < MAX_KILL_CREDIT; ++i)
        creatureTemplate.KillCredit[i]      = fields[4 + i].GetUInt32();

    creatureTemplate.Modelid1               = fields[6].GetUInt32();
    creatureTemplate.Modelid2               = fields[7].GetUInt32();
    creatureTemplate.Modelid3               = fields[8].GetUInt32();
    creatureTemplate.Modelid4               = fields[9].GetUInt32();
    creatureTemplate.Name                   = fields[10].GetString();
    creatureTemplate.FemaleName             = fields[11].GetString();
    creatureTemplate.SubName                = fields[12].GetString();
<<<<<<< HEAD
    creatureTemplate.IconName               = fields[13].GetString();
    creatureTemplate.GossipMenuId           = fields[14].GetUInt32();
    creatureTemplate.minlevel               = fields[15].GetInt16();
    creatureTemplate.maxlevel               = fields[16].GetInt16();
    creatureTemplate.HealthScalingExpansion = fields[17].GetInt32();
    creatureTemplate.RequiredExpansion      = fields[18].GetUInt32();
    creatureTemplate.VignetteID             = fields[19].GetUInt32();
    creatureTemplate.faction                = fields[20].GetUInt16();
    creatureTemplate.npcflag                = fields[21].GetUInt64();
    creatureTemplate.speed_walk             = fields[22].GetFloat();
    creatureTemplate.speed_run              = fields[23].GetFloat();
    creatureTemplate.scale                  = fields[24].GetFloat();
    creatureTemplate.rank                   = uint32(fields[25].GetUInt8());
    creatureTemplate.dmgschool              = uint32(fields[26].GetInt8());
    creatureTemplate.BaseAttackTime         = fields[27].GetUInt32();
    creatureTemplate.RangeAttackTime        = fields[28].GetUInt32();
    creatureTemplate.BaseVariance           = fields[29].GetFloat();
    creatureTemplate.RangeVariance          = fields[30].GetFloat();
    creatureTemplate.unit_class             = uint32(fields[31].GetUInt8());
    creatureTemplate.unit_flags             = fields[32].GetUInt32();
    creatureTemplate.unit_flags2            = fields[33].GetUInt32();
    creatureTemplate.unit_flags3            = fields[34].GetUInt32();
    creatureTemplate.dynamicflags           = fields[35].GetUInt32();
    creatureTemplate.family                 = CreatureFamily(fields[36].GetUInt8());
    creatureTemplate.trainer_class          = uint32(fields[37].GetUInt8());
    creatureTemplate.type                   = uint32(fields[38].GetUInt8());
    creatureTemplate.type_flags             = fields[39].GetUInt32();
    creatureTemplate.type_flags2            = fields[40].GetUInt32();
    creatureTemplate.lootid                 = fields[41].GetUInt32();
    creatureTemplate.pickpocketLootId       = fields[42].GetUInt32();
    creatureTemplate.SkinLootId             = fields[43].GetUInt32();
    creatureTemplate.VehicleId              = fields[44].GetUInt32();
    creatureTemplate.mingold                = fields[45].GetUInt32();
    creatureTemplate.maxgold                = fields[46].GetUInt32();
    creatureTemplate.AIName                 = fields[47].GetString();
    creatureTemplate.MovementType           = uint32(fields[48].GetUInt8());
    creatureTemplate.InhabitType            = uint32(fields[49].GetUInt8());
    creatureTemplate.HoverHeight            = fields[50].GetFloat();
    creatureTemplate.ModHealth              = fields[51].GetFloat();
    creatureTemplate.ModHealthExtra         = fields[52].GetFloat();
    creatureTemplate.ModMana                = fields[53].GetFloat();
    creatureTemplate.ModManaExtra           = fields[54].GetFloat();
    creatureTemplate.ModArmor               = fields[55].GetFloat();
    creatureTemplate.ModDamage              = fields[56].GetFloat();
    creatureTemplate.ModExperience          = fields[57].GetFloat();
    creatureTemplate.RacialLeader           = fields[58].GetBool();
    creatureTemplate.movementId             = fields[59].GetUInt32();
    creatureTemplate.RegenHealth            = fields[60].GetBool();
    creatureTemplate.MechanicImmuneMask     = fields[61].GetUInt32();
    creatureTemplate.flags_extra            = fields[62].GetUInt32();
    creatureTemplate.ScriptID               = GetScriptId(fields[63].GetString());
}

void ObjectMgr::LoadCreatureTemplateResistances()
{
    uint32 oldMSTime = getMSTime();

    //                                               0           1       2
    QueryResult result = WorldDatabase.Query("SELECT CreatureID, School, Resistance FROM creature_template_resistance");

    if (!result)
    {
        TC_LOG_INFO("server.loading", ">> Loaded 0 creature template resistance definitions. DB table `creature_template_resistance` is empty.");
        return;
    }

    uint32 count = 0;

    do
    {
        Field* fields = result->Fetch();

        uint32 creatureID = fields[0].GetUInt32();
        uint8 school      = fields[1].GetUInt8();

        if (school == SPELL_SCHOOL_NORMAL || school >= MAX_SPELL_SCHOOL)
        {
            TC_LOG_INFO("sql.sql", "creature_template_resistance has resistance definitions for creature %u but this school %u doesn't exist", creatureID, school);
            continue;
        }

        CreatureTemplateContainer::iterator itr = _creatureTemplateStore.find(creatureID);
        if (itr == _creatureTemplateStore.end())
        {
            TC_LOG_INFO("sql.sql", "creature_template_resistance has resistance definitions for creature %u but this creature doesn't exist", creatureID);
            continue;
        }

        CreatureTemplate& creatureTemplate = itr->second;
        creatureTemplate.resistance[school] = fields[2].GetInt16();

        ++count;

    } while (result->NextRow());

    TC_LOG_INFO("server.loading", ">> Loaded %u creature template resistances in %u ms", count, GetMSTimeDiffToNow(oldMSTime));
}

void ObjectMgr::LoadCreatureTemplateSpells()
{
    uint32 oldMSTime = getMSTime();

    //                                               0           1       2
    QueryResult result = WorldDatabase.Query("SELECT CreatureID, Index, Spell FROM creature_template_spell");

    if (!result)
    {
        TC_LOG_INFO("server.loading", ">> Loaded 0 creature template spell definitions. DB table `creature_template_spell` is empty.");
        return;
    }

    uint32 count = 0;

    do
    {
        Field* fields = result->Fetch();

        uint32 creatureID = fields[0].GetUInt32();
        uint8 index       = fields[1].GetUInt8();

        if (index >= MAX_CREATURE_SPELLS)
        {
            TC_LOG_INFO("sql.sql", "creature_template_spell has spell definitions for creature %u with a incorrect index %u", creatureID, index);
            continue;
        }

        CreatureTemplateContainer::iterator itr = _creatureTemplateStore.find(creatureID);
        if (itr == _creatureTemplateStore.end())
        {
            TC_LOG_INFO("sql.sql", "creature_template_spell has spell definitions for creature %u but this creature doesn't exist", creatureID);
            continue;
        }

        CreatureTemplate& creatureTemplate = itr->second;
        creatureTemplate.spells[index] = fields[2].GetUInt32();;

        ++count;

    } while (result->NextRow());

    TC_LOG_INFO("server.loading", ">> Loaded %u creature template spells in %u ms", count, GetMSTimeDiffToNow(oldMSTime));
=======
    creatureTemplate.TitleAlt               = fields[13].GetString();
    creatureTemplate.IconName               = fields[14].GetString();
    creatureTemplate.GossipMenuId           = fields[15].GetUInt32();
    creatureTemplate.minlevel               = fields[16].GetInt16();
    creatureTemplate.maxlevel               = fields[17].GetInt16();
    creatureTemplate.HealthScalingExpansion = fields[18].GetInt32();
    creatureTemplate.RequiredExpansion      = fields[19].GetUInt32();
    creatureTemplate.VignetteID             = fields[20].GetUInt32();
    creatureTemplate.faction                = fields[21].GetUInt16();
    creatureTemplate.npcflag                = fields[22].GetUInt64();
    creatureTemplate.speed_walk             = fields[23].GetFloat();
    creatureTemplate.speed_run              = fields[24].GetFloat();
    creatureTemplate.scale                  = fields[25].GetFloat();
    creatureTemplate.rank                   = uint32(fields[26].GetUInt8());
    creatureTemplate.dmgschool              = uint32(fields[27].GetInt8());
    creatureTemplate.BaseAttackTime         = fields[28].GetUInt32();
    creatureTemplate.RangeAttackTime        = fields[29].GetUInt32();
    creatureTemplate.BaseVariance           = fields[30].GetFloat();
    creatureTemplate.RangeVariance          = fields[31].GetFloat();
    creatureTemplate.unit_class             = uint32(fields[32].GetUInt8());
    creatureTemplate.unit_flags             = fields[33].GetUInt32();
    creatureTemplate.unit_flags2            = fields[34].GetUInt32();
    creatureTemplate.unit_flags3            = fields[35].GetUInt32();
    creatureTemplate.dynamicflags           = fields[36].GetUInt32();
    creatureTemplate.family                 = CreatureFamily(fields[37].GetUInt8());
    creatureTemplate.trainer_class          = uint32(fields[38].GetUInt8());
    creatureTemplate.type                   = uint32(fields[39].GetUInt8());
    creatureTemplate.type_flags             = fields[40].GetUInt32();
    creatureTemplate.type_flags2            = fields[41].GetUInt32();
    creatureTemplate.lootid                 = fields[42].GetUInt32();
    creatureTemplate.pickpocketLootId       = fields[43].GetUInt32();
    creatureTemplate.SkinLootId             = fields[44].GetUInt32();

    for (uint8 i = SPELL_SCHOOL_HOLY; i < MAX_SPELL_SCHOOL; ++i)
        creatureTemplate.resistance[i]      = fields[45 + i - 1].GetInt16();

    for (uint8 i = 0; i < MAX_CREATURE_SPELLS; ++i)
        creatureTemplate.spells[i]          = fields[51 + i].GetUInt32();

    creatureTemplate.VehicleId              = fields[59].GetUInt32();
    creatureTemplate.mingold                = fields[60].GetUInt32();
    creatureTemplate.maxgold                = fields[61].GetUInt32();
    creatureTemplate.AIName                 = fields[62].GetString();
    creatureTemplate.MovementType           = uint32(fields[63].GetUInt8());
    creatureTemplate.InhabitType            = uint32(fields[64].GetUInt8());
    creatureTemplate.HoverHeight            = fields[65].GetFloat();
    creatureTemplate.ModHealth              = fields[66].GetFloat();
    creatureTemplate.ModHealthExtra         = fields[67].GetFloat();
    creatureTemplate.ModMana                = fields[68].GetFloat();
    creatureTemplate.ModManaExtra           = fields[69].GetFloat();
    creatureTemplate.ModArmor               = fields[70].GetFloat();
    creatureTemplate.ModDamage              = fields[71].GetFloat();
    creatureTemplate.ModExperience          = fields[72].GetFloat();
    creatureTemplate.RacialLeader           = fields[73].GetBool();
    creatureTemplate.movementId             = fields[74].GetUInt32();
    creatureTemplate.RegenHealth            = fields[75].GetBool();
    creatureTemplate.MechanicImmuneMask     = fields[76].GetUInt32();
    creatureTemplate.flags_extra            = fields[77].GetUInt32();
    creatureTemplate.ScriptID               = GetScriptId(fields[78].GetString());
>>>>>>> c2d61e05
}

void ObjectMgr::LoadCreatureTemplateAddons()
{
    uint32 oldMSTime = getMSTime();

    //                                                 0       1       2      3       4       5        6             7              8          9
    QueryResult result = WorldDatabase.Query("SELECT entry, path_id, mount, bytes1, bytes2, emote, aiAnimKit, movementAnimKit, meleeAnimKit, auras FROM creature_template_addon");

    if (!result)
    {
        TC_LOG_INFO("server.loading", ">> Loaded 0 creature template addon definitions. DB table `creature_template_addon` is empty.");
        return;
    }

    uint32 count = 0;
    do
    {
        Field* fields = result->Fetch();

        uint32 entry = fields[0].GetUInt32();

        if (!sObjectMgr->GetCreatureTemplate(entry))
        {
            TC_LOG_ERROR("sql.sql", "Creature template (Entry: %u) does not exist but has a record in `creature_template_addon`", entry);
            continue;
        }

        CreatureAddon& creatureAddon = _creatureTemplateAddonStore[entry];

        creatureAddon.path_id         = fields[1].GetUInt32();
        creatureAddon.mount           = fields[2].GetUInt32();
        creatureAddon.bytes1          = fields[3].GetUInt32();
        creatureAddon.bytes2          = fields[4].GetUInt32();
        creatureAddon.emote           = fields[5].GetUInt32();
        creatureAddon.aiAnimKit       = fields[6].GetUInt16();
        creatureAddon.movementAnimKit = fields[7].GetUInt16();
        creatureAddon.meleeAnimKit    = fields[8].GetUInt16();

        Tokenizer tokens(fields[9].GetString(), ' ');
        uint8 i = 0;
        creatureAddon.auras.resize(tokens.size());
        for (Tokenizer::const_iterator itr = tokens.begin(); itr != tokens.end(); ++itr)
        {
            uint32 spellId = uint32(atoul(*itr));
            SpellInfo const* AdditionalSpellInfo = sSpellMgr->GetSpellInfo(spellId);
            if (!AdditionalSpellInfo)
            {
                TC_LOG_ERROR("sql.sql", "Creature (Entry: %u) has wrong spell %u defined in `auras` field in `creature_template_addon`.", entry, spellId);
                continue;
            }

            if (AdditionalSpellInfo->HasAura(DIFFICULTY_NONE, SPELL_AURA_CONTROL_VEHICLE))
                TC_LOG_ERROR("sql.sql", "Creature (Entry: %u) has SPELL_AURA_CONTROL_VEHICLE aura %u defined in `auras` field in `creature_template_addon`.", entry, spellId);

            if (std::find(creatureAddon.auras.begin(), creatureAddon.auras.end(), spellId) != creatureAddon.auras.end())
            {
                TC_LOG_ERROR("sql.sql", "Creature (Entry: %u) has duplicate aura (spell %u) in `auras` field in `creature_template_addon`.", entry, spellId);
                continue;
            }

            creatureAddon.auras[i++] = spellId;
        }

        if (creatureAddon.mount)
        {
            if (!sCreatureDisplayInfoStore.LookupEntry(creatureAddon.mount))
            {
                TC_LOG_ERROR("sql.sql", "Creature (Entry: %u) has invalid displayInfoId (%u) for mount defined in `creature_template_addon`", entry, creatureAddon.mount);
                creatureAddon.mount = 0;
            }
        }

        if (!sEmotesStore.LookupEntry(creatureAddon.emote))
        {
            TC_LOG_ERROR("sql.sql", "Creature (Entry: %u) has invalid emote (%u) defined in `creature_template_addon`.", entry, creatureAddon.emote);
            creatureAddon.emote = 0;
        }

        if (creatureAddon.aiAnimKit && !sAnimKitStore.LookupEntry(creatureAddon.aiAnimKit))
        {
            TC_LOG_ERROR("sql.sql", "Creature (Entry: %u) has invalid aiAnimKit (%u) defined in `creature_template_addon`.", entry, creatureAddon.aiAnimKit);
            creatureAddon.aiAnimKit = 0;
        }

        if (creatureAddon.movementAnimKit && !sAnimKitStore.LookupEntry(creatureAddon.movementAnimKit))
        {
            TC_LOG_ERROR("sql.sql", "Creature (Entry: %u) has invalid movementAnimKit (%u) defined in `creature_template_addon`.", entry, creatureAddon.movementAnimKit);
            creatureAddon.movementAnimKit = 0;
        }

        if (creatureAddon.meleeAnimKit && !sAnimKitStore.LookupEntry(creatureAddon.meleeAnimKit))
        {
            TC_LOG_ERROR("sql.sql", "Creature (Entry: %u) has invalid meleeAnimKit (%u) defined in `creature_template_addon`.", entry, creatureAddon.meleeAnimKit);
            creatureAddon.meleeAnimKit = 0;
        }

        ++count;
    }
    while (result->NextRow());

    TC_LOG_INFO("server.loading", ">> Loaded %u creature template addons in %u ms", count, GetMSTimeDiffToNow(oldMSTime));
}

void ObjectMgr::LoadCreatureScalingData()
{
    uint32 oldMSTime = getMSTime();

    //                                                 0            1                2                  3                    4
    QueryResult result = WorldDatabase.Query("SELECT Entry, LevelScalingMin, LevelScalingMax, LevelScalingDeltaMin, LevelScalingDeltaMax FROM creature_template_scaling");

    if (!result)
    {
        TC_LOG_INFO("server.loading", ">> Loaded 0 creature template scaling definitions. DB table `creature_template_scaling` is empty.");
        return;
    }

    uint32 count = 0;
    do
    {
        Field* fields = result->Fetch();

        uint32 entry = fields[0].GetUInt32();

        CreatureTemplateContainer::iterator itr = _creatureTemplateStore.find(entry);
        if (itr == _creatureTemplateStore.end())
        {
            TC_LOG_ERROR("sql.sql", "Creature template (Entry: %u) does not exist but has a record in `creature_template_scaling`", entry);
            continue;
        }

        CreatureLevelScaling creatureLevelScaling;
        creatureLevelScaling.MinLevel              = fields[1].GetUInt16();
        creatureLevelScaling.MaxLevel              = fields[2].GetUInt16();
        creatureLevelScaling.DeltaLevelMin         = fields[3].GetInt16();
        creatureLevelScaling.DeltaLevelMax         = fields[4].GetInt16();
        itr->second.levelScaling                   = creatureLevelScaling;

        ++count;
    } while (result->NextRow());

    TC_LOG_INFO("server.loading", ">> Loaded %u creature template scaling data in %u ms", count, GetMSTimeDiffToNow(oldMSTime));
}

void ObjectMgr::CheckCreatureTemplate(CreatureTemplate const* cInfo)
{
    if (!cInfo)
        return;

    bool ok = true;                                     // bool to allow continue outside this loop
    for (uint32 diff = 0; diff < MAX_CREATURE_DIFFICULTIES && ok; ++diff)
    {
        if (!cInfo->DifficultyEntry[diff])
            continue;
        ok = false;                                     // will be set to true at the end of this loop again

        CreatureTemplate const* difficultyInfo = GetCreatureTemplate(cInfo->DifficultyEntry[diff]);
        if (!difficultyInfo)
        {
            TC_LOG_ERROR("sql.sql", "Creature (Entry: %u) has `difficulty_entry_%u`=%u but creature entry %u does not exist.",
                cInfo->Entry, diff + 1, cInfo->DifficultyEntry[diff], cInfo->DifficultyEntry[diff]);
            continue;
        }

        bool ok2 = true;
        for (uint32 diff2 = 0; diff2 < MAX_CREATURE_DIFFICULTIES && ok2; ++diff2)
        {
            ok2 = false;
            if (_difficultyEntries[diff2].find(cInfo->Entry) != _difficultyEntries[diff2].end())
            {
                TC_LOG_ERROR("sql.sql", "Creature (Entry: %u) is listed as `difficulty_entry_%u` of another creature, but itself lists %u in `difficulty_entry_%u`.",
                    cInfo->Entry, diff2 + 1, cInfo->DifficultyEntry[diff], diff + 1);
                continue;
            }

            if (_difficultyEntries[diff2].find(cInfo->DifficultyEntry[diff]) != _difficultyEntries[diff2].end())
            {
                TC_LOG_ERROR("sql.sql", "Creature (Entry: %u) already listed as `difficulty_entry_%u` for another entry.", cInfo->DifficultyEntry[diff], diff2 + 1);
                continue;
            }

            if (_hasDifficultyEntries[diff2].find(cInfo->DifficultyEntry[diff]) != _hasDifficultyEntries[diff2].end())
            {
                TC_LOG_ERROR("sql.sql", "Creature (Entry: %u) has `difficulty_entry_%u`=%u but creature entry %u has itself a value in `difficulty_entry_%u`.",
                    cInfo->Entry, diff + 1, cInfo->DifficultyEntry[diff], cInfo->DifficultyEntry[diff], diff2 + 1);
                continue;
            }
            ok2 = true;
        }

        if (!ok2)
            continue;

        if (cInfo->HealthScalingExpansion > difficultyInfo->HealthScalingExpansion)
        {
            TC_LOG_ERROR("sql.sql", "Creature (ID: %u, Expansion: %u) has different `HealthScalingExpansion` in difficulty %u mode (ID: %u, Expansion: %u).",
                cInfo->Entry, cInfo->HealthScalingExpansion, diff + 1, cInfo->DifficultyEntry[diff], difficultyInfo->HealthScalingExpansion);
        }

        if (cInfo->minlevel > difficultyInfo->minlevel)
        {
            TC_LOG_ERROR("sql.sql", "Creature (Entry: %u, minlevel: %u) has lower `minlevel` in difficulty %u mode (Entry: %u, minlevel: %u).",
                cInfo->Entry, cInfo->minlevel, diff + 1, cInfo->DifficultyEntry[diff], difficultyInfo->minlevel);
        }

        if (cInfo->maxlevel > difficultyInfo->maxlevel)
        {
            TC_LOG_ERROR("sql.sql", "Creature (Entry: %u, maxlevel: %u) has lower `maxlevel` in difficulty %u mode (Entry: %u, maxlevel: %u).",
                cInfo->Entry, cInfo->maxlevel, diff + 1, cInfo->DifficultyEntry[diff], difficultyInfo->maxlevel);
        }

        if (cInfo->faction != difficultyInfo->faction)
        {
            TC_LOG_ERROR("sql.sql", "Creature (Entry: %u, faction: %u) has different `faction` in difficulty %u mode (Entry: %u, faction: %u).",
                cInfo->Entry, cInfo->faction, diff + 1, cInfo->DifficultyEntry[diff], difficultyInfo->faction);
            TC_LOG_ERROR("sql.sql", "Possible FIX: UPDATE `creature_template` SET `faction`=%u WHERE `entry`=%u;",
                cInfo->faction, cInfo->DifficultyEntry[diff]);
        }

        if (cInfo->unit_class != difficultyInfo->unit_class)
        {
            TC_LOG_ERROR("sql.sql", "Creature (Entry: %u, class: %u) has different `unit_class` in difficulty %u mode (Entry: %u, class: %u).",
                cInfo->Entry, cInfo->unit_class, diff + 1, cInfo->DifficultyEntry[diff], difficultyInfo->unit_class);
            TC_LOG_ERROR("sql.sql", "Possible FIX: UPDATE `creature_template` SET `unit_class`=%u WHERE `entry`=%u;",
                cInfo->unit_class, cInfo->DifficultyEntry[diff]);
            continue;
        }

        uint32 differenceMask = cInfo->npcflag ^ difficultyInfo->npcflag;
        if (cInfo->npcflag != difficultyInfo->npcflag)
        {
            TC_LOG_ERROR("sql.sql", "Creature (Entry: %u, `npcflag`: " UI64FMTD ") has different `npcflag` in difficulty %u mode (Entry: %u, `npcflag`: " UI64FMTD ").",
                cInfo->Entry, cInfo->npcflag, diff + 1, cInfo->DifficultyEntry[diff], difficultyInfo->npcflag);
            TC_LOG_ERROR("sql.sql", "Possible FIX: UPDATE `creature_template` SET `npcflag`=`npcflag`^%u WHERE `entry`=%u;",
                differenceMask, cInfo->DifficultyEntry[diff]);
            continue;
        }

        if (cInfo->dmgschool != difficultyInfo->dmgschool)
        {
            TC_LOG_ERROR("sql.sql", "Creature (Entry: %u, `dmgschool`: %u) has different `dmgschool` in difficulty %u mode (Entry: %u, `dmgschool`: %u).",
                cInfo->Entry, cInfo->dmgschool, diff + 1, cInfo->DifficultyEntry[diff], difficultyInfo->dmgschool);
            TC_LOG_ERROR("sql.sql", "Possible FIX: UPDATE `creature_template` SET `dmgschool`=%u WHERE `entry`=%u;",
                cInfo->dmgschool, cInfo->DifficultyEntry[diff]);
        }

        differenceMask = cInfo->unit_flags2 ^ difficultyInfo->unit_flags2;
        if (cInfo->unit_flags2 != difficultyInfo->unit_flags2)
        {
            TC_LOG_ERROR("sql.sql", "Creature (Entry: %u, `unit_flags2`: %u) has different `unit_flags2` in difficulty %u mode (Entry: %u, `unit_flags2`: %u).",
                cInfo->Entry, cInfo->unit_flags2, diff + 1, cInfo->DifficultyEntry[diff], difficultyInfo->unit_flags2);
            TC_LOG_ERROR("sql.sql", "Possible FIX: UPDATE `creature_template` SET `unit_flags2`=`unit_flags2`^%u WHERE `entry`=%u;",
                differenceMask, cInfo->DifficultyEntry[diff]);
        }

        if (cInfo->family != difficultyInfo->family)
        {
            TC_LOG_ERROR("sql.sql", "Creature (Entry: %u, family: %u) has different `family` in difficulty %u mode (Entry: %u, family: %u).",
                cInfo->Entry, cInfo->family, diff + 1, cInfo->DifficultyEntry[diff], difficultyInfo->family);
            TC_LOG_ERROR("sql.sql", "Possible FIX: UPDATE `creature_template` SET `family`=%u WHERE `entry`=%u;",
                cInfo->family, cInfo->DifficultyEntry[diff]);
        }

        if (cInfo->trainer_class != difficultyInfo->trainer_class)
        {
            TC_LOG_ERROR("sql.sql", "Creature (Entry: %u, trainer_class: %u) has different `trainer_class` in difficulty %u mode (Entry: %u, trainer_class: %u).",
                cInfo->Entry, cInfo->trainer_class, diff + 1, cInfo->DifficultyEntry[diff], difficultyInfo->trainer_class);
            TC_LOG_ERROR("sql.sql", "Possible FIX: UPDATE `creature_template` SET `trainer_class`=%u WHERE `entry`=%u;",
                cInfo->trainer_class, cInfo->DifficultyEntry[diff]);
            continue;
        }

        if (cInfo->type != difficultyInfo->type)
        {
            TC_LOG_ERROR("sql.sql", "Creature (Entry: %u, type: %u) has different `type` in difficulty %u mode (Entry: %u, type: %u).",
                cInfo->Entry, cInfo->type, diff + 1, cInfo->DifficultyEntry[diff], difficultyInfo->type);
            TC_LOG_ERROR("sql.sql", "Possible FIX: UPDATE `creature_template` SET `type`=%u WHERE `entry`=%u;",
                cInfo->type, cInfo->DifficultyEntry[diff]);
        }

        if (!cInfo->VehicleId && difficultyInfo->VehicleId)
        {
            TC_LOG_ERROR("sql.sql", "Non-vehicle Creature (Entry: %u, VehicleId: %u) has `VehicleId` set in difficulty %u mode (Entry: %u, VehicleId: %u).",
                cInfo->Entry, cInfo->VehicleId, diff + 1, cInfo->DifficultyEntry[diff], difficultyInfo->VehicleId);
        }

        if (cInfo->RegenHealth != difficultyInfo->RegenHealth)
        {
            TC_LOG_ERROR("sql.sql", "Creature (Entry: %u, RegenHealth: %u) has different `RegenHealth` in difficulty %u mode (Entry: %u, RegenHealth: %u).",
                cInfo->Entry, cInfo->RegenHealth, diff + 1, cInfo->DifficultyEntry[diff], difficultyInfo->RegenHealth);
            TC_LOG_ERROR("sql.sql", "Possible FIX: UPDATE `creature_template` SET `RegenHealth`=%u WHERE `entry`=%u;",
                cInfo->RegenHealth, cInfo->DifficultyEntry[diff]);
        }

        differenceMask = cInfo->MechanicImmuneMask & (~difficultyInfo->MechanicImmuneMask);
        if (differenceMask)
        {
            TC_LOG_ERROR("sql.sql", "Creature (Entry: %u, mechanic_immune_mask: %u) has weaker immunities in difficulty %u mode (Entry: %u, mechanic_immune_mask: %u).",
                cInfo->Entry, cInfo->MechanicImmuneMask, diff + 1, cInfo->DifficultyEntry[diff], difficultyInfo->MechanicImmuneMask);
            TC_LOG_ERROR("sql.sql", "Possible FIX: UPDATE `creature_template` SET `mechanic_immune_mask`=`mechanic_immune_mask`|%u WHERE `entry`=%u;",
                differenceMask, cInfo->DifficultyEntry[diff]);
        }

        differenceMask = (cInfo->flags_extra ^ difficultyInfo->flags_extra) & (~CREATURE_FLAG_EXTRA_INSTANCE_BIND);
        if (differenceMask)
        {
            TC_LOG_ERROR("sql.sql", "Creature (Entry: %u, flags_extra: %u) has different `flags_extra` in difficulty %u mode (Entry: %u, flags_extra: %u).",
                cInfo->Entry, cInfo->flags_extra, diff + 1, cInfo->DifficultyEntry[diff], difficultyInfo->flags_extra);
            TC_LOG_ERROR("sql.sql", "Possible FIX: UPDATE `creature_template` SET `flags_extra`=`flags_extra`^%u WHERE `entry`=%u;",
                differenceMask, cInfo->DifficultyEntry[diff]);
        }

        if (!difficultyInfo->AIName.empty())
        {
            TC_LOG_ERROR("sql.sql", "Creature (Entry: %u) lists difficulty %u mode entry %u with `AIName` filled in. `AIName` of difficulty 0 mode creature is always used instead.",
                cInfo->Entry, diff + 1, cInfo->DifficultyEntry[diff]);
            continue;
        }

        if (difficultyInfo->ScriptID)
        {
            TC_LOG_ERROR("sql.sql", "Creature (Entry: %u) lists difficulty %u mode entry %u with `ScriptName` filled in. `ScriptName` of difficulty 0 mode creature is always used instead.",
                cInfo->Entry, diff + 1, cInfo->DifficultyEntry[diff]);
            continue;
        }

        _hasDifficultyEntries[diff].insert(cInfo->Entry);
        _difficultyEntries[diff].insert(cInfo->DifficultyEntry[diff]);
        ok = true;
    }

    FactionTemplateEntry const* factionTemplate = sFactionTemplateStore.LookupEntry(cInfo->faction);
    if (!factionTemplate)
    {
        TC_LOG_ERROR("sql.sql", "Creature (Entry: %u) has non-existing faction template (%u). This can lead to crashes, set to faction 35.", cInfo->Entry, cInfo->faction);
        const_cast<CreatureTemplate*>(cInfo)->faction = sFactionTemplateStore.AssertEntry(35)->ID; // this might seem stupid but all shit will would break if faction 35 did not exist
    }

    // used later for scale
    CreatureDisplayInfoEntry const* displayScaleEntry = nullptr;

    if (cInfo->Modelid1)
    {
        CreatureDisplayInfoEntry const* displayEntry = sCreatureDisplayInfoStore.LookupEntry(cInfo->Modelid1);
        if (!displayEntry)
        {
            TC_LOG_ERROR("sql.sql", "Creature (Entry: %u) lists non-existing Modelid1 id (%u), this can crash the client.", cInfo->Entry, cInfo->Modelid1);
            const_cast<CreatureTemplate*>(cInfo)->Modelid1 = 0;
        }
        else
            displayScaleEntry = displayEntry;

        CreatureModelInfo const* modelInfo = GetCreatureModelInfo(cInfo->Modelid1);
        if (!modelInfo)
            TC_LOG_ERROR("sql.sql", "No model data exist for `Modelid1` = %u listed by creature (Entry: %u).", cInfo->Modelid1, cInfo->Entry);
    }

    if (cInfo->Modelid2)
    {
        CreatureDisplayInfoEntry const* displayEntry = sCreatureDisplayInfoStore.LookupEntry(cInfo->Modelid2);
        if (!displayEntry)
        {
            TC_LOG_ERROR("sql.sql", "Creature (Entry: %u) lists non-existing Modelid2 id (%u), this can crash the client.", cInfo->Entry, cInfo->Modelid2);
            const_cast<CreatureTemplate*>(cInfo)->Modelid2 = 0;
        }
        else if (!displayScaleEntry)
            displayScaleEntry = displayEntry;

        CreatureModelInfo const* modelInfo = GetCreatureModelInfo(cInfo->Modelid2);
        if (!modelInfo)
            TC_LOG_ERROR("sql.sql", "No model data exist for `Modelid2` = %u listed by creature (Entry: %u).", cInfo->Modelid2, cInfo->Entry);
    }

    if (cInfo->Modelid3)
    {
        CreatureDisplayInfoEntry const* displayEntry = sCreatureDisplayInfoStore.LookupEntry(cInfo->Modelid3);
        if (!displayEntry)
        {
            TC_LOG_ERROR("sql.sql", "Creature (Entry: %u) lists non-existing Modelid3 id (%u), this can crash the client.", cInfo->Entry, cInfo->Modelid3);
            const_cast<CreatureTemplate*>(cInfo)->Modelid3 = 0;
        }
        else if (!displayScaleEntry)
            displayScaleEntry = displayEntry;

        CreatureModelInfo const* modelInfo = GetCreatureModelInfo(cInfo->Modelid3);
        if (!modelInfo)
            TC_LOG_ERROR("sql.sql", "No model data exist for `Modelid3` = %u listed by creature (Entry: %u).", cInfo->Modelid3, cInfo->Entry);
    }

    if (cInfo->Modelid4)
    {
        CreatureDisplayInfoEntry const* displayEntry = sCreatureDisplayInfoStore.LookupEntry(cInfo->Modelid4);
        if (!displayEntry)
        {
            TC_LOG_ERROR("sql.sql", "Creature (Entry: %u) lists non-existing Modelid4 id (%u), this can crash the client.", cInfo->Entry, cInfo->Modelid4);
            const_cast<CreatureTemplate*>(cInfo)->Modelid4 = 0;
        }
        else if (!displayScaleEntry)
            displayScaleEntry = displayEntry;

        CreatureModelInfo const* modelInfo = GetCreatureModelInfo(cInfo->Modelid4);
        if (!modelInfo)
            TC_LOG_ERROR("sql.sql", "No model data exist for `Modelid4` = %u listed by creature (Entry: %u).", cInfo->Modelid4, cInfo->Entry);
    }

    if (!displayScaleEntry)
        TC_LOG_ERROR("sql.sql", "Creature (Entry: %u) does not have any existing display id in Modelid1/Modelid2/Modelid3/Modelid4.", cInfo->Entry);

    for (uint8 k = 0; k < MAX_KILL_CREDIT; ++k)
    {
        if (cInfo->KillCredit[k])
        {
            if (!GetCreatureTemplate(cInfo->KillCredit[k]))
            {
                TC_LOG_ERROR("sql.sql", "Creature (Entry: %u) lists non-existing creature entry %u in `KillCredit%d`.", cInfo->Entry, cInfo->KillCredit[k], k + 1);
                const_cast<CreatureTemplate*>(cInfo)->KillCredit[k] = 0;
            }
        }
    }

    if (!cInfo->unit_class || ((1 << (cInfo->unit_class-1)) & CLASSMASK_ALL_CREATURES) == 0)
    {
        TC_LOG_ERROR("sql.sql", "Creature (Entry: %u) has invalid unit_class (%u) in creature_template. Set to 1 (UNIT_CLASS_WARRIOR).", cInfo->Entry, cInfo->unit_class);
        const_cast<CreatureTemplate*>(cInfo)->unit_class = UNIT_CLASS_WARRIOR;
    }

    if (cInfo->dmgschool >= MAX_SPELL_SCHOOL)
    {
        TC_LOG_ERROR("sql.sql", "Creature (Entry: %u) has invalid spell school value (%u) in `dmgschool`.", cInfo->Entry, cInfo->dmgschool);
        const_cast<CreatureTemplate*>(cInfo)->dmgschool = SPELL_SCHOOL_NORMAL;
    }

    if (cInfo->BaseAttackTime == 0)
        const_cast<CreatureTemplate*>(cInfo)->BaseAttackTime  = BASE_ATTACK_TIME;

    if (cInfo->RangeAttackTime == 0)
        const_cast<CreatureTemplate*>(cInfo)->RangeAttackTime = BASE_ATTACK_TIME;

    if (cInfo->speed_walk == 0.0f)
    {
        TC_LOG_ERROR("sql.sql", "Creature (Entry: %u) has wrong value (%f) in speed_walk, set to 1.", cInfo->Entry, cInfo->speed_walk);
        const_cast<CreatureTemplate*>(cInfo)->speed_walk = 1.0f;
    }

    if (cInfo->speed_run == 0.0f)
    {
        TC_LOG_ERROR("sql.sql", "Creature (Entry: %u) has wrong value (%f) in speed_run, set to 1.14286.", cInfo->Entry, cInfo->speed_run);
        const_cast<CreatureTemplate*>(cInfo)->speed_run = 1.14286f;
    }

    if (cInfo->type && !sCreatureTypeStore.LookupEntry(cInfo->type))
    {
        TC_LOG_ERROR("sql.sql", "Creature (Entry: %u) has invalid creature type (%u) in `type`.", cInfo->Entry, cInfo->type);
        const_cast<CreatureTemplate*>(cInfo)->type = CREATURE_TYPE_HUMANOID;
    }

    // must exist or used hidden but used in data horse case
    if (cInfo->family && !sCreatureFamilyStore.LookupEntry(cInfo->family) && cInfo->family != CREATURE_FAMILY_HORSE_CUSTOM)
    {
        TC_LOG_ERROR("sql.sql", "Creature (Entry: %u) has invalid creature family (%u) in `family`.", cInfo->Entry, cInfo->family);
        const_cast<CreatureTemplate*>(cInfo)->family = CREATURE_FAMILY_NONE;
    }

    if (cInfo->InhabitType <= 0 || cInfo->InhabitType > INHABIT_ANYWHERE)
    {
        TC_LOG_ERROR("sql.sql", "Creature (Entry: %u) has wrong value (%u) in `InhabitType`, creature will not correctly walk/swim/fly.", cInfo->Entry, cInfo->InhabitType);
        const_cast<CreatureTemplate*>(cInfo)->InhabitType = INHABIT_ANYWHERE;
    }

    if (cInfo->HoverHeight < 0.0f)
    {
        TC_LOG_ERROR("sql.sql", "Creature (Entry: %u) has wrong value (%f) in `HoverHeight`", cInfo->Entry, cInfo->HoverHeight);
        const_cast<CreatureTemplate*>(cInfo)->HoverHeight = 1.0f;
    }

    if (cInfo->VehicleId)
    {
        VehicleEntry const* vehId = sVehicleStore.LookupEntry(cInfo->VehicleId);
        if (!vehId)
        {
             TC_LOG_ERROR("sql.sql", "Creature (Entry: %u) has a non-existing VehicleId (%u). This *WILL* cause the client to freeze!", cInfo->Entry, cInfo->VehicleId);
             const_cast<CreatureTemplate*>(cInfo)->VehicleId = 0;
        }
    }

    for (uint8 j = 0; j < MAX_CREATURE_SPELLS; ++j)
    {
        if (cInfo->spells[j] && !sSpellMgr->GetSpellInfo(cInfo->spells[j]))
        {
            TC_LOG_ERROR("sql.sql", "Creature (Entry: %u) has non-existing Spell%d (%u), set to 0.", cInfo->Entry, j+1, cInfo->spells[j]);
            const_cast<CreatureTemplate*>(cInfo)->spells[j] = 0;
        }
    }

    if (cInfo->MovementType >= MAX_DB_MOTION_TYPE)
    {
        TC_LOG_ERROR("sql.sql", "Creature (Entry: %u) has wrong movement generator type (%u), ignored and set to IDLE.", cInfo->Entry, cInfo->MovementType);
        const_cast<CreatureTemplate*>(cInfo)->MovementType = IDLE_MOTION_TYPE;
    }

    /// if not set custom creature scale then load scale from CreatureDisplayInfo.dbc
    if (cInfo->scale <= 0.0f)
    {
        if (displayScaleEntry)
            const_cast<CreatureTemplate*>(cInfo)->scale = displayScaleEntry->CreatureModelScale;
        else
            const_cast<CreatureTemplate*>(cInfo)->scale = 1.0f;
    }

    if (cInfo->HealthScalingExpansion < EXPANSION_LEVEL_CURRENT || cInfo->HealthScalingExpansion > (MAX_EXPANSIONS - 1))
    {
        TC_LOG_ERROR("sql.sql", "Table `creature_template` lists creature (ID: %u) with invalid `HealthScalingExpansion` %i. Ignored and set to 0.", cInfo->Entry, cInfo->HealthScalingExpansion);
        const_cast<CreatureTemplate*>(cInfo)->HealthScalingExpansion = 0;
    }

    if (cInfo->RequiredExpansion > (MAX_EXPANSIONS - 1))
    {
        TC_LOG_ERROR("sql.sql", "Table `creature_template` lists creature (Entry: %u) with `RequiredExpansion` %u. Ignored and set to 0.", cInfo->Entry, cInfo->RequiredExpansion);
        const_cast<CreatureTemplate*>(cInfo)->RequiredExpansion = 0;
    }

    if (uint32 badFlags = (cInfo->flags_extra & ~CREATURE_FLAG_EXTRA_DB_ALLOWED))
    {
        TC_LOG_ERROR("sql.sql", "Table `creature_template` lists creature (Entry: %u) with disallowed `flags_extra` %u, removing incorrect flag.", cInfo->Entry, badFlags);
        const_cast<CreatureTemplate*>(cInfo)->flags_extra &= CREATURE_FLAG_EXTRA_DB_ALLOWED;
    }

    // -1, as expansion, is used in CreatureDifficulty.db2 for
    // auto-updating the levels of creatures having their expansion
    // set to that value to the current expansion's max leveling level
    if (cInfo->HealthScalingExpansion == EXPANSION_LEVEL_CURRENT)
    {
        const_cast<CreatureTemplate*>(cInfo)->minlevel = (MAX_LEVEL + cInfo->minlevel);
        const_cast<CreatureTemplate*>(cInfo)->maxlevel = (MAX_LEVEL + cInfo->maxlevel);
        const_cast<CreatureTemplate*>(cInfo)->HealthScalingExpansion = CURRENT_EXPANSION;
    }

    if (cInfo->minlevel < 1 || cInfo->minlevel > STRONG_MAX_LEVEL)
    {
        TC_LOG_ERROR("sql.sql", "Creature (ID: %u): MinLevel %i is not within [1, 255], value has been set to 1.", cInfo->Entry, cInfo->minlevel);
        const_cast<CreatureTemplate*>(cInfo)->minlevel = 1;
    }

    if (cInfo->maxlevel < 1 || cInfo->maxlevel > STRONG_MAX_LEVEL)
    {
        TC_LOG_ERROR("sql.sql", "Creature (ID: %u): MaxLevel %i is not within [1, 255], value has been set to 1.", cInfo->Entry, cInfo->maxlevel);
        const_cast<CreatureTemplate*>(cInfo)->maxlevel = 1;
    }

    const_cast<CreatureTemplate*>(cInfo)->ModDamage *= Creature::_GetDamageMod(cInfo->rank);
}

void ObjectMgr::LoadCreatureAddons()
{
    uint32 oldMSTime = getMSTime();

    //                                                0       1       2      3       4       5        6             7              8          9
    QueryResult result = WorldDatabase.Query("SELECT guid, path_id, mount, bytes1, bytes2, emote, aiAnimKit, movementAnimKit, meleeAnimKit, auras FROM creature_addon");

    if (!result)
    {
        TC_LOG_INFO("server.loading", ">> Loaded 0 creature addon definitions. DB table `creature_addon` is empty.");
        return;
    }

    uint32 count = 0;
    do
    {
        Field* fields = result->Fetch();

        ObjectGuid::LowType guid = fields[0].GetUInt64();

        CreatureData const* creData = GetCreatureData(guid);
        if (!creData)
        {
            TC_LOG_ERROR("sql.sql", "Creature (GUID: " UI64FMTD ") does not exist but has a record in `creature_addon`", guid);
            continue;
        }

        CreatureAddon& creatureAddon = _creatureAddonStore[guid];

        creatureAddon.path_id = fields[1].GetUInt32();
        if (creData->movementType == WAYPOINT_MOTION_TYPE && !creatureAddon.path_id)
        {
            const_cast<CreatureData*>(creData)->movementType = IDLE_MOTION_TYPE;
            TC_LOG_ERROR("sql.sql", "Creature (GUID " UI64FMTD ") has movement type set to WAYPOINT_MOTION_TYPE but no path assigned", guid);
        }

        creatureAddon.mount           = fields[2].GetUInt32();
        creatureAddon.bytes1          = fields[3].GetUInt32();
        creatureAddon.bytes2          = fields[4].GetUInt32();
        creatureAddon.emote           = fields[5].GetUInt32();
        creatureAddon.aiAnimKit       = fields[6].GetUInt16();
        creatureAddon.movementAnimKit = fields[7].GetUInt16();
        creatureAddon.meleeAnimKit    = fields[8].GetUInt16();

        Tokenizer tokens(fields[9].GetString(), ' ');
        uint8 i = 0;
        creatureAddon.auras.resize(tokens.size());
        for (Tokenizer::const_iterator itr = tokens.begin(); itr != tokens.end(); ++itr)
        {
            uint32 spellId = uint32(atoul(*itr));
            SpellInfo const* AdditionalSpellInfo = sSpellMgr->GetSpellInfo(spellId);
            if (!AdditionalSpellInfo)
            {
                TC_LOG_ERROR("sql.sql", "Creature (GUID: " UI64FMTD ") has wrong spell %u defined in `auras` field in `creature_addon`.", guid, spellId);
                continue;
            }

            if (AdditionalSpellInfo->HasAura(DIFFICULTY_NONE, SPELL_AURA_CONTROL_VEHICLE))
                TC_LOG_ERROR("sql.sql", "Creature (GUID: " UI64FMTD ") has SPELL_AURA_CONTROL_VEHICLE aura %u defined in `auras` field in `creature_addon`.", guid, spellId);

            if (std::find(creatureAddon.auras.begin(), creatureAddon.auras.end(), spellId) != creatureAddon.auras.end())
            {
                TC_LOG_ERROR("sql.sql", "Creature (GUID: " UI64FMTD ") has duplicate aura (spell %u) in `auras` field in `creature_addon`.", guid, spellId);
                continue;
            }

            creatureAddon.auras[i++] = spellId;
        }

        if (creatureAddon.mount)
        {
            if (!sCreatureDisplayInfoStore.LookupEntry(creatureAddon.mount))
            {
                TC_LOG_ERROR("sql.sql", "Creature (GUID: " UI64FMTD ") has invalid displayInfoId (%u) for mount defined in `creature_addon`", guid, creatureAddon.mount);
                creatureAddon.mount = 0;
            }
        }

        if (!sEmotesStore.LookupEntry(creatureAddon.emote))
        {
            TC_LOG_ERROR("sql.sql", "Creature (GUID: " UI64FMTD ") has invalid emote (%u) defined in `creature_addon`.", guid, creatureAddon.emote);
            creatureAddon.emote = 0;
        }

        if (creatureAddon.aiAnimKit && !sAnimKitStore.LookupEntry(creatureAddon.aiAnimKit))
        {
            TC_LOG_ERROR("sql.sql", "Creature (GUID: " UI64FMTD ") has invalid aiAnimKit (%u) defined in `creature_addon`.", guid, creatureAddon.aiAnimKit);
            creatureAddon.aiAnimKit = 0;
        }

        if (creatureAddon.movementAnimKit && !sAnimKitStore.LookupEntry(creatureAddon.movementAnimKit))
        {
            TC_LOG_ERROR("sql.sql", "Creature (GUID: " UI64FMTD ") has invalid movementAnimKit (%u) defined in `creature_addon`.", guid, creatureAddon.movementAnimKit);
            creatureAddon.movementAnimKit = 0;
        }

        if (creatureAddon.meleeAnimKit && !sAnimKitStore.LookupEntry(creatureAddon.meleeAnimKit))
        {
            TC_LOG_ERROR("sql.sql", "Creature (GUID: " UI64FMTD ") has invalid meleeAnimKit (%u) defined in `creature_addon`.", guid, creatureAddon.meleeAnimKit);
            creatureAddon.meleeAnimKit = 0;
        }

        ++count;
    }
    while (result->NextRow());

    TC_LOG_INFO("server.loading", ">> Loaded %u creature addons in %u ms", count, GetMSTimeDiffToNow(oldMSTime));
}

void ObjectMgr::LoadGameObjectAddons()
{
    uint32 oldMSTime = getMSTime();

    //                                               0     1                 2                 3                 4                 5                 6                  7
    QueryResult result = WorldDatabase.Query("SELECT guid, parent_rotation0, parent_rotation1, parent_rotation2, parent_rotation3, invisibilityType, invisibilityValue, WorldEffectID FROM gameobject_addon");

    if (!result)
    {
        TC_LOG_INFO("server.loading", ">> Loaded 0 gameobject addon definitions. DB table `gameobject_addon` is empty.");
        return;
    }

    uint32 count = 0;
    do
    {
        Field* fields = result->Fetch();

        ObjectGuid::LowType guid = fields[0].GetUInt64();

        GameObjectData const* goData = GetGOData(guid);
        if (!goData)
        {
            TC_LOG_ERROR("sql.sql", "GameObject (GUID: " UI64FMTD ") does not exist but has a record in `gameobject_addon`", guid);
            continue;
        }

        GameObjectAddon& gameObjectAddon = _gameObjectAddonStore[guid];
        gameObjectAddon.ParentRotation = QuaternionData(fields[1].GetFloat(), fields[2].GetFloat(), fields[3].GetFloat(), fields[4].GetFloat());
        gameObjectAddon.invisibilityType = InvisibilityType(fields[5].GetUInt8());
        gameObjectAddon.InvisibilityValue = fields[6].GetUInt32();
        gameObjectAddon.WorldEffectID = fields[7].GetUInt32();

        if (gameObjectAddon.invisibilityType >= TOTAL_INVISIBILITY_TYPES)
        {
            TC_LOG_ERROR("sql.sql", "GameObject (GUID: " UI64FMTD ") has invalid InvisibilityType in `gameobject_addon`, disabled invisibility", guid);
            gameObjectAddon.invisibilityType = INVISIBILITY_GENERAL;
            gameObjectAddon.InvisibilityValue = 0;
        }

        if (gameObjectAddon.invisibilityType && !gameObjectAddon.InvisibilityValue)
        {
            TC_LOG_ERROR("sql.sql", "GameObject (GUID: " UI64FMTD ") has InvisibilityType set but has no InvisibilityValue in `gameobject_addon`, set to 1", guid);
            gameObjectAddon.InvisibilityValue = 1;
        }

        if (!gameObjectAddon.ParentRotation.isUnit())
        {
            TC_LOG_ERROR("sql.sql", "GameObject (GUID: " UI64FMTD ") has invalid parent rotation in `gameobject_addon`, set to default", guid);
            gameObjectAddon.ParentRotation = QuaternionData();
        }

        if (gameObjectAddon.WorldEffectID && !sWorldEffectStore.LookupEntry(gameObjectAddon.WorldEffectID))
        {
            TC_LOG_ERROR("sql.sql", "GameObject (GUID: " UI64FMTD ") has invalid WorldEffectID (%u) in `gameobject_addon`, set to 0.", guid, gameObjectAddon.WorldEffectID);
            gameObjectAddon.WorldEffectID = 0;
        }

        ++count;
    }
    while (result->NextRow());

    TC_LOG_INFO("server.loading", ">> Loaded %u gameobject addons in %u ms", count, GetMSTimeDiffToNow(oldMSTime));
}

GameObjectAddon const* ObjectMgr::GetGameObjectAddon(ObjectGuid::LowType lowguid) const
{
    GameObjectAddonContainer::const_iterator itr = _gameObjectAddonStore.find(lowguid);
    if (itr != _gameObjectAddonStore.end())
        return &(itr->second);

    return nullptr;
}

CreatureAddon const* ObjectMgr::GetCreatureAddon(ObjectGuid::LowType lowguid) const
{
    CreatureAddonContainer::const_iterator itr = _creatureAddonStore.find(lowguid);
    if (itr != _creatureAddonStore.end())
        return &(itr->second);

    return nullptr;
}

CreatureAddon const* ObjectMgr::GetCreatureTemplateAddon(uint32 entry) const
{
    CreatureTemplateAddonContainer::const_iterator itr = _creatureTemplateAddonStore.find(entry);
    if (itr != _creatureTemplateAddonStore.end())
        return &(itr->second);

    return nullptr;
}

EquipmentInfo const* ObjectMgr::GetEquipmentInfo(uint32 entry, int8& id) const
{
    EquipmentInfoContainer::const_iterator itr = _equipmentInfoStore.find(entry);
    if (itr == _equipmentInfoStore.end())
        return nullptr;

    if (itr->second.empty())
        return nullptr;

    if (id == -1) // select a random element
    {
        EquipmentInfoContainerInternal::const_iterator ritr = itr->second.begin();
        std::advance(ritr, urand(0u, itr->second.size() - 1));
        id = std::distance(itr->second.begin(), ritr) + 1;
        return &ritr->second;
    }
    else
    {
        EquipmentInfoContainerInternal::const_iterator itr2 = itr->second.find(id);
        if (itr2 != itr->second.end())
            return &itr2->second;
    }

    return nullptr;
}

void ObjectMgr::LoadEquipmentTemplates()
{
    uint32 oldMSTime = getMSTime();

    //                                                        0   1        2                 3            4
    QueryResult result = WorldDatabase.Query("SELECT CreatureID, ID, ItemID1, AppearanceModID1, ItemVisual1, "
    //                                                                     5                 6            7
                                                                    "ItemID2, AppearanceModID2, ItemVisual2, "
    //                                                                     8                 9           10
                                                                    "ItemID3, AppearanceModID3, ItemVisual3 "
                                                                    "FROM creature_equip_template");

    if (!result)
    {
        TC_LOG_INFO("server.loading", ">> Loaded 0 creature equipment templates. DB table `creature_equip_template` is empty!");
        return;
    }

    uint32 count = 0;
    do
    {
        Field* fields = result->Fetch();

        uint32 entry = fields[0].GetUInt32();

        if (!sObjectMgr->GetCreatureTemplate(entry))
        {
            TC_LOG_ERROR("sql.sql", "Creature template (CreatureID: %u) does not exist but has a record in `creature_equip_template`", entry);
            continue;
        }

        uint8 id = fields[1].GetUInt8();
        if (!id)
        {
            TC_LOG_ERROR("sql.sql", "Creature equipment template with id 0 found for creature %u, skipped.", entry);
            continue;
        }

        EquipmentInfo& equipmentInfo = _equipmentInfoStore[entry][id];
        for (uint8 i = 0; i < MAX_EQUIPMENT_ITEMS; ++i)
        {
            equipmentInfo.Items[i].ItemId = fields[2 + i * 3].GetUInt32();
            equipmentInfo.Items[i].AppearanceModId = fields[3 + i * 3].GetUInt16();
            equipmentInfo.Items[i].ItemVisual = fields[4 + i * 3].GetUInt16();

            if (!equipmentInfo.Items[i].ItemId)
                continue;

            ItemEntry const* dbcItem = sItemStore.LookupEntry(equipmentInfo.Items[i].ItemId);
            if (!dbcItem)
            {
                TC_LOG_ERROR("sql.sql", "Unknown item (ID=%u) in creature_equip_template.ItemID%u for CreatureID = %u and ID=%u, forced to 0.",
                    equipmentInfo.Items[i].ItemId, i + 1, entry, id);
                equipmentInfo.Items[i].ItemId = 0;
                continue;
            }

            if (!sDB2Manager.GetItemModifiedAppearance(equipmentInfo.Items[i].ItemId, equipmentInfo.Items[i].AppearanceModId))
            {
                TC_LOG_ERROR("sql.sql", "Unknown item appearance for (ID=%u, AppearanceModID=%u) pair in creature_equip_template.ItemID%u creature_equip_template.AppearanceModID%u "
                    "for CreatureID = %u and ID=%u, forced to default.",
                    equipmentInfo.Items[i].ItemId, equipmentInfo.Items[i].AppearanceModId, i + 1, i + 1, entry, id);
                if (ItemModifiedAppearanceEntry const* defaultAppearance = sDB2Manager.GetDefaultItemModifiedAppearance(equipmentInfo.Items[i].ItemId))
                    equipmentInfo.Items[i].AppearanceModId = defaultAppearance->ItemAppearanceModifierID;
                else
                    equipmentInfo.Items[i].AppearanceModId = 0;
                continue;
            }

            if (dbcItem->InventoryType != INVTYPE_WEAPON &&
                dbcItem->InventoryType != INVTYPE_SHIELD &&
                dbcItem->InventoryType != INVTYPE_RANGED &&
                dbcItem->InventoryType != INVTYPE_2HWEAPON &&
                dbcItem->InventoryType != INVTYPE_WEAPONMAINHAND &&
                dbcItem->InventoryType != INVTYPE_WEAPONOFFHAND &&
                dbcItem->InventoryType != INVTYPE_HOLDABLE &&
                dbcItem->InventoryType != INVTYPE_THROWN &&
                dbcItem->InventoryType != INVTYPE_RANGEDRIGHT)
            {
                TC_LOG_ERROR("sql.sql", "Item (ID=%u) in creature_equip_template.ItemID%u for CreatureID = %u and ID = %u is not equipable in a hand, forced to 0.",
                    equipmentInfo.Items[i].ItemId, i + 1, entry, id);
                equipmentInfo.Items[i].ItemId = 0;
            }
        }

        ++count;
    }
    while (result->NextRow());

    TC_LOG_INFO("server.loading", ">> Loaded %u equipment templates in %u ms", count, GetMSTimeDiffToNow(oldMSTime));
}

CreatureModelInfo const* ObjectMgr::GetCreatureModelInfo(uint32 modelId) const
{
    CreatureModelContainer::const_iterator itr = _creatureModelStore.find(modelId);
    if (itr != _creatureModelStore.end())
        return &(itr->second);

    return nullptr;
}

uint32 ObjectMgr::ChooseDisplayId(CreatureTemplate const* cinfo, CreatureData const* data /*= nullptr*/)
{
    // Load creature model (display id)
    if (data && data->displayid)
        return data->displayid;

    if (!(cinfo->flags_extra & CREATURE_FLAG_EXTRA_TRIGGER))
        return cinfo->GetRandomValidModelId();

    // Triggers by default receive the invisible model
    return cinfo->GetFirstInvisibleModel();
}

void ObjectMgr::ChooseCreatureFlags(CreatureTemplate const* cInfo, uint64& npcFlags, uint32& unitFlags, uint32& unitFlags2, uint32& unitFlags3, uint32& dynamicFlags, CreatureData const* data /*= nullptr*/)
{
    npcFlags = cInfo->npcflag;
    unitFlags = cInfo->unit_flags;
    unitFlags2 = cInfo->unit_flags2;
    unitFlags3 = cInfo->unit_flags3;
    dynamicFlags = cInfo->dynamicflags;

    if (data)
    {
        if (data->npcflag)
            npcFlags = data->npcflag;

        if (data->unit_flags)
            unitFlags = data->unit_flags;

        if (data->unit_flags2)
            unitFlags2 = data->unit_flags2;

        if (data->unit_flags3)
            unitFlags3 = data->unit_flags3;

        if (data->dynamicflags)
            dynamicFlags = data->dynamicflags;
    }
}

CreatureModelInfo const* ObjectMgr::GetCreatureModelRandomGender(uint32* displayID) const
{
    CreatureModelInfo const* modelInfo = GetCreatureModelInfo(*displayID);
    if (!modelInfo)
        return nullptr;

    // If a model for another gender exists, 50% chance to use it
    if (modelInfo->displayId_other_gender != 0 && urand(0, 1) == 0)
    {
        CreatureModelInfo const* minfo_tmp = GetCreatureModelInfo(modelInfo->displayId_other_gender);
        if (!minfo_tmp)
            TC_LOG_ERROR("sql.sql", "Model (Entry: %u) has modelid_other_gender %u not found in table `creature_model_info`. ", *displayID, modelInfo->displayId_other_gender);
        else
        {
            // DisplayID changed
            *displayID = modelInfo->displayId_other_gender;
            return minfo_tmp;
        }
    }

    return modelInfo;
}

void ObjectMgr::LoadCreatureModelInfo()
{
    uint32 oldMSTime = getMSTime();

    QueryResult result = WorldDatabase.Query("SELECT DisplayID, BoundingRadius, CombatReach, DisplayID_Other_Gender FROM creature_model_info");

    if (!result)
    {
        TC_LOG_INFO("server.loading", ">> Loaded 0 creature model definitions. DB table `creature_model_info` is empty.");
        return;
    }

    _creatureModelStore.rehash(result->GetRowCount());
    uint32 count = 0;

    // List of model FileDataIDs that the client treats as invisible stalker
    uint32 trigggerCreatureModelFileID[5] = { 124640, 124641, 124642, 343863, 439302 };

    do
    {
        Field* fields = result->Fetch();

        uint32 displayId = fields[0].GetUInt32();

        CreatureDisplayInfoEntry const* creatureDisplay = sCreatureDisplayInfoStore.LookupEntry(displayId);
        if (!creatureDisplay)
        {
            TC_LOG_ERROR("sql.sql", "Table `creature_model_info` has a non-existent DisplayID (ID: %u). Skipped.", displayId);
            continue;
        }

        CreatureModelInfo& modelInfo = _creatureModelStore[displayId];

        modelInfo.bounding_radius        = fields[1].GetFloat();
        modelInfo.combat_reach           = fields[2].GetFloat();
        modelInfo.displayId_other_gender = fields[3].GetUInt32();
        modelInfo.gender                 = creatureDisplay->Gender;
        modelInfo.is_trigger             = false;

        // Checks

        // to remove when the purpose of GENDER_UNKNOWN is known
        if (modelInfo.gender == GENDER_UNKNOWN)
        {
            // We don't need more errors
            //TC_LOG_ERROR("sql.sql", "Table `creature_model_info` has an unimplemented Gender (ID: %i) being used by DisplayID (ID: %u). Gender set to GENDER_MALE.", modelInfo.gender, modelId);
            modelInfo.gender = GENDER_MALE;
        }

        if (modelInfo.displayId_other_gender && !sCreatureDisplayInfoStore.LookupEntry(modelInfo.displayId_other_gender))
        {
            TC_LOG_ERROR("sql.sql", "Table `creature_model_info` has a non-existent DisplayID_Other_Gender (ID: %u) being used by DisplayID (ID: %u).", modelInfo.displayId_other_gender, displayId);
            modelInfo.displayId_other_gender = 0;
        }

        if (modelInfo.combat_reach < 0.1f)
            modelInfo.combat_reach = DEFAULT_COMBAT_REACH;

        if (CreatureModelDataEntry const* modelData = sCreatureModelDataStore.LookupEntry(creatureDisplay->ModelID))
        {
            for (uint32 i = 0; i < 5; ++i)
            {
                if (modelData->FileDataID == trigggerCreatureModelFileID[i])
                {
                    modelInfo.is_trigger = true;
                    break;
                }
            }
        }

        ++count;
    }
    while (result->NextRow());

    TC_LOG_INFO("server.loading", ">> Loaded %u creature model based info in %u ms", count, GetMSTimeDiffToNow(oldMSTime));
}

void ObjectMgr::LoadLinkedRespawn()
{
    uint32 oldMSTime = getMSTime();

    _linkedRespawnStore.clear();
    //                                                 0        1          2
    QueryResult result = WorldDatabase.Query("SELECT guid, linkedGuid, linkType FROM linked_respawn ORDER BY guid ASC");

    if (!result)
    {
        TC_LOG_ERROR("server.loading", ">> Loaded 0 linked respawns. DB table `linked_respawn` is empty.");
        return;
    }

    do
    {
        Field* fields = result->Fetch();

        ObjectGuid::LowType guidLow = fields[0].GetUInt64();
        ObjectGuid::LowType linkedGuidLow = fields[1].GetUInt64();
        uint8  linkType = fields[2].GetUInt8();

        ObjectGuid guid, linkedGuid;
        bool error = false;
        switch (linkType)
        {
            case CREATURE_TO_CREATURE:
            {
                const CreatureData* slave = GetCreatureData(guidLow);
                if (!slave)
                {
                    TC_LOG_ERROR("sql.sql", "LinkedRespawn: Creature (guid) '" UI64FMTD "' not found in creature table", guidLow);
                    error = true;
                    break;
                }

                const CreatureData* master = GetCreatureData(linkedGuidLow);
                if (!master)
                {
                    TC_LOG_ERROR("sql.sql", "LinkedRespawn: Creature (linkedGuid) '" UI64FMTD "' not found in creature table", linkedGuidLow);
                    error = true;
                    break;
                }

                const MapEntry* const map = sMapStore.LookupEntry(master->mapid);
                if (!map || !map->Instanceable() || (master->mapid != slave->mapid))
                {
                    TC_LOG_ERROR("sql.sql", "LinkedRespawn: Creature '" UI64FMTD "' linking to Creature '" UI64FMTD "' on an unpermitted map.", guidLow, linkedGuidLow);
                    error = true;
                    break;
                }

                if (!(master->spawnMask & slave->spawnMask))  // they must have a possibility to meet (normal/heroic difficulty)
                {
                    TC_LOG_ERROR("sql.sql", "LinkedRespawn: Creature '" UI64FMTD "' linking to Creature '" UI64FMTD "' with not corresponding spawnMask", guidLow, linkedGuidLow);
                    error = true;
                    break;
                }

                guid = ObjectGuid::Create<HighGuid::Creature>(slave->mapid, slave->id, guidLow);
                linkedGuid = ObjectGuid::Create<HighGuid::Creature>(master->mapid, master->id, linkedGuidLow);
                break;
            }
            case CREATURE_TO_GO:
            {
                const CreatureData* slave = GetCreatureData(guidLow);
                if (!slave)
                {
                    TC_LOG_ERROR("sql.sql", "LinkedRespawn: Creature (guid) '" UI64FMTD "' not found in creature table", guidLow);
                    error = true;
                    break;
                }

                const GameObjectData* master = GetGOData(linkedGuidLow);
                if (!master)
                {
                    TC_LOG_ERROR("sql.sql", "LinkedRespawn: Gameobject (linkedGuid) '" UI64FMTD "' not found in gameobject table", linkedGuidLow);
                    error = true;
                    break;
                }

                const MapEntry* const map = sMapStore.LookupEntry(master->mapid);
                if (!map || !map->Instanceable() || (master->mapid != slave->mapid))
                {
                    TC_LOG_ERROR("sql.sql", "LinkedRespawn: Creature '" UI64FMTD "' linking to Gameobject '" UI64FMTD "' on an unpermitted map.", guidLow, linkedGuidLow);
                    error = true;
                    break;
                }

                if (!(master->spawnMask & slave->spawnMask))  // they must have a possibility to meet (normal/heroic difficulty)
                {
                    TC_LOG_ERROR("sql.sql", "LinkedRespawn: Creature '" UI64FMTD "' linking to Gameobject '" UI64FMTD "' with not corresponding spawnMask", guidLow, linkedGuidLow);
                    error = true;
                    break;
                }

                guid = ObjectGuid::Create<HighGuid::Creature>(slave->mapid, slave->id, guidLow);
                linkedGuid = ObjectGuid::Create<HighGuid::GameObject>(master->mapid, master->id, linkedGuidLow);
                break;
            }
            case GO_TO_GO:
            {
                const GameObjectData* slave = GetGOData(guidLow);
                if (!slave)
                {
                    TC_LOG_ERROR("sql.sql", "LinkedRespawn: Gameobject (guid) '" UI64FMTD "' not found in gameobject table", guidLow);
                    error = true;
                    break;
                }

                const GameObjectData* master = GetGOData(linkedGuidLow);
                if (!master)
                {
                    TC_LOG_ERROR("sql.sql", "LinkedRespawn: Gameobject (linkedGuid) '" UI64FMTD "' not found in gameobject table", linkedGuidLow);
                    error = true;
                    break;
                }

                const MapEntry* const map = sMapStore.LookupEntry(master->mapid);
                if (!map || !map->Instanceable() || (master->mapid != slave->mapid))
                {
                    TC_LOG_ERROR("sql.sql", "LinkedRespawn: Gameobject '" UI64FMTD "' linking to Gameobject '" UI64FMTD "' on an unpermitted map.", guidLow, linkedGuidLow);
                    error = true;
                    break;
                }

                if (!(master->spawnMask & slave->spawnMask))  // they must have a possibility to meet (normal/heroic difficulty)
                {
                    TC_LOG_ERROR("sql.sql", "LinkedRespawn: Gameobject '" UI64FMTD "' linking to Gameobject '" UI64FMTD "' with not corresponding spawnMask", guidLow, linkedGuidLow);
                    error = true;
                    break;
                }

                guid = ObjectGuid::Create<HighGuid::GameObject>(slave->mapid, slave->id, guidLow);
                linkedGuid = ObjectGuid::Create<HighGuid::GameObject>(master->mapid, master->id, linkedGuidLow);
                break;
            }
            case GO_TO_CREATURE:
            {
                const GameObjectData* slave = GetGOData(guidLow);
                if (!slave)
                {
                    TC_LOG_ERROR("sql.sql", "LinkedRespawn: Gameobject (guid) '" UI64FMTD "' not found in gameobject table", guidLow);
                    error = true;
                    break;
                }

                const CreatureData* master = GetCreatureData(linkedGuidLow);
                if (!master)
                {
                    TC_LOG_ERROR("sql.sql", "LinkedRespawn: Creature (linkedGuid) '" UI64FMTD "' not found in creature table", linkedGuidLow);
                    error = true;
                    break;
                }

                const MapEntry* const map = sMapStore.LookupEntry(master->mapid);
                if (!map || !map->Instanceable() || (master->mapid != slave->mapid))
                {
                    TC_LOG_ERROR("sql.sql", "LinkedRespawn: Gameobject '" UI64FMTD "' linking to Creature '" UI64FMTD "' on an unpermitted map.", guidLow, linkedGuidLow);
                    error = true;
                    break;
                }

                if (!(master->spawnMask & slave->spawnMask))  // they must have a possibility to meet (normal/heroic difficulty)
                {
                    TC_LOG_ERROR("sql.sql", "LinkedRespawn: Gameobject '" UI64FMTD "' linking to Creature '" UI64FMTD "' with not corresponding spawnMask", guidLow, linkedGuidLow);
                    error = true;
                    break;
                }

                guid = ObjectGuid::Create<HighGuid::GameObject>(slave->mapid, slave->id, guidLow);
                linkedGuid = ObjectGuid::Create<HighGuid::Creature>(master->mapid, master->id, linkedGuidLow);
                break;
            }
        }

        if (!error)
            _linkedRespawnStore[guid] = linkedGuid;
    }
    while (result->NextRow());

    TC_LOG_INFO("server.loading", ">> Loaded " UI64FMTD " linked respawns in %u ms", uint64(_linkedRespawnStore.size()), GetMSTimeDiffToNow(oldMSTime));
}

bool ObjectMgr::SetCreatureLinkedRespawn(ObjectGuid::LowType guidLow, ObjectGuid::LowType linkedGuidLow)
{
    if (!guidLow)
        return false;

    CreatureData const* master = GetCreatureData(guidLow);
    ASSERT(master);
    ObjectGuid guid = ObjectGuid::Create<HighGuid::Creature>(master->mapid, master->id, guidLow);

    if (!linkedGuidLow) // we're removing the linking
    {
        _linkedRespawnStore.erase(guid);
        PreparedStatement *stmt = WorldDatabase.GetPreparedStatement(WORLD_DEL_CRELINKED_RESPAWN);
        stmt->setUInt64(0, guidLow);
        WorldDatabase.Execute(stmt);
        return true;
    }

    CreatureData const* slave = GetCreatureData(linkedGuidLow);
    if (!slave)
    {
        TC_LOG_ERROR("sql.sql", "Creature '" UI64FMTD "' linking to non-existent creature '" UI64FMTD "'.", guidLow, linkedGuidLow);
        return false;
    }

    MapEntry const* map = sMapStore.LookupEntry(master->mapid);
    if (!map || !map->Instanceable() || (master->mapid != slave->mapid))
    {
        TC_LOG_ERROR("sql.sql", "Creature '" UI64FMTD "' linking to '" UI64FMTD "' on an unpermitted map.", guidLow, linkedGuidLow);
        return false;
    }

    if (!(master->spawnMask & slave->spawnMask))  // they must have a possibility to meet (normal/heroic difficulty)
    {
        TC_LOG_ERROR("sql.sql", "LinkedRespawn: Creature '" UI64FMTD "' linking to '" UI64FMTD "' with not corresponding spawnMask", guidLow, linkedGuidLow);
        return false;
    }

    ObjectGuid linkedGuid = ObjectGuid::Create<HighGuid::Creature>(slave->mapid, slave->id, linkedGuidLow);

    _linkedRespawnStore[guid] = linkedGuid;
    PreparedStatement *stmt = WorldDatabase.GetPreparedStatement(WORLD_REP_CREATURE_LINKED_RESPAWN);
    stmt->setUInt64(0, guidLow);
    stmt->setUInt64(1, linkedGuidLow);
    WorldDatabase.Execute(stmt);
    return true;
}

void ObjectMgr::LoadTempSummons()
{
    uint32 oldMSTime = getMSTime();

    _tempSummonDataStore.clear();   // needed for reload case

    //                                               0           1             2        3      4           5           6           7            8           9
    QueryResult result = WorldDatabase.Query("SELECT summonerId, summonerType, groupId, entry, position_x, position_y, position_z, orientation, summonType, summonTime FROM creature_summon_groups");

    if (!result)
    {
        TC_LOG_INFO("server.loading", ">> Loaded 0 temp summons. DB table `creature_summon_groups` is empty.");
        return;
    }

    uint32 count = 0;
    do
    {
        Field* fields = result->Fetch();

        uint32 summonerId               = fields[0].GetUInt32();
        SummonerType summonerType       = SummonerType(fields[1].GetUInt8());
        uint8 group                     = fields[2].GetUInt8();

        switch (summonerType)
        {
            case SUMMONER_TYPE_CREATURE:
                if (!GetCreatureTemplate(summonerId))
                {
                    TC_LOG_ERROR("sql.sql", "Table `creature_summon_groups` has summoner with non existing entry %u for creature summoner type, skipped.", summonerId);
                    continue;
                }
                break;
            case SUMMONER_TYPE_GAMEOBJECT:
                if (!GetGameObjectTemplate(summonerId))
                {
                    TC_LOG_ERROR("sql.sql", "Table `creature_summon_groups` has summoner with non existing entry %u for gameobject summoner type, skipped.", summonerId);
                    continue;
                }
                break;
            case SUMMONER_TYPE_MAP:
                if (!sMapStore.LookupEntry(summonerId))
                {
                    TC_LOG_ERROR("sql.sql", "Table `creature_summon_groups` has summoner with non existing entry %u for map summoner type, skipped.", summonerId);
                    continue;
                }
                break;
            default:
                TC_LOG_ERROR("sql.sql", "Table `creature_summon_groups` has unhandled summoner type %u for summoner %u, skipped.", summonerType, summonerId);
                continue;
        }

        TempSummonData data;
        data.entry                      = fields[3].GetUInt32();

        if (!GetCreatureTemplate(data.entry))
        {
            TC_LOG_ERROR("sql.sql", "Table `creature_summon_groups` has creature in group [Summoner ID: %u, Summoner Type: %u, Group ID: %u] with non existing creature entry %u, skipped.", summonerId, summonerType, group, data.entry);
            continue;
        }

        float posX                      = fields[4].GetFloat();
        float posY                      = fields[5].GetFloat();
        float posZ                      = fields[6].GetFloat();
        float orientation               = fields[7].GetFloat();

        data.pos.Relocate(posX, posY, posZ, orientation);

        data.type                       = TempSummonType(fields[8].GetUInt8());

        if (data.type > TEMPSUMMON_MANUAL_DESPAWN)
        {
            TC_LOG_ERROR("sql.sql", "Table `creature_summon_groups` has unhandled temp summon type %u in group [Summoner ID: %u, Summoner Type: %u, Group ID: %u] for creature entry %u, skipped.", data.type, summonerId, summonerType, group, data.entry);
            continue;
        }

        data.time                       = fields[9].GetUInt32();

        TempSummonGroupKey key(summonerId, summonerType, group);
        _tempSummonDataStore[key].push_back(data);

        ++count;

    } while (result->NextRow());

    TC_LOG_INFO("server.loading", ">> Loaded %u temp summons in %u ms", count, GetMSTimeDiffToNow(oldMSTime));
}

void ObjectMgr::LoadCreatures()
{
    uint32 oldMSTime = getMSTime();

    //                                               0              1   2    3        4             5           6           7           8            9              10
    QueryResult result = WorldDatabase.Query("SELECT creature.guid, id, map, modelid, equipment_id, position_x, position_y, position_z, orientation, spawntimesecs, spawndist, "
    //   11               12         13       14            15         16          17          18                19                   20                    21
        "currentwaypoint, curhealth, curmana, MovementType, spawnMask, eventEntry, pool_entry, creature.npcflag, creature.unit_flags, creature.unit_flags2, creature.unit_flags3, "
    //   22                     23                      24                25                   26                       27
        "creature.dynamicflags, creature.phaseUseFlags, creature.phaseid, creature.phasegroup, creature.terrainSwapMap, creature.ScriptName "
        "FROM creature "
        "LEFT OUTER JOIN game_event_creature ON creature.guid = game_event_creature.guid "
        "LEFT OUTER JOIN pool_creature ON creature.guid = pool_creature.guid");

    if (!result)
    {
        TC_LOG_ERROR("server.loading", ">> Loaded 0 creatures. DB table `creature` is empty.");
        return;
    }

    // Build single time for check spawnmask
    std::map<uint32, uint64> spawnMasks;
    for (auto& mapDifficultyPair : sDB2Manager.GetMapDifficulties())
        for (auto& difficultyPair : mapDifficultyPair.second)
            spawnMasks[mapDifficultyPair.first] |= UI64LIT(1) << difficultyPair.first;

    PhaseShift phaseShift;

    _creatureDataStore.reserve(result->GetRowCount());

    do
    {
        Field* fields = result->Fetch();

        ObjectGuid::LowType guid = fields[0].GetUInt64();
        uint32 entry        = fields[1].GetUInt32();

        CreatureTemplate const* cInfo = GetCreatureTemplate(entry);
        if (!cInfo)
        {
            TC_LOG_ERROR("sql.sql", "Table `creature` has creature (GUID: " UI64FMTD ") with non existing creature entry %u, skipped.", guid, entry);
            continue;
        }

        CreatureData& data = _creatureDataStore[guid];
        data.id             = entry;
        data.mapid          = fields[2].GetUInt16();
        data.displayid      = fields[3].GetUInt32();
        data.equipmentId    = fields[4].GetInt8();
        data.posX           = fields[5].GetFloat();
        data.posY           = fields[6].GetFloat();
        data.posZ           = fields[7].GetFloat();
        data.orientation    = fields[8].GetFloat();
        data.spawntimesecs  = fields[9].GetUInt32();
        data.spawndist      = fields[10].GetFloat();
        data.currentwaypoint= fields[11].GetUInt32();
        data.curhealth      = fields[12].GetUInt32();
        data.curmana        = fields[13].GetUInt32();
        data.movementType   = fields[14].GetUInt8();
        data.spawnMask      = fields[15].GetUInt64();
        int16 gameEvent     = fields[16].GetInt8();
        uint32 PoolId       = fields[17].GetUInt32();
        data.npcflag        = fields[18].GetUInt64();
        data.unit_flags     = fields[19].GetUInt32();
        data.unit_flags2    = fields[20].GetUInt32();
        data.unit_flags3    = fields[21].GetUInt32();
        data.dynamicflags   = fields[22].GetUInt32();
        data.phaseUseFlags  = fields[23].GetUInt8();
        data.phaseId        = fields[24].GetUInt32();
        data.phaseGroup     = fields[25].GetUInt32();
        data.terrainSwapMap = fields[26].GetInt32();
        data.ScriptId       = GetScriptId(fields[27].GetString());
        if (!data.ScriptId)
            data.ScriptId = cInfo->ScriptID;

        MapEntry const* mapEntry = sMapStore.LookupEntry(data.mapid);
        if (!mapEntry)
        {
            TC_LOG_ERROR("sql.sql", "Table `creature` has creature (GUID: " UI64FMTD ") that spawned at nonexistent map (Id: %u), skipped.", guid, data.mapid);
            continue;
        }

        if (sWorld->getBoolConfig(CONFIG_CREATURE_CHECK_INVALID_POSITION))
            if (VMAP::IVMapManager* vmgr = VMAP::VMapFactory::createOrGetVMapManager())
            {
                if (vmgr->isMapLoadingEnabled() && !IsTransportMap(data.mapid))
                {
                    GridCoord gridCoord = Trinity::ComputeGridCoord(data.posX, data.posY);
                    int gx = (MAX_NUMBER_OF_GRIDS - 1) - gridCoord.x_coord;
                    int gy = (MAX_NUMBER_OF_GRIDS - 1) - gridCoord.y_coord;

                    bool exists = vmgr->existsMap((sWorld->GetDataPath() + "vmaps").c_str(), data.mapid, gx, gy);
                    if (!exists)
                        TC_LOG_ERROR("sql.sql", "Table `creature` has creature (GUID: " UI64FMTD " Entry: %u MapID: %u) spawned on a possible invalid position (X: %f Y: %f Z: %f)",
                            guid, data.id, data.mapid, data.posX, data.posY, data.posZ);
                }
            }

        // Skip spawnMask check for transport maps
        if (!IsTransportMap(data.mapid) && data.spawnMask & ~spawnMasks[data.mapid])
            TC_LOG_ERROR("sql.sql", "Table `creature` has creature (GUID: " UI64FMTD ") that have wrong spawn mask " UI64FMTD " including unsupported difficulty modes for map (Id: %u).", guid, data.spawnMask, data.mapid);

        bool ok = true;
        for (uint32 diff = 0; diff < MAX_CREATURE_DIFFICULTIES && ok; ++diff)
        {
            if (_difficultyEntries[diff].find(data.id) != _difficultyEntries[diff].end())
            {
                TC_LOG_ERROR("sql.sql", "Table `creature` has creature (GUID: " UI64FMTD ") that is listed as difficulty %u template (entry: %u) in `creature_template`, skipped.",
                    guid, diff + 1, data.id);
                ok = false;
            }
        }
        if (!ok)
            continue;

        // -1 random, 0 no equipment
        if (data.equipmentId != 0)
        {
            if (!GetEquipmentInfo(data.id, data.equipmentId))
            {
                TC_LOG_ERROR("sql.sql", "Table `creature` has creature (Entry: %u) with equipment_id %u not found in table `creature_equip_template`, set to no equipment.", data.id, data.equipmentId);
                data.equipmentId = 0;
            }
        }

        if (cInfo->flags_extra & CREATURE_FLAG_EXTRA_INSTANCE_BIND)
        {
            if (!mapEntry->IsDungeon())
                TC_LOG_ERROR("sql.sql", "Table `creature` has creature (GUID: " UI64FMTD " Entry: %u) with `creature_template`.`flags_extra` including CREATURE_FLAG_EXTRA_INSTANCE_BIND but creature is not in instance.", guid, data.id);
        }

        if (data.spawndist < 0.0f)
        {
            TC_LOG_ERROR("sql.sql", "Table `creature` has creature (GUID: " UI64FMTD " Entry: %u) with `spawndist`< 0, set to 0.", guid, data.id);
            data.spawndist = 0.0f;
        }
        else if (data.movementType == RANDOM_MOTION_TYPE)
        {
            if (G3D::fuzzyEq(data.spawndist, 0.0f))
            {
                TC_LOG_ERROR("sql.sql", "Table `creature` has creature (GUID: " UI64FMTD " Entry: %u) with `MovementType`=1 (random movement) but with `spawndist`=0, replace by idle movement type (0).", guid, data.id);
                data.movementType = IDLE_MOTION_TYPE;
            }
        }
        else if (data.movementType == IDLE_MOTION_TYPE)
        {
            if (data.spawndist != 0.0f)
            {
                TC_LOG_ERROR("sql.sql", "Table `creature` has creature (GUID: " UI64FMTD " Entry: %u) with `MovementType`=0 (idle) have `spawndist`<>0, set to 0.", guid, data.id);
                data.spawndist = 0.0f;
            }
        }

        if (std::abs(data.orientation) > 2 * float(M_PI))
        {
            TC_LOG_ERROR("sql.sql", "Table `creature` has creature (GUID: " UI64FMTD " Entry: %u) with abs(`orientation`) > 2*PI (orientation is expressed in radians), normalized.", guid, data.id);
            data.orientation = Position::NormalizeOrientation(data.orientation);
        }

        if (data.phaseUseFlags & ~PHASE_USE_FLAGS_ALL)
        {
            TC_LOG_ERROR("sql.sql", "Table `creature` have creature (GUID: " UI64FMTD " Entry: %u) has unknown `phaseUseFlags` set, removed unknown value.", guid, data.id);
            data.phaseUseFlags &= PHASE_USE_FLAGS_ALL;
        }

        if (data.phaseUseFlags & PHASE_USE_FLAGS_ALWAYS_VISIBLE && data.phaseUseFlags & PHASE_USE_FLAGS_INVERSE)
        {
            TC_LOG_ERROR("sql.sql", "Table `creature` have creature (GUID: " UI64FMTD " Entry: %u) has both `phaseUseFlags` PHASE_USE_FLAGS_ALWAYS_VISIBLE and PHASE_USE_FLAGS_INVERSE,"
                " removing PHASE_USE_FLAGS_INVERSE.", guid, data.id);
            data.phaseUseFlags &= ~PHASE_USE_FLAGS_INVERSE;
        }

        if (data.phaseGroup && data.phaseId)
        {
            TC_LOG_ERROR("sql.sql", "Table `creature` have creature (GUID: " UI64FMTD " Entry: %u) with both `phaseid` and `phasegroup` set, `phasegroup` set to 0", guid, data.id);
            data.phaseGroup = 0;
        }

        if (data.phaseId)
        {
            if (!sPhaseStore.LookupEntry(data.phaseId))
            {
                TC_LOG_ERROR("sql.sql", "Table `creature` have creature (GUID: " UI64FMTD " Entry: %u) with `phaseid` %u does not exist, set to 0", guid, data.id, data.phaseId);
                data.phaseId = 0;
            }
        }

        if (data.phaseGroup)
        {
            if (!sDB2Manager.GetPhasesForGroup(data.phaseGroup))
            {
                TC_LOG_ERROR("sql.sql", "Table `creature` have creature (GUID: " UI64FMTD " Entry: %u) with `phasegroup` %u does not exist, set to 0", guid, data.id, data.phaseGroup);
                data.phaseGroup = 0;
            }
        }

        if (data.terrainSwapMap != -1)
        {
            MapEntry const* terrainSwapEntry = sMapStore.LookupEntry(data.terrainSwapMap);
            if (!terrainSwapEntry)
            {
                TC_LOG_ERROR("sql.sql", "Table `creature` have creature (GUID: " UI64FMTD " Entry: %u) with `terrainSwapMap` %u does not exist, set to -1", guid, data.id, data.terrainSwapMap);
                data.terrainSwapMap = -1;
            }
            else if (terrainSwapEntry->ParentMapID != data.mapid)
            {
                TC_LOG_ERROR("sql.sql", "Table `creature` have creature (GUID: " UI64FMTD " Entry: %u) with `terrainSwapMap` %u which cannot be used on spawn map, set to -1", guid, data.id, data.terrainSwapMap);
                data.terrainSwapMap = -1;
            }
        }

        if (sWorld->getBoolConfig(CONFIG_CALCULATE_CREATURE_ZONE_AREA_DATA))
        {
            uint32 zoneId = 0;
            uint32 areaId = 0;
            PhasingHandler::InitDbVisibleMapId(phaseShift, data.terrainSwapMap);
            sMapMgr->GetZoneAndAreaId(phaseShift, zoneId, areaId, data.mapid, data.posX, data.posY, data.posZ);

            PreparedStatement* stmt = WorldDatabase.GetPreparedStatement(WORLD_UPD_CREATURE_ZONE_AREA_DATA);

            stmt->setUInt32(0, zoneId);
            stmt->setUInt32(1, areaId);
            stmt->setUInt64(2, guid);

            WorldDatabase.Execute(stmt);
        }

        // Add to grid if not managed by the game event or pool system
        if (gameEvent == 0 && PoolId == 0)
            AddCreatureToGrid(guid, &data);
    }
    while (result->NextRow());

    TC_LOG_INFO("server.loading", ">> Loaded " SZFMTD " creatures in %u ms", _creatureDataStore.size(), GetMSTimeDiffToNow(oldMSTime));
}

void ObjectMgr::AddCreatureToGrid(ObjectGuid::LowType guid, CreatureData const* data)
{
    uint64 mask = data->spawnMask;
    for (uint8 i = 0; mask != 0; i++, mask >>= 1)
    {
        if (mask & 1)
        {
            CellCoord cellCoord = Trinity::ComputeCellCoord(data->posX, data->posY);
            CellObjectGuids& cell_guids = _mapObjectGuidsStore[MAKE_PAIR32(data->mapid, i)][cellCoord.GetId()];
            cell_guids.creatures.insert(guid);
        }
    }
}

void ObjectMgr::RemoveCreatureFromGrid(ObjectGuid::LowType guid, CreatureData const* data)
{
    uint64 mask = data->spawnMask;
    for (uint8 i = 0; mask != 0; i++, mask >>= 1)
    {
        if (mask & 1)
        {
            CellCoord cellCoord = Trinity::ComputeCellCoord(data->posX, data->posY);
            CellObjectGuids& cell_guids = _mapObjectGuidsStore[MAKE_PAIR32(data->mapid, i)][cellCoord.GetId()];
            cell_guids.creatures.erase(guid);
        }
    }
}

ObjectGuid::LowType ObjectMgr::AddGOData(uint32 entry, uint32 mapId, float x, float y, float z, float o, uint32 spawntimedelay, float rotation0, float rotation1, float rotation2, float rotation3)
{
    GameObjectTemplate const* goinfo = GetGameObjectTemplate(entry);
    if (!goinfo)
        return UI64LIT(0);

    Map* map = sMapMgr->CreateBaseMap(mapId);
    if (!map)
        return UI64LIT(0);

    ObjectGuid::LowType guid = GenerateGameObjectSpawnId();
    GameObjectData& data = NewGOData(guid);
    data.id             = entry;
    data.mapid          = mapId;
    data.posX           = x;
    data.posY           = y;
    data.posZ           = z;
    data.orientation    = o;
    data.rotation.x     = rotation0;
    data.rotation.y     = rotation1;
    data.rotation.z     = rotation2;
    data.rotation.w     = rotation3;
    data.spawntimesecs  = spawntimedelay;
    data.animprogress   = 100;
    data.spawnMask      = SPAWNMASK_CONTINENT;
    data.go_state       = GO_STATE_READY;
    data.artKit         = goinfo->type == GAMEOBJECT_TYPE_CONTROL_ZONE ? 21 : 0;
    data.dbData = false;

    AddGameobjectToGrid(guid, &data);

    // Spawn if necessary (loaded grids only)
    // We use spawn coords to spawn
    if (!map->Instanceable() && map->IsGridLoaded(x, y))
    {
        GameObject* go = GameObject::CreateGameObjectFromDB(guid, map);
        if (!go)
        {
            TC_LOG_ERROR("misc", "AddGOData: cannot add gameobject entry %u to map", entry);
            return UI64LIT(0);
        }
    }

    TC_LOG_DEBUG("maps", "AddGOData: dbguid " UI64FMTD " entry %u map %u x %f y %f z %f o %f", guid, entry, mapId, x, y, z, o);

    return guid;
}

ObjectGuid::LowType ObjectMgr::AddCreatureData(uint32 entry, uint32 mapId, float x, float y, float z, float o, uint32 spawntimedelay /*= 0*/)
{
    CreatureTemplate const* cInfo = GetCreatureTemplate(entry);
    if (!cInfo)
        return UI64LIT(0);

    uint32 level = cInfo->minlevel == cInfo->maxlevel ? cInfo->minlevel : urand(cInfo->minlevel, cInfo->maxlevel); // Only used for extracting creature base stats
    CreatureBaseStats const* stats = GetCreatureBaseStats(level, cInfo->unit_class);
    Map* map = sMapMgr->CreateBaseMap(mapId);
    if (!map)
        return UI64LIT(0);

    ObjectGuid::LowType guid = GenerateCreatureSpawnId();
    CreatureData& data = NewOrExistCreatureData(guid);
    data.id = entry;
    data.mapid = mapId;
    data.displayid = 0;
    data.equipmentId = 0;
    data.posX = x;
    data.posY = y;
    data.posZ = z;
    data.orientation = o;
    data.spawntimesecs = spawntimedelay;
    data.spawndist = 0;
    data.currentwaypoint = 0;
    data.curhealth = stats->GenerateHealth(cInfo);
    data.curmana = stats->GenerateMana(cInfo);
    data.movementType = cInfo->MovementType;
    data.spawnMask = SPAWNMASK_CONTINENT;
    data.dbData = false;
    data.npcflag = cInfo->npcflag;
    data.unit_flags = cInfo->unit_flags;
    data.dynamicflags = cInfo->dynamicflags;

    AddCreatureToGrid(guid, &data);

    // We use spawn coords to spawn
    if (!map->Instanceable() && !map->IsRemovalGrid(x, y))
    {
        Creature* creature = Creature::CreateCreatureFromDB(guid, map);
        if (!creature)
        {
            TC_LOG_ERROR("misc", "AddCreature: Cannot add creature entry %u to map", entry);
            return UI64LIT(0);
        }
    }

    return guid;
}

void ObjectMgr::LoadGameobjects()
{
    uint32 oldMSTime = getMSTime();

    //                                                0                1   2    3           4           5           6
    QueryResult result = WorldDatabase.Query("SELECT gameobject.guid, id, map, position_x, position_y, position_z, orientation, "
    //   7          8          9          10         11             12            13     14         15          16
        "rotation0, rotation1, rotation2, rotation3, spawntimesecs, animprogress, state, spawnMask, eventEntry, pool_entry, "
    //   17             18       19          20              21
        "phaseUseFlags, phaseid, phasegroup, terrainSwapMap, ScriptName "
        "FROM gameobject LEFT OUTER JOIN game_event_gameobject ON gameobject.guid = game_event_gameobject.guid "
        "LEFT OUTER JOIN pool_gameobject ON gameobject.guid = pool_gameobject.guid");

    if (!result)
    {
        TC_LOG_ERROR("server.loading", ">> Loaded 0 gameobjects. DB table `gameobject` is empty.");
        return;
    }

    // build single time for check spawnmask
    std::map<uint32, uint64> spawnMasks;
    for (auto& mapDifficultyPair : sDB2Manager.GetMapDifficulties())
        for (auto& difficultyPair : mapDifficultyPair.second)
            spawnMasks[mapDifficultyPair.first] |= UI64LIT(1) << difficultyPair.first;

    PhaseShift phaseShift;

    _gameObjectDataStore.reserve(result->GetRowCount());

    do
    {
        Field* fields = result->Fetch();

        ObjectGuid::LowType guid = fields[0].GetUInt64();
        uint32 entry        = fields[1].GetUInt32();

        GameObjectTemplate const* gInfo = GetGameObjectTemplate(entry);
        if (!gInfo)
        {
            TC_LOG_ERROR("sql.sql", "Table `gameobject` has gameobject (GUID: " UI64FMTD ") with non existing gameobject entry %u, skipped.", guid, entry);
            continue;
        }

        if (!gInfo->displayId)
        {
            switch (gInfo->type)
            {
                case GAMEOBJECT_TYPE_TRAP:
                case GAMEOBJECT_TYPE_SPELL_FOCUS:
                    break;
                default:
                    TC_LOG_ERROR("sql.sql", "Gameobject (GUID: " UI64FMTD " Entry %u GoType: %u) doesn't have a displayId (%u), not loaded.", guid, entry, gInfo->type, gInfo->displayId);
                    break;
            }
        }

        if (gInfo->displayId && !sGameObjectDisplayInfoStore.LookupEntry(gInfo->displayId))
        {
            TC_LOG_ERROR("sql.sql", "Gameobject (GUID: " UI64FMTD " Entry %u GoType: %u) has an invalid displayId (%u), not loaded.", guid, entry, gInfo->type, gInfo->displayId);
            continue;
        }

        GameObjectData& data = _gameObjectDataStore[guid];

        data.id             = entry;
        data.mapid          = fields[2].GetUInt16();
        data.posX           = fields[3].GetFloat();
        data.posY           = fields[4].GetFloat();
        data.posZ           = fields[5].GetFloat();
        data.orientation    = fields[6].GetFloat();
        data.rotation.x     = fields[7].GetFloat();
        data.rotation.y     = fields[8].GetFloat();
        data.rotation.z     = fields[9].GetFloat();
        data.rotation.w     = fields[10].GetFloat();
        data.spawntimesecs  = fields[11].GetInt32();

        MapEntry const* mapEntry = sMapStore.LookupEntry(data.mapid);
        if (!mapEntry)
        {
            TC_LOG_ERROR("sql.sql", "Table `gameobject` has gameobject (GUID: " UI64FMTD " Entry: %u) spawned on a non-existed map (Id: %u), skip", guid, data.id, data.mapid);
            continue;
        }

        if (sWorld->getBoolConfig(CONFIG_GAME_OBJECT_CHECK_INVALID_POSITION))
            if (VMAP::IVMapManager* vmgr = VMAP::VMapFactory::createOrGetVMapManager())
            {
                if (vmgr->isMapLoadingEnabled() && !IsTransportMap(data.mapid))
                {
                    GridCoord gridCoord = Trinity::ComputeGridCoord(data.posX, data.posY);
                    int gx = (MAX_NUMBER_OF_GRIDS - 1) - gridCoord.x_coord;
                    int gy = (MAX_NUMBER_OF_GRIDS - 1) - gridCoord.y_coord;

                    bool exists = vmgr->existsMap((sWorld->GetDataPath() + "vmaps").c_str(), data.mapid, gx, gy);
                    if (!exists)
                        TC_LOG_ERROR("sql.sql", "Table `gameobject` has gameobject (GUID: " UI64FMTD " Entry: %u MapID: %u) spawned on a possible invalid position (X: %f Y: %f Z: %f)",
                            guid, data.id, data.mapid, data.posX, data.posY, data.posZ);
                }
            }

        if (data.spawntimesecs == 0 && gInfo->IsDespawnAtAction())
        {
            TC_LOG_ERROR("sql.sql", "Table `gameobject` has gameobject (GUID: " UI64FMTD " Entry: %u) with `spawntimesecs` (0) value, but the gameobejct is marked as despawnable at action.", guid, data.id);
        }

        data.animprogress   = fields[12].GetUInt8();
        data.artKit         = 0;

        uint32 go_state     = fields[13].GetUInt8();
        if (go_state >= MAX_GO_STATE)
        {
            if (gInfo->type != GAMEOBJECT_TYPE_TRANSPORT || go_state > GO_STATE_TRANSPORT_ACTIVE + MAX_GO_STATE_TRANSPORT_STOP_FRAMES)
            {
                TC_LOG_ERROR("sql.sql", "Table `gameobject` has gameobject (GUID: " UI64FMTD " Entry: %u) with invalid `state` (%u) value, skip", guid, data.id, go_state);
                continue;
            }
        }
        data.go_state       = GOState(go_state);

        data.spawnMask      = fields[14].GetUInt64();

        if (!IsTransportMap(data.mapid) && data.spawnMask & ~spawnMasks[data.mapid])
            TC_LOG_ERROR("sql.sql", "Table `gameobject` has gameobject (GUID: " UI64FMTD " Entry: %u) that has wrong spawn mask " UI64FMTD " including unsupported difficulty modes for map (Id: %u), skip", guid, data.id, data.spawnMask, data.mapid);

        int16 gameEvent     = fields[15].GetInt8();
        uint32 PoolId       = fields[16].GetUInt32();
        data.phaseUseFlags  = fields[17].GetUInt8();
        data.phaseId        = fields[18].GetUInt32();
        data.phaseGroup     = fields[19].GetUInt32();

        if (data.phaseUseFlags & ~PHASE_USE_FLAGS_ALL)
        {
            TC_LOG_ERROR("sql.sql", "Table `gameobject` have gameobject (GUID: " UI64FMTD " Entry: %u) has unknown `phaseUseFlags` set, removed unknown value.", guid, data.id);
            data.phaseUseFlags &= PHASE_USE_FLAGS_ALL;
        }

        if (data.phaseUseFlags & PHASE_USE_FLAGS_ALWAYS_VISIBLE && data.phaseUseFlags & PHASE_USE_FLAGS_INVERSE)
        {
            TC_LOG_ERROR("sql.sql", "Table `gameobject` have gameobject (GUID: " UI64FMTD " Entry: %u) has both `phaseUseFlags` PHASE_USE_FLAGS_ALWAYS_VISIBLE and PHASE_USE_FLAGS_INVERSE,"
                " removing PHASE_USE_FLAGS_INVERSE.", guid, data.id);
            data.phaseUseFlags &= ~PHASE_USE_FLAGS_INVERSE;
        }

        if (data.phaseGroup && data.phaseId)
        {
            TC_LOG_ERROR("sql.sql", "Table `gameobject` have gameobject (GUID: " UI64FMTD " Entry: %u) with both `phaseid` and `phasegroup` set, `phasegroup` set to 0", guid, data.id);
            data.phaseGroup = 0;
        }

        if (data.phaseId)
        {
            if (!sPhaseStore.LookupEntry(data.phaseId))
            {
                TC_LOG_ERROR("sql.sql", "Table `gameobject` have gameobject (GUID: " UI64FMTD " Entry: %u) with `phaseid` %u does not exist, set to 0", guid, data.id, data.phaseId);
                data.phaseId = 0;
            }
        }

        if (data.phaseGroup)
        {
            if (!sDB2Manager.GetPhasesForGroup(data.phaseGroup))
            {
                TC_LOG_ERROR("sql.sql", "Table `gameobject` have gameobject (GUID: " UI64FMTD " Entry: %u) with `phaseGroup` %u does not exist, set to 0", guid, data.id, data.phaseGroup);
                data.phaseGroup = 0;
            }
        }

        data.terrainSwapMap = fields[20].GetInt32();
        if (data.terrainSwapMap != -1)
        {
            MapEntry const* terrainSwapEntry = sMapStore.LookupEntry(data.terrainSwapMap);
            if (!terrainSwapEntry)
            {
                TC_LOG_ERROR("sql.sql", "Table `gameobject` have gameobject (GUID: " UI64FMTD " Entry: %u) with `terrainSwapMap` %u does not exist, set to -1", guid, data.id, data.terrainSwapMap);
                data.terrainSwapMap = -1;
            }
            else if (terrainSwapEntry->ParentMapID != data.mapid)
            {
                TC_LOG_ERROR("sql.sql", "Table `gameobject` have gameobject (GUID: " UI64FMTD " Entry: %u) with `terrainSwapMap` %u which cannot be used on spawn map, set to -1", guid, data.id, data.terrainSwapMap);
                data.terrainSwapMap = -1;
            }
        }

        data.ScriptId = GetScriptId(fields[21].GetString());
        if (!data.ScriptId)
            data.ScriptId = gInfo->ScriptId;

        if (std::abs(data.orientation) > 2 * float(M_PI))
        {
            TC_LOG_ERROR("sql.sql", "Table `gameobject` has gameobject (GUID: " UI64FMTD " Entry: %u) with abs(`orientation`) > 2*PI (orientation is expressed in radians), normalized.", guid, data.id);
            data.orientation = Position::NormalizeOrientation(data.orientation);
        }

        if (data.rotation.x < -1.0f || data.rotation.x > 1.0f)
        {
            TC_LOG_ERROR("sql.sql", "Table `gameobject` has gameobject (GUID: " UI64FMTD " Entry: %u) with invalid rotationX (%f) value, skip", guid, data.id, data.rotation.x);
            continue;
        }

        if (data.rotation.y < -1.0f || data.rotation.y > 1.0f)
        {
            TC_LOG_ERROR("sql.sql", "Table `gameobject` has gameobject (GUID: " UI64FMTD " Entry: %u) with invalid rotationY (%f) value, skip", guid, data.id, data.rotation.y);
            continue;
        }

        if (data.rotation.z < -1.0f || data.rotation.z > 1.0f)
        {
            TC_LOG_ERROR("sql.sql", "Table `gameobject` has gameobject (GUID: " UI64FMTD " Entry: %u) with invalid rotationZ (%f) value, skip", guid, data.id, data.rotation.z);
            continue;
        }

        if (data.rotation.w < -1.0f || data.rotation.w > 1.0f)
        {
            TC_LOG_ERROR("sql.sql", "Table `gameobject` has gameobject (GUID: " UI64FMTD " Entry: %u) with invalid rotationW (%f) value, skip", guid, data.id, data.rotation.w);
            continue;
        }

        if (!MapManager::IsValidMapCoord(data.mapid, data.posX, data.posY, data.posZ, data.orientation))
        {
            TC_LOG_ERROR("sql.sql", "Table `gameobject` has gameobject (GUID: " UI64FMTD " Entry: %u) with invalid coordinates, skip", guid, data.id);
            continue;
        }

        if (sWorld->getBoolConfig(CONFIG_CALCULATE_GAMEOBJECT_ZONE_AREA_DATA))
        {
            uint32 zoneId = 0;
            uint32 areaId = 0;
            PhasingHandler::InitDbVisibleMapId(phaseShift, data.terrainSwapMap);
            sMapMgr->GetZoneAndAreaId(phaseShift, zoneId, areaId, data.mapid, data.posX, data.posY, data.posZ);

            PreparedStatement* stmt = WorldDatabase.GetPreparedStatement(WORLD_UPD_GAMEOBJECT_ZONE_AREA_DATA);

            stmt->setUInt32(0, zoneId);
            stmt->setUInt32(1, areaId);
            stmt->setUInt64(2, guid);

            WorldDatabase.Execute(stmt);
        }

        if (gameEvent == 0 && PoolId == 0)                      // if not this is to be managed by GameEvent System or Pool system
            AddGameobjectToGrid(guid, &data);
    }
    while (result->NextRow());

    TC_LOG_INFO("server.loading", ">> Loaded " SZFMTD " gameobjects in %u ms", _gameObjectDataStore.size(), GetMSTimeDiffToNow(oldMSTime));
}

void ObjectMgr::AddGameobjectToGrid(ObjectGuid::LowType guid, GameObjectData const* data)
{
    uint64 mask = data->spawnMask;
    for (uint8 i = 0; mask != 0; i++, mask >>= 1)
    {
        if (mask & 1)
        {
            CellCoord cellCoord = Trinity::ComputeCellCoord(data->posX, data->posY);
            CellObjectGuids& cell_guids = _mapObjectGuidsStore[MAKE_PAIR32(data->mapid, i)][cellCoord.GetId()];
            cell_guids.gameobjects.insert(guid);
        }
    }
}

void ObjectMgr::RemoveGameobjectFromGrid(ObjectGuid::LowType guid, GameObjectData const* data)
{
    uint64 mask = data->spawnMask;
    for (uint8 i = 0; mask != 0; i++, mask >>= 1)
    {
        if (mask & 1)
        {
            CellCoord cellCoord = Trinity::ComputeCellCoord(data->posX, data->posY);
            CellObjectGuids& cell_guids = _mapObjectGuidsStore[MAKE_PAIR32(data->mapid, i)][cellCoord.GetId()];
            cell_guids.gameobjects.erase(guid);
        }
    }
}

// name must be checked to correctness (if received) before call this function
ObjectGuid ObjectMgr::GetPlayerGUIDByName(std::string const& name)
{
    PreparedStatement* stmt = CharacterDatabase.GetPreparedStatement(CHAR_SEL_GUID_BY_NAME);
    stmt->setString(0, name);

    if (PreparedQueryResult result = CharacterDatabase.Query(stmt))
        return ObjectGuid::Create<HighGuid::Player>((*result)[0].GetUInt64());

    return ObjectGuid::Empty;
}

bool ObjectMgr::GetPlayerNameByGUID(ObjectGuid const& guid, std::string& name)
{
    CharacterInfo const* characterInfo = sWorld->GetCharacterInfo(guid);
    if (!characterInfo)
        return false;

    name = characterInfo->Name;
    return true;
}

bool ObjectMgr::GetPlayerNameAndClassByGUID(ObjectGuid const& guid, std::string& name, uint8& _class)
{
    if (CharacterInfo const* characterInfo = sWorld->GetCharacterInfo(guid))
    {
        name = characterInfo->Name;
        _class = characterInfo->Class;
        return true;
    }

    return false;
}

uint32 ObjectMgr::GetPlayerTeamByGUID(ObjectGuid const& guid)
{
    if (CharacterInfo const* characterInfo = sWorld->GetCharacterInfo(guid))
        return Player::TeamForRace(characterInfo->Race);

    return 0;
}

uint32 ObjectMgr::GetPlayerAccountIdByGUID(ObjectGuid const& guid)
{
    if (CharacterInfo const* characterInfo = sWorld->GetCharacterInfo(guid))
        return characterInfo->AccountId;

    return 0;
}

uint32 ObjectMgr::GetPlayerAccountIdByPlayerName(std::string const& name)
{
    PreparedStatement* stmt = CharacterDatabase.GetPreparedStatement(CHAR_SEL_ACCOUNT_BY_NAME);
    stmt->setString(0, name);

    if (PreparedQueryResult result = CharacterDatabase.Query(stmt))
        return (*result)[0].GetUInt32();

    return 0;
}

uint32 FillMaxDurability(uint32 itemClass, uint32 itemSubClass, uint32 inventoryType, uint32 quality, uint32 itemLevel)
{
    if (itemClass != ITEM_CLASS_ARMOR && itemClass != ITEM_CLASS_WEAPON)
        return 0;

    static float const qualityMultipliers[MAX_ITEM_QUALITY] =
    {
        0.92f, 0.92f, 0.92f, 1.11f, 1.32f, 1.61f, 0.0f, 0.0f
    };

    static float const armorMultipliers[MAX_INVTYPE] =
    {
        0.00f, // INVTYPE_NON_EQUIP
        0.60f, // INVTYPE_HEAD
        0.00f, // INVTYPE_NECK
        0.60f, // INVTYPE_SHOULDERS
        0.00f, // INVTYPE_BODY
        1.00f, // INVTYPE_CHEST
        0.33f, // INVTYPE_WAIST
        0.72f, // INVTYPE_LEGS
        0.48f, // INVTYPE_FEET
        0.33f, // INVTYPE_WRISTS
        0.33f, // INVTYPE_HANDS
        0.00f, // INVTYPE_FINGER
        0.00f, // INVTYPE_TRINKET
        0.00f, // INVTYPE_WEAPON
        0.72f, // INVTYPE_SHIELD
        0.00f, // INVTYPE_RANGED
        0.00f, // INVTYPE_CLOAK
        0.00f, // INVTYPE_2HWEAPON
        0.00f, // INVTYPE_BAG
        0.00f, // INVTYPE_TABARD
        1.00f, // INVTYPE_ROBE
        0.00f, // INVTYPE_WEAPONMAINHAND
        0.00f, // INVTYPE_WEAPONOFFHAND
        0.00f, // INVTYPE_HOLDABLE
        0.00f, // INVTYPE_AMMO
        0.00f, // INVTYPE_THROWN
        0.00f, // INVTYPE_RANGEDRIGHT
        0.00f, // INVTYPE_QUIVER
        0.00f, // INVTYPE_RELIC
    };

    static float const weaponMultipliers[MAX_ITEM_SUBCLASS_WEAPON] =
    {
        0.91f, // ITEM_SUBCLASS_WEAPON_AXE
        1.00f, // ITEM_SUBCLASS_WEAPON_AXE2
        1.00f, // ITEM_SUBCLASS_WEAPON_BOW
        1.00f, // ITEM_SUBCLASS_WEAPON_GUN
        0.91f, // ITEM_SUBCLASS_WEAPON_MACE
        1.00f, // ITEM_SUBCLASS_WEAPON_MACE2
        1.00f, // ITEM_SUBCLASS_WEAPON_POLEARM
        0.91f, // ITEM_SUBCLASS_WEAPON_SWORD
        1.00f, // ITEM_SUBCLASS_WEAPON_SWORD2
        1.00f, // ITEM_SUBCLASS_WEAPON_WARGLAIVES
        1.00f, // ITEM_SUBCLASS_WEAPON_STAFF
        0.00f, // ITEM_SUBCLASS_WEAPON_EXOTIC
        0.00f, // ITEM_SUBCLASS_WEAPON_EXOTIC2
        0.66f, // ITEM_SUBCLASS_WEAPON_FIST_WEAPON
        0.00f, // ITEM_SUBCLASS_WEAPON_MISCELLANEOUS
        0.66f, // ITEM_SUBCLASS_WEAPON_DAGGER
        0.00f, // ITEM_SUBCLASS_WEAPON_THROWN
        0.00f, // ITEM_SUBCLASS_WEAPON_SPEAR
        1.00f, // ITEM_SUBCLASS_WEAPON_CROSSBOW
        0.66f, // ITEM_SUBCLASS_WEAPON_WAND
        0.66f, // ITEM_SUBCLASS_WEAPON_FISHING_POLE
    };

    float levelPenalty = 1.0f;
    if (itemLevel <= 28)
        levelPenalty = 0.966f - float(28u - itemLevel) / 54.0f;

    if (itemClass == ITEM_CLASS_ARMOR)
    {
        if (inventoryType > INVTYPE_ROBE)
            return 0;

        return 5 * uint32(round(25.0f * qualityMultipliers[quality] * armorMultipliers[inventoryType] * levelPenalty));
    }

    return 5 * uint32(round(18.0f * qualityMultipliers[quality] * weaponMultipliers[itemSubClass] * levelPenalty));
};

struct ItemSpecStats
{
    uint32 ItemType;
    uint32 ItemSpecStatTypes[MAX_ITEM_PROTO_STATS];
    uint32 ItemSpecStatCount;

    ItemSpecStats(ItemEntry const* item, ItemSparseEntry const* sparse) : ItemType(0), ItemSpecStatCount(0)
    {
        memset(ItemSpecStatTypes, -1, sizeof(ItemSpecStatTypes));

        if (item->ClassID == ITEM_CLASS_WEAPON)
        {
            ItemType = 5;
            switch (item->SubclassID)
            {
                case ITEM_SUBCLASS_WEAPON_AXE:
                    AddStat(ITEM_SPEC_STAT_ONE_HANDED_AXE);
                    break;
                case ITEM_SUBCLASS_WEAPON_AXE2:
                    AddStat(ITEM_SPEC_STAT_TWO_HANDED_AXE);
                    break;
                case ITEM_SUBCLASS_WEAPON_BOW:
                    AddStat(ITEM_SPEC_STAT_BOW);
                    break;
                case ITEM_SUBCLASS_WEAPON_GUN:
                    AddStat(ITEM_SPEC_STAT_GUN);
                    break;
                case ITEM_SUBCLASS_WEAPON_MACE:
                    AddStat(ITEM_SPEC_STAT_ONE_HANDED_MACE);
                    break;
                case ITEM_SUBCLASS_WEAPON_MACE2:
                    AddStat(ITEM_SPEC_STAT_TWO_HANDED_MACE);
                    break;
                case ITEM_SUBCLASS_WEAPON_POLEARM:
                    AddStat(ITEM_SPEC_STAT_POLEARM);
                    break;
                case ITEM_SUBCLASS_WEAPON_SWORD:
                    AddStat(ITEM_SPEC_STAT_ONE_HANDED_SWORD);
                    break;
                case ITEM_SUBCLASS_WEAPON_SWORD2:
                    AddStat(ITEM_SPEC_STAT_TWO_HANDED_SWORD);
                    break;
                case ITEM_SUBCLASS_WEAPON_WARGLAIVES:
                    AddStat(ITEM_SPEC_STAT_WARGLAIVES);
                    break;
                case ITEM_SUBCLASS_WEAPON_STAFF:
                    AddStat(ITEM_SPEC_STAT_STAFF);
                    break;
                case ITEM_SUBCLASS_WEAPON_FIST_WEAPON:
                    AddStat(ITEM_SPEC_STAT_FIST_WEAPON);
                    break;
                case ITEM_SUBCLASS_WEAPON_DAGGER:
                    AddStat(ITEM_SPEC_STAT_DAGGER);
                    break;
                case ITEM_SUBCLASS_WEAPON_THROWN:
                    AddStat(ITEM_SPEC_STAT_THROWN);
                    break;
                case ITEM_SUBCLASS_WEAPON_CROSSBOW:
                    AddStat(ITEM_SPEC_STAT_CROSSBOW);
                    break;
                case ITEM_SUBCLASS_WEAPON_WAND:
                    AddStat(ITEM_SPEC_STAT_WAND);
                    break;
                default:
                    break;
            }
        }
        else if (item->ClassID == ITEM_CLASS_ARMOR)
        {
            switch (item->SubclassID)
            {
                case ITEM_SUBCLASS_ARMOR_CLOTH:
                    if (sparse->InventoryType != INVTYPE_CLOAK)
                    {
                        ItemType = 1;
                        break;
                    }

                    ItemType = 0;
                    AddStat(ITEM_SPEC_STAT_CLOAK);
                    break;
                case ITEM_SUBCLASS_ARMOR_LEATHER:
                    ItemType = 2;
                    break;
                case ITEM_SUBCLASS_ARMOR_MAIL:
                    ItemType = 3;
                    break;
                case ITEM_SUBCLASS_ARMOR_PLATE:
                    ItemType = 4;
                    break;
                default:
                    if (item->SubclassID == ITEM_SUBCLASS_ARMOR_SHIELD)
                    {
                        ItemType = 6;
                        AddStat(ITEM_SPEC_STAT_SHIELD);
                    }
                    else if (item->SubclassID > ITEM_SUBCLASS_ARMOR_SHIELD && item->SubclassID <= ITEM_SUBCLASS_ARMOR_RELIC)
                    {
                        ItemType = 6;
                        AddStat(ITEM_SPEC_STAT_RELIC);
                    }
                    else
                        ItemType = 0;
                    break;
            }
        }
        else if (item->ClassID == ITEM_CLASS_GEM)
        {
            ItemType = 7;
            if (GemPropertiesEntry const* gem = sGemPropertiesStore.LookupEntry(sparse->GemProperties))
            {
                if (gem->Type & SOCKET_COLOR_RELIC_IRON)
                    AddStat(ITEM_SPEC_STAT_RELIC_IRON);
                if (gem->Type & SOCKET_COLOR_RELIC_BLOOD)
                    AddStat(ITEM_SPEC_STAT_RELIC_BLOOD);
                if (gem->Type & SOCKET_COLOR_RELIC_SHADOW)
                    AddStat(ITEM_SPEC_STAT_RELIC_SHADOW);
                if (gem->Type & SOCKET_COLOR_RELIC_FEL)
                    AddStat(ITEM_SPEC_STAT_RELIC_FEL);
                if (gem->Type & SOCKET_COLOR_RELIC_ARCANE)
                    AddStat(ITEM_SPEC_STAT_RELIC_ARCANE);
                if (gem->Type & SOCKET_COLOR_RELIC_FROST)
                    AddStat(ITEM_SPEC_STAT_RELIC_FROST);
                if (gem->Type & SOCKET_COLOR_RELIC_FIRE)
                    AddStat(ITEM_SPEC_STAT_RELIC_FIRE);
                if (gem->Type & SOCKET_COLOR_RELIC_WATER)
                    AddStat(ITEM_SPEC_STAT_RELIC_WATER);
                if (gem->Type & SOCKET_COLOR_RELIC_LIFE)
                    AddStat(ITEM_SPEC_STAT_RELIC_LIFE);
                if (gem->Type & SOCKET_COLOR_RELIC_WIND)
                    AddStat(ITEM_SPEC_STAT_RELIC_WIND);
                if (gem->Type & SOCKET_COLOR_RELIC_HOLY)
                    AddStat(ITEM_SPEC_STAT_RELIC_HOLY);
            }
        }
        else
            ItemType = 0;

        for (uint32 i = 0; i < MAX_ITEM_PROTO_STATS; ++i)
            if (sparse->StatModifierBonusStat[i] != -1)
                AddModStat(sparse->StatModifierBonusStat[i]);
    }

    void AddStat(ItemSpecStat statType)
    {
        if (ItemSpecStatCount >= MAX_ITEM_PROTO_STATS)
            return;

        for (uint32 i = 0; i < MAX_ITEM_PROTO_STATS; ++i)
            if (ItemSpecStatTypes[i] == uint32(statType))
                return;

        ItemSpecStatTypes[ItemSpecStatCount++] = statType;
    }

    void AddModStat(int32 itemStatType)
    {
        switch (itemStatType)
        {
            case ITEM_MOD_AGILITY:
                AddStat(ITEM_SPEC_STAT_AGILITY);
                break;
            case ITEM_MOD_STRENGTH:
                AddStat(ITEM_SPEC_STAT_STRENGTH);
                break;
            case ITEM_MOD_INTELLECT:
                AddStat(ITEM_SPEC_STAT_INTELLECT);
                break;
            case ITEM_MOD_DODGE_RATING:
                AddStat(ITEM_SPEC_STAT_DODGE);
                break;
            case ITEM_MOD_PARRY_RATING:
                AddStat(ITEM_SPEC_STAT_PARRY);
                break;
            case ITEM_MOD_CRIT_MELEE_RATING:
            case ITEM_MOD_CRIT_RANGED_RATING:
            case ITEM_MOD_CRIT_SPELL_RATING:
            case ITEM_MOD_CRIT_RATING:
                AddStat(ITEM_SPEC_STAT_CRIT);
                break;
            case ITEM_MOD_HASTE_RATING:
                AddStat(ITEM_SPEC_STAT_HASTE);
                break;
            case ITEM_MOD_HIT_RATING:
                AddStat(ITEM_SPEC_STAT_HIT);
                break;
            case ITEM_MOD_EXTRA_ARMOR:
                AddStat(ITEM_SPEC_STAT_BONUS_ARMOR);
                break;
            case ITEM_MOD_AGI_STR_INT:
                AddStat(ITEM_SPEC_STAT_AGILITY);
                AddStat(ITEM_SPEC_STAT_STRENGTH);
                AddStat(ITEM_SPEC_STAT_INTELLECT);
                break;
            case ITEM_MOD_AGI_STR:
                AddStat(ITEM_SPEC_STAT_AGILITY);
                AddStat(ITEM_SPEC_STAT_STRENGTH);
                break;
            case ITEM_MOD_AGI_INT:
                AddStat(ITEM_SPEC_STAT_AGILITY);
                AddStat(ITEM_SPEC_STAT_INTELLECT);
                break;
            case ITEM_MOD_STR_INT:
                AddStat(ITEM_SPEC_STAT_STRENGTH);
                AddStat(ITEM_SPEC_STAT_INTELLECT);
                break;
        }
    }
};

void ObjectMgr::LoadItemTemplates()
{
    uint32 oldMSTime = getMSTime();
    uint32 sparseCount = 0;

    for (ItemSparseEntry const* sparse : sItemSparseStore)
    {
        ItemEntry const* db2Data = sItemStore.LookupEntry(sparse->ID);
        if (!db2Data)
            continue;

        ItemTemplate& itemTemplate = _itemTemplateStore[sparse->ID];

        itemTemplate.BasicData = db2Data;
        itemTemplate.ExtendedData = sparse;

        itemTemplate.MaxDurability = FillMaxDurability(db2Data->ClassID, db2Data->SubclassID, sparse->InventoryType, sparse->OverallQualityID, sparse->ItemLevel);
        itemTemplate.ScriptId = 0;
        itemTemplate.FoodType = 0;
        itemTemplate.MinMoneyLoot = 0;
        itemTemplate.MaxMoneyLoot = 0;
        itemTemplate.FlagsCu = 0;
        itemTemplate.SpellPPMRate = 0.0f;
        itemTemplate.ItemSpecClassMask = 0;

        if (std::vector<ItemSpecOverrideEntry const*> const* itemSpecOverrides = sDB2Manager.GetItemSpecOverrides(sparse->ID))
        {
            for (ItemSpecOverrideEntry const* itemSpecOverride : *itemSpecOverrides)
            {
                if (ChrSpecializationEntry const* specialization = sChrSpecializationStore.LookupEntry(itemSpecOverride->SpecID))
                {
                    itemTemplate.ItemSpecClassMask |= 1 << (specialization->ClassID - 1);
                    itemTemplate.Specializations[0].set(ItemTemplate::CalculateItemSpecBit(specialization));
                    itemTemplate.Specializations[1] |= itemTemplate.Specializations[0];
                    itemTemplate.Specializations[2] |= itemTemplate.Specializations[0];
                }
            }
        }
        else
        {
            ItemSpecStats itemSpecStats(db2Data, sparse);

            for (ItemSpecEntry const* itemSpec : sItemSpecStore)
            {
                if (itemSpecStats.ItemType != itemSpec->ItemType)
                    continue;

                bool hasPrimary = itemSpec->PrimaryStat == ITEM_SPEC_STAT_NONE;
                bool hasSecondary = itemSpec->SecondaryStat == ITEM_SPEC_STAT_NONE;
                for (uint32 i = 0; i < itemSpecStats.ItemSpecStatCount; ++i)
                {
                    if (itemSpecStats.ItemSpecStatTypes[i] == itemSpec->PrimaryStat)
                        hasPrimary = true;
                    if (itemSpecStats.ItemSpecStatTypes[i] == itemSpec->SecondaryStat)
                        hasSecondary = true;
                }

                if (!hasPrimary || !hasSecondary)
                    continue;

                if (ChrSpecializationEntry const* specialization = sChrSpecializationStore.LookupEntry(itemSpec->SpecializationID))
                {
                    if ((1 << (specialization->ClassID - 1)) & sparse->AllowableClass)
                    {
                        itemTemplate.ItemSpecClassMask |= 1 << (specialization->ClassID - 1);
                        std::size_t specBit = ItemTemplate::CalculateItemSpecBit(specialization);
                        itemTemplate.Specializations[0].set(specBit);
                        if (itemSpec->MaxLevel > 40)
                            itemTemplate.Specializations[1].set(specBit);
                        if (itemSpec->MaxLevel >= 110)
                            itemTemplate.Specializations[2].set(specBit);
                    }
                }
            }
        }

        // Items that have no specializations set can be used by everyone
        for (auto& specs : itemTemplate.Specializations)
            if (specs.count() == 0)
                specs.set();

        ++sparseCount;
    }

    // Load item effects (spells)
    for (ItemEffectEntry const* effectEntry : sItemEffectStore)
    {
        auto itemItr = _itemTemplateStore.find(effectEntry->ParentItemID);
        if (itemItr == _itemTemplateStore.end())
            continue;

        itemItr->second.Effects.push_back(effectEntry);
    }

    // Check if item templates for DBC referenced character start outfit are present
    std::set<uint32> notFoundOutfit;
    for (CharStartOutfitEntry const* entry : sCharStartOutfitStore)
    {
        for (int j = 0; j < MAX_OUTFIT_ITEMS; ++j)
        {
            if (entry->ItemID[j] <= 0)
                continue;

            uint32 item_id = entry->ItemID[j];

            if (!GetItemTemplate(item_id))
                notFoundOutfit.insert(item_id);
        }
    }

    for (std::set<uint32>::const_iterator itr = notFoundOutfit.begin(); itr != notFoundOutfit.end(); ++itr)
        TC_LOG_ERROR("sql.sql", "Item (Entry: %u) does not exist in `item_template` but is referenced in `CharStartOutfit.dbc`", *itr);

    TC_LOG_INFO("server.loading", ">> Loaded %u item templates in %u ms", sparseCount, GetMSTimeDiffToNow(oldMSTime));
}

void ObjectMgr::LoadItemTemplateAddon()
{
    uint32 oldMSTime = getMSTime();
    uint32 count = 0;

    QueryResult result = WorldDatabase.Query("SELECT Id, FlagsCu, FoodType, MinMoneyLoot, MaxMoneyLoot, SpellPPMChance FROM item_template_addon");
    if (result)
    {
        do
        {
            Field* fields = result->Fetch();
            uint32 itemId = fields[0].GetUInt32();
            if (!GetItemTemplate(itemId))
            {
                TC_LOG_ERROR("sql.sql", "Item %u specified in `item_template_addon` does not exist, skipped.", itemId);
                continue;
            }

            uint32 minMoneyLoot = fields[3].GetUInt32();
            uint32 maxMoneyLoot = fields[4].GetUInt32();
            if (minMoneyLoot > maxMoneyLoot)
            {
                TC_LOG_ERROR("sql.sql", "Minimum money loot specified in `item_template_addon` for item %u was greater than maximum amount, swapping.", itemId);
                std::swap(minMoneyLoot, maxMoneyLoot);
            }
            ItemTemplate& itemTemplate = _itemTemplateStore[itemId];
            itemTemplate.FlagsCu = fields[1].GetUInt32();
            itemTemplate.FoodType = fields[2].GetUInt8();
            itemTemplate.MinMoneyLoot = minMoneyLoot;
            itemTemplate.MaxMoneyLoot = maxMoneyLoot;
            itemTemplate.SpellPPMRate = fields[5].GetFloat();
            ++count;
        } while (result->NextRow());
    }
    TC_LOG_INFO("server.loading", ">> Loaded %u item addon templates in %u ms", count, GetMSTimeDiffToNow(oldMSTime));
}

void ObjectMgr::LoadItemScriptNames()
{
    uint32 oldMSTime = getMSTime();
    uint32 count = 0;

    QueryResult result = WorldDatabase.Query("SELECT Id, ScriptName FROM item_script_names");
    if (result)
    {
        do
        {
            Field* fields = result->Fetch();
            uint32 itemId = fields[0].GetUInt32();
            if (!GetItemTemplate(itemId))
            {
                TC_LOG_ERROR("sql.sql", "Item %u specified in `item_script_names` does not exist, skipped.", itemId);
                continue;
            }

            _itemTemplateStore[itemId].ScriptId = GetScriptId(fields[1].GetString());
            ++count;
        } while (result->NextRow());
    }

    TC_LOG_INFO("server.loading", ">> Loaded %u item script names in %u ms", count, GetMSTimeDiffToNow(oldMSTime));
}

ItemTemplate const* ObjectMgr::GetItemTemplate(uint32 entry) const
{
    ItemTemplateContainer::const_iterator itr = _itemTemplateStore.find(entry);
    if (itr != _itemTemplateStore.end())
        return &(itr->second);
    return nullptr;
}

void ObjectMgr::LoadVehicleTemplateAccessories()
{
    uint32 oldMSTime = getMSTime();

    _vehicleTemplateAccessoryStore.clear();                           // needed for reload case

    uint32 count = 0;

    //                                                  0             1              2          3           4             5
    QueryResult result = WorldDatabase.Query("SELECT `entry`, `accessory_entry`, `seat_id`, `minion`, `summontype`, `summontimer` FROM `vehicle_template_accessory`");

    if (!result)
    {
        TC_LOG_ERROR("server.loading", ">> Loaded 0 vehicle template accessories. DB table `vehicle_template_accessory` is empty.");
        return;
    }

    do
    {
        Field* fields = result->Fetch();

        uint32 entry        = fields[0].GetUInt32();
        uint32 accessory    = fields[1].GetUInt32();
        int8   seatId       = fields[2].GetInt8();
        bool   isMinion     = fields[3].GetBool();
        uint8  summonType   = fields[4].GetUInt8();
        uint32 summonTimer  = fields[5].GetUInt32();

        if (!sObjectMgr->GetCreatureTemplate(entry))
        {
            TC_LOG_ERROR("sql.sql", "Table `vehicle_template_accessory`: creature template entry %u does not exist.", entry);
            continue;
        }

        if (!sObjectMgr->GetCreatureTemplate(accessory))
        {
            TC_LOG_ERROR("sql.sql", "Table `vehicle_template_accessory`: Accessory %u does not exist.", accessory);
            continue;
        }

        if (_spellClickInfoStore.find(entry) == _spellClickInfoStore.end())
        {
            TC_LOG_ERROR("sql.sql", "Table `vehicle_template_accessory`: creature template entry %u has no data in npc_spellclick_spells", entry);
            continue;
        }

        _vehicleTemplateAccessoryStore[entry].push_back(VehicleAccessory(accessory, seatId, isMinion, summonType, summonTimer));

        ++count;
    }
    while (result->NextRow());

    TC_LOG_INFO("server.loading", ">> Loaded %u Vehicle Template Accessories in %u ms", count, GetMSTimeDiffToNow(oldMSTime));
}

void ObjectMgr::LoadVehicleAccessories()
{
    uint32 oldMSTime = getMSTime();

    _vehicleAccessoryStore.clear();                           // needed for reload case

    uint32 count = 0;

    //                                                  0             1             2          3           4             5
    QueryResult result = WorldDatabase.Query("SELECT `guid`, `accessory_entry`, `seat_id`, `minion`, `summontype`, `summontimer` FROM `vehicle_accessory`");

    if (!result)
    {
        TC_LOG_INFO("server.loading", ">> Loaded 0 Vehicle Accessories in %u ms", GetMSTimeDiffToNow(oldMSTime));
        return;
    }

    do
    {
        Field* fields = result->Fetch();

        ObjectGuid::LowType uiGUID = fields[0].GetUInt64();
        uint32 uiAccessory  = fields[1].GetUInt32();
        int8   uiSeat       = int8(fields[2].GetInt16());
        bool   bMinion      = fields[3].GetBool();
        uint8  uiSummonType = fields[4].GetUInt8();
        uint32 uiSummonTimer= fields[5].GetUInt32();

        if (!sObjectMgr->GetCreatureTemplate(uiAccessory))
        {
            TC_LOG_ERROR("sql.sql", "Table `vehicle_accessory`: Accessory %u does not exist.", uiAccessory);
            continue;
        }

        _vehicleAccessoryStore[uiGUID].push_back(VehicleAccessory(uiAccessory, uiSeat, bMinion, uiSummonType, uiSummonTimer));

        ++count;
    }
    while (result->NextRow());

    TC_LOG_INFO("server.loading", ">> Loaded %u Vehicle Accessories in %u ms", count, GetMSTimeDiffToNow(oldMSTime));
}

void ObjectMgr::LoadPetLevelInfo()
{
    uint32 oldMSTime = getMSTime();

    //                                                 0               1      2   3     4    5    6    7     8    9
    QueryResult result = WorldDatabase.Query("SELECT creature_entry, level, hp, mana, str, agi, sta, inte, spi, armor FROM pet_levelstats");

    if (!result)
    {
        TC_LOG_ERROR("server.loading", ">> Loaded 0 level pet stats definitions. DB table `pet_levelstats` is empty.");
        return;
    }

    uint32 count = 0;

    do
    {
        Field* fields = result->Fetch();

        uint32 creature_id = fields[0].GetUInt32();
        if (!sObjectMgr->GetCreatureTemplate(creature_id))
        {
            TC_LOG_ERROR("sql.sql", "Wrong creature id %u in `pet_levelstats` table, ignoring.", creature_id);
            continue;
        }

        uint32 current_level = fields[1].GetUInt8();
        if (current_level > sWorld->getIntConfig(CONFIG_MAX_PLAYER_LEVEL))
        {
            if (current_level > STRONG_MAX_LEVEL)        // hardcoded level maximum
                TC_LOG_ERROR("sql.sql", "Wrong (> %u) level %u in `pet_levelstats` table, ignoring.", STRONG_MAX_LEVEL, current_level);
            else
            {
                TC_LOG_INFO("misc", "Unused (> MaxPlayerLevel in worldserver.conf) level %u in `pet_levelstats` table, ignoring.", current_level);
                ++count;                                // make result loading percent "expected" correct in case disabled detail mode for example.
            }
            continue;
        }
        else if (current_level < 1)
        {
            TC_LOG_ERROR("sql.sql", "Wrong (<1) level %u in `pet_levelstats` table, ignoring.", current_level);
            continue;
        }

        PetLevelInfo*& pInfoMapEntry = _petInfoStore[creature_id];
        if (!pInfoMapEntry)
            pInfoMapEntry = new PetLevelInfo[sWorld->getIntConfig(CONFIG_MAX_PLAYER_LEVEL)];

        // data for level 1 stored in [0] array element, ...
        PetLevelInfo* pLevelInfo = &pInfoMapEntry[current_level-1];

        pLevelInfo->health = fields[2].GetUInt16();
        pLevelInfo->mana   = fields[3].GetUInt16();
        pLevelInfo->armor  = fields[9].GetUInt32();

        for (int i = 0; i < MAX_STATS; i++)
        {
            pLevelInfo->stats[i] = fields[i+4].GetUInt16();
        }

        ++count;
    }
    while (result->NextRow());

    // Fill gaps and check integrity
    for (PetLevelInfoContainer::iterator itr = _petInfoStore.begin(); itr != _petInfoStore.end(); ++itr)
    {
        PetLevelInfo* pInfo = itr->second;

        // fatal error if no level 1 data
        if (!pInfo || pInfo[0].health == 0)
        {
            TC_LOG_ERROR("sql.sql", "Creature %u does not have pet stats data for Level 1!", itr->first);
            exit(1);
        }

        // fill level gaps
        for (uint8 level = 1; level < sWorld->getIntConfig(CONFIG_MAX_PLAYER_LEVEL); ++level)
        {
            if (pInfo[level].health == 0)
            {
                TC_LOG_ERROR("sql.sql", "Creature %u has no data for Level %i pet stats data, using data of Level %i.", itr->first, level + 1, level);
                pInfo[level] = pInfo[level - 1];
            }
        }
    }

    TC_LOG_INFO("server.loading", ">> Loaded %u level pet stats definitions in %u ms", count, GetMSTimeDiffToNow(oldMSTime));
}

PetLevelInfo const* ObjectMgr::GetPetLevelInfo(uint32 creature_id, uint8 level) const
{
    if (level > sWorld->getIntConfig(CONFIG_MAX_PLAYER_LEVEL))
        level = sWorld->getIntConfig(CONFIG_MAX_PLAYER_LEVEL);

    PetLevelInfoContainer::const_iterator itr = _petInfoStore.find(creature_id);
    if (itr == _petInfoStore.end())
        return nullptr;

    return &itr->second[level-1];                           // data for level 1 stored in [0] array element, ...
}

void ObjectMgr::PlayerCreateInfoAddItemHelper(uint32 race_, uint32 class_, uint32 itemId, int32 count)
{
    if (!_playerInfo[race_][class_])
        return;

    if (count > 0)
        _playerInfo[race_][class_]->item.push_back(PlayerCreateInfoItem(itemId, count));
    else
    {
        if (count < -1)
            TC_LOG_ERROR("sql.sql", "Invalid count %i specified on item %u be removed from original player create info (use -1)!", count, itemId);

        for (uint32 gender = 0; gender < GENDER_NONE; ++gender)
        {
            if (CharStartOutfitEntry const* entry = sDB2Manager.GetCharStartOutfitEntry(race_, class_, gender))
            {
                bool found = false;
                for (uint8 x = 0; x < MAX_OUTFIT_ITEMS; ++x)
                {
                    if (entry->ItemID[x] > 0 && uint32(entry->ItemID[x]) == itemId)
                    {
                        found = true;
                        const_cast<CharStartOutfitEntry*>(entry)->ItemID[x] = 0;
                        break;
                    }
                }

                if (!found)
                    TC_LOG_ERROR("sql.sql", "Item %u specified to be removed from original create info not found in dbc!", itemId);
            }
        }
    }
}

void ObjectMgr::LoadPlayerInfo()
{
    // Load playercreate
    {
        uint32 oldMSTime = getMSTime();
        //                                                0     1      2    3        4          5           6
        QueryResult result = WorldDatabase.Query("SELECT race, class, map, zone, position_x, position_y, position_z, orientation FROM playercreateinfo");

        if (!result)
        {
            TC_LOG_ERROR("server.loading", ">> Loaded 0 player create definitions. DB table `playercreateinfo` is empty.");
            exit(1);
        }
        else
        {
            uint32 count = 0;

            do
            {
                Field* fields = result->Fetch();

                uint32 current_race  = fields[0].GetUInt8();
                uint32 current_class = fields[1].GetUInt8();
                uint32 mapId         = fields[2].GetUInt16();
                uint32 areaId        = fields[3].GetUInt32(); // zone
                float  positionX     = fields[4].GetFloat();
                float  positionY     = fields[5].GetFloat();
                float  positionZ     = fields[6].GetFloat();
                float  orientation   = fields[7].GetFloat();

                if (current_race >= MAX_RACES)
                {
                    TC_LOG_ERROR("sql.sql", "Wrong race %u in `playercreateinfo` table, ignoring.", current_race);
                    continue;
                }

                ChrRacesEntry const* rEntry = sChrRacesStore.LookupEntry(current_race);
                if (!rEntry)
                {
                    TC_LOG_ERROR("sql.sql", "Wrong race %u in `playercreateinfo` table, ignoring.", current_race);
                    continue;
                }

                if (current_class >= MAX_CLASSES)
                {
                    TC_LOG_ERROR("sql.sql", "Wrong class %u in `playercreateinfo` table, ignoring.", current_class);
                    continue;
                }

                if (!sChrClassesStore.LookupEntry(current_class))
                {
                    TC_LOG_ERROR("sql.sql", "Wrong class %u in `playercreateinfo` table, ignoring.", current_class);
                    continue;
                }

                // accept DB data only for valid position (and non instanceable)
                if (!MapManager::IsValidMapCoord(mapId, positionX, positionY, positionZ, orientation))
                {
                    TC_LOG_ERROR("sql.sql", "Wrong home position for class %u race %u pair in `playercreateinfo` table, ignoring.", current_class, current_race);
                    continue;
                }

                if (sMapStore.LookupEntry(mapId)->Instanceable())
                {
                    TC_LOG_ERROR("sql.sql", "Home position in instanceable map for class %u race %u pair in `playercreateinfo` table, ignoring.", current_class, current_race);
                    continue;
                }

                PlayerInfo* info = new PlayerInfo();
                info->mapId = mapId;
                info->areaId = areaId;
                info->positionX = positionX;
                info->positionY = positionY;
                info->positionZ = positionZ;
                info->orientation = orientation;
                info->displayId_m = rEntry->MaleDisplayId;
                info->displayId_f = rEntry->FemaleDisplayId;
                _playerInfo[current_race][current_class] = info;

                ++count;
            }
            while (result->NextRow());

            TC_LOG_INFO("server.loading", ">> Loaded %u player create definitions in %u ms", count, GetMSTimeDiffToNow(oldMSTime));
        }
    }

    // Load playercreate items
    TC_LOG_INFO("server.loading", "Loading Player Create Items Data...");
    {
        uint32 oldMSTime = getMSTime();
        //                                                0     1      2       3
        QueryResult result = WorldDatabase.Query("SELECT race, class, itemid, amount FROM playercreateinfo_item");

        if (!result)
        {
            TC_LOG_INFO("server.loading", ">> Loaded 0 custom player create items. DB table `playercreateinfo_item` is empty.");
        }
        else
        {
            uint32 count = 0;

            do
            {
                Field* fields = result->Fetch();

                uint32 current_race = fields[0].GetUInt8();
                if (current_race >= MAX_RACES)
                {
                    TC_LOG_ERROR("sql.sql", "Wrong race %u in `playercreateinfo_item` table, ignoring.", current_race);
                    continue;
                }

                uint32 current_class = fields[1].GetUInt8();
                if (current_class >= MAX_CLASSES)
                {
                    TC_LOG_ERROR("sql.sql", "Wrong class %u in `playercreateinfo_item` table, ignoring.", current_class);
                    continue;
                }

                uint32 item_id = fields[2].GetUInt32();

                if (!GetItemTemplate(item_id))
                {
                    TC_LOG_ERROR("sql.sql", "Item id %u (race %u class %u) in `playercreateinfo_item` table but not listed in `item_template`, ignoring.", item_id, current_race, current_class);
                    continue;
                }

                int32 amount   = fields[3].GetInt8();

                if (!amount)
                {
                    TC_LOG_ERROR("sql.sql", "Item id %u (class %u race %u) have amount == 0 in `playercreateinfo_item` table, ignoring.", item_id, current_race, current_class);
                    continue;
                }

                if (!current_race || !current_class)
                {
                    uint32 min_race = current_race ? current_race : 1;
                    uint32 max_race = current_race ? current_race + 1 : MAX_RACES;
                    uint32 min_class = current_class ? current_class : 1;
                    uint32 max_class = current_class ? current_class + 1 : MAX_CLASSES;
                    for (uint32 r = min_race; r < max_race; ++r)
                        for (uint32 c = min_class; c < max_class; ++c)
                            PlayerCreateInfoAddItemHelper(r, c, item_id, amount);
                }
                else
                    PlayerCreateInfoAddItemHelper(current_race, current_class, item_id, amount);

                ++count;
            }
            while (result->NextRow());

            TC_LOG_INFO("server.loading", ">> Loaded %u custom player create items in %u ms", count, GetMSTimeDiffToNow(oldMSTime));
        }
    }

    // Load playercreate skills
    TC_LOG_INFO("server.loading", "Loading Player Create Skill Data...");
    {
        uint32 oldMSTime = getMSTime();

        for (SkillRaceClassInfoEntry const* rcInfo : sSkillRaceClassInfoStore)
            if (rcInfo->Availability == 1)
                for (uint32 raceIndex = RACE_HUMAN; raceIndex < MAX_RACES; ++raceIndex)
                    if (rcInfo->RaceMask == -1 || ((UI64LIT(1) << (raceIndex - 1)) & rcInfo->RaceMask))
                        for (uint32 classIndex = CLASS_WARRIOR; classIndex < MAX_CLASSES; ++classIndex)
                            if (rcInfo->ClassMask == -1 || ((1 << (classIndex - 1)) & rcInfo->ClassMask))
                                if (PlayerInfo* info = _playerInfo[raceIndex][classIndex])
                                    info->skills.push_back(rcInfo);

        TC_LOG_INFO("server.loading", ">> Loaded player create skills in %u ms", GetMSTimeDiffToNow(oldMSTime));
    }

    // Load playercreate custom spells
    TC_LOG_INFO("server.loading", "Loading Player Create Custom Spell Data...");
    {
        uint32 oldMSTime = getMSTime();

        QueryResult result = WorldDatabase.PQuery("SELECT racemask, classmask, Spell FROM playercreateinfo_spell_custom");

        if (!result)
        {
            TC_LOG_ERROR("server.loading", ">> Loaded 0 player create custom spells. DB table `playercreateinfo_spell_custom` is empty.");
        }
        else
        {
            uint32 count = 0;

            do
            {
                Field* fields = result->Fetch();
                uint32 raceMask = fields[0].GetUInt32();
                uint32 classMask = fields[1].GetUInt32();
                uint32 spellId = fields[2].GetUInt32();

                if (raceMask != 0 && !(raceMask & RACEMASK_ALL_PLAYABLE))
                {
                    TC_LOG_ERROR("sql.sql", "Wrong race mask %u in `playercreateinfo_spell_custom` table, ignoring.", raceMask);
                    continue;
                }

                if (classMask != 0 && !(classMask & CLASSMASK_ALL_PLAYABLE))
                {
                    TC_LOG_ERROR("sql.sql", "Wrong class mask %u in `playercreateinfo_spell_custom` table, ignoring.", classMask);
                    continue;
                }

                for (uint32 raceIndex = RACE_HUMAN; raceIndex < MAX_RACES; ++raceIndex)
                {
                    if (raceMask == 0 || ((1 << (raceIndex - 1)) & raceMask))
                    {
                        for (uint32 classIndex = CLASS_WARRIOR; classIndex < MAX_CLASSES; ++classIndex)
                        {
                            if (classMask == 0 || ((1 << (classIndex - 1)) & classMask))
                            {
                                if (PlayerInfo* info = _playerInfo[raceIndex][classIndex])
                                {
                                    info->customSpells.push_back(spellId);
                                    ++count;
                                }
                                // We need something better here, the check is not accounting for spells used by multiple races/classes but not all of them.
                                // Either split the masks per class, or per race, which kind of kills the point yet.
                                // else if (raceMask != 0 && classMask != 0)
                                //     TC_LOG_ERROR("sql.sql", "Racemask/classmask (%u/%u) combination was found containing an invalid race/class combination (%u/%u) in `%s` (Spell %u), ignoring.", raceMask, classMask, raceIndex, classIndex, tableName.c_str(), spellId);
                            }
                        }
                    }
                }
            }
            while (result->NextRow());

            TC_LOG_INFO("server.loading", ">> Loaded %u custom player create spells in %u ms", count, GetMSTimeDiffToNow(oldMSTime));
        }
    }

    // Load playercreate cast spell
    TC_LOG_INFO("server.loading", "Loading Player Create Cast Spell Data...");
    {
        uint32 oldMSTime = getMSTime();

        QueryResult result = WorldDatabase.PQuery("SELECT raceMask, classMask, spell FROM playercreateinfo_cast_spell");

        if (!result)
            TC_LOG_ERROR("server.loading", ">> Loaded 0 player create cast spells. DB table `playercreateinfo_cast_spell` is empty.");
        else
        {
            uint32 count = 0;

            do
            {
                Field* fields       = result->Fetch();
                uint32 raceMask     = fields[0].GetUInt32();
                uint32 classMask    = fields[1].GetUInt32();
                uint32 spellId      = fields[2].GetUInt32();

                if (raceMask != 0 && !(raceMask & RACEMASK_ALL_PLAYABLE))
                {
                    TC_LOG_ERROR("sql.sql", "Wrong race mask %u in `playercreateinfo_cast_spell` table, ignoring.", raceMask);
                    continue;
                }

                if (classMask != 0 && !(classMask & CLASSMASK_ALL_PLAYABLE))
                {
                    TC_LOG_ERROR("sql.sql", "Wrong class mask %u in `playercreateinfo_cast_spell` table, ignoring.", classMask);
                    continue;
                }

                for (uint32 raceIndex = RACE_HUMAN; raceIndex < MAX_RACES; ++raceIndex)
                {
                    if (raceMask == 0 || ((1 << (raceIndex - 1)) & raceMask))
                    {
                        for (uint32 classIndex = CLASS_WARRIOR; classIndex < MAX_CLASSES; ++classIndex)
                        {
                            if (classMask == 0 || ((1 << (classIndex - 1)) & classMask))
                            {
                                if (PlayerInfo* info = _playerInfo[raceIndex][classIndex])
                                {
                                    info->castSpells.push_back(spellId);
                                    ++count;
                                }
                            }
                        }
                    }
                }
            } while (result->NextRow());

            TC_LOG_INFO("server.loading", ">> Loaded %u player create cast spells in %u ms", count, GetMSTimeDiffToNow(oldMSTime));
        }
    }

    // Load playercreate actions
    TC_LOG_INFO("server.loading", "Loading Player Create Action Data...");
    {
        uint32 oldMSTime = getMSTime();

        //                                                0     1      2       3       4
        QueryResult result = WorldDatabase.Query("SELECT race, class, button, action, type FROM playercreateinfo_action");

        if (!result)
        {
            TC_LOG_ERROR("server.loading", ">> Loaded 0 player create actions. DB table `playercreateinfo_action` is empty.");
        }
        else
        {
            uint32 count = 0;

            do
            {
                Field* fields = result->Fetch();

                uint32 current_race = fields[0].GetUInt8();
                if (current_race >= MAX_RACES)
                {
                    TC_LOG_ERROR("sql.sql", "Wrong race %u in `playercreateinfo_action` table, ignoring.", current_race);
                    continue;
                }

                uint32 current_class = fields[1].GetUInt8();
                if (current_class >= MAX_CLASSES)
                {
                    TC_LOG_ERROR("sql.sql", "Wrong class %u in `playercreateinfo_action` table, ignoring.", current_class);
                    continue;
                }

                if (PlayerInfo* info = _playerInfo[current_race][current_class])
                    info->action.push_back(PlayerCreateInfoAction(fields[2].GetUInt16(), fields[3].GetUInt32(), fields[4].GetUInt16()));

                ++count;
            }
            while (result->NextRow());

            TC_LOG_INFO("server.loading", ">> Loaded %u player create actions in %u ms", count, GetMSTimeDiffToNow(oldMSTime));
        }
    }

    // Loading levels data (class/race dependent)
    TC_LOG_INFO("server.loading", "Loading Player Create Level Stats Data...");
    {
        uint32 oldMSTime = getMSTime();

        //                                                 0     1      2      3    4    5    6
        QueryResult result  = WorldDatabase.Query("SELECT race, class, level, str, agi, sta, inte FROM player_levelstats");

        if (!result)
        {
            TC_LOG_ERROR("server.loading", ">> Loaded 0 level stats definitions. DB table `player_levelstats` is empty.");
            exit(1);
        }

        uint32 count = 0;

        do
        {
            Field* fields = result->Fetch();

            uint32 current_race = fields[0].GetUInt8();
            if (current_race >= MAX_RACES)
            {
                TC_LOG_ERROR("sql.sql", "Wrong race %u in `player_levelstats` table, ignoring.", current_race);
                continue;
            }

            uint32 current_class = fields[1].GetUInt8();
            if (current_class >= MAX_CLASSES)
            {
                TC_LOG_ERROR("sql.sql", "Wrong class %u in `player_levelstats` table, ignoring.", current_class);
                continue;
            }

            uint32 current_level = fields[2].GetUInt8();
            if (current_level > sWorld->getIntConfig(CONFIG_MAX_PLAYER_LEVEL))
            {
                if (current_level > STRONG_MAX_LEVEL)        // hardcoded level maximum
                    TC_LOG_ERROR("sql.sql", "Wrong (> %u) level %u in `player_levelstats` table, ignoring.", STRONG_MAX_LEVEL, current_level);
                else
                {
                    TC_LOG_INFO("misc", "Unused (> MaxPlayerLevel in worldserver.conf) level %u in `player_levelstats` table, ignoring.", current_level);
                    ++count;                                // make result loading percent "expected" correct in case disabled detail mode for example.
                }
                continue;
            }

            if (PlayerInfo* info = _playerInfo[current_race][current_class])
            {
                if (!info->levelInfo)
                    info->levelInfo = new PlayerLevelInfo[sWorld->getIntConfig(CONFIG_MAX_PLAYER_LEVEL)];

                PlayerLevelInfo& levelInfo = info->levelInfo[current_level - 1];
                for (int i = 0; i < MAX_STATS; i++)
                    levelInfo.stats[i] = fields[i + 3].GetUInt16();
            }

            ++count;
        }
        while (result->NextRow());

        // Fill gaps and check integrity
        for (int race = 0; race < MAX_RACES; ++race)
        {
            // skip non existed races
            if (!sChrRacesStore.LookupEntry(race))
                continue;

            for (int class_ = 0; class_ < MAX_CLASSES; ++class_)
            {
                // skip non existed classes
                if (!sChrClassesStore.LookupEntry(class_))
                    continue;

                PlayerInfo* info = _playerInfo[race][class_];
                if (!info)
                    continue;

                // skip expansion races if not playing with expansion
                if (sWorld->getIntConfig(CONFIG_EXPANSION) < EXPANSION_THE_BURNING_CRUSADE && (race == RACE_BLOODELF || race == RACE_DRAENEI))
                    continue;

                // skip expansion classes if not playing with expansion
                if (sWorld->getIntConfig(CONFIG_EXPANSION) < EXPANSION_WRATH_OF_THE_LICH_KING && class_ == CLASS_DEATH_KNIGHT)
                    continue;

                // skip expansion races if not playing with expansion
                if (sWorld->getIntConfig(CONFIG_EXPANSION) < EXPANSION_CATACLYSM && (race == RACE_GOBLIN || race == RACE_WORGEN))
                    continue;

                if (sWorld->getIntConfig(CONFIG_EXPANSION) < EXPANSION_MISTS_OF_PANDARIA && (race == RACE_PANDAREN_NEUTRAL || race == RACE_PANDAREN_HORDE || race == RACE_PANDAREN_ALLIANCE))
                    continue;

                if (sWorld->getIntConfig(CONFIG_EXPANSION) < EXPANSION_LEGION && class_ == CLASS_DEMON_HUNTER)
                    continue;

                // fatal error if no level 1 data
                if (!info->levelInfo || info->levelInfo[0].stats[0] == 0)
                {
                    TC_LOG_ERROR("sql.sql", "Race %i Class %i Level 1 does not have stats data!", race, class_);
                    exit(1);
                }

                // fill level gaps
                for (uint8 level = 1; level < sWorld->getIntConfig(CONFIG_MAX_PLAYER_LEVEL); ++level)
                {
                    if (info->levelInfo[level].stats[0] == 0)
                    {
                        TC_LOG_ERROR("sql.sql", "Race %i Class %i Level %i does not have stats data. Using stats data of level %i.", race, class_, level + 1, level);
                        info->levelInfo[level] = info->levelInfo[level - 1];
                    }
                }
            }
        }

        TC_LOG_INFO("server.loading", ">> Loaded %u level stats definitions in %u ms", count, GetMSTimeDiffToNow(oldMSTime));
    }

    // Loading xp per level data
    TC_LOG_INFO("server.loading", "Loading Player Create XP Data...");
    {
        uint32 oldMSTime = getMSTime();

        _playerXPperLevel.resize(sXpGameTable.GetTableRowCount(), 0);

        //                                               0      1
        QueryResult result = WorldDatabase.Query("SELECT Level, Experience FROM player_xp_for_level");

        // load the DBC's levels at first...
        for (uint32 level = 1; level < sXpGameTable.GetTableRowCount(); ++level)
            _playerXPperLevel[level] = sXpGameTable.GetRow(level)->Total;

        uint32 count = 0;

        // ...overwrite if needed (custom values)
        if (result)
        {
            do
            {
                Field* fields = result->Fetch();

                uint32 current_level = fields[0].GetUInt8();
                uint32 current_xp = fields[1].GetUInt32();

                if (current_level >= sWorld->getIntConfig(CONFIG_MAX_PLAYER_LEVEL))
                {
                    if (current_level > STRONG_MAX_LEVEL)        // hardcoded level maximum
                        TC_LOG_ERROR("sql.sql", "Wrong (> %u) level %u in `player_xp_for_level` table, ignoring.", STRONG_MAX_LEVEL, current_level);
                    else
                    {
                        TC_LOG_INFO("misc", "Unused (> MaxPlayerLevel in worldserver.conf) level %u in `player_xp_for_level` table, ignoring.", current_level);
                        ++count;                                // make result loading percent "expected" correct in case disabled detail mode for example.
                    }
                    continue;
                }
                //PlayerXPperLevel
                _playerXPperLevel[current_level] = current_xp;
                ++count;
            } while (result->NextRow());
        }

        // fill level gaps - only accounting levels > MAX_LEVEL
        for (uint8 level = 1; level < sWorld->getIntConfig(CONFIG_MAX_PLAYER_LEVEL); ++level)
        {
            if (_playerXPperLevel[level] == 0)
            {
                TC_LOG_ERROR("sql.sql", "Level %i does not have XP for level data. Using data of level [%i] + 12000.", level + 1, level);
                _playerXPperLevel[level] = _playerXPperLevel[level - 1] + 12000;
            }
        }

        TC_LOG_INFO("server.loading", ">> Loaded %u xp for level definition(s) from database in %u ms", count, GetMSTimeDiffToNow(oldMSTime));
    }
}

void ObjectMgr::GetPlayerClassLevelInfo(uint32 class_, uint8 level, uint32& baseMana) const
{
    if (level < 1 || class_ >= MAX_CLASSES)
        return;

    if (level > sWorld->getIntConfig(CONFIG_MAX_PLAYER_LEVEL))
        level = sWorld->getIntConfig(CONFIG_MAX_PLAYER_LEVEL);

    GtBaseMPEntry const* mp = sBaseMPGameTable.GetRow(level);
    if (!mp)
    {
        TC_LOG_ERROR("misc", "Tried to get non-existant Class-Level combination data for base hp/mp. Class %u Level %u", class_, level);
        return;
    }

    baseMana = uint32(GetGameTableColumnForClass(mp, class_));
}

void ObjectMgr::GetPlayerLevelInfo(uint32 race, uint32 class_, uint8 level, PlayerLevelInfo* info) const
{
    if (level < 1 || race >= MAX_RACES || class_ >= MAX_CLASSES)
        return;

    PlayerInfo const* pInfo = _playerInfo[race][class_];
    if (!pInfo)
        return;

    if (level <= sWorld->getIntConfig(CONFIG_MAX_PLAYER_LEVEL))
        *info = pInfo->levelInfo[level-1];
    else
        BuildPlayerLevelInfo(race, class_, level, info);
}

void ObjectMgr::BuildPlayerLevelInfo(uint8 race, uint8 _class, uint8 level, PlayerLevelInfo* info) const
{
    // base data (last known level)
    *info = _playerInfo[race][_class]->levelInfo[sWorld->getIntConfig(CONFIG_MAX_PLAYER_LEVEL)-1];

    // if conversion from uint32 to uint8 causes unexpected behaviour, change lvl to uint32
    for (uint8 lvl = sWorld->getIntConfig(CONFIG_MAX_PLAYER_LEVEL)-1; lvl < level; ++lvl)
    {
        switch (_class)
        {
            case CLASS_WARRIOR:
                info->stats[STAT_STRENGTH]  += (lvl > 23 ? 2: (lvl > 1  ? 1: 0));
                info->stats[STAT_STAMINA]   += (lvl > 23 ? 2: (lvl > 1  ? 1: 0));
                info->stats[STAT_AGILITY]   += (lvl > 36 ? 1: (lvl > 6 && (lvl%2) ? 1: 0));
                info->stats[STAT_INTELLECT] += (lvl > 9 && !(lvl%2) ? 1: 0);
                break;
            case CLASS_PALADIN:
                info->stats[STAT_STRENGTH]  += (lvl > 3  ? 1: 0);
                info->stats[STAT_STAMINA]   += (lvl > 33 ? 2: (lvl > 1 ? 1: 0));
                info->stats[STAT_AGILITY]   += (lvl > 38 ? 1: (lvl > 7 && !(lvl%2) ? 1: 0));
                info->stats[STAT_INTELLECT] += (lvl > 6 && (lvl%2) ? 1: 0);
                break;
            case CLASS_HUNTER:
                info->stats[STAT_STRENGTH]  += (lvl > 4  ? 1: 0);
                info->stats[STAT_STAMINA]   += (lvl > 4  ? 1: 0);
                info->stats[STAT_AGILITY]   += (lvl > 33 ? 2: (lvl > 1 ? 1: 0));
                info->stats[STAT_INTELLECT] += (lvl > 8 && (lvl%2) ? 1: 0);
                break;
            case CLASS_ROGUE:
                info->stats[STAT_STRENGTH]  += (lvl > 5  ? 1: 0);
                info->stats[STAT_STAMINA]   += (lvl > 4  ? 1: 0);
                info->stats[STAT_AGILITY]   += (lvl > 16 ? 2: (lvl > 1 ? 1: 0));
                info->stats[STAT_INTELLECT] += (lvl > 8 && !(lvl%2) ? 1: 0);
                break;
            case CLASS_PRIEST:
                info->stats[STAT_STRENGTH]  += (lvl > 9 && !(lvl%2) ? 1: 0);
                info->stats[STAT_STAMINA]   += (lvl > 5  ? 1: 0);
                info->stats[STAT_AGILITY]   += (lvl > 38 ? 1: (lvl > 8 && (lvl%2) ? 1: 0));
                info->stats[STAT_INTELLECT] += (lvl > 22 ? 2: (lvl > 1 ? 1: 0));
                break;
            case CLASS_SHAMAN:
                info->stats[STAT_STRENGTH]  += (lvl > 34 ? 1: (lvl > 6 && (lvl%2) ? 1: 0));
                info->stats[STAT_STAMINA]   += (lvl > 4 ? 1: 0);
                info->stats[STAT_AGILITY]   += (lvl > 7 && !(lvl%2) ? 1: 0);
                info->stats[STAT_INTELLECT] += (lvl > 5 ? 1: 0);
                break;
            case CLASS_MAGE:
                info->stats[STAT_STRENGTH]  += (lvl > 9 && !(lvl%2) ? 1: 0);
                info->stats[STAT_STAMINA]   += (lvl > 5  ? 1: 0);
                info->stats[STAT_AGILITY]   += (lvl > 9 && !(lvl%2) ? 1: 0);
                info->stats[STAT_INTELLECT] += (lvl > 24 ? 2: (lvl > 1 ? 1: 0));
                break;
            case CLASS_WARLOCK:
                info->stats[STAT_STRENGTH]  += (lvl > 9 && !(lvl%2) ? 1: 0);
                info->stats[STAT_STAMINA]   += (lvl > 38 ? 2: (lvl > 3 ? 1: 0));
                info->stats[STAT_AGILITY]   += (lvl > 9 && !(lvl%2) ? 1: 0);
                info->stats[STAT_INTELLECT] += (lvl > 33 ? 2: (lvl > 2 ? 1: 0));
                break;
            case CLASS_DRUID:
                info->stats[STAT_STRENGTH]  += (lvl > 38 ? 2: (lvl > 6 && (lvl%2) ? 1: 0));
                info->stats[STAT_STAMINA]   += (lvl > 32 ? 2: (lvl > 4 ? 1: 0));
                info->stats[STAT_AGILITY]   += (lvl > 38 ? 2: (lvl > 8 && (lvl%2) ? 1: 0));
                info->stats[STAT_INTELLECT] += (lvl > 38 ? 3: (lvl > 4 ? 1: 0));
        }
    }
}

void ObjectMgr::LoadQuests()
{
    uint32 oldMSTime = getMSTime();

    // For reload case
    for (QuestMap::const_iterator itr=_questTemplates.begin(); itr != _questTemplates.end(); ++itr)
        delete itr->second;
    _questTemplates.clear();
    _questObjectives.clear();

    mExclusiveQuestGroups.clear();

    QueryResult result = WorldDatabase.Query("SELECT "
        //0  1          2           3                4               5         6            7            8                  9                10                  11
        "ID, QuestType, QuestLevel, MaxScalingLevel, QuestPackageID, MinLevel, QuestSortID, QuestInfoID, SuggestedGroupNum, RewardNextQuest, RewardXPDifficulty, RewardXPMultiplier, "
        //12          13                     14                     15                16                   17                   18                   19           20           21               22
        "RewardMoney, RewardMoneyDifficulty, RewardMoneyMultiplier, RewardBonusMoney, RewardDisplaySpell1, RewardDisplaySpell2, RewardDisplaySpell3, RewardSpell, RewardHonor, RewardKillHonor, StartItem, "
        //23                         24                          25                        26     27
        "RewardArtifactXPDifficulty, RewardArtifactXPMultiplier, RewardArtifactCategoryID, Flags, FlagsEx, "
        //28          29             30         31                 32           33             34         35
        "RewardItem1, RewardAmount1, ItemDrop1, ItemDropQuantity1, RewardItem2, RewardAmount2, ItemDrop2, ItemDropQuantity2, "
        //36          37             38         39                 40             41           42         43
        "RewardItem3, RewardAmount3, ItemDrop3, ItemDropQuantity3, RewardItem4, RewardAmount4, ItemDrop4, ItemDropQuantity4, "
        //44                  45                         46                          47                   48                         49
        "RewardChoiceItemID1, RewardChoiceItemQuantity1, RewardChoiceItemDisplayID1, RewardChoiceItemID2, RewardChoiceItemQuantity2, RewardChoiceItemDisplayID2, "
        //50                  51                         52                          53                   54                         55
        "RewardChoiceItemID3, RewardChoiceItemQuantity3, RewardChoiceItemDisplayID3, RewardChoiceItemID4, RewardChoiceItemQuantity4, RewardChoiceItemDisplayID4, "
        //56                  57                         58                          59                   60                         61
        "RewardChoiceItemID5, RewardChoiceItemQuantity5, RewardChoiceItemDisplayID5, RewardChoiceItemID6, RewardChoiceItemQuantity6, RewardChoiceItemDisplayID6, "
        //62           63    64    65           66           67                 68                 69                 70             71
        "POIContinent, POIx, POIy, POIPriority, RewardTitle, RewardArenaPoints, RewardSkillLineID, RewardNumSkillUps, PortraitGiver, PortraitTurnIn, "
        //72               73                   74                      75                   76                77                   78                      79
        "RewardFactionID1, RewardFactionValue1, RewardFactionOverride1, RewardFactionCapIn1, RewardFactionID2, RewardFactionValue2, RewardFactionOverride2, RewardFactionCapIn2, "
        //80               81                   82                      83                   84                85                   86                      87
        "RewardFactionID3, RewardFactionValue3, RewardFactionOverride3, RewardFactionCapIn3, RewardFactionID4, RewardFactionValue4, RewardFactionOverride4, RewardFactionCapIn4, "
        //88               89                   90                      91                   92
        "RewardFactionID5, RewardFactionValue5, RewardFactionOverride5, RewardFactionCapIn5, RewardFactionFlags, "
        //93                94                  95                 96                 97                  98                  99                 100
        "RewardCurrencyID1, RewardCurrencyQty1, RewardCurrencyID2, RewardCurrencyQty2, RewardCurrencyID3, RewardCurrencyQty3, RewardCurrencyID4, RewardCurrencyQty4, "
        //101                102                 103          104          105             106            107
        "AcceptedSoundKitID, CompleteSoundKitID, AreaGroupID, TimeAllowed, AllowableRaces, QuestRewardID, Expansion, "
        //108      109             110               111              112                113                114                 115                 116
        "LogTitle, LogDescription, QuestDescription, AreaDescription, PortraitGiverText, PortraitGiverName, PortraitTurnInText, PortraitTurnInName, QuestCompletionLog"
        " FROM quest_template");
    if (!result)
    {
        TC_LOG_ERROR("server.loading", ">> Loaded 0 quests definitions. DB table `quest_template` is empty.");
        return;
    }

    // create multimap previous quest for each existed quest
    // some quests can have many previous maps set by NextQuestId in previous quest
    // for example set of race quests can lead to single not race specific quest
    do
    {
        Field* fields = result->Fetch();

        Quest* newQuest = new Quest(fields);
        _questTemplates[newQuest->GetQuestId()] = newQuest;
    } while (result->NextRow());

    // Load `quest_details`
    //                                   0   1       2       3       4       5            6            7            8
    result = WorldDatabase.Query("SELECT ID, Emote1, Emote2, Emote3, Emote4, EmoteDelay1, EmoteDelay2, EmoteDelay3, EmoteDelay4 FROM quest_details");

    if (!result)
    {
        TC_LOG_ERROR("server.loading", ">> Loaded 0 quest details. DB table `quest_details` is empty.");
    }
    else
    {
        do
        {
            Field* fields = result->Fetch();
            uint32 questId = fields[0].GetUInt32();

            auto itr = _questTemplates.find(questId);
            if (itr != _questTemplates.end())
                itr->second->LoadQuestDetails(fields);
            else
                TC_LOG_ERROR("server.loading", "Table `quest_details` has data for quest %u but such quest does not exist", questId);
        } while (result->NextRow());
    }

    // Load `quest_request_items`
    //                                   0   1                2                  3                     4                       5
    result = WorldDatabase.Query("SELECT ID, EmoteOnComplete, EmoteOnIncomplete, EmoteOnCompleteDelay, EmoteOnIncompleteDelay, CompletionText FROM quest_request_items");

    if (!result)
    {
        TC_LOG_ERROR("server.loading", ">> Loaded 0 quest request items. DB table `quest_request_items` is empty.");
    }
    else
    {
        do
        {
            Field* fields = result->Fetch();
            uint32 questId = fields[0].GetUInt32();

            auto itr = _questTemplates.find(questId);
            if (itr != _questTemplates.end())
                itr->second->LoadQuestRequestItems(fields);
            else
                TC_LOG_ERROR("server.loading", "Table `quest_request_items` has data for quest %u but such quest does not exist", questId);
        } while (result->NextRow());
    }

    // Load `quest_offer_reward`
    //                                   0   1       2       3       4       5            6            7            8            9
    result = WorldDatabase.Query("SELECT ID, Emote1, Emote2, Emote3, Emote4, EmoteDelay1, EmoteDelay2, EmoteDelay3, EmoteDelay4, RewardText FROM quest_offer_reward");

    if (!result)
    {
        TC_LOG_ERROR("server.loading", ">> Loaded 0 quest reward emotes. DB table `quest_offer_reward` is empty.");
    }
    else
    {
        do
        {
            Field* fields = result->Fetch();
            uint32 questId = fields[0].GetUInt32();

            auto itr = _questTemplates.find(questId);
            if (itr != _questTemplates.end())
                itr->second->LoadQuestOfferReward(fields);
            else
                TC_LOG_ERROR("server.loading", "Table `quest_offer_reward` has data for quest %u but such quest does not exist", questId);
        } while (result->NextRow());
    }

    // Load `quest_template_addon`
    //                                   0   1         2                 3              4            5            6               7                     8
    result = WorldDatabase.Query("SELECT ID, MaxLevel, AllowableClasses, SourceSpellID, PrevQuestID, NextQuestID, ExclusiveGroup, RewardMailTemplateID, RewardMailDelay, "
        //9               10                   11                     12                     13                   14                   15                 16
        "RequiredSkillID, RequiredSkillPoints, RequiredMinRepFaction, RequiredMaxRepFaction, RequiredMinRepValue, RequiredMaxRepValue, ProvidedItemCount, RewardMailSenderEntry, "
        //17           18
        "SpecialFlags, ScriptName FROM quest_template_addon LEFT JOIN quest_mail_sender ON Id=QuestId");

    if (!result)
    {
        TC_LOG_ERROR("server.loading", ">> Loaded 0 quest template addons. DB table `quest_template_addon` is empty.");
    }
    else
    {
        do
        {
            Field* fields = result->Fetch();
            uint32 questId = fields[0].GetUInt32();

            auto itr = _questTemplates.find(questId);
            if (itr != _questTemplates.end())
                itr->second->LoadQuestTemplateAddon(fields);
            else
                TC_LOG_ERROR("server.loading", "Table `quest_template_addon` has data for quest %u but such quest does not exist", questId);
        } while (result->NextRow());
    }

    // Load `quest_objectives`
    //                                   0   1        2     3             4         5       6      7       8                  9
    result = WorldDatabase.Query("SELECT ID, QuestID, Type, StorageIndex, ObjectID, Amount, Flags, Flags2, ProgressBarWeight, Description FROM quest_objectives ORDER BY `Order` ASC, StorageIndex ASC");

    if (!result)
    {
        TC_LOG_ERROR("server.loading", ">> Loaded 0 quest objectives. DB table `quest_objectives` is empty.");
    }
    else
    {
        do
        {
            Field* fields = result->Fetch();
            uint32 questId = fields[1].GetUInt32();

            auto itr = _questTemplates.find(questId);
            if (itr != _questTemplates.end())
                itr->second->LoadQuestObjective(fields);
            else
                TC_LOG_ERROR("server.loading", "Table `quest_objectives` has objective for quest %u but such quest does not exist", questId);
        } while (result->NextRow());
    }

    // Load `quest_visual_effect` join table with quest_objectives because visual effects are based on objective ID (core stores objectives by their index in quest)
    //                                   0     1     2          3        4
    result = WorldDatabase.Query("SELECT v.ID, o.ID, o.QuestID, v.Index, v.VisualEffect FROM quest_visual_effect AS v LEFT JOIN quest_objectives AS o ON v.ID = o.ID ORDER BY v.Index DESC");

    if (!result)
    {
        TC_LOG_ERROR("server.loading", ">> Loaded 0 quest visual effects. DB table `quest_visual_effect` is empty.");
    }
    else
    {
        do
        {
            Field* fields = result->Fetch();
            uint32 vID = fields[0].GetUInt32();
            uint32 oID = fields[1].GetUInt32();

            if (!vID)
            {
                TC_LOG_ERROR("server.loading", "Table `quest_visual_effect` has visual effect for null objective id");
                continue;
            }

            // objID will be null if match for table join is not found
            if (vID != oID)
            {
                TC_LOG_ERROR("server.loading", "Table `quest_visual_effect` has visual effect for objective %u but such objective does not exist.", vID);
                continue;
            }

            uint32 questId = fields[2].GetUInt32();

            // Do not throw error here because error for non existing quest is thrown while loading quest objectives. we do not need duplication
            auto itr = _questTemplates.find(questId);
            if (itr != _questTemplates.end())
                itr->second->LoadQuestObjectiveVisualEffect(fields);
        } while (result->NextRow());
    }

    std::map<uint32, uint32> usedMailTemplates;

    // Post processing
    for (QuestMap::iterator iter = _questTemplates.begin(); iter != _questTemplates.end(); ++iter)
    {
        // skip post-loading checks for disabled quests
        if (DisableMgr::IsDisabledFor(DISABLE_TYPE_QUEST, iter->first, nullptr))
            continue;

        Quest* qinfo = iter->second;

        // additional quest integrity checks (GO, creature_template and item_template must be loaded already)

        if (qinfo->GetQuestType() >= MAX_QUEST_TYPES)
            TC_LOG_ERROR("sql.sql", "Quest %u has `Method` = %u, expected values are 0, 1 or 2.", qinfo->GetQuestId(), qinfo->GetQuestType());

        if (qinfo->SpecialFlags & ~QUEST_SPECIAL_FLAGS_DB_ALLOWED)
        {
            TC_LOG_ERROR("sql.sql", "Quest %u has `SpecialFlags` = %u > max allowed value. Correct `SpecialFlags` to value <= %u",
                qinfo->GetQuestId(), qinfo->SpecialFlags, QUEST_SPECIAL_FLAGS_DB_ALLOWED);
            qinfo->SpecialFlags &= QUEST_SPECIAL_FLAGS_DB_ALLOWED;
        }

        if (qinfo->Flags & QUEST_FLAGS_DAILY && qinfo->Flags & QUEST_FLAGS_WEEKLY)
        {
            TC_LOG_ERROR("sql.sql", "Weekly Quest %u is marked as daily quest in `Flags`, removed daily flag.", qinfo->GetQuestId());
            qinfo->Flags &= ~QUEST_FLAGS_DAILY;
        }

        if (qinfo->Flags & QUEST_FLAGS_DAILY)
        {
            if (!(qinfo->SpecialFlags & QUEST_SPECIAL_FLAGS_REPEATABLE))
            {
                TC_LOG_DEBUG("sql.sql", "Daily Quest %u not marked as repeatable in `SpecialFlags`, added.", qinfo->GetQuestId());
                qinfo->SpecialFlags |= QUEST_SPECIAL_FLAGS_REPEATABLE;
            }
        }

        if (qinfo->Flags & QUEST_FLAGS_WEEKLY)
        {
            if (!(qinfo->SpecialFlags & QUEST_SPECIAL_FLAGS_REPEATABLE))
            {
                TC_LOG_DEBUG("sql.sql", "Weekly Quest %u not marked as repeatable in `SpecialFlags`, added.", qinfo->GetQuestId());
                qinfo->SpecialFlags |= QUEST_SPECIAL_FLAGS_REPEATABLE;
            }
        }

        if (qinfo->SpecialFlags & QUEST_SPECIAL_FLAGS_MONTHLY)
        {
            if (!(qinfo->SpecialFlags & QUEST_SPECIAL_FLAGS_REPEATABLE))
            {
                TC_LOG_DEBUG("sql.sql", "Monthly quest %u not marked as repeatable in `SpecialFlags`, added.", qinfo->GetQuestId());
                qinfo->SpecialFlags |= QUEST_SPECIAL_FLAGS_REPEATABLE;
            }
        }

        if (qinfo->Flags & QUEST_FLAGS_TRACKING)
        {
            // at auto-reward can be rewarded only RewardChoiceItemId[0]
            for (int j = 1; j < QUEST_REWARD_CHOICES_COUNT; ++j )
            {
                if (uint32 id = qinfo->RewardChoiceItemId[j])
                {
                    TC_LOG_ERROR("sql.sql", "Quest %u has `RewardChoiceItemId%d` = %u but item from `RewardChoiceItemId%d` can't be rewarded with quest flag QUEST_FLAGS_TRACKING.",
                        qinfo->GetQuestId(), j+1, id, j+1);
                    // no changes, quest ignore this data
                }
            }
        }

        if (qinfo->MinLevel == -1 || qinfo->MinLevel > DEFAULT_MAX_LEVEL)
        {
            TC_LOG_ERROR("sql.sql", "Quest %u should be disabled because `MinLevel` = %i", qinfo->GetQuestId(), int32(qinfo->MinLevel));
            // no changes needed, sending -1 in SMSG_QUEST_QUERY_RESPONSE is valid
        }

        // client quest log visual (area case)
        if (qinfo->QuestSortID > 0)
        {
            if (!sAreaTableStore.LookupEntry(qinfo->QuestSortID))
            {
                TC_LOG_ERROR("sql.sql", "Quest %u has `QuestSortID` = %u (zone case) but zone with this id does not exist.",
                    qinfo->GetQuestId(), qinfo->QuestSortID);
                // no changes, quest not dependent from this value but can have problems at client
            }
        }
        // client quest log visual (sort case)
        if (qinfo->QuestSortID < 0)
        {
            QuestSortEntry const* qSort = sQuestSortStore.LookupEntry(-int32(qinfo->QuestSortID));
            if (!qSort)
            {
                TC_LOG_ERROR("sql.sql", "Quest %u has `QuestSortID` = %i (sort case) but quest sort with this id does not exist.",
                    qinfo->GetQuestId(), qinfo->QuestSortID);
                // no changes, quest not dependent from this value but can have problems at client (note some may be 0, we must allow this so no check)
            }
            //check for proper RequiredSkillId value (skill case)
            if (uint32 skill_id = SkillByQuestSort(-int32(qinfo->QuestSortID)))
            {
                if (qinfo->RequiredSkillId != skill_id)
                {
                    TC_LOG_ERROR("sql.sql", "Quest %u has `QuestSortID` = %i but `RequiredSkillId` does not have a corresponding value (%d).",
                        qinfo->GetQuestId(), qinfo->QuestSortID, skill_id);
                    //override, and force proper value here?
                }
            }
        }

        // AllowableClasses, can be 0/CLASSMASK_ALL_PLAYABLE to allow any class
        if (qinfo->AllowableClasses)
        {
            if (!(qinfo->AllowableClasses & CLASSMASK_ALL_PLAYABLE))
            {
                TC_LOG_ERROR("sql.sql", "Quest %u does not contain any playable classes in `AllowableClasses` (%u), value set to 0 (all classes).", qinfo->GetQuestId(), qinfo->AllowableClasses);
                qinfo->AllowableClasses = 0;
            }
        }
        // AllowableRaces, can be -1/RACEMASK_ALL_PLAYABLE to allow any race
        if (qinfo->AllowableRaces != uint64(-1))
        {
            if (qinfo->AllowableRaces > 0 && !(qinfo->AllowableRaces & RACEMASK_ALL_PLAYABLE))
            {
                TC_LOG_ERROR("sql.sql", "Quest %u does not contain any playable races in `AllowableRaces` (" UI64FMTD "), value set to 0 (all races).", qinfo->GetQuestId(), qinfo->AllowableRaces);
                qinfo->AllowableRaces = uint64(-1);
            }
        }
        // RequiredSkillId, can be 0
        if (qinfo->RequiredSkillId)
        {
            if (!sSkillLineStore.LookupEntry(qinfo->RequiredSkillId))
            {
                TC_LOG_ERROR("sql.sql", "Quest %u has `RequiredSkillId` = %u but this skill does not exist",
                    qinfo->GetQuestId(), qinfo->RequiredSkillId);
            }
        }

        if (qinfo->RequiredSkillPoints)
        {
            if (qinfo->RequiredSkillPoints > sWorld->GetConfigMaxSkillValue())
            {
                TC_LOG_ERROR("sql.sql", "Quest %u has `RequiredSkillPoints` = %u but max possible skill is %u, quest can't be done.",
                    qinfo->GetQuestId(), qinfo->RequiredSkillPoints, sWorld->GetConfigMaxSkillValue());
                // no changes, quest can't be done for this requirement
            }
        }
        // else Skill quests can have 0 skill level, this is ok

        if (qinfo->RequiredMinRepFaction && !sFactionStore.LookupEntry(qinfo->RequiredMinRepFaction))
        {
            TC_LOG_ERROR("sql.sql", "Quest %u has `RequiredMinRepFaction` = %u but faction template %u does not exist, quest can't be done.",
                qinfo->GetQuestId(), qinfo->RequiredMinRepFaction, qinfo->RequiredMinRepFaction);
            // no changes, quest can't be done for this requirement
        }

        if (qinfo->RequiredMaxRepFaction && !sFactionStore.LookupEntry(qinfo->RequiredMaxRepFaction))
        {
            TC_LOG_ERROR("sql.sql", "Quest %u has `RequiredMaxRepFaction` = %u but faction template %u does not exist, quest can't be done.",
                qinfo->GetQuestId(), qinfo->RequiredMaxRepFaction, qinfo->RequiredMaxRepFaction);
            // no changes, quest can't be done for this requirement
        }

        if (qinfo->RequiredMinRepValue && qinfo->RequiredMinRepValue > ReputationMgr::Reputation_Cap)
        {
            TC_LOG_ERROR("sql.sql", "Quest %u has `RequiredMinRepValue` = %d but max reputation is %u, quest can't be done.",
                qinfo->GetQuestId(), qinfo->RequiredMinRepValue, ReputationMgr::Reputation_Cap);
            // no changes, quest can't be done for this requirement
        }

        if (qinfo->RequiredMinRepValue && qinfo->RequiredMaxRepValue && qinfo->RequiredMaxRepValue <= qinfo->RequiredMinRepValue)
        {
            TC_LOG_ERROR("sql.sql", "Quest %u has `RequiredMaxRepValue` = %d and `RequiredMinRepValue` = %d, quest can't be done.",
                qinfo->GetQuestId(), qinfo->RequiredMaxRepValue, qinfo->RequiredMinRepValue);
            // no changes, quest can't be done for this requirement
        }

        if (!qinfo->RequiredMinRepFaction && qinfo->RequiredMinRepValue != 0)
        {
            TC_LOG_ERROR("sql.sql", "Quest %u has `RequiredMinRepValue` = %d but `RequiredMinRepFaction` is 0, value has no effect",
                qinfo->GetQuestId(), qinfo->RequiredMinRepValue);
            // warning
        }

        if (!qinfo->RequiredMaxRepFaction && qinfo->RequiredMaxRepValue != 0)
        {
            TC_LOG_ERROR("sql.sql", "Quest %u has `RequiredMaxRepValue` = %d but `RequiredMaxRepFaction` is 0, value has no effect",
                qinfo->GetQuestId(), qinfo->RequiredMaxRepValue);
            // warning
        }

        if (qinfo->RewardTitleId && !sCharTitlesStore.LookupEntry(qinfo->RewardTitleId))
        {
            TC_LOG_ERROR("sql.sql", "Quest %u has `RewardTitleId` = %u but CharTitle Id %u does not exist, quest can't be rewarded with title.",
                qinfo->GetQuestId(), qinfo->RewardTitleId, qinfo->RewardTitleId);
            qinfo->RewardTitleId = 0;
            // quest can't reward this title
        }

        if (qinfo->SourceItemId)
        {
            if (!sObjectMgr->GetItemTemplate(qinfo->SourceItemId))
            {
                TC_LOG_ERROR("sql.sql", "Quest %u has `SourceItemId` = %u but item with entry %u does not exist, quest can't be done.",
                    qinfo->GetQuestId(), qinfo->SourceItemId, qinfo->SourceItemId);
                qinfo->SourceItemId = 0;                       // quest can't be done for this requirement
            }
            else if (qinfo->SourceItemIdCount == 0)
            {
                TC_LOG_ERROR("sql.sql", "Quest %u has `StartItem` = %u but `ProvidedItemCount` = 0, set to 1 but need fix in DB.",
                    qinfo->GetQuestId(), qinfo->SourceItemId);
                qinfo->SourceItemIdCount = 1;                    // update to 1 for allow quest work for backward compatibility with DB
            }
        }
        else if (qinfo->SourceItemIdCount>0)
        {
            TC_LOG_ERROR("sql.sql", "Quest %u has `SourceItemId` = 0 but `SourceItemIdCount` = %u, useless value.",
                qinfo->GetQuestId(), qinfo->SourceItemIdCount);
            qinfo->SourceItemIdCount=0;                          // no quest work changes in fact
        }

        if (qinfo->SourceSpellID)
        {
            SpellInfo const* spellInfo = sSpellMgr->GetSpellInfo(qinfo->SourceSpellID);
            if (!spellInfo)
            {
                TC_LOG_ERROR("sql.sql", "Quest %u has `SourceSpellid` = %u but spell %u doesn't exist, quest can't be done.",
                    qinfo->GetQuestId(), qinfo->SourceSpellID, qinfo->SourceSpellID);
                qinfo->SourceSpellID = 0;                        // quest can't be done for this requirement
            }
            else if (!SpellMgr::IsSpellValid(spellInfo))
            {
                TC_LOG_ERROR("sql.sql", "Quest %u has `SourceSpellid` = %u but spell %u is broken, quest can't be done.",
                    qinfo->GetQuestId(), qinfo->SourceSpellID, qinfo->SourceSpellID);
                qinfo->SourceSpellID = 0;                        // quest can't be done for this requirement
            }
        }

        for (QuestObjective const& obj : qinfo->GetObjectives())
        {
            // Store objective for lookup by id
            _questObjectives[obj.ID] = &obj;

            // Check storage index for objectives which store data
            if (obj.StorageIndex < 0)
            {
                switch (obj.Type)
                {
                    case QUEST_OBJECTIVE_MONSTER:
                    case QUEST_OBJECTIVE_ITEM:
                    case QUEST_OBJECTIVE_GAMEOBJECT:
                    case QUEST_OBJECTIVE_TALKTO:
                    case QUEST_OBJECTIVE_PLAYERKILLS:
                    case QUEST_OBJECTIVE_AREATRIGGER:
                    case QUEST_OBJECTIVE_WINPETBATTLEAGAINSTNPC:
                    case QUEST_OBJECTIVE_OBTAIN_CURRENCY:
                        TC_LOG_ERROR("sql.sql", "Quest %u objective %u has invalid StorageIndex = %d for objective type %u", qinfo->GetQuestId(), obj.ID, obj.StorageIndex, obj.Type);
                        break;
                    default:
                        break;
                }
            }

            switch (obj.Type)
            {
                case QUEST_OBJECTIVE_ITEM:
                    qinfo->SetSpecialFlag(QUEST_SPECIAL_FLAGS_DELIVER);
                    if (!sObjectMgr->GetItemTemplate(obj.ObjectID))
                        TC_LOG_ERROR("sql.sql", "Quest %u objective %u has non existing item entry %u, quest can't be done.",
                            qinfo->GetQuestId(), obj.ID, obj.ObjectID);
                    break;
                case QUEST_OBJECTIVE_MONSTER:
                    qinfo->SetSpecialFlag(QUEST_SPECIAL_FLAGS_KILL | QUEST_SPECIAL_FLAGS_CAST);
                    if (!sObjectMgr->GetCreatureTemplate(obj.ObjectID))
                        TC_LOG_ERROR("sql.sql", "Quest %u objective %u has non existing creature entry %u, quest can't be done.",
                            qinfo->GetQuestId(), obj.ID, uint32(obj.ObjectID));
                    break;
                case QUEST_OBJECTIVE_GAMEOBJECT:
                    qinfo->SetSpecialFlag(QUEST_SPECIAL_FLAGS_KILL | QUEST_SPECIAL_FLAGS_CAST);
                    if (!sObjectMgr->GetGameObjectTemplate(obj.ObjectID))
                        TC_LOG_ERROR("sql.sql", "Quest %u objective %u has non existing gameobject entry %u, quest can't be done.",
                            qinfo->GetQuestId(), obj.ID, uint32(obj.ObjectID));
                    break;
                case QUEST_OBJECTIVE_TALKTO:
                    // Need checks (is it creature only?)
                    qinfo->SetSpecialFlag(QUEST_SPECIAL_FLAGS_CAST | QUEST_SPECIAL_FLAGS_SPEAKTO);
                    break;
                case QUEST_OBJECTIVE_MIN_REPUTATION:
                case QUEST_OBJECTIVE_MAX_REPUTATION:
                    if (!sFactionStore.LookupEntry(obj.ObjectID))
                        TC_LOG_ERROR("sql.sql", "Quest %u objective %u has non existing faction id %d", qinfo->GetQuestId(), obj.ID, obj.ObjectID);
                    break;
                case QUEST_OBJECTIVE_PLAYERKILLS:
                    qinfo->SetSpecialFlag(QUEST_SPECIAL_FLAGS_PLAYER_KILL);
                    if (obj.Amount <= 0)
                        TC_LOG_ERROR("sql.sql", "Quest %u objective %u has invalid player kills count %d", qinfo->GetQuestId(), obj.ID, obj.Amount);
                    break;
                case QUEST_OBJECTIVE_CURRENCY:
                case QUEST_OBJECTIVE_HAVE_CURRENCY:
                case QUEST_OBJECTIVE_OBTAIN_CURRENCY:
                    if (!sCurrencyTypesStore.LookupEntry(obj.ObjectID))
                        TC_LOG_ERROR("sql.sql", "Quest %u objective %u has non existing currency %d", qinfo->GetQuestId(), obj.ID, obj.ObjectID);
                    if (obj.Amount <= 0)
                        TC_LOG_ERROR("sql.sql", "Quest %u objective %u has invalid currency amount %d", qinfo->GetQuestId(), obj.ID, obj.Amount);
                    break;
                case QUEST_OBJECTIVE_LEARNSPELL:
                    if (!sSpellMgr->GetSpellInfo(obj.ObjectID))
                        TC_LOG_ERROR("sql.sql", "Quest %u objective %u has non existing spell id %d", qinfo->GetQuestId(), obj.ID, obj.ObjectID);
                    break;
                case QUEST_OBJECTIVE_WINPETBATTLEAGAINSTNPC:
                    if (obj.ObjectID && !sObjectMgr->GetCreatureTemplate(obj.ObjectID))
                        TC_LOG_ERROR("sql.sql", "Quest %u objective %u has non existing creature entry %u, quest can't be done.",
                            qinfo->GetQuestId(), obj.ID, uint32(obj.ObjectID));
                    break;
                case QUEST_OBJECTIVE_DEFEATBATTLEPET:
                    if (!sBattlePetSpeciesStore.LookupEntry(obj.ObjectID))
                        TC_LOG_ERROR("sql.sql", "Quest %u objective %u has non existing battlepet species id %d", qinfo->GetQuestId(), obj.ID, obj.ObjectID);
                    break;
                case QUEST_OBJECTIVE_CRITERIA_TREE:
                    if (!sCriteriaTreeStore.LookupEntry(obj.ObjectID))
                        TC_LOG_ERROR("sql.sql", "Quest %u objective %u has non existing criteria tree id %d", qinfo->GetQuestId(), obj.ID, obj.ObjectID);
                    break;
                case QUEST_OBJECTIVE_AREATRIGGER:
                    if (!sAreaTriggerStore.LookupEntry(uint32(obj.ObjectID)) && obj.ObjectID != -1)
                        TC_LOG_ERROR("sql.sql", "Quest %u objective %u has non existing areatrigger id %d", qinfo->GetQuestId(), obj.ID, obj.ObjectID);
                    break;
                case QUEST_OBJECTIVE_MONEY:
                case QUEST_OBJECTIVE_WINPVPPETBATTLES:
                    break;
                default:
                    TC_LOG_ERROR("sql.sql", "Quest %u objective %u has unhandled type %u", qinfo->GetQuestId(), obj.ID, obj.Type);
                    break;
            }
        }

        for (uint8 j = 0; j < QUEST_ITEM_DROP_COUNT; ++j)
        {
            uint32 id = qinfo->ItemDrop[j];
            if (id)
            {
                if (!sObjectMgr->GetItemTemplate(id))
                {
                    TC_LOG_ERROR("sql.sql", "Quest %u has `ItemDrop%d` = %u but item with entry %u does not exist, quest can't be done.",
                        qinfo->GetQuestId(), j+1, id, id);
                    // no changes, quest can't be done for this requirement
                }
            }
            else
            {
                if (qinfo->ItemDropQuantity[j]>0)
                {
                    TC_LOG_ERROR("sql.sql", "Quest %u has `ItemDrop%d` = 0 but `ItemDropQuantity%d` = %u.",
                        qinfo->GetQuestId(), j+1, j+1, qinfo->ItemDropQuantity[j]);
                    // no changes, quest ignore this data
                }
            }
        }

        for (uint8 j = 0; j < QUEST_REWARD_CHOICES_COUNT; ++j)
        {
            uint32 id = qinfo->RewardChoiceItemId[j];
            if (id)
            {
                if (!sObjectMgr->GetItemTemplate(id))
                {
                    TC_LOG_ERROR("sql.sql", "Quest %u has `RewardChoiceItemId%d` = %u but item with entry %u does not exist, quest will not reward this item.",
                        qinfo->GetQuestId(), j+1, id, id);
                    qinfo->RewardChoiceItemId[j] = 0;          // no changes, quest will not reward this
                }

                if (!qinfo->RewardChoiceItemCount[j])
                {
                    TC_LOG_ERROR("sql.sql", "Quest %u has `RewardChoiceItemId%d` = %u but `RewardChoiceItemCount%d` = 0, quest can't be done.",
                        qinfo->GetQuestId(), j+1, id, j+1);
                    // no changes, quest can't be done
                }
            }
            else if (qinfo->RewardChoiceItemCount[j]>0)
            {
                TC_LOG_ERROR("sql.sql", "Quest %u has `RewardChoiceItemId%d` = 0 but `RewardChoiceItemCount%d` = %u.",
                    qinfo->GetQuestId(), j+1, j+1, qinfo->RewardChoiceItemCount[j]);
                // no changes, quest ignore this data
            }
        }

        for (uint8 j = 0; j < QUEST_REWARD_ITEM_COUNT; ++j)
        {
            uint32 id = qinfo->RewardItemId[j];
            if (id)
            {
                if (!sObjectMgr->GetItemTemplate(id))
                {
                    TC_LOG_ERROR("sql.sql", "Quest %u has `RewardItemId%d` = %u but item with entry %u does not exist, quest will not reward this item.",
                        qinfo->GetQuestId(), j+1, id, id);
                    qinfo->RewardItemId[j] = 0;                // no changes, quest will not reward this item
                }

                if (!qinfo->RewardItemCount[j])
                {
                    TC_LOG_ERROR("sql.sql", "Quest %u has `RewardItemId%d` = %u but `RewardItemCount%d` = 0, quest will not reward this item.",
                        qinfo->GetQuestId(), j+1, id, j+1);
                    // no changes
                }
            }
            else if (qinfo->RewardItemCount[j]>0)
            {
                TC_LOG_ERROR("sql.sql", "Quest %u has `RewardItemId%d` = 0 but `RewardItemCount%d` = %u.",
                    qinfo->GetQuestId(), j+1, j+1, qinfo->RewardItemCount[j]);
                // no changes, quest ignore this data
            }
        }

        for (uint8 j = 0; j < QUEST_REWARD_REPUTATIONS_COUNT; ++j)
        {
            if (qinfo->RewardFactionId[j])
            {
                if (abs(qinfo->RewardFactionValue[j]) > 9)
                {
               TC_LOG_ERROR("sql.sql", "Quest %u has RewardFactionValueId%d = %i. That is outside the range of valid values (-9 to 9).", qinfo->GetQuestId(), j+1, qinfo->RewardFactionValue[j]);
                }
                if (!sFactionStore.LookupEntry(qinfo->RewardFactionId[j]))
                {
                    TC_LOG_ERROR("sql.sql", "Quest %u has `RewardFactionId%d` = %u but raw faction (faction.dbc) %u does not exist, quest will not reward reputation for this faction.", qinfo->GetQuestId(), j+1, qinfo->RewardFactionId[j], qinfo->RewardFactionId[j]);
                    qinfo->RewardFactionId[j] = 0;            // quest will not reward this
                }
            }

            else if (qinfo->RewardFactionOverride[j] != 0)
            {
                TC_LOG_ERROR("sql.sql", "Quest %u has `RewardFactionId%d` = 0 but `RewardFactionValueIdOverride%d` = %i.",
                    qinfo->GetQuestId(), j+1, j+1, qinfo->RewardFactionOverride[j]);
                // no changes, quest ignore this data
            }
        }

        for (uint32 i = 0; i < QUEST_REWARD_DISPLAY_SPELL_COUNT; ++i)
        {
            if (qinfo->RewardDisplaySpell[i])
            {
                SpellInfo const* spellInfo = sSpellMgr->GetSpellInfo(qinfo->RewardDisplaySpell[i]);

                if (!spellInfo)
                {
                    TC_LOG_ERROR("sql.sql", "Quest %u has `RewardDisplaySpell%u` = %u but spell %u does not exist, spell removed as display reward.",
                        qinfo->GetQuestId(), i, qinfo->RewardDisplaySpell[i], qinfo->RewardDisplaySpell[i]);
                    qinfo->RewardDisplaySpell[i] = 0;                        // no spell reward will display for this quest
                }

                else if (!SpellMgr::IsSpellValid(spellInfo))
                {
                    TC_LOG_ERROR("sql.sql", "Quest %u has `RewardDisplaySpell%u` = %u but spell %u is broken, quest will not have a spell reward.",
                        qinfo->GetQuestId(), i, qinfo->RewardDisplaySpell[i], qinfo->RewardDisplaySpell[i]);
                    qinfo->RewardDisplaySpell[i] = 0;                        // no spell reward will display for this quest
                }
            }
        }

        if (qinfo->RewardSpell > 0)
        {
            SpellInfo const* spellInfo = sSpellMgr->GetSpellInfo(qinfo->RewardSpell);

            if (!spellInfo)
            {
                TC_LOG_ERROR("sql.sql", "Quest %u has `RewardSpellCast` = %u but spell %u does not exist, quest will not have a spell reward.",
                    qinfo->GetQuestId(), qinfo->RewardSpell, qinfo->RewardSpell);
                qinfo->RewardSpell = 0;                    // no spell will be cast on player
            }

            else if (!SpellMgr::IsSpellValid(spellInfo))
            {
                TC_LOG_ERROR("sql.sql", "Quest %u has `RewardSpellCast` = %u but spell %u is broken, quest will not have a spell reward.",
                    qinfo->GetQuestId(), qinfo->RewardSpell, qinfo->RewardSpell);
                qinfo->RewardSpell = 0;                    // no spell will be cast on player
            }
        }

        if (qinfo->RewardMailTemplateId)
        {
            if (!sMailTemplateStore.LookupEntry(qinfo->RewardMailTemplateId))
            {
                TC_LOG_ERROR("sql.sql", "Quest %u has `RewardMailTemplateId` = %u but mail template  %u does not exist, quest will not have a mail reward.",
                    qinfo->GetQuestId(), qinfo->RewardMailTemplateId, qinfo->RewardMailTemplateId);
                qinfo->RewardMailTemplateId = 0;               // no mail will send to player
                qinfo->RewardMailDelay = 0;                // no mail will send to player
                qinfo->RewardMailSenderEntry = 0;
            }
            else if (usedMailTemplates.find(qinfo->RewardMailTemplateId) != usedMailTemplates.end())
            {
                std::map<uint32, uint32>::const_iterator used_mt_itr = usedMailTemplates.find(qinfo->RewardMailTemplateId);
                TC_LOG_ERROR("sql.sql", "Quest %u has `RewardMailTemplateId` = %u but mail template  %u already used for quest %u, quest will not have a mail reward.",
                    qinfo->GetQuestId(), qinfo->RewardMailTemplateId, qinfo->RewardMailTemplateId, used_mt_itr->second);
                qinfo->RewardMailTemplateId = 0;               // no mail will send to player
                qinfo->RewardMailDelay = 0;                // no mail will send to player
                qinfo->RewardMailSenderEntry = 0;
            }
            else
                usedMailTemplates[qinfo->RewardMailTemplateId] = qinfo->GetQuestId();
        }

        if (qinfo->NextQuestInChain)
        {
            QuestMap::iterator qNextItr = _questTemplates.find(qinfo->NextQuestInChain);
            if (qNextItr == _questTemplates.end())
            {
                TC_LOG_ERROR("sql.sql", "Quest %u has `NextQuestInChain` = %u but quest %u does not exist, quest chain will not work.",
                    qinfo->GetQuestId(), qinfo->NextQuestInChain, qinfo->NextQuestInChain);
                qinfo->NextQuestInChain = 0;
            }
            else
                qNextItr->second->prevChainQuests.push_back(qinfo->GetQuestId());
        }

        for (uint8 j = 0; j < QUEST_REWARD_CURRENCY_COUNT; ++j)
        {
            if (qinfo->RewardCurrencyId[j])
            {
                if (qinfo->RewardCurrencyCount[j] == 0)
                {
                    TC_LOG_ERROR("sql.sql", "Quest %u has `RewardCurrencyId%d` = %u but `RewardCurrencyCount%d` = 0, quest can't be done.",
                        qinfo->GetQuestId(), j+1, qinfo->RewardCurrencyId[j], j+1);
                    // no changes, quest can't be done for this requirement
                }

                if (!sCurrencyTypesStore.LookupEntry(qinfo->RewardCurrencyId[j]))
                {
                    TC_LOG_ERROR("sql.sql", "Quest %u has `RewardCurrencyId%d` = %u but currency with entry %u does not exist, quest can't be done.",
                        qinfo->GetQuestId(), j+1, qinfo->RewardCurrencyId[j], qinfo->RewardCurrencyId[j]);
                    qinfo->RewardCurrencyCount[j] = 0;             // prevent incorrect work of quest
                }
            }
            else if (qinfo->RewardCurrencyCount[j] > 0)
            {
                TC_LOG_ERROR("sql.sql", "Quest %u has `RewardCurrencyId%d` = 0 but `RewardCurrencyCount%d` = %u, quest can't be done.",
                    qinfo->GetQuestId(), j+1, j+1, qinfo->RewardCurrencyCount[j]);
                qinfo->RewardCurrencyCount[j] = 0;                 // prevent incorrect work of quest
            }
        }

        if (qinfo->SoundAccept)
        {
            if (!sSoundKitStore.LookupEntry(qinfo->SoundAccept))
            {
                TC_LOG_ERROR("sql.sql", "Quest %u has `SoundAccept` = %u but sound %u does not exist, set to 0.",
                    qinfo->GetQuestId(), qinfo->SoundAccept, qinfo->SoundAccept);
                qinfo->SoundAccept = 0;                        // no sound will be played
            }
        }

        if (qinfo->SoundTurnIn)
        {
            if (!sSoundKitStore.LookupEntry(qinfo->SoundTurnIn))
            {
                TC_LOG_ERROR("sql.sql", "Quest %u has `SoundTurnIn` = %u but sound %u does not exist, set to 0.",
                    qinfo->GetQuestId(), qinfo->SoundTurnIn, qinfo->SoundTurnIn);
                qinfo->SoundTurnIn = 0;                        // no sound will be played
            }
        }

        if (qinfo->RewardSkillId)
        {
            if (!sSkillLineStore.LookupEntry(qinfo->RewardSkillId))
            {
                TC_LOG_ERROR("sql.sql", "Quest %u has `RewardSkillId` = %u but this skill does not exist",
                    qinfo->GetQuestId(), qinfo->RewardSkillId);
            }
            if (!qinfo->RewardSkillPoints)
            {
                TC_LOG_ERROR("sql.sql", "Quest %u has `RewardSkillId` = %u but `RewardSkillPoints` is 0",
                    qinfo->GetQuestId(), qinfo->RewardSkillId);
            }
        }

        if (qinfo->RewardSkillPoints)
        {
            if (qinfo->RewardSkillPoints > sWorld->GetConfigMaxSkillValue())
            {
                TC_LOG_ERROR("sql.sql", "Quest %u has `RewardSkillPoints` = %u but max possible skill is %u, quest can't be done.",
                    qinfo->GetQuestId(), qinfo->RewardSkillPoints, sWorld->GetConfigMaxSkillValue());
                // no changes, quest can't be done for this requirement
            }
            if (!qinfo->RewardSkillId)
            {
                TC_LOG_ERROR("sql.sql", "Quest %u has `RewardSkillPoints` = %u but `RewardSkillId` is 0",
                    qinfo->GetQuestId(), qinfo->RewardSkillPoints);
            }
        }

        // fill additional data stores
        if (qinfo->PrevQuestID)
        {
            if (_questTemplates.find(abs(qinfo->GetPrevQuestId())) == _questTemplates.end())
                TC_LOG_ERROR("sql.sql", "Quest %d has PrevQuestId %i, but no such quest", qinfo->GetQuestId(), qinfo->GetPrevQuestId());
            else
                qinfo->prevQuests.push_back(qinfo->PrevQuestID);
        }

        if (qinfo->NextQuestID)
        {
            QuestMap::iterator qNextItr = _questTemplates.find(abs(qinfo->GetNextQuestId()));
            if (qNextItr == _questTemplates.end())
                TC_LOG_ERROR("sql.sql", "Quest %d has NextQuestId %i, but no such quest", qinfo->GetQuestId(), qinfo->GetNextQuestId());
            else
            {
                int32 signedQuestId = qinfo->NextQuestID < 0 ? -int32(qinfo->GetQuestId()) : int32(qinfo->GetQuestId());
                qNextItr->second->prevQuests.push_back(signedQuestId);
            }
        }

        if (qinfo->ExclusiveGroup)
            mExclusiveQuestGroups.insert(std::pair<int32, uint32>(qinfo->ExclusiveGroup, qinfo->GetQuestId()));
        if (qinfo->LimitTime)
            qinfo->SetSpecialFlag(QUEST_SPECIAL_FLAGS_TIMED);
    }

    // check QUEST_SPECIAL_FLAGS_EXPLORATION_OR_EVENT for spell with SPELL_EFFECT_QUEST_COMPLETE
    for (uint32 i = 0; i < sSpellMgr->GetSpellInfoStoreSize(); ++i)
    {
        SpellInfo const* spellInfo = sSpellMgr->GetSpellInfo(i);
        if (!spellInfo)
            continue;

        for (SpellEffectInfo const* effect : spellInfo->GetEffectsForDifficulty(DIFFICULTY_NONE))
        {
            if (!effect || effect->Effect != SPELL_EFFECT_QUEST_COMPLETE)
                continue;

            uint32 quest_id = effect->MiscValue;

            Quest const* quest = GetQuestTemplate(quest_id);

            // some quest referenced in spells not exist (outdated spells)
            if (!quest)
                continue;

            if (!quest->HasSpecialFlag(QUEST_SPECIAL_FLAGS_EXPLORATION_OR_EVENT))
            {
                TC_LOG_ERROR("sql.sql", "Spell (id: %u) have SPELL_EFFECT_QUEST_COMPLETE for quest %u, but quest not have flag QUEST_SPECIAL_FLAGS_EXPLORATION_OR_EVENT. Quest flags must be fixed, quest modified to enable objective.", spellInfo->Id, quest_id);

                // this will prevent quest completing without objective
                const_cast<Quest*>(quest)->SetSpecialFlag(QUEST_SPECIAL_FLAGS_EXPLORATION_OR_EVENT);
            }
        }
    }

    TC_LOG_INFO("server.loading", ">> Loaded " SZFMTD " quests definitions in %u ms", _questTemplates.size(), GetMSTimeDiffToNow(oldMSTime));
}

void ObjectMgr::LoadQuestStartersAndEnders()
{
    TC_LOG_INFO("server.loading", "Loading GO Start Quest Data...");
    LoadGameobjectQuestStarters();
    TC_LOG_INFO("server.loading", "Loading GO End Quest Data...");
    LoadGameobjectQuestEnders();
    TC_LOG_INFO("server.loading", "Loading Creature Start Quest Data...");
    LoadCreatureQuestStarters();
    TC_LOG_INFO("server.loading", "Loading Creature End Quest Data...");
    LoadCreatureQuestEnders();
}

void ObjectMgr::LoadQuestTemplateLocale()
{
    uint32 oldMSTime = getMSTime();

    _questTemplateLocaleStore.clear(); // need for reload case
    //                                               0     1
    QueryResult result = WorldDatabase.Query("SELECT Id, locale, "
    //      2           3                 4                5                 6                  7                   8                   9                  10
        "LogTitle, LogDescription, QuestDescription, AreaDescription, PortraitGiverText, PortraitGiverName, PortraitTurnInText, PortraitTurnInName, QuestCompletionLog"
        " FROM quest_template_locale");
    if (!result)
        return;

    do
    {
        Field* fields = result->Fetch();

        uint32 id                       = fields[0].GetUInt32();
        std::string localeName          = fields[1].GetString();

        LocaleConstant locale = GetLocaleByName(localeName);
        if (locale == LOCALE_enUS)
            continue;

        QuestTemplateLocale& data = _questTemplateLocaleStore[id];
        AddLocaleString(fields[2].GetString(), locale, data.LogTitle);
        AddLocaleString(fields[3].GetString(), locale, data.LogDescription);
        AddLocaleString(fields[4].GetString(), locale, data.QuestDescription);
        AddLocaleString(fields[5].GetString(), locale, data.AreaDescription);
        AddLocaleString(fields[6].GetString(), locale, data.PortraitGiverText);
        AddLocaleString(fields[7].GetString(), locale, data.PortraitGiverName);
        AddLocaleString(fields[8].GetString(), locale, data.PortraitTurnInText);
        AddLocaleString(fields[9].GetString(), locale, data.PortraitTurnInName);
        AddLocaleString(fields[10].GetString(), locale, data.QuestCompletionLog);
    } while (result->NextRow());

    TC_LOG_INFO("server.loading", ">> Loaded " SZFMTD " Quest Template locale strings in %u ms", _questTemplateLocaleStore.size(), GetMSTimeDiffToNow(oldMSTime));
}

void ObjectMgr::LoadQuestObjectivesLocale()
{
    uint32 oldMSTime = getMSTime();

    _questObjectivesLocaleStore.clear(); // need for reload case
    //                                               0     1          2
    QueryResult result = WorldDatabase.Query("SELECT Id, locale, Description FROM quest_objectives_locale");
    if (!result)
        return;

    do
    {
        Field* fields = result->Fetch();

        uint32 id                           = fields[0].GetUInt32();
        std::string localeName              = fields[1].GetString();

        LocaleConstant locale = GetLocaleByName(localeName);
        if (locale == LOCALE_enUS)
            continue;

        QuestObjectivesLocale& data = _questObjectivesLocaleStore[id];
        AddLocaleString(fields[2].GetString(), locale, data.Description);
    }
    while (result->NextRow());

    TC_LOG_INFO("server.loading", ">> Loaded " SZFMTD " Quest Objectives locale strings in %u ms", _questObjectivesLocaleStore.size(), GetMSTimeDiffToNow(oldMSTime));
}

void ObjectMgr::LoadQuestGreetingLocales()
{
    uint32 oldMSTime = getMSTime();

    for (std::size_t i = 0; i < _questGreetingLocaleStore.size(); ++i)
        _questGreetingLocaleStore[i].clear();

    //                                               0   1     2       3
    QueryResult result = WorldDatabase.Query("SELECT Id, type, locale, Greeting FROM quest_greeting_locale");
    if (!result)
        return;

    uint32 count = 0;
    do
    {
        Field* fields = result->Fetch();

        uint32 id = fields[0].GetUInt32();
        uint8 type = fields[1].GetUInt8();
        switch (type)
        {
            case 0: // Creature
                if (!sObjectMgr->GetCreatureTemplate(id))
                {
                    TC_LOG_ERROR("sql.sql", "Table `quest_greeting_locale`: creature template entry %u does not exist.", id);
                    continue;
                }
                break;
            case 1: // GameObject
                if (!sObjectMgr->GetGameObjectTemplate(id))
                {
                    TC_LOG_ERROR("sql.sql", "Table `quest_greeting_locale`: gameobject template entry %u does not exist.", id);
                    continue;
                }
                break;
            default:
                continue;
        }

        std::string localeName = fields[2].GetString();

        LocaleConstant locale = GetLocaleByName(localeName);
        if (locale == LOCALE_enUS)
            continue;

        QuestGreetingLocale& data = _questGreetingLocaleStore[type][id];
        AddLocaleString(fields[3].GetString(), locale, data.Greeting);
        ++count;
    }
    while (result->NextRow());

    TC_LOG_INFO("server.loading", ">> Loaded %u Quest Greeting locale strings in %u ms", count, GetMSTimeDiffToNow(oldMSTime));
}

void ObjectMgr::LoadQuestOfferRewardLocale()
{
    uint32 oldMSTime = getMSTime();

    _questOfferRewardLocaleStore.clear(); // need for reload case
    //                                               0     1          2
    QueryResult result = WorldDatabase.Query("SELECT Id, locale, RewardText FROM quest_offer_reward_locale");
    if (!result)
        return;

    do
    {
        Field* fields = result->Fetch();

        uint32 id = fields[0].GetUInt32();
        std::string localeName = fields[1].GetString();

        LocaleConstant locale = GetLocaleByName(localeName);
        if (locale == LOCALE_enUS)
            continue;

        QuestOfferRewardLocale& data = _questOfferRewardLocaleStore[id];
        AddLocaleString(fields[2].GetString(), locale, data.RewardText);
    } while (result->NextRow());

    TC_LOG_INFO("server.loading", ">> Loaded " SZFMTD " Quest Offer Reward locale strings in %u ms", _questOfferRewardLocaleStore.size(), GetMSTimeDiffToNow(oldMSTime));
}

void ObjectMgr::LoadQuestRequestItemsLocale()
{
    uint32 oldMSTime = getMSTime();

    _questRequestItemsLocaleStore.clear(); // need for reload case
    //                                               0     1          2
    QueryResult result = WorldDatabase.Query("SELECT Id, locale, CompletionText FROM quest_request_items_locale");
    if (!result)
        return;

    do
    {
        Field* fields = result->Fetch();

        uint32 id = fields[0].GetUInt32();
        std::string localeName = fields[1].GetString();

        LocaleConstant locale = GetLocaleByName(localeName);
        if (locale == LOCALE_enUS)
            continue;

        QuestRequestItemsLocale& data = _questRequestItemsLocaleStore[id];
        AddLocaleString(fields[2].GetString(), locale, data.CompletionText);
    } while (result->NextRow());

    TC_LOG_INFO("server.loading", ">> Loaded " SZFMTD " Quest Request Items locale strings in %u ms", _questRequestItemsLocaleStore.size(), GetMSTimeDiffToNow(oldMSTime));
}

void ObjectMgr::LoadScripts(ScriptsType type)
{
    uint32 oldMSTime = getMSTime();

    ScriptMapMap* scripts = GetScriptsMapByType(type);
    if (!scripts)
        return;

    std::string tableName = GetScriptsTableNameByType(type);
    if (tableName.empty())
        return;

    if (sMapMgr->IsScriptScheduled())                    // function cannot be called when scripts are in use.
        return;

    TC_LOG_INFO("server.loading", "Loading %s...", tableName.c_str());

    scripts->clear();                                       // need for reload support

    bool isSpellScriptTable = (type == SCRIPTS_SPELL);
    //                                                 0    1       2         3         4          5    6  7  8  9
    QueryResult result = WorldDatabase.PQuery("SELECT id, delay, command, datalong, datalong2, dataint, x, y, z, o%s FROM %s", isSpellScriptTable ? ", effIndex" : "", tableName.c_str());

    if (!result)
    {
        TC_LOG_INFO("server.loading", ">> Loaded 0 script definitions. DB table `%s` is empty!", tableName.c_str());
        return;
    }

    uint32 count = 0;

    do
    {
        Field* fields = result->Fetch();
        ScriptInfo tmp;
        tmp.type      = type;
        tmp.id           = fields[0].GetUInt32();
        if (isSpellScriptTable)
            tmp.id      |= fields[10].GetUInt8() << 24;
        tmp.delay        = fields[1].GetUInt32();
        tmp.command      = ScriptCommands(fields[2].GetUInt32());
        tmp.Raw.nData[0] = fields[3].GetUInt32();
        tmp.Raw.nData[1] = fields[4].GetUInt32();
        tmp.Raw.nData[2] = fields[5].GetInt32();
        tmp.Raw.fData[0] = fields[6].GetFloat();
        tmp.Raw.fData[1] = fields[7].GetFloat();
        tmp.Raw.fData[2] = fields[8].GetFloat();
        tmp.Raw.fData[3] = fields[9].GetFloat();

        // generic command args check
        switch (tmp.command)
        {
            case SCRIPT_COMMAND_TALK:
            {
                if (tmp.Talk.ChatType > CHAT_TYPE_WHISPER && tmp.Talk.ChatType != CHAT_MSG_RAID_BOSS_WHISPER)
                {
                    TC_LOG_ERROR("sql.sql", "Table `%s` has invalid talk type (datalong = %u) in SCRIPT_COMMAND_TALK for script id %u",
                        tableName.c_str(), tmp.Talk.ChatType, tmp.id);
                    continue;
                }
                if (!sBroadcastTextStore.LookupEntry(uint32(tmp.Talk.TextID)))
                {
                    TC_LOG_ERROR("sql.sql", "Table `%s` has invalid talk text id (dataint = %i) in SCRIPT_COMMAND_TALK for script id %u",
                        tableName.c_str(), tmp.Talk.TextID, tmp.id);
                    continue;
                }

                break;
            }

            case SCRIPT_COMMAND_EMOTE:
            {
                if (!sEmotesStore.LookupEntry(tmp.Emote.EmoteID))
                {
                    TC_LOG_ERROR("sql.sql", "Table `%s` has invalid emote id (datalong = %u) in SCRIPT_COMMAND_EMOTE for script id %u",
                        tableName.c_str(), tmp.Emote.EmoteID, tmp.id);
                    continue;
                }
                break;
            }

            case SCRIPT_COMMAND_TELEPORT_TO:
            {
                if (!sMapStore.LookupEntry(tmp.TeleportTo.MapID))
                {
                    TC_LOG_ERROR("sql.sql", "Table `%s` has invalid map (Id: %u) in SCRIPT_COMMAND_TELEPORT_TO for script id %u",
                        tableName.c_str(), tmp.TeleportTo.MapID, tmp.id);
                    continue;
                }

                if (!Trinity::IsValidMapCoord(tmp.TeleportTo.DestX, tmp.TeleportTo.DestY, tmp.TeleportTo.DestZ, tmp.TeleportTo.Orientation))
                {
                    TC_LOG_ERROR("sql.sql", "Table `%s` has invalid coordinates (X: %f Y: %f Z: %f O: %f) in SCRIPT_COMMAND_TELEPORT_TO for script id %u",
                        tableName.c_str(), tmp.TeleportTo.DestX, tmp.TeleportTo.DestY, tmp.TeleportTo.DestZ, tmp.TeleportTo.Orientation, tmp.id);
                    continue;
                }
                break;
            }

            case SCRIPT_COMMAND_QUEST_EXPLORED:
            {
                Quest const* quest = GetQuestTemplate(tmp.QuestExplored.QuestID);
                if (!quest)
                {
                    TC_LOG_ERROR("sql.sql", "Table `%s` has invalid quest (ID: %u) in SCRIPT_COMMAND_QUEST_EXPLORED in `datalong` for script id %u",
                        tableName.c_str(), tmp.QuestExplored.QuestID, tmp.id);
                    continue;
                }

                if (!quest->HasSpecialFlag(QUEST_SPECIAL_FLAGS_EXPLORATION_OR_EVENT))
                {
                    TC_LOG_ERROR("sql.sql", "Table `%s` has quest (ID: %u) in SCRIPT_COMMAND_QUEST_EXPLORED in `datalong` for script id %u, but quest not have flag QUEST_SPECIAL_FLAGS_EXPLORATION_OR_EVENT in quest flags. Script command or quest flags wrong. Quest modified to require objective.",
                        tableName.c_str(), tmp.QuestExplored.QuestID, tmp.id);

                    // this will prevent quest completing without objective
                    const_cast<Quest*>(quest)->SetSpecialFlag(QUEST_SPECIAL_FLAGS_EXPLORATION_OR_EVENT);

                    // continue; - quest objective requirement set and command can be allowed
                }

                if (float(tmp.QuestExplored.Distance) > DEFAULT_VISIBILITY_DISTANCE)
                {
                    TC_LOG_ERROR("sql.sql", "Table `%s` has too large distance (%u) for exploring objective complete in `datalong2` in SCRIPT_COMMAND_QUEST_EXPLORED in `datalong` for script id %u",
                        tableName.c_str(), tmp.QuestExplored.Distance, tmp.id);
                    continue;
                }

                if (tmp.QuestExplored.Distance && float(tmp.QuestExplored.Distance) > DEFAULT_VISIBILITY_DISTANCE)
                {
                    TC_LOG_ERROR("sql.sql", "Table `%s` has too large distance (%u) for exploring objective complete in `datalong2` in SCRIPT_COMMAND_QUEST_EXPLORED in `datalong` for script id %u, max distance is %f or 0 for disable distance check",
                        tableName.c_str(), tmp.QuestExplored.Distance, tmp.id, DEFAULT_VISIBILITY_DISTANCE);
                    continue;
                }

                if (tmp.QuestExplored.Distance && float(tmp.QuestExplored.Distance) < INTERACTION_DISTANCE)
                {
                    TC_LOG_ERROR("sql.sql", "Table `%s` has too small distance (%u) for exploring objective complete in `datalong2` in SCRIPT_COMMAND_QUEST_EXPLORED in `datalong` for script id %u, min distance is %f or 0 for disable distance check",
                        tableName.c_str(), tmp.QuestExplored.Distance, tmp.id, INTERACTION_DISTANCE);
                    continue;
                }

                break;
            }

            case SCRIPT_COMMAND_KILL_CREDIT:
            {
                if (!GetCreatureTemplate(tmp.KillCredit.CreatureEntry))
                {
                    TC_LOG_ERROR("sql.sql", "Table `%s` has invalid creature (Entry: %u) in SCRIPT_COMMAND_KILL_CREDIT for script id %u",
                        tableName.c_str(), tmp.KillCredit.CreatureEntry, tmp.id);
                    continue;
                }
                break;
            }

            case SCRIPT_COMMAND_RESPAWN_GAMEOBJECT:
            {
                GameObjectData const* data = GetGOData(tmp.RespawnGameobject.GOGuid);
                if (!data)
                {
                    TC_LOG_ERROR("sql.sql", "Table `%s` has invalid gameobject (GUID: %u) in SCRIPT_COMMAND_RESPAWN_GAMEOBJECT for script id %u",
                        tableName.c_str(), tmp.RespawnGameobject.GOGuid, tmp.id);
                    continue;
                }

                GameObjectTemplate const* info = GetGameObjectTemplate(data->id);
                if (!info)
                {
                    TC_LOG_ERROR("sql.sql", "Table `%s` has gameobject with invalid entry (GUID: %u Entry: %u) in SCRIPT_COMMAND_RESPAWN_GAMEOBJECT for script id %u",
                        tableName.c_str(), tmp.RespawnGameobject.GOGuid, data->id, tmp.id);
                    continue;
                }

                if (info->type == GAMEOBJECT_TYPE_FISHINGNODE ||
                    info->type == GAMEOBJECT_TYPE_FISHINGHOLE ||
                    info->type == GAMEOBJECT_TYPE_DOOR        ||
                    info->type == GAMEOBJECT_TYPE_BUTTON      ||
                    info->type == GAMEOBJECT_TYPE_TRAP)
                {
                    TC_LOG_ERROR("sql.sql", "Table `%s` has gameobject type (%u) unsupported by command SCRIPT_COMMAND_RESPAWN_GAMEOBJECT for script id %u",
                        tableName.c_str(), info->entry, tmp.id);
                    continue;
                }
                break;
            }

            case SCRIPT_COMMAND_TEMP_SUMMON_CREATURE:
            {
                if (!Trinity::IsValidMapCoord(tmp.TempSummonCreature.PosX, tmp.TempSummonCreature.PosY, tmp.TempSummonCreature.PosZ, tmp.TempSummonCreature.Orientation))
                {
                    TC_LOG_ERROR("sql.sql", "Table `%s` has invalid coordinates (X: %f Y: %f Z: %f O: %f) in SCRIPT_COMMAND_TEMP_SUMMON_CREATURE for script id %u",
                        tableName.c_str(), tmp.TempSummonCreature.PosX, tmp.TempSummonCreature.PosY, tmp.TempSummonCreature.PosZ, tmp.TempSummonCreature.Orientation, tmp.id);
                    continue;
                }

                if (!GetCreatureTemplate(tmp.TempSummonCreature.CreatureEntry))
                {
                    TC_LOG_ERROR("sql.sql", "Table `%s` has invalid creature (Entry: %u) in SCRIPT_COMMAND_TEMP_SUMMON_CREATURE for script id %u",
                        tableName.c_str(), tmp.TempSummonCreature.CreatureEntry, tmp.id);
                    continue;
                }
                break;
            }

            case SCRIPT_COMMAND_OPEN_DOOR:
            case SCRIPT_COMMAND_CLOSE_DOOR:
            {
                GameObjectData const* data = GetGOData(tmp.ToggleDoor.GOGuid);
                if (!data)
                {
                    TC_LOG_ERROR("sql.sql", "Table `%s` has invalid gameobject (GUID: %u) in %s for script id %u",
                        tableName.c_str(), tmp.ToggleDoor.GOGuid, GetScriptCommandName(tmp.command).c_str(), tmp.id);
                    continue;
                }

                GameObjectTemplate const* info = GetGameObjectTemplate(data->id);
                if (!info)
                {
                    TC_LOG_ERROR("sql.sql", "Table `%s` has gameobject with invalid entry (GUID: %u Entry: %u) in %s for script id %u",
                        tableName.c_str(), tmp.ToggleDoor.GOGuid, data->id, GetScriptCommandName(tmp.command).c_str(), tmp.id);
                    continue;
                }

                if (info->type != GAMEOBJECT_TYPE_DOOR)
                {
                    TC_LOG_ERROR("sql.sql", "Table `%s` has gameobject type (%u) unsupported by command %s for script id %u",
                        tableName.c_str(), info->entry, GetScriptCommandName(tmp.command).c_str(), tmp.id);
                    continue;
                }

                break;
            }

            case SCRIPT_COMMAND_REMOVE_AURA:
            {
                if (!sSpellMgr->GetSpellInfo(tmp.RemoveAura.SpellID))
                {
                    TC_LOG_ERROR("sql.sql", "Table `%s` using non-existent spell (id: %u) in SCRIPT_COMMAND_REMOVE_AURA for script id %u",
                        tableName.c_str(), tmp.RemoveAura.SpellID, tmp.id);
                    continue;
                }
                if (tmp.RemoveAura.Flags & ~0x1)                    // 1 bits (0, 1)
                {
                    TC_LOG_ERROR("sql.sql", "Table `%s` using unknown flags in datalong2 (%u) in SCRIPT_COMMAND_REMOVE_AURA for script id %u",
                        tableName.c_str(), tmp.RemoveAura.Flags, tmp.id);
                    continue;
                }
                break;
            }

            case SCRIPT_COMMAND_CAST_SPELL:
            {
                if (!sSpellMgr->GetSpellInfo(tmp.CastSpell.SpellID))
                {
                    TC_LOG_ERROR("sql.sql", "Table `%s` using non-existent spell (id: %u) in SCRIPT_COMMAND_CAST_SPELL for script id %u",
                        tableName.c_str(), tmp.CastSpell.SpellID, tmp.id);
                    continue;
                }
                if (tmp.CastSpell.Flags > 4)                      // targeting type
                {
                    TC_LOG_ERROR("sql.sql", "Table `%s` using unknown target in datalong2 (%u) in SCRIPT_COMMAND_CAST_SPELL for script id %u",
                        tableName.c_str(), tmp.CastSpell.Flags, tmp.id);
                    continue;
                }
                if (tmp.CastSpell.Flags != 4 && tmp.CastSpell.CreatureEntry & ~0x1)                      // 1 bit (0, 1)
                {
                    TC_LOG_ERROR("sql.sql", "Table `%s` using unknown flags in dataint (%u) in SCRIPT_COMMAND_CAST_SPELL for script id %u",
                        tableName.c_str(), tmp.CastSpell.CreatureEntry, tmp.id);
                    continue;
                }
                else if (tmp.CastSpell.Flags == 4 && !GetCreatureTemplate(tmp.CastSpell.CreatureEntry))
                {
                    TC_LOG_ERROR("sql.sql", "Table `%s` using invalid creature entry in dataint (%u) in SCRIPT_COMMAND_CAST_SPELL for script id %u",
                        tableName.c_str(), tmp.CastSpell.CreatureEntry, tmp.id);
                    continue;
                }
                break;
            }

            case SCRIPT_COMMAND_CREATE_ITEM:
            {
                if (!GetItemTemplate(tmp.CreateItem.ItemEntry))
                {
                    TC_LOG_ERROR("sql.sql", "Table `%s` has nonexistent item (entry: %u) in SCRIPT_COMMAND_CREATE_ITEM for script id %u",
                        tableName.c_str(), tmp.CreateItem.ItemEntry, tmp.id);
                    continue;
                }
                if (!tmp.CreateItem.Amount)
                {
                    TC_LOG_ERROR("sql.sql", "Table `%s` SCRIPT_COMMAND_CREATE_ITEM but amount is %u for script id %u",
                        tableName.c_str(), tmp.CreateItem.Amount, tmp.id);
                    continue;
                }
                break;
            }
            case SCRIPT_COMMAND_PLAY_ANIMKIT:
            {
                if (!sAnimKitStore.LookupEntry(tmp.PlayAnimKit.AnimKitID))
                {
                    TC_LOG_ERROR("sql.sql", "Table `%s` has invalid AnimKid id (datalong = %u) in SCRIPT_COMMAND_PLAY_ANIMKIT for script id %u",
                        tableName.c_str(), tmp.PlayAnimKit.AnimKitID, tmp.id);
                    continue;
                }
                break;
            }
            default:
                break;
        }

        if (scripts->find(tmp.id) == scripts->end())
        {
            ScriptMap emptyMap;
            (*scripts)[tmp.id] = emptyMap;
        }
        (*scripts)[tmp.id].insert(std::pair<uint32, ScriptInfo>(tmp.delay, tmp));

        ++count;
    }
    while (result->NextRow());

    TC_LOG_INFO("server.loading", ">> Loaded %u script definitions in %u ms", count, GetMSTimeDiffToNow(oldMSTime));
}

void ObjectMgr::LoadSpellScripts()
{
    LoadScripts(SCRIPTS_SPELL);

    // check ids
    for (ScriptMapMap::const_iterator itr = sSpellScripts.begin(); itr != sSpellScripts.end(); ++itr)
    {
        uint32 spellId = uint32(itr->first) & 0x00FFFFFF;
        SpellInfo const* spellInfo = sSpellMgr->GetSpellInfo(spellId);

        if (!spellInfo)
        {
            TC_LOG_ERROR("sql.sql", "Table `spell_scripts` has not existing spell (Id: %u) as script id", spellId);
            continue;
        }

        uint8 i = (uint8)((uint32(itr->first) >> 24) & 0x000000FF);
        //check for correct spellEffect
        SpellEffectInfo const* effect = spellInfo->GetEffect(i);
        if (effect && (!effect->Effect || (effect->Effect != SPELL_EFFECT_SCRIPT_EFFECT && effect->Effect != SPELL_EFFECT_DUMMY)))
            TC_LOG_ERROR("sql.sql", "Table `spell_scripts` - spell %u effect %u is not SPELL_EFFECT_SCRIPT_EFFECT or SPELL_EFFECT_DUMMY", spellId, i);
    }
}

void ObjectMgr::LoadEventScripts()
{
    LoadScripts(SCRIPTS_EVENT);

    std::set<uint32> evt_scripts;
    // Load all possible script entries from gameobjects
    GameObjectTemplateContainer const* gotc = sObjectMgr->GetGameObjectTemplates();
    for (GameObjectTemplateContainer::const_iterator itr = gotc->begin(); itr != gotc->end(); ++itr)
        if (uint32 eventId = itr->second.GetEventScriptId())
            evt_scripts.insert(eventId);

    // Load all possible script entries from spells
    for (uint32 i = 1; i < sSpellMgr->GetSpellInfoStoreSize(); ++i)
        if (SpellInfo const* spell = sSpellMgr->GetSpellInfo(i))
            for (SpellEffectInfo const* effect : spell->GetEffectsForDifficulty(DIFFICULTY_NONE))
                if (effect && effect->Effect == SPELL_EFFECT_SEND_EVENT)
                    if (effect->MiscValue)
                        evt_scripts.insert(effect->MiscValue);

    for (size_t path_idx = 0; path_idx < sTaxiPathNodesByPath.size(); ++path_idx)
    {
        for (size_t node_idx = 0; node_idx < sTaxiPathNodesByPath[path_idx].size(); ++node_idx)
        {
            TaxiPathNodeEntry const* node = sTaxiPathNodesByPath[path_idx][node_idx];

            if (node->ArrivalEventID)
                evt_scripts.insert(node->ArrivalEventID);

            if (node->DepartureEventID)
                evt_scripts.insert(node->DepartureEventID);
        }
    }

    // Then check if all scripts are in above list of possible script entries
    for (ScriptMapMap::const_iterator itr = sEventScripts.begin(); itr != sEventScripts.end(); ++itr)
    {
        std::set<uint32>::const_iterator itr2 = evt_scripts.find(itr->first);
        if (itr2 == evt_scripts.end())
            TC_LOG_ERROR("sql.sql", "Table `event_scripts` has script (Id: %u) not referring to any gameobject_template type 10 data2 field, type 3 data6 field, type 13 data 2 field or any spell effect %u",
                itr->first, SPELL_EFFECT_SEND_EVENT);
    }
}

//Load WP Scripts
void ObjectMgr::LoadWaypointScripts()
{
    LoadScripts(SCRIPTS_WAYPOINT);

    std::set<uint32> actionSet;

    for (ScriptMapMap::const_iterator itr = sWaypointScripts.begin(); itr != sWaypointScripts.end(); ++itr)
        actionSet.insert(itr->first);

    PreparedStatement* stmt = WorldDatabase.GetPreparedStatement(WORLD_SEL_WAYPOINT_DATA_ACTION);
    PreparedQueryResult result = WorldDatabase.Query(stmt);

    if (result)
    {
        do
        {
            Field* fields = result->Fetch();
            uint32 action = fields[0].GetUInt32();

            actionSet.erase(action);
        }
        while (result->NextRow());
    }

    for (std::set<uint32>::iterator itr = actionSet.begin(); itr != actionSet.end(); ++itr)
        TC_LOG_ERROR("sql.sql", "There is no waypoint which links to the waypoint script %u", *itr);
}

void ObjectMgr::LoadSpellScriptNames()
{
    uint32 oldMSTime = getMSTime();

    _spellScriptsStore.clear();                            // need for reload case

    QueryResult result = WorldDatabase.Query("SELECT spell_id, ScriptName FROM spell_script_names");

    if (!result)
    {
        TC_LOG_INFO("server.loading", ">> Loaded 0 spell script names. DB table `spell_script_names` is empty!");
        return;
    }

    uint32 count = 0;

    do
    {

        Field* fields = result->Fetch();

        int32 spellId                = fields[0].GetInt32();
        std::string const scriptName = fields[1].GetString();

        bool allRanks = false;
        if (spellId < 0)
        {
            allRanks = true;
            spellId = -spellId;
        }

        SpellInfo const* spellInfo = sSpellMgr->GetSpellInfo(spellId);
        if (!spellInfo)
        {
            TC_LOG_ERROR("sql.sql", "Scriptname: `%s` spell (Id: %d) does not exist.", scriptName.c_str(), fields[0].GetInt32());
            continue;
        }

        if (allRanks)
        {
            if (!spellInfo->IsRanked())
                TC_LOG_ERROR("sql.sql", "Scriptname: `%s` spell (Id: %d) has no ranks of spell.", scriptName.c_str(), fields[0].GetInt32());

            if (spellInfo->GetFirstRankSpell()->Id != uint32(spellId))
            {
                TC_LOG_ERROR("sql.sql", "Scriptname: `%s` spell (Id: %d) is not first rank of spell.", scriptName.c_str(), fields[0].GetInt32());
                continue;
            }
            while (spellInfo)
            {
                _spellScriptsStore.insert(SpellScriptsContainer::value_type(spellInfo->Id, std::make_pair(GetScriptId(scriptName), true)));
                spellInfo = spellInfo->GetNextRankSpell();
            }
        }
        else
        {
            if (spellInfo->IsRanked())
                TC_LOG_ERROR("sql.sql", "Scriptname: `%s` spell (Id: %d) is ranked spell. Perhaps not all ranks are assigned to this script.", scriptName.c_str(), spellId);

            _spellScriptsStore.insert(SpellScriptsContainer::value_type(spellInfo->Id, std::make_pair(GetScriptId(scriptName), true)));
        }

        ++count;
    }
    while (result->NextRow());

    TC_LOG_INFO("server.loading", ">> Loaded %u spell script names in %u ms", count, GetMSTimeDiffToNow(oldMSTime));
}

void ObjectMgr::ValidateSpellScripts()
{
    uint32 oldMSTime = getMSTime();

    if (_spellScriptsStore.empty())
    {
        TC_LOG_INFO("server.loading", ">> Validated 0 scripts.");
        return;
    }

    uint32 count = 0;

    for (auto spell : _spellScriptsStore)
    {
        SpellInfo const* spellEntry = sSpellMgr->GetSpellInfo(spell.first);

        auto const bounds = sObjectMgr->GetSpellScriptsBounds(spell.first);

        for (auto itr = bounds.first; itr != bounds.second; ++itr)
        {
            if (SpellScriptLoader* spellScriptLoader = sScriptMgr->GetSpellScriptLoader(itr->second.first))
            {
                ++count;

                std::unique_ptr<SpellScript> spellScript(spellScriptLoader->GetSpellScript());
                std::unique_ptr<AuraScript> auraScript(spellScriptLoader->GetAuraScript());

                if (!spellScript && !auraScript)
                {
                    TC_LOG_ERROR("scripts", "Functions GetSpellScript() and GetAuraScript() of script `%s` do not return objects - script skipped", GetScriptName(itr->second.first).c_str());

                    itr->second.second = false;
                    continue;
                }

                if (spellScript)
                {
                    spellScript->_Init(&spellScriptLoader->GetName(), spellEntry->Id);
                    spellScript->_Register();

                    if (!spellScript->_Validate(spellEntry))
                    {
                        itr->second.second = false;
                        continue;
                    }
                }

                if (auraScript)
                {
                    auraScript->_Init(&spellScriptLoader->GetName(), spellEntry->Id);
                    auraScript->_Register();

                    if (!auraScript->_Validate(spellEntry))
                    {
                        itr->second.second = false;
                        continue;
                    }
                }

                // Enable the script when all checks passed
                itr->second.second = true;
            }
            else
                itr->second.second = false;
        }
    }

    TC_LOG_INFO("server.loading", ">> Validated %u scripts in %u ms", count, GetMSTimeDiffToNow(oldMSTime));
}

void ObjectMgr::LoadPageTexts()
{
    uint32 oldMSTime = getMSTime();

    //                                               0   1     2           3                  4
    QueryResult result = WorldDatabase.Query("SELECT ID, Text, NextPageID, PlayerConditionID, Flags FROM page_text");
    if (!result)
    {
        TC_LOG_INFO("server.loading", ">> Loaded 0 page texts. DB table `page_text` is empty!");
        return;
    }

    uint32 count = 0;
    do
    {
        Field* fields = result->Fetch();

        uint32 id           = fields[0].GetUInt32();

        PageText& pageText = _pageTextStore[id];
        pageText.Text       = fields[1].GetString();
        pageText.NextPageID = fields[2].GetUInt32();
        pageText.PlayerConditionID = fields[3].GetInt32();
        pageText.Flags = fields[4].GetUInt8();

        ++count;
    }
    while (result->NextRow());

    for (PageTextContainer::const_iterator itr = _pageTextStore.begin(); itr != _pageTextStore.end(); ++itr)
        if (itr->second.NextPageID)
            if (_pageTextStore.find(itr->second.NextPageID) == _pageTextStore.end())
                TC_LOG_ERROR("sql.sql", "Page text (ID: %u) has non-existing `NextPageID` (%u)", itr->first, itr->second.NextPageID);

    TC_LOG_INFO("server.loading", ">> Loaded %u page texts in %u ms", count, GetMSTimeDiffToNow(oldMSTime));
}

PageText const* ObjectMgr::GetPageText(uint32 pageEntry)
{
    PageTextContainer::const_iterator itr = _pageTextStore.find(pageEntry);
    if (itr != _pageTextStore.end())
        return &(itr->second);

    return nullptr;
}

void ObjectMgr::LoadPageTextLocales()
{
    uint32 oldMSTime = getMSTime();

    _pageTextLocaleStore.clear(); // needed for reload case

    //                                               0      1     2
    QueryResult result = WorldDatabase.Query("SELECT ID, locale, Text FROM page_text_locale");
    if (!result)
        return;

    do
    {
        Field* fields = result->Fetch();

        uint32 id                   = fields[0].GetUInt32();
        std::string localeName      = fields[1].GetString();

        LocaleConstant locale = GetLocaleByName(localeName);
        if (locale == LOCALE_enUS)
            continue;

        PageTextLocale& data = _pageTextLocaleStore[id];
        AddLocaleString(fields[2].GetString(), locale, data.Text);
    } while (result->NextRow());

    TC_LOG_INFO("server.loading", ">> Loaded %u PageText locale strings in %u ms", uint32(_pageTextLocaleStore.size()), GetMSTimeDiffToNow(oldMSTime));
}

void ObjectMgr::LoadInstanceTemplate()
{
    uint32 oldMSTime = getMSTime();

    //                                                0     1       2        4
    QueryResult result = WorldDatabase.Query("SELECT map, parent, script, allowMount FROM instance_template");

    if (!result)
    {
        TC_LOG_INFO("server.loading", ">> Loaded 0 instance templates. DB table `page_text` is empty!");
        return;
    }

    uint32 count = 0;
    do
    {
        Field* fields = result->Fetch();

        uint16 mapID = fields[0].GetUInt16();

        if (!MapManager::IsValidMAP(mapID, true))
        {
            TC_LOG_ERROR("sql.sql", "ObjectMgr::LoadInstanceTemplate: bad mapid %d for template!", mapID);
            continue;
        }

        InstanceTemplate instanceTemplate;

        instanceTemplate.AllowMount = fields[3].GetBool();
        instanceTemplate.Parent     = uint32(fields[1].GetUInt16());
        instanceTemplate.ScriptId   = sObjectMgr->GetScriptId(fields[2].GetString());

        _instanceTemplateStore[mapID] = instanceTemplate;

        ++count;
    }
    while (result->NextRow());

    TC_LOG_INFO("server.loading", ">> Loaded %u instance templates in %u ms", count, GetMSTimeDiffToNow(oldMSTime));
}

InstanceTemplate const* ObjectMgr::GetInstanceTemplate(uint32 mapID) const
{
    InstanceTemplateContainer::const_iterator itr = _instanceTemplateStore.find(uint16(mapID));
    if (itr != _instanceTemplateStore.end())
        return &(itr->second);

    return nullptr;
}

void ObjectMgr::LoadInstanceEncounters()
{
    uint32 oldMSTime = getMSTime();

    //                                                 0         1            2                3
    QueryResult result = WorldDatabase.Query("SELECT entry, creditType, creditEntry, lastEncounterDungeon FROM instance_encounters");
    if (!result)
    {
        TC_LOG_ERROR("server.loading", ">> Loaded 0 instance encounters, table is empty!");
        return;
    }

    uint32 count = 0;
    std::map<uint32, std::pair<uint32, DungeonEncounterEntry const*>> dungeonLastBosses;
    do
    {
        Field* fields = result->Fetch();
        uint32 entry = fields[0].GetUInt32();
        uint8 creditType = fields[1].GetUInt8();
        uint32 creditEntry = fields[2].GetUInt32();
        uint32 lastEncounterDungeon = fields[3].GetUInt16();
        DungeonEncounterEntry const* dungeonEncounter = sDungeonEncounterStore.LookupEntry(entry);
        if (!dungeonEncounter)
        {
            TC_LOG_ERROR("sql.sql", "Table `instance_encounters` has an invalid encounter id %u, skipped!", entry);
            continue;
        }

        if (lastEncounterDungeon && !sLFGMgr->GetLFGDungeonEntry(lastEncounterDungeon))
        {
            TC_LOG_ERROR("sql.sql", "Table `instance_encounters` has an encounter %u (%s) marked as final for invalid dungeon id %u, skipped!",
                entry, dungeonEncounter->Name->Str[sWorld->GetDefaultDbcLocale()], lastEncounterDungeon);
            continue;
        }

        std::map<uint32, std::pair<uint32, DungeonEncounterEntry const*>>::const_iterator itr = dungeonLastBosses.find(lastEncounterDungeon);
        if (lastEncounterDungeon)
        {
            if (itr != dungeonLastBosses.end())
            {
                TC_LOG_ERROR("sql.sql", "Table `instance_encounters` specified encounter %u (%s) as last encounter but %u (%s) is already marked as one, skipped!",
                    entry, dungeonEncounter->Name->Str[sWorld->GetDefaultDbcLocale()], itr->second.first, itr->second.second->Name->Str[sWorld->GetDefaultDbcLocale()]);
                continue;
            }

            dungeonLastBosses[lastEncounterDungeon] = std::make_pair(entry, dungeonEncounter);
        }

        switch (creditType)
        {
            case ENCOUNTER_CREDIT_KILL_CREATURE:
            {
                CreatureTemplate const* creatureInfo = GetCreatureTemplate(creditEntry);
                if (!creatureInfo)
                {
                    TC_LOG_ERROR("sql.sql", "Table `instance_encounters` has an invalid creature (entry %u) linked to the encounter %u (%s), skipped!",
                        creditEntry, entry, dungeonEncounter->Name->Str[sWorld->GetDefaultDbcLocale()]);
                    continue;
                }
                const_cast<CreatureTemplate*>(creatureInfo)->flags_extra |= CREATURE_FLAG_EXTRA_DUNGEON_BOSS;
                break;
            }
            case ENCOUNTER_CREDIT_CAST_SPELL:
                if (!sSpellMgr->GetSpellInfo(creditEntry))
                {
                    TC_LOG_ERROR("sql.sql", "Table `instance_encounters` has an invalid spell (entry %u) linked to the encounter %u (%s), skipped!",
                        creditEntry, entry, dungeonEncounter->Name->Str[sWorld->GetDefaultDbcLocale()]);
                    continue;
                }
                break;
            default:
                TC_LOG_ERROR("sql.sql", "Table `instance_encounters` has an invalid credit type (%u) for encounter %u (%s), skipped!",
                    creditType, entry, dungeonEncounter->Name->Str[sWorld->GetDefaultDbcLocale()]);
                continue;
        }

        if (!dungeonEncounter->DifficultyID)
        {
            for (uint32 i = 0; i < MAX_DIFFICULTY; ++i)
            {
                if (sDB2Manager.GetMapDifficultyData(dungeonEncounter->MapID, Difficulty(i)))
                {
                    DungeonEncounterList& encounters = _dungeonEncounterStore[MAKE_PAIR64(dungeonEncounter->MapID, i)];
                    encounters.push_back(new DungeonEncounter(dungeonEncounter, EncounterCreditType(creditType), creditEntry, lastEncounterDungeon));
                }
            }
        }
        else
        {
            DungeonEncounterList& encounters = _dungeonEncounterStore[MAKE_PAIR64(dungeonEncounter->MapID, dungeonEncounter->DifficultyID)];
            encounters.push_back(new DungeonEncounter(dungeonEncounter, EncounterCreditType(creditType), creditEntry, lastEncounterDungeon));
        }

        ++count;
    } while (result->NextRow());

    TC_LOG_INFO("server.loading", ">> Loaded %u instance encounters in %u ms", count, GetMSTimeDiffToNow(oldMSTime));
}

NpcText const* ObjectMgr::GetNpcText(uint32 Text_ID) const
{
    NpcTextContainer::const_iterator itr = _npcTextStore.find(Text_ID);
    if (itr != _npcTextStore.end())
        return &itr->second;
    return nullptr;
}

void ObjectMgr::LoadNPCText()
{
    uint32 oldMSTime = getMSTime();

    QueryResult result = WorldDatabase.Query("SELECT ID, "
        "Probability0, Probability1, Probability2, Probability3, Probability4, Probability5, Probability6, Probability7, "
        "BroadcastTextID0, BroadcastTextID1, BroadcastTextID2, BroadcastTextID3, BroadcastTextID4, BroadcastTextID5, BroadcastTextID6, BroadcastTextID7"
        " FROM npc_text");
    if (!result)
    {
        TC_LOG_INFO("server.loading", ">> Loaded 0 npc texts, table is empty!");
        return;
    }

    _npcTextStore.rehash(result->GetRowCount());

    do
    {
        Field* fields = result->Fetch();

        uint32 textID = fields[0].GetUInt32();
        if (!textID)
        {
            TC_LOG_ERROR("sql.sql", "Table `npc_text` has record with reserved id 0, ignore.");
            continue;
        }

        NpcText& npcText = _npcTextStore[textID];

        for (uint8 i = 0; i < MAX_NPC_TEXT_OPTIONS; ++i)
        {
            npcText.Data[i].Probability      = fields[1 + i].GetFloat();
            npcText.Data[i].BroadcastTextID  = fields[9 + i].GetUInt32();
        }

        for (uint8 i = 0; i < MAX_NPC_TEXT_OPTIONS; i++)
        {
            if (npcText.Data[i].BroadcastTextID)
            {
                if (!sBroadcastTextStore.LookupEntry(npcText.Data[i].BroadcastTextID))
                {
                    TC_LOG_ERROR("sql.sql", "NPCText (ID: %u) has a non-existing or incompatible BroadcastText (ID: %u, Index: %u)", textID, npcText.Data[i].BroadcastTextID, i);
                    npcText.Data[i].BroadcastTextID = 0;
                }
            }
        }

        for (uint8 i = 0; i < MAX_NPC_TEXT_OPTIONS; i++)
        {
            if (npcText.Data[i].Probability > 0 && npcText.Data[i].BroadcastTextID == 0)
            {
                TC_LOG_ERROR("sql.sql", "NPCText (ID: %u) has a probability (Index: %u) set, but no BroadcastTextID to go with it", textID, i);
                npcText.Data[i].Probability = 0;
            }
        }
    }
    while (result->NextRow());

    TC_LOG_INFO("server.loading", ">> Loaded %u npc texts in %u ms", uint32(_npcTextStore.size()), GetMSTimeDiffToNow(oldMSTime));
}

//not very fast function but it is called only once a day, or on starting-up
void ObjectMgr::ReturnOrDeleteOldMails(bool serverUp)
{
    uint32 oldMSTime = getMSTime();

    time_t curTime = time(nullptr);
    tm lt;
    localtime_r(&curTime, &lt);
    uint64 basetime(curTime);
    TC_LOG_INFO("misc", "Returning mails current time: hour: %d, minute: %d, second: %d ", lt.tm_hour, lt.tm_min, lt.tm_sec);

    // Delete all old mails without item and without body immediately, if starting server
    if (!serverUp)
    {
        PreparedStatement* stmt = CharacterDatabase.GetPreparedStatement(CHAR_DEL_EMPTY_EXPIRED_MAIL);
        stmt->setUInt64(0, basetime);
        CharacterDatabase.Execute(stmt);
    }
    PreparedStatement* stmt = CharacterDatabase.GetPreparedStatement(CHAR_SEL_EXPIRED_MAIL);
    stmt->setUInt64(0, basetime);
    PreparedQueryResult result = CharacterDatabase.Query(stmt);
    if (!result)
    {
        TC_LOG_INFO("server.loading", ">> No expired mails found.");
        return;                                             // any mails need to be returned or deleted
    }

    std::map<uint32 /*messageId*/, MailItemInfoVec> itemsCache;
    stmt = CharacterDatabase.GetPreparedStatement(CHAR_SEL_EXPIRED_MAIL_ITEMS);
    stmt->setUInt32(0, (uint32)basetime);
    if (PreparedQueryResult items = CharacterDatabase.Query(stmt))
    {
        MailItemInfo item;
        do
        {
            Field* fields = items->Fetch();
            item.item_guid = fields[0].GetUInt64();
            item.item_template = fields[1].GetUInt32();
            uint32 mailId = fields[2].GetUInt32();
            itemsCache[mailId].push_back(item);
        } while (items->NextRow());
    }

    uint32 deletedCount = 0;
    uint32 returnedCount = 0;
    do
    {
        Field* fields = result->Fetch();
        Mail* m = new Mail;
        m->messageID      = fields[0].GetUInt32();
        m->messageType    = fields[1].GetUInt8();
        m->sender         = fields[2].GetUInt64();
        m->receiver       = fields[3].GetUInt64();
        bool has_items    = fields[4].GetBool();
        m->expire_time    = time_t(fields[5].GetUInt32());
        m->deliver_time   = 0;
        m->COD            = fields[6].GetUInt64();
        m->checked        = fields[7].GetUInt8();
        m->mailTemplateId = fields[8].GetInt16();

        Player* player = nullptr;
        if (serverUp)
            player = ObjectAccessor::FindConnectedPlayer(ObjectGuid::Create<HighGuid::Player>(m->receiver));

        if (player && player->m_mailsLoaded)
        {                                                   // this code will run very improbably (the time is between 4 and 5 am, in game is online a player, who has old mail
            // his in mailbox and he has already listed his mails)
            delete m;
            continue;
        }

        // Delete or return mail
        if (has_items)
        {
            // read items from cache
            m->items.swap(itemsCache[m->messageID]);

            // if it is mail from non-player, or if it's already return mail, it shouldn't be returned, but deleted
            if (m->messageType != MAIL_NORMAL || (m->checked & (MAIL_CHECK_MASK_COD_PAYMENT | MAIL_CHECK_MASK_RETURNED)))
            {
                // mail open and then not returned
                for (MailItemInfoVec::iterator itr2 = m->items.begin(); itr2 != m->items.end(); ++itr2)
                {
                    stmt = CharacterDatabase.GetPreparedStatement(CHAR_DEL_ITEM_INSTANCE);
                    stmt->setUInt64(0, itr2->item_guid);
                    CharacterDatabase.Execute(stmt);
                }

                stmt = CharacterDatabase.GetPreparedStatement(CHAR_DEL_MAIL_ITEM_BY_ID);
                stmt->setUInt32(0, m->messageID);
                CharacterDatabase.Execute(stmt);
            }
            else
            {
                // Mail will be returned
                stmt = CharacterDatabase.GetPreparedStatement(CHAR_UPD_MAIL_RETURNED);
                stmt->setUInt64(0, m->receiver);
                stmt->setUInt64(1, m->sender);
                stmt->setUInt32(2, basetime + 30 * DAY);
                stmt->setUInt32(3, basetime);
                stmt->setUInt8 (4, uint8(MAIL_CHECK_MASK_RETURNED));
                stmt->setUInt32(5, m->messageID);
                CharacterDatabase.Execute(stmt);
                for (MailItemInfoVec::iterator itr2 = m->items.begin(); itr2 != m->items.end(); ++itr2)
                {
                    // Update receiver in mail items for its proper delivery, and in instance_item for avoid lost item at sender delete
                    stmt = CharacterDatabase.GetPreparedStatement(CHAR_UPD_MAIL_ITEM_RECEIVER);
                    stmt->setUInt64(0, m->sender);
                    stmt->setUInt64(1, itr2->item_guid);
                    CharacterDatabase.Execute(stmt);

                    stmt = CharacterDatabase.GetPreparedStatement(CHAR_UPD_ITEM_OWNER);
                    stmt->setUInt64(0, m->sender);
                    stmt->setUInt64(1, itr2->item_guid);
                    CharacterDatabase.Execute(stmt);
                }
                delete m;
                ++returnedCount;
                continue;
            }
        }

        stmt = CharacterDatabase.GetPreparedStatement(CHAR_DEL_MAIL_BY_ID);
        stmt->setUInt32(0, m->messageID);
        CharacterDatabase.Execute(stmt);
        delete m;
        ++deletedCount;
    }
    while (result->NextRow());

    TC_LOG_INFO("server.loading", ">> Processed %u expired mails: %u deleted and %u returned in %u ms", deletedCount + returnedCount, deletedCount, returnedCount, GetMSTimeDiffToNow(oldMSTime));
}

void ObjectMgr::LoadQuestAreaTriggers()
{
    uint32 oldMSTime = getMSTime();

    _questAreaTriggerStore.clear();                           // need for reload case

    QueryResult result = WorldDatabase.Query("SELECT id, quest FROM areatrigger_involvedrelation");

    if (!result)
    {
        TC_LOG_INFO("server.loading", ">> Loaded 0 quest trigger points. DB table `areatrigger_involvedrelation` is empty.");
        return;
    }

    uint32 count = 0;

    do
    {
        ++count;

        Field* fields = result->Fetch();

        uint32 trigger_ID = fields[0].GetUInt32();
        uint32 quest_ID   = fields[1].GetUInt32();

        AreaTriggerEntry const* atEntry = sAreaTriggerStore.LookupEntry(trigger_ID);
        if (!atEntry)
        {
            TC_LOG_ERROR("sql.sql", "Area trigger (ID:%u) does not exist in `AreaTrigger.dbc`.", trigger_ID);
            continue;
        }

        Quest const* quest = GetQuestTemplate(quest_ID);

        if (!quest)
        {
            TC_LOG_ERROR("sql.sql", "Table `areatrigger_involvedrelation` has record (id: %u) for not existing quest %u", trigger_ID, quest_ID);
            continue;
        }

        if (!quest->HasSpecialFlag(QUEST_SPECIAL_FLAGS_EXPLORATION_OR_EVENT))
        {
            TC_LOG_ERROR("sql.sql", "Table `areatrigger_involvedrelation` has record (id: %u) for not quest %u, but quest not have flag QUEST_SPECIAL_FLAGS_EXPLORATION_OR_EVENT. Trigger or quest flags must be fixed, quest modified to require objective.", trigger_ID, quest_ID);

            // this will prevent quest completing without objective
            const_cast<Quest*>(quest)->SetSpecialFlag(QUEST_SPECIAL_FLAGS_EXPLORATION_OR_EVENT);

            // continue; - quest modified to required objective and trigger can be allowed.
        }

        _questAreaTriggerStore[trigger_ID].insert(quest_ID);

    } while (result->NextRow());

    for (auto const& pair : _questObjectives)
    {
        QuestObjective const* objective = pair.second;
        if (objective->Type == QUEST_OBJECTIVE_AREATRIGGER)
            _questAreaTriggerStore[objective->ObjectID].insert(objective->QuestID);
    }

    TC_LOG_INFO("server.loading", ">> Loaded %u quest trigger points in %u ms", count, GetMSTimeDiffToNow(oldMSTime));
}

QuestGreeting const* ObjectMgr::GetQuestGreeting(TypeID type, uint32 id) const
{
    uint32 typeIndex;
    if (type == TYPEID_UNIT)
        typeIndex = 0;
    else if (type == TYPEID_GAMEOBJECT)
        typeIndex = 1;
    else
        return nullptr;

    return Trinity::Containers::MapGetValuePtr(_questGreetingStore[typeIndex], id);
}

QuestGreetingLocale const* ObjectMgr::GetQuestGreetingLocale(TypeID type, uint32 id) const
{
    uint32 typeIndex;
    if (type == TYPEID_UNIT)
        typeIndex = 0;
    else if (type == TYPEID_GAMEOBJECT)
        typeIndex = 1;
    else
        return nullptr;

    return Trinity::Containers::MapGetValuePtr(_questGreetingLocaleStore[typeIndex], id);
}

void ObjectMgr::LoadQuestGreetings()
{
    uint32 oldMSTime = getMSTime();

    for (std::size_t i = 0; i < _questGreetingStore.size(); ++i)
        _questGreetingStore[i].clear();

    //                                                0   1          2                3
    QueryResult result = WorldDatabase.Query("SELECT ID, type, GreetEmoteType, GreetEmoteDelay, Greeting FROM quest_greeting");
    if (!result)
    {
        TC_LOG_INFO("server.loading", ">> Loaded 0 npc texts, table is empty!");
        return;
    }

    uint32 count = 0;
    do
    {
        Field* fields = result->Fetch();

        uint32 id                   = fields[0].GetUInt32();
        uint8 type                  = fields[1].GetUInt8();
        switch (type)
        {
            case 0: // Creature
                if (!sObjectMgr->GetCreatureTemplate(id))
                {
                    TC_LOG_ERROR("sql.sql", "Table `quest_greeting`: creature template entry %u does not exist.", id);
                    continue;
                }
                break;
            case 1: // GameObject
                if (!sObjectMgr->GetGameObjectTemplate(id))
                {
                    TC_LOG_ERROR("sql.sql", "Table `quest_greeting`: gameobject template entry %u does not exist.", id);
                    continue;
                }
                break;
            default:
                continue;
        }

        uint16 greetEmoteType       = fields[2].GetUInt16();
        uint32 greetEmoteDelay      = fields[3].GetUInt32();
        std::string greeting        = fields[4].GetString();

        _questGreetingStore[type].emplace(std::piecewise_construct, std::forward_as_tuple(id), std::forward_as_tuple(greetEmoteType, greetEmoteDelay, std::move(greeting)));
        ++count;
    }
    while (result->NextRow());

    TC_LOG_INFO("server.loading", ">> Loaded %u quest_greeting in %u ms", count, GetMSTimeDiffToNow(oldMSTime));
}

void ObjectMgr::LoadTavernAreaTriggers()
{
    uint32 oldMSTime = getMSTime();

    _tavernAreaTriggerStore.clear();                          // need for reload case

    QueryResult result = WorldDatabase.Query("SELECT id FROM areatrigger_tavern");

    if (!result)
    {
        TC_LOG_INFO("server.loading", ">> Loaded 0 tavern triggers. DB table `areatrigger_tavern` is empty.");
        return;
    }

    uint32 count = 0;

    do
    {
        ++count;

        Field* fields = result->Fetch();

        uint32 Trigger_ID      = fields[0].GetUInt32();

        AreaTriggerEntry const* atEntry = sAreaTriggerStore.LookupEntry(Trigger_ID);
        if (!atEntry)
        {
            TC_LOG_ERROR("sql.sql", "Area trigger (ID:%u) does not exist in `AreaTrigger.dbc`.", Trigger_ID);
            continue;
        }

        _tavernAreaTriggerStore.insert(Trigger_ID);
    } while (result->NextRow());

    TC_LOG_INFO("server.loading", ">> Loaded %u tavern triggers in %u ms", count, GetMSTimeDiffToNow(oldMSTime));
}

void ObjectMgr::LoadAreaTriggerScripts()
{
    uint32 oldMSTime = getMSTime();

    _areaTriggerScriptStore.clear();                            // need for reload case

    QueryResult result = WorldDatabase.Query("SELECT entry, ScriptName FROM areatrigger_scripts");
    if (!result)
    {
        TC_LOG_INFO("server.loading", ">> Loaded 0 areatrigger scripts. DB table `areatrigger_scripts` is empty.");
        return;
    }

    do
    {
        Field* fields = result->Fetch();

        uint32 triggerId             = fields[0].GetUInt32();
        std::string const scriptName = fields[1].GetString();

        AreaTriggerEntry const* atEntry = sAreaTriggerStore.LookupEntry(triggerId);
        if (!atEntry)
        {
            TC_LOG_ERROR("sql.sql", "AreaTrigger (ID: %u) does not exist in `AreaTrigger.dbc`.", triggerId);
            continue;
        }
        _areaTriggerScriptStore[triggerId] = GetScriptId(scriptName);
    }
    while (result->NextRow());

    TC_LOG_INFO("server.loading", ">> Loaded " SZFMTD " areatrigger scripts in %u ms", _areaTriggerScriptStore.size(), GetMSTimeDiffToNow(oldMSTime));
}

uint32 ObjectMgr::GetNearestTaxiNode(float x, float y, float z, uint32 mapid, uint32 team)
{
    bool found = false;
    float dist = 10000;
    uint32 id = 0;

    uint32 requireFlag = (team == ALLIANCE) ? TAXI_NODE_FLAG_ALLIANCE : TAXI_NODE_FLAG_HORDE;
    for (TaxiNodesEntry const* node : sTaxiNodesStore)
    {
        if (!node || node->ContinentID != mapid || !(node->Flags & requireFlag))
            continue;

        uint8  field   = (uint8)((node->ID - 1) / 8);
        uint32 submask = 1 << ((node->ID - 1) % 8);

        // skip not taxi network nodes
        if ((sTaxiNodesMask[field] & submask) == 0)
            continue;

        float dist2 = (node->Pos.X - x)*(node->Pos.X - x) + (node->Pos.Y - y)*(node->Pos.Y - y) + (node->Pos.Z - z)*(node->Pos.Z - z);
        if (found)
        {
            if (dist2 < dist)
            {
                dist = dist2;
                id = node->ID;
            }
        }
        else
        {
            found = true;
            dist = dist2;
            id = node->ID;
        }
    }

    return id;
}

void ObjectMgr::GetTaxiPath(uint32 source, uint32 destination, uint32 &path, uint32 &cost)
{
    TaxiPathSetBySource::iterator src_i = sTaxiPathSetBySource.find(source);
    if (src_i == sTaxiPathSetBySource.end())
    {
        path = 0;
        cost = 0;
        return;
    }

    TaxiPathSetForSource& pathSet = src_i->second;

    TaxiPathSetForSource::iterator dest_i = pathSet.find(destination);
    if (dest_i == pathSet.end())
    {
        path = 0;
        cost = 0;
        return;
    }

    cost = dest_i->second.price;
    path = dest_i->second.ID;
}

uint32 ObjectMgr::GetTaxiMountDisplayId(uint32 id, uint32 team, bool allowed_alt_team /* = false */)
{
    uint32 mount_id = 0;

    // select mount creature id
    TaxiNodesEntry const* node = sTaxiNodesStore.LookupEntry(id);
    if (node)
    {
        uint32 mount_entry = 0;
        if (team == ALLIANCE)
            mount_entry = node->MountCreatureID[1];
        else
            mount_entry = node->MountCreatureID[0];

        // Fix for Alliance not being able to use Acherus taxi
        // only one mount type for both sides
        if (mount_entry == 0 && allowed_alt_team)
        {
            // Simply reverse the selection. At least one team in theory should have a valid mount ID to choose.
            mount_entry = team == ALLIANCE ? node->MountCreatureID[0] : node->MountCreatureID[1];
        }

        CreatureTemplate const* mount_info = GetCreatureTemplate(mount_entry);
        if (mount_info)
        {
            mount_id = mount_info->GetRandomValidModelId();
            if (!mount_id)
            {
                TC_LOG_ERROR("sql.sql", "No displayid found for the taxi mount with the entry %u! Can't load it!", mount_entry);
                return 0;
            }
        }
    }

    // minfo is not actually used but the mount_id was updated
    GetCreatureModelRandomGender(&mount_id);

    return mount_id;
}

void ObjectMgr::LoadGraveyardZones()
{
    uint32 oldMSTime = getMSTime();

    GraveYardStore.clear(); // needed for reload case

    //                                               0   1          2
    QueryResult result = WorldDatabase.Query("SELECT ID, GhostZone, Faction FROM graveyard_zone");

    if (!result)
    {
        TC_LOG_INFO("server.loading", ">> Loaded 0 graveyard-zone links. DB table `graveyard_zone` is empty.");
        return;
    }

    uint32 count = 0;

    do
    {
        ++count;

        Field* fields = result->Fetch();

        uint32 safeLocId = fields[0].GetUInt32();
        uint32 zoneId = fields[1].GetUInt32();
        uint32 team   = fields[2].GetUInt16();

        WorldSafeLocsEntry const* entry = sWorldSafeLocsStore.LookupEntry(safeLocId);
        if (!entry)
        {
            TC_LOG_ERROR("sql.sql", "Table `graveyard_zone` has a record for non-existing graveyard (WorldSafeLocsID: %u), skipped.", safeLocId);
            continue;
        }

        AreaTableEntry const* areaEntry = sAreaTableStore.LookupEntry(zoneId);
        if (!areaEntry)
        {
            TC_LOG_ERROR("sql.sql", "Table `graveyard_zone` has a record for non-existing Zone (ID: %u), skipped.", zoneId);
            continue;
        }

        if (team != 0 && team != HORDE && team != ALLIANCE)
        {
            TC_LOG_ERROR("sql.sql", "Table `graveyard_zone` has a record for non player faction (%u), skipped.", team);
            continue;
        }

        if (!AddGraveYardLink(safeLocId, zoneId, team, false))
            TC_LOG_ERROR("sql.sql", "Table `graveyard_zone` has a duplicate record for Graveyard (ID: %u) and Zone (ID: %u), skipped.", safeLocId, zoneId);
    } while (result->NextRow());

    TC_LOG_INFO("server.loading", ">> Loaded %u graveyard-zone links in %u ms", count, GetMSTimeDiffToNow(oldMSTime));
}

WorldSafeLocsEntry const* ObjectMgr::GetDefaultGraveYard(uint32 team) const
{
    enum DefaultGraveyard
    {
        HORDE_GRAVEYARD    = 10, // Crossroads
        ALLIANCE_GRAVEYARD = 4   // Westfall
    };

    if (team == HORDE)
        return sWorldSafeLocsStore.LookupEntry(HORDE_GRAVEYARD);
    else if (team == ALLIANCE)
        return sWorldSafeLocsStore.LookupEntry(ALLIANCE_GRAVEYARD);
    else return nullptr;
}

WorldSafeLocsEntry const* ObjectMgr::GetClosestGraveYard(WorldLocation const& location, uint32 team, WorldObject* conditionObject) const
{
    float x, y, z;
    location.GetPosition(x, y, z);
    uint32 MapId = location.GetMapId();

    // search for zone associated closest graveyard
    uint32 zoneId = sMapMgr->GetZoneId(conditionObject ? conditionObject->GetPhaseShift() : PhasingHandler::GetEmptyPhaseShift(), MapId, x, y, z);

    if (!zoneId)
    {
        if (z > -500)
        {
            TC_LOG_ERROR("misc", "ZoneId not found for map %u coords (%f, %f, %f)", MapId, x, y, z);
            return GetDefaultGraveYard(team);
        }
    }

    // Simulate std. algorithm:
    //   found some graveyard associated to (ghost_zone, ghost_map)
    //
    //   if mapId == graveyard.mapId (ghost in plain zone or city or battleground) and search graveyard at same map
    //     then check faction
    //   if mapId != graveyard.mapId (ghost in instance) and search any graveyard associated
    //     then check faction
    GraveYardMapBounds range = GraveYardStore.equal_range(zoneId);
    MapEntry const* map = sMapStore.LookupEntry(MapId);

    // not need to check validity of map object; MapId _MUST_ be valid here
    if (range.first == range.second && !map->IsBattlegroundOrArena())
    {
        if (zoneId != 0) // zone == 0 can't be fixed, used by bliz for bugged zones
            TC_LOG_ERROR("sql.sql", "Table `game_graveyard_zone` incomplete: Zone %u Team %u does not have a linked graveyard.", zoneId, team);
        return GetDefaultGraveYard(team);
    }

    // at corpse map
    bool foundNear = false;
    float distNear = 10000;
    WorldSafeLocsEntry const* entryNear = nullptr;

    // at entrance map for corpse map
    bool foundEntr = false;
    float distEntr = 10000;
    WorldSafeLocsEntry const* entryEntr = nullptr;

    // some where other
    WorldSafeLocsEntry const* entryFar = nullptr;

    MapEntry const* mapEntry = sMapStore.LookupEntry(MapId);

    ConditionSourceInfo conditionSource(conditionObject);

    for (; range.first != range.second; ++range.first)
    {
        GraveYardData const& data = range.first->second;

        WorldSafeLocsEntry const* entry = sWorldSafeLocsStore.AssertEntry(data.safeLocId);

        // skip enemy faction graveyard
        // team == 0 case can be at call from .neargrave
        if (data.team != 0 && team != 0 && data.team != team)
            continue;

        if (conditionObject)
        {
            if (!sConditionMgr->IsObjectMeetingNotGroupedConditions(CONDITION_SOURCE_TYPE_GRAVEYARD, data.safeLocId, conditionSource))
                continue;

            if (int16(entry->MapID) == mapEntry->ParentMapID && !conditionObject->GetPhaseShift().HasVisibleMapId(entry->MapID))
                continue;
        }

        // find now nearest graveyard at other map
        if (MapId != entry->MapID && int16(entry->MapID) != mapEntry->ParentMapID)
        {
            // if find graveyard at different map from where entrance placed (or no entrance data), use any first
            if (!mapEntry
                || mapEntry->CorpseMapID < 0
                || uint32(mapEntry->CorpseMapID) != entry->MapID
                || (mapEntry->Corpse.X == 0 && mapEntry->Corpse.Y == 0)) // Check X and Y
            {
                // not have any corrdinates for check distance anyway
                entryFar = entry;
                continue;
            }

            // at entrance map calculate distance (2D);
            float dist2 = (entry->Loc.X - mapEntry->Corpse.X)*(entry->Loc.X - mapEntry->Corpse.X)
                +(entry->Loc.Y - mapEntry->Corpse.Y)*(entry->Loc.Y - mapEntry->Corpse.Y);
            if (foundEntr)
            {
                if (dist2 < distEntr)
                {
                    distEntr = dist2;
                    entryEntr = entry;
                }
            }
            else
            {
                foundEntr = true;
                distEntr = dist2;
                entryEntr = entry;
            }
        }
        // find now nearest graveyard at same map
        else
        {
            float dist2 = (entry->Loc.X - x)*(entry->Loc.X - x)+(entry->Loc.Y - y)*(entry->Loc.Y - y)+(entry->Loc.Z - z)*(entry->Loc.Z - z);
            if (foundNear)
            {
                if (dist2 < distNear)
                {
                    distNear = dist2;
                    entryNear = entry;
                }
            }
            else
            {
                foundNear = true;
                distNear = dist2;
                entryNear = entry;
            }
        }
    }

    if (entryNear)
        return entryNear;

    if (entryEntr)
        return entryEntr;

    return entryFar;
}

GraveYardData const* ObjectMgr::FindGraveYardData(uint32 id, uint32 zoneId) const
{
    GraveYardMapBounds range = GraveYardStore.equal_range(zoneId);
    for (; range.first != range.second; ++range.first)
    {
        GraveYardData const& data = range.first->second;
        if (data.safeLocId == id)
            return &data;
    }
    return nullptr;
}

AreaTriggerStruct const* ObjectMgr::GetAreaTrigger(uint32 trigger) const
{
    AreaTriggerContainer::const_iterator itr = _areaTriggerStore.find(trigger);
    if (itr != _areaTriggerStore.end())
        return &itr->second;
    return nullptr;
}

AccessRequirement const* ObjectMgr::GetAccessRequirement(uint32 mapid, Difficulty difficulty) const
{
    AccessRequirementContainer::const_iterator itr = _accessRequirementStore.find(MAKE_PAIR64(mapid, difficulty));
    if (itr != _accessRequirementStore.end())
        return itr->second;
    return nullptr;
}

bool ObjectMgr::AddGraveYardLink(uint32 id, uint32 zoneId, uint32 team, bool persist /*= true*/)
{
    if (FindGraveYardData(id, zoneId))
        return false;

    // add link to loaded data
    GraveYardData data;
    data.safeLocId = id;
    data.team = team;

    GraveYardStore.insert(GraveYardContainer::value_type(zoneId, data));

    // add link to DB
    if (persist)
    {
        PreparedStatement* stmt = WorldDatabase.GetPreparedStatement(WORLD_INS_GRAVEYARD_ZONE);

        stmt->setUInt32(0, id);
        stmt->setUInt32(1, zoneId);
        stmt->setUInt16(2, uint16(team));

        WorldDatabase.Execute(stmt);
    }

    return true;
}

void ObjectMgr::RemoveGraveYardLink(uint32 id, uint32 zoneId, uint32 team, bool persist /*= false*/)
{
    GraveYardMapBoundsNonConst range = GraveYardStore.equal_range(zoneId);
    if (range.first == range.second)
    {
        //TC_LOG_ERROR("sql.sql", "Table `graveyard_zone` incomplete: Zone %u Team %u does not have a linked graveyard.", zoneId, team);
        return;
    }

    bool found = false;


    for (; range.first != range.second; ++range.first)
    {
        GraveYardData & data = range.first->second;

        // skip not matching safezone id
        if (data.safeLocId != id)
            continue;

        // skip enemy faction graveyard at same map (normal area, city, or battleground)
        // team == 0 case can be at call from .neargrave
        if (data.team != 0 && team != 0 && data.team != team)
            continue;

        found = true;
        break;
    }

    // no match, return
    if (!found)
        return;

    // remove from links
    GraveYardStore.erase(range.first);

    // remove link from DB
    if (persist)
    {
        PreparedStatement* stmt = WorldDatabase.GetPreparedStatement(WORLD_DEL_GRAVEYARD_ZONE);

        stmt->setUInt32(0, id);
        stmt->setUInt32(1, zoneId);
        stmt->setUInt16(2, uint16(team));

        WorldDatabase.Execute(stmt);
    }
}

void ObjectMgr::LoadAreaTriggerTeleports()
{
    uint32 oldMSTime = getMSTime();

    _areaTriggerStore.clear(); // needed for reload case

    //                                               0   1
    QueryResult result = WorldDatabase.Query("SELECT ID, PortLocID FROM areatrigger_teleport");
    if (!result)
    {
        TC_LOG_INFO("server.loading", ">> Loaded 0 area trigger teleport definitions. DB table `areatrigger_teleport` is empty.");
        return;
    }

    uint32 count = 0;

    do
    {
        Field* fields = result->Fetch();

        ++count;

        uint32 Trigger_ID = fields[0].GetUInt32();
        uint32 PortLocID  = fields[1].GetUInt32();

        WorldSafeLocsEntry const* portLoc = sWorldSafeLocsStore.LookupEntry(PortLocID);
        if (!portLoc)
        {
            TC_LOG_ERROR("sql.sql", "Area Trigger (ID: %u) has a non-existing Port Loc (ID: %u) in WorldSafeLocs.dbc, skipped", Trigger_ID, PortLocID);
            continue;
        }

        AreaTriggerStruct at;

        at.target_mapId       = portLoc->MapID;
        at.target_X           = portLoc->Loc.X;
        at.target_Y           = portLoc->Loc.Y;
        at.target_Z           = portLoc->Loc.Z;
        at.target_Orientation = (portLoc->Facing * M_PI) / 180; // Orientation is initially in degrees

        AreaTriggerEntry const* atEntry = sAreaTriggerStore.LookupEntry(Trigger_ID);
        if (!atEntry)
        {
            TC_LOG_ERROR("sql.sql", "Area Trigger (ID: %u) does not exist in AreaTrigger.dbc.", Trigger_ID);
            continue;
        }

        _areaTriggerStore[Trigger_ID] = at;

    } while (result->NextRow());

    TC_LOG_INFO("server.loading", ">> Loaded %u area trigger teleport definitions in %u ms", count, GetMSTimeDiffToNow(oldMSTime));
}

void ObjectMgr::LoadAccessRequirements()
{
    uint32 oldMSTime = getMSTime();

    if (!_accessRequirementStore.empty())
    {
        for (AccessRequirementContainer::iterator itr = _accessRequirementStore.begin(); itr != _accessRequirementStore.end(); ++itr)
            delete itr->second;

        _accessRequirementStore.clear();                                  // need for reload case
    }

    //                                                 0       1           2          3        4      5       6               7                8                   9
    QueryResult result = WorldDatabase.Query("SELECT mapid, difficulty, level_min, level_max, item, item2, quest_done_A, quest_done_H, completed_achievement, quest_failed_text FROM access_requirement");

    if (!result)
    {
        TC_LOG_INFO("server.loading", ">> Loaded 0 access requirement definitions. DB table `access_requirement` is empty.");
        return;
    }

    uint32 count = 0;

    do
    {
        Field* fields = result->Fetch();

        uint32 mapid = fields[0].GetUInt32();
        if (!sMapStore.LookupEntry(mapid))
        {
            TC_LOG_ERROR("sql.sql", "Map %u referenced in `access_requirement` does not exist, skipped.", mapid);
            continue;
        }

        uint32 difficulty = fields[1].GetUInt8();
        if (!sDB2Manager.GetMapDifficultyData(mapid, Difficulty(difficulty)))
        {
            TC_LOG_ERROR("sql.sql", "Map %u referenced in `access_requirement` does not have difficulty %u, skipped", mapid, difficulty);
            continue;
        }

        uint64 requirement_ID = MAKE_PAIR64(mapid, difficulty);

        AccessRequirement* ar   = new AccessRequirement();
        ar->levelMin            = fields[2].GetUInt8();
        ar->levelMax            = fields[3].GetUInt8();
        ar->item                = fields[4].GetUInt32();
        ar->item2               = fields[5].GetUInt32();
        ar->quest_A             = fields[6].GetUInt32();
        ar->quest_H             = fields[7].GetUInt32();
        ar->achievement         = fields[8].GetUInt32();
        ar->questFailedText     = fields[9].GetString();

        if (ar->item)
        {
            ItemTemplate const* pProto = GetItemTemplate(ar->item);
            if (!pProto)
            {
                TC_LOG_ERROR("sql.sql", "Key item %u does not exist for map %u difficulty %u, removing key requirement.", ar->item, mapid, difficulty);
                ar->item = 0;
            }
        }

        if (ar->item2)
        {
            ItemTemplate const* pProto = GetItemTemplate(ar->item2);
            if (!pProto)
            {
                TC_LOG_ERROR("sql.sql", "Second item %u does not exist for map %u difficulty %u, removing key requirement.", ar->item2, mapid, difficulty);
                ar->item2 = 0;
            }
        }

        if (ar->quest_A)
        {
            if (!GetQuestTemplate(ar->quest_A))
            {
                TC_LOG_ERROR("sql.sql", "Required Alliance Quest %u not exist for map %u difficulty %u, remove quest done requirement.", ar->quest_A, mapid, difficulty);
                ar->quest_A = 0;
            }
        }

        if (ar->quest_H)
        {
            if (!GetQuestTemplate(ar->quest_H))
            {
                TC_LOG_ERROR("sql.sql", "Required Horde Quest %u not exist for map %u difficulty %u, remove quest done requirement.", ar->quest_H, mapid, difficulty);
                ar->quest_H = 0;
            }
        }

        if (ar->achievement)
        {
            if (!sAchievementStore.LookupEntry(ar->achievement))
            {
                TC_LOG_ERROR("sql.sql", "Required Achievement %u not exist for map %u difficulty %u, remove quest done requirement.", ar->achievement, mapid, difficulty);
                ar->achievement = 0;
            }
        }

        _accessRequirementStore[requirement_ID] = ar;
        ++count;

    } while (result->NextRow());

    TC_LOG_INFO("server.loading", ">> Loaded %u access requirement definitions in %u ms", count, GetMSTimeDiffToNow(oldMSTime));
}

/*
 * Searches for the areatrigger which teleports players out of the given map with instance_template.parent field support
 */
AreaTriggerStruct const* ObjectMgr::GetGoBackTrigger(uint32 Map) const
{
    bool useParentDbValue = false;
    uint32 parentId = 0;
    const MapEntry* mapEntry = sMapStore.LookupEntry(Map);
    if (!mapEntry || mapEntry->CorpseMapID < 0)
        return nullptr;

    if (mapEntry->IsDungeon())
    {
        const InstanceTemplate* iTemplate = sObjectMgr->GetInstanceTemplate(Map);

        if (!iTemplate)
            return nullptr;

        parentId = iTemplate->Parent;
        useParentDbValue = true;
    }

    uint32 entrance_map = uint32(mapEntry->CorpseMapID);
    for (AreaTriggerContainer::const_iterator itr = _areaTriggerStore.begin(); itr != _areaTriggerStore.end(); ++itr)
        if ((!useParentDbValue && itr->second.target_mapId == entrance_map) || (useParentDbValue && itr->second.target_mapId == parentId))
        {
            AreaTriggerEntry const* atEntry = sAreaTriggerStore.LookupEntry(itr->first);
            if (atEntry && atEntry->ContinentID == int32(Map))
                return &itr->second;
        }
    return nullptr;
}

/**
 * Searches for the areatrigger which teleports players to the given map
 */
AreaTriggerStruct const* ObjectMgr::GetMapEntranceTrigger(uint32 Map) const
{
    for (AreaTriggerContainer::const_iterator itr = _areaTriggerStore.begin(); itr != _areaTriggerStore.end(); ++itr)
    {
        if (itr->second.target_mapId == Map)
        {
            AreaTriggerEntry const* atEntry = sAreaTriggerStore.LookupEntry(itr->first);
            if (atEntry)
                return &itr->second;
        }
    }
    return nullptr;
}

void ObjectMgr::SetHighestGuids()
{
    QueryResult result = CharacterDatabase.Query("SELECT MAX(guid) FROM characters");
    if (result)
        GetGuidSequenceGenerator<HighGuid::Player>().Set((*result)[0].GetUInt64() + 1);

    result = CharacterDatabase.Query("SELECT MAX(guid) FROM item_instance");
    if (result)
        GetGuidSequenceGenerator<HighGuid::Item>().Set((*result)[0].GetUInt64() + 1);

    // Cleanup other tables from nonexistent guids ( >= _hiItemGuid)
    CharacterDatabase.PExecute("DELETE FROM character_inventory WHERE item >= '%u'", GetGuidSequenceGenerator<HighGuid::Item>().GetNextAfterMaxUsed());    // One-time query
    CharacterDatabase.PExecute("DELETE FROM mail_items WHERE item_guid >= '%u'", GetGuidSequenceGenerator<HighGuid::Item>().GetNextAfterMaxUsed());        // One-time query
    CharacterDatabase.PExecute("DELETE FROM auctionhouse WHERE itemguid >= '%u'", GetGuidSequenceGenerator<HighGuid::Item>().GetNextAfterMaxUsed());       // One-time query
    CharacterDatabase.PExecute("DELETE FROM guild_bank_item WHERE item_guid >= '%u'", GetGuidSequenceGenerator<HighGuid::Item>().GetNextAfterMaxUsed());   // One-time query

    result = WorldDatabase.Query("SELECT MAX(guid) FROM transports");
    if (result)
        GetGuidSequenceGenerator<HighGuid::Transport>().Set((*result)[0].GetUInt64() + 1);

    result = CharacterDatabase.Query("SELECT MAX(id) FROM auctionhouse");
    if (result)
        _auctionId = (*result)[0].GetUInt32()+1;

    result = CharacterDatabase.Query("SELECT MAX(id) FROM mail");
    if (result)
        _mailId = (*result)[0].GetUInt32()+1;

    result = CharacterDatabase.Query("SELECT MAX(arenateamid) FROM arena_team");
    if (result)
        sArenaTeamMgr->SetNextArenaTeamId((*result)[0].GetUInt32()+1);

    result = CharacterDatabase.Query("SELECT MAX(maxguid) FROM ((SELECT MAX(setguid) AS maxguid FROM character_equipmentsets) UNION (SELECT MAX(setguid) AS maxguid FROM character_transmog_outfits)) allsets");
    if (result)
        _equipmentSetGuid = (*result)[0].GetUInt64()+1;

    result = CharacterDatabase.Query("SELECT MAX(guildId) FROM guild");
    if (result)
        sGuildMgr->SetNextGuildId((*result)[0].GetUInt64()+1);

    result = CharacterDatabase.Query("SELECT MAX(guid) FROM groups");
    if (result)
        sGroupMgr->SetGroupDbStoreSize((*result)[0].GetUInt32()+1);

    result = CharacterDatabase.Query("SELECT MAX(itemId) from character_void_storage");
    if (result)
        _voidItemId = (*result)[0].GetUInt64()+1;

    result = WorldDatabase.Query("SELECT MAX(guid) FROM creature");
    if (result)
        _creatureSpawnId = (*result)[0].GetUInt64() + 1;

    result = WorldDatabase.Query("SELECT MAX(guid) FROM gameobject");
    if (result)
        _gameObjectSpawnId = (*result)[0].GetUInt64() + 1;
}

uint32 ObjectMgr::GenerateAuctionID()
{
    if (_auctionId >= 0xFFFFFFFE)
    {
        TC_LOG_ERROR("misc", "Auctions ids overflow!! Can't continue, shutting down server. Search on forum for TCE00007 for more info. ");
        World::StopNow(ERROR_EXIT_CODE);
    }
    return _auctionId++;
}

uint64 ObjectMgr::GenerateEquipmentSetGuid()
{
    if (_equipmentSetGuid >= uint64(0xFFFFFFFFFFFFFFFELL))
    {
        TC_LOG_ERROR("misc", "EquipmentSet guid overflow!! Can't continue, shutting down server. Search on forum for TCE00007 for more info. ");
        World::StopNow(ERROR_EXIT_CODE);
    }
    return _equipmentSetGuid++;
}

uint32 ObjectMgr::GenerateMailID()
{
    if (_mailId >= 0xFFFFFFFE)
    {
        TC_LOG_ERROR("misc", "Mail ids overflow!! Can't continue, shutting down server. Search on forum for TCE00007 for more info. ");
        World::StopNow(ERROR_EXIT_CODE);
    }
    return _mailId++;
}

uint32 ObjectMgr::GeneratePetNumber()
{
    if (_hiPetNumber >= 0xFFFFFFFE)
    {
        TC_LOG_ERROR("misc", "_hiPetNumber Id overflow!! Can't continue, shutting down server. Search on forum for TCE00007 for more info.");
        World::StopNow(ERROR_EXIT_CODE);
    }
    return _hiPetNumber++;
}

uint64 ObjectMgr::GenerateVoidStorageItemId()
{
    if (_voidItemId >= uint64(0xFFFFFFFFFFFFFFFELL))
    {
        TC_LOG_ERROR("misc", "_voidItemId overflow!! Can't continue, shutting down server. ");
        World::StopNow(ERROR_EXIT_CODE);
    }
    return _voidItemId++;
}

uint64 ObjectMgr::GenerateCreatureSpawnId()
{
    if (_creatureSpawnId >= uint64(0xFFFFFFFFFFFFFFFELL))
    {
        TC_LOG_ERROR("misc", "Creature spawn id overflow!! Can't continue, shutting down server. Search on forum for TCE00007 for more info.");
        World::StopNow(ERROR_EXIT_CODE);
    }
    return _creatureSpawnId++;
}

uint64 ObjectMgr::GenerateGameObjectSpawnId()
{
    if (_gameObjectSpawnId >= uint64(0xFFFFFFFFFFFFFFFELL))
    {
        TC_LOG_ERROR("misc", "Creature spawn id overflow!! Can't continue, shutting down server. Search on forum for TCE00007 for more info. ");
        World::StopNow(ERROR_EXIT_CODE);
    }
    return _gameObjectSpawnId++;
}

void ObjectMgr::LoadGameObjectLocales()
{
    uint32 oldMSTime = getMSTime();

    _gameObjectLocaleStore.clear(); // need for reload case

    //                                               0      1       2     3               4
    QueryResult result = WorldDatabase.Query("SELECT entry, locale, name, castBarCaption, unk1 FROM gameobject_template_locale");
    if (!result)
        return;

    do
    {
        Field* fields = result->Fetch();

        uint32 id                   = fields[0].GetUInt32();
        std::string localeName      = fields[1].GetString();

        LocaleConstant locale = GetLocaleByName(localeName);
        if (locale == LOCALE_enUS)
            continue;

        GameObjectLocale& data = _gameObjectLocaleStore[id];
        AddLocaleString(fields[2].GetString(), locale, data.Name);
        AddLocaleString(fields[3].GetString(), locale, data.CastBarCaption);
        AddLocaleString(fields[4].GetString(), locale, data.Unk1);

    } while (result->NextRow());

    TC_LOG_INFO("server.loading", ">> Loaded %u gameobject_template_locale strings in %u ms", uint32(_gameObjectLocaleStore.size()), GetMSTimeDiffToNow(oldMSTime));
}

inline void CheckGOLockId(GameObjectTemplate const* goInfo, uint32 dataN, uint32 N)
{
    if (sLockStore.LookupEntry(dataN))
        return;

    TC_LOG_ERROR("sql.sql", "Gameobject (Entry: %u GoType: %u) have data%d=%u but lock (Id: %u) not found.",
        goInfo->entry, goInfo->type, N, goInfo->door.open, goInfo->door.open);
}

inline void CheckGOLinkedTrapId(GameObjectTemplate const* goInfo, uint32 dataN, uint32 N)
{
    if (GameObjectTemplate const* trapInfo = sObjectMgr->GetGameObjectTemplate(dataN))
    {
        if (trapInfo->type != GAMEOBJECT_TYPE_TRAP)
            TC_LOG_ERROR("sql.sql", "Gameobject (Entry: %u GoType: %u) have data%d=%u but GO (Entry %u) have not GAMEOBJECT_TYPE_TRAP (%u) type.",
            goInfo->entry, goInfo->type, N, dataN, dataN, GAMEOBJECT_TYPE_TRAP);
    }
}

inline void CheckGOSpellId(GameObjectTemplate const* goInfo, uint32 dataN, uint32 N)
{
    if (sSpellMgr->GetSpellInfo(dataN))
        return;

    TC_LOG_ERROR("sql.sql", "Gameobject (Entry: %u GoType: %u) have data%d=%u but Spell (Entry %u) not exist.",
        goInfo->entry, goInfo->type, N, dataN, dataN);
}

inline void CheckAndFixGOChairHeightId(GameObjectTemplate const* goInfo, uint32& dataN, uint32 N)
{
    if (dataN <= (UNIT_STAND_STATE_SIT_HIGH_CHAIR-UNIT_STAND_STATE_SIT_LOW_CHAIR))
        return;

    TC_LOG_ERROR("sql.sql", "Gameobject (Entry: %u GoType: %u) have data%d=%u but correct chair height in range 0..%i.",
        goInfo->entry, goInfo->type, N, dataN, UNIT_STAND_STATE_SIT_HIGH_CHAIR-UNIT_STAND_STATE_SIT_LOW_CHAIR);

    // prevent client and server unexpected work
    dataN = 0;
}

inline void CheckGONoDamageImmuneId(GameObjectTemplate* goTemplate, uint32 dataN, uint32 N)
{
    // 0/1 correct values
    if (dataN <= 1)
        return;

    TC_LOG_ERROR("sql.sql", "Gameobject (Entry: %u GoType: %u) have data%d=%u but expected boolean (0/1) noDamageImmune field value.", goTemplate->entry, goTemplate->type, N, dataN);
}

inline void CheckGOConsumable(GameObjectTemplate const* goInfo, uint32 dataN, uint32 N)
{
    // 0/1 correct values
    if (dataN <= 1)
        return;

    TC_LOG_ERROR("sql.sql", "Gameobject (Entry: %u GoType: %u) have data%d=%u but expected boolean (0/1) consumable field value.",
        goInfo->entry, goInfo->type, N, dataN);
}

void ObjectMgr::LoadGameObjectTemplate()
{
    uint32 oldMSTime = getMSTime();

    for (GameObjectsEntry const* db2go : sGameObjectsStore)
    {
        GameObjectTemplate& go = _gameObjectTemplateStore[db2go->ID];
        go.entry = db2go->ID;
        go.type = db2go->TypeID;
        go.displayId = db2go->DisplayID;
        go.name = db2go->Name->Str[sWorld->GetDefaultDbcLocale()];
        go.size = db2go->Scale;
        memset(go.raw.data, 0, sizeof(go.raw.data));
        memcpy(go.raw.data, db2go->PropValue, std::min(sizeof(db2go->PropValue), sizeof(go.raw.data)));
        go.RequiredLevel = 0;
        go.ScriptId = 0;
    }

    //                                               0      1     2          3     4         5               6     7
    QueryResult result = WorldDatabase.Query("SELECT entry, type, displayId, name, IconName, castBarCaption, unk1, size, "
    //                                        8      9      10     11     12     13     14     15     16     17     18      19      20
                                             "Data0, Data1, Data2, Data3, Data4, Data5, Data6, Data7, Data8, Data9, Data10, Data11, Data12, "
    //                                        21      22      23      24      25      26      27      28      29      30      31      32      33      34      35      36
                                             "Data13, Data14, Data15, Data16, Data17, Data18, Data19, Data20, Data21, Data22, Data23, Data24, Data25, Data26, Data27, Data28, "
    //                                        37      38       39     40      41             42      43
                                             "Data29, Data30, Data31, Data32, RequiredLevel, AIName, ScriptName "
                                             "FROM gameobject_template");

    if (!result)
    {
        TC_LOG_INFO("server.loading", ">> Loaded 0 gameobject definitions. DB table `gameobject_template` is empty.");
        return;
    }

    _gameObjectTemplateStore.rehash(result->GetRowCount());
    uint32 count = 0;
    do
    {
        Field* fields = result->Fetch();

        uint32 entry = fields[0].GetUInt32();

        GameObjectTemplate& got = _gameObjectTemplateStore[entry];
        got.entry          = entry;
        got.type           = uint32(fields[1].GetUInt8());
        got.displayId      = fields[2].GetUInt32();
        got.name           = fields[3].GetString();
        got.IconName       = fields[4].GetString();
        got.castBarCaption = fields[5].GetString();
        got.unk1           = fields[6].GetString();
        got.size           = fields[7].GetFloat();

        for (uint8 i = 0; i < MAX_GAMEOBJECT_DATA; ++i)
            got.raw.data[i] = fields[8 + i].GetUInt32();

        got.RequiredLevel = fields[41].GetInt32();
        got.AIName = fields[42].GetString();
        got.ScriptId = GetScriptId(fields[43].GetString());

        // Checks

        switch (got.type)
        {
            case GAMEOBJECT_TYPE_DOOR:                      //0
            {
                if (got.door.open)
                    CheckGOLockId(&got, got.door.open, 1);
                CheckGONoDamageImmuneId(&got, got.door.noDamageImmune, 3);
                break;
            }
            case GAMEOBJECT_TYPE_BUTTON:                    //1
            {
                if (got.button.open)
                    CheckGOLockId(&got, got.button.open, 1);
                CheckGONoDamageImmuneId(&got, got.button.noDamageImmune, 4);
                break;
            }
            case GAMEOBJECT_TYPE_QUESTGIVER:                //2
            {
                if (got.questgiver.open)
                    CheckGOLockId(&got, got.questgiver.open, 0);
                CheckGONoDamageImmuneId(&got, got.questgiver.noDamageImmune, 5);
                break;
            }
            case GAMEOBJECT_TYPE_CHEST:                     //3
            {
                if (got.chest.open)
                    CheckGOLockId(&got, got.chest.open, 0);

                CheckGOConsumable(&got, got.chest.consumable, 3);

                if (got.chest.linkedTrap)               // linked trap
                    CheckGOLinkedTrapId(&got, got.chest.linkedTrap, 7);
                break;
            }
            case GAMEOBJECT_TYPE_TRAP:                      //6
            {
                if (got.trap.open)
                    CheckGOLockId(&got, got.trap.open, 0);
                break;
            }
            case GAMEOBJECT_TYPE_CHAIR:                     //7
                CheckAndFixGOChairHeightId(&got, got.chair.chairheight, 1);
                break;
            case GAMEOBJECT_TYPE_SPELL_FOCUS:               //8
            {
                if (got.spellFocus.spellFocusType)
                {
                    if (!sSpellFocusObjectStore.LookupEntry(got.spellFocus.spellFocusType))
                        TC_LOG_ERROR("sql.sql", "GameObject (Entry: %u GoType: %u) have data0=%u but SpellFocus (Id: %u) not exist.",
                        entry, got.type, got.spellFocus.spellFocusType, got.spellFocus.spellFocusType);
                }

                if (got.spellFocus.linkedTrap)        // linked trap
                    CheckGOLinkedTrapId(&got, got.spellFocus.linkedTrap, 2);
                break;
            }
            case GAMEOBJECT_TYPE_GOOBER:                    //10
            {
                if (got.goober.open)
                    CheckGOLockId(&got, got.goober.open, 0);

                CheckGOConsumable(&got, got.goober.consumable, 3);

                if (got.goober.pageID)                  // pageId
                {
                    if (!GetPageText(got.goober.pageID))
                        TC_LOG_ERROR("sql.sql", "GameObject (Entry: %u GoType: %u) have data7=%u but PageText (Entry %u) not exist.",
                        entry, got.type, got.goober.pageID, got.goober.pageID);
                }
                CheckGONoDamageImmuneId(&got, got.goober.noDamageImmune, 11);
                if (got.goober.linkedTrap)            // linked trap
                    CheckGOLinkedTrapId(&got, got.goober.linkedTrap, 12);
                break;
            }
            case GAMEOBJECT_TYPE_AREADAMAGE:                //12
            {
                if (got.areaDamage.open)
                    CheckGOLockId(&got, got.areaDamage.open, 0);
                break;
            }
            case GAMEOBJECT_TYPE_CAMERA:                    //13
            {
                if (got.camera.open)
                    CheckGOLockId(&got, got.camera.open, 0);
                break;
            }
            case GAMEOBJECT_TYPE_MAP_OBJ_TRANSPORT:              //15
            {
                if (got.moTransport.taxiPathID)
                {
                    if (got.moTransport.taxiPathID >= sTaxiPathNodesByPath.size() || sTaxiPathNodesByPath[got.moTransport.taxiPathID].empty())
                        TC_LOG_ERROR("sql.sql", "GameObject (Entry: %u GoType: %u) have data0=%u but TaxiPath (Id: %u) not exist.",
                            entry, got.type, got.moTransport.taxiPathID, got.moTransport.taxiPathID);
                }
                if (uint32 transportMap = got.moTransport.SpawnMap)
                    _transportMaps.insert(transportMap);
                break;
            }
            case GAMEOBJECT_TYPE_RITUAL:          //18
                break;
            case GAMEOBJECT_TYPE_SPELLCASTER:               //22
            {
                // always must have spell
                CheckGOSpellId(&got, got.spellCaster.spell, 0);
                break;
            }
            case GAMEOBJECT_TYPE_FLAGSTAND:                 //24
            {
                if (got.flagStand.open)
                    CheckGOLockId(&got, got.flagStand.open, 0);
                CheckGONoDamageImmuneId(&got, got.flagStand.noDamageImmune, 5);
                break;
            }
            case GAMEOBJECT_TYPE_FISHINGHOLE:               //25
            {
                if (got.fishingHole.open)
                    CheckGOLockId(&got, got.fishingHole.open, 4);
                break;
            }
            case GAMEOBJECT_TYPE_FLAGDROP:                  //26
            {
                if (got.flagDrop.open)
                    CheckGOLockId(&got, got.flagDrop.open, 0);
                CheckGONoDamageImmuneId(&got, got.flagDrop.noDamageImmune, 3);
                break;
            }
            case GAMEOBJECT_TYPE_BARBER_CHAIR:              //32
                CheckAndFixGOChairHeightId(&got, got.barberChair.chairheight, 0);

                if (got.barberChair.SitAnimKit && !sAnimKitStore.LookupEntry(got.barberChair.SitAnimKit))
                {
                    TC_LOG_ERROR("sql.sql", "GameObject (Entry: %u GoType: %u) have data2 = %u but AnimKit.dbc (Id: %u) not exist, set to 0.",
                       entry, got.type, got.barberChair.SitAnimKit, got.barberChair.SitAnimKit);
                    got.barberChair.SitAnimKit = 0;
                }
                break;
            case GAMEOBJECT_TYPE_GARRISON_BUILDING:
                if (uint32 transportMap = got.garrisonBuilding.SpawnMap)
                    _transportMaps.insert(transportMap);
                break;
            case GAMEOBJECT_TYPE_GATHERING_NODE:
                if (got.gatheringNode.open)
                    CheckGOLockId(&got, got.gatheringNode.open, 0);
                if (got.gatheringNode.linkedTrap)
                    CheckGOLinkedTrapId(&got, got.gatheringNode.linkedTrap, 20);
                break;
        }

       ++count;
    }
    while (result->NextRow());

    TC_LOG_INFO("server.loading", ">> Loaded %u game object templates in %u ms", count, GetMSTimeDiffToNow(oldMSTime));
}

void ObjectMgr::LoadGameObjectTemplateAddons()
{
    uint32 oldMSTime = getMSTime();

    //                                                0       1       2      3        4        5
    QueryResult result = WorldDatabase.Query("SELECT entry, faction, flags, mingold, maxgold, WorldEffectID FROM gameobject_template_addon");

    if (!result)
    {
        TC_LOG_INFO("server.loading", ">> Loaded 0 gameobject template addon definitions. DB table `gameobject_template_addon` is empty.");
        return;
    }

    uint32 count = 0;
    do
    {
        Field* fields = result->Fetch();

        uint32 entry = fields[0].GetUInt32();

        GameObjectTemplate const* got = sObjectMgr->GetGameObjectTemplate(entry);
        if (!got)
        {
            TC_LOG_ERROR("sql.sql", "GameObject template (Entry: %u) does not exist but has a record in `gameobject_template_addon`", entry);
            continue;
        }

        GameObjectTemplateAddon& gameObjectAddon = _gameObjectTemplateAddonStore[entry];
        gameObjectAddon.faction       = uint32(fields[1].GetUInt16());
        gameObjectAddon.flags         = fields[2].GetUInt32();
        gameObjectAddon.mingold       = fields[3].GetUInt32();
        gameObjectAddon.maxgold       = fields[4].GetUInt32();
        gameObjectAddon.WorldEffectID = fields[5].GetUInt32();

        // checks
        if (gameObjectAddon.faction && !sFactionTemplateStore.LookupEntry(gameObjectAddon.faction))
            TC_LOG_ERROR("sql.sql", "GameObject (Entry: %u) has invalid faction (%u) defined in `gameobject_template_addon`.", entry, gameObjectAddon.faction);

        if (gameObjectAddon.maxgold > 0)
        {
            switch (got->type)
            {
                case GAMEOBJECT_TYPE_CHEST:
                case GAMEOBJECT_TYPE_FISHINGHOLE:
                    break;
                default:
                    TC_LOG_ERROR("sql.sql", "GameObject (Entry %u GoType: %u) cannot be looted but has maxgold set in `gameobject_template_addon`.", entry, got->type);
                    break;
            }
        }

        if (gameObjectAddon.WorldEffectID && !sWorldEffectStore.LookupEntry(gameObjectAddon.WorldEffectID))
        {
            TC_LOG_ERROR("sql.sql", "GameObject (Entry: %u) has invalid WorldEffectID (%u) defined in `gameobject_template_addon`, set to 0.", entry, gameObjectAddon.WorldEffectID);
            gameObjectAddon.WorldEffectID = 0;
        }

        ++count;
    }
    while (result->NextRow());

    TC_LOG_INFO("server.loading", ">> Loaded %u game object template addons in %u ms", count, GetMSTimeDiffToNow(oldMSTime));
}

void ObjectMgr::LoadExplorationBaseXP()
{
    uint32 oldMSTime = getMSTime();

    QueryResult result = WorldDatabase.Query("SELECT level, basexp FROM exploration_basexp");

    if (!result)
    {
        TC_LOG_ERROR("server.loading", ">> Loaded 0 BaseXP definitions. DB table `exploration_basexp` is empty.");
        return;
    }

    uint32 count = 0;

    do
    {
        Field* fields = result->Fetch();
        uint8 level  = fields[0].GetUInt8();
        uint32 basexp = fields[1].GetInt32();
        _baseXPTable[level] = basexp;
        ++count;
    }
    while (result->NextRow());

    TC_LOG_INFO("server.loading", ">> Loaded %u BaseXP definitions in %u ms", count, GetMSTimeDiffToNow(oldMSTime));
}

uint32 ObjectMgr::GetBaseXP(uint8 level)
{
    return _baseXPTable[level] ? _baseXPTable[level] : 0;
}

uint32 ObjectMgr::GetXPForLevel(uint8 level) const
{
    if (level < _playerXPperLevel.size())
        return _playerXPperLevel[level];
    return 0;
}

void ObjectMgr::LoadPetNames()
{
    uint32 oldMSTime = getMSTime();
    //                                                0     1      2
    QueryResult result = WorldDatabase.Query("SELECT word, entry, half FROM pet_name_generation");

    if (!result)
    {
        TC_LOG_INFO("server.loading", ">> Loaded 0 pet name parts. DB table `pet_name_generation` is empty!");
        return;
    }

    uint32 count = 0;

    do
    {
        Field* fields = result->Fetch();
        std::string word = fields[0].GetString();
        uint32 entry     = fields[1].GetUInt32();
        bool   half      = fields[2].GetBool();
        if (half)
            _petHalfName1[entry].push_back(word);
        else
            _petHalfName0[entry].push_back(word);
        ++count;
    }
    while (result->NextRow());

    TC_LOG_INFO("server.loading", ">> Loaded %u pet name parts in %u ms", count, GetMSTimeDiffToNow(oldMSTime));
}

void ObjectMgr::LoadPetNumber()
{
    uint32 oldMSTime = getMSTime();

    QueryResult result = CharacterDatabase.Query("SELECT MAX(id) FROM character_pet");
    if (result)
    {
        Field* fields = result->Fetch();
        _hiPetNumber = fields[0].GetUInt32()+1;
    }

    TC_LOG_INFO("server.loading", ">> Loaded the max pet number: %d in %u ms", _hiPetNumber-1, GetMSTimeDiffToNow(oldMSTime));
}

std::string ObjectMgr::GeneratePetName(uint32 entry)
{
    std::vector<std::string>& list0 = _petHalfName0[entry];
    std::vector<std::string>& list1 = _petHalfName1[entry];

    if (list0.empty() || list1.empty())
    {
        CreatureTemplate const* cinfo = GetCreatureTemplate(entry);
        if (!cinfo)
            return std::string();

        char const* petname = DB2Manager::GetCreatureFamilyPetName(cinfo->family, sWorld->GetDefaultDbcLocale());
        if (petname)
            return std::string(petname);
        else
            return cinfo->Name;
    }

    return *(list0.begin()+urand(0, list0.size()-1)) + *(list1.begin()+urand(0, list1.size()-1));
}

void ObjectMgr::LoadReputationRewardRate()
{
    uint32 oldMSTime = getMSTime();

    _repRewardRateStore.clear();                             // for reload case

    uint32 count = 0; //                                0          1             2                  3                  4                 5                      6             7
    QueryResult result = WorldDatabase.Query("SELECT faction, quest_rate, quest_daily_rate, quest_weekly_rate, quest_monthly_rate, quest_repeatable_rate, creature_rate, spell_rate FROM reputation_reward_rate");
    if (!result)
    {
        TC_LOG_ERROR("server.loading", ">> Loaded `reputation_reward_rate`, table is empty!");
        return;
    }

    do
    {
        Field* fields = result->Fetch();

        uint32 factionId            = fields[0].GetUInt32();

        RepRewardRate repRate;

        repRate.questRate           = fields[1].GetFloat();
        repRate.questDailyRate      = fields[2].GetFloat();
        repRate.questWeeklyRate     = fields[3].GetFloat();
        repRate.questMonthlyRate    = fields[4].GetFloat();
        repRate.questRepeatableRate = fields[5].GetFloat();
        repRate.creatureRate        = fields[6].GetFloat();
        repRate.spellRate           = fields[7].GetFloat();

        FactionEntry const* factionEntry = sFactionStore.LookupEntry(factionId);
        if (!factionEntry)
        {
            TC_LOG_ERROR("sql.sql", "Faction (faction.dbc) %u does not exist but is used in `reputation_reward_rate`", factionId);
            continue;
        }

        if (repRate.questRate < 0.0f)
        {
            TC_LOG_ERROR("sql.sql", "Table reputation_reward_rate has quest_rate with invalid rate %f, skipping data for faction %u", repRate.questRate, factionId);
            continue;
        }

        if (repRate.questDailyRate < 0.0f)
        {
            TC_LOG_ERROR("sql.sql", "Table reputation_reward_rate has quest_daily_rate with invalid rate %f, skipping data for faction %u", repRate.questDailyRate, factionId);
            continue;
        }

        if (repRate.questWeeklyRate < 0.0f)
        {
            TC_LOG_ERROR("sql.sql", "Table reputation_reward_rate has quest_weekly_rate with invalid rate %f, skipping data for faction %u", repRate.questWeeklyRate, factionId);
            continue;
        }

        if (repRate.questMonthlyRate < 0.0f)
        {
            TC_LOG_ERROR("sql.sql", "Table reputation_reward_rate has quest_monthly_rate with invalid rate %f, skipping data for faction %u", repRate.questMonthlyRate, factionId);
            continue;
        }

        if (repRate.questRepeatableRate < 0.0f)
        {
            TC_LOG_ERROR("sql.sql", "Table reputation_reward_rate has quest_repeatable_rate with invalid rate %f, skipping data for faction %u", repRate.questRepeatableRate, factionId);
            continue;
        }

        if (repRate.creatureRate < 0.0f)
        {
            TC_LOG_ERROR("sql.sql", "Table reputation_reward_rate has creature_rate with invalid rate %f, skipping data for faction %u", repRate.creatureRate, factionId);
            continue;
        }

        if (repRate.spellRate < 0.0f)
        {
            TC_LOG_ERROR("sql.sql", "Table reputation_reward_rate has spell_rate with invalid rate %f, skipping data for faction %u", repRate.spellRate, factionId);
            continue;
        }

        _repRewardRateStore[factionId] = repRate;

        ++count;
    }
    while (result->NextRow());

    TC_LOG_INFO("server.loading", ">> Loaded %u reputation_reward_rate in %u ms", count, GetMSTimeDiffToNow(oldMSTime));
}

void ObjectMgr::LoadReputationOnKill()
{
    uint32 oldMSTime = getMSTime();

    // For reload case
    _repOnKillStore.clear();

    uint32 count = 0;

    //                                                0            1                     2
    QueryResult result = WorldDatabase.Query("SELECT creature_id, RewOnKillRepFaction1, RewOnKillRepFaction2, "
    //   3             4             5                   6             7             8                   9
        "IsTeamAward1, MaxStanding1, RewOnKillRepValue1, IsTeamAward2, MaxStanding2, RewOnKillRepValue2, TeamDependent "
        "FROM creature_onkill_reputation");

    if (!result)
    {
        TC_LOG_ERROR("server.loading", ">> Loaded 0 creature award reputation definitions. DB table `creature_onkill_reputation` is empty.");
        return;
    }

    do
    {
        Field* fields = result->Fetch();

        uint32 creature_id = fields[0].GetUInt32();

        ReputationOnKillEntry repOnKill;
        repOnKill.RepFaction1          = fields[1].GetInt16();
        repOnKill.RepFaction2          = fields[2].GetInt16();
        repOnKill.IsTeamAward1        = fields[3].GetBool();
        repOnKill.ReputationMaxCap1  = fields[4].GetUInt8();
        repOnKill.RepValue1            = fields[5].GetInt32();
        repOnKill.IsTeamAward2        = fields[6].GetBool();
        repOnKill.ReputationMaxCap2  = fields[7].GetUInt8();
        repOnKill.RepValue2            = fields[8].GetInt32();
        repOnKill.TeamDependent       = fields[9].GetBool();

        if (!GetCreatureTemplate(creature_id))
        {
            TC_LOG_ERROR("sql.sql", "Table `creature_onkill_reputation` has data for nonexistent creature entry (%u), skipped", creature_id);
            continue;
        }

        if (repOnKill.RepFaction1)
        {
            FactionEntry const* factionEntry1 = sFactionStore.LookupEntry(repOnKill.RepFaction1);
            if (!factionEntry1)
            {
                TC_LOG_ERROR("sql.sql", "Faction (faction.dbc) %u does not exist but is used in `creature_onkill_reputation`", repOnKill.RepFaction1);
                continue;
            }
        }

        if (repOnKill.RepFaction2)
        {
            FactionEntry const* factionEntry2 = sFactionStore.LookupEntry(repOnKill.RepFaction2);
            if (!factionEntry2)
            {
                TC_LOG_ERROR("sql.sql", "Faction (faction.dbc) %u does not exist but is used in `creature_onkill_reputation`", repOnKill.RepFaction2);
                continue;
            }
        }

        _repOnKillStore[creature_id] = repOnKill;

        ++count;
    } while (result->NextRow());

    TC_LOG_INFO("server.loading", ">> Loaded %u creature award reputation definitions in %u ms", count, GetMSTimeDiffToNow(oldMSTime));
}

void ObjectMgr::LoadReputationSpilloverTemplate()
{
    uint32 oldMSTime = getMSTime();

    _repSpilloverTemplateStore.clear();                      // for reload case

    uint32 count = 0; //                                0         1        2       3        4       5       6         7        8      9        10       11     12        13       14     15
    QueryResult result = WorldDatabase.Query("SELECT faction, faction1, rate_1, rank_1, faction2, rate_2, rank_2, faction3, rate_3, rank_3, faction4, rate_4, rank_4, faction5, rate_5, rank_5 FROM reputation_spillover_template");

    if (!result)
    {
        TC_LOG_INFO("server.loading", ">> Loaded `reputation_spillover_template`, table is empty.");
        return;
    }

    do
    {
        Field* fields = result->Fetch();

        uint32 factionId                = fields[0].GetUInt16();

        RepSpilloverTemplate repTemplate;

        repTemplate.faction[0]          = fields[1].GetUInt16();
        repTemplate.faction_rate[0]     = fields[2].GetFloat();
        repTemplate.faction_rank[0]     = fields[3].GetUInt8();
        repTemplate.faction[1]          = fields[4].GetUInt16();
        repTemplate.faction_rate[1]     = fields[5].GetFloat();
        repTemplate.faction_rank[1]     = fields[6].GetUInt8();
        repTemplate.faction[2]          = fields[7].GetUInt16();
        repTemplate.faction_rate[2]     = fields[8].GetFloat();
        repTemplate.faction_rank[2]     = fields[9].GetUInt8();
        repTemplate.faction[3]          = fields[10].GetUInt16();
        repTemplate.faction_rate[3]     = fields[11].GetFloat();
        repTemplate.faction_rank[3]     = fields[12].GetUInt8();
        repTemplate.faction[4]          = fields[13].GetUInt16();
        repTemplate.faction_rate[4]     = fields[14].GetFloat();
        repTemplate.faction_rank[4]     = fields[15].GetUInt8();

        FactionEntry const* factionEntry = sFactionStore.LookupEntry(factionId);

        if (!factionEntry)
        {
            TC_LOG_ERROR("sql.sql", "Faction (faction.dbc) %u does not exist but is used in `reputation_spillover_template`", factionId);
            continue;
        }

        if (factionEntry->ParentFactionID == 0)
        {
            TC_LOG_ERROR("sql.sql", "Faction (faction.dbc) %u in `reputation_spillover_template` does not belong to any team, skipping", factionId);
            continue;
        }

        bool invalidSpilloverFaction = false;
        for (uint32 i = 0; i < MAX_SPILLOVER_FACTIONS; ++i)
        {
            if (repTemplate.faction[i])
            {
                FactionEntry const* factionSpillover = sFactionStore.LookupEntry(repTemplate.faction[i]);

                if (!factionSpillover)
                {
                    TC_LOG_ERROR("sql.sql", "Spillover faction (faction.dbc) %u does not exist but is used in `reputation_spillover_template` for faction %u, skipping", repTemplate.faction[i], factionId);
                    invalidSpilloverFaction = true;
                    break;
                }

                if (!factionSpillover->CanHaveReputation())
                {
                    TC_LOG_ERROR("sql.sql", "Spillover faction (faction.dbc) %u for faction %u in `reputation_spillover_template` can not be listed for client, and then useless, skipping", repTemplate.faction[i], factionId);
                    invalidSpilloverFaction = true;
                    break;
                }

                if (repTemplate.faction_rank[i] >= MAX_REPUTATION_RANK)
                {
                    TC_LOG_ERROR("sql.sql", "Rank %u used in `reputation_spillover_template` for spillover faction %u is not valid, skipping", repTemplate.faction_rank[i], repTemplate.faction[i]);
                    invalidSpilloverFaction = true;
                    break;
                }
            }
        }

        if (invalidSpilloverFaction)
            continue;

        _repSpilloverTemplateStore[factionId] = repTemplate;

        ++count;
    }
    while (result->NextRow());

    TC_LOG_INFO("server.loading", ">> Loaded %u reputation_spillover_template in %u ms", count, GetMSTimeDiffToNow(oldMSTime));
}

void ObjectMgr::LoadPointsOfInterest()
{
    uint32 oldMSTime = getMSTime();

    _pointsOfInterestStore.clear(); // need for reload case

    uint32 count = 0;

    //                                               0   1          2          3     4      5           6
    QueryResult result = WorldDatabase.Query("SELECT ID, PositionX, PositionY, Icon, Flags, Importance, Name FROM points_of_interest");

    if (!result)
    {
        TC_LOG_ERROR("server.loading", ">> Loaded 0 Points of Interest definitions. DB table `points_of_interest` is empty.");
        return;
    }

    do
    {
        Field* fields = result->Fetch();

        uint32 id = fields[0].GetUInt32();

        PointOfInterest pointOfInterest;
        pointOfInterest.ID              = id;
        pointOfInterest.Pos.Relocate(fields[1].GetFloat(), fields[2].GetFloat());
        pointOfInterest.Icon            = fields[3].GetUInt32();
        pointOfInterest.Flags           = fields[4].GetUInt32();
        pointOfInterest.Importance      = fields[5].GetUInt32();
        pointOfInterest.Name            = fields[6].GetString();

        if (!Trinity::IsValidMapCoord(pointOfInterest.Pos.GetPositionX(), pointOfInterest.Pos.GetPositionY()))
        {
            TC_LOG_ERROR("sql.sql", "Table `points_of_interest` (ID: %u) have invalid coordinates (PositionX: %f PositionY: %f), ignored.", id, pointOfInterest.Pos.GetPositionX(), pointOfInterest.Pos.GetPositionY());
            continue;
        }

        _pointsOfInterestStore[id] = pointOfInterest;

        ++count;
    } while (result->NextRow());

    TC_LOG_INFO("server.loading", ">> Loaded %u Points of Interest definitions in %u ms", count, GetMSTimeDiffToNow(oldMSTime));
}

void ObjectMgr::LoadQuestPOI()
{
    uint32 oldMSTime = getMSTime();

    _questPOIStore.clear(); // need for reload case

    uint32 count = 0;

    //                                                   0        1        2            3           4                 5           6         7            8       9       10         11              12             13               14
    QueryResult result = WorldDatabase.Query("SELECT QuestID, BlobIndex, Idx1, ObjectiveIndex, QuestObjectiveID, QuestObjectID, MapID, WorldMapAreaId, Floor, Priority, Flags, WorldEffectID, PlayerConditionID, WoDUnk1, AlwaysAllowMergingBlobs FROM quest_poi order by QuestID, Idx1");
    if (!result)
    {
        TC_LOG_ERROR("server.loading", ">> Loaded 0 quest POI definitions. DB table `quest_poi` is empty.");
        return;
    }

    //                                                0        1    2  3
    QueryResult points = WorldDatabase.Query("SELECT QuestID, Idx1, X, Y FROM quest_poi_points ORDER BY QuestID DESC, Idx1, Idx2");

    std::vector<std::vector<std::vector<QuestPOIPoint>>> POIs;

    if (points)
    {
        // The first result should have the highest questId
        Field* fields = points->Fetch();
        uint32 questIdMax = fields[0].GetInt32();
        POIs.resize(questIdMax + 1);

        do
        {
            fields = points->Fetch();

            int32 QuestID             = fields[0].GetInt32();
            int32 Idx1                = fields[1].GetInt32();
            int32 X                   = fields[2].GetInt32();
            int32 Y                   = fields[3].GetInt32();

            if (int32(POIs[QuestID].size()) <= Idx1 + 1)
                POIs[QuestID].resize(Idx1 + 10);

            QuestPOIPoint point(X, Y);
            POIs[QuestID][Idx1].push_back(point);
        } while (points->NextRow());
    }

    do
    {
        Field* fields = result->Fetch();

        int32 QuestID               = fields[0].GetInt32();
        int32 BlobIndex             = fields[1].GetInt32();
        int32 Idx1                  = fields[2].GetInt32();
        int32 ObjectiveIndex        = fields[3].GetInt32();
        int32 QuestObjectiveID      = fields[4].GetInt32();
        int32 QuestObjectID         = fields[5].GetInt32();
        int32 MapID                 = fields[6].GetInt32();
        int32 WorldMapAreaId        = fields[7].GetInt32();
        int32 Floor                 = fields[8].GetInt32();
        int32 Priority              = fields[9].GetInt32();
        int32 Flags                 = fields[10].GetInt32();
        int32 WorldEffectID         = fields[11].GetInt32();
        int32 PlayerConditionID     = fields[12].GetInt32();
        int32 WoDUnk1               = fields[13].GetInt32();
        bool AlwaysAllowMergingBlobs = fields[14].GetBool();

        if (!sObjectMgr->GetQuestTemplate(QuestID))
            TC_LOG_ERROR("sql.sql", "`quest_poi` quest id (%u) Idx1 (%u) does not exist in `quest_template`", QuestID, Idx1);

        QuestPOI POI(BlobIndex, ObjectiveIndex, QuestObjectiveID, QuestObjectID, MapID, WorldMapAreaId, Floor, Priority, Flags, WorldEffectID, PlayerConditionID, WoDUnk1, AlwaysAllowMergingBlobs);
        if (QuestID < int32(POIs.size()) && Idx1 < int32(POIs[QuestID].size()))
        {
            POI.points = POIs[QuestID][Idx1];
            _questPOIStore[QuestID].push_back(POI);
        }
        else
            TC_LOG_ERROR("sql.sql", "Table quest_poi references unknown quest points for quest %i POI id %i", QuestID, BlobIndex);

        ++count;
    } while (result->NextRow());

    TC_LOG_INFO("server.loading", ">> Loaded %u quest POI definitions in %u ms", count, GetMSTimeDiffToNow(oldMSTime));
}

void ObjectMgr::LoadNPCSpellClickSpells()
{
    uint32 oldMSTime = getMSTime();

    _spellClickInfoStore.clear();
    //                                                0          1         2            3
    QueryResult result = WorldDatabase.Query("SELECT npc_entry, spell_id, cast_flags, user_type FROM npc_spellclick_spells");

    if (!result)
    {
        TC_LOG_ERROR("server.loading", ">> Loaded 0 spellclick spells. DB table `npc_spellclick_spells` is empty.");
        return;
    }

    uint32 count = 0;

    do
    {
        Field* fields = result->Fetch();

        uint32 npc_entry = fields[0].GetUInt32();
        CreatureTemplate const* cInfo = GetCreatureTemplate(npc_entry);
        if (!cInfo)
        {
            TC_LOG_ERROR("sql.sql", "Table npc_spellclick_spells references unknown creature_template %u. Skipping entry.", npc_entry);
            continue;
        }

        uint32 spellid = fields[1].GetUInt32();
        SpellInfo const* spellinfo = sSpellMgr->GetSpellInfo(spellid);
        if (!spellinfo)
        {
            TC_LOG_ERROR("sql.sql", "Table npc_spellclick_spells creature: %u references unknown spellid %u. Skipping entry.", npc_entry, spellid);
            continue;
        }

        uint8 userType = fields[3].GetUInt16();
        if (userType >= SPELL_CLICK_USER_MAX)
            TC_LOG_ERROR("sql.sql", "Table npc_spellclick_spells creature: %u  references unknown user type %u. Skipping entry.", npc_entry, uint32(userType));

        uint8 castFlags = fields[2].GetUInt8();
        SpellClickInfo info;
        info.spellId = spellid;
        info.castFlags = castFlags;
        info.userType = SpellClickUserTypes(userType);
        _spellClickInfoStore.insert(SpellClickInfoContainer::value_type(npc_entry, info));

        ++count;
    }
    while (result->NextRow());

    // all spellclick data loaded, now we check if there are creatures with NPC_FLAG_SPELLCLICK but with no data
    // NOTE: It *CAN* be the other way around: no spellclick flag but with spellclick data, in case of creature-only vehicle accessories
    CreatureTemplateContainer const* ctc = sObjectMgr->GetCreatureTemplates();
    for (CreatureTemplateContainer::const_iterator itr = ctc->begin(); itr != ctc->end(); ++itr)
    {
        if ((itr->second.npcflag & UNIT_NPC_FLAG_SPELLCLICK) && _spellClickInfoStore.find(itr->second.Entry) == _spellClickInfoStore.end())
        {
            TC_LOG_ERROR("sql.sql", "npc_spellclick_spells: Creature template %u has UNIT_NPC_FLAG_SPELLCLICK but no data in spellclick table! Removing flag", itr->second.Entry);
            const_cast<CreatureTemplate*>(&itr->second)->npcflag &= ~UNIT_NPC_FLAG_SPELLCLICK;
        }
    }

    TC_LOG_INFO("server.loading", ">> Loaded %u spellclick definitions in %u ms", count, GetMSTimeDiffToNow(oldMSTime));
}

void ObjectMgr::DeleteCreatureData(ObjectGuid::LowType guid)
{
    // remove mapid*cellid -> guid_set map
    CreatureData const* data = GetCreatureData(guid);
    if (data)
        RemoveCreatureFromGrid(guid, data);

    _creatureDataStore.erase(guid);
}

void ObjectMgr::DeleteGOData(ObjectGuid::LowType guid)
{
    // remove mapid*cellid -> guid_set map
    GameObjectData const* data = GetGOData(guid);
    if (data)
        RemoveGameobjectFromGrid(guid, data);

    _gameObjectDataStore.erase(guid);
}

void ObjectMgr::LoadQuestRelationsHelper(QuestRelations& map, QuestRelationsReverse* reverseMap, std::string const& table, bool starter, bool go)
{
    uint32 oldMSTime = getMSTime();

    map.clear();                                            // need for reload case

    uint32 count = 0;

    QueryResult result = WorldDatabase.PQuery("SELECT id, quest, pool_entry FROM %s qr LEFT JOIN pool_quest pq ON qr.quest = pq.entry", table.c_str());

    if (!result)
    {
        TC_LOG_ERROR("server.loading", ">> Loaded 0 quest relations from `%s`, table is empty.", table.c_str());
        return;
    }

    PooledQuestRelation* poolRelationMap = go ? &sPoolMgr->mQuestGORelation : &sPoolMgr->mQuestCreatureRelation;
    if (starter)
        poolRelationMap->clear();

    do
    {
        uint32 id     = result->Fetch()[0].GetUInt32();
        uint32 quest  = result->Fetch()[1].GetUInt32();
        uint32 poolId = result->Fetch()[2].GetUInt32();

        if (_questTemplates.find(quest) == _questTemplates.end())
        {
            TC_LOG_ERROR("sql.sql", "Table `%s`: Quest %u listed for entry %u does not exist.", table.c_str(), quest, id);
            continue;
        }

        if (!poolId || !starter)
        {
            map.insert(QuestRelations::value_type(id, quest));
            if (reverseMap)
                reverseMap->insert(QuestRelationsReverse::value_type(quest, id));
        }
        else if (starter)
            poolRelationMap->insert(PooledQuestRelation::value_type(quest, id));

        ++count;
    } while (result->NextRow());

    TC_LOG_INFO("server.loading", ">> Loaded %u quest relations from %s in %u ms", count, table.c_str(), GetMSTimeDiffToNow(oldMSTime));
}

void ObjectMgr::LoadGameobjectQuestStarters()
{
    LoadQuestRelationsHelper(_goQuestRelations, nullptr, "gameobject_queststarter", true, true);

    for (QuestRelations::iterator itr = _goQuestRelations.begin(); itr != _goQuestRelations.end(); ++itr)
    {
        GameObjectTemplate const* goInfo = GetGameObjectTemplate(itr->first);
        if (!goInfo)
            TC_LOG_ERROR("sql.sql", "Table `gameobject_queststarter` has data for nonexistent gameobject entry (%u) and existed quest %u", itr->first, itr->second);
        else if (goInfo->type != GAMEOBJECT_TYPE_QUESTGIVER)
            TC_LOG_ERROR("sql.sql", "Table `gameobject_queststarter` has data gameobject entry (%u) for quest %u, but GO is not GAMEOBJECT_TYPE_QUESTGIVER", itr->first, itr->second);
    }
}

void ObjectMgr::LoadGameobjectQuestEnders()
{
    LoadQuestRelationsHelper(_goQuestInvolvedRelations, &_goQuestInvolvedRelationsReverse, "gameobject_questender", false, true);

    for (QuestRelations::iterator itr = _goQuestInvolvedRelations.begin(); itr != _goQuestInvolvedRelations.end(); ++itr)
    {
        GameObjectTemplate const* goInfo = GetGameObjectTemplate(itr->first);
        if (!goInfo)
            TC_LOG_ERROR("sql.sql", "Table `gameobject_questender` has data for nonexistent gameobject entry (%u) and existed quest %u", itr->first, itr->second);
        else if (goInfo->type != GAMEOBJECT_TYPE_QUESTGIVER)
            TC_LOG_ERROR("sql.sql", "Table `gameobject_questender` has data gameobject entry (%u) for quest %u, but GO is not GAMEOBJECT_TYPE_QUESTGIVER", itr->first, itr->second);
    }
}

void ObjectMgr::LoadCreatureQuestStarters()
{
    LoadQuestRelationsHelper(_creatureQuestRelations, nullptr, "creature_queststarter", true, false);

    for (QuestRelations::iterator itr = _creatureQuestRelations.begin(); itr != _creatureQuestRelations.end(); ++itr)
    {
        CreatureTemplate const* cInfo = GetCreatureTemplate(itr->first);
        if (!cInfo)
            TC_LOG_ERROR("sql.sql", "Table `creature_queststarter` has data for nonexistent creature entry (%u) and existed quest %u", itr->first, itr->second);
        else if (!(cInfo->npcflag & UNIT_NPC_FLAG_QUESTGIVER))
            TC_LOG_ERROR("sql.sql", "Table `creature_queststarter` has creature entry (%u) for quest %u, but npcflag does not include UNIT_NPC_FLAG_QUESTGIVER", itr->first, itr->second);
    }
}

void ObjectMgr::LoadCreatureQuestEnders()
{
    LoadQuestRelationsHelper(_creatureQuestInvolvedRelations, &_creatureQuestInvolvedRelationsReverse, "creature_questender", false, false);

    for (QuestRelations::iterator itr = _creatureQuestInvolvedRelations.begin(); itr != _creatureQuestInvolvedRelations.end(); ++itr)
    {
        CreatureTemplate const* cInfo = GetCreatureTemplate(itr->first);
        if (!cInfo)
            TC_LOG_ERROR("sql.sql", "Table `creature_questender` has data for nonexistent creature entry (%u) and existed quest %u", itr->first, itr->second);
        else if (!(cInfo->npcflag & UNIT_NPC_FLAG_QUESTGIVER))
            TC_LOG_ERROR("sql.sql", "Table `creature_questender` has creature entry (%u) for quest %u, but npcflag does not include UNIT_NPC_FLAG_QUESTGIVER", itr->first, itr->second);
    }
}

void ObjectMgr::LoadReservedPlayersNames()
{
    uint32 oldMSTime = getMSTime();

    _reservedNamesStore.clear();                                // need for reload case

    QueryResult result = CharacterDatabase.Query("SELECT name FROM reserved_name");

    if (!result)
    {
        TC_LOG_INFO("server.loading", ">> Loaded 0 reserved player names. DB table `reserved_name` is empty!");
        return;
    }

    uint32 count = 0;

    Field* fields;
    do
    {
        fields = result->Fetch();
        std::string name= fields[0].GetString();

        std::wstring wstr;
        if (!Utf8toWStr (name, wstr))
        {
            TC_LOG_ERROR("misc", "Table `reserved_name` has invalid name: %s", name.c_str());
            continue;
        }

        wstrToLower(wstr);

        _reservedNamesStore.insert(wstr);
        ++count;
    }
    while (result->NextRow());

    TC_LOG_INFO("server.loading", ">> Loaded %u reserved player names in %u ms", count, GetMSTimeDiffToNow(oldMSTime));
}

bool ObjectMgr::IsReservedName(const std::string& name) const
{
    std::wstring wstr;
    if (!Utf8toWStr (name, wstr))
        return false;

    wstrToLower(wstr);

    return _reservedNamesStore.find(wstr) != _reservedNamesStore.end();
}

enum LanguageType
{
    LT_BASIC_LATIN    = 0x0000,
    LT_EXTENDEN_LATIN = 0x0001,
    LT_CYRILLIC       = 0x0002,
    LT_EAST_ASIA      = 0x0004,
    LT_ANY            = 0xFFFF
};

static LanguageType GetRealmLanguageType(bool create)
{
    switch (sWorld->getIntConfig(CONFIG_REALM_ZONE))
    {
        case REALM_ZONE_UNKNOWN:                            // any language
        case REALM_ZONE_DEVELOPMENT:
        case REALM_ZONE_TEST_SERVER:
        case REALM_ZONE_QA_SERVER:
            return LT_ANY;
        case REALM_ZONE_UNITED_STATES:                      // extended-Latin
        case REALM_ZONE_OCEANIC:
        case REALM_ZONE_LATIN_AMERICA:
        case REALM_ZONE_ENGLISH:
        case REALM_ZONE_GERMAN:
        case REALM_ZONE_FRENCH:
        case REALM_ZONE_SPANISH:
            return LT_EXTENDEN_LATIN;
        case REALM_ZONE_KOREA:                              // East-Asian
        case REALM_ZONE_TAIWAN:
        case REALM_ZONE_CHINA:
            return LT_EAST_ASIA;
        case REALM_ZONE_RUSSIAN:                            // Cyrillic
            return LT_CYRILLIC;
        default:
            return create ? LT_BASIC_LATIN : LT_ANY;        // basic-Latin at create, any at login
    }
}

bool isValidString(const std::wstring& wstr, uint32 strictMask, bool numericOrSpace, bool create = false)
{
    if (strictMask == 0)                                       // any language, ignore realm
    {
        if (isExtendedLatinString(wstr, numericOrSpace))
            return true;
        if (isCyrillicString(wstr, numericOrSpace))
            return true;
        if (isEastAsianString(wstr, numericOrSpace))
            return true;
        return false;
    }

    if (strictMask & 0x2)                                    // realm zone specific
    {
        LanguageType lt = GetRealmLanguageType(create);
        if (lt & LT_EXTENDEN_LATIN)
            if (isExtendedLatinString(wstr, numericOrSpace))
                return true;
        if (lt & LT_CYRILLIC)
            if (isCyrillicString(wstr, numericOrSpace))
                return true;
        if (lt & LT_EAST_ASIA)
            if (isEastAsianString(wstr, numericOrSpace))
                return true;
    }

    if (strictMask & 0x1)                                    // basic Latin
    {
        if (isBasicLatinString(wstr, numericOrSpace))
            return true;
    }

    return false;
}

ResponseCodes ObjectMgr::CheckPlayerName(std::string const& name, LocaleConstant locale, bool create /*= false*/)
{
    std::wstring wname;
    if (!Utf8toWStr(name, wname))
        return CHAR_NAME_INVALID_CHARACTER;

    if (wname.size() > MAX_PLAYER_NAME)
        return CHAR_NAME_TOO_LONG;

    uint32 minName = sWorld->getIntConfig(CONFIG_MIN_PLAYER_NAME);
    if (wname.size() < minName)
        return CHAR_NAME_TOO_SHORT;

    uint32 strictMask = sWorld->getIntConfig(CONFIG_STRICT_PLAYER_NAMES);
    if (!isValidString(wname, strictMask, false, create))
        return CHAR_NAME_MIXED_LANGUAGES;

    wstrToLower(wname);
    for (size_t i = 2; i < wname.size(); ++i)
        if (wname[i] == wname[i-1] && wname[i] == wname[i-2])
            return CHAR_NAME_THREE_CONSECUTIVE;

    return sDB2Manager.ValidateName(wname, locale);
}

bool ObjectMgr::IsValidCharterName(const std::string& name)
{
    std::wstring wname;
    if (!Utf8toWStr(name, wname))
        return false;

    if (wname.size() > MAX_CHARTER_NAME)
        return false;

    uint32 minName = sWorld->getIntConfig(CONFIG_MIN_CHARTER_NAME);
    if (wname.size() < minName)
        return false;

    uint32 strictMask = sWorld->getIntConfig(CONFIG_STRICT_CHARTER_NAMES);

    return isValidString(wname, strictMask, true);
}

PetNameInvalidReason ObjectMgr::CheckPetName(const std::string& name)
{
    std::wstring wname;
    if (!Utf8toWStr(name, wname))
        return PET_NAME_INVALID;

    if (wname.size() > MAX_PET_NAME)
        return PET_NAME_TOO_LONG;

    uint32 minName = sWorld->getIntConfig(CONFIG_MIN_PET_NAME);
    if (wname.size() < minName)
        return PET_NAME_TOO_SHORT;

    uint32 strictMask = sWorld->getIntConfig(CONFIG_STRICT_PET_NAMES);
    if (!isValidString(wname, strictMask, false))
        return PET_NAME_MIXED_LANGUAGES;

    return PET_NAME_SUCCESS;
}

void ObjectMgr::LoadGameObjectForQuests()
{
    uint32 oldMSTime = getMSTime();

    _gameObjectForQuestStore.clear();                         // need for reload case

    if (sObjectMgr->GetGameObjectTemplates()->empty())
    {
        TC_LOG_INFO("server.loading", ">> Loaded 0 GameObjects for quests");
        return;
    }

    uint32 count = 0;

    // collect GO entries for GO that must activated
    GameObjectTemplateContainer const* gotc = sObjectMgr->GetGameObjectTemplates();
    for (GameObjectTemplateContainer::const_iterator itr = gotc->begin(); itr != gotc->end(); ++itr)
    {
        switch (itr->second.type)
        {
            case GAMEOBJECT_TYPE_QUESTGIVER:
                _gameObjectForQuestStore.insert(itr->second.entry);
                ++count;
                break;
            case GAMEOBJECT_TYPE_CHEST:
            {
                // scan GO chest with loot including quest items
                uint32 loot_id = (itr->second.GetLootId());

                // find quest loot for GO
                if (itr->second.chest.questID || LootTemplates_Gameobject.HaveQuestLootFor(loot_id))
                {
                    _gameObjectForQuestStore.insert(itr->second.entry);
                    ++count;
                }
                break;
            }
            case GAMEOBJECT_TYPE_GENERIC:
            {
                if (itr->second.generic.questID > 0)            //quests objects
                {
                    _gameObjectForQuestStore.insert(itr->second.entry);
                    ++count;
                }
                break;
            }
            case GAMEOBJECT_TYPE_GOOBER:
            {
                if (itr->second.goober.questID > 0)              //quests objects
                {
                    _gameObjectForQuestStore.insert(itr->second.entry);
                    ++count;
                }
                break;
            }
            default:
                break;
        }
    }

    TC_LOG_INFO("server.loading", ">> Loaded %u GameObjects for quests in %u ms", count, GetMSTimeDiffToNow(oldMSTime));
}

bool ObjectMgr::LoadTrinityStrings()
{
    uint32 oldMSTime = getMSTime();

    _trinityStringStore.clear(); // for reload case

    QueryResult result = WorldDatabase.Query("SELECT entry, content_default, content_loc1, content_loc2, content_loc3, content_loc4, content_loc5, content_loc6, content_loc7, content_loc8 FROM trinity_string");
    if (!result)
    {
        TC_LOG_ERROR("server.loading", ">> Loaded 0 trinity strings. DB table `trinity_string` is empty. You have imported an incorrect database for more info search for TCE00003 on forum.");
        return false;
    }

    do
    {
        Field* fields = result->Fetch();

        uint32 entry = fields[0].GetUInt32();

        TrinityString& data = _trinityStringStore[entry];

        data.Content.resize(DEFAULT_LOCALE + 1);

        for (int8 i = OLD_TOTAL_LOCALES - 1; i >= 0; --i)
            AddLocaleString(fields[i + 1].GetString(), LocaleConstant(i), data.Content);
    }
    while (result->NextRow());

    TC_LOG_INFO("server.loading", ">> Loaded " SZFMTD " trinity strings in %u ms", _trinityStringStore.size(), GetMSTimeDiffToNow(oldMSTime));
    return true;
}

char const* ObjectMgr::GetTrinityString(uint32 entry, LocaleConstant locale) const
{
    if (TrinityString const* ts = GetTrinityString(entry))
    {
        if (ts->Content.size() > size_t(locale) && !ts->Content[locale].empty())
            return ts->Content[locale].c_str();
        return ts->Content[DEFAULT_LOCALE].c_str();
    }

    TC_LOG_ERROR("sql.sql", "Trinity string entry %u not found in DB.", entry);
    return "<error>";
}

void ObjectMgr::LoadFishingBaseSkillLevel()
{
    uint32 oldMSTime = getMSTime();

    _fishingBaseForAreaStore.clear();                            // for reload case

    QueryResult result = WorldDatabase.Query("SELECT entry, skill FROM skill_fishing_base_level");

    if (!result)
    {
        TC_LOG_ERROR("server.loading", ">> Loaded 0 areas for fishing base skill level. DB table `skill_fishing_base_level` is empty.");
        return;
    }

    uint32 count = 0;

    do
    {
        Field* fields = result->Fetch();
        uint32 entry  = fields[0].GetUInt32();
        int32 skill   = fields[1].GetInt16();

        AreaTableEntry const* fArea = sAreaTableStore.LookupEntry(entry);
        if (!fArea)
        {
            TC_LOG_ERROR("sql.sql", "AreaId %u defined in `skill_fishing_base_level` does not exist", entry);
            continue;
        }

        _fishingBaseForAreaStore[entry] = skill;
        ++count;
    }
    while (result->NextRow());

    TC_LOG_INFO("server.loading", ">> Loaded %u areas for fishing base skill level in %u ms", count, GetMSTimeDiffToNow(oldMSTime));
}

void ObjectMgr::LoadSkillTiers()
{
    uint32 oldMSTime = getMSTime();

    QueryResult result = WorldDatabase.Query("SELECT ID, Value1, Value2, Value3, Value4, Value5, Value6, Value7, Value8, Value9, Value10, "
        " Value11, Value12, Value13, Value14, Value15, Value16 FROM skill_tiers");

    if (!result)
    {
        TC_LOG_ERROR("server.loading", ">> Loaded 0 skill max values. DB table `skill_tiers` is empty.");
        return;
    }

    do
    {
        Field* fields = result->Fetch();
        uint32 id = fields[0].GetUInt32();
        SkillTiersEntry& tier = _skillTiers[id];
        for (uint32 i = 0; i < MAX_SKILL_STEP; ++i)
            tier.Value[i] = fields[1 + i].GetUInt32();

    } while (result->NextRow());

    TC_LOG_INFO("server.loading", ">> Loaded %u skill max values in %u ms", uint32(_skillTiers.size()), GetMSTimeDiffToNow(oldMSTime));
}

bool ObjectMgr::CheckDeclinedNames(const std::wstring& w_ownname, DeclinedName const& names)
{
    // get main part of the name
    std::wstring mainpart = GetMainPartOfName(w_ownname, 0);
    // prepare flags
    bool x = true;
    bool y = true;

    // check declined names
    for (uint8 i = 0; i < MAX_DECLINED_NAME_CASES; ++i)
    {
        std::wstring wname;
        if (!Utf8toWStr(names.name[i], wname))
            return false;

        if (mainpart != GetMainPartOfName(wname, i+1))
            x = false;

        if (w_ownname != wname)
            y = false;
    }
    return (x || y);
}

uint32 ObjectMgr::GetAreaTriggerScriptId(uint32 trigger_id) const
{
    AreaTriggerScriptContainer::const_iterator i = _areaTriggerScriptStore.find(trigger_id);
    if (i!= _areaTriggerScriptStore.end())
        return i->second;
    return 0;
}

SpellScriptsBounds ObjectMgr::GetSpellScriptsBounds(uint32 spellId)
{
    return SpellScriptsBounds(_spellScriptsStore.equal_range(spellId));
}

// this allows calculating base reputations to offline players, just by race and class
int32 ObjectMgr::GetBaseReputationOf(FactionEntry const* factionEntry, uint8 race, uint8 playerClass) const
{
    if (!factionEntry)
        return 0;

    uint64 raceMask = UI64LIT(1) << (race - 1);
    uint32 classMask = 1 << (playerClass - 1);

    for (int i = 0; i < 4; i++)
    {
        if ((!factionEntry->ReputationClassMask[i] ||
            factionEntry->ReputationClassMask[i] & classMask) &&
            (!factionEntry->ReputationRaceMask[i] ||
            factionEntry->ReputationRaceMask[i] & raceMask))
            return factionEntry->ReputationBase[i];
    }

    return 0;
}

SkillRangeType GetSkillRangeType(SkillRaceClassInfoEntry const* rcEntry)
{
    SkillLineEntry const* skill = sSkillLineStore.LookupEntry(rcEntry->SkillID);
    if (!skill)
        return SKILL_RANGE_NONE;

    if (sObjectMgr->GetSkillTier(rcEntry->SkillTierID))
        return SKILL_RANGE_RANK;

    if (rcEntry->SkillID == SKILL_RUNEFORGING)
        return SKILL_RANGE_MONO;

    switch (skill->CategoryID)
    {
        case SKILL_CATEGORY_ARMOR:
            return SKILL_RANGE_MONO;
        case SKILL_CATEGORY_LANGUAGES:
            return SKILL_RANGE_LANGUAGE;
    }

    return SKILL_RANGE_LEVEL;
}

void ObjectMgr::LoadGameTele()
{
    uint32 oldMSTime = getMSTime();

    _gameTeleStore.clear();                                  // for reload case

    //                                                0       1           2           3           4        5     6
    QueryResult result = WorldDatabase.Query("SELECT id, position_x, position_y, position_z, orientation, map, name FROM game_tele");

    if (!result)
    {
        TC_LOG_ERROR("server.loading", ">> Loaded 0 GameTeleports. DB table `game_tele` is empty!");
        return;
    }

    uint32 count = 0;

    do
    {
        Field* fields = result->Fetch();

        uint32 id         = fields[0].GetUInt32();

        GameTele gt;

        gt.position_x     = fields[1].GetFloat();
        gt.position_y     = fields[2].GetFloat();
        gt.position_z     = fields[3].GetFloat();
        gt.orientation    = fields[4].GetFloat();
        gt.mapId          = fields[5].GetUInt16();
        gt.name           = fields[6].GetString();

        if (!MapManager::IsValidMapCoord(gt.mapId, gt.position_x, gt.position_y, gt.position_z, gt.orientation))
        {
            TC_LOG_ERROR("sql.sql", "Wrong position for id %u (name: %s) in `game_tele` table, ignoring.", id, gt.name.c_str());
            continue;
        }

        if (!Utf8toWStr(gt.name, gt.wnameLow))
        {
            TC_LOG_ERROR("sql.sql", "Wrong UTF8 name for id %u in `game_tele` table, ignoring.", id);
            continue;
        }

        wstrToLower(gt.wnameLow);

        _gameTeleStore[id] = gt;

        ++count;
    }
    while (result->NextRow());

    TC_LOG_INFO("server.loading", ">> Loaded %u GameTeleports in %u ms", count, GetMSTimeDiffToNow(oldMSTime));
}

GameTele const* ObjectMgr::GetGameTele(const std::string& name) const
{
    // explicit name case
    std::wstring wname;
    if (!Utf8toWStr(name, wname))
        return nullptr;

    // converting string that we try to find to lower case
    wstrToLower(wname);

    // Alternative first GameTele what contains wnameLow as substring in case no GameTele location found
    GameTele const* alt = nullptr;
    for (GameTeleContainer::const_iterator itr = _gameTeleStore.begin(); itr != _gameTeleStore.end(); ++itr)
    {
        if (itr->second.wnameLow == wname)
            return &itr->second;
        else if (!alt && itr->second.wnameLow.find(wname) != std::wstring::npos)
            alt = &itr->second;
    }

    return alt;
}

GameTele const* ObjectMgr::GetGameTeleExactName(const std::string& name) const
{
    // explicit name case
    std::wstring wname;
    if (!Utf8toWStr(name, wname))
        return nullptr;

    // converting string that we try to find to lower case
    wstrToLower(wname);

    for (GameTeleContainer::const_iterator itr = _gameTeleStore.begin(); itr != _gameTeleStore.end(); ++itr)
    {
        if (itr->second.wnameLow == wname)
            return &itr->second;
    }

    return nullptr;
}

bool ObjectMgr::AddGameTele(GameTele& tele)
{
    // find max id
    uint32 new_id = 0;
    for (GameTeleContainer::const_iterator itr = _gameTeleStore.begin(); itr != _gameTeleStore.end(); ++itr)
        if (itr->first > new_id)
            new_id = itr->first;

    // use next
    ++new_id;

    if (!Utf8toWStr(tele.name, tele.wnameLow))
        return false;

    wstrToLower(tele.wnameLow);

    _gameTeleStore[new_id] = tele;

    PreparedStatement* stmt = WorldDatabase.GetPreparedStatement(WORLD_INS_GAME_TELE);

    stmt->setUInt32(0, new_id);
    stmt->setFloat(1, tele.position_x);
    stmt->setFloat(2, tele.position_y);
    stmt->setFloat(3, tele.position_z);
    stmt->setFloat(4, tele.orientation);
    stmt->setUInt16(5, uint16(tele.mapId));
    stmt->setString(6, tele.name);

    WorldDatabase.Execute(stmt);

    return true;
}

bool ObjectMgr::DeleteGameTele(const std::string& name)
{
    // explicit name case
    std::wstring wname;
    if (!Utf8toWStr(name, wname))
        return false;

    // converting string that we try to find to lower case
    wstrToLower(wname);

    for (GameTeleContainer::iterator itr = _gameTeleStore.begin(); itr != _gameTeleStore.end(); ++itr)
    {
        if (itr->second.wnameLow == wname)
        {
            PreparedStatement* stmt = WorldDatabase.GetPreparedStatement(WORLD_DEL_GAME_TELE);

            stmt->setString(0, itr->second.name);

            WorldDatabase.Execute(stmt);

            _gameTeleStore.erase(itr);
            return true;
        }
    }

    return false;
}

void ObjectMgr::LoadMailLevelRewards()
{
    uint32 oldMSTime = getMSTime();

    _mailLevelRewardStore.clear();                           // for reload case

    //                                                 0        1             2            3
    QueryResult result = WorldDatabase.Query("SELECT level, raceMask, mailTemplateId, senderEntry FROM mail_level_reward");

    if (!result)
    {
        TC_LOG_ERROR("server.loading", ">> Loaded 0 level dependent mail rewards. DB table `mail_level_reward` is empty.");
        return;
    }

    uint32 count = 0;

    do
    {
        Field* fields = result->Fetch();

        uint8 level           = fields[0].GetUInt8();
        uint32 raceMask       = fields[1].GetUInt32();
        uint32 mailTemplateId = fields[2].GetUInt32();
        uint32 senderEntry    = fields[3].GetUInt32();

        if (level > MAX_LEVEL)
        {
            TC_LOG_ERROR("sql.sql", "Table `mail_level_reward` has data for level %u that more supported by client (%u), ignoring.", level, MAX_LEVEL);
            continue;
        }

        if (!(raceMask & RACEMASK_ALL_PLAYABLE))
        {
            TC_LOG_ERROR("sql.sql", "Table `mail_level_reward` has raceMask (%u) for level %u that not include any player races, ignoring.", raceMask, level);
            continue;
        }

        if (!sMailTemplateStore.LookupEntry(mailTemplateId))
        {
            TC_LOG_ERROR("sql.sql", "Table `mail_level_reward` has invalid mailTemplateId (%u) for level %u that invalid not include any player races, ignoring.", mailTemplateId, level);
            continue;
        }

        if (!GetCreatureTemplate(senderEntry))
        {
            TC_LOG_ERROR("sql.sql", "Table `mail_level_reward` has nonexistent sender creature entry (%u) for level %u that invalid not include any player races, ignoring.", senderEntry, level);
            continue;
        }

        _mailLevelRewardStore[level].push_back(MailLevelReward(raceMask, mailTemplateId, senderEntry));

        ++count;
    }
    while (result->NextRow());

    TC_LOG_INFO("server.loading", ">> Loaded %u level dependent mail rewards in %u ms", count, GetMSTimeDiffToNow(oldMSTime));
}

void ObjectMgr::LoadTrainers()
{
    uint32 oldMSTime = getMSTime();

    // For reload case
    _trainers.clear();

    std::unordered_map<int32, std::vector<Trainer::Spell>> spellsByTrainer;
    if (QueryResult trainerSpellsResult = WorldDatabase.Query("SELECT TrainerId, SpellId, MoneyCost, ReqSkillLine, ReqSkillRank, ReqAbility1, ReqAbility2, ReqAbility3, ReqLevel FROM trainer_spell"))
    {
        do
        {
            Field* fields = trainerSpellsResult->Fetch();

            Trainer::Spell spell;
            uint32 trainerId = fields[0].GetUInt32();
            spell.SpellId = fields[1].GetUInt32();
            spell.MoneyCost = fields[2].GetUInt32();
            spell.ReqSkillLine = fields[3].GetUInt32();
            spell.ReqSkillRank = fields[4].GetUInt32();
            spell.ReqAbility[0] = fields[5].GetUInt32();
            spell.ReqAbility[1] = fields[6].GetUInt32();
            spell.ReqAbility[2] = fields[7].GetUInt32();
            spell.ReqLevel = fields[8].GetUInt8();

            SpellInfo const* spellInfo = sSpellMgr->GetSpellInfo(spell.SpellId);
            if (!spellInfo)
            {
                TC_LOG_ERROR("sql.sql", "Table `trainer_spell` references non-existing spell (SpellId: %u) for TrainerId %u, ignoring", spell.SpellId, trainerId);
                continue;
            }

            if (spell.ReqSkillLine && !sSkillLineStore.LookupEntry(spell.ReqSkillLine))
            {
                TC_LOG_ERROR("sql.sql", "Table `trainer_spell` references non-existing skill (ReqSkillLine: %u) for TrainerId %u and SpellId %u, ignoring",
                    spell.ReqSkillLine, spell.SpellId, trainerId);
                continue;
            }

            bool allReqValid = true;
            for (std::size_t i = 0; i < spell.ReqAbility.size(); ++i)
            {
                uint32 requiredSpell = spell.ReqAbility[i];
                if (requiredSpell && !sSpellMgr->GetSpellInfo(requiredSpell))
                {
                    TC_LOG_ERROR("sql.sql", "Table `trainer_spell` references non-existing spell (ReqAbility" SZFMTD ": %u) for TrainerId %u and SpellId %u, ignoring",
                        i + 1, requiredSpell, spell.SpellId, trainerId);
                    allReqValid = false;
                }
            }

            if (!allReqValid)
                continue;

            spell.LearnedSpellId = spell.SpellId;
            for (SpellEffectInfo const* spellEffect : spellInfo->GetEffectsForDifficulty(DIFFICULTY_NONE))
            {
                if (spellEffect && spellEffect->IsEffect(SPELL_EFFECT_LEARN_SPELL))
                {
                    ASSERT(spell.LearnedSpellId == spell.SpellId,
                        "Only one learned spell is currently supported - spell %u already teaches %u but it tried to overwrite it with %u",
                        spell.SpellId, spell.LearnedSpellId, spellEffect->TriggerSpell);
                    spell.LearnedSpellId = spellEffect->TriggerSpell;
                }
            }

            spellsByTrainer[trainerId].push_back(spell);

        } while (trainerSpellsResult->NextRow());
    }

    if (QueryResult trainersResult = WorldDatabase.Query("SELECT Id, Type, Greeting FROM trainer"))
    {
        do
        {
            Field* fields = trainersResult->Fetch();
            uint32 trainerId = fields[0].GetUInt32();
            Trainer::Type trainerType = Trainer::Type(fields[1].GetUInt8());
            std::string greeting = fields[2].GetString();
            std::vector<Trainer::Spell> spells;
            auto spellsItr = spellsByTrainer.find(trainerId);
            if (spellsItr != spellsByTrainer.end())
            {
                spells = std::move(spellsItr->second);
                spellsByTrainer.erase(spellsItr);
            }

            _trainers.emplace(std::piecewise_construct, std::forward_as_tuple(trainerId), std::forward_as_tuple(trainerId, trainerType, std::move(greeting), std::move(spells)));

        } while (trainersResult->NextRow());
    }

    for (auto const& unusedSpells : spellsByTrainer)
    {
        for (Trainer::Spell const& unusedSpell : unusedSpells.second)
        {
            TC_LOG_ERROR("sql.sql", "Table `trainer_spell` references non-existing trainer (TrainerId: %u) for SpellId %u, ignoring", unusedSpells.first, unusedSpell.SpellId);
        }
    }

    if (QueryResult trainerLocalesResult = WorldDatabase.Query("SELECT Id, locale, Greeting_lang FROM trainer_locale"))
    {
        do
        {
            Field* fields = trainerLocalesResult->Fetch();
            uint32 trainerId = fields[0].GetUInt32();
            std::string localeName = fields[1].GetString();

            LocaleConstant locale = GetLocaleByName(localeName);
            if (locale == LOCALE_enUS)
                continue;

            if (Trainer::Trainer* trainer = Trinity::Containers::MapGetValuePtr(_trainers, trainerId))
                trainer->AddGreetingLocale(locale, fields[2].GetString());
            else
                TC_LOG_ERROR("sql.sql", "Table `trainer_locale` references non-existing trainer (TrainerId: %u) for locale %s, ignoring",
                    trainerId, localeName.c_str());

        } while (trainerLocalesResult->NextRow());
    }

    TC_LOG_INFO("server.loading", ">> Loaded " SZFMTD " Trainers in %u ms", _trainers.size(), GetMSTimeDiffToNow(oldMSTime));
}

void ObjectMgr::LoadCreatureDefaultTrainers()
{
    uint32 oldMSTime = getMSTime();

    _creatureDefaultTrainers.clear();

    if (QueryResult result = WorldDatabase.Query("SELECT CreatureId, TrainerId FROM creature_default_trainer"))
    {
        do
        {
            Field* fields = result->Fetch();
            uint32 creatureId = fields[0].GetUInt32();
            uint32 trainerId = fields[1].GetUInt32();

            if (!GetCreatureTemplate(creatureId))
            {
                TC_LOG_ERROR("sql.sql", "Table `creature_default_trainer` references non-existing creature template (CreatureId: %u), ignoring", creatureId);
                continue;
            }

            if (!GetTrainer(trainerId))
            {
                TC_LOG_ERROR("sql.sql", "Table `creature_default_trainer` references non-existing trainer (TrainerId: %u) for CreatureId %u, ignoring", trainerId, creatureId);
                continue;
            }

            _creatureDefaultTrainers[creatureId] = trainerId;
        } while (result->NextRow());
    }

    TC_LOG_INFO("server.loading", ">> Loaded " SZFMTD " default trainers in %u ms", _creatureDefaultTrainers.size(), GetMSTimeDiffToNow(oldMSTime));
}

int ObjectMgr::LoadReferenceVendor(int32 vendor, int32 item, std::set<uint32> *skip_vendors)
{
    // find all items from the reference vendor
    PreparedStatement* stmt = WorldDatabase.GetPreparedStatement(WORLD_SEL_NPC_VENDOR_REF);
    stmt->setUInt32(0, uint32(item));
    PreparedQueryResult result = WorldDatabase.Query(stmt);

    if (!result)
        return 0;

    uint32 count = 0;
    do
    {
        Field* fields = result->Fetch();

        int32 item_id = fields[0].GetInt32();

        // if item is a negative, its a reference
        if (item_id < 0)
            count += LoadReferenceVendor(vendor, -item_id, skip_vendors);
        else
        {
            VendorItem vItem;
            vItem.item              = item_id;
            vItem.maxcount          = fields[1].GetUInt32();
            vItem.incrtime          = fields[2].GetUInt32();
            vItem.ExtendedCost      = fields[3].GetUInt32();
            vItem.Type              = fields[4].GetUInt8();
            vItem.PlayerConditionId = fields[6].GetUInt32();
            vItem.IgnoreFiltering   = fields[7].GetBool();

            Tokenizer bonusListIDsTok(fields[5].GetString(), ' ');
            for (char const* token : bonusListIDsTok)
                vItem.BonusListIDs.push_back(int32(atol(token)));

            if (!IsVendorItemValid(vendor, vItem, nullptr, skip_vendors))
                continue;

            VendorItemData& vList = _cacheVendorItemStore[vendor];
            vList.AddItem(std::move(vItem));
            ++count;
        }
    } while (result->NextRow());

    return count;
}

void ObjectMgr::LoadVendors()
{
    uint32 oldMSTime = getMSTime();

    // For reload case
    for (CacheVendorItemContainer::iterator itr = _cacheVendorItemStore.begin(); itr != _cacheVendorItemStore.end(); ++itr)
        itr->second.Clear();
    _cacheVendorItemStore.clear();

    std::set<uint32> skip_vendors;

    QueryResult result = WorldDatabase.Query("SELECT entry, item, maxcount, incrtime, ExtendedCost, type, BonusListIDs, PlayerConditionID, IgnoreFiltering FROM npc_vendor ORDER BY entry, slot ASC");
    if (!result)
    {
        TC_LOG_ERROR("server.loading", ">>  Loaded 0 Vendors. DB table `npc_vendor` is empty!");
        return;
    }

    uint32 count = 0;

    do
    {
        Field* fields = result->Fetch();

        uint32 entry        = fields[0].GetUInt32();
        int32 item_id      = fields[1].GetInt32();

        // if item is a negative, its a reference
        if (item_id < 0)
            count += LoadReferenceVendor(entry, -item_id, &skip_vendors);
        else
        {
            VendorItem vItem;
            vItem.item              = item_id;
            vItem.maxcount          = fields[2].GetUInt32();
            vItem.incrtime          = fields[3].GetUInt32();
            vItem.ExtendedCost      = fields[4].GetUInt32();
            vItem.Type              = fields[5].GetUInt8();
            vItem.PlayerConditionId = fields[7].GetUInt32();
            vItem.IgnoreFiltering   = fields[8].GetBool();

            Tokenizer bonusListIDsTok(fields[6].GetString(), ' ');
            for (char const* token : bonusListIDsTok)
                vItem.BonusListIDs.push_back(int32(atol(token)));

            if (!IsVendorItemValid(entry, vItem, nullptr, &skip_vendors))
                continue;

            VendorItemData& vList = _cacheVendorItemStore[entry];
            vList.AddItem(std::move(vItem));
            ++count;
        }
    }
    while (result->NextRow());

    TC_LOG_INFO("server.loading", ">> Loaded %d Vendors in %u ms", count, GetMSTimeDiffToNow(oldMSTime));
}

void ObjectMgr::LoadGossipMenu()
{
    uint32 oldMSTime = getMSTime();

    _gossipMenusStore.clear();

    //                                               0       1
    QueryResult result = WorldDatabase.Query("SELECT MenuId, TextId FROM gossip_menu");

    if (!result)
    {
        TC_LOG_ERROR("server.loading", ">> Loaded 0 gossip_menu IDs. DB table `gossip_menu` is empty!");
        return;
    }

    do
    {
        Field* fields = result->Fetch();

        GossipMenus gMenu;

        gMenu.MenuId = fields[0].GetUInt32();
        gMenu.TextId = fields[1].GetUInt32();

        if (!GetNpcText(gMenu.TextId))
        {
            TC_LOG_ERROR("sql.sql", "Table gossip_menu: ID %u is using non-existing TextId %u", gMenu.MenuId, gMenu.TextId);
            continue;
        }

        _gossipMenusStore.insert(GossipMenusContainer::value_type(gMenu.MenuId, gMenu));
    } while (result->NextRow());

    TC_LOG_INFO("server.loading", ">> Loaded %u gossip_menu IDs in %u ms", uint32(_gossipMenusStore.size()), GetMSTimeDiffToNow(oldMSTime));
}

void ObjectMgr::LoadGossipMenuItems()
{
    uint32 oldMSTime = getMSTime();

    _gossipMenuItemsStore.clear();

    QueryResult result = WorldDatabase.Query(
    //          0         1              2             3             4                        5             6
        "SELECT o.MenuId, o.OptionIndex, o.OptionIcon, o.OptionText, o.OptionBroadcastTextId, o.OptionType, o.OptionNpcFlag, "
    //   7                8
        "oa.ActionMenuId, oa.ActionPoiId, "
    //   9            10           11          12
        "ob.BoxCoded, ob.BoxMoney, ob.BoxText, ob.BoxBroadcastTextId, "
    //   13
        "ot.TrainerId "
        "FROM gossip_menu_option o "
        "LEFT JOIN gossip_menu_option_action oa ON o.MenuId = oa.MenuId AND o.OptionIndex = oa.OptionIndex "
        "LEFT JOIN gossip_menu_option_box ob ON o.MenuId = ob.MenuId AND o.OptionIndex = ob.OptionIndex "
        "LEFT JOIN gossip_menu_option_trainer ot ON o.MenuId = ot.MenuId AND o.OptionIndex = ot.OptionIndex "
        "ORDER BY o.MenuId, o.OptionIndex");

    if (!result)
    {
        TC_LOG_ERROR("server.loading", ">> Loaded 0 gossip_menu_option IDs. DB table `gossip_menu_option` is empty!");
        return;
    }

    do
    {
        Field* fields = result->Fetch();

        GossipMenuItems gMenuItem;

        gMenuItem.MenuId                = fields[0].GetUInt32();
        gMenuItem.OptionIndex           = fields[1].GetUInt32();
        gMenuItem.OptionIcon            = fields[2].GetUInt8();
        gMenuItem.OptionText            = fields[3].GetString();
        gMenuItem.OptionBroadcastTextId = fields[4].GetUInt32();
        gMenuItem.OptionType            = fields[5].GetUInt32();
        gMenuItem.OptionNpcFlag         = fields[6].GetUInt64();
        gMenuItem.ActionMenuId          = fields[7].GetUInt32();
        gMenuItem.ActionPoiId           = fields[8].GetUInt32();
        gMenuItem.BoxCoded              = fields[9].GetBool();
        gMenuItem.BoxMoney              = fields[10].GetUInt32();
        gMenuItem.BoxText               = fields[11].GetString();
        gMenuItem.BoxBroadcastTextId    = fields[12].GetUInt32();
        gMenuItem.TrainerId             = fields[13].GetUInt32();

        if (gMenuItem.OptionIcon >= GOSSIP_ICON_MAX)
        {
            TC_LOG_ERROR("sql.sql", "Table `gossip_menu_option` for MenuId %u, OptionIndex %u has unknown icon id %u. Replacing with GOSSIP_ICON_CHAT", gMenuItem.MenuId, gMenuItem.OptionIndex, gMenuItem.OptionIcon);
            gMenuItem.OptionIcon = GOSSIP_ICON_CHAT;
        }

        if (gMenuItem.OptionBroadcastTextId)
        {
            if (!sBroadcastTextStore.LookupEntry(gMenuItem.OptionBroadcastTextId))
            {
                TC_LOG_ERROR("sql.sql", "Table `gossip_menu_option` for MenuId %u, OptionIndex %u has non-existing or incompatible OptionBroadcastTextID %u, ignoring.", gMenuItem.MenuId, gMenuItem.OptionIndex, gMenuItem.OptionBroadcastTextId);
                gMenuItem.OptionBroadcastTextId = 0;
            }
        }

        if (gMenuItem.OptionType >= GOSSIP_OPTION_MAX)
            TC_LOG_ERROR("sql.sql", "Table `gossip_menu_option` for MenuId %u, OptionIndex %u has unknown option id %u. Option will not be used", gMenuItem.MenuId, gMenuItem.OptionIndex, gMenuItem.OptionType);

        if (gMenuItem.ActionPoiId && !GetPointOfInterest(gMenuItem.ActionPoiId))
        {
            TC_LOG_ERROR("sql.sql", "Table `gossip_menu_option` for MenuId %u, OptionIndex %u use non-existing action_poi_id %u, ignoring", gMenuItem.MenuId, gMenuItem.OptionIndex, gMenuItem.ActionPoiId);
            gMenuItem.ActionPoiId = 0;
        }

        if (gMenuItem.BoxBroadcastTextId)
        {
            if (!sBroadcastTextStore.LookupEntry(gMenuItem.BoxBroadcastTextId))
            {
                TC_LOG_ERROR("sql.sql", "Table `gossip_menu_option` for MenuId %u, OptionIndex %u has non-existing or incompatible BoxBroadcastTextId %u, ignoring.", gMenuItem.MenuId, gMenuItem.OptionIndex, gMenuItem.BoxBroadcastTextId);
                gMenuItem.BoxBroadcastTextId = 0;
            }
        }

        if (gMenuItem.TrainerId && !GetTrainer(gMenuItem.TrainerId))
        {
            TC_LOG_ERROR("sql.sql", "Table `gossip_menu_option_trainer` for MenuId %u, OptionIndex %u use non-existing TrainerId %u, ignoring", gMenuItem.MenuId, gMenuItem.OptionIndex, gMenuItem.TrainerId);
            gMenuItem.TrainerId = 0;
        }

        _gossipMenuItemsStore.insert(GossipMenuItemsContainer::value_type(gMenuItem.MenuId, gMenuItem));
    } while (result->NextRow());

    TC_LOG_INFO("server.loading", ">> Loaded " SZFMTD " gossip_menu_option entries in %u ms", _gossipMenuItemsStore.size(), GetMSTimeDiffToNow(oldMSTime));
}

Trainer::Trainer const* ObjectMgr::GetTrainer(uint32 trainerId) const
{
    return Trinity::Containers::MapGetValuePtr(_trainers, trainerId);
}

uint32 ObjectMgr::GetCreatureDefaultTrainer(uint32 creatureId) const
{
    auto itr = _creatureDefaultTrainers.find(creatureId);
    if (itr != _creatureDefaultTrainers.end())
        return itr->second;

    return 0;
}

void ObjectMgr::AddVendorItem(uint32 entry, VendorItem const& vItem, bool persist /*= true*/)
{
    VendorItemData& vList = _cacheVendorItemStore[entry];
    vList.AddItem(vItem);

    if (persist)
    {
        PreparedStatement* stmt = WorldDatabase.GetPreparedStatement(WORLD_INS_NPC_VENDOR);

        stmt->setUInt32(0, entry);
        stmt->setUInt32(1, vItem.item);
        stmt->setUInt8(2, vItem.maxcount);
        stmt->setUInt32(3, vItem.incrtime);
        stmt->setUInt32(4, vItem.ExtendedCost);
        stmt->setUInt8(5, vItem.Type);

        WorldDatabase.Execute(stmt);
    }
}

bool ObjectMgr::RemoveVendorItem(uint32 entry, uint32 item, uint8 type, bool persist /*= true*/)
{
    CacheVendorItemContainer::iterator  iter = _cacheVendorItemStore.find(entry);
    if (iter == _cacheVendorItemStore.end())
        return false;

    if (!iter->second.RemoveItem(item, type))
        return false;

    if (persist)
    {
        PreparedStatement* stmt = WorldDatabase.GetPreparedStatement(WORLD_DEL_NPC_VENDOR);

        stmt->setUInt32(0, entry);
        stmt->setUInt32(1, item);
        stmt->setUInt8(2, type);

        WorldDatabase.Execute(stmt);
    }

    return true;
}

bool ObjectMgr::IsVendorItemValid(uint32 vendor_entry, VendorItem const& vItem, Player* player, std::set<uint32>* skip_vendors, uint32 ORnpcflag) const
{
    CreatureTemplate const* cInfo = sObjectMgr->GetCreatureTemplate(vendor_entry);
    if (!cInfo)
    {
        if (player)
            ChatHandler(player->GetSession()).SendSysMessage(LANG_COMMAND_VENDORSELECTION);
        else
            TC_LOG_ERROR("sql.sql", "Table `(game_event_)npc_vendor` has data for nonexistent creature template (Entry: %u), ignore", vendor_entry);
        return false;
    }

    if (!((cInfo->npcflag | ORnpcflag) & UNIT_NPC_FLAG_VENDOR))
    {
        if (!skip_vendors || skip_vendors->count(vendor_entry) == 0)
        {
            if (player)
                ChatHandler(player->GetSession()).SendSysMessage(LANG_COMMAND_VENDORSELECTION);
            else
                TC_LOG_ERROR("sql.sql", "Table `(game_event_)npc_vendor` has data for creature template (Entry: %u) without vendor flag, ignore", vendor_entry);

            if (skip_vendors)
                skip_vendors->insert(vendor_entry);
        }
        return false;
    }

    if ((vItem.Type == ITEM_VENDOR_TYPE_ITEM && !sObjectMgr->GetItemTemplate(vItem.item)) ||
        (vItem.Type == ITEM_VENDOR_TYPE_CURRENCY && !sCurrencyTypesStore.LookupEntry(vItem.item)))
    {
        if (player)
            ChatHandler(player->GetSession()).PSendSysMessage(LANG_ITEM_NOT_FOUND, vItem.item, vItem.Type);
        else
            TC_LOG_ERROR("sql.sql", "Table `(game_event_)npc_vendor` for Vendor (Entry: %u) have in item list non-existed item (%u, type %u), ignore", vendor_entry, vItem.item, vItem.Type);
        return false;
    }

    if (vItem.PlayerConditionId && !sPlayerConditionStore.LookupEntry(vItem.PlayerConditionId))
    {
        TC_LOG_ERROR("sql.sql", "Table `(game_event_)npc_vendor` has Item (Entry: %u) with invalid PlayerConditionId (%u) for vendor (%u), ignore", vItem.item, vItem.PlayerConditionId, vendor_entry);
        return false;
    }

    if (vItem.ExtendedCost && !sItemExtendedCostStore.LookupEntry(vItem.ExtendedCost))
    {
        if (player)
            ChatHandler(player->GetSession()).PSendSysMessage(LANG_EXTENDED_COST_NOT_EXIST, vItem.ExtendedCost);
        else
            TC_LOG_ERROR("sql.sql", "Table `(game_event_)npc_vendor` has Item (Entry: %u) with wrong ExtendedCost (%u) for vendor (%u), ignore", vItem.item, vItem.ExtendedCost, vendor_entry);
        return false;
    }

    if (vItem.Type == ITEM_VENDOR_TYPE_ITEM) // not applicable to currencies
    {
        if (vItem.maxcount > 0 && vItem.incrtime == 0)
        {
            if (player)
                ChatHandler(player->GetSession()).PSendSysMessage("MaxCount != 0 (%u) but IncrTime == 0", vItem.maxcount);
            else
                TC_LOG_ERROR("sql.sql", "Table `(game_event_)npc_vendor` has `maxcount` (%u) for item %u of vendor (Entry: %u) but `incrtime`=0, ignore", vItem.maxcount, vItem.item, vendor_entry);
            return false;
        }
        else if (vItem.maxcount == 0 && vItem.incrtime > 0)
        {
            if (player)
                ChatHandler(player->GetSession()).PSendSysMessage("MaxCount == 0 but IncrTime<>= 0");
            else
                TC_LOG_ERROR("sql.sql", "Table `(game_event_)npc_vendor` has `maxcount`=0 for item %u of vendor (Entry: %u) but `incrtime`<>0, ignore", vItem.item, vendor_entry);
            return false;
        }

        for (int32 bonusList : vItem.BonusListIDs)
        {
            if (!sDB2Manager.GetItemBonusList(bonusList))
            {
                TC_LOG_ERROR("sql.sql", "Table `(game_event_)npc_vendor` have Item (Entry: %u) with invalid bonus %u for vendor (%u), ignore", vItem.item, bonusList, vendor_entry);
                return false;
            }
        }
    }

    VendorItemData const* vItems = GetNpcVendorItemList(vendor_entry);
    if (!vItems)
        return true;                                        // later checks for non-empty lists

    if (vItems->FindItemCostPair(vItem.item, vItem.ExtendedCost, vItem.Type))
    {
        if (player)
            ChatHandler(player->GetSession()).PSendSysMessage(LANG_ITEM_ALREADY_IN_LIST, vItem.item, vItem.ExtendedCost, vItem.Type);
        else
            TC_LOG_ERROR("sql.sql", "Table `npc_vendor` has duplicate items %u (with extended cost %u, type %u) for vendor (Entry: %u), ignoring", vItem.item, vItem.ExtendedCost, vItem.Type, vendor_entry);
        return false;
    }

    if (vItem.Type == ITEM_VENDOR_TYPE_CURRENCY && vItem.maxcount == 0)
    {
        TC_LOG_ERROR("sql.sql", "Table `(game_event_)npc_vendor` have Item (Entry: %u, type: %u) with missing maxcount for vendor (%u), ignore", vItem.item, vItem.Type, vendor_entry);
        return false;
    }

    return true;
}

void ObjectMgr::LoadScriptNames()
{
    uint32 oldMSTime = getMSTime();

    // We insert an empty placeholder here so we can use the
    // script id 0 as dummy for "no script found".
    _scriptNamesStore.emplace_back("");

    QueryResult result = WorldDatabase.Query(
        "SELECT DISTINCT(ScriptName) FROM battleground_template WHERE ScriptName <> '' "
        "UNION "
        "SELECT DISTINCT(ScriptName) FROM conversation_template WHERE ScriptName <> '' "
        "UNION "
        "SELECT DISTINCT(ScriptName) FROM creature WHERE ScriptName <> '' "
        "UNION "
        "SELECT DISTINCT(ScriptName) FROM creature_template WHERE ScriptName <> '' "
        "UNION "
        "SELECT DISTINCT(ScriptName) FROM criteria_data WHERE ScriptName <> '' AND type = 11 "
        "UNION "
        "SELECT DISTINCT(ScriptName) FROM gameobject WHERE ScriptName <> '' "
        "UNION "
        "SELECT DISTINCT(ScriptName) FROM gameobject_template WHERE ScriptName <> '' "
        "UNION "
        "SELECT DISTINCT(ScriptName) FROM item_script_names WHERE ScriptName <> '' "
        "UNION "
        "SELECT DISTINCT(ScriptName) FROM areatrigger_scripts WHERE ScriptName <> '' "
        "UNION "
        "SELECT DISTINCT(ScriptName) FROM areatrigger_template WHERE ScriptName <> '' "
        "UNION "
        "SELECT DISTINCT(ScriptName) FROM spell_script_names WHERE ScriptName <> '' "
        "UNION "
        "SELECT DISTINCT(ScriptName) FROM transports WHERE ScriptName <> '' "
        "UNION "
        "SELECT DISTINCT(ScriptName) FROM game_weather WHERE ScriptName <> '' "
        "UNION "
        "SELECT DISTINCT(ScriptName) FROM conditions WHERE ScriptName <> '' "
        "UNION "
        "SELECT DISTINCT(ScriptName) FROM outdoorpvp_template WHERE ScriptName <> '' "
        "UNION "
        "SELECT DISTINCT(ScriptName) FROM scene_template WHERE ScriptName <> '' "
        "UNION "
        "SELECT DISTINCT(ScriptName) FROM quest_template_addon WHERE ScriptName <> '' "
        "UNION "
        "SELECT DISTINCT(script) FROM instance_template WHERE script <> ''");

    if (!result)
    {
        TC_LOG_ERROR("server.loading", ">> Loaded empty set of Script Names!");
        return;
    }

    do
    {
        _scriptNamesStore.push_back((*result)[0].GetString());
    }
    while (result->NextRow());

    std::sort(_scriptNamesStore.begin(), _scriptNamesStore.end());

    TC_LOG_INFO("server.loading", ">> Loaded " SZFMTD " ScriptNames in %u ms", _scriptNamesStore.size(), GetMSTimeDiffToNow(oldMSTime));
}

ObjectMgr::ScriptNameContainer const& ObjectMgr::GetAllScriptNames() const
{
    return _scriptNamesStore;
}

std::string const& ObjectMgr::GetScriptName(uint32 id) const
{
    static std::string const empty = "";
    return (id < _scriptNamesStore.size()) ? _scriptNamesStore[id] : empty;
}

uint32 ObjectMgr::GetScriptId(std::string const& name)
{
    // use binary search to find the script name in the sorted vector
    // assume "" is the first element
    if (name.empty())
        return 0;

    ScriptNameContainer::const_iterator itr = std::lower_bound(_scriptNamesStore.begin(), _scriptNamesStore.end(), name);
    if (itr == _scriptNamesStore.end() || *itr != name)
        return 0;

    return uint32(itr - _scriptNamesStore.begin());
}

CreatureBaseStats const* ObjectMgr::GetCreatureBaseStats(uint8 level, uint8 unitClass)
{
    CreatureBaseStatsContainer::const_iterator it = _creatureBaseStatsStore.find(MAKE_PAIR16(level, unitClass));

    if (it != _creatureBaseStatsStore.end())
        return &(it->second);

    struct DefaultCreatureBaseStats : public CreatureBaseStats
    {
        DefaultCreatureBaseStats()
        {
            BaseArmor = 1;
            for (uint8 j = 0; j < MAX_EXPANSIONS; ++j)
            {
                BaseHealth[j] = 1;
                BaseDamage[j] = 0.0f;
            }
            BaseMana = 0;
            AttackPower = 0;
            RangedAttackPower = 0;
        }
    };
    static const DefaultCreatureBaseStats defStats;
    return &defStats;
}

void ObjectMgr::LoadCreatureClassLevelStats()
{
    uint32 oldMSTime = getMSTime();
    //                                               0      1      2         3          4            5                  6            7            8            9            10           11
    QueryResult result = WorldDatabase.Query("SELECT level, class, basemana, basearmor, attackpower, rangedattackpower, damage_base, damage_exp1, damage_exp2, damage_exp3, damage_exp4, damage_exp5 FROM creature_classlevelstats");

    if (!result)
    {
        TC_LOG_INFO("server.loading", ">> Loaded 0 creature base stats. DB table `creature_classlevelstats` is empty.");
        return;
    }

    uint32 count = 0;
    do
    {
        Field* fields = result->Fetch();

        uint8 Level = fields[0].GetUInt8();
        uint8 Class = fields[1].GetUInt8();

        if (!Class || ((1 << (Class - 1)) & CLASSMASK_ALL_CREATURES) == 0)
            TC_LOG_ERROR("sql.sql", "Creature base stats for level %u has invalid class %u", Level, Class);

        CreatureBaseStats stats;

        for (uint8 i = 0; i < MAX_EXPANSIONS; ++i)
        {
            stats.BaseHealth[i] = GetGameTableColumnForClass(sNpcTotalHpGameTable[i].GetRow(Level), Class);
            stats.BaseDamage[i] = GetGameTableColumnForClass(sNpcDamageByClassGameTable[i].GetRow(Level), Class);
            if (stats.BaseDamage[i] < 0.0f)
            {
                TC_LOG_ERROR("sql.sql", "Creature base stats for class %u, level %u has invalid negative base damage[%u] - set to 0.0", Class, Level, i);
                stats.BaseDamage[i] = 0.0f;
            }
        }

        stats.BaseMana = fields[2].GetUInt32();
        stats.BaseArmor = fields[3].GetUInt32();

        stats.AttackPower = fields[4].GetUInt16();
        stats.RangedAttackPower = fields[5].GetUInt16();

        _creatureBaseStatsStore[MAKE_PAIR16(Level, Class)] = stats;

        ++count;
    }
    while (result->NextRow());

    CreatureTemplateContainer const* ctc = sObjectMgr->GetCreatureTemplates();
    for (CreatureTemplateContainer::const_iterator itr = ctc->begin(); itr != ctc->end(); ++itr)
    {
        for (uint16 lvl = itr->second.minlevel; lvl <= itr->second.maxlevel; ++lvl)
        {
            if (_creatureBaseStatsStore.find(MAKE_PAIR16(lvl, itr->second.unit_class)) == _creatureBaseStatsStore.end())
                TC_LOG_ERROR("sql.sql", "Missing base stats for creature class %u level %u", itr->second.unit_class, lvl);
        }
    }

    TC_LOG_INFO("server.loading", ">> Loaded %u creature base stats in %u ms", count, GetMSTimeDiffToNow(oldMSTime));
}

void ObjectMgr::LoadFactionChangeAchievements()
{
    uint32 oldMSTime = getMSTime();

    QueryResult result = WorldDatabase.Query("SELECT alliance_id, horde_id FROM player_factionchange_achievement");

    if (!result)
    {
        TC_LOG_ERROR("server.loading", ">> Loaded 0 faction change achievement pairs. DB table `player_factionchange_achievement` is empty.");
        return;
    }

    uint32 count = 0;

    do
    {
        Field* fields = result->Fetch();

        uint32 alliance = fields[0].GetUInt32();
        uint32 horde = fields[1].GetUInt32();

        if (!sAchievementStore.LookupEntry(alliance))
            TC_LOG_ERROR("sql.sql", "Achievement %u (alliance_id) referenced in `player_factionchange_achievement` does not exist, pair skipped!", alliance);
        else if (!sAchievementStore.LookupEntry(horde))
            TC_LOG_ERROR("sql.sql", "Achievement %u (horde_id) referenced in `player_factionchange_achievement` does not exist, pair skipped!", horde);
        else
            FactionChangeAchievements[alliance] = horde;

        ++count;
    }
    while (result->NextRow());

    TC_LOG_INFO("server.loading", ">> Loaded %u faction change achievement pairs in %u ms", count, GetMSTimeDiffToNow(oldMSTime));
}

void ObjectMgr::LoadFactionChangeItems()
{
    uint32 oldMSTime = getMSTime();

    QueryResult result = WorldDatabase.Query("SELECT alliance_id, horde_id FROM player_factionchange_items");

    if (!result)
    {
        TC_LOG_INFO("server.loading", ">> Loaded 0 faction change item pairs. DB table `player_factionchange_items` is empty.");
        return;
    }

    uint32 count = 0;

    do
    {
        Field* fields = result->Fetch();

        uint32 alliance = fields[0].GetUInt32();
        uint32 horde = fields[1].GetUInt32();

        if (!GetItemTemplate(alliance))
            TC_LOG_ERROR("sql.sql", "Item %u (alliance_id) referenced in `player_factionchange_items` does not exist, pair skipped!", alliance);
        else if (!GetItemTemplate(horde))
            TC_LOG_ERROR("sql.sql", "Item %u (horde_id) referenced in `player_factionchange_items` does not exist, pair skipped!", horde);
        else
            FactionChangeItems[alliance] = horde;

        ++count;
    }
    while (result->NextRow());

    TC_LOG_INFO("server.loading", ">> Loaded %u faction change item pairs in %u ms", count, GetMSTimeDiffToNow(oldMSTime));
}

void ObjectMgr::LoadFactionChangeQuests()
{
    uint32 oldMSTime = getMSTime();

    QueryResult result = WorldDatabase.Query("SELECT alliance_id, horde_id FROM player_factionchange_quests");

    if (!result)
    {
        TC_LOG_ERROR("server.loading", ">> Loaded 0 faction change quest pairs. DB table `player_factionchange_quests` is empty.");
        return;
    }

    uint32 count = 0;

    do
    {
        Field* fields = result->Fetch();

        uint32 alliance = fields[0].GetUInt32();
        uint32 horde = fields[1].GetUInt32();

        if (!sObjectMgr->GetQuestTemplate(alliance))
            TC_LOG_ERROR("sql.sql", "Quest %u (alliance_id) referenced in `player_factionchange_quests` does not exist, pair skipped!", alliance);
        else if (!sObjectMgr->GetQuestTemplate(horde))
            TC_LOG_ERROR("sql.sql", "Quest %u (horde_id) referenced in `player_factionchange_quests` does not exist, pair skipped!", horde);
        else
            FactionChangeQuests[alliance] = horde;

        ++count;
    }
    while (result->NextRow());

    TC_LOG_INFO("server.loading", ">> Loaded %u faction change quest pairs in %u ms", count, GetMSTimeDiffToNow(oldMSTime));
}

void ObjectMgr::LoadFactionChangeReputations()
{
    uint32 oldMSTime = getMSTime();

    QueryResult result = WorldDatabase.Query("SELECT alliance_id, horde_id FROM player_factionchange_reputations");

    if (!result)
    {
        TC_LOG_INFO("server.loading", ">> Loaded 0 faction change reputation pairs. DB table `player_factionchange_reputations` is empty.");
        return;
    }

    uint32 count = 0;

    do
    {
        Field* fields = result->Fetch();

        uint32 alliance = fields[0].GetUInt32();
        uint32 horde = fields[1].GetUInt32();

        if (!sFactionStore.LookupEntry(alliance))
            TC_LOG_ERROR("sql.sql", "Reputation %u (alliance_id) referenced in `player_factionchange_reputations` does not exist, pair skipped!", alliance);
        else if (!sFactionStore.LookupEntry(horde))
            TC_LOG_ERROR("sql.sql", "Reputation %u (horde_id) referenced in `player_factionchange_reputations` does not exist, pair skipped!", horde);
        else
            FactionChangeReputation[alliance] = horde;

        ++count;
    }
    while (result->NextRow());

    TC_LOG_INFO("server.loading", ">> Loaded %u faction change reputation pairs in %u ms", count, GetMSTimeDiffToNow(oldMSTime));
}

void ObjectMgr::LoadFactionChangeSpells()
{
    uint32 oldMSTime = getMSTime();

    QueryResult result = WorldDatabase.Query("SELECT alliance_id, horde_id FROM player_factionchange_spells");

    if (!result)
    {
        TC_LOG_ERROR("server.loading", ">> Loaded 0 faction change spell pairs. DB table `player_factionchange_spells` is empty.");
        return;
    }

    uint32 count = 0;

    do
    {
        Field* fields = result->Fetch();

        uint32 alliance = fields[0].GetUInt32();
        uint32 horde = fields[1].GetUInt32();

        if (!sSpellMgr->GetSpellInfo(alliance))
            TC_LOG_ERROR("sql.sql", "Spell %u (alliance_id) referenced in `player_factionchange_spells` does not exist, pair skipped!", alliance);
        else if (!sSpellMgr->GetSpellInfo(horde))
            TC_LOG_ERROR("sql.sql", "Spell %u (horde_id) referenced in `player_factionchange_spells` does not exist, pair skipped!", horde);
        else
            FactionChangeSpells[alliance] = horde;

        ++count;
    }
    while (result->NextRow());

    TC_LOG_INFO("server.loading", ">> Loaded %u faction change spell pairs in %u ms", count, GetMSTimeDiffToNow(oldMSTime));
}

void ObjectMgr::LoadFactionChangeTitles()
{
    uint32 oldMSTime = getMSTime();

    QueryResult result = WorldDatabase.Query("SELECT alliance_id, horde_id FROM player_factionchange_titles");

    if (!result)
    {
        TC_LOG_INFO("server.loading", ">> Loaded 0 faction change title pairs. DB table `player_factionchange_title` is empty.");
        return;
    }

    uint32 count = 0;

    do
    {
        Field* fields = result->Fetch();

        uint32 alliance = fields[0].GetUInt32();
        uint32 horde = fields[1].GetUInt32();

        if (!sCharTitlesStore.LookupEntry(alliance))
            TC_LOG_ERROR("sql.sql", "Title %u (alliance_id) referenced in `player_factionchange_title` does not exist, pair skipped!", alliance);
        else if (!sCharTitlesStore.LookupEntry(horde))
            TC_LOG_ERROR("sql.sql", "Title %u (horde_id) referenced in `player_factionchange_title` does not exist, pair skipped!", horde);
        else
            FactionChangeTitles[alliance] = horde;

        ++count;
    }
    while (result->NextRow());

    TC_LOG_INFO("server.loading", ">> Loaded %u faction change title pairs in %u ms", count, GetMSTimeDiffToNow(oldMSTime));
}

void ObjectMgr::LoadPhases()
{
    for (PhaseEntry const* phase : sPhaseStore)
        _phaseInfoById.emplace(std::make_pair(phase->ID, PhaseInfoStruct{ phase->ID, std::unordered_set<uint32>{} }));

    for (MapEntry const* map : sMapStore)
        if (map->ParentMapID != -1)
            _terrainSwapInfoById.emplace(std::make_pair(map->ID, TerrainSwapInfo{ map->ID, std::vector<uint32>{} }));

    TC_LOG_INFO("server.loading", "Loading Terrain World Map definitions...");
    LoadTerrainWorldMaps();

    TC_LOG_INFO("server.loading", "Loading Terrain Swap Default definitions...");
    LoadTerrainSwapDefaults();

    TC_LOG_INFO("server.loading", "Loading Phase Area definitions...");
    LoadAreaPhases();
}

void ObjectMgr::UnloadPhaseConditions()
{
    for (auto itr = _phaseInfoByArea.begin(); itr != _phaseInfoByArea.end(); ++itr)
        for (PhaseAreaInfo& phase : itr->second)
            phase.Conditions.clear();
}

void ObjectMgr::LoadTerrainWorldMaps()
{
    uint32 oldMSTime = getMSTime();

    //                                               0               1
    QueryResult result = WorldDatabase.Query("SELECT TerrainSwapMap, WorldMapArea FROM `terrain_worldmap`");

    if (!result)
    {
        TC_LOG_INFO("server.loading", ">> Loaded 0 terrain world maps. DB table `terrain_worldmap` is empty.");
        return;
    }

    uint32 count = 0;
    do
    {
        Field* fields = result->Fetch();

        uint32 mapId = fields[0].GetUInt32();
        uint32 worldMapArea = fields[1].GetUInt32();

        if (!sMapStore.LookupEntry(mapId))
        {
            TC_LOG_ERROR("sql.sql", "TerrainSwapMap %u defined in `terrain_worldmap` does not exist, skipped.", mapId);
            continue;
        }

        if (!sWorldMapAreaStore.LookupEntry(worldMapArea))
        {
            TC_LOG_ERROR("sql.sql", "WorldMapArea %u defined in `terrain_worldmap` does not exist, skipped.", worldMapArea);
            continue;
        }

        TerrainSwapInfo* terrainSwapInfo = &_terrainSwapInfoById[mapId];
        terrainSwapInfo->Id = mapId;
        terrainSwapInfo->UiWorldMapAreaIDSwaps.push_back(worldMapArea);

        ++count;
    } while (result->NextRow());

    TC_LOG_INFO("server.loading", ">> Loaded %u terrain world maps in %u ms.", count, GetMSTimeDiffToNow(oldMSTime));
}

void ObjectMgr::LoadTerrainSwapDefaults()
{
    uint32 oldMSTime = getMSTime();

    //                                               0       1
    QueryResult result = WorldDatabase.Query("SELECT MapId, TerrainSwapMap FROM `terrain_swap_defaults`");

    if (!result)
    {
        TC_LOG_INFO("server.loading", ">> Loaded 0 terrain swap defaults. DB table `terrain_swap_defaults` is empty.");
        return;
    }

    uint32 count = 0;
    do
    {
        Field* fields = result->Fetch();

        uint32 mapId = fields[0].GetUInt32();

        if (!sMapStore.LookupEntry(mapId))
        {
            TC_LOG_ERROR("sql.sql", "Map %u defined in `terrain_swap_defaults` does not exist, skipped.", mapId);
            continue;
        }

        uint32 terrainSwap = fields[1].GetUInt32();

        if (!sMapStore.LookupEntry(terrainSwap))
        {
            TC_LOG_ERROR("sql.sql", "TerrainSwapMap %u defined in `terrain_swap_defaults` does not exist, skipped.", terrainSwap);
            continue;
        }

        TerrainSwapInfo* terrainSwapInfo = &_terrainSwapInfoById[terrainSwap];
        terrainSwapInfo->Id = terrainSwap;
        _terrainSwapInfoByMap[mapId].push_back(terrainSwapInfo);

        ++count;
    } while (result->NextRow());

    TC_LOG_INFO("server.loading", ">> Loaded %u terrain swap defaults in %u ms.", count, GetMSTimeDiffToNow(oldMSTime));
}

void ObjectMgr::LoadAreaPhases()
{
    uint32 oldMSTime = getMSTime();

    //                                               0       1
    QueryResult result = WorldDatabase.Query("SELECT AreaId, PhaseId FROM `phase_area`");

    if (!result)
    {
        TC_LOG_INFO("server.loading", ">> Loaded 0 phase areas. DB table `phase_area` is empty.");
        return;
    }

    auto getOrCreatePhaseIfMissing = [this](uint32 phaseId)
    {
        PhaseInfoStruct* phaseInfo = &_phaseInfoById[phaseId];
        phaseInfo->Id = phaseId;
        return phaseInfo;
    };

    uint32 count = 0;
    do
    {
        Field* fields = result->Fetch();
        uint32 area = fields[0].GetUInt32();
        uint32 phaseId = fields[1].GetUInt32();
        if (!sAreaTableStore.LookupEntry(area))
        {
            TC_LOG_ERROR("sql.sql", "Area %u defined in `phase_area` does not exist, skipped.", area);
            continue;
        }

        if (!sPhaseStore.LookupEntry(phaseId))
        {
            TC_LOG_ERROR("sql.sql", "Phase %u defined in `phase_area` does not exist, skipped.", phaseId);
            continue;
        }

        PhaseInfoStruct* phase = getOrCreatePhaseIfMissing(phaseId);
        phase->Areas.insert(area);
        _phaseInfoByArea[area].emplace_back(phase);

        ++count;
    } while (result->NextRow());

    for (auto itr = _phaseInfoByArea.begin(); itr != _phaseInfoByArea.end(); ++itr)
    {
        for (PhaseAreaInfo& phase : itr->second)
        {
            uint32 parentAreaId = itr->first;
            do
            {
                AreaTableEntry const* area = sAreaTableStore.LookupEntry(parentAreaId);
                if (!area)
                    break;

                parentAreaId = area->ParentAreaID;
                if (!parentAreaId)
                    break;

                if (std::vector<PhaseAreaInfo>* parentAreaPhases = Trinity::Containers::MapGetValuePtr(_phaseInfoByArea, parentAreaId))
                    for (PhaseAreaInfo& parentAreaPhase : *parentAreaPhases)
                        if (parentAreaPhase.PhaseInfo->Id == phase.PhaseInfo->Id)
                            parentAreaPhase.SubAreaExclusions.insert(itr->first);

            } while (true);
        }
    }

    TC_LOG_INFO("server.loading", ">> Loaded %u phase areas in %u ms.", count, GetMSTimeDiffToNow(oldMSTime));
}

bool PhaseInfoStruct::IsAllowedInArea(uint32 areaId) const
{
    return std::any_of(Areas.begin(), Areas.end(), [areaId](uint32 areaToCheck)
    {
        return DB2Manager::IsInArea(areaId, areaToCheck);
    });
}

PhaseInfoStruct const* ObjectMgr::GetPhaseInfo(uint32 phaseId) const
{
    return Trinity::Containers::MapGetValuePtr(_phaseInfoById, phaseId);
}

std::vector<PhaseAreaInfo> const* ObjectMgr::GetPhasesForArea(uint32 areaId) const
{
    return Trinity::Containers::MapGetValuePtr(_phaseInfoByArea, areaId);
}

TerrainSwapInfo const* ObjectMgr::GetTerrainSwapInfo(uint32 terrainSwapId) const
{
    return Trinity::Containers::MapGetValuePtr(_terrainSwapInfoById, terrainSwapId);
}

std::vector<TerrainSwapInfo*> const* ObjectMgr::GetTerrainSwapsForMap(uint32 mapId) const
{
    return Trinity::Containers::MapGetValuePtr(_terrainSwapInfoByMap, mapId);
}

GameObjectTemplate const* ObjectMgr::GetGameObjectTemplate(uint32 entry) const
{
    GameObjectTemplateContainer::const_iterator itr = _gameObjectTemplateStore.find(entry);
    if (itr != _gameObjectTemplateStore.end())
        return &(itr->second);

    return nullptr;
}

GameObjectTemplateAddon const* ObjectMgr::GetGameObjectTemplateAddon(uint32 entry) const
{
    auto itr = _gameObjectTemplateAddonStore.find(entry);
    if (itr != _gameObjectTemplateAddonStore.end())
        return &itr->second;

    return nullptr;
}

CreatureTemplate const* ObjectMgr::GetCreatureTemplate(uint32 entry) const
{
    CreatureTemplateContainer::const_iterator itr = _creatureTemplateStore.find(entry);
    if (itr != _creatureTemplateStore.end())
        return &(itr->second);

    return nullptr;
}

VehicleAccessoryList const* ObjectMgr::GetVehicleAccessoryList(Vehicle* veh) const
{
    if (Creature* cre = veh->GetBase()->ToCreature())
    {
        // Give preference to GUID-based accessories
        VehicleAccessoryContainer::const_iterator itr = _vehicleAccessoryStore.find(cre->GetSpawnId());
        if (itr != _vehicleAccessoryStore.end())
            return &itr->second;
    }

    // Otherwise return entry-based
    VehicleAccessoryTemplateContainer::const_iterator itr = _vehicleTemplateAccessoryStore.find(veh->GetCreatureEntry());
    if (itr != _vehicleTemplateAccessoryStore.end())
        return &itr->second;
    return nullptr;
}

DungeonEncounterList const* ObjectMgr::GetDungeonEncounterList(uint32 mapId, Difficulty difficulty) const
{
    DungeonEncounterContainer::const_iterator itr = _dungeonEncounterStore.find(MAKE_PAIR64(mapId, difficulty));
    if (itr != _dungeonEncounterStore.end())
        return &itr->second;
    return nullptr;
}

PlayerInfo const* ObjectMgr::GetPlayerInfo(uint32 race, uint32 class_) const
{
    if (race >= MAX_RACES)
        return nullptr;
    if (class_ >= MAX_CLASSES)
        return nullptr;
    PlayerInfo const* info = _playerInfo[race][class_];
    if (!info)
        return nullptr;
    return info;
}

void ObjectMgr::LoadRaceAndClassExpansionRequirements()
{
    uint32 oldMSTime = getMSTime();
    _raceUnlockRequirementStore.clear();

    //                                               0       1          2
    QueryResult result = WorldDatabase.Query("SELECT raceID, expansion, achievementId FROM `race_unlock_requirement`");

    if (result)
    {
        uint32 count = 0;
        do
        {
            Field* fields = result->Fetch();

            uint8 raceID = fields[0].GetUInt8();
            uint8 expansion = fields[1].GetUInt8();
            uint32 achievementId = fields[2].GetUInt32();

            ChrRacesEntry const* raceEntry = sChrRacesStore.LookupEntry(raceID);
            if (!raceEntry)
            {
                TC_LOG_ERROR("sql.sql", "Race %u defined in `race_unlock_requirement` does not exists, skipped.", raceID);
                continue;
            }

            if (expansion >= MAX_ACCOUNT_EXPANSIONS)
            {
                TC_LOG_ERROR("sql.sql", "Race %u defined in `race_unlock_requirement` has incorrect expansion %u, skipped.", raceID, expansion);
                continue;
            }

            if (achievementId && !sAchievementStore.LookupEntry(achievementId))
            {
                TC_LOG_ERROR("sql.sql", "Race %u defined in `race_unlock_requirement` has incorrect achievement %u, skipped.", raceID, achievementId);
                continue;
            }

            RaceUnlockRequirement& raceUnlockRequirement = _raceUnlockRequirementStore[raceID];
            raceUnlockRequirement.Expansion = expansion;
            raceUnlockRequirement.AchievementId = achievementId;

            ++count;
        }
        while (result->NextRow());
        TC_LOG_INFO("server.loading", ">> Loaded " SZFMTD " race expansion requirements in %u ms.", _raceUnlockRequirementStore.size(), GetMSTimeDiffToNow(oldMSTime));
    }
    else
        TC_LOG_INFO("server.loading", ">> Loaded 0 race expansion requirements. DB table `race_expansion_requirement` is empty.");

    oldMSTime = getMSTime();
    _classExpansionRequirementStore.clear();

    //                                   0        1
    result = WorldDatabase.Query("SELECT classID, expansion FROM `class_expansion_requirement`");

    if (result)
    {
        uint32 count = 0;
        do
        {
            Field* fields = result->Fetch();

            uint8 classID = fields[0].GetInt8();
            uint8 expansion = fields[1].GetInt8();

            ChrClassesEntry const* classEntry = sChrClassesStore.LookupEntry(classID);
            if (!classEntry)
            {
                TC_LOG_ERROR("sql.sql", "Class %u defined in `class_expansion_requirement` does not exists, skipped.", classID);
                continue;
            }

            if (expansion >= MAX_EXPANSIONS)
            {
                TC_LOG_ERROR("sql.sql", "Class %u defined in `class_expansion_requirement` has incorrect expansion %u, skipped.", classID, expansion);
                continue;
            }

            _classExpansionRequirementStore[classID] = expansion;

            ++count;
        }
        while (result->NextRow());
        TC_LOG_INFO("server.loading", ">> Loaded %u class expansion requirements in %u ms.", count, GetMSTimeDiffToNow(oldMSTime));
    }
    else
        TC_LOG_INFO("server.loading", ">> Loaded 0 class expansion requirements. DB table `class_expansion_requirement` is empty.");
}

void ObjectMgr::LoadRealmNames()
{
    uint32 oldMSTime = getMSTime();
    _realmNameStore.clear();

    //                                               0   1
    QueryResult result = LoginDatabase.Query("SELECT id, name FROM `realmlist`");

    if (!result)
    {
        TC_LOG_INFO("server.loading", ">> Loaded 0 realm names. DB table `realmlist` is empty.");
        return;
    }

    uint32 count = 0;
    do
    {
        Field* fields = result->Fetch();

        uint32 realmId = fields[0].GetUInt32();
        std::string realmName = fields[1].GetString();

        _realmNameStore[realmId] = realmName;

        ++count;
    }
    while (result->NextRow());
    TC_LOG_INFO("server.loading", ">> Loaded %u realm names in %u ms.", count, GetMSTimeDiffToNow(oldMSTime));
}

std::string ObjectMgr::GetRealmName(uint32 realmId) const
{
    RealmNameContainer::const_iterator iter = _realmNameStore.find(realmId);
    return iter != _realmNameStore.end() ? iter->second : "";
}

std::string ObjectMgr::GetNormalizedRealmName(uint32 realmId) const
{
    std::string name = GetRealmName(realmId);
    name.erase(std::remove_if(name.begin(), name.end(), ::isspace), name.end());
    return name;
}

bool ObjectMgr::GetRealmName(uint32 realmId, std::string& name, std::string& normalizedName) const
{
    RealmNameContainer::const_iterator itr = _realmNameStore.find(realmId);
    if (itr != _realmNameStore.end())
    {
        name = itr->second;
        normalizedName = itr->second;
        normalizedName.erase(std::remove_if(normalizedName.begin(), normalizedName.end(), ::isspace), normalizedName.end());
        return true;
    }
    return false;
}

PlayerChoice const* ObjectMgr::GetPlayerChoice(int32 choiceId) const
{
    return Trinity::Containers::MapGetValuePtr(_playerChoices, choiceId);
}

void ObjectMgr::LoadGameObjectQuestItems()
{
    uint32 oldMSTime = getMSTime();

    //                                               0                1       2
    QueryResult result = WorldDatabase.Query("SELECT GameObjectEntry, ItemId, Idx FROM gameobject_questitem ORDER BY Idx ASC");

    if (!result)
    {
        TC_LOG_INFO("server.loading", ">> Loaded 0 gameobject quest items. DB table `gameobject_questitem` is empty.");
        return;
    }

    uint32 count = 0;
    do
    {
        Field* fields = result->Fetch();

        uint32 entry = fields[0].GetUInt32();
        uint32 item  = fields[1].GetUInt32();
        uint32 idx   = fields[2].GetUInt32();

        GameObjectTemplate const* goInfo = GetGameObjectTemplate(entry);
        if (!goInfo)
        {
            TC_LOG_ERROR("sql.sql", "Table `gameobject_questitem` has data for nonexistent gameobject (entry: %u, idx: %u), skipped", entry, idx);
            continue;
        };

        ItemEntry const* db2Data = sItemStore.LookupEntry(item);
        if (!db2Data)
        {
            TC_LOG_ERROR("sql.sql", "Table `gameobject_questitem` has nonexistent item (ID: %u) in gameobject (entry: %u, idx: %u), skipped", item, entry, idx);
            continue;
        };

        _gameObjectQuestItemStore[entry].push_back(item);

        ++count;
    }
    while (result->NextRow());

    TC_LOG_INFO("server.loading", ">> Loaded %u gameobject quest items in %u ms", count, GetMSTimeDiffToNow(oldMSTime));
}

void ObjectMgr::LoadCreatureQuestItems()
{
    uint32 oldMSTime = getMSTime();

    //                                               0              1       2
    QueryResult result = WorldDatabase.Query("SELECT CreatureEntry, ItemId, Idx FROM creature_questitem ORDER BY Idx ASC");

    if (!result)
    {
        TC_LOG_INFO("server.loading", ">> Loaded 0 creature quest items. DB table `creature_questitem` is empty.");
        return;
    }

    uint32 count = 0;
    do
    {
        Field* fields = result->Fetch();

        uint32 entry = fields[0].GetUInt32();
        uint32 item  = fields[1].GetUInt32();
        uint32 idx   = fields[2].GetUInt32();

        CreatureTemplate const* creatureInfo = GetCreatureTemplate(entry);
        if (!creatureInfo)
        {
            TC_LOG_ERROR("sql.sql", "Table `creature_questitem` has data for nonexistent creature (entry: %u, idx: %u), skipped", entry, idx);
            continue;
        };

        ItemEntry const* db2Data = sItemStore.LookupEntry(item);
        if (!db2Data)
        {
            TC_LOG_ERROR("sql.sql", "Table `creature_questitem` has nonexistent item (ID: %u) in creature (entry: %u, idx: %u), skipped", item, entry, idx);
            continue;
        };

        _creatureQuestItemStore[entry].push_back(item);

        ++count;
    }
    while (result->NextRow());

    TC_LOG_INFO("server.loading", ">> Loaded %u creature quest items in %u ms", count, GetMSTimeDiffToNow(oldMSTime));
}

void ObjectMgr::LoadSceneTemplates()
{
    uint32 oldMSTime = getMSTime();
    _sceneTemplateStore.clear();

    QueryResult templates = WorldDatabase.Query("SELECT SceneId, Flags, ScriptPackageID, ScriptName FROM scene_template");

    if (!templates)
    {
        TC_LOG_INFO("server.loading", ">> Loaded 0 scene templates. DB table `scene_template` is empty.");
        return;
    }

    uint32 count = 0;

    do
    {
        Field* fields = templates->Fetch();

        uint32 sceneId = fields[0].GetUInt32();
        SceneTemplate& sceneTemplate    = _sceneTemplateStore[sceneId];
        sceneTemplate.SceneId           = sceneId;
        sceneTemplate.PlaybackFlags     = fields[1].GetUInt32();
        sceneTemplate.ScenePackageId    = fields[2].GetUInt32();
        sceneTemplate.ScriptId          = sObjectMgr->GetScriptId(fields[3].GetCString());

    } while (templates->NextRow());

    TC_LOG_INFO("server.loading", ">> Loaded %u scene templates in %u ms.", count, GetMSTimeDiffToNow(oldMSTime));
}

void ObjectMgr::LoadPlayerChoices()
{
    uint32 oldMSTime = getMSTime();
    _playerChoices.clear();

    QueryResult choices = WorldDatabase.Query("SELECT ChoiceId, UiTextureKitId, Question, HideWarboardHeader FROM playerchoice");

    if (!choices)
    {
        TC_LOG_INFO("server.loading", ">> Loaded 0 player choices. DB table `playerchoice` is empty.");
        return;
    }

    uint32 responseCount = 0;
    uint32 rewardCount = 0;
    uint32 itemRewardCount = 0;
    uint32 currencyRewardCount = 0;
    uint32 factionRewardCount = 0;

    do
    {
        Field* fields = choices->Fetch();

        int32 choiceId = fields[0].GetInt32();

        PlayerChoice& choice = _playerChoices[choiceId];
        choice.ChoiceId = choiceId;
        choice.UiTextureKitId = fields[1].GetInt32();
        choice.Question = fields[2].GetString();
        choice.HideWarboardHeader = fields[3].GetBool();

    } while (choices->NextRow());

    if (QueryResult responses = WorldDatabase.Query("SELECT ChoiceId, ResponseId, ChoiceArtFileId, Header, Answer, Description, Confirmation FROM playerchoice_response ORDER BY `Index` ASC"))
    {
        do
        {
            Field* fields = responses->Fetch();

            int32 choiceId      = fields[0].GetInt32();
            int32 responseId    = fields[1].GetInt32();

            PlayerChoice* choice = Trinity::Containers::MapGetValuePtr(_playerChoices, choiceId);
            if (!choice)
            {
                TC_LOG_ERROR("sql.sql", "Table `playerchoice_response` references non-existing ChoiceId: %d (ResponseId: %d), skipped", choiceId, responseId);
                continue;
            }

            choice->Responses.emplace_back();

            PlayerChoiceResponse& response = choice->Responses.back();
            response.ResponseId         = responseId;
            response.ChoiceArtFileId    = fields[2].GetInt32();
            response.Header             = fields[3].GetString();
            response.Answer             = fields[4].GetString();
            response.Description        = fields[5].GetString();
            response.Confirmation       = fields[6].GetString();
            ++responseCount;

        } while (responses->NextRow());
    }

    if (QueryResult rewards = WorldDatabase.Query("SELECT ChoiceId, ResponseId, TitleId, PackageId, SkillLineId, SkillPointCount, ArenaPointCount, HonorPointCount, Money, Xp FROM playerchoice_response_reward"))
    {
        do
        {
            Field* fields = rewards->Fetch();

            int32 choiceId      = fields[0].GetInt32();
            int32 responseId    = fields[1].GetInt32();

            PlayerChoice* choice = Trinity::Containers::MapGetValuePtr(_playerChoices, choiceId);
            if (!choice)
            {
                TC_LOG_ERROR("sql.sql", "Table `playerchoice_response_reward` references non-existing ChoiceId: %d (ResponseId: %d), skipped", choiceId, responseId);
                continue;
            }

            auto responseItr = std::find_if(choice->Responses.begin(), choice->Responses.end(),
                [responseId](PlayerChoiceResponse const& playerChoiceResponse) { return playerChoiceResponse.ResponseId == responseId; });
            if (responseItr == choice->Responses.end())
            {
                TC_LOG_ERROR("sql.sql", "Table `playerchoice_response_reward` references non-existing ResponseId: %d for ChoiceId %d, skipped", responseId, choiceId);
                continue;
            }

            responseItr->Reward = boost::in_place();

            PlayerChoiceResponseReward* reward = responseItr->Reward.get_ptr();
            reward->TitleId          = fields[2].GetInt32();
            reward->PackageId        = fields[3].GetInt32();
            reward->SkillLineId      = fields[4].GetInt32();
            reward->SkillPointCount  = fields[5].GetUInt32();
            reward->ArenaPointCount  = fields[6].GetUInt32();
            reward->HonorPointCount  = fields[7].GetUInt32();
            reward->Money            = fields[8].GetUInt64();
            reward->Xp               = fields[9].GetUInt32();
            ++rewardCount;

            if (reward->TitleId && !sCharTitlesStore.LookupEntry(reward->TitleId))
            {
                TC_LOG_ERROR("sql.sql", "Table `playerchoice_response_reward` references non-existing Title %d for ChoiceId %d, ResponseId: %d, set to 0",
                    reward->TitleId, choiceId, responseId);
                reward->TitleId = 0;
            }

            if (reward->PackageId && !sDB2Manager.GetQuestPackageItems(reward->PackageId))
            {
                TC_LOG_ERROR("sql.sql", "Table `playerchoice_response_reward` references non-existing QuestPackage %d for ChoiceId %d, ResponseId: %d, set to 0",
                    reward->TitleId, choiceId, responseId);
                reward->PackageId = 0;
            }

            if (reward->SkillLineId && !sSkillLineStore.LookupEntry(reward->SkillLineId))
            {
                TC_LOG_ERROR("sql.sql", "Table `playerchoice_response_reward` references non-existing SkillLine %d for ChoiceId %d, ResponseId: %d, set to 0",
                    reward->TitleId, choiceId, responseId);
                reward->SkillLineId = 0;
                reward->SkillPointCount = 0;
            }

        } while (rewards->NextRow());
    }

    if (QueryResult rewards = WorldDatabase.Query("SELECT ChoiceId, ResponseId, ItemId, BonusListIDs, Quantity FROM playerchoice_response_reward_item ORDER BY `Index` ASC"))
    {
        do
        {
            Field* fields = rewards->Fetch();

            int32 choiceId = fields[0].GetInt32();
            int32 responseId = fields[1].GetInt32();
            uint32 itemId = fields[2].GetUInt32();
            Tokenizer bonusListIDsTok(fields[3].GetString(), ' ');
            std::vector<int32> bonusListIds;
            for (char const* token : bonusListIDsTok)
                bonusListIds.push_back(int32(atol(token)));
            int32 quantity = fields[4].GetInt32();

            PlayerChoice* choice = Trinity::Containers::MapGetValuePtr(_playerChoices, choiceId);
            if (!choice)
            {
                TC_LOG_ERROR("sql.sql", "Table `playerchoice_response_reward_item` references non-existing ChoiceId: %d (ResponseId: %d), skipped", choiceId, responseId);
                continue;
            }

            auto responseItr = std::find_if(choice->Responses.begin(), choice->Responses.end(),
                [responseId](PlayerChoiceResponse const& playerChoiceResponse) { return playerChoiceResponse.ResponseId == responseId; });
            if (responseItr == choice->Responses.end())
            {
                TC_LOG_ERROR("sql.sql", "Table `playerchoice_response_reward_item` references non-existing ResponseId: %d for ChoiceId %d, skipped", responseId, choiceId);
                continue;
            }

            if (!responseItr->Reward)
            {
                TC_LOG_ERROR("sql.sql", "Table `playerchoice_response_reward_item` references non-existing player choice reward for ChoiceId %d, ResponseId: %d, skipped",
                    choiceId, responseId);
                continue;
            }

            if (!GetItemTemplate(itemId))
            {
                TC_LOG_ERROR("sql.sql", "Table `playerchoice_response_reward_item` references non-existing item %u for ChoiceId %d, ResponseId: %d, skipped",
                    itemId, choiceId, responseId);
                continue;
            }

            responseItr->Reward->Items.emplace_back(itemId, std::move(bonusListIds), quantity);

        } while (rewards->NextRow());
    }

    if (QueryResult rewards = WorldDatabase.Query("SELECT ChoiceId, ResponseId, CurrencyId, Quantity FROM playerchoice_response_reward_currency ORDER BY `Index` ASC"))
    {
        do
        {
            Field* fields = rewards->Fetch();

            int32 choiceId = fields[0].GetInt32();
            int32 responseId = fields[1].GetInt32();
            uint32 currencyId = fields[2].GetUInt32();
            int32 quantity = fields[3].GetInt32();

            PlayerChoice* choice = Trinity::Containers::MapGetValuePtr(_playerChoices, choiceId);
            if (!choice)
            {
                TC_LOG_ERROR("sql.sql", "Table `playerchoice_response_reward_currency` references non-existing ChoiceId: %d (ResponseId: %d), skipped", choiceId, responseId);
                continue;
            }

            auto responseItr = std::find_if(choice->Responses.begin(), choice->Responses.end(),
                [responseId](PlayerChoiceResponse const& playerChoiceResponse) { return playerChoiceResponse.ResponseId == responseId; });
            if (responseItr == choice->Responses.end())
            {
                TC_LOG_ERROR("sql.sql", "Table `playerchoice_response_reward_currency` references non-existing ResponseId: %d for ChoiceId %d, skipped", responseId, choiceId);
                continue;
            }

            if (!responseItr->Reward)
            {
                TC_LOG_ERROR("sql.sql", "Table `playerchoice_response_reward_currency` references non-existing player choice reward for ChoiceId %d, ResponseId: %d, skipped",
                    choiceId, responseId);
                continue;
            }

            if (!sCurrencyTypesStore.LookupEntry(currencyId))
            {
                TC_LOG_ERROR("sql.sql", "Table `playerchoice_response_reward_currency` references non-existing currency %u for ChoiceId %d, ResponseId: %d, skipped",
                    currencyId, choiceId, responseId);
                continue;
            }

            responseItr->Reward->Currency.emplace_back(currencyId, quantity);

        } while (rewards->NextRow());
    }

    if (QueryResult rewards = WorldDatabase.Query("SELECT ChoiceId, ResponseId, FactionId, Quantity FROM playerchoice_response_reward_faction ORDER BY `Index` ASC"))
    {
        do
        {
            Field* fields = rewards->Fetch();

            int32 choiceId = fields[0].GetInt32();
            int32 responseId = fields[1].GetInt32();
            uint32 factionId = fields[2].GetUInt32();
            int32 quantity = fields[3].GetInt32();

            PlayerChoice* choice = Trinity::Containers::MapGetValuePtr(_playerChoices, choiceId);
            if (!choice)
            {
                TC_LOG_ERROR("sql.sql", "Table `playerchoice_response_reward_faction` references non-existing ChoiceId: %d (ResponseId: %d), skipped", choiceId, responseId);
                continue;
            }

            auto responseItr = std::find_if(choice->Responses.begin(), choice->Responses.end(),
                [responseId](PlayerChoiceResponse const& playerChoiceResponse) { return playerChoiceResponse.ResponseId == responseId; });
            if (responseItr == choice->Responses.end())
            {
                TC_LOG_ERROR("sql.sql", "Table `playerchoice_response_reward_faction` references non-existing ResponseId: %d for ChoiceId %d, skipped", responseId, choiceId);
                continue;
            }

            if (!responseItr->Reward)
            {
                TC_LOG_ERROR("sql.sql", "Table `playerchoice_response_reward_faction` references non-existing player choice reward for ChoiceId %d, ResponseId: %d, skipped",
                    choiceId, responseId);
                continue;
            }

            if (!sFactionStore.LookupEntry(factionId))
            {
                TC_LOG_ERROR("sql.sql", "Table `playerchoice_response_reward_faction` references non-existing faction %u for ChoiceId %d, ResponseId: %d, skipped",
                    factionId, choiceId, responseId);
                continue;
            }

            responseItr->Reward->Faction.emplace_back(factionId, quantity);

        } while (rewards->NextRow());
    }

    TC_LOG_INFO("server.loading", ">> Loaded " SZFMTD " player choices, %u responses, %u rewards, %u item rewards, %u currency rewards and %u faction rewards in %u ms.",
        _playerChoices.size(), responseCount, rewardCount, itemRewardCount, currencyRewardCount, factionRewardCount, GetMSTimeDiffToNow(oldMSTime));
}

void ObjectMgr::LoadPlayerChoicesLocale()
{
    uint32 oldMSTime = getMSTime();

    // need for reload case
    _playerChoiceLocales.clear();

    //                                                   0         1       2
    if (QueryResult result = WorldDatabase.Query("SELECT ChoiceId, locale, Question FROM playerchoice_locale"))
    {
        do
        {
            Field* fields = result->Fetch();

            uint32 choiceId         = fields[0].GetUInt32();
            std::string localeName  = fields[1].GetString();

            if (!GetPlayerChoice(choiceId))
            {
                TC_LOG_ERROR("sql.sql", "Table `playerchoice_locale` references non-existing ChoiceId: %d for locale %s, skipped", choiceId, localeName.c_str());
                continue;
            }

            LocaleConstant locale = GetLocaleByName(localeName);
            if (locale == LOCALE_enUS)
                continue;

            PlayerChoiceLocale& data = _playerChoiceLocales[choiceId];
            AddLocaleString(fields[2].GetString(), locale, data.Question);
        } while (result->NextRow());

        TC_LOG_INFO("server.loading", ">> Loaded " SZFMTD " Player Choice locale strings in %u ms", _playerChoiceLocales.size(), GetMSTimeDiffToNow(oldMSTime));
    }

    oldMSTime = getMSTime();

    //                                                   0         1           2       3       4       5            6
    if (QueryResult result = WorldDatabase.Query("SELECT ChoiceID, ResponseID, locale, Header, Answer, Description, Confirmation FROM playerchoice_response_locale"))
    {
        std::size_t count = 0;
        do
        {
            Field* fields = result->Fetch();

            int32 choiceId         = fields[0].GetInt32();
            int32 responseId       = fields[1].GetInt32();
            std::string localeName = fields[2].GetString();

            auto itr = _playerChoiceLocales.find(choiceId);
            if (itr == _playerChoiceLocales.end())
            {
                TC_LOG_ERROR("sql.sql", "Table `playerchoice_locale` references non-existing ChoiceId: %d for ResponseId %d locale %s, skipped",
                    choiceId, responseId, localeName.c_str());
                continue;
            }

            PlayerChoice const* playerChoice = ASSERT_NOTNULL(GetPlayerChoice(choiceId));
            if (!playerChoice->GetResponse(responseId))
            {
                TC_LOG_ERROR("sql.sql", "Table `playerchoice_locale` references non-existing ResponseId: %d for ChoiceId %d locale %s, skipped",
                    responseId, choiceId, localeName.c_str());
                continue;
            }

            LocaleConstant locale = GetLocaleByName(localeName);
            if (locale == LOCALE_enUS)
                continue;

            PlayerChoiceResponseLocale& data = itr->second.Responses[responseId];
            AddLocaleString(fields[3].GetString(), locale, data.Header);
            AddLocaleString(fields[4].GetString(), locale, data.Answer);
            AddLocaleString(fields[5].GetString(), locale, data.Description);
            AddLocaleString(fields[6].GetString(), locale, data.Confirmation);
            ++count;
        } while (result->NextRow());

        TC_LOG_INFO("server.loading", ">> Loaded " SZFMTD " Player Choice Response locale strings in %u ms", count, GetMSTimeDiffToNow(oldMSTime));
    }
}<|MERGE_RESOLUTION|>--- conflicted
+++ resolved
@@ -412,22 +412,12 @@
                                              "faction, npcflag, speed_walk, speed_run, scale, rank, dmgschool, BaseAttackTime, RangeAttackTime, BaseVariance, RangeVariance, "
     //                                        32          33          34           35           36            37      38             39
                                              "unit_class, unit_flags, unit_flags2, unit_flags3, dynamicflags, family, trainer_class, type, "
-<<<<<<< HEAD
-    //                                        39          40           41      42              43        44         45       46       47      48            49
-                                             "type_flags, type_flags2, lootid, pickpocketloot, skinloot, VehicleId, mingold, maxgold, AIName, MovementType, InhabitType, "
-    //                                        50           51              52                   53            54                 55             56              57
-                                             "HoverHeight, HealthModifier, HealthModifierExtra, ManaModifier, ManaModifierExtra, ArmorModifier, DamageModifier, ExperienceModifier, "
-    //                                        58            59          60           61                    62           63
-=======
-    //                                        40          41           42      43              44        45           46           47           48           49           50
-                                             "type_flags, type_flags2, lootid, pickpocketloot, skinloot, resistance1, resistance2, resistance3, resistance4, resistance5, resistance6, "
-    //                                        51      52      53      54      55      56      57      58      59         60       61       62      63
-                                             "spell1, spell2, spell3, spell4, spell5, spell6, spell7, spell8, VehicleId, mingold, maxgold, AIName, MovementType, "
-    //                                        64           65           66              67                   68            69                 70             71              72
-                                             "InhabitType, HoverHeight, HealthModifier, HealthModifierExtra, ManaModifier, ManaModifierExtra, ArmorModifier, DamageModifier, ExperienceModifier, "
-    //                                        73            74          75           76                    77           78
->>>>>>> c2d61e05
-                                             "RacialLeader, movementId, RegenHealth, mechanic_immune_mask, flags_extra, ScriptName FROM creature_template");
+    //                                        40          41           42      43              44        45         46       47       48      49            50           51
+                                             "type_flags, type_flags2, lootid, pickpocketloot, skinloot, VehicleId, mingold, maxgold, AIName, MovementType, InhabitType, HoverHeight, "
+    //                                        52              53                   54            55                 56             69              70                  71
+                                             "HealthModifier, HealthModifierExtra, ManaModifier, ManaModifierExtra, ArmorModifier, DamageModifier, ExperienceModifier, RacialLeader, "
+    //                                        72          73           74                    75           76
+                                             "movementId, RegenHealth, mechanic_immune_mask, flags_extra, ScriptName FROM creature_template");
 
     if (!result)
     {
@@ -474,149 +464,6 @@
     creatureTemplate.Name                   = fields[10].GetString();
     creatureTemplate.FemaleName             = fields[11].GetString();
     creatureTemplate.SubName                = fields[12].GetString();
-<<<<<<< HEAD
-    creatureTemplate.IconName               = fields[13].GetString();
-    creatureTemplate.GossipMenuId           = fields[14].GetUInt32();
-    creatureTemplate.minlevel               = fields[15].GetInt16();
-    creatureTemplate.maxlevel               = fields[16].GetInt16();
-    creatureTemplate.HealthScalingExpansion = fields[17].GetInt32();
-    creatureTemplate.RequiredExpansion      = fields[18].GetUInt32();
-    creatureTemplate.VignetteID             = fields[19].GetUInt32();
-    creatureTemplate.faction                = fields[20].GetUInt16();
-    creatureTemplate.npcflag                = fields[21].GetUInt64();
-    creatureTemplate.speed_walk             = fields[22].GetFloat();
-    creatureTemplate.speed_run              = fields[23].GetFloat();
-    creatureTemplate.scale                  = fields[24].GetFloat();
-    creatureTemplate.rank                   = uint32(fields[25].GetUInt8());
-    creatureTemplate.dmgschool              = uint32(fields[26].GetInt8());
-    creatureTemplate.BaseAttackTime         = fields[27].GetUInt32();
-    creatureTemplate.RangeAttackTime        = fields[28].GetUInt32();
-    creatureTemplate.BaseVariance           = fields[29].GetFloat();
-    creatureTemplate.RangeVariance          = fields[30].GetFloat();
-    creatureTemplate.unit_class             = uint32(fields[31].GetUInt8());
-    creatureTemplate.unit_flags             = fields[32].GetUInt32();
-    creatureTemplate.unit_flags2            = fields[33].GetUInt32();
-    creatureTemplate.unit_flags3            = fields[34].GetUInt32();
-    creatureTemplate.dynamicflags           = fields[35].GetUInt32();
-    creatureTemplate.family                 = CreatureFamily(fields[36].GetUInt8());
-    creatureTemplate.trainer_class          = uint32(fields[37].GetUInt8());
-    creatureTemplate.type                   = uint32(fields[38].GetUInt8());
-    creatureTemplate.type_flags             = fields[39].GetUInt32();
-    creatureTemplate.type_flags2            = fields[40].GetUInt32();
-    creatureTemplate.lootid                 = fields[41].GetUInt32();
-    creatureTemplate.pickpocketLootId       = fields[42].GetUInt32();
-    creatureTemplate.SkinLootId             = fields[43].GetUInt32();
-    creatureTemplate.VehicleId              = fields[44].GetUInt32();
-    creatureTemplate.mingold                = fields[45].GetUInt32();
-    creatureTemplate.maxgold                = fields[46].GetUInt32();
-    creatureTemplate.AIName                 = fields[47].GetString();
-    creatureTemplate.MovementType           = uint32(fields[48].GetUInt8());
-    creatureTemplate.InhabitType            = uint32(fields[49].GetUInt8());
-    creatureTemplate.HoverHeight            = fields[50].GetFloat();
-    creatureTemplate.ModHealth              = fields[51].GetFloat();
-    creatureTemplate.ModHealthExtra         = fields[52].GetFloat();
-    creatureTemplate.ModMana                = fields[53].GetFloat();
-    creatureTemplate.ModManaExtra           = fields[54].GetFloat();
-    creatureTemplate.ModArmor               = fields[55].GetFloat();
-    creatureTemplate.ModDamage              = fields[56].GetFloat();
-    creatureTemplate.ModExperience          = fields[57].GetFloat();
-    creatureTemplate.RacialLeader           = fields[58].GetBool();
-    creatureTemplate.movementId             = fields[59].GetUInt32();
-    creatureTemplate.RegenHealth            = fields[60].GetBool();
-    creatureTemplate.MechanicImmuneMask     = fields[61].GetUInt32();
-    creatureTemplate.flags_extra            = fields[62].GetUInt32();
-    creatureTemplate.ScriptID               = GetScriptId(fields[63].GetString());
-}
-
-void ObjectMgr::LoadCreatureTemplateResistances()
-{
-    uint32 oldMSTime = getMSTime();
-
-    //                                               0           1       2
-    QueryResult result = WorldDatabase.Query("SELECT CreatureID, School, Resistance FROM creature_template_resistance");
-
-    if (!result)
-    {
-        TC_LOG_INFO("server.loading", ">> Loaded 0 creature template resistance definitions. DB table `creature_template_resistance` is empty.");
-        return;
-    }
-
-    uint32 count = 0;
-
-    do
-    {
-        Field* fields = result->Fetch();
-
-        uint32 creatureID = fields[0].GetUInt32();
-        uint8 school      = fields[1].GetUInt8();
-
-        if (school == SPELL_SCHOOL_NORMAL || school >= MAX_SPELL_SCHOOL)
-        {
-            TC_LOG_INFO("sql.sql", "creature_template_resistance has resistance definitions for creature %u but this school %u doesn't exist", creatureID, school);
-            continue;
-        }
-
-        CreatureTemplateContainer::iterator itr = _creatureTemplateStore.find(creatureID);
-        if (itr == _creatureTemplateStore.end())
-        {
-            TC_LOG_INFO("sql.sql", "creature_template_resistance has resistance definitions for creature %u but this creature doesn't exist", creatureID);
-            continue;
-        }
-
-        CreatureTemplate& creatureTemplate = itr->second;
-        creatureTemplate.resistance[school] = fields[2].GetInt16();
-
-        ++count;
-
-    } while (result->NextRow());
-
-    TC_LOG_INFO("server.loading", ">> Loaded %u creature template resistances in %u ms", count, GetMSTimeDiffToNow(oldMSTime));
-}
-
-void ObjectMgr::LoadCreatureTemplateSpells()
-{
-    uint32 oldMSTime = getMSTime();
-
-    //                                               0           1       2
-    QueryResult result = WorldDatabase.Query("SELECT CreatureID, Index, Spell FROM creature_template_spell");
-
-    if (!result)
-    {
-        TC_LOG_INFO("server.loading", ">> Loaded 0 creature template spell definitions. DB table `creature_template_spell` is empty.");
-        return;
-    }
-
-    uint32 count = 0;
-
-    do
-    {
-        Field* fields = result->Fetch();
-
-        uint32 creatureID = fields[0].GetUInt32();
-        uint8 index       = fields[1].GetUInt8();
-
-        if (index >= MAX_CREATURE_SPELLS)
-        {
-            TC_LOG_INFO("sql.sql", "creature_template_spell has spell definitions for creature %u with a incorrect index %u", creatureID, index);
-            continue;
-        }
-
-        CreatureTemplateContainer::iterator itr = _creatureTemplateStore.find(creatureID);
-        if (itr == _creatureTemplateStore.end())
-        {
-            TC_LOG_INFO("sql.sql", "creature_template_spell has spell definitions for creature %u but this creature doesn't exist", creatureID);
-            continue;
-        }
-
-        CreatureTemplate& creatureTemplate = itr->second;
-        creatureTemplate.spells[index] = fields[2].GetUInt32();;
-
-        ++count;
-
-    } while (result->NextRow());
-
-    TC_LOG_INFO("server.loading", ">> Loaded %u creature template spells in %u ms", count, GetMSTimeDiffToNow(oldMSTime));
-=======
     creatureTemplate.TitleAlt               = fields[13].GetString();
     creatureTemplate.IconName               = fields[14].GetString();
     creatureTemplate.GossipMenuId           = fields[15].GetUInt32();
@@ -649,34 +496,116 @@
     creatureTemplate.lootid                 = fields[42].GetUInt32();
     creatureTemplate.pickpocketLootId       = fields[43].GetUInt32();
     creatureTemplate.SkinLootId             = fields[44].GetUInt32();
-
-    for (uint8 i = SPELL_SCHOOL_HOLY; i < MAX_SPELL_SCHOOL; ++i)
-        creatureTemplate.resistance[i]      = fields[45 + i - 1].GetInt16();
-
-    for (uint8 i = 0; i < MAX_CREATURE_SPELLS; ++i)
-        creatureTemplate.spells[i]          = fields[51 + i].GetUInt32();
-
-    creatureTemplate.VehicleId              = fields[59].GetUInt32();
-    creatureTemplate.mingold                = fields[60].GetUInt32();
-    creatureTemplate.maxgold                = fields[61].GetUInt32();
-    creatureTemplate.AIName                 = fields[62].GetString();
-    creatureTemplate.MovementType           = uint32(fields[63].GetUInt8());
-    creatureTemplate.InhabitType            = uint32(fields[64].GetUInt8());
-    creatureTemplate.HoverHeight            = fields[65].GetFloat();
-    creatureTemplate.ModHealth              = fields[66].GetFloat();
-    creatureTemplate.ModHealthExtra         = fields[67].GetFloat();
-    creatureTemplate.ModMana                = fields[68].GetFloat();
-    creatureTemplate.ModManaExtra           = fields[69].GetFloat();
-    creatureTemplate.ModArmor               = fields[70].GetFloat();
-    creatureTemplate.ModDamage              = fields[71].GetFloat();
-    creatureTemplate.ModExperience          = fields[72].GetFloat();
-    creatureTemplate.RacialLeader           = fields[73].GetBool();
-    creatureTemplate.movementId             = fields[74].GetUInt32();
-    creatureTemplate.RegenHealth            = fields[75].GetBool();
-    creatureTemplate.MechanicImmuneMask     = fields[76].GetUInt32();
-    creatureTemplate.flags_extra            = fields[77].GetUInt32();
-    creatureTemplate.ScriptID               = GetScriptId(fields[78].GetString());
->>>>>>> c2d61e05
+    creatureTemplate.VehicleId              = fields[45].GetUInt32();
+    creatureTemplate.mingold                = fields[46].GetUInt32();
+    creatureTemplate.maxgold                = fields[47].GetUInt32();
+    creatureTemplate.AIName                 = fields[48].GetString();
+    creatureTemplate.MovementType           = uint32(fields[49].GetUInt8());
+    creatureTemplate.InhabitType            = uint32(fields[50].GetUInt8());
+    creatureTemplate.HoverHeight            = fields[51].GetFloat();
+    creatureTemplate.ModHealth              = fields[52].GetFloat();
+    creatureTemplate.ModHealthExtra         = fields[53].GetFloat();
+    creatureTemplate.ModMana                = fields[54].GetFloat();
+    creatureTemplate.ModManaExtra           = fields[55].GetFloat();
+    creatureTemplate.ModArmor               = fields[56].GetFloat();
+    creatureTemplate.ModDamage              = fields[57].GetFloat();
+    creatureTemplate.ModExperience          = fields[58].GetFloat();
+    creatureTemplate.RacialLeader           = fields[59].GetBool();
+    creatureTemplate.movementId             = fields[60].GetUInt32();
+    creatureTemplate.RegenHealth            = fields[61].GetBool();
+    creatureTemplate.MechanicImmuneMask     = fields[62].GetUInt32();
+    creatureTemplate.flags_extra            = fields[63].GetUInt32();
+    creatureTemplate.ScriptID               = GetScriptId(fields[64].GetString());
+}
+
+void ObjectMgr::LoadCreatureTemplateResistances()
+{
+    uint32 oldMSTime = getMSTime();
+
+    //                                               0           1       2
+    QueryResult result = WorldDatabase.Query("SELECT CreatureID, School, Resistance FROM creature_template_resistance");
+
+    if (!result)
+    {
+        TC_LOG_INFO("server.loading", ">> Loaded 0 creature template resistance definitions. DB table `creature_template_resistance` is empty.");
+        return;
+    }
+
+    uint32 count = 0;
+
+    do
+    {
+        Field* fields = result->Fetch();
+
+        uint32 creatureID = fields[0].GetUInt32();
+        uint8 school      = fields[1].GetUInt8();
+
+        if (school == SPELL_SCHOOL_NORMAL || school >= MAX_SPELL_SCHOOL)
+        {
+            TC_LOG_INFO("sql.sql", "creature_template_resistance has resistance definitions for creature %u but this school %u doesn't exist", creatureID, school);
+            continue;
+        }
+
+        CreatureTemplateContainer::iterator itr = _creatureTemplateStore.find(creatureID);
+        if (itr == _creatureTemplateStore.end())
+        {
+            TC_LOG_INFO("sql.sql", "creature_template_resistance has resistance definitions for creature %u but this creature doesn't exist", creatureID);
+            continue;
+        }
+
+        CreatureTemplate& creatureTemplate = itr->second;
+        creatureTemplate.resistance[school] = fields[2].GetInt16();
+
+        ++count;
+
+    } while (result->NextRow());
+
+    TC_LOG_INFO("server.loading", ">> Loaded %u creature template resistances in %u ms", count, GetMSTimeDiffToNow(oldMSTime));
+}
+
+void ObjectMgr::LoadCreatureTemplateSpells()
+{
+    uint32 oldMSTime = getMSTime();
+
+    //                                               0           1       2
+    QueryResult result = WorldDatabase.Query("SELECT CreatureID, Index, Spell FROM creature_template_spell");
+
+    if (!result)
+    {
+        TC_LOG_INFO("server.loading", ">> Loaded 0 creature template spell definitions. DB table `creature_template_spell` is empty.");
+        return;
+    }
+
+    uint32 count = 0;
+
+    do
+    {
+        Field* fields = result->Fetch();
+
+        uint32 creatureID = fields[0].GetUInt32();
+        uint8 index       = fields[1].GetUInt8();
+
+        if (index >= MAX_CREATURE_SPELLS)
+        {
+            TC_LOG_INFO("sql.sql", "creature_template_spell has spell definitions for creature %u with a incorrect index %u", creatureID, index);
+            continue;
+        }
+
+        CreatureTemplateContainer::iterator itr = _creatureTemplateStore.find(creatureID);
+        if (itr == _creatureTemplateStore.end())
+        {
+            TC_LOG_INFO("sql.sql", "creature_template_spell has spell definitions for creature %u but this creature doesn't exist", creatureID);
+            continue;
+        }
+
+        CreatureTemplate& creatureTemplate = itr->second;
+        creatureTemplate.spells[index] = fields[2].GetUInt32();;
+
+        ++count;
+
+    } while (result->NextRow());
+
+    TC_LOG_INFO("server.loading", ">> Loaded %u creature template spells in %u ms", count, GetMSTimeDiffToNow(oldMSTime));
 }
 
 void ObjectMgr::LoadCreatureTemplateAddons()
