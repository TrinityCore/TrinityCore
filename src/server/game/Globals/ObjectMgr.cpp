--- conflicted
+++ resolved
@@ -70,11 +70,8 @@
 #include "World.h"
 #include <G3D/g3dmath.h>
 #include <numeric>
-<<<<<<< HEAD
 #include <sstream>
-=======
 #include <limits>
->>>>>>> 49ad0d2d
 
 ScriptMapMap sSpellScripts;
 ScriptMapMap sEventScripts;
@@ -9314,7 +9311,7 @@
             co->Customizations.push_back(customization);
         }
 
-        auto ValidateAppearance = [](Races race, Classes playerClass, Gender gender, Trinity::IteratorPair<UF::ChrCustomizationChoice const*> customizations) {
+        auto ValidateAppearance = [](Races race, Classes /*playerClass*/, Gender gender, Trinity::IteratorPair<UF::ChrCustomizationChoice const*> customizations) {
             // Skip validation if there are no customizations to validate
             if (customizations.begin() == customizations.end())
                 return true;
