--- conflicted
+++ resolved
@@ -3966,11 +3966,7 @@
     mExclusiveQuestGroups.clear();
 
     QueryResult result = WorldDatabase.Query("SELECT "
-<<<<<<< HEAD
-        //0      1           2         3           4            5                6              7            8
-=======
         //0      1           2         3           4            5                6              7             8
->>>>>>> 31eb2c5e
         "ID, QuestType, QuestLevel, MinLevel, QuestSortID, QuestInfoID, SuggestedGroupNum, TimeAllowed, AllowableRaces,"
         //      9                     10                   11                    12
         "RequiredFactionId1, RequiredFactionId2, RequiredFactionValue1, RequiredFactionValue2, "
@@ -3990,11 +3986,7 @@
         "LogTitle, LogDescription, QuestDescription, AreaDescription, QuestCompletionLog, "
         //      71                72                73                74                   75                     76                    77                      78
         "RequiredNpcOrGo1, RequiredNpcOrGo2, RequiredNpcOrGo3, RequiredNpcOrGo4, RequiredNpcOrGoCount1, RequiredNpcOrGoCount2, RequiredNpcOrGoCount3, RequiredNpcOrGoCount4, "
-<<<<<<< HEAD
-        //         79                     80                    81                     82                        83                       84                        85                        86
-=======
         //   79         80         81         82            83                 84                  85                86
->>>>>>> 31eb2c5e
         "ItemDrop1, ItemDrop2, ItemDrop3, ItemDrop4, ItemDropQuantity1, ItemDropQuantity2, ItemDropQuantity3, ItemDropQuantity4, "
         //      87               88               89               90               91               92                93                  94                  95                  96                  97                  98
         "RequiredItemId1, RequiredItemId2, RequiredItemId3, RequiredItemId4, RequiredItemId5, RequiredItemId6, RequiredItemCount1, RequiredItemCount2, RequiredItemCount3, RequiredItemCount4, RequiredItemCount5, RequiredItemCount6, "
