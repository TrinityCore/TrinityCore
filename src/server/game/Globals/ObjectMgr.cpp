/*
 * Copyright (C) 2008-2013 TrinityCore <http://www.trinitycore.org/>
 * Copyright (C) 2005-2009 MaNGOS <http://getmangos.com/>
 *
 * This program is free software; you can redistribute it and/or modify it
 * under the terms of the GNU General Public License as published by the
 * Free Software Foundation; either version 2 of the License, or (at your
 * option) any later version.
 *
 * This program is distributed in the hope that it will be useful, but WITHOUT
 * ANY WARRANTY; without even the implied warranty of MERCHANTABILITY or
 * FITNESS FOR A PARTICULAR PURPOSE. See the GNU General Public License for
 * more details.
 *
 * You should have received a copy of the GNU General Public License along
 * with this program. If not, see <http://www.gnu.org/licenses/>.
 */

#include "AccountMgr.h"
#include "AchievementMgr.h"
#include "ArenaTeam.h"
#include "ArenaTeamMgr.h"
#include "Chat.h"
#include "Common.h"
#include "DatabaseEnv.h"
#include "DB2Structure.h"
#include "DB2Stores.h"
#include "DisableMgr.h"
#include "GameEventMgr.h"
#include "GossipDef.h"
#include "GroupMgr.h"
#include "GuildMgr.h"
#include "InstanceSaveMgr.h"
#include "Language.h"
#include "LFGMgr.h"
#include "Log.h"
#include "MapManager.h"
#include "ObjectMgr.h"
#include "Pet.h"
#include "PoolMgr.h"
#include "ReputationMgr.h"
#include "ScriptMgr.h"
#include "SpellAuras.h"
#include "Spell.h"
#include "SpellMgr.h"
#include "SpellScript.h"
#include "Transport.h"
#include "UpdateMask.h"
#include "Util.h"
#include "Vehicle.h"
#include "WaypointManager.h"
#include "World.h"

ScriptMapMap sSpellScripts;
ScriptMapMap sEventScripts;
ScriptMapMap sWaypointScripts;

std::string GetScriptsTableNameByType(ScriptsType type)
{
    std::string res = "";
    switch (type)
    {
        case SCRIPTS_SPELL:         res = "spell_scripts";      break;
        case SCRIPTS_EVENT:         res = "event_scripts";      break;
        case SCRIPTS_WAYPOINT:      res = "waypoint_scripts";   break;
        default: break;
    }
    return res;
}

ScriptMapMap* GetScriptsMapByType(ScriptsType type)
{
    ScriptMapMap* res = NULL;
    switch (type)
    {
        case SCRIPTS_SPELL:         res = &sSpellScripts;       break;
        case SCRIPTS_EVENT:         res = &sEventScripts;       break;
        case SCRIPTS_WAYPOINT:      res = &sWaypointScripts;    break;
        default: break;
    }
    return res;
}

std::string GetScriptCommandName(ScriptCommands command)
{
    std::string res = "";
    switch (command)
    {
        case SCRIPT_COMMAND_TALK: res = "SCRIPT_COMMAND_TALK"; break;
        case SCRIPT_COMMAND_EMOTE: res = "SCRIPT_COMMAND_EMOTE"; break;
        case SCRIPT_COMMAND_FIELD_SET: res = "SCRIPT_COMMAND_FIELD_SET"; break;
        case SCRIPT_COMMAND_MOVE_TO: res = "SCRIPT_COMMAND_MOVE_TO"; break;
        case SCRIPT_COMMAND_FLAG_SET: res = "SCRIPT_COMMAND_FLAG_SET"; break;
        case SCRIPT_COMMAND_FLAG_REMOVE: res = "SCRIPT_COMMAND_FLAG_REMOVE"; break;
        case SCRIPT_COMMAND_TELEPORT_TO: res = "SCRIPT_COMMAND_TELEPORT_TO"; break;
        case SCRIPT_COMMAND_QUEST_EXPLORED: res = "SCRIPT_COMMAND_QUEST_EXPLORED"; break;
        case SCRIPT_COMMAND_KILL_CREDIT: res = "SCRIPT_COMMAND_KILL_CREDIT"; break;
        case SCRIPT_COMMAND_RESPAWN_GAMEOBJECT: res = "SCRIPT_COMMAND_RESPAWN_GAMEOBJECT"; break;
        case SCRIPT_COMMAND_TEMP_SUMMON_CREATURE: res = "SCRIPT_COMMAND_TEMP_SUMMON_CREATURE"; break;
        case SCRIPT_COMMAND_OPEN_DOOR: res = "SCRIPT_COMMAND_OPEN_DOOR"; break;
        case SCRIPT_COMMAND_CLOSE_DOOR: res = "SCRIPT_COMMAND_CLOSE_DOOR"; break;
        case SCRIPT_COMMAND_ACTIVATE_OBJECT: res = "SCRIPT_COMMAND_ACTIVATE_OBJECT"; break;
        case SCRIPT_COMMAND_REMOVE_AURA: res = "SCRIPT_COMMAND_REMOVE_AURA"; break;
        case SCRIPT_COMMAND_CAST_SPELL: res = "SCRIPT_COMMAND_CAST_SPELL"; break;
        case SCRIPT_COMMAND_PLAY_SOUND: res = "SCRIPT_COMMAND_PLAY_SOUND"; break;
        case SCRIPT_COMMAND_CREATE_ITEM: res = "SCRIPT_COMMAND_CREATE_ITEM"; break;
        case SCRIPT_COMMAND_DESPAWN_SELF: res = "SCRIPT_COMMAND_DESPAWN_SELF"; break;
        case SCRIPT_COMMAND_LOAD_PATH: res = "SCRIPT_COMMAND_LOAD_PATH"; break;
        case SCRIPT_COMMAND_CALLSCRIPT_TO_UNIT: res = "SCRIPT_COMMAND_CALLSCRIPT_TO_UNIT"; break;
        case SCRIPT_COMMAND_KILL: res = "SCRIPT_COMMAND_KILL"; break;
        // TrinityCore only
        case SCRIPT_COMMAND_ORIENTATION: res = "SCRIPT_COMMAND_ORIENTATION"; break;
        case SCRIPT_COMMAND_EQUIP: res = "SCRIPT_COMMAND_EQUIP"; break;
        case SCRIPT_COMMAND_MODEL: res = "SCRIPT_COMMAND_MODEL"; break;
        case SCRIPT_COMMAND_CLOSE_GOSSIP: res = "SCRIPT_COMMAND_CLOSE_GOSSIP"; break;
        case SCRIPT_COMMAND_PLAYMOVIE: res = "SCRIPT_COMMAND_PLAYMOVIE"; break;
        default:
        {
            char sz[32];
            sprintf(sz, "Unknown command: %d", command);
            res = sz;
            break;
        }
    }
    return res;
}

std::string ScriptInfo::GetDebugInfo() const
{
    char sz[256];
    sprintf(sz, "%s ('%s' script id: %u)", GetScriptCommandName(command).c_str(), GetScriptsTableNameByType(type).c_str(), id);
    return std::string(sz);
}

bool normalizePlayerName(std::string& name)
{
    if (name.empty())
        return false;

    wchar_t wstr_buf[MAX_INTERNAL_PLAYER_NAME+1];
    size_t wstr_len = MAX_INTERNAL_PLAYER_NAME;

    if (!Utf8toWStr(name, &wstr_buf[0], wstr_len))
        return false;

    wstr_buf[0] = wcharToUpper(wstr_buf[0]);
    for (size_t i = 1; i < wstr_len; ++i)
        wstr_buf[i] = wcharToLower(wstr_buf[i]);

    if (!WStrToUtf8(wstr_buf, wstr_len, name))
        return false;

    return true;
}

LanguageDesc lang_description[LANGUAGES_COUNT] =
{
    { LANG_ADDON,           0, 0                       },
    { LANG_UNIVERSAL,       0, 0                       },
    { LANG_ORCISH,        669, SKILL_LANG_ORCISH       },
    { LANG_DARNASSIAN,    671, SKILL_LANG_DARNASSIAN   },
    { LANG_TAURAHE,       670, SKILL_LANG_TAURAHE      },
    { LANG_DWARVISH,      672, SKILL_LANG_DWARVEN      },
    { LANG_COMMON,        668, SKILL_LANG_COMMON       },
    { LANG_DEMONIC,       815, SKILL_LANG_DEMON_TONGUE },
    { LANG_TITAN,         816, SKILL_LANG_TITAN        },
    { LANG_THALASSIAN,    813, SKILL_LANG_THALASSIAN   },
    { LANG_DRACONIC,      814, SKILL_LANG_DRACONIC     },
    { LANG_KALIMAG,       817, SKILL_LANG_OLD_TONGUE   },
    { LANG_GNOMISH,      7340, SKILL_LANG_GNOMISH      },
    { LANG_TROLL,        7341, SKILL_LANG_TROLL        },
    { LANG_GUTTERSPEAK, 17737, SKILL_LANG_GUTTERSPEAK  },
    { LANG_DRAENEI,     29932, SKILL_LANG_DRAENEI      },
    { LANG_ZOMBIE,          0, 0                       },
    { LANG_GNOMISH_BINARY,  0, 0                       },
    { LANG_GOBLIN_BINARY,   0, 0                       },
    { LANG_WORGEN,      69270, SKILL_LANG_WORGEN       },
    { LANG_GOBLIN,      69269, SKILL_LANG_GOBLIN       }
};

LanguageDesc const* GetLanguageDescByID(uint32 lang)
{
    for (uint8 i = 0; i < LANGUAGES_COUNT; ++i)
    {
        if (uint32(lang_description[i].lang_id) == lang)
            return &lang_description[i];
    }

    return NULL;
}

bool SpellClickInfo::IsFitToRequirements(Unit const* clicker, Unit const* clickee) const
{
    Player const* playerClicker = clicker->ToPlayer();
    if (!playerClicker)
        return true;

    Unit const* summoner = NULL;
    // Check summoners for party
    if (clickee->IsSummon())
        summoner = clickee->ToTempSummon()->GetSummoner();
    if (!summoner)
        summoner = clickee;

    // This only applies to players
    switch (userType)
    {
        case SPELL_CLICK_USER_FRIEND:
            if (!playerClicker->IsFriendlyTo(summoner))
                return false;
            break;
        case SPELL_CLICK_USER_RAID:
            if (!playerClicker->IsInRaidWith(summoner))
                return false;
            break;
        case SPELL_CLICK_USER_PARTY:
            if (!playerClicker->IsInPartyWith(summoner))
                return false;
            break;
        default:
            break;
    }

    return true;
}

ObjectMgr::ObjectMgr():
    _auctionId(1),
    _equipmentSetGuid(1),
    _itemTextId(1),
    _mailId(1),
    _hiPetNumber(1),
    _voidItemId(1),
    _hiCharGuid(1),
    _hiCreatureGuid(1),
    _hiPetGuid(1),
    _hiVehicleGuid(1),
    _hiItemGuid(1),
    _hiGoGuid(1),
    _hiDoGuid(1),
    _hiCorpseGuid(1),
    _hiAreaTriggerGuid(1),
    _hiMoTransGuid(1)
{
    for (uint8 i = 0; i < MAX_CLASSES; ++i)
        for (uint8 j = 0; j < MAX_RACES; ++j)
            _playerInfo[j][i] = NULL;
}

ObjectMgr::~ObjectMgr()
{
    for (QuestMap::iterator i = _questTemplates.begin(); i != _questTemplates.end(); ++i)
        delete i->second;

    for (PetLevelInfoContainer::iterator i = _petInfoStore.begin(); i != _petInfoStore.end(); ++i)
        delete[] i->second;

    for (int race = 0; race < MAX_RACES; ++race)
    {
        for (int class_ = 0; class_ < MAX_CLASSES; ++class_)
        {
            if (_playerInfo[race][class_])
                delete[] _playerInfo[race][class_]->levelInfo;
            delete _playerInfo[race][class_];
        }
    }

    for (CacheVendorItemContainer::iterator itr = _cacheVendorItemStore.begin(); itr != _cacheVendorItemStore.end(); ++itr)
        itr->second.Clear();

    _cacheTrainerSpellStore.clear();
    _graveyardOrientations.clear();

    for (DungeonEncounterContainer::iterator itr =_dungeonEncounterStore.begin(); itr != _dungeonEncounterStore.end(); ++itr)
        for (DungeonEncounterList::iterator encounterItr = itr->second.begin(); encounterItr != itr->second.end(); ++encounterItr)
            delete *encounterItr;

    for (AccessRequirementContainer::iterator itr = _accessRequirementStore.begin(); itr != _accessRequirementStore.end(); ++itr)
        delete itr->second;
}

void ObjectMgr::AddLocaleString(std::string const& s, LocaleConstant locale, StringVector& data)
{
    if (!s.empty())
    {
        if (data.size() <= size_t(locale))
            data.resize(locale + 1);

        data[locale] = s;
    }
}

void ObjectMgr::LoadGraveyardOrientations()
{
    uint32 oldMSTime = getMSTime();

    _graveyardOrientations.clear();

    QueryResult result = WorldDatabase.Query("SELECT id, orientation FROM graveyard_orientation");

    if (!result)
        return;

    do
    {
        Field* fields = result->Fetch();

        uint32 id = fields[0].GetUInt32();
        if (!sWorldSafeLocsStore.LookupEntry(id))
        {
            TC_LOG_ERROR(LOG_FILTER_SERVER_LOADING, "Graveyard %u referenced in graveyard_orientation doesn't exist.", id);
            continue;
        }
        _graveyardOrientations[id] = fields[1].GetFloat();

    } while (result->NextRow());

    TC_LOG_INFO(LOG_FILTER_SERVER_LOADING, ">> Loaded %lu graveyard orientations in %u ms", (unsigned long)_graveyardOrientations.size(), GetMSTimeDiffToNow(oldMSTime));
}

void ObjectMgr::LoadCreatureLocales()
{
    uint32 oldMSTime = getMSTime();

    _creatureLocaleStore.clear();                              // need for reload case

    QueryResult result = WorldDatabase.Query("SELECT entry, name_loc1, subname_loc1, name_loc2, subname_loc2, name_loc3, subname_loc3, name_loc4, subname_loc4, name_loc5, subname_loc5, name_loc6, subname_loc6, name_loc7, subname_loc7, name_loc8, subname_loc8 FROM locales_creature");

    if (!result)
        return;

    do
    {
        Field* fields = result->Fetch();

        uint32 entry = fields[0].GetUInt32();

        CreatureLocale& data = _creatureLocaleStore[entry];

        for (uint8 i = 1; i < TOTAL_LOCALES; ++i)
        {
            LocaleConstant locale = (LocaleConstant) i;
            AddLocaleString(fields[1 + 2 * (i - 1)].GetString(), locale, data.Name);
            AddLocaleString(fields[1 + 2 * (i - 1) + 1].GetString(), locale, data.SubName);
        }
    } while (result->NextRow());

    TC_LOG_INFO(LOG_FILTER_SERVER_LOADING, ">> Loaded %lu creature locale strings in %u ms", (unsigned long)_creatureLocaleStore.size(), GetMSTimeDiffToNow(oldMSTime));
}

void ObjectMgr::LoadGossipMenuItemsLocales()
{
    uint32 oldMSTime = getMSTime();

    _gossipMenuItemsLocaleStore.clear();                              // need for reload case

    QueryResult result = WorldDatabase.Query("SELECT menu_id, id, "
        "option_text_loc1, box_text_loc1, option_text_loc2, box_text_loc2, "
        "option_text_loc3, box_text_loc3, option_text_loc4, box_text_loc4, "
        "option_text_loc5, box_text_loc5, option_text_loc6, box_text_loc6, "
        "option_text_loc7, box_text_loc7, option_text_loc8, box_text_loc8 "
        "FROM locales_gossip_menu_option");

    if (!result)
        return;

    do
    {
        Field* fields = result->Fetch();

        uint16 menuId   = fields[0].GetUInt16();
        uint16 id       = fields[1].GetUInt16();

        GossipMenuItemsLocale& data = _gossipMenuItemsLocaleStore[MAKE_PAIR32(menuId, id)];

        for (uint8 i = 1; i < TOTAL_LOCALES; ++i)
        {
            LocaleConstant locale = (LocaleConstant) i;
            AddLocaleString(fields[2 + 2 * (i - 1)].GetString(), locale, data.OptionText);
            AddLocaleString(fields[2 + 2 * (i - 1) + 1].GetString(), locale, data.BoxText);
        }
    } while (result->NextRow());

    TC_LOG_INFO(LOG_FILTER_SERVER_LOADING, ">> Loaded %lu gossip_menu_option locale strings in %u ms", (unsigned long)_gossipMenuItemsLocaleStore.size(), GetMSTimeDiffToNow(oldMSTime));
}

void ObjectMgr::LoadPointOfInterestLocales()
{
    uint32 oldMSTime = getMSTime();

    _pointOfInterestLocaleStore.clear();                              // need for reload case

    QueryResult result = WorldDatabase.Query("SELECT entry, icon_name_loc1, icon_name_loc2, icon_name_loc3, icon_name_loc4, icon_name_loc5, icon_name_loc6, icon_name_loc7, icon_name_loc8 FROM locales_points_of_interest");

    if (!result)
        return;

    do
    {
        Field* fields = result->Fetch();

        uint32 entry = fields[0].GetUInt32();

        PointOfInterestLocale& data = _pointOfInterestLocaleStore[entry];

        for (uint8 i = 1; i < TOTAL_LOCALES; ++i)
            AddLocaleString(fields[i].GetString(), LocaleConstant(i), data.IconName);
    } while (result->NextRow());

    TC_LOG_INFO(LOG_FILTER_SERVER_LOADING, ">> Loaded %lu points_of_interest locale strings in %u ms", (unsigned long)_pointOfInterestLocaleStore.size(), GetMSTimeDiffToNow(oldMSTime));
}

void ObjectMgr::LoadCreatureTemplates()
{
    uint32 oldMSTime = getMSTime();

    //                                                 0              1                 2                  3                 4            5           6        7         8
    QueryResult result = WorldDatabase.Query("SELECT entry, difficulty_entry_1, difficulty_entry_2, difficulty_entry_3, KillCredit1, KillCredit2, modelid1, modelid2, modelid3, "
    //                                           9       10      11       12           13           14        15     16      17        18        19         20         21
                                             "modelid4, name, subname, IconName, gossip_menu_id, minlevel, maxlevel, exp, exp_unk, faction_A, faction_H, npcflag, speed_walk, "
    //                                             22     23     24     25     26       27           28             29              30               31            32          33          34
                                             "speed_run, scale, rank, mindmg, maxdmg, dmgschool, attackpower, dmg_multiplier, baseattacktime, rangeattacktime, unit_class, unit_flags, unit_flags2, "
    //                                             35         36         37             38             39          40           41              42          43
                                             "dynamicflags, family, trainer_type, trainer_class, trainer_race, minrangedmg, maxrangedmg, rangedattackpower, type, "
    //                                            44           45        46         47            48          49          50           51           52           53         54
                                             "type_flags, type_flags2, lootid, pickpocketloot, skinloot, resistance1, resistance2, resistance3, resistance4, resistance5, resistance6, "
    //                                          55      56      57      58      59      60      61      62          63           64        65       66       67         68
                                             "spell1, spell2, spell3, spell4, spell5, spell6, spell7, spell8, PetSpellDataId, VehicleId, mingold, maxgold, AIName, MovementType, "
    //                                             69          70         71         72            73            74          75           76          77          78           79          80
                                             "InhabitType, HoverHeight, Health_mod, Mana_mod, Mana_mod_extra, Armor_mod, RacialLeader, questItem1, questItem2, questItem3, questItem4, questItem5, "
    //                                            81           82          83               84                85           86
                                             " questItem6, movementId, RegenHealth, mechanic_immune_mask, flags_extra, ScriptName "
                                             "FROM creature_template;");

    if (!result)
    {
        TC_LOG_INFO(LOG_FILTER_SERVER_LOADING, ">> Loaded 0 creature template definitions. DB table `creature_template` is empty.");
        return;
    }

    _creatureTemplateStore.rehash(result->GetRowCount());
    uint32 count = 0;
    do
    {
        Field* fields = result->Fetch();

        uint32 entry = fields[0].GetUInt32();


        CreatureTemplate& creatureTemplate = _creatureTemplateStore[entry];

        creatureTemplate.Entry = entry;

        for (uint8 i = 0; i < MAX_DIFFICULTY - 1; ++i)
            creatureTemplate.DifficultyEntry[i] = fields[1 + i].GetUInt32();

        for (uint8 i = 0; i < MAX_KILL_CREDIT; ++i)
            creatureTemplate.KillCredit[i] = fields[4 + i].GetUInt32();

        creatureTemplate.Modelid1          = fields[6].GetUInt32();
        creatureTemplate.Modelid2          = fields[7].GetUInt32();
        creatureTemplate.Modelid3          = fields[8].GetUInt32();
        creatureTemplate.Modelid4          = fields[9].GetUInt32();
        creatureTemplate.Name              = fields[10].GetString();
        creatureTemplate.SubName           = fields[11].GetString();
        creatureTemplate.IconName          = fields[12].GetString();
        creatureTemplate.GossipMenuId      = fields[13].GetUInt32();
        creatureTemplate.minlevel          = fields[14].GetUInt8();
        creatureTemplate.maxlevel          = fields[15].GetUInt8();
        creatureTemplate.expansion         = uint32(fields[16].GetInt16());
        creatureTemplate.expansionUnknown  = uint32(fields[17].GetUInt16());
        creatureTemplate.faction_A         = uint32(fields[18].GetUInt16());
        creatureTemplate.faction_H         = uint32(fields[19].GetUInt16());
        creatureTemplate.npcflag           = fields[20].GetUInt32();
        creatureTemplate.speed_walk        = fields[21].GetFloat();
        creatureTemplate.speed_run         = fields[22].GetFloat();
        creatureTemplate.scale             = fields[23].GetFloat();
        creatureTemplate.rank              = uint32(fields[24].GetUInt8());
        creatureTemplate.mindmg            = fields[25].GetFloat();
        creatureTemplate.maxdmg            = fields[26].GetFloat();
        creatureTemplate.dmgschool         = uint32(fields[27].GetInt8());
        creatureTemplate.attackpower       = fields[28].GetUInt32();
        creatureTemplate.dmg_multiplier    = fields[29].GetFloat();
        creatureTemplate.baseattacktime    = fields[30].GetUInt32();
        creatureTemplate.rangeattacktime   = fields[31].GetUInt32();
        creatureTemplate.unit_class        = uint32(fields[32].GetUInt8());
        creatureTemplate.unit_flags        = fields[33].GetUInt32();
        creatureTemplate.unit_flags2       = fields[34].GetUInt32();
        creatureTemplate.dynamicflags      = fields[35].GetUInt32();
        creatureTemplate.family            = uint32(fields[36].GetUInt8());
        creatureTemplate.trainer_type      = uint32(fields[37].GetUInt8());
        creatureTemplate.trainer_class     = uint32(fields[38].GetUInt8());
        creatureTemplate.trainer_race      = uint32(fields[39].GetUInt8());
        creatureTemplate.minrangedmg       = fields[40].GetFloat();
        creatureTemplate.maxrangedmg       = fields[41].GetFloat();
        creatureTemplate.rangedattackpower = uint32(fields[42].GetUInt16());
        creatureTemplate.type              = uint32(fields[43].GetUInt8());
        creatureTemplate.type_flags        = fields[44].GetUInt32();
        creatureTemplate.type_flags2       = fields[45].GetUInt32();
        creatureTemplate.lootid            = fields[46].GetUInt32();
        creatureTemplate.pickpocketLootId  = fields[47].GetUInt32();
        creatureTemplate.SkinLootId        = fields[48].GetUInt32();

        for (uint8 i = SPELL_SCHOOL_HOLY; i < MAX_SPELL_SCHOOL; ++i)
            creatureTemplate.resistance[i] = fields[49 + i - 1].GetInt16();

        for (uint8 i = 0; i < CREATURE_MAX_SPELLS; ++i)
            creatureTemplate.spells[i] = fields[55 + i].GetUInt32();

        creatureTemplate.PetSpellDataId = fields[63].GetUInt32();
        creatureTemplate.VehicleId      = fields[64].GetUInt32();
        creatureTemplate.mingold        = fields[65].GetUInt32();
        creatureTemplate.maxgold        = fields[66].GetUInt32();
        creatureTemplate.AIName         = fields[67].GetString();
        creatureTemplate.MovementType   = uint32(fields[68].GetUInt8());
        creatureTemplate.InhabitType    = uint32(fields[69].GetUInt8());
        creatureTemplate.HoverHeight    = fields[70].GetFloat();
        creatureTemplate.ModHealth      = fields[71].GetFloat();
        creatureTemplate.ModMana        = fields[72].GetFloat();
        creatureTemplate.ModManaExtra   = fields[73].GetFloat();
        creatureTemplate.ModArmor       = fields[74].GetFloat();
        creatureTemplate.RacialLeader   = fields[75].GetBool();

        for (uint8 i = 0; i < MAX_CREATURE_QUEST_ITEMS; ++i)
            creatureTemplate.questItems[i] = fields[76 + i].GetUInt32();

        creatureTemplate.movementId         = fields[82].GetUInt32();
        creatureTemplate.RegenHealth        = fields[83].GetBool();
        creatureTemplate.MechanicImmuneMask = fields[84].GetUInt32();
        creatureTemplate.flags_extra        = fields[85].GetUInt32();
        creatureTemplate.ScriptID           = GetScriptId(fields[86].GetCString());

        ++count;
    }
    while (result->NextRow());

    // Checking needs to be done after loading because of the difficulty self referencing
    for (CreatureTemplateContainer::const_iterator itr = _creatureTemplateStore.begin(); itr != _creatureTemplateStore.end(); ++itr)
        CheckCreatureTemplate(&itr->second);

    TC_LOG_INFO(LOG_FILTER_SERVER_LOADING, ">> Loaded %u creature definitions in %u ms", count, GetMSTimeDiffToNow(oldMSTime));
}

void ObjectMgr::LoadCreatureTemplateAddons()
{
    uint32 oldMSTime = getMSTime();

    //                                                0       1       2      3       4       5      6
    QueryResult result = WorldDatabase.Query("SELECT entry, path_id, mount, bytes1, bytes2, emote, auras FROM creature_template_addon");

    if (!result)
    {
        TC_LOG_INFO(LOG_FILTER_SERVER_LOADING, ">> Loaded 0 creature template addon definitions. DB table `creature_template_addon` is empty.");
        return;
    }

    uint32 count = 0;
    do
    {
        Field* fields = result->Fetch();

        uint32 entry = fields[0].GetUInt32();

        if (!sObjectMgr->GetCreatureTemplate(entry))
        {
            TC_LOG_ERROR(LOG_FILTER_SQL, "Creature template (Entry: %u) does not exist but has a record in `creature_template_addon`", entry);
            continue;
        }

        CreatureAddon& creatureAddon = _creatureTemplateAddonStore[entry];

        creatureAddon.path_id = fields[1].GetUInt32();
        creatureAddon.mount   = fields[2].GetUInt32();
        creatureAddon.bytes1  = fields[3].GetUInt32();
        creatureAddon.bytes2  = fields[4].GetUInt32();
        creatureAddon.emote   = fields[5].GetUInt32();

        Tokenizer tokens(fields[6].GetString(), ' ');
        uint8 i = 0;
        creatureAddon.auras.resize(tokens.size());
        for (Tokenizer::const_iterator itr = tokens.begin(); itr != tokens.end(); ++itr)
        {
            SpellInfo const* AdditionalSpellInfo = sSpellMgr->GetSpellInfo(uint32(atol(*itr)));
            if (!AdditionalSpellInfo)
            {
                TC_LOG_ERROR(LOG_FILTER_SQL, "Creature (Entry: %u) has wrong spell %u defined in `auras` field in `creature_template_addon`.", entry, uint32(atol(*itr)));
                continue;
            }
            creatureAddon.auras[i++] = uint32(atol(*itr));
        }

        if (creatureAddon.mount)
        {
            if (!sCreatureDisplayInfoStore.LookupEntry(creatureAddon.mount))
            {
                TC_LOG_ERROR(LOG_FILTER_SQL, "Creature (Entry: %u) has invalid displayInfoId (%u) for mount defined in `creature_template_addon`", entry, creatureAddon.mount);
                creatureAddon.mount = 0;
            }
        }

        if (!sEmotesStore.LookupEntry(creatureAddon.emote))
        {
            TC_LOG_ERROR(LOG_FILTER_SQL, "Creature (Entry: %u) has invalid emote (%u) defined in `creature_addon`.", entry, creatureAddon.emote);
            creatureAddon.emote = 0;
        }

        ++count;
    }
    while (result->NextRow());

    TC_LOG_INFO(LOG_FILTER_SERVER_LOADING, ">> Loaded %u creature template addons in %u ms", count, GetMSTimeDiffToNow(oldMSTime));
}

void ObjectMgr::CheckCreatureTemplate(CreatureTemplate const* cInfo)
{
    if (!cInfo)
        return;

    bool ok = true;                                     // bool to allow continue outside this loop
    for (uint32 diff = 0; diff < MAX_DIFFICULTY - 1 && ok; ++diff)
    {
        if (!cInfo->DifficultyEntry[diff])
            continue;
        ok = false;                                     // will be set to true at the end of this loop again

        CreatureTemplate const* difficultyInfo = GetCreatureTemplate(cInfo->DifficultyEntry[diff]);
        if (!difficultyInfo)
        {
            TC_LOG_ERROR(LOG_FILTER_SQL, "Creature (Entry: %u) has `difficulty_entry_%u`=%u but creature entry %u does not exist.",
                cInfo->Entry, diff + 1, cInfo->DifficultyEntry[diff], cInfo->DifficultyEntry[diff]);
            continue;
        }

        bool ok2 = true;
        for (uint32 diff2 = 0; diff2 < MAX_DIFFICULTY - 1 && ok2; ++diff2)
        {
            ok2 = false;
            if (_difficultyEntries[diff2].find(cInfo->Entry) != _difficultyEntries[diff2].end())
            {
                TC_LOG_ERROR(LOG_FILTER_SQL, "Creature (Entry: %u) is listed as `difficulty_entry_%u` of another creature, but itself lists %u in `difficulty_entry_%u`.",
                    cInfo->Entry, diff2 + 1, cInfo->DifficultyEntry[diff], diff + 1);
                continue;
            }

            if (_difficultyEntries[diff2].find(cInfo->DifficultyEntry[diff]) != _difficultyEntries[diff2].end())
            {
                TC_LOG_ERROR(LOG_FILTER_SQL, "Creature (Entry: %u) already listed as `difficulty_entry_%u` for another entry.", cInfo->DifficultyEntry[diff], diff2 + 1);
                continue;
            }

            if (_hasDifficultyEntries[diff2].find(cInfo->DifficultyEntry[diff]) != _hasDifficultyEntries[diff2].end())
            {
                TC_LOG_ERROR(LOG_FILTER_SQL, "Creature (Entry: %u) has `difficulty_entry_%u`=%u but creature entry %u has itself a value in `difficulty_entry_%u`.",
                    cInfo->Entry, diff + 1, cInfo->DifficultyEntry[diff], cInfo->DifficultyEntry[diff], diff2 + 1);
                continue;
            }
            ok2 = true;
        }
        if (!ok2)
            continue;

        if (cInfo->unit_class != difficultyInfo->unit_class)
        {
            TC_LOG_ERROR(LOG_FILTER_SQL, "Creature (Entry: %u, class %u) has different `unit_class` in difficulty %u mode (Entry: %u, class %u).",
                cInfo->Entry, cInfo->unit_class, diff + 1, cInfo->DifficultyEntry[diff], difficultyInfo->unit_class);
            continue;
        }

        if (cInfo->npcflag != difficultyInfo->npcflag)
        {
            TC_LOG_ERROR(LOG_FILTER_SQL, "Creature (Entry: %u) has different `npcflag` in difficulty %u mode (Entry: %u).", cInfo->Entry, diff + 1, cInfo->DifficultyEntry[diff]);
            continue;
        }

        if (cInfo->trainer_class != difficultyInfo->trainer_class)
        {
            TC_LOG_ERROR(LOG_FILTER_SQL, "Creature (Entry: %u) has different `trainer_class` in difficulty %u mode (Entry: %u).", cInfo->Entry, diff + 1, cInfo->DifficultyEntry[diff]);
            continue;
        }

        if (cInfo->trainer_race != difficultyInfo->trainer_race)
        {
            TC_LOG_ERROR(LOG_FILTER_SQL, "Creature (Entry: %u) has different `trainer_race` in difficulty %u mode (Entry: %u).", cInfo->Entry, diff + 1, cInfo->DifficultyEntry[diff]);
            continue;
        }

        if (cInfo->trainer_type != difficultyInfo->trainer_type)
        {
            TC_LOG_ERROR(LOG_FILTER_SQL, "Creature (Entry: %u) has different `trainer_type` in difficulty %u mode (Entry: %u).", cInfo->Entry, diff + 1, cInfo->DifficultyEntry[diff]);
            continue;
        }

        if (!difficultyInfo->AIName.empty())
        {
            TC_LOG_ERROR(LOG_FILTER_SQL, "Creature (Entry: %u) lists difficulty %u mode entry %u with `AIName` filled in. `AIName` of difficulty 0 mode creature is always used instead.",
                cInfo->Entry, diff + 1, cInfo->DifficultyEntry[diff]);
            continue;
        }

        if (difficultyInfo->ScriptID)
        {
            TC_LOG_ERROR(LOG_FILTER_SQL, "Creature (Entry: %u) lists difficulty %u mode entry %u with `ScriptName` filled in. `ScriptName` of difficulty 0 mode creature is always used instead.",
                cInfo->Entry, diff + 1, cInfo->DifficultyEntry[diff]);
            continue;
        }

        _hasDifficultyEntries[diff].insert(cInfo->Entry);
        _difficultyEntries[diff].insert(cInfo->DifficultyEntry[diff]);
        ok = true;
    }

    FactionTemplateEntry const* factionTemplate = sFactionTemplateStore.LookupEntry(cInfo->faction_A);
    if (!factionTemplate)
        TC_LOG_ERROR(LOG_FILTER_SQL, "Creature (Entry: %u) has non-existing faction_A template (%u).", cInfo->Entry, cInfo->faction_A);

    factionTemplate = sFactionTemplateStore.LookupEntry(cInfo->faction_H);
    if (!factionTemplate)
        TC_LOG_ERROR(LOG_FILTER_SQL, "Creature (Entry: %u) has non-existing faction_H template (%u).", cInfo->Entry, cInfo->faction_H);

    // used later for scale
    CreatureDisplayInfoEntry const* displayScaleEntry = NULL;

    if (cInfo->Modelid1)
    {
        CreatureDisplayInfoEntry const* displayEntry = sCreatureDisplayInfoStore.LookupEntry(cInfo->Modelid1);
        if (!displayEntry)
        {
            TC_LOG_ERROR(LOG_FILTER_SQL, "Creature (Entry: %u) lists non-existing Modelid1 id (%u), this can crash the client.", cInfo->Entry, cInfo->Modelid1);
            const_cast<CreatureTemplate*>(cInfo)->Modelid1 = 0;
        }
        else if (!displayScaleEntry)
            displayScaleEntry = displayEntry;

        CreatureModelInfo const* modelInfo = GetCreatureModelInfo(cInfo->Modelid1);
        if (!modelInfo)
            TC_LOG_ERROR(LOG_FILTER_SQL, "No model data exist for `Modelid1` = %u listed by creature (Entry: %u).", cInfo->Modelid1, cInfo->Entry);
    }

    if (cInfo->Modelid2)
    {
        CreatureDisplayInfoEntry const* displayEntry = sCreatureDisplayInfoStore.LookupEntry(cInfo->Modelid2);
        if (!displayEntry)
        {
            TC_LOG_ERROR(LOG_FILTER_SQL, "Creature (Entry: %u) lists non-existing Modelid2 id (%u), this can crash the client.", cInfo->Entry, cInfo->Modelid2);
            const_cast<CreatureTemplate*>(cInfo)->Modelid2 = 0;
        }
        else if (!displayScaleEntry)
            displayScaleEntry = displayEntry;

        CreatureModelInfo const* modelInfo = GetCreatureModelInfo(cInfo->Modelid2);
        if (!modelInfo)
            TC_LOG_ERROR(LOG_FILTER_SQL, "No model data exist for `Modelid2` = %u listed by creature (Entry: %u).", cInfo->Modelid2, cInfo->Entry);
    }

    if (cInfo->Modelid3)
    {
        CreatureDisplayInfoEntry const* displayEntry = sCreatureDisplayInfoStore.LookupEntry(cInfo->Modelid3);
        if (!displayEntry)
        {
            TC_LOG_ERROR(LOG_FILTER_SQL, "Creature (Entry: %u) lists non-existing Modelid3 id (%u), this can crash the client.", cInfo->Entry, cInfo->Modelid3);
            const_cast<CreatureTemplate*>(cInfo)->Modelid3 = 0;
        }
        else if (!displayScaleEntry)
            displayScaleEntry = displayEntry;

        CreatureModelInfo const* modelInfo = GetCreatureModelInfo(cInfo->Modelid3);
        if (!modelInfo)
            TC_LOG_ERROR(LOG_FILTER_SQL, "No model data exist for `Modelid3` = %u listed by creature (Entry: %u).", cInfo->Modelid3, cInfo->Entry);
    }

    if (cInfo->Modelid4)
    {
        CreatureDisplayInfoEntry const* displayEntry = sCreatureDisplayInfoStore.LookupEntry(cInfo->Modelid4);
        if (!displayEntry)
        {
            TC_LOG_ERROR(LOG_FILTER_SQL, "Creature (Entry: %u) lists non-existing Modelid4 id (%u), this can crash the client.", cInfo->Entry, cInfo->Modelid4);
            const_cast<CreatureTemplate*>(cInfo)->Modelid4 = 0;
        }
        else if (!displayScaleEntry)
            displayScaleEntry = displayEntry;

        CreatureModelInfo const* modelInfo = GetCreatureModelInfo(cInfo->Modelid4);
        if (!modelInfo)
            TC_LOG_ERROR(LOG_FILTER_SQL, "No model data exist for `Modelid4` = %u listed by creature (Entry: %u).", cInfo->Modelid4, cInfo->Entry);
    }

    if (!displayScaleEntry)
        TC_LOG_ERROR(LOG_FILTER_SQL, "Creature (Entry: %u) does not have any existing display id in Modelid1/Modelid2/Modelid3/Modelid4.", cInfo->Entry);

    for (int k = 0; k < MAX_KILL_CREDIT; ++k)
    {
        if (cInfo->KillCredit[k])
        {
            if (!GetCreatureTemplate(cInfo->KillCredit[k]))
            {
                TC_LOG_ERROR(LOG_FILTER_SQL, "Creature (Entry: %u) lists non-existing creature entry %u in `KillCredit%d`.", cInfo->Entry, cInfo->KillCredit[k], k + 1);
                const_cast<CreatureTemplate*>(cInfo)->KillCredit[k] = 0;
            }
        }
    }

    if (!cInfo->unit_class || ((1 << (cInfo->unit_class-1)) & CLASSMASK_ALL_CREATURES) == 0)
    {
        TC_LOG_ERROR(LOG_FILTER_SQL, "Creature (Entry: %u) has invalid unit_class (%u) in creature_template. Set to 1 (UNIT_CLASS_WARRIOR).", cInfo->Entry, cInfo->unit_class);
        const_cast<CreatureTemplate*>(cInfo)->unit_class = UNIT_CLASS_WARRIOR;
    }

    if (cInfo->dmgschool >= MAX_SPELL_SCHOOL)
    {
        TC_LOG_ERROR(LOG_FILTER_SQL, "Creature (Entry: %u) has invalid spell school value (%u) in `dmgschool`.", cInfo->Entry, cInfo->dmgschool);
        const_cast<CreatureTemplate*>(cInfo)->dmgschool = SPELL_SCHOOL_NORMAL;
    }

    if (cInfo->baseattacktime == 0)
        const_cast<CreatureTemplate*>(cInfo)->baseattacktime  = BASE_ATTACK_TIME;

    if (cInfo->rangeattacktime == 0)
        const_cast<CreatureTemplate*>(cInfo)->rangeattacktime = BASE_ATTACK_TIME;

    if ((cInfo->npcflag & UNIT_NPC_FLAG_TRAINER) && cInfo->trainer_type >= MAX_TRAINER_TYPE)
        TC_LOG_ERROR(LOG_FILTER_SQL, "Creature (Entry: %u) has wrong trainer type %u.", cInfo->Entry, cInfo->trainer_type);

    if (cInfo->type && !sCreatureTypeStore.LookupEntry(cInfo->type))
    {
        TC_LOG_ERROR(LOG_FILTER_SQL, "Creature (Entry: %u) has invalid creature type (%u) in `type`.", cInfo->Entry, cInfo->type);
        const_cast<CreatureTemplate*>(cInfo)->type = CREATURE_TYPE_HUMANOID;
    }

    // must exist or used hidden but used in data horse case
    if (cInfo->family && !sCreatureFamilyStore.LookupEntry(cInfo->family) && cInfo->family != CREATURE_FAMILY_HORSE_CUSTOM)
    {
        TC_LOG_ERROR(LOG_FILTER_SQL, "Creature (Entry: %u) has invalid creature family (%u) in `family`.", cInfo->Entry, cInfo->family);
        const_cast<CreatureTemplate*>(cInfo)->family = 0;
    }

    if (cInfo->InhabitType <= 0 || cInfo->InhabitType > INHABIT_ANYWHERE)
    {
        TC_LOG_ERROR(LOG_FILTER_SQL, "Creature (Entry: %u) has wrong value (%u) in `InhabitType`, creature will not correctly walk/swim/fly.", cInfo->Entry, cInfo->InhabitType);
        const_cast<CreatureTemplate*>(cInfo)->InhabitType = INHABIT_ANYWHERE;
    }

    if (cInfo->HoverHeight < 0.0f)
    {
        TC_LOG_ERROR(LOG_FILTER_SQL, "Creature (Entry: %u) has wrong value (%f) in `HoverHeight`", cInfo->Entry, cInfo->HoverHeight);
        const_cast<CreatureTemplate*>(cInfo)->HoverHeight = 1.0f;
    }

    if (cInfo->VehicleId)
    {
        VehicleEntry const* vehId = sVehicleStore.LookupEntry(cInfo->VehicleId);
        if (!vehId)
        {
             TC_LOG_ERROR(LOG_FILTER_SQL, "Creature (Entry: %u) has a non-existing VehicleId (%u). This *WILL* cause the client to freeze!", cInfo->Entry, cInfo->VehicleId);
             const_cast<CreatureTemplate*>(cInfo)->VehicleId = 0;
        }
    }

    if (cInfo->PetSpellDataId)
    {
        CreatureSpellDataEntry const* spellDataId = sCreatureSpellDataStore.LookupEntry(cInfo->PetSpellDataId);
        if (!spellDataId)
            TC_LOG_ERROR(LOG_FILTER_SQL, "Creature (Entry: %u) has non-existing PetSpellDataId (%u).", cInfo->Entry, cInfo->PetSpellDataId);
    }

    for (uint8 j = 0; j < CREATURE_MAX_SPELLS; ++j)
    {
        if (cInfo->spells[j] && !sSpellMgr->GetSpellInfo(cInfo->spells[j]))
        {
            TC_LOG_ERROR(LOG_FILTER_SQL, "Creature (Entry: %u) has non-existing Spell%d (%u), set to 0.", cInfo->Entry, j+1, cInfo->spells[j]);
            const_cast<CreatureTemplate*>(cInfo)->spells[j] = 0;
        }
    }

    if (cInfo->MovementType >= MAX_DB_MOTION_TYPE)
    {
        TC_LOG_ERROR(LOG_FILTER_SQL, "Creature (Entry: %u) has wrong movement generator type (%u), ignored and set to IDLE.", cInfo->Entry, cInfo->MovementType);
        const_cast<CreatureTemplate*>(cInfo)->MovementType = IDLE_MOTION_TYPE;
    }

    /// if not set custom creature scale then load scale from CreatureDisplayInfo.dbc
    if (cInfo->scale <= 0.0f)
    {
        if (displayScaleEntry)
            const_cast<CreatureTemplate*>(cInfo)->scale = displayScaleEntry->scale;
        else
            const_cast<CreatureTemplate*>(cInfo)->scale = 1.0f;
    }

    if (cInfo->expansion > MAX_CREATURE_BASE_HP)
    {
        TC_LOG_ERROR(LOG_FILTER_SQL, "Table `creature_template` lists creature (Entry: %u) with `exp` %u. Ignored and set to 0.", cInfo->Entry, cInfo->expansion);
        const_cast<CreatureTemplate*>(cInfo)->expansion = 0;
    }

    if (cInfo->expansionUnknown > MAX_CREATURE_BASE_HP)
    {
        TC_LOG_ERROR(LOG_FILTER_SQL, "Table `creature_template` lists creature (Entry: %u) with `exp_unk` %u. Ignored and set to 0.", cInfo->Entry, cInfo->expansionUnknown);
        const_cast<CreatureTemplate*>(cInfo)->expansionUnknown = 0;
    }

    if (uint32 badFlags = (cInfo->flags_extra & ~CREATURE_FLAG_EXTRA_DB_ALLOWED))
    {
        TC_LOG_ERROR(LOG_FILTER_SQL, "Table `creature_template` lists creature (Entry: %u) with disallowed `flags_extra` %u, removing incorrect flag.", cInfo->Entry, badFlags);
        const_cast<CreatureTemplate*>(cInfo)->flags_extra &= CREATURE_FLAG_EXTRA_DB_ALLOWED;
    }

    const_cast<CreatureTemplate*>(cInfo)->dmg_multiplier *= Creature::_GetDamageMod(cInfo->rank);
}

void ObjectMgr::LoadCreatureAddons()
{
    uint32 oldMSTime = getMSTime();

    //                                                0       1       2      3       4       5      6
    QueryResult result = WorldDatabase.Query("SELECT guid, path_id, mount, bytes1, bytes2, emote, auras FROM creature_addon");

    if (!result)
    {
        TC_LOG_INFO(LOG_FILTER_SERVER_LOADING, ">> Loaded 0 creature addon definitions. DB table `creature_addon` is empty.");
        return;
    }

    uint32 count = 0;
    do
    {
        Field* fields = result->Fetch();

        uint32 guid = fields[0].GetUInt32();

        CreatureData const* creData = GetCreatureData(guid);
        if (!creData)
        {
            TC_LOG_ERROR(LOG_FILTER_SQL, "Creature (GUID: %u) does not exist but has a record in `creature_addon`", guid);
            continue;
        }

        CreatureAddon& creatureAddon = _creatureAddonStore[guid];

        creatureAddon.path_id = fields[1].GetUInt32();
        if (creData->movementType == WAYPOINT_MOTION_TYPE && !creatureAddon.path_id)
        {
            const_cast<CreatureData*>(creData)->movementType = IDLE_MOTION_TYPE;
            TC_LOG_ERROR(LOG_FILTER_SQL, "Creature (GUID %u) has movement type set to WAYPOINT_MOTION_TYPE but no path assigned", guid);
        }

        creatureAddon.mount   = fields[2].GetUInt32();
        creatureAddon.bytes1  = fields[3].GetUInt32();
        creatureAddon.bytes2  = fields[4].GetUInt32();
        creatureAddon.emote   = fields[5].GetUInt32();

        Tokenizer tokens(fields[6].GetString(), ' ');
        uint8 i = 0;
        creatureAddon.auras.resize(tokens.size());
        for (Tokenizer::const_iterator itr = tokens.begin(); itr != tokens.end(); ++itr)
        {
            SpellInfo const* AdditionalSpellInfo = sSpellMgr->GetSpellInfo(uint32(atol(*itr)));
            if (!AdditionalSpellInfo)
            {
                TC_LOG_ERROR(LOG_FILTER_SQL, "Creature (GUID: %u) has wrong spell %u defined in `auras` field in `creature_addon`.", guid, uint32(atol(*itr)));
                continue;
            }
            creatureAddon.auras[i++] = uint32(atol(*itr));
        }

        if (creatureAddon.mount)
        {
            if (!sCreatureDisplayInfoStore.LookupEntry(creatureAddon.mount))
            {
                TC_LOG_ERROR(LOG_FILTER_SQL, "Creature (GUID: %u) has invalid displayInfoId (%u) for mount defined in `creature_addon`", guid, creatureAddon.mount);
                creatureAddon.mount = 0;
            }
        }

        if (!sEmotesStore.LookupEntry(creatureAddon.emote))
        {
            TC_LOG_ERROR(LOG_FILTER_SQL, "Creature (GUID: %u) has invalid emote (%u) defined in `creature_addon`.", guid, creatureAddon.emote);
            creatureAddon.emote = 0;
        }

        ++count;
    }
    while (result->NextRow());

    TC_LOG_INFO(LOG_FILTER_SERVER_LOADING, ">> Loaded %u creature addons in %u ms", count, GetMSTimeDiffToNow(oldMSTime));
}

CreatureAddon const* ObjectMgr::GetCreatureAddon(uint32 lowguid)
{
    CreatureAddonContainer::const_iterator itr = _creatureAddonStore.find(lowguid);
    if (itr != _creatureAddonStore.end())
        return &(itr->second);

    return NULL;
}

CreatureAddon const* ObjectMgr::GetCreatureTemplateAddon(uint32 entry)
{
    CreatureAddonContainer::const_iterator itr = _creatureTemplateAddonStore.find(entry);
    if (itr != _creatureTemplateAddonStore.end())
        return &(itr->second);

    return NULL;
}

EquipmentInfo const* ObjectMgr::GetEquipmentInfo(uint32 entry, int8& id)
{
    EquipmentInfoContainer::const_iterator itr = _equipmentInfoStore.find(entry);
    if (itr == _equipmentInfoStore.end())
        return NULL;

    if (itr->second.empty())
        return NULL;

    if (id == -1) // select a random element
    {
        EquipmentInfoContainerInternal::const_iterator ritr = itr->second.begin();
        std::advance(ritr, urand(0u, itr->second.size() - 1));
        id = std::distance(itr->second.begin(), ritr) + 1;
        return &ritr->second;
    }
    else
    {
        EquipmentInfoContainerInternal::const_iterator itr2 = itr->second.find(id);
        if (itr2 != itr->second.end())
            return &itr2->second;
    }

    return NULL;
}

void ObjectMgr::LoadEquipmentTemplates()
{
    uint32 oldMSTime = getMSTime();

    //                                                 0     1       2           3           4
    QueryResult result = WorldDatabase.Query("SELECT entry, id, itemEntry1, itemEntry2, itemEntry3 FROM creature_equip_template");

    if (!result)
    {
        TC_LOG_INFO(LOG_FILTER_SERVER_LOADING, ">> Loaded 0 creature equipment templates. DB table `creature_equip_template` is empty!");
        return;
    }

    uint32 count = 0;
    do
    {
        Field* fields = result->Fetch();

        uint32 entry = fields[0].GetUInt32();

        if (!sObjectMgr->GetCreatureTemplate(entry))
        {
            TC_LOG_ERROR(LOG_FILTER_SQL, "Creature template (Entry: %u) does not exist but has a record in `creature_equip_template`", entry);
            continue;
        }

        uint8 id = fields[1].GetUInt8();

        EquipmentInfo& equipmentInfo = _equipmentInfoStore[entry][id];

        equipmentInfo.ItemEntry[0] = fields[2].GetUInt32();
        equipmentInfo.ItemEntry[1] = fields[3].GetUInt32();
        equipmentInfo.ItemEntry[2] = fields[4].GetUInt32();

        for (uint8 i = 0; i < MAX_EQUIPMENT_ITEMS; ++i)
        {
            if (!equipmentInfo.ItemEntry[i])
                continue;

            ItemEntry const* dbcItem = sItemStore.LookupEntry(equipmentInfo.ItemEntry[i]);

            if (!dbcItem)
            {
                TC_LOG_ERROR(LOG_FILTER_SQL, "Unknown item (entry=%u) in creature_equip_template.itemEntry%u for entry = %u and id=%u, forced to 0.",
                    equipmentInfo.ItemEntry[i], i+1, entry, id);
                equipmentInfo.ItemEntry[i] = 0;
                continue;
            }

            if (dbcItem->InventoryType != INVTYPE_WEAPON &&
                dbcItem->InventoryType != INVTYPE_SHIELD &&
                dbcItem->InventoryType != INVTYPE_RANGED &&
                dbcItem->InventoryType != INVTYPE_2HWEAPON &&
                dbcItem->InventoryType != INVTYPE_WEAPONMAINHAND &&
                dbcItem->InventoryType != INVTYPE_WEAPONOFFHAND &&
                dbcItem->InventoryType != INVTYPE_HOLDABLE &&
                dbcItem->InventoryType != INVTYPE_THROWN &&
                dbcItem->InventoryType != INVTYPE_RANGEDRIGHT)
            {
                TC_LOG_ERROR(LOG_FILTER_SQL, "Item (entry=%u) in creature_equip_template.itemEntry%u for entry = %u and id = %u is not equipable in a hand, forced to 0.",
                    equipmentInfo.ItemEntry[i], i+1, entry, id);
                equipmentInfo.ItemEntry[i] = 0;
            }
        }

        ++count;
    }
    while (result->NextRow());

    TC_LOG_INFO(LOG_FILTER_SERVER_LOADING, ">> Loaded %u equipment templates in %u ms", count, GetMSTimeDiffToNow(oldMSTime));
}

CreatureModelInfo const* ObjectMgr::GetCreatureModelInfo(uint32 modelId)
{
    CreatureModelContainer::const_iterator itr = _creatureModelStore.find(modelId);
    if (itr != _creatureModelStore.end())
        return &(itr->second);

    return NULL;
}

uint32 ObjectMgr::ChooseDisplayId(CreatureTemplate const* cinfo, CreatureData const* data /*= NULL*/)
{
    // Load creature model (display id)
    if (data && data->displayid)
        return data->displayid;

    return cinfo->GetRandomValidModelId();
}

void ObjectMgr::ChooseCreatureFlags(const CreatureTemplate* cinfo, uint32& npcflag, uint32& unit_flags, uint32& dynamicflags, const CreatureData* data /*= NULL*/)
{
    npcflag = cinfo->npcflag;
    unit_flags = cinfo->unit_flags;
    dynamicflags = cinfo->dynamicflags;

    if (data)
    {
        if (data->npcflag)
            npcflag = data->npcflag;

        if (data->unit_flags)
            unit_flags = data->unit_flags;

        if (data->dynamicflags)
            dynamicflags = data->dynamicflags;
    }
}

CreatureModelInfo const* ObjectMgr::GetCreatureModelRandomGender(uint32* displayID)
{
    CreatureModelInfo const* modelInfo = GetCreatureModelInfo(*displayID);
    if (!modelInfo)
        return NULL;

    // If a model for another gender exists, 50% chance to use it
    if (modelInfo->modelid_other_gender != 0 && urand(0, 1) == 0)
    {
        CreatureModelInfo const* minfo_tmp = GetCreatureModelInfo(modelInfo->modelid_other_gender);
        if (!minfo_tmp)
            TC_LOG_ERROR(LOG_FILTER_SQL, "Model (Entry: %u) has modelid_other_gender %u not found in table `creature_model_info`. ", *displayID, modelInfo->modelid_other_gender);
        else
        {
            // Model ID changed
            *displayID = modelInfo->modelid_other_gender;
            return minfo_tmp;
        }
    }

    return modelInfo;
}

void ObjectMgr::LoadCreatureModelInfo()
{
    uint32 oldMSTime = getMSTime();

    QueryResult result = WorldDatabase.Query("SELECT modelid, bounding_radius, combat_reach, gender, modelid_other_gender FROM creature_model_info");

    if (!result)
    {
        TC_LOG_INFO(LOG_FILTER_SERVER_LOADING, ">> Loaded 0 creature model definitions. DB table `creature_model_info` is empty.");
        return;
    }

    _creatureModelStore.rehash(result->GetRowCount());
    uint32 count = 0;

    do
    {
        Field* fields = result->Fetch();

        uint32 modelId = fields[0].GetUInt32();

        CreatureModelInfo& modelInfo = _creatureModelStore[modelId];

        modelInfo.bounding_radius      = fields[1].GetFloat();
        modelInfo.combat_reach         = fields[2].GetFloat();
        modelInfo.gender               = fields[3].GetUInt8();
        modelInfo.modelid_other_gender = fields[4].GetUInt32();

        // Checks

        if (!sCreatureDisplayInfoStore.LookupEntry(modelId))
            TC_LOG_ERROR(LOG_FILTER_SQL, "Table `creature_model_info` has model for not existed display id (%u).", modelId);

        if (modelInfo.gender > GENDER_NONE)
        {
            TC_LOG_ERROR(LOG_FILTER_SQL, "Table `creature_model_info` has wrong gender (%u) for display id (%u).", uint32(modelInfo.gender), modelId);
            modelInfo.gender = GENDER_MALE;
        }

        if (modelInfo.modelid_other_gender && !sCreatureDisplayInfoStore.LookupEntry(modelInfo.modelid_other_gender))
        {
            TC_LOG_ERROR(LOG_FILTER_SQL, "Table `creature_model_info` has not existed alt.gender model (%u) for existed display id (%u).", modelInfo.modelid_other_gender, modelId);
            modelInfo.modelid_other_gender = 0;
        }

        if (modelInfo.combat_reach < 0.1f)
            modelInfo.combat_reach = DEFAULT_COMBAT_REACH;

        ++count;
    }
    while (result->NextRow());

    TC_LOG_INFO(LOG_FILTER_SERVER_LOADING, ">> Loaded %u creature model based info in %u ms", count, GetMSTimeDiffToNow(oldMSTime));
}

void ObjectMgr::LoadLinkedRespawn()
{
    uint32 oldMSTime = getMSTime();

    _linkedRespawnStore.clear();
    //                                                 0        1          2
    QueryResult result = WorldDatabase.Query("SELECT guid, linkedGuid, linkType FROM linked_respawn ORDER BY guid ASC");

    if (!result)
    {
        TC_LOG_ERROR(LOG_FILTER_SERVER_LOADING, ">> Loaded 0 linked respawns. DB table `linked_respawn` is empty.");
        return;
    }

    do
    {
        Field* fields = result->Fetch();

        uint32 guidLow = fields[0].GetUInt32();
        uint32 linkedGuidLow = fields[1].GetUInt32();
        uint8  linkType = fields[2].GetUInt8();

        uint64 guid = 0, linkedGuid = 0;
        bool error = false;
        switch (linkType)
        {
            case CREATURE_TO_CREATURE:
            {
                const CreatureData* slave = GetCreatureData(guidLow);
                if (!slave)
                {
                    TC_LOG_ERROR(LOG_FILTER_SQL, "Couldn't get creature data for GUIDLow %u", guidLow);
                    error = true;
                    break;
                }

                const CreatureData* master = GetCreatureData(linkedGuidLow);
                if (!master)
                {
                    TC_LOG_ERROR(LOG_FILTER_SQL, "Couldn't get creature data for GUIDLow %u", linkedGuidLow);
                    error = true;
                    break;
                }

                const MapEntry* const map = sMapStore.LookupEntry(master->mapid);
                if (!map || !map->Instanceable() || (master->mapid != slave->mapid))
                {
                    TC_LOG_ERROR(LOG_FILTER_SQL, "Creature '%u' linking to '%u' on an unpermitted map.", guidLow, linkedGuidLow);
                    error = true;
                    break;
                }

                if (!(master->spawnMask & slave->spawnMask))  // they must have a possibility to meet (normal/heroic difficulty)
                {
                    TC_LOG_ERROR(LOG_FILTER_SQL, "LinkedRespawn: Creature '%u' linking to '%u' with not corresponding spawnMask", guidLow, linkedGuidLow);
                    error = true;
                    break;
                }

                guid = MAKE_NEW_GUID(guidLow, slave->id, HIGHGUID_UNIT);
                linkedGuid = MAKE_NEW_GUID(linkedGuidLow, master->id, HIGHGUID_UNIT);
                break;
            }
            case CREATURE_TO_GO:
            {
                const CreatureData* slave = GetCreatureData(guidLow);
                if (!slave)
                {
                    TC_LOG_ERROR(LOG_FILTER_SQL, "Couldn't get creature data for GUIDLow %u", guidLow);
                    error = true;
                    break;
                }

                const GameObjectData* master = GetGOData(linkedGuidLow);
                if (!master)
                {
                    TC_LOG_ERROR(LOG_FILTER_SQL, "Couldn't get gameobject data for GUIDLow %u", linkedGuidLow);
                    error = true;
                    break;
                }

                const MapEntry* const map = sMapStore.LookupEntry(master->mapid);
                if (!map || !map->Instanceable() || (master->mapid != slave->mapid))
                {
                    TC_LOG_ERROR(LOG_FILTER_SQL, "Creature '%u' linking to '%u' on an unpermitted map.", guidLow, linkedGuidLow);
                    error = true;
                    break;
                }

                if (!(master->spawnMask & slave->spawnMask))  // they must have a possibility to meet (normal/heroic difficulty)
                {
                    TC_LOG_ERROR(LOG_FILTER_SQL, "LinkedRespawn: Creature '%u' linking to '%u' with not corresponding spawnMask", guidLow, linkedGuidLow);
                    error = true;
                    break;
                }

                guid = MAKE_NEW_GUID(guidLow, slave->id, HIGHGUID_UNIT);
                linkedGuid = MAKE_NEW_GUID(linkedGuidLow, master->id, HIGHGUID_GAMEOBJECT);
                break;
            }
            case GO_TO_GO:
            {
                const GameObjectData* slave = GetGOData(guidLow);
                if (!slave)
                {
                    TC_LOG_ERROR(LOG_FILTER_SQL, "Couldn't get gameobject data for GUIDLow %u", guidLow);
                    error = true;
                    break;
                }

                const GameObjectData* master = GetGOData(linkedGuidLow);
                if (!master)
                {
                    TC_LOG_ERROR(LOG_FILTER_SQL, "Couldn't get gameobject data for GUIDLow %u", linkedGuidLow);
                    error = true;
                    break;
                }

                const MapEntry* const map = sMapStore.LookupEntry(master->mapid);
                if (!map || !map->Instanceable() || (master->mapid != slave->mapid))
                {
                    TC_LOG_ERROR(LOG_FILTER_SQL, "Creature '%u' linking to '%u' on an unpermitted map.", guidLow, linkedGuidLow);
                    error = true;
                    break;
                }

                if (!(master->spawnMask & slave->spawnMask))  // they must have a possibility to meet (normal/heroic difficulty)
                {
                    TC_LOG_ERROR(LOG_FILTER_SQL, "LinkedRespawn: Creature '%u' linking to '%u' with not corresponding spawnMask", guidLow, linkedGuidLow);
                    error = true;
                    break;
                }

                guid = MAKE_NEW_GUID(guidLow, slave->id, HIGHGUID_GAMEOBJECT);
                linkedGuid = MAKE_NEW_GUID(linkedGuidLow, master->id, HIGHGUID_GAMEOBJECT);
                break;
            }
            case GO_TO_CREATURE:
            {
                const GameObjectData* slave = GetGOData(guidLow);
                if (!slave)
                {
                    TC_LOG_ERROR(LOG_FILTER_SQL, "Couldn't get gameobject data for GUIDLow %u", guidLow);
                    error = true;
                    break;
                }

                const CreatureData* master = GetCreatureData(linkedGuidLow);
                if (!master)
                {
                    TC_LOG_ERROR(LOG_FILTER_SQL, "Couldn't get creature data for GUIDLow %u", linkedGuidLow);
                    error = true;
                    break;
                }

                const MapEntry* const map = sMapStore.LookupEntry(master->mapid);
                if (!map || !map->Instanceable() || (master->mapid != slave->mapid))
                {
                    TC_LOG_ERROR(LOG_FILTER_SQL, "Creature '%u' linking to '%u' on an unpermitted map.", guidLow, linkedGuidLow);
                    error = true;
                    break;
                }

                if (!(master->spawnMask & slave->spawnMask))  // they must have a possibility to meet (normal/heroic difficulty)
                {
                    TC_LOG_ERROR(LOG_FILTER_SQL, "LinkedRespawn: Creature '%u' linking to '%u' with not corresponding spawnMask", guidLow, linkedGuidLow);
                    error = true;
                    break;
                }

                guid = MAKE_NEW_GUID(guidLow, slave->id, HIGHGUID_GAMEOBJECT);
                linkedGuid = MAKE_NEW_GUID(linkedGuidLow, master->id, HIGHGUID_UNIT);
                break;
            }
        }

        if (!error)
            _linkedRespawnStore[guid] = linkedGuid;
    }
    while (result->NextRow());

    TC_LOG_INFO(LOG_FILTER_SERVER_LOADING, ">> Loaded " UI64FMTD " linked respawns in %u ms", uint64(_linkedRespawnStore.size()), GetMSTimeDiffToNow(oldMSTime));
}

bool ObjectMgr::SetCreatureLinkedRespawn(uint32 guidLow, uint32 linkedGuidLow)
{
    if (!guidLow)
        return false;

    const CreatureData* master = GetCreatureData(guidLow);
    uint64 guid = MAKE_NEW_GUID(guidLow, master->id, HIGHGUID_UNIT);

    if (!linkedGuidLow) // we're removing the linking
    {
        _linkedRespawnStore.erase(guid);
        PreparedStatement *stmt = WorldDatabase.GetPreparedStatement(WORLD_DEL_CRELINKED_RESPAWN);
        stmt->setUInt32(0, guidLow);
        WorldDatabase.Execute(stmt);
        return true;
    }

    const CreatureData* slave = GetCreatureData(linkedGuidLow);

    const MapEntry* const map = sMapStore.LookupEntry(master->mapid);
    if (!map || !map->Instanceable() || (master->mapid != slave->mapid))
    {
        TC_LOG_ERROR(LOG_FILTER_SQL, "Creature '%u' linking to '%u' on an unpermitted map.", guidLow, linkedGuidLow);
        return false;
    }

    if (!(master->spawnMask & slave->spawnMask))  // they must have a possibility to meet (normal/heroic difficulty)
    {
        TC_LOG_ERROR(LOG_FILTER_SQL, "LinkedRespawn: Creature '%u' linking to '%u' with not corresponding spawnMask", guidLow, linkedGuidLow);
        return false;
    }

    uint64 linkedGuid = MAKE_NEW_GUID(linkedGuidLow, slave->id, HIGHGUID_UNIT);

    _linkedRespawnStore[guid] = linkedGuid;
    PreparedStatement *stmt = WorldDatabase.GetPreparedStatement(WORLD_REP_CREATURE_LINKED_RESPAWN);
    stmt->setUInt32(0, guidLow);
    stmt->setUInt32(1, linkedGuidLow);
    WorldDatabase.Execute(stmt);
    return true;
}

void ObjectMgr::LoadTempSummons()
{
    uint32 oldMSTime = getMSTime();

    _tempSummonDataStore.clear();   // needed for reload case

    //                                               0           1             2        3      4           5           6           7            8           9
    QueryResult result = WorldDatabase.Query("SELECT summonerId, summonerType, groupId, entry, position_x, position_y, position_z, orientation, summonType, summonTime FROM creature_summon_groups");

    if (!result)
    {
        TC_LOG_INFO(LOG_FILTER_SERVER_LOADING, ">> Loaded 0 temp summons. DB table `creature_summon_groups` is empty.");
        return;
    }

    uint32 count = 0;
    do
    {
        Field* fields = result->Fetch();

        uint32 summonerId               = fields[0].GetUInt32();
        SummonerType summonerType       = SummonerType(fields[1].GetUInt8());
        uint8 group                     = fields[2].GetUInt8();

        switch (summonerType)
        {
            case SUMMONER_TYPE_CREATURE:
                if (!GetCreatureTemplate(summonerId))
                {
                    TC_LOG_ERROR(LOG_FILTER_SQL, "Table `creature_summon_groups` has summoner with non existing entry %u for creature summoner type, skipped.", summonerId);
                    continue;
                }
                break;
            case SUMMONER_TYPE_GAMEOBJECT:
                if (!GetGameObjectTemplate(summonerId))
                {
                    TC_LOG_ERROR(LOG_FILTER_SQL, "Table `creature_summon_groups` has summoner with non existing entry %u for gameobject summoner type, skipped.", summonerId);
                    continue;
                }
                break;
            case SUMMONER_TYPE_MAP:
                if (!sMapStore.LookupEntry(summonerId))
                {
                    TC_LOG_ERROR(LOG_FILTER_SQL, "Table `creature_summon_groups` has summoner with non existing entry %u for map summoner type, skipped.", summonerId);
                    continue;
                }
                break;
            default:
                TC_LOG_ERROR(LOG_FILTER_SQL, "Table `creature_summon_groups` has unhandled summoner type %u for summoner %u, skipped.", summonerType, summonerId);
                continue;
        }

        TempSummonData data;
        data.entry                      = fields[3].GetUInt32();

        if (!GetCreatureTemplate(data.entry))
        {
            TC_LOG_ERROR(LOG_FILTER_SQL, "Table `creature_summon_groups` has creature in group [Summoner ID: %u, Summoner Type: %u, Group ID: %u] with non existing creature entry %u, skipped.", summonerId, summonerType, group, data.entry);
            continue;
        }

        float posX                      = fields[4].GetFloat();
        float posY                      = fields[5].GetFloat();
        float posZ                      = fields[6].GetFloat();
        float orientation               = fields[7].GetFloat();

        data.pos.Relocate(posX, posY, posZ, orientation);

        data.type                       = TempSummonType(fields[8].GetUInt8());

        if (data.type > TEMPSUMMON_MANUAL_DESPAWN)
        {
            TC_LOG_ERROR(LOG_FILTER_SQL, "Table `creature_summon_groups` has unhandled temp summon type %u in group [Summoner ID: %u, Summoner Type: %u, Group ID: %u] for creature entry %u, skipped.", data.type, summonerId, summonerType, group, data.entry);
            continue;
        }

        data.time                       = fields[9].GetUInt32();

        TempSummonGroupKey key(summonerId, summonerType, group);
        _tempSummonDataStore[key].push_back(data);

        ++count;

    } while (result->NextRow());

    TC_LOG_INFO(LOG_FILTER_SERVER_LOADING, ">> Loaded %u temp summons in %u ms", count, GetMSTimeDiffToNow(oldMSTime));
}

void ObjectMgr::LoadCreatures()
{
    uint32 oldMSTime = getMSTime();

    //                                               0              1   2    3        4             5           6           7           8            9              10
    QueryResult result = WorldDatabase.Query("SELECT creature.guid, id, map, modelid, equipment_id, position_x, position_y, position_z, orientation, spawntimesecs, spawndist, "
    //   11               12         13       14            15         16         17          18          19                20                   21
        "currentwaypoint, curhealth, curmana, MovementType, spawnMask, phaseMask, eventEntry, pool_entry, creature.npcflag, creature.unit_flags, creature.dynamicflags "
        "FROM creature "
        "LEFT OUTER JOIN game_event_creature ON creature.guid = game_event_creature.guid "
        "LEFT OUTER JOIN pool_creature ON creature.guid = pool_creature.guid");

    if (!result)
    {
        TC_LOG_ERROR(LOG_FILTER_SERVER_LOADING, ">> Loaded 0 creatures. DB table `creature` is empty.");
        return;
    }

    // Build single time for check spawnmask
    std::map<uint32, uint32> spawnMasks;
    for (uint32 i = 0; i < sMapStore.GetNumRows(); ++i)
        if (sMapStore.LookupEntry(i))
            for (int k = 0; k < MAX_DIFFICULTY; ++k)
                if (GetMapDifficultyData(i, Difficulty(k)))
                    spawnMasks[i] |= (1 << k);

    _creatureDataStore.rehash(result->GetRowCount());
    uint32 count = 0;
    do
    {
        Field* fields = result->Fetch();

        uint32 guid         = fields[0].GetUInt32();
        uint32 entry        = fields[1].GetUInt32();

        CreatureTemplate const* cInfo = GetCreatureTemplate(entry);
        if (!cInfo)
        {
            TC_LOG_ERROR(LOG_FILTER_SQL, "Table `creature` has creature (GUID: %u) with non existing creature entry %u, skipped.", guid, entry);
            continue;
        }

        CreatureData& data = _creatureDataStore[guid];
        data.id             = entry;
        data.mapid          = fields[2].GetUInt16();
        data.displayid      = fields[3].GetUInt32();
        data.equipmentId    = fields[4].GetInt8();
        data.posX           = fields[5].GetFloat();
        data.posY           = fields[6].GetFloat();
        data.posZ           = fields[7].GetFloat();
        data.orientation    = fields[8].GetFloat();
        data.spawntimesecs  = fields[9].GetUInt32();
        data.spawndist      = fields[10].GetFloat();
        data.currentwaypoint= fields[11].GetUInt32();
        data.curhealth      = fields[12].GetUInt32();
        data.curmana        = fields[13].GetUInt32();
        data.movementType   = fields[14].GetUInt8();
        data.spawnMask      = fields[15].GetUInt8();
        data.phaseMask      = fields[16].GetUInt32();
        int16 gameEvent     = fields[17].GetInt8();
        uint32 PoolId       = fields[18].GetUInt32();
        data.npcflag        = fields[19].GetUInt32();
        data.unit_flags     = fields[20].GetUInt32();
        data.dynamicflags   = fields[21].GetUInt32();

        MapEntry const* mapEntry = sMapStore.LookupEntry(data.mapid);
        if (!mapEntry)
        {
            TC_LOG_ERROR(LOG_FILTER_SQL, "Table `creature` have creature (GUID: %u) that spawned at not existed map (Id: %u), skipped.", guid, data.mapid);
            continue;
        }

        if (data.spawnMask & ~spawnMasks[data.mapid])
            TC_LOG_ERROR(LOG_FILTER_SQL, "Table `creature` have creature (GUID: %u) that have wrong spawn mask %u including not supported difficulty modes for map (Id: %u) spawnMasks[data.mapid]: %u.", guid, data.spawnMask, data.mapid, spawnMasks[data.mapid]);

        bool ok = true;
        for (uint32 diff = 0; diff < MAX_DIFFICULTY - 1 && ok; ++diff)
        {
            if (_difficultyEntries[diff].find(data.id) != _difficultyEntries[diff].end())
            {
                TC_LOG_ERROR(LOG_FILTER_SQL, "Table `creature` have creature (GUID: %u) that listed as difficulty %u template (entry: %u) in `creature_template`, skipped.",
                    guid, diff + 1, data.id);
                ok = false;
            }
        }
        if (!ok)
            continue;

        // -1 random, 0 no equipment,
        if (data.equipmentId != 0)
        {
            if (!GetEquipmentInfo(data.id, data.equipmentId))
            {
                TC_LOG_ERROR(LOG_FILTER_SQL, "Table `creature` have creature (Entry: %u) with equipment_id %u not found in table `creature_equip_template`, set to no equipment.", data.id, data.equipmentId);
                data.equipmentId = 0;
            }
        }

        if (cInfo->flags_extra & CREATURE_FLAG_EXTRA_INSTANCE_BIND)
        {
            if (!mapEntry || !mapEntry->IsDungeon())
                TC_LOG_ERROR(LOG_FILTER_SQL, "Table `creature` have creature (GUID: %u Entry: %u) with `creature_template`.`flags_extra` including CREATURE_FLAG_EXTRA_INSTANCE_BIND but creature are not in instance.", guid, data.id);
        }

        if (data.spawndist < 0.0f)
        {
            TC_LOG_ERROR(LOG_FILTER_SQL, "Table `creature` have creature (GUID: %u Entry: %u) with `spawndist`< 0, set to 0.", guid, data.id);
            data.spawndist = 0.0f;
        }
        else if (data.movementType == RANDOM_MOTION_TYPE)
        {
            if (data.spawndist == 0.0f)
            {
                TC_LOG_ERROR(LOG_FILTER_SQL, "Table `creature` have creature (GUID: %u Entry: %u) with `MovementType`=1 (random movement) but with `spawndist`=0, replace by idle movement type (0).", guid, data.id);
                data.movementType = IDLE_MOTION_TYPE;
            }
        }
        else if (data.movementType == IDLE_MOTION_TYPE)
        {
            if (data.spawndist != 0.0f)
            {
                TC_LOG_ERROR(LOG_FILTER_SQL, "Table `creature` have creature (GUID: %u Entry: %u) with `MovementType`=0 (idle) have `spawndist`<>0, set to 0.", guid, data.id);
                data.spawndist = 0.0f;
            }
        }

        if (data.phaseMask == 0)
        {
            TC_LOG_ERROR(LOG_FILTER_SQL, "Table `creature` have creature (GUID: %u Entry: %u) with `phaseMask`=0 (not visible for anyone), set to 1.", guid, data.id);
            data.phaseMask = 1;
        }

        // Add to grid if not managed by the game event or pool system
        if (gameEvent == 0 && PoolId == 0)
            AddCreatureToGrid(guid, &data);

        ++count;

    } while (result->NextRow());

    TC_LOG_INFO(LOG_FILTER_SERVER_LOADING, ">> Loaded %u creatures in %u ms", count, GetMSTimeDiffToNow(oldMSTime));
}

void ObjectMgr::AddCreatureToGrid(uint32 guid, CreatureData const* data)
{
    uint8 mask = data->spawnMask;
    for (uint8 i = 0; mask != 0; i++, mask >>= 1)
    {
        if (mask & 1)
        {
            CellCoord cellCoord = Trinity::ComputeCellCoord(data->posX, data->posY);
            CellObjectGuids& cell_guids = _mapObjectGuidsStore[MAKE_PAIR32(data->mapid, i)][cellCoord.GetId()];
            cell_guids.creatures.insert(guid);
        }
    }
}

void ObjectMgr::RemoveCreatureFromGrid(uint32 guid, CreatureData const* data)
{
    uint8 mask = data->spawnMask;
    for (uint8 i = 0; mask != 0; i++, mask >>= 1)
    {
        if (mask & 1)
        {
            CellCoord cellCoord = Trinity::ComputeCellCoord(data->posX, data->posY);
            CellObjectGuids& cell_guids = _mapObjectGuidsStore[MAKE_PAIR32(data->mapid, i)][cellCoord.GetId()];
            cell_guids.creatures.erase(guid);
        }
    }
}

uint32 ObjectMgr::AddGOData(uint32 entry, uint32 mapId, float x, float y, float z, float o, uint32 spawntimedelay, float rotation0, float rotation1, float rotation2, float rotation3)
{
    GameObjectTemplate const* goinfo = GetGameObjectTemplate(entry);
    if (!goinfo)
        return 0;

    Map* map = sMapMgr->CreateBaseMap(mapId);
    if (!map)
        return 0;

    uint32 guid = GenerateLowGuid(HIGHGUID_GAMEOBJECT);
    GameObjectData& data = NewGOData(guid);
    data.id             = entry;
    data.mapid          = mapId;
    data.posX           = x;
    data.posY           = y;
    data.posZ           = z;
    data.orientation    = o;
    data.rotation0      = rotation0;
    data.rotation1      = rotation1;
    data.rotation2      = rotation2;
    data.rotation3      = rotation3;
    data.spawntimesecs  = spawntimedelay;
    data.animprogress   = 100;
    data.spawnMask      = 1;
    data.go_state       = GO_STATE_READY;
    data.phaseMask      = PHASEMASK_NORMAL;
    data.artKit         = goinfo->type == GAMEOBJECT_TYPE_CAPTURE_POINT ? 21 : 0;
    data.dbData = false;

    AddGameobjectToGrid(guid, &data);

    // Spawn if necessary (loaded grids only)
    // We use spawn coords to spawn
    if (!map->Instanceable() && map->IsGridLoaded(x, y))
    {
        GameObject* go = new GameObject;
        if (!go->LoadGameObjectFromDB(guid, map))
        {
            TC_LOG_ERROR(LOG_FILTER_GENERAL, "AddGOData: cannot add gameobject entry %u to map", entry);
            delete go;
            return 0;
        }
    }

    TC_LOG_DEBUG(LOG_FILTER_MAPS, "AddGOData: dbguid %u entry %u map %u x %f y %f z %f o %f", guid, entry, mapId, x, y, z, o);

    return guid;
}

bool ObjectMgr::MoveCreData(uint32 guid, uint32 mapId, Position pos)
{
    CreatureData& data = NewOrExistCreatureData(guid);
    if (!data.id)
        return false;

    RemoveCreatureFromGrid(guid, &data);
    if (data.posX == pos.GetPositionX() && data.posY == pos.GetPositionY() && data.posZ == pos.GetPositionZ())
        return true;
    data.posX = pos.GetPositionX();
    data.posY = pos.GetPositionY();
    data.posZ = pos.GetPositionZ();
    data.orientation = pos.GetOrientation();
    AddCreatureToGrid(guid, &data);

    // Spawn if necessary (loaded grids only)
    if (Map* map = sMapMgr->CreateBaseMap(mapId))
    {
        // We use spawn coords to spawn
        if (!map->Instanceable() && map->IsGridLoaded(data.posX, data.posY))
        {
            Creature* creature = new Creature;
            if (!creature->LoadCreatureFromDB(guid, map))
            {
                TC_LOG_ERROR(LOG_FILTER_GENERAL, "MoveCreData: Cannot add creature guid %u to map", guid);
                delete creature;
                return false;
            }
        }
    }
    return true;
}

uint32 ObjectMgr::AddCreData(uint32 entry, uint32 /*team*/, uint32 mapId, float x, float y, float z, float o, uint32 spawntimedelay)
{
    CreatureTemplate const* cInfo = GetCreatureTemplate(entry);
    if (!cInfo)
        return 0;

    uint32 level = cInfo->minlevel == cInfo->maxlevel ? cInfo->minlevel : urand(cInfo->minlevel, cInfo->maxlevel); // Only used for extracting creature base stats
    CreatureBaseStats const* stats = GetCreatureBaseStats(level, cInfo->unit_class);

    uint32 guid = GenerateLowGuid(HIGHGUID_UNIT);
    CreatureData& data = NewOrExistCreatureData(guid);
    data.id = entry;
    data.mapid = mapId;
    data.displayid = 0;
    data.equipmentId = 0;
    data.posX = x;
    data.posY = y;
    data.posZ = z;
    data.orientation = o;
    data.spawntimesecs = spawntimedelay;
    data.spawndist = 0;
    data.currentwaypoint = 0;
    data.curhealth = stats->GenerateHealth(cInfo);
    data.curmana = stats->GenerateMana(cInfo);
    data.movementType = cInfo->MovementType;
    data.spawnMask = 1;
    data.phaseMask = PHASEMASK_NORMAL;
    data.dbData = false;
    data.npcflag = cInfo->npcflag;
    data.unit_flags = cInfo->unit_flags;
    data.dynamicflags = cInfo->dynamicflags;

    AddCreatureToGrid(guid, &data);

    // Spawn if necessary (loaded grids only)
    if (Map* map = sMapMgr->CreateBaseMap(mapId))
    {
        // We use spawn coords to spawn
        if (!map->Instanceable() && !map->IsRemovalGrid(x, y))
        {
            Creature* creature = new Creature;
            if (!creature->LoadCreatureFromDB(guid, map))
            {
                TC_LOG_ERROR(LOG_FILTER_GENERAL, "AddCreature: Cannot add creature entry %u to map", entry);
                delete creature;
                return 0;
            }
        }
    }

    return guid;
}

void ObjectMgr::LoadGameobjects()
{
    uint32 oldMSTime = getMSTime();

    uint32 count = 0;

    //                                                0                1   2    3           4           5           6
    QueryResult result = WorldDatabase.Query("SELECT gameobject.guid, id, map, position_x, position_y, position_z, orientation, "
    //   7          8          9          10         11             12            13     14         15         16          17
        "rotation0, rotation1, rotation2, rotation3, spawntimesecs, animprogress, state, spawnMask, phaseMask, eventEntry, pool_entry "
        "FROM gameobject LEFT OUTER JOIN game_event_gameobject ON gameobject.guid = game_event_gameobject.guid "
        "LEFT OUTER JOIN pool_gameobject ON gameobject.guid = pool_gameobject.guid");

    if (!result)
    {
        TC_LOG_ERROR(LOG_FILTER_SERVER_LOADING, ">> Loaded 0 gameobjects. DB table `gameobject` is empty.");
        return;
    }

    // build single time for check spawnmask
    std::map<uint32, uint32> spawnMasks;
    for (uint32 i = 0; i < sMapStore.GetNumRows(); ++i)
        if (sMapStore.LookupEntry(i))
            for (int k = 0; k < MAX_DIFFICULTY; ++k)
                if (GetMapDifficultyData(i, Difficulty(k)))
                    spawnMasks[i] |= (1 << k);

    _gameObjectDataStore.rehash(result->GetRowCount());
    do
    {
        Field* fields = result->Fetch();

        uint32 guid         = fields[0].GetUInt32();
        uint32 entry        = fields[1].GetUInt32();

        GameObjectTemplate const* gInfo = GetGameObjectTemplate(entry);
        if (!gInfo)
        {
            TC_LOG_ERROR(LOG_FILTER_SQL, "Table `gameobject` has gameobject (GUID: %u) with non existing gameobject entry %u, skipped.", guid, entry);
            continue;
        }

        if (!gInfo->displayId)
        {
            switch (gInfo->type)
            {
                case GAMEOBJECT_TYPE_TRAP:
                case GAMEOBJECT_TYPE_SPELL_FOCUS:
                    break;
                default:
                    TC_LOG_ERROR(LOG_FILTER_SQL, "Gameobject (GUID: %u Entry %u GoType: %u) doesn't have a displayId (%u), not loaded.", guid, entry, gInfo->type, gInfo->displayId);
                    break;
            }
        }

        if (gInfo->displayId && !sGameObjectDisplayInfoStore.LookupEntry(gInfo->displayId))
        {
            TC_LOG_ERROR(LOG_FILTER_SQL, "Gameobject (GUID: %u Entry %u GoType: %u) has an invalid displayId (%u), not loaded.", guid, entry, gInfo->type, gInfo->displayId);
            continue;
        }

        GameObjectData& data = _gameObjectDataStore[guid];

        data.id             = entry;
        data.mapid          = fields[2].GetUInt16();
        data.posX           = fields[3].GetFloat();
        data.posY           = fields[4].GetFloat();
        data.posZ           = fields[5].GetFloat();
        data.orientation    = fields[6].GetFloat();
        data.rotation0      = fields[7].GetFloat();
        data.rotation1      = fields[8].GetFloat();
        data.rotation2      = fields[9].GetFloat();
        data.rotation3      = fields[10].GetFloat();
        data.spawntimesecs  = fields[11].GetInt32();

        MapEntry const* mapEntry = sMapStore.LookupEntry(data.mapid);
        if (!mapEntry)
        {
            TC_LOG_ERROR(LOG_FILTER_SQL, "Table `gameobject` has gameobject (GUID: %u Entry: %u) spawned on a non-existed map (Id: %u), skip", guid, data.id, data.mapid);
            continue;
        }

        if (data.spawntimesecs == 0 && gInfo->IsDespawnAtAction())
        {
            TC_LOG_ERROR(LOG_FILTER_SQL, "Table `gameobject` has gameobject (GUID: %u Entry: %u) with `spawntimesecs` (0) value, but the gameobejct is marked as despawnable at action.", guid, data.id);
        }

        data.animprogress   = fields[12].GetUInt8();
        data.artKit         = 0;

        uint32 go_state     = fields[13].GetUInt8();
        if (go_state >= MAX_GO_STATE)
        {
            TC_LOG_ERROR(LOG_FILTER_SQL, "Table `gameobject` has gameobject (GUID: %u Entry: %u) with invalid `state` (%u) value, skip", guid, data.id, go_state);
            continue;
        }
        data.go_state       = GOState(go_state);

        data.spawnMask      = fields[14].GetUInt8();

        if (data.spawnMask & ~spawnMasks[data.mapid])
            TC_LOG_ERROR(LOG_FILTER_SQL, "Table `gameobject` has gameobject (GUID: %u Entry: %u) that has wrong spawn mask %u including not supported difficulty modes for map (Id: %u), skip", guid, data.id, data.spawnMask, data.mapid);

        data.phaseMask      = fields[15].GetUInt32();
        int16 gameEvent     = fields[16].GetInt8();
        uint32 PoolId       = fields[17].GetUInt32();

        if (data.rotation2 < -1.0f || data.rotation2 > 1.0f)
        {
            TC_LOG_ERROR(LOG_FILTER_SQL, "Table `gameobject` has gameobject (GUID: %u Entry: %u) with invalid rotation2 (%f) value, skip", guid, data.id, data.rotation2);
            continue;
        }

        if (data.rotation3 < -1.0f || data.rotation3 > 1.0f)
        {
            TC_LOG_ERROR(LOG_FILTER_SQL, "Table `gameobject` has gameobject (GUID: %u Entry: %u) with invalid rotation3 (%f) value, skip", guid, data.id, data.rotation3);
            continue;
        }

        if (!MapManager::IsValidMapCoord(data.mapid, data.posX, data.posY, data.posZ, data.orientation))
        {
            TC_LOG_ERROR(LOG_FILTER_SQL, "Table `gameobject` has gameobject (GUID: %u Entry: %u) with invalid coordinates, skip", guid, data.id);
            continue;
        }

        if (data.phaseMask == 0)
        {
            TC_LOG_ERROR(LOG_FILTER_SQL, "Table `gameobject` has gameobject (GUID: %u Entry: %u) with `phaseMask`=0 (not visible for anyone), set to 1.", guid, data.id);
            data.phaseMask = 1;
        }

        if (gameEvent == 0 && PoolId == 0)                      // if not this is to be managed by GameEvent System or Pool system
            AddGameobjectToGrid(guid, &data);
        ++count;
    } while (result->NextRow());

    TC_LOG_INFO(LOG_FILTER_SERVER_LOADING, ">> Loaded %lu gameobjects in %u ms", (unsigned long)_gameObjectDataStore.size(), GetMSTimeDiffToNow(oldMSTime));
}

void ObjectMgr::AddGameobjectToGrid(uint32 guid, GameObjectData const* data)
{
    uint8 mask = data->spawnMask;
    for (uint8 i = 0; mask != 0; i++, mask >>= 1)
    {
        if (mask & 1)
        {
            CellCoord cellCoord = Trinity::ComputeCellCoord(data->posX, data->posY);
            CellObjectGuids& cell_guids = _mapObjectGuidsStore[MAKE_PAIR32(data->mapid, i)][cellCoord.GetId()];
            cell_guids.gameobjects.insert(guid);
        }
    }
}

void ObjectMgr::RemoveGameobjectFromGrid(uint32 guid, GameObjectData const* data)
{
    uint8 mask = data->spawnMask;
    for (uint8 i = 0; mask != 0; i++, mask >>= 1)
    {
        if (mask & 1)
        {
            CellCoord cellCoord = Trinity::ComputeCellCoord(data->posX, data->posY);
            CellObjectGuids& cell_guids = _mapObjectGuidsStore[MAKE_PAIR32(data->mapid, i)][cellCoord.GetId()];
            cell_guids.gameobjects.erase(guid);
        }
    }
}

Player* ObjectMgr::GetPlayerByLowGUID(uint32 lowguid) const
{
    uint64 guid = MAKE_NEW_GUID(lowguid, 0, HIGHGUID_PLAYER);
    return ObjectAccessor::FindPlayer(guid);
}

// name must be checked to correctness (if received) before call this function
uint64 ObjectMgr::GetPlayerGUIDByName(std::string const& name) const
{
    uint64 guid = 0;

    PreparedStatement* stmt = CharacterDatabase.GetPreparedStatement(CHAR_SEL_GUID_BY_NAME);

    stmt->setString(0, name);

    PreparedQueryResult result = CharacterDatabase.Query(stmt);

    if (result)
        guid = MAKE_NEW_GUID((*result)[0].GetUInt32(), 0, HIGHGUID_PLAYER);

    return guid;
}

bool ObjectMgr::GetPlayerNameByGUID(uint64 guid, std::string& name) const
{
    // prevent DB access for online player
    if (Player* player = ObjectAccessor::FindPlayer(guid))
    {
        name = player->GetName();
        return true;
    }

    PreparedStatement* stmt = CharacterDatabase.GetPreparedStatement(CHAR_SEL_CHARACTER_NAME);

    stmt->setUInt32(0, GUID_LOPART(guid));

    PreparedQueryResult result = CharacterDatabase.Query(stmt);

    if (result)
    {
        name = (*result)[0].GetString();
        return true;
    }

    return false;
}

uint32 ObjectMgr::GetPlayerTeamByGUID(uint64 guid) const
{
    // prevent DB access for online player
    if (Player* player = ObjectAccessor::FindPlayer(guid))
    {
        return Player::TeamForRace(player->getRace());
    }

    PreparedStatement* stmt = CharacterDatabase.GetPreparedStatement(CHAR_SEL_CHAR_RACE);

    stmt->setUInt32(0, GUID_LOPART(guid));

    PreparedQueryResult result = CharacterDatabase.Query(stmt);

    if (result)
    {
        uint8 race = (*result)[0].GetUInt8();
        return Player::TeamForRace(race);
    }

    return 0;
}

uint32 ObjectMgr::GetPlayerAccountIdByGUID(uint64 guid) const
{
    // prevent DB access for online player
    if (Player* player = ObjectAccessor::FindPlayer(guid))
    {
        return player->GetSession()->GetAccountId();
    }

    PreparedStatement* stmt = CharacterDatabase.GetPreparedStatement(CHAR_SEL_ACCOUNT_BY_GUID);

    stmt->setUInt32(0, GUID_LOPART(guid));

    PreparedQueryResult result = CharacterDatabase.Query(stmt);

    if (result)
    {
        uint32 acc = (*result)[0].GetUInt32();
        return acc;
    }

    return 0;
}

uint32 ObjectMgr::GetPlayerAccountIdByPlayerName(const std::string& name) const
{
    PreparedStatement* stmt = CharacterDatabase.GetPreparedStatement(CHAR_SEL_ACCOUNT_BY_NAME);

    stmt->setString(0, name);

    PreparedQueryResult result = CharacterDatabase.Query(stmt);

    if (result)
    {
        uint32 acc = (*result)[0].GetUInt32();
        return acc;
    }

    return 0;
}

void ObjectMgr::LoadItemLocales()
{
    uint32 oldMSTime = getMSTime();

    _itemLocaleStore.clear();                                 // need for reload case

    QueryResult result = WorldDatabase.Query("SELECT entry, name_loc1, description_loc1, name_loc2, description_loc2, name_loc3, description_loc3, name_loc4, description_loc4, name_loc5, description_loc5, name_loc6, description_loc6, name_loc7, description_loc7, name_loc8, description_loc8 FROM locales_item");

    if (!result)
        return;

    do
    {
        Field* fields = result->Fetch();

        uint32 entry = fields[0].GetUInt32();

        ItemLocale& data = _itemLocaleStore[entry];

        for (uint8 i = 1; i < TOTAL_LOCALES; ++i)
        {
            LocaleConstant locale = (LocaleConstant) i;
            AddLocaleString(fields[1 + 2 * (i - 1)].GetString(), locale, data.Name);
            AddLocaleString(fields[1 + 2 * (i - 1) + 1].GetString(), locale, data.Description);
        }
    } while (result->NextRow());

    TC_LOG_INFO(LOG_FILTER_SERVER_LOADING, ">> Loaded %lu Item locale strings in %u ms", (unsigned long)_itemLocaleStore.size(), GetMSTimeDiffToNow(oldMSTime));
}

void FillItemDamageFields(float* minDamage, float* maxDamage, float* dps, uint32 itemLevel, uint32 itemClass, uint32 itemSubClass, uint32 quality, uint32 delay, float statScalingFactor, uint32 inventoryType, uint32 flags2)
{
    *minDamage = *maxDamage = *dps = 0.0f;
    if (itemClass != ITEM_CLASS_WEAPON || quality > ITEM_QUALITY_ARTIFACT)
        return;

    DBCStorage<ItemDamageEntry>* store = NULL;
    // get the right store here
    if (inventoryType > 0xD + 13)
        return;

    switch (inventoryType)
    {
        case INVTYPE_AMMO:
            store = &sItemDamageAmmoStore;
            break;
        case INVTYPE_2HWEAPON:
            if (flags2 & ITEM_FLAGS_EXTRA_CASTER_WEAPON)
                store = &sItemDamageTwoHandCasterStore;
            else
                store = &sItemDamageTwoHandStore;
            break;
        case INVTYPE_RANGED:
        case INVTYPE_THROWN:
        case INVTYPE_RANGEDRIGHT:
            switch (itemSubClass)
            {
                case ITEM_SUBCLASS_WEAPON_WAND:
                    store = &sItemDamageWandStore;
                    break;
                case ITEM_SUBCLASS_WEAPON_THROWN:
                    store = &sItemDamageThrownStore;
                    break;
                case ITEM_SUBCLASS_WEAPON_BOW:
                case ITEM_SUBCLASS_WEAPON_GUN:
                case ITEM_SUBCLASS_WEAPON_CROSSBOW:
                    store = &sItemDamageRangedStore;
                    break;
                default:
                    return;
            }
            break;
        case INVTYPE_WEAPON:
        case INVTYPE_WEAPONMAINHAND:
        case INVTYPE_WEAPONOFFHAND:
            if (flags2 & ITEM_FLAGS_EXTRA_CASTER_WEAPON)
                store = &sItemDamageOneHandCasterStore;
            else
                store = &sItemDamageOneHandStore;
            break;
        default:
            return;
    }

    if (!store)
        return;

    ItemDamageEntry const* damageInfo = store->LookupEntry(itemLevel);
    if (!damageInfo)
        return;

    *dps = damageInfo->DPS[quality];
    float avgDamage = *dps * delay * 0.001f;
    *minDamage = (statScalingFactor * -0.5f + 1.0f) * avgDamage;
    *maxDamage = floor(float(avgDamage* (statScalingFactor * 0.5f + 1.0f) + 0.5f));
}

uint32 FillItemArmor(uint32 itemlevel, uint32 itemClass, uint32 itemSubclass, uint32 quality, uint32 inventoryType)
{
    if (quality > ITEM_QUALITY_ARTIFACT)
        return 0;

    // all items but shields
    if (itemClass != ITEM_CLASS_ARMOR || itemSubclass != ITEM_SUBCLASS_ARMOR_SHIELD)
    {
        ItemArmorQualityEntry const* armorQuality = sItemArmorQualityStore.LookupEntry(itemlevel);
        ItemArmorTotalEntry const* armorTotal = sItemArmorTotalStore.LookupEntry(itemlevel);
        if (!armorQuality || !armorTotal)
            return 0;

        if (inventoryType == INVTYPE_ROBE)
            inventoryType = INVTYPE_CHEST;

        ArmorLocationEntry const* location = sArmorLocationStore.LookupEntry(inventoryType);
        if (!location)
            return 0;

        if (itemSubclass < ITEM_SUBCLASS_ARMOR_CLOTH)
            return 0;

        return uint32(armorQuality->Value[quality] * armorTotal->Value[itemSubclass - 1] * location->Value[itemSubclass - 1] + 0.5f);
    }

    // shields
    ItemArmorShieldEntry const* shield = sItemArmorShieldStore.LookupEntry(itemlevel);
    if (!shield)
        return 0;

    return uint32(shield->Value[quality] + 0.5f);
}

uint32 FillMaxDurability(uint32 itemClass, uint32 itemSubClass, uint32 inventoryType, uint32 quality, uint32 itemLevel)
{
    if (itemClass != ITEM_CLASS_ARMOR && itemClass != ITEM_CLASS_WEAPON)
        return 0;

    static float const qualityMultipliers[MAX_ITEM_QUALITY] =
    {
        1.0f, 1.0f, 1.0f, 1.17f, 1.37f, 1.68f, 0.0f, 0.0f
    };

    static float const armorMultipliers[MAX_INVTYPE] =
    {
        0.00f, // INVTYPE_NON_EQUIP
        0.59f, // INVTYPE_HEAD
        0.00f, // INVTYPE_NECK
        0.59f, // INVTYPE_SHOULDERS
        0.00f, // INVTYPE_BODY
        1.00f, // INVTYPE_CHEST
        0.35f, // INVTYPE_WAIST
        0.75f, // INVTYPE_LEGS
        0.49f, // INVTYPE_FEET
        0.35f, // INVTYPE_WRISTS
        0.35f, // INVTYPE_HANDS
        0.00f, // INVTYPE_FINGER
        0.00f, // INVTYPE_TRINKET
        0.00f, // INVTYPE_WEAPON
        1.00f, // INVTYPE_SHIELD
        0.00f, // INVTYPE_RANGED
        0.00f, // INVTYPE_CLOAK
        0.00f, // INVTYPE_2HWEAPON
        0.00f, // INVTYPE_BAG
        0.00f, // INVTYPE_TABARD
        1.00f, // INVTYPE_ROBE
        0.00f, // INVTYPE_WEAPONMAINHAND
        0.00f, // INVTYPE_WEAPONOFFHAND
        0.00f, // INVTYPE_HOLDABLE
        0.00f, // INVTYPE_AMMO
        0.00f, // INVTYPE_THROWN
        0.00f, // INVTYPE_RANGEDRIGHT
        0.00f, // INVTYPE_QUIVER
        0.00f, // INVTYPE_RELIC
    };

    static float const weaponMultipliers[MAX_ITEM_SUBCLASS_WEAPON] =
    {
        0.89f, // ITEM_SUBCLASS_WEAPON_AXE
        1.03f, // ITEM_SUBCLASS_WEAPON_AXE2
        0.77f, // ITEM_SUBCLASS_WEAPON_BOW
        0.77f, // ITEM_SUBCLASS_WEAPON_GUN
        0.89f, // ITEM_SUBCLASS_WEAPON_MACE
        1.03f, // ITEM_SUBCLASS_WEAPON_MACE2
        1.03f, // ITEM_SUBCLASS_WEAPON_POLEARM
        0.89f, // ITEM_SUBCLASS_WEAPON_SWORD
        1.03f, // ITEM_SUBCLASS_WEAPON_SWORD2
        0.00f, // ITEM_SUBCLASS_WEAPON_Obsolete
        1.03f, // ITEM_SUBCLASS_WEAPON_STAFF
        0.00f, // ITEM_SUBCLASS_WEAPON_EXOTIC
        0.00f, // ITEM_SUBCLASS_WEAPON_EXOTIC2
        0.64f, // ITEM_SUBCLASS_WEAPON_FIST_WEAPON
        0.00f, // ITEM_SUBCLASS_WEAPON_MISCELLANEOUS
        0.64f, // ITEM_SUBCLASS_WEAPON_DAGGER
        0.64f, // ITEM_SUBCLASS_WEAPON_THROWN
        0.00f, // ITEM_SUBCLASS_WEAPON_SPEAR
        0.77f, // ITEM_SUBCLASS_WEAPON_CROSSBOW
        0.64f, // ITEM_SUBCLASS_WEAPON_WAND
        0.64f, // ITEM_SUBCLASS_WEAPON_FISHING_POLE
    };

    float levelPenalty = 1.0f;
    if (itemLevel <= 28)
        levelPenalty = 0.966f - float(28u - itemLevel) / 54.0f;

    if (itemClass == ITEM_CLASS_ARMOR)
    {
        if (inventoryType > INVTYPE_ROBE)
            return 0;

        return 5 * uint32(23.0f * qualityMultipliers[quality] * armorMultipliers[inventoryType] * levelPenalty + 0.5f);
    }

    return 5 * uint32(17.0f * qualityMultipliers[quality] * weaponMultipliers[itemSubClass] * levelPenalty + 0.5f);
};

void FillDisenchantFields(uint32* disenchantID, uint32* requiredDisenchantSkill, ItemTemplate const& itemTemplate)
{
    *disenchantID = 0;
    *(int32*)requiredDisenchantSkill = -1;
    if ((itemTemplate.Flags & (ITEM_PROTO_FLAG_CONJURED | ITEM_PROTO_FLAG_UNK6)) ||
        itemTemplate.Bonding == BIND_QUEST_ITEM || itemTemplate.Area || itemTemplate.Map ||
        itemTemplate.Stackable > 1 ||
        itemTemplate.Quality < ITEM_QUALITY_UNCOMMON || itemTemplate.Quality > ITEM_QUALITY_EPIC ||
        !(itemTemplate.Class == ITEM_CLASS_ARMOR || itemTemplate.Class == ITEM_CLASS_WEAPON) ||
        !(Item::GetSpecialPrice(&itemTemplate) || sItemCurrencyCostStore.LookupEntry(itemTemplate.ItemId)))
        return;

    for (uint32 i = 0; i < sItemDisenchantLootStore.GetNumRows(); ++i)
    {
        ItemDisenchantLootEntry const* disenchant = sItemDisenchantLootStore.LookupEntry(i);
        if (!disenchant)
            continue;

        if (disenchant->ItemClass == itemTemplate.Class &&
            disenchant->ItemQuality == itemTemplate.Quality &&
            disenchant->MinItemLevel <= itemTemplate.ItemLevel &&
            disenchant->MaxItemLevel >= itemTemplate.ItemLevel)
        {
            if (disenchant->Id == 60 || disenchant->Id == 61)   // epic item disenchant ilvl range 66-99 (classic)
            {
                if (itemTemplate.RequiredLevel > 60 || itemTemplate.RequiredSkillRank > 300)
                    continue;                                   // skip to epic item disenchant ilvl range 90-199 (TBC)
            }
            else if (disenchant->Id == 66 || disenchant->Id == 67)  // epic item disenchant ilvl range 90-199 (TBC)
            {
                if (itemTemplate.RequiredLevel <= 60 || (itemTemplate.RequiredSkill && itemTemplate.RequiredSkillRank <= 300))
                    continue;
            }

            *disenchantID = disenchant->Id;
            *requiredDisenchantSkill = disenchant->RequiredDisenchantSkill;
            return;
        }
    }
}

void ObjectMgr::LoadItemTemplates()
{
    uint32 oldMSTime = getMSTime();
    uint32 sparseCount = 0;
    uint32 dbCount = 0;

    for (uint32 itemId = 0; itemId < sItemSparseStore.GetNumRows(); ++itemId)
    {
        ItemSparseEntry const* sparse = sItemSparseStore.LookupEntry(itemId);
        ItemEntry const* db2Data = sItemStore.LookupEntry(itemId);
        if (!sparse || !db2Data)
            continue;

        ItemTemplate& itemTemplate = _itemTemplateStore[itemId];

        itemTemplate.ItemId = itemId;
        itemTemplate.Class = db2Data->Class;
        itemTemplate.SubClass = db2Data->SubClass;
        itemTemplate.SoundOverrideSubclass = db2Data->SoundOverrideSubclass;
        itemTemplate.Name1 = sparse->Name->Str[sWorld->GetDefaultDbcLocale()];
        itemTemplate.DisplayInfoID = db2Data->DisplayId;
        itemTemplate.Quality = sparse->Quality;
        itemTemplate.Flags = sparse->Flags;
        itemTemplate.Flags2 = sparse->Flags2;
        itemTemplate.Unk430_1 = sparse->Unk430_1;
        itemTemplate.Unk430_2 = sparse->Unk430_2;
        itemTemplate.BuyCount = std::max(sparse->BuyCount, 1u);
        itemTemplate.BuyPrice = sparse->BuyPrice;
        itemTemplate.SellPrice = sparse->SellPrice;
        itemTemplate.InventoryType = db2Data->InventoryType;
        itemTemplate.AllowableClass = sparse->AllowableClass;
        itemTemplate.AllowableRace = sparse->AllowableRace;
        itemTemplate.ItemLevel = sparse->ItemLevel;
        itemTemplate.RequiredLevel = sparse->RequiredLevel;
        itemTemplate.RequiredSkill = sparse->RequiredSkill;
        itemTemplate.RequiredSkillRank = sparse->RequiredSkillRank;
        itemTemplate.RequiredSpell = sparse->RequiredSpell;
        itemTemplate.RequiredHonorRank = sparse->RequiredHonorRank;
        itemTemplate.RequiredCityRank = sparse->RequiredCityRank;
        itemTemplate.RequiredReputationFaction = sparse->RequiredReputationFaction;
        itemTemplate.RequiredReputationRank = sparse->RequiredReputationRank;
        itemTemplate.MaxCount = sparse->MaxCount;
        itemTemplate.Stackable = sparse->Stackable;
        itemTemplate.ContainerSlots = sparse->ContainerSlots;
        for (uint32 i = 0; i < MAX_ITEM_PROTO_STATS; ++i)
        {
            itemTemplate.ItemStat[i].ItemStatType = sparse->ItemStatType[i];
            itemTemplate.ItemStat[i].ItemStatValue = sparse->ItemStatValue[i];
            itemTemplate.ItemStat[i].ItemStatUnk1 = sparse->ItemStatUnk1[i];
            itemTemplate.ItemStat[i].ItemStatUnk2 = sparse->ItemStatUnk2[i];
        }

        itemTemplate.ScalingStatDistribution = sparse->ScalingStatDistribution;

        // cache item damage
        FillItemDamageFields(&itemTemplate.DamageMin, &itemTemplate.DamageMax, &itemTemplate.DPS, sparse->ItemLevel,
                             db2Data->Class, db2Data->SubClass, sparse->Quality, sparse->Delay, sparse->StatScalingFactor,
                             sparse->InventoryType, sparse->Flags2);

        itemTemplate.DamageType = sparse->DamageType;
        itemTemplate.Armor = FillItemArmor(sparse->ItemLevel, db2Data->Class, db2Data->SubClass, sparse->Quality, sparse->InventoryType);
        itemTemplate.Delay = sparse->Delay;
        itemTemplate.RangedModRange = sparse->RangedModRange;
        for (uint32 i = 0; i < MAX_ITEM_PROTO_SPELLS; ++i)
        {
            itemTemplate.Spells[i].SpellId = sparse->SpellId[i];
            itemTemplate.Spells[i].SpellTrigger = sparse->SpellTrigger[i];
            itemTemplate.Spells[i].SpellCharges = sparse->SpellCharges[i];
            itemTemplate.Spells[i].SpellCooldown = sparse->SpellCooldown[i];
            itemTemplate.Spells[i].SpellCategory = sparse->SpellCategory[i];
            itemTemplate.Spells[i].SpellCategoryCooldown = sparse->SpellCategoryCooldown[i];
        }

        itemTemplate.SpellPPMRate = 0.0f;
        itemTemplate.Bonding = sparse->Bonding;
        itemTemplate.Description = sparse->Description->Str[sWorld->GetDefaultDbcLocale()];
        itemTemplate.PageText = sparse->PageText;
        itemTemplate.LanguageID = sparse->LanguageID;
        itemTemplate.PageMaterial = sparse->PageMaterial;
        itemTemplate.StartQuest = sparse->StartQuest;
        itemTemplate.LockID = sparse->LockID;
        itemTemplate.Material = sparse->Material;
        itemTemplate.Sheath = sparse->Sheath;
        itemTemplate.RandomProperty = sparse->RandomProperty;
        itemTemplate.RandomSuffix = sparse->RandomSuffix;
        itemTemplate.ItemSet = sparse->ItemSet;
        itemTemplate.MaxDurability = FillMaxDurability(db2Data->Class, db2Data->SubClass, sparse->InventoryType, sparse->Quality, sparse->ItemLevel);
        itemTemplate.Area = sparse->Area;
        itemTemplate.Map = sparse->Map;
        itemTemplate.BagFamily = sparse->BagFamily;
        itemTemplate.TotemCategory = sparse->TotemCategory;
        for (uint32 i = 0; i < MAX_ITEM_PROTO_SOCKETS; ++i)
        {
            itemTemplate.Socket[i].Color = sparse->Color[i];
            itemTemplate.Socket[i].Content = sparse->Content[i];
        }

        itemTemplate.socketBonus = sparse->SocketBonus;
        itemTemplate.GemProperties = sparse->GemProperties;
        FillDisenchantFields(&itemTemplate.DisenchantID, &itemTemplate.RequiredDisenchantSkill, itemTemplate);

        itemTemplate.ArmorDamageModifier = sparse->ArmorDamageModifier;
        itemTemplate.Duration = sparse->Duration;
        itemTemplate.ItemLimitCategory = sparse->ItemLimitCategory;
        itemTemplate.HolidayId = sparse->HolidayId;
        itemTemplate.StatScalingFactor = sparse->StatScalingFactor;
        itemTemplate.CurrencySubstitutionId = sparse->CurrencySubstitutionId;
        itemTemplate.CurrencySubstitutionCount = sparse->CurrencySubstitutionCount;
        itemTemplate.ScriptId = 0;
        itemTemplate.FoodType = 0;
        itemTemplate.MinMoneyLoot = 0;
        itemTemplate.MaxMoneyLoot = 0;
        ++sparseCount;
    }

    // Load missing items from item_template AND overwrite data from Item-sparse.db2 (item_template is supposed to contain Item-sparse.adb data)
    //                                               0      1      2         3     4     5          6        7      8           9         10        11        12        13
    QueryResult result = WorldDatabase.Query("SELECT entry, Class, SubClass, SoundOverrideSubclass, Name, DisplayId, Quality, Flags, FlagsExtra, Unk430_1, Unk430_2, BuyCount, BuyPrice, SellPrice, "
    //                                        14             15              16             17         18             19             20                 21
                                             "InventoryType, AllowableClass, AllowableRace, ItemLevel, RequiredLevel, RequiredSkill, RequiredSkillRank, RequiredSpell, "
    //                                        22                 23                24                         25                      26        27         28
                                             "RequiredHonorRank, RequiredCityRank, RequiredReputationFaction, RequiredReputationRank, MaxCount, Stackable, ContainerSlots, "
    //                                        29          30           31           32           33          34           35           36
                                             "stat_type1, stat_value1, stat_unk1_1, stat_unk2_1, stat_type2, stat_value2, stat_unk1_2, stat_unk2_2, "
    //                                        37          38           39           40           41          42           43           44
                                             "stat_type3, stat_value3, stat_unk1_3, stat_unk2_3, stat_type4, stat_value4, stat_unk1_4, stat_unk2_4, "
    //                                        45          46           47           48           49          50           51           52
                                             "stat_type5, stat_value5, stat_unk1_5, stat_unk2_5, stat_type6, stat_value6, stat_unk1_6, stat_unk2_6, "
    //                                        53          54           55           56           57          58           59           60
                                             "stat_type7, stat_value7, stat_unk1_7, stat_unk2_7, stat_type8, stat_value8, stat_unk1_8, stat_unk2_8, "
    //                                        61          62           63           64           65           66            67            68
                                             "stat_type9, stat_value9, stat_unk1_9, stat_unk2_9, stat_type10, stat_value10, stat_unk1_10, stat_unk2_10, "
    //                                        69                       70          71     72
                                             "ScalingStatDistribution, DamageType, Delay, RangedModRange, "
    //                                        73         74              75              76               77               78
                                             "spellid_1, spelltrigger_1, spellcharges_1, spellcooldown_1, spellcategory_1, spellcategorycooldown_1, "
    //                                        79         80              81              82               83               84
                                             "spellid_2, spelltrigger_2, spellcharges_2, spellcooldown_2, spellcategory_2, spellcategorycooldown_2, "
    //                                        85         86              87              88               89               90
                                             "spellid_3, spelltrigger_3, spellcharges_3, spellcooldown_3, spellcategory_3, spellcategorycooldown_3, "
    //                                        91         92              93              94               95               96
                                             "spellid_4, spelltrigger_4, spellcharges_4, spellcooldown_4, spellcategory_4, spellcategorycooldown_4, "
    //                                        97         98              99              100              101              102
                                             "spellid_5, spelltrigger_5, spellcharges_5, spellcooldown_5, spellcategory_5, spellcategorycooldown_5, "
    //                                        103      104          105       106         107           108         109     110
                                             "Bonding, Description, PageText, LanguageID, PageMaterial, StartQuest, LockID, Material, "
    //                                        111     112             113           114      115   116  117        118
                                             "Sheath, RandomProperty, RandomSuffix, ItemSet, Area, Map, BagFamily, TotemCategory, "
    //                                        119            120              121            122              123            124              125
                                             "SocketColor_1, SocketContent_1, SocketColor_2, SocketContent_2, SocketColor_3, SocketContent_3, SocketBonus, "
    //                                        126            127                  128       129                130        131
                                             "GemProperties, ArmorDamageModifier, Duration, ItemLimitCategory, HolidayId, StatScalingFactor, "
    //                                        132                     133
                                             "CurrencySubstitutionId, CurrencySubstitutionCount "
                                             "FROM item_template");

    if (result)
    {
        do
        {
            Field* fields = result->Fetch();
            uint32 itemId = fields[0].GetUInt32();
            if (_itemTemplateStore.find(itemId) != _itemTemplateStore.end())
                --sparseCount;

            ItemTemplate& itemTemplate = _itemTemplateStore[itemId];

            itemTemplate.ItemId                    = itemId;
            itemTemplate.Class                     = uint32(fields[1].GetUInt8());
            itemTemplate.SubClass                  = uint32(fields[2].GetUInt8());
            itemTemplate.SoundOverrideSubclass     = fields[3].GetInt32();
            itemTemplate.Name1                     = fields[4].GetString();
            itemTemplate.DisplayInfoID             = fields[5].GetUInt32();
            itemTemplate.Quality                   = uint32(fields[6].GetUInt8());
            itemTemplate.Flags                     = fields[7].GetUInt32();
            itemTemplate.Flags2                    = fields[8].GetUInt32();
            itemTemplate.Unk430_1                  = fields[9].GetFloat();
            itemTemplate.Unk430_2                  = fields[10].GetFloat();
            itemTemplate.BuyCount                  = uint32(fields[11].GetUInt8());
            itemTemplate.BuyPrice                  = int32(fields[12].GetInt64());
            itemTemplate.SellPrice                 = fields[13].GetUInt32();

            itemTemplate.InventoryType             = uint32(fields[14].GetUInt8());
            itemTemplate.AllowableClass            = fields[15].GetInt32();
            itemTemplate.AllowableRace             = fields[16].GetInt32();
            itemTemplate.ItemLevel                 = uint32(fields[17].GetUInt16());
            itemTemplate.RequiredLevel             = uint32(fields[18].GetUInt8());
            itemTemplate.RequiredSkill             = uint32(fields[19].GetUInt16());
            itemTemplate.RequiredSkillRank         = uint32(fields[20].GetUInt16());
            itemTemplate.RequiredSpell             = fields[21].GetUInt32();
            itemTemplate.RequiredHonorRank         = fields[22].GetUInt32();
            itemTemplate.RequiredCityRank          = fields[23].GetUInt32();
            itemTemplate.RequiredReputationFaction = uint32(fields[24].GetUInt16());
            itemTemplate.RequiredReputationRank    = uint32(fields[25].GetUInt16());
            itemTemplate.MaxCount                  = fields[26].GetInt32();
            itemTemplate.Stackable                 = fields[27].GetInt32();
            itemTemplate.ContainerSlots            = uint32(fields[28].GetUInt8());
            for (uint32 i = 0; i < MAX_ITEM_PROTO_STATS; ++i)
            {
                itemTemplate.ItemStat[i].ItemStatType  = uint32(fields[29 + i * 4 + 0].GetUInt8());
                itemTemplate.ItemStat[i].ItemStatValue = int32(fields[29 + i * 4 + 1].GetInt16());
                itemTemplate.ItemStat[i].ItemStatUnk1  = fields[29 + i * 4 + 2].GetInt32();
                itemTemplate.ItemStat[i].ItemStatUnk2  = fields[29 + i * 4 + 3].GetInt32();
            }

            itemTemplate.ScalingStatDistribution = uint32(fields[69].GetUInt16());

            // cache item damage
            FillItemDamageFields(&itemTemplate.DamageMin, &itemTemplate.DamageMax, &itemTemplate.DPS, itemTemplate.ItemLevel,
                                 itemTemplate.Class, itemTemplate.SubClass, itemTemplate.Quality, fields[71].GetUInt16(),
                                 fields[131].GetFloat(), itemTemplate.InventoryType, itemTemplate.Flags2);

            itemTemplate.DamageType                = fields[70].GetUInt8();
            itemTemplate.Armor                     = FillItemArmor(itemTemplate.ItemLevel, itemTemplate.Class,
                                                                   itemTemplate.SubClass, itemTemplate.Quality,
                                                                   itemTemplate.InventoryType);

            itemTemplate.Delay                     = fields[71].GetUInt16();
            itemTemplate.RangedModRange            = fields[72].GetFloat();
            for (uint32 i = 0; i < MAX_ITEM_PROTO_SPELLS; ++i)
            {
                itemTemplate.Spells[i].SpellId               = fields[73 + 6 * i + 0].GetInt32();
                itemTemplate.Spells[i].SpellTrigger          = uint32(fields[73 + 6 * i + 1].GetUInt8());
                itemTemplate.Spells[i].SpellCharges          = int32(fields[73 + 6 * i + 2].GetInt16());
                itemTemplate.Spells[i].SpellCooldown         = fields[73 + 6 * i + 3].GetInt32();
                itemTemplate.Spells[i].SpellCategory         = uint32(fields[73 + 6 * i + 4].GetUInt16());
                itemTemplate.Spells[i].SpellCategoryCooldown = fields[73 + 6 * i + 5].GetInt32();
            }

            itemTemplate.SpellPPMRate   = 0.0f;
            itemTemplate.Bonding        = uint32(fields[103].GetUInt8());
            itemTemplate.Description    = fields[104].GetString();
            itemTemplate.PageText       = fields[105].GetUInt32();
            itemTemplate.LanguageID     = uint32(fields[106].GetUInt8());
            itemTemplate.PageMaterial   = uint32(fields[107].GetUInt8());
            itemTemplate.StartQuest     = fields[108].GetUInt32();
            itemTemplate.LockID         = fields[109].GetUInt32();
            itemTemplate.Material       = int32(fields[110].GetInt8());
            itemTemplate.Sheath         = uint32(fields[111].GetUInt8());
            itemTemplate.RandomProperty = fields[112].GetUInt32();
            itemTemplate.RandomSuffix   = fields[113].GetInt32();
            itemTemplate.ItemSet        = fields[114].GetUInt32();
            itemTemplate.MaxDurability  = FillMaxDurability(itemTemplate.Class, itemTemplate.SubClass,
                itemTemplate.InventoryType, itemTemplate.Quality, itemTemplate.ItemLevel);

            itemTemplate.Area           = fields[115].GetUInt32();
            itemTemplate.Map            = uint32(fields[116].GetUInt16());
            itemTemplate.BagFamily      = fields[117].GetUInt32();
            itemTemplate.TotemCategory  = fields[118].GetUInt32();
            for (uint32 i = 0; i < MAX_ITEM_PROTO_SOCKETS; ++i)
            {
                itemTemplate.Socket[i].Color   = uint32(fields[119 + i*2].GetUInt8());
                itemTemplate.Socket[i].Content = fields[119 + i * 2 + 1].GetUInt32();
            }

            itemTemplate.socketBonus         = fields[125].GetUInt32();
            itemTemplate.GemProperties       = fields[126].GetUInt32();
            FillDisenchantFields(&itemTemplate.DisenchantID, &itemTemplate.RequiredDisenchantSkill, itemTemplate);

            itemTemplate.ArmorDamageModifier       = fields[127].GetFloat();
            itemTemplate.Duration                  = fields[128].GetUInt32();
            itemTemplate.ItemLimitCategory         = uint32(fields[129].GetInt16());
            itemTemplate.HolidayId                 = fields[130].GetUInt32();
            itemTemplate.StatScalingFactor         = fields[131].GetFloat();
            itemTemplate.CurrencySubstitutionId    = fields[132].GetInt32();
            itemTemplate.CurrencySubstitutionCount = fields[133].GetInt32();
            itemTemplate.ScriptId                  = 0;
            itemTemplate.FoodType                  = 0;
            itemTemplate.MinMoneyLoot              = 0;
            itemTemplate.MaxMoneyLoot              = 0;
            ++dbCount;
        } while (result->NextRow());
    }

    // Check if item templates for DBC referenced character start outfit are present
    std::set<uint32> notFoundOutfit;
    for (uint32 i = 1; i < sCharStartOutfitStore.GetNumRows(); ++i)
    {
        CharStartOutfitEntry const* entry = sCharStartOutfitStore.LookupEntry(i);
        if (!entry)
            continue;

        for (int j = 0; j < MAX_OUTFIT_ITEMS; ++j)
        {
            if (entry->ItemId[j] <= 0)
                continue;

            uint32 item_id = entry->ItemId[j];

            if (!GetItemTemplate(item_id))
                notFoundOutfit.insert(item_id);
        }
    }

    for (std::set<uint32>::const_iterator itr = notFoundOutfit.begin(); itr != notFoundOutfit.end(); ++itr)
        TC_LOG_ERROR(LOG_FILTER_SQL, "Item (Entry: %u) does not exist in `item_template` but is referenced in `CharStartOutfit.dbc`", *itr);

    TC_LOG_INFO(LOG_FILTER_SERVER_LOADING, ">> Loaded %u item templates from Item-sparse.db2 and %u from database in %u ms", sparseCount, dbCount, GetMSTimeDiffToNow(oldMSTime));
}

void ObjectMgr::LoadItemTemplateAddon()
{
    uint32 oldMSTime = getMSTime();
    uint32 count = 0;

    QueryResult result = WorldDatabase.Query("SELECT Id, FlagsCu, FoodType, MinMoneyLoot, MaxMoneyLoot, SpellPPMChance FROM item_template_addon");
    if (result)
    {
        do
        {
            Field* fields = result->Fetch();
            uint32 itemId = fields[0].GetUInt32();
            if (!GetItemTemplate(itemId))
            {
                TC_LOG_ERROR(LOG_FILTER_SQL, "Item %u specified in `item_template_addon` does not exist, skipped.", itemId);
                continue;
            }

            uint32 minMoneyLoot = fields[3].GetUInt32();
            uint32 maxMoneyLoot = fields[4].GetUInt32();
            if (minMoneyLoot > maxMoneyLoot)
            {
                TC_LOG_ERROR(LOG_FILTER_SQL, "Minimum money loot specified in `item_template_addon` for item %u was greater than maximum amount, swapping.", itemId);
                std::swap(minMoneyLoot, maxMoneyLoot);
            }
            ItemTemplate& itemTemplate = _itemTemplateStore[itemId];
            itemTemplate.FlagsCu = fields[1].GetUInt32();
            itemTemplate.FoodType = fields[2].GetUInt8();
            itemTemplate.MinMoneyLoot = minMoneyLoot;
            itemTemplate.MaxMoneyLoot = maxMoneyLoot;
            itemTemplate.SpellPPMRate = fields[5].GetFloat();
            ++count;
        } while (result->NextRow());
    }
    TC_LOG_INFO(LOG_FILTER_SERVER_LOADING, ">> Loaded %u item addon templates in %u ms", count, GetMSTimeDiffToNow(oldMSTime));
}

void ObjectMgr::LoadItemScriptNames()
{
    uint32 oldMSTime = getMSTime();
    uint32 count = 0;

    QueryResult result = WorldDatabase.Query("SELECT Id, ScriptName FROM item_script_names");
    if (result)
    {
        do
        {
            Field* fields = result->Fetch();
            uint32 itemId = fields[0].GetUInt32();
            if (!GetItemTemplate(itemId))
            {
                TC_LOG_ERROR(LOG_FILTER_SQL, "Item %u specified in `item_script_names` does not exist, skipped.", itemId);
                continue;
            }

            _itemTemplateStore[itemId].ScriptId = GetScriptId(fields[1].GetCString());
            ++count;
        } while (result->NextRow());
    }

    TC_LOG_INFO(LOG_FILTER_SERVER_LOADING, ">> Loaded %u item script names in %u ms", count, GetMSTimeDiffToNow(oldMSTime));
}
ItemTemplate const* ObjectMgr::GetItemTemplate(uint32 entry)
{
    ItemTemplateContainer::const_iterator itr = _itemTemplateStore.find(entry);
    if (itr != _itemTemplateStore.end())
        return &(itr->second);
    return NULL;
}

void ObjectMgr::LoadVehicleTemplateAccessories()
{
    uint32 oldMSTime = getMSTime();

    _vehicleTemplateAccessoryStore.clear();                           // needed for reload case

    uint32 count = 0;

    //                                                  0             1              2          3           4             5
    QueryResult result = WorldDatabase.Query("SELECT `entry`, `accessory_entry`, `seat_id`, `minion`, `summontype`, `summontimer` FROM `vehicle_template_accessory`");

    if (!result)
    {
        TC_LOG_ERROR(LOG_FILTER_SERVER_LOADING, ">> Loaded 0 vehicle template accessories. DB table `vehicle_template_accessory` is empty.");
        return;
    }

    do
    {
        Field* fields = result->Fetch();

        uint32 uiEntry      = fields[0].GetUInt32();
        uint32 uiAccessory  = fields[1].GetUInt32();
        int8   uiSeat       = int8(fields[2].GetInt8());
        bool   bMinion      = fields[3].GetBool();
        uint8  uiSummonType = fields[4].GetUInt8();
        uint32 uiSummonTimer= fields[5].GetUInt32();

        if (!sObjectMgr->GetCreatureTemplate(uiEntry))
        {
            TC_LOG_ERROR(LOG_FILTER_SQL, "Table `vehicle_template_accessory`: creature template entry %u does not exist.", uiEntry);
            continue;
        }

        if (!sObjectMgr->GetCreatureTemplate(uiAccessory))
        {
            TC_LOG_ERROR(LOG_FILTER_SQL, "Table `vehicle_template_accessory`: Accessory %u does not exist.", uiAccessory);
            continue;
        }

        if (_spellClickInfoStore.find(uiEntry) == _spellClickInfoStore.end())
        {
            TC_LOG_ERROR(LOG_FILTER_SQL, "Table `vehicle_template_accessory`: creature template entry %u has no data in npc_spellclick_spells", uiEntry);
            continue;
        }

        _vehicleTemplateAccessoryStore[uiEntry].push_back(VehicleAccessory(uiAccessory, uiSeat, bMinion, uiSummonType, uiSummonTimer));

        ++count;
    }
    while (result->NextRow());

    TC_LOG_INFO(LOG_FILTER_SERVER_LOADING, ">> Loaded %u Vehicle Template Accessories in %u ms", count, GetMSTimeDiffToNow(oldMSTime));
}

void ObjectMgr::LoadVehicleAccessories()
{
    uint32 oldMSTime = getMSTime();

    _vehicleAccessoryStore.clear();                           // needed for reload case

    uint32 count = 0;

    //                                                  0             1             2          3           4             5
    QueryResult result = WorldDatabase.Query("SELECT `guid`, `accessory_entry`, `seat_id`, `minion`, `summontype`, `summontimer` FROM `vehicle_accessory`");

    if (!result)
    {
        TC_LOG_INFO(LOG_FILTER_SERVER_LOADING, ">> Loaded 0 Vehicle Accessories in %u ms", GetMSTimeDiffToNow(oldMSTime));
        return;
    }

    do
    {
        Field* fields = result->Fetch();

        uint32 uiGUID       = fields[0].GetUInt32();
        uint32 uiAccessory  = fields[1].GetUInt32();
        int8   uiSeat       = int8(fields[2].GetInt16());
        bool   bMinion      = fields[3].GetBool();
        uint8  uiSummonType = fields[4].GetUInt8();
        uint32 uiSummonTimer= fields[5].GetUInt32();

        if (!sObjectMgr->GetCreatureTemplate(uiAccessory))
        {
            TC_LOG_ERROR(LOG_FILTER_SQL, "Table `vehicle_accessory`: Accessory %u does not exist.", uiAccessory);
            continue;
        }

        _vehicleAccessoryStore[uiGUID].push_back(VehicleAccessory(uiAccessory, uiSeat, bMinion, uiSummonType, uiSummonTimer));

        ++count;
    }
    while (result->NextRow());

    TC_LOG_INFO(LOG_FILTER_SERVER_LOADING, ">> Loaded %u Vehicle Accessories in %u ms", count, GetMSTimeDiffToNow(oldMSTime));
}

void ObjectMgr::LoadPetLevelInfo()
{
    uint32 oldMSTime = getMSTime();

    //                                                 0               1      2   3     4    5    6    7     8    9
    QueryResult result = WorldDatabase.Query("SELECT creature_entry, level, hp, mana, str, agi, sta, inte, spi, armor FROM pet_levelstats");

    if (!result)
    {
        TC_LOG_ERROR(LOG_FILTER_SERVER_LOADING, ">> Loaded 0 level pet stats definitions. DB table `pet_levelstats` is empty.");
        return;
    }

    uint32 count = 0;

    do
    {
        Field* fields = result->Fetch();

        uint32 creature_id = fields[0].GetUInt32();
        if (!sObjectMgr->GetCreatureTemplate(creature_id))
        {
            TC_LOG_ERROR(LOG_FILTER_SQL, "Wrong creature id %u in `pet_levelstats` table, ignoring.", creature_id);
            continue;
        }

        uint32 current_level = fields[1].GetUInt8();
        if (current_level > sWorld->getIntConfig(CONFIG_MAX_PLAYER_LEVEL))
        {
            if (current_level > STRONG_MAX_LEVEL)        // hardcoded level maximum
                TC_LOG_ERROR(LOG_FILTER_SQL, "Wrong (> %u) level %u in `pet_levelstats` table, ignoring.", STRONG_MAX_LEVEL, current_level);
            else
            {
                TC_LOG_INFO(LOG_FILTER_GENERAL, "Unused (> MaxPlayerLevel in worldserver.conf) level %u in `pet_levelstats` table, ignoring.", current_level);
                ++count;                                // make result loading percent "expected" correct in case disabled detail mode for example.
            }
            continue;
        }
        else if (current_level < 1)
        {
            TC_LOG_ERROR(LOG_FILTER_SQL, "Wrong (<1) level %u in `pet_levelstats` table, ignoring.", current_level);
            continue;
        }

        PetLevelInfo*& pInfoMapEntry = _petInfoStore[creature_id];

        if (pInfoMapEntry == NULL)
            pInfoMapEntry = new PetLevelInfo[sWorld->getIntConfig(CONFIG_MAX_PLAYER_LEVEL)];

        // data for level 1 stored in [0] array element, ...
        PetLevelInfo* pLevelInfo = &pInfoMapEntry[current_level-1];

        pLevelInfo->health = fields[2].GetUInt16();
        pLevelInfo->mana   = fields[3].GetUInt16();
        pLevelInfo->armor  = fields[9].GetUInt32();

        for (int i = 0; i < MAX_STATS; i++)
        {
            pLevelInfo->stats[i] = fields[i+4].GetUInt16();
        }

        ++count;
    }
    while (result->NextRow());

    // Fill gaps and check integrity
    for (PetLevelInfoContainer::iterator itr = _petInfoStore.begin(); itr != _petInfoStore.end(); ++itr)
    {
        PetLevelInfo* pInfo = itr->second;

        // fatal error if no level 1 data
        if (!pInfo || pInfo[0].health == 0)
        {
            TC_LOG_ERROR(LOG_FILTER_SQL, "Creature %u does not have pet stats data for Level 1!", itr->first);
            exit(1);
        }

        // fill level gaps
        for (uint8 level = 1; level < sWorld->getIntConfig(CONFIG_MAX_PLAYER_LEVEL); ++level)
        {
            if (pInfo[level].health == 0)
            {
                TC_LOG_ERROR(LOG_FILTER_SQL, "Creature %u has no data for Level %i pet stats data, using data of Level %i.", itr->first, level+1, level);
                pInfo[level] = pInfo[level-1];
            }
        }
    }

    TC_LOG_INFO(LOG_FILTER_SERVER_LOADING, ">> Loaded %u level pet stats definitions in %u ms", count, GetMSTimeDiffToNow(oldMSTime));
}

PetLevelInfo const* ObjectMgr::GetPetLevelInfo(uint32 creature_id, uint8 level) const
{
    if (level > sWorld->getIntConfig(CONFIG_MAX_PLAYER_LEVEL))
        level = sWorld->getIntConfig(CONFIG_MAX_PLAYER_LEVEL);

    PetLevelInfoContainer::const_iterator itr = _petInfoStore.find(creature_id);
    if (itr == _petInfoStore.end())
        return NULL;

    return &itr->second[level-1];                           // data for level 1 stored in [0] array element, ...
}

void ObjectMgr::PlayerCreateInfoAddItemHelper(uint32 race_, uint32 class_, uint32 itemId, int32 count)
{
    if (!_playerInfo[race_][class_])
        return;

    if (count > 0)
        _playerInfo[race_][class_]->item.push_back(PlayerCreateInfoItem(itemId, count));
    else
    {
        if (count < -1)
            TC_LOG_ERROR(LOG_FILTER_SQL, "Invalid count %i specified on item %u be removed from original player create info (use -1)!", count, itemId);

        for (uint32 gender = 0; gender < GENDER_NONE; ++gender)
        {
            if (CharStartOutfitEntry const* entry = GetCharStartOutfitEntry(race_, class_, gender))
            {
                bool found = false;
                for (uint8 x = 0; x < MAX_OUTFIT_ITEMS; ++x)
                {
                    if (entry->ItemId[x] > 0 && uint32(entry->ItemId[x]) == itemId)
                    {
                        found = true;
                        const_cast<CharStartOutfitEntry*>(entry)->ItemId[x] = 0;
                        break;
                    }
                }

                if (!found)
                    TC_LOG_ERROR(LOG_FILTER_SQL, "Item %u specified to be removed from original create info not found in dbc!", itemId);
            }
        }
    }
}

void ObjectMgr::LoadPlayerInfo()
{
    // Load playercreate
    {
        uint32 oldMSTime = getMSTime();
        //                                                0     1      2    3        4          5           6
        QueryResult result = WorldDatabase.Query("SELECT race, class, map, zone, position_x, position_y, position_z, orientation FROM playercreateinfo");

        if (!result)
        {
            TC_LOG_ERROR(LOG_FILTER_SERVER_LOADING, ">> Loaded 0 player create definitions. DB table `playercreateinfo` is empty.");
            exit(1);
        }
        else
        {
            uint32 count = 0;

            do
            {
                Field* fields = result->Fetch();

                uint32 current_race  = fields[0].GetUInt8();
                uint32 current_class = fields[1].GetUInt8();
                uint32 mapId         = fields[2].GetUInt16();
                uint32 areaId        = fields[3].GetUInt32(); // zone
                float  positionX     = fields[4].GetFloat();
                float  positionY     = fields[5].GetFloat();
                float  positionZ     = fields[6].GetFloat();
                float  orientation   = fields[7].GetFloat();

                if (current_race >= MAX_RACES)
                {
                    TC_LOG_ERROR(LOG_FILTER_SQL, "Wrong race %u in `playercreateinfo` table, ignoring.", current_race);
                    continue;
                }

                ChrRacesEntry const* rEntry = sChrRacesStore.LookupEntry(current_race);
                if (!rEntry)
                {
                    TC_LOG_ERROR(LOG_FILTER_SQL, "Wrong race %u in `playercreateinfo` table, ignoring.", current_race);
                    continue;
                }

                if (current_class >= MAX_CLASSES)
                {
                    TC_LOG_ERROR(LOG_FILTER_SQL, "Wrong class %u in `playercreateinfo` table, ignoring.", current_class);
                    continue;
                }

                if (!sChrClassesStore.LookupEntry(current_class))
                {
                    TC_LOG_ERROR(LOG_FILTER_SQL, "Wrong class %u in `playercreateinfo` table, ignoring.", current_class);
                    continue;
                }

                // accept DB data only for valid position (and non instanceable)
                if (!MapManager::IsValidMapCoord(mapId, positionX, positionY, positionZ, orientation))
                {
                    TC_LOG_ERROR(LOG_FILTER_SQL, "Wrong home position for class %u race %u pair in `playercreateinfo` table, ignoring.", current_class, current_race);
                    continue;
                }

                if (sMapStore.LookupEntry(mapId)->Instanceable())
                {
                    TC_LOG_ERROR(LOG_FILTER_SQL, "Home position in instanceable map for class %u race %u pair in `playercreateinfo` table, ignoring.", current_class, current_race);
                    continue;
                }

                PlayerInfo* info = new PlayerInfo();
                info->mapId = mapId;
                info->areaId = areaId;
                info->positionX = positionX;
                info->positionY = positionY;
                info->positionZ = positionZ;
                info->orientation = orientation;
                info->displayId_m = rEntry->model_m;
                info->displayId_f = rEntry->model_f;
                _playerInfo[current_race][current_class] = info;

                ++count;
            }
            while (result->NextRow());

            TC_LOG_INFO(LOG_FILTER_SERVER_LOADING, ">> Loaded %u player create definitions in %u ms", count, GetMSTimeDiffToNow(oldMSTime));
        }
    }

    // Load playercreate items
    TC_LOG_INFO(LOG_FILTER_SERVER_LOADING, "Loading Player Create Items Data...");
    {
        uint32 oldMSTime = getMSTime();
        //                                                0     1      2       3
        QueryResult result = WorldDatabase.Query("SELECT race, class, itemid, amount FROM playercreateinfo_item");

        if (!result)
        {
            TC_LOG_INFO(LOG_FILTER_SERVER_LOADING, ">> Loaded 0 custom player create items. DB table `playercreateinfo_item` is empty.");
        }
        else
        {
            uint32 count = 0;

            do
            {
                Field* fields = result->Fetch();

                uint32 current_race = fields[0].GetUInt8();
                if (current_race >= MAX_RACES)
                {
                    TC_LOG_ERROR(LOG_FILTER_SQL, "Wrong race %u in `playercreateinfo_item` table, ignoring.", current_race);
                    continue;
                }

                uint32 current_class = fields[1].GetUInt8();
                if (current_class >= MAX_CLASSES)
                {
                    TC_LOG_ERROR(LOG_FILTER_SQL, "Wrong class %u in `playercreateinfo_item` table, ignoring.", current_class);
                    continue;
                }

                uint32 item_id = fields[2].GetUInt32();

                if (!GetItemTemplate(item_id))
                {
                    TC_LOG_ERROR(LOG_FILTER_SQL, "Item id %u (race %u class %u) in `playercreateinfo_item` table but not listed in `item_template`, ignoring.", item_id, current_race, current_class);
                    continue;
                }

                int32 amount   = fields[3].GetInt8();

                if (!amount)
                {
                    TC_LOG_ERROR(LOG_FILTER_SQL, "Item id %u (class %u race %u) have amount == 0 in `playercreateinfo_item` table, ignoring.", item_id, current_race, current_class);
                    continue;
                }

                if (!current_race || !current_class)
                {
                    uint32 min_race = current_race ? current_race : 1;
                    uint32 max_race = current_race ? current_race + 1 : MAX_RACES;
                    uint32 min_class = current_class ? current_class : 1;
                    uint32 max_class = current_class ? current_class + 1 : MAX_CLASSES;
                    for (uint32 r = min_race; r < max_race; ++r)
                        for (uint32 c = min_class; c < max_class; ++c)
                            PlayerCreateInfoAddItemHelper(r, c, item_id, amount);
                }
                else
                    PlayerCreateInfoAddItemHelper(current_race, current_class, item_id, amount);

                ++count;
            }
            while (result->NextRow());

            TC_LOG_INFO(LOG_FILTER_SERVER_LOADING, ">> Loaded %u custom player create items in %u ms", count, GetMSTimeDiffToNow(oldMSTime));
        }
    }

    // Load playercreate spells
    TC_LOG_INFO(LOG_FILTER_SERVER_LOADING, "Loading Player Create Spell Data...");
    {
        uint32 oldMSTime = getMSTime();

        std::string tableName = sWorld->getBoolConfig(CONFIG_START_ALL_SPELLS) ? "playercreateinfo_spell_custom" : "playercreateinfo_spell";
        QueryResult result = WorldDatabase.PQuery("SELECT racemask, classmask, Spell FROM %s", tableName.c_str());

        if (!result)
        {
            TC_LOG_ERROR(LOG_FILTER_SERVER_LOADING, ">> Loaded 0 player create spells. DB table `%s` is empty.", sWorld->getBoolConfig(CONFIG_START_ALL_SPELLS) ? "playercreateinfo_spell_custom" : "playercreateinfo_spell");
        }
        else
        {
            uint32 count = 0;

            do
            {
                Field* fields = result->Fetch();
                uint32 raceMask = fields[0].GetUInt32();
                uint32 classMask = fields[1].GetUInt32();
                uint32 spellId = fields[2].GetUInt32();

                if (raceMask != 0 && !(raceMask & RACEMASK_ALL_PLAYABLE))
                {
                    TC_LOG_ERROR(LOG_FILTER_SQL, "Wrong race mask %u in `playercreateinfo_spell` table, ignoring.", raceMask);
                    continue;
                }

                if (classMask != 0 && !(classMask & CLASSMASK_ALL_PLAYABLE))
                {
                    TC_LOG_ERROR(LOG_FILTER_SQL, "Wrong class mask %u in `playercreateinfo_spell` table, ignoring.", classMask);
                    continue;
                }

                for (uint32 raceIndex = RACE_HUMAN; raceIndex < MAX_RACES; ++raceIndex)
                {
                    if (raceMask == 0 || ((1 << (raceIndex - 1)) & raceMask))
                    {
                        for (uint32 classIndex = CLASS_WARRIOR; classIndex < MAX_CLASSES; ++classIndex)
                        {
                            if (classMask == 0 || ((1 << (classIndex - 1)) & classMask))
                            {
                                if (PlayerInfo* info = _playerInfo[raceIndex][classIndex])
                                {
                                    info->spell.push_back(spellId);
                                    ++count;
                                }
                                // We need something better here, the check is not accounting for spells used by multiple races/classes but not all of them.
                                // Either split the masks per class, or per race, which kind of kills the point yet.
                                // else if (raceMask != 0 && classMask != 0)
                                //     TC_LOG_ERROR(LOG_FILTER_SQL, "Racemask/classmask (%u/%u) combination was found containing an invalid race/class combination (%u/%u) in `playercreateinfo_spell` (Spell %u), ignoring.", raceMask, classMask, raceIndex, classIndex, spellId);
                            }
                        }
                    }
                }
            }
            while (result->NextRow());

            TC_LOG_INFO(LOG_FILTER_SERVER_LOADING, ">> Loaded %u player create spells in %u ms", count, GetMSTimeDiffToNow(oldMSTime));
        }
    }

    // Load playercreate actions
    TC_LOG_INFO(LOG_FILTER_SERVER_LOADING, "Loading Player Create Action Data...");
    {
        uint32 oldMSTime = getMSTime();

        //                                                0     1      2       3       4
        QueryResult result = WorldDatabase.Query("SELECT race, class, button, action, type FROM playercreateinfo_action");

        if (!result)
        {
            TC_LOG_ERROR(LOG_FILTER_SERVER_LOADING, ">> Loaded 0 player create actions. DB table `playercreateinfo_action` is empty.");
        }
        else
        {
            uint32 count = 0;

            do
            {
                Field* fields = result->Fetch();

                uint32 current_race = fields[0].GetUInt8();
                if (current_race >= MAX_RACES)
                {
                    TC_LOG_ERROR(LOG_FILTER_SQL, "Wrong race %u in `playercreateinfo_action` table, ignoring.", current_race);
                    continue;
                }

                uint32 current_class = fields[1].GetUInt8();
                if (current_class >= MAX_CLASSES)
                {
                    TC_LOG_ERROR(LOG_FILTER_SQL, "Wrong class %u in `playercreateinfo_action` table, ignoring.", current_class);
                    continue;
                }

                if (PlayerInfo* info = _playerInfo[current_race][current_class])
                    info->action.push_back(PlayerCreateInfoAction(fields[2].GetUInt16(), fields[3].GetUInt32(), fields[4].GetUInt16()));

                ++count;
            }
            while (result->NextRow());

            TC_LOG_INFO(LOG_FILTER_SERVER_LOADING, ">> Loaded %u player create actions in %u ms", count, GetMSTimeDiffToNow(oldMSTime));
        }
    }

    // Loading levels data (class/race dependent)
    TC_LOG_INFO(LOG_FILTER_SERVER_LOADING, "Loading Player Create Level Stats Data...");
    {
        uint32 oldMSTime = getMSTime();

        //                                                 0     1      2      3    4    5    6    7
        QueryResult result  = WorldDatabase.Query("SELECT race, class, level, str, agi, sta, inte, spi FROM player_levelstats");

        if (!result)
        {
            TC_LOG_ERROR(LOG_FILTER_SERVER_LOADING, ">> Loaded 0 level stats definitions. DB table `player_levelstats` is empty.");
            exit(1);
        }

        uint32 count = 0;

        do
        {
            Field* fields = result->Fetch();

            uint32 current_race = fields[0].GetUInt8();
            if (current_race >= MAX_RACES)
            {
                TC_LOG_ERROR(LOG_FILTER_SQL, "Wrong race %u in `player_levelstats` table, ignoring.", current_race);
                continue;
            }

            uint32 current_class = fields[1].GetUInt8();
            if (current_class >= MAX_CLASSES)
            {
                TC_LOG_ERROR(LOG_FILTER_SQL, "Wrong class %u in `player_levelstats` table, ignoring.", current_class);
                continue;
            }

            uint32 current_level = fields[2].GetUInt8();
            if (current_level > sWorld->getIntConfig(CONFIG_MAX_PLAYER_LEVEL))
            {
                if (current_level > STRONG_MAX_LEVEL)        // hardcoded level maximum
                    TC_LOG_ERROR(LOG_FILTER_SQL, "Wrong (> %u) level %u in `player_levelstats` table, ignoring.", STRONG_MAX_LEVEL, current_level);
                else
                {
                    TC_LOG_INFO(LOG_FILTER_GENERAL, "Unused (> MaxPlayerLevel in worldserver.conf) level %u in `player_levelstats` table, ignoring.", current_level);
                    ++count;                                // make result loading percent "expected" correct in case disabled detail mode for example.
                }
                continue;
            }

            if (PlayerInfo* info = _playerInfo[current_race][current_class])
            {
                if (!info->levelInfo)
                    info->levelInfo = new PlayerLevelInfo[sWorld->getIntConfig(CONFIG_MAX_PLAYER_LEVEL)];

                PlayerLevelInfo& levelInfo = info->levelInfo[current_level-1];
                for (int i = 0; i < MAX_STATS; i++)
                    levelInfo.stats[i] = fields[i+3].GetUInt8();
            }

            ++count;
        }
        while (result->NextRow());

        // Fill gaps and check integrity
        for (int race = 0; race < MAX_RACES; ++race)
        {
            // skip non existed races
            if (!sChrRacesStore.LookupEntry(race))
                continue;

            for (int class_ = 0; class_ < MAX_CLASSES; ++class_)
            {
                // skip non existed classes
                if (!sChrClassesStore.LookupEntry(class_))
                    continue;

                PlayerInfo* info = _playerInfo[race][class_];
                if (!info)
                    continue;

                // skip expansion races if not playing with expansion
                if (sWorld->getIntConfig(CONFIG_EXPANSION) < 1 && (race == RACE_BLOODELF || race == RACE_DRAENEI))
                    continue;

                // skip expansion classes if not playing with expansion
                if (sWorld->getIntConfig(CONFIG_EXPANSION) < 2 && class_ == CLASS_DEATH_KNIGHT)
                    continue;

                // fatal error if no level 1 data
                if (!info->levelInfo || info->levelInfo[0].stats[0] == 0)
                {
                    TC_LOG_ERROR(LOG_FILTER_SQL, "Race %i Class %i Level 1 does not have stats data!", race, class_);
                    exit(1);
                }

                // fill level gaps
                for (uint8 level = 1; level < sWorld->getIntConfig(CONFIG_MAX_PLAYER_LEVEL); ++level)
                {
                    if (info->levelInfo[level].stats[0] == 0)
                    {
                        TC_LOG_ERROR(LOG_FILTER_SQL, "Race %i Class %i Level %i does not have stats data. Using stats data of level %i.", race, class_, level+1, level);
                        info->levelInfo[level] = info->levelInfo[level-1];
                    }
                }
            }
        }

        TC_LOG_INFO(LOG_FILTER_SERVER_LOADING, ">> Loaded %u level stats definitions in %u ms", count, GetMSTimeDiffToNow(oldMSTime));
    }

    // Loading xp per level data
    TC_LOG_INFO(LOG_FILTER_SERVER_LOADING, "Loading Player Create XP Data...");
    {
        uint32 oldMSTime = getMSTime();

        _playerXPperLevel.resize(sWorld->getIntConfig(CONFIG_MAX_PLAYER_LEVEL));
        for (uint8 level = 0; level < sWorld->getIntConfig(CONFIG_MAX_PLAYER_LEVEL); ++level)
            _playerXPperLevel[level] = 0;

        //                                                 0    1
        QueryResult result  = WorldDatabase.Query("SELECT lvl, xp_for_next_level FROM player_xp_for_level");

        if (!result)
        {
            TC_LOG_ERROR(LOG_FILTER_SERVER_LOADING, ">> Loaded 0 xp for level definitions. DB table `player_xp_for_level` is empty.");
            exit(1);
        }

        uint32 count = 0;

        do
        {
            Field* fields = result->Fetch();

            uint32 current_level = fields[0].GetUInt8();
            uint32 current_xp    = fields[1].GetUInt32();

            if (current_level >= sWorld->getIntConfig(CONFIG_MAX_PLAYER_LEVEL))
            {
                if (current_level > STRONG_MAX_LEVEL)        // hardcoded level maximum
                    TC_LOG_ERROR(LOG_FILTER_SQL, "Wrong (> %u) level %u in `player_xp_for_level` table, ignoring.", STRONG_MAX_LEVEL, current_level);
                else
                {
                    TC_LOG_INFO(LOG_FILTER_GENERAL, "Unused (> MaxPlayerLevel in worldserver.conf) level %u in `player_xp_for_levels` table, ignoring.", current_level);
                    ++count;                                // make result loading percent "expected" correct in case disabled detail mode for example.
                }
                continue;
            }
            //PlayerXPperLevel
            _playerXPperLevel[current_level] = current_xp;
            ++count;
        }
        while (result->NextRow());

        // fill level gaps
        for (uint8 level = 1; level < sWorld->getIntConfig(CONFIG_MAX_PLAYER_LEVEL); ++level)
        {
            if (_playerXPperLevel[level] == 0)
            {
                TC_LOG_ERROR(LOG_FILTER_SQL, "Level %i does not have XP for level data. Using data of level [%i] + 100.", level+1, level);
                _playerXPperLevel[level] = _playerXPperLevel[level-1]+100;
            }
        }

        TC_LOG_INFO(LOG_FILTER_SERVER_LOADING, ">> Loaded %u xp for level definitions in %u ms", count, GetMSTimeDiffToNow(oldMSTime));
    }
}

void ObjectMgr::GetPlayerClassLevelInfo(uint32 class_, uint8 level, uint32& baseHP, uint32& baseMana) const
{
    if (level < 1 || class_ >= MAX_CLASSES)
        return;

    if (level > sWorld->getIntConfig(CONFIG_MAX_PLAYER_LEVEL))
        level = sWorld->getIntConfig(CONFIG_MAX_PLAYER_LEVEL);

    GtOCTBaseHPByClassEntry const* hp = sGtOCTBaseHPByClassStore.LookupEntry((class_-1) * GT_MAX_LEVEL + level-1);
    GtOCTBaseMPByClassEntry const* mp = sGtOCTBaseMPByClassStore.LookupEntry((class_-1) * GT_MAX_LEVEL + level-1);

    if (!hp || !mp)
    {
        TC_LOG_ERROR(LOG_FILTER_GENERAL, "Tried to get non-existant Class-Level combination data for base hp/mp. Class %u Level %u", class_, level);
        return;
    }

    baseHP = uint32(hp->ratio);
    baseMana = uint32(mp->ratio);
}

void ObjectMgr::GetPlayerLevelInfo(uint32 race, uint32 class_, uint8 level, PlayerLevelInfo* info) const
{
    if (level < 1 || race >= MAX_RACES || class_ >= MAX_CLASSES)
        return;

    PlayerInfo const* pInfo = _playerInfo[race][class_];
    if (!pInfo)
        return;

    if (level <= sWorld->getIntConfig(CONFIG_MAX_PLAYER_LEVEL))
        *info = pInfo->levelInfo[level-1];
    else
        BuildPlayerLevelInfo(race, class_, level, info);
}

void ObjectMgr::BuildPlayerLevelInfo(uint8 race, uint8 _class, uint8 level, PlayerLevelInfo* info) const
{
    // base data (last known level)
    *info = _playerInfo[race][_class]->levelInfo[sWorld->getIntConfig(CONFIG_MAX_PLAYER_LEVEL)-1];

    // if conversion from uint32 to uint8 causes unexpected behaviour, change lvl to uint32
    for (uint8 lvl = sWorld->getIntConfig(CONFIG_MAX_PLAYER_LEVEL)-1; lvl < level; ++lvl)
    {
        switch (_class)
        {
            case CLASS_WARRIOR:
                info->stats[STAT_STRENGTH]  += (lvl > 23 ? 2: (lvl > 1  ? 1: 0));
                info->stats[STAT_STAMINA]   += (lvl > 23 ? 2: (lvl > 1  ? 1: 0));
                info->stats[STAT_AGILITY]   += (lvl > 36 ? 1: (lvl > 6 && (lvl%2) ? 1: 0));
                info->stats[STAT_INTELLECT] += (lvl > 9 && !(lvl%2) ? 1: 0);
                info->stats[STAT_SPIRIT]    += (lvl > 9 && !(lvl%2) ? 1: 0);
                break;
            case CLASS_PALADIN:
                info->stats[STAT_STRENGTH]  += (lvl > 3  ? 1: 0);
                info->stats[STAT_STAMINA]   += (lvl > 33 ? 2: (lvl > 1 ? 1: 0));
                info->stats[STAT_AGILITY]   += (lvl > 38 ? 1: (lvl > 7 && !(lvl%2) ? 1: 0));
                info->stats[STAT_INTELLECT] += (lvl > 6 && (lvl%2) ? 1: 0);
                info->stats[STAT_SPIRIT]    += (lvl > 7 ? 1: 0);
                break;
            case CLASS_HUNTER:
                info->stats[STAT_STRENGTH]  += (lvl > 4  ? 1: 0);
                info->stats[STAT_STAMINA]   += (lvl > 4  ? 1: 0);
                info->stats[STAT_AGILITY]   += (lvl > 33 ? 2: (lvl > 1 ? 1: 0));
                info->stats[STAT_INTELLECT] += (lvl > 8 && (lvl%2) ? 1: 0);
                info->stats[STAT_SPIRIT]    += (lvl > 38 ? 1: (lvl > 9 && !(lvl%2) ? 1: 0));
                break;
            case CLASS_ROGUE:
                info->stats[STAT_STRENGTH]  += (lvl > 5  ? 1: 0);
                info->stats[STAT_STAMINA]   += (lvl > 4  ? 1: 0);
                info->stats[STAT_AGILITY]   += (lvl > 16 ? 2: (lvl > 1 ? 1: 0));
                info->stats[STAT_INTELLECT] += (lvl > 8 && !(lvl%2) ? 1: 0);
                info->stats[STAT_SPIRIT]    += (lvl > 38 ? 1: (lvl > 9 && !(lvl%2) ? 1: 0));
                break;
            case CLASS_PRIEST:
                info->stats[STAT_STRENGTH]  += (lvl > 9 && !(lvl%2) ? 1: 0);
                info->stats[STAT_STAMINA]   += (lvl > 5  ? 1: 0);
                info->stats[STAT_AGILITY]   += (lvl > 38 ? 1: (lvl > 8 && (lvl%2) ? 1: 0));
                info->stats[STAT_INTELLECT] += (lvl > 22 ? 2: (lvl > 1 ? 1: 0));
                info->stats[STAT_SPIRIT]    += (lvl > 3  ? 1: 0);
                break;
            case CLASS_SHAMAN:
                info->stats[STAT_STRENGTH]  += (lvl > 34 ? 1: (lvl > 6 && (lvl%2) ? 1: 0));
                info->stats[STAT_STAMINA]   += (lvl > 4 ? 1: 0);
                info->stats[STAT_AGILITY]   += (lvl > 7 && !(lvl%2) ? 1: 0);
                info->stats[STAT_INTELLECT] += (lvl > 5 ? 1: 0);
                info->stats[STAT_SPIRIT]    += (lvl > 4 ? 1: 0);
                break;
            case CLASS_MAGE:
                info->stats[STAT_STRENGTH]  += (lvl > 9 && !(lvl%2) ? 1: 0);
                info->stats[STAT_STAMINA]   += (lvl > 5  ? 1: 0);
                info->stats[STAT_AGILITY]   += (lvl > 9 && !(lvl%2) ? 1: 0);
                info->stats[STAT_INTELLECT] += (lvl > 24 ? 2: (lvl > 1 ? 1: 0));
                info->stats[STAT_SPIRIT]    += (lvl > 33 ? 2: (lvl > 2 ? 1: 0));
                break;
            case CLASS_WARLOCK:
                info->stats[STAT_STRENGTH]  += (lvl > 9 && !(lvl%2) ? 1: 0);
                info->stats[STAT_STAMINA]   += (lvl > 38 ? 2: (lvl > 3 ? 1: 0));
                info->stats[STAT_AGILITY]   += (lvl > 9 && !(lvl%2) ? 1: 0);
                info->stats[STAT_INTELLECT] += (lvl > 33 ? 2: (lvl > 2 ? 1: 0));
                info->stats[STAT_SPIRIT]    += (lvl > 38 ? 2: (lvl > 3 ? 1: 0));
                break;
            case CLASS_DRUID:
                info->stats[STAT_STRENGTH]  += (lvl > 38 ? 2: (lvl > 6 && (lvl%2) ? 1: 0));
                info->stats[STAT_STAMINA]   += (lvl > 32 ? 2: (lvl > 4 ? 1: 0));
                info->stats[STAT_AGILITY]   += (lvl > 38 ? 2: (lvl > 8 && (lvl%2) ? 1: 0));
                info->stats[STAT_INTELLECT] += (lvl > 38 ? 3: (lvl > 4 ? 1: 0));
                info->stats[STAT_SPIRIT]    += (lvl > 38 ? 3: (lvl > 5 ? 1: 0));
        }
    }
}

void ObjectMgr::LoadQuests()
{
    uint32 oldMSTime = getMSTime();

    // For reload case
    for (QuestMap::const_iterator itr=_questTemplates.begin(); itr != _questTemplates.end(); ++itr)
        delete itr->second;
    _questTemplates.clear();

    mExclusiveQuestGroups.clear();

    QueryResult result = WorldDatabase.Query("SELECT "
        //0     1      2        3        4           5       6            7             8              9               10             11                 12
        "Id, Method, Level, MinLevel, MaxLevel, ZoneOrSort, Type, SuggestedPlayers, LimitTime, RequiredClasses, RequiredRaces, RequiredSkillId, RequiredSkillPoints, "
        //         13                 14                    15                   16                      17                  18                         19                  20
        "RequiredFactionId1, RequiredFactionId2, RequiredFactionValue1, RequiredFactionValue2, RequiredMinRepFaction, RequiredMaxRepFaction, RequiredMinRepValue, RequiredMaxRepValue, "
        //     21         22             23                24             25              26                    27                28            29              30              31
        "PrevQuestId, NextQuestId, ExclusiveGroup, NextQuestIdChain, RewardXPId, RewardOrRequiredMoney, RewardMoneyMaxLevel, RewardSpell, RewardSpellCast, RewardHonor, RewardHonorMultiplier, "
        //         32                  33            34             35               36         37         38            39                40                41               42                 43
        "RewardMailTemplateId, RewardMailDelay, SourceItemId, SourceItemCount, SourceSpellId, Flags, SpecialFlags, MinimapTargetMark, RewardTitleId, RequiredPlayerKills, RewardTalents, RewardArenaPoints, "
        //      44            45                    46                    47                  48               49             50              51             52                53                54                55               56
        "RewardSkillId, RewardSkillPoints, RewardReputationMask, QuestGiverPortrait, QuestTurnInPortrait, RewardItemId1, RewardItemId2, RewardItemId3, RewardItemId4, RewardItemCount1, RewardItemCount2, RewardItemCount3, RewardItemCount4, "
        //         57                  58                  59                    60                    61                   62                      63                  64                        65                       66                      67                      68
        "RewardChoiceItemId1, RewardChoiceItemId2, RewardChoiceItemId3, RewardChoiceItemId4, RewardChoiceItemId5, RewardChoiceItemId6, RewardChoiceItemCount1, RewardChoiceItemCount2, RewardChoiceItemCount3, RewardChoiceItemCount4, RewardChoiceItemCount5, RewardChoiceItemCount6, "
        //        69                70                71                72             73                   74                      75                     76                    77                      78
        "RewardFactionId1, RewardFactionId2, RewardFactionId3, RewardFactionId4, RewardFactionId5, RewardFactionValueId1, RewardFactionValueId2, RewardFactionValueId3, RewardFactionValueId4, RewardFactionValueId5, "
        //                79                          80                           81                              82                           83
        "RewardFactionValueIdOverride1, RewardFactionValueIdOverride2, RewardFactionValueIdOverride3, RewardFactionValueIdOverride4, RewardFactionValueIdOverride5, "
        //    84        85      86      87          88       89        90      91          92             93              94
        "PointMapId, PointX, PointY, PointOption, Title, Objectives, Details, EndText, CompletedText, OfferRewardText, RequestItemsText, "
        //        95              96               97               98                  99                     100                      101                  102
        "RequiredNpcOrGo1, RequiredNpcOrGo2, RequiredNpcOrGo3, RequiredNpcOrGo4, RequiredNpcOrGoCount1, RequiredNpcOrGoCount2, RequiredNpcOrGoCount3, RequiredNpcOrGoCount4, "
        //         103                     104                    105                   106                     107                       108                     109                       110
        "RequiredSourceItemId1, RequiredSourceItemId2, RequiredSourceItemId3, RequiredSourceItemId4, RequiredSourceItemCount1, RequiredSourceItemCount2, RequiredSourceItemCount3, RequiredSourceItemCount4, "
        //       111               112             113             114              115             116                 117                   118               119               120                 121                 122
        "RequiredItemId1, RequiredItemId2, RequiredItemId3, RequiredItemId4, RequiredItemId5, RequiredItemId6, RequiredItemCount1, RequiredItemCount2, RequiredItemCount3, RequiredItemCount4, RequiredItemCount5, RequiredItemCount6, "
        //      123             124                 125                126                  127              128              129             130           131
        "RequiredSpell, RequiredSpellCast1, RequiredSpellCast2, RequiredSpellCast3, RequiredSpellCast4, ObjectiveText1, ObjectiveText2, ObjectiveText3, ObjectiveText4, "
        //     132                  133               134               135                  136                  137                     138                   139
        "RewardCurrencyId1, RewardCurrencyId2, RewardCurrencyId3, RewardCurrencyId4, RewardCurrencyCount1, RewardCurrencyCount2, RewardCurrencyCount3, RewardCurrencyCount4, "
        //      140                  141                 142                   143                    144                    145                     146                   147
        "RequiredCurrencyId1, RequiredCurrencyId2, RequiredCurrencyId3, RequiredCurrencyId4, RequiredCurrencyCount1, RequiredCurrencyCount2, RequiredCurrencyCount3, RequiredCurrencyCount4, "
        //      148                  149                 150                   151               152          153
        "QuestGiverTextWindow, QuestGiverTargetName, QuestTurnTextWindow, QuestTurnTargetName, SoundAccept, SoundTurnIn, "
        //      154          155            156            157               158                159                  160                  161                162             163
        "DetailsEmote1, DetailsEmote2, DetailsEmote3, DetailsEmote4, DetailsEmoteDelay1, DetailsEmoteDelay2, DetailsEmoteDelay3, DetailsEmoteDelay4, EmoteOnIncomplete, EmoteOnComplete, "
        //      164                 165               166                167                   168                       169                     170                  171
        "OfferRewardEmote1, OfferRewardEmote2, OfferRewardEmote3, OfferRewardEmote4, OfferRewardEmoteDelay1, OfferRewardEmoteDelay2, OfferRewardEmoteDelay3, OfferRewardEmoteDelay4, "
        //    173
        "WDBVerified"
        " FROM quest_template");
    if (!result)
    {
        TC_LOG_ERROR(LOG_FILTER_SERVER_LOADING, ">> Loaded 0 quests definitions. DB table `quest_template` is empty.");
        return;
    }

    // create multimap previous quest for each existed quest
    // some quests can have many previous maps set by NextQuestId in previous quest
    // for example set of race quests can lead to single not race specific quest
    do
    {
        Field* fields = result->Fetch();

        Quest* newQuest = new Quest(fields);
        _questTemplates[newQuest->GetQuestId()] = newQuest;
    } while (result->NextRow());

    std::map<uint32, uint32> usedMailTemplates;

    // Post processing
    for (QuestMap::iterator iter = _questTemplates.begin(); iter != _questTemplates.end(); ++iter)
    {
        // skip post-loading checks for disabled quests
        if (DisableMgr::IsDisabledFor(DISABLE_TYPE_QUEST, iter->first, NULL))
            continue;

        Quest * qinfo = iter->second;

        // additional quest integrity checks (GO, creature_template and item_template must be loaded already)

        if (qinfo->GetQuestMethod() >= 3)
            TC_LOG_ERROR(LOG_FILTER_SQL, "Quest %u has `Method` = %u, expected values are 0, 1 or 2.", qinfo->GetQuestId(), qinfo->GetQuestMethod());

        if (qinfo->SpecialFlags & ~QUEST_SPECIAL_FLAGS_DB_ALLOWED)
        {
            TC_LOG_ERROR(LOG_FILTER_SQL, "Quest %u has `SpecialFlags` = %u > max allowed value. Correct `SpecialFlags` to value <= %u",
                qinfo->GetQuestId(), qinfo->SpecialFlags, QUEST_SPECIAL_FLAGS_DB_ALLOWED);
            qinfo->SpecialFlags &= QUEST_SPECIAL_FLAGS_DB_ALLOWED;
        }

        if (qinfo->Flags & QUEST_FLAGS_DAILY && qinfo->Flags & QUEST_FLAGS_WEEKLY)
        {
            TC_LOG_ERROR(LOG_FILTER_SQL, "Weekly Quest %u is marked as daily quest in `Flags`, removed daily flag.", qinfo->GetQuestId());
            qinfo->Flags &= ~QUEST_FLAGS_DAILY;
        }

        if (qinfo->Flags & QUEST_FLAGS_DAILY)
        {
            if (!(qinfo->SpecialFlags & QUEST_SPECIAL_FLAGS_REPEATABLE))
            {
                TC_LOG_ERROR(LOG_FILTER_SQL, "Daily Quest %u not marked as repeatable in `SpecialFlags`, added.", qinfo->GetQuestId());
                qinfo->SpecialFlags |= QUEST_SPECIAL_FLAGS_REPEATABLE;
            }
        }

        if (qinfo->Flags & QUEST_FLAGS_WEEKLY)
        {
            if (!(qinfo->SpecialFlags & QUEST_SPECIAL_FLAGS_REPEATABLE))
            {
                TC_LOG_ERROR(LOG_FILTER_SQL, "Weekly Quest %u not marked as repeatable in `SpecialFlags`, added.", qinfo->GetQuestId());
                qinfo->SpecialFlags |= QUEST_SPECIAL_FLAGS_REPEATABLE;
            }
        }

        if (qinfo->Flags & QUEST_SPECIAL_FLAGS_MONTHLY)
        {
            if (!(qinfo->Flags & QUEST_SPECIAL_FLAGS_REPEATABLE))
            {
                TC_LOG_ERROR(LOG_FILTER_SQL, "Monthly quest %u not marked as repeatable in `SpecialFlags`, added.", qinfo->GetQuestId());
                qinfo->Flags |= QUEST_SPECIAL_FLAGS_REPEATABLE;
            }
        }

        if (qinfo->Flags & QUEST_FLAGS_TRACKING)
        {
            // at auto-reward can be rewarded only RewardChoiceItemId[0]
            for (int j = 1; j < QUEST_REWARD_CHOICES_COUNT; ++j )
            {
                if (uint32 id = qinfo->RewardChoiceItemId[j])
                {
                    TC_LOG_ERROR(LOG_FILTER_SQL, "Quest %u has `RewardChoiceItemId%d` = %u but item from `RewardChoiceItemId%d` can't be rewarded with quest flag QUEST_FLAGS_TRACKING.",
                        qinfo->GetQuestId(), j+1, id, j+1);
                    // no changes, quest ignore this data
                }
            }
        }

        if (qinfo->MinLevel == uint32(-1) || qinfo->MinLevel > DEFAULT_MAX_LEVEL)
        {
            TC_LOG_ERROR(LOG_FILTER_SQL, "Quest %u should be disabled because `MinLevel` = %i", qinfo->GetQuestId(), int32(qinfo->MinLevel));
            // no changes needed, sending -1 in SMSG_QUEST_QUERY_RESPONSE is valid
        }

        // client quest log visual (area case)
        if (qinfo->ZoneOrSort > 0)
        {
            if (!GetAreaEntryByAreaID(qinfo->ZoneOrSort))
            {
                TC_LOG_ERROR(LOG_FILTER_SQL, "Quest %u has `ZoneOrSort` = %u (zone case) but zone with this id does not exist.",
                    qinfo->GetQuestId(), qinfo->ZoneOrSort);
                // no changes, quest not dependent from this value but can have problems at client
            }
        }
        // client quest log visual (sort case)
        if (qinfo->ZoneOrSort < 0)
        {
            QuestSortEntry const* qSort = sQuestSortStore.LookupEntry(-int32(qinfo->ZoneOrSort));
            if (!qSort)
            {
                TC_LOG_ERROR(LOG_FILTER_SQL, "Quest %u has `ZoneOrSort` = %i (sort case) but quest sort with this id does not exist.",
                    qinfo->GetQuestId(), qinfo->ZoneOrSort);
                // no changes, quest not dependent from this value but can have problems at client (note some may be 0, we must allow this so no check)
            }
            //check for proper RequiredSkillId value (skill case)
            if (uint32 skill_id = SkillByQuestSort(-int32(qinfo->ZoneOrSort)))
            {
                if (qinfo->RequiredSkillId != skill_id)
                {
                    TC_LOG_ERROR(LOG_FILTER_SQL, "Quest %u has `ZoneOrSort` = %i but `RequiredSkillId` does not have a corresponding value (%d).",
                        qinfo->GetQuestId(), qinfo->ZoneOrSort, skill_id);
                    //override, and force proper value here?
                }
            }
        }

        // RequiredClasses, can be 0/CLASSMASK_ALL_PLAYABLE to allow any class
        if (qinfo->RequiredClasses)
        {
            if (!(qinfo->RequiredClasses & CLASSMASK_ALL_PLAYABLE))
            {
                TC_LOG_ERROR(LOG_FILTER_SQL, "Quest %u does not contain any playable classes in `RequiredClasses` (%u), value set to 0 (all classes).", qinfo->GetQuestId(), qinfo->RequiredClasses);
                    qinfo->RequiredClasses = 0;
            }
        }
        // RequiredRaces, can be 0/RACEMASK_ALL_PLAYABLE to allow any race
        if (qinfo->RequiredRaces)
            {
            if (!(qinfo->RequiredRaces & RACEMASK_ALL_PLAYABLE))
                {
                    TC_LOG_ERROR(LOG_FILTER_SQL, "Quest %u does not contain any playable races in `RequiredRaces` (%u), value set to 0 (all races).", qinfo->GetQuestId(), qinfo->RequiredRaces);
                    qinfo->RequiredRaces = 0;
                }
            }
        // RequiredSkillId, can be 0
        if (qinfo->RequiredSkillId)
        {
            if (!sSkillLineStore.LookupEntry(qinfo->RequiredSkillId))
            {
                TC_LOG_ERROR(LOG_FILTER_SQL, "Quest %u has `RequiredSkillId` = %u but this skill does not exist",
                    qinfo->GetQuestId(), qinfo->RequiredSkillId);
            }
        }

        if (qinfo->RequiredSkillPoints)
        {
            if (qinfo->RequiredSkillPoints > sWorld->GetConfigMaxSkillValue())
            {
                TC_LOG_ERROR(LOG_FILTER_SQL, "Quest %u has `RequiredSkillPoints` = %u but max possible skill is %u, quest can't be done.",
                    qinfo->GetQuestId(), qinfo->RequiredSkillPoints, sWorld->GetConfigMaxSkillValue());
                // no changes, quest can't be done for this requirement
            }
        }
        // else Skill quests can have 0 skill level, this is ok

        if (qinfo->RequiredFactionId2 && !sFactionStore.LookupEntry(qinfo->RequiredFactionId2))
        {
            TC_LOG_ERROR(LOG_FILTER_SQL, "Quest %u has `RequiredFactionId2` = %u but faction template %u does not exist, quest can't be done.",
                qinfo->GetQuestId(), qinfo->RequiredFactionId2, qinfo->RequiredFactionId2);
            // no changes, quest can't be done for this requirement
        }

        if (qinfo->RequiredFactionId1 && !sFactionStore.LookupEntry(qinfo->RequiredFactionId1))
        {
            TC_LOG_ERROR(LOG_FILTER_SQL, "Quest %u has `RequiredFactionId1` = %u but faction template %u does not exist, quest can't be done.",
                qinfo->GetQuestId(), qinfo->RequiredFactionId1, qinfo->RequiredFactionId1);
            // no changes, quest can't be done for this requirement
        }

        if (qinfo->RequiredMinRepFaction && !sFactionStore.LookupEntry(qinfo->RequiredMinRepFaction))
        {
            TC_LOG_ERROR(LOG_FILTER_SQL, "Quest %u has `RequiredMinRepFaction` = %u but faction template %u does not exist, quest can't be done.",
                qinfo->GetQuestId(), qinfo->RequiredMinRepFaction, qinfo->RequiredMinRepFaction);
            // no changes, quest can't be done for this requirement
        }

        if (qinfo->RequiredMaxRepFaction && !sFactionStore.LookupEntry(qinfo->RequiredMaxRepFaction))
        {
            TC_LOG_ERROR(LOG_FILTER_SQL, "Quest %u has `RequiredMaxRepFaction` = %u but faction template %u does not exist, quest can't be done.",
                qinfo->GetQuestId(), qinfo->RequiredMaxRepFaction, qinfo->RequiredMaxRepFaction);
            // no changes, quest can't be done for this requirement
        }

        if (qinfo->RequiredMinRepValue && qinfo->RequiredMinRepValue > ReputationMgr::Reputation_Cap)
        {
            TC_LOG_ERROR(LOG_FILTER_SQL, "Quest %u has `RequiredMinRepValue` = %d but max reputation is %u, quest can't be done.",
                qinfo->GetQuestId(), qinfo->RequiredMinRepValue, ReputationMgr::Reputation_Cap);
            // no changes, quest can't be done for this requirement
        }

        if (qinfo->RequiredMinRepValue && qinfo->RequiredMaxRepValue && qinfo->RequiredMaxRepValue <= qinfo->RequiredMinRepValue)
        {
            TC_LOG_ERROR(LOG_FILTER_SQL, "Quest %u has `RequiredMaxRepValue` = %d and `RequiredMinRepValue` = %d, quest can't be done.",
                qinfo->GetQuestId(), qinfo->RequiredMaxRepValue, qinfo->RequiredMinRepValue);
            // no changes, quest can't be done for this requirement
        }

        if (!qinfo->RequiredFactionId1 && qinfo->RequiredFactionValue1 != 0)
        {
            TC_LOG_ERROR(LOG_FILTER_SQL, "Quest %u has `RequiredFactionValue1` = %d but `RequiredFactionId1` is 0, value has no effect",
                qinfo->GetQuestId(), qinfo->RequiredFactionValue1);
            // warning
        }

        if (!qinfo->RequiredFactionId2 && qinfo->RequiredFactionValue2 != 0)
        {
            TC_LOG_ERROR(LOG_FILTER_SQL, "Quest %u has `RequiredFactionValue2` = %d but `RequiredFactionId2` is 0, value has no effect",
                qinfo->GetQuestId(), qinfo->RequiredFactionValue2);
            // warning
        }

        if (!qinfo->RequiredMinRepFaction && qinfo->RequiredMinRepValue != 0)
        {
            TC_LOG_ERROR(LOG_FILTER_SQL, "Quest %u has `RequiredMinRepValue` = %d but `RequiredMinRepFaction` is 0, value has no effect",
                qinfo->GetQuestId(), qinfo->RequiredMinRepValue);
            // warning
        }

        if (!qinfo->RequiredMaxRepFaction && qinfo->RequiredMaxRepValue != 0)
        {
            TC_LOG_ERROR(LOG_FILTER_SQL, "Quest %u has `RequiredMaxRepValue` = %d but `RequiredMaxRepFaction` is 0, value has no effect",
                qinfo->GetQuestId(), qinfo->RequiredMaxRepValue);
            // warning
        }

        if (qinfo->RewardTitleId && !sCharTitlesStore.LookupEntry(qinfo->RewardTitleId))
        {
            TC_LOG_ERROR(LOG_FILTER_SQL, "Quest %u has `RewardTitleId` = %u but CharTitle Id %u does not exist, quest can't be rewarded with title.",
                qinfo->GetQuestId(), qinfo->GetCharTitleId(), qinfo->GetCharTitleId());
            qinfo->RewardTitleId = 0;
            // quest can't reward this title
        }

        if (qinfo->SourceItemId)
        {
            if (!sObjectMgr->GetItemTemplate(qinfo->SourceItemId))
            {
                TC_LOG_ERROR(LOG_FILTER_SQL, "Quest %u has `SourceItemId` = %u but item with entry %u does not exist, quest can't be done.",
                    qinfo->GetQuestId(), qinfo->SourceItemId, qinfo->SourceItemId);
                qinfo->SourceItemId = 0;                       // quest can't be done for this requirement
            }
            else if (qinfo->SourceItemIdCount == 0)
            {
                TC_LOG_ERROR(LOG_FILTER_SQL, "Quest %u has `SourceItemId` = %u but `SourceItemIdCount` = 0, set to 1 but need fix in DB.",
                    qinfo->GetQuestId(), qinfo->SourceItemId);
                qinfo->SourceItemIdCount = 1;                    // update to 1 for allow quest work for backward compatibility with DB
            }
        }
        else if (qinfo->SourceItemIdCount>0)
        {
            TC_LOG_ERROR(LOG_FILTER_SQL, "Quest %u has `SourceItemId` = 0 but `SourceItemIdCount` = %u, useless value.",
                qinfo->GetQuestId(), qinfo->SourceItemIdCount);
            qinfo->SourceItemIdCount=0;                          // no quest work changes in fact
        }

        if (qinfo->SourceSpellid)
        {
            SpellInfo const* spellInfo = sSpellMgr->GetSpellInfo(qinfo->SourceSpellid);
            if (!spellInfo)
            {
                TC_LOG_ERROR(LOG_FILTER_SQL, "Quest %u has `SourceSpellid` = %u but spell %u doesn't exist, quest can't be done.",
                    qinfo->GetQuestId(), qinfo->SourceSpellid, qinfo->SourceSpellid);
                qinfo->SourceSpellid = 0;                        // quest can't be done for this requirement
            }
            else if (!SpellMgr::IsSpellValid(spellInfo))
            {
                TC_LOG_ERROR(LOG_FILTER_SQL, "Quest %u has `SourceSpellid` = %u but spell %u is broken, quest can't be done.",
                    qinfo->GetQuestId(), qinfo->SourceSpellid, qinfo->SourceSpellid);
                qinfo->SourceSpellid = 0;                        // quest can't be done for this requirement
            }
        }

        for (uint8 j = 0; j < QUEST_ITEM_OBJECTIVES_COUNT; ++j)
        {
            uint32 id = qinfo->RequiredItemId[j];
            if (id)
            {
                if (qinfo->RequiredItemCount[j] == 0)
                {
                    TC_LOG_ERROR(LOG_FILTER_SQL, "Quest %u has `RequiredItemId%d` = %u but `RequiredItemCount%d` = 0, quest can't be done.",
                        qinfo->GetQuestId(), j+1, id, j+1);
                    // no changes, quest can't be done for this requirement
                }

                qinfo->SetSpecialFlag(QUEST_SPECIAL_FLAGS_DELIVER);

                if (!sObjectMgr->GetItemTemplate(id))
                {
                    TC_LOG_ERROR(LOG_FILTER_SQL, "Quest %u has `RequiredItemId%d` = %u but item with entry %u does not exist, quest can't be done.",
                        qinfo->GetQuestId(), j+1, id, id);
                    qinfo->RequiredItemCount[j] = 0;             // prevent incorrect work of quest
                }
            }
            else if (qinfo->RequiredItemCount[j] > 0)
            {
                TC_LOG_ERROR(LOG_FILTER_SQL, "Quest %u has `RequiredItemId%d` = 0 but `RequiredItemCount%d` = %u, quest can't be done.",
                    qinfo->GetQuestId(), j+1, j+1, qinfo->RequiredItemCount[j]);
                qinfo->RequiredItemCount[j] = 0;                 // prevent incorrect work of quest
            }
        }

        for (uint8 j = 0; j < QUEST_SOURCE_ITEM_IDS_COUNT; ++j)
        {
            uint32 id = qinfo->RequiredSourceItemId[j];
            if (id)
            {
                if (!sObjectMgr->GetItemTemplate(id))
                {
                    TC_LOG_ERROR(LOG_FILTER_SQL, "Quest %u has `RequiredSourceItemId%d` = %u but item with entry %u does not exist, quest can't be done.",
                        qinfo->GetQuestId(), j+1, id, id);
                    // no changes, quest can't be done for this requirement
                }
            }
            else
            {
                if (qinfo->RequiredSourceItemCount[j]>0)
                {
                    TC_LOG_ERROR(LOG_FILTER_SQL, "Quest %u has `RequiredSourceItemId%d` = 0 but `RequiredSourceItemCount%d` = %u.",
                        qinfo->GetQuestId(), j+1, j+1, qinfo->RequiredSourceItemCount[j]);
                    // no changes, quest ignore this data
                }
            }
        }

        for (uint8 j = 0; j < QUEST_OBJECTIVES_COUNT; ++j)
        {
            uint32 id = qinfo->RequiredSpellCast[j];
            if (id)
            {
                SpellInfo const* spellInfo = sSpellMgr->GetSpellInfo(id);
                if (!spellInfo)
                {
                    TC_LOG_ERROR(LOG_FILTER_SQL, "Quest %u has `ReqSpellCast%d` = %u but spell %u does not exist, quest can't be done.",
                        qinfo->GetQuestId(), j+1, id, id);
                    continue;
                }

                if (!qinfo->RequiredNpcOrGo[j])
                {
                    bool found = false;
                    for (uint8 k = 0; k < MAX_SPELL_EFFECTS; ++k)
                    {
                        if ((spellInfo->Effects[k].Effect == SPELL_EFFECT_QUEST_COMPLETE && uint32(spellInfo->Effects[k].MiscValue) == qinfo->Id) ||
                            spellInfo->Effects[k].Effect == SPELL_EFFECT_SEND_EVENT)
                        {
                            found = true;
                            break;
                        }
                    }

                    if (found)
                    {
                        if (!qinfo->HasSpecialFlag(QUEST_SPECIAL_FLAGS_EXPLORATION_OR_EVENT))
                        {
                            TC_LOG_ERROR(LOG_FILTER_SQL, "Spell (id: %u) have SPELL_EFFECT_QUEST_COMPLETE or SPELL_EFFECT_SEND_EVENT for quest %u and RequiredNpcOrGo%d = 0, but quest not have flag QUEST_SPECIAL_FLAGS_EXPLORATION_OR_EVENT. Quest flags or RequiredNpcOrGo%d must be fixed, quest modified to enable objective.", spellInfo->Id, qinfo->Id, j+1, j+1);

                            // this will prevent quest completing without objective
                            const_cast<Quest*>(qinfo)->SetSpecialFlag(QUEST_SPECIAL_FLAGS_EXPLORATION_OR_EVENT);
                        }
                    }
                    else
                    {
                        TC_LOG_ERROR(LOG_FILTER_SQL, "Quest %u has `ReqSpellCast%d` = %u and RequiredNpcOrGo%d = 0 but spell %u does not have SPELL_EFFECT_QUEST_COMPLETE or SPELL_EFFECT_SEND_EVENT effect for this quest, quest can't be done.",
                            qinfo->GetQuestId(), j+1, id, j+1, id);
                        // no changes, quest can't be done for this requirement
                    }
                }
            }
        }

        for (uint8 j = 0; j < QUEST_OBJECTIVES_COUNT; ++j)
        {
            int32 id = qinfo->RequiredNpcOrGo[j];
            if (id < 0 && !sObjectMgr->GetGameObjectTemplate(-id))
            {
                TC_LOG_ERROR(LOG_FILTER_SQL, "Quest %u has `RequiredNpcOrGo%d` = %i but gameobject %u does not exist, quest can't be done.",
                    qinfo->GetQuestId(), j+1, id, uint32(-id));
                qinfo->RequiredNpcOrGo[j] = 0;            // quest can't be done for this requirement
            }

            if (id > 0 && !sObjectMgr->GetCreatureTemplate(id))
            {
                TC_LOG_ERROR(LOG_FILTER_SQL, "Quest %u has `RequiredNpcOrGo%d` = %i but creature with entry %u does not exist, quest can't be done.",
                    qinfo->GetQuestId(), j+1, id, uint32(id));
                qinfo->RequiredNpcOrGo[j] = 0;            // quest can't be done for this requirement
            }

            if (id)
            {
                // In fact SpeakTo and Kill are quite same: either you can speak to mob:SpeakTo or you can't:Kill/Cast

                qinfo->SetSpecialFlag(QUEST_SPECIAL_FLAGS_KILL_OR_CAST | QUEST_SPECIAL_FLAGS_SPEAKTO);

                if (!qinfo->RequiredNpcOrGoCount[j])
                {
                    TC_LOG_ERROR(LOG_FILTER_SQL, "Quest %u has `RequiredNpcOrGo%d` = %u but `RequiredNpcOrGoCount%d` = 0, quest can't be done.",
                        qinfo->GetQuestId(), j+1, id, j+1);
                    // no changes, quest can be incorrectly done, but we already report this
                }
            }
            else if (qinfo->RequiredNpcOrGoCount[j]>0)
            {
                TC_LOG_ERROR(LOG_FILTER_SQL, "Quest %u has `RequiredNpcOrGo%d` = 0 but `RequiredNpcOrGoCount%d` = %u.",
                    qinfo->GetQuestId(), j+1, j+1, qinfo->RequiredNpcOrGoCount[j]);
                // no changes, quest ignore this data
            }
        }

        for (uint8 j = 0; j < QUEST_REWARD_CHOICES_COUNT; ++j)
        {
            uint32 id = qinfo->RewardChoiceItemId[j];
            if (id)
            {
                if (!sObjectMgr->GetItemTemplate(id))
                {
                    TC_LOG_ERROR(LOG_FILTER_SQL, "Quest %u has `RewardChoiceItemId%d` = %u but item with entry %u does not exist, quest will not reward this item.",
                        qinfo->GetQuestId(), j+1, id, id);
                    qinfo->RewardChoiceItemId[j] = 0;          // no changes, quest will not reward this
                }

                if (!qinfo->RewardChoiceItemCount[j])
                {
                    TC_LOG_ERROR(LOG_FILTER_SQL, "Quest %u has `RewardChoiceItemId%d` = %u but `RewardChoiceItemCount%d` = 0, quest can't be done.",
                        qinfo->GetQuestId(), j+1, id, j+1);
                    // no changes, quest can't be done
                }
            }
            else if (qinfo->RewardChoiceItemCount[j]>0)
            {
                TC_LOG_ERROR(LOG_FILTER_SQL, "Quest %u has `RewardChoiceItemId%d` = 0 but `RewardChoiceItemCount%d` = %u.",
                    qinfo->GetQuestId(), j+1, j+1, qinfo->RewardChoiceItemCount[j]);
                // no changes, quest ignore this data
            }
        }

        for (uint8 j = 0; j < QUEST_REWARDS_COUNT; ++j)
        {
            uint32 id = qinfo->RewardItemId[j];
            if (id)
            {
                if (!sObjectMgr->GetItemTemplate(id))
                {
                    TC_LOG_ERROR(LOG_FILTER_SQL, "Quest %u has `RewardItemId%d` = %u but item with entry %u does not exist, quest will not reward this item.",
                        qinfo->GetQuestId(), j+1, id, id);
                    qinfo->RewardItemId[j] = 0;                // no changes, quest will not reward this item
                }

                if (!qinfo->RewardItemIdCount[j])
                {
                    TC_LOG_ERROR(LOG_FILTER_SQL, "Quest %u has `RewardItemId%d` = %u but `RewardItemIdCount%d` = 0, quest will not reward this item.",
                        qinfo->GetQuestId(), j+1, id, j+1);
                    // no changes
                }
            }
            else if (qinfo->RewardItemIdCount[j]>0)
            {
                TC_LOG_ERROR(LOG_FILTER_SQL, "Quest %u has `RewardItemId%d` = 0 but `RewardItemIdCount%d` = %u.",
                    qinfo->GetQuestId(), j+1, j+1, qinfo->RewardItemIdCount[j]);
                // no changes, quest ignore this data
            }
        }

        for (uint8 j = 0; j < QUEST_REPUTATIONS_COUNT; ++j)
        {
            if (qinfo->RewardFactionId[j])
            {
                if (abs(qinfo->RewardFactionValueId[j]) > 9)
                {
               TC_LOG_ERROR(LOG_FILTER_SQL, "Quest %u has RewardFactionValueId%d = %i. That is outside the range of valid values (-9 to 9).", qinfo->GetQuestId(), j+1, qinfo->RewardFactionValueId[j]);
                }
                if (!sFactionStore.LookupEntry(qinfo->RewardFactionId[j]))
                {
                    TC_LOG_ERROR(LOG_FILTER_SQL, "Quest %u has `RewardFactionId%d` = %u but raw faction (faction.dbc) %u does not exist, quest will not reward reputation for this faction.", qinfo->GetQuestId(), j+1, qinfo->RewardFactionId[j], qinfo->RewardFactionId[j]);
                    qinfo->RewardFactionId[j] = 0;            // quest will not reward this
                }
            }

            else if (qinfo->RewardFactionValueIdOverride[j] != 0)
            {
                TC_LOG_ERROR(LOG_FILTER_SQL, "Quest %u has `RewardFactionId%d` = 0 but `RewardFactionValueIdOverride%d` = %i.",
                    qinfo->GetQuestId(), j+1, j+1, qinfo->RewardFactionValueIdOverride[j]);
                // no changes, quest ignore this data
            }
        }

        if (qinfo->RewardSpell)
        {
            SpellInfo const* spellInfo = sSpellMgr->GetSpellInfo(qinfo->RewardSpell);

            if (!spellInfo)
            {
                TC_LOG_ERROR(LOG_FILTER_SQL, "Quest %u has `RewardSpell` = %u but spell %u does not exist, spell removed as display reward.",
                    qinfo->GetQuestId(), qinfo->RewardSpell, qinfo->RewardSpell);
                qinfo->RewardSpell = 0;                        // no spell reward will display for this quest
            }

            else if (!SpellMgr::IsSpellValid(spellInfo))
            {
                TC_LOG_ERROR(LOG_FILTER_SQL, "Quest %u has `RewardSpell` = %u but spell %u is broken, quest will not have a spell reward.",
                    qinfo->GetQuestId(), qinfo->RewardSpell, qinfo->RewardSpell);
                qinfo->RewardSpell = 0;                        // no spell reward will display for this quest
            }

            else if (GetTalentSpellCost(qinfo->RewardSpell))
            {
                TC_LOG_ERROR(LOG_FILTER_SQL, "Quest %u has `RewardSpell` = %u but spell %u is talent, quest will not have a spell reward.",
                    qinfo->GetQuestId(), qinfo->RewardSpell, qinfo->RewardSpell);
                qinfo->RewardSpell = 0;                        // no spell reward will display for this quest
            }
        }

        if (qinfo->RewardSpellCast > 0)
        {
            SpellInfo const* spellInfo = sSpellMgr->GetSpellInfo(qinfo->RewardSpellCast);

            if (!spellInfo)
            {
                TC_LOG_ERROR(LOG_FILTER_SQL, "Quest %u has `RewardSpellCast` = %u but spell %u does not exist, quest will not have a spell reward.",
                    qinfo->GetQuestId(), qinfo->RewardSpellCast, qinfo->RewardSpellCast);
                qinfo->RewardSpellCast = 0;                    // no spell will be casted on player
            }

            else if (!SpellMgr::IsSpellValid(spellInfo))
            {
                TC_LOG_ERROR(LOG_FILTER_SQL, "Quest %u has `RewardSpellCast` = %u but spell %u is broken, quest will not have a spell reward.",
                    qinfo->GetQuestId(), qinfo->RewardSpellCast, qinfo->RewardSpellCast);
                qinfo->RewardSpellCast = 0;                    // no spell will be casted on player
            }

            else if (GetTalentSpellCost(qinfo->RewardSpellCast))
            {
                TC_LOG_ERROR(LOG_FILTER_SQL, "Quest %u has `RewardSpell` = %u but spell %u is talent, quest will not have a spell reward.",
                    qinfo->GetQuestId(), qinfo->RewardSpellCast, qinfo->RewardSpellCast);
                qinfo->RewardSpellCast = 0;                    // no spell will be casted on player
            }
        }

        if (qinfo->RewardMailTemplateId)
        {
            if (!sMailTemplateStore.LookupEntry(qinfo->RewardMailTemplateId))
            {
                TC_LOG_ERROR(LOG_FILTER_SQL, "Quest %u has `RewardMailTemplateId` = %u but mail template  %u does not exist, quest will not have a mail reward.",
                    qinfo->GetQuestId(), qinfo->RewardMailTemplateId, qinfo->RewardMailTemplateId);
                qinfo->RewardMailTemplateId = 0;               // no mail will send to player
                qinfo->RewardMailDelay = 0;                // no mail will send to player
            }
            else if (usedMailTemplates.find(qinfo->RewardMailTemplateId) != usedMailTemplates.end())
            {
                std::map<uint32, uint32>::const_iterator used_mt_itr = usedMailTemplates.find(qinfo->RewardMailTemplateId);
                TC_LOG_ERROR(LOG_FILTER_SQL, "Quest %u has `RewardMailTemplateId` = %u but mail template  %u already used for quest %u, quest will not have a mail reward.",
                    qinfo->GetQuestId(), qinfo->RewardMailTemplateId, qinfo->RewardMailTemplateId, used_mt_itr->second);
                qinfo->RewardMailTemplateId = 0;               // no mail will send to player
                qinfo->RewardMailDelay = 0;                // no mail will send to player
            }
            else
                usedMailTemplates[qinfo->RewardMailTemplateId] = qinfo->GetQuestId();
        }

        if (qinfo->NextQuestIdChain)
        {
            QuestMap::iterator qNextItr = _questTemplates.find(qinfo->NextQuestIdChain);
            if (qNextItr == _questTemplates.end())
            {
                TC_LOG_ERROR(LOG_FILTER_SQL, "Quest %u has `NextQuestIdChain` = %u but quest %u does not exist, quest chain will not work.",
                    qinfo->GetQuestId(), qinfo->NextQuestIdChain, qinfo->NextQuestIdChain);
                qinfo->NextQuestIdChain = 0;
            }
            else
                qNextItr->second->prevChainQuests.push_back(qinfo->GetQuestId());
        }

        for (uint8 j = 0; j < QUEST_REWARD_CURRENCY_COUNT; ++j)
        {
            if (qinfo->RewardCurrencyId[j])
            {
                if (qinfo->RewardCurrencyCount[j] == 0)
                {
                    TC_LOG_ERROR(LOG_FILTER_SQL, "Quest %u has `RewardCurrencyId%d` = %u but `RewardCurrencyCount%d` = 0, quest can't be done.",
                        qinfo->GetQuestId(), j+1, qinfo->RewardCurrencyId[j], j+1);
                    // no changes, quest can't be done for this requirement
                }

                if (!sCurrencyTypesStore.LookupEntry(qinfo->RewardCurrencyId[j]))
                {
                    TC_LOG_ERROR(LOG_FILTER_SQL, "Quest %u has `RewardCurrencyId%d` = %u but currency with entry %u does not exist, quest can't be done.",
                        qinfo->GetQuestId(), j+1, qinfo->RewardCurrencyId[j], qinfo->RewardCurrencyId[j]);
                    qinfo->RewardCurrencyCount[j] = 0;             // prevent incorrect work of quest
                }
            }
            else if (qinfo->RewardCurrencyCount[j] > 0)
            {
                TC_LOG_ERROR(LOG_FILTER_SQL, "Quest %u has `RewardCurrencyId%d` = 0 but `RewardCurrencyCount%d` = %u, quest can't be done.",
                    qinfo->GetQuestId(), j+1, j+1, qinfo->RewardCurrencyCount[j]);
                qinfo->RewardCurrencyCount[j] = 0;                 // prevent incorrect work of quest
            }
        }

        for (uint8 j = 0; j < QUEST_REQUIRED_CURRENCY_COUNT; ++j)
        {
            if (qinfo->RequiredCurrencyId[j])
            {
                if (qinfo->RequiredCurrencyCount[j] == 0)
                {
                    TC_LOG_ERROR(LOG_FILTER_SQL, "Quest %u has `RequiredCurrencyId%d` = %u but `RequiredCurrencyCount%d` = 0, quest can't be done.",
                        qinfo->GetQuestId(), j+1, qinfo->RequiredCurrencyId[j], j+1);
                    // no changes, quest can't be done for this requirement
                }

                if (!sCurrencyTypesStore.LookupEntry(qinfo->RequiredCurrencyId[j]))
                {
                    TC_LOG_ERROR(LOG_FILTER_SQL, "Quest %u has `RequiredCurrencyId%d` = %u but currency with entry %u does not exist, quest can't be done.",
                        qinfo->GetQuestId(), j+1, qinfo->RequiredCurrencyId[j], qinfo->RequiredCurrencyId[j]);
                    qinfo->RequiredCurrencyCount[j] = 0;             // prevent incorrect work of quest
                }
            }
            else if (qinfo->RequiredCurrencyCount[j] > 0)
            {
                TC_LOG_ERROR(LOG_FILTER_SQL, "Quest %u has `RequiredCurrencyId%d` = 0 but `RequiredCurrencyCount%d` = %u, quest can't be done.",
                    qinfo->GetQuestId(), j+1, j+1, qinfo->RequiredCurrencyCount[j]);
                qinfo->RequiredCurrencyCount[j] = 0;                 // prevent incorrect work of quest
            }
        }

        if (qinfo->SoundAccept)
        {
            if (!sSoundEntriesStore.LookupEntry(qinfo->SoundAccept))
            {
                TC_LOG_ERROR(LOG_FILTER_SQL, "Quest %u has `SoundAccept` = %u but sound %u does not exist, set to 0.",
                    qinfo->GetQuestId(), qinfo->SoundAccept, qinfo->SoundAccept);
                qinfo->SoundAccept = 0;                        // no sound will be played
            }
        }

        if (qinfo->SoundTurnIn)
        {
            if (!sSoundEntriesStore.LookupEntry(qinfo->SoundTurnIn))
            {
                TC_LOG_ERROR(LOG_FILTER_SQL, "Quest %u has `SoundTurnIn` = %u but sound %u does not exist, set to 0.",
                    qinfo->GetQuestId(), qinfo->SoundTurnIn, qinfo->SoundTurnIn);
                qinfo->SoundTurnIn = 0;                        // no sound will be played
            }
        }

        if (qinfo->RequiredSpell > 0)
        {
            SpellInfo const* spellInfo = sSpellMgr->GetSpellInfo(qinfo->RequiredSpell);

            if (!spellInfo)
            {
                TC_LOG_ERROR(LOG_FILTER_SQL, "Quest %u has `RequiredSpell` = %u but spell %u does not exist, quest will not require a spell.",
                    qinfo->GetQuestId(), qinfo->RequiredSpell, qinfo->RequiredSpell);
                qinfo->RequiredSpell = 0;                    // no spell will be required
            }

            else if (!SpellMgr::IsSpellValid(spellInfo))
            {
                TC_LOG_ERROR(LOG_FILTER_SQL, "Quest %u has `RequiredSpell` = %u but spell %u is broken, quest will not require a spell.",
                    qinfo->GetQuestId(), qinfo->RequiredSpell, qinfo->RequiredSpell);
                qinfo->RequiredSpell = 0;                    // no spell will be required
            }

            /* Can we require talents?
            else if (GetTalentSpellCost(qinfo->RewardSpellCast))
            {
                TC_LOG_ERROR(LOG_FILTER_SQL, "Quest %u has `RewardSpell` = %u but spell %u is talent, quest will not have a spell reward.",
                    qinfo->GetQuestId(), qinfo->RewardSpellCast, qinfo->RewardSpellCast);
                qinfo->RewardSpellCast = 0;                    // no spell will be casted on player
            }
            }*/
        }

        if (qinfo->RewardSkillId)
        {
            if (!sSkillLineStore.LookupEntry(qinfo->RewardSkillId))
            {
                TC_LOG_ERROR(LOG_FILTER_SQL, "Quest %u has `RewardSkillId` = %u but this skill does not exist",
                    qinfo->GetQuestId(), qinfo->RewardSkillId);
            }
            if (!qinfo->RewardSkillPoints)
            {
                TC_LOG_ERROR(LOG_FILTER_SQL, "Quest %u has `RewardSkillId` = %u but `RewardSkillPoints` is 0",
                    qinfo->GetQuestId(), qinfo->RewardSkillId);
            }
        }

        if (qinfo->RewardSkillPoints)
        {
            if (qinfo->RewardSkillPoints > sWorld->GetConfigMaxSkillValue())
            {
                TC_LOG_ERROR(LOG_FILTER_SQL, "Quest %u has `RewardSkillPoints` = %u but max possible skill is %u, quest can't be done.",
                    qinfo->GetQuestId(), qinfo->RewardSkillPoints, sWorld->GetConfigMaxSkillValue());
                // no changes, quest can't be done for this requirement
            }
            if (!qinfo->RewardSkillId)
            {
                TC_LOG_ERROR(LOG_FILTER_SQL, "Quest %u has `RewardSkillPoints` = %u but `RewardSkillId` is 0",
                    qinfo->GetQuestId(), qinfo->RewardSkillPoints);
            }
        }

        // fill additional data stores
        if (qinfo->PrevQuestId)
        {
            if (_questTemplates.find(abs(qinfo->GetPrevQuestId())) == _questTemplates.end())
                TC_LOG_ERROR(LOG_FILTER_SQL, "Quest %d has PrevQuestId %i, but no such quest", qinfo->GetQuestId(), qinfo->GetPrevQuestId());
            else
                qinfo->prevQuests.push_back(qinfo->PrevQuestId);
        }

        if (qinfo->NextQuestId)
        {
            QuestMap::iterator qNextItr = _questTemplates.find(abs(qinfo->GetNextQuestId()));
            if (qNextItr == _questTemplates.end())
                TC_LOG_ERROR(LOG_FILTER_SQL, "Quest %d has NextQuestId %i, but no such quest", qinfo->GetQuestId(), qinfo->GetNextQuestId());
            else
            {
                int32 signedQuestId = qinfo->NextQuestId < 0 ? -int32(qinfo->GetQuestId()) : int32(qinfo->GetQuestId());
                qNextItr->second->prevQuests.push_back(signedQuestId);
            }
        }

        if (qinfo->ExclusiveGroup)
            mExclusiveQuestGroups.insert(std::pair<int32, uint32>(qinfo->ExclusiveGroup, qinfo->GetQuestId()));
        if (qinfo->LimitTime)
            qinfo->SetSpecialFlag(QUEST_SPECIAL_FLAGS_TIMED);
        if (qinfo->RequiredPlayerKills)
            qinfo->SetSpecialFlag(QUEST_SPECIAL_FLAGS_PLAYER_KILL);
    }

    // check QUEST_SPECIAL_FLAGS_EXPLORATION_OR_EVENT for spell with SPELL_EFFECT_QUEST_COMPLETE
    for (uint32 i = 0; i < sSpellMgr->GetSpellInfoStoreSize(); ++i)
    {
        SpellInfo const* spellInfo = sSpellMgr->GetSpellInfo(i);
        if (!spellInfo)
            continue;

        for (uint8 j = 0; j < MAX_SPELL_EFFECTS; ++j)
        {
            if (spellInfo->Effects[j].Effect != SPELL_EFFECT_QUEST_COMPLETE)
                continue;

            uint32 quest_id = spellInfo->Effects[j].MiscValue;

            Quest const* quest = GetQuestTemplate(quest_id);

            // some quest referenced in spells not exist (outdated spells)
            if (!quest)
                continue;

            if (!quest->HasSpecialFlag(QUEST_SPECIAL_FLAGS_EXPLORATION_OR_EVENT))
            {
                TC_LOG_ERROR(LOG_FILTER_SQL, "Spell (id: %u) have SPELL_EFFECT_QUEST_COMPLETE for quest %u, but quest not have flag QUEST_SPECIAL_FLAGS_EXPLORATION_OR_EVENT. Quest flags must be fixed, quest modified to enable objective.", spellInfo->Id, quest_id);

                // this will prevent quest completing without objective
                const_cast<Quest*>(quest)->SetSpecialFlag(QUEST_SPECIAL_FLAGS_EXPLORATION_OR_EVENT);
            }
        }
    }

    TC_LOG_INFO(LOG_FILTER_SERVER_LOADING, ">> Loaded %lu quests definitions in %u ms", (unsigned long)_questTemplates.size(), GetMSTimeDiffToNow(oldMSTime));
}

void ObjectMgr::LoadQuestLocales()
{
    uint32 oldMSTime = getMSTime();

    _questLocaleStore.clear();                                // need for reload case

    QueryResult result = WorldDatabase.Query("SELECT Id, "
        "Title_loc1, Details_loc1, Objectives_loc1, OfferRewardText_loc1, RequestItemsText_loc1, EndText_loc1, CompletedText_loc1, ObjectiveText1_loc1, ObjectiveText2_loc1, ObjectiveText3_loc1, ObjectiveText4_loc1, QuestGiverTextWindow_loc1, QuestGiverTargetName_loc1, QuestTurnTextWindow_loc1, QuestTurnTargetName_loc1,"
        "Title_loc2, Details_loc2, Objectives_loc2, OfferRewardText_loc2, RequestItemsText_loc2, EndText_loc2, CompletedText_loc2, ObjectiveText1_loc2, ObjectiveText2_loc2, ObjectiveText3_loc2, ObjectiveText4_loc2, QuestGiverTextWindow_loc2, QuestGiverTargetName_loc2, QuestTurnTextWindow_loc2, QuestTurnTargetName_loc2,"
        "Title_loc3, Details_loc3, Objectives_loc3, OfferRewardText_loc3, RequestItemsText_loc3, EndText_loc3, CompletedText_loc3, ObjectiveText1_loc3, ObjectiveText2_loc3, ObjectiveText3_loc3, ObjectiveText4_loc3, QuestGiverTextWindow_loc3, QuestGiverTargetName_loc3, QuestTurnTextWindow_loc3, QuestTurnTargetName_loc3,"
        "Title_loc4, Details_loc4, Objectives_loc4, OfferRewardText_loc4, RequestItemsText_loc4, EndText_loc4, CompletedText_loc4, ObjectiveText1_loc4, ObjectiveText2_loc4, ObjectiveText3_loc4, ObjectiveText4_loc4, QuestGiverTextWindow_loc4, QuestGiverTargetName_loc4, QuestTurnTextWindow_loc4, QuestTurnTargetName_loc4,"
        "Title_loc5, Details_loc5, Objectives_loc5, OfferRewardText_loc5, RequestItemsText_loc5, EndText_loc5, CompletedText_loc5, ObjectiveText1_loc5, ObjectiveText2_loc5, ObjectiveText3_loc5, ObjectiveText4_loc5, QuestGiverTextWindow_loc5, QuestGiverTargetName_loc5, QuestTurnTextWindow_loc5, QuestTurnTargetName_loc5,"
        "Title_loc6, Details_loc6, Objectives_loc6, OfferRewardText_loc6, RequestItemsText_loc6, EndText_loc6, CompletedText_loc6, ObjectiveText1_loc6, ObjectiveText2_loc6, ObjectiveText3_loc6, ObjectiveText4_loc6, QuestGiverTextWindow_loc6, QuestGiverTargetName_loc6, QuestTurnTextWindow_loc6, QuestTurnTargetName_loc6,"
        "Title_loc7, Details_loc7, Objectives_loc7, OfferRewardText_loc7, RequestItemsText_loc7, EndText_loc7, CompletedText_loc7, ObjectiveText1_loc7, ObjectiveText2_loc7, ObjectiveText3_loc7, ObjectiveText4_loc7, QuestGiverTextWindow_loc7, QuestGiverTargetName_loc7, QuestTurnTextWindow_loc7, QuestTurnTargetName_loc7,"
        "Title_loc8, Details_loc8, Objectives_loc8, OfferRewardText_loc8, RequestItemsText_loc8, EndText_loc8, CompletedText_loc8, ObjectiveText1_loc8, ObjectiveText2_loc8, ObjectiveText3_loc8, ObjectiveText4_loc8, QuestGiverTextWindow_loc8, QuestGiverTargetName_loc8, QuestTurnTextWindow_loc8, QuestTurnTargetName_loc8"
        " FROM locales_quest");

    if (!result)
        return;

    do
    {
        Field* fields = result->Fetch();

        uint32 entry = fields[0].GetUInt32();

        QuestLocale& data = _questLocaleStore[entry];

        for (uint8 i = 1; i < TOTAL_LOCALES; ++i)
        {
            LocaleConstant locale = (LocaleConstant) i;

            AddLocaleString(fields[1 + 15 * (i - 1)].GetString(), locale, data.Title);
            AddLocaleString(fields[1 + 15 * (i - 1) + 1].GetString(), locale, data.Details);
            AddLocaleString(fields[1 + 15 * (i - 1) + 2].GetString(), locale, data.Objectives);
            AddLocaleString(fields[1 + 15 * (i - 1) + 3].GetString(), locale, data.OfferRewardText);
            AddLocaleString(fields[1 + 15 * (i - 1) + 4].GetString(), locale, data.RequestItemsText);
            AddLocaleString(fields[1 + 15 * (i - 1) + 5].GetString(), locale, data.EndText);
            AddLocaleString(fields[1 + 15 * (i - 1) + 6].GetString(), locale, data.CompletedText);

            for (uint8 k = 0; k < 4; ++k)
                AddLocaleString(fields[1 + 15 * (i - 1) + 7 + k].GetString(), locale, data.ObjectiveText[k]);

            AddLocaleString(fields[1 + 15 * (i - 1) + 11].GetString(), locale, data.QuestGiverTextWindow);
            AddLocaleString(fields[1 + 15 * (i - 1) + 12].GetString(), locale, data.QuestGiverTargetName);
            AddLocaleString(fields[1 + 15 * (i - 1) + 13].GetString(), locale, data.QuestTurnTextWindow);
            AddLocaleString(fields[1 + 15 * (i - 1) + 14].GetString(), locale, data.QuestTurnTargetName);
        }
    } while (result->NextRow());

    TC_LOG_INFO(LOG_FILTER_SERVER_LOADING, ">> Loaded %lu Quest locale strings in %u ms", (unsigned long)_questLocaleStore.size(), GetMSTimeDiffToNow(oldMSTime));
}

void ObjectMgr::LoadScripts(ScriptsType type)
{
    uint32 oldMSTime = getMSTime();

    ScriptMapMap* scripts = GetScriptsMapByType(type);
    if (!scripts)
        return;

    std::string tableName = GetScriptsTableNameByType(type);
    if (tableName.empty())
        return;

    if (sScriptMgr->IsScriptScheduled())                    // function cannot be called when scripts are in use.
        return;

    TC_LOG_INFO(LOG_FILTER_SERVER_LOADING, "Loading %s...", tableName.c_str());

    scripts->clear();                                       // need for reload support

    bool isSpellScriptTable = (type == SCRIPTS_SPELL);
    //                                                 0    1       2         3         4          5    6  7  8  9
    QueryResult result = WorldDatabase.PQuery("SELECT id, delay, command, datalong, datalong2, dataint, x, y, z, o%s FROM %s", isSpellScriptTable ? ", effIndex" : "", tableName.c_str());

    if (!result)
    {
        TC_LOG_INFO(LOG_FILTER_SERVER_LOADING, ">> Loaded 0 script definitions. DB table `%s` is empty!", tableName.c_str());
        return;
    }

    uint32 count = 0;

    do
    {
        Field* fields = result->Fetch();
        ScriptInfo tmp;
        tmp.type      = type;
        tmp.id           = fields[0].GetUInt32();
        if (isSpellScriptTable)
            tmp.id      |= fields[10].GetUInt8() << 24;
        tmp.delay        = fields[1].GetUInt32();
        tmp.command      = ScriptCommands(fields[2].GetUInt32());
        tmp.Raw.nData[0] = fields[3].GetUInt32();
        tmp.Raw.nData[1] = fields[4].GetUInt32();
        tmp.Raw.nData[2] = fields[5].GetInt32();
        tmp.Raw.fData[0] = fields[6].GetFloat();
        tmp.Raw.fData[1] = fields[7].GetFloat();
        tmp.Raw.fData[2] = fields[8].GetFloat();
        tmp.Raw.fData[3] = fields[9].GetFloat();

        // generic command args check
        switch (tmp.command)
        {
            case SCRIPT_COMMAND_TALK:
            {
                if (tmp.Talk.ChatType > CHAT_TYPE_WHISPER && tmp.Talk.ChatType != CHAT_MSG_RAID_BOSS_WHISPER)
                {
                    TC_LOG_ERROR(LOG_FILTER_SQL, "Table `%s` has invalid talk type (datalong = %u) in SCRIPT_COMMAND_TALK for script id %u",
                        tableName.c_str(), tmp.Talk.ChatType, tmp.id);
                    continue;
                }
                if (!tmp.Talk.TextID)
                {
                    TC_LOG_ERROR(LOG_FILTER_SQL, "Table `%s` has invalid talk text id (dataint = %i) in SCRIPT_COMMAND_TALK for script id %u",
                        tableName.c_str(), tmp.Talk.TextID, tmp.id);
                    continue;
                }
                if (tmp.Talk.TextID < MIN_DB_SCRIPT_STRING_ID || tmp.Talk.TextID >= MAX_DB_SCRIPT_STRING_ID)
                {
                    TC_LOG_ERROR(LOG_FILTER_SQL, "Table `%s` has out of range text id (dataint = %i expected %u-%u) in SCRIPT_COMMAND_TALK for script id %u",
                        tableName.c_str(), tmp.Talk.TextID, MIN_DB_SCRIPT_STRING_ID, MAX_DB_SCRIPT_STRING_ID, tmp.id);
                    continue;
                }

                break;
            }

            case SCRIPT_COMMAND_EMOTE:
            {
                if (!sEmotesStore.LookupEntry(tmp.Emote.EmoteID))
                {
                    TC_LOG_ERROR(LOG_FILTER_SQL, "Table `%s` has invalid emote id (datalong = %u) in SCRIPT_COMMAND_EMOTE for script id %u",
                        tableName.c_str(), tmp.Emote.EmoteID, tmp.id);
                    continue;
                }
                break;
            }

            case SCRIPT_COMMAND_TELEPORT_TO:
            {
                if (!sMapStore.LookupEntry(tmp.TeleportTo.MapID))
                {
                    TC_LOG_ERROR(LOG_FILTER_SQL, "Table `%s` has invalid map (Id: %u) in SCRIPT_COMMAND_TELEPORT_TO for script id %u",
                        tableName.c_str(), tmp.TeleportTo.MapID, tmp.id);
                    continue;
                }

                if (!Trinity::IsValidMapCoord(tmp.TeleportTo.DestX, tmp.TeleportTo.DestY, tmp.TeleportTo.DestZ, tmp.TeleportTo.Orientation))
                {
                    TC_LOG_ERROR(LOG_FILTER_SQL, "Table `%s` has invalid coordinates (X: %f Y: %f Z: %f O: %f) in SCRIPT_COMMAND_TELEPORT_TO for script id %u",
                        tableName.c_str(), tmp.TeleportTo.DestX, tmp.TeleportTo.DestY, tmp.TeleportTo.DestZ, tmp.TeleportTo.Orientation, tmp.id);
                    continue;
                }
                break;
            }

            case SCRIPT_COMMAND_QUEST_EXPLORED:
            {
                Quest const* quest = GetQuestTemplate(tmp.QuestExplored.QuestID);
                if (!quest)
                {
                    TC_LOG_ERROR(LOG_FILTER_SQL, "Table `%s` has invalid quest (ID: %u) in SCRIPT_COMMAND_QUEST_EXPLORED in `datalong` for script id %u",
                        tableName.c_str(), tmp.QuestExplored.QuestID, tmp.id);
                    continue;
                }

                if (!quest->HasSpecialFlag(QUEST_SPECIAL_FLAGS_EXPLORATION_OR_EVENT))
                {
                    TC_LOG_ERROR(LOG_FILTER_SQL, "Table `%s` has quest (ID: %u) in SCRIPT_COMMAND_QUEST_EXPLORED in `datalong` for script id %u, but quest not have flag QUEST_SPECIAL_FLAGS_EXPLORATION_OR_EVENT in quest flags. Script command or quest flags wrong. Quest modified to require objective.",
                        tableName.c_str(), tmp.QuestExplored.QuestID, tmp.id);

                    // this will prevent quest completing without objective
                    const_cast<Quest*>(quest)->SetSpecialFlag(QUEST_SPECIAL_FLAGS_EXPLORATION_OR_EVENT);

                    // continue; - quest objective requirement set and command can be allowed
                }

                if (float(tmp.QuestExplored.Distance) > DEFAULT_VISIBILITY_DISTANCE)
                {
                    TC_LOG_ERROR(LOG_FILTER_SQL, "Table `%s` has too large distance (%u) for exploring objective complete in `datalong2` in SCRIPT_COMMAND_QUEST_EXPLORED in `datalong` for script id %u",
                        tableName.c_str(), tmp.QuestExplored.Distance, tmp.id);
                    continue;
                }

                if (tmp.QuestExplored.Distance && float(tmp.QuestExplored.Distance) > DEFAULT_VISIBILITY_DISTANCE)
                {
                    TC_LOG_ERROR(LOG_FILTER_SQL, "Table `%s` has too large distance (%u) for exploring objective complete in `datalong2` in SCRIPT_COMMAND_QUEST_EXPLORED in `datalong` for script id %u, max distance is %f or 0 for disable distance check",
                        tableName.c_str(), tmp.QuestExplored.Distance, tmp.id, DEFAULT_VISIBILITY_DISTANCE);
                    continue;
                }

                if (tmp.QuestExplored.Distance && float(tmp.QuestExplored.Distance) < INTERACTION_DISTANCE)
                {
                    TC_LOG_ERROR(LOG_FILTER_SQL, "Table `%s` has too small distance (%u) for exploring objective complete in `datalong2` in SCRIPT_COMMAND_QUEST_EXPLORED in `datalong` for script id %u, min distance is %f or 0 for disable distance check",
                        tableName.c_str(), tmp.QuestExplored.Distance, tmp.id, INTERACTION_DISTANCE);
                    continue;
                }

                break;
            }

            case SCRIPT_COMMAND_KILL_CREDIT:
            {
                if (!GetCreatureTemplate(tmp.KillCredit.CreatureEntry))
                {
                    TC_LOG_ERROR(LOG_FILTER_SQL, "Table `%s` has invalid creature (Entry: %u) in SCRIPT_COMMAND_KILL_CREDIT for script id %u",
                        tableName.c_str(), tmp.KillCredit.CreatureEntry, tmp.id);
                    continue;
                }
                break;
            }

            case SCRIPT_COMMAND_RESPAWN_GAMEOBJECT:
            {
                GameObjectData const* data = GetGOData(tmp.RespawnGameobject.GOGuid);
                if (!data)
                {
                    TC_LOG_ERROR(LOG_FILTER_SQL, "Table `%s` has invalid gameobject (GUID: %u) in SCRIPT_COMMAND_RESPAWN_GAMEOBJECT for script id %u",
                        tableName.c_str(), tmp.RespawnGameobject.GOGuid, tmp.id);
                    continue;
                }

                GameObjectTemplate const* info = GetGameObjectTemplate(data->id);
                if (!info)
                {
                    TC_LOG_ERROR(LOG_FILTER_SQL, "Table `%s` has gameobject with invalid entry (GUID: %u Entry: %u) in SCRIPT_COMMAND_RESPAWN_GAMEOBJECT for script id %u",
                        tableName.c_str(), tmp.RespawnGameobject.GOGuid, data->id, tmp.id);
                    continue;
                }

                if (info->type == GAMEOBJECT_TYPE_FISHINGNODE ||
                    info->type == GAMEOBJECT_TYPE_FISHINGHOLE ||
                    info->type == GAMEOBJECT_TYPE_DOOR        ||
                    info->type == GAMEOBJECT_TYPE_BUTTON      ||
                    info->type == GAMEOBJECT_TYPE_TRAP)
                {
                    TC_LOG_ERROR(LOG_FILTER_SQL, "Table `%s` have gameobject type (%u) unsupported by command SCRIPT_COMMAND_RESPAWN_GAMEOBJECT for script id %u",
                        tableName.c_str(), info->entry, tmp.id);
                    continue;
                }
                break;
            }

            case SCRIPT_COMMAND_TEMP_SUMMON_CREATURE:
            {
                if (!Trinity::IsValidMapCoord(tmp.TempSummonCreature.PosX, tmp.TempSummonCreature.PosY, tmp.TempSummonCreature.PosZ, tmp.TempSummonCreature.Orientation))
                {
                    TC_LOG_ERROR(LOG_FILTER_SQL, "Table `%s` has invalid coordinates (X: %f Y: %f Z: %f O: %f) in SCRIPT_COMMAND_TEMP_SUMMON_CREATURE for script id %u",
                        tableName.c_str(), tmp.TempSummonCreature.PosX, tmp.TempSummonCreature.PosY, tmp.TempSummonCreature.PosZ, tmp.TempSummonCreature.Orientation, tmp.id);
                    continue;
                }

                if (!GetCreatureTemplate(tmp.TempSummonCreature.CreatureEntry))
                {
                    TC_LOG_ERROR(LOG_FILTER_SQL, "Table `%s` has invalid creature (Entry: %u) in SCRIPT_COMMAND_TEMP_SUMMON_CREATURE for script id %u",
                        tableName.c_str(), tmp.TempSummonCreature.CreatureEntry, tmp.id);
                    continue;
                }
                break;
            }

            case SCRIPT_COMMAND_OPEN_DOOR:
            case SCRIPT_COMMAND_CLOSE_DOOR:
            {
                GameObjectData const* data = GetGOData(tmp.ToggleDoor.GOGuid);
                if (!data)
                {
                    TC_LOG_ERROR(LOG_FILTER_SQL, "Table `%s` has invalid gameobject (GUID: %u) in %s for script id %u",
                        tableName.c_str(), tmp.ToggleDoor.GOGuid, GetScriptCommandName(tmp.command).c_str(), tmp.id);
                    continue;
                }

                GameObjectTemplate const* info = GetGameObjectTemplate(data->id);
                if (!info)
                {
                    TC_LOG_ERROR(LOG_FILTER_SQL, "Table `%s` has gameobject with invalid entry (GUID: %u Entry: %u) in %s for script id %u",
                        tableName.c_str(), tmp.ToggleDoor.GOGuid, data->id, GetScriptCommandName(tmp.command).c_str(), tmp.id);
                    continue;
                }

                if (info->type != GAMEOBJECT_TYPE_DOOR)
                {
                    TC_LOG_ERROR(LOG_FILTER_SQL, "Table `%s` has gameobject type (%u) non supported by command %s for script id %u",
                        tableName.c_str(), info->entry, GetScriptCommandName(tmp.command).c_str(), tmp.id);
                    continue;
                }

                break;
            }

            case SCRIPT_COMMAND_REMOVE_AURA:
            {
                if (!sSpellMgr->GetSpellInfo(tmp.RemoveAura.SpellID))
                {
                    TC_LOG_ERROR(LOG_FILTER_SQL, "Table `%s` using non-existent spell (id: %u) in SCRIPT_COMMAND_REMOVE_AURA for script id %u",
                        tableName.c_str(), tmp.RemoveAura.SpellID, tmp.id);
                    continue;
                }
                if (tmp.RemoveAura.Flags & ~0x1)                    // 1 bits (0, 1)
                {
                    TC_LOG_ERROR(LOG_FILTER_SQL, "Table `%s` using unknown flags in datalong2 (%u) in SCRIPT_COMMAND_REMOVE_AURA for script id %u",
                        tableName.c_str(), tmp.RemoveAura.Flags, tmp.id);
                    continue;
                }
                break;
            }

            case SCRIPT_COMMAND_CAST_SPELL:
            {
                if (!sSpellMgr->GetSpellInfo(tmp.CastSpell.SpellID))
                {
                    TC_LOG_ERROR(LOG_FILTER_SQL, "Table `%s` using non-existent spell (id: %u) in SCRIPT_COMMAND_CAST_SPELL for script id %u",
                        tableName.c_str(), tmp.CastSpell.SpellID, tmp.id);
                    continue;
                }
                if (tmp.CastSpell.Flags > 4)                      // targeting type
                {
                    TC_LOG_ERROR(LOG_FILTER_SQL, "Table `%s` using unknown target in datalong2 (%u) in SCRIPT_COMMAND_CAST_SPELL for script id %u",
                        tableName.c_str(), tmp.CastSpell.Flags, tmp.id);
                    continue;
                }
                if (tmp.CastSpell.Flags != 4 && tmp.CastSpell.CreatureEntry & ~0x1)                      // 1 bit (0, 1)
                {
                    TC_LOG_ERROR(LOG_FILTER_SQL, "Table `%s` using unknown flags in dataint (%u) in SCRIPT_COMMAND_CAST_SPELL for script id %u",
                        tableName.c_str(), tmp.CastSpell.CreatureEntry, tmp.id);
                    continue;
                }
                else if (tmp.CastSpell.Flags == 4 && !GetCreatureTemplate(tmp.CastSpell.CreatureEntry))
                {
                    TC_LOG_ERROR(LOG_FILTER_SQL, "Table `%s` using invalid creature entry in dataint (%u) in SCRIPT_COMMAND_CAST_SPELL for script id %u",
                        tableName.c_str(), tmp.CastSpell.CreatureEntry, tmp.id);
                    continue;
                }
                break;
            }

            case SCRIPT_COMMAND_CREATE_ITEM:
            {
                if (!GetItemTemplate(tmp.CreateItem.ItemEntry))
                {
                    TC_LOG_ERROR(LOG_FILTER_SQL, "Table `%s` has nonexistent item (entry: %u) in SCRIPT_COMMAND_CREATE_ITEM for script id %u",
                        tableName.c_str(), tmp.CreateItem.ItemEntry, tmp.id);
                    continue;
                }
                if (!tmp.CreateItem.Amount)
                {
                    TC_LOG_ERROR(LOG_FILTER_SQL, "Table `%s` SCRIPT_COMMAND_CREATE_ITEM but amount is %u for script id %u",
                        tableName.c_str(), tmp.CreateItem.Amount, tmp.id);
                    continue;
                }
                break;
            }
            default:
                break;
        }

        if (scripts->find(tmp.id) == scripts->end())
        {
            ScriptMap emptyMap;
            (*scripts)[tmp.id] = emptyMap;
        }
        (*scripts)[tmp.id].insert(std::pair<uint32, ScriptInfo>(tmp.delay, tmp));

        ++count;
    }
    while (result->NextRow());

    TC_LOG_INFO(LOG_FILTER_SERVER_LOADING, ">> Loaded %u script definitions in %u ms", count, GetMSTimeDiffToNow(oldMSTime));
}

void ObjectMgr::LoadSpellScripts()
{
    LoadScripts(SCRIPTS_SPELL);

    // check ids
    for (ScriptMapMap::const_iterator itr = sSpellScripts.begin(); itr != sSpellScripts.end(); ++itr)
    {
        uint32 spellId = uint32(itr->first) & 0x00FFFFFF;
        SpellInfo const* spellInfo = sSpellMgr->GetSpellInfo(spellId);

        if (!spellInfo)
        {
            TC_LOG_ERROR(LOG_FILTER_SQL, "Table `spell_scripts` has not existing spell (Id: %u) as script id", spellId);
            continue;
        }

        uint8 i = (uint8)((uint32(itr->first) >> 24) & 0x000000FF);
        //check for correct spellEffect
        if (!spellInfo->Effects[i].Effect || (spellInfo->Effects[i].Effect != SPELL_EFFECT_SCRIPT_EFFECT && spellInfo->Effects[i].Effect != SPELL_EFFECT_DUMMY))
            TC_LOG_ERROR(LOG_FILTER_SQL, "Table `spell_scripts` - spell %u effect %u is not SPELL_EFFECT_SCRIPT_EFFECT or SPELL_EFFECT_DUMMY", spellId, i);
    }
}

void ObjectMgr::LoadEventScripts()
{
    LoadScripts(SCRIPTS_EVENT);

    std::set<uint32> evt_scripts;
    // Load all possible script entries from gameobjects
    GameObjectTemplateContainer const* gotc = sObjectMgr->GetGameObjectTemplates();
    for (GameObjectTemplateContainer::const_iterator itr = gotc->begin(); itr != gotc->end(); ++itr)
        if (uint32 eventId = itr->second.GetEventScriptId())
            evt_scripts.insert(eventId);

    // Load all possible script entries from spells
    for (uint32 i = 1; i < sSpellMgr->GetSpellInfoStoreSize(); ++i)
        if (SpellInfo const* spell = sSpellMgr->GetSpellInfo(i))
            for (uint8 j = 0; j < MAX_SPELL_EFFECTS; ++j)
                if (spell->Effects[j].Effect == SPELL_EFFECT_SEND_EVENT)
                    if (spell->Effects[j].MiscValue)
                        evt_scripts.insert(spell->Effects[j].MiscValue);

    for (size_t path_idx = 0; path_idx < sTaxiPathNodesByPath.size(); ++path_idx)
    {
        for (size_t node_idx = 0; node_idx < sTaxiPathNodesByPath[path_idx].size(); ++node_idx)
        {
            TaxiPathNodeEntry const& node = sTaxiPathNodesByPath[path_idx][node_idx];

            if (node.arrivalEventID)
                evt_scripts.insert(node.arrivalEventID);

            if (node.departureEventID)
                evt_scripts.insert(node.departureEventID);
        }
    }

    // Then check if all scripts are in above list of possible script entries
    for (ScriptMapMap::const_iterator itr = sEventScripts.begin(); itr != sEventScripts.end(); ++itr)
    {
        std::set<uint32>::const_iterator itr2 = evt_scripts.find(itr->first);
        if (itr2 == evt_scripts.end())
            TC_LOG_ERROR(LOG_FILTER_SQL, "Table `event_scripts` has script (Id: %u) not referring to any gameobject_template type 10 data2 field, type 3 data6 field, type 13 data 2 field or any spell effect %u",
                itr->first, SPELL_EFFECT_SEND_EVENT);
    }
}

//Load WP Scripts
void ObjectMgr::LoadWaypointScripts()
{
    LoadScripts(SCRIPTS_WAYPOINT);

    std::set<uint32> actionSet;

    for (ScriptMapMap::const_iterator itr = sWaypointScripts.begin(); itr != sWaypointScripts.end(); ++itr)
        actionSet.insert(itr->first);

    PreparedStatement* stmt = WorldDatabase.GetPreparedStatement(WORLD_SEL_WAYPOINT_DATA_ACTION);
    PreparedQueryResult result = WorldDatabase.Query(stmt);

    if (result)
    {
        do
        {
            Field* fields = result->Fetch();
            uint32 action = fields[0].GetUInt32();

            actionSet.erase(action);
        }
        while (result->NextRow());
    }

    for (std::set<uint32>::iterator itr = actionSet.begin(); itr != actionSet.end(); ++itr)
        TC_LOG_ERROR(LOG_FILTER_SQL, "There is no waypoint which links to the waypoint script %u", *itr);
}

void ObjectMgr::LoadSpellScriptNames()
{
    uint32 oldMSTime = getMSTime();

    _spellScriptsStore.clear();                            // need for reload case

    QueryResult result = WorldDatabase.Query("SELECT spell_id, ScriptName FROM spell_script_names");

    if (!result)
    {
        TC_LOG_INFO(LOG_FILTER_SERVER_LOADING, ">> Loaded 0 spell script names. DB table `spell_script_names` is empty!");
        return;
    }

    uint32 count = 0;

    do
    {

        Field* fields = result->Fetch();

        int32 spellId          = fields[0].GetInt32();
        char const* scriptName = fields[1].GetCString();

        bool allRanks = false;
        if (spellId < 0)
        {
            allRanks = true;
            spellId = -spellId;
        }

        SpellInfo const* spellInfo = sSpellMgr->GetSpellInfo(spellId);
        if (!spellInfo)
        {
            TC_LOG_ERROR(LOG_FILTER_SQL, "Scriptname: `%s` spell (Id: %d) does not exist.", scriptName, fields[0].GetInt32());
            continue;
        }

        if (allRanks)
        {
            if (!spellInfo->IsRanked())
                TC_LOG_ERROR(LOG_FILTER_SQL, "Scriptname: `%s` spell (Id: %d) has no ranks of spell.", scriptName, fields[0].GetInt32());

            if (spellInfo->GetFirstRankSpell()->Id != uint32(spellId))
            {
                TC_LOG_ERROR(LOG_FILTER_SQL, "Scriptname: `%s` spell (Id: %d) is not first rank of spell.", scriptName, fields[0].GetInt32());
                continue;
            }
            while (spellInfo)
            {
                _spellScriptsStore.insert(SpellScriptsContainer::value_type(spellInfo->Id, GetScriptId(scriptName)));
                spellInfo = spellInfo->GetNextRankSpell();
            }
        }
        else
        {
            if (spellInfo->IsRanked())
                TC_LOG_ERROR(LOG_FILTER_SQL, "Scriptname: `%s` spell (Id: %d) is ranked spell. Perhaps not all ranks are assigned to this script.", scriptName, spellId);

            _spellScriptsStore.insert(SpellScriptsContainer::value_type(spellInfo->Id, GetScriptId(scriptName)));
        }

        ++count;
    }
    while (result->NextRow());

    TC_LOG_INFO(LOG_FILTER_SERVER_LOADING, ">> Loaded %u spell script names in %u ms", count, GetMSTimeDiffToNow(oldMSTime));
}

void ObjectMgr::ValidateSpellScripts()
{
    uint32 oldMSTime = getMSTime();

    if (_spellScriptsStore.empty())
    {
        TC_LOG_INFO(LOG_FILTER_SERVER_LOADING, ">> Validated 0 scripts.");
        return;
    }

    uint32 count = 0;

    for (SpellScriptsContainer::iterator itr = _spellScriptsStore.begin(); itr != _spellScriptsStore.end();)
    {
        SpellInfo const* spellEntry = sSpellMgr->GetSpellInfo(itr->first);
        std::vector<std::pair<SpellScriptLoader *, SpellScriptsContainer::iterator> > SpellScriptLoaders;
        sScriptMgr->CreateSpellScriptLoaders(itr->first, SpellScriptLoaders);
        itr = _spellScriptsStore.upper_bound(itr->first);

        for (std::vector<std::pair<SpellScriptLoader *, SpellScriptsContainer::iterator> >::iterator sitr = SpellScriptLoaders.begin(); sitr != SpellScriptLoaders.end(); ++sitr)
        {
            SpellScript* spellScript = sitr->first->GetSpellScript();
            AuraScript* auraScript = sitr->first->GetAuraScript();
            bool valid = true;
            if (!spellScript && !auraScript)
            {
                TC_LOG_ERROR(LOG_FILTER_TSCR, "Functions GetSpellScript() and GetAuraScript() of script `%s` do not return objects - script skipped",  GetScriptName(sitr->second->second));
                valid = false;
            }
            if (spellScript)
            {
                spellScript->_Init(&sitr->first->GetName(), spellEntry->Id);
                spellScript->_Register();
                if (!spellScript->_Validate(spellEntry))
                    valid = false;
                delete spellScript;
            }
            if (auraScript)
            {
                auraScript->_Init(&sitr->first->GetName(), spellEntry->Id);
                auraScript->_Register();
                if (!auraScript->_Validate(spellEntry))
                    valid = false;
                delete auraScript;
            }
            if (!valid)
            {
                _spellScriptsStore.erase(sitr->second);
            }
        }
        ++count;
    }

    TC_LOG_INFO(LOG_FILTER_SERVER_LOADING, ">> Validated %u scripts in %u ms", count, GetMSTimeDiffToNow(oldMSTime));
}

void ObjectMgr::LoadPageTexts()
{
    uint32 oldMSTime = getMSTime();

    //                                                 0      1       2
    QueryResult result = WorldDatabase.Query("SELECT entry, text, next_page FROM page_text");

    if (!result)
    {
        TC_LOG_INFO(LOG_FILTER_SERVER_LOADING, ">> Loaded 0 page texts. DB table `page_text` is empty!");
        return;
    }

    uint32 count = 0;
    do
    {
        Field* fields = result->Fetch();

        PageText& pageText = _pageTextStore[fields[0].GetUInt32()];

        pageText.Text     = fields[1].GetString();
        pageText.NextPage = fields[2].GetUInt32();

        ++count;
    }
    while (result->NextRow());

    for (PageTextContainer::const_iterator itr = _pageTextStore.begin(); itr != _pageTextStore.end(); ++itr)
    {
        if (itr->second.NextPage)
        {
            PageTextContainer::const_iterator itr2 = _pageTextStore.find(itr->second.NextPage);
            if (itr2 == _pageTextStore.end())
                TC_LOG_ERROR(LOG_FILTER_SQL, "Page text (Id: %u) has not existing next page (Id: %u)", itr->first, itr->second.NextPage);

        }
    }

    TC_LOG_INFO(LOG_FILTER_SERVER_LOADING, ">> Loaded %u page texts in %u ms", count, GetMSTimeDiffToNow(oldMSTime));
}

PageText const* ObjectMgr::GetPageText(uint32 pageEntry)
{
    PageTextContainer::const_iterator itr = _pageTextStore.find(pageEntry);
    if (itr != _pageTextStore.end())
        return &(itr->second);

    return NULL;
}

void ObjectMgr::LoadPageTextLocales()
{
    uint32 oldMSTime = getMSTime();

    _pageTextLocaleStore.clear();                             // need for reload case

    QueryResult result = WorldDatabase.Query("SELECT entry, text_loc1, text_loc2, text_loc3, text_loc4, text_loc5, text_loc6, text_loc7, text_loc8 FROM locales_page_text");

    if (!result)
        return;

    do
    {
        Field* fields = result->Fetch();

        uint32 entry = fields[0].GetUInt32();

        PageTextLocale& data = _pageTextLocaleStore[entry];

        for (uint8 i = 1; i < TOTAL_LOCALES; ++i)
            AddLocaleString(fields[i].GetString(), LocaleConstant(i), data.Text);
    } while (result->NextRow());

    TC_LOG_INFO(LOG_FILTER_SERVER_LOADING, ">> Loaded %lu PageText locale strings in %u ms", (unsigned long)_pageTextLocaleStore.size(), GetMSTimeDiffToNow(oldMSTime));
}

void ObjectMgr::LoadInstanceTemplate()
{
    uint32 oldMSTime = getMSTime();

    //                                                0     1       2        4
    QueryResult result = WorldDatabase.Query("SELECT map, parent, script, allowMount FROM instance_template");

    if (!result)
    {
        TC_LOG_INFO(LOG_FILTER_SERVER_LOADING, ">> Loaded 0 instance templates. DB table `page_text` is empty!");
        return;
    }

    uint32 count = 0;
    do
    {
        Field* fields = result->Fetch();

        uint16 mapID = fields[0].GetUInt16();

        if (!MapManager::IsValidMAP(mapID, true))
        {
            TC_LOG_ERROR(LOG_FILTER_SQL, "ObjectMgr::LoadInstanceTemplate: bad mapid %d for template!", mapID);
            continue;
        }

        InstanceTemplate instanceTemplate;

        instanceTemplate.AllowMount = fields[3].GetBool();
        instanceTemplate.Parent     = uint32(fields[1].GetUInt16());
        instanceTemplate.ScriptId   = sObjectMgr->GetScriptId(fields[2].GetCString());

        _instanceTemplateStore[mapID] = instanceTemplate;

        ++count;
    }
    while (result->NextRow());

    TC_LOG_INFO(LOG_FILTER_SERVER_LOADING, ">> Loaded %u instance templates in %u ms", count, GetMSTimeDiffToNow(oldMSTime));
}

InstanceTemplate const* ObjectMgr::GetInstanceTemplate(uint32 mapID)
{
    InstanceTemplateContainer::const_iterator itr = _instanceTemplateStore.find(uint16(mapID));
    if (itr != _instanceTemplateStore.end())
        return &(itr->second);

    return NULL;
}

void ObjectMgr::LoadInstanceEncounters()
{
    uint32 oldMSTime = getMSTime();

    //                                                 0         1            2                3
    QueryResult result = WorldDatabase.Query("SELECT entry, creditType, creditEntry, lastEncounterDungeon FROM instance_encounters");
    if (!result)
    {
        TC_LOG_ERROR(LOG_FILTER_SERVER_LOADING, ">> Loaded 0 instance encounters, table is empty!");
        return;
    }

    uint32 count = 0;
    std::map<uint32, DungeonEncounterEntry const*> dungeonLastBosses;
    do
    {
        Field* fields = result->Fetch();
        uint32 entry = fields[0].GetUInt32();
        uint8 creditType = fields[1].GetUInt8();
        uint32 creditEntry = fields[2].GetUInt32();
        uint32 lastEncounterDungeon = fields[3].GetUInt16();
        DungeonEncounterEntry const* dungeonEncounter = sDungeonEncounterStore.LookupEntry(entry);
        if (!dungeonEncounter)
        {
            TC_LOG_ERROR(LOG_FILTER_SQL, "Table `instance_encounters` has an invalid encounter id %u, skipped!", entry);
            continue;
        }

        if (lastEncounterDungeon && !sLFGMgr->GetLFGDungeonEntry(lastEncounterDungeon))
        {
            TC_LOG_ERROR(LOG_FILTER_SQL, "Table `instance_encounters` has an encounter %u (%s) marked as final for invalid dungeon id %u, skipped!", entry, dungeonEncounter->encounterName, lastEncounterDungeon);
            continue;
        }

        std::map<uint32, DungeonEncounterEntry const*>::const_iterator itr = dungeonLastBosses.find(lastEncounterDungeon);
        if (lastEncounterDungeon)
        {
            if (itr != dungeonLastBosses.end())
            {
                TC_LOG_ERROR(LOG_FILTER_SQL, "Table `instance_encounters` specified encounter %u (%s) as last encounter but %u (%s) is already marked as one, skipped!", entry, dungeonEncounter->encounterName, itr->second->id, itr->second->encounterName);
                continue;
            }

            dungeonLastBosses[lastEncounterDungeon] = dungeonEncounter;
        }

        switch (creditType)
        {
            case ENCOUNTER_CREDIT_KILL_CREATURE:
            {
                CreatureTemplate const* creatureInfo = GetCreatureTemplate(creditEntry);
                if (!creatureInfo)
                {
                    TC_LOG_ERROR(LOG_FILTER_SQL, "Table `instance_encounters` has an invalid creature (entry %u) linked to the encounter %u (%s), skipped!", creditEntry, entry, dungeonEncounter->encounterName);
                    continue;
                }
                const_cast<CreatureTemplate*>(creatureInfo)->flags_extra |= CREATURE_FLAG_EXTRA_DUNGEON_BOSS;
                break;
            }
            case ENCOUNTER_CREDIT_CAST_SPELL:
                if (!sSpellMgr->GetSpellInfo(creditEntry))
                {
                    TC_LOG_ERROR(LOG_FILTER_SQL, "Table `instance_encounters` has an invalid spell (entry %u) linked to the encounter %u (%s), skipped!", creditEntry, entry, dungeonEncounter->encounterName);
                    continue;
                }
                break;
            default:
                TC_LOG_ERROR(LOG_FILTER_SQL, "Table `instance_encounters` has an invalid credit type (%u) for encounter %u (%s), skipped!", creditType, entry, dungeonEncounter->encounterName);
                continue;
        }

        if (dungeonEncounter->difficulty == -1)
        {
            for (uint32 i = 0; i < MAX_DIFFICULTY; ++i)
            {
                if (GetMapDifficultyData(dungeonEncounter->mapId, Difficulty(i)))
                {
                    DungeonEncounterList& encounters = _dungeonEncounterStore[MAKE_PAIR32(dungeonEncounter->mapId, i)];
                    encounters.push_back(new DungeonEncounter(dungeonEncounter, EncounterCreditType(creditType), creditEntry, lastEncounterDungeon));
                }
            }
        }
        else
        {
            DungeonEncounterList& encounters = _dungeonEncounterStore[MAKE_PAIR32(dungeonEncounter->mapId, dungeonEncounter->difficulty)];
            encounters.push_back(new DungeonEncounter(dungeonEncounter, EncounterCreditType(creditType), creditEntry, lastEncounterDungeon));
        }

        ++count;
    } while (result->NextRow());

    TC_LOG_INFO(LOG_FILTER_SERVER_LOADING, ">> Loaded %u instance encounters in %u ms", count, GetMSTimeDiffToNow(oldMSTime));
}

GossipText const* ObjectMgr::GetGossipText(uint32 Text_ID) const
{
    GossipTextContainer::const_iterator itr = _gossipTextStore.find(Text_ID);
    if (itr != _gossipTextStore.end())
        return &itr->second;
    return NULL;
}

void ObjectMgr::LoadGossipText()
{
    uint32 oldMSTime = getMSTime();

    QueryResult result = WorldDatabase.Query("SELECT * FROM npc_text");

    int count = 0;
    if (!result)
    {
        TC_LOG_INFO(LOG_FILTER_SERVER_LOADING, ">> Loaded %u npc texts", count);
        return;
    }
    _gossipTextStore.rehash(result->GetRowCount());

    int cic;

    do
    {
        ++count;
        cic = 0;

        Field* fields = result->Fetch();

        uint32 Text_ID    = fields[cic++].GetUInt32();
        if (!Text_ID)
        {
            TC_LOG_ERROR(LOG_FILTER_SQL, "Table `npc_text` has record wit reserved id 0, ignore.");
            continue;
        }

        GossipText& gText = _gossipTextStore[Text_ID];

        for (int i = 0; i < MAX_GOSSIP_TEXT_OPTIONS; i++)
        {
            gText.Options[i].Text_0           = fields[cic++].GetString();
            gText.Options[i].Text_1           = fields[cic++].GetString();

            gText.Options[i].Language         = fields[cic++].GetUInt8();
            gText.Options[i].Probability      = fields[cic++].GetFloat();

            for (uint8 j=0; j < MAX_GOSSIP_TEXT_EMOTES; ++j)
            {
                gText.Options[i].Emotes[j]._Delay  = fields[cic++].GetUInt16();
                gText.Options[i].Emotes[j]._Emote  = fields[cic++].GetUInt16();
            }
        }
    } while (result->NextRow());

    TC_LOG_INFO(LOG_FILTER_SERVER_LOADING, ">> Loaded %u npc texts in %u ms", count, GetMSTimeDiffToNow(oldMSTime));
}

void ObjectMgr::LoadNpcTextLocales()
{
    uint32 oldMSTime = getMSTime();

    _npcTextLocaleStore.clear();                              // need for reload case

    QueryResult result = WorldDatabase.Query("SELECT ID, "
        "Text0_0_loc1, Text0_1_loc1, Text1_0_loc1, Text1_1_loc1, Text2_0_loc1, Text2_1_loc1, Text3_0_loc1, Text3_1_loc1, Text4_0_loc1, Text4_1_loc1, Text5_0_loc1, Text5_1_loc1, Text6_0_loc1, Text6_1_loc1, Text7_0_loc1, Text7_1_loc1, "
        "Text0_0_loc2, Text0_1_loc2, Text1_0_loc2, Text1_1_loc2, Text2_0_loc2, Text2_1_loc2, Text3_0_loc2, Text3_1_loc1, Text4_0_loc2, Text4_1_loc2, Text5_0_loc2, Text5_1_loc2, Text6_0_loc2, Text6_1_loc2, Text7_0_loc2, Text7_1_loc2, "
        "Text0_0_loc3, Text0_1_loc3, Text1_0_loc3, Text1_1_loc3, Text2_0_loc3, Text2_1_loc3, Text3_0_loc3, Text3_1_loc1, Text4_0_loc3, Text4_1_loc3, Text5_0_loc3, Text5_1_loc3, Text6_0_loc3, Text6_1_loc3, Text7_0_loc3, Text7_1_loc3, "
        "Text0_0_loc4, Text0_1_loc4, Text1_0_loc4, Text1_1_loc4, Text2_0_loc4, Text2_1_loc4, Text3_0_loc4, Text3_1_loc1, Text4_0_loc4, Text4_1_loc4, Text5_0_loc4, Text5_1_loc4, Text6_0_loc4, Text6_1_loc4, Text7_0_loc4, Text7_1_loc4, "
        "Text0_0_loc5, Text0_1_loc5, Text1_0_loc5, Text1_1_loc5, Text2_0_loc5, Text2_1_loc5, Text3_0_loc5, Text3_1_loc1, Text4_0_loc5, Text4_1_loc5, Text5_0_loc5, Text5_1_loc5, Text6_0_loc5, Text6_1_loc5, Text7_0_loc5, Text7_1_loc5, "
        "Text0_0_loc6, Text0_1_loc6, Text1_0_loc6, Text1_1_loc6, Text2_0_loc6, Text2_1_loc6, Text3_0_loc6, Text3_1_loc1, Text4_0_loc6, Text4_1_loc6, Text5_0_loc6, Text5_1_loc6, Text6_0_loc6, Text6_1_loc6, Text7_0_loc6, Text7_1_loc6, "
        "Text0_0_loc7, Text0_1_loc7, Text1_0_loc7, Text1_1_loc7, Text2_0_loc7, Text2_1_loc7, Text3_0_loc7, Text3_1_loc1, Text4_0_loc7, Text4_1_loc7, Text5_0_loc7, Text5_1_loc7, Text6_0_loc7, Text6_1_loc7, Text7_0_loc7, Text7_1_loc7, "
        "Text0_0_loc8, Text0_1_loc8, Text1_0_loc8, Text1_1_loc8, Text2_0_loc8, Text2_1_loc8, Text3_0_loc8, Text3_1_loc1, Text4_0_loc8, Text4_1_loc8, Text5_0_loc8, Text5_1_loc8, Text6_0_loc8, Text6_1_loc8, Text7_0_loc8, Text7_1_loc8 "
        " FROM locales_npc_text");

    if (!result)
        return;

    do
    {
        Field* fields = result->Fetch();

        uint32 entry = fields[0].GetUInt32();

        NpcTextLocale& data = _npcTextLocaleStore[entry];

        for (uint8 i = 1; i < TOTAL_LOCALES; ++i)
        {
            LocaleConstant locale = (LocaleConstant) i;
            for (uint8 j = 0; j < MAX_LOCALES; ++j)
            {
                AddLocaleString(fields[1 + 8 * 2 * (i - 1) + 2 * j].GetString(), locale, data.Text_0[j]);
                AddLocaleString(fields[1 + 8 * 2 * (i - 1) + 2 * j + 1].GetString(), locale, data.Text_1[j]);
            }
        }
    } while (result->NextRow());

    TC_LOG_INFO(LOG_FILTER_SERVER_LOADING, ">> Loaded %lu NpcText locale strings in %u ms", (unsigned long)_npcTextLocaleStore.size(), GetMSTimeDiffToNow(oldMSTime));
}

//not very fast function but it is called only once a day, or on starting-up
void ObjectMgr::ReturnOrDeleteOldMails(bool serverUp)
{
    uint32 oldMSTime = getMSTime();

    time_t curTime = time(NULL);
    tm* lt = localtime(&curTime);
    uint64 basetime(curTime);
    TC_LOG_INFO(LOG_FILTER_GENERAL, "Returning mails current time: hour: %d, minute: %d, second: %d ", lt->tm_hour, lt->tm_min, lt->tm_sec);

    // Delete all old mails without item and without body immediately, if starting server
    if (!serverUp)
    {
        PreparedStatement* stmt = CharacterDatabase.GetPreparedStatement(CHAR_DEL_EMPTY_EXPIRED_MAIL);
        stmt->setUInt64(0, basetime);
        CharacterDatabase.Execute(stmt);
    }
    PreparedStatement* stmt = CharacterDatabase.GetPreparedStatement(CHAR_SEL_EXPIRED_MAIL);
    stmt->setUInt64(0, basetime);
    PreparedQueryResult result = CharacterDatabase.Query(stmt);
    if (!result)
    {
        TC_LOG_INFO(LOG_FILTER_SERVER_LOADING, ">> No expired mails found.");
        return;                                             // any mails need to be returned or deleted
    }

    std::map<uint32 /*messageId*/, MailItemInfoVec> itemsCache;
    stmt = CharacterDatabase.GetPreparedStatement(CHAR_SEL_EXPIRED_MAIL_ITEMS);
    stmt->setUInt32(0, (uint32)basetime);
    if (PreparedQueryResult items = CharacterDatabase.Query(stmt))
    {
        MailItemInfo item;
        do
        {
            Field* fields = items->Fetch();
            item.item_guid = fields[0].GetUInt32();
            item.item_template = fields[1].GetUInt32();
            uint32 mailId = fields[2].GetUInt32();
            itemsCache[mailId].push_back(item);
        } while (items->NextRow());
    }

    uint32 deletedCount = 0;
    uint32 returnedCount = 0;
    do
    {
        Field* fields = result->Fetch();
        Mail* m = new Mail;
        m->messageID      = fields[0].GetUInt32();
        m->messageType    = fields[1].GetUInt8();
        m->sender         = fields[2].GetUInt32();
        m->receiver       = fields[3].GetUInt32();
        bool has_items    = fields[4].GetBool();
        m->expire_time    = time_t(fields[5].GetUInt32());
        m->deliver_time   = 0;
        m->COD            = fields[6].GetUInt64();
        m->checked        = fields[7].GetUInt8();
        m->mailTemplateId = fields[8].GetInt16();

        Player* player = NULL;
        if (serverUp)
            player = ObjectAccessor::FindPlayer((uint64)m->receiver);

        if (player && player->m_mailsLoaded)
        {                                                   // this code will run very improbably (the time is between 4 and 5 am, in game is online a player, who has old mail
            // his in mailbox and he has already listed his mails)
            delete m;
            continue;
        }

        // Delete or return mail
        if (has_items)
        {
            // read items from cache
            m->items.swap(itemsCache[m->messageID]);

            // if it is mail from non-player, or if it's already return mail, it shouldn't be returned, but deleted
            if (m->messageType != MAIL_NORMAL || (m->checked & (MAIL_CHECK_MASK_COD_PAYMENT | MAIL_CHECK_MASK_RETURNED)))
            {
                // mail open and then not returned
                for (MailItemInfoVec::iterator itr2 = m->items.begin(); itr2 != m->items.end(); ++itr2)
                {
                    stmt = CharacterDatabase.GetPreparedStatement(CHAR_DEL_ITEM_INSTANCE);
                    stmt->setUInt32(0, itr2->item_guid);
                    CharacterDatabase.Execute(stmt);
                }
            }
            else
            {
                // Mail will be returned
                stmt = CharacterDatabase.GetPreparedStatement(CHAR_UPD_MAIL_RETURNED);
                stmt->setUInt32(0, m->receiver);
                stmt->setUInt32(1, m->sender);
                stmt->setUInt32(2, basetime + 30 * DAY);
                stmt->setUInt32(3, basetime);
                stmt->setUInt8 (4, uint8(MAIL_CHECK_MASK_RETURNED));
                stmt->setUInt32(5, m->messageID);
                CharacterDatabase.Execute(stmt);
                for (MailItemInfoVec::iterator itr2 = m->items.begin(); itr2 != m->items.end(); ++itr2)
                {
                    // Update receiver in mail items for its proper delivery, and in instance_item for avoid lost item at sender delete
                    stmt = CharacterDatabase.GetPreparedStatement(CHAR_UPD_MAIL_ITEM_RECEIVER);
                    stmt->setUInt32(0, m->sender);
                    stmt->setUInt32(1, itr2->item_guid);
                    CharacterDatabase.Execute(stmt);

                    stmt = CharacterDatabase.GetPreparedStatement(CHAR_UPD_ITEM_OWNER);
                    stmt->setUInt32(0, m->sender);
                    stmt->setUInt32(1, itr2->item_guid);
                    CharacterDatabase.Execute(stmt);
                }
                delete m;
                ++returnedCount;
                continue;
            }
        }

        stmt = CharacterDatabase.GetPreparedStatement(CHAR_DEL_MAIL_BY_ID);
        stmt->setUInt32(0, m->messageID);
        CharacterDatabase.Execute(stmt);
        delete m;
        ++deletedCount;
    }
    while (result->NextRow());

    TC_LOG_INFO(LOG_FILTER_SERVER_LOADING, ">> Processed %u expired mails: %u deleted and %u returned in %u ms", deletedCount + returnedCount, deletedCount, returnedCount, GetMSTimeDiffToNow(oldMSTime));
}

void ObjectMgr::LoadQuestAreaTriggers()
{
    uint32 oldMSTime = getMSTime();

    _questAreaTriggerStore.clear();                           // need for reload case

    QueryResult result = WorldDatabase.Query("SELECT id, quest FROM areatrigger_involvedrelation");

    if (!result)
    {
        TC_LOG_INFO(LOG_FILTER_SERVER_LOADING, ">> Loaded 0 quest trigger points. DB table `areatrigger_involvedrelation` is empty.");
        return;
    }

    uint32 count = 0;

    do
    {
        ++count;

        Field* fields = result->Fetch();

        uint32 trigger_ID = fields[0].GetUInt32();
        uint32 quest_ID   = fields[1].GetUInt32();

        AreaTriggerEntry const* atEntry = sAreaTriggerStore.LookupEntry(trigger_ID);
        if (!atEntry)
        {
            TC_LOG_ERROR(LOG_FILTER_SQL, "Area trigger (ID:%u) does not exist in `AreaTrigger.dbc`.", trigger_ID);
            continue;
        }

        Quest const* quest = GetQuestTemplate(quest_ID);

        if (!quest)
        {
            TC_LOG_ERROR(LOG_FILTER_SQL, "Table `areatrigger_involvedrelation` has record (id: %u) for not existing quest %u", trigger_ID, quest_ID);
            continue;
        }

        if (!quest->HasSpecialFlag(QUEST_SPECIAL_FLAGS_EXPLORATION_OR_EVENT))
        {
            TC_LOG_ERROR(LOG_FILTER_SQL, "Table `areatrigger_involvedrelation` has record (id: %u) for not quest %u, but quest not have flag QUEST_SPECIAL_FLAGS_EXPLORATION_OR_EVENT. Trigger or quest flags must be fixed, quest modified to require objective.", trigger_ID, quest_ID);

            // this will prevent quest completing without objective
            const_cast<Quest*>(quest)->SetSpecialFlag(QUEST_SPECIAL_FLAGS_EXPLORATION_OR_EVENT);

            // continue; - quest modified to required objective and trigger can be allowed.
        }

        _questAreaTriggerStore[trigger_ID] = quest_ID;

    } while (result->NextRow());

    TC_LOG_INFO(LOG_FILTER_SERVER_LOADING, ">> Loaded %u quest trigger points in %u ms", count, GetMSTimeDiffToNow(oldMSTime));
}

void ObjectMgr::LoadTavernAreaTriggers()
{
    uint32 oldMSTime = getMSTime();

    _tavernAreaTriggerStore.clear();                          // need for reload case

    QueryResult result = WorldDatabase.Query("SELECT id FROM areatrigger_tavern");

    if (!result)
    {
        TC_LOG_INFO(LOG_FILTER_SERVER_LOADING, ">> Loaded 0 tavern triggers. DB table `areatrigger_tavern` is empty.");
        return;
    }

    uint32 count = 0;

    do
    {
        ++count;

        Field* fields = result->Fetch();

        uint32 Trigger_ID      = fields[0].GetUInt32();

        AreaTriggerEntry const* atEntry = sAreaTriggerStore.LookupEntry(Trigger_ID);
        if (!atEntry)
        {
            TC_LOG_ERROR(LOG_FILTER_SQL, "Area trigger (ID:%u) does not exist in `AreaTrigger.dbc`.", Trigger_ID);
            continue;
        }

        _tavernAreaTriggerStore.insert(Trigger_ID);
    } while (result->NextRow());

    TC_LOG_INFO(LOG_FILTER_SERVER_LOADING, ">> Loaded %u tavern triggers in %u ms", count, GetMSTimeDiffToNow(oldMSTime));
}

void ObjectMgr::LoadAreaTriggerScripts()
{
    uint32 oldMSTime = getMSTime();

    _areaTriggerScriptStore.clear();                            // need for reload case
    QueryResult result = WorldDatabase.Query("SELECT entry, ScriptName FROM areatrigger_scripts");

    if (!result)
    {
        TC_LOG_INFO(LOG_FILTER_SERVER_LOADING, ">> Loaded 0 areatrigger scripts. DB table `areatrigger_scripts` is empty.");
        return;
    }

    uint32 count = 0;

    do
    {
        ++count;

        Field* fields = result->Fetch();

        uint32 Trigger_ID      = fields[0].GetUInt32();
        const char *scriptName = fields[1].GetCString();

        AreaTriggerEntry const* atEntry = sAreaTriggerStore.LookupEntry(Trigger_ID);
        if (!atEntry)
        {
            TC_LOG_ERROR(LOG_FILTER_SQL, "Area trigger (ID:%u) does not exist in `AreaTrigger.dbc`.", Trigger_ID);
            continue;
        }
        _areaTriggerScriptStore[Trigger_ID] = GetScriptId(scriptName);
    } while (result->NextRow());

    TC_LOG_INFO(LOG_FILTER_SERVER_LOADING, ">> Loaded %u areatrigger scripts in %u ms", count, GetMSTimeDiffToNow(oldMSTime));
}

uint32 ObjectMgr::GetNearestTaxiNode(float x, float y, float z, uint32 mapid, uint32 team)
{
    bool found = false;
    float dist = 10000;
    uint32 id = 0;

    for (uint32 i = 1; i < sTaxiNodesStore.GetNumRows(); ++i)
    {
        TaxiNodesEntry const* node = sTaxiNodesStore.LookupEntry(i);

        if (!node || node->map_id != mapid || (!node->MountCreatureID[team == ALLIANCE ? 1 : 0] && node->MountCreatureID[0] != 32981)) // dk flight
            continue;

        uint8  field   = (uint8)((i - 1) / 8);
        uint32 submask = 1 << ((i-1) % 8);

        // skip not taxi network nodes
        if ((sTaxiNodesMask[field] & submask) == 0)
            continue;

        float dist2 = (node->x - x)*(node->x - x)+(node->y - y)*(node->y - y)+(node->z - z)*(node->z - z);
        if (found)
        {
            if (dist2 < dist)
            {
                dist = dist2;
                id = i;
            }
        }
        else
        {
            found = true;
            dist = dist2;
            id = i;
        }
    }

    return id;
}

void ObjectMgr::GetTaxiPath(uint32 source, uint32 destination, uint32 &path, uint32 &cost)
{
    TaxiPathSetBySource::iterator src_i = sTaxiPathSetBySource.find(source);
    if (src_i == sTaxiPathSetBySource.end())
    {
        path = 0;
        cost = 0;
        return;
    }

    TaxiPathSetForSource& pathSet = src_i->second;

    TaxiPathSetForSource::iterator dest_i = pathSet.find(destination);
    if (dest_i == pathSet.end())
    {
        path = 0;
        cost = 0;
        return;
    }

    cost = dest_i->second.price;
    path = dest_i->second.ID;
}

uint32 ObjectMgr::GetTaxiMountDisplayId(uint32 id, uint32 team, bool allowed_alt_team /* = false */)
{
    uint32 mount_id = 0;

    // select mount creature id
    TaxiNodesEntry const* node = sTaxiNodesStore.LookupEntry(id);
    if (node)
    {
        uint32 mount_entry = 0;
        if (team == ALLIANCE)
            mount_entry = node->MountCreatureID[1];
        else
            mount_entry = node->MountCreatureID[0];

        // Fix for Alliance not being able to use Acherus taxi
        // only one mount type for both sides
        if (mount_entry == 0 && allowed_alt_team)
        {
            // Simply reverse the selection. At least one team in theory should have a valid mount ID to choose.
            mount_entry = team == ALLIANCE ? node->MountCreatureID[0] : node->MountCreatureID[1];
        }

        CreatureTemplate const* mount_info = GetCreatureTemplate(mount_entry);
        if (mount_info)
        {
            mount_id = mount_info->GetRandomValidModelId();
            if (!mount_id)
            {
                TC_LOG_ERROR(LOG_FILTER_SQL, "No displayid found for the taxi mount with the entry %u! Can't load it!", mount_entry);
                return 0;
            }
        }
    }

    // minfo is not actually used but the mount_id was updated
    GetCreatureModelRandomGender(&mount_id);

    return mount_id;
}

void ObjectMgr::LoadGraveyardZones()
{
    uint32 oldMSTime = getMSTime();

    GraveYardStore.clear();                                  // need for reload case

    //                                                0       1         2
    QueryResult result = WorldDatabase.Query("SELECT id, ghost_zone, faction FROM game_graveyard_zone");

    if (!result)
    {
        TC_LOG_INFO(LOG_FILTER_SERVER_LOADING, ">> Loaded 0 graveyard-zone links. DB table `game_graveyard_zone` is empty.");
        return;
    }

    uint32 count = 0;

    do
    {
        ++count;

        Field* fields = result->Fetch();

        uint32 safeLocId = fields[0].GetUInt32();
        uint32 zoneId = fields[1].GetUInt32();
        uint32 team   = fields[2].GetUInt16();

        WorldSafeLocsEntry const* entry = sWorldSafeLocsStore.LookupEntry(safeLocId);
        if (!entry)
        {
            TC_LOG_ERROR(LOG_FILTER_SQL, "Table `game_graveyard_zone` has a record for not existing graveyard (WorldSafeLocs.dbc id) %u, skipped.", safeLocId);
            continue;
        }

        AreaTableEntry const* areaEntry = GetAreaEntryByAreaID(zoneId);
        if (!areaEntry)
        {
            TC_LOG_ERROR(LOG_FILTER_SQL, "Table `game_graveyard_zone` has a record for not existing zone id (%u), skipped.", zoneId);
            continue;
        }

        if (areaEntry->zone != 0)
        {
            TC_LOG_ERROR(LOG_FILTER_SQL, "Table `game_graveyard_zone` has a record for subzone id (%u) instead of zone, skipped.", zoneId);
            continue;
        }

        if (team != 0 && team != HORDE && team != ALLIANCE)
        {
            TC_LOG_ERROR(LOG_FILTER_SQL, "Table `game_graveyard_zone` has a record for non player faction (%u), skipped.", team);
            continue;
        }

        if (!AddGraveYardLink(safeLocId, zoneId, team, false))
            TC_LOG_ERROR(LOG_FILTER_SQL, "Table `game_graveyard_zone` has a duplicate record for Graveyard (ID: %u) and Zone (ID: %u), skipped.", safeLocId, zoneId);
    } while (result->NextRow());

    TC_LOG_INFO(LOG_FILTER_SERVER_LOADING, ">> Loaded %u graveyard-zone links in %u ms", count, GetMSTimeDiffToNow(oldMSTime));
}

WorldSafeLocsEntry const* ObjectMgr::GetDefaultGraveYard(uint32 team)
{
    enum DefaultGraveyard
    {
        HORDE_GRAVEYARD    = 10, // Crossroads
        ALLIANCE_GRAVEYARD = 4   // Westfall
    };

    if (team == HORDE)
        return sWorldSafeLocsStore.LookupEntry(HORDE_GRAVEYARD);
    else if (team == ALLIANCE)
        return sWorldSafeLocsStore.LookupEntry(ALLIANCE_GRAVEYARD);
    else return NULL;
}

WorldSafeLocsEntry const* ObjectMgr::GetClosestGraveYard(float x, float y, float z, uint32 MapId, uint32 team)
{
    // search for zone associated closest graveyard
    uint32 zoneId = sMapMgr->GetZoneId(MapId, x, y, z);

    if (!zoneId)
    {
        if (z > -500)
        {
            TC_LOG_ERROR(LOG_FILTER_GENERAL, "ZoneId not found for map %u coords (%f, %f, %f)", MapId, x, y, z);
            return GetDefaultGraveYard(team);
        }
    }

    // Simulate std. algorithm:
    //   found some graveyard associated to (ghost_zone, ghost_map)
    //
    //   if mapId == graveyard.mapId (ghost in plain zone or city or battleground) and search graveyard at same map
    //     then check faction
    //   if mapId != graveyard.mapId (ghost in instance) and search any graveyard associated
    //     then check faction
    GraveYardMapBounds range = GraveYardStore.equal_range(zoneId);
    MapEntry const* map = sMapStore.LookupEntry(MapId);

    // not need to check validity of map object; MapId _MUST_ be valid here
    if (range.first == range.second && !map->IsBattlegroundOrArena())
    {
        TC_LOG_ERROR(LOG_FILTER_SQL, "Table `game_graveyard_zone` incomplete: Zone %u Team %u does not have a linked graveyard.", zoneId, team);
        return GetDefaultGraveYard(team);
    }

    // at corpse map
    bool foundNear = false;
    float distNear = 10000;
    WorldSafeLocsEntry const* entryNear = NULL;

    // at entrance map for corpse map
    bool foundEntr = false;
    float distEntr = 10000;
    WorldSafeLocsEntry const* entryEntr = NULL;

    // some where other
    WorldSafeLocsEntry const* entryFar = NULL;

    MapEntry const* mapEntry = sMapStore.LookupEntry(MapId);

    for (; range.first != range.second; ++range.first)
    {
        GraveYardData const& data = range.first->second;

        WorldSafeLocsEntry const* entry = sWorldSafeLocsStore.LookupEntry(data.safeLocId);
        if (!entry)
        {
            TC_LOG_ERROR(LOG_FILTER_SQL, "Table `game_graveyard_zone` has record for not existing graveyard (WorldSafeLocs.dbc id) %u, skipped.", data.safeLocId);
            continue;
        }

        // skip enemy faction graveyard
        // team == 0 case can be at call from .neargrave
        if (data.team != 0 && team != 0 && data.team != team)
            continue;

        // find now nearest graveyard at other map
        if (MapId != entry->map_id)
        {
            // if find graveyard at different map from where entrance placed (or no entrance data), use any first
            if (!mapEntry
                || mapEntry->entrance_map < 0
                || uint32(mapEntry->entrance_map) != entry->map_id
                || (mapEntry->entrance_x == 0 && mapEntry->entrance_y == 0))
            {
                // not have any corrdinates for check distance anyway
                entryFar = entry;
                continue;
            }

            // at entrance map calculate distance (2D);
            float dist2 = (entry->x - mapEntry->entrance_x)*(entry->x - mapEntry->entrance_x)
                +(entry->y - mapEntry->entrance_y)*(entry->y - mapEntry->entrance_y);
            if (foundEntr)
            {
                if (dist2 < distEntr)
                {
                    distEntr = dist2;
                    entryEntr = entry;
                }
            }
            else
            {
                foundEntr = true;
                distEntr = dist2;
                entryEntr = entry;
            }
        }
        // find now nearest graveyard at same map
        else
        {
            float dist2 = (entry->x - x)*(entry->x - x)+(entry->y - y)*(entry->y - y)+(entry->z - z)*(entry->z - z);
            if (foundNear)
            {
                if (dist2 < distNear)
                {
                    distNear = dist2;
                    entryNear = entry;
                }
            }
            else
            {
                foundNear = true;
                distNear = dist2;
                entryNear = entry;
            }
        }
    }

    if (entryNear)
        return entryNear;

    if (entryEntr)
        return entryEntr;

    return entryFar;
}

GraveYardData const* ObjectMgr::FindGraveYardData(uint32 id, uint32 zoneId)
{
    GraveYardMapBounds range = GraveYardStore.equal_range(zoneId);
    for (; range.first != range.second; ++range.first)
    {
        GraveYardData const& data = range.first->second;
        if (data.safeLocId == id)
            return &data;
    }
    return NULL;
}

bool ObjectMgr::AddGraveYardLink(uint32 id, uint32 zoneId, uint32 team, bool persist /*= true*/)
{
    if (FindGraveYardData(id, zoneId))
        return false;

    // add link to loaded data
    GraveYardData data;
    data.safeLocId = id;
    data.team = team;

    GraveYardStore.insert(GraveYardContainer::value_type(zoneId, data));

    // add link to DB
    if (persist)
    {
        PreparedStatement* stmt = WorldDatabase.GetPreparedStatement(WORLD_INS_GRAVEYARD_ZONE);

        stmt->setUInt32(0, id);
        stmt->setUInt32(1, zoneId);
        stmt->setUInt16(2, uint16(team));

        WorldDatabase.Execute(stmt);
    }

    return true;
}

void ObjectMgr::RemoveGraveYardLink(uint32 id, uint32 zoneId, uint32 team, bool persist /*= false*/)
{
    GraveYardMapBoundsNonConst range = GraveYardStore.equal_range(zoneId);
    if (range.first == range.second)
    {
        //TC_LOG_ERROR(LOG_FILTER_SQL, "Table `game_graveyard_zone` incomplete: Zone %u Team %u does not have a linked graveyard.", zoneId, team);
        return;
    }

    bool found = false;


    for (; range.first != range.second; ++range.first)
    {
        GraveYardData & data = range.first->second;

        // skip not matching safezone id
        if (data.safeLocId != id)
            continue;

        // skip enemy faction graveyard at same map (normal area, city, or battleground)
        // team == 0 case can be at call from .neargrave
        if (data.team != 0 && team != 0 && data.team != team)
            continue;

        found = true;
        break;
    }

    // no match, return
    if (!found)
        return;

    // remove from links
    GraveYardStore.erase(range.first);

    // remove link from DB
    if (persist)
    {
        PreparedStatement* stmt = WorldDatabase.GetPreparedStatement(WORLD_DEL_GRAVEYARD_ZONE);

        stmt->setUInt32(0, id);
        stmt->setUInt32(1, zoneId);
        stmt->setUInt16(2, uint16(team));

        WorldDatabase.Execute(stmt);
    }
}

void ObjectMgr::LoadAreaTriggerTeleports()
{
    uint32 oldMSTime = getMSTime();

    _areaTriggerStore.clear();                                  // need for reload case

    //                                                        0            1                  2                  3                  4                   5
    QueryResult result = WorldDatabase.Query("SELECT id,  target_map, target_position_x, target_position_y, target_position_z, target_orientation FROM areatrigger_teleport");
    if (!result)
    {
        TC_LOG_INFO(LOG_FILTER_SERVER_LOADING, ">> Loaded 0 area trigger teleport definitions. DB table `areatrigger_teleport` is empty.");
        return;
    }

    uint32 count = 0;

    do
    {
        Field* fields = result->Fetch();

        ++count;

        uint32 Trigger_ID = fields[0].GetUInt32();

        AreaTriggerStruct at;

        at.target_mapId             = fields[1].GetUInt16();
        at.target_X                 = fields[2].GetFloat();
        at.target_Y                 = fields[3].GetFloat();
        at.target_Z                 = fields[4].GetFloat();
        at.target_Orientation       = fields[5].GetFloat();

        AreaTriggerEntry const* atEntry = sAreaTriggerStore.LookupEntry(Trigger_ID);
        if (!atEntry)
        {
            TC_LOG_ERROR(LOG_FILTER_SQL, "Area trigger (ID:%u) does not exist in `AreaTrigger.dbc`.", Trigger_ID);
            continue;
        }

        MapEntry const* mapEntry = sMapStore.LookupEntry(at.target_mapId);
        if (!mapEntry)
        {
            TC_LOG_ERROR(LOG_FILTER_SQL, "Area trigger (ID:%u) target map (ID: %u) does not exist in `Map.dbc`.", Trigger_ID, at.target_mapId);
            continue;
        }

        if (at.target_X == 0 && at.target_Y == 0 && at.target_Z == 0)
        {
            TC_LOG_ERROR(LOG_FILTER_SQL, "Area trigger (ID:%u) target coordinates not provided.", Trigger_ID);
            continue;
        }

        _areaTriggerStore[Trigger_ID] = at;

    } while (result->NextRow());

    TC_LOG_INFO(LOG_FILTER_SERVER_LOADING, ">> Loaded %u area trigger teleport definitions in %u ms", count, GetMSTimeDiffToNow(oldMSTime));
}

void ObjectMgr::LoadAccessRequirements()
{
    uint32 oldMSTime = getMSTime();

    if (!_accessRequirementStore.empty())
    {
        for (AccessRequirementContainer::iterator itr = _accessRequirementStore.begin(); itr != _accessRequirementStore.end(); ++itr)
            delete itr->second;

        _accessRequirementStore.clear();                                  // need for reload case
    }

    //                                               0      1           2          3          4     5      6             7             8                      9
    QueryResult result = WorldDatabase.Query("SELECT mapid, difficulty, level_min, level_max, item, item2, quest_done_A, quest_done_H, completed_achievement, quest_failed_text FROM access_requirement");
    if (!result)
    {
        TC_LOG_INFO(LOG_FILTER_SERVER_LOADING, ">> Loaded 0 access requirement definitions. DB table `access_requirement` is empty.");
        return;
    }

    uint32 count = 0;

    do
    {
        Field* fields = result->Fetch();

        ++count;

        uint32 mapid = fields[0].GetUInt32();
        uint8 difficulty = fields[1].GetUInt8();
        uint32 requirement_ID = MAKE_PAIR32(mapid, difficulty);

        AccessRequirement* ar = new AccessRequirement();

        ar->levelMin = fields[2].GetUInt8();
        ar->levelMax = fields[3].GetUInt8();
        ar->item = fields[4].GetUInt32();
        ar->item2 = fields[5].GetUInt32();
        ar->quest_A = fields[6].GetUInt32();
        ar->quest_H = fields[7].GetUInt32();
        ar->achievement = fields[8].GetUInt32();
        ar->questFailedText = fields[9].GetString();

        if (ar->item)
        {
            ItemTemplate const* pProto = GetItemTemplate(ar->item);
            if (!pProto)
            {
                TC_LOG_ERROR(LOG_FILTER_GENERAL, "Key item %u does not exist for map %u difficulty %u, removing key requirement.", ar->item, mapid, difficulty);
                ar->item = 0;
            }
        }

        if (ar->item2)
        {
            ItemTemplate const* pProto = GetItemTemplate(ar->item2);
            if (!pProto)
            {
                TC_LOG_ERROR(LOG_FILTER_GENERAL, "Second item %u does not exist for map %u difficulty %u, removing key requirement.", ar->item2, mapid, difficulty);
                ar->item2 = 0;
            }
        }

        if (ar->quest_A)
        {
            if (!GetQuestTemplate(ar->quest_A))
            {
                TC_LOG_ERROR(LOG_FILTER_SQL, "Required Alliance Quest %u not exist for map %u difficulty %u, remove quest done requirement.", ar->quest_A, mapid, difficulty);
                ar->quest_A = 0;
            }
        }

        if (ar->quest_H)
        {
            if (!GetQuestTemplate(ar->quest_H))
            {
                TC_LOG_ERROR(LOG_FILTER_SQL, "Required Horde Quest %u not exist for map %u difficulty %u, remove quest done requirement.", ar->quest_H, mapid, difficulty);
                ar->quest_H = 0;
            }
        }

        if (ar->achievement)
        {
            if (!sAchievementMgr->GetAchievement(ar->achievement))
            {
                TC_LOG_ERROR(LOG_FILTER_SQL, "Required Achievement %u not exist for map %u difficulty %u, remove quest done requirement.", ar->achievement, mapid, difficulty);
                ar->achievement = 0;
            }
        }

        _accessRequirementStore[requirement_ID] = ar;
    } while (result->NextRow());

    TC_LOG_INFO(LOG_FILTER_SERVER_LOADING, ">> Loaded %u access requirement definitions in %u ms", count, GetMSTimeDiffToNow(oldMSTime));
}

/*
 * Searches for the areatrigger which teleports players out of the given map with instance_template.parent field support
 */
AreaTriggerStruct const* ObjectMgr::GetGoBackTrigger(uint32 Map) const
{
    bool useParentDbValue = false;
    uint32 parentId = 0;
    const MapEntry* mapEntry = sMapStore.LookupEntry(Map);
    if (!mapEntry || mapEntry->entrance_map < 0)
        return NULL;

    if (mapEntry->IsDungeon())
    {
        const InstanceTemplate* iTemplate = sObjectMgr->GetInstanceTemplate(Map);

        if (!iTemplate)
            return NULL;

        parentId = iTemplate->Parent;
        useParentDbValue = true;
    }

    uint32 entrance_map = uint32(mapEntry->entrance_map);
    for (AreaTriggerContainer::const_iterator itr = _areaTriggerStore.begin(); itr != _areaTriggerStore.end(); ++itr)
        if ((!useParentDbValue && itr->second.target_mapId == entrance_map) || (useParentDbValue && itr->second.target_mapId == parentId))
        {
            AreaTriggerEntry const* atEntry = sAreaTriggerStore.LookupEntry(itr->first);
            if (atEntry && atEntry->mapid == Map)
                return &itr->second;
        }
    return NULL;
}

/**
 * Searches for the areatrigger which teleports players to the given map
 */
AreaTriggerStruct const* ObjectMgr::GetMapEntranceTrigger(uint32 Map) const
{
    for (AreaTriggerContainer::const_iterator itr = _areaTriggerStore.begin(); itr != _areaTriggerStore.end(); ++itr)
    {
        if (itr->second.target_mapId == Map)
        {
            AreaTriggerEntry const* atEntry = sAreaTriggerStore.LookupEntry(itr->first);
            if (atEntry)
                return &itr->second;
        }
    }
    return NULL;
}

void ObjectMgr::SetHighestGuids()
{
    QueryResult result = CharacterDatabase.Query("SELECT MAX(guid) FROM characters");
    if (result)
        _hiCharGuid = (*result)[0].GetUInt32()+1;

    result = WorldDatabase.Query("SELECT MAX(guid) FROM creature");
    if (result)
        _hiCreatureGuid = (*result)[0].GetUInt32()+1;

    result = CharacterDatabase.Query("SELECT MAX(guid) FROM item_instance");
    if (result)
        _hiItemGuid = (*result)[0].GetUInt32()+1;

    // Cleanup other tables from not existed guids ( >= _hiItemGuid)
    CharacterDatabase.PExecute("DELETE FROM character_inventory WHERE item >= '%u'", _hiItemGuid);      // One-time query
    CharacterDatabase.PExecute("DELETE FROM mail_items WHERE item_guid >= '%u'", _hiItemGuid);          // One-time query
    CharacterDatabase.PExecute("DELETE FROM auctionhouse WHERE itemguid >= '%u'", _hiItemGuid);         // One-time query
    CharacterDatabase.PExecute("DELETE FROM guild_bank_item WHERE item_guid >= '%u'", _hiItemGuid);     // One-time query

    result = WorldDatabase.Query("SELECT MAX(guid) FROM gameobject");
    if (result)
        _hiGoGuid = (*result)[0].GetUInt32()+1;

    result = WorldDatabase.Query("SELECT MAX(guid) FROM transports");
    if (result)
        _hiMoTransGuid = (*result)[0].GetUInt32()+1;

    result = CharacterDatabase.Query("SELECT MAX(id) FROM auctionhouse");
    if (result)
        _auctionId = (*result)[0].GetUInt32()+1;

    result = CharacterDatabase.Query("SELECT MAX(id) FROM mail");
    if (result)
        _mailId = (*result)[0].GetUInt32()+1;

    result = CharacterDatabase.Query("SELECT MAX(corpseGuid) FROM corpse");
    if (result)
        _hiCorpseGuid = (*result)[0].GetUInt32()+1;

    result = CharacterDatabase.Query("SELECT MAX(arenateamid) FROM arena_team");
    if (result)
        sArenaTeamMgr->SetNextArenaTeamId((*result)[0].GetUInt32()+1);

    result = CharacterDatabase.Query("SELECT MAX(setguid) FROM character_equipmentsets");
    if (result)
        _equipmentSetGuid = (*result)[0].GetUInt64()+1;

    result = CharacterDatabase.Query("SELECT MAX(guildId) FROM guild");
    if (result)
        sGuildMgr->SetNextGuildId((*result)[0].GetUInt32()+1);

    result = CharacterDatabase.Query("SELECT MAX(guid) FROM groups");
    if (result)
        sGroupMgr->SetGroupDbStoreSize((*result)[0].GetUInt32()+1);

    result = CharacterDatabase.Query("SELECT MAX(itemId) from character_void_storage");
    if (result)
        _voidItemId = (*result)[0].GetUInt64()+1;
}

uint32 ObjectMgr::GenerateAuctionID()
{
    if (_auctionId >= 0xFFFFFFFE)
    {
        TC_LOG_ERROR(LOG_FILTER_GENERAL, "Auctions ids overflow!! Can't continue, shutting down server. ");
        World::StopNow(ERROR_EXIT_CODE);
    }
    return _auctionId++;
}

uint64 ObjectMgr::GenerateEquipmentSetGuid()
{
    if (_equipmentSetGuid >= uint64(0xFFFFFFFFFFFFFFFELL))
    {
        TC_LOG_ERROR(LOG_FILTER_GENERAL, "EquipmentSet guid overflow!! Can't continue, shutting down server. ");
        World::StopNow(ERROR_EXIT_CODE);
    }
    return _equipmentSetGuid++;
}

uint32 ObjectMgr::GenerateMailID()
{
    if (_mailId >= 0xFFFFFFFE)
    {
        TC_LOG_ERROR(LOG_FILTER_GENERAL, "Mail ids overflow!! Can't continue, shutting down server. ");
        World::StopNow(ERROR_EXIT_CODE);
    }
    return _mailId++;
}

uint32 ObjectMgr::GenerateLowGuid(HighGuid guidhigh)
{
    switch (guidhigh)
    {
        case HIGHGUID_ITEM:
        {
            ASSERT(_hiItemGuid < 0xFFFFFFFE && "Item guid overflow!");
            return _hiItemGuid++;
        }
        case HIGHGUID_UNIT:
        {
            ASSERT(_hiCreatureGuid < 0x00FFFFFE && "Creature guid overflow!");
            return _hiCreatureGuid++;
        }
        case HIGHGUID_PET:
        {
            ASSERT(_hiPetGuid < 0x00FFFFFE && "Pet guid overflow!");
            return _hiPetGuid++;
        }
        case HIGHGUID_VEHICLE:
        {
            ASSERT(_hiVehicleGuid < 0x00FFFFFF && "Vehicle guid overflow!");
            return _hiVehicleGuid++;
        }
        case HIGHGUID_PLAYER:
        {
            ASSERT(_hiCharGuid < 0xFFFFFFFE && "Player guid overflow!");
            return _hiCharGuid++;
        }
        case HIGHGUID_GAMEOBJECT:
        {
            ASSERT(_hiGoGuid < 0x00FFFFFE && "Gameobject guid overflow!");
            return _hiGoGuid++;
        }
        case HIGHGUID_CORPSE:
        {
            ASSERT(_hiCorpseGuid < 0xFFFFFFFE && "Corpse guid overflow!");
            return _hiCorpseGuid++;
        }
        case HIGHGUID_AREATRIGGER:
        {
            ASSERT(_hiAreaTriggerGuid < 0xFFFFFFFE && "AreaTrigger guid overflow!");
            return _hiAreaTriggerGuid++;
        }
        case HIGHGUID_DYNAMICOBJECT:
        {
            ASSERT(_hiDoGuid < 0xFFFFFFFE && "DynamicObject guid overflow!");
            return _hiDoGuid++;
        }
        case HIGHGUID_MO_TRANSPORT:
        {
            ASSERT(_hiMoTransGuid < 0xFFFFFFFE && "MO Transport guid overflow!");
            return _hiMoTransGuid++;
        }
        default:
            ASSERT(false && "ObjectMgr::GenerateLowGuid - Unknown HIGHGUID type");
            return 0;
    }
}

void ObjectMgr::LoadGameObjectLocales()
{
    uint32 oldMSTime = getMSTime();

    _gameObjectLocaleStore.clear();                           // need for reload case

    QueryResult result = WorldDatabase.Query("SELECT entry, "
        "name_loc1, name_loc2, name_loc3, name_loc4, name_loc5, name_loc6, name_loc7, name_loc8, "
        "castbarcaption_loc1, castbarcaption_loc2, castbarcaption_loc3, castbarcaption_loc4, "
        "castbarcaption_loc5, castbarcaption_loc6, castbarcaption_loc7, castbarcaption_loc8 FROM locales_gameobject");

    if (!result)
        return;

    do
    {
        Field* fields = result->Fetch();

        uint32 entry = fields[0].GetUInt32();

        GameObjectLocale& data = _gameObjectLocaleStore[entry];

        for (uint8 i = 1; i < TOTAL_LOCALES; ++i)
            AddLocaleString(fields[i].GetString(), LocaleConstant(i), data.Name);

        for (uint8 i = 1; i < TOTAL_LOCALES; ++i)
            AddLocaleString(fields[i + (TOTAL_LOCALES - 1)].GetString(), LocaleConstant(i), data.CastBarCaption);
    } while (result->NextRow());

    TC_LOG_INFO(LOG_FILTER_SERVER_LOADING, ">> Loaded %lu gameobject locale strings in %u ms", (unsigned long)_gameObjectLocaleStore.size(), GetMSTimeDiffToNow(oldMSTime));
}

inline void CheckGOLockId(GameObjectTemplate const* goInfo, uint32 dataN, uint32 N)
{
    if (sLockStore.LookupEntry(dataN))
        return;

    TC_LOG_ERROR(LOG_FILTER_SQL, "Gameobject (Entry: %u GoType: %u) have data%d=%u but lock (Id: %u) not found.",
        goInfo->entry, goInfo->type, N, goInfo->door.lockId, goInfo->door.lockId);
}

inline void CheckGOLinkedTrapId(GameObjectTemplate const* goInfo, uint32 dataN, uint32 N)
{
    if (GameObjectTemplate const* trapInfo = sObjectMgr->GetGameObjectTemplate(dataN))
    {
        if (trapInfo->type != GAMEOBJECT_TYPE_TRAP)
            TC_LOG_ERROR(LOG_FILTER_SQL, "Gameobject (Entry: %u GoType: %u) have data%d=%u but GO (Entry %u) have not GAMEOBJECT_TYPE_TRAP (%u) type.",
            goInfo->entry, goInfo->type, N, dataN, dataN, GAMEOBJECT_TYPE_TRAP);
    }
}

inline void CheckGOSpellId(GameObjectTemplate const* goInfo, uint32 dataN, uint32 N)
{
    if (sSpellMgr->GetSpellInfo(dataN))
        return;

    TC_LOG_ERROR(LOG_FILTER_SQL, "Gameobject (Entry: %u GoType: %u) have data%d=%u but Spell (Entry %u) not exist.",
        goInfo->entry, goInfo->type, N, dataN, dataN);
}

inline void CheckAndFixGOChairHeightId(GameObjectTemplate const* goInfo, uint32& dataN, uint32 N)
{
    if (dataN <= (UNIT_STAND_STATE_SIT_HIGH_CHAIR-UNIT_STAND_STATE_SIT_LOW_CHAIR))
        return;

    TC_LOG_ERROR(LOG_FILTER_SQL, "Gameobject (Entry: %u GoType: %u) have data%d=%u but correct chair height in range 0..%i.",
        goInfo->entry, goInfo->type, N, dataN, UNIT_STAND_STATE_SIT_HIGH_CHAIR-UNIT_STAND_STATE_SIT_LOW_CHAIR);

    // prevent client and server unexpected work
    dataN = 0;
}

inline void CheckGONoDamageImmuneId(GameObjectTemplate* goTemplate, uint32 dataN, uint32 N)
{
    // 0/1 correct values
    if (dataN <= 1)
        return;

    TC_LOG_ERROR(LOG_FILTER_SQL, "Gameobject (Entry: %u GoType: %u) have data%d=%u but expected boolean (0/1) noDamageImmune field value.", goTemplate->entry, goTemplate->type, N, dataN);
}

inline void CheckGOConsumable(GameObjectTemplate const* goInfo, uint32 dataN, uint32 N)
{
    // 0/1 correct values
    if (dataN <= 1)
        return;

    TC_LOG_ERROR(LOG_FILTER_SQL, "Gameobject (Entry: %u GoType: %u) have data%d=%u but expected boolean (0/1) consumable field value.",
        goInfo->entry, goInfo->type, N, dataN);
}

void ObjectMgr::LoadGameObjectTemplate()
{
    uint32 oldMSTime = getMSTime();

    //                                                 0      1      2        3       4             5          6      7       8     9        10         11          12
    QueryResult result = WorldDatabase.Query("SELECT entry, type, displayId, name, IconName, castBarCaption, unk1, faction, flags, size, questItem1, questItem2, questItem3, "
    //                                            13          14          15       16     17     18     19     20     21     22     23     24     25      26      27      28
                                             "questItem4, questItem5, questItem6, data0, data1, data2, data3, data4, data5, data6, data7, data8, data9, data10, data11, data12, "
    //                                          29      30      31      32      33      34      35      36      37      38      39      40      41      42      43      44
                                             "data13, data14, data15, data16, data17, data18, data19, data20, data21, data22, data23, data24, data25, data26, data27, data28, "
    //                                          45      46      47       48       49        50
                                             "data29, data30, data31, unkInt32, AIName, ScriptName "
                                             "FROM gameobject_template");

    if (!result)
    {
        TC_LOG_INFO(LOG_FILTER_SERVER_LOADING, ">> Loaded 0 gameobject definitions. DB table `gameobject_template` is empty.");
        return;
    }

    _gameObjectTemplateStore.rehash(result->GetRowCount());
    uint32 count = 0;
    do
    {
        Field* fields = result->Fetch();

        uint32 entry = fields[0].GetUInt32();

        GameObjectTemplate& got = _gameObjectTemplateStore[entry];

        got.entry          = entry;
        got.type           = uint32(fields[1].GetUInt8());
        got.displayId      = fields[2].GetUInt32();
        got.name           = fields[3].GetString();
        got.IconName       = fields[4].GetString();
        got.castBarCaption = fields[5].GetString();
        got.unk1           = fields[6].GetString();
        got.faction        = uint32(fields[7].GetUInt16());
        got.flags          = fields[8].GetUInt32();
        got.size           = fields[9].GetFloat();

        for (uint8 i = 0; i < MAX_GAMEOBJECT_QUEST_ITEMS; ++i)
            got.questItems[i] = fields[10 + i].GetUInt32();

        for (uint8 i = 0; i < MAX_GAMEOBJECT_DATA; ++i)
            got.raw.data[i] = fields[16 + i].GetUInt32();

        got.unkInt32 = fields[48].GetInt32();
        got.AIName = fields[49].GetString();
        got.ScriptId = GetScriptId(fields[50].GetCString());

        // Checks

        switch (got.type)
        {
            case GAMEOBJECT_TYPE_DOOR:                      //0
            {
                if (got.door.lockId)
                    CheckGOLockId(&got, got.door.lockId, 1);
                CheckGONoDamageImmuneId(&got, got.door.noDamageImmune, 3);
                break;
            }
            case GAMEOBJECT_TYPE_BUTTON:                    //1
            {
                if (got.button.lockId)
                    CheckGOLockId(&got, got.button.lockId, 1);
                CheckGONoDamageImmuneId(&got, got.button.noDamageImmune, 4);
                break;
            }
            case GAMEOBJECT_TYPE_QUESTGIVER:                //2
            {
                if (got.questgiver.lockId)
                    CheckGOLockId(&got, got.questgiver.lockId, 0);
                CheckGONoDamageImmuneId(&got, got.questgiver.noDamageImmune, 5);
                break;
            }
            case GAMEOBJECT_TYPE_CHEST:                     //3
            {
                if (got.chest.lockId)
                    CheckGOLockId(&got, got.chest.lockId, 0);

                CheckGOConsumable(&got, got.chest.consumable, 3);

                if (got.chest.linkedTrapId)              // linked trap
                    CheckGOLinkedTrapId(&got, got.chest.linkedTrapId, 7);
                break;
            }
            case GAMEOBJECT_TYPE_TRAP:                      //6
            {
                if (got.trap.lockId)
                    CheckGOLockId(&got, got.trap.lockId, 0);
                break;
            }
            case GAMEOBJECT_TYPE_CHAIR:                     //7
                CheckAndFixGOChairHeightId(&got, got.chair.height, 1);
                break;
            case GAMEOBJECT_TYPE_SPELL_FOCUS:               //8
            {
                if (got.spellFocus.focusId)
                {
                    if (!sSpellFocusObjectStore.LookupEntry(got.spellFocus.focusId))
                        TC_LOG_ERROR(LOG_FILTER_SQL, "GameObject (Entry: %u GoType: %u) have data0=%u but SpellFocus (Id: %u) not exist.",
                        entry, got.type, got.spellFocus.focusId, got.spellFocus.focusId);
                }

                if (got.spellFocus.linkedTrapId)        // linked trap
                    CheckGOLinkedTrapId(&got, got.spellFocus.linkedTrapId, 2);
                break;
            }
            case GAMEOBJECT_TYPE_GOOBER:                    //10
            {
                if (got.goober.lockId)
                    CheckGOLockId(&got, got.goober.lockId, 0);

                CheckGOConsumable(&got, got.goober.consumable, 3);

                if (got.goober.pageId)                  // pageId
                {
                    if (!GetPageText(got.goober.pageId))
                        TC_LOG_ERROR(LOG_FILTER_SQL, "GameObject (Entry: %u GoType: %u) have data7=%u but PageText (Entry %u) not exist.",
                        entry, got.type, got.goober.pageId, got.goober.pageId);
                }
                CheckGONoDamageImmuneId(&got, got.goober.noDamageImmune, 11);
                if (got.goober.linkedTrapId)            // linked trap
                    CheckGOLinkedTrapId(&got, got.goober.linkedTrapId, 12);
                break;
            }
            case GAMEOBJECT_TYPE_AREADAMAGE:                //12
            {
                if (got.areadamage.lockId)
                    CheckGOLockId(&got, got.areadamage.lockId, 0);
                break;
            }
            case GAMEOBJECT_TYPE_CAMERA:                    //13
            {
                if (got.camera.lockId)
                    CheckGOLockId(&got, got.camera.lockId, 0);
                break;
            }
            case GAMEOBJECT_TYPE_MO_TRANSPORT:              //15
            {
                if (got.moTransport.taxiPathId)
                {
                    if (got.moTransport.taxiPathId >= sTaxiPathNodesByPath.size() || sTaxiPathNodesByPath[got.moTransport.taxiPathId].empty())
                        TC_LOG_ERROR(LOG_FILTER_SQL, "GameObject (Entry: %u GoType: %u) have data0=%u but TaxiPath (Id: %u) not exist.",
                        entry, got.type, got.moTransport.taxiPathId, got.moTransport.taxiPathId);
                }
                break;
            }
            case GAMEOBJECT_TYPE_SUMMONING_RITUAL:          //18
                break;
            case GAMEOBJECT_TYPE_SPELLCASTER:               //22
            {
                // always must have spell
                CheckGOSpellId(&got, got.spellcaster.spellId, 0);
                break;
            }
            case GAMEOBJECT_TYPE_FLAGSTAND:                 //24
            {
                if (got.flagstand.lockId)
                    CheckGOLockId(&got, got.flagstand.lockId, 0);
                CheckGONoDamageImmuneId(&got, got.flagstand.noDamageImmune, 5);
                break;
            }
            case GAMEOBJECT_TYPE_FISHINGHOLE:               //25
            {
                if (got.fishinghole.lockId)
                    CheckGOLockId(&got, got.fishinghole.lockId, 4);
                break;
            }
            case GAMEOBJECT_TYPE_FLAGDROP:                  //26
            {
                if (got.flagdrop.lockId)
                    CheckGOLockId(&got, got.flagdrop.lockId, 0);
                CheckGONoDamageImmuneId(&got, got.flagdrop.noDamageImmune, 3);
                break;
            }
            case GAMEOBJECT_TYPE_BARBER_CHAIR:              //32
                CheckAndFixGOChairHeightId(&got, got.barberChair.chairheight, 0);
                break;
        }

       ++count;
    }
    while (result->NextRow());

    TC_LOG_INFO(LOG_FILTER_SERVER_LOADING, ">> Loaded %u game object templates in %u ms", count, GetMSTimeDiffToNow(oldMSTime));
}

void ObjectMgr::LoadExplorationBaseXP()
{
    uint32 oldMSTime = getMSTime();

    QueryResult result = WorldDatabase.Query("SELECT level, basexp FROM exploration_basexp");

    if (!result)
    {
        TC_LOG_ERROR(LOG_FILTER_SERVER_LOADING, ">> Loaded 0 BaseXP definitions. DB table `exploration_basexp` is empty.");
        return;
    }

    uint32 count = 0;

    do
    {
        Field* fields = result->Fetch();
        uint8 level  = fields[0].GetUInt8();
        uint32 basexp = fields[1].GetInt32();
        _baseXPTable[level] = basexp;
        ++count;
    }
    while (result->NextRow());

    TC_LOG_INFO(LOG_FILTER_SERVER_LOADING, ">> Loaded %u BaseXP definitions in %u ms", count, GetMSTimeDiffToNow(oldMSTime));
}

uint32 ObjectMgr::GetBaseXP(uint8 level)
{
    return _baseXPTable[level] ? _baseXPTable[level] : 0;
}

uint32 ObjectMgr::GetXPForLevel(uint8 level) const
{
    if (level < _playerXPperLevel.size())
        return _playerXPperLevel[level];
    return 0;
}

void ObjectMgr::LoadPetNames()
{
    uint32 oldMSTime = getMSTime();
    //                                                0     1      2
    QueryResult result = WorldDatabase.Query("SELECT word, entry, half FROM pet_name_generation");

    if (!result)
    {
        TC_LOG_INFO(LOG_FILTER_SERVER_LOADING, ">> Loaded 0 pet name parts. DB table `pet_name_generation` is empty!");
        return;
    }

    uint32 count = 0;

    do
    {
        Field* fields = result->Fetch();
        std::string word = fields[0].GetString();
        uint32 entry     = fields[1].GetUInt32();
        bool   half      = fields[2].GetBool();
        if (half)
            _petHalfName1[entry].push_back(word);
        else
            _petHalfName0[entry].push_back(word);
        ++count;
    }
    while (result->NextRow());

    TC_LOG_INFO(LOG_FILTER_SERVER_LOADING, ">> Loaded %u pet name parts in %u ms", count, GetMSTimeDiffToNow(oldMSTime));
}

void ObjectMgr::LoadPetNumber()
{
    uint32 oldMSTime = getMSTime();

    QueryResult result = CharacterDatabase.Query("SELECT MAX(id) FROM character_pet");
    if (result)
    {
        Field* fields = result->Fetch();
        _hiPetNumber = fields[0].GetUInt32()+1;
    }

    TC_LOG_INFO(LOG_FILTER_SERVER_LOADING, ">> Loaded the max pet number: %d in %u ms", _hiPetNumber-1, GetMSTimeDiffToNow(oldMSTime));
}

std::string ObjectMgr::GeneratePetName(uint32 entry)
{
    StringVector& list0 = _petHalfName0[entry];
    StringVector& list1 = _petHalfName1[entry];

    if (list0.empty() || list1.empty())
    {
        CreatureTemplate const* cinfo = GetCreatureTemplate(entry);
<<<<<<< HEAD
        const char* petname = GetPetName(cinfo->family, sWorld->GetDefaultDbcLocale());
        if (!petname)
=======
        if (!cinfo)
            return std::string();

        char* petname = GetPetName(cinfo->family, sWorld->GetDefaultDbcLocale());
        if (petname)
            return std::string(petname);
        else
>>>>>>> cc14e186
            return cinfo->Name;
    }

    return *(list0.begin()+urand(0, list0.size()-1)) + *(list1.begin()+urand(0, list1.size()-1));
}

uint32 ObjectMgr::GeneratePetNumber()
{
    return ++_hiPetNumber;
}

uint64 ObjectMgr::GenerateVoidStorageItemId()
{
    return ++_voidItemId;
}

void ObjectMgr::LoadCorpses()
{
    //        0     1     2     3            4      5          6          7       8       9      10        11    12          13          14          15         16
    // SELECT posX, posY, posZ, orientation, mapId, displayId, itemCache, bytes1, bytes2, flags, dynFlags, time, corpseType, instanceId, phaseMask, corpseGuid, guid FROM corpse WHERE corpseType <> 0

    uint32 oldMSTime = getMSTime();

    PreparedQueryResult result = CharacterDatabase.Query(CharacterDatabase.GetPreparedStatement(CHAR_SEL_CORPSES));
    if (!result)
    {
        TC_LOG_INFO(LOG_FILTER_SERVER_LOADING, ">> Loaded 0 corpses. DB table `corpse` is empty.");
        return;
    }

    uint32 count = 0;
    do
    {
        Field* fields = result->Fetch();
        uint32 guid = fields[16].GetUInt32();
        CorpseType type = CorpseType(fields[12].GetUInt8());
        if (type >= MAX_CORPSE_TYPE)
        {
            TC_LOG_ERROR(LOG_FILTER_GENERAL, "Corpse (guid: %u) have wrong corpse type (%u), not loading.", guid, type);
            continue;
        }

        Corpse* corpse = new Corpse(type);
        if (!corpse->LoadCorpseFromDB(guid, fields))
        {
            delete corpse;
            continue;
        }

        sObjectAccessor->AddCorpse(corpse);
        ++count;
    }
    while (result->NextRow());

    TC_LOG_INFO(LOG_FILTER_SERVER_LOADING, ">> Loaded %u corpses in %u ms", count, GetMSTimeDiffToNow(oldMSTime));
}

void ObjectMgr::LoadReputationRewardRate()
{
    uint32 oldMSTime = getMSTime();

    _repRewardRateStore.clear();                             // for reload case

    uint32 count = 0; //                                0          1             2                  3                  4                 5             6
    QueryResult result = WorldDatabase.Query("SELECT faction, quest_rate, quest_daily_rate, quest_weekly_rate, quest_monthly_rate, creature_rate, spell_rate FROM reputation_reward_rate");
    if (!result)
    {
        TC_LOG_ERROR(LOG_FILTER_SERVER_LOADING, ">> Loaded `reputation_reward_rate`, table is empty!");
        return;
    }

    do
    {
        Field* fields = result->Fetch();

        uint32 factionId            = fields[0].GetUInt32();

        RepRewardRate repRate;

        repRate.questRate           = fields[1].GetFloat();
        repRate.questDailyRate      = fields[2].GetFloat();
        repRate.questWeeklyRate     = fields[3].GetFloat();
        repRate.questMonthlyRate    = fields[4].GetFloat();
        repRate.creatureRate        = fields[5].GetFloat();
        repRate.spellRate           = fields[6].GetFloat();

        FactionEntry const* factionEntry = sFactionStore.LookupEntry(factionId);
        if (!factionEntry)
        {
            TC_LOG_ERROR(LOG_FILTER_SQL, "Faction (faction.dbc) %u does not exist but is used in `reputation_reward_rate`", factionId);
            continue;
        }

        if (repRate.questRate < 0.0f)
        {
            TC_LOG_ERROR(LOG_FILTER_SQL, "Table reputation_reward_rate has quest_rate with invalid rate %f, skipping data for faction %u", repRate.questRate, factionId);
            continue;
        }

        if (repRate.questDailyRate < 0.0f)
        {
            TC_LOG_ERROR(LOG_FILTER_SQL, "Table reputation_reward_rate has quest_daily_rate with invalid rate %f, skipping data for faction %u", repRate.questDailyRate, factionId);
            continue;
        }

        if (repRate.questWeeklyRate < 0.0f)
        {
            TC_LOG_ERROR(LOG_FILTER_SQL, "Table reputation_reward_rate has quest_weekly_rate with invalid rate %f, skipping data for faction %u", repRate.questWeeklyRate, factionId);
            continue;
        }

        if (repRate.questMonthlyRate < 0.0f)
        {
            TC_LOG_ERROR(LOG_FILTER_SQL, "Table reputation_reward_rate has quest_monthly_rate with invalid rate %f, skipping data for faction %u", repRate.questMonthlyRate, factionId);
            continue;
        }

        if (repRate.creatureRate < 0.0f)
        {
            TC_LOG_ERROR(LOG_FILTER_SQL, "Table reputation_reward_rate has creature_rate with invalid rate %f, skipping data for faction %u", repRate.creatureRate, factionId);
            continue;
        }

        if (repRate.spellRate < 0.0f)
        {
            TC_LOG_ERROR(LOG_FILTER_SQL, "Table reputation_reward_rate has spell_rate with invalid rate %f, skipping data for faction %u", repRate.spellRate, factionId);
            continue;
        }

        _repRewardRateStore[factionId] = repRate;

        ++count;
    }
    while (result->NextRow());

    TC_LOG_INFO(LOG_FILTER_SERVER_LOADING, ">> Loaded %u reputation_reward_rate in %u ms", count, GetMSTimeDiffToNow(oldMSTime));
}

void ObjectMgr::LoadReputationOnKill()
{
    uint32 oldMSTime = getMSTime();

    // For reload case
    _repOnKillStore.clear();

    uint32 count = 0;

    //                                                0            1                     2
    QueryResult result = WorldDatabase.Query("SELECT creature_id, RewOnKillRepFaction1, RewOnKillRepFaction2, "
    //   3             4             5                   6             7             8                   9
        "IsTeamAward1, MaxStanding1, RewOnKillRepValue1, IsTeamAward2, MaxStanding2, RewOnKillRepValue2, TeamDependent "
        "FROM creature_onkill_reputation");

    if (!result)
    {
        TC_LOG_ERROR(LOG_FILTER_SERVER_LOADING, ">> Loaded 0 creature award reputation definitions. DB table `creature_onkill_reputation` is empty.");
        return;
    }

    do
    {
        Field* fields = result->Fetch();

        uint32 creature_id = fields[0].GetUInt32();

        ReputationOnKillEntry repOnKill;
        repOnKill.RepFaction1          = fields[1].GetInt16();
        repOnKill.RepFaction2          = fields[2].GetInt16();
        repOnKill.IsTeamAward1        = fields[3].GetBool();
        repOnKill.ReputationMaxCap1  = fields[4].GetUInt8();
        repOnKill.RepValue1            = fields[5].GetInt32();
        repOnKill.IsTeamAward2        = fields[6].GetBool();
        repOnKill.ReputationMaxCap2  = fields[7].GetUInt8();
        repOnKill.RepValue2            = fields[8].GetInt32();
        repOnKill.TeamDependent       = fields[9].GetUInt8();

        if (!GetCreatureTemplate(creature_id))
        {
            TC_LOG_ERROR(LOG_FILTER_SQL, "Table `creature_onkill_reputation` have data for not existed creature entry (%u), skipped", creature_id);
            continue;
        }

        if (repOnKill.RepFaction1)
        {
            FactionEntry const* factionEntry1 = sFactionStore.LookupEntry(repOnKill.RepFaction1);
            if (!factionEntry1)
            {
                TC_LOG_ERROR(LOG_FILTER_SQL, "Faction (faction.dbc) %u does not exist but is used in `creature_onkill_reputation`", repOnKill.RepFaction1);
                continue;
            }
        }

        if (repOnKill.RepFaction2)
        {
            FactionEntry const* factionEntry2 = sFactionStore.LookupEntry(repOnKill.RepFaction2);
            if (!factionEntry2)
            {
                TC_LOG_ERROR(LOG_FILTER_SQL, "Faction (faction.dbc) %u does not exist but is used in `creature_onkill_reputation`", repOnKill.RepFaction2);
                continue;
            }
        }

        _repOnKillStore[creature_id] = repOnKill;

        ++count;
    } while (result->NextRow());

    TC_LOG_INFO(LOG_FILTER_SERVER_LOADING, ">> Loaded %u creature award reputation definitions in %u ms", count, GetMSTimeDiffToNow(oldMSTime));
}

void ObjectMgr::LoadReputationSpilloverTemplate()
{
    uint32 oldMSTime = getMSTime();

    _repSpilloverTemplateStore.clear();                      // for reload case

    uint32 count = 0; //                                0         1        2       3        4       5       6         7        8      9        10       11     12        13       14     15
    QueryResult result = WorldDatabase.Query("SELECT faction, faction1, rate_1, rank_1, faction2, rate_2, rank_2, faction3, rate_3, rank_3, faction4, rate_4, rank_4, faction5, rate_5, rank_5 FROM reputation_spillover_template");

    if (!result)
    {
        TC_LOG_INFO(LOG_FILTER_SERVER_LOADING, ">> Loaded `reputation_spillover_template`, table is empty.");
        return;
    }

    do
    {
        Field* fields = result->Fetch();

        uint32 factionId                = fields[0].GetUInt16();

        RepSpilloverTemplate repTemplate;

        repTemplate.faction[0]          = fields[1].GetUInt16();
        repTemplate.faction_rate[0]     = fields[2].GetFloat();
        repTemplate.faction_rank[0]     = fields[3].GetUInt8();
        repTemplate.faction[1]          = fields[4].GetUInt16();
        repTemplate.faction_rate[1]     = fields[5].GetFloat();
        repTemplate.faction_rank[1]     = fields[6].GetUInt8();
        repTemplate.faction[2]          = fields[7].GetUInt16();
        repTemplate.faction_rate[2]     = fields[8].GetFloat();
        repTemplate.faction_rank[2]     = fields[9].GetUInt8();
        repTemplate.faction[3]          = fields[10].GetUInt16();
        repTemplate.faction_rate[3]     = fields[11].GetFloat();
        repTemplate.faction_rank[3]     = fields[12].GetUInt8();
        repTemplate.faction[4]          = fields[13].GetUInt16();
        repTemplate.faction_rate[4]     = fields[14].GetFloat();
        repTemplate.faction_rank[4]     = fields[15].GetUInt8();

        FactionEntry const* factionEntry = sFactionStore.LookupEntry(factionId);

        if (!factionEntry)
        {
            TC_LOG_ERROR(LOG_FILTER_SQL, "Faction (faction.dbc) %u does not exist but is used in `reputation_spillover_template`", factionId);
            continue;
        }

        if (factionEntry->team == 0)
        {
            TC_LOG_ERROR(LOG_FILTER_SQL, "Faction (faction.dbc) %u in `reputation_spillover_template` does not belong to any team, skipping", factionId);
            continue;
        }

        for (uint32 i = 0; i < MAX_SPILLOVER_FACTIONS; ++i)
        {
            if (repTemplate.faction[i])
            {
                FactionEntry const* factionSpillover = sFactionStore.LookupEntry(repTemplate.faction[i]);

                if (!factionSpillover)
                {
                    TC_LOG_ERROR(LOG_FILTER_SQL, "Spillover faction (faction.dbc) %u does not exist but is used in `reputation_spillover_template` for faction %u, skipping", repTemplate.faction[i], factionId);
                    continue;
                }

                if (factionSpillover->reputationListID < 0)
                {
                    TC_LOG_ERROR(LOG_FILTER_SQL, "Spillover faction (faction.dbc) %u for faction %u in `reputation_spillover_template` can not be listed for client, and then useless, skipping", repTemplate.faction[i], factionId);
                    continue;
                }

                if (repTemplate.faction_rank[i] >= MAX_REPUTATION_RANK)
                {
                    TC_LOG_ERROR(LOG_FILTER_SQL, "Rank %u used in `reputation_spillover_template` for spillover faction %u is not valid, skipping", repTemplate.faction_rank[i], repTemplate.faction[i]);
                    continue;
                }
            }
        }

        FactionEntry const* factionEntry0 = sFactionStore.LookupEntry(repTemplate.faction[0]);
        if (repTemplate.faction[0] && !factionEntry0)
        {
            TC_LOG_ERROR(LOG_FILTER_SQL, "Faction (faction.dbc) %u does not exist but is used in `reputation_spillover_template`", repTemplate.faction[0]);
            continue;
        }
        FactionEntry const* factionEntry1 = sFactionStore.LookupEntry(repTemplate.faction[1]);
        if (repTemplate.faction[1] && !factionEntry1)
        {
            TC_LOG_ERROR(LOG_FILTER_SQL, "Faction (faction.dbc) %u does not exist but is used in `reputation_spillover_template`", repTemplate.faction[1]);
            continue;
        }
        FactionEntry const* factionEntry2 = sFactionStore.LookupEntry(repTemplate.faction[2]);
        if (repTemplate.faction[2] && !factionEntry2)
        {
            TC_LOG_ERROR(LOG_FILTER_SQL, "Faction (faction.dbc) %u does not exist but is used in `reputation_spillover_template`", repTemplate.faction[2]);
            continue;
        }
        FactionEntry const* factionEntry3 = sFactionStore.LookupEntry(repTemplate.faction[3]);
        if (repTemplate.faction[3] && !factionEntry3)
        {
            TC_LOG_ERROR(LOG_FILTER_SQL, "Faction (faction.dbc) %u does not exist but is used in `reputation_spillover_template`", repTemplate.faction[3]);
            continue;
        }
        FactionEntry const* factionEntry4 = sFactionStore.LookupEntry(repTemplate.faction[4]);
        if (repTemplate.faction[4] && !factionEntry4)
        {
            TC_LOG_ERROR(LOG_FILTER_SQL, "Faction (faction.dbc) %u does not exist but is used in `reputation_spillover_template`", repTemplate.faction[4]);
            continue;
        }

        _repSpilloverTemplateStore[factionId] = repTemplate;

        ++count;
    }
    while (result->NextRow());

    TC_LOG_INFO(LOG_FILTER_SERVER_LOADING, ">> Loaded %u reputation_spillover_template in %u ms", count, GetMSTimeDiffToNow(oldMSTime));
}

void ObjectMgr::LoadPointsOfInterest()
{
    uint32 oldMSTime = getMSTime();

    _pointsOfInterestStore.clear();                              // need for reload case

    uint32 count = 0;

    //                                                  0   1  2   3      4     5       6
    QueryResult result = WorldDatabase.Query("SELECT entry, x, y, icon, flags, data, icon_name FROM points_of_interest");

    if (!result)
    {
        TC_LOG_ERROR(LOG_FILTER_SERVER_LOADING, ">> Loaded 0 Points of Interest definitions. DB table `points_of_interest` is empty.");
        return;
    }

    do
    {
        Field* fields = result->Fetch();

        uint32 point_id = fields[0].GetUInt32();

        PointOfInterest POI;
        POI.entry = point_id;
        POI.x = fields[1].GetFloat();
        POI.y = fields[2].GetFloat();
        POI.icon = fields[3].GetUInt32();
        POI.flags = fields[4].GetUInt32();
        POI.data = fields[5].GetUInt32();
        POI.icon_name = fields[6].GetString();

        if (!Trinity::IsValidMapCoord(POI.x, POI.y))
        {
            TC_LOG_ERROR(LOG_FILTER_SQL, "Table `points_of_interest` (Entry: %u) have invalid coordinates (X: %f Y: %f), ignored.", point_id, POI.x, POI.y);
            continue;
        }

        _pointsOfInterestStore[point_id] = POI;

        ++count;
    } while (result->NextRow());

    TC_LOG_INFO(LOG_FILTER_SERVER_LOADING, ">> Loaded %u Points of Interest definitions in %u ms", count, GetMSTimeDiffToNow(oldMSTime));
}

void ObjectMgr::LoadQuestPOI()
{
    uint32 oldMSTime = getMSTime();

    _questPOIStore.clear();                              // need for reload case

    uint32 count = 0;

    //                                               0        1   2         3      4               5        6     7
    QueryResult result = WorldDatabase.Query("SELECT questId, id, objIndex, mapid, WorldMapAreaId, FloorId, unk3, unk4 FROM quest_poi order by questId");

    if (!result)
    {
        TC_LOG_ERROR(LOG_FILTER_SERVER_LOADING, ">> Loaded 0 quest POI definitions. DB table `quest_poi` is empty.");
        return;
    }

    //                                                0       1   2  3
    QueryResult points = WorldDatabase.Query("SELECT questId, id, x, y FROM quest_poi_points ORDER BY questId DESC, idx");

    std::vector<std::vector<std::vector<QuestPOIPoint> > > POIs;

    if (points)
    {
        // The first result should have the highest questId
        Field* fields = points->Fetch();
        uint32 questIdMax = fields[0].GetUInt32();
        POIs.resize(questIdMax + 1);

        do
        {
            fields = points->Fetch();

            uint32 questId            = fields[0].GetUInt32();
            uint32 id                 = fields[1].GetUInt32();
            int32  x                  = fields[2].GetInt32();
            int32  y                  = fields[3].GetInt32();

            if (POIs[questId].size() <= id + 1)
                POIs[questId].resize(id + 10);

            QuestPOIPoint point(x, y);
            POIs[questId][id].push_back(point);
        } while (points->NextRow());
    }

    do
    {
        Field* fields = result->Fetch();

        uint32 questId            = fields[0].GetUInt32();
        uint32 id                 = fields[1].GetUInt32();
        int32 objIndex            = fields[2].GetInt32();
        uint32 mapId              = fields[3].GetUInt32();
        uint32 WorldMapAreaId     = fields[4].GetUInt32();
        uint32 FloorId            = fields[5].GetUInt32();
        uint32 unk3               = fields[6].GetUInt32();
        uint32 unk4               = fields[7].GetUInt32();

        QuestPOI POI(id, objIndex, mapId, WorldMapAreaId, FloorId, unk3, unk4);
        POI.points = POIs[questId][id];

        _questPOIStore[questId].push_back(POI);

        ++count;
    } while (result->NextRow());

    TC_LOG_INFO(LOG_FILTER_SERVER_LOADING, ">> Loaded %u quest POI definitions in %u ms", count, GetMSTimeDiffToNow(oldMSTime));
}

void ObjectMgr::LoadNPCSpellClickSpells()
{
    uint32 oldMSTime = getMSTime();

    _spellClickInfoStore.clear();
    //                                                0          1         2            3
    QueryResult result = WorldDatabase.Query("SELECT npc_entry, spell_id, cast_flags, user_type FROM npc_spellclick_spells");

    if (!result)
    {
        TC_LOG_ERROR(LOG_FILTER_SERVER_LOADING, ">> Loaded 0 spellclick spells. DB table `npc_spellclick_spells` is empty.");
        return;
    }

    uint32 count = 0;

    do
    {
        Field* fields = result->Fetch();

        uint32 npc_entry = fields[0].GetUInt32();
        CreatureTemplate const* cInfo = GetCreatureTemplate(npc_entry);
        if (!cInfo)
        {
            TC_LOG_ERROR(LOG_FILTER_SQL, "Table npc_spellclick_spells references unknown creature_template %u. Skipping entry.", npc_entry);
            continue;
        }

        uint32 spellid = fields[1].GetUInt32();
        SpellInfo const* spellinfo = sSpellMgr->GetSpellInfo(spellid);
        if (!spellinfo)
        {
            TC_LOG_ERROR(LOG_FILTER_SQL, "Table npc_spellclick_spells references unknown spellid %u. Skipping entry.", spellid);
            continue;
        }

        uint8 userType = fields[3].GetUInt16();
        if (userType >= SPELL_CLICK_USER_MAX)
            TC_LOG_ERROR(LOG_FILTER_SQL, "Table npc_spellclick_spells references unknown user type %u. Skipping entry.", uint32(userType));

        uint8 castFlags = fields[2].GetUInt8();
        SpellClickInfo info;
        info.spellId = spellid;
        info.castFlags = castFlags;
        info.userType = SpellClickUserTypes(userType);
        _spellClickInfoStore.insert(SpellClickInfoContainer::value_type(npc_entry, info));

        ++count;
    }
    while (result->NextRow());

    // all spellclick data loaded, now we check if there are creatures with NPC_FLAG_SPELLCLICK but with no data
    // NOTE: It *CAN* be the other way around: no spellclick flag but with spellclick data, in case of creature-only vehicle accessories
    CreatureTemplateContainer const* ctc = sObjectMgr->GetCreatureTemplates();
    for (CreatureTemplateContainer::const_iterator itr = ctc->begin(); itr != ctc->end(); ++itr)
    {
        if ((itr->second.npcflag & UNIT_NPC_FLAG_SPELLCLICK) && _spellClickInfoStore.find(itr->second.Entry) == _spellClickInfoStore.end())
        {
            TC_LOG_ERROR(LOG_FILTER_SQL, "npc_spellclick_spells: Creature template %u has UNIT_NPC_FLAG_SPELLCLICK but no data in spellclick table! Removing flag", itr->second.Entry);
            const_cast<CreatureTemplate*>(&itr->second)->npcflag &= ~UNIT_NPC_FLAG_SPELLCLICK;
        }
    }

    TC_LOG_INFO(LOG_FILTER_SERVER_LOADING, ">> Loaded %u spellclick definitions in %u ms", count, GetMSTimeDiffToNow(oldMSTime));
}

void ObjectMgr::DeleteCreatureData(uint32 guid)
{
    // remove mapid*cellid -> guid_set map
    CreatureData const* data = GetCreatureData(guid);
    if (data)
        RemoveCreatureFromGrid(guid, data);

    _creatureDataStore.erase(guid);
}

void ObjectMgr::DeleteGOData(uint32 guid)
{
    // remove mapid*cellid -> guid_set map
    GameObjectData const* data = GetGOData(guid);
    if (data)
        RemoveGameobjectFromGrid(guid, data);

    _gameObjectDataStore.erase(guid);
}

void ObjectMgr::AddCorpseCellData(uint32 mapid, uint32 cellid, uint32 player_guid, uint32 instance)
{
    // corpses are always added to spawn mode 0 and they are spawned by their instance id
    CellObjectGuids& cell_guids = _mapObjectGuidsStore[MAKE_PAIR32(mapid, 0)][cellid];
    cell_guids.corpses[player_guid] = instance;
}

void ObjectMgr::DeleteCorpseCellData(uint32 mapid, uint32 cellid, uint32 player_guid)
{
    // corpses are always added to spawn mode 0 and they are spawned by their instance id
    CellObjectGuids& cell_guids = _mapObjectGuidsStore[MAKE_PAIR32(mapid, 0)][cellid];
    cell_guids.corpses.erase(player_guid);
}

void ObjectMgr::LoadQuestRelationsHelper(QuestRelations& map, std::string const& table, bool starter, bool go)
{
    uint32 oldMSTime = getMSTime();

    map.clear();                                            // need for reload case

    uint32 count = 0;

    QueryResult result = WorldDatabase.PQuery("SELECT id, quest, pool_entry FROM %s qr LEFT JOIN pool_quest pq ON qr.quest = pq.entry", table.c_str());

    if (!result)
    {
        TC_LOG_ERROR(LOG_FILTER_SERVER_LOADING, ">> Loaded 0 quest relations from `%s`, table is empty.", table.c_str());
        return;
    }

    PooledQuestRelation* poolRelationMap = go ? &sPoolMgr->mQuestGORelation : &sPoolMgr->mQuestCreatureRelation;
    if (starter)
        poolRelationMap->clear();

    do
    {
        uint32 id     = result->Fetch()[0].GetUInt32();
        uint32 quest  = result->Fetch()[1].GetUInt32();
        uint32 poolId = result->Fetch()[2].GetUInt32();

        if (_questTemplates.find(quest) == _questTemplates.end())
        {
            TC_LOG_ERROR(LOG_FILTER_SQL, "Table `%s`: Quest %u listed for entry %u does not exist.", table.c_str(), quest, id);
            continue;
        }

        if (!poolId || !starter)
            map.insert(QuestRelations::value_type(id, quest));
        else if (starter)
            poolRelationMap->insert(PooledQuestRelation::value_type(quest, id));

        ++count;
    } while (result->NextRow());

    TC_LOG_INFO(LOG_FILTER_SERVER_LOADING, ">> Loaded %u quest relations from %s in %u ms", count, table.c_str(), GetMSTimeDiffToNow(oldMSTime));
}

void ObjectMgr::LoadGameobjectQuestStarters()
{
    LoadQuestRelationsHelper(_goQuestRelations, "gameobject_queststarter", true, true);

    for (QuestRelations::iterator itr = _goQuestRelations.begin(); itr != _goQuestRelations.end(); ++itr)
    {
        GameObjectTemplate const* goInfo = GetGameObjectTemplate(itr->first);
        if (!goInfo)
            TC_LOG_ERROR(LOG_FILTER_SQL, "Table `gameobject_queststarter` have data for not existed gameobject entry (%u) and existed quest %u", itr->first, itr->second);
        else if (goInfo->type != GAMEOBJECT_TYPE_QUESTGIVER)
            TC_LOG_ERROR(LOG_FILTER_SQL, "Table `gameobject_queststarter` have data gameobject entry (%u) for quest %u, but GO is not GAMEOBJECT_TYPE_QUESTGIVER", itr->first, itr->second);
    }
}

void ObjectMgr::LoadGameobjectQuestEnders()
{
    LoadQuestRelationsHelper(_goQuestInvolvedRelations, "gameobject_questender", false, true);

    for (QuestRelations::iterator itr = _goQuestInvolvedRelations.begin(); itr != _goQuestInvolvedRelations.end(); ++itr)
    {
        GameObjectTemplate const* goInfo = GetGameObjectTemplate(itr->first);
        if (!goInfo)
            TC_LOG_ERROR(LOG_FILTER_SQL, "Table `gameobject_questender` have data for not existed gameobject entry (%u) and existed quest %u", itr->first, itr->second);
        else if (goInfo->type != GAMEOBJECT_TYPE_QUESTGIVER)
            TC_LOG_ERROR(LOG_FILTER_SQL, "Table `gameobject_questender` have data gameobject entry (%u) for quest %u, but GO is not GAMEOBJECT_TYPE_QUESTGIVER", itr->first, itr->second);
    }
}

void ObjectMgr::LoadCreatureQuestStarters()
{
    LoadQuestRelationsHelper(_creatureQuestRelations, "creature_queststarter", true, false);

    for (QuestRelations::iterator itr = _creatureQuestRelations.begin(); itr != _creatureQuestRelations.end(); ++itr)
    {
        CreatureTemplate const* cInfo = GetCreatureTemplate(itr->first);
        if (!cInfo)
            TC_LOG_ERROR(LOG_FILTER_SQL, "Table `creature_queststarter` have data for not existed creature entry (%u) and existed quest %u", itr->first, itr->second);
        else if (!(cInfo->npcflag & UNIT_NPC_FLAG_QUESTGIVER))
            TC_LOG_ERROR(LOG_FILTER_SQL, "Table `creature_queststarter` has creature entry (%u) for quest %u, but npcflag does not include UNIT_NPC_FLAG_QUESTGIVER", itr->first, itr->second);
    }
}

void ObjectMgr::LoadCreatureQuestEnders()
{
    LoadQuestRelationsHelper(_creatureQuestInvolvedRelations, "creature_questender", false, false);

    for (QuestRelations::iterator itr = _creatureQuestInvolvedRelations.begin(); itr != _creatureQuestInvolvedRelations.end(); ++itr)
    {
        CreatureTemplate const* cInfo = GetCreatureTemplate(itr->first);
        if (!cInfo)
            TC_LOG_ERROR(LOG_FILTER_SQL, "Table `creature_questender` have data for not existed creature entry (%u) and existed quest %u", itr->first, itr->second);
        else if (!(cInfo->npcflag & UNIT_NPC_FLAG_QUESTGIVER))
            TC_LOG_ERROR(LOG_FILTER_SQL, "Table `creature_questender` has creature entry (%u) for quest %u, but npcflag does not include UNIT_NPC_FLAG_QUESTGIVER", itr->first, itr->second);
    }
}

void ObjectMgr::LoadReservedPlayersNames()
{
    uint32 oldMSTime = getMSTime();

    _reservedNamesStore.clear();                                // need for reload case

    QueryResult result = CharacterDatabase.Query("SELECT name FROM reserved_name");

    if (!result)
    {
        TC_LOG_INFO(LOG_FILTER_SERVER_LOADING, ">> Loaded 0 reserved player names. DB table `reserved_name` is empty!");
        return;
    }

    uint32 count = 0;

    Field* fields;
    do
    {
        fields = result->Fetch();
        std::string name= fields[0].GetString();

        std::wstring wstr;
        if (!Utf8toWStr (name, wstr))
        {
            TC_LOG_ERROR(LOG_FILTER_GENERAL, "Table `reserved_name` have invalid name: %s", name.c_str());
            continue;
        }

        wstrToLower(wstr);

        _reservedNamesStore.insert(wstr);
        ++count;
    }
    while (result->NextRow());

    TC_LOG_INFO(LOG_FILTER_SERVER_LOADING, ">> Loaded %u reserved player names in %u ms", count, GetMSTimeDiffToNow(oldMSTime));
}

bool ObjectMgr::IsReservedName(const std::string& name) const
{
    std::wstring wstr;
    if (!Utf8toWStr (name, wstr))
        return false;

    wstrToLower(wstr);

    return _reservedNamesStore.find(wstr) != _reservedNamesStore.end();
}

enum LanguageType
{
    LT_BASIC_LATIN    = 0x0000,
    LT_EXTENDEN_LATIN = 0x0001,
    LT_CYRILLIC       = 0x0002,
    LT_EAST_ASIA      = 0x0004,
    LT_ANY            = 0xFFFF
};

static LanguageType GetRealmLanguageType(bool create)
{
    switch (sWorld->getIntConfig(CONFIG_REALM_ZONE))
    {
        case REALM_ZONE_UNKNOWN:                            // any language
        case REALM_ZONE_DEVELOPMENT:
        case REALM_ZONE_TEST_SERVER:
        case REALM_ZONE_QA_SERVER:
            return LT_ANY;
        case REALM_ZONE_UNITED_STATES:                      // extended-Latin
        case REALM_ZONE_OCEANIC:
        case REALM_ZONE_LATIN_AMERICA:
        case REALM_ZONE_ENGLISH:
        case REALM_ZONE_GERMAN:
        case REALM_ZONE_FRENCH:
        case REALM_ZONE_SPANISH:
            return LT_EXTENDEN_LATIN;
        case REALM_ZONE_KOREA:                              // East-Asian
        case REALM_ZONE_TAIWAN:
        case REALM_ZONE_CHINA:
            return LT_EAST_ASIA;
        case REALM_ZONE_RUSSIAN:                            // Cyrillic
            return LT_CYRILLIC;
        default:
            return create ? LT_BASIC_LATIN : LT_ANY;        // basic-Latin at create, any at login
    }
}

bool isValidString(std::wstring wstr, uint32 strictMask, bool numericOrSpace, bool create = false)
{
    if (strictMask == 0)                                       // any language, ignore realm
    {
        if (isExtendedLatinString(wstr, numericOrSpace))
            return true;
        if (isCyrillicString(wstr, numericOrSpace))
            return true;
        if (isEastAsianString(wstr, numericOrSpace))
            return true;
        return false;
    }

    if (strictMask & 0x2)                                    // realm zone specific
    {
        LanguageType lt = GetRealmLanguageType(create);
        if (lt & LT_EXTENDEN_LATIN)
            if (isExtendedLatinString(wstr, numericOrSpace))
                return true;
        if (lt & LT_CYRILLIC)
            if (isCyrillicString(wstr, numericOrSpace))
                return true;
        if (lt & LT_EAST_ASIA)
            if (isEastAsianString(wstr, numericOrSpace))
                return true;
    }

    if (strictMask & 0x1)                                    // basic Latin
    {
        if (isBasicLatinString(wstr, numericOrSpace))
            return true;
    }

    return false;
}

uint8 ObjectMgr::CheckPlayerName(const std::string& name, bool create)
{
    std::wstring wname;
    if (!Utf8toWStr(name, wname))
        return CHAR_NAME_INVALID_CHARACTER;

    if (wname.size() > MAX_PLAYER_NAME)
        return CHAR_NAME_TOO_LONG;

    uint32 minName = sWorld->getIntConfig(CONFIG_MIN_PLAYER_NAME);
    if (wname.size() < minName)
        return CHAR_NAME_TOO_SHORT;

    uint32 strictMask = sWorld->getIntConfig(CONFIG_STRICT_PLAYER_NAMES);
    if (!isValidString(wname, strictMask, false, create))
        return CHAR_NAME_MIXED_LANGUAGES;

    wstrToLower(wname);
    for (size_t i = 2; i < wname.size(); ++i)
        if (wname[i] == wname[i-1] && wname[i] == wname[i-2])
            return CHAR_NAME_THREE_CONSECUTIVE;

    return CHAR_NAME_SUCCESS;
}

bool ObjectMgr::IsValidCharterName(const std::string& name)
{
    std::wstring wname;
    if (!Utf8toWStr(name, wname))
        return false;

    if (wname.size() > MAX_CHARTER_NAME)
        return false;

    uint32 minName = sWorld->getIntConfig(CONFIG_MIN_CHARTER_NAME);
    if (wname.size() < minName)
        return false;

    uint32 strictMask = sWorld->getIntConfig(CONFIG_STRICT_CHARTER_NAMES);

    return isValidString(wname, strictMask, true);
}

PetNameInvalidReason ObjectMgr::CheckPetName(const std::string& name)
{
    std::wstring wname;
    if (!Utf8toWStr(name, wname))
        return PET_NAME_INVALID;

    if (wname.size() > MAX_PET_NAME)
        return PET_NAME_TOO_LONG;

    uint32 minName = sWorld->getIntConfig(CONFIG_MIN_PET_NAME);
    if (wname.size() < minName)
        return PET_NAME_TOO_SHORT;

    uint32 strictMask = sWorld->getIntConfig(CONFIG_STRICT_PET_NAMES);
    if (!isValidString(wname, strictMask, false))
        return PET_NAME_MIXED_LANGUAGES;

    return PET_NAME_SUCCESS;
}

void ObjectMgr::LoadGameObjectForQuests()
{
    uint32 oldMSTime = getMSTime();

    _gameObjectForQuestStore.clear();                         // need for reload case

    if (sObjectMgr->GetGameObjectTemplates()->empty())
    {
        TC_LOG_INFO(LOG_FILTER_SERVER_LOADING, ">> Loaded 0 GameObjects for quests");
        return;
    }

    uint32 count = 0;

    // collect GO entries for GO that must activated
    GameObjectTemplateContainer const* gotc = sObjectMgr->GetGameObjectTemplates();
    for (GameObjectTemplateContainer::const_iterator itr = gotc->begin(); itr != gotc->end(); ++itr)
    {
        switch (itr->second.type)
        {
            // scan GO chest with loot including quest items
            case GAMEOBJECT_TYPE_CHEST:
            {
                uint32 loot_id = (itr->second.GetLootId());

                // find quest loot for GO
                if (itr->second.chest.questId || LootTemplates_Gameobject.HaveQuestLootFor(loot_id))
                {
                    _gameObjectForQuestStore.insert(itr->second.entry);
                    ++count;
                }
                break;
            }
            case GAMEOBJECT_TYPE_GENERIC:
            {
                if (itr->second._generic.questID > 0)            //quests objects
                {
                    _gameObjectForQuestStore.insert(itr->second.entry);
                    count++;
                }
                break;
            }
            case GAMEOBJECT_TYPE_GOOBER:
            {
                if (itr->second.goober.questId > 0)              //quests objects
                {
                    _gameObjectForQuestStore.insert(itr->second.entry);
                    count++;
                }
                break;
            }
            default:
                break;
        }
    }

    TC_LOG_INFO(LOG_FILTER_SERVER_LOADING, ">> Loaded %u GameObjects for quests in %u ms", count, GetMSTimeDiffToNow(oldMSTime));
}

bool ObjectMgr::LoadTrinityStrings(const char* table, int32 min_value, int32 max_value)
{
    uint32 oldMSTime = getMSTime();

    int32 start_value = min_value;
    int32 end_value   = max_value;
    // some string can have negative indexes range
    if (start_value < 0)
    {
        if (end_value >= start_value)
        {
            TC_LOG_ERROR(LOG_FILTER_SQL, "Table '%s' attempt loaded with invalid range (%d - %d), strings not loaded.", table, min_value, max_value);
            return false;
        }

        // real range (max+1, min+1) exaple: (-10, -1000) -> -999...-10+1
        std::swap(start_value, end_value);
        ++start_value;
        ++end_value;
    }
    else
    {
        if (start_value >= end_value)
        {
            TC_LOG_ERROR(LOG_FILTER_SQL, "Table '%s' attempt loaded with invalid range (%d - %d), strings not loaded.", table, min_value, max_value);
            return false;
        }
    }

    // cleanup affected map part for reloading case
    for (TrinityStringLocaleContainer::iterator itr = _trinityStringLocaleStore.begin(); itr != _trinityStringLocaleStore.end();)
    {
        if (itr->first >= start_value && itr->first < end_value)
            _trinityStringLocaleStore.erase(itr++);
        else
            ++itr;
    }

    QueryResult result = WorldDatabase.PQuery("SELECT entry, content_default, content_loc1, content_loc2, content_loc3, content_loc4, content_loc5, content_loc6, content_loc7, content_loc8 FROM %s", table);

    if (!result)
    {
        if (min_value == MIN_TRINITY_STRING_ID)              // error only in case internal strings
            TC_LOG_ERROR(LOG_FILTER_SERVER_LOADING, ">> Loaded 0 trinity strings. DB table `%s` is empty. Cannot continue.", table);
        else
            TC_LOG_INFO(LOG_FILTER_SERVER_LOADING, ">> Loaded 0 string templates. DB table `%s` is empty.", table);

        return false;
    }

    uint32 count = 0;

    do
    {
        Field* fields = result->Fetch();

        int32 entry = fields[0].GetInt32();

        if (entry == 0)
        {
            TC_LOG_ERROR(LOG_FILTER_SQL, "Table `%s` contain reserved entry 0, ignored.", table);
            continue;
        }
        else if (entry < start_value || entry >= end_value)
        {
            TC_LOG_ERROR(LOG_FILTER_SQL, "Table `%s` contain entry %i out of allowed range (%d - %d), ignored.", table, entry, min_value, max_value);
            continue;
        }

        TrinityStringLocale& data = _trinityStringLocaleStore[entry];

        if (!data.Content.empty())
        {
            TC_LOG_ERROR(LOG_FILTER_SQL, "Table `%s` contain data for already loaded entry  %i (from another table?), ignored.", table, entry);
            continue;
        }

        data.Content.resize(1);
        ++count;

        for (uint8 i = 0; i < TOTAL_LOCALES; ++i)
            AddLocaleString(fields[i + 1].GetString(), LocaleConstant(i), data.Content);
    } while (result->NextRow());

    if (min_value == MIN_TRINITY_STRING_ID)
        TC_LOG_INFO(LOG_FILTER_SERVER_LOADING, ">> Loaded %u Trinity strings from table %s in %u ms", count, table, GetMSTimeDiffToNow(oldMSTime));
    else
        TC_LOG_INFO(LOG_FILTER_SERVER_LOADING, ">> Loaded %u string templates from %s in %u ms", count, table, GetMSTimeDiffToNow(oldMSTime));

    return true;
}

const char *ObjectMgr::GetTrinityString(int32 entry, LocaleConstant locale_idx) const
{
    if (TrinityStringLocale const* msl = GetTrinityStringLocale(entry))
    {
        if (msl->Content.size() > size_t(locale_idx) && !msl->Content[locale_idx].empty())
            return msl->Content[locale_idx].c_str();

        return msl->Content[DEFAULT_LOCALE].c_str();
    }

    if (entry > 0)
        TC_LOG_ERROR(LOG_FILTER_SQL, "Entry %i not found in `trinity_string` table.", entry);
    else
        TC_LOG_ERROR(LOG_FILTER_SQL, "Trinity string entry %i not found in DB.", entry);
    return "<error>";
}

void ObjectMgr::LoadFishingBaseSkillLevel()
{
    uint32 oldMSTime = getMSTime();

    _fishingBaseForAreaStore.clear();                            // for reload case

    QueryResult result = WorldDatabase.Query("SELECT entry, skill FROM skill_fishing_base_level");

    if (!result)
    {
        TC_LOG_ERROR(LOG_FILTER_SERVER_LOADING, ">> Loaded 0 areas for fishing base skill level. DB table `skill_fishing_base_level` is empty.");
        return;
    }

    uint32 count = 0;

    do
    {
        Field* fields = result->Fetch();
        uint32 entry  = fields[0].GetUInt32();
        int32 skill   = fields[1].GetInt16();

        AreaTableEntry const* fArea = GetAreaEntryByAreaID(entry);
        if (!fArea)
        {
            TC_LOG_ERROR(LOG_FILTER_SQL, "AreaId %u defined in `skill_fishing_base_level` does not exist", entry);
            continue;
        }

        _fishingBaseForAreaStore[entry] = skill;
        ++count;
    }
    while (result->NextRow());

    TC_LOG_INFO(LOG_FILTER_SERVER_LOADING, ">> Loaded %u areas for fishing base skill level in %u ms", count, GetMSTimeDiffToNow(oldMSTime));
}

bool ObjectMgr::CheckDeclinedNames(std::wstring w_ownname, DeclinedName const& names)
{
    // get main part of the name
    std::wstring mainpart = GetMainPartOfName(w_ownname, 0);
    // prepare flags
    bool x = true;
    bool y = true;

    // check declined names
    for (uint8 i = 0; i < MAX_DECLINED_NAME_CASES; ++i)
    {
        std::wstring wname;
        if (!Utf8toWStr(names.name[i], wname))
            return false;

        if (mainpart != GetMainPartOfName(wname, i+1))
            x = false;

        if (w_ownname != wname)
            y = false;
    }
    return (x || y);
}

uint32 ObjectMgr::GetAreaTriggerScriptId(uint32 trigger_id)
{
    AreaTriggerScriptContainer::const_iterator i = _areaTriggerScriptStore.find(trigger_id);
    if (i!= _areaTriggerScriptStore.end())
        return i->second;
    return 0;
}

SpellScriptsBounds ObjectMgr::GetSpellScriptsBounds(uint32 spellId)
{
    return SpellScriptsBounds(_spellScriptsStore.equal_range(spellId));
}

// this allows calculating base reputations to offline players, just by race and class
int32 ObjectMgr::GetBaseReputationOf(FactionEntry const* factionEntry, uint8 race, uint8 playerClass)
{
    if (!factionEntry)
        return 0;

    uint32 raceMask = (1 << (race - 1));
    uint32 classMask = (1 << (playerClass-1));

    for (int i = 0; i < 4; i++)
    {
        if ((!factionEntry->BaseRepClassMask[i] ||
            factionEntry->BaseRepClassMask[i] & classMask) &&
            (!factionEntry->BaseRepRaceMask[i] ||
            factionEntry->BaseRepRaceMask[i] & raceMask))
            return factionEntry->BaseRepValue[i];
    }

    return 0;
}

SkillRangeType GetSkillRangeType(SkillLineEntry const* pSkill, bool racial)
{
    switch (pSkill->categoryId)
    {
        case SKILL_CATEGORY_LANGUAGES:
            return SKILL_RANGE_LANGUAGE;
        case SKILL_CATEGORY_WEAPON:
            return SKILL_RANGE_LEVEL;
        case SKILL_CATEGORY_ARMOR:
        case SKILL_CATEGORY_CLASS:
            if (pSkill->id != SKILL_LOCKPICKING)
                return SKILL_RANGE_MONO;
            else
                return SKILL_RANGE_LEVEL;
        case SKILL_CATEGORY_SECONDARY:
        case SKILL_CATEGORY_PROFESSION:
            // not set skills for professions and racial abilities
            if (IsProfessionSkill(pSkill->id))
                return SKILL_RANGE_RANK;
            else if (racial)
                return SKILL_RANGE_NONE;
            else
                return SKILL_RANGE_MONO;
        default:
        case SKILL_CATEGORY_ATTRIBUTES:                     //not found in dbc
        case SKILL_CATEGORY_GENERIC:                        //only GENERIC(DND)
            return SKILL_RANGE_NONE;
    }
}

void ObjectMgr::LoadGameTele()
{
    uint32 oldMSTime = getMSTime();

    _gameTeleStore.clear();                                  // for reload case

    //                                                0       1           2           3           4        5     6
    QueryResult result = WorldDatabase.Query("SELECT id, position_x, position_y, position_z, orientation, map, name FROM game_tele");

    if (!result)
    {
        TC_LOG_ERROR(LOG_FILTER_SERVER_LOADING, ">> Loaded 0 GameTeleports. DB table `game_tele` is empty!");
        return;
    }

    uint32 count = 0;

    do
    {
        Field* fields = result->Fetch();

        uint32 id         = fields[0].GetUInt32();

        GameTele gt;

        gt.position_x     = fields[1].GetFloat();
        gt.position_y     = fields[2].GetFloat();
        gt.position_z     = fields[3].GetFloat();
        gt.orientation    = fields[4].GetFloat();
        gt.mapId          = fields[5].GetUInt16();
        gt.name           = fields[6].GetString();

        if (!MapManager::IsValidMapCoord(gt.mapId, gt.position_x, gt.position_y, gt.position_z, gt.orientation))
        {
            TC_LOG_ERROR(LOG_FILTER_SQL, "Wrong position for id %u (name: %s) in `game_tele` table, ignoring.", id, gt.name.c_str());
            continue;
        }

        if (!Utf8toWStr(gt.name, gt.wnameLow))
        {
            TC_LOG_ERROR(LOG_FILTER_SQL, "Wrong UTF8 name for id %u in `game_tele` table, ignoring.", id);
            continue;
        }

        wstrToLower(gt.wnameLow);

        _gameTeleStore[id] = gt;

        ++count;
    }
    while (result->NextRow());

    TC_LOG_INFO(LOG_FILTER_SERVER_LOADING, ">> Loaded %u GameTeleports in %u ms", count, GetMSTimeDiffToNow(oldMSTime));
}

GameTele const* ObjectMgr::GetGameTele(const std::string& name) const
{
    // explicit name case
    std::wstring wname;
    if (!Utf8toWStr(name, wname))
        return NULL;

    // converting string that we try to find to lower case
    wstrToLower(wname);

    // Alternative first GameTele what contains wnameLow as substring in case no GameTele location found
    const GameTele* alt = NULL;
    for (GameTeleContainer::const_iterator itr = _gameTeleStore.begin(); itr != _gameTeleStore.end(); ++itr)
    {
        if (itr->second.wnameLow == wname)
            return &itr->second;
        else if (alt == NULL && itr->second.wnameLow.find(wname) != std::wstring::npos)
            alt = &itr->second;
    }

    return alt;
}

bool ObjectMgr::AddGameTele(GameTele& tele)
{
    // find max id
    uint32 new_id = 0;
    for (GameTeleContainer::const_iterator itr = _gameTeleStore.begin(); itr != _gameTeleStore.end(); ++itr)
        if (itr->first > new_id)
            new_id = itr->first;

    // use next
    ++new_id;

    if (!Utf8toWStr(tele.name, tele.wnameLow))
        return false;

    wstrToLower(tele.wnameLow);

    _gameTeleStore[new_id] = tele;

    PreparedStatement* stmt = WorldDatabase.GetPreparedStatement(WORLD_INS_GAME_TELE);

    stmt->setUInt32(0, new_id);
    stmt->setFloat(1, tele.position_x);
    stmt->setFloat(2, tele.position_y);
    stmt->setFloat(3, tele.position_z);
    stmt->setFloat(4, tele.orientation);
    stmt->setUInt16(5, uint16(tele.mapId));
    stmt->setString(6, tele.name);

    WorldDatabase.Execute(stmt);

    return true;
}

bool ObjectMgr::DeleteGameTele(const std::string& name)
{
    // explicit name case
    std::wstring wname;
    if (!Utf8toWStr(name, wname))
        return false;

    // converting string that we try to find to lower case
    wstrToLower(wname);

    for (GameTeleContainer::iterator itr = _gameTeleStore.begin(); itr != _gameTeleStore.end(); ++itr)
    {
        if (itr->second.wnameLow == wname)
        {
            PreparedStatement* stmt = WorldDatabase.GetPreparedStatement(WORLD_DEL_GAME_TELE);

            stmt->setString(0, itr->second.name);

            WorldDatabase.Execute(stmt);

            _gameTeleStore.erase(itr);
            return true;
        }
    }

    return false;
}

void ObjectMgr::LoadMailLevelRewards()
{
    uint32 oldMSTime = getMSTime();

    _mailLevelRewardStore.clear();                           // for reload case

    //                                                 0        1             2            3
    QueryResult result = WorldDatabase.Query("SELECT level, raceMask, mailTemplateId, senderEntry FROM mail_level_reward");

    if (!result)
    {
        TC_LOG_ERROR(LOG_FILTER_SERVER_LOADING, ">> Loaded 0 level dependent mail rewards. DB table `mail_level_reward` is empty.");
        return;
    }

    uint32 count = 0;

    do
    {
        Field* fields = result->Fetch();

        uint8 level           = fields[0].GetUInt8();
        uint32 raceMask       = fields[1].GetUInt32();
        uint32 mailTemplateId = fields[2].GetUInt32();
        uint32 senderEntry    = fields[3].GetUInt32();

        if (level > MAX_LEVEL)
        {
            TC_LOG_ERROR(LOG_FILTER_SQL, "Table `mail_level_reward` have data for level %u that more supported by client (%u), ignoring.", level, MAX_LEVEL);
            continue;
        }

        if (!(raceMask & RACEMASK_ALL_PLAYABLE))
        {
            TC_LOG_ERROR(LOG_FILTER_SQL, "Table `mail_level_reward` have raceMask (%u) for level %u that not include any player races, ignoring.", raceMask, level);
            continue;
        }

        if (!sMailTemplateStore.LookupEntry(mailTemplateId))
        {
            TC_LOG_ERROR(LOG_FILTER_SQL, "Table `mail_level_reward` have invalid mailTemplateId (%u) for level %u that invalid not include any player races, ignoring.", mailTemplateId, level);
            continue;
        }

        if (!GetCreatureTemplate(senderEntry))
        {
            TC_LOG_ERROR(LOG_FILTER_SQL, "Table `mail_level_reward` have not existed sender creature entry (%u) for level %u that invalid not include any player races, ignoring.", senderEntry, level);
            continue;
        }

        _mailLevelRewardStore[level].push_back(MailLevelReward(raceMask, mailTemplateId, senderEntry));

        ++count;
    }
    while (result->NextRow());

    TC_LOG_INFO(LOG_FILTER_SERVER_LOADING, ">> Loaded %u level dependent mail rewards in %u ms", count, GetMSTimeDiffToNow(oldMSTime));
}

void ObjectMgr::AddSpellToTrainer(uint32 entry, uint32 spell, uint32 spellCost, uint32 reqSkill, uint32 reqSkillValue, uint32 reqLevel)
{
    if (entry >= TRINITY_TRAINER_START_REF)
        return;

    CreatureTemplate const* cInfo = GetCreatureTemplate(entry);
    if (!cInfo)
    {
        TC_LOG_ERROR(LOG_FILTER_SQL, "Table `npc_trainer` contains entries for a non-existing creature template (Entry: %u), ignoring", entry);
        return;
    }

    if (!(cInfo->npcflag & UNIT_NPC_FLAG_TRAINER))
    {
        TC_LOG_ERROR(LOG_FILTER_SQL, "Table `npc_trainer` contains entries for a creature template (Entry: %u) without trainer flag, ignoring", entry);
        return;
    }

    SpellInfo const* spellinfo = sSpellMgr->GetSpellInfo(spell);
    if (!spellinfo)
    {
        TC_LOG_ERROR(LOG_FILTER_SQL, "Table `npc_trainer` contains an entry (Entry: %u) for a non-existing spell (Spell: %u), ignoring", entry, spell);
        return;
    }

    if (!SpellMgr::IsSpellValid(spellinfo))
    {
        TC_LOG_ERROR(LOG_FILTER_SQL, "Table `npc_trainer` contains an entry (Entry: %u) for a broken spell (Spell: %u), ignoring", entry, spell);
        return;
    }

    if (GetTalentSpellCost(spell))
    {
        TC_LOG_ERROR(LOG_FILTER_SQL, "Table `npc_trainer` contains an entry (Entry: %u) for a non-existing spell (Spell: %u) which is a talent, ignoring", entry, spell);
        return;
    }

    TrainerSpellData& data = _cacheTrainerSpellStore[entry];

    TrainerSpell& trainerSpell = data.spellList[spell];
    trainerSpell.spell         = spell;
    trainerSpell.spellCost     = spellCost;
    trainerSpell.reqSkill      = reqSkill;
    trainerSpell.reqSkillValue = reqSkillValue;
    trainerSpell.reqLevel      = reqLevel;

    if (!trainerSpell.reqLevel)
        trainerSpell.reqLevel = spellinfo->SpellLevel;

    // calculate learned spell for profession case when stored cast-spell
    trainerSpell.learnedSpell[0] = spell;
    for (uint8 i = 0; i < MAX_SPELL_EFFECTS; ++i)
    {
        if (spellinfo->Effects[i].Effect != SPELL_EFFECT_LEARN_SPELL)
            continue;
        if (trainerSpell.learnedSpell[0] == spell)
            trainerSpell.learnedSpell[0] = 0;
        // player must be able to cast spell on himself
        if (spellinfo->Effects[i].TargetA.GetTarget() != 0 && spellinfo->Effects[i].TargetA.GetTarget() != TARGET_UNIT_TARGET_ALLY
            && spellinfo->Effects[i].TargetA.GetTarget() != TARGET_UNIT_TARGET_ANY && spellinfo->Effects[i].TargetA.GetTarget() != TARGET_UNIT_CASTER)
        {
            TC_LOG_ERROR(LOG_FILTER_SQL, "Table `npc_trainer` has spell %u for trainer entry %u with learn effect which has incorrect target type, ignoring learn effect!", spell, entry);
            continue;
        }

        trainerSpell.learnedSpell[i] = spellinfo->Effects[i].TriggerSpell;

        if (trainerSpell.learnedSpell[i])
        {
            SpellInfo const* learnedSpellInfo = sSpellMgr->GetSpellInfo(trainerSpell.learnedSpell[i]);
            if (learnedSpellInfo && learnedSpellInfo->IsProfession())
                data.trainerType = 2;
        }
    }

    return;
}

void ObjectMgr::LoadTrainerSpell()
{
    uint32 oldMSTime = getMSTime();

    // For reload case
    _cacheTrainerSpellStore.clear();

    QueryResult result = WorldDatabase.Query("SELECT b.entry, a.spell, a.spellcost, a.reqskill, a.reqskillvalue, a.reqlevel FROM npc_trainer AS a "
                                             "INNER JOIN npc_trainer AS b ON a.entry = -(b.spell) "
                                             "UNION SELECT * FROM npc_trainer WHERE spell > 0");

    if (!result)
    {
        TC_LOG_ERROR(LOG_FILTER_SERVER_LOADING, ">>  Loaded 0 Trainers. DB table `npc_trainer` is empty!");

        return;
    }

    uint32 count = 0;

    do
    {
        Field* fields = result->Fetch();

        uint32 entry         = fields[0].GetUInt32();
        uint32 spell         = fields[1].GetUInt32();
        uint32 spellCost     = fields[2].GetUInt32();
        uint32 reqSkill      = fields[3].GetUInt16();
        uint32 reqSkillValue = fields[4].GetUInt16();
        uint32 reqLevel      = fields[5].GetUInt8();

        AddSpellToTrainer(entry, spell, spellCost, reqSkill, reqSkillValue, reqLevel);

        ++count;
    }
    while (result->NextRow());

    TC_LOG_INFO(LOG_FILTER_SERVER_LOADING, ">> Loaded %d Trainers in %u ms", count, GetMSTimeDiffToNow(oldMSTime));
}

int ObjectMgr::LoadReferenceVendor(int32 vendor, int32 item, uint8 type, std::set<uint32> *skip_vendors)
{
    // find all items from the reference vendor
    PreparedStatement* stmt = WorldDatabase.GetPreparedStatement(WORLD_SEL_NPC_VENDOR_REF);
    stmt->setUInt32(0, uint32(item));
    stmt->setUInt8(1, type);
    PreparedQueryResult result = WorldDatabase.Query(stmt);

    if (!result)
        return 0;

    uint32 count = 0;
    do
    {
        Field* fields = result->Fetch();

        int32 item_id = fields[0].GetInt32();

        // if item is a negative, its a reference
        if (item_id < 0)
            count += LoadReferenceVendor(vendor, -item_id, type, skip_vendors);
        else
        {
            int32  maxcount     = fields[1].GetUInt32();
            uint32 incrtime     = fields[2].GetUInt32();
            uint32 ExtendedCost = fields[3].GetUInt32();
            uint8  type         = fields[4].GetUInt8();

            if (!IsVendorItemValid(vendor, item_id, maxcount, incrtime, ExtendedCost, type, NULL, skip_vendors))
                continue;

            VendorItemData& vList = _cacheVendorItemStore[vendor];

            vList.AddItem(item_id, maxcount, incrtime, ExtendedCost, type);
            ++count;
        }
    } while (result->NextRow());

    return count;
}

void ObjectMgr::LoadVendors()
{
    uint32 oldMSTime = getMSTime();

    // For reload case
    for (CacheVendorItemContainer::iterator itr = _cacheVendorItemStore.begin(); itr != _cacheVendorItemStore.end(); ++itr)
        itr->second.Clear();
    _cacheVendorItemStore.clear();

    std::set<uint32> skip_vendors;

    QueryResult result = WorldDatabase.Query("SELECT entry, item, maxcount, incrtime, ExtendedCost, type FROM npc_vendor ORDER BY entry, slot ASC");
    if (!result)
    {

        TC_LOG_ERROR(LOG_FILTER_SERVER_LOADING, ">>  Loaded 0 Vendors. DB table `npc_vendor` is empty!");
        return;
    }

    uint32 count = 0;

    do
    {
        Field* fields = result->Fetch();

        uint32 entry        = fields[0].GetUInt32();
        int32 item_id      = fields[1].GetInt32();

        // if item is a negative, its a reference
        if (item_id < 0)
            count += LoadReferenceVendor(entry, -item_id, 0, &skip_vendors);
        else
        {
            uint32 maxcount     = fields[2].GetUInt32();
            uint32 incrtime     = fields[3].GetUInt32();
            uint32 ExtendedCost = fields[4].GetUInt32();
            uint8  type         = fields[5].GetUInt8();

            if (!IsVendorItemValid(entry, item_id, maxcount, incrtime, ExtendedCost, type, NULL, &skip_vendors))
                continue;

            VendorItemData& vList = _cacheVendorItemStore[entry];

            vList.AddItem(item_id, maxcount, incrtime, ExtendedCost, type);
            ++count;
        }
    }
    while (result->NextRow());

    TC_LOG_INFO(LOG_FILTER_SERVER_LOADING, ">> Loaded %d Vendors in %u ms", count, GetMSTimeDiffToNow(oldMSTime));
}

void ObjectMgr::LoadGossipMenu()
{
    uint32 oldMSTime = getMSTime();

    _gossipMenusStore.clear();

    QueryResult result = WorldDatabase.Query("SELECT entry, text_id FROM gossip_menu");

    if (!result)
    {
        TC_LOG_ERROR(LOG_FILTER_SERVER_LOADING, ">> Loaded 0  gossip_menu entries. DB table `gossip_menu` is empty!");
        return;
    }

    uint32 count = 0;

    do
    {
        Field* fields = result->Fetch();

        GossipMenus gMenu;

        gMenu.entry             = fields[0].GetUInt16();
        gMenu.text_id           = fields[1].GetUInt32();

        if (!GetGossipText(gMenu.text_id))
        {
            TC_LOG_ERROR(LOG_FILTER_SQL, "Table gossip_menu entry %u are using non-existing text_id %u", gMenu.entry, gMenu.text_id);
            continue;
        }

        _gossipMenusStore.insert(GossipMenusContainer::value_type(gMenu.entry, gMenu));

        ++count;
    }
    while (result->NextRow());

    TC_LOG_INFO(LOG_FILTER_SERVER_LOADING, ">> Loaded %u gossip_menu entries in %u ms", count, GetMSTimeDiffToNow(oldMSTime));
}

void ObjectMgr::LoadGossipMenuItems()
{
    uint32 oldMSTime = getMSTime();

    _gossipMenuItemsStore.clear();

    QueryResult result = WorldDatabase.Query(
        //      0        1   2            3            4          5                     6               7              8          9          10
        "SELECT menu_id, id, option_icon, option_text, option_id, npc_option_npcflag, action_menu_id, action_poi_id, box_coded, box_money, box_text "
        "FROM gossip_menu_option ORDER BY menu_id, id");

    if (!result)
    {
        TC_LOG_ERROR(LOG_FILTER_SERVER_LOADING, ">> Loaded 0 gossip_menu_option entries. DB table `gossip_menu_option` is empty!");
        return;
    }

    uint32 count = 0;

    do
    {
        Field* fields = result->Fetch();

        GossipMenuItems gMenuItem;

        gMenuItem.MenuId                = fields[0].GetUInt16();
        gMenuItem.OptionIndex           = fields[1].GetUInt16();
        gMenuItem.OptionIcon            = fields[2].GetUInt32();
        gMenuItem.OptionText            = fields[3].GetString();
        gMenuItem.OptionType            = fields[4].GetUInt8();
        gMenuItem.OptionNpcflag         = fields[5].GetUInt32();
        gMenuItem.ActionMenuId          = fields[6].GetUInt32();
        gMenuItem.ActionPoiId           = fields[7].GetUInt32();
        gMenuItem.BoxCoded              = fields[8].GetBool();
        gMenuItem.BoxMoney              = fields[9].GetUInt32();
        gMenuItem.BoxText               = fields[10].GetString();

        if (gMenuItem.OptionIcon >= GOSSIP_ICON_MAX)
        {
            TC_LOG_ERROR(LOG_FILTER_SQL, "Table gossip_menu_option for menu %u, id %u has unknown icon id %u. Replacing with GOSSIP_ICON_CHAT", gMenuItem.MenuId, gMenuItem.OptionIndex, gMenuItem.OptionIcon);
            gMenuItem.OptionIcon = GOSSIP_ICON_CHAT;
        }

        if (gMenuItem.OptionType >= GOSSIP_OPTION_MAX)
            TC_LOG_ERROR(LOG_FILTER_SQL, "Table gossip_menu_option for menu %u, id %u has unknown option id %u. Option will not be used", gMenuItem.MenuId, gMenuItem.OptionIndex, gMenuItem.OptionType);

        if (gMenuItem.ActionPoiId && !GetPointOfInterest(gMenuItem.ActionPoiId))
        {
            TC_LOG_ERROR(LOG_FILTER_SQL, "Table gossip_menu_option for menu %u, id %u use non-existing action_poi_id %u, ignoring", gMenuItem.MenuId, gMenuItem.OptionIndex, gMenuItem.ActionPoiId);
            gMenuItem.ActionPoiId = 0;
        }

        _gossipMenuItemsStore.insert(GossipMenuItemsContainer::value_type(gMenuItem.MenuId, gMenuItem));
        ++count;
    }
    while (result->NextRow());

    TC_LOG_INFO(LOG_FILTER_SERVER_LOADING, ">> Loaded %u gossip_menu_option entries in %u ms", count, GetMSTimeDiffToNow(oldMSTime));
}

void ObjectMgr::AddVendorItem(uint32 entry, uint32 item, int32 maxcount, uint32 incrtime, uint32 extendedCost, uint8 type, bool persist /*= true*/)
{
    VendorItemData& vList = _cacheVendorItemStore[entry];
    vList.AddItem(item, maxcount, incrtime, extendedCost, type);

    if (persist)
    {
        PreparedStatement* stmt = WorldDatabase.GetPreparedStatement(WORLD_INS_NPC_VENDOR);

        stmt->setUInt32(0, entry);
        stmt->setUInt32(1, item);
        stmt->setUInt8(2, maxcount);
        stmt->setUInt32(3, incrtime);
        stmt->setUInt32(4, extendedCost);
        stmt->setUInt8(5, type);

        WorldDatabase.Execute(stmt);
    }
}

bool ObjectMgr::RemoveVendorItem(uint32 entry, uint32 item, uint8 type, bool persist /*= true*/)
{
    CacheVendorItemContainer::iterator  iter = _cacheVendorItemStore.find(entry);
    if (iter == _cacheVendorItemStore.end())
        return false;

    if (!iter->second.RemoveItem(item, type))
        return false;

    if (persist)
    {
        PreparedStatement* stmt = WorldDatabase.GetPreparedStatement(WORLD_DEL_NPC_VENDOR);

        stmt->setUInt32(0, entry);
        stmt->setUInt32(1, item);
        stmt->setUInt8(2, type);

        WorldDatabase.Execute(stmt);
    }

    return true;
}

bool ObjectMgr::IsVendorItemValid(uint32 vendor_entry, uint32 id, int32 maxcount, uint32 incrtime, uint32 ExtendedCost, uint8 type, Player* player, std::set<uint32>* skip_vendors, uint32 ORnpcflag) const
{
    CreatureTemplate const* cInfo = sObjectMgr->GetCreatureTemplate(vendor_entry);
    if (!cInfo)
    {
        if (player)
            ChatHandler(player->GetSession()).SendSysMessage(LANG_COMMAND_VENDORSELECTION);
        else
            TC_LOG_ERROR(LOG_FILTER_SQL, "Table `(game_event_)npc_vendor` have data for not existed creature template (Entry: %u), ignore", vendor_entry);
        return false;
    }

    if (!((cInfo->npcflag | ORnpcflag) & UNIT_NPC_FLAG_VENDOR))
    {
        if (!skip_vendors || skip_vendors->count(vendor_entry) == 0)
        {
            if (player)
                ChatHandler(player->GetSession()).SendSysMessage(LANG_COMMAND_VENDORSELECTION);
            else
                TC_LOG_ERROR(LOG_FILTER_SQL, "Table `(game_event_)npc_vendor` have data for not creature template (Entry: %u) without vendor flag, ignore", vendor_entry);

            if (skip_vendors)
                skip_vendors->insert(vendor_entry);
        }
        return false;
    }

    if ((type == ITEM_VENDOR_TYPE_ITEM && !sObjectMgr->GetItemTemplate(id)) ||
        (type == ITEM_VENDOR_TYPE_CURRENCY && !sCurrencyTypesStore.LookupEntry(id)))
    {
        if (player)
            ChatHandler(player->GetSession()).PSendSysMessage(LANG_ITEM_NOT_FOUND, id, type);
        else
            TC_LOG_ERROR(LOG_FILTER_SQL, "Table `(game_event_)npc_vendor` for Vendor (Entry: %u) have in item list non-existed item (%u, type %u), ignore", vendor_entry, id, type);
        return false;
    }

    if (ExtendedCost && !sItemExtendedCostStore.LookupEntry(ExtendedCost))
    {
        if (player)
            ChatHandler(player->GetSession()).PSendSysMessage(LANG_EXTENDED_COST_NOT_EXIST, ExtendedCost);
        else
            TC_LOG_ERROR(LOG_FILTER_SQL, "Table `(game_event_)npc_vendor` have Item (Entry: %u) with wrong ExtendedCost (%u) for vendor (%u), ignore", id, ExtendedCost, vendor_entry);
        return false;
    }

    if (type == ITEM_VENDOR_TYPE_ITEM) // not applicable to currencies
    {
        if (maxcount > 0 && incrtime == 0)
        {
            if (player)
                ChatHandler(player->GetSession()).PSendSysMessage("MaxCount != 0 (%u) but IncrTime == 0", maxcount);
            else
                TC_LOG_ERROR(LOG_FILTER_SQL, "Table `(game_event_)npc_vendor` has `maxcount` (%u) for item %u of vendor (Entry: %u) but `incrtime`=0, ignore", maxcount, id, vendor_entry);
            return false;
        }
        else if (maxcount == 0 && incrtime > 0)
        {
            if (player)
                ChatHandler(player->GetSession()).PSendSysMessage("MaxCount == 0 but IncrTime<>= 0");
            else
                TC_LOG_ERROR(LOG_FILTER_SQL, "Table `(game_event_)npc_vendor` has `maxcount`=0 for item %u of vendor (Entry: %u) but `incrtime`<>0, ignore", id, vendor_entry);
            return false;
        }
    }

    VendorItemData const* vItems = GetNpcVendorItemList(vendor_entry);
    if (!vItems)
        return true;                                        // later checks for non-empty lists

    if (vItems->FindItemCostPair(id, ExtendedCost, type))
    {
        if (player)
            ChatHandler(player->GetSession()).PSendSysMessage(LANG_ITEM_ALREADY_IN_LIST, id, ExtendedCost, type);
        else
            TC_LOG_ERROR(LOG_FILTER_SQL, "Table `npc_vendor` has duplicate items %u (with extended cost %u, type %u) for vendor (Entry: %u), ignoring", id, ExtendedCost, type, vendor_entry);
        return false;
    }

    if (type == ITEM_VENDOR_TYPE_CURRENCY && maxcount == 0)
    {
        TC_LOG_ERROR(LOG_FILTER_SQL, "Table `(game_event_)npc_vendor` have Item (Entry: %u, type: %u) with missing maxcount for vendor (%u), ignore", id, type, vendor_entry);
        return false;
    }

    return true;
}

void ObjectMgr::LoadScriptNames()
{
    uint32 oldMSTime = getMSTime();

    _scriptNamesStore.push_back("");
    QueryResult result = WorldDatabase.Query(
      "SELECT DISTINCT(ScriptName) FROM achievement_criteria_data WHERE ScriptName <> '' AND type = 11 "
      "UNION "
      "SELECT DISTINCT(ScriptName) FROM battleground_template WHERE ScriptName <> '' "
      "UNION "
      "SELECT DISTINCT(ScriptName) FROM creature_template WHERE ScriptName <> '' "
      "UNION "
      "SELECT DISTINCT(ScriptName) FROM gameobject_template WHERE ScriptName <> '' "
      "UNION "
      "SELECT DISTINCT(ScriptName) FROM item_script_names WHERE ScriptName <> '' "
      "UNION "
      "SELECT DISTINCT(ScriptName) FROM areatrigger_scripts WHERE ScriptName <> '' "
      "UNION "
      "SELECT DISTINCT(ScriptName) FROM spell_script_names WHERE ScriptName <> '' "
      "UNION "
      "SELECT DISTINCT(ScriptName) FROM transports WHERE ScriptName <> '' "
      "UNION "
      "SELECT DISTINCT(ScriptName) FROM game_weather WHERE ScriptName <> '' "
      "UNION "
      "SELECT DISTINCT(ScriptName) FROM conditions WHERE ScriptName <> '' "
      "UNION "
      "SELECT DISTINCT(ScriptName) FROM outdoorpvp_template WHERE ScriptName <> '' "
      "UNION "
      "SELECT DISTINCT(script) FROM instance_template WHERE script <> ''");

    if (!result)
    {
        TC_LOG_ERROR(LOG_FILTER_SERVER_LOADING, ">> Loaded empty set of Script Names!");
        return;
    }

    uint32 count = 1;

    do
    {
        _scriptNamesStore.push_back((*result)[0].GetString());
        ++count;
    }
    while (result->NextRow());

    std::sort(_scriptNamesStore.begin(), _scriptNamesStore.end());
    TC_LOG_INFO(LOG_FILTER_SERVER_LOADING, ">> Loaded %d Script Names in %u ms", count, GetMSTimeDiffToNow(oldMSTime));
}

uint32 ObjectMgr::GetScriptId(const char *name)
{
    // use binary search to find the script name in the sorted vector
    // assume "" is the first element
    if (!name)
        return 0;

    ScriptNameContainer::const_iterator itr = std::lower_bound(_scriptNamesStore.begin(), _scriptNamesStore.end(), name);
    if (itr == _scriptNamesStore.end() || *itr != name)
        return 0;

    return uint32(itr - _scriptNamesStore.begin());
}

void ObjectMgr::CheckScripts(ScriptsType type, std::set<int32>& ids)
{
    ScriptMapMap* scripts = GetScriptsMapByType(type);
    if (!scripts)
        return;

    for (ScriptMapMap::const_iterator itrMM = scripts->begin(); itrMM != scripts->end(); ++itrMM)
    {
        for (ScriptMap::const_iterator itrM = itrMM->second.begin(); itrM != itrMM->second.end(); ++itrM)
        {
            switch (itrM->second.command)
            {
                case SCRIPT_COMMAND_TALK:
                {
                    if (!GetTrinityStringLocale (itrM->second.Talk.TextID))
                        TC_LOG_ERROR(LOG_FILTER_SQL, "Table `%s` references invalid text id %u from `db_script_string`, script id: %u.", GetScriptsTableNameByType(type).c_str(), itrM->second.Talk.TextID, itrMM->first);

                    if (ids.find(itrM->second.Talk.TextID) != ids.end())
                        ids.erase(itrM->second.Talk.TextID);
                }
                default:
                    break;
            }
        }
    }
}

void ObjectMgr::LoadDbScriptStrings()
{
    LoadTrinityStrings("db_script_string", MIN_DB_SCRIPT_STRING_ID, MAX_DB_SCRIPT_STRING_ID);

    std::set<int32> ids;

    for (int32 i = MIN_DB_SCRIPT_STRING_ID; i < MAX_DB_SCRIPT_STRING_ID; ++i)
        if (GetTrinityStringLocale(i))
            ids.insert(i);

    for (int type = SCRIPTS_FIRST; type < SCRIPTS_LAST; ++type)
        CheckScripts(ScriptsType(type), ids);

    for (std::set<int32>::const_iterator itr = ids.begin(); itr != ids.end(); ++itr)
        TC_LOG_ERROR(LOG_FILTER_SQL, "Table `db_script_string` has unused string id  %u", *itr);
}

bool LoadTrinityStrings(const char* table, int32 start_value, int32 end_value)
{
    // MAX_DB_SCRIPT_STRING_ID is max allowed negative value for scripts (scrpts can use only more deep negative values
    // start/end reversed for negative values
    if (start_value > MAX_DB_SCRIPT_STRING_ID || end_value >= start_value)
    {
        TC_LOG_ERROR(LOG_FILTER_SQL, "Table '%s' load attempted with range (%d - %d) reserved by Trinity, strings not loaded.", table, start_value, end_value+1);
        return false;
    }

    return sObjectMgr->LoadTrinityStrings(table, start_value, end_value);
}

CreatureBaseStats const* ObjectMgr::GetCreatureBaseStats(uint8 level, uint8 unitClass)
{
    CreatureBaseStatsContainer::const_iterator it = _creatureBaseStatsStore.find(MAKE_PAIR16(level, unitClass));

    if (it != _creatureBaseStatsStore.end())
        return &(it->second);

    struct DefaultCreatureBaseStats : public CreatureBaseStats
    {
        DefaultCreatureBaseStats()
        {
            BaseArmor = 1;
            for (uint8 j = 0; j < MAX_CREATURE_BASE_HP; ++j)
                BaseHealth[j] = 1;
            BaseMana = 0;
        }
    };
    static const DefaultCreatureBaseStats def_stats;
    return &def_stats;
}

void ObjectMgr::LoadCreatureClassLevelStats()
{
    uint32 oldMSTime = getMSTime();
    //                                                   0      1        2        3        4        5         6          7
    QueryResult result = WorldDatabase.Query("SELECT level, class, basehp0, basehp1, basehp2, basehp3, basemana, basearmor FROM creature_classlevelstats");

    if (!result)
    {
        TC_LOG_INFO(LOG_FILTER_SERVER_LOADING, ">> Loaded 0 creature base stats. DB table `creature_classlevelstats` is empty.");
        return;
    }

    uint32 count = 0;
    do
    {
        Field* fields = result->Fetch();

        uint8 Level = fields[0].GetInt8();
        uint8 Class = fields[1].GetInt8();

        CreatureBaseStats stats;

        for (uint8 i = 0; i < MAX_CREATURE_BASE_HP; ++i)
            stats.BaseHealth[i] = fields[i + 2].GetUInt32();

        stats.BaseMana = fields[6].GetUInt32();
        stats.BaseArmor = fields[7].GetUInt32();

        if (!Class || ((1 << (Class - 1)) & CLASSMASK_ALL_CREATURES) == 0)
            TC_LOG_ERROR(LOG_FILTER_SQL, "Creature base stats for level %u has invalid class %u", Level, Class);

        for (uint8 i = 0; i < MAX_CREATURE_BASE_HP; ++i)
        {
            if (stats.BaseHealth[i] < 1)
            {
                TC_LOG_ERROR(LOG_FILTER_SQL, "Creature base stats for class %u, level %u has invalid zero base HP[%u] - set to 1", Class, Level, i);
                stats.BaseHealth[i] = 1;
            }
        }

        _creatureBaseStatsStore[MAKE_PAIR16(Level, Class)] = stats;

        ++count;
    }
    while (result->NextRow());

    CreatureTemplateContainer const* ctc = sObjectMgr->GetCreatureTemplates();
    for (CreatureTemplateContainer::const_iterator itr = ctc->begin(); itr != ctc->end(); ++itr)
    {
        for (uint16 lvl = itr->second.minlevel; lvl <= itr->second.maxlevel; ++lvl)
        {
            if (_creatureBaseStatsStore.find(MAKE_PAIR16(lvl, itr->second.unit_class)) == _creatureBaseStatsStore.end())
                TC_LOG_ERROR(LOG_FILTER_SQL, "Missing base stats for creature class %u level %u", itr->second.unit_class, lvl);
        }
    }

    TC_LOG_INFO(LOG_FILTER_SERVER_LOADING, ">> Loaded %u creature base stats in %u ms", count, GetMSTimeDiffToNow(oldMSTime));
}

void ObjectMgr::LoadFactionChangeAchievements()
{
    uint32 oldMSTime = getMSTime();

    QueryResult result = WorldDatabase.Query("SELECT alliance_id, horde_id FROM player_factionchange_achievement");

    if (!result)
    {
        TC_LOG_ERROR(LOG_FILTER_SERVER_LOADING, ">> Loaded 0 faction change achievement pairs. DB table `player_factionchange_achievement` is empty.");
        return;
    }

    uint32 count = 0;

    do
    {
        Field* fields = result->Fetch();

        uint32 alliance = fields[0].GetUInt32();
        uint32 horde = fields[1].GetUInt32();

        if (!sAchievementMgr->GetAchievement(alliance))
            TC_LOG_ERROR(LOG_FILTER_SQL, "Achievement %u (alliance_id) referenced in `player_factionchange_achievement` does not exist, pair skipped!", alliance);
        else if (!sAchievementMgr->GetAchievement(horde))
            TC_LOG_ERROR(LOG_FILTER_SQL, "Achievement %u (horde_id) referenced in `player_factionchange_achievement` does not exist, pair skipped!", horde);
        else
            FactionChangeAchievements[alliance] = horde;

        ++count;
    }
    while (result->NextRow());

    TC_LOG_INFO(LOG_FILTER_SERVER_LOADING, ">> Loaded %u faction change achievement pairs in %u ms", count, GetMSTimeDiffToNow(oldMSTime));
}

void ObjectMgr::LoadFactionChangeItems()
{
    uint32 oldMSTime = getMSTime();

    QueryResult result = WorldDatabase.Query("SELECT alliance_id, horde_id FROM player_factionchange_items");

    if (!result)
    {
        TC_LOG_INFO(LOG_FILTER_SERVER_LOADING, ">> Loaded 0 faction change item pairs. DB table `player_factionchange_items` is empty.");
        return;
    }

    uint32 count = 0;

    do
    {
        Field* fields = result->Fetch();

        uint32 alliance = fields[0].GetUInt32();
        uint32 horde = fields[1].GetUInt32();

        if (!GetItemTemplate(alliance))
            TC_LOG_ERROR(LOG_FILTER_SQL, "Item %u (alliance_id) referenced in `player_factionchange_items` does not exist, pair skipped!", alliance);
        else if (!GetItemTemplate(horde))
            TC_LOG_ERROR(LOG_FILTER_SQL, "Item %u (horde_id) referenced in `player_factionchange_items` does not exist, pair skipped!", horde);
        else
            FactionChangeItems[alliance] = horde;

        ++count;
    }
    while (result->NextRow());

    TC_LOG_INFO(LOG_FILTER_SERVER_LOADING, ">> Loaded %u faction change item pairs in %u ms", count, GetMSTimeDiffToNow(oldMSTime));
}

void ObjectMgr::LoadFactionChangeQuests()
{
    uint32 oldMSTime = getMSTime();

    QueryResult result = WorldDatabase.Query("SELECT alliance_id, horde_id FROM player_factionchange_quests");

    if (!result)
    {
        TC_LOG_ERROR(LOG_FILTER_SERVER_LOADING, ">> Loaded 0 faction change quest pairs. DB table `player_factionchange_quests` is empty.");
        return;
    }

    uint32 count = 0;

    do
    {
        Field* fields = result->Fetch();

        uint32 alliance = fields[0].GetUInt32();
        uint32 horde = fields[1].GetUInt32();

        if (!sObjectMgr->GetQuestTemplate(alliance))
            TC_LOG_ERROR(LOG_FILTER_SQL, "Quest %u (alliance_id) referenced in `player_factionchange_quests` does not exist, pair skipped!", alliance);
        else if (!sObjectMgr->GetQuestTemplate(horde))
            TC_LOG_ERROR(LOG_FILTER_SQL, "Quest %u (horde_id) referenced in `player_factionchange_quests` does not exist, pair skipped!", horde);
        else
            FactionChangeQuests[alliance] = horde;

        ++count;
    }
    while (result->NextRow());

    TC_LOG_INFO(LOG_FILTER_SERVER_LOADING, ">> Loaded %u faction change quest pairs in %u ms", count, GetMSTimeDiffToNow(oldMSTime));
}

void ObjectMgr::LoadFactionChangeReputations()
{
    uint32 oldMSTime = getMSTime();

    QueryResult result = WorldDatabase.Query("SELECT alliance_id, horde_id FROM player_factionchange_reputations");

    if (!result)
    {
        TC_LOG_INFO(LOG_FILTER_SERVER_LOADING, ">> Loaded 0 faction change reputation pairs. DB table `player_factionchange_reputations` is empty.");
        return;
    }

    uint32 count = 0;

    do
    {
        Field* fields = result->Fetch();

        uint32 alliance = fields[0].GetUInt32();
        uint32 horde = fields[1].GetUInt32();

        if (!sFactionStore.LookupEntry(alliance))
            TC_LOG_ERROR(LOG_FILTER_SQL, "Reputation %u (alliance_id) referenced in `player_factionchange_reputations` does not exist, pair skipped!", alliance);
        else if (!sFactionStore.LookupEntry(horde))
            TC_LOG_ERROR(LOG_FILTER_SQL, "Reputation %u (horde_id) referenced in `player_factionchange_reputations` does not exist, pair skipped!", horde);
        else
            FactionChangeReputation[alliance] = horde;

        ++count;
    }
    while (result->NextRow());

    TC_LOG_INFO(LOG_FILTER_SERVER_LOADING, ">> Loaded %u faction change reputation pairs in %u ms", count, GetMSTimeDiffToNow(oldMSTime));
}

void ObjectMgr::LoadHotfixData()
{
    uint32 oldMSTime = getMSTime();

    QueryResult result = WorldDatabase.Query("SELECT entry, type, UNIX_TIMESTAMP(hotfixDate) FROM hotfix_data");

    if (!result)
    {
        TC_LOG_INFO(LOG_FILTER_SERVER_LOADING, ">> Loaded 0 hotfix info entries. DB table `hotfix_data` is empty.");
        return;
    }

    uint32 count = 0;

    _hotfixData.reserve(result->GetRowCount());

    do
    {
        Field* fields = result->Fetch();

        HotfixInfo info;
        info.Entry = fields[0].GetUInt32();
        info.Type = fields[1].GetUInt32();
        info.Timestamp = fields[2].GetUInt64();
        _hotfixData.push_back(info);

        ++count;
    }
    while (result->NextRow());

    TC_LOG_INFO(LOG_FILTER_SERVER_LOADING, ">> Loaded %u hotfix info entries in %u ms", count, GetMSTimeDiffToNow(oldMSTime));
}

void ObjectMgr::LoadMissingKeyChains()
{
    uint32 oldMSTime = getMSTime();

    QueryResult result = WorldDatabase.Query("SELECT keyId, k1, k2, k3, k4, k5, k6, k7, k8, "
                                                     "k9, k10, k11, k12, k13, k14, k15, k16, "
                                                     "k17, k18, k19, k20, k21, k22, k23, k24, "
                                                     "k25, k26, k27, k28, k29, k30, k31, k32 "
                                                     "FROM keychain_db2 ORDER BY keyId DESC");

    if (!result)
    {
        TC_LOG_INFO(LOG_FILTER_SERVER_LOADING, ">> Loaded 0 KeyChain entries. DB table `keychain_db2` is empty.");
        return;
    }

    uint32 count = 0;

    do
    {
        Field* fields = result->Fetch();
        uint32 id = fields[0].GetUInt32();

        KeyChainEntry* kce = sKeyChainStore.CreateEntry(id, true);
        kce->Id = id;
        for (uint32 i = 0; i < KEYCHAIN_SIZE; ++i)
            kce->Key[i] = fields[1 + i].GetUInt8();

        ++count;
    }
    while (result->NextRow());

    TC_LOG_INFO(LOG_FILTER_SERVER_LOADING, ">> Loaded %u KeyChain entries in %u ms", count, GetMSTimeDiffToNow(oldMSTime));
}

void ObjectMgr::LoadFactionChangeSpells()
{
    uint32 oldMSTime = getMSTime();

    QueryResult result = WorldDatabase.Query("SELECT alliance_id, horde_id FROM player_factionchange_spells");

    if (!result)
    {
        TC_LOG_ERROR(LOG_FILTER_SERVER_LOADING, ">> Loaded 0 faction change spell pairs. DB table `player_factionchange_spells` is empty.");
        return;
    }

    uint32 count = 0;

    do
    {
        Field* fields = result->Fetch();

        uint32 alliance = fields[0].GetUInt32();
        uint32 horde = fields[1].GetUInt32();

        if (!sSpellMgr->GetSpellInfo(alliance))
            TC_LOG_ERROR(LOG_FILTER_SQL, "Spell %u (alliance_id) referenced in `player_factionchange_spells` does not exist, pair skipped!", alliance);
        else if (!sSpellMgr->GetSpellInfo(horde))
            TC_LOG_ERROR(LOG_FILTER_SQL, "Spell %u (horde_id) referenced in `player_factionchange_spells` does not exist, pair skipped!", horde);
        else
            FactionChangeSpells[alliance] = horde;

        ++count;
    }
    while (result->NextRow());

    TC_LOG_INFO(LOG_FILTER_SERVER_LOADING, ">> Loaded %u faction change spell pairs in %u ms", count, GetMSTimeDiffToNow(oldMSTime));
}

void ObjectMgr::LoadFactionChangeTitles()
{
    uint32 oldMSTime = getMSTime();

    QueryResult result = WorldDatabase.Query("SELECT alliance_id, horde_id FROM player_factionchange_titles");

    if (!result)
    {
        TC_LOG_INFO(LOG_FILTER_SERVER_LOADING, ">> Loaded 0 faction change title pairs. DB table `player_factionchange_title` is empty.");
        return;
    }

    uint32 count = 0;

    do
    {
        Field* fields = result->Fetch();

        uint32 alliance = fields[0].GetUInt32();
        uint32 horde = fields[1].GetUInt32();

        if (!sCharTitlesStore.LookupEntry(alliance))
            TC_LOG_ERROR(LOG_FILTER_SQL, "Title %u (alliance_id) referenced in `player_factionchange_title` does not exist, pair skipped!", alliance);
        else if (!sCharTitlesStore.LookupEntry(horde))
            TC_LOG_ERROR(LOG_FILTER_SQL, "Title %u (horde_id) referenced in `player_factionchange_title` does not exist, pair skipped!", horde);
        else
            FactionChangeTitles[alliance] = horde;

        ++count;
    }
    while (result->NextRow());

    TC_LOG_INFO(LOG_FILTER_SERVER_LOADING, ">> Loaded %u faction change title pairs in %u ms", count, GetMSTimeDiffToNow(oldMSTime));
}

void ObjectMgr::LoadPhaseDefinitions()
{
    _PhaseDefinitionStore.clear();

    uint32 oldMSTime = getMSTime();

    //                                                 0       1       2         3            4           5
    QueryResult result = WorldDatabase.Query("SELECT zoneId, entry, phasemask, phaseId, terrainswapmap, flags FROM `phase_definitions` ORDER BY `entry` ASC");

    if (!result)
    {
        TC_LOG_INFO(LOG_FILTER_SERVER_LOADING, ">> Loaded 0 phasing definitions. DB table `phase_definitions` is empty.");
        return;
    }

    uint32 count = 0;

    do
    {
        Field* fields = result->Fetch();

        PhaseDefinition PhaseDefinition;

        PhaseDefinition.zoneId                = fields[0].GetUInt32();
        PhaseDefinition.entry                 = fields[1].GetUInt32();
        PhaseDefinition.phasemask             = fields[2].GetUInt32();
        PhaseDefinition.phaseId               = fields[3].GetUInt32();
        PhaseDefinition.terrainswapmap        = fields[4].GetUInt32();
        PhaseDefinition.flags                 = fields[5].GetUInt32();

        // Checks
        if ((PhaseDefinition.flags & PHASE_FLAG_OVERWRITE_EXISTING) && (PhaseDefinition.flags & PHASE_FLAG_NEGATE_PHASE))
        {
            TC_LOG_ERROR(LOG_FILTER_SQL, "Flags defined in phase_definitions in zoneId %d and entry %u does contain PHASE_FLAG_OVERWRITE_EXISTING and PHASE_FLAG_NEGATE_PHASE. Setting flags to PHASE_FLAG_OVERWRITE_EXISTING", PhaseDefinition.zoneId, PhaseDefinition.entry);
            PhaseDefinition.flags &= ~PHASE_FLAG_NEGATE_PHASE;
        }

        _PhaseDefinitionStore[PhaseDefinition.zoneId].push_back(PhaseDefinition);

        ++count;
    }
    while (result->NextRow());

    TC_LOG_INFO(LOG_FILTER_SERVER_LOADING, ">> Loaded %u phasing definitions in %u ms.", count, GetMSTimeDiffToNow(oldMSTime));
}

void ObjectMgr::LoadSpellPhaseInfo()
{
    _SpellPhaseStore.clear();

    uint32 oldMSTime = getMSTime();

    //                                               0       1            2
    QueryResult result = WorldDatabase.Query("SELECT id, phasemask, terrainswapmap FROM `spell_phase`");

    if (!result)
    {
        TC_LOG_INFO(LOG_FILTER_SERVER_LOADING, ">> Loaded 0 spell dbc infos. DB table `spell_phase` is empty.");
        return;
    }

    uint32 count = 0;
    do
    {
        Field* fields = result->Fetch();

        SpellPhaseInfo spellPhaseInfo;
        spellPhaseInfo.spellId                = fields[0].GetUInt32();

        SpellInfo const* spell = sSpellMgr->GetSpellInfo(spellPhaseInfo.spellId);
        if (!spell)
        {
            TC_LOG_ERROR(LOG_FILTER_SQL, "Spell %u defined in `spell_phase` does not exists, skipped.", spellPhaseInfo.spellId);
            continue;
        }

        if (!spell->HasAura(SPELL_AURA_PHASE))
        {
            TC_LOG_ERROR(LOG_FILTER_SQL, "Spell %u defined in `spell_phase` does not have aura effect type SPELL_AURA_PHASE, useless value.", spellPhaseInfo.spellId);
            continue;
        }

        spellPhaseInfo.phasemask              = fields[1].GetUInt32();
        spellPhaseInfo.terrainswapmap         = fields[2].GetUInt32();

        _SpellPhaseStore[spellPhaseInfo.spellId] = spellPhaseInfo;

        ++count;
    }
    while (result->NextRow());
    TC_LOG_INFO(LOG_FILTER_SERVER_LOADING, ">> Loaded %u spell dbc infos in %u ms.", count, GetMSTimeDiffToNow(oldMSTime));
}

GameObjectTemplate const* ObjectMgr::GetGameObjectTemplate(uint32 entry)
{
    GameObjectTemplateContainer::const_iterator itr = _gameObjectTemplateStore.find(entry);
    if (itr != _gameObjectTemplateStore.end())
        return &(itr->second);

    return NULL;
}

CreatureTemplate const* ObjectMgr::GetCreatureTemplate(uint32 entry)
{
    CreatureTemplateContainer::const_iterator itr = _creatureTemplateStore.find(entry);
    if (itr != _creatureTemplateStore.end())
        return &(itr->second);

    return NULL;
}

VehicleAccessoryList const* ObjectMgr::GetVehicleAccessoryList(Vehicle* veh) const
{
    if (Creature* cre = veh->GetBase()->ToCreature())
    {
        // Give preference to GUID-based accessories
        VehicleAccessoryContainer::const_iterator itr = _vehicleAccessoryStore.find(cre->GetDBTableGUIDLow());
        if (itr != _vehicleAccessoryStore.end())
            return &itr->second;
    }

    // Otherwise return entry-based
    VehicleAccessoryContainer::const_iterator itr = _vehicleTemplateAccessoryStore.find(veh->GetCreatureEntry());
    if (itr != _vehicleTemplateAccessoryStore.end())
        return &itr->second;
    return NULL;
}

PlayerInfo const* ObjectMgr::GetPlayerInfo(uint32 race, uint32 class_) const
{
    if (race >= MAX_RACES)
        return NULL;
    if (class_ >= MAX_CLASSES)
        return NULL;
    PlayerInfo const* info = _playerInfo[race][class_];
    if (!info)
        return NULL;
    return info;
}<|MERGE_RESOLUTION|>--- conflicted
+++ resolved
@@ -6628,18 +6628,13 @@
     if (list0.empty() || list1.empty())
     {
         CreatureTemplate const* cinfo = GetCreatureTemplate(entry);
-<<<<<<< HEAD
-        const char* petname = GetPetName(cinfo->family, sWorld->GetDefaultDbcLocale());
-        if (!petname)
-=======
         if (!cinfo)
             return std::string();
 
-        char* petname = GetPetName(cinfo->family, sWorld->GetDefaultDbcLocale());
+        char const* petname = GetPetName(cinfo->family, sWorld->GetDefaultDbcLocale());
         if (petname)
             return std::string(petname);
         else
->>>>>>> cc14e186
             return cinfo->Name;
     }
 
