--- conflicted
+++ resolved
@@ -7590,12 +7590,8 @@
     return SpellScriptsBounds(_spellScriptsStore.lower_bound(spell_id), _spellScriptsStore.upper_bound(spell_id));
 }
 
-<<<<<<< HEAD
-int32 ObjectMgr::GetBaseReputation(FactionEntry const* factionEntry, uint8 race, uint32 playerClass)
-=======
 // this allows calculating base reputations to offline players, just by race and class
 int32 ObjectMgr::GetBaseReputation(FactionEntry const* factionEntry, uint8 race, uint8 playerClass)
->>>>>>> ecc2362c
 {
     if (!factionEntry)
         return 0;
@@ -7603,22 +7599,12 @@
     uint32 raceMask = (1 << (race - 1));
     uint32 classMask = (1 << (playerClass-1));
 
-<<<<<<< HEAD
-    for (int i=0; i < 4; i++)
-    {
-        if ((factionEntry->BaseRepRaceMask[i] & raceMask  ||
-            (factionEntry->BaseRepRaceMask[i] == 0  &&
-             factionEntry->BaseRepClassMask[i] != 0)) &&
-            (factionEntry->BaseRepClassMask[i] & classMask ||
-             factionEntry->BaseRepClassMask[i] == 0))
-=======
     for (int i = 0; i < 4; i++)
     {
         if ((!factionEntry->BaseRepClassMask[i] ||
             factionEntry->BaseRepClassMask[i] & classMask) &&
             (!factionEntry->BaseRepRaceMask[i] ||
             factionEntry->BaseRepRaceMask[i] & raceMask))
->>>>>>> ecc2362c
             return factionEntry->BaseRepValue[i];
     }
 
