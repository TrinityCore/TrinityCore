--- conflicted
+++ resolved
@@ -3649,7 +3649,6 @@
         "RequiredSourceItemId1, RequiredSourceItemId2, RequiredSourceItemId3, RequiredSourceItemId4, RequiredSourceItemCount1, RequiredSourceItemCount2, RequiredSourceItemCount3, RequiredSourceItemCount4, "
         //       111               112             113             114              115             116                 117                   118               119               120                 121                 122
         "RequiredItemId1, RequiredItemId2, RequiredItemId3, RequiredItemId4, RequiredItemId5, RequiredItemId6, RequiredItemCount1, RequiredItemCount2, RequiredItemCount3, RequiredItemCount4, RequiredItemCount5, RequiredItemCount6, "
-<<<<<<< HEAD
         //      123         124             125             126             127             128                 129                 130                 131             132                     133                 134                 135
         "RequiredSpell, ObjectiveText1, ObjectiveText2, ObjectiveText3, ObjectiveText4,  RewardCurrencyId1, RewardCurrencyId2, RewardCurrencyId3, RewardCurrencyId4, RewardCurrencyCount1, RewardCurrencyCount2, RewardCurrencyCount3, RewardCurrencyCount4, "
         //      136                  137                 138                   139                    140                    141                     142                   143
@@ -3658,14 +3657,8 @@
         "QuestGiverTextWindow, QuestGiverTargetName, QuestTurnTextWindow, QuestTurnTargetName, SoundAccept, SoundTurnIn, "
         //      150          151            152            153               154                155                  156                  157                158             159
         "DetailsEmote1, DetailsEmote2, DetailsEmote3, DetailsEmote4, DetailsEmoteDelay1, DetailsEmoteDelay2, DetailsEmoteDelay3, DetailsEmoteDelay4, EmoteOnIncomplete, EmoteOnComplete, "
-        //      160                 161               162                163                   164                       165                     166                  167               168
-        "OfferRewardEmote1, OfferRewardEmote2, OfferRewardEmote3, OfferRewardEmote4, OfferRewardEmoteDelay1, OfferRewardEmoteDelay2, OfferRewardEmoteDelay3, OfferRewardEmoteDelay4, WDBVerified"
-=======
-        //  117          118             119             120             121          122            123              124            125               126                 127                 128                 129
-        "Unknown0, ObjectiveText1, ObjectiveText2, ObjectiveText3, ObjectiveText4, DetailsEmote1, DetailsEmote2, DetailsEmote3, DetailsEmote4, DetailsEmoteDelay1, DetailsEmoteDelay2, DetailsEmoteDelay3, DetailsEmoteDelay4, "
-        //     130                 131               132               133                 134                 135                136                      137                       138                    139
-        "EmoteOnIncomplete, EmoteOnComplete, OfferRewardEmote1, OfferRewardEmote2, OfferRewardEmote3, OfferRewardEmote4, OfferRewardEmoteDelay1, OfferRewardEmoteDelay2, OfferRewardEmoteDelay3, OfferRewardEmoteDelay4"
->>>>>>> 668ed588
+        //      160                 161               162                163                   164                       165                     166                  167
+        "OfferRewardEmote1, OfferRewardEmote2, OfferRewardEmote3, OfferRewardEmote4, OfferRewardEmoteDelay1, OfferRewardEmoteDelay2, OfferRewardEmoteDelay3, OfferRewardEmoteDelay4"
         " FROM quest_template");
     if (!result)
     {
