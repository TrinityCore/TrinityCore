/*
 * Copyright (C) 2008-2013 TrinityCore <http://www.trinitycore.org/>
 * Copyright (C) 2005-2009 MaNGOS <http://getmangos.com/>
 *
 * This program is free software; you can redistribute it and/or modify it
 * under the terms of the GNU General Public License as published by the
 * Free Software Foundation; either version 2 of the License, or (at your
 * option) any later version.
 *
 * This program is distributed in the hope that it will be useful, but WITHOUT
 * ANY WARRANTY; without even the implied warranty of MERCHANTABILITY or
 * FITNESS FOR A PARTICULAR PURPOSE. See the GNU General Public License for
 * more details.
 *
 * You should have received a copy of the GNU General Public License along
 * with this program. If not, see <http://www.gnu.org/licenses/>.
 */

#include "AccountMgr.h"
#include "AchievementMgr.h"
#include "ArenaTeam.h"
#include "ArenaTeamMgr.h"
#include "Chat.h"
#include "Common.h"
#include "DatabaseEnv.h"
#include "DB2Structure.h"
#include "DB2Stores.h"
#include "DisableMgr.h"
#include "GameEventMgr.h"
#include "GossipDef.h"
#include "GroupMgr.h"
#include "GuildMgr.h"
#include "InstanceSaveMgr.h"
#include "Language.h"
#include "LFGMgr.h"
#include "Log.h"
#include "MapManager.h"
#include "ObjectMgr.h"
#include "Pet.h"
#include "PoolMgr.h"
#include "ReputationMgr.h"
#include "ScriptMgr.h"
#include "SpellAuras.h"
#include "Spell.h"
#include "SpellMgr.h"
#include "SpellScript.h"
#include "Transport.h"
#include "UpdateMask.h"
#include "Util.h"
#include "Vehicle.h"
#include "WaypointManager.h"
#include "World.h"

ScriptMapMap sSpellScripts;
ScriptMapMap sEventScripts;
ScriptMapMap sWaypointScripts;

std::string GetScriptsTableNameByType(ScriptsType type)
{
    std::string res = "";
    switch (type)
    {
        case SCRIPTS_SPELL:         res = "spell_scripts";      break;
        case SCRIPTS_EVENT:         res = "event_scripts";      break;
        case SCRIPTS_WAYPOINT:      res = "waypoint_scripts";   break;
        default: break;
    }
    return res;
}

ScriptMapMap* GetScriptsMapByType(ScriptsType type)
{
    ScriptMapMap* res = NULL;
    switch (type)
    {
        case SCRIPTS_SPELL:         res = &sSpellScripts;       break;
        case SCRIPTS_EVENT:         res = &sEventScripts;       break;
        case SCRIPTS_WAYPOINT:      res = &sWaypointScripts;    break;
        default: break;
    }
    return res;
}

std::string GetScriptCommandName(ScriptCommands command)
{
    std::string res = "";
    switch (command)
    {
        case SCRIPT_COMMAND_TALK: res = "SCRIPT_COMMAND_TALK"; break;
        case SCRIPT_COMMAND_EMOTE: res = "SCRIPT_COMMAND_EMOTE"; break;
        case SCRIPT_COMMAND_FIELD_SET: res = "SCRIPT_COMMAND_FIELD_SET"; break;
        case SCRIPT_COMMAND_MOVE_TO: res = "SCRIPT_COMMAND_MOVE_TO"; break;
        case SCRIPT_COMMAND_FLAG_SET: res = "SCRIPT_COMMAND_FLAG_SET"; break;
        case SCRIPT_COMMAND_FLAG_REMOVE: res = "SCRIPT_COMMAND_FLAG_REMOVE"; break;
        case SCRIPT_COMMAND_TELEPORT_TO: res = "SCRIPT_COMMAND_TELEPORT_TO"; break;
        case SCRIPT_COMMAND_QUEST_EXPLORED: res = "SCRIPT_COMMAND_QUEST_EXPLORED"; break;
        case SCRIPT_COMMAND_KILL_CREDIT: res = "SCRIPT_COMMAND_KILL_CREDIT"; break;
        case SCRIPT_COMMAND_RESPAWN_GAMEOBJECT: res = "SCRIPT_COMMAND_RESPAWN_GAMEOBJECT"; break;
        case SCRIPT_COMMAND_TEMP_SUMMON_CREATURE: res = "SCRIPT_COMMAND_TEMP_SUMMON_CREATURE"; break;
        case SCRIPT_COMMAND_OPEN_DOOR: res = "SCRIPT_COMMAND_OPEN_DOOR"; break;
        case SCRIPT_COMMAND_CLOSE_DOOR: res = "SCRIPT_COMMAND_CLOSE_DOOR"; break;
        case SCRIPT_COMMAND_ACTIVATE_OBJECT: res = "SCRIPT_COMMAND_ACTIVATE_OBJECT"; break;
        case SCRIPT_COMMAND_REMOVE_AURA: res = "SCRIPT_COMMAND_REMOVE_AURA"; break;
        case SCRIPT_COMMAND_CAST_SPELL: res = "SCRIPT_COMMAND_CAST_SPELL"; break;
        case SCRIPT_COMMAND_PLAY_SOUND: res = "SCRIPT_COMMAND_PLAY_SOUND"; break;
        case SCRIPT_COMMAND_CREATE_ITEM: res = "SCRIPT_COMMAND_CREATE_ITEM"; break;
        case SCRIPT_COMMAND_DESPAWN_SELF: res = "SCRIPT_COMMAND_DESPAWN_SELF"; break;
        case SCRIPT_COMMAND_LOAD_PATH: res = "SCRIPT_COMMAND_LOAD_PATH"; break;
        case SCRIPT_COMMAND_CALLSCRIPT_TO_UNIT: res = "SCRIPT_COMMAND_CALLSCRIPT_TO_UNIT"; break;
        case SCRIPT_COMMAND_KILL: res = "SCRIPT_COMMAND_KILL"; break;
        // TrinityCore only
        case SCRIPT_COMMAND_ORIENTATION: res = "SCRIPT_COMMAND_ORIENTATION"; break;
        case SCRIPT_COMMAND_EQUIP: res = "SCRIPT_COMMAND_EQUIP"; break;
        case SCRIPT_COMMAND_MODEL: res = "SCRIPT_COMMAND_MODEL"; break;
        case SCRIPT_COMMAND_CLOSE_GOSSIP: res = "SCRIPT_COMMAND_CLOSE_GOSSIP"; break;
        case SCRIPT_COMMAND_PLAYMOVIE: res = "SCRIPT_COMMAND_PLAYMOVIE"; break;
        default:
        {
            char sz[32];
            sprintf(sz, "Unknown command: %d", command);
            res = sz;
            break;
        }
    }
    return res;
}

std::string ScriptInfo::GetDebugInfo() const
{
    char sz[256];
    sprintf(sz, "%s ('%s' script id: %u)", GetScriptCommandName(command).c_str(), GetScriptsTableNameByType(type).c_str(), id);
    return std::string(sz);
}

bool normalizePlayerName(std::string& name)
{
    if (name.empty())
        return false;

    wchar_t wstr_buf[MAX_INTERNAL_PLAYER_NAME+1];
    size_t wstr_len = MAX_INTERNAL_PLAYER_NAME;

    if (!Utf8toWStr(name, &wstr_buf[0], wstr_len))
        return false;

    wstr_buf[0] = wcharToUpper(wstr_buf[0]);
    for (size_t i = 1; i < wstr_len; ++i)
        wstr_buf[i] = wcharToLower(wstr_buf[i]);

    if (!WStrToUtf8(wstr_buf, wstr_len, name))
        return false;

    return true;
}

LanguageDesc lang_description[LANGUAGES_COUNT] =
{
    { LANG_ADDON,           0, 0                       },
    { LANG_UNIVERSAL,       0, 0                       },
    { LANG_ORCISH,        669, SKILL_LANG_ORCISH       },
    { LANG_DARNASSIAN,    671, SKILL_LANG_DARNASSIAN   },
    { LANG_TAURAHE,       670, SKILL_LANG_TAURAHE      },
    { LANG_DWARVISH,      672, SKILL_LANG_DWARVEN      },
    { LANG_COMMON,        668, SKILL_LANG_COMMON       },
    { LANG_DEMONIC,       815, SKILL_LANG_DEMON_TONGUE },
    { LANG_TITAN,         816, SKILL_LANG_TITAN        },
    { LANG_THALASSIAN,    813, SKILL_LANG_THALASSIAN   },
    { LANG_DRACONIC,      814, SKILL_LANG_DRACONIC     },
    { LANG_KALIMAG,       817, SKILL_LANG_OLD_TONGUE   },
    { LANG_GNOMISH,      7340, SKILL_LANG_GNOMISH      },
    { LANG_TROLL,        7341, SKILL_LANG_TROLL        },
    { LANG_GUTTERSPEAK, 17737, SKILL_LANG_GUTTERSPEAK  },
    { LANG_DRAENEI,     29932, SKILL_LANG_DRAENEI      },
    { LANG_ZOMBIE,          0, 0                       },
    { LANG_GNOMISH_BINARY,  0, 0                       },
    { LANG_GOBLIN_BINARY,   0, 0                       },
    { LANG_WORGEN,      69270, SKILL_LANG_WORGEN       },
    { LANG_GOBLIN,      69269, SKILL_LANG_GOBLIN       }
};

LanguageDesc const* GetLanguageDescByID(uint32 lang)
{
    for (uint8 i = 0; i < LANGUAGES_COUNT; ++i)
    {
        if (uint32(lang_description[i].lang_id) == lang)
            return &lang_description[i];
    }

    return NULL;
}

bool SpellClickInfo::IsFitToRequirements(Unit const* clicker, Unit const* clickee) const
{
    Player const* playerClicker = clicker->ToPlayer();
    if (!playerClicker)
        return true;

    Unit const* summoner = NULL;
    // Check summoners for party
    if (clickee->IsSummon())
        summoner = clickee->ToTempSummon()->GetSummoner();
    if (!summoner)
        summoner = clickee;

    // This only applies to players
    switch (userType)
    {
        case SPELL_CLICK_USER_FRIEND:
            if (!playerClicker->IsFriendlyTo(summoner))
                return false;
            break;
        case SPELL_CLICK_USER_RAID:
            if (!playerClicker->IsInRaidWith(summoner))
                return false;
            break;
        case SPELL_CLICK_USER_PARTY:
            if (!playerClicker->IsInPartyWith(summoner))
                return false;
            break;
        default:
            break;
    }

    return true;
}

ObjectMgr::ObjectMgr():
    _auctionId(1),
    _equipmentSetGuid(1),
    _itemTextId(1),
    _mailId(1),
    _hiPetNumber(1),
    _voidItemId(1),
    _hiCharGuid(1),
    _hiCreatureGuid(1),
    _hiPetGuid(1),
    _hiVehicleGuid(1),
    _hiItemGuid(1),
    _hiGoGuid(1),
    _hiDoGuid(1),
    _hiCorpseGuid(1),
<<<<<<< HEAD
    _hiAreaTriggerGuid(1),
    _hiMoTransGuid(1)
=======
    _hiMoTransGuid(1),
    DBCLocaleIndex(LOCALE_enUS)
>>>>>>> 5c15e88d
{
    for (uint8 i = 0; i < MAX_CLASSES; ++i)
        for (uint8 j = 0; j < MAX_RACES; ++j)
            _playerInfo[j][i] = NULL;
}

ObjectMgr::~ObjectMgr()
{
    for (QuestMap::iterator i = _questTemplates.begin(); i != _questTemplates.end(); ++i)
        delete i->second;

    for (PetLevelInfoContainer::iterator i = _petInfoStore.begin(); i != _petInfoStore.end(); ++i)
        delete[] i->second;

    for (int race = 0; race < MAX_RACES; ++race)
    {
        for (int class_ = 0; class_ < MAX_CLASSES; ++class_)
        {
            if (_playerInfo[race][class_])
                delete[] _playerInfo[race][class_]->levelInfo;
            delete _playerInfo[race][class_];
        }
    }

    for (CacheVendorItemContainer::iterator itr = _cacheVendorItemStore.begin(); itr != _cacheVendorItemStore.end(); ++itr)
        itr->second.Clear();

    _cacheTrainerSpellStore.clear();
    _graveyardOrientations.clear();

    for (DungeonEncounterContainer::iterator itr =_dungeonEncounterStore.begin(); itr != _dungeonEncounterStore.end(); ++itr)
        for (DungeonEncounterList::iterator encounterItr = itr->second.begin(); encounterItr != itr->second.end(); ++encounterItr)
            delete *encounterItr;

    for (AccessRequirementContainer::iterator itr = _accessRequirementStore.begin(); itr != _accessRequirementStore.end(); ++itr)
        delete itr->second;
}

void ObjectMgr::AddLocaleString(std::string const& s, LocaleConstant locale, StringVector& data)
{
    if (!s.empty())
    {
        if (data.size() <= size_t(locale))
            data.resize(locale + 1);

        data[locale] = s;
    }
}

void ObjectMgr::LoadGraveyardOrientations()
{
    uint32 oldMSTime = getMSTime();

    _graveyardOrientations.clear();

    QueryResult result = WorldDatabase.Query("SELECT id, orientation FROM graveyard_orientation");

    if (!result)
        return;

    do
    {
        Field* fields = result->Fetch();

        uint32 id = fields[0].GetUInt32();
        if (!sWorldSafeLocsStore.LookupEntry(id))
        {
            TC_LOG_ERROR("server.loading", "Graveyard %u referenced in graveyard_orientation doesn't exist.", id);
            continue;
        }
        _graveyardOrientations[id] = fields[1].GetFloat();

    } while (result->NextRow());

    TC_LOG_INFO("server.loading", ">> Loaded %lu graveyard orientations in %u ms", (unsigned long)_graveyardOrientations.size(), GetMSTimeDiffToNow(oldMSTime));
}

void ObjectMgr::LoadCreatureLocales()
{
    uint32 oldMSTime = getMSTime();

    _creatureLocaleStore.clear();                              // need for reload case

    QueryResult result = WorldDatabase.Query("SELECT entry, name_loc1, subname_loc1, name_loc2, subname_loc2, name_loc3, subname_loc3, name_loc4, subname_loc4, name_loc5, subname_loc5, name_loc6, subname_loc6, name_loc7, subname_loc7, name_loc8, subname_loc8 FROM locales_creature");

    if (!result)
        return;

    do
    {
        Field* fields = result->Fetch();

        uint32 entry = fields[0].GetUInt32();

        CreatureLocale& data = _creatureLocaleStore[entry];

        for (uint8 i = 1; i < TOTAL_LOCALES; ++i)
        {
            LocaleConstant locale = (LocaleConstant) i;
            AddLocaleString(fields[1 + 2 * (i - 1)].GetString(), locale, data.Name);
            AddLocaleString(fields[1 + 2 * (i - 1) + 1].GetString(), locale, data.SubName);
        }
    } while (result->NextRow());

    TC_LOG_INFO("server.loading", ">> Loaded %lu creature locale strings in %u ms", (unsigned long)_creatureLocaleStore.size(), GetMSTimeDiffToNow(oldMSTime));
}

void ObjectMgr::LoadGossipMenuItemsLocales()
{
    uint32 oldMSTime = getMSTime();

    _gossipMenuItemsLocaleStore.clear();                              // need for reload case

    QueryResult result = WorldDatabase.Query("SELECT menu_id, id, "
        "option_text_loc1, box_text_loc1, option_text_loc2, box_text_loc2, "
        "option_text_loc3, box_text_loc3, option_text_loc4, box_text_loc4, "
        "option_text_loc5, box_text_loc5, option_text_loc6, box_text_loc6, "
        "option_text_loc7, box_text_loc7, option_text_loc8, box_text_loc8 "
        "FROM locales_gossip_menu_option");

    if (!result)
        return;

    do
    {
        Field* fields = result->Fetch();

        uint16 menuId   = fields[0].GetUInt16();
        uint16 id       = fields[1].GetUInt16();

        GossipMenuItemsLocale& data = _gossipMenuItemsLocaleStore[MAKE_PAIR32(menuId, id)];

        for (uint8 i = 1; i < TOTAL_LOCALES; ++i)
        {
            LocaleConstant locale = (LocaleConstant) i;
            AddLocaleString(fields[2 + 2 * (i - 1)].GetString(), locale, data.OptionText);
            AddLocaleString(fields[2 + 2 * (i - 1) + 1].GetString(), locale, data.BoxText);
        }
    } while (result->NextRow());

    TC_LOG_INFO("server.loading", ">> Loaded %lu gossip_menu_option locale strings in %u ms", (unsigned long)_gossipMenuItemsLocaleStore.size(), GetMSTimeDiffToNow(oldMSTime));
}

void ObjectMgr::LoadPointOfInterestLocales()
{
    uint32 oldMSTime = getMSTime();

    _pointOfInterestLocaleStore.clear();                              // need for reload case

    QueryResult result = WorldDatabase.Query("SELECT entry, icon_name_loc1, icon_name_loc2, icon_name_loc3, icon_name_loc4, icon_name_loc5, icon_name_loc6, icon_name_loc7, icon_name_loc8 FROM locales_points_of_interest");

    if (!result)
        return;

    do
    {
        Field* fields = result->Fetch();

        uint32 entry = fields[0].GetUInt32();

        PointOfInterestLocale& data = _pointOfInterestLocaleStore[entry];

        for (uint8 i = 1; i < TOTAL_LOCALES; ++i)
            AddLocaleString(fields[i].GetString(), LocaleConstant(i), data.IconName);
    } while (result->NextRow());

    TC_LOG_INFO("server.loading", ">> Loaded %lu points_of_interest locale strings in %u ms", (unsigned long)_pointOfInterestLocaleStore.size(), GetMSTimeDiffToNow(oldMSTime));
}

void ObjectMgr::LoadCreatureTemplates()
{
    uint32 oldMSTime = getMSTime();

    //                                                 0              1                 2                  3                 4            5           6        7         8
    QueryResult result = WorldDatabase.Query("SELECT entry, difficulty_entry_1, difficulty_entry_2, difficulty_entry_3, KillCredit1, KillCredit2, modelid1, modelid2, modelid3, "
    //                                           9       10      11       12           13           14        15     16      17        18        19         20         21
                                             "modelid4, name, subname, IconName, gossip_menu_id, minlevel, maxlevel, exp, exp_unk, faction_A, faction_H, npcflag, speed_walk, "
    //                                             22     23     24     25     26       27           28             29              30               31            32          33          34
                                             "speed_run, scale, rank, mindmg, maxdmg, dmgschool, attackpower, dmg_multiplier, baseattacktime, rangeattacktime, unit_class, unit_flags, unit_flags2, "
    //                                             35         36         37             38             39          40           41              42          43
                                             "dynamicflags, family, trainer_type, trainer_class, trainer_race, minrangedmg, maxrangedmg, rangedattackpower, type, "
    //                                            44           45        46         47            48          49          50           51           52           53         54
                                             "type_flags, type_flags2, lootid, pickpocketloot, skinloot, resistance1, resistance2, resistance3, resistance4, resistance5, resistance6, "
    //                                          55      56      57      58      59      60      61      62          63           64        65       66       67         68
                                             "spell1, spell2, spell3, spell4, spell5, spell6, spell7, spell8, PetSpellDataId, VehicleId, mingold, maxgold, AIName, MovementType, "
    //                                             69          70         71         72            73            74          75           76          77          78           79          80
                                             "InhabitType, HoverHeight, Health_mod, Mana_mod, Mana_mod_extra, Armor_mod, RacialLeader, questItem1, questItem2, questItem3, questItem4, questItem5, "
    //                                            81           82          83               84                85           86
                                             " questItem6, movementId, RegenHealth, mechanic_immune_mask, flags_extra, ScriptName "
                                             "FROM creature_template;");

    if (!result)
    {
        TC_LOG_INFO("server.loading", ">> Loaded 0 creature template definitions. DB table `creature_template` is empty.");
        return;
    }

    _creatureTemplateStore.rehash(result->GetRowCount());
    uint32 count = 0;
    do
    {
        Field* fields = result->Fetch();

        uint32 entry = fields[0].GetUInt32();


        CreatureTemplate& creatureTemplate = _creatureTemplateStore[entry];

        creatureTemplate.Entry = entry;

        for (uint8 i = 0; i < MAX_DIFFICULTY - 1; ++i)
            creatureTemplate.DifficultyEntry[i] = fields[1 + i].GetUInt32();

        for (uint8 i = 0; i < MAX_KILL_CREDIT; ++i)
            creatureTemplate.KillCredit[i] = fields[4 + i].GetUInt32();

        creatureTemplate.Modelid1          = fields[6].GetUInt32();
        creatureTemplate.Modelid2          = fields[7].GetUInt32();
        creatureTemplate.Modelid3          = fields[8].GetUInt32();
        creatureTemplate.Modelid4          = fields[9].GetUInt32();
        creatureTemplate.Name              = fields[10].GetString();
        creatureTemplate.SubName           = fields[11].GetString();
        creatureTemplate.IconName          = fields[12].GetString();
        creatureTemplate.GossipMenuId      = fields[13].GetUInt32();
        creatureTemplate.minlevel          = fields[14].GetUInt8();
        creatureTemplate.maxlevel          = fields[15].GetUInt8();
        creatureTemplate.expansion         = uint32(fields[16].GetInt16());
        creatureTemplate.expansionUnknown  = uint32(fields[17].GetUInt16());
        creatureTemplate.faction_A         = uint32(fields[18].GetUInt16());
        creatureTemplate.faction_H         = uint32(fields[19].GetUInt16());
        creatureTemplate.npcflag           = fields[20].GetUInt32();
        creatureTemplate.speed_walk        = fields[21].GetFloat();
        creatureTemplate.speed_run         = fields[22].GetFloat();
        creatureTemplate.scale             = fields[23].GetFloat();
        creatureTemplate.rank              = uint32(fields[24].GetUInt8());
        creatureTemplate.mindmg            = fields[25].GetFloat();
        creatureTemplate.maxdmg            = fields[26].GetFloat();
        creatureTemplate.dmgschool         = uint32(fields[27].GetInt8());
        creatureTemplate.attackpower       = fields[28].GetUInt32();
        creatureTemplate.dmg_multiplier    = fields[29].GetFloat();
        creatureTemplate.baseattacktime    = fields[30].GetUInt32();
        creatureTemplate.rangeattacktime   = fields[31].GetUInt32();
        creatureTemplate.unit_class        = uint32(fields[32].GetUInt8());
        creatureTemplate.unit_flags        = fields[33].GetUInt32();
        creatureTemplate.unit_flags2       = fields[34].GetUInt32();
        creatureTemplate.dynamicflags      = fields[35].GetUInt32();
        creatureTemplate.family            = uint32(fields[36].GetUInt8());
        creatureTemplate.trainer_type      = uint32(fields[37].GetUInt8());
        creatureTemplate.trainer_class     = uint32(fields[38].GetUInt8());
        creatureTemplate.trainer_race      = uint32(fields[39].GetUInt8());
        creatureTemplate.minrangedmg       = fields[40].GetFloat();
        creatureTemplate.maxrangedmg       = fields[41].GetFloat();
        creatureTemplate.rangedattackpower = uint32(fields[42].GetUInt16());
        creatureTemplate.type              = uint32(fields[43].GetUInt8());
        creatureTemplate.type_flags        = fields[44].GetUInt32();
        creatureTemplate.type_flags2       = fields[45].GetUInt32();
        creatureTemplate.lootid            = fields[46].GetUInt32();
        creatureTemplate.pickpocketLootId  = fields[47].GetUInt32();
        creatureTemplate.SkinLootId        = fields[48].GetUInt32();

        for (uint8 i = SPELL_SCHOOL_HOLY; i < MAX_SPELL_SCHOOL; ++i)
            creatureTemplate.resistance[i] = fields[49 + i - 1].GetInt16();

        for (uint8 i = 0; i < CREATURE_MAX_SPELLS; ++i)
            creatureTemplate.spells[i] = fields[55 + i].GetUInt32();

        creatureTemplate.PetSpellDataId = fields[63].GetUInt32();
        creatureTemplate.VehicleId      = fields[64].GetUInt32();
        creatureTemplate.mingold        = fields[65].GetUInt32();
        creatureTemplate.maxgold        = fields[66].GetUInt32();
        creatureTemplate.AIName         = fields[67].GetString();
        creatureTemplate.MovementType   = uint32(fields[68].GetUInt8());
        creatureTemplate.InhabitType    = uint32(fields[69].GetUInt8());
        creatureTemplate.HoverHeight    = fields[70].GetFloat();
        creatureTemplate.ModHealth      = fields[71].GetFloat();
        creatureTemplate.ModMana        = fields[72].GetFloat();
        creatureTemplate.ModManaExtra   = fields[73].GetFloat();
        creatureTemplate.ModArmor       = fields[74].GetFloat();
        creatureTemplate.RacialLeader   = fields[75].GetBool();

        for (uint8 i = 0; i < MAX_CREATURE_QUEST_ITEMS; ++i)
            creatureTemplate.questItems[i] = fields[76 + i].GetUInt32();

        creatureTemplate.movementId         = fields[82].GetUInt32();
        creatureTemplate.RegenHealth        = fields[83].GetBool();
        creatureTemplate.MechanicImmuneMask = fields[84].GetUInt32();
        creatureTemplate.flags_extra        = fields[85].GetUInt32();
        creatureTemplate.ScriptID           = GetScriptId(fields[86].GetCString());

        ++count;
    }
    while (result->NextRow());

    // Checking needs to be done after loading because of the difficulty self referencing
    for (CreatureTemplateContainer::const_iterator itr = _creatureTemplateStore.begin(); itr != _creatureTemplateStore.end(); ++itr)
        CheckCreatureTemplate(&itr->second);

    TC_LOG_INFO("server.loading", ">> Loaded %u creature definitions in %u ms", count, GetMSTimeDiffToNow(oldMSTime));
}

void ObjectMgr::LoadCreatureTemplateAddons()
{
    uint32 oldMSTime = getMSTime();

    //                                                0       1       2      3       4       5      6
    QueryResult result = WorldDatabase.Query("SELECT entry, path_id, mount, bytes1, bytes2, emote, auras FROM creature_template_addon");

    if (!result)
    {
        TC_LOG_INFO("server.loading", ">> Loaded 0 creature template addon definitions. DB table `creature_template_addon` is empty.");
        return;
    }

    uint32 count = 0;
    do
    {
        Field* fields = result->Fetch();

        uint32 entry = fields[0].GetUInt32();

        if (!sObjectMgr->GetCreatureTemplate(entry))
        {
            TC_LOG_ERROR("sql.sql", "Creature template (Entry: %u) does not exist but has a record in `creature_template_addon`", entry);
            continue;
        }

        CreatureAddon& creatureAddon = _creatureTemplateAddonStore[entry];

        creatureAddon.path_id = fields[1].GetUInt32();
        creatureAddon.mount   = fields[2].GetUInt32();
        creatureAddon.bytes1  = fields[3].GetUInt32();
        creatureAddon.bytes2  = fields[4].GetUInt32();
        creatureAddon.emote   = fields[5].GetUInt32();

        Tokenizer tokens(fields[6].GetString(), ' ');
        uint8 i = 0;
        creatureAddon.auras.resize(tokens.size());
        for (Tokenizer::const_iterator itr = tokens.begin(); itr != tokens.end(); ++itr)
        {
            SpellInfo const* AdditionalSpellInfo = sSpellMgr->GetSpellInfo(uint32(atol(*itr)));
            if (!AdditionalSpellInfo)
            {
                TC_LOG_ERROR("sql.sql", "Creature (Entry: %u) has wrong spell %u defined in `auras` field in `creature_template_addon`.", entry, uint32(atol(*itr)));
                continue;
            }

            if (AdditionalSpellInfo->HasAura(SPELL_AURA_CONTROL_VEHICLE))
                TC_LOG_ERROR("sql.sql", "Creature (Entry: %u) has SPELL_AURA_CONTROL_VEHICLE aura %u defined in `auras` field in `creature_template_addon`.", entry, uint32(atol(*itr)));

            creatureAddon.auras[i++] = uint32(atol(*itr));
        }

        if (creatureAddon.mount)
        {
            if (!sCreatureDisplayInfoStore.LookupEntry(creatureAddon.mount))
            {
                TC_LOG_ERROR("sql.sql", "Creature (Entry: %u) has invalid displayInfoId (%u) for mount defined in `creature_template_addon`", entry, creatureAddon.mount);
                creatureAddon.mount = 0;
            }
        }

        if (!sEmotesStore.LookupEntry(creatureAddon.emote))
        {
            TC_LOG_ERROR("sql.sql", "Creature (Entry: %u) has invalid emote (%u) defined in `creature_template_addon`.", entry, creatureAddon.emote);
            creatureAddon.emote = 0;
        }

        ++count;
    }
    while (result->NextRow());

    TC_LOG_INFO("server.loading", ">> Loaded %u creature template addons in %u ms", count, GetMSTimeDiffToNow(oldMSTime));
}

void ObjectMgr::CheckCreatureTemplate(CreatureTemplate const* cInfo)
{
    if (!cInfo)
        return;

    bool ok = true;                                     // bool to allow continue outside this loop
    for (uint32 diff = 0; diff < MAX_DIFFICULTY - 1 && ok; ++diff)
    {
        if (!cInfo->DifficultyEntry[diff])
            continue;
        ok = false;                                     // will be set to true at the end of this loop again

        CreatureTemplate const* difficultyInfo = GetCreatureTemplate(cInfo->DifficultyEntry[diff]);
        if (!difficultyInfo)
        {
            TC_LOG_ERROR("sql.sql", "Creature (Entry: %u) has `difficulty_entry_%u`=%u but creature entry %u does not exist.",
                cInfo->Entry, diff + 1, cInfo->DifficultyEntry[diff], cInfo->DifficultyEntry[diff]);
            continue;
        }

        bool ok2 = true;
        for (uint32 diff2 = 0; diff2 < MAX_DIFFICULTY - 1 && ok2; ++diff2)
        {
            ok2 = false;
            if (_difficultyEntries[diff2].find(cInfo->Entry) != _difficultyEntries[diff2].end())
            {
                TC_LOG_ERROR("sql.sql", "Creature (Entry: %u) is listed as `difficulty_entry_%u` of another creature, but itself lists %u in `difficulty_entry_%u`.",
                    cInfo->Entry, diff2 + 1, cInfo->DifficultyEntry[diff], diff + 1);
                continue;
            }

            if (_difficultyEntries[diff2].find(cInfo->DifficultyEntry[diff]) != _difficultyEntries[diff2].end())
            {
                TC_LOG_ERROR("sql.sql", "Creature (Entry: %u) already listed as `difficulty_entry_%u` for another entry.", cInfo->DifficultyEntry[diff], diff2 + 1);
                continue;
            }

            if (_hasDifficultyEntries[diff2].find(cInfo->DifficultyEntry[diff]) != _hasDifficultyEntries[diff2].end())
            {
                TC_LOG_ERROR("sql.sql", "Creature (Entry: %u) has `difficulty_entry_%u`=%u but creature entry %u has itself a value in `difficulty_entry_%u`.",
                    cInfo->Entry, diff + 1, cInfo->DifficultyEntry[diff], cInfo->DifficultyEntry[diff], diff2 + 1);
                continue;
            }
            ok2 = true;
        }
        if (!ok2)
            continue;

        if (cInfo->unit_class != difficultyInfo->unit_class)
        {
            TC_LOG_ERROR("sql.sql", "Creature (Entry: %u, class %u) has different `unit_class` in difficulty %u mode (Entry: %u, class %u).",
                cInfo->Entry, cInfo->unit_class, diff + 1, cInfo->DifficultyEntry[diff], difficultyInfo->unit_class);
            continue;
        }

        if (cInfo->npcflag != difficultyInfo->npcflag)
        {
            TC_LOG_ERROR("sql.sql", "Creature (Entry: %u) has different `npcflag` in difficulty %u mode (Entry: %u).", cInfo->Entry, diff + 1, cInfo->DifficultyEntry[diff]);
            continue;
        }

        if (cInfo->trainer_class != difficultyInfo->trainer_class)
        {
            TC_LOG_ERROR("sql.sql", "Creature (Entry: %u) has different `trainer_class` in difficulty %u mode (Entry: %u).", cInfo->Entry, diff + 1, cInfo->DifficultyEntry[diff]);
            continue;
        }

        if (cInfo->trainer_race != difficultyInfo->trainer_race)
        {
            TC_LOG_ERROR("sql.sql", "Creature (Entry: %u) has different `trainer_race` in difficulty %u mode (Entry: %u).", cInfo->Entry, diff + 1, cInfo->DifficultyEntry[diff]);
            continue;
        }

        if (cInfo->trainer_type != difficultyInfo->trainer_type)
        {
            TC_LOG_ERROR("sql.sql", "Creature (Entry: %u) has different `trainer_type` in difficulty %u mode (Entry: %u).", cInfo->Entry, diff + 1, cInfo->DifficultyEntry[diff]);
            continue;
        }

        if (!difficultyInfo->AIName.empty())
        {
            TC_LOG_ERROR("sql.sql", "Creature (Entry: %u) lists difficulty %u mode entry %u with `AIName` filled in. `AIName` of difficulty 0 mode creature is always used instead.",
                cInfo->Entry, diff + 1, cInfo->DifficultyEntry[diff]);
            continue;
        }

        if (difficultyInfo->ScriptID)
        {
            TC_LOG_ERROR("sql.sql", "Creature (Entry: %u) lists difficulty %u mode entry %u with `ScriptName` filled in. `ScriptName` of difficulty 0 mode creature is always used instead.",
                cInfo->Entry, diff + 1, cInfo->DifficultyEntry[diff]);
            continue;
        }

        _hasDifficultyEntries[diff].insert(cInfo->Entry);
        _difficultyEntries[diff].insert(cInfo->DifficultyEntry[diff]);
        ok = true;
    }

    FactionTemplateEntry const* factionTemplate = sFactionTemplateStore.LookupEntry(cInfo->faction_A);
    if (!factionTemplate)
        TC_LOG_ERROR("sql.sql", "Creature (Entry: %u) has non-existing faction_A template (%u).", cInfo->Entry, cInfo->faction_A);

    factionTemplate = sFactionTemplateStore.LookupEntry(cInfo->faction_H);
    if (!factionTemplate)
        TC_LOG_ERROR("sql.sql", "Creature (Entry: %u) has non-existing faction_H template (%u).", cInfo->Entry, cInfo->faction_H);

    // used later for scale
    CreatureDisplayInfoEntry const* displayScaleEntry = NULL;

    if (cInfo->Modelid1)
    {
        CreatureDisplayInfoEntry const* displayEntry = sCreatureDisplayInfoStore.LookupEntry(cInfo->Modelid1);
        if (!displayEntry)
        {
            TC_LOG_ERROR("sql.sql", "Creature (Entry: %u) lists non-existing Modelid1 id (%u), this can crash the client.", cInfo->Entry, cInfo->Modelid1);
            const_cast<CreatureTemplate*>(cInfo)->Modelid1 = 0;
        }
        else if (!displayScaleEntry)
            displayScaleEntry = displayEntry;

        CreatureModelInfo const* modelInfo = GetCreatureModelInfo(cInfo->Modelid1);
        if (!modelInfo)
            TC_LOG_ERROR("sql.sql", "No model data exist for `Modelid1` = %u listed by creature (Entry: %u).", cInfo->Modelid1, cInfo->Entry);
    }

    if (cInfo->Modelid2)
    {
        CreatureDisplayInfoEntry const* displayEntry = sCreatureDisplayInfoStore.LookupEntry(cInfo->Modelid2);
        if (!displayEntry)
        {
            TC_LOG_ERROR("sql.sql", "Creature (Entry: %u) lists non-existing Modelid2 id (%u), this can crash the client.", cInfo->Entry, cInfo->Modelid2);
            const_cast<CreatureTemplate*>(cInfo)->Modelid2 = 0;
        }
        else if (!displayScaleEntry)
            displayScaleEntry = displayEntry;

        CreatureModelInfo const* modelInfo = GetCreatureModelInfo(cInfo->Modelid2);
        if (!modelInfo)
            TC_LOG_ERROR("sql.sql", "No model data exist for `Modelid2` = %u listed by creature (Entry: %u).", cInfo->Modelid2, cInfo->Entry);
    }

    if (cInfo->Modelid3)
    {
        CreatureDisplayInfoEntry const* displayEntry = sCreatureDisplayInfoStore.LookupEntry(cInfo->Modelid3);
        if (!displayEntry)
        {
            TC_LOG_ERROR("sql.sql", "Creature (Entry: %u) lists non-existing Modelid3 id (%u), this can crash the client.", cInfo->Entry, cInfo->Modelid3);
            const_cast<CreatureTemplate*>(cInfo)->Modelid3 = 0;
        }
        else if (!displayScaleEntry)
            displayScaleEntry = displayEntry;

        CreatureModelInfo const* modelInfo = GetCreatureModelInfo(cInfo->Modelid3);
        if (!modelInfo)
            TC_LOG_ERROR("sql.sql", "No model data exist for `Modelid3` = %u listed by creature (Entry: %u).", cInfo->Modelid3, cInfo->Entry);
    }

    if (cInfo->Modelid4)
    {
        CreatureDisplayInfoEntry const* displayEntry = sCreatureDisplayInfoStore.LookupEntry(cInfo->Modelid4);
        if (!displayEntry)
        {
            TC_LOG_ERROR("sql.sql", "Creature (Entry: %u) lists non-existing Modelid4 id (%u), this can crash the client.", cInfo->Entry, cInfo->Modelid4);
            const_cast<CreatureTemplate*>(cInfo)->Modelid4 = 0;
        }
        else if (!displayScaleEntry)
            displayScaleEntry = displayEntry;

        CreatureModelInfo const* modelInfo = GetCreatureModelInfo(cInfo->Modelid4);
        if (!modelInfo)
            TC_LOG_ERROR("sql.sql", "No model data exist for `Modelid4` = %u listed by creature (Entry: %u).", cInfo->Modelid4, cInfo->Entry);
    }

    if (!displayScaleEntry)
        TC_LOG_ERROR("sql.sql", "Creature (Entry: %u) does not have any existing display id in Modelid1/Modelid2/Modelid3/Modelid4.", cInfo->Entry);

    for (int k = 0; k < MAX_KILL_CREDIT; ++k)
    {
        if (cInfo->KillCredit[k])
        {
            if (!GetCreatureTemplate(cInfo->KillCredit[k]))
            {
                TC_LOG_ERROR("sql.sql", "Creature (Entry: %u) lists non-existing creature entry %u in `KillCredit%d`.", cInfo->Entry, cInfo->KillCredit[k], k + 1);
                const_cast<CreatureTemplate*>(cInfo)->KillCredit[k] = 0;
            }
        }
    }

    if (!cInfo->unit_class || ((1 << (cInfo->unit_class-1)) & CLASSMASK_ALL_CREATURES) == 0)
    {
        TC_LOG_ERROR("sql.sql", "Creature (Entry: %u) has invalid unit_class (%u) in creature_template. Set to 1 (UNIT_CLASS_WARRIOR).", cInfo->Entry, cInfo->unit_class);
        const_cast<CreatureTemplate*>(cInfo)->unit_class = UNIT_CLASS_WARRIOR;
    }

    if (cInfo->dmgschool >= MAX_SPELL_SCHOOL)
    {
        TC_LOG_ERROR("sql.sql", "Creature (Entry: %u) has invalid spell school value (%u) in `dmgschool`.", cInfo->Entry, cInfo->dmgschool);
        const_cast<CreatureTemplate*>(cInfo)->dmgschool = SPELL_SCHOOL_NORMAL;
    }

    if (cInfo->baseattacktime == 0)
        const_cast<CreatureTemplate*>(cInfo)->baseattacktime  = BASE_ATTACK_TIME;

    if (cInfo->rangeattacktime == 0)
        const_cast<CreatureTemplate*>(cInfo)->rangeattacktime = BASE_ATTACK_TIME;

    if ((cInfo->npcflag & UNIT_NPC_FLAG_TRAINER) && cInfo->trainer_type >= MAX_TRAINER_TYPE)
        TC_LOG_ERROR("sql.sql", "Creature (Entry: %u) has wrong trainer type %u.", cInfo->Entry, cInfo->trainer_type);

    if (cInfo->speed_walk == 0.0f)
    {
        TC_LOG_ERROR("sql.sql", "Creature (Entry: %u) has wrong value (%f) in speed_walk, set to 1.", cInfo->Entry, cInfo->speed_walk);
        const_cast<CreatureTemplate*>(cInfo)->speed_walk = 1.0f;
    }

    if (cInfo->speed_run == 0.0f)
    {
        TC_LOG_ERROR("sql.sql", "Creature (Entry: %u) has wrong value (%f) in speed_run, set to 1.14286.", cInfo->Entry, cInfo->speed_run);
        const_cast<CreatureTemplate*>(cInfo)->speed_run = 1.14286f;
    }

    if (cInfo->type && !sCreatureTypeStore.LookupEntry(cInfo->type))
    {
        TC_LOG_ERROR("sql.sql", "Creature (Entry: %u) has invalid creature type (%u) in `type`.", cInfo->Entry, cInfo->type);
        const_cast<CreatureTemplate*>(cInfo)->type = CREATURE_TYPE_HUMANOID;
    }

    // must exist or used hidden but used in data horse case
    if (cInfo->family && !sCreatureFamilyStore.LookupEntry(cInfo->family) && cInfo->family != CREATURE_FAMILY_HORSE_CUSTOM)
    {
        TC_LOG_ERROR("sql.sql", "Creature (Entry: %u) has invalid creature family (%u) in `family`.", cInfo->Entry, cInfo->family);
        const_cast<CreatureTemplate*>(cInfo)->family = 0;
    }

    if (cInfo->InhabitType <= 0 || cInfo->InhabitType > INHABIT_ANYWHERE)
    {
        TC_LOG_ERROR("sql.sql", "Creature (Entry: %u) has wrong value (%u) in `InhabitType`, creature will not correctly walk/swim/fly.", cInfo->Entry, cInfo->InhabitType);
        const_cast<CreatureTemplate*>(cInfo)->InhabitType = INHABIT_ANYWHERE;
    }

    if (cInfo->HoverHeight < 0.0f)
    {
        TC_LOG_ERROR("sql.sql", "Creature (Entry: %u) has wrong value (%f) in `HoverHeight`", cInfo->Entry, cInfo->HoverHeight);
        const_cast<CreatureTemplate*>(cInfo)->HoverHeight = 1.0f;
    }

    if (cInfo->VehicleId)
    {
        VehicleEntry const* vehId = sVehicleStore.LookupEntry(cInfo->VehicleId);
        if (!vehId)
        {
             TC_LOG_ERROR("sql.sql", "Creature (Entry: %u) has a non-existing VehicleId (%u). This *WILL* cause the client to freeze!", cInfo->Entry, cInfo->VehicleId);
             const_cast<CreatureTemplate*>(cInfo)->VehicleId = 0;
        }
    }

    if (cInfo->PetSpellDataId)
    {
        CreatureSpellDataEntry const* spellDataId = sCreatureSpellDataStore.LookupEntry(cInfo->PetSpellDataId);
        if (!spellDataId)
            TC_LOG_ERROR("sql.sql", "Creature (Entry: %u) has non-existing PetSpellDataId (%u).", cInfo->Entry, cInfo->PetSpellDataId);
    }

    for (uint8 j = 0; j < CREATURE_MAX_SPELLS; ++j)
    {
        if (cInfo->spells[j] && !sSpellMgr->GetSpellInfo(cInfo->spells[j]))
        {
            TC_LOG_ERROR("sql.sql", "Creature (Entry: %u) has non-existing Spell%d (%u), set to 0.", cInfo->Entry, j+1, cInfo->spells[j]);
            const_cast<CreatureTemplate*>(cInfo)->spells[j] = 0;
        }
    }

    if (cInfo->MovementType >= MAX_DB_MOTION_TYPE)
    {
        TC_LOG_ERROR("sql.sql", "Creature (Entry: %u) has wrong movement generator type (%u), ignored and set to IDLE.", cInfo->Entry, cInfo->MovementType);
        const_cast<CreatureTemplate*>(cInfo)->MovementType = IDLE_MOTION_TYPE;
    }

    /// if not set custom creature scale then load scale from CreatureDisplayInfo.dbc
    if (cInfo->scale <= 0.0f)
    {
        if (displayScaleEntry)
            const_cast<CreatureTemplate*>(cInfo)->scale = displayScaleEntry->scale;
        else
            const_cast<CreatureTemplate*>(cInfo)->scale = 1.0f;
    }

    if (cInfo->expansion > MAX_CREATURE_BASE_HP)
    {
        TC_LOG_ERROR("sql.sql", "Table `creature_template` lists creature (Entry: %u) with `exp` %u. Ignored and set to 0.", cInfo->Entry, cInfo->expansion);
        const_cast<CreatureTemplate*>(cInfo)->expansion = 0;
    }

    if (cInfo->expansionUnknown > MAX_CREATURE_BASE_HP)
    {
        TC_LOG_ERROR("sql.sql", "Table `creature_template` lists creature (Entry: %u) with `exp_unk` %u. Ignored and set to 0.", cInfo->Entry, cInfo->expansionUnknown);
        const_cast<CreatureTemplate*>(cInfo)->expansionUnknown = 0;
    }

    if (uint32 badFlags = (cInfo->flags_extra & ~CREATURE_FLAG_EXTRA_DB_ALLOWED))
    {
        TC_LOG_ERROR("sql.sql", "Table `creature_template` lists creature (Entry: %u) with disallowed `flags_extra` %u, removing incorrect flag.", cInfo->Entry, badFlags);
        const_cast<CreatureTemplate*>(cInfo)->flags_extra &= CREATURE_FLAG_EXTRA_DB_ALLOWED;
    }

    const_cast<CreatureTemplate*>(cInfo)->dmg_multiplier *= Creature::_GetDamageMod(cInfo->rank);
}

void ObjectMgr::LoadCreatureAddons()
{
    uint32 oldMSTime = getMSTime();

    //                                                0       1       2      3       4       5      6
    QueryResult result = WorldDatabase.Query("SELECT guid, path_id, mount, bytes1, bytes2, emote, auras FROM creature_addon");

    if (!result)
    {
        TC_LOG_INFO("server.loading", ">> Loaded 0 creature addon definitions. DB table `creature_addon` is empty.");
        return;
    }

    uint32 count = 0;
    do
    {
        Field* fields = result->Fetch();

        uint32 guid = fields[0].GetUInt32();

        CreatureData const* creData = GetCreatureData(guid);
        if (!creData)
        {
            TC_LOG_ERROR("sql.sql", "Creature (GUID: %u) does not exist but has a record in `creature_addon`", guid);
            continue;
        }

        CreatureAddon& creatureAddon = _creatureAddonStore[guid];

        creatureAddon.path_id = fields[1].GetUInt32();
        if (creData->movementType == WAYPOINT_MOTION_TYPE && !creatureAddon.path_id)
        {
            const_cast<CreatureData*>(creData)->movementType = IDLE_MOTION_TYPE;
            TC_LOG_ERROR("sql.sql", "Creature (GUID %u) has movement type set to WAYPOINT_MOTION_TYPE but no path assigned", guid);
        }

        creatureAddon.mount   = fields[2].GetUInt32();
        creatureAddon.bytes1  = fields[3].GetUInt32();
        creatureAddon.bytes2  = fields[4].GetUInt32();
        creatureAddon.emote   = fields[5].GetUInt32();

        Tokenizer tokens(fields[6].GetString(), ' ');
        uint8 i = 0;
        creatureAddon.auras.resize(tokens.size());
        for (Tokenizer::const_iterator itr = tokens.begin(); itr != tokens.end(); ++itr)
        {
            SpellInfo const* AdditionalSpellInfo = sSpellMgr->GetSpellInfo(uint32(atol(*itr)));
            if (!AdditionalSpellInfo)
            {
                TC_LOG_ERROR("sql.sql", "Creature (GUID: %u) has wrong spell %u defined in `auras` field in `creature_addon`.", guid, uint32(atol(*itr)));
                continue;
            }

            if (AdditionalSpellInfo->HasAura(SPELL_AURA_CONTROL_VEHICLE))
                TC_LOG_ERROR("sql.sql", "Creature (GUID: %u) has SPELL_AURA_CONTROL_VEHICLE aura %u defined in `auras` field in `creature_addon`.", guid, uint32(atol(*itr)));

            creatureAddon.auras[i++] = uint32(atol(*itr));
        }

        if (creatureAddon.mount)
        {
            if (!sCreatureDisplayInfoStore.LookupEntry(creatureAddon.mount))
            {
                TC_LOG_ERROR("sql.sql", "Creature (GUID: %u) has invalid displayInfoId (%u) for mount defined in `creature_addon`", guid, creatureAddon.mount);
                creatureAddon.mount = 0;
            }
        }

        if (!sEmotesStore.LookupEntry(creatureAddon.emote))
        {
            TC_LOG_ERROR("sql.sql", "Creature (GUID: %u) has invalid emote (%u) defined in `creature_addon`.", guid, creatureAddon.emote);
            creatureAddon.emote = 0;
        }

        ++count;
    }
    while (result->NextRow());

    TC_LOG_INFO("server.loading", ">> Loaded %u creature addons in %u ms", count, GetMSTimeDiffToNow(oldMSTime));
}

CreatureAddon const* ObjectMgr::GetCreatureAddon(uint32 lowguid)
{
    CreatureAddonContainer::const_iterator itr = _creatureAddonStore.find(lowguid);
    if (itr != _creatureAddonStore.end())
        return &(itr->second);

    return NULL;
}

CreatureAddon const* ObjectMgr::GetCreatureTemplateAddon(uint32 entry)
{
    CreatureAddonContainer::const_iterator itr = _creatureTemplateAddonStore.find(entry);
    if (itr != _creatureTemplateAddonStore.end())
        return &(itr->second);

    return NULL;
}

EquipmentInfo const* ObjectMgr::GetEquipmentInfo(uint32 entry, int8& id)
{
    EquipmentInfoContainer::const_iterator itr = _equipmentInfoStore.find(entry);
    if (itr == _equipmentInfoStore.end())
        return NULL;

    if (itr->second.empty())
        return NULL;

    if (id == -1) // select a random element
    {
        EquipmentInfoContainerInternal::const_iterator ritr = itr->second.begin();
        std::advance(ritr, urand(0u, itr->second.size() - 1));
        id = std::distance(itr->second.begin(), ritr) + 1;
        return &ritr->second;
    }
    else
    {
        EquipmentInfoContainerInternal::const_iterator itr2 = itr->second.find(id);
        if (itr2 != itr->second.end())
            return &itr2->second;
    }

    return NULL;
}

void ObjectMgr::LoadEquipmentTemplates()
{
    uint32 oldMSTime = getMSTime();

    //                                                 0     1       2           3           4
    QueryResult result = WorldDatabase.Query("SELECT entry, id, itemEntry1, itemEntry2, itemEntry3 FROM creature_equip_template");

    if (!result)
    {
        TC_LOG_INFO("server.loading", ">> Loaded 0 creature equipment templates. DB table `creature_equip_template` is empty!");
        return;
    }

    uint32 count = 0;
    do
    {
        Field* fields = result->Fetch();

        uint32 entry = fields[0].GetUInt32();

        if (!sObjectMgr->GetCreatureTemplate(entry))
        {
            TC_LOG_ERROR("sql.sql", "Creature template (Entry: %u) does not exist but has a record in `creature_equip_template`", entry);
            continue;
        }

        uint8 id = fields[1].GetUInt8();

        EquipmentInfo& equipmentInfo = _equipmentInfoStore[entry][id];

        equipmentInfo.ItemEntry[0] = fields[2].GetUInt32();
        equipmentInfo.ItemEntry[1] = fields[3].GetUInt32();
        equipmentInfo.ItemEntry[2] = fields[4].GetUInt32();

        for (uint8 i = 0; i < MAX_EQUIPMENT_ITEMS; ++i)
        {
            if (!equipmentInfo.ItemEntry[i])
                continue;

            ItemEntry const* dbcItem = sItemStore.LookupEntry(equipmentInfo.ItemEntry[i]);

            if (!dbcItem)
            {
                TC_LOG_ERROR("sql.sql", "Unknown item (entry=%u) in creature_equip_template.itemEntry%u for entry = %u and id=%u, forced to 0.",
                    equipmentInfo.ItemEntry[i], i+1, entry, id);
                equipmentInfo.ItemEntry[i] = 0;
                continue;
            }

            if (dbcItem->InventoryType != INVTYPE_WEAPON &&
                dbcItem->InventoryType != INVTYPE_SHIELD &&
                dbcItem->InventoryType != INVTYPE_RANGED &&
                dbcItem->InventoryType != INVTYPE_2HWEAPON &&
                dbcItem->InventoryType != INVTYPE_WEAPONMAINHAND &&
                dbcItem->InventoryType != INVTYPE_WEAPONOFFHAND &&
                dbcItem->InventoryType != INVTYPE_HOLDABLE &&
                dbcItem->InventoryType != INVTYPE_THROWN &&
                dbcItem->InventoryType != INVTYPE_RANGEDRIGHT)
            {
                TC_LOG_ERROR("sql.sql", "Item (entry=%u) in creature_equip_template.itemEntry%u for entry = %u and id = %u is not equipable in a hand, forced to 0.",
                    equipmentInfo.ItemEntry[i], i+1, entry, id);
                equipmentInfo.ItemEntry[i] = 0;
            }
        }

        ++count;
    }
    while (result->NextRow());

    TC_LOG_INFO("server.loading", ">> Loaded %u equipment templates in %u ms", count, GetMSTimeDiffToNow(oldMSTime));
}

CreatureModelInfo const* ObjectMgr::GetCreatureModelInfo(uint32 modelId)
{
    CreatureModelContainer::const_iterator itr = _creatureModelStore.find(modelId);
    if (itr != _creatureModelStore.end())
        return &(itr->second);

    return NULL;
}

uint32 ObjectMgr::ChooseDisplayId(CreatureTemplate const* cinfo, CreatureData const* data /*= NULL*/)
{
    // Load creature model (display id)
    if (data && data->displayid)
        return data->displayid;

    return cinfo->GetRandomValidModelId();
}

void ObjectMgr::ChooseCreatureFlags(const CreatureTemplate* cinfo, uint32& npcflag, uint32& unit_flags, uint32& dynamicflags, const CreatureData* data /*= NULL*/)
{
    npcflag = cinfo->npcflag;
    unit_flags = cinfo->unit_flags;
    dynamicflags = cinfo->dynamicflags;

    if (data)
    {
        if (data->npcflag)
            npcflag = data->npcflag;

        if (data->unit_flags)
            unit_flags = data->unit_flags;

        if (data->dynamicflags)
            dynamicflags = data->dynamicflags;
    }
}

CreatureModelInfo const* ObjectMgr::GetCreatureModelRandomGender(uint32* displayID)
{
    CreatureModelInfo const* modelInfo = GetCreatureModelInfo(*displayID);
    if (!modelInfo)
        return NULL;

    // If a model for another gender exists, 50% chance to use it
    if (modelInfo->modelid_other_gender != 0 && urand(0, 1) == 0)
    {
        CreatureModelInfo const* minfo_tmp = GetCreatureModelInfo(modelInfo->modelid_other_gender);
        if (!minfo_tmp)
            TC_LOG_ERROR("sql.sql", "Model (Entry: %u) has modelid_other_gender %u not found in table `creature_model_info`. ", *displayID, modelInfo->modelid_other_gender);
        else
        {
            // Model ID changed
            *displayID = modelInfo->modelid_other_gender;
            return minfo_tmp;
        }
    }

    return modelInfo;
}

void ObjectMgr::LoadCreatureModelInfo()
{
    uint32 oldMSTime = getMSTime();

    QueryResult result = WorldDatabase.Query("SELECT modelid, bounding_radius, combat_reach, gender, modelid_other_gender FROM creature_model_info");

    if (!result)
    {
        TC_LOG_INFO("server.loading", ">> Loaded 0 creature model definitions. DB table `creature_model_info` is empty.");
        return;
    }

    _creatureModelStore.rehash(result->GetRowCount());
    uint32 count = 0;

    do
    {
        Field* fields = result->Fetch();

        uint32 modelId = fields[0].GetUInt32();

        CreatureModelInfo& modelInfo = _creatureModelStore[modelId];

        modelInfo.bounding_radius      = fields[1].GetFloat();
        modelInfo.combat_reach         = fields[2].GetFloat();
        modelInfo.gender               = fields[3].GetUInt8();
        modelInfo.modelid_other_gender = fields[4].GetUInt32();

        // Checks

        if (!sCreatureDisplayInfoStore.LookupEntry(modelId))
            TC_LOG_ERROR("sql.sql", "Table `creature_model_info` has model for not existed display id (%u).", modelId);

        if (modelInfo.gender > GENDER_NONE)
        {
            TC_LOG_ERROR("sql.sql", "Table `creature_model_info` has wrong gender (%u) for display id (%u).", uint32(modelInfo.gender), modelId);
            modelInfo.gender = GENDER_MALE;
        }

        if (modelInfo.modelid_other_gender && !sCreatureDisplayInfoStore.LookupEntry(modelInfo.modelid_other_gender))
        {
            TC_LOG_ERROR("sql.sql", "Table `creature_model_info` has not existed alt.gender model (%u) for existed display id (%u).", modelInfo.modelid_other_gender, modelId);
            modelInfo.modelid_other_gender = 0;
        }

        if (modelInfo.combat_reach < 0.1f)
            modelInfo.combat_reach = DEFAULT_COMBAT_REACH;

        ++count;
    }
    while (result->NextRow());

    TC_LOG_INFO("server.loading", ">> Loaded %u creature model based info in %u ms", count, GetMSTimeDiffToNow(oldMSTime));
}

void ObjectMgr::LoadLinkedRespawn()
{
    uint32 oldMSTime = getMSTime();

    _linkedRespawnStore.clear();
    //                                                 0        1          2
    QueryResult result = WorldDatabase.Query("SELECT guid, linkedGuid, linkType FROM linked_respawn ORDER BY guid ASC");

    if (!result)
    {
        TC_LOG_ERROR("server.loading", ">> Loaded 0 linked respawns. DB table `linked_respawn` is empty.");
        return;
    }

    do
    {
        Field* fields = result->Fetch();

        uint32 guidLow = fields[0].GetUInt32();
        uint32 linkedGuidLow = fields[1].GetUInt32();
        uint8  linkType = fields[2].GetUInt8();

        uint64 guid = 0, linkedGuid = 0;
        bool error = false;
        switch (linkType)
        {
            case CREATURE_TO_CREATURE:
            {
                const CreatureData* slave = GetCreatureData(guidLow);
                if (!slave)
                {
                    TC_LOG_ERROR("sql.sql", "LinkedRespawn: Creature (guid) '%u' not found in creature table", guidLow);
                    error = true;
                    break;
                }

                const CreatureData* master = GetCreatureData(linkedGuidLow);
                if (!master)
                {
                    TC_LOG_ERROR("sql.sql", "LinkedRespawn: Creature (linkedGuid) '%u' not found in creature table", linkedGuidLow);
                    error = true;
                    break;
                }

                const MapEntry* const map = sMapStore.LookupEntry(master->mapid);
                if (!map || !map->Instanceable() || (master->mapid != slave->mapid))
                {
                    TC_LOG_ERROR("sql.sql", "LinkedRespawn: Creature '%u' linking to Creature '%u' on an unpermitted map.", guidLow, linkedGuidLow);
                    error = true;
                    break;
                }

                if (!(master->spawnMask & slave->spawnMask))  // they must have a possibility to meet (normal/heroic difficulty)
                {
                    TC_LOG_ERROR("sql.sql", "LinkedRespawn: Creature '%u' linking to Creature '%u' with not corresponding spawnMask", guidLow, linkedGuidLow);
                    error = true;
                    break;
                }

                guid = MAKE_NEW_GUID(guidLow, slave->id, HIGHGUID_UNIT);
                linkedGuid = MAKE_NEW_GUID(linkedGuidLow, master->id, HIGHGUID_UNIT);
                break;
            }
            case CREATURE_TO_GO:
            {
                const CreatureData* slave = GetCreatureData(guidLow);
                if (!slave)
                {
                    TC_LOG_ERROR("sql.sql", "LinkedRespawn: Creature (guid) '%u' not found in creature table", guidLow);
                    error = true;
                    break;
                }

                const GameObjectData* master = GetGOData(linkedGuidLow);
                if (!master)
                {
                    TC_LOG_ERROR("sql.sql", "LinkedRespawn: Gameobject (linkedGuid) '%u' not found in gameobject table", linkedGuidLow);
                    error = true;
                    break;
                }

                const MapEntry* const map = sMapStore.LookupEntry(master->mapid);
                if (!map || !map->Instanceable() || (master->mapid != slave->mapid))
                {
                    TC_LOG_ERROR("sql.sql", "LinkedRespawn: Creature '%u' linking to Gameobject '%u' on an unpermitted map.", guidLow, linkedGuidLow);
                    error = true;
                    break;
                }

                if (!(master->spawnMask & slave->spawnMask))  // they must have a possibility to meet (normal/heroic difficulty)
                {
                    TC_LOG_ERROR("sql.sql", "LinkedRespawn: Creature '%u' linking to Gameobject '%u' with not corresponding spawnMask", guidLow, linkedGuidLow);
                    error = true;
                    break;
                }

                guid = MAKE_NEW_GUID(guidLow, slave->id, HIGHGUID_UNIT);
                linkedGuid = MAKE_NEW_GUID(linkedGuidLow, master->id, HIGHGUID_GAMEOBJECT);
                break;
            }
            case GO_TO_GO:
            {
                const GameObjectData* slave = GetGOData(guidLow);
                if (!slave)
                {
                    TC_LOG_ERROR("sql.sql", "LinkedRespawn: Gameobject (guid) '%u' not found in gameobject table", guidLow);
                    error = true;
                    break;
                }

                const GameObjectData* master = GetGOData(linkedGuidLow);
                if (!master)
                {
                    TC_LOG_ERROR("sql.sql", "LinkedRespawn: Gameobject (linkedGuid) '%u' not found in gameobject table", linkedGuidLow);
                    error = true;
                    break;
                }

                const MapEntry* const map = sMapStore.LookupEntry(master->mapid);
                if (!map || !map->Instanceable() || (master->mapid != slave->mapid))
                {
                    TC_LOG_ERROR("sql.sql", "LinkedRespawn: Gameobject '%u' linking to Gameobject '%u' on an unpermitted map.", guidLow, linkedGuidLow);
                    error = true;
                    break;
                }

                if (!(master->spawnMask & slave->spawnMask))  // they must have a possibility to meet (normal/heroic difficulty)
                {
                    TC_LOG_ERROR("sql.sql", "LinkedRespawn: Gameobject '%u' linking to Gameobject '%u' with not corresponding spawnMask", guidLow, linkedGuidLow);
                    error = true;
                    break;
                }

                guid = MAKE_NEW_GUID(guidLow, slave->id, HIGHGUID_GAMEOBJECT);
                linkedGuid = MAKE_NEW_GUID(linkedGuidLow, master->id, HIGHGUID_GAMEOBJECT);
                break;
            }
            case GO_TO_CREATURE:
            {
                const GameObjectData* slave = GetGOData(guidLow);
                if (!slave)
                {
                    TC_LOG_ERROR("sql.sql", "LinkedRespawn: Gameobject (guid) '%u' not found in gameobject table", guidLow);
                    error = true;
                    break;
                }

                const CreatureData* master = GetCreatureData(linkedGuidLow);
                if (!master)
                {
                    TC_LOG_ERROR("sql.sql", "LinkedRespawn: Creature (linkedGuid) '%u' not found in creature table", linkedGuidLow);
                    error = true;
                    break;
                }

                const MapEntry* const map = sMapStore.LookupEntry(master->mapid);
                if (!map || !map->Instanceable() || (master->mapid != slave->mapid))
                {
                    TC_LOG_ERROR("sql.sql", "LinkedRespawn: Gameobject '%u' linking to Creature '%u' on an unpermitted map.", guidLow, linkedGuidLow);
                    error = true;
                    break;
                }

                if (!(master->spawnMask & slave->spawnMask))  // they must have a possibility to meet (normal/heroic difficulty)
                {
                    TC_LOG_ERROR("sql.sql", "LinkedRespawn: Gameobject '%u' linking to Creature '%u' with not corresponding spawnMask", guidLow, linkedGuidLow);
                    error = true;
                    break;
                }

                guid = MAKE_NEW_GUID(guidLow, slave->id, HIGHGUID_GAMEOBJECT);
                linkedGuid = MAKE_NEW_GUID(linkedGuidLow, master->id, HIGHGUID_UNIT);
                break;
            }
        }

        if (!error)
            _linkedRespawnStore[guid] = linkedGuid;
    }
    while (result->NextRow());

    TC_LOG_INFO("server.loading", ">> Loaded " UI64FMTD " linked respawns in %u ms", uint64(_linkedRespawnStore.size()), GetMSTimeDiffToNow(oldMSTime));
}

bool ObjectMgr::SetCreatureLinkedRespawn(uint32 guidLow, uint32 linkedGuidLow)
{
    if (!guidLow)
        return false;

    const CreatureData* master = GetCreatureData(guidLow);
    uint64 guid = MAKE_NEW_GUID(guidLow, master->id, HIGHGUID_UNIT);

    if (!linkedGuidLow) // we're removing the linking
    {
        _linkedRespawnStore.erase(guid);
        PreparedStatement *stmt = WorldDatabase.GetPreparedStatement(WORLD_DEL_CRELINKED_RESPAWN);
        stmt->setUInt32(0, guidLow);
        WorldDatabase.Execute(stmt);
        return true;
    }

    const CreatureData* slave = GetCreatureData(linkedGuidLow);
    if (!slave)
    {
        TC_LOG_ERROR("sql.sql", "Creature '%u' linking to non-existent creature '%u'.", guidLow, linkedGuidLow);
        return false;
    }

    const MapEntry* const map = sMapStore.LookupEntry(master->mapid);
    if (!map || !map->Instanceable() || (master->mapid != slave->mapid))
    {
        TC_LOG_ERROR("sql.sql", "Creature '%u' linking to '%u' on an unpermitted map.", guidLow, linkedGuidLow);
        return false;
    }

    if (!(master->spawnMask & slave->spawnMask))  // they must have a possibility to meet (normal/heroic difficulty)
    {
        TC_LOG_ERROR("sql.sql", "LinkedRespawn: Creature '%u' linking to '%u' with not corresponding spawnMask", guidLow, linkedGuidLow);
        return false;
    }

    uint64 linkedGuid = MAKE_NEW_GUID(linkedGuidLow, slave->id, HIGHGUID_UNIT);

    _linkedRespawnStore[guid] = linkedGuid;
    PreparedStatement *stmt = WorldDatabase.GetPreparedStatement(WORLD_REP_CREATURE_LINKED_RESPAWN);
    stmt->setUInt32(0, guidLow);
    stmt->setUInt32(1, linkedGuidLow);
    WorldDatabase.Execute(stmt);
    return true;
}

void ObjectMgr::LoadTempSummons()
{
    uint32 oldMSTime = getMSTime();

    _tempSummonDataStore.clear();   // needed for reload case

    //                                               0           1             2        3      4           5           6           7            8           9
    QueryResult result = WorldDatabase.Query("SELECT summonerId, summonerType, groupId, entry, position_x, position_y, position_z, orientation, summonType, summonTime FROM creature_summon_groups");

    if (!result)
    {
        TC_LOG_INFO("server.loading", ">> Loaded 0 temp summons. DB table `creature_summon_groups` is empty.");
        return;
    }

    uint32 count = 0;
    do
    {
        Field* fields = result->Fetch();

        uint32 summonerId               = fields[0].GetUInt32();
        SummonerType summonerType       = SummonerType(fields[1].GetUInt8());
        uint8 group                     = fields[2].GetUInt8();

        switch (summonerType)
        {
            case SUMMONER_TYPE_CREATURE:
                if (!GetCreatureTemplate(summonerId))
                {
                    TC_LOG_ERROR("sql.sql", "Table `creature_summon_groups` has summoner with non existing entry %u for creature summoner type, skipped.", summonerId);
                    continue;
                }
                break;
            case SUMMONER_TYPE_GAMEOBJECT:
                if (!GetGameObjectTemplate(summonerId))
                {
                    TC_LOG_ERROR("sql.sql", "Table `creature_summon_groups` has summoner with non existing entry %u for gameobject summoner type, skipped.", summonerId);
                    continue;
                }
                break;
            case SUMMONER_TYPE_MAP:
                if (!sMapStore.LookupEntry(summonerId))
                {
                    TC_LOG_ERROR("sql.sql", "Table `creature_summon_groups` has summoner with non existing entry %u for map summoner type, skipped.", summonerId);
                    continue;
                }
                break;
            default:
                TC_LOG_ERROR("sql.sql", "Table `creature_summon_groups` has unhandled summoner type %u for summoner %u, skipped.", summonerType, summonerId);
                continue;
        }

        TempSummonData data;
        data.entry                      = fields[3].GetUInt32();

        if (!GetCreatureTemplate(data.entry))
        {
            TC_LOG_ERROR("sql.sql", "Table `creature_summon_groups` has creature in group [Summoner ID: %u, Summoner Type: %u, Group ID: %u] with non existing creature entry %u, skipped.", summonerId, summonerType, group, data.entry);
            continue;
        }

        float posX                      = fields[4].GetFloat();
        float posY                      = fields[5].GetFloat();
        float posZ                      = fields[6].GetFloat();
        float orientation               = fields[7].GetFloat();

        data.pos.Relocate(posX, posY, posZ, orientation);

        data.type                       = TempSummonType(fields[8].GetUInt8());

        if (data.type > TEMPSUMMON_MANUAL_DESPAWN)
        {
            TC_LOG_ERROR("sql.sql", "Table `creature_summon_groups` has unhandled temp summon type %u in group [Summoner ID: %u, Summoner Type: %u, Group ID: %u] for creature entry %u, skipped.", data.type, summonerId, summonerType, group, data.entry);
            continue;
        }

        data.time                       = fields[9].GetUInt32();

        TempSummonGroupKey key(summonerId, summonerType, group);
        _tempSummonDataStore[key].push_back(data);

        ++count;

    } while (result->NextRow());

    TC_LOG_INFO("server.loading", ">> Loaded %u temp summons in %u ms", count, GetMSTimeDiffToNow(oldMSTime));
}

void ObjectMgr::LoadCreatures()
{
    uint32 oldMSTime = getMSTime();

    //                                               0              1   2    3        4             5           6           7           8            9              10
    QueryResult result = WorldDatabase.Query("SELECT creature.guid, id, map, modelid, equipment_id, position_x, position_y, position_z, orientation, spawntimesecs, spawndist, "
    //   11               12         13       14            15         16         17          18          19                20                   21
        "currentwaypoint, curhealth, curmana, MovementType, spawnMask, phaseMask, eventEntry, pool_entry, creature.npcflag, creature.unit_flags, creature.dynamicflags "
        "FROM creature "
        "LEFT OUTER JOIN game_event_creature ON creature.guid = game_event_creature.guid "
        "LEFT OUTER JOIN pool_creature ON creature.guid = pool_creature.guid");

    if (!result)
    {
        TC_LOG_ERROR("server.loading", ">> Loaded 0 creatures. DB table `creature` is empty.");
        return;
    }

    // Build single time for check spawnmask
    std::map<uint32, uint32> spawnMasks;
    for (uint32 i = 0; i < sMapStore.GetNumRows(); ++i)
        if (sMapStore.LookupEntry(i))
            for (int k = 0; k < MAX_DIFFICULTY; ++k)
                if (GetMapDifficultyData(i, Difficulty(k)))
                    spawnMasks[i] |= (1 << k);

    _creatureDataStore.rehash(result->GetRowCount());
    uint32 count = 0;
    do
    {
        Field* fields = result->Fetch();

        uint32 guid         = fields[0].GetUInt32();
        uint32 entry        = fields[1].GetUInt32();

        CreatureTemplate const* cInfo = GetCreatureTemplate(entry);
        if (!cInfo)
        {
            TC_LOG_ERROR("sql.sql", "Table `creature` has creature (GUID: %u) with non existing creature entry %u, skipped.", guid, entry);
            continue;
        }

        CreatureData& data = _creatureDataStore[guid];
        data.id             = entry;
        data.mapid          = fields[2].GetUInt16();
        data.displayid      = fields[3].GetUInt32();
        data.equipmentId    = fields[4].GetInt8();
        data.posX           = fields[5].GetFloat();
        data.posY           = fields[6].GetFloat();
        data.posZ           = fields[7].GetFloat();
        data.orientation    = fields[8].GetFloat();
        data.spawntimesecs  = fields[9].GetUInt32();
        data.spawndist      = fields[10].GetFloat();
        data.currentwaypoint= fields[11].GetUInt32();
        data.curhealth      = fields[12].GetUInt32();
        data.curmana        = fields[13].GetUInt32();
        data.movementType   = fields[14].GetUInt8();
        data.spawnMask      = fields[15].GetUInt8();
        data.phaseMask      = fields[16].GetUInt32();
        int16 gameEvent     = fields[17].GetInt8();
        uint32 PoolId       = fields[18].GetUInt32();
        data.npcflag        = fields[19].GetUInt32();
        data.unit_flags     = fields[20].GetUInt32();
        data.dynamicflags   = fields[21].GetUInt32();

        MapEntry const* mapEntry = sMapStore.LookupEntry(data.mapid);
        if (!mapEntry)
        {
            TC_LOG_ERROR("sql.sql", "Table `creature` have creature (GUID: %u) that spawned at not existed map (Id: %u), skipped.", guid, data.mapid);
            continue;
        }

        if (data.spawnMask & ~spawnMasks[data.mapid])
            TC_LOG_ERROR("sql.sql", "Table `creature` have creature (GUID: %u) that have wrong spawn mask %u including not supported difficulty modes for map (Id: %u) spawnMasks[data.mapid]: %u.", guid, data.spawnMask, data.mapid, spawnMasks[data.mapid]);

        bool ok = true;
        for (uint32 diff = 0; diff < MAX_DIFFICULTY - 1 && ok; ++diff)
        {
            if (_difficultyEntries[diff].find(data.id) != _difficultyEntries[diff].end())
            {
                TC_LOG_ERROR("sql.sql", "Table `creature` have creature (GUID: %u) that listed as difficulty %u template (entry: %u) in `creature_template`, skipped.",
                    guid, diff + 1, data.id);
                ok = false;
            }
        }
        if (!ok)
            continue;

        // -1 random, 0 no equipment,
        if (data.equipmentId != 0)
        {
            if (!GetEquipmentInfo(data.id, data.equipmentId))
            {
                TC_LOG_ERROR("sql.sql", "Table `creature` have creature (Entry: %u) with equipment_id %u not found in table `creature_equip_template`, set to no equipment.", data.id, data.equipmentId);
                data.equipmentId = 0;
            }
        }

        if (cInfo->flags_extra & CREATURE_FLAG_EXTRA_INSTANCE_BIND)
        {
            if (!mapEntry || !mapEntry->IsDungeon())
                TC_LOG_ERROR("sql.sql", "Table `creature` have creature (GUID: %u Entry: %u) with `creature_template`.`flags_extra` including CREATURE_FLAG_EXTRA_INSTANCE_BIND but creature are not in instance.", guid, data.id);
        }

        if (data.spawndist < 0.0f)
        {
            TC_LOG_ERROR("sql.sql", "Table `creature` have creature (GUID: %u Entry: %u) with `spawndist`< 0, set to 0.", guid, data.id);
            data.spawndist = 0.0f;
        }
        else if (data.movementType == RANDOM_MOTION_TYPE)
        {
            if (data.spawndist == 0.0f)
            {
                TC_LOG_ERROR("sql.sql", "Table `creature` have creature (GUID: %u Entry: %u) with `MovementType`=1 (random movement) but with `spawndist`=0, replace by idle movement type (0).", guid, data.id);
                data.movementType = IDLE_MOTION_TYPE;
            }
        }
        else if (data.movementType == IDLE_MOTION_TYPE)
        {
            if (data.spawndist != 0.0f)
            {
                TC_LOG_ERROR("sql.sql", "Table `creature` have creature (GUID: %u Entry: %u) with `MovementType`=0 (idle) have `spawndist`<>0, set to 0.", guid, data.id);
                data.spawndist = 0.0f;
            }
        }

        if (data.phaseMask == 0)
        {
            TC_LOG_ERROR("sql.sql", "Table `creature` have creature (GUID: %u Entry: %u) with `phaseMask`=0 (not visible for anyone), set to 1.", guid, data.id);
            data.phaseMask = 1;
        }

        // Add to grid if not managed by the game event or pool system
        if (gameEvent == 0 && PoolId == 0)
            AddCreatureToGrid(guid, &data);

        ++count;

    } while (result->NextRow());

    TC_LOG_INFO("server.loading", ">> Loaded %u creatures in %u ms", count, GetMSTimeDiffToNow(oldMSTime));
}

void ObjectMgr::AddCreatureToGrid(uint32 guid, CreatureData const* data)
{
    uint8 mask = data->spawnMask;
    for (uint8 i = 0; mask != 0; i++, mask >>= 1)
    {
        if (mask & 1)
        {
            CellCoord cellCoord = Trinity::ComputeCellCoord(data->posX, data->posY);
            CellObjectGuids& cell_guids = _mapObjectGuidsStore[MAKE_PAIR32(data->mapid, i)][cellCoord.GetId()];
            cell_guids.creatures.insert(guid);
        }
    }
}

void ObjectMgr::RemoveCreatureFromGrid(uint32 guid, CreatureData const* data)
{
    uint8 mask = data->spawnMask;
    for (uint8 i = 0; mask != 0; i++, mask >>= 1)
    {
        if (mask & 1)
        {
            CellCoord cellCoord = Trinity::ComputeCellCoord(data->posX, data->posY);
            CellObjectGuids& cell_guids = _mapObjectGuidsStore[MAKE_PAIR32(data->mapid, i)][cellCoord.GetId()];
            cell_guids.creatures.erase(guid);
        }
    }
}

uint32 ObjectMgr::AddGOData(uint32 entry, uint32 mapId, float x, float y, float z, float o, uint32 spawntimedelay, float rotation0, float rotation1, float rotation2, float rotation3)
{
    GameObjectTemplate const* goinfo = GetGameObjectTemplate(entry);
    if (!goinfo)
        return 0;

    Map* map = sMapMgr->CreateBaseMap(mapId);
    if (!map)
        return 0;

    uint32 guid = GenerateLowGuid(HIGHGUID_GAMEOBJECT);
    GameObjectData& data = NewGOData(guid);
    data.id             = entry;
    data.mapid          = mapId;
    data.posX           = x;
    data.posY           = y;
    data.posZ           = z;
    data.orientation    = o;
    data.rotation0      = rotation0;
    data.rotation1      = rotation1;
    data.rotation2      = rotation2;
    data.rotation3      = rotation3;
    data.spawntimesecs  = spawntimedelay;
    data.animprogress   = 100;
    data.spawnMask      = 1;
    data.go_state       = GO_STATE_READY;
    data.phaseMask      = PHASEMASK_NORMAL;
    data.artKit         = goinfo->type == GAMEOBJECT_TYPE_CAPTURE_POINT ? 21 : 0;
    data.dbData = false;

    AddGameobjectToGrid(guid, &data);

    // Spawn if necessary (loaded grids only)
    // We use spawn coords to spawn
    if (!map->Instanceable() && map->IsGridLoaded(x, y))
    {
        GameObject* go = new GameObject;
        if (!go->LoadGameObjectFromDB(guid, map))
        {
            TC_LOG_ERROR("misc", "AddGOData: cannot add gameobject entry %u to map", entry);
            delete go;
            return 0;
        }
    }

    TC_LOG_DEBUG("maps", "AddGOData: dbguid %u entry %u map %u x %f y %f z %f o %f", guid, entry, mapId, x, y, z, o);

    return guid;
}

bool ObjectMgr::MoveCreData(uint32 guid, uint32 mapId, const Position& pos)
{
    CreatureData& data = NewOrExistCreatureData(guid);
    if (!data.id)
        return false;

    RemoveCreatureFromGrid(guid, &data);
    if (data.posX == pos.GetPositionX() && data.posY == pos.GetPositionY() && data.posZ == pos.GetPositionZ())
        return true;
    data.posX = pos.GetPositionX();
    data.posY = pos.GetPositionY();
    data.posZ = pos.GetPositionZ();
    data.orientation = pos.GetOrientation();
    AddCreatureToGrid(guid, &data);

    // Spawn if necessary (loaded grids only)
    if (Map* map = sMapMgr->CreateBaseMap(mapId))
    {
        // We use spawn coords to spawn
        if (!map->Instanceable() && map->IsGridLoaded(data.posX, data.posY))
        {
            Creature* creature = new Creature;
            if (!creature->LoadCreatureFromDB(guid, map))
            {
                TC_LOG_ERROR("misc", "MoveCreData: Cannot add creature guid %u to map", guid);
                delete creature;
                return false;
            }
        }
    }
    return true;
}

uint32 ObjectMgr::AddCreData(uint32 entry, uint32 /*team*/, uint32 mapId, float x, float y, float z, float o, uint32 spawntimedelay)
{
    CreatureTemplate const* cInfo = GetCreatureTemplate(entry);
    if (!cInfo)
        return 0;

    uint32 level = cInfo->minlevel == cInfo->maxlevel ? cInfo->minlevel : urand(cInfo->minlevel, cInfo->maxlevel); // Only used for extracting creature base stats
    CreatureBaseStats const* stats = GetCreatureBaseStats(level, cInfo->unit_class);

    uint32 guid = GenerateLowGuid(HIGHGUID_UNIT);
    CreatureData& data = NewOrExistCreatureData(guid);
    data.id = entry;
    data.mapid = mapId;
    data.displayid = 0;
    data.equipmentId = 0;
    data.posX = x;
    data.posY = y;
    data.posZ = z;
    data.orientation = o;
    data.spawntimesecs = spawntimedelay;
    data.spawndist = 0;
    data.currentwaypoint = 0;
    data.curhealth = stats->GenerateHealth(cInfo);
    data.curmana = stats->GenerateMana(cInfo);
    data.movementType = cInfo->MovementType;
    data.spawnMask = 1;
    data.phaseMask = PHASEMASK_NORMAL;
    data.dbData = false;
    data.npcflag = cInfo->npcflag;
    data.unit_flags = cInfo->unit_flags;
    data.dynamicflags = cInfo->dynamicflags;

    AddCreatureToGrid(guid, &data);

    // Spawn if necessary (loaded grids only)
    if (Map* map = sMapMgr->CreateBaseMap(mapId))
    {
        // We use spawn coords to spawn
        if (!map->Instanceable() && !map->IsRemovalGrid(x, y))
        {
            Creature* creature = new Creature;
            if (!creature->LoadCreatureFromDB(guid, map))
            {
                TC_LOG_ERROR("misc", "AddCreature: Cannot add creature entry %u to map", entry);
                delete creature;
                return 0;
            }
        }
    }

    return guid;
}

void ObjectMgr::LoadGameobjects()
{
    uint32 oldMSTime = getMSTime();

    uint32 count = 0;

    //                                                0                1   2    3           4           5           6
    QueryResult result = WorldDatabase.Query("SELECT gameobject.guid, id, map, position_x, position_y, position_z, orientation, "
    //   7          8          9          10         11             12            13     14         15         16          17
        "rotation0, rotation1, rotation2, rotation3, spawntimesecs, animprogress, state, spawnMask, phaseMask, eventEntry, pool_entry "
        "FROM gameobject LEFT OUTER JOIN game_event_gameobject ON gameobject.guid = game_event_gameobject.guid "
        "LEFT OUTER JOIN pool_gameobject ON gameobject.guid = pool_gameobject.guid");

    if (!result)
    {
        TC_LOG_ERROR("server.loading", ">> Loaded 0 gameobjects. DB table `gameobject` is empty.");
        return;
    }

    // build single time for check spawnmask
    std::map<uint32, uint32> spawnMasks;
    for (uint32 i = 0; i < sMapStore.GetNumRows(); ++i)
        if (sMapStore.LookupEntry(i))
            for (int k = 0; k < MAX_DIFFICULTY; ++k)
                if (GetMapDifficultyData(i, Difficulty(k)))
                    spawnMasks[i] |= (1 << k);

    _gameObjectDataStore.rehash(result->GetRowCount());
    do
    {
        Field* fields = result->Fetch();

        uint32 guid         = fields[0].GetUInt32();
        uint32 entry        = fields[1].GetUInt32();

        GameObjectTemplate const* gInfo = GetGameObjectTemplate(entry);
        if (!gInfo)
        {
            TC_LOG_ERROR("sql.sql", "Table `gameobject` has gameobject (GUID: %u) with non existing gameobject entry %u, skipped.", guid, entry);
            continue;
        }

        if (!gInfo->displayId)
        {
            switch (gInfo->type)
            {
                case GAMEOBJECT_TYPE_TRAP:
                case GAMEOBJECT_TYPE_SPELL_FOCUS:
                    break;
                default:
                    TC_LOG_ERROR("sql.sql", "Gameobject (GUID: %u Entry %u GoType: %u) doesn't have a displayId (%u), not loaded.", guid, entry, gInfo->type, gInfo->displayId);
                    break;
            }
        }

        if (gInfo->displayId && !sGameObjectDisplayInfoStore.LookupEntry(gInfo->displayId))
        {
            TC_LOG_ERROR("sql.sql", "Gameobject (GUID: %u Entry %u GoType: %u) has an invalid displayId (%u), not loaded.", guid, entry, gInfo->type, gInfo->displayId);
            continue;
        }

        GameObjectData& data = _gameObjectDataStore[guid];

        data.id             = entry;
        data.mapid          = fields[2].GetUInt16();
        data.posX           = fields[3].GetFloat();
        data.posY           = fields[4].GetFloat();
        data.posZ           = fields[5].GetFloat();
        data.orientation    = fields[6].GetFloat();
        data.rotation0      = fields[7].GetFloat();
        data.rotation1      = fields[8].GetFloat();
        data.rotation2      = fields[9].GetFloat();
        data.rotation3      = fields[10].GetFloat();
        data.spawntimesecs  = fields[11].GetInt32();

        MapEntry const* mapEntry = sMapStore.LookupEntry(data.mapid);
        if (!mapEntry)
        {
            TC_LOG_ERROR("sql.sql", "Table `gameobject` has gameobject (GUID: %u Entry: %u) spawned on a non-existed map (Id: %u), skip", guid, data.id, data.mapid);
            continue;
        }

        if (data.spawntimesecs == 0 && gInfo->IsDespawnAtAction())
        {
            TC_LOG_ERROR("sql.sql", "Table `gameobject` has gameobject (GUID: %u Entry: %u) with `spawntimesecs` (0) value, but the gameobejct is marked as despawnable at action.", guid, data.id);
        }

        data.animprogress   = fields[12].GetUInt8();
        data.artKit         = 0;

        uint32 go_state     = fields[13].GetUInt8();
        if (go_state >= MAX_GO_STATE)
        {
            TC_LOG_ERROR("sql.sql", "Table `gameobject` has gameobject (GUID: %u Entry: %u) with invalid `state` (%u) value, skip", guid, data.id, go_state);
            continue;
        }
        data.go_state       = GOState(go_state);

        data.spawnMask      = fields[14].GetUInt8();

        if (data.spawnMask & ~spawnMasks[data.mapid])
            TC_LOG_ERROR("sql.sql", "Table `gameobject` has gameobject (GUID: %u Entry: %u) that has wrong spawn mask %u including not supported difficulty modes for map (Id: %u), skip", guid, data.id, data.spawnMask, data.mapid);

        data.phaseMask      = fields[15].GetUInt32();
        int16 gameEvent     = fields[16].GetInt8();
        uint32 PoolId       = fields[17].GetUInt32();

        if (data.rotation2 < -1.0f || data.rotation2 > 1.0f)
        {
            TC_LOG_ERROR("sql.sql", "Table `gameobject` has gameobject (GUID: %u Entry: %u) with invalid rotation2 (%f) value, skip", guid, data.id, data.rotation2);
            continue;
        }

        if (data.rotation3 < -1.0f || data.rotation3 > 1.0f)
        {
            TC_LOG_ERROR("sql.sql", "Table `gameobject` has gameobject (GUID: %u Entry: %u) with invalid rotation3 (%f) value, skip", guid, data.id, data.rotation3);
            continue;
        }

        if (!MapManager::IsValidMapCoord(data.mapid, data.posX, data.posY, data.posZ, data.orientation))
        {
            TC_LOG_ERROR("sql.sql", "Table `gameobject` has gameobject (GUID: %u Entry: %u) with invalid coordinates, skip", guid, data.id);
            continue;
        }

        if (data.phaseMask == 0)
        {
            TC_LOG_ERROR("sql.sql", "Table `gameobject` has gameobject (GUID: %u Entry: %u) with `phaseMask`=0 (not visible for anyone), set to 1.", guid, data.id);
            data.phaseMask = 1;
        }

        if (gameEvent == 0 && PoolId == 0)                      // if not this is to be managed by GameEvent System or Pool system
            AddGameobjectToGrid(guid, &data);
        ++count;
    } while (result->NextRow());

    TC_LOG_INFO("server.loading", ">> Loaded %lu gameobjects in %u ms", (unsigned long)_gameObjectDataStore.size(), GetMSTimeDiffToNow(oldMSTime));
}

void ObjectMgr::AddGameobjectToGrid(uint32 guid, GameObjectData const* data)
{
    uint8 mask = data->spawnMask;
    for (uint8 i = 0; mask != 0; i++, mask >>= 1)
    {
        if (mask & 1)
        {
            CellCoord cellCoord = Trinity::ComputeCellCoord(data->posX, data->posY);
            CellObjectGuids& cell_guids = _mapObjectGuidsStore[MAKE_PAIR32(data->mapid, i)][cellCoord.GetId()];
            cell_guids.gameobjects.insert(guid);
        }
    }
}

void ObjectMgr::RemoveGameobjectFromGrid(uint32 guid, GameObjectData const* data)
{
    uint8 mask = data->spawnMask;
    for (uint8 i = 0; mask != 0; i++, mask >>= 1)
    {
        if (mask & 1)
        {
            CellCoord cellCoord = Trinity::ComputeCellCoord(data->posX, data->posY);
            CellObjectGuids& cell_guids = _mapObjectGuidsStore[MAKE_PAIR32(data->mapid, i)][cellCoord.GetId()];
            cell_guids.gameobjects.erase(guid);
        }
    }
}

Player* ObjectMgr::GetPlayerByLowGUID(uint32 lowguid) const
{
    uint64 guid = MAKE_NEW_GUID(lowguid, 0, HIGHGUID_PLAYER);
    return ObjectAccessor::FindPlayer(guid);
}

// name must be checked to correctness (if received) before call this function
uint64 ObjectMgr::GetPlayerGUIDByName(std::string const& name) const
{
    uint64 guid = 0;

    PreparedStatement* stmt = CharacterDatabase.GetPreparedStatement(CHAR_SEL_GUID_BY_NAME);

    stmt->setString(0, name);

    PreparedQueryResult result = CharacterDatabase.Query(stmt);

    if (result)
        guid = MAKE_NEW_GUID((*result)[0].GetUInt32(), 0, HIGHGUID_PLAYER);

    return guid;
}

bool ObjectMgr::GetPlayerNameByGUID(uint64 guid, std::string& name) const
{
    // prevent DB access for online player
    if (Player* player = ObjectAccessor::FindPlayer(guid))
    {
        name = player->GetName();
        return true;
    }

    PreparedStatement* stmt = CharacterDatabase.GetPreparedStatement(CHAR_SEL_CHARACTER_NAME);

    stmt->setUInt32(0, GUID_LOPART(guid));

    PreparedQueryResult result = CharacterDatabase.Query(stmt);

    if (result)
    {
        name = (*result)[0].GetString();
        return true;
    }

    return false;
}

uint32 ObjectMgr::GetPlayerTeamByGUID(uint64 guid) const
{
    // prevent DB access for online player
    if (Player* player = ObjectAccessor::FindPlayer(guid))
    {
        return Player::TeamForRace(player->getRace());
    }

    PreparedStatement* stmt = CharacterDatabase.GetPreparedStatement(CHAR_SEL_CHAR_RACE);

    stmt->setUInt32(0, GUID_LOPART(guid));

    PreparedQueryResult result = CharacterDatabase.Query(stmt);

    if (result)
    {
        uint8 race = (*result)[0].GetUInt8();
        return Player::TeamForRace(race);
    }

    return 0;
}

uint32 ObjectMgr::GetPlayerAccountIdByGUID(uint64 guid) const
{
    // prevent DB access for online player
    if (Player* player = ObjectAccessor::FindPlayer(guid))
    {
        return player->GetSession()->GetAccountId();
    }

    PreparedStatement* stmt = CharacterDatabase.GetPreparedStatement(CHAR_SEL_ACCOUNT_BY_GUID);

    stmt->setUInt32(0, GUID_LOPART(guid));

    PreparedQueryResult result = CharacterDatabase.Query(stmt);

    if (result)
    {
        uint32 acc = (*result)[0].GetUInt32();
        return acc;
    }

    return 0;
}

uint32 ObjectMgr::GetPlayerAccountIdByPlayerName(const std::string& name) const
{
    PreparedStatement* stmt = CharacterDatabase.GetPreparedStatement(CHAR_SEL_ACCOUNT_BY_NAME);

    stmt->setString(0, name);

    PreparedQueryResult result = CharacterDatabase.Query(stmt);

    if (result)
    {
        uint32 acc = (*result)[0].GetUInt32();
        return acc;
    }

    return 0;
}

void ObjectMgr::LoadItemLocales()
{
    uint32 oldMSTime = getMSTime();

    _itemLocaleStore.clear();                                 // need for reload case

    QueryResult result = WorldDatabase.Query("SELECT entry, name_loc1, description_loc1, name_loc2, description_loc2, name_loc3, description_loc3, name_loc4, description_loc4, name_loc5, description_loc5, name_loc6, description_loc6, name_loc7, description_loc7, name_loc8, description_loc8 FROM locales_item");

    if (!result)
        return;

    do
    {
        Field* fields = result->Fetch();

        uint32 entry = fields[0].GetUInt32();

        ItemLocale& data = _itemLocaleStore[entry];

        for (uint8 i = 1; i < TOTAL_LOCALES; ++i)
        {
            LocaleConstant locale = (LocaleConstant) i;
            AddLocaleString(fields[1 + 2 * (i - 1)].GetString(), locale, data.Name);
            AddLocaleString(fields[1 + 2 * (i - 1) + 1].GetString(), locale, data.Description);
        }
    } while (result->NextRow());

    TC_LOG_INFO("server.loading", ">> Loaded %lu Item locale strings in %u ms", (unsigned long)_itemLocaleStore.size(), GetMSTimeDiffToNow(oldMSTime));
}

void FillItemDamageFields(float* minDamage, float* maxDamage, float* dps, uint32 itemLevel, uint32 itemClass, uint32 itemSubClass, uint32 quality, uint32 delay, float statScalingFactor, uint32 inventoryType, uint32 flags2)
{
    *minDamage = *maxDamage = *dps = 0.0f;
    if (itemClass != ITEM_CLASS_WEAPON || quality > ITEM_QUALITY_ARTIFACT)
        return;

    DBCStorage<ItemDamageEntry>* store = NULL;
    // get the right store here
    if (inventoryType > 0xD + 13)
        return;

    switch (inventoryType)
    {
        case INVTYPE_AMMO:
            store = &sItemDamageAmmoStore;
            break;
        case INVTYPE_2HWEAPON:
            if (flags2 & ITEM_FLAGS_EXTRA_CASTER_WEAPON)
                store = &sItemDamageTwoHandCasterStore;
            else
                store = &sItemDamageTwoHandStore;
            break;
        case INVTYPE_RANGED:
        case INVTYPE_THROWN:
        case INVTYPE_RANGEDRIGHT:
            switch (itemSubClass)
            {
                case ITEM_SUBCLASS_WEAPON_WAND:
                    store = &sItemDamageWandStore;
                    break;
                case ITEM_SUBCLASS_WEAPON_THROWN:
                    store = &sItemDamageThrownStore;
                    break;
                case ITEM_SUBCLASS_WEAPON_BOW:
                case ITEM_SUBCLASS_WEAPON_GUN:
                case ITEM_SUBCLASS_WEAPON_CROSSBOW:
                    store = &sItemDamageRangedStore;
                    break;
                default:
                    return;
            }
            break;
        case INVTYPE_WEAPON:
        case INVTYPE_WEAPONMAINHAND:
        case INVTYPE_WEAPONOFFHAND:
            if (flags2 & ITEM_FLAGS_EXTRA_CASTER_WEAPON)
                store = &sItemDamageOneHandCasterStore;
            else
                store = &sItemDamageOneHandStore;
            break;
        default:
            return;
    }

    if (!store)
        return;

    ItemDamageEntry const* damageInfo = store->LookupEntry(itemLevel);
    if (!damageInfo)
        return;

    *dps = damageInfo->DPS[quality];
    float avgDamage = *dps * delay * 0.001f;
    *minDamage = (statScalingFactor * -0.5f + 1.0f) * avgDamage;
    *maxDamage = floor(float(avgDamage* (statScalingFactor * 0.5f + 1.0f) + 0.5f));
}

uint32 FillItemArmor(uint32 itemlevel, uint32 itemClass, uint32 itemSubclass, uint32 quality, uint32 inventoryType)
{
    if (quality > ITEM_QUALITY_ARTIFACT)
        return 0;

    // all items but shields
    if (itemClass != ITEM_CLASS_ARMOR || itemSubclass != ITEM_SUBCLASS_ARMOR_SHIELD)
    {
        ItemArmorQualityEntry const* armorQuality = sItemArmorQualityStore.LookupEntry(itemlevel);
        ItemArmorTotalEntry const* armorTotal = sItemArmorTotalStore.LookupEntry(itemlevel);
        if (!armorQuality || !armorTotal)
            return 0;

        if (inventoryType == INVTYPE_ROBE)
            inventoryType = INVTYPE_CHEST;

        ArmorLocationEntry const* location = sArmorLocationStore.LookupEntry(inventoryType);
        if (!location)
            return 0;

        if (itemSubclass < ITEM_SUBCLASS_ARMOR_CLOTH)
            return 0;

        return uint32(armorQuality->Value[quality] * armorTotal->Value[itemSubclass - 1] * location->Value[itemSubclass - 1] + 0.5f);
    }

    // shields
    ItemArmorShieldEntry const* shield = sItemArmorShieldStore.LookupEntry(itemlevel);
    if (!shield)
        return 0;

    return uint32(shield->Value[quality] + 0.5f);
}

uint32 FillMaxDurability(uint32 itemClass, uint32 itemSubClass, uint32 inventoryType, uint32 quality, uint32 itemLevel)
{
    if (itemClass != ITEM_CLASS_ARMOR && itemClass != ITEM_CLASS_WEAPON)
        return 0;

    static float const qualityMultipliers[MAX_ITEM_QUALITY] =
    {
        1.0f, 1.0f, 1.0f, 1.17f, 1.37f, 1.68f, 0.0f, 0.0f
    };

    static float const armorMultipliers[MAX_INVTYPE] =
    {
        0.00f, // INVTYPE_NON_EQUIP
        0.59f, // INVTYPE_HEAD
        0.00f, // INVTYPE_NECK
        0.59f, // INVTYPE_SHOULDERS
        0.00f, // INVTYPE_BODY
        1.00f, // INVTYPE_CHEST
        0.35f, // INVTYPE_WAIST
        0.75f, // INVTYPE_LEGS
        0.49f, // INVTYPE_FEET
        0.35f, // INVTYPE_WRISTS
        0.35f, // INVTYPE_HANDS
        0.00f, // INVTYPE_FINGER
        0.00f, // INVTYPE_TRINKET
        0.00f, // INVTYPE_WEAPON
        1.00f, // INVTYPE_SHIELD
        0.00f, // INVTYPE_RANGED
        0.00f, // INVTYPE_CLOAK
        0.00f, // INVTYPE_2HWEAPON
        0.00f, // INVTYPE_BAG
        0.00f, // INVTYPE_TABARD
        1.00f, // INVTYPE_ROBE
        0.00f, // INVTYPE_WEAPONMAINHAND
        0.00f, // INVTYPE_WEAPONOFFHAND
        0.00f, // INVTYPE_HOLDABLE
        0.00f, // INVTYPE_AMMO
        0.00f, // INVTYPE_THROWN
        0.00f, // INVTYPE_RANGEDRIGHT
        0.00f, // INVTYPE_QUIVER
        0.00f, // INVTYPE_RELIC
    };

    static float const weaponMultipliers[MAX_ITEM_SUBCLASS_WEAPON] =
    {
        0.89f, // ITEM_SUBCLASS_WEAPON_AXE
        1.03f, // ITEM_SUBCLASS_WEAPON_AXE2
        0.77f, // ITEM_SUBCLASS_WEAPON_BOW
        0.77f, // ITEM_SUBCLASS_WEAPON_GUN
        0.89f, // ITEM_SUBCLASS_WEAPON_MACE
        1.03f, // ITEM_SUBCLASS_WEAPON_MACE2
        1.03f, // ITEM_SUBCLASS_WEAPON_POLEARM
        0.89f, // ITEM_SUBCLASS_WEAPON_SWORD
        1.03f, // ITEM_SUBCLASS_WEAPON_SWORD2
        0.00f, // ITEM_SUBCLASS_WEAPON_Obsolete
        1.03f, // ITEM_SUBCLASS_WEAPON_STAFF
        0.00f, // ITEM_SUBCLASS_WEAPON_EXOTIC
        0.00f, // ITEM_SUBCLASS_WEAPON_EXOTIC2
        0.64f, // ITEM_SUBCLASS_WEAPON_FIST_WEAPON
        0.00f, // ITEM_SUBCLASS_WEAPON_MISCELLANEOUS
        0.64f, // ITEM_SUBCLASS_WEAPON_DAGGER
        0.64f, // ITEM_SUBCLASS_WEAPON_THROWN
        0.00f, // ITEM_SUBCLASS_WEAPON_SPEAR
        0.77f, // ITEM_SUBCLASS_WEAPON_CROSSBOW
        0.64f, // ITEM_SUBCLASS_WEAPON_WAND
        0.64f, // ITEM_SUBCLASS_WEAPON_FISHING_POLE
    };

    float levelPenalty = 1.0f;
    if (itemLevel <= 28)
        levelPenalty = 0.966f - float(28u - itemLevel) / 54.0f;

    if (itemClass == ITEM_CLASS_ARMOR)
    {
        if (inventoryType > INVTYPE_ROBE)
            return 0;

        return 5 * uint32(23.0f * qualityMultipliers[quality] * armorMultipliers[inventoryType] * levelPenalty + 0.5f);
    }

    return 5 * uint32(17.0f * qualityMultipliers[quality] * weaponMultipliers[itemSubClass] * levelPenalty + 0.5f);
};

void FillDisenchantFields(uint32* disenchantID, uint32* requiredDisenchantSkill, ItemTemplate const& itemTemplate)
{
    *disenchantID = 0;
    *(int32*)requiredDisenchantSkill = -1;
    if ((itemTemplate.Flags & (ITEM_PROTO_FLAG_CONJURED | ITEM_PROTO_FLAG_UNK6)) ||
        itemTemplate.Bonding == BIND_QUEST_ITEM || itemTemplate.Area || itemTemplate.Map ||
        itemTemplate.Stackable > 1 ||
        itemTemplate.Quality < ITEM_QUALITY_UNCOMMON || itemTemplate.Quality > ITEM_QUALITY_EPIC ||
        !(itemTemplate.Class == ITEM_CLASS_ARMOR || itemTemplate.Class == ITEM_CLASS_WEAPON) ||
        !(Item::GetSpecialPrice(&itemTemplate) || sItemCurrencyCostStore.LookupEntry(itemTemplate.ItemId)))
        return;

    for (uint32 i = 0; i < sItemDisenchantLootStore.GetNumRows(); ++i)
    {
        ItemDisenchantLootEntry const* disenchant = sItemDisenchantLootStore.LookupEntry(i);
        if (!disenchant)
            continue;

        if (disenchant->ItemClass == itemTemplate.Class &&
            disenchant->ItemQuality == itemTemplate.Quality &&
            disenchant->MinItemLevel <= itemTemplate.ItemLevel &&
            disenchant->MaxItemLevel >= itemTemplate.ItemLevel)
        {
            if (disenchant->Id == 60 || disenchant->Id == 61)   // epic item disenchant ilvl range 66-99 (classic)
            {
                if (itemTemplate.RequiredLevel > 60 || itemTemplate.RequiredSkillRank > 300)
                    continue;                                   // skip to epic item disenchant ilvl range 90-199 (TBC)
            }
            else if (disenchant->Id == 66 || disenchant->Id == 67)  // epic item disenchant ilvl range 90-199 (TBC)
            {
                if (itemTemplate.RequiredLevel <= 60 || (itemTemplate.RequiredSkill && itemTemplate.RequiredSkillRank <= 300))
                    continue;
            }

            *disenchantID = disenchant->Id;
            *requiredDisenchantSkill = disenchant->RequiredDisenchantSkill;
            return;
        }
    }
}

void ObjectMgr::LoadItemTemplates()
{
    uint32 oldMSTime = getMSTime();
    uint32 sparseCount = 0;
    uint32 dbCount = 0;

    for (uint32 itemId = 0; itemId < sItemSparseStore.GetNumRows(); ++itemId)
    {
        ItemSparseEntry const* sparse = sItemSparseStore.LookupEntry(itemId);
        ItemEntry const* db2Data = sItemStore.LookupEntry(itemId);
        if (!sparse || !db2Data)
            continue;

        ItemTemplate& itemTemplate = _itemTemplateStore[itemId];

        itemTemplate.ItemId = itemId;
        itemTemplate.Class = db2Data->Class;
        itemTemplate.SubClass = db2Data->SubClass;
        itemTemplate.SoundOverrideSubclass = db2Data->SoundOverrideSubclass;
        itemTemplate.Name1 = sparse->Name->Str[sWorld->GetDefaultDbcLocale()];
        itemTemplate.DisplayInfoID = db2Data->DisplayId;
        itemTemplate.Quality = sparse->Quality;
        itemTemplate.Flags = sparse->Flags;
        itemTemplate.Flags2 = sparse->Flags2;
        itemTemplate.Unk430_1 = sparse->Unk430_1;
        itemTemplate.Unk430_2 = sparse->Unk430_2;
        itemTemplate.BuyCount = std::max(sparse->BuyCount, 1u);
        itemTemplate.BuyPrice = sparse->BuyPrice;
        itemTemplate.SellPrice = sparse->SellPrice;
        itemTemplate.InventoryType = db2Data->InventoryType;
        itemTemplate.AllowableClass = sparse->AllowableClass;
        itemTemplate.AllowableRace = sparse->AllowableRace;
        itemTemplate.ItemLevel = sparse->ItemLevel;
        itemTemplate.RequiredLevel = sparse->RequiredLevel;
        itemTemplate.RequiredSkill = sparse->RequiredSkill;
        itemTemplate.RequiredSkillRank = sparse->RequiredSkillRank;
        itemTemplate.RequiredSpell = sparse->RequiredSpell;
        itemTemplate.RequiredHonorRank = sparse->RequiredHonorRank;
        itemTemplate.RequiredCityRank = sparse->RequiredCityRank;
        itemTemplate.RequiredReputationFaction = sparse->RequiredReputationFaction;
        itemTemplate.RequiredReputationRank = sparse->RequiredReputationRank;
        itemTemplate.MaxCount = sparse->MaxCount;
        itemTemplate.Stackable = sparse->Stackable;
        itemTemplate.ContainerSlots = sparse->ContainerSlots;
        for (uint32 i = 0; i < MAX_ITEM_PROTO_STATS; ++i)
        {
            itemTemplate.ItemStat[i].ItemStatType = sparse->ItemStatType[i];
            itemTemplate.ItemStat[i].ItemStatValue = sparse->ItemStatValue[i];
            itemTemplate.ItemStat[i].ItemStatUnk1 = sparse->ItemStatUnk1[i];
            itemTemplate.ItemStat[i].ItemStatUnk2 = sparse->ItemStatUnk2[i];
        }

        itemTemplate.ScalingStatDistribution = sparse->ScalingStatDistribution;

        // cache item damage
        FillItemDamageFields(&itemTemplate.DamageMin, &itemTemplate.DamageMax, &itemTemplate.DPS, sparse->ItemLevel,
                             db2Data->Class, db2Data->SubClass, sparse->Quality, sparse->Delay, sparse->StatScalingFactor,
                             sparse->InventoryType, sparse->Flags2);

        itemTemplate.DamageType = sparse->DamageType;
        itemTemplate.Armor = FillItemArmor(sparse->ItemLevel, db2Data->Class, db2Data->SubClass, sparse->Quality, sparse->InventoryType);
        itemTemplate.Delay = sparse->Delay;
        itemTemplate.RangedModRange = sparse->RangedModRange;
        for (uint32 i = 0; i < MAX_ITEM_PROTO_SPELLS; ++i)
        {
            itemTemplate.Spells[i].SpellId = sparse->SpellId[i];
            itemTemplate.Spells[i].SpellTrigger = sparse->SpellTrigger[i];
            itemTemplate.Spells[i].SpellCharges = sparse->SpellCharges[i];
            itemTemplate.Spells[i].SpellCooldown = sparse->SpellCooldown[i];
            itemTemplate.Spells[i].SpellCategory = sparse->SpellCategory[i];
            itemTemplate.Spells[i].SpellCategoryCooldown = sparse->SpellCategoryCooldown[i];
        }

        itemTemplate.SpellPPMRate = 0.0f;
        itemTemplate.Bonding = sparse->Bonding;
        itemTemplate.Description = sparse->Description->Str[sWorld->GetDefaultDbcLocale()];
        itemTemplate.PageText = sparse->PageText;
        itemTemplate.LanguageID = sparse->LanguageID;
        itemTemplate.PageMaterial = sparse->PageMaterial;
        itemTemplate.StartQuest = sparse->StartQuest;
        itemTemplate.LockID = sparse->LockID;
        itemTemplate.Material = sparse->Material;
        itemTemplate.Sheath = sparse->Sheath;
        itemTemplate.RandomProperty = sparse->RandomProperty;
        itemTemplate.RandomSuffix = sparse->RandomSuffix;
        itemTemplate.ItemSet = sparse->ItemSet;
        itemTemplate.MaxDurability = FillMaxDurability(db2Data->Class, db2Data->SubClass, sparse->InventoryType, sparse->Quality, sparse->ItemLevel);
        itemTemplate.Area = sparse->Area;
        itemTemplate.Map = sparse->Map;
        itemTemplate.BagFamily = sparse->BagFamily;
        itemTemplate.TotemCategory = sparse->TotemCategory;
        for (uint32 i = 0; i < MAX_ITEM_PROTO_SOCKETS; ++i)
        {
            itemTemplate.Socket[i].Color = sparse->Color[i];
            itemTemplate.Socket[i].Content = sparse->Content[i];
        }

        itemTemplate.socketBonus = sparse->SocketBonus;
        itemTemplate.GemProperties = sparse->GemProperties;
        FillDisenchantFields(&itemTemplate.DisenchantID, &itemTemplate.RequiredDisenchantSkill, itemTemplate);

        itemTemplate.ArmorDamageModifier = sparse->ArmorDamageModifier;
        itemTemplate.Duration = sparse->Duration;
        itemTemplate.ItemLimitCategory = sparse->ItemLimitCategory;
        itemTemplate.HolidayId = sparse->HolidayId;
        itemTemplate.StatScalingFactor = sparse->StatScalingFactor;
        itemTemplate.CurrencySubstitutionId = sparse->CurrencySubstitutionId;
        itemTemplate.CurrencySubstitutionCount = sparse->CurrencySubstitutionCount;
        itemTemplate.ScriptId = 0;
        itemTemplate.FoodType = 0;
        itemTemplate.MinMoneyLoot = 0;
        itemTemplate.MaxMoneyLoot = 0;
        ++sparseCount;
    }

    // Load missing items from item_template AND overwrite data from Item-sparse.db2 (item_template is supposed to contain Item-sparse.adb data)
    //                                               0      1      2         3     4     5          6        7      8           9         10        11        12        13
    QueryResult result = WorldDatabase.Query("SELECT entry, Class, SubClass, SoundOverrideSubclass, Name, DisplayId, Quality, Flags, FlagsExtra, Unk430_1, Unk430_2, BuyCount, BuyPrice, SellPrice, "
    //                                        14             15              16             17         18             19             20                 21
                                             "InventoryType, AllowableClass, AllowableRace, ItemLevel, RequiredLevel, RequiredSkill, RequiredSkillRank, RequiredSpell, "
    //                                        22                 23                24                         25                      26        27         28
                                             "RequiredHonorRank, RequiredCityRank, RequiredReputationFaction, RequiredReputationRank, MaxCount, Stackable, ContainerSlots, "
    //                                        29          30           31           32           33          34           35           36
                                             "stat_type1, stat_value1, stat_unk1_1, stat_unk2_1, stat_type2, stat_value2, stat_unk1_2, stat_unk2_2, "
    //                                        37          38           39           40           41          42           43           44
                                             "stat_type3, stat_value3, stat_unk1_3, stat_unk2_3, stat_type4, stat_value4, stat_unk1_4, stat_unk2_4, "
    //                                        45          46           47           48           49          50           51           52
                                             "stat_type5, stat_value5, stat_unk1_5, stat_unk2_5, stat_type6, stat_value6, stat_unk1_6, stat_unk2_6, "
    //                                        53          54           55           56           57          58           59           60
                                             "stat_type7, stat_value7, stat_unk1_7, stat_unk2_7, stat_type8, stat_value8, stat_unk1_8, stat_unk2_8, "
    //                                        61          62           63           64           65           66            67            68
                                             "stat_type9, stat_value9, stat_unk1_9, stat_unk2_9, stat_type10, stat_value10, stat_unk1_10, stat_unk2_10, "
    //                                        69                       70          71     72
                                             "ScalingStatDistribution, DamageType, Delay, RangedModRange, "
    //                                        73         74              75              76               77               78
                                             "spellid_1, spelltrigger_1, spellcharges_1, spellcooldown_1, spellcategory_1, spellcategorycooldown_1, "
    //                                        79         80              81              82               83               84
                                             "spellid_2, spelltrigger_2, spellcharges_2, spellcooldown_2, spellcategory_2, spellcategorycooldown_2, "
    //                                        85         86              87              88               89               90
                                             "spellid_3, spelltrigger_3, spellcharges_3, spellcooldown_3, spellcategory_3, spellcategorycooldown_3, "
    //                                        91         92              93              94               95               96
                                             "spellid_4, spelltrigger_4, spellcharges_4, spellcooldown_4, spellcategory_4, spellcategorycooldown_4, "
    //                                        97         98              99              100              101              102
                                             "spellid_5, spelltrigger_5, spellcharges_5, spellcooldown_5, spellcategory_5, spellcategorycooldown_5, "
    //                                        103      104          105       106         107           108         109     110
                                             "Bonding, Description, PageText, LanguageID, PageMaterial, StartQuest, LockID, Material, "
    //                                        111     112             113           114      115   116  117        118
                                             "Sheath, RandomProperty, RandomSuffix, ItemSet, Area, Map, BagFamily, TotemCategory, "
    //                                        119            120              121            122              123            124              125
                                             "SocketColor_1, SocketContent_1, SocketColor_2, SocketContent_2, SocketColor_3, SocketContent_3, SocketBonus, "
    //                                        126            127                  128       129                130        131
                                             "GemProperties, ArmorDamageModifier, Duration, ItemLimitCategory, HolidayId, StatScalingFactor, "
    //                                        132                     133
                                             "CurrencySubstitutionId, CurrencySubstitutionCount "
                                             "FROM item_template");

    if (result)
    {
        do
        {
            Field* fields = result->Fetch();
            uint32 itemId = fields[0].GetUInt32();
            if (_itemTemplateStore.find(itemId) != _itemTemplateStore.end())
                --sparseCount;

            ItemTemplate& itemTemplate = _itemTemplateStore[itemId];

            itemTemplate.ItemId                    = itemId;
            itemTemplate.Class                     = uint32(fields[1].GetUInt8());
            itemTemplate.SubClass                  = uint32(fields[2].GetUInt8());
            itemTemplate.SoundOverrideSubclass     = fields[3].GetInt32();
            itemTemplate.Name1                     = fields[4].GetString();
            itemTemplate.DisplayInfoID             = fields[5].GetUInt32();
            itemTemplate.Quality                   = uint32(fields[6].GetUInt8());
            itemTemplate.Flags                     = fields[7].GetUInt32();
            itemTemplate.Flags2                    = fields[8].GetUInt32();
            itemTemplate.Unk430_1                  = fields[9].GetFloat();
            itemTemplate.Unk430_2                  = fields[10].GetFloat();
            itemTemplate.BuyCount                  = uint32(fields[11].GetUInt8());
            itemTemplate.BuyPrice                  = int32(fields[12].GetInt64());
            itemTemplate.SellPrice                 = fields[13].GetUInt32();

            itemTemplate.InventoryType             = uint32(fields[14].GetUInt8());
            itemTemplate.AllowableClass            = fields[15].GetInt32();
            itemTemplate.AllowableRace             = fields[16].GetInt32();
            itemTemplate.ItemLevel                 = uint32(fields[17].GetUInt16());
            itemTemplate.RequiredLevel             = uint32(fields[18].GetUInt8());
            itemTemplate.RequiredSkill             = uint32(fields[19].GetUInt16());
            itemTemplate.RequiredSkillRank         = uint32(fields[20].GetUInt16());
            itemTemplate.RequiredSpell             = fields[21].GetUInt32();
            itemTemplate.RequiredHonorRank         = fields[22].GetUInt32();
            itemTemplate.RequiredCityRank          = fields[23].GetUInt32();
            itemTemplate.RequiredReputationFaction = uint32(fields[24].GetUInt16());
            itemTemplate.RequiredReputationRank    = uint32(fields[25].GetUInt16());
            itemTemplate.MaxCount                  = fields[26].GetInt32();
            itemTemplate.Stackable                 = fields[27].GetInt32();
            itemTemplate.ContainerSlots            = uint32(fields[28].GetUInt8());
            for (uint32 i = 0; i < MAX_ITEM_PROTO_STATS; ++i)
            {
                itemTemplate.ItemStat[i].ItemStatType  = uint32(fields[29 + i * 4 + 0].GetUInt8());
                itemTemplate.ItemStat[i].ItemStatValue = int32(fields[29 + i * 4 + 1].GetInt16());
                itemTemplate.ItemStat[i].ItemStatUnk1  = fields[29 + i * 4 + 2].GetInt32();
                itemTemplate.ItemStat[i].ItemStatUnk2  = fields[29 + i * 4 + 3].GetInt32();
            }

            itemTemplate.ScalingStatDistribution = uint32(fields[69].GetUInt16());

            // cache item damage
            FillItemDamageFields(&itemTemplate.DamageMin, &itemTemplate.DamageMax, &itemTemplate.DPS, itemTemplate.ItemLevel,
                                 itemTemplate.Class, itemTemplate.SubClass, itemTemplate.Quality, fields[71].GetUInt16(),
                                 fields[131].GetFloat(), itemTemplate.InventoryType, itemTemplate.Flags2);

            itemTemplate.DamageType                = fields[70].GetUInt8();
            itemTemplate.Armor                     = FillItemArmor(itemTemplate.ItemLevel, itemTemplate.Class,
                                                                   itemTemplate.SubClass, itemTemplate.Quality,
                                                                   itemTemplate.InventoryType);

            itemTemplate.Delay                     = fields[71].GetUInt16();
            itemTemplate.RangedModRange            = fields[72].GetFloat();
            for (uint32 i = 0; i < MAX_ITEM_PROTO_SPELLS; ++i)
            {
                itemTemplate.Spells[i].SpellId               = fields[73 + 6 * i + 0].GetInt32();
                itemTemplate.Spells[i].SpellTrigger          = uint32(fields[73 + 6 * i + 1].GetUInt8());
                itemTemplate.Spells[i].SpellCharges          = int32(fields[73 + 6 * i + 2].GetInt16());
                itemTemplate.Spells[i].SpellCooldown         = fields[73 + 6 * i + 3].GetInt32();
                itemTemplate.Spells[i].SpellCategory         = uint32(fields[73 + 6 * i + 4].GetUInt16());
                itemTemplate.Spells[i].SpellCategoryCooldown = fields[73 + 6 * i + 5].GetInt32();
            }

            itemTemplate.SpellPPMRate   = 0.0f;
            itemTemplate.Bonding        = uint32(fields[103].GetUInt8());
            itemTemplate.Description    = fields[104].GetString();
            itemTemplate.PageText       = fields[105].GetUInt32();
            itemTemplate.LanguageID     = uint32(fields[106].GetUInt8());
            itemTemplate.PageMaterial   = uint32(fields[107].GetUInt8());
            itemTemplate.StartQuest     = fields[108].GetUInt32();
            itemTemplate.LockID         = fields[109].GetUInt32();
            itemTemplate.Material       = int32(fields[110].GetInt8());
            itemTemplate.Sheath         = uint32(fields[111].GetUInt8());
            itemTemplate.RandomProperty = fields[112].GetUInt32();
            itemTemplate.RandomSuffix   = fields[113].GetInt32();
            itemTemplate.ItemSet        = fields[114].GetUInt32();
            itemTemplate.MaxDurability  = FillMaxDurability(itemTemplate.Class, itemTemplate.SubClass,
                itemTemplate.InventoryType, itemTemplate.Quality, itemTemplate.ItemLevel);

            itemTemplate.Area           = fields[115].GetUInt32();
            itemTemplate.Map            = uint32(fields[116].GetUInt16());
            itemTemplate.BagFamily      = fields[117].GetUInt32();
            itemTemplate.TotemCategory  = fields[118].GetUInt32();
            for (uint32 i = 0; i < MAX_ITEM_PROTO_SOCKETS; ++i)
            {
                itemTemplate.Socket[i].Color   = uint32(fields[119 + i*2].GetUInt8());
                itemTemplate.Socket[i].Content = fields[119 + i * 2 + 1].GetUInt32();
            }

            itemTemplate.socketBonus         = fields[125].GetUInt32();
            itemTemplate.GemProperties       = fields[126].GetUInt32();
            FillDisenchantFields(&itemTemplate.DisenchantID, &itemTemplate.RequiredDisenchantSkill, itemTemplate);

            itemTemplate.ArmorDamageModifier       = fields[127].GetFloat();
            itemTemplate.Duration                  = fields[128].GetUInt32();
            itemTemplate.ItemLimitCategory         = uint32(fields[129].GetInt16());
            itemTemplate.HolidayId                 = fields[130].GetUInt32();
            itemTemplate.StatScalingFactor         = fields[131].GetFloat();
            itemTemplate.CurrencySubstitutionId    = fields[132].GetInt32();
            itemTemplate.CurrencySubstitutionCount = fields[133].GetInt32();
            itemTemplate.ScriptId                  = 0;
            itemTemplate.FoodType                  = 0;
            itemTemplate.MinMoneyLoot              = 0;
            itemTemplate.MaxMoneyLoot              = 0;
            ++dbCount;
        } while (result->NextRow());
    }

    // Check if item templates for DBC referenced character start outfit are present
    std::set<uint32> notFoundOutfit;
    for (uint32 i = 1; i < sCharStartOutfitStore.GetNumRows(); ++i)
    {
        CharStartOutfitEntry const* entry = sCharStartOutfitStore.LookupEntry(i);
        if (!entry)
            continue;

        for (int j = 0; j < MAX_OUTFIT_ITEMS; ++j)
        {
            if (entry->ItemId[j] <= 0)
                continue;

            uint32 item_id = entry->ItemId[j];

            if (!GetItemTemplate(item_id))
                notFoundOutfit.insert(item_id);
        }
    }

    for (std::set<uint32>::const_iterator itr = notFoundOutfit.begin(); itr != notFoundOutfit.end(); ++itr)
        TC_LOG_ERROR("sql.sql", "Item (Entry: %u) does not exist in `item_template` but is referenced in `CharStartOutfit.dbc`", *itr);

    TC_LOG_INFO("server.loading", ">> Loaded %u item templates from Item-sparse.db2 and %u from database in %u ms", sparseCount, dbCount, GetMSTimeDiffToNow(oldMSTime));
}

void ObjectMgr::LoadItemTemplateAddon()
{
    uint32 oldMSTime = getMSTime();
    uint32 count = 0;

    QueryResult result = WorldDatabase.Query("SELECT Id, FlagsCu, FoodType, MinMoneyLoot, MaxMoneyLoot, SpellPPMChance FROM item_template_addon");
    if (result)
    {
        do
        {
            Field* fields = result->Fetch();
            uint32 itemId = fields[0].GetUInt32();
            if (!GetItemTemplate(itemId))
            {
                TC_LOG_ERROR("sql.sql", "Item %u specified in `item_template_addon` does not exist, skipped.", itemId);
                continue;
            }

            uint32 minMoneyLoot = fields[3].GetUInt32();
            uint32 maxMoneyLoot = fields[4].GetUInt32();
            if (minMoneyLoot > maxMoneyLoot)
            {
                TC_LOG_ERROR("sql.sql", "Minimum money loot specified in `item_template_addon` for item %u was greater than maximum amount, swapping.", itemId);
                std::swap(minMoneyLoot, maxMoneyLoot);
            }
            ItemTemplate& itemTemplate = _itemTemplateStore[itemId];
            itemTemplate.FlagsCu = fields[1].GetUInt32();
            itemTemplate.FoodType = fields[2].GetUInt8();
            itemTemplate.MinMoneyLoot = minMoneyLoot;
            itemTemplate.MaxMoneyLoot = maxMoneyLoot;
            itemTemplate.SpellPPMRate = fields[5].GetFloat();
            ++count;
        } while (result->NextRow());
    }
    TC_LOG_INFO("server.loading", ">> Loaded %u item addon templates in %u ms", count, GetMSTimeDiffToNow(oldMSTime));
}

void ObjectMgr::LoadItemScriptNames()
{
    uint32 oldMSTime = getMSTime();
    uint32 count = 0;

    QueryResult result = WorldDatabase.Query("SELECT Id, ScriptName FROM item_script_names");
    if (result)
    {
        do
        {
            Field* fields = result->Fetch();
            uint32 itemId = fields[0].GetUInt32();
            if (!GetItemTemplate(itemId))
            {
                TC_LOG_ERROR("sql.sql", "Item %u specified in `item_script_names` does not exist, skipped.", itemId);
                continue;
            }

            _itemTemplateStore[itemId].ScriptId = GetScriptId(fields[1].GetCString());
            ++count;
        } while (result->NextRow());
    }

    TC_LOG_INFO("server.loading", ">> Loaded %u item script names in %u ms", count, GetMSTimeDiffToNow(oldMSTime));
}
ItemTemplate const* ObjectMgr::GetItemTemplate(uint32 entry)
{
    ItemTemplateContainer::const_iterator itr = _itemTemplateStore.find(entry);
    if (itr != _itemTemplateStore.end())
        return &(itr->second);
    return NULL;
}

void ObjectMgr::LoadVehicleTemplateAccessories()
{
    uint32 oldMSTime = getMSTime();

    _vehicleTemplateAccessoryStore.clear();                           // needed for reload case

    uint32 count = 0;

    //                                                  0             1              2          3           4             5
    QueryResult result = WorldDatabase.Query("SELECT `entry`, `accessory_entry`, `seat_id`, `minion`, `summontype`, `summontimer` FROM `vehicle_template_accessory`");

    if (!result)
    {
        TC_LOG_ERROR("server.loading", ">> Loaded 0 vehicle template accessories. DB table `vehicle_template_accessory` is empty.");
        return;
    }

    do
    {
        Field* fields = result->Fetch();

        uint32 uiEntry      = fields[0].GetUInt32();
        uint32 uiAccessory  = fields[1].GetUInt32();
        int8   uiSeat       = int8(fields[2].GetInt8());
        bool   bMinion      = fields[3].GetBool();
        uint8  uiSummonType = fields[4].GetUInt8();
        uint32 uiSummonTimer= fields[5].GetUInt32();

        if (!sObjectMgr->GetCreatureTemplate(uiEntry))
        {
            TC_LOG_ERROR("sql.sql", "Table `vehicle_template_accessory`: creature template entry %u does not exist.", uiEntry);
            continue;
        }

        if (!sObjectMgr->GetCreatureTemplate(uiAccessory))
        {
            TC_LOG_ERROR("sql.sql", "Table `vehicle_template_accessory`: Accessory %u does not exist.", uiAccessory);
            continue;
        }

        if (_spellClickInfoStore.find(uiEntry) == _spellClickInfoStore.end())
        {
            TC_LOG_ERROR("sql.sql", "Table `vehicle_template_accessory`: creature template entry %u has no data in npc_spellclick_spells", uiEntry);
            continue;
        }

        _vehicleTemplateAccessoryStore[uiEntry].push_back(VehicleAccessory(uiAccessory, uiSeat, bMinion, uiSummonType, uiSummonTimer));

        ++count;
    }
    while (result->NextRow());

    TC_LOG_INFO("server.loading", ">> Loaded %u Vehicle Template Accessories in %u ms", count, GetMSTimeDiffToNow(oldMSTime));
}

void ObjectMgr::LoadVehicleAccessories()
{
    uint32 oldMSTime = getMSTime();

    _vehicleAccessoryStore.clear();                           // needed for reload case

    uint32 count = 0;

    //                                                  0             1             2          3           4             5
    QueryResult result = WorldDatabase.Query("SELECT `guid`, `accessory_entry`, `seat_id`, `minion`, `summontype`, `summontimer` FROM `vehicle_accessory`");

    if (!result)
    {
        TC_LOG_INFO("server.loading", ">> Loaded 0 Vehicle Accessories in %u ms", GetMSTimeDiffToNow(oldMSTime));
        return;
    }

    do
    {
        Field* fields = result->Fetch();

        uint32 uiGUID       = fields[0].GetUInt32();
        uint32 uiAccessory  = fields[1].GetUInt32();
        int8   uiSeat       = int8(fields[2].GetInt16());
        bool   bMinion      = fields[3].GetBool();
        uint8  uiSummonType = fields[4].GetUInt8();
        uint32 uiSummonTimer= fields[5].GetUInt32();

        if (!sObjectMgr->GetCreatureTemplate(uiAccessory))
        {
            TC_LOG_ERROR("sql.sql", "Table `vehicle_accessory`: Accessory %u does not exist.", uiAccessory);
            continue;
        }

        _vehicleAccessoryStore[uiGUID].push_back(VehicleAccessory(uiAccessory, uiSeat, bMinion, uiSummonType, uiSummonTimer));

        ++count;
    }
    while (result->NextRow());

    TC_LOG_INFO("server.loading", ">> Loaded %u Vehicle Accessories in %u ms", count, GetMSTimeDiffToNow(oldMSTime));
}

void ObjectMgr::LoadPetLevelInfo()
{
    uint32 oldMSTime = getMSTime();

    //                                                 0               1      2   3     4    5    6    7     8    9
    QueryResult result = WorldDatabase.Query("SELECT creature_entry, level, hp, mana, str, agi, sta, inte, spi, armor FROM pet_levelstats");

    if (!result)
    {
        TC_LOG_ERROR("server.loading", ">> Loaded 0 level pet stats definitions. DB table `pet_levelstats` is empty.");
        return;
    }

    uint32 count = 0;

    do
    {
        Field* fields = result->Fetch();

        uint32 creature_id = fields[0].GetUInt32();
        if (!sObjectMgr->GetCreatureTemplate(creature_id))
        {
            TC_LOG_ERROR("sql.sql", "Wrong creature id %u in `pet_levelstats` table, ignoring.", creature_id);
            continue;
        }

        uint32 current_level = fields[1].GetUInt8();
        if (current_level > sWorld->getIntConfig(CONFIG_MAX_PLAYER_LEVEL))
        {
            if (current_level > STRONG_MAX_LEVEL)        // hardcoded level maximum
                TC_LOG_ERROR("sql.sql", "Wrong (> %u) level %u in `pet_levelstats` table, ignoring.", STRONG_MAX_LEVEL, current_level);
            else
            {
                TC_LOG_INFO("misc", "Unused (> MaxPlayerLevel in worldserver.conf) level %u in `pet_levelstats` table, ignoring.", current_level);
                ++count;                                // make result loading percent "expected" correct in case disabled detail mode for example.
            }
            continue;
        }
        else if (current_level < 1)
        {
            TC_LOG_ERROR("sql.sql", "Wrong (<1) level %u in `pet_levelstats` table, ignoring.", current_level);
            continue;
        }

        PetLevelInfo*& pInfoMapEntry = _petInfoStore[creature_id];

        if (pInfoMapEntry == NULL)
            pInfoMapEntry = new PetLevelInfo[sWorld->getIntConfig(CONFIG_MAX_PLAYER_LEVEL)];

        // data for level 1 stored in [0] array element, ...
        PetLevelInfo* pLevelInfo = &pInfoMapEntry[current_level-1];

        pLevelInfo->health = fields[2].GetUInt16();
        pLevelInfo->mana   = fields[3].GetUInt16();
        pLevelInfo->armor  = fields[9].GetUInt32();

        for (int i = 0; i < MAX_STATS; i++)
        {
            pLevelInfo->stats[i] = fields[i+4].GetUInt16();
        }

        ++count;
    }
    while (result->NextRow());

    // Fill gaps and check integrity
    for (PetLevelInfoContainer::iterator itr = _petInfoStore.begin(); itr != _petInfoStore.end(); ++itr)
    {
        PetLevelInfo* pInfo = itr->second;

        // fatal error if no level 1 data
        if (!pInfo || pInfo[0].health == 0)
        {
            TC_LOG_ERROR("sql.sql", "Creature %u does not have pet stats data for Level 1!", itr->first);
            exit(1);
        }

        // fill level gaps
        for (uint8 level = 1; level < sWorld->getIntConfig(CONFIG_MAX_PLAYER_LEVEL); ++level)
        {
            if (pInfo[level].health == 0)
            {
                TC_LOG_ERROR("sql.sql", "Creature %u has no data for Level %i pet stats data, using data of Level %i.", itr->first, level+1, level);
                pInfo[level] = pInfo[level-1];
            }
        }
    }

    TC_LOG_INFO("server.loading", ">> Loaded %u level pet stats definitions in %u ms", count, GetMSTimeDiffToNow(oldMSTime));
}

PetLevelInfo const* ObjectMgr::GetPetLevelInfo(uint32 creature_id, uint8 level) const
{
    if (level > sWorld->getIntConfig(CONFIG_MAX_PLAYER_LEVEL))
        level = sWorld->getIntConfig(CONFIG_MAX_PLAYER_LEVEL);

    PetLevelInfoContainer::const_iterator itr = _petInfoStore.find(creature_id);
    if (itr == _petInfoStore.end())
        return NULL;

    return &itr->second[level-1];                           // data for level 1 stored in [0] array element, ...
}

void ObjectMgr::PlayerCreateInfoAddItemHelper(uint32 race_, uint32 class_, uint32 itemId, int32 count)
{
    if (!_playerInfo[race_][class_])
        return;

    if (count > 0)
        _playerInfo[race_][class_]->item.push_back(PlayerCreateInfoItem(itemId, count));
    else
    {
        if (count < -1)
            TC_LOG_ERROR("sql.sql", "Invalid count %i specified on item %u be removed from original player create info (use -1)!", count, itemId);

        for (uint32 gender = 0; gender < GENDER_NONE; ++gender)
        {
            if (CharStartOutfitEntry const* entry = GetCharStartOutfitEntry(race_, class_, gender))
            {
                bool found = false;
                for (uint8 x = 0; x < MAX_OUTFIT_ITEMS; ++x)
                {
                    if (entry->ItemId[x] > 0 && uint32(entry->ItemId[x]) == itemId)
                    {
                        found = true;
                        const_cast<CharStartOutfitEntry*>(entry)->ItemId[x] = 0;
                        break;
                    }
                }

                if (!found)
                    TC_LOG_ERROR("sql.sql", "Item %u specified to be removed from original create info not found in dbc!", itemId);
            }
        }
    }
}

void ObjectMgr::LoadPlayerInfo()
{
    // Load playercreate
    {
        uint32 oldMSTime = getMSTime();
        //                                                0     1      2    3        4          5           6
        QueryResult result = WorldDatabase.Query("SELECT race, class, map, zone, position_x, position_y, position_z, orientation FROM playercreateinfo");

        if (!result)
        {
            TC_LOG_ERROR("server.loading", ">> Loaded 0 player create definitions. DB table `playercreateinfo` is empty.");
            exit(1);
        }
        else
        {
            uint32 count = 0;

            do
            {
                Field* fields = result->Fetch();

                uint32 current_race  = fields[0].GetUInt8();
                uint32 current_class = fields[1].GetUInt8();
                uint32 mapId         = fields[2].GetUInt16();
                uint32 areaId        = fields[3].GetUInt32(); // zone
                float  positionX     = fields[4].GetFloat();
                float  positionY     = fields[5].GetFloat();
                float  positionZ     = fields[6].GetFloat();
                float  orientation   = fields[7].GetFloat();

                if (current_race >= MAX_RACES)
                {
                    TC_LOG_ERROR("sql.sql", "Wrong race %u in `playercreateinfo` table, ignoring.", current_race);
                    continue;
                }

                ChrRacesEntry const* rEntry = sChrRacesStore.LookupEntry(current_race);
                if (!rEntry)
                {
                    TC_LOG_ERROR("sql.sql", "Wrong race %u in `playercreateinfo` table, ignoring.", current_race);
                    continue;
                }

                if (current_class >= MAX_CLASSES)
                {
                    TC_LOG_ERROR("sql.sql", "Wrong class %u in `playercreateinfo` table, ignoring.", current_class);
                    continue;
                }

                if (!sChrClassesStore.LookupEntry(current_class))
                {
                    TC_LOG_ERROR("sql.sql", "Wrong class %u in `playercreateinfo` table, ignoring.", current_class);
                    continue;
                }

                // accept DB data only for valid position (and non instanceable)
                if (!MapManager::IsValidMapCoord(mapId, positionX, positionY, positionZ, orientation))
                {
                    TC_LOG_ERROR("sql.sql", "Wrong home position for class %u race %u pair in `playercreateinfo` table, ignoring.", current_class, current_race);
                    continue;
                }

                if (sMapStore.LookupEntry(mapId)->Instanceable())
                {
                    TC_LOG_ERROR("sql.sql", "Home position in instanceable map for class %u race %u pair in `playercreateinfo` table, ignoring.", current_class, current_race);
                    continue;
                }

                PlayerInfo* info = new PlayerInfo();
                info->mapId = mapId;
                info->areaId = areaId;
                info->positionX = positionX;
                info->positionY = positionY;
                info->positionZ = positionZ;
                info->orientation = orientation;
                info->displayId_m = rEntry->model_m;
                info->displayId_f = rEntry->model_f;
                _playerInfo[current_race][current_class] = info;

                ++count;
            }
            while (result->NextRow());

            TC_LOG_INFO("server.loading", ">> Loaded %u player create definitions in %u ms", count, GetMSTimeDiffToNow(oldMSTime));
        }
    }

    // Load playercreate items
    TC_LOG_INFO("server.loading", "Loading Player Create Items Data...");
    {
        uint32 oldMSTime = getMSTime();
        //                                                0     1      2       3
        QueryResult result = WorldDatabase.Query("SELECT race, class, itemid, amount FROM playercreateinfo_item");

        if (!result)
        {
            TC_LOG_INFO("server.loading", ">> Loaded 0 custom player create items. DB table `playercreateinfo_item` is empty.");
        }
        else
        {
            uint32 count = 0;

            do
            {
                Field* fields = result->Fetch();

                uint32 current_race = fields[0].GetUInt8();
                if (current_race >= MAX_RACES)
                {
                    TC_LOG_ERROR("sql.sql", "Wrong race %u in `playercreateinfo_item` table, ignoring.", current_race);
                    continue;
                }

                uint32 current_class = fields[1].GetUInt8();
                if (current_class >= MAX_CLASSES)
                {
                    TC_LOG_ERROR("sql.sql", "Wrong class %u in `playercreateinfo_item` table, ignoring.", current_class);
                    continue;
                }

                uint32 item_id = fields[2].GetUInt32();

                if (!GetItemTemplate(item_id))
                {
                    TC_LOG_ERROR("sql.sql", "Item id %u (race %u class %u) in `playercreateinfo_item` table but not listed in `item_template`, ignoring.", item_id, current_race, current_class);
                    continue;
                }

                int32 amount   = fields[3].GetInt8();

                if (!amount)
                {
                    TC_LOG_ERROR("sql.sql", "Item id %u (class %u race %u) have amount == 0 in `playercreateinfo_item` table, ignoring.", item_id, current_race, current_class);
                    continue;
                }

                if (!current_race || !current_class)
                {
                    uint32 min_race = current_race ? current_race : 1;
                    uint32 max_race = current_race ? current_race + 1 : MAX_RACES;
                    uint32 min_class = current_class ? current_class : 1;
                    uint32 max_class = current_class ? current_class + 1 : MAX_CLASSES;
                    for (uint32 r = min_race; r < max_race; ++r)
                        for (uint32 c = min_class; c < max_class; ++c)
                            PlayerCreateInfoAddItemHelper(r, c, item_id, amount);
                }
                else
                    PlayerCreateInfoAddItemHelper(current_race, current_class, item_id, amount);

                ++count;
            }
            while (result->NextRow());

            TC_LOG_INFO("server.loading", ">> Loaded %u custom player create items in %u ms", count, GetMSTimeDiffToNow(oldMSTime));
        }
    }

    // Load playercreate spells
    TC_LOG_INFO("server.loading", "Loading Player Create Spell Data...");
    {
        uint32 oldMSTime = getMSTime();

        std::string tableName = sWorld->getBoolConfig(CONFIG_START_ALL_SPELLS) ? "playercreateinfo_spell_custom" : "playercreateinfo_spell";
        QueryResult result = WorldDatabase.PQuery("SELECT racemask, classmask, Spell FROM %s", tableName.c_str());

        if (!result)
        {
            TC_LOG_ERROR("server.loading", ">> Loaded 0 player create spells. DB table `%s` is empty.", sWorld->getBoolConfig(CONFIG_START_ALL_SPELLS) ? "playercreateinfo_spell_custom" : "playercreateinfo_spell");
        }
        else
        {
            uint32 count = 0;

            do
            {
                Field* fields = result->Fetch();
                uint32 raceMask = fields[0].GetUInt32();
                uint32 classMask = fields[1].GetUInt32();
                uint32 spellId = fields[2].GetUInt32();

                if (raceMask != 0 && !(raceMask & RACEMASK_ALL_PLAYABLE))
                {
                    TC_LOG_ERROR("sql.sql", "Wrong race mask %u in `playercreateinfo_spell` table, ignoring.", raceMask);
                    continue;
                }

                if (classMask != 0 && !(classMask & CLASSMASK_ALL_PLAYABLE))
                {
                    TC_LOG_ERROR("sql.sql", "Wrong class mask %u in `playercreateinfo_spell` table, ignoring.", classMask);
                    continue;
                }

                for (uint32 raceIndex = RACE_HUMAN; raceIndex < MAX_RACES; ++raceIndex)
                {
                    if (raceMask == 0 || ((1 << (raceIndex - 1)) & raceMask))
                    {
                        for (uint32 classIndex = CLASS_WARRIOR; classIndex < MAX_CLASSES; ++classIndex)
                        {
                            if (classMask == 0 || ((1 << (classIndex - 1)) & classMask))
                            {
                                if (PlayerInfo* info = _playerInfo[raceIndex][classIndex])
                                {
                                    info->spell.push_back(spellId);
                                    ++count;
                                }
                                // We need something better here, the check is not accounting for spells used by multiple races/classes but not all of them.
                                // Either split the masks per class, or per race, which kind of kills the point yet.
                                // else if (raceMask != 0 && classMask != 0)
                                //     TC_LOG_ERROR("sql.sql", "Racemask/classmask (%u/%u) combination was found containing an invalid race/class combination (%u/%u) in `playercreateinfo_spell` (Spell %u), ignoring.", raceMask, classMask, raceIndex, classIndex, spellId);
                            }
                        }
                    }
                }
            }
            while (result->NextRow());

            TC_LOG_INFO("server.loading", ">> Loaded %u player create spells in %u ms", count, GetMSTimeDiffToNow(oldMSTime));
        }
    }

    // Load playercreate actions
    TC_LOG_INFO("server.loading", "Loading Player Create Action Data...");
    {
        uint32 oldMSTime = getMSTime();

        //                                                0     1      2       3       4
        QueryResult result = WorldDatabase.Query("SELECT race, class, button, action, type FROM playercreateinfo_action");

        if (!result)
        {
            TC_LOG_ERROR("server.loading", ">> Loaded 0 player create actions. DB table `playercreateinfo_action` is empty.");
        }
        else
        {
            uint32 count = 0;

            do
            {
                Field* fields = result->Fetch();

                uint32 current_race = fields[0].GetUInt8();
                if (current_race >= MAX_RACES)
                {
                    TC_LOG_ERROR("sql.sql", "Wrong race %u in `playercreateinfo_action` table, ignoring.", current_race);
                    continue;
                }

                uint32 current_class = fields[1].GetUInt8();
                if (current_class >= MAX_CLASSES)
                {
                    TC_LOG_ERROR("sql.sql", "Wrong class %u in `playercreateinfo_action` table, ignoring.", current_class);
                    continue;
                }

                if (PlayerInfo* info = _playerInfo[current_race][current_class])
                    info->action.push_back(PlayerCreateInfoAction(fields[2].GetUInt16(), fields[3].GetUInt32(), fields[4].GetUInt16()));

                ++count;
            }
            while (result->NextRow());

            TC_LOG_INFO("server.loading", ">> Loaded %u player create actions in %u ms", count, GetMSTimeDiffToNow(oldMSTime));
        }
    }

    // Loading levels data (class/race dependent)
    TC_LOG_INFO("server.loading", "Loading Player Create Level Stats Data...");
    {
        uint32 oldMSTime = getMSTime();

        //                                                 0     1      2      3    4    5    6    7
        QueryResult result  = WorldDatabase.Query("SELECT race, class, level, str, agi, sta, inte, spi FROM player_levelstats");

        if (!result)
        {
            TC_LOG_ERROR("server.loading", ">> Loaded 0 level stats definitions. DB table `player_levelstats` is empty.");
            exit(1);
        }

        uint32 count = 0;

        do
        {
            Field* fields = result->Fetch();

            uint32 current_race = fields[0].GetUInt8();
            if (current_race >= MAX_RACES)
            {
                TC_LOG_ERROR("sql.sql", "Wrong race %u in `player_levelstats` table, ignoring.", current_race);
                continue;
            }

            uint32 current_class = fields[1].GetUInt8();
            if (current_class >= MAX_CLASSES)
            {
                TC_LOG_ERROR("sql.sql", "Wrong class %u in `player_levelstats` table, ignoring.", current_class);
                continue;
            }

            uint32 current_level = fields[2].GetUInt8();
            if (current_level > sWorld->getIntConfig(CONFIG_MAX_PLAYER_LEVEL))
            {
                if (current_level > STRONG_MAX_LEVEL)        // hardcoded level maximum
                    TC_LOG_ERROR("sql.sql", "Wrong (> %u) level %u in `player_levelstats` table, ignoring.", STRONG_MAX_LEVEL, current_level);
                else
                {
                    TC_LOG_INFO("misc", "Unused (> MaxPlayerLevel in worldserver.conf) level %u in `player_levelstats` table, ignoring.", current_level);
                    ++count;                                // make result loading percent "expected" correct in case disabled detail mode for example.
                }
                continue;
            }

            if (PlayerInfo* info = _playerInfo[current_race][current_class])
            {
                if (!info->levelInfo)
                    info->levelInfo = new PlayerLevelInfo[sWorld->getIntConfig(CONFIG_MAX_PLAYER_LEVEL)];

                PlayerLevelInfo& levelInfo = info->levelInfo[current_level-1];
                for (int i = 0; i < MAX_STATS; i++)
                    levelInfo.stats[i] = fields[i+3].GetUInt8();
            }

            ++count;
        }
        while (result->NextRow());

        // Fill gaps and check integrity
        for (int race = 0; race < MAX_RACES; ++race)
        {
            // skip non existed races
            if (!sChrRacesStore.LookupEntry(race))
                continue;

            for (int class_ = 0; class_ < MAX_CLASSES; ++class_)
            {
                // skip non existed classes
                if (!sChrClassesStore.LookupEntry(class_))
                    continue;

                PlayerInfo* info = _playerInfo[race][class_];
                if (!info)
                    continue;

                // skip expansion races if not playing with expansion
                if (sWorld->getIntConfig(CONFIG_EXPANSION) < 1 && (race == RACE_BLOODELF || race == RACE_DRAENEI))
                    continue;

                // skip expansion classes if not playing with expansion
                if (sWorld->getIntConfig(CONFIG_EXPANSION) < 2 && class_ == CLASS_DEATH_KNIGHT)
                    continue;

                // fatal error if no level 1 data
                if (!info->levelInfo || info->levelInfo[0].stats[0] == 0)
                {
                    TC_LOG_ERROR("sql.sql", "Race %i Class %i Level 1 does not have stats data!", race, class_);
                    exit(1);
                }

                // fill level gaps
                for (uint8 level = 1; level < sWorld->getIntConfig(CONFIG_MAX_PLAYER_LEVEL); ++level)
                {
                    if (info->levelInfo[level].stats[0] == 0)
                    {
                        TC_LOG_ERROR("sql.sql", "Race %i Class %i Level %i does not have stats data. Using stats data of level %i.", race, class_, level+1, level);
                        info->levelInfo[level] = info->levelInfo[level-1];
                    }
                }
            }
        }

        TC_LOG_INFO("server.loading", ">> Loaded %u level stats definitions in %u ms", count, GetMSTimeDiffToNow(oldMSTime));
    }

    // Loading xp per level data
    TC_LOG_INFO("server.loading", "Loading Player Create XP Data...");
    {
        uint32 oldMSTime = getMSTime();

        _playerXPperLevel.resize(sWorld->getIntConfig(CONFIG_MAX_PLAYER_LEVEL));
        for (uint8 level = 0; level < sWorld->getIntConfig(CONFIG_MAX_PLAYER_LEVEL); ++level)
            _playerXPperLevel[level] = 0;

        //                                                 0    1
        QueryResult result  = WorldDatabase.Query("SELECT lvl, xp_for_next_level FROM player_xp_for_level");

        if (!result)
        {
            TC_LOG_ERROR("server.loading", ">> Loaded 0 xp for level definitions. DB table `player_xp_for_level` is empty.");
            exit(1);
        }

        uint32 count = 0;

        do
        {
            Field* fields = result->Fetch();

            uint32 current_level = fields[0].GetUInt8();
            uint32 current_xp    = fields[1].GetUInt32();

            if (current_level >= sWorld->getIntConfig(CONFIG_MAX_PLAYER_LEVEL))
            {
                if (current_level > STRONG_MAX_LEVEL)        // hardcoded level maximum
                    TC_LOG_ERROR("sql.sql", "Wrong (> %u) level %u in `player_xp_for_level` table, ignoring.", STRONG_MAX_LEVEL, current_level);
                else
                {
                    TC_LOG_INFO("misc", "Unused (> MaxPlayerLevel in worldserver.conf) level %u in `player_xp_for_levels` table, ignoring.", current_level);
                    ++count;                                // make result loading percent "expected" correct in case disabled detail mode for example.
                }
                continue;
            }
            //PlayerXPperLevel
            _playerXPperLevel[current_level] = current_xp;
            ++count;
        }
        while (result->NextRow());

        // fill level gaps
        for (uint8 level = 1; level < sWorld->getIntConfig(CONFIG_MAX_PLAYER_LEVEL); ++level)
        {
            if (_playerXPperLevel[level] == 0)
            {
                TC_LOG_ERROR("sql.sql", "Level %i does not have XP for level data. Using data of level [%i] + 100.", level+1, level);
                _playerXPperLevel[level] = _playerXPperLevel[level-1]+100;
            }
        }

        TC_LOG_INFO("server.loading", ">> Loaded %u xp for level definitions in %u ms", count, GetMSTimeDiffToNow(oldMSTime));
    }
}

void ObjectMgr::GetPlayerClassLevelInfo(uint32 class_, uint8 level, uint32& baseHP, uint32& baseMana) const
{
    if (level < 1 || class_ >= MAX_CLASSES)
        return;

    if (level > sWorld->getIntConfig(CONFIG_MAX_PLAYER_LEVEL))
        level = sWorld->getIntConfig(CONFIG_MAX_PLAYER_LEVEL);

    GtOCTBaseHPByClassEntry const* hp = sGtOCTBaseHPByClassStore.LookupEntry((class_-1) * GT_MAX_LEVEL + level-1);
    GtOCTBaseMPByClassEntry const* mp = sGtOCTBaseMPByClassStore.LookupEntry((class_-1) * GT_MAX_LEVEL + level-1);

    if (!hp || !mp)
    {
        TC_LOG_ERROR("misc", "Tried to get non-existant Class-Level combination data for base hp/mp. Class %u Level %u", class_, level);
        return;
    }

    baseHP = uint32(hp->ratio);
    baseMana = uint32(mp->ratio);
}

void ObjectMgr::GetPlayerLevelInfo(uint32 race, uint32 class_, uint8 level, PlayerLevelInfo* info) const
{
    if (level < 1 || race >= MAX_RACES || class_ >= MAX_CLASSES)
        return;

    PlayerInfo const* pInfo = _playerInfo[race][class_];
    if (!pInfo)
        return;

    if (level <= sWorld->getIntConfig(CONFIG_MAX_PLAYER_LEVEL))
        *info = pInfo->levelInfo[level-1];
    else
        BuildPlayerLevelInfo(race, class_, level, info);
}

void ObjectMgr::BuildPlayerLevelInfo(uint8 race, uint8 _class, uint8 level, PlayerLevelInfo* info) const
{
    // base data (last known level)
    *info = _playerInfo[race][_class]->levelInfo[sWorld->getIntConfig(CONFIG_MAX_PLAYER_LEVEL)-1];

    // if conversion from uint32 to uint8 causes unexpected behaviour, change lvl to uint32
    for (uint8 lvl = sWorld->getIntConfig(CONFIG_MAX_PLAYER_LEVEL)-1; lvl < level; ++lvl)
    {
        switch (_class)
        {
            case CLASS_WARRIOR:
                info->stats[STAT_STRENGTH]  += (lvl > 23 ? 2: (lvl > 1  ? 1: 0));
                info->stats[STAT_STAMINA]   += (lvl > 23 ? 2: (lvl > 1  ? 1: 0));
                info->stats[STAT_AGILITY]   += (lvl > 36 ? 1: (lvl > 6 && (lvl%2) ? 1: 0));
                info->stats[STAT_INTELLECT] += (lvl > 9 && !(lvl%2) ? 1: 0);
                info->stats[STAT_SPIRIT]    += (lvl > 9 && !(lvl%2) ? 1: 0);
                break;
            case CLASS_PALADIN:
                info->stats[STAT_STRENGTH]  += (lvl > 3  ? 1: 0);
                info->stats[STAT_STAMINA]   += (lvl > 33 ? 2: (lvl > 1 ? 1: 0));
                info->stats[STAT_AGILITY]   += (lvl > 38 ? 1: (lvl > 7 && !(lvl%2) ? 1: 0));
                info->stats[STAT_INTELLECT] += (lvl > 6 && (lvl%2) ? 1: 0);
                info->stats[STAT_SPIRIT]    += (lvl > 7 ? 1: 0);
                break;
            case CLASS_HUNTER:
                info->stats[STAT_STRENGTH]  += (lvl > 4  ? 1: 0);
                info->stats[STAT_STAMINA]   += (lvl > 4  ? 1: 0);
                info->stats[STAT_AGILITY]   += (lvl > 33 ? 2: (lvl > 1 ? 1: 0));
                info->stats[STAT_INTELLECT] += (lvl > 8 && (lvl%2) ? 1: 0);
                info->stats[STAT_SPIRIT]    += (lvl > 38 ? 1: (lvl > 9 && !(lvl%2) ? 1: 0));
                break;
            case CLASS_ROGUE:
                info->stats[STAT_STRENGTH]  += (lvl > 5  ? 1: 0);
                info->stats[STAT_STAMINA]   += (lvl > 4  ? 1: 0);
                info->stats[STAT_AGILITY]   += (lvl > 16 ? 2: (lvl > 1 ? 1: 0));
                info->stats[STAT_INTELLECT] += (lvl > 8 && !(lvl%2) ? 1: 0);
                info->stats[STAT_SPIRIT]    += (lvl > 38 ? 1: (lvl > 9 && !(lvl%2) ? 1: 0));
                break;
            case CLASS_PRIEST:
                info->stats[STAT_STRENGTH]  += (lvl > 9 && !(lvl%2) ? 1: 0);
                info->stats[STAT_STAMINA]   += (lvl > 5  ? 1: 0);
                info->stats[STAT_AGILITY]   += (lvl > 38 ? 1: (lvl > 8 && (lvl%2) ? 1: 0));
                info->stats[STAT_INTELLECT] += (lvl > 22 ? 2: (lvl > 1 ? 1: 0));
                info->stats[STAT_SPIRIT]    += (lvl > 3  ? 1: 0);
                break;
            case CLASS_SHAMAN:
                info->stats[STAT_STRENGTH]  += (lvl > 34 ? 1: (lvl > 6 && (lvl%2) ? 1: 0));
                info->stats[STAT_STAMINA]   += (lvl > 4 ? 1: 0);
                info->stats[STAT_AGILITY]   += (lvl > 7 && !(lvl%2) ? 1: 0);
                info->stats[STAT_INTELLECT] += (lvl > 5 ? 1: 0);
                info->stats[STAT_SPIRIT]    += (lvl > 4 ? 1: 0);
                break;
            case CLASS_MAGE:
                info->stats[STAT_STRENGTH]  += (lvl > 9 && !(lvl%2) ? 1: 0);
                info->stats[STAT_STAMINA]   += (lvl > 5  ? 1: 0);
                info->stats[STAT_AGILITY]   += (lvl > 9 && !(lvl%2) ? 1: 0);
                info->stats[STAT_INTELLECT] += (lvl > 24 ? 2: (lvl > 1 ? 1: 0));
                info->stats[STAT_SPIRIT]    += (lvl > 33 ? 2: (lvl > 2 ? 1: 0));
                break;
            case CLASS_WARLOCK:
                info->stats[STAT_STRENGTH]  += (lvl > 9 && !(lvl%2) ? 1: 0);
                info->stats[STAT_STAMINA]   += (lvl > 38 ? 2: (lvl > 3 ? 1: 0));
                info->stats[STAT_AGILITY]   += (lvl > 9 && !(lvl%2) ? 1: 0);
                info->stats[STAT_INTELLECT] += (lvl > 33 ? 2: (lvl > 2 ? 1: 0));
                info->stats[STAT_SPIRIT]    += (lvl > 38 ? 2: (lvl > 3 ? 1: 0));
                break;
            case CLASS_DRUID:
                info->stats[STAT_STRENGTH]  += (lvl > 38 ? 2: (lvl > 6 && (lvl%2) ? 1: 0));
                info->stats[STAT_STAMINA]   += (lvl > 32 ? 2: (lvl > 4 ? 1: 0));
                info->stats[STAT_AGILITY]   += (lvl > 38 ? 2: (lvl > 8 && (lvl%2) ? 1: 0));
                info->stats[STAT_INTELLECT] += (lvl > 38 ? 3: (lvl > 4 ? 1: 0));
                info->stats[STAT_SPIRIT]    += (lvl > 38 ? 3: (lvl > 5 ? 1: 0));
        }
    }
}

void ObjectMgr::LoadQuests()
{
    uint32 oldMSTime = getMSTime();

    // For reload case
    for (QuestMap::const_iterator itr=_questTemplates.begin(); itr != _questTemplates.end(); ++itr)
        delete itr->second;
    _questTemplates.clear();

    mExclusiveQuestGroups.clear();

    QueryResult result = WorldDatabase.Query("SELECT "
        //0     1      2        3        4           5       6            7             8              9               10             11                 12
        "Id, Method, Level, MinLevel, MaxLevel, ZoneOrSort, Type, SuggestedPlayers, LimitTime, RequiredClasses, RequiredRaces, RequiredSkillId, RequiredSkillPoints, "
        //         13                 14                    15                   16                      17                  18                         19                  20
        "RequiredFactionId1, RequiredFactionId2, RequiredFactionValue1, RequiredFactionValue2, RequiredMinRepFaction, RequiredMaxRepFaction, RequiredMinRepValue, RequiredMaxRepValue, "
        //     21         22             23                24             25              26                    27                28            29              30              31
        "PrevQuestId, NextQuestId, ExclusiveGroup, NextQuestIdChain, RewardXPId, RewardOrRequiredMoney, RewardMoneyMaxLevel, RewardSpell, RewardSpellCast, RewardHonor, RewardHonorMultiplier, "
        //         32                  33            34             35               36         37         38            39                40                41               42                 43
        "RewardMailTemplateId, RewardMailDelay, SourceItemId, SourceItemCount, SourceSpellId, Flags, SpecialFlags, MinimapTargetMark, RewardTitleId, RequiredPlayerKills, RewardTalents, RewardArenaPoints, "
        //      44            45                    46                    47                  48               49             50              51             52                53                54                55               56
        "RewardSkillId, RewardSkillPoints, RewardReputationMask, QuestGiverPortrait, QuestTurnInPortrait, RewardItemId1, RewardItemId2, RewardItemId3, RewardItemId4, RewardItemCount1, RewardItemCount2, RewardItemCount3, RewardItemCount4, "
        //         57                  58                  59                    60                    61                   62                      63                  64                        65                       66                      67                      68
        "RewardChoiceItemId1, RewardChoiceItemId2, RewardChoiceItemId3, RewardChoiceItemId4, RewardChoiceItemId5, RewardChoiceItemId6, RewardChoiceItemCount1, RewardChoiceItemCount2, RewardChoiceItemCount3, RewardChoiceItemCount4, RewardChoiceItemCount5, RewardChoiceItemCount6, "
        //        69                70                71                72             73                   74                      75                     76                    77                      78
        "RewardFactionId1, RewardFactionId2, RewardFactionId3, RewardFactionId4, RewardFactionId5, RewardFactionValueId1, RewardFactionValueId2, RewardFactionValueId3, RewardFactionValueId4, RewardFactionValueId5, "
        //                79                          80                           81                              82                           83
        "RewardFactionValueIdOverride1, RewardFactionValueIdOverride2, RewardFactionValueIdOverride3, RewardFactionValueIdOverride4, RewardFactionValueIdOverride5, "
        //    84        85      86      87          88       89        90      91          92             93              94
        "PointMapId, PointX, PointY, PointOption, Title, Objectives, Details, EndText, CompletedText, OfferRewardText, RequestItemsText, "
        //        95              96               97               98                  99                     100                      101                  102
        "RequiredNpcOrGo1, RequiredNpcOrGo2, RequiredNpcOrGo3, RequiredNpcOrGo4, RequiredNpcOrGoCount1, RequiredNpcOrGoCount2, RequiredNpcOrGoCount3, RequiredNpcOrGoCount4, "
        //         103                     104                    105                   106                     107                       108                     109                       110
        "RequiredSourceItemId1, RequiredSourceItemId2, RequiredSourceItemId3, RequiredSourceItemId4, RequiredSourceItemCount1, RequiredSourceItemCount2, RequiredSourceItemCount3, RequiredSourceItemCount4, "
        //       111               112             113             114              115             116                 117                   118               119               120                 121                 122
        "RequiredItemId1, RequiredItemId2, RequiredItemId3, RequiredItemId4, RequiredItemId5, RequiredItemId6, RequiredItemCount1, RequiredItemCount2, RequiredItemCount3, RequiredItemCount4, RequiredItemCount5, RequiredItemCount6, "
        //      123         124             125             126             127             128                 129                 130                 131             132                     133                 134                 135
        "RequiredSpell, ObjectiveText1, ObjectiveText2, ObjectiveText3, ObjectiveText4,  RewardCurrencyId1, RewardCurrencyId2, RewardCurrencyId3, RewardCurrencyId4, RewardCurrencyCount1, RewardCurrencyCount2, RewardCurrencyCount3, RewardCurrencyCount4, "
        //      136                  137                 138                   139                    140                    141                     142                   143
        "RequiredCurrencyId1, RequiredCurrencyId2, RequiredCurrencyId3, RequiredCurrencyId4, RequiredCurrencyCount1, RequiredCurrencyCount2, RequiredCurrencyCount3, RequiredCurrencyCount4, "
        //      144                  145                 146                   147               148          149
        "QuestGiverTextWindow, QuestGiverTargetName, QuestTurnTextWindow, QuestTurnTargetName, SoundAccept, SoundTurnIn, "
        //      150          151            152            153               154                155                  156                  157                158             159
        "DetailsEmote1, DetailsEmote2, DetailsEmote3, DetailsEmote4, DetailsEmoteDelay1, DetailsEmoteDelay2, DetailsEmoteDelay3, DetailsEmoteDelay4, EmoteOnIncomplete, EmoteOnComplete, "
        //      160                 161               162                163                   164                       165                     166                  167               168
        "OfferRewardEmote1, OfferRewardEmote2, OfferRewardEmote3, OfferRewardEmote4, OfferRewardEmoteDelay1, OfferRewardEmoteDelay2, OfferRewardEmoteDelay3, OfferRewardEmoteDelay4, WDBVerified"
        " FROM quest_template");
    if (!result)
    {
        TC_LOG_ERROR("server.loading", ">> Loaded 0 quests definitions. DB table `quest_template` is empty.");
        return;
    }

    // create multimap previous quest for each existed quest
    // some quests can have many previous maps set by NextQuestId in previous quest
    // for example set of race quests can lead to single not race specific quest
    do
    {
        Field* fields = result->Fetch();

        Quest* newQuest = new Quest(fields);
        _questTemplates[newQuest->GetQuestId()] = newQuest;
    } while (result->NextRow());

    std::map<uint32, uint32> usedMailTemplates;

    // Post processing
    for (QuestMap::iterator iter = _questTemplates.begin(); iter != _questTemplates.end(); ++iter)
    {
        // skip post-loading checks for disabled quests
        if (DisableMgr::IsDisabledFor(DISABLE_TYPE_QUEST, iter->first, NULL))
            continue;

        Quest* qinfo = iter->second;

        // additional quest integrity checks (GO, creature_template and item_template must be loaded already)

        if (qinfo->GetQuestMethod() >= 3)
            TC_LOG_ERROR("sql.sql", "Quest %u has `Method` = %u, expected values are 0, 1 or 2.", qinfo->GetQuestId(), qinfo->GetQuestMethod());

        if (qinfo->SpecialFlags & ~QUEST_SPECIAL_FLAGS_DB_ALLOWED)
        {
            TC_LOG_ERROR("sql.sql", "Quest %u has `SpecialFlags` = %u > max allowed value. Correct `SpecialFlags` to value <= %u",
                qinfo->GetQuestId(), qinfo->SpecialFlags, QUEST_SPECIAL_FLAGS_DB_ALLOWED);
            qinfo->SpecialFlags &= QUEST_SPECIAL_FLAGS_DB_ALLOWED;
        }

        if (qinfo->Flags & QUEST_FLAGS_DAILY && qinfo->Flags & QUEST_FLAGS_WEEKLY)
        {
            TC_LOG_ERROR("sql.sql", "Weekly Quest %u is marked as daily quest in `Flags`, removed daily flag.", qinfo->GetQuestId());
            qinfo->Flags &= ~QUEST_FLAGS_DAILY;
        }

        if (qinfo->Flags & QUEST_FLAGS_DAILY)
        {
            if (!(qinfo->SpecialFlags & QUEST_SPECIAL_FLAGS_REPEATABLE))
            {
                TC_LOG_ERROR("sql.sql", "Daily Quest %u not marked as repeatable in `SpecialFlags`, added.", qinfo->GetQuestId());
                qinfo->SpecialFlags |= QUEST_SPECIAL_FLAGS_REPEATABLE;
            }
        }

        if (qinfo->Flags & QUEST_FLAGS_WEEKLY)
        {
            if (!(qinfo->SpecialFlags & QUEST_SPECIAL_FLAGS_REPEATABLE))
            {
                TC_LOG_ERROR("sql.sql", "Weekly Quest %u not marked as repeatable in `SpecialFlags`, added.", qinfo->GetQuestId());
                qinfo->SpecialFlags |= QUEST_SPECIAL_FLAGS_REPEATABLE;
            }
        }

        if (qinfo->SpecialFlags & QUEST_SPECIAL_FLAGS_MONTHLY)
        {
            if (!(qinfo->SpecialFlags & QUEST_SPECIAL_FLAGS_REPEATABLE))
            {
                TC_LOG_ERROR("sql.sql", "Monthly quest %u not marked as repeatable in `SpecialFlags`, added.", qinfo->GetQuestId());
                qinfo->SpecialFlags |= QUEST_SPECIAL_FLAGS_REPEATABLE;
            }
        }

        if (qinfo->Flags & QUEST_FLAGS_TRACKING)
        {
            // at auto-reward can be rewarded only RewardChoiceItemId[0]
            for (int j = 1; j < QUEST_REWARD_CHOICES_COUNT; ++j )
            {
                if (uint32 id = qinfo->RewardChoiceItemId[j])
                {
                    TC_LOG_ERROR("sql.sql", "Quest %u has `RewardChoiceItemId%d` = %u but item from `RewardChoiceItemId%d` can't be rewarded with quest flag QUEST_FLAGS_TRACKING.",
                        qinfo->GetQuestId(), j+1, id, j+1);
                    // no changes, quest ignore this data
                }
            }
        }

        if (qinfo->MinLevel == uint32(-1) || qinfo->MinLevel > DEFAULT_MAX_LEVEL)
        {
            TC_LOG_ERROR("sql.sql", "Quest %u should be disabled because `MinLevel` = %i", qinfo->GetQuestId(), int32(qinfo->MinLevel));
            // no changes needed, sending -1 in SMSG_QUEST_QUERY_RESPONSE is valid
        }

        // client quest log visual (area case)
        if (qinfo->ZoneOrSort > 0)
        {
            if (!GetAreaEntryByAreaID(qinfo->ZoneOrSort))
            {
                TC_LOG_ERROR("sql.sql", "Quest %u has `ZoneOrSort` = %u (zone case) but zone with this id does not exist.",
                    qinfo->GetQuestId(), qinfo->ZoneOrSort);
                // no changes, quest not dependent from this value but can have problems at client
            }
        }
        // client quest log visual (sort case)
        if (qinfo->ZoneOrSort < 0)
        {
            QuestSortEntry const* qSort = sQuestSortStore.LookupEntry(-int32(qinfo->ZoneOrSort));
            if (!qSort)
            {
                TC_LOG_ERROR("sql.sql", "Quest %u has `ZoneOrSort` = %i (sort case) but quest sort with this id does not exist.",
                    qinfo->GetQuestId(), qinfo->ZoneOrSort);
                // no changes, quest not dependent from this value but can have problems at client (note some may be 0, we must allow this so no check)
            }
            //check for proper RequiredSkillId value (skill case)
            if (uint32 skill_id = SkillByQuestSort(-int32(qinfo->ZoneOrSort)))
            {
                if (qinfo->RequiredSkillId != skill_id)
                {
                    TC_LOG_ERROR("sql.sql", "Quest %u has `ZoneOrSort` = %i but `RequiredSkillId` does not have a corresponding value (%d).",
                        qinfo->GetQuestId(), qinfo->ZoneOrSort, skill_id);
                    //override, and force proper value here?
                }
            }
        }

        // RequiredClasses, can be 0/CLASSMASK_ALL_PLAYABLE to allow any class
        if (qinfo->RequiredClasses)
        {
            if (!(qinfo->RequiredClasses & CLASSMASK_ALL_PLAYABLE))
            {
                TC_LOG_ERROR("sql.sql", "Quest %u does not contain any playable classes in `RequiredClasses` (%u), value set to 0 (all classes).", qinfo->GetQuestId(), qinfo->RequiredClasses);
                    qinfo->RequiredClasses = 0;
            }
        }
        // RequiredRaces, can be 0/RACEMASK_ALL_PLAYABLE to allow any race
        if (qinfo->RequiredRaces)
        {
            if (!(qinfo->RequiredRaces & RACEMASK_ALL_PLAYABLE))
                {
                    TC_LOG_ERROR("sql.sql", "Quest %u does not contain any playable races in `RequiredRaces` (%u), value set to 0 (all races).", qinfo->GetQuestId(), qinfo->RequiredRaces);
                    qinfo->RequiredRaces = 0;
                }
        }
        // RequiredSkillId, can be 0
        if (qinfo->RequiredSkillId)
        {
            if (!sSkillLineStore.LookupEntry(qinfo->RequiredSkillId))
            {
                TC_LOG_ERROR("sql.sql", "Quest %u has `RequiredSkillId` = %u but this skill does not exist",
                    qinfo->GetQuestId(), qinfo->RequiredSkillId);
            }
        }

        if (qinfo->RequiredSkillPoints)
        {
            if (qinfo->RequiredSkillPoints > sWorld->GetConfigMaxSkillValue())
            {
                TC_LOG_ERROR("sql.sql", "Quest %u has `RequiredSkillPoints` = %u but max possible skill is %u, quest can't be done.",
                    qinfo->GetQuestId(), qinfo->RequiredSkillPoints, sWorld->GetConfigMaxSkillValue());
                // no changes, quest can't be done for this requirement
            }
        }
        // else Skill quests can have 0 skill level, this is ok

        if (qinfo->RequiredFactionId2 && !sFactionStore.LookupEntry(qinfo->RequiredFactionId2))
        {
            TC_LOG_ERROR("sql.sql", "Quest %u has `RequiredFactionId2` = %u but faction template %u does not exist, quest can't be done.",
                qinfo->GetQuestId(), qinfo->RequiredFactionId2, qinfo->RequiredFactionId2);
            // no changes, quest can't be done for this requirement
        }

        if (qinfo->RequiredFactionId1 && !sFactionStore.LookupEntry(qinfo->RequiredFactionId1))
        {
            TC_LOG_ERROR("sql.sql", "Quest %u has `RequiredFactionId1` = %u but faction template %u does not exist, quest can't be done.",
                qinfo->GetQuestId(), qinfo->RequiredFactionId1, qinfo->RequiredFactionId1);
            // no changes, quest can't be done for this requirement
        }

        if (qinfo->RequiredMinRepFaction && !sFactionStore.LookupEntry(qinfo->RequiredMinRepFaction))
        {
            TC_LOG_ERROR("sql.sql", "Quest %u has `RequiredMinRepFaction` = %u but faction template %u does not exist, quest can't be done.",
                qinfo->GetQuestId(), qinfo->RequiredMinRepFaction, qinfo->RequiredMinRepFaction);
            // no changes, quest can't be done for this requirement
        }

        if (qinfo->RequiredMaxRepFaction && !sFactionStore.LookupEntry(qinfo->RequiredMaxRepFaction))
        {
            TC_LOG_ERROR("sql.sql", "Quest %u has `RequiredMaxRepFaction` = %u but faction template %u does not exist, quest can't be done.",
                qinfo->GetQuestId(), qinfo->RequiredMaxRepFaction, qinfo->RequiredMaxRepFaction);
            // no changes, quest can't be done for this requirement
        }

        if (qinfo->RequiredMinRepValue && qinfo->RequiredMinRepValue > ReputationMgr::Reputation_Cap)
        {
            TC_LOG_ERROR("sql.sql", "Quest %u has `RequiredMinRepValue` = %d but max reputation is %u, quest can't be done.",
                qinfo->GetQuestId(), qinfo->RequiredMinRepValue, ReputationMgr::Reputation_Cap);
            // no changes, quest can't be done for this requirement
        }

        if (qinfo->RequiredMinRepValue && qinfo->RequiredMaxRepValue && qinfo->RequiredMaxRepValue <= qinfo->RequiredMinRepValue)
        {
            TC_LOG_ERROR("sql.sql", "Quest %u has `RequiredMaxRepValue` = %d and `RequiredMinRepValue` = %d, quest can't be done.",
                qinfo->GetQuestId(), qinfo->RequiredMaxRepValue, qinfo->RequiredMinRepValue);
            // no changes, quest can't be done for this requirement
        }

        if (!qinfo->RequiredFactionId1 && qinfo->RequiredFactionValue1 != 0)
        {
            TC_LOG_ERROR("sql.sql", "Quest %u has `RequiredFactionValue1` = %d but `RequiredFactionId1` is 0, value has no effect",
                qinfo->GetQuestId(), qinfo->RequiredFactionValue1);
            // warning
        }

        if (!qinfo->RequiredFactionId2 && qinfo->RequiredFactionValue2 != 0)
        {
            TC_LOG_ERROR("sql.sql", "Quest %u has `RequiredFactionValue2` = %d but `RequiredFactionId2` is 0, value has no effect",
                qinfo->GetQuestId(), qinfo->RequiredFactionValue2);
            // warning
        }

        if (!qinfo->RequiredMinRepFaction && qinfo->RequiredMinRepValue != 0)
        {
            TC_LOG_ERROR("sql.sql", "Quest %u has `RequiredMinRepValue` = %d but `RequiredMinRepFaction` is 0, value has no effect",
                qinfo->GetQuestId(), qinfo->RequiredMinRepValue);
            // warning
        }

        if (!qinfo->RequiredMaxRepFaction && qinfo->RequiredMaxRepValue != 0)
        {
            TC_LOG_ERROR("sql.sql", "Quest %u has `RequiredMaxRepValue` = %d but `RequiredMaxRepFaction` is 0, value has no effect",
                qinfo->GetQuestId(), qinfo->RequiredMaxRepValue);
            // warning
        }

        if (qinfo->RewardTitleId && !sCharTitlesStore.LookupEntry(qinfo->RewardTitleId))
        {
            TC_LOG_ERROR("sql.sql", "Quest %u has `RewardTitleId` = %u but CharTitle Id %u does not exist, quest can't be rewarded with title.",
                qinfo->GetQuestId(), qinfo->GetCharTitleId(), qinfo->GetCharTitleId());
            qinfo->RewardTitleId = 0;
            // quest can't reward this title
        }

        if (qinfo->SourceItemId)
        {
            if (!sObjectMgr->GetItemTemplate(qinfo->SourceItemId))
            {
                TC_LOG_ERROR("sql.sql", "Quest %u has `SourceItemId` = %u but item with entry %u does not exist, quest can't be done.",
                    qinfo->GetQuestId(), qinfo->SourceItemId, qinfo->SourceItemId);
                qinfo->SourceItemId = 0;                       // quest can't be done for this requirement
            }
            else if (qinfo->SourceItemIdCount == 0)
            {
                TC_LOG_ERROR("sql.sql", "Quest %u has `SourceItemId` = %u but `SourceItemIdCount` = 0, set to 1 but need fix in DB.",
                    qinfo->GetQuestId(), qinfo->SourceItemId);
                qinfo->SourceItemIdCount = 1;                    // update to 1 for allow quest work for backward compatibility with DB
            }
        }
        else if (qinfo->SourceItemIdCount>0)
        {
            TC_LOG_ERROR("sql.sql", "Quest %u has `SourceItemId` = 0 but `SourceItemIdCount` = %u, useless value.",
                qinfo->GetQuestId(), qinfo->SourceItemIdCount);
            qinfo->SourceItemIdCount=0;                          // no quest work changes in fact
        }

        if (qinfo->SourceSpellid)
        {
            SpellInfo const* spellInfo = sSpellMgr->GetSpellInfo(qinfo->SourceSpellid);
            if (!spellInfo)
            {
                TC_LOG_ERROR("sql.sql", "Quest %u has `SourceSpellid` = %u but spell %u doesn't exist, quest can't be done.",
                    qinfo->GetQuestId(), qinfo->SourceSpellid, qinfo->SourceSpellid);
                qinfo->SourceSpellid = 0;                        // quest can't be done for this requirement
            }
            else if (!SpellMgr::IsSpellValid(spellInfo))
            {
                TC_LOG_ERROR("sql.sql", "Quest %u has `SourceSpellid` = %u but spell %u is broken, quest can't be done.",
                    qinfo->GetQuestId(), qinfo->SourceSpellid, qinfo->SourceSpellid);
                qinfo->SourceSpellid = 0;                        // quest can't be done for this requirement
            }
        }

        for (uint8 j = 0; j < QUEST_ITEM_OBJECTIVES_COUNT; ++j)
        {
            uint32 id = qinfo->RequiredItemId[j];
            if (id)
            {
                if (qinfo->RequiredItemCount[j] == 0)
                {
                    TC_LOG_ERROR("sql.sql", "Quest %u has `RequiredItemId%d` = %u but `RequiredItemCount%d` = 0, quest can't be done.",
                        qinfo->GetQuestId(), j+1, id, j+1);
                    // no changes, quest can't be done for this requirement
                }

                qinfo->SetSpecialFlag(QUEST_SPECIAL_FLAGS_DELIVER);

                if (!sObjectMgr->GetItemTemplate(id))
                {
                    TC_LOG_ERROR("sql.sql", "Quest %u has `RequiredItemId%d` = %u but item with entry %u does not exist, quest can't be done.",
                        qinfo->GetQuestId(), j+1, id, id);
                    qinfo->RequiredItemCount[j] = 0;             // prevent incorrect work of quest
                }
            }
            else if (qinfo->RequiredItemCount[j] > 0)
            {
                TC_LOG_ERROR("sql.sql", "Quest %u has `RequiredItemId%d` = 0 but `RequiredItemCount%d` = %u, quest can't be done.",
                    qinfo->GetQuestId(), j+1, j+1, qinfo->RequiredItemCount[j]);
                qinfo->RequiredItemCount[j] = 0;                 // prevent incorrect work of quest
            }
        }

        for (uint8 j = 0; j < QUEST_SOURCE_ITEM_IDS_COUNT; ++j)
        {
            uint32 id = qinfo->RequiredSourceItemId[j];
            if (id)
            {
                if (!sObjectMgr->GetItemTemplate(id))
                {
                    TC_LOG_ERROR("sql.sql", "Quest %u has `RequiredSourceItemId%d` = %u but item with entry %u does not exist, quest can't be done.",
                        qinfo->GetQuestId(), j+1, id, id);
                    // no changes, quest can't be done for this requirement
                }
            }
            else
            {
                if (qinfo->RequiredSourceItemCount[j]>0)
                {
                    TC_LOG_ERROR("sql.sql", "Quest %u has `RequiredSourceItemId%d` = 0 but `RequiredSourceItemCount%d` = %u.",
                        qinfo->GetQuestId(), j+1, j+1, qinfo->RequiredSourceItemCount[j]);
                    // no changes, quest ignore this data
                }
            }
        }

        for (uint8 j = 0; j < QUEST_OBJECTIVES_COUNT; ++j)
        {
            int32 id = qinfo->RequiredNpcOrGo[j];
            if (id < 0 && !sObjectMgr->GetGameObjectTemplate(-id))
            {
                TC_LOG_ERROR("sql.sql", "Quest %u has `RequiredNpcOrGo%d` = %i but gameobject %u does not exist, quest can't be done.",
                    qinfo->GetQuestId(), j+1, id, uint32(-id));
                qinfo->RequiredNpcOrGo[j] = 0;            // quest can't be done for this requirement
            }

            if (id > 0 && !sObjectMgr->GetCreatureTemplate(id))
            {
                TC_LOG_ERROR("sql.sql", "Quest %u has `RequiredNpcOrGo%d` = %i but creature with entry %u does not exist, quest can't be done.",
                    qinfo->GetQuestId(), j+1, id, uint32(id));
                qinfo->RequiredNpcOrGo[j] = 0;            // quest can't be done for this requirement
            }

            if (id)
            {
                // In fact SpeakTo and Kill are quite same: either you can speak to mob:SpeakTo or you can't:Kill/Cast

                qinfo->SetSpecialFlag(QUEST_SPECIAL_FLAGS_KILL | QUEST_SPECIAL_FLAGS_CAST | QUEST_SPECIAL_FLAGS_SPEAKTO);

                if (!qinfo->RequiredNpcOrGoCount[j])
                {
                    TC_LOG_ERROR("sql.sql", "Quest %u has `RequiredNpcOrGo%d` = %u but `RequiredNpcOrGoCount%d` = 0, quest can't be done.",
                        qinfo->GetQuestId(), j+1, id, j+1);
                    // no changes, quest can be incorrectly done, but we already report this
                }
            }
            else if (qinfo->RequiredNpcOrGoCount[j]>0)
            {
                TC_LOG_ERROR("sql.sql", "Quest %u has `RequiredNpcOrGo%d` = 0 but `RequiredNpcOrGoCount%d` = %u.",
                    qinfo->GetQuestId(), j+1, j+1, qinfo->RequiredNpcOrGoCount[j]);
                // no changes, quest ignore this data
            }
        }

        for (uint8 j = 0; j < QUEST_REWARD_CHOICES_COUNT; ++j)
        {
            uint32 id = qinfo->RewardChoiceItemId[j];
            if (id)
            {
                if (!sObjectMgr->GetItemTemplate(id))
                {
                    TC_LOG_ERROR("sql.sql", "Quest %u has `RewardChoiceItemId%d` = %u but item with entry %u does not exist, quest will not reward this item.",
                        qinfo->GetQuestId(), j+1, id, id);
                    qinfo->RewardChoiceItemId[j] = 0;          // no changes, quest will not reward this
                }

                if (!qinfo->RewardChoiceItemCount[j])
                {
                    TC_LOG_ERROR("sql.sql", "Quest %u has `RewardChoiceItemId%d` = %u but `RewardChoiceItemCount%d` = 0, quest can't be done.",
                        qinfo->GetQuestId(), j+1, id, j+1);
                    // no changes, quest can't be done
                }
            }
            else if (qinfo->RewardChoiceItemCount[j]>0)
            {
                TC_LOG_ERROR("sql.sql", "Quest %u has `RewardChoiceItemId%d` = 0 but `RewardChoiceItemCount%d` = %u.",
                    qinfo->GetQuestId(), j+1, j+1, qinfo->RewardChoiceItemCount[j]);
                // no changes, quest ignore this data
            }
        }

        for (uint8 j = 0; j < QUEST_REWARDS_COUNT; ++j)
        {
            uint32 id = qinfo->RewardItemId[j];
            if (id)
            {
                if (!sObjectMgr->GetItemTemplate(id))
                {
                    TC_LOG_ERROR("sql.sql", "Quest %u has `RewardItemId%d` = %u but item with entry %u does not exist, quest will not reward this item.",
                        qinfo->GetQuestId(), j+1, id, id);
                    qinfo->RewardItemId[j] = 0;                // no changes, quest will not reward this item
                }

                if (!qinfo->RewardItemIdCount[j])
                {
                    TC_LOG_ERROR("sql.sql", "Quest %u has `RewardItemId%d` = %u but `RewardItemIdCount%d` = 0, quest will not reward this item.",
                        qinfo->GetQuestId(), j+1, id, j+1);
                    // no changes
                }
            }
            else if (qinfo->RewardItemIdCount[j]>0)
            {
                TC_LOG_ERROR("sql.sql", "Quest %u has `RewardItemId%d` = 0 but `RewardItemIdCount%d` = %u.",
                    qinfo->GetQuestId(), j+1, j+1, qinfo->RewardItemIdCount[j]);
                // no changes, quest ignore this data
            }
        }

        for (uint8 j = 0; j < QUEST_REPUTATIONS_COUNT; ++j)
        {
            if (qinfo->RewardFactionId[j])
            {
                if (abs(qinfo->RewardFactionValueId[j]) > 9)
                {
               TC_LOG_ERROR("sql.sql", "Quest %u has RewardFactionValueId%d = %i. That is outside the range of valid values (-9 to 9).", qinfo->GetQuestId(), j+1, qinfo->RewardFactionValueId[j]);
                }
                if (!sFactionStore.LookupEntry(qinfo->RewardFactionId[j]))
                {
                    TC_LOG_ERROR("sql.sql", "Quest %u has `RewardFactionId%d` = %u but raw faction (faction.dbc) %u does not exist, quest will not reward reputation for this faction.", qinfo->GetQuestId(), j+1, qinfo->RewardFactionId[j], qinfo->RewardFactionId[j]);
                    qinfo->RewardFactionId[j] = 0;            // quest will not reward this
                }
            }

            else if (qinfo->RewardFactionValueIdOverride[j] != 0)
            {
                TC_LOG_ERROR("sql.sql", "Quest %u has `RewardFactionId%d` = 0 but `RewardFactionValueIdOverride%d` = %i.",
                    qinfo->GetQuestId(), j+1, j+1, qinfo->RewardFactionValueIdOverride[j]);
                // no changes, quest ignore this data
            }
        }

        if (qinfo->RewardSpell)
        {
            SpellInfo const* spellInfo = sSpellMgr->GetSpellInfo(qinfo->RewardSpell);

            if (!spellInfo)
            {
                TC_LOG_ERROR("sql.sql", "Quest %u has `RewardSpell` = %u but spell %u does not exist, spell removed as display reward.",
                    qinfo->GetQuestId(), qinfo->RewardSpell, qinfo->RewardSpell);
                qinfo->RewardSpell = 0;                        // no spell reward will display for this quest
            }

            else if (!SpellMgr::IsSpellValid(spellInfo))
            {
                TC_LOG_ERROR("sql.sql", "Quest %u has `RewardSpell` = %u but spell %u is broken, quest will not have a spell reward.",
                    qinfo->GetQuestId(), qinfo->RewardSpell, qinfo->RewardSpell);
                qinfo->RewardSpell = 0;                        // no spell reward will display for this quest
            }

            else if (GetTalentSpellCost(qinfo->RewardSpell))
            {
                TC_LOG_ERROR("sql.sql", "Quest %u has `RewardSpell` = %u but spell %u is talent, quest will not have a spell reward.",
                    qinfo->GetQuestId(), qinfo->RewardSpell, qinfo->RewardSpell);
                qinfo->RewardSpell = 0;                        // no spell reward will display for this quest
            }
        }

        if (qinfo->RewardSpellCast > 0)
        {
            SpellInfo const* spellInfo = sSpellMgr->GetSpellInfo(qinfo->RewardSpellCast);

            if (!spellInfo)
            {
                TC_LOG_ERROR("sql.sql", "Quest %u has `RewardSpellCast` = %u but spell %u does not exist, quest will not have a spell reward.",
                    qinfo->GetQuestId(), qinfo->RewardSpellCast, qinfo->RewardSpellCast);
                qinfo->RewardSpellCast = 0;                    // no spell will be casted on player
            }

            else if (!SpellMgr::IsSpellValid(spellInfo))
            {
                TC_LOG_ERROR("sql.sql", "Quest %u has `RewardSpellCast` = %u but spell %u is broken, quest will not have a spell reward.",
                    qinfo->GetQuestId(), qinfo->RewardSpellCast, qinfo->RewardSpellCast);
                qinfo->RewardSpellCast = 0;                    // no spell will be casted on player
            }

            else if (GetTalentSpellCost(qinfo->RewardSpellCast))
            {
                TC_LOG_ERROR("sql.sql", "Quest %u has `RewardSpell` = %u but spell %u is talent, quest will not have a spell reward.",
                    qinfo->GetQuestId(), qinfo->RewardSpellCast, qinfo->RewardSpellCast);
                qinfo->RewardSpellCast = 0;                    // no spell will be casted on player
            }
        }

        if (qinfo->RewardMailTemplateId)
        {
            if (!sMailTemplateStore.LookupEntry(qinfo->RewardMailTemplateId))
            {
                TC_LOG_ERROR("sql.sql", "Quest %u has `RewardMailTemplateId` = %u but mail template  %u does not exist, quest will not have a mail reward.",
                    qinfo->GetQuestId(), qinfo->RewardMailTemplateId, qinfo->RewardMailTemplateId);
                qinfo->RewardMailTemplateId = 0;               // no mail will send to player
                qinfo->RewardMailDelay = 0;                // no mail will send to player
            }
            else if (usedMailTemplates.find(qinfo->RewardMailTemplateId) != usedMailTemplates.end())
            {
                std::map<uint32, uint32>::const_iterator used_mt_itr = usedMailTemplates.find(qinfo->RewardMailTemplateId);
                TC_LOG_ERROR("sql.sql", "Quest %u has `RewardMailTemplateId` = %u but mail template  %u already used for quest %u, quest will not have a mail reward.",
                    qinfo->GetQuestId(), qinfo->RewardMailTemplateId, qinfo->RewardMailTemplateId, used_mt_itr->second);
                qinfo->RewardMailTemplateId = 0;               // no mail will send to player
                qinfo->RewardMailDelay = 0;                // no mail will send to player
            }
            else
                usedMailTemplates[qinfo->RewardMailTemplateId] = qinfo->GetQuestId();
        }

        if (qinfo->NextQuestIdChain)
        {
            QuestMap::iterator qNextItr = _questTemplates.find(qinfo->NextQuestIdChain);
            if (qNextItr == _questTemplates.end())
            {
                TC_LOG_ERROR("sql.sql", "Quest %u has `NextQuestIdChain` = %u but quest %u does not exist, quest chain will not work.",
                    qinfo->GetQuestId(), qinfo->NextQuestIdChain, qinfo->NextQuestIdChain);
                qinfo->NextQuestIdChain = 0;
            }
            else
                qNextItr->second->prevChainQuests.push_back(qinfo->GetQuestId());
        }

        for (uint8 j = 0; j < QUEST_REWARD_CURRENCY_COUNT; ++j)
        {
            if (qinfo->RewardCurrencyId[j])
            {
                if (qinfo->RewardCurrencyCount[j] == 0)
                {
                    TC_LOG_ERROR("sql.sql", "Quest %u has `RewardCurrencyId%d` = %u but `RewardCurrencyCount%d` = 0, quest can't be done.",
                        qinfo->GetQuestId(), j+1, qinfo->RewardCurrencyId[j], j+1);
                    // no changes, quest can't be done for this requirement
                }

                if (!sCurrencyTypesStore.LookupEntry(qinfo->RewardCurrencyId[j]))
                {
                    TC_LOG_ERROR("sql.sql", "Quest %u has `RewardCurrencyId%d` = %u but currency with entry %u does not exist, quest can't be done.",
                        qinfo->GetQuestId(), j+1, qinfo->RewardCurrencyId[j], qinfo->RewardCurrencyId[j]);
                    qinfo->RewardCurrencyCount[j] = 0;             // prevent incorrect work of quest
                }
            }
            else if (qinfo->RewardCurrencyCount[j] > 0)
            {
                TC_LOG_ERROR("sql.sql", "Quest %u has `RewardCurrencyId%d` = 0 but `RewardCurrencyCount%d` = %u, quest can't be done.",
                    qinfo->GetQuestId(), j+1, j+1, qinfo->RewardCurrencyCount[j]);
                qinfo->RewardCurrencyCount[j] = 0;                 // prevent incorrect work of quest
            }
        }

        for (uint8 j = 0; j < QUEST_REQUIRED_CURRENCY_COUNT; ++j)
        {
            if (qinfo->RequiredCurrencyId[j])
            {
                if (qinfo->RequiredCurrencyCount[j] == 0)
                {
                    TC_LOG_ERROR("sql.sql", "Quest %u has `RequiredCurrencyId%d` = %u but `RequiredCurrencyCount%d` = 0, quest can't be done.",
                        qinfo->GetQuestId(), j+1, qinfo->RequiredCurrencyId[j], j+1);
                    // no changes, quest can't be done for this requirement
                }

                if (!sCurrencyTypesStore.LookupEntry(qinfo->RequiredCurrencyId[j]))
                {
                    TC_LOG_ERROR("sql.sql", "Quest %u has `RequiredCurrencyId%d` = %u but currency with entry %u does not exist, quest can't be done.",
                        qinfo->GetQuestId(), j+1, qinfo->RequiredCurrencyId[j], qinfo->RequiredCurrencyId[j]);
                    qinfo->RequiredCurrencyCount[j] = 0;             // prevent incorrect work of quest
                }
            }
            else if (qinfo->RequiredCurrencyCount[j] > 0)
            {
                TC_LOG_ERROR("sql.sql", "Quest %u has `RequiredCurrencyId%d` = 0 but `RequiredCurrencyCount%d` = %u, quest can't be done.",
                    qinfo->GetQuestId(), j+1, j+1, qinfo->RequiredCurrencyCount[j]);
                qinfo->RequiredCurrencyCount[j] = 0;                 // prevent incorrect work of quest
            }
        }

        if (qinfo->SoundAccept)
        {
            if (!sSoundEntriesStore.LookupEntry(qinfo->SoundAccept))
            {
                TC_LOG_ERROR("sql.sql", "Quest %u has `SoundAccept` = %u but sound %u does not exist, set to 0.",
                    qinfo->GetQuestId(), qinfo->SoundAccept, qinfo->SoundAccept);
                qinfo->SoundAccept = 0;                        // no sound will be played
            }
        }

        if (qinfo->SoundTurnIn)
        {
            if (!sSoundEntriesStore.LookupEntry(qinfo->SoundTurnIn))
            {
                TC_LOG_ERROR("sql.sql", "Quest %u has `SoundTurnIn` = %u but sound %u does not exist, set to 0.",
                    qinfo->GetQuestId(), qinfo->SoundTurnIn, qinfo->SoundTurnIn);
                qinfo->SoundTurnIn = 0;                        // no sound will be played
            }
        }

        if (qinfo->RequiredSpell > 0)
        {
            SpellInfo const* spellInfo = sSpellMgr->GetSpellInfo(qinfo->RequiredSpell);

            if (!spellInfo)
            {
                TC_LOG_ERROR("sql.sql", "Quest %u has `RequiredSpell` = %u but spell %u does not exist, quest will not require a spell.",
                    qinfo->GetQuestId(), qinfo->RequiredSpell, qinfo->RequiredSpell);
                qinfo->RequiredSpell = 0;                    // no spell will be required
            }

            else if (!SpellMgr::IsSpellValid(spellInfo))
            {
                TC_LOG_ERROR("sql.sql", "Quest %u has `RequiredSpell` = %u but spell %u is broken, quest will not require a spell.",
                    qinfo->GetQuestId(), qinfo->RequiredSpell, qinfo->RequiredSpell);
                qinfo->RequiredSpell = 0;                    // no spell will be required
            }

            /* Can we require talents?
            else if (GetTalentSpellCost(qinfo->RewardSpellCast))
            {
                TC_LOG_ERROR("sql.sql", "Quest %u has `RewardSpell` = %u but spell %u is talent, quest will not have a spell reward.",
                    qinfo->GetQuestId(), qinfo->RewardSpellCast, qinfo->RewardSpellCast);
                qinfo->RewardSpellCast = 0;                    // no spell will be casted on player
            }
            }*/
        }

        if (qinfo->RewardSkillId)
        {
            if (!sSkillLineStore.LookupEntry(qinfo->RewardSkillId))
            {
                TC_LOG_ERROR("sql.sql", "Quest %u has `RewardSkillId` = %u but this skill does not exist",
                    qinfo->GetQuestId(), qinfo->RewardSkillId);
            }
            if (!qinfo->RewardSkillPoints)
            {
                TC_LOG_ERROR("sql.sql", "Quest %u has `RewardSkillId` = %u but `RewardSkillPoints` is 0",
                    qinfo->GetQuestId(), qinfo->RewardSkillId);
            }
        }

        if (qinfo->RewardSkillPoints)
        {
            if (qinfo->RewardSkillPoints > sWorld->GetConfigMaxSkillValue())
            {
                TC_LOG_ERROR("sql.sql", "Quest %u has `RewardSkillPoints` = %u but max possible skill is %u, quest can't be done.",
                    qinfo->GetQuestId(), qinfo->RewardSkillPoints, sWorld->GetConfigMaxSkillValue());
                // no changes, quest can't be done for this requirement
            }
            if (!qinfo->RewardSkillId)
            {
                TC_LOG_ERROR("sql.sql", "Quest %u has `RewardSkillPoints` = %u but `RewardSkillId` is 0",
                    qinfo->GetQuestId(), qinfo->RewardSkillPoints);
            }
        }

        // fill additional data stores
        if (qinfo->PrevQuestId)
        {
            if (_questTemplates.find(abs(qinfo->GetPrevQuestId())) == _questTemplates.end())
                TC_LOG_ERROR("sql.sql", "Quest %d has PrevQuestId %i, but no such quest", qinfo->GetQuestId(), qinfo->GetPrevQuestId());
            else
                qinfo->prevQuests.push_back(qinfo->PrevQuestId);
        }

        if (qinfo->NextQuestId)
        {
            QuestMap::iterator qNextItr = _questTemplates.find(abs(qinfo->GetNextQuestId()));
            if (qNextItr == _questTemplates.end())
                TC_LOG_ERROR("sql.sql", "Quest %d has NextQuestId %i, but no such quest", qinfo->GetQuestId(), qinfo->GetNextQuestId());
            else
            {
                int32 signedQuestId = qinfo->NextQuestId < 0 ? -int32(qinfo->GetQuestId()) : int32(qinfo->GetQuestId());
                qNextItr->second->prevQuests.push_back(signedQuestId);
            }
        }

        if (qinfo->ExclusiveGroup)
            mExclusiveQuestGroups.insert(std::pair<int32, uint32>(qinfo->ExclusiveGroup, qinfo->GetQuestId()));
        if (qinfo->LimitTime)
            qinfo->SetSpecialFlag(QUEST_SPECIAL_FLAGS_TIMED);
        if (qinfo->RequiredPlayerKills)
            qinfo->SetSpecialFlag(QUEST_SPECIAL_FLAGS_PLAYER_KILL);
    }

    // check QUEST_SPECIAL_FLAGS_EXPLORATION_OR_EVENT for spell with SPELL_EFFECT_QUEST_COMPLETE
    for (uint32 i = 0; i < sSpellMgr->GetSpellInfoStoreSize(); ++i)
    {
        SpellInfo const* spellInfo = sSpellMgr->GetSpellInfo(i);
        if (!spellInfo)
            continue;

        for (uint8 j = 0; j < MAX_SPELL_EFFECTS; ++j)
        {
            if (spellInfo->Effects[j].Effect != SPELL_EFFECT_QUEST_COMPLETE)
                continue;

            uint32 quest_id = spellInfo->Effects[j].MiscValue;

            Quest const* quest = GetQuestTemplate(quest_id);

            // some quest referenced in spells not exist (outdated spells)
            if (!quest)
                continue;

            if (!quest->HasSpecialFlag(QUEST_SPECIAL_FLAGS_EXPLORATION_OR_EVENT))
            {
                TC_LOG_ERROR("sql.sql", "Spell (id: %u) have SPELL_EFFECT_QUEST_COMPLETE for quest %u, but quest not have flag QUEST_SPECIAL_FLAGS_EXPLORATION_OR_EVENT. Quest flags must be fixed, quest modified to enable objective.", spellInfo->Id, quest_id);

                // this will prevent quest completing without objective
                const_cast<Quest*>(quest)->SetSpecialFlag(QUEST_SPECIAL_FLAGS_EXPLORATION_OR_EVENT);
            }
        }
    }

    TC_LOG_INFO("server.loading", ">> Loaded %lu quests definitions in %u ms", (unsigned long)_questTemplates.size(), GetMSTimeDiffToNow(oldMSTime));
}

void ObjectMgr::LoadQuestLocales()
{
    uint32 oldMSTime = getMSTime();

    _questLocaleStore.clear();                                // need for reload case

    QueryResult result = WorldDatabase.Query("SELECT Id, "
        "Title_loc1, Details_loc1, Objectives_loc1, OfferRewardText_loc1, RequestItemsText_loc1, EndText_loc1, CompletedText_loc1, ObjectiveText1_loc1, ObjectiveText2_loc1, ObjectiveText3_loc1, ObjectiveText4_loc1, QuestGiverTextWindow_loc1, QuestGiverTargetName_loc1, QuestTurnTextWindow_loc1, QuestTurnTargetName_loc1,"
        "Title_loc2, Details_loc2, Objectives_loc2, OfferRewardText_loc2, RequestItemsText_loc2, EndText_loc2, CompletedText_loc2, ObjectiveText1_loc2, ObjectiveText2_loc2, ObjectiveText3_loc2, ObjectiveText4_loc2, QuestGiverTextWindow_loc2, QuestGiverTargetName_loc2, QuestTurnTextWindow_loc2, QuestTurnTargetName_loc2,"
        "Title_loc3, Details_loc3, Objectives_loc3, OfferRewardText_loc3, RequestItemsText_loc3, EndText_loc3, CompletedText_loc3, ObjectiveText1_loc3, ObjectiveText2_loc3, ObjectiveText3_loc3, ObjectiveText4_loc3, QuestGiverTextWindow_loc3, QuestGiverTargetName_loc3, QuestTurnTextWindow_loc3, QuestTurnTargetName_loc3,"
        "Title_loc4, Details_loc4, Objectives_loc4, OfferRewardText_loc4, RequestItemsText_loc4, EndText_loc4, CompletedText_loc4, ObjectiveText1_loc4, ObjectiveText2_loc4, ObjectiveText3_loc4, ObjectiveText4_loc4, QuestGiverTextWindow_loc4, QuestGiverTargetName_loc4, QuestTurnTextWindow_loc4, QuestTurnTargetName_loc4,"
        "Title_loc5, Details_loc5, Objectives_loc5, OfferRewardText_loc5, RequestItemsText_loc5, EndText_loc5, CompletedText_loc5, ObjectiveText1_loc5, ObjectiveText2_loc5, ObjectiveText3_loc5, ObjectiveText4_loc5, QuestGiverTextWindow_loc5, QuestGiverTargetName_loc5, QuestTurnTextWindow_loc5, QuestTurnTargetName_loc5,"
        "Title_loc6, Details_loc6, Objectives_loc6, OfferRewardText_loc6, RequestItemsText_loc6, EndText_loc6, CompletedText_loc6, ObjectiveText1_loc6, ObjectiveText2_loc6, ObjectiveText3_loc6, ObjectiveText4_loc6, QuestGiverTextWindow_loc6, QuestGiverTargetName_loc6, QuestTurnTextWindow_loc6, QuestTurnTargetName_loc6,"
        "Title_loc7, Details_loc7, Objectives_loc7, OfferRewardText_loc7, RequestItemsText_loc7, EndText_loc7, CompletedText_loc7, ObjectiveText1_loc7, ObjectiveText2_loc7, ObjectiveText3_loc7, ObjectiveText4_loc7, QuestGiverTextWindow_loc7, QuestGiverTargetName_loc7, QuestTurnTextWindow_loc7, QuestTurnTargetName_loc7,"
        "Title_loc8, Details_loc8, Objectives_loc8, OfferRewardText_loc8, RequestItemsText_loc8, EndText_loc8, CompletedText_loc8, ObjectiveText1_loc8, ObjectiveText2_loc8, ObjectiveText3_loc8, ObjectiveText4_loc8, QuestGiverTextWindow_loc8, QuestGiverTargetName_loc8, QuestTurnTextWindow_loc8, QuestTurnTargetName_loc8"
        " FROM locales_quest");

    if (!result)
        return;

    do
    {
        Field* fields = result->Fetch();

        uint32 entry = fields[0].GetUInt32();

        QuestLocale& data = _questLocaleStore[entry];

        for (uint8 i = 1; i < TOTAL_LOCALES; ++i)
        {
            LocaleConstant locale = (LocaleConstant) i;

            AddLocaleString(fields[1 + 15 * (i - 1)].GetString(), locale, data.Title);
            AddLocaleString(fields[1 + 15 * (i - 1) + 1].GetString(), locale, data.Details);
            AddLocaleString(fields[1 + 15 * (i - 1) + 2].GetString(), locale, data.Objectives);
            AddLocaleString(fields[1 + 15 * (i - 1) + 3].GetString(), locale, data.OfferRewardText);
            AddLocaleString(fields[1 + 15 * (i - 1) + 4].GetString(), locale, data.RequestItemsText);
            AddLocaleString(fields[1 + 15 * (i - 1) + 5].GetString(), locale, data.EndText);
            AddLocaleString(fields[1 + 15 * (i - 1) + 6].GetString(), locale, data.CompletedText);

            for (uint8 k = 0; k < 4; ++k)
                AddLocaleString(fields[1 + 15 * (i - 1) + 7 + k].GetString(), locale, data.ObjectiveText[k]);

            AddLocaleString(fields[1 + 15 * (i - 1) + 11].GetString(), locale, data.QuestGiverTextWindow);
            AddLocaleString(fields[1 + 15 * (i - 1) + 12].GetString(), locale, data.QuestGiverTargetName);
            AddLocaleString(fields[1 + 15 * (i - 1) + 13].GetString(), locale, data.QuestTurnTextWindow);
            AddLocaleString(fields[1 + 15 * (i - 1) + 14].GetString(), locale, data.QuestTurnTargetName);
        }
    } while (result->NextRow());

    TC_LOG_INFO("server.loading", ">> Loaded %lu Quest locale strings in %u ms", (unsigned long)_questLocaleStore.size(), GetMSTimeDiffToNow(oldMSTime));
}

void ObjectMgr::LoadScripts(ScriptsType type)
{
    uint32 oldMSTime = getMSTime();

    ScriptMapMap* scripts = GetScriptsMapByType(type);
    if (!scripts)
        return;

    std::string tableName = GetScriptsTableNameByType(type);
    if (tableName.empty())
        return;

    if (sScriptMgr->IsScriptScheduled())                    // function cannot be called when scripts are in use.
        return;

    TC_LOG_INFO("server.loading", "Loading %s...", tableName.c_str());

    scripts->clear();                                       // need for reload support

    bool isSpellScriptTable = (type == SCRIPTS_SPELL);
    //                                                 0    1       2         3         4          5    6  7  8  9
    QueryResult result = WorldDatabase.PQuery("SELECT id, delay, command, datalong, datalong2, dataint, x, y, z, o%s FROM %s", isSpellScriptTable ? ", effIndex" : "", tableName.c_str());

    if (!result)
    {
        TC_LOG_INFO("server.loading", ">> Loaded 0 script definitions. DB table `%s` is empty!", tableName.c_str());
        return;
    }

    uint32 count = 0;

    do
    {
        Field* fields = result->Fetch();
        ScriptInfo tmp;
        tmp.type      = type;
        tmp.id           = fields[0].GetUInt32();
        if (isSpellScriptTable)
            tmp.id      |= fields[10].GetUInt8() << 24;
        tmp.delay        = fields[1].GetUInt32();
        tmp.command      = ScriptCommands(fields[2].GetUInt32());
        tmp.Raw.nData[0] = fields[3].GetUInt32();
        tmp.Raw.nData[1] = fields[4].GetUInt32();
        tmp.Raw.nData[2] = fields[5].GetInt32();
        tmp.Raw.fData[0] = fields[6].GetFloat();
        tmp.Raw.fData[1] = fields[7].GetFloat();
        tmp.Raw.fData[2] = fields[8].GetFloat();
        tmp.Raw.fData[3] = fields[9].GetFloat();

        // generic command args check
        switch (tmp.command)
        {
            case SCRIPT_COMMAND_TALK:
            {
                if (tmp.Talk.ChatType > CHAT_TYPE_WHISPER && tmp.Talk.ChatType != CHAT_MSG_RAID_BOSS_WHISPER)
                {
                    TC_LOG_ERROR("sql.sql", "Table `%s` has invalid talk type (datalong = %u) in SCRIPT_COMMAND_TALK for script id %u",
                        tableName.c_str(), tmp.Talk.ChatType, tmp.id);
                    continue;
                }
                if (!tmp.Talk.TextID)
                {
                    TC_LOG_ERROR("sql.sql", "Table `%s` has invalid talk text id (dataint = %i) in SCRIPT_COMMAND_TALK for script id %u",
                        tableName.c_str(), tmp.Talk.TextID, tmp.id);
                    continue;
                }
                if (tmp.Talk.TextID < MIN_DB_SCRIPT_STRING_ID || tmp.Talk.TextID >= MAX_DB_SCRIPT_STRING_ID)
                {
                    TC_LOG_ERROR("sql.sql", "Table `%s` has out of range text id (dataint = %i expected %u-%u) in SCRIPT_COMMAND_TALK for script id %u",
                        tableName.c_str(), tmp.Talk.TextID, MIN_DB_SCRIPT_STRING_ID, MAX_DB_SCRIPT_STRING_ID, tmp.id);
                    continue;
                }

                break;
            }

            case SCRIPT_COMMAND_EMOTE:
            {
                if (!sEmotesStore.LookupEntry(tmp.Emote.EmoteID))
                {
                    TC_LOG_ERROR("sql.sql", "Table `%s` has invalid emote id (datalong = %u) in SCRIPT_COMMAND_EMOTE for script id %u",
                        tableName.c_str(), tmp.Emote.EmoteID, tmp.id);
                    continue;
                }
                break;
            }

            case SCRIPT_COMMAND_TELEPORT_TO:
            {
                if (!sMapStore.LookupEntry(tmp.TeleportTo.MapID))
                {
                    TC_LOG_ERROR("sql.sql", "Table `%s` has invalid map (Id: %u) in SCRIPT_COMMAND_TELEPORT_TO for script id %u",
                        tableName.c_str(), tmp.TeleportTo.MapID, tmp.id);
                    continue;
                }

                if (!Trinity::IsValidMapCoord(tmp.TeleportTo.DestX, tmp.TeleportTo.DestY, tmp.TeleportTo.DestZ, tmp.TeleportTo.Orientation))
                {
                    TC_LOG_ERROR("sql.sql", "Table `%s` has invalid coordinates (X: %f Y: %f Z: %f O: %f) in SCRIPT_COMMAND_TELEPORT_TO for script id %u",
                        tableName.c_str(), tmp.TeleportTo.DestX, tmp.TeleportTo.DestY, tmp.TeleportTo.DestZ, tmp.TeleportTo.Orientation, tmp.id);
                    continue;
                }
                break;
            }

            case SCRIPT_COMMAND_QUEST_EXPLORED:
            {
                Quest const* quest = GetQuestTemplate(tmp.QuestExplored.QuestID);
                if (!quest)
                {
                    TC_LOG_ERROR("sql.sql", "Table `%s` has invalid quest (ID: %u) in SCRIPT_COMMAND_QUEST_EXPLORED in `datalong` for script id %u",
                        tableName.c_str(), tmp.QuestExplored.QuestID, tmp.id);
                    continue;
                }

                if (!quest->HasSpecialFlag(QUEST_SPECIAL_FLAGS_EXPLORATION_OR_EVENT))
                {
                    TC_LOG_ERROR("sql.sql", "Table `%s` has quest (ID: %u) in SCRIPT_COMMAND_QUEST_EXPLORED in `datalong` for script id %u, but quest not have flag QUEST_SPECIAL_FLAGS_EXPLORATION_OR_EVENT in quest flags. Script command or quest flags wrong. Quest modified to require objective.",
                        tableName.c_str(), tmp.QuestExplored.QuestID, tmp.id);

                    // this will prevent quest completing without objective
                    const_cast<Quest*>(quest)->SetSpecialFlag(QUEST_SPECIAL_FLAGS_EXPLORATION_OR_EVENT);

                    // continue; - quest objective requirement set and command can be allowed
                }

                if (float(tmp.QuestExplored.Distance) > DEFAULT_VISIBILITY_DISTANCE)
                {
                    TC_LOG_ERROR("sql.sql", "Table `%s` has too large distance (%u) for exploring objective complete in `datalong2` in SCRIPT_COMMAND_QUEST_EXPLORED in `datalong` for script id %u",
                        tableName.c_str(), tmp.QuestExplored.Distance, tmp.id);
                    continue;
                }

                if (tmp.QuestExplored.Distance && float(tmp.QuestExplored.Distance) > DEFAULT_VISIBILITY_DISTANCE)
                {
                    TC_LOG_ERROR("sql.sql", "Table `%s` has too large distance (%u) for exploring objective complete in `datalong2` in SCRIPT_COMMAND_QUEST_EXPLORED in `datalong` for script id %u, max distance is %f or 0 for disable distance check",
                        tableName.c_str(), tmp.QuestExplored.Distance, tmp.id, DEFAULT_VISIBILITY_DISTANCE);
                    continue;
                }

                if (tmp.QuestExplored.Distance && float(tmp.QuestExplored.Distance) < INTERACTION_DISTANCE)
                {
                    TC_LOG_ERROR("sql.sql", "Table `%s` has too small distance (%u) for exploring objective complete in `datalong2` in SCRIPT_COMMAND_QUEST_EXPLORED in `datalong` for script id %u, min distance is %f or 0 for disable distance check",
                        tableName.c_str(), tmp.QuestExplored.Distance, tmp.id, INTERACTION_DISTANCE);
                    continue;
                }

                break;
            }

            case SCRIPT_COMMAND_KILL_CREDIT:
            {
                if (!GetCreatureTemplate(tmp.KillCredit.CreatureEntry))
                {
                    TC_LOG_ERROR("sql.sql", "Table `%s` has invalid creature (Entry: %u) in SCRIPT_COMMAND_KILL_CREDIT for script id %u",
                        tableName.c_str(), tmp.KillCredit.CreatureEntry, tmp.id);
                    continue;
                }
                break;
            }

            case SCRIPT_COMMAND_RESPAWN_GAMEOBJECT:
            {
                GameObjectData const* data = GetGOData(tmp.RespawnGameobject.GOGuid);
                if (!data)
                {
                    TC_LOG_ERROR("sql.sql", "Table `%s` has invalid gameobject (GUID: %u) in SCRIPT_COMMAND_RESPAWN_GAMEOBJECT for script id %u",
                        tableName.c_str(), tmp.RespawnGameobject.GOGuid, tmp.id);
                    continue;
                }

                GameObjectTemplate const* info = GetGameObjectTemplate(data->id);
                if (!info)
                {
                    TC_LOG_ERROR("sql.sql", "Table `%s` has gameobject with invalid entry (GUID: %u Entry: %u) in SCRIPT_COMMAND_RESPAWN_GAMEOBJECT for script id %u",
                        tableName.c_str(), tmp.RespawnGameobject.GOGuid, data->id, tmp.id);
                    continue;
                }

                if (info->type == GAMEOBJECT_TYPE_FISHINGNODE ||
                    info->type == GAMEOBJECT_TYPE_FISHINGHOLE ||
                    info->type == GAMEOBJECT_TYPE_DOOR        ||
                    info->type == GAMEOBJECT_TYPE_BUTTON      ||
                    info->type == GAMEOBJECT_TYPE_TRAP)
                {
                    TC_LOG_ERROR("sql.sql", "Table `%s` have gameobject type (%u) unsupported by command SCRIPT_COMMAND_RESPAWN_GAMEOBJECT for script id %u",
                        tableName.c_str(), info->entry, tmp.id);
                    continue;
                }
                break;
            }

            case SCRIPT_COMMAND_TEMP_SUMMON_CREATURE:
            {
                if (!Trinity::IsValidMapCoord(tmp.TempSummonCreature.PosX, tmp.TempSummonCreature.PosY, tmp.TempSummonCreature.PosZ, tmp.TempSummonCreature.Orientation))
                {
                    TC_LOG_ERROR("sql.sql", "Table `%s` has invalid coordinates (X: %f Y: %f Z: %f O: %f) in SCRIPT_COMMAND_TEMP_SUMMON_CREATURE for script id %u",
                        tableName.c_str(), tmp.TempSummonCreature.PosX, tmp.TempSummonCreature.PosY, tmp.TempSummonCreature.PosZ, tmp.TempSummonCreature.Orientation, tmp.id);
                    continue;
                }

                if (!GetCreatureTemplate(tmp.TempSummonCreature.CreatureEntry))
                {
                    TC_LOG_ERROR("sql.sql", "Table `%s` has invalid creature (Entry: %u) in SCRIPT_COMMAND_TEMP_SUMMON_CREATURE for script id %u",
                        tableName.c_str(), tmp.TempSummonCreature.CreatureEntry, tmp.id);
                    continue;
                }
                break;
            }

            case SCRIPT_COMMAND_OPEN_DOOR:
            case SCRIPT_COMMAND_CLOSE_DOOR:
            {
                GameObjectData const* data = GetGOData(tmp.ToggleDoor.GOGuid);
                if (!data)
                {
                    TC_LOG_ERROR("sql.sql", "Table `%s` has invalid gameobject (GUID: %u) in %s for script id %u",
                        tableName.c_str(), tmp.ToggleDoor.GOGuid, GetScriptCommandName(tmp.command).c_str(), tmp.id);
                    continue;
                }

                GameObjectTemplate const* info = GetGameObjectTemplate(data->id);
                if (!info)
                {
                    TC_LOG_ERROR("sql.sql", "Table `%s` has gameobject with invalid entry (GUID: %u Entry: %u) in %s for script id %u",
                        tableName.c_str(), tmp.ToggleDoor.GOGuid, data->id, GetScriptCommandName(tmp.command).c_str(), tmp.id);
                    continue;
                }

                if (info->type != GAMEOBJECT_TYPE_DOOR)
                {
                    TC_LOG_ERROR("sql.sql", "Table `%s` has gameobject type (%u) non supported by command %s for script id %u",
                        tableName.c_str(), info->entry, GetScriptCommandName(tmp.command).c_str(), tmp.id);
                    continue;
                }

                break;
            }

            case SCRIPT_COMMAND_REMOVE_AURA:
            {
                if (!sSpellMgr->GetSpellInfo(tmp.RemoveAura.SpellID))
                {
                    TC_LOG_ERROR("sql.sql", "Table `%s` using non-existent spell (id: %u) in SCRIPT_COMMAND_REMOVE_AURA for script id %u",
                        tableName.c_str(), tmp.RemoveAura.SpellID, tmp.id);
                    continue;
                }
                if (tmp.RemoveAura.Flags & ~0x1)                    // 1 bits (0, 1)
                {
                    TC_LOG_ERROR("sql.sql", "Table `%s` using unknown flags in datalong2 (%u) in SCRIPT_COMMAND_REMOVE_AURA for script id %u",
                        tableName.c_str(), tmp.RemoveAura.Flags, tmp.id);
                    continue;
                }
                break;
            }

            case SCRIPT_COMMAND_CAST_SPELL:
            {
                if (!sSpellMgr->GetSpellInfo(tmp.CastSpell.SpellID))
                {
                    TC_LOG_ERROR("sql.sql", "Table `%s` using non-existent spell (id: %u) in SCRIPT_COMMAND_CAST_SPELL for script id %u",
                        tableName.c_str(), tmp.CastSpell.SpellID, tmp.id);
                    continue;
                }
                if (tmp.CastSpell.Flags > 4)                      // targeting type
                {
                    TC_LOG_ERROR("sql.sql", "Table `%s` using unknown target in datalong2 (%u) in SCRIPT_COMMAND_CAST_SPELL for script id %u",
                        tableName.c_str(), tmp.CastSpell.Flags, tmp.id);
                    continue;
                }
                if (tmp.CastSpell.Flags != 4 && tmp.CastSpell.CreatureEntry & ~0x1)                      // 1 bit (0, 1)
                {
                    TC_LOG_ERROR("sql.sql", "Table `%s` using unknown flags in dataint (%u) in SCRIPT_COMMAND_CAST_SPELL for script id %u",
                        tableName.c_str(), tmp.CastSpell.CreatureEntry, tmp.id);
                    continue;
                }
                else if (tmp.CastSpell.Flags == 4 && !GetCreatureTemplate(tmp.CastSpell.CreatureEntry))
                {
                    TC_LOG_ERROR("sql.sql", "Table `%s` using invalid creature entry in dataint (%u) in SCRIPT_COMMAND_CAST_SPELL for script id %u",
                        tableName.c_str(), tmp.CastSpell.CreatureEntry, tmp.id);
                    continue;
                }
                break;
            }

            case SCRIPT_COMMAND_CREATE_ITEM:
            {
                if (!GetItemTemplate(tmp.CreateItem.ItemEntry))
                {
                    TC_LOG_ERROR("sql.sql", "Table `%s` has nonexistent item (entry: %u) in SCRIPT_COMMAND_CREATE_ITEM for script id %u",
                        tableName.c_str(), tmp.CreateItem.ItemEntry, tmp.id);
                    continue;
                }
                if (!tmp.CreateItem.Amount)
                {
                    TC_LOG_ERROR("sql.sql", "Table `%s` SCRIPT_COMMAND_CREATE_ITEM but amount is %u for script id %u",
                        tableName.c_str(), tmp.CreateItem.Amount, tmp.id);
                    continue;
                }
                break;
            }
            default:
                break;
        }

        if (scripts->find(tmp.id) == scripts->end())
        {
            ScriptMap emptyMap;
            (*scripts)[tmp.id] = emptyMap;
        }
        (*scripts)[tmp.id].insert(std::pair<uint32, ScriptInfo>(tmp.delay, tmp));

        ++count;
    }
    while (result->NextRow());

    TC_LOG_INFO("server.loading", ">> Loaded %u script definitions in %u ms", count, GetMSTimeDiffToNow(oldMSTime));
}

void ObjectMgr::LoadSpellScripts()
{
    LoadScripts(SCRIPTS_SPELL);

    // check ids
    for (ScriptMapMap::const_iterator itr = sSpellScripts.begin(); itr != sSpellScripts.end(); ++itr)
    {
        uint32 spellId = uint32(itr->first) & 0x00FFFFFF;
        SpellInfo const* spellInfo = sSpellMgr->GetSpellInfo(spellId);

        if (!spellInfo)
        {
            TC_LOG_ERROR("sql.sql", "Table `spell_scripts` has not existing spell (Id: %u) as script id", spellId);
            continue;
        }

        uint8 i = (uint8)((uint32(itr->first) >> 24) & 0x000000FF);
        //check for correct spellEffect
        if (!spellInfo->Effects[i].Effect || (spellInfo->Effects[i].Effect != SPELL_EFFECT_SCRIPT_EFFECT && spellInfo->Effects[i].Effect != SPELL_EFFECT_DUMMY))
            TC_LOG_ERROR("sql.sql", "Table `spell_scripts` - spell %u effect %u is not SPELL_EFFECT_SCRIPT_EFFECT or SPELL_EFFECT_DUMMY", spellId, i);
    }
}

void ObjectMgr::LoadEventScripts()
{
    LoadScripts(SCRIPTS_EVENT);

    std::set<uint32> evt_scripts;
    // Load all possible script entries from gameobjects
    GameObjectTemplateContainer const* gotc = sObjectMgr->GetGameObjectTemplates();
    for (GameObjectTemplateContainer::const_iterator itr = gotc->begin(); itr != gotc->end(); ++itr)
        if (uint32 eventId = itr->second.GetEventScriptId())
            evt_scripts.insert(eventId);

    // Load all possible script entries from spells
    for (uint32 i = 1; i < sSpellMgr->GetSpellInfoStoreSize(); ++i)
        if (SpellInfo const* spell = sSpellMgr->GetSpellInfo(i))
            for (uint8 j = 0; j < MAX_SPELL_EFFECTS; ++j)
                if (spell->Effects[j].Effect == SPELL_EFFECT_SEND_EVENT)
                    if (spell->Effects[j].MiscValue)
                        evt_scripts.insert(spell->Effects[j].MiscValue);

    for (size_t path_idx = 0; path_idx < sTaxiPathNodesByPath.size(); ++path_idx)
    {
        for (size_t node_idx = 0; node_idx < sTaxiPathNodesByPath[path_idx].size(); ++node_idx)
        {
            TaxiPathNodeEntry const& node = sTaxiPathNodesByPath[path_idx][node_idx];

            if (node.arrivalEventID)
                evt_scripts.insert(node.arrivalEventID);

            if (node.departureEventID)
                evt_scripts.insert(node.departureEventID);
        }
    }

    // Then check if all scripts are in above list of possible script entries
    for (ScriptMapMap::const_iterator itr = sEventScripts.begin(); itr != sEventScripts.end(); ++itr)
    {
        std::set<uint32>::const_iterator itr2 = evt_scripts.find(itr->first);
        if (itr2 == evt_scripts.end())
            TC_LOG_ERROR("sql.sql", "Table `event_scripts` has script (Id: %u) not referring to any gameobject_template type 10 data2 field, type 3 data6 field, type 13 data 2 field or any spell effect %u",
                itr->first, SPELL_EFFECT_SEND_EVENT);
    }
}

//Load WP Scripts
void ObjectMgr::LoadWaypointScripts()
{
    LoadScripts(SCRIPTS_WAYPOINT);

    std::set<uint32> actionSet;

    for (ScriptMapMap::const_iterator itr = sWaypointScripts.begin(); itr != sWaypointScripts.end(); ++itr)
        actionSet.insert(itr->first);

    PreparedStatement* stmt = WorldDatabase.GetPreparedStatement(WORLD_SEL_WAYPOINT_DATA_ACTION);
    PreparedQueryResult result = WorldDatabase.Query(stmt);

    if (result)
    {
        do
        {
            Field* fields = result->Fetch();
            uint32 action = fields[0].GetUInt32();

            actionSet.erase(action);
        }
        while (result->NextRow());
    }

    for (std::set<uint32>::iterator itr = actionSet.begin(); itr != actionSet.end(); ++itr)
        TC_LOG_ERROR("sql.sql", "There is no waypoint which links to the waypoint script %u", *itr);
}

void ObjectMgr::LoadSpellScriptNames()
{
    uint32 oldMSTime = getMSTime();

    _spellScriptsStore.clear();                            // need for reload case

    QueryResult result = WorldDatabase.Query("SELECT spell_id, ScriptName FROM spell_script_names");

    if (!result)
    {
        TC_LOG_INFO("server.loading", ">> Loaded 0 spell script names. DB table `spell_script_names` is empty!");
        return;
    }

    uint32 count = 0;

    do
    {

        Field* fields = result->Fetch();

        int32 spellId          = fields[0].GetInt32();
        char const* scriptName = fields[1].GetCString();

        bool allRanks = false;
        if (spellId < 0)
        {
            allRanks = true;
            spellId = -spellId;
        }

        SpellInfo const* spellInfo = sSpellMgr->GetSpellInfo(spellId);
        if (!spellInfo)
        {
            TC_LOG_ERROR("sql.sql", "Scriptname: `%s` spell (Id: %d) does not exist.", scriptName, fields[0].GetInt32());
            continue;
        }

        if (allRanks)
        {
            if (!spellInfo->IsRanked())
                TC_LOG_ERROR("sql.sql", "Scriptname: `%s` spell (Id: %d) has no ranks of spell.", scriptName, fields[0].GetInt32());

            if (spellInfo->GetFirstRankSpell()->Id != uint32(spellId))
            {
                TC_LOG_ERROR("sql.sql", "Scriptname: `%s` spell (Id: %d) is not first rank of spell.", scriptName, fields[0].GetInt32());
                continue;
            }
            while (spellInfo)
            {
                _spellScriptsStore.insert(SpellScriptsContainer::value_type(spellInfo->Id, GetScriptId(scriptName)));
                spellInfo = spellInfo->GetNextRankSpell();
            }
        }
        else
        {
            if (spellInfo->IsRanked())
                TC_LOG_ERROR("sql.sql", "Scriptname: `%s` spell (Id: %d) is ranked spell. Perhaps not all ranks are assigned to this script.", scriptName, spellId);

            _spellScriptsStore.insert(SpellScriptsContainer::value_type(spellInfo->Id, GetScriptId(scriptName)));
        }

        ++count;
    }
    while (result->NextRow());

    TC_LOG_INFO("server.loading", ">> Loaded %u spell script names in %u ms", count, GetMSTimeDiffToNow(oldMSTime));
}

void ObjectMgr::ValidateSpellScripts()
{
    uint32 oldMSTime = getMSTime();

    if (_spellScriptsStore.empty())
    {
        TC_LOG_INFO("server.loading", ">> Validated 0 scripts.");
        return;
    }

    uint32 count = 0;

    for (SpellScriptsContainer::iterator itr = _spellScriptsStore.begin(); itr != _spellScriptsStore.end();)
    {
        SpellInfo const* spellEntry = sSpellMgr->GetSpellInfo(itr->first);
        std::vector<std::pair<SpellScriptLoader *, SpellScriptsContainer::iterator> > SpellScriptLoaders;
        sScriptMgr->CreateSpellScriptLoaders(itr->first, SpellScriptLoaders);
        itr = _spellScriptsStore.upper_bound(itr->first);

        for (std::vector<std::pair<SpellScriptLoader *, SpellScriptsContainer::iterator> >::iterator sitr = SpellScriptLoaders.begin(); sitr != SpellScriptLoaders.end(); ++sitr)
        {
            SpellScript* spellScript = sitr->first->GetSpellScript();
            AuraScript* auraScript = sitr->first->GetAuraScript();
            bool valid = true;
            if (!spellScript && !auraScript)
            {
                TC_LOG_ERROR("scripts", "Functions GetSpellScript() and GetAuraScript() of script `%s` do not return objects - script skipped",  GetScriptName(sitr->second->second));
                valid = false;
            }
            if (spellScript)
            {
                spellScript->_Init(&sitr->first->GetName(), spellEntry->Id);
                spellScript->_Register();
                if (!spellScript->_Validate(spellEntry))
                    valid = false;
                delete spellScript;
            }
            if (auraScript)
            {
                auraScript->_Init(&sitr->first->GetName(), spellEntry->Id);
                auraScript->_Register();
                if (!auraScript->_Validate(spellEntry))
                    valid = false;
                delete auraScript;
            }
            if (!valid)
            {
                _spellScriptsStore.erase(sitr->second);
            }
        }
        ++count;
    }

    TC_LOG_INFO("server.loading", ">> Validated %u scripts in %u ms", count, GetMSTimeDiffToNow(oldMSTime));
}

void ObjectMgr::LoadPageTexts()
{
    uint32 oldMSTime = getMSTime();

    //                                                 0      1       2
    QueryResult result = WorldDatabase.Query("SELECT entry, text, next_page FROM page_text");

    if (!result)
    {
        TC_LOG_INFO("server.loading", ">> Loaded 0 page texts. DB table `page_text` is empty!");
        return;
    }

    uint32 count = 0;
    do
    {
        Field* fields = result->Fetch();

        PageText& pageText = _pageTextStore[fields[0].GetUInt32()];

        pageText.Text     = fields[1].GetString();
        pageText.NextPage = fields[2].GetUInt32();

        ++count;
    }
    while (result->NextRow());

    for (PageTextContainer::const_iterator itr = _pageTextStore.begin(); itr != _pageTextStore.end(); ++itr)
    {
        if (itr->second.NextPage)
        {
            PageTextContainer::const_iterator itr2 = _pageTextStore.find(itr->second.NextPage);
            if (itr2 == _pageTextStore.end())
                TC_LOG_ERROR("sql.sql", "Page text (Id: %u) has not existing next page (Id: %u)", itr->first, itr->second.NextPage);

        }
    }

    TC_LOG_INFO("server.loading", ">> Loaded %u page texts in %u ms", count, GetMSTimeDiffToNow(oldMSTime));
}

PageText const* ObjectMgr::GetPageText(uint32 pageEntry)
{
    PageTextContainer::const_iterator itr = _pageTextStore.find(pageEntry);
    if (itr != _pageTextStore.end())
        return &(itr->second);

    return NULL;
}

void ObjectMgr::LoadPageTextLocales()
{
    uint32 oldMSTime = getMSTime();

    _pageTextLocaleStore.clear();                             // need for reload case

    QueryResult result = WorldDatabase.Query("SELECT entry, text_loc1, text_loc2, text_loc3, text_loc4, text_loc5, text_loc6, text_loc7, text_loc8 FROM locales_page_text");

    if (!result)
        return;

    do
    {
        Field* fields = result->Fetch();

        uint32 entry = fields[0].GetUInt32();

        PageTextLocale& data = _pageTextLocaleStore[entry];

        for (uint8 i = 1; i < TOTAL_LOCALES; ++i)
            AddLocaleString(fields[i].GetString(), LocaleConstant(i), data.Text);
    } while (result->NextRow());

    TC_LOG_INFO("server.loading", ">> Loaded %lu PageText locale strings in %u ms", (unsigned long)_pageTextLocaleStore.size(), GetMSTimeDiffToNow(oldMSTime));
}

void ObjectMgr::LoadInstanceTemplate()
{
    uint32 oldMSTime = getMSTime();

    //                                                0     1       2        4
    QueryResult result = WorldDatabase.Query("SELECT map, parent, script, allowMount FROM instance_template");

    if (!result)
    {
        TC_LOG_INFO("server.loading", ">> Loaded 0 instance templates. DB table `page_text` is empty!");
        return;
    }

    uint32 count = 0;
    do
    {
        Field* fields = result->Fetch();

        uint16 mapID = fields[0].GetUInt16();

        if (!MapManager::IsValidMAP(mapID, true))
        {
            TC_LOG_ERROR("sql.sql", "ObjectMgr::LoadInstanceTemplate: bad mapid %d for template!", mapID);
            continue;
        }

        InstanceTemplate instanceTemplate;

        instanceTemplate.AllowMount = fields[3].GetBool();
        instanceTemplate.Parent     = uint32(fields[1].GetUInt16());
        instanceTemplate.ScriptId   = sObjectMgr->GetScriptId(fields[2].GetCString());

        _instanceTemplateStore[mapID] = instanceTemplate;

        ++count;
    }
    while (result->NextRow());

    TC_LOG_INFO("server.loading", ">> Loaded %u instance templates in %u ms", count, GetMSTimeDiffToNow(oldMSTime));
}

InstanceTemplate const* ObjectMgr::GetInstanceTemplate(uint32 mapID)
{
    InstanceTemplateContainer::const_iterator itr = _instanceTemplateStore.find(uint16(mapID));
    if (itr != _instanceTemplateStore.end())
        return &(itr->second);

    return NULL;
}

void ObjectMgr::LoadInstanceEncounters()
{
    uint32 oldMSTime = getMSTime();

    //                                                 0         1            2                3
    QueryResult result = WorldDatabase.Query("SELECT entry, creditType, creditEntry, lastEncounterDungeon FROM instance_encounters");
    if (!result)
    {
        TC_LOG_ERROR("server.loading", ">> Loaded 0 instance encounters, table is empty!");
        return;
    }

    uint32 count = 0;
    std::map<uint32, DungeonEncounterEntry const*> dungeonLastBosses;
    do
    {
        Field* fields = result->Fetch();
        uint32 entry = fields[0].GetUInt32();
        uint8 creditType = fields[1].GetUInt8();
        uint32 creditEntry = fields[2].GetUInt32();
        uint32 lastEncounterDungeon = fields[3].GetUInt16();
        DungeonEncounterEntry const* dungeonEncounter = sDungeonEncounterStore.LookupEntry(entry);
        if (!dungeonEncounter)
        {
            TC_LOG_ERROR("sql.sql", "Table `instance_encounters` has an invalid encounter id %u, skipped!", entry);
            continue;
        }

        if (lastEncounterDungeon && !sLFGMgr->GetLFGDungeonEntry(lastEncounterDungeon))
        {
            TC_LOG_ERROR("sql.sql", "Table `instance_encounters` has an encounter %u (%s) marked as final for invalid dungeon id %u, skipped!", entry, dungeonEncounter->encounterName, lastEncounterDungeon);
            continue;
        }

        std::map<uint32, DungeonEncounterEntry const*>::const_iterator itr = dungeonLastBosses.find(lastEncounterDungeon);
        if (lastEncounterDungeon)
        {
            if (itr != dungeonLastBosses.end())
            {
                TC_LOG_ERROR("sql.sql", "Table `instance_encounters` specified encounter %u (%s) as last encounter but %u (%s) is already marked as one, skipped!", entry, dungeonEncounter->encounterName, itr->second->id, itr->second->encounterName);
                continue;
            }

            dungeonLastBosses[lastEncounterDungeon] = dungeonEncounter;
        }

        switch (creditType)
        {
            case ENCOUNTER_CREDIT_KILL_CREATURE:
            {
                CreatureTemplate const* creatureInfo = GetCreatureTemplate(creditEntry);
                if (!creatureInfo)
                {
                    TC_LOG_ERROR("sql.sql", "Table `instance_encounters` has an invalid creature (entry %u) linked to the encounter %u (%s), skipped!", creditEntry, entry, dungeonEncounter->encounterName);
                    continue;
                }
                const_cast<CreatureTemplate*>(creatureInfo)->flags_extra |= CREATURE_FLAG_EXTRA_DUNGEON_BOSS;
                break;
            }
            case ENCOUNTER_CREDIT_CAST_SPELL:
                if (!sSpellMgr->GetSpellInfo(creditEntry))
                {
                    TC_LOG_ERROR("sql.sql", "Table `instance_encounters` has an invalid spell (entry %u) linked to the encounter %u (%s), skipped!", creditEntry, entry, dungeonEncounter->encounterName);
                    continue;
                }
                break;
            default:
                TC_LOG_ERROR("sql.sql", "Table `instance_encounters` has an invalid credit type (%u) for encounter %u (%s), skipped!", creditType, entry, dungeonEncounter->encounterName);
                continue;
        }

        if (dungeonEncounter->difficulty == -1)
        {
            for (uint32 i = 0; i < MAX_DIFFICULTY; ++i)
            {
                if (GetMapDifficultyData(dungeonEncounter->mapId, Difficulty(i)))
                {
                    DungeonEncounterList& encounters = _dungeonEncounterStore[MAKE_PAIR32(dungeonEncounter->mapId, i)];
                    encounters.push_back(new DungeonEncounter(dungeonEncounter, EncounterCreditType(creditType), creditEntry, lastEncounterDungeon));
                }
            }
        }
        else
        {
            DungeonEncounterList& encounters = _dungeonEncounterStore[MAKE_PAIR32(dungeonEncounter->mapId, dungeonEncounter->difficulty)];
            encounters.push_back(new DungeonEncounter(dungeonEncounter, EncounterCreditType(creditType), creditEntry, lastEncounterDungeon));
        }

        ++count;
    } while (result->NextRow());

    TC_LOG_INFO("server.loading", ">> Loaded %u instance encounters in %u ms", count, GetMSTimeDiffToNow(oldMSTime));
}

GossipText const* ObjectMgr::GetGossipText(uint32 Text_ID) const
{
    GossipTextContainer::const_iterator itr = _gossipTextStore.find(Text_ID);
    if (itr != _gossipTextStore.end())
        return &itr->second;
    return NULL;
}

void ObjectMgr::LoadGossipText()
{
    uint32 oldMSTime = getMSTime();

    QueryResult result = WorldDatabase.Query("SELECT * FROM npc_text");

    int count = 0;
    if (!result)
    {
        TC_LOG_INFO("server.loading", ">> Loaded %u npc texts", count);
        return;
    }
    _gossipTextStore.rehash(result->GetRowCount());

    int cic;

    do
    {
        ++count;
        cic = 0;

        Field* fields = result->Fetch();

        uint32 Text_ID    = fields[cic++].GetUInt32();
        if (!Text_ID)
        {
            TC_LOG_ERROR("sql.sql", "Table `npc_text` has record wit reserved id 0, ignore.");
            continue;
        }

        GossipText& gText = _gossipTextStore[Text_ID];

        for (int i = 0; i < MAX_GOSSIP_TEXT_OPTIONS; i++)
        {
            gText.Options[i].Text_0           = fields[cic++].GetString();
            gText.Options[i].Text_1           = fields[cic++].GetString();

            gText.Options[i].Language         = fields[cic++].GetUInt8();
            gText.Options[i].Probability      = fields[cic++].GetFloat();

            for (uint8 j=0; j < MAX_GOSSIP_TEXT_EMOTES; ++j)
            {
                gText.Options[i].Emotes[j]._Delay  = fields[cic++].GetUInt16();
                gText.Options[i].Emotes[j]._Emote  = fields[cic++].GetUInt16();
            }
        }
    } while (result->NextRow());

    TC_LOG_INFO("server.loading", ">> Loaded %u npc texts in %u ms", count, GetMSTimeDiffToNow(oldMSTime));
}

void ObjectMgr::LoadNpcTextLocales()
{
    uint32 oldMSTime = getMSTime();

    _npcTextLocaleStore.clear();                              // need for reload case

    QueryResult result = WorldDatabase.Query("SELECT ID, "
        "Text0_0_loc1, Text0_1_loc1, Text1_0_loc1, Text1_1_loc1, Text2_0_loc1, Text2_1_loc1, Text3_0_loc1, Text3_1_loc1, Text4_0_loc1, Text4_1_loc1, Text5_0_loc1, Text5_1_loc1, Text6_0_loc1, Text6_1_loc1, Text7_0_loc1, Text7_1_loc1, "
        "Text0_0_loc2, Text0_1_loc2, Text1_0_loc2, Text1_1_loc2, Text2_0_loc2, Text2_1_loc2, Text3_0_loc2, Text3_1_loc1, Text4_0_loc2, Text4_1_loc2, Text5_0_loc2, Text5_1_loc2, Text6_0_loc2, Text6_1_loc2, Text7_0_loc2, Text7_1_loc2, "
        "Text0_0_loc3, Text0_1_loc3, Text1_0_loc3, Text1_1_loc3, Text2_0_loc3, Text2_1_loc3, Text3_0_loc3, Text3_1_loc1, Text4_0_loc3, Text4_1_loc3, Text5_0_loc3, Text5_1_loc3, Text6_0_loc3, Text6_1_loc3, Text7_0_loc3, Text7_1_loc3, "
        "Text0_0_loc4, Text0_1_loc4, Text1_0_loc4, Text1_1_loc4, Text2_0_loc4, Text2_1_loc4, Text3_0_loc4, Text3_1_loc1, Text4_0_loc4, Text4_1_loc4, Text5_0_loc4, Text5_1_loc4, Text6_0_loc4, Text6_1_loc4, Text7_0_loc4, Text7_1_loc4, "
        "Text0_0_loc5, Text0_1_loc5, Text1_0_loc5, Text1_1_loc5, Text2_0_loc5, Text2_1_loc5, Text3_0_loc5, Text3_1_loc1, Text4_0_loc5, Text4_1_loc5, Text5_0_loc5, Text5_1_loc5, Text6_0_loc5, Text6_1_loc5, Text7_0_loc5, Text7_1_loc5, "
        "Text0_0_loc6, Text0_1_loc6, Text1_0_loc6, Text1_1_loc6, Text2_0_loc6, Text2_1_loc6, Text3_0_loc6, Text3_1_loc1, Text4_0_loc6, Text4_1_loc6, Text5_0_loc6, Text5_1_loc6, Text6_0_loc6, Text6_1_loc6, Text7_0_loc6, Text7_1_loc6, "
        "Text0_0_loc7, Text0_1_loc7, Text1_0_loc7, Text1_1_loc7, Text2_0_loc7, Text2_1_loc7, Text3_0_loc7, Text3_1_loc1, Text4_0_loc7, Text4_1_loc7, Text5_0_loc7, Text5_1_loc7, Text6_0_loc7, Text6_1_loc7, Text7_0_loc7, Text7_1_loc7, "
        "Text0_0_loc8, Text0_1_loc8, Text1_0_loc8, Text1_1_loc8, Text2_0_loc8, Text2_1_loc8, Text3_0_loc8, Text3_1_loc1, Text4_0_loc8, Text4_1_loc8, Text5_0_loc8, Text5_1_loc8, Text6_0_loc8, Text6_1_loc8, Text7_0_loc8, Text7_1_loc8 "
        " FROM locales_npc_text");

    if (!result)
        return;

    do
    {
        Field* fields = result->Fetch();

        uint32 entry = fields[0].GetUInt32();

        NpcTextLocale& data = _npcTextLocaleStore[entry];

        for (uint8 i = 1; i < TOTAL_LOCALES; ++i)
        {
            LocaleConstant locale = (LocaleConstant) i;
            for (uint8 j = 0; j < MAX_LOCALES; ++j)
            {
                AddLocaleString(fields[1 + 8 * 2 * (i - 1) + 2 * j].GetString(), locale, data.Text_0[j]);
                AddLocaleString(fields[1 + 8 * 2 * (i - 1) + 2 * j + 1].GetString(), locale, data.Text_1[j]);
            }
        }
    } while (result->NextRow());

    TC_LOG_INFO("server.loading", ">> Loaded %lu NpcText locale strings in %u ms", (unsigned long)_npcTextLocaleStore.size(), GetMSTimeDiffToNow(oldMSTime));
}

//not very fast function but it is called only once a day, or on starting-up
void ObjectMgr::ReturnOrDeleteOldMails(bool serverUp)
{
    uint32 oldMSTime = getMSTime();

    time_t curTime = time(NULL);
    tm lt;
    ACE_OS::localtime_r(&curTime, &lt);
    uint64 basetime(curTime);
    TC_LOG_INFO("misc", "Returning mails current time: hour: %d, minute: %d, second: %d ", lt.tm_hour, lt.tm_min, lt.tm_sec);

    // Delete all old mails without item and without body immediately, if starting server
    if (!serverUp)
    {
        PreparedStatement* stmt = CharacterDatabase.GetPreparedStatement(CHAR_DEL_EMPTY_EXPIRED_MAIL);
        stmt->setUInt64(0, basetime);
        CharacterDatabase.Execute(stmt);
    }
    PreparedStatement* stmt = CharacterDatabase.GetPreparedStatement(CHAR_SEL_EXPIRED_MAIL);
    stmt->setUInt64(0, basetime);
    PreparedQueryResult result = CharacterDatabase.Query(stmt);
    if (!result)
    {
        TC_LOG_INFO("server.loading", ">> No expired mails found.");
        return;                                             // any mails need to be returned or deleted
    }

    std::map<uint32 /*messageId*/, MailItemInfoVec> itemsCache;
    stmt = CharacterDatabase.GetPreparedStatement(CHAR_SEL_EXPIRED_MAIL_ITEMS);
    stmt->setUInt32(0, (uint32)basetime);
    if (PreparedQueryResult items = CharacterDatabase.Query(stmt))
    {
        MailItemInfo item;
        do
        {
            Field* fields = items->Fetch();
            item.item_guid = fields[0].GetUInt32();
            item.item_template = fields[1].GetUInt32();
            uint32 mailId = fields[2].GetUInt32();
            itemsCache[mailId].push_back(item);
        } while (items->NextRow());
    }

    uint32 deletedCount = 0;
    uint32 returnedCount = 0;
    do
    {
        Field* fields = result->Fetch();
        Mail* m = new Mail;
        m->messageID      = fields[0].GetUInt32();
        m->messageType    = fields[1].GetUInt8();
        m->sender         = fields[2].GetUInt32();
        m->receiver       = fields[3].GetUInt32();
        bool has_items    = fields[4].GetBool();
        m->expire_time    = time_t(fields[5].GetUInt32());
        m->deliver_time   = 0;
        m->COD            = fields[6].GetUInt64();
        m->checked        = fields[7].GetUInt8();
        m->mailTemplateId = fields[8].GetInt16();

        Player* player = NULL;
        if (serverUp)
            player = ObjectAccessor::FindPlayer((uint64)m->receiver);

        if (player && player->m_mailsLoaded)
        {                                                   // this code will run very improbably (the time is between 4 and 5 am, in game is online a player, who has old mail
            // his in mailbox and he has already listed his mails)
            delete m;
            continue;
        }

        // Delete or return mail
        if (has_items)
        {
            // read items from cache
            m->items.swap(itemsCache[m->messageID]);

            // if it is mail from non-player, or if it's already return mail, it shouldn't be returned, but deleted
            if (m->messageType != MAIL_NORMAL || (m->checked & (MAIL_CHECK_MASK_COD_PAYMENT | MAIL_CHECK_MASK_RETURNED)))
            {
                // mail open and then not returned
                for (MailItemInfoVec::iterator itr2 = m->items.begin(); itr2 != m->items.end(); ++itr2)
                {
                    stmt = CharacterDatabase.GetPreparedStatement(CHAR_DEL_ITEM_INSTANCE);
                    stmt->setUInt32(0, itr2->item_guid);
                    CharacterDatabase.Execute(stmt);
                }
            }
            else
            {
                // Mail will be returned
                stmt = CharacterDatabase.GetPreparedStatement(CHAR_UPD_MAIL_RETURNED);
                stmt->setUInt32(0, m->receiver);
                stmt->setUInt32(1, m->sender);
                stmt->setUInt32(2, basetime + 30 * DAY);
                stmt->setUInt32(3, basetime);
                stmt->setUInt8 (4, uint8(MAIL_CHECK_MASK_RETURNED));
                stmt->setUInt32(5, m->messageID);
                CharacterDatabase.Execute(stmt);
                for (MailItemInfoVec::iterator itr2 = m->items.begin(); itr2 != m->items.end(); ++itr2)
                {
                    // Update receiver in mail items for its proper delivery, and in instance_item for avoid lost item at sender delete
                    stmt = CharacterDatabase.GetPreparedStatement(CHAR_UPD_MAIL_ITEM_RECEIVER);
                    stmt->setUInt32(0, m->sender);
                    stmt->setUInt32(1, itr2->item_guid);
                    CharacterDatabase.Execute(stmt);

                    stmt = CharacterDatabase.GetPreparedStatement(CHAR_UPD_ITEM_OWNER);
                    stmt->setUInt32(0, m->sender);
                    stmt->setUInt32(1, itr2->item_guid);
                    CharacterDatabase.Execute(stmt);
                }
                delete m;
                ++returnedCount;
                continue;
            }
        }

        stmt = CharacterDatabase.GetPreparedStatement(CHAR_DEL_MAIL_BY_ID);
        stmt->setUInt32(0, m->messageID);
        CharacterDatabase.Execute(stmt);
        delete m;
        ++deletedCount;
    }
    while (result->NextRow());

    TC_LOG_INFO("server.loading", ">> Processed %u expired mails: %u deleted and %u returned in %u ms", deletedCount + returnedCount, deletedCount, returnedCount, GetMSTimeDiffToNow(oldMSTime));
}

void ObjectMgr::LoadQuestAreaTriggers()
{
    uint32 oldMSTime = getMSTime();

    _questAreaTriggerStore.clear();                           // need for reload case

    QueryResult result = WorldDatabase.Query("SELECT id, quest FROM areatrigger_involvedrelation");

    if (!result)
    {
        TC_LOG_INFO("server.loading", ">> Loaded 0 quest trigger points. DB table `areatrigger_involvedrelation` is empty.");
        return;
    }

    uint32 count = 0;

    do
    {
        ++count;

        Field* fields = result->Fetch();

        uint32 trigger_ID = fields[0].GetUInt32();
        uint32 quest_ID   = fields[1].GetUInt32();

        AreaTriggerEntry const* atEntry = sAreaTriggerStore.LookupEntry(trigger_ID);
        if (!atEntry)
        {
            TC_LOG_ERROR("sql.sql", "Area trigger (ID:%u) does not exist in `AreaTrigger.dbc`.", trigger_ID);
            continue;
        }

        Quest const* quest = GetQuestTemplate(quest_ID);

        if (!quest)
        {
            TC_LOG_ERROR("sql.sql", "Table `areatrigger_involvedrelation` has record (id: %u) for not existing quest %u", trigger_ID, quest_ID);
            continue;
        }

        if (!quest->HasSpecialFlag(QUEST_SPECIAL_FLAGS_EXPLORATION_OR_EVENT))
        {
            TC_LOG_ERROR("sql.sql", "Table `areatrigger_involvedrelation` has record (id: %u) for not quest %u, but quest not have flag QUEST_SPECIAL_FLAGS_EXPLORATION_OR_EVENT. Trigger or quest flags must be fixed, quest modified to require objective.", trigger_ID, quest_ID);

            // this will prevent quest completing without objective
            const_cast<Quest*>(quest)->SetSpecialFlag(QUEST_SPECIAL_FLAGS_EXPLORATION_OR_EVENT);

            // continue; - quest modified to required objective and trigger can be allowed.
        }

        _questAreaTriggerStore[trigger_ID] = quest_ID;

    } while (result->NextRow());

    TC_LOG_INFO("server.loading", ">> Loaded %u quest trigger points in %u ms", count, GetMSTimeDiffToNow(oldMSTime));
}

void ObjectMgr::LoadTavernAreaTriggers()
{
    uint32 oldMSTime = getMSTime();

    _tavernAreaTriggerStore.clear();                          // need for reload case

    QueryResult result = WorldDatabase.Query("SELECT id FROM areatrigger_tavern");

    if (!result)
    {
        TC_LOG_INFO("server.loading", ">> Loaded 0 tavern triggers. DB table `areatrigger_tavern` is empty.");
        return;
    }

    uint32 count = 0;

    do
    {
        ++count;

        Field* fields = result->Fetch();

        uint32 Trigger_ID      = fields[0].GetUInt32();

        AreaTriggerEntry const* atEntry = sAreaTriggerStore.LookupEntry(Trigger_ID);
        if (!atEntry)
        {
            TC_LOG_ERROR("sql.sql", "Area trigger (ID:%u) does not exist in `AreaTrigger.dbc`.", Trigger_ID);
            continue;
        }

        _tavernAreaTriggerStore.insert(Trigger_ID);
    } while (result->NextRow());

    TC_LOG_INFO("server.loading", ">> Loaded %u tavern triggers in %u ms", count, GetMSTimeDiffToNow(oldMSTime));
}

void ObjectMgr::LoadAreaTriggerScripts()
{
    uint32 oldMSTime = getMSTime();

    _areaTriggerScriptStore.clear();                            // need for reload case
    QueryResult result = WorldDatabase.Query("SELECT entry, ScriptName FROM areatrigger_scripts");

    if (!result)
    {
        TC_LOG_INFO("server.loading", ">> Loaded 0 areatrigger scripts. DB table `areatrigger_scripts` is empty.");
        return;
    }

    uint32 count = 0;

    do
    {
        ++count;

        Field* fields = result->Fetch();

        uint32 Trigger_ID      = fields[0].GetUInt32();
        const char *scriptName = fields[1].GetCString();

        AreaTriggerEntry const* atEntry = sAreaTriggerStore.LookupEntry(Trigger_ID);
        if (!atEntry)
        {
            TC_LOG_ERROR("sql.sql", "Area trigger (ID:%u) does not exist in `AreaTrigger.dbc`.", Trigger_ID);
            continue;
        }
        _areaTriggerScriptStore[Trigger_ID] = GetScriptId(scriptName);
    } while (result->NextRow());

    TC_LOG_INFO("server.loading", ">> Loaded %u areatrigger scripts in %u ms", count, GetMSTimeDiffToNow(oldMSTime));
}

uint32 ObjectMgr::GetNearestTaxiNode(float x, float y, float z, uint32 mapid, uint32 team)
{
    bool found = false;
    float dist = 10000;
    uint32 id = 0;

    for (uint32 i = 1; i < sTaxiNodesStore.GetNumRows(); ++i)
    {
        TaxiNodesEntry const* node = sTaxiNodesStore.LookupEntry(i);

        if (!node || node->map_id != mapid || (!node->MountCreatureID[team == ALLIANCE ? 1 : 0] && node->MountCreatureID[0] != 32981)) // dk flight
            continue;

        uint8  field   = (uint8)((i - 1) / 8);
        uint32 submask = 1 << ((i-1) % 8);

        // skip not taxi network nodes
        if ((sTaxiNodesMask[field] & submask) == 0)
            continue;

        float dist2 = (node->x - x)*(node->x - x)+(node->y - y)*(node->y - y)+(node->z - z)*(node->z - z);
        if (found)
        {
            if (dist2 < dist)
            {
                dist = dist2;
                id = i;
            }
        }
        else
        {
            found = true;
            dist = dist2;
            id = i;
        }
    }

    return id;
}

void ObjectMgr::GetTaxiPath(uint32 source, uint32 destination, uint32 &path, uint32 &cost)
{
    TaxiPathSetBySource::iterator src_i = sTaxiPathSetBySource.find(source);
    if (src_i == sTaxiPathSetBySource.end())
    {
        path = 0;
        cost = 0;
        return;
    }

    TaxiPathSetForSource& pathSet = src_i->second;

    TaxiPathSetForSource::iterator dest_i = pathSet.find(destination);
    if (dest_i == pathSet.end())
    {
        path = 0;
        cost = 0;
        return;
    }

    cost = dest_i->second.price;
    path = dest_i->second.ID;
}

uint32 ObjectMgr::GetTaxiMountDisplayId(uint32 id, uint32 team, bool allowed_alt_team /* = false */)
{
    uint32 mount_id = 0;

    // select mount creature id
    TaxiNodesEntry const* node = sTaxiNodesStore.LookupEntry(id);
    if (node)
    {
        uint32 mount_entry = 0;
        if (team == ALLIANCE)
            mount_entry = node->MountCreatureID[1];
        else
            mount_entry = node->MountCreatureID[0];

        // Fix for Alliance not being able to use Acherus taxi
        // only one mount type for both sides
        if (mount_entry == 0 && allowed_alt_team)
        {
            // Simply reverse the selection. At least one team in theory should have a valid mount ID to choose.
            mount_entry = team == ALLIANCE ? node->MountCreatureID[0] : node->MountCreatureID[1];
        }

        CreatureTemplate const* mount_info = GetCreatureTemplate(mount_entry);
        if (mount_info)
        {
            mount_id = mount_info->GetRandomValidModelId();
            if (!mount_id)
            {
                TC_LOG_ERROR("sql.sql", "No displayid found for the taxi mount with the entry %u! Can't load it!", mount_entry);
                return 0;
            }
        }
    }

    // minfo is not actually used but the mount_id was updated
    GetCreatureModelRandomGender(&mount_id);

    return mount_id;
}

void ObjectMgr::LoadGraveyardZones()
{
    uint32 oldMSTime = getMSTime();

    GraveYardStore.clear();                                  // need for reload case

    //                                                0       1         2
    QueryResult result = WorldDatabase.Query("SELECT id, ghost_zone, faction FROM game_graveyard_zone");

    if (!result)
    {
        TC_LOG_INFO("server.loading", ">> Loaded 0 graveyard-zone links. DB table `game_graveyard_zone` is empty.");
        return;
    }

    uint32 count = 0;

    do
    {
        ++count;

        Field* fields = result->Fetch();

        uint32 safeLocId = fields[0].GetUInt32();
        uint32 zoneId = fields[1].GetUInt32();
        uint32 team   = fields[2].GetUInt16();

        WorldSafeLocsEntry const* entry = sWorldSafeLocsStore.LookupEntry(safeLocId);
        if (!entry)
        {
            TC_LOG_ERROR("sql.sql", "Table `game_graveyard_zone` has a record for not existing graveyard (WorldSafeLocs.dbc id) %u, skipped.", safeLocId);
            continue;
        }

        AreaTableEntry const* areaEntry = GetAreaEntryByAreaID(zoneId);
        if (!areaEntry)
        {
            TC_LOG_ERROR("sql.sql", "Table `game_graveyard_zone` has a record for not existing zone id (%u), skipped.", zoneId);
            continue;
        }

        if (areaEntry->zone != 0)
        {
            TC_LOG_ERROR("sql.sql", "Table `game_graveyard_zone` has a record for subzone id (%u) instead of zone, skipped.", zoneId);
            continue;
        }

        if (team != 0 && team != HORDE && team != ALLIANCE)
        {
            TC_LOG_ERROR("sql.sql", "Table `game_graveyard_zone` has a record for non player faction (%u), skipped.", team);
            continue;
        }

        if (!AddGraveYardLink(safeLocId, zoneId, team, false))
            TC_LOG_ERROR("sql.sql", "Table `game_graveyard_zone` has a duplicate record for Graveyard (ID: %u) and Zone (ID: %u), skipped.", safeLocId, zoneId);
    } while (result->NextRow());

    TC_LOG_INFO("server.loading", ">> Loaded %u graveyard-zone links in %u ms", count, GetMSTimeDiffToNow(oldMSTime));
}

WorldSafeLocsEntry const* ObjectMgr::GetDefaultGraveYard(uint32 team)
{
    enum DefaultGraveyard
    {
        HORDE_GRAVEYARD    = 10, // Crossroads
        ALLIANCE_GRAVEYARD = 4   // Westfall
    };

    if (team == HORDE)
        return sWorldSafeLocsStore.LookupEntry(HORDE_GRAVEYARD);
    else if (team == ALLIANCE)
        return sWorldSafeLocsStore.LookupEntry(ALLIANCE_GRAVEYARD);
    else return NULL;
}

WorldSafeLocsEntry const* ObjectMgr::GetClosestGraveYard(float x, float y, float z, uint32 MapId, uint32 team)
{
    // search for zone associated closest graveyard
    uint32 zoneId = sMapMgr->GetZoneId(MapId, x, y, z);

    if (!zoneId)
    {
        if (z > -500)
        {
            TC_LOG_ERROR("misc", "ZoneId not found for map %u coords (%f, %f, %f)", MapId, x, y, z);
            return GetDefaultGraveYard(team);
        }
    }

    // Simulate std. algorithm:
    //   found some graveyard associated to (ghost_zone, ghost_map)
    //
    //   if mapId == graveyard.mapId (ghost in plain zone or city or battleground) and search graveyard at same map
    //     then check faction
    //   if mapId != graveyard.mapId (ghost in instance) and search any graveyard associated
    //     then check faction
    GraveYardMapBounds range = GraveYardStore.equal_range(zoneId);
    MapEntry const* map = sMapStore.LookupEntry(MapId);

    // not need to check validity of map object; MapId _MUST_ be valid here
    if (range.first == range.second && !map->IsBattlegroundOrArena())
    {
        TC_LOG_ERROR("sql.sql", "Table `game_graveyard_zone` incomplete: Zone %u Team %u does not have a linked graveyard.", zoneId, team);
        return GetDefaultGraveYard(team);
    }

    // at corpse map
    bool foundNear = false;
    float distNear = 10000;
    WorldSafeLocsEntry const* entryNear = NULL;

    // at entrance map for corpse map
    bool foundEntr = false;
    float distEntr = 10000;
    WorldSafeLocsEntry const* entryEntr = NULL;

    // some where other
    WorldSafeLocsEntry const* entryFar = NULL;

    MapEntry const* mapEntry = sMapStore.LookupEntry(MapId);

    for (; range.first != range.second; ++range.first)
    {
        GraveYardData const& data = range.first->second;

        WorldSafeLocsEntry const* entry = sWorldSafeLocsStore.LookupEntry(data.safeLocId);
        if (!entry)
        {
            TC_LOG_ERROR("sql.sql", "Table `game_graveyard_zone` has record for not existing graveyard (WorldSafeLocs.dbc id) %u, skipped.", data.safeLocId);
            continue;
        }

        // skip enemy faction graveyard
        // team == 0 case can be at call from .neargrave
        if (data.team != 0 && team != 0 && data.team != team)
            continue;

        // find now nearest graveyard at other map
        if (MapId != entry->map_id)
        {
            // if find graveyard at different map from where entrance placed (or no entrance data), use any first
            if (!mapEntry
                || mapEntry->entrance_map < 0
                || uint32(mapEntry->entrance_map) != entry->map_id
                || (mapEntry->entrance_x == 0 && mapEntry->entrance_y == 0))
            {
                // not have any corrdinates for check distance anyway
                entryFar = entry;
                continue;
            }

            // at entrance map calculate distance (2D);
            float dist2 = (entry->x - mapEntry->entrance_x)*(entry->x - mapEntry->entrance_x)
                +(entry->y - mapEntry->entrance_y)*(entry->y - mapEntry->entrance_y);
            if (foundEntr)
            {
                if (dist2 < distEntr)
                {
                    distEntr = dist2;
                    entryEntr = entry;
                }
            }
            else
            {
                foundEntr = true;
                distEntr = dist2;
                entryEntr = entry;
            }
        }
        // find now nearest graveyard at same map
        else
        {
            float dist2 = (entry->x - x)*(entry->x - x)+(entry->y - y)*(entry->y - y)+(entry->z - z)*(entry->z - z);
            if (foundNear)
            {
                if (dist2 < distNear)
                {
                    distNear = dist2;
                    entryNear = entry;
                }
            }
            else
            {
                foundNear = true;
                distNear = dist2;
                entryNear = entry;
            }
        }
    }

    if (entryNear)
        return entryNear;

    if (entryEntr)
        return entryEntr;

    return entryFar;
}

GraveYardData const* ObjectMgr::FindGraveYardData(uint32 id, uint32 zoneId)
{
    GraveYardMapBounds range = GraveYardStore.equal_range(zoneId);
    for (; range.first != range.second; ++range.first)
    {
        GraveYardData const& data = range.first->second;
        if (data.safeLocId == id)
            return &data;
    }
    return NULL;
}

bool ObjectMgr::AddGraveYardLink(uint32 id, uint32 zoneId, uint32 team, bool persist /*= true*/)
{
    if (FindGraveYardData(id, zoneId))
        return false;

    // add link to loaded data
    GraveYardData data;
    data.safeLocId = id;
    data.team = team;

    GraveYardStore.insert(GraveYardContainer::value_type(zoneId, data));

    // add link to DB
    if (persist)
    {
        PreparedStatement* stmt = WorldDatabase.GetPreparedStatement(WORLD_INS_GRAVEYARD_ZONE);

        stmt->setUInt32(0, id);
        stmt->setUInt32(1, zoneId);
        stmt->setUInt16(2, uint16(team));

        WorldDatabase.Execute(stmt);
    }

    return true;
}

void ObjectMgr::RemoveGraveYardLink(uint32 id, uint32 zoneId, uint32 team, bool persist /*= false*/)
{
    GraveYardMapBoundsNonConst range = GraveYardStore.equal_range(zoneId);
    if (range.first == range.second)
    {
        //TC_LOG_ERROR("sql.sql", "Table `game_graveyard_zone` incomplete: Zone %u Team %u does not have a linked graveyard.", zoneId, team);
        return;
    }

    bool found = false;


    for (; range.first != range.second; ++range.first)
    {
        GraveYardData & data = range.first->second;

        // skip not matching safezone id
        if (data.safeLocId != id)
            continue;

        // skip enemy faction graveyard at same map (normal area, city, or battleground)
        // team == 0 case can be at call from .neargrave
        if (data.team != 0 && team != 0 && data.team != team)
            continue;

        found = true;
        break;
    }

    // no match, return
    if (!found)
        return;

    // remove from links
    GraveYardStore.erase(range.first);

    // remove link from DB
    if (persist)
    {
        PreparedStatement* stmt = WorldDatabase.GetPreparedStatement(WORLD_DEL_GRAVEYARD_ZONE);

        stmt->setUInt32(0, id);
        stmt->setUInt32(1, zoneId);
        stmt->setUInt16(2, uint16(team));

        WorldDatabase.Execute(stmt);
    }
}

void ObjectMgr::LoadAreaTriggerTeleports()
{
    uint32 oldMSTime = getMSTime();

    _areaTriggerStore.clear();                                  // need for reload case

    //                                                        0            1                  2                  3                  4                   5
    QueryResult result = WorldDatabase.Query("SELECT id,  target_map, target_position_x, target_position_y, target_position_z, target_orientation FROM areatrigger_teleport");
    if (!result)
    {
        TC_LOG_INFO("server.loading", ">> Loaded 0 area trigger teleport definitions. DB table `areatrigger_teleport` is empty.");
        return;
    }

    uint32 count = 0;

    do
    {
        Field* fields = result->Fetch();

        ++count;

        uint32 Trigger_ID = fields[0].GetUInt32();

        AreaTriggerStruct at;

        at.target_mapId             = fields[1].GetUInt16();
        at.target_X                 = fields[2].GetFloat();
        at.target_Y                 = fields[3].GetFloat();
        at.target_Z                 = fields[4].GetFloat();
        at.target_Orientation       = fields[5].GetFloat();

        AreaTriggerEntry const* atEntry = sAreaTriggerStore.LookupEntry(Trigger_ID);
        if (!atEntry)
        {
            TC_LOG_ERROR("sql.sql", "Area trigger (ID:%u) does not exist in `AreaTrigger.dbc`.", Trigger_ID);
            continue;
        }

        MapEntry const* mapEntry = sMapStore.LookupEntry(at.target_mapId);
        if (!mapEntry)
        {
            TC_LOG_ERROR("sql.sql", "Area trigger (ID:%u) target map (ID: %u) does not exist in `Map.dbc`.", Trigger_ID, at.target_mapId);
            continue;
        }

        if (at.target_X == 0 && at.target_Y == 0 && at.target_Z == 0)
        {
            TC_LOG_ERROR("sql.sql", "Area trigger (ID:%u) target coordinates not provided.", Trigger_ID);
            continue;
        }

        _areaTriggerStore[Trigger_ID] = at;

    } while (result->NextRow());

    TC_LOG_INFO("server.loading", ">> Loaded %u area trigger teleport definitions in %u ms", count, GetMSTimeDiffToNow(oldMSTime));
}

void ObjectMgr::LoadAccessRequirements()
{
    uint32 oldMSTime = getMSTime();

    if (!_accessRequirementStore.empty())
    {
        for (AccessRequirementContainer::iterator itr = _accessRequirementStore.begin(); itr != _accessRequirementStore.end(); ++itr)
            delete itr->second;

        _accessRequirementStore.clear();                                  // need for reload case
    }

    //                                               0      1           2          3          4     5      6             7             8                      9
    QueryResult result = WorldDatabase.Query("SELECT mapid, difficulty, level_min, level_max, item, item2, quest_done_A, quest_done_H, completed_achievement, quest_failed_text FROM access_requirement");
    if (!result)
    {
        TC_LOG_INFO("server.loading", ">> Loaded 0 access requirement definitions. DB table `access_requirement` is empty.");
        return;
    }

    uint32 count = 0;

    do
    {
        Field* fields = result->Fetch();

        ++count;

        uint32 mapid = fields[0].GetUInt32();
        uint8 difficulty = fields[1].GetUInt8();
        uint32 requirement_ID = MAKE_PAIR32(mapid, difficulty);

        AccessRequirement* ar = new AccessRequirement();

        ar->levelMin = fields[2].GetUInt8();
        ar->levelMax = fields[3].GetUInt8();
        ar->item = fields[4].GetUInt32();
        ar->item2 = fields[5].GetUInt32();
        ar->quest_A = fields[6].GetUInt32();
        ar->quest_H = fields[7].GetUInt32();
        ar->achievement = fields[8].GetUInt32();
        ar->questFailedText = fields[9].GetString();

        if (ar->item)
        {
            ItemTemplate const* pProto = GetItemTemplate(ar->item);
            if (!pProto)
            {
                TC_LOG_ERROR("misc", "Key item %u does not exist for map %u difficulty %u, removing key requirement.", ar->item, mapid, difficulty);
                ar->item = 0;
            }
        }

        if (ar->item2)
        {
            ItemTemplate const* pProto = GetItemTemplate(ar->item2);
            if (!pProto)
            {
                TC_LOG_ERROR("misc", "Second item %u does not exist for map %u difficulty %u, removing key requirement.", ar->item2, mapid, difficulty);
                ar->item2 = 0;
            }
        }

        if (ar->quest_A)
        {
            if (!GetQuestTemplate(ar->quest_A))
            {
                TC_LOG_ERROR("sql.sql", "Required Alliance Quest %u not exist for map %u difficulty %u, remove quest done requirement.", ar->quest_A, mapid, difficulty);
                ar->quest_A = 0;
            }
        }

        if (ar->quest_H)
        {
            if (!GetQuestTemplate(ar->quest_H))
            {
                TC_LOG_ERROR("sql.sql", "Required Horde Quest %u not exist for map %u difficulty %u, remove quest done requirement.", ar->quest_H, mapid, difficulty);
                ar->quest_H = 0;
            }
        }

        if (ar->achievement)
        {
            if (!sAchievementMgr->GetAchievement(ar->achievement))
            {
                TC_LOG_ERROR("sql.sql", "Required Achievement %u not exist for map %u difficulty %u, remove quest done requirement.", ar->achievement, mapid, difficulty);
                ar->achievement = 0;
            }
        }

        _accessRequirementStore[requirement_ID] = ar;
    } while (result->NextRow());

    TC_LOG_INFO("server.loading", ">> Loaded %u access requirement definitions in %u ms", count, GetMSTimeDiffToNow(oldMSTime));
}

/*
 * Searches for the areatrigger which teleports players out of the given map with instance_template.parent field support
 */
AreaTriggerStruct const* ObjectMgr::GetGoBackTrigger(uint32 Map) const
{
    bool useParentDbValue = false;
    uint32 parentId = 0;
    const MapEntry* mapEntry = sMapStore.LookupEntry(Map);
    if (!mapEntry || mapEntry->entrance_map < 0)
        return NULL;

    if (mapEntry->IsDungeon())
    {
        const InstanceTemplate* iTemplate = sObjectMgr->GetInstanceTemplate(Map);

        if (!iTemplate)
            return NULL;

        parentId = iTemplate->Parent;
        useParentDbValue = true;
    }

    uint32 entrance_map = uint32(mapEntry->entrance_map);
    for (AreaTriggerContainer::const_iterator itr = _areaTriggerStore.begin(); itr != _areaTriggerStore.end(); ++itr)
        if ((!useParentDbValue && itr->second.target_mapId == entrance_map) || (useParentDbValue && itr->second.target_mapId == parentId))
        {
            AreaTriggerEntry const* atEntry = sAreaTriggerStore.LookupEntry(itr->first);
            if (atEntry && atEntry->mapid == Map)
                return &itr->second;
        }
    return NULL;
}

/**
 * Searches for the areatrigger which teleports players to the given map
 */
AreaTriggerStruct const* ObjectMgr::GetMapEntranceTrigger(uint32 Map) const
{
    for (AreaTriggerContainer::const_iterator itr = _areaTriggerStore.begin(); itr != _areaTriggerStore.end(); ++itr)
    {
        if (itr->second.target_mapId == Map)
        {
            AreaTriggerEntry const* atEntry = sAreaTriggerStore.LookupEntry(itr->first);
            if (atEntry)
                return &itr->second;
        }
    }
    return NULL;
}

void ObjectMgr::SetHighestGuids()
{
    QueryResult result = CharacterDatabase.Query("SELECT MAX(guid) FROM characters");
    if (result)
        _hiCharGuid = (*result)[0].GetUInt32()+1;

    result = WorldDatabase.Query("SELECT MAX(guid) FROM creature");
    if (result)
        _hiCreatureGuid = (*result)[0].GetUInt32()+1;

    result = CharacterDatabase.Query("SELECT MAX(guid) FROM item_instance");
    if (result)
        _hiItemGuid = (*result)[0].GetUInt32()+1;

    // Cleanup other tables from not existed guids ( >= _hiItemGuid)
    CharacterDatabase.PExecute("DELETE FROM character_inventory WHERE item >= '%u'", _hiItemGuid);      // One-time query
    CharacterDatabase.PExecute("DELETE FROM mail_items WHERE item_guid >= '%u'", _hiItemGuid);          // One-time query
    CharacterDatabase.PExecute("DELETE FROM auctionhouse WHERE itemguid >= '%u'", _hiItemGuid);         // One-time query
    CharacterDatabase.PExecute("DELETE FROM guild_bank_item WHERE item_guid >= '%u'", _hiItemGuid);     // One-time query

    result = WorldDatabase.Query("SELECT MAX(guid) FROM gameobject");
    if (result)
        _hiGoGuid = (*result)[0].GetUInt32()+1;

    result = WorldDatabase.Query("SELECT MAX(guid) FROM transports");
    if (result)
        _hiMoTransGuid = (*result)[0].GetUInt32()+1;

    result = CharacterDatabase.Query("SELECT MAX(id) FROM auctionhouse");
    if (result)
        _auctionId = (*result)[0].GetUInt32()+1;

    result = CharacterDatabase.Query("SELECT MAX(id) FROM mail");
    if (result)
        _mailId = (*result)[0].GetUInt32()+1;

    result = CharacterDatabase.Query("SELECT MAX(corpseGuid) FROM corpse");
    if (result)
        _hiCorpseGuid = (*result)[0].GetUInt32()+1;

    result = CharacterDatabase.Query("SELECT MAX(arenateamid) FROM arena_team");
    if (result)
        sArenaTeamMgr->SetNextArenaTeamId((*result)[0].GetUInt32()+1);

    result = CharacterDatabase.Query("SELECT MAX(setguid) FROM character_equipmentsets");
    if (result)
        _equipmentSetGuid = (*result)[0].GetUInt64()+1;

    result = CharacterDatabase.Query("SELECT MAX(guildId) FROM guild");
    if (result)
        sGuildMgr->SetNextGuildId((*result)[0].GetUInt32()+1);

    result = CharacterDatabase.Query("SELECT MAX(guid) FROM groups");
    if (result)
        sGroupMgr->SetGroupDbStoreSize((*result)[0].GetUInt32()+1);

    result = CharacterDatabase.Query("SELECT MAX(itemId) from character_void_storage");
    if (result)
        _voidItemId = (*result)[0].GetUInt64()+1;
}

uint32 ObjectMgr::GenerateAuctionID()
{
    if (_auctionId >= 0xFFFFFFFE)
    {
        TC_LOG_ERROR("misc", "Auctions ids overflow!! Can't continue, shutting down server. ");
        World::StopNow(ERROR_EXIT_CODE);
    }
    return _auctionId++;
}

uint64 ObjectMgr::GenerateEquipmentSetGuid()
{
    if (_equipmentSetGuid >= uint64(0xFFFFFFFFFFFFFFFELL))
    {
        TC_LOG_ERROR("misc", "EquipmentSet guid overflow!! Can't continue, shutting down server. ");
        World::StopNow(ERROR_EXIT_CODE);
    }
    return _equipmentSetGuid++;
}

uint32 ObjectMgr::GenerateMailID()
{
    if (_mailId >= 0xFFFFFFFE)
    {
        TC_LOG_ERROR("misc", "Mail ids overflow!! Can't continue, shutting down server. ");
        World::StopNow(ERROR_EXIT_CODE);
    }
    return _mailId++;
}

uint32 ObjectMgr::GenerateLowGuid(HighGuid guidhigh)
{
    switch (guidhigh)
    {
        case HIGHGUID_ITEM:
        {
            ASSERT(_hiItemGuid < 0xFFFFFFFE && "Item guid overflow!");
            return _hiItemGuid++;
        }
        case HIGHGUID_UNIT:
        {
            ASSERT(_hiCreatureGuid < 0x00FFFFFE && "Creature guid overflow!");
            return _hiCreatureGuid++;
        }
        case HIGHGUID_PET:
        {
            ASSERT(_hiPetGuid < 0x00FFFFFE && "Pet guid overflow!");
            return _hiPetGuid++;
        }
        case HIGHGUID_VEHICLE:
        {
            ASSERT(_hiVehicleGuid < 0x00FFFFFF && "Vehicle guid overflow!");
            return _hiVehicleGuid++;
        }
        case HIGHGUID_PLAYER:
        {
            ASSERT(_hiCharGuid < 0xFFFFFFFE && "Player guid overflow!");
            return _hiCharGuid++;
        }
        case HIGHGUID_GAMEOBJECT:
        {
            ASSERT(_hiGoGuid < 0x00FFFFFE && "Gameobject guid overflow!");
            return _hiGoGuid++;
        }
        case HIGHGUID_CORPSE:
        {
            ASSERT(_hiCorpseGuid < 0xFFFFFFFE && "Corpse guid overflow!");
            return _hiCorpseGuid++;
        }
        case HIGHGUID_AREATRIGGER:
        {
            ASSERT(_hiAreaTriggerGuid < 0xFFFFFFFE && "AreaTrigger guid overflow!");
            return _hiAreaTriggerGuid++;
        }
        case HIGHGUID_DYNAMICOBJECT:
        {
            ASSERT(_hiDoGuid < 0xFFFFFFFE && "DynamicObject guid overflow!");
            return _hiDoGuid++;
        }
        case HIGHGUID_MO_TRANSPORT:
        {
            ASSERT(_hiMoTransGuid < 0xFFFFFFFE && "MO Transport guid overflow!");
            return _hiMoTransGuid++;
        }
        default:
            ASSERT(false && "ObjectMgr::GenerateLowGuid - Unknown HIGHGUID type");
            return 0;
    }
}

void ObjectMgr::LoadGameObjectLocales()
{
    uint32 oldMSTime = getMSTime();

    _gameObjectLocaleStore.clear();                           // need for reload case

    QueryResult result = WorldDatabase.Query("SELECT entry, "
        "name_loc1, name_loc2, name_loc3, name_loc4, name_loc5, name_loc6, name_loc7, name_loc8, "
        "castbarcaption_loc1, castbarcaption_loc2, castbarcaption_loc3, castbarcaption_loc4, "
        "castbarcaption_loc5, castbarcaption_loc6, castbarcaption_loc7, castbarcaption_loc8 FROM locales_gameobject");

    if (!result)
        return;

    do
    {
        Field* fields = result->Fetch();

        uint32 entry = fields[0].GetUInt32();

        GameObjectLocale& data = _gameObjectLocaleStore[entry];

        for (uint8 i = 1; i < TOTAL_LOCALES; ++i)
            AddLocaleString(fields[i].GetString(), LocaleConstant(i), data.Name);

        for (uint8 i = 1; i < TOTAL_LOCALES; ++i)
            AddLocaleString(fields[i + (TOTAL_LOCALES - 1)].GetString(), LocaleConstant(i), data.CastBarCaption);
    } while (result->NextRow());

    TC_LOG_INFO("server.loading", ">> Loaded %lu gameobject locale strings in %u ms", (unsigned long)_gameObjectLocaleStore.size(), GetMSTimeDiffToNow(oldMSTime));
}

inline void CheckGOLockId(GameObjectTemplate const* goInfo, uint32 dataN, uint32 N)
{
    if (sLockStore.LookupEntry(dataN))
        return;

    TC_LOG_ERROR("sql.sql", "Gameobject (Entry: %u GoType: %u) have data%d=%u but lock (Id: %u) not found.",
        goInfo->entry, goInfo->type, N, goInfo->door.lockId, goInfo->door.lockId);
}

inline void CheckGOLinkedTrapId(GameObjectTemplate const* goInfo, uint32 dataN, uint32 N)
{
    if (GameObjectTemplate const* trapInfo = sObjectMgr->GetGameObjectTemplate(dataN))
    {
        if (trapInfo->type != GAMEOBJECT_TYPE_TRAP)
            TC_LOG_ERROR("sql.sql", "Gameobject (Entry: %u GoType: %u) have data%d=%u but GO (Entry %u) have not GAMEOBJECT_TYPE_TRAP (%u) type.",
            goInfo->entry, goInfo->type, N, dataN, dataN, GAMEOBJECT_TYPE_TRAP);
    }
}

inline void CheckGOSpellId(GameObjectTemplate const* goInfo, uint32 dataN, uint32 N)
{
    if (sSpellMgr->GetSpellInfo(dataN))
        return;

    TC_LOG_ERROR("sql.sql", "Gameobject (Entry: %u GoType: %u) have data%d=%u but Spell (Entry %u) not exist.",
        goInfo->entry, goInfo->type, N, dataN, dataN);
}

inline void CheckAndFixGOChairHeightId(GameObjectTemplate const* goInfo, uint32& dataN, uint32 N)
{
    if (dataN <= (UNIT_STAND_STATE_SIT_HIGH_CHAIR-UNIT_STAND_STATE_SIT_LOW_CHAIR))
        return;

    TC_LOG_ERROR("sql.sql", "Gameobject (Entry: %u GoType: %u) have data%d=%u but correct chair height in range 0..%i.",
        goInfo->entry, goInfo->type, N, dataN, UNIT_STAND_STATE_SIT_HIGH_CHAIR-UNIT_STAND_STATE_SIT_LOW_CHAIR);

    // prevent client and server unexpected work
    dataN = 0;
}

inline void CheckGONoDamageImmuneId(GameObjectTemplate* goTemplate, uint32 dataN, uint32 N)
{
    // 0/1 correct values
    if (dataN <= 1)
        return;

    TC_LOG_ERROR("sql.sql", "Gameobject (Entry: %u GoType: %u) have data%d=%u but expected boolean (0/1) noDamageImmune field value.", goTemplate->entry, goTemplate->type, N, dataN);
}

inline void CheckGOConsumable(GameObjectTemplate const* goInfo, uint32 dataN, uint32 N)
{
    // 0/1 correct values
    if (dataN <= 1)
        return;

    TC_LOG_ERROR("sql.sql", "Gameobject (Entry: %u GoType: %u) have data%d=%u but expected boolean (0/1) consumable field value.",
        goInfo->entry, goInfo->type, N, dataN);
}

void ObjectMgr::LoadGameObjectTemplate()
{
    uint32 oldMSTime = getMSTime();

    //                                                 0      1      2        3       4             5          6      7       8     9        10         11          12
    QueryResult result = WorldDatabase.Query("SELECT entry, type, displayId, name, IconName, castBarCaption, unk1, faction, flags, size, questItem1, questItem2, questItem3, "
    //                                            13          14          15       16     17     18     19     20     21     22     23     24     25      26      27      28
                                             "questItem4, questItem5, questItem6, data0, data1, data2, data3, data4, data5, data6, data7, data8, data9, data10, data11, data12, "
    //                                          29      30      31      32      33      34      35      36      37      38      39      40      41      42      43      44
                                             "data13, data14, data15, data16, data17, data18, data19, data20, data21, data22, data23, data24, data25, data26, data27, data28, "
    //                                          45      46      47       48       49        50
                                             "data29, data30, data31, unkInt32, AIName, ScriptName "
                                             "FROM gameobject_template");

    if (!result)
    {
        TC_LOG_INFO("server.loading", ">> Loaded 0 gameobject definitions. DB table `gameobject_template` is empty.");
        return;
    }

    _gameObjectTemplateStore.rehash(result->GetRowCount());
    uint32 count = 0;
    do
    {
        Field* fields = result->Fetch();

        uint32 entry = fields[0].GetUInt32();

        GameObjectTemplate& got = _gameObjectTemplateStore[entry];

        got.entry          = entry;
        got.type           = uint32(fields[1].GetUInt8());
        got.displayId      = fields[2].GetUInt32();
        got.name           = fields[3].GetString();
        got.IconName       = fields[4].GetString();
        got.castBarCaption = fields[5].GetString();
        got.unk1           = fields[6].GetString();
        got.faction        = uint32(fields[7].GetUInt16());
        got.flags          = fields[8].GetUInt32();
        got.size           = fields[9].GetFloat();

        for (uint8 i = 0; i < MAX_GAMEOBJECT_QUEST_ITEMS; ++i)
            got.questItems[i] = fields[10 + i].GetUInt32();

        for (uint8 i = 0; i < MAX_GAMEOBJECT_DATA; ++i)
            got.raw.data[i] = fields[16 + i].GetUInt32();

        got.unkInt32 = fields[48].GetInt32();
        got.AIName = fields[49].GetString();
        got.ScriptId = GetScriptId(fields[50].GetCString());

        // Checks

        switch (got.type)
        {
            case GAMEOBJECT_TYPE_DOOR:                      //0
            {
                if (got.door.lockId)
                    CheckGOLockId(&got, got.door.lockId, 1);
                CheckGONoDamageImmuneId(&got, got.door.noDamageImmune, 3);
                break;
            }
            case GAMEOBJECT_TYPE_BUTTON:                    //1
            {
                if (got.button.lockId)
                    CheckGOLockId(&got, got.button.lockId, 1);
                CheckGONoDamageImmuneId(&got, got.button.noDamageImmune, 4);
                break;
            }
            case GAMEOBJECT_TYPE_QUESTGIVER:                //2
            {
                if (got.questgiver.lockId)
                    CheckGOLockId(&got, got.questgiver.lockId, 0);
                CheckGONoDamageImmuneId(&got, got.questgiver.noDamageImmune, 5);
                break;
            }
            case GAMEOBJECT_TYPE_CHEST:                     //3
            {
                if (got.chest.lockId)
                    CheckGOLockId(&got, got.chest.lockId, 0);

                CheckGOConsumable(&got, got.chest.consumable, 3);

                if (got.chest.linkedTrapId)              // linked trap
                    CheckGOLinkedTrapId(&got, got.chest.linkedTrapId, 7);
                break;
            }
            case GAMEOBJECT_TYPE_TRAP:                      //6
            {
                if (got.trap.lockId)
                    CheckGOLockId(&got, got.trap.lockId, 0);
                break;
            }
            case GAMEOBJECT_TYPE_CHAIR:                     //7
                CheckAndFixGOChairHeightId(&got, got.chair.height, 1);
                break;
            case GAMEOBJECT_TYPE_SPELL_FOCUS:               //8
            {
                if (got.spellFocus.focusId)
                {
                    if (!sSpellFocusObjectStore.LookupEntry(got.spellFocus.focusId))
                        TC_LOG_ERROR("sql.sql", "GameObject (Entry: %u GoType: %u) have data0=%u but SpellFocus (Id: %u) not exist.",
                        entry, got.type, got.spellFocus.focusId, got.spellFocus.focusId);
                }

                if (got.spellFocus.linkedTrapId)        // linked trap
                    CheckGOLinkedTrapId(&got, got.spellFocus.linkedTrapId, 2);
                break;
            }
            case GAMEOBJECT_TYPE_GOOBER:                    //10
            {
                if (got.goober.lockId)
                    CheckGOLockId(&got, got.goober.lockId, 0);

                CheckGOConsumable(&got, got.goober.consumable, 3);

                if (got.goober.pageId)                  // pageId
                {
                    if (!GetPageText(got.goober.pageId))
                        TC_LOG_ERROR("sql.sql", "GameObject (Entry: %u GoType: %u) have data7=%u but PageText (Entry %u) not exist.",
                        entry, got.type, got.goober.pageId, got.goober.pageId);
                }
                CheckGONoDamageImmuneId(&got, got.goober.noDamageImmune, 11);
                if (got.goober.linkedTrapId)            // linked trap
                    CheckGOLinkedTrapId(&got, got.goober.linkedTrapId, 12);
                break;
            }
            case GAMEOBJECT_TYPE_AREADAMAGE:                //12
            {
                if (got.areadamage.lockId)
                    CheckGOLockId(&got, got.areadamage.lockId, 0);
                break;
            }
            case GAMEOBJECT_TYPE_CAMERA:                    //13
            {
                if (got.camera.lockId)
                    CheckGOLockId(&got, got.camera.lockId, 0);
                break;
            }
            case GAMEOBJECT_TYPE_MO_TRANSPORT:              //15
            {
                if (got.moTransport.taxiPathId)
                {
                    if (got.moTransport.taxiPathId >= sTaxiPathNodesByPath.size() || sTaxiPathNodesByPath[got.moTransport.taxiPathId].empty())
                        TC_LOG_ERROR("sql.sql", "GameObject (Entry: %u GoType: %u) have data0=%u but TaxiPath (Id: %u) not exist.",
                        entry, got.type, got.moTransport.taxiPathId, got.moTransport.taxiPathId);
                }
                break;
            }
            case GAMEOBJECT_TYPE_SUMMONING_RITUAL:          //18
                break;
            case GAMEOBJECT_TYPE_SPELLCASTER:               //22
            {
                // always must have spell
                CheckGOSpellId(&got, got.spellcaster.spellId, 0);
                break;
            }
            case GAMEOBJECT_TYPE_FLAGSTAND:                 //24
            {
                if (got.flagstand.lockId)
                    CheckGOLockId(&got, got.flagstand.lockId, 0);
                CheckGONoDamageImmuneId(&got, got.flagstand.noDamageImmune, 5);
                break;
            }
            case GAMEOBJECT_TYPE_FISHINGHOLE:               //25
            {
                if (got.fishinghole.lockId)
                    CheckGOLockId(&got, got.fishinghole.lockId, 4);
                break;
            }
            case GAMEOBJECT_TYPE_FLAGDROP:                  //26
            {
                if (got.flagdrop.lockId)
                    CheckGOLockId(&got, got.flagdrop.lockId, 0);
                CheckGONoDamageImmuneId(&got, got.flagdrop.noDamageImmune, 3);
                break;
            }
            case GAMEOBJECT_TYPE_BARBER_CHAIR:              //32
                CheckAndFixGOChairHeightId(&got, got.barberChair.chairheight, 0);
                break;
        }

       ++count;
    }
    while (result->NextRow());

    TC_LOG_INFO("server.loading", ">> Loaded %u game object templates in %u ms", count, GetMSTimeDiffToNow(oldMSTime));
}

void ObjectMgr::LoadExplorationBaseXP()
{
    uint32 oldMSTime = getMSTime();

    QueryResult result = WorldDatabase.Query("SELECT level, basexp FROM exploration_basexp");

    if (!result)
    {
        TC_LOG_ERROR("server.loading", ">> Loaded 0 BaseXP definitions. DB table `exploration_basexp` is empty.");
        return;
    }

    uint32 count = 0;

    do
    {
        Field* fields = result->Fetch();
        uint8 level  = fields[0].GetUInt8();
        uint32 basexp = fields[1].GetInt32();
        _baseXPTable[level] = basexp;
        ++count;
    }
    while (result->NextRow());

    TC_LOG_INFO("server.loading", ">> Loaded %u BaseXP definitions in %u ms", count, GetMSTimeDiffToNow(oldMSTime));
}

uint32 ObjectMgr::GetBaseXP(uint8 level)
{
    return _baseXPTable[level] ? _baseXPTable[level] : 0;
}

uint32 ObjectMgr::GetXPForLevel(uint8 level) const
{
    if (level < _playerXPperLevel.size())
        return _playerXPperLevel[level];
    return 0;
}

void ObjectMgr::LoadPetNames()
{
    uint32 oldMSTime = getMSTime();
    //                                                0     1      2
    QueryResult result = WorldDatabase.Query("SELECT word, entry, half FROM pet_name_generation");

    if (!result)
    {
        TC_LOG_INFO("server.loading", ">> Loaded 0 pet name parts. DB table `pet_name_generation` is empty!");
        return;
    }

    uint32 count = 0;

    do
    {
        Field* fields = result->Fetch();
        std::string word = fields[0].GetString();
        uint32 entry     = fields[1].GetUInt32();
        bool   half      = fields[2].GetBool();
        if (half)
            _petHalfName1[entry].push_back(word);
        else
            _petHalfName0[entry].push_back(word);
        ++count;
    }
    while (result->NextRow());

    TC_LOG_INFO("server.loading", ">> Loaded %u pet name parts in %u ms", count, GetMSTimeDiffToNow(oldMSTime));
}

void ObjectMgr::LoadPetNumber()
{
    uint32 oldMSTime = getMSTime();

    QueryResult result = CharacterDatabase.Query("SELECT MAX(id) FROM character_pet");
    if (result)
    {
        Field* fields = result->Fetch();
        _hiPetNumber = fields[0].GetUInt32()+1;
    }

    TC_LOG_INFO("server.loading", ">> Loaded the max pet number: %d in %u ms", _hiPetNumber-1, GetMSTimeDiffToNow(oldMSTime));
}

std::string ObjectMgr::GeneratePetName(uint32 entry)
{
    StringVector& list0 = _petHalfName0[entry];
    StringVector& list1 = _petHalfName1[entry];

    if (list0.empty() || list1.empty())
    {
        CreatureTemplate const* cinfo = GetCreatureTemplate(entry);
        if (!cinfo)
            return std::string();

        char const* petname = GetPetName(cinfo->family, sWorld->GetDefaultDbcLocale());
        if (petname)
            return std::string(petname);
        else
            return cinfo->Name;
    }

    return *(list0.begin()+urand(0, list0.size()-1)) + *(list1.begin()+urand(0, list1.size()-1));
}

uint32 ObjectMgr::GeneratePetNumber()
{
    return ++_hiPetNumber;
}

uint64 ObjectMgr::GenerateVoidStorageItemId()
{
    return ++_voidItemId;
}

void ObjectMgr::LoadCorpses()
{
    //        0     1     2     3            4      5          6          7       8       9      10        11    12          13          14          15         16
    // SELECT posX, posY, posZ, orientation, mapId, displayId, itemCache, bytes1, bytes2, flags, dynFlags, time, corpseType, instanceId, phaseMask, corpseGuid, guid FROM corpse WHERE corpseType <> 0

    uint32 oldMSTime = getMSTime();

    PreparedQueryResult result = CharacterDatabase.Query(CharacterDatabase.GetPreparedStatement(CHAR_SEL_CORPSES));
    if (!result)
    {
        TC_LOG_INFO("server.loading", ">> Loaded 0 corpses. DB table `corpse` is empty.");
        return;
    }

    uint32 count = 0;
    do
    {
        Field* fields = result->Fetch();
        uint32 guid = fields[16].GetUInt32();
        CorpseType type = CorpseType(fields[12].GetUInt8());
        if (type >= MAX_CORPSE_TYPE)
        {
            TC_LOG_ERROR("misc", "Corpse (guid: %u) have wrong corpse type (%u), not loading.", guid, type);
            continue;
        }

        Corpse* corpse = new Corpse(type);
        if (!corpse->LoadCorpseFromDB(guid, fields))
        {
            delete corpse;
            continue;
        }

        sObjectAccessor->AddCorpse(corpse);
        ++count;
    }
    while (result->NextRow());

    TC_LOG_INFO("server.loading", ">> Loaded %u corpses in %u ms", count, GetMSTimeDiffToNow(oldMSTime));
}

void ObjectMgr::LoadReputationRewardRate()
{
    uint32 oldMSTime = getMSTime();

    _repRewardRateStore.clear();                             // for reload case

    uint32 count = 0; //                                0          1             2                  3                  4                 5                      6             7
    QueryResult result = WorldDatabase.Query("SELECT faction, quest_rate, quest_daily_rate, quest_weekly_rate, quest_monthly_rate, quest_repeatable_rate, creature_rate, spell_rate FROM reputation_reward_rate");
    if (!result)
    {
        TC_LOG_ERROR("server.loading", ">> Loaded `reputation_reward_rate`, table is empty!");
        return;
    }

    do
    {
        Field* fields = result->Fetch();

        uint32 factionId            = fields[0].GetUInt32();

        RepRewardRate repRate;

        repRate.questRate           = fields[1].GetFloat();
        repRate.questDailyRate      = fields[2].GetFloat();
        repRate.questWeeklyRate     = fields[3].GetFloat();
        repRate.questMonthlyRate    = fields[4].GetFloat();
        repRate.questRepeatableRate = fields[5].GetFloat();
        repRate.creatureRate        = fields[6].GetFloat();
        repRate.spellRate           = fields[7].GetFloat();

        FactionEntry const* factionEntry = sFactionStore.LookupEntry(factionId);
        if (!factionEntry)
        {
            TC_LOG_ERROR("sql.sql", "Faction (faction.dbc) %u does not exist but is used in `reputation_reward_rate`", factionId);
            continue;
        }

        if (repRate.questRate < 0.0f)
        {
            TC_LOG_ERROR("sql.sql", "Table reputation_reward_rate has quest_rate with invalid rate %f, skipping data for faction %u", repRate.questRate, factionId);
            continue;
        }

        if (repRate.questDailyRate < 0.0f)
        {
            TC_LOG_ERROR("sql.sql", "Table reputation_reward_rate has quest_daily_rate with invalid rate %f, skipping data for faction %u", repRate.questDailyRate, factionId);
            continue;
        }

        if (repRate.questWeeklyRate < 0.0f)
        {
            TC_LOG_ERROR("sql.sql", "Table reputation_reward_rate has quest_weekly_rate with invalid rate %f, skipping data for faction %u", repRate.questWeeklyRate, factionId);
            continue;
        }

        if (repRate.questMonthlyRate < 0.0f)
        {
            TC_LOG_ERROR("sql.sql", "Table reputation_reward_rate has quest_monthly_rate with invalid rate %f, skipping data for faction %u", repRate.questMonthlyRate, factionId);
            continue;
        }

        if (repRate.questRepeatableRate < 0.0f)
        {
            TC_LOG_ERROR("sql.sql", "Table reputation_reward_rate has quest_repeatable_rate with invalid rate %f, skipping data for faction %u", repRate.questRepeatableRate, factionId);
            continue;
        }

        if (repRate.creatureRate < 0.0f)
        {
            TC_LOG_ERROR("sql.sql", "Table reputation_reward_rate has creature_rate with invalid rate %f, skipping data for faction %u", repRate.creatureRate, factionId);
            continue;
        }

        if (repRate.spellRate < 0.0f)
        {
            TC_LOG_ERROR("sql.sql", "Table reputation_reward_rate has spell_rate with invalid rate %f, skipping data for faction %u", repRate.spellRate, factionId);
            continue;
        }

        _repRewardRateStore[factionId] = repRate;

        ++count;
    }
    while (result->NextRow());

    TC_LOG_INFO("server.loading", ">> Loaded %u reputation_reward_rate in %u ms", count, GetMSTimeDiffToNow(oldMSTime));
}

void ObjectMgr::LoadReputationOnKill()
{
    uint32 oldMSTime = getMSTime();

    // For reload case
    _repOnKillStore.clear();

    uint32 count = 0;

    //                                                0            1                     2
    QueryResult result = WorldDatabase.Query("SELECT creature_id, RewOnKillRepFaction1, RewOnKillRepFaction2, "
    //   3             4             5                   6             7             8                   9
        "IsTeamAward1, MaxStanding1, RewOnKillRepValue1, IsTeamAward2, MaxStanding2, RewOnKillRepValue2, TeamDependent "
        "FROM creature_onkill_reputation");

    if (!result)
    {
        TC_LOG_ERROR("server.loading", ">> Loaded 0 creature award reputation definitions. DB table `creature_onkill_reputation` is empty.");
        return;
    }

    do
    {
        Field* fields = result->Fetch();

        uint32 creature_id = fields[0].GetUInt32();

        ReputationOnKillEntry repOnKill;
        repOnKill.RepFaction1          = fields[1].GetInt16();
        repOnKill.RepFaction2          = fields[2].GetInt16();
        repOnKill.IsTeamAward1        = fields[3].GetBool();
        repOnKill.ReputationMaxCap1  = fields[4].GetUInt8();
        repOnKill.RepValue1            = fields[5].GetInt32();
        repOnKill.IsTeamAward2        = fields[6].GetBool();
        repOnKill.ReputationMaxCap2  = fields[7].GetUInt8();
        repOnKill.RepValue2            = fields[8].GetInt32();
        repOnKill.TeamDependent       = fields[9].GetUInt8();

        if (!GetCreatureTemplate(creature_id))
        {
            TC_LOG_ERROR("sql.sql", "Table `creature_onkill_reputation` have data for not existed creature entry (%u), skipped", creature_id);
            continue;
        }

        if (repOnKill.RepFaction1)
        {
            FactionEntry const* factionEntry1 = sFactionStore.LookupEntry(repOnKill.RepFaction1);
            if (!factionEntry1)
            {
                TC_LOG_ERROR("sql.sql", "Faction (faction.dbc) %u does not exist but is used in `creature_onkill_reputation`", repOnKill.RepFaction1);
                continue;
            }
        }

        if (repOnKill.RepFaction2)
        {
            FactionEntry const* factionEntry2 = sFactionStore.LookupEntry(repOnKill.RepFaction2);
            if (!factionEntry2)
            {
                TC_LOG_ERROR("sql.sql", "Faction (faction.dbc) %u does not exist but is used in `creature_onkill_reputation`", repOnKill.RepFaction2);
                continue;
            }
        }

        _repOnKillStore[creature_id] = repOnKill;

        ++count;
    } while (result->NextRow());

    TC_LOG_INFO("server.loading", ">> Loaded %u creature award reputation definitions in %u ms", count, GetMSTimeDiffToNow(oldMSTime));
}

void ObjectMgr::LoadReputationSpilloverTemplate()
{
    uint32 oldMSTime = getMSTime();

    _repSpilloverTemplateStore.clear();                      // for reload case

    uint32 count = 0; //                                0         1        2       3        4       5       6         7        8      9        10       11     12        13       14     15
    QueryResult result = WorldDatabase.Query("SELECT faction, faction1, rate_1, rank_1, faction2, rate_2, rank_2, faction3, rate_3, rank_3, faction4, rate_4, rank_4, faction5, rate_5, rank_5 FROM reputation_spillover_template");

    if (!result)
    {
        TC_LOG_INFO("server.loading", ">> Loaded `reputation_spillover_template`, table is empty.");
        return;
    }

    do
    {
        Field* fields = result->Fetch();

        uint32 factionId                = fields[0].GetUInt16();

        RepSpilloverTemplate repTemplate;

        repTemplate.faction[0]          = fields[1].GetUInt16();
        repTemplate.faction_rate[0]     = fields[2].GetFloat();
        repTemplate.faction_rank[0]     = fields[3].GetUInt8();
        repTemplate.faction[1]          = fields[4].GetUInt16();
        repTemplate.faction_rate[1]     = fields[5].GetFloat();
        repTemplate.faction_rank[1]     = fields[6].GetUInt8();
        repTemplate.faction[2]          = fields[7].GetUInt16();
        repTemplate.faction_rate[2]     = fields[8].GetFloat();
        repTemplate.faction_rank[2]     = fields[9].GetUInt8();
        repTemplate.faction[3]          = fields[10].GetUInt16();
        repTemplate.faction_rate[3]     = fields[11].GetFloat();
        repTemplate.faction_rank[3]     = fields[12].GetUInt8();
        repTemplate.faction[4]          = fields[13].GetUInt16();
        repTemplate.faction_rate[4]     = fields[14].GetFloat();
        repTemplate.faction_rank[4]     = fields[15].GetUInt8();

        FactionEntry const* factionEntry = sFactionStore.LookupEntry(factionId);

        if (!factionEntry)
        {
            TC_LOG_ERROR("sql.sql", "Faction (faction.dbc) %u does not exist but is used in `reputation_spillover_template`", factionId);
            continue;
        }

        if (factionEntry->team == 0)
        {
            TC_LOG_ERROR("sql.sql", "Faction (faction.dbc) %u in `reputation_spillover_template` does not belong to any team, skipping", factionId);
            continue;
        }

        for (uint32 i = 0; i < MAX_SPILLOVER_FACTIONS; ++i)
        {
            if (repTemplate.faction[i])
            {
                FactionEntry const* factionSpillover = sFactionStore.LookupEntry(repTemplate.faction[i]);

                if (!factionSpillover)
                {
                    TC_LOG_ERROR("sql.sql", "Spillover faction (faction.dbc) %u does not exist but is used in `reputation_spillover_template` for faction %u, skipping", repTemplate.faction[i], factionId);
                    continue;
                }

                if (factionSpillover->reputationListID < 0)
                {
                    TC_LOG_ERROR("sql.sql", "Spillover faction (faction.dbc) %u for faction %u in `reputation_spillover_template` can not be listed for client, and then useless, skipping", repTemplate.faction[i], factionId);
                    continue;
                }

                if (repTemplate.faction_rank[i] >= MAX_REPUTATION_RANK)
                {
                    TC_LOG_ERROR("sql.sql", "Rank %u used in `reputation_spillover_template` for spillover faction %u is not valid, skipping", repTemplate.faction_rank[i], repTemplate.faction[i]);
                    continue;
                }
            }
        }

        FactionEntry const* factionEntry0 = sFactionStore.LookupEntry(repTemplate.faction[0]);
        if (repTemplate.faction[0] && !factionEntry0)
        {
            TC_LOG_ERROR("sql.sql", "Faction (faction.dbc) %u does not exist but is used in `reputation_spillover_template`", repTemplate.faction[0]);
            continue;
        }
        FactionEntry const* factionEntry1 = sFactionStore.LookupEntry(repTemplate.faction[1]);
        if (repTemplate.faction[1] && !factionEntry1)
        {
            TC_LOG_ERROR("sql.sql", "Faction (faction.dbc) %u does not exist but is used in `reputation_spillover_template`", repTemplate.faction[1]);
            continue;
        }
        FactionEntry const* factionEntry2 = sFactionStore.LookupEntry(repTemplate.faction[2]);
        if (repTemplate.faction[2] && !factionEntry2)
        {
            TC_LOG_ERROR("sql.sql", "Faction (faction.dbc) %u does not exist but is used in `reputation_spillover_template`", repTemplate.faction[2]);
            continue;
        }
        FactionEntry const* factionEntry3 = sFactionStore.LookupEntry(repTemplate.faction[3]);
        if (repTemplate.faction[3] && !factionEntry3)
        {
            TC_LOG_ERROR("sql.sql", "Faction (faction.dbc) %u does not exist but is used in `reputation_spillover_template`", repTemplate.faction[3]);
            continue;
        }
        FactionEntry const* factionEntry4 = sFactionStore.LookupEntry(repTemplate.faction[4]);
        if (repTemplate.faction[4] && !factionEntry4)
        {
            TC_LOG_ERROR("sql.sql", "Faction (faction.dbc) %u does not exist but is used in `reputation_spillover_template`", repTemplate.faction[4]);
            continue;
        }

        _repSpilloverTemplateStore[factionId] = repTemplate;

        ++count;
    }
    while (result->NextRow());

    TC_LOG_INFO("server.loading", ">> Loaded %u reputation_spillover_template in %u ms", count, GetMSTimeDiffToNow(oldMSTime));
}

void ObjectMgr::LoadPointsOfInterest()
{
    uint32 oldMSTime = getMSTime();

    _pointsOfInterestStore.clear();                              // need for reload case

    uint32 count = 0;

    //                                                  0   1  2   3      4     5       6
    QueryResult result = WorldDatabase.Query("SELECT entry, x, y, icon, flags, data, icon_name FROM points_of_interest");

    if (!result)
    {
        TC_LOG_ERROR("server.loading", ">> Loaded 0 Points of Interest definitions. DB table `points_of_interest` is empty.");
        return;
    }

    do
    {
        Field* fields = result->Fetch();

        uint32 point_id = fields[0].GetUInt32();

        PointOfInterest POI;
        POI.entry = point_id;
        POI.x = fields[1].GetFloat();
        POI.y = fields[2].GetFloat();
        POI.icon = fields[3].GetUInt32();
        POI.flags = fields[4].GetUInt32();
        POI.data = fields[5].GetUInt32();
        POI.icon_name = fields[6].GetString();

        if (!Trinity::IsValidMapCoord(POI.x, POI.y))
        {
            TC_LOG_ERROR("sql.sql", "Table `points_of_interest` (Entry: %u) have invalid coordinates (X: %f Y: %f), ignored.", point_id, POI.x, POI.y);
            continue;
        }

        _pointsOfInterestStore[point_id] = POI;

        ++count;
    } while (result->NextRow());

    TC_LOG_INFO("server.loading", ">> Loaded %u Points of Interest definitions in %u ms", count, GetMSTimeDiffToNow(oldMSTime));
}

void ObjectMgr::LoadQuestPOI()
{
    uint32 oldMSTime = getMSTime();

    _questPOIStore.clear();                              // need for reload case

    uint32 count = 0;

    //                                               0        1   2         3      4               5        6     7
    QueryResult result = WorldDatabase.Query("SELECT questId, id, objIndex, mapid, WorldMapAreaId, FloorId, unk3, unk4 FROM quest_poi order by questId");

    if (!result)
    {
        TC_LOG_ERROR("server.loading", ">> Loaded 0 quest POI definitions. DB table `quest_poi` is empty.");
        return;
    }

    //                                                0       1   2  3
    QueryResult points = WorldDatabase.Query("SELECT questId, id, x, y FROM quest_poi_points ORDER BY questId DESC, idx");

    std::vector<std::vector<std::vector<QuestPOIPoint> > > POIs;

    if (points)
    {
        // The first result should have the highest questId
        Field* fields = points->Fetch();
        uint32 questIdMax = fields[0].GetUInt32();
        POIs.resize(questIdMax + 1);

        do
        {
            fields = points->Fetch();

            uint32 questId            = fields[0].GetUInt32();
            uint32 id                 = fields[1].GetUInt32();
            int32  x                  = fields[2].GetInt32();
            int32  y                  = fields[3].GetInt32();

            if (POIs[questId].size() <= id + 1)
                POIs[questId].resize(id + 10);

            QuestPOIPoint point(x, y);
            POIs[questId][id].push_back(point);
        } while (points->NextRow());
    }

    do
    {
        Field* fields = result->Fetch();

        uint32 questId            = fields[0].GetUInt32();
        uint32 id                 = fields[1].GetUInt32();
        int32 objIndex            = fields[2].GetInt32();
        uint32 mapId              = fields[3].GetUInt32();
        uint32 WorldMapAreaId     = fields[4].GetUInt32();
        uint32 FloorId            = fields[5].GetUInt32();
        uint32 unk3               = fields[6].GetUInt32();
        uint32 unk4               = fields[7].GetUInt32();

        QuestPOI POI(id, objIndex, mapId, WorldMapAreaId, FloorId, unk3, unk4);
        POI.points = POIs[questId][id];

        _questPOIStore[questId].push_back(POI);

        ++count;
    } while (result->NextRow());

    TC_LOG_INFO("server.loading", ">> Loaded %u quest POI definitions in %u ms", count, GetMSTimeDiffToNow(oldMSTime));
}

void ObjectMgr::LoadNPCSpellClickSpells()
{
    uint32 oldMSTime = getMSTime();

    _spellClickInfoStore.clear();
    //                                                0          1         2            3
    QueryResult result = WorldDatabase.Query("SELECT npc_entry, spell_id, cast_flags, user_type FROM npc_spellclick_spells");

    if (!result)
    {
        TC_LOG_ERROR("server.loading", ">> Loaded 0 spellclick spells. DB table `npc_spellclick_spells` is empty.");
        return;
    }

    uint32 count = 0;

    do
    {
        Field* fields = result->Fetch();

        uint32 npc_entry = fields[0].GetUInt32();
        CreatureTemplate const* cInfo = GetCreatureTemplate(npc_entry);
        if (!cInfo)
        {
            TC_LOG_ERROR("sql.sql", "Table npc_spellclick_spells references unknown creature_template %u. Skipping entry.", npc_entry);
            continue;
        }

        uint32 spellid = fields[1].GetUInt32();
        SpellInfo const* spellinfo = sSpellMgr->GetSpellInfo(spellid);
        if (!spellinfo)
        {
            TC_LOG_ERROR("sql.sql", "Table npc_spellclick_spells references unknown spellid %u. Skipping entry.", spellid);
            continue;
        }

        uint8 userType = fields[3].GetUInt16();
        if (userType >= SPELL_CLICK_USER_MAX)
            TC_LOG_ERROR("sql.sql", "Table npc_spellclick_spells references unknown user type %u. Skipping entry.", uint32(userType));

        uint8 castFlags = fields[2].GetUInt8();
        SpellClickInfo info;
        info.spellId = spellid;
        info.castFlags = castFlags;
        info.userType = SpellClickUserTypes(userType);
        _spellClickInfoStore.insert(SpellClickInfoContainer::value_type(npc_entry, info));

        ++count;
    }
    while (result->NextRow());

    // all spellclick data loaded, now we check if there are creatures with NPC_FLAG_SPELLCLICK but with no data
    // NOTE: It *CAN* be the other way around: no spellclick flag but with spellclick data, in case of creature-only vehicle accessories
    CreatureTemplateContainer const* ctc = sObjectMgr->GetCreatureTemplates();
    for (CreatureTemplateContainer::const_iterator itr = ctc->begin(); itr != ctc->end(); ++itr)
    {
        if ((itr->second.npcflag & UNIT_NPC_FLAG_SPELLCLICK) && _spellClickInfoStore.find(itr->second.Entry) == _spellClickInfoStore.end())
        {
            TC_LOG_ERROR("sql.sql", "npc_spellclick_spells: Creature template %u has UNIT_NPC_FLAG_SPELLCLICK but no data in spellclick table! Removing flag", itr->second.Entry);
            const_cast<CreatureTemplate*>(&itr->second)->npcflag &= ~UNIT_NPC_FLAG_SPELLCLICK;
        }
    }

    TC_LOG_INFO("server.loading", ">> Loaded %u spellclick definitions in %u ms", count, GetMSTimeDiffToNow(oldMSTime));
}

void ObjectMgr::DeleteCreatureData(uint32 guid)
{
    // remove mapid*cellid -> guid_set map
    CreatureData const* data = GetCreatureData(guid);
    if (data)
        RemoveCreatureFromGrid(guid, data);

    _creatureDataStore.erase(guid);
}

void ObjectMgr::DeleteGOData(uint32 guid)
{
    // remove mapid*cellid -> guid_set map
    GameObjectData const* data = GetGOData(guid);
    if (data)
        RemoveGameobjectFromGrid(guid, data);

    _gameObjectDataStore.erase(guid);
}

void ObjectMgr::AddCorpseCellData(uint32 mapid, uint32 cellid, uint32 player_guid, uint32 instance)
{
    // corpses are always added to spawn mode 0 and they are spawned by their instance id
    CellObjectGuids& cell_guids = _mapObjectGuidsStore[MAKE_PAIR32(mapid, 0)][cellid];
    cell_guids.corpses[player_guid] = instance;
}

void ObjectMgr::DeleteCorpseCellData(uint32 mapid, uint32 cellid, uint32 player_guid)
{
    // corpses are always added to spawn mode 0 and they are spawned by their instance id
    CellObjectGuids& cell_guids = _mapObjectGuidsStore[MAKE_PAIR32(mapid, 0)][cellid];
    cell_guids.corpses.erase(player_guid);
}

void ObjectMgr::LoadQuestRelationsHelper(QuestRelations& map, std::string const& table, bool starter, bool go)
{
    uint32 oldMSTime = getMSTime();

    map.clear();                                            // need for reload case

    uint32 count = 0;

    QueryResult result = WorldDatabase.PQuery("SELECT id, quest, pool_entry FROM %s qr LEFT JOIN pool_quest pq ON qr.quest = pq.entry", table.c_str());

    if (!result)
    {
        TC_LOG_ERROR("server.loading", ">> Loaded 0 quest relations from `%s`, table is empty.", table.c_str());
        return;
    }

    PooledQuestRelation* poolRelationMap = go ? &sPoolMgr->mQuestGORelation : &sPoolMgr->mQuestCreatureRelation;
    if (starter)
        poolRelationMap->clear();

    do
    {
        uint32 id     = result->Fetch()[0].GetUInt32();
        uint32 quest  = result->Fetch()[1].GetUInt32();
        uint32 poolId = result->Fetch()[2].GetUInt32();

        if (_questTemplates.find(quest) == _questTemplates.end())
        {
            TC_LOG_ERROR("sql.sql", "Table `%s`: Quest %u listed for entry %u does not exist.", table.c_str(), quest, id);
            continue;
        }

        if (!poolId || !starter)
            map.insert(QuestRelations::value_type(id, quest));
        else if (starter)
            poolRelationMap->insert(PooledQuestRelation::value_type(quest, id));

        ++count;
    } while (result->NextRow());

    TC_LOG_INFO("server.loading", ">> Loaded %u quest relations from %s in %u ms", count, table.c_str(), GetMSTimeDiffToNow(oldMSTime));
}

void ObjectMgr::LoadGameobjectQuestStarters()
{
    LoadQuestRelationsHelper(_goQuestRelations, "gameobject_queststarter", true, true);

    for (QuestRelations::iterator itr = _goQuestRelations.begin(); itr != _goQuestRelations.end(); ++itr)
    {
        GameObjectTemplate const* goInfo = GetGameObjectTemplate(itr->first);
        if (!goInfo)
            TC_LOG_ERROR("sql.sql", "Table `gameobject_queststarter` have data for not existed gameobject entry (%u) and existed quest %u", itr->first, itr->second);
        else if (goInfo->type != GAMEOBJECT_TYPE_QUESTGIVER)
            TC_LOG_ERROR("sql.sql", "Table `gameobject_queststarter` have data gameobject entry (%u) for quest %u, but GO is not GAMEOBJECT_TYPE_QUESTGIVER", itr->first, itr->second);
    }
}

void ObjectMgr::LoadGameobjectQuestEnders()
{
    LoadQuestRelationsHelper(_goQuestInvolvedRelations, "gameobject_questender", false, true);

    for (QuestRelations::iterator itr = _goQuestInvolvedRelations.begin(); itr != _goQuestInvolvedRelations.end(); ++itr)
    {
        GameObjectTemplate const* goInfo = GetGameObjectTemplate(itr->first);
        if (!goInfo)
            TC_LOG_ERROR("sql.sql", "Table `gameobject_questender` have data for not existed gameobject entry (%u) and existed quest %u", itr->first, itr->second);
        else if (goInfo->type != GAMEOBJECT_TYPE_QUESTGIVER)
            TC_LOG_ERROR("sql.sql", "Table `gameobject_questender` have data gameobject entry (%u) for quest %u, but GO is not GAMEOBJECT_TYPE_QUESTGIVER", itr->first, itr->second);
    }
}

void ObjectMgr::LoadCreatureQuestStarters()
{
    LoadQuestRelationsHelper(_creatureQuestRelations, "creature_queststarter", true, false);

    for (QuestRelations::iterator itr = _creatureQuestRelations.begin(); itr != _creatureQuestRelations.end(); ++itr)
    {
        CreatureTemplate const* cInfo = GetCreatureTemplate(itr->first);
        if (!cInfo)
            TC_LOG_ERROR("sql.sql", "Table `creature_queststarter` have data for not existed creature entry (%u) and existed quest %u", itr->first, itr->second);
        else if (!(cInfo->npcflag & UNIT_NPC_FLAG_QUESTGIVER))
            TC_LOG_ERROR("sql.sql", "Table `creature_queststarter` has creature entry (%u) for quest %u, but npcflag does not include UNIT_NPC_FLAG_QUESTGIVER", itr->first, itr->second);
    }
}

void ObjectMgr::LoadCreatureQuestEnders()
{
    LoadQuestRelationsHelper(_creatureQuestInvolvedRelations, "creature_questender", false, false);

    for (QuestRelations::iterator itr = _creatureQuestInvolvedRelations.begin(); itr != _creatureQuestInvolvedRelations.end(); ++itr)
    {
        CreatureTemplate const* cInfo = GetCreatureTemplate(itr->first);
        if (!cInfo)
            TC_LOG_ERROR("sql.sql", "Table `creature_questender` have data for not existed creature entry (%u) and existed quest %u", itr->first, itr->second);
        else if (!(cInfo->npcflag & UNIT_NPC_FLAG_QUESTGIVER))
            TC_LOG_ERROR("sql.sql", "Table `creature_questender` has creature entry (%u) for quest %u, but npcflag does not include UNIT_NPC_FLAG_QUESTGIVER", itr->first, itr->second);
    }
}

void ObjectMgr::LoadReservedPlayersNames()
{
    uint32 oldMSTime = getMSTime();

    _reservedNamesStore.clear();                                // need for reload case

    QueryResult result = CharacterDatabase.Query("SELECT name FROM reserved_name");

    if (!result)
    {
        TC_LOG_INFO("server.loading", ">> Loaded 0 reserved player names. DB table `reserved_name` is empty!");
        return;
    }

    uint32 count = 0;

    Field* fields;
    do
    {
        fields = result->Fetch();
        std::string name= fields[0].GetString();

        std::wstring wstr;
        if (!Utf8toWStr (name, wstr))
        {
            TC_LOG_ERROR("misc", "Table `reserved_name` have invalid name: %s", name.c_str());
            continue;
        }

        wstrToLower(wstr);

        _reservedNamesStore.insert(wstr);
        ++count;
    }
    while (result->NextRow());

    TC_LOG_INFO("server.loading", ">> Loaded %u reserved player names in %u ms", count, GetMSTimeDiffToNow(oldMSTime));
}

bool ObjectMgr::IsReservedName(const std::string& name) const
{
    std::wstring wstr;
    if (!Utf8toWStr (name, wstr))
        return false;

    wstrToLower(wstr);

    return _reservedNamesStore.find(wstr) != _reservedNamesStore.end();
}

enum LanguageType
{
    LT_BASIC_LATIN    = 0x0000,
    LT_EXTENDEN_LATIN = 0x0001,
    LT_CYRILLIC       = 0x0002,
    LT_EAST_ASIA      = 0x0004,
    LT_ANY            = 0xFFFF
};

static LanguageType GetRealmLanguageType(bool create)
{
    switch (sWorld->getIntConfig(CONFIG_REALM_ZONE))
    {
        case REALM_ZONE_UNKNOWN:                            // any language
        case REALM_ZONE_DEVELOPMENT:
        case REALM_ZONE_TEST_SERVER:
        case REALM_ZONE_QA_SERVER:
            return LT_ANY;
        case REALM_ZONE_UNITED_STATES:                      // extended-Latin
        case REALM_ZONE_OCEANIC:
        case REALM_ZONE_LATIN_AMERICA:
        case REALM_ZONE_ENGLISH:
        case REALM_ZONE_GERMAN:
        case REALM_ZONE_FRENCH:
        case REALM_ZONE_SPANISH:
            return LT_EXTENDEN_LATIN;
        case REALM_ZONE_KOREA:                              // East-Asian
        case REALM_ZONE_TAIWAN:
        case REALM_ZONE_CHINA:
            return LT_EAST_ASIA;
        case REALM_ZONE_RUSSIAN:                            // Cyrillic
            return LT_CYRILLIC;
        default:
            return create ? LT_BASIC_LATIN : LT_ANY;        // basic-Latin at create, any at login
    }
}

bool isValidString(const std::wstring& wstr, uint32 strictMask, bool numericOrSpace, bool create = false)
{
    if (strictMask == 0)                                       // any language, ignore realm
    {
        if (isExtendedLatinString(wstr, numericOrSpace))
            return true;
        if (isCyrillicString(wstr, numericOrSpace))
            return true;
        if (isEastAsianString(wstr, numericOrSpace))
            return true;
        return false;
    }

    if (strictMask & 0x2)                                    // realm zone specific
    {
        LanguageType lt = GetRealmLanguageType(create);
        if (lt & LT_EXTENDEN_LATIN)
            if (isExtendedLatinString(wstr, numericOrSpace))
                return true;
        if (lt & LT_CYRILLIC)
            if (isCyrillicString(wstr, numericOrSpace))
                return true;
        if (lt & LT_EAST_ASIA)
            if (isEastAsianString(wstr, numericOrSpace))
                return true;
    }

    if (strictMask & 0x1)                                    // basic Latin
    {
        if (isBasicLatinString(wstr, numericOrSpace))
            return true;
    }

    return false;
}

uint8 ObjectMgr::CheckPlayerName(const std::string& name, bool create)
{
    std::wstring wname;
    if (!Utf8toWStr(name, wname))
        return CHAR_NAME_INVALID_CHARACTER;

    if (wname.size() > MAX_PLAYER_NAME)
        return CHAR_NAME_TOO_LONG;

    uint32 minName = sWorld->getIntConfig(CONFIG_MIN_PLAYER_NAME);
    if (wname.size() < minName)
        return CHAR_NAME_TOO_SHORT;

    uint32 strictMask = sWorld->getIntConfig(CONFIG_STRICT_PLAYER_NAMES);
    if (!isValidString(wname, strictMask, false, create))
        return CHAR_NAME_MIXED_LANGUAGES;

    wstrToLower(wname);
    for (size_t i = 2; i < wname.size(); ++i)
        if (wname[i] == wname[i-1] && wname[i] == wname[i-2])
            return CHAR_NAME_THREE_CONSECUTIVE;

    return CHAR_NAME_SUCCESS;
}

bool ObjectMgr::IsValidCharterName(const std::string& name)
{
    std::wstring wname;
    if (!Utf8toWStr(name, wname))
        return false;

    if (wname.size() > MAX_CHARTER_NAME)
        return false;

    uint32 minName = sWorld->getIntConfig(CONFIG_MIN_CHARTER_NAME);
    if (wname.size() < minName)
        return false;

    uint32 strictMask = sWorld->getIntConfig(CONFIG_STRICT_CHARTER_NAMES);

    return isValidString(wname, strictMask, true);
}

PetNameInvalidReason ObjectMgr::CheckPetName(const std::string& name)
{
    std::wstring wname;
    if (!Utf8toWStr(name, wname))
        return PET_NAME_INVALID;

    if (wname.size() > MAX_PET_NAME)
        return PET_NAME_TOO_LONG;

    uint32 minName = sWorld->getIntConfig(CONFIG_MIN_PET_NAME);
    if (wname.size() < minName)
        return PET_NAME_TOO_SHORT;

    uint32 strictMask = sWorld->getIntConfig(CONFIG_STRICT_PET_NAMES);
    if (!isValidString(wname, strictMask, false))
        return PET_NAME_MIXED_LANGUAGES;

    return PET_NAME_SUCCESS;
}

void ObjectMgr::LoadGameObjectForQuests()
{
    uint32 oldMSTime = getMSTime();

    _gameObjectForQuestStore.clear();                         // need for reload case

    if (sObjectMgr->GetGameObjectTemplates()->empty())
    {
        TC_LOG_INFO("server.loading", ">> Loaded 0 GameObjects for quests");
        return;
    }

    uint32 count = 0;

    // collect GO entries for GO that must activated
    GameObjectTemplateContainer const* gotc = sObjectMgr->GetGameObjectTemplates();
    for (GameObjectTemplateContainer::const_iterator itr = gotc->begin(); itr != gotc->end(); ++itr)
    {
        switch (itr->second.type)
        {
            // scan GO chest with loot including quest items
            case GAMEOBJECT_TYPE_CHEST:
            {
                uint32 loot_id = (itr->second.GetLootId());

                // find quest loot for GO
                if (itr->second.chest.questId || LootTemplates_Gameobject.HaveQuestLootFor(loot_id))
                {
                    _gameObjectForQuestStore.insert(itr->second.entry);
                    ++count;
                }
                break;
            }
            case GAMEOBJECT_TYPE_GENERIC:
            {
                if (itr->second._generic.questID > 0)            //quests objects
                {
                    _gameObjectForQuestStore.insert(itr->second.entry);
                    count++;
                }
                break;
            }
            case GAMEOBJECT_TYPE_GOOBER:
            {
                if (itr->second.goober.questId > 0)              //quests objects
                {
                    _gameObjectForQuestStore.insert(itr->second.entry);
                    count++;
                }
                break;
            }
            default:
                break;
        }
    }

    TC_LOG_INFO("server.loading", ">> Loaded %u GameObjects for quests in %u ms", count, GetMSTimeDiffToNow(oldMSTime));
}

bool ObjectMgr::LoadTrinityStrings(const char* table, int32 min_value, int32 max_value)
{
    uint32 oldMSTime = getMSTime();

    int32 start_value = min_value;
    int32 end_value   = max_value;
    // some string can have negative indexes range
    if (start_value < 0)
    {
        if (end_value >= start_value)
        {
            TC_LOG_ERROR("sql.sql", "Table '%s' attempt loaded with invalid range (%d - %d), strings not loaded.", table, min_value, max_value);
            return false;
        }

        // real range (max+1, min+1) exaple: (-10, -1000) -> -999...-10+1
        std::swap(start_value, end_value);
        ++start_value;
        ++end_value;
    }
    else
    {
        if (start_value >= end_value)
        {
            TC_LOG_ERROR("sql.sql", "Table '%s' attempt loaded with invalid range (%d - %d), strings not loaded.", table, min_value, max_value);
            return false;
        }
    }

    // cleanup affected map part for reloading case
    for (TrinityStringLocaleContainer::iterator itr = _trinityStringLocaleStore.begin(); itr != _trinityStringLocaleStore.end();)
    {
        if (itr->first >= start_value && itr->first < end_value)
            _trinityStringLocaleStore.erase(itr++);
        else
            ++itr;
    }

    QueryResult result = WorldDatabase.PQuery("SELECT entry, content_default, content_loc1, content_loc2, content_loc3, content_loc4, content_loc5, content_loc6, content_loc7, content_loc8 FROM %s", table);

    if (!result)
    {
        if (min_value == MIN_TRINITY_STRING_ID)              // error only in case internal strings
            TC_LOG_ERROR("server.loading", ">> Loaded 0 trinity strings. DB table `%s` is empty. Cannot continue.", table);
        else
            TC_LOG_INFO("server.loading", ">> Loaded 0 string templates. DB table `%s` is empty.", table);

        return false;
    }

    uint32 count = 0;

    do
    {
        Field* fields = result->Fetch();

        int32 entry = fields[0].GetInt32();

        if (entry == 0)
        {
            TC_LOG_ERROR("sql.sql", "Table `%s` contain reserved entry 0, ignored.", table);
            continue;
        }
        else if (entry < start_value || entry >= end_value)
        {
            TC_LOG_ERROR("sql.sql", "Table `%s` contain entry %i out of allowed range (%d - %d), ignored.", table, entry, min_value, max_value);
            continue;
        }

        TrinityStringLocale& data = _trinityStringLocaleStore[entry];

        if (!data.Content.empty())
        {
            TC_LOG_ERROR("sql.sql", "Table `%s` contain data for already loaded entry  %i (from another table?), ignored.", table, entry);
            continue;
        }

        data.Content.resize(1);
        ++count;

        for (uint8 i = 0; i < TOTAL_LOCALES; ++i)
            AddLocaleString(fields[i + 1].GetString(), LocaleConstant(i), data.Content);
    } while (result->NextRow());

    if (min_value == MIN_TRINITY_STRING_ID)
        TC_LOG_INFO("server.loading", ">> Loaded %u Trinity strings from table %s in %u ms", count, table, GetMSTimeDiffToNow(oldMSTime));
    else
        TC_LOG_INFO("server.loading", ">> Loaded %u string templates from %s in %u ms", count, table, GetMSTimeDiffToNow(oldMSTime));

    return true;
}

const char *ObjectMgr::GetTrinityString(int32 entry, LocaleConstant locale_idx) const
{
    if (TrinityStringLocale const* msl = GetTrinityStringLocale(entry))
    {
        if (msl->Content.size() > size_t(locale_idx) && !msl->Content[locale_idx].empty())
            return msl->Content[locale_idx].c_str();

        return msl->Content[DEFAULT_LOCALE].c_str();
    }

    if (entry > 0)
        TC_LOG_ERROR("sql.sql", "Entry %i not found in `trinity_string` table.", entry);
    else
        TC_LOG_ERROR("sql.sql", "Trinity string entry %i not found in DB.", entry);
    return "<error>";
}

void ObjectMgr::LoadFishingBaseSkillLevel()
{
    uint32 oldMSTime = getMSTime();

    _fishingBaseForAreaStore.clear();                            // for reload case

    QueryResult result = WorldDatabase.Query("SELECT entry, skill FROM skill_fishing_base_level");

    if (!result)
    {
        TC_LOG_ERROR("server.loading", ">> Loaded 0 areas for fishing base skill level. DB table `skill_fishing_base_level` is empty.");
        return;
    }

    uint32 count = 0;

    do
    {
        Field* fields = result->Fetch();
        uint32 entry  = fields[0].GetUInt32();
        int32 skill   = fields[1].GetInt16();

        AreaTableEntry const* fArea = GetAreaEntryByAreaID(entry);
        if (!fArea)
        {
            TC_LOG_ERROR("sql.sql", "AreaId %u defined in `skill_fishing_base_level` does not exist", entry);
            continue;
        }

        _fishingBaseForAreaStore[entry] = skill;
        ++count;
    }
    while (result->NextRow());

    TC_LOG_INFO("server.loading", ">> Loaded %u areas for fishing base skill level in %u ms", count, GetMSTimeDiffToNow(oldMSTime));
}

bool ObjectMgr::CheckDeclinedNames(const std::wstring& w_ownname, DeclinedName const& names)
{
    // get main part of the name
    std::wstring mainpart = GetMainPartOfName(w_ownname, 0);
    // prepare flags
    bool x = true;
    bool y = true;

    // check declined names
    for (uint8 i = 0; i < MAX_DECLINED_NAME_CASES; ++i)
    {
        std::wstring wname;
        if (!Utf8toWStr(names.name[i], wname))
            return false;

        if (mainpart != GetMainPartOfName(wname, i+1))
            x = false;

        if (w_ownname != wname)
            y = false;
    }
    return (x || y);
}

uint32 ObjectMgr::GetAreaTriggerScriptId(uint32 trigger_id)
{
    AreaTriggerScriptContainer::const_iterator i = _areaTriggerScriptStore.find(trigger_id);
    if (i!= _areaTriggerScriptStore.end())
        return i->second;
    return 0;
}

SpellScriptsBounds ObjectMgr::GetSpellScriptsBounds(uint32 spellId)
{
    return SpellScriptsBounds(_spellScriptsStore.equal_range(spellId));
}

// this allows calculating base reputations to offline players, just by race and class
int32 ObjectMgr::GetBaseReputationOf(FactionEntry const* factionEntry, uint8 race, uint8 playerClass)
{
    if (!factionEntry)
        return 0;

    uint32 raceMask = (1 << (race - 1));
    uint32 classMask = (1 << (playerClass-1));

    for (int i = 0; i < 4; i++)
    {
        if ((!factionEntry->BaseRepClassMask[i] ||
            factionEntry->BaseRepClassMask[i] & classMask) &&
            (!factionEntry->BaseRepRaceMask[i] ||
            factionEntry->BaseRepRaceMask[i] & raceMask))
            return factionEntry->BaseRepValue[i];
    }

    return 0;
}

SkillRangeType GetSkillRangeType(SkillLineEntry const* pSkill, bool racial)
{
    switch (pSkill->categoryId)
    {
        case SKILL_CATEGORY_LANGUAGES:
            return SKILL_RANGE_LANGUAGE;
        case SKILL_CATEGORY_WEAPON:
            return SKILL_RANGE_LEVEL;
        case SKILL_CATEGORY_ARMOR:
        case SKILL_CATEGORY_CLASS:
            if (pSkill->id != SKILL_LOCKPICKING)
                return SKILL_RANGE_MONO;
            else
                return SKILL_RANGE_LEVEL;
        case SKILL_CATEGORY_SECONDARY:
        case SKILL_CATEGORY_PROFESSION:
            // not set skills for professions and racial abilities
            if (IsProfessionSkill(pSkill->id))
                return SKILL_RANGE_RANK;
            else if (racial)
                return SKILL_RANGE_NONE;
            else
                return SKILL_RANGE_MONO;
        default:
        case SKILL_CATEGORY_ATTRIBUTES:                     //not found in dbc
        case SKILL_CATEGORY_GENERIC:                        //only GENERIC(DND)
            return SKILL_RANGE_NONE;
    }
}

void ObjectMgr::LoadGameTele()
{
    uint32 oldMSTime = getMSTime();

    _gameTeleStore.clear();                                  // for reload case

    //                                                0       1           2           3           4        5     6
    QueryResult result = WorldDatabase.Query("SELECT id, position_x, position_y, position_z, orientation, map, name FROM game_tele");

    if (!result)
    {
        TC_LOG_ERROR("server.loading", ">> Loaded 0 GameTeleports. DB table `game_tele` is empty!");
        return;
    }

    uint32 count = 0;

    do
    {
        Field* fields = result->Fetch();

        uint32 id         = fields[0].GetUInt32();

        GameTele gt;

        gt.position_x     = fields[1].GetFloat();
        gt.position_y     = fields[2].GetFloat();
        gt.position_z     = fields[3].GetFloat();
        gt.orientation    = fields[4].GetFloat();
        gt.mapId          = fields[5].GetUInt16();
        gt.name           = fields[6].GetString();

        if (!MapManager::IsValidMapCoord(gt.mapId, gt.position_x, gt.position_y, gt.position_z, gt.orientation))
        {
            TC_LOG_ERROR("sql.sql", "Wrong position for id %u (name: %s) in `game_tele` table, ignoring.", id, gt.name.c_str());
            continue;
        }

        if (!Utf8toWStr(gt.name, gt.wnameLow))
        {
            TC_LOG_ERROR("sql.sql", "Wrong UTF8 name for id %u in `game_tele` table, ignoring.", id);
            continue;
        }

        wstrToLower(gt.wnameLow);

        _gameTeleStore[id] = gt;

        ++count;
    }
    while (result->NextRow());

    TC_LOG_INFO("server.loading", ">> Loaded %u GameTeleports in %u ms", count, GetMSTimeDiffToNow(oldMSTime));
}

GameTele const* ObjectMgr::GetGameTele(const std::string& name) const
{
    // explicit name case
    std::wstring wname;
    if (!Utf8toWStr(name, wname))
        return NULL;

    // converting string that we try to find to lower case
    wstrToLower(wname);

    // Alternative first GameTele what contains wnameLow as substring in case no GameTele location found
    const GameTele* alt = NULL;
    for (GameTeleContainer::const_iterator itr = _gameTeleStore.begin(); itr != _gameTeleStore.end(); ++itr)
    {
        if (itr->second.wnameLow == wname)
            return &itr->second;
        else if (alt == NULL && itr->second.wnameLow.find(wname) != std::wstring::npos)
            alt = &itr->second;
    }

    return alt;
}

GameTele const* ObjectMgr::GetGameTeleExactName(const std::string& name) const
{
    // explicit name case
    std::wstring wname;
    if (!Utf8toWStr(name, wname))
        return NULL;

    // converting string that we try to find to lower case
    wstrToLower(wname);

    for (GameTeleContainer::const_iterator itr = _gameTeleStore.begin(); itr != _gameTeleStore.end(); ++itr)
    {
        if (itr->second.wnameLow == wname)
            return &itr->second;
    }

    return NULL;
}

bool ObjectMgr::AddGameTele(GameTele& tele)
{
    // find max id
    uint32 new_id = 0;
    for (GameTeleContainer::const_iterator itr = _gameTeleStore.begin(); itr != _gameTeleStore.end(); ++itr)
        if (itr->first > new_id)
            new_id = itr->first;

    // use next
    ++new_id;

    if (!Utf8toWStr(tele.name, tele.wnameLow))
        return false;

    wstrToLower(tele.wnameLow);

    _gameTeleStore[new_id] = tele;

    PreparedStatement* stmt = WorldDatabase.GetPreparedStatement(WORLD_INS_GAME_TELE);

    stmt->setUInt32(0, new_id);
    stmt->setFloat(1, tele.position_x);
    stmt->setFloat(2, tele.position_y);
    stmt->setFloat(3, tele.position_z);
    stmt->setFloat(4, tele.orientation);
    stmt->setUInt16(5, uint16(tele.mapId));
    stmt->setString(6, tele.name);

    WorldDatabase.Execute(stmt);

    return true;
}

bool ObjectMgr::DeleteGameTele(const std::string& name)
{
    // explicit name case
    std::wstring wname;
    if (!Utf8toWStr(name, wname))
        return false;

    // converting string that we try to find to lower case
    wstrToLower(wname);

    for (GameTeleContainer::iterator itr = _gameTeleStore.begin(); itr != _gameTeleStore.end(); ++itr)
    {
        if (itr->second.wnameLow == wname)
        {
            PreparedStatement* stmt = WorldDatabase.GetPreparedStatement(WORLD_DEL_GAME_TELE);

            stmt->setString(0, itr->second.name);

            WorldDatabase.Execute(stmt);

            _gameTeleStore.erase(itr);
            return true;
        }
    }

    return false;
}

void ObjectMgr::LoadMailLevelRewards()
{
    uint32 oldMSTime = getMSTime();

    _mailLevelRewardStore.clear();                           // for reload case

    //                                                 0        1             2            3
    QueryResult result = WorldDatabase.Query("SELECT level, raceMask, mailTemplateId, senderEntry FROM mail_level_reward");

    if (!result)
    {
        TC_LOG_ERROR("server.loading", ">> Loaded 0 level dependent mail rewards. DB table `mail_level_reward` is empty.");
        return;
    }

    uint32 count = 0;

    do
    {
        Field* fields = result->Fetch();

        uint8 level           = fields[0].GetUInt8();
        uint32 raceMask       = fields[1].GetUInt32();
        uint32 mailTemplateId = fields[2].GetUInt32();
        uint32 senderEntry    = fields[3].GetUInt32();

        if (level > MAX_LEVEL)
        {
            TC_LOG_ERROR("sql.sql", "Table `mail_level_reward` have data for level %u that more supported by client (%u), ignoring.", level, MAX_LEVEL);
            continue;
        }

        if (!(raceMask & RACEMASK_ALL_PLAYABLE))
        {
            TC_LOG_ERROR("sql.sql", "Table `mail_level_reward` have raceMask (%u) for level %u that not include any player races, ignoring.", raceMask, level);
            continue;
        }

        if (!sMailTemplateStore.LookupEntry(mailTemplateId))
        {
            TC_LOG_ERROR("sql.sql", "Table `mail_level_reward` have invalid mailTemplateId (%u) for level %u that invalid not include any player races, ignoring.", mailTemplateId, level);
            continue;
        }

        if (!GetCreatureTemplate(senderEntry))
        {
            TC_LOG_ERROR("sql.sql", "Table `mail_level_reward` have not existed sender creature entry (%u) for level %u that invalid not include any player races, ignoring.", senderEntry, level);
            continue;
        }

        _mailLevelRewardStore[level].push_back(MailLevelReward(raceMask, mailTemplateId, senderEntry));

        ++count;
    }
    while (result->NextRow());

    TC_LOG_INFO("server.loading", ">> Loaded %u level dependent mail rewards in %u ms", count, GetMSTimeDiffToNow(oldMSTime));
}

void ObjectMgr::AddSpellToTrainer(uint32 entry, uint32 spell, uint32 spellCost, uint32 reqSkill, uint32 reqSkillValue, uint32 reqLevel)
{
    if (entry >= TRINITY_TRAINER_START_REF)
        return;

    CreatureTemplate const* cInfo = GetCreatureTemplate(entry);
    if (!cInfo)
    {
        TC_LOG_ERROR("sql.sql", "Table `npc_trainer` contains entries for a non-existing creature template (Entry: %u), ignoring", entry);
        return;
    }

    if (!(cInfo->npcflag & UNIT_NPC_FLAG_TRAINER))
    {
        TC_LOG_ERROR("sql.sql", "Table `npc_trainer` contains entries for a creature template (Entry: %u) without trainer flag, ignoring", entry);
        return;
    }

    SpellInfo const* spellinfo = sSpellMgr->GetSpellInfo(spell);
    if (!spellinfo)
    {
        TC_LOG_ERROR("sql.sql", "Table `npc_trainer` contains an entry (Entry: %u) for a non-existing spell (Spell: %u), ignoring", entry, spell);
        return;
    }

    if (!SpellMgr::IsSpellValid(spellinfo))
    {
        TC_LOG_ERROR("sql.sql", "Table `npc_trainer` contains an entry (Entry: %u) for a broken spell (Spell: %u), ignoring", entry, spell);
        return;
    }

    if (GetTalentSpellCost(spell))
    {
        TC_LOG_ERROR("sql.sql", "Table `npc_trainer` contains an entry (Entry: %u) for a non-existing spell (Spell: %u) which is a talent, ignoring", entry, spell);
        return;
    }

    TrainerSpellData& data = _cacheTrainerSpellStore[entry];

    TrainerSpell& trainerSpell = data.spellList[spell];
    trainerSpell.spell         = spell;
    trainerSpell.spellCost     = spellCost;
    trainerSpell.reqSkill      = reqSkill;
    trainerSpell.reqSkillValue = reqSkillValue;
    trainerSpell.reqLevel      = reqLevel;

    if (!trainerSpell.reqLevel)
        trainerSpell.reqLevel = spellinfo->SpellLevel;

    // calculate learned spell for profession case when stored cast-spell
    trainerSpell.learnedSpell[0] = spell;
    for (uint8 i = 0; i < MAX_SPELL_EFFECTS; ++i)
    {
        if (spellinfo->Effects[i].Effect != SPELL_EFFECT_LEARN_SPELL)
            continue;
        if (trainerSpell.learnedSpell[0] == spell)
            trainerSpell.learnedSpell[0] = 0;
        // player must be able to cast spell on himself
        if (spellinfo->Effects[i].TargetA.GetTarget() != 0 && spellinfo->Effects[i].TargetA.GetTarget() != TARGET_UNIT_TARGET_ALLY
            && spellinfo->Effects[i].TargetA.GetTarget() != TARGET_UNIT_TARGET_ANY && spellinfo->Effects[i].TargetA.GetTarget() != TARGET_UNIT_CASTER)
        {
            TC_LOG_ERROR("sql.sql", "Table `npc_trainer` has spell %u for trainer entry %u with learn effect which has incorrect target type, ignoring learn effect!", spell, entry);
            continue;
        }

        trainerSpell.learnedSpell[i] = spellinfo->Effects[i].TriggerSpell;

        if (trainerSpell.learnedSpell[i])
        {
            SpellInfo const* learnedSpellInfo = sSpellMgr->GetSpellInfo(trainerSpell.learnedSpell[i]);
            if (learnedSpellInfo && learnedSpellInfo->IsProfession())
                data.trainerType = 2;
        }
    }

    return;
}

void ObjectMgr::LoadTrainerSpell()
{
    uint32 oldMSTime = getMSTime();

    // For reload case
    _cacheTrainerSpellStore.clear();

    QueryResult result = WorldDatabase.Query("SELECT b.entry, a.spell, a.spellcost, a.reqskill, a.reqskillvalue, a.reqlevel FROM npc_trainer AS a "
                                             "INNER JOIN npc_trainer AS b ON a.entry = -(b.spell) "
                                             "UNION SELECT * FROM npc_trainer WHERE spell > 0");

    if (!result)
    {
        TC_LOG_ERROR("server.loading", ">>  Loaded 0 Trainers. DB table `npc_trainer` is empty!");

        return;
    }

    uint32 count = 0;

    do
    {
        Field* fields = result->Fetch();

        uint32 entry         = fields[0].GetUInt32();
        uint32 spell         = fields[1].GetUInt32();
        uint32 spellCost     = fields[2].GetUInt32();
        uint32 reqSkill      = fields[3].GetUInt16();
        uint32 reqSkillValue = fields[4].GetUInt16();
        uint32 reqLevel      = fields[5].GetUInt8();

        AddSpellToTrainer(entry, spell, spellCost, reqSkill, reqSkillValue, reqLevel);

        ++count;
    }
    while (result->NextRow());

    TC_LOG_INFO("server.loading", ">> Loaded %d Trainers in %u ms", count, GetMSTimeDiffToNow(oldMSTime));
}

int ObjectMgr::LoadReferenceVendor(int32 vendor, int32 item, uint8 type, std::set<uint32> *skip_vendors)
{
    // find all items from the reference vendor
    PreparedStatement* stmt = WorldDatabase.GetPreparedStatement(WORLD_SEL_NPC_VENDOR_REF);
    stmt->setUInt32(0, uint32(item));
    stmt->setUInt8(1, type);
    PreparedQueryResult result = WorldDatabase.Query(stmt);

    if (!result)
        return 0;

    uint32 count = 0;
    do
    {
        Field* fields = result->Fetch();

        int32 item_id = fields[0].GetInt32();

        // if item is a negative, its a reference
        if (item_id < 0)
            count += LoadReferenceVendor(vendor, -item_id, type, skip_vendors);
        else
        {
            int32  maxcount     = fields[1].GetUInt32();
            uint32 incrtime     = fields[2].GetUInt32();
            uint32 ExtendedCost = fields[3].GetUInt32();
            uint8  type         = fields[4].GetUInt8();

            if (!IsVendorItemValid(vendor, item_id, maxcount, incrtime, ExtendedCost, type, NULL, skip_vendors))
                continue;

            VendorItemData& vList = _cacheVendorItemStore[vendor];

            vList.AddItem(item_id, maxcount, incrtime, ExtendedCost, type);
            ++count;
        }
    } while (result->NextRow());

    return count;
}

void ObjectMgr::LoadVendors()
{
    uint32 oldMSTime = getMSTime();

    // For reload case
    for (CacheVendorItemContainer::iterator itr = _cacheVendorItemStore.begin(); itr != _cacheVendorItemStore.end(); ++itr)
        itr->second.Clear();
    _cacheVendorItemStore.clear();

    std::set<uint32> skip_vendors;

    QueryResult result = WorldDatabase.Query("SELECT entry, item, maxcount, incrtime, ExtendedCost, type FROM npc_vendor ORDER BY entry, slot ASC");
    if (!result)
    {

        TC_LOG_ERROR("server.loading", ">>  Loaded 0 Vendors. DB table `npc_vendor` is empty!");
        return;
    }

    uint32 count = 0;

    do
    {
        Field* fields = result->Fetch();

        uint32 entry        = fields[0].GetUInt32();
        int32 item_id      = fields[1].GetInt32();

        // if item is a negative, its a reference
        if (item_id < 0)
            count += LoadReferenceVendor(entry, -item_id, 0, &skip_vendors);
        else
        {
            uint32 maxcount     = fields[2].GetUInt32();
            uint32 incrtime     = fields[3].GetUInt32();
            uint32 ExtendedCost = fields[4].GetUInt32();
            uint8  type         = fields[5].GetUInt8();

            if (!IsVendorItemValid(entry, item_id, maxcount, incrtime, ExtendedCost, type, NULL, &skip_vendors))
                continue;

            VendorItemData& vList = _cacheVendorItemStore[entry];

            vList.AddItem(item_id, maxcount, incrtime, ExtendedCost, type);
            ++count;
        }
    }
    while (result->NextRow());

    TC_LOG_INFO("server.loading", ">> Loaded %d Vendors in %u ms", count, GetMSTimeDiffToNow(oldMSTime));
}

void ObjectMgr::LoadGossipMenu()
{
    uint32 oldMSTime = getMSTime();

    _gossipMenusStore.clear();

    QueryResult result = WorldDatabase.Query("SELECT entry, text_id FROM gossip_menu");

    if (!result)
    {
        TC_LOG_ERROR("server.loading", ">> Loaded 0  gossip_menu entries. DB table `gossip_menu` is empty!");
        return;
    }

    uint32 count = 0;

    do
    {
        Field* fields = result->Fetch();

        GossipMenus gMenu;

        gMenu.entry             = fields[0].GetUInt16();
        gMenu.text_id           = fields[1].GetUInt32();

        if (!GetGossipText(gMenu.text_id))
        {
            TC_LOG_ERROR("sql.sql", "Table gossip_menu entry %u are using non-existing text_id %u", gMenu.entry, gMenu.text_id);
            continue;
        }

        _gossipMenusStore.insert(GossipMenusContainer::value_type(gMenu.entry, gMenu));

        ++count;
    }
    while (result->NextRow());

    TC_LOG_INFO("server.loading", ">> Loaded %u gossip_menu entries in %u ms", count, GetMSTimeDiffToNow(oldMSTime));
}

void ObjectMgr::LoadGossipMenuItems()
{
    uint32 oldMSTime = getMSTime();

    _gossipMenuItemsStore.clear();

    QueryResult result = WorldDatabase.Query(
        //      0        1   2            3            4          5                     6               7              8          9          10
        "SELECT menu_id, id, option_icon, option_text, option_id, npc_option_npcflag, action_menu_id, action_poi_id, box_coded, box_money, box_text "
        "FROM gossip_menu_option ORDER BY menu_id, id");

    if (!result)
    {
        TC_LOG_ERROR("server.loading", ">> Loaded 0 gossip_menu_option entries. DB table `gossip_menu_option` is empty!");
        return;
    }

    uint32 count = 0;

    do
    {
        Field* fields = result->Fetch();

        GossipMenuItems gMenuItem;

        gMenuItem.MenuId                = fields[0].GetUInt16();
        gMenuItem.OptionIndex           = fields[1].GetUInt16();
        gMenuItem.OptionIcon            = fields[2].GetUInt32();
        gMenuItem.OptionText            = fields[3].GetString();
        gMenuItem.OptionType            = fields[4].GetUInt8();
        gMenuItem.OptionNpcflag         = fields[5].GetUInt32();
        gMenuItem.ActionMenuId          = fields[6].GetUInt32();
        gMenuItem.ActionPoiId           = fields[7].GetUInt32();
        gMenuItem.BoxCoded              = fields[8].GetBool();
        gMenuItem.BoxMoney              = fields[9].GetUInt32();
        gMenuItem.BoxText               = fields[10].GetString();

        if (gMenuItem.OptionIcon >= GOSSIP_ICON_MAX)
        {
            TC_LOG_ERROR("sql.sql", "Table gossip_menu_option for menu %u, id %u has unknown icon id %u. Replacing with GOSSIP_ICON_CHAT", gMenuItem.MenuId, gMenuItem.OptionIndex, gMenuItem.OptionIcon);
            gMenuItem.OptionIcon = GOSSIP_ICON_CHAT;
        }

        if (gMenuItem.OptionType >= GOSSIP_OPTION_MAX)
            TC_LOG_ERROR("sql.sql", "Table gossip_menu_option for menu %u, id %u has unknown option id %u. Option will not be used", gMenuItem.MenuId, gMenuItem.OptionIndex, gMenuItem.OptionType);

        if (gMenuItem.ActionPoiId && !GetPointOfInterest(gMenuItem.ActionPoiId))
        {
            TC_LOG_ERROR("sql.sql", "Table gossip_menu_option for menu %u, id %u use non-existing action_poi_id %u, ignoring", gMenuItem.MenuId, gMenuItem.OptionIndex, gMenuItem.ActionPoiId);
            gMenuItem.ActionPoiId = 0;
        }

        _gossipMenuItemsStore.insert(GossipMenuItemsContainer::value_type(gMenuItem.MenuId, gMenuItem));
        ++count;
    }
    while (result->NextRow());

    TC_LOG_INFO("server.loading", ">> Loaded %u gossip_menu_option entries in %u ms", count, GetMSTimeDiffToNow(oldMSTime));
}

void ObjectMgr::AddVendorItem(uint32 entry, uint32 item, int32 maxcount, uint32 incrtime, uint32 extendedCost, uint8 type, bool persist /*= true*/)
{
    VendorItemData& vList = _cacheVendorItemStore[entry];
    vList.AddItem(item, maxcount, incrtime, extendedCost, type);

    if (persist)
    {
        PreparedStatement* stmt = WorldDatabase.GetPreparedStatement(WORLD_INS_NPC_VENDOR);

        stmt->setUInt32(0, entry);
        stmt->setUInt32(1, item);
        stmt->setUInt8(2, maxcount);
        stmt->setUInt32(3, incrtime);
        stmt->setUInt32(4, extendedCost);
        stmt->setUInt8(5, type);

        WorldDatabase.Execute(stmt);
    }
}

bool ObjectMgr::RemoveVendorItem(uint32 entry, uint32 item, uint8 type, bool persist /*= true*/)
{
    CacheVendorItemContainer::iterator  iter = _cacheVendorItemStore.find(entry);
    if (iter == _cacheVendorItemStore.end())
        return false;

    if (!iter->second.RemoveItem(item, type))
        return false;

    if (persist)
    {
        PreparedStatement* stmt = WorldDatabase.GetPreparedStatement(WORLD_DEL_NPC_VENDOR);

        stmt->setUInt32(0, entry);
        stmt->setUInt32(1, item);
        stmt->setUInt8(2, type);

        WorldDatabase.Execute(stmt);
    }

    return true;
}

bool ObjectMgr::IsVendorItemValid(uint32 vendor_entry, uint32 id, int32 maxcount, uint32 incrtime, uint32 ExtendedCost, uint8 type, Player* player, std::set<uint32>* skip_vendors, uint32 ORnpcflag) const
{
    CreatureTemplate const* cInfo = sObjectMgr->GetCreatureTemplate(vendor_entry);
    if (!cInfo)
    {
        if (player)
            ChatHandler(player->GetSession()).SendSysMessage(LANG_COMMAND_VENDORSELECTION);
        else
            TC_LOG_ERROR("sql.sql", "Table `(game_event_)npc_vendor` have data for not existed creature template (Entry: %u), ignore", vendor_entry);
        return false;
    }

    if (!((cInfo->npcflag | ORnpcflag) & UNIT_NPC_FLAG_VENDOR))
    {
        if (!skip_vendors || skip_vendors->count(vendor_entry) == 0)
        {
            if (player)
                ChatHandler(player->GetSession()).SendSysMessage(LANG_COMMAND_VENDORSELECTION);
            else
                TC_LOG_ERROR("sql.sql", "Table `(game_event_)npc_vendor` have data for not creature template (Entry: %u) without vendor flag, ignore", vendor_entry);

            if (skip_vendors)
                skip_vendors->insert(vendor_entry);
        }
        return false;
    }

    if ((type == ITEM_VENDOR_TYPE_ITEM && !sObjectMgr->GetItemTemplate(id)) ||
        (type == ITEM_VENDOR_TYPE_CURRENCY && !sCurrencyTypesStore.LookupEntry(id)))
    {
        if (player)
            ChatHandler(player->GetSession()).PSendSysMessage(LANG_ITEM_NOT_FOUND, id, type);
        else
            TC_LOG_ERROR("sql.sql", "Table `(game_event_)npc_vendor` for Vendor (Entry: %u) have in item list non-existed item (%u, type %u), ignore", vendor_entry, id, type);
        return false;
    }

    if (ExtendedCost && !sItemExtendedCostStore.LookupEntry(ExtendedCost))
    {
        if (player)
            ChatHandler(player->GetSession()).PSendSysMessage(LANG_EXTENDED_COST_NOT_EXIST, ExtendedCost);
        else
            TC_LOG_ERROR("sql.sql", "Table `(game_event_)npc_vendor` have Item (Entry: %u) with wrong ExtendedCost (%u) for vendor (%u), ignore", id, ExtendedCost, vendor_entry);
        return false;
    }

    if (type == ITEM_VENDOR_TYPE_ITEM) // not applicable to currencies
    {
        if (maxcount > 0 && incrtime == 0)
        {
            if (player)
                ChatHandler(player->GetSession()).PSendSysMessage("MaxCount != 0 (%u) but IncrTime == 0", maxcount);
            else
                TC_LOG_ERROR("sql.sql", "Table `(game_event_)npc_vendor` has `maxcount` (%u) for item %u of vendor (Entry: %u) but `incrtime`=0, ignore", maxcount, id, vendor_entry);
            return false;
        }
        else if (maxcount == 0 && incrtime > 0)
        {
            if (player)
                ChatHandler(player->GetSession()).PSendSysMessage("MaxCount == 0 but IncrTime<>= 0");
            else
                TC_LOG_ERROR("sql.sql", "Table `(game_event_)npc_vendor` has `maxcount`=0 for item %u of vendor (Entry: %u) but `incrtime`<>0, ignore", id, vendor_entry);
            return false;
        }
    }

    VendorItemData const* vItems = GetNpcVendorItemList(vendor_entry);
    if (!vItems)
        return true;                                        // later checks for non-empty lists

    if (vItems->FindItemCostPair(id, ExtendedCost, type))
    {
        if (player)
            ChatHandler(player->GetSession()).PSendSysMessage(LANG_ITEM_ALREADY_IN_LIST, id, ExtendedCost, type);
        else
            TC_LOG_ERROR("sql.sql", "Table `npc_vendor` has duplicate items %u (with extended cost %u, type %u) for vendor (Entry: %u), ignoring", id, ExtendedCost, type, vendor_entry);
        return false;
    }

    if (type == ITEM_VENDOR_TYPE_CURRENCY && maxcount == 0)
    {
        TC_LOG_ERROR("sql.sql", "Table `(game_event_)npc_vendor` have Item (Entry: %u, type: %u) with missing maxcount for vendor (%u), ignore", id, type, vendor_entry);
        return false;
    }

    return true;
}

void ObjectMgr::LoadScriptNames()
{
    uint32 oldMSTime = getMSTime();

    _scriptNamesStore.push_back("");
    QueryResult result = WorldDatabase.Query(
      "SELECT DISTINCT(ScriptName) FROM achievement_criteria_data WHERE ScriptName <> '' AND type = 11 "
      "UNION "
      "SELECT DISTINCT(ScriptName) FROM battleground_template WHERE ScriptName <> '' "
      "UNION "
      "SELECT DISTINCT(ScriptName) FROM creature_template WHERE ScriptName <> '' "
      "UNION "
      "SELECT DISTINCT(ScriptName) FROM gameobject_template WHERE ScriptName <> '' "
      "UNION "
      "SELECT DISTINCT(ScriptName) FROM item_script_names WHERE ScriptName <> '' "
      "UNION "
      "SELECT DISTINCT(ScriptName) FROM areatrigger_scripts WHERE ScriptName <> '' "
      "UNION "
      "SELECT DISTINCT(ScriptName) FROM spell_script_names WHERE ScriptName <> '' "
      "UNION "
      "SELECT DISTINCT(ScriptName) FROM transports WHERE ScriptName <> '' "
      "UNION "
      "SELECT DISTINCT(ScriptName) FROM game_weather WHERE ScriptName <> '' "
      "UNION "
      "SELECT DISTINCT(ScriptName) FROM conditions WHERE ScriptName <> '' "
      "UNION "
      "SELECT DISTINCT(ScriptName) FROM outdoorpvp_template WHERE ScriptName <> '' "
      "UNION "
      "SELECT DISTINCT(script) FROM instance_template WHERE script <> ''");

    if (!result)
    {
        TC_LOG_ERROR("server.loading", ">> Loaded empty set of Script Names!");
        return;
    }

    uint32 count = 1;

    do
    {
        _scriptNamesStore.push_back((*result)[0].GetString());
        ++count;
    }
    while (result->NextRow());

    std::sort(_scriptNamesStore.begin(), _scriptNamesStore.end());
    TC_LOG_INFO("server.loading", ">> Loaded %d Script Names in %u ms", count, GetMSTimeDiffToNow(oldMSTime));
}

uint32 ObjectMgr::GetScriptId(const char *name)
{
    // use binary search to find the script name in the sorted vector
    // assume "" is the first element
    if (!name)
        return 0;

    ScriptNameContainer::const_iterator itr = std::lower_bound(_scriptNamesStore.begin(), _scriptNamesStore.end(), name);
    if (itr == _scriptNamesStore.end() || *itr != name)
        return 0;

    return uint32(itr - _scriptNamesStore.begin());
}

void ObjectMgr::CheckScripts(ScriptsType type, std::set<int32>& ids)
{
    ScriptMapMap* scripts = GetScriptsMapByType(type);
    if (!scripts)
        return;

    for (ScriptMapMap::const_iterator itrMM = scripts->begin(); itrMM != scripts->end(); ++itrMM)
    {
        for (ScriptMap::const_iterator itrM = itrMM->second.begin(); itrM != itrMM->second.end(); ++itrM)
        {
            switch (itrM->second.command)
            {
                case SCRIPT_COMMAND_TALK:
                {
                    if (!GetTrinityStringLocale (itrM->second.Talk.TextID))
                        TC_LOG_ERROR("sql.sql", "Table `%s` references invalid text id %u from `db_script_string`, script id: %u.", GetScriptsTableNameByType(type).c_str(), itrM->second.Talk.TextID, itrMM->first);

                    if (ids.find(itrM->second.Talk.TextID) != ids.end())
                        ids.erase(itrM->second.Talk.TextID);
                }
                default:
                    break;
            }
        }
    }
}

void ObjectMgr::LoadDbScriptStrings()
{
    LoadTrinityStrings("db_script_string", MIN_DB_SCRIPT_STRING_ID, MAX_DB_SCRIPT_STRING_ID);

    std::set<int32> ids;

    for (int32 i = MIN_DB_SCRIPT_STRING_ID; i < MAX_DB_SCRIPT_STRING_ID; ++i)
        if (GetTrinityStringLocale(i))
            ids.insert(i);

    for (int type = SCRIPTS_FIRST; type < SCRIPTS_LAST; ++type)
        CheckScripts(ScriptsType(type), ids);

    for (std::set<int32>::const_iterator itr = ids.begin(); itr != ids.end(); ++itr)
        TC_LOG_ERROR("sql.sql", "Table `db_script_string` has unused string id  %u", *itr);
}

bool LoadTrinityStrings(const char* table, int32 start_value, int32 end_value)
{
    // MAX_DB_SCRIPT_STRING_ID is max allowed negative value for scripts (scrpts can use only more deep negative values
    // start/end reversed for negative values
    if (start_value > MAX_DB_SCRIPT_STRING_ID || end_value >= start_value)
    {
        TC_LOG_ERROR("sql.sql", "Table '%s' load attempted with range (%d - %d) reserved by Trinity, strings not loaded.", table, start_value, end_value+1);
        return false;
    }

    return sObjectMgr->LoadTrinityStrings(table, start_value, end_value);
}

CreatureBaseStats const* ObjectMgr::GetCreatureBaseStats(uint8 level, uint8 unitClass)
{
    CreatureBaseStatsContainer::const_iterator it = _creatureBaseStatsStore.find(MAKE_PAIR16(level, unitClass));

    if (it != _creatureBaseStatsStore.end())
        return &(it->second);

    struct DefaultCreatureBaseStats : public CreatureBaseStats
    {
        DefaultCreatureBaseStats()
        {
            BaseArmor = 1;
            for (uint8 j = 0; j < MAX_CREATURE_BASE_HP; ++j)
                BaseHealth[j] = 1;
            BaseMana = 0;
        }
    };
    static const DefaultCreatureBaseStats def_stats;
    return &def_stats;
}

void ObjectMgr::LoadCreatureClassLevelStats()
{
    uint32 oldMSTime = getMSTime();
    //                                                   0      1        2        3        4        5         6          7
    QueryResult result = WorldDatabase.Query("SELECT level, class, basehp0, basehp1, basehp2, basehp3, basemana, basearmor FROM creature_classlevelstats");

    if (!result)
    {
        TC_LOG_INFO("server.loading", ">> Loaded 0 creature base stats. DB table `creature_classlevelstats` is empty.");
        return;
    }

    uint32 count = 0;
    do
    {
        Field* fields = result->Fetch();

        uint8 Level = fields[0].GetInt8();
        uint8 Class = fields[1].GetInt8();

        CreatureBaseStats stats;

        for (uint8 i = 0; i < MAX_CREATURE_BASE_HP; ++i)
            stats.BaseHealth[i] = fields[i + 2].GetUInt32();

        stats.BaseMana = fields[6].GetUInt32();
        stats.BaseArmor = fields[7].GetUInt32();

        if (!Class || ((1 << (Class - 1)) & CLASSMASK_ALL_CREATURES) == 0)
            TC_LOG_ERROR("sql.sql", "Creature base stats for level %u has invalid class %u", Level, Class);

        for (uint8 i = 0; i < MAX_CREATURE_BASE_HP; ++i)
        {
            if (stats.BaseHealth[i] < 1)
            {
                TC_LOG_ERROR("sql.sql", "Creature base stats for class %u, level %u has invalid zero base HP[%u] - set to 1", Class, Level, i);
                stats.BaseHealth[i] = 1;
            }
        }

        _creatureBaseStatsStore[MAKE_PAIR16(Level, Class)] = stats;

        ++count;
    }
    while (result->NextRow());

    CreatureTemplateContainer const* ctc = sObjectMgr->GetCreatureTemplates();
    for (CreatureTemplateContainer::const_iterator itr = ctc->begin(); itr != ctc->end(); ++itr)
    {
        for (uint16 lvl = itr->second.minlevel; lvl <= itr->second.maxlevel; ++lvl)
        {
            if (_creatureBaseStatsStore.find(MAKE_PAIR16(lvl, itr->second.unit_class)) == _creatureBaseStatsStore.end())
                TC_LOG_ERROR("sql.sql", "Missing base stats for creature class %u level %u", itr->second.unit_class, lvl);
        }
    }

    TC_LOG_INFO("server.loading", ">> Loaded %u creature base stats in %u ms", count, GetMSTimeDiffToNow(oldMSTime));
}

void ObjectMgr::LoadFactionChangeAchievements()
{
    uint32 oldMSTime = getMSTime();

    QueryResult result = WorldDatabase.Query("SELECT alliance_id, horde_id FROM player_factionchange_achievement");

    if (!result)
    {
        TC_LOG_ERROR("server.loading", ">> Loaded 0 faction change achievement pairs. DB table `player_factionchange_achievement` is empty.");
        return;
    }

    uint32 count = 0;

    do
    {
        Field* fields = result->Fetch();

        uint32 alliance = fields[0].GetUInt32();
        uint32 horde = fields[1].GetUInt32();

        if (!sAchievementMgr->GetAchievement(alliance))
            TC_LOG_ERROR("sql.sql", "Achievement %u (alliance_id) referenced in `player_factionchange_achievement` does not exist, pair skipped!", alliance);
        else if (!sAchievementMgr->GetAchievement(horde))
            TC_LOG_ERROR("sql.sql", "Achievement %u (horde_id) referenced in `player_factionchange_achievement` does not exist, pair skipped!", horde);
        else
            FactionChangeAchievements[alliance] = horde;

        ++count;
    }
    while (result->NextRow());

    TC_LOG_INFO("server.loading", ">> Loaded %u faction change achievement pairs in %u ms", count, GetMSTimeDiffToNow(oldMSTime));
}

void ObjectMgr::LoadFactionChangeItems()
{
    uint32 oldMSTime = getMSTime();

    QueryResult result = WorldDatabase.Query("SELECT alliance_id, horde_id FROM player_factionchange_items");

    if (!result)
    {
        TC_LOG_INFO("server.loading", ">> Loaded 0 faction change item pairs. DB table `player_factionchange_items` is empty.");
        return;
    }

    uint32 count = 0;

    do
    {
        Field* fields = result->Fetch();

        uint32 alliance = fields[0].GetUInt32();
        uint32 horde = fields[1].GetUInt32();

        if (!GetItemTemplate(alliance))
            TC_LOG_ERROR("sql.sql", "Item %u (alliance_id) referenced in `player_factionchange_items` does not exist, pair skipped!", alliance);
        else if (!GetItemTemplate(horde))
            TC_LOG_ERROR("sql.sql", "Item %u (horde_id) referenced in `player_factionchange_items` does not exist, pair skipped!", horde);
        else
            FactionChangeItems[alliance] = horde;

        ++count;
    }
    while (result->NextRow());

    TC_LOG_INFO("server.loading", ">> Loaded %u faction change item pairs in %u ms", count, GetMSTimeDiffToNow(oldMSTime));
}

void ObjectMgr::LoadFactionChangeQuests()
{
    uint32 oldMSTime = getMSTime();

    QueryResult result = WorldDatabase.Query("SELECT alliance_id, horde_id FROM player_factionchange_quests");

    if (!result)
    {
        TC_LOG_ERROR("server.loading", ">> Loaded 0 faction change quest pairs. DB table `player_factionchange_quests` is empty.");
        return;
    }

    uint32 count = 0;

    do
    {
        Field* fields = result->Fetch();

        uint32 alliance = fields[0].GetUInt32();
        uint32 horde = fields[1].GetUInt32();

        if (!sObjectMgr->GetQuestTemplate(alliance))
            TC_LOG_ERROR("sql.sql", "Quest %u (alliance_id) referenced in `player_factionchange_quests` does not exist, pair skipped!", alliance);
        else if (!sObjectMgr->GetQuestTemplate(horde))
            TC_LOG_ERROR("sql.sql", "Quest %u (horde_id) referenced in `player_factionchange_quests` does not exist, pair skipped!", horde);
        else
            FactionChangeQuests[alliance] = horde;

        ++count;
    }
    while (result->NextRow());

    TC_LOG_INFO("server.loading", ">> Loaded %u faction change quest pairs in %u ms", count, GetMSTimeDiffToNow(oldMSTime));
}

void ObjectMgr::LoadFactionChangeReputations()
{
    uint32 oldMSTime = getMSTime();

    QueryResult result = WorldDatabase.Query("SELECT alliance_id, horde_id FROM player_factionchange_reputations");

    if (!result)
    {
        TC_LOG_INFO("server.loading", ">> Loaded 0 faction change reputation pairs. DB table `player_factionchange_reputations` is empty.");
        return;
    }

    uint32 count = 0;

    do
    {
        Field* fields = result->Fetch();

        uint32 alliance = fields[0].GetUInt32();
        uint32 horde = fields[1].GetUInt32();

        if (!sFactionStore.LookupEntry(alliance))
            TC_LOG_ERROR("sql.sql", "Reputation %u (alliance_id) referenced in `player_factionchange_reputations` does not exist, pair skipped!", alliance);
        else if (!sFactionStore.LookupEntry(horde))
            TC_LOG_ERROR("sql.sql", "Reputation %u (horde_id) referenced in `player_factionchange_reputations` does not exist, pair skipped!", horde);
        else
            FactionChangeReputation[alliance] = horde;

        ++count;
    }
    while (result->NextRow());

    TC_LOG_INFO("server.loading", ">> Loaded %u faction change reputation pairs in %u ms", count, GetMSTimeDiffToNow(oldMSTime));
}

void ObjectMgr::LoadHotfixData()
{
    uint32 oldMSTime = getMSTime();

    QueryResult result = WorldDatabase.Query("SELECT entry, type, UNIX_TIMESTAMP(hotfixDate) FROM hotfix_data");

    if (!result)
    {
        TC_LOG_INFO("server.loading", ">> Loaded 0 hotfix info entries. DB table `hotfix_data` is empty.");
        return;
    }

    uint32 count = 0;

    _hotfixData.reserve(result->GetRowCount());

    do
    {
        Field* fields = result->Fetch();

        HotfixInfo info;
        info.Entry = fields[0].GetUInt32();
        info.Type = fields[1].GetUInt32();
        info.Timestamp = fields[2].GetUInt64();
        _hotfixData.push_back(info);

        ++count;
    }
    while (result->NextRow());

    TC_LOG_INFO("server.loading", ">> Loaded %u hotfix info entries in %u ms", count, GetMSTimeDiffToNow(oldMSTime));
}

void ObjectMgr::LoadMissingKeyChains()
{
    uint32 oldMSTime = getMSTime();

    QueryResult result = WorldDatabase.Query("SELECT keyId, k1, k2, k3, k4, k5, k6, k7, k8, "
                                                     "k9, k10, k11, k12, k13, k14, k15, k16, "
                                                     "k17, k18, k19, k20, k21, k22, k23, k24, "
                                                     "k25, k26, k27, k28, k29, k30, k31, k32 "
                                                     "FROM keychain_db2 ORDER BY keyId DESC");

    if (!result)
    {
        TC_LOG_INFO("server.loading", ">> Loaded 0 KeyChain entries. DB table `keychain_db2` is empty.");
        return;
    }

    uint32 count = 0;

    do
    {
        Field* fields = result->Fetch();
        uint32 id = fields[0].GetUInt32();

        KeyChainEntry* kce = sKeyChainStore.CreateEntry(id, true);
        kce->Id = id;
        for (uint32 i = 0; i < KEYCHAIN_SIZE; ++i)
            kce->Key[i] = fields[1 + i].GetUInt8();

        ++count;
    }
    while (result->NextRow());

    TC_LOG_INFO("server.loading", ">> Loaded %u KeyChain entries in %u ms", count, GetMSTimeDiffToNow(oldMSTime));
}

void ObjectMgr::LoadFactionChangeSpells()
{
    uint32 oldMSTime = getMSTime();

    QueryResult result = WorldDatabase.Query("SELECT alliance_id, horde_id FROM player_factionchange_spells");

    if (!result)
    {
        TC_LOG_ERROR("server.loading", ">> Loaded 0 faction change spell pairs. DB table `player_factionchange_spells` is empty.");
        return;
    }

    uint32 count = 0;

    do
    {
        Field* fields = result->Fetch();

        uint32 alliance = fields[0].GetUInt32();
        uint32 horde = fields[1].GetUInt32();

        if (!sSpellMgr->GetSpellInfo(alliance))
            TC_LOG_ERROR("sql.sql", "Spell %u (alliance_id) referenced in `player_factionchange_spells` does not exist, pair skipped!", alliance);
        else if (!sSpellMgr->GetSpellInfo(horde))
            TC_LOG_ERROR("sql.sql", "Spell %u (horde_id) referenced in `player_factionchange_spells` does not exist, pair skipped!", horde);
        else
            FactionChangeSpells[alliance] = horde;

        ++count;
    }
    while (result->NextRow());

    TC_LOG_INFO("server.loading", ">> Loaded %u faction change spell pairs in %u ms", count, GetMSTimeDiffToNow(oldMSTime));
}

void ObjectMgr::LoadFactionChangeTitles()
{
    uint32 oldMSTime = getMSTime();

    QueryResult result = WorldDatabase.Query("SELECT alliance_id, horde_id FROM player_factionchange_titles");

    if (!result)
    {
        TC_LOG_INFO("server.loading", ">> Loaded 0 faction change title pairs. DB table `player_factionchange_title` is empty.");
        return;
    }

    uint32 count = 0;

    do
    {
        Field* fields = result->Fetch();

        uint32 alliance = fields[0].GetUInt32();
        uint32 horde = fields[1].GetUInt32();

        if (!sCharTitlesStore.LookupEntry(alliance))
            TC_LOG_ERROR("sql.sql", "Title %u (alliance_id) referenced in `player_factionchange_title` does not exist, pair skipped!", alliance);
        else if (!sCharTitlesStore.LookupEntry(horde))
            TC_LOG_ERROR("sql.sql", "Title %u (horde_id) referenced in `player_factionchange_title` does not exist, pair skipped!", horde);
        else
            FactionChangeTitles[alliance] = horde;

        ++count;
    }
    while (result->NextRow());

    TC_LOG_INFO("server.loading", ">> Loaded %u faction change title pairs in %u ms", count, GetMSTimeDiffToNow(oldMSTime));
}

void ObjectMgr::LoadPhaseDefinitions()
{
    _PhaseDefinitionStore.clear();

    uint32 oldMSTime = getMSTime();

    //                                                 0       1       2         3            4           5
    QueryResult result = WorldDatabase.Query("SELECT zoneId, entry, phasemask, phaseId, terrainswapmap, flags FROM `phase_definitions` ORDER BY `entry` ASC");

    if (!result)
    {
        TC_LOG_INFO("server.loading", ">> Loaded 0 phasing definitions. DB table `phase_definitions` is empty.");
        return;
    }

    uint32 count = 0;

    do
    {
        Field* fields = result->Fetch();

        PhaseDefinition PhaseDefinition;

        PhaseDefinition.zoneId                = fields[0].GetUInt32();
        PhaseDefinition.entry                 = fields[1].GetUInt32();
        PhaseDefinition.phasemask             = fields[2].GetUInt32();
        PhaseDefinition.phaseId               = fields[3].GetUInt32();
        PhaseDefinition.terrainswapmap        = fields[4].GetUInt32();
        PhaseDefinition.flags                 = fields[5].GetUInt32();

        // Checks
        if ((PhaseDefinition.flags & PHASE_FLAG_OVERWRITE_EXISTING) && (PhaseDefinition.flags & PHASE_FLAG_NEGATE_PHASE))
        {
            TC_LOG_ERROR("sql.sql", "Flags defined in phase_definitions in zoneId %d and entry %u does contain PHASE_FLAG_OVERWRITE_EXISTING and PHASE_FLAG_NEGATE_PHASE. Setting flags to PHASE_FLAG_OVERWRITE_EXISTING", PhaseDefinition.zoneId, PhaseDefinition.entry);
            PhaseDefinition.flags &= ~PHASE_FLAG_NEGATE_PHASE;
        }

        _PhaseDefinitionStore[PhaseDefinition.zoneId].push_back(PhaseDefinition);

        ++count;
    }
    while (result->NextRow());

    TC_LOG_INFO("server.loading", ">> Loaded %u phasing definitions in %u ms.", count, GetMSTimeDiffToNow(oldMSTime));
}

void ObjectMgr::LoadSpellPhaseInfo()
{
    _SpellPhaseStore.clear();

    uint32 oldMSTime = getMSTime();

    //                                               0       1            2
    QueryResult result = WorldDatabase.Query("SELECT id, phasemask, terrainswapmap FROM `spell_phase`");

    if (!result)
    {
        TC_LOG_INFO("server.loading", ">> Loaded 0 spell dbc infos. DB table `spell_phase` is empty.");
        return;
    }

    uint32 count = 0;
    do
    {
        Field* fields = result->Fetch();

        SpellPhaseInfo spellPhaseInfo;
        spellPhaseInfo.spellId                = fields[0].GetUInt32();

        SpellInfo const* spell = sSpellMgr->GetSpellInfo(spellPhaseInfo.spellId);
        if (!spell)
        {
            TC_LOG_ERROR("sql.sql", "Spell %u defined in `spell_phase` does not exists, skipped.", spellPhaseInfo.spellId);
            continue;
        }

        if (!spell->HasAura(SPELL_AURA_PHASE))
        {
            TC_LOG_ERROR("sql.sql", "Spell %u defined in `spell_phase` does not have aura effect type SPELL_AURA_PHASE, useless value.", spellPhaseInfo.spellId);
            continue;
        }

        spellPhaseInfo.phasemask              = fields[1].GetUInt32();
        spellPhaseInfo.terrainswapmap         = fields[2].GetUInt32();

        _SpellPhaseStore[spellPhaseInfo.spellId] = spellPhaseInfo;

        ++count;
    }
    while (result->NextRow());
    TC_LOG_INFO("server.loading", ">> Loaded %u spell dbc infos in %u ms.", count, GetMSTimeDiffToNow(oldMSTime));
}

GameObjectTemplate const* ObjectMgr::GetGameObjectTemplate(uint32 entry)
{
    GameObjectTemplateContainer::const_iterator itr = _gameObjectTemplateStore.find(entry);
    if (itr != _gameObjectTemplateStore.end())
        return &(itr->second);

    return NULL;
}

CreatureTemplate const* ObjectMgr::GetCreatureTemplate(uint32 entry)
{
    CreatureTemplateContainer::const_iterator itr = _creatureTemplateStore.find(entry);
    if (itr != _creatureTemplateStore.end())
        return &(itr->second);

    return NULL;
}

VehicleAccessoryList const* ObjectMgr::GetVehicleAccessoryList(Vehicle* veh) const
{
    if (Creature* cre = veh->GetBase()->ToCreature())
    {
        // Give preference to GUID-based accessories
        VehicleAccessoryContainer::const_iterator itr = _vehicleAccessoryStore.find(cre->GetDBTableGUIDLow());
        if (itr != _vehicleAccessoryStore.end())
            return &itr->second;
    }

    // Otherwise return entry-based
    VehicleAccessoryContainer::const_iterator itr = _vehicleTemplateAccessoryStore.find(veh->GetCreatureEntry());
    if (itr != _vehicleTemplateAccessoryStore.end())
        return &itr->second;
    return NULL;
}

PlayerInfo const* ObjectMgr::GetPlayerInfo(uint32 race, uint32 class_) const
{
    if (race >= MAX_RACES)
        return NULL;
    if (class_ >= MAX_CLASSES)
        return NULL;
    PlayerInfo const* info = _playerInfo[race][class_];
    if (!info)
        return NULL;
    return info;
}<|MERGE_RESOLUTION|>--- conflicted
+++ resolved
@@ -239,13 +239,9 @@
     _hiGoGuid(1),
     _hiDoGuid(1),
     _hiCorpseGuid(1),
-<<<<<<< HEAD
     _hiAreaTriggerGuid(1),
-    _hiMoTransGuid(1)
-=======
     _hiMoTransGuid(1),
     DBCLocaleIndex(LOCALE_enUS)
->>>>>>> 5c15e88d
 {
     for (uint8 i = 0; i < MAX_CLASSES; ++i)
         for (uint8 j = 0; j < MAX_RACES; ++j)
