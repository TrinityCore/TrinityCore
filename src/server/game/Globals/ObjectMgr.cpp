--- conflicted
+++ resolved
@@ -1435,17 +1435,7 @@
 
 CreatureModelInfo const* ObjectMgr::GetCreatureModelRandomGender(CreatureModel* model, CreatureTemplate const* creatureTemplate) const
 {
-<<<<<<< HEAD
-    {
-        uint32 displayid_temp = GetRealDisplayId(*displayID);
-        if (displayid_temp != *displayID)
-            return GetCreatureModelRandomGender(&displayid_temp);
-    }
-
-    CreatureModelInfo const* modelInfo = GetCreatureModelInfo(*displayID);
-=======
     CreatureModelInfo const* modelInfo = GetCreatureModelInfo(model->CreatureDisplayID);
->>>>>>> 80c3304d
     if (!modelInfo)
         return nullptr;
 
@@ -1463,7 +1453,7 @@
             {
                 auto itr = std::find_if(creatureTemplate->Models.begin(), creatureTemplate->Models.end(), [&](CreatureModel const& templateModel)
                 {
-                    return templateModel.CreatureDisplayID == modelInfo->displayId_other_gender;
+                    return GetRealDisplayId(templateModel.CreatureDisplayID) == modelInfo->displayId_other_gender;
                 });
                 if (itr != creatureTemplate->Models.end())
                     *model = *itr;
@@ -8417,9 +8407,26 @@
 
     for (auto* e : sChrRacesStore)
     {
-        const char* error = "Dress NPCs requires an entry in creature_model_info for modelid %u (%s %s)";
-        ASSERT(GetCreatureModelInfo(e->MaleDisplayId), error, e->MaleDisplayId, e->Name->Str[DEFAULT_LOCALE], "Male");
-        ASSERT(GetCreatureModelInfo(e->FemaleDisplayId), error, e->FemaleDisplayId, e->Name->Str[DEFAULT_LOCALE], "Female");
+        if (!GetCreatureModelInfo(e->MaleDisplayId))
+        {
+            TC_LOG_ERROR("server.loading", "Dress NPCs requires an entry in creature_model_info for modelid %u (%s Male), using hardcoded dummy info", e->MaleDisplayId, e->Name->Str[DEFAULT_LOCALE]);
+            auto& info = _creatureModelStore[e->MaleDisplayId];
+            info.gender = GENDER_MALE;
+            info.displayId_other_gender = e->FemaleDisplayId;
+            info.is_trigger = false;
+            info.combat_reach = 1.0f;
+            info.bounding_radius = 0.5f;
+        }
+        if (!GetCreatureModelInfo(e->FemaleDisplayId))
+        {
+            TC_LOG_ERROR("server.loading", "Dress NPCs requires an entry in creature_model_info for modelid %u (%s Female), using hardcoded dummy info", e->FemaleDisplayId, e->Name->Str[DEFAULT_LOCALE]);
+            auto& info = _creatureModelStore[e->FemaleDisplayId];
+            info.gender = GENDER_FEMALE;
+            info.displayId_other_gender = e->MaleDisplayId;
+            info.is_trigger = false;
+            info.combat_reach = 1.0f;
+            info.bounding_radius = 0.5f;
+        }
     }
 
     QueryResult result = WorldDatabase.Query("SELECT entry, npcsoundsid, race, class, gender, skin, face, hair, haircolor, facialhair, feature1, feature2, feature3, "
