--- conflicted
+++ resolved
@@ -2670,13 +2670,12 @@
 
         if (!data.rotation.isUnit())
         {
-<<<<<<< HEAD
             // @tswow-begin
             if (data.rotation.w != 0 || data.rotation.x != 0 || data.rotation.y != 0 || data.rotation.z != 0)
             {
                 TC_LOG_ERROR(
                       "sql.sql"
-                    , "Table `gameobject` has gameobject (GUID: %u Entry: %u) with invalid rotation quaternion (non-unit, x=%f y=%f z=%f w=%f), defaulting to orientation on Z axis only"
+                    , "Table `gameobject` has gameobject (GUID: {} Entry: {}) with invalid rotation quaternion (non-unit, x={} y={} z={} w={}), defaulting to orientation on Z axis only"
                     , guid
                     , data.id
                     , data.rotation.x
@@ -2686,9 +2685,6 @@
                 );
             }
             // @tswow-end
-=======
-            TC_LOG_ERROR("sql.sql", "Table `gameobject` has gameobject (GUID: {} Entry: {}) with invalid rotation quaternion (non-unit), defaulting to orientation on Z axis only", guid, data.id);
->>>>>>> d028bb0e
             data.rotation = QuaternionData::fromEulerAnglesZYX(data.spawnPoint.GetOrientation(), 0.0f, 0.0f);
         }
 
