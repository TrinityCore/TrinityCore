--- conflicted
+++ resolved
@@ -8764,11 +8764,9 @@
         "UNION "
         "SELECT DISTINCT(ScriptName) FROM outdoorpvp_template WHERE ScriptName <> '' "
         "UNION "
-<<<<<<< HEAD
+        "SELECT DISTINCT(ScriptName) FROM scene_template WHERE ScriptName <> '' "
+        "UNION "
         "SELECT DISTINCT(ScriptName) FROM areatrigger_template WHERE ScriptName <> '' "
-=======
-        "SELECT DISTINCT(ScriptName) FROM scene_template WHERE ScriptName <> '' "
->>>>>>> 49d5bc04
         "UNION "
         "SELECT DISTINCT(script) FROM instance_template WHERE script <> ''");
 
@@ -9608,32 +9606,6 @@
     TC_LOG_INFO("server.loading", ">> Loaded %u creature quest items in %u ms", count, GetMSTimeDiffToNow(oldMSTime));
 }
 
-<<<<<<< HEAD
-void ObjectMgr::LoadAreaTriggerTemplates()
-{
-    uint32 oldMSTime = getMSTime();
-    _areaTriggerTemplateStore.clear();
-
-    PreparedStatement* stmt = WorldDatabase.GetPreparedStatement(WORLD_SEL_AREATRIGGER_TEMPLATES);
-    PreparedQueryResult templates = WorldDatabase.Query(stmt);
-
-    if (!templates)
-    {
-        TC_LOG_INFO("server.loading", ">> Loaded 0 AreaTrigger templates. DB table `areatrigger_template` is empty.");
-        return;
-    }
-
-    uint32 count = 1;
-
-    // We create a default template in case of the spell reference an unknown template
-    AreaTriggerTemplate defaultAreaTriggerTemplate;
-    defaultAreaTriggerTemplate.Id                          = 0;
-    defaultAreaTriggerTemplate.Flags                       = AREATRIGGER_FLAG_HAS_SPHERE;
-    defaultAreaTriggerTemplate.SphereDatas.Radius          = 1;
-    defaultAreaTriggerTemplate.SphereDatas.RadiusTarget    = 1;
-    defaultAreaTriggerTemplate.InitMaxSearchRadius();
-    _areaTriggerTemplateStore[0] = defaultAreaTriggerTemplate;
-=======
 void ObjectMgr::LoadSceneTemplates()
 {
     uint32 oldMSTime = getMSTime();
@@ -9648,54 +9620,10 @@
     }
 
     uint32 count = 0;
->>>>>>> 49d5bc04
 
     do
     {
         Field* fields = templates->Fetch();
-
-<<<<<<< HEAD
-        AreaTriggerTemplate areaTriggerTemplate;
-        areaTriggerTemplate.Id              = fields[0].GetUInt32();
-        areaTriggerTemplate.Flags           = fields[1].GetUInt32();
-        areaTriggerTemplate.MoveCurveId     = fields[2].GetInt32();
-        areaTriggerTemplate.ScaleCurveId    = fields[3].GetInt32();
-        areaTriggerTemplate.MorphCurveId    = fields[4].GetInt32();
-        areaTriggerTemplate.FacingCurveId   = fields[5].GetInt32();
-
-        for (uint8 i = 0; i < MAX_AREATRIGGER_ENTITY_DATA; ++i)
-            areaTriggerTemplate.DefaultDatas.Data[i] = fields[6 + i].GetFloat();
-
-        areaTriggerTemplate.ScriptId = sObjectMgr->GetScriptId(fields[12].GetCString());
-
-        PreparedStatement* verticesStmt = WorldDatabase.GetPreparedStatement(WORLD_SEL_AREATRIGGER_POLYGON_VERTICES);
-        verticesStmt->setUInt32(0, areaTriggerTemplate.Id);
-        PreparedQueryResult vertices = WorldDatabase.Query(verticesStmt);
-
-        if (vertices)
-        {
-            do
-            {
-                Field* verticeFields = vertices->Fetch();
-
-                AreaTriggerPolygonVertice vertice;
-                vertice.VerticeX        = verticeFields[0].GetFloat();
-                vertice.VerticeY        = verticeFields[1].GetFloat();
-                vertice.VerticeTargetX  = verticeFields[2].GetFloat();
-                vertice.VerticeTargetY  = verticeFields[3].GetFloat();
-
-                areaTriggerTemplate.PolygonVertices.push_back(vertice);
-
-            } while (vertices->NextRow());
-        }
-
-        areaTriggerTemplate.InitMaxSearchRadius();
-        _areaTriggerTemplateStore[areaTriggerTemplate.Id] = areaTriggerTemplate;
-
-    } while (templates->NextRow());
-
-    TC_LOG_INFO("server.loading", ">> Loaded %u spell areatrigger templates in %u ms.", count, GetMSTimeDiffToNow(oldMSTime));
-=======
         uint32 sceneId = fields[0].GetUInt32();
         SceneTemplate& sceneTemplate = _sceneTemplateStore[sceneId];
         sceneTemplate.SceneId           = sceneId;
@@ -9706,5 +9634,74 @@
     } while (templates->NextRow());
 
     TC_LOG_INFO("server.loading", ">> Loaded %u scene templates in %u ms.", count, GetMSTimeDiffToNow(oldMSTime));
->>>>>>> 49d5bc04
+}
+
+void ObjectMgr::LoadAreaTriggerTemplates()
+{
+    uint32 oldMSTime = getMSTime();
+    _areaTriggerTemplateStore.clear();
+
+    PreparedStatement* stmt = WorldDatabase.GetPreparedStatement(WORLD_SEL_AREATRIGGER_TEMPLATES);
+    PreparedQueryResult templates = WorldDatabase.Query(stmt);
+
+    if (!templates)
+    {
+        TC_LOG_INFO("server.loading", ">> Loaded 0 AreaTrigger templates. DB table `areatrigger_template` is empty.");
+        return;
+    }
+
+    uint32 count = 1;
+
+    // We create a default template in case of the spell reference an unknown template
+    AreaTriggerTemplate defaultAreaTriggerTemplate;
+    defaultAreaTriggerTemplate.Id = 0;
+    defaultAreaTriggerTemplate.Flags = AREATRIGGER_FLAG_HAS_SPHERE;
+    defaultAreaTriggerTemplate.SphereDatas.Radius = 1;
+    defaultAreaTriggerTemplate.SphereDatas.RadiusTarget = 1;
+    defaultAreaTriggerTemplate.InitMaxSearchRadius();
+    _areaTriggerTemplateStore[0] = defaultAreaTriggerTemplate;
+
+    do
+    {
+        Field* fields = templates->Fetch();
+        AreaTriggerTemplate areaTriggerTemplate;
+        areaTriggerTemplate.Id = fields[0].GetUInt32();
+        areaTriggerTemplate.Flags = fields[1].GetUInt32();
+        areaTriggerTemplate.MoveCurveId = fields[2].GetInt32();
+        areaTriggerTemplate.ScaleCurveId = fields[3].GetInt32();
+        areaTriggerTemplate.MorphCurveId = fields[4].GetInt32();
+        areaTriggerTemplate.FacingCurveId = fields[5].GetInt32();
+
+        for (uint8 i = 0; i < MAX_AREATRIGGER_ENTITY_DATA; ++i)
+            areaTriggerTemplate.DefaultDatas.Data[i] = fields[6 + i].GetFloat();
+
+        areaTriggerTemplate.ScriptId = sObjectMgr->GetScriptId(fields[12].GetCString());
+
+        PreparedStatement* verticesStmt = WorldDatabase.GetPreparedStatement(WORLD_SEL_AREATRIGGER_POLYGON_VERTICES);
+        verticesStmt->setUInt32(0, areaTriggerTemplate.Id);
+        PreparedQueryResult vertices = WorldDatabase.Query(verticesStmt);
+
+        if (vertices)
+        {
+            do
+            {
+                Field* verticeFields = vertices->Fetch();
+
+                AreaTriggerPolygonVertice vertice;
+                vertice.VerticeX = verticeFields[0].GetFloat();
+                vertice.VerticeY = verticeFields[1].GetFloat();
+                vertice.VerticeTargetX = verticeFields[2].GetFloat();
+                vertice.VerticeTargetY = verticeFields[3].GetFloat();
+
+                areaTriggerTemplate.PolygonVertices.push_back(vertice);
+
+            } while (vertices->NextRow());
+        }
+
+        areaTriggerTemplate.InitMaxSearchRadius();
+        _areaTriggerTemplateStore[areaTriggerTemplate.Id] = areaTriggerTemplate;
+
+    } while (templates->NextRow());
+
+    TC_LOG_INFO("server.loading", ">> Loaded %u spell areatrigger templates in %u ms.", count, GetMSTimeDiffToNow(oldMSTime));
 }