/*
 * Copyright (C) 2008-2013 TrinityCore <http://www.trinitycore.org/>
 * Copyright (C) 2005-2009 MaNGOS <http://getmangos.com/>
 *
 * This program is free software; you can redistribute it and/or modify it
 * under the terms of the GNU General Public License as published by the
 * Free Software Foundation; either version 2 of the License, or (at your
 * option) any later version.
 *
 * This program is distributed in the hope that it will be useful, but WITHOUT
 * ANY WARRANTY; without even the implied warranty of MERCHANTABILITY or
 * FITNESS FOR A PARTICULAR PURPOSE. See the GNU General Public License for
 * more details.
 *
 * You should have received a copy of the GNU General Public License along
 * with this program. If not, see <http://www.gnu.org/licenses/>.
 */

#include "AccountMgr.h"
#include "AchievementMgr.h"
#include "ArenaTeam.h"
#include "ArenaTeamMgr.h"
#include "Chat.h"
#include "Common.h"
#include "DatabaseEnv.h"
#include "DB2Structure.h"
#include "DB2Stores.h"
#include "DisableMgr.h"
#include "GameEventMgr.h"
#include "GossipDef.h"
#include "GroupMgr.h"
#include "GuildMgr.h"
#include "InstanceSaveMgr.h"
#include "Language.h"
#include "LFGMgr.h"
#include "Log.h"
#include "MapManager.h"
#include "ObjectMgr.h"
#include "Pet.h"
#include "PoolMgr.h"
#include "ReputationMgr.h"
#include "ScriptMgr.h"
#include "SpellAuras.h"
#include "Spell.h"
#include "SpellMgr.h"
#include "SpellScript.h"
#include "Transport.h"
#include "UpdateMask.h"
#include "Util.h"
#include "Vehicle.h"
#include "WaypointManager.h"
#include "World.h"

ScriptMapMap sSpellScripts;
ScriptMapMap sEventScripts;
ScriptMapMap sWaypointScripts;

std::string GetScriptsTableNameByType(ScriptsType type)
{
    std::string res = "";
    switch (type)
    {
        case SCRIPTS_SPELL:         res = "spell_scripts";      break;
        case SCRIPTS_EVENT:         res = "event_scripts";      break;
        case SCRIPTS_WAYPOINT:      res = "waypoint_scripts";   break;
        default: break;
    }
    return res;
}

ScriptMapMap* GetScriptsMapByType(ScriptsType type)
{
    ScriptMapMap* res = NULL;
    switch (type)
    {
        case SCRIPTS_SPELL:         res = &sSpellScripts;       break;
        case SCRIPTS_EVENT:         res = &sEventScripts;       break;
        case SCRIPTS_WAYPOINT:      res = &sWaypointScripts;    break;
        default: break;
    }
    return res;
}

std::string GetScriptCommandName(ScriptCommands command)
{
    std::string res = "";
    switch (command)
    {
        case SCRIPT_COMMAND_TALK: res = "SCRIPT_COMMAND_TALK"; break;
        case SCRIPT_COMMAND_EMOTE: res = "SCRIPT_COMMAND_EMOTE"; break;
        case SCRIPT_COMMAND_FIELD_SET: res = "SCRIPT_COMMAND_FIELD_SET"; break;
        case SCRIPT_COMMAND_MOVE_TO: res = "SCRIPT_COMMAND_MOVE_TO"; break;
        case SCRIPT_COMMAND_FLAG_SET: res = "SCRIPT_COMMAND_FLAG_SET"; break;
        case SCRIPT_COMMAND_FLAG_REMOVE: res = "SCRIPT_COMMAND_FLAG_REMOVE"; break;
        case SCRIPT_COMMAND_TELEPORT_TO: res = "SCRIPT_COMMAND_TELEPORT_TO"; break;
        case SCRIPT_COMMAND_QUEST_EXPLORED: res = "SCRIPT_COMMAND_QUEST_EXPLORED"; break;
        case SCRIPT_COMMAND_KILL_CREDIT: res = "SCRIPT_COMMAND_KILL_CREDIT"; break;
        case SCRIPT_COMMAND_RESPAWN_GAMEOBJECT: res = "SCRIPT_COMMAND_RESPAWN_GAMEOBJECT"; break;
        case SCRIPT_COMMAND_TEMP_SUMMON_CREATURE: res = "SCRIPT_COMMAND_TEMP_SUMMON_CREATURE"; break;
        case SCRIPT_COMMAND_OPEN_DOOR: res = "SCRIPT_COMMAND_OPEN_DOOR"; break;
        case SCRIPT_COMMAND_CLOSE_DOOR: res = "SCRIPT_COMMAND_CLOSE_DOOR"; break;
        case SCRIPT_COMMAND_ACTIVATE_OBJECT: res = "SCRIPT_COMMAND_ACTIVATE_OBJECT"; break;
        case SCRIPT_COMMAND_REMOVE_AURA: res = "SCRIPT_COMMAND_REMOVE_AURA"; break;
        case SCRIPT_COMMAND_CAST_SPELL: res = "SCRIPT_COMMAND_CAST_SPELL"; break;
        case SCRIPT_COMMAND_PLAY_SOUND: res = "SCRIPT_COMMAND_PLAY_SOUND"; break;
        case SCRIPT_COMMAND_CREATE_ITEM: res = "SCRIPT_COMMAND_CREATE_ITEM"; break;
        case SCRIPT_COMMAND_DESPAWN_SELF: res = "SCRIPT_COMMAND_DESPAWN_SELF"; break;
        case SCRIPT_COMMAND_LOAD_PATH: res = "SCRIPT_COMMAND_LOAD_PATH"; break;
        case SCRIPT_COMMAND_CALLSCRIPT_TO_UNIT: res = "SCRIPT_COMMAND_CALLSCRIPT_TO_UNIT"; break;
        case SCRIPT_COMMAND_KILL: res = "SCRIPT_COMMAND_KILL"; break;
        // TrinityCore only
        case SCRIPT_COMMAND_ORIENTATION: res = "SCRIPT_COMMAND_ORIENTATION"; break;
        case SCRIPT_COMMAND_EQUIP: res = "SCRIPT_COMMAND_EQUIP"; break;
        case SCRIPT_COMMAND_MODEL: res = "SCRIPT_COMMAND_MODEL"; break;
        case SCRIPT_COMMAND_CLOSE_GOSSIP: res = "SCRIPT_COMMAND_CLOSE_GOSSIP"; break;
        case SCRIPT_COMMAND_PLAYMOVIE: res = "SCRIPT_COMMAND_PLAYMOVIE"; break;
        default:
        {
            char sz[32];
            sprintf(sz, "Unknown command: %d", command);
            res = sz;
            break;
        }
    }
    return res;
}

std::string ScriptInfo::GetDebugInfo() const
{
    char sz[256];
    sprintf(sz, "%s ('%s' script id: %u)", GetScriptCommandName(command).c_str(), GetScriptsTableNameByType(type).c_str(), id);
    return std::string(sz);
}

bool normalizePlayerName(std::string& name)
{
    if (name.empty())
        return false;

    wchar_t wstr_buf[MAX_INTERNAL_PLAYER_NAME+1];
    size_t wstr_len = MAX_INTERNAL_PLAYER_NAME;

    if (!Utf8toWStr(name, &wstr_buf[0], wstr_len))
        return false;

    wstr_buf[0] = wcharToUpper(wstr_buf[0]);
    for (size_t i = 1; i < wstr_len; ++i)
        wstr_buf[i] = wcharToLower(wstr_buf[i]);

    if (!WStrToUtf8(wstr_buf, wstr_len, name))
        return false;

    return true;
}

LanguageDesc lang_description[LANGUAGES_COUNT] =
{
    { LANG_ADDON,           0, 0                       },
    { LANG_UNIVERSAL,       0, 0                       },
    { LANG_ORCISH,        669, SKILL_LANG_ORCISH       },
    { LANG_DARNASSIAN,    671, SKILL_LANG_DARNASSIAN   },
    { LANG_TAURAHE,       670, SKILL_LANG_TAURAHE      },
    { LANG_DWARVISH,      672, SKILL_LANG_DWARVEN      },
    { LANG_COMMON,        668, SKILL_LANG_COMMON       },
    { LANG_DEMONIC,       815, SKILL_LANG_DEMON_TONGUE },
    { LANG_TITAN,         816, SKILL_LANG_TITAN        },
    { LANG_THALASSIAN,    813, SKILL_LANG_THALASSIAN   },
    { LANG_DRACONIC,      814, SKILL_LANG_DRACONIC     },
    { LANG_KALIMAG,       817, SKILL_LANG_OLD_TONGUE   },
    { LANG_GNOMISH,      7340, SKILL_LANG_GNOMISH      },
    { LANG_TROLL,        7341, SKILL_LANG_TROLL        },
    { LANG_GUTTERSPEAK, 17737, SKILL_LANG_GUTTERSPEAK  },
    { LANG_DRAENEI,     29932, SKILL_LANG_DRAENEI      },
    { LANG_ZOMBIE,          0, 0                       },
    { LANG_GNOMISH_BINARY,  0, 0                       },
    { LANG_GOBLIN_BINARY,   0, 0                       },
    { LANG_WORGEN,      69270, SKILL_LANG_WORGEN       },
    { LANG_GOBLIN,      69269, SKILL_LANG_GOBLIN       }
};

LanguageDesc const* GetLanguageDescByID(uint32 lang)
{
    for (uint8 i = 0; i < LANGUAGES_COUNT; ++i)
    {
        if (uint32(lang_description[i].lang_id) == lang)
            return &lang_description[i];
    }

    return NULL;
}

bool SpellClickInfo::IsFitToRequirements(Unit const* clicker, Unit const* clickee) const
{
    Player const* playerClicker = clicker->ToPlayer();
    if (!playerClicker)
        return true;

    Unit const* summoner = NULL;
    // Check summoners for party
    if (clickee->IsSummon())
        summoner = clickee->ToTempSummon()->GetSummoner();
    if (!summoner)
        summoner = clickee;

    // This only applies to players
    switch (userType)
    {
        case SPELL_CLICK_USER_FRIEND:
            if (!playerClicker->IsFriendlyTo(summoner))
                return false;
            break;
        case SPELL_CLICK_USER_RAID:
            if (!playerClicker->IsInRaidWith(summoner))
                return false;
            break;
        case SPELL_CLICK_USER_PARTY:
            if (!playerClicker->IsInPartyWith(summoner))
                return false;
            break;
        default:
            break;
    }

    return true;
}

ObjectMgr::ObjectMgr():
    _auctionId(1),
    _equipmentSetGuid(1),
    _itemTextId(1),
    _mailId(1),
    _hiPetNumber(1),
    _voidItemId(1),
    _hiCharGuid(1),
    _hiCreatureGuid(1),
    _hiPetGuid(1),
    _hiVehicleGuid(1),
    _hiItemGuid(1),
    _hiGoGuid(1),
    _hiDoGuid(1),
    _hiCorpseGuid(1),
    _hiAreaTriggerGuid(1),
    _hiMoTransGuid(1)
{
    for (uint8 i = 0; i < MAX_CLASSES; ++i)
        for (uint8 j = 0; j < MAX_RACES; ++j)
            _playerInfo[j][i] = NULL;
}

ObjectMgr::~ObjectMgr()
{
    for (QuestMap::iterator i = _questTemplates.begin(); i != _questTemplates.end(); ++i)
        delete i->second;

    for (PetLevelInfoContainer::iterator i = _petInfoStore.begin(); i != _petInfoStore.end(); ++i)
        delete[] i->second;

    for (int race = 0; race < MAX_RACES; ++race)
    {
        for (int class_ = 0; class_ < MAX_CLASSES; ++class_)
        {
            if (_playerInfo[race][class_])
                delete[] _playerInfo[race][class_]->levelInfo;
            delete _playerInfo[race][class_];
        }
    }

    for (CacheVendorItemContainer::iterator itr = _cacheVendorItemStore.begin(); itr != _cacheVendorItemStore.end(); ++itr)
        itr->second.Clear();

    _cacheTrainerSpellStore.clear();
    _graveyardOrientations.clear();

    for (DungeonEncounterContainer::iterator itr =_dungeonEncounterStore.begin(); itr != _dungeonEncounterStore.end(); ++itr)
        for (DungeonEncounterList::iterator encounterItr = itr->second.begin(); encounterItr != itr->second.end(); ++encounterItr)
            delete *encounterItr;

    for (AccessRequirementContainer::iterator itr = _accessRequirementStore.begin(); itr != _accessRequirementStore.end(); ++itr)
        delete itr->second;
}

void ObjectMgr::AddLocaleString(std::string const& s, LocaleConstant locale, StringVector& data)
{
    if (!s.empty())
    {
        if (data.size() <= size_t(locale))
            data.resize(locale + 1);

        data[locale] = s;
    }
}

void ObjectMgr::LoadGraveyardOrientations()
{
    uint32 oldMSTime = getMSTime();

    _graveyardOrientations.clear();

    QueryResult result = WorldDatabase.Query("SELECT id, orientation FROM graveyard_orientation");

    if (!result)
        return;

    do
    {
        Field* fields = result->Fetch();

        uint32 id = fields[0].GetUInt32();
        if (!sWorldSafeLocsStore.LookupEntry(id))
        {
            TC_LOG_ERROR(LOG_FILTER_SERVER_LOADING, "Graveyard %u referenced in graveyard_orientation doesn't exist.", id);
            continue;
        }
        _graveyardOrientations[id] = fields[1].GetFloat();

    } while (result->NextRow());

    TC_LOG_INFO(LOG_FILTER_SERVER_LOADING, ">> Loaded %lu graveyard orientations in %u ms", (unsigned long)_graveyardOrientations.size(), GetMSTimeDiffToNow(oldMSTime));
}

void ObjectMgr::LoadCreatureLocales()
{
    uint32 oldMSTime = getMSTime();

    _creatureLocaleStore.clear();                              // need for reload case

    QueryResult result = WorldDatabase.Query("SELECT entry, name_loc1, subname_loc1, name_loc2, subname_loc2, name_loc3, subname_loc3, name_loc4, subname_loc4, name_loc5, subname_loc5, name_loc6, subname_loc6, name_loc7, subname_loc7, name_loc8, subname_loc8 FROM locales_creature");

    if (!result)
        return;

    do
    {
        Field* fields = result->Fetch();

        uint32 entry = fields[0].GetUInt32();

        CreatureLocale& data = _creatureLocaleStore[entry];

        for (uint8 i = 1; i < TOTAL_LOCALES; ++i)
        {
            LocaleConstant locale = (LocaleConstant) i;
            AddLocaleString(fields[1 + 2 * (i - 1)].GetString(), locale, data.Name);
            AddLocaleString(fields[1 + 2 * (i - 1) + 1].GetString(), locale, data.SubName);
        }
    } while (result->NextRow());

    TC_LOG_INFO(LOG_FILTER_SERVER_LOADING, ">> Loaded %lu creature locale strings in %u ms", (unsigned long)_creatureLocaleStore.size(), GetMSTimeDiffToNow(oldMSTime));
}

void ObjectMgr::LoadGossipMenuItemsLocales()
{
    uint32 oldMSTime = getMSTime();

    _gossipMenuItemsLocaleStore.clear();                              // need for reload case

    QueryResult result = WorldDatabase.Query("SELECT menu_id, id, "
        "option_text_loc1, box_text_loc1, option_text_loc2, box_text_loc2, "
        "option_text_loc3, box_text_loc3, option_text_loc4, box_text_loc4, "
        "option_text_loc5, box_text_loc5, option_text_loc6, box_text_loc6, "
        "option_text_loc7, box_text_loc7, option_text_loc8, box_text_loc8 "
        "FROM locales_gossip_menu_option");

    if (!result)
        return;

    do
    {
        Field* fields = result->Fetch();

        uint16 menuId   = fields[0].GetUInt16();
        uint16 id       = fields[1].GetUInt16();

        GossipMenuItemsLocale& data = _gossipMenuItemsLocaleStore[MAKE_PAIR32(menuId, id)];

        for (uint8 i = 1; i < TOTAL_LOCALES; ++i)
        {
            LocaleConstant locale = (LocaleConstant) i;
            AddLocaleString(fields[2 + 2 * (i - 1)].GetString(), locale, data.OptionText);
            AddLocaleString(fields[2 + 2 * (i - 1) + 1].GetString(), locale, data.BoxText);
        }
    } while (result->NextRow());

    TC_LOG_INFO(LOG_FILTER_SERVER_LOADING, ">> Loaded %lu gossip_menu_option locale strings in %u ms", (unsigned long)_gossipMenuItemsLocaleStore.size(), GetMSTimeDiffToNow(oldMSTime));
}

void ObjectMgr::LoadPointOfInterestLocales()
{
    uint32 oldMSTime = getMSTime();

    _pointOfInterestLocaleStore.clear();                              // need for reload case

    QueryResult result = WorldDatabase.Query("SELECT entry, icon_name_loc1, icon_name_loc2, icon_name_loc3, icon_name_loc4, icon_name_loc5, icon_name_loc6, icon_name_loc7, icon_name_loc8 FROM locales_points_of_interest");

    if (!result)
        return;

    do
    {
        Field* fields = result->Fetch();

        uint32 entry = fields[0].GetUInt32();

        PointOfInterestLocale& data = _pointOfInterestLocaleStore[entry];

        for (uint8 i = 1; i < TOTAL_LOCALES; ++i)
            AddLocaleString(fields[i].GetString(), LocaleConstant(i), data.IconName);
    } while (result->NextRow());

    TC_LOG_INFO(LOG_FILTER_SERVER_LOADING, ">> Loaded %lu points_of_interest locale strings in %u ms", (unsigned long)_pointOfInterestLocaleStore.size(), GetMSTimeDiffToNow(oldMSTime));
}

void ObjectMgr::LoadCreatureTemplates()
{
    uint32 oldMSTime = getMSTime();

    //                                                 0              1                 2                  3                 4            5           6        7         8
    QueryResult result = WorldDatabase.Query("SELECT entry, difficulty_entry_1, difficulty_entry_2, difficulty_entry_3, KillCredit1, KillCredit2, modelid1, modelid2, modelid3, "
    //                                           9       10      11       12           13           14        15     16      17        18        19         20         21
                                             "modelid4, name, subname, IconName, gossip_menu_id, minlevel, maxlevel, exp, exp_unk, faction_A, faction_H, npcflag, speed_walk, "
    //                                             22     23     24     25     26       27           28             29              30               31            32          33          34
                                             "speed_run, scale, rank, mindmg, maxdmg, dmgschool, attackpower, dmg_multiplier, baseattacktime, rangeattacktime, unit_class, unit_flags, unit_flags2, "
    //                                             35         36         37             38             39          40           41              42          43
                                             "dynamicflags, family, trainer_type, trainer_class, trainer_race, minrangedmg, maxrangedmg, rangedattackpower, type, "
    //                                            44           45        46         47            48          49          50           51           52           53         54
                                             "type_flags, type_flags2, lootid, pickpocketloot, skinloot, resistance1, resistance2, resistance3, resistance4, resistance5, resistance6, "
    //                                          55      56      57      58      59      60      61      62          63           64        65       66       67         68
                                             "spell1, spell2, spell3, spell4, spell5, spell6, spell7, spell8, PetSpellDataId, VehicleId, mingold, maxgold, AIName, MovementType, "
    //                                             69          70         71         72            73            74          75           76          77          78           79          80
                                             "InhabitType, HoverHeight, Health_mod, Mana_mod, Mana_mod_extra, Armor_mod, RacialLeader, questItem1, questItem2, questItem3, questItem4, questItem5, "
    //                                            81           82          83               84                85           86
                                             " questItem6, movementId, RegenHealth, mechanic_immune_mask, flags_extra, ScriptName "
                                             "FROM creature_template;");

    if (!result)
    {
        TC_LOG_INFO(LOG_FILTER_SERVER_LOADING, ">> Loaded 0 creature template definitions. DB table `creature_template` is empty.");
        return;
    }

    _creatureTemplateStore.rehash(result->GetRowCount());
    uint32 count = 0;
    do
    {
        Field* fields = result->Fetch();

        uint32 entry = fields[0].GetUInt32();


        CreatureTemplate& creatureTemplate = _creatureTemplateStore[entry];

        creatureTemplate.Entry = entry;

        for (uint8 i = 0; i < MAX_DIFFICULTY - 1; ++i)
            creatureTemplate.DifficultyEntry[i] = fields[1 + i].GetUInt32();

        for (uint8 i = 0; i < MAX_KILL_CREDIT; ++i)
            creatureTemplate.KillCredit[i] = fields[4 + i].GetUInt32();

        creatureTemplate.Modelid1          = fields[6].GetUInt32();
        creatureTemplate.Modelid2          = fields[7].GetUInt32();
        creatureTemplate.Modelid3          = fields[8].GetUInt32();
        creatureTemplate.Modelid4          = fields[9].GetUInt32();
        creatureTemplate.Name              = fields[10].GetString();
        creatureTemplate.SubName           = fields[11].GetString();
        creatureTemplate.IconName          = fields[12].GetString();
        creatureTemplate.GossipMenuId      = fields[13].GetUInt32();
        creatureTemplate.minlevel          = fields[14].GetUInt8();
        creatureTemplate.maxlevel          = fields[15].GetUInt8();
        creatureTemplate.expansion         = uint32(fields[16].GetInt16());
        creatureTemplate.expansionUnknown  = uint32(fields[17].GetUInt16());
        creatureTemplate.faction_A         = uint32(fields[18].GetUInt16());
        creatureTemplate.faction_H         = uint32(fields[19].GetUInt16());
        creatureTemplate.npcflag           = fields[20].GetUInt32();
        creatureTemplate.speed_walk        = fields[21].GetFloat();
        creatureTemplate.speed_run         = fields[22].GetFloat();
        creatureTemplate.scale             = fields[23].GetFloat();
        creatureTemplate.rank              = uint32(fields[24].GetUInt8());
        creatureTemplate.mindmg            = fields[25].GetFloat();
        creatureTemplate.maxdmg            = fields[26].GetFloat();
        creatureTemplate.dmgschool         = uint32(fields[27].GetInt8());
        creatureTemplate.attackpower       = fields[28].GetUInt32();
        creatureTemplate.dmg_multiplier    = fields[29].GetFloat();
        creatureTemplate.baseattacktime    = fields[30].GetUInt32();
        creatureTemplate.rangeattacktime   = fields[31].GetUInt32();
        creatureTemplate.unit_class        = uint32(fields[32].GetUInt8());
        creatureTemplate.unit_flags        = fields[33].GetUInt32();
        creatureTemplate.unit_flags2       = fields[34].GetUInt32();
        creatureTemplate.dynamicflags      = fields[35].GetUInt32();
        creatureTemplate.family            = uint32(fields[36].GetUInt8());
        creatureTemplate.trainer_type      = uint32(fields[37].GetUInt8());
        creatureTemplate.trainer_class     = uint32(fields[38].GetUInt8());
        creatureTemplate.trainer_race      = uint32(fields[39].GetUInt8());
        creatureTemplate.minrangedmg       = fields[40].GetFloat();
        creatureTemplate.maxrangedmg       = fields[41].GetFloat();
        creatureTemplate.rangedattackpower = uint32(fields[42].GetUInt16());
        creatureTemplate.type              = uint32(fields[43].GetUInt8());
        creatureTemplate.type_flags        = fields[44].GetUInt32();
        creatureTemplate.type_flags2       = fields[45].GetUInt32();
        creatureTemplate.lootid            = fields[46].GetUInt32();
        creatureTemplate.pickpocketLootId  = fields[47].GetUInt32();
        creatureTemplate.SkinLootId        = fields[48].GetUInt32();

        for (uint8 i = SPELL_SCHOOL_HOLY; i < MAX_SPELL_SCHOOL; ++i)
            creatureTemplate.resistance[i] = fields[49 + i - 1].GetInt16();

        for (uint8 i = 0; i < CREATURE_MAX_SPELLS; ++i)
            creatureTemplate.spells[i] = fields[55 + i].GetUInt32();

        creatureTemplate.PetSpellDataId = fields[63].GetUInt32();
        creatureTemplate.VehicleId      = fields[64].GetUInt32();
        creatureTemplate.mingold        = fields[65].GetUInt32();
        creatureTemplate.maxgold        = fields[66].GetUInt32();
        creatureTemplate.AIName         = fields[67].GetString();
        creatureTemplate.MovementType   = uint32(fields[68].GetUInt8());
        creatureTemplate.InhabitType    = uint32(fields[69].GetUInt8());
        creatureTemplate.HoverHeight    = fields[70].GetFloat();
        creatureTemplate.ModHealth      = fields[71].GetFloat();
        creatureTemplate.ModMana        = fields[72].GetFloat();
        creatureTemplate.ModManaExtra   = fields[73].GetFloat();
        creatureTemplate.ModArmor       = fields[74].GetFloat();
        creatureTemplate.RacialLeader   = fields[75].GetBool();

        for (uint8 i = 0; i < MAX_CREATURE_QUEST_ITEMS; ++i)
            creatureTemplate.questItems[i] = fields[76 + i].GetUInt32();

        creatureTemplate.movementId         = fields[82].GetUInt32();
        creatureTemplate.RegenHealth        = fields[83].GetBool();
        creatureTemplate.MechanicImmuneMask = fields[84].GetUInt32();
        creatureTemplate.flags_extra        = fields[85].GetUInt32();
        creatureTemplate.ScriptID           = GetScriptId(fields[86].GetCString());

        ++count;
    }
    while (result->NextRow());

    // Checking needs to be done after loading because of the difficulty self referencing
    for (CreatureTemplateContainer::const_iterator itr = _creatureTemplateStore.begin(); itr != _creatureTemplateStore.end(); ++itr)
        CheckCreatureTemplate(&itr->second);

    TC_LOG_INFO(LOG_FILTER_SERVER_LOADING, ">> Loaded %u creature definitions in %u ms", count, GetMSTimeDiffToNow(oldMSTime));
}

void ObjectMgr::LoadCreatureTemplateAddons()
{
    uint32 oldMSTime = getMSTime();

    //                                                0       1       2      3       4       5      6
    QueryResult result = WorldDatabase.Query("SELECT entry, path_id, mount, bytes1, bytes2, emote, auras FROM creature_template_addon");

    if (!result)
    {
        TC_LOG_INFO(LOG_FILTER_SERVER_LOADING, ">> Loaded 0 creature template addon definitions. DB table `creature_template_addon` is empty.");
        return;
    }

    uint32 count = 0;
    do
    {
        Field* fields = result->Fetch();

        uint32 entry = fields[0].GetUInt32();

        if (!sObjectMgr->GetCreatureTemplate(entry))
        {
            TC_LOG_ERROR(LOG_FILTER_SQL, "Creature template (Entry: %u) does not exist but has a record in `creature_template_addon`", entry);
            continue;
        }

        CreatureAddon& creatureAddon = _creatureTemplateAddonStore[entry];

        creatureAddon.path_id = fields[1].GetUInt32();
        creatureAddon.mount   = fields[2].GetUInt32();
        creatureAddon.bytes1  = fields[3].GetUInt32();
        creatureAddon.bytes2  = fields[4].GetUInt32();
        creatureAddon.emote   = fields[5].GetUInt32();

        Tokenizer tokens(fields[6].GetString(), ' ');
        uint8 i = 0;
        creatureAddon.auras.resize(tokens.size());
        for (Tokenizer::const_iterator itr = tokens.begin(); itr != tokens.end(); ++itr)
        {
            SpellInfo const* AdditionalSpellInfo = sSpellMgr->GetSpellInfo(uint32(atol(*itr)));
            if (!AdditionalSpellInfo)
            {
                TC_LOG_ERROR(LOG_FILTER_SQL, "Creature (Entry: %u) has wrong spell %u defined in `auras` field in `creature_template_addon`.", entry, uint32(atol(*itr)));
                continue;
            }
            creatureAddon.auras[i++] = uint32(atol(*itr));
        }

        if (creatureAddon.mount)
        {
            if (!sCreatureDisplayInfoStore.LookupEntry(creatureAddon.mount))
            {
                TC_LOG_ERROR(LOG_FILTER_SQL, "Creature (Entry: %u) has invalid displayInfoId (%u) for mount defined in `creature_template_addon`", entry, creatureAddon.mount);
                creatureAddon.mount = 0;
            }
        }

        if (!sEmotesStore.LookupEntry(creatureAddon.emote))
        {
            TC_LOG_ERROR(LOG_FILTER_SQL, "Creature (Entry: %u) has invalid emote (%u) defined in `creature_addon`.", entry, creatureAddon.emote);
            creatureAddon.emote = 0;
        }

        ++count;
    }
    while (result->NextRow());

    TC_LOG_INFO(LOG_FILTER_SERVER_LOADING, ">> Loaded %u creature template addons in %u ms", count, GetMSTimeDiffToNow(oldMSTime));
}

void ObjectMgr::CheckCreatureTemplate(CreatureTemplate const* cInfo)
{
    if (!cInfo)
        return;

    bool ok = true;                                     // bool to allow continue outside this loop
    for (uint32 diff = 0; diff < MAX_DIFFICULTY - 1 && ok; ++diff)
    {
        if (!cInfo->DifficultyEntry[diff])
            continue;
        ok = false;                                     // will be set to true at the end of this loop again

        CreatureTemplate const* difficultyInfo = GetCreatureTemplate(cInfo->DifficultyEntry[diff]);
        if (!difficultyInfo)
        {
            TC_LOG_ERROR(LOG_FILTER_SQL, "Creature (Entry: %u) has `difficulty_entry_%u`=%u but creature entry %u does not exist.",
                cInfo->Entry, diff + 1, cInfo->DifficultyEntry[diff], cInfo->DifficultyEntry[diff]);
            continue;
        }

        bool ok2 = true;
        for (uint32 diff2 = 0; diff2 < MAX_DIFFICULTY - 1 && ok2; ++diff2)
        {
            ok2 = false;
            if (_difficultyEntries[diff2].find(cInfo->Entry) != _difficultyEntries[diff2].end())
            {
                TC_LOG_ERROR(LOG_FILTER_SQL, "Creature (Entry: %u) is listed as `difficulty_entry_%u` of another creature, but itself lists %u in `difficulty_entry_%u`.",
                    cInfo->Entry, diff2 + 1, cInfo->DifficultyEntry[diff], diff + 1);
                continue;
            }

            if (_difficultyEntries[diff2].find(cInfo->DifficultyEntry[diff]) != _difficultyEntries[diff2].end())
            {
                TC_LOG_ERROR(LOG_FILTER_SQL, "Creature (Entry: %u) already listed as `difficulty_entry_%u` for another entry.", cInfo->DifficultyEntry[diff], diff2 + 1);
                continue;
            }

            if (_hasDifficultyEntries[diff2].find(cInfo->DifficultyEntry[diff]) != _hasDifficultyEntries[diff2].end())
            {
                TC_LOG_ERROR(LOG_FILTER_SQL, "Creature (Entry: %u) has `difficulty_entry_%u`=%u but creature entry %u has itself a value in `difficulty_entry_%u`.",
                    cInfo->Entry, diff + 1, cInfo->DifficultyEntry[diff], cInfo->DifficultyEntry[diff], diff2 + 1);
                continue;
            }
            ok2 = true;
        }
        if (!ok2)
            continue;

        if (cInfo->unit_class != difficultyInfo->unit_class)
        {
            TC_LOG_ERROR(LOG_FILTER_SQL, "Creature (Entry: %u, class %u) has different `unit_class` in difficulty %u mode (Entry: %u, class %u).",
                cInfo->Entry, cInfo->unit_class, diff + 1, cInfo->DifficultyEntry[diff], difficultyInfo->unit_class);
            continue;
        }

        if (cInfo->npcflag != difficultyInfo->npcflag)
        {
            TC_LOG_ERROR(LOG_FILTER_SQL, "Creature (Entry: %u) has different `npcflag` in difficulty %u mode (Entry: %u).", cInfo->Entry, diff + 1, cInfo->DifficultyEntry[diff]);
            continue;
        }

        if (cInfo->trainer_class != difficultyInfo->trainer_class)
        {
            TC_LOG_ERROR(LOG_FILTER_SQL, "Creature (Entry: %u) has different `trainer_class` in difficulty %u mode (Entry: %u).", cInfo->Entry, diff + 1, cInfo->DifficultyEntry[diff]);
            continue;
        }

        if (cInfo->trainer_race != difficultyInfo->trainer_race)
        {
            TC_LOG_ERROR(LOG_FILTER_SQL, "Creature (Entry: %u) has different `trainer_race` in difficulty %u mode (Entry: %u).", cInfo->Entry, diff + 1, cInfo->DifficultyEntry[diff]);
            continue;
        }

        if (cInfo->trainer_type != difficultyInfo->trainer_type)
        {
            TC_LOG_ERROR(LOG_FILTER_SQL, "Creature (Entry: %u) has different `trainer_type` in difficulty %u mode (Entry: %u).", cInfo->Entry, diff + 1, cInfo->DifficultyEntry[diff]);
            continue;
        }

        if (!difficultyInfo->AIName.empty())
        {
            TC_LOG_ERROR(LOG_FILTER_SQL, "Creature (Entry: %u) lists difficulty %u mode entry %u with `AIName` filled in. `AIName` of difficulty 0 mode creature is always used instead.",
                cInfo->Entry, diff + 1, cInfo->DifficultyEntry[diff]);
            continue;
        }

        if (difficultyInfo->ScriptID)
        {
            TC_LOG_ERROR(LOG_FILTER_SQL, "Creature (Entry: %u) lists difficulty %u mode entry %u with `ScriptName` filled in. `ScriptName` of difficulty 0 mode creature is always used instead.",
                cInfo->Entry, diff + 1, cInfo->DifficultyEntry[diff]);
            continue;
        }

        _hasDifficultyEntries[diff].insert(cInfo->Entry);
        _difficultyEntries[diff].insert(cInfo->DifficultyEntry[diff]);
        ok = true;
    }

    FactionTemplateEntry const* factionTemplate = sFactionTemplateStore.LookupEntry(cInfo->faction_A);
    if (!factionTemplate)
        TC_LOG_ERROR(LOG_FILTER_SQL, "Creature (Entry: %u) has non-existing faction_A template (%u).", cInfo->Entry, cInfo->faction_A);

    factionTemplate = sFactionTemplateStore.LookupEntry(cInfo->faction_H);
    if (!factionTemplate)
        TC_LOG_ERROR(LOG_FILTER_SQL, "Creature (Entry: %u) has non-existing faction_H template (%u).", cInfo->Entry, cInfo->faction_H);

    // used later for scale
    CreatureDisplayInfoEntry const* displayScaleEntry = NULL;

    if (cInfo->Modelid1)
    {
        CreatureDisplayInfoEntry const* displayEntry = sCreatureDisplayInfoStore.LookupEntry(cInfo->Modelid1);
        if (!displayEntry)
        {
            TC_LOG_ERROR(LOG_FILTER_SQL, "Creature (Entry: %u) lists non-existing Modelid1 id (%u), this can crash the client.", cInfo->Entry, cInfo->Modelid1);
            const_cast<CreatureTemplate*>(cInfo)->Modelid1 = 0;
        }
        else if (!displayScaleEntry)
            displayScaleEntry = displayEntry;

        CreatureModelInfo const* modelInfo = GetCreatureModelInfo(cInfo->Modelid1);
        if (!modelInfo)
            TC_LOG_ERROR(LOG_FILTER_SQL, "No model data exist for `Modelid1` = %u listed by creature (Entry: %u).", cInfo->Modelid1, cInfo->Entry);
    }

    if (cInfo->Modelid2)
    {
        CreatureDisplayInfoEntry const* displayEntry = sCreatureDisplayInfoStore.LookupEntry(cInfo->Modelid2);
        if (!displayEntry)
        {
            TC_LOG_ERROR(LOG_FILTER_SQL, "Creature (Entry: %u) lists non-existing Modelid2 id (%u), this can crash the client.", cInfo->Entry, cInfo->Modelid2);
            const_cast<CreatureTemplate*>(cInfo)->Modelid2 = 0;
        }
        else if (!displayScaleEntry)
            displayScaleEntry = displayEntry;

        CreatureModelInfo const* modelInfo = GetCreatureModelInfo(cInfo->Modelid2);
        if (!modelInfo)
            TC_LOG_ERROR(LOG_FILTER_SQL, "No model data exist for `Modelid2` = %u listed by creature (Entry: %u).", cInfo->Modelid2, cInfo->Entry);
    }

    if (cInfo->Modelid3)
    {
        CreatureDisplayInfoEntry const* displayEntry = sCreatureDisplayInfoStore.LookupEntry(cInfo->Modelid3);
        if (!displayEntry)
        {
            TC_LOG_ERROR(LOG_FILTER_SQL, "Creature (Entry: %u) lists non-existing Modelid3 id (%u), this can crash the client.", cInfo->Entry, cInfo->Modelid3);
            const_cast<CreatureTemplate*>(cInfo)->Modelid3 = 0;
        }
        else if (!displayScaleEntry)
            displayScaleEntry = displayEntry;

        CreatureModelInfo const* modelInfo = GetCreatureModelInfo(cInfo->Modelid3);
        if (!modelInfo)
            TC_LOG_ERROR(LOG_FILTER_SQL, "No model data exist for `Modelid3` = %u listed by creature (Entry: %u).", cInfo->Modelid3, cInfo->Entry);
    }

    if (cInfo->Modelid4)
    {
        CreatureDisplayInfoEntry const* displayEntry = sCreatureDisplayInfoStore.LookupEntry(cInfo->Modelid4);
        if (!displayEntry)
        {
            TC_LOG_ERROR(LOG_FILTER_SQL, "Creature (Entry: %u) lists non-existing Modelid4 id (%u), this can crash the client.", cInfo->Entry, cInfo->Modelid4);
            const_cast<CreatureTemplate*>(cInfo)->Modelid4 = 0;
        }
        else if (!displayScaleEntry)
            displayScaleEntry = displayEntry;

        CreatureModelInfo const* modelInfo = GetCreatureModelInfo(cInfo->Modelid4);
        if (!modelInfo)
            TC_LOG_ERROR(LOG_FILTER_SQL, "No model data exist for `Modelid4` = %u listed by creature (Entry: %u).", cInfo->Modelid4, cInfo->Entry);
    }

    if (!displayScaleEntry)
        TC_LOG_ERROR(LOG_FILTER_SQL, "Creature (Entry: %u) does not have any existing display id in Modelid1/Modelid2/Modelid3/Modelid4.", cInfo->Entry);

    for (int k = 0; k < MAX_KILL_CREDIT; ++k)
    {
        if (cInfo->KillCredit[k])
        {
            if (!GetCreatureTemplate(cInfo->KillCredit[k]))
            {
                TC_LOG_ERROR(LOG_FILTER_SQL, "Creature (Entry: %u) lists non-existing creature entry %u in `KillCredit%d`.", cInfo->Entry, cInfo->KillCredit[k], k + 1);
                const_cast<CreatureTemplate*>(cInfo)->KillCredit[k] = 0;
            }
        }
    }

    if (!cInfo->unit_class || ((1 << (cInfo->unit_class-1)) & CLASSMASK_ALL_CREATURES) == 0)
    {
        TC_LOG_ERROR(LOG_FILTER_SQL, "Creature (Entry: %u) has invalid unit_class (%u) in creature_template. Set to 1 (UNIT_CLASS_WARRIOR).", cInfo->Entry, cInfo->unit_class);
        const_cast<CreatureTemplate*>(cInfo)->unit_class = UNIT_CLASS_WARRIOR;
    }

    if (cInfo->dmgschool >= MAX_SPELL_SCHOOL)
    {
        TC_LOG_ERROR(LOG_FILTER_SQL, "Creature (Entry: %u) has invalid spell school value (%u) in `dmgschool`.", cInfo->Entry, cInfo->dmgschool);
        const_cast<CreatureTemplate*>(cInfo)->dmgschool = SPELL_SCHOOL_NORMAL;
    }

    if (cInfo->baseattacktime == 0)
        const_cast<CreatureTemplate*>(cInfo)->baseattacktime  = BASE_ATTACK_TIME;

    if (cInfo->rangeattacktime == 0)
        const_cast<CreatureTemplate*>(cInfo)->rangeattacktime = BASE_ATTACK_TIME;

    if ((cInfo->npcflag & UNIT_NPC_FLAG_TRAINER) && cInfo->trainer_type >= MAX_TRAINER_TYPE)
        TC_LOG_ERROR(LOG_FILTER_SQL, "Creature (Entry: %u) has wrong trainer type %u.", cInfo->Entry, cInfo->trainer_type);

    if (cInfo->type && !sCreatureTypeStore.LookupEntry(cInfo->type))
    {
        TC_LOG_ERROR(LOG_FILTER_SQL, "Creature (Entry: %u) has invalid creature type (%u) in `type`.", cInfo->Entry, cInfo->type);
        const_cast<CreatureTemplate*>(cInfo)->type = CREATURE_TYPE_HUMANOID;
    }

    // must exist or used hidden but used in data horse case
    if (cInfo->family && !sCreatureFamilyStore.LookupEntry(cInfo->family) && cInfo->family != CREATURE_FAMILY_HORSE_CUSTOM)
    {
        TC_LOG_ERROR(LOG_FILTER_SQL, "Creature (Entry: %u) has invalid creature family (%u) in `family`.", cInfo->Entry, cInfo->family);
        const_cast<CreatureTemplate*>(cInfo)->family = 0;
    }

    if (cInfo->InhabitType <= 0 || cInfo->InhabitType > INHABIT_ANYWHERE)
    {
        TC_LOG_ERROR(LOG_FILTER_SQL, "Creature (Entry: %u) has wrong value (%u) in `InhabitType`, creature will not correctly walk/swim/fly.", cInfo->Entry, cInfo->InhabitType);
        const_cast<CreatureTemplate*>(cInfo)->InhabitType = INHABIT_ANYWHERE;
    }

    if (cInfo->HoverHeight < 0.0f)
    {
        TC_LOG_ERROR(LOG_FILTER_SQL, "Creature (Entry: %u) has wrong value (%f) in `HoverHeight`", cInfo->Entry, cInfo->HoverHeight);
        const_cast<CreatureTemplate*>(cInfo)->HoverHeight = 1.0f;
    }

    if (cInfo->VehicleId)
    {
        VehicleEntry const* vehId = sVehicleStore.LookupEntry(cInfo->VehicleId);
        if (!vehId)
        {
             TC_LOG_ERROR(LOG_FILTER_SQL, "Creature (Entry: %u) has a non-existing VehicleId (%u). This *WILL* cause the client to freeze!", cInfo->Entry, cInfo->VehicleId);
             const_cast<CreatureTemplate*>(cInfo)->VehicleId = 0;
        }
    }

    if (cInfo->PetSpellDataId)
    {
        CreatureSpellDataEntry const* spellDataId = sCreatureSpellDataStore.LookupEntry(cInfo->PetSpellDataId);
        if (!spellDataId)
            TC_LOG_ERROR(LOG_FILTER_SQL, "Creature (Entry: %u) has non-existing PetSpellDataId (%u).", cInfo->Entry, cInfo->PetSpellDataId);
    }

    for (uint8 j = 0; j < CREATURE_MAX_SPELLS; ++j)
    {
        if (cInfo->spells[j] && !sSpellMgr->GetSpellInfo(cInfo->spells[j]))
        {
            TC_LOG_ERROR(LOG_FILTER_SQL, "Creature (Entry: %u) has non-existing Spell%d (%u), set to 0.", cInfo->Entry, j+1, cInfo->spells[j]);
            const_cast<CreatureTemplate*>(cInfo)->spells[j] = 0;
        }
    }

    if (cInfo->MovementType >= MAX_DB_MOTION_TYPE)
    {
        TC_LOG_ERROR(LOG_FILTER_SQL, "Creature (Entry: %u) has wrong movement generator type (%u), ignored and set to IDLE.", cInfo->Entry, cInfo->MovementType);
        const_cast<CreatureTemplate*>(cInfo)->MovementType = IDLE_MOTION_TYPE;
    }

    /// if not set custom creature scale then load scale from CreatureDisplayInfo.dbc
    if (cInfo->scale <= 0.0f)
    {
        if (displayScaleEntry)
            const_cast<CreatureTemplate*>(cInfo)->scale = displayScaleEntry->scale;
        else
            const_cast<CreatureTemplate*>(cInfo)->scale = 1.0f;
    }

    if (cInfo->expansion > MAX_CREATURE_BASE_HP)
    {
        TC_LOG_ERROR(LOG_FILTER_SQL, "Table `creature_template` lists creature (Entry: %u) with `exp` %u. Ignored and set to 0.", cInfo->Entry, cInfo->expansion);
        const_cast<CreatureTemplate*>(cInfo)->expansion = 0;
    }

    if (cInfo->expansionUnknown > MAX_CREATURE_BASE_HP)
    {
        TC_LOG_ERROR(LOG_FILTER_SQL, "Table `creature_template` lists creature (Entry: %u) with `exp_unk` %u. Ignored and set to 0.", cInfo->Entry, cInfo->expansionUnknown);
        const_cast<CreatureTemplate*>(cInfo)->expansionUnknown = 0;
    }

    if (uint32 badFlags = (cInfo->flags_extra & ~CREATURE_FLAG_EXTRA_DB_ALLOWED))
    {
        TC_LOG_ERROR(LOG_FILTER_SQL, "Table `creature_template` lists creature (Entry: %u) with disallowed `flags_extra` %u, removing incorrect flag.", cInfo->Entry, badFlags);
        const_cast<CreatureTemplate*>(cInfo)->flags_extra &= CREATURE_FLAG_EXTRA_DB_ALLOWED;
    }

    const_cast<CreatureTemplate*>(cInfo)->dmg_multiplier *= Creature::_GetDamageMod(cInfo->rank);
}

void ObjectMgr::LoadCreatureAddons()
{
    uint32 oldMSTime = getMSTime();

    //                                                0       1       2      3       4       5      6
    QueryResult result = WorldDatabase.Query("SELECT guid, path_id, mount, bytes1, bytes2, emote, auras FROM creature_addon");

    if (!result)
    {
        TC_LOG_INFO(LOG_FILTER_SERVER_LOADING, ">> Loaded 0 creature addon definitions. DB table `creature_addon` is empty.");
        return;
    }

    uint32 count = 0;
    do
    {
        Field* fields = result->Fetch();

        uint32 guid = fields[0].GetUInt32();

        CreatureData const* creData = GetCreatureData(guid);
        if (!creData)
        {
            TC_LOG_ERROR(LOG_FILTER_SQL, "Creature (GUID: %u) does not exist but has a record in `creature_addon`", guid);
            continue;
        }

        CreatureAddon& creatureAddon = _creatureAddonStore[guid];

        creatureAddon.path_id = fields[1].GetUInt32();
        if (creData->movementType == WAYPOINT_MOTION_TYPE && !creatureAddon.path_id)
        {
            const_cast<CreatureData*>(creData)->movementType = IDLE_MOTION_TYPE;
            TC_LOG_ERROR(LOG_FILTER_SQL, "Creature (GUID %u) has movement type set to WAYPOINT_MOTION_TYPE but no path assigned", guid);
        }

        creatureAddon.mount   = fields[2].GetUInt32();
        creatureAddon.bytes1  = fields[3].GetUInt32();
        creatureAddon.bytes2  = fields[4].GetUInt32();
        creatureAddon.emote   = fields[5].GetUInt32();

        Tokenizer tokens(fields[6].GetString(), ' ');
        uint8 i = 0;
        creatureAddon.auras.resize(tokens.size());
        for (Tokenizer::const_iterator itr = tokens.begin(); itr != tokens.end(); ++itr)
        {
            SpellInfo const* AdditionalSpellInfo = sSpellMgr->GetSpellInfo(uint32(atol(*itr)));
            if (!AdditionalSpellInfo)
            {
                TC_LOG_ERROR(LOG_FILTER_SQL, "Creature (GUID: %u) has wrong spell %u defined in `auras` field in `creature_addon`.", guid, uint32(atol(*itr)));
                continue;
            }
            creatureAddon.auras[i++] = uint32(atol(*itr));
        }

        if (creatureAddon.mount)
        {
            if (!sCreatureDisplayInfoStore.LookupEntry(creatureAddon.mount))
            {
                TC_LOG_ERROR(LOG_FILTER_SQL, "Creature (GUID: %u) has invalid displayInfoId (%u) for mount defined in `creature_addon`", guid, creatureAddon.mount);
                creatureAddon.mount = 0;
            }
        }

        if (!sEmotesStore.LookupEntry(creatureAddon.emote))
        {
            TC_LOG_ERROR(LOG_FILTER_SQL, "Creature (GUID: %u) has invalid emote (%u) defined in `creature_addon`.", guid, creatureAddon.emote);
            creatureAddon.emote = 0;
        }

        ++count;
    }
    while (result->NextRow());

    TC_LOG_INFO(LOG_FILTER_SERVER_LOADING, ">> Loaded %u creature addons in %u ms", count, GetMSTimeDiffToNow(oldMSTime));
}

CreatureAddon const* ObjectMgr::GetCreatureAddon(uint32 lowguid)
{
    CreatureAddonContainer::const_iterator itr = _creatureAddonStore.find(lowguid);
    if (itr != _creatureAddonStore.end())
        return &(itr->second);

    return NULL;
}

CreatureAddon const* ObjectMgr::GetCreatureTemplateAddon(uint32 entry)
{
    CreatureAddonContainer::const_iterator itr = _creatureTemplateAddonStore.find(entry);
    if (itr != _creatureTemplateAddonStore.end())
        return &(itr->second);

    return NULL;
}

EquipmentInfo const* ObjectMgr::GetEquipmentInfo(uint32 entry, int8& id)
{
    EquipmentInfoContainer::const_iterator itr = _equipmentInfoStore.find(entry);
    if (itr == _equipmentInfoStore.end())
        return NULL;

    if (itr->second.empty())
        return NULL;

    if (id == -1) // select a random element
    {
        EquipmentInfoContainerInternal::const_iterator ritr = itr->second.begin();
        std::advance(ritr, urand(0u, itr->second.size() - 1));
        id = std::distance(itr->second.begin(), ritr) + 1;
        return &ritr->second;
    }
    else
    {
        EquipmentInfoContainerInternal::const_iterator itr2 = itr->second.find(id);
        if (itr2 != itr->second.end())
            return &itr2->second;
    }

    return NULL;
}

void ObjectMgr::LoadEquipmentTemplates()
{
    uint32 oldMSTime = getMSTime();

    //                                                 0     1       2           3           4
    QueryResult result = WorldDatabase.Query("SELECT entry, id, itemEntry1, itemEntry2, itemEntry3 FROM creature_equip_template");

    if (!result)
    {
        TC_LOG_INFO(LOG_FILTER_SERVER_LOADING, ">> Loaded 0 creature equipment templates. DB table `creature_equip_template` is empty!");
        return;
    }

    uint32 count = 0;
    do
    {
        Field* fields = result->Fetch();

        uint32 entry = fields[0].GetUInt32();

        if (!sObjectMgr->GetCreatureTemplate(entry))
        {
            TC_LOG_ERROR(LOG_FILTER_SQL, "Creature template (Entry: %u) does not exist but has a record in `creature_equip_template`", entry);
            continue;
        }

        uint8 id = fields[1].GetUInt8();

        EquipmentInfo& equipmentInfo = _equipmentInfoStore[entry][id];

        equipmentInfo.ItemEntry[0] = fields[2].GetUInt32();
        equipmentInfo.ItemEntry[1] = fields[3].GetUInt32();
        equipmentInfo.ItemEntry[2] = fields[4].GetUInt32();

        for (uint8 i = 0; i < MAX_EQUIPMENT_ITEMS; ++i)
        {
            if (!equipmentInfo.ItemEntry[i])
                continue;

            ItemEntry const* dbcItem = sItemStore.LookupEntry(equipmentInfo.ItemEntry[i]);

            if (!dbcItem)
            {
                TC_LOG_ERROR(LOG_FILTER_SQL, "Unknown item (entry=%u) in creature_equip_template.itemEntry%u for entry = %u and id=%u, forced to 0.",
                    equipmentInfo.ItemEntry[i], i+1, entry, id);
                equipmentInfo.ItemEntry[i] = 0;
                continue;
            }

            if (dbcItem->InventoryType != INVTYPE_WEAPON &&
                dbcItem->InventoryType != INVTYPE_SHIELD &&
                dbcItem->InventoryType != INVTYPE_RANGED &&
                dbcItem->InventoryType != INVTYPE_2HWEAPON &&
                dbcItem->InventoryType != INVTYPE_WEAPONMAINHAND &&
                dbcItem->InventoryType != INVTYPE_WEAPONOFFHAND &&
                dbcItem->InventoryType != INVTYPE_HOLDABLE &&
                dbcItem->InventoryType != INVTYPE_THROWN &&
                dbcItem->InventoryType != INVTYPE_RANGEDRIGHT)
            {
                TC_LOG_ERROR(LOG_FILTER_SQL, "Item (entry=%u) in creature_equip_template.itemEntry%u for entry = %u and id = %u is not equipable in a hand, forced to 0.",
                    equipmentInfo.ItemEntry[i], i+1, entry, id);
                equipmentInfo.ItemEntry[i] = 0;
            }
        }

        ++count;
    }
    while (result->NextRow());

    TC_LOG_INFO(LOG_FILTER_SERVER_LOADING, ">> Loaded %u equipment templates in %u ms", count, GetMSTimeDiffToNow(oldMSTime));
}

CreatureModelInfo const* ObjectMgr::GetCreatureModelInfo(uint32 modelId)
{
    CreatureModelContainer::const_iterator itr = _creatureModelStore.find(modelId);
    if (itr != _creatureModelStore.end())
        return &(itr->second);

    return NULL;
}

uint32 ObjectMgr::ChooseDisplayId(CreatureTemplate const* cinfo, CreatureData const* data /*= NULL*/)
{
    // Load creature model (display id)
    if (data && data->displayid)
        return data->displayid;

    return cinfo->GetRandomValidModelId();
}

void ObjectMgr::ChooseCreatureFlags(const CreatureTemplate* cinfo, uint32& npcflag, uint32& unit_flags, uint32& dynamicflags, const CreatureData* data /*= NULL*/)
{
    npcflag = cinfo->npcflag;
    unit_flags = cinfo->unit_flags;
    dynamicflags = cinfo->dynamicflags;

    if (data)
    {
        if (data->npcflag)
            npcflag = data->npcflag;

        if (data->unit_flags)
            unit_flags = data->unit_flags;

        if (data->dynamicflags)
            dynamicflags = data->dynamicflags;
    }
}

CreatureModelInfo const* ObjectMgr::GetCreatureModelRandomGender(uint32* displayID)
{
    CreatureModelInfo const* modelInfo = GetCreatureModelInfo(*displayID);
    if (!modelInfo)
        return NULL;

    // If a model for another gender exists, 50% chance to use it
    if (modelInfo->modelid_other_gender != 0 && urand(0, 1) == 0)
    {
        CreatureModelInfo const* minfo_tmp = GetCreatureModelInfo(modelInfo->modelid_other_gender);
        if (!minfo_tmp)
            TC_LOG_ERROR(LOG_FILTER_SQL, "Model (Entry: %u) has modelid_other_gender %u not found in table `creature_model_info`. ", *displayID, modelInfo->modelid_other_gender);
        else
        {
            // Model ID changed
            *displayID = modelInfo->modelid_other_gender;
            return minfo_tmp;
        }
    }

    return modelInfo;
}

void ObjectMgr::LoadCreatureModelInfo()
{
    uint32 oldMSTime = getMSTime();

    QueryResult result = WorldDatabase.Query("SELECT modelid, bounding_radius, combat_reach, gender, modelid_other_gender FROM creature_model_info");

    if (!result)
    {
        TC_LOG_INFO(LOG_FILTER_SERVER_LOADING, ">> Loaded 0 creature model definitions. DB table `creature_model_info` is empty.");
        return;
    }

    _creatureModelStore.rehash(result->GetRowCount());
    uint32 count = 0;

    do
    {
        Field* fields = result->Fetch();

        uint32 modelId = fields[0].GetUInt32();

        CreatureModelInfo& modelInfo = _creatureModelStore[modelId];

        modelInfo.bounding_radius      = fields[1].GetFloat();
        modelInfo.combat_reach         = fields[2].GetFloat();
        modelInfo.gender               = fields[3].GetUInt8();
        modelInfo.modelid_other_gender = fields[4].GetUInt32();

        // Checks

        if (!sCreatureDisplayInfoStore.LookupEntry(modelId))
            TC_LOG_ERROR(LOG_FILTER_SQL, "Table `creature_model_info` has model for not existed display id (%u).", modelId);

        if (modelInfo.gender > GENDER_NONE)
        {
            TC_LOG_ERROR(LOG_FILTER_SQL, "Table `creature_model_info` has wrong gender (%u) for display id (%u).", uint32(modelInfo.gender), modelId);
            modelInfo.gender = GENDER_MALE;
        }

        if (modelInfo.modelid_other_gender && !sCreatureDisplayInfoStore.LookupEntry(modelInfo.modelid_other_gender))
        {
            TC_LOG_ERROR(LOG_FILTER_SQL, "Table `creature_model_info` has not existed alt.gender model (%u) for existed display id (%u).", modelInfo.modelid_other_gender, modelId);
            modelInfo.modelid_other_gender = 0;
        }

        if (modelInfo.combat_reach < 0.1f)
            modelInfo.combat_reach = DEFAULT_COMBAT_REACH;

        ++count;
    }
    while (result->NextRow());

    TC_LOG_INFO(LOG_FILTER_SERVER_LOADING, ">> Loaded %u creature model based info in %u ms", count, GetMSTimeDiffToNow(oldMSTime));
}

void ObjectMgr::LoadLinkedRespawn()
{
    uint32 oldMSTime = getMSTime();

    _linkedRespawnStore.clear();
    //                                                 0        1          2
    QueryResult result = WorldDatabase.Query("SELECT guid, linkedGuid, linkType FROM linked_respawn ORDER BY guid ASC");

    if (!result)
    {
        TC_LOG_ERROR(LOG_FILTER_SERVER_LOADING, ">> Loaded 0 linked respawns. DB table `linked_respawn` is empty.");
        return;
    }

    do
    {
        Field* fields = result->Fetch();

        uint32 guidLow = fields[0].GetUInt32();
        uint32 linkedGuidLow = fields[1].GetUInt32();
        uint8  linkType = fields[2].GetUInt8();

        uint64 guid = 0, linkedGuid = 0;
        bool error = false;
        switch (linkType)
        {
            case CREATURE_TO_CREATURE:
            {
                const CreatureData* slave = GetCreatureData(guidLow);
                if (!slave)
                {
                    TC_LOG_ERROR(LOG_FILTER_SQL, "Couldn't get creature data for GUIDLow %u", guidLow);
                    error = true;
                    break;
                }

                const CreatureData* master = GetCreatureData(linkedGuidLow);
                if (!master)
                {
                    TC_LOG_ERROR(LOG_FILTER_SQL, "Couldn't get creature data for GUIDLow %u", linkedGuidLow);
                    error = true;
                    break;
                }

                const MapEntry* const map = sMapStore.LookupEntry(master->mapid);
                if (!map || !map->Instanceable() || (master->mapid != slave->mapid))
                {
                    TC_LOG_ERROR(LOG_FILTER_SQL, "Creature '%u' linking to '%u' on an unpermitted map.", guidLow, linkedGuidLow);
                    error = true;
                    break;
                }

                if (!(master->spawnMask & slave->spawnMask))  // they must have a possibility to meet (normal/heroic difficulty)
                {
                    TC_LOG_ERROR(LOG_FILTER_SQL, "LinkedRespawn: Creature '%u' linking to '%u' with not corresponding spawnMask", guidLow, linkedGuidLow);
                    error = true;
                    break;
                }

                guid = MAKE_NEW_GUID(guidLow, slave->id, HIGHGUID_UNIT);
                linkedGuid = MAKE_NEW_GUID(linkedGuidLow, master->id, HIGHGUID_UNIT);
                break;
            }
            case CREATURE_TO_GO:
            {
                const CreatureData* slave = GetCreatureData(guidLow);
                if (!slave)
                {
                    TC_LOG_ERROR(LOG_FILTER_SQL, "Couldn't get creature data for GUIDLow %u", guidLow);
                    error = true;
                    break;
                }

                const GameObjectData* master = GetGOData(linkedGuidLow);
                if (!master)
                {
                    TC_LOG_ERROR(LOG_FILTER_SQL, "Couldn't get gameobject data for GUIDLow %u", linkedGuidLow);
                    error = true;
                    break;
                }

                const MapEntry* const map = sMapStore.LookupEntry(master->mapid);
                if (!map || !map->Instanceable() || (master->mapid != slave->mapid))
                {
                    TC_LOG_ERROR(LOG_FILTER_SQL, "Creature '%u' linking to '%u' on an unpermitted map.", guidLow, linkedGuidLow);
                    error = true;
                    break;
                }

                if (!(master->spawnMask & slave->spawnMask))  // they must have a possibility to meet (normal/heroic difficulty)
                {
                    TC_LOG_ERROR(LOG_FILTER_SQL, "LinkedRespawn: Creature '%u' linking to '%u' with not corresponding spawnMask", guidLow, linkedGuidLow);
                    error = true;
                    break;
                }

                guid = MAKE_NEW_GUID(guidLow, slave->id, HIGHGUID_UNIT);
                linkedGuid = MAKE_NEW_GUID(linkedGuidLow, master->id, HIGHGUID_GAMEOBJECT);
                break;
            }
            case GO_TO_GO:
            {
                const GameObjectData* slave = GetGOData(guidLow);
                if (!slave)
                {
                    TC_LOG_ERROR(LOG_FILTER_SQL, "Couldn't get gameobject data for GUIDLow %u", guidLow);
                    error = true;
                    break;
                }

                const GameObjectData* master = GetGOData(linkedGuidLow);
                if (!master)
                {
                    TC_LOG_ERROR(LOG_FILTER_SQL, "Couldn't get gameobject data for GUIDLow %u", linkedGuidLow);
                    error = true;
                    break;
                }

                const MapEntry* const map = sMapStore.LookupEntry(master->mapid);
                if (!map || !map->Instanceable() || (master->mapid != slave->mapid))
                {
                    TC_LOG_ERROR(LOG_FILTER_SQL, "Creature '%u' linking to '%u' on an unpermitted map.", guidLow, linkedGuidLow);
                    error = true;
                    break;
                }

                if (!(master->spawnMask & slave->spawnMask))  // they must have a possibility to meet (normal/heroic difficulty)
                {
                    TC_LOG_ERROR(LOG_FILTER_SQL, "LinkedRespawn: Creature '%u' linking to '%u' with not corresponding spawnMask", guidLow, linkedGuidLow);
                    error = true;
                    break;
                }

                guid = MAKE_NEW_GUID(guidLow, slave->id, HIGHGUID_GAMEOBJECT);
                linkedGuid = MAKE_NEW_GUID(linkedGuidLow, master->id, HIGHGUID_GAMEOBJECT);
                break;
            }
            case GO_TO_CREATURE:
            {
                const GameObjectData* slave = GetGOData(guidLow);
                if (!slave)
                {
                    TC_LOG_ERROR(LOG_FILTER_SQL, "Couldn't get gameobject data for GUIDLow %u", guidLow);
                    error = true;
                    break;
                }

                const CreatureData* master = GetCreatureData(linkedGuidLow);
                if (!master)
                {
                    TC_LOG_ERROR(LOG_FILTER_SQL, "Couldn't get creature data for GUIDLow %u", linkedGuidLow);
                    error = true;
                    break;
                }

                const MapEntry* const map = sMapStore.LookupEntry(master->mapid);
                if (!map || !map->Instanceable() || (master->mapid != slave->mapid))
                {
                    TC_LOG_ERROR(LOG_FILTER_SQL, "Creature '%u' linking to '%u' on an unpermitted map.", guidLow, linkedGuidLow);
                    error = true;
                    break;
                }

                if (!(master->spawnMask & slave->spawnMask))  // they must have a possibility to meet (normal/heroic difficulty)
                {
                    TC_LOG_ERROR(LOG_FILTER_SQL, "LinkedRespawn: Creature '%u' linking to '%u' with not corresponding spawnMask", guidLow, linkedGuidLow);
                    error = true;
                    break;
                }

                guid = MAKE_NEW_GUID(guidLow, slave->id, HIGHGUID_GAMEOBJECT);
                linkedGuid = MAKE_NEW_GUID(linkedGuidLow, master->id, HIGHGUID_UNIT);
                break;
            }
        }

        if (!error)
            _linkedRespawnStore[guid] = linkedGuid;
    }
    while (result->NextRow());

    TC_LOG_INFO(LOG_FILTER_SERVER_LOADING, ">> Loaded " UI64FMTD " linked respawns in %u ms", uint64(_linkedRespawnStore.size()), GetMSTimeDiffToNow(oldMSTime));
}

bool ObjectMgr::SetCreatureLinkedRespawn(uint32 guidLow, uint32 linkedGuidLow)
{
    if (!guidLow)
        return false;

    const CreatureData* master = GetCreatureData(guidLow);
    uint64 guid = MAKE_NEW_GUID(guidLow, master->id, HIGHGUID_UNIT);

    if (!linkedGuidLow) // we're removing the linking
    {
        _linkedRespawnStore.erase(guid);
        PreparedStatement *stmt = WorldDatabase.GetPreparedStatement(WORLD_DEL_CRELINKED_RESPAWN);
        stmt->setUInt32(0, guidLow);
        WorldDatabase.Execute(stmt);
        return true;
    }

    const CreatureData* slave = GetCreatureData(linkedGuidLow);

    const MapEntry* const map = sMapStore.LookupEntry(master->mapid);
    if (!map || !map->Instanceable() || (master->mapid != slave->mapid))
    {
        TC_LOG_ERROR(LOG_FILTER_SQL, "Creature '%u' linking to '%u' on an unpermitted map.", guidLow, linkedGuidLow);
        return false;
    }

    if (!(master->spawnMask & slave->spawnMask))  // they must have a possibility to meet (normal/heroic difficulty)
    {
        TC_LOG_ERROR(LOG_FILTER_SQL, "LinkedRespawn: Creature '%u' linking to '%u' with not corresponding spawnMask", guidLow, linkedGuidLow);
        return false;
    }

    uint64 linkedGuid = MAKE_NEW_GUID(linkedGuidLow, slave->id, HIGHGUID_UNIT);

    _linkedRespawnStore[guid] = linkedGuid;
    PreparedStatement *stmt = WorldDatabase.GetPreparedStatement(WORLD_REP_CREATURE_LINKED_RESPAWN);
    stmt->setUInt32(0, guidLow);
    stmt->setUInt32(1, linkedGuidLow);
    WorldDatabase.Execute(stmt);
    return true;
}

void ObjectMgr::LoadTempSummons()
{
    uint32 oldMSTime = getMSTime();

    _tempSummonDataStore.clear();   // needed for reload case

    //                                               0           1             2        3      4           5           6           7            8           9
    QueryResult result = WorldDatabase.Query("SELECT summonerId, summonerType, groupId, entry, position_x, position_y, position_z, orientation, summonType, summonTime FROM creature_summon_groups");

    if (!result)
    {
        TC_LOG_INFO(LOG_FILTER_SERVER_LOADING, ">> Loaded 0 temp summons. DB table `creature_summon_groups` is empty.");
        return;
    }

    uint32 count = 0;
    do
    {
        Field* fields = result->Fetch();

        uint32 summonerId               = fields[0].GetUInt32();
        SummonerType summonerType       = SummonerType(fields[1].GetUInt8());
        uint8 group                     = fields[2].GetUInt8();

        switch (summonerType)
        {
            case SUMMONER_TYPE_CREATURE:
                if (!GetCreatureTemplate(summonerId))
                {
                    TC_LOG_ERROR(LOG_FILTER_SQL, "Table `creature_summon_groups` has summoner with non existing entry %u for creature summoner type, skipped.", summonerId);
                    continue;
                }
                break;
            case SUMMONER_TYPE_GAMEOBJECT:
                if (!GetGameObjectTemplate(summonerId))
                {
                    TC_LOG_ERROR(LOG_FILTER_SQL, "Table `creature_summon_groups` has summoner with non existing entry %u for gameobject summoner type, skipped.", summonerId);
                    continue;
                }
                break;
            case SUMMONER_TYPE_MAP:
                if (!sMapStore.LookupEntry(summonerId))
                {
                    TC_LOG_ERROR(LOG_FILTER_SQL, "Table `creature_summon_groups` has summoner with non existing entry %u for map summoner type, skipped.", summonerId);
                    continue;
                }
                break;
            default:
                TC_LOG_ERROR(LOG_FILTER_SQL, "Table `creature_summon_groups` has unhandled summoner type %u for summoner %u, skipped.", summonerType, summonerId);
                continue;
        }

        TempSummonData data;
        data.entry                      = fields[3].GetUInt32();

        if (!GetCreatureTemplate(data.entry))
        {
            TC_LOG_ERROR(LOG_FILTER_SQL, "Table `creature_summon_groups` has creature in group [Summoner ID: %u, Summoner Type: %u, Group ID: %u] with non existing creature entry %u, skipped.", summonerId, summonerType, group, data.entry);
            continue;
        }

        float posX                      = fields[4].GetFloat();
        float posY                      = fields[5].GetFloat();
        float posZ                      = fields[6].GetFloat();
        float orientation               = fields[7].GetFloat();

        data.pos.Relocate(posX, posY, posZ, orientation);

        data.type                       = TempSummonType(fields[8].GetUInt8());

        if (data.type > TEMPSUMMON_MANUAL_DESPAWN)
        {
            TC_LOG_ERROR(LOG_FILTER_SQL, "Table `creature_summon_groups` has unhandled temp summon type %u in group [Summoner ID: %u, Summoner Type: %u, Group ID: %u] for creature entry %u, skipped.", data.type, summonerId, summonerType, group, data.entry);
            continue;
        }

        data.time                       = fields[9].GetUInt32();

        TempSummonGroupKey key(summonerId, summonerType, group);
        _tempSummonDataStore[key].push_back(data);

        ++count;

    } while (result->NextRow());

    TC_LOG_INFO(LOG_FILTER_SERVER_LOADING, ">> Loaded %u temp summons in %u ms", count, GetMSTimeDiffToNow(oldMSTime));
}

void ObjectMgr::LoadCreatures()
{
    uint32 oldMSTime = getMSTime();

    //                                               0              1   2    3        4             5           6           7           8            9              10
    QueryResult result = WorldDatabase.Query("SELECT creature.guid, id, map, modelid, equipment_id, position_x, position_y, position_z, orientation, spawntimesecs, spawndist, "
    //   11               12         13       14            15         16         17          18          19                20                   21
        "currentwaypoint, curhealth, curmana, MovementType, spawnMask, phaseMask, eventEntry, pool_entry, creature.npcflag, creature.unit_flags, creature.dynamicflags "
        "FROM creature "
        "LEFT OUTER JOIN game_event_creature ON creature.guid = game_event_creature.guid "
        "LEFT OUTER JOIN pool_creature ON creature.guid = pool_creature.guid");

    if (!result)
    {
        TC_LOG_ERROR(LOG_FILTER_SERVER_LOADING, ">> Loaded 0 creatures. DB table `creature` is empty.");
        return;
    }

    // Build single time for check spawnmask
    std::map<uint32, uint32> spawnMasks;
    for (uint32 i = 0; i < sMapStore.GetNumRows(); ++i)
        if (sMapStore.LookupEntry(i))
            for (int k = 0; k < MAX_DIFFICULTY; ++k)
                if (GetMapDifficultyData(i, Difficulty(k)))
                    spawnMasks[i] |= (1 << k);

    _creatureDataStore.rehash(result->GetRowCount());
    uint32 count = 0;
    do
    {
        Field* fields = result->Fetch();

        uint32 guid         = fields[0].GetUInt32();
        uint32 entry        = fields[1].GetUInt32();

        CreatureTemplate const* cInfo = GetCreatureTemplate(entry);
        if (!cInfo)
        {
            TC_LOG_ERROR(LOG_FILTER_SQL, "Table `creature` has creature (GUID: %u) with non existing creature entry %u, skipped.", guid, entry);
            continue;
        }

        CreatureData& data = _creatureDataStore[guid];
        data.id             = entry;
        data.mapid          = fields[2].GetUInt16();
        data.displayid      = fields[3].GetUInt32();
        data.equipmentId    = fields[4].GetInt8();
        data.posX           = fields[5].GetFloat();
        data.posY           = fields[6].GetFloat();
        data.posZ           = fields[7].GetFloat();
        data.orientation    = fields[8].GetFloat();
        data.spawntimesecs  = fields[9].GetUInt32();
        data.spawndist      = fields[10].GetFloat();
        data.currentwaypoint= fields[11].GetUInt32();
        data.curhealth      = fields[12].GetUInt32();
        data.curmana        = fields[13].GetUInt32();
        data.movementType   = fields[14].GetUInt8();
        data.spawnMask      = fields[15].GetUInt8();
        data.phaseMask      = fields[16].GetUInt32();
        int16 gameEvent     = fields[17].GetInt8();
        uint32 PoolId       = fields[18].GetUInt32();
        data.npcflag        = fields[19].GetUInt32();
        data.unit_flags     = fields[20].GetUInt32();
        data.dynamicflags   = fields[21].GetUInt32();

        MapEntry const* mapEntry = sMapStore.LookupEntry(data.mapid);
        if (!mapEntry)
        {
            TC_LOG_ERROR(LOG_FILTER_SQL, "Table `creature` have creature (GUID: %u) that spawned at not existed map (Id: %u), skipped.", guid, data.mapid);
            continue;
        }

        if (data.spawnMask & ~spawnMasks[data.mapid])
            TC_LOG_ERROR(LOG_FILTER_SQL, "Table `creature` have creature (GUID: %u) that have wrong spawn mask %u including not supported difficulty modes for map (Id: %u) spawnMasks[data.mapid]: %u.", guid, data.spawnMask, data.mapid, spawnMasks[data.mapid]);

        bool ok = true;
        for (uint32 diff = 0; diff < MAX_DIFFICULTY - 1 && ok; ++diff)
        {
            if (_difficultyEntries[diff].find(data.id) != _difficultyEntries[diff].end())
            {
                TC_LOG_ERROR(LOG_FILTER_SQL, "Table `creature` have creature (GUID: %u) that listed as difficulty %u template (entry: %u) in `creature_template`, skipped.",
                    guid, diff + 1, data.id);
                ok = false;
            }
        }
        if (!ok)
            continue;

        // -1 random, 0 no equipment,
        if (data.equipmentId != 0)
        {
            if (!GetEquipmentInfo(data.id, data.equipmentId))
            {
                TC_LOG_ERROR(LOG_FILTER_SQL, "Table `creature` have creature (Entry: %u) with equipment_id %u not found in table `creature_equip_template`, set to no equipment.", data.id, data.equipmentId);
                data.equipmentId = 0;
            }
        }

        if (cInfo->flags_extra & CREATURE_FLAG_EXTRA_INSTANCE_BIND)
        {
            if (!mapEntry || !mapEntry->IsDungeon())
                TC_LOG_ERROR(LOG_FILTER_SQL, "Table `creature` have creature (GUID: %u Entry: %u) with `creature_template`.`flags_extra` including CREATURE_FLAG_EXTRA_INSTANCE_BIND but creature are not in instance.", guid, data.id);
        }

        if (data.spawndist < 0.0f)
        {
            TC_LOG_ERROR(LOG_FILTER_SQL, "Table `creature` have creature (GUID: %u Entry: %u) with `spawndist`< 0, set to 0.", guid, data.id);
            data.spawndist = 0.0f;
        }
        else if (data.movementType == RANDOM_MOTION_TYPE)
        {
            if (data.spawndist == 0.0f)
            {
                TC_LOG_ERROR(LOG_FILTER_SQL, "Table `creature` have creature (GUID: %u Entry: %u) with `MovementType`=1 (random movement) but with `spawndist`=0, replace by idle movement type (0).", guid, data.id);
                data.movementType = IDLE_MOTION_TYPE;
            }
        }
        else if (data.movementType == IDLE_MOTION_TYPE)
        {
            if (data.spawndist != 0.0f)
            {
                TC_LOG_ERROR(LOG_FILTER_SQL, "Table `creature` have creature (GUID: %u Entry: %u) with `MovementType`=0 (idle) have `spawndist`<>0, set to 0.", guid, data.id);
                data.spawndist = 0.0f;
            }
        }

        if (data.phaseMask == 0)
        {
            TC_LOG_ERROR(LOG_FILTER_SQL, "Table `creature` have creature (GUID: %u Entry: %u) with `phaseMask`=0 (not visible for anyone), set to 1.", guid, data.id);
            data.phaseMask = 1;
        }

        // Add to grid if not managed by the game event or pool system
        if (gameEvent == 0 && PoolId == 0)
            AddCreatureToGrid(guid, &data);

        ++count;

    } while (result->NextRow());

    TC_LOG_INFO(LOG_FILTER_SERVER_LOADING, ">> Loaded %u creatures in %u ms", count, GetMSTimeDiffToNow(oldMSTime));
}

void ObjectMgr::AddCreatureToGrid(uint32 guid, CreatureData const* data)
{
    uint8 mask = data->spawnMask;
    for (uint8 i = 0; mask != 0; i++, mask >>= 1)
    {
        if (mask & 1)
        {
            CellCoord cellCoord = Trinity::ComputeCellCoord(data->posX, data->posY);
            CellObjectGuids& cell_guids = _mapObjectGuidsStore[MAKE_PAIR32(data->mapid, i)][cellCoord.GetId()];
            cell_guids.creatures.insert(guid);
        }
    }
}

void ObjectMgr::RemoveCreatureFromGrid(uint32 guid, CreatureData const* data)
{
    uint8 mask = data->spawnMask;
    for (uint8 i = 0; mask != 0; i++, mask >>= 1)
    {
        if (mask & 1)
        {
            CellCoord cellCoord = Trinity::ComputeCellCoord(data->posX, data->posY);
            CellObjectGuids& cell_guids = _mapObjectGuidsStore[MAKE_PAIR32(data->mapid, i)][cellCoord.GetId()];
            cell_guids.creatures.erase(guid);
        }
    }
}

uint32 ObjectMgr::AddGOData(uint32 entry, uint32 mapId, float x, float y, float z, float o, uint32 spawntimedelay, float rotation0, float rotation1, float rotation2, float rotation3)
{
    GameObjectTemplate const* goinfo = GetGameObjectTemplate(entry);
    if (!goinfo)
        return 0;

    Map* map = sMapMgr->CreateBaseMap(mapId);
    if (!map)
        return 0;

    uint32 guid = GenerateLowGuid(HIGHGUID_GAMEOBJECT);
    GameObjectData& data = NewGOData(guid);
    data.id             = entry;
    data.mapid          = mapId;
    data.posX           = x;
    data.posY           = y;
    data.posZ           = z;
    data.orientation    = o;
    data.rotation0      = rotation0;
    data.rotation1      = rotation1;
    data.rotation2      = rotation2;
    data.rotation3      = rotation3;
    data.spawntimesecs  = spawntimedelay;
    data.animprogress   = 100;
    data.spawnMask      = 1;
    data.go_state       = GO_STATE_READY;
    data.phaseMask      = PHASEMASK_NORMAL;
    data.artKit         = goinfo->type == GAMEOBJECT_TYPE_CAPTURE_POINT ? 21 : 0;
    data.dbData = false;

    AddGameobjectToGrid(guid, &data);

    // Spawn if necessary (loaded grids only)
    // We use spawn coords to spawn
    if (!map->Instanceable() && map->IsGridLoaded(x, y))
    {
        GameObject* go = new GameObject;
        if (!go->LoadGameObjectFromDB(guid, map))
        {
            TC_LOG_ERROR(LOG_FILTER_GENERAL, "AddGOData: cannot add gameobject entry %u to map", entry);
            delete go;
            return 0;
        }
    }

    TC_LOG_DEBUG(LOG_FILTER_MAPS, "AddGOData: dbguid %u entry %u map %u x %f y %f z %f o %f", guid, entry, mapId, x, y, z, o);

    return guid;
}

bool ObjectMgr::MoveCreData(uint32 guid, uint32 mapId, Position pos)
{
    CreatureData& data = NewOrExistCreatureData(guid);
    if (!data.id)
        return false;

    RemoveCreatureFromGrid(guid, &data);
    if (data.posX == pos.GetPositionX() && data.posY == pos.GetPositionY() && data.posZ == pos.GetPositionZ())
        return true;
    data.posX = pos.GetPositionX();
    data.posY = pos.GetPositionY();
    data.posZ = pos.GetPositionZ();
    data.orientation = pos.GetOrientation();
    AddCreatureToGrid(guid, &data);

    // Spawn if necessary (loaded grids only)
    if (Map* map = sMapMgr->CreateBaseMap(mapId))
    {
        // We use spawn coords to spawn
        if (!map->Instanceable() && map->IsGridLoaded(data.posX, data.posY))
        {
            Creature* creature = new Creature;
            if (!creature->LoadCreatureFromDB(guid, map))
            {
                TC_LOG_ERROR(LOG_FILTER_GENERAL, "MoveCreData: Cannot add creature guid %u to map", guid);
                delete creature;
                return false;
            }
        }
    }
    return true;
}

uint32 ObjectMgr::AddCreData(uint32 entry, uint32 /*team*/, uint32 mapId, float x, float y, float z, float o, uint32 spawntimedelay)
{
    CreatureTemplate const* cInfo = GetCreatureTemplate(entry);
    if (!cInfo)
        return 0;

    uint32 level = cInfo->minlevel == cInfo->maxlevel ? cInfo->minlevel : urand(cInfo->minlevel, cInfo->maxlevel); // Only used for extracting creature base stats
    CreatureBaseStats const* stats = GetCreatureBaseStats(level, cInfo->unit_class);

    uint32 guid = GenerateLowGuid(HIGHGUID_UNIT);
    CreatureData& data = NewOrExistCreatureData(guid);
    data.id = entry;
    data.mapid = mapId;
    data.displayid = 0;
    data.equipmentId = 0;
    data.posX = x;
    data.posY = y;
    data.posZ = z;
    data.orientation = o;
    data.spawntimesecs = spawntimedelay;
    data.spawndist = 0;
    data.currentwaypoint = 0;
    data.curhealth = stats->GenerateHealth(cInfo);
    data.curmana = stats->GenerateMana(cInfo);
    data.movementType = cInfo->MovementType;
    data.spawnMask = 1;
    data.phaseMask = PHASEMASK_NORMAL;
    data.dbData = false;
    data.npcflag = cInfo->npcflag;
    data.unit_flags = cInfo->unit_flags;
    data.dynamicflags = cInfo->dynamicflags;

    AddCreatureToGrid(guid, &data);

    // Spawn if necessary (loaded grids only)
    if (Map* map = sMapMgr->CreateBaseMap(mapId))
    {
        // We use spawn coords to spawn
        if (!map->Instanceable() && !map->IsRemovalGrid(x, y))
        {
            Creature* creature = new Creature;
            if (!creature->LoadCreatureFromDB(guid, map))
            {
                TC_LOG_ERROR(LOG_FILTER_GENERAL, "AddCreature: Cannot add creature entry %u to map", entry);
                delete creature;
                return 0;
            }
        }
    }

    return guid;
}

void ObjectMgr::LoadGameobjects()
{
    uint32 oldMSTime = getMSTime();

    uint32 count = 0;

    //                                                0                1   2    3           4           5           6
    QueryResult result = WorldDatabase.Query("SELECT gameobject.guid, id, map, position_x, position_y, position_z, orientation, "
    //   7          8          9          10         11             12            13     14         15         16          17
        "rotation0, rotation1, rotation2, rotation3, spawntimesecs, animprogress, state, spawnMask, phaseMask, eventEntry, pool_entry "
        "FROM gameobject LEFT OUTER JOIN game_event_gameobject ON gameobject.guid = game_event_gameobject.guid "
        "LEFT OUTER JOIN pool_gameobject ON gameobject.guid = pool_gameobject.guid");

    if (!result)
    {
        TC_LOG_ERROR(LOG_FILTER_SERVER_LOADING, ">> Loaded 0 gameobjects. DB table `gameobject` is empty.");
        return;
    }

    // build single time for check spawnmask
    std::map<uint32, uint32> spawnMasks;
    for (uint32 i = 0; i < sMapStore.GetNumRows(); ++i)
        if (sMapStore.LookupEntry(i))
            for (int k = 0; k < MAX_DIFFICULTY; ++k)
                if (GetMapDifficultyData(i, Difficulty(k)))
                    spawnMasks[i] |= (1 << k);

    _gameObjectDataStore.rehash(result->GetRowCount());
    do
    {
        Field* fields = result->Fetch();

        uint32 guid         = fields[0].GetUInt32();
        uint32 entry        = fields[1].GetUInt32();

        GameObjectTemplate const* gInfo = GetGameObjectTemplate(entry);
        if (!gInfo)
        {
            TC_LOG_ERROR(LOG_FILTER_SQL, "Table `gameobject` has gameobject (GUID: %u) with non existing gameobject entry %u, skipped.", guid, entry);
            continue;
        }

        if (!gInfo->displayId)
        {
            switch (gInfo->type)
            {
                case GAMEOBJECT_TYPE_TRAP:
                case GAMEOBJECT_TYPE_SPELL_FOCUS:
                    break;
                default:
                    TC_LOG_ERROR(LOG_FILTER_SQL, "Gameobject (GUID: %u Entry %u GoType: %u) doesn't have a displayId (%u), not loaded.", guid, entry, gInfo->type, gInfo->displayId);
                    break;
            }
        }

        if (gInfo->displayId && !sGameObjectDisplayInfoStore.LookupEntry(gInfo->displayId))
        {
            TC_LOG_ERROR(LOG_FILTER_SQL, "Gameobject (GUID: %u Entry %u GoType: %u) has an invalid displayId (%u), not loaded.", guid, entry, gInfo->type, gInfo->displayId);
            continue;
        }

        GameObjectData& data = _gameObjectDataStore[guid];

        data.id             = entry;
        data.mapid          = fields[2].GetUInt16();
        data.posX           = fields[3].GetFloat();
        data.posY           = fields[4].GetFloat();
        data.posZ           = fields[5].GetFloat();
        data.orientation    = fields[6].GetFloat();
        data.rotation0      = fields[7].GetFloat();
        data.rotation1      = fields[8].GetFloat();
        data.rotation2      = fields[9].GetFloat();
        data.rotation3      = fields[10].GetFloat();
        data.spawntimesecs  = fields[11].GetInt32();

        MapEntry const* mapEntry = sMapStore.LookupEntry(data.mapid);
        if (!mapEntry)
        {
            TC_LOG_ERROR(LOG_FILTER_SQL, "Table `gameobject` has gameobject (GUID: %u Entry: %u) spawned on a non-existed map (Id: %u), skip", guid, data.id, data.mapid);
            continue;
        }

        if (data.spawntimesecs == 0 && gInfo->IsDespawnAtAction())
        {
            TC_LOG_ERROR(LOG_FILTER_SQL, "Table `gameobject` has gameobject (GUID: %u Entry: %u) with `spawntimesecs` (0) value, but the gameobejct is marked as despawnable at action.", guid, data.id);
        }

        data.animprogress   = fields[12].GetUInt8();
        data.artKit         = 0;

        uint32 go_state     = fields[13].GetUInt8();
        if (go_state >= MAX_GO_STATE)
        {
            TC_LOG_ERROR(LOG_FILTER_SQL, "Table `gameobject` has gameobject (GUID: %u Entry: %u) with invalid `state` (%u) value, skip", guid, data.id, go_state);
            continue;
        }
        data.go_state       = GOState(go_state);

        data.spawnMask      = fields[14].GetUInt8();

        if (data.spawnMask & ~spawnMasks[data.mapid])
            TC_LOG_ERROR(LOG_FILTER_SQL, "Table `gameobject` has gameobject (GUID: %u Entry: %u) that has wrong spawn mask %u including not supported difficulty modes for map (Id: %u), skip", guid, data.id, data.spawnMask, data.mapid);

        data.phaseMask      = fields[15].GetUInt32();
        int16 gameEvent     = fields[16].GetInt8();
        uint32 PoolId       = fields[17].GetUInt32();

        if (data.rotation2 < -1.0f || data.rotation2 > 1.0f)
        {
            TC_LOG_ERROR(LOG_FILTER_SQL, "Table `gameobject` has gameobject (GUID: %u Entry: %u) with invalid rotation2 (%f) value, skip", guid, data.id, data.rotation2);
            continue;
        }

        if (data.rotation3 < -1.0f || data.rotation3 > 1.0f)
        {
            TC_LOG_ERROR(LOG_FILTER_SQL, "Table `gameobject` has gameobject (GUID: %u Entry: %u) with invalid rotation3 (%f) value, skip", guid, data.id, data.rotation3);
            continue;
        }

        if (!MapManager::IsValidMapCoord(data.mapid, data.posX, data.posY, data.posZ, data.orientation))
        {
            TC_LOG_ERROR(LOG_FILTER_SQL, "Table `gameobject` has gameobject (GUID: %u Entry: %u) with invalid coordinates, skip", guid, data.id);
            continue;
        }

        if (data.phaseMask == 0)
        {
            TC_LOG_ERROR(LOG_FILTER_SQL, "Table `gameobject` has gameobject (GUID: %u Entry: %u) with `phaseMask`=0 (not visible for anyone), set to 1.", guid, data.id);
            data.phaseMask = 1;
        }

        if (gameEvent == 0 && PoolId == 0)                      // if not this is to be managed by GameEvent System or Pool system
            AddGameobjectToGrid(guid, &data);
        ++count;
    } while (result->NextRow());

    TC_LOG_INFO(LOG_FILTER_SERVER_LOADING, ">> Loaded %lu gameobjects in %u ms", (unsigned long)_gameObjectDataStore.size(), GetMSTimeDiffToNow(oldMSTime));
}

void ObjectMgr::AddGameobjectToGrid(uint32 guid, GameObjectData const* data)
{
    uint8 mask = data->spawnMask;
    for (uint8 i = 0; mask != 0; i++, mask >>= 1)
    {
        if (mask & 1)
        {
            CellCoord cellCoord = Trinity::ComputeCellCoord(data->posX, data->posY);
            CellObjectGuids& cell_guids = _mapObjectGuidsStore[MAKE_PAIR32(data->mapid, i)][cellCoord.GetId()];
            cell_guids.gameobjects.insert(guid);
        }
    }
}

void ObjectMgr::RemoveGameobjectFromGrid(uint32 guid, GameObjectData const* data)
{
    uint8 mask = data->spawnMask;
    for (uint8 i = 0; mask != 0; i++, mask >>= 1)
    {
        if (mask & 1)
        {
            CellCoord cellCoord = Trinity::ComputeCellCoord(data->posX, data->posY);
            CellObjectGuids& cell_guids = _mapObjectGuidsStore[MAKE_PAIR32(data->mapid, i)][cellCoord.GetId()];
            cell_guids.gameobjects.erase(guid);
        }
    }
}

Player* ObjectMgr::GetPlayerByLowGUID(uint32 lowguid) const
{
    uint64 guid = MAKE_NEW_GUID(lowguid, 0, HIGHGUID_PLAYER);
    return ObjectAccessor::FindPlayer(guid);
}

// name must be checked to correctness (if received) before call this function
uint64 ObjectMgr::GetPlayerGUIDByName(std::string const& name) const
{
    uint64 guid = 0;

    PreparedStatement* stmt = CharacterDatabase.GetPreparedStatement(CHAR_SEL_GUID_BY_NAME);

    stmt->setString(0, name);

    PreparedQueryResult result = CharacterDatabase.Query(stmt);

    if (result)
        guid = MAKE_NEW_GUID((*result)[0].GetUInt32(), 0, HIGHGUID_PLAYER);

    return guid;
}

bool ObjectMgr::GetPlayerNameByGUID(uint64 guid, std::string& name) const
{
    // prevent DB access for online player
    if (Player* player = ObjectAccessor::FindPlayer(guid))
    {
        name = player->GetName();
        return true;
    }

    PreparedStatement* stmt = CharacterDatabase.GetPreparedStatement(CHAR_SEL_CHARACTER_NAME);

    stmt->setUInt32(0, GUID_LOPART(guid));

    PreparedQueryResult result = CharacterDatabase.Query(stmt);

    if (result)
    {
        name = (*result)[0].GetString();
        return true;
    }

    return false;
}

uint32 ObjectMgr::GetPlayerTeamByGUID(uint64 guid) const
{
    // prevent DB access for online player
    if (Player* player = ObjectAccessor::FindPlayer(guid))
    {
        return Player::TeamForRace(player->getRace());
    }

    PreparedStatement* stmt = CharacterDatabase.GetPreparedStatement(CHAR_SEL_CHAR_RACE);

    stmt->setUInt32(0, GUID_LOPART(guid));

    PreparedQueryResult result = CharacterDatabase.Query(stmt);

    if (result)
    {
        uint8 race = (*result)[0].GetUInt8();
        return Player::TeamForRace(race);
    }

    return 0;
}

uint32 ObjectMgr::GetPlayerAccountIdByGUID(uint64 guid) const
{
    // prevent DB access for online player
    if (Player* player = ObjectAccessor::FindPlayer(guid))
    {
        return player->GetSession()->GetAccountId();
    }

    PreparedStatement* stmt = CharacterDatabase.GetPreparedStatement(CHAR_SEL_ACCOUNT_BY_GUID);

    stmt->setUInt32(0, GUID_LOPART(guid));

    PreparedQueryResult result = CharacterDatabase.Query(stmt);

    if (result)
    {
        uint32 acc = (*result)[0].GetUInt32();
        return acc;
    }

    return 0;
}

uint32 ObjectMgr::GetPlayerAccountIdByPlayerName(const std::string& name) const
{
    PreparedStatement* stmt = CharacterDatabase.GetPreparedStatement(CHAR_SEL_ACCOUNT_BY_NAME);

    stmt->setString(0, name);

    PreparedQueryResult result = CharacterDatabase.Query(stmt);

    if (result)
    {
        uint32 acc = (*result)[0].GetUInt32();
        return acc;
    }

    return 0;
}

void ObjectMgr::LoadItemLocales()
{
    uint32 oldMSTime = getMSTime();

    _itemLocaleStore.clear();                                 // need for reload case

    QueryResult result = WorldDatabase.Query("SELECT entry, name_loc1, description_loc1, name_loc2, description_loc2, name_loc3, description_loc3, name_loc4, description_loc4, name_loc5, description_loc5, name_loc6, description_loc6, name_loc7, description_loc7, name_loc8, description_loc8 FROM locales_item");

    if (!result)
        return;

    do
    {
        Field* fields = result->Fetch();

        uint32 entry = fields[0].GetUInt32();

        ItemLocale& data = _itemLocaleStore[entry];

        for (uint8 i = 1; i < TOTAL_LOCALES; ++i)
        {
            LocaleConstant locale = (LocaleConstant) i;
            AddLocaleString(fields[1 + 2 * (i - 1)].GetString(), locale, data.Name);
            AddLocaleString(fields[1 + 2 * (i - 1) + 1].GetString(), locale, data.Description);
        }
    } while (result->NextRow());

    TC_LOG_INFO(LOG_FILTER_SERVER_LOADING, ">> Loaded %lu Item locale strings in %u ms", (unsigned long)_itemLocaleStore.size(), GetMSTimeDiffToNow(oldMSTime));
}

void FillItemDamageFields(float* minDamage, float* maxDamage, float* dps, uint32 itemLevel, uint32 itemClass, uint32 itemSubClass, uint32 quality, uint32 delay, float statScalingFactor, uint32 inventoryType, uint32 flags2)
{
    *minDamage = *maxDamage = *dps = 0.0f;
    if (itemClass != ITEM_CLASS_WEAPON || quality > ITEM_QUALITY_ARTIFACT)
        return;

    DBCStorage<ItemDamageEntry>* store = NULL;
    // get the right store here
    if (inventoryType > 0xD + 13)
        return;

    switch (inventoryType)
    {
        case INVTYPE_AMMO:
            store = &sItemDamageAmmoStore;
            break;
        case INVTYPE_2HWEAPON:
            if (flags2 & ITEM_FLAGS_EXTRA_CASTER_WEAPON)
                store = &sItemDamageTwoHandCasterStore;
            else
                store = &sItemDamageTwoHandStore;
            break;
        case INVTYPE_RANGED:
        case INVTYPE_THROWN:
        case INVTYPE_RANGEDRIGHT:
            switch (itemSubClass)
            {
                case ITEM_SUBCLASS_WEAPON_WAND:
                    store = &sItemDamageWandStore;
                    break;
                case ITEM_SUBCLASS_WEAPON_THROWN:
                    store = &sItemDamageThrownStore;
                    break;
                case ITEM_SUBCLASS_WEAPON_BOW:
                case ITEM_SUBCLASS_WEAPON_GUN:
                case ITEM_SUBCLASS_WEAPON_CROSSBOW:
                    store = &sItemDamageRangedStore;
                    break;
                default:
                    return;
            }
            break;
        case INVTYPE_WEAPON:
        case INVTYPE_WEAPONMAINHAND:
        case INVTYPE_WEAPONOFFHAND:
            if (flags2 & ITEM_FLAGS_EXTRA_CASTER_WEAPON)
                store = &sItemDamageOneHandCasterStore;
            else
                store = &sItemDamageOneHandStore;
            break;
        default:
            return;
    }

    if (!store)
        return;

    ItemDamageEntry const* damageInfo = store->LookupEntry(itemLevel);
    if (!damageInfo)
        return;

    *dps = damageInfo->DPS[quality];
    float avgDamage = *dps * delay * 0.001f;
    *minDamage = (statScalingFactor * -0.5f + 1.0f) * avgDamage;
    *maxDamage = floor(float(avgDamage* (statScalingFactor * 0.5f + 1.0f) + 0.5f));
}

uint32 FillItemArmor(uint32 itemlevel, uint32 itemClass, uint32 itemSubclass, uint32 quality, uint32 inventoryType)
{
    if (quality > ITEM_QUALITY_ARTIFACT)
        return 0;

    // all items but shields
    if (itemClass != ITEM_CLASS_ARMOR || itemSubclass != ITEM_SUBCLASS_ARMOR_SHIELD)
    {
        ItemArmorQualityEntry const* armorQuality = sItemArmorQualityStore.LookupEntry(itemlevel);
        ItemArmorTotalEntry const* armorTotal = sItemArmorTotalStore.LookupEntry(itemlevel);
        if (!armorQuality || !armorTotal)
            return 0;

        if (inventoryType == INVTYPE_ROBE)
            inventoryType = INVTYPE_CHEST;

        ArmorLocationEntry const* location = sArmorLocationStore.LookupEntry(inventoryType);
        if (!location)
            return 0;

        if (itemSubclass < ITEM_SUBCLASS_ARMOR_CLOTH)
            return 0;

        return uint32(armorQuality->Value[quality] * armorTotal->Value[itemSubclass - 1] * location->Value[itemSubclass - 1] + 0.5f);
    }

    // shields
    ItemArmorShieldEntry const* shield = sItemArmorShieldStore.LookupEntry(itemlevel);
    if (!shield)
        return 0;

    return uint32(shield->Value[quality] + 0.5f);
}

uint32 FillMaxDurability(uint32 itemClass, uint32 itemSubClass, uint32 inventoryType, uint32 quality, uint32 itemLevel)
{
    if (itemClass != ITEM_CLASS_ARMOR && itemClass != ITEM_CLASS_WEAPON)
        return 0;

    static float const qualityMultipliers[MAX_ITEM_QUALITY] =
    {
        1.0f, 1.0f, 1.0f, 1.17f, 1.37f, 1.68f, 0.0f, 0.0f
    };

    static float const armorMultipliers[MAX_INVTYPE] =
    {
        0.00f, // INVTYPE_NON_EQUIP
        0.59f, // INVTYPE_HEAD
        0.00f, // INVTYPE_NECK
        0.59f, // INVTYPE_SHOULDERS
        0.00f, // INVTYPE_BODY
        1.00f, // INVTYPE_CHEST
        0.35f, // INVTYPE_WAIST
        0.75f, // INVTYPE_LEGS
        0.49f, // INVTYPE_FEET
        0.35f, // INVTYPE_WRISTS
        0.35f, // INVTYPE_HANDS
        0.00f, // INVTYPE_FINGER
        0.00f, // INVTYPE_TRINKET
        0.00f, // INVTYPE_WEAPON
        1.00f, // INVTYPE_SHIELD
        0.00f, // INVTYPE_RANGED
        0.00f, // INVTYPE_CLOAK
        0.00f, // INVTYPE_2HWEAPON
        0.00f, // INVTYPE_BAG
        0.00f, // INVTYPE_TABARD
        1.00f, // INVTYPE_ROBE
        0.00f, // INVTYPE_WEAPONMAINHAND
        0.00f, // INVTYPE_WEAPONOFFHAND
        0.00f, // INVTYPE_HOLDABLE
        0.00f, // INVTYPE_AMMO
        0.00f, // INVTYPE_THROWN
        0.00f, // INVTYPE_RANGEDRIGHT
        0.00f, // INVTYPE_QUIVER
        0.00f, // INVTYPE_RELIC
    };

    static float const weaponMultipliers[MAX_ITEM_SUBCLASS_WEAPON] =
    {
        0.89f, // ITEM_SUBCLASS_WEAPON_AXE
        1.03f, // ITEM_SUBCLASS_WEAPON_AXE2
        0.77f, // ITEM_SUBCLASS_WEAPON_BOW
        0.77f, // ITEM_SUBCLASS_WEAPON_GUN
        0.89f, // ITEM_SUBCLASS_WEAPON_MACE
        1.03f, // ITEM_SUBCLASS_WEAPON_MACE2
        1.03f, // ITEM_SUBCLASS_WEAPON_POLEARM
        0.89f, // ITEM_SUBCLASS_WEAPON_SWORD
        1.03f, // ITEM_SUBCLASS_WEAPON_SWORD2
        0.00f, // ITEM_SUBCLASS_WEAPON_Obsolete
        1.03f, // ITEM_SUBCLASS_WEAPON_STAFF
        0.00f, // ITEM_SUBCLASS_WEAPON_EXOTIC
        0.00f, // ITEM_SUBCLASS_WEAPON_EXOTIC2
        0.64f, // ITEM_SUBCLASS_WEAPON_FIST_WEAPON
        0.00f, // ITEM_SUBCLASS_WEAPON_MISCELLANEOUS
        0.64f, // ITEM_SUBCLASS_WEAPON_DAGGER
        0.64f, // ITEM_SUBCLASS_WEAPON_THROWN
        0.00f, // ITEM_SUBCLASS_WEAPON_SPEAR
        0.77f, // ITEM_SUBCLASS_WEAPON_CROSSBOW
        0.64f, // ITEM_SUBCLASS_WEAPON_WAND
        0.64f, // ITEM_SUBCLASS_WEAPON_FISHING_POLE
    };

    float levelPenalty = 1.0f;
    if (itemLevel <= 28)
        levelPenalty = 0.966f - float(28u - itemLevel) / 54.0f;

    if (itemClass == ITEM_CLASS_ARMOR)
    {
        if (inventoryType > INVTYPE_ROBE)
            return 0;

        return 5 * uint32(23.0f * qualityMultipliers[quality] * armorMultipliers[inventoryType] * levelPenalty + 0.5f);
    }

    return 5 * uint32(17.0f * qualityMultipliers[quality] * weaponMultipliers[itemSubClass] * levelPenalty + 0.5f);
};

void FillDisenchantFields(uint32* disenchantID, uint32* requiredDisenchantSkill, ItemTemplate const& itemTemplate)
{
    *disenchantID = 0;
    *(int32*)requiredDisenchantSkill = -1;
    if ((itemTemplate.Flags & (ITEM_PROTO_FLAG_CONJURED | ITEM_PROTO_FLAG_UNK6)) ||
        itemTemplate.Bonding == BIND_QUEST_ITEM || itemTemplate.Area || itemTemplate.Map ||
        itemTemplate.Stackable > 1 ||
        itemTemplate.Quality < ITEM_QUALITY_UNCOMMON || itemTemplate.Quality > ITEM_QUALITY_EPIC ||
        !(itemTemplate.Class == ITEM_CLASS_ARMOR || itemTemplate.Class == ITEM_CLASS_WEAPON) ||
        !(Item::GetSpecialPrice(&itemTemplate) || sItemCurrencyCostStore.LookupEntry(itemTemplate.ItemId)))
        return;

    for (uint32 i = 0; i < sItemDisenchantLootStore.GetNumRows(); ++i)
    {
        ItemDisenchantLootEntry const* disenchant = sItemDisenchantLootStore.LookupEntry(i);
        if (!disenchant)
            continue;

        if (disenchant->ItemClass == itemTemplate.Class &&
            disenchant->ItemQuality == itemTemplate.Quality &&
            disenchant->MinItemLevel <= itemTemplate.ItemLevel &&
            disenchant->MaxItemLevel >= itemTemplate.ItemLevel)
        {
            if (disenchant->Id == 60 || disenchant->Id == 61)   // epic item disenchant ilvl range 66-99 (classic)
            {
                if (itemTemplate.RequiredLevel > 60 || itemTemplate.RequiredSkillRank > 300)
                    continue;                                   // skip to epic item disenchant ilvl range 90-199 (TBC)
            }
            else if (disenchant->Id == 66 || disenchant->Id == 67)  // epic item disenchant ilvl range 90-199 (TBC)
            {
                if (itemTemplate.RequiredLevel <= 60 || (itemTemplate.RequiredSkill && itemTemplate.RequiredSkillRank <= 300))
                    continue;
            }

            *disenchantID = disenchant->Id;
            *requiredDisenchantSkill = disenchant->RequiredDisenchantSkill;
            return;
        }
    }
}

void ObjectMgr::LoadItemTemplates()
{
    uint32 oldMSTime = getMSTime();
    uint32 sparseCount = 0;
    uint32 dbCount = 0;

    for (uint32 itemId = 0; itemId < sItemSparseStore.GetNumRows(); ++itemId)
    {
        ItemSparseEntry const* sparse = sItemSparseStore.LookupEntry(itemId);
        ItemEntry const* db2Data = sItemStore.LookupEntry(itemId);
        if (!sparse || !db2Data)
            continue;

        ItemTemplate& itemTemplate = _itemTemplateStore[itemId];

        itemTemplate.ItemId = itemId;
        itemTemplate.Class = db2Data->Class;
        itemTemplate.SubClass = db2Data->SubClass;
        itemTemplate.SoundOverrideSubclass = db2Data->SoundOverrideSubclass;
        itemTemplate.Name1 = sparse->Name->Str[sWorld->GetDefaultDbcLocale()];
        itemTemplate.DisplayInfoID = db2Data->DisplayId;
        itemTemplate.Quality = sparse->Quality;
        itemTemplate.Flags = sparse->Flags;
        itemTemplate.Flags2 = sparse->Flags2;
        itemTemplate.Unk430_1 = sparse->Unk430_1;
        itemTemplate.Unk430_2 = sparse->Unk430_2;
        itemTemplate.BuyCount = std::max(sparse->BuyCount, 1u);
        itemTemplate.BuyPrice = sparse->BuyPrice;
        itemTemplate.SellPrice = sparse->SellPrice;
        itemTemplate.InventoryType = db2Data->InventoryType;
        itemTemplate.AllowableClass = sparse->AllowableClass;
        itemTemplate.AllowableRace = sparse->AllowableRace;
        itemTemplate.ItemLevel = sparse->ItemLevel;
        itemTemplate.RequiredLevel = sparse->RequiredLevel;
        itemTemplate.RequiredSkill = sparse->RequiredSkill;
        itemTemplate.RequiredSkillRank = sparse->RequiredSkillRank;
        itemTemplate.RequiredSpell = sparse->RequiredSpell;
        itemTemplate.RequiredHonorRank = sparse->RequiredHonorRank;
        itemTemplate.RequiredCityRank = sparse->RequiredCityRank;
        itemTemplate.RequiredReputationFaction = sparse->RequiredReputationFaction;
        itemTemplate.RequiredReputationRank = sparse->RequiredReputationRank;
        itemTemplate.MaxCount = sparse->MaxCount;
        itemTemplate.Stackable = sparse->Stackable;
        itemTemplate.ContainerSlots = sparse->ContainerSlots;
        for (uint32 i = 0; i < MAX_ITEM_PROTO_STATS; ++i)
        {
            itemTemplate.ItemStat[i].ItemStatType = sparse->ItemStatType[i];
            itemTemplate.ItemStat[i].ItemStatValue = sparse->ItemStatValue[i];
            itemTemplate.ItemStat[i].ItemStatUnk1 = sparse->ItemStatUnk1[i];
            itemTemplate.ItemStat[i].ItemStatUnk2 = sparse->ItemStatUnk2[i];
        }

        itemTemplate.ScalingStatDistribution = sparse->ScalingStatDistribution;

        // cache item damage
        FillItemDamageFields(&itemTemplate.DamageMin, &itemTemplate.DamageMax, &itemTemplate.DPS, sparse->ItemLevel,
                             db2Data->Class, db2Data->SubClass, sparse->Quality, sparse->Delay, sparse->StatScalingFactor,
                             sparse->InventoryType, sparse->Flags2);

        itemTemplate.DamageType = sparse->DamageType;
        itemTemplate.Armor = FillItemArmor(sparse->ItemLevel, db2Data->Class, db2Data->SubClass, sparse->Quality, sparse->InventoryType);
        itemTemplate.Delay = sparse->Delay;
        itemTemplate.RangedModRange = sparse->RangedModRange;
        for (uint32 i = 0; i < MAX_ITEM_PROTO_SPELLS; ++i)
        {
            itemTemplate.Spells[i].SpellId = sparse->SpellId[i];
            itemTemplate.Spells[i].SpellTrigger = sparse->SpellTrigger[i];
            itemTemplate.Spells[i].SpellCharges = sparse->SpellCharges[i];
            itemTemplate.Spells[i].SpellCooldown = sparse->SpellCooldown[i];
            itemTemplate.Spells[i].SpellCategory = sparse->SpellCategory[i];
            itemTemplate.Spells[i].SpellCategoryCooldown = sparse->SpellCategoryCooldown[i];
        }

        itemTemplate.SpellPPMRate = 0.0f;
        itemTemplate.Bonding = sparse->Bonding;
        itemTemplate.Description = sparse->Description->Str[sWorld->GetDefaultDbcLocale()];
        itemTemplate.PageText = sparse->PageText;
        itemTemplate.LanguageID = sparse->LanguageID;
        itemTemplate.PageMaterial = sparse->PageMaterial;
        itemTemplate.StartQuest = sparse->StartQuest;
        itemTemplate.LockID = sparse->LockID;
        itemTemplate.Material = sparse->Material;
        itemTemplate.Sheath = sparse->Sheath;
        itemTemplate.RandomProperty = sparse->RandomProperty;
        itemTemplate.RandomSuffix = sparse->RandomSuffix;
        itemTemplate.ItemSet = sparse->ItemSet;
        itemTemplate.MaxDurability = FillMaxDurability(db2Data->Class, db2Data->SubClass, sparse->InventoryType, sparse->Quality, sparse->ItemLevel);
        itemTemplate.Area = sparse->Area;
        itemTemplate.Map = sparse->Map;
        itemTemplate.BagFamily = sparse->BagFamily;
        itemTemplate.TotemCategory = sparse->TotemCategory;
        for (uint32 i = 0; i < MAX_ITEM_PROTO_SOCKETS; ++i)
        {
            itemTemplate.Socket[i].Color = sparse->Color[i];
            itemTemplate.Socket[i].Content = sparse->Content[i];
        }

        itemTemplate.socketBonus = sparse->SocketBonus;
        itemTemplate.GemProperties = sparse->GemProperties;
        FillDisenchantFields(&itemTemplate.DisenchantID, &itemTemplate.RequiredDisenchantSkill, itemTemplate);

        itemTemplate.ArmorDamageModifier = sparse->ArmorDamageModifier;
        itemTemplate.Duration = sparse->Duration;
        itemTemplate.ItemLimitCategory = sparse->ItemLimitCategory;
        itemTemplate.HolidayId = sparse->HolidayId;
        itemTemplate.StatScalingFactor = sparse->StatScalingFactor;
        itemTemplate.CurrencySubstitutionId = sparse->CurrencySubstitutionId;
        itemTemplate.CurrencySubstitutionCount = sparse->CurrencySubstitutionCount;
        itemTemplate.ScriptId = 0;
        itemTemplate.FoodType = 0;
        itemTemplate.MinMoneyLoot = 0;
        itemTemplate.MaxMoneyLoot = 0;
        ++sparseCount;
    }

    // Load missing items from item_template AND overwrite data from Item-sparse.db2 (item_template is supposed to contain Item-sparse.adb data)
    //                                               0      1      2         3     4     5          6        7      8           9         10        11        12        13
    QueryResult result = WorldDatabase.Query("SELECT entry, Class, SubClass, SoundOverrideSubclass, Name, DisplayId, Quality, Flags, FlagsExtra, Unk430_1, Unk430_2, BuyCount, BuyPrice, SellPrice, "
    //                                        14             15              16             17         18             19             20                 21
                                             "InventoryType, AllowableClass, AllowableRace, ItemLevel, RequiredLevel, RequiredSkill, RequiredSkillRank, RequiredSpell, "
    //                                        22                 23                24                         25                      26        27         28
                                             "RequiredHonorRank, RequiredCityRank, RequiredReputationFaction, RequiredReputationRank, MaxCount, Stackable, ContainerSlots, "
    //                                        29          30           31           32           33          34           35           36
                                             "stat_type1, stat_value1, stat_unk1_1, stat_unk2_1, stat_type2, stat_value2, stat_unk1_2, stat_unk2_2, "
    //                                        37          38           39           40           41          42           43           44
                                             "stat_type3, stat_value3, stat_unk1_3, stat_unk2_3, stat_type4, stat_value4, stat_unk1_4, stat_unk2_4, "
    //                                        45          46           47           48           49          50           51           52
                                             "stat_type5, stat_value5, stat_unk1_5, stat_unk2_5, stat_type6, stat_value6, stat_unk1_6, stat_unk2_6, "
    //                                        53          54           55           56           57          58           59           60
                                             "stat_type7, stat_value7, stat_unk1_7, stat_unk2_7, stat_type8, stat_value8, stat_unk1_8, stat_unk2_8, "
    //                                        61          62           63           64           65           66            67            68
                                             "stat_type9, stat_value9, stat_unk1_9, stat_unk2_9, stat_type10, stat_value10, stat_unk1_10, stat_unk2_10, "
    //                                        69                       70          71     72
                                             "ScalingStatDistribution, DamageType, Delay, RangedModRange, "
    //                                        73         74              75              76               77               78
                                             "spellid_1, spelltrigger_1, spellcharges_1, spellcooldown_1, spellcategory_1, spellcategorycooldown_1, "
    //                                        79         80              81              82               83               84
                                             "spellid_2, spelltrigger_2, spellcharges_2, spellcooldown_2, spellcategory_2, spellcategorycooldown_2, "
    //                                        85         86              87              88               89               90
                                             "spellid_3, spelltrigger_3, spellcharges_3, spellcooldown_3, spellcategory_3, spellcategorycooldown_3, "
    //                                        91         92              93              94               95               96
                                             "spellid_4, spelltrigger_4, spellcharges_4, spellcooldown_4, spellcategory_4, spellcategorycooldown_4, "
    //                                        97         98              99              100              101              102
                                             "spellid_5, spelltrigger_5, spellcharges_5, spellcooldown_5, spellcategory_5, spellcategorycooldown_5, "
    //                                        103      104          105       106         107           108         109     110
                                             "Bonding, Description, PageText, LanguageID, PageMaterial, StartQuest, LockID, Material, "
    //                                        111     112             113           114      115   116  117        118
                                             "Sheath, RandomProperty, RandomSuffix, ItemSet, Area, Map, BagFamily, TotemCategory, "
    //                                        119            120              121            122              123            124              125
                                             "SocketColor_1, SocketContent_1, SocketColor_2, SocketContent_2, SocketColor_3, SocketContent_3, SocketBonus, "
    //                                        126            127                  128       129                130        131
                                             "GemProperties, ArmorDamageModifier, Duration, ItemLimitCategory, HolidayId, StatScalingFactor, "
    //                                        132                     133
                                             "CurrencySubstitutionId, CurrencySubstitutionCount "
                                             "FROM item_template");

    if (result)
    {
        do
        {
            Field* fields = result->Fetch();
            uint32 itemId = fields[0].GetUInt32();
            if (_itemTemplateStore.find(itemId) != _itemTemplateStore.end())
                --sparseCount;

            ItemTemplate& itemTemplate = _itemTemplateStore[itemId];

            itemTemplate.ItemId                    = itemId;
            itemTemplate.Class                     = uint32(fields[1].GetUInt8());
            itemTemplate.SubClass                  = uint32(fields[2].GetUInt8());
            itemTemplate.SoundOverrideSubclass     = fields[3].GetInt32();
            itemTemplate.Name1                     = fields[4].GetString();
            itemTemplate.DisplayInfoID             = fields[5].GetUInt32();
            itemTemplate.Quality                   = uint32(fields[6].GetUInt8());
            itemTemplate.Flags                     = fields[7].GetUInt32();
            itemTemplate.Flags2                    = fields[8].GetUInt32();
            itemTemplate.Unk430_1                  = fields[9].GetFloat();
            itemTemplate.Unk430_2                  = fields[10].GetFloat();
            itemTemplate.BuyCount                  = uint32(fields[11].GetUInt8());
            itemTemplate.BuyPrice                  = int32(fields[12].GetInt64());
            itemTemplate.SellPrice                 = fields[13].GetUInt32();

            itemTemplate.InventoryType             = uint32(fields[14].GetUInt8());
            itemTemplate.AllowableClass            = fields[15].GetInt32();
            itemTemplate.AllowableRace             = fields[16].GetInt32();
            itemTemplate.ItemLevel                 = uint32(fields[17].GetUInt16());
            itemTemplate.RequiredLevel             = uint32(fields[18].GetUInt8());
            itemTemplate.RequiredSkill             = uint32(fields[19].GetUInt16());
            itemTemplate.RequiredSkillRank         = uint32(fields[20].GetUInt16());
            itemTemplate.RequiredSpell             = fields[21].GetUInt32();
            itemTemplate.RequiredHonorRank         = fields[22].GetUInt32();
            itemTemplate.RequiredCityRank          = fields[23].GetUInt32();
            itemTemplate.RequiredReputationFaction = uint32(fields[24].GetUInt16());
            itemTemplate.RequiredReputationRank    = uint32(fields[25].GetUInt16());
            itemTemplate.MaxCount                  = fields[26].GetInt32();
            itemTemplate.Stackable                 = fields[27].GetInt32();
            itemTemplate.ContainerSlots            = uint32(fields[28].GetUInt8());
            for (uint32 i = 0; i < MAX_ITEM_PROTO_STATS; ++i)
            {
                itemTemplate.ItemStat[i].ItemStatType  = uint32(fields[29 + i * 4 + 0].GetUInt8());
                itemTemplate.ItemStat[i].ItemStatValue = int32(fields[29 + i * 4 + 1].GetInt16());
                itemTemplate.ItemStat[i].ItemStatUnk1  = fields[29 + i * 4 + 2].GetInt32();
                itemTemplate.ItemStat[i].ItemStatUnk2  = fields[29 + i * 4 + 3].GetInt32();
            }

            itemTemplate.ScalingStatDistribution = uint32(fields[69].GetUInt16());

            // cache item damage
            FillItemDamageFields(&itemTemplate.DamageMin, &itemTemplate.DamageMax, &itemTemplate.DPS, itemTemplate.ItemLevel,
                                 itemTemplate.Class, itemTemplate.SubClass, itemTemplate.Quality, fields[71].GetUInt16(),
                                 fields[131].GetFloat(), itemTemplate.InventoryType, itemTemplate.Flags2);

            itemTemplate.DamageType                = fields[70].GetUInt8();
            itemTemplate.Armor                     = FillItemArmor(itemTemplate.ItemLevel, itemTemplate.Class,
                                                                   itemTemplate.SubClass, itemTemplate.Quality,
                                                                   itemTemplate.InventoryType);

            itemTemplate.Delay                     = fields[71].GetUInt16();
            itemTemplate.RangedModRange            = fields[72].GetFloat();
            for (uint32 i = 0; i < MAX_ITEM_PROTO_SPELLS; ++i)
            {
                itemTemplate.Spells[i].SpellId               = fields[73 + 6 * i + 0].GetInt32();
                itemTemplate.Spells[i].SpellTrigger          = uint32(fields[73 + 6 * i + 1].GetUInt8());
                itemTemplate.Spells[i].SpellCharges          = int32(fields[73 + 6 * i + 2].GetInt16());
                itemTemplate.Spells[i].SpellCooldown         = fields[73 + 6 * i + 3].GetInt32();
                itemTemplate.Spells[i].SpellCategory         = uint32(fields[73 + 6 * i + 4].GetUInt16());
                itemTemplate.Spells[i].SpellCategoryCooldown = fields[73 + 6 * i + 5].GetInt32();
            }

            itemTemplate.SpellPPMRate   = 0.0f;
            itemTemplate.Bonding        = uint32(fields[103].GetUInt8());
            itemTemplate.Description    = fields[104].GetString();
            itemTemplate.PageText       = fields[105].GetUInt32();
            itemTemplate.LanguageID     = uint32(fields[106].GetUInt8());
            itemTemplate.PageMaterial   = uint32(fields[107].GetUInt8());
            itemTemplate.StartQuest     = fields[108].GetUInt32();
            itemTemplate.LockID         = fields[109].GetUInt32();
            itemTemplate.Material       = int32(fields[110].GetInt8());
            itemTemplate.Sheath         = uint32(fields[111].GetUInt8());
            itemTemplate.RandomProperty = fields[112].GetUInt32();
            itemTemplate.RandomSuffix   = fields[113].GetInt32();
            itemTemplate.ItemSet        = fields[114].GetUInt32();
            itemTemplate.MaxDurability  = FillMaxDurability(itemTemplate.Class, itemTemplate.SubClass,
                itemTemplate.InventoryType, itemTemplate.Quality, itemTemplate.ItemLevel);

            itemTemplate.Area           = fields[115].GetUInt32();
            itemTemplate.Map            = uint32(fields[116].GetUInt16());
            itemTemplate.BagFamily      = fields[117].GetUInt32();
            itemTemplate.TotemCategory  = fields[118].GetUInt32();
            for (uint32 i = 0; i < MAX_ITEM_PROTO_SOCKETS; ++i)
            {
                itemTemplate.Socket[i].Color   = uint32(fields[119 + i*2].GetUInt8());
                itemTemplate.Socket[i].Content = fields[119 + i * 2 + 1].GetUInt32();
            }

            itemTemplate.socketBonus         = fields[125].GetUInt32();
            itemTemplate.GemProperties       = fields[126].GetUInt32();
            FillDisenchantFields(&itemTemplate.DisenchantID, &itemTemplate.RequiredDisenchantSkill, itemTemplate);

            itemTemplate.ArmorDamageModifier       = fields[127].GetFloat();
            itemTemplate.Duration                  = fields[128].GetUInt32();
            itemTemplate.ItemLimitCategory         = uint32(fields[129].GetInt16());
            itemTemplate.HolidayId                 = fields[130].GetUInt32();
            itemTemplate.StatScalingFactor         = fields[131].GetFloat();
            itemTemplate.CurrencySubstitutionId    = fields[132].GetInt32();
            itemTemplate.CurrencySubstitutionCount = fields[133].GetInt32();
            itemTemplate.ScriptId                  = 0;
            itemTemplate.FoodType                  = 0;
            itemTemplate.MinMoneyLoot              = 0;
            itemTemplate.MaxMoneyLoot              = 0;
            ++dbCount;
        } while (result->NextRow());
    }

    // Check if item templates for DBC referenced character start outfit are present
    std::set<uint32> notFoundOutfit;
    for (uint32 i = 1; i < sCharStartOutfitStore.GetNumRows(); ++i)
    {
        CharStartOutfitEntry const* entry = sCharStartOutfitStore.LookupEntry(i);
        if (!entry)
            continue;

        for (int j = 0; j < MAX_OUTFIT_ITEMS; ++j)
        {
            if (entry->ItemId[j] <= 0)
                continue;

            uint32 item_id = entry->ItemId[j];

            if (!GetItemTemplate(item_id))
                notFoundOutfit.insert(item_id);
        }
    }

    for (std::set<uint32>::const_iterator itr = notFoundOutfit.begin(); itr != notFoundOutfit.end(); ++itr)
        TC_LOG_ERROR(LOG_FILTER_SQL, "Item (Entry: %u) does not exist in `item_template` but is referenced in `CharStartOutfit.dbc`", *itr);

    TC_LOG_INFO(LOG_FILTER_SERVER_LOADING, ">> Loaded %u item templates from Item-sparse.db2 and %u from database in %u ms", sparseCount, dbCount, GetMSTimeDiffToNow(oldMSTime));
}

void ObjectMgr::LoadItemTemplateAddon()
{
    uint32 oldMSTime = getMSTime();
    uint32 count = 0;

    QueryResult result = WorldDatabase.Query("SELECT Id, FlagsCu, FoodType, MinMoneyLoot, MaxMoneyLoot, SpellPPMChance FROM item_template_addon");
    if (result)
    {
        do
        {
            Field* fields = result->Fetch();
            uint32 itemId = fields[0].GetUInt32();
            if (!GetItemTemplate(itemId))
            {
                TC_LOG_ERROR(LOG_FILTER_SQL, "Item %u specified in `item_template_addon` does not exist, skipped.", itemId);
                continue;
            }

            uint32 minMoneyLoot = fields[3].GetUInt32();
            uint32 maxMoneyLoot = fields[4].GetUInt32();
            if (minMoneyLoot > maxMoneyLoot)
            {
                TC_LOG_ERROR(LOG_FILTER_SQL, "Minimum money loot specified in `item_template_addon` for item %u was greater than maximum amount, swapping.", itemId);
                std::swap(minMoneyLoot, maxMoneyLoot);
            }
            ItemTemplate& itemTemplate = _itemTemplateStore[itemId];
            itemTemplate.FlagsCu = fields[1].GetUInt32();
            itemTemplate.FoodType = fields[2].GetUInt8();
            itemTemplate.MinMoneyLoot = minMoneyLoot;
            itemTemplate.MaxMoneyLoot = maxMoneyLoot;
            itemTemplate.SpellPPMRate = fields[5].GetFloat();
            ++count;
        } while (result->NextRow());
    }
    TC_LOG_INFO(LOG_FILTER_SERVER_LOADING, ">> Loaded %u item addon templates in %u ms", count, GetMSTimeDiffToNow(oldMSTime));
}

void ObjectMgr::LoadItemScriptNames()
{
    uint32 oldMSTime = getMSTime();
    uint32 count = 0;

    QueryResult result = WorldDatabase.Query("SELECT Id, ScriptName FROM item_script_names");
    if (result)
    {
        do
        {
            Field* fields = result->Fetch();
            uint32 itemId = fields[0].GetUInt32();
            if (!GetItemTemplate(itemId))
            {
                TC_LOG_ERROR(LOG_FILTER_SQL, "Item %u specified in `item_script_names` does not exist, skipped.", itemId);
                continue;
            }

            _itemTemplateStore[itemId].ScriptId = GetScriptId(fields[1].GetCString());
            ++count;
        } while (result->NextRow());
    }

    TC_LOG_INFO(LOG_FILTER_SERVER_LOADING, ">> Loaded %u item script names in %u ms", count, GetMSTimeDiffToNow(oldMSTime));
}
ItemTemplate const* ObjectMgr::GetItemTemplate(uint32 entry)
{
    ItemTemplateContainer::const_iterator itr = _itemTemplateStore.find(entry);
    if (itr != _itemTemplateStore.end())
        return &(itr->second);
    return NULL;
}

void ObjectMgr::LoadVehicleTemplateAccessories()
{
    uint32 oldMSTime = getMSTime();

    _vehicleTemplateAccessoryStore.clear();                           // needed for reload case

    uint32 count = 0;

    //                                                  0             1              2          3           4             5
    QueryResult result = WorldDatabase.Query("SELECT `entry`, `accessory_entry`, `seat_id`, `minion`, `summontype`, `summontimer` FROM `vehicle_template_accessory`");

    if (!result)
    {
        TC_LOG_ERROR(LOG_FILTER_SERVER_LOADING, ">> Loaded 0 vehicle template accessories. DB table `vehicle_template_accessory` is empty.");
        return;
    }

    do
    {
        Field* fields = result->Fetch();

        uint32 uiEntry      = fields[0].GetUInt32();
        uint32 uiAccessory  = fields[1].GetUInt32();
        int8   uiSeat       = int8(fields[2].GetInt8());
        bool   bMinion      = fields[3].GetBool();
        uint8  uiSummonType = fields[4].GetUInt8();
        uint32 uiSummonTimer= fields[5].GetUInt32();

        if (!sObjectMgr->GetCreatureTemplate(uiEntry))
        {
            TC_LOG_ERROR(LOG_FILTER_SQL, "Table `vehicle_template_accessory`: creature template entry %u does not exist.", uiEntry);
            continue;
        }

        if (!sObjectMgr->GetCreatureTemplate(uiAccessory))
        {
            TC_LOG_ERROR(LOG_FILTER_SQL, "Table `vehicle_template_accessory`: Accessory %u does not exist.", uiAccessory);
            continue;
        }

        if (_spellClickInfoStore.find(uiEntry) == _spellClickInfoStore.end())
        {
            TC_LOG_ERROR(LOG_FILTER_SQL, "Table `vehicle_template_accessory`: creature template entry %u has no data in npc_spellclick_spells", uiEntry);
            continue;
        }

        _vehicleTemplateAccessoryStore[uiEntry].push_back(VehicleAccessory(uiAccessory, uiSeat, bMinion, uiSummonType, uiSummonTimer));

        ++count;
    }
    while (result->NextRow());

    TC_LOG_INFO(LOG_FILTER_SERVER_LOADING, ">> Loaded %u Vehicle Template Accessories in %u ms", count, GetMSTimeDiffToNow(oldMSTime));
}

void ObjectMgr::LoadVehicleAccessories()
{
    uint32 oldMSTime = getMSTime();

    _vehicleAccessoryStore.clear();                           // needed for reload case

    uint32 count = 0;

    //                                                  0             1             2          3           4             5
    QueryResult result = WorldDatabase.Query("SELECT `guid`, `accessory_entry`, `seat_id`, `minion`, `summontype`, `summontimer` FROM `vehicle_accessory`");

    if (!result)
    {
        TC_LOG_INFO(LOG_FILTER_SERVER_LOADING, ">> Loaded 0 Vehicle Accessories in %u ms", GetMSTimeDiffToNow(oldMSTime));
        return;
    }

    do
    {
        Field* fields = result->Fetch();

        uint32 uiGUID       = fields[0].GetUInt32();
        uint32 uiAccessory  = fields[1].GetUInt32();
        int8   uiSeat       = int8(fields[2].GetInt16());
        bool   bMinion      = fields[3].GetBool();
        uint8  uiSummonType = fields[4].GetUInt8();
        uint32 uiSummonTimer= fields[5].GetUInt32();

        if (!sObjectMgr->GetCreatureTemplate(uiAccessory))
        {
            TC_LOG_ERROR(LOG_FILTER_SQL, "Table `vehicle_accessory`: Accessory %u does not exist.", uiAccessory);
            continue;
        }

        _vehicleAccessoryStore[uiGUID].push_back(VehicleAccessory(uiAccessory, uiSeat, bMinion, uiSummonType, uiSummonTimer));

        ++count;
    }
    while (result->NextRow());

    TC_LOG_INFO(LOG_FILTER_SERVER_LOADING, ">> Loaded %u Vehicle Accessories in %u ms", count, GetMSTimeDiffToNow(oldMSTime));
}

void ObjectMgr::LoadPetLevelInfo()
{
    uint32 oldMSTime = getMSTime();

    //                                                 0               1      2   3     4    5    6    7     8    9
    QueryResult result = WorldDatabase.Query("SELECT creature_entry, level, hp, mana, str, agi, sta, inte, spi, armor FROM pet_levelstats");

    if (!result)
    {
        TC_LOG_ERROR(LOG_FILTER_SERVER_LOADING, ">> Loaded 0 level pet stats definitions. DB table `pet_levelstats` is empty.");
        return;
    }

    uint32 count = 0;

    do
    {
        Field* fields = result->Fetch();

        uint32 creature_id = fields[0].GetUInt32();
        if (!sObjectMgr->GetCreatureTemplate(creature_id))
        {
            TC_LOG_ERROR(LOG_FILTER_SQL, "Wrong creature id %u in `pet_levelstats` table, ignoring.", creature_id);
            continue;
        }

        uint32 current_level = fields[1].GetUInt8();
        if (current_level > sWorld->getIntConfig(CONFIG_MAX_PLAYER_LEVEL))
        {
            if (current_level > STRONG_MAX_LEVEL)        // hardcoded level maximum
                TC_LOG_ERROR(LOG_FILTER_SQL, "Wrong (> %u) level %u in `pet_levelstats` table, ignoring.", STRONG_MAX_LEVEL, current_level);
            else
            {
                TC_LOG_INFO(LOG_FILTER_GENERAL, "Unused (> MaxPlayerLevel in worldserver.conf) level %u in `pet_levelstats` table, ignoring.", current_level);
                ++count;                                // make result loading percent "expected" correct in case disabled detail mode for example.
            }
            continue;
        }
        else if (current_level < 1)
        {
            TC_LOG_ERROR(LOG_FILTER_SQL, "Wrong (<1) level %u in `pet_levelstats` table, ignoring.", current_level);
            continue;
        }

        PetLevelInfo*& pInfoMapEntry = _petInfoStore[creature_id];

        if (pInfoMapEntry == NULL)
            pInfoMapEntry = new PetLevelInfo[sWorld->getIntConfig(CONFIG_MAX_PLAYER_LEVEL)];

        // data for level 1 stored in [0] array element, ...
        PetLevelInfo* pLevelInfo = &pInfoMapEntry[current_level-1];

        pLevelInfo->health = fields[2].GetUInt16();
        pLevelInfo->mana   = fields[3].GetUInt16();
        pLevelInfo->armor  = fields[9].GetUInt32();

        for (int i = 0; i < MAX_STATS; i++)
        {
            pLevelInfo->stats[i] = fields[i+4].GetUInt16();
        }

        ++count;
    }
    while (result->NextRow());

    // Fill gaps and check integrity
    for (PetLevelInfoContainer::iterator itr = _petInfoStore.begin(); itr != _petInfoStore.end(); ++itr)
    {
        PetLevelInfo* pInfo = itr->second;

        // fatal error if no level 1 data
        if (!pInfo || pInfo[0].health == 0)
        {
            TC_LOG_ERROR(LOG_FILTER_SQL, "Creature %u does not have pet stats data for Level 1!", itr->first);
            exit(1);
        }

        // fill level gaps
        for (uint8 level = 1; level < sWorld->getIntConfig(CONFIG_MAX_PLAYER_LEVEL); ++level)
        {
            if (pInfo[level].health == 0)
            {
                TC_LOG_ERROR(LOG_FILTER_SQL, "Creature %u has no data for Level %i pet stats data, using data of Level %i.", itr->first, level+1, level);
                pInfo[level] = pInfo[level-1];
            }
        }
    }

    TC_LOG_INFO(LOG_FILTER_SERVER_LOADING, ">> Loaded %u level pet stats definitions in %u ms", count, GetMSTimeDiffToNow(oldMSTime));
}

PetLevelInfo const* ObjectMgr::GetPetLevelInfo(uint32 creature_id, uint8 level) const
{
    if (level > sWorld->getIntConfig(CONFIG_MAX_PLAYER_LEVEL))
        level = sWorld->getIntConfig(CONFIG_MAX_PLAYER_LEVEL);

    PetLevelInfoContainer::const_iterator itr = _petInfoStore.find(creature_id);
    if (itr == _petInfoStore.end())
        return NULL;

    return &itr->second[level-1];                           // data for level 1 stored in [0] array element, ...
}

void ObjectMgr::PlayerCreateInfoAddItemHelper(uint32 race_, uint32 class_, uint32 itemId, int32 count)
{
    if (!_playerInfo[race_][class_])
        return;

    if (count > 0)
        _playerInfo[race_][class_]->item.push_back(PlayerCreateInfoItem(itemId, count));
    else
    {
        if (count < -1)
            TC_LOG_ERROR(LOG_FILTER_SQL, "Invalid count %i specified on item %u be removed from original player create info (use -1)!", count, itemId);

        for (uint32 gender = 0; gender < GENDER_NONE; ++gender)
        {
            if (CharStartOutfitEntry const* entry = GetCharStartOutfitEntry(race_, class_, gender))
            {
                bool found = false;
                for (uint8 x = 0; x < MAX_OUTFIT_ITEMS; ++x)
                {
                    if (entry->ItemId[x] > 0 && uint32(entry->ItemId[x]) == itemId)
                    {
                        found = true;
                        const_cast<CharStartOutfitEntry*>(entry)->ItemId[x] = 0;
                        break;
                    }
                }

                if (!found)
                    TC_LOG_ERROR(LOG_FILTER_SQL, "Item %u specified to be removed from original create info not found in dbc!", itemId);
            }
        }
    }
}

void ObjectMgr::LoadPlayerInfo()
{
    // Load playercreate
    {
        uint32 oldMSTime = getMSTime();
        //                                                0     1      2    3        4          5           6
        QueryResult result = WorldDatabase.Query("SELECT race, class, map, zone, position_x, position_y, position_z, orientation FROM playercreateinfo");

        if (!result)
        {
            TC_LOG_ERROR(LOG_FILTER_SERVER_LOADING, ">> Loaded 0 player create definitions. DB table `playercreateinfo` is empty.");
            exit(1);
        }
        else
        {
            uint32 count = 0;

            do
            {
                Field* fields = result->Fetch();

                uint32 current_race  = fields[0].GetUInt8();
                uint32 current_class = fields[1].GetUInt8();
                uint32 mapId         = fields[2].GetUInt16();
                uint32 areaId        = fields[3].GetUInt32(); // zone
                float  positionX     = fields[4].GetFloat();
                float  positionY     = fields[5].GetFloat();
                float  positionZ     = fields[6].GetFloat();
                float  orientation   = fields[7].GetFloat();

                if (current_race >= MAX_RACES)
                {
                    TC_LOG_ERROR(LOG_FILTER_SQL, "Wrong race %u in `playercreateinfo` table, ignoring.", current_race);
                    continue;
                }

                ChrRacesEntry const* rEntry = sChrRacesStore.LookupEntry(current_race);
                if (!rEntry)
                {
                    TC_LOG_ERROR(LOG_FILTER_SQL, "Wrong race %u in `playercreateinfo` table, ignoring.", current_race);
                    continue;
                }

                if (current_class >= MAX_CLASSES)
                {
                    TC_LOG_ERROR(LOG_FILTER_SQL, "Wrong class %u in `playercreateinfo` table, ignoring.", current_class);
                    continue;
                }

                if (!sChrClassesStore.LookupEntry(current_class))
                {
                    TC_LOG_ERROR(LOG_FILTER_SQL, "Wrong class %u in `playercreateinfo` table, ignoring.", current_class);
                    continue;
                }

                // accept DB data only for valid position (and non instanceable)
                if (!MapManager::IsValidMapCoord(mapId, positionX, positionY, positionZ, orientation))
                {
                    TC_LOG_ERROR(LOG_FILTER_SQL, "Wrong home position for class %u race %u pair in `playercreateinfo` table, ignoring.", current_class, current_race);
                    continue;
                }

                if (sMapStore.LookupEntry(mapId)->Instanceable())
                {
                    TC_LOG_ERROR(LOG_FILTER_SQL, "Home position in instanceable map for class %u race %u pair in `playercreateinfo` table, ignoring.", current_class, current_race);
                    continue;
                }

                PlayerInfo* info = new PlayerInfo();
                info->mapId = mapId;
                info->areaId = areaId;
                info->positionX = positionX;
                info->positionY = positionY;
                info->positionZ = positionZ;
                info->orientation = orientation;
                info->displayId_m = rEntry->model_m;
                info->displayId_f = rEntry->model_f;
                _playerInfo[current_race][current_class] = info;

                ++count;
            }
            while (result->NextRow());

            TC_LOG_INFO(LOG_FILTER_SERVER_LOADING, ">> Loaded %u player create definitions in %u ms", count, GetMSTimeDiffToNow(oldMSTime));
        }
    }

    // Load playercreate items
    TC_LOG_INFO(LOG_FILTER_SERVER_LOADING, "Loading Player Create Items Data...");
    {
        uint32 oldMSTime = getMSTime();
        //                                                0     1      2       3
        QueryResult result = WorldDatabase.Query("SELECT race, class, itemid, amount FROM playercreateinfo_item");

        if (!result)
        {
            TC_LOG_INFO(LOG_FILTER_SERVER_LOADING, ">> Loaded 0 custom player create items. DB table `playercreateinfo_item` is empty.");
        }
        else
        {
            uint32 count = 0;

            do
            {
                Field* fields = result->Fetch();

                uint32 current_race = fields[0].GetUInt8();
                if (current_race >= MAX_RACES)
                {
                    TC_LOG_ERROR(LOG_FILTER_SQL, "Wrong race %u in `playercreateinfo_item` table, ignoring.", current_race);
                    continue;
                }

                uint32 current_class = fields[1].GetUInt8();
                if (current_class >= MAX_CLASSES)
                {
                    TC_LOG_ERROR(LOG_FILTER_SQL, "Wrong class %u in `playercreateinfo_item` table, ignoring.", current_class);
                    continue;
                }

                uint32 item_id = fields[2].GetUInt32();

                if (!GetItemTemplate(item_id))
                {
                    TC_LOG_ERROR(LOG_FILTER_SQL, "Item id %u (race %u class %u) in `playercreateinfo_item` table but not listed in `item_template`, ignoring.", item_id, current_race, current_class);
                    continue;
                }

                int32 amount   = fields[3].GetInt8();

                if (!amount)
                {
                    TC_LOG_ERROR(LOG_FILTER_SQL, "Item id %u (class %u race %u) have amount == 0 in `playercreateinfo_item` table, ignoring.", item_id, current_race, current_class);
                    continue;
                }

                if (!current_race || !current_class)
                {
                    uint32 min_race = current_race ? current_race : 1;
                    uint32 max_race = current_race ? current_race + 1 : MAX_RACES;
                    uint32 min_class = current_class ? current_class : 1;
                    uint32 max_class = current_class ? current_class + 1 : MAX_CLASSES;
                    for (uint32 r = min_race; r < max_race; ++r)
                        for (uint32 c = min_class; c < max_class; ++c)
                            PlayerCreateInfoAddItemHelper(r, c, item_id, amount);
                }
                else
                    PlayerCreateInfoAddItemHelper(current_race, current_class, item_id, amount);

                ++count;
            }
            while (result->NextRow());

            TC_LOG_INFO(LOG_FILTER_SERVER_LOADING, ">> Loaded %u custom player create items in %u ms", count, GetMSTimeDiffToNow(oldMSTime));
        }
    }

    // Load playercreate spells
    TC_LOG_INFO(LOG_FILTER_SERVER_LOADING, "Loading Player Create Spell Data...");
    {
        uint32 oldMSTime = getMSTime();

        std::string tableName = sWorld->getBoolConfig(CONFIG_START_ALL_SPELLS) ? "playercreateinfo_spell_custom" : "playercreateinfo_spell";
        QueryResult result = WorldDatabase.PQuery("SELECT racemask, classmask, Spell FROM %s", tableName.c_str());

        if (!result)
        {
            TC_LOG_ERROR(LOG_FILTER_SERVER_LOADING, ">> Loaded 0 player create spells. DB table `%s` is empty.", sWorld->getBoolConfig(CONFIG_START_ALL_SPELLS) ? "playercreateinfo_spell_custom" : "playercreateinfo_spell");
        }
        else
        {
            uint32 count = 0;

            do
            {
                Field* fields = result->Fetch();
                uint32 raceMask = fields[0].GetUInt32();
                uint32 classMask = fields[1].GetUInt32();
                uint32 spellId = fields[2].GetUInt32();

                if (raceMask != 0 && !(raceMask & RACEMASK_ALL_PLAYABLE))
                {
                    TC_LOG_ERROR(LOG_FILTER_SQL, "Wrong race mask %u in `playercreateinfo_spell` table, ignoring.", raceMask);
                    continue;
                }

                if (classMask != 0 && !(classMask & CLASSMASK_ALL_PLAYABLE))
                {
                    TC_LOG_ERROR(LOG_FILTER_SQL, "Wrong class mask %u in `playercreateinfo_spell` table, ignoring.", classMask);
                    continue;
                }

                for (uint32 raceIndex = RACE_HUMAN; raceIndex < MAX_RACES; ++raceIndex)
                {
                    if (raceMask == 0 || ((1 << (raceIndex - 1)) & raceMask))
                    {
                        for (uint32 classIndex = CLASS_WARRIOR; classIndex < MAX_CLASSES; ++classIndex)
                        {
                            if (classMask == 0 || ((1 << (classIndex - 1)) & classMask))
                            {
                                if (PlayerInfo* info = _playerInfo[raceIndex][classIndex])
                                {
                                    info->spell.push_back(spellId);
                                    ++count;
                                }
                                // We need something better here, the check is not accounting for spells used by multiple races/classes but not all of them.
                                // Either split the masks per class, or per race, which kind of kills the point yet.
                                // else if (raceMask != 0 && classMask != 0)
                                //     TC_LOG_ERROR(LOG_FILTER_SQL, "Racemask/classmask (%u/%u) combination was found containing an invalid race/class combination (%u/%u) in `playercreateinfo_spell` (Spell %u), ignoring.", raceMask, classMask, raceIndex, classIndex, spellId);
                            }
                        }
                    }
                }
            }
            while (result->NextRow());

            TC_LOG_INFO(LOG_FILTER_SERVER_LOADING, ">> Loaded %u player create spells in %u ms", count, GetMSTimeDiffToNow(oldMSTime));
        }
    }

    // Load playercreate actions
    TC_LOG_INFO(LOG_FILTER_SERVER_LOADING, "Loading Player Create Action Data...");
    {
        uint32 oldMSTime = getMSTime();

        //                                                0     1      2       3       4
        QueryResult result = WorldDatabase.Query("SELECT race, class, button, action, type FROM playercreateinfo_action");

        if (!result)
        {
            TC_LOG_ERROR(LOG_FILTER_SERVER_LOADING, ">> Loaded 0 player create actions. DB table `playercreateinfo_action` is empty.");
        }
        else
        {
            uint32 count = 0;

            do
            {
                Field* fields = result->Fetch();

                uint32 current_race = fields[0].GetUInt8();
                if (current_race >= MAX_RACES)
                {
                    TC_LOG_ERROR(LOG_FILTER_SQL, "Wrong race %u in `playercreateinfo_action` table, ignoring.", current_race);
                    continue;
                }

                uint32 current_class = fields[1].GetUInt8();
                if (current_class >= MAX_CLASSES)
                {
                    TC_LOG_ERROR(LOG_FILTER_SQL, "Wrong class %u in `playercreateinfo_action` table, ignoring.", current_class);
                    continue;
                }

                if (PlayerInfo* info = _playerInfo[current_race][current_class])
                    info->action.push_back(PlayerCreateInfoAction(fields[2].GetUInt16(), fields[3].GetUInt32(), fields[4].GetUInt16()));

                ++count;
            }
            while (result->NextRow());

            TC_LOG_INFO(LOG_FILTER_SERVER_LOADING, ">> Loaded %u player create actions in %u ms", count, GetMSTimeDiffToNow(oldMSTime));
        }
    }

    // Loading levels data (class/race dependent)
    TC_LOG_INFO(LOG_FILTER_SERVER_LOADING, "Loading Player Create Level Stats Data...");
    {
        uint32 oldMSTime = getMSTime();

        //                                                 0     1      2      3    4    5    6    7
        QueryResult result  = WorldDatabase.Query("SELECT race, class, level, str, agi, sta, inte, spi FROM player_levelstats");

        if (!result)
        {
            TC_LOG_ERROR(LOG_FILTER_SERVER_LOADING, ">> Loaded 0 level stats definitions. DB table `player_levelstats` is empty.");
            exit(1);
        }

        uint32 count = 0;

        do
        {
            Field* fields = result->Fetch();

            uint32 current_race = fields[0].GetUInt8();
            if (current_race >= MAX_RACES)
            {
                TC_LOG_ERROR(LOG_FILTER_SQL, "Wrong race %u in `player_levelstats` table, ignoring.", current_race);
                continue;
            }

            uint32 current_class = fields[1].GetUInt8();
            if (current_class >= MAX_CLASSES)
            {
                TC_LOG_ERROR(LOG_FILTER_SQL, "Wrong class %u in `player_levelstats` table, ignoring.", current_class);
                continue;
            }

            uint32 current_level = fields[2].GetUInt8();
            if (current_level > sWorld->getIntConfig(CONFIG_MAX_PLAYER_LEVEL))
            {
                if (current_level > STRONG_MAX_LEVEL)        // hardcoded level maximum
                    TC_LOG_ERROR(LOG_FILTER_SQL, "Wrong (> %u) level %u in `player_levelstats` table, ignoring.", STRONG_MAX_LEVEL, current_level);
                else
                {
                    TC_LOG_INFO(LOG_FILTER_GENERAL, "Unused (> MaxPlayerLevel in worldserver.conf) level %u in `player_levelstats` table, ignoring.", current_level);
                    ++count;                                // make result loading percent "expected" correct in case disabled detail mode for example.
                }
                continue;
            }

            if (PlayerInfo* info = _playerInfo[current_race][current_class])
            {
                if (!info->levelInfo)
                    info->levelInfo = new PlayerLevelInfo[sWorld->getIntConfig(CONFIG_MAX_PLAYER_LEVEL)];

                PlayerLevelInfo& levelInfo = info->levelInfo[current_level-1];
                for (int i = 0; i < MAX_STATS; i++)
                    levelInfo.stats[i] = fields[i+3].GetUInt8();
            }

            ++count;
        }
        while (result->NextRow());

        // Fill gaps and check integrity
        for (int race = 0; race < MAX_RACES; ++race)
        {
            // skip non existed races
            if (!sChrRacesStore.LookupEntry(race))
                continue;

            for (int class_ = 0; class_ < MAX_CLASSES; ++class_)
            {
                // skip non existed classes
                if (!sChrClassesStore.LookupEntry(class_))
                    continue;

                PlayerInfo* info = _playerInfo[race][class_];
                if (!info)
                    continue;

                // skip expansion races if not playing with expansion
                if (sWorld->getIntConfig(CONFIG_EXPANSION) < 1 && (race == RACE_BLOODELF || race == RACE_DRAENEI))
                    continue;

                // skip expansion classes if not playing with expansion
                if (sWorld->getIntConfig(CONFIG_EXPANSION) < 2 && class_ == CLASS_DEATH_KNIGHT)
                    continue;

                // fatal error if no level 1 data
                if (!info->levelInfo || info->levelInfo[0].stats[0] == 0)
                {
                    TC_LOG_ERROR(LOG_FILTER_SQL, "Race %i Class %i Level 1 does not have stats data!", race, class_);
                    exit(1);
                }

                // fill level gaps
                for (uint8 level = 1; level < sWorld->getIntConfig(CONFIG_MAX_PLAYER_LEVEL); ++level)
                {
                    if (info->levelInfo[level].stats[0] == 0)
                    {
                        TC_LOG_ERROR(LOG_FILTER_SQL, "Race %i Class %i Level %i does not have stats data. Using stats data of level %i.", race, class_, level+1, level);
                        info->levelInfo[level] = info->levelInfo[level-1];
                    }
                }
            }
        }

        TC_LOG_INFO(LOG_FILTER_SERVER_LOADING, ">> Loaded %u level stats definitions in %u ms", count, GetMSTimeDiffToNow(oldMSTime));
    }

    // Loading xp per level data
    TC_LOG_INFO(LOG_FILTER_SERVER_LOADING, "Loading Player Create XP Data...");
    {
        uint32 oldMSTime = getMSTime();

        _playerXPperLevel.resize(sWorld->getIntConfig(CONFIG_MAX_PLAYER_LEVEL));
        for (uint8 level = 0; level < sWorld->getIntConfig(CONFIG_MAX_PLAYER_LEVEL); ++level)
            _playerXPperLevel[level] = 0;

        //                                                 0    1
        QueryResult result  = WorldDatabase.Query("SELECT lvl, xp_for_next_level FROM player_xp_for_level");

        if (!result)
        {
            TC_LOG_ERROR(LOG_FILTER_SERVER_LOADING, ">> Loaded 0 xp for level definitions. DB table `player_xp_for_level` is empty.");
            exit(1);
        }

        uint32 count = 0;

        do
        {
            Field* fields = result->Fetch();

            uint32 current_level = fields[0].GetUInt8();
            uint32 current_xp    = fields[1].GetUInt32();

            if (current_level >= sWorld->getIntConfig(CONFIG_MAX_PLAYER_LEVEL))
            {
                if (current_level > STRONG_MAX_LEVEL)        // hardcoded level maximum
                    TC_LOG_ERROR(LOG_FILTER_SQL, "Wrong (> %u) level %u in `player_xp_for_level` table, ignoring.", STRONG_MAX_LEVEL, current_level);
                else
                {
                    TC_LOG_INFO(LOG_FILTER_GENERAL, "Unused (> MaxPlayerLevel in worldserver.conf) level %u in `player_xp_for_levels` table, ignoring.", current_level);
                    ++count;                                // make result loading percent "expected" correct in case disabled detail mode for example.
                }
                continue;
            }
            //PlayerXPperLevel
            _playerXPperLevel[current_level] = current_xp;
            ++count;
        }
        while (result->NextRow());

        // fill level gaps
        for (uint8 level = 1; level < sWorld->getIntConfig(CONFIG_MAX_PLAYER_LEVEL); ++level)
        {
            if (_playerXPperLevel[level] == 0)
            {
                TC_LOG_ERROR(LOG_FILTER_SQL, "Level %i does not have XP for level data. Using data of level [%i] + 100.", level+1, level);
                _playerXPperLevel[level] = _playerXPperLevel[level-1]+100;
            }
        }

        TC_LOG_INFO(LOG_FILTER_SERVER_LOADING, ">> Loaded %u xp for level definitions in %u ms", count, GetMSTimeDiffToNow(oldMSTime));
    }
}

void ObjectMgr::GetPlayerClassLevelInfo(uint32 class_, uint8 level, uint32& baseHP, uint32& baseMana) const
{
    if (level < 1 || class_ >= MAX_CLASSES)
        return;

    if (level > sWorld->getIntConfig(CONFIG_MAX_PLAYER_LEVEL))
        level = sWorld->getIntConfig(CONFIG_MAX_PLAYER_LEVEL);

    GtOCTBaseHPByClassEntry const* hp = sGtOCTBaseHPByClassStore.LookupEntry((class_-1) * GT_MAX_LEVEL + level-1);
    GtOCTBaseMPByClassEntry const* mp = sGtOCTBaseMPByClassStore.LookupEntry((class_-1) * GT_MAX_LEVEL + level-1);

    if (!hp || !mp)
    {
        TC_LOG_ERROR(LOG_FILTER_GENERAL, "Tried to get non-existant Class-Level combination data for base hp/mp. Class %u Level %u", class_, level);
        return;
    }

    baseHP = uint32(hp->ratio);
    baseMana = uint32(mp->ratio);
}

void ObjectMgr::GetPlayerLevelInfo(uint32 race, uint32 class_, uint8 level, PlayerLevelInfo* info) const
{
    if (level < 1 || race >= MAX_RACES || class_ >= MAX_CLASSES)
        return;

    PlayerInfo const* pInfo = _playerInfo[race][class_];
    if (!pInfo)
        return;

    if (level <= sWorld->getIntConfig(CONFIG_MAX_PLAYER_LEVEL))
        *info = pInfo->levelInfo[level-1];
    else
        BuildPlayerLevelInfo(race, class_, level, info);
}

void ObjectMgr::BuildPlayerLevelInfo(uint8 race, uint8 _class, uint8 level, PlayerLevelInfo* info) const
{
    // base data (last known level)
    *info = _playerInfo[race][_class]->levelInfo[sWorld->getIntConfig(CONFIG_MAX_PLAYER_LEVEL)-1];

    // if conversion from uint32 to uint8 causes unexpected behaviour, change lvl to uint32
    for (uint8 lvl = sWorld->getIntConfig(CONFIG_MAX_PLAYER_LEVEL)-1; lvl < level; ++lvl)
    {
        switch (_class)
        {
            case CLASS_WARRIOR:
                info->stats[STAT_STRENGTH]  += (lvl > 23 ? 2: (lvl > 1  ? 1: 0));
                info->stats[STAT_STAMINA]   += (lvl > 23 ? 2: (lvl > 1  ? 1: 0));
                info->stats[STAT_AGILITY]   += (lvl > 36 ? 1: (lvl > 6 && (lvl%2) ? 1: 0));
                info->stats[STAT_INTELLECT] += (lvl > 9 && !(lvl%2) ? 1: 0);
                info->stats[STAT_SPIRIT]    += (lvl > 9 && !(lvl%2) ? 1: 0);
                break;
            case CLASS_PALADIN:
                info->stats[STAT_STRENGTH]  += (lvl > 3  ? 1: 0);
                info->stats[STAT_STAMINA]   += (lvl > 33 ? 2: (lvl > 1 ? 1: 0));
                info->stats[STAT_AGILITY]   += (lvl > 38 ? 1: (lvl > 7 && !(lvl%2) ? 1: 0));
                info->stats[STAT_INTELLECT] += (lvl > 6 && (lvl%2) ? 1: 0);
                info->stats[STAT_SPIRIT]    += (lvl > 7 ? 1: 0);
                break;
            case CLASS_HUNTER:
                info->stats[STAT_STRENGTH]  += (lvl > 4  ? 1: 0);
                info->stats[STAT_STAMINA]   += (lvl > 4  ? 1: 0);
                info->stats[STAT_AGILITY]   += (lvl > 33 ? 2: (lvl > 1 ? 1: 0));
                info->stats[STAT_INTELLECT] += (lvl > 8 && (lvl%2) ? 1: 0);
                info->stats[STAT_SPIRIT]    += (lvl > 38 ? 1: (lvl > 9 && !(lvl%2) ? 1: 0));
                break;
            case CLASS_ROGUE:
                info->stats[STAT_STRENGTH]  += (lvl > 5  ? 1: 0);
                info->stats[STAT_STAMINA]   += (lvl > 4  ? 1: 0);
                info->stats[STAT_AGILITY]   += (lvl > 16 ? 2: (lvl > 1 ? 1: 0));
                info->stats[STAT_INTELLECT] += (lvl > 8 && !(lvl%2) ? 1: 0);
                info->stats[STAT_SPIRIT]    += (lvl > 38 ? 1: (lvl > 9 && !(lvl%2) ? 1: 0));
                break;
            case CLASS_PRIEST:
                info->stats[STAT_STRENGTH]  += (lvl > 9 && !(lvl%2) ? 1: 0);
                info->stats[STAT_STAMINA]   += (lvl > 5  ? 1: 0);
                info->stats[STAT_AGILITY]   += (lvl > 38 ? 1: (lvl > 8 && (lvl%2) ? 1: 0));
                info->stats[STAT_INTELLECT] += (lvl > 22 ? 2: (lvl > 1 ? 1: 0));
                info->stats[STAT_SPIRIT]    += (lvl > 3  ? 1: 0);
                break;
            case CLASS_SHAMAN:
                info->stats[STAT_STRENGTH]  += (lvl > 34 ? 1: (lvl > 6 && (lvl%2) ? 1: 0));
                info->stats[STAT_STAMINA]   += (lvl > 4 ? 1: 0);
                info->stats[STAT_AGILITY]   += (lvl > 7 && !(lvl%2) ? 1: 0);
                info->stats[STAT_INTELLECT] += (lvl > 5 ? 1: 0);
                info->stats[STAT_SPIRIT]    += (lvl > 4 ? 1: 0);
                break;
            case CLASS_MAGE:
                info->stats[STAT_STRENGTH]  += (lvl > 9 && !(lvl%2) ? 1: 0);
                info->stats[STAT_STAMINA]   += (lvl > 5  ? 1: 0);
                info->stats[STAT_AGILITY]   += (lvl > 9 && !(lvl%2) ? 1: 0);
                info->stats[STAT_INTELLECT] += (lvl > 24 ? 2: (lvl > 1 ? 1: 0));
                info->stats[STAT_SPIRIT]    += (lvl > 33 ? 2: (lvl > 2 ? 1: 0));
                break;
            case CLASS_WARLOCK:
                info->stats[STAT_STRENGTH]  += (lvl > 9 && !(lvl%2) ? 1: 0);
                info->stats[STAT_STAMINA]   += (lvl > 38 ? 2: (lvl > 3 ? 1: 0));
                info->stats[STAT_AGILITY]   += (lvl > 9 && !(lvl%2) ? 1: 0);
                info->stats[STAT_INTELLECT] += (lvl > 33 ? 2: (lvl > 2 ? 1: 0));
                info->stats[STAT_SPIRIT]    += (lvl > 38 ? 2: (lvl > 3 ? 1: 0));
                break;
            case CLASS_DRUID:
                info->stats[STAT_STRENGTH]  += (lvl > 38 ? 2: (lvl > 6 && (lvl%2) ? 1: 0));
                info->stats[STAT_STAMINA]   += (lvl > 32 ? 2: (lvl > 4 ? 1: 0));
                info->stats[STAT_AGILITY]   += (lvl > 38 ? 2: (lvl > 8 && (lvl%2) ? 1: 0));
                info->stats[STAT_INTELLECT] += (lvl > 38 ? 3: (lvl > 4 ? 1: 0));
                info->stats[STAT_SPIRIT]    += (lvl > 38 ? 3: (lvl > 5 ? 1: 0));
        }
    }
}

void ObjectMgr::LoadQuests()
{
    uint32 oldMSTime = getMSTime();

    // For reload case
    for (QuestMap::const_iterator itr=_questTemplates.begin(); itr != _questTemplates.end(); ++itr)
        delete itr->second;
    _questTemplates.clear();

    mExclusiveQuestGroups.clear();

    QueryResult result = WorldDatabase.Query("SELECT "
        //0     1      2        3        4           5       6            7             8              9               10             11                 12
        "Id, Method, Level, MinLevel, MaxLevel, ZoneOrSort, Type, SuggestedPlayers, LimitTime, RequiredClasses, RequiredRaces, RequiredSkillId, RequiredSkillPoints, "
        //         13                 14                    15                   16                      17                  18                         19                  20
        "RequiredFactionId1, RequiredFactionId2, RequiredFactionValue1, RequiredFactionValue2, RequiredMinRepFaction, RequiredMaxRepFaction, RequiredMinRepValue, RequiredMaxRepValue, "
        //     21         22             23                24             25              26                    27                28            29              30              31
        "PrevQuestId, NextQuestId, ExclusiveGroup, NextQuestIdChain, RewardXPId, RewardOrRequiredMoney, RewardMoneyMaxLevel, RewardSpell, RewardSpellCast, RewardHonor, RewardHonorMultiplier, "
        //         32                  33            34             35               36         37         38            39                40                41               42                 43
        "RewardMailTemplateId, RewardMailDelay, SourceItemId, SourceItemCount, SourceSpellId, Flags, SpecialFlags, MinimapTargetMark, RewardTitleId, RequiredPlayerKills, RewardTalents, RewardArenaPoints, "
        //      44            45                    46                    47                  48               49             50              51             52                53                54                55               56
        "RewardSkillId, RewardSkillPoints, RewardReputationMask, QuestGiverPortrait, QuestTurnInPortrait, RewardItemId1, RewardItemId2, RewardItemId3, RewardItemId4, RewardItemCount1, RewardItemCount2, RewardItemCount3, RewardItemCount4, "
        //         57                  58                  59                    60                    61                   62                      63                  64                        65                       66                      67                      68
        "RewardChoiceItemId1, RewardChoiceItemId2, RewardChoiceItemId3, RewardChoiceItemId4, RewardChoiceItemId5, RewardChoiceItemId6, RewardChoiceItemCount1, RewardChoiceItemCount2, RewardChoiceItemCount3, RewardChoiceItemCount4, RewardChoiceItemCount5, RewardChoiceItemCount6, "
        //        69                70                71                72             73                   74                      75                     76                    77                      78
        "RewardFactionId1, RewardFactionId2, RewardFactionId3, RewardFactionId4, RewardFactionId5, RewardFactionValueId1, RewardFactionValueId2, RewardFactionValueId3, RewardFactionValueId4, RewardFactionValueId5, "
        //                79                          80                           81                              82                           83
        "RewardFactionValueIdOverride1, RewardFactionValueIdOverride2, RewardFactionValueIdOverride3, RewardFactionValueIdOverride4, RewardFactionValueIdOverride5, "
        //    84        85      86      87          88       89        90      91          92             93              94
        "PointMapId, PointX, PointY, PointOption, Title, Objectives, Details, EndText, CompletedText, OfferRewardText, RequestItemsText, "
        //        95              96               97               98                  99                     100                      101                  102
        "RequiredNpcOrGo1, RequiredNpcOrGo2, RequiredNpcOrGo3, RequiredNpcOrGo4, RequiredNpcOrGoCount1, RequiredNpcOrGoCount2, RequiredNpcOrGoCount3, RequiredNpcOrGoCount4, "
        //         103                     104                    105                   106                     107                       108                     109                       110
        "RequiredSourceItemId1, RequiredSourceItemId2, RequiredSourceItemId3, RequiredSourceItemId4, RequiredSourceItemCount1, RequiredSourceItemCount2, RequiredSourceItemCount3, RequiredSourceItemCount4, "
        //       111               112             113             114              115             116                 117                   118               119               120                 121                 122
        "RequiredItemId1, RequiredItemId2, RequiredItemId3, RequiredItemId4, RequiredItemId5, RequiredItemId6, RequiredItemCount1, RequiredItemCount2, RequiredItemCount3, RequiredItemCount4, RequiredItemCount5, RequiredItemCount6, "
        //      123             124                 125                126                  127              128              129             130           131
        "RequiredSpell, RequiredSpellCast1, RequiredSpellCast2, RequiredSpellCast3, RequiredSpellCast4, ObjectiveText1, ObjectiveText2, ObjectiveText3, ObjectiveText4, "
        //     132                  133               134               135                  136                  137                     138                   139
        "RewardCurrencyId1, RewardCurrencyId2, RewardCurrencyId3, RewardCurrencyId4, RewardCurrencyCount1, RewardCurrencyCount2, RewardCurrencyCount3, RewardCurrencyCount4, "
        //      140                  141                 142                   143                    144                    145                     146                   147
        "RequiredCurrencyId1, RequiredCurrencyId2, RequiredCurrencyId3, RequiredCurrencyId4, RequiredCurrencyCount1, RequiredCurrencyCount2, RequiredCurrencyCount3, RequiredCurrencyCount4, "
        //      148                  149                 150                   151               152          153
        "QuestGiverTextWindow, QuestGiverTargetName, QuestTurnTextWindow, QuestTurnTargetName, SoundAccept, SoundTurnIn, "
        //      154          155            156            157               158                159                  160                  161                162             163
        "DetailsEmote1, DetailsEmote2, DetailsEmote3, DetailsEmote4, DetailsEmoteDelay1, DetailsEmoteDelay2, DetailsEmoteDelay3, DetailsEmoteDelay4, EmoteOnIncomplete, EmoteOnComplete, "
        //      164                 165               166                167                   168                       169                     170                  171
        "OfferRewardEmote1, OfferRewardEmote2, OfferRewardEmote3, OfferRewardEmote4, OfferRewardEmoteDelay1, OfferRewardEmoteDelay2, OfferRewardEmoteDelay3, OfferRewardEmoteDelay4, "
        //    173
        "WDBVerified"
        " FROM quest_template");
    if (!result)
    {
        TC_LOG_ERROR(LOG_FILTER_SERVER_LOADING, ">> Loaded 0 quests definitions. DB table `quest_template` is empty.");
        return;
    }

    // create multimap previous quest for each existed quest
    // some quests can have many previous maps set by NextQuestId in previous quest
    // for example set of race quests can lead to single not race specific quest
    do
    {
        Field* fields = result->Fetch();

        Quest* newQuest = new Quest(fields);
        _questTemplates[newQuest->GetQuestId()] = newQuest;
    } while (result->NextRow());

    std::map<uint32, uint32> usedMailTemplates;

    // Post processing
    for (QuestMap::iterator iter = _questTemplates.begin(); iter != _questTemplates.end(); ++iter)
    {
        // skip post-loading checks for disabled quests
        if (DisableMgr::IsDisabledFor(DISABLE_TYPE_QUEST, iter->first, NULL))
            continue;

        Quest * qinfo = iter->second;

        // additional quest integrity checks (GO, creature_template and item_template must be loaded already)

        if (qinfo->GetQuestMethod() >= 3)
            TC_LOG_ERROR(LOG_FILTER_SQL, "Quest %u has `Method` = %u, expected values are 0, 1 or 2.", qinfo->GetQuestId(), qinfo->GetQuestMethod());

        if (qinfo->SpecialFlags & ~QUEST_SPECIAL_FLAGS_DB_ALLOWED)
        {
            TC_LOG_ERROR(LOG_FILTER_SQL, "Quest %u has `SpecialFlags` = %u > max allowed value. Correct `SpecialFlags` to value <= %u",
                qinfo->GetQuestId(), qinfo->SpecialFlags, QUEST_SPECIAL_FLAGS_DB_ALLOWED);
            qinfo->SpecialFlags &= QUEST_SPECIAL_FLAGS_DB_ALLOWED;
        }

        if (qinfo->Flags & QUEST_FLAGS_DAILY && qinfo->Flags & QUEST_FLAGS_WEEKLY)
        {
            TC_LOG_ERROR(LOG_FILTER_SQL, "Weekly Quest %u is marked as daily quest in `Flags`, removed daily flag.", qinfo->GetQuestId());
            qinfo->Flags &= ~QUEST_FLAGS_DAILY;
        }

        if (qinfo->Flags & QUEST_FLAGS_DAILY)
        {
            if (!(qinfo->SpecialFlags & QUEST_SPECIAL_FLAGS_REPEATABLE))
            {
                TC_LOG_ERROR(LOG_FILTER_SQL, "Daily Quest %u not marked as repeatable in `SpecialFlags`, added.", qinfo->GetQuestId());
                qinfo->SpecialFlags |= QUEST_SPECIAL_FLAGS_REPEATABLE;
            }
        }

        if (qinfo->Flags & QUEST_FLAGS_WEEKLY)
        {
            if (!(qinfo->SpecialFlags & QUEST_SPECIAL_FLAGS_REPEATABLE))
            {
                TC_LOG_ERROR(LOG_FILTER_SQL, "Weekly Quest %u not marked as repeatable in `SpecialFlags`, added.", qinfo->GetQuestId());
                qinfo->SpecialFlags |= QUEST_SPECIAL_FLAGS_REPEATABLE;
            }
        }

        if (qinfo->Flags & QUEST_SPECIAL_FLAGS_MONTHLY)
        {
            if (!(qinfo->Flags & QUEST_SPECIAL_FLAGS_REPEATABLE))
            {
                TC_LOG_ERROR(LOG_FILTER_SQL, "Monthly quest %u not marked as repeatable in `SpecialFlags`, added.", qinfo->GetQuestId());
                qinfo->Flags |= QUEST_SPECIAL_FLAGS_REPEATABLE;
            }
        }

        if (qinfo->Flags & QUEST_FLAGS_TRACKING)
        {
            // at auto-reward can be rewarded only RewardChoiceItemId[0]
            for (int j = 1; j < QUEST_REWARD_CHOICES_COUNT; ++j )
            {
                if (uint32 id = qinfo->RewardChoiceItemId[j])
                {
                    TC_LOG_ERROR(LOG_FILTER_SQL, "Quest %u has `RewardChoiceItemId%d` = %u but item from `RewardChoiceItemId%d` can't be rewarded with quest flag QUEST_FLAGS_TRACKING.",
                        qinfo->GetQuestId(), j+1, id, j+1);
                    // no changes, quest ignore this data
                }
            }
        }

        if (qinfo->MinLevel == uint32(-1) || qinfo->MinLevel > DEFAULT_MAX_LEVEL)
        {
            TC_LOG_ERROR(LOG_FILTER_SQL, "Quest %u should be disabled because `MinLevel` = %i", qinfo->GetQuestId(), int32(qinfo->MinLevel));
            // no changes needed, sending -1 in SMSG_QUEST_QUERY_RESPONSE is valid
        }

        // client quest log visual (area case)
        if (qinfo->ZoneOrSort > 0)
        {
            if (!GetAreaEntryByAreaID(qinfo->ZoneOrSort))
            {
                TC_LOG_ERROR(LOG_FILTER_SQL, "Quest %u has `ZoneOrSort` = %u (zone case) but zone with this id does not exist.",
                    qinfo->GetQuestId(), qinfo->ZoneOrSort);
                // no changes, quest not dependent from this value but can have problems at client
            }
        }
        // client quest log visual (sort case)
        if (qinfo->ZoneOrSort < 0)
        {
            QuestSortEntry const* qSort = sQuestSortStore.LookupEntry(-int32(qinfo->ZoneOrSort));
            if (!qSort)
            {
                TC_LOG_ERROR(LOG_FILTER_SQL, "Quest %u has `ZoneOrSort` = %i (sort case) but quest sort with this id does not exist.",
                    qinfo->GetQuestId(), qinfo->ZoneOrSort);
                // no changes, quest not dependent from this value but can have problems at client (note some may be 0, we must allow this so no check)
            }
            //check for proper RequiredSkillId value (skill case)
            if (uint32 skill_id = SkillByQuestSort(-int32(qinfo->ZoneOrSort)))
            {
                if (qinfo->RequiredSkillId != skill_id)
                {
                    TC_LOG_ERROR(LOG_FILTER_SQL, "Quest %u has `ZoneOrSort` = %i but `RequiredSkillId` does not have a corresponding value (%d).",
                        qinfo->GetQuestId(), qinfo->ZoneOrSort, skill_id);
                    //override, and force proper value here?
                }
            }
        }

        // RequiredClasses, can be 0/CLASSMASK_ALL_PLAYABLE to allow any class
        if (qinfo->RequiredClasses)
        {
            if (!(qinfo->RequiredClasses & CLASSMASK_ALL_PLAYABLE))
            {
                TC_LOG_ERROR(LOG_FILTER_SQL, "Quest %u does not contain any playable classes in `RequiredClasses` (%u), value set to 0 (all classes).", qinfo->GetQuestId(), qinfo->RequiredClasses);
                    qinfo->RequiredClasses = 0;
            }
        }
        // RequiredRaces, can be 0/RACEMASK_ALL_PLAYABLE to allow any race
        if (qinfo->RequiredRaces)
            {
            if (!(qinfo->RequiredRaces & RACEMASK_ALL_PLAYABLE))
                {
                    TC_LOG_ERROR(LOG_FILTER_SQL, "Quest %u does not contain any playable races in `RequiredRaces` (%u), value set to 0 (all races).", qinfo->GetQuestId(), qinfo->RequiredRaces);
                    qinfo->RequiredRaces = 0;
                }
            }
        // RequiredSkillId, can be 0
        if (qinfo->RequiredSkillId)
        {
            if (!sSkillLineStore.LookupEntry(qinfo->RequiredSkillId))
            {
                TC_LOG_ERROR(LOG_FILTER_SQL, "Quest %u has `RequiredSkillId` = %u but this skill does not exist",
                    qinfo->GetQuestId(), qinfo->RequiredSkillId);
            }
        }

        if (qinfo->RequiredSkillPoints)
        {
            if (qinfo->RequiredSkillPoints > sWorld->GetConfigMaxSkillValue())
            {
                TC_LOG_ERROR(LOG_FILTER_SQL, "Quest %u has `RequiredSkillPoints` = %u but max possible skill is %u, quest can't be done.",
                    qinfo->GetQuestId(), qinfo->RequiredSkillPoints, sWorld->GetConfigMaxSkillValue());
                // no changes, quest can't be done for this requirement
            }
        }
        // else Skill quests can have 0 skill level, this is ok

        if (qinfo->RequiredFactionId2 && !sFactionStore.LookupEntry(qinfo->RequiredFactionId2))
        {
            TC_LOG_ERROR(LOG_FILTER_SQL, "Quest %u has `RequiredFactionId2` = %u but faction template %u does not exist, quest can't be done.",
                qinfo->GetQuestId(), qinfo->RequiredFactionId2, qinfo->RequiredFactionId2);
            // no changes, quest can't be done for this requirement
        }

        if (qinfo->RequiredFactionId1 && !sFactionStore.LookupEntry(qinfo->RequiredFactionId1))
        {
            TC_LOG_ERROR(LOG_FILTER_SQL, "Quest %u has `RequiredFactionId1` = %u but faction template %u does not exist, quest can't be done.",
                qinfo->GetQuestId(), qinfo->RequiredFactionId1, qinfo->RequiredFactionId1);
            // no changes, quest can't be done for this requirement
        }

        if (qinfo->RequiredMinRepFaction && !sFactionStore.LookupEntry(qinfo->RequiredMinRepFaction))
        {
            TC_LOG_ERROR(LOG_FILTER_SQL, "Quest %u has `RequiredMinRepFaction` = %u but faction template %u does not exist, quest can't be done.",
                qinfo->GetQuestId(), qinfo->RequiredMinRepFaction, qinfo->RequiredMinRepFaction);
            // no changes, quest can't be done for this requirement
        }

        if (qinfo->RequiredMaxRepFaction && !sFactionStore.LookupEntry(qinfo->RequiredMaxRepFaction))
        {
            TC_LOG_ERROR(LOG_FILTER_SQL, "Quest %u has `RequiredMaxRepFaction` = %u but faction template %u does not exist, quest can't be done.",
                qinfo->GetQuestId(), qinfo->RequiredMaxRepFaction, qinfo->RequiredMaxRepFaction);
            // no changes, quest can't be done for this requirement
        }

        if (qinfo->RequiredMinRepValue && qinfo->RequiredMinRepValue > ReputationMgr::Reputation_Cap)
        {
            TC_LOG_ERROR(LOG_FILTER_SQL, "Quest %u has `RequiredMinRepValue` = %d but max reputation is %u, quest can't be done.",
                qinfo->GetQuestId(), qinfo->RequiredMinRepValue, ReputationMgr::Reputation_Cap);
            // no changes, quest can't be done for this requirement
        }

        if (qinfo->RequiredMinRepValue && qinfo->RequiredMaxRepValue && qinfo->RequiredMaxRepValue <= qinfo->RequiredMinRepValue)
        {
            TC_LOG_ERROR(LOG_FILTER_SQL, "Quest %u has `RequiredMaxRepValue` = %d and `RequiredMinRepValue` = %d, quest can't be done.",
                qinfo->GetQuestId(), qinfo->RequiredMaxRepValue, qinfo->RequiredMinRepValue);
            // no changes, quest can't be done for this requirement
        }

        if (!qinfo->RequiredFactionId1 && qinfo->RequiredFactionValue1 != 0)
        {
            TC_LOG_ERROR(LOG_FILTER_SQL, "Quest %u has `RequiredFactionValue1` = %d but `RequiredFactionId1` is 0, value has no effect",
                qinfo->GetQuestId(), qinfo->RequiredFactionValue1);
            // warning
        }

        if (!qinfo->RequiredFactionId2 && qinfo->RequiredFactionValue2 != 0)
        {
            TC_LOG_ERROR(LOG_FILTER_SQL, "Quest %u has `RequiredFactionValue2` = %d but `RequiredFactionId2` is 0, value has no effect",
                qinfo->GetQuestId(), qinfo->RequiredFactionValue2);
            // warning
        }

        if (!qinfo->RequiredMinRepFaction && qinfo->RequiredMinRepValue != 0)
        {
            TC_LOG_ERROR(LOG_FILTER_SQL, "Quest %u has `RequiredMinRepValue` = %d but `RequiredMinRepFaction` is 0, value has no effect",
                qinfo->GetQuestId(), qinfo->RequiredMinRepValue);
            // warning
        }

        if (!qinfo->RequiredMaxRepFaction && qinfo->RequiredMaxRepValue != 0)
        {
            TC_LOG_ERROR(LOG_FILTER_SQL, "Quest %u has `RequiredMaxRepValue` = %d but `RequiredMaxRepFaction` is 0, value has no effect",
                qinfo->GetQuestId(), qinfo->RequiredMaxRepValue);
            // warning
        }

        if (qinfo->RewardTitleId && !sCharTitlesStore.LookupEntry(qinfo->RewardTitleId))
        {
            TC_LOG_ERROR(LOG_FILTER_SQL, "Quest %u has `RewardTitleId` = %u but CharTitle Id %u does not exist, quest can't be rewarded with title.",
                qinfo->GetQuestId(), qinfo->GetCharTitleId(), qinfo->GetCharTitleId());
            qinfo->RewardTitleId = 0;
            // quest can't reward this title
        }

        if (qinfo->SourceItemId)
        {
            if (!sObjectMgr->GetItemTemplate(qinfo->SourceItemId))
            {
                TC_LOG_ERROR(LOG_FILTER_SQL, "Quest %u has `SourceItemId` = %u but item with entry %u does not exist, quest can't be done.",
                    qinfo->GetQuestId(), qinfo->SourceItemId, qinfo->SourceItemId);
                qinfo->SourceItemId = 0;                       // quest can't be done for this requirement
            }
            else if (qinfo->SourceItemIdCount == 0)
            {
                TC_LOG_ERROR(LOG_FILTER_SQL, "Quest %u has `SourceItemId` = %u but `SourceItemIdCount` = 0, set to 1 but need fix in DB.",
                    qinfo->GetQuestId(), qinfo->SourceItemId);
                qinfo->SourceItemIdCount = 1;                    // update to 1 for allow quest work for backward compatibility with DB
            }
        }
        else if (qinfo->SourceItemIdCount>0)
        {
            TC_LOG_ERROR(LOG_FILTER_SQL, "Quest %u has `SourceItemId` = 0 but `SourceItemIdCount` = %u, useless value.",
                qinfo->GetQuestId(), qinfo->SourceItemIdCount);
            qinfo->SourceItemIdCount=0;                          // no quest work changes in fact
        }

        if (qinfo->SourceSpellid)
        {
            SpellInfo const* spellInfo = sSpellMgr->GetSpellInfo(qinfo->SourceSpellid);
            if (!spellInfo)
            {
                TC_LOG_ERROR(LOG_FILTER_SQL, "Quest %u has `SourceSpellid` = %u but spell %u doesn't exist, quest can't be done.",
                    qinfo->GetQuestId(), qinfo->SourceSpellid, qinfo->SourceSpellid);
                qinfo->SourceSpellid = 0;                        // quest can't be done for this requirement
            }
            else if (!SpellMgr::IsSpellValid(spellInfo))
            {
                TC_LOG_ERROR(LOG_FILTER_SQL, "Quest %u has `SourceSpellid` = %u but spell %u is broken, quest can't be done.",
                    qinfo->GetQuestId(), qinfo->SourceSpellid, qinfo->SourceSpellid);
                qinfo->SourceSpellid = 0;                        // quest can't be done for this requirement
            }
        }

        for (uint8 j = 0; j < QUEST_ITEM_OBJECTIVES_COUNT; ++j)
        {
            uint32 id = qinfo->RequiredItemId[j];
            if (id)
            {
                if (qinfo->RequiredItemCount[j] == 0)
                {
                    TC_LOG_ERROR(LOG_FILTER_SQL, "Quest %u has `RequiredItemId%d` = %u but `RequiredItemCount%d` = 0, quest can't be done.",
                        qinfo->GetQuestId(), j+1, id, j+1);
                    // no changes, quest can't be done for this requirement
                }

                qinfo->SetSpecialFlag(QUEST_SPECIAL_FLAGS_DELIVER);

                if (!sObjectMgr->GetItemTemplate(id))
                {
                    TC_LOG_ERROR(LOG_FILTER_SQL, "Quest %u has `RequiredItemId%d` = %u but item with entry %u does not exist, quest can't be done.",
                        qinfo->GetQuestId(), j+1, id, id);
                    qinfo->RequiredItemCount[j] = 0;             // prevent incorrect work of quest
                }
            }
            else if (qinfo->RequiredItemCount[j] > 0)
            {
                TC_LOG_ERROR(LOG_FILTER_SQL, "Quest %u has `RequiredItemId%d` = 0 but `RequiredItemCount%d` = %u, quest can't be done.",
                    qinfo->GetQuestId(), j+1, j+1, qinfo->RequiredItemCount[j]);
                qinfo->RequiredItemCount[j] = 0;                 // prevent incorrect work of quest
            }
        }

        for (uint8 j = 0; j < QUEST_SOURCE_ITEM_IDS_COUNT; ++j)
        {
            uint32 id = qinfo->RequiredSourceItemId[j];
            if (id)
            {
                if (!sObjectMgr->GetItemTemplate(id))
                {
                    TC_LOG_ERROR(LOG_FILTER_SQL, "Quest %u has `RequiredSourceItemId%d` = %u but item with entry %u does not exist, quest can't be done.",
                        qinfo->GetQuestId(), j+1, id, id);
                    // no changes, quest can't be done for this requirement
                }
            }
            else
            {
                if (qinfo->RequiredSourceItemCount[j]>0)
                {
                    TC_LOG_ERROR(LOG_FILTER_SQL, "Quest %u has `RequiredSourceItemId%d` = 0 but `RequiredSourceItemCount%d` = %u.",
                        qinfo->GetQuestId(), j+1, j+1, qinfo->RequiredSourceItemCount[j]);
                    // no changes, quest ignore this data
                }
            }
        }

        for (uint8 j = 0; j < QUEST_OBJECTIVES_COUNT; ++j)
        {
            uint32 id = qinfo->RequiredSpellCast[j];
            if (id)
            {
                SpellInfo const* spellInfo = sSpellMgr->GetSpellInfo(id);
                if (!spellInfo)
                {
                    TC_LOG_ERROR(LOG_FILTER_SQL, "Quest %u has `ReqSpellCast%d` = %u but spell %u does not exist, quest can't be done.",
                        qinfo->GetQuestId(), j+1, id, id);
                    continue;
                }

                if (!qinfo->RequiredNpcOrGo[j])
                {
                    bool found = false;
                    for (uint8 k = 0; k < MAX_SPELL_EFFECTS; ++k)
                    {
                        if ((spellInfo->Effects[k].Effect == SPELL_EFFECT_QUEST_COMPLETE && uint32(spellInfo->Effects[k].MiscValue) == qinfo->Id) ||
                            spellInfo->Effects[k].Effect == SPELL_EFFECT_SEND_EVENT)
                        {
                            found = true;
                            break;
                        }
                    }

                    if (found)
                    {
                        if (!qinfo->HasSpecialFlag(QUEST_SPECIAL_FLAGS_EXPLORATION_OR_EVENT))
                        {
                            TC_LOG_ERROR(LOG_FILTER_SQL, "Spell (id: %u) have SPELL_EFFECT_QUEST_COMPLETE or SPELL_EFFECT_SEND_EVENT for quest %u and RequiredNpcOrGo%d = 0, but quest not have flag QUEST_SPECIAL_FLAGS_EXPLORATION_OR_EVENT. Quest flags or RequiredNpcOrGo%d must be fixed, quest modified to enable objective.", spellInfo->Id, qinfo->Id, j+1, j+1);

                            // this will prevent quest completing without objective
                            const_cast<Quest*>(qinfo)->SetSpecialFlag(QUEST_SPECIAL_FLAGS_EXPLORATION_OR_EVENT);
                        }
                    }
                    else
                    {
                        TC_LOG_ERROR(LOG_FILTER_SQL, "Quest %u has `ReqSpellCast%d` = %u and RequiredNpcOrGo%d = 0 but spell %u does not have SPELL_EFFECT_QUEST_COMPLETE or SPELL_EFFECT_SEND_EVENT effect for this quest, quest can't be done.",
                            qinfo->GetQuestId(), j+1, id, j+1, id);
                        // no changes, quest can't be done for this requirement
                    }
                }
            }
        }

        for (uint8 j = 0; j < QUEST_OBJECTIVES_COUNT; ++j)
        {
            int32 id = qinfo->RequiredNpcOrGo[j];
            if (id < 0 && !sObjectMgr->GetGameObjectTemplate(-id))
            {
                TC_LOG_ERROR(LOG_FILTER_SQL, "Quest %u has `RequiredNpcOrGo%d` = %i but gameobject %u does not exist, quest can't be done.",
                    qinfo->GetQuestId(), j+1, id, uint32(-id));
                qinfo->RequiredNpcOrGo[j] = 0;            // quest can't be done for this requirement
            }

            if (id > 0 && !sObjectMgr->GetCreatureTemplate(id))
            {
                TC_LOG_ERROR(LOG_FILTER_SQL, "Quest %u has `RequiredNpcOrGo%d` = %i but creature with entry %u does not exist, quest can't be done.",
                    qinfo->GetQuestId(), j+1, id, uint32(id));
                qinfo->RequiredNpcOrGo[j] = 0;            // quest can't be done for this requirement
            }

            if (id)
            {
                // In fact SpeakTo and Kill are quite same: either you can speak to mob:SpeakTo or you can't:Kill/Cast

                qinfo->SetSpecialFlag(QUEST_SPECIAL_FLAGS_KILL_OR_CAST | QUEST_SPECIAL_FLAGS_SPEAKTO);

                if (!qinfo->RequiredNpcOrGoCount[j])
                {
                    TC_LOG_ERROR(LOG_FILTER_SQL, "Quest %u has `RequiredNpcOrGo%d` = %u but `RequiredNpcOrGoCount%d` = 0, quest can't be done.",
                        qinfo->GetQuestId(), j+1, id, j+1);
                    // no changes, quest can be incorrectly done, but we already report this
                }
            }
            else if (qinfo->RequiredNpcOrGoCount[j]>0)
            {
                TC_LOG_ERROR(LOG_FILTER_SQL, "Quest %u has `RequiredNpcOrGo%d` = 0 but `RequiredNpcOrGoCount%d` = %u.",
                    qinfo->GetQuestId(), j+1, j+1, qinfo->RequiredNpcOrGoCount[j]);
                // no changes, quest ignore this data
            }
        }

        for (uint8 j = 0; j < QUEST_REWARD_CHOICES_COUNT; ++j)
        {
            uint32 id = qinfo->RewardChoiceItemId[j];
            if (id)
            {
                if (!sObjectMgr->GetItemTemplate(id))
                {
                    TC_LOG_ERROR(LOG_FILTER_SQL, "Quest %u has `RewardChoiceItemId%d` = %u but item with entry %u does not exist, quest will not reward this item.",
                        qinfo->GetQuestId(), j+1, id, id);
                    qinfo->RewardChoiceItemId[j] = 0;          // no changes, quest will not reward this
                }

                if (!qinfo->RewardChoiceItemCount[j])
                {
                    TC_LOG_ERROR(LOG_FILTER_SQL, "Quest %u has `RewardChoiceItemId%d` = %u but `RewardChoiceItemCount%d` = 0, quest can't be done.",
                        qinfo->GetQuestId(), j+1, id, j+1);
                    // no changes, quest can't be done
                }
            }
            else if (qinfo->RewardChoiceItemCount[j]>0)
            {
                TC_LOG_ERROR(LOG_FILTER_SQL, "Quest %u has `RewardChoiceItemId%d` = 0 but `RewardChoiceItemCount%d` = %u.",
                    qinfo->GetQuestId(), j+1, j+1, qinfo->RewardChoiceItemCount[j]);
                // no changes, quest ignore this data
            }
        }

        for (uint8 j = 0; j < QUEST_REWARDS_COUNT; ++j)
        {
            uint32 id = qinfo->RewardItemId[j];
            if (id)
            {
                if (!sObjectMgr->GetItemTemplate(id))
                {
                    TC_LOG_ERROR(LOG_FILTER_SQL, "Quest %u has `RewardItemId%d` = %u but item with entry %u does not exist, quest will not reward this item.",
                        qinfo->GetQuestId(), j+1, id, id);
                    qinfo->RewardItemId[j] = 0;                // no changes, quest will not reward this item
                }

                if (!qinfo->RewardItemIdCount[j])
                {
                    TC_LOG_ERROR(LOG_FILTER_SQL, "Quest %u has `RewardItemId%d` = %u but `RewardItemIdCount%d` = 0, quest will not reward this item.",
                        qinfo->GetQuestId(), j+1, id, j+1);
                    // no changes
                }
            }
            else if (qinfo->RewardItemIdCount[j]>0)
            {
                TC_LOG_ERROR(LOG_FILTER_SQL, "Quest %u has `RewardItemId%d` = 0 but `RewardItemIdCount%d` = %u.",
                    qinfo->GetQuestId(), j+1, j+1, qinfo->RewardItemIdCount[j]);
                // no changes, quest ignore this data
            }
        }

        for (uint8 j = 0; j < QUEST_REPUTATIONS_COUNT; ++j)
        {
            if (qinfo->RewardFactionId[j])
            {
                if (abs(qinfo->RewardFactionValueId[j]) > 9)
                {
               TC_LOG_ERROR(LOG_FILTER_SQL, "Quest %u has RewardFactionValueId%d = %i. That is outside the range of valid values (-9 to 9).", qinfo->GetQuestId(), j+1, qinfo->RewardFactionValueId[j]);
                }
                if (!sFactionStore.LookupEntry(qinfo->RewardFactionId[j]))
                {
                    TC_LOG_ERROR(LOG_FILTER_SQL, "Quest %u has `RewardFactionId%d` = %u but raw faction (faction.dbc) %u does not exist, quest will not reward reputation for this faction.", qinfo->GetQuestId(), j+1, qinfo->RewardFactionId[j], qinfo->RewardFactionId[j]);
                    qinfo->RewardFactionId[j] = 0;            // quest will not reward this
                }
            }

            else if (qinfo->RewardFactionValueIdOverride[j] != 0)
            {
                TC_LOG_ERROR(LOG_FILTER_SQL, "Quest %u has `RewardFactionId%d` = 0 but `RewardFactionValueIdOverride%d` = %i.",
                    qinfo->GetQuestId(), j+1, j+1, qinfo->RewardFactionValueIdOverride[j]);
                // no changes, quest ignore this data
            }
        }

        if (qinfo->RewardSpell)
        {
            SpellInfo const* spellInfo = sSpellMgr->GetSpellInfo(qinfo->RewardSpell);

            if (!spellInfo)
            {
                TC_LOG_ERROR(LOG_FILTER_SQL, "Quest %u has `RewardSpell` = %u but spell %u does not exist, spell removed as display reward.",
                    qinfo->GetQuestId(), qinfo->RewardSpell, qinfo->RewardSpell);
                qinfo->RewardSpell = 0;                        // no spell reward will display for this quest
            }

            else if (!SpellMgr::IsSpellValid(spellInfo))
            {
                TC_LOG_ERROR(LOG_FILTER_SQL, "Quest %u has `RewardSpell` = %u but spell %u is broken, quest will not have a spell reward.",
                    qinfo->GetQuestId(), qinfo->RewardSpell, qinfo->RewardSpell);
                qinfo->RewardSpell = 0;                        // no spell reward will display for this quest
            }

            else if (GetTalentSpellCost(qinfo->RewardSpell))
            {
                TC_LOG_ERROR(LOG_FILTER_SQL, "Quest %u has `RewardSpell` = %u but spell %u is talent, quest will not have a spell reward.",
                    qinfo->GetQuestId(), qinfo->RewardSpell, qinfo->RewardSpell);
                qinfo->RewardSpell = 0;                        // no spell reward will display for this quest
            }
        }

        if (qinfo->RewardSpellCast > 0)
        {
            SpellInfo const* spellInfo = sSpellMgr->GetSpellInfo(qinfo->RewardSpellCast);

            if (!spellInfo)
            {
                TC_LOG_ERROR(LOG_FILTER_SQL, "Quest %u has `RewardSpellCast` = %u but spell %u does not exist, quest will not have a spell reward.",
                    qinfo->GetQuestId(), qinfo->RewardSpellCast, qinfo->RewardSpellCast);
                qinfo->RewardSpellCast = 0;                    // no spell will be casted on player
            }

            else if (!SpellMgr::IsSpellValid(spellInfo))
            {
                TC_LOG_ERROR(LOG_FILTER_SQL, "Quest %u has `RewardSpellCast` = %u but spell %u is broken, quest will not have a spell reward.",
                    qinfo->GetQuestId(), qinfo->RewardSpellCast, qinfo->RewardSpellCast);
                qinfo->RewardSpellCast = 0;                    // no spell will be casted on player
            }

            else if (GetTalentSpellCost(qinfo->RewardSpellCast))
            {
                TC_LOG_ERROR(LOG_FILTER_SQL, "Quest %u has `RewardSpell` = %u but spell %u is talent, quest will not have a spell reward.",
                    qinfo->GetQuestId(), qinfo->RewardSpellCast, qinfo->RewardSpellCast);
                qinfo->RewardSpellCast = 0;                    // no spell will be casted on player
            }
        }

        if (qinfo->RewardMailTemplateId)
        {
            if (!sMailTemplateStore.LookupEntry(qinfo->RewardMailTemplateId))
            {
                TC_LOG_ERROR(LOG_FILTER_SQL, "Quest %u has `RewardMailTemplateId` = %u but mail template  %u does not exist, quest will not have a mail reward.",
                    qinfo->GetQuestId(), qinfo->RewardMailTemplateId, qinfo->RewardMailTemplateId);
                qinfo->RewardMailTemplateId = 0;               // no mail will send to player
                qinfo->RewardMailDelay = 0;                // no mail will send to player
            }
            else if (usedMailTemplates.find(qinfo->RewardMailTemplateId) != usedMailTemplates.end())
            {
                std::map<uint32, uint32>::const_iterator used_mt_itr = usedMailTemplates.find(qinfo->RewardMailTemplateId);
                TC_LOG_ERROR(LOG_FILTER_SQL, "Quest %u has `RewardMailTemplateId` = %u but mail template  %u already used for quest %u, quest will not have a mail reward.",
                    qinfo->GetQuestId(), qinfo->RewardMailTemplateId, qinfo->RewardMailTemplateId, used_mt_itr->second);
                qinfo->RewardMailTemplateId = 0;               // no mail will send to player
                qinfo->RewardMailDelay = 0;                // no mail will send to player
            }
            else
                usedMailTemplates[qinfo->RewardMailTemplateId] = qinfo->GetQuestId();
        }

        if (qinfo->NextQuestIdChain)
        {
            QuestMap::iterator qNextItr = _questTemplates.find(qinfo->NextQuestIdChain);
            if (qNextItr == _questTemplates.end())
            {
                TC_LOG_ERROR(LOG_FILTER_SQL, "Quest %u has `NextQuestIdChain` = %u but quest %u does not exist, quest chain will not work.",
                    qinfo->GetQuestId(), qinfo->NextQuestIdChain, qinfo->NextQuestIdChain);
                qinfo->NextQuestIdChain = 0;
            }
            else
                qNextItr->second->prevChainQuests.push_back(qinfo->GetQuestId());
        }

        for (uint8 j = 0; j < QUEST_REWARD_CURRENCY_COUNT; ++j)
        {
            if (qinfo->RewardCurrencyId[j])
            {
                if (qinfo->RewardCurrencyCount[j] == 0)
                {
                    TC_LOG_ERROR(LOG_FILTER_SQL, "Quest %u has `RewardCurrencyId%d` = %u but `RewardCurrencyCount%d` = 0, quest can't be done.",
                        qinfo->GetQuestId(), j+1, qinfo->RewardCurrencyId[j], j+1);
                    // no changes, quest can't be done for this requirement
                }

                if (!sCurrencyTypesStore.LookupEntry(qinfo->RewardCurrencyId[j]))
                {
                    TC_LOG_ERROR(LOG_FILTER_SQL, "Quest %u has `RewardCurrencyId%d` = %u but currency with entry %u does not exist, quest can't be done.",
                        qinfo->GetQuestId(), j+1, qinfo->RewardCurrencyId[j], qinfo->RewardCurrencyId[j]);
                    qinfo->RewardCurrencyCount[j] = 0;             // prevent incorrect work of quest
                }
            }
            else if (qinfo->RewardCurrencyCount[j] > 0)
            {
                TC_LOG_ERROR(LOG_FILTER_SQL, "Quest %u has `RewardCurrencyId%d` = 0 but `RewardCurrencyCount%d` = %u, quest can't be done.",
                    qinfo->GetQuestId(), j+1, j+1, qinfo->RewardCurrencyCount[j]);
                qinfo->RewardCurrencyCount[j] = 0;                 // prevent incorrect work of quest
            }
        }

        for (uint8 j = 0; j < QUEST_REQUIRED_CURRENCY_COUNT; ++j)
        {
            if (qinfo->RequiredCurrencyId[j])
            {
                if (qinfo->RequiredCurrencyCount[j] == 0)
                {
                    TC_LOG_ERROR(LOG_FILTER_SQL, "Quest %u has `RequiredCurrencyId%d` = %u but `RequiredCurrencyCount%d` = 0, quest can't be done.",
                        qinfo->GetQuestId(), j+1, qinfo->RequiredCurrencyId[j], j+1);
                    // no changes, quest can't be done for this requirement
                }

                if (!sCurrencyTypesStore.LookupEntry(qinfo->RequiredCurrencyId[j]))
                {
                    TC_LOG_ERROR(LOG_FILTER_SQL, "Quest %u has `RequiredCurrencyId%d` = %u but currency with entry %u does not exist, quest can't be done.",
                        qinfo->GetQuestId(), j+1, qinfo->RequiredCurrencyId[j], qinfo->RequiredCurrencyId[j]);
                    qinfo->RequiredCurrencyCount[j] = 0;             // prevent incorrect work of quest
                }
            }
            else if (qinfo->RequiredCurrencyCount[j] > 0)
            {
                TC_LOG_ERROR(LOG_FILTER_SQL, "Quest %u has `RequiredCurrencyId%d` = 0 but `RequiredCurrencyCount%d` = %u, quest can't be done.",
                    qinfo->GetQuestId(), j+1, j+1, qinfo->RequiredCurrencyCount[j]);
                qinfo->RequiredCurrencyCount[j] = 0;                 // prevent incorrect work of quest
            }
        }

        if (qinfo->SoundAccept)
        {
            if (!sSoundEntriesStore.LookupEntry(qinfo->SoundAccept))
            {
                TC_LOG_ERROR(LOG_FILTER_SQL, "Quest %u has `SoundAccept` = %u but sound %u does not exist, set to 0.",
                    qinfo->GetQuestId(), qinfo->SoundAccept, qinfo->SoundAccept);
                qinfo->SoundAccept = 0;                        // no sound will be played
            }
        }

        if (qinfo->SoundTurnIn)
        {
            if (!sSoundEntriesStore.LookupEntry(qinfo->SoundTurnIn))
            {
                TC_LOG_ERROR(LOG_FILTER_SQL, "Quest %u has `SoundTurnIn` = %u but sound %u does not exist, set to 0.",
                    qinfo->GetQuestId(), qinfo->SoundTurnIn, qinfo->SoundTurnIn);
                qinfo->SoundTurnIn = 0;                        // no sound will be played
            }
        }

        if (qinfo->RequiredSpell > 0)
        {
            SpellInfo const* spellInfo = sSpellMgr->GetSpellInfo(qinfo->RequiredSpell);

            if (!spellInfo)
            {
                TC_LOG_ERROR(LOG_FILTER_SQL, "Quest %u has `RequiredSpell` = %u but spell %u does not exist, quest will not require a spell.",
                    qinfo->GetQuestId(), qinfo->RequiredSpell, qinfo->RequiredSpell);
                qinfo->RequiredSpell = 0;                    // no spell will be required
            }

            else if (!SpellMgr::IsSpellValid(spellInfo))
            {
                TC_LOG_ERROR(LOG_FILTER_SQL, "Quest %u has `RequiredSpell` = %u but spell %u is broken, quest will not require a spell.",
                    qinfo->GetQuestId(), qinfo->RequiredSpell, qinfo->RequiredSpell);
                qinfo->RequiredSpell = 0;                    // no spell will be required
            }

            /* Can we require talents?
            else if (GetTalentSpellCost(qinfo->RewardSpellCast))
            {
                TC_LOG_ERROR(LOG_FILTER_SQL, "Quest %u has `RewardSpell` = %u but spell %u is talent, quest will not have a spell reward.",
                    qinfo->GetQuestId(), qinfo->RewardSpellCast, qinfo->RewardSpellCast);
                qinfo->RewardSpellCast = 0;                    // no spell will be casted on player
            }
            }*/
        }

        if (qinfo->RewardSkillId)
        {
            if (!sSkillLineStore.LookupEntry(qinfo->RewardSkillId))
            {
                TC_LOG_ERROR(LOG_FILTER_SQL, "Quest %u has `RewardSkillId` = %u but this skill does not exist",
                    qinfo->GetQuestId(), qinfo->RewardSkillId);
            }
            if (!qinfo->RewardSkillPoints)
            {
                TC_LOG_ERROR(LOG_FILTER_SQL, "Quest %u has `RewardSkillId` = %u but `RewardSkillPoints` is 0",
                    qinfo->GetQuestId(), qinfo->RewardSkillId);
            }
        }

        if (qinfo->RewardSkillPoints)
        {
            if (qinfo->RewardSkillPoints > sWorld->GetConfigMaxSkillValue())
            {
                TC_LOG_ERROR(LOG_FILTER_SQL, "Quest %u has `RewardSkillPoints` = %u but max possible skill is %u, quest can't be done.",
                    qinfo->GetQuestId(), qinfo->RewardSkillPoints, sWorld->GetConfigMaxSkillValue());
                // no changes, quest can't be done for this requirement
            }
            if (!qinfo->RewardSkillId)
            {
                TC_LOG_ERROR(LOG_FILTER_SQL, "Quest %u has `RewardSkillPoints` = %u but `RewardSkillId` is 0",
                    qinfo->GetQuestId(), qinfo->RewardSkillPoints);
            }
        }

        // fill additional data stores
        if (qinfo->PrevQuestId)
        {
            if (_questTemplates.find(abs(qinfo->GetPrevQuestId())) == _questTemplates.end())
                TC_LOG_ERROR(LOG_FILTER_SQL, "Quest %d has PrevQuestId %i, but no such quest", qinfo->GetQuestId(), qinfo->GetPrevQuestId());
            else
                qinfo->prevQuests.push_back(qinfo->PrevQuestId);
        }

        if (qinfo->NextQuestId)
        {
            QuestMap::iterator qNextItr = _questTemplates.find(abs(qinfo->GetNextQuestId()));
            if (qNextItr == _questTemplates.end())
                TC_LOG_ERROR(LOG_FILTER_SQL, "Quest %d has NextQuestId %i, but no such quest", qinfo->GetQuestId(), qinfo->GetNextQuestId());
            else
            {
                int32 signedQuestId = qinfo->NextQuestId < 0 ? -int32(qinfo->GetQuestId()) : int32(qinfo->GetQuestId());
                qNextItr->second->prevQuests.push_back(signedQuestId);
            }
        }

        if (qinfo->ExclusiveGroup)
            mExclusiveQuestGroups.insert(std::pair<int32, uint32>(qinfo->ExclusiveGroup, qinfo->GetQuestId()));
        if (qinfo->LimitTime)
            qinfo->SetSpecialFlag(QUEST_SPECIAL_FLAGS_TIMED);
        if (qinfo->RequiredPlayerKills)
            qinfo->SetSpecialFlag(QUEST_SPECIAL_FLAGS_PLAYER_KILL);
    }

    // check QUEST_SPECIAL_FLAGS_EXPLORATION_OR_EVENT for spell with SPELL_EFFECT_QUEST_COMPLETE
    for (uint32 i = 0; i < sSpellMgr->GetSpellInfoStoreSize(); ++i)
    {
        SpellInfo const* spellInfo = sSpellMgr->GetSpellInfo(i);
        if (!spellInfo)
            continue;

        for (uint8 j = 0; j < MAX_SPELL_EFFECTS; ++j)
        {
            if (spellInfo->Effects[j].Effect != SPELL_EFFECT_QUEST_COMPLETE)
                continue;

            uint32 quest_id = spellInfo->Effects[j].MiscValue;

            Quest const* quest = GetQuestTemplate(quest_id);

            // some quest referenced in spells not exist (outdated spells)
            if (!quest)
                continue;

            if (!quest->HasSpecialFlag(QUEST_SPECIAL_FLAGS_EXPLORATION_OR_EVENT))
            {
                TC_LOG_ERROR(LOG_FILTER_SQL, "Spell (id: %u) have SPELL_EFFECT_QUEST_COMPLETE for quest %u, but quest not have flag QUEST_SPECIAL_FLAGS_EXPLORATION_OR_EVENT. Quest flags must be fixed, quest modified to enable objective.", spellInfo->Id, quest_id);

                // this will prevent quest completing without objective
                const_cast<Quest*>(quest)->SetSpecialFlag(QUEST_SPECIAL_FLAGS_EXPLORATION_OR_EVENT);
            }
        }
    }

    TC_LOG_INFO(LOG_FILTER_SERVER_LOADING, ">> Loaded %lu quests definitions in %u ms", (unsigned long)_questTemplates.size(), GetMSTimeDiffToNow(oldMSTime));
}

void ObjectMgr::LoadQuestLocales()
{
    uint32 oldMSTime = getMSTime();

    _questLocaleStore.clear();                                // need for reload case

    QueryResult result = WorldDatabase.Query("SELECT Id, "
        "Title_loc1, Details_loc1, Objectives_loc1, OfferRewardText_loc1, RequestItemsText_loc1, EndText_loc1, CompletedText_loc1, ObjectiveText1_loc1, ObjectiveText2_loc1, ObjectiveText3_loc1, ObjectiveText4_loc1, QuestGiverTextWindow_loc1, QuestGiverTargetName_loc1, QuestTurnTextWindow_loc1, QuestTurnTargetName_loc1,"
        "Title_loc2, Details_loc2, Objectives_loc2, OfferRewardText_loc2, RequestItemsText_loc2, EndText_loc2, CompletedText_loc2, ObjectiveText1_loc2, ObjectiveText2_loc2, ObjectiveText3_loc2, ObjectiveText4_loc2, QuestGiverTextWindow_loc2, QuestGiverTargetName_loc2, QuestTurnTextWindow_loc2, QuestTurnTargetName_loc2,"
        "Title_loc3, Details_loc3, Objectives_loc3, OfferRewardText_loc3, RequestItemsText_loc3, EndText_loc3, CompletedText_loc3, ObjectiveText1_loc3, ObjectiveText2_loc3, ObjectiveText3_loc3, ObjectiveText4_loc3, QuestGiverTextWindow_loc3, QuestGiverTargetName_loc3, QuestTurnTextWindow_loc3, QuestTurnTargetName_loc3,"
        "Title_loc4, Details_loc4, Objectives_loc4, OfferRewardText_loc4, RequestItemsText_loc4, EndText_loc4, CompletedText_loc4, ObjectiveText1_loc4, ObjectiveText2_loc4, ObjectiveText3_loc4, ObjectiveText4_loc4, QuestGiverTextWindow_loc4, QuestGiverTargetName_loc4, QuestTurnTextWindow_loc4, QuestTurnTargetName_loc4,"
        "Title_loc5, Details_loc5, Objectives_loc5, OfferRewardText_loc5, RequestItemsText_loc5, EndText_loc5, CompletedText_loc5, ObjectiveText1_loc5, ObjectiveText2_loc5, ObjectiveText3_loc5, ObjectiveText4_loc5, QuestGiverTextWindow_loc5, QuestGiverTargetName_loc5, QuestTurnTextWindow_loc5, QuestTurnTargetName_loc5,"
        "Title_loc6, Details_loc6, Objectives_loc6, OfferRewardText_loc6, RequestItemsText_loc6, EndText_loc6, CompletedText_loc6, ObjectiveText1_loc6, ObjectiveText2_loc6, ObjectiveText3_loc6, ObjectiveText4_loc6, QuestGiverTextWindow_loc6, QuestGiverTargetName_loc6, QuestTurnTextWindow_loc6, QuestTurnTargetName_loc6,"
        "Title_loc7, Details_loc7, Objectives_loc7, OfferRewardText_loc7, RequestItemsText_loc7, EndText_loc7, CompletedText_loc7, ObjectiveText1_loc7, ObjectiveText2_loc7, ObjectiveText3_loc7, ObjectiveText4_loc7, QuestGiverTextWindow_loc7, QuestGiverTargetName_loc7, QuestTurnTextWindow_loc7, QuestTurnTargetName_loc7,"
        "Title_loc8, Details_loc8, Objectives_loc8, OfferRewardText_loc8, RequestItemsText_loc8, EndText_loc8, CompletedText_loc8, ObjectiveText1_loc8, ObjectiveText2_loc8, ObjectiveText3_loc8, ObjectiveText4_loc8, QuestGiverTextWindow_loc8, QuestGiverTargetName_loc8, QuestTurnTextWindow_loc8, QuestTurnTargetName_loc8"
        " FROM locales_quest");

    if (!result)
        return;

    do
    {
        Field* fields = result->Fetch();

        uint32 entry = fields[0].GetUInt32();

        QuestLocale& data = _questLocaleStore[entry];

        for (uint8 i = 1; i < TOTAL_LOCALES; ++i)
        {
            LocaleConstant locale = (LocaleConstant) i;

            AddLocaleString(fields[1 + 15 * (i - 1)].GetString(), locale, data.Title);
            AddLocaleString(fields[1 + 15 * (i - 1) + 1].GetString(), locale, data.Details);
            AddLocaleString(fields[1 + 15 * (i - 1) + 2].GetString(), locale, data.Objectives);
            AddLocaleString(fields[1 + 15 * (i - 1) + 3].GetString(), locale, data.OfferRewardText);
            AddLocaleString(fields[1 + 15 * (i - 1) + 4].GetString(), locale, data.RequestItemsText);
            AddLocaleString(fields[1 + 15 * (i - 1) + 5].GetString(), locale, data.EndText);
            AddLocaleString(fields[1 + 15 * (i - 1) + 6].GetString(), locale, data.CompletedText);

            for (uint8 k = 0; k < 4; ++k)
                AddLocaleString(fields[1 + 15 * (i - 1) + 7 + k].GetString(), locale, data.ObjectiveText[k]);

            AddLocaleString(fields[1 + 15 * (i - 1) + 11].GetString(), locale, data.QuestGiverTextWindow);
            AddLocaleString(fields[1 + 15 * (i - 1) + 12].GetString(), locale, data.QuestGiverTargetName);
            AddLocaleString(fields[1 + 15 * (i - 1) + 13].GetString(), locale, data.QuestTurnTextWindow);
            AddLocaleString(fields[1 + 15 * (i - 1) + 14].GetString(), locale, data.QuestTurnTargetName);
        }
    } while (result->NextRow());

    TC_LOG_INFO(LOG_FILTER_SERVER_LOADING, ">> Loaded %lu Quest locale strings in %u ms", (unsigned long)_questLocaleStore.size(), GetMSTimeDiffToNow(oldMSTime));
}

void ObjectMgr::LoadScripts(ScriptsType type)
{
    uint32 oldMSTime = getMSTime();

    ScriptMapMap* scripts = GetScriptsMapByType(type);
    if (!scripts)
        return;

    std::string tableName = GetScriptsTableNameByType(type);
    if (tableName.empty())
        return;

    if (sScriptMgr->IsScriptScheduled())                    // function cannot be called when scripts are in use.
        return;

    TC_LOG_INFO(LOG_FILTER_SERVER_LOADING, "Loading %s...", tableName.c_str());

    scripts->clear();                                       // need for reload support

    bool isSpellScriptTable = (type == SCRIPTS_SPELL);
    //                                                 0    1       2         3         4          5    6  7  8  9
    QueryResult result = WorldDatabase.PQuery("SELECT id, delay, command, datalong, datalong2, dataint, x, y, z, o%s FROM %s", isSpellScriptTable ? ", effIndex" : "", tableName.c_str());

    if (!result)
    {
        TC_LOG_INFO(LOG_FILTER_SERVER_LOADING, ">> Loaded 0 script definitions. DB table `%s` is empty!", tableName.c_str());
        return;
    }

    uint32 count = 0;

    do
    {
        Field* fields = result->Fetch();
        ScriptInfo tmp;
        tmp.type      = type;
        tmp.id           = fields[0].GetUInt32();
        if (isSpellScriptTable)
            tmp.id      |= fields[10].GetUInt8() << 24;
        tmp.delay        = fields[1].GetUInt32();
        tmp.command      = ScriptCommands(fields[2].GetUInt32());
        tmp.Raw.nData[0] = fields[3].GetUInt32();
        tmp.Raw.nData[1] = fields[4].GetUInt32();
        tmp.Raw.nData[2] = fields[5].GetInt32();
        tmp.Raw.fData[0] = fields[6].GetFloat();
        tmp.Raw.fData[1] = fields[7].GetFloat();
        tmp.Raw.fData[2] = fields[8].GetFloat();
        tmp.Raw.fData[3] = fields[9].GetFloat();

        // generic command args check
        switch (tmp.command)
        {
            case SCRIPT_COMMAND_TALK:
            {
                if (tmp.Talk.ChatType > CHAT_TYPE_WHISPER && tmp.Talk.ChatType != CHAT_MSG_RAID_BOSS_WHISPER)
                {
                    TC_LOG_ERROR(LOG_FILTER_SQL, "Table `%s` has invalid talk type (datalong = %u) in SCRIPT_COMMAND_TALK for script id %u",
                        tableName.c_str(), tmp.Talk.ChatType, tmp.id);
                    continue;
                }
                if (!tmp.Talk.TextID)
                {
                    TC_LOG_ERROR(LOG_FILTER_SQL, "Table `%s` has invalid talk text id (dataint = %i) in SCRIPT_COMMAND_TALK for script id %u",
                        tableName.c_str(), tmp.Talk.TextID, tmp.id);
                    continue;
                }
                if (tmp.Talk.TextID < MIN_DB_SCRIPT_STRING_ID || tmp.Talk.TextID >= MAX_DB_SCRIPT_STRING_ID)
                {
                    TC_LOG_ERROR(LOG_FILTER_SQL, "Table `%s` has out of range text id (dataint = %i expected %u-%u) in SCRIPT_COMMAND_TALK for script id %u",
                        tableName.c_str(), tmp.Talk.TextID, MIN_DB_SCRIPT_STRING_ID, MAX_DB_SCRIPT_STRING_ID, tmp.id);
                    continue;
                }

                break;
            }

            case SCRIPT_COMMAND_EMOTE:
            {
                if (!sEmotesStore.LookupEntry(tmp.Emote.EmoteID))
                {
                    TC_LOG_ERROR(LOG_FILTER_SQL, "Table `%s` has invalid emote id (datalong = %u) in SCRIPT_COMMAND_EMOTE for script id %u",
                        tableName.c_str(), tmp.Emote.EmoteID, tmp.id);
                    continue;
                }
                break;
            }

            case SCRIPT_COMMAND_TELEPORT_TO:
            {
                if (!sMapStore.LookupEntry(tmp.TeleportTo.MapID))
                {
                    TC_LOG_ERROR(LOG_FILTER_SQL, "Table `%s` has invalid map (Id: %u) in SCRIPT_COMMAND_TELEPORT_TO for script id %u",
                        tableName.c_str(), tmp.TeleportTo.MapID, tmp.id);
                    continue;
                }

                if (!Trinity::IsValidMapCoord(tmp.TeleportTo.DestX, tmp.TeleportTo.DestY, tmp.TeleportTo.DestZ, tmp.TeleportTo.Orientation))
                {
                    TC_LOG_ERROR(LOG_FILTER_SQL, "Table `%s` has invalid coordinates (X: %f Y: %f Z: %f O: %f) in SCRIPT_COMMAND_TELEPORT_TO for script id %u",
                        tableName.c_str(), tmp.TeleportTo.DestX, tmp.TeleportTo.DestY, tmp.TeleportTo.DestZ, tmp.TeleportTo.Orientation, tmp.id);
                    continue;
                }
                break;
            }

            case SCRIPT_COMMAND_QUEST_EXPLORED:
            {
                Quest const* quest = GetQuestTemplate(tmp.QuestExplored.QuestID);
                if (!quest)
                {
                    TC_LOG_ERROR(LOG_FILTER_SQL, "Table `%s` has invalid quest (ID: %u) in SCRIPT_COMMAND_QUEST_EXPLORED in `datalong` for script id %u",
                        tableName.c_str(), tmp.QuestExplored.QuestID, tmp.id);
                    continue;
                }

                if (!quest->HasSpecialFlag(QUEST_SPECIAL_FLAGS_EXPLORATION_OR_EVENT))
                {
                    TC_LOG_ERROR(LOG_FILTER_SQL, "Table `%s` has quest (ID: %u) in SCRIPT_COMMAND_QUEST_EXPLORED in `datalong` for script id %u, but quest not have flag QUEST_SPECIAL_FLAGS_EXPLORATION_OR_EVENT in quest flags. Script command or quest flags wrong. Quest modified to require objective.",
                        tableName.c_str(), tmp.QuestExplored.QuestID, tmp.id);

                    // this will prevent quest completing without objective
                    const_cast<Quest*>(quest)->SetSpecialFlag(QUEST_SPECIAL_FLAGS_EXPLORATION_OR_EVENT);

                    // continue; - quest objective requirement set and command can be allowed
                }

                if (float(tmp.QuestExplored.Distance) > DEFAULT_VISIBILITY_DISTANCE)
                {
                    TC_LOG_ERROR(LOG_FILTER_SQL, "Table `%s` has too large distance (%u) for exploring objective complete in `datalong2` in SCRIPT_COMMAND_QUEST_EXPLORED in `datalong` for script id %u",
                        tableName.c_str(), tmp.QuestExplored.Distance, tmp.id);
                    continue;
                }

                if (tmp.QuestExplored.Distance && float(tmp.QuestExplored.Distance) > DEFAULT_VISIBILITY_DISTANCE)
                {
                    TC_LOG_ERROR(LOG_FILTER_SQL, "Table `%s` has too large distance (%u) for exploring objective complete in `datalong2` in SCRIPT_COMMAND_QUEST_EXPLORED in `datalong` for script id %u, max distance is %f or 0 for disable distance check",
                        tableName.c_str(), tmp.QuestExplored.Distance, tmp.id, DEFAULT_VISIBILITY_DISTANCE);
                    continue;
                }

                if (tmp.QuestExplored.Distance && float(tmp.QuestExplored.Distance) < INTERACTION_DISTANCE)
                {
                    TC_LOG_ERROR(LOG_FILTER_SQL, "Table `%s` has too small distance (%u) for exploring objective complete in `datalong2` in SCRIPT_COMMAND_QUEST_EXPLORED in `datalong` for script id %u, min distance is %f or 0 for disable distance check",
                        tableName.c_str(), tmp.QuestExplored.Distance, tmp.id, INTERACTION_DISTANCE);
                    continue;
                }

                break;
            }

            case SCRIPT_COMMAND_KILL_CREDIT:
            {
                if (!GetCreatureTemplate(tmp.KillCredit.CreatureEntry))
                {
                    TC_LOG_ERROR(LOG_FILTER_SQL, "Table `%s` has invalid creature (Entry: %u) in SCRIPT_COMMAND_KILL_CREDIT for script id %u",
                        tableName.c_str(), tmp.KillCredit.CreatureEntry, tmp.id);
                    continue;
                }
                break;
            }

            case SCRIPT_COMMAND_RESPAWN_GAMEOBJECT:
            {
                GameObjectData const* data = GetGOData(tmp.RespawnGameobject.GOGuid);
                if (!data)
                {
                    TC_LOG_ERROR(LOG_FILTER_SQL, "Table `%s` has invalid gameobject (GUID: %u) in SCRIPT_COMMAND_RESPAWN_GAMEOBJECT for script id %u",
                        tableName.c_str(), tmp.RespawnGameobject.GOGuid, tmp.id);
                    continue;
                }

                GameObjectTemplate const* info = GetGameObjectTemplate(data->id);
                if (!info)
                {
                    TC_LOG_ERROR(LOG_FILTER_SQL, "Table `%s` has gameobject with invalid entry (GUID: %u Entry: %u) in SCRIPT_COMMAND_RESPAWN_GAMEOBJECT for script id %u",
                        tableName.c_str(), tmp.RespawnGameobject.GOGuid, data->id, tmp.id);
                    continue;
                }

                if (info->type == GAMEOBJECT_TYPE_FISHINGNODE ||
                    info->type == GAMEOBJECT_TYPE_FISHINGHOLE ||
                    info->type == GAMEOBJECT_TYPE_DOOR        ||
                    info->type == GAMEOBJECT_TYPE_BUTTON      ||
                    info->type == GAMEOBJECT_TYPE_TRAP)
                {
                    TC_LOG_ERROR(LOG_FILTER_SQL, "Table `%s` have gameobject type (%u) unsupported by command SCRIPT_COMMAND_RESPAWN_GAMEOBJECT for script id %u",
                        tableName.c_str(), info->entry, tmp.id);
                    continue;
                }
                break;
            }

            case SCRIPT_COMMAND_TEMP_SUMMON_CREATURE:
            {
                if (!Trinity::IsValidMapCoord(tmp.TempSummonCreature.PosX, tmp.TempSummonCreature.PosY, tmp.TempSummonCreature.PosZ, tmp.TempSummonCreature.Orientation))
                {
                    TC_LOG_ERROR(LOG_FILTER_SQL, "Table `%s` has invalid coordinates (X: %f Y: %f Z: %f O: %f) in SCRIPT_COMMAND_TEMP_SUMMON_CREATURE for script id %u",
                        tableName.c_str(), tmp.TempSummonCreature.PosX, tmp.TempSummonCreature.PosY, tmp.TempSummonCreature.PosZ, tmp.TempSummonCreature.Orientation, tmp.id);
                    continue;
                }

                if (!GetCreatureTemplate(tmp.TempSummonCreature.CreatureEntry))
                {
                    TC_LOG_ERROR(LOG_FILTER_SQL, "Table `%s` has invalid creature (Entry: %u) in SCRIPT_COMMAND_TEMP_SUMMON_CREATURE for script id %u",
                        tableName.c_str(), tmp.TempSummonCreature.CreatureEntry, tmp.id);
                    continue;
                }
                break;
            }

            case SCRIPT_COMMAND_OPEN_DOOR:
            case SCRIPT_COMMAND_CLOSE_DOOR:
            {
                GameObjectData const* data = GetGOData(tmp.ToggleDoor.GOGuid);
                if (!data)
                {
                    TC_LOG_ERROR(LOG_FILTER_SQL, "Table `%s` has invalid gameobject (GUID: %u) in %s for script id %u",
                        tableName.c_str(), tmp.ToggleDoor.GOGuid, GetScriptCommandName(tmp.command).c_str(), tmp.id);
                    continue;
                }

                GameObjectTemplate const* info = GetGameObjectTemplate(data->id);
                if (!info)
                {
                    TC_LOG_ERROR(LOG_FILTER_SQL, "Table `%s` has gameobject with invalid entry (GUID: %u Entry: %u) in %s for script id %u",
                        tableName.c_str(), tmp.ToggleDoor.GOGuid, data->id, GetScriptCommandName(tmp.command).c_str(), tmp.id);
                    continue;
                }

                if (info->type != GAMEOBJECT_TYPE_DOOR)
                {
                    TC_LOG_ERROR(LOG_FILTER_SQL, "Table `%s` has gameobject type (%u) non supported by command %s for script id %u",
                        tableName.c_str(), info->entry, GetScriptCommandName(tmp.command).c_str(), tmp.id);
                    continue;
                }

                break;
            }

            case SCRIPT_COMMAND_REMOVE_AURA:
            {
                if (!sSpellMgr->GetSpellInfo(tmp.RemoveAura.SpellID))
                {
                    TC_LOG_ERROR(LOG_FILTER_SQL, "Table `%s` using non-existent spell (id: %u) in SCRIPT_COMMAND_REMOVE_AURA for script id %u",
                        tableName.c_str(), tmp.RemoveAura.SpellID, tmp.id);
                    continue;
                }
                if (tmp.RemoveAura.Flags & ~0x1)                    // 1 bits (0, 1)
                {
                    TC_LOG_ERROR(LOG_FILTER_SQL, "Table `%s` using unknown flags in datalong2 (%u) in SCRIPT_COMMAND_REMOVE_AURA for script id %u",
                        tableName.c_str(), tmp.RemoveAura.Flags, tmp.id);
                    continue;
                }
                break;
            }

            case SCRIPT_COMMAND_CAST_SPELL:
            {
                if (!sSpellMgr->GetSpellInfo(tmp.CastSpell.SpellID))
                {
                    TC_LOG_ERROR(LOG_FILTER_SQL, "Table `%s` using non-existent spell (id: %u) in SCRIPT_COMMAND_CAST_SPELL for script id %u",
                        tableName.c_str(), tmp.CastSpell.SpellID, tmp.id);
                    continue;
                }
                if (tmp.CastSpell.Flags > 4)                      // targeting type
                {
                    TC_LOG_ERROR(LOG_FILTER_SQL, "Table `%s` using unknown target in datalong2 (%u) in SCRIPT_COMMAND_CAST_SPELL for script id %u",
                        tableName.c_str(), tmp.CastSpell.Flags, tmp.id);
                    continue;
                }
                if (tmp.CastSpell.Flags != 4 && tmp.CastSpell.CreatureEntry & ~0x1)                      // 1 bit (0, 1)
                {
                    TC_LOG_ERROR(LOG_FILTER_SQL, "Table `%s` using unknown flags in dataint (%u) in SCRIPT_COMMAND_CAST_SPELL for script id %u",
                        tableName.c_str(), tmp.CastSpell.CreatureEntry, tmp.id);
                    continue;
                }
                else if (tmp.CastSpell.Flags == 4 && !GetCreatureTemplate(tmp.CastSpell.CreatureEntry))
                {
                    TC_LOG_ERROR(LOG_FILTER_SQL, "Table `%s` using invalid creature entry in dataint (%u) in SCRIPT_COMMAND_CAST_SPELL for script id %u",
                        tableName.c_str(), tmp.CastSpell.CreatureEntry, tmp.id);
                    continue;
                }
                break;
            }

            case SCRIPT_COMMAND_CREATE_ITEM:
            {
                if (!GetItemTemplate(tmp.CreateItem.ItemEntry))
                {
                    TC_LOG_ERROR(LOG_FILTER_SQL, "Table `%s` has nonexistent item (entry: %u) in SCRIPT_COMMAND_CREATE_ITEM for script id %u",
                        tableName.c_str(), tmp.CreateItem.ItemEntry, tmp.id);
                    continue;
                }
                if (!tmp.CreateItem.Amount)
                {
                    TC_LOG_ERROR(LOG_FILTER_SQL, "Table `%s` SCRIPT_COMMAND_CREATE_ITEM but amount is %u for script id %u",
                        tableName.c_str(), tmp.CreateItem.Amount, tmp.id);
                    continue;
                }
                break;
            }
            default:
                break;
        }

        if (scripts->find(tmp.id) == scripts->end())
        {
            ScriptMap emptyMap;
            (*scripts)[tmp.id] = emptyMap;
        }
        (*scripts)[tmp.id].insert(std::pair<uint32, ScriptInfo>(tmp.delay, tmp));

        ++count;
    }
    while (result->NextRow());

    TC_LOG_INFO(LOG_FILTER_SERVER_LOADING, ">> Loaded %u script definitions in %u ms", count, GetMSTimeDiffToNow(oldMSTime));
}

void ObjectMgr::LoadSpellScripts()
{
    LoadScripts(SCRIPTS_SPELL);

    // check ids
    for (ScriptMapMap::const_iterator itr = sSpellScripts.begin(); itr != sSpellScripts.end(); ++itr)
    {
        uint32 spellId = uint32(itr->first) & 0x00FFFFFF;
        SpellInfo const* spellInfo = sSpellMgr->GetSpellInfo(spellId);

        if (!spellInfo)
        {
            TC_LOG_ERROR(LOG_FILTER_SQL, "Table `spell_scripts` has not existing spell (Id: %u) as script id", spellId);
            continue;
        }

        uint8 i = (uint8)((uint32(itr->first) >> 24) & 0x000000FF);
        //check for correct spellEffect
        if (!spellInfo->Effects[i].Effect || (spellInfo->Effects[i].Effect != SPELL_EFFECT_SCRIPT_EFFECT && spellInfo->Effects[i].Effect != SPELL_EFFECT_DUMMY))
            TC_LOG_ERROR(LOG_FILTER_SQL, "Table `spell_scripts` - spell %u effect %u is not SPELL_EFFECT_SCRIPT_EFFECT or SPELL_EFFECT_DUMMY", spellId, i);
    }
}

void ObjectMgr::LoadEventScripts()
{
    LoadScripts(SCRIPTS_EVENT);

    std::set<uint32> evt_scripts;
    // Load all possible script entries from gameobjects
    GameObjectTemplateContainer const* gotc = sObjectMgr->GetGameObjectTemplates();
    for (GameObjectTemplateContainer::const_iterator itr = gotc->begin(); itr != gotc->end(); ++itr)
        if (uint32 eventId = itr->second.GetEventScriptId())
            evt_scripts.insert(eventId);

    // Load all possible script entries from spells
    for (uint32 i = 1; i < sSpellMgr->GetSpellInfoStoreSize(); ++i)
        if (SpellInfo const* spell = sSpellMgr->GetSpellInfo(i))
            for (uint8 j = 0; j < MAX_SPELL_EFFECTS; ++j)
                if (spell->Effects[j].Effect == SPELL_EFFECT_SEND_EVENT)
                    if (spell->Effects[j].MiscValue)
                        evt_scripts.insert(spell->Effects[j].MiscValue);

    for (size_t path_idx = 0; path_idx < sTaxiPathNodesByPath.size(); ++path_idx)
    {
        for (size_t node_idx = 0; node_idx < sTaxiPathNodesByPath[path_idx].size(); ++node_idx)
        {
            TaxiPathNodeEntry const& node = sTaxiPathNodesByPath[path_idx][node_idx];

            if (node.arrivalEventID)
                evt_scripts.insert(node.arrivalEventID);

            if (node.departureEventID)
                evt_scripts.insert(node.departureEventID);
        }
    }

    // Then check if all scripts are in above list of possible script entries
    for (ScriptMapMap::const_iterator itr = sEventScripts.begin(); itr != sEventScripts.end(); ++itr)
    {
        std::set<uint32>::const_iterator itr2 = evt_scripts.find(itr->first);
        if (itr2 == evt_scripts.end())
            TC_LOG_ERROR(LOG_FILTER_SQL, "Table `event_scripts` has script (Id: %u) not referring to any gameobject_template type 10 data2 field, type 3 data6 field, type 13 data 2 field or any spell effect %u",
                itr->first, SPELL_EFFECT_SEND_EVENT);
    }
}

//Load WP Scripts
void ObjectMgr::LoadWaypointScripts()
{
    LoadScripts(SCRIPTS_WAYPOINT);

    std::set<uint32> actionSet;

    for (ScriptMapMap::const_iterator itr = sWaypointScripts.begin(); itr != sWaypointScripts.end(); ++itr)
        actionSet.insert(itr->first);

    PreparedStatement* stmt = WorldDatabase.GetPreparedStatement(WORLD_SEL_WAYPOINT_DATA_ACTION);
    PreparedQueryResult result = WorldDatabase.Query(stmt);

    if (result)
    {
        do
        {
            Field* fields = result->Fetch();
            uint32 action = fields[0].GetUInt32();

            actionSet.erase(action);
        }
        while (result->NextRow());
    }

    for (std::set<uint32>::iterator itr = actionSet.begin(); itr != actionSet.end(); ++itr)
        TC_LOG_ERROR(LOG_FILTER_SQL, "There is no waypoint which links to the waypoint script %u", *itr);
}

void ObjectMgr::LoadSpellScriptNames()
{
    uint32 oldMSTime = getMSTime();

    _spellScriptsStore.clear();                            // need for reload case

    QueryResult result = WorldDatabase.Query("SELECT spell_id, ScriptName FROM spell_script_names");

    if (!result)
    {
        TC_LOG_INFO(LOG_FILTER_SERVER_LOADING, ">> Loaded 0 spell script names. DB table `spell_script_names` is empty!");
        return;
    }

    uint32 count = 0;

    do
    {

        Field* fields = result->Fetch();

        int32 spellId          = fields[0].GetInt32();
        const char *scriptName = fields[1].GetCString();

        bool allRanks = false;
        if (spellId <= 0)
        {
            allRanks = true;
            spellId = -spellId;
        }

        SpellInfo const* spellInfo = sSpellMgr->GetSpellInfo(spellId);
        if (!spellInfo)
        {
            TC_LOG_ERROR(LOG_FILTER_SQL, "Scriptname:`%s` spell (spell_id:%d) does not exist in `Spell.dbc`.", scriptName, fields[0].GetInt32());
            continue;
        }

        if (allRanks)
        {
            if (sSpellMgr->GetFirstSpellInChain(spellId) != uint32(spellId))
            {
                TC_LOG_ERROR(LOG_FILTER_SQL, "Scriptname:`%s` spell (spell_id:%d) is not first rank of spell.", scriptName, fields[0].GetInt32());
                continue;
            }
            while (spellInfo)
            {
                _spellScriptsStore.insert(SpellScriptsContainer::value_type(spellInfo->Id, GetScriptId(scriptName)));
                spellInfo = spellInfo->GetNextRankSpell();
            }
        }
        else
            _spellScriptsStore.insert(SpellScriptsContainer::value_type(spellInfo->Id, GetScriptId(scriptName)));
        ++count;
    }
    while (result->NextRow());

    TC_LOG_INFO(LOG_FILTER_SERVER_LOADING, ">> Loaded %u spell script names in %u ms", count, GetMSTimeDiffToNow(oldMSTime));
}

void ObjectMgr::ValidateSpellScripts()
{
    uint32 oldMSTime = getMSTime();

    if (_spellScriptsStore.empty())
    {
        TC_LOG_INFO(LOG_FILTER_SERVER_LOADING, ">> Validated 0 scripts.");
        return;
    }

    uint32 count = 0;

    for (SpellScriptsContainer::iterator itr = _spellScriptsStore.begin(); itr != _spellScriptsStore.end();)
    {
        SpellInfo const* spellEntry = sSpellMgr->GetSpellInfo(itr->first);
        std::vector<std::pair<SpellScriptLoader *, SpellScriptsContainer::iterator> > SpellScriptLoaders;
        sScriptMgr->CreateSpellScriptLoaders(itr->first, SpellScriptLoaders);
        itr = _spellScriptsStore.upper_bound(itr->first);

        for (std::vector<std::pair<SpellScriptLoader *, SpellScriptsContainer::iterator> >::iterator sitr = SpellScriptLoaders.begin(); sitr != SpellScriptLoaders.end(); ++sitr)
        {
            SpellScript* spellScript = sitr->first->GetSpellScript();
            AuraScript* auraScript = sitr->first->GetAuraScript();
            bool valid = true;
            if (!spellScript && !auraScript)
            {
                TC_LOG_ERROR(LOG_FILTER_TSCR, "Functions GetSpellScript() and GetAuraScript() of script `%s` do not return objects - script skipped",  GetScriptName(sitr->second->second));
                valid = false;
            }
            if (spellScript)
            {
                spellScript->_Init(&sitr->first->GetName(), spellEntry->Id);
                spellScript->_Register();
                if (!spellScript->_Validate(spellEntry))
                    valid = false;
                delete spellScript;
            }
            if (auraScript)
            {
                auraScript->_Init(&sitr->first->GetName(), spellEntry->Id);
                auraScript->_Register();
                if (!auraScript->_Validate(spellEntry))
                    valid = false;
                delete auraScript;
            }
            if (!valid)
            {
                _spellScriptsStore.erase(sitr->second);
            }
        }
        ++count;
    }

    TC_LOG_INFO(LOG_FILTER_SERVER_LOADING, ">> Validated %u scripts in %u ms", count, GetMSTimeDiffToNow(oldMSTime));
}

void ObjectMgr::LoadPageTexts()
{
    uint32 oldMSTime = getMSTime();

    //                                                 0      1       2
    QueryResult result = WorldDatabase.Query("SELECT entry, text, next_page FROM page_text");

    if (!result)
    {
        TC_LOG_INFO(LOG_FILTER_SERVER_LOADING, ">> Loaded 0 page texts. DB table `page_text` is empty!");
        return;
    }

    uint32 count = 0;
    do
    {
        Field* fields = result->Fetch();

        PageText& pageText = _pageTextStore[fields[0].GetUInt32()];

        pageText.Text     = fields[1].GetString();
        pageText.NextPage = fields[2].GetUInt32();

        ++count;
    }
    while (result->NextRow());

    for (PageTextContainer::const_iterator itr = _pageTextStore.begin(); itr != _pageTextStore.end(); ++itr)
    {
        if (itr->second.NextPage)
        {
            PageTextContainer::const_iterator itr2 = _pageTextStore.find(itr->second.NextPage);
            if (itr2 == _pageTextStore.end())
                TC_LOG_ERROR(LOG_FILTER_SQL, "Page text (Id: %u) has not existing next page (Id: %u)", itr->first, itr->second.NextPage);

        }
    }

    TC_LOG_INFO(LOG_FILTER_SERVER_LOADING, ">> Loaded %u page texts in %u ms", count, GetMSTimeDiffToNow(oldMSTime));
}

PageText const* ObjectMgr::GetPageText(uint32 pageEntry)
{
    PageTextContainer::const_iterator itr = _pageTextStore.find(pageEntry);
    if (itr != _pageTextStore.end())
        return &(itr->second);

    return NULL;
}

void ObjectMgr::LoadPageTextLocales()
{
    uint32 oldMSTime = getMSTime();

    _pageTextLocaleStore.clear();                             // need for reload case

    QueryResult result = WorldDatabase.Query("SELECT entry, text_loc1, text_loc2, text_loc3, text_loc4, text_loc5, text_loc6, text_loc7, text_loc8 FROM locales_page_text");

    if (!result)
        return;

    do
    {
        Field* fields = result->Fetch();

        uint32 entry = fields[0].GetUInt32();

        PageTextLocale& data = _pageTextLocaleStore[entry];

        for (uint8 i = 1; i < TOTAL_LOCALES; ++i)
            AddLocaleString(fields[i].GetString(), LocaleConstant(i), data.Text);
    } while (result->NextRow());

    TC_LOG_INFO(LOG_FILTER_SERVER_LOADING, ">> Loaded %lu PageText locale strings in %u ms", (unsigned long)_pageTextLocaleStore.size(), GetMSTimeDiffToNow(oldMSTime));
}

void ObjectMgr::LoadInstanceTemplate()
{
    uint32 oldMSTime = getMSTime();

    //                                                0     1       2        4
    QueryResult result = WorldDatabase.Query("SELECT map, parent, script, allowMount FROM instance_template");

    if (!result)
    {
        TC_LOG_INFO(LOG_FILTER_SERVER_LOADING, ">> Loaded 0 instance templates. DB table `page_text` is empty!");
        return;
    }

    uint32 count = 0;
    do
    {
        Field* fields = result->Fetch();

        uint16 mapID = fields[0].GetUInt16();

        if (!MapManager::IsValidMAP(mapID, true))
        {
            TC_LOG_ERROR(LOG_FILTER_SQL, "ObjectMgr::LoadInstanceTemplate: bad mapid %d for template!", mapID);
            continue;
        }

        InstanceTemplate instanceTemplate;

        instanceTemplate.AllowMount = fields[3].GetBool();
        instanceTemplate.Parent     = uint32(fields[1].GetUInt16());
        instanceTemplate.ScriptId   = sObjectMgr->GetScriptId(fields[2].GetCString());

        _instanceTemplateStore[mapID] = instanceTemplate;

        ++count;
    }
    while (result->NextRow());

    TC_LOG_INFO(LOG_FILTER_SERVER_LOADING, ">> Loaded %u instance templates in %u ms", count, GetMSTimeDiffToNow(oldMSTime));
}

InstanceTemplate const* ObjectMgr::GetInstanceTemplate(uint32 mapID)
{
    InstanceTemplateContainer::const_iterator itr = _instanceTemplateStore.find(uint16(mapID));
    if (itr != _instanceTemplateStore.end())
        return &(itr->second);

    return NULL;
}

void ObjectMgr::LoadInstanceEncounters()
{
    uint32 oldMSTime = getMSTime();

    //                                                 0         1            2                3
    QueryResult result = WorldDatabase.Query("SELECT entry, creditType, creditEntry, lastEncounterDungeon FROM instance_encounters");
    if (!result)
    {
        TC_LOG_ERROR(LOG_FILTER_SERVER_LOADING, ">> Loaded 0 instance encounters, table is empty!");
        return;
    }

    uint32 count = 0;
    std::map<uint32, DungeonEncounterEntry const*> dungeonLastBosses;
    do
    {
        Field* fields = result->Fetch();
        uint32 entry = fields[0].GetUInt32();
        uint8 creditType = fields[1].GetUInt8();
        uint32 creditEntry = fields[2].GetUInt32();
        uint32 lastEncounterDungeon = fields[3].GetUInt16();
        DungeonEncounterEntry const* dungeonEncounter = sDungeonEncounterStore.LookupEntry(entry);
        if (!dungeonEncounter)
        {
            TC_LOG_ERROR(LOG_FILTER_SQL, "Table `instance_encounters` has an invalid encounter id %u, skipped!", entry);
            continue;
        }

        if (lastEncounterDungeon && !sLFGMgr->GetLFGDungeonEntry(lastEncounterDungeon))
        {
            TC_LOG_ERROR(LOG_FILTER_SQL, "Table `instance_encounters` has an encounter %u (%s) marked as final for invalid dungeon id %u, skipped!", entry, dungeonEncounter->encounterName, lastEncounterDungeon);
            continue;
        }

        std::map<uint32, DungeonEncounterEntry const*>::const_iterator itr = dungeonLastBosses.find(lastEncounterDungeon);
        if (lastEncounterDungeon)
        {
            if (itr != dungeonLastBosses.end())
            {
                TC_LOG_ERROR(LOG_FILTER_SQL, "Table `instance_encounters` specified encounter %u (%s) as last encounter but %u (%s) is already marked as one, skipped!", entry, dungeonEncounter->encounterName, itr->second->id, itr->second->encounterName);
                continue;
            }

            dungeonLastBosses[lastEncounterDungeon] = dungeonEncounter;
        }

        switch (creditType)
        {
            case ENCOUNTER_CREDIT_KILL_CREATURE:
            {
                CreatureTemplate const* creatureInfo = GetCreatureTemplate(creditEntry);
                if (!creatureInfo)
                {
                    TC_LOG_ERROR(LOG_FILTER_SQL, "Table `instance_encounters` has an invalid creature (entry %u) linked to the encounter %u (%s), skipped!", creditEntry, entry, dungeonEncounter->encounterName);
                    continue;
                }
                const_cast<CreatureTemplate*>(creatureInfo)->flags_extra |= CREATURE_FLAG_EXTRA_DUNGEON_BOSS;
                break;
            }
            case ENCOUNTER_CREDIT_CAST_SPELL:
                if (!sSpellMgr->GetSpellInfo(creditEntry))
                {
                    TC_LOG_ERROR(LOG_FILTER_SQL, "Table `instance_encounters` has an invalid spell (entry %u) linked to the encounter %u (%s), skipped!", creditEntry, entry, dungeonEncounter->encounterName);
                    continue;
                }
                break;
            default:
                TC_LOG_ERROR(LOG_FILTER_SQL, "Table `instance_encounters` has an invalid credit type (%u) for encounter %u (%s), skipped!", creditType, entry, dungeonEncounter->encounterName);
                continue;
        }

        if (dungeonEncounter->difficulty == -1)
        {
            for (uint32 i = 0; i < MAX_DIFFICULTY; ++i)
            {
                if (GetMapDifficultyData(dungeonEncounter->mapId, Difficulty(i)))
                {
                    DungeonEncounterList& encounters = _dungeonEncounterStore[MAKE_PAIR32(dungeonEncounter->mapId, i)];
                    encounters.push_back(new DungeonEncounter(dungeonEncounter, EncounterCreditType(creditType), creditEntry, lastEncounterDungeon));
                }
            }
        }
        else
        {
            DungeonEncounterList& encounters = _dungeonEncounterStore[MAKE_PAIR32(dungeonEncounter->mapId, dungeonEncounter->difficulty)];
            encounters.push_back(new DungeonEncounter(dungeonEncounter, EncounterCreditType(creditType), creditEntry, lastEncounterDungeon));
        }

        ++count;
    } while (result->NextRow());

    TC_LOG_INFO(LOG_FILTER_SERVER_LOADING, ">> Loaded %u instance encounters in %u ms", count, GetMSTimeDiffToNow(oldMSTime));
}

GossipText const* ObjectMgr::GetGossipText(uint32 Text_ID) const
{
    GossipTextContainer::const_iterator itr = _gossipTextStore.find(Text_ID);
    if (itr != _gossipTextStore.end())
        return &itr->second;
    return NULL;
}

void ObjectMgr::LoadGossipText()
{
    uint32 oldMSTime = getMSTime();

    QueryResult result = WorldDatabase.Query("SELECT * FROM npc_text");

    int count = 0;
    if (!result)
    {
        TC_LOG_INFO(LOG_FILTER_SERVER_LOADING, ">> Loaded %u npc texts", count);
        return;
    }
    _gossipTextStore.rehash(result->GetRowCount());

    int cic;

    do
    {
        ++count;
        cic = 0;

        Field* fields = result->Fetch();

        uint32 Text_ID    = fields[cic++].GetUInt32();
        if (!Text_ID)
        {
            TC_LOG_ERROR(LOG_FILTER_SQL, "Table `npc_text` has record wit reserved id 0, ignore.");
            continue;
        }

        GossipText& gText = _gossipTextStore[Text_ID];

        for (int i = 0; i < MAX_GOSSIP_TEXT_OPTIONS; i++)
        {
            gText.Options[i].Text_0           = fields[cic++].GetString();
            gText.Options[i].Text_1           = fields[cic++].GetString();

            gText.Options[i].Language         = fields[cic++].GetUInt8();
            gText.Options[i].Probability      = fields[cic++].GetFloat();

            for (uint8 j=0; j < MAX_GOSSIP_TEXT_EMOTES; ++j)
            {
                gText.Options[i].Emotes[j]._Delay  = fields[cic++].GetUInt16();
                gText.Options[i].Emotes[j]._Emote  = fields[cic++].GetUInt16();
            }
        }
    } while (result->NextRow());

    TC_LOG_INFO(LOG_FILTER_SERVER_LOADING, ">> Loaded %u npc texts in %u ms", count, GetMSTimeDiffToNow(oldMSTime));
}

void ObjectMgr::LoadNpcTextLocales()
{
    uint32 oldMSTime = getMSTime();

    _npcTextLocaleStore.clear();                              // need for reload case

    QueryResult result = WorldDatabase.Query("SELECT ID, "
        "Text0_0_loc1, Text0_1_loc1, Text1_0_loc1, Text1_1_loc1, Text2_0_loc1, Text2_1_loc1, Text3_0_loc1, Text3_1_loc1, Text4_0_loc1, Text4_1_loc1, Text5_0_loc1, Text5_1_loc1, Text6_0_loc1, Text6_1_loc1, Text7_0_loc1, Text7_1_loc1, "
        "Text0_0_loc2, Text0_1_loc2, Text1_0_loc2, Text1_1_loc2, Text2_0_loc2, Text2_1_loc2, Text3_0_loc2, Text3_1_loc1, Text4_0_loc2, Text4_1_loc2, Text5_0_loc2, Text5_1_loc2, Text6_0_loc2, Text6_1_loc2, Text7_0_loc2, Text7_1_loc2, "
        "Text0_0_loc3, Text0_1_loc3, Text1_0_loc3, Text1_1_loc3, Text2_0_loc3, Text2_1_loc3, Text3_0_loc3, Text3_1_loc1, Text4_0_loc3, Text4_1_loc3, Text5_0_loc3, Text5_1_loc3, Text6_0_loc3, Text6_1_loc3, Text7_0_loc3, Text7_1_loc3, "
        "Text0_0_loc4, Text0_1_loc4, Text1_0_loc4, Text1_1_loc4, Text2_0_loc4, Text2_1_loc4, Text3_0_loc4, Text3_1_loc1, Text4_0_loc4, Text4_1_loc4, Text5_0_loc4, Text5_1_loc4, Text6_0_loc4, Text6_1_loc4, Text7_0_loc4, Text7_1_loc4, "
        "Text0_0_loc5, Text0_1_loc5, Text1_0_loc5, Text1_1_loc5, Text2_0_loc5, Text2_1_loc5, Text3_0_loc5, Text3_1_loc1, Text4_0_loc5, Text4_1_loc5, Text5_0_loc5, Text5_1_loc5, Text6_0_loc5, Text6_1_loc5, Text7_0_loc5, Text7_1_loc5, "
        "Text0_0_loc6, Text0_1_loc6, Text1_0_loc6, Text1_1_loc6, Text2_0_loc6, Text2_1_loc6, Text3_0_loc6, Text3_1_loc1, Text4_0_loc6, Text4_1_loc6, Text5_0_loc6, Text5_1_loc6, Text6_0_loc6, Text6_1_loc6, Text7_0_loc6, Text7_1_loc6, "
        "Text0_0_loc7, Text0_1_loc7, Text1_0_loc7, Text1_1_loc7, Text2_0_loc7, Text2_1_loc7, Text3_0_loc7, Text3_1_loc1, Text4_0_loc7, Text4_1_loc7, Text5_0_loc7, Text5_1_loc7, Text6_0_loc7, Text6_1_loc7, Text7_0_loc7, Text7_1_loc7, "
        "Text0_0_loc8, Text0_1_loc8, Text1_0_loc8, Text1_1_loc8, Text2_0_loc8, Text2_1_loc8, Text3_0_loc8, Text3_1_loc1, Text4_0_loc8, Text4_1_loc8, Text5_0_loc8, Text5_1_loc8, Text6_0_loc8, Text6_1_loc8, Text7_0_loc8, Text7_1_loc8 "
        " FROM locales_npc_text");

    if (!result)
        return;

    do
    {
        Field* fields = result->Fetch();

        uint32 entry = fields[0].GetUInt32();

        NpcTextLocale& data = _npcTextLocaleStore[entry];

        for (uint8 i = 1; i < TOTAL_LOCALES; ++i)
        {
            LocaleConstant locale = (LocaleConstant) i;
            for (uint8 j = 0; j < MAX_LOCALES; ++j)
            {
                AddLocaleString(fields[1 + 8 * 2 * (i - 1) + 2 * j].GetString(), locale, data.Text_0[j]);
                AddLocaleString(fields[1 + 8 * 2 * (i - 1) + 2 * j + 1].GetString(), locale, data.Text_1[j]);
            }
        }
    } while (result->NextRow());

    TC_LOG_INFO(LOG_FILTER_SERVER_LOADING, ">> Loaded %lu NpcText locale strings in %u ms", (unsigned long)_npcTextLocaleStore.size(), GetMSTimeDiffToNow(oldMSTime));
}

//not very fast function but it is called only once a day, or on starting-up
void ObjectMgr::ReturnOrDeleteOldMails(bool serverUp)
{
    uint32 oldMSTime = getMSTime();

    time_t curTime = time(NULL);
    tm* lt = localtime(&curTime);
    uint64 basetime(curTime);
    TC_LOG_INFO(LOG_FILTER_GENERAL, "Returning mails current time: hour: %d, minute: %d, second: %d ", lt->tm_hour, lt->tm_min, lt->tm_sec);

    // Delete all old mails without item and without body immediately, if starting server
    if (!serverUp)
    {
        PreparedStatement* stmt = CharacterDatabase.GetPreparedStatement(CHAR_DEL_EMPTY_EXPIRED_MAIL);
        stmt->setUInt64(0, basetime);
        CharacterDatabase.Execute(stmt);
    }
    PreparedStatement* stmt = CharacterDatabase.GetPreparedStatement(CHAR_SEL_EXPIRED_MAIL);
    stmt->setUInt64(0, basetime);
    PreparedQueryResult result = CharacterDatabase.Query(stmt);
    if (!result)
    {
        TC_LOG_INFO(LOG_FILTER_SERVER_LOADING, ">> No expired mails found.");
        return;                                             // any mails need to be returned or deleted
    }

    std::map<uint32 /*messageId*/, MailItemInfoVec> itemsCache;
    stmt = CharacterDatabase.GetPreparedStatement(CHAR_SEL_EXPIRED_MAIL_ITEMS);
    stmt->setUInt32(0, (uint32)basetime);
    if (PreparedQueryResult items = CharacterDatabase.Query(stmt))
    {
        MailItemInfo item;
        do
        {
            Field* fields = items->Fetch();
            item.item_guid = fields[0].GetUInt32();
            item.item_template = fields[1].GetUInt32();
            uint32 mailId = fields[2].GetUInt32();
            itemsCache[mailId].push_back(item);
        } while (items->NextRow());
    }

    uint32 deletedCount = 0;
    uint32 returnedCount = 0;
    do
    {
        Field* fields = result->Fetch();
        Mail* m = new Mail;
        m->messageID      = fields[0].GetUInt32();
        m->messageType    = fields[1].GetUInt8();
        m->sender         = fields[2].GetUInt32();
        m->receiver       = fields[3].GetUInt32();
        bool has_items    = fields[4].GetBool();
        m->expire_time    = time_t(fields[5].GetUInt32());
        m->deliver_time   = 0;
        m->COD            = fields[6].GetUInt64();
        m->checked        = fields[7].GetUInt8();
        m->mailTemplateId = fields[8].GetInt16();

        Player* player = NULL;
        if (serverUp)
            player = ObjectAccessor::FindPlayer((uint64)m->receiver);

        if (player && player->m_mailsLoaded)
        {                                                   // this code will run very improbably (the time is between 4 and 5 am, in game is online a player, who has old mail
            // his in mailbox and he has already listed his mails)
            delete m;
            continue;
        }

        // Delete or return mail
        if (has_items)
        {
            // read items from cache
            m->items.swap(itemsCache[m->messageID]);

            // if it is mail from non-player, or if it's already return mail, it shouldn't be returned, but deleted
            if (m->messageType != MAIL_NORMAL || (m->checked & (MAIL_CHECK_MASK_COD_PAYMENT | MAIL_CHECK_MASK_RETURNED)))
            {
                // mail open and then not returned
                for (MailItemInfoVec::iterator itr2 = m->items.begin(); itr2 != m->items.end(); ++itr2)
                {
                    stmt = CharacterDatabase.GetPreparedStatement(CHAR_DEL_ITEM_INSTANCE);
                    stmt->setUInt32(0, itr2->item_guid);
                    CharacterDatabase.Execute(stmt);
                }
            }
            else
            {
                // Mail will be returned
                stmt = CharacterDatabase.GetPreparedStatement(CHAR_UPD_MAIL_RETURNED);
                stmt->setUInt32(0, m->receiver);
                stmt->setUInt32(1, m->sender);
                stmt->setUInt32(2, basetime + 30 * DAY);
                stmt->setUInt32(3, basetime);
                stmt->setUInt8 (4, uint8(MAIL_CHECK_MASK_RETURNED));
                stmt->setUInt32(5, m->messageID);
                CharacterDatabase.Execute(stmt);
                for (MailItemInfoVec::iterator itr2 = m->items.begin(); itr2 != m->items.end(); ++itr2)
                {
                    // Update receiver in mail items for its proper delivery, and in instance_item for avoid lost item at sender delete
                    stmt = CharacterDatabase.GetPreparedStatement(CHAR_UPD_MAIL_ITEM_RECEIVER);
                    stmt->setUInt32(0, m->sender);
                    stmt->setUInt32(1, itr2->item_guid);
                    CharacterDatabase.Execute(stmt);

                    stmt = CharacterDatabase.GetPreparedStatement(CHAR_UPD_ITEM_OWNER);
                    stmt->setUInt32(0, m->sender);
                    stmt->setUInt32(1, itr2->item_guid);
                    CharacterDatabase.Execute(stmt);
                }
                delete m;
                ++returnedCount;
                continue;
            }
        }

        stmt = CharacterDatabase.GetPreparedStatement(CHAR_DEL_MAIL_BY_ID);
        stmt->setUInt32(0, m->messageID);
        CharacterDatabase.Execute(stmt);
        delete m;
        ++deletedCount;
    }
    while (result->NextRow());

    TC_LOG_INFO(LOG_FILTER_SERVER_LOADING, ">> Processed %u expired mails: %u deleted and %u returned in %u ms", deletedCount + returnedCount, deletedCount, returnedCount, GetMSTimeDiffToNow(oldMSTime));
}

void ObjectMgr::LoadQuestAreaTriggers()
{
    uint32 oldMSTime = getMSTime();

    _questAreaTriggerStore.clear();                           // need for reload case

    QueryResult result = WorldDatabase.Query("SELECT id, quest FROM areatrigger_involvedrelation");

    if (!result)
    {
        TC_LOG_INFO(LOG_FILTER_SERVER_LOADING, ">> Loaded 0 quest trigger points. DB table `areatrigger_involvedrelation` is empty.");
        return;
    }

    uint32 count = 0;

    do
    {
        ++count;

        Field* fields = result->Fetch();

        uint32 trigger_ID = fields[0].GetUInt32();
        uint32 quest_ID   = fields[1].GetUInt32();

        AreaTriggerEntry const* atEntry = sAreaTriggerStore.LookupEntry(trigger_ID);
        if (!atEntry)
        {
            TC_LOG_ERROR(LOG_FILTER_SQL, "Area trigger (ID:%u) does not exist in `AreaTrigger.dbc`.", trigger_ID);
            continue;
        }

        Quest const* quest = GetQuestTemplate(quest_ID);

        if (!quest)
        {
            TC_LOG_ERROR(LOG_FILTER_SQL, "Table `areatrigger_involvedrelation` has record (id: %u) for not existing quest %u", trigger_ID, quest_ID);
            continue;
        }

        if (!quest->HasSpecialFlag(QUEST_SPECIAL_FLAGS_EXPLORATION_OR_EVENT))
        {
            TC_LOG_ERROR(LOG_FILTER_SQL, "Table `areatrigger_involvedrelation` has record (id: %u) for not quest %u, but quest not have flag QUEST_SPECIAL_FLAGS_EXPLORATION_OR_EVENT. Trigger or quest flags must be fixed, quest modified to require objective.", trigger_ID, quest_ID);

            // this will prevent quest completing without objective
            const_cast<Quest*>(quest)->SetSpecialFlag(QUEST_SPECIAL_FLAGS_EXPLORATION_OR_EVENT);

            // continue; - quest modified to required objective and trigger can be allowed.
        }

        _questAreaTriggerStore[trigger_ID] = quest_ID;

    } while (result->NextRow());

    TC_LOG_INFO(LOG_FILTER_SERVER_LOADING, ">> Loaded %u quest trigger points in %u ms", count, GetMSTimeDiffToNow(oldMSTime));
}

void ObjectMgr::LoadTavernAreaTriggers()
{
    uint32 oldMSTime = getMSTime();

    _tavernAreaTriggerStore.clear();                          // need for reload case

    QueryResult result = WorldDatabase.Query("SELECT id FROM areatrigger_tavern");

    if (!result)
    {
        TC_LOG_INFO(LOG_FILTER_SERVER_LOADING, ">> Loaded 0 tavern triggers. DB table `areatrigger_tavern` is empty.");
        return;
    }

    uint32 count = 0;

    do
    {
        ++count;

        Field* fields = result->Fetch();

        uint32 Trigger_ID      = fields[0].GetUInt32();

        AreaTriggerEntry const* atEntry = sAreaTriggerStore.LookupEntry(Trigger_ID);
        if (!atEntry)
        {
            TC_LOG_ERROR(LOG_FILTER_SQL, "Area trigger (ID:%u) does not exist in `AreaTrigger.dbc`.", Trigger_ID);
            continue;
        }

        _tavernAreaTriggerStore.insert(Trigger_ID);
    } while (result->NextRow());

    TC_LOG_INFO(LOG_FILTER_SERVER_LOADING, ">> Loaded %u tavern triggers in %u ms", count, GetMSTimeDiffToNow(oldMSTime));
}

void ObjectMgr::LoadAreaTriggerScripts()
{
    uint32 oldMSTime = getMSTime();

    _areaTriggerScriptStore.clear();                            // need for reload case
    QueryResult result = WorldDatabase.Query("SELECT entry, ScriptName FROM areatrigger_scripts");

    if (!result)
    {
        TC_LOG_INFO(LOG_FILTER_SERVER_LOADING, ">> Loaded 0 areatrigger scripts. DB table `areatrigger_scripts` is empty.");
        return;
    }

    uint32 count = 0;

    do
    {
        ++count;

        Field* fields = result->Fetch();

        uint32 Trigger_ID      = fields[0].GetUInt32();
        const char *scriptName = fields[1].GetCString();

        AreaTriggerEntry const* atEntry = sAreaTriggerStore.LookupEntry(Trigger_ID);
        if (!atEntry)
        {
            TC_LOG_ERROR(LOG_FILTER_SQL, "Area trigger (ID:%u) does not exist in `AreaTrigger.dbc`.", Trigger_ID);
            continue;
        }
        _areaTriggerScriptStore[Trigger_ID] = GetScriptId(scriptName);
    } while (result->NextRow());

    TC_LOG_INFO(LOG_FILTER_SERVER_LOADING, ">> Loaded %u areatrigger scripts in %u ms", count, GetMSTimeDiffToNow(oldMSTime));
}

uint32 ObjectMgr::GetNearestTaxiNode(float x, float y, float z, uint32 mapid, uint32 team)
{
    bool found = false;
    float dist = 10000;
    uint32 id = 0;

    for (uint32 i = 1; i < sTaxiNodesStore.GetNumRows(); ++i)
    {
        TaxiNodesEntry const* node = sTaxiNodesStore.LookupEntry(i);

        if (!node || node->map_id != mapid || (!node->MountCreatureID[team == ALLIANCE ? 1 : 0] && node->MountCreatureID[0] != 32981)) // dk flight
            continue;

        uint8  field   = (uint8)((i - 1) / 8);
        uint32 submask = 1 << ((i-1) % 8);

        // skip not taxi network nodes
        if ((sTaxiNodesMask[field] & submask) == 0)
            continue;

        float dist2 = (node->x - x)*(node->x - x)+(node->y - y)*(node->y - y)+(node->z - z)*(node->z - z);
        if (found)
        {
            if (dist2 < dist)
            {
                dist = dist2;
                id = i;
            }
        }
        else
        {
            found = true;
            dist = dist2;
            id = i;
        }
    }

    return id;
}

void ObjectMgr::GetTaxiPath(uint32 source, uint32 destination, uint32 &path, uint32 &cost)
{
    TaxiPathSetBySource::iterator src_i = sTaxiPathSetBySource.find(source);
    if (src_i == sTaxiPathSetBySource.end())
    {
        path = 0;
        cost = 0;
        return;
    }

    TaxiPathSetForSource& pathSet = src_i->second;

    TaxiPathSetForSource::iterator dest_i = pathSet.find(destination);
    if (dest_i == pathSet.end())
    {
        path = 0;
        cost = 0;
        return;
    }

    cost = dest_i->second.price;
    path = dest_i->second.ID;
}

uint32 ObjectMgr::GetTaxiMountDisplayId(uint32 id, uint32 team, bool allowed_alt_team /* = false */)
{
    uint32 mount_id = 0;

    // select mount creature id
    TaxiNodesEntry const* node = sTaxiNodesStore.LookupEntry(id);
    if (node)
    {
        uint32 mount_entry = 0;
        if (team == ALLIANCE)
            mount_entry = node->MountCreatureID[1];
        else
            mount_entry = node->MountCreatureID[0];

        // Fix for Alliance not being able to use Acherus taxi
        // only one mount type for both sides
        if (mount_entry == 0 && allowed_alt_team)
        {
            // Simply reverse the selection. At least one team in theory should have a valid mount ID to choose.
            mount_entry = team == ALLIANCE ? node->MountCreatureID[0] : node->MountCreatureID[1];
        }

        CreatureTemplate const* mount_info = GetCreatureTemplate(mount_entry);
        if (mount_info)
        {
            mount_id = mount_info->GetRandomValidModelId();
            if (!mount_id)
            {
                TC_LOG_ERROR(LOG_FILTER_SQL, "No displayid found for the taxi mount with the entry %u! Can't load it!", mount_entry);
                return 0;
            }
        }
    }

    // minfo is not actually used but the mount_id was updated
    GetCreatureModelRandomGender(&mount_id);

    return mount_id;
}

void ObjectMgr::LoadGraveyardZones()
{
    uint32 oldMSTime = getMSTime();

    GraveYardStore.clear();                                  // need for reload case

    //                                                0       1         2
    QueryResult result = WorldDatabase.Query("SELECT id, ghost_zone, faction FROM game_graveyard_zone");

    if (!result)
    {
        TC_LOG_INFO(LOG_FILTER_SERVER_LOADING, ">> Loaded 0 graveyard-zone links. DB table `game_graveyard_zone` is empty.");
        return;
    }

    uint32 count = 0;

    do
    {
        ++count;

        Field* fields = result->Fetch();

        uint32 safeLocId = fields[0].GetUInt32();
        uint32 zoneId = fields[1].GetUInt32();
        uint32 team   = fields[2].GetUInt16();

        WorldSafeLocsEntry const* entry = sWorldSafeLocsStore.LookupEntry(safeLocId);
        if (!entry)
        {
            TC_LOG_ERROR(LOG_FILTER_SQL, "Table `game_graveyard_zone` has a record for not existing graveyard (WorldSafeLocs.dbc id) %u, skipped.", safeLocId);
            continue;
        }

        AreaTableEntry const* areaEntry = GetAreaEntryByAreaID(zoneId);
        if (!areaEntry)
        {
            TC_LOG_ERROR(LOG_FILTER_SQL, "Table `game_graveyard_zone` has a record for not existing zone id (%u), skipped.", zoneId);
            continue;
        }

        if (areaEntry->zone != 0)
        {
            TC_LOG_ERROR(LOG_FILTER_SQL, "Table `game_graveyard_zone` has a record for subzone id (%u) instead of zone, skipped.", zoneId);
            continue;
        }

        if (team != 0 && team != HORDE && team != ALLIANCE)
        {
            TC_LOG_ERROR(LOG_FILTER_SQL, "Table `game_graveyard_zone` has a record for non player faction (%u), skipped.", team);
            continue;
        }

        if (!AddGraveYardLink(safeLocId, zoneId, team, false))
            TC_LOG_ERROR(LOG_FILTER_SQL, "Table `game_graveyard_zone` has a duplicate record for Graveyard (ID: %u) and Zone (ID: %u), skipped.", safeLocId, zoneId);
    } while (result->NextRow());

    TC_LOG_INFO(LOG_FILTER_SERVER_LOADING, ">> Loaded %u graveyard-zone links in %u ms", count, GetMSTimeDiffToNow(oldMSTime));
}

WorldSafeLocsEntry const* ObjectMgr::GetDefaultGraveYard(uint32 team)
{
    enum DefaultGraveyard
    {
        HORDE_GRAVEYARD    = 10, // Crossroads
        ALLIANCE_GRAVEYARD = 4   // Westfall
    };

    if (team == HORDE)
        return sWorldSafeLocsStore.LookupEntry(HORDE_GRAVEYARD);
    else if (team == ALLIANCE)
        return sWorldSafeLocsStore.LookupEntry(ALLIANCE_GRAVEYARD);
    else return NULL;
}

WorldSafeLocsEntry const* ObjectMgr::GetClosestGraveYard(float x, float y, float z, uint32 MapId, uint32 team)
{
    // search for zone associated closest graveyard
    uint32 zoneId = sMapMgr->GetZoneId(MapId, x, y, z);

    if (!zoneId)
    {
        if (z > -500)
        {
            TC_LOG_ERROR(LOG_FILTER_GENERAL, "ZoneId not found for map %u coords (%f, %f, %f)", MapId, x, y, z);
            return GetDefaultGraveYard(team);
        }
    }

    // Simulate std. algorithm:
    //   found some graveyard associated to (ghost_zone, ghost_map)
    //
    //   if mapId == graveyard.mapId (ghost in plain zone or city or battleground) and search graveyard at same map
    //     then check faction
    //   if mapId != graveyard.mapId (ghost in instance) and search any graveyard associated
    //     then check faction
    GraveYardMapBounds range = GraveYardStore.equal_range(zoneId);
    MapEntry const* map = sMapStore.LookupEntry(MapId);

    // not need to check validity of map object; MapId _MUST_ be valid here
    if (range.first == range.second && !map->IsBattlegroundOrArena())
    {
        TC_LOG_ERROR(LOG_FILTER_SQL, "Table `game_graveyard_zone` incomplete: Zone %u Team %u does not have a linked graveyard.", zoneId, team);
        return GetDefaultGraveYard(team);
    }

    // at corpse map
    bool foundNear = false;
    float distNear = 10000;
    WorldSafeLocsEntry const* entryNear = NULL;

    // at entrance map for corpse map
    bool foundEntr = false;
    float distEntr = 10000;
    WorldSafeLocsEntry const* entryEntr = NULL;

    // some where other
    WorldSafeLocsEntry const* entryFar = NULL;

    MapEntry const* mapEntry = sMapStore.LookupEntry(MapId);

    for (; range.first != range.second; ++range.first)
    {
        GraveYardData const& data = range.first->second;

        WorldSafeLocsEntry const* entry = sWorldSafeLocsStore.LookupEntry(data.safeLocId);
        if (!entry)
        {
            TC_LOG_ERROR(LOG_FILTER_SQL, "Table `game_graveyard_zone` has record for not existing graveyard (WorldSafeLocs.dbc id) %u, skipped.", data.safeLocId);
            continue;
        }

        // skip enemy faction graveyard
        // team == 0 case can be at call from .neargrave
        if (data.team != 0 && team != 0 && data.team != team)
            continue;

        // find now nearest graveyard at other map
        if (MapId != entry->map_id)
        {
            // if find graveyard at different map from where entrance placed (or no entrance data), use any first
            if (!mapEntry
                || mapEntry->entrance_map < 0
                || uint32(mapEntry->entrance_map) != entry->map_id
                || (mapEntry->entrance_x == 0 && mapEntry->entrance_y == 0))
            {
                // not have any corrdinates for check distance anyway
                entryFar = entry;
                continue;
            }

            // at entrance map calculate distance (2D);
            float dist2 = (entry->x - mapEntry->entrance_x)*(entry->x - mapEntry->entrance_x)
                +(entry->y - mapEntry->entrance_y)*(entry->y - mapEntry->entrance_y);
            if (foundEntr)
            {
                if (dist2 < distEntr)
                {
                    distEntr = dist2;
                    entryEntr = entry;
                }
            }
            else
            {
                foundEntr = true;
                distEntr = dist2;
                entryEntr = entry;
            }
        }
        // find now nearest graveyard at same map
        else
        {
            float dist2 = (entry->x - x)*(entry->x - x)+(entry->y - y)*(entry->y - y)+(entry->z - z)*(entry->z - z);
            if (foundNear)
            {
                if (dist2 < distNear)
                {
                    distNear = dist2;
                    entryNear = entry;
                }
            }
            else
            {
                foundNear = true;
                distNear = dist2;
                entryNear = entry;
            }
        }
    }

    if (entryNear)
        return entryNear;

    if (entryEntr)
        return entryEntr;

    return entryFar;
}

GraveYardData const* ObjectMgr::FindGraveYardData(uint32 id, uint32 zoneId)
{
    GraveYardMapBounds range = GraveYardStore.equal_range(zoneId);
    for (; range.first != range.second; ++range.first)
    {
        GraveYardData const& data = range.first->second;
        if (data.safeLocId == id)
            return &data;
    }
    return NULL;
}

bool ObjectMgr::AddGraveYardLink(uint32 id, uint32 zoneId, uint32 team, bool persist /*= true*/)
{
    if (FindGraveYardData(id, zoneId))
        return false;

    // add link to loaded data
    GraveYardData data;
    data.safeLocId = id;
    data.team = team;

    GraveYardStore.insert(GraveYardContainer::value_type(zoneId, data));

    // add link to DB
    if (persist)
    {
        PreparedStatement* stmt = WorldDatabase.GetPreparedStatement(WORLD_INS_GRAVEYARD_ZONE);

        stmt->setUInt32(0, id);
        stmt->setUInt32(1, zoneId);
        stmt->setUInt16(2, uint16(team));

        WorldDatabase.Execute(stmt);
    }

    return true;
}

void ObjectMgr::RemoveGraveYardLink(uint32 id, uint32 zoneId, uint32 team, bool persist /*= false*/)
{
    GraveYardMapBoundsNonConst range = GraveYardStore.equal_range(zoneId);
    if (range.first == range.second)
    {
        //TC_LOG_ERROR(LOG_FILTER_SQL, "Table `game_graveyard_zone` incomplete: Zone %u Team %u does not have a linked graveyard.", zoneId, team);
        return;
    }

    bool found = false;


    for (; range.first != range.second; ++range.first)
    {
        GraveYardData & data = range.first->second;

        // skip not matching safezone id
        if (data.safeLocId != id)
            continue;

        // skip enemy faction graveyard at same map (normal area, city, or battleground)
        // team == 0 case can be at call from .neargrave
        if (data.team != 0 && team != 0 && data.team != team)
            continue;

        found = true;
        break;
    }

    // no match, return
    if (!found)
        return;

    // remove from links
    GraveYardStore.erase(range.first);

    // remove link from DB
    if (persist)
    {
        PreparedStatement* stmt = WorldDatabase.GetPreparedStatement(WORLD_DEL_GRAVEYARD_ZONE);

        stmt->setUInt32(0, id);
        stmt->setUInt32(1, zoneId);
        stmt->setUInt16(2, uint16(team));

        WorldDatabase.Execute(stmt);
    }
}

void ObjectMgr::LoadAreaTriggerTeleports()
{
    uint32 oldMSTime = getMSTime();

    _areaTriggerStore.clear();                                  // need for reload case

    //                                                        0            1                  2                  3                  4                   5
    QueryResult result = WorldDatabase.Query("SELECT id,  target_map, target_position_x, target_position_y, target_position_z, target_orientation FROM areatrigger_teleport");
    if (!result)
    {
        TC_LOG_INFO(LOG_FILTER_SERVER_LOADING, ">> Loaded 0 area trigger teleport definitions. DB table `areatrigger_teleport` is empty.");
        return;
    }

    uint32 count = 0;

    do
    {
        Field* fields = result->Fetch();

        ++count;

        uint32 Trigger_ID = fields[0].GetUInt32();

        AreaTriggerStruct at;

        at.target_mapId             = fields[1].GetUInt16();
        at.target_X                 = fields[2].GetFloat();
        at.target_Y                 = fields[3].GetFloat();
        at.target_Z                 = fields[4].GetFloat();
        at.target_Orientation       = fields[5].GetFloat();

        AreaTriggerEntry const* atEntry = sAreaTriggerStore.LookupEntry(Trigger_ID);
        if (!atEntry)
        {
            TC_LOG_ERROR(LOG_FILTER_SQL, "Area trigger (ID:%u) does not exist in `AreaTrigger.dbc`.", Trigger_ID);
            continue;
        }

        MapEntry const* mapEntry = sMapStore.LookupEntry(at.target_mapId);
        if (!mapEntry)
        {
            TC_LOG_ERROR(LOG_FILTER_SQL, "Area trigger (ID:%u) target map (ID: %u) does not exist in `Map.dbc`.", Trigger_ID, at.target_mapId);
            continue;
        }

        if (at.target_X == 0 && at.target_Y == 0 && at.target_Z == 0)
        {
            TC_LOG_ERROR(LOG_FILTER_SQL, "Area trigger (ID:%u) target coordinates not provided.", Trigger_ID);
            continue;
        }

        _areaTriggerStore[Trigger_ID] = at;

    } while (result->NextRow());

    TC_LOG_INFO(LOG_FILTER_SERVER_LOADING, ">> Loaded %u area trigger teleport definitions in %u ms", count, GetMSTimeDiffToNow(oldMSTime));
}

void ObjectMgr::LoadAccessRequirements()
{
    uint32 oldMSTime = getMSTime();

    if (!_accessRequirementStore.empty())
    {
        for (AccessRequirementContainer::iterator itr = _accessRequirementStore.begin(); itr != _accessRequirementStore.end(); ++itr)
            delete itr->second;

        _accessRequirementStore.clear();                                  // need for reload case
    }

    //                                               0      1           2          3          4     5      6             7             8                      9
    QueryResult result = WorldDatabase.Query("SELECT mapid, difficulty, level_min, level_max, item, item2, quest_done_A, quest_done_H, completed_achievement, quest_failed_text FROM access_requirement");
    if (!result)
    {
        TC_LOG_INFO(LOG_FILTER_SERVER_LOADING, ">> Loaded 0 access requirement definitions. DB table `access_requirement` is empty.");
        return;
    }

    uint32 count = 0;

    do
    {
        Field* fields = result->Fetch();

        ++count;

        uint32 mapid = fields[0].GetUInt32();
        uint8 difficulty = fields[1].GetUInt8();
        uint32 requirement_ID = MAKE_PAIR32(mapid, difficulty);

        AccessRequirement* ar = new AccessRequirement();

        ar->levelMin = fields[2].GetUInt8();
        ar->levelMax = fields[3].GetUInt8();
        ar->item = fields[4].GetUInt32();
        ar->item2 = fields[5].GetUInt32();
        ar->quest_A = fields[6].GetUInt32();
        ar->quest_H = fields[7].GetUInt32();
        ar->achievement = fields[8].GetUInt32();
        ar->questFailedText = fields[9].GetString();

        if (ar->item)
        {
            ItemTemplate const* pProto = GetItemTemplate(ar->item);
            if (!pProto)
            {
                TC_LOG_ERROR(LOG_FILTER_GENERAL, "Key item %u does not exist for map %u difficulty %u, removing key requirement.", ar->item, mapid, difficulty);
                ar->item = 0;
            }
        }

        if (ar->item2)
        {
            ItemTemplate const* pProto = GetItemTemplate(ar->item2);
            if (!pProto)
            {
                TC_LOG_ERROR(LOG_FILTER_GENERAL, "Second item %u does not exist for map %u difficulty %u, removing key requirement.", ar->item2, mapid, difficulty);
                ar->item2 = 0;
            }
        }

        if (ar->quest_A)
        {
            if (!GetQuestTemplate(ar->quest_A))
            {
                TC_LOG_ERROR(LOG_FILTER_SQL, "Required Alliance Quest %u not exist for map %u difficulty %u, remove quest done requirement.", ar->quest_A, mapid, difficulty);
                ar->quest_A = 0;
            }
        }

        if (ar->quest_H)
        {
            if (!GetQuestTemplate(ar->quest_H))
            {
                TC_LOG_ERROR(LOG_FILTER_SQL, "Required Horde Quest %u not exist for map %u difficulty %u, remove quest done requirement.", ar->quest_H, mapid, difficulty);
                ar->quest_H = 0;
            }
        }

        if (ar->achievement)
        {
            if (!sAchievementMgr->GetAchievement(ar->achievement))
            {
                TC_LOG_ERROR(LOG_FILTER_SQL, "Required Achievement %u not exist for map %u difficulty %u, remove quest done requirement.", ar->achievement, mapid, difficulty);
                ar->achievement = 0;
            }
        }

        _accessRequirementStore[requirement_ID] = ar;
    } while (result->NextRow());

    TC_LOG_INFO(LOG_FILTER_SERVER_LOADING, ">> Loaded %u access requirement definitions in %u ms", count, GetMSTimeDiffToNow(oldMSTime));
}

/*
 * Searches for the areatrigger which teleports players out of the given map with instance_template.parent field support
 */
AreaTriggerStruct const* ObjectMgr::GetGoBackTrigger(uint32 Map) const
{
    bool useParentDbValue = false;
    uint32 parentId = 0;
    const MapEntry* mapEntry = sMapStore.LookupEntry(Map);
    if (!mapEntry || mapEntry->entrance_map < 0)
        return NULL;

    if (mapEntry->IsDungeon())
    {
        const InstanceTemplate* iTemplate = sObjectMgr->GetInstanceTemplate(Map);

        if (!iTemplate)
            return NULL;

        parentId = iTemplate->Parent;
        useParentDbValue = true;
    }

    uint32 entrance_map = uint32(mapEntry->entrance_map);
    for (AreaTriggerContainer::const_iterator itr = _areaTriggerStore.begin(); itr != _areaTriggerStore.end(); ++itr)
        if ((!useParentDbValue && itr->second.target_mapId == entrance_map) || (useParentDbValue && itr->second.target_mapId == parentId))
        {
            AreaTriggerEntry const* atEntry = sAreaTriggerStore.LookupEntry(itr->first);
            if (atEntry && atEntry->mapid == Map)
                return &itr->second;
        }
    return NULL;
}

/**
 * Searches for the areatrigger which teleports players to the given map
 */
AreaTriggerStruct const* ObjectMgr::GetMapEntranceTrigger(uint32 Map) const
{
    for (AreaTriggerContainer::const_iterator itr = _areaTriggerStore.begin(); itr != _areaTriggerStore.end(); ++itr)
    {
        if (itr->second.target_mapId == Map)
        {
            AreaTriggerEntry const* atEntry = sAreaTriggerStore.LookupEntry(itr->first);
            if (atEntry)
                return &itr->second;
        }
    }
    return NULL;
}

void ObjectMgr::SetHighestGuids()
{
    QueryResult result = CharacterDatabase.Query("SELECT MAX(guid) FROM characters");
    if (result)
        _hiCharGuid = (*result)[0].GetUInt32()+1;

    result = WorldDatabase.Query("SELECT MAX(guid) FROM creature");
    if (result)
        _hiCreatureGuid = (*result)[0].GetUInt32()+1;

    result = CharacterDatabase.Query("SELECT MAX(guid) FROM item_instance");
    if (result)
        _hiItemGuid = (*result)[0].GetUInt32()+1;

    // Cleanup other tables from not existed guids ( >= _hiItemGuid)
    CharacterDatabase.PExecute("DELETE FROM character_inventory WHERE item >= '%u'", _hiItemGuid);      // One-time query
    CharacterDatabase.PExecute("DELETE FROM mail_items WHERE item_guid >= '%u'", _hiItemGuid);          // One-time query
    CharacterDatabase.PExecute("DELETE FROM auctionhouse WHERE itemguid >= '%u'", _hiItemGuid);         // One-time query
    CharacterDatabase.PExecute("DELETE FROM guild_bank_item WHERE item_guid >= '%u'", _hiItemGuid);     // One-time query

    result = WorldDatabase.Query("SELECT MAX(guid) FROM gameobject");
    if (result)
        _hiGoGuid = (*result)[0].GetUInt32()+1;

    result = WorldDatabase.Query("SELECT MAX(guid) FROM transports");
    if (result)
        _hiMoTransGuid = (*result)[0].GetUInt32()+1;

    result = CharacterDatabase.Query("SELECT MAX(id) FROM auctionhouse");
    if (result)
        _auctionId = (*result)[0].GetUInt32()+1;

    result = CharacterDatabase.Query("SELECT MAX(id) FROM mail");
    if (result)
        _mailId = (*result)[0].GetUInt32()+1;

    result = CharacterDatabase.Query("SELECT MAX(corpseGuid) FROM corpse");
    if (result)
        _hiCorpseGuid = (*result)[0].GetUInt32()+1;

    result = CharacterDatabase.Query("SELECT MAX(arenateamid) FROM arena_team");
    if (result)
        sArenaTeamMgr->SetNextArenaTeamId((*result)[0].GetUInt32()+1);

    result = CharacterDatabase.Query("SELECT MAX(setguid) FROM character_equipmentsets");
    if (result)
        _equipmentSetGuid = (*result)[0].GetUInt64()+1;

    result = CharacterDatabase.Query("SELECT MAX(guildId) FROM guild");
    if (result)
        sGuildMgr->SetNextGuildId((*result)[0].GetUInt32()+1);

    result = CharacterDatabase.Query("SELECT MAX(guid) FROM groups");
    if (result)
        sGroupMgr->SetGroupDbStoreSize((*result)[0].GetUInt32()+1);

    result = CharacterDatabase.Query("SELECT MAX(itemId) from character_void_storage");
    if (result)
        _voidItemId = (*result)[0].GetUInt64()+1;
}

uint32 ObjectMgr::GenerateAuctionID()
{
    if (_auctionId >= 0xFFFFFFFE)
    {
        TC_LOG_ERROR(LOG_FILTER_GENERAL, "Auctions ids overflow!! Can't continue, shutting down server. ");
        World::StopNow(ERROR_EXIT_CODE);
    }
    return _auctionId++;
}

uint64 ObjectMgr::GenerateEquipmentSetGuid()
{
    if (_equipmentSetGuid >= uint64(0xFFFFFFFFFFFFFFFELL))
    {
        TC_LOG_ERROR(LOG_FILTER_GENERAL, "EquipmentSet guid overflow!! Can't continue, shutting down server. ");
        World::StopNow(ERROR_EXIT_CODE);
    }
    return _equipmentSetGuid++;
}

uint32 ObjectMgr::GenerateMailID()
{
    if (_mailId >= 0xFFFFFFFE)
    {
        TC_LOG_ERROR(LOG_FILTER_GENERAL, "Mail ids overflow!! Can't continue, shutting down server. ");
        World::StopNow(ERROR_EXIT_CODE);
    }
    return _mailId++;
}

uint32 ObjectMgr::GenerateLowGuid(HighGuid guidhigh)
{
    switch (guidhigh)
    {
        case HIGHGUID_ITEM:
        {
            ASSERT(_hiItemGuid < 0xFFFFFFFE && "Item guid overflow!");
            return _hiItemGuid++;
        }
        case HIGHGUID_UNIT:
        {
            ASSERT(_hiCreatureGuid < 0x00FFFFFE && "Creature guid overflow!");
            return _hiCreatureGuid++;
        }
        case HIGHGUID_PET:
        {
            ASSERT(_hiPetGuid < 0x00FFFFFE && "Pet guid overflow!");
            return _hiPetGuid++;
        }
        case HIGHGUID_VEHICLE:
        {
            ASSERT(_hiVehicleGuid < 0x00FFFFFF && "Vehicle guid overflow!");
            return _hiVehicleGuid++;
        }
        case HIGHGUID_PLAYER:
        {
            ASSERT(_hiCharGuid < 0xFFFFFFFE && "Player guid overflow!");
            return _hiCharGuid++;
        }
        case HIGHGUID_GAMEOBJECT:
        {
            ASSERT(_hiGoGuid < 0x00FFFFFE && "Gameobject guid overflow!");
            return _hiGoGuid++;
        }
        case HIGHGUID_CORPSE:
        {
            ASSERT(_hiCorpseGuid < 0xFFFFFFFE && "Corpse guid overflow!");
            return _hiCorpseGuid++;
        }
        case HIGHGUID_AREATRIGGER:
        {
            ASSERT(_hiAreaTriggerGuid < 0xFFFFFFFE && "AreaTrigger guid overflow!");
            return _hiAreaTriggerGuid++;
        }
        case HIGHGUID_DYNAMICOBJECT:
        {
            ASSERT(_hiDoGuid < 0xFFFFFFFE && "DynamicObject guid overflow!");
            return _hiDoGuid++;
        }
        case HIGHGUID_MO_TRANSPORT:
        {
            ASSERT(_hiMoTransGuid < 0xFFFFFFFE && "MO Transport guid overflow!");
            return _hiMoTransGuid++;
        }
        default:
            ASSERT(false && "ObjectMgr::GenerateLowGuid - Unknown HIGHGUID type");
            return 0;
    }
}

void ObjectMgr::LoadGameObjectLocales()
{
    uint32 oldMSTime = getMSTime();

    _gameObjectLocaleStore.clear();                           // need for reload case

    QueryResult result = WorldDatabase.Query("SELECT entry, "
        "name_loc1, name_loc2, name_loc3, name_loc4, name_loc5, name_loc6, name_loc7, name_loc8, "
        "castbarcaption_loc1, castbarcaption_loc2, castbarcaption_loc3, castbarcaption_loc4, "
        "castbarcaption_loc5, castbarcaption_loc6, castbarcaption_loc7, castbarcaption_loc8 FROM locales_gameobject");

    if (!result)
        return;

    do
    {
        Field* fields = result->Fetch();

        uint32 entry = fields[0].GetUInt32();

        GameObjectLocale& data = _gameObjectLocaleStore[entry];

        for (uint8 i = 1; i < TOTAL_LOCALES; ++i)
            AddLocaleString(fields[i].GetString(), LocaleConstant(i), data.Name);

        for (uint8 i = 1; i < TOTAL_LOCALES; ++i)
            AddLocaleString(fields[i + (TOTAL_LOCALES - 1)].GetString(), LocaleConstant(i), data.CastBarCaption);
    } while (result->NextRow());

    TC_LOG_INFO(LOG_FILTER_SERVER_LOADING, ">> Loaded %lu gameobject locale strings in %u ms", (unsigned long)_gameObjectLocaleStore.size(), GetMSTimeDiffToNow(oldMSTime));
}

inline void CheckGOLockId(GameObjectTemplate const* goInfo, uint32 dataN, uint32 N)
{
    if (sLockStore.LookupEntry(dataN))
        return;

    TC_LOG_ERROR(LOG_FILTER_SQL, "Gameobject (Entry: %u GoType: %u) have data%d=%u but lock (Id: %u) not found.",
        goInfo->entry, goInfo->type, N, goInfo->door.lockId, goInfo->door.lockId);
}

inline void CheckGOLinkedTrapId(GameObjectTemplate const* goInfo, uint32 dataN, uint32 N)
{
    if (GameObjectTemplate const* trapInfo = sObjectMgr->GetGameObjectTemplate(dataN))
    {
        if (trapInfo->type != GAMEOBJECT_TYPE_TRAP)
            TC_LOG_ERROR(LOG_FILTER_SQL, "Gameobject (Entry: %u GoType: %u) have data%d=%u but GO (Entry %u) have not GAMEOBJECT_TYPE_TRAP (%u) type.",
            goInfo->entry, goInfo->type, N, dataN, dataN, GAMEOBJECT_TYPE_TRAP);
    }
}

inline void CheckGOSpellId(GameObjectTemplate const* goInfo, uint32 dataN, uint32 N)
{
    if (sSpellMgr->GetSpellInfo(dataN))
        return;

    TC_LOG_ERROR(LOG_FILTER_SQL, "Gameobject (Entry: %u GoType: %u) have data%d=%u but Spell (Entry %u) not exist.",
        goInfo->entry, goInfo->type, N, dataN, dataN);
}

inline void CheckAndFixGOChairHeightId(GameObjectTemplate const* goInfo, uint32& dataN, uint32 N)
{
    if (dataN <= (UNIT_STAND_STATE_SIT_HIGH_CHAIR-UNIT_STAND_STATE_SIT_LOW_CHAIR))
        return;

    TC_LOG_ERROR(LOG_FILTER_SQL, "Gameobject (Entry: %u GoType: %u) have data%d=%u but correct chair height in range 0..%i.",
        goInfo->entry, goInfo->type, N, dataN, UNIT_STAND_STATE_SIT_HIGH_CHAIR-UNIT_STAND_STATE_SIT_LOW_CHAIR);

    // prevent client and server unexpected work
    dataN = 0;
}

inline void CheckGONoDamageImmuneId(GameObjectTemplate* goTemplate, uint32 dataN, uint32 N)
{
    // 0/1 correct values
    if (dataN <= 1)
        return;

    TC_LOG_ERROR(LOG_FILTER_SQL, "Gameobject (Entry: %u GoType: %u) have data%d=%u but expected boolean (0/1) noDamageImmune field value.", goTemplate->entry, goTemplate->type, N, dataN);
}

inline void CheckGOConsumable(GameObjectTemplate const* goInfo, uint32 dataN, uint32 N)
{
    // 0/1 correct values
    if (dataN <= 1)
        return;

    TC_LOG_ERROR(LOG_FILTER_SQL, "Gameobject (Entry: %u GoType: %u) have data%d=%u but expected boolean (0/1) consumable field value.",
        goInfo->entry, goInfo->type, N, dataN);
}

void ObjectMgr::LoadGameObjectTemplate()
{
    uint32 oldMSTime = getMSTime();

    //                                                 0      1      2        3       4             5          6      7       8     9        10         11          12
    QueryResult result = WorldDatabase.Query("SELECT entry, type, displayId, name, IconName, castBarCaption, unk1, faction, flags, size, questItem1, questItem2, questItem3, "
    //                                            13          14          15       16     17     18     19     20     21     22     23     24     25      26      27      28
                                             "questItem4, questItem5, questItem6, data0, data1, data2, data3, data4, data5, data6, data7, data8, data9, data10, data11, data12, "
    //                                          29      30      31      32      33      34      35      36      37      38      39      40      41      42      43      44
                                             "data13, data14, data15, data16, data17, data18, data19, data20, data21, data22, data23, data24, data25, data26, data27, data28, "
    //                                          45      46      47       48       49        50
                                             "data29, data30, data31, unkInt32, AIName, ScriptName "
                                             "FROM gameobject_template");

    if (!result)
    {
        TC_LOG_INFO(LOG_FILTER_SERVER_LOADING, ">> Loaded 0 gameobject definitions. DB table `gameobject_template` is empty.");
        return;
    }

    _gameObjectTemplateStore.rehash(result->GetRowCount());
    uint32 count = 0;
    do
    {
        Field* fields = result->Fetch();

        uint32 entry = fields[0].GetUInt32();

        GameObjectTemplate& got = _gameObjectTemplateStore[entry];

        got.entry          = entry;
        got.type           = uint32(fields[1].GetUInt8());
        got.displayId      = fields[2].GetUInt32();
        got.name           = fields[3].GetString();
        got.IconName       = fields[4].GetString();
        got.castBarCaption = fields[5].GetString();
        got.unk1           = fields[6].GetString();
        got.faction        = uint32(fields[7].GetUInt16());
        got.flags          = fields[8].GetUInt32();
        got.size           = fields[9].GetFloat();

        for (uint8 i = 0; i < MAX_GAMEOBJECT_QUEST_ITEMS; ++i)
            got.questItems[i] = fields[10 + i].GetUInt32();

        for (uint8 i = 0; i < MAX_GAMEOBJECT_DATA; ++i)
            got.raw.data[i] = fields[16 + i].GetUInt32();

        got.unkInt32 = fields[48].GetInt32();
        got.AIName = fields[49].GetString();
        got.ScriptId = GetScriptId(fields[50].GetCString());

        // Checks

        switch (got.type)
        {
            case GAMEOBJECT_TYPE_DOOR:                      //0
            {
                if (got.door.lockId)
                    CheckGOLockId(&got, got.door.lockId, 1);
                CheckGONoDamageImmuneId(&got, got.door.noDamageImmune, 3);
                break;
            }
            case GAMEOBJECT_TYPE_BUTTON:                    //1
            {
                if (got.button.lockId)
                    CheckGOLockId(&got, got.button.lockId, 1);
                CheckGONoDamageImmuneId(&got, got.button.noDamageImmune, 4);
                break;
            }
            case GAMEOBJECT_TYPE_QUESTGIVER:                //2
            {
                if (got.questgiver.lockId)
                    CheckGOLockId(&got, got.questgiver.lockId, 0);
                CheckGONoDamageImmuneId(&got, got.questgiver.noDamageImmune, 5);
                break;
            }
            case GAMEOBJECT_TYPE_CHEST:                     //3
            {
                if (got.chest.lockId)
                    CheckGOLockId(&got, got.chest.lockId, 0);

                CheckGOConsumable(&got, got.chest.consumable, 3);

                if (got.chest.linkedTrapId)              // linked trap
                    CheckGOLinkedTrapId(&got, got.chest.linkedTrapId, 7);
                break;
            }
            case GAMEOBJECT_TYPE_TRAP:                      //6
            {
                if (got.trap.lockId)
                    CheckGOLockId(&got, got.trap.lockId, 0);
                break;
            }
            case GAMEOBJECT_TYPE_CHAIR:                     //7
                CheckAndFixGOChairHeightId(&got, got.chair.height, 1);
                break;
            case GAMEOBJECT_TYPE_SPELL_FOCUS:               //8
            {
                if (got.spellFocus.focusId)
                {
                    if (!sSpellFocusObjectStore.LookupEntry(got.spellFocus.focusId))
                        TC_LOG_ERROR(LOG_FILTER_SQL, "GameObject (Entry: %u GoType: %u) have data0=%u but SpellFocus (Id: %u) not exist.",
                        entry, got.type, got.spellFocus.focusId, got.spellFocus.focusId);
                }

                if (got.spellFocus.linkedTrapId)        // linked trap
                    CheckGOLinkedTrapId(&got, got.spellFocus.linkedTrapId, 2);
                break;
            }
            case GAMEOBJECT_TYPE_GOOBER:                    //10
            {
                if (got.goober.lockId)
                    CheckGOLockId(&got, got.goober.lockId, 0);

                CheckGOConsumable(&got, got.goober.consumable, 3);

                if (got.goober.pageId)                  // pageId
                {
                    if (!GetPageText(got.goober.pageId))
                        TC_LOG_ERROR(LOG_FILTER_SQL, "GameObject (Entry: %u GoType: %u) have data7=%u but PageText (Entry %u) not exist.",
                        entry, got.type, got.goober.pageId, got.goober.pageId);
                }
                CheckGONoDamageImmuneId(&got, got.goober.noDamageImmune, 11);
                if (got.goober.linkedTrapId)            // linked trap
                    CheckGOLinkedTrapId(&got, got.goober.linkedTrapId, 12);
                break;
            }
            case GAMEOBJECT_TYPE_AREADAMAGE:                //12
            {
                if (got.areadamage.lockId)
                    CheckGOLockId(&got, got.areadamage.lockId, 0);
                break;
            }
            case GAMEOBJECT_TYPE_CAMERA:                    //13
            {
                if (got.camera.lockId)
                    CheckGOLockId(&got, got.camera.lockId, 0);
                break;
            }
            case GAMEOBJECT_TYPE_MO_TRANSPORT:              //15
            {
                if (got.moTransport.taxiPathId)
                {
                    if (got.moTransport.taxiPathId >= sTaxiPathNodesByPath.size() || sTaxiPathNodesByPath[got.moTransport.taxiPathId].empty())
                        TC_LOG_ERROR(LOG_FILTER_SQL, "GameObject (Entry: %u GoType: %u) have data0=%u but TaxiPath (Id: %u) not exist.",
                        entry, got.type, got.moTransport.taxiPathId, got.moTransport.taxiPathId);
                }
                break;
            }
            case GAMEOBJECT_TYPE_SUMMONING_RITUAL:          //18
                break;
            case GAMEOBJECT_TYPE_SPELLCASTER:               //22
            {
                // always must have spell
                CheckGOSpellId(&got, got.spellcaster.spellId, 0);
                break;
            }
            case GAMEOBJECT_TYPE_FLAGSTAND:                 //24
            {
                if (got.flagstand.lockId)
                    CheckGOLockId(&got, got.flagstand.lockId, 0);
                CheckGONoDamageImmuneId(&got, got.flagstand.noDamageImmune, 5);
                break;
            }
            case GAMEOBJECT_TYPE_FISHINGHOLE:               //25
            {
                if (got.fishinghole.lockId)
                    CheckGOLockId(&got, got.fishinghole.lockId, 4);
                break;
            }
            case GAMEOBJECT_TYPE_FLAGDROP:                  //26
            {
                if (got.flagdrop.lockId)
                    CheckGOLockId(&got, got.flagdrop.lockId, 0);
                CheckGONoDamageImmuneId(&got, got.flagdrop.noDamageImmune, 3);
                break;
            }
            case GAMEOBJECT_TYPE_BARBER_CHAIR:              //32
                CheckAndFixGOChairHeightId(&got, got.barberChair.chairheight, 0);
                break;
        }

       ++count;
    }
    while (result->NextRow());

    TC_LOG_INFO(LOG_FILTER_SERVER_LOADING, ">> Loaded %u game object templates in %u ms", count, GetMSTimeDiffToNow(oldMSTime));
}

void ObjectMgr::LoadExplorationBaseXP()
{
    uint32 oldMSTime = getMSTime();

    QueryResult result = WorldDatabase.Query("SELECT level, basexp FROM exploration_basexp");

    if (!result)
    {
        TC_LOG_ERROR(LOG_FILTER_SERVER_LOADING, ">> Loaded 0 BaseXP definitions. DB table `exploration_basexp` is empty.");
        return;
    }

    uint32 count = 0;

    do
    {
        Field* fields = result->Fetch();
        uint8 level  = fields[0].GetUInt8();
        uint32 basexp = fields[1].GetInt32();
        _baseXPTable[level] = basexp;
        ++count;
    }
    while (result->NextRow());

    TC_LOG_INFO(LOG_FILTER_SERVER_LOADING, ">> Loaded %u BaseXP definitions in %u ms", count, GetMSTimeDiffToNow(oldMSTime));
}

uint32 ObjectMgr::GetBaseXP(uint8 level)
{
    return _baseXPTable[level] ? _baseXPTable[level] : 0;
}

uint32 ObjectMgr::GetXPForLevel(uint8 level) const
{
    if (level < _playerXPperLevel.size())
        return _playerXPperLevel[level];
    return 0;
}

void ObjectMgr::LoadPetNames()
{
    uint32 oldMSTime = getMSTime();
    //                                                0     1      2
    QueryResult result = WorldDatabase.Query("SELECT word, entry, half FROM pet_name_generation");

    if (!result)
    {
        TC_LOG_INFO(LOG_FILTER_SERVER_LOADING, ">> Loaded 0 pet name parts. DB table `pet_name_generation` is empty!");
        return;
    }

    uint32 count = 0;

    do
    {
        Field* fields = result->Fetch();
        std::string word = fields[0].GetString();
        uint32 entry     = fields[1].GetUInt32();
        bool   half      = fields[2].GetBool();
        if (half)
            _petHalfName1[entry].push_back(word);
        else
            _petHalfName0[entry].push_back(word);
        ++count;
    }
    while (result->NextRow());

    TC_LOG_INFO(LOG_FILTER_SERVER_LOADING, ">> Loaded %u pet name parts in %u ms", count, GetMSTimeDiffToNow(oldMSTime));
}

void ObjectMgr::LoadPetNumber()
{
    uint32 oldMSTime = getMSTime();

    QueryResult result = CharacterDatabase.Query("SELECT MAX(id) FROM character_pet");
    if (result)
    {
        Field* fields = result->Fetch();
        _hiPetNumber = fields[0].GetUInt32()+1;
    }

    TC_LOG_INFO(LOG_FILTER_SERVER_LOADING, ">> Loaded the max pet number: %d in %u ms", _hiPetNumber-1, GetMSTimeDiffToNow(oldMSTime));
}

std::string ObjectMgr::GeneratePetName(uint32 entry)
{
    StringVector & list0 = _petHalfName0[entry];
    StringVector & list1 = _petHalfName1[entry];

    if (list0.empty() || list1.empty())
    {
        CreatureTemplate const* cinfo = GetCreatureTemplate(entry);
        const char* petname = GetPetName(cinfo->family, sWorld->GetDefaultDbcLocale());
        if (!petname)
            return cinfo->Name;

        return std::string(petname);
    }

    return *(list0.begin()+urand(0, list0.size()-1)) + *(list1.begin()+urand(0, list1.size()-1));
}

uint32 ObjectMgr::GeneratePetNumber()
{
    return ++_hiPetNumber;
}

uint64 ObjectMgr::GenerateVoidStorageItemId()
{
    return ++_voidItemId;
}

void ObjectMgr::LoadCorpses()
{
    //        0     1     2     3            4      5          6          7       8       9      10        11    12          13          14          15         16
    // SELECT posX, posY, posZ, orientation, mapId, displayId, itemCache, bytes1, bytes2, flags, dynFlags, time, corpseType, instanceId, phaseMask, corpseGuid, guid FROM corpse WHERE corpseType <> 0

    uint32 oldMSTime = getMSTime();

    PreparedQueryResult result = CharacterDatabase.Query(CharacterDatabase.GetPreparedStatement(CHAR_SEL_CORPSES));
    if (!result)
    {
        TC_LOG_INFO(LOG_FILTER_SERVER_LOADING, ">> Loaded 0 corpses. DB table `corpse` is empty.");
        return;
    }

    uint32 count = 0;
    do
    {
        Field* fields = result->Fetch();
        uint32 guid = fields[16].GetUInt32();
        CorpseType type = CorpseType(fields[12].GetUInt8());
        if (type >= MAX_CORPSE_TYPE)
        {
            TC_LOG_ERROR(LOG_FILTER_GENERAL, "Corpse (guid: %u) have wrong corpse type (%u), not loading.", guid, type);
            continue;
        }

        Corpse* corpse = new Corpse(type);
        if (!corpse->LoadCorpseFromDB(guid, fields))
        {
            delete corpse;
            continue;
        }

        sObjectAccessor->AddCorpse(corpse);
        ++count;
    }
    while (result->NextRow());

    TC_LOG_INFO(LOG_FILTER_SERVER_LOADING, ">> Loaded %u corpses in %u ms", count, GetMSTimeDiffToNow(oldMSTime));
}

void ObjectMgr::LoadReputationRewardRate()
{
    uint32 oldMSTime = getMSTime();

    _repRewardRateStore.clear();                             // for reload case

    uint32 count = 0; //                                0          1             2                  3                  4                 5             6
    QueryResult result = WorldDatabase.Query("SELECT faction, quest_rate, quest_daily_rate, quest_weekly_rate, quest_monthly_rate, creature_rate, spell_rate FROM reputation_reward_rate");
    if (!result)
    {
        TC_LOG_ERROR(LOG_FILTER_SERVER_LOADING, ">> Loaded `reputation_reward_rate`, table is empty!");
        return;
    }

    do
    {
        Field* fields = result->Fetch();

        uint32 factionId            = fields[0].GetUInt32();

        RepRewardRate repRate;

        repRate.questRate           = fields[1].GetFloat();
        repRate.questDailyRate      = fields[2].GetFloat();
        repRate.questWeeklyRate     = fields[3].GetFloat();
        repRate.questMonthlyRate    = fields[4].GetFloat();
        repRate.creatureRate        = fields[5].GetFloat();
        repRate.spellRate           = fields[6].GetFloat();

        FactionEntry const* factionEntry = sFactionStore.LookupEntry(factionId);
        if (!factionEntry)
        {
            TC_LOG_ERROR(LOG_FILTER_SQL, "Faction (faction.dbc) %u does not exist but is used in `reputation_reward_rate`", factionId);
            continue;
        }

        if (repRate.questRate < 0.0f)
        {
            TC_LOG_ERROR(LOG_FILTER_SQL, "Table reputation_reward_rate has quest_rate with invalid rate %f, skipping data for faction %u", repRate.questRate, factionId);
            continue;
        }

        if (repRate.questDailyRate < 0.0f)
        {
            TC_LOG_ERROR(LOG_FILTER_SQL, "Table reputation_reward_rate has quest_daily_rate with invalid rate %f, skipping data for faction %u", repRate.questDailyRate, factionId);
            continue;
        }

        if (repRate.questWeeklyRate < 0.0f)
        {
            TC_LOG_ERROR(LOG_FILTER_SQL, "Table reputation_reward_rate has quest_weekly_rate with invalid rate %f, skipping data for faction %u", repRate.questWeeklyRate, factionId);
            continue;
        }

        if (repRate.questMonthlyRate < 0.0f)
        {
            TC_LOG_ERROR(LOG_FILTER_SQL, "Table reputation_reward_rate has quest_monthly_rate with invalid rate %f, skipping data for faction %u", repRate.questMonthlyRate, factionId);
            continue;
        }

        if (repRate.creatureRate < 0.0f)
        {
            TC_LOG_ERROR(LOG_FILTER_SQL, "Table reputation_reward_rate has creature_rate with invalid rate %f, skipping data for faction %u", repRate.creatureRate, factionId);
            continue;
        }

        if (repRate.spellRate < 0.0f)
        {
            TC_LOG_ERROR(LOG_FILTER_SQL, "Table reputation_reward_rate has spell_rate with invalid rate %f, skipping data for faction %u", repRate.spellRate, factionId);
            continue;
        }

        _repRewardRateStore[factionId] = repRate;

        ++count;
    }
    while (result->NextRow());

    TC_LOG_INFO(LOG_FILTER_SERVER_LOADING, ">> Loaded %u reputation_reward_rate in %u ms", count, GetMSTimeDiffToNow(oldMSTime));
}

void ObjectMgr::LoadReputationOnKill()
{
    uint32 oldMSTime = getMSTime();

    // For reload case
    _repOnKillStore.clear();

    uint32 count = 0;

    //                                                0            1                     2
    QueryResult result = WorldDatabase.Query("SELECT creature_id, RewOnKillRepFaction1, RewOnKillRepFaction2, "
    //   3             4             5                   6             7             8                   9
        "IsTeamAward1, MaxStanding1, RewOnKillRepValue1, IsTeamAward2, MaxStanding2, RewOnKillRepValue2, TeamDependent "
        "FROM creature_onkill_reputation");

    if (!result)
    {
        TC_LOG_ERROR(LOG_FILTER_SERVER_LOADING, ">> Loaded 0 creature award reputation definitions. DB table `creature_onkill_reputation` is empty.");
        return;
    }

    do
    {
        Field* fields = result->Fetch();

        uint32 creature_id = fields[0].GetUInt32();

        ReputationOnKillEntry repOnKill;
        repOnKill.RepFaction1          = fields[1].GetInt16();
        repOnKill.RepFaction2          = fields[2].GetInt16();
        repOnKill.IsTeamAward1        = fields[3].GetBool();
        repOnKill.ReputationMaxCap1  = fields[4].GetUInt8();
        repOnKill.RepValue1            = fields[5].GetInt32();
        repOnKill.IsTeamAward2        = fields[6].GetBool();
        repOnKill.ReputationMaxCap2  = fields[7].GetUInt8();
        repOnKill.RepValue2            = fields[8].GetInt32();
        repOnKill.TeamDependent       = fields[9].GetUInt8();

        if (!GetCreatureTemplate(creature_id))
        {
            TC_LOG_ERROR(LOG_FILTER_SQL, "Table `creature_onkill_reputation` have data for not existed creature entry (%u), skipped", creature_id);
            continue;
        }

        if (repOnKill.RepFaction1)
        {
            FactionEntry const* factionEntry1 = sFactionStore.LookupEntry(repOnKill.RepFaction1);
            if (!factionEntry1)
            {
                TC_LOG_ERROR(LOG_FILTER_SQL, "Faction (faction.dbc) %u does not exist but is used in `creature_onkill_reputation`", repOnKill.RepFaction1);
                continue;
            }
        }

        if (repOnKill.RepFaction2)
        {
            FactionEntry const* factionEntry2 = sFactionStore.LookupEntry(repOnKill.RepFaction2);
            if (!factionEntry2)
            {
                TC_LOG_ERROR(LOG_FILTER_SQL, "Faction (faction.dbc) %u does not exist but is used in `creature_onkill_reputation`", repOnKill.RepFaction2);
                continue;
            }
        }

        _repOnKillStore[creature_id] = repOnKill;

        ++count;
    } while (result->NextRow());

    TC_LOG_INFO(LOG_FILTER_SERVER_LOADING, ">> Loaded %u creature award reputation definitions in %u ms", count, GetMSTimeDiffToNow(oldMSTime));
}

void ObjectMgr::LoadReputationSpilloverTemplate()
{
    uint32 oldMSTime = getMSTime();

    _repSpilloverTemplateStore.clear();                      // for reload case

    uint32 count = 0; //                                0         1        2       3        4       5       6         7        8      9        10       11     12        13       14     15
    QueryResult result = WorldDatabase.Query("SELECT faction, faction1, rate_1, rank_1, faction2, rate_2, rank_2, faction3, rate_3, rank_3, faction4, rate_4, rank_4, faction5, rate_5, rank_5 FROM reputation_spillover_template");

    if (!result)
    {
        TC_LOG_INFO(LOG_FILTER_SERVER_LOADING, ">> Loaded `reputation_spillover_template`, table is empty.");
        return;
    }

    do
    {
        Field* fields = result->Fetch();

        uint32 factionId                = fields[0].GetUInt16();

        RepSpilloverTemplate repTemplate;

        repTemplate.faction[0]          = fields[1].GetUInt16();
        repTemplate.faction_rate[0]     = fields[2].GetFloat();
        repTemplate.faction_rank[0]     = fields[3].GetUInt8();
        repTemplate.faction[1]          = fields[4].GetUInt16();
        repTemplate.faction_rate[1]     = fields[5].GetFloat();
        repTemplate.faction_rank[1]     = fields[6].GetUInt8();
        repTemplate.faction[2]          = fields[7].GetUInt16();
        repTemplate.faction_rate[2]     = fields[8].GetFloat();
        repTemplate.faction_rank[2]     = fields[9].GetUInt8();
        repTemplate.faction[3]          = fields[10].GetUInt16();
        repTemplate.faction_rate[3]     = fields[11].GetFloat();
        repTemplate.faction_rank[3]     = fields[12].GetUInt8();
        repTemplate.faction[4]          = fields[13].GetUInt16();
        repTemplate.faction_rate[4]     = fields[14].GetFloat();
        repTemplate.faction_rank[4]     = fields[15].GetUInt8();

        FactionEntry const* factionEntry = sFactionStore.LookupEntry(factionId);

        if (!factionEntry)
        {
            TC_LOG_ERROR(LOG_FILTER_SQL, "Faction (faction.dbc) %u does not exist but is used in `reputation_spillover_template`", factionId);
            continue;
        }

        if (factionEntry->team == 0)
        {
            TC_LOG_ERROR(LOG_FILTER_SQL, "Faction (faction.dbc) %u in `reputation_spillover_template` does not belong to any team, skipping", factionId);
            continue;
        }

        for (uint32 i = 0; i < MAX_SPILLOVER_FACTIONS; ++i)
        {
            if (repTemplate.faction[i])
            {
                FactionEntry const* factionSpillover = sFactionStore.LookupEntry(repTemplate.faction[i]);

                if (!factionSpillover)
                {
                    TC_LOG_ERROR(LOG_FILTER_SQL, "Spillover faction (faction.dbc) %u does not exist but is used in `reputation_spillover_template` for faction %u, skipping", repTemplate.faction[i], factionId);
                    continue;
                }

                if (factionSpillover->reputationListID < 0)
                {
                    TC_LOG_ERROR(LOG_FILTER_SQL, "Spillover faction (faction.dbc) %u for faction %u in `reputation_spillover_template` can not be listed for client, and then useless, skipping", repTemplate.faction[i], factionId);
                    continue;
                }

                if (repTemplate.faction_rank[i] >= MAX_REPUTATION_RANK)
                {
                    TC_LOG_ERROR(LOG_FILTER_SQL, "Rank %u used in `reputation_spillover_template` for spillover faction %u is not valid, skipping", repTemplate.faction_rank[i], repTemplate.faction[i]);
                    continue;
                }
            }
        }

        FactionEntry const* factionEntry0 = sFactionStore.LookupEntry(repTemplate.faction[0]);
        if (repTemplate.faction[0] && !factionEntry0)
        {
            TC_LOG_ERROR(LOG_FILTER_SQL, "Faction (faction.dbc) %u does not exist but is used in `reputation_spillover_template`", repTemplate.faction[0]);
            continue;
        }
        FactionEntry const* factionEntry1 = sFactionStore.LookupEntry(repTemplate.faction[1]);
        if (repTemplate.faction[1] && !factionEntry1)
        {
            TC_LOG_ERROR(LOG_FILTER_SQL, "Faction (faction.dbc) %u does not exist but is used in `reputation_spillover_template`", repTemplate.faction[1]);
            continue;
        }
        FactionEntry const* factionEntry2 = sFactionStore.LookupEntry(repTemplate.faction[2]);
        if (repTemplate.faction[2] && !factionEntry2)
        {
            TC_LOG_ERROR(LOG_FILTER_SQL, "Faction (faction.dbc) %u does not exist but is used in `reputation_spillover_template`", repTemplate.faction[2]);
            continue;
        }
        FactionEntry const* factionEntry3 = sFactionStore.LookupEntry(repTemplate.faction[3]);
        if (repTemplate.faction[3] && !factionEntry3)
        {
            TC_LOG_ERROR(LOG_FILTER_SQL, "Faction (faction.dbc) %u does not exist but is used in `reputation_spillover_template`", repTemplate.faction[3]);
            continue;
        }
        FactionEntry const* factionEntry4 = sFactionStore.LookupEntry(repTemplate.faction[4]);
        if (repTemplate.faction[4] && !factionEntry4)
        {
            TC_LOG_ERROR(LOG_FILTER_SQL, "Faction (faction.dbc) %u does not exist but is used in `reputation_spillover_template`", repTemplate.faction[4]);
            continue;
        }

        _repSpilloverTemplateStore[factionId] = repTemplate;

        ++count;
    }
    while (result->NextRow());

    TC_LOG_INFO(LOG_FILTER_SERVER_LOADING, ">> Loaded %u reputation_spillover_template in %u ms", count, GetMSTimeDiffToNow(oldMSTime));
}

void ObjectMgr::LoadPointsOfInterest()
{
    uint32 oldMSTime = getMSTime();

    _pointsOfInterestStore.clear();                              // need for reload case

    uint32 count = 0;

    //                                                  0   1  2   3      4     5       6
    QueryResult result = WorldDatabase.Query("SELECT entry, x, y, icon, flags, data, icon_name FROM points_of_interest");

    if (!result)
    {
        TC_LOG_ERROR(LOG_FILTER_SERVER_LOADING, ">> Loaded 0 Points of Interest definitions. DB table `points_of_interest` is empty.");
        return;
    }

    do
    {
        Field* fields = result->Fetch();

        uint32 point_id = fields[0].GetUInt32();

        PointOfInterest POI;
        POI.x = fields[1].GetFloat();
        POI.y = fields[2].GetFloat();
        POI.icon = fields[3].GetUInt32();
        POI.flags = fields[4].GetUInt32();
        POI.data = fields[5].GetUInt32();
        POI.icon_name = fields[6].GetString();

        if (!Trinity::IsValidMapCoord(POI.x, POI.y))
        {
            TC_LOG_ERROR(LOG_FILTER_SQL, "Table `points_of_interest` (Entry: %u) have invalid coordinates (X: %f Y: %f), ignored.", point_id, POI.x, POI.y);
            continue;
        }

        _pointsOfInterestStore[point_id] = POI;

        ++count;
    } while (result->NextRow());

    TC_LOG_INFO(LOG_FILTER_SERVER_LOADING, ">> Loaded %u Points of Interest definitions in %u ms", count, GetMSTimeDiffToNow(oldMSTime));
}

void ObjectMgr::LoadQuestPOI()
{
    uint32 oldMSTime = getMSTime();

    _questPOIStore.clear();                              // need for reload case

    uint32 count = 0;

    //                                               0        1   2         3      4               5        6     7
    QueryResult result = WorldDatabase.Query("SELECT questId, id, objIndex, mapid, WorldMapAreaId, FloorId, unk3, unk4 FROM quest_poi order by questId");

    if (!result)
    {
        TC_LOG_ERROR(LOG_FILTER_SERVER_LOADING, ">> Loaded 0 quest POI definitions. DB table `quest_poi` is empty.");
        return;
    }

    //                                                0       1   2  3
    QueryResult points = WorldDatabase.Query("SELECT questId, id, x, y FROM quest_poi_points ORDER BY questId DESC, idx");

    std::vector<std::vector<std::vector<QuestPOIPoint> > > POIs;

    if (points)
    {
        // The first result should have the highest questId
        Field* fields = points->Fetch();
        uint32 questIdMax = fields[0].GetUInt32();
        POIs.resize(questIdMax + 1);

        do
        {
            fields = points->Fetch();

            uint32 questId            = fields[0].GetUInt32();
            uint32 id                 = fields[1].GetUInt32();
            int32  x                  = fields[2].GetInt32();
            int32  y                  = fields[3].GetInt32();

            if (POIs[questId].size() <= id + 1)
                POIs[questId].resize(id + 10);

            QuestPOIPoint point(x, y);
            POIs[questId][id].push_back(point);
        } while (points->NextRow());
    }

    do
    {
        Field* fields = result->Fetch();

        uint32 questId            = fields[0].GetUInt32();
        uint32 id                 = fields[1].GetUInt32();
        int32 objIndex            = fields[2].GetInt32();
        uint32 mapId              = fields[3].GetUInt32();
        uint32 WorldMapAreaId     = fields[4].GetUInt32();
        uint32 FloorId            = fields[5].GetUInt32();
        uint32 unk3               = fields[6].GetUInt32();
        uint32 unk4               = fields[7].GetUInt32();

        QuestPOI POI(id, objIndex, mapId, WorldMapAreaId, FloorId, unk3, unk4);
        POI.points = POIs[questId][id];

        _questPOIStore[questId].push_back(POI);

        ++count;
    } while (result->NextRow());

    TC_LOG_INFO(LOG_FILTER_SERVER_LOADING, ">> Loaded %u quest POI definitions in %u ms", count, GetMSTimeDiffToNow(oldMSTime));
}

void ObjectMgr::LoadNPCSpellClickSpells()
{
    uint32 oldMSTime = getMSTime();

    _spellClickInfoStore.clear();
    //                                                0          1         2            3
    QueryResult result = WorldDatabase.Query("SELECT npc_entry, spell_id, cast_flags, user_type FROM npc_spellclick_spells");

    if (!result)
    {
        TC_LOG_ERROR(LOG_FILTER_SERVER_LOADING, ">> Loaded 0 spellclick spells. DB table `npc_spellclick_spells` is empty.");
        return;
    }

    uint32 count = 0;

    do
    {
        Field* fields = result->Fetch();

        uint32 npc_entry = fields[0].GetUInt32();
        CreatureTemplate const* cInfo = GetCreatureTemplate(npc_entry);
        if (!cInfo)
        {
            TC_LOG_ERROR(LOG_FILTER_SQL, "Table npc_spellclick_spells references unknown creature_template %u. Skipping entry.", npc_entry);
            continue;
        }

        uint32 spellid = fields[1].GetUInt32();
        SpellInfo const* spellinfo = sSpellMgr->GetSpellInfo(spellid);
        if (!spellinfo)
        {
            TC_LOG_ERROR(LOG_FILTER_SQL, "Table npc_spellclick_spells references unknown spellid %u. Skipping entry.", spellid);
            continue;
        }

        uint8 userType = fields[3].GetUInt16();
        if (userType >= SPELL_CLICK_USER_MAX)
            TC_LOG_ERROR(LOG_FILTER_SQL, "Table npc_spellclick_spells references unknown user type %u. Skipping entry.", uint32(userType));

        uint8 castFlags = fields[2].GetUInt8();
        SpellClickInfo info;
        info.spellId = spellid;
        info.castFlags = castFlags;
        info.userType = SpellClickUserTypes(userType);
        _spellClickInfoStore.insert(SpellClickInfoContainer::value_type(npc_entry, info));

        ++count;
    }
    while (result->NextRow());

    // all spellclick data loaded, now we check if there are creatures with NPC_FLAG_SPELLCLICK but with no data
    // NOTE: It *CAN* be the other way around: no spellclick flag but with spellclick data, in case of creature-only vehicle accessories
    CreatureTemplateContainer const* ctc = sObjectMgr->GetCreatureTemplates();
    for (CreatureTemplateContainer::const_iterator itr = ctc->begin(); itr != ctc->end(); ++itr)
    {
        if ((itr->second.npcflag & UNIT_NPC_FLAG_SPELLCLICK) && _spellClickInfoStore.find(itr->second.Entry) == _spellClickInfoStore.end())
        {
            TC_LOG_ERROR(LOG_FILTER_SQL, "npc_spellclick_spells: Creature template %u has UNIT_NPC_FLAG_SPELLCLICK but no data in spellclick table! Removing flag", itr->second.Entry);
            const_cast<CreatureTemplate*>(&itr->second)->npcflag &= ~UNIT_NPC_FLAG_SPELLCLICK;
        }
    }

    TC_LOG_INFO(LOG_FILTER_SERVER_LOADING, ">> Loaded %u spellclick definitions in %u ms", count, GetMSTimeDiffToNow(oldMSTime));
}

void ObjectMgr::DeleteCreatureData(uint32 guid)
{
    // remove mapid*cellid -> guid_set map
    CreatureData const* data = GetCreatureData(guid);
    if (data)
        RemoveCreatureFromGrid(guid, data);

    _creatureDataStore.erase(guid);
}

void ObjectMgr::DeleteGOData(uint32 guid)
{
    // remove mapid*cellid -> guid_set map
    GameObjectData const* data = GetGOData(guid);
    if (data)
        RemoveGameobjectFromGrid(guid, data);

    _gameObjectDataStore.erase(guid);
}

void ObjectMgr::AddCorpseCellData(uint32 mapid, uint32 cellid, uint32 player_guid, uint32 instance)
{
    // corpses are always added to spawn mode 0 and they are spawned by their instance id
    CellObjectGuids& cell_guids = _mapObjectGuidsStore[MAKE_PAIR32(mapid, 0)][cellid];
    cell_guids.corpses[player_guid] = instance;
}

void ObjectMgr::DeleteCorpseCellData(uint32 mapid, uint32 cellid, uint32 player_guid)
{
    // corpses are always added to spawn mode 0 and they are spawned by their instance id
    CellObjectGuids& cell_guids = _mapObjectGuidsStore[MAKE_PAIR32(mapid, 0)][cellid];
    cell_guids.corpses.erase(player_guid);
}

void ObjectMgr::LoadQuestRelationsHelper(QuestRelations& map, std::string const& table, bool starter, bool go)
{
    uint32 oldMSTime = getMSTime();

    map.clear();                                            // need for reload case

    uint32 count = 0;

    QueryResult result = WorldDatabase.PQuery("SELECT id, quest, pool_entry FROM %s qr LEFT JOIN pool_quest pq ON qr.quest = pq.entry", table.c_str());

    if (!result)
    {
        TC_LOG_ERROR(LOG_FILTER_SERVER_LOADING, ">> Loaded 0 quest relations from `%s`, table is empty.", table.c_str());
        return;
    }

    PooledQuestRelation* poolRelationMap = go ? &sPoolMgr->mQuestGORelation : &sPoolMgr->mQuestCreatureRelation;
    if (starter)
        poolRelationMap->clear();

    do
    {
        uint32 id     = result->Fetch()[0].GetUInt32();
        uint32 quest  = result->Fetch()[1].GetUInt32();
        uint32 poolId = result->Fetch()[2].GetUInt32();

        if (_questTemplates.find(quest) == _questTemplates.end())
        {
            TC_LOG_ERROR(LOG_FILTER_SQL, "Table `%s`: Quest %u listed for entry %u does not exist.", table.c_str(), quest, id);
            continue;
        }

        if (!poolId || !starter)
            map.insert(QuestRelations::value_type(id, quest));
        else if (starter)
            poolRelationMap->insert(PooledQuestRelation::value_type(quest, id));

        ++count;
    } while (result->NextRow());

    TC_LOG_INFO(LOG_FILTER_SERVER_LOADING, ">> Loaded %u quest relations from %s in %u ms", count, table.c_str(), GetMSTimeDiffToNow(oldMSTime));
}

void ObjectMgr::LoadGameobjectQuestRelations()
{
    LoadQuestRelationsHelper(_goQuestRelations, "gameobject_questrelation", true, true);

    for (QuestRelations::iterator itr = _goQuestRelations.begin(); itr != _goQuestRelations.end(); ++itr)
    {
        GameObjectTemplate const* goInfo = GetGameObjectTemplate(itr->first);
        if (!goInfo)
            TC_LOG_ERROR(LOG_FILTER_SQL, "Table `gameobject_questrelation` have data for not existed gameobject entry (%u) and existed quest %u", itr->first, itr->second);
        else if (goInfo->type != GAMEOBJECT_TYPE_QUESTGIVER)
            TC_LOG_ERROR(LOG_FILTER_SQL, "Table `gameobject_questrelation` have data gameobject entry (%u) for quest %u, but GO is not GAMEOBJECT_TYPE_QUESTGIVER", itr->first, itr->second);
    }
}

void ObjectMgr::LoadGameobjectInvolvedRelations()
{
    LoadQuestRelationsHelper(_goQuestInvolvedRelations, "gameobject_involvedrelation", false, true);

    for (QuestRelations::iterator itr = _goQuestInvolvedRelations.begin(); itr != _goQuestInvolvedRelations.end(); ++itr)
    {
        GameObjectTemplate const* goInfo = GetGameObjectTemplate(itr->first);
        if (!goInfo)
            TC_LOG_ERROR(LOG_FILTER_SQL, "Table `gameobject_involvedrelation` have data for not existed gameobject entry (%u) and existed quest %u", itr->first, itr->second);
        else if (goInfo->type != GAMEOBJECT_TYPE_QUESTGIVER)
            TC_LOG_ERROR(LOG_FILTER_SQL, "Table `gameobject_involvedrelation` have data gameobject entry (%u) for quest %u, but GO is not GAMEOBJECT_TYPE_QUESTGIVER", itr->first, itr->second);
    }
}

void ObjectMgr::LoadCreatureQuestRelations()
{
    LoadQuestRelationsHelper(_creatureQuestRelations, "creature_questrelation", true, false);

    for (QuestRelations::iterator itr = _creatureQuestRelations.begin(); itr != _creatureQuestRelations.end(); ++itr)
    {
        CreatureTemplate const* cInfo = GetCreatureTemplate(itr->first);
        if (!cInfo)
            TC_LOG_ERROR(LOG_FILTER_SQL, "Table `creature_questrelation` have data for not existed creature entry (%u) and existed quest %u", itr->first, itr->second);
        else if (!(cInfo->npcflag & UNIT_NPC_FLAG_QUESTGIVER))
            TC_LOG_ERROR(LOG_FILTER_SQL, "Table `creature_questrelation` has creature entry (%u) for quest %u, but npcflag does not include UNIT_NPC_FLAG_QUESTGIVER", itr->first, itr->second);
    }
}

void ObjectMgr::LoadCreatureInvolvedRelations()
{
    LoadQuestRelationsHelper(_creatureQuestInvolvedRelations, "creature_involvedrelation", false, false);

    for (QuestRelations::iterator itr = _creatureQuestInvolvedRelations.begin(); itr != _creatureQuestInvolvedRelations.end(); ++itr)
    {
        CreatureTemplate const* cInfo = GetCreatureTemplate(itr->first);
        if (!cInfo)
            TC_LOG_ERROR(LOG_FILTER_SQL, "Table `creature_involvedrelation` have data for not existed creature entry (%u) and existed quest %u", itr->first, itr->second);
        else if (!(cInfo->npcflag & UNIT_NPC_FLAG_QUESTGIVER))
            TC_LOG_ERROR(LOG_FILTER_SQL, "Table `creature_involvedrelation` has creature entry (%u) for quest %u, but npcflag does not include UNIT_NPC_FLAG_QUESTGIVER", itr->first, itr->second);
    }
}

void ObjectMgr::LoadReservedPlayersNames()
{
    uint32 oldMSTime = getMSTime();

    _reservedNamesStore.clear();                                // need for reload case

    QueryResult result = CharacterDatabase.Query("SELECT name FROM reserved_name");

    if (!result)
    {
        TC_LOG_INFO(LOG_FILTER_SERVER_LOADING, ">> Loaded 0 reserved player names. DB table `reserved_name` is empty!");
        return;
    }

    uint32 count = 0;

    Field* fields;
    do
    {
        fields = result->Fetch();
        std::string name= fields[0].GetString();

        std::wstring wstr;
        if (!Utf8toWStr (name, wstr))
        {
            TC_LOG_ERROR(LOG_FILTER_GENERAL, "Table `reserved_name` have invalid name: %s", name.c_str());
            continue;
        }

        wstrToLower(wstr);

        _reservedNamesStore.insert(wstr);
        ++count;
    }
    while (result->NextRow());

    TC_LOG_INFO(LOG_FILTER_SERVER_LOADING, ">> Loaded %u reserved player names in %u ms", count, GetMSTimeDiffToNow(oldMSTime));
}

bool ObjectMgr::IsReservedName(const std::string& name) const
{
    std::wstring wstr;
    if (!Utf8toWStr (name, wstr))
        return false;

    wstrToLower(wstr);

    return _reservedNamesStore.find(wstr) != _reservedNamesStore.end();
}

enum LanguageType
{
    LT_BASIC_LATIN    = 0x0000,
    LT_EXTENDEN_LATIN = 0x0001,
    LT_CYRILLIC       = 0x0002,
    LT_EAST_ASIA      = 0x0004,
    LT_ANY            = 0xFFFF
};

static LanguageType GetRealmLanguageType(bool create)
{
    switch (sWorld->getIntConfig(CONFIG_REALM_ZONE))
    {
        case REALM_ZONE_UNKNOWN:                            // any language
        case REALM_ZONE_DEVELOPMENT:
        case REALM_ZONE_TEST_SERVER:
        case REALM_ZONE_QA_SERVER:
            return LT_ANY;
        case REALM_ZONE_UNITED_STATES:                      // extended-Latin
        case REALM_ZONE_OCEANIC:
        case REALM_ZONE_LATIN_AMERICA:
        case REALM_ZONE_ENGLISH:
        case REALM_ZONE_GERMAN:
        case REALM_ZONE_FRENCH:
        case REALM_ZONE_SPANISH:
            return LT_EXTENDEN_LATIN;
        case REALM_ZONE_KOREA:                              // East-Asian
        case REALM_ZONE_TAIWAN:
        case REALM_ZONE_CHINA:
            return LT_EAST_ASIA;
        case REALM_ZONE_RUSSIAN:                            // Cyrillic
            return LT_CYRILLIC;
        default:
            return create ? LT_BASIC_LATIN : LT_ANY;        // basic-Latin at create, any at login
    }
}

bool isValidString(std::wstring wstr, uint32 strictMask, bool numericOrSpace, bool create = false)
{
    if (strictMask == 0)                                       // any language, ignore realm
    {
        if (isExtendedLatinString(wstr, numericOrSpace))
            return true;
        if (isCyrillicString(wstr, numericOrSpace))
            return true;
        if (isEastAsianString(wstr, numericOrSpace))
            return true;
        return false;
    }

    if (strictMask & 0x2)                                    // realm zone specific
    {
        LanguageType lt = GetRealmLanguageType(create);
        if (lt & LT_EXTENDEN_LATIN)
            if (isExtendedLatinString(wstr, numericOrSpace))
                return true;
        if (lt & LT_CYRILLIC)
            if (isCyrillicString(wstr, numericOrSpace))
                return true;
        if (lt & LT_EAST_ASIA)
            if (isEastAsianString(wstr, numericOrSpace))
                return true;
    }

    if (strictMask & 0x1)                                    // basic Latin
    {
        if (isBasicLatinString(wstr, numericOrSpace))
            return true;
    }

    return false;
}

uint8 ObjectMgr::CheckPlayerName(const std::string& name, bool create)
{
    std::wstring wname;
    if (!Utf8toWStr(name, wname))
        return CHAR_NAME_INVALID_CHARACTER;

    if (wname.size() > MAX_PLAYER_NAME)
        return CHAR_NAME_TOO_LONG;

    uint32 minName = sWorld->getIntConfig(CONFIG_MIN_PLAYER_NAME);
    if (wname.size() < minName)
        return CHAR_NAME_TOO_SHORT;

    uint32 strictMask = sWorld->getIntConfig(CONFIG_STRICT_PLAYER_NAMES);
    if (!isValidString(wname, strictMask, false, create))
        return CHAR_NAME_MIXED_LANGUAGES;

    wstrToLower(wname);
    for (size_t i = 2; i < wname.size(); ++i)
        if (wname[i] == wname[i-1] && wname[i] == wname[i-2])
            return CHAR_NAME_THREE_CONSECUTIVE;

    return CHAR_NAME_SUCCESS;
}

bool ObjectMgr::IsValidCharterName(const std::string& name)
{
    std::wstring wname;
    if (!Utf8toWStr(name, wname))
        return false;

    if (wname.size() > MAX_CHARTER_NAME)
        return false;

    uint32 minName = sWorld->getIntConfig(CONFIG_MIN_CHARTER_NAME);
    if (wname.size() < minName)
        return false;

    uint32 strictMask = sWorld->getIntConfig(CONFIG_STRICT_CHARTER_NAMES);

    return isValidString(wname, strictMask, true);
}

PetNameInvalidReason ObjectMgr::CheckPetName(const std::string& name)
{
    std::wstring wname;
    if (!Utf8toWStr(name, wname))
        return PET_NAME_INVALID;

    if (wname.size() > MAX_PET_NAME)
        return PET_NAME_TOO_LONG;

    uint32 minName = sWorld->getIntConfig(CONFIG_MIN_PET_NAME);
    if (wname.size() < minName)
        return PET_NAME_TOO_SHORT;

    uint32 strictMask = sWorld->getIntConfig(CONFIG_STRICT_PET_NAMES);
    if (!isValidString(wname, strictMask, false))
        return PET_NAME_MIXED_LANGUAGES;

    return PET_NAME_SUCCESS;
}

void ObjectMgr::LoadGameObjectForQuests()
{
    uint32 oldMSTime = getMSTime();

    _gameObjectForQuestStore.clear();                         // need for reload case

    if (sObjectMgr->GetGameObjectTemplates()->empty())
    {
        TC_LOG_INFO(LOG_FILTER_SERVER_LOADING, ">> Loaded 0 GameObjects for quests");
        return;
    }

    uint32 count = 0;

    // collect GO entries for GO that must activated
    GameObjectTemplateContainer const* gotc = sObjectMgr->GetGameObjectTemplates();
    for (GameObjectTemplateContainer::const_iterator itr = gotc->begin(); itr != gotc->end(); ++itr)
    {
        switch (itr->second.type)
        {
            // scan GO chest with loot including quest items
            case GAMEOBJECT_TYPE_CHEST:
            {
                uint32 loot_id = (itr->second.GetLootId());

                // find quest loot for GO
                if (itr->second.chest.questId || LootTemplates_Gameobject.HaveQuestLootFor(loot_id))
                {
                    _gameObjectForQuestStore.insert(itr->second.entry);
                    ++count;
                }
                break;
            }
            case GAMEOBJECT_TYPE_GENERIC:
            {
                if (itr->second._generic.questID > 0)            //quests objects
                {
                    _gameObjectForQuestStore.insert(itr->second.entry);
                    count++;
                }
                break;
            }
            case GAMEOBJECT_TYPE_GOOBER:
            {
                if (itr->second.goober.questId > 0)              //quests objects
                {
                    _gameObjectForQuestStore.insert(itr->second.entry);
                    count++;
                }
                break;
            }
            default:
                break;
        }
    }

    TC_LOG_INFO(LOG_FILTER_SERVER_LOADING, ">> Loaded %u GameObjects for quests in %u ms", count, GetMSTimeDiffToNow(oldMSTime));
}

bool ObjectMgr::LoadTrinityStrings(const char* table, int32 min_value, int32 max_value)
{
    uint32 oldMSTime = getMSTime();

    int32 start_value = min_value;
    int32 end_value   = max_value;
    // some string can have negative indexes range
    if (start_value < 0)
    {
        if (end_value >= start_value)
        {
            TC_LOG_ERROR(LOG_FILTER_SQL, "Table '%s' attempt loaded with invalid range (%d - %d), strings not loaded.", table, min_value, max_value);
            return false;
        }

        // real range (max+1, min+1) exaple: (-10, -1000) -> -999...-10+1
        std::swap(start_value, end_value);
        ++start_value;
        ++end_value;
    }
    else
    {
        if (start_value >= end_value)
        {
            TC_LOG_ERROR(LOG_FILTER_SQL, "Table '%s' attempt loaded with invalid range (%d - %d), strings not loaded.", table, min_value, max_value);
            return false;
        }
    }

    // cleanup affected map part for reloading case
    for (TrinityStringLocaleContainer::iterator itr = _trinityStringLocaleStore.begin(); itr != _trinityStringLocaleStore.end();)
    {
        if (itr->first >= start_value && itr->first < end_value)
            _trinityStringLocaleStore.erase(itr++);
        else
            ++itr;
    }

    QueryResult result = WorldDatabase.PQuery("SELECT entry, content_default, content_loc1, content_loc2, content_loc3, content_loc4, content_loc5, content_loc6, content_loc7, content_loc8 FROM %s", table);

    if (!result)
    {
        if (min_value == MIN_TRINITY_STRING_ID)              // error only in case internal strings
            TC_LOG_ERROR(LOG_FILTER_SERVER_LOADING, ">> Loaded 0 trinity strings. DB table `%s` is empty. Cannot continue.", table);
        else
            TC_LOG_INFO(LOG_FILTER_SERVER_LOADING, ">> Loaded 0 string templates. DB table `%s` is empty.", table);

        return false;
    }

    uint32 count = 0;

    do
    {
        Field* fields = result->Fetch();

        int32 entry = fields[0].GetInt32();

        if (entry == 0)
        {
            TC_LOG_ERROR(LOG_FILTER_SQL, "Table `%s` contain reserved entry 0, ignored.", table);
            continue;
        }
        else if (entry < start_value || entry >= end_value)
        {
            TC_LOG_ERROR(LOG_FILTER_SQL, "Table `%s` contain entry %i out of allowed range (%d - %d), ignored.", table, entry, min_value, max_value);
            continue;
        }

        TrinityStringLocale& data = _trinityStringLocaleStore[entry];

        if (!data.Content.empty())
        {
            TC_LOG_ERROR(LOG_FILTER_SQL, "Table `%s` contain data for already loaded entry  %i (from another table?), ignored.", table, entry);
            continue;
        }

        data.Content.resize(1);
        ++count;

        for (uint8 i = 0; i < TOTAL_LOCALES; ++i)
            AddLocaleString(fields[i + 1].GetString(), LocaleConstant(i), data.Content);
    } while (result->NextRow());

    if (min_value == MIN_TRINITY_STRING_ID)
        TC_LOG_INFO(LOG_FILTER_SERVER_LOADING, ">> Loaded %u Trinity strings from table %s in %u ms", count, table, GetMSTimeDiffToNow(oldMSTime));
    else
        TC_LOG_INFO(LOG_FILTER_SERVER_LOADING, ">> Loaded %u string templates from %s in %u ms", count, table, GetMSTimeDiffToNow(oldMSTime));

    return true;
}

const char *ObjectMgr::GetTrinityString(int32 entry, LocaleConstant locale_idx) const
{
    if (TrinityStringLocale const* msl = GetTrinityStringLocale(entry))
    {
        if (msl->Content.size() > size_t(locale_idx) && !msl->Content[locale_idx].empty())
            return msl->Content[locale_idx].c_str();

        return msl->Content[DEFAULT_LOCALE].c_str();
    }

    if (entry > 0)
        TC_LOG_ERROR(LOG_FILTER_SQL, "Entry %i not found in `trinity_string` table.", entry);
    else
        TC_LOG_ERROR(LOG_FILTER_SQL, "Trinity string entry %i not found in DB.", entry);
    return "<error>";
}

void ObjectMgr::LoadFishingBaseSkillLevel()
{
    uint32 oldMSTime = getMSTime();

    _fishingBaseForAreaStore.clear();                            // for reload case

    QueryResult result = WorldDatabase.Query("SELECT entry, skill FROM skill_fishing_base_level");

    if (!result)
    {
        TC_LOG_ERROR(LOG_FILTER_SERVER_LOADING, ">> Loaded 0 areas for fishing base skill level. DB table `skill_fishing_base_level` is empty.");
        return;
    }

    uint32 count = 0;

    do
    {
        Field* fields = result->Fetch();
        uint32 entry  = fields[0].GetUInt32();
        int32 skill   = fields[1].GetInt16();

        AreaTableEntry const* fArea = GetAreaEntryByAreaID(entry);
        if (!fArea)
        {
            TC_LOG_ERROR(LOG_FILTER_SQL, "AreaId %u defined in `skill_fishing_base_level` does not exist", entry);
            continue;
        }

        _fishingBaseForAreaStore[entry] = skill;
        ++count;
    }
    while (result->NextRow());

    TC_LOG_INFO(LOG_FILTER_SERVER_LOADING, ">> Loaded %u areas for fishing base skill level in %u ms", count, GetMSTimeDiffToNow(oldMSTime));
}

bool ObjectMgr::CheckDeclinedNames(std::wstring w_ownname, DeclinedName const& names)
{
    // get main part of the name
    std::wstring mainpart = GetMainPartOfName(w_ownname, 0);
    // prepare flags
    bool x = true;
    bool y = true;

    // check declined names
    for (uint8 i = 0; i < MAX_DECLINED_NAME_CASES; ++i)
    {
        std::wstring wname;
        if (!Utf8toWStr(names.name[i], wname))
            return false;

        if (mainpart != GetMainPartOfName(wname, i+1))
            x = false;

        if (w_ownname != wname)
            y = false;
    }
    return (x || y);
}

uint32 ObjectMgr::GetAreaTriggerScriptId(uint32 trigger_id)
{
    AreaTriggerScriptContainer::const_iterator i = _areaTriggerScriptStore.find(trigger_id);
    if (i!= _areaTriggerScriptStore.end())
        return i->second;
    return 0;
}

SpellScriptsBounds ObjectMgr::GetSpellScriptsBounds(uint32 spellId)
{
    return SpellScriptsBounds(_spellScriptsStore.equal_range(spellId));
}

// this allows calculating base reputations to offline players, just by race and class
int32 ObjectMgr::GetBaseReputationOf(FactionEntry const* factionEntry, uint8 race, uint8 playerClass)
{
    if (!factionEntry)
        return 0;

    uint32 raceMask = (1 << (race - 1));
    uint32 classMask = (1 << (playerClass-1));

    for (int i = 0; i < 4; i++)
    {
        if ((!factionEntry->BaseRepClassMask[i] ||
            factionEntry->BaseRepClassMask[i] & classMask) &&
            (!factionEntry->BaseRepRaceMask[i] ||
            factionEntry->BaseRepRaceMask[i] & raceMask))
            return factionEntry->BaseRepValue[i];
    }

    return 0;
}

SkillRangeType GetSkillRangeType(SkillLineEntry const* pSkill, bool racial)
{
    switch (pSkill->categoryId)
    {
        case SKILL_CATEGORY_LANGUAGES:
            return SKILL_RANGE_LANGUAGE;
        case SKILL_CATEGORY_WEAPON:
            return SKILL_RANGE_LEVEL;
        case SKILL_CATEGORY_ARMOR:
        case SKILL_CATEGORY_CLASS:
            if (pSkill->id != SKILL_LOCKPICKING)
                return SKILL_RANGE_MONO;
            else
                return SKILL_RANGE_LEVEL;
        case SKILL_CATEGORY_SECONDARY:
        case SKILL_CATEGORY_PROFESSION:
            // not set skills for professions and racial abilities
            if (IsProfessionSkill(pSkill->id))
                return SKILL_RANGE_RANK;
            else if (racial)
                return SKILL_RANGE_NONE;
            else
                return SKILL_RANGE_MONO;
        default:
        case SKILL_CATEGORY_ATTRIBUTES:                     //not found in dbc
        case SKILL_CATEGORY_GENERIC:                        //only GENERIC(DND)
            return SKILL_RANGE_NONE;
    }
}

void ObjectMgr::LoadGameTele()
{
    uint32 oldMSTime = getMSTime();

    _gameTeleStore.clear();                                  // for reload case

    //                                                0       1           2           3           4        5     6
    QueryResult result = WorldDatabase.Query("SELECT id, position_x, position_y, position_z, orientation, map, name FROM game_tele");

    if (!result)
    {
        TC_LOG_ERROR(LOG_FILTER_SERVER_LOADING, ">> Loaded 0 GameTeleports. DB table `game_tele` is empty!");
        return;
    }

    uint32 count = 0;

    do
    {
        Field* fields = result->Fetch();

        uint32 id         = fields[0].GetUInt32();

        GameTele gt;

        gt.position_x     = fields[1].GetFloat();
        gt.position_y     = fields[2].GetFloat();
        gt.position_z     = fields[3].GetFloat();
        gt.orientation    = fields[4].GetFloat();
        gt.mapId          = fields[5].GetUInt16();
        gt.name           = fields[6].GetString();

        if (!MapManager::IsValidMapCoord(gt.mapId, gt.position_x, gt.position_y, gt.position_z, gt.orientation))
        {
            TC_LOG_ERROR(LOG_FILTER_SQL, "Wrong position for id %u (name: %s) in `game_tele` table, ignoring.", id, gt.name.c_str());
            continue;
        }

        if (!Utf8toWStr(gt.name, gt.wnameLow))
        {
            TC_LOG_ERROR(LOG_FILTER_SQL, "Wrong UTF8 name for id %u in `game_tele` table, ignoring.", id);
            continue;
        }

        wstrToLower(gt.wnameLow);

        _gameTeleStore[id] = gt;

        ++count;
    }
    while (result->NextRow());

    TC_LOG_INFO(LOG_FILTER_SERVER_LOADING, ">> Loaded %u GameTeleports in %u ms", count, GetMSTimeDiffToNow(oldMSTime));
}

GameTele const* ObjectMgr::GetGameTele(const std::string& name) const
{
    // explicit name case
    std::wstring wname;
    if (!Utf8toWStr(name, wname))
        return NULL;

    // converting string that we try to find to lower case
    wstrToLower(wname);

    // Alternative first GameTele what contains wnameLow as substring in case no GameTele location found
    const GameTele* alt = NULL;
    for (GameTeleContainer::const_iterator itr = _gameTeleStore.begin(); itr != _gameTeleStore.end(); ++itr)
    {
        if (itr->second.wnameLow == wname)
            return &itr->second;
        else if (alt == NULL && itr->second.wnameLow.find(wname) != std::wstring::npos)
            alt = &itr->second;
    }

    return alt;
}

bool ObjectMgr::AddGameTele(GameTele& tele)
{
    // find max id
    uint32 new_id = 0;
    for (GameTeleContainer::const_iterator itr = _gameTeleStore.begin(); itr != _gameTeleStore.end(); ++itr)
        if (itr->first > new_id)
            new_id = itr->first;

    // use next
    ++new_id;

    if (!Utf8toWStr(tele.name, tele.wnameLow))
        return false;

    wstrToLower(tele.wnameLow);

    _gameTeleStore[new_id] = tele;

    PreparedStatement* stmt = WorldDatabase.GetPreparedStatement(WORLD_INS_GAME_TELE);

    stmt->setUInt32(0, new_id);
    stmt->setFloat(1, tele.position_x);
    stmt->setFloat(2, tele.position_y);
    stmt->setFloat(3, tele.position_z);
    stmt->setFloat(4, tele.orientation);
    stmt->setUInt16(5, uint16(tele.mapId));
    stmt->setString(6, tele.name);

    WorldDatabase.Execute(stmt);

    return true;
}

bool ObjectMgr::DeleteGameTele(const std::string& name)
{
    // explicit name case
    std::wstring wname;
    if (!Utf8toWStr(name, wname))
        return false;

    // converting string that we try to find to lower case
    wstrToLower(wname);

    for (GameTeleContainer::iterator itr = _gameTeleStore.begin(); itr != _gameTeleStore.end(); ++itr)
    {
        if (itr->second.wnameLow == wname)
        {
            PreparedStatement* stmt = WorldDatabase.GetPreparedStatement(WORLD_DEL_GAME_TELE);

            stmt->setString(0, itr->second.name);

            WorldDatabase.Execute(stmt);

            _gameTeleStore.erase(itr);
            return true;
        }
    }

    return false;
}

void ObjectMgr::LoadMailLevelRewards()
{
    uint32 oldMSTime = getMSTime();

    _mailLevelRewardStore.clear();                           // for reload case

    //                                                 0        1             2            3
    QueryResult result = WorldDatabase.Query("SELECT level, raceMask, mailTemplateId, senderEntry FROM mail_level_reward");

    if (!result)
    {
        TC_LOG_ERROR(LOG_FILTER_SERVER_LOADING, ">> Loaded 0 level dependent mail rewards. DB table `mail_level_reward` is empty.");
        return;
    }

    uint32 count = 0;

    do
    {
        Field* fields = result->Fetch();

        uint8 level           = fields[0].GetUInt8();
        uint32 raceMask       = fields[1].GetUInt32();
        uint32 mailTemplateId = fields[2].GetUInt32();
        uint32 senderEntry    = fields[3].GetUInt32();

        if (level > MAX_LEVEL)
        {
            TC_LOG_ERROR(LOG_FILTER_SQL, "Table `mail_level_reward` have data for level %u that more supported by client (%u), ignoring.", level, MAX_LEVEL);
            continue;
        }

        if (!(raceMask & RACEMASK_ALL_PLAYABLE))
        {
            TC_LOG_ERROR(LOG_FILTER_SQL, "Table `mail_level_reward` have raceMask (%u) for level %u that not include any player races, ignoring.", raceMask, level);
            continue;
        }

        if (!sMailTemplateStore.LookupEntry(mailTemplateId))
        {
            TC_LOG_ERROR(LOG_FILTER_SQL, "Table `mail_level_reward` have invalid mailTemplateId (%u) for level %u that invalid not include any player races, ignoring.", mailTemplateId, level);
            continue;
        }

        if (!GetCreatureTemplate(senderEntry))
        {
            TC_LOG_ERROR(LOG_FILTER_SQL, "Table `mail_level_reward` have not existed sender creature entry (%u) for level %u that invalid not include any player races, ignoring.", senderEntry, level);
            continue;
        }

        _mailLevelRewardStore[level].push_back(MailLevelReward(raceMask, mailTemplateId, senderEntry));

        ++count;
    }
    while (result->NextRow());

    TC_LOG_INFO(LOG_FILTER_SERVER_LOADING, ">> Loaded %u level dependent mail rewards in %u ms", count, GetMSTimeDiffToNow(oldMSTime));
}

void ObjectMgr::AddSpellToTrainer(uint32 entry, uint32 spell, uint32 spellCost, uint32 reqSkill, uint32 reqSkillValue, uint32 reqLevel)
{
    if (entry >= TRINITY_TRAINER_START_REF)
        return;

    CreatureTemplate const* cInfo = GetCreatureTemplate(entry);
    if (!cInfo)
    {
        TC_LOG_ERROR(LOG_FILTER_SQL, "Table `npc_trainer` contains entries for a non-existing creature template (Entry: %u), ignoring", entry);
        return;
    }

    if (!(cInfo->npcflag & UNIT_NPC_FLAG_TRAINER))
    {
        TC_LOG_ERROR(LOG_FILTER_SQL, "Table `npc_trainer` contains entries for a creature template (Entry: %u) without trainer flag, ignoring", entry);
        return;
    }

    SpellInfo const* spellinfo = sSpellMgr->GetSpellInfo(spell);
    if (!spellinfo)
    {
        TC_LOG_ERROR(LOG_FILTER_SQL, "Table `npc_trainer` contains an entry (Entry: %u) for a non-existing spell (Spell: %u), ignoring", entry, spell);
        return;
    }

    if (!SpellMgr::IsSpellValid(spellinfo))
    {
        TC_LOG_ERROR(LOG_FILTER_SQL, "Table `npc_trainer` contains an entry (Entry: %u) for a broken spell (Spell: %u), ignoring", entry, spell);
        return;
    }

    if (GetTalentSpellCost(spell))
    {
        TC_LOG_ERROR(LOG_FILTER_SQL, "Table `npc_trainer` contains an entry (Entry: %u) for a non-existing spell (Spell: %u) which is a talent, ignoring", entry, spell);
        return;
    }

    TrainerSpellData& data = _cacheTrainerSpellStore[entry];

    TrainerSpell& trainerSpell = data.spellList[spell];
    trainerSpell.spell         = spell;
    trainerSpell.spellCost     = spellCost;
    trainerSpell.reqSkill      = reqSkill;
    trainerSpell.reqSkillValue = reqSkillValue;
    trainerSpell.reqLevel      = reqLevel;

    if (!trainerSpell.reqLevel)
        trainerSpell.reqLevel = spellinfo->SpellLevel;

    // calculate learned spell for profession case when stored cast-spell
    trainerSpell.learnedSpell[0] = spell;
    for (uint8 i = 0; i < MAX_SPELL_EFFECTS; ++i)
    {
        if (spellinfo->Effects[i].Effect != SPELL_EFFECT_LEARN_SPELL)
            continue;
        if (trainerSpell.learnedSpell[0] == spell)
            trainerSpell.learnedSpell[0] = 0;
        // player must be able to cast spell on himself
        if (spellinfo->Effects[i].TargetA.GetTarget() != 0 && spellinfo->Effects[i].TargetA.GetTarget() != TARGET_UNIT_TARGET_ALLY
            && spellinfo->Effects[i].TargetA.GetTarget() != TARGET_UNIT_TARGET_ANY && spellinfo->Effects[i].TargetA.GetTarget() != TARGET_UNIT_CASTER)
        {
            TC_LOG_ERROR(LOG_FILTER_SQL, "Table `npc_trainer` has spell %u for trainer entry %u with learn effect which has incorrect target type, ignoring learn effect!", spell, entry);
            continue;
        }

        trainerSpell.learnedSpell[i] = spellinfo->Effects[i].TriggerSpell;

        if (trainerSpell.learnedSpell[i])
        {
            SpellInfo const* learnedSpellInfo = sSpellMgr->GetSpellInfo(trainerSpell.learnedSpell[i]);
            if (learnedSpellInfo && learnedSpellInfo->IsProfession())
                data.trainerType = 2;
        }
    }

    return;
}

void ObjectMgr::LoadTrainerSpell()
{
    uint32 oldMSTime = getMSTime();

    // For reload case
    _cacheTrainerSpellStore.clear();

    QueryResult result = WorldDatabase.Query("SELECT b.entry, a.spell, a.spellcost, a.reqskill, a.reqskillvalue, a.reqlevel FROM npc_trainer AS a "
                                             "INNER JOIN npc_trainer AS b ON a.entry = -(b.spell) "
                                             "UNION SELECT * FROM npc_trainer WHERE spell > 0");

    if (!result)
    {
        TC_LOG_ERROR(LOG_FILTER_SERVER_LOADING, ">>  Loaded 0 Trainers. DB table `npc_trainer` is empty!");

        return;
    }

    uint32 count = 0;

    do
    {
        Field* fields = result->Fetch();

        uint32 entry         = fields[0].GetUInt32();
        uint32 spell         = fields[1].GetUInt32();
        uint32 spellCost     = fields[2].GetUInt32();
        uint32 reqSkill      = fields[3].GetUInt16();
        uint32 reqSkillValue = fields[4].GetUInt16();
        uint32 reqLevel      = fields[5].GetUInt8();

        AddSpellToTrainer(entry, spell, spellCost, reqSkill, reqSkillValue, reqLevel);

        ++count;
    }
    while (result->NextRow());

    TC_LOG_INFO(LOG_FILTER_SERVER_LOADING, ">> Loaded %d Trainers in %u ms", count, GetMSTimeDiffToNow(oldMSTime));
}

int ObjectMgr::LoadReferenceVendor(int32 vendor, int32 item, uint8 type, std::set<uint32> *skip_vendors)
{
    // find all items from the reference vendor
    PreparedStatement* stmt = WorldDatabase.GetPreparedStatement(WORLD_SEL_NPC_VENDOR_REF);
    stmt->setUInt32(0, uint32(item));
    stmt->setUInt8(1, type);
    PreparedQueryResult result = WorldDatabase.Query(stmt);

    if (!result)
        return 0;

    uint32 count = 0;
    do
    {
        Field* fields = result->Fetch();

        int32 item_id = fields[0].GetInt32();

        // if item is a negative, its a reference
        if (item_id < 0)
            count += LoadReferenceVendor(vendor, -item_id, type, skip_vendors);
        else
        {
            int32  maxcount     = fields[1].GetUInt32();
            uint32 incrtime     = fields[2].GetUInt32();
            uint32 ExtendedCost = fields[3].GetUInt32();
            uint8  type         = fields[4].GetUInt8();

            if (!IsVendorItemValid(vendor, item_id, maxcount, incrtime, ExtendedCost, type, NULL, skip_vendors))
                continue;

            VendorItemData& vList = _cacheVendorItemStore[vendor];

            vList.AddItem(item_id, maxcount, incrtime, ExtendedCost, type);
            ++count;
        }
    } while (result->NextRow());

    return count;
}

void ObjectMgr::LoadVendors()
{
    uint32 oldMSTime = getMSTime();

    // For reload case
    for (CacheVendorItemContainer::iterator itr = _cacheVendorItemStore.begin(); itr != _cacheVendorItemStore.end(); ++itr)
        itr->second.Clear();
    _cacheVendorItemStore.clear();

    std::set<uint32> skip_vendors;

    QueryResult result = WorldDatabase.Query("SELECT entry, item, maxcount, incrtime, ExtendedCost, type FROM npc_vendor ORDER BY entry, slot ASC");
    if (!result)
    {

        TC_LOG_ERROR(LOG_FILTER_SERVER_LOADING, ">>  Loaded 0 Vendors. DB table `npc_vendor` is empty!");
        return;
    }

    uint32 count = 0;

    do
    {
        Field* fields = result->Fetch();

        uint32 entry        = fields[0].GetUInt32();
        int32 item_id      = fields[1].GetInt32();

        // if item is a negative, its a reference
        if (item_id < 0)
            count += LoadReferenceVendor(entry, -item_id, 0, &skip_vendors);
        else
        {
            uint32 maxcount     = fields[2].GetUInt32();
            uint32 incrtime     = fields[3].GetUInt32();
            uint32 ExtendedCost = fields[4].GetUInt32();
            uint8  type         = fields[5].GetUInt8();

            if (!IsVendorItemValid(entry, item_id, maxcount, incrtime, ExtendedCost, type, NULL, &skip_vendors))
                continue;

            VendorItemData& vList = _cacheVendorItemStore[entry];

            vList.AddItem(item_id, maxcount, incrtime, ExtendedCost, type);
            ++count;
        }
    }
    while (result->NextRow());

    TC_LOG_INFO(LOG_FILTER_SERVER_LOADING, ">> Loaded %d Vendors in %u ms", count, GetMSTimeDiffToNow(oldMSTime));
}

void ObjectMgr::LoadGossipMenu()
{
    uint32 oldMSTime = getMSTime();

    _gossipMenusStore.clear();

    QueryResult result = WorldDatabase.Query("SELECT entry, text_id FROM gossip_menu");

    if (!result)
    {
        TC_LOG_ERROR(LOG_FILTER_SERVER_LOADING, ">> Loaded 0  gossip_menu entries. DB table `gossip_menu` is empty!");
        return;
    }

    uint32 count = 0;

    do
    {
        Field* fields = result->Fetch();

        GossipMenus gMenu;

        gMenu.entry             = fields[0].GetUInt16();
        gMenu.text_id           = fields[1].GetUInt32();

        if (!GetGossipText(gMenu.text_id))
        {
            TC_LOG_ERROR(LOG_FILTER_SQL, "Table gossip_menu entry %u are using non-existing text_id %u", gMenu.entry, gMenu.text_id);
            continue;
        }

        _gossipMenusStore.insert(GossipMenusContainer::value_type(gMenu.entry, gMenu));

        ++count;
    }
    while (result->NextRow());

    TC_LOG_INFO(LOG_FILTER_SERVER_LOADING, ">> Loaded %u gossip_menu entries in %u ms", count, GetMSTimeDiffToNow(oldMSTime));
}

void ObjectMgr::LoadGossipMenuItems()
{
    uint32 oldMSTime = getMSTime();

    _gossipMenuItemsStore.clear();

    QueryResult result = WorldDatabase.Query(
        //      0        1   2            3            4          5
        "SELECT menu_id, id, option_icon, option_text, option_id, npc_option_npcflag, "
        // 6             7              8          9          10
        "action_menu_id, action_poi_id, box_coded, box_money, box_text "
        "FROM gossip_menu_option ORDER BY menu_id, id");

    if (!result)
    {
        TC_LOG_ERROR(LOG_FILTER_SERVER_LOADING, ">> Loaded 0 gossip_menu_option entries. DB table `gossip_menu_option` is empty!");
        return;
    }

    uint32 count = 0;

    do
    {
        Field* fields = result->Fetch();

        GossipMenuItems gMenuItem;

        gMenuItem.MenuId                = fields[0].GetUInt16();
        gMenuItem.OptionIndex           = fields[1].GetUInt16();
        gMenuItem.OptionIcon            = fields[2].GetUInt32();
        gMenuItem.OptionText            = fields[3].GetString();
        gMenuItem.OptionType            = fields[4].GetUInt8();
        gMenuItem.OptionNpcflag         = fields[5].GetUInt32();
        gMenuItem.ActionMenuId          = fields[6].GetUInt32();
        gMenuItem.ActionPoiId           = fields[7].GetUInt32();
        gMenuItem.BoxCoded              = fields[8].GetBool();
        gMenuItem.BoxMoney              = fields[9].GetUInt32();
        gMenuItem.BoxText               = fields[10].GetString();

        if (gMenuItem.OptionIcon >= GOSSIP_ICON_MAX)
        {
            TC_LOG_ERROR(LOG_FILTER_SQL, "Table gossip_menu_option for menu %u, id %u has unknown icon id %u. Replacing with GOSSIP_ICON_CHAT", gMenuItem.MenuId, gMenuItem.OptionIndex, gMenuItem.OptionIcon);
            gMenuItem.OptionIcon = GOSSIP_ICON_CHAT;
        }

        if (gMenuItem.OptionType >= GOSSIP_OPTION_MAX)
            TC_LOG_ERROR(LOG_FILTER_SQL, "Table gossip_menu_option for menu %u, id %u has unknown option id %u. Option will not be used", gMenuItem.MenuId, gMenuItem.OptionIndex, gMenuItem.OptionType);

        if (gMenuItem.ActionPoiId && !GetPointOfInterest(gMenuItem.ActionPoiId))
        {
            TC_LOG_ERROR(LOG_FILTER_SQL, "Table gossip_menu_option for menu %u, id %u use non-existing action_poi_id %u, ignoring", gMenuItem.MenuId, gMenuItem.OptionIndex, gMenuItem.ActionPoiId);
            gMenuItem.ActionPoiId = 0;
        }

        _gossipMenuItemsStore.insert(GossipMenuItemsContainer::value_type(gMenuItem.MenuId, gMenuItem));
        ++count;
    }
    while (result->NextRow());

    TC_LOG_INFO(LOG_FILTER_SERVER_LOADING, ">> Loaded %u gossip_menu_option entries in %u ms", count, GetMSTimeDiffToNow(oldMSTime));
}

void ObjectMgr::AddVendorItem(uint32 entry, uint32 item, int32 maxcount, uint32 incrtime, uint32 extendedCost, uint8 type, bool persist /*= true*/)
{
    VendorItemData& vList = _cacheVendorItemStore[entry];
    vList.AddItem(item, maxcount, incrtime, extendedCost, type);

    if (persist)
    {
        PreparedStatement* stmt = WorldDatabase.GetPreparedStatement(WORLD_INS_NPC_VENDOR);

        stmt->setUInt32(0, entry);
        stmt->setUInt32(1, item);
        stmt->setUInt8(2, maxcount);
        stmt->setUInt32(3, incrtime);
        stmt->setUInt32(4, extendedCost);
        stmt->setUInt8(5, type);

        WorldDatabase.Execute(stmt);
    }
}

bool ObjectMgr::RemoveVendorItem(uint32 entry, uint32 item, uint8 type, bool persist /*= true*/)
{
    CacheVendorItemContainer::iterator  iter = _cacheVendorItemStore.find(entry);
    if (iter == _cacheVendorItemStore.end())
        return false;

    if (!iter->second.RemoveItem(item, type))
        return false;

    if (persist)
    {
        PreparedStatement* stmt = WorldDatabase.GetPreparedStatement(WORLD_DEL_NPC_VENDOR);

        stmt->setUInt32(0, entry);
        stmt->setUInt32(1, item);
        stmt->setUInt8(2, type);

        WorldDatabase.Execute(stmt);
    }

    return true;
}

bool ObjectMgr::IsVendorItemValid(uint32 vendor_entry, uint32 id, int32 maxcount, uint32 incrtime, uint32 ExtendedCost, uint8 type, Player* player, std::set<uint32>* skip_vendors, uint32 ORnpcflag) const
{
    CreatureTemplate const* cInfo = sObjectMgr->GetCreatureTemplate(vendor_entry);
    if (!cInfo)
    {
        if (player)
            ChatHandler(player->GetSession()).SendSysMessage(LANG_COMMAND_VENDORSELECTION);
        else
            TC_LOG_ERROR(LOG_FILTER_SQL, "Table `(game_event_)npc_vendor` have data for not existed creature template (Entry: %u), ignore", vendor_entry);
        return false;
    }

    if (!((cInfo->npcflag | ORnpcflag) & UNIT_NPC_FLAG_VENDOR))
    {
        if (!skip_vendors || skip_vendors->count(vendor_entry) == 0)
        {
            if (player)
                ChatHandler(player->GetSession()).SendSysMessage(LANG_COMMAND_VENDORSELECTION);
            else
                TC_LOG_ERROR(LOG_FILTER_SQL, "Table `(game_event_)npc_vendor` have data for not creature template (Entry: %u) without vendor flag, ignore", vendor_entry);

            if (skip_vendors)
                skip_vendors->insert(vendor_entry);
        }
        return false;
    }

    if ((type == ITEM_VENDOR_TYPE_ITEM && !sObjectMgr->GetItemTemplate(id)) ||
        (type == ITEM_VENDOR_TYPE_CURRENCY && !sCurrencyTypesStore.LookupEntry(id)))
    {
        if (player)
            ChatHandler(player->GetSession()).PSendSysMessage(LANG_ITEM_NOT_FOUND, id, type);
        else
            TC_LOG_ERROR(LOG_FILTER_SQL, "Table `(game_event_)npc_vendor` for Vendor (Entry: %u) have in item list non-existed item (%u, type %u), ignore", vendor_entry, id, type);
        return false;
    }

    if (ExtendedCost && !sItemExtendedCostStore.LookupEntry(ExtendedCost))
    {
        if (player)
            ChatHandler(player->GetSession()).PSendSysMessage(LANG_EXTENDED_COST_NOT_EXIST, ExtendedCost);
        else
            TC_LOG_ERROR(LOG_FILTER_SQL, "Table `(game_event_)npc_vendor` have Item (Entry: %u) with wrong ExtendedCost (%u) for vendor (%u), ignore", id, ExtendedCost, vendor_entry);
        return false;
    }

    if (type == ITEM_VENDOR_TYPE_ITEM) // not applicable to currencies
    {
        if (maxcount > 0 && incrtime == 0)
        {
            if (player)
                ChatHandler(player->GetSession()).PSendSysMessage("MaxCount != 0 (%u) but IncrTime == 0", maxcount);
            else
                TC_LOG_ERROR(LOG_FILTER_SQL, "Table `(game_event_)npc_vendor` has `maxcount` (%u) for item %u of vendor (Entry: %u) but `incrtime`=0, ignore", maxcount, id, vendor_entry);
            return false;
        }
        else if (maxcount == 0 && incrtime > 0)
        {
            if (player)
                ChatHandler(player->GetSession()).PSendSysMessage("MaxCount == 0 but IncrTime<>= 0");
            else
                TC_LOG_ERROR(LOG_FILTER_SQL, "Table `(game_event_)npc_vendor` has `maxcount`=0 for item %u of vendor (Entry: %u) but `incrtime`<>0, ignore", id, vendor_entry);
            return false;
        }
    }

    VendorItemData const* vItems = GetNpcVendorItemList(vendor_entry);
    if (!vItems)
        return true;                                        // later checks for non-empty lists

    if (vItems->FindItemCostPair(id, ExtendedCost, type))
    {
        if (player)
            ChatHandler(player->GetSession()).PSendSysMessage(LANG_ITEM_ALREADY_IN_LIST, id, ExtendedCost, type);
        else
            TC_LOG_ERROR(LOG_FILTER_SQL, "Table `npc_vendor` has duplicate items %u (with extended cost %u, type %u) for vendor (Entry: %u), ignoring", id, ExtendedCost, type, vendor_entry);
        return false;
    }

<<<<<<< HEAD
    if (vItems->GetItemCount() >= MAX_VENDOR_ITEMS) // FIXME: GetItemCount range 0...255 MAX_VENDOR_ITEMS = 300
    {
        if (player)
            ChatHandler(player->GetSession()).SendSysMessage(LANG_COMMAND_ADDVENDORITEMITEMS);
        else
            TC_LOG_ERROR(LOG_FILTER_SQL, "Table `npc_vendor` has too many items (%u >= %i) for vendor (Entry: %u), ignore", vItems->GetItemCount(), MAX_VENDOR_ITEMS, vendor_entry);
        return false;
    }

=======
>>>>>>> ca951588
    return true;
}

void ObjectMgr::LoadScriptNames()
{
    uint32 oldMSTime = getMSTime();

    _scriptNamesStore.push_back("");
    QueryResult result = WorldDatabase.Query(
      "SELECT DISTINCT(ScriptName) FROM achievement_criteria_data WHERE ScriptName <> '' AND type = 11 "
      "UNION "
      "SELECT DISTINCT(ScriptName) FROM battleground_template WHERE ScriptName <> '' "
      "UNION "
      "SELECT DISTINCT(ScriptName) FROM creature_template WHERE ScriptName <> '' "
      "UNION "
      "SELECT DISTINCT(ScriptName) FROM gameobject_template WHERE ScriptName <> '' "
      "UNION "
      "SELECT DISTINCT(ScriptName) FROM item_script_names WHERE ScriptName <> '' "
      "UNION "
      "SELECT DISTINCT(ScriptName) FROM areatrigger_scripts WHERE ScriptName <> '' "
      "UNION "
      "SELECT DISTINCT(ScriptName) FROM spell_script_names WHERE ScriptName <> '' "
      "UNION "
      "SELECT DISTINCT(ScriptName) FROM transports WHERE ScriptName <> '' "
      "UNION "
      "SELECT DISTINCT(ScriptName) FROM game_weather WHERE ScriptName <> '' "
      "UNION "
      "SELECT DISTINCT(ScriptName) FROM conditions WHERE ScriptName <> '' "
      "UNION "
      "SELECT DISTINCT(ScriptName) FROM outdoorpvp_template WHERE ScriptName <> '' "
      "UNION "
      "SELECT DISTINCT(script) FROM instance_template WHERE script <> ''");

    if (!result)
    {
        TC_LOG_ERROR(LOG_FILTER_SERVER_LOADING, ">> Loaded empty set of Script Names!");
        return;
    }

    uint32 count = 1;

    do
    {
        _scriptNamesStore.push_back((*result)[0].GetString());
        ++count;
    }
    while (result->NextRow());

    std::sort(_scriptNamesStore.begin(), _scriptNamesStore.end());
    TC_LOG_INFO(LOG_FILTER_SERVER_LOADING, ">> Loaded %d Script Names in %u ms", count, GetMSTimeDiffToNow(oldMSTime));
}

uint32 ObjectMgr::GetScriptId(const char *name)
{
    // use binary search to find the script name in the sorted vector
    // assume "" is the first element
    if (!name)
        return 0;

    ScriptNameContainer::const_iterator itr = std::lower_bound(_scriptNamesStore.begin(), _scriptNamesStore.end(), name);
    if (itr == _scriptNamesStore.end() || *itr != name)
        return 0;

    return uint32(itr - _scriptNamesStore.begin());
}

void ObjectMgr::CheckScripts(ScriptsType type, std::set<int32>& ids)
{
    ScriptMapMap* scripts = GetScriptsMapByType(type);
    if (!scripts)
        return;

    for (ScriptMapMap::const_iterator itrMM = scripts->begin(); itrMM != scripts->end(); ++itrMM)
    {
        for (ScriptMap::const_iterator itrM = itrMM->second.begin(); itrM != itrMM->second.end(); ++itrM)
        {
            switch (itrM->second.command)
            {
                case SCRIPT_COMMAND_TALK:
                {
                    if (!GetTrinityStringLocale (itrM->second.Talk.TextID))
                        TC_LOG_ERROR(LOG_FILTER_SQL, "Table `%s` references invalid text id %u from `db_script_string`, script id: %u.", GetScriptsTableNameByType(type).c_str(), itrM->second.Talk.TextID, itrMM->first);

                    if (ids.find(itrM->second.Talk.TextID) != ids.end())
                        ids.erase(itrM->second.Talk.TextID);
                }
                default:
                    break;
            }
        }
    }
}

void ObjectMgr::LoadDbScriptStrings()
{
    LoadTrinityStrings("db_script_string", MIN_DB_SCRIPT_STRING_ID, MAX_DB_SCRIPT_STRING_ID);

    std::set<int32> ids;

    for (int32 i = MIN_DB_SCRIPT_STRING_ID; i < MAX_DB_SCRIPT_STRING_ID; ++i)
        if (GetTrinityStringLocale(i))
            ids.insert(i);

    for (int type = SCRIPTS_FIRST; type < SCRIPTS_LAST; ++type)
        CheckScripts(ScriptsType(type), ids);

    for (std::set<int32>::const_iterator itr = ids.begin(); itr != ids.end(); ++itr)
        TC_LOG_ERROR(LOG_FILTER_SQL, "Table `db_script_string` has unused string id  %u", *itr);
}

bool LoadTrinityStrings(const char* table, int32 start_value, int32 end_value)
{
    // MAX_DB_SCRIPT_STRING_ID is max allowed negative value for scripts (scrpts can use only more deep negative values
    // start/end reversed for negative values
    if (start_value > MAX_DB_SCRIPT_STRING_ID || end_value >= start_value)
    {
        TC_LOG_ERROR(LOG_FILTER_SQL, "Table '%s' load attempted with range (%d - %d) reserved by Trinity, strings not loaded.", table, start_value, end_value+1);
        return false;
    }

    return sObjectMgr->LoadTrinityStrings(table, start_value, end_value);
}

CreatureBaseStats const* ObjectMgr::GetCreatureBaseStats(uint8 level, uint8 unitClass)
{
    CreatureBaseStatsContainer::const_iterator it = _creatureBaseStatsStore.find(MAKE_PAIR16(level, unitClass));

    if (it != _creatureBaseStatsStore.end())
        return &(it->second);

    struct DefaultCreatureBaseStats : public CreatureBaseStats
    {
        DefaultCreatureBaseStats()
        {
            BaseArmor = 1;
            for (uint8 j = 0; j < MAX_CREATURE_BASE_HP; ++j)
                BaseHealth[j] = 1;
            BaseMana = 0;
        }
    };
    static const DefaultCreatureBaseStats def_stats;
    return &def_stats;
}

void ObjectMgr::LoadCreatureClassLevelStats()
{
    uint32 oldMSTime = getMSTime();
    //                                                   0      1        2        3        4        5         6          7
    QueryResult result = WorldDatabase.Query("SELECT level, class, basehp0, basehp1, basehp2, basehp3, basemana, basearmor FROM creature_classlevelstats");

    if (!result)
    {
        TC_LOG_INFO(LOG_FILTER_SERVER_LOADING, ">> Loaded 0 creature base stats. DB table `creature_classlevelstats` is empty.");
        return;
    }

    uint32 count = 0;
    do
    {
        Field* fields = result->Fetch();

        uint8 Level = fields[0].GetInt8();
        uint8 Class = fields[1].GetInt8();

        CreatureBaseStats stats;

        for (uint8 i = 0; i < MAX_CREATURE_BASE_HP; ++i)
            stats.BaseHealth[i] = fields[i + 2].GetUInt32();

        stats.BaseMana = fields[6].GetUInt32();
        stats.BaseArmor = fields[7].GetUInt32();

        if (!Class || ((1 << (Class - 1)) & CLASSMASK_ALL_CREATURES) == 0)
            TC_LOG_ERROR(LOG_FILTER_SQL, "Creature base stats for level %u has invalid class %u", Level, Class);

        for (uint8 i = 0; i < MAX_CREATURE_BASE_HP; ++i)
        {
            if (stats.BaseHealth[i] < 1)
            {
                TC_LOG_ERROR(LOG_FILTER_SQL, "Creature base stats for class %u, level %u has invalid zero base HP[%u] - set to 1", Class, Level, i);
                stats.BaseHealth[i] = 1;
            }
        }

        _creatureBaseStatsStore[MAKE_PAIR16(Level, Class)] = stats;

        ++count;
    }
    while (result->NextRow());

    CreatureTemplateContainer const* ctc = sObjectMgr->GetCreatureTemplates();
    for (CreatureTemplateContainer::const_iterator itr = ctc->begin(); itr != ctc->end(); ++itr)
    {
        for (uint16 lvl = itr->second.minlevel; lvl <= itr->second.maxlevel; ++lvl)
        {
            if (_creatureBaseStatsStore.find(MAKE_PAIR16(lvl, itr->second.unit_class)) == _creatureBaseStatsStore.end())
                TC_LOG_ERROR(LOG_FILTER_SQL, "Missing base stats for creature class %u level %u", itr->second.unit_class, lvl);
        }
    }

    TC_LOG_INFO(LOG_FILTER_SERVER_LOADING, ">> Loaded %u creature base stats in %u ms", count, GetMSTimeDiffToNow(oldMSTime));
}

void ObjectMgr::LoadFactionChangeAchievements()
{
    uint32 oldMSTime = getMSTime();

    QueryResult result = WorldDatabase.Query("SELECT alliance_id, horde_id FROM player_factionchange_achievement");

    if (!result)
    {
        TC_LOG_ERROR(LOG_FILTER_SERVER_LOADING, ">> Loaded 0 faction change achievement pairs. DB table `player_factionchange_achievement` is empty.");
        return;
    }

    uint32 count = 0;

    do
    {
        Field* fields = result->Fetch();

        uint32 alliance = fields[0].GetUInt32();
        uint32 horde = fields[1].GetUInt32();

        if (!sAchievementMgr->GetAchievement(alliance))
            TC_LOG_ERROR(LOG_FILTER_SQL, "Achievement %u (alliance_id) referenced in `player_factionchange_achievement` does not exist, pair skipped!", alliance);
        else if (!sAchievementMgr->GetAchievement(horde))
            TC_LOG_ERROR(LOG_FILTER_SQL, "Achievement %u (horde_id) referenced in `player_factionchange_achievement` does not exist, pair skipped!", horde);
        else
            FactionChangeAchievements[alliance] = horde;

        ++count;
    }
    while (result->NextRow());

    TC_LOG_INFO(LOG_FILTER_SERVER_LOADING, ">> Loaded %u faction change achievement pairs in %u ms", count, GetMSTimeDiffToNow(oldMSTime));
}

void ObjectMgr::LoadFactionChangeItems()
{
    uint32 oldMSTime = getMSTime();

    QueryResult result = WorldDatabase.Query("SELECT alliance_id, horde_id FROM player_factionchange_items");

    if (!result)
    {
        TC_LOG_INFO(LOG_FILTER_SERVER_LOADING, ">> Loaded 0 faction change item pairs. DB table `player_factionchange_items` is empty.");
        return;
    }

    uint32 count = 0;

    do
    {
        Field* fields = result->Fetch();

        uint32 alliance = fields[0].GetUInt32();
        uint32 horde = fields[1].GetUInt32();

        if (!GetItemTemplate(alliance))
            TC_LOG_ERROR(LOG_FILTER_SQL, "Item %u (alliance_id) referenced in `player_factionchange_items` does not exist, pair skipped!", alliance);
        else if (!GetItemTemplate(horde))
            TC_LOG_ERROR(LOG_FILTER_SQL, "Item %u (horde_id) referenced in `player_factionchange_items` does not exist, pair skipped!", horde);
        else
            FactionChangeItems[alliance] = horde;

        ++count;
    }
    while (result->NextRow());

    TC_LOG_INFO(LOG_FILTER_SERVER_LOADING, ">> Loaded %u faction change item pairs in %u ms", count, GetMSTimeDiffToNow(oldMSTime));
}

void ObjectMgr::LoadFactionChangeQuests()
{
    uint32 oldMSTime = getMSTime();

    QueryResult result = WorldDatabase.Query("SELECT alliance_id, horde_id FROM player_factionchange_quests");

    if (!result)
    {
        TC_LOG_ERROR(LOG_FILTER_SERVER_LOADING, ">> Loaded 0 faction change quest pairs. DB table `player_factionchange_quests` is empty.");
        return;
    }

    uint32 count = 0;

    do
    {
        Field* fields = result->Fetch();

        uint32 alliance = fields[0].GetUInt32();
        uint32 horde = fields[1].GetUInt32();

        if (!sObjectMgr->GetQuestTemplate(alliance))
            TC_LOG_ERROR(LOG_FILTER_SQL, "Quest %u (alliance_id) referenced in `player_factionchange_quests` does not exist, pair skipped!", alliance);
        else if (!sObjectMgr->GetQuestTemplate(horde))
            TC_LOG_ERROR(LOG_FILTER_SQL, "Quest %u (horde_id) referenced in `player_factionchange_quests` does not exist, pair skipped!", horde);
        else
            FactionChangeQuests[alliance] = horde;

        ++count;
    }
    while (result->NextRow());

    TC_LOG_INFO(LOG_FILTER_SERVER_LOADING, ">> Loaded %u faction change quest pairs in %u ms", count, GetMSTimeDiffToNow(oldMSTime));
}

void ObjectMgr::LoadFactionChangeReputations()
{
    uint32 oldMSTime = getMSTime();

    QueryResult result = WorldDatabase.Query("SELECT alliance_id, horde_id FROM player_factionchange_reputations");

    if (!result)
    {
        TC_LOG_INFO(LOG_FILTER_SERVER_LOADING, ">> Loaded 0 faction change reputation pairs. DB table `player_factionchange_reputations` is empty.");
        return;
    }

    uint32 count = 0;

    do
    {
        Field* fields = result->Fetch();

        uint32 alliance = fields[0].GetUInt32();
        uint32 horde = fields[1].GetUInt32();

        if (!sFactionStore.LookupEntry(alliance))
            TC_LOG_ERROR(LOG_FILTER_SQL, "Reputation %u (alliance_id) referenced in `player_factionchange_reputations` does not exist, pair skipped!", alliance);
        else if (!sFactionStore.LookupEntry(horde))
            TC_LOG_ERROR(LOG_FILTER_SQL, "Reputation %u (horde_id) referenced in `player_factionchange_reputations` does not exist, pair skipped!", horde);
        else
            FactionChangeReputation[alliance] = horde;

        ++count;
    }
    while (result->NextRow());

    TC_LOG_INFO(LOG_FILTER_SERVER_LOADING, ">> Loaded %u faction change reputation pairs in %u ms", count, GetMSTimeDiffToNow(oldMSTime));
}

void ObjectMgr::LoadHotfixData()
{
    uint32 oldMSTime = getMSTime();

    QueryResult result = WorldDatabase.Query("SELECT entry, type, UNIX_TIMESTAMP(hotfixDate) FROM hotfix_data");

    if (!result)
    {
        TC_LOG_INFO(LOG_FILTER_SERVER_LOADING, ">> Loaded 0 hotfix info entries. DB table `hotfix_data` is empty.");
        return;
    }

    uint32 count = 0;

    _hotfixData.reserve(result->GetRowCount());

    do
    {
        Field* fields = result->Fetch();

        HotfixInfo info;
        info.Entry = fields[0].GetUInt32();
        info.Type = fields[1].GetUInt32();
        info.Timestamp = fields[2].GetUInt64();
        _hotfixData.push_back(info);

        ++count;
    }
    while (result->NextRow());

    TC_LOG_INFO(LOG_FILTER_SERVER_LOADING, ">> Loaded %u hotfix info entries in %u ms", count, GetMSTimeDiffToNow(oldMSTime));
}

void ObjectMgr::LoadMissingKeyChains()
{
    uint32 oldMSTime = getMSTime();

    QueryResult result = WorldDatabase.Query("SELECT keyId, k1, k2, k3, k4, k5, k6, k7, k8, "
                                                     "k9, k10, k11, k12, k13, k14, k15, k16, "
                                                     "k17, k18, k19, k20, k21, k22, k23, k24, "
                                                     "k25, k26, k27, k28, k29, k30, k31, k32 "
                                                     "FROM keychain_db2 ORDER BY keyId DESC");

    if (!result)
    {
        TC_LOG_INFO(LOG_FILTER_SERVER_LOADING, ">> Loaded 0 KeyChain entries. DB table `keychain_db2` is empty.");
        return;
    }

    uint32 count = 0;

    do
    {
        Field* fields = result->Fetch();
        uint32 id = fields[0].GetUInt32();

        KeyChainEntry* kce = sKeyChainStore.CreateEntry(id, true);
        kce->Id = id;
        for (uint32 i = 0; i < KEYCHAIN_SIZE; ++i)
            kce->Key[i] = fields[1 + i].GetUInt8();

        ++count;
    }
    while (result->NextRow());

    TC_LOG_INFO(LOG_FILTER_SERVER_LOADING, ">> Loaded %u KeyChain entries in %u ms", count, GetMSTimeDiffToNow(oldMSTime));
}

void ObjectMgr::LoadFactionChangeSpells()
{
    uint32 oldMSTime = getMSTime();

    QueryResult result = WorldDatabase.Query("SELECT alliance_id, horde_id FROM player_factionchange_spells");

    if (!result)
    {
        TC_LOG_ERROR(LOG_FILTER_SERVER_LOADING, ">> Loaded 0 faction change spell pairs. DB table `player_factionchange_spells` is empty.");
        return;
    }

    uint32 count = 0;

    do
    {
        Field* fields = result->Fetch();

        uint32 alliance = fields[0].GetUInt32();
        uint32 horde = fields[1].GetUInt32();

        if (!sSpellMgr->GetSpellInfo(alliance))
            TC_LOG_ERROR(LOG_FILTER_SQL, "Spell %u (alliance_id) referenced in `player_factionchange_spells` does not exist, pair skipped!", alliance);
        else if (!sSpellMgr->GetSpellInfo(horde))
            TC_LOG_ERROR(LOG_FILTER_SQL, "Spell %u (horde_id) referenced in `player_factionchange_spells` does not exist, pair skipped!", horde);
        else
            FactionChangeSpells[alliance] = horde;

        ++count;
    }
    while (result->NextRow());

    TC_LOG_INFO(LOG_FILTER_SERVER_LOADING, ">> Loaded %u faction change spell pairs in %u ms", count, GetMSTimeDiffToNow(oldMSTime));
}

void ObjectMgr::LoadFactionChangeTitles()
{
    uint32 oldMSTime = getMSTime();

    QueryResult result = WorldDatabase.Query("SELECT alliance_id, horde_id FROM player_factionchange_titles");

    if (!result)
    {
        TC_LOG_INFO(LOG_FILTER_SERVER_LOADING, ">> Loaded 0 faction change title pairs. DB table `player_factionchange_title` is empty.");
        return;
    }

    uint32 count = 0;

    do
    {
        Field* fields = result->Fetch();

        uint32 alliance = fields[0].GetUInt32();
        uint32 horde = fields[1].GetUInt32();

        if (!sCharTitlesStore.LookupEntry(alliance))
            TC_LOG_ERROR(LOG_FILTER_SQL, "Title %u (alliance_id) referenced in `player_factionchange_title` does not exist, pair skipped!", alliance);
        else if (!sCharTitlesStore.LookupEntry(horde))
            TC_LOG_ERROR(LOG_FILTER_SQL, "Title %u (horde_id) referenced in `player_factionchange_title` does not exist, pair skipped!", horde);
        else
            FactionChangeTitles[alliance] = horde;

        ++count;
    }
    while (result->NextRow());

    TC_LOG_INFO(LOG_FILTER_SERVER_LOADING, ">> Loaded %u faction change title pairs in %u ms", count, GetMSTimeDiffToNow(oldMSTime));
}

void ObjectMgr::LoadPhaseDefinitions()
{
    _PhaseDefinitionStore.clear();

    uint32 oldMSTime = getMSTime();

    //                                                 0       1       2         3            4           5
    QueryResult result = WorldDatabase.Query("SELECT zoneId, entry, phasemask, phaseId, terrainswapmap, flags FROM `phase_definitions` ORDER BY `entry` ASC");

    if (!result)
    {
        TC_LOG_INFO(LOG_FILTER_SERVER_LOADING, ">> Loaded 0 phasing definitions. DB table `phase_definitions` is empty.");
        return;
    }

    uint32 count = 0;

    do
    {
        Field* fields = result->Fetch();

        PhaseDefinition PhaseDefinition;

        PhaseDefinition.zoneId                = fields[0].GetUInt32();
        PhaseDefinition.entry                 = fields[1].GetUInt32();
        PhaseDefinition.phasemask             = fields[2].GetUInt32();
        PhaseDefinition.phaseId               = fields[3].GetUInt32();
        PhaseDefinition.terrainswapmap        = fields[4].GetUInt32();
        PhaseDefinition.flags                 = fields[5].GetUInt32();

        // Checks
        if ((PhaseDefinition.flags & PHASE_FLAG_OVERWRITE_EXISTING) && (PhaseDefinition.flags & PHASE_FLAG_NEGATE_PHASE))
        {
            TC_LOG_ERROR(LOG_FILTER_SQL, "Flags defined in phase_definitions in zoneId %d and entry %u does contain PHASE_FLAG_OVERWRITE_EXISTING and PHASE_FLAG_NEGATE_PHASE. Setting flags to PHASE_FLAG_OVERWRITE_EXISTING", PhaseDefinition.zoneId, PhaseDefinition.entry);
            PhaseDefinition.flags &= ~PHASE_FLAG_NEGATE_PHASE;
        }

        _PhaseDefinitionStore[PhaseDefinition.zoneId].push_back(PhaseDefinition);

        ++count;
    }
    while (result->NextRow());

    TC_LOG_INFO(LOG_FILTER_SERVER_LOADING, ">> Loaded %u phasing definitions in %u ms.", count, GetMSTimeDiffToNow(oldMSTime));
}

void ObjectMgr::LoadSpellPhaseInfo()
{
    _SpellPhaseStore.clear();

    uint32 oldMSTime = getMSTime();

    //                                               0       1            2
    QueryResult result = WorldDatabase.Query("SELECT id, phasemask, terrainswapmap FROM `spell_phase`");

    if (!result)
    {
        TC_LOG_INFO(LOG_FILTER_SERVER_LOADING, ">> Loaded 0 spell dbc infos. DB table `spell_phase` is empty.");
        return;
    }

    uint32 count = 0;
    do
    {
        Field* fields = result->Fetch();

        SpellPhaseInfo spellPhaseInfo;
        spellPhaseInfo.spellId                = fields[0].GetUInt32();

        SpellInfo const* spell = sSpellMgr->GetSpellInfo(spellPhaseInfo.spellId);
        if (!spell)
        {
            TC_LOG_ERROR(LOG_FILTER_SQL, "Spell %u defined in `spell_phase` does not exists, skipped.", spellPhaseInfo.spellId);
            continue;
        }

        if (!spell->HasAura(SPELL_AURA_PHASE))
        {
            TC_LOG_ERROR(LOG_FILTER_SQL, "Spell %u defined in `spell_phase` does not have aura effect type SPELL_AURA_PHASE, useless value.", spellPhaseInfo.spellId);
            continue;
        }

        spellPhaseInfo.phasemask              = fields[1].GetUInt32();
        spellPhaseInfo.terrainswapmap         = fields[2].GetUInt32();

        _SpellPhaseStore[spellPhaseInfo.spellId] = spellPhaseInfo;

        ++count;
    }
    while (result->NextRow());
    TC_LOG_INFO(LOG_FILTER_SERVER_LOADING, ">> Loaded %u spell dbc infos in %u ms.", count, GetMSTimeDiffToNow(oldMSTime));
}

GameObjectTemplate const* ObjectMgr::GetGameObjectTemplate(uint32 entry)
{
    GameObjectTemplateContainer::const_iterator itr = _gameObjectTemplateStore.find(entry);
    if (itr != _gameObjectTemplateStore.end())
        return &(itr->second);

    return NULL;
}

CreatureTemplate const* ObjectMgr::GetCreatureTemplate(uint32 entry)
{
    CreatureTemplateContainer::const_iterator itr = _creatureTemplateStore.find(entry);
    if (itr != _creatureTemplateStore.end())
        return &(itr->second);

    return NULL;
}

VehicleAccessoryList const* ObjectMgr::GetVehicleAccessoryList(Vehicle* veh) const
{
    if (Creature* cre = veh->GetBase()->ToCreature())
    {
        // Give preference to GUID-based accessories
        VehicleAccessoryContainer::const_iterator itr = _vehicleAccessoryStore.find(cre->GetDBTableGUIDLow());
        if (itr != _vehicleAccessoryStore.end())
            return &itr->second;
    }

    // Otherwise return entry-based
    VehicleAccessoryContainer::const_iterator itr = _vehicleTemplateAccessoryStore.find(veh->GetCreatureEntry());
    if (itr != _vehicleTemplateAccessoryStore.end())
        return &itr->second;
    return NULL;
}

PlayerInfo const* ObjectMgr::GetPlayerInfo(uint32 race, uint32 class_) const
{
    if (race >= MAX_RACES)
        return NULL;
    if (class_ >= MAX_CLASSES)
        return NULL;
    PlayerInfo const* info = _playerInfo[race][class_];
    if (!info)
        return NULL;
    return info;
}<|MERGE_RESOLUTION|>--- conflicted
+++ resolved
@@ -8378,7 +8378,6 @@
         return false;
     }
 
-<<<<<<< HEAD
     if (vItems->GetItemCount() >= MAX_VENDOR_ITEMS) // FIXME: GetItemCount range 0...255 MAX_VENDOR_ITEMS = 300
     {
         if (player)
@@ -8388,8 +8387,6 @@
         return false;
     }
 
-=======
->>>>>>> ca951588
     return true;
 }
 
