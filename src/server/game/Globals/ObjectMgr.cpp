--- conflicted
+++ resolved
@@ -3463,22 +3463,12 @@
         "DetailsEmote1, DetailsEmote2, DetailsEmote3, DetailsEmote4, DetailsEmoteDelay1, DetailsEmoteDelay2, DetailsEmoteDelay3, DetailsEmoteDelay4, EmoteOnIncomplete, EmoteOnComplete, "
         //      164                 165               166                167                   168                       169                     170                  171
         "OfferRewardEmote1, OfferRewardEmote2, OfferRewardEmote3, OfferRewardEmote4, OfferRewardEmoteDelay1, OfferRewardEmoteDelay2, OfferRewardEmoteDelay3, OfferRewardEmoteDelay4, "
-<<<<<<< HEAD
-        //    173           174
-        "CompleteScript, WDBVerified"
-        " FROM quest_template");
-    if (!result)
-    {
-        sLog->outError(LOG_FILTER_SERVER_LOADING, ">> Loaded 0 quests definitions. DB table `quest_template` is empty.");
-
-=======
-        //    144
+        //    173
         "WDBVerified"
         " FROM quest_template");
     if (!result)
     {
-        sLog->outError(LOG_FILTER_SQL, ">> Loaded 0 quests definitions. DB table `quest_template` is empty.");
->>>>>>> 7ac1cb76
+        sLog->outError(LOG_FILTER_SERVER_LOADING, ">> Loaded 0 quests definitions. DB table `quest_template` is empty.");
         return;
     }
 
@@ -4253,8 +4243,7 @@
 
     _questLocaleStore.clear();                                // need for reload case
 
-<<<<<<< HEAD
-    QueryResult result = WorldDatabase.Query("SELECT entry, "
+    QueryResult result = WorldDatabase.Query("SELECT Id, "
         "Title_loc1, Details_loc1, Objectives_loc1, OfferRewardText_loc1, RequestItemsText_loc1, EndText_loc1, CompletedText_loc1, ObjectiveText1_loc1, ObjectiveText2_loc1, ObjectiveText3_loc1, ObjectiveText4_loc1, QuestGiverTextWindow_loc1, QuestGiverTargetName_loc1, QuestTurnTextWindow_loc1, QuestTurnTargetName_loc1,"
         "Title_loc2, Details_loc2, Objectives_loc2, OfferRewardText_loc2, RequestItemsText_loc2, EndText_loc2, CompletedText_loc2, ObjectiveText1_loc2, ObjectiveText2_loc2, ObjectiveText3_loc2, ObjectiveText4_loc2, QuestGiverTextWindow_loc2, QuestGiverTargetName_loc2, QuestTurnTextWindow_loc2, QuestTurnTargetName_loc2,"
         "Title_loc3, Details_loc3, Objectives_loc3, OfferRewardText_loc3, RequestItemsText_loc3, EndText_loc3, CompletedText_loc3, ObjectiveText1_loc3, ObjectiveText2_loc3, ObjectiveText3_loc3, ObjectiveText4_loc3, QuestGiverTextWindow_loc3, QuestGiverTargetName_loc3, QuestTurnTextWindow_loc3, QuestTurnTargetName_loc3,"
@@ -4263,17 +4252,6 @@
         "Title_loc6, Details_loc6, Objectives_loc6, OfferRewardText_loc6, RequestItemsText_loc6, EndText_loc6, CompletedText_loc6, ObjectiveText1_loc6, ObjectiveText2_loc6, ObjectiveText3_loc6, ObjectiveText4_loc6, QuestGiverTextWindow_loc6, QuestGiverTargetName_loc6, QuestTurnTextWindow_loc6, QuestTurnTargetName_loc6,"
         "Title_loc7, Details_loc7, Objectives_loc7, OfferRewardText_loc7, RequestItemsText_loc7, EndText_loc7, CompletedText_loc7, ObjectiveText1_loc7, ObjectiveText2_loc7, ObjectiveText3_loc7, ObjectiveText4_loc7, QuestGiverTextWindow_loc7, QuestGiverTargetName_loc7, QuestTurnTextWindow_loc7, QuestTurnTargetName_loc7,"
         "Title_loc8, Details_loc8, Objectives_loc8, OfferRewardText_loc8, RequestItemsText_loc8, EndText_loc8, CompletedText_loc8, ObjectiveText1_loc8, ObjectiveText2_loc8, ObjectiveText3_loc8, ObjectiveText4_loc8, QuestGiverTextWindow_loc8, QuestGiverTargetName_loc8, QuestTurnTextWindow_loc8, QuestTurnTargetName_loc8"
-=======
-    QueryResult result = WorldDatabase.Query("SELECT Id, "
-        "Title_loc1, Details_loc1, Objectives_loc1, OfferRewardText_loc1, RequestItemsText_loc1, EndText_loc1, CompletedText_loc1, ObjectiveText1_loc1, ObjectiveText2_loc1, ObjectiveText3_loc1, ObjectiveText4_loc1, "
-        "Title_loc2, Details_loc2, Objectives_loc2, OfferRewardText_loc2, RequestItemsText_loc2, EndText_loc2, CompletedText_loc2, ObjectiveText1_loc2, ObjectiveText2_loc2, ObjectiveText3_loc2, ObjectiveText4_loc2, "
-        "Title_loc3, Details_loc3, Objectives_loc3, OfferRewardText_loc3, RequestItemsText_loc3, EndText_loc3, CompletedText_loc3, ObjectiveText1_loc3, ObjectiveText2_loc3, ObjectiveText3_loc3, ObjectiveText4_loc3, "
-        "Title_loc4, Details_loc4, Objectives_loc4, OfferRewardText_loc4, RequestItemsText_loc4, EndText_loc4, CompletedText_loc4, ObjectiveText1_loc4, ObjectiveText2_loc4, ObjectiveText3_loc4, ObjectiveText4_loc4, "
-        "Title_loc5, Details_loc5, Objectives_loc5, OfferRewardText_loc5, RequestItemsText_loc5, EndText_loc5, CompletedText_loc5, ObjectiveText1_loc5, ObjectiveText2_loc5, ObjectiveText3_loc5, ObjectiveText4_loc5, "
-        "Title_loc6, Details_loc6, Objectives_loc6, OfferRewardText_loc6, RequestItemsText_loc6, EndText_loc6, CompletedText_loc6, ObjectiveText1_loc6, ObjectiveText2_loc6, ObjectiveText3_loc6, ObjectiveText4_loc6, "
-        "Title_loc7, Details_loc7, Objectives_loc7, OfferRewardText_loc7, RequestItemsText_loc7, EndText_loc7, CompletedText_loc7, ObjectiveText1_loc7, ObjectiveText2_loc7, ObjectiveText3_loc7, ObjectiveText4_loc7, "
-        "Title_loc8, Details_loc8, Objectives_loc8, OfferRewardText_loc8, RequestItemsText_loc8, EndText_loc8, CompletedText_loc8, ObjectiveText1_loc8, ObjectiveText2_loc8, ObjectiveText3_loc8, ObjectiveText4_loc8"
->>>>>>> 7ac1cb76
         " FROM locales_quest");
 
     if (!result)
