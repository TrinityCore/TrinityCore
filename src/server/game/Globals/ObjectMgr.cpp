/*
 * Copyright (C) 2008-2016 TrinityCore <http://www.trinitycore.org/>
 * Copyright (C) 2005-2009 MaNGOS <http://getmangos.com/>
 *
 * This program is free software; you can redistribute it and/or modify it
 * under the terms of the GNU General Public License as published by the
 * Free Software Foundation; either version 2 of the License, or (at your
 * option) any later version.
 *
 * This program is distributed in the hope that it will be useful, but WITHOUT
 * ANY WARRANTY; without even the implied warranty of MERCHANTABILITY or
 * FITNESS FOR A PARTICULAR PURPOSE. See the GNU General Public License for
 * more details.
 *
 * You should have received a copy of the GNU General Public License along
 * with this program. If not, see <http://www.gnu.org/licenses/>.
 */

#include "AccountMgr.h"
#include "AchievementMgr.h"
#include "ArenaTeam.h"
#include "ArenaTeamMgr.h"
#include "BattlegroundMgr.h"
#include "Chat.h"
#include "Common.h"
#include "DatabaseEnv.h"
#include "DisableMgr.h"
#include "GossipDef.h"
#include "GroupMgr.h"
#include "GuildMgr.h"
#include "InstanceSaveMgr.h"
#include "Language.h"
#include "LFGMgr.h"
#include "Log.h"
#include "MapManager.h"
#include "Object.h"
#include "ObjectMgr.h"
#include "PoolMgr.h"
#include "ReputationMgr.h"
#include "ScriptMgr.h"
#include "SpellAuras.h"
#include "SpellMgr.h"
#include "SpellScript.h"
#include "UpdateMask.h"
#include "Util.h"
#include "Vehicle.h"
#include "World.h"

ScriptMapMap sSpellScripts;
ScriptMapMap sEventScripts;
ScriptMapMap sWaypointScripts;

std::string GetScriptsTableNameByType(ScriptsType type)
{
    std::string res = "";
    switch (type)
    {
        case SCRIPTS_SPELL:         res = "spell_scripts";      break;
        case SCRIPTS_EVENT:         res = "event_scripts";      break;
        case SCRIPTS_WAYPOINT:      res = "waypoint_scripts";   break;
        default: break;
    }
    return res;
}

ScriptMapMap* GetScriptsMapByType(ScriptsType type)
{
    ScriptMapMap* res = nullptr;
    switch (type)
    {
        case SCRIPTS_SPELL:         res = &sSpellScripts;       break;
        case SCRIPTS_EVENT:         res = &sEventScripts;       break;
        case SCRIPTS_WAYPOINT:      res = &sWaypointScripts;    break;
        default: break;
    }
    return res;
}

std::string GetScriptCommandName(ScriptCommands command)
{
    std::string res = "";
    switch (command)
    {
        case SCRIPT_COMMAND_TALK: res = "SCRIPT_COMMAND_TALK"; break;
        case SCRIPT_COMMAND_EMOTE: res = "SCRIPT_COMMAND_EMOTE"; break;
        case SCRIPT_COMMAND_FIELD_SET: res = "SCRIPT_COMMAND_FIELD_SET"; break;
        case SCRIPT_COMMAND_MOVE_TO: res = "SCRIPT_COMMAND_MOVE_TO"; break;
        case SCRIPT_COMMAND_FLAG_SET: res = "SCRIPT_COMMAND_FLAG_SET"; break;
        case SCRIPT_COMMAND_FLAG_REMOVE: res = "SCRIPT_COMMAND_FLAG_REMOVE"; break;
        case SCRIPT_COMMAND_TELEPORT_TO: res = "SCRIPT_COMMAND_TELEPORT_TO"; break;
        case SCRIPT_COMMAND_QUEST_EXPLORED: res = "SCRIPT_COMMAND_QUEST_EXPLORED"; break;
        case SCRIPT_COMMAND_KILL_CREDIT: res = "SCRIPT_COMMAND_KILL_CREDIT"; break;
        case SCRIPT_COMMAND_RESPAWN_GAMEOBJECT: res = "SCRIPT_COMMAND_RESPAWN_GAMEOBJECT"; break;
        case SCRIPT_COMMAND_TEMP_SUMMON_CREATURE: res = "SCRIPT_COMMAND_TEMP_SUMMON_CREATURE"; break;
        case SCRIPT_COMMAND_OPEN_DOOR: res = "SCRIPT_COMMAND_OPEN_DOOR"; break;
        case SCRIPT_COMMAND_CLOSE_DOOR: res = "SCRIPT_COMMAND_CLOSE_DOOR"; break;
        case SCRIPT_COMMAND_ACTIVATE_OBJECT: res = "SCRIPT_COMMAND_ACTIVATE_OBJECT"; break;
        case SCRIPT_COMMAND_REMOVE_AURA: res = "SCRIPT_COMMAND_REMOVE_AURA"; break;
        case SCRIPT_COMMAND_CAST_SPELL: res = "SCRIPT_COMMAND_CAST_SPELL"; break;
        case SCRIPT_COMMAND_PLAY_SOUND: res = "SCRIPT_COMMAND_PLAY_SOUND"; break;
        case SCRIPT_COMMAND_CREATE_ITEM: res = "SCRIPT_COMMAND_CREATE_ITEM"; break;
        case SCRIPT_COMMAND_DESPAWN_SELF: res = "SCRIPT_COMMAND_DESPAWN_SELF"; break;
        case SCRIPT_COMMAND_LOAD_PATH: res = "SCRIPT_COMMAND_LOAD_PATH"; break;
        case SCRIPT_COMMAND_CALLSCRIPT_TO_UNIT: res = "SCRIPT_COMMAND_CALLSCRIPT_TO_UNIT"; break;
        case SCRIPT_COMMAND_KILL: res = "SCRIPT_COMMAND_KILL"; break;
        // TrinityCore only
        case SCRIPT_COMMAND_ORIENTATION: res = "SCRIPT_COMMAND_ORIENTATION"; break;
        case SCRIPT_COMMAND_EQUIP: res = "SCRIPT_COMMAND_EQUIP"; break;
        case SCRIPT_COMMAND_MODEL: res = "SCRIPT_COMMAND_MODEL"; break;
        case SCRIPT_COMMAND_CLOSE_GOSSIP: res = "SCRIPT_COMMAND_CLOSE_GOSSIP"; break;
        case SCRIPT_COMMAND_PLAYMOVIE: res = "SCRIPT_COMMAND_PLAYMOVIE"; break;
        default:
        {
            char sz[32];
            sprintf(sz, "Unknown command: %d", command);
            res = sz;
            break;
        }
    }
    return res;
}

std::string ScriptInfo::GetDebugInfo() const
{
    char sz[256];
    sprintf(sz, "%s ('%s' script id: %u)", GetScriptCommandName(command).c_str(), GetScriptsTableNameByType(type).c_str(), id);
    return std::string(sz);
}

bool normalizePlayerName(std::string& name)
{
    if (name.empty())
        return false;

    wchar_t wstr_buf[MAX_INTERNAL_PLAYER_NAME+1];
    size_t wstr_len = MAX_INTERNAL_PLAYER_NAME;

    if (!Utf8toWStr(name, &wstr_buf[0], wstr_len))
        return false;

    wstr_buf[0] = wcharToUpper(wstr_buf[0]);
    for (size_t i = 1; i < wstr_len; ++i)
        wstr_buf[i] = wcharToLower(wstr_buf[i]);

    if (!WStrToUtf8(wstr_buf, wstr_len, name))
        return false;

    return true;
}

LanguageDesc lang_description[LANGUAGES_COUNT] =
{
    { LANG_ADDON,           0, 0                       },
    { LANG_UNIVERSAL,       0, 0                       },
    { LANG_ORCISH,        669, SKILL_LANG_ORCISH       },
    { LANG_DARNASSIAN,    671, SKILL_LANG_DARNASSIAN   },
    { LANG_TAURAHE,       670, SKILL_LANG_TAURAHE      },
    { LANG_DWARVISH,      672, SKILL_LANG_DWARVEN      },
    { LANG_COMMON,        668, SKILL_LANG_COMMON       },
    { LANG_DEMONIC,       815, SKILL_LANG_DEMON_TONGUE },
    { LANG_TITAN,         816, SKILL_LANG_TITAN        },
    { LANG_THALASSIAN,    813, SKILL_LANG_THALASSIAN   },
    { LANG_DRACONIC,      814, SKILL_LANG_DRACONIC     },
    { LANG_KALIMAG,       817, SKILL_LANG_OLD_TONGUE   },
    { LANG_GNOMISH,      7340, SKILL_LANG_GNOMISH      },
    { LANG_TROLL,        7341, SKILL_LANG_TROLL        },
    { LANG_GUTTERSPEAK, 17737, SKILL_LANG_GUTTERSPEAK  },
    { LANG_DRAENEI,     29932, SKILL_LANG_DRAENEI      },
    { LANG_ZOMBIE,          0, 0                       },
    { LANG_GNOMISH_BINARY,  0, 0                       },
    { LANG_GOBLIN_BINARY,   0, 0                       }
};

LanguageDesc const* GetLanguageDescByID(uint32 lang)
{
    for (uint8 i = 0; i < LANGUAGES_COUNT; ++i)
    {
        if (uint32(lang_description[i].lang_id) == lang)
            return &lang_description[i];
    }

    return nullptr;
}

bool SpellClickInfo::IsFitToRequirements(Unit const* clicker, Unit const* clickee) const
{
    Player const* playerClicker = clicker->ToPlayer();
    if (!playerClicker)
        return true;

    Unit const* summoner = nullptr;
    // Check summoners for party
    if (clickee->IsSummon())
        summoner = clickee->ToTempSummon()->GetSummoner();
    if (!summoner)
        summoner = clickee;

    // This only applies to players
    switch (userType)
    {
        case SPELL_CLICK_USER_FRIEND:
            if (!playerClicker->IsFriendlyTo(summoner))
                return false;
            break;
        case SPELL_CLICK_USER_RAID:
            if (!playerClicker->IsInRaidWith(summoner))
                return false;
            break;
        case SPELL_CLICK_USER_PARTY:
            if (!playerClicker->IsInPartyWith(summoner))
                return false;
            break;
        default:
            break;
    }

    return true;
}

ObjectMgr::ObjectMgr():
    _auctionId(1),
    _equipmentSetGuid(1),
    _itemTextId(1),
    _mailId(1),
    _hiPetNumber(1),
    _creatureSpawnId(1),
    _gameObjectSpawnId(1),
    DBCLocaleIndex(LOCALE_enUS)
{
    for (uint8 i = 0; i < MAX_CLASSES; ++i)
    {
        _playerClassInfo[i] = nullptr;
        for (uint8 j = 0; j < MAX_RACES; ++j)
            _playerInfo[j][i] = nullptr;
    }
}

ObjectMgr* ObjectMgr::instance()
{
    static ObjectMgr instance;
    return &instance;
}

ObjectMgr::~ObjectMgr()
{
    for (QuestMap::iterator i = _questTemplates.begin(); i != _questTemplates.end(); ++i)
        delete i->second;

    for (PetLevelInfoContainer::iterator i = _petInfoStore.begin(); i != _petInfoStore.end(); ++i)
        delete[] i->second;

    // free only if loaded
    for (int class_ = 0; class_ < MAX_CLASSES; ++class_)
    {
        if (_playerClassInfo[class_])
            delete[] _playerClassInfo[class_]->levelInfo;
        delete _playerClassInfo[class_];
    }

    for (int race = 0; race < MAX_RACES; ++race)
    {
        for (int class_ = 0; class_ < MAX_CLASSES; ++class_)
        {
            if (_playerInfo[race][class_])
                delete[] _playerInfo[race][class_]->levelInfo;
            delete _playerInfo[race][class_];
        }
    }

    for (CacheVendorItemContainer::iterator itr = _cacheVendorItemStore.begin(); itr != _cacheVendorItemStore.end(); ++itr)
        itr->second.Clear();

    _cacheTrainerSpellStore.clear();

    for (DungeonEncounterContainer::iterator itr =_dungeonEncounterStore.begin(); itr != _dungeonEncounterStore.end(); ++itr)
        for (DungeonEncounterList::iterator encounterItr = itr->second.begin(); encounterItr != itr->second.end(); ++encounterItr)
            delete *encounterItr;

    for (AccessRequirementContainer::iterator itr = _accessRequirementStore.begin(); itr != _accessRequirementStore.end(); ++itr)
        delete itr->second;
}

void ObjectMgr::AddLocaleString(std::string const& s, LocaleConstant locale, StringVector& data)
{
    if (!s.empty())
    {
        if (data.size() <= size_t(locale))
            data.resize(locale + 1);

        data[locale] = s;
    }
}

void ObjectMgr::LoadCreatureLocales()
{
    uint32 oldMSTime = getMSTime();

    _creatureLocaleStore.clear();                              // need for reload case

    //                                               0      1       2     3
    QueryResult result = WorldDatabase.Query("SELECT entry, locale, Name, Title FROM creature_template_locale");
    if (!result)
        return;

    do
    {
        Field* fields = result->Fetch();

        uint32 id               = fields[0].GetUInt32();
        std::string localeName  = fields[1].GetString();

        std::string name        = fields[2].GetString();
        std::string title       = fields[3].GetString();

        CreatureLocale& data = _creatureLocaleStore[id];
        LocaleConstant locale = GetLocaleByName(localeName);
        if (locale == LOCALE_enUS)
            continue;

        AddLocaleString(name,       locale, data.Name);
        AddLocaleString(title,      locale, data.Title);

    } while (result->NextRow());

    TC_LOG_INFO("server.loading", ">> Loaded %u creature locale strings in %u ms", uint32(_creatureLocaleStore.size()), GetMSTimeDiffToNow(oldMSTime));
}

void ObjectMgr::LoadGossipMenuItemsLocales()
{
    uint32 oldMSTime = getMSTime();

    _gossipMenuItemsLocaleStore.clear();                              // need for reload case

    QueryResult result = WorldDatabase.Query("SELECT menu_id, id, "
        "option_text_loc1, box_text_loc1, option_text_loc2, box_text_loc2, "
        "option_text_loc3, box_text_loc3, option_text_loc4, box_text_loc4, "
        "option_text_loc5, box_text_loc5, option_text_loc6, box_text_loc6, "
        "option_text_loc7, box_text_loc7, option_text_loc8, box_text_loc8 "
        "FROM locales_gossip_menu_option");

    if (!result)
        return;

    do
    {
        Field* fields = result->Fetch();

        uint16 menuId   = fields[0].GetUInt16();
        uint16 id       = fields[1].GetUInt16();

        GossipMenuItemsLocale& data = _gossipMenuItemsLocaleStore[MAKE_PAIR32(menuId, id)];

        for (uint8 i = TOTAL_LOCALES - 1; i > 0; --i)
        {
            LocaleConstant locale = (LocaleConstant) i;
            AddLocaleString(fields[2 + 2 * (i - 1)].GetString(), locale, data.OptionText);
            AddLocaleString(fields[2 + 2 * (i - 1) + 1].GetString(), locale, data.BoxText);
        }
    }
    while (result->NextRow());

    TC_LOG_INFO("server.loading", ">> Loaded %u gossip_menu_option locale strings in %u ms", uint32(_gossipMenuItemsLocaleStore.size()), GetMSTimeDiffToNow(oldMSTime));
}

void ObjectMgr::LoadPointOfInterestLocales()
{
    uint32 oldMSTime = getMSTime();

    _pointOfInterestLocaleStore.clear();                              // need for reload case

    QueryResult result = WorldDatabase.Query("SELECT entry, icon_name_loc1, icon_name_loc2, icon_name_loc3, icon_name_loc4, icon_name_loc5, icon_name_loc6, icon_name_loc7, icon_name_loc8 FROM locales_points_of_interest");

    if (!result)
        return;

    do
    {
        Field* fields = result->Fetch();

        uint32 entry = fields[0].GetUInt32();

        PointOfInterestLocale& data = _pointOfInterestLocaleStore[entry];

        for (uint8 i = TOTAL_LOCALES - 1; i > 0; --i)
            AddLocaleString(fields[i].GetString(), LocaleConstant(i), data.IconName);
    } while (result->NextRow());

    TC_LOG_INFO("server.loading", ">> Loaded %u points_of_interest locale strings in %u ms", uint32(_pointOfInterestLocaleStore.size()), GetMSTimeDiffToNow(oldMSTime));
}

void ObjectMgr::LoadCreatureTemplates()
{
    uint32 oldMSTime = getMSTime();

    //                                               0      1                   2                   3                   4            5            6         7         8
    QueryResult result = WorldDatabase.Query("SELECT entry, difficulty_entry_1, difficulty_entry_2, difficulty_entry_3, KillCredit1, KillCredit2, modelid1, modelid2, modelid3, "
    //                                        9         10    11       12        13              14        15        16   17       18       19          20
                                             "modelid4, name, subname, IconName, gossip_menu_id, minlevel, maxlevel, exp, faction, npcflag, speed_walk, speed_run, "
    //                                        21     22    23         24              25               26            27             28          29          30
                                             "scale, rank, dmgschool, BaseAttackTime, RangeAttackTime, BaseVariance, RangeVariance, unit_class, unit_flags, unit_flags2, "
    //                                        31            32      33            34             35             36            37
                                             "dynamicflags, family, trainer_type, trainer_spell, trainer_class, trainer_race, type, "
    //                                        38          39      40              41        42           43           44           45           46           47           48
                                             "type_flags, lootid, pickpocketloot, skinloot, resistance1, resistance2, resistance3, resistance4, resistance5, resistance6, spell1, "
    //                                        49      50      51      52      53      54      55      56              57         58       59       60      61
                                             "spell2, spell3, spell4, spell5, spell6, spell7, spell8, PetSpellDataId, VehicleId, mingold, maxgold, AIName, MovementType, "
    //                                        62           63           64              65            66             67              68                  69
                                             "InhabitType, HoverHeight, HealthModifier, ManaModifier, ArmorModifier, DamageModifier, ExperienceModifier, RacialLeader, "
    //                                             70          71                72               73          74
                                             "movementId, RegenHealth, mechanic_immune_mask, flags_extra, ScriptName "
                                             "FROM creature_template;");

    if (!result)
    {
        TC_LOG_INFO("server.loading", ">> Loaded 0 creature template definitions. DB table `creature_template` is empty.");
        return;
    }

    _creatureTemplateStore.rehash(result->GetRowCount());
    uint32 count = 0;
    do
    {
        Field* fields = result->Fetch();
        LoadCreatureTemplate(fields);
        ++count;
    }
    while (result->NextRow());

    // Checking needs to be done after loading because of the difficulty self referencing
    for (CreatureTemplateContainer::const_iterator itr = _creatureTemplateStore.begin(); itr != _creatureTemplateStore.end(); ++itr)
        CheckCreatureTemplate(&itr->second);

    TC_LOG_INFO("server.loading", ">> Loaded %u creature definitions in %u ms", count, GetMSTimeDiffToNow(oldMSTime));
}

void ObjectMgr::LoadCreatureTemplate(Field* fields)
{
    uint32 entry = fields[0].GetUInt32();

    CreatureTemplate& creatureTemplate = _creatureTemplateStore[entry];

    creatureTemplate.Entry = entry;

    for (uint8 i = 0; i < MAX_DIFFICULTY - 1; ++i)
        creatureTemplate.DifficultyEntry[i] = fields[1 + i].GetUInt32();

    for (uint8 i = 0; i < MAX_KILL_CREDIT; ++i)
        creatureTemplate.KillCredit[i] = fields[4 + i].GetUInt32();

    creatureTemplate.Modelid1         = fields[6].GetInt32();
    creatureTemplate.Modelid2         = fields[7].GetInt32();
    creatureTemplate.Modelid3         = fields[8].GetInt32();
    creatureTemplate.Modelid4         = fields[9].GetInt32();
    creatureTemplate.Name             = fields[10].GetString();
    creatureTemplate.Title            = fields[11].GetString();
    creatureTemplate.IconName         = fields[12].GetString();
    creatureTemplate.GossipMenuId     = fields[13].GetUInt32();
    creatureTemplate.minlevel         = fields[14].GetUInt8();
    creatureTemplate.maxlevel         = fields[15].GetUInt8();
    creatureTemplate.expansion        = uint32(fields[16].GetInt16());
    creatureTemplate.faction          = fields[17].GetUInt16();
    creatureTemplate.npcflag          = fields[18].GetUInt32();
    creatureTemplate.speed_walk       = fields[19].GetFloat();
    creatureTemplate.speed_run        = fields[20].GetFloat();
    creatureTemplate.scale            = fields[21].GetFloat();
    creatureTemplate.rank             = fields[22].GetUInt8();
    creatureTemplate.dmgschool        = uint32(fields[23].GetInt8());
    creatureTemplate.BaseAttackTime   = fields[24].GetUInt32();
    creatureTemplate.RangeAttackTime  = fields[25].GetUInt32();
    creatureTemplate.BaseVariance     = fields[26].GetFloat();
    creatureTemplate.RangeVariance    = fields[27].GetFloat();
    creatureTemplate.unit_class       = fields[28].GetUInt8();
    creatureTemplate.unit_flags       = fields[29].GetUInt32();
    creatureTemplate.unit_flags2      = fields[30].GetUInt32();
    creatureTemplate.dynamicflags     = fields[31].GetUInt32();
    creatureTemplate.family           = CreatureFamily(fields[32].GetUInt8());
    creatureTemplate.trainer_type     = fields[33].GetUInt8();
    creatureTemplate.trainer_spell    = fields[34].GetUInt32();
    creatureTemplate.trainer_class    = fields[35].GetUInt8();
    creatureTemplate.trainer_race     = fields[36].GetUInt8();
    creatureTemplate.type             = fields[37].GetUInt8();
    creatureTemplate.type_flags       = fields[38].GetUInt32();
    creatureTemplate.lootid           = fields[39].GetUInt32();
    creatureTemplate.pickpocketLootId = fields[40].GetUInt32();
    creatureTemplate.SkinLootId       = fields[41].GetUInt32();

    for (uint8 i = SPELL_SCHOOL_HOLY; i < MAX_SPELL_SCHOOL; ++i)
        creatureTemplate.resistance[i] = fields[42 + i - 1].GetInt16();

    for (uint8 i = 0; i < MAX_CREATURE_SPELLS; ++i)
        creatureTemplate.spells[i] = fields[48 + i].GetUInt32();

    creatureTemplate.PetSpellDataId = fields[56].GetUInt32();
    creatureTemplate.VehicleId      = fields[57].GetUInt32();
    creatureTemplate.mingold        = fields[58].GetUInt32();
    creatureTemplate.maxgold        = fields[59].GetUInt32();
    creatureTemplate.AIName         = fields[60].GetString();
    creatureTemplate.MovementType   = fields[61].GetUInt8();
    creatureTemplate.InhabitType    = fields[62].GetUInt8();
    creatureTemplate.HoverHeight    = fields[63].GetFloat();
    creatureTemplate.ModHealth      = fields[64].GetFloat();
    creatureTemplate.ModMana        = fields[65].GetFloat();
    creatureTemplate.ModArmor       = fields[66].GetFloat();
    creatureTemplate.ModDamage      = fields[67].GetFloat();
    creatureTemplate.ModExperience  = fields[68].GetFloat();
    creatureTemplate.RacialLeader   = fields[69].GetBool();

    creatureTemplate.movementId         = fields[70].GetUInt32();
    creatureTemplate.RegenHealth        = fields[71].GetBool();
    creatureTemplate.MechanicImmuneMask = fields[72].GetUInt32();
    creatureTemplate.flags_extra        = fields[73].GetUInt32();
    creatureTemplate.ScriptID           = GetScriptId(fields[74].GetString());
}

void ObjectMgr::LoadCreatureTemplateAddons()
{
    uint32 oldMSTime = getMSTime();

    //                                                0       1       2      3       4       5      6
    QueryResult result = WorldDatabase.Query("SELECT entry, path_id, mount, bytes1, bytes2, emote, auras FROM creature_template_addon");

    if (!result)
    {
        TC_LOG_INFO("server.loading", ">> Loaded 0 creature template addon definitions. DB table `creature_template_addon` is empty.");
        return;
    }

    uint32 count = 0;
    do
    {
        Field* fields = result->Fetch();

        uint32 entry = fields[0].GetUInt32();

        if (!sObjectMgr->GetCreatureTemplate(entry))
        {
            TC_LOG_ERROR("sql.sql", "Creature template (Entry: %u) does not exist but has a record in `creature_template_addon`", entry);
            continue;
        }

        CreatureAddon& creatureAddon = _creatureTemplateAddonStore[entry];

        creatureAddon.path_id = fields[1].GetUInt32();
        creatureAddon.mount   = fields[2].GetUInt32();
        creatureAddon.bytes1  = fields[3].GetUInt32();
        creatureAddon.bytes2  = fields[4].GetUInt32();
        creatureAddon.emote   = fields[5].GetUInt32();

        Tokenizer tokens(fields[6].GetString(), ' ');
        uint8 i = 0;
        creatureAddon.auras.resize(tokens.size());
        for (Tokenizer::const_iterator itr = tokens.begin(); itr != tokens.end(); ++itr)
        {
            SpellInfo const* AdditionalSpellInfo = sSpellMgr->GetSpellInfo(atoul(*itr));
            if (!AdditionalSpellInfo)
            {
                TC_LOG_ERROR("sql.sql", "Creature (Entry: %u) has wrong spell %lu defined in `auras` field in `creature_template_addon`.", entry, atoul(*itr));
                continue;
            }

            if (AdditionalSpellInfo->HasAura(SPELL_AURA_CONTROL_VEHICLE))
                TC_LOG_ERROR("sql.sql", "Creature (Entry: %u) has SPELL_AURA_CONTROL_VEHICLE aura %lu defined in `auras` field in `creature_template_addon`.", entry, atoul(*itr));

            if (std::find(creatureAddon.auras.begin(), creatureAddon.auras.end(), atoul(*itr)) != creatureAddon.auras.end())
            {
                TC_LOG_ERROR("sql.sql", "Creature (Entry: %u) has duplicate aura (spell %lu) in `auras` field in `creature_template_addon`.", entry, atoul(*itr));
                continue;
            }

            creatureAddon.auras[i++] = atoul(*itr);
        }

        if (creatureAddon.mount)
        {
            if (!sCreatureDisplayInfoStore.LookupEntry(creatureAddon.mount))
            {
                TC_LOG_ERROR("sql.sql", "Creature (Entry: %u) has invalid displayInfoId (%u) for mount defined in `creature_template_addon`", entry, creatureAddon.mount);
                creatureAddon.mount = 0;
            }
        }

        if (!sEmotesStore.LookupEntry(creatureAddon.emote))
        {
            TC_LOG_ERROR("sql.sql", "Creature (Entry: %u) has invalid emote (%u) defined in `creature_template_addon`.", entry, creatureAddon.emote);
            creatureAddon.emote = 0;
        }

        ++count;
    }
    while (result->NextRow());

    TC_LOG_INFO("server.loading", ">> Loaded %u creature template addons in %u ms", count, GetMSTimeDiffToNow(oldMSTime));
}

void ObjectMgr::CheckCreatureTemplate(CreatureTemplate const* cInfo)
{
    if (!cInfo)
        return;

    bool ok = true;                                     // bool to allow continue outside this loop
    for (uint32 diff = 0; diff < MAX_DIFFICULTY - 1 && ok; ++diff)
    {
        if (!cInfo->DifficultyEntry[diff])
            continue;
        ok = false;                                     // will be set to true at the end of this loop again

        CreatureTemplate const* difficultyInfo = GetCreatureTemplate(cInfo->DifficultyEntry[diff]);
        if (!difficultyInfo)
        {
            TC_LOG_ERROR("sql.sql", "Creature (Entry: %u) has `difficulty_entry_%u`=%u but creature entry %u does not exist.",
                cInfo->Entry, diff + 1, cInfo->DifficultyEntry[diff], cInfo->DifficultyEntry[diff]);
            continue;
        }

        bool ok2 = true;
        for (uint32 diff2 = 0; diff2 < MAX_DIFFICULTY - 1 && ok2; ++diff2)
        {
            ok2 = false;
            if (_difficultyEntries[diff2].find(cInfo->Entry) != _difficultyEntries[diff2].end())
            {
                TC_LOG_ERROR("sql.sql", "Creature (Entry: %u) is listed as `difficulty_entry_%u` of another creature, but itself lists %u in `difficulty_entry_%u`.",
                    cInfo->Entry, diff2 + 1, cInfo->DifficultyEntry[diff], diff + 1);
                continue;
            }

            if (_difficultyEntries[diff2].find(cInfo->DifficultyEntry[diff]) != _difficultyEntries[diff2].end())
            {
                TC_LOG_ERROR("sql.sql", "Creature (Entry: %u) already listed as `difficulty_entry_%u` for another entry.", cInfo->DifficultyEntry[diff], diff2 + 1);
                continue;
            }

            if (_hasDifficultyEntries[diff2].find(cInfo->DifficultyEntry[diff]) != _hasDifficultyEntries[diff2].end())
            {
                TC_LOG_ERROR("sql.sql", "Creature (Entry: %u) has `difficulty_entry_%u`=%u but creature entry %u has itself a value in `difficulty_entry_%u`.",
                    cInfo->Entry, diff + 1, cInfo->DifficultyEntry[diff], cInfo->DifficultyEntry[diff], diff2 + 1);
                continue;
            }
            ok2 = true;
        }

        if (!ok2)
            continue;

        if (cInfo->expansion > difficultyInfo->expansion)
        {
            TC_LOG_ERROR("sql.sql", "Creature (Entry: %u, exp: %u) has different `exp` in difficulty %u mode (Entry: %u, exp: %u).",
                cInfo->Entry, cInfo->expansion, diff + 1, cInfo->DifficultyEntry[diff], difficultyInfo->expansion);
        }

        if (cInfo->minlevel > difficultyInfo->minlevel)
        {
            TC_LOG_ERROR("sql.sql", "Creature (Entry: %u, minlevel: %u) has lower `minlevel` in difficulty %u mode (Entry: %u, minlevel: %u).",
                cInfo->Entry, cInfo->minlevel, diff + 1, cInfo->DifficultyEntry[diff], difficultyInfo->minlevel);
        }

        if (cInfo->maxlevel > difficultyInfo->maxlevel)
        {
            TC_LOG_ERROR("sql.sql", "Creature (Entry: %u, maxlevel: %u) has lower `maxlevel` in difficulty %u mode (Entry: %u, maxlevel: %u).",
                cInfo->Entry, cInfo->maxlevel, diff + 1, cInfo->DifficultyEntry[diff], difficultyInfo->maxlevel);
        }

        if (cInfo->faction != difficultyInfo->faction)
        {
            TC_LOG_ERROR("sql.sql", "Creature (Entry: %u, faction: %u) has different `faction` in difficulty %u mode (Entry: %u, faction: %u).",
                cInfo->Entry, cInfo->faction, diff + 1, cInfo->DifficultyEntry[diff], difficultyInfo->faction);
            TC_LOG_ERROR("sql.sql", "Possible FIX: UPDATE `creature_template` SET `faction`=%u WHERE `entry`=%u;",
                cInfo->faction, cInfo->DifficultyEntry[diff]);
        }

        if (cInfo->unit_class != difficultyInfo->unit_class)
        {
            TC_LOG_ERROR("sql.sql", "Creature (Entry: %u, class: %u) has different `unit_class` in difficulty %u mode (Entry: %u, class: %u).",
                cInfo->Entry, cInfo->unit_class, diff + 1, cInfo->DifficultyEntry[diff], difficultyInfo->unit_class);
            TC_LOG_ERROR("sql.sql", "Possible FIX: UPDATE `creature_template` SET `unit_class`=%u WHERE `entry`=%u;",
                cInfo->unit_class, cInfo->DifficultyEntry[diff]);
            continue;
        }

        uint32 differenceMask = cInfo->npcflag ^ difficultyInfo->npcflag;
        if (cInfo->npcflag != difficultyInfo->npcflag)
        {
            TC_LOG_ERROR("sql.sql", "Creature (Entry: %u, `npcflag`: %u) has different `npcflag` in difficulty %u mode (Entry: %u, `npcflag`: %u).",
                cInfo->Entry, cInfo->npcflag, diff + 1, cInfo->DifficultyEntry[diff], difficultyInfo->npcflag);
            TC_LOG_ERROR("sql.sql", "Possible FIX: UPDATE `creature_template` SET `npcflag`=`npcflag`^%u WHERE `entry`=%u;",
                differenceMask, cInfo->DifficultyEntry[diff]);
        }

        if (cInfo->dmgschool != difficultyInfo->dmgschool)
        {
            TC_LOG_ERROR("sql.sql", "Creature (Entry: %u, `dmgschool`: %u) has different `dmgschool` in difficulty %u mode (Entry: %u, `dmgschool`: %u).",
                cInfo->Entry, cInfo->dmgschool, diff + 1, cInfo->DifficultyEntry[diff], difficultyInfo->dmgschool);
            TC_LOG_ERROR("sql.sql", "Possible FIX: UPDATE `creature_template` SET `dmgschool`=%u WHERE `entry`=%u;",
                cInfo->dmgschool, cInfo->DifficultyEntry[diff]);
        }

        differenceMask = cInfo->unit_flags2 ^ difficultyInfo->unit_flags2;
        if (cInfo->unit_flags2 != difficultyInfo->unit_flags2)
        {
            TC_LOG_ERROR("sql.sql", "Creature (Entry: %u, `unit_flags2`: %u) has different `unit_flags2` in difficulty %u mode (Entry: %u, `unit_flags2`: %u).",
                cInfo->Entry, cInfo->unit_flags2, diff + 1, cInfo->DifficultyEntry[diff], difficultyInfo->unit_flags2);
            TC_LOG_ERROR("sql.sql", "Possible FIX: UPDATE `creature_template` SET `unit_flags2`=`unit_flags2`^%u WHERE `entry`=%u;",
                differenceMask, cInfo->DifficultyEntry[diff]);
        }

        if (cInfo->family != difficultyInfo->family)
        {
            TC_LOG_ERROR("sql.sql", "Creature (Entry: %u, family: %u) has different `family` in difficulty %u mode (Entry: %u, family: %u).",
                cInfo->Entry, cInfo->family, diff + 1, cInfo->DifficultyEntry[diff], difficultyInfo->family);
            TC_LOG_ERROR("sql.sql", "Possible FIX: UPDATE `creature_template` SET `family`=%u WHERE `entry`=%u;",
                cInfo->family, cInfo->DifficultyEntry[diff]);
        }

        if (cInfo->trainer_class != difficultyInfo->trainer_class)
        {
            TC_LOG_ERROR("sql.sql", "Creature (Entry: %u, trainer_class: %u) has different `trainer_class` in difficulty %u mode (Entry: %u, trainer_class: %u).",
                cInfo->Entry, cInfo->trainer_class, diff + 1, cInfo->DifficultyEntry[diff], difficultyInfo->trainer_class);
            TC_LOG_ERROR("sql.sql", "Possible FIX: UPDATE `creature_template` SET `trainer_class`=%u WHERE `entry`=%u;",
                cInfo->trainer_class, cInfo->DifficultyEntry[diff]);
            continue;
        }

        if (cInfo->trainer_race != difficultyInfo->trainer_race)
        {
            TC_LOG_ERROR("sql.sql", "Creature (Entry: %u, trainer_race: %u) has different `trainer_race` in difficulty %u mode (Entry: %u, trainer_race: %u).",
                cInfo->Entry, cInfo->trainer_race, diff + 1, cInfo->DifficultyEntry[diff], difficultyInfo->trainer_race);
            TC_LOG_ERROR("sql.sql", "Possible FIX: UPDATE `creature_template` SET `trainer_race`=%u WHERE `entry`=%u;",
                cInfo->trainer_race, cInfo->DifficultyEntry[diff]);
            continue;
        }

        if (cInfo->trainer_type != difficultyInfo->trainer_type)
        {
            TC_LOG_ERROR("sql.sql", "Creature (Entry: %u, trainer_type: %u) has different `trainer_type` in difficulty %u mode (Entry: %u, trainer_type: %u).",
                cInfo->Entry, cInfo->trainer_type, diff + 1, cInfo->DifficultyEntry[diff], difficultyInfo->trainer_type);
            TC_LOG_ERROR("sql.sql", "Possible FIX: UPDATE `creature_template` SET `trainer_type`=%u WHERE `entry`=%u;",
                cInfo->trainer_type, cInfo->DifficultyEntry[diff]);
            continue;
        }

        if (cInfo->trainer_spell != difficultyInfo->trainer_spell)
        {
            TC_LOG_ERROR("sql.sql", "Creature (Entry: %u) has different `trainer_spell` in difficulty %u mode (Entry: %u).", cInfo->Entry, diff + 1, cInfo->DifficultyEntry[diff]);
            continue;
        }

        if (cInfo->type != difficultyInfo->type)
        {
            TC_LOG_ERROR("sql.sql", "Creature (Entry: %u, type: %u) has different `type` in difficulty %u mode (Entry: %u, type: %u).",
                cInfo->Entry, cInfo->type, diff + 1, cInfo->DifficultyEntry[diff], difficultyInfo->type);
            TC_LOG_ERROR("sql.sql", "Possible FIX: UPDATE `creature_template` SET `type`=%u WHERE `entry`=%u;",
                cInfo->type, cInfo->DifficultyEntry[diff]);
        }

        if (!cInfo->VehicleId && difficultyInfo->VehicleId)
        {
            TC_LOG_ERROR("sql.sql", "Non-vehicle Creature (Entry: %u, VehicleId: %u) has `VehicleId` set in difficulty %u mode (Entry: %u, VehicleId: %u).",
                cInfo->Entry, cInfo->VehicleId, diff + 1, cInfo->DifficultyEntry[diff], difficultyInfo->VehicleId);
        }

        if (cInfo->RegenHealth != difficultyInfo->RegenHealth)
        {
            TC_LOG_ERROR("sql.sql", "Creature (Entry: %u, RegenHealth: %u) has different `RegenHealth` in difficulty %u mode (Entry: %u, RegenHealth: %u).",
                cInfo->Entry, cInfo->RegenHealth, diff + 1, cInfo->DifficultyEntry[diff], difficultyInfo->RegenHealth);
            TC_LOG_ERROR("sql.sql", "Possible FIX: UPDATE `creature_template` SET `RegenHealth`=%u WHERE `entry`=%u;",
                cInfo->RegenHealth, cInfo->DifficultyEntry[diff]);
        }

        differenceMask = cInfo->MechanicImmuneMask & (~difficultyInfo->MechanicImmuneMask);
        if (differenceMask)
        {
            TC_LOG_ERROR("sql.sql", "Creature (Entry: %u, mechanic_immune_mask: %u) has weaker immunities in difficulty %u mode (Entry: %u, mechanic_immune_mask: %u).",
                cInfo->Entry, cInfo->MechanicImmuneMask, diff + 1, cInfo->DifficultyEntry[diff], difficultyInfo->MechanicImmuneMask);
            TC_LOG_ERROR("sql.sql", "Possible FIX: UPDATE `creature_template` SET `mechanic_immune_mask`=`mechanic_immune_mask`|%u WHERE `entry`=%u;",
                differenceMask, cInfo->DifficultyEntry[diff]);
        }

        differenceMask = (cInfo->flags_extra ^ difficultyInfo->flags_extra) & (~CREATURE_FLAG_EXTRA_INSTANCE_BIND);
        if (differenceMask)
        {
            TC_LOG_ERROR("sql.sql", "Creature (Entry: %u, flags_extra: %u) has different `flags_extra` in difficulty %u mode (Entry: %u, flags_extra: %u).",
                cInfo->Entry, cInfo->flags_extra, diff + 1, cInfo->DifficultyEntry[diff], difficultyInfo->flags_extra);
            TC_LOG_ERROR("sql.sql", "Possible FIX: UPDATE `creature_template` SET `flags_extra`=`flags_extra`^%u WHERE `entry`=%u;",
                differenceMask, cInfo->DifficultyEntry[diff]);
        }

        if (!difficultyInfo->AIName.empty())
        {
            TC_LOG_ERROR("sql.sql", "Creature (Entry: %u) lists difficulty %u mode entry %u with `AIName` filled in. `AIName` of difficulty 0 mode creature is always used instead.",
                cInfo->Entry, diff + 1, cInfo->DifficultyEntry[diff]);
            continue;
        }

        if (difficultyInfo->ScriptID)
        {
            TC_LOG_ERROR("sql.sql", "Creature (Entry: %u) lists difficulty %u mode entry %u with `ScriptName` filled in. `ScriptName` of difficulty 0 mode creature is always used instead.",
                cInfo->Entry, diff + 1, cInfo->DifficultyEntry[diff]);
            continue;
        }

        _hasDifficultyEntries[diff].insert(cInfo->Entry);
        _difficultyEntries[diff].insert(cInfo->DifficultyEntry[diff]);
        ok = true;
    }

    FactionTemplateEntry const* factionTemplate = sFactionTemplateStore.LookupEntry(cInfo->faction);
    if (!factionTemplate)
        TC_LOG_ERROR("sql.sql", "Creature (Entry: %u) has non-existing faction template (%u).", cInfo->Entry, cInfo->faction);

    // used later for scale
    CreatureDisplayInfoEntry const* displayScaleEntry = nullptr;

    if (cInfo->Modelid1)
    {
        CreatureDisplayInfoEntry const* displayEntry = sCreatureDisplayInfoStore.LookupEntry(sObjectMgr->GetCreatureDisplay(cInfo->Modelid1));
        if (!displayEntry)
        {
            TC_LOG_ERROR("sql.sql", "Creature (Entry: %u) lists non-existing Modelid1 id (%i), this can crash the client.", cInfo->Entry, cInfo->Modelid1);
            const_cast<CreatureTemplate*>(cInfo)->Modelid1 = 0;
        }
        else if (!displayScaleEntry)
            displayScaleEntry = displayEntry;

        CreatureModelInfo const* modelInfo = GetCreatureModelInfo(sObjectMgr->GetCreatureDisplay(cInfo->Modelid1));
        if (!modelInfo)
            TC_LOG_ERROR("sql.sql", "No model data exist for `Modelid1` = %i listed by creature (Entry: %u).", cInfo->Modelid1, cInfo->Entry);
    }

    if (cInfo->Modelid2)
    {
        CreatureDisplayInfoEntry const* displayEntry = sCreatureDisplayInfoStore.LookupEntry(sObjectMgr->GetCreatureDisplay(cInfo->Modelid2));
        if (!displayEntry)
        {
            TC_LOG_ERROR("sql.sql", "Creature (Entry: %u) lists non-existing Modelid2 id (%i), this can crash the client.", cInfo->Entry, cInfo->Modelid2);
            const_cast<CreatureTemplate*>(cInfo)->Modelid2 = 0;
        }
        else if (!displayScaleEntry)
            displayScaleEntry = displayEntry;

        CreatureModelInfo const* modelInfo = GetCreatureModelInfo(sObjectMgr->GetCreatureDisplay(cInfo->Modelid2));
        if (!modelInfo)
            TC_LOG_ERROR("sql.sql", "No model data exist for `Modelid2` = %i listed by creature (Entry: %u).", cInfo->Modelid2, cInfo->Entry);
    }

    if (cInfo->Modelid3)
    {
        CreatureDisplayInfoEntry const* displayEntry = sCreatureDisplayInfoStore.LookupEntry(sObjectMgr->GetCreatureDisplay(cInfo->Modelid3));
        if (!displayEntry)
        {
            TC_LOG_ERROR("sql.sql", "Creature (Entry: %u) lists non-existing Modelid3 id (%i), this can crash the client.", cInfo->Entry, cInfo->Modelid3);
            const_cast<CreatureTemplate*>(cInfo)->Modelid3 = 0;
        }
        else if (!displayScaleEntry)
            displayScaleEntry = displayEntry;

        CreatureModelInfo const* modelInfo = GetCreatureModelInfo(sObjectMgr->GetCreatureDisplay(cInfo->Modelid3));
        if (!modelInfo)
            TC_LOG_ERROR("sql.sql", "No model data exist for `Modelid3` = %i listed by creature (Entry: %u).", cInfo->Modelid3, cInfo->Entry);
    }

    if (cInfo->Modelid4)
    {
        CreatureDisplayInfoEntry const* displayEntry = sCreatureDisplayInfoStore.LookupEntry(sObjectMgr->GetCreatureDisplay(cInfo->Modelid4));
        if (!displayEntry)
        {
            TC_LOG_ERROR("sql.sql", "Creature (Entry: %u) lists non-existing Modelid4 id (%i), this can crash the client.", cInfo->Entry, cInfo->Modelid4);
            const_cast<CreatureTemplate*>(cInfo)->Modelid4 = 0;
        }
        else if (!displayScaleEntry)
            displayScaleEntry = displayEntry;

        CreatureModelInfo const* modelInfo = GetCreatureModelInfo(sObjectMgr->GetCreatureDisplay(cInfo->Modelid4));
        if (!modelInfo)
            TC_LOG_ERROR("sql.sql", "No model data exist for `Modelid4` = %i listed by creature (Entry: %u).", cInfo->Modelid4, cInfo->Entry);
    }

    if (!displayScaleEntry)
        TC_LOG_ERROR("sql.sql", "Creature (Entry: %u) does not have any existing display id in Modelid1/Modelid2/Modelid3/Modelid4.", cInfo->Entry);

    for (uint8 k = 0; k < MAX_KILL_CREDIT; ++k)
    {
        if (cInfo->KillCredit[k])
        {
            if (!GetCreatureTemplate(cInfo->KillCredit[k]))
            {
                TC_LOG_ERROR("sql.sql", "Creature (Entry: %u) lists non-existing creature entry %u in `KillCredit%d`.", cInfo->Entry, cInfo->KillCredit[k], k + 1);
                const_cast<CreatureTemplate*>(cInfo)->KillCredit[k] = 0;
            }
        }
    }

    if (!cInfo->unit_class || ((1 << (cInfo->unit_class-1)) & CLASSMASK_ALL_CREATURES) == 0)
    {
        TC_LOG_ERROR("sql.sql", "Creature (Entry: %u) has invalid unit_class (%u) in creature_template. Set to 1 (UNIT_CLASS_WARRIOR).", cInfo->Entry, cInfo->unit_class);
        const_cast<CreatureTemplate*>(cInfo)->unit_class = UNIT_CLASS_WARRIOR;
    }

    if (cInfo->dmgschool >= MAX_SPELL_SCHOOL)
    {
        TC_LOG_ERROR("sql.sql", "Creature (Entry: %u) has invalid spell school value (%u) in `dmgschool`.", cInfo->Entry, cInfo->dmgschool);
        const_cast<CreatureTemplate*>(cInfo)->dmgschool = SPELL_SCHOOL_NORMAL;
    }

    if (cInfo->BaseAttackTime == 0)
        const_cast<CreatureTemplate*>(cInfo)->BaseAttackTime  = BASE_ATTACK_TIME;

    if (cInfo->RangeAttackTime == 0)
        const_cast<CreatureTemplate*>(cInfo)->RangeAttackTime = BASE_ATTACK_TIME;

    if ((cInfo->npcflag & UNIT_NPC_FLAG_TRAINER) && cInfo->trainer_type >= MAX_TRAINER_TYPE)
        TC_LOG_ERROR("sql.sql", "Creature (Entry: %u) has wrong trainer type %u.", cInfo->Entry, cInfo->trainer_type);

    if (cInfo->speed_walk == 0.0f)
    {
        TC_LOG_ERROR("sql.sql", "Creature (Entry: %u) has wrong value (%f) in speed_walk, set to 1.", cInfo->Entry, cInfo->speed_walk);
        const_cast<CreatureTemplate*>(cInfo)->speed_walk = 1.0f;
    }

    if (cInfo->speed_run == 0.0f)
    {
        TC_LOG_ERROR("sql.sql", "Creature (Entry: %u) has wrong value (%f) in speed_run, set to 1.14286.", cInfo->Entry, cInfo->speed_run);
        const_cast<CreatureTemplate*>(cInfo)->speed_run = 1.14286f;
    }

    if (cInfo->type && !sCreatureTypeStore.LookupEntry(cInfo->type))
    {
        TC_LOG_ERROR("sql.sql", "Creature (Entry: %u) has invalid creature type (%u) in `type`.", cInfo->Entry, cInfo->type);
        const_cast<CreatureTemplate*>(cInfo)->type = CREATURE_TYPE_HUMANOID;
    }

    // must exist or used hidden but used in data horse case
    if (cInfo->family && !sCreatureFamilyStore.LookupEntry(cInfo->family) && cInfo->family != CREATURE_FAMILY_HORSE_CUSTOM)
    {
        TC_LOG_ERROR("sql.sql", "Creature (Entry: %u) has invalid creature family (%u) in `family`.", cInfo->Entry, cInfo->family);
        const_cast<CreatureTemplate*>(cInfo)->family = CREATURE_FAMILY_NONE;
    }

    if (cInfo->InhabitType <= 0 || cInfo->InhabitType > INHABIT_ANYWHERE)
    {
        TC_LOG_ERROR("sql.sql", "Creature (Entry: %u) has wrong value (%u) in `InhabitType`, creature will not correctly walk/swim/fly.", cInfo->Entry, cInfo->InhabitType);
        const_cast<CreatureTemplate*>(cInfo)->InhabitType = INHABIT_ANYWHERE;
    }

    if (cInfo->HoverHeight < 0.0f)
    {
        TC_LOG_ERROR("sql.sql", "Creature (Entry: %u) has wrong value (%f) in `HoverHeight`", cInfo->Entry, cInfo->HoverHeight);
        const_cast<CreatureTemplate*>(cInfo)->HoverHeight = 1.0f;
    }

    if (cInfo->VehicleId)
    {
        VehicleEntry const* vehId = sVehicleStore.LookupEntry(cInfo->VehicleId);
        if (!vehId)
        {
             TC_LOG_ERROR("sql.sql", "Creature (Entry: %u) has a non-existing VehicleId (%u). This *WILL* cause the client to freeze!", cInfo->Entry, cInfo->VehicleId);
             const_cast<CreatureTemplate*>(cInfo)->VehicleId = 0;
        }
    }

    if (cInfo->PetSpellDataId)
    {
        CreatureSpellDataEntry const* spellDataId = sCreatureSpellDataStore.LookupEntry(cInfo->PetSpellDataId);
        if (!spellDataId)
            TC_LOG_ERROR("sql.sql", "Creature (Entry: %u) has non-existing PetSpellDataId (%u).", cInfo->Entry, cInfo->PetSpellDataId);
    }

    for (uint8 j = 0; j < MAX_CREATURE_SPELLS; ++j)
    {
        if (cInfo->spells[j] && !sSpellMgr->GetSpellInfo(cInfo->spells[j]))
        {
            TC_LOG_ERROR("sql.sql", "Creature (Entry: %u) has non-existing Spell%d (%u), set to 0.", cInfo->Entry, j+1, cInfo->spells[j]);
            const_cast<CreatureTemplate*>(cInfo)->spells[j] = 0;
        }
    }

    if (cInfo->MovementType >= MAX_DB_MOTION_TYPE)
    {
        TC_LOG_ERROR("sql.sql", "Creature (Entry: %u) has wrong movement generator type (%u), ignored and set to IDLE.", cInfo->Entry, cInfo->MovementType);
        const_cast<CreatureTemplate*>(cInfo)->MovementType = IDLE_MOTION_TYPE;
    }

    /// if not set custom creature scale then load scale from CreatureDisplayInfo.dbc
    if (cInfo->scale <= 0.0f)
    {
        if (displayScaleEntry)
            const_cast<CreatureTemplate*>(cInfo)->scale = displayScaleEntry->scale;
        else
            const_cast<CreatureTemplate*>(cInfo)->scale = 1.0f;
    }

    if (cInfo->expansion > (MAX_EXPANSIONS - 1))
    {
        TC_LOG_ERROR("sql.sql", "Table `creature_template` lists creature (Entry: %u) with expansion %u. Ignored and set to 0.", cInfo->Entry, cInfo->expansion);
        const_cast<CreatureTemplate*>(cInfo)->expansion = 0;
    }

    if (uint32 badFlags = (cInfo->flags_extra & ~CREATURE_FLAG_EXTRA_DB_ALLOWED))
    {
        TC_LOG_ERROR("sql.sql", "Table `creature_template` lists creature (Entry: %u) with disallowed `flags_extra` %u, removing incorrect flag.", cInfo->Entry, badFlags);
        const_cast<CreatureTemplate*>(cInfo)->flags_extra &= CREATURE_FLAG_EXTRA_DB_ALLOWED;
    }

    const_cast<CreatureTemplate*>(cInfo)->ModDamage *= Creature::_GetDamageMod(cInfo->rank);
}

void ObjectMgr::LoadCreatureAddons()
{
    uint32 oldMSTime = getMSTime();

    //                                                0       1       2      3       4       5      6
    QueryResult result = WorldDatabase.Query("SELECT guid, path_id, mount, bytes1, bytes2, emote, auras FROM creature_addon");

    if (!result)
    {
        TC_LOG_INFO("server.loading", ">> Loaded 0 creature addon definitions. DB table `creature_addon` is empty.");
        return;
    }

    uint32 count = 0;
    do
    {
        Field* fields = result->Fetch();

        ObjectGuid::LowType guid = fields[0].GetUInt32();

        CreatureData const* creData = GetCreatureData(guid);
        if (!creData)
        {
            TC_LOG_ERROR("sql.sql", "Creature (GUID: %u) does not exist but has a record in `creature_addon`", guid);
            continue;
        }

        CreatureAddon& creatureAddon = _creatureAddonStore[guid];

        creatureAddon.path_id = fields[1].GetUInt32();
        if (creData->movementType == WAYPOINT_MOTION_TYPE && !creatureAddon.path_id)
        {
            const_cast<CreatureData*>(creData)->movementType = IDLE_MOTION_TYPE;
            TC_LOG_ERROR("sql.sql", "Creature (GUID %u) has movement type set to WAYPOINT_MOTION_TYPE but no path assigned", guid);
        }

        creatureAddon.mount   = fields[2].GetUInt32();
        creatureAddon.bytes1  = fields[3].GetUInt32();
        creatureAddon.bytes2  = fields[4].GetUInt32();
        creatureAddon.emote   = fields[5].GetUInt32();

        Tokenizer tokens(fields[6].GetString(), ' ');
        uint8 i = 0;
        creatureAddon.auras.resize(tokens.size());
        for (Tokenizer::const_iterator itr = tokens.begin(); itr != tokens.end(); ++itr)
        {
            SpellInfo const* AdditionalSpellInfo = sSpellMgr->GetSpellInfo(atoul(*itr));
            if (!AdditionalSpellInfo)
            {
                TC_LOG_ERROR("sql.sql", "Creature (GUID: %u) has wrong spell %lu defined in `auras` field in `creature_addon`.", guid, atoul(*itr));
                continue;
            }

            if (AdditionalSpellInfo->HasAura(SPELL_AURA_CONTROL_VEHICLE))
                TC_LOG_ERROR("sql.sql", "Creature (GUID: %u) has SPELL_AURA_CONTROL_VEHICLE aura %lu defined in `auras` field in `creature_addon`.", guid, atoul(*itr));

            if (std::find(creatureAddon.auras.begin(), creatureAddon.auras.end(), atoul(*itr)) != creatureAddon.auras.end())
            {
                TC_LOG_ERROR("sql.sql", "Creature (GUID: %u) has duplicate aura (spell %lu) in `auras` field in `creature_addon`.", guid, atoul(*itr));
                continue;
            }

            creatureAddon.auras[i++] = atoul(*itr);
        }

        if (creatureAddon.mount)
        {
            if (!sCreatureDisplayInfoStore.LookupEntry(creatureAddon.mount))
            {
                TC_LOG_ERROR("sql.sql", "Creature (GUID: %u) has invalid displayInfoId (%u) for mount defined in `creature_addon`", guid, creatureAddon.mount);
                creatureAddon.mount = 0;
            }
        }

        if (!sEmotesStore.LookupEntry(creatureAddon.emote))
        {
            TC_LOG_ERROR("sql.sql", "Creature (GUID: %u) has invalid emote (%u) defined in `creature_addon`.", guid, creatureAddon.emote);
            creatureAddon.emote = 0;
        }

        ++count;
    }
    while (result->NextRow());

    TC_LOG_INFO("server.loading", ">> Loaded %u creature addons in %u ms", count, GetMSTimeDiffToNow(oldMSTime));
}

void ObjectMgr::LoadGameObjectAddons()
{
    uint32 oldMSTime = getMSTime();

    //                                               0     1                 2                 3                 4                 5                 6
    QueryResult result = WorldDatabase.Query("SELECT guid, parent_rotation0, parent_rotation1, parent_rotation2, parent_rotation3, invisibilityType, invisibilityValue FROM gameobject_addon");

    if (!result)
    {
        TC_LOG_INFO("server.loading", ">> Loaded 0 gameobject addon definitions. DB table `gameobject_addon` is empty.");
        return;
    }

    uint32 count = 0;
    do
    {
        Field* fields = result->Fetch();

        ObjectGuid::LowType guid = fields[0].GetUInt32();

        GameObjectData const* goData = GetGOData(guid);
        if (!goData)
        {
            TC_LOG_ERROR("sql.sql", "GameObject (GUID: %u) does not exist but has a record in `gameobject_addon`", guid);
            continue;
        }

        GameObjectAddon& gameObjectAddon = _gameObjectAddonStore[guid];
        gameObjectAddon.ParentRotation = G3D::Quat(fields[1].GetFloat(), fields[2].GetFloat(), fields[3].GetFloat(), fields[4].GetFloat());
        gameObjectAddon.invisibilityType = InvisibilityType(fields[5].GetUInt8());
        gameObjectAddon.InvisibilityValue = fields[6].GetUInt32();

        if (gameObjectAddon.invisibilityType >= TOTAL_INVISIBILITY_TYPES)
        {
            TC_LOG_ERROR("sql.sql", "GameObject (GUID: %u) has invalid InvisibilityType in `gameobject_addon`, disabled invisibility", guid);
            gameObjectAddon.invisibilityType = INVISIBILITY_GENERAL;
            gameObjectAddon.InvisibilityValue = 0;
        }

        if (gameObjectAddon.invisibilityType && !gameObjectAddon.InvisibilityValue)
        {
            TC_LOG_ERROR("sql.sql", "GameObject (GUID: %u) has InvisibilityType set but has no InvisibilityValue in `gameobject_addon`, set to 1", guid);
            gameObjectAddon.InvisibilityValue = 1;
        }

        if (!gameObjectAddon.ParentRotation.isUnit())
        {
            TC_LOG_ERROR("sql.sql", "GameObject (GUID: %u) has invalid parent rotation in `gameobject_addon`, set to default", guid);
            gameObjectAddon.ParentRotation = G3D::Quat();
        }

        ++count;
    }
    while (result->NextRow());

    TC_LOG_INFO("server.loading", ">> Loaded %u gameobject addons in %u ms", count, GetMSTimeDiffToNow(oldMSTime));
}

GameObjectAddon const* ObjectMgr::GetGameObjectAddon(ObjectGuid::LowType lowguid) const
{
    GameObjectAddonContainer::const_iterator itr = _gameObjectAddonStore.find(lowguid);
    if (itr != _gameObjectAddonStore.end())
        return &(itr->second);

    return nullptr;
}

CreatureAddon const* ObjectMgr::GetCreatureAddon(ObjectGuid::LowType lowguid) const
{
    CreatureAddonContainer::const_iterator itr = _creatureAddonStore.find(lowguid);
    if (itr != _creatureAddonStore.end())
        return &(itr->second);

    return nullptr;
}

CreatureAddon const* ObjectMgr::GetCreatureTemplateAddon(uint32 entry) const
{
    CreatureAddonContainer::const_iterator itr = _creatureTemplateAddonStore.find(entry);
    if (itr != _creatureTemplateAddonStore.end())
        return &(itr->second);

    return nullptr;
}

EquipmentInfo const* ObjectMgr::GetEquipmentInfo(uint32 entry, int8& id) const
{
    EquipmentInfoContainer::const_iterator itr = _equipmentInfoStore.find(entry);
    if (itr == _equipmentInfoStore.end())
        return nullptr;

    if (itr->second.empty())
        return nullptr;

    if (id == -1) // select a random element
    {
        EquipmentInfoContainerInternal::const_iterator ritr = itr->second.begin();
        std::advance(ritr, urand(0u, itr->second.size() - 1));
        id = std::distance(itr->second.begin(), ritr) + 1;
        return &ritr->second;
    }
    else
    {
        EquipmentInfoContainerInternal::const_iterator itr2 = itr->second.find(id);
        if (itr2 != itr->second.end())
            return &itr2->second;
    }

    return nullptr;
}

void ObjectMgr::LoadEquipmentTemplates()
{
    uint32 oldMSTime = getMSTime();

    //                                                 0         1       2       3       4
    QueryResult result = WorldDatabase.Query("SELECT CreatureID, ID, ItemID1, ItemID2, ItemID3 FROM creature_equip_template");

    if (!result)
    {
        TC_LOG_INFO("server.loading", ">> Loaded 0 creature equipment templates. DB table `creature_equip_template` is empty!");
        return;
    }

    uint32 count = 0;
    do
    {
        Field* fields = result->Fetch();

        uint32 entry = fields[0].GetUInt32();

        if (!sObjectMgr->GetCreatureTemplate(entry))
        {
            TC_LOG_ERROR("sql.sql", "Creature template (Entry: %u) does not exist but has a record in `creature_equip_template`", entry);
            continue;
        }

        uint8 id = fields[1].GetUInt8();
        if (!id)
        {
            TC_LOG_ERROR("sql.sql", "Creature equipment template with id 0 found for creature %u, skipped.", entry);
            continue;
        }

        EquipmentInfo& equipmentInfo = _equipmentInfoStore[entry][id];

        equipmentInfo.ItemEntry[0] = fields[2].GetUInt32();
        equipmentInfo.ItemEntry[1] = fields[3].GetUInt32();
        equipmentInfo.ItemEntry[2] = fields[4].GetUInt32();

        for (uint8 i = 0; i < MAX_EQUIPMENT_ITEMS; ++i)
        {
            if (!equipmentInfo.ItemEntry[i])
                continue;

            ItemEntry const* dbcItem = sItemStore.LookupEntry(equipmentInfo.ItemEntry[i]);

            if (!dbcItem)
            {
                TC_LOG_ERROR("sql.sql", "Unknown item (entry=%u) in creature_equip_template.itemEntry%u for entry = %u and id=%u, forced to 0.",
                    equipmentInfo.ItemEntry[i], i+1, entry, id);
                equipmentInfo.ItemEntry[i] = 0;
                continue;
            }

            if (dbcItem->InventoryType != INVTYPE_WEAPON &&
                dbcItem->InventoryType != INVTYPE_SHIELD &&
                dbcItem->InventoryType != INVTYPE_RANGED &&
                dbcItem->InventoryType != INVTYPE_2HWEAPON &&
                dbcItem->InventoryType != INVTYPE_WEAPONMAINHAND &&
                dbcItem->InventoryType != INVTYPE_WEAPONOFFHAND &&
                dbcItem->InventoryType != INVTYPE_HOLDABLE &&
                dbcItem->InventoryType != INVTYPE_THROWN &&
                dbcItem->InventoryType != INVTYPE_RANGEDRIGHT)
            {
                TC_LOG_ERROR("sql.sql", "Item (entry=%u) in creature_equip_template.itemEntry%u for entry = %u and id = %u is not equipable in a hand, forced to 0.",
                    equipmentInfo.ItemEntry[i], i+1, entry, id);
                equipmentInfo.ItemEntry[i] = 0;
            }
        }

        ++count;
    }
    while (result->NextRow());

    TC_LOG_INFO("server.loading", ">> Loaded %u equipment templates in %u ms", count, GetMSTimeDiffToNow(oldMSTime));
}

CreatureModelInfo const* ObjectMgr::GetCreatureModelInfo(uint32 modelId) const
{
    CreatureModelContainer::const_iterator itr = _creatureModelStore.find(modelId);
    if (itr != _creatureModelStore.end())
        return &(itr->second);

    return nullptr;
}

<<<<<<< HEAD
int32 ObjectMgr::ChooseDisplayId(CreatureTemplate const* cinfo, CreatureData const* data /*= NULL*/)
=======
uint32 ObjectMgr::ChooseDisplayId(CreatureTemplate const* cinfo, CreatureData const* data /*= nullptr*/)
>>>>>>> 3c32086b
{
    // Load creature model (display id)
    if (data && data->displayid)
        return data->displayid;

    if (!(cinfo->flags_extra & CREATURE_FLAG_EXTRA_TRIGGER))
        return cinfo->GetRandomValidModelId();

    // Triggers by default receive the invisible model
    return cinfo->GetFirstInvisibleModel();
}

void ObjectMgr::ChooseCreatureFlags(const CreatureTemplate* cinfo, uint32& npcflag, uint32& unit_flags, uint32& dynamicflags, const CreatureData* data /*= nullptr*/)
{
    npcflag = cinfo->npcflag;
    unit_flags = cinfo->unit_flags;
    dynamicflags = cinfo->dynamicflags;

    if (data)
    {
        if (data->npcflag)
            npcflag = data->npcflag;

        if (data->unit_flags)
            unit_flags = data->unit_flags;

        if (data->dynamicflags)
            dynamicflags = data->dynamicflags;
    }
}

CreatureModelInfo const* ObjectMgr::GetCreatureModelRandomGender(uint32* displayID) const
{
    CreatureModelInfo const* modelInfo = GetCreatureModelInfo(*displayID);
    if (!modelInfo)
        return nullptr;

    // If a model for another gender exists, 50% chance to use it
    if (modelInfo->modelid_other_gender != 0 && urand(0, 1) == 0)
    {
        CreatureModelInfo const* minfo_tmp = GetCreatureModelInfo(modelInfo->modelid_other_gender);
        if (!minfo_tmp)
            TC_LOG_ERROR("sql.sql", "Model (Entry: %u) has modelid_other_gender %u not found in table `creature_model_info`. ", *displayID, modelInfo->modelid_other_gender);
        else
        {
            // Model ID changed
            *displayID = modelInfo->modelid_other_gender;
            return minfo_tmp;
        }
    }

    return modelInfo;
}

void ObjectMgr::LoadCreatureModelInfo()
{
    uint32 oldMSTime = getMSTime();
    //                                                   0             1             2          3               4
    QueryResult result = WorldDatabase.Query("SELECT DisplayID, BoundingRadius, CombatReach, Gender, DisplayID_Other_Gender FROM creature_model_info");

    if (!result)
    {
        TC_LOG_INFO("server.loading", ">> Loaded 0 creature model definitions. DB table `creature_model_info` is empty.");
        return;
    }

    _creatureModelStore.rehash(result->GetRowCount());
    uint32 count = 0;

    do
    {
        Field* fields = result->Fetch();

        uint32 modelId = fields[0].GetUInt32();
        CreatureDisplayInfoEntry const* creatureDisplay = sCreatureDisplayInfoStore.LookupEntry(modelId);
        if (!creatureDisplay)
        {
            TC_LOG_ERROR("sql.sql", "Table `creature_model_info` has model for nonexistent display id (%u).", modelId);
            continue;
        }

        CreatureModelInfo& modelInfo = _creatureModelStore[modelId];

        modelInfo.bounding_radius      = fields[1].GetFloat();
        modelInfo.combat_reach         = fields[2].GetFloat();
        modelInfo.gender               = fields[3].GetUInt8();
        modelInfo.modelid_other_gender = fields[4].GetUInt32();
        modelInfo.is_trigger           = false;

        // Checks

        if (modelInfo.gender > GENDER_NONE)
        {
            TC_LOG_ERROR("sql.sql", "Table `creature_model_info` has wrong gender (%u) for display id (%u).", uint32(modelInfo.gender), modelId);
            modelInfo.gender = GENDER_MALE;
        }

        if (modelInfo.modelid_other_gender && !sCreatureDisplayInfoStore.LookupEntry(modelInfo.modelid_other_gender))
        {
            TC_LOG_ERROR("sql.sql", "Table `creature_model_info` has nonexistent alt.gender model (%u) for existed display id (%u).", modelInfo.modelid_other_gender, modelId);
            modelInfo.modelid_other_gender = 0;
        }

        if (modelInfo.combat_reach < 0.1f)
            modelInfo.combat_reach = DEFAULT_COMBAT_REACH;

        if (CreatureModelDataEntry const* modelData = sCreatureModelDataStore.LookupEntry(creatureDisplay->ModelId))
            modelInfo.is_trigger = strstr(modelData->ModelPath, "InvisibleStalker") != nullptr;

        ++count;
    }
    while (result->NextRow());

    TC_LOG_INFO("server.loading", ">> Loaded %u creature model based info in %u ms", count, GetMSTimeDiffToNow(oldMSTime));
}

void ObjectMgr::LoadLinkedRespawn()
{
    uint32 oldMSTime = getMSTime();

    _linkedRespawnStore.clear();
    //                                                 0        1          2
    QueryResult result = WorldDatabase.Query("SELECT guid, linkedGuid, linkType FROM linked_respawn ORDER BY guid ASC");

    if (!result)
    {
        TC_LOG_ERROR("server.loading", ">> Loaded 0 linked respawns. DB table `linked_respawn` is empty.");
        return;
    }

    do
    {
        Field* fields = result->Fetch();

        ObjectGuid::LowType guidLow = fields[0].GetUInt32();
        ObjectGuid::LowType linkedGuidLow = fields[1].GetUInt32();
        uint8  linkType = fields[2].GetUInt8();

        ObjectGuid guid, linkedGuid;
        bool error = false;
        switch (linkType)
        {
            case CREATURE_TO_CREATURE:
            {
                const CreatureData* slave = GetCreatureData(guidLow);
                if (!slave)
                {
                    TC_LOG_ERROR("sql.sql", "LinkedRespawn: Creature (guid) '%u' not found in creature table", guidLow);
                    error = true;
                    break;
                }

                const CreatureData* master = GetCreatureData(linkedGuidLow);
                if (!master)
                {
                    TC_LOG_ERROR("sql.sql", "LinkedRespawn: Creature (linkedGuid) '%u' not found in creature table", linkedGuidLow);
                    error = true;
                    break;
                }

                const MapEntry* const map = sMapStore.LookupEntry(master->mapid);
                if (!map || !map->Instanceable() || (master->mapid != slave->mapid))
                {
                    TC_LOG_ERROR("sql.sql", "LinkedRespawn: Creature '%u' linking to Creature '%u' on an unpermitted map.", guidLow, linkedGuidLow);
                    error = true;
                    break;
                }

                if (!(master->spawnMask & slave->spawnMask))  // they must have a possibility to meet (normal/heroic difficulty)
                {
                    TC_LOG_ERROR("sql.sql", "LinkedRespawn: Creature '%u' linking to Creature '%u' with not corresponding spawnMask", guidLow, linkedGuidLow);
                    error = true;
                    break;
                }

                guid = ObjectGuid(HighGuid::Unit, slave->id, guidLow);
                linkedGuid = ObjectGuid(HighGuid::Unit, master->id, linkedGuidLow);
                break;
            }
            case CREATURE_TO_GO:
            {
                const CreatureData* slave = GetCreatureData(guidLow);
                if (!slave)
                {
                    TC_LOG_ERROR("sql.sql", "LinkedRespawn: Creature (guid) '%u' not found in creature table", guidLow);
                    error = true;
                    break;
                }

                const GameObjectData* master = GetGOData(linkedGuidLow);
                if (!master)
                {
                    TC_LOG_ERROR("sql.sql", "LinkedRespawn: Gameobject (linkedGuid) '%u' not found in gameobject table", linkedGuidLow);
                    error = true;
                    break;
                }

                const MapEntry* const map = sMapStore.LookupEntry(master->mapid);
                if (!map || !map->Instanceable() || (master->mapid != slave->mapid))
                {
                    TC_LOG_ERROR("sql.sql", "LinkedRespawn: Creature '%u' linking to Gameobject '%u' on an unpermitted map.", guidLow, linkedGuidLow);
                    error = true;
                    break;
                }

                if (!(master->spawnMask & slave->spawnMask))  // they must have a possibility to meet (normal/heroic difficulty)
                {
                    TC_LOG_ERROR("sql.sql", "LinkedRespawn: Creature '%u' linking to Gameobject '%u' with not corresponding spawnMask", guidLow, linkedGuidLow);
                    error = true;
                    break;
                }

                guid = ObjectGuid(HighGuid::Unit, slave->id, guidLow);
                linkedGuid = ObjectGuid(HighGuid::GameObject, master->id, linkedGuidLow);
                break;
            }
            case GO_TO_GO:
            {
                const GameObjectData* slave = GetGOData(guidLow);
                if (!slave)
                {
                    TC_LOG_ERROR("sql.sql", "LinkedRespawn: Gameobject (guid) '%u' not found in gameobject table", guidLow);
                    error = true;
                    break;
                }

                const GameObjectData* master = GetGOData(linkedGuidLow);
                if (!master)
                {
                    TC_LOG_ERROR("sql.sql", "LinkedRespawn: Gameobject (linkedGuid) '%u' not found in gameobject table", linkedGuidLow);
                    error = true;
                    break;
                }

                const MapEntry* const map = sMapStore.LookupEntry(master->mapid);
                if (!map || !map->Instanceable() || (master->mapid != slave->mapid))
                {
                    TC_LOG_ERROR("sql.sql", "LinkedRespawn: Gameobject '%u' linking to Gameobject '%u' on an unpermitted map.", guidLow, linkedGuidLow);
                    error = true;
                    break;
                }

                if (!(master->spawnMask & slave->spawnMask))  // they must have a possibility to meet (normal/heroic difficulty)
                {
                    TC_LOG_ERROR("sql.sql", "LinkedRespawn: Gameobject '%u' linking to Gameobject '%u' with not corresponding spawnMask", guidLow, linkedGuidLow);
                    error = true;
                    break;
                }

                guid = ObjectGuid(HighGuid::GameObject, slave->id, guidLow);
                linkedGuid = ObjectGuid(HighGuid::GameObject, master->id, linkedGuidLow);
                break;
            }
            case GO_TO_CREATURE:
            {
                const GameObjectData* slave = GetGOData(guidLow);
                if (!slave)
                {
                    TC_LOG_ERROR("sql.sql", "LinkedRespawn: Gameobject (guid) '%u' not found in gameobject table", guidLow);
                    error = true;
                    break;
                }

                const CreatureData* master = GetCreatureData(linkedGuidLow);
                if (!master)
                {
                    TC_LOG_ERROR("sql.sql", "LinkedRespawn: Creature (linkedGuid) '%u' not found in creature table", linkedGuidLow);
                    error = true;
                    break;
                }

                const MapEntry* const map = sMapStore.LookupEntry(master->mapid);
                if (!map || !map->Instanceable() || (master->mapid != slave->mapid))
                {
                    TC_LOG_ERROR("sql.sql", "LinkedRespawn: Gameobject '%u' linking to Creature '%u' on an unpermitted map.", guidLow, linkedGuidLow);
                    error = true;
                    break;
                }

                if (!(master->spawnMask & slave->spawnMask))  // they must have a possibility to meet (normal/heroic difficulty)
                {
                    TC_LOG_ERROR("sql.sql", "LinkedRespawn: Gameobject '%u' linking to Creature '%u' with not corresponding spawnMask", guidLow, linkedGuidLow);
                    error = true;
                    break;
                }

                guid = ObjectGuid(HighGuid::GameObject, slave->id, guidLow);
                linkedGuid = ObjectGuid(HighGuid::Unit, master->id, linkedGuidLow);
                break;
            }
        }

        if (!error)
            _linkedRespawnStore[guid] = linkedGuid;
    }
    while (result->NextRow());

    TC_LOG_INFO("server.loading", ">> Loaded " UI64FMTD " linked respawns in %u ms", uint64(_linkedRespawnStore.size()), GetMSTimeDiffToNow(oldMSTime));
}

bool ObjectMgr::SetCreatureLinkedRespawn(ObjectGuid::LowType guidLow, ObjectGuid::LowType linkedGuidLow)
{
    if (!guidLow)
        return false;

    CreatureData const* master = GetCreatureData(guidLow);
    ASSERT(master);
    ObjectGuid guid(HighGuid::Unit, master->id, guidLow);

    if (!linkedGuidLow) // we're removing the linking
    {
        _linkedRespawnStore.erase(guid);
        PreparedStatement *stmt = WorldDatabase.GetPreparedStatement(WORLD_DEL_CRELINKED_RESPAWN);
        stmt->setUInt32(0, guidLow);
        WorldDatabase.Execute(stmt);
        return true;
    }

    CreatureData const* slave = GetCreatureData(linkedGuidLow);
    if (!slave)
    {
        TC_LOG_ERROR("sql.sql", "Creature '%u' linking to non-existent creature '%u'.", guidLow, linkedGuidLow);
        return false;
    }

    MapEntry const* map = sMapStore.LookupEntry(master->mapid);
    if (!map || !map->Instanceable() || (master->mapid != slave->mapid))
    {
        TC_LOG_ERROR("sql.sql", "Creature '%u' linking to '%u' on an unpermitted map.", guidLow, linkedGuidLow);
        return false;
    }

    if (!(master->spawnMask & slave->spawnMask))  // they must have a possibility to meet (normal/heroic difficulty)
    {
        TC_LOG_ERROR("sql.sql", "LinkedRespawn: Creature '%u' linking to '%u' with not corresponding spawnMask", guidLow, linkedGuidLow);
        return false;
    }

    ObjectGuid linkedGuid(HighGuid::Unit, slave->id, linkedGuidLow);

    _linkedRespawnStore[guid] = linkedGuid;
    PreparedStatement *stmt = WorldDatabase.GetPreparedStatement(WORLD_REP_CREATURE_LINKED_RESPAWN);
    stmt->setUInt32(0, guidLow);
    stmt->setUInt32(1, linkedGuidLow);
    WorldDatabase.Execute(stmt);
    return true;
}

void ObjectMgr::LoadTempSummons()
{
    uint32 oldMSTime = getMSTime();

    _tempSummonDataStore.clear();   // needed for reload case

    //                                               0           1             2        3      4           5           6           7            8           9
    QueryResult result = WorldDatabase.Query("SELECT summonerId, summonerType, groupId, entry, position_x, position_y, position_z, orientation, summonType, summonTime FROM creature_summon_groups");

    if (!result)
    {
        TC_LOG_INFO("server.loading", ">> Loaded 0 temp summons. DB table `creature_summon_groups` is empty.");
        return;
    }

    uint32 count = 0;
    do
    {
        Field* fields = result->Fetch();

        uint32 summonerId               = fields[0].GetUInt32();
        SummonerType summonerType       = SummonerType(fields[1].GetUInt8());
        uint8 group                     = fields[2].GetUInt8();

        switch (summonerType)
        {
            case SUMMONER_TYPE_CREATURE:
                if (!GetCreatureTemplate(summonerId))
                {
                    TC_LOG_ERROR("sql.sql", "Table `creature_summon_groups` has summoner with non existing entry %u for creature summoner type, skipped.", summonerId);
                    continue;
                }
                break;
            case SUMMONER_TYPE_GAMEOBJECT:
                if (!GetGameObjectTemplate(summonerId))
                {
                    TC_LOG_ERROR("sql.sql", "Table `creature_summon_groups` has summoner with non existing entry %u for gameobject summoner type, skipped.", summonerId);
                    continue;
                }
                break;
            case SUMMONER_TYPE_MAP:
                if (!sMapStore.LookupEntry(summonerId))
                {
                    TC_LOG_ERROR("sql.sql", "Table `creature_summon_groups` has summoner with non existing entry %u for map summoner type, skipped.", summonerId);
                    continue;
                }
                break;
            default:
                TC_LOG_ERROR("sql.sql", "Table `creature_summon_groups` has unhandled summoner type %u for summoner %u, skipped.", summonerType, summonerId);
                continue;
        }

        TempSummonData data;
        data.entry                      = fields[3].GetUInt32();

        if (!GetCreatureTemplate(data.entry))
        {
            TC_LOG_ERROR("sql.sql", "Table `creature_summon_groups` has creature in group [Summoner ID: %u, Summoner Type: %u, Group ID: %u] with non existing creature entry %u, skipped.", summonerId, summonerType, group, data.entry);
            continue;
        }

        float posX                      = fields[4].GetFloat();
        float posY                      = fields[5].GetFloat();
        float posZ                      = fields[6].GetFloat();
        float orientation               = fields[7].GetFloat();

        data.pos.Relocate(posX, posY, posZ, orientation);

        data.type                       = TempSummonType(fields[8].GetUInt8());

        if (data.type > TEMPSUMMON_MANUAL_DESPAWN)
        {
            TC_LOG_ERROR("sql.sql", "Table `creature_summon_groups` has unhandled temp summon type %u in group [Summoner ID: %u, Summoner Type: %u, Group ID: %u] for creature entry %u, skipped.", data.type, summonerId, summonerType, group, data.entry);
            continue;
        }

        data.time                       = fields[9].GetUInt32();

        TempSummonGroupKey key(summonerId, summonerType, group);
        _tempSummonDataStore[key].push_back(data);

        ++count;

    } while (result->NextRow());

    TC_LOG_INFO("server.loading", ">> Loaded %u temp summons in %u ms", count, GetMSTimeDiffToNow(oldMSTime));
}

void ObjectMgr::LoadCreatures()
{
    uint32 oldMSTime = getMSTime();

    //                                               0              1   2    3        4             5           6           7           8            9              10
    QueryResult result = WorldDatabase.Query("SELECT creature.guid, id, map, modelid, equipment_id, position_x, position_y, position_z, orientation, spawntimesecs, spawndist, "
    //   11               12         13       14            15         16         17          18          19                20                   21
        "currentwaypoint, curhealth, curmana, MovementType, spawnMask, phaseMask, eventEntry, pool_entry, creature.npcflag, creature.unit_flags, creature.dynamicflags "
        "FROM creature "
        "LEFT OUTER JOIN game_event_creature ON creature.guid = game_event_creature.guid "
        "LEFT OUTER JOIN pool_creature ON creature.guid = pool_creature.guid");

    if (!result)
    {
        TC_LOG_ERROR("server.loading", ">> Loaded 0 creatures. DB table `creature` is empty.");
        return;
    }

    // Build single time for check spawnmask
    std::map<uint32, uint32> spawnMasks;
    for (uint32 i = 0; i < sMapStore.GetNumRows(); ++i)
        if (sMapStore.LookupEntry(i))
            for (int k = 0; k < MAX_DIFFICULTY; ++k)
                if (GetMapDifficultyData(i, Difficulty(k)))
                    spawnMasks[i] |= (1 << k);

    _creatureDataStore.rehash(result->GetRowCount());

    do
    {
        Field* fields = result->Fetch();

        ObjectGuid::LowType guid = fields[0].GetUInt32();
        uint32 entry        = fields[1].GetUInt32();

        CreatureTemplate const* cInfo = GetCreatureTemplate(entry);
        if (!cInfo)
        {
            TC_LOG_ERROR("sql.sql", "Table `creature` has creature (GUID: %u) with non existing creature entry %u, skipped.", guid, entry);
            continue;
        }

        CreatureData& data = _creatureDataStore[guid];
        data.id             = entry;
        data.mapid          = fields[2].GetUInt16();
        data.displayid      = fields[3].GetUInt32();
        data.equipmentId    = fields[4].GetInt8();
        data.posX           = fields[5].GetFloat();
        data.posY           = fields[6].GetFloat();
        data.posZ           = fields[7].GetFloat();
        data.orientation    = fields[8].GetFloat();
        data.spawntimesecs  = fields[9].GetUInt32();
        data.spawndist      = fields[10].GetFloat();
        data.currentwaypoint= fields[11].GetUInt32();
        data.curhealth      = fields[12].GetUInt32();
        data.curmana        = fields[13].GetUInt32();
        data.movementType   = fields[14].GetUInt8();
        data.spawnMask      = fields[15].GetUInt8();
        data.phaseMask      = fields[16].GetUInt32();
        int16 gameEvent     = fields[17].GetInt8();
        uint32 PoolId       = fields[18].GetUInt32();
        data.npcflag        = fields[19].GetUInt32();
        data.unit_flags     = fields[20].GetUInt32();
        data.dynamicflags   = fields[21].GetUInt32();

        MapEntry const* mapEntry = sMapStore.LookupEntry(data.mapid);
        if (!mapEntry)
        {
            TC_LOG_ERROR("sql.sql", "Table `creature` has creature (GUID: %u) that spawned at nonexistent map (Id: %u), skipped.", guid, data.mapid);
            continue;
        }

        // Skip spawnMask check for transport maps
        if (!IsTransportMap(data.mapid) && data.spawnMask & ~spawnMasks[data.mapid])
            TC_LOG_ERROR("sql.sql", "Table `creature` has creature (GUID: %u) that have wrong spawn mask %u including unsupported difficulty modes for map (Id: %u).", guid, data.spawnMask, data.mapid);

        bool ok = true;
        for (uint32 diff = 0; diff < MAX_DIFFICULTY - 1 && ok; ++diff)
        {
            if (_difficultyEntries[diff].find(data.id) != _difficultyEntries[diff].end())
            {
                TC_LOG_ERROR("sql.sql", "Table `creature` has creature (GUID: %u) that is listed as difficulty %u template (entry: %u) in `creature_template`, skipped.",
                    guid, diff + 1, data.id);
                ok = false;
            }
        }
        if (!ok)
            continue;

        // -1 random, 0 no equipment
        if (data.equipmentId != 0)
        {
            if (!GetEquipmentInfo(data.id, data.equipmentId))
            {
                TC_LOG_ERROR("sql.sql", "Table `creature` has creature (Entry: %u) with equipment_id %u not found in table `creature_equip_template`, set to no equipment.", data.id, data.equipmentId);
                data.equipmentId = 0;
            }
        }

        if (cInfo->flags_extra & CREATURE_FLAG_EXTRA_INSTANCE_BIND)
        {
            if (!mapEntry || !mapEntry->IsDungeon())
                TC_LOG_ERROR("sql.sql", "Table `creature` has creature (GUID: %u Entry: %u) with `creature_template`.`flags_extra` including CREATURE_FLAG_EXTRA_INSTANCE_BIND but creature is not in instance.", guid, data.id);
        }

        if (data.spawndist < 0.0f)
        {
            TC_LOG_ERROR("sql.sql", "Table `creature` has creature (GUID: %u Entry: %u) with `spawndist`< 0, set to 0.", guid, data.id);
            data.spawndist = 0.0f;
        }
        else if (data.movementType == RANDOM_MOTION_TYPE)
        {
            if (data.spawndist == 0.0f)
            {
                TC_LOG_ERROR("sql.sql", "Table `creature` has creature (GUID: %u Entry: %u) with `MovementType`=1 (random movement) but with `spawndist`=0, replace by idle movement type (0).", guid, data.id);
                data.movementType = IDLE_MOTION_TYPE;
            }
        }
        else if (data.movementType == IDLE_MOTION_TYPE)
        {
            if (data.spawndist != 0.0f)
            {
                TC_LOG_ERROR("sql.sql", "Table `creature` has creature (GUID: %u Entry: %u) with `MovementType`=0 (idle) have `spawndist`<>0, set to 0.", guid, data.id);
                data.spawndist = 0.0f;
            }
        }

        if (data.phaseMask == 0)
        {
            TC_LOG_ERROR("sql.sql", "Table `creature` has creature (GUID: %u Entry: %u) with `phaseMask`=0 (not visible for anyone), set to 1.", guid, data.id);
            data.phaseMask = 1;
        }

        if (std::abs(data.orientation) > 2 * float(M_PI))
        {
            TC_LOG_ERROR("sql.sql", "Table `creature` has creature (GUID: %u Entry: %u) with abs(`orientation`) > 2*PI (orientation is expressed in radians), normalized.", guid, data.id);
            data.orientation = Position::NormalizeOrientation(data.orientation);
        }

        if (sWorld->getBoolConfig(CONFIG_CALCULATE_CREATURE_ZONE_AREA_DATA))
        {
            uint32 zoneId = 0;
            uint32 areaId = 0;
            sMapMgr->GetZoneAndAreaId(zoneId, areaId, data.mapid, data.posX, data.posY, data.posZ);

            PreparedStatement* stmt = WorldDatabase.GetPreparedStatement(WORLD_UPD_CREATURE_ZONE_AREA_DATA);

            stmt->setUInt32(0, zoneId);
            stmt->setUInt32(1, areaId);
            stmt->setUInt64(2, guid);

            WorldDatabase.Execute(stmt);
        }

        // Add to grid if not managed by the game event or pool system
        if (gameEvent == 0 && PoolId == 0)
            AddCreatureToGrid(guid, &data);
    }
    while (result->NextRow());

    TC_LOG_INFO("server.loading", ">> Loaded " SZFMTD " creatures in %u ms", _creatureDataStore.size(), GetMSTimeDiffToNow(oldMSTime));
}

void ObjectMgr::AddCreatureToGrid(ObjectGuid::LowType guid, CreatureData const* data)
{
    uint8 mask = data->spawnMask;
    for (uint8 i = 0; mask != 0; i++, mask >>= 1)
    {
        if (mask & 1)
        {
            CellCoord cellCoord = Trinity::ComputeCellCoord(data->posX, data->posY);
            CellObjectGuids& cell_guids = _mapObjectGuidsStore[MAKE_PAIR32(data->mapid, i)][cellCoord.GetId()];
            cell_guids.creatures.insert(guid);
        }
    }
}

void ObjectMgr::RemoveCreatureFromGrid(ObjectGuid::LowType guid, CreatureData const* data)
{
    uint8 mask = data->spawnMask;
    for (uint8 i = 0; mask != 0; i++, mask >>= 1)
    {
        if (mask & 1)
        {
            CellCoord cellCoord = Trinity::ComputeCellCoord(data->posX, data->posY);
            CellObjectGuids& cell_guids = _mapObjectGuidsStore[MAKE_PAIR32(data->mapid, i)][cellCoord.GetId()];
            cell_guids.creatures.erase(guid);
        }
    }
}

ObjectGuid::LowType ObjectMgr::AddGOData(uint32 entry, uint32 mapId, float x, float y, float z, float o, uint32 spawntimedelay, float rotation0, float rotation1, float rotation2, float rotation3)
{
    GameObjectTemplate const* goinfo = GetGameObjectTemplate(entry);
    if (!goinfo)
        return 0;

    Map* map = sMapMgr->CreateBaseMap(mapId);
    if (!map)
        return 0;

    ObjectGuid::LowType guid = GenerateGameObjectSpawnId();

    GameObjectData& data = NewGOData(guid);
    data.id             = entry;
    data.mapid          = mapId;
    data.posX           = x;
    data.posY           = y;
    data.posZ           = z;
    data.orientation    = o;
    data.rotation.x     = rotation0;
    data.rotation.y     = rotation1;
    data.rotation.z     = rotation2;
    data.rotation.w     = rotation3;
    data.spawntimesecs  = spawntimedelay;
    data.animprogress   = 100;
    data.spawnMask      = 1;
    data.go_state       = GO_STATE_READY;
    data.phaseMask      = PHASEMASK_NORMAL;
    data.artKit         = goinfo->type == GAMEOBJECT_TYPE_CAPTURE_POINT ? 21 : 0;
    data.dbData = false;

    AddGameobjectToGrid(guid, &data);

    // Spawn if necessary (loaded grids only)
    // We use spawn coords to spawn
    if (!map->Instanceable() && map->IsGridLoaded(x, y))
    {
        GameObject* go = new GameObject;
        if (!go->LoadGameObjectFromDB(guid, map))
        {
            TC_LOG_ERROR("misc", "AddGOData: cannot add gameobject entry %u to map", entry);
            delete go;
            return 0;
        }
    }

    TC_LOG_DEBUG("maps", "AddGOData: dbguid %u entry %u map %u x %f y %f z %f o %f", guid, entry, mapId, x, y, z, o);

    return guid;
}


ObjectGuid::LowType ObjectMgr::AddCreatureData(uint32 entry, uint32 mapId, float x, float y, float z, float o, uint32 spawntimedelay /*= 0*/)
{
    CreatureTemplate const* cInfo = GetCreatureTemplate(entry);
    if (!cInfo)
        return 0;

    uint32 level = cInfo->minlevel == cInfo->maxlevel ? cInfo->minlevel : urand(cInfo->minlevel, cInfo->maxlevel); // Only used for extracting creature base stats
    CreatureBaseStats const* stats = GetCreatureBaseStats(level, cInfo->unit_class);
    Map* map = sMapMgr->CreateBaseMap(mapId);
    if (!map)
        return 0;

    ObjectGuid::LowType guid = GenerateCreatureSpawnId();
    CreatureData& data = NewOrExistCreatureData(guid);
    data.id = entry;
    data.mapid = mapId;
    data.displayid = 0;
    data.equipmentId = 0;
    data.posX = x;
    data.posY = y;
    data.posZ = z;
    data.orientation = o;
    data.spawntimesecs = spawntimedelay;
    data.spawndist = 0;
    data.currentwaypoint = 0;
    data.curhealth = stats->GenerateHealth(cInfo);
    data.curmana = stats->GenerateMana(cInfo);
    data.movementType = cInfo->MovementType;
    data.spawnMask = 1;
    data.phaseMask = PHASEMASK_NORMAL;
    data.dbData = false;
    data.npcflag = cInfo->npcflag;
    data.unit_flags = cInfo->unit_flags;
    data.dynamicflags = cInfo->dynamicflags;

    AddCreatureToGrid(guid, &data);

    // We use spawn coords to spawn
    if (!map->Instanceable() && !map->IsRemovalGrid(x, y))
    {
        Creature* creature = new Creature();
        if (!creature->LoadCreatureFromDB(guid, map))
        {
            TC_LOG_ERROR("misc", "AddCreature: Cannot add creature entry %u to map", entry);
            delete creature;
            return 0;
        }
    }

    return guid;
}

void ObjectMgr::LoadGameobjects()
{
    uint32 oldMSTime = getMSTime();

    //                                                0                1   2    3           4           5           6
    QueryResult result = WorldDatabase.Query("SELECT gameobject.guid, id, map, position_x, position_y, position_z, orientation, "
    //   7          8          9          10         11             12            13     14         15         16          17
        "rotation0, rotation1, rotation2, rotation3, spawntimesecs, animprogress, state, spawnMask, phaseMask, eventEntry, pool_entry "
        "FROM gameobject LEFT OUTER JOIN game_event_gameobject ON gameobject.guid = game_event_gameobject.guid "
        "LEFT OUTER JOIN pool_gameobject ON gameobject.guid = pool_gameobject.guid");

    if (!result)
    {
        TC_LOG_ERROR("server.loading", ">> Loaded 0 gameobjects. DB table `gameobject` is empty.");
        return;
    }

    // build single time for check spawnmask
    std::map<uint32, uint32> spawnMasks;
    for (uint32 i = 0; i < sMapStore.GetNumRows(); ++i)
        if (sMapStore.LookupEntry(i))
            for (int k = 0; k < MAX_DIFFICULTY; ++k)
                if (GetMapDifficultyData(i, Difficulty(k)))
                    spawnMasks[i] |= (1 << k);

    _gameObjectDataStore.rehash(result->GetRowCount());

    do
    {
        Field* fields = result->Fetch();

        ObjectGuid::LowType guid = fields[0].GetUInt32();
        uint32 entry        = fields[1].GetUInt32();

        GameObjectTemplate const* gInfo = GetGameObjectTemplate(entry);
        if (!gInfo)
        {
            TC_LOG_ERROR("sql.sql", "Table `gameobject` has gameobject (GUID: %u) with non existing gameobject entry %u, skipped.", guid, entry);
            continue;
        }

        if (!gInfo->displayId)
        {
            switch (gInfo->type)
            {
                case GAMEOBJECT_TYPE_TRAP:
                case GAMEOBJECT_TYPE_SPELL_FOCUS:
                    break;
                default:
                    TC_LOG_ERROR("sql.sql", "Gameobject (GUID: %u Entry %u GoType: %u) doesn't have a displayId (%u), not loaded.", guid, entry, gInfo->type, gInfo->displayId);
                    break;
            }
        }

        if (gInfo->displayId && !sGameObjectDisplayInfoStore.LookupEntry(gInfo->displayId))
        {
            TC_LOG_ERROR("sql.sql", "Gameobject (GUID: %u Entry %u GoType: %u) has an invalid displayId (%u), not loaded.", guid, entry, gInfo->type, gInfo->displayId);
            continue;
        }

        GameObjectData& data = _gameObjectDataStore[guid];

        data.id             = entry;
        data.mapid          = fields[2].GetUInt16();
        data.posX           = fields[3].GetFloat();
        data.posY           = fields[4].GetFloat();
        data.posZ           = fields[5].GetFloat();
        data.orientation    = fields[6].GetFloat();
        data.rotation.x     = fields[7].GetFloat();
        data.rotation.y     = fields[8].GetFloat();
        data.rotation.z     = fields[9].GetFloat();
        data.rotation.w     = fields[10].GetFloat();
        data.spawntimesecs  = fields[11].GetInt32();

        MapEntry const* mapEntry = sMapStore.LookupEntry(data.mapid);
        if (!mapEntry)
        {
            TC_LOG_ERROR("sql.sql", "Table `gameobject` has gameobject (GUID: %u Entry: %u) spawned on a non-existed map (Id: %u), skip", guid, data.id, data.mapid);
            continue;
        }

        if (data.spawntimesecs == 0 && gInfo->IsDespawnAtAction())
        {
            TC_LOG_ERROR("sql.sql", "Table `gameobject` has gameobject (GUID: %u Entry: %u) with `spawntimesecs` (0) value, but the gameobejct is marked as despawnable at action.", guid, data.id);
        }

        data.animprogress   = fields[12].GetUInt8();
        data.artKit         = 0;

        uint32 go_state     = fields[13].GetUInt8();
        if (go_state >= MAX_GO_STATE)
        {
            TC_LOG_ERROR("sql.sql", "Table `gameobject` has gameobject (GUID: %u Entry: %u) with invalid `state` (%u) value, skip", guid, data.id, go_state);
            continue;
        }
        data.go_state       = GOState(go_state);

        data.spawnMask      = fields[14].GetUInt8();

        if (!IsTransportMap(data.mapid) && data.spawnMask & ~spawnMasks[data.mapid])
            TC_LOG_ERROR("sql.sql", "Table `gameobject` has gameobject (GUID: %u Entry: %u) that has wrong spawn mask %u including unsupported difficulty modes for map (Id: %u), skip", guid, data.id, data.spawnMask, data.mapid);

        data.phaseMask      = fields[15].GetUInt32();
        int16 gameEvent     = fields[16].GetInt8();
        uint32 PoolId        = fields[17].GetUInt32();

        if (std::abs(data.orientation) > 2 * float(M_PI))
        {
            TC_LOG_ERROR("sql.sql", "Table `gameobject` has gameobject (GUID: %u Entry: %u) with abs(`orientation`) > 2*PI (orientation is expressed in radians), normalized.", guid, data.id);
            data.orientation = Position::NormalizeOrientation(data.orientation);
        }

        if (data.rotation.x < -1.0f || data.rotation.x > 1.0f)
        {
            TC_LOG_ERROR("sql.sql", "Table `gameobject` has gameobject (GUID: %u Entry: %u) with invalid rotationX (%f) value, skip", guid, data.id, data.rotation.x);
            continue;
        }

        if (data.rotation.y < -1.0f || data.rotation.y > 1.0f)
        {
            TC_LOG_ERROR("sql.sql", "Table `gameobject` has gameobject (GUID: %u Entry: %u) with invalid rotationY (%f) value, skip", guid, data.id, data.rotation.y);
            continue;
        }

        if (data.rotation.z < -1.0f || data.rotation.z > 1.0f)
        {
            TC_LOG_ERROR("sql.sql", "Table `gameobject` has gameobject (GUID: %u Entry: %u) with invalid rotationZ (%f) value, skip", guid, data.id, data.rotation.z);
            continue;
        }

        if (data.rotation.w < -1.0f || data.rotation.w > 1.0f)
        {
            TC_LOG_ERROR("sql.sql", "Table `gameobject` has gameobject (GUID: %u Entry: %u) with invalid rotationW (%f) value, skip", guid, data.id, data.rotation.w);
            continue;
        }

        if (!MapManager::IsValidMapCoord(data.mapid, data.posX, data.posY, data.posZ, data.orientation))
        {
            TC_LOG_ERROR("sql.sql", "Table `gameobject` has gameobject (GUID: %u Entry: %u) with invalid coordinates, skip", guid, data.id);
            continue;
        }

        if (data.phaseMask == 0)
        {
            TC_LOG_ERROR("sql.sql", "Table `gameobject` has gameobject (GUID: %u Entry: %u) with `phaseMask`=0 (not visible for anyone), set to 1.", guid, data.id);
            data.phaseMask = 1;
        }

        if (sWorld->getBoolConfig(CONFIG_CALCULATE_GAMEOBJECT_ZONE_AREA_DATA))
        {
            uint32 zoneId = 0;
            uint32 areaId = 0;
            sMapMgr->GetZoneAndAreaId(zoneId, areaId, data.mapid, data.posX, data.posY, data.posZ);

            PreparedStatement* stmt = WorldDatabase.GetPreparedStatement(WORLD_UPD_GAMEOBJECT_ZONE_AREA_DATA);

            stmt->setUInt32(0, zoneId);
            stmt->setUInt32(1, areaId);
            stmt->setUInt64(2, guid);

            WorldDatabase.Execute(stmt);
        }

        if (gameEvent == 0 && PoolId == 0)                      // if not this is to be managed by GameEvent System or Pool system
            AddGameobjectToGrid(guid, &data);
    }
    while (result->NextRow());

    TC_LOG_INFO("server.loading", ">> Loaded " SZFMTD " gameobjects in %u ms", _gameObjectDataStore.size(), GetMSTimeDiffToNow(oldMSTime));
}

void ObjectMgr::AddGameobjectToGrid(ObjectGuid::LowType guid, GameObjectData const* data)
{
    uint8 mask = data->spawnMask;
    for (uint8 i = 0; mask != 0; i++, mask >>= 1)
    {
        if (mask & 1)
        {
            CellCoord cellCoord = Trinity::ComputeCellCoord(data->posX, data->posY);
            CellObjectGuids& cell_guids = _mapObjectGuidsStore[MAKE_PAIR32(data->mapid, i)][cellCoord.GetId()];
            cell_guids.gameobjects.insert(guid);
        }
    }
}

void ObjectMgr::RemoveGameobjectFromGrid(ObjectGuid::LowType guid, GameObjectData const* data)
{
    uint8 mask = data->spawnMask;
    for (uint8 i = 0; mask != 0; i++, mask >>= 1)
    {
        if (mask & 1)
        {
            CellCoord cellCoord = Trinity::ComputeCellCoord(data->posX, data->posY);
            CellObjectGuids& cell_guids = _mapObjectGuidsStore[MAKE_PAIR32(data->mapid, i)][cellCoord.GetId()];
            cell_guids.gameobjects.erase(guid);
        }
    }
}

Player* ObjectMgr::GetPlayerByLowGUID(ObjectGuid::LowType lowguid) const
{
    ObjectGuid guid(HighGuid::Player, lowguid);
    return ObjectAccessor::FindPlayer(guid);
}

// name must be checked to correctness (if received) before call this function
ObjectGuid ObjectMgr::GetPlayerGUIDByName(std::string const& name) const
{
    PreparedStatement* stmt = CharacterDatabase.GetPreparedStatement(CHAR_SEL_GUID_BY_NAME);

    stmt->setString(0, name);

    PreparedQueryResult result = CharacterDatabase.Query(stmt);

    if (result)
        return ObjectGuid(HighGuid::Player, (*result)[0].GetUInt32());

    return ObjectGuid::Empty;
}

bool ObjectMgr::GetPlayerNameByGUID(ObjectGuid guid, std::string& name) const
{
    CharacterInfo const* characterInfo = sWorld->GetCharacterInfo(guid);
    if (!characterInfo)
        return false;

    name = characterInfo->Name;
    return true;
}

uint32 ObjectMgr::GetPlayerTeamByGUID(ObjectGuid guid) const
{
    CharacterInfo const* characterInfo = sWorld->GetCharacterInfo(guid);
    if (!characterInfo)
        return 0;

    return Player::TeamForRace(characterInfo->Race);
}

uint32 ObjectMgr::GetPlayerAccountIdByGUID(ObjectGuid guid) const
{
    if (CharacterInfo const* characterInfo = sWorld->GetCharacterInfo(guid))
        return characterInfo->AccountId;

    return 0;
}

uint32 ObjectMgr::GetPlayerAccountIdByPlayerName(const std::string& name) const
{
    PreparedStatement* stmt = CharacterDatabase.GetPreparedStatement(CHAR_SEL_ACCOUNT_BY_NAME);

    stmt->setString(0, name);

    PreparedQueryResult result = CharacterDatabase.Query(stmt);

    if (result)
    {
        uint32 acc = (*result)[0].GetUInt32();
        return acc;
    }

    return 0;
}

void ObjectMgr::LoadItemLocales()
{
    uint32 oldMSTime = getMSTime();

    _itemLocaleStore.clear();                                 // need for reload case

    QueryResult result = WorldDatabase.Query("SELECT entry, name_loc1, description_loc1, name_loc2, description_loc2, name_loc3, description_loc3, name_loc4, description_loc4, name_loc5, description_loc5, name_loc6, description_loc6, name_loc7, description_loc7, name_loc8, description_loc8 FROM locales_item");

    if (!result)
        return;

    do
    {
        Field* fields = result->Fetch();

        uint32 entry = fields[0].GetUInt32();

        ItemLocale& data = _itemLocaleStore[entry];

        for (uint8 i = TOTAL_LOCALES - 1; i > 0; --i)
        {
            LocaleConstant locale = (LocaleConstant) i;
            AddLocaleString(fields[1 + 2 * (i - 1)].GetString(), locale, data.Name);
            AddLocaleString(fields[1 + 2 * (i - 1) + 1].GetString(), locale, data.Description);
        }
    } while (result->NextRow());

    TC_LOG_INFO("server.loading", ">> Loaded %u Item locale strings in %u ms", uint32(_itemLocaleStore.size()), GetMSTimeDiffToNow(oldMSTime));
}

void ObjectMgr::LoadItemTemplates()
{
    uint32 oldMSTime = getMSTime();

    //                                                 0      1       2               3              4        5        6       7          8         9        10        11           12
    QueryResult result = WorldDatabase.Query("SELECT entry, class, subclass, SoundOverrideSubclass, name, displayid, Quality, Flags, FlagsExtra, BuyCount, BuyPrice, SellPrice, InventoryType, "
    //                                              13              14           15          16             17               18                19              20
                                             "AllowableClass, AllowableRace, ItemLevel, RequiredLevel, RequiredSkill, RequiredSkillRank, requiredspell, requiredhonorrank, "
    //                                              21                      22                       23               24        25          26             27           28
                                             "RequiredCityRank, RequiredReputationFaction, RequiredReputationRank, maxcount, stackable, ContainerSlots, StatsCount, stat_type1, "
    //                                            29           30          31           32          33           34          35           36          37           38
                                             "stat_value1, stat_type2, stat_value2, stat_type3, stat_value3, stat_type4, stat_value4, stat_type5, stat_value5, stat_type6, "
    //                                            39           40          41           42           43          44           45           46           47
                                             "stat_value6, stat_type7, stat_value7, stat_type8, stat_value8, stat_type9, stat_value9, stat_type10, stat_value10, "
    //                                                   48                    49           50        51        52         53        54         55      56      57        58
                                             "ScalingStatDistribution, ScalingStatValue, dmg_min1, dmg_max1, dmg_type1, dmg_min2, dmg_max2, dmg_type2, armor, holy_res, fire_res, "
    //                                            59          60         61          62       63       64            65            66          67               68
                                             "nature_res, frost_res, shadow_res, arcane_res, delay, ammo_type, RangedModRange, spellid_1, spelltrigger_1, spellcharges_1, "
    //                                              69              70                71                 72                 73           74               75
                                             "spellppmRate_1, spellcooldown_1, spellcategory_1, spellcategorycooldown_1, spellid_2, spelltrigger_2, spellcharges_2, "
    //                                              76               77              78                  79                 80           81               82
                                             "spellppmRate_2, spellcooldown_2, spellcategory_2, spellcategorycooldown_2, spellid_3, spelltrigger_3, spellcharges_3, "
    //                                              83               84              85                  86                 87           88               89
                                             "spellppmRate_3, spellcooldown_3, spellcategory_3, spellcategorycooldown_3, spellid_4, spelltrigger_4, spellcharges_4, "
    //                                              90               91              92                  93                  94          95               96
                                             "spellppmRate_4, spellcooldown_4, spellcategory_4, spellcategorycooldown_4, spellid_5, spelltrigger_5, spellcharges_5, "
    //                                              97               98              99                  100                 101        102         103       104          105
                                             "spellppmRate_5, spellcooldown_5, spellcategory_5, spellcategorycooldown_5, bonding, description, PageText, LanguageID, PageMaterial, "
    //                                            106       107     108      109          110            111       112     113         114       115   116     117
                                             "startquest, lockid, Material, sheath, RandomProperty, RandomSuffix, block, itemset, MaxDurability, area, Map, BagFamily, "
    //                                            118             119             120             121             122            123              124            125
                                             "TotemCategory, socketColor_1, socketContent_1, socketColor_2, socketContent_2, socketColor_3, socketContent_3, socketBonus, "
    //                                            126                 127                     128            129            130            131         132         133
                                             "GemProperties, RequiredDisenchantSkill, ArmorDamageModifier, duration, ItemLimitCategory, HolidayId, ScriptName, DisenchantID, "
    //                                           134        135            136
                                             "FoodType, minMoneyLoot, maxMoneyLoot, flagsCustom FROM item_template");

    if (!result)
    {
        TC_LOG_INFO("server.loading", ">> Loaded 0 item templates. DB table `item_template` is empty.");
        return;
    }

    _itemTemplateStore.rehash(result->GetRowCount());
    uint32 count = 0;
    bool enforceDBCAttributes = sWorld->getBoolConfig(CONFIG_DBC_ENFORCE_ITEM_ATTRIBUTES);

    do
    {
        Field* fields = result->Fetch();

        uint32 entry = fields[0].GetUInt32();

        ItemTemplate& itemTemplate = _itemTemplateStore[entry];

        itemTemplate.ItemId                    = entry;
        itemTemplate.Class                     = uint32(fields[1].GetUInt8());
        itemTemplate.SubClass                  = uint32(fields[2].GetUInt8());
        itemTemplate.SoundOverrideSubclass     = int32(fields[3].GetInt8());
        itemTemplate.Name1                     = fields[4].GetString();
        itemTemplate.DisplayInfoID             = fields[5].GetUInt32();
        itemTemplate.Quality                   = uint32(fields[6].GetUInt8());
        itemTemplate.Flags                     = fields[7].GetUInt32();
        itemTemplate.Flags2                    = fields[8].GetUInt32();
        itemTemplate.BuyCount                  = uint32(fields[9].GetUInt8());
        itemTemplate.BuyPrice                  = int32(fields[10].GetInt64());
        itemTemplate.SellPrice                 = fields[11].GetUInt32();
        itemTemplate.InventoryType             = uint32(fields[12].GetUInt8());
        itemTemplate.AllowableClass            = fields[13].GetInt32();
        itemTemplate.AllowableRace             = fields[14].GetInt32();
        itemTemplate.ItemLevel                 = uint32(fields[15].GetUInt16());
        itemTemplate.RequiredLevel             = uint32(fields[16].GetUInt8());
        itemTemplate.RequiredSkill             = uint32(fields[17].GetUInt16());
        itemTemplate.RequiredSkillRank         = uint32(fields[18].GetUInt16());
        itemTemplate.RequiredSpell             = fields[19].GetUInt32();
        itemTemplate.RequiredHonorRank         = fields[20].GetUInt32();
        itemTemplate.RequiredCityRank          = fields[21].GetUInt32();
        itemTemplate.RequiredReputationFaction = uint32(fields[22].GetUInt16());
        itemTemplate.RequiredReputationRank    = uint32(fields[23].GetUInt16());
        itemTemplate.MaxCount                  = fields[24].GetInt32();
        itemTemplate.Stackable                 = fields[25].GetInt32();
        itemTemplate.ContainerSlots            = uint32(fields[26].GetUInt8());
        itemTemplate.StatsCount                = uint32(fields[27].GetUInt8());

        if (itemTemplate.StatsCount > MAX_ITEM_PROTO_STATS)
        {
            TC_LOG_ERROR("sql.sql", "Item (Entry: %u) has too large value in statscount (%u), replace by hardcoded limit (%u).", entry, itemTemplate.StatsCount, MAX_ITEM_PROTO_STATS);
            itemTemplate.StatsCount = MAX_ITEM_PROTO_STATS;
        }

        for (uint8 i = 0; i < itemTemplate.StatsCount; ++i)
        {
            itemTemplate.ItemStat[i].ItemStatType  = uint32(fields[28 + i*2].GetUInt8());
            itemTemplate.ItemStat[i].ItemStatValue = int32(fields[29 + i*2].GetInt16());
        }

        itemTemplate.ScalingStatDistribution = uint32(fields[48].GetUInt16());
        itemTemplate.ScalingStatValue        = fields[49].GetInt32();

        for (uint8 i = 0; i < MAX_ITEM_PROTO_DAMAGES; ++i)
        {
            itemTemplate.Damage[i].DamageMin  = fields[50 + i*3].GetFloat();
            itemTemplate.Damage[i].DamageMax  = fields[51 + i*3].GetFloat();
            itemTemplate.Damage[i].DamageType = uint32(fields[52 + i*3].GetUInt8());
        }

        itemTemplate.Armor          = uint32(fields[56].GetUInt16());
        itemTemplate.HolyRes        = uint32(fields[57].GetUInt8());
        itemTemplate.FireRes        = uint32(fields[58].GetUInt8());
        itemTemplate.NatureRes      = uint32(fields[59].GetUInt8());
        itemTemplate.FrostRes       = uint32(fields[60].GetUInt8());
        itemTemplate.ShadowRes      = uint32(fields[61].GetUInt8());
        itemTemplate.ArcaneRes      = uint32(fields[62].GetUInt8());
        itemTemplate.Delay          = uint32(fields[63].GetUInt16());
        itemTemplate.AmmoType       = uint32(fields[64].GetUInt8());
        itemTemplate.RangedModRange = fields[65].GetFloat();

        for (uint8 i = 0; i < MAX_ITEM_PROTO_SPELLS; ++i)
        {
            itemTemplate.Spells[i].SpellId               = fields[66 + i*7  ].GetInt32();
            itemTemplate.Spells[i].SpellTrigger          = uint32(fields[67 + i*7].GetUInt8());
            itemTemplate.Spells[i].SpellCharges          = int32(fields[68 + i*7].GetInt16());
            itemTemplate.Spells[i].SpellPPMRate          = fields[69 + i*7].GetFloat();
            itemTemplate.Spells[i].SpellCooldown         = fields[70 + i*7].GetInt32();
            itemTemplate.Spells[i].SpellCategory         = uint32(fields[71 + i*7].GetUInt16());
            itemTemplate.Spells[i].SpellCategoryCooldown = fields[72 + i*7].GetInt32();
        }

        itemTemplate.Bonding        = uint32(fields[101].GetUInt8());
        itemTemplate.Description    = fields[102].GetString();
        itemTemplate.PageText       = fields[103].GetUInt32();
        itemTemplate.LanguageID     = uint32(fields[104].GetUInt8());
        itemTemplate.PageMaterial   = uint32(fields[105].GetUInt8());
        itemTemplate.StartQuest     = fields[106].GetUInt32();
        itemTemplate.LockID         = fields[107].GetUInt32();
        itemTemplate.Material       = int32(fields[108].GetInt8());
        itemTemplate.Sheath         = uint32(fields[109].GetUInt8());
        itemTemplate.RandomProperty = fields[110].GetUInt32();
        itemTemplate.RandomSuffix   = fields[111].GetInt32();
        itemTemplate.Block          = fields[112].GetUInt32();
        itemTemplate.ItemSet        = fields[113].GetUInt32();
        itemTemplate.MaxDurability  = uint32(fields[114].GetUInt16());
        itemTemplate.Area           = fields[115].GetUInt32();
        itemTemplate.Map            = uint32(fields[116].GetUInt16());
        itemTemplate.BagFamily      = fields[117].GetUInt32();
        itemTemplate.TotemCategory  = fields[118].GetUInt32();

        for (uint8 i = 0; i < MAX_ITEM_PROTO_SOCKETS; ++i)
        {
            itemTemplate.Socket[i].Color   = uint32(fields[119 + i*2].GetUInt8());
            itemTemplate.Socket[i].Content = fields[120 + i*2].GetUInt32();
        }

        itemTemplate.socketBonus             = fields[125].GetUInt32();
        itemTemplate.GemProperties           = fields[126].GetUInt32();
        itemTemplate.RequiredDisenchantSkill = uint32(fields[127].GetInt16());
        itemTemplate.ArmorDamageModifier     = fields[128].GetFloat();
        itemTemplate.Duration                = fields[129].GetUInt32();
        itemTemplate.ItemLimitCategory       = uint32(fields[130].GetInt16());
        itemTemplate.HolidayId               = fields[131].GetUInt32();
        itemTemplate.ScriptId                = sObjectMgr->GetScriptId(fields[132].GetString());
        itemTemplate.DisenchantID            = fields[133].GetUInt32();
        itemTemplate.FoodType                = uint32(fields[134].GetUInt8());
        itemTemplate.MinMoneyLoot            = fields[135].GetUInt32();
        itemTemplate.MaxMoneyLoot            = fields[136].GetUInt32();
        itemTemplate.FlagsCu                 = fields[137].GetUInt32();

        // Checks

        ItemEntry const* dbcitem = sItemStore.LookupEntry(entry);

        if (dbcitem)
        {
            if (itemTemplate.Class != dbcitem->Class)
            {
                TC_LOG_ERROR("sql.sql", "Item (Entry: %u) does not have a correct class %u, must be %u .", entry, itemTemplate.Class, dbcitem->Class);
                if (enforceDBCAttributes)
                    itemTemplate.Class = dbcitem->Class;
            }

            if (itemTemplate.SoundOverrideSubclass != dbcitem->SoundOverrideSubclass)
            {
                TC_LOG_ERROR("sql.sql", "Item (Entry: %u) does not have a correct SoundOverrideSubclass (%i), must be %i .", entry, itemTemplate.SoundOverrideSubclass, dbcitem->SoundOverrideSubclass);
                if (enforceDBCAttributes)
                    itemTemplate.SoundOverrideSubclass = dbcitem->SoundOverrideSubclass;
            }
            if (itemTemplate.Material != dbcitem->Material)
            {
                TC_LOG_ERROR("sql.sql", "Item (Entry: %u) does not have a correct material (%i), must be %i .", entry, itemTemplate.Material, dbcitem->Material);
                if (enforceDBCAttributes)
                    itemTemplate.Material = dbcitem->Material;
            }
            if (itemTemplate.InventoryType != dbcitem->InventoryType)
            {
                TC_LOG_ERROR("sql.sql", "Item (Entry: %u) does not have a correct inventory type (%u), must be %u .", entry, itemTemplate.InventoryType, dbcitem->InventoryType);
                if (enforceDBCAttributes)
                    itemTemplate.InventoryType = dbcitem->InventoryType;
            }
            if (itemTemplate.DisplayInfoID != dbcitem->DisplayId)
            {
                TC_LOG_ERROR("sql.sql", "Item (Entry: %u) does not have a correct display id (%u), must be %u .", entry, itemTemplate.DisplayInfoID, dbcitem->DisplayId);
                if (enforceDBCAttributes)
                    itemTemplate.DisplayInfoID = dbcitem->DisplayId;
            }
            if (itemTemplate.Sheath != dbcitem->Sheath)
            {
                TC_LOG_ERROR("sql.sql", "Item (Entry: %u) does not have a correct sheathid (%u), must be %u .", entry, itemTemplate.Sheath, dbcitem->Sheath);
                if (enforceDBCAttributes)
                    itemTemplate.Sheath = dbcitem->Sheath;
            }

        }
        else
            TC_LOG_ERROR("sql.sql", "Item (Entry: %u) does not exist in item.dbc! (not correct id?).", entry);

        if (itemTemplate.Class >= MAX_ITEM_CLASS)
        {
            TC_LOG_ERROR("sql.sql", "Item (Entry: %u) has wrong Class value (%u)", entry, itemTemplate.Class);
            itemTemplate.Class = ITEM_CLASS_MISC;
        }

        if (itemTemplate.SubClass >= MaxItemSubclassValues[itemTemplate.Class])
        {
            TC_LOG_ERROR("sql.sql", "Item (Entry: %u) has wrong Subclass value (%u) for class %u", entry, itemTemplate.SubClass, itemTemplate.Class);
            itemTemplate.SubClass = 0;// exist for all item classes
        }

        if (itemTemplate.Quality >= MAX_ITEM_QUALITY)
        {
            TC_LOG_ERROR("sql.sql", "Item (Entry: %u) has wrong Quality value (%u)", entry, itemTemplate.Quality);
            itemTemplate.Quality = ITEM_QUALITY_NORMAL;
        }

        if (itemTemplate.Flags2 & ITEM_FLAGS_EXTRA_HORDE_ONLY)
        {
            if (FactionEntry const* faction = sFactionStore.LookupEntry(HORDE))
                if ((itemTemplate.AllowableRace & faction->BaseRepRaceMask[0]) == 0)
                    TC_LOG_ERROR("sql.sql", "Item (Entry: %u) has value (%u) in `AllowableRace` races, not compatible with ITEM_FLAGS_EXTRA_HORDE_ONLY (%u) in Flags field, item cannot be equipped or used by these races.",
                        entry, itemTemplate.AllowableRace, ITEM_FLAGS_EXTRA_HORDE_ONLY);

            if (itemTemplate.Flags2 & ITEM_FLAGS_EXTRA_ALLIANCE_ONLY)
                TC_LOG_ERROR("sql.sql", "Item (Entry: %u) has value (%u) in `Flags2` flags (ITEM_FLAGS_EXTRA_ALLIANCE_ONLY) and ITEM_FLAGS_EXTRA_HORDE_ONLY (%u) in Flags field, this is a wrong combination.",
                    entry, ITEM_FLAGS_EXTRA_ALLIANCE_ONLY, ITEM_FLAGS_EXTRA_HORDE_ONLY);
        }
        else if (itemTemplate.Flags2 & ITEM_FLAGS_EXTRA_ALLIANCE_ONLY)
        {
            if (FactionEntry const* faction = sFactionStore.LookupEntry(ALLIANCE))
                if ((itemTemplate.AllowableRace & faction->BaseRepRaceMask[0]) == 0)
                    TC_LOG_ERROR("sql.sql", "Item (Entry: %u) has value (%u) in `AllowableRace` races, not compatible with ITEM_FLAGS_EXTRA_ALLIANCE_ONLY (%u) in Flags field, item cannot be equipped or used by these races.",
                        entry, itemTemplate.AllowableRace, ITEM_FLAGS_EXTRA_ALLIANCE_ONLY);
        }

        if (itemTemplate.BuyCount <= 0)
        {
            TC_LOG_ERROR("sql.sql", "Item (Entry: %u) has wrong BuyCount value (%u), set to default(1).", entry, itemTemplate.BuyCount);
            itemTemplate.BuyCount = 1;
        }

        if (itemTemplate.InventoryType >= MAX_INVTYPE)
        {
            TC_LOG_ERROR("sql.sql", "Item (Entry: %u) has wrong InventoryType value (%u)", entry, itemTemplate.InventoryType);
            itemTemplate.InventoryType = INVTYPE_NON_EQUIP;
        }

        if (itemTemplate.RequiredSkill >= MAX_SKILL_TYPE)
        {
            TC_LOG_ERROR("sql.sql", "Item (Entry: %u) has wrong RequiredSkill value (%u)", entry, itemTemplate.RequiredSkill);
            itemTemplate.RequiredSkill = 0;
        }

        {
            // can be used in equip slot, as page read use in inventory, or spell casting at use
            bool req = itemTemplate.InventoryType != INVTYPE_NON_EQUIP || itemTemplate.PageText;
            if (!req)
                for (uint8 j = 0; j < MAX_ITEM_PROTO_SPELLS; ++j)
                {
                    if (itemTemplate.Spells[j].SpellId > 0)
                    {
                        req = true;
                        break;
                    }
                }

            if (req)
            {
                if (!(itemTemplate.AllowableClass & CLASSMASK_ALL_PLAYABLE))
                    TC_LOG_ERROR("sql.sql", "Item (Entry: %u) does not have any playable classes (%u) in `AllowableClass` and can't be equipped or used.", entry, itemTemplate.AllowableClass);

                if (!(itemTemplate.AllowableRace & RACEMASK_ALL_PLAYABLE))
                    TC_LOG_ERROR("sql.sql", "Item (Entry: %u) does not have any playable races (%u) in `AllowableRace` and can't be equipped or used.", entry, itemTemplate.AllowableRace);
            }
        }

        if (itemTemplate.RequiredSpell && !sSpellMgr->GetSpellInfo(itemTemplate.RequiredSpell))
        {
            TC_LOG_ERROR("sql.sql", "Item (Entry: %u) has a wrong (non-existing) spell in RequiredSpell (%u)", entry, itemTemplate.RequiredSpell);
            itemTemplate.RequiredSpell = 0;
        }

        if (itemTemplate.RequiredReputationRank >= MAX_REPUTATION_RANK)
            TC_LOG_ERROR("sql.sql", "Item (Entry: %u) has wrong reputation rank in RequiredReputationRank (%u), item can't be used.", entry, itemTemplate.RequiredReputationRank);

        if (itemTemplate.RequiredReputationFaction)
        {
            if (!sFactionStore.LookupEntry(itemTemplate.RequiredReputationFaction))
            {
                TC_LOG_ERROR("sql.sql", "Item (Entry: %u) has wrong (not existing) faction in RequiredReputationFaction (%u)", entry, itemTemplate.RequiredReputationFaction);
                itemTemplate.RequiredReputationFaction = 0;
            }

            if (itemTemplate.RequiredReputationRank == MIN_REPUTATION_RANK)
                TC_LOG_ERROR("sql.sql", "Item (Entry: %u) has min. reputation rank in RequiredReputationRank (0) but RequiredReputationFaction > 0, faction setting is useless.", entry);
        }

        if (itemTemplate.MaxCount < -1)
        {
            TC_LOG_ERROR("sql.sql", "Item (Entry: %u) has too large negative in maxcount (%i), replace by value (-1) no storing limits.", entry, itemTemplate.MaxCount);
            itemTemplate.MaxCount = -1;
        }

        if (itemTemplate.Stackable == 0)
        {
            TC_LOG_ERROR("sql.sql", "Item (Entry: %u) has wrong value in stackable (%i), replace by default 1.", entry, itemTemplate.Stackable);
            itemTemplate.Stackable = 1;
        }
        else if (itemTemplate.Stackable < -1)
        {
            TC_LOG_ERROR("sql.sql", "Item (Entry: %u) has too large negative in stackable (%i), replace by value (-1) no stacking limits.", entry, itemTemplate.Stackable);
            itemTemplate.Stackable = -1;
        }

        if (itemTemplate.ContainerSlots > MAX_BAG_SIZE)
        {
            TC_LOG_ERROR("sql.sql", "Item (Entry: %u) has too large value in ContainerSlots (%u), replace by hardcoded limit (%u).", entry, itemTemplate.ContainerSlots, MAX_BAG_SIZE);
            itemTemplate.ContainerSlots = MAX_BAG_SIZE;
        }

        for (uint8 j = 0; j < itemTemplate.StatsCount; ++j)
        {
            // for ItemStatValue != 0
            if (itemTemplate.ItemStat[j].ItemStatValue && itemTemplate.ItemStat[j].ItemStatType >= MAX_ITEM_MOD)
            {
                TC_LOG_ERROR("sql.sql", "Item (Entry: %u) has wrong (non-existing?) stat_type%d (%u)", entry, j+1, itemTemplate.ItemStat[j].ItemStatType);
                itemTemplate.ItemStat[j].ItemStatType = 0;
            }

            switch (itemTemplate.ItemStat[j].ItemStatType)
            {
                case ITEM_MOD_SPELL_HEALING_DONE:
                case ITEM_MOD_SPELL_DAMAGE_DONE:
                    TC_LOG_ERROR("sql.sql", "Item (Entry: %u) has deprecated stat_type%d (%u)", entry, j+1, itemTemplate.ItemStat[j].ItemStatType);
                    break;
                default:
                    break;
            }
        }

        for (uint8 j = 0; j < MAX_ITEM_PROTO_DAMAGES; ++j)
        {
            if (itemTemplate.Damage[j].DamageType >= MAX_SPELL_SCHOOL)
            {
                TC_LOG_ERROR("sql.sql", "Item (Entry: %u) has wrong dmg_type%d (%u)", entry, j+1, itemTemplate.Damage[j].DamageType);
                itemTemplate.Damage[j].DamageType = 0;
            }
        }

        // special format
        if ((itemTemplate.Spells[0].SpellId == 483) || (itemTemplate.Spells[0].SpellId == 55884))
        {
            // spell_1
            if (itemTemplate.Spells[0].SpellTrigger != ITEM_SPELLTRIGGER_ON_USE)
            {
                TC_LOG_ERROR("sql.sql", "Item (Entry: %u) has wrong item spell trigger value in spelltrigger_%d (%u) for special learning format", entry, 0+1, itemTemplate.Spells[0].SpellTrigger);
                itemTemplate.Spells[0].SpellId = 0;
                itemTemplate.Spells[0].SpellTrigger = ITEM_SPELLTRIGGER_ON_USE;
                itemTemplate.Spells[1].SpellId = 0;
                itemTemplate.Spells[1].SpellTrigger = ITEM_SPELLTRIGGER_ON_USE;
            }

            // spell_2 have learning spell
            if (itemTemplate.Spells[1].SpellTrigger != ITEM_SPELLTRIGGER_LEARN_SPELL_ID)
            {
                TC_LOG_ERROR("sql.sql", "Item (Entry: %u) has wrong item spell trigger value in spelltrigger_%d (%u) for special learning format.", entry, 1+1, itemTemplate.Spells[1].SpellTrigger);
                itemTemplate.Spells[0].SpellId = 0;
                itemTemplate.Spells[1].SpellId = 0;
                itemTemplate.Spells[1].SpellTrigger = ITEM_SPELLTRIGGER_ON_USE;
            }
            else if (!itemTemplate.Spells[1].SpellId)
            {
                TC_LOG_ERROR("sql.sql", "Item (Entry: %u) does not have an expected spell in spellid_%d in special learning format.", entry, 1+1);
                itemTemplate.Spells[0].SpellId = 0;
                itemTemplate.Spells[1].SpellTrigger = ITEM_SPELLTRIGGER_ON_USE;
            }
            else if (itemTemplate.Spells[1].SpellId != -1)
            {
                SpellInfo const* spellInfo = sSpellMgr->GetSpellInfo(itemTemplate.Spells[1].SpellId);
                if (!spellInfo && !DisableMgr::IsDisabledFor(DISABLE_TYPE_SPELL, itemTemplate.Spells[1].SpellId, nullptr))
                {
                    TC_LOG_ERROR("sql.sql", "Item (Entry: %u) has wrong (not existing) spell in spellid_%d (%d)", entry, 1+1, itemTemplate.Spells[1].SpellId);
                    itemTemplate.Spells[0].SpellId = 0;
                    itemTemplate.Spells[1].SpellId = 0;
                    itemTemplate.Spells[1].SpellTrigger = ITEM_SPELLTRIGGER_ON_USE;
                }
                // allowed only in special format
                else if ((itemTemplate.Spells[1].SpellId == 483) || (itemTemplate.Spells[1].SpellId == 55884))
                {
                    TC_LOG_ERROR("sql.sql", "Item (Entry: %u) has broken spell in spellid_%d (%d)", entry, 1+1, itemTemplate.Spells[1].SpellId);
                    itemTemplate.Spells[0].SpellId = 0;
                    itemTemplate.Spells[1].SpellId = 0;
                    itemTemplate.Spells[1].SpellTrigger = ITEM_SPELLTRIGGER_ON_USE;
                }
            }

            // spell_3*, spell_4*, spell_5* is empty
            for (uint8 j = 2; j < MAX_ITEM_PROTO_SPELLS; ++j)
            {
                if (itemTemplate.Spells[j].SpellTrigger != ITEM_SPELLTRIGGER_ON_USE)
                {
                    TC_LOG_ERROR("sql.sql", "Item (Entry: %u) has wrong item spell trigger value in spelltrigger_%d (%u)", entry, j+1, itemTemplate.Spells[j].SpellTrigger);
                    itemTemplate.Spells[j].SpellId = 0;
                    itemTemplate.Spells[j].SpellTrigger = ITEM_SPELLTRIGGER_ON_USE;
                }
                else if (itemTemplate.Spells[j].SpellId != 0)
                {
                    TC_LOG_ERROR("sql.sql", "Item (Entry: %u) has wrong spell in spellid_%d (%d) for learning special format", entry, j+1, itemTemplate.Spells[j].SpellId);
                    itemTemplate.Spells[j].SpellId = 0;
                }
            }
        }
        // normal spell list
        else
        {
            for (uint8 j = 0; j < MAX_ITEM_PROTO_SPELLS; ++j)
            {
                if (itemTemplate.Spells[j].SpellTrigger >= MAX_ITEM_SPELLTRIGGER || itemTemplate.Spells[j].SpellTrigger == ITEM_SPELLTRIGGER_LEARN_SPELL_ID)
                {
                    TC_LOG_ERROR("sql.sql", "Item (Entry: %u) has wrong item spell trigger value in spelltrigger_%d (%u)", entry, j+1, itemTemplate.Spells[j].SpellTrigger);
                    itemTemplate.Spells[j].SpellId = 0;
                    itemTemplate.Spells[j].SpellTrigger = ITEM_SPELLTRIGGER_ON_USE;
                }

                if (itemTemplate.Spells[j].SpellId && itemTemplate.Spells[j].SpellId != -1)
                {
                    SpellInfo const* spellInfo = sSpellMgr->GetSpellInfo(itemTemplate.Spells[j].SpellId);
                    if (!spellInfo && !DisableMgr::IsDisabledFor(DISABLE_TYPE_SPELL, itemTemplate.Spells[j].SpellId, nullptr))
                    {
                        TC_LOG_ERROR("sql.sql", "Item (Entry: %u) has wrong (not existing) spell in spellid_%d (%d)", entry, j+1, itemTemplate.Spells[j].SpellId);
                        itemTemplate.Spells[j].SpellId = 0;
                    }
                    // allowed only in special format
                    else if ((itemTemplate.Spells[j].SpellId == 483) || (itemTemplate.Spells[j].SpellId == 55884))
                    {
                        TC_LOG_ERROR("sql.sql", "Item (Entry: %u) has broken spell in spellid_%d (%d)", entry, j+1, itemTemplate.Spells[j].SpellId);
                        itemTemplate.Spells[j].SpellId = 0;
                    }
                }
            }
        }

        if (itemTemplate.Bonding >= MAX_BIND_TYPE)
            TC_LOG_ERROR("sql.sql", "Item (Entry: %u) has wrong Bonding value (%u)", entry, itemTemplate.Bonding);

        if (itemTemplate.PageText && !GetPageText(itemTemplate.PageText))
            TC_LOG_ERROR("sql.sql", "Item (Entry: %u) has non existing first page (Id:%u)", entry, itemTemplate.PageText);

        if (itemTemplate.LockID && !sLockStore.LookupEntry(itemTemplate.LockID))
            TC_LOG_ERROR("sql.sql", "Item (Entry: %u) has wrong LockID (%u)", entry, itemTemplate.LockID);

        if (itemTemplate.Sheath >= MAX_SHEATHETYPE)
        {
            TC_LOG_ERROR("sql.sql", "Item (Entry: %u) has wrong Sheath (%u)", entry, itemTemplate.Sheath);
            itemTemplate.Sheath = SHEATHETYPE_NONE;
        }

        if (itemTemplate.RandomProperty)
        {
            // To be implemented later
            if (itemTemplate.RandomProperty == -1)
                itemTemplate.RandomProperty = 0;

            else if (!sItemRandomPropertiesStore.LookupEntry(GetItemEnchantMod(itemTemplate.RandomProperty)))
            {
                TC_LOG_ERROR("sql.sql", "Item (Entry: %u) has unknown (wrong or not listed in `item_enchantment_template`) RandomProperty (%u)", entry, itemTemplate.RandomProperty);
                itemTemplate.RandomProperty = 0;
            }
        }

        if (itemTemplate.RandomSuffix && !sItemRandomSuffixStore.LookupEntry(GetItemEnchantMod(itemTemplate.RandomSuffix)))
        {
            TC_LOG_ERROR("sql.sql", "Item (Entry: %u) has wrong RandomSuffix (%u)", entry, itemTemplate.RandomSuffix);
            itemTemplate.RandomSuffix = 0;
        }

        if (itemTemplate.ItemSet && !sItemSetStore.LookupEntry(itemTemplate.ItemSet))
        {
            TC_LOG_ERROR("sql.sql", "Item (Entry: %u) have wrong ItemSet (%u)", entry, itemTemplate.ItemSet);
            itemTemplate.ItemSet = 0;
        }

        if (itemTemplate.Area && !sAreaTableStore.LookupEntry(itemTemplate.Area))
            TC_LOG_ERROR("sql.sql", "Item (Entry: %u) has wrong Area (%u)", entry, itemTemplate.Area);

        if (itemTemplate.Map && !sMapStore.LookupEntry(itemTemplate.Map))
            TC_LOG_ERROR("sql.sql", "Item (Entry: %u) has wrong Map (%u)", entry, itemTemplate.Map);

        if (itemTemplate.BagFamily)
        {
            // check bits
            for (uint32 j = 0; j < sizeof(itemTemplate.BagFamily)*8; ++j)
            {
                uint32 mask = 1 << j;
                if ((itemTemplate.BagFamily & mask) == 0)
                    continue;

                ItemBagFamilyEntry const* bf = sItemBagFamilyStore.LookupEntry(j+1);
                if (!bf)
                {
                    TC_LOG_ERROR("sql.sql", "Item (Entry: %u) has bag family bit set not listed in ItemBagFamily.dbc, remove bit", entry);
                    itemTemplate.BagFamily &= ~mask;
                    continue;
                }

                if (BAG_FAMILY_MASK_CURRENCY_TOKENS & mask)
                {
                    CurrencyTypesEntry const* ctEntry = sCurrencyTypesStore.LookupEntry(itemTemplate.ItemId);
                    if (!ctEntry)
                    {
                        TC_LOG_ERROR("sql.sql", "Item (Entry: %u) has currency bag family bit set in BagFamily but not listed in CurrencyTypes.dbc, remove bit", entry);
                        itemTemplate.BagFamily &= ~mask;
                    }
                }
            }
        }

        if (itemTemplate.TotemCategory && !sTotemCategoryStore.LookupEntry(itemTemplate.TotemCategory))
            TC_LOG_ERROR("sql.sql", "Item (Entry: %u) has wrong TotemCategory (%u)", entry, itemTemplate.TotemCategory);

        for (uint8 j = 0; j < MAX_ITEM_PROTO_SOCKETS; ++j)
        {
            if (itemTemplate.Socket[j].Color && (itemTemplate.Socket[j].Color & SOCKET_COLOR_ALL) != itemTemplate.Socket[j].Color)
            {
                TC_LOG_ERROR("sql.sql", "Item (Entry: %u) has wrong socketColor_%d (%u)", entry, j+1, itemTemplate.Socket[j].Color);
                itemTemplate.Socket[j].Color = 0;
            }
        }

        if (itemTemplate.GemProperties && !sGemPropertiesStore.LookupEntry(itemTemplate.GemProperties))
            TC_LOG_ERROR("sql.sql", "Item (Entry: %u) has wrong GemProperties (%u)", entry, itemTemplate.GemProperties);

        if (itemTemplate.FoodType >= MAX_PET_DIET)
        {
            TC_LOG_ERROR("sql.sql", "Item (Entry: %u) has wrong FoodType value (%u)", entry, itemTemplate.FoodType);
            itemTemplate.FoodType = 0;
        }

        if (itemTemplate.ItemLimitCategory && !sItemLimitCategoryStore.LookupEntry(itemTemplate.ItemLimitCategory))
        {
            TC_LOG_ERROR("sql.sql", "Item (Entry: %u) has wrong LimitCategory value (%u)", entry, itemTemplate.ItemLimitCategory);
            itemTemplate.ItemLimitCategory = 0;
        }

        if (itemTemplate.HolidayId && !sHolidaysStore.LookupEntry(itemTemplate.HolidayId))
        {
            TC_LOG_ERROR("sql.sql", "Item (Entry: %u) has wrong HolidayId value (%u)", entry, itemTemplate.HolidayId);
            itemTemplate.HolidayId = 0;
        }

        if (itemTemplate.FlagsCu & ITEM_FLAGS_CU_DURATION_REAL_TIME && !itemTemplate.Duration)
        {
            TC_LOG_ERROR("sql.sql", "Item (Entry %u) has flag ITEM_FLAGS_CU_DURATION_REAL_TIME but it does not have duration limit", entry);
            itemTemplate.FlagsCu &= ~ITEM_FLAGS_CU_DURATION_REAL_TIME;
        }

        ++count;
    }
    while (result->NextRow());

    // Check if item templates for DBC referenced character start outfit are present
    std::set<uint32> notFoundOutfit;
    for (uint32 i = 1; i < sCharStartOutfitStore.GetNumRows(); ++i)
    {
        CharStartOutfitEntry const* entry = sCharStartOutfitStore.LookupEntry(i);
        if (!entry)
            continue;

        for (int j = 0; j < MAX_OUTFIT_ITEMS; ++j)
        {
            if (entry->ItemId[j] <= 0)
                continue;

            uint32 item_id = entry->ItemId[j];

            if (!GetItemTemplate(item_id))
                notFoundOutfit.insert(item_id);
        }
    }

    for (std::set<uint32>::const_iterator itr = notFoundOutfit.begin(); itr != notFoundOutfit.end(); ++itr)
        TC_LOG_ERROR("sql.sql", "Item (Entry: %u) does not exist in `item_template` but is referenced in `CharStartOutfit.dbc`", *itr);

    TC_LOG_INFO("server.loading", ">> Loaded %u item templates in %u ms", count, GetMSTimeDiffToNow(oldMSTime));
}

ItemTemplate const* ObjectMgr::GetItemTemplate(uint32 entry) const
{
    ItemTemplateContainer::const_iterator itr = _itemTemplateStore.find(entry);
    if (itr != _itemTemplateStore.end())
        return &(itr->second);

    return nullptr;
}

void ObjectMgr::LoadItemSetNameLocales()
{
    uint32 oldMSTime = getMSTime();

    _itemSetNameLocaleStore.clear();                                 // need for reload case

    QueryResult result = WorldDatabase.Query("SELECT `entry`, `name_loc1`, `name_loc2`, `name_loc3`, `name_loc4`, `name_loc5`, `name_loc6`, `name_loc7`, `name_loc8` FROM `locales_item_set_names`");

    if (!result)
        return;

    do
    {
        Field* fields = result->Fetch();

        uint32 entry = fields[0].GetUInt32();

        ItemSetNameLocale& data = _itemSetNameLocaleStore[entry];

        for (uint8 i = TOTAL_LOCALES - 1; i > 0; --i)
            AddLocaleString(fields[i].GetString(), LocaleConstant(i), data.Name);
    } while (result->NextRow());

    TC_LOG_INFO("server.loading", ">> Loaded " UI64FMTD " Item set name locale strings in %u ms", uint64(_itemSetNameLocaleStore.size()), GetMSTimeDiffToNow(oldMSTime));
}

void ObjectMgr::LoadItemSetNames()
{
    uint32 oldMSTime = getMSTime();

    _itemSetNameStore.clear();                               // needed for reload case

    std::set<uint32> itemSetItems;

    // fill item set member ids
    for (uint32 entryId = 0; entryId < sItemSetStore.GetNumRows(); ++entryId)
    {
        ItemSetEntry const* setEntry = sItemSetStore.LookupEntry(entryId);
        if (!setEntry)
            continue;

        for (uint32 i = 0; i < MAX_ITEM_SET_ITEMS; ++i)
            if (setEntry->itemId[i])
                itemSetItems.insert(setEntry->itemId[i]);
    }

    //                                                  0        1            2
    QueryResult result = WorldDatabase.Query("SELECT `entry`, `name`, `InventoryType` FROM `item_set_names`");

    if (!result)
    {
        TC_LOG_INFO("server.loading", ">> Loaded 0 item set names. DB table `item_set_names` is empty.");
        return;
    }

    _itemSetNameStore.rehash(result->GetRowCount());
    uint32 count = 0;

    do
    {
        Field* fields = result->Fetch();

        uint32 entry = fields[0].GetUInt32();
        if (itemSetItems.find(entry) == itemSetItems.end())
        {
            TC_LOG_ERROR("sql.sql", "Item set name (Entry: %u) not found in ItemSet.dbc, data useless.", entry);
            continue;
        }

        ItemSetNameEntry &data = _itemSetNameStore[entry];
        data.name = fields[1].GetString();

        uint32 invType = fields[2].GetUInt8();
        if (invType >= MAX_INVTYPE)
        {
            TC_LOG_ERROR("sql.sql", "Item set name (Entry: %u) has wrong InventoryType value (%u)", entry, invType);
            invType = INVTYPE_NON_EQUIP;
        }

        data.InventoryType = invType;
        itemSetItems.erase(entry);
        ++count;
    } while (result->NextRow());

    if (!itemSetItems.empty())
    {
        ItemTemplate const* pProto;
        for (std::set<uint32>::iterator itr = itemSetItems.begin(); itr != itemSetItems.end(); ++itr)
        {
            uint32 entry = *itr;
            // add data from item_template if available
            pProto = sObjectMgr->GetItemTemplate(entry);
            if (pProto)
            {
                TC_LOG_ERROR("sql.sql", "Item set part (Entry: %u) does not have entry in `item_set_names`, adding data from `item_template`.", entry);
                ItemSetNameEntry &data = _itemSetNameStore[entry];
                data.name = pProto->Name1;
                data.InventoryType = pProto->InventoryType;
                ++count;
            }
            else
                TC_LOG_ERROR("sql.sql", "Item set part (Entry: %u) does not have entry in `item_set_names`, set will not display properly.", entry);
        }
    }

    TC_LOG_INFO("server.loading", ">> Loaded %u item set names in %u ms", count, GetMSTimeDiffToNow(oldMSTime));
}

void ObjectMgr::LoadVehicleTemplateAccessories()
{
    uint32 oldMSTime = getMSTime();

    _vehicleTemplateAccessoryStore.clear();                           // needed for reload case

    uint32 count = 0;

    //                                                  0             1              2          3           4             5
    QueryResult result = WorldDatabase.Query("SELECT `entry`, `accessory_entry`, `seat_id`, `minion`, `summontype`, `summontimer` FROM `vehicle_template_accessory`");

    if (!result)
    {
        TC_LOG_ERROR("server.loading", ">> Loaded 0 vehicle template accessories. DB table `vehicle_template_accessory` is empty.");
        return;
    }

    do
    {
        Field* fields = result->Fetch();

        uint32 entry        = fields[0].GetUInt32();
        uint32 accessory    = fields[1].GetUInt32();
        int8   seatId       = fields[2].GetInt8();
        bool   isMinion     = fields[3].GetBool();
        uint8  summonType   = fields[4].GetUInt8();
        uint32 summonTimer  = fields[5].GetUInt32();

        if (!sObjectMgr->GetCreatureTemplate(entry))
        {
            TC_LOG_ERROR("sql.sql", "Table `vehicle_template_accessory`: creature template entry %u does not exist.", entry);
            continue;
        }

        if (!sObjectMgr->GetCreatureTemplate(accessory))
        {
            TC_LOG_ERROR("sql.sql", "Table `vehicle_template_accessory`: Accessory %u does not exist.", accessory);
            continue;
        }

        if (_spellClickInfoStore.find(entry) == _spellClickInfoStore.end())
        {
            TC_LOG_ERROR("sql.sql", "Table `vehicle_template_accessory`: creature template entry %u has no data in npc_spellclick_spells", entry);
            continue;
        }

        _vehicleTemplateAccessoryStore[entry].push_back(VehicleAccessory(accessory, seatId, isMinion, summonType, summonTimer));

        ++count;
    }
    while (result->NextRow());

    TC_LOG_INFO("server.loading", ">> Loaded %u Vehicle Template Accessories in %u ms", count, GetMSTimeDiffToNow(oldMSTime));
}

void ObjectMgr::LoadVehicleAccessories()
{
    uint32 oldMSTime = getMSTime();

    _vehicleAccessoryStore.clear();                           // needed for reload case

    uint32 count = 0;

    //                                                  0             1             2          3           4             5
    QueryResult result = WorldDatabase.Query("SELECT `guid`, `accessory_entry`, `seat_id`, `minion`, `summontype`, `summontimer` FROM `vehicle_accessory`");

    if (!result)
    {
        TC_LOG_INFO("server.loading", ">> Loaded 0 Vehicle Accessories in %u ms", GetMSTimeDiffToNow(oldMSTime));
        return;
    }

    do
    {
        Field* fields = result->Fetch();

        uint32 uiGUID       = fields[0].GetUInt32();
        uint32 uiAccessory  = fields[1].GetUInt32();
        int8   uiSeat       = int8(fields[2].GetInt16());
        bool   bMinion      = fields[3].GetBool();
        uint8  uiSummonType = fields[4].GetUInt8();
        uint32 uiSummonTimer= fields[5].GetUInt32();

        if (!sObjectMgr->GetCreatureTemplate(uiAccessory))
        {
            TC_LOG_ERROR("sql.sql", "Table `vehicle_accessory`: Accessory %u does not exist.", uiAccessory);
            continue;
        }

        _vehicleAccessoryStore[uiGUID].push_back(VehicleAccessory(uiAccessory, uiSeat, bMinion, uiSummonType, uiSummonTimer));

        ++count;
    }
    while (result->NextRow());

    TC_LOG_INFO("server.loading", ">> Loaded %u Vehicle Accessories in %u ms", count, GetMSTimeDiffToNow(oldMSTime));
}

void ObjectMgr::LoadPetLevelInfo()
{
    uint32 oldMSTime = getMSTime();

    //                                                 0               1      2   3     4    5    6    7     8    9
    QueryResult result = WorldDatabase.Query("SELECT creature_entry, level, hp, mana, str, agi, sta, inte, spi, armor FROM pet_levelstats");

    if (!result)
    {
        TC_LOG_ERROR("server.loading", ">> Loaded 0 level pet stats definitions. DB table `pet_levelstats` is empty.");
        return;
    }

    uint32 count = 0;

    do
    {
        Field* fields = result->Fetch();

        uint32 creature_id = fields[0].GetUInt32();
        if (!sObjectMgr->GetCreatureTemplate(creature_id))
        {
            TC_LOG_ERROR("sql.sql", "Wrong creature id %u in `pet_levelstats` table, ignoring.", creature_id);
            continue;
        }

        uint32 current_level = fields[1].GetUInt8();
        if (current_level > sWorld->getIntConfig(CONFIG_MAX_PLAYER_LEVEL))
        {
            if (current_level > STRONG_MAX_LEVEL)        // hardcoded level maximum
                TC_LOG_ERROR("sql.sql", "Wrong (> %u) level %u in `pet_levelstats` table, ignoring.", STRONG_MAX_LEVEL, current_level);
            else
            {
                TC_LOG_INFO("misc", "Unused (> MaxPlayerLevel in worldserver.conf) level %u in `pet_levelstats` table, ignoring.", current_level);
                ++count;                                // make result loading percent "expected" correct in case disabled detail mode for example.
            }
            continue;
        }
        else if (current_level < 1)
        {
            TC_LOG_ERROR("sql.sql", "Wrong (<1) level %u in `pet_levelstats` table, ignoring.", current_level);
            continue;
        }

        PetLevelInfo*& pInfoMapEntry = _petInfoStore[creature_id];
        if (!pInfoMapEntry)
            pInfoMapEntry = new PetLevelInfo[sWorld->getIntConfig(CONFIG_MAX_PLAYER_LEVEL)];

        // data for level 1 stored in [0] array element, ...
        PetLevelInfo* pLevelInfo = &pInfoMapEntry[current_level-1];

        pLevelInfo->health = fields[2].GetUInt16();
        pLevelInfo->mana   = fields[3].GetUInt16();
        pLevelInfo->armor  = fields[9].GetUInt32();

        for (int i = 0; i < MAX_STATS; i++)
        {
            pLevelInfo->stats[i] = fields[i+4].GetUInt16();
        }

        ++count;
    }
    while (result->NextRow());

    // Fill gaps and check integrity
    for (PetLevelInfoContainer::iterator itr = _petInfoStore.begin(); itr != _petInfoStore.end(); ++itr)
    {
        PetLevelInfo* pInfo = itr->second;

        // fatal error if no level 1 data
        if (!pInfo || pInfo[0].health == 0)
        {
            TC_LOG_ERROR("sql.sql", "Creature %u does not have pet stats data for Level 1!", itr->first);
            exit(1);
        }

        // fill level gaps
        for (uint8 level = 1; level < sWorld->getIntConfig(CONFIG_MAX_PLAYER_LEVEL); ++level)
        {
            if (pInfo[level].health == 0)
            {
                TC_LOG_ERROR("sql.sql", "Creature %u has no data for Level %i pet stats data, using data of Level %i.", itr->first, level + 1, level);
                pInfo[level] = pInfo[level - 1];
            }
        }
    }

    TC_LOG_INFO("server.loading", ">> Loaded %u level pet stats definitions in %u ms", count, GetMSTimeDiffToNow(oldMSTime));
}

PetLevelInfo const* ObjectMgr::GetPetLevelInfo(uint32 creature_id, uint8 level) const
{
    if (level > sWorld->getIntConfig(CONFIG_MAX_PLAYER_LEVEL))
        level = sWorld->getIntConfig(CONFIG_MAX_PLAYER_LEVEL);

    PetLevelInfoContainer::const_iterator itr = _petInfoStore.find(creature_id);
    if (itr == _petInfoStore.end())
        return nullptr;

    return &itr->second[level-1];                           // data for level 1 stored in [0] array element, ...
}

void ObjectMgr::PlayerCreateInfoAddItemHelper(uint32 race_, uint32 class_, uint32 itemId, int32 count)
{
    if (!_playerInfo[race_][class_])
        return;

    if (count > 0)
        _playerInfo[race_][class_]->item.push_back(PlayerCreateInfoItem(itemId, count));
    else
    {
        if (count < -1)
            TC_LOG_ERROR("sql.sql", "Invalid count %i specified on item %u be removed from original player create info (use -1)!", count, itemId);

        for (uint32 gender = 0; gender < GENDER_NONE; ++gender)
        {
            if (CharStartOutfitEntry const* entry = GetCharStartOutfitEntry(race_, class_, gender))
            {
                bool found = false;
                for (uint8 x = 0; x < MAX_OUTFIT_ITEMS; ++x)
                {
                    if (entry->ItemId[x] > 0 && uint32(entry->ItemId[x]) == itemId)
                    {
                        found = true;
                        const_cast<CharStartOutfitEntry*>(entry)->ItemId[x] = 0;
                        break;
                    }
                }

                if (!found)
                    TC_LOG_ERROR("sql.sql", "Item %u specified to be removed from original create info not found in dbc!", itemId);
            }
        }
    }
}

void ObjectMgr::LoadPlayerInfo()
{
    // Load playercreate
    {
        uint32 oldMSTime = getMSTime();
        //                                                0     1      2    3        4          5           6
        QueryResult result = WorldDatabase.Query("SELECT race, class, map, zone, position_x, position_y, position_z, orientation FROM playercreateinfo");

        if (!result)
        {
            TC_LOG_ERROR("server.loading", ">> Loaded 0 player create definitions. DB table `playercreateinfo` is empty.");
            exit(1);
        }
        else
        {
            uint32 count = 0;

            do
            {
                Field* fields = result->Fetch();

                uint32 current_race  = fields[0].GetUInt8();
                uint32 current_class = fields[1].GetUInt8();
                uint32 mapId         = fields[2].GetUInt16();
                uint32 areaId        = fields[3].GetUInt32(); // zone
                float  positionX     = fields[4].GetFloat();
                float  positionY     = fields[5].GetFloat();
                float  positionZ     = fields[6].GetFloat();
                float  orientation   = fields[7].GetFloat();

                if (current_race >= MAX_RACES)
                {
                    TC_LOG_ERROR("sql.sql", "Wrong race %u in `playercreateinfo` table, ignoring.", current_race);
                    continue;
                }

                ChrRacesEntry const* rEntry = sChrRacesStore.LookupEntry(current_race);
                if (!rEntry)
                {
                    TC_LOG_ERROR("sql.sql", "Wrong race %u in `playercreateinfo` table, ignoring.", current_race);
                    continue;
                }

                if (current_class >= MAX_CLASSES)
                {
                    TC_LOG_ERROR("sql.sql", "Wrong class %u in `playercreateinfo` table, ignoring.", current_class);
                    continue;
                }

                if (!sChrClassesStore.LookupEntry(current_class))
                {
                    TC_LOG_ERROR("sql.sql", "Wrong class %u in `playercreateinfo` table, ignoring.", current_class);
                    continue;
                }

                // accept DB data only for valid position (and non instanceable)
                if (!MapManager::IsValidMapCoord(mapId, positionX, positionY, positionZ, orientation))
                {
                    TC_LOG_ERROR("sql.sql", "Wrong home position for class %u race %u pair in `playercreateinfo` table, ignoring.", current_class, current_race);
                    continue;
                }

                if (sMapStore.LookupEntry(mapId)->Instanceable())
                {
                    TC_LOG_ERROR("sql.sql", "Home position in instanceable map for class %u race %u pair in `playercreateinfo` table, ignoring.", current_class, current_race);
                    continue;
                }

                PlayerInfo* info = new PlayerInfo();
                info->mapId = mapId;
                info->areaId = areaId;
                info->positionX = positionX;
                info->positionY = positionY;
                info->positionZ = positionZ;
                info->orientation = orientation;
                info->displayId_m = rEntry->model_m;
                info->displayId_f = rEntry->model_f;
                _playerInfo[current_race][current_class] = info;

                ++count;
            }
            while (result->NextRow());

            TC_LOG_INFO("server.loading", ">> Loaded %u player create definitions in %u ms", count, GetMSTimeDiffToNow(oldMSTime));
        }
    }

    // Load playercreate items
    TC_LOG_INFO("server.loading", "Loading Player Create Items Data...");
    {
        uint32 oldMSTime = getMSTime();
        //                                                0     1      2       3
        QueryResult result = WorldDatabase.Query("SELECT race, class, itemid, amount FROM playercreateinfo_item");

        if (!result)
        {
            TC_LOG_INFO("server.loading", ">> Loaded 0 custom player create items. DB table `playercreateinfo_item` is empty.");
        }
        else
        {
            uint32 count = 0;

            do
            {
                Field* fields = result->Fetch();

                uint32 current_race = fields[0].GetUInt8();
                if (current_race >= MAX_RACES)
                {
                    TC_LOG_ERROR("sql.sql", "Wrong race %u in `playercreateinfo_item` table, ignoring.", current_race);
                    continue;
                }

                uint32 current_class = fields[1].GetUInt8();
                if (current_class >= MAX_CLASSES)
                {
                    TC_LOG_ERROR("sql.sql", "Wrong class %u in `playercreateinfo_item` table, ignoring.", current_class);
                    continue;
                }

                uint32 item_id = fields[2].GetUInt32();

                if (!GetItemTemplate(item_id))
                {
                    TC_LOG_ERROR("sql.sql", "Item id %u (race %u class %u) in `playercreateinfo_item` table but not listed in `item_template`, ignoring.", item_id, current_race, current_class);
                    continue;
                }

                int32 amount   = fields[3].GetInt8();

                if (!amount)
                {
                    TC_LOG_ERROR("sql.sql", "Item id %u (class %u race %u) have amount == 0 in `playercreateinfo_item` table, ignoring.", item_id, current_race, current_class);
                    continue;
                }

                if (!current_race || !current_class)
                {
                    uint32 min_race = current_race ? current_race : 1;
                    uint32 max_race = current_race ? current_race + 1 : MAX_RACES;
                    uint32 min_class = current_class ? current_class : 1;
                    uint32 max_class = current_class ? current_class + 1 : MAX_CLASSES;
                    for (uint32 r = min_race; r < max_race; ++r)
                        for (uint32 c = min_class; c < max_class; ++c)
                            PlayerCreateInfoAddItemHelper(r, c, item_id, amount);
                }
                else
                    PlayerCreateInfoAddItemHelper(current_race, current_class, item_id, amount);

                ++count;
            }
            while (result->NextRow());

            TC_LOG_INFO("server.loading", ">> Loaded %u custom player create items in %u ms", count, GetMSTimeDiffToNow(oldMSTime));
        }
    }


    // Load playercreate skills
    TC_LOG_INFO("server.loading", "Loading Player Create Skill Data...");
    {
        uint32 oldMSTime = getMSTime();

        QueryResult result = WorldDatabase.PQuery("SELECT raceMask, classMask, skill, rank FROM playercreateinfo_skills");

        if (!result)
        {
            TC_LOG_ERROR("server.loading", ">> Loaded 0 player create skills. DB table `playercreateinfo_skills` is empty.");
        }
        else
        {
            uint32 count = 0;

            do
            {
                Field* fields = result->Fetch();
                uint32 raceMask = fields[0].GetUInt32();
                uint32 classMask = fields[1].GetUInt32();
                PlayerCreateInfoSkill skill;
                skill.SkillId = fields[2].GetUInt16();
                skill.Rank = fields[3].GetUInt16();

                if (skill.Rank >= MAX_SKILL_STEP)
                {
                    TC_LOG_ERROR("sql.sql", "Skill rank value %hu set for skill %hu raceMask %u classMask %u is too high, max allowed value is %d", skill.Rank, skill.SkillId, raceMask, classMask, MAX_SKILL_STEP);
                    continue;
                }

                if (raceMask != 0 && !(raceMask & RACEMASK_ALL_PLAYABLE))
                {
                    TC_LOG_ERROR("sql.sql", "Wrong race mask %u in `playercreateinfo_skills` table, ignoring.", raceMask);
                    continue;
                }

                if (classMask != 0 && !(classMask & CLASSMASK_ALL_PLAYABLE))
                {
                    TC_LOG_ERROR("sql.sql", "Wrong class mask %u in `playercreateinfo_skills` table, ignoring.", classMask);
                    continue;
                }

                if (!sSkillLineStore.LookupEntry(skill.SkillId))
                {
                    TC_LOG_ERROR("sql.sql", "Wrong skill id %u in `playercreateinfo_skills` table, ignoring.", skill.SkillId);
                    continue;
                }

                for (uint32 raceIndex = RACE_HUMAN; raceIndex < MAX_RACES; ++raceIndex)
                {
                    if (raceMask == 0 || ((1 << (raceIndex - 1)) & raceMask))
                    {
                        for (uint32 classIndex = CLASS_WARRIOR; classIndex < MAX_CLASSES; ++classIndex)
                        {
                            if (classMask == 0 || ((1 << (classIndex - 1)) & classMask))
                            {
                                if (!GetSkillRaceClassInfo(skill.SkillId, raceIndex, classIndex))
                                    continue;

                                if (PlayerInfo* info = _playerInfo[raceIndex][classIndex])
                                {
                                    info->skills.push_back(skill);
                                    ++count;
                                }
                            }
                        }
                    }
                }
            } while (result->NextRow());

            TC_LOG_INFO("server.loading", ">> Loaded %u player create skills in %u ms", count, GetMSTimeDiffToNow(oldMSTime));
        }
    }

    // Load playercreate spells
    TC_LOG_INFO("server.loading", "Loading Player Create Spell Data...");
    {
        uint32 oldMSTime = getMSTime();

        QueryResult result = WorldDatabase.PQuery("SELECT racemask, classmask, Spell FROM playercreateinfo_spell_custom");

        if (!result)
        {
            TC_LOG_ERROR("server.loading", ">> Loaded 0 player create spells. DB table `playercreateinfo_spell_custom` is empty.");
        }
        else
        {
            uint32 count = 0;

            do
            {
                Field* fields = result->Fetch();
                uint32 raceMask = fields[0].GetUInt32();
                uint32 classMask = fields[1].GetUInt32();
                uint32 spellId = fields[2].GetUInt32();

                if (raceMask != 0 && !(raceMask & RACEMASK_ALL_PLAYABLE))
                {
                    TC_LOG_ERROR("sql.sql", "Wrong race mask %u in `playercreateinfo_spell_custom` table, ignoring.", raceMask);
                    continue;
                }

                if (classMask != 0 && !(classMask & CLASSMASK_ALL_PLAYABLE))
                {
                    TC_LOG_ERROR("sql.sql", "Wrong class mask %u in `playercreateinfo_spell_custom` table, ignoring.", classMask);
                    continue;
                }

                for (uint32 raceIndex = RACE_HUMAN; raceIndex < MAX_RACES; ++raceIndex)
                {
                    if (raceMask == 0 || ((1 << (raceIndex - 1)) & raceMask))
                    {
                        for (uint32 classIndex = CLASS_WARRIOR; classIndex < MAX_CLASSES; ++classIndex)
                        {
                            if (classMask == 0 || ((1 << (classIndex - 1)) & classMask))
                            {
                                if (PlayerInfo* info = _playerInfo[raceIndex][classIndex])
                                {
                                    info->customSpells.push_back(spellId);
                                    ++count;
                                }
                                // We need something better here, the check is not accounting for spells used by multiple races/classes but not all of them.
                                // Either split the masks per class, or per race, which kind of kills the point yet.
                                // else if (raceMask != 0 && classMask != 0)
                                //     TC_LOG_ERROR("sql.sql", "Racemask/classmask (%u/%u) combination was found containing an invalid race/class combination (%u/%u) in `%s` (Spell %u), ignoring.", raceMask, classMask, raceIndex, classIndex, tableName.c_str(), spellId);
                            }
                        }
                    }
                }
            }
            while (result->NextRow());

            TC_LOG_INFO("server.loading", ">> Loaded %u custom player create spells in %u ms", count, GetMSTimeDiffToNow(oldMSTime));
        }
    }

    // Load playercreate cast spell
    TC_LOG_INFO("server.loading", "Loading Player Create Cast Spell Data...");
    {
        uint32 oldMSTime = getMSTime();

        QueryResult result = WorldDatabase.PQuery("SELECT raceMask, classMask, spell FROM playercreateinfo_cast_spell");

        if (!result)
            TC_LOG_ERROR("server.loading", ">> Loaded 0 player create cast spells. DB table `playercreateinfo_cast_spell` is empty.");
        else
        {
            uint32 count = 0;

            do
            {
                Field* fields       = result->Fetch();
                uint32 raceMask     = fields[0].GetUInt32();
                uint32 classMask    = fields[1].GetUInt32();
                uint32 spellId      = fields[2].GetUInt32();

                if (raceMask != 0 && !(raceMask & RACEMASK_ALL_PLAYABLE))
                {
                    TC_LOG_ERROR("sql.sql", "Wrong race mask %u in `playercreateinfo_cast_spell` table, ignoring.", raceMask);
                    continue;
                }

                if (classMask != 0 && !(classMask & CLASSMASK_ALL_PLAYABLE))
                {
                    TC_LOG_ERROR("sql.sql", "Wrong class mask %u in `playercreateinfo_cast_spell` table, ignoring.", classMask);
                    continue;
                }

                for (uint32 raceIndex = RACE_HUMAN; raceIndex < MAX_RACES; ++raceIndex)
                {
                    if (raceMask == 0 || ((1 << (raceIndex - 1)) & raceMask))
                    {
                        for (uint32 classIndex = CLASS_WARRIOR; classIndex < MAX_CLASSES; ++classIndex)
                        {
                            if (classMask == 0 || ((1 << (classIndex - 1)) & classMask))
                            {
                                if (PlayerInfo* info = _playerInfo[raceIndex][classIndex])
                                {
                                    info->castSpells.push_back(spellId);
                                    ++count;
                                }
                            }
                        }
                    }
                }
            } while (result->NextRow());

            TC_LOG_INFO("server.loading", ">> Loaded %u player create cast spells in %u ms", count, GetMSTimeDiffToNow(oldMSTime));
        }
    }

    // Load playercreate actions
    TC_LOG_INFO("server.loading", "Loading Player Create Action Data...");
    {
        uint32 oldMSTime = getMSTime();

        //                                                0     1      2       3       4
        QueryResult result = WorldDatabase.Query("SELECT race, class, button, action, type FROM playercreateinfo_action");

        if (!result)
        {
            TC_LOG_ERROR("server.loading", ">> Loaded 0 player create actions. DB table `playercreateinfo_action` is empty.");
        }
        else
        {
            uint32 count = 0;

            do
            {
                Field* fields = result->Fetch();

                uint32 current_race = fields[0].GetUInt8();
                if (current_race >= MAX_RACES)
                {
                    TC_LOG_ERROR("sql.sql", "Wrong race %u in `playercreateinfo_action` table, ignoring.", current_race);
                    continue;
                }

                uint32 current_class = fields[1].GetUInt8();
                if (current_class >= MAX_CLASSES)
                {
                    TC_LOG_ERROR("sql.sql", "Wrong class %u in `playercreateinfo_action` table, ignoring.", current_class);
                    continue;
                }

                if (PlayerInfo* info = _playerInfo[current_race][current_class])
                    info->action.push_back(PlayerCreateInfoAction(fields[2].GetUInt16(), fields[3].GetUInt32(), fields[4].GetUInt16()));

                ++count;
            }
            while (result->NextRow());

            TC_LOG_INFO("server.loading", ">> Loaded %u player create actions in %u ms", count, GetMSTimeDiffToNow(oldMSTime));
        }
    }

    // Loading levels data (class only dependent)
    TC_LOG_INFO("server.loading", "Loading Player Create Level HP/Mana Data...");
    {
        uint32 oldMSTime = getMSTime();

        //                                                0      1      2       3
        QueryResult result  = WorldDatabase.Query("SELECT class, level, basehp, basemana FROM player_classlevelstats");

        if (!result)
        {
            TC_LOG_ERROR("server.loading", ">> Loaded 0 level health/mana definitions. DB table `player_classlevelstats` is empty.");
            exit(1);
        }

        uint32 count = 0;

        do
        {
            Field* fields = result->Fetch();

            uint32 current_class = fields[0].GetUInt8();
            if (current_class >= MAX_CLASSES)
            {
                TC_LOG_ERROR("sql.sql", "Wrong class %u in `player_classlevelstats` table, ignoring.", current_class);
                continue;
            }

            uint8 current_level = fields[1].GetUInt8();      // Can't be > than STRONG_MAX_LEVEL (hardcoded level maximum) due to var type
            if (current_level > sWorld->getIntConfig(CONFIG_MAX_PLAYER_LEVEL))
            {
                TC_LOG_INFO("misc", "Unused (> MaxPlayerLevel in worldserver.conf) level %u in `player_classlevelstats` table, ignoring.", current_level);
                ++count;                                    // make result loading percent "expected" correct in case disabled detail mode for example.
                continue;
            }

            PlayerClassInfo* info = _playerClassInfo[current_class];
            if (!info)
            {
                info = new PlayerClassInfo();
                info->levelInfo = new PlayerClassLevelInfo[sWorld->getIntConfig(CONFIG_MAX_PLAYER_LEVEL)];
                _playerClassInfo[current_class] = info;
            }

            PlayerClassLevelInfo& levelInfo = info->levelInfo[current_level-1];

            levelInfo.basehealth = fields[2].GetUInt16();
            levelInfo.basemana   = fields[3].GetUInt16();

            ++count;
        }
        while (result->NextRow());

        // Fill gaps and check integrity
        for (int class_ = 0; class_ < MAX_CLASSES; ++class_)
        {
            // skip non existed classes
            if (!sChrClassesStore.LookupEntry(class_))
                continue;

            PlayerClassInfo* pClassInfo = _playerClassInfo[class_];

            // fatal error if no level 1 data
            if (!pClassInfo->levelInfo || pClassInfo->levelInfo[0].basehealth == 0)
            {
                TC_LOG_ERROR("sql.sql", "Class %i Level 1 does not have health/mana data!", class_);
                exit(1);
            }

            // fill level gaps
            for (uint8 level = 1; level < sWorld->getIntConfig(CONFIG_MAX_PLAYER_LEVEL); ++level)
            {
                if (pClassInfo->levelInfo[level].basehealth == 0)
                {
                    TC_LOG_ERROR("sql.sql", "Class %i Level %i does not have health/mana data. Using stats data of level %i.", class_, level + 1, level);
                    pClassInfo->levelInfo[level] = pClassInfo->levelInfo[level - 1];
                }
            }
        }

        TC_LOG_INFO("server.loading", ">> Loaded %u level health/mana definitions in %u ms", count, GetMSTimeDiffToNow(oldMSTime));
    }

    // Loading levels data (class/race dependent)
    TC_LOG_INFO("server.loading", "Loading Player Create Level Stats Data...");
    {
        uint32 oldMSTime = getMSTime();

        //                                                 0     1      2      3    4    5    6    7
        QueryResult result  = WorldDatabase.Query("SELECT race, class, level, str, agi, sta, inte, spi FROM player_levelstats");

        if (!result)
        {
            TC_LOG_ERROR("server.loading", ">> Loaded 0 level stats definitions. DB table `player_levelstats` is empty.");
            exit(1);
        }

        uint32 count = 0;

        do
        {
            Field* fields = result->Fetch();

            uint32 current_race = fields[0].GetUInt8();
            if (current_race >= MAX_RACES)
            {
                TC_LOG_ERROR("sql.sql", "Wrong race %u in `player_levelstats` table, ignoring.", current_race);
                continue;
            }

            uint32 current_class = fields[1].GetUInt8();
            if (current_class >= MAX_CLASSES)
            {
                TC_LOG_ERROR("sql.sql", "Wrong class %u in `player_levelstats` table, ignoring.", current_class);
                continue;
            }

            uint32 current_level = fields[2].GetUInt8();
            if (current_level > sWorld->getIntConfig(CONFIG_MAX_PLAYER_LEVEL))
            {
                if (current_level > STRONG_MAX_LEVEL)        // hardcoded level maximum
                    TC_LOG_ERROR("sql.sql", "Wrong (> %u) level %u in `player_levelstats` table, ignoring.", STRONG_MAX_LEVEL, current_level);
                else
                {
                    TC_LOG_INFO("misc", "Unused (> MaxPlayerLevel in worldserver.conf) level %u in `player_levelstats` table, ignoring.", current_level);
                    ++count;                                // make result loading percent "expected" correct in case disabled detail mode for example.
                }
                continue;
            }

            if (PlayerInfo* info = _playerInfo[current_race][current_class])
            {
                if (!info->levelInfo)
                    info->levelInfo = new PlayerLevelInfo[sWorld->getIntConfig(CONFIG_MAX_PLAYER_LEVEL)];

                PlayerLevelInfo& levelInfo = info->levelInfo[current_level - 1];
                for (int i = 0; i < MAX_STATS; i++)
                    levelInfo.stats[i] = fields[i + 3].GetUInt8();
            }

            ++count;
        }
        while (result->NextRow());

        // Fill gaps and check integrity
        for (int race = 0; race < MAX_RACES; ++race)
        {
            // skip non existed races
            if (!sChrRacesStore.LookupEntry(race))
                continue;

            for (int class_ = 0; class_ < MAX_CLASSES; ++class_)
            {
                // skip non existed classes
                if (!sChrClassesStore.LookupEntry(class_))
                    continue;

                PlayerInfo* info = _playerInfo[race][class_];
                if (!info)
                    continue;

                // skip expansion races if not playing with expansion
                if (sWorld->getIntConfig(CONFIG_EXPANSION) < EXPANSION_THE_BURNING_CRUSADE && (race == RACE_BLOODELF || race == RACE_DRAENEI))
                    continue;

                // skip expansion classes if not playing with expansion
                if (sWorld->getIntConfig(CONFIG_EXPANSION) < EXPANSION_WRATH_OF_THE_LICH_KING && class_ == CLASS_DEATH_KNIGHT)
                    continue;

                // fatal error if no level 1 data
                if (!info->levelInfo || info->levelInfo[0].stats[0] == 0)
                {
                    TC_LOG_ERROR("sql.sql", "Race %i Class %i Level 1 does not have stats data!", race, class_);
                    exit(1);
                }

                // fill level gaps
                for (uint8 level = 1; level < sWorld->getIntConfig(CONFIG_MAX_PLAYER_LEVEL); ++level)
                {
                    if (info->levelInfo[level].stats[0] == 0)
                    {
                        TC_LOG_ERROR("sql.sql", "Race %i Class %i Level %i does not have stats data. Using stats data of level %i.", race, class_, level + 1, level);
                        info->levelInfo[level] = info->levelInfo[level - 1];
                    }
                }
            }
        }

        TC_LOG_INFO("server.loading", ">> Loaded %u level stats definitions in %u ms", count, GetMSTimeDiffToNow(oldMSTime));
    }

    // Loading xp per level data
    TC_LOG_INFO("server.loading", "Loading Player Create XP Data...");
    {
        uint32 oldMSTime = getMSTime();

        _playerXPperLevel.resize(sWorld->getIntConfig(CONFIG_MAX_PLAYER_LEVEL));
        for (uint8 level = 0; level < sWorld->getIntConfig(CONFIG_MAX_PLAYER_LEVEL); ++level)
            _playerXPperLevel[level] = 0;

        //                                                  0         1
        QueryResult result  = WorldDatabase.Query("SELECT Level, Experience FROM player_xp_for_level");

        if (!result)
        {
            TC_LOG_ERROR("server.loading", ">> Loaded 0 xp for level definitions. DB table `player_xp_for_level` is empty.");
            exit(1);
        }

        uint32 count = 0;

        do
        {
            Field* fields = result->Fetch();

            uint32 current_level = fields[0].GetUInt8();
            uint32 current_xp    = fields[1].GetUInt32();

            if (current_level >= sWorld->getIntConfig(CONFIG_MAX_PLAYER_LEVEL))
            {
                if (current_level > STRONG_MAX_LEVEL)        // hardcoded level maximum
                    TC_LOG_ERROR("sql.sql", "Wrong (> %u) level %u in `player_xp_for_level` table, ignoring.", STRONG_MAX_LEVEL, current_level);
                else
                {
                    TC_LOG_INFO("misc", "Unused (> MaxPlayerLevel in worldserver.conf) level %u in `player_xp_for_levels` table, ignoring.", current_level);
                    ++count;                                // make result loading percent "expected" correct in case disabled detail mode for example.
                }
                continue;
            }
            //PlayerXPperLevel
            _playerXPperLevel[current_level] = current_xp;
            ++count;
        }
        while (result->NextRow());

        // fill level gaps
        for (uint8 level = 1; level < sWorld->getIntConfig(CONFIG_MAX_PLAYER_LEVEL); ++level)
        {
            if (_playerXPperLevel[level] == 0)
            {
                TC_LOG_ERROR("sql.sql", "Level %i does not have XP for level data. Using data of level [%i] + 100.", level + 1, level);
                _playerXPperLevel[level] = _playerXPperLevel[level - 1] + 100;
            }
        }

        TC_LOG_INFO("server.loading", ">> Loaded %u xp for level definitions in %u ms", count, GetMSTimeDiffToNow(oldMSTime));
    }
}

void ObjectMgr::GetPlayerClassLevelInfo(uint32 class_, uint8 level, PlayerClassLevelInfo* info) const
{
    if (level < 1 || class_ >= MAX_CLASSES)
        return;

    PlayerClassInfo const* pInfo = _playerClassInfo[class_];

    if (level > sWorld->getIntConfig(CONFIG_MAX_PLAYER_LEVEL))
        level = sWorld->getIntConfig(CONFIG_MAX_PLAYER_LEVEL);

    *info = pInfo->levelInfo[level-1];
}

void ObjectMgr::GetPlayerLevelInfo(uint32 race, uint32 class_, uint8 level, PlayerLevelInfo* info) const
{
    if (level < 1 || race >= MAX_RACES || class_ >= MAX_CLASSES)
        return;

    PlayerInfo const* pInfo = _playerInfo[race][class_];
    if (!pInfo)
        return;

    if (level <= sWorld->getIntConfig(CONFIG_MAX_PLAYER_LEVEL))
        *info = pInfo->levelInfo[level-1];
    else
        BuildPlayerLevelInfo(race, class_, level, info);
}

void ObjectMgr::BuildPlayerLevelInfo(uint8 race, uint8 _class, uint8 level, PlayerLevelInfo* info) const
{
    // base data (last known level)
    *info = _playerInfo[race][_class]->levelInfo[sWorld->getIntConfig(CONFIG_MAX_PLAYER_LEVEL)-1];

    // if conversion from uint32 to uint8 causes unexpected behaviour, change lvl to uint32
    for (uint8 lvl = sWorld->getIntConfig(CONFIG_MAX_PLAYER_LEVEL)-1; lvl < level; ++lvl)
    {
        switch (_class)
        {
            case CLASS_WARRIOR:
                info->stats[STAT_STRENGTH]  += (lvl > 23 ? 2: (lvl > 1  ? 1: 0));
                info->stats[STAT_STAMINA]   += (lvl > 23 ? 2: (lvl > 1  ? 1: 0));
                info->stats[STAT_AGILITY]   += (lvl > 36 ? 1: (lvl > 6 && (lvl%2) ? 1: 0));
                info->stats[STAT_INTELLECT] += (lvl > 9 && !(lvl%2) ? 1: 0);
                info->stats[STAT_SPIRIT]    += (lvl > 9 && !(lvl%2) ? 1: 0);
                break;
            case CLASS_PALADIN:
                info->stats[STAT_STRENGTH]  += (lvl > 3  ? 1: 0);
                info->stats[STAT_STAMINA]   += (lvl > 33 ? 2: (lvl > 1 ? 1: 0));
                info->stats[STAT_AGILITY]   += (lvl > 38 ? 1: (lvl > 7 && !(lvl%2) ? 1: 0));
                info->stats[STAT_INTELLECT] += (lvl > 6 && (lvl%2) ? 1: 0);
                info->stats[STAT_SPIRIT]    += (lvl > 7 ? 1: 0);
                break;
            case CLASS_HUNTER:
                info->stats[STAT_STRENGTH]  += (lvl > 4  ? 1: 0);
                info->stats[STAT_STAMINA]   += (lvl > 4  ? 1: 0);
                info->stats[STAT_AGILITY]   += (lvl > 33 ? 2: (lvl > 1 ? 1: 0));
                info->stats[STAT_INTELLECT] += (lvl > 8 && (lvl%2) ? 1: 0);
                info->stats[STAT_SPIRIT]    += (lvl > 38 ? 1: (lvl > 9 && !(lvl%2) ? 1: 0));
                break;
            case CLASS_ROGUE:
                info->stats[STAT_STRENGTH]  += (lvl > 5  ? 1: 0);
                info->stats[STAT_STAMINA]   += (lvl > 4  ? 1: 0);
                info->stats[STAT_AGILITY]   += (lvl > 16 ? 2: (lvl > 1 ? 1: 0));
                info->stats[STAT_INTELLECT] += (lvl > 8 && !(lvl%2) ? 1: 0);
                info->stats[STAT_SPIRIT]    += (lvl > 38 ? 1: (lvl > 9 && !(lvl%2) ? 1: 0));
                break;
            case CLASS_PRIEST:
                info->stats[STAT_STRENGTH]  += (lvl > 9 && !(lvl%2) ? 1: 0);
                info->stats[STAT_STAMINA]   += (lvl > 5  ? 1: 0);
                info->stats[STAT_AGILITY]   += (lvl > 38 ? 1: (lvl > 8 && (lvl%2) ? 1: 0));
                info->stats[STAT_INTELLECT] += (lvl > 22 ? 2: (lvl > 1 ? 1: 0));
                info->stats[STAT_SPIRIT]    += (lvl > 3  ? 1: 0);
                break;
            case CLASS_SHAMAN:
                info->stats[STAT_STRENGTH]  += (lvl > 34 ? 1: (lvl > 6 && (lvl%2) ? 1: 0));
                info->stats[STAT_STAMINA]   += (lvl > 4 ? 1: 0);
                info->stats[STAT_AGILITY]   += (lvl > 7 && !(lvl%2) ? 1: 0);
                info->stats[STAT_INTELLECT] += (lvl > 5 ? 1: 0);
                info->stats[STAT_SPIRIT]    += (lvl > 4 ? 1: 0);
                break;
            case CLASS_MAGE:
                info->stats[STAT_STRENGTH]  += (lvl > 9 && !(lvl%2) ? 1: 0);
                info->stats[STAT_STAMINA]   += (lvl > 5  ? 1: 0);
                info->stats[STAT_AGILITY]   += (lvl > 9 && !(lvl%2) ? 1: 0);
                info->stats[STAT_INTELLECT] += (lvl > 24 ? 2: (lvl > 1 ? 1: 0));
                info->stats[STAT_SPIRIT]    += (lvl > 33 ? 2: (lvl > 2 ? 1: 0));
                break;
            case CLASS_WARLOCK:
                info->stats[STAT_STRENGTH]  += (lvl > 9 && !(lvl%2) ? 1: 0);
                info->stats[STAT_STAMINA]   += (lvl > 38 ? 2: (lvl > 3 ? 1: 0));
                info->stats[STAT_AGILITY]   += (lvl > 9 && !(lvl%2) ? 1: 0);
                info->stats[STAT_INTELLECT] += (lvl > 33 ? 2: (lvl > 2 ? 1: 0));
                info->stats[STAT_SPIRIT]    += (lvl > 38 ? 2: (lvl > 3 ? 1: 0));
                break;
            case CLASS_DRUID:
                info->stats[STAT_STRENGTH]  += (lvl > 38 ? 2: (lvl > 6 && (lvl%2) ? 1: 0));
                info->stats[STAT_STAMINA]   += (lvl > 32 ? 2: (lvl > 4 ? 1: 0));
                info->stats[STAT_AGILITY]   += (lvl > 38 ? 2: (lvl > 8 && (lvl%2) ? 1: 0));
                info->stats[STAT_INTELLECT] += (lvl > 38 ? 3: (lvl > 4 ? 1: 0));
                info->stats[STAT_SPIRIT]    += (lvl > 38 ? 3: (lvl > 5 ? 1: 0));
        }
    }
}

void ObjectMgr::LoadQuests()
{
    uint32 oldMSTime = getMSTime();

    // For reload case
    for (QuestMap::const_iterator itr=_questTemplates.begin(); itr != _questTemplates.end(); ++itr)
        delete itr->second;
    _questTemplates.clear();

    mExclusiveQuestGroups.clear();

    QueryResult result = WorldDatabase.Query("SELECT "
        //0      1           2         3           4            5                6              7             8
        "ID, QuestType, QuestLevel, MinLevel, QuestSortID, QuestInfoID, SuggestedGroupNum, TimeAllowed, AllowableRaces,"
        //      9                     10                   11                    12
        "RequiredFactionId1, RequiredFactionId2, RequiredFactionValue1, RequiredFactionValue2, "
        //     13                 14               15             16                17               18            19            20
        "RewardNextQuest, RewardXPDifficulty, RewardMoney, RewardBonusMoney, RewardDisplaySpell, RewardSpell, RewardHonor, RewardKillHonor, "
        //   21       22        23              24                25               26
        "StartItem, Flags, RewardTitle, RequiredPlayerKills, RewardTalents, RewardArenaPoints, "
        //    27            28            29           30             31            32            33            34
        "RewardItem1, RewardAmount1, RewardItem2, RewardAmount2, RewardItem3, RewardAmount3, RewardItem4, RewardAmount4, "
        //        35                      36                      37                      38                      39                      40                      41                      42                      43                      44                     45                      46
        "RewardChoiceItemID1, RewardChoiceItemQuantity1, RewardChoiceItemID2, RewardChoiceItemQuantity2, RewardChoiceItemID3, RewardChoiceItemQuantity3, RewardChoiceItemID4, RewardChoiceItemQuantity4, RewardChoiceItemID5, RewardChoiceItemQuantity5, RewardChoiceItemID6, RewardChoiceItemQuantity6, "
        //       47                 48                     49                  50                  51                     52                 53                  54                     55                  56                  57                    58                   59                 60                      61
        "RewardFactionID1, RewardFactionValue1, RewardFactionOverride1, RewardFactionID2, RewardFactionValue2, RewardFactionOverride2, RewardFactionID3, RewardFactionValue3, RewardFactionOverride3, RewardFactionID4, RewardFactionValue4, RewardFactionOverride4, RewardFactionID5, RewardFactionValue5,  RewardFactionOverride5,"
        //    62        63    64       65
        "POIContinent, POIx, POIy, POIPriority, "
        //   66          67               68                69                70
        "LogTitle, LogDescription, QuestDescription, AreaDescription, QuestCompletionLog, "
        //      71                72                73                74                   75                     76                    77                      78
        "RequiredNpcOrGo1, RequiredNpcOrGo2, RequiredNpcOrGo3, RequiredNpcOrGo4, RequiredNpcOrGoCount1, RequiredNpcOrGoCount2, RequiredNpcOrGoCount3, RequiredNpcOrGoCount4, "
        //   79         80         81         82            83                 84                  85                86
        "ItemDrop1, ItemDrop2, ItemDrop3, ItemDrop4, ItemDropQuantity1, ItemDropQuantity2, ItemDropQuantity3, ItemDropQuantity4, "
        //      87               88               89               90               91               92                93                  94                  95                  96                  97                  98
        "RequiredItemId1, RequiredItemId2, RequiredItemId3, RequiredItemId4, RequiredItemId5, RequiredItemId6, RequiredItemCount1, RequiredItemCount2, RequiredItemCount3, RequiredItemCount4, RequiredItemCount5, RequiredItemCount6, "
        //  99          100             101             102             103
        "Unknown0, ObjectiveText1, ObjectiveText2, ObjectiveText3, ObjectiveText4"
        " FROM quest_template");
    if (!result)
    {
        TC_LOG_ERROR("server.loading", ">> Loaded 0 quests definitions. DB table `quest_template` is empty.");
        return;
    }

    // create multimap previous quest for each existed quest
    // some quests can have many previous maps set by NextQuestId in previous quest
    // for example set of race quests can lead to single not race specific quest
    do
    {
        Field* fields = result->Fetch();

        Quest* newQuest = new Quest(fields);
        _questTemplates[newQuest->GetQuestId()] = newQuest;
    } while (result->NextRow());

    std::map<uint32, uint32> usedMailTemplates;

    // Load `quest_details`
    //                                   0   1       2       3       4       5            6            7            8
    result = WorldDatabase.Query("SELECT ID, Emote1, Emote2, Emote3, Emote4, EmoteDelay1, EmoteDelay2, EmoteDelay3, EmoteDelay4 FROM quest_details");

    if (!result)
    {
        TC_LOG_ERROR("server.loading", ">> Loaded 0 quest details. DB table `quest_details` is empty.");
    }
    else
    {
        do
        {
            Field* fields = result->Fetch();
            uint32 questId = fields[0].GetUInt32();

            auto itr = _questTemplates.find(questId);
            if (itr != _questTemplates.end())
                itr->second->LoadQuestDetails(fields);
            else
                TC_LOG_ERROR("server.loading", "Table `quest_details` has data for quest %u but such quest does not exist", questId);
        } while (result->NextRow());
    }

    // Load `quest_request_items`
    //                                   0   1                2                  3
    result = WorldDatabase.Query("SELECT ID, EmoteOnComplete, EmoteOnIncomplete, CompletionText FROM quest_request_items");

    if (!result)
    {
        TC_LOG_ERROR("server.loading", ">> Loaded 0 quest request items. DB table `quest_request_items` is empty.");
    }
    else
    {
        do
        {
            Field* fields = result->Fetch();
            uint32 questId = fields[0].GetUInt32();

            auto itr = _questTemplates.find(questId);
            if (itr != _questTemplates.end())
                itr->second->LoadQuestRequestItems(fields);
            else
                TC_LOG_ERROR("server.loading", "Table `quest_request_items` has data for quest %u but such quest does not exist", questId);
        } while (result->NextRow());
    }

    // Load `quest_offer_reward`
    //                                   0   1       2       3       4       5            6            7            8            9
    result = WorldDatabase.Query("SELECT ID, Emote1, Emote2, Emote3, Emote4, EmoteDelay1, EmoteDelay2, EmoteDelay3, EmoteDelay4, RewardText FROM quest_offer_reward");

    if (!result)
    {
        TC_LOG_ERROR("server.loading", ">> Loaded 0 quest reward emotes. DB table `quest_offer_reward` is empty.");
    }
    else
    {
        do
        {
            Field* fields = result->Fetch();
            uint32 questId = fields[0].GetUInt32();

            auto itr = _questTemplates.find(questId);
            if (itr != _questTemplates.end())
                itr->second->LoadQuestOfferReward(fields);
            else
                TC_LOG_ERROR("server.loading", "Table `quest_offer_reward` has data for quest %u but such quest does not exist", questId);
        } while (result->NextRow());
    }

    // Load `quest_template_addon`
    //                                   0   1         2                 3              4            5            6               7                     8
    result = WorldDatabase.Query("SELECT ID, MaxLevel, AllowableClasses, SourceSpellID, PrevQuestID, NextQuestID, ExclusiveGroup, RewardMailTemplateID, RewardMailDelay, "
        //9               10                   11                     12                     13                   14                   15                 16                     17
        "RequiredSkillID, RequiredSkillPoints, RequiredMinRepFaction, RequiredMaxRepFaction, RequiredMinRepValue, RequiredMaxRepValue, ProvidedItemCount, RewardMailSenderEntry, SpecialFlags FROM quest_template_addon LEFT JOIN quest_mail_sender ON Id=QuestId");

    if (!result)
    {
        TC_LOG_ERROR("server.loading", ">> Loaded 0 quest template addons. DB table `quest_template_addon` is empty.");
    }
    else
    {
        do
        {
            Field* fields = result->Fetch();
            uint32 questId = fields[0].GetUInt32();

            auto itr = _questTemplates.find(questId);
            if (itr != _questTemplates.end())
                itr->second->LoadQuestTemplateAddon(fields);
            else
                TC_LOG_ERROR("server.loading", "Table `quest_template_addon` has data for quest %u but such quest does not exist", questId);
        } while (result->NextRow());
    }

    // Post processing
    for (QuestMap::iterator iter = _questTemplates.begin(); iter != _questTemplates.end(); ++iter)
    {
        // skip post-loading checks for disabled quests
        if (DisableMgr::IsDisabledFor(DISABLE_TYPE_QUEST, iter->first, nullptr))
            continue;

        Quest * qinfo = iter->second;

        // additional quest integrity checks (GO, creature_template and item_template must be loaded already)

        if (qinfo->GetQuestMethod() >= 3)
            TC_LOG_ERROR("sql.sql", "Quest %u has `Method` = %u, expected values are 0, 1 or 2.", qinfo->GetQuestId(), qinfo->GetQuestMethod());

        if (qinfo->SpecialFlags & ~QUEST_SPECIAL_FLAGS_DB_ALLOWED)
        {
            TC_LOG_ERROR("sql.sql", "Quest %u has `SpecialFlags` = %u > max allowed value. Correct `SpecialFlags` to value <= %u",
                qinfo->GetQuestId(), qinfo->SpecialFlags, QUEST_SPECIAL_FLAGS_DB_ALLOWED);
            qinfo->SpecialFlags &= QUEST_SPECIAL_FLAGS_DB_ALLOWED;
        }

        if (qinfo->Flags & QUEST_FLAGS_DAILY && qinfo->Flags & QUEST_FLAGS_WEEKLY)
        {
            TC_LOG_ERROR("sql.sql", "Weekly Quest %u is marked as daily quest in `Flags`, removed daily flag.", qinfo->GetQuestId());
            qinfo->Flags &= ~QUEST_FLAGS_DAILY;
        }

        if (qinfo->Flags & QUEST_FLAGS_DAILY)
        {
            if (!(qinfo->SpecialFlags & QUEST_SPECIAL_FLAGS_REPEATABLE))
            {
                TC_LOG_ERROR("sql.sql", "Daily Quest %u not marked as repeatable in `SpecialFlags`, added.", qinfo->GetQuestId());
                qinfo->SpecialFlags |= QUEST_SPECIAL_FLAGS_REPEATABLE;
            }
        }

        if (qinfo->Flags & QUEST_FLAGS_WEEKLY)
        {
            if (!(qinfo->SpecialFlags & QUEST_SPECIAL_FLAGS_REPEATABLE))
            {
                TC_LOG_ERROR("sql.sql", "Weekly Quest %u not marked as repeatable in `SpecialFlags`, added.", qinfo->GetQuestId());
                qinfo->SpecialFlags |= QUEST_SPECIAL_FLAGS_REPEATABLE;
            }
        }

        if (qinfo->SpecialFlags & QUEST_SPECIAL_FLAGS_MONTHLY)
        {
            if (!(qinfo->SpecialFlags & QUEST_SPECIAL_FLAGS_REPEATABLE))
            {
                TC_LOG_ERROR("sql.sql", "Monthly quest %u not marked as repeatable in `SpecialFlags`, added.", qinfo->GetQuestId());
                qinfo->SpecialFlags |= QUEST_SPECIAL_FLAGS_REPEATABLE;
            }
        }

        if (qinfo->Flags & QUEST_FLAGS_TRACKING)
        {
            // at auto-reward can be rewarded only RewardChoiceItemId[0]
            for (int j = 1; j < QUEST_REWARD_CHOICES_COUNT; ++j )
            {
                if (uint32 id = qinfo->RewardChoiceItemId[j])
                {
                    TC_LOG_ERROR("sql.sql", "Quest %u has `RewardChoiceItemId%d` = %u but item from `RewardChoiceItemId%d` can't be rewarded with quest flag QUEST_FLAGS_TRACKING.",
                        qinfo->GetQuestId(), j+1, id, j+1);
                    // no changes, quest ignore this data
                }
            }
        }

        // client quest log visual (area case)
        if (qinfo->ZoneOrSort > 0)
        {
            if (!sAreaTableStore.LookupEntry(qinfo->ZoneOrSort))
            {
                TC_LOG_ERROR("sql.sql", "Quest %u has `ZoneOrSort` = %u (zone case) but zone with this id does not exist.",
                    qinfo->GetQuestId(), qinfo->ZoneOrSort);
                // no changes, quest not dependent from this value but can have problems at client
            }
        }
        // client quest log visual (sort case)
        if (qinfo->ZoneOrSort < 0)
        {
            QuestSortEntry const* qSort = sQuestSortStore.LookupEntry(-int32(qinfo->ZoneOrSort));
            if (!qSort)
            {
                TC_LOG_ERROR("sql.sql", "Quest %u has `ZoneOrSort` = %i (sort case) but quest sort with this id does not exist.",
                    qinfo->GetQuestId(), qinfo->ZoneOrSort);
                // no changes, quest not dependent from this value but can have problems at client (note some may be 0, we must allow this so no check)
            }
            //check for proper RequiredSkillId value (skill case)
            if (uint32 skill_id = SkillByQuestSort(-int32(qinfo->ZoneOrSort)))
            {
                if (qinfo->RequiredSkillId != skill_id)
                {
                    TC_LOG_ERROR("sql.sql", "Quest %u has `ZoneOrSort` = %i but `RequiredSkillId` does not have a corresponding value (%d).",
                        qinfo->GetQuestId(), qinfo->ZoneOrSort, skill_id);
                    //override, and force proper value here?
                }
            }
        }

        // RequiredClasses, can be 0/CLASSMASK_ALL_PLAYABLE to allow any class
        if (qinfo->RequiredClasses)
        {
            if (!(qinfo->RequiredClasses & CLASSMASK_ALL_PLAYABLE))
            {
                TC_LOG_ERROR("sql.sql", "Quest %u does not contain any playable classes in `RequiredClasses` (%u), value set to 0 (all classes).", qinfo->GetQuestId(), qinfo->RequiredClasses);
                    qinfo->RequiredClasses = 0;
            }
        }
        // AllowableRaces, can be 0/RACEMASK_ALL_PLAYABLE to allow any race
        if (qinfo->AllowableRaces)
            {
            if (!(qinfo->AllowableRaces & RACEMASK_ALL_PLAYABLE))
                {
                    TC_LOG_ERROR("sql.sql", "Quest %u does not contain any playable races in `AllowableRaces` (%u), value set to 0 (all races).", qinfo->GetQuestId(), qinfo->AllowableRaces);
                    qinfo->AllowableRaces = 0;
                }
            }
        // RequiredSkillId, can be 0
        if (qinfo->RequiredSkillId)
        {
            if (!sSkillLineStore.LookupEntry(qinfo->RequiredSkillId))
            {
                TC_LOG_ERROR("sql.sql", "Quest %u has `RequiredSkillId` = %u but this skill does not exist",
                    qinfo->GetQuestId(), qinfo->RequiredSkillId);
            }
        }

        if (qinfo->RequiredSkillPoints)
        {
            if (qinfo->RequiredSkillPoints > sWorld->GetConfigMaxSkillValue())
            {
                TC_LOG_ERROR("sql.sql", "Quest %u has `RequiredSkillPoints` = %u but max possible skill is %u, quest can't be done.",
                    qinfo->GetQuestId(), qinfo->RequiredSkillPoints, sWorld->GetConfigMaxSkillValue());
                // no changes, quest can't be done for this requirement
            }
        }
        // else Skill quests can have 0 skill level, this is ok

        if (qinfo->RequiredFactionId2 && !sFactionStore.LookupEntry(qinfo->RequiredFactionId2))
        {
            TC_LOG_ERROR("sql.sql", "Quest %u has `RequiredFactionId2` = %u but faction template %u does not exist, quest can't be done.",
                qinfo->GetQuestId(), qinfo->RequiredFactionId2, qinfo->RequiredFactionId2);
            // no changes, quest can't be done for this requirement
        }

        if (qinfo->RequiredFactionId1 && !sFactionStore.LookupEntry(qinfo->RequiredFactionId1))
        {
            TC_LOG_ERROR("sql.sql", "Quest %u has `RequiredFactionId1` = %u but faction template %u does not exist, quest can't be done.",
                qinfo->GetQuestId(), qinfo->RequiredFactionId1, qinfo->RequiredFactionId1);
            // no changes, quest can't be done for this requirement
        }

        if (qinfo->RequiredMinRepFaction && !sFactionStore.LookupEntry(qinfo->RequiredMinRepFaction))
        {
            TC_LOG_ERROR("sql.sql", "Quest %u has `RequiredMinRepFaction` = %u but faction template %u does not exist, quest can't be done.",
                qinfo->GetQuestId(), qinfo->RequiredMinRepFaction, qinfo->RequiredMinRepFaction);
            // no changes, quest can't be done for this requirement
        }

        if (qinfo->RequiredMaxRepFaction && !sFactionStore.LookupEntry(qinfo->RequiredMaxRepFaction))
        {
            TC_LOG_ERROR("sql.sql", "Quest %u has `RequiredMaxRepFaction` = %u but faction template %u does not exist, quest can't be done.",
                qinfo->GetQuestId(), qinfo->RequiredMaxRepFaction, qinfo->RequiredMaxRepFaction);
            // no changes, quest can't be done for this requirement
        }

        if (qinfo->RequiredMinRepValue && qinfo->RequiredMinRepValue > ReputationMgr::Reputation_Cap)
        {
            TC_LOG_ERROR("sql.sql", "Quest %u has `RequiredMinRepValue` = %d but max reputation is %u, quest can't be done.",
                qinfo->GetQuestId(), qinfo->RequiredMinRepValue, ReputationMgr::Reputation_Cap);
            // no changes, quest can't be done for this requirement
        }

        if (qinfo->RequiredMinRepValue && qinfo->RequiredMaxRepValue && qinfo->RequiredMaxRepValue <= qinfo->RequiredMinRepValue)
        {
            TC_LOG_ERROR("sql.sql", "Quest %u has `RequiredMaxRepValue` = %d and `RequiredMinRepValue` = %d, quest can't be done.",
                qinfo->GetQuestId(), qinfo->RequiredMaxRepValue, qinfo->RequiredMinRepValue);
            // no changes, quest can't be done for this requirement
        }

        if (!qinfo->RequiredFactionId1 && qinfo->RequiredFactionValue1 != 0)
        {
            TC_LOG_ERROR("sql.sql", "Quest %u has `RequiredFactionValue1` = %d but `RequiredFactionId1` is 0, value has no effect",
                qinfo->GetQuestId(), qinfo->RequiredFactionValue1);
            // warning
        }

        if (!qinfo->RequiredFactionId2 && qinfo->RequiredFactionValue2 != 0)
        {
            TC_LOG_ERROR("sql.sql", "Quest %u has `RequiredFactionValue2` = %d but `RequiredFactionId2` is 0, value has no effect",
                qinfo->GetQuestId(), qinfo->RequiredFactionValue2);
            // warning
        }

        if (!qinfo->RequiredMinRepFaction && qinfo->RequiredMinRepValue != 0)
        {
            TC_LOG_ERROR("sql.sql", "Quest %u has `RequiredMinRepValue` = %d but `RequiredMinRepFaction` is 0, value has no effect",
                qinfo->GetQuestId(), qinfo->RequiredMinRepValue);
            // warning
        }

        if (!qinfo->RequiredMaxRepFaction && qinfo->RequiredMaxRepValue != 0)
        {
            TC_LOG_ERROR("sql.sql", "Quest %u has `RequiredMaxRepValue` = %d but `RequiredMaxRepFaction` is 0, value has no effect",
                qinfo->GetQuestId(), qinfo->RequiredMaxRepValue);
            // warning
        }

        if (qinfo->RewardTitleId && !sCharTitlesStore.LookupEntry(qinfo->RewardTitleId))
        {
            TC_LOG_ERROR("sql.sql", "Quest %u has `RewardTitleId` = %u but CharTitle Id %u does not exist, quest can't be rewarded with title.",
                qinfo->GetQuestId(), qinfo->GetCharTitleId(), qinfo->GetCharTitleId());
            qinfo->RewardTitleId = 0;
            // quest can't reward this title
        }

        if (qinfo->StartItem)
        {
            if (!sObjectMgr->GetItemTemplate(qinfo->StartItem))
            {
                TC_LOG_ERROR("sql.sql", "Quest %u has `StartItem` = %u but item with entry %u does not exist, quest can't be done.",
                    qinfo->GetQuestId(), qinfo->StartItem, qinfo->StartItem);
                qinfo->StartItem = 0;                       // quest can't be done for this requirement
            }
            else if (qinfo->StartItemCount == 0)
            {
                TC_LOG_ERROR("sql.sql", "Quest %u has `StartItem` = %u but `StartItemCount` = 0, set to 1 but need fix in DB.",
                    qinfo->GetQuestId(), qinfo->StartItem);
                qinfo->StartItemCount = 1;                    // update to 1 for allow quest work for backward compatibility with DB
            }
        }
        else if (qinfo->StartItemCount>0)
        {
            TC_LOG_ERROR("sql.sql", "Quest %u has `StartItem` = 0 but `StartItemCount` = %u, useless value.",
                qinfo->GetQuestId(), qinfo->StartItemCount);
            qinfo->StartItemCount=0;                          // no quest work changes in fact
        }

        if (qinfo->SourceSpellid)
        {
            SpellInfo const* spellInfo = sSpellMgr->GetSpellInfo(qinfo->SourceSpellid);
            if (!spellInfo)
            {
                TC_LOG_ERROR("sql.sql", "Quest %u has `SourceSpellid` = %u but spell %u doesn't exist, quest can't be done.",
                    qinfo->GetQuestId(), qinfo->SourceSpellid, qinfo->SourceSpellid);
                qinfo->SourceSpellid = 0;                        // quest can't be done for this requirement
            }
            else if (!SpellMgr::IsSpellValid(spellInfo))
            {
                TC_LOG_ERROR("sql.sql", "Quest %u has `SourceSpellid` = %u but spell %u is broken, quest can't be done.",
                    qinfo->GetQuestId(), qinfo->SourceSpellid, qinfo->SourceSpellid);
                qinfo->SourceSpellid = 0;                        // quest can't be done for this requirement
            }
        }

        for (uint8 j = 0; j < QUEST_ITEM_OBJECTIVES_COUNT; ++j)
        {
            uint32 id = qinfo->RequiredItemId[j];
            if (id)
            {
                if (qinfo->RequiredItemCount[j] == 0)
                {
                    TC_LOG_ERROR("sql.sql", "Quest %u has `RequiredItemId%d` = %u but `RequiredItemCount%d` = 0, quest can't be done.",
                        qinfo->GetQuestId(), j+1, id, j+1);
                    // no changes, quest can't be done for this requirement
                }

                qinfo->SetSpecialFlag(QUEST_SPECIAL_FLAGS_DELIVER);

                if (!sObjectMgr->GetItemTemplate(id))
                {
                    TC_LOG_ERROR("sql.sql", "Quest %u has `RequiredItemId%d` = %u but item with entry %u does not exist, quest can't be done.",
                        qinfo->GetQuestId(), j+1, id, id);
                    qinfo->RequiredItemCount[j] = 0;             // prevent incorrect work of quest
                }
            }
            else if (qinfo->RequiredItemCount[j]>0)
            {
                TC_LOG_ERROR("sql.sql", "Quest %u has `RequiredItemId%d` = 0 but `RequiredItemCount%d` = %u, quest can't be done.",
                    qinfo->GetQuestId(), j+1, j+1, qinfo->RequiredItemCount[j]);
                qinfo->RequiredItemCount[j] = 0;                 // prevent incorrect work of quest
            }
        }

        for (uint8 j = 0; j < QUEST_SOURCE_ITEM_IDS_COUNT; ++j)
        {
            uint32 id = qinfo->ItemDrop[j];
            if (id)
            {
                if (!sObjectMgr->GetItemTemplate(id))
                {
                    TC_LOG_ERROR("sql.sql", "Quest %u has `ItemDrop%d` = %u but item with entry %u does not exist, quest can't be done.",
                        qinfo->GetQuestId(), j+1, id, id);
                    // no changes, quest can't be done for this requirement
                }
            }
            else
            {
                if (qinfo->ItemDropQuantity[j]>0)
                {
                    TC_LOG_ERROR("sql.sql", "Quest %u has `ItemDrop%d` = 0 but `ItemDropQuantity%d` = %u.",
                        qinfo->GetQuestId(), j+1, j+1, qinfo->ItemDropQuantity[j]);
                    // no changes, quest ignore this data
                }
            }
        }

        for (uint8 j = 0; j < QUEST_OBJECTIVES_COUNT; ++j)
        {
            int32 id = qinfo->RequiredNpcOrGo[j];
            if (id < 0 && !sObjectMgr->GetGameObjectTemplate(-id))
            {
                TC_LOG_ERROR("sql.sql", "Quest %u has `RequiredNpcOrGo%d` = %i but gameobject %u does not exist, quest can't be done.",
                    qinfo->GetQuestId(), j+1, id, uint32(-id));
                qinfo->RequiredNpcOrGo[j] = 0;            // quest can't be done for this requirement
            }

            if (id > 0 && !sObjectMgr->GetCreatureTemplate(id))
            {
                TC_LOG_ERROR("sql.sql", "Quest %u has `RequiredNpcOrGo%d` = %i but creature with entry %u does not exist, quest can't be done.",
                    qinfo->GetQuestId(), j+1, id, uint32(id));
                qinfo->RequiredNpcOrGo[j] = 0;            // quest can't be done for this requirement
            }

            if (id)
            {
                // In fact SpeakTo and Kill are quite same: either you can speak to mob:SpeakTo or you can't:Kill/Cast

                qinfo->SetSpecialFlag(QUEST_SPECIAL_FLAGS_KILL | QUEST_SPECIAL_FLAGS_CAST | QUEST_SPECIAL_FLAGS_SPEAKTO);

                if (!qinfo->RequiredNpcOrGoCount[j])
                {
                    TC_LOG_ERROR("sql.sql", "Quest %u has `RequiredNpcOrGo%d` = %u but `RequiredNpcOrGoCount%d` = 0, quest can't be done.",
                        qinfo->GetQuestId(), j+1, id, j+1);
                    // no changes, quest can be incorrectly done, but we already report this
                }
            }
            else if (qinfo->RequiredNpcOrGoCount[j]>0)
            {
                TC_LOG_ERROR("sql.sql", "Quest %u has `RequiredNpcOrGo%d` = 0 but `RequiredNpcOrGoCount%d` = %u.",
                    qinfo->GetQuestId(), j+1, j+1, qinfo->RequiredNpcOrGoCount[j]);
                // no changes, quest ignore this data
            }
        }

        for (uint8 j = 0; j < QUEST_REWARD_CHOICES_COUNT; ++j)
        {
            uint32 id = qinfo->RewardChoiceItemId[j];
            if (id)
            {
                if (!sObjectMgr->GetItemTemplate(id))
                {
                    TC_LOG_ERROR("sql.sql", "Quest %u has `RewardChoiceItemId%d` = %u but item with entry %u does not exist, quest will not reward this item.",
                        qinfo->GetQuestId(), j+1, id, id);
                    qinfo->RewardChoiceItemId[j] = 0;          // no changes, quest will not reward this
                }

                if (!qinfo->RewardChoiceItemCount[j])
                {
                    TC_LOG_ERROR("sql.sql", "Quest %u has `RewardChoiceItemId%d` = %u but `RewardChoiceItemCount%d` = 0, quest can't be done.",
                        qinfo->GetQuestId(), j+1, id, j+1);
                    // no changes, quest can't be done
                }
            }
            else if (qinfo->RewardChoiceItemCount[j]>0)
            {
                TC_LOG_ERROR("sql.sql", "Quest %u has `RewardChoiceItemId%d` = 0 but `RewardChoiceItemCount%d` = %u.",
                    qinfo->GetQuestId(), j+1, j+1, qinfo->RewardChoiceItemCount[j]);
                // no changes, quest ignore this data
            }
        }

        for (uint8 j = 0; j < QUEST_REWARDS_COUNT; ++j)
        {
            uint32 id = qinfo->RewardItemId[j];
            if (id)
            {
                if (!sObjectMgr->GetItemTemplate(id))
                {
                    TC_LOG_ERROR("sql.sql", "Quest %u has `RewardItemId%d` = %u but item with entry %u does not exist, quest will not reward this item.",
                        qinfo->GetQuestId(), j+1, id, id);
                    qinfo->RewardItemId[j] = 0;                // no changes, quest will not reward this item
                }

                if (!qinfo->RewardItemIdCount[j])
                {
                    TC_LOG_ERROR("sql.sql", "Quest %u has `RewardItemId%d` = %u but `RewardItemIdCount%d` = 0, quest will not reward this item.",
                        qinfo->GetQuestId(), j+1, id, j+1);
                    // no changes
                }
            }
            else if (qinfo->RewardItemIdCount[j]>0)
            {
                TC_LOG_ERROR("sql.sql", "Quest %u has `RewardItemId%d` = 0 but `RewardItemIdCount%d` = %u.",
                    qinfo->GetQuestId(), j+1, j+1, qinfo->RewardItemIdCount[j]);
                // no changes, quest ignore this data
            }
        }

        for (uint8 j = 0; j < QUEST_REPUTATIONS_COUNT; ++j)
        {
            if (qinfo->RewardFactionId[j])
            {
                if (abs(qinfo->RewardFactionValueId[j]) > 9)
                {
               TC_LOG_ERROR("sql.sql", "Quest %u has RewardFactionValueId%d = %i. That is outside the range of valid values (-9 to 9).", qinfo->GetQuestId(), j+1, qinfo->RewardFactionValueId[j]);
                }
                if (!sFactionStore.LookupEntry(qinfo->RewardFactionId[j]))
                {
                    TC_LOG_ERROR("sql.sql", "Quest %u has `RewardFactionId%d` = %u but raw faction (faction.dbc) %u does not exist, quest will not reward reputation for this faction.", qinfo->GetQuestId(), j+1, qinfo->RewardFactionId[j], qinfo->RewardFactionId[j]);
                    qinfo->RewardFactionId[j] = 0;            // quest will not reward this
                }
            }

            else if (qinfo->RewardFactionValueIdOverride[j] != 0)
            {
                TC_LOG_ERROR("sql.sql", "Quest %u has `RewardFactionId%d` = 0 but `RewardFactionValueIdOverride%d` = %i.",
                    qinfo->GetQuestId(), j+1, j+1, qinfo->RewardFactionValueIdOverride[j]);
                // no changes, quest ignore this data
            }
        }

        if (qinfo->RewardDisplaySpell)
        {
            SpellInfo const* spellInfo = sSpellMgr->GetSpellInfo(qinfo->RewardDisplaySpell);

            if (!spellInfo)
            {
                TC_LOG_ERROR("sql.sql", "Quest %u has `RewardDisplaySpell` = %u but spell %u does not exist, spell removed as display reward.",
                    qinfo->GetQuestId(), qinfo->RewardDisplaySpell, qinfo->RewardDisplaySpell);
                qinfo->RewardDisplaySpell = 0;                        // no spell reward will display for this quest
            }

            else if (!SpellMgr::IsSpellValid(spellInfo))
            {
                TC_LOG_ERROR("sql.sql", "Quest %u has `RewardDisplaySpell` = %u but spell %u is broken, quest will not have a spell reward.",
                    qinfo->GetQuestId(), qinfo->RewardDisplaySpell, qinfo->RewardDisplaySpell);
                qinfo->RewardDisplaySpell = 0;                        // no spell reward will display for this quest
            }

            else if (GetTalentSpellCost(qinfo->RewardDisplaySpell))
            {
                TC_LOG_ERROR("sql.sql", "Quest %u has `RewardDisplaySpell` = %u but spell %u is talent, quest will not have a spell reward.",
                    qinfo->GetQuestId(), qinfo->RewardDisplaySpell, qinfo->RewardDisplaySpell);
                qinfo->RewardDisplaySpell = 0;                        // no spell reward will display for this quest
            }
        }

        if (qinfo->RewardSpell > 0)
        {
            SpellInfo const* spellInfo = sSpellMgr->GetSpellInfo(qinfo->RewardSpell);

            if (!spellInfo)
            {
                TC_LOG_ERROR("sql.sql", "Quest %u has `RewardSpell` = %u but spell %u does not exist, quest will not have a spell reward.",
                    qinfo->GetQuestId(), qinfo->RewardSpell, qinfo->RewardSpell);
                qinfo->RewardSpell = 0;                    // no spell will be cast on player
            }

            else if (!SpellMgr::IsSpellValid(spellInfo))
            {
                TC_LOG_ERROR("sql.sql", "Quest %u has `RewardSpell` = %u but spell %u is broken, quest will not have a spell reward.",
                    qinfo->GetQuestId(), qinfo->RewardSpell, qinfo->RewardSpell);
                qinfo->RewardSpell = 0;                    // no spell will be cast on player
            }

            else if (GetTalentSpellCost(qinfo->RewardSpell))
            {
                TC_LOG_ERROR("sql.sql", "Quest %u has `RewardDisplaySpell` = %u but spell %u is talent, quest will not have a spell reward.",
                    qinfo->GetQuestId(), qinfo->RewardSpell, qinfo->RewardSpell);
                qinfo->RewardSpell = 0;                    // no spell will be cast on player
            }
        }

        if (qinfo->RewardMailTemplateId)
        {
            if (!sMailTemplateStore.LookupEntry(qinfo->RewardMailTemplateId))
            {
                TC_LOG_ERROR("sql.sql", "Quest %u has `RewardMailTemplateId` = %u but mail template  %u does not exist, quest will not have a mail reward.",
                    qinfo->GetQuestId(), qinfo->RewardMailTemplateId, qinfo->RewardMailTemplateId);
                qinfo->RewardMailTemplateId = 0;               // no mail will send to player
                qinfo->RewardMailDelay = 0;                // no mail will send to player
                qinfo->RewardMailSenderEntry = 0;
            }
            else if (usedMailTemplates.find(qinfo->RewardMailTemplateId) != usedMailTemplates.end())
            {
                std::map<uint32, uint32>::const_iterator used_mt_itr = usedMailTemplates.find(qinfo->RewardMailTemplateId);
                TC_LOG_ERROR("sql.sql", "Quest %u has `RewardMailTemplateId` = %u but mail template  %u already used for quest %u, quest will not have a mail reward.",
                    qinfo->GetQuestId(), qinfo->RewardMailTemplateId, qinfo->RewardMailTemplateId, used_mt_itr->second);
                qinfo->RewardMailTemplateId = 0;               // no mail will send to player
                qinfo->RewardMailDelay = 0;                // no mail will send to player
                qinfo->RewardMailSenderEntry = 0;
            }
            else
                usedMailTemplates[qinfo->RewardMailTemplateId] = qinfo->GetQuestId();
        }

        if (qinfo->RewardNextQuest)
        {
            QuestMap::iterator qNextItr = _questTemplates.find(qinfo->RewardNextQuest);
            if (qNextItr == _questTemplates.end())
            {
                TC_LOG_ERROR("sql.sql", "Quest %u has `RewardNextQuest` = %u but quest %u does not exist, quest chain will not work.",
                    qinfo->GetQuestId(), qinfo->RewardNextQuest, qinfo->RewardNextQuest);
                qinfo->RewardNextQuest = 0;
            }
            else
                qNextItr->second->prevChainQuests.push_back(qinfo->GetQuestId());
        }

        // fill additional data stores
        if (qinfo->PrevQuestId)
        {
            if (_questTemplates.find(abs(qinfo->GetPrevQuestId())) == _questTemplates.end())
            {
                TC_LOG_ERROR("sql.sql", "Quest %d has PrevQuestId %i, but no such quest", qinfo->GetQuestId(), qinfo->GetPrevQuestId());
            }
            else
            {
                qinfo->prevQuests.push_back(qinfo->PrevQuestId);
            }
        }

        if (qinfo->NextQuestId)
        {
            QuestMap::iterator qNextItr = _questTemplates.find(abs(qinfo->GetNextQuestId()));
            if (qNextItr == _questTemplates.end())
            {
                TC_LOG_ERROR("sql.sql", "Quest %d has NextQuestId %i, but no such quest", qinfo->GetQuestId(), qinfo->GetNextQuestId());
            }
            else
            {
                int32 signedQuestId = qinfo->NextQuestId < 0 ? -int32(qinfo->GetQuestId()) : int32(qinfo->GetQuestId());
                qNextItr->second->prevQuests.push_back(signedQuestId);
            }
        }

        if (qinfo->ExclusiveGroup)
            mExclusiveQuestGroups.insert(std::pair<int32, uint32>(qinfo->ExclusiveGroup, qinfo->GetQuestId()));
        if (qinfo->TimeAllowed)
            qinfo->SetSpecialFlag(QUEST_SPECIAL_FLAGS_TIMED);
        if (qinfo->RequiredPlayerKills)
            qinfo->SetSpecialFlag(QUEST_SPECIAL_FLAGS_PLAYER_KILL);
    }

    // check QUEST_SPECIAL_FLAGS_EXPLORATION_OR_EVENT for spell with SPELL_EFFECT_QUEST_COMPLETE
    for (uint32 i = 0; i < sSpellMgr->GetSpellInfoStoreSize(); ++i)
    {
        SpellInfo const* spellInfo = sSpellMgr->GetSpellInfo(i);
        if (!spellInfo)
            continue;

        for (uint8 j = 0; j < MAX_SPELL_EFFECTS; ++j)
        {
            if (spellInfo->Effects[j].Effect != SPELL_EFFECT_QUEST_COMPLETE)
                continue;

            uint32 quest_id = spellInfo->Effects[j].MiscValue;

            Quest const* quest = GetQuestTemplate(quest_id);

            // some quest referenced in spells not exist (outdated spells)
            if (!quest)
                continue;

            if (!quest->HasSpecialFlag(QUEST_SPECIAL_FLAGS_EXPLORATION_OR_EVENT))
            {
                TC_LOG_ERROR("sql.sql", "Spell (id: %u) have SPELL_EFFECT_QUEST_COMPLETE for quest %u, but quest not have flag QUEST_SPECIAL_FLAGS_EXPLORATION_OR_EVENT. Quest flags must be fixed, quest modified to enable objective.", spellInfo->Id, quest_id);

                // this will prevent quest completing without objective
                const_cast<Quest*>(quest)->SetSpecialFlag(QUEST_SPECIAL_FLAGS_EXPLORATION_OR_EVENT);
            }
        }
    }

    TC_LOG_INFO("server.loading", ">> Loaded %lu quests definitions in %u ms", (unsigned long)_questTemplates.size(), GetMSTimeDiffToNow(oldMSTime));
}

void ObjectMgr::LoadQuestLocales()
{
    uint32 oldMSTime = getMSTime();

    _questLocaleStore.clear();                                // need for reload case

    QueryResult result = WorldDatabase.Query("SELECT Id, "
        "Title_loc1, Details_loc1, Objectives_loc1, OfferRewardText_loc1, RequestItemsText_loc1, EndText_loc1, CompletedText_loc1, ObjectiveText1_loc1, ObjectiveText2_loc1, ObjectiveText3_loc1, ObjectiveText4_loc1, "
        "Title_loc2, Details_loc2, Objectives_loc2, OfferRewardText_loc2, RequestItemsText_loc2, EndText_loc2, CompletedText_loc2, ObjectiveText1_loc2, ObjectiveText2_loc2, ObjectiveText3_loc2, ObjectiveText4_loc2, "
        "Title_loc3, Details_loc3, Objectives_loc3, OfferRewardText_loc3, RequestItemsText_loc3, EndText_loc3, CompletedText_loc3, ObjectiveText1_loc3, ObjectiveText2_loc3, ObjectiveText3_loc3, ObjectiveText4_loc3, "
        "Title_loc4, Details_loc4, Objectives_loc4, OfferRewardText_loc4, RequestItemsText_loc4, EndText_loc4, CompletedText_loc4, ObjectiveText1_loc4, ObjectiveText2_loc4, ObjectiveText3_loc4, ObjectiveText4_loc4, "
        "Title_loc5, Details_loc5, Objectives_loc5, OfferRewardText_loc5, RequestItemsText_loc5, EndText_loc5, CompletedText_loc5, ObjectiveText1_loc5, ObjectiveText2_loc5, ObjectiveText3_loc5, ObjectiveText4_loc5, "
        "Title_loc6, Details_loc6, Objectives_loc6, OfferRewardText_loc6, RequestItemsText_loc6, EndText_loc6, CompletedText_loc6, ObjectiveText1_loc6, ObjectiveText2_loc6, ObjectiveText3_loc6, ObjectiveText4_loc6, "
        "Title_loc7, Details_loc7, Objectives_loc7, OfferRewardText_loc7, RequestItemsText_loc7, EndText_loc7, CompletedText_loc7, ObjectiveText1_loc7, ObjectiveText2_loc7, ObjectiveText3_loc7, ObjectiveText4_loc7, "
        "Title_loc8, Details_loc8, Objectives_loc8, OfferRewardText_loc8, RequestItemsText_loc8, EndText_loc8, CompletedText_loc8, ObjectiveText1_loc8, ObjectiveText2_loc8, ObjectiveText3_loc8, ObjectiveText4_loc8"
        " FROM locales_quest");

    if (!result)
        return;

    do
    {
        Field* fields = result->Fetch();

        uint32 entry = fields[0].GetUInt32();

        QuestLocale& data = _questLocaleStore[entry];

        for (uint8 i = TOTAL_LOCALES - 1; i > 0; --i)
        {
            LocaleConstant locale = (LocaleConstant) i;

            AddLocaleString(fields[1 + 11 * (i - 1)].GetString(), locale, data.Title);
            AddLocaleString(fields[1 + 11 * (i - 1) + 1].GetString(), locale, data.Details);
            AddLocaleString(fields[1 + 11 * (i - 1) + 2].GetString(), locale, data.Objectives);
            AddLocaleString(fields[1 + 11 * (i - 1) + 3].GetString(), locale, data.OfferRewardText);
            AddLocaleString(fields[1 + 11 * (i - 1) + 4].GetString(), locale, data.RequestItemsText);
            AddLocaleString(fields[1 + 11 * (i - 1) + 5].GetString(), locale, data.AreaDescription);
            AddLocaleString(fields[1 + 11 * (i - 1) + 6].GetString(), locale, data.CompletedText);

            for (uint8 k = 0; k < 4; ++k)
                AddLocaleString(fields[1 + 11 * (i - 1) + 7 + k].GetString(), locale, data.ObjectiveText[k]);
        }
    } while (result->NextRow());

    TC_LOG_INFO("server.loading", ">> Loaded %u Quest locale strings in %u ms", uint32(_questLocaleStore.size()), GetMSTimeDiffToNow(oldMSTime));
}

void ObjectMgr::LoadScripts(ScriptsType type)
{
    uint32 oldMSTime = getMSTime();

    ScriptMapMap* scripts = GetScriptsMapByType(type);
    if (!scripts)
        return;

    std::string tableName = GetScriptsTableNameByType(type);
    if (tableName.empty())
        return;

    if (sMapMgr->IsScriptScheduled())                    // function cannot be called when scripts are in use.
        return;

    TC_LOG_INFO("server.loading", "Loading %s...", tableName.c_str());

    scripts->clear();                                       // need for reload support

    bool isSpellScriptTable = (type == SCRIPTS_SPELL);
    //                                                 0    1       2         3         4          5    6  7  8  9
    QueryResult result = WorldDatabase.PQuery("SELECT id, delay, command, datalong, datalong2, dataint, x, y, z, o%s FROM %s", isSpellScriptTable ? ", effIndex" : "", tableName.c_str());

    if (!result)
    {
        TC_LOG_INFO("server.loading", ">> Loaded 0 script definitions. DB table `%s` is empty!", tableName.c_str());
        return;
    }

    uint32 count = 0;

    do
    {
        Field* fields = result->Fetch();
        ScriptInfo tmp;
        tmp.type      = type;
        tmp.id           = fields[0].GetUInt32();
        if (isSpellScriptTable)
            tmp.id      |= fields[10].GetUInt8() << 24;
        tmp.delay        = fields[1].GetUInt32();
        tmp.command      = ScriptCommands(fields[2].GetUInt32());
        tmp.Raw.nData[0] = fields[3].GetUInt32();
        tmp.Raw.nData[1] = fields[4].GetUInt32();
        tmp.Raw.nData[2] = fields[5].GetInt32();
        tmp.Raw.fData[0] = fields[6].GetFloat();
        tmp.Raw.fData[1] = fields[7].GetFloat();
        tmp.Raw.fData[2] = fields[8].GetFloat();
        tmp.Raw.fData[3] = fields[9].GetFloat();

        // generic command args check
        switch (tmp.command)
        {
            case SCRIPT_COMMAND_TALK:
            {
                if (tmp.Talk.ChatType > CHAT_TYPE_WHISPER && tmp.Talk.ChatType != CHAT_MSG_RAID_BOSS_WHISPER)
                {
                    TC_LOG_ERROR("sql.sql", "Table `%s` has invalid talk type (datalong = %u) in SCRIPT_COMMAND_TALK for script id %u",
                        tableName.c_str(), tmp.Talk.ChatType, tmp.id);
                    continue;
                }
                if (!sObjectMgr->GetBroadcastText(uint32(tmp.Talk.TextID)))
                {
                    TC_LOG_ERROR("sql.sql", "Table `%s` has invalid talk text id (dataint = %i) in SCRIPT_COMMAND_TALK for script id %u",
                        tableName.c_str(), tmp.Talk.TextID, tmp.id);
                    continue;
                }

                break;
            }

            case SCRIPT_COMMAND_EMOTE:
            {
                if (!sEmotesStore.LookupEntry(tmp.Emote.EmoteID))
                {
                    TC_LOG_ERROR("sql.sql", "Table `%s` has invalid emote id (datalong = %u) in SCRIPT_COMMAND_EMOTE for script id %u",
                        tableName.c_str(), tmp.Emote.EmoteID, tmp.id);
                    continue;
                }
                break;
            }

            case SCRIPT_COMMAND_TELEPORT_TO:
            {
                if (!sMapStore.LookupEntry(tmp.TeleportTo.MapID))
                {
                    TC_LOG_ERROR("sql.sql", "Table `%s` has invalid map (Id: %u) in SCRIPT_COMMAND_TELEPORT_TO for script id %u",
                        tableName.c_str(), tmp.TeleportTo.MapID, tmp.id);
                    continue;
                }

                if (!Trinity::IsValidMapCoord(tmp.TeleportTo.DestX, tmp.TeleportTo.DestY, tmp.TeleportTo.DestZ, tmp.TeleportTo.Orientation))
                {
                    TC_LOG_ERROR("sql.sql", "Table `%s` has invalid coordinates (X: %f Y: %f Z: %f O: %f) in SCRIPT_COMMAND_TELEPORT_TO for script id %u",
                        tableName.c_str(), tmp.TeleportTo.DestX, tmp.TeleportTo.DestY, tmp.TeleportTo.DestZ, tmp.TeleportTo.Orientation, tmp.id);
                    continue;
                }
                break;
            }

            case SCRIPT_COMMAND_QUEST_EXPLORED:
            {
                Quest const* quest = GetQuestTemplate(tmp.QuestExplored.QuestID);
                if (!quest)
                {
                    TC_LOG_ERROR("sql.sql", "Table `%s` has invalid quest (ID: %u) in SCRIPT_COMMAND_QUEST_EXPLORED in `datalong` for script id %u",
                        tableName.c_str(), tmp.QuestExplored.QuestID, tmp.id);
                    continue;
                }

                if (!quest->HasSpecialFlag(QUEST_SPECIAL_FLAGS_EXPLORATION_OR_EVENT))
                {
                    TC_LOG_ERROR("sql.sql", "Table `%s` has quest (ID: %u) in SCRIPT_COMMAND_QUEST_EXPLORED in `datalong` for script id %u, but quest not have flag QUEST_SPECIAL_FLAGS_EXPLORATION_OR_EVENT in quest flags. Script command or quest flags wrong. Quest modified to require objective.",
                        tableName.c_str(), tmp.QuestExplored.QuestID, tmp.id);

                    // this will prevent quest completing without objective
                    const_cast<Quest*>(quest)->SetSpecialFlag(QUEST_SPECIAL_FLAGS_EXPLORATION_OR_EVENT);

                    // continue; - quest objective requirement set and command can be allowed
                }

                if (float(tmp.QuestExplored.Distance) > DEFAULT_VISIBILITY_DISTANCE)
                {
                    TC_LOG_ERROR("sql.sql", "Table `%s` has too large distance (%u) for exploring objective complete in `datalong2` in SCRIPT_COMMAND_QUEST_EXPLORED in `datalong` for script id %u",
                        tableName.c_str(), tmp.QuestExplored.Distance, tmp.id);
                    continue;
                }

                if (tmp.QuestExplored.Distance && float(tmp.QuestExplored.Distance) > DEFAULT_VISIBILITY_DISTANCE)
                {
                    TC_LOG_ERROR("sql.sql", "Table `%s` has too large distance (%u) for exploring objective complete in `datalong2` in SCRIPT_COMMAND_QUEST_EXPLORED in `datalong` for script id %u, max distance is %f or 0 for disable distance check",
                        tableName.c_str(), tmp.QuestExplored.Distance, tmp.id, DEFAULT_VISIBILITY_DISTANCE);
                    continue;
                }

                if (tmp.QuestExplored.Distance && float(tmp.QuestExplored.Distance) < INTERACTION_DISTANCE)
                {
                    TC_LOG_ERROR("sql.sql", "Table `%s` has too small distance (%u) for exploring objective complete in `datalong2` in SCRIPT_COMMAND_QUEST_EXPLORED in `datalong` for script id %u, min distance is %f or 0 for disable distance check",
                        tableName.c_str(), tmp.QuestExplored.Distance, tmp.id, INTERACTION_DISTANCE);
                    continue;
                }

                break;
            }

            case SCRIPT_COMMAND_KILL_CREDIT:
            {
                if (!GetCreatureTemplate(tmp.KillCredit.CreatureEntry))
                {
                    TC_LOG_ERROR("sql.sql", "Table `%s` has invalid creature (Entry: %u) in SCRIPT_COMMAND_KILL_CREDIT for script id %u",
                        tableName.c_str(), tmp.KillCredit.CreatureEntry, tmp.id);
                    continue;
                }
                break;
            }

            case SCRIPT_COMMAND_RESPAWN_GAMEOBJECT:
            {
                GameObjectData const* data = GetGOData(tmp.RespawnGameobject.GOGuid);
                if (!data)
                {
                    TC_LOG_ERROR("sql.sql", "Table `%s` has invalid gameobject (GUID: %u) in SCRIPT_COMMAND_RESPAWN_GAMEOBJECT for script id %u",
                        tableName.c_str(), tmp.RespawnGameobject.GOGuid, tmp.id);
                    continue;
                }

                GameObjectTemplate const* info = GetGameObjectTemplate(data->id);
                if (!info)
                {
                    TC_LOG_ERROR("sql.sql", "Table `%s` has gameobject with invalid entry (GUID: %u Entry: %u) in SCRIPT_COMMAND_RESPAWN_GAMEOBJECT for script id %u",
                        tableName.c_str(), tmp.RespawnGameobject.GOGuid, data->id, tmp.id);
                    continue;
                }

                if (info->type == GAMEOBJECT_TYPE_FISHINGNODE ||
                    info->type == GAMEOBJECT_TYPE_FISHINGHOLE ||
                    info->type == GAMEOBJECT_TYPE_DOOR        ||
                    info->type == GAMEOBJECT_TYPE_BUTTON      ||
                    info->type == GAMEOBJECT_TYPE_TRAP)
                {
                    TC_LOG_ERROR("sql.sql", "Table `%s` has gameobject type (%u) unsupported by command SCRIPT_COMMAND_RESPAWN_GAMEOBJECT for script id %u",
                        tableName.c_str(), info->entry, tmp.id);
                    continue;
                }
                break;
            }

            case SCRIPT_COMMAND_TEMP_SUMMON_CREATURE:
            {
                if (!Trinity::IsValidMapCoord(tmp.TempSummonCreature.PosX, tmp.TempSummonCreature.PosY, tmp.TempSummonCreature.PosZ, tmp.TempSummonCreature.Orientation))
                {
                    TC_LOG_ERROR("sql.sql", "Table `%s` has invalid coordinates (X: %f Y: %f Z: %f O: %f) in SCRIPT_COMMAND_TEMP_SUMMON_CREATURE for script id %u",
                        tableName.c_str(), tmp.TempSummonCreature.PosX, tmp.TempSummonCreature.PosY, tmp.TempSummonCreature.PosZ, tmp.TempSummonCreature.Orientation, tmp.id);
                    continue;
                }

                if (!GetCreatureTemplate(tmp.TempSummonCreature.CreatureEntry))
                {
                    TC_LOG_ERROR("sql.sql", "Table `%s` has invalid creature (Entry: %u) in SCRIPT_COMMAND_TEMP_SUMMON_CREATURE for script id %u",
                        tableName.c_str(), tmp.TempSummonCreature.CreatureEntry, tmp.id);
                    continue;
                }
                break;
            }

            case SCRIPT_COMMAND_OPEN_DOOR:
            case SCRIPT_COMMAND_CLOSE_DOOR:
            {
                GameObjectData const* data = GetGOData(tmp.ToggleDoor.GOGuid);
                if (!data)
                {
                    TC_LOG_ERROR("sql.sql", "Table `%s` has invalid gameobject (GUID: %u) in %s for script id %u",
                        tableName.c_str(), tmp.ToggleDoor.GOGuid, GetScriptCommandName(tmp.command).c_str(), tmp.id);
                    continue;
                }

                GameObjectTemplate const* info = GetGameObjectTemplate(data->id);
                if (!info)
                {
                    TC_LOG_ERROR("sql.sql", "Table `%s` has gameobject with invalid entry (GUID: %u Entry: %u) in %s for script id %u",
                        tableName.c_str(), tmp.ToggleDoor.GOGuid, data->id, GetScriptCommandName(tmp.command).c_str(), tmp.id);
                    continue;
                }

                if (info->type != GAMEOBJECT_TYPE_DOOR)
                {
                    TC_LOG_ERROR("sql.sql", "Table `%s` has gameobject type (%u) unsupported by command %s for script id %u",
                        tableName.c_str(), info->entry, GetScriptCommandName(tmp.command).c_str(), tmp.id);
                    continue;
                }

                break;
            }

            case SCRIPT_COMMAND_REMOVE_AURA:
            {
                if (!sSpellMgr->GetSpellInfo(tmp.RemoveAura.SpellID))
                {
                    TC_LOG_ERROR("sql.sql", "Table `%s` using non-existent spell (id: %u) in SCRIPT_COMMAND_REMOVE_AURA for script id %u",
                        tableName.c_str(), tmp.RemoveAura.SpellID, tmp.id);
                    continue;
                }
                if (tmp.RemoveAura.Flags & ~0x1)                    // 1 bits (0, 1)
                {
                    TC_LOG_ERROR("sql.sql", "Table `%s` using unknown flags in datalong2 (%u) in SCRIPT_COMMAND_REMOVE_AURA for script id %u",
                        tableName.c_str(), tmp.RemoveAura.Flags, tmp.id);
                    continue;
                }
                break;
            }

            case SCRIPT_COMMAND_CAST_SPELL:
            {
                if (!sSpellMgr->GetSpellInfo(tmp.CastSpell.SpellID))
                {
                    TC_LOG_ERROR("sql.sql", "Table `%s` using non-existent spell (id: %u) in SCRIPT_COMMAND_CAST_SPELL for script id %u",
                        tableName.c_str(), tmp.CastSpell.SpellID, tmp.id);
                    continue;
                }
                if (tmp.CastSpell.Flags > 4)                      // targeting type
                {
                    TC_LOG_ERROR("sql.sql", "Table `%s` using unknown target in datalong2 (%u) in SCRIPT_COMMAND_CAST_SPELL for script id %u",
                        tableName.c_str(), tmp.CastSpell.Flags, tmp.id);
                    continue;
                }
                if (tmp.CastSpell.Flags != 4 && tmp.CastSpell.CreatureEntry & ~0x1)                      // 1 bit (0, 1)
                {
                    TC_LOG_ERROR("sql.sql", "Table `%s` using unknown flags in dataint (%u) in SCRIPT_COMMAND_CAST_SPELL for script id %u",
                        tableName.c_str(), tmp.CastSpell.CreatureEntry, tmp.id);
                    continue;
                }
                else if (tmp.CastSpell.Flags == 4 && !GetCreatureTemplate(tmp.CastSpell.CreatureEntry))
                {
                    TC_LOG_ERROR("sql.sql", "Table `%s` using invalid creature entry in dataint (%u) in SCRIPT_COMMAND_CAST_SPELL for script id %u",
                        tableName.c_str(), tmp.CastSpell.CreatureEntry, tmp.id);
                    continue;
                }
                break;
            }

            case SCRIPT_COMMAND_CREATE_ITEM:
            {
                if (!GetItemTemplate(tmp.CreateItem.ItemEntry))
                {
                    TC_LOG_ERROR("sql.sql", "Table `%s` has nonexistent item (entry: %u) in SCRIPT_COMMAND_CREATE_ITEM for script id %u",
                        tableName.c_str(), tmp.CreateItem.ItemEntry, tmp.id);
                    continue;
                }
                if (!tmp.CreateItem.Amount)
                {
                    TC_LOG_ERROR("sql.sql", "Table `%s` SCRIPT_COMMAND_CREATE_ITEM but amount is %u for script id %u",
                        tableName.c_str(), tmp.CreateItem.Amount, tmp.id);
                    continue;
                }
                break;
            }
            default:
                break;
        }

        if (scripts->find(tmp.id) == scripts->end())
        {
            ScriptMap emptyMap;
            (*scripts)[tmp.id] = emptyMap;
        }
        (*scripts)[tmp.id].insert(std::pair<uint32, ScriptInfo>(tmp.delay, tmp));

        ++count;
    }
    while (result->NextRow());

    TC_LOG_INFO("server.loading", ">> Loaded %u script definitions in %u ms", count, GetMSTimeDiffToNow(oldMSTime));
}

void ObjectMgr::LoadSpellScripts()
{
    LoadScripts(SCRIPTS_SPELL);

    // check ids
    for (ScriptMapMap::const_iterator itr = sSpellScripts.begin(); itr != sSpellScripts.end(); ++itr)
    {
        uint32 spellId = uint32(itr->first) & 0x00FFFFFF;
        SpellInfo const* spellInfo = sSpellMgr->GetSpellInfo(spellId);

        if (!spellInfo)
        {
            TC_LOG_ERROR("sql.sql", "Table `spell_scripts` has not existing spell (Id: %u) as script id", spellId);
            continue;
        }

        uint8 i = (uint8)((uint32(itr->first) >> 24) & 0x000000FF);
        //check for correct spellEffect
        if (!spellInfo->Effects[i].Effect || (spellInfo->Effects[i].Effect != SPELL_EFFECT_SCRIPT_EFFECT && spellInfo->Effects[i].Effect != SPELL_EFFECT_DUMMY))
            TC_LOG_ERROR("sql.sql", "Table `spell_scripts` - spell %u effect %u is not SPELL_EFFECT_SCRIPT_EFFECT or SPELL_EFFECT_DUMMY", spellId, i);
    }
}

void ObjectMgr::LoadEventScripts()
{
    LoadScripts(SCRIPTS_EVENT);

    std::set<uint32> evt_scripts;
    // Load all possible script entries from gameobjects
    GameObjectTemplateContainer const* gotc = sObjectMgr->GetGameObjectTemplates();
    for (GameObjectTemplateContainer::const_iterator itr = gotc->begin(); itr != gotc->end(); ++itr)
        if (uint32 eventId = itr->second.GetEventScriptId())
            evt_scripts.insert(eventId);

    // Load all possible script entries from spells
    for (uint32 i = 1; i < sSpellMgr->GetSpellInfoStoreSize(); ++i)
        if (SpellInfo const* spell = sSpellMgr->GetSpellInfo(i))
            for (uint8 j = 0; j < MAX_SPELL_EFFECTS; ++j)
                if (spell->Effects[j].Effect == SPELL_EFFECT_SEND_EVENT)
                    if (spell->Effects[j].MiscValue)
                        evt_scripts.insert(spell->Effects[j].MiscValue);

    for (size_t path_idx = 0; path_idx < sTaxiPathNodesByPath.size(); ++path_idx)
    {
        for (size_t node_idx = 0; node_idx < sTaxiPathNodesByPath[path_idx].size(); ++node_idx)
        {
            TaxiPathNodeEntry const* node = sTaxiPathNodesByPath[path_idx][node_idx];

            if (node->ArrivalEventID)
                evt_scripts.insert(node->ArrivalEventID);

            if (node->DepartureEventID)
                evt_scripts.insert(node->DepartureEventID);
        }
    }

    // Then check if all scripts are in above list of possible script entries
    for (ScriptMapMap::const_iterator itr = sEventScripts.begin(); itr != sEventScripts.end(); ++itr)
    {
        std::set<uint32>::const_iterator itr2 = evt_scripts.find(itr->first);
        if (itr2 == evt_scripts.end())
            TC_LOG_ERROR("sql.sql", "Table `event_scripts` has script (Id: %u) not referring to any gameobject_template type 10 data2 field, type 3 data6 field, type 13 data 2 field or any spell effect %u",
                itr->first, SPELL_EFFECT_SEND_EVENT);
    }
}

//Load WP Scripts
void ObjectMgr::LoadWaypointScripts()
{
    LoadScripts(SCRIPTS_WAYPOINT);

    std::set<uint32> actionSet;

    for (ScriptMapMap::const_iterator itr = sWaypointScripts.begin(); itr != sWaypointScripts.end(); ++itr)
        actionSet.insert(itr->first);

    PreparedStatement* stmt = WorldDatabase.GetPreparedStatement(WORLD_SEL_WAYPOINT_DATA_ACTION);
    PreparedQueryResult result = WorldDatabase.Query(stmt);

    if (result)
    {
        do
        {
            Field* fields = result->Fetch();
            uint32 action = fields[0].GetUInt32();

            actionSet.erase(action);
        }
        while (result->NextRow());
    }

    for (std::set<uint32>::iterator itr = actionSet.begin(); itr != actionSet.end(); ++itr)
        TC_LOG_ERROR("sql.sql", "There is no waypoint which links to the waypoint script %u", *itr);
}

void ObjectMgr::LoadSpellScriptNames()
{
    uint32 oldMSTime = getMSTime();

    _spellScriptsStore.clear();                            // need for reload case

    QueryResult result = WorldDatabase.Query("SELECT spell_id, ScriptName FROM spell_script_names");

    if (!result)
    {
        TC_LOG_INFO("server.loading", ">> Loaded 0 spell script names. DB table `spell_script_names` is empty!");
        return;
    }

    uint32 count = 0;

    do
    {

        Field* fields = result->Fetch();

        int32 spellId                = fields[0].GetInt32();
        std::string const scriptName = fields[1].GetString();

        bool allRanks = false;
        if (spellId < 0)
        {
            allRanks = true;
            spellId = -spellId;
        }

        SpellInfo const* spellInfo = sSpellMgr->GetSpellInfo(spellId);
        if (!spellInfo)
        {
            TC_LOG_ERROR("sql.sql", "Scriptname: `%s` spell (Id: %d) does not exist.", scriptName.c_str(), spellId);
            continue;
        }

        if (allRanks)
        {
            if (!spellInfo->IsRanked())
                TC_LOG_ERROR("sql.sql", "Scriptname: `%s` spell (Id: %d) has no ranks of spell.", scriptName.c_str(), fields[0].GetInt32());

            if (spellInfo->GetFirstRankSpell()->Id != uint32(spellId))
            {
                TC_LOG_ERROR("sql.sql", "Scriptname: `%s` spell (Id: %d) is not first rank of spell.", scriptName.c_str(), fields[0].GetInt32());
                continue;
            }

            while (spellInfo)
            {
                _spellScriptsStore.insert(SpellScriptsContainer::value_type(spellInfo->Id, std::make_pair(GetScriptId(scriptName), true)));
                spellInfo = spellInfo->GetNextRankSpell();
            }
        }
        else
        {
            if (spellInfo->IsRanked())
                TC_LOG_ERROR("sql.sql", "Scriptname: `%s` spell (Id: %d) is ranked spell. Perhaps not all ranks are assigned to this script.", scriptName.c_str(), spellId);

            _spellScriptsStore.insert(SpellScriptsContainer::value_type(spellInfo->Id, std::make_pair(GetScriptId(scriptName), true)));
        }

        ++count;
    }
    while (result->NextRow());

    TC_LOG_INFO("server.loading", ">> Loaded %u spell script names in %u ms", count, GetMSTimeDiffToNow(oldMSTime));
}

void ObjectMgr::ValidateSpellScripts()
{
    uint32 oldMSTime = getMSTime();

    if (_spellScriptsStore.empty())
    {
        TC_LOG_INFO("server.loading", ">> Validated 0 scripts.");
        return;
    }

    uint32 count = 0;

    for (auto spell : _spellScriptsStore)
    {
        SpellInfo const* spellEntry = sSpellMgr->GetSpellInfo(spell.first);

        auto const bounds = sObjectMgr->GetSpellScriptsBounds(spell.first);

        for (auto itr = bounds.first; itr != bounds.second; ++itr)
        {
            if (SpellScriptLoader* spellScriptLoader = sScriptMgr->GetSpellScriptLoader(itr->second.first))
            {
                ++count;

                std::unique_ptr<SpellScript> spellScript(spellScriptLoader->GetSpellScript());
                std::unique_ptr<AuraScript> auraScript(spellScriptLoader->GetAuraScript());

                if (!spellScript && !auraScript)
                {
                    TC_LOG_ERROR("scripts", "Functions GetSpellScript() and GetAuraScript() of script `%s` do not return objects - script skipped", GetScriptName(itr->second.first).c_str());

                    itr->second.second = false;
                    continue;
                }

                if (spellScript)
                {
                    spellScript->_Init(&spellScriptLoader->GetName(), spellEntry->Id);
                    spellScript->_Register();

                    if (!spellScript->_Validate(spellEntry))
                    {
                        itr->second.second = false;
                        continue;
                    }
                }

                if (auraScript)
                {
                    auraScript->_Init(&spellScriptLoader->GetName(), spellEntry->Id);
                    auraScript->_Register();

                    if (!auraScript->_Validate(spellEntry))
                    {
                        itr->second.second = false;
                        continue;
                    }
                }

                // Enable the script when all checks passed
                itr->second.second = true;
            }
            else
                itr->second.second = false;
        }
    }

    TC_LOG_INFO("server.loading", ">> Validated %u scripts in %u ms", count, GetMSTimeDiffToNow(oldMSTime));
}

void ObjectMgr::LoadPageTexts()
{
    uint32 oldMSTime = getMSTime();

    //                                               0     1       2
    QueryResult result = WorldDatabase.Query("SELECT ID, Text, NextPageID FROM page_text");

    if (!result)
    {
        TC_LOG_INFO("server.loading", ">> Loaded 0 page texts. DB table `page_text` is empty!");
        return;
    }

    uint32 count = 0;
    do
    {
        Field* fields = result->Fetch();

        PageText& pageText = _pageTextStore[fields[0].GetUInt32()];

        pageText.Text     = fields[1].GetString();
        pageText.NextPage = fields[2].GetUInt32();

        ++count;
    }
    while (result->NextRow());

    for (PageTextContainer::const_iterator itr = _pageTextStore.begin(); itr != _pageTextStore.end(); ++itr)
    {
        if (itr->second.NextPage)
        {
            PageTextContainer::const_iterator itr2 = _pageTextStore.find(itr->second.NextPage);
            if (itr2 == _pageTextStore.end())
                TC_LOG_ERROR("sql.sql", "Page text (Id: %u) has not existing next page (Id: %u)", itr->first, itr->second.NextPage);

        }
    }

    TC_LOG_INFO("server.loading", ">> Loaded %u page texts in %u ms", count, GetMSTimeDiffToNow(oldMSTime));
}

PageText const* ObjectMgr::GetPageText(uint32 pageEntry)
{
    PageTextContainer::const_iterator itr = _pageTextStore.find(pageEntry);
    if (itr != _pageTextStore.end())
        return &(itr->second);

    return nullptr;
}

void ObjectMgr::LoadPageTextLocales()
{
    uint32 oldMSTime = getMSTime();

    _pageTextLocaleStore.clear();                             // need for reload case

    QueryResult result = WorldDatabase.Query("SELECT entry, text_loc1, text_loc2, text_loc3, text_loc4, text_loc5, text_loc6, text_loc7, text_loc8 FROM locales_page_text");

    if (!result)
        return;

    do
    {
        Field* fields = result->Fetch();

        uint32 entry = fields[0].GetUInt32();

        PageTextLocale& data = _pageTextLocaleStore[entry];

        for (uint8 i = TOTAL_LOCALES - 1; i > 0; --i)
            AddLocaleString(fields[i].GetString(), LocaleConstant(i), data.Text);
    } while (result->NextRow());

    TC_LOG_INFO("server.loading", ">> Loaded %u PageText locale strings in %u ms", uint32(_pageTextLocaleStore.size()), GetMSTimeDiffToNow(oldMSTime));
}

void ObjectMgr::LoadInstanceTemplate()
{
    uint32 oldMSTime = getMSTime();

    //                                                0     1       2        4
    QueryResult result = WorldDatabase.Query("SELECT map, parent, script, allowMount FROM instance_template");

    if (!result)
    {
        TC_LOG_INFO("server.loading", ">> Loaded 0 instance templates. DB table `page_text` is empty!");
        return;
    }

    uint32 count = 0;
    do
    {
        Field* fields = result->Fetch();

        uint16 mapID = fields[0].GetUInt16();

        if (!MapManager::IsValidMAP(mapID, true))
        {
            TC_LOG_ERROR("sql.sql", "ObjectMgr::LoadInstanceTemplate: bad mapid %d for template!", mapID);
            continue;
        }

        InstanceTemplate instanceTemplate;

        instanceTemplate.AllowMount = fields[3].GetBool();
        instanceTemplate.Parent     = uint32(fields[1].GetUInt16());
        instanceTemplate.ScriptId   = sObjectMgr->GetScriptId(fields[2].GetString());

        _instanceTemplateStore[mapID] = instanceTemplate;

        ++count;
    }
    while (result->NextRow());

    TC_LOG_INFO("server.loading", ">> Loaded %u instance templates in %u ms", count, GetMSTimeDiffToNow(oldMSTime));
}

InstanceTemplate const* ObjectMgr::GetInstanceTemplate(uint32 mapID) const
{
    InstanceTemplateContainer::const_iterator itr = _instanceTemplateStore.find(uint16(mapID));
    if (itr != _instanceTemplateStore.end())
        return &(itr->second);

    return nullptr;
}

void ObjectMgr::LoadInstanceEncounters()
{
    uint32 oldMSTime = getMSTime();

    //                                                 0         1            2                3
    QueryResult result = WorldDatabase.Query("SELECT entry, creditType, creditEntry, lastEncounterDungeon FROM instance_encounters");
    if (!result)
    {
        TC_LOG_ERROR("server.loading", ">> Loaded 0 instance encounters, table is empty!");
        return;
    }

    uint32 count = 0;
    std::map<uint32, DungeonEncounterEntry const*> dungeonLastBosses;
    do
    {
        Field* fields = result->Fetch();
        uint32 entry = fields[0].GetUInt32();
        uint8 creditType = fields[1].GetUInt8();
        uint32 creditEntry = fields[2].GetUInt32();
        uint32 lastEncounterDungeon = fields[3].GetUInt16();
        DungeonEncounterEntry const* dungeonEncounter = sDungeonEncounterStore.LookupEntry(entry);
        if (!dungeonEncounter)
        {
            TC_LOG_ERROR("sql.sql", "Table `instance_encounters` has an invalid encounter id %u, skipped!", entry);
            continue;
        }

        if (lastEncounterDungeon && !sLFGMgr->GetLFGDungeonEntry(lastEncounterDungeon))
        {
            TC_LOG_ERROR("sql.sql", "Table `instance_encounters` has an encounter %u (%s) marked as final for invalid dungeon id %u, skipped!", entry, dungeonEncounter->encounterName[0], lastEncounterDungeon);
            continue;
        }

        std::map<uint32, DungeonEncounterEntry const*>::const_iterator itr = dungeonLastBosses.find(lastEncounterDungeon);
        if (lastEncounterDungeon)
        {
            if (itr != dungeonLastBosses.end())
            {
                TC_LOG_ERROR("sql.sql", "Table `instance_encounters` specified encounter %u (%s) as last encounter but %u (%s) is already marked as one, skipped!", entry, dungeonEncounter->encounterName[0], itr->second->id, itr->second->encounterName[0]);
                continue;
            }

            dungeonLastBosses[lastEncounterDungeon] = dungeonEncounter;
        }

        switch (creditType)
        {
            case ENCOUNTER_CREDIT_KILL_CREATURE:
            {
                CreatureTemplate const* creatureInfo = GetCreatureTemplate(creditEntry);
                if (!creatureInfo)
                {
                    TC_LOG_ERROR("sql.sql", "Table `instance_encounters` has an invalid creature (entry %u) linked to the encounter %u (%s), skipped!", creditEntry, entry, dungeonEncounter->encounterName[0]);
                    continue;
                }
                const_cast<CreatureTemplate*>(creatureInfo)->flags_extra |= CREATURE_FLAG_EXTRA_DUNGEON_BOSS;
                break;
            }
            case ENCOUNTER_CREDIT_CAST_SPELL:
                if (!sSpellMgr->GetSpellInfo(creditEntry))
                {
                    TC_LOG_ERROR("sql.sql", "Table `instance_encounters` has an invalid spell (entry %u) linked to the encounter %u (%s), skipped!", creditEntry, entry, dungeonEncounter->encounterName[0]);
                    continue;
                }
                break;
            default:
                TC_LOG_ERROR("sql.sql", "Table `instance_encounters` has an invalid credit type (%u) for encounter %u (%s), skipped!", creditType, entry, dungeonEncounter->encounterName[0]);
                continue;
        }

        DungeonEncounterList& encounters = _dungeonEncounterStore[MAKE_PAIR32(dungeonEncounter->mapId, dungeonEncounter->difficulty)];
        encounters.push_back(new DungeonEncounter(dungeonEncounter, EncounterCreditType(creditType), creditEntry, lastEncounterDungeon));
        ++count;
    } while (result->NextRow());

    TC_LOG_INFO("server.loading", ">> Loaded %u instance encounters in %u ms", count, GetMSTimeDiffToNow(oldMSTime));
}

GossipText const* ObjectMgr::GetGossipText(uint32 Text_ID) const
{
    GossipTextContainer::const_iterator itr = _gossipTextStore.find(Text_ID);
    if (itr != _gossipTextStore.end())
        return &itr->second;
    return nullptr;
}

void ObjectMgr::LoadGossipText()
{
    uint32 oldMSTime = getMSTime();

    QueryResult result = WorldDatabase.Query("SELECT ID, "
        "text0_0, text0_1, BroadcastTextID0, lang0, Probability0, em0_0, em0_1, em0_2, em0_3, em0_4, em0_5, "
        "text1_0, text1_1, BroadcastTextID1, lang1, Probability1, em1_0, em1_1, em1_2, em1_3, em1_4, em1_5, "
        "text2_0, text2_1, BroadcastTextID2, lang2, Probability2, em2_0, em2_1, em2_2, em2_3, em2_4, em2_5, "
        "text3_0, text3_1, BroadcastTextID3, lang3, Probability3, em3_0, em3_1, em3_2, em3_3, em3_4, em3_5, "
        "text4_0, text4_1, BroadcastTextID4, lang4, Probability4, em4_0, em4_1, em4_2, em4_3, em4_4, em4_5, "
        "text5_0, text5_1, BroadcastTextID5, lang5, Probability5, em5_0, em5_1, em5_2, em5_3, em5_4, em5_5, "
        "text6_0, text6_1, BroadcastTextID6, lang6, Probability6, em6_0, em6_1, em6_2, em6_3, em6_4, em6_5, "
        "text7_0, text7_1, BroadcastTextID7, lang7, Probability7, em7_0, em7_1, em7_2, em7_3, em7_4, em7_5 "
        "FROM npc_text");


    if (!result)
    {
        TC_LOG_INFO("server.loading", ">> Loaded 0 npc texts, table is empty!");
        return;
    }

    _gossipTextStore.rehash(result->GetRowCount());

    uint32 count = 0;
    uint8 cic;

    do
    {
        ++count;
        cic = 0;

        Field* fields = result->Fetch();

        uint32 id = fields[cic++].GetUInt32();
        if (!id)
        {
            TC_LOG_ERROR("sql.sql", "Table `npc_text` has record with reserved id 0, ignore.");
            continue;
        }

        GossipText& gText = _gossipTextStore[id];

        for (uint8 i = 0; i < MAX_GOSSIP_TEXT_OPTIONS; ++i)
        {
            gText.Options[i].Text_0           = fields[cic++].GetString();
            gText.Options[i].Text_1           = fields[cic++].GetString();
            gText.Options[i].BroadcastTextID  = fields[cic++].GetUInt32();
            gText.Options[i].Language         = fields[cic++].GetUInt8();
            gText.Options[i].Probability      = fields[cic++].GetFloat();

            for (uint8 j = 0; j < MAX_GOSSIP_TEXT_EMOTES; ++j)
            {
                gText.Options[i].Emotes[j]._Delay = fields[cic++].GetUInt16();
                gText.Options[i].Emotes[j]._Emote = fields[cic++].GetUInt16();
            }
        }

        for (uint8 i = 0; i < MAX_GOSSIP_TEXT_OPTIONS; i++)
        {
            if (gText.Options[i].BroadcastTextID)
            {
                if (!sObjectMgr->GetBroadcastText(gText.Options[i].BroadcastTextID))
                {
                    TC_LOG_ERROR("sql.sql", "GossipText (Id: %u) in table `npc_text` has non-existing or incompatible BroadcastTextID%u %u.", id, i, gText.Options[i].BroadcastTextID);
                    gText.Options[i].BroadcastTextID = 0;
                }
            }
        }

    }
    while (result->NextRow());

    TC_LOG_INFO("server.loading", ">> Loaded %u npc texts in %u ms", count, GetMSTimeDiffToNow(oldMSTime));
}

void ObjectMgr::LoadNpcTextLocales()
{
    uint32 oldMSTime = getMSTime();

    _npcTextLocaleStore.clear();                              // need for reload case

    QueryResult result = WorldDatabase.Query("SELECT ID, "
        "Text0_0_loc1, Text0_1_loc1, Text1_0_loc1, Text1_1_loc1, Text2_0_loc1, Text2_1_loc1, Text3_0_loc1, Text3_1_loc1, Text4_0_loc1, Text4_1_loc1, Text5_0_loc1, Text5_1_loc1, Text6_0_loc1, Text6_1_loc1, Text7_0_loc1, Text7_1_loc1, "
        "Text0_0_loc2, Text0_1_loc2, Text1_0_loc2, Text1_1_loc2, Text2_0_loc2, Text2_1_loc2, Text3_0_loc2, Text3_1_loc1, Text4_0_loc2, Text4_1_loc2, Text5_0_loc2, Text5_1_loc2, Text6_0_loc2, Text6_1_loc2, Text7_0_loc2, Text7_1_loc2, "
        "Text0_0_loc3, Text0_1_loc3, Text1_0_loc3, Text1_1_loc3, Text2_0_loc3, Text2_1_loc3, Text3_0_loc3, Text3_1_loc1, Text4_0_loc3, Text4_1_loc3, Text5_0_loc3, Text5_1_loc3, Text6_0_loc3, Text6_1_loc3, Text7_0_loc3, Text7_1_loc3, "
        "Text0_0_loc4, Text0_1_loc4, Text1_0_loc4, Text1_1_loc4, Text2_0_loc4, Text2_1_loc4, Text3_0_loc4, Text3_1_loc1, Text4_0_loc4, Text4_1_loc4, Text5_0_loc4, Text5_1_loc4, Text6_0_loc4, Text6_1_loc4, Text7_0_loc4, Text7_1_loc4, "
        "Text0_0_loc5, Text0_1_loc5, Text1_0_loc5, Text1_1_loc5, Text2_0_loc5, Text2_1_loc5, Text3_0_loc5, Text3_1_loc1, Text4_0_loc5, Text4_1_loc5, Text5_0_loc5, Text5_1_loc5, Text6_0_loc5, Text6_1_loc5, Text7_0_loc5, Text7_1_loc5, "
        "Text0_0_loc6, Text0_1_loc6, Text1_0_loc6, Text1_1_loc6, Text2_0_loc6, Text2_1_loc6, Text3_0_loc6, Text3_1_loc1, Text4_0_loc6, Text4_1_loc6, Text5_0_loc6, Text5_1_loc6, Text6_0_loc6, Text6_1_loc6, Text7_0_loc6, Text7_1_loc6, "
        "Text0_0_loc7, Text0_1_loc7, Text1_0_loc7, Text1_1_loc7, Text2_0_loc7, Text2_1_loc7, Text3_0_loc7, Text3_1_loc1, Text4_0_loc7, Text4_1_loc7, Text5_0_loc7, Text5_1_loc7, Text6_0_loc7, Text6_1_loc7, Text7_0_loc7, Text7_1_loc7, "
        "Text0_0_loc8, Text0_1_loc8, Text1_0_loc8, Text1_1_loc8, Text2_0_loc8, Text2_1_loc8, Text3_0_loc8, Text3_1_loc1, Text4_0_loc8, Text4_1_loc8, Text5_0_loc8, Text5_1_loc8, Text6_0_loc8, Text6_1_loc8, Text7_0_loc8, Text7_1_loc8 "
        " FROM locales_npc_text");

    if (!result)
        return;

    do
    {
        Field* fields = result->Fetch();

        uint32 entry = fields[0].GetUInt32();

        NpcTextLocale& data = _npcTextLocaleStore[entry];

        for (uint8 i = TOTAL_LOCALES - 1; i > 0; --i)
        {
            LocaleConstant locale = (LocaleConstant) i;
            for (uint8 j = 0; j < MAX_GOSSIP_TEXT_OPTIONS; ++j)
            {
                AddLocaleString(fields[1 + 8 * 2 * (i - 1) + 2 * j].GetString(), locale, data.Text_0[j]);
                AddLocaleString(fields[1 + 8 * 2 * (i - 1) + 2 * j + 1].GetString(), locale, data.Text_1[j]);
            }
        }
    } while (result->NextRow());

    TC_LOG_INFO("server.loading", ">> Loaded %u NpcText locale strings in %u ms", uint32(_npcTextLocaleStore.size()), GetMSTimeDiffToNow(oldMSTime));
}

//not very fast function but it is called only once a day, or on starting-up
void ObjectMgr::ReturnOrDeleteOldMails(bool serverUp)
{
    uint32 oldMSTime = getMSTime();

    time_t curTime = time(nullptr);
    tm lt;
    localtime_r(&curTime, &lt);
    uint64 basetime(curTime);
    TC_LOG_INFO("misc", "Returning mails current time: hour: %d, minute: %d, second: %d ", lt.tm_hour, lt.tm_min, lt.tm_sec);

    // Delete all old mails without item and without body immediately, if starting server
    if (!serverUp)
    {
        PreparedStatement* stmt = CharacterDatabase.GetPreparedStatement(CHAR_DEL_EMPTY_EXPIRED_MAIL);
        stmt->setUInt64(0, basetime);
        CharacterDatabase.Execute(stmt);
    }
    PreparedStatement* stmt = CharacterDatabase.GetPreparedStatement(CHAR_SEL_EXPIRED_MAIL);
    stmt->setUInt64(0, basetime);
    PreparedQueryResult result = CharacterDatabase.Query(stmt);
    if (!result)
    {
        TC_LOG_INFO("server.loading", ">> No expired mails found.");
        return;                                             // any mails need to be returned or deleted
    }

    std::map<uint32 /*messageId*/, MailItemInfoVec> itemsCache;
    stmt = CharacterDatabase.GetPreparedStatement(CHAR_SEL_EXPIRED_MAIL_ITEMS);
    stmt->setUInt32(0, (uint32)basetime);
    if (PreparedQueryResult items = CharacterDatabase.Query(stmt))
    {
        MailItemInfo item;
        do
        {
            Field* fields = items->Fetch();
            item.item_guid = fields[0].GetUInt32();
            item.item_template = fields[1].GetUInt32();
            uint32 mailId = fields[2].GetUInt32();
            itemsCache[mailId].push_back(item);
        } while (items->NextRow());
    }

    uint32 deletedCount = 0;
    uint32 returnedCount = 0;
    do
    {
        Field* fields = result->Fetch();
        Mail* m = new Mail;
        m->messageID      = fields[0].GetUInt32();
        m->messageType    = fields[1].GetUInt8();
        m->sender         = fields[2].GetUInt32();
        m->receiver       = fields[3].GetUInt32();
        bool has_items    = fields[4].GetBool();
        m->expire_time    = time_t(fields[5].GetUInt32());
        m->deliver_time   = 0;
        m->COD            = fields[6].GetUInt32();
        m->checked        = fields[7].GetUInt8();
        m->mailTemplateId = fields[8].GetInt16();

        Player* player = nullptr;
        if (serverUp)
            player = ObjectAccessor::FindConnectedPlayer(ObjectGuid(HighGuid::Player, m->receiver));

        if (player && player->m_mailsLoaded)
        {                                                   // this code will run very improbably (the time is between 4 and 5 am, in game is online a player, who has old mail
            // his in mailbox and he has already listed his mails)
            delete m;
            continue;
        }

        // Delete or return mail
        if (has_items)
        {
            // read items from cache
            m->items.swap(itemsCache[m->messageID]);

            // if it is mail from non-player, or if it's already return mail, it shouldn't be returned, but deleted
            if (m->messageType != MAIL_NORMAL || (m->checked & (MAIL_CHECK_MASK_COD_PAYMENT | MAIL_CHECK_MASK_RETURNED)))
            {
                // mail open and then not returned
                for (MailItemInfoVec::iterator itr2 = m->items.begin(); itr2 != m->items.end(); ++itr2)
                {
                    stmt = CharacterDatabase.GetPreparedStatement(CHAR_DEL_ITEM_INSTANCE);
                    stmt->setUInt32(0, itr2->item_guid);
                    CharacterDatabase.Execute(stmt);
                }
            }
            else
            {
                // Mail will be returned
                stmt = CharacterDatabase.GetPreparedStatement(CHAR_UPD_MAIL_RETURNED);
                stmt->setUInt32(0, m->receiver);
                stmt->setUInt32(1, m->sender);
                stmt->setUInt32(2, basetime + 30 * DAY);
                stmt->setUInt32(3, basetime);
                stmt->setUInt8 (4, uint8(MAIL_CHECK_MASK_RETURNED));
                stmt->setUInt32(5, m->messageID);
                CharacterDatabase.Execute(stmt);
                for (MailItemInfoVec::iterator itr2 = m->items.begin(); itr2 != m->items.end(); ++itr2)
                {
                    // Update receiver in mail items for its proper delivery, and in instance_item for avoid lost item at sender delete
                    stmt = CharacterDatabase.GetPreparedStatement(CHAR_UPD_MAIL_ITEM_RECEIVER);
                    stmt->setUInt32(0, m->sender);
                    stmt->setUInt32(1, itr2->item_guid);
                    CharacterDatabase.Execute(stmt);

                    stmt = CharacterDatabase.GetPreparedStatement(CHAR_UPD_ITEM_OWNER);
                    stmt->setUInt32(0, m->sender);
                    stmt->setUInt32(1, itr2->item_guid);
                    CharacterDatabase.Execute(stmt);
                }
                delete m;
                ++returnedCount;
                continue;
            }
        }

        stmt = CharacterDatabase.GetPreparedStatement(CHAR_DEL_MAIL_BY_ID);
        stmt->setUInt32(0, m->messageID);
        CharacterDatabase.Execute(stmt);
        delete m;
        ++deletedCount;
    }
    while (result->NextRow());

    TC_LOG_INFO("server.loading", ">> Processed %u expired mails: %u deleted and %u returned in %u ms", deletedCount + returnedCount, deletedCount, returnedCount, GetMSTimeDiffToNow(oldMSTime));
}

void ObjectMgr::LoadQuestAreaTriggers()
{
    uint32 oldMSTime = getMSTime();

    _questAreaTriggerStore.clear();                           // need for reload case

    QueryResult result = WorldDatabase.Query("SELECT id, quest FROM areatrigger_involvedrelation");

    if (!result)
    {
        TC_LOG_INFO("server.loading", ">> Loaded 0 quest trigger points. DB table `areatrigger_involvedrelation` is empty.");
        return;
    }

    uint32 count = 0;

    do
    {
        ++count;

        Field* fields = result->Fetch();

        uint32 trigger_ID = fields[0].GetUInt32();
        uint32 quest_ID   = fields[1].GetUInt32();

        AreaTriggerEntry const* atEntry = sAreaTriggerStore.LookupEntry(trigger_ID);
        if (!atEntry)
        {
            TC_LOG_ERROR("sql.sql", "Area trigger (ID:%u) does not exist in `AreaTrigger.dbc`.", trigger_ID);
            continue;
        }

        Quest const* quest = GetQuestTemplate(quest_ID);

        if (!quest)
        {
            TC_LOG_ERROR("sql.sql", "Table `areatrigger_involvedrelation` has record (id: %u) for not existing quest %u", trigger_ID, quest_ID);
            continue;
        }

        if (!quest->HasSpecialFlag(QUEST_SPECIAL_FLAGS_EXPLORATION_OR_EVENT))
        {
            TC_LOG_ERROR("sql.sql", "Table `areatrigger_involvedrelation` has record (id: %u) for not quest %u, but quest not have flag QUEST_SPECIAL_FLAGS_EXPLORATION_OR_EVENT. Trigger or quest flags must be fixed, quest modified to require objective.", trigger_ID, quest_ID);

            // this will prevent quest completing without objective
            const_cast<Quest*>(quest)->SetSpecialFlag(QUEST_SPECIAL_FLAGS_EXPLORATION_OR_EVENT);

            // continue; - quest modified to required objective and trigger can be allowed.
        }

        _questAreaTriggerStore[trigger_ID] = quest_ID;

    } while (result->NextRow());

    TC_LOG_INFO("server.loading", ">> Loaded %u quest trigger points in %u ms", count, GetMSTimeDiffToNow(oldMSTime));
}

void ObjectMgr::LoadTavernAreaTriggers()
{
    uint32 oldMSTime = getMSTime();

    _tavernAreaTriggerStore.clear();                          // need for reload case

    QueryResult result = WorldDatabase.Query("SELECT id FROM areatrigger_tavern");

    if (!result)
    {
        TC_LOG_INFO("server.loading", ">> Loaded 0 tavern triggers. DB table `areatrigger_tavern` is empty.");
        return;
    }

    uint32 count = 0;

    do
    {
        ++count;

        Field* fields = result->Fetch();

        uint32 Trigger_ID      = fields[0].GetUInt32();

        AreaTriggerEntry const* atEntry = sAreaTriggerStore.LookupEntry(Trigger_ID);
        if (!atEntry)
        {
            TC_LOG_ERROR("sql.sql", "Area trigger (ID:%u) does not exist in `AreaTrigger.dbc`.", Trigger_ID);
            continue;
        }

        _tavernAreaTriggerStore.insert(Trigger_ID);
    } while (result->NextRow());

    TC_LOG_INFO("server.loading", ">> Loaded %u tavern triggers in %u ms", count, GetMSTimeDiffToNow(oldMSTime));
}

void ObjectMgr::LoadAreaTriggerScripts()
{
    uint32 oldMSTime = getMSTime();

    _areaTriggerScriptStore.clear();                            // need for reload case

    QueryResult result = WorldDatabase.Query("SELECT entry, ScriptName FROM areatrigger_scripts");
    if (!result)
    {
        TC_LOG_INFO("server.loading", ">> Loaded 0 areatrigger scripts. DB table `areatrigger_scripts` is empty.");
        return;
    }

    do
    {
        Field* fields = result->Fetch();

        uint32 triggerId             = fields[0].GetUInt32();
        std::string const scriptName = fields[1].GetString();

        AreaTriggerEntry const* atEntry = sAreaTriggerStore.LookupEntry(triggerId);
        if (!atEntry)
        {
            TC_LOG_ERROR("sql.sql", "AreaTrigger (ID: %u) does not exist in `AreaTrigger.dbc`.", triggerId);
            continue;
        }
        _areaTriggerScriptStore[triggerId] = GetScriptId(scriptName);
    }
    while (result->NextRow());

    TC_LOG_INFO("server.loading", ">> Loaded " SZFMTD " areatrigger scripts in %u ms", _areaTriggerScriptStore.size(), GetMSTimeDiffToNow(oldMSTime));
}

uint32 ObjectMgr::GetNearestTaxiNode(float x, float y, float z, uint32 mapid, uint32 team)
{
    bool found = false;
    float dist = 10000;
    uint32 id = 0;

    for (uint32 i = 1; i < sTaxiNodesStore.GetNumRows(); ++i)
    {
        TaxiNodesEntry const* node = sTaxiNodesStore.LookupEntry(i);

        if (!node || node->map_id != mapid || (!node->MountCreatureID[team == ALLIANCE ? 1 : 0] && node->MountCreatureID[0] != 32981)) // dk flight
            continue;

        uint8  field   = (uint8)((i - 1) / 32);
        uint32 submask = 1<<((i-1)%32);

        // skip not taxi network nodes
        if ((sTaxiNodesMask[field] & submask) == 0)
            continue;

        float dist2 = (node->x - x)*(node->x - x)+(node->y - y)*(node->y - y)+(node->z - z)*(node->z - z);
        if (found)
        {
            if (dist2 < dist)
            {
                dist = dist2;
                id = i;
            }
        }
        else
        {
            found = true;
            dist = dist2;
            id = i;
        }
    }

    return id;
}

void ObjectMgr::GetTaxiPath(uint32 source, uint32 destination, uint32 &path, uint32 &cost)
{
    TaxiPathSetBySource::iterator src_i = sTaxiPathSetBySource.find(source);
    if (src_i == sTaxiPathSetBySource.end())
    {
        path = 0;
        cost = 0;
        return;
    }

    TaxiPathSetForSource& pathSet = src_i->second;

    TaxiPathSetForSource::iterator dest_i = pathSet.find(destination);
    if (dest_i == pathSet.end())
    {
        path = 0;
        cost = 0;
        return;
    }

    cost = dest_i->second.price;
    path = dest_i->second.ID;
}

uint32 ObjectMgr::GetTaxiMountDisplayId(uint32 id, uint32 team, bool allowed_alt_team /* = false */)
{
    uint32 mount_id = 0;

    // select mount creature id
    TaxiNodesEntry const* node = sTaxiNodesStore.LookupEntry(id);
    if (node)
    {
        uint32 mount_entry = 0;
        if (team == ALLIANCE)
            mount_entry = node->MountCreatureID[1];
        else
            mount_entry = node->MountCreatureID[0];

        // Fix for Alliance not being able to use Acherus taxi
        // only one mount type for both sides
        if (mount_entry == 0 && allowed_alt_team)
        {
            // Simply reverse the selection. At least one team in theory should have a valid mount ID to choose.
            mount_entry = team == ALLIANCE ? node->MountCreatureID[0] : node->MountCreatureID[1];
        }

        CreatureTemplate const* mount_info = GetCreatureTemplate(mount_entry);
        if (mount_info)
        {
            mount_id = sObjectMgr->GetCreatureDisplay(mount_info->GetRandomValidModelId());
            if (!mount_id)
            {
                TC_LOG_ERROR("sql.sql", "No displayid found for the taxi mount with the entry %u! Can't load it!", mount_entry);
                return 0;
            }
        }
    }

    // minfo is not actually used but the mount_id was updated
    GetCreatureModelRandomGender(&mount_id);

    return mount_id;
}

void ObjectMgr::LoadGraveyardZones()
{
    uint32 oldMSTime = getMSTime();

    GraveYardStore.clear(); // need for reload case

    //                                               0   1          2
    QueryResult result = WorldDatabase.Query("SELECT ID, GhostZone, Faction FROM graveyard_zone");

    if (!result)
    {
        TC_LOG_INFO("server.loading", ">> Loaded 0 graveyard-zone links. DB table `graveyard_zone` is empty.");
        return;
    }

    uint32 count = 0;

    do
    {
        ++count;

        Field* fields = result->Fetch();

        uint32 safeLocId = fields[0].GetUInt32();
        uint32 zoneId = fields[1].GetUInt32();
        uint32 team   = fields[2].GetUInt16();

        WorldSafeLocsEntry const* entry = sWorldSafeLocsStore.LookupEntry(safeLocId);
        if (!entry)
        {
            TC_LOG_ERROR("sql.sql", "Table `graveyard_zone` has a record for non-existing graveyard (WorldSafeLocsID: %u), skipped.", safeLocId);
            continue;
        }

        AreaTableEntry const* areaEntry = sAreaTableStore.LookupEntry(zoneId);
        if (!areaEntry)
        {
            TC_LOG_ERROR("sql.sql", "Table `graveyard_zone` has a record for non-existing Zone (ID: %u), skipped.", zoneId);
            continue;
        }

        if (areaEntry->zone != 0)
        {
            TC_LOG_ERROR("sql.sql", "Table `graveyard_zone` has a record for SubZone (ID: %u) instead of zone, skipped.", zoneId);
            continue;
        }

        if (team != 0 && team != HORDE && team != ALLIANCE)
        {
            TC_LOG_ERROR("sql.sql", "Table `graveyard_zone` has a record for non player faction (%u), skipped.", team);
            continue;
        }

        if (!AddGraveYardLink(safeLocId, zoneId, team, false))
            TC_LOG_ERROR("sql.sql", "Table `graveyard_zone` has a duplicate record for Graveyard (ID: %u) and Zone (ID: %u), skipped.", safeLocId, zoneId);
    } while (result->NextRow());

    TC_LOG_INFO("server.loading", ">> Loaded %u graveyard-zone links in %u ms", count, GetMSTimeDiffToNow(oldMSTime));
}

WorldSafeLocsEntry const* ObjectMgr::GetDefaultGraveYard(uint32 team) const
{
    enum DefaultGraveyard
    {
        HORDE_GRAVEYARD    = 10, // Crossroads
        ALLIANCE_GRAVEYARD = 4   // Westfall
    };

    if (team == HORDE)
        return sWorldSafeLocsStore.LookupEntry(HORDE_GRAVEYARD);
    else if (team == ALLIANCE)
        return sWorldSafeLocsStore.LookupEntry(ALLIANCE_GRAVEYARD);
    else return nullptr;
}

WorldSafeLocsEntry const* ObjectMgr::GetClosestGraveYard(float x, float y, float z, uint32 MapId, uint32 team) const
{
    // search for zone associated closest graveyard
    uint32 zoneId = sMapMgr->GetZoneId(MapId, x, y, z);

    if (!zoneId)
    {
        if (z > -500)
        {
            TC_LOG_ERROR("misc", "ZoneId not found for map %u coords (%f, %f, %f)", MapId, x, y, z);
            return GetDefaultGraveYard(team);
        }
    }

    // Simulate std. algorithm:
    //   found some graveyard associated to (ghost_zone, ghost_map)
    //
    //   if mapId == graveyard.mapId (ghost in plain zone or city or battleground) and search graveyard at same map
    //     then check faction
    //   if mapId != graveyard.mapId (ghost in instance) and search any graveyard associated
    //     then check faction
    GraveYardMapBounds range = GraveYardStore.equal_range(zoneId);
    MapEntry const* map = sMapStore.LookupEntry(MapId);

    // not need to check validity of map object; MapId _MUST_ be valid here
    if (range.first == range.second && !map->IsBattlegroundOrArena())
    {
        if (zoneId != 0) // zone == 0 can't be fixed, used by bliz for bugged zones
            TC_LOG_ERROR("sql.sql", "Table `graveyard_zone` incomplete: Zone %u Team %u does not have a linked graveyard.", zoneId, team);
        return GetDefaultGraveYard(team);
    }

    // at corpse map
    bool foundNear = false;
    float distNear = 10000;
    WorldSafeLocsEntry const* entryNear = nullptr;

    // at entrance map for corpse map
    bool foundEntr = false;
    float distEntr = 10000;
    WorldSafeLocsEntry const* entryEntr = nullptr;

    // some where other
    WorldSafeLocsEntry const* entryFar = nullptr;

    MapEntry const* mapEntry = sMapStore.LookupEntry(MapId);

    for (; range.first != range.second; ++range.first)
    {
        GraveYardData const& data = range.first->second;

        WorldSafeLocsEntry const* entry = sWorldSafeLocsStore.LookupEntry(data.safeLocId);
        if (!entry)
        {
            TC_LOG_ERROR("sql.sql", "Table `graveyard_zone` has record for not existing graveyard (WorldSafeLocsID %u), skipped.", data.safeLocId);
            continue;
        }

        // skip enemy faction graveyard
        // team == 0 case can be at call from .neargrave
        if (data.team != 0 && team != 0 && data.team != team)
            continue;

        // find now nearest graveyard at other map
        if (MapId != entry->map_id)
        {
            // if find graveyard at different map from where entrance placed (or no entrance data), use any first
            if (!mapEntry
                || mapEntry->entrance_map < 0
                || uint32(mapEntry->entrance_map) != entry->map_id
                || (mapEntry->entrance_x == 0 && mapEntry->entrance_y == 0))
            {
                // not have any corrdinates for check distance anyway
                entryFar = entry;
                continue;
            }

            // at entrance map calculate distance (2D);
            float dist2 = (entry->x - mapEntry->entrance_x)*(entry->x - mapEntry->entrance_x)
                +(entry->y - mapEntry->entrance_y)*(entry->y - mapEntry->entrance_y);
            if (foundEntr)
            {
                if (dist2 < distEntr)
                {
                    distEntr = dist2;
                    entryEntr = entry;
                }
            }
            else
            {
                foundEntr = true;
                distEntr = dist2;
                entryEntr = entry;
            }
        }
        // find now nearest graveyard at same map
        else
        {
            float dist2 = (entry->x - x)*(entry->x - x)+(entry->y - y)*(entry->y - y)+(entry->z - z)*(entry->z - z);
            if (foundNear)
            {
                if (dist2 < distNear)
                {
                    distNear = dist2;
                    entryNear = entry;
                }
            }
            else
            {
                foundNear = true;
                distNear = dist2;
                entryNear = entry;
            }
        }
    }

    if (entryNear)
        return entryNear;

    if (entryEntr)
        return entryEntr;

    return entryFar;
}

GraveYardData const* ObjectMgr::FindGraveYardData(uint32 id, uint32 zoneId) const
{
    GraveYardMapBounds range = GraveYardStore.equal_range(zoneId);
    for (; range.first != range.second; ++range.first)
    {
        GraveYardData const& data = range.first->second;
        if (data.safeLocId == id)
            return &data;
    }
    return nullptr;
}

bool ObjectMgr::AddGraveYardLink(uint32 id, uint32 zoneId, uint32 team, bool persist /*= true*/)
{
    if (FindGraveYardData(id, zoneId))
        return false;

    // add link to loaded data
    GraveYardData data;
    data.safeLocId = id;
    data.team = team;

    GraveYardStore.insert(GraveYardContainer::value_type(zoneId, data));

    // add link to DB
    if (persist)
    {
        PreparedStatement* stmt = WorldDatabase.GetPreparedStatement(WORLD_INS_GRAVEYARD_ZONE);

        stmt->setUInt32(0, id);
        stmt->setUInt32(1, zoneId);
        stmt->setUInt16(2, uint16(team));

        WorldDatabase.Execute(stmt);
    }

    return true;
}

void ObjectMgr::RemoveGraveYardLink(uint32 id, uint32 zoneId, uint32 team, bool persist /*= false*/)
{
    GraveYardMapBoundsNonConst range = GraveYardStore.equal_range(zoneId);
    if (range.first == range.second)
    {
        //TC_LOG_ERROR("sql.sql", "Table `graveyard_zone` incomplete: Zone %u Team %u does not have a linked graveyard.", zoneId, team);
        return;
    }

    bool found = false;


    for (; range.first != range.second; ++range.first)
    {
        GraveYardData & data = range.first->second;

        // skip not matching safezone id
        if (data.safeLocId != id)
            continue;

        // skip enemy faction graveyard at same map (normal area, city, or battleground)
        // team == 0 case can be at call from .neargrave
        if (data.team != 0 && team != 0 && data.team != team)
            continue;

        found = true;
        break;
    }

    // no match, return
    if (!found)
        return;

    // remove from links
    GraveYardStore.erase(range.first);

    // remove link from DB
    if (persist)
    {
        PreparedStatement* stmt = WorldDatabase.GetPreparedStatement(WORLD_DEL_GRAVEYARD_ZONE);

        stmt->setUInt32(0, id);
        stmt->setUInt32(1, zoneId);
        stmt->setUInt16(2, uint16(team));

        WorldDatabase.Execute(stmt);
    }
}

void ObjectMgr::LoadAreaTriggerTeleports()
{
    uint32 oldMSTime = getMSTime();

    _areaTriggerStore.clear();                                  // need for reload case

    //                                               0        1              2                  3                  4                   5
    QueryResult result = WorldDatabase.Query("SELECT ID,  target_map, target_position_x, target_position_y, target_position_z, target_orientation FROM areatrigger_teleport");
    if (!result)
    {
        TC_LOG_INFO("server.loading", ">> Loaded 0 area trigger teleport definitions. DB table `areatrigger_teleport` is empty.");
        return;
    }

    uint32 count = 0;

    do
    {
        Field* fields = result->Fetch();

        ++count;

        uint32 Trigger_ID = fields[0].GetUInt32();

        AreaTrigger at;

        at.target_mapId             = fields[1].GetUInt16();
        at.target_X                 = fields[2].GetFloat();
        at.target_Y                 = fields[3].GetFloat();
        at.target_Z                 = fields[4].GetFloat();
        at.target_Orientation       = fields[5].GetFloat();

        AreaTriggerEntry const* atEntry = sAreaTriggerStore.LookupEntry(Trigger_ID);
        if (!atEntry)
        {
            TC_LOG_ERROR("sql.sql", "Area trigger (ID:%u) does not exist in `AreaTrigger.dbc`.", Trigger_ID);
            continue;
        }

        MapEntry const* mapEntry = sMapStore.LookupEntry(at.target_mapId);
        if (!mapEntry)
        {
            TC_LOG_ERROR("sql.sql", "Area trigger (ID:%u) target map (ID: %u) does not exist in `Map.dbc`.", Trigger_ID, at.target_mapId);
            continue;
        }

        if (at.target_X == 0 && at.target_Y == 0 && at.target_Z == 0)
        {
            TC_LOG_ERROR("sql.sql", "Area trigger (ID:%u) target coordinates not provided.", Trigger_ID);
            continue;
        }

        _areaTriggerStore[Trigger_ID] = at;

    } while (result->NextRow());

    TC_LOG_INFO("server.loading", ">> Loaded %u area trigger teleport definitions in %u ms", count, GetMSTimeDiffToNow(oldMSTime));
}

void ObjectMgr::LoadAccessRequirements()
{
    uint32 oldMSTime = getMSTime();

    if (!_accessRequirementStore.empty())
    {
        for (AccessRequirementContainer::iterator itr = _accessRequirementStore.begin(); itr != _accessRequirementStore.end(); ++itr)
            delete itr->second;

        _accessRequirementStore.clear();                                  // need for reload case
    }

    //                                               0      1           2          3          4           5      6             7             8                      9     10
    QueryResult result = WorldDatabase.Query("SELECT mapid, difficulty, level_min, level_max, item_level, item, item2, quest_done_A, quest_done_H, completed_achievement, quest_failed_text FROM access_requirement");

    if (!result)
    {
        TC_LOG_INFO("server.loading", ">> Loaded 0 access requirement definitions. DB table `access_requirement` is empty.");
        return;
    }

    uint32 count = 0;

    do
    {
        Field* fields = result->Fetch();

        ++count;

        uint32 mapid = fields[0].GetUInt32();
        uint8 difficulty = fields[1].GetUInt8();
        uint32 requirement_ID = MAKE_PAIR32(mapid, difficulty);

        AccessRequirement* ar = new AccessRequirement();

        ar->levelMin = fields[2].GetUInt8();
        ar->levelMax = fields[3].GetUInt8();
        ar->item_level = fields[4].GetUInt16();
        ar->item = fields[5].GetUInt32();
        ar->item2 = fields[6].GetUInt32();
        ar->quest_A = fields[7].GetUInt32();
        ar->quest_H = fields[8].GetUInt32();
        ar->achievement = fields[9].GetUInt32();
        ar->questFailedText = fields[10].GetString();

        if (ar->item)
        {
            ItemTemplate const* pProto = GetItemTemplate(ar->item);
            if (!pProto)
            {
                TC_LOG_ERROR("misc", "Key item %u does not exist for map %u difficulty %u, removing key requirement.", ar->item, mapid, difficulty);
                ar->item = 0;
            }
        }

        if (ar->item2)
        {
            ItemTemplate const* pProto = GetItemTemplate(ar->item2);
            if (!pProto)
            {
                TC_LOG_ERROR("misc", "Second item %u does not exist for map %u difficulty %u, removing key requirement.", ar->item2, mapid, difficulty);
                ar->item2 = 0;
            }
        }

        if (ar->quest_A)
        {
            if (!GetQuestTemplate(ar->quest_A))
            {
                TC_LOG_ERROR("sql.sql", "Required Alliance Quest %u not exist for map %u difficulty %u, remove quest done requirement.", ar->quest_A, mapid, difficulty);
                ar->quest_A = 0;
            }
        }

        if (ar->quest_H)
        {
            if (!GetQuestTemplate(ar->quest_H))
            {
                TC_LOG_ERROR("sql.sql", "Required Horde Quest %u not exist for map %u difficulty %u, remove quest done requirement.", ar->quest_H, mapid, difficulty);
                ar->quest_H = 0;
            }
        }

        if (ar->achievement)
        {
            if (!sAchievementMgr->GetAchievement(ar->achievement))
            {
                TC_LOG_ERROR("sql.sql", "Required Achievement %u not exist for map %u difficulty %u, remove quest done requirement.", ar->achievement, mapid, difficulty);
                ar->achievement = 0;
            }
        }

        _accessRequirementStore[requirement_ID] = ar;
    } while (result->NextRow());

    TC_LOG_INFO("server.loading", ">> Loaded %u access requirement definitions in %u ms", count, GetMSTimeDiffToNow(oldMSTime));
}

/*
 * Searches for the areatrigger which teleports players out of the given map with instance_template.parent field support
 */
AreaTrigger const* ObjectMgr::GetGoBackTrigger(uint32 Map) const
{
    bool useParentDbValue = false;
    uint32 parentId = 0;
    const MapEntry* mapEntry = sMapStore.LookupEntry(Map);
    if (!mapEntry || mapEntry->entrance_map < 0)
        return nullptr;

    if (mapEntry->IsDungeon())
    {
        const InstanceTemplate* iTemplate = sObjectMgr->GetInstanceTemplate(Map);

        if (!iTemplate)
            return nullptr;

        parentId = iTemplate->Parent;
        useParentDbValue = true;
    }

    uint32 entrance_map = uint32(mapEntry->entrance_map);
    for (AreaTriggerContainer::const_iterator itr = _areaTriggerStore.begin(); itr != _areaTriggerStore.end(); ++itr)
        if ((!useParentDbValue && itr->second.target_mapId == entrance_map) || (useParentDbValue && itr->second.target_mapId == parentId))
        {
            AreaTriggerEntry const* atEntry = sAreaTriggerStore.LookupEntry(itr->first);
            if (atEntry && atEntry->mapid == Map)
                return &itr->second;
        }
    return nullptr;
}

/**
 * Searches for the areatrigger which teleports players to the given map
 */
AreaTrigger const* ObjectMgr::GetMapEntranceTrigger(uint32 Map) const
{
    for (AreaTriggerContainer::const_iterator itr = _areaTriggerStore.begin(); itr != _areaTriggerStore.end(); ++itr)
    {
        if (itr->second.target_mapId == Map)
        {
            AreaTriggerEntry const* atEntry = sAreaTriggerStore.LookupEntry(itr->first);
            if (atEntry)
                return &itr->second;
        }
    }
    return nullptr;
}

void ObjectMgr::SetHighestGuids()
{
    QueryResult result = CharacterDatabase.Query("SELECT MAX(guid) FROM characters");
    if (result)
        GetGuidSequenceGenerator<HighGuid::Player>().Set((*result)[0].GetUInt32()+1);

    result = CharacterDatabase.Query("SELECT MAX(guid) FROM item_instance");
    if (result)
        GetGuidSequenceGenerator<HighGuid::Item>().Set((*result)[0].GetUInt32()+1);

    // Cleanup other tables from nonexistent guids ( >= _hiItemGuid)
    CharacterDatabase.PExecute("DELETE FROM character_inventory WHERE item >= '%u'", GetGuidSequenceGenerator<HighGuid::Item>().GetNextAfterMaxUsed());      // One-time query
    CharacterDatabase.PExecute("DELETE FROM mail_items WHERE item_guid >= '%u'", GetGuidSequenceGenerator<HighGuid::Item>().GetNextAfterMaxUsed());          // One-time query
    CharacterDatabase.PExecute("DELETE FROM auctionhouse WHERE itemguid >= '%u'", GetGuidSequenceGenerator<HighGuid::Item>().GetNextAfterMaxUsed());         // One-time query
    CharacterDatabase.PExecute("DELETE FROM guild_bank_item WHERE item_guid >= '%u'", GetGuidSequenceGenerator<HighGuid::Item>().GetNextAfterMaxUsed());     // One-time query

    result = WorldDatabase.Query("SELECT MAX(guid) FROM transports");
    if (result)
        GetGuidSequenceGenerator<HighGuid::Mo_Transport>().Set((*result)[0].GetUInt32()+1);

    result = CharacterDatabase.Query("SELECT MAX(id) FROM auctionhouse");
    if (result)
        _auctionId = (*result)[0].GetUInt32()+1;

    result = CharacterDatabase.Query("SELECT MAX(id) FROM mail");
    if (result)
        _mailId = (*result)[0].GetUInt32()+1;

    result = CharacterDatabase.Query("SELECT MAX(arenateamid) FROM arena_team");
    if (result)
        sArenaTeamMgr->SetNextArenaTeamId((*result)[0].GetUInt32()+1);

    result = CharacterDatabase.Query("SELECT MAX(setguid) FROM character_equipmentsets");
    if (result)
        _equipmentSetGuid = (*result)[0].GetUInt64()+1;

    result = CharacterDatabase.Query("SELECT MAX(guildId) FROM guild");
    if (result)
        sGuildMgr->SetNextGuildId((*result)[0].GetUInt32()+1);

    result = CharacterDatabase.Query("SELECT MAX(guid) FROM groups");
    if (result)
        sGroupMgr->SetGroupDbStoreSize((*result)[0].GetUInt32()+1);

    result = WorldDatabase.Query("SELECT MAX(guid) FROM creature");
    if (result)
        _creatureSpawnId = (*result)[0].GetUInt32() + 1;

    result = WorldDatabase.Query("SELECT MAX(guid) FROM gameobject");
    if (result)
        _gameObjectSpawnId = (*result)[0].GetUInt32() + 1;
}

uint32 ObjectMgr::GenerateAuctionID()
{
    if (_auctionId >= 0xFFFFFFFE)
    {
        TC_LOG_ERROR("misc", "Auctions ids overflow!! Can't continue, shutting down server. Search on forum for TCE00007 for more info. ");
        World::StopNow(ERROR_EXIT_CODE);
    }
    return _auctionId++;
}

uint64 ObjectMgr::GenerateEquipmentSetGuid()
{
    if (_equipmentSetGuid >= uint64(0xFFFFFFFFFFFFFFFELL))
    {
        TC_LOG_ERROR("misc", "EquipmentSet guid overflow!! Can't continue, shutting down server. Search on forum for TCE00007 for more info. ");
        World::StopNow(ERROR_EXIT_CODE);
    }
    return _equipmentSetGuid++;
}

uint32 ObjectMgr::GenerateMailID()
{
    if (_mailId >= 0xFFFFFFFE)
    {
        TC_LOG_ERROR("misc", "Mail ids overflow!! Can't continue, shutting down server. Search on forum for TCE00007 for more info. ");
        World::StopNow(ERROR_EXIT_CODE);
    }
    return _mailId++;
}

uint32 ObjectMgr::GeneratePetNumber()
{
    if (_hiPetNumber >= 0xFFFFFFFE)
    {
        TC_LOG_ERROR("misc", "_hiPetNumber Id overflow!! Can't continue, shutting down server. Search on forum for TCE00007 for more info.");
        World::StopNow(ERROR_EXIT_CODE);
    }
    return _hiPetNumber++;
}

uint32 ObjectMgr::GenerateCreatureSpawnId()
{
    if (_creatureSpawnId >= uint32(0xFFFFFF))
    {
        TC_LOG_ERROR("misc", "Creature spawn id overflow!! Can't continue, shutting down server. Search on forum for TCE00007 for more info.");
        World::StopNow(ERROR_EXIT_CODE);
    }
    return _creatureSpawnId++;
}

uint32 ObjectMgr::GenerateGameObjectSpawnId()
{
    if (_gameObjectSpawnId >= uint32(0xFFFFFF))
    {
        TC_LOG_ERROR("misc", "Creature spawn id overflow!! Can't continue, shutting down server. Search on forum for TCE00007 for more info. ");
        World::StopNow(ERROR_EXIT_CODE);
    }
    return _gameObjectSpawnId++;
}

void ObjectMgr::LoadGameObjectLocales()
{
    uint32 oldMSTime = getMSTime();

    _gameObjectLocaleStore.clear(); // need for reload case

    //                                               0      1       2     3
    QueryResult result = WorldDatabase.Query("SELECT entry, locale, name, castBarCaption FROM gameobject_template_locale");
    if (!result)
        return;

    do
    {
        Field* fields = result->Fetch();

        uint32 id                   = fields[0].GetUInt32();
        std::string localeName      = fields[1].GetString();

        std::string name            = fields[2].GetString();
        std::string castBarCaption  = fields[3].GetString();

        GameObjectLocale& data = _gameObjectLocaleStore[id];
        LocaleConstant locale = GetLocaleByName(localeName);
        if (locale == LOCALE_enUS)
            continue;

        AddLocaleString(name, locale, data.Name);
        AddLocaleString(castBarCaption, locale, data.CastBarCaption);

    } while (result->NextRow());

    TC_LOG_INFO("server.loading", ">> Loaded %u gameobject_template_locale strings in %u ms", uint32(_gameObjectLocaleStore.size()), GetMSTimeDiffToNow(oldMSTime));
}

inline void CheckGOLockId(GameObjectTemplate const* goInfo, uint32 dataN, uint32 N)
{
    if (sLockStore.LookupEntry(dataN))
        return;

    TC_LOG_ERROR("sql.sql", "Gameobject (Entry: %u GoType: %u) have data%d=%u but lock (Id: %u) not found.",
        goInfo->entry, goInfo->type, N, goInfo->door.lockId, goInfo->door.lockId);
}

inline void CheckGOLinkedTrapId(GameObjectTemplate const* goInfo, uint32 dataN, uint32 N)
{
    if (GameObjectTemplate const* trapInfo = sObjectMgr->GetGameObjectTemplate(dataN))
    {
        if (trapInfo->type != GAMEOBJECT_TYPE_TRAP)
            TC_LOG_ERROR("sql.sql", "Gameobject (Entry: %u GoType: %u) have data%d=%u but GO (Entry %u) have not GAMEOBJECT_TYPE_TRAP (%u) type.",
            goInfo->entry, goInfo->type, N, dataN, dataN, GAMEOBJECT_TYPE_TRAP);
    }
}

inline void CheckGOSpellId(GameObjectTemplate const* goInfo, uint32 dataN, uint32 N)
{
    if (sSpellMgr->GetSpellInfo(dataN))
        return;

    TC_LOG_ERROR("sql.sql", "Gameobject (Entry: %u GoType: %u) have data%d=%u but Spell (Entry %u) not exist.",
        goInfo->entry, goInfo->type, N, dataN, dataN);
}

inline void CheckAndFixGOChairHeightId(GameObjectTemplate const* goInfo, uint32 const& dataN, uint32 N)
{
    if (dataN <= (UNIT_STAND_STATE_SIT_HIGH_CHAIR-UNIT_STAND_STATE_SIT_LOW_CHAIR))
        return;

    TC_LOG_ERROR("sql.sql", "Gameobject (Entry: %u GoType: %u) have data%d=%u but correct chair height in range 0..%i.",
        goInfo->entry, goInfo->type, N, dataN, UNIT_STAND_STATE_SIT_HIGH_CHAIR-UNIT_STAND_STATE_SIT_LOW_CHAIR);

    // prevent client and server unexpected work
    const_cast<uint32&>(dataN) = 0;
}

inline void CheckGONoDamageImmuneId(GameObjectTemplate* goTemplate, uint32 dataN, uint32 N)
{
    // 0/1 correct values
    if (dataN <= 1)
        return;

    TC_LOG_ERROR("sql.sql", "Gameobject (Entry: %u GoType: %u) have data%d=%u but expected boolean (0/1) noDamageImmune field value.", goTemplate->entry, goTemplate->type, N, dataN);
}

inline void CheckGOConsumable(GameObjectTemplate const* goInfo, uint32 dataN, uint32 N)
{
    // 0/1 correct values
    if (dataN <= 1)
        return;

    TC_LOG_ERROR("sql.sql", "Gameobject (Entry: %u GoType: %u) have data%d=%u but expected boolean (0/1) consumable field value.",
        goInfo->entry, goInfo->type, N, dataN);
}

void ObjectMgr::LoadGameObjectTemplate()
{
    uint32 oldMSTime = getMSTime();

    //                                                 0      1      2        3       4             5          6     7
    QueryResult result = WorldDatabase.Query("SELECT entry, type, displayId, name, IconName, castBarCaption, unk1, size, "
    //                                         8      9      10     11     12     13     14     15     16     17     18      19      20
                                             "Data0, Data1, Data2, Data3, Data4, Data5, Data6, Data7, Data8, Data9, Data10, Data11, Data12, "
    //                                         21      22      23      24      25      26      27      28      29      30      31      32      33
                                             "Data13, Data14, Data15, Data16, Data17, Data18, Data19, Data20, Data21, Data22, Data23, AIName, ScriptName "
                                             "FROM gameobject_template");

    if (!result)
    {
        TC_LOG_INFO("server.loading", ">> Loaded 0 gameobject definitions. DB table `gameobject_template` is empty.");
        return;
    }

    _gameObjectTemplateStore.rehash(result->GetRowCount());
    uint32 count = 0;
    do
    {
        Field* fields = result->Fetch();

        uint32 entry = fields[0].GetUInt32();

        GameObjectTemplate& got = _gameObjectTemplateStore[entry];
        got.entry          = entry;
        got.type           = uint32(fields[1].GetUInt8());
        got.displayId      = fields[2].GetUInt32();
        got.name           = fields[3].GetString();
        got.IconName       = fields[4].GetString();
        got.castBarCaption = fields[5].GetString();
        got.unk1           = fields[6].GetString();
        got.size           = fields[7].GetFloat();

        for (uint8 i = 0; i < MAX_GAMEOBJECT_DATA; ++i)
            got.raw.data[i] = fields[8 + i].GetInt32(); // data1 and data6 can be -1

        got.AIName = fields[32].GetString();
        got.ScriptId = GetScriptId(fields[33].GetString());

        // Checks

        switch (got.type)
        {
            case GAMEOBJECT_TYPE_DOOR:                      //0
            {
                if (got.door.lockId)
                    CheckGOLockId(&got, got.door.lockId, 1);
                CheckGONoDamageImmuneId(&got, got.door.noDamageImmune, 3);
                break;
            }
            case GAMEOBJECT_TYPE_BUTTON:                    //1
            {
                if (got.button.lockId)
                    CheckGOLockId(&got, got.button.lockId, 1);
                CheckGONoDamageImmuneId(&got, got.button.noDamageImmune, 4);
                break;
            }
            case GAMEOBJECT_TYPE_QUESTGIVER:                //2
            {
                if (got.questgiver.lockId)
                    CheckGOLockId(&got, got.questgiver.lockId, 0);
                CheckGONoDamageImmuneId(&got, got.questgiver.noDamageImmune, 5);
                break;
            }
            case GAMEOBJECT_TYPE_CHEST:                     //3
            {
                if (got.chest.lockId)
                    CheckGOLockId(&got, got.chest.lockId, 0);

                CheckGOConsumable(&got, got.chest.consumable, 3);

                if (got.chest.linkedTrapId)              // linked trap
                    CheckGOLinkedTrapId(&got, got.chest.linkedTrapId, 7);
                break;
            }
            case GAMEOBJECT_TYPE_TRAP:                      //6
            {
                if (got.trap.lockId)
                    CheckGOLockId(&got, got.trap.lockId, 0);
                break;
            }
            case GAMEOBJECT_TYPE_CHAIR:                     //7
                CheckAndFixGOChairHeightId(&got, got.chair.height, 1);
                break;
            case GAMEOBJECT_TYPE_SPELL_FOCUS:               //8
            {
                if (got.spellFocus.focusId)
                {
                    if (!sSpellFocusObjectStore.LookupEntry(got.spellFocus.focusId))
                        TC_LOG_ERROR("sql.sql", "GameObject (Entry: %u GoType: %u) have data0=%u but SpellFocus (Id: %u) not exist.",
                        entry, got.type, got.spellFocus.focusId, got.spellFocus.focusId);
                }

                if (got.spellFocus.linkedTrapId)        // linked trap
                    CheckGOLinkedTrapId(&got, got.spellFocus.linkedTrapId, 2);
                break;
            }
            case GAMEOBJECT_TYPE_GOOBER:                    //10
            {
                if (got.goober.lockId)
                    CheckGOLockId(&got, got.goober.lockId, 0);

                CheckGOConsumable(&got, got.goober.consumable, 3);

                if (got.goober.pageId)                  // pageId
                {
                    if (!GetPageText(got.goober.pageId))
                        TC_LOG_ERROR("sql.sql", "GameObject (Entry: %u GoType: %u) have data7=%u but PageText (Entry %u) not exist.",
                        entry, got.type, got.goober.pageId, got.goober.pageId);
                }
                CheckGONoDamageImmuneId(&got, got.goober.noDamageImmune, 11);
                if (got.goober.linkedTrapId)            // linked trap
                    CheckGOLinkedTrapId(&got, got.goober.linkedTrapId, 12);
                break;
            }
            case GAMEOBJECT_TYPE_AREADAMAGE:                //12
            {
                if (got.areadamage.lockId)
                    CheckGOLockId(&got, got.areadamage.lockId, 0);
                break;
            }
            case GAMEOBJECT_TYPE_CAMERA:                    //13
            {
                if (got.camera.lockId)
                    CheckGOLockId(&got, got.camera.lockId, 0);
                break;
            }
            case GAMEOBJECT_TYPE_MO_TRANSPORT:              //15
            {
                if (got.moTransport.taxiPathId)
                {
                    if (got.moTransport.taxiPathId >= sTaxiPathNodesByPath.size() || sTaxiPathNodesByPath[got.moTransport.taxiPathId].empty())
                        TC_LOG_ERROR("sql.sql", "GameObject (Entry: %u GoType: %u) have data0=%u but TaxiPath (Id: %u) not exist.",
                            entry, got.type, got.moTransport.taxiPathId, got.moTransport.taxiPathId);
                }
                if (uint32 transportMap = got.moTransport.mapID)
                    _transportMaps.insert(transportMap);
                break;
            }
            case GAMEOBJECT_TYPE_SUMMONING_RITUAL:          //18
                break;
            case GAMEOBJECT_TYPE_SPELLCASTER:               //22
            {
                // always must have spell
                CheckGOSpellId(&got, got.spellcaster.spellId, 0);
                break;
            }
            case GAMEOBJECT_TYPE_FLAGSTAND:                 //24
            {
                if (got.flagstand.lockId)
                    CheckGOLockId(&got, got.flagstand.lockId, 0);
                CheckGONoDamageImmuneId(&got, got.flagstand.noDamageImmune, 5);
                break;
            }
            case GAMEOBJECT_TYPE_FISHINGHOLE:               //25
            {
                if (got.fishinghole.lockId)
                    CheckGOLockId(&got, got.fishinghole.lockId, 4);
                break;
            }
            case GAMEOBJECT_TYPE_FLAGDROP:                  //26
            {
                if (got.flagdrop.lockId)
                    CheckGOLockId(&got, got.flagdrop.lockId, 0);
                CheckGONoDamageImmuneId(&got, got.flagdrop.noDamageImmune, 3);
                break;
            }
            case GAMEOBJECT_TYPE_BARBER_CHAIR:              //32
                CheckAndFixGOChairHeightId(&got, got.barberChair.chairheight, 0);
                break;
        }

       ++count;
    }
    while (result->NextRow());

    TC_LOG_INFO("server.loading", ">> Loaded %u game object templates in %u ms", count, GetMSTimeDiffToNow(oldMSTime));
}

void ObjectMgr::LoadGameObjectTemplateAddons()
{
    uint32 oldMSTime = getMSTime();

    //                                                0       1       2      3        4
    QueryResult result = WorldDatabase.Query("SELECT entry, faction, flags, mingold, maxgold FROM gameobject_template_addon");

    if (!result)
    {
        TC_LOG_INFO("server.loading", ">> Loaded 0 gameobject template addon definitions. DB table `gameobject_template_addon` is empty.");
        return;
    }

    uint32 count = 0;
    do
    {
        Field* fields = result->Fetch();

        uint32 entry = fields[0].GetUInt32();

        GameObjectTemplate const* got = sObjectMgr->GetGameObjectTemplate(entry);
        if (!got)
        {
            TC_LOG_ERROR("sql.sql", "GameObject template (Entry: %u) does not exist but has a record in `gameobject_template_addon`", entry);
            continue;
        }

        GameObjectTemplateAddon& gameObjectAddon = _gameObjectTemplateAddonStore[entry];
        gameObjectAddon.faction = uint32(fields[1].GetUInt16());
        gameObjectAddon.flags   = fields[2].GetUInt32();
        gameObjectAddon.mingold = fields[3].GetUInt32();
        gameObjectAddon.maxgold = fields[4].GetUInt32();

        // checks
        if (gameObjectAddon.faction && !sFactionTemplateStore.LookupEntry(gameObjectAddon.faction))
            TC_LOG_ERROR("sql.sql", "GameObject (Entry: %u) has invalid faction (%u) defined in `gameobject_template_addon`.", entry, gameObjectAddon.faction);

        if (gameObjectAddon.maxgold > 0)
        {
            switch (got->type)
            {
                case GAMEOBJECT_TYPE_CHEST:
                case GAMEOBJECT_TYPE_FISHINGHOLE:
                    break;
                default:
                    TC_LOG_ERROR("sql.sql", "GameObject (Entry %u GoType: %u) cannot be looted but has maxgold set in `gameobject_template_addon`.", entry, got->type);
                    break;
            }
        }

        ++count;
    }
    while (result->NextRow());

    TC_LOG_INFO("server.loading", ">> Loaded %u game object template addons in %u ms", count, GetMSTimeDiffToNow(oldMSTime));
}

void ObjectMgr::LoadExplorationBaseXP()
{
    uint32 oldMSTime = getMSTime();

    QueryResult result = WorldDatabase.Query("SELECT level, basexp FROM exploration_basexp");

    if (!result)
    {
        TC_LOG_ERROR("server.loading", ">> Loaded 0 BaseXP definitions. DB table `exploration_basexp` is empty.");
        return;
    }

    uint32 count = 0;

    do
    {
        Field* fields = result->Fetch();
        uint8 level  = fields[0].GetUInt8();
        uint32 basexp = fields[1].GetInt32();
        _baseXPTable[level] = basexp;
        ++count;
    }
    while (result->NextRow());

    TC_LOG_INFO("server.loading", ">> Loaded %u BaseXP definitions in %u ms", count, GetMSTimeDiffToNow(oldMSTime));
}

uint32 ObjectMgr::GetBaseXP(uint8 level)
{
    return _baseXPTable[level] ? _baseXPTable[level] : 0;
}

uint32 ObjectMgr::GetXPForLevel(uint8 level) const
{
    if (level < _playerXPperLevel.size())
        return _playerXPperLevel[level];
    return 0;
}

void ObjectMgr::LoadPetNames()
{
    uint32 oldMSTime = getMSTime();
    //                                                0     1      2
    QueryResult result = WorldDatabase.Query("SELECT word, entry, half FROM pet_name_generation");

    if (!result)
    {
        TC_LOG_INFO("server.loading", ">> Loaded 0 pet name parts. DB table `pet_name_generation` is empty!");
        return;
    }

    uint32 count = 0;

    do
    {
        Field* fields = result->Fetch();
        std::string word = fields[0].GetString();
        uint32 entry     = fields[1].GetUInt32();
        bool   half      = fields[2].GetBool();
        if (half)
            _petHalfName1[entry].push_back(word);
        else
            _petHalfName0[entry].push_back(word);
        ++count;
    }
    while (result->NextRow());

    TC_LOG_INFO("server.loading", ">> Loaded %u pet name parts in %u ms", count, GetMSTimeDiffToNow(oldMSTime));
}

void ObjectMgr::LoadPetNumber()
{
    uint32 oldMSTime = getMSTime();

    QueryResult result = CharacterDatabase.Query("SELECT MAX(id) FROM character_pet");
    if (result)
    {
        Field* fields = result->Fetch();
        _hiPetNumber = fields[0].GetUInt32()+1;
    }

    TC_LOG_INFO("server.loading", ">> Loaded the max pet number: %d in %u ms", _hiPetNumber-1, GetMSTimeDiffToNow(oldMSTime));
}

std::string ObjectMgr::GeneratePetName(uint32 entry)
{
    StringVector& list0 = _petHalfName0[entry];
    StringVector& list1 = _petHalfName1[entry];

    if (list0.empty() || list1.empty())
    {
        CreatureTemplate const* cinfo = GetCreatureTemplate(entry);
        if (!cinfo)
            return std::string();

        char* petname = GetPetName(cinfo->family, sWorld->GetDefaultDbcLocale());
        if (petname)
            return std::string(petname);
        else
            return cinfo->Name;
    }

    return *(list0.begin()+urand(0, list0.size()-1)) + *(list1.begin()+urand(0, list1.size()-1));
}

void ObjectMgr::LoadReputationRewardRate()
{
    uint32 oldMSTime = getMSTime();

    _repRewardRateStore.clear();                             // for reload case

    uint32 count = 0; //                                0          1             2                  3                  4                 5                      6             7
    QueryResult result = WorldDatabase.Query("SELECT faction, quest_rate, quest_daily_rate, quest_weekly_rate, quest_monthly_rate, quest_repeatable_rate, creature_rate, spell_rate FROM reputation_reward_rate");
    if (!result)
    {
        TC_LOG_ERROR("server.loading", ">> Loaded `reputation_reward_rate`, table is empty!");
        return;
    }

    do
    {
        Field* fields = result->Fetch();

        uint32 factionId            = fields[0].GetUInt32();

        RepRewardRate repRate;

        repRate.questRate           = fields[1].GetFloat();
        repRate.questDailyRate      = fields[2].GetFloat();
        repRate.questWeeklyRate     = fields[3].GetFloat();
        repRate.questMonthlyRate    = fields[4].GetFloat();
        repRate.questRepeatableRate = fields[5].GetFloat();
        repRate.creatureRate        = fields[6].GetFloat();
        repRate.spellRate           = fields[7].GetFloat();

        FactionEntry const* factionEntry = sFactionStore.LookupEntry(factionId);
        if (!factionEntry)
        {
            TC_LOG_ERROR("sql.sql", "Faction (faction.dbc) %u does not exist but is used in `reputation_reward_rate`", factionId);
            continue;
        }

        if (repRate.questRate < 0.0f)
        {
            TC_LOG_ERROR("sql.sql", "Table reputation_reward_rate has quest_rate with invalid rate %f, skipping data for faction %u", repRate.questRate, factionId);
            continue;
        }

        if (repRate.questDailyRate < 0.0f)
        {
            TC_LOG_ERROR("sql.sql", "Table reputation_reward_rate has quest_daily_rate with invalid rate %f, skipping data for faction %u", repRate.questDailyRate, factionId);
            continue;
        }

        if (repRate.questWeeklyRate < 0.0f)
        {
            TC_LOG_ERROR("sql.sql", "Table reputation_reward_rate has quest_weekly_rate with invalid rate %f, skipping data for faction %u", repRate.questWeeklyRate, factionId);
            continue;
        }

        if (repRate.questMonthlyRate < 0.0f)
        {
            TC_LOG_ERROR("sql.sql", "Table reputation_reward_rate has quest_monthly_rate with invalid rate %f, skipping data for faction %u", repRate.questMonthlyRate, factionId);
            continue;
        }

        if (repRate.questRepeatableRate < 0.0f)
        {
            TC_LOG_ERROR("sql.sql", "Table reputation_reward_rate has quest_repeatable_rate with invalid rate %f, skipping data for faction %u", repRate.questRepeatableRate, factionId);
            continue;
        }

        if (repRate.creatureRate < 0.0f)
        {
            TC_LOG_ERROR("sql.sql", "Table reputation_reward_rate has creature_rate with invalid rate %f, skipping data for faction %u", repRate.creatureRate, factionId);
            continue;
        }

        if (repRate.spellRate < 0.0f)
        {
            TC_LOG_ERROR("sql.sql", "Table reputation_reward_rate has spell_rate with invalid rate %f, skipping data for faction %u", repRate.spellRate, factionId);
            continue;
        }

        _repRewardRateStore[factionId] = repRate;

        ++count;
    }
    while (result->NextRow());

    TC_LOG_INFO("server.loading", ">> Loaded %u reputation_reward_rate in %u ms", count, GetMSTimeDiffToNow(oldMSTime));
}

void ObjectMgr::LoadReputationOnKill()
{
    uint32 oldMSTime = getMSTime();

    // For reload case
    _repOnKillStore.clear();

    uint32 count = 0;

    //                                                0            1                     2
    QueryResult result = WorldDatabase.Query("SELECT creature_id, RewOnKillRepFaction1, RewOnKillRepFaction2, "
    //   3             4             5                   6             7             8                   9
        "IsTeamAward1, MaxStanding1, RewOnKillRepValue1, IsTeamAward2, MaxStanding2, RewOnKillRepValue2, TeamDependent "
        "FROM creature_onkill_reputation");

    if (!result)
    {
        TC_LOG_ERROR("server.loading", ">> Loaded 0 creature award reputation definitions. DB table `creature_onkill_reputation` is empty.");
        return;
    }

    do
    {
        Field* fields = result->Fetch();

        uint32 creature_id = fields[0].GetUInt32();

        ReputationOnKillEntry repOnKill;
        repOnKill.RepFaction1          = fields[1].GetInt16();
        repOnKill.RepFaction2          = fields[2].GetInt16();
        repOnKill.IsTeamAward1        = fields[3].GetBool();
        repOnKill.ReputationMaxCap1  = fields[4].GetUInt8();
        repOnKill.RepValue1            = fields[5].GetInt32();
        repOnKill.IsTeamAward2        = fields[6].GetBool();
        repOnKill.ReputationMaxCap2  = fields[7].GetUInt8();
        repOnKill.RepValue2            = fields[8].GetInt32();
        repOnKill.TeamDependent       = fields[9].GetBool();

        if (!GetCreatureTemplate(creature_id))
        {
            TC_LOG_ERROR("sql.sql", "Table `creature_onkill_reputation` has data for nonexistent creature entry (%u), skipped", creature_id);
            continue;
        }

        if (repOnKill.RepFaction1)
        {
            FactionEntry const* factionEntry1 = sFactionStore.LookupEntry(repOnKill.RepFaction1);
            if (!factionEntry1)
            {
                TC_LOG_ERROR("sql.sql", "Faction (faction.dbc) %u does not exist but is used in `creature_onkill_reputation`", repOnKill.RepFaction1);
                continue;
            }
        }

        if (repOnKill.RepFaction2)
        {
            FactionEntry const* factionEntry2 = sFactionStore.LookupEntry(repOnKill.RepFaction2);
            if (!factionEntry2)
            {
                TC_LOG_ERROR("sql.sql", "Faction (faction.dbc) %u does not exist but is used in `creature_onkill_reputation`", repOnKill.RepFaction2);
                continue;
            }
        }

        _repOnKillStore[creature_id] = repOnKill;

        ++count;
    } while (result->NextRow());

    TC_LOG_INFO("server.loading", ">> Loaded %u creature award reputation definitions in %u ms", count, GetMSTimeDiffToNow(oldMSTime));
}

void ObjectMgr::LoadReputationSpilloverTemplate()
{
    uint32 oldMSTime = getMSTime();

    _repSpilloverTemplateStore.clear();                      // for reload case

    uint32 count = 0; //                                0         1        2       3        4       5       6         7        8      9        10       11     12
    QueryResult result = WorldDatabase.Query("SELECT faction, faction1, rate_1, rank_1, faction2, rate_2, rank_2, faction3, rate_3, rank_3, faction4, rate_4, rank_4 FROM reputation_spillover_template");

    if (!result)
    {
        TC_LOG_INFO("server.loading", ">> Loaded `reputation_spillover_template`, table is empty.");
        return;
    }

    do
    {
        Field* fields = result->Fetch();

        uint32 factionId                = fields[0].GetUInt16();

        RepSpilloverTemplate repTemplate;

        repTemplate.faction[0]          = fields[1].GetUInt16();
        repTemplate.faction_rate[0]     = fields[2].GetFloat();
        repTemplate.faction_rank[0]     = fields[3].GetUInt8();
        repTemplate.faction[1]          = fields[4].GetUInt16();
        repTemplate.faction_rate[1]     = fields[5].GetFloat();
        repTemplate.faction_rank[1]     = fields[6].GetUInt8();
        repTemplate.faction[2]          = fields[7].GetUInt16();
        repTemplate.faction_rate[2]     = fields[8].GetFloat();
        repTemplate.faction_rank[2]     = fields[9].GetUInt8();
        repTemplate.faction[3]          = fields[10].GetUInt16();
        repTemplate.faction_rate[3]     = fields[11].GetFloat();
        repTemplate.faction_rank[3]     = fields[12].GetUInt8();

        FactionEntry const* factionEntry = sFactionStore.LookupEntry(factionId);

        if (!factionEntry)
        {
            TC_LOG_ERROR("sql.sql", "Faction (faction.dbc) %u does not exist but is used in `reputation_spillover_template`", factionId);
            continue;
        }

        if (factionEntry->team == 0)
        {
            TC_LOG_ERROR("sql.sql", "Faction (faction.dbc) %u in `reputation_spillover_template` does not belong to any team, skipping", factionId);
            continue;
        }

        bool invalidSpilloverFaction = false;
        for (uint32 i = 0; i < MAX_SPILLOVER_FACTIONS; ++i)
        {
            if (repTemplate.faction[i])
            {
                FactionEntry const* factionSpillover = sFactionStore.LookupEntry(repTemplate.faction[i]);

                if (!factionSpillover)
                {
                    TC_LOG_ERROR("sql.sql", "Spillover faction (faction.dbc) %u does not exist but is used in `reputation_spillover_template` for faction %u, skipping", repTemplate.faction[i], factionId);
                    invalidSpilloverFaction = true;
                    break;
                }

                if (factionSpillover->reputationListID < 0)
                {
                    TC_LOG_ERROR("sql.sql", "Spillover faction (faction.dbc) %u for faction %u in `reputation_spillover_template` can not be listed for client, and then useless, skipping", repTemplate.faction[i], factionId);
                    invalidSpilloverFaction = true;
                    break;
                }

                if (repTemplate.faction_rank[i] >= MAX_REPUTATION_RANK)
                {
                    TC_LOG_ERROR("sql.sql", "Rank %u used in `reputation_spillover_template` for spillover faction %u is not valid, skipping", repTemplate.faction_rank[i], repTemplate.faction[i]);
                    invalidSpilloverFaction = true;
                    break;
                }
            }
        }

        if (invalidSpilloverFaction)
            continue;

        _repSpilloverTemplateStore[factionId] = repTemplate;

        ++count;
    }
    while (result->NextRow());

    TC_LOG_INFO("server.loading", ">> Loaded %u reputation_spillover_template in %u ms", count, GetMSTimeDiffToNow(oldMSTime));
}

void ObjectMgr::LoadPointsOfInterest()
{
    uint32 oldMSTime = getMSTime();

    _pointsOfInterestStore.clear();                              // need for reload case

    uint32 count = 0;

    //                                               0       1          2        3     4      5    6
    QueryResult result = WorldDatabase.Query("SELECT ID, PositionX, PositionY, Icon, Flags, Data, Name FROM points_of_interest");

    if (!result)
    {
        TC_LOG_ERROR("server.loading", ">> Loaded 0 Points of Interest definitions. DB table `points_of_interest` is empty.");
        return;
    }

    do
    {
        Field* fields = result->Fetch();

        uint32 point_id = fields[0].GetUInt32();

        PointOfInterest POI;
        POI.entry = point_id;
        POI.x = fields[1].GetFloat();
        POI.y = fields[2].GetFloat();
        POI.icon = fields[3].GetUInt32();
        POI.flags = fields[4].GetUInt32();
        POI.data = fields[5].GetUInt32();
        POI.icon_name = fields[6].GetString();

        if (!Trinity::IsValidMapCoord(POI.x, POI.y))
        {
            TC_LOG_ERROR("sql.sql", "Table `points_of_interest` (Entry: %u) have invalid coordinates (X: %f Y: %f), ignored.", point_id, POI.x, POI.y);
            continue;
        }

        _pointsOfInterestStore[point_id] = POI;

        ++count;
    } while (result->NextRow());

    TC_LOG_INFO("server.loading", ">> Loaded %u Points of Interest definitions in %u ms", count, GetMSTimeDiffToNow(oldMSTime));
}

void ObjectMgr::LoadQuestPOI()
{
    uint32 oldMSTime = getMSTime();

    _questPOIStore.clear();                              // need for reload case

    uint32 count = 0;

    //                                               0        1          2          3           4          5       6        7
    QueryResult result = WorldDatabase.Query("SELECT QuestID, id, ObjectiveIndex, MapID, WorldMapAreaId, Floor, Priority, Flags FROM quest_poi order by QuestID");

    if (!result)
    {
        TC_LOG_ERROR("server.loading", ">> Loaded 0 quest POI definitions. DB table `quest_poi` is empty.");
        return;
    }

    //                                                  0       1   2  3
    QueryResult points = WorldDatabase.Query("SELECT QuestID, Idx1, X, Y FROM quest_poi_points ORDER BY QuestID DESC, Idx2");

    std::vector<std::vector<std::vector<QuestPOIPoint> > > POIs;

    if (points)
    {
        // The first result should have the highest questId
        Field* fields = points->Fetch();
        uint32 questIdMax = fields[0].GetUInt32();
        POIs.resize(questIdMax + 1);

        do
        {
            fields = points->Fetch();

            uint32 questId            = fields[0].GetUInt32();
            uint32 id                 = fields[1].GetUInt32();
            int32  x                  = fields[2].GetInt32();
            int32  y                  = fields[3].GetInt32();

            if (POIs[questId].size() <= id + 1)
                POIs[questId].resize(id + 10);

            QuestPOIPoint point(x, y);
            POIs[questId][id].push_back(point);
        } while (points->NextRow());
    }

    do
    {
        Field* fields = result->Fetch();

        uint32 questId            = fields[0].GetUInt32();
        uint32 id                 = fields[1].GetUInt32();
        int32 objIndex            = fields[2].GetInt32();
        uint32 mapId              = fields[3].GetUInt32();
        uint32 WorldMapAreaId     = fields[4].GetUInt32();
        uint32 FloorId            = fields[5].GetUInt32();
        uint32 unk3               = fields[6].GetUInt32();
        uint32 unk4               = fields[7].GetUInt32();

        QuestPOI POI(id, objIndex, mapId, WorldMapAreaId, FloorId, unk3, unk4);
        if (questId < POIs.size() && id < POIs[questId].size())
        {
            POI.points = POIs[questId][id];
            _questPOIStore[questId].push_back(POI);
        }
        else
            TC_LOG_ERROR("server.loading", "Table quest_poi references unknown quest points for quest %u POI id %u", questId, id);

        ++count;
    } while (result->NextRow());

    TC_LOG_INFO("server.loading", ">> Loaded %u quest POI definitions in %u ms", count, GetMSTimeDiffToNow(oldMSTime));
}

void ObjectMgr::LoadNPCSpellClickSpells()
{
    uint32 oldMSTime = getMSTime();

    _spellClickInfoStore.clear();
    //                                                0          1         2            3
    QueryResult result = WorldDatabase.Query("SELECT npc_entry, spell_id, cast_flags, user_type FROM npc_spellclick_spells");

    if (!result)
    {
        TC_LOG_ERROR("server.loading", ">> Loaded 0 spellclick spells. DB table `npc_spellclick_spells` is empty.");
        return;
    }

    uint32 count = 0;

    do
    {
        Field* fields = result->Fetch();

        uint32 npc_entry = fields[0].GetUInt32();
        CreatureTemplate const* cInfo = GetCreatureTemplate(npc_entry);
        if (!cInfo)
        {
            TC_LOG_ERROR("sql.sql", "Table npc_spellclick_spells references unknown creature_template %u. Skipping entry.", npc_entry);
            continue;
        }

        uint32 spellid = fields[1].GetUInt32();
        SpellInfo const* spellinfo = sSpellMgr->GetSpellInfo(spellid);
        if (!spellinfo)
        {
            TC_LOG_ERROR("sql.sql", "Table npc_spellclick_spells creature: %u references unknown spellid %u. Skipping entry.", npc_entry, spellid);
            continue;
        }

        uint8 userType = fields[3].GetUInt16();
        if (userType >= SPELL_CLICK_USER_MAX)
            TC_LOG_ERROR("sql.sql", "Table npc_spellclick_spells creature: %u  references unknown user type %u. Skipping entry.", npc_entry, uint32(userType));

        uint8 castFlags = fields[2].GetUInt8();
        SpellClickInfo info;
        info.spellId = spellid;
        info.castFlags = castFlags;
        info.userType = SpellClickUserTypes(userType);
        _spellClickInfoStore.insert(SpellClickInfoContainer::value_type(npc_entry, info));

        ++count;
    }
    while (result->NextRow());

    // all spellclick data loaded, now we check if there are creatures with NPC_FLAG_SPELLCLICK but with no data
    // NOTE: It *CAN* be the other way around: no spellclick flag but with spellclick data, in case of creature-only vehicle accessories
    CreatureTemplateContainer const* ctc = sObjectMgr->GetCreatureTemplates();
    for (CreatureTemplateContainer::const_iterator itr = ctc->begin(); itr != ctc->end(); ++itr)
    {
        if ((itr->second.npcflag & UNIT_NPC_FLAG_SPELLCLICK) && _spellClickInfoStore.find(itr->second.Entry) == _spellClickInfoStore.end())
        {
            TC_LOG_ERROR("sql.sql", "npc_spellclick_spells: Creature template %u has UNIT_NPC_FLAG_SPELLCLICK but no data in spellclick table! Removing flag", itr->second.Entry);
            const_cast<CreatureTemplate*>(&itr->second)->npcflag &= ~UNIT_NPC_FLAG_SPELLCLICK;
        }
    }

    TC_LOG_INFO("server.loading", ">> Loaded %u spellclick definitions in %u ms", count, GetMSTimeDiffToNow(oldMSTime));
}

void ObjectMgr::DeleteCreatureData(ObjectGuid::LowType guid)
{
    // remove mapid*cellid -> guid_set map
    CreatureData const* data = GetCreatureData(guid);
    if (data)
        RemoveCreatureFromGrid(guid, data);

    _creatureDataStore.erase(guid);
}

void ObjectMgr::DeleteGOData(ObjectGuid::LowType guid)
{
    // remove mapid*cellid -> guid_set map
    GameObjectData const* data = GetGOData(guid);
    if (data)
        RemoveGameobjectFromGrid(guid, data);

    _gameObjectDataStore.erase(guid);
}

void ObjectMgr::LoadQuestRelationsHelper(QuestRelations& map, QuestRelationsReverse* reverseMap, std::string const& table, bool starter, bool go)
{
    uint32 oldMSTime = getMSTime();

    map.clear();                                            // need for reload case

    uint32 count = 0;

    QueryResult result = WorldDatabase.PQuery("SELECT id, quest, pool_entry FROM %s qr LEFT JOIN pool_quest pq ON qr.quest = pq.entry", table.c_str());

    if (!result)
    {
        TC_LOG_ERROR("server.loading", ">> Loaded 0 quest relations from `%s`, table is empty.", table.c_str());
        return;
    }

    PooledQuestRelation* poolRelationMap = go ? &sPoolMgr->mQuestGORelation : &sPoolMgr->mQuestCreatureRelation;
    if (starter)
        poolRelationMap->clear();

    do
    {
        uint32 id     = result->Fetch()[0].GetUInt32();
        uint32 quest  = result->Fetch()[1].GetUInt32();
        uint32 poolId = result->Fetch()[2].GetUInt32();

        if (_questTemplates.find(quest) == _questTemplates.end())
        {
            TC_LOG_ERROR("sql.sql", "Table `%s`: Quest %u listed for entry %u does not exist.", table.c_str(), quest, id);
            continue;
        }

        if (!poolId || !starter)
        {
            map.insert(QuestRelations::value_type(id, quest));
            if (reverseMap)
                reverseMap->insert(QuestRelationsReverse::value_type(quest, id));
        }
        else if (starter)
            poolRelationMap->insert(PooledQuestRelation::value_type(quest, id));

        ++count;
    } while (result->NextRow());

    TC_LOG_INFO("server.loading", ">> Loaded %u quest relations from %s in %u ms", count, table.c_str(), GetMSTimeDiffToNow(oldMSTime));
}

void ObjectMgr::LoadGameobjectQuestStarters()
{
    LoadQuestRelationsHelper(_goQuestRelations, nullptr, "gameobject_queststarter", true, true);

    for (QuestRelations::iterator itr = _goQuestRelations.begin(); itr != _goQuestRelations.end(); ++itr)
    {
        GameObjectTemplate const* goInfo = GetGameObjectTemplate(itr->first);
        if (!goInfo)
            TC_LOG_ERROR("sql.sql", "Table `gameobject_queststarter` has data for nonexistent gameobject entry (%u) and existed quest %u", itr->first, itr->second);
        else if (goInfo->type != GAMEOBJECT_TYPE_QUESTGIVER)
            TC_LOG_ERROR("sql.sql", "Table `gameobject_queststarter` has data gameobject entry (%u) for quest %u, but GO is not GAMEOBJECT_TYPE_QUESTGIVER", itr->first, itr->second);
    }
}

void ObjectMgr::LoadGameobjectQuestEnders()
{
    LoadQuestRelationsHelper(_goQuestInvolvedRelations, &_goQuestInvolvedRelationsReverse, "gameobject_questender", false, true);

    for (QuestRelations::iterator itr = _goQuestInvolvedRelations.begin(); itr != _goQuestInvolvedRelations.end(); ++itr)
    {
        GameObjectTemplate const* goInfo = GetGameObjectTemplate(itr->first);
        if (!goInfo)
            TC_LOG_ERROR("sql.sql", "Table `gameobject_questender` has data for nonexistent gameobject entry (%u) and existed quest %u", itr->first, itr->second);
        else if (goInfo->type != GAMEOBJECT_TYPE_QUESTGIVER)
            TC_LOG_ERROR("sql.sql", "Table `gameobject_questender` has data gameobject entry (%u) for quest %u, but GO is not GAMEOBJECT_TYPE_QUESTGIVER", itr->first, itr->second);
    }
}

void ObjectMgr::LoadCreatureQuestStarters()
{
    LoadQuestRelationsHelper(_creatureQuestRelations, nullptr, "creature_queststarter", true, false);

    for (QuestRelations::iterator itr = _creatureQuestRelations.begin(); itr != _creatureQuestRelations.end(); ++itr)
    {
        CreatureTemplate const* cInfo = GetCreatureTemplate(itr->first);
        if (!cInfo)
            TC_LOG_ERROR("sql.sql", "Table `creature_queststarter` has data for nonexistent creature entry (%u) and existed quest %u", itr->first, itr->second);
        else if (!(cInfo->npcflag & UNIT_NPC_FLAG_QUESTGIVER))
            TC_LOG_ERROR("sql.sql", "Table `creature_queststarter` has creature entry (%u) for quest %u, but npcflag does not include UNIT_NPC_FLAG_QUESTGIVER", itr->first, itr->second);
    }
}

void ObjectMgr::LoadCreatureQuestEnders()
{
    LoadQuestRelationsHelper(_creatureQuestInvolvedRelations, &_creatureQuestInvolvedRelationsReverse, "creature_questender", false, false);

    for (QuestRelations::iterator itr = _creatureQuestInvolvedRelations.begin(); itr != _creatureQuestInvolvedRelations.end(); ++itr)
    {
        CreatureTemplate const* cInfo = GetCreatureTemplate(itr->first);
        if (!cInfo)
            TC_LOG_ERROR("sql.sql", "Table `creature_questender` has data for nonexistent creature entry (%u) and existed quest %u", itr->first, itr->second);
        else if (!(cInfo->npcflag & UNIT_NPC_FLAG_QUESTGIVER))
            TC_LOG_ERROR("sql.sql", "Table `creature_questender` has creature entry (%u) for quest %u, but npcflag does not include UNIT_NPC_FLAG_QUESTGIVER", itr->first, itr->second);
    }
}

void ObjectMgr::LoadReservedPlayersNames()
{
    uint32 oldMSTime = getMSTime();

    _reservedNamesStore.clear();                                // need for reload case

    QueryResult result = CharacterDatabase.Query("SELECT name FROM reserved_name");

    if (!result)
    {
        TC_LOG_INFO("server.loading", ">> Loaded 0 reserved player names. DB table `reserved_name` is empty!");
        return;
    }

    uint32 count = 0;

    Field* fields;
    do
    {
        fields = result->Fetch();
        std::string name= fields[0].GetString();

        std::wstring wstr;
        if (!Utf8toWStr (name, wstr))
        {
            TC_LOG_ERROR("misc", "Table `reserved_name` has invalid name: %s", name.c_str());
            continue;
        }

        wstrToLower(wstr);

        _reservedNamesStore.insert(wstr);
        ++count;
    }
    while (result->NextRow());

    TC_LOG_INFO("server.loading", ">> Loaded %u reserved player names in %u ms", count, GetMSTimeDiffToNow(oldMSTime));
}

bool ObjectMgr::IsReservedName(const std::string& name) const
{
    std::wstring wstr;
    if (!Utf8toWStr (name, wstr))
        return false;

    wstrToLower(wstr);

    return _reservedNamesStore.find(wstr) != _reservedNamesStore.end();
}

enum LanguageType
{
    LT_BASIC_LATIN    = 0x0000,
    LT_EXTENDEN_LATIN = 0x0001,
    LT_CYRILLIC       = 0x0002,
    LT_EAST_ASIA      = 0x0004,
    LT_ANY            = 0xFFFF
};

static LanguageType GetRealmLanguageType(bool create)
{
    switch (sWorld->getIntConfig(CONFIG_REALM_ZONE))
    {
        case REALM_ZONE_UNKNOWN:                            // any language
        case REALM_ZONE_DEVELOPMENT:
        case REALM_ZONE_TEST_SERVER:
        case REALM_ZONE_QA_SERVER:
            return LT_ANY;
        case REALM_ZONE_UNITED_STATES:                      // extended-Latin
        case REALM_ZONE_OCEANIC:
        case REALM_ZONE_LATIN_AMERICA:
        case REALM_ZONE_ENGLISH:
        case REALM_ZONE_GERMAN:
        case REALM_ZONE_FRENCH:
        case REALM_ZONE_SPANISH:
            return LT_EXTENDEN_LATIN;
        case REALM_ZONE_KOREA:                              // East-Asian
        case REALM_ZONE_TAIWAN:
        case REALM_ZONE_CHINA:
            return LT_EAST_ASIA;
        case REALM_ZONE_RUSSIAN:                            // Cyrillic
            return LT_CYRILLIC;
        default:
            return create ? LT_BASIC_LATIN : LT_ANY;        // basic-Latin at create, any at login
    }
}

bool isValidString(const std::wstring& wstr, uint32 strictMask, bool numericOrSpace, bool create = false)
{
    if (strictMask == 0)                                       // any language, ignore realm
    {
        if (isExtendedLatinString(wstr, numericOrSpace))
            return true;
        if (isCyrillicString(wstr, numericOrSpace))
            return true;
        if (isEastAsianString(wstr, numericOrSpace))
            return true;
        return false;
    }

    if (strictMask & 0x2)                                    // realm zone specific
    {
        LanguageType lt = GetRealmLanguageType(create);
        if (lt & LT_EXTENDEN_LATIN)
            if (isExtendedLatinString(wstr, numericOrSpace))
                return true;
        if (lt & LT_CYRILLIC)
            if (isCyrillicString(wstr, numericOrSpace))
                return true;
        if (lt & LT_EAST_ASIA)
            if (isEastAsianString(wstr, numericOrSpace))
                return true;
    }

    if (strictMask & 0x1)                                    // basic Latin
    {
        if (isBasicLatinString(wstr, numericOrSpace))
            return true;
    }

    return false;
}

ResponseCodes ObjectMgr::CheckPlayerName(std::string const& name, LocaleConstant locale, bool create /*= false*/)
{
    std::wstring wname;
    if (!Utf8toWStr(name, wname))
        return CHAR_NAME_INVALID_CHARACTER;

    if (wname.size() > MAX_PLAYER_NAME)
        return CHAR_NAME_TOO_LONG;

    uint32 minName = sWorld->getIntConfig(CONFIG_MIN_PLAYER_NAME);
    if (wname.size() < minName)
        return CHAR_NAME_TOO_SHORT;

    uint32 strictMask = sWorld->getIntConfig(CONFIG_STRICT_PLAYER_NAMES);
    if (!isValidString(wname, strictMask, false, create))
        return CHAR_NAME_MIXED_LANGUAGES;

    wstrToLower(wname);
    for (size_t i = 2; i < wname.size(); ++i)
        if (wname[i] == wname[i-1] && wname[i] == wname[i-2])
            return CHAR_NAME_THREE_CONSECUTIVE;

    return ValidateName(wname, locale);
}

bool ObjectMgr::IsValidCharterName(const std::string& name)
{
    std::wstring wname;
    if (!Utf8toWStr(name, wname))
        return false;

    if (wname.size() > MAX_CHARTER_NAME)
        return false;

    uint32 minName = sWorld->getIntConfig(CONFIG_MIN_CHARTER_NAME);
    if (wname.size() < minName)
        return false;

    uint32 strictMask = sWorld->getIntConfig(CONFIG_STRICT_CHARTER_NAMES);

    return isValidString(wname, strictMask, true);
}

PetNameInvalidReason ObjectMgr::CheckPetName(const std::string& name, LocaleConstant locale)
{
    std::wstring wname;
    if (!Utf8toWStr(name, wname))
        return PET_NAME_INVALID;

    if (wname.size() > MAX_PET_NAME)
        return PET_NAME_TOO_LONG;

    uint32 minName = sWorld->getIntConfig(CONFIG_MIN_PET_NAME);
    if (wname.size() < minName)
        return PET_NAME_TOO_SHORT;

    uint32 strictMask = sWorld->getIntConfig(CONFIG_STRICT_PET_NAMES);
    if (!isValidString(wname, strictMask, false))
        return PET_NAME_MIXED_LANGUAGES;

    switch (ValidateName(wname, locale))
    {
        case CHAR_NAME_PROFANE:
            return PET_NAME_PROFANE;
        case CHAR_NAME_RESERVED:
            return PET_NAME_RESERVED;
        case RESPONSE_FAILURE:
            return PET_NAME_INVALID;
        default:
            break;
    }
    return PET_NAME_SUCCESS;
}

void ObjectMgr::LoadGameObjectForQuests()
{
    uint32 oldMSTime = getMSTime();

    _gameObjectForQuestStore.clear();                         // need for reload case

    if (sObjectMgr->GetGameObjectTemplates()->empty())
    {
        TC_LOG_INFO("server.loading", ">> Loaded 0 GameObjects for quests");
        return;
    }

    uint32 count = 0;

    // collect GO entries for GO that must activated
    GameObjectTemplateContainer const* gotc = sObjectMgr->GetGameObjectTemplates();
    for (GameObjectTemplateContainer::const_iterator itr = gotc->begin(); itr != gotc->end(); ++itr)
    {
        switch (itr->second.type)
        {
            case GAMEOBJECT_TYPE_QUESTGIVER:
                _gameObjectForQuestStore.insert(itr->second.entry);
                ++count;
                break;
            case GAMEOBJECT_TYPE_CHEST:
            {
                // scan GO chest with loot including quest items
                uint32 loot_id = (itr->second.GetLootId());

                // find quest loot for GO
                if (itr->second.chest.questId || LootTemplates_Gameobject.HaveQuestLootFor(loot_id))
                {
                    _gameObjectForQuestStore.insert(itr->second.entry);
                    ++count;
                }
                break;
            }
            case GAMEOBJECT_TYPE_GENERIC:
            {
                if (itr->second._generic.questID > 0)            //quests objects
                {
                    _gameObjectForQuestStore.insert(itr->second.entry);
                    ++count;
                }
                break;
            }
            case GAMEOBJECT_TYPE_GOOBER:
            {
                if (itr->second.goober.questId > 0)              //quests objects
                {
                    _gameObjectForQuestStore.insert(itr->second.entry);
                    ++count;
                }
                break;
            }
            default:
                break;
        }
    }

    TC_LOG_INFO("server.loading", ">> Loaded %u GameObjects for quests in %u ms", count, GetMSTimeDiffToNow(oldMSTime));
}

bool ObjectMgr::LoadTrinityStrings()
{
    uint32 oldMSTime = getMSTime();

    _trinityStringStore.clear(); // for reload case

    QueryResult result = WorldDatabase.Query("SELECT entry, content_default, content_loc1, content_loc2, content_loc3, content_loc4, content_loc5, content_loc6, content_loc7, content_loc8 FROM trinity_string");
    if (!result)
    {
        TC_LOG_ERROR("server.loading", ">> Loaded 0 trinity strings. DB table `trinity_string` is empty. You have imported an incorrect database for more info search for TCE00003 on forum.");
        return false;
    }

    do
    {
        Field* fields = result->Fetch();

        uint32 entry = fields[0].GetUInt32();

        TrinityString& data = _trinityStringStore[entry];

        data.Content.resize(DEFAULT_LOCALE + 1);

        for (int8 i = TOTAL_LOCALES - 1; i >= 0; --i)
            AddLocaleString(fields[i + 1].GetString(), LocaleConstant(i), data.Content);
    }
    while (result->NextRow());

    TC_LOG_INFO("server.loading", ">> Loaded " SZFMTD " trinity strings in %u ms", _trinityStringStore.size(), GetMSTimeDiffToNow(oldMSTime));
    return true;
}

char const* ObjectMgr::GetTrinityString(uint32 entry, LocaleConstant locale) const
{
    if (TrinityString const* ts = GetTrinityString(entry))
    {
        if (ts->Content.size() > size_t(locale) && !ts->Content[locale].empty())
            return ts->Content[locale].c_str();
        return ts->Content[DEFAULT_LOCALE].c_str();
    }

    TC_LOG_ERROR("sql.sql", "Trinity string entry %u not found in DB.", entry);
    return "<error>";
}

void ObjectMgr::LoadFishingBaseSkillLevel()
{
    uint32 oldMSTime = getMSTime();

    _fishingBaseForAreaStore.clear();                            // for reload case

    QueryResult result = WorldDatabase.Query("SELECT entry, skill FROM skill_fishing_base_level");

    if (!result)
    {
        TC_LOG_ERROR("server.loading", ">> Loaded 0 areas for fishing base skill level. DB table `skill_fishing_base_level` is empty.");
        return;
    }

    uint32 count = 0;

    do
    {
        Field* fields = result->Fetch();
        uint32 entry  = fields[0].GetUInt32();
        int32 skill   = fields[1].GetInt16();

        AreaTableEntry const* fArea = sAreaTableStore.LookupEntry(entry);
        if (!fArea)
        {
            TC_LOG_ERROR("sql.sql", "AreaId %u defined in `skill_fishing_base_level` does not exist", entry);
            continue;
        }

        _fishingBaseForAreaStore[entry] = skill;
        ++count;
    }
    while (result->NextRow());

    TC_LOG_INFO("server.loading", ">> Loaded %u areas for fishing base skill level in %u ms", count, GetMSTimeDiffToNow(oldMSTime));
}

bool ObjectMgr::CheckDeclinedNames(const std::wstring& w_ownname, DeclinedName const& names)
{
    // get main part of the name
    std::wstring mainpart = GetMainPartOfName(w_ownname, 0);
    // prepare flags
    bool x = true;
    bool y = true;

    // check declined names
    for (uint8 i = 0; i < MAX_DECLINED_NAME_CASES; ++i)
    {
        std::wstring wname;
        if (!Utf8toWStr(names.name[i], wname))
            return false;

        if (mainpart != GetMainPartOfName(wname, i+1))
            x = false;

        if (w_ownname != wname)
            y = false;
    }
    return (x || y);
}

uint32 ObjectMgr::GetAreaTriggerScriptId(uint32 trigger_id) const
{
    AreaTriggerScriptContainer::const_iterator i = _areaTriggerScriptStore.find(trigger_id);
    if (i!= _areaTriggerScriptStore.end())
        return i->second;
    return 0;
}

SpellScriptsBounds ObjectMgr::GetSpellScriptsBounds(uint32 spellId)
{
    return _spellScriptsStore.equal_range(spellId);
}

// this allows calculating base reputations to offline players, just by race and class
int32 ObjectMgr::GetBaseReputationOf(FactionEntry const* factionEntry, uint8 race, uint8 playerClass) const
{
    if (!factionEntry)
        return 0;

    uint32 raceMask = (1 << (race - 1));
    uint32 classMask = (1 << (playerClass-1));

    for (int i = 0; i < 4; i++)
    {
        if ((!factionEntry->BaseRepClassMask[i] ||
            factionEntry->BaseRepClassMask[i] & classMask) &&
            (!factionEntry->BaseRepRaceMask[i] ||
            factionEntry->BaseRepRaceMask[i] & raceMask))
            return factionEntry->BaseRepValue[i];
    }

    return 0;
}

SkillRangeType GetSkillRangeType(SkillRaceClassInfoEntry const* rcEntry)
{
    SkillLineEntry const* skill = sSkillLineStore.LookupEntry(rcEntry->SkillId);
    if (!skill)
        return SKILL_RANGE_NONE;

    if (sSkillTiersStore.LookupEntry(rcEntry->SkillTier))
        return SKILL_RANGE_RANK;

    if (rcEntry->SkillId == SKILL_RUNEFORGING)
        return SKILL_RANGE_MONO;

    switch (skill->categoryId)
    {
        case SKILL_CATEGORY_ARMOR:
            return SKILL_RANGE_MONO;
        case SKILL_CATEGORY_LANGUAGES:
            return SKILL_RANGE_LANGUAGE;
    }

    return SKILL_RANGE_LEVEL;
}

void ObjectMgr::LoadCreatureOutfits()
{
    uint32 oldMSTime = getMSTime();

    _creatureOutfitStore.clear();   // for reload case (test only)

    QueryResult result = WorldDatabase.Query("SELECT entry, race, class, gender, skin, face, hair, haircolor, facialhair, "
        "head, shoulders, body, chest, waist, legs, feet, wrists, hands, back, tabard FROM creature_template_outfits");

    if (!result)
    {
        TC_LOG_ERROR("server.loading", ">> Loaded 0 creature outfits. DB table `creature_template_outfits` is empty!");
        return;
    }

    uint32 count = 0;

    do
    {
        Field* fields = result->Fetch();

        uint32 i = 0;
        uint32 entry   = fields[i++].GetUInt32();

        CreatureOutfit co;

        co.race         = fields[i++].GetUInt8();
        const ChrRacesEntry* rEntry = sChrRacesStore.LookupEntry(co.race);
        if (!rEntry)
        {
            TC_LOG_ERROR("server.loading", ">> Outfit entry %u in `creature_template_outfits` has incorrect race (%u).", entry, uint32(co.race));
            continue;
        }

        co.Class = fields[i++].GetUInt8();
        const ChrClassesEntry* cEntry = sChrClassesStore.LookupEntry(co.Class);
        if (!cEntry)
        {
            TC_LOG_ERROR("server.loading", ">> Outfit entry %u in `creature_template_outfits` has incorrect class (%u).", entry, uint32(co.Class));
            continue;
        }

        co.gender       = fields[i++].GetUInt8();
        switch (co.gender)
        {
        case GENDER_FEMALE: co.displayId = rEntry->model_f; break;
        case GENDER_MALE:   co.displayId = rEntry->model_m; break;
        default:
            TC_LOG_ERROR("server.loading", ">> Outfit entry %u in `creature_template_outfits` has invalid gender %u", entry, uint32(co.gender));
            continue;
        }

        co.skin         = fields[i++].GetUInt8();
        co.face         = fields[i++].GetUInt8();
        co.hair         = fields[i++].GetUInt8();
        co.haircolor    = fields[i++].GetUInt8();
        co.facialhair   = fields[i++].GetUInt8();
        for (uint32 j = 0; j < MAX_CREATURE_OUTFIT_DISPLAYS; ++j)
        {
            int32 displayInfo = fields[i + j].GetInt32();
            if (displayInfo > 0) // entry
            {
                ItemTemplate const* proto = sObjectMgr->GetItemTemplate(uint32(displayInfo));
                if (proto)
                    co.outfit[j] = proto->DisplayInfoID;
                else
                {
                    TC_LOG_ERROR("server.loading", ">> Creature entry %u in `creature_template_outfits` has invalid item entry %u", entry, uint32(displayInfo));
                    co.outfit[j] = 0;
                }
            }
            else // display
                co.outfit[j] = uint32(-displayInfo);
        }

        _creatureOutfitStore[entry] = co;

        ++count;
    }
    while (result->NextRow());

    TC_LOG_INFO("server.loading", ">> Loaded %u creature outfits in %u ms", count, GetMSTimeDiffToNow(oldMSTime));
}

void ObjectMgr::LoadGameTele()
{
    uint32 oldMSTime = getMSTime();

    _gameTeleStore.clear();                                  // for reload case

    //                                                0       1           2           3           4        5     6
    QueryResult result = WorldDatabase.Query("SELECT id, position_x, position_y, position_z, orientation, map, name FROM game_tele");

    if (!result)
    {
        TC_LOG_ERROR("server.loading", ">> Loaded 0 GameTeleports. DB table `game_tele` is empty!");
        return;
    }

    uint32 count = 0;

    do
    {
        Field* fields = result->Fetch();

        uint32 id         = fields[0].GetUInt32();

        GameTele gt;

        gt.position_x     = fields[1].GetFloat();
        gt.position_y     = fields[2].GetFloat();
        gt.position_z     = fields[3].GetFloat();
        gt.orientation    = fields[4].GetFloat();
        gt.mapId          = fields[5].GetUInt16();
        gt.name           = fields[6].GetString();

        if (!MapManager::IsValidMapCoord(gt.mapId, gt.position_x, gt.position_y, gt.position_z, gt.orientation))
        {
            TC_LOG_ERROR("sql.sql", "Wrong position for id %u (name: %s) in `game_tele` table, ignoring.", id, gt.name.c_str());
            continue;
        }

        if (!Utf8toWStr(gt.name, gt.wnameLow))
        {
            TC_LOG_ERROR("sql.sql", "Wrong UTF8 name for id %u in `game_tele` table, ignoring.", id);
            continue;
        }

        wstrToLower(gt.wnameLow);

        _gameTeleStore[id] = gt;

        ++count;
    }
    while (result->NextRow());

    TC_LOG_INFO("server.loading", ">> Loaded %u GameTeleports in %u ms", count, GetMSTimeDiffToNow(oldMSTime));
}

GameTele const* ObjectMgr::GetGameTele(const std::string& name) const
{
    // explicit name case
    std::wstring wname;
    if (!Utf8toWStr(name, wname))
        return nullptr;

    // converting string that we try to find to lower case
    wstrToLower(wname);

    // Alternative first GameTele what contains wnameLow as substring in case no GameTele location found
    GameTele const* alt = nullptr;
    for (GameTeleContainer::const_iterator itr = _gameTeleStore.begin(); itr != _gameTeleStore.end(); ++itr)
    {
        if (itr->second.wnameLow == wname)
            return &itr->second;
        else if (!alt && itr->second.wnameLow.find(wname) != std::wstring::npos)
            alt = &itr->second;
    }

    return alt;
}

GameTele const* ObjectMgr::GetGameTeleExactName(const std::string& name) const
{
    // explicit name case
    std::wstring wname;
    if (!Utf8toWStr(name, wname))
        return nullptr;

    // converting string that we try to find to lower case
    wstrToLower(wname);

    for (GameTeleContainer::const_iterator itr = _gameTeleStore.begin(); itr != _gameTeleStore.end(); ++itr)
    {
        if (itr->second.wnameLow == wname)
            return &itr->second;
    }

    return nullptr;
}

bool ObjectMgr::AddGameTele(GameTele& tele)
{
    // find max id
    uint32 new_id = 0;
    for (GameTeleContainer::const_iterator itr = _gameTeleStore.begin(); itr != _gameTeleStore.end(); ++itr)
        if (itr->first > new_id)
            new_id = itr->first;

    // use next
    ++new_id;

    if (!Utf8toWStr(tele.name, tele.wnameLow))
        return false;

    wstrToLower(tele.wnameLow);

    _gameTeleStore[new_id] = tele;

    PreparedStatement* stmt = WorldDatabase.GetPreparedStatement(WORLD_INS_GAME_TELE);

    stmt->setUInt32(0, new_id);
    stmt->setFloat(1, tele.position_x);
    stmt->setFloat(2, tele.position_y);
    stmt->setFloat(3, tele.position_z);
    stmt->setFloat(4, tele.orientation);
    stmt->setUInt16(5, uint16(tele.mapId));
    stmt->setString(6, tele.name);

    WorldDatabase.Execute(stmt);

    return true;
}

bool ObjectMgr::DeleteGameTele(const std::string& name)
{
    // explicit name case
    std::wstring wname;
    if (!Utf8toWStr(name, wname))
        return false;

    // converting string that we try to find to lower case
    wstrToLower(wname);

    for (GameTeleContainer::iterator itr = _gameTeleStore.begin(); itr != _gameTeleStore.end(); ++itr)
    {
        if (itr->second.wnameLow == wname)
        {
            PreparedStatement* stmt = WorldDatabase.GetPreparedStatement(WORLD_DEL_GAME_TELE);

            stmt->setString(0, itr->second.name);

            WorldDatabase.Execute(stmt);

            _gameTeleStore.erase(itr);
            return true;
        }
    }

    return false;
}

void ObjectMgr::LoadMailLevelRewards()
{
    uint32 oldMSTime = getMSTime();

    _mailLevelRewardStore.clear();                           // for reload case

    //                                                 0        1             2            3
    QueryResult result = WorldDatabase.Query("SELECT level, raceMask, mailTemplateId, senderEntry FROM mail_level_reward");

    if (!result)
    {
        TC_LOG_ERROR("server.loading", ">> Loaded 0 level dependent mail rewards. DB table `mail_level_reward` is empty.");
        return;
    }

    uint32 count = 0;

    do
    {
        Field* fields = result->Fetch();

        uint8 level           = fields[0].GetUInt8();
        uint32 raceMask       = fields[1].GetUInt32();
        uint32 mailTemplateId = fields[2].GetUInt32();
        uint32 senderEntry    = fields[3].GetUInt32();

        if (level > MAX_LEVEL)
        {
            TC_LOG_ERROR("sql.sql", "Table `mail_level_reward` has data for level %u that more supported by client (%u), ignoring.", level, MAX_LEVEL);
            continue;
        }

        if (!(raceMask & RACEMASK_ALL_PLAYABLE))
        {
            TC_LOG_ERROR("sql.sql", "Table `mail_level_reward` has raceMask (%u) for level %u that not include any player races, ignoring.", raceMask, level);
            continue;
        }

        if (!sMailTemplateStore.LookupEntry(mailTemplateId))
        {
            TC_LOG_ERROR("sql.sql", "Table `mail_level_reward` has invalid mailTemplateId (%u) for level %u that invalid not include any player races, ignoring.", mailTemplateId, level);
            continue;
        }

        if (!GetCreatureTemplate(senderEntry))
        {
            TC_LOG_ERROR("sql.sql", "Table `mail_level_reward` has nonexistent sender creature entry (%u) for level %u that invalid not include any player races, ignoring.", senderEntry, level);
            continue;
        }

        _mailLevelRewardStore[level].push_back(MailLevelReward(raceMask, mailTemplateId, senderEntry));

        ++count;
    }
    while (result->NextRow());

    TC_LOG_INFO("server.loading", ">> Loaded %u level dependent mail rewards in %u ms", count, GetMSTimeDiffToNow(oldMSTime));
}

void ObjectMgr::AddSpellToTrainer(uint32 entry, uint32 spell, uint32 spellCost, uint32 reqSkill, uint32 reqSkillValue, uint32 reqLevel)
{
    if (entry >= TRINITY_TRAINER_START_REF)
        return;

    CreatureTemplate const* cInfo = GetCreatureTemplate(entry);
    if (!cInfo)
    {
        TC_LOG_ERROR("sql.sql", "Table `npc_trainer` contains entries for a non-existing creature template (Entry: %u), ignoring", entry);
        return;
    }

    if (!(cInfo->npcflag & UNIT_NPC_FLAG_TRAINER))
    {
        TC_LOG_ERROR("sql.sql", "Table `npc_trainer` contains entries for a creature template (Entry: %u) without trainer flag, ignoring", entry);
        return;
    }

    SpellInfo const* spellinfo = sSpellMgr->GetSpellInfo(spell);
    if (!spellinfo)
    {
        TC_LOG_ERROR("sql.sql", "Table `npc_trainer` contains an entry (Entry: %u) for a non-existing spell (Spell: %u), ignoring", entry, spell);
        return;
    }

    if (!SpellMgr::IsSpellValid(spellinfo))
    {
        TC_LOG_ERROR("sql.sql", "Table `npc_trainer` contains an entry (Entry: %u) for a broken spell (Spell: %u), ignoring", entry, spell);
        return;
    }

    if (GetTalentSpellCost(spell))
    {
        TC_LOG_ERROR("sql.sql", "Table `npc_trainer` contains an entry (Entry: %u) for a non-existing spell (Spell: %u) which is a talent, ignoring", entry, spell);
        return;
    }

    TrainerSpellData& data = _cacheTrainerSpellStore[entry];

    TrainerSpell& trainerSpell = data.spellList[spell];
    trainerSpell.spell         = spell;
    trainerSpell.spellCost     = spellCost;
    trainerSpell.reqSkill      = reqSkill;
    trainerSpell.reqSkillValue = reqSkillValue;
    trainerSpell.reqLevel      = reqLevel;

    if (!trainerSpell.reqLevel)
        trainerSpell.reqLevel = spellinfo->SpellLevel;

    // calculate learned spell for profession case when stored cast-spell
    trainerSpell.learnedSpell[0] = spell;
    for (uint8 i = 0; i < MAX_SPELL_EFFECTS; ++i)
    {
        if (spellinfo->Effects[i].Effect != SPELL_EFFECT_LEARN_SPELL)
            continue;
        if (trainerSpell.learnedSpell[0] == spell)
            trainerSpell.learnedSpell[0] = 0;
        // player must be able to cast spell on himself
        if (spellinfo->Effects[i].TargetA.GetTarget() != 0 && spellinfo->Effects[i].TargetA.GetTarget() != TARGET_UNIT_TARGET_ALLY
            && spellinfo->Effects[i].TargetA.GetTarget() != TARGET_UNIT_TARGET_ANY && spellinfo->Effects[i].TargetA.GetTarget() != TARGET_UNIT_CASTER)
        {
            TC_LOG_ERROR("sql.sql", "Table `npc_trainer` has spell %u for trainer entry %u with learn effect which has incorrect target type, ignoring learn effect!", spell, entry);
            continue;
        }

        trainerSpell.learnedSpell[i] = spellinfo->Effects[i].TriggerSpell;

        if (trainerSpell.learnedSpell[i])
        {
            SpellInfo const* learnedSpellInfo = sSpellMgr->GetSpellInfo(trainerSpell.learnedSpell[i]);
            if (learnedSpellInfo && learnedSpellInfo->IsProfession())
                data.trainerType = 2;
        }
    }

    return;
}

void ObjectMgr::LoadTrainerSpell()
{
    uint32 oldMSTime = getMSTime();

    // For reload case
    _cacheTrainerSpellStore.clear();

    QueryResult result = WorldDatabase.Query("SELECT b.ID, a.SpellID, a.MoneyCost, a.ReqSkillLine, a.ReqSkillRank, a.ReqLevel FROM npc_trainer AS a "
                                             "INNER JOIN npc_trainer AS b ON a.ID = -(b.SpellID) "
                                             "UNION SELECT * FROM npc_trainer WHERE SpellID > 0");

    if (!result)
    {
        TC_LOG_ERROR("sql.sql", ">>  Loaded 0 Trainers. DB table `npc_trainer` is empty!");

        return;
    }

    uint32 count = 0;

    do
    {
        Field* fields = result->Fetch();

        uint32 entry         = fields[0].GetUInt32();
        uint32 spell         = fields[1].GetUInt32();
        uint32 spellCost     = fields[2].GetUInt32();
        uint32 reqSkill      = fields[3].GetUInt16();
        uint32 reqSkillValue = fields[4].GetUInt16();
        uint32 reqLevel      = fields[5].GetUInt8();

        AddSpellToTrainer(entry, spell, spellCost, reqSkill, reqSkillValue, reqLevel);

        ++count;
    }
    while (result->NextRow());

    TC_LOG_INFO("server.loading", ">> Loaded %d Trainers in %u ms", count, GetMSTimeDiffToNow(oldMSTime));
}

int ObjectMgr::LoadReferenceVendor(int32 vendor, int32 item, std::set<uint32> *skip_vendors)
{
    // find all items from the reference vendor
    PreparedStatement* stmt = WorldDatabase.GetPreparedStatement(WORLD_SEL_NPC_VENDOR_REF);
    stmt->setUInt32(0, uint32(item));
    PreparedQueryResult result = WorldDatabase.Query(stmt);

    if (!result)
        return 0;

    uint32 count = 0;
    do
    {
        Field* fields = result->Fetch();

        int32 item_id = fields[0].GetInt32();

        // if item is a negative, its a reference
        if (item_id < 0)
            count += LoadReferenceVendor(vendor, -item_id, skip_vendors);
        else
        {
            int32  maxcount     = fields[1].GetUInt8();
            uint32 incrtime     = fields[2].GetUInt32();
            uint32 ExtendedCost = fields[3].GetUInt32();

            if (!IsVendorItemValid(vendor, item_id, maxcount, incrtime, ExtendedCost, nullptr, skip_vendors))
                continue;

            VendorItemData& vList = _cacheVendorItemStore[vendor];

            vList.AddItem(item_id, maxcount, incrtime, ExtendedCost);
            ++count;
        }
    } while (result->NextRow());

    return count;
}

void ObjectMgr::LoadVendors()
{
    uint32 oldMSTime = getMSTime();

    // For reload case
    for (CacheVendorItemContainer::iterator itr = _cacheVendorItemStore.begin(); itr != _cacheVendorItemStore.end(); ++itr)
        itr->second.Clear();
    _cacheVendorItemStore.clear();

    std::set<uint32> skip_vendors;

    QueryResult result = WorldDatabase.Query("SELECT entry, item, maxcount, incrtime, ExtendedCost FROM npc_vendor ORDER BY entry, slot ASC");
    if (!result)
    {

        TC_LOG_ERROR("sql.sql", ">>  Loaded 0 Vendors. DB table `npc_vendor` is empty!");
        return;
    }

    uint32 count = 0;

    do
    {
        Field* fields = result->Fetch();

        uint32 entry        = fields[0].GetUInt32();
        int32 item_id      = fields[1].GetInt32();

        // if item is a negative, its a reference
        if (item_id < 0)
            count += LoadReferenceVendor(entry, -item_id, &skip_vendors);
        else
        {
            uint32 maxcount     = fields[2].GetUInt8();
            uint32 incrtime     = fields[3].GetUInt32();
            uint32 ExtendedCost = fields[4].GetUInt32();

            if (!IsVendorItemValid(entry, item_id, maxcount, incrtime, ExtendedCost, nullptr, &skip_vendors))
                continue;

            VendorItemData& vList = _cacheVendorItemStore[entry];

            vList.AddItem(item_id, maxcount, incrtime, ExtendedCost);
            ++count;
        }
    }
    while (result->NextRow());

    TC_LOG_INFO("server.loading", ">> Loaded %d Vendors in %u ms", count, GetMSTimeDiffToNow(oldMSTime));
}

void ObjectMgr::LoadGossipMenu()
{
    uint32 oldMSTime = getMSTime();

    _gossipMenusStore.clear();

    QueryResult result = WorldDatabase.Query("SELECT entry, text_id FROM gossip_menu");

    if (!result)
    {
        TC_LOG_ERROR("server.loading", ">> Loaded 0  gossip_menu entries. DB table `gossip_menu` is empty!");
        return;
    }

    uint32 count = 0;

    do
    {
        Field* fields = result->Fetch();

        GossipMenus gMenu;

        gMenu.entry             = fields[0].GetUInt16();
        gMenu.text_id           = fields[1].GetUInt32();

        if (!GetGossipText(gMenu.text_id))
        {
            TC_LOG_ERROR("sql.sql", "Table gossip_menu entry %u are using non-existing text_id %u", gMenu.entry, gMenu.text_id);
            continue;
        }

        _gossipMenusStore.insert(GossipMenusContainer::value_type(gMenu.entry, gMenu));

        ++count;
    }
    while (result->NextRow());

    TC_LOG_INFO("server.loading", ">> Loaded %u gossip_menu entries in %u ms", count, GetMSTimeDiffToNow(oldMSTime));
}

void ObjectMgr::LoadGossipMenuItems()
{
    uint32 oldMSTime = getMSTime();

    _gossipMenuItemsStore.clear();

    QueryResult result = WorldDatabase.Query(
        //      0        1   2            3            4                      5          6                   7               8              9          10         11        12
        "SELECT menu_id, id, option_icon, option_text, OptionBroadcastTextID, option_id, npc_option_npcflag, action_menu_id, action_poi_id, box_coded, box_money, box_text, BoxBroadcastTextID "
        "FROM gossip_menu_option ORDER BY menu_id, id");

    if (!result)
    {
        TC_LOG_ERROR("server.loading", ">> Loaded 0 gossip_menu_option entries. DB table `gossip_menu_option` is empty!");
        return;
    }

    uint32 count = 0;

    do
    {
        Field* fields = result->Fetch();

        GossipMenuItems gMenuItem;

        gMenuItem.MenuId                = fields[0].GetUInt16();
        gMenuItem.OptionIndex           = fields[1].GetUInt16();
        gMenuItem.OptionIcon            = fields[2].GetUInt32();
        gMenuItem.OptionText            = fields[3].GetString();
        gMenuItem.OptionBroadcastTextId = fields[4].GetUInt32();
        gMenuItem.OptionType            = fields[5].GetUInt8();
        gMenuItem.OptionNpcflag         = fields[6].GetUInt32();
        gMenuItem.ActionMenuId          = fields[7].GetUInt32();
        gMenuItem.ActionPoiId           = fields[8].GetUInt32();
        gMenuItem.BoxCoded              = fields[9].GetBool();
        gMenuItem.BoxMoney              = fields[10].GetUInt32();
        gMenuItem.BoxText               = fields[11].GetString();
        gMenuItem.BoxBroadcastTextId    = fields[12].GetUInt32();

        if (gMenuItem.OptionIcon >= GOSSIP_ICON_MAX)
        {
            TC_LOG_ERROR("sql.sql", "Table `gossip_menu_option` for menu %u, id %u has unknown icon id %u. Replacing with GOSSIP_ICON_CHAT", gMenuItem.MenuId, gMenuItem.OptionIndex, gMenuItem.OptionIcon);
            gMenuItem.OptionIcon = GOSSIP_ICON_CHAT;
        }

        if (gMenuItem.OptionBroadcastTextId)
        {
            if (!GetBroadcastText(gMenuItem.OptionBroadcastTextId))
            {
                TC_LOG_ERROR("sql.sql", "Table `gossip_menu_option` for menu %u, id %u has non-existing or incompatible OptionBroadcastTextId %u, ignoring.", gMenuItem.MenuId, gMenuItem.OptionIndex, gMenuItem.OptionBroadcastTextId);
                gMenuItem.OptionBroadcastTextId = 0;
            }
        }

        if (gMenuItem.OptionType >= GOSSIP_OPTION_MAX)
            TC_LOG_ERROR("sql.sql", "Table `gossip_menu_option` for menu %u, id %u has unknown option id %u. Option will not be used", gMenuItem.MenuId, gMenuItem.OptionIndex, gMenuItem.OptionType);

        if (gMenuItem.ActionPoiId && !GetPointOfInterest(gMenuItem.ActionPoiId))
        {
            TC_LOG_ERROR("sql.sql", "Table `gossip_menu_option` for menu %u, id %u use non-existing action_poi_id %u, ignoring", gMenuItem.MenuId, gMenuItem.OptionIndex, gMenuItem.ActionPoiId);
            gMenuItem.ActionPoiId = 0;
        }

        if (gMenuItem.BoxBroadcastTextId)
        {
            if (!GetBroadcastText(gMenuItem.BoxBroadcastTextId))
            {
                TC_LOG_ERROR("sql.sql", "Table `gossip_menu_option` for menu %u, id %u has non-existing or incompatible BoxBroadcastTextId %u, ignoring.", gMenuItem.MenuId, gMenuItem.OptionIndex, gMenuItem.BoxBroadcastTextId);
                gMenuItem.BoxBroadcastTextId = 0;
            }
        }

        _gossipMenuItemsStore.insert(GossipMenuItemsContainer::value_type(gMenuItem.MenuId, gMenuItem));
        ++count;
    }
    while (result->NextRow());

    TC_LOG_INFO("server.loading", ">> Loaded %u gossip_menu_option entries in %u ms", count, GetMSTimeDiffToNow(oldMSTime));
}

void ObjectMgr::AddVendorItem(uint32 entry, uint32 item, int32 maxcount, uint32 incrtime, uint32 extendedCost, bool persist /*= true*/)
{
    VendorItemData& vList = _cacheVendorItemStore[entry];
    vList.AddItem(item, maxcount, incrtime, extendedCost);

    if (persist)
    {
        PreparedStatement* stmt = WorldDatabase.GetPreparedStatement(WORLD_INS_NPC_VENDOR);

        stmt->setUInt32(0, entry);
        stmt->setUInt32(1, item);
        stmt->setUInt8(2, maxcount);
        stmt->setUInt32(3, incrtime);
        stmt->setUInt32(4, extendedCost);

        WorldDatabase.Execute(stmt);
    }
}

bool ObjectMgr::RemoveVendorItem(uint32 entry, uint32 item, bool persist /*= true*/)
{
    CacheVendorItemContainer::iterator  iter = _cacheVendorItemStore.find(entry);
    if (iter == _cacheVendorItemStore.end())
        return false;

    if (!iter->second.RemoveItem(item))
        return false;

    if (persist)
    {
        PreparedStatement* stmt = WorldDatabase.GetPreparedStatement(WORLD_DEL_NPC_VENDOR);

        stmt->setUInt32(0, entry);
        stmt->setUInt32(1, item);

        WorldDatabase.Execute(stmt);
    }

    return true;
}

bool ObjectMgr::IsVendorItemValid(uint32 vendor_entry, uint32 item_id, int32 maxcount, uint32 incrtime, uint32 ExtendedCost, Player* player, std::set<uint32>* skip_vendors, uint32 ORnpcflag) const
{
    CreatureTemplate const* cInfo = sObjectMgr->GetCreatureTemplate(vendor_entry);
    if (!cInfo)
    {
        if (player)
            ChatHandler(player->GetSession()).SendSysMessage(LANG_COMMAND_VENDORSELECTION);
        else
            TC_LOG_ERROR("sql.sql", "Table `(game_event_)npc_vendor` has data for nonexistent creature template (Entry: %u), ignore", vendor_entry);
        return false;
    }

    if (!((cInfo->npcflag | ORnpcflag) & UNIT_NPC_FLAG_VENDOR))
    {
        if (!skip_vendors || skip_vendors->count(vendor_entry) == 0)
        {
            if (player)
                ChatHandler(player->GetSession()).SendSysMessage(LANG_COMMAND_VENDORSELECTION);
            else
                TC_LOG_ERROR("sql.sql", "Table `(game_event_)npc_vendor` has data for creature template (Entry: %u) without vendor flag, ignore", vendor_entry);

            if (skip_vendors)
                skip_vendors->insert(vendor_entry);
        }
        return false;
    }

    if (!sObjectMgr->GetItemTemplate(item_id))
    {
        if (player)
            ChatHandler(player->GetSession()).PSendSysMessage(LANG_ITEM_NOT_FOUND, item_id);
        else
            TC_LOG_ERROR("sql.sql", "Table `(game_event_)npc_vendor` for Vendor (Entry: %u) have in item list non-existed item (%u), ignore", vendor_entry, item_id);
        return false;
    }

    if (ExtendedCost && !sItemExtendedCostStore.LookupEntry(ExtendedCost))
    {
        if (player)
            ChatHandler(player->GetSession()).PSendSysMessage(LANG_EXTENDED_COST_NOT_EXIST, ExtendedCost);
        else
            TC_LOG_ERROR("sql.sql", "Table `(game_event_)npc_vendor` has Item (Entry: %u) with wrong ExtendedCost (%u) for vendor (%u), ignore", item_id, ExtendedCost, vendor_entry);
        return false;
    }

    if (maxcount > 0 && incrtime == 0)
    {
        if (player)
            ChatHandler(player->GetSession()).PSendSysMessage("MaxCount != 0 (%u) but IncrTime == 0", maxcount);
        else
            TC_LOG_ERROR("sql.sql", "Table `(game_event_)npc_vendor` has `maxcount` (%u) for item %u of vendor (Entry: %u) but `incrtime`=0, ignore", maxcount, item_id, vendor_entry);
        return false;
    }
    else if (maxcount == 0 && incrtime > 0)
    {
        if (player)
            ChatHandler(player->GetSession()).PSendSysMessage("MaxCount == 0 but IncrTime<>= 0");
        else
            TC_LOG_ERROR("sql.sql", "Table `(game_event_)npc_vendor` has `maxcount`=0 for item %u of vendor (Entry: %u) but `incrtime`<>0, ignore", item_id, vendor_entry);
        return false;
    }

    VendorItemData const* vItems = GetNpcVendorItemList(vendor_entry);
    if (!vItems)
        return true;                                        // later checks for non-empty lists

    if (vItems->FindItemCostPair(item_id, ExtendedCost))
    {
        if (player)
            ChatHandler(player->GetSession()).PSendSysMessage(LANG_ITEM_ALREADY_IN_LIST, item_id, ExtendedCost);
        else
            TC_LOG_ERROR("sql.sql", "Table `npc_vendor` has duplicate items %u (with extended cost %u) for vendor (Entry: %u), ignoring", item_id, ExtendedCost, vendor_entry);
        return false;
    }

    return true;
}

void ObjectMgr::LoadScriptNames()
{
    uint32 oldMSTime = getMSTime();

    // We insert an empty placeholder here so we can use the
    // script id 0 as dummy for "no script found".
    _scriptNamesStore.emplace_back("");

    QueryResult result = WorldDatabase.Query(
        "SELECT DISTINCT(ScriptName) FROM achievement_criteria_data WHERE ScriptName <> '' AND type = 11 "
        "UNION "
        "SELECT DISTINCT(ScriptName) FROM battleground_template WHERE ScriptName <> '' "
        "UNION "
        "SELECT DISTINCT(ScriptName) FROM creature_template WHERE ScriptName <> '' "
        "UNION "
        "SELECT DISTINCT(ScriptName) FROM gameobject_template WHERE ScriptName <> '' "
        "UNION "
        "SELECT DISTINCT(ScriptName) FROM item_template WHERE ScriptName <> '' "
        "UNION "
        "SELECT DISTINCT(ScriptName) FROM areatrigger_scripts WHERE ScriptName <> '' "
        "UNION "
        "SELECT DISTINCT(ScriptName) FROM spell_script_names WHERE ScriptName <> '' "
        "UNION "
        "SELECT DISTINCT(ScriptName) FROM transports WHERE ScriptName <> '' "
        "UNION "
        "SELECT DISTINCT(ScriptName) FROM game_weather WHERE ScriptName <> '' "
        "UNION "
        "SELECT DISTINCT(ScriptName) FROM conditions WHERE ScriptName <> '' "
        "UNION "
        "SELECT DISTINCT(ScriptName) FROM outdoorpvp_template WHERE ScriptName <> '' "
        "UNION "
        "SELECT DISTINCT(script) FROM instance_template WHERE script <> ''");

    if (!result)
    {
        TC_LOG_ERROR("server.loading", ">> Loaded empty set of Script Names!");
        return;
    }

    do
    {
        _scriptNamesStore.push_back((*result)[0].GetString());
    }
    while (result->NextRow());

    std::sort(_scriptNamesStore.begin(), _scriptNamesStore.end());

    TC_LOG_INFO("server.loading", ">> Loaded " SZFMTD " ScriptNames in %u ms", _scriptNamesStore.size(), GetMSTimeDiffToNow(oldMSTime));
}

ObjectMgr::ScriptNameContainer const& ObjectMgr::GetAllScriptNames() const
{
    return _scriptNamesStore;
}

std::string const& ObjectMgr::GetScriptName(uint32 id) const
{
    static std::string const empty = "";
    return (id < _scriptNamesStore.size()) ? _scriptNamesStore[id] : empty;
}


uint32 ObjectMgr::GetScriptId(std::string const& name)
{
    // use binary search to find the script name in the sorted vector
    // assume "" is the first element
    if (name.empty())
        return 0;

    ScriptNameContainer::const_iterator itr = std::lower_bound(_scriptNamesStore.begin(), _scriptNamesStore.end(), name);
    if (itr == _scriptNamesStore.end() || *itr != name)
        return 0;

    return uint32(itr - _scriptNamesStore.begin());
}

void ObjectMgr::LoadBroadcastTexts()
{
    uint32 oldMSTime = getMSTime();

    _broadcastTextStore.clear(); // for reload case

    //                                               0   1         2         3           4         5         6         7            8            9            10       11    12
    QueryResult result = WorldDatabase.Query("SELECT ID, Language, MaleText, FemaleText, EmoteID0, EmoteID1, EmoteID2, EmoteDelay0, EmoteDelay1, EmoteDelay2, SoundId, Unk1, Unk2 FROM broadcast_text");
    if (!result)
    {
        TC_LOG_INFO("server.loading", ">> Loaded 0 broadcast texts. DB table `broadcast_text` is empty.");
        return;
    }

    _broadcastTextStore.rehash(result->GetRowCount());

    do
    {
        Field* fields = result->Fetch();

        BroadcastText bct;

        bct.Id = fields[0].GetUInt32();
        bct.Language = fields[1].GetUInt32();
        bct.MaleText[DEFAULT_LOCALE] = fields[2].GetString();
        bct.FemaleText[DEFAULT_LOCALE] = fields[3].GetString();
        bct.EmoteId0 = fields[4].GetUInt32();
        bct.EmoteId1 = fields[5].GetUInt32();
        bct.EmoteId2 = fields[6].GetUInt32();
        bct.EmoteDelay0 = fields[7].GetUInt32();
        bct.EmoteDelay1 = fields[8].GetUInt32();
        bct.EmoteDelay2 = fields[9].GetUInt32();
        bct.SoundId = fields[10].GetUInt32();
        bct.Unk1 = fields[11].GetUInt32();
        bct.Unk2 = fields[12].GetUInt32();

        if (bct.SoundId)
        {
            if (!sSoundEntriesStore.LookupEntry(bct.SoundId))
            {
                TC_LOG_DEBUG("broadcasttext", "BroadcastText (Id: %u) in table `broadcast_text` has SoundId %u but sound does not exist.", bct.Id, bct.SoundId);
                bct.SoundId = 0;
            }
        }

        if (!GetLanguageDescByID(bct.Language))
        {
            TC_LOG_DEBUG("broadcasttext", "BroadcastText (Id: %u) in table `broadcast_text` using Language %u but Language does not exist.", bct.Id, bct.Language);
            bct.Language = LANG_UNIVERSAL;
        }

        if (bct.EmoteId0)
        {
            if (!sEmotesStore.LookupEntry(bct.EmoteId0))
            {
                TC_LOG_DEBUG("broadcasttext", "BroadcastText (Id: %u) in table `broadcast_text` has EmoteId0 %u but emote does not exist.", bct.Id, bct.EmoteId0);
                bct.EmoteId0 = 0;
            }
        }

        if (bct.EmoteId1)
        {
            if (!sEmotesStore.LookupEntry(bct.EmoteId1))
            {
                TC_LOG_DEBUG("broadcasttext", "BroadcastText (Id: %u) in table `broadcast_text` has EmoteId1 %u but emote does not exist.", bct.Id, bct.EmoteId1);
                bct.EmoteId1 = 0;
            }
        }

        if (bct.EmoteId2)
        {
            if (!sEmotesStore.LookupEntry(bct.EmoteId2))
            {
                TC_LOG_DEBUG("broadcasttext", "BroadcastText (Id: %u) in table `broadcast_text` has EmoteId2 %u but emote does not exist.", bct.Id, bct.EmoteId2);
                bct.EmoteId2 = 0;
            }
        }

        _broadcastTextStore[bct.Id] = bct;
    }
    while (result->NextRow());

    TC_LOG_INFO("server.loading", ">> Loaded " SZFMTD " broadcast texts in %u ms", _broadcastTextStore.size(), GetMSTimeDiffToNow(oldMSTime));
}

void ObjectMgr::LoadBroadcastTextLocales()
{
    uint32 oldMSTime = getMSTime();

    //                                               0   1              2              3              4              5              6              7              8              9                10               11               12               13               14               15               16
    QueryResult result = WorldDatabase.Query("SELECT Id, MaleText_loc1, MaleText_loc2, MaleText_loc3, MaleText_loc4, MaleText_loc5, MaleText_loc6, MaleText_loc7, MaleText_loc8, FemaleText_loc1, FemaleText_loc2, FemaleText_loc3, FemaleText_loc4, FemaleText_loc5, FemaleText_loc6, FemaleText_loc7, FemaleText_loc8 FROM locales_broadcast_text");

    if (!result)
    {
        TC_LOG_INFO("server.loading", ">> Loaded 0 broadcast text locales. DB table `locales_broadcast_text` is empty.");
        return;
    }

    uint32 count = 0;

    do
    {
        Field* fields = result->Fetch();

        uint32 id = fields[0].GetUInt32();
        BroadcastTextContainer::iterator bct = _broadcastTextStore.find(id);
        if (bct == _broadcastTextStore.end())
        {
            TC_LOG_ERROR("sql.sql", "BroadcastText (Id: %u) in table `locales_broadcast_text` does not exist. Skipped!", id);
            continue;
        }

        for (uint8 i = TOTAL_LOCALES - 1; i > 0; --i)
        {
            LocaleConstant locale = LocaleConstant(i);
            AddLocaleString(fields[1 + (i - 1)].GetString(), locale, bct->second.MaleText);
            AddLocaleString(fields[9 + (i - 1)].GetString(), locale, bct->second.FemaleText);
        }

        ++count;
    }
    while (result->NextRow());

    TC_LOG_INFO("server.loading", ">> Loaded %u broadcast text locales in %u ms", count, GetMSTimeDiffToNow(oldMSTime));
}

CreatureBaseStats const* ObjectMgr::GetCreatureBaseStats(uint8 level, uint8 unitClass)
{
    CreatureBaseStatsContainer::const_iterator it = _creatureBaseStatsStore.find(MAKE_PAIR16(level, unitClass));

    if (it != _creatureBaseStatsStore.end())
        return &(it->second);

    struct DefaultCreatureBaseStats : public CreatureBaseStats
    {
        DefaultCreatureBaseStats()
        {
            BaseArmor = 1;
            for (uint8 j = 0; j < MAX_EXPANSIONS; ++j)
            {
                BaseHealth[j] = 1;
                BaseDamage[j] = 0.0f;
            }
            BaseMana = 0;
            AttackPower = 0;
            RangedAttackPower = 0;
        }
    };
    static const DefaultCreatureBaseStats defStats;
    return &defStats;
}

void ObjectMgr::LoadCreatureClassLevelStats()
{
    uint32 oldMSTime = getMSTime();

    QueryResult result = WorldDatabase.Query("SELECT level, class, basehp0, basehp1, basehp2, basemana, basearmor, attackpower, rangedattackpower, damage_base, damage_exp1, damage_exp2 FROM creature_classlevelstats");

    if (!result)
    {
        TC_LOG_INFO("server.loading", ">> Loaded 0 creature base stats. DB table `creature_classlevelstats` is empty.");
        return;
    }

    uint32 count = 0;
    do
    {
        Field* fields = result->Fetch();

        uint8 Level = fields[0].GetUInt8();
        uint8 Class = fields[1].GetUInt8();

        if (!Class || ((1 << (Class - 1)) & CLASSMASK_ALL_CREATURES) == 0)
            TC_LOG_ERROR("sql.sql", "Creature base stats for level %u has invalid class %u", Level, Class);

        CreatureBaseStats stats;

        for (uint8 i = 0; i < MAX_EXPANSIONS; ++i)
        {
            stats.BaseHealth[i] = fields[2 + i].GetUInt16();

            if (stats.BaseHealth[i] == 0)
            {
                TC_LOG_ERROR("sql.sql", "Creature base stats for class %u, level %u has invalid zero base HP[%u] - set to 1", Class, Level, i);
                stats.BaseHealth[i] = 1;
            }

            stats.BaseDamage[i] = fields[9 + i].GetFloat();
            if (stats.BaseDamage[i] < 0.0f)
            {
                TC_LOG_ERROR("sql.sql", "Creature base stats for class %u, level %u has invalid negative base damage[%u] - set to 0.0", Class, Level, i);
                stats.BaseDamage[i] = 0.0f;
            }
        }

        stats.BaseMana = fields[5].GetUInt16();
        stats.BaseArmor = fields[6].GetUInt16();

        stats.AttackPower = fields[7].GetUInt16();
        stats.RangedAttackPower = fields[8].GetUInt16();

        _creatureBaseStatsStore[MAKE_PAIR16(Level, Class)] = stats;

        ++count;
    }
    while (result->NextRow());

    CreatureTemplateContainer const* ctc = sObjectMgr->GetCreatureTemplates();
    for (CreatureTemplateContainer::const_iterator itr = ctc->begin(); itr != ctc->end(); ++itr)
    {
        for (uint16 lvl = itr->second.minlevel; lvl <= itr->second.maxlevel; ++lvl)
        {
            if (_creatureBaseStatsStore.find(MAKE_PAIR16(lvl, itr->second.unit_class)) == _creatureBaseStatsStore.end())
                TC_LOG_ERROR("sql.sql", "Missing base stats for creature class %u level %u", itr->second.unit_class, lvl);
        }
    }

    TC_LOG_INFO("server.loading", ">> Loaded %u creature base stats in %u ms", count, GetMSTimeDiffToNow(oldMSTime));
}

void ObjectMgr::LoadFactionChangeAchievements()
{
    uint32 oldMSTime = getMSTime();

    QueryResult result = WorldDatabase.Query("SELECT alliance_id, horde_id FROM player_factionchange_achievement");

    if (!result)
    {
        TC_LOG_ERROR("server.loading", ">> Loaded 0 faction change achievement pairs. DB table `player_factionchange_achievement` is empty.");
        return;
    }

    uint32 count = 0;

    do
    {
        Field* fields = result->Fetch();

        uint32 alliance = fields[0].GetUInt32();
        uint32 horde = fields[1].GetUInt32();

        if (!sAchievementMgr->GetAchievement(alliance))
            TC_LOG_ERROR("sql.sql", "Achievement %u (alliance_id) referenced in `player_factionchange_achievement` does not exist, pair skipped!", alliance);
        else if (!sAchievementMgr->GetAchievement(horde))
            TC_LOG_ERROR("sql.sql", "Achievement %u (horde_id) referenced in `player_factionchange_achievement` does not exist, pair skipped!", horde);
        else
            FactionChangeAchievements[alliance] = horde;

        ++count;
    }
    while (result->NextRow());

    TC_LOG_INFO("server.loading", ">> Loaded %u faction change achievement pairs in %u ms", count, GetMSTimeDiffToNow(oldMSTime));
}

void ObjectMgr::LoadFactionChangeItems()
{
    uint32 oldMSTime = getMSTime();

    QueryResult result = WorldDatabase.Query("SELECT alliance_id, horde_id FROM player_factionchange_items");

    if (!result)
    {
        TC_LOG_INFO("server.loading", ">> Loaded 0 faction change item pairs. DB table `player_factionchange_items` is empty.");
        return;
    }

    uint32 count = 0;

    do
    {
        Field* fields = result->Fetch();

        uint32 alliance = fields[0].GetUInt32();
        uint32 horde = fields[1].GetUInt32();

        if (!GetItemTemplate(alliance))
            TC_LOG_ERROR("sql.sql", "Item %u (alliance_id) referenced in `player_factionchange_items` does not exist, pair skipped!", alliance);
        else if (!GetItemTemplate(horde))
            TC_LOG_ERROR("sql.sql", "Item %u (horde_id) referenced in `player_factionchange_items` does not exist, pair skipped!", horde);
        else
            FactionChangeItems[alliance] = horde;

        ++count;
    }
    while (result->NextRow());

    TC_LOG_INFO("server.loading", ">> Loaded %u faction change item pairs in %u ms", count, GetMSTimeDiffToNow(oldMSTime));
}

void ObjectMgr::LoadFactionChangeQuests()
{
    uint32 oldMSTime = getMSTime();

    QueryResult result = WorldDatabase.Query("SELECT alliance_id, horde_id FROM player_factionchange_quests");

    if (!result)
    {
        TC_LOG_ERROR("server.loading", ">> Loaded 0 faction change quest pairs. DB table `player_factionchange_quests` is empty.");
        return;
    }

    uint32 count = 0;

    do
    {
        Field* fields = result->Fetch();

        uint32 alliance = fields[0].GetUInt32();
        uint32 horde = fields[1].GetUInt32();

        if (!sObjectMgr->GetQuestTemplate(alliance))
            TC_LOG_ERROR("sql.sql", "Quest %u (alliance_id) referenced in `player_factionchange_quests` does not exist, pair skipped!", alliance);
        else if (!sObjectMgr->GetQuestTemplate(horde))
            TC_LOG_ERROR("sql.sql", "Quest %u (horde_id) referenced in `player_factionchange_quests` does not exist, pair skipped!", horde);
        else
            FactionChangeQuests[alliance] = horde;

        ++count;
    }
    while (result->NextRow());

    TC_LOG_INFO("server.loading", ">> Loaded %u faction change quest pairs in %u ms", count, GetMSTimeDiffToNow(oldMSTime));
}

void ObjectMgr::LoadFactionChangeReputations()
{
    uint32 oldMSTime = getMSTime();

    QueryResult result = WorldDatabase.Query("SELECT alliance_id, horde_id FROM player_factionchange_reputations");

    if (!result)
    {
        TC_LOG_INFO("server.loading", ">> Loaded 0 faction change reputation pairs. DB table `player_factionchange_reputations` is empty.");
        return;
    }

    uint32 count = 0;

    do
    {
        Field* fields = result->Fetch();

        uint32 alliance = fields[0].GetUInt32();
        uint32 horde = fields[1].GetUInt32();

        if (!sFactionStore.LookupEntry(alliance))
            TC_LOG_ERROR("sql.sql", "Reputation %u (alliance_id) referenced in `player_factionchange_reputations` does not exist, pair skipped!", alliance);
        else if (!sFactionStore.LookupEntry(horde))
            TC_LOG_ERROR("sql.sql", "Reputation %u (horde_id) referenced in `player_factionchange_reputations` does not exist, pair skipped!", horde);
        else
            FactionChangeReputation[alliance] = horde;

        ++count;
    }
    while (result->NextRow());

    TC_LOG_INFO("server.loading", ">> Loaded %u faction change reputation pairs in %u ms", count, GetMSTimeDiffToNow(oldMSTime));
}

void ObjectMgr::LoadFactionChangeSpells()
{
    uint32 oldMSTime = getMSTime();

    QueryResult result = WorldDatabase.Query("SELECT alliance_id, horde_id FROM player_factionchange_spells");

    if (!result)
    {
        TC_LOG_ERROR("server.loading", ">> Loaded 0 faction change spell pairs. DB table `player_factionchange_spells` is empty.");
        return;
    }

    uint32 count = 0;

    do
    {
        Field* fields = result->Fetch();

        uint32 alliance = fields[0].GetUInt32();
        uint32 horde = fields[1].GetUInt32();

        if (!sSpellMgr->GetSpellInfo(alliance))
            TC_LOG_ERROR("sql.sql", "Spell %u (alliance_id) referenced in `player_factionchange_spells` does not exist, pair skipped!", alliance);
        else if (!sSpellMgr->GetSpellInfo(horde))
            TC_LOG_ERROR("sql.sql", "Spell %u (horde_id) referenced in `player_factionchange_spells` does not exist, pair skipped!", horde);
        else
            FactionChangeSpells[alliance] = horde;

        ++count;
    }
    while (result->NextRow());

    TC_LOG_INFO("server.loading", ">> Loaded %u faction change spell pairs in %u ms", count, GetMSTimeDiffToNow(oldMSTime));
}

void ObjectMgr::LoadFactionChangeTitles()
{
    uint32 oldMSTime = getMSTime();

    QueryResult result = WorldDatabase.Query("SELECT alliance_id, horde_id FROM player_factionchange_titles");

    if (!result)
    {
        TC_LOG_INFO("server.loading", ">> Loaded 0 faction change title pairs. DB table `player_factionchange_title` is empty.");
        return;
    }

    uint32 count = 0;

    do
    {
        Field* fields = result->Fetch();

        uint32 alliance = fields[0].GetUInt32();
        uint32 horde = fields[1].GetUInt32();

        if (!sCharTitlesStore.LookupEntry(alliance))
            TC_LOG_ERROR("sql.sql", "Title %u (alliance_id) referenced in `player_factionchange_title` does not exist, pair skipped!", alliance);
        else if (!sCharTitlesStore.LookupEntry(horde))
            TC_LOG_ERROR("sql.sql", "Title %u (horde_id) referenced in `player_factionchange_title` does not exist, pair skipped!", horde);
        else
            FactionChangeTitles[alliance] = horde;

        ++count;
    }
    while (result->NextRow());

    TC_LOG_INFO("server.loading", ">> Loaded %u faction change title pairs in %u ms", count, GetMSTimeDiffToNow(oldMSTime));
}

GameObjectTemplate const* ObjectMgr::GetGameObjectTemplate(uint32 entry) const
{
    GameObjectTemplateContainer::const_iterator itr = _gameObjectTemplateStore.find(entry);
    if (itr != _gameObjectTemplateStore.end())
        return &(itr->second);

    return nullptr;
}

GameObjectTemplateAddon const* ObjectMgr::GetGameObjectTemplateAddon(uint32 entry) const
{
    auto itr = _gameObjectTemplateAddonStore.find(entry);
    if (itr != _gameObjectTemplateAddonStore.end())
        return &itr->second;

    return nullptr;
}

CreatureTemplate const* ObjectMgr::GetCreatureTemplate(uint32 entry) const
{
    CreatureTemplateContainer::const_iterator itr = _creatureTemplateStore.find(entry);
    if (itr != _creatureTemplateStore.end())
        return &(itr->second);

    return nullptr;
}

VehicleAccessoryList const* ObjectMgr::GetVehicleAccessoryList(Vehicle* veh) const
{
    if (Creature* cre = veh->GetBase()->ToCreature())
    {
        // Give preference to GUID-based accessories
        VehicleAccessoryContainer::const_iterator itr = _vehicleAccessoryStore.find(cre->GetSpawnId());
        if (itr != _vehicleAccessoryStore.end())
            return &itr->second;
    }

    // Otherwise return entry-based
    VehicleAccessoryContainer::const_iterator itr = _vehicleTemplateAccessoryStore.find(veh->GetCreatureEntry());
    if (itr != _vehicleTemplateAccessoryStore.end())
        return &itr->second;
    return nullptr;
}

PlayerInfo const* ObjectMgr::GetPlayerInfo(uint32 race, uint32 class_) const
{
    if (race >= MAX_RACES)
        return nullptr;
    if (class_ >= MAX_CLASSES)
        return nullptr;
    PlayerInfo const* info = _playerInfo[race][class_];
    if (!info)
        return nullptr;
    return info;
}

uint32 ObjectMgr::GetCreatureDisplay(int32 modelid) const
{
    if (modelid >= 0)
        return modelid;

    const CreatureOutfitContainer* outfits = GetCreatureOutfitMap();
    CreatureOutfitContainer::const_iterator it = outfits->find(-modelid);
    if (it == outfits->end())
        return 0;

    return it->second.displayId;
}

void ObjectMgr::LoadGameObjectQuestItems()
{
    uint32 oldMSTime = getMSTime();

    //                                               0                1       2
    QueryResult result = WorldDatabase.Query("SELECT GameObjectEntry, ItemId, Idx FROM gameobject_questitem ORDER BY Idx ASC");

    if (!result)
    {
        TC_LOG_INFO("server.loading", ">> Loaded 0 gameobject quest items. DB table `gameobject_questitem` is empty.");
        return;
    }

    uint32 count = 0;
    do
    {
        Field* fields = result->Fetch();

        uint32 entry = fields[0].GetUInt32();
        uint32 item  = fields[1].GetUInt32();
        uint32 idx   = fields[2].GetUInt32();

        GameObjectTemplate const* goInfo = GetGameObjectTemplate(entry);
        if (!goInfo)
        {
            TC_LOG_ERROR("sql.sql", "Table `gameobject_questitem` has data for nonexistent gameobject (entry: %u, idx: %u), skipped", entry, idx);
            continue;
        };

        ItemEntry const* db2Data = sItemStore.LookupEntry(item);
        if (!db2Data)
        {
            TC_LOG_ERROR("sql.sql", "Table `gameobject_questitem` has nonexistent item (ID: %u) in gameobject (entry: %u, idx: %u), skipped", item, entry, idx);
            continue;
        };

        _gameObjectQuestItemStore[entry].push_back(item);

        ++count;
    }
    while (result->NextRow());

    TC_LOG_INFO("server.loading", ">> Loaded %u gameobject quest items in %u ms", count, GetMSTimeDiffToNow(oldMSTime));
}

void ObjectMgr::LoadCreatureQuestItems()
{
    uint32 oldMSTime = getMSTime();

    //                                               0              1       2
    QueryResult result = WorldDatabase.Query("SELECT CreatureEntry, ItemId, Idx FROM creature_questitem ORDER BY Idx ASC");

    if (!result)
    {
        TC_LOG_INFO("server.loading", ">> Loaded 0 creature quest items. DB table `creature_questitem` is empty.");
        return;
    }

    uint32 count = 0;
    do
    {
        Field* fields = result->Fetch();

        uint32 entry = fields[0].GetUInt32();
        uint32 item  = fields[1].GetUInt32();
        uint32 idx   = fields[2].GetUInt32();

        CreatureTemplate const* creatureInfo = GetCreatureTemplate(entry);
        if (!creatureInfo)
        {
            TC_LOG_ERROR("sql.sql", "Table `creature_questitem` has data for nonexistent creature (entry: %u, idx: %u), skipped", entry, idx);
            continue;
        };

        ItemEntry const* db2Data = sItemStore.LookupEntry(item);
        if (!db2Data)
        {
            TC_LOG_ERROR("sql.sql", "Table `creature_questitem` has nonexistent item (ID: %u) in creature (entry: %u, idx: %u), skipped", item, entry, idx);
            continue;
        };

        _creatureQuestItemStore[entry].push_back(item);

        ++count;
    }
    while (result->NextRow());

    TC_LOG_INFO("server.loading", ">> Loaded %u creature quest items in %u ms", count, GetMSTimeDiffToNow(oldMSTime));
}<|MERGE_RESOLUTION|>--- conflicted
+++ resolved
@@ -1286,11 +1286,7 @@
     return nullptr;
 }
 
-<<<<<<< HEAD
-int32 ObjectMgr::ChooseDisplayId(CreatureTemplate const* cinfo, CreatureData const* data /*= NULL*/)
-=======
-uint32 ObjectMgr::ChooseDisplayId(CreatureTemplate const* cinfo, CreatureData const* data /*= nullptr*/)
->>>>>>> 3c32086b
+int32 ObjectMgr::ChooseDisplayId(CreatureTemplate const* cinfo, CreatureData const* data /*= nullptr*/)
 {
     // Load creature model (display id)
     if (data && data->displayid)
