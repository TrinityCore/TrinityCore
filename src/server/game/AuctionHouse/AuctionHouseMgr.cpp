/*
 * Copyright (C) 2008-2012 TrinityCore <http://www.trinitycore.org/>
 * Copyright (C) 2005-2009 MaNGOS <http://getmangos.com/>
 *
 * This program is free software; you can redistribute it and/or modify it
 * under the terms of the GNU General Public License as published by the
 * Free Software Foundation; either version 2 of the License, or (at your
 * option) any later version.
 *
 * This program is distributed in the hope that it will be useful, but WITHOUT
 * ANY WARRANTY; without even the implied warranty of MERCHANTABILITY or
 * FITNESS FOR A PARTICULAR PURPOSE. See the GNU General Public License for
 * more details.
 *
 * You should have received a copy of the GNU General Public License along
 * with this program. If not, see <http://www.gnu.org/licenses/>.
 */

#include "Common.h"
#include "ObjectMgr.h"
#include "Player.h"
#include "World.h"
#include "WorldPacket.h"
#include "WorldSession.h"
#include "DatabaseEnv.h"
#include "DBCStores.h"
#include "ScriptMgr.h"
#include "AccountMgr.h"
#include "AuctionHouseMgr.h"
#include "Item.h"
#include "Language.h"
#include "Log.h"
#include <vector>

enum eAuctionHouse
{
    AH_MINIMUM_DEPOSIT = 100
};

AuctionHouseMgr::AuctionHouseMgr()
{
}

AuctionHouseMgr::~AuctionHouseMgr()
{
    for (ItemMap::iterator itr = mAitems.begin(); itr != mAitems.end(); ++itr)
        delete itr->second;
}

AuctionHouseObject* AuctionHouseMgr::GetAuctionsMap(uint32 factionTemplateId)
{
    if (sWorld->getBoolConfig(CONFIG_ALLOW_TWO_SIDE_INTERACTION_AUCTION))
        return &mNeutralAuctions;

    // team have linked auction houses
    FactionTemplateEntry const* u_entry = sFactionTemplateStore.LookupEntry(factionTemplateId);
    if (!u_entry)
        return &mNeutralAuctions;
    else if (u_entry->ourMask & FACTION_MASK_ALLIANCE)
        return &mAllianceAuctions;
    else if (u_entry->ourMask & FACTION_MASK_HORDE)
        return &mHordeAuctions;
    else
        return &mNeutralAuctions;
}

uint32 AuctionHouseMgr::GetAuctionDeposit(AuctionHouseEntry const* entry, uint32 time, Item* pItem, uint32 count)
{
    uint32 MSV = pItem->GetTemplate()->SellPrice;

    if (MSV <= 0)
        return AH_MINIMUM_DEPOSIT;

    float multiplier = CalculatePct(float(entry->depositPercent), 3);
    uint32 timeHr = (((time / 60) / 60) / 12);
    uint32 deposit = uint32(((multiplier * MSV * count / 3) * timeHr * 3) * sWorld->getRate(RATE_AUCTION_DEPOSIT));

    sLog->outDebug(LOG_FILTER_AUCTIONHOUSE, "MSV:        %u", MSV);
    sLog->outDebug(LOG_FILTER_AUCTIONHOUSE, "Items:      %u", count);
    sLog->outDebug(LOG_FILTER_AUCTIONHOUSE, "Multiplier: %f", multiplier);
    sLog->outDebug(LOG_FILTER_AUCTIONHOUSE, "Deposit:    %u", deposit);

    if (deposit < AH_MINIMUM_DEPOSIT)
        return AH_MINIMUM_DEPOSIT;
    else
        return deposit;
}

//does not clear ram
void AuctionHouseMgr::SendAuctionWonMail(AuctionEntry* auction, SQLTransaction& trans)
{
    Item* pItem = GetAItem(auction->itemGUIDLow);
    if (!pItem)
        return;

    uint32 bidder_accId = 0;
    uint64 bidder_guid = MAKE_NEW_GUID(auction->bidder, 0, HIGHGUID_PLAYER);
    Player* bidder = ObjectAccessor::FindPlayer(bidder_guid);
    // data for gm.log
    if (sWorld->getBoolConfig(CONFIG_GM_LOG_TRADE))
    {
        uint32 bidder_security = 0;
        std::string bidder_name;
        if (bidder)
        {
            bidder_accId = bidder->GetSession()->GetAccountId();
            bidder_security = bidder->GetSession()->GetSecurity();
            bidder_name = bidder->GetName();
        }
        else
        {
            bidder_accId = sObjectMgr->GetPlayerAccountIdByGUID(bidder_guid);
            bidder_security = AccountMgr::GetSecurity(bidder_accId, realmID);

            if (!AccountMgr::IsPlayerAccount(bidder_security)) // not do redundant DB requests
            {
                if (!sObjectMgr->GetPlayerNameByGUID(bidder_guid, bidder_name))
                    bidder_name = sObjectMgr->GetTrinityStringForDBCLocale(LANG_UNKNOWN);
            }
        }
        if (!AccountMgr::IsPlayerAccount(bidder_security))
        {
            std::string owner_name;
            if (!sObjectMgr->GetPlayerNameByGUID(auction->owner, owner_name))
                owner_name = sObjectMgr->GetTrinityStringForDBCLocale(LANG_UNKNOWN);

            uint32 owner_accid = sObjectMgr->GetPlayerAccountIdByGUID(auction->owner);

            sLog->outCommand(bidder_accId, "GM %s (Account: %u) won item in auction: %s (Entry: %u Count: %u) and pay money: %u. Original owner %s (Account: %u)",
                bidder_name.c_str(), bidder_accId, pItem->GetTemplate()->Name1.c_str(), pItem->GetEntry(), pItem->GetCount(), auction->bid, owner_name.c_str(), owner_accid);
        }
    }

    // receiver exist
    if (bidder || bidder_accId)
    {
        // set owner to bidder (to prevent delete item with sender char deleting)
        // owner in `data` will set at mail receive and item extracting
        PreparedStatement* stmt = CharacterDatabase.GetPreparedStatement(CHAR_UPD_ITEM_OWNER);
        stmt->setUInt32(0, auction->bidder);
        stmt->setUInt32(1, pItem->GetGUIDLow());
        trans->Append(stmt);

        if (bidder)
        {
            bidder->GetSession()->SendAuctionBidderNotification(auction->GetHouseId(), auction->Id, bidder_guid, 0, 0, auction->itemEntry);
            // FIXME: for offline player need also
            bidder->UpdateAchievementCriteria(ACHIEVEMENT_CRITERIA_TYPE_WON_AUCTIONS, 1);
        }

        MailDraft(auction->BuildAuctionMailSubject(AUCTION_WON), AuctionEntry::BuildAuctionMailBody(auction->owner, auction->bid, auction->buyout, 0, 0))
            .AddItem(pItem)
            .SendMailTo(trans, MailReceiver(bidder, auction->bidder), auction, MAIL_CHECK_MASK_COPIED);
    }
}

void AuctionHouseMgr::SendAuctionSalePendingMail(AuctionEntry* auction, SQLTransaction& trans)
{
    uint64 owner_guid = MAKE_NEW_GUID(auction->owner, 0, HIGHGUID_PLAYER);
    Player* owner = ObjectAccessor::FindPlayer(owner_guid);
    uint32 owner_accId = sObjectMgr->GetPlayerAccountIdByGUID(owner_guid);
    // owner exist (online or offline)
    if (owner || owner_accId)
        MailDraft(auction->BuildAuctionMailSubject(AUCTION_SALE_PENDING), AuctionEntry::BuildAuctionMailBody(auction->bidder, auction->bid, auction->buyout, auction->deposit, auction->GetAuctionCut()))
            .SendMailTo(trans, MailReceiver(owner, auction->owner), auction, MAIL_CHECK_MASK_COPIED);
}

//call this method to send mail to auction owner, when auction is successful, it does not clear ram
void AuctionHouseMgr::SendAuctionSuccessfulMail(AuctionEntry* auction, SQLTransaction& trans)
{
    uint64 owner_guid = MAKE_NEW_GUID(auction->owner, 0, HIGHGUID_PLAYER);
    Player* owner = ObjectAccessor::FindPlayer(owner_guid);
    uint32 owner_accId = sObjectMgr->GetPlayerAccountIdByGUID(owner_guid);
    // owner exist
    if (owner || owner_accId)
    {
        uint32 profit = auction->bid + auction->deposit - auction->GetAuctionCut();

        //FIXME: what do if owner offline
        if (owner)
        {
            owner->UpdateAchievementCriteria(ACHIEVEMENT_CRITERIA_TYPE_GOLD_EARNED_BY_AUCTIONS, profit);
            owner->UpdateAchievementCriteria(ACHIEVEMENT_CRITERIA_TYPE_HIGHEST_AUCTION_SOLD, auction->bid);
            //send auction owner notification, bidder must be current!
            owner->GetSession()->SendAuctionOwnerNotification(auction);
        }

        MailDraft(auction->BuildAuctionMailSubject(AUCTION_SUCCESSFUL), AuctionEntry::BuildAuctionMailBody(auction->bidder, auction->bid, auction->buyout, auction->deposit, auction->GetAuctionCut()))
            .AddMoney(profit)
            .SendMailTo(trans, MailReceiver(owner, auction->owner), auction, MAIL_CHECK_MASK_COPIED, sWorld->getIntConfig(CONFIG_MAIL_DELIVERY_DELAY));
    }
}

//does not clear ram
void AuctionHouseMgr::SendAuctionExpiredMail(AuctionEntry* auction, SQLTransaction& trans)
{
    //return an item in auction to its owner by mail
    Item* pItem = GetAItem(auction->itemGUIDLow);
    if (!pItem)
        return;

    uint64 owner_guid = MAKE_NEW_GUID(auction->owner, 0, HIGHGUID_PLAYER);
    Player* owner = ObjectAccessor::FindPlayer(owner_guid);
    uint32 owner_accId = sObjectMgr->GetPlayerAccountIdByGUID(owner_guid);
    // owner exist
    if (owner || owner_accId)
    {
        if (owner)
            owner->GetSession()->SendAuctionOwnerNotification(auction);

        MailDraft(auction->BuildAuctionMailSubject(AUCTION_EXPIRED), AuctionEntry::BuildAuctionMailBody(0, 0, auction->buyout, auction->deposit, 0))
            .AddItem(pItem)
            .SendMailTo(trans, MailReceiver(owner, auction->owner), auction, MAIL_CHECK_MASK_COPIED, 0);
    }
}

//this function sends mail to old bidder
void AuctionHouseMgr::SendAuctionOutbiddedMail(AuctionEntry* auction, uint32 newPrice, Player* newBidder, SQLTransaction& trans)
{
    uint64 oldBidder_guid = MAKE_NEW_GUID(auction->bidder, 0, HIGHGUID_PLAYER);
    Player* oldBidder = ObjectAccessor::FindPlayer(oldBidder_guid);

    uint32 oldBidder_accId = 0;
    if (!oldBidder)
        oldBidder_accId = sObjectMgr->GetPlayerAccountIdByGUID(oldBidder_guid);

    // old bidder exist
    if (oldBidder || oldBidder_accId)
    {
        if (oldBidder && newBidder)
            oldBidder->GetSession()->SendAuctionBidderNotification(auction->GetHouseId(), auction->Id, newBidder->GetGUID(), newPrice, auction->GetAuctionOutBid(), auction->itemEntry);

        MailDraft(auction->BuildAuctionMailSubject(AUCTION_OUTBIDDED), AuctionEntry::BuildAuctionMailBody(auction->owner, auction->bid, auction->buyout, auction->deposit, auction->GetAuctionCut()))
            .AddMoney(auction->bid)
            .SendMailTo(trans, MailReceiver(oldBidder, auction->bidder), auction, MAIL_CHECK_MASK_COPIED);
    }
}

//this function sends mail, when auction is cancelled to old bidder
void AuctionHouseMgr::SendAuctionCancelledToBidderMail(AuctionEntry* auction, SQLTransaction& trans, Item* item)
{
    uint64 bidder_guid = MAKE_NEW_GUID(auction->bidder, 0, HIGHGUID_PLAYER);
    Player* bidder = ObjectAccessor::FindPlayer(bidder_guid);

    uint32 bidder_accId = 0;
    if (!bidder)
        bidder_accId = sObjectMgr->GetPlayerAccountIdByGUID(bidder_guid);

    if (bidder)
        bidder->GetSession()->SendAuctionRemovedNotification(auction->Id, auction->itemEntry, item->GetItemRandomPropertyId());

    // bidder exist
    if (bidder || bidder_accId)
        MailDraft(auction->BuildAuctionMailSubject(AUCTION_CANCELLED_TO_BIDDER), AuctionEntry::BuildAuctionMailBody(auction->owner, auction->bid, auction->buyout, auction->deposit, 0))
            .AddMoney(auction->bid)
            .SendMailTo(trans, MailReceiver(bidder, auction->bidder), auction, MAIL_CHECK_MASK_COPIED);
}

void AuctionHouseMgr::LoadAuctionItems()
{
    uint32 oldMSTime = getMSTime();

    // data needs to be at first place for Item::LoadFromDB
    PreparedStatement* stmt = CharacterDatabase.GetPreparedStatement(CHAR_SEL_AUCTION_ITEMS);
    PreparedQueryResult result = CharacterDatabase.Query(stmt);

    if (!result)
    {
        sLog->outInfo(LOG_FILTER_SERVER_LOADING, ">> Loaded 0 auction items. DB table `auctionhouse` or `item_instance` is empty!");

        return;
    }

    uint32 count = 0;

    do
    {
        Field* fields = result->Fetch();

        uint32 item_guid        = fields[11].GetUInt32();
        uint32 itemEntry    = fields[12].GetUInt32();

        ItemTemplate const* proto = sObjectMgr->GetItemTemplate(itemEntry);
        if (!proto)
        {
            sLog->outError(LOG_FILTER_GENERAL, "AuctionHouseMgr::LoadAuctionItems: Unknown item (GUID: %u id: #%u) in auction, skipped.", item_guid, itemEntry);
            continue;
        }

        Item* item = NewItemOrBag(proto);
        if (!item->LoadFromDB(item_guid, 0, fields, itemEntry))
        {
            delete item;
            continue;
        }
        AddAItem(item);

        ++count;
    }
    while (result->NextRow());

    sLog->outInfo(LOG_FILTER_SERVER_LOADING, ">> Loaded %u auction items in %u ms", count, GetMSTimeDiffToNow(oldMSTime));

}

void AuctionHouseMgr::LoadAuctions()
{
    uint32 oldMSTime = getMSTime();

    PreparedStatement* stmt = CharacterDatabase.GetPreparedStatement(CHAR_SEL_AUCTIONS);
    PreparedQueryResult result = CharacterDatabase.Query(stmt);

    if (!result)
    {
        sLog->outInfo(LOG_FILTER_SERVER_LOADING, ">> Loaded 0 auctions. DB table `auctionhouse` is empty.");

        return;
    }

    uint32 count = 0;

    SQLTransaction trans = CharacterDatabase.BeginTransaction();
    do
    {
        Field* fields = result->Fetch();

        AuctionEntry* aItem = new AuctionEntry();
        if (!aItem->LoadFromDB(fields))
        {
            aItem->DeleteFromDB(trans);
            delete aItem;
            continue;
        }

        GetAuctionsMap(aItem->factionTemplateId)->AddAuction(aItem);
        count++;
    } while (result->NextRow());

    CharacterDatabase.CommitTransaction(trans);

    sLog->outInfo(LOG_FILTER_SERVER_LOADING, ">> Loaded %u auctions in %u ms", count, GetMSTimeDiffToNow(oldMSTime));

}

void AuctionHouseMgr::AddAItem(Item* it)
{
    ASSERT(it);
    ASSERT(mAitems.find(it->GetGUIDLow()) == mAitems.end());
    mAitems[it->GetGUIDLow()] = it;
}

bool AuctionHouseMgr::RemoveAItem(uint32 id)
{
    ItemMap::iterator i = mAitems.find(id);
    if (i == mAitems.end())
        return false;

    mAitems.erase(i);
    return true;
}

void AuctionHouseMgr::Update()
{
    mHordeAuctions.Update();
    mAllianceAuctions.Update();
    mNeutralAuctions.Update();
}

AuctionHouseEntry const* AuctionHouseMgr::GetAuctionHouseEntry(uint32 factionTemplateId)
{
    uint32 houseid = 7; // goblin auction house

    if (!sWorld->getBoolConfig(CONFIG_ALLOW_TWO_SIDE_INTERACTION_AUCTION))
    {
        //FIXME: found way for proper auctionhouse selection by another way
        // AuctionHouse.dbc have faction field with _player_ factions associated with auction house races.
        // but no easy way convert creature faction to player race faction for specific city
        switch (factionTemplateId)
        {
            case   12: houseid = 1; break; // human
            case   29: houseid = 6; break; // orc, and generic for horde
            case   55: houseid = 2; break; // dwarf, and generic for alliance
            case   68: houseid = 4; break; // undead
            case   80: houseid = 3; break; // n-elf
            case  104: houseid = 5; break; // trolls
            case  120: houseid = 7; break; // booty bay, neutral
            case  474: houseid = 7; break; // gadgetzan, neutral
            case  855: houseid = 7; break; // everlook, neutral
            case 1604: houseid = 6; break; // b-elfs,
            default:                       // for unknown case
            {
                FactionTemplateEntry const* u_entry = sFactionTemplateStore.LookupEntry(factionTemplateId);
                if (!u_entry)
                    houseid = 7; // goblin auction house
                else if (u_entry->ourMask & FACTION_MASK_ALLIANCE)
                    houseid = 1; // human auction house
                else if (u_entry->ourMask & FACTION_MASK_HORDE)
                    houseid = 6; // orc auction house
                else
                    houseid = 7; // goblin auction house
                break;
            }
        }
    }

    return sAuctionHouseStore.LookupEntry(houseid);
}

void AuctionHouseObject::AddAuction(AuctionEntry* auction)
{
    ASSERT(auction);

    AuctionsMap[auction->Id] = auction;
    sScriptMgr->OnAuctionAdd(this, auction);
}

bool AuctionHouseObject::RemoveAuction(AuctionEntry* auction, uint32 /*itemEntry*/)
{
    bool wasInMap = AuctionsMap.erase(auction->Id) ? true : false;

    sScriptMgr->OnAuctionRemove(this, auction);

    // we need to delete the entry, it is not referenced any more
    delete auction;
    return wasInMap;
}

void AuctionHouseObject::Update()
{
    time_t curTime = sWorld->GetGameTime();
    ///- Handle expired auctions

    // If storage is empty, no need to update. next == NULL in this case.
    if (AuctionsMap.empty())
        return;

    PreparedStatement* stmt = CharacterDatabase.GetPreparedStatement(CHAR_SEL_AUCTION_BY_TIME);
    stmt->setUInt32(0, (uint32)curTime+60);
    PreparedQueryResult result = CharacterDatabase.Query(stmt);

    if (!result)
        return;

    do
    {
        // from auctionhousehandler.cpp, creates auction pointer & player pointer
        AuctionEntry* auction = GetAuction(result->Fetch()->GetUInt32());

        if (!auction)
            continue;

        SQLTransaction trans = CharacterDatabase.BeginTransaction();

        ///- Either cancel the auction if there was no bidder
        if (auction->bidder == 0)
        {
            sAuctionMgr->SendAuctionExpiredMail(auction, trans);
            sScriptMgr->OnAuctionExpire(this, auction);
        }
        ///- Or perform the transaction
        else
        {
            //we should send an "item sold" message if the seller is online
            //we send the item to the winner
            //we send the money to the seller
            sAuctionMgr->SendAuctionSuccessfulMail(auction, trans);
            sAuctionMgr->SendAuctionWonMail(auction, trans);
            sScriptMgr->OnAuctionSuccessful(this, auction);
        }

        uint32 itemEntry = auction->itemEntry;

        ///- In any case clear the auction
        auction->DeleteFromDB(trans);
        CharacterDatabase.CommitTransaction(trans);

        RemoveAuction(auction, itemEntry);
        sAuctionMgr->RemoveAItem(auction->itemGUIDLow);
    }
    while (result->NextRow());
}

void AuctionHouseObject::BuildListBidderItems(WorldPacket& data, Player* player, uint32& count, uint32& totalcount)
{
    for (AuctionEntryMap::const_iterator itr = AuctionsMap.begin(); itr != AuctionsMap.end(); ++itr)
    {
        AuctionEntry* Aentry = itr->second;
        if (Aentry && Aentry->bidder == player->GetGUIDLow())
        {
            if (itr->second->BuildAuctionInfo(data))
                ++count;

            ++totalcount;
        }
    }
}

void AuctionHouseObject::BuildListOwnerItems(WorldPacket& data, Player* player, uint32& count, uint32& totalcount)
{
    for (AuctionEntryMap::const_iterator itr = AuctionsMap.begin(); itr != AuctionsMap.end(); ++itr)
    {
        AuctionEntry* Aentry = itr->second;
        if (Aentry && Aentry->owner == player->GetGUIDLow())
        {
            if (Aentry->BuildAuctionInfo(data))
                ++count;

            ++totalcount;
        }
    }
}

void AuctionHouseObject::BuildListAuctionItems(WorldPacket& data, Player* player,
    std::wstring const& wsearchedname, uint32 listfrom, uint8 levelmin, uint8 levelmax, uint8 usable,
    uint32 inventoryType, uint32 itemClass, uint32 itemSubClass, uint32 quality,
    uint32& count, uint32& totalcount)
{
    int loc_idx = player->GetSession()->GetSessionDbLocaleIndex();
    int locdbc_idx = player->GetSession()->GetSessionDbcLocale();

    for (AuctionEntryMap::const_iterator itr = AuctionsMap.begin(); itr != AuctionsMap.end(); ++itr)
    {
        AuctionEntry* Aentry = itr->second;
        Item* item = sAuctionMgr->GetAItem(Aentry->itemGUIDLow);
        if (!item)
            continue;

        ItemTemplate const* proto = item->GetTemplate();

        if (itemClass != 0xffffffff && proto->Class != itemClass)
            continue;

        if (itemSubClass != 0xffffffff && proto->SubClass != itemSubClass)
            continue;

        if (inventoryType != 0xffffffff && proto->InventoryType != inventoryType)
            continue;

        if (quality != 0xffffffff && proto->Quality != quality)
            continue;

        if (levelmin != 0x00 && (proto->RequiredLevel < levelmin || (levelmax != 0x00 && proto->RequiredLevel > levelmax)))
            continue;

        if (usable != 0x00 && player->CanUseItem(item) != EQUIP_ERR_OK)
            continue;

        // Allow search by suffix (ie: of the Monkey) or partial name (ie: Monkey)
        // No need to do any of this if no search term was entered
        if (!wsearchedname.empty())
        {
            std::string name = proto->Name1;
            if (name.empty())
                continue;

            // local name
            if (loc_idx >= 0)
                if (ItemLocale const* il = sObjectMgr->GetItemLocale(proto->ItemId))
                    ObjectMgr::GetLocaleString(il->Name, loc_idx, name);

            // DO NOT use GetItemEnchantMod(proto->RandomProperty) as it may return a result
            //  that matches the search but it may not equal item->GetItemRandomPropertyId()
            //  used in BuildAuctionInfo() which then causes wrong items to be listed
            int32 propRefID = item->GetItemRandomPropertyId();

            if (propRefID)
            {
                // Append the suffix to the name (ie: of the Monkey) if one exists
                // These are found in ItemRandomProperties.dbc, not ItemRandomSuffix.dbc
                //  even though the DBC names seem misleading
                const ItemRandomPropertiesEntry* itemRandProp = sItemRandomPropertiesStore.LookupEntry(propRefID);

                if (itemRandProp)
                {
<<<<<<< HEAD
                    char* temp = itemRandProp->nameSuffix;
                    //char* temp = itemRandProp->nameSuffix;
=======
                    char* const* temp = itemRandProp->nameSuffix;
>>>>>>> e9544985

                    // dbc local name
                    if (temp)
                    {
                        // Append the suffix (ie: of the Monkey) to the name using localization
                        // or default enUS if localization is invalid
                        name += ' ';
                        name += temp[locdbc_idx >= 0 ? locdbc_idx : LOCALE_enUS];
                    }
                }
            }

            // Perform the search (with or without suffix)
            if (!Utf8FitTo(name, wsearchedname))
                continue;
        }

        // Add the item if no search term or if entered search term was found
        if (count < 50 && totalcount >= listfrom)
        {
            ++count;
            Aentry->BuildAuctionInfo(data);
        }
        ++totalcount;
    }
}

//this function inserts to WorldPacket auction's data
bool AuctionEntry::BuildAuctionInfo(WorldPacket& data) const
{
    Item* item = sAuctionMgr->GetAItem(itemGUIDLow);
    if (!item)
    {
        sLog->outError(LOG_FILTER_GENERAL, "AuctionEntry::BuildAuctionInfo: Auction %u has a non-existent item: %u", Id, itemGUIDLow);
        return false;
    }
    data << uint32(Id);
    data << uint32(item->GetEntry());

    for (uint8 i = 0; i < PROP_ENCHANTMENT_SLOT_0; ++i) // PROP_ENCHANTMENT_SLOT_0 = 10
    {
        data << uint32(item->GetEnchantmentId(EnchantmentSlot(i)));
        data << uint32(item->GetEnchantmentDuration(EnchantmentSlot(i)));
        data << uint32(item->GetEnchantmentCharges(EnchantmentSlot(i)));
    }

    data << int32(item->GetItemRandomPropertyId());                 // Random item property id
    data << uint32(item->GetItemSuffixFactor());                    // SuffixFactor
    data << uint32(item->GetCount());                               // item->count
    data << uint32(item->GetSpellCharges());                        // item->charge FFFFFFF
    data << uint32(0);                                              // Unknown
    data << uint64(owner);                                          // Auction->owner
    data << uint64(startbid);                                       // Auction->startbid (not sure if useful)
    data << uint64(bid ? GetAuctionOutBid() : 0);
    // Minimal outbid
    data << uint64(buyout);                                         // Auction->buyout
    data << uint32((expire_time - time(NULL)) * IN_MILLISECONDS);   // time left
    data << uint64(bidder);                                         // auction->bidder current
    data << uint64(bid);                                            // current bid
    return true;
}

uint32 AuctionEntry::GetAuctionCut() const
{
    int32 cut = int32(CalculatePct(bid, auctionHouseEntry->cutPercent) * sWorld->getRate(RATE_AUCTION_CUT));
    return std::max(cut, 0);
}

/// the sum of outbid is (1% from current bid)*5, if bid is very small, it is 1c
uint32 AuctionEntry::GetAuctionOutBid() const
{
    uint32 outbid = CalculatePct(bid, 5);
    return outbid ? outbid : 1;
}

void AuctionEntry::DeleteFromDB(SQLTransaction& trans) const
{
    PreparedStatement* stmt = CharacterDatabase.GetPreparedStatement(CHAR_DEL_AUCTION);
    stmt->setUInt32(0, Id);
    trans->Append(stmt);
}

void AuctionEntry::SaveToDB(SQLTransaction& trans) const
{
    PreparedStatement* stmt = CharacterDatabase.GetPreparedStatement(CHAR_INS_AUCTION);
    stmt->setUInt32(0, Id);
    stmt->setUInt32(1, auctioneer);
    stmt->setUInt32(2, itemGUIDLow);
    stmt->setUInt32(3, owner);
    stmt->setInt32 (4, int32(buyout));
    stmt->setUInt64(5, uint64(expire_time));
    stmt->setUInt32(6, bidder);
    stmt->setInt32 (7, int32(bid));
    stmt->setInt32 (8, int32(startbid));
    stmt->setInt32 (9, int32(deposit));
    trans->Append(stmt);
}

bool AuctionEntry::LoadFromDB(Field* fields)
{
    Id = fields[0].GetUInt32();
    auctioneer = fields[1].GetUInt32();
    itemGUIDLow = fields[2].GetUInt32();
    itemEntry = fields[3].GetUInt32();
    itemCount = fields[4].GetUInt32();
    owner = fields[5].GetUInt32();
    buyout = fields[6].GetUInt32();
    expire_time = fields[7].GetUInt32();
    bidder = fields[8].GetUInt32();
    bid = fields[9].GetUInt32();
    startbid = fields[10].GetUInt32();
    deposit = fields[11].GetUInt32();

    CreatureData const* auctioneerData = sObjectMgr->GetCreatureData(auctioneer);
    if (!auctioneerData)
    {
        sLog->outError(LOG_FILTER_GENERAL, "Auction %u has not a existing auctioneer (GUID : %u)", Id, auctioneer);
        return false;
    }

    CreatureTemplate const* auctioneerInfo = sObjectMgr->GetCreatureTemplate(auctioneerData->id);
    if (!auctioneerInfo)
    {
        sLog->outError(LOG_FILTER_GENERAL, "Auction %u has not a existing auctioneer (GUID : %u Entry: %u)", Id, auctioneer, auctioneerData->id);
        return false;
    }

    factionTemplateId = auctioneerInfo->faction_A;
    auctionHouseEntry = AuctionHouseMgr::GetAuctionHouseEntry(factionTemplateId);
    if (!auctionHouseEntry)
    {
        sLog->outError(LOG_FILTER_GENERAL, "Auction %u has auctioneer (GUID : %u Entry: %u) with wrong faction %u", Id, auctioneer, auctioneerData->id, factionTemplateId);
        return false;
    }

    // check if sold item exists for guid
    // and itemEntry in fact (GetAItem will fail if problematic in result check in AuctionHouseMgr::LoadAuctionItems)
    if (!sAuctionMgr->GetAItem(itemGUIDLow))
    {
        sLog->outError(LOG_FILTER_GENERAL, "Auction %u has not a existing item : %u", Id, itemGUIDLow);
        return false;
    }
    return true;
}

void AuctionHouseMgr::DeleteExpiredAuctionsAtStartup()
{
    // Deletes expired auctions. Should be called at server start before loading auctions.

    // DO NOT USE after auctions are already loaded since this deletes from the DB
    //  and assumes the auctions HAVE NOT been loaded into a list or AuctionEntryMap yet

    uint32 oldMSTime = getMSTime();
    uint32 expirecount = 0;
    time_t curTime = sWorld->GetGameTime();

    // Query the DB to see if there are any expired auctions
    PreparedStatement* stmt = CharacterDatabase.GetPreparedStatement(CHAR_SEL_EXPIRED_AUCTIONS);
    stmt->setUInt32(0, (uint32)curTime+60);
    PreparedQueryResult expAuctions = CharacterDatabase.Query(stmt);

    if (!expAuctions)
    {
        sLog->outInfo(LOG_FILTER_SERVER_LOADING, ">> No expired auctions to delete");

        return;
    }

    do
    {
        Field* fields = expAuctions->Fetch();

        AuctionEntry* auction = new AuctionEntry();

        // Can't use LoadFromDB() because it assumes the auction map is loaded
        if (!auction->LoadFromFieldList(fields))
        {
            // For some reason the record in the DB is broken (possibly corrupt
            //  faction info). Delete the object and move on.
            delete auction;
            continue;
        }

        SQLTransaction trans = CharacterDatabase.BeginTransaction();

        if (auction->bidder==0)
        {
            // Cancel the auction, there was no bidder
            sAuctionMgr->SendAuctionExpiredMail(auction, trans);
        }
        else
        {
            // Send the item to the winner and money to seller
            sAuctionMgr->SendAuctionSuccessfulMail(auction, trans);
            sAuctionMgr->SendAuctionWonMail(auction, trans);
        }

        // Call the appropriate AuctionHouseObject script
        //  ** Do we need to do this while core is still loading? **
        sScriptMgr->OnAuctionExpire(GetAuctionsMap(auction->factionTemplateId), auction);

        // Delete the auction from the DB
        auction->DeleteFromDB(trans);
        CharacterDatabase.CommitTransaction(trans);

        // Release memory
        delete auction;
        ++expirecount;

    } while (expAuctions->NextRow());

    sLog->outInfo(LOG_FILTER_SERVER_LOADING, ">> Deleted %u expired auctions in %u ms", expirecount, GetMSTimeDiffToNow(oldMSTime));


}

bool AuctionEntry::LoadFromFieldList(Field* fields)
{
    // Loads an AuctionEntry item from a field list. Unlike "LoadFromDB()", this one
    //  does not require the AuctionEntryMap to have been loaded with items. It simply
    //  acts as a wrapper to fill out an AuctionEntry struct from a field list

    Id = fields[0].GetUInt32();
    auctioneer = fields[1].GetUInt32();
    itemGUIDLow = fields[2].GetUInt32();
    itemEntry = fields[3].GetUInt32();
    itemCount = fields[4].GetUInt32();
    owner = fields[5].GetUInt32();
    buyout = fields[6].GetUInt32();
    expire_time = fields[7].GetUInt32();
    bidder = fields[8].GetUInt32();
    bid = fields[9].GetUInt32();
    startbid = fields[10].GetUInt32();
    deposit = fields[11].GetUInt32();

    CreatureData const* auctioneerData = sObjectMgr->GetCreatureData(auctioneer);
    if (!auctioneerData)
    {
        sLog->outError(LOG_FILTER_GENERAL, "AuctionEntry::LoadFromFieldList() - Auction %u has not a existing auctioneer (GUID : %u)", Id, auctioneer);
        return false;
    }

    CreatureTemplate const* auctioneerInfo = sObjectMgr->GetCreatureTemplate(auctioneerData->id);
    if (!auctioneerInfo)
    {
        sLog->outError(LOG_FILTER_GENERAL, "AuctionEntry::LoadFromFieldList() - Auction %u has not a existing auctioneer (GUID : %u Entry: %u)", Id, auctioneer, auctioneerData->id);
        return false;
    }

    factionTemplateId = auctioneerInfo->faction_A;
    auctionHouseEntry = AuctionHouseMgr::GetAuctionHouseEntry(factionTemplateId);

    if (!auctionHouseEntry)
    {
        sLog->outError(LOG_FILTER_GENERAL, "AuctionEntry::LoadFromFieldList() - Auction %u has auctioneer (GUID : %u Entry: %u) with wrong faction %u", Id, auctioneer, auctioneerData->id, factionTemplateId);
        return false;
    }

    return true;
}

std::string AuctionEntry::BuildAuctionMailSubject(MailAuctionAnswers response) const
{
    std::ostringstream strm;
    strm << itemEntry << ":0:" << response << ':' << Id << ':' << itemCount;
    return strm.str();
}

std::string AuctionEntry::BuildAuctionMailBody(uint32 lowGuid, uint32 bid, uint32 buyout, uint32 deposit, uint32 cut)
{
    std::ostringstream strm;
    strm.width(16);
    strm << std::right << std::hex << MAKE_NEW_GUID(lowGuid, 0, HIGHGUID_PLAYER);   // HIGHGUID_PLAYER always present, even for empty guids
    strm << std::dec << ':' << bid << ':' << buyout;
    strm << ':' << deposit << ':' << cut;
    return strm.str();
}<|MERGE_RESOLUTION|>--- conflicted
+++ resolved
@@ -572,12 +572,7 @@
 
                 if (itemRandProp)
                 {
-<<<<<<< HEAD
                     char* temp = itemRandProp->nameSuffix;
-                    //char* temp = itemRandProp->nameSuffix;
-=======
-                    char* const* temp = itemRandProp->nameSuffix;
->>>>>>> e9544985
 
                     // dbc local name
                     if (temp)
