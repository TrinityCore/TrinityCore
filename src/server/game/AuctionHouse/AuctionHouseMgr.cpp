--- conflicted
+++ resolved
@@ -666,35 +666,19 @@
         data << uint32(item->GetEnchantmentCharges(EnchantmentSlot(i)));
     }
 
-<<<<<<< HEAD
-    data << int32(pItem->GetItemRandomPropertyId());        // random item property id
-    data << uint32(pItem->GetItemSuffixFactor());           // SuffixFactor
-    data << uint32(pItem->GetCount());                      // item->count
-    data << uint32(pItem->GetSpellCharges());               // item->charge FFFFFFF
-    data << uint32(0);                                      // Unknown
-    data << uint64(owner);                                  // Auction->owner
-    data << uint64(startbid);                               // Auction->startbid (not sure if useful)
+    data << int32(pItem->GetItemRandomPropertyId());                // random item property id
+    data << uint32(pItem->GetItemSuffixFactor());                   // SuffixFactor
+    data << uint32(pItem->GetCount());                              // item->count
+    data << uint32(pItem->GetSpellCharges());                       // item->charge FFFFFFF
+    data << uint32(0);                                              // Unknown
+    data << uint64(owner);                                          // Auction->owner
+    data << uint64(startbid);                                       // Auction->startbid (not sure if useful)
     data << uint64(bid ? GetAuctionOutBid() : 0);
     //minimal outbid
-    data << uint64(buyout);                                 // auction->buyout
-    data << uint32((expire_time-time(NULL))*IN_MILLISECONDS); // time left
-    data << uint64(bidder);                                 // auction->bidder current
-    data << uint64(bid);                                    // current bid
-=======
-    data << int32(item->GetItemRandomPropertyId());                 // Random item property id
-    data << uint32(item->GetItemSuffixFactor());                    // SuffixFactor
-    data << uint32(item->GetCount());                               // item->count
-    data << uint32(item->GetSpellCharges());                        // item->charge FFFFFFF
-    data << uint32(0);                                              // Unknown
-    data << uint64(owner);                                          // Auction->owner
-    data << uint32(startbid);                                       // Auction->startbid (not sure if useful)
-    data << uint32(bid ? GetAuctionOutBid() : 0);
-    // Minimal outbid
-    data << uint32(buyout);                                         // Auction->buyout
+    data << uint64(buyout);                                         // auction->buyout
     data << uint32((expire_time - time(NULL)) * IN_MILLISECONDS);   // time left
     data << uint64(bidder);                                         // auction->bidder current
-    data << uint32(bid);                                            // current bid
->>>>>>> 92196252
+    data << uint64(bid);                                            // current bid
     return true;
 }
 
