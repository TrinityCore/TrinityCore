/*
 * Copyright (C) 2008-2013 TrinityCore <http://www.trinitycore.org/>
 *
 * This program is free software; you can redistribute it and/or modify it
 * under the terms of the GNU General Public License as published by the
 * Free Software Foundation; either version 2 of the License, or (at your
 * option) any later version.
 *
 * This program is distributed in the hope that it will be useful, but WITHOUT
 * ANY WARRANTY; without even the implied warranty of MERCHANTABILITY or
 * FITNESS FOR A PARTICULAR PURPOSE. See the GNU General Public License for
 * more details.
 *
 * You should have received a copy of the GNU General Public License along
 * with this program. If not, see <http://www.gnu.org/licenses/>.
 */

#include "Common.h"
#include "DatabaseEnv.h"
#include "ObjectMgr.h"
#include "Cell.h"
#include "CellImpl.h"
#include "Chat.h"
#include "GridNotifiers.h"
#include "GridNotifiersImpl.h"
#include "CreatureTextMgr.h"

class CreatureTextBuilder
{
    public:
        CreatureTextBuilder(WorldObject* obj, ChatMsg msgtype, uint8 textGroup, uint32 id, uint32 language, WorldObject const* target)
            : _source(obj), _msgType(msgtype), _textGroup(textGroup), _textId(id), _language(language), _target(target)
        {
        }

        size_t operator()(WorldPacket* data, LocaleConstant locale) const
        {
            std::string const& text = sCreatureTextMgr->GetLocalizedChatString(_source->GetEntry(), _textGroup, _textId, locale);
<<<<<<< HEAD
            std::string const& localizedName = _source->GetNameForLocaleIdx(locale);

            *data << uint8(_msgType);
            *data << uint32(_language);
            *data << uint64(_source->GetGUID());
            *data << uint32(1);                                      // 2.1.0
            *data << uint32(localizedName.size() + 1);
            *data << localizedName;
            size_t whisperGUIDpos = data->wpos();
            *data << uint64(_targetGUID);                           // Unit Target
            if (_targetGUID && !IS_PLAYER_GUID(_targetGUID))
            {
                *data << uint32(1);                                  // target name length
                *data << uint8(0);                                   // target name
            }
            *data << uint32(text.length() + 1);
            *data << text;
            *data << uint8(0);                                       // ChatTag
            if (_msgType == CHAT_MSG_RAID_BOSS_EMOTE || _msgType == CHAT_MSG_RAID_BOSS_WHISPER)
            {
                *data << float(0);
                *data << uint8(0);
            }
=======
>>>>>>> 107af528

            return ChatHandler::BuildChatPacket(*data, _msgType, Language(_language), _source, _target, text, 0, "", locale);
        }

        WorldObject* _source;
        ChatMsg _msgType;
        uint8 _textGroup;
        uint32 _textId;
        uint32 _language;
        WorldObject const* _target;
};

class PlayerTextBuilder
{
    public:
        PlayerTextBuilder(WorldObject* obj, WorldObject* speaker, ChatMsg msgtype, uint8 textGroup, uint32 id, uint32 language, WorldObject const* target)
            : _source(obj), _talker(speaker), _msgType(msgtype), _textGroup(textGroup), _textId(id), _language(language), _target(target)
        {
        }

        size_t operator()(WorldPacket* data, LocaleConstant locale) const
        {
            std::string const& text = sCreatureTextMgr->GetLocalizedChatString(_source->GetEntry(), _textGroup, _textId, locale);

<<<<<<< HEAD
            *data << uint8(_msgType);
            *data << uint32(_language);
            *data << uint64(_talker->GetGUID());
            *data << uint32(1);                                      // 2.1.0
            *data << uint32(_talker->GetName().size() + 1);
            *data << _talker->GetName();
            size_t whisperGUIDpos = data->wpos();
            *data << uint64(_targetGUID);                           // Unit Target
            if (_targetGUID && !IS_PLAYER_GUID(_targetGUID))
            {
                *data << uint32(1);                                  // target name length
                *data << uint8(0);                                   // target name
            }
            *data << uint32(text.length() + 1);
            *data << text;
            *data << uint8(0);                                       // ChatTag
            if (_msgType == CHAT_MSG_RAID_BOSS_EMOTE || _msgType == CHAT_MSG_RAID_BOSS_WHISPER)
            {
                *data << float(0);
                *data << uint8(0);
            }
            return whisperGUIDpos;
=======
            return ChatHandler::BuildChatPacket(*data, _msgType, Language(_language), _talker, _target, text, 0, "", locale);
>>>>>>> 107af528
        }

        WorldObject* _source;
        WorldObject* _talker;
        ChatMsg _msgType;
        uint8 _textGroup;
        uint32 _textId;
        uint32 _language;
        WorldObject const* _target;
};

void CreatureTextMgr::LoadCreatureTexts()
{
    uint32 oldMSTime = getMSTime();

    mTextMap.clear(); // for reload case
    mTextRepeatMap.clear(); //reset all currently used temp texts

    PreparedStatement* stmt = WorldDatabase.GetPreparedStatement(WORLD_SEL_CREATURE_TEXT);
    PreparedQueryResult result = WorldDatabase.Query(stmt);

    if (!result)
    {
        TC_LOG_INFO("server.loading", ">> Loaded 0 ceature texts. DB table `creature_texts` is empty.");

        return;
    }

    uint32 textCount = 0;
    uint32 creatureCount = 0;

    do
    {
        Field* fields = result->Fetch();
        CreatureTextEntry temp;

        temp.entry          = fields[0].GetUInt32();
        temp.group          = fields[1].GetUInt8();
        temp.id             = fields[2].GetUInt8();
        temp.text           = fields[3].GetString();
        temp.type           = ChatMsg(fields[4].GetUInt8());
        temp.lang           = Language(fields[5].GetUInt8());
        temp.probability    = fields[6].GetFloat();
        temp.emote          = Emote(fields[7].GetUInt32());
        temp.duration       = fields[8].GetUInt32();
        temp.sound          = fields[9].GetUInt32();

        if (temp.sound)
        {
            if (!sSoundEntriesStore.LookupEntry(temp.sound)){
                TC_LOG_ERROR("sql.sql", "CreatureTextMgr:  Entry %u, Group %u in table `creature_texts` has Sound %u but sound does not exist.", temp.entry, temp.group, temp.sound);
                temp.sound = 0;
            }
        }
        if (!GetLanguageDescByID(temp.lang))
        {
            TC_LOG_ERROR("sql.sql", "CreatureTextMgr:  Entry %u, Group %u in table `creature_texts` using Language %u but Language does not exist.", temp.entry, temp.group, uint32(temp.lang));
            temp.lang = LANG_UNIVERSAL;
        }
        if (temp.type >= MAX_CHAT_MSG_TYPE)
        {
            TC_LOG_ERROR("sql.sql", "CreatureTextMgr:  Entry %u, Group %u in table `creature_texts` has Type %u but this Chat Type does not exist.", temp.entry, temp.group, uint32(temp.type));
            temp.type = CHAT_MSG_SAY;
        }
        if (temp.emote)
        {
            if (!sEmotesStore.LookupEntry(temp.emote))
            {
                TC_LOG_ERROR("sql.sql", "CreatureTextMgr:  Entry %u, Group %u in table `creature_texts` has Emote %u but emote does not exist.", temp.entry, temp.group, uint32(temp.emote));
                temp.emote = EMOTE_ONESHOT_NONE;
            }
        }
        //entry not yet added, add empty TextHolder (list of groups)
        if (mTextMap.find(temp.entry) == mTextMap.end())
            ++creatureCount;

        //add the text into our entry's group
        mTextMap[temp.entry][temp.group].push_back(temp);

        ++textCount;
    } while (result->NextRow());

    TC_LOG_INFO("server.loading", ">> Loaded %u creature texts for %u creatures in %u ms", textCount, creatureCount, GetMSTimeDiffToNow(oldMSTime));

}

void CreatureTextMgr::LoadCreatureTextLocales()
{
    uint32 oldMSTime = getMSTime();

    mLocaleTextMap.clear(); // for reload case

    QueryResult result = WorldDatabase.Query("SELECT entry, groupid, id, text_loc1, text_loc2, text_loc3, text_loc4, text_loc5, text_loc6, text_loc7, text_loc8 FROM locales_creature_text");

    if (!result)
        return;

    uint32 textCount = 0;

    do
    {
        Field* fields = result->Fetch();
        CreatureTextLocale& loc = mLocaleTextMap[CreatureTextId(fields[0].GetUInt32(), uint32(fields[1].GetUInt8()), uint32(fields[2].GetUInt8()))];
        for (uint8 i = 1; i < TOTAL_LOCALES; ++i)
        {
            LocaleConstant locale = LocaleConstant(i);
            ObjectMgr::AddLocaleString(fields[3 + i - 1].GetString(), locale, loc.Text);
        }

        ++textCount;
    } while (result->NextRow());

    TC_LOG_INFO("server.loading", ">> Loaded %u creature localized texts in %u ms", textCount, GetMSTimeDiffToNow(oldMSTime));

}

uint32 CreatureTextMgr::SendChat(Creature* source, uint8 textGroup, WorldObject const* whisperTarget /*= NULL*/, ChatMsg msgType /*= CHAT_MSG_ADDON*/, Language language /*= LANG_ADDON*/, CreatureTextRange range /*= TEXT_RANGE_NORMAL*/, uint32 sound /*= 0*/, Team team /*= TEAM_OTHER*/, bool gmOnly /*= false*/, Player* srcPlr /*= NULL*/)
{
    if (!source)
        return 0;

    CreatureTextMap::const_iterator sList = mTextMap.find(source->GetEntry());
    if (sList == mTextMap.end())
    {
        TC_LOG_ERROR("sql.sql", "CreatureTextMgr: Could not find Text for Creature(%s) Entry %u in 'creature_text' table. Ignoring.", source->GetName().c_str(), source->GetEntry());
        return 0;
    }

    CreatureTextHolder const& textHolder = sList->second;
    CreatureTextHolder::const_iterator itr = textHolder.find(textGroup);
    if (itr == textHolder.end())
    {
        TC_LOG_ERROR("sql.sql", "CreatureTextMgr: Could not find TextGroup %u for Creature(%s) GuidLow %u Entry %u. Ignoring.", uint32(textGroup), source->GetName().c_str(), source->GetGUIDLow(), source->GetEntry());
        return 0;
    }

    CreatureTextGroup const& textGroupContainer = itr->second;  //has all texts in the group
    CreatureTextRepeatIds repeatGroup = GetRepeatGroup(source, textGroup);//has all textIDs from the group that were already said
    CreatureTextGroup tempGroup;//will use this to talk after sorting repeatGroup

    for (CreatureTextGroup::const_iterator giter = textGroupContainer.begin(); giter != textGroupContainer.end(); ++giter)
        if (std::find(repeatGroup.begin(), repeatGroup.end(), giter->id) == repeatGroup.end())
            tempGroup.push_back(*giter);

    if (tempGroup.empty())
    {
        CreatureTextRepeatMap::iterator mapItr = mTextRepeatMap.find(source->GetGUID());
        if (mapItr != mTextRepeatMap.end())
        {
            CreatureTextRepeatGroup::iterator groupItr = mapItr->second.find(textGroup);
            groupItr->second.clear();
        }

        tempGroup = textGroupContainer;
    }

    uint8 count = 0;
    float lastChance = -1;
    bool isEqualChanced = true;

    float totalChance = 0;

    for (CreatureTextGroup::const_iterator iter = tempGroup.begin(); iter != tempGroup.end(); ++iter)
    {
        if (lastChance >= 0 && lastChance != iter->probability)
            isEqualChanced = false;

        lastChance = iter->probability;
        totalChance += iter->probability;
        ++count;
    }

    int32 offset = -1;
    if (!isEqualChanced)
    {
        for (CreatureTextGroup::const_iterator iter = tempGroup.begin(); iter != tempGroup.end(); ++iter)
        {
            uint32 chance = uint32(iter->probability);
            uint32 r = urand(0, 100);
            ++offset;
            if (r <= chance)
                break;
        }
    }

    uint32 pos = 0;
    if (isEqualChanced || offset < 0)
        pos = urand(0, count - 1);
    else if (offset >= 0)
        pos = offset;

    CreatureTextGroup::const_iterator iter = tempGroup.begin() + pos;

    ChatMsg finalType = (msgType == CHAT_MSG_ADDON) ? iter->type : msgType;
    Language finalLang = (language == LANG_ADDON) ? iter->lang : language;
    uint32 finalSound = sound ? sound : iter->sound;

    if (finalSound)
        SendSound(source, finalSound, finalType, whisperTarget, range, team, gmOnly);

    Unit* finalSource = source;
    if (srcPlr)
        finalSource = srcPlr;

    if (iter->emote)
        SendEmote(finalSource, iter->emote);

    if (srcPlr)
    {
        PlayerTextBuilder builder(source, finalSource, finalType, iter->group, iter->id, finalLang, whisperTarget);
        SendChatPacket(finalSource, builder, finalType, whisperTarget, range, team, gmOnly);
    }
    else
    {
        CreatureTextBuilder builder(finalSource, finalType, iter->group, iter->id, finalLang, whisperTarget);
        SendChatPacket(finalSource, builder, finalType, whisperTarget, range, team, gmOnly);
    }
    if (isEqualChanced || (!isEqualChanced && totalChance == 100.0f))
        SetRepeatId(source, textGroup, iter->id);

    return iter->duration;
}

float CreatureTextMgr::GetRangeForChatType(ChatMsg msgType) const
{
    float dist = sWorld->getFloatConfig(CONFIG_LISTEN_RANGE_SAY);
    switch (msgType)
    {
        case CHAT_MSG_MONSTER_YELL:
            dist = sWorld->getFloatConfig(CONFIG_LISTEN_RANGE_YELL);
            break;
        case CHAT_MSG_MONSTER_EMOTE:
        case CHAT_MSG_RAID_BOSS_EMOTE:
            dist = sWorld->getFloatConfig(CONFIG_LISTEN_RANGE_TEXTEMOTE);
            break;
        default:
            break;
    }

    return dist;
}

void CreatureTextMgr::SendSound(Creature* source, uint32 sound, ChatMsg msgType, WorldObject const* whisperTarget, CreatureTextRange range, Team team, bool gmOnly)
{
    if (!sound || !source)
        return;

    WorldPacket data(SMSG_PLAY_SOUND, 4);
    data << uint32(sound);
<<<<<<< HEAD
    data << uint64(source->GetGUID());
    SendNonChatPacket(source, &data, msgType, whisperGuid, range, team, gmOnly);
=======
    SendNonChatPacket(source, &data, msgType, whisperTarget, range, team, gmOnly);
>>>>>>> 107af528
}

void CreatureTextMgr::SendNonChatPacket(WorldObject* source, WorldPacket* data, ChatMsg msgType, WorldObject const* whisperTarget, CreatureTextRange range, Team team, bool gmOnly) const
{
    float dist = GetRangeForChatType(msgType);

    switch (msgType)
    {
        case CHAT_MSG_MONSTER_WHISPER:
        case CHAT_MSG_RAID_BOSS_WHISPER:
        {
            if (range == TEXT_RANGE_NORMAL)//ignores team and gmOnly
            {
                if (!whisperTarget || whisperTarget->GetTypeId() != TYPEID_PLAYER)
                    return;

                whisperTarget->ToPlayer()->GetSession()->SendPacket(data);
                return;
            }
            break;
        }
        default:
            break;
    }

    switch (range)
    {
        case TEXT_RANGE_AREA:
        {
            uint32 areaId = source->GetAreaId();
            Map::PlayerList const& players = source->GetMap()->GetPlayers();
            for (Map::PlayerList::const_iterator itr = players.begin(); itr != players.end(); ++itr)
                if (itr->GetSource()->GetAreaId() == areaId && (!team || Team(itr->GetSource()->GetTeam()) == team) && (!gmOnly || itr->GetSource()->IsGameMaster()))
                    itr->GetSource()->GetSession()->SendPacket(data);
            return;
        }
        case TEXT_RANGE_ZONE:
        {
            uint32 zoneId = source->GetZoneId();
            Map::PlayerList const& players = source->GetMap()->GetPlayers();
            for (Map::PlayerList::const_iterator itr = players.begin(); itr != players.end(); ++itr)
                if (itr->GetSource()->GetZoneId() == zoneId && (!team || Team(itr->GetSource()->GetTeam()) == team) && (!gmOnly || itr->GetSource()->IsGameMaster()))
                    itr->GetSource()->GetSession()->SendPacket(data);
            return;
        }
        case TEXT_RANGE_MAP:
        {
            Map::PlayerList const& players = source->GetMap()->GetPlayers();
            for (Map::PlayerList::const_iterator itr = players.begin(); itr != players.end(); ++itr)
                if ((!team || Team(itr->GetSource()->GetTeam()) == team) && (!gmOnly || itr->GetSource()->IsGameMaster()))
                    itr->GetSource()->GetSession()->SendPacket(data);
            return;
        }
        case TEXT_RANGE_WORLD:
        {
            SessionMap const& smap = sWorld->GetAllSessions();
            for (SessionMap::const_iterator iter = smap.begin(); iter != smap.end(); ++iter)
                if (Player* player = iter->second->GetPlayer())
                    if (player->GetSession()  && (!team || Team(player->GetTeam()) == team) && (!gmOnly || player->IsGameMaster()))
                        player->GetSession()->SendPacket(data);
            return;
        }
        case TEXT_RANGE_NORMAL:
        default:
            break;
    }

    source->SendMessageToSetInRange(data, dist, true);
}

void CreatureTextMgr::SendEmote(Unit* source, uint32 emote)
{
    if (!source)
        return;

    source->HandleEmoteCommand(emote);
}

void CreatureTextMgr::SetRepeatId(Creature* source, uint8 textGroup, uint8 id)
{
    if (!source)
        return;

    CreatureTextRepeatIds& repeats = mTextRepeatMap[source->GetGUID()][textGroup];
    if (std::find(repeats.begin(), repeats.end(), id) == repeats.end())
        repeats.push_back(id);
    else
        TC_LOG_ERROR("sql.sql", "CreatureTextMgr: TextGroup %u for Creature(%s) GuidLow %u Entry %u, id %u already added", uint32(textGroup), source->GetName().c_str(), source->GetGUIDLow(), source->GetEntry(), uint32(id));
}

CreatureTextRepeatIds CreatureTextMgr::GetRepeatGroup(Creature* source, uint8 textGroup)
{
    ASSERT(source);//should never happen
    CreatureTextRepeatIds ids;

    CreatureTextRepeatMap::const_iterator mapItr = mTextRepeatMap.find(source->GetGUID());
    if (mapItr != mTextRepeatMap.end())
    {
        CreatureTextRepeatGroup::const_iterator groupItr = (*mapItr).second.find(textGroup);
        if (groupItr != mapItr->second.end())
            ids = groupItr->second;
    }
    return ids;
}

bool CreatureTextMgr::TextExist(uint32 sourceEntry, uint8 textGroup)
{
    if (!sourceEntry)
        return false;

    CreatureTextMap::const_iterator sList = mTextMap.find(sourceEntry);
    if (sList == mTextMap.end())
    {
        TC_LOG_DEBUG("entities.unit", "CreatureTextMgr::TextExist: Could not find Text for Creature (entry %u) in 'creature_text' table.", sourceEntry);
        return false;
    }

    CreatureTextHolder const& textHolder = sList->second;
    CreatureTextHolder::const_iterator itr = textHolder.find(textGroup);
    if (itr == textHolder.end())
    {
        TC_LOG_DEBUG("entities.unit", "CreatureTextMgr::TextExist: Could not find TextGroup %u for Creature (entry %u).", uint32(textGroup), sourceEntry);
        return false;
    }

    return true;
}

std::string CreatureTextMgr::GetLocalizedChatString(uint32 entry, uint8 textGroup, uint32 id, LocaleConstant locale) const
{
    CreatureTextMap::const_iterator mapitr = mTextMap.find(entry);
    if (mapitr == mTextMap.end())
        return "";

    CreatureTextHolder::const_iterator holderItr = mapitr->second.find(textGroup);
    if (holderItr == mapitr->second.end())
        return "";

    CreatureTextGroup::const_iterator groupItr = holderItr->second.begin();
    for (; groupItr != holderItr->second.end(); ++groupItr)
        if (groupItr->id == id)
            break;

    if (groupItr == holderItr->second.end())
        return "";

    std::string baseText = groupItr->text;
    if (locale == DEFAULT_LOCALE)
        return baseText;

    if (locale > MAX_LOCALES)
        return baseText;

    LocaleCreatureTextMap::const_iterator locItr = mLocaleTextMap.find(CreatureTextId(entry, uint32(textGroup), id));
    if (locItr == mLocaleTextMap.end())
        return baseText;

    ObjectMgr::GetLocaleString(locItr->second.Text, locale, baseText);

    return baseText;
}<|MERGE_RESOLUTION|>--- conflicted
+++ resolved
@@ -36,32 +36,11 @@
         size_t operator()(WorldPacket* data, LocaleConstant locale) const
         {
             std::string const& text = sCreatureTextMgr->GetLocalizedChatString(_source->GetEntry(), _textGroup, _textId, locale);
-<<<<<<< HEAD
-            std::string const& localizedName = _source->GetNameForLocaleIdx(locale);
-
-            *data << uint8(_msgType);
-            *data << uint32(_language);
-            *data << uint64(_source->GetGUID());
-            *data << uint32(1);                                      // 2.1.0
-            *data << uint32(localizedName.size() + 1);
-            *data << localizedName;
-            size_t whisperGUIDpos = data->wpos();
-            *data << uint64(_targetGUID);                           // Unit Target
-            if (_targetGUID && !IS_PLAYER_GUID(_targetGUID))
-            {
-                *data << uint32(1);                                  // target name length
-                *data << uint8(0);                                   // target name
-            }
-            *data << uint32(text.length() + 1);
-            *data << text;
-            *data << uint8(0);                                       // ChatTag
             if (_msgType == CHAT_MSG_RAID_BOSS_EMOTE || _msgType == CHAT_MSG_RAID_BOSS_WHISPER)
             {
                 *data << float(0);
                 *data << uint8(0);
             }
-=======
->>>>>>> 107af528
 
             return ChatHandler::BuildChatPacket(*data, _msgType, Language(_language), _source, _target, text, 0, "", locale);
         }
@@ -86,32 +65,7 @@
         {
             std::string const& text = sCreatureTextMgr->GetLocalizedChatString(_source->GetEntry(), _textGroup, _textId, locale);
 
-<<<<<<< HEAD
-            *data << uint8(_msgType);
-            *data << uint32(_language);
-            *data << uint64(_talker->GetGUID());
-            *data << uint32(1);                                      // 2.1.0
-            *data << uint32(_talker->GetName().size() + 1);
-            *data << _talker->GetName();
-            size_t whisperGUIDpos = data->wpos();
-            *data << uint64(_targetGUID);                           // Unit Target
-            if (_targetGUID && !IS_PLAYER_GUID(_targetGUID))
-            {
-                *data << uint32(1);                                  // target name length
-                *data << uint8(0);                                   // target name
-            }
-            *data << uint32(text.length() + 1);
-            *data << text;
-            *data << uint8(0);                                       // ChatTag
-            if (_msgType == CHAT_MSG_RAID_BOSS_EMOTE || _msgType == CHAT_MSG_RAID_BOSS_WHISPER)
-            {
-                *data << float(0);
-                *data << uint8(0);
-            }
-            return whisperGUIDpos;
-=======
             return ChatHandler::BuildChatPacket(*data, _msgType, Language(_language), _talker, _target, text, 0, "", locale);
->>>>>>> 107af528
         }
 
         WorldObject* _source;
@@ -361,12 +315,8 @@
 
     WorldPacket data(SMSG_PLAY_SOUND, 4);
     data << uint32(sound);
-<<<<<<< HEAD
     data << uint64(source->GetGUID());
-    SendNonChatPacket(source, &data, msgType, whisperGuid, range, team, gmOnly);
-=======
     SendNonChatPacket(source, &data, msgType, whisperTarget, range, team, gmOnly);
->>>>>>> 107af528
 }
 
 void CreatureTextMgr::SendNonChatPacket(WorldObject* source, WorldPacket* data, ChatMsg msgType, WorldObject const* whisperTarget, CreatureTextRange range, Team team, bool gmOnly) const
