/*
 * This file is part of the TrinityCore Project. See AUTHORS file for Copyright information
 *
 * This program is free software; you can redistribute it and/or modify it
 * under the terms of the GNU General Public License as published by the
 * Free Software Foundation; either version 2 of the License, or (at your
 * option) any later version.
 *
 * This program is distributed in the hope that it will be useful, but WITHOUT
 * ANY WARRANTY; without even the implied warranty of MERCHANTABILITY or
 * FITNESS FOR A PARTICULAR PURPOSE. See the GNU General Public License for
 * more details.
 *
 * You should have received a copy of the GNU General Public License along
 * with this program. If not, see <http://www.gnu.org/licenses/>.
 */

#ifndef TRINITY_CREATURE_TEXT_MGR_H
#define TRINITY_CREATURE_TEXT_MGR_H

#include "Common.h"
#include "SharedDefines.h"
#include <map>
#include <unordered_map>
#include <vector>

class Creature;
class Player;
class Unit;
class WorldObject;
class WorldPacket;

enum CreatureTextRange
{
    TEXT_RANGE_NORMAL   = 0,
    TEXT_RANGE_AREA     = 1,
    TEXT_RANGE_ZONE     = 2,
    TEXT_RANGE_MAP      = 3,
    TEXT_RANGE_WORLD    = 4
};

struct CreatureTextEntry
{
    uint32 creatureId;
    uint8 groupId;
    uint8 id;
    std::string text;
    ChatMsg type;
    Language lang;
    float probability;
    Emote emote;
    uint32 duration;
    uint32 sound;
    uint32 BroadcastTextId;
    CreatureTextRange TextRange;
};

struct CreatureTextLocale
{
    std::vector<std::string> Text;
};

struct CreatureTextId
{
    CreatureTextId(uint32 e, uint32 g, uint32 i) : entry(e), textGroup(g), textId(i) { }

    bool operator<(CreatureTextId const& right) const
    {
        return std::tie(entry, textGroup, textId) < std::tie(right.entry, right.textGroup, right.textId);
    }

    uint32 entry;
    uint32 textGroup;
    uint32 textId;
};

typedef std::vector<CreatureTextEntry> CreatureTextGroup;                   // texts in a group
typedef std::unordered_map<uint8, CreatureTextGroup> CreatureTextHolder;    // groups for a creature by groupid
typedef std::unordered_map<uint32, CreatureTextHolder> CreatureTextMap;     // all creatures by entry

typedef std::map<CreatureTextId, CreatureTextLocale> LocaleCreatureTextMap;

class TC_GAME_API CreatureTextMgr
{
    private:
        CreatureTextMgr() { }
        ~CreatureTextMgr() { }

    public:
        static CreatureTextMgr* instance();

        void LoadCreatureTexts();
        void LoadCreatureTextLocales();
        CreatureTextMap const& GetTextMap() const { return mTextMap; }

<<<<<<< HEAD
        void SendSound(Creature* source, uint32 sound, ChatMsg msgType, WorldObject const* whisperTarget, CreatureTextRange range, Team team, bool gmOnly);
        void SendEmote(Unit* source, Emote emote);
=======
        static void SendSound(Creature* source, uint32 sound, ChatMsg msgType, WorldObject const* whisperTarget = nullptr, CreatureTextRange range = TEXT_RANGE_NORMAL, Team team = TEAM_OTHER, bool gmOnly = false, uint32 keyBroadcastTextId = 0);
        static void SendEmote(Unit* source, uint32 emote);
>>>>>>> 28d470c5

        //if sent, returns the 'duration' of the text else 0 if error
        uint32 SendChat(Creature* source, uint8 textGroup, WorldObject const* whisperTarget = nullptr, ChatMsg msgType = CHAT_MSG_ADDON, Language language = LANG_ADDON, CreatureTextRange range = TEXT_RANGE_NORMAL, uint32 sound = 0, Team team = TEAM_OTHER, bool gmOnly = false, Player* srcPlr = nullptr);
        bool TextExist(uint32 sourceEntry, uint8 textGroup) const;
        std::string GetLocalizedChatString(uint32 entry, uint8 gender, uint8 textGroup, uint32 id, LocaleConstant locale) const;

<<<<<<< HEAD
        template<class Builder>
        void SendChatPacket(WorldObject* source, Builder const& builder, ChatMsg msgType, WorldObject const* whisperTarget = nullptr, CreatureTextRange range = TEXT_RANGE_NORMAL, Team team = TEAM_OTHER, bool gmOnly = false) const;

    private:
        void SendNonChatPacket(WorldObject* source, WorldPacket const* data, ChatMsg msgType, WorldObject const* whisperTarget, CreatureTextRange range, Team team, bool gmOnly) const;
        float GetRangeForChatType(ChatMsg msgType) const;
=======
        template <class Builder>
        static void SendChatPacket(WorldObject* source, Builder const& builder, ChatMsg msgType, WorldObject const* whisperTarget = nullptr, CreatureTextRange range = TEXT_RANGE_NORMAL, Team team = TEAM_OTHER, bool gmOnly = false);

    private:
        static void SendNonChatPacket(WorldObject* source, WorldPacket const* data, ChatMsg msgType, WorldObject const* whisperTarget, CreatureTextRange range, Team team, bool gmOnly);
        static float GetRangeForChatType(ChatMsg msgType);
>>>>>>> 28d470c5

        CreatureTextMap mTextMap;
        LocaleCreatureTextMap mLocaleTextMap;
};

#define sCreatureTextMgr CreatureTextMgr::instance()

#endif<|MERGE_RESOLUTION|>--- conflicted
+++ resolved
@@ -93,34 +93,20 @@
         void LoadCreatureTextLocales();
         CreatureTextMap const& GetTextMap() const { return mTextMap; }
 
-<<<<<<< HEAD
-        void SendSound(Creature* source, uint32 sound, ChatMsg msgType, WorldObject const* whisperTarget, CreatureTextRange range, Team team, bool gmOnly);
-        void SendEmote(Unit* source, Emote emote);
-=======
         static void SendSound(Creature* source, uint32 sound, ChatMsg msgType, WorldObject const* whisperTarget = nullptr, CreatureTextRange range = TEXT_RANGE_NORMAL, Team team = TEAM_OTHER, bool gmOnly = false, uint32 keyBroadcastTextId = 0);
         static void SendEmote(Unit* source, uint32 emote);
->>>>>>> 28d470c5
 
         //if sent, returns the 'duration' of the text else 0 if error
         uint32 SendChat(Creature* source, uint8 textGroup, WorldObject const* whisperTarget = nullptr, ChatMsg msgType = CHAT_MSG_ADDON, Language language = LANG_ADDON, CreatureTextRange range = TEXT_RANGE_NORMAL, uint32 sound = 0, Team team = TEAM_OTHER, bool gmOnly = false, Player* srcPlr = nullptr);
         bool TextExist(uint32 sourceEntry, uint8 textGroup) const;
         std::string GetLocalizedChatString(uint32 entry, uint8 gender, uint8 textGroup, uint32 id, LocaleConstant locale) const;
 
-<<<<<<< HEAD
-        template<class Builder>
-        void SendChatPacket(WorldObject* source, Builder const& builder, ChatMsg msgType, WorldObject const* whisperTarget = nullptr, CreatureTextRange range = TEXT_RANGE_NORMAL, Team team = TEAM_OTHER, bool gmOnly = false) const;
-
-    private:
-        void SendNonChatPacket(WorldObject* source, WorldPacket const* data, ChatMsg msgType, WorldObject const* whisperTarget, CreatureTextRange range, Team team, bool gmOnly) const;
-        float GetRangeForChatType(ChatMsg msgType) const;
-=======
         template <class Builder>
         static void SendChatPacket(WorldObject* source, Builder const& builder, ChatMsg msgType, WorldObject const* whisperTarget = nullptr, CreatureTextRange range = TEXT_RANGE_NORMAL, Team team = TEAM_OTHER, bool gmOnly = false);
 
     private:
         static void SendNonChatPacket(WorldObject* source, WorldPacket const* data, ChatMsg msgType, WorldObject const* whisperTarget, CreatureTextRange range, Team team, bool gmOnly);
         static float GetRangeForChatType(ChatMsg msgType);
->>>>>>> 28d470c5
 
         CreatureTextMap mTextMap;
         LocaleCreatureTextMap mLocaleTextMap;
