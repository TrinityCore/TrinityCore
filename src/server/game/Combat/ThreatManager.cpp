/*
 * Copyright (C) 2008-2013 TrinityCore <http://www.trinitycore.org/>
 * Copyright (C) 2005-2009 MaNGOS <http://getmangos.com/>
 *
 * This program is free software; you can redistribute it and/or modify it
 * under the terms of the GNU General Public License as published by the
 * Free Software Foundation; either version 2 of the License, or (at your
 * option) any later version.
 *
 * This program is distributed in the hope that it will be useful, but WITHOUT
 * ANY WARRANTY; without even the implied warranty of MERCHANTABILITY or
 * FITNESS FOR A PARTICULAR PURPOSE. See the GNU General Public License for
 * more details.
 *
 * You should have received a copy of the GNU General Public License along
 * with this program. If not, see <http://www.gnu.org/licenses/>.
 */

#include "ThreatManager.h"
#include "Unit.h"
#include "Creature.h"
#include "CreatureAI.h"
#include "Map.h"
#include "Player.h"
#include "ObjectAccessor.h"
#include "UnitEvents.h"
#include "SpellAuras.h"
#include "SpellMgr.h"

//==============================================================
//================= ThreatCalcHelper ===========================
//==============================================================

// The hatingUnit is not used yet
float ThreatCalcHelper::calcThreat(Unit* hatedUnit, Unit* /*hatingUnit*/, float threat, SpellSchoolMask schoolMask, SpellInfo const* threatSpell)
{
    if (threatSpell)
    {
        if (SpellThreatEntry const*  threatEntry = sSpellMgr->GetSpellThreatEntry(threatSpell->Id))
            if (threatEntry->pctMod != 1.0f)
                threat *= threatEntry->pctMod;

        // Energize is not affected by Mods
        for (uint8 i = 0; i < MAX_SPELL_EFFECTS; i++)
            if (threatSpell->Effects[i].Effect == SPELL_EFFECT_ENERGIZE || threatSpell->Effects[i].ApplyAuraName == SPELL_AURA_PERIODIC_ENERGIZE)
                return threat;

        if (Player* modOwner = hatedUnit->GetSpellModOwner())
            modOwner->ApplySpellMod(threatSpell->Id, SPELLMOD_THREAT, threat);
    }

    return hatedUnit->ApplyTotalThreatModifier(threat, schoolMask);
}

bool ThreatCalcHelper::isValidProcess(Unit* hatedUnit, Unit* hatingUnit, SpellInfo const* threatSpell)
{
    //function deals with adding threat and adding players and pets into ThreatList
    //mobs, NPCs, guards have ThreatList and HateOfflineList
    //players and pets have only InHateListOf
    //HateOfflineList is used co contain unattackable victims (in-flight, in-water, GM etc.)

    if (!hatedUnit || !hatingUnit)
        return false;

    // not to self
    if (hatedUnit == hatingUnit)
        return false;

    // not to GM
    if (hatedUnit->GetTypeId() == TYPEID_PLAYER && hatedUnit->ToPlayer()->isGameMaster())
        return false;

    // not to dead and not for dead
    if (!hatedUnit->isAlive() || !hatingUnit->isAlive())
        return false;

    // not in same map or phase
    if (!hatedUnit->IsInMap(hatingUnit) || !hatedUnit->InSamePhase(hatingUnit))
        return false;

    // spell not causing threat
    if (threatSpell && threatSpell->AttributesEx & SPELL_ATTR1_NO_THREAT)
        return false;

    ASSERT(hatingUnit->GetTypeId() == TYPEID_UNIT);

    return true;
}

//============================================================
//================= HostileReference ==========================
//============================================================

HostileReference::HostileReference(Unit* refUnit, ThreatManager* threatManager, float threat)
{
    iThreat = threat;
    iTempThreatModifier = 0.0f;
    link(refUnit, threatManager);
    iUnitGuid = refUnit->GetGUID();
    iOnline = true;
    iAccessible = true;
}

//============================================================
// Tell our refTo (target) object that we have a link
void HostileReference::targetObjectBuildLink()
{
    getTarget()->addHatedBy(this);
}

//============================================================
// Tell our refTo (taget) object, that the link is cut
void HostileReference::targetObjectDestroyLink()
{
    getTarget()->removeHatedBy(this);
}

//============================================================
// Tell our refFrom (source) object, that the link is cut (Target destroyed)

void HostileReference::sourceObjectDestroyLink()
{
    setOnlineOfflineState(false);
}

//============================================================
// Inform the source, that the status of the reference changed

void HostileReference::fireStatusChanged(ThreatRefStatusChangeEvent& threatRefStatusChangeEvent)
{
    if (getSource())
        getSource()->processThreatEvent(&threatRefStatusChangeEvent);
}

//============================================================

void HostileReference::addThreat(float modThreat)
{
    iThreat += modThreat;
    // the threat is changed. Source and target unit have to be available
    // if the link was cut before relink it again
    if (!isOnline())
        updateOnlineStatus();
    if (modThreat != 0.0f)
    {
        ThreatRefStatusChangeEvent event(UEV_THREAT_REF_THREAT_CHANGE, this, modThreat);
        fireStatusChanged(event);
    }

    if (isValid() && modThreat >= 0.0f)
    {
        Unit* victimOwner = getTarget()->GetCharmerOrOwner();
        if (victimOwner && victimOwner->isAlive())
            getSource()->addThreat(victimOwner, 0.0f);     // create a threat to the owner of a pet, if the pet attacks
    }
}

void HostileReference::addThreatPercent(int32 percent)
{
    float tmpThreat = iThreat;
    AddPct(tmpThreat, percent);
    addThreat(tmpThreat - iThreat);
}

//============================================================
// check, if source can reach target and set the status

void HostileReference::updateOnlineStatus()
{
    bool online = false;
    bool accessible = false;

    if (!isValid())
        if (Unit* target = ObjectAccessor::GetUnit(*getSourceUnit(), getUnitGuid()))
            link(target, getSource());

    // only check for online status if
    // ref is valid
    // target is no player or not gamemaster
    // target is not in flight
    if (isValid()
        && (getTarget()->GetTypeId() != TYPEID_PLAYER || !getTarget()->ToPlayer()->isGameMaster())
        && !getTarget()->HasUnitState(UNIT_STATE_IN_FLIGHT)
        && getTarget()->IsInMap(getSourceUnit())
        && getTarget()->InSamePhase(getSourceUnit())
        )
    {
        Creature* creature = getSourceUnit()->ToCreature();
        online = getTarget()->isInAccessiblePlaceFor(creature);
        if (!online)
        {
            if (creature->IsWithinCombatRange(getTarget(), creature->m_CombatDistance))
                online = true;                              // not accessible but stays online
        }
        else
            accessible = true;
    }
    setAccessibleState(accessible);
    setOnlineOfflineState(online);
}

//============================================================
// set the status and fire the event on status change

void HostileReference::setOnlineOfflineState(bool isOnline)
{
    if (iOnline != isOnline)
    {
        iOnline = isOnline;
        if (!iOnline)
            setAccessibleState(false);                      // if not online that not accessable as well

        ThreatRefStatusChangeEvent event(UEV_THREAT_REF_ONLINE_STATUS, this);
        fireStatusChanged(event);
    }
}

//============================================================

void HostileReference::setAccessibleState(bool isAccessible)
{
    if (iAccessible != isAccessible)
    {
        iAccessible = isAccessible;

        ThreatRefStatusChangeEvent event(UEV_THREAT_REF_ASSECCIBLE_STATUS, this);
        fireStatusChanged(event);
    }
}

//============================================================
// prepare the reference for deleting
// this is called be the target

void HostileReference::removeReference()
{
    invalidate();

    ThreatRefStatusChangeEvent event(UEV_THREAT_REF_REMOVE_FROM_LIST, this);
    fireStatusChanged(event);
}

//============================================================

Unit* HostileReference::getSourceUnit()
{
    return (getSource()->getOwner());
}

//============================================================
//================ ThreatContainer ===========================
//============================================================

void ThreatContainer::clearReferences()
{
    for (ThreatContainer::StorageType::const_iterator i = iThreatList.begin(); i != iThreatList.end(); ++i)
    {
        (*i)->unlink();
        delete (*i);
    }

    iThreatList.clear();
}

//============================================================
// Return the HostileReference of NULL, if not found
HostileReference* ThreatContainer::getReferenceByTarget(Unit* victim) const
{
    if (!victim)
        return NULL;

    uint64 const guid = victim->GetGUID();
    for (ThreatContainer::StorageType::const_iterator i = iThreatList.begin(); i != iThreatList.end(); ++i)
    {
        HostileReference* ref = (*i);
        if (ref && ref->getUnitGuid() == guid)
            return ref;
    }

    return NULL;
}

//============================================================
// Add the threat, if we find the reference

HostileReference* ThreatContainer::addThreat(Unit* victim, float threat)
{
    HostileReference* ref = getReferenceByTarget(victim);
    if (ref)
        ref->addThreat(threat);
    return ref;
}

//============================================================

void ThreatContainer::modifyThreatPercent(Unit* victim, int32 percent)
{
    if (HostileReference* ref = getReferenceByTarget(victim))
        ref->addThreatPercent(percent);
}

//============================================================
// Check if the list is dirty and sort if necessary

void ThreatContainer::update()
{
    if (iDirty && iThreatList.size() > 1)
        iThreatList.sort(Trinity::ThreatOrderPred());

    iDirty = false;
}

//============================================================
// return the next best victim
// could be the current victim

HostileReference* ThreatContainer::selectNextVictim(Creature* attacker, HostileReference* currentVictim) const
{
    HostileReference* currentRef = NULL;
    bool found = false;
    bool noPriorityTargetFound = false;

    ThreatContainer::StorageType::const_iterator lastRef = iThreatList.end();
    --lastRef;

    for (ThreatContainer::StorageType::const_iterator iter = iThreatList.begin(); iter != iThreatList.end() && !found;)
    {
        currentRef = (*iter);

        Unit* target = currentRef->getTarget();
        ASSERT(target);                                     // if the ref has status online the target must be there !

        // some units are prefered in comparison to others
        if (!noPriorityTargetFound && (target->IsImmunedToDamage(attacker->GetMeleeDamageSchoolMask()) || target->HasNegativeAuraWithInterruptFlag(AURA_INTERRUPT_FLAG_TAKE_DAMAGE)))
        {
            if (iter != lastRef)
            {
                // current victim is a second choice target, so don't compare threat with it below
                if (currentRef == currentVictim)
                    currentVictim = NULL;
                ++iter;
                continue;
            }
            else
            {
                // if we reached to this point, everyone in the threatlist is a second choice target. In such a situation the target with the highest threat should be attacked.
                noPriorityTargetFound = true;
                iter = iThreatList.begin();
                continue;
            }
        }

        if (attacker->canCreatureAttack(target))           // skip non attackable currently targets
        {
            if (currentVictim)                              // select 1.3/1.1 better target in comparison current target
            {
                // list sorted and and we check current target, then this is best case
                if (currentVictim == currentRef || currentRef->getThreat() <= 1.1f * currentVictim->getThreat())
                {
                    if (currentVictim != currentRef && attacker->canCreatureAttack(currentVictim->getTarget()))
                        currentRef = currentVictim;            // for second case, if currentvictim is attackable

                    found = true;
                    break;
                }

                if (currentRef->getThreat() > 1.3f * currentVictim->getThreat() ||
                    (currentRef->getThreat() > 1.1f * currentVictim->getThreat() &&
                    attacker->IsWithinMeleeRange(target)))
                {                                           //implement 110% threat rule for targets in melee range
                    found = true;                           //and 130% rule for targets in ranged distances
                    break;                                  //for selecting alive targets
                }
            }
            else                                            // select any
            {
                found = true;
                break;
            }
        }
        ++iter;
    }
    if (!found)
        currentRef = NULL;

    return currentRef;
}

//============================================================
//=================== ThreatManager ==========================
//============================================================

ThreatManager::ThreatManager(Unit* owner) : iCurrentVictim(NULL), iOwner(owner), iUpdateTimer(THREAT_UPDATE_INTERVAL)
{
}

//============================================================

void ThreatManager::clearReferences()
{
    iThreatContainer.clearReferences();
    iThreatOfflineContainer.clearReferences();
    iCurrentVictim = NULL;
    iUpdateTimer = THREAT_UPDATE_INTERVAL;
}

//============================================================

void ThreatManager::addThreat(Unit* victim, float threat, SpellSchoolMask schoolMask, SpellInfo const* threatSpell)
{
    if (!ThreatCalcHelper::isValidProcess(victim, getOwner(), threatSpell))
        return;

    doAddThreat(victim, ThreatCalcHelper::calcThreat(victim, iOwner, threat, schoolMask, threatSpell));
}

void ThreatManager::doAddThreat(Unit* victim, float threat)
{
    uint32 redirectThreadPct = victim->GetRedirectThreatPercent();

    // must check > 0.0f, otherwise dead loop
    if (threat > 0.0f && redirectThreadPct)
    {
<<<<<<< HEAD
        Unit* redirectTarget = victim->GetMisdirectionTarget();
        if (redirectTarget)
            if (Aura* glyphAura = redirectTarget->GetAura(63326)) // Glyph of Vigilance
                reducedThreadPercent += glyphAura->GetSpellInfo()->Effects[0].CalcValue(glyphAura->GetCaster());

        float reducedThreat = threat * reducedThreadPercent / 100.0f;
        threat -= reducedThreat;
        if (redirectTarget)
            _addThreat(redirectTarget, reducedThreat);
=======
        if (Unit* redirectTarget = victim->GetRedirectThreatTarget())
        {
            float redirectThreat = CalculatePct(threat, redirectThreadPct);
            threat -= redirectThreat;
            _addThreat(redirectTarget, redirectThreat);
        }
>>>>>>> da080ac4
    }

    _addThreat(victim, threat);
}

void ThreatManager::_addThreat(Unit* victim, float threat)
{
    HostileReference* ref = iThreatContainer.addThreat(victim, threat);
    // Ref is not in the online refs, search the offline refs next
    if (!ref)
        ref = iThreatOfflineContainer.addThreat(victim, threat);

    if (!ref) // there was no ref => create a new one
    {
                                                            // threat has to be 0 here
        HostileReference* hostileRef = new HostileReference(victim, this, 0);
        iThreatContainer.addReference(hostileRef);
        hostileRef->addThreat(threat); // now we add the real threat
        if (victim->GetTypeId() == TYPEID_PLAYER && victim->ToPlayer()->isGameMaster())
            hostileRef->setOnlineOfflineState(false); // GM is always offline
    }
}

//============================================================

void ThreatManager::modifyThreatPercent(Unit* victim, int32 percent)
{
    iThreatContainer.modifyThreatPercent(victim, percent);
}

//============================================================

Unit* ThreatManager::getHostilTarget()
{
    iThreatContainer.update();
    HostileReference* nextVictim = iThreatContainer.selectNextVictim(getOwner()->ToCreature(), getCurrentVictim());
    setCurrentVictim(nextVictim);
    return getCurrentVictim() != NULL ? getCurrentVictim()->getTarget() : NULL;
}

//============================================================

float ThreatManager::getThreat(Unit* victim, bool alsoSearchOfflineList)
{
    float threat = 0.0f;
    HostileReference* ref = iThreatContainer.getReferenceByTarget(victim);
    if (!ref && alsoSearchOfflineList)
        ref = iThreatOfflineContainer.getReferenceByTarget(victim);
    if (ref)
        threat = ref->getThreat();
    return threat;
}

//============================================================

void ThreatManager::tauntApply(Unit* taunter)
{
    HostileReference* ref = iThreatContainer.getReferenceByTarget(taunter);
    if (getCurrentVictim() && ref && (ref->getThreat() < getCurrentVictim()->getThreat()))
    {
        if (ref->getTempThreatModifier() == 0.0f) // Ok, temp threat is unused
            ref->setTempThreat(getCurrentVictim()->getThreat());
    }
}

//============================================================

void ThreatManager::tauntFadeOut(Unit* taunter)
{
    HostileReference* ref = iThreatContainer.getReferenceByTarget(taunter);
    if (ref)
        ref->resetTempThreat();
}

//============================================================

void ThreatManager::setCurrentVictim(HostileReference* pHostileReference)
{
    if (pHostileReference && pHostileReference != iCurrentVictim)
    {
        iOwner->SendChangeCurrentVictimOpcode(pHostileReference);
    }
    iCurrentVictim = pHostileReference;
}

//============================================================
// The hated unit is gone, dead or deleted
// return true, if the event is consumed

void ThreatManager::processThreatEvent(ThreatRefStatusChangeEvent* threatRefStatusChangeEvent)
{
    threatRefStatusChangeEvent->setThreatManager(this);     // now we can set the threat manager

    HostileReference* hostilRef = threatRefStatusChangeEvent->getReference();

    switch (threatRefStatusChangeEvent->getType())
    {
        case UEV_THREAT_REF_THREAT_CHANGE:
            if ((getCurrentVictim() == hostilRef && threatRefStatusChangeEvent->getFValue()<0.0f) ||
                (getCurrentVictim() != hostilRef && threatRefStatusChangeEvent->getFValue()>0.0f))
                setDirty(true);                             // the order in the threat list might have changed
            break;
        case UEV_THREAT_REF_ONLINE_STATUS:
            if (!hostilRef->isOnline())
            {
                if (hostilRef == getCurrentVictim())
                {
                    setCurrentVictim(NULL);
                    setDirty(true);
                }
                iOwner->SendRemoveFromThreatListOpcode(hostilRef);
                iThreatContainer.remove(hostilRef);
                iThreatOfflineContainer.addReference(hostilRef);
            }
            else
            {
                if (getCurrentVictim() && hostilRef->getThreat() > (1.1f * getCurrentVictim()->getThreat()))
                    setDirty(true);
                iThreatContainer.addReference(hostilRef);
                iThreatOfflineContainer.remove(hostilRef);
            }
            break;
        case UEV_THREAT_REF_REMOVE_FROM_LIST:
            if (hostilRef == getCurrentVictim())
            {
                setCurrentVictim(NULL);
                setDirty(true);
            }
            iOwner->SendRemoveFromThreatListOpcode(hostilRef);
            if (hostilRef->isOnline())
                iThreatContainer.remove(hostilRef);
            else
                iThreatOfflineContainer.remove(hostilRef);
            break;
    }
}

bool ThreatManager::isNeedUpdateToClient(uint32 time)
{
    if (isThreatListEmpty())
        return false;

    if (time >= iUpdateTimer)
    {
        iUpdateTimer = THREAT_UPDATE_INTERVAL;
        return true;
    }
    iUpdateTimer -= time;
    return false;
}

// Reset all aggro without modifying the threatlist.
void ThreatManager::resetAllAggro()
{
    ThreatContainer::StorageType &threatList = iThreatContainer.iThreatList;
    if (threatList.empty())
        return;

    for (ThreatContainer::StorageType::iterator itr = threatList.begin(); itr != threatList.end(); ++itr)
        (*itr)->setThreat(0);

    setDirty(true);
}<|MERGE_RESOLUTION|>--- conflicted
+++ resolved
@@ -421,27 +421,16 @@
     // must check > 0.0f, otherwise dead loop
     if (threat > 0.0f && redirectThreadPct)
     {
-<<<<<<< HEAD
-        Unit* redirectTarget = victim->GetMisdirectionTarget();
-        if (redirectTarget)
-            if (Aura* glyphAura = redirectTarget->GetAura(63326)) // Glyph of Vigilance
-                reducedThreadPercent += glyphAura->GetSpellInfo()->Effects[0].CalcValue(glyphAura->GetCaster());
-
-        float reducedThreat = threat * reducedThreadPercent / 100.0f;
-        threat -= reducedThreat;
-        if (redirectTarget)
-            _addThreat(redirectTarget, reducedThreat);
-=======
         if (Unit* redirectTarget = victim->GetRedirectThreatTarget())
         {
             float redirectThreat = CalculatePct(threat, redirectThreadPct);
             threat -= redirectThreat;
             _addThreat(redirectTarget, redirectThreat);
         }
->>>>>>> da080ac4
     }
 
     _addThreat(victim, threat);
+
 }
 
 void ThreatManager::_addThreat(Unit* victim, float threat)
