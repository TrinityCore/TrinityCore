# Copyright (C) 2008-2015 TrinityCore <http://www.trinitycore.org/>
#
# This file is free software; as a special exception the author gives
# unlimited permission to copy and/or distribute it, with or without
# modifications, as long as this notice is preserved.
#
# This program is distributed in the hope that it will be useful, but
# WITHOUT ANY WARRANTY, to the extent permitted by law; without even the
# implied warranty of MERCHANTABILITY or FITNESS FOR A PARTICULAR PURPOSE.

file(GLOB_RECURSE sources_Accounts Accounts/*.cpp Accounts/*.h)
file(GLOB_RECURSE sources_Achievements Achievements/*.cpp Achievements/*.h)
file(GLOB_RECURSE sources_Addons Addons/*.cpp Addons/*.h)
file(GLOB_RECURSE sources_AI AI/*.cpp AI/*.h)
file(GLOB_RECURSE sources_AuctionHouse AuctionHouse/*.cpp AuctionHouse/*.h)
file(GLOB_RECURSE sources_AuctionHouseBot AuctionHouseBot/*.cpp AuctionHouseBot/*.h)
file(GLOB_RECURSE sources_Battlefield Battlefield/*.cpp Battlefield/*.h)
file(GLOB_RECURSE sources_Battlegrounds Battlegrounds/*.cpp Battlegrounds/*.h)
file(GLOB_RECURSE sources_Calendar Calendar/*.cpp Calendar/*.h)
file(GLOB_RECURSE sources_Chat Chat/*.cpp Chat/*.h)
file(GLOB_RECURSE sources_Combat Combat/*.cpp Combat/*.h)
file(GLOB_RECURSE sources_Conditions Conditions/*.cpp Conditions/*.h)
file(GLOB_RECURSE sources_DataStores DataStores/*.cpp DataStores/*.h)
file(GLOB_RECURSE sources_DungeonFinding DungeonFinding/*.cpp DungeonFinding/*.h)
file(GLOB_RECURSE sources_Entities Entities/*.cpp Entities/*.h)
file(GLOB_RECURSE sources_Events Events/*.cpp Events/*.h)
file(GLOB_RECURSE sources_Globals Globals/*.cpp Globals/*.h)
file(GLOB_RECURSE sources_Grids Grids/*.cpp Grids/*.h)
file(GLOB_RECURSE sources_Groups Groups/*.cpp Groups/*.h)
file(GLOB_RECURSE sources_Guilds Guilds/*.cpp Guilds/*.h)
file(GLOB_RECURSE sources_Handlers Handlers/*.cpp Handlers/*.h)
file(GLOB_RECURSE sources_Instances Instances/*.cpp Instances/*.h)
file(GLOB_RECURSE sources_Loot Loot/*.cpp Loot/*.h)
file(GLOB_RECURSE sources_Mails Mails/*.cpp Mails/*.h)
file(GLOB_RECURSE sources_Maps Maps/*.cpp Maps/*.h)
file(GLOB_RECURSE sources_Miscellaneous Miscellaneous/*.cpp Miscellaneous/*.h)
file(GLOB_RECURSE sources_Movement Movement/*.cpp Movement/*.h)
file(GLOB_RECURSE sources_OutdoorPvP OutdoorPvP/*.cpp OutdoorPvP/*.h)
file(GLOB_RECURSE sources_Pools Pools/*.cpp Pools/*.h)
file(GLOB_RECURSE sources_Quests Quests/*.cpp Quests/*.h)
file(GLOB_RECURSE sources_Reputation Reputation/*.cpp Reputation/*.h)
file(GLOB_RECURSE sources_Scripting Scripting/*.cpp Scripting/*.h)
file(GLOB_RECURSE sources_Server Server/*.cpp Server/*.h)
file(GLOB_RECURSE sources_Skills Skills/*.cpp Skills/*.h)
file(GLOB_RECURSE sources_Spells Spells/*.cpp Spells/*.h)
file(GLOB_RECURSE sources_Texts Texts/*.cpp Texts/*.h)
file(GLOB_RECURSE sources_Tools Tools/*.cpp Tools/*.h)
file(GLOB_RECURSE sources_Tickets Tickets/*.cpp Tickets/*.h)
file(GLOB_RECURSE sources_Warden Warden/*.cpp Warden/*.h)
file(GLOB_RECURSE sources_Weather Weather/*.cpp Weather/*.h)
file(GLOB_RECURSE sources_World World/*.cpp World/*.h)

# Create game-libary

if (USE_COREPCH)
  set(game_STAT_PCH_HDR PrecompiledHeaders/gamePCH.h)
  set(game_STAT_PCH_SRC PrecompiledHeaders/gamePCH.cpp)
endif ()

set(game_STAT_SRCS
  ${game_STAT_SRCS}
  ${sources_Accounts}
  ${sources_Achievements}
  ${sources_Addons}
  ${sources_AI}
  ${sources_AuctionHouse}
  ${sources_AuctionHouseBot}
  ${sources_Battlefield}
  ${sources_Battlegrounds}
  ${sources_Calendar}
  ${sources_Chat}
  ${sources_Combat}
  ${sources_Conditions}
  ${sources_DataStores}
  ${sources_DungeonFinding}
  ${sources_Entities}
  ${sources_Events}
  ${sources_Globals}
  ${sources_Grids}
  ${sources_Groups}
  ${sources_Guilds}
  ${sources_Handlers}
  ${sources_Instances}
  ${sources_Loot}
  ${sources_Mails}
  ${sources_Maps}
  ${sources_Miscellaneous}
  ${sources_Movement}
  ${sources_OutdoorPvP}
  ${sources_Pools}
  ${sources_Quests}
  ${sources_Reputation}
  ${sources_Scripting}
  ${sources_Server}
  ${sources_Skills}
  ${sources_Spells}
  ${sources_Texts}
  ${sources_Tools}
  ${sources_Tickets}
  ${sources_Warden}
  ${sources_Weather}
  ${sources_World}
)

include_directories(
  ${CMAKE_CURRENT_SOURCE_DIR}/Accounts
  ${CMAKE_CURRENT_SOURCE_DIR}/Achievements
  ${CMAKE_CURRENT_SOURCE_DIR}/Addons
  ${CMAKE_CURRENT_SOURCE_DIR}/AI
  ${CMAKE_CURRENT_SOURCE_DIR}/AI/CoreAI
  ${CMAKE_CURRENT_SOURCE_DIR}/AI/ScriptedAI
  ${CMAKE_CURRENT_SOURCE_DIR}/AI/SmartScripts
  ${CMAKE_CURRENT_SOURCE_DIR}/AuctionHouse
  ${CMAKE_CURRENT_SOURCE_DIR}/AuctionHouseBot
  ${CMAKE_CURRENT_SOURCE_DIR}/Battlefield
  ${CMAKE_CURRENT_SOURCE_DIR}/Battlefield/Zones
  ${CMAKE_CURRENT_SOURCE_DIR}/Battlegrounds
  ${CMAKE_CURRENT_SOURCE_DIR}/Battlegrounds/Zones
  ${CMAKE_CURRENT_SOURCE_DIR}/Calendar
  ${CMAKE_CURRENT_SOURCE_DIR}/Chat
  ${CMAKE_CURRENT_SOURCE_DIR}/Chat/Channels
  ${CMAKE_CURRENT_SOURCE_DIR}/Combat
  ${CMAKE_CURRENT_SOURCE_DIR}/Conditions
  ${CMAKE_CURRENT_SOURCE_DIR}/DataStores
  ${CMAKE_CURRENT_SOURCE_DIR}/DungeonFinding
  ${CMAKE_CURRENT_SOURCE_DIR}/Entities/Corpse
  ${CMAKE_CURRENT_SOURCE_DIR}/Entities/Creature
  ${CMAKE_CURRENT_SOURCE_DIR}/Entities/DynamicObject
  ${CMAKE_CURRENT_SOURCE_DIR}/Entities/GameObject
  ${CMAKE_CURRENT_SOURCE_DIR}/Entities/Item
  ${CMAKE_CURRENT_SOURCE_DIR}/Entities/Item/Container
  ${CMAKE_CURRENT_SOURCE_DIR}/Entities/Object
  ${CMAKE_CURRENT_SOURCE_DIR}/Entities/Object/Updates
  ${CMAKE_CURRENT_SOURCE_DIR}/Entities/Pet
  ${CMAKE_CURRENT_SOURCE_DIR}/Entities/Player
  ${CMAKE_CURRENT_SOURCE_DIR}/Entities/Totem
  ${CMAKE_CURRENT_SOURCE_DIR}/Entities/Transport
  ${CMAKE_CURRENT_SOURCE_DIR}/Entities/Unit
  ${CMAKE_CURRENT_SOURCE_DIR}/Entities/Vehicle
  ${CMAKE_CURRENT_SOURCE_DIR}/Events
  ${CMAKE_CURRENT_SOURCE_DIR}/Globals
  ${CMAKE_CURRENT_SOURCE_DIR}/Grids
  ${CMAKE_CURRENT_SOURCE_DIR}/Grids/Cells
  ${CMAKE_CURRENT_SOURCE_DIR}/Grids/Notifiers
  ${CMAKE_CURRENT_SOURCE_DIR}/Groups
  ${CMAKE_CURRENT_SOURCE_DIR}/Guilds
  ${CMAKE_CURRENT_SOURCE_DIR}/Handlers
  ${CMAKE_CURRENT_SOURCE_DIR}/Instances
  ${CMAKE_CURRENT_SOURCE_DIR}/Loot
  ${CMAKE_CURRENT_SOURCE_DIR}/Mails
  ${CMAKE_CURRENT_SOURCE_DIR}/Maps
  ${CMAKE_CURRENT_SOURCE_DIR}/Miscellaneous
  ${CMAKE_CURRENT_SOURCE_DIR}/Movement
  ${CMAKE_CURRENT_SOURCE_DIR}/Movement/MovementGenerators
  ${CMAKE_CURRENT_SOURCE_DIR}/Movement/Spline
  ${CMAKE_CURRENT_SOURCE_DIR}/Movement/Waypoints
  ${CMAKE_CURRENT_SOURCE_DIR}/OutdoorPvP
  ${CMAKE_CURRENT_SOURCE_DIR}/Pools
  ${CMAKE_CURRENT_SOURCE_DIR}/Quests
  ${CMAKE_CURRENT_SOURCE_DIR}/Reputation
  ${CMAKE_CURRENT_SOURCE_DIR}/Scripting
  ${CMAKE_CURRENT_SOURCE_DIR}/Server
  ${CMAKE_CURRENT_SOURCE_DIR}/Server/Protocol
  ${CMAKE_CURRENT_SOURCE_DIR}/Skills
  ${CMAKE_CURRENT_SOURCE_DIR}/Spells
  ${CMAKE_CURRENT_SOURCE_DIR}/Spells/Auras
  ${CMAKE_CURRENT_SOURCE_DIR}/Texts
  ${CMAKE_CURRENT_SOURCE_DIR}/Tickets
  ${CMAKE_CURRENT_SOURCE_DIR}/Tools
  ${CMAKE_CURRENT_SOURCE_DIR}/Warden
  ${CMAKE_CURRENT_SOURCE_DIR}/Warden/Modules
  ${CMAKE_CURRENT_SOURCE_DIR}/Weather
  ${CMAKE_CURRENT_SOURCE_DIR}/World
  ${CMAKE_SOURCE_DIR}/dep/cppformat
  ${CMAKE_SOURCE_DIR}/dep/g3dlite/include
  ${CMAKE_SOURCE_DIR}/dep/recastnavigation/Detour/Include
  ${CMAKE_SOURCE_DIR}/dep/zlib
  ${CMAKE_SOURCE_DIR}/src/common
  ${CMAKE_SOURCE_DIR}/src/common/Collision
  ${CMAKE_SOURCE_DIR}/src/common/Collision/Management
  ${CMAKE_SOURCE_DIR}/src/common/Collision/Maps
  ${CMAKE_SOURCE_DIR}/src/common/Collision/Models
  ${CMAKE_SOURCE_DIR}/src/common/Configuration
  ${CMAKE_SOURCE_DIR}/src/common/Cryptography
  ${CMAKE_SOURCE_DIR}/src/common/Cryptography/Authentication
  ${CMAKE_SOURCE_DIR}/src/common/Debugging
  ${CMAKE_SOURCE_DIR}/src/common/Logging
  ${CMAKE_SOURCE_DIR}/src/common/Threading
  ${CMAKE_SOURCE_DIR}/src/common/Utilities
  ${CMAKE_SOURCE_DIR}/src/server/database
  ${CMAKE_SOURCE_DIR}/src/server/database/Database
  ${CMAKE_SOURCE_DIR}/src/server/shared
  ${CMAKE_SOURCE_DIR}/src/server/shared/DataStores
  ${CMAKE_SOURCE_DIR}/src/server/shared/Dynamic
  ${CMAKE_SOURCE_DIR}/src/server/shared/Dynamic/LinkedReference
  ${CMAKE_SOURCE_DIR}/src/server/shared/Networking
  ${CMAKE_SOURCE_DIR}/src/server/shared/Packets
  ${MYSQL_INCLUDE_DIR}
  ${OPENSSL_INCLUDE_DIR}
  ${VALGRIND_INCLUDE_DIR}
)

GroupSources(${CMAKE_CURRENT_SOURCE_DIR})

add_library(game STATIC
  ${game_STAT_SRCS}
  ${game_STAT_PCH_SRC}
)

<<<<<<< HEAD
add_dependencies(game plugins revision.h)

=======
>>>>>>> 50cf74f0
# Generate precompiled header
if (USE_COREPCH)
  add_cxx_pch(game ${game_STAT_PCH_HDR} ${game_STAT_PCH_SRC})
endif ()<|MERGE_RESOLUTION|>--- conflicted
+++ resolved
@@ -207,11 +207,7 @@
   ${game_STAT_PCH_SRC}
 )
 
-<<<<<<< HEAD
 add_dependencies(game plugins revision.h)
-
-=======
->>>>>>> 50cf74f0
 # Generate precompiled header
 if (USE_COREPCH)
   add_cxx_pch(game ${game_STAT_PCH_HDR} ${game_STAT_PCH_SRC})
