# This file is part of the TrinityCore Project. See AUTHORS file for Copyright information
#
# This file is free software; as a special exception the author gives
# unlimited permission to copy and/or distribute it, with or without
# modifications, as long as this notice is preserved.
#
# This program is distributed in the hope that it will be useful, but
# WITHOUT ANY WARRANTY, to the extent permitted by law; without even the
# implied warranty of MERCHANTABILITY or FITNESS FOR A PARTICULAR PURPOSE.

CollectSourceFiles(
  ${CMAKE_CURRENT_SOURCE_DIR}
  PRIVATE_SOURCES
  # Exclude
  ${CMAKE_CURRENT_SOURCE_DIR}/PrecompiledHeaders)

if(USE_COREPCH)
  set(PRIVATE_PCH_HEADER PrecompiledHeaders/gamePCH.h)
endif()

GroupSources(${CMAKE_CURRENT_SOURCE_DIR})

add_definitions(-DTRINITY_API_EXPORT_GAME)

CollectIncludeDirectories(
  ${CMAKE_CURRENT_SOURCE_DIR}
  PUBLIC_INCLUDES
  # Exclude
  ${CMAKE_CURRENT_SOURCE_DIR}/PrecompiledHeaders)

# Provide an interface target for the game project to allow
# dependent projects to build meanwhile.
add_library(game-interface INTERFACE)

target_include_directories(game-interface
  INTERFACE
    ${PUBLIC_INCLUDES})

target_link_libraries(game-interface
  INTERFACE
    shared
    Detour)

add_library(game
  ${PRIVATE_SOURCES}
  # tswow-begin
  ${TSWOW_SOURCES}
  # tswow-end
  )

# tswow-begin
target_compile_definitions(game PRIVATE
  $<$<CONFIG:Debug>:LIVESCRIPT_BUILD_TYPE=\"Debug\">
  $<$<CONFIG:Release>:LIVESCRIPT_BUILD_TYPE=\"Release\">
  $<$<CONFIG:RelWithDebInfo>:LIVESCRIPT_BUILD_TYPE=\"RelWithDebInfo\">
  $<$<CONFIG:MinSizeRel>:LIVESCRIPT_BUILD_TYPE=\"MinSizeRel\">
)
# tswow-end

target_include_directories(game
  PRIVATE
    ${CMAKE_CURRENT_BINARY_DIR}
    # tswow-begin
    ${TSWOW_INCLUDES}
    ${LUA_ROOT}
    ${sourcemap_SOURCE_DIR}/src
    ${sourcemap_SOURCE_DIR}/deps/json
    ${sourcemap_SOURCE_DIR}/deps/cencode
    ${tracy_SOURCE_DIR}
    # tswow-end
    )

#tswow-begin
include(FetchContent)
FetchContent_Declare (json
GIT_REPOSITORY https://github.com/ArthurSonzogni/nlohmann_json_cmake_fetchcontent
GIT_TAG v3.9.1
)
FetchContent_GetProperties (json)
if (NOT json_POPULATED)
message (STATUS "Installing json.hpp...")
FetchContent_Populate (json)
endif()
add_subdirectory (${json_SOURCE_DIR} ${json_BINARY_DIR})

FILE(GLOB TSWOW_PUBLIC ${TSWOW_CORE_PUBLIC}/*)
FILE(GLOB TSWOW_PRIVATE ${TSWOW_CORE_PRIVATE}/*)
FILE(GLOB TSWOW_MESSAGES ${TSWOW_MESSAGES_INCLUDES}/*)

target_compile_definitions(game PUBLIC CUSTOM_PACKET_API=TC_GAME_API)
target_compile_definitions(game PUBLIC TRINITY=1)


#tswow-begin
source_group("tswow-messages" FILES ${TSWOW_MESSAGES})
source_group("tswow-public" FILES ${TSWOW_PUBLIC})
source_group("tswow-private" FILES ${TSWOW_PRIVATE})
# tswow-end

target_link_libraries(game
  PRIVATE
    trinity-core-interface
<<<<<<< HEAD
    efsw
    sol2
=======
>>>>>>> 0b105142
  PUBLIC
    # tswow-begin
    nlohmann_json::nlohmann_json
    liblua
    # sourcemaps
    TracyClient
    # tswow-end
    game-interface
    )

if(TARGET efsw)
  target_link_libraries(game
    PRIVATE
      efsw)
endif()

set_target_properties(game
    PROPERTIES
      FOLDER
        "server")

if(BUILD_SHARED_LIBS)
  if(UNIX)
    install(TARGETS game
      LIBRARY
        DESTINATION lib)
  elseif(WIN32)
    install(TARGETS game
      RUNTIME
        DESTINATION "${CMAKE_INSTALL_PREFIX}")
  endif()
endif()

# Generate precompiled header
if(USE_COREPCH)
  add_cxx_pch(game ${PRIVATE_PCH_HEADER})
endif()<|MERGE_RESOLUTION|>--- conflicted
+++ resolved
@@ -100,11 +100,8 @@
 target_link_libraries(game
   PRIVATE
     trinity-core-interface
-<<<<<<< HEAD
     efsw
     sol2
-=======
->>>>>>> 0b105142
   PUBLIC
     # tswow-begin
     nlohmann_json::nlohmann_json
