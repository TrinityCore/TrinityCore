--- conflicted
+++ resolved
@@ -74,11 +74,7 @@
 add_dependencies(game plugins)
 # Generate precompiled header
 if (USE_COREPCH)
-<<<<<<< HEAD
-  add_cxx_pch(game ${PRIVATE_PCH_HEADER} ${PRIVATE_PCH_SOURCE})
-=======
   add_cxx_pch(game ${PRIVATE_PCH_HEADER})
->>>>>>> 5c05996a
 endif ()
 
 if( ELUNA )
