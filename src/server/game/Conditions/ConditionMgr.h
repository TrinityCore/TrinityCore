/*
 * This file is part of the TrinityCore Project. See AUTHORS file for Copyright information
 *
 * This program is free software; you can redistribute it and/or modify it
 * under the terms of the GNU General Public License as published by the
 * Free Software Foundation; either version 2 of the License, or (at your
 * option) any later version.
 *
 * This program is distributed in the hope that it will be useful, but WITHOUT
 * ANY WARRANTY; without even the implied warranty of MERCHANTABILITY or
 * FITNESS FOR A PARTICULAR PURPOSE. See the GNU General Public License for
 * more details.
 *
 * You should have received a copy of the GNU General Public License along
 * with this program. If not, see <http://www.gnu.org/licenses/>.
 */

#ifndef TRINITY_CONDITIONMGR_H
#define TRINITY_CONDITIONMGR_H

#include "Define.h"
#include "Hash.h"
#include <array>
#include <string>
#include <unordered_map>
<<<<<<< HEAD
#include <unordered_set>
=======
>>>>>>> 28d470c5
#include <vector>

class Creature;
class Player;
class Unit;
class WorldObject;
class LootTemplate;
struct Condition;
struct PlayerConditionEntry;
struct WorldStateExpressionEntry;
enum class PlayerConditionLfgStatus : uint8;

/*! Documentation on implementing a new ConditionType:
    Step 1: Check for the lowest free ID. Look for CONDITION_UNUSED_XX in the enum.
            Then define the new condition type.

    Step 2: Determine and map the parameters for the new condition type.

    Step 3: Add a case block to ConditionMgr::isConditionTypeValid with the new condition type
            and validate the parameters.

    Step 4: Define the maximum available condition targets in ConditionMgr::GetMaxAvailableConditionTargets.

    Step 5: Define the grid searcher mask in Condition::GetSearcherTypeMaskForCondition.

    Step 6: Add a case block to ConditionMgr::Meets with the new condition type.

    Step 7: Define condition name and expected condition values in ConditionMgr::StaticConditionTypeData.
*/
enum ConditionTypes
<<<<<<< HEAD
{                                                              // value1           value2         value3
    CONDITION_NONE                     = 0,                    // 0                0              0                  always true
    CONDITION_AURA                     = 1,                    // spell_id         effindex       use target?        true if player (or target, if value3) has aura of spell_id with effect effindex
=======
{                                                           // value1           value2         value3
    CONDITION_NONE                     = 0,                    // 0                0              0                  always true
    CONDITION_AURA                     = 1,                    // spell_id         effindex       0                  true if target has aura of spell_id with effect effindex
>>>>>>> 28d470c5
    CONDITION_ITEM                     = 2,                    // item_id          count          bank               true if has #count of item_ids (if 'bank' is set it searches in bank slots too)
    CONDITION_ITEM_EQUIPPED            = 3,                    // item_id          0              0                  true if has item_id equipped
    CONDITION_ZONEID                   = 4,                    // zone_id          0              0                  true if in zone_id
    CONDITION_REPUTATION_RANK          = 5,                    // faction_id       rankMask       0                  true if has min_rank for faction_id
    CONDITION_TEAM                     = 6,                    // player_team      0,             0                  469 - Alliance, 67 - Horde)
    CONDITION_SKILL                    = 7,                    // skill_id         skill_value    0                  true if has skill_value for skill_id
    CONDITION_QUESTREWARDED            = 8,                    // quest_id         0              0                  true if quest_id was rewarded before
    CONDITION_QUESTTAKEN               = 9,                    // quest_id         0,             0                  true while quest active
    CONDITION_DRUNKENSTATE             = 10,                   // DrunkenState     0,             0                  true if player is drunk enough
    CONDITION_WORLD_STATE              = 11,                   // index            value          0                  true if world has the value for the index
    CONDITION_ACTIVE_EVENT             = 12,                   // event_id         0              0                  true if event is active
    CONDITION_INSTANCE_INFO            = 13,                   // entry            data           type               true if the instance info defined by type (enum InstanceInfo) equals data.
    CONDITION_QUEST_NONE               = 14,                   // quest_id         0              0                  true if doesn't have quest saved
    CONDITION_CLASS                    = 15,                   // class            0              0                  true if player's class is equal to class
    CONDITION_RACE                     = 16,                   // race             0              0                  true if player's race is equal to race
    CONDITION_ACHIEVEMENT              = 17,                   // achievement_id   0              0                  true if achievement is complete
    CONDITION_TITLE                    = 18,                   // title id         0              0                  true if player has title
<<<<<<< HEAD
    CONDITION_SPAWNMASK                = 19,                   // spawnMask        0              0                  true if in spawnMask
=======
    CONDITION_SPAWNMASK_DEPRECATED     = 19,                   // DEPRECATED
>>>>>>> 28d470c5
    CONDITION_GENDER                   = 20,                   // gender           0              0                  true if player's gender is equal to gender
    CONDITION_UNIT_STATE               = 21,                   // unitState        0              0                  true if unit has unitState
    CONDITION_MAPID                    = 22,                   // map_id           0              0                  true if in map_id
    CONDITION_AREAID                   = 23,                   // area_id          0              0                  true if in area_id
    CONDITION_CREATURE_TYPE            = 24,                   // cinfo.type       0              0                  true if creature_template.type = value1
    CONDITION_SPELL                    = 25,                   // spell_id         0              0                  true if player has learned spell
<<<<<<< HEAD
    CONDITION_PHASEMASK                = 26,                   // phasemask        0              0                  true if object is in phasemask
=======
    CONDITION_PHASEID                  = 26,                   // phaseid          0              0                  true if object is in phaseid
>>>>>>> 28d470c5
    CONDITION_LEVEL                    = 27,                   // level            ComparisonType 0                  true if unit's level is equal to param1 (param2 can modify the statement)
    CONDITION_QUEST_COMPLETE           = 28,                   // quest_id         0              0                  true if player has quest_id with all objectives complete, but not yet rewarded
    CONDITION_NEAR_CREATURE            = 29,                   // creature entry   distance       dead (0/1)         true if there is a creature of entry in range
    CONDITION_NEAR_GAMEOBJECT          = 30,                   // gameobject entry distance       0                  true if there is a gameobject of entry in range
<<<<<<< HEAD
    CONDITION_OBJECT_ENTRY_GUID        = 31,                   // TypeID           entry          guid               true if object is type TypeID and the entry is 0 or matches entry of the object or matches guid of the object
    CONDITION_TYPE_MASK                = 32,                   // TypeMask         0              0                  true if object is type object's TypeMask matches provided TypeMask
=======
    CONDITION_OBJECT_ENTRY_GUID_LEGACY = 31,                   // LEGACY_TypeID    entry          guid               true if object is type TypeID and the entry is 0 or matches entry of the object or matches guid of the object
    CONDITION_TYPE_MASK_LEGACY         = 32,                   // LEGACY_TypeMask  0              0                  true if object is type object's TypeMask matches provided TypeMask
>>>>>>> 28d470c5
    CONDITION_RELATION_TO              = 33,                   // ConditionTarget  RelationType   0                  true if object is in given relation with object specified by ConditionTarget
    CONDITION_REACTION_TO              = 34,                   // ConditionTarget  rankMask       0                  true if object's reaction matches rankMask object specified by ConditionTarget
    CONDITION_DISTANCE_TO              = 35,                   // ConditionTarget  distance       ComparisonType     true if object and ConditionTarget are within distance given by parameters
    CONDITION_ALIVE                    = 36,                   // 0                0              0                  true if unit is alive
    CONDITION_HP_VAL                   = 37,                   // hpVal            ComparisonType 0                  true if unit's hp matches given value
    CONDITION_HP_PCT                   = 38,                   // hpPct            ComparisonType 0                  true if unit's hp matches given pct
    CONDITION_REALM_ACHIEVEMENT        = 39,                   // achievement_id   0              0                  true if realm achievement is complete
    CONDITION_IN_WATER                 = 40,                   // 0                0              0                  true if unit in water
<<<<<<< HEAD
    CONDITION_TERRAIN_SWAP             = 41,                   //                                                    only for master branch
=======
    CONDITION_TERRAIN_SWAP             = 41,                   // terrainSwap      0              0                  true if object is in terrainswap
>>>>>>> 28d470c5
    CONDITION_STAND_STATE              = 42,                   // stateType        state          0                  true if unit matches specified sitstate (0,x: has exactly state x; 1,0: any standing state; 1,1: any sitting state;)
    CONDITION_DAILY_QUEST_DONE         = 43,                   // quest id         0              0                  true if daily quest has been completed for the day
    CONDITION_CHARMED                  = 44,                   // 0                0              0                  true if unit is currently charmed
    CONDITION_PET_TYPE                 = 45,                   // mask             0              0                  true if player has a pet of given type(s)
    CONDITION_TAXI                     = 46,                   // 0                0              0                  true if player is on taxi
    CONDITION_QUESTSTATE               = 47,                   // quest_id         state_mask     0                  true if player is in any of the provided quest states for the quest (1 = not taken, 2 = completed, 8 = in progress, 32 = failed, 64 = rewarded)
<<<<<<< HEAD
    CONDITION_QUEST_OBJECTIVE_PROGRESS = 48,                   // quest_id         objectiveIndex objectiveCount     true if player has reached the specified objectiveCount quest progress for the objectiveIndex for the specified quest
    CONDITION_DIFFICULTY_ID            = 49,                   // Difficulty       0              0                  true is map has difficulty id
    CONDITION_GAMEMASTER               = 50,                   // canBeGM          0              0                  true if player is gamemaster (or can be gamemaster)
    CONDITION_OBJECT_ENTRY_GUID_MASTER = 51,                   // TypeID           entry          guid               true if object is type TypeID and the entry is 0 or matches entry of the object or matches guid of the object using master branch TypeID
    CONDITION_TYPE_MASK_MASTER         = 52,                   // TypeMask         0              0                  true if object is type object's TypeMask matches provided TypeMask using master branch TypeMask
=======
    CONDITION_QUEST_OBJECTIVE_COMPLETE = 48,                   // ID               0              0                  true if player has ID objective complete, but quest not yet rewarded
    CONDITION_DIFFICULTY_ID            = 49,                   // Difficulty       0              0                  true is map has difficulty id
    CONDITION_OBJECT_ENTRY_GUID        = 51,                   // TypeID           entry          guid               true if object is type TypeID and the entry is 0 or matches entry of the object or matches guid of the object
    CONDITION_TYPE_MASK                = 52,                   // TypeMask         0              0                  true if object is type object's TypeMask matches provided TypeMask
>>>>>>> 28d470c5
    CONDITION_MAX
};

/*! Documentation on implementing a new ConditionSourceType:
    Step 1: Check for the lowest free ID. Look for CONDITION_SOURCE_TYPE_UNUSED_XX in the enum.
            Then define the new source type.

    Step 2: Determine and map the parameters for the new condition source type.

    Step 3: Add a case block to ConditionMgr::isSourceTypeValid with the new condition type
            and validate the parameters.

    Step 4: If your condition can be grouped (determined in step 2), add a rule for it in
            ConditionMgr::CanHaveSourceGroupSet, following the example of the existing types.

    Step 5: Define the maximum available condition targets in ConditionMgr::GetMaxAvailableConditionTargets.

    Step 6: Define ConditionSourceType Name in ConditionMgr::StaticSourceTypeData.

    The following steps only apply if your condition can be grouped:

    Step 7: Determine how you are going to store your conditions. You need to add a new storage container
            for it in ConditionMgr class, along with a function like:
            ConditionList GetConditionsForXXXYourNewSourceTypeXXX(parameters...)

            The above function should be placed in upper level (practical) code that actually
            checks the conditions.

    Step 8: Implement loading for your source type in ConditionMgr::LoadConditions.

    Step 9: Implement memory cleaning for your source type in ConditionMgr::Clean.
*/
enum ConditionSourceType
{
    CONDITION_SOURCE_TYPE_NONE                           = 0,
    CONDITION_SOURCE_TYPE_CREATURE_LOOT_TEMPLATE         = 1,
    CONDITION_SOURCE_TYPE_DISENCHANT_LOOT_TEMPLATE       = 2,
    CONDITION_SOURCE_TYPE_FISHING_LOOT_TEMPLATE          = 3,
    CONDITION_SOURCE_TYPE_GAMEOBJECT_LOOT_TEMPLATE       = 4,
    CONDITION_SOURCE_TYPE_ITEM_LOOT_TEMPLATE             = 5,
    CONDITION_SOURCE_TYPE_MAIL_LOOT_TEMPLATE             = 6,
    CONDITION_SOURCE_TYPE_MILLING_LOOT_TEMPLATE          = 7,
    CONDITION_SOURCE_TYPE_PICKPOCKETING_LOOT_TEMPLATE    = 8,
    CONDITION_SOURCE_TYPE_PROSPECTING_LOOT_TEMPLATE      = 9,
    CONDITION_SOURCE_TYPE_REFERENCE_LOOT_TEMPLATE        = 10,
    CONDITION_SOURCE_TYPE_SKINNING_LOOT_TEMPLATE         = 11,
    CONDITION_SOURCE_TYPE_SPELL_LOOT_TEMPLATE            = 12,
    CONDITION_SOURCE_TYPE_SPELL_IMPLICIT_TARGET          = 13,
    CONDITION_SOURCE_TYPE_GOSSIP_MENU                    = 14,
    CONDITION_SOURCE_TYPE_GOSSIP_MENU_OPTION             = 15,
    CONDITION_SOURCE_TYPE_CREATURE_TEMPLATE_VEHICLE      = 16,
    CONDITION_SOURCE_TYPE_SPELL                          = 17,
    CONDITION_SOURCE_TYPE_SPELL_CLICK_EVENT              = 18,
    CONDITION_SOURCE_TYPE_QUEST_AVAILABLE                = 19,
    // Condition source type 20 unused
    CONDITION_SOURCE_TYPE_VEHICLE_SPELL                  = 21,
    CONDITION_SOURCE_TYPE_SMART_EVENT                    = 22,
    CONDITION_SOURCE_TYPE_NPC_VENDOR                     = 23,
    CONDITION_SOURCE_TYPE_SPELL_PROC                     = 24,
<<<<<<< HEAD
    CONDITION_SOURCE_TYPE_TERRAIN_SWAP                   = 25, // only master
    CONDITION_SOURCE_TYPE_PHASE                          = 26, // only master
    CONDITION_SOURCE_TYPE_GRAVEYARD                      = 27, // only master
=======
    CONDITION_SOURCE_TYPE_TERRAIN_SWAP                   = 25,
    CONDITION_SOURCE_TYPE_PHASE                          = 26,
    CONDITION_SOURCE_TYPE_GRAVEYARD                      = 27,
>>>>>>> 28d470c5
    CONDITION_SOURCE_TYPE_MAX                            = 28  // MAX
};

enum RelationType
{
    RELATION_SELF = 0,
    RELATION_IN_PARTY,
    RELATION_IN_RAID_OR_PARTY,
    RELATION_OWNED_BY,
    RELATION_PASSENGER_OF,
    RELATION_CREATED_BY,
    RELATION_MAX
};

enum InstanceInfo
{
    INSTANCE_INFO_DATA = 0,
    INSTANCE_INFO_GUID_DATA,
    INSTANCE_INFO_BOSS_STATE,
    INSTANCE_INFO_DATA64
};

enum MaxConditionTargets
{
    MAX_CONDITION_TARGETS = 3
};

struct TC_GAME_API ConditionSourceInfo
{
    WorldObject* mConditionTargets[MAX_CONDITION_TARGETS]; // an array of targets available for conditions
    Condition const* mLastFailedCondition;
    ConditionSourceInfo(WorldObject* target0, WorldObject* target1 = nullptr, WorldObject* target2 = nullptr)
    {
        mConditionTargets[0] = target0;
        mConditionTargets[1] = target1;
        mConditionTargets[2] = target2;
        mLastFailedCondition = nullptr;
    }
};

struct TC_GAME_API Condition
{
    ConditionSourceType     SourceType;        //SourceTypeOrReferenceId
    uint32                  SourceGroup;
    int32                   SourceEntry;
    uint32                  SourceId;          // So far, only used in CONDITION_SOURCE_TYPE_SMART_EVENT
    uint32                  ElseGroup;
    ConditionTypes          ConditionType;     //ConditionTypeOrReference
    uint32                  ConditionValue1;
    uint32                  ConditionValue2;
    uint32                  ConditionValue3;
    uint32                  ErrorType;
    uint32                  ErrorTextId;
    uint32                  ReferenceId;
    uint32                  ScriptId;
    uint8                   ConditionTarget;
    bool                    NegativeCondition;

    Condition()
    {
        SourceType         = CONDITION_SOURCE_TYPE_NONE;
        SourceGroup        = 0;
        SourceEntry        = 0;
        SourceId           = 0;
        ElseGroup          = 0;
        ConditionType      = CONDITION_NONE;
        ConditionTarget    = 0;
        ConditionValue1    = 0;
        ConditionValue2    = 0;
        ConditionValue3    = 0;
        ReferenceId        = 0;
        ErrorType          = 0;
        ErrorTextId        = 0;
        ScriptId           = 0;
        NegativeCondition  = false;
    }

    bool Meets(ConditionSourceInfo& sourceInfo) const;
    uint32 GetSearcherTypeMaskForCondition() const;
    bool isLoaded() const { return ConditionType > CONDITION_NONE || ReferenceId; }
    uint32 GetMaxAvailableConditionTargets() const;

    std::string ToString(bool ext = false) const; /// For logging purpose
};

typedef std::vector<Condition*> ConditionContainer;
typedef std::unordered_map<uint32 /*SourceEntry*/, ConditionContainer> ConditionsByEntryMap;
typedef std::array<ConditionsByEntryMap, CONDITION_SOURCE_TYPE_MAX> ConditionEntriesByTypeArray;
typedef std::unordered_map<uint32, ConditionsByEntryMap> ConditionEntriesByCreatureIdMap;
typedef std::unordered_map<std::pair<int32, uint32 /*SAI source_type*/>, ConditionsByEntryMap> SmartEventConditionContainer;
typedef std::unordered_map<uint32, ConditionContainer> ConditionReferenceContainer;//only used for references

class TC_GAME_API ConditionMgr
{
    private:
        ConditionMgr();
        ~ConditionMgr();

    public:
        static ConditionMgr* instance();

        void LoadConditions(bool isReload = false);
        bool isConditionTypeValid(Condition* cond) const;

        uint32 GetSearcherTypeMaskForConditionList(ConditionContainer const& conditions) const;
        bool IsObjectMeetToConditions(WorldObject* object, ConditionContainer const& conditions) const;
        bool IsObjectMeetToConditions(WorldObject* object1, WorldObject* object2, ConditionContainer const& conditions) const;
        bool IsObjectMeetToConditions(ConditionSourceInfo& sourceInfo, ConditionContainer const& conditions) const;
        static bool CanHaveSourceGroupSet(ConditionSourceType sourceType);
        static bool CanHaveSourceIdSet(ConditionSourceType sourceType);
        bool IsObjectMeetingNotGroupedConditions(ConditionSourceType sourceType, uint32 entry, ConditionSourceInfo& sourceInfo) const;
        bool IsObjectMeetingNotGroupedConditions(ConditionSourceType sourceType, uint32 entry, WorldObject* target0, WorldObject* target1 = nullptr, WorldObject* target2 = nullptr) const;
        bool HasConditionsForNotGroupedEntry(ConditionSourceType sourceType, uint32 entry) const;
        bool IsObjectMeetingSpellClickConditions(uint32 creatureId, uint32 spellId, WorldObject* clicker, WorldObject* target) const;
        ConditionContainer const* GetConditionsForSpellClickEvent(uint32 creatureId, uint32 spellId) const;
        bool IsObjectMeetingVehicleSpellConditions(uint32 creatureId, uint32 spellId, Player* player, Unit* vehicle) const;
<<<<<<< HEAD
        bool IsObjectMeetingSmartEventConditions(int32 entryOrGuid, uint32 eventId, uint32 sourceType, Unit* unit, WorldObject* baseObject) const;
        bool IsObjectMeetingVendorItemConditions(uint32 creatureId, uint32 itemId, Player* player, Creature* vendor) const;

        bool IsSpellUsedInSpellClickConditions(uint32 spellId) const;
=======
        bool IsObjectMeetingSmartEventConditions(int64 entryOrGuid, uint32 eventId, uint32 sourceType, Unit* unit, WorldObject* baseObject) const;
        bool IsObjectMeetingVendorItemConditions(uint32 creatureId, uint32 itemId, Player* player, Creature* vendor) const;

        static uint32 GetPlayerConditionLfgValue(Player const* player, PlayerConditionLfgStatus status);
        static bool IsPlayerMeetingCondition(Player const* player, PlayerConditionEntry const* condition);
        static bool IsPlayerMeetingExpression(Player const* player, WorldStateExpressionEntry const* expression);
>>>>>>> 28d470c5

        struct ConditionTypeInfo
        {
            char const* Name;
            bool HasConditionValue1;
            bool HasConditionValue2;
            bool HasConditionValue3;
        };
        static char const* const StaticSourceTypeData[CONDITION_SOURCE_TYPE_MAX];
        static ConditionTypeInfo const StaticConditionTypeData[CONDITION_MAX];

    private:
        bool isSourceTypeValid(Condition* cond) const;
        bool addToLootTemplate(Condition* cond, LootTemplate* loot) const;
        bool addToGossipMenus(Condition* cond) const;
        bool addToGossipMenuItems(Condition* cond) const;
        bool addToSpellImplicitTargetConditions(Condition* cond) const;
<<<<<<< HEAD
=======
        bool addToPhases(Condition* cond) const;
>>>>>>> 28d470c5
        bool IsObjectMeetToConditionList(ConditionSourceInfo& sourceInfo, ConditionContainer const& conditions) const;

        static void LogUselessConditionValue(Condition* cond, uint8 index, uint32 value);

        void Clean(); // free up resources
        std::vector<Condition*> AllocatedMemoryStore; // some garbage collection :)

        ConditionEntriesByTypeArray     ConditionStore;
        ConditionReferenceContainer     ConditionReferenceStore;
        ConditionEntriesByCreatureIdMap VehicleSpellConditionStore;
        ConditionEntriesByCreatureIdMap SpellClickEventConditionStore;
        ConditionEntriesByCreatureIdMap NpcVendorConditionContainerStore;
        SmartEventConditionContainer    SmartEventConditionStore;
<<<<<<< HEAD

        std::unordered_set<uint32> SpellsUsedInSpellClickConditions;
=======
>>>>>>> 28d470c5
};

#define sConditionMgr ConditionMgr::instance()

#endif<|MERGE_RESOLUTION|>--- conflicted
+++ resolved
@@ -23,10 +23,6 @@
 #include <array>
 #include <string>
 #include <unordered_map>
-<<<<<<< HEAD
-#include <unordered_set>
-=======
->>>>>>> 28d470c5
 #include <vector>
 
 class Creature;
@@ -57,15 +53,9 @@
     Step 7: Define condition name and expected condition values in ConditionMgr::StaticConditionTypeData.
 */
 enum ConditionTypes
-<<<<<<< HEAD
-{                                                              // value1           value2         value3
-    CONDITION_NONE                     = 0,                    // 0                0              0                  always true
-    CONDITION_AURA                     = 1,                    // spell_id         effindex       use target?        true if player (or target, if value3) has aura of spell_id with effect effindex
-=======
 {                                                           // value1           value2         value3
     CONDITION_NONE                     = 0,                    // 0                0              0                  always true
     CONDITION_AURA                     = 1,                    // spell_id         effindex       0                  true if target has aura of spell_id with effect effindex
->>>>>>> 28d470c5
     CONDITION_ITEM                     = 2,                    // item_id          count          bank               true if has #count of item_ids (if 'bank' is set it searches in bank slots too)
     CONDITION_ITEM_EQUIPPED            = 3,                    // item_id          0              0                  true if has item_id equipped
     CONDITION_ZONEID                   = 4,                    // zone_id          0              0                  true if in zone_id
@@ -83,33 +73,20 @@
     CONDITION_RACE                     = 16,                   // race             0              0                  true if player's race is equal to race
     CONDITION_ACHIEVEMENT              = 17,                   // achievement_id   0              0                  true if achievement is complete
     CONDITION_TITLE                    = 18,                   // title id         0              0                  true if player has title
-<<<<<<< HEAD
-    CONDITION_SPAWNMASK                = 19,                   // spawnMask        0              0                  true if in spawnMask
-=======
     CONDITION_SPAWNMASK_DEPRECATED     = 19,                   // DEPRECATED
->>>>>>> 28d470c5
     CONDITION_GENDER                   = 20,                   // gender           0              0                  true if player's gender is equal to gender
     CONDITION_UNIT_STATE               = 21,                   // unitState        0              0                  true if unit has unitState
     CONDITION_MAPID                    = 22,                   // map_id           0              0                  true if in map_id
     CONDITION_AREAID                   = 23,                   // area_id          0              0                  true if in area_id
     CONDITION_CREATURE_TYPE            = 24,                   // cinfo.type       0              0                  true if creature_template.type = value1
     CONDITION_SPELL                    = 25,                   // spell_id         0              0                  true if player has learned spell
-<<<<<<< HEAD
-    CONDITION_PHASEMASK                = 26,                   // phasemask        0              0                  true if object is in phasemask
-=======
     CONDITION_PHASEID                  = 26,                   // phaseid          0              0                  true if object is in phaseid
->>>>>>> 28d470c5
     CONDITION_LEVEL                    = 27,                   // level            ComparisonType 0                  true if unit's level is equal to param1 (param2 can modify the statement)
     CONDITION_QUEST_COMPLETE           = 28,                   // quest_id         0              0                  true if player has quest_id with all objectives complete, but not yet rewarded
     CONDITION_NEAR_CREATURE            = 29,                   // creature entry   distance       dead (0/1)         true if there is a creature of entry in range
     CONDITION_NEAR_GAMEOBJECT          = 30,                   // gameobject entry distance       0                  true if there is a gameobject of entry in range
-<<<<<<< HEAD
-    CONDITION_OBJECT_ENTRY_GUID        = 31,                   // TypeID           entry          guid               true if object is type TypeID and the entry is 0 or matches entry of the object or matches guid of the object
-    CONDITION_TYPE_MASK                = 32,                   // TypeMask         0              0                  true if object is type object's TypeMask matches provided TypeMask
-=======
     CONDITION_OBJECT_ENTRY_GUID_LEGACY = 31,                   // LEGACY_TypeID    entry          guid               true if object is type TypeID and the entry is 0 or matches entry of the object or matches guid of the object
     CONDITION_TYPE_MASK_LEGACY         = 32,                   // LEGACY_TypeMask  0              0                  true if object is type object's TypeMask matches provided TypeMask
->>>>>>> 28d470c5
     CONDITION_RELATION_TO              = 33,                   // ConditionTarget  RelationType   0                  true if object is in given relation with object specified by ConditionTarget
     CONDITION_REACTION_TO              = 34,                   // ConditionTarget  rankMask       0                  true if object's reaction matches rankMask object specified by ConditionTarget
     CONDITION_DISTANCE_TO              = 35,                   // ConditionTarget  distance       ComparisonType     true if object and ConditionTarget are within distance given by parameters
@@ -118,29 +95,17 @@
     CONDITION_HP_PCT                   = 38,                   // hpPct            ComparisonType 0                  true if unit's hp matches given pct
     CONDITION_REALM_ACHIEVEMENT        = 39,                   // achievement_id   0              0                  true if realm achievement is complete
     CONDITION_IN_WATER                 = 40,                   // 0                0              0                  true if unit in water
-<<<<<<< HEAD
-    CONDITION_TERRAIN_SWAP             = 41,                   //                                                    only for master branch
-=======
     CONDITION_TERRAIN_SWAP             = 41,                   // terrainSwap      0              0                  true if object is in terrainswap
->>>>>>> 28d470c5
     CONDITION_STAND_STATE              = 42,                   // stateType        state          0                  true if unit matches specified sitstate (0,x: has exactly state x; 1,0: any standing state; 1,1: any sitting state;)
     CONDITION_DAILY_QUEST_DONE         = 43,                   // quest id         0              0                  true if daily quest has been completed for the day
     CONDITION_CHARMED                  = 44,                   // 0                0              0                  true if unit is currently charmed
     CONDITION_PET_TYPE                 = 45,                   // mask             0              0                  true if player has a pet of given type(s)
     CONDITION_TAXI                     = 46,                   // 0                0              0                  true if player is on taxi
     CONDITION_QUESTSTATE               = 47,                   // quest_id         state_mask     0                  true if player is in any of the provided quest states for the quest (1 = not taken, 2 = completed, 8 = in progress, 32 = failed, 64 = rewarded)
-<<<<<<< HEAD
-    CONDITION_QUEST_OBJECTIVE_PROGRESS = 48,                   // quest_id         objectiveIndex objectiveCount     true if player has reached the specified objectiveCount quest progress for the objectiveIndex for the specified quest
-    CONDITION_DIFFICULTY_ID            = 49,                   // Difficulty       0              0                  true is map has difficulty id
-    CONDITION_GAMEMASTER               = 50,                   // canBeGM          0              0                  true if player is gamemaster (or can be gamemaster)
-    CONDITION_OBJECT_ENTRY_GUID_MASTER = 51,                   // TypeID           entry          guid               true if object is type TypeID and the entry is 0 or matches entry of the object or matches guid of the object using master branch TypeID
-    CONDITION_TYPE_MASK_MASTER         = 52,                   // TypeMask         0              0                  true if object is type object's TypeMask matches provided TypeMask using master branch TypeMask
-=======
     CONDITION_QUEST_OBJECTIVE_COMPLETE = 48,                   // ID               0              0                  true if player has ID objective complete, but quest not yet rewarded
     CONDITION_DIFFICULTY_ID            = 49,                   // Difficulty       0              0                  true is map has difficulty id
     CONDITION_OBJECT_ENTRY_GUID        = 51,                   // TypeID           entry          guid               true if object is type TypeID and the entry is 0 or matches entry of the object or matches guid of the object
     CONDITION_TYPE_MASK                = 52,                   // TypeMask         0              0                  true if object is type object's TypeMask matches provided TypeMask
->>>>>>> 28d470c5
     CONDITION_MAX
 };
 
@@ -200,15 +165,9 @@
     CONDITION_SOURCE_TYPE_SMART_EVENT                    = 22,
     CONDITION_SOURCE_TYPE_NPC_VENDOR                     = 23,
     CONDITION_SOURCE_TYPE_SPELL_PROC                     = 24,
-<<<<<<< HEAD
-    CONDITION_SOURCE_TYPE_TERRAIN_SWAP                   = 25, // only master
-    CONDITION_SOURCE_TYPE_PHASE                          = 26, // only master
-    CONDITION_SOURCE_TYPE_GRAVEYARD                      = 27, // only master
-=======
     CONDITION_SOURCE_TYPE_TERRAIN_SWAP                   = 25,
     CONDITION_SOURCE_TYPE_PHASE                          = 26,
     CONDITION_SOURCE_TYPE_GRAVEYARD                      = 27,
->>>>>>> 28d470c5
     CONDITION_SOURCE_TYPE_MAX                            = 28  // MAX
 };
 
@@ -325,19 +284,12 @@
         bool IsObjectMeetingSpellClickConditions(uint32 creatureId, uint32 spellId, WorldObject* clicker, WorldObject* target) const;
         ConditionContainer const* GetConditionsForSpellClickEvent(uint32 creatureId, uint32 spellId) const;
         bool IsObjectMeetingVehicleSpellConditions(uint32 creatureId, uint32 spellId, Player* player, Unit* vehicle) const;
-<<<<<<< HEAD
-        bool IsObjectMeetingSmartEventConditions(int32 entryOrGuid, uint32 eventId, uint32 sourceType, Unit* unit, WorldObject* baseObject) const;
-        bool IsObjectMeetingVendorItemConditions(uint32 creatureId, uint32 itemId, Player* player, Creature* vendor) const;
-
-        bool IsSpellUsedInSpellClickConditions(uint32 spellId) const;
-=======
         bool IsObjectMeetingSmartEventConditions(int64 entryOrGuid, uint32 eventId, uint32 sourceType, Unit* unit, WorldObject* baseObject) const;
         bool IsObjectMeetingVendorItemConditions(uint32 creatureId, uint32 itemId, Player* player, Creature* vendor) const;
 
         static uint32 GetPlayerConditionLfgValue(Player const* player, PlayerConditionLfgStatus status);
         static bool IsPlayerMeetingCondition(Player const* player, PlayerConditionEntry const* condition);
         static bool IsPlayerMeetingExpression(Player const* player, WorldStateExpressionEntry const* expression);
->>>>>>> 28d470c5
 
         struct ConditionTypeInfo
         {
@@ -355,10 +307,7 @@
         bool addToGossipMenus(Condition* cond) const;
         bool addToGossipMenuItems(Condition* cond) const;
         bool addToSpellImplicitTargetConditions(Condition* cond) const;
-<<<<<<< HEAD
-=======
         bool addToPhases(Condition* cond) const;
->>>>>>> 28d470c5
         bool IsObjectMeetToConditionList(ConditionSourceInfo& sourceInfo, ConditionContainer const& conditions) const;
 
         static void LogUselessConditionValue(Condition* cond, uint8 index, uint32 value);
@@ -372,11 +321,6 @@
         ConditionEntriesByCreatureIdMap SpellClickEventConditionStore;
         ConditionEntriesByCreatureIdMap NpcVendorConditionContainerStore;
         SmartEventConditionContainer    SmartEventConditionStore;
-<<<<<<< HEAD
-
-        std::unordered_set<uint32> SpellsUsedInSpellClickConditions;
-=======
->>>>>>> 28d470c5
 };
 
 #define sConditionMgr ConditionMgr::instance()
