--- conflicted
+++ resolved
@@ -71,14 +71,9 @@
     CONDITION_HP_PCT                = 38,                   // hpPct            ComparisonType 0                  true if unit's hp matches given pct
     CONDITION_REALM_ACHIEVEMENT     = 39,                   // achievement_id   0              0                  true if realm achievement is complete
     CONDITION_IN_WATER              = 40,                   // 0                0              0                  true if unit in water
-<<<<<<< HEAD
     CONDITION_TERRAIN_SWAP          = 41,                   // terrainSwap      0              0                  true if object is in terrainswap
-    CONDITION_MAX                   = 42                    // MAX
-=======
-    CONDITION_TERRAIN_SWAP          = 41,                   //                                                    only for 6.x
     CONDITION_STAND_STATE           = 42,                   // stateType        state          0                  true if unit matches specified sitstate (0,x: has exactly state x; 1,0: any standing state; 1,1: any sitting state;)
     CONDITION_MAX                   = 43                    // MAX
->>>>>>> d1efa0b8
 };
 
 /*! Documentation on implementing a new ConditionSourceType:
@@ -135,13 +130,8 @@
     CONDITION_SOURCE_TYPE_SMART_EVENT                    = 22,
     CONDITION_SOURCE_TYPE_NPC_VENDOR                     = 23,
     CONDITION_SOURCE_TYPE_SPELL_PROC                     = 24,
-<<<<<<< HEAD
     CONDITION_SOURCE_TYPE_TERRAIN_SWAP                   = 25,
     CONDITION_SOURCE_TYPE_PHASE                          = 26,
-=======
-    CONDITION_SOURCE_TYPE_TERRAIN_SWAP                   = 25, // only 6.x
-    CONDITION_SOURCE_TYPE_PHASE                          = 26, // only 6.x
->>>>>>> d1efa0b8
     CONDITION_SOURCE_TYPE_MAX                            = 27  // MAX
 };
 
