--- conflicted
+++ resolved
@@ -199,11 +199,7 @@
         case CONDITION_GENDER:
         {
             if (Player* player = object->ToPlayer())
-<<<<<<< HEAD
                 condMeets = player->GetNativeGender() == ConditionValue1;
-=======
-                condMeets = player->GetGender() == ConditionValue1;
->>>>>>> 401777d0
             break;
         }
         case CONDITION_SKILL:
