/*
 * Copyright (C) 2008-2012 TrinityCore <http://www.trinitycore.org/>
 * Copyright (C) 2005-2009 MaNGOS <http://getmangos.com/>
 *
 * This program is free software; you can redistribute it and/or modify it
 * under the terms of the GNU General Public License as published by the
 * Free Software Foundation; either version 2 of the License, or (at your
 * option) any later version.
 *
 * This program is distributed in the hope that it will be useful, but WITHOUT
 * ANY WARRANTY; without even the implied warranty of MERCHANTABILITY or
 * FITNESS FOR A PARTICULAR PURPOSE. See the GNU General Public License for
 * more details.
 *
 * You should have received a copy of the GNU General Public License along
 * with this program. If not, see <http://www.gnu.org/licenses/>.
 */

#include "ConditionMgr.h"
#include "AchievementMgr.h"
#include "GameEventMgr.h"
#include "InstanceScript.h"
#include "ObjectMgr.h"
#include "Player.h"
#include "ReputationMgr.h"
#include "ScriptedCreature.h"
#include "ScriptMgr.h"
#include "SpellAuras.h"
#include "SpellMgr.h"
#include "Spell.h"

// Checks if object meets the condition
// Can have CONDITION_SOURCE_TYPE_NONE && !mReferenceId if called from a special event (ie: SmartAI)
bool Condition::Meets(ConditionSourceInfo& sourceInfo)
{
    ASSERT(ConditionTarget < MAX_CONDITION_TARGETS);
    WorldObject* object = sourceInfo.mConditionTargets[ConditionTarget];
    // object not present, return false
    if (!object)
    {
        sLog->outDebug(LOG_FILTER_CONDITIONSYS, "Condition object not found for condition (Entry: %u Type: %u Group: %u)", SourceEntry, SourceType, SourceGroup);
        return false;
    }
    bool condMeets = false;
    switch (ConditionType)
    {
        case CONDITION_NONE:
            condMeets = true;                                    // empty condition, always met
            break;
        case CONDITION_AURA:
        {
            if (Unit* unit = object->ToUnit())
                condMeets = unit->HasAuraEffect(ConditionValue1, ConditionValue2);
            break;
        }
        case CONDITION_ITEM:
        {
            if (Player* player = object->ToPlayer())
            {
                // don't allow 0 items (it's checked during table load)
                ASSERT(ConditionValue2);
                bool checkBank = ConditionValue3 ? true : false;
                condMeets = player->HasItemCount(ConditionValue1, ConditionValue2, checkBank);
            }
            break;
        }
        case CONDITION_ITEM_EQUIPPED:
        {
            if (Player* player = object->ToPlayer())
                condMeets = player->HasItemOrGemWithIdEquipped(ConditionValue1, 1);
            break;
        }
        case CONDITION_ZONEID:
            condMeets = object->GetZoneId() == ConditionValue1;
            break;
        case CONDITION_REPUTATION_RANK:
        {
            if (Player* player = object->ToPlayer())
            {
                if (FactionEntry const* faction = sFactionStore.LookupEntry(ConditionValue1))
                    condMeets = (ConditionValue2 & (1 << player->GetReputationMgr().GetRank(faction)));
            }
            break;
        }
        case CONDITION_ACHIEVEMENT:
        {
            if (Player* player = object->ToPlayer())
                condMeets = player->HasAchieved(ConditionValue1);
            break;
        }
        case CONDITION_TEAM:
        {
            if (Player* player = object->ToPlayer())
                condMeets = player->GetTeam() == ConditionValue1;
            break;
        }
        case CONDITION_CLASS:
        {
            if (Unit* unit = object->ToUnit())
                condMeets = unit->getClassMask() & ConditionValue1;
            break;
        }
        case CONDITION_RACE:
        {
            if (Unit* unit = object->ToUnit())
                condMeets = unit->getRaceMask() & ConditionValue1;
            break;
        }
        case CONDITION_GENDER:
        {
            if (Player* player = object->ToPlayer())
                condMeets = player->getGender() == ConditionValue1;
            break;
        }
        case CONDITION_SKILL:
        {
            if (Player* player = object->ToPlayer())
                condMeets = player->HasSkill(ConditionValue1) && player->GetBaseSkillValue(ConditionValue1) >= ConditionValue2;
            break;
        }
        case CONDITION_QUESTREWARDED:
        {
            if (Player* player = object->ToPlayer())
                condMeets = player->GetQuestRewardStatus(ConditionValue1);
            break;
        }
        case CONDITION_QUESTTAKEN:
        {
            if (Player* player = object->ToPlayer())
            {
                QuestStatus status = player->GetQuestStatus(ConditionValue1);
                condMeets = (status == QUEST_STATUS_INCOMPLETE);
            }
            break;
        }
        case CONDITION_QUEST_COMPLETE:
        {
            if (Player* player = object->ToPlayer())
            {
                QuestStatus status = player->GetQuestStatus(ConditionValue1);
                condMeets = (status == QUEST_STATUS_COMPLETE && !player->GetQuestRewardStatus(ConditionValue1));
            }
            break;
        }
        case CONDITION_QUEST_NONE:
        {
            if (Player* player = object->ToPlayer())
            {
                QuestStatus status = player->GetQuestStatus(ConditionValue1);
                condMeets = (status == QUEST_STATUS_NONE);
            }
            break;
        }
        case CONDITION_ACTIVE_EVENT:
            condMeets = sGameEventMgr->IsActiveEvent(ConditionValue1);
            break;
        case CONDITION_INSTANCE_DATA:
        {
            Map* map = object->GetMap();
            if (map && map->IsDungeon() && ((InstanceMap*)map)->GetInstanceScript())
                condMeets = ((InstanceMap*)map)->GetInstanceScript()->GetData(ConditionValue1) == ConditionValue2;
            break;
        }
        case CONDITION_MAPID:
            condMeets = object->GetMapId() == ConditionValue1;
            break;
        case CONDITION_AREAID:
            condMeets = object->GetAreaId() == ConditionValue1;
            break;
        case CONDITION_SPELL:
        {
            if (Player* player = object->ToPlayer())
                condMeets = player->HasSpell(ConditionValue1);
            break;
        }
        case CONDITION_LEVEL:
        {
            if (Unit* unit = object->ToUnit())
                condMeets = CompareValues(static_cast<ComparisionType>(ConditionValue2), static_cast<uint32>(unit->getLevel()), ConditionValue1);
            break;
        }
        case CONDITION_DRUNKENSTATE:
        {
            if (Player* player = object->ToPlayer())
                condMeets = (uint32)Player::GetDrunkenstateByValue(player->GetDrunkValue()) >= ConditionValue1;
            break;
        }
        case CONDITION_NEAR_CREATURE:
        {
            condMeets = GetClosestCreatureWithEntry(object, ConditionValue1, (float)ConditionValue2) ? true : false;
            break;
        }
        case CONDITION_NEAR_GAMEOBJECT:
        {
            condMeets = GetClosestGameObjectWithEntry(object, ConditionValue1, (float)ConditionValue2) ? true : false;
            break;
        }
        case CONDITION_OBJECT_ENTRY:
        {
            if (uint32(object->GetTypeId()) == ConditionValue1)
                condMeets = (!ConditionValue2) || (object->GetEntry() == ConditionValue2);
            break;
        }
        case CONDITION_TYPE_MASK:
        {
            condMeets = object->isType(ConditionValue1);
            break;
        }
        case CONDITION_RELATION_TO:
        {
            if (WorldObject* toObject = sourceInfo.mConditionTargets[ConditionValue1])
            {
                Unit* toUnit = toObject->ToUnit();
                Unit* unit = object->ToUnit();
                if (toUnit && unit)
                {
                    switch (ConditionValue2)
                    {
                        case RELATION_SELF:
                            condMeets = unit == toUnit;
                            break;
                        case RELATION_IN_PARTY:
                            condMeets = unit->IsInPartyWith(toUnit);
                            break;
                        case RELATION_IN_RAID_OR_PARTY:
                            condMeets = unit->IsInRaidWith(toUnit);
                            break;
                        case RELATION_OWNED_BY:
                            condMeets = unit->GetOwnerGUID() == toUnit->GetGUID();
                            break;
                        case RELATION_PASSENGER_OF:
                            condMeets = unit->IsOnVehicle(toUnit);
                            break;
                        case RELATION_CREATED_BY:
                            condMeets = unit->GetCreatorGUID() == toUnit->GetGUID();
                            break;
                    }
                }
            }
            break;
        }
        case CONDITION_REACTION_TO:
        {
            if (WorldObject* toObject = sourceInfo.mConditionTargets[ConditionValue1])
            {
                Unit* toUnit = toObject->ToUnit();
                Unit* unit = object->ToUnit();
                if (toUnit && unit)
                    condMeets = (1 << unit->GetReactionTo(toUnit)) & ConditionValue2;
            }
            break;
        }
        case CONDITION_DISTANCE_TO:
        {
            if (WorldObject* toObject = sourceInfo.mConditionTargets[ConditionValue1])
                condMeets = CompareValues(static_cast<ComparisionType>(ConditionValue3), object->GetDistance(toObject), static_cast<float>(ConditionValue2));
            break;
        }
        case CONDITION_ALIVE:
        {
            if (Unit* unit = object->ToUnit())
                condMeets = unit->isAlive();
            break;
        }
        case CONDITION_HP_VAL:
        {
            if (Unit* unit = object->ToUnit())
                condMeets = CompareValues(static_cast<ComparisionType>(ConditionValue2), unit->GetHealth(), static_cast<uint32>(ConditionValue1));
            break;
        }
        case CONDITION_HP_PCT:
        {
            if (Unit* unit = object->ToUnit())
                condMeets = CompareValues(static_cast<ComparisionType>(ConditionValue2), unit->GetHealthPct(), static_cast<float>(ConditionValue1));
            break;
        }
        case CONDITION_WORLD_STATE:
        {
            condMeets = ConditionValue2 == sWorld->getWorldState(ConditionValue1);
            break;
        }
        case CONDITION_PHASEMASK:
        {
            condMeets = object->GetPhaseMask() & ConditionValue1;
            break;
        }
        case CONDITION_TITLE:
        {
            if (Player* player = object->ToPlayer())
                condMeets = player->HasTitle(ConditionValue1);
            break;
        }
        case CONDITION_SPAWNMASK:
        {
            condMeets = ((1 << object->GetMap()->GetSpawnMode()) & ConditionValue1);
            break;
        }
        default:
            condMeets = false;
            break;
    }

    if (NegativeCondition)
        condMeets = !condMeets;

    if (!condMeets)
        sourceInfo.mLastFailedCondition = this;

    bool script = sScriptMgr->OnConditionCheck(this, sourceInfo); // Returns true by default.
    return condMeets && script;
}

uint32 Condition::GetSearcherTypeMaskForCondition()
{
    // build mask of types for which condition can return true
    // this is used for speeding up gridsearches
    if (NegativeCondition)
        return (GRID_MAP_TYPE_MASK_ALL);
    uint32 mask = 0;
    switch (ConditionType)
    {
        case CONDITION_NONE:
            mask |= GRID_MAP_TYPE_MASK_ALL;
            break;
        case CONDITION_AURA:
            mask |= GRID_MAP_TYPE_MASK_CREATURE | GRID_MAP_TYPE_MASK_PLAYER;
            break;
        case CONDITION_ITEM:
            mask |= GRID_MAP_TYPE_MASK_PLAYER;
            break;
        case CONDITION_ITEM_EQUIPPED:
            mask |= GRID_MAP_TYPE_MASK_PLAYER;
            break;
        case CONDITION_ZONEID:
            mask |= GRID_MAP_TYPE_MASK_ALL;
            break;
        case CONDITION_REPUTATION_RANK:
            mask |= GRID_MAP_TYPE_MASK_PLAYER;
            break;
        case CONDITION_ACHIEVEMENT:
            mask |= GRID_MAP_TYPE_MASK_PLAYER;
            break;
        case CONDITION_TEAM:
            mask |= GRID_MAP_TYPE_MASK_PLAYER;
            break;
        case CONDITION_CLASS:
            mask |= GRID_MAP_TYPE_MASK_CREATURE | GRID_MAP_TYPE_MASK_PLAYER;
            break;
        case CONDITION_RACE:
            mask |= GRID_MAP_TYPE_MASK_CREATURE | GRID_MAP_TYPE_MASK_PLAYER;
            break;
        case CONDITION_SKILL:
            mask |= GRID_MAP_TYPE_MASK_PLAYER;
            break;
        case CONDITION_QUESTREWARDED:
            mask |= GRID_MAP_TYPE_MASK_PLAYER;
            break;
        case CONDITION_QUESTTAKEN:
            mask |= GRID_MAP_TYPE_MASK_PLAYER;
            break;
        case CONDITION_QUEST_COMPLETE:
            mask |= GRID_MAP_TYPE_MASK_PLAYER;
            break;
        case CONDITION_QUEST_NONE:
            mask |= GRID_MAP_TYPE_MASK_PLAYER;
            break;
        case CONDITION_ACTIVE_EVENT:
            mask |= GRID_MAP_TYPE_MASK_ALL;
            break;
        case CONDITION_INSTANCE_DATA:
            mask |= GRID_MAP_TYPE_MASK_ALL;
            break;
        case CONDITION_MAPID:
            mask |= GRID_MAP_TYPE_MASK_ALL;
            break;
        case CONDITION_AREAID:
            mask |= GRID_MAP_TYPE_MASK_ALL;
            break;
        case CONDITION_SPELL:
            mask |= GRID_MAP_TYPE_MASK_PLAYER;
            break;
        case CONDITION_LEVEL:
            mask |= GRID_MAP_TYPE_MASK_CREATURE | GRID_MAP_TYPE_MASK_PLAYER;
            break;
        case CONDITION_DRUNKENSTATE:
            mask |= GRID_MAP_TYPE_MASK_PLAYER;
            break;
        case CONDITION_NEAR_CREATURE:
            mask |= GRID_MAP_TYPE_MASK_ALL;
            break;
        case CONDITION_NEAR_GAMEOBJECT:
            mask |= GRID_MAP_TYPE_MASK_ALL;
            break;
        case CONDITION_OBJECT_ENTRY:
            switch (ConditionValue1)
            {
                case TYPEID_UNIT:
                    mask |= GRID_MAP_TYPE_MASK_CREATURE;
                    break;
                case TYPEID_PLAYER:
                    mask |= GRID_MAP_TYPE_MASK_PLAYER;
                    break;
                case TYPEID_GAMEOBJECT:
                    mask |= GRID_MAP_TYPE_MASK_GAMEOBJECT;
                    break;
                case TYPEID_CORPSE:
                    mask |= GRID_MAP_TYPE_MASK_CORPSE;
                    break;
                default:
                    break;
            }
        case CONDITION_TYPE_MASK:
            if (ConditionValue1 & TYPEMASK_UNIT)
                mask |= GRID_MAP_TYPE_MASK_CREATURE | GRID_MAP_TYPE_MASK_PLAYER;
            if (ConditionValue1 & TYPEMASK_PLAYER)
                mask |= GRID_MAP_TYPE_MASK_PLAYER;
            if (ConditionValue1 & TYPEMASK_GAMEOBJECT)
                mask |= GRID_MAP_TYPE_MASK_GAMEOBJECT;
            if (ConditionValue1 & TYPEMASK_CORPSE)
                mask |= GRID_MAP_TYPE_MASK_CORPSE;
            break;
        case CONDITION_RELATION_TO:
            mask |= GRID_MAP_TYPE_MASK_CREATURE | GRID_MAP_TYPE_MASK_PLAYER;
            break;
        case CONDITION_REACTION_TO:
            mask |= GRID_MAP_TYPE_MASK_CREATURE | GRID_MAP_TYPE_MASK_PLAYER;
            break;
        case CONDITION_DISTANCE_TO:
            mask |= GRID_MAP_TYPE_MASK_ALL;
            break;
        case CONDITION_ALIVE:
            mask |= GRID_MAP_TYPE_MASK_CREATURE | GRID_MAP_TYPE_MASK_PLAYER;
            break;
        case CONDITION_HP_VAL:
            mask |= GRID_MAP_TYPE_MASK_CREATURE | GRID_MAP_TYPE_MASK_PLAYER;
            break;
        case CONDITION_HP_PCT:
            mask |= GRID_MAP_TYPE_MASK_CREATURE | GRID_MAP_TYPE_MASK_PLAYER;
            break;
        case CONDITION_WORLD_STATE:
            mask |= GRID_MAP_TYPE_MASK_ALL;
            break;
        case CONDITION_PHASEMASK:
            mask |= GRID_MAP_TYPE_MASK_ALL;
            break;
        case CONDITION_TITLE:
            mask |= GRID_MAP_TYPE_MASK_PLAYER;
            break;
        case CONDITION_SPAWNMASK:
            mask |= GRID_MAP_TYPE_MASK_ALL;
            break;
        case CONDITION_GENDER:
            mask |= GRID_MAP_TYPE_MASK_PLAYER;
            break;
        default:
            ASSERT(false && "Condition::GetSearcherTypeMaskForCondition - missing condition handling!");
            break;
    }
    return mask;
}

uint32 Condition::GetMaxAvailableConditionTargets()
{
    // returns number of targets which are available for given source type
    switch (SourceType)
    {
        case CONDITION_SOURCE_TYPE_SPELL:
        case CONDITION_SOURCE_TYPE_SPELL_IMPLICIT_TARGET:
        case CONDITION_SOURCE_TYPE_CREATURE_TEMPLATE_VEHICLE:
        case CONDITION_SOURCE_TYPE_VEHICLE_SPELL:
        case CONDITION_SOURCE_TYPE_SPELL_CLICK_EVENT:
        case CONDITION_SOURCE_TYPE_GOSSIP_MENU:
        case CONDITION_SOURCE_TYPE_GOSSIP_MENU_OPTION:
        case CONDITION_SOURCE_TYPE_SMART_EVENT:
        case CONDITION_SOURCE_TYPE_NPC_VENDOR:
            return 2;
        default:
            return 1;
    }
}

ConditionMgr::ConditionMgr()
{
}

ConditionMgr::~ConditionMgr()
{
    Clean();
}

ConditionList ConditionMgr::GetConditionReferences(uint32 refId)
{
    ConditionList conditions;
    ConditionReferenceContainer::const_iterator ref = ConditionReferenceStore.find(refId);
    if (ref != ConditionReferenceStore.end())
        conditions = (*ref).second;
    return conditions;
}

uint32 ConditionMgr::GetSearcherTypeMaskForConditionList(ConditionList const& conditions)
{
    if (conditions.empty())
        return GRID_MAP_TYPE_MASK_ALL;
    //     groupId, typeMask
    std::map<uint32, uint32> ElseGroupStore;
    for (ConditionList::const_iterator i = conditions.begin(); i != conditions.end(); ++i)
    {
        // no point of having not loaded conditions in list
        ASSERT((*i)->isLoaded() && "ConditionMgr::GetSearcherTypeMaskForConditionList - not yet loaded condition found in list");
        std::map<uint32, uint32>::const_iterator itr = ElseGroupStore.find((*i)->ElseGroup);
        // group not filled yet, fill with widest mask possible
        if (itr == ElseGroupStore.end())
            ElseGroupStore[(*i)->ElseGroup] = GRID_MAP_TYPE_MASK_ALL;
        // no point of checking anymore, empty mask
        else if (!(*itr).second)
            continue;

        if ((*i)->ReferenceId) // handle reference
        {
            ConditionReferenceContainer::const_iterator ref = ConditionReferenceStore.find((*i)->ReferenceId);
            ASSERT(ref != ConditionReferenceStore.end() && "ConditionMgr::GetSearcherTypeMaskForConditionList - incorrect reference");
            ElseGroupStore[(*i)->ElseGroup] &= GetSearcherTypeMaskForConditionList((*ref).second);
        }
        else // handle normal condition
        {
            // object will match conditions in one ElseGroupStore only when it matches all of them
            // so, let's find a smallest possible mask which satisfies all conditions
            ElseGroupStore[(*i)->ElseGroup] &= (*i)->GetSearcherTypeMaskForCondition();
        }
    }
    // object will match condition when one of the checks in ElseGroupStore is matching
    // so, let's include all possible masks
    uint32 mask = 0;
    for (std::map<uint32, uint32>::const_iterator i = ElseGroupStore.begin(); i != ElseGroupStore.end(); ++i)
        mask |= i->second;

    return mask;
}

bool ConditionMgr::IsObjectMeetToConditionList(ConditionSourceInfo& sourceInfo, ConditionList const& conditions)
{
    //     groupId, groupCheckPassed
    std::map<uint32, bool> ElseGroupStore;
    for (ConditionList::const_iterator i = conditions.begin(); i != conditions.end(); ++i)
    {
        sLog->outDebug(LOG_FILTER_CONDITIONSYS, "ConditionMgr::IsPlayerMeetToConditionList condType: %u val1: %u", (*i)->ConditionType, (*i)->ConditionValue1);
        if ((*i)->isLoaded())
        {
            //! Find ElseGroup in ElseGroupStore
            std::map<uint32, bool>::const_iterator itr = ElseGroupStore.find((*i)->ElseGroup);
            //! If not found, add an entry in the store and set to true (placeholder)
            if (itr == ElseGroupStore.end())
                ElseGroupStore[(*i)->ElseGroup] = true;
            else if (!(*itr).second)
                continue;

            if ((*i)->ReferenceId)//handle reference
            {
                ConditionReferenceContainer::const_iterator ref = ConditionReferenceStore.find((*i)->ReferenceId);
                if (ref != ConditionReferenceStore.end())
                {
                    if (!IsObjectMeetToConditionList(sourceInfo, (*ref).second))
                        ElseGroupStore[(*i)->ElseGroup] = false;
                }
                else
                {
                    sLog->outDebug(LOG_FILTER_CONDITIONSYS, "IsPlayerMeetToConditionList: Reference template -%u not found",
                        (*i)->ReferenceId);//checked at loading, should never happen
                }

            }
            else //handle normal condition
            {
                if (!(*i)->Meets(sourceInfo))
                    ElseGroupStore[(*i)->ElseGroup] = false;
            }
        }
    }
    for (std::map<uint32, bool>::const_iterator i = ElseGroupStore.begin(); i != ElseGroupStore.end(); ++i)
        if (i->second)
            return true;

    return false;
}

bool ConditionMgr::IsObjectMeetToConditions(WorldObject* object, ConditionList const& conditions)
{
    ConditionSourceInfo srcInfo = ConditionSourceInfo(object);
    return IsObjectMeetToConditions(srcInfo, conditions);
}

bool ConditionMgr::IsObjectMeetToConditions(WorldObject* object1, WorldObject* object2, ConditionList const& conditions)
{
    ConditionSourceInfo srcInfo = ConditionSourceInfo(object1, object2);
    return IsObjectMeetToConditions(srcInfo, conditions);
}

bool ConditionMgr::IsObjectMeetToConditions(ConditionSourceInfo& sourceInfo, ConditionList const& conditions)
{
    if (conditions.empty())
        return true;

    sLog->outDebug(LOG_FILTER_CONDITIONSYS, "ConditionMgr::IsObjectMeetToConditions");
    return IsObjectMeetToConditionList(sourceInfo, conditions);
}

bool ConditionMgr::CanHaveSourceGroupSet(ConditionSourceType sourceType) const
{
    return (sourceType == CONDITION_SOURCE_TYPE_CREATURE_LOOT_TEMPLATE ||
            sourceType == CONDITION_SOURCE_TYPE_DISENCHANT_LOOT_TEMPLATE ||
            sourceType == CONDITION_SOURCE_TYPE_FISHING_LOOT_TEMPLATE ||
            sourceType == CONDITION_SOURCE_TYPE_GAMEOBJECT_LOOT_TEMPLATE ||
            sourceType == CONDITION_SOURCE_TYPE_ITEM_LOOT_TEMPLATE ||
            sourceType == CONDITION_SOURCE_TYPE_MAIL_LOOT_TEMPLATE ||
            sourceType == CONDITION_SOURCE_TYPE_MILLING_LOOT_TEMPLATE ||
            sourceType == CONDITION_SOURCE_TYPE_PICKPOCKETING_LOOT_TEMPLATE ||
            sourceType == CONDITION_SOURCE_TYPE_PROSPECTING_LOOT_TEMPLATE ||
            sourceType == CONDITION_SOURCE_TYPE_REFERENCE_LOOT_TEMPLATE ||
            sourceType == CONDITION_SOURCE_TYPE_SKINNING_LOOT_TEMPLATE ||
            sourceType == CONDITION_SOURCE_TYPE_SPELL_LOOT_TEMPLATE ||
            sourceType == CONDITION_SOURCE_TYPE_GOSSIP_MENU ||
            sourceType == CONDITION_SOURCE_TYPE_GOSSIP_MENU_OPTION ||
            sourceType == CONDITION_SOURCE_TYPE_VEHICLE_SPELL ||
            sourceType == CONDITION_SOURCE_TYPE_SPELL_IMPLICIT_TARGET ||
            sourceType == CONDITION_SOURCE_TYPE_SPELL_CLICK_EVENT ||
            sourceType == CONDITION_SOURCE_TYPE_SMART_EVENT ||
<<<<<<< HEAD
            sourceType == CONDITION_SOURCE_TYPE_PHASE_DEFINITION);
=======
            sourceType == CONDITION_SOURCE_TYPE_NPC_VENDOR);
>>>>>>> e8395e71
}

bool ConditionMgr::CanHaveSourceIdSet(ConditionSourceType sourceType) const
{
    return (sourceType == CONDITION_SOURCE_TYPE_SMART_EVENT);
}

ConditionList ConditionMgr::GetConditionsForNotGroupedEntry(ConditionSourceType sourceType, uint32 entry)
{
    ConditionList spellCond;
    if (sourceType > CONDITION_SOURCE_TYPE_NONE && sourceType < CONDITION_SOURCE_TYPE_MAX)
    {
        ConditionContainer::const_iterator itr = ConditionStore.find(sourceType);
        if (itr != ConditionStore.end())
        {
            ConditionTypeContainer::const_iterator i = (*itr).second.find(entry);
            if (i != (*itr).second.end())
            {
                spellCond = (*i).second;
                sLog->outDebug(LOG_FILTER_CONDITIONSYS, "GetConditionsForNotGroupedEntry: found conditions for type %u and entry %u", uint32(sourceType), entry);
            }
        }
    }
    return spellCond;
}

ConditionList ConditionMgr::GetConditionsForSpellClickEvent(uint32 creatureId, uint32 spellId)
{
    ConditionList cond;
    CreatureSpellConditionContainer::const_iterator itr = SpellClickEventConditionStore.find(creatureId);
    if (itr != SpellClickEventConditionStore.end())
    {
        ConditionTypeContainer::const_iterator i = (*itr).second.find(spellId);
        if (i != (*itr).second.end())
        {
            cond = (*i).second;
            sLog->outDebug(LOG_FILTER_CONDITIONSYS, "GetConditionsForSpellClickEvent: found conditions for Vehicle entry %u spell %u", creatureId, spellId);
        }
    }
    return cond;
}

ConditionList ConditionMgr::GetConditionsForVehicleSpell(uint32 creatureId, uint32 spellId)
{
    ConditionList cond;
    CreatureSpellConditionContainer::const_iterator itr = VehicleSpellConditionStore.find(creatureId);
    if (itr != VehicleSpellConditionStore.end())
    {
        ConditionTypeContainer::const_iterator i = (*itr).second.find(spellId);
        if (i != (*itr).second.end())
        {
            cond = (*i).second;
            sLog->outDebug(LOG_FILTER_CONDITIONSYS, "GetConditionsForVehicleSpell: found conditions for Vehicle entry %u spell %u", creatureId, spellId);
        }
    }
    return cond;
}

ConditionList ConditionMgr::GetConditionsForSmartEvent(int32 entryOrGuid, uint32 eventId, uint32 sourceType)
{
    ConditionList cond;
    SmartEventConditionContainer::const_iterator itr = SmartEventConditionStore.find(std::make_pair(entryOrGuid, sourceType));
    if (itr != SmartEventConditionStore.end())
    {
        ConditionTypeContainer::const_iterator i = (*itr).second.find(eventId + 1);
        if (i != (*itr).second.end())
        {
            cond = (*i).second;
            sLog->outDebug(LOG_FILTER_CONDITIONSYS, "GetConditionsForSmartEvent: found conditions for Smart Event entry or guid %d event_id %u", entryOrGuid, eventId);
        }
    }
    return cond;
}

<<<<<<< HEAD
ConditionList ConditionMgr::GetConditionsForPhaseDefinition(uint32 zone, uint32 entry)
{
    ConditionList cond;
    PhaseDefinitionConditionContainer::const_iterator itr = PhaseDefinitionsConditionStore.find(zone);
    if (itr != PhaseDefinitionsConditionStore.end())
    {
        ConditionTypeContainer::const_iterator i = (*itr).second.find(entry);
        if (i != (*itr).second.end())
        {
            cond = (*i).second;
            sLog->outDebug(LOG_FILTER_CONDITIONSYS, "GetConditionsForPhaseDefinition: found conditions for zone %u entry %u", zone, entry);
        }
    }

=======
ConditionList ConditionMgr::GetConditionsForNpcVendorEvent(uint32 creatureId, uint32 itemId)
{
    ConditionList cond;
    NpcVendorConditionContainer::const_iterator itr = NpcVendorConditionContainerStore.find(creatureId);
    if (itr != NpcVendorConditionContainerStore.end())
    {
        ConditionTypeContainer::const_iterator i = (*itr).second.find(itemId);
        if (i != (*itr).second.end())
        {
            cond = (*i).second;
            sLog->outDebug(LOG_FILTER_CONDITIONSYS, "GetConditionsForNpcVendorEvent: found conditions for creature entry %u item %u", creatureId, itemId);
        }
    }
>>>>>>> e8395e71
    return cond;
}

void ConditionMgr::LoadConditions(bool isReload)
{
    uint32 oldMSTime = getMSTime();

    Clean();

    //must clear all custom handled cases (groupped types) before reload
    if (isReload)
    {
        sLog->outInfo(LOG_FILTER_GENERAL, "Reseting Loot Conditions...");
        LootTemplates_Creature.ResetConditions();
        LootTemplates_Fishing.ResetConditions();
        LootTemplates_Gameobject.ResetConditions();
        LootTemplates_Item.ResetConditions();
        LootTemplates_Mail.ResetConditions();
        LootTemplates_Milling.ResetConditions();
        LootTemplates_Pickpocketing.ResetConditions();
        LootTemplates_Reference.ResetConditions();
        LootTemplates_Skinning.ResetConditions();
        LootTemplates_Disenchant.ResetConditions();
        LootTemplates_Prospecting.ResetConditions();
        LootTemplates_Spell.ResetConditions();

        sLog->outInfo(LOG_FILTER_GENERAL, "Re-Loading `gossip_menu` Table for Conditions!");
        sObjectMgr->LoadGossipMenu();

        sLog->outInfo(LOG_FILTER_GENERAL, "Re-Loading `gossip_menu_option` Table for Conditions!");
        sObjectMgr->LoadGossipMenuItems();
        sSpellMgr->UnloadSpellInfoImplicitTargetConditionLists();
    }

    QueryResult result = WorldDatabase.Query("SELECT SourceTypeOrReferenceId, SourceGroup, SourceEntry, SourceId, ElseGroup, ConditionTypeOrReference, ConditionTarget, "
                                             " ConditionValue1, ConditionValue2, ConditionValue3, NegativeCondition, ErrorType, ErrorTextId, ScriptName FROM conditions");

    if (!result)
    {
        sLog->outError(LOG_FILTER_SQL, ">> Loaded 0 conditions. DB table `conditions` is empty!");
        return;
    }

    uint32 count = 0;

    do
    {
        Field* fields = result->Fetch();

        Condition* cond = new Condition();
        int32 iSourceTypeOrReferenceId  = fields[0].GetInt32();
        cond->SourceGroup               = fields[1].GetUInt32();
        cond->SourceEntry               = fields[2].GetInt32();
        cond->SourceId                  = fields[3].GetInt32();
        cond->ElseGroup                 = fields[4].GetUInt32();
        int32 iConditionTypeOrReference = fields[5].GetInt32();
        cond->ConditionTarget           = fields[6].GetUInt8();
        cond->ConditionValue1           = fields[7].GetUInt32();
        cond->ConditionValue2           = fields[8].GetUInt32();
        cond->ConditionValue3           = fields[9].GetUInt32();
        cond->NegativeCondition         = fields[10].GetUInt8();
        cond->ErrorType                 = fields[11].GetUInt32();
        cond->ErrorTextId               = fields[12].GetUInt32();
        cond->ScriptId                  = sObjectMgr->GetScriptId(fields[13].GetCString());

        if (iConditionTypeOrReference >= 0)
            cond->ConditionType = ConditionTypes(iConditionTypeOrReference);

        if (iSourceTypeOrReferenceId >= 0)
            cond->SourceType = ConditionSourceType(iSourceTypeOrReferenceId);

        if (iConditionTypeOrReference < 0)//it has a reference
        {
            if (iConditionTypeOrReference == iSourceTypeOrReferenceId)//self referencing, skip
            {
                sLog->outError(LOG_FILTER_SQL, "Condition reference %i is referencing self, skipped", iSourceTypeOrReferenceId);
                delete cond;
                continue;
            }
            cond->ReferenceId = uint32(abs(iConditionTypeOrReference));

            const char* rowType = "reference template";
            if (iSourceTypeOrReferenceId >= 0)
                rowType = "reference";
            //check for useless data
            if (cond->ConditionTarget)
                sLog->outError(LOG_FILTER_SQL, "Condition %s %i has useless data in ConditionTarget (%u)!", rowType, iSourceTypeOrReferenceId, cond->ConditionTarget);
            if (cond->ConditionValue1)
                sLog->outError(LOG_FILTER_SQL, "Condition %s %i has useless data in value1 (%u)!", rowType, iSourceTypeOrReferenceId, cond->ConditionValue1);
            if (cond->ConditionValue2)
                sLog->outError(LOG_FILTER_SQL, "Condition %s %i has useless data in value2 (%u)!", rowType, iSourceTypeOrReferenceId, cond->ConditionValue2);
            if (cond->ConditionValue3)
                sLog->outError(LOG_FILTER_SQL, "Condition %s %i has useless data in value3 (%u)!", rowType, iSourceTypeOrReferenceId, cond->ConditionValue3);
            if (cond->NegativeCondition)
                sLog->outError(LOG_FILTER_SQL, "Condition %s %i has useless data in NegativeCondition (%u)!", rowType, iSourceTypeOrReferenceId, cond->NegativeCondition);
            if (cond->SourceGroup && iSourceTypeOrReferenceId < 0)
                sLog->outError(LOG_FILTER_SQL, "Condition %s %i has useless data in SourceGroup (%u)!", rowType, iSourceTypeOrReferenceId, cond->SourceGroup);
            if (cond->SourceEntry && iSourceTypeOrReferenceId < 0)
                sLog->outError(LOG_FILTER_SQL, "Condition %s %i has useless data in SourceEntry (%u)!", rowType, iSourceTypeOrReferenceId, cond->SourceEntry);
        }
        else if (!isConditionTypeValid(cond))//doesn't have reference, validate ConditionType
        {
            delete cond;
            continue;
        }

        if (iSourceTypeOrReferenceId < 0)//it is a reference template
        {
            uint32 uRefId = abs(iSourceTypeOrReferenceId);
            if (ConditionReferenceStore.find(uRefId) == ConditionReferenceStore.end())//make sure we have a list for our conditions, based on reference id
            {
                ConditionList mCondList;
                ConditionReferenceStore[uRefId] = mCondList;
            }
            ConditionReferenceStore[uRefId].push_back(cond);//add to reference storage
            count++;
            continue;
        }//end of reference templates

        //if not a reference and SourceType is invalid, skip
        if (iConditionTypeOrReference >= 0 && !isSourceTypeValid(cond))
        {
            delete cond;
            continue;
        }

        //Grouping is only allowed for some types (loot templates, gossip menus, gossip items)
        if (cond->SourceGroup && !CanHaveSourceGroupSet(cond->SourceType))
        {
            sLog->outError(LOG_FILTER_SQL, "Condition type %u has not allowed value of SourceGroup = %u!", uint32(cond->SourceType), cond->SourceGroup);
            delete cond;
            continue;
        }
        if (cond->SourceId && !CanHaveSourceIdSet(cond->SourceType))
        {
            sLog->outError(LOG_FILTER_SQL, "Condition type %u has not allowed value of SourceId = %u!", uint32(cond->SourceType), cond->SourceId);
            delete cond;
            continue;
        }

        if (cond->ErrorType && cond->SourceType != CONDITION_SOURCE_TYPE_SPELL)
        {
            sLog->outError(LOG_FILTER_SQL, "Condition type %u entry %i can't have ErrorType (%u), set to 0!", uint32(cond->SourceType), cond->SourceEntry, cond->ErrorType);
            cond->ErrorType = 0;
        }

        if (cond->ErrorTextId && !cond->ErrorType)
        {
            sLog->outError(LOG_FILTER_SQL, "Condition type %u entry %i has any ErrorType, ErrorTextId (%u) is set, set to 0!", uint32(cond->SourceType), cond->SourceEntry, cond->ErrorTextId);
            cond->ErrorTextId = 0;
        }

        if (cond->SourceGroup)
        {
            bool valid = false;
            // handle grouped conditions
            switch (cond->SourceType)
            {
                case CONDITION_SOURCE_TYPE_CREATURE_LOOT_TEMPLATE:
                    valid = addToLootTemplate(cond, LootTemplates_Creature.GetLootForConditionFill(cond->SourceGroup));
                    break;
                case CONDITION_SOURCE_TYPE_DISENCHANT_LOOT_TEMPLATE:
                    valid = addToLootTemplate(cond, LootTemplates_Disenchant.GetLootForConditionFill(cond->SourceGroup));
                    break;
                case CONDITION_SOURCE_TYPE_FISHING_LOOT_TEMPLATE:
                    valid = addToLootTemplate(cond, LootTemplates_Fishing.GetLootForConditionFill(cond->SourceGroup));
                    break;
                case CONDITION_SOURCE_TYPE_GAMEOBJECT_LOOT_TEMPLATE:
                    valid = addToLootTemplate(cond, LootTemplates_Gameobject.GetLootForConditionFill(cond->SourceGroup));
                    break;
                case CONDITION_SOURCE_TYPE_ITEM_LOOT_TEMPLATE:
                    valid = addToLootTemplate(cond, LootTemplates_Item.GetLootForConditionFill(cond->SourceGroup));
                    break;
                case CONDITION_SOURCE_TYPE_MAIL_LOOT_TEMPLATE:
                    valid = addToLootTemplate(cond, LootTemplates_Mail.GetLootForConditionFill(cond->SourceGroup));
                    break;
                case CONDITION_SOURCE_TYPE_MILLING_LOOT_TEMPLATE:
                    valid = addToLootTemplate(cond, LootTemplates_Milling.GetLootForConditionFill(cond->SourceGroup));
                    break;
                case CONDITION_SOURCE_TYPE_PICKPOCKETING_LOOT_TEMPLATE:
                    valid = addToLootTemplate(cond, LootTemplates_Pickpocketing.GetLootForConditionFill(cond->SourceGroup));
                    break;
                case CONDITION_SOURCE_TYPE_PROSPECTING_LOOT_TEMPLATE:
                    valid = addToLootTemplate(cond, LootTemplates_Prospecting.GetLootForConditionFill(cond->SourceGroup));
                    break;
                case CONDITION_SOURCE_TYPE_REFERENCE_LOOT_TEMPLATE:
                    valid = addToLootTemplate(cond, LootTemplates_Reference.GetLootForConditionFill(cond->SourceGroup));
                    break;
                case CONDITION_SOURCE_TYPE_SKINNING_LOOT_TEMPLATE:
                    valid = addToLootTemplate(cond, LootTemplates_Skinning.GetLootForConditionFill(cond->SourceGroup));
                    break;
                case CONDITION_SOURCE_TYPE_SPELL_LOOT_TEMPLATE:
                    valid = addToLootTemplate(cond, LootTemplates_Spell.GetLootForConditionFill(cond->SourceGroup));
                    break;
                case CONDITION_SOURCE_TYPE_GOSSIP_MENU:
                    valid = addToGossipMenus(cond);
                    break;
                case CONDITION_SOURCE_TYPE_GOSSIP_MENU_OPTION:
                    valid = addToGossipMenuItems(cond);
                    break;
                case CONDITION_SOURCE_TYPE_SPELL_CLICK_EVENT:
                {
                    SpellClickEventConditionStore[cond->SourceGroup][cond->SourceEntry].push_back(cond);
                    valid = true;
                    ++count;
                    continue;   // do not add to m_AllocatedMemory to avoid double deleting
                }
                case CONDITION_SOURCE_TYPE_SPELL_IMPLICIT_TARGET:
                    valid = addToSpellImplicitTargetConditions(cond);
                    break;
                case CONDITION_SOURCE_TYPE_VEHICLE_SPELL:
                {
                    VehicleSpellConditionStore[cond->SourceGroup][cond->SourceEntry].push_back(cond);
                    valid = true;
                    ++count;
                    continue;   // do not add to m_AllocatedMemory to avoid double deleting
                }
                case CONDITION_SOURCE_TYPE_SMART_EVENT:
                {
                    //! TODO: PAIR_32 ?
                    std::pair<int32, uint32> key = std::make_pair(cond->SourceEntry, cond->SourceId);
                    SmartEventConditionStore[key][cond->SourceGroup].push_back(cond);
                    valid = true;
                    ++count;
                    continue;
                }
<<<<<<< HEAD
                case CONDITION_SOURCE_TYPE_PHASE_DEFINITION:
                {
                    PhaseDefinitionsConditionStore[cond->SourceGroup][cond->SourceEntry].push_back(cond);
=======
                case CONDITION_SOURCE_TYPE_NPC_VENDOR:
                {
                    NpcVendorConditionContainerStore[cond->SourceGroup][cond->SourceEntry].push_back(cond);
>>>>>>> e8395e71
                    valid = true;
                    ++count;
                    continue;
                }
                default:
                    break;
            }

            if (!valid)
            {
                sLog->outError(LOG_FILTER_SQL, "Not handled grouped condition, SourceGroup %u", cond->SourceGroup);
                delete cond;
            }
            else
            {
                AllocatedMemoryStore.push_back(cond);
                ++count;
            }
            continue;
        }

        //handle not grouped conditions
        //make sure we have a storage list for our SourceType
        if (ConditionStore.find(cond->SourceType) == ConditionStore.end())
        {
            ConditionTypeContainer mTypeMap;
            ConditionStore[cond->SourceType] = mTypeMap;//add new empty list for SourceType
        }

        //make sure we have a condition list for our SourceType's entry
        if (ConditionStore[cond->SourceType].find(cond->SourceEntry) == ConditionStore[cond->SourceType].end())
        {
            ConditionList mCondList;
            ConditionStore[cond->SourceType][cond->SourceEntry] = mCondList;
        }

        //add new Condition to storage based on Type/Entry
        ConditionStore[cond->SourceType][cond->SourceEntry].push_back(cond);
        ++count;
    }
    while (result->NextRow());

    sLog->outInfo(LOG_FILTER_SERVER_LOADING, ">> Loaded %u conditions in %u ms", count, GetMSTimeDiffToNow(oldMSTime));

}

bool ConditionMgr::addToLootTemplate(Condition* cond, LootTemplate* loot)
{
    if (!loot)
    {
        sLog->outError(LOG_FILTER_SQL, "ConditionMgr: LootTemplate %u not found", cond->SourceGroup);
        return false;
    }

    if (loot->addConditionItem(cond))
        return true;

    sLog->outError(LOG_FILTER_SQL, "ConditionMgr: Item %u not found in LootTemplate %u", cond->SourceEntry, cond->SourceGroup);
    return false;
}

bool ConditionMgr::addToGossipMenus(Condition* cond)
{
    GossipMenusMapBoundsNonConst pMenuBounds = sObjectMgr->GetGossipMenusMapBoundsNonConst(cond->SourceGroup);

    if (pMenuBounds.first != pMenuBounds.second)
    {
        for (GossipMenusContainer::iterator itr = pMenuBounds.first; itr != pMenuBounds.second; ++itr)
        {
            if ((*itr).second.entry == cond->SourceGroup && (*itr).second.text_id == uint32(cond->SourceEntry))
            {
                (*itr).second.conditions.push_back(cond);
                return true;
            }
        }
    }

    sLog->outError(LOG_FILTER_SQL, "addToGossipMenus: GossipMenu %u not found", cond->SourceGroup);
    return false;
}

bool ConditionMgr::addToGossipMenuItems(Condition* cond)
{
    GossipMenuItemsMapBoundsNonConst pMenuItemBounds = sObjectMgr->GetGossipMenuItemsMapBoundsNonConst(cond->SourceGroup);
    if (pMenuItemBounds.first != pMenuItemBounds.second)
    {
        for (GossipMenuItemsContainer::iterator itr = pMenuItemBounds.first; itr != pMenuItemBounds.second; ++itr)
        {
            if ((*itr).second.MenuId == cond->SourceGroup && (*itr).second.OptionIndex == uint32(cond->SourceEntry))
            {
                (*itr).second.Conditions.push_back(cond);
                return true;
            }
        }
    }

    sLog->outError(LOG_FILTER_SQL, "addToGossipMenuItems: GossipMenuId %u Item %u not found", cond->SourceGroup, cond->SourceEntry);
    return false;
}

bool ConditionMgr::addToSpellImplicitTargetConditions(Condition* cond)
{
    uint32 conditionEffMask = cond->SourceGroup;
    SpellInfo* spellInfo = const_cast<SpellInfo*>(sSpellMgr->GetSpellInfo(cond->SourceEntry));
    ASSERT(spellInfo);
    std::list<uint32> sharedMasks;
    for (uint8 i = 0; i < MAX_SPELL_EFFECTS; ++i)
    {
        // check if effect is already a part of some shared mask
        bool found = false;
        for (std::list<uint32>::iterator itr = sharedMasks.begin(); itr != sharedMasks.end(); ++itr)
        {
            if ((1<<i) & *itr)
            {
                found = true;
                break;
            }
        }
        if (found)
            continue;

        // build new shared mask with found effect
        uint32 sharedMask = (1<<i);
        ConditionList* cmp = spellInfo->Effects[i].ImplicitTargetConditions;
        for (uint8 effIndex = i+1; effIndex < MAX_SPELL_EFFECTS; ++effIndex)
        {
            if (spellInfo->Effects[effIndex].ImplicitTargetConditions == cmp)
                sharedMask |= 1<<effIndex;
        }
        sharedMasks.push_back(sharedMask);
    }

    for (std::list<uint32>::iterator itr = sharedMasks.begin(); itr != sharedMasks.end(); ++itr)
    {
        // some effect indexes should have same data
        if (uint32 commonMask = *itr & conditionEffMask)
        {
            uint8 firstEffIndex = 0;
            for (; firstEffIndex < MAX_SPELL_EFFECTS; ++firstEffIndex)
                if ((1<<firstEffIndex) & *itr)
                    break;

            // get shared data
            ConditionList* sharedList = spellInfo->Effects[firstEffIndex].ImplicitTargetConditions;

            // there's already data entry for that sharedMask
            if (sharedList)
            {
                // we have overlapping masks in db
                if (conditionEffMask != *itr)
                {
                    sLog->outError(LOG_FILTER_SQL, "SourceEntry %u in `condition` table, has incorrect SourceGroup %u (spell effectMask) set - "
                        "effect masks are overlapping (all SourceGroup values having given bit set must be equal) - ignoring.", cond->SourceEntry, cond->SourceGroup);
                    return false;
                }
            }
            // no data for shared mask, we can create new submask
            else
            {
                // add new list, create new shared mask
                sharedList = new ConditionList();
                for (uint8 i = firstEffIndex; i < MAX_SPELL_EFFECTS; ++i)
                    if ((1<<i) & commonMask)
                        spellInfo->Effects[i].ImplicitTargetConditions = sharedList;
            }
            sharedList->push_back(cond);
            break;
        }
    }
    return true;
}

bool ConditionMgr::isSourceTypeValid(Condition* cond)
{
    if (cond->SourceType == CONDITION_SOURCE_TYPE_NONE || cond->SourceType >= CONDITION_SOURCE_TYPE_MAX)
    {
        sLog->outError(LOG_FILTER_SQL, "Invalid ConditionSourceType %u in `condition` table, ignoring.", uint32(cond->SourceType));
        return false;
    }

    switch (cond->SourceType)
    {
        case CONDITION_SOURCE_TYPE_CREATURE_LOOT_TEMPLATE:
        {
            if (!LootTemplates_Creature.HaveLootFor(cond->SourceGroup))
            {
                sLog->outError(LOG_FILTER_SQL, "SourceGroup %u in `condition` table, does not exist in `creature_loot_template`, ignoring.", cond->SourceGroup);
                return false;
            }

            LootTemplate* loot = LootTemplates_Creature.GetLootForConditionFill(cond->SourceGroup);
            ItemTemplate const* pItemProto = sObjectMgr->GetItemTemplate(cond->SourceEntry);
            if (!pItemProto && !loot->isReference(cond->SourceEntry))
            {
                sLog->outError(LOG_FILTER_SQL, "SourceType %u, SourceEntry %u in `condition` table, does not exist in `item_template`, ignoring.", cond->SourceType, cond->SourceEntry);
                return false;
            }
            break;
        }
        case CONDITION_SOURCE_TYPE_DISENCHANT_LOOT_TEMPLATE:
        {
            if (!LootTemplates_Disenchant.HaveLootFor(cond->SourceGroup))
            {
                sLog->outError(LOG_FILTER_SQL, "SourceGroup %u in `condition` table, does not exist in `disenchant_loot_template`, ignoring.", cond->SourceGroup);
                return false;
            }

            LootTemplate* loot = LootTemplates_Disenchant.GetLootForConditionFill(cond->SourceGroup);
            ItemTemplate const* pItemProto = sObjectMgr->GetItemTemplate(cond->SourceEntry);
            if (!pItemProto && !loot->isReference(cond->SourceEntry))
            {
                sLog->outError(LOG_FILTER_SQL, "SourceType %u, SourceEntry %u in `condition` table, does not exist in `item_template`, ignoring.", cond->SourceType, cond->SourceEntry);
                return false;
            }
            break;
        }
        case CONDITION_SOURCE_TYPE_FISHING_LOOT_TEMPLATE:
        {
            if (!LootTemplates_Fishing.HaveLootFor(cond->SourceGroup))
            {
                sLog->outError(LOG_FILTER_SQL, "SourceGroup %u in `condition` table, does not exist in `fishing_loot_template`, ignoring.", cond->SourceGroup);
                return false;
            }

            LootTemplate* loot = LootTemplates_Fishing.GetLootForConditionFill(cond->SourceGroup);
            ItemTemplate const* pItemProto = sObjectMgr->GetItemTemplate(cond->SourceEntry);
            if (!pItemProto && !loot->isReference(cond->SourceEntry))
            {
                sLog->outError(LOG_FILTER_SQL, "SourceType %u, SourceEntry %u in `condition` table, does not exist in `item_template`, ignoring.", cond->SourceType, cond->SourceEntry);
                return false;
            }
            break;
        }
        case CONDITION_SOURCE_TYPE_GAMEOBJECT_LOOT_TEMPLATE:
        {
            if (!LootTemplates_Gameobject.HaveLootFor(cond->SourceGroup))
            {
                sLog->outError(LOG_FILTER_SQL, "SourceGroup %u in `condition` table, does not exist in `gameobject_loot_template`, ignoring.", cond->SourceGroup);
                return false;
            }

            LootTemplate* loot = LootTemplates_Gameobject.GetLootForConditionFill(cond->SourceGroup);
            ItemTemplate const* pItemProto = sObjectMgr->GetItemTemplate(cond->SourceEntry);
            if (!pItemProto && !loot->isReference(cond->SourceEntry))
            {
                sLog->outError(LOG_FILTER_SQL, "SourceType %u, SourceEntry %u in `condition` table, does not exist in `item_template`, ignoring.", cond->SourceType, cond->SourceEntry);
                return false;
            }
            break;
        }
        case CONDITION_SOURCE_TYPE_ITEM_LOOT_TEMPLATE:
        {
            if (!LootTemplates_Item.HaveLootFor(cond->SourceGroup))
            {
                sLog->outError(LOG_FILTER_SQL, "SourceGroup %u in `condition` table, does not exist in `item_loot_template`, ignoring.", cond->SourceGroup);
                return false;
            }

            LootTemplate* loot = LootTemplates_Item.GetLootForConditionFill(cond->SourceGroup);
            ItemTemplate const* pItemProto = sObjectMgr->GetItemTemplate(cond->SourceEntry);
            if (!pItemProto && !loot->isReference(cond->SourceEntry))
            {
                sLog->outError(LOG_FILTER_SQL, "SourceType %u, SourceEntry %u in `condition` table, does not exist in `item_template`, ignoring.", cond->SourceType, cond->SourceEntry);
                return false;
            }
            break;
        }
        case CONDITION_SOURCE_TYPE_MAIL_LOOT_TEMPLATE:
        {
            if (!LootTemplates_Mail.HaveLootFor(cond->SourceGroup))
            {
                sLog->outError(LOG_FILTER_SQL, "SourceGroup %u in `condition` table, does not exist in `mail_loot_template`, ignoring.", cond->SourceGroup);
                return false;
            }

            LootTemplate* loot = LootTemplates_Mail.GetLootForConditionFill(cond->SourceGroup);
            ItemTemplate const* pItemProto = sObjectMgr->GetItemTemplate(cond->SourceEntry);
            if (!pItemProto && !loot->isReference(cond->SourceEntry))
            {
                sLog->outError(LOG_FILTER_SQL, "SourceType %u, SourceEntry %u in `condition` table, does not exist in `item_template`, ignoring.", cond->SourceType, cond->SourceEntry);
                return false;
            }
            break;
        }
        case CONDITION_SOURCE_TYPE_MILLING_LOOT_TEMPLATE:
        {
            if (!LootTemplates_Milling.HaveLootFor(cond->SourceGroup))
            {
                sLog->outError(LOG_FILTER_SQL, "SourceGroup %u in `condition` table, does not exist in `milling_loot_template`, ignoring.", cond->SourceGroup);
                return false;
            }

            LootTemplate* loot = LootTemplates_Milling.GetLootForConditionFill(cond->SourceGroup);
            ItemTemplate const* pItemProto = sObjectMgr->GetItemTemplate(cond->SourceEntry);
            if (!pItemProto && !loot->isReference(cond->SourceEntry))
            {
                sLog->outError(LOG_FILTER_SQL, "SourceType %u, SourceEntry %u in `condition` table, does not exist in `item_template`, ignoring.", cond->SourceType, cond->SourceEntry);
                return false;
            }
            break;
        }
        case CONDITION_SOURCE_TYPE_PICKPOCKETING_LOOT_TEMPLATE:
        {
            if (!LootTemplates_Pickpocketing.HaveLootFor(cond->SourceGroup))
            {
                sLog->outError(LOG_FILTER_SQL, "SourceGroup %u in `condition` table, does not exist in `pickpocketing_loot_template`, ignoring.", cond->SourceGroup);
                return false;
            }

            LootTemplate* loot = LootTemplates_Pickpocketing.GetLootForConditionFill(cond->SourceGroup);
            ItemTemplate const* pItemProto = sObjectMgr->GetItemTemplate(cond->SourceEntry);
            if (!pItemProto && !loot->isReference(cond->SourceEntry))
            {
                sLog->outError(LOG_FILTER_SQL, "SourceType %u, SourceEntry %u in `condition` table, does not exist in `item_template`, ignoring.", cond->SourceType, cond->SourceEntry);
                return false;
            }
            break;
        }
        case CONDITION_SOURCE_TYPE_PROSPECTING_LOOT_TEMPLATE:
        {
            if (!LootTemplates_Prospecting.HaveLootFor(cond->SourceGroup))
            {
                sLog->outError(LOG_FILTER_SQL, "SourceGroup %u in `condition` table, does not exist in `prospecting_loot_template`, ignoring.", cond->SourceGroup);
                return false;
            }

            LootTemplate* loot = LootTemplates_Prospecting.GetLootForConditionFill(cond->SourceGroup);
            ItemTemplate const* pItemProto = sObjectMgr->GetItemTemplate(cond->SourceEntry);
            if (!pItemProto && !loot->isReference(cond->SourceEntry))
            {
                sLog->outError(LOG_FILTER_SQL, "SourceType %u, SourceEntry %u in `condition` table, does not exist in `item_template`, ignoring.", cond->SourceType, cond->SourceEntry);
                return false;
            }
            break;
        }
        case CONDITION_SOURCE_TYPE_REFERENCE_LOOT_TEMPLATE:
        {
            if (!LootTemplates_Reference.HaveLootFor(cond->SourceGroup))
            {
                sLog->outError(LOG_FILTER_SQL, "SourceGroup %u in `condition` table, does not exist in `reference_loot_template`, ignoring.", cond->SourceGroup);
                return false;
            }

            LootTemplate* loot = LootTemplates_Reference.GetLootForConditionFill(cond->SourceGroup);
            ItemTemplate const* pItemProto = sObjectMgr->GetItemTemplate(cond->SourceEntry);
            if (!pItemProto && !loot->isReference(cond->SourceEntry))
            {
                sLog->outError(LOG_FILTER_SQL, "SourceType %u, SourceEntry %u in `condition` table, does not exist in `item_template`, ignoring.", cond->SourceType, cond->SourceEntry);
                return false;
            }
            break;
        }
        case CONDITION_SOURCE_TYPE_SKINNING_LOOT_TEMPLATE:
        {
            if (!LootTemplates_Skinning.HaveLootFor(cond->SourceGroup))
            {
                sLog->outError(LOG_FILTER_SQL, "SourceGroup %u in `condition` table, does not exist in `skinning_loot_template`, ignoring.", cond->SourceGroup);
                return false;
            }

            LootTemplate* loot = LootTemplates_Skinning.GetLootForConditionFill(cond->SourceGroup);
            ItemTemplate const* pItemProto = sObjectMgr->GetItemTemplate(cond->SourceEntry);
            if (!pItemProto && !loot->isReference(cond->SourceEntry))
            {
                sLog->outError(LOG_FILTER_SQL, "SourceType %u, SourceEntry %u in `condition` table, does not exist in `item_template`, ignoring.", cond->SourceType, cond->SourceEntry);
                return false;
            }
            break;
        }
        case CONDITION_SOURCE_TYPE_SPELL_LOOT_TEMPLATE:
        {
            if (!LootTemplates_Spell.HaveLootFor(cond->SourceGroup))
            {
                sLog->outError(LOG_FILTER_SQL, "SourceGroup %u in `condition` table, does not exist in `spell_loot_template`, ignoring.", cond->SourceGroup);
                return false;
            }

            LootTemplate* loot = LootTemplates_Spell.GetLootForConditionFill(cond->SourceGroup);
            ItemTemplate const* pItemProto = sObjectMgr->GetItemTemplate(cond->SourceEntry);
            if (!pItemProto && !loot->isReference(cond->SourceEntry))
            {
                sLog->outError(LOG_FILTER_SQL, "SourceType %u, SourceEntry %u in `condition` table, does not exist in `item_template`, ignoring.", cond->SourceType, cond->SourceEntry);
                return false;
            }
            break;
        }
        case CONDITION_SOURCE_TYPE_SPELL_IMPLICIT_TARGET:
        {
            SpellInfo const* spellInfo = sSpellMgr->GetSpellInfo(cond->SourceEntry);
            if (!spellInfo)
            {
                sLog->outError(LOG_FILTER_SQL, "SourceEntry %u in `condition` table, does not exist in `spell.dbc`, ignoring.", cond->SourceEntry);
                return false;
            }

            if ((cond->SourceGroup > MAX_EFFECT_MASK) || !cond->SourceGroup)
            {
                sLog->outError(LOG_FILTER_SQL, "SourceEntry %u in `condition` table, has incorrect SourceGroup %u (spell effectMask) set , ignoring.", cond->SourceEntry, cond->SourceGroup);
                return false;
            }

            uint32 origGroup = cond->SourceGroup;

            for (uint8 i = 0; i < MAX_SPELL_EFFECTS; ++i)
            {
                if (!((1<<i) & cond->SourceGroup))
                    continue;

                switch (spellInfo->Effects[i].TargetA.GetSelectionCategory())
                {
                    case TARGET_SELECT_CATEGORY_NEARBY:
                    case TARGET_SELECT_CATEGORY_CONE:
                    case TARGET_SELECT_CATEGORY_AREA:
                        continue;
                    default:
                        break;
                }

                switch (spellInfo->Effects[i].TargetB.GetSelectionCategory())
                {
                    case TARGET_SELECT_CATEGORY_NEARBY:
                    case TARGET_SELECT_CATEGORY_CONE:
                    case TARGET_SELECT_CATEGORY_AREA:
                        continue;
                    default:
                        break;
                }

                sLog->outError(LOG_FILTER_SQL, "SourceEntry %u SourceGroup %u in `condition` table - spell %u does not have implicit targets of types: _AREA_, _CONE_, _NEARBY_ for effect %u, SourceGroup needs correction, ignoring.", cond->SourceEntry, origGroup, cond->SourceEntry, uint32(i));
                cond->SourceGroup &= ~(1<<i);
            }
            // all effects were removed, no need to add the condition at all
            if (!cond->SourceGroup)
                return false;
            break;
        }
        case CONDITION_SOURCE_TYPE_CREATURE_TEMPLATE_VEHICLE:
        {
            if (!sObjectMgr->GetCreatureTemplate(cond->SourceEntry))
            {
                sLog->outError(LOG_FILTER_SQL, "SourceEntry %u in `condition` table, does not exist in `creature_template`, ignoring.", cond->SourceEntry);
                return false;
            }
            break;
        }
        case CONDITION_SOURCE_TYPE_SPELL:
        {
            SpellInfo const* spellProto = sSpellMgr->GetSpellInfo(cond->SourceEntry);
            if (!spellProto)
            {
                sLog->outError(LOG_FILTER_SQL, "SourceEntry %u in `condition` table, does not exist in `spell.dbc`, ignoring.", cond->SourceEntry);
                return false;
            }
            break;
        }
        case CONDITION_SOURCE_TYPE_QUEST_ACCEPT:
            if (!sObjectMgr->GetQuestTemplate(cond->SourceEntry))
            {
                sLog->outError(LOG_FILTER_SQL, "CONDITION_SOURCE_TYPE_QUEST_ACCEPT specifies non-existing quest (%u), skipped", cond->SourceEntry);
                return false;
            }
            break;
        case CONDITION_SOURCE_TYPE_QUEST_SHOW_MARK:
            if (!sObjectMgr->GetQuestTemplate(cond->SourceEntry))
            {
                sLog->outError(LOG_FILTER_SQL, "CONDITION_SOURCE_TYPE_QUEST_SHOW_MARK specifies non-existing quest (%u), skipped", cond->SourceEntry);
                return false;
            }
            break;
        case CONDITION_SOURCE_TYPE_VEHICLE_SPELL:
            if (!sObjectMgr->GetCreatureTemplate(cond->SourceGroup))
            {
                sLog->outError(LOG_FILTER_SQL, "SourceEntry %u in `condition` table, does not exist in `creature_template`, ignoring.", cond->SourceGroup);
                return false;
            }

            if (!sSpellMgr->GetSpellInfo(cond->SourceEntry))
            {
                sLog->outError(LOG_FILTER_SQL, "SourceEntry %u in `condition` table, does not exist in `spell.dbc`, ignoring.", cond->SourceEntry);
                return false;
            }
            break;
        case CONDITION_SOURCE_TYPE_SPELL_CLICK_EVENT:
            if (!sObjectMgr->GetCreatureTemplate(cond->SourceGroup))
            {
                sLog->outError(LOG_FILTER_SQL, "SourceEntry %u in `condition` table, does not exist in `creature_template`, ignoring.", cond->SourceGroup);
                return false;
            }

            if (!sSpellMgr->GetSpellInfo(cond->SourceEntry))
            {
                sLog->outError(LOG_FILTER_SQL, "SourceEntry %u in `condition` table, does not exist in `spell.dbc`, ignoring.", cond->SourceEntry);
                return false;
            }
            break;
<<<<<<< HEAD
        case CONDITION_SOURCE_TYPE_PHASE_DEFINITION:
            if (!PhaseMgr::IsConditionTypeSupported(cond->ConditionType))
            {
                sLog->outError(LOG_FILTER_SQL, "Condition source type `CONDITION_SOURCE_TYPE_PHASE_DEFINITION` does not support condition type %u, ignoring.", cond->ConditionType);
                return false;
            }
            break;
=======
        case CONDITION_SOURCE_TYPE_NPC_VENDOR:
        {
            if (!sObjectMgr->GetCreatureTemplate(cond->SourceGroup))
            {
                sLog->outError(LOG_FILTER_SQL, "SourceEntry %u in `condition` table, does not exist in `creature_template`, ignoring.", cond->SourceGroup);
                return false;
            }
            ItemTemplate const* itemTemplate = sObjectMgr->GetItemTemplate(cond->SourceEntry);
            if (!itemTemplate)
            {
                sLog->outError(LOG_FILTER_SQL, "SourceEntry %u in `condition` table, does not exist in `item_template`, ignoring.", cond->SourceEntry);
                return false;
            }
            break;
        }
>>>>>>> e8395e71
        case CONDITION_SOURCE_TYPE_GOSSIP_MENU:
        case CONDITION_SOURCE_TYPE_GOSSIP_MENU_OPTION:
        case CONDITION_SOURCE_TYPE_SMART_EVENT:
        case CONDITION_SOURCE_TYPE_NONE:
        default:
            break;
    }

    return true;
}

bool ConditionMgr::isConditionTypeValid(Condition* cond)
{
    if (cond->ConditionType == CONDITION_NONE || cond->ConditionType >= CONDITION_MAX)
    {
        sLog->outError(LOG_FILTER_SQL, "Invalid ConditionType %u at SourceEntry %u in `condition` table, ignoring.", uint32(cond->ConditionType), cond->SourceEntry);
        return false;
    }

    if (cond->ConditionTarget >= cond->GetMaxAvailableConditionTargets())
    {
        sLog->outError(LOG_FILTER_SQL, "SourceType %u, SourceEntry %u, SourceGroup %u in `condition` table, has incorrect ConditionTarget set, ignoring.", cond->SourceType, cond->SourceEntry, cond->SourceGroup);
        return false;
    }

    switch (cond->ConditionType)
    {
        case CONDITION_AURA:
        {
            if (!sSpellMgr->GetSpellInfo(cond->ConditionValue1))
            {
                sLog->outError(LOG_FILTER_SQL, "Aura condition has non existing spell (Id: %d), skipped", cond->ConditionValue1);
                return false;
            }

            if (cond->ConditionValue2 > EFFECT_2)
            {
                sLog->outError(LOG_FILTER_SQL, "Aura condition has non existing effect index (%u) (must be 0..2), skipped", cond->ConditionValue2);
                return false;
            }
            if (cond->ConditionValue3)
                sLog->outError(LOG_FILTER_SQL, "Aura condition has useless data in value3 (%u)!", cond->ConditionValue3);
            break;
        }
        case CONDITION_ITEM:
        {
            ItemTemplate const* proto = sObjectMgr->GetItemTemplate(cond->ConditionValue1);
            if (!proto)
            {
                sLog->outError(LOG_FILTER_SQL, "Item condition has non existing item (%u), skipped", cond->ConditionValue1);
                return false;
            }

            if (!cond->ConditionValue2)
            {
                sLog->outError(LOG_FILTER_SQL, "Item condition has 0 set for item count in value2 (%u), skipped", cond->ConditionValue2);
                return false;
            }
            break;
        }
        case CONDITION_ITEM_EQUIPPED:
        {
            ItemTemplate const* proto = sObjectMgr->GetItemTemplate(cond->ConditionValue1);
            if (!proto)
            {
                sLog->outError(LOG_FILTER_SQL, "ItemEquipped condition has non existing item (%u), skipped", cond->ConditionValue1);
                return false;
            }

            if (cond->ConditionValue2)
                sLog->outError(LOG_FILTER_SQL, "ItemEquipped condition has useless data in value2 (%u)!", cond->ConditionValue2);
            if (cond->ConditionValue3)
                sLog->outError(LOG_FILTER_SQL, "ItemEquipped condition has useless data in value3 (%u)!", cond->ConditionValue3);
            break;
        }
        case CONDITION_ZONEID:
        {
            AreaTableEntry const* areaEntry = GetAreaEntryByAreaID(cond->ConditionValue1);
            if (!areaEntry)
            {
                sLog->outError(LOG_FILTER_SQL, "ZoneID condition has non existing area (%u), skipped", cond->ConditionValue1);
                return false;
            }

            if (areaEntry->zone != 0)
            {
                sLog->outError(LOG_FILTER_SQL, "ZoneID condition requires to be in area (%u) which is a subzone but zone expected, skipped", cond->ConditionValue1);
                return false;
            }

            if (cond->ConditionValue2)
                sLog->outError(LOG_FILTER_SQL, "ZoneID condition has useless data in value2 (%u)!", cond->ConditionValue2);
            if (cond->ConditionValue3)
                sLog->outError(LOG_FILTER_SQL, "ZoneID condition has useless data in value3 (%u)!", cond->ConditionValue3);
            break;
        }
        case CONDITION_REPUTATION_RANK:
        {
            FactionEntry const* factionEntry = sFactionStore.LookupEntry(cond->ConditionValue1);
            if (!factionEntry)
            {
                sLog->outError(LOG_FILTER_SQL, "Reputation condition has non existing faction (%u), skipped", cond->ConditionValue1);
                return false;
            }
            if (cond->ConditionValue3)
                sLog->outError(LOG_FILTER_SQL, "Reputation condition has useless data in value3 (%u)!", cond->ConditionValue3);
            break;
        }
        case CONDITION_TEAM:
        {
            if (cond->ConditionValue1 != ALLIANCE && cond->ConditionValue1 != HORDE)
            {
                sLog->outError(LOG_FILTER_SQL, "Team condition specifies unknown team (%u), skipped", cond->ConditionValue1);
                return false;
            }

            if (cond->ConditionValue2)
                sLog->outError(LOG_FILTER_SQL, "Team condition has useless data in value2 (%u)!", cond->ConditionValue2);
            if (cond->ConditionValue3)
                sLog->outError(LOG_FILTER_SQL, "Team condition has useless data in value3 (%u)!", cond->ConditionValue3);
            break;
        }
        case CONDITION_SKILL:
        {
            SkillLineEntry const* pSkill = sSkillLineStore.LookupEntry(cond->ConditionValue1);
            if (!pSkill)
            {
                sLog->outError(LOG_FILTER_SQL, "Skill condition specifies non-existing skill (%u), skipped", cond->ConditionValue1);
                return false;
            }

            if (cond->ConditionValue2 < 1 || cond->ConditionValue2 > sWorld->GetConfigMaxSkillValue())
            {
                sLog->outError(LOG_FILTER_SQL, "Skill condition specifies invalid skill value (%u), skipped", cond->ConditionValue2);
                return false;
            }
            if (cond->ConditionValue3)
                sLog->outError(LOG_FILTER_SQL, "Skill condition has useless data in value3 (%u)!", cond->ConditionValue3);
            break;
        }
        case CONDITION_QUESTREWARDED:
        case CONDITION_QUESTTAKEN:
        case CONDITION_QUEST_NONE:
        case CONDITION_QUEST_COMPLETE:
        {
            if (!sObjectMgr->GetQuestTemplate(cond->ConditionValue1))
            {
                sLog->outError(LOG_FILTER_SQL, "Quest condition specifies non-existing quest (%u), skipped", cond->ConditionValue1);
                return false;
            }

            if (cond->ConditionValue2 > 1)
                sLog->outError(LOG_FILTER_SQL, "Quest condition has useless data in value2 (%u)!", cond->ConditionValue2);
            if (cond->ConditionValue3)
                sLog->outError(LOG_FILTER_SQL, "Quest condition has useless data in value3 (%u)!", cond->ConditionValue3);
            break;
        }
        case CONDITION_ACTIVE_EVENT:
        {
            GameEventMgr::GameEventDataMap const& events = sGameEventMgr->GetEventMap();
            if (cond->ConditionValue1 >=events.size() || !events[cond->ConditionValue1].isValid())
            {
                sLog->outError(LOG_FILTER_SQL, "ActiveEvent condition has non existing event id (%u), skipped", cond->ConditionValue1);
                return false;
            }

            if (cond->ConditionValue2)
                sLog->outError(LOG_FILTER_SQL, "ActiveEvent condition has useless data in value2 (%u)!", cond->ConditionValue2);
            if (cond->ConditionValue3)
                sLog->outError(LOG_FILTER_SQL, "ActiveEvent condition has useless data in value3 (%u)!", cond->ConditionValue3);
            break;
        }
        case CONDITION_ACHIEVEMENT:
        {
            AchievementEntry const* achievement = sAchievementMgr->GetAchievement(cond->ConditionValue1);
            if (!achievement)
            {
                sLog->outError(LOG_FILTER_SQL, "Achivement condition has non existing achivement id (%u), skipped", cond->ConditionValue1);
                return false;
            }

            if (cond->ConditionValue2)
                sLog->outError(LOG_FILTER_SQL, "Achivement condition has useless data in value2 (%u)!", cond->ConditionValue2);
            if (cond->ConditionValue3)
                sLog->outError(LOG_FILTER_SQL, "Achivement condition has useless data in value3 (%u)!", cond->ConditionValue3);
            break;
        }
        case CONDITION_CLASS:
        {
            if (!(cond->ConditionValue1 & CLASSMASK_ALL_PLAYABLE))
            {
                sLog->outError(LOG_FILTER_SQL, "Class condition has non existing classmask (%u), skipped", cond->ConditionValue1 & ~CLASSMASK_ALL_PLAYABLE);
                return false;
            }

            if (cond->ConditionValue2)
                sLog->outError(LOG_FILTER_SQL, "Class condition has useless data in value2 (%u)!", cond->ConditionValue2);
            if (cond->ConditionValue3)
                sLog->outError(LOG_FILTER_SQL, "Class condition has useless data in value3 (%u)!", cond->ConditionValue3);
            break;
        }
        case CONDITION_RACE:
        {
            if (!(cond->ConditionValue1 & RACEMASK_ALL_PLAYABLE))
            {
                sLog->outError(LOG_FILTER_SQL, "Race condition has non existing racemask (%u), skipped", cond->ConditionValue1 & ~RACEMASK_ALL_PLAYABLE);
                return false;
            }

            if (cond->ConditionValue2)
                sLog->outError(LOG_FILTER_SQL, "Race condition has useless data in value2 (%u)!", cond->ConditionValue2);
            if (cond->ConditionValue3)
                sLog->outError(LOG_FILTER_SQL, "Race condition has useless data in value3 (%u)!", cond->ConditionValue3);
            break;
        }
        case CONDITION_GENDER:
        {
            if (!Player::IsValidGender(uint8(cond->ConditionValue1)))
            {
                sLog->outError(LOG_FILTER_SQL, "Gender condition has invalid gender (%u), skipped", cond->ConditionValue1);
                return false;
            }

            if (cond->ConditionValue2)
                sLog->outError(LOG_FILTER_SQL, "Gender condition has useless data in value2 (%u)!", cond->ConditionValue2);
            if (cond->ConditionValue3)
                sLog->outError(LOG_FILTER_SQL, "Gender condition has useless data in value3 (%u)!", cond->ConditionValue3);
            break;
        }
        case CONDITION_MAPID:
        {
            MapEntry const* me = sMapStore.LookupEntry(cond->ConditionValue1);
            if (!me)
            {
                sLog->outError(LOG_FILTER_SQL, "Map condition has non existing map (%u), skipped", cond->ConditionValue1);
                return false;
            }

            if (cond->ConditionValue2)
                sLog->outError(LOG_FILTER_SQL, "Map condition has useless data in value2 (%u)!", cond->ConditionValue2);
            if (cond->ConditionValue3)
                sLog->outError(LOG_FILTER_SQL, "Map condition has useless data in value3 (%u)!", cond->ConditionValue3);
            break;
        }
        case CONDITION_SPELL:
        {
            if (!sSpellMgr->GetSpellInfo(cond->ConditionValue1))
            {
                sLog->outError(LOG_FILTER_SQL, "Spell condition has non existing spell (Id: %d), skipped", cond->ConditionValue1);
                return false;
            }

            if (cond->ConditionValue2)
                sLog->outError(LOG_FILTER_SQL, "Spell condition has useless data in value2 (%u)!", cond->ConditionValue2);
            if (cond->ConditionValue3)
                sLog->outError(LOG_FILTER_SQL, "Spell condition has useless data in value3 (%u)!", cond->ConditionValue3);
            break;
        }
        case CONDITION_LEVEL:
        {
            if (cond->ConditionValue2 >= COMP_TYPE_MAX)
            {
                sLog->outError(LOG_FILTER_SQL, "Level condition has invalid option (%u), skipped", cond->ConditionValue2);
                return false;
            }
            if (cond->ConditionValue3)
                sLog->outError(LOG_FILTER_SQL, "Level condition has useless data in value3 (%u)!", cond->ConditionValue3);
            break;
        }
        case CONDITION_DRUNKENSTATE:
        {
            if (cond->ConditionValue1 > DRUNKEN_SMASHED)
            {
                sLog->outError(LOG_FILTER_SQL, "DrunkState condition has invalid state (%u), skipped", cond->ConditionValue1);
                return false;
            }
            if (cond->ConditionValue2)
            {
                sLog->outError(LOG_FILTER_SQL, "DrunkState condition has useless data in value2 (%u)!", cond->ConditionValue2);
                return false;
            }
            if (cond->ConditionValue3)
                sLog->outError(LOG_FILTER_SQL, "DrunkState condition has useless data in value3 (%u)!", cond->ConditionValue3);
            break;
        }
        case CONDITION_NEAR_CREATURE:
        {
            if (!sObjectMgr->GetCreatureTemplate(cond->ConditionValue1))
            {
                sLog->outError(LOG_FILTER_SQL, "NearCreature condition has non existing creature template entry (%u), skipped", cond->ConditionValue1);
                return false;
            }
            if (cond->ConditionValue3)
                sLog->outError(LOG_FILTER_SQL, "NearCreature condition has useless data in value3 (%u)!", cond->ConditionValue3);
            break;
        }
        case CONDITION_NEAR_GAMEOBJECT:
        {
            if (!sObjectMgr->GetGameObjectTemplate(cond->ConditionValue1))
            {
                sLog->outError(LOG_FILTER_SQL, "NearGameObject condition has non existing gameobject template entry (%u), skipped", cond->ConditionValue1);
                return false;
            }
            if (cond->ConditionValue3)
                sLog->outError(LOG_FILTER_SQL, "NearGameObject condition has useless data in value3 (%u)!", cond->ConditionValue3);
            break;
        }
        case CONDITION_OBJECT_ENTRY:
        {
            switch (cond->ConditionValue1)
            {
                case TYPEID_UNIT:
                    if (cond->ConditionValue2 && !sObjectMgr->GetCreatureTemplate(cond->ConditionValue2))
                    {
                        sLog->outError(LOG_FILTER_SQL, "ObjectEntry condition has non existing creature template entry  (%u), skipped", cond->ConditionValue2);
                        return false;
                    }
                    break;
                case TYPEID_GAMEOBJECT:
                    if (cond->ConditionValue2 && !sObjectMgr->GetGameObjectTemplate(cond->ConditionValue2))
                    {
                        sLog->outError(LOG_FILTER_SQL, "ObjectEntry condition has non existing game object template entry  (%u), skipped", cond->ConditionValue2);
                        return false;
                    }
                    break;
                case TYPEID_PLAYER:
                case TYPEID_CORPSE:
                    if (cond->ConditionValue2)
                        sLog->outError(LOG_FILTER_SQL, "ObjectEntry condition has useless data in value2 (%u)!", cond->ConditionValue2);
                    break;
                default:
                    sLog->outError(LOG_FILTER_SQL, "ObjectEntry condition has wrong typeid set (%u), skipped", cond->ConditionValue1);
                    return false;
            }
            if (cond->ConditionValue3)
                sLog->outError(LOG_FILTER_SQL, "ObjectEntry condition has useless data in value3 (%u)!", cond->ConditionValue3);
            break;
        }
        case CONDITION_TYPE_MASK:
        {
            if (!cond->ConditionValue1 || (cond->ConditionValue1 & ~(TYPEMASK_UNIT | TYPEMASK_PLAYER | TYPEMASK_GAMEOBJECT | TYPEMASK_CORPSE)))
            {
                sLog->outError(LOG_FILTER_SQL, "TypeMask condition has invalid typemask set (%u), skipped", cond->ConditionValue2);
                return false;
            }
            if (cond->ConditionValue2)
                sLog->outError(LOG_FILTER_SQL, "TypeMask condition has useless data in value2 (%u)!", cond->ConditionValue2);
            if (cond->ConditionValue3)
                sLog->outError(LOG_FILTER_SQL, "TypeMask condition has useless data in value3 (%u)!", cond->ConditionValue3);
            break;
        }
        case CONDITION_RELATION_TO:
        {
            if (cond->ConditionValue1 >= cond->GetMaxAvailableConditionTargets())
            {
                sLog->outError(LOG_FILTER_SQL, "RelationTo condition has invalid ConditionValue1(ConditionTarget selection) (%u), skipped", cond->ConditionValue1);
                return false;
            }
            if (cond->ConditionValue1 == cond->ConditionTarget)
            {
                sLog->outError(LOG_FILTER_SQL, "RelationTo condition has ConditionValue1(ConditionTarget selection) set to self (%u), skipped", cond->ConditionValue1);
                return false;
            }
            if (cond->ConditionValue2 >= RELATION_MAX)
            {
                sLog->outError(LOG_FILTER_SQL, "RelationTo condition has invalid ConditionValue2(RelationType) (%u), skipped", cond->ConditionValue2);
                return false;
            }
            if (cond->ConditionValue3)
                sLog->outError(LOG_FILTER_SQL, "RelationTo condition has useless data in value3 (%u)!", cond->ConditionValue3);
            break;
        }
        case CONDITION_REACTION_TO:
        {
            if (cond->ConditionValue1 >= cond->GetMaxAvailableConditionTargets())
            {
                sLog->outError(LOG_FILTER_SQL, "ReactionTo condition has invalid ConditionValue1(ConditionTarget selection) (%u), skipped", cond->ConditionValue1);
                return false;
            }
            if (cond->ConditionValue1 == cond->ConditionTarget)
            {
                sLog->outError(LOG_FILTER_SQL, "ReactionTo condition has ConditionValue1(ConditionTarget selection) set to self (%u), skipped", cond->ConditionValue1);
                return false;
            }
            if (!cond->ConditionValue2)
            {
                sLog->outError(LOG_FILTER_SQL, "mConditionValue2 condition has invalid ConditionValue2(rankMask) (%u), skipped", cond->ConditionValue2);
                return false;
            }
            break;
        }
        case CONDITION_DISTANCE_TO:
        {
            if (cond->ConditionValue1 >= cond->GetMaxAvailableConditionTargets())
            {
                sLog->outError(LOG_FILTER_SQL, "DistanceTo condition has invalid ConditionValue1(ConditionTarget selection) (%u), skipped", cond->ConditionValue1);
                return false;
            }
            if (cond->ConditionValue1 == cond->ConditionTarget)
            {
                sLog->outError(LOG_FILTER_SQL, "DistanceTo condition has ConditionValue1(ConditionTarget selection) set to self (%u), skipped", cond->ConditionValue1);
                return false;
            }
            if (cond->ConditionValue3 >= COMP_TYPE_MAX)
            {
                sLog->outError(LOG_FILTER_SQL, "DistanceTo condition has invalid ComparisionType (%u), skipped", cond->ConditionValue3);
                return false;
            }
            break;
        }
        case CONDITION_ALIVE:
        {
            if (cond->ConditionValue1)
                sLog->outError(LOG_FILTER_SQL, "Alive condition has useless data in value1 (%u)!", cond->ConditionValue1);
            if (cond->ConditionValue2)
                sLog->outError(LOG_FILTER_SQL, "Alive condition has useless data in value2 (%u)!", cond->ConditionValue2);
            if (cond->ConditionValue3)
                sLog->outError(LOG_FILTER_SQL, "Alive condition has useless data in value3 (%u)!", cond->ConditionValue3);
            break;
        }
        case CONDITION_HP_VAL:
        {
            if (cond->ConditionValue2 >= COMP_TYPE_MAX)
            {
                sLog->outError(LOG_FILTER_SQL, "HpVal condition has invalid ComparisionType (%u), skipped", cond->ConditionValue2);
                return false;
            }
            if (cond->ConditionValue3)
                sLog->outError(LOG_FILTER_SQL, "HpVal condition has useless data in value3 (%u)!", cond->ConditionValue3);
            break;
        }
        case CONDITION_HP_PCT:
        {
            if (cond->ConditionValue1 > 100)
            {
                sLog->outError(LOG_FILTER_SQL, "HpPct condition has too big percent value (%u), skipped", cond->ConditionValue1);
                return false;
            }
            if (cond->ConditionValue2 >= COMP_TYPE_MAX)
            {
                sLog->outError(LOG_FILTER_SQL, "HpPct condition has invalid ComparisionType (%u), skipped", cond->ConditionValue2);
                return false;
            }
            if (cond->ConditionValue3)
                sLog->outError(LOG_FILTER_SQL, "HpPct condition has useless data in value3 (%u)!", cond->ConditionValue3);
            break;
        }
        case CONDITION_AREAID:
        case CONDITION_INSTANCE_DATA:
            break;
        case CONDITION_WORLD_STATE:
        {
            if (!sWorld->getWorldState(cond->ConditionValue1))
            {
                sLog->outError(LOG_FILTER_SQL, "World state condition has non existing world state in value1 (%u), skipped", cond->ConditionValue1);
                return false;
            }
            if (cond->ConditionValue3)
                sLog->outError(LOG_FILTER_SQL, "World state condition has useless data in value3 (%u)!", cond->ConditionValue3);
            break;
        }
        case CONDITION_PHASEMASK:
        {
            if (cond->ConditionValue2)
                sLog->outError(LOG_FILTER_SQL, "Phasemask condition has useless data in value2 (%u)!", cond->ConditionValue2);
            if (cond->ConditionValue3)
                sLog->outError(LOG_FILTER_SQL, "Phasemask condition has useless data in value3 (%u)!", cond->ConditionValue3);
            break;
        }
        case CONDITION_TITLE:
        {
            CharTitlesEntry const* titleEntry = sCharTitlesStore.LookupEntry(cond->ConditionValue1);
            if (!titleEntry)
            {
                sLog->outError(LOG_FILTER_SQL, "Title condition has non existing title in value1 (%u), skipped", cond->ConditionValue1);
                return false;
            }
            break;
        }
        case CONDITION_SPAWNMASK:
        {
            if (cond->ConditionValue1 > SPAWNMASK_RAID_ALL)
            {
                sLog->outError(LOG_FILTER_SQL, "SpawnMask condition has non existing SpawnMask in value1 (%u), skipped", cond->ConditionValue1);
                return false;
            }
            break;
        }
        case CONDITION_UNUSED_21:
            sLog->outError(LOG_FILTER_SQL, "Found ConditionTypeOrReference = CONDITION_UNUSED_21 in `conditions` table - ignoring");
            return false;
        case CONDITION_UNUSED_24:
            sLog->outError(LOG_FILTER_SQL, "Found ConditionTypeOrReference = CONDITION_UNUSED_24 in `conditions` table - ignoring");
            return false;
        default:
            break;
    }
    return true;
}

void ConditionMgr::Clean()
{
    for (ConditionReferenceContainer::iterator itr = ConditionReferenceStore.begin(); itr != ConditionReferenceStore.end(); ++itr)
    {
        for (ConditionList::const_iterator it = itr->second.begin(); it != itr->second.end(); ++it)
            delete *it;
        itr->second.clear();
    }

    ConditionReferenceStore.clear();

    for (ConditionContainer::iterator itr = ConditionStore.begin(); itr != ConditionStore.end(); ++itr)
    {
        for (ConditionTypeContainer::iterator it = itr->second.begin(); it != itr->second.end(); ++it)
        {
            for (ConditionList::const_iterator i = it->second.begin(); i != it->second.end(); ++i)
                delete *i;
            it->second.clear();
        }
        itr->second.clear();
    }

    ConditionStore.clear();

    for (CreatureSpellConditionContainer::iterator itr = VehicleSpellConditionStore.begin(); itr != VehicleSpellConditionStore.end(); ++itr)
    {
        for (ConditionTypeContainer::iterator it = itr->second.begin(); it != itr->second.end(); ++it)
        {
            for (ConditionList::const_iterator i = it->second.begin(); i != it->second.end(); ++i)
                delete *i;
            it->second.clear();
        }
        itr->second.clear();
    }

    VehicleSpellConditionStore.clear();

    for (SmartEventConditionContainer::iterator itr = SmartEventConditionStore.begin(); itr != SmartEventConditionStore.end(); ++itr)
    {
        for (ConditionTypeContainer::iterator it = itr->second.begin(); it != itr->second.end(); ++it)
        {
            for (ConditionList::const_iterator i = it->second.begin(); i != it->second.end(); ++i)
                delete *i;
            it->second.clear();
        }
        itr->second.clear();
    }

    SmartEventConditionStore.clear();

    for (CreatureSpellConditionContainer::iterator itr = SpellClickEventConditionStore.begin(); itr != SpellClickEventConditionStore.end(); ++itr)
    {
        for (ConditionTypeContainer::iterator it = itr->second.begin(); it != itr->second.end(); ++it)
        {
            for (ConditionList::const_iterator i = it->second.begin(); i != it->second.end(); ++i)
                delete *i;
            it->second.clear();
        }
        itr->second.clear();
    }

    SpellClickEventConditionStore.clear();

<<<<<<< HEAD
    for (PhaseDefinitionConditionContainer::iterator itr = PhaseDefinitionsConditionStore.begin(); itr != PhaseDefinitionsConditionStore.end(); ++itr)
=======
    for (NpcVendorConditionContainer::iterator itr = NpcVendorConditionContainerStore.begin(); itr != NpcVendorConditionContainerStore.end(); ++itr)
>>>>>>> e8395e71
    {
        for (ConditionTypeContainer::iterator it = itr->second.begin(); it != itr->second.end(); ++it)
        {
            for (ConditionList::const_iterator i = it->second.begin(); i != it->second.end(); ++i)
                delete *i;
            it->second.clear();
        }
        itr->second.clear();
    }

<<<<<<< HEAD
    PhaseDefinitionsConditionStore.clear();
=======
    NpcVendorConditionContainerStore.clear();
>>>>>>> e8395e71

    // this is a BIG hack, feel free to fix it if you can figure out the ConditionMgr ;)
    for (std::list<Condition*>::const_iterator itr = AllocatedMemoryStore.begin(); itr != AllocatedMemoryStore.end(); ++itr)
        delete *itr;

    AllocatedMemoryStore.clear();
}<|MERGE_RESOLUTION|>--- conflicted
+++ resolved
@@ -624,11 +624,8 @@
             sourceType == CONDITION_SOURCE_TYPE_SPELL_IMPLICIT_TARGET ||
             sourceType == CONDITION_SOURCE_TYPE_SPELL_CLICK_EVENT ||
             sourceType == CONDITION_SOURCE_TYPE_SMART_EVENT ||
-<<<<<<< HEAD
-            sourceType == CONDITION_SOURCE_TYPE_PHASE_DEFINITION);
-=======
+            sourceType == CONDITION_SOURCE_TYPE_PHASE_DEFINITION ||
             sourceType == CONDITION_SOURCE_TYPE_NPC_VENDOR);
->>>>>>> e8395e71
 }
 
 bool ConditionMgr::CanHaveSourceIdSet(ConditionSourceType sourceType) const
@@ -703,7 +700,6 @@
     return cond;
 }
 
-<<<<<<< HEAD
 ConditionList ConditionMgr::GetConditionsForPhaseDefinition(uint32 zone, uint32 entry)
 {
     ConditionList cond;
@@ -717,8 +713,9 @@
             sLog->outDebug(LOG_FILTER_CONDITIONSYS, "GetConditionsForPhaseDefinition: found conditions for zone %u entry %u", zone, entry);
         }
     }
-
-=======
+    return cond;
+}
+
 ConditionList ConditionMgr::GetConditionsForNpcVendorEvent(uint32 creatureId, uint32 itemId)
 {
     ConditionList cond;
@@ -732,7 +729,6 @@
             sLog->outDebug(LOG_FILTER_CONDITIONSYS, "GetConditionsForNpcVendorEvent: found conditions for creature entry %u item %u", creatureId, itemId);
         }
     }
->>>>>>> e8395e71
     return cond;
 }
 
@@ -959,15 +955,16 @@
                     ++count;
                     continue;
                 }
-<<<<<<< HEAD
                 case CONDITION_SOURCE_TYPE_PHASE_DEFINITION:
                 {
                     PhaseDefinitionsConditionStore[cond->SourceGroup][cond->SourceEntry].push_back(cond);
-=======
+                    valid = true;
+                    ++count;
+                    continue;
+                }
                 case CONDITION_SOURCE_TYPE_NPC_VENDOR:
                 {
                     NpcVendorConditionContainerStore[cond->SourceGroup][cond->SourceEntry].push_back(cond);
->>>>>>> e8395e71
                     valid = true;
                     ++count;
                     continue;
@@ -1463,7 +1460,6 @@
                 return false;
             }
             break;
-<<<<<<< HEAD
         case CONDITION_SOURCE_TYPE_PHASE_DEFINITION:
             if (!PhaseMgr::IsConditionTypeSupported(cond->ConditionType))
             {
@@ -1471,7 +1467,6 @@
                 return false;
             }
             break;
-=======
         case CONDITION_SOURCE_TYPE_NPC_VENDOR:
         {
             if (!sObjectMgr->GetCreatureTemplate(cond->SourceGroup))
@@ -1487,7 +1482,6 @@
             }
             break;
         }
->>>>>>> e8395e71
         case CONDITION_SOURCE_TYPE_GOSSIP_MENU:
         case CONDITION_SOURCE_TYPE_GOSSIP_MENU_OPTION:
         case CONDITION_SOURCE_TYPE_SMART_EVENT:
@@ -2051,11 +2045,7 @@
 
     SpellClickEventConditionStore.clear();
 
-<<<<<<< HEAD
     for (PhaseDefinitionConditionContainer::iterator itr = PhaseDefinitionsConditionStore.begin(); itr != PhaseDefinitionsConditionStore.end(); ++itr)
-=======
-    for (NpcVendorConditionContainer::iterator itr = NpcVendorConditionContainerStore.begin(); itr != NpcVendorConditionContainerStore.end(); ++itr)
->>>>>>> e8395e71
     {
         for (ConditionTypeContainer::iterator it = itr->second.begin(); it != itr->second.end(); ++it)
         {
@@ -2066,11 +2056,20 @@
         itr->second.clear();
     }
 
-<<<<<<< HEAD
     PhaseDefinitionsConditionStore.clear();
-=======
+
+    for (NpcVendorConditionContainer::iterator itr = NpcVendorConditionContainerStore.begin(); itr != NpcVendorConditionContainerStore.end(); ++itr)
+    {
+        for (ConditionTypeContainer::iterator it = itr->second.begin(); it != itr->second.end(); ++it)
+        {
+            for (ConditionList::const_iterator i = it->second.begin(); i != it->second.end(); ++i)
+                delete *i;
+            it->second.clear();
+        }
+        itr->second.clear();
+    }
+
     NpcVendorConditionContainerStore.clear();
->>>>>>> e8395e71
 
     // this is a BIG hack, feel free to fix it if you can figure out the ConditionMgr ;)
     for (std::list<Condition*>::const_iterator itr = AllocatedMemoryStore.begin(); itr != AllocatedMemoryStore.end(); ++itr)
