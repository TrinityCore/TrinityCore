/*
 * Copyright (C) 2008-2016 TrinityCore <http://www.trinitycore.org/>
 * Copyright (C) 2005-2009 MaNGOS <http://getmangos.com/>
 *
 * This program is free software; you can redistribute it and/or modify it
 * under the terms of the GNU General Public License as published by the
 * Free Software Foundation; either version 2 of the License, or (at your
 * option) any later version.
 *
 * This program is distributed in the hope that it will be useful, but WITHOUT
 * ANY WARRANTY; without even the implied warranty of MERCHANTABILITY or
 * FITNESS FOR A PARTICULAR PURPOSE. See the GNU General Public License for
 * more details.
 *
 * You should have received a copy of the GNU General Public License along
 * with this program. If not, see <http://www.gnu.org/licenses/>.
 */

#include "ConditionMgr.h"
#include "AchievementMgr.h"
#include "GameEventMgr.h"
#include "InstanceScript.h"
#include "ObjectMgr.h"
#include "Player.h"
#include "ReputationMgr.h"
#include "ScriptedCreature.h"
#include "ScriptMgr.h"
#include "SpellAuras.h"
#include "SpellMgr.h"

char const* const ConditionMgr::StaticSourceTypeData[CONDITION_SOURCE_TYPE_MAX] =
{
    "None",
    "Creature Loot",
    "Disenchant Loot",
    "Fishing Loot",
    "GameObject Loot",
    "Item Loot",
    "Mail Loot",
    "Milling Loot",
    "Pickpocketing Loot",
    "Prospecting Loot",
    "Reference Loot",
    "Skinning Loot",
    "Spell Loot",
    "Spell Impl. Target",
    "Gossip Menu",
    "Gossip Menu Option",
    "Creature Vehicle",
    "Spell Expl. Target",
    "Spell Click Event",
    "Quest Accept",
    "Quest Show Mark",
    "Vehicle Spell",
    "SmartScript",
    "Npc Vendor",
    "Spell Proc",
    "Terrain Swap",
    "Phase"
};

ConditionMgr::ConditionTypeInfo const ConditionMgr::StaticConditionTypeData[CONDITION_MAX] =
{
    { "None",                false, false, false },
    { "Aura",                 true, true,  true  },
    { "Item Stored",          true, true,  true  },
    { "Item Equipped",        true, false, false },
    { "Zone",                 true, false, false },
    { "Reputation",           true, true,  false },
    { "Team",                 true, false, false },
    { "Skill",                true, true,  false },
    { "Quest Rewarded",       true, false, false },
    { "Quest Taken",          true, false, false },
    { "Drunken",              true, false, false },
    { "WorldState",           true, true,  false },
    { "Active Event",         true, false, false },
    { "Instance Info",        true, true,  true  },
    { "Quest None",           true, false, false },
    { "Class",                true, false, false },
    { "Race",                 true, false, false },
    { "Achievement",          true, false, false },
    { "Title",                true, false, false },
    { "SpawnMask",            true, false, false },
    { "Gender",               true, false, false },
    { "Unit State",           true, false, false },
    { "Map",                  true, false, false },
    { "Area",                 true, false, false },
    { "CreatureType",         true, false, false },
    { "Spell Known",          true, false, false },
    { "PhaseMask",            true, false, false },
    { "Level",                true, true,  false },
    { "Quest Completed",      true, false, false },
    { "Near Creature",        true, true,  true  },
    { "Near GameObject",      true, true,  false },
    { "Object Entry or Guid", true, true,  true  },
    { "Object TypeMask",      true, false, false },
    { "Relation",             true, true,  false },
    { "Reaction",             true, true,  false },
    { "Distance",             true, true,  true  },
    { "Alive",               false, false, false },
    { "Health Value",         true, true,  false },
    { "Health Pct",           true, true, false  },
    { "Realm Achievement",    true, false, false },
    { "In Water",            false, false, false },
<<<<<<< HEAD
    { "Terrain Swap",         true, false, false }
=======
    { "Terrain Swap",        false, false, false },
    { "Sit/stand state",      true,  true, false }
>>>>>>> d1efa0b8
};

// Checks if object meets the condition
// Can have CONDITION_SOURCE_TYPE_NONE && !mReferenceId if called from a special event (ie: SmartAI)
bool Condition::Meets(ConditionSourceInfo& sourceInfo) const
{
    ASSERT(ConditionTarget < MAX_CONDITION_TARGETS);
    WorldObject* object = sourceInfo.mConditionTargets[ConditionTarget];
    // object not present, return false
    if (!object)
    {
        TC_LOG_DEBUG("condition", "Condition object not found for %s", ToString().c_str());
        return false;
    }
    bool condMeets = false;
    switch (ConditionType)
    {
        case CONDITION_NONE:
            condMeets = true;                                    // empty condition, always met
            break;
        case CONDITION_AURA:
        {
            if (Unit* unit = object->ToUnit())
                condMeets = unit->HasAuraEffect(ConditionValue1, ConditionValue2);
            break;
        }
        case CONDITION_ITEM:
        {
            if (Player* player = object->ToPlayer())
            {
                // don't allow 0 items (it's checked during table load)
                ASSERT(ConditionValue2);
                bool checkBank = ConditionValue3 ? true : false;
                condMeets = player->HasItemCount(ConditionValue1, ConditionValue2, checkBank);
            }
            break;
        }
        case CONDITION_ITEM_EQUIPPED:
        {
            if (Player* player = object->ToPlayer())
                condMeets = player->HasItemOrGemWithIdEquipped(ConditionValue1, 1);
            break;
        }
        case CONDITION_ZONEID:
            condMeets = object->GetZoneId() == ConditionValue1;
            break;
        case CONDITION_REPUTATION_RANK:
        {
            if (Player* player = object->ToPlayer())
            {
                if (FactionEntry const* faction = sFactionStore.LookupEntry(ConditionValue1))
                    condMeets = (ConditionValue2 & (1 << player->GetReputationMgr().GetRank(faction))) != 0;
            }
            break;
        }
        case CONDITION_ACHIEVEMENT:
        {
            if (Player* player = object->ToPlayer())
                condMeets = player->HasAchieved(ConditionValue1);
            break;
        }
        case CONDITION_TEAM:
        {
            if (Player* player = object->ToPlayer())
                condMeets = player->GetTeam() == ConditionValue1;
            break;
        }
        case CONDITION_CLASS:
        {
            if (Unit* unit = object->ToUnit())
                condMeets = (unit->getClassMask() & ConditionValue1) != 0;
            break;
        }
        case CONDITION_RACE:
        {
            if (Unit* unit = object->ToUnit())
                condMeets = (unit->getRaceMask() & ConditionValue1) != 0;
            break;
        }
        case CONDITION_GENDER:
        {
            if (Player* player = object->ToPlayer())
                condMeets = player->getGender() == ConditionValue1;
            break;
        }
        case CONDITION_SKILL:
        {
            if (Player* player = object->ToPlayer())
                condMeets = player->HasSkill(ConditionValue1) && player->GetBaseSkillValue(ConditionValue1) >= ConditionValue2;
            break;
        }
        case CONDITION_QUESTREWARDED:
        {
            if (Player* player = object->ToPlayer())
                condMeets = player->GetQuestRewardStatus(ConditionValue1);
            break;
        }
        case CONDITION_QUESTTAKEN:
        {
            if (Player* player = object->ToPlayer())
            {
                QuestStatus status = player->GetQuestStatus(ConditionValue1);
                condMeets = (status == QUEST_STATUS_INCOMPLETE);
            }
            break;
        }
        case CONDITION_QUEST_COMPLETE:
        {
            if (Player* player = object->ToPlayer())
            {
                QuestStatus status = player->GetQuestStatus(ConditionValue1);
                condMeets = (status == QUEST_STATUS_COMPLETE && !player->GetQuestRewardStatus(ConditionValue1));
            }
            break;
        }
        case CONDITION_QUEST_NONE:
        {
            if (Player* player = object->ToPlayer())
            {
                QuestStatus status = player->GetQuestStatus(ConditionValue1);
                condMeets = (status == QUEST_STATUS_NONE);
            }
            break;
        }
        case CONDITION_ACTIVE_EVENT:
            condMeets = sGameEventMgr->IsActiveEvent(ConditionValue1);
            break;
        case CONDITION_INSTANCE_INFO:
        {
            Map* map = object->GetMap();
            if (map->IsDungeon())
            {
                if (InstanceScript const* instance = ((InstanceMap*)map)->GetInstanceScript())
                {
                    switch (ConditionValue3)
                    {
                        case INSTANCE_INFO_DATA:
                            condMeets = instance->GetData(ConditionValue1) == ConditionValue2;
                            break;
                        case INSTANCE_INFO_GUID_DATA:
                            condMeets = instance->GetGuidData(ConditionValue1) == ObjectGuid(uint64(ConditionValue2));
                            break;
                        case INSTANCE_INFO_BOSS_STATE:
                            condMeets = instance->GetBossState(ConditionValue1) == EncounterState(ConditionValue2);
                            break;
                        case INSTANCE_INFO_DATA64:
                            condMeets = instance->GetData64(ConditionValue1) == ConditionValue2;
                            break;
                    }
                }
            }
            break;
        }
        case CONDITION_MAPID:
            condMeets = object->GetMapId() == ConditionValue1;
            break;
        case CONDITION_AREAID:
            condMeets = object->GetAreaId() == ConditionValue1;
            break;
        case CONDITION_SPELL:
        {
            if (Player* player = object->ToPlayer())
                condMeets = player->HasSpell(ConditionValue1);
            break;
        }
        case CONDITION_LEVEL:
        {
            if (Unit* unit = object->ToUnit())
                condMeets = CompareValues(static_cast<ComparisionType>(ConditionValue2), static_cast<uint32>(unit->getLevel()), ConditionValue1);
            break;
        }
        case CONDITION_DRUNKENSTATE:
        {
            if (Player* player = object->ToPlayer())
                condMeets = (uint32)Player::GetDrunkenstateByValue(player->GetDrunkValue()) >= ConditionValue1;
            break;
        }
        case CONDITION_NEAR_CREATURE:
        {
            condMeets = GetClosestCreatureWithEntry(object, ConditionValue1, (float)ConditionValue2, bool(!ConditionValue3)) ? true : false;
            break;
        }
        case CONDITION_NEAR_GAMEOBJECT:
        {
            condMeets = GetClosestGameObjectWithEntry(object, ConditionValue1, (float)ConditionValue2) ? true : false;
            break;
        }
        case CONDITION_OBJECT_ENTRY_GUID:
        {
            if (uint32(object->GetTypeId()) == ConditionValue1)
            {
                condMeets = !ConditionValue2 || (object->GetEntry() == ConditionValue2);

                if (ConditionValue3)
                {
                    switch (object->GetTypeId())
                    {
                        case TYPEID_UNIT:
                            condMeets &= object->ToCreature()->GetSpawnId() == ConditionValue3;
                            break;
                        case TYPEID_GAMEOBJECT:
                            condMeets &= object->ToGameObject()->GetSpawnId() == ConditionValue3;
                            break;
                        default:
                            break;
                    }
                }
            }
            break;
        }
        case CONDITION_TYPE_MASK:
        {
            condMeets = object->isType(ConditionValue1);
            break;
        }
        case CONDITION_RELATION_TO:
        {
            if (WorldObject* toObject = sourceInfo.mConditionTargets[ConditionValue1])
            {
                Unit* toUnit = toObject->ToUnit();
                Unit* unit = object->ToUnit();
                if (toUnit && unit)
                {
                    switch (static_cast<RelationType>(ConditionValue2))
                    {
                        case RELATION_SELF:
                            condMeets = unit == toUnit;
                            break;
                        case RELATION_IN_PARTY:
                            condMeets = unit->IsInPartyWith(toUnit);
                            break;
                        case RELATION_IN_RAID_OR_PARTY:
                            condMeets = unit->IsInRaidWith(toUnit);
                            break;
                        case RELATION_OWNED_BY:
                            condMeets = unit->GetOwnerGUID() == toUnit->GetGUID();
                            break;
                        case RELATION_PASSENGER_OF:
                            condMeets = unit->IsOnVehicle(toUnit);
                            break;
                        case RELATION_CREATED_BY:
                            condMeets = unit->GetCreatorGUID() == toUnit->GetGUID();
                            break;
                        default:
                            break;
                    }
                }
            }
            break;
        }
        case CONDITION_REACTION_TO:
        {
            if (WorldObject* toObject = sourceInfo.mConditionTargets[ConditionValue1])
            {
                Unit* toUnit = toObject->ToUnit();
                Unit* unit = object->ToUnit();
                if (toUnit && unit)
                    condMeets = ((1 << unit->GetReactionTo(toUnit)) & ConditionValue2) != 0;
            }
            break;
        }
        case CONDITION_DISTANCE_TO:
        {
            if (WorldObject* toObject = sourceInfo.mConditionTargets[ConditionValue1])
                condMeets = CompareValues(static_cast<ComparisionType>(ConditionValue3), object->GetDistance(toObject), static_cast<float>(ConditionValue2));
            break;
        }
        case CONDITION_ALIVE:
        {
            if (Unit* unit = object->ToUnit())
                condMeets = unit->IsAlive();
            break;
        }
        case CONDITION_HP_VAL:
        {
            if (Unit* unit = object->ToUnit())
                condMeets = CompareValues(static_cast<ComparisionType>(ConditionValue2), unit->GetHealth(), static_cast<uint32>(ConditionValue1));
            break;
        }
        case CONDITION_HP_PCT:
        {
            if (Unit* unit = object->ToUnit())
                condMeets = CompareValues(static_cast<ComparisionType>(ConditionValue2), unit->GetHealthPct(), static_cast<float>(ConditionValue1));
            break;
        }
        case CONDITION_WORLD_STATE:
        {
            condMeets = ConditionValue2 == sWorld->getWorldState(ConditionValue1);
            break;
        }
        case CONDITION_PHASEID:
        {
            condMeets = object->IsInPhase(ConditionValue1);
            break;
        }
        case CONDITION_TITLE:
        {
            if (Player* player = object->ToPlayer())
                condMeets = player->HasTitle(ConditionValue1);
            break;
        }
        case CONDITION_SPAWNMASK:
        {
            condMeets = ((1 << object->GetMap()->GetSpawnMode()) & ConditionValue1) != 0;
            break;
        }
        case CONDITION_UNIT_STATE:
        {
            if (Unit* unit = object->ToUnit())
                condMeets = unit->HasUnitState(ConditionValue1);
            break;
        }
        case CONDITION_CREATURE_TYPE:
        {
            if (Creature* creature = object->ToCreature())
                condMeets = creature->GetCreatureTemplate()->type == ConditionValue1;
            break;
        }
        case CONDITION_TERRAIN_SWAP:
        {
            condMeets = object->IsInTerrainSwap(ConditionValue1);
            break;
        }
        case CONDITION_REALM_ACHIEVEMENT:
        {
            AchievementEntry const* achievement = sAchievementMgr->GetAchievement(ConditionValue1);
            if (achievement && sAchievementMgr->IsRealmCompleted(achievement, std::numeric_limits<uint32>::max()))
                condMeets = true;
            break;
        }
        case CONDITION_IN_WATER:
        {
            if (Unit* unit = object->ToUnit())
                condMeets = unit->IsInWater();
            break;
        }
        case CONDITION_STAND_STATE:
        {
            if (Unit* unit = object->ToUnit())
            {
                if (ConditionValue1 == 0)
                    condMeets = (unit->getStandState() == ConditionValue2);
                else if (ConditionValue2 == 0)
                    condMeets = unit->IsStandState();
                else if (ConditionValue2 == 1)
                    condMeets = unit->IsSitState();
            }
            break;
        }
        default:
            condMeets = false;
            break;
    }

    if (NegativeCondition)
        condMeets = !condMeets;

    if (!condMeets)
        sourceInfo.mLastFailedCondition = this;

    bool script = sScriptMgr->OnConditionCheck(this, sourceInfo); // Returns true by default.
    return condMeets && script;
}

uint32 Condition::GetSearcherTypeMaskForCondition() const
{
    // build mask of types for which condition can return true
    // this is used for speeding up gridsearches
    if (NegativeCondition)
        return (GRID_MAP_TYPE_MASK_ALL);
    uint32 mask = 0;
    switch (ConditionType)
    {
        case CONDITION_NONE:
            mask |= GRID_MAP_TYPE_MASK_ALL;
            break;
        case CONDITION_AURA:
            mask |= GRID_MAP_TYPE_MASK_CREATURE | GRID_MAP_TYPE_MASK_PLAYER;
            break;
        case CONDITION_ITEM:
            mask |= GRID_MAP_TYPE_MASK_PLAYER;
            break;
        case CONDITION_ITEM_EQUIPPED:
            mask |= GRID_MAP_TYPE_MASK_PLAYER;
            break;
        case CONDITION_ZONEID:
            mask |= GRID_MAP_TYPE_MASK_ALL;
            break;
        case CONDITION_REPUTATION_RANK:
            mask |= GRID_MAP_TYPE_MASK_PLAYER;
            break;
        case CONDITION_ACHIEVEMENT:
            mask |= GRID_MAP_TYPE_MASK_PLAYER;
            break;
        case CONDITION_TEAM:
            mask |= GRID_MAP_TYPE_MASK_PLAYER;
            break;
        case CONDITION_CLASS:
            mask |= GRID_MAP_TYPE_MASK_CREATURE | GRID_MAP_TYPE_MASK_PLAYER;
            break;
        case CONDITION_RACE:
            mask |= GRID_MAP_TYPE_MASK_CREATURE | GRID_MAP_TYPE_MASK_PLAYER;
            break;
        case CONDITION_SKILL:
            mask |= GRID_MAP_TYPE_MASK_PLAYER;
            break;
        case CONDITION_QUESTREWARDED:
            mask |= GRID_MAP_TYPE_MASK_PLAYER;
            break;
        case CONDITION_QUESTTAKEN:
            mask |= GRID_MAP_TYPE_MASK_PLAYER;
            break;
        case CONDITION_QUEST_COMPLETE:
            mask |= GRID_MAP_TYPE_MASK_PLAYER;
            break;
        case CONDITION_QUEST_NONE:
            mask |= GRID_MAP_TYPE_MASK_PLAYER;
            break;
        case CONDITION_ACTIVE_EVENT:
            mask |= GRID_MAP_TYPE_MASK_ALL;
            break;
        case CONDITION_INSTANCE_INFO:
            mask |= GRID_MAP_TYPE_MASK_ALL;
            break;
        case CONDITION_MAPID:
            mask |= GRID_MAP_TYPE_MASK_ALL;
            break;
        case CONDITION_AREAID:
            mask |= GRID_MAP_TYPE_MASK_ALL;
            break;
        case CONDITION_SPELL:
            mask |= GRID_MAP_TYPE_MASK_PLAYER;
            break;
        case CONDITION_LEVEL:
            mask |= GRID_MAP_TYPE_MASK_CREATURE | GRID_MAP_TYPE_MASK_PLAYER;
            break;
        case CONDITION_DRUNKENSTATE:
            mask |= GRID_MAP_TYPE_MASK_PLAYER;
            break;
        case CONDITION_NEAR_CREATURE:
            mask |= GRID_MAP_TYPE_MASK_ALL;
            break;
        case CONDITION_NEAR_GAMEOBJECT:
            mask |= GRID_MAP_TYPE_MASK_ALL;
            break;
        case CONDITION_OBJECT_ENTRY_GUID:
            switch (ConditionValue1)
            {
                case TYPEID_UNIT:
                    mask |= GRID_MAP_TYPE_MASK_CREATURE;
                    break;
                case TYPEID_PLAYER:
                    mask |= GRID_MAP_TYPE_MASK_PLAYER;
                    break;
                case TYPEID_GAMEOBJECT:
                    mask |= GRID_MAP_TYPE_MASK_GAMEOBJECT;
                    break;
                case TYPEID_CORPSE:
                    mask |= GRID_MAP_TYPE_MASK_CORPSE;
                    break;
                case TYPEID_AREATRIGGER:
                    mask |= GRID_MAP_TYPE_MASK_AREATRIGGER;
                    break;
                default:
                    break;
            }
            break;
        case CONDITION_TYPE_MASK:
            if (ConditionValue1 & TYPEMASK_UNIT)
                mask |= GRID_MAP_TYPE_MASK_CREATURE | GRID_MAP_TYPE_MASK_PLAYER;
            if (ConditionValue1 & TYPEMASK_PLAYER)
                mask |= GRID_MAP_TYPE_MASK_PLAYER;
            if (ConditionValue1 & TYPEMASK_GAMEOBJECT)
                mask |= GRID_MAP_TYPE_MASK_GAMEOBJECT;
            if (ConditionValue1 & TYPEMASK_CORPSE)
                mask |= GRID_MAP_TYPE_MASK_CORPSE;
            if (ConditionValue1 & TYPEMASK_AREATRIGGER)
                mask |= GRID_MAP_TYPE_MASK_AREATRIGGER;
            break;
        case CONDITION_RELATION_TO:
            mask |= GRID_MAP_TYPE_MASK_CREATURE | GRID_MAP_TYPE_MASK_PLAYER;
            break;
        case CONDITION_REACTION_TO:
            mask |= GRID_MAP_TYPE_MASK_CREATURE | GRID_MAP_TYPE_MASK_PLAYER;
            break;
        case CONDITION_DISTANCE_TO:
            mask |= GRID_MAP_TYPE_MASK_ALL;
            break;
        case CONDITION_ALIVE:
            mask |= GRID_MAP_TYPE_MASK_CREATURE | GRID_MAP_TYPE_MASK_PLAYER;
            break;
        case CONDITION_HP_VAL:
            mask |= GRID_MAP_TYPE_MASK_CREATURE | GRID_MAP_TYPE_MASK_PLAYER;
            break;
        case CONDITION_HP_PCT:
            mask |= GRID_MAP_TYPE_MASK_CREATURE | GRID_MAP_TYPE_MASK_PLAYER;
            break;
        case CONDITION_WORLD_STATE:
            mask |= GRID_MAP_TYPE_MASK_ALL;
            break;
        case CONDITION_PHASEID:
            mask |= GRID_MAP_TYPE_MASK_ALL;
            break;
        case CONDITION_TITLE:
            mask |= GRID_MAP_TYPE_MASK_PLAYER;
            break;
        case CONDITION_SPAWNMASK:
            mask |= GRID_MAP_TYPE_MASK_ALL;
            break;
        case CONDITION_GENDER:
            mask |= GRID_MAP_TYPE_MASK_PLAYER;
            break;
        case CONDITION_UNIT_STATE:
            mask |= GRID_MAP_TYPE_MASK_CREATURE | GRID_MAP_TYPE_MASK_PLAYER;
            break;
        case CONDITION_CREATURE_TYPE:
            mask |= GRID_MAP_TYPE_MASK_CREATURE;
            break;
        case CONDITION_TERRAIN_SWAP:
            mask |= GRID_MAP_TYPE_MASK_ALL;
            break;
        case CONDITION_REALM_ACHIEVEMENT:
            mask |= GRID_MAP_TYPE_MASK_ALL;
            break;
        case CONDITION_IN_WATER:
            mask |= GRID_MAP_TYPE_MASK_CREATURE | GRID_MAP_TYPE_MASK_PLAYER;
            break;
        case CONDITION_STAND_STATE:
            mask |= GRID_MAP_TYPE_MASK_CREATURE | GRID_MAP_TYPE_MASK_PLAYER;
            break;
        default:
            ASSERT(false && "Condition::GetSearcherTypeMaskForCondition - missing condition handling!");
            break;
    }
    return mask;
}

uint32 Condition::GetMaxAvailableConditionTargets() const
{
    // returns number of targets which are available for given source type
    switch (SourceType)
    {
        case CONDITION_SOURCE_TYPE_SPELL:
        case CONDITION_SOURCE_TYPE_SPELL_IMPLICIT_TARGET:
        case CONDITION_SOURCE_TYPE_CREATURE_TEMPLATE_VEHICLE:
        case CONDITION_SOURCE_TYPE_VEHICLE_SPELL:
        case CONDITION_SOURCE_TYPE_SPELL_CLICK_EVENT:
        case CONDITION_SOURCE_TYPE_GOSSIP_MENU:
        case CONDITION_SOURCE_TYPE_GOSSIP_MENU_OPTION:
        case CONDITION_SOURCE_TYPE_SMART_EVENT:
        case CONDITION_SOURCE_TYPE_NPC_VENDOR:
        case CONDITION_SOURCE_TYPE_SPELL_PROC:
            return 2;
        default:
            return 1;
    }
}

std::string Condition::ToString(bool ext /*= false*/) const
{
    std::ostringstream ss;
    ss << "[Condition ";
    ss << "SourceType: " << SourceType;
    if (SourceType < CONDITION_SOURCE_TYPE_MAX)
        ss << " (" << ConditionMgr::StaticSourceTypeData[SourceType] << ")";
    else
        ss << " (Unknown)";
    if (ConditionMgr::CanHaveSourceGroupSet(SourceType))
        ss << ", SourceGroup: " << SourceGroup;
    ss << ", SourceEntry: " << SourceEntry;
    if (ConditionMgr::CanHaveSourceIdSet(SourceType))
        ss << ", SourceId: " << SourceId;

    if (ext)
    {
        ss << ", ConditionType: " << ConditionType;
        if (ConditionType < CONDITION_MAX)
            ss << " (" << ConditionMgr::StaticConditionTypeData[ConditionType].Name << ")";
        else
            ss << " (Unknown)";
    }

    ss << "]";
    return ss.str();
}

ConditionMgr::ConditionMgr() { }

ConditionMgr::~ConditionMgr()
{
    Clean();
}

uint32 ConditionMgr::GetSearcherTypeMaskForConditionList(ConditionContainer const& conditions) const
{
    if (conditions.empty())
        return GRID_MAP_TYPE_MASK_ALL;
    //     groupId, typeMask
    std::map<uint32, uint32> elseGroupSearcherTypeMasks;
    for (ConditionContainer::const_iterator i = conditions.begin(); i != conditions.end(); ++i)
    {
        // no point of having not loaded conditions in list
        ASSERT((*i)->isLoaded() && "ConditionMgr::GetSearcherTypeMaskForConditionList - not yet loaded condition found in list");
        std::map<uint32, uint32>::const_iterator itr = elseGroupSearcherTypeMasks.find((*i)->ElseGroup);
        // group not filled yet, fill with widest mask possible
        if (itr == elseGroupSearcherTypeMasks.end())
            elseGroupSearcherTypeMasks[(*i)->ElseGroup] = GRID_MAP_TYPE_MASK_ALL;
        // no point of checking anymore, empty mask
        else if (!itr->second)
            continue;

        if ((*i)->ReferenceId) // handle reference
        {
            ConditionReferenceContainer::const_iterator ref = ConditionReferenceStore.find((*i)->ReferenceId);
            ASSERT(ref != ConditionReferenceStore.end() && "ConditionMgr::GetSearcherTypeMaskForConditionList - incorrect reference");
            elseGroupSearcherTypeMasks[(*i)->ElseGroup] &= GetSearcherTypeMaskForConditionList((*ref).second);
        }
        else // handle normal condition
        {
            // object will match conditions in one ElseGroupStore only when it matches all of them
            // so, let's find a smallest possible mask which satisfies all conditions
            elseGroupSearcherTypeMasks[(*i)->ElseGroup] &= (*i)->GetSearcherTypeMaskForCondition();
        }
    }
    // object will match condition when one of the checks in ElseGroupStore is matching
    // so, let's include all possible masks
    uint32 mask = 0;
    for (std::map<uint32, uint32>::const_iterator i = elseGroupSearcherTypeMasks.begin(); i != elseGroupSearcherTypeMasks.end(); ++i)
        mask |= i->second;

    return mask;
}

bool ConditionMgr::IsObjectMeetToConditionList(ConditionSourceInfo& sourceInfo, ConditionContainer const& conditions) const
{
    //     groupId, groupCheckPassed
    std::map<uint32, bool> elseGroupStore;
    for (Condition const* condition : conditions)
    {
        TC_LOG_DEBUG("condition", "ConditionMgr::IsPlayerMeetToConditionList %s val1: %u", condition->ToString().c_str(), condition->ConditionValue1);
        if (condition->isLoaded())
        {
            //! Find ElseGroup in ElseGroupStore
            std::map<uint32, bool>::const_iterator itr = elseGroupStore.find(condition->ElseGroup);
            //! If not found, add an entry in the store and set to true (placeholder)
            if (itr == elseGroupStore.end())
                elseGroupStore[condition->ElseGroup] = true;
            else if (!(*itr).second)
                continue;

            if (condition->ReferenceId)//handle reference
            {
                ConditionReferenceContainer::const_iterator ref = ConditionReferenceStore.find(condition->ReferenceId);
                if (ref != ConditionReferenceStore.end())
                {
                    if (!IsObjectMeetToConditionList(sourceInfo, ref->second))
                        elseGroupStore[condition->ElseGroup] = false;
                }
                else
                {
                    TC_LOG_DEBUG("condition", "ConditionMgr::IsPlayerMeetToConditionList %s Reference template -%u not found",
                        condition->ToString().c_str(), condition->ReferenceId); // checked at loading, should never happen
                }

            }
            else //handle normal condition
            {
                if (!condition->Meets(sourceInfo))
                    elseGroupStore[condition->ElseGroup] = false;
            }
        }
    }
    for (std::map<uint32, bool>::const_iterator i = elseGroupStore.begin(); i != elseGroupStore.end(); ++i)
        if (i->second)
            return true;

    return false;
}

bool ConditionMgr::IsObjectMeetToConditions(WorldObject* object, ConditionContainer const& conditions) const
{
    ConditionSourceInfo srcInfo = ConditionSourceInfo(object);
    return IsObjectMeetToConditions(srcInfo, conditions);
}

bool ConditionMgr::IsObjectMeetToConditions(WorldObject* object1, WorldObject* object2, ConditionContainer const& conditions) const
{
    ConditionSourceInfo srcInfo = ConditionSourceInfo(object1, object2);
    return IsObjectMeetToConditions(srcInfo, conditions);
}

bool ConditionMgr::IsObjectMeetToConditions(ConditionSourceInfo& sourceInfo, ConditionContainer const& conditions) const
{
    if (conditions.empty())
        return true;

    TC_LOG_DEBUG("condition", "ConditionMgr::IsObjectMeetToConditions");
    return IsObjectMeetToConditionList(sourceInfo, conditions);
}

bool ConditionMgr::CanHaveSourceGroupSet(ConditionSourceType sourceType)
{
    return (sourceType == CONDITION_SOURCE_TYPE_CREATURE_LOOT_TEMPLATE ||
            sourceType == CONDITION_SOURCE_TYPE_DISENCHANT_LOOT_TEMPLATE ||
            sourceType == CONDITION_SOURCE_TYPE_FISHING_LOOT_TEMPLATE ||
            sourceType == CONDITION_SOURCE_TYPE_GAMEOBJECT_LOOT_TEMPLATE ||
            sourceType == CONDITION_SOURCE_TYPE_ITEM_LOOT_TEMPLATE ||
            sourceType == CONDITION_SOURCE_TYPE_MAIL_LOOT_TEMPLATE ||
            sourceType == CONDITION_SOURCE_TYPE_MILLING_LOOT_TEMPLATE ||
            sourceType == CONDITION_SOURCE_TYPE_PICKPOCKETING_LOOT_TEMPLATE ||
            sourceType == CONDITION_SOURCE_TYPE_PROSPECTING_LOOT_TEMPLATE ||
            sourceType == CONDITION_SOURCE_TYPE_REFERENCE_LOOT_TEMPLATE ||
            sourceType == CONDITION_SOURCE_TYPE_SKINNING_LOOT_TEMPLATE ||
            sourceType == CONDITION_SOURCE_TYPE_SPELL_LOOT_TEMPLATE ||
            sourceType == CONDITION_SOURCE_TYPE_GOSSIP_MENU ||
            sourceType == CONDITION_SOURCE_TYPE_GOSSIP_MENU_OPTION ||
            sourceType == CONDITION_SOURCE_TYPE_VEHICLE_SPELL ||
            sourceType == CONDITION_SOURCE_TYPE_SPELL_IMPLICIT_TARGET ||
            sourceType == CONDITION_SOURCE_TYPE_SPELL_CLICK_EVENT ||
            sourceType == CONDITION_SOURCE_TYPE_SMART_EVENT ||
            sourceType == CONDITION_SOURCE_TYPE_NPC_VENDOR ||
            sourceType == CONDITION_SOURCE_TYPE_PHASE);
}

bool ConditionMgr::CanHaveSourceIdSet(ConditionSourceType sourceType)
{
    return (sourceType == CONDITION_SOURCE_TYPE_SMART_EVENT);
}

bool ConditionMgr::IsObjectMeetingNotGroupedConditions(ConditionSourceType sourceType, uint32 entry, ConditionSourceInfo& sourceInfo) const
{
    if (sourceType > CONDITION_SOURCE_TYPE_NONE && sourceType < CONDITION_SOURCE_TYPE_MAX)
    {
        ConditionsByEntryMap::const_iterator i = ConditionStore[sourceType].find(entry);
        if (i != ConditionStore[sourceType].end())
        {
            TC_LOG_DEBUG("condition", "GetConditionsForNotGroupedEntry: found conditions for type %u and entry %u", uint32(sourceType), entry);
            return IsObjectMeetToConditions(sourceInfo, i->second);
        }
    }

    return true;
}

bool ConditionMgr::IsObjectMeetingNotGroupedConditions(ConditionSourceType sourceType, uint32 entry, WorldObject* target0, WorldObject* target1 /*= nullptr*/, WorldObject* target2 /*= nullptr*/) const
{
    ConditionSourceInfo conditionSource(target0, target1, target2);
    return IsObjectMeetingNotGroupedConditions(sourceType, entry, conditionSource);
}

bool ConditionMgr::HasConditionsForNotGroupedEntry(ConditionSourceType sourceType, uint32 entry) const
{
    ConditionContainer spellCond;
    if (sourceType > CONDITION_SOURCE_TYPE_NONE && sourceType < CONDITION_SOURCE_TYPE_MAX)
        if (ConditionStore[sourceType].find(entry) != ConditionStore[sourceType].end())
            return true;

    return false;
}

bool ConditionMgr::IsObjectMeetingSpellClickConditions(uint32 creatureId, uint32 spellId, WorldObject* clicker, WorldObject* target) const
{
    ConditionEntriesByCreatureIdMap::const_iterator itr = SpellClickEventConditionStore.find(creatureId);
    if (itr != SpellClickEventConditionStore.end())
    {
        ConditionsByEntryMap::const_iterator i = itr->second.find(spellId);
        if (i != itr->second.end())
        {
            TC_LOG_DEBUG("condition", "GetConditionsForSpellClickEvent: found conditions for SpellClickEvent entry %u spell %u", creatureId, spellId);
            ConditionSourceInfo sourceInfo(clicker, target);
            return IsObjectMeetToConditions(sourceInfo, i->second);
        }
    }
    return true;
}

ConditionContainer const* ConditionMgr::GetConditionsForSpellClickEvent(uint32 creatureId, uint32 spellId) const
{
    ConditionEntriesByCreatureIdMap::const_iterator itr = SpellClickEventConditionStore.find(creatureId);
    if (itr != SpellClickEventConditionStore.end())
    {
        ConditionsByEntryMap::const_iterator i = itr->second.find(spellId);
        if (i != itr->second.end())
        {
            TC_LOG_DEBUG("condition", "GetConditionsForSpellClickEvent: found conditions for SpellClickEvent entry %u spell %u", creatureId, spellId);
            return &i->second;
        }
    }
    return nullptr;
}

bool ConditionMgr::IsObjectMeetingVehicleSpellConditions(uint32 creatureId, uint32 spellId, Player* player, Unit* vehicle) const
{
    ConditionEntriesByCreatureIdMap::const_iterator itr = VehicleSpellConditionStore.find(creatureId);
    if (itr != VehicleSpellConditionStore.end())
    {
        ConditionsByEntryMap::const_iterator i = itr->second.find(spellId);
        if (i != itr->second.end())
        {
            TC_LOG_DEBUG("condition", "GetConditionsForVehicleSpell: found conditions for Vehicle entry %u spell %u", creatureId, spellId);
            ConditionSourceInfo sourceInfo(player, vehicle);
            return IsObjectMeetToConditions(sourceInfo, i->second);
        }
    }
    return true;
}

bool ConditionMgr::IsObjectMeetingSmartEventConditions(int32 entryOrGuid, uint32 eventId, uint32 sourceType, Unit* unit, WorldObject* baseObject) const
{
    SmartEventConditionContainer::const_iterator itr = SmartEventConditionStore.find(std::make_pair(entryOrGuid, sourceType));
    if (itr != SmartEventConditionStore.end())
    {
        ConditionsByEntryMap::const_iterator i = itr->second.find(eventId + 1);
        if (i != itr->second.end())
        {
            TC_LOG_DEBUG("condition", "GetConditionsForSmartEvent: found conditions for Smart Event entry or guid %d eventId %u", entryOrGuid, eventId);
            ConditionSourceInfo sourceInfo(unit, baseObject);
            return IsObjectMeetToConditions(sourceInfo, i->second);
        }
    }
    return true;
}

bool ConditionMgr::IsObjectMeetingVendorItemConditions(uint32 creatureId, uint32 itemId, Player* player, Creature* vendor) const
{
    ConditionEntriesByCreatureIdMap::const_iterator itr = NpcVendorConditionContainerStore.find(creatureId);
    if (itr != NpcVendorConditionContainerStore.end())
    {
        ConditionsByEntryMap::const_iterator i = (*itr).second.find(itemId);
        if (i != (*itr).second.end())
        {
            TC_LOG_DEBUG("condition", "GetConditionsForNpcVendorEvent: found conditions for creature entry %u item %u", creatureId, itemId);
            ConditionSourceInfo sourceInfo(player, vendor);
            return IsObjectMeetToConditions(sourceInfo, i->second);
        }
    }
    return true;
}

void ConditionMgr::LoadConditions(bool isReload)
{
    uint32 oldMSTime = getMSTime();

    Clean();

    //must clear all custom handled cases (groupped types) before reload
    if (isReload)
    {
        TC_LOG_INFO("misc", "Reseting Loot Conditions...");
        LootTemplates_Creature.ResetConditions();
        LootTemplates_Fishing.ResetConditions();
        LootTemplates_Gameobject.ResetConditions();
        LootTemplates_Item.ResetConditions();
        LootTemplates_Mail.ResetConditions();
        LootTemplates_Milling.ResetConditions();
        LootTemplates_Pickpocketing.ResetConditions();
        LootTemplates_Reference.ResetConditions();
        LootTemplates_Skinning.ResetConditions();
        LootTemplates_Disenchant.ResetConditions();
        LootTemplates_Prospecting.ResetConditions();
        LootTemplates_Spell.ResetConditions();

        TC_LOG_INFO("misc", "Re-Loading `gossip_menu` Table for Conditions!");
        sObjectMgr->LoadGossipMenu();

        TC_LOG_INFO("misc", "Re-Loading `gossip_menu_option` Table for Conditions!");
        sObjectMgr->LoadGossipMenuItems();

        sSpellMgr->UnloadSpellInfoImplicitTargetConditionLists();

        TC_LOG_INFO("misc", "Re-Loading `terrain_phase_info` Table for Conditions!");
        sObjectMgr->LoadTerrainPhaseInfo();

        TC_LOG_INFO("misc", "Re-Loading `terrain_swap_defaults` Table for Conditions!");
        sObjectMgr->LoadTerrainSwapDefaults();

        TC_LOG_INFO("misc", "Re-Loading `terrain_worldmap` Table for Conditions!");
        sObjectMgr->LoadTerrainWorldMaps();

        TC_LOG_INFO("misc", "Re-Loading `phase_area` Table for Conditions!");
        sObjectMgr->LoadAreaPhases();
    }

    QueryResult result = WorldDatabase.Query("SELECT SourceTypeOrReferenceId, SourceGroup, SourceEntry, SourceId, ElseGroup, ConditionTypeOrReference, ConditionTarget, "
                                             " ConditionValue1, ConditionValue2, ConditionValue3, NegativeCondition, ErrorType, ErrorTextId, ScriptName FROM conditions");

    if (!result)
    {
        TC_LOG_ERROR("server.loading", ">> Loaded 0 conditions. DB table `conditions` is empty!");
        return;
    }

    uint32 count = 0;

    do
    {
        Field* fields = result->Fetch();

        Condition* cond = new Condition();
        int32 iSourceTypeOrReferenceId  = fields[0].GetInt32();
        cond->SourceGroup               = fields[1].GetUInt32();
        cond->SourceEntry               = fields[2].GetInt32();
        cond->SourceId                  = fields[3].GetInt32();
        cond->ElseGroup                 = fields[4].GetUInt32();
        int32 iConditionTypeOrReference = fields[5].GetInt32();
        cond->ConditionTarget           = fields[6].GetUInt8();
        cond->ConditionValue1           = fields[7].GetUInt32();
        cond->ConditionValue2           = fields[8].GetUInt32();
        cond->ConditionValue3           = fields[9].GetUInt32();
        cond->NegativeCondition         = fields[10].GetBool();
        cond->ErrorType                 = fields[11].GetUInt32();
        cond->ErrorTextId               = fields[12].GetUInt32();
        cond->ScriptId                  = sObjectMgr->GetScriptId(fields[13].GetString());

        if (iConditionTypeOrReference >= 0)
            cond->ConditionType = ConditionTypes(iConditionTypeOrReference);

        if (iSourceTypeOrReferenceId >= 0)
            cond->SourceType = ConditionSourceType(iSourceTypeOrReferenceId);

        if (iConditionTypeOrReference < 0)//it has a reference
        {
            if (iConditionTypeOrReference == iSourceTypeOrReferenceId)//self referencing, skip
            {
                TC_LOG_ERROR("sql.sql", "Condition reference %i is referencing self, skipped", iSourceTypeOrReferenceId);
                delete cond;
                continue;
            }
            cond->ReferenceId = uint32(abs(iConditionTypeOrReference));

            const char* rowType = "reference template";
            if (iSourceTypeOrReferenceId >= 0)
                rowType = "reference";
            //check for useless data
            if (cond->ConditionTarget)
                TC_LOG_ERROR("sql.sql", "Condition %s %i has useless data in ConditionTarget (%u)!", rowType, iSourceTypeOrReferenceId, cond->ConditionTarget);
            if (cond->ConditionValue1)
                TC_LOG_ERROR("sql.sql", "Condition %s %i has useless data in value1 (%u)!", rowType, iSourceTypeOrReferenceId, cond->ConditionValue1);
            if (cond->ConditionValue2)
                TC_LOG_ERROR("sql.sql", "Condition %s %i has useless data in value2 (%u)!", rowType, iSourceTypeOrReferenceId, cond->ConditionValue2);
            if (cond->ConditionValue3)
                TC_LOG_ERROR("sql.sql", "Condition %s %i has useless data in value3 (%u)!", rowType, iSourceTypeOrReferenceId, cond->ConditionValue3);
            if (cond->NegativeCondition)
                TC_LOG_ERROR("sql.sql", "Condition %s %i has useless data in NegativeCondition (%u)!", rowType, iSourceTypeOrReferenceId, cond->NegativeCondition);
            if (cond->SourceGroup && iSourceTypeOrReferenceId < 0)
                TC_LOG_ERROR("sql.sql", "Condition %s %i has useless data in SourceGroup (%u)!", rowType, iSourceTypeOrReferenceId, cond->SourceGroup);
            if (cond->SourceEntry && iSourceTypeOrReferenceId < 0)
                TC_LOG_ERROR("sql.sql", "Condition %s %i has useless data in SourceEntry (%u)!", rowType, iSourceTypeOrReferenceId, cond->SourceEntry);
        }
        else if (!isConditionTypeValid(cond))//doesn't have reference, validate ConditionType
        {
            delete cond;
            continue;
        }

        if (iSourceTypeOrReferenceId < 0)//it is a reference template
        {
            ConditionReferenceStore[std::abs(iSourceTypeOrReferenceId)].push_back(cond);//add to reference storage
            ++count;
            continue;
        }//end of reference templates

        //if not a reference and SourceType is invalid, skip
        if (iConditionTypeOrReference >= 0 && !isSourceTypeValid(cond))
        {
            delete cond;
            continue;
        }

        //Grouping is only allowed for some types (loot templates, gossip menus, gossip items)
        if (cond->SourceGroup && !CanHaveSourceGroupSet(cond->SourceType))
        {
            TC_LOG_ERROR("sql.sql", "%s has not allowed value of SourceGroup = %u!", cond->ToString().c_str(), cond->SourceGroup);
            delete cond;
            continue;
        }
        if (cond->SourceId && !CanHaveSourceIdSet(cond->SourceType))
        {
            TC_LOG_ERROR("sql.sql", "%s has not allowed value of SourceId = %u!", cond->ToString().c_str(), cond->SourceId);
            delete cond;
            continue;
        }

        if (cond->ErrorType && cond->SourceType != CONDITION_SOURCE_TYPE_SPELL)
        {
            TC_LOG_ERROR("sql.sql", "%s can't have ErrorType (%u), set to 0!", cond->ToString().c_str(), cond->ErrorType);
            cond->ErrorType = 0;
        }

        if (cond->ErrorTextId && !cond->ErrorType)
        {
            TC_LOG_ERROR("sql.sql", "%s has any ErrorType, ErrorTextId (%u) is set, set to 0!", cond->ToString().c_str(), cond->ErrorTextId);
            cond->ErrorTextId = 0;
        }

        if (cond->SourceGroup)
        {
            bool valid = false;
            // handle grouped conditions
            switch (cond->SourceType)
            {
                case CONDITION_SOURCE_TYPE_CREATURE_LOOT_TEMPLATE:
                    valid = addToLootTemplate(cond, LootTemplates_Creature.GetLootForConditionFill(cond->SourceGroup));
                    break;
                case CONDITION_SOURCE_TYPE_DISENCHANT_LOOT_TEMPLATE:
                    valid = addToLootTemplate(cond, LootTemplates_Disenchant.GetLootForConditionFill(cond->SourceGroup));
                    break;
                case CONDITION_SOURCE_TYPE_FISHING_LOOT_TEMPLATE:
                    valid = addToLootTemplate(cond, LootTemplates_Fishing.GetLootForConditionFill(cond->SourceGroup));
                    break;
                case CONDITION_SOURCE_TYPE_GAMEOBJECT_LOOT_TEMPLATE:
                    valid = addToLootTemplate(cond, LootTemplates_Gameobject.GetLootForConditionFill(cond->SourceGroup));
                    break;
                case CONDITION_SOURCE_TYPE_ITEM_LOOT_TEMPLATE:
                    valid = addToLootTemplate(cond, LootTemplates_Item.GetLootForConditionFill(cond->SourceGroup));
                    break;
                case CONDITION_SOURCE_TYPE_MAIL_LOOT_TEMPLATE:
                    valid = addToLootTemplate(cond, LootTemplates_Mail.GetLootForConditionFill(cond->SourceGroup));
                    break;
                case CONDITION_SOURCE_TYPE_MILLING_LOOT_TEMPLATE:
                    valid = addToLootTemplate(cond, LootTemplates_Milling.GetLootForConditionFill(cond->SourceGroup));
                    break;
                case CONDITION_SOURCE_TYPE_PICKPOCKETING_LOOT_TEMPLATE:
                    valid = addToLootTemplate(cond, LootTemplates_Pickpocketing.GetLootForConditionFill(cond->SourceGroup));
                    break;
                case CONDITION_SOURCE_TYPE_PROSPECTING_LOOT_TEMPLATE:
                    valid = addToLootTemplate(cond, LootTemplates_Prospecting.GetLootForConditionFill(cond->SourceGroup));
                    break;
                case CONDITION_SOURCE_TYPE_REFERENCE_LOOT_TEMPLATE:
                    valid = addToLootTemplate(cond, LootTemplates_Reference.GetLootForConditionFill(cond->SourceGroup));
                    break;
                case CONDITION_SOURCE_TYPE_SKINNING_LOOT_TEMPLATE:
                    valid = addToLootTemplate(cond, LootTemplates_Skinning.GetLootForConditionFill(cond->SourceGroup));
                    break;
                case CONDITION_SOURCE_TYPE_SPELL_LOOT_TEMPLATE:
                    valid = addToLootTemplate(cond, LootTemplates_Spell.GetLootForConditionFill(cond->SourceGroup));
                    break;
                case CONDITION_SOURCE_TYPE_GOSSIP_MENU:
                    valid = addToGossipMenus(cond);
                    break;
                case CONDITION_SOURCE_TYPE_GOSSIP_MENU_OPTION:
                    valid = addToGossipMenuItems(cond);
                    break;
                case CONDITION_SOURCE_TYPE_SPELL_CLICK_EVENT:
                {
                    SpellClickEventConditionStore[cond->SourceGroup][cond->SourceEntry].push_back(cond);
                    valid = true;
                    ++count;
                    continue;   // do not add to m_AllocatedMemory to avoid double deleting
                }
                case CONDITION_SOURCE_TYPE_SPELL_IMPLICIT_TARGET:
                    valid = addToSpellImplicitTargetConditions(cond);
                    break;
                case CONDITION_SOURCE_TYPE_VEHICLE_SPELL:
                {
                    VehicleSpellConditionStore[cond->SourceGroup][cond->SourceEntry].push_back(cond);
                    valid = true;
                    ++count;
                    continue;   // do not add to m_AllocatedMemory to avoid double deleting
                }
                case CONDITION_SOURCE_TYPE_SMART_EVENT:
                {
                    //! TODO: PAIR_32 ?
                    std::pair<int32, uint32> key = std::make_pair(cond->SourceEntry, cond->SourceId);
                    SmartEventConditionStore[key][cond->SourceGroup].push_back(cond);
                    valid = true;
                    ++count;
                    continue;
                }
                case CONDITION_SOURCE_TYPE_NPC_VENDOR:
                {
                    NpcVendorConditionContainerStore[cond->SourceGroup][cond->SourceEntry].push_back(cond);
                    valid = true;
                    ++count;
                    continue;
                }
                case CONDITION_SOURCE_TYPE_PHASE:
                    valid = addToPhases(cond);
                    break;
                default:
                    break;
            }

            if (!valid)
            {
                TC_LOG_ERROR("sql.sql", "%s Not handled grouped condition.", cond->ToString().c_str());
                delete cond;
            }
            else
            {
                AllocatedMemoryStore.push_back(cond);
                ++count;
            }
            continue;
        }

        //handle not grouped conditions
        //add new Condition to storage based on Type/Entry
        ConditionStore[cond->SourceType][cond->SourceEntry].push_back(cond);
        ++count;
    }
    while (result->NextRow());

    TC_LOG_INFO("server.loading", ">> Loaded %u conditions in %u ms", count, GetMSTimeDiffToNow(oldMSTime));
}

bool ConditionMgr::addToLootTemplate(Condition* cond, LootTemplate* loot) const
{
    if (!loot)
    {
        TC_LOG_ERROR("sql.sql", "%s LootTemplate %u not found.", cond->ToString().c_str(), cond->SourceGroup);
        return false;
    }

    if (loot->addConditionItem(cond))
        return true;

    TC_LOG_ERROR("sql.sql", "%s Item %u not found in LootTemplate %u.", cond->ToString().c_str(), cond->SourceEntry, cond->SourceGroup);
    return false;
}

bool ConditionMgr::addToGossipMenus(Condition* cond) const
{
    GossipMenusMapBoundsNonConst pMenuBounds = sObjectMgr->GetGossipMenusMapBoundsNonConst(cond->SourceGroup);

    if (pMenuBounds.first != pMenuBounds.second)
    {
        for (GossipMenusContainer::iterator itr = pMenuBounds.first; itr != pMenuBounds.second; ++itr)
        {
            if ((*itr).second.entry == cond->SourceGroup && (*itr).second.text_id == uint32(cond->SourceEntry))
            {
                (*itr).second.conditions.push_back(cond);
                return true;
            }
        }
    }

    TC_LOG_ERROR("sql.sql", "%s GossipMenu %u not found.", cond->ToString().c_str(), cond->SourceGroup);
    return false;
}

bool ConditionMgr::addToGossipMenuItems(Condition* cond) const
{
    GossipMenuItemsMapBoundsNonConst pMenuItemBounds = sObjectMgr->GetGossipMenuItemsMapBoundsNonConst(cond->SourceGroup);
    if (pMenuItemBounds.first != pMenuItemBounds.second)
    {
        for (GossipMenuItemsContainer::iterator itr = pMenuItemBounds.first; itr != pMenuItemBounds.second; ++itr)
        {
            if ((*itr).second.MenuId == cond->SourceGroup && (*itr).second.OptionIndex == uint32(cond->SourceEntry))
            {
                (*itr).second.Conditions.push_back(cond);
                return true;
            }
        }
    }

    TC_LOG_ERROR("sql.sql", "%s GossipMenuId %u Item %u not found.", cond->ToString().c_str(), cond->SourceGroup, cond->SourceEntry);
    return false;
}

bool ConditionMgr::addToSpellImplicitTargetConditions(Condition* cond) const
{
    uint32 conditionEffMask = cond->SourceGroup;
    SpellInfo* spellInfo = const_cast<SpellInfo*>(sSpellMgr->EnsureSpellInfo(cond->SourceEntry));
    std::list<uint32> sharedMasks;
    for (uint8 i = 0; i < MAX_SPELL_EFFECTS; ++i)
    {
        // check if effect is already a part of some shared mask
        bool found = false;
        for (std::list<uint32>::iterator itr = sharedMasks.begin(); itr != sharedMasks.end(); ++itr)
        {
            if ((1<<i) & *itr)
            {
                found = true;
                break;
            }
        }
        if (found)
            continue;

        // build new shared mask with found effect
        uint32 sharedMask = 1 << i;
        ConditionContainer* cmp = spellInfo->Effects[i].ImplicitTargetConditions;
        for (uint8 effIndex = i + 1; effIndex < MAX_SPELL_EFFECTS; ++effIndex)
        {
            if (spellInfo->Effects[effIndex].ImplicitTargetConditions == cmp)
                sharedMask |= 1 << effIndex;
        }
        sharedMasks.push_back(sharedMask);
    }

    for (std::list<uint32>::iterator itr = sharedMasks.begin(); itr != sharedMasks.end(); ++itr)
    {
        // some effect indexes should have same data
        if (uint32 commonMask = *itr & conditionEffMask)
        {
            uint8 firstEffIndex = 0;
            for (; firstEffIndex < MAX_SPELL_EFFECTS; ++firstEffIndex)
                if ((1<<firstEffIndex) & *itr)
                    break;

            if (firstEffIndex >= MAX_SPELL_EFFECTS)
                return false;

            // get shared data
            ConditionContainer* sharedList = spellInfo->Effects[firstEffIndex].ImplicitTargetConditions;

            // there's already data entry for that sharedMask
            if (sharedList)
            {
                // we have overlapping masks in db
                if (conditionEffMask != *itr)
                {
                    TC_LOG_ERROR("sql.sql", "%s in `condition` table, has incorrect SourceGroup %u (spell effectMask) set - "
                        "effect masks are overlapping (all SourceGroup values having given bit set must be equal) - ignoring.", cond->ToString().c_str(), cond->SourceGroup);
                    return false;
                }
            }
            // no data for shared mask, we can create new submask
            else
            {
                // add new list, create new shared mask
                sharedList = new ConditionContainer();
                bool assigned = false;
                for (uint8 i = firstEffIndex; i < MAX_SPELL_EFFECTS; ++i)
                {
                    if ((1<<i) & commonMask)
                    {
                        spellInfo->Effects[i].ImplicitTargetConditions = sharedList;
                        assigned = true;
                    }
                }

                if (!assigned)
                    delete sharedList;
            }
            sharedList->push_back(cond);
            break;
        }
    }
    return true;
}

bool ConditionMgr::addToPhases(Condition* cond) const
{
    if (!cond->SourceEntry)
    {
        PhaseInfo& p = sObjectMgr->GetAreaPhasesForLoading();
        for (auto phaseItr = p.begin(); phaseItr != p.end(); ++phaseItr)
        {
            for (PhaseInfoStruct& phase : phaseItr->second)
            {
                if (phase.Id == cond->SourceGroup)
                {
                    phase.Conditions.push_back(cond);
                    return true;
                }
            }
        }
    }
    else if (std::vector<PhaseInfoStruct>* phases = sObjectMgr->GetPhasesForAreaForLoading(cond->SourceEntry))
    {
        for (PhaseInfoStruct& phase : *phases)
        {
            if (phase.Id == cond->SourceGroup)
            {
                phase.Conditions.push_back(cond);
                return true;
            }
        }
    }

    TC_LOG_ERROR("sql.sql", "%s Area %u does not have phase %u.", cond->ToString().c_str(), cond->SourceGroup, cond->SourceEntry);
    return false;
}

bool ConditionMgr::isSourceTypeValid(Condition* cond) const
{
    if (cond->SourceType == CONDITION_SOURCE_TYPE_NONE || cond->SourceType >= CONDITION_SOURCE_TYPE_MAX)
    {
        TC_LOG_ERROR("sql.sql", "%s Invalid ConditionSourceType in `condition` table, ignoring.", cond->ToString().c_str());
        return false;
    }

    switch (cond->SourceType)
    {
        case CONDITION_SOURCE_TYPE_CREATURE_LOOT_TEMPLATE:
        {
            if (!LootTemplates_Creature.HaveLootFor(cond->SourceGroup))
            {
                TC_LOG_ERROR("sql.sql", "%s SourceGroup in `condition` table, does not exist in `creature_loot_template`, ignoring.", cond->ToString().c_str());
                return false;
            }

            LootTemplate* loot = LootTemplates_Creature.GetLootForConditionFill(cond->SourceGroup);
            ItemTemplate const* pItemProto = sObjectMgr->GetItemTemplate(cond->SourceEntry);
            if (!pItemProto && !loot->isReference(cond->SourceEntry))
            {
                TC_LOG_ERROR("sql.sql", "%s SourceType, SourceEntry in `condition` table, does not exist in `item_template`, ignoring.", cond->ToString().c_str());
                return false;
            }
            break;
        }
        case CONDITION_SOURCE_TYPE_DISENCHANT_LOOT_TEMPLATE:
        {
            if (!LootTemplates_Disenchant.HaveLootFor(cond->SourceGroup))
            {
                TC_LOG_ERROR("sql.sql", "%s SourceGroup in `condition` table, does not exist in `disenchant_loot_template`, ignoring.", cond->ToString().c_str());
                return false;
            }

            LootTemplate* loot = LootTemplates_Disenchant.GetLootForConditionFill(cond->SourceGroup);
            ItemTemplate const* pItemProto = sObjectMgr->GetItemTemplate(cond->SourceEntry);
            if (!pItemProto && !loot->isReference(cond->SourceEntry))
            {
                TC_LOG_ERROR("sql.sql", "%s SourceType, SourceEntry in `condition` table, does not exist in `item_template`, ignoring.", cond->ToString().c_str());
                return false;
            }
            break;
        }
        case CONDITION_SOURCE_TYPE_FISHING_LOOT_TEMPLATE:
        {
            if (!LootTemplates_Fishing.HaveLootFor(cond->SourceGroup))
            {
                TC_LOG_ERROR("sql.sql", "%s SourceGroup in `condition` table, does not exist in `fishing_loot_template`, ignoring.", cond->ToString().c_str());
                return false;
            }

            LootTemplate* loot = LootTemplates_Fishing.GetLootForConditionFill(cond->SourceGroup);
            ItemTemplate const* pItemProto = sObjectMgr->GetItemTemplate(cond->SourceEntry);
            if (!pItemProto && !loot->isReference(cond->SourceEntry))
            {
                TC_LOG_ERROR("sql.sql", "%s SourceType, SourceEntry in `condition` table, does not exist in `item_template`, ignoring.", cond->ToString().c_str());
                return false;
            }
            break;
        }
        case CONDITION_SOURCE_TYPE_GAMEOBJECT_LOOT_TEMPLATE:
        {
            if (!LootTemplates_Gameobject.HaveLootFor(cond->SourceGroup))
            {
                TC_LOG_ERROR("sql.sql", "%s SourceGroup in `condition` table, does not exist in `gameobject_loot_template`, ignoring.", cond->ToString().c_str());
                return false;
            }

            LootTemplate* loot = LootTemplates_Gameobject.GetLootForConditionFill(cond->SourceGroup);
            ItemTemplate const* pItemProto = sObjectMgr->GetItemTemplate(cond->SourceEntry);
            if (!pItemProto && !loot->isReference(cond->SourceEntry))
            {
                TC_LOG_ERROR("sql.sql", "%s SourceType, SourceEntry in `condition` table, does not exist in `item_template`, ignoring.", cond->ToString().c_str());
                return false;
            }
            break;
        }
        case CONDITION_SOURCE_TYPE_ITEM_LOOT_TEMPLATE:
        {
            if (!LootTemplates_Item.HaveLootFor(cond->SourceGroup))
            {
                TC_LOG_ERROR("sql.sql", "%s SourceGroup in `condition` table, does not exist in `item_loot_template`, ignoring.", cond->ToString().c_str());
                return false;
            }

            LootTemplate* loot = LootTemplates_Item.GetLootForConditionFill(cond->SourceGroup);
            ItemTemplate const* pItemProto = sObjectMgr->GetItemTemplate(cond->SourceEntry);
            if (!pItemProto && !loot->isReference(cond->SourceEntry))
            {
                TC_LOG_ERROR("sql.sql", "%s SourceType, SourceEntry in `condition` table, does not exist in `item_template`, ignoring.", cond->ToString().c_str());
                return false;
            }
            break;
        }
        case CONDITION_SOURCE_TYPE_MAIL_LOOT_TEMPLATE:
        {
            if (!LootTemplates_Mail.HaveLootFor(cond->SourceGroup))
            {
                TC_LOG_ERROR("sql.sql", "%s SourceGroup in `condition` table, does not exist in `mail_loot_template`, ignoring.", cond->ToString().c_str());
                return false;
            }

            LootTemplate* loot = LootTemplates_Mail.GetLootForConditionFill(cond->SourceGroup);
            ItemTemplate const* pItemProto = sObjectMgr->GetItemTemplate(cond->SourceEntry);
            if (!pItemProto && !loot->isReference(cond->SourceEntry))
            {
                TC_LOG_ERROR("sql.sql", "%s SourceType, SourceEntry in `condition` table, does not exist in `item_template`, ignoring.", cond->ToString().c_str());
                return false;
            }
            break;
        }
        case CONDITION_SOURCE_TYPE_MILLING_LOOT_TEMPLATE:
        {
            if (!LootTemplates_Milling.HaveLootFor(cond->SourceGroup))
            {
                TC_LOG_ERROR("sql.sql", "%s SourceGroup in `condition` table, does not exist in `milling_loot_template`, ignoring.", cond->ToString().c_str());
                return false;
            }

            LootTemplate* loot = LootTemplates_Milling.GetLootForConditionFill(cond->SourceGroup);
            ItemTemplate const* pItemProto = sObjectMgr->GetItemTemplate(cond->SourceEntry);
            if (!pItemProto && !loot->isReference(cond->SourceEntry))
            {
                TC_LOG_ERROR("sql.sql", "%s SourceType, SourceEntry in `condition` table, does not exist in `item_template`, ignoring.", cond->ToString().c_str());
                return false;
            }
            break;
        }
        case CONDITION_SOURCE_TYPE_PICKPOCKETING_LOOT_TEMPLATE:
        {
            if (!LootTemplates_Pickpocketing.HaveLootFor(cond->SourceGroup))
            {
                TC_LOG_ERROR("sql.sql", "%s SourceGroup in `condition` table, does not exist in `pickpocketing_loot_template`, ignoring.", cond->ToString().c_str());
                return false;
            }

            LootTemplate* loot = LootTemplates_Pickpocketing.GetLootForConditionFill(cond->SourceGroup);
            ItemTemplate const* pItemProto = sObjectMgr->GetItemTemplate(cond->SourceEntry);
            if (!pItemProto && !loot->isReference(cond->SourceEntry))
            {
                TC_LOG_ERROR("sql.sql", "%s SourceType, SourceEntry in `condition` table, does not exist in `item_template`, ignoring.", cond->ToString().c_str());
                return false;
            }
            break;
        }
        case CONDITION_SOURCE_TYPE_PROSPECTING_LOOT_TEMPLATE:
        {
            if (!LootTemplates_Prospecting.HaveLootFor(cond->SourceGroup))
            {
                TC_LOG_ERROR("sql.sql", "%s SourceGroup in `condition` table, does not exist in `prospecting_loot_template`, ignoring.", cond->ToString().c_str());
                return false;
            }

            LootTemplate* loot = LootTemplates_Prospecting.GetLootForConditionFill(cond->SourceGroup);
            ItemTemplate const* pItemProto = sObjectMgr->GetItemTemplate(cond->SourceEntry);
            if (!pItemProto && !loot->isReference(cond->SourceEntry))
            {
                TC_LOG_ERROR("sql.sql", "%s SourceType, SourceEntry in `condition` table, does not exist in `item_template`, ignoring.", cond->ToString().c_str());
                return false;
            }
            break;
        }
        case CONDITION_SOURCE_TYPE_REFERENCE_LOOT_TEMPLATE:
        {
            if (!LootTemplates_Reference.HaveLootFor(cond->SourceGroup))
            {
                TC_LOG_ERROR("sql.sql", "%s SourceGroup in `condition` table, does not exist in `reference_loot_template`, ignoring.", cond->ToString().c_str());
                return false;
            }

            LootTemplate* loot = LootTemplates_Reference.GetLootForConditionFill(cond->SourceGroup);
            ItemTemplate const* pItemProto = sObjectMgr->GetItemTemplate(cond->SourceEntry);
            if (!pItemProto && !loot->isReference(cond->SourceEntry))
            {
                TC_LOG_ERROR("sql.sql", "%s SourceType, SourceEntry in `condition` table, does not exist in `item_template`, ignoring.", cond->ToString().c_str());
                return false;
            }
            break;
        }
        case CONDITION_SOURCE_TYPE_SKINNING_LOOT_TEMPLATE:
        {
            if (!LootTemplates_Skinning.HaveLootFor(cond->SourceGroup))
            {
                TC_LOG_ERROR("sql.sql", "%s SourceGroup in `condition` table, does not exist in `skinning_loot_template`, ignoring.", cond->ToString().c_str());
                return false;
            }

            LootTemplate* loot = LootTemplates_Skinning.GetLootForConditionFill(cond->SourceGroup);
            ItemTemplate const* pItemProto = sObjectMgr->GetItemTemplate(cond->SourceEntry);
            if (!pItemProto && !loot->isReference(cond->SourceEntry))
            {
                TC_LOG_ERROR("sql.sql", "%s SourceType, SourceEntry in `condition` table, does not exist in `item_template`, ignoring.", cond->ToString().c_str());
                return false;
            }
            break;
        }
        case CONDITION_SOURCE_TYPE_SPELL_LOOT_TEMPLATE:
        {
            if (!LootTemplates_Spell.HaveLootFor(cond->SourceGroup))
            {
                TC_LOG_ERROR("sql.sql", "%s SourceGroup in `condition` table, does not exist in `spell_loot_template`, ignoring.", cond->ToString().c_str());
                return false;
            }

            LootTemplate* loot = LootTemplates_Spell.GetLootForConditionFill(cond->SourceGroup);
            ItemTemplate const* pItemProto = sObjectMgr->GetItemTemplate(cond->SourceEntry);
            if (!pItemProto && !loot->isReference(cond->SourceEntry))
            {
                TC_LOG_ERROR("sql.sql", "%s SourceType, SourceEntry in `condition` table, does not exist in `item_template`, ignoring.", cond->ToString().c_str());
                return false;
            }
            break;
        }
        case CONDITION_SOURCE_TYPE_SPELL_IMPLICIT_TARGET:
        {
            SpellInfo const* spellInfo = sSpellMgr->GetSpellInfo(cond->SourceEntry);
            if (!spellInfo)
            {
                TC_LOG_ERROR("sql.sql", "%s in `condition` table, SourceEntry does not exist in `spell.dbc`, ignoring.", cond->ToString().c_str());
                return false;
            }

            if ((cond->SourceGroup > MAX_EFFECT_MASK) || !cond->SourceGroup)
            {
                TC_LOG_ERROR("sql.sql", "%s in `condition` table, has incorrect SourceGroup (spell effectMask) set, ignoring.", cond->ToString().c_str());
                return false;
            }

            uint32 origGroup = cond->SourceGroup;

            for (uint8 i = 0; i < MAX_SPELL_EFFECTS; ++i)
            {
                if (!((1 << i) & cond->SourceGroup))
                    continue;

                if (spellInfo->Effects[i].ChainTarget > 0)
                    continue;

                switch (spellInfo->Effects[i].TargetA.GetSelectionCategory())
                {
                    case TARGET_SELECT_CATEGORY_NEARBY:
                    case TARGET_SELECT_CATEGORY_CONE:
                    case TARGET_SELECT_CATEGORY_AREA:
                        continue;
                    default:
                        break;
                }

                switch (spellInfo->Effects[i].TargetB.GetSelectionCategory())
                {
                    case TARGET_SELECT_CATEGORY_NEARBY:
                    case TARGET_SELECT_CATEGORY_CONE:
                    case TARGET_SELECT_CATEGORY_AREA:
                        continue;
                    default:
                        break;
                }

                TC_LOG_ERROR("sql.sql", "SourceEntry %u SourceGroup %u in `condition` table - spell %u does not have implicit targets of types: _AREA_, _CONE_, _NEARBY_, __CHAIN__ for effect %u, SourceGroup needs correction, ignoring.", cond->SourceEntry, origGroup, cond->SourceEntry, uint32(i));
                cond->SourceGroup &= ~(1 << i);
            }
            // all effects were removed, no need to add the condition at all
            if (!cond->SourceGroup)
                return false;
            break;
        }
        case CONDITION_SOURCE_TYPE_CREATURE_TEMPLATE_VEHICLE:
        {
            if (!sObjectMgr->GetCreatureTemplate(cond->SourceEntry))
            {
                TC_LOG_ERROR("sql.sql", "%s SourceEntry in `condition` table, does not exist in `creature_template`, ignoring.", cond->ToString().c_str());
                return false;
            }
            break;
        }
        case CONDITION_SOURCE_TYPE_SPELL:
        case CONDITION_SOURCE_TYPE_SPELL_PROC:
        {
            SpellInfo const* spellProto = sSpellMgr->GetSpellInfo(cond->SourceEntry);
            if (!spellProto)
            {
                TC_LOG_ERROR("sql.sql", "%s SourceEntry in `condition` table, does not exist in `spell.dbc`, ignoring.", cond->ToString().c_str());
                return false;
            }
            break;
        }
        case CONDITION_SOURCE_TYPE_QUEST_ACCEPT:
            if (!sObjectMgr->GetQuestTemplate(cond->SourceEntry))
            {
                TC_LOG_ERROR("sql.sql", "CONDITION_SOURCE_TYPE_QUEST_ACCEPT specifies non-existing quest (%u), skipped", cond->SourceEntry);
                return false;
            }
            break;
        case CONDITION_SOURCE_TYPE_QUEST_SHOW_MARK:
            if (!sObjectMgr->GetQuestTemplate(cond->SourceEntry))
            {
                TC_LOG_ERROR("sql.sql", "%s SourceEntry specifies non-existing quest, skipped.", cond->ToString().c_str());
                return false;
            }
            break;
        case CONDITION_SOURCE_TYPE_VEHICLE_SPELL:
            if (!sObjectMgr->GetCreatureTemplate(cond->SourceGroup))
            {
                TC_LOG_ERROR("sql.sql", "%s SourceEntry in `condition` table, does not exist in `creature_template`, ignoring.", cond->ToString().c_str());
                return false;
            }

            if (!sSpellMgr->GetSpellInfo(cond->SourceEntry))
            {
                TC_LOG_ERROR("sql.sql", "%s SourceEntry in `condition` table, does not exist in `spell.dbc`, ignoring.", cond->ToString().c_str());
                return false;
            }
            break;
        case CONDITION_SOURCE_TYPE_SPELL_CLICK_EVENT:
            if (!sObjectMgr->GetCreatureTemplate(cond->SourceGroup))
            {
                TC_LOG_ERROR("sql.sql", "%s SourceEntry in `condition` table, does not exist in `creature_template`, ignoring.", cond->ToString().c_str());
                return false;
            }

            if (!sSpellMgr->GetSpellInfo(cond->SourceEntry))
            {
                TC_LOG_ERROR("sql.sql", "%s SourceEntry in `condition` table, does not exist in `spell.dbc`, ignoring.", cond->ToString().c_str());
                return false;
            }
            break;
        case CONDITION_SOURCE_TYPE_NPC_VENDOR:
        {
            if (!sObjectMgr->GetCreatureTemplate(cond->SourceGroup))
            {
                TC_LOG_ERROR("sql.sql", "%s SourceEntry in `condition` table, does not exist in `creature_template`, ignoring.", cond->ToString().c_str());
                return false;
            }
            ItemTemplate const* itemTemplate = sObjectMgr->GetItemTemplate(cond->SourceEntry);
            if (!itemTemplate)
            {
                TC_LOG_ERROR("sql.sql", "%s SourceEntry in `condition` table, does not exist in `item_template`, ignoring.", cond->ToString().c_str());
                return false;
            }
            break;
        }
        case CONDITION_SOURCE_TYPE_TERRAIN_SWAP:
<<<<<<< HEAD
        {
            if (!sMapStore.LookupEntry(cond->SourceEntry))
            {
                TC_LOG_ERROR("sql.sql", "%s SourceEntry in `condition` table, does not exist in Map.dbc, ignoring.", cond->ToString().c_str());
                return false;
            }
            break;
        }
        case CONDITION_SOURCE_TYPE_PHASE:
        {
            if (cond->SourceEntry && !sAreaTableStore.LookupEntry(cond->SourceEntry))
            {
                TC_LOG_ERROR("sql.sql", "%s SourceEntry in `condition` table, does not exist in AreaTable.dbc, ignoring.", cond->ToString().c_str());
                return false;
            }
            break;
=======
        {
            TC_LOG_ERROR("sql.sql", "CONDITION_SOURCE_TYPE_TERRAIN_SWAP: is only for 6.x branch, skipped");
            return false;
        }
        case CONDITION_SOURCE_TYPE_PHASE:
        {
            TC_LOG_ERROR("sql.sql", "CONDITION_SOURCE_TYPE_PHASE: is only for 6.x branch, skipped");
            return false;
>>>>>>> d1efa0b8
        }
        case CONDITION_SOURCE_TYPE_GOSSIP_MENU:
        case CONDITION_SOURCE_TYPE_GOSSIP_MENU_OPTION:
        case CONDITION_SOURCE_TYPE_SMART_EVENT:
        case CONDITION_SOURCE_TYPE_NONE:
        default:
            break;
    }

    return true;
}

bool ConditionMgr::isConditionTypeValid(Condition* cond) const
{
    if (cond->ConditionType == CONDITION_NONE || cond->ConditionType >= CONDITION_MAX)
    {
        TC_LOG_ERROR("sql.sql", "%s Invalid ConditionType in `condition` table, ignoring.", cond->ToString(true).c_str());
        return false;
    }

    if (cond->ConditionTarget >= cond->GetMaxAvailableConditionTargets())
    {
        TC_LOG_ERROR("sql.sql", "%s in `condition` table, has incorrect ConditionTarget set, ignoring.", cond->ToString(true).c_str());
        return false;
    }

    switch (cond->ConditionType)
    {
        case CONDITION_AURA:
        {
            if (!sSpellMgr->GetSpellInfo(cond->ConditionValue1))
            {
                TC_LOG_ERROR("sql.sql", "%s has non existing spell (Id: %d), skipped.", cond->ToString(true).c_str(), cond->ConditionValue1);
                return false;
            }

            if (cond->ConditionValue2 > EFFECT_2)
            {
                TC_LOG_ERROR("sql.sql", "%s has non existing effect index (%u) (must be 0..2), skipped.", cond->ToString(true).c_str(), cond->ConditionValue2);
                return false;
            }
            break;
        }
        case CONDITION_ITEM:
        {
            ItemTemplate const* proto = sObjectMgr->GetItemTemplate(cond->ConditionValue1);
            if (!proto)
            {
                TC_LOG_ERROR("sql.sql", "%s Item (%u) does not exist, skipped.", cond->ToString(true).c_str(), cond->ConditionValue1);
                return false;
            }

            if (!cond->ConditionValue2)
            {
                TC_LOG_ERROR("sql.sql", "%s Zero item count in ConditionValue2, skipped.", cond->ToString(true).c_str());
                return false;
            }
            break;
        }
        case CONDITION_ITEM_EQUIPPED:
        {
            ItemTemplate const* proto = sObjectMgr->GetItemTemplate(cond->ConditionValue1);
            if (!proto)
            {
                TC_LOG_ERROR("sql.sql", "%s Item (%u) does not exist, skipped.", cond->ToString(true).c_str(), cond->ConditionValue1);
                return false;
            }
            break;
        }
        case CONDITION_ZONEID:
        {
            AreaTableEntry const* areaEntry = sAreaTableStore.LookupEntry(cond->ConditionValue1);
            if (!areaEntry)
            {
                TC_LOG_ERROR("sql.sql", "%s Area (%u) does not exist, skipped.", cond->ToString(true).c_str(), cond->ConditionValue1);
                return false;
            }

            if (areaEntry->zone != 0)
            {
                TC_LOG_ERROR("sql.sql", "%s requires to be in area (%u) which is a subzone but zone expected, skipped.", cond->ToString(true).c_str(), cond->ConditionValue1);
                return false;
            }
            break;
        }
        case CONDITION_REPUTATION_RANK:
        {
            FactionEntry const* factionEntry = sFactionStore.LookupEntry(cond->ConditionValue1);
            if (!factionEntry)
            {
                TC_LOG_ERROR("sql.sql", "%s has non existing faction (%u), skipped.", cond->ToString(true).c_str(), cond->ConditionValue1);
                return false;
            }
            break;
        }
        case CONDITION_TEAM:
        {
            if (cond->ConditionValue1 != ALLIANCE && cond->ConditionValue1 != HORDE)
            {
                TC_LOG_ERROR("sql.sql", "%s specifies unknown team (%u), skipped.", cond->ToString(true).c_str(), cond->ConditionValue1);
                return false;
            }
            break;
        }
        case CONDITION_SKILL:
        {
            SkillLineEntry const* pSkill = sSkillLineStore.LookupEntry(cond->ConditionValue1);
            if (!pSkill)
            {
                TC_LOG_ERROR("sql.sql", "%s specifies non-existing skill (%u), skipped.", cond->ToString(true).c_str(), cond->ConditionValue1);
                return false;
            }

            if (cond->ConditionValue2 < 1 || cond->ConditionValue2 > sWorld->GetConfigMaxSkillValue())
            {
                TC_LOG_ERROR("sql.sql", "%s specifies skill (%u) with invalid value (%u), skipped.", cond->ToString(true).c_str(), cond->ConditionValue1, cond->ConditionValue2);
                return false;
            }
            break;
        }
        case CONDITION_QUESTREWARDED:
        case CONDITION_QUESTTAKEN:
        case CONDITION_QUEST_NONE:
        case CONDITION_QUEST_COMPLETE:
        {
            if (!sObjectMgr->GetQuestTemplate(cond->ConditionValue1))
            {
                TC_LOG_ERROR("sql.sql", "%s points to non-existing quest (%u), skipped.", cond->ToString(true).c_str(), cond->ConditionValue1);
                return false;
            }
            break;
        }
        case CONDITION_ACTIVE_EVENT:
        {
            GameEventMgr::GameEventDataMap const& events = sGameEventMgr->GetEventMap();
            if (cond->ConditionValue1 >= events.size() || !events[cond->ConditionValue1].isValid())
            {
                TC_LOG_ERROR("sql.sql", "%s has non existing event id (%u), skipped.", cond->ToString(true).c_str(), cond->ConditionValue1);
                return false;
            }
            break;
        }
        case CONDITION_ACHIEVEMENT:
        {
            AchievementEntry const* achievement = sAchievementMgr->GetAchievement(cond->ConditionValue1);
            if (!achievement)
            {
                TC_LOG_ERROR("sql.sql", "%s has non existing achivement id (%u), skipped.", cond->ToString(true).c_str(), cond->ConditionValue1);
                return false;
            }
            break;
        }
        case CONDITION_CLASS:
        {
            if (!(cond->ConditionValue1 & CLASSMASK_ALL_PLAYABLE))
            {
                TC_LOG_ERROR("sql.sql", "%s has non existing classmask (%u), skipped.", cond->ToString(true).c_str(), cond->ConditionValue1 & ~CLASSMASK_ALL_PLAYABLE);
                return false;
            }
            break;
        }
        case CONDITION_RACE:
        {
            if (!(cond->ConditionValue1 & RACEMASK_ALL_PLAYABLE))
            {
                TC_LOG_ERROR("sql.sql", "%s has non existing racemask (%u), skipped.", cond->ToString(true).c_str(), cond->ConditionValue1 & ~RACEMASK_ALL_PLAYABLE);
                return false;
            }
            break;
        }
        case CONDITION_GENDER:
        {
            if (!Player::IsValidGender(uint8(cond->ConditionValue1)))
            {
                TC_LOG_ERROR("sql.sql", "%s has invalid gender (%u), skipped.", cond->ToString(true).c_str(), cond->ConditionValue1);
                return false;
            }
            break;
        }
        case CONDITION_MAPID:
        {
            MapEntry const* me = sMapStore.LookupEntry(cond->ConditionValue1);
            if (!me)
            {
                TC_LOG_ERROR("sql.sql", "%s has non existing map (%u), skipped", cond->ToString(true).c_str(), cond->ConditionValue1);
                return false;
            }
            break;
        }
        case CONDITION_SPELL:
        {
            if (!sSpellMgr->GetSpellInfo(cond->ConditionValue1))
            {
                TC_LOG_ERROR("sql.sql", "%s has non existing spell (Id: %d), skipped", cond->ToString(true).c_str(), cond->ConditionValue1);
                return false;
            }
            break;
        }
        case CONDITION_LEVEL:
        {
            if (cond->ConditionValue2 >= COMP_TYPE_MAX)
            {
                TC_LOG_ERROR("sql.sql", "%s has invalid ComparisionType (%u), skipped.", cond->ToString(true).c_str(), cond->ConditionValue2);
                return false;
            }
            break;
        }
        case CONDITION_DRUNKENSTATE:
        {
            if (cond->ConditionValue1 > DRUNKEN_SMASHED)
            {
                TC_LOG_ERROR("sql.sql", "%s has invalid state (%u), skipped.", cond->ToString(true).c_str(), cond->ConditionValue1);
                return false;
            }
            break;
        }
        case CONDITION_NEAR_CREATURE:
        {
            if (!sObjectMgr->GetCreatureTemplate(cond->ConditionValue1))
            {
                TC_LOG_ERROR("sql.sql", "%s has non existing creature template entry (%u), skipped", cond->ToString(true).c_str(), cond->ConditionValue1);
                return false;
            }
            break;
        }
        case CONDITION_NEAR_GAMEOBJECT:
        {
            if (!sObjectMgr->GetGameObjectTemplate(cond->ConditionValue1))
            {
                TC_LOG_ERROR("sql.sql", "%s has non existing gameobject template entry (%u), skipped.", cond->ToString().c_str(), cond->ConditionValue1);
                return false;
            }
            break;
        }
        case CONDITION_OBJECT_ENTRY_GUID:
        {
            switch (cond->ConditionValue1)
            {
                case TYPEID_UNIT:
                    if (cond->ConditionValue2 && !sObjectMgr->GetCreatureTemplate(cond->ConditionValue2))
                    {
                        TC_LOG_ERROR("sql.sql", "%s has non existing creature template entry (%u), skipped.", cond->ToString(true).c_str(), cond->ConditionValue2);
                        return false;
                    }
                    if (cond->ConditionValue3)
                    {
                        if (CreatureData const* creatureData = sObjectMgr->GetCreatureData(cond->ConditionValue3))
                        {
                            if (cond->ConditionValue2 && creatureData->id != cond->ConditionValue2)
                            {
                                TC_LOG_ERROR("sql.sql", "%s has guid %u set but does not match creature entry (%u), skipped.", cond->ToString(true).c_str(), cond->ConditionValue3, cond->ConditionValue2);
                                return false;
                            }
                        }
                        else
                        {
                            TC_LOG_ERROR("sql.sql", "%s has non existing creature guid (%u), skipped.", cond->ToString(true).c_str(), cond->ConditionValue3);
                            return false;
                        }
                    }
                    break;
                case TYPEID_GAMEOBJECT:
                    if (cond->ConditionValue2 && !sObjectMgr->GetGameObjectTemplate(cond->ConditionValue2))
                    {
                        TC_LOG_ERROR("sql.sql", "%s has non existing gameobject template entry (%u), skipped.", cond->ToString(true).c_str(), cond->ConditionValue2);
                        return false;
                    }
                    if (cond->ConditionValue3)
                    {
                        if (GameObjectData const* goData = sObjectMgr->GetGOData(cond->ConditionValue3))
                        {
                            if (cond->ConditionValue2 && goData->id != cond->ConditionValue2)
                            {
                                TC_LOG_ERROR("sql.sql", "%s has guid %u set but does not match gameobject entry (%u), skipped.", cond->ToString(true).c_str(), cond->ConditionValue3, cond->ConditionValue2);
                                return false;
                            }
                        }
                        else
                        {
                            TC_LOG_ERROR("sql.sql", "%s has non existing gameobject guid (%u), skipped.", cond->ToString(true).c_str(), cond->ConditionValue3);
                            return false;
                        }
                    }
                    break;
                case TYPEID_PLAYER:
                case TYPEID_CORPSE:
                    if (cond->ConditionValue2)
                        LogUselessConditionValue(cond, 2, cond->ConditionValue2);
                    if (cond->ConditionValue3)
                        LogUselessConditionValue(cond, 3, cond->ConditionValue3);
                    break;
                default:
                    TC_LOG_ERROR("sql.sql", "%s has wrong typeid set (%u), skipped", cond->ToString(true).c_str(), cond->ConditionValue1);
                    return false;
            }
            break;
        }
        case CONDITION_TYPE_MASK:
        {
            if (!cond->ConditionValue1 || (cond->ConditionValue1 & ~(TYPEMASK_UNIT | TYPEMASK_PLAYER | TYPEMASK_GAMEOBJECT | TYPEMASK_CORPSE)))
            {
                TC_LOG_ERROR("sql.sql", "%s has invalid typemask set (%u), skipped.", cond->ToString(true).c_str(), cond->ConditionValue2);
                return false;
            }
            break;
        }
        case CONDITION_RELATION_TO:
        {
            if (cond->ConditionValue1 >= cond->GetMaxAvailableConditionTargets())
            {
                TC_LOG_ERROR("sql.sql", "%s has invalid ConditionValue1(ConditionTarget selection) (%u), skipped.", cond->ToString(true).c_str(), cond->ConditionValue1);
                return false;
            }
            if (cond->ConditionValue1 == cond->ConditionTarget)
            {
                TC_LOG_ERROR("sql.sql", "%s has ConditionValue1(ConditionTarget selection) set to self (%u), skipped.", cond->ToString(true).c_str(), cond->ConditionValue1);
                return false;
            }
            if (cond->ConditionValue2 >= RELATION_MAX)
            {
                TC_LOG_ERROR("sql.sql", "%s has invalid ConditionValue2(RelationType) (%u), skipped.", cond->ToString(true).c_str(), cond->ConditionValue2);
                return false;
            }
            break;
        }
        case CONDITION_REACTION_TO:
        {
            if (cond->ConditionValue1 >= cond->GetMaxAvailableConditionTargets())
            {
                TC_LOG_ERROR("sql.sql", "%s has invalid ConditionValue1(ConditionTarget selection) (%u), skipped.", cond->ToString(true).c_str(), cond->ConditionValue1);
                return false;
            }
            if (cond->ConditionValue1 == cond->ConditionTarget)
            {
                TC_LOG_ERROR("sql.sql", "%s has ConditionValue1(ConditionTarget selection) set to self (%u), skipped.", cond->ToString(true).c_str(), cond->ConditionValue1);
                return false;
            }
            if (!cond->ConditionValue2)
            {
                TC_LOG_ERROR("sql.sql", "%s has invalid ConditionValue2(rankMask) (%u), skipped.", cond->ToString(true).c_str(), cond->ConditionValue2);
                return false;
            }
            break;
        }
        case CONDITION_DISTANCE_TO:
        {
            if (cond->ConditionValue1 >= cond->GetMaxAvailableConditionTargets())
            {
                TC_LOG_ERROR("sql.sql", "%s has invalid ConditionValue1(ConditionTarget selection) (%u), skipped.", cond->ToString(true).c_str(), cond->ConditionValue1);
                return false;
            }
            if (cond->ConditionValue1 == cond->ConditionTarget)
            {
                TC_LOG_ERROR("sql.sql", "%s has ConditionValue1(ConditionTarget selection) set to self (%u), skipped.", cond->ToString(true).c_str(), cond->ConditionValue1);
                return false;
            }
            if (cond->ConditionValue3 >= COMP_TYPE_MAX)
            {
                TC_LOG_ERROR("sql.sql", "%s has invalid ComparisionType (%u), skipped.", cond->ToString(true).c_str(), cond->ConditionValue3);
                return false;
            }
            break;
        }
        case CONDITION_HP_VAL:
        {
            if (cond->ConditionValue2 >= COMP_TYPE_MAX)
            {
                TC_LOG_ERROR("sql.sql", "%s has invalid ComparisionType (%u), skipped.", cond->ToString(true).c_str(), cond->ConditionValue2);
                return false;
            }
            if (cond->ConditionValue3)
                TC_LOG_ERROR("sql.sql", "%s has useless data in value3 (%u)!", cond->ToString(true).c_str(), cond->ConditionValue3);
            break;
        }
        case CONDITION_HP_PCT:
        {
            if (cond->ConditionValue1 > 100)
            {
                TC_LOG_ERROR("sql.sql", "%s has too big percent value (%u), skipped.", cond->ToString(true).c_str(), cond->ConditionValue1);
                return false;
            }
            if (cond->ConditionValue2 >= COMP_TYPE_MAX)
            {
                TC_LOG_ERROR("sql.sql", "%s has invalid ComparisionType (%u), skipped.", cond->ToString(true).c_str(), cond->ConditionValue2);
                return false;
            }
            if (cond->ConditionValue3)
                TC_LOG_ERROR("sql.sql", "%s has useless data in value3 (%u)!", cond->ToString().c_str(), cond->ConditionValue3);
            break;
        }
        case CONDITION_WORLD_STATE:
        {
            if (!sWorld->getWorldState(cond->ConditionValue1))
            {
                TC_LOG_ERROR("sql.sql", "%s has non existing world state in value1 (%u), skipped.", cond->ToString(true).c_str(), cond->ConditionValue1);
                return false;
            }
            break;
        }
        case CONDITION_PHASEID:
        {
            if (!sPhaseStore.LookupEntry(cond->ConditionValue1))
            {
                TC_LOG_ERROR("sql.sql", "Phase condition has nonexistent phaseid in value1 (%u), skipped", cond->ConditionValue1);
                return false;
            }
            break;
        }
        case CONDITION_TERRAIN_SWAP:
        {
            if (cond->ConditionValue2)
                TC_LOG_ERROR("sql.sql", "Terrain swap condition has useless data in value2 (%u)!", cond->ConditionValue2);
            if (cond->ConditionValue3)
                TC_LOG_ERROR("sql.sql", "Terrain swap condition has useless data in value3 (%u)!", cond->ConditionValue3);
            break;
        }
        case CONDITION_TITLE:
        {
            CharTitlesEntry const* titleEntry = sCharTitlesStore.LookupEntry(cond->ConditionValue1);
            if (!titleEntry)
            {
                TC_LOG_ERROR("sql.sql", "%s has non existing title in value1 (%u), skipped.", cond->ToString(true).c_str(), cond->ConditionValue1);
                return false;
            }
            break;
        }
        case CONDITION_SPAWNMASK:
        {
            if (cond->ConditionValue1 > SPAWNMASK_RAID_ALL)
            {
                TC_LOG_ERROR("sql.sql", "%s has non existing SpawnMask in value1 (%u), skipped.", cond->ToString(true).c_str(), cond->ConditionValue1);
                return false;
            }
            break;
        }
        case CONDITION_UNIT_STATE:
        {
            if (!(cond->ConditionValue1 & UNIT_STATE_ALL_STATE_SUPPORTED))
            {
                TC_LOG_ERROR("sql.sql", "%s has non existing UnitState in value1 (%u), skipped.", cond->ToString(true).c_str(), cond->ConditionValue1);
                return false;
            }
            break;
        }
        case CONDITION_CREATURE_TYPE:
        {
            if (!cond->ConditionValue1 || cond->ConditionValue1 > CREATURE_TYPE_GAS_CLOUD)
            {
                TC_LOG_ERROR("sql.sql", "%s has non existing CreatureType in value1 (%u), skipped.", cond->ToString(true).c_str(), cond->ConditionValue1);
                return false;
            }
            break;
        }
        case CONDITION_INSTANCE_INFO:
        case CONDITION_AREAID:
        case CONDITION_ALIVE:
            break;
        case CONDITION_REALM_ACHIEVEMENT:
        {
            AchievementEntry const* achievement = sAchievementMgr->GetAchievement(cond->ConditionValue1);
            if (!achievement)
            {
                TC_LOG_ERROR("sql.sql", "%s has non existing realm first achivement id (%u), skipped.", cond->ToString(true).c_str(), cond->ConditionValue1);
                return false;
            }
            break;
        }
        case CONDITION_IN_WATER:
            break;
        case CONDITION_TERRAIN_SWAP:
            TC_LOG_ERROR("sql.sql", "%s is not valid for this branch, skipped.", cond->ToString(true).c_str());
            return false;
        case CONDITION_STAND_STATE:
        {
            bool valid = false;
            switch (cond->ConditionValue1)
            {
                case 0:
                    valid = cond->ConditionValue2 <= UNIT_STAND_STATE_SUBMERGED;
                    break;
                case 1:
                    valid = cond->ConditionValue2 <= 1;
                    break;
                default:
                    valid = false;
                    break;
            }
            if (!valid)
            {
                TC_LOG_ERROR("sql.sql", "%s has non-existing stand state (%u,%u), skipped.", cond->ToString(true).c_str(), cond->ConditionValue1, cond->ConditionValue2);
                return false;
            }
            break;
        }
        default:
            break;
    }

    if (cond->ConditionValue1 && !StaticConditionTypeData[cond->ConditionType].HasConditionValue1)
        LogUselessConditionValue(cond, 1, cond->ConditionValue1);
    if (cond->ConditionValue2 && !StaticConditionTypeData[cond->ConditionType].HasConditionValue2)
        LogUselessConditionValue(cond, 2, cond->ConditionValue2);
    if (cond->ConditionValue3 && !StaticConditionTypeData[cond->ConditionType].HasConditionValue3)
        LogUselessConditionValue(cond, 3, cond->ConditionValue3);

    return true;
}

void ConditionMgr::LogUselessConditionValue(Condition* cond, uint8 index, uint32 value)
{
    TC_LOG_ERROR("sql.sql", "%s has useless data in ConditionValue%u (%u)!", cond->ToString(true).c_str(), index, value);
}

void ConditionMgr::Clean()
{
    for (ConditionReferenceContainer::iterator it = ConditionReferenceStore.begin(); it != ConditionReferenceStore.end(); ++it)
        for (ConditionContainer::const_iterator i = it->second.begin(); i != it->second.end(); ++i)
            delete *i;

    ConditionReferenceStore.clear();

    for (uint32 i = 0; i < CONDITION_SOURCE_TYPE_MAX; ++i)
    {
        for (ConditionsByEntryMap::iterator it = ConditionStore[i].begin(); it != ConditionStore[i].end(); ++it)
            for (ConditionContainer::const_iterator i = it->second.begin(); i != it->second.end(); ++i)
                delete *i;

        ConditionStore[i].clear();
    }

    for (ConditionEntriesByCreatureIdMap::iterator itr = VehicleSpellConditionStore.begin(); itr != VehicleSpellConditionStore.end(); ++itr)
        for (ConditionsByEntryMap::iterator it = itr->second.begin(); it != itr->second.end(); ++it)
            for (ConditionContainer::const_iterator i = it->second.begin(); i != it->second.end(); ++i)
                delete *i;

    VehicleSpellConditionStore.clear();

    for (SmartEventConditionContainer::iterator itr = SmartEventConditionStore.begin(); itr != SmartEventConditionStore.end(); ++itr)
        for (ConditionsByEntryMap::iterator it = itr->second.begin(); it != itr->second.end(); ++it)
            for (ConditionContainer::const_iterator i = it->second.begin(); i != it->second.end(); ++i)
                delete *i;

    SmartEventConditionStore.clear();

    for (ConditionEntriesByCreatureIdMap::iterator itr = SpellClickEventConditionStore.begin(); itr != SpellClickEventConditionStore.end(); ++itr)
        for (ConditionsByEntryMap::iterator it = itr->second.begin(); it != itr->second.end(); ++it)
            for (ConditionContainer::const_iterator i = it->second.begin(); i != it->second.end(); ++i)
                delete *i;

    SpellClickEventConditionStore.clear();

    for (ConditionEntriesByCreatureIdMap::iterator itr = NpcVendorConditionContainerStore.begin(); itr != NpcVendorConditionContainerStore.end(); ++itr)
        for (ConditionsByEntryMap::iterator it = itr->second.begin(); it != itr->second.end(); ++it)
            for (ConditionContainer::const_iterator i = it->second.begin(); i != it->second.end(); ++i)
                delete *i;

    NpcVendorConditionContainerStore.clear();

    // this is a BIG hack, feel free to fix it if you can figure out the ConditionMgr ;)
    for (std::vector<Condition*>::const_iterator itr = AllocatedMemoryStore.begin(); itr != AllocatedMemoryStore.end(); ++itr)
        delete *itr;

    AllocatedMemoryStore.clear();
}<|MERGE_RESOLUTION|>--- conflicted
+++ resolved
@@ -102,12 +102,8 @@
     { "Health Pct",           true, true, false  },
     { "Realm Achievement",    true, false, false },
     { "In Water",            false, false, false },
-<<<<<<< HEAD
-    { "Terrain Swap",         true, false, false }
-=======
-    { "Terrain Swap",        false, false, false },
+    { "Terrain Swap",         true, false, false },
     { "Sit/stand state",      true,  true, false }
->>>>>>> d1efa0b8
 };
 
 // Checks if object meets the condition
@@ -860,7 +856,6 @@
 
 bool ConditionMgr::HasConditionsForNotGroupedEntry(ConditionSourceType sourceType, uint32 entry) const
 {
-    ConditionContainer spellCond;
     if (sourceType > CONDITION_SOURCE_TYPE_NONE && sourceType < CONDITION_SOURCE_TYPE_MAX)
         if (ConditionStore[sourceType].find(entry) != ConditionStore[sourceType].end())
             return true;
@@ -1727,7 +1722,6 @@
             break;
         }
         case CONDITION_SOURCE_TYPE_TERRAIN_SWAP:
-<<<<<<< HEAD
         {
             if (!sMapStore.LookupEntry(cond->SourceEntry))
             {
@@ -1744,16 +1738,6 @@
                 return false;
             }
             break;
-=======
-        {
-            TC_LOG_ERROR("sql.sql", "CONDITION_SOURCE_TYPE_TERRAIN_SWAP: is only for 6.x branch, skipped");
-            return false;
-        }
-        case CONDITION_SOURCE_TYPE_PHASE:
-        {
-            TC_LOG_ERROR("sql.sql", "CONDITION_SOURCE_TYPE_PHASE: is only for 6.x branch, skipped");
-            return false;
->>>>>>> d1efa0b8
         }
         case CONDITION_SOURCE_TYPE_GOSSIP_MENU:
         case CONDITION_SOURCE_TYPE_GOSSIP_MENU_OPTION:
@@ -2223,9 +2207,6 @@
         }
         case CONDITION_IN_WATER:
             break;
-        case CONDITION_TERRAIN_SWAP:
-            TC_LOG_ERROR("sql.sql", "%s is not valid for this branch, skipped.", cond->ToString(true).c_str());
-            return false;
         case CONDITION_STAND_STATE:
         {
             bool valid = false;
@@ -2269,17 +2250,17 @@
 
 void ConditionMgr::Clean()
 {
-    for (ConditionReferenceContainer::iterator it = ConditionReferenceStore.begin(); it != ConditionReferenceStore.end(); ++it)
-        for (ConditionContainer::const_iterator i = it->second.begin(); i != it->second.end(); ++i)
-            delete *i;
+    for (ConditionReferenceContainer::iterator itr = ConditionReferenceStore.begin(); itr != ConditionReferenceStore.end(); ++itr)
+        for (ConditionContainer::const_iterator it = itr->second.begin(); it != itr->second.end(); ++it)
+            delete *it;
 
     ConditionReferenceStore.clear();
 
     for (uint32 i = 0; i < CONDITION_SOURCE_TYPE_MAX; ++i)
     {
         for (ConditionsByEntryMap::iterator it = ConditionStore[i].begin(); it != ConditionStore[i].end(); ++it)
-            for (ConditionContainer::const_iterator i = it->second.begin(); i != it->second.end(); ++i)
-                delete *i;
+            for (ConditionContainer::const_iterator itr = it->second.begin(); itr != it->second.end(); ++itr)
+                delete *itr;
 
         ConditionStore[i].clear();
     }
