/*
 * Copyright (C) 2008-2017 TrinityCore <http://www.trinitycore.org/>
 * Copyright (C) 2005-2009 MaNGOS <http://getmangos.com/>
 *
 * This program is free software; you can redistribute it and/or modify it
 * under the terms of the GNU General Public License as published by the
 * Free Software Foundation; either version 2 of the License, or (at your
 * option) any later version.
 *
 * This program is distributed in the hope that it will be useful, but WITHOUT
 * ANY WARRANTY; without even the implied warranty of MERCHANTABILITY or
 * FITNESS FOR A PARTICULAR PURPOSE. See the GNU General Public License for
 * more details.
 *
 * You should have received a copy of the GNU General Public License along
 * with this program. If not, see <http://www.gnu.org/licenses/>.
 */

#include "ConditionMgr.h"
#include "AchievementMgr.h"
#include "GameEventMgr.h"
#include "Group.h"
#include "InstanceScript.h"
#include "ObjectMgr.h"
#include "Player.h"
#include "Pet.h"
#include "ReputationMgr.h"
#include "ScriptedCreature.h"
#include "ScriptMgr.h"
#include "SpellAuras.h"
#include "SpellMgr.h"

char const* const ConditionMgr::StaticSourceTypeData[CONDITION_SOURCE_TYPE_MAX] =
{
    "None",
    "Creature Loot",
    "Disenchant Loot",
    "Fishing Loot",
    "GameObject Loot",
    "Item Loot",
    "Mail Loot",
    "Milling Loot",
    "Pickpocketing Loot",
    "Prospecting Loot",
    "Reference Loot",
    "Skinning Loot",
    "Spell Loot",
    "Spell Impl. Target",
    "Gossip Menu",
    "Gossip Menu Option",
    "Creature Vehicle",
    "Spell Expl. Target",
    "Spell Click Event",
    "Quest Accept",
    "Quest Show Mark",
    "Vehicle Spell",
    "SmartScript",
    "Npc Vendor",
    "Spell Proc",
    "Terrain Swap",
    "Phase"
};

ConditionMgr::ConditionTypeInfo const ConditionMgr::StaticConditionTypeData[CONDITION_MAX] =
{
    { "None",                false, false, false },
    { "Aura",                 true, true,  true  },
    { "Item Stored",          true, true,  true  },
    { "Item Equipped",        true, false, false },
    { "Zone",                 true, false, false },
    { "Reputation",           true, true,  false },
    { "Team",                 true, false, false },
    { "Skill",                true, true,  false },
    { "Quest Rewarded",       true, false, false },
    { "Quest Taken",          true, false, false },
    { "Drunken",              true, false, false },
    { "WorldState",           true, true,  false },
    { "Active Event",         true, false, false },
    { "Instance Info",        true, true,  true  },
    { "Quest None",           true, false, false },
    { "Class",                true, false, false },
    { "Race",                 true, false, false },
    { "Achievement",          true, false, false },
    { "Title",                true, false, false },
    { "SpawnMask",            true, false, false },
    { "Gender",               true, false, false },
    { "Unit State",           true, false, false },
    { "Map",                  true, false, false },
    { "Area",                 true, false, false },
    { "CreatureType",         true, false, false },
    { "Spell Known",          true, false, false },
    { "Phase",                true, false, false },
    { "Level",                true, true,  false },
    { "Quest Completed",      true, false, false },
    { "Near Creature",        true, true,  true  },
    { "Near GameObject",      true, true,  false },
    { "Object Entry or Guid", true, true,  true  },
    { "Object TypeMask",      true, false, false },
    { "Relation",             true, true,  false },
    { "Reaction",             true, true,  false },
    { "Distance",             true, true,  true  },
    { "Alive",               false, false, false },
    { "Health Value",         true, true,  false },
    { "Health Pct",           true, true,  false },
    { "Realm Achievement",    true, false, false },
    { "In Water",            false, false, false },
    { "Terrain Swap",         true, false, false },
    { "Sit/stand state",      true,  true, false },
<<<<<<< HEAD
    { "Daily Quest Completed",true, false, false }, // Placeholder
    { "Charmed",             false, false, false }, // Placeholder
    { "Pet type",             true, false, false }, // Placeholder
    { "On Taxi",             false, false, false }, // Placeholder
    { "Quest state mask",     true,  true, false }, // Placeholder
    { "Objective Complete",   true,  true, false }
=======
    { "Daily Quest Completed",true, false, false },
    { "Charmed",             false, false, false },
    { "Pet type",             true, false, false },
    { "On Taxi",             false, false, false },
    { "Quest state mask",     true,  true, false }
>>>>>>> a66a8e72
};

// Checks if object meets the condition
// Can have CONDITION_SOURCE_TYPE_NONE && !mReferenceId if called from a special event (ie: SmartAI)
bool Condition::Meets(ConditionSourceInfo& sourceInfo) const
{
    ASSERT(ConditionTarget < MAX_CONDITION_TARGETS);
    WorldObject* object = sourceInfo.mConditionTargets[ConditionTarget];
    // object not present, return false
    if (!object)
    {
        TC_LOG_DEBUG("condition", "Condition object not found for %s", ToString().c_str());
        return false;
    }
    bool condMeets = false;
    switch (ConditionType)
    {
        case CONDITION_NONE:
            condMeets = true;                                    // empty condition, always met
            break;
        case CONDITION_AURA:
        {
            if (Unit* unit = object->ToUnit())
                condMeets = unit->HasAuraEffect(ConditionValue1, ConditionValue2);
            break;
        }
        case CONDITION_ITEM:
        {
            if (Player* player = object->ToPlayer())
            {
                // don't allow 0 items (it's checked during table load)
                ASSERT(ConditionValue2);
                bool checkBank = ConditionValue3 ? true : false;
                condMeets = player->HasItemCount(ConditionValue1, ConditionValue2, checkBank);
            }
            break;
        }
        case CONDITION_ITEM_EQUIPPED:
        {
            if (Player* player = object->ToPlayer())
                condMeets = player->HasItemOrGemWithIdEquipped(ConditionValue1, 1);
            break;
        }
        case CONDITION_ZONEID:
            condMeets = object->GetZoneId() == ConditionValue1;
            break;
        case CONDITION_REPUTATION_RANK:
        {
            if (Player* player = object->ToPlayer())
            {
                if (FactionEntry const* faction = sFactionStore.LookupEntry(ConditionValue1))
                    condMeets = (ConditionValue2 & (1 << player->GetReputationMgr().GetRank(faction))) != 0;
            }
            break;
        }
        case CONDITION_ACHIEVEMENT:
        {
            if (Player* player = object->ToPlayer())
                condMeets = player->HasAchieved(ConditionValue1);
            break;
        }
        case CONDITION_TEAM:
        {
            if (Player* player = object->ToPlayer())
                condMeets = player->GetTeam() == ConditionValue1;
            break;
        }
        case CONDITION_CLASS:
        {
            if (Unit* unit = object->ToUnit())
                condMeets = (unit->getClassMask() & ConditionValue1) != 0;
            break;
        }
        case CONDITION_RACE:
        {
            if (Unit* unit = object->ToUnit())
                condMeets = (unit->getRaceMask() & ConditionValue1) != 0;
            break;
        }
        case CONDITION_GENDER:
        {
            if (Player* player = object->ToPlayer())
                condMeets = player->getGender() == ConditionValue1;
            break;
        }
        case CONDITION_SKILL:
        {
            if (Player* player = object->ToPlayer())
                condMeets = player->HasSkill(ConditionValue1) && player->GetBaseSkillValue(ConditionValue1) >= ConditionValue2;
            break;
        }
        case CONDITION_QUESTREWARDED:
        {
            if (Player* player = object->ToPlayer())
                condMeets = player->GetQuestRewardStatus(ConditionValue1);
            break;
        }
        case CONDITION_QUESTTAKEN:
        {
            if (Player* player = object->ToPlayer())
            {
                QuestStatus status = player->GetQuestStatus(ConditionValue1);
                condMeets = (status == QUEST_STATUS_INCOMPLETE);
            }
            break;
        }
        case CONDITION_QUEST_COMPLETE:
        {
            if (Player* player = object->ToPlayer())
            {
                QuestStatus status = player->GetQuestStatus(ConditionValue1);
                condMeets = (status == QUEST_STATUS_COMPLETE && !player->GetQuestRewardStatus(ConditionValue1));
            }
            break;
        }
        case CONDITION_QUEST_NONE:
        {
            if (Player* player = object->ToPlayer())
            {
                QuestStatus status = player->GetQuestStatus(ConditionValue1);
                condMeets = (status == QUEST_STATUS_NONE);
            }
            break;
        }
        case CONDITION_ACTIVE_EVENT:
            condMeets = sGameEventMgr->IsActiveEvent(ConditionValue1);
            break;
        case CONDITION_INSTANCE_INFO:
        {
            Map* map = object->GetMap();
            if (map->IsDungeon())
            {
                if (InstanceScript const* instance = ((InstanceMap*)map)->GetInstanceScript())
                {
                    switch (ConditionValue3)
                    {
                        case INSTANCE_INFO_DATA:
                            condMeets = instance->GetData(ConditionValue1) == ConditionValue2;
                            break;
                        //case INSTANCE_INFO_GUID_DATA:
                        //    condMeets = instance->GetGuidData(ConditionValue1) == ObjectGuid(uint64(ConditionValue2));
                        //    break;
                        case INSTANCE_INFO_BOSS_STATE:
                            condMeets = instance->GetBossState(ConditionValue1) == EncounterState(ConditionValue2);
                            break;
                        case INSTANCE_INFO_DATA64:
                            condMeets = instance->GetData64(ConditionValue1) == ConditionValue2;
                            break;
                    }
                }
            }
            break;
        }
        case CONDITION_MAPID:
            condMeets = object->GetMapId() == ConditionValue1;
            break;
        case CONDITION_AREAID:
            condMeets = object->GetAreaId() == ConditionValue1;
            break;
        case CONDITION_SPELL:
        {
            if (Player* player = object->ToPlayer())
                condMeets = player->HasSpell(ConditionValue1);
            break;
        }
        case CONDITION_LEVEL:
        {
            if (Unit* unit = object->ToUnit())
                condMeets = CompareValues(static_cast<ComparisionType>(ConditionValue2), static_cast<uint32>(unit->getLevel()), ConditionValue1);
            break;
        }
        case CONDITION_DRUNKENSTATE:
        {
            if (Player* player = object->ToPlayer())
                condMeets = (uint32)Player::GetDrunkenstateByValue(player->GetDrunkValue()) >= ConditionValue1;
            break;
        }
        case CONDITION_NEAR_CREATURE:
        {
            condMeets = GetClosestCreatureWithEntry(object, ConditionValue1, (float)ConditionValue2, bool(!ConditionValue3)) ? true : false;
            break;
        }
        case CONDITION_NEAR_GAMEOBJECT:
        {
            condMeets = GetClosestGameObjectWithEntry(object, ConditionValue1, (float)ConditionValue2) ? true : false;
            break;
        }
        case CONDITION_OBJECT_ENTRY_GUID:
        {
            if (uint32(object->GetTypeId()) == ConditionValue1)
            {
                condMeets = !ConditionValue2 || (object->GetEntry() == ConditionValue2);

                if (ConditionValue3)
                {
                    switch (object->GetTypeId())
                    {
                        case TYPEID_UNIT:
                            condMeets &= object->ToCreature()->GetSpawnId() == ConditionValue3;
                            break;
                        case TYPEID_GAMEOBJECT:
                            condMeets &= object->ToGameObject()->GetSpawnId() == ConditionValue3;
                            break;
                        default:
                            break;
                    }
                }
            }
            break;
        }
        case CONDITION_TYPE_MASK:
        {
            condMeets = object->isType(ConditionValue1);
            break;
        }
        case CONDITION_RELATION_TO:
        {
            if (WorldObject* toObject = sourceInfo.mConditionTargets[ConditionValue1])
            {
                Unit* toUnit = toObject->ToUnit();
                Unit* unit = object->ToUnit();
                if (toUnit && unit)
                {
                    switch (static_cast<RelationType>(ConditionValue2))
                    {
                        case RELATION_SELF:
                            condMeets = unit == toUnit;
                            break;
                        case RELATION_IN_PARTY:
                            condMeets = unit->IsInPartyWith(toUnit);
                            break;
                        case RELATION_IN_RAID_OR_PARTY:
                            condMeets = unit->IsInRaidWith(toUnit);
                            break;
                        case RELATION_OWNED_BY:
                            condMeets = unit->GetOwnerGUID() == toUnit->GetGUID();
                            break;
                        case RELATION_PASSENGER_OF:
                            condMeets = unit->IsOnVehicle(toUnit);
                            break;
                        case RELATION_CREATED_BY:
                            condMeets = unit->GetCreatorGUID() == toUnit->GetGUID();
                            break;
                        default:
                            break;
                    }
                }
            }
            break;
        }
        case CONDITION_REACTION_TO:
        {
            if (WorldObject* toObject = sourceInfo.mConditionTargets[ConditionValue1])
            {
                Unit* toUnit = toObject->ToUnit();
                Unit* unit = object->ToUnit();
                if (toUnit && unit)
                    condMeets = ((1 << unit->GetReactionTo(toUnit)) & ConditionValue2) != 0;
            }
            break;
        }
        case CONDITION_DISTANCE_TO:
        {
            if (WorldObject* toObject = sourceInfo.mConditionTargets[ConditionValue1])
                condMeets = CompareValues(static_cast<ComparisionType>(ConditionValue3), object->GetDistance(toObject), static_cast<float>(ConditionValue2));
            break;
        }
        case CONDITION_ALIVE:
        {
            if (Unit* unit = object->ToUnit())
                condMeets = unit->IsAlive();
            break;
        }
        case CONDITION_HP_VAL:
        {
            if (Unit* unit = object->ToUnit())
                condMeets = CompareValues(static_cast<ComparisionType>(ConditionValue2), unit->GetHealth(), static_cast<uint64>(ConditionValue1));
            break;
        }
        case CONDITION_HP_PCT:
        {
            if (Unit* unit = object->ToUnit())
                condMeets = CompareValues(static_cast<ComparisionType>(ConditionValue2), unit->GetHealthPct(), static_cast<float>(ConditionValue1));
            break;
        }
        case CONDITION_WORLD_STATE:
        {
            condMeets = ConditionValue2 == sWorld->getWorldState(ConditionValue1);
            break;
        }
        case CONDITION_PHASEID:
        {
            condMeets = object->IsInPhase(ConditionValue1);
            break;
        }
        case CONDITION_TITLE:
        {
            if (Player* player = object->ToPlayer())
                condMeets = player->HasTitle(ConditionValue1);
            break;
        }
        case CONDITION_SPAWNMASK:
        {
            condMeets = ((1 << object->GetMap()->GetSpawnMode()) & ConditionValue1) != 0;
            break;
        }
        case CONDITION_UNIT_STATE:
        {
            if (Unit* unit = object->ToUnit())
                condMeets = unit->HasUnitState(ConditionValue1);
            break;
        }
        case CONDITION_CREATURE_TYPE:
        {
            if (Creature* creature = object->ToCreature())
                condMeets = creature->GetCreatureTemplate()->type == ConditionValue1;
            break;
        }
        case CONDITION_REALM_ACHIEVEMENT:
        {
            AchievementEntry const* achievement = sAchievementStore.LookupEntry(ConditionValue1);
            if (achievement && sAchievementMgr->IsRealmCompleted(achievement))
                condMeets = true;
            break;
        }
        case CONDITION_IN_WATER:
        {
            if (Unit* unit = object->ToUnit())
                condMeets = unit->IsInWater();
            break;
        }
        case CONDITION_TERRAIN_SWAP:
        {
            condMeets = object->IsInTerrainSwap(ConditionValue1);
            break;
        }
        case CONDITION_STAND_STATE:
        {
            if (Unit* unit = object->ToUnit())
            {
                if (ConditionValue1 == 0)
                    condMeets = (unit->GetStandState() == UnitStandStateType(ConditionValue2));
                else if (ConditionValue2 == 0)
                    condMeets = unit->IsStandState();
                else if (ConditionValue2 == 1)
                    condMeets = unit->IsSitState();
            }
            break;
        }
<<<<<<< HEAD
        case CONDITION_QUEST_OBJECTIVE_COMPLETE:
        {
            if (Player* player = object->ToPlayer())
            {
                Quest const* qInfo = sObjectMgr->GetQuestTemplate(ConditionValue1);
                if (!qInfo)
                    break;
                
                for (QuestObjective const& obj : qInfo->GetObjectives())
                {
                    if (obj.ID == ConditionValue2)
                        condMeets = (player->IsQuestObjectiveComplete(qInfo, obj) && !player->GetQuestRewardStatus(ConditionValue1));
                }
=======
        case CONDITION_DAILY_QUEST_DONE:
        {
            if (Player* player = object->ToPlayer())
                condMeets = player->IsDailyQuestDone(ConditionValue1);
            break;
        }
        case CONDITION_CHARMED:
        {
            if (Unit* unit = object->ToUnit())
                condMeets = unit->IsCharmed();
            break;
        }
        case CONDITION_PET_TYPE:
        {
            if (Player* player = object->ToPlayer())
                if (Pet* pet = player->GetPet())
                    condMeets = (((1 << pet->getPetType()) & ConditionValue1) != 0);
            break;
        }
        case CONDITION_TAXI:
        {
            if (Player* player = object->ToPlayer())
                condMeets = player->IsInFlight();
            break;
        }
        case CONDITION_QUESTSTATE:
        {
            if (Player* player = object->ToPlayer())
            {
                if (
                    ((ConditionValue2 & (1 << QUEST_STATUS_NONE)) && (player->GetQuestStatus(ConditionValue1) == QUEST_STATUS_NONE)) ||
                    ((ConditionValue2 & (1 << QUEST_STATUS_COMPLETE)) && (player->GetQuestStatus(ConditionValue1) == QUEST_STATUS_COMPLETE)) ||
                    ((ConditionValue2 & (1 << QUEST_STATUS_INCOMPLETE)) && (player->GetQuestStatus(ConditionValue1) == QUEST_STATUS_INCOMPLETE)) ||
                    ((ConditionValue2 & (1 << QUEST_STATUS_FAILED)) && (player->GetQuestStatus(ConditionValue1) == QUEST_STATUS_FAILED)) ||
                    ((ConditionValue2 & (1 << QUEST_STATUS_REWARDED)) && player->GetQuestRewardStatus(ConditionValue1))
                )
                    condMeets = true;
>>>>>>> a66a8e72
            }
            break;
        }
        default:
            condMeets = false;
            break;
    }

    if (NegativeCondition)
        condMeets = !condMeets;

    if (!condMeets)
        sourceInfo.mLastFailedCondition = this;

    bool script = sScriptMgr->OnConditionCheck(this, sourceInfo); // Returns true by default.
    return condMeets && script;
}

uint32 Condition::GetSearcherTypeMaskForCondition() const
{
    // build mask of types for which condition can return true
    // this is used for speeding up gridsearches
    if (NegativeCondition)
        return (GRID_MAP_TYPE_MASK_ALL);
    uint32 mask = 0;
    switch (ConditionType)
    {
        case CONDITION_NONE:
            mask |= GRID_MAP_TYPE_MASK_ALL;
            break;
        case CONDITION_AURA:
            mask |= GRID_MAP_TYPE_MASK_CREATURE | GRID_MAP_TYPE_MASK_PLAYER;
            break;
        case CONDITION_ITEM:
            mask |= GRID_MAP_TYPE_MASK_PLAYER;
            break;
        case CONDITION_ITEM_EQUIPPED:
            mask |= GRID_MAP_TYPE_MASK_PLAYER;
            break;
        case CONDITION_ZONEID:
            mask |= GRID_MAP_TYPE_MASK_ALL;
            break;
        case CONDITION_REPUTATION_RANK:
            mask |= GRID_MAP_TYPE_MASK_PLAYER;
            break;
        case CONDITION_ACHIEVEMENT:
            mask |= GRID_MAP_TYPE_MASK_PLAYER;
            break;
        case CONDITION_TEAM:
            mask |= GRID_MAP_TYPE_MASK_PLAYER;
            break;
        case CONDITION_CLASS:
            mask |= GRID_MAP_TYPE_MASK_CREATURE | GRID_MAP_TYPE_MASK_PLAYER;
            break;
        case CONDITION_RACE:
            mask |= GRID_MAP_TYPE_MASK_CREATURE | GRID_MAP_TYPE_MASK_PLAYER;
            break;
        case CONDITION_SKILL:
            mask |= GRID_MAP_TYPE_MASK_PLAYER;
            break;
        case CONDITION_QUESTREWARDED:
            mask |= GRID_MAP_TYPE_MASK_PLAYER;
            break;
        case CONDITION_QUESTTAKEN:
            mask |= GRID_MAP_TYPE_MASK_PLAYER;
            break;
        case CONDITION_QUEST_COMPLETE:
            mask |= GRID_MAP_TYPE_MASK_PLAYER;
            break;
        case CONDITION_QUEST_NONE:
            mask |= GRID_MAP_TYPE_MASK_PLAYER;
            break;
        case CONDITION_ACTIVE_EVENT:
            mask |= GRID_MAP_TYPE_MASK_ALL;
            break;
        case CONDITION_INSTANCE_INFO:
            mask |= GRID_MAP_TYPE_MASK_ALL;
            break;
        case CONDITION_MAPID:
            mask |= GRID_MAP_TYPE_MASK_ALL;
            break;
        case CONDITION_AREAID:
            mask |= GRID_MAP_TYPE_MASK_ALL;
            break;
        case CONDITION_SPELL:
            mask |= GRID_MAP_TYPE_MASK_PLAYER;
            break;
        case CONDITION_LEVEL:
            mask |= GRID_MAP_TYPE_MASK_CREATURE | GRID_MAP_TYPE_MASK_PLAYER;
            break;
        case CONDITION_DRUNKENSTATE:
            mask |= GRID_MAP_TYPE_MASK_PLAYER;
            break;
        case CONDITION_NEAR_CREATURE:
            mask |= GRID_MAP_TYPE_MASK_ALL;
            break;
        case CONDITION_NEAR_GAMEOBJECT:
            mask |= GRID_MAP_TYPE_MASK_ALL;
            break;
        case CONDITION_OBJECT_ENTRY_GUID:
            switch (ConditionValue1)
            {
                case TYPEID_UNIT:
                    mask |= GRID_MAP_TYPE_MASK_CREATURE;
                    break;
                case TYPEID_PLAYER:
                    mask |= GRID_MAP_TYPE_MASK_PLAYER;
                    break;
                case TYPEID_GAMEOBJECT:
                    mask |= GRID_MAP_TYPE_MASK_GAMEOBJECT;
                    break;
                case TYPEID_CORPSE:
                    mask |= GRID_MAP_TYPE_MASK_CORPSE;
                    break;
                case TYPEID_AREATRIGGER:
                    mask |= GRID_MAP_TYPE_MASK_AREATRIGGER;
                    break;
                default:
                    break;
            }
            break;
        case CONDITION_TYPE_MASK:
            if (ConditionValue1 & TYPEMASK_UNIT)
                mask |= GRID_MAP_TYPE_MASK_CREATURE | GRID_MAP_TYPE_MASK_PLAYER;
            if (ConditionValue1 & TYPEMASK_PLAYER)
                mask |= GRID_MAP_TYPE_MASK_PLAYER;
            if (ConditionValue1 & TYPEMASK_GAMEOBJECT)
                mask |= GRID_MAP_TYPE_MASK_GAMEOBJECT;
            if (ConditionValue1 & TYPEMASK_CORPSE)
                mask |= GRID_MAP_TYPE_MASK_CORPSE;
            if (ConditionValue1 & TYPEMASK_AREATRIGGER)
                mask |= GRID_MAP_TYPE_MASK_AREATRIGGER;
            break;
        case CONDITION_RELATION_TO:
            mask |= GRID_MAP_TYPE_MASK_CREATURE | GRID_MAP_TYPE_MASK_PLAYER;
            break;
        case CONDITION_REACTION_TO:
            mask |= GRID_MAP_TYPE_MASK_CREATURE | GRID_MAP_TYPE_MASK_PLAYER;
            break;
        case CONDITION_DISTANCE_TO:
            mask |= GRID_MAP_TYPE_MASK_ALL;
            break;
        case CONDITION_ALIVE:
            mask |= GRID_MAP_TYPE_MASK_CREATURE | GRID_MAP_TYPE_MASK_PLAYER;
            break;
        case CONDITION_HP_VAL:
            mask |= GRID_MAP_TYPE_MASK_CREATURE | GRID_MAP_TYPE_MASK_PLAYER;
            break;
        case CONDITION_HP_PCT:
            mask |= GRID_MAP_TYPE_MASK_CREATURE | GRID_MAP_TYPE_MASK_PLAYER;
            break;
        case CONDITION_WORLD_STATE:
            mask |= GRID_MAP_TYPE_MASK_ALL;
            break;
        case CONDITION_PHASEID:
            mask |= GRID_MAP_TYPE_MASK_ALL;
            break;
        case CONDITION_TITLE:
            mask |= GRID_MAP_TYPE_MASK_PLAYER;
            break;
        case CONDITION_SPAWNMASK:
            mask |= GRID_MAP_TYPE_MASK_ALL;
            break;
        case CONDITION_GENDER:
            mask |= GRID_MAP_TYPE_MASK_PLAYER;
            break;
        case CONDITION_UNIT_STATE:
            mask |= GRID_MAP_TYPE_MASK_CREATURE | GRID_MAP_TYPE_MASK_PLAYER;
            break;
        case CONDITION_CREATURE_TYPE:
            mask |= GRID_MAP_TYPE_MASK_CREATURE;
            break;
        case CONDITION_REALM_ACHIEVEMENT:
            mask |= GRID_MAP_TYPE_MASK_ALL;
            break;
        case CONDITION_IN_WATER:
            mask |= GRID_MAP_TYPE_MASK_CREATURE | GRID_MAP_TYPE_MASK_PLAYER;
            break;
        case CONDITION_TERRAIN_SWAP:
            mask |= GRID_MAP_TYPE_MASK_ALL;
            break;
        case CONDITION_STAND_STATE:
            mask |= GRID_MAP_TYPE_MASK_CREATURE | GRID_MAP_TYPE_MASK_PLAYER;
            break;
<<<<<<< HEAD
        case CONDITION_QUEST_OBJECTIVE_COMPLETE:
=======
        case CONDITION_DAILY_QUEST_DONE:
            mask |= GRID_MAP_TYPE_MASK_PLAYER;
            break;
        case CONDITION_CHARMED:
            mask |= GRID_MAP_TYPE_MASK_CREATURE | GRID_MAP_TYPE_MASK_PLAYER;
            break;
        case CONDITION_PET_TYPE:
            mask |= GRID_MAP_TYPE_MASK_PLAYER;
            break;
        case CONDITION_TAXI:
            mask |= GRID_MAP_TYPE_MASK_PLAYER;
            break;
        case CONDITION_QUESTSTATE:
>>>>>>> a66a8e72
            mask |= GRID_MAP_TYPE_MASK_PLAYER;
            break;
        default:
            ASSERT(false && "Condition::GetSearcherTypeMaskForCondition - missing condition handling!");
            break;
    }
    return mask;
}

uint32 Condition::GetMaxAvailableConditionTargets() const
{
    // returns number of targets which are available for given source type
    switch (SourceType)
    {
        case CONDITION_SOURCE_TYPE_SPELL:
        case CONDITION_SOURCE_TYPE_SPELL_IMPLICIT_TARGET:
        case CONDITION_SOURCE_TYPE_CREATURE_TEMPLATE_VEHICLE:
        case CONDITION_SOURCE_TYPE_VEHICLE_SPELL:
        case CONDITION_SOURCE_TYPE_SPELL_CLICK_EVENT:
        case CONDITION_SOURCE_TYPE_GOSSIP_MENU:
        case CONDITION_SOURCE_TYPE_GOSSIP_MENU_OPTION:
        case CONDITION_SOURCE_TYPE_SMART_EVENT:
        case CONDITION_SOURCE_TYPE_NPC_VENDOR:
        case CONDITION_SOURCE_TYPE_SPELL_PROC:
            return 2;
        default:
            return 1;
    }
}

std::string Condition::ToString(bool ext /*= false*/) const
{
    std::ostringstream ss;
    ss << "[Condition ";
    ss << "SourceType: " << SourceType;
    if (SourceType < CONDITION_SOURCE_TYPE_MAX)
        ss << " (" << ConditionMgr::StaticSourceTypeData[SourceType] << ")";
    else
        ss << " (Unknown)";
    if (ConditionMgr::CanHaveSourceGroupSet(SourceType))
        ss << ", SourceGroup: " << SourceGroup;
    ss << ", SourceEntry: " << SourceEntry;
    if (ConditionMgr::CanHaveSourceIdSet(SourceType))
        ss << ", SourceId: " << SourceId;

    if (ext)
    {
        ss << ", ConditionType: " << ConditionType;
        if (ConditionType < CONDITION_MAX)
            ss << " (" << ConditionMgr::StaticConditionTypeData[ConditionType].Name << ")";
        else
            ss << " (Unknown)";
    }

    ss << "]";
    return ss.str();
}

ConditionMgr::ConditionMgr() { }

ConditionMgr::~ConditionMgr()
{
    Clean();
}

uint32 ConditionMgr::GetSearcherTypeMaskForConditionList(ConditionContainer const& conditions) const
{
    if (conditions.empty())
        return GRID_MAP_TYPE_MASK_ALL;
    //     groupId, typeMask
    std::map<uint32, uint32> elseGroupSearcherTypeMasks;
    for (ConditionContainer::const_iterator i = conditions.begin(); i != conditions.end(); ++i)
    {
        // no point of having not loaded conditions in list
        ASSERT((*i)->isLoaded() && "ConditionMgr::GetSearcherTypeMaskForConditionList - not yet loaded condition found in list");
        std::map<uint32, uint32>::const_iterator itr = elseGroupSearcherTypeMasks.find((*i)->ElseGroup);
        // group not filled yet, fill with widest mask possible
        if (itr == elseGroupSearcherTypeMasks.end())
            elseGroupSearcherTypeMasks[(*i)->ElseGroup] = GRID_MAP_TYPE_MASK_ALL;
        // no point of checking anymore, empty mask
        else if (!itr->second)
            continue;

        if ((*i)->ReferenceId) // handle reference
        {
            ConditionReferenceContainer::const_iterator ref = ConditionReferenceStore.find((*i)->ReferenceId);
            ASSERT(ref != ConditionReferenceStore.end() && "ConditionMgr::GetSearcherTypeMaskForConditionList - incorrect reference");
            elseGroupSearcherTypeMasks[(*i)->ElseGroup] &= GetSearcherTypeMaskForConditionList((*ref).second);
        }
        else // handle normal condition
        {
            // object will match conditions in one ElseGroupStore only when it matches all of them
            // so, let's find a smallest possible mask which satisfies all conditions
            elseGroupSearcherTypeMasks[(*i)->ElseGroup] &= (*i)->GetSearcherTypeMaskForCondition();
        }
    }
    // object will match condition when one of the checks in ElseGroupStore is matching
    // so, let's include all possible masks
    uint32 mask = 0;
    for (std::map<uint32, uint32>::const_iterator i = elseGroupSearcherTypeMasks.begin(); i != elseGroupSearcherTypeMasks.end(); ++i)
        mask |= i->second;

    return mask;
}

bool ConditionMgr::IsObjectMeetToConditionList(ConditionSourceInfo& sourceInfo, ConditionContainer const& conditions) const
{
    //     groupId, groupCheckPassed
    std::map<uint32, bool> elseGroupStore;
    for (Condition const* condition : conditions)
    {
        TC_LOG_DEBUG("condition", "ConditionMgr::IsPlayerMeetToConditionList %s val1: %u", condition->ToString().c_str(), condition->ConditionValue1);
        if (condition->isLoaded())
        {
            //! Find ElseGroup in ElseGroupStore
            std::map<uint32, bool>::const_iterator itr = elseGroupStore.find(condition->ElseGroup);
            //! If not found, add an entry in the store and set to true (placeholder)
            if (itr == elseGroupStore.end())
                elseGroupStore[condition->ElseGroup] = true;
            else if (!(*itr).second) //! If another condition in this group was unmatched before this, don't bother checking (the group is false anyway)
                continue;

            if (condition->ReferenceId)//handle reference
            {
                ConditionReferenceContainer::const_iterator ref = ConditionReferenceStore.find(condition->ReferenceId);
                if (ref != ConditionReferenceStore.end())
                {
                    if (!IsObjectMeetToConditionList(sourceInfo, ref->second))
                        elseGroupStore[condition->ElseGroup] = false;
                }
                else
                {
                    TC_LOG_DEBUG("condition", "ConditionMgr::IsPlayerMeetToConditionList %s Reference template -%u not found",
                        condition->ToString().c_str(), condition->ReferenceId); // checked at loading, should never happen
                }

            }
            else //handle normal condition
            {
                if (!condition->Meets(sourceInfo))
                    elseGroupStore[condition->ElseGroup] = false;
            }
        }
    }
    for (std::map<uint32, bool>::const_iterator i = elseGroupStore.begin(); i != elseGroupStore.end(); ++i)
        if (i->second)
            return true;

    return false;
}

bool ConditionMgr::IsObjectMeetToConditions(WorldObject* object, ConditionContainer const& conditions) const
{
    ConditionSourceInfo srcInfo = ConditionSourceInfo(object);
    return IsObjectMeetToConditions(srcInfo, conditions);
}

bool ConditionMgr::IsObjectMeetToConditions(WorldObject* object1, WorldObject* object2, ConditionContainer const& conditions) const
{
    ConditionSourceInfo srcInfo = ConditionSourceInfo(object1, object2);
    return IsObjectMeetToConditions(srcInfo, conditions);
}

bool ConditionMgr::IsObjectMeetToConditions(ConditionSourceInfo& sourceInfo, ConditionContainer const& conditions) const
{
    if (conditions.empty())
        return true;

    TC_LOG_DEBUG("condition", "ConditionMgr::IsObjectMeetToConditions");
    return IsObjectMeetToConditionList(sourceInfo, conditions);
}

bool ConditionMgr::CanHaveSourceGroupSet(ConditionSourceType sourceType)
{
    return (sourceType == CONDITION_SOURCE_TYPE_CREATURE_LOOT_TEMPLATE ||
            sourceType == CONDITION_SOURCE_TYPE_DISENCHANT_LOOT_TEMPLATE ||
            sourceType == CONDITION_SOURCE_TYPE_FISHING_LOOT_TEMPLATE ||
            sourceType == CONDITION_SOURCE_TYPE_GAMEOBJECT_LOOT_TEMPLATE ||
            sourceType == CONDITION_SOURCE_TYPE_ITEM_LOOT_TEMPLATE ||
            sourceType == CONDITION_SOURCE_TYPE_MAIL_LOOT_TEMPLATE ||
            sourceType == CONDITION_SOURCE_TYPE_MILLING_LOOT_TEMPLATE ||
            sourceType == CONDITION_SOURCE_TYPE_PICKPOCKETING_LOOT_TEMPLATE ||
            sourceType == CONDITION_SOURCE_TYPE_PROSPECTING_LOOT_TEMPLATE ||
            sourceType == CONDITION_SOURCE_TYPE_REFERENCE_LOOT_TEMPLATE ||
            sourceType == CONDITION_SOURCE_TYPE_SKINNING_LOOT_TEMPLATE ||
            sourceType == CONDITION_SOURCE_TYPE_SPELL_LOOT_TEMPLATE ||
            sourceType == CONDITION_SOURCE_TYPE_GOSSIP_MENU ||
            sourceType == CONDITION_SOURCE_TYPE_GOSSIP_MENU_OPTION ||
            sourceType == CONDITION_SOURCE_TYPE_VEHICLE_SPELL ||
            sourceType == CONDITION_SOURCE_TYPE_SPELL_IMPLICIT_TARGET ||
            sourceType == CONDITION_SOURCE_TYPE_SPELL_CLICK_EVENT ||
            sourceType == CONDITION_SOURCE_TYPE_SMART_EVENT ||
            sourceType == CONDITION_SOURCE_TYPE_NPC_VENDOR ||
            sourceType == CONDITION_SOURCE_TYPE_PHASE);
}

bool ConditionMgr::CanHaveSourceIdSet(ConditionSourceType sourceType)
{
    return (sourceType == CONDITION_SOURCE_TYPE_SMART_EVENT);
}

bool ConditionMgr::IsObjectMeetingNotGroupedConditions(ConditionSourceType sourceType, uint32 entry, ConditionSourceInfo& sourceInfo) const
{
    if (sourceType > CONDITION_SOURCE_TYPE_NONE && sourceType < CONDITION_SOURCE_TYPE_MAX)
    {
        ConditionsByEntryMap::const_iterator i = ConditionStore[sourceType].find(entry);
        if (i != ConditionStore[sourceType].end())
        {
            TC_LOG_DEBUG("condition", "GetConditionsForNotGroupedEntry: found conditions for type %u and entry %u", uint32(sourceType), entry);
            return IsObjectMeetToConditions(sourceInfo, i->second);
        }
    }

    return true;
}

bool ConditionMgr::IsObjectMeetingNotGroupedConditions(ConditionSourceType sourceType, uint32 entry, WorldObject* target0, WorldObject* target1 /*= nullptr*/, WorldObject* target2 /*= nullptr*/) const
{
    ConditionSourceInfo conditionSource(target0, target1, target2);
    return IsObjectMeetingNotGroupedConditions(sourceType, entry, conditionSource);
}

bool ConditionMgr::HasConditionsForNotGroupedEntry(ConditionSourceType sourceType, uint32 entry) const
{
    if (sourceType > CONDITION_SOURCE_TYPE_NONE && sourceType < CONDITION_SOURCE_TYPE_MAX)
        if (ConditionStore[sourceType].find(entry) != ConditionStore[sourceType].end())
            return true;

    return false;
}

bool ConditionMgr::IsObjectMeetingSpellClickConditions(uint32 creatureId, uint32 spellId, WorldObject* clicker, WorldObject* target) const
{
    ConditionEntriesByCreatureIdMap::const_iterator itr = SpellClickEventConditionStore.find(creatureId);
    if (itr != SpellClickEventConditionStore.end())
    {
        ConditionsByEntryMap::const_iterator i = itr->second.find(spellId);
        if (i != itr->second.end())
        {
            TC_LOG_DEBUG("condition", "GetConditionsForSpellClickEvent: found conditions for SpellClickEvent entry %u spell %u", creatureId, spellId);
            ConditionSourceInfo sourceInfo(clicker, target);
            return IsObjectMeetToConditions(sourceInfo, i->second);
        }
    }
    return true;
}

ConditionContainer const* ConditionMgr::GetConditionsForSpellClickEvent(uint32 creatureId, uint32 spellId) const
{
    ConditionEntriesByCreatureIdMap::const_iterator itr = SpellClickEventConditionStore.find(creatureId);
    if (itr != SpellClickEventConditionStore.end())
    {
        ConditionsByEntryMap::const_iterator i = itr->second.find(spellId);
        if (i != itr->second.end())
        {
            TC_LOG_DEBUG("condition", "GetConditionsForSpellClickEvent: found conditions for SpellClickEvent entry %u spell %u", creatureId, spellId);
            return &i->second;
        }
    }
    return nullptr;
}

bool ConditionMgr::IsObjectMeetingVehicleSpellConditions(uint32 creatureId, uint32 spellId, Player* player, Unit* vehicle) const
{
    ConditionEntriesByCreatureIdMap::const_iterator itr = VehicleSpellConditionStore.find(creatureId);
    if (itr != VehicleSpellConditionStore.end())
    {
        ConditionsByEntryMap::const_iterator i = itr->second.find(spellId);
        if (i != itr->second.end())
        {
            TC_LOG_DEBUG("condition", "GetConditionsForVehicleSpell: found conditions for Vehicle entry %u spell %u", creatureId, spellId);
            ConditionSourceInfo sourceInfo(player, vehicle);
            return IsObjectMeetToConditions(sourceInfo, i->second);
        }
    }
    return true;
}

bool ConditionMgr::IsObjectMeetingSmartEventConditions(int64 entryOrGuid, uint32 eventId, uint32 sourceType, Unit* unit, WorldObject* baseObject) const
{
    SmartEventConditionContainer::const_iterator itr = SmartEventConditionStore.find(std::make_pair(entryOrGuid, sourceType));
    if (itr != SmartEventConditionStore.end())
    {
        ConditionsByEntryMap::const_iterator i = itr->second.find(eventId + 1);
        if (i != itr->second.end())
        {
            TC_LOG_DEBUG("condition", "GetConditionsForSmartEvent: found conditions for Smart Event entry or guid " SI64FMTD " eventId %u", entryOrGuid, eventId);
            ConditionSourceInfo sourceInfo(unit, baseObject);
            return IsObjectMeetToConditions(sourceInfo, i->second);
        }
    }
    return true;
}

bool ConditionMgr::IsObjectMeetingVendorItemConditions(uint32 creatureId, uint32 itemId, Player* player, Creature* vendor) const
{
    ConditionEntriesByCreatureIdMap::const_iterator itr = NpcVendorConditionContainerStore.find(creatureId);
    if (itr != NpcVendorConditionContainerStore.end())
    {
        ConditionsByEntryMap::const_iterator i = (*itr).second.find(itemId);
        if (i != (*itr).second.end())
        {
            TC_LOG_DEBUG("condition", "GetConditionsForNpcVendorEvent: found conditions for creature entry %u item %u", creatureId, itemId);
            ConditionSourceInfo sourceInfo(player, vendor);
            return IsObjectMeetToConditions(sourceInfo, i->second);
        }
    }
    return true;
}

ConditionMgr* ConditionMgr::instance()
{
    static ConditionMgr instance;
    return &instance;
}

void ConditionMgr::LoadConditions(bool isReload)
{
    uint32 oldMSTime = getMSTime();

    Clean();

    //must clear all custom handled cases (groupped types) before reload
    if (isReload)
    {
        TC_LOG_INFO("misc", "Reseting Loot Conditions...");
        LootTemplates_Creature.ResetConditions();
        LootTemplates_Fishing.ResetConditions();
        LootTemplates_Gameobject.ResetConditions();
        LootTemplates_Item.ResetConditions();
        LootTemplates_Mail.ResetConditions();
        LootTemplates_Milling.ResetConditions();
        LootTemplates_Pickpocketing.ResetConditions();
        LootTemplates_Reference.ResetConditions();
        LootTemplates_Skinning.ResetConditions();
        LootTemplates_Disenchant.ResetConditions();
        LootTemplates_Prospecting.ResetConditions();
        LootTemplates_Spell.ResetConditions();

        TC_LOG_INFO("misc", "Re-Loading `gossip_menu` Table for Conditions!");
        sObjectMgr->LoadGossipMenu();

        TC_LOG_INFO("misc", "Re-Loading `gossip_menu_option` Table for Conditions!");
        sObjectMgr->LoadGossipMenuItems();

        sSpellMgr->UnloadSpellInfoImplicitTargetConditionLists();

        TC_LOG_INFO("misc", "Re-Loading `terrain_phase_info` Table for Conditions!");
        sObjectMgr->LoadTerrainPhaseInfo();

        TC_LOG_INFO("misc", "Re-Loading `terrain_swap_defaults` Table for Conditions!");
        sObjectMgr->LoadTerrainSwapDefaults();

        TC_LOG_INFO("misc", "Re-Loading `terrain_worldmap` Table for Conditions!");
        sObjectMgr->LoadTerrainWorldMaps();

        TC_LOG_INFO("misc", "Re-Loading `phase_area` Table for Conditions!");
        sObjectMgr->LoadAreaPhases();
    }

    QueryResult result = WorldDatabase.Query("SELECT SourceTypeOrReferenceId, SourceGroup, SourceEntry, SourceId, ElseGroup, ConditionTypeOrReference, ConditionTarget, "
                                             " ConditionValue1, ConditionValue2, ConditionValue3, NegativeCondition, ErrorType, ErrorTextId, ScriptName FROM conditions");

    if (!result)
    {
        TC_LOG_ERROR("server.loading", ">> Loaded 0 conditions. DB table `conditions` is empty!");
        return;
    }

    uint32 count = 0;

    do
    {
        Field* fields = result->Fetch();

        Condition* cond = new Condition();
        int32 iSourceTypeOrReferenceId  = fields[0].GetInt32();
        cond->SourceGroup               = fields[1].GetUInt32();
        cond->SourceEntry               = fields[2].GetInt32();
        cond->SourceId                  = fields[3].GetInt32();
        cond->ElseGroup                 = fields[4].GetUInt32();
        int32 iConditionTypeOrReference = fields[5].GetInt32();
        cond->ConditionTarget           = fields[6].GetUInt8();
        cond->ConditionValue1           = fields[7].GetUInt32();
        cond->ConditionValue2           = fields[8].GetUInt32();
        cond->ConditionValue3           = fields[9].GetUInt32();
        cond->NegativeCondition         = fields[10].GetBool();
        cond->ErrorType                 = fields[11].GetUInt32();
        cond->ErrorTextId               = fields[12].GetUInt32();
        cond->ScriptId                  = sObjectMgr->GetScriptId(fields[13].GetString());

        if (iConditionTypeOrReference >= 0)
            cond->ConditionType = ConditionTypes(iConditionTypeOrReference);

        if (iSourceTypeOrReferenceId >= 0)
            cond->SourceType = ConditionSourceType(iSourceTypeOrReferenceId);

        if (iConditionTypeOrReference < 0)//it has a reference
        {
            if (iConditionTypeOrReference == iSourceTypeOrReferenceId)//self referencing, skip
            {
                TC_LOG_ERROR("sql.sql", "Condition reference %i is referencing self, skipped", iSourceTypeOrReferenceId);
                delete cond;
                continue;
            }
            cond->ReferenceId = uint32(abs(iConditionTypeOrReference));

            const char* rowType = "reference template";
            if (iSourceTypeOrReferenceId >= 0)
                rowType = "reference";
            //check for useless data
            if (cond->ConditionTarget)
                TC_LOG_ERROR("sql.sql", "Condition %s %i has useless data in ConditionTarget (%u)!", rowType, iSourceTypeOrReferenceId, cond->ConditionTarget);
            if (cond->ConditionValue1)
                TC_LOG_ERROR("sql.sql", "Condition %s %i has useless data in value1 (%u)!", rowType, iSourceTypeOrReferenceId, cond->ConditionValue1);
            if (cond->ConditionValue2)
                TC_LOG_ERROR("sql.sql", "Condition %s %i has useless data in value2 (%u)!", rowType, iSourceTypeOrReferenceId, cond->ConditionValue2);
            if (cond->ConditionValue3)
                TC_LOG_ERROR("sql.sql", "Condition %s %i has useless data in value3 (%u)!", rowType, iSourceTypeOrReferenceId, cond->ConditionValue3);
            if (cond->NegativeCondition)
                TC_LOG_ERROR("sql.sql", "Condition %s %i has useless data in NegativeCondition (%u)!", rowType, iSourceTypeOrReferenceId, cond->NegativeCondition);
            if (cond->SourceGroup && iSourceTypeOrReferenceId < 0)
                TC_LOG_ERROR("sql.sql", "Condition %s %i has useless data in SourceGroup (%u)!", rowType, iSourceTypeOrReferenceId, cond->SourceGroup);
            if (cond->SourceEntry && iSourceTypeOrReferenceId < 0)
                TC_LOG_ERROR("sql.sql", "Condition %s %i has useless data in SourceEntry (%u)!", rowType, iSourceTypeOrReferenceId, cond->SourceEntry);
        }
        else if (!isConditionTypeValid(cond))//doesn't have reference, validate ConditionType
        {
            delete cond;
            continue;
        }

        if (iSourceTypeOrReferenceId < 0)//it is a reference template
        {
            ConditionReferenceStore[std::abs(iSourceTypeOrReferenceId)].push_back(cond);//add to reference storage
            ++count;
            continue;
        }//end of reference templates

        //if not a reference and SourceType is invalid, skip
        if (iConditionTypeOrReference >= 0 && !isSourceTypeValid(cond))
        {
            delete cond;
            continue;
        }

        //Grouping is only allowed for some types (loot templates, gossip menus, gossip items)
        if (cond->SourceGroup && !CanHaveSourceGroupSet(cond->SourceType))
        {
            TC_LOG_ERROR("sql.sql", "%s has not allowed value of SourceGroup = %u!", cond->ToString().c_str(), cond->SourceGroup);
            delete cond;
            continue;
        }
        if (cond->SourceId && !CanHaveSourceIdSet(cond->SourceType))
        {
            TC_LOG_ERROR("sql.sql", "%s has not allowed value of SourceId = %u!", cond->ToString().c_str(), cond->SourceId);
            delete cond;
            continue;
        }

        if (cond->ErrorType && cond->SourceType != CONDITION_SOURCE_TYPE_SPELL)
        {
            TC_LOG_ERROR("sql.sql", "%s can't have ErrorType (%u), set to 0!", cond->ToString().c_str(), cond->ErrorType);
            cond->ErrorType = 0;
        }

        if (cond->ErrorTextId && !cond->ErrorType)
        {
            TC_LOG_ERROR("sql.sql", "%s has any ErrorType, ErrorTextId (%u) is set, set to 0!", cond->ToString().c_str(), cond->ErrorTextId);
            cond->ErrorTextId = 0;
        }

        if (cond->SourceGroup)
        {
            bool valid = false;
            // handle grouped conditions
            switch (cond->SourceType)
            {
                case CONDITION_SOURCE_TYPE_CREATURE_LOOT_TEMPLATE:
                    valid = addToLootTemplate(cond, LootTemplates_Creature.GetLootForConditionFill(cond->SourceGroup));
                    break;
                case CONDITION_SOURCE_TYPE_DISENCHANT_LOOT_TEMPLATE:
                    valid = addToLootTemplate(cond, LootTemplates_Disenchant.GetLootForConditionFill(cond->SourceGroup));
                    break;
                case CONDITION_SOURCE_TYPE_FISHING_LOOT_TEMPLATE:
                    valid = addToLootTemplate(cond, LootTemplates_Fishing.GetLootForConditionFill(cond->SourceGroup));
                    break;
                case CONDITION_SOURCE_TYPE_GAMEOBJECT_LOOT_TEMPLATE:
                    valid = addToLootTemplate(cond, LootTemplates_Gameobject.GetLootForConditionFill(cond->SourceGroup));
                    break;
                case CONDITION_SOURCE_TYPE_ITEM_LOOT_TEMPLATE:
                    valid = addToLootTemplate(cond, LootTemplates_Item.GetLootForConditionFill(cond->SourceGroup));
                    break;
                case CONDITION_SOURCE_TYPE_MAIL_LOOT_TEMPLATE:
                    valid = addToLootTemplate(cond, LootTemplates_Mail.GetLootForConditionFill(cond->SourceGroup));
                    break;
                case CONDITION_SOURCE_TYPE_MILLING_LOOT_TEMPLATE:
                    valid = addToLootTemplate(cond, LootTemplates_Milling.GetLootForConditionFill(cond->SourceGroup));
                    break;
                case CONDITION_SOURCE_TYPE_PICKPOCKETING_LOOT_TEMPLATE:
                    valid = addToLootTemplate(cond, LootTemplates_Pickpocketing.GetLootForConditionFill(cond->SourceGroup));
                    break;
                case CONDITION_SOURCE_TYPE_PROSPECTING_LOOT_TEMPLATE:
                    valid = addToLootTemplate(cond, LootTemplates_Prospecting.GetLootForConditionFill(cond->SourceGroup));
                    break;
                case CONDITION_SOURCE_TYPE_REFERENCE_LOOT_TEMPLATE:
                    valid = addToLootTemplate(cond, LootTemplates_Reference.GetLootForConditionFill(cond->SourceGroup));
                    break;
                case CONDITION_SOURCE_TYPE_SKINNING_LOOT_TEMPLATE:
                    valid = addToLootTemplate(cond, LootTemplates_Skinning.GetLootForConditionFill(cond->SourceGroup));
                    break;
                case CONDITION_SOURCE_TYPE_SPELL_LOOT_TEMPLATE:
                    valid = addToLootTemplate(cond, LootTemplates_Spell.GetLootForConditionFill(cond->SourceGroup));
                    break;
                case CONDITION_SOURCE_TYPE_GOSSIP_MENU:
                    valid = addToGossipMenus(cond);
                    break;
                case CONDITION_SOURCE_TYPE_GOSSIP_MENU_OPTION:
                    valid = addToGossipMenuItems(cond);
                    break;
                case CONDITION_SOURCE_TYPE_SPELL_CLICK_EVENT:
                {
                    SpellClickEventConditionStore[cond->SourceGroup][cond->SourceEntry].push_back(cond);
                    valid = true;
                    ++count;
                    continue;   // do not add to m_AllocatedMemory to avoid double deleting
                }
                case CONDITION_SOURCE_TYPE_SPELL_IMPLICIT_TARGET:
                    valid = addToSpellImplicitTargetConditions(cond);
                    break;
                case CONDITION_SOURCE_TYPE_VEHICLE_SPELL:
                {
                    VehicleSpellConditionStore[cond->SourceGroup][cond->SourceEntry].push_back(cond);
                    valid = true;
                    ++count;
                    continue;   // do not add to m_AllocatedMemory to avoid double deleting
                }
                case CONDITION_SOURCE_TYPE_SMART_EVENT:
                {
                    //! TODO: PAIR_32 ?
                    std::pair<int32, uint32> key = std::make_pair(cond->SourceEntry, cond->SourceId);
                    SmartEventConditionStore[key][cond->SourceGroup].push_back(cond);
                    valid = true;
                    ++count;
                    continue;
                }
                case CONDITION_SOURCE_TYPE_NPC_VENDOR:
                {
                    NpcVendorConditionContainerStore[cond->SourceGroup][cond->SourceEntry].push_back(cond);
                    valid = true;
                    ++count;
                    continue;
                }
                case CONDITION_SOURCE_TYPE_PHASE:
                    valid = addToPhases(cond);
                    break;
                default:
                    break;
            }

            if (!valid)
            {
                TC_LOG_ERROR("sql.sql", "%s Not handled grouped condition.", cond->ToString().c_str());
                delete cond;
            }
            else
            {
                AllocatedMemoryStore.push_back(cond);
                ++count;
            }
            continue;
        }

        //handle not grouped conditions
        //add new Condition to storage based on Type/Entry
        ConditionStore[cond->SourceType][cond->SourceEntry].push_back(cond);
        ++count;
    }
    while (result->NextRow());

    TC_LOG_INFO("server.loading", ">> Loaded %u conditions in %u ms", count, GetMSTimeDiffToNow(oldMSTime));
}

bool ConditionMgr::addToLootTemplate(Condition* cond, LootTemplate* loot) const
{
    if (!loot)
    {
        TC_LOG_ERROR("sql.sql", "%s LootTemplate %u not found.", cond->ToString().c_str(), cond->SourceGroup);
        return false;
    }

    if (loot->addConditionItem(cond))
        return true;

    TC_LOG_ERROR("sql.sql", "%s Item %u not found in LootTemplate %u.", cond->ToString().c_str(), cond->SourceEntry, cond->SourceGroup);
    return false;
}

bool ConditionMgr::addToGossipMenus(Condition* cond) const
{
    GossipMenusMapBoundsNonConst pMenuBounds = sObjectMgr->GetGossipMenusMapBoundsNonConst(cond->SourceGroup);

    if (pMenuBounds.first != pMenuBounds.second)
    {
        for (GossipMenusContainer::iterator itr = pMenuBounds.first; itr != pMenuBounds.second; ++itr)
        {
            if ((*itr).second.entry == cond->SourceGroup && (*itr).second.text_id == uint32(cond->SourceEntry))
            {
                (*itr).second.conditions.push_back(cond);
                return true;
            }
        }
    }

    TC_LOG_ERROR("sql.sql", "%s GossipMenu %u not found.", cond->ToString().c_str(), cond->SourceGroup);
    return false;
}

bool ConditionMgr::addToGossipMenuItems(Condition* cond) const
{
    GossipMenuItemsMapBoundsNonConst pMenuItemBounds = sObjectMgr->GetGossipMenuItemsMapBoundsNonConst(cond->SourceGroup);
    if (pMenuItemBounds.first != pMenuItemBounds.second)
    {
        for (GossipMenuItemsContainer::iterator itr = pMenuItemBounds.first; itr != pMenuItemBounds.second; ++itr)
        {
            if ((*itr).second.MenuId == cond->SourceGroup && (*itr).second.OptionIndex == uint32(cond->SourceEntry))
            {
                (*itr).second.Conditions.push_back(cond);
                return true;
            }
        }
    }

    TC_LOG_ERROR("sql.sql", "%s GossipMenuId %u Item %u not found.", cond->ToString().c_str(), cond->SourceGroup, cond->SourceEntry);
    return false;
}

bool ConditionMgr::addToSpellImplicitTargetConditions(Condition* cond) const
{
    uint32 conditionEffMask = cond->SourceGroup;
    SpellInfo* spellInfo = const_cast<SpellInfo*>(sSpellMgr->AssertSpellInfo(cond->SourceEntry));
    std::list<uint32> sharedMasks;
    for (uint8 i = 0; i < MAX_SPELL_EFFECTS; ++i)
    {
        SpellEffectInfo const* effect = spellInfo->GetEffect(DIFFICULTY_NONE, i);
        if (!effect)
            continue;

        // check if effect is already a part of some shared mask
        bool found = false;
        for (std::list<uint32>::iterator itr = sharedMasks.begin(); itr != sharedMasks.end(); ++itr)
        {
            if ((1 << i) & *itr)
            {
                found = true;
                break;
            }
        }

        if (found)
            continue;

        // build new shared mask with found effect
        uint32 sharedMask = 1 << i;
        ConditionContainer* cmp = effect->ImplicitTargetConditions;
        for (uint8 effIndex = i + 1; effIndex < MAX_SPELL_EFFECTS; ++effIndex)
        {
            SpellEffectInfo const* inner = spellInfo->GetEffect(DIFFICULTY_NONE, effIndex);
            if (!inner)
                continue;

            if (inner->ImplicitTargetConditions == cmp)
                sharedMask |= 1 << effIndex;
        }

        sharedMasks.push_back(sharedMask);
    }

    for (std::list<uint32>::iterator itr = sharedMasks.begin(); itr != sharedMasks.end(); ++itr)
    {
        // some effect indexes should have same data
        if (uint32 commonMask = *itr & conditionEffMask)
        {
            uint8 firstEffIndex = 0;
            for (; firstEffIndex < MAX_SPELL_EFFECTS; ++firstEffIndex)
                if ((1<<firstEffIndex) & *itr)
                    break;

            if (firstEffIndex >= MAX_SPELL_EFFECTS)
                return false;

            SpellEffectInfo const* effect = spellInfo->GetEffect(DIFFICULTY_NONE, firstEffIndex);
            if (!effect)
                continue;

            // get shared data
            ConditionContainer* sharedList = effect->ImplicitTargetConditions;

            // there's already data entry for that sharedMask
            if (sharedList)
            {
                // we have overlapping masks in db
                if (conditionEffMask != *itr)
                {
                    TC_LOG_ERROR("sql.sql", "%s in `condition` table, has incorrect SourceGroup %u (spell effectMask) set - "
                        "effect masks are overlapping (all SourceGroup values having given bit set must be equal) - ignoring.", cond->ToString().c_str(), cond->SourceGroup);
                    return false;
                }
            }
            // no data for shared mask, we can create new submask
            else
            {
                // add new list, create new shared mask
                sharedList = new ConditionContainer();
                bool assigned = false;
                for (uint8 i = firstEffIndex; i < MAX_SPELL_EFFECTS; ++i)
                {
                    SpellEffectInfo const* eff = spellInfo->GetEffect(DIFFICULTY_NONE, i);
                    if (!eff)
                        continue;

                    if ((1 << i) & commonMask)
                    {
                        const_cast<SpellEffectInfo*>(eff)->ImplicitTargetConditions = sharedList;
                        assigned = true;
                    }
                }

                if (!assigned)
                {
                    delete sharedList;
                    break;
                }
            }
            sharedList->push_back(cond);
            break;
        }
    }
    return true;
}

bool ConditionMgr::addToPhases(Condition* cond) const
{
    if (!cond->SourceEntry)
    {
        bool found = false;
        PhaseInfo& p = sObjectMgr->GetAreaAndZonePhasesForLoading();
        for (auto phaseItr = p.begin(); phaseItr != p.end(); ++phaseItr)
        {
            for (PhaseInfoStruct& phase : phaseItr->second)
            {
                if (phase.Id == cond->SourceGroup)
                {
                    phase.Conditions.push_back(cond);
                    found = true;
                }
            }
        }

        if (found)
            return true;
    }
    else if (std::vector<PhaseInfoStruct>* phases = sObjectMgr->GetPhasesForAreaOrZoneForLoading(cond->SourceEntry))
    {
        for (PhaseInfoStruct& phase : *phases)
        {
            if (phase.Id == cond->SourceGroup)
            {
                phase.Conditions.push_back(cond);
                return true;
            }
        }
    }

    TC_LOG_ERROR("sql.sql", "%s Area %u does not have phase %u.", cond->ToString().c_str(), cond->SourceGroup, cond->SourceEntry);
    return false;
}

bool ConditionMgr::isSourceTypeValid(Condition* cond) const
{
    if (cond->SourceType == CONDITION_SOURCE_TYPE_NONE || cond->SourceType >= CONDITION_SOURCE_TYPE_MAX)
    {
        TC_LOG_ERROR("sql.sql", "%s Invalid ConditionSourceType in `condition` table, ignoring.", cond->ToString().c_str());
        return false;
    }

    switch (cond->SourceType)
    {
        case CONDITION_SOURCE_TYPE_CREATURE_LOOT_TEMPLATE:
        {
            if (!LootTemplates_Creature.HaveLootFor(cond->SourceGroup))
            {
                TC_LOG_ERROR("sql.sql", "%s SourceGroup in `condition` table, does not exist in `creature_loot_template`, ignoring.", cond->ToString().c_str());
                return false;
            }

            LootTemplate* loot = LootTemplates_Creature.GetLootForConditionFill(cond->SourceGroup);
            ItemTemplate const* pItemProto = sObjectMgr->GetItemTemplate(cond->SourceEntry);
            if (!pItemProto && !loot->isReference(cond->SourceEntry))
            {
                TC_LOG_ERROR("sql.sql", "%s SourceType, SourceEntry in `condition` table, does not exist in `item_template`, ignoring.", cond->ToString().c_str());
                return false;
            }
            break;
        }
        case CONDITION_SOURCE_TYPE_DISENCHANT_LOOT_TEMPLATE:
        {
            if (!LootTemplates_Disenchant.HaveLootFor(cond->SourceGroup))
            {
                TC_LOG_ERROR("sql.sql", "%s SourceGroup in `condition` table, does not exist in `disenchant_loot_template`, ignoring.", cond->ToString().c_str());
                return false;
            }

            LootTemplate* loot = LootTemplates_Disenchant.GetLootForConditionFill(cond->SourceGroup);
            ItemTemplate const* pItemProto = sObjectMgr->GetItemTemplate(cond->SourceEntry);
            if (!pItemProto && !loot->isReference(cond->SourceEntry))
            {
                TC_LOG_ERROR("sql.sql", "%s SourceType, SourceEntry in `condition` table, does not exist in `item_template`, ignoring.", cond->ToString().c_str());
                return false;
            }
            break;
        }
        case CONDITION_SOURCE_TYPE_FISHING_LOOT_TEMPLATE:
        {
            if (!LootTemplates_Fishing.HaveLootFor(cond->SourceGroup))
            {
                TC_LOG_ERROR("sql.sql", "%s SourceGroup in `condition` table, does not exist in `fishing_loot_template`, ignoring.", cond->ToString().c_str());
                return false;
            }

            LootTemplate* loot = LootTemplates_Fishing.GetLootForConditionFill(cond->SourceGroup);
            ItemTemplate const* pItemProto = sObjectMgr->GetItemTemplate(cond->SourceEntry);
            if (!pItemProto && !loot->isReference(cond->SourceEntry))
            {
                TC_LOG_ERROR("sql.sql", "%s SourceType, SourceEntry in `condition` table, does not exist in `item_template`, ignoring.", cond->ToString().c_str());
                return false;
            }
            break;
        }
        case CONDITION_SOURCE_TYPE_GAMEOBJECT_LOOT_TEMPLATE:
        {
            if (!LootTemplates_Gameobject.HaveLootFor(cond->SourceGroup))
            {
                TC_LOG_ERROR("sql.sql", "%s SourceGroup in `condition` table, does not exist in `gameobject_loot_template`, ignoring.", cond->ToString().c_str());
                return false;
            }

            LootTemplate* loot = LootTemplates_Gameobject.GetLootForConditionFill(cond->SourceGroup);
            ItemTemplate const* pItemProto = sObjectMgr->GetItemTemplate(cond->SourceEntry);
            if (!pItemProto && !loot->isReference(cond->SourceEntry))
            {
                TC_LOG_ERROR("sql.sql", "%s SourceType, SourceEntry in `condition` table, does not exist in `item_template`, ignoring.", cond->ToString().c_str());
                return false;
            }
            break;
        }
        case CONDITION_SOURCE_TYPE_ITEM_LOOT_TEMPLATE:
        {
            if (!LootTemplates_Item.HaveLootFor(cond->SourceGroup))
            {
                TC_LOG_ERROR("sql.sql", "%s SourceGroup in `condition` table, does not exist in `item_loot_template`, ignoring.", cond->ToString().c_str());
                return false;
            }

            LootTemplate* loot = LootTemplates_Item.GetLootForConditionFill(cond->SourceGroup);
            ItemTemplate const* pItemProto = sObjectMgr->GetItemTemplate(cond->SourceEntry);
            if (!pItemProto && !loot->isReference(cond->SourceEntry))
            {
                TC_LOG_ERROR("sql.sql", "%s SourceType, SourceEntry in `condition` table, does not exist in `item_template`, ignoring.", cond->ToString().c_str());
                return false;
            }
            break;
        }
        case CONDITION_SOURCE_TYPE_MAIL_LOOT_TEMPLATE:
        {
            if (!LootTemplates_Mail.HaveLootFor(cond->SourceGroup))
            {
                TC_LOG_ERROR("sql.sql", "%s SourceGroup in `condition` table, does not exist in `mail_loot_template`, ignoring.", cond->ToString().c_str());
                return false;
            }

            LootTemplate* loot = LootTemplates_Mail.GetLootForConditionFill(cond->SourceGroup);
            ItemTemplate const* pItemProto = sObjectMgr->GetItemTemplate(cond->SourceEntry);
            if (!pItemProto && !loot->isReference(cond->SourceEntry))
            {
                TC_LOG_ERROR("sql.sql", "%s SourceType, SourceEntry in `condition` table, does not exist in `item_template`, ignoring.", cond->ToString().c_str());
                return false;
            }
            break;
        }
        case CONDITION_SOURCE_TYPE_MILLING_LOOT_TEMPLATE:
        {
            if (!LootTemplates_Milling.HaveLootFor(cond->SourceGroup))
            {
                TC_LOG_ERROR("sql.sql", "%s SourceGroup in `condition` table, does not exist in `milling_loot_template`, ignoring.", cond->ToString().c_str());
                return false;
            }

            LootTemplate* loot = LootTemplates_Milling.GetLootForConditionFill(cond->SourceGroup);
            ItemTemplate const* pItemProto = sObjectMgr->GetItemTemplate(cond->SourceEntry);
            if (!pItemProto && !loot->isReference(cond->SourceEntry))
            {
                TC_LOG_ERROR("sql.sql", "%s SourceType, SourceEntry in `condition` table, does not exist in `item_template`, ignoring.", cond->ToString().c_str());
                return false;
            }
            break;
        }
        case CONDITION_SOURCE_TYPE_PICKPOCKETING_LOOT_TEMPLATE:
        {
            if (!LootTemplates_Pickpocketing.HaveLootFor(cond->SourceGroup))
            {
                TC_LOG_ERROR("sql.sql", "%s SourceGroup in `condition` table, does not exist in `pickpocketing_loot_template`, ignoring.", cond->ToString().c_str());
                return false;
            }

            LootTemplate* loot = LootTemplates_Pickpocketing.GetLootForConditionFill(cond->SourceGroup);
            ItemTemplate const* pItemProto = sObjectMgr->GetItemTemplate(cond->SourceEntry);
            if (!pItemProto && !loot->isReference(cond->SourceEntry))
            {
                TC_LOG_ERROR("sql.sql", "%s SourceType, SourceEntry in `condition` table, does not exist in `item_template`, ignoring.", cond->ToString().c_str());
                return false;
            }
            break;
        }
        case CONDITION_SOURCE_TYPE_PROSPECTING_LOOT_TEMPLATE:
        {
            if (!LootTemplates_Prospecting.HaveLootFor(cond->SourceGroup))
            {
                TC_LOG_ERROR("sql.sql", "%s SourceGroup in `condition` table, does not exist in `prospecting_loot_template`, ignoring.", cond->ToString().c_str());
                return false;
            }

            LootTemplate* loot = LootTemplates_Prospecting.GetLootForConditionFill(cond->SourceGroup);
            ItemTemplate const* pItemProto = sObjectMgr->GetItemTemplate(cond->SourceEntry);
            if (!pItemProto && !loot->isReference(cond->SourceEntry))
            {
                TC_LOG_ERROR("sql.sql", "%s SourceType, SourceEntry in `condition` table, does not exist in `item_template`, ignoring.", cond->ToString().c_str());
                return false;
            }
            break;
        }
        case CONDITION_SOURCE_TYPE_REFERENCE_LOOT_TEMPLATE:
        {
            if (!LootTemplates_Reference.HaveLootFor(cond->SourceGroup))
            {
                TC_LOG_ERROR("sql.sql", "%s SourceGroup in `condition` table, does not exist in `reference_loot_template`, ignoring.", cond->ToString().c_str());
                return false;
            }

            LootTemplate* loot = LootTemplates_Reference.GetLootForConditionFill(cond->SourceGroup);
            ItemTemplate const* pItemProto = sObjectMgr->GetItemTemplate(cond->SourceEntry);
            if (!pItemProto && !loot->isReference(cond->SourceEntry))
            {
                TC_LOG_ERROR("sql.sql", "%s SourceType, SourceEntry in `condition` table, does not exist in `item_template`, ignoring.", cond->ToString().c_str());
                return false;
            }
            break;
        }
        case CONDITION_SOURCE_TYPE_SKINNING_LOOT_TEMPLATE:
        {
            if (!LootTemplates_Skinning.HaveLootFor(cond->SourceGroup))
            {
                TC_LOG_ERROR("sql.sql", "%s SourceGroup in `condition` table, does not exist in `skinning_loot_template`, ignoring.", cond->ToString().c_str());
                return false;
            }

            LootTemplate* loot = LootTemplates_Skinning.GetLootForConditionFill(cond->SourceGroup);
            ItemTemplate const* pItemProto = sObjectMgr->GetItemTemplate(cond->SourceEntry);
            if (!pItemProto && !loot->isReference(cond->SourceEntry))
            {
                TC_LOG_ERROR("sql.sql", "%s SourceType, SourceEntry in `condition` table, does not exist in `item_template`, ignoring.", cond->ToString().c_str());
                return false;
            }
            break;
        }
        case CONDITION_SOURCE_TYPE_SPELL_LOOT_TEMPLATE:
        {
            if (!LootTemplates_Spell.HaveLootFor(cond->SourceGroup))
            {
                TC_LOG_ERROR("sql.sql", "%s SourceGroup in `condition` table, does not exist in `spell_loot_template`, ignoring.", cond->ToString().c_str());
                return false;
            }

            LootTemplate* loot = LootTemplates_Spell.GetLootForConditionFill(cond->SourceGroup);
            ItemTemplate const* pItemProto = sObjectMgr->GetItemTemplate(cond->SourceEntry);
            if (!pItemProto && !loot->isReference(cond->SourceEntry))
            {
                TC_LOG_ERROR("sql.sql", "%s SourceType, SourceEntry in `condition` table, does not exist in `item_template`, ignoring.", cond->ToString().c_str());
                return false;
            }
            break;
        }
        case CONDITION_SOURCE_TYPE_SPELL_IMPLICIT_TARGET:
        {
            SpellInfo const* spellInfo = sSpellMgr->GetSpellInfo(cond->SourceEntry);
            if (!spellInfo)
            {
                TC_LOG_ERROR("sql.sql", "%s in `condition` table, SourceEntry does not exist in `spell.dbc`, ignoring.", cond->ToString().c_str());
                return false;
            }

            if ((cond->SourceGroup > MAX_EFFECT_MASK) || !cond->SourceGroup)
            {
                TC_LOG_ERROR("sql.sql", "%s in `condition` table, has incorrect SourceGroup (spell effectMask) set, ignoring.", cond->ToString().c_str());
                return false;
            }

            uint32 origGroup = cond->SourceGroup;

            for (uint8 i = 0; i < MAX_SPELL_EFFECTS; ++i)
            {
                if (!((1 << i) & cond->SourceGroup))
                    continue;

                SpellEffectInfo const* effect = spellInfo->GetEffect(DIFFICULTY_NONE, i);
                if (!effect)
                    continue;

                if (effect->ChainTargets > 0)
                    continue;

                switch (effect->TargetA.GetSelectionCategory())
                {
                    case TARGET_SELECT_CATEGORY_NEARBY:
                    case TARGET_SELECT_CATEGORY_CONE:
                    case TARGET_SELECT_CATEGORY_AREA:
                        continue;
                    default:
                        break;
                }

                switch (effect->TargetB.GetSelectionCategory())
                {
                    case TARGET_SELECT_CATEGORY_NEARBY:
                    case TARGET_SELECT_CATEGORY_CONE:
                    case TARGET_SELECT_CATEGORY_AREA:
                        continue;
                    default:
                        break;
                }

                TC_LOG_ERROR("sql.sql", "SourceEntry %u SourceGroup %u in `condition` table - spell %u does not have implicit targets of types: _AREA_, _CONE_, _NEARBY_, __CHAIN__ for effect %u, SourceGroup needs correction, ignoring.", cond->SourceEntry, origGroup, cond->SourceEntry, uint32(i));
                cond->SourceGroup &= ~(1 << i);
            }
            // all effects were removed, no need to add the condition at all
            if (!cond->SourceGroup)
                return false;
            break;
        }
        case CONDITION_SOURCE_TYPE_CREATURE_TEMPLATE_VEHICLE:
        {
            if (!sObjectMgr->GetCreatureTemplate(cond->SourceEntry))
            {
                TC_LOG_ERROR("sql.sql", "%s SourceEntry in `condition` table, does not exist in `creature_template`, ignoring.", cond->ToString().c_str());
                return false;
            }
            break;
        }
        case CONDITION_SOURCE_TYPE_SPELL:
        case CONDITION_SOURCE_TYPE_SPELL_PROC:
        {
            SpellInfo const* spellProto = sSpellMgr->GetSpellInfo(cond->SourceEntry);
            if (!spellProto)
            {
                TC_LOG_ERROR("sql.sql", "%s SourceEntry in `condition` table, does not exist in `spell.dbc`, ignoring.", cond->ToString().c_str());
                return false;
            }
            break;
        }
        case CONDITION_SOURCE_TYPE_QUEST_ACCEPT:
        case CONDITION_SOURCE_TYPE_QUEST_SHOW_MARK:
            if (!sObjectMgr->GetQuestTemplate(cond->SourceEntry))
            {
                TC_LOG_ERROR("sql.sql", "%s SourceEntry specifies non-existing quest, skipped.", cond->ToString().c_str());
                return false;
            }
            break;
        case CONDITION_SOURCE_TYPE_VEHICLE_SPELL:
            if (!sObjectMgr->GetCreatureTemplate(cond->SourceGroup))
            {
                TC_LOG_ERROR("sql.sql", "%s SourceEntry in `condition` table, does not exist in `creature_template`, ignoring.", cond->ToString().c_str());
                return false;
            }

            if (!sSpellMgr->GetSpellInfo(cond->SourceEntry))
            {
                TC_LOG_ERROR("sql.sql", "%s SourceEntry in `condition` table, does not exist in `spell.dbc`, ignoring.", cond->ToString().c_str());
                return false;
            }
            break;
        case CONDITION_SOURCE_TYPE_SPELL_CLICK_EVENT:
            if (!sObjectMgr->GetCreatureTemplate(cond->SourceGroup))
            {
                TC_LOG_ERROR("sql.sql", "%s SourceEntry in `condition` table, does not exist in `creature_template`, ignoring.", cond->ToString().c_str());
                return false;
            }

            if (!sSpellMgr->GetSpellInfo(cond->SourceEntry))
            {
                TC_LOG_ERROR("sql.sql", "%s SourceEntry in `condition` table, does not exist in `spell.dbc`, ignoring.", cond->ToString().c_str());
                return false;
            }
            break;
        case CONDITION_SOURCE_TYPE_NPC_VENDOR:
        {
            if (!sObjectMgr->GetCreatureTemplate(cond->SourceGroup))
            {
                TC_LOG_ERROR("sql.sql", "%s SourceEntry in `condition` table, does not exist in `creature_template`, ignoring.", cond->ToString().c_str());
                return false;
            }
            ItemTemplate const* itemTemplate = sObjectMgr->GetItemTemplate(cond->SourceEntry);
            if (!itemTemplate)
            {
                TC_LOG_ERROR("sql.sql", "%s SourceEntry in `condition` table, does not exist in `item_template`, ignoring.", cond->ToString().c_str());
                return false;
            }
            break;
        }
        case CONDITION_SOURCE_TYPE_TERRAIN_SWAP:
        {
            if (!sMapStore.LookupEntry(cond->SourceEntry))
            {
                TC_LOG_ERROR("sql.sql", "%s SourceEntry in `condition` table, does not exist in Map.dbc, ignoring.", cond->ToString().c_str());
                return false;
            }
            break;
        }
        case CONDITION_SOURCE_TYPE_PHASE:
        {
            if (cond->SourceEntry && !sAreaTableStore.LookupEntry(cond->SourceEntry))
            {
                TC_LOG_ERROR("sql.sql", "%s SourceEntry in `condition` table, does not exist in AreaTable.dbc, ignoring.", cond->ToString().c_str());
                return false;
            }
            break;
        }
        case CONDITION_SOURCE_TYPE_GOSSIP_MENU:
        case CONDITION_SOURCE_TYPE_GOSSIP_MENU_OPTION:
        case CONDITION_SOURCE_TYPE_SMART_EVENT:
        case CONDITION_SOURCE_TYPE_NONE:
        default:
            break;
    }

    return true;
}

bool ConditionMgr::isConditionTypeValid(Condition* cond) const
{
    if (cond->ConditionType == CONDITION_NONE || cond->ConditionType >= CONDITION_MAX)
    {
        TC_LOG_ERROR("sql.sql", "%s Invalid ConditionType in `condition` table, ignoring.", cond->ToString().c_str());
        return false;
    }

    if (cond->ConditionTarget >= cond->GetMaxAvailableConditionTargets())
    {
        TC_LOG_ERROR("sql.sql", "%s in `condition` table, has incorrect ConditionTarget set, ignoring.", cond->ToString(true).c_str());
        return false;
    }

    switch (cond->ConditionType)
    {
        case CONDITION_AURA:
        {
            if (!sSpellMgr->GetSpellInfo(cond->ConditionValue1))
            {
                TC_LOG_ERROR("sql.sql", "%s has non existing spell (Id: %d), skipped.", cond->ToString(true).c_str(), cond->ConditionValue1);
                return false;
            }

            if (cond->ConditionValue2 > EFFECT_2)
            {
                TC_LOG_ERROR("sql.sql", "%s has non existing effect index (%u) (must be 0..2), skipped.", cond->ToString(true).c_str(), cond->ConditionValue2);
                return false;
            }
            break;
        }
        case CONDITION_ITEM:
        {
            ItemTemplate const* proto = sObjectMgr->GetItemTemplate(cond->ConditionValue1);
            if (!proto)
            {
                TC_LOG_ERROR("sql.sql", "%s Item (%u) does not exist, skipped.", cond->ToString(true).c_str(), cond->ConditionValue1);
                return false;
            }

            if (!cond->ConditionValue2)
            {
                TC_LOG_ERROR("sql.sql", "%s Zero item count in ConditionValue2, skipped.", cond->ToString(true).c_str());
                return false;
            }
            break;
        }
        case CONDITION_ITEM_EQUIPPED:
        {
            ItemTemplate const* proto = sObjectMgr->GetItemTemplate(cond->ConditionValue1);
            if (!proto)
            {
                TC_LOG_ERROR("sql.sql", "%s Item (%u) does not exist, skipped.", cond->ToString(true).c_str(), cond->ConditionValue1);
                return false;
            }
            break;
        }
        case CONDITION_ZONEID:
        {
            AreaTableEntry const* areaEntry = sAreaTableStore.LookupEntry(cond->ConditionValue1);
            if (!areaEntry)
            {
                TC_LOG_ERROR("sql.sql", "%s Area (%u) does not exist, skipped.", cond->ToString(true).c_str(), cond->ConditionValue1);
                return false;
            }

            if (areaEntry->ParentAreaID != 0)
            {
                TC_LOG_ERROR("sql.sql", "%s requires to be in area (%u) which is a subzone but zone expected, skipped.", cond->ToString(true).c_str(), cond->ConditionValue1);
                return false;
            }
            break;
        }
        case CONDITION_REPUTATION_RANK:
        {
            FactionEntry const* factionEntry = sFactionStore.LookupEntry(cond->ConditionValue1);
            if (!factionEntry)
            {
                TC_LOG_ERROR("sql.sql", "%s has non existing faction (%u), skipped.", cond->ToString(true).c_str(), cond->ConditionValue1);
                return false;
            }
            break;
        }
        case CONDITION_TEAM:
        {
            if (cond->ConditionValue1 != ALLIANCE && cond->ConditionValue1 != HORDE)
            {
                TC_LOG_ERROR("sql.sql", "%s specifies unknown team (%u), skipped.", cond->ToString(true).c_str(), cond->ConditionValue1);
                return false;
            }
            break;
        }
        case CONDITION_SKILL:
        {
            SkillLineEntry const* pSkill = sSkillLineStore.LookupEntry(cond->ConditionValue1);
            if (!pSkill)
            {
                TC_LOG_ERROR("sql.sql", "%s specifies non-existing skill (%u), skipped.", cond->ToString(true).c_str(), cond->ConditionValue1);
                return false;
            }

            if (cond->ConditionValue2 < 1 || cond->ConditionValue2 > sWorld->GetConfigMaxSkillValue())
            {
                TC_LOG_ERROR("sql.sql", "%s specifies skill (%u) with invalid value (%u), skipped.", cond->ToString(true).c_str(), cond->ConditionValue1, cond->ConditionValue2);
                return false;
            }
            break;
        }
        case CONDITION_QUESTSTATE:
            if (cond->ConditionValue2 >= (1 << MAX_QUEST_STATUS))
            {
                TC_LOG_ERROR("sql.sql", "%s has invalid state mask (%u), skipped.", cond->ToString(true).c_str(), cond->ConditionValue2);
                return false;
            }
            // intentional missing break
        case CONDITION_QUESTREWARDED:
        case CONDITION_QUESTTAKEN:
        case CONDITION_QUEST_NONE:
        case CONDITION_QUEST_COMPLETE:
        case CONDITION_DAILY_QUEST_DONE:
        {
            if (!sObjectMgr->GetQuestTemplate(cond->ConditionValue1))
            {
                TC_LOG_ERROR("sql.sql", "%s points to non-existing quest (%u), skipped.", cond->ToString(true).c_str(), cond->ConditionValue1);
                return false;
            }
            break;
        }
        case CONDITION_ACTIVE_EVENT:
        {
            GameEventMgr::GameEventDataMap const& events = sGameEventMgr->GetEventMap();
            if (cond->ConditionValue1 >= events.size() || !events[cond->ConditionValue1].isValid())
            {
                TC_LOG_ERROR("sql.sql", "%s has non existing event id (%u), skipped.", cond->ToString(true).c_str(), cond->ConditionValue1);
                return false;
            }
            break;
        }
        case CONDITION_ACHIEVEMENT:
        {
            AchievementEntry const* achievement = sAchievementStore.LookupEntry(cond->ConditionValue1);
            if (!achievement)
            {
                TC_LOG_ERROR("sql.sql", "%s has non existing achivement id (%u), skipped.", cond->ToString(true).c_str(), cond->ConditionValue1);
                return false;
            }
            break;
        }
        case CONDITION_CLASS:
        {
            if (!(cond->ConditionValue1 & CLASSMASK_ALL_PLAYABLE))
            {
                TC_LOG_ERROR("sql.sql", "%s has non existing classmask (%u), skipped.", cond->ToString(true).c_str(), cond->ConditionValue1 & ~CLASSMASK_ALL_PLAYABLE);
                return false;
            }
            break;
        }
        case CONDITION_RACE:
        {
            if (!(cond->ConditionValue1 & RACEMASK_ALL_PLAYABLE))
            {
                TC_LOG_ERROR("sql.sql", "%s has non existing racemask (%u), skipped.", cond->ToString(true).c_str(), cond->ConditionValue1 & ~RACEMASK_ALL_PLAYABLE);
                return false;
            }
            break;
        }
        case CONDITION_GENDER:
        {
            if (!Player::IsValidGender(uint8(cond->ConditionValue1)))
            {
                TC_LOG_ERROR("sql.sql", "%s has invalid gender (%u), skipped.", cond->ToString(true).c_str(), cond->ConditionValue1);
                return false;
            }
            break;
        }
        case CONDITION_MAPID:
        {
            MapEntry const* me = sMapStore.LookupEntry(cond->ConditionValue1);
            if (!me)
            {
                TC_LOG_ERROR("sql.sql", "%s has non existing map (%u), skipped", cond->ToString(true).c_str(), cond->ConditionValue1);
                return false;
            }
            break;
        }
        case CONDITION_SPELL:
        {
            if (!sSpellMgr->GetSpellInfo(cond->ConditionValue1))
            {
                TC_LOG_ERROR("sql.sql", "%s has non existing spell (Id: %d), skipped", cond->ToString(true).c_str(), cond->ConditionValue1);
                return false;
            }
            break;
        }
        case CONDITION_LEVEL:
        {
            if (cond->ConditionValue2 >= COMP_TYPE_MAX)
            {
                TC_LOG_ERROR("sql.sql", "%s has invalid ComparisionType (%u), skipped.", cond->ToString(true).c_str(), cond->ConditionValue2);
                return false;
            }
            break;
        }
        case CONDITION_DRUNKENSTATE:
        {
            if (cond->ConditionValue1 > DRUNKEN_SMASHED)
            {
                TC_LOG_ERROR("sql.sql", "%s has invalid state (%u), skipped.", cond->ToString(true).c_str(), cond->ConditionValue1);
                return false;
            }
            break;
        }
        case CONDITION_NEAR_CREATURE:
        {
            if (!sObjectMgr->GetCreatureTemplate(cond->ConditionValue1))
            {
                TC_LOG_ERROR("sql.sql", "%s has non existing creature template entry (%u), skipped", cond->ToString(true).c_str(), cond->ConditionValue1);
                return false;
            }
            break;
        }
        case CONDITION_NEAR_GAMEOBJECT:
        {
            if (!sObjectMgr->GetGameObjectTemplate(cond->ConditionValue1))
            {
                TC_LOG_ERROR("sql.sql", "%s has non existing gameobject template entry (%u), skipped.", cond->ToString().c_str(), cond->ConditionValue1);
                return false;
            }
            break;
        }
        case CONDITION_OBJECT_ENTRY_GUID:
        {
            switch (cond->ConditionValue1)
            {
                case TYPEID_UNIT:
                    if (cond->ConditionValue2 && !sObjectMgr->GetCreatureTemplate(cond->ConditionValue2))
                    {
                        TC_LOG_ERROR("sql.sql", "%s has non existing creature template entry (%u), skipped.", cond->ToString(true).c_str(), cond->ConditionValue2);
                        return false;
                    }
                    if (cond->ConditionValue3)
                    {
                        if (CreatureData const* creatureData = sObjectMgr->GetCreatureData(cond->ConditionValue3))
                        {
                            if (cond->ConditionValue2 && creatureData->id != cond->ConditionValue2)
                            {
                                TC_LOG_ERROR("sql.sql", "%s has guid %u set but does not match creature entry (%u), skipped.", cond->ToString(true).c_str(), cond->ConditionValue3, cond->ConditionValue2);
                                return false;
                            }
                        }
                        else
                        {
                            TC_LOG_ERROR("sql.sql", "%s has non existing creature guid (%u), skipped.", cond->ToString(true).c_str(), cond->ConditionValue3);
                            return false;
                        }
                    }
                    break;
                case TYPEID_GAMEOBJECT:
                    if (cond->ConditionValue2 && !sObjectMgr->GetGameObjectTemplate(cond->ConditionValue2))
                    {
                        TC_LOG_ERROR("sql.sql", "%s has non existing gameobject template entry (%u), skipped.", cond->ToString(true).c_str(), cond->ConditionValue2);
                        return false;
                    }
                    if (cond->ConditionValue3)
                    {
                        if (GameObjectData const* goData = sObjectMgr->GetGOData(cond->ConditionValue3))
                        {
                            if (cond->ConditionValue2 && goData->id != cond->ConditionValue2)
                            {
                                TC_LOG_ERROR("sql.sql", "%s has guid %u set but does not match gameobject entry (%u), skipped.", cond->ToString(true).c_str(), cond->ConditionValue3, cond->ConditionValue2);
                                return false;
                            }
                        }
                        else
                        {
                            TC_LOG_ERROR("sql.sql", "%s has non existing gameobject guid (%u), skipped.", cond->ToString(true).c_str(), cond->ConditionValue3);
                            return false;
                        }
                    }
                    break;
                case TYPEID_PLAYER:
                case TYPEID_CORPSE:
                    if (cond->ConditionValue2)
                        LogUselessConditionValue(cond, 2, cond->ConditionValue2);
                    if (cond->ConditionValue3)
                        LogUselessConditionValue(cond, 3, cond->ConditionValue3);
                    break;
                default:
                    TC_LOG_ERROR("sql.sql", "%s has wrong typeid set (%u), skipped", cond->ToString(true).c_str(), cond->ConditionValue1);
                    return false;
            }
            break;
        }
        case CONDITION_TYPE_MASK:
        {
            if (!cond->ConditionValue1 || (cond->ConditionValue1 & ~(TYPEMASK_UNIT | TYPEMASK_PLAYER | TYPEMASK_GAMEOBJECT | TYPEMASK_CORPSE)))
            {
                TC_LOG_ERROR("sql.sql", "%s has invalid typemask set (%u), skipped.", cond->ToString(true).c_str(), cond->ConditionValue2);
                return false;
            }
            break;
        }
        case CONDITION_RELATION_TO:
        {
            if (cond->ConditionValue1 >= cond->GetMaxAvailableConditionTargets())
            {
                TC_LOG_ERROR("sql.sql", "%s has invalid ConditionValue1(ConditionTarget selection) (%u), skipped.", cond->ToString(true).c_str(), cond->ConditionValue1);
                return false;
            }
            if (cond->ConditionValue1 == cond->ConditionTarget)
            {
                TC_LOG_ERROR("sql.sql", "%s has ConditionValue1(ConditionTarget selection) set to self (%u), skipped.", cond->ToString(true).c_str(), cond->ConditionValue1);
                return false;
            }
            if (cond->ConditionValue2 >= RELATION_MAX)
            {
                TC_LOG_ERROR("sql.sql", "%s has invalid ConditionValue2(RelationType) (%u), skipped.", cond->ToString(true).c_str(), cond->ConditionValue2);
                return false;
            }
            break;
        }
        case CONDITION_REACTION_TO:
        {
            if (cond->ConditionValue1 >= cond->GetMaxAvailableConditionTargets())
            {
                TC_LOG_ERROR("sql.sql", "%s has invalid ConditionValue1(ConditionTarget selection) (%u), skipped.", cond->ToString(true).c_str(), cond->ConditionValue1);
                return false;
            }
            if (cond->ConditionValue1 == cond->ConditionTarget)
            {
                TC_LOG_ERROR("sql.sql", "%s has ConditionValue1(ConditionTarget selection) set to self (%u), skipped.", cond->ToString(true).c_str(), cond->ConditionValue1);
                return false;
            }
            if (!cond->ConditionValue2)
            {
                TC_LOG_ERROR("sql.sql", "%s has invalid ConditionValue2(rankMask) (%u), skipped.", cond->ToString(true).c_str(), cond->ConditionValue2);
                return false;
            }
            break;
        }
        case CONDITION_DISTANCE_TO:
        {
            if (cond->ConditionValue1 >= cond->GetMaxAvailableConditionTargets())
            {
                TC_LOG_ERROR("sql.sql", "%s has invalid ConditionValue1(ConditionTarget selection) (%u), skipped.", cond->ToString(true).c_str(), cond->ConditionValue1);
                return false;
            }
            if (cond->ConditionValue1 == cond->ConditionTarget)
            {
                TC_LOG_ERROR("sql.sql", "%s has ConditionValue1(ConditionTarget selection) set to self (%u), skipped.", cond->ToString(true).c_str(), cond->ConditionValue1);
                return false;
            }
            if (cond->ConditionValue3 >= COMP_TYPE_MAX)
            {
                TC_LOG_ERROR("sql.sql", "%s has invalid ComparisionType (%u), skipped.", cond->ToString(true).c_str(), cond->ConditionValue3);
                return false;
            }
            break;
        }
        case CONDITION_HP_VAL:
        {
            if (cond->ConditionValue2 >= COMP_TYPE_MAX)
            {
                TC_LOG_ERROR("sql.sql", "%s has invalid ComparisionType (%u), skipped.", cond->ToString(true).c_str(), cond->ConditionValue2);
                return false;
            }
            break;
        }
        case CONDITION_HP_PCT:
        {
            if (cond->ConditionValue1 > 100)
            {
                TC_LOG_ERROR("sql.sql", "%s has too big percent value (%u), skipped.", cond->ToString(true).c_str(), cond->ConditionValue1);
                return false;
            }
            if (cond->ConditionValue2 >= COMP_TYPE_MAX)
            {
                TC_LOG_ERROR("sql.sql", "%s has invalid ComparisionType (%u), skipped.", cond->ToString(true).c_str(), cond->ConditionValue2);
                return false;
            }
            break;
        }
        case CONDITION_WORLD_STATE:
        {
            if (!sWorld->getWorldState(cond->ConditionValue1))
            {
                TC_LOG_ERROR("sql.sql", "%s has non existing world state in value1 (%u), skipped.", cond->ToString(true).c_str(), cond->ConditionValue1);
                return false;
            }
            break;
        }
        case CONDITION_PHASEID:
        {
            if (!sPhaseStore.LookupEntry(cond->ConditionValue1))
            {
                TC_LOG_ERROR("sql.sql", "%s has nonexistent phaseid in value1 (%u), skipped", cond->ToString(true).c_str(), cond->ConditionValue1);
                return false;
            }
            break;
        }
        case CONDITION_TITLE:
        {
            CharTitlesEntry const* titleEntry = sCharTitlesStore.LookupEntry(cond->ConditionValue1);
            if (!titleEntry)
            {
                TC_LOG_ERROR("sql.sql", "%s has non existing title in value1 (%u), skipped.", cond->ToString(true).c_str(), cond->ConditionValue1);
                return false;
            }
            break;
        }
        case CONDITION_SPAWNMASK:
        {
            if (cond->ConditionValue1 > SPAWNMASK_RAID_ALL)
            {
                TC_LOG_ERROR("sql.sql", "%s has non existing SpawnMask in value1 (%u), skipped.", cond->ToString(true).c_str(), cond->ConditionValue1);
                return false;
            }
            break;
        }
        case CONDITION_UNIT_STATE:
        {
            if (!(cond->ConditionValue1 & UNIT_STATE_ALL_STATE_SUPPORTED))
            {
                TC_LOG_ERROR("sql.sql", "%s has non existing UnitState in value1 (%u), skipped.", cond->ToString(true).c_str(), cond->ConditionValue1);
                return false;
            }
            break;
        }
        case CONDITION_CREATURE_TYPE:
        {
            if (!cond->ConditionValue1 || cond->ConditionValue1 > CREATURE_TYPE_GAS_CLOUD)
            {
                TC_LOG_ERROR("sql.sql", "%s has non existing CreatureType in value1 (%u), skipped.", cond->ToString(true).c_str(), cond->ConditionValue1);
                return false;
            }
            break;
        }
        case CONDITION_INSTANCE_INFO:
        case CONDITION_AREAID:
        case CONDITION_ALIVE:
            break;
        case CONDITION_REALM_ACHIEVEMENT:
        {
            AchievementEntry const* achievement = sAchievementStore.LookupEntry(cond->ConditionValue1);
            if (!achievement)
            {
                TC_LOG_ERROR("sql.sql", "%s has non existing realm first achivement id (%u), skipped.", cond->ToString(true).c_str(), cond->ConditionValue1);
                return false;
            }
            break;
        }
        case CONDITION_STAND_STATE:
        {
            bool valid = false;
            switch (cond->ConditionValue1)
            {
                case 0:
                    valid = cond->ConditionValue2 <= UNIT_STAND_STATE_SUBMERGED;
                    break;
                case 1:
                    valid = cond->ConditionValue2 <= 1;
                    break;
                default:
                    valid = false;
                    break;
            }
            if (!valid)
            {
                TC_LOG_ERROR("sql.sql", "%s has non-existing stand state (%u,%u), skipped.", cond->ToString(true).c_str(), cond->ConditionValue1, cond->ConditionValue2);
                return false;
            }
            break;
        }
<<<<<<< HEAD
        case CONDITION_QUEST_OBJECTIVE_COMPLETE:
        {
            Quest const* qInfo = sObjectMgr->GetQuestTemplate(cond->ConditionValue1);
            if (!qInfo)
            {
                TC_LOG_ERROR("sql.sql", "%s points to non-existing quest (%u), skipped.", cond->ToString(true).c_str(), cond->ConditionValue1);
                return false;
            }
            break;
        }
=======
        case CONDITION_PET_TYPE:
            if (cond->ConditionValue1 >= (1 << MAX_PET_TYPE))
            {
                TC_LOG_ERROR("sql.sql", "%s has non-existing pet type %u, skipped.", cond->ToString(true).c_str(), cond->ConditionValue1);
                return false;
            }
            break;
        case CONDITION_IN_WATER:
        case CONDITION_CHARMED:
        case CONDITION_TAXI:
>>>>>>> a66a8e72
        default:
            break;
    }

    if (cond->ConditionValue1 && !StaticConditionTypeData[cond->ConditionType].HasConditionValue1)
        LogUselessConditionValue(cond, 1, cond->ConditionValue1);
    if (cond->ConditionValue2 && !StaticConditionTypeData[cond->ConditionType].HasConditionValue2)
        LogUselessConditionValue(cond, 2, cond->ConditionValue2);
    if (cond->ConditionValue3 && !StaticConditionTypeData[cond->ConditionType].HasConditionValue3)
        LogUselessConditionValue(cond, 3, cond->ConditionValue3);

    return true;
}

void ConditionMgr::LogUselessConditionValue(Condition* cond, uint8 index, uint32 value)
{
    TC_LOG_ERROR("sql.sql", "%s has useless data in ConditionValue%u (%u)!", cond->ToString(true).c_str(), index, value);
}

void ConditionMgr::Clean()
{
    for (ConditionReferenceContainer::iterator itr = ConditionReferenceStore.begin(); itr != ConditionReferenceStore.end(); ++itr)
        for (ConditionContainer::const_iterator it = itr->second.begin(); it != itr->second.end(); ++it)
            delete *it;

    ConditionReferenceStore.clear();

    for (uint32 i = 0; i < CONDITION_SOURCE_TYPE_MAX; ++i)
    {
        for (ConditionsByEntryMap::iterator it = ConditionStore[i].begin(); it != ConditionStore[i].end(); ++it)
            for (ConditionContainer::const_iterator itr = it->second.begin(); itr != it->second.end(); ++itr)
                delete *itr;

        ConditionStore[i].clear();
    }

    for (ConditionEntriesByCreatureIdMap::iterator itr = VehicleSpellConditionStore.begin(); itr != VehicleSpellConditionStore.end(); ++itr)
        for (ConditionsByEntryMap::iterator it = itr->second.begin(); it != itr->second.end(); ++it)
            for (ConditionContainer::const_iterator i = it->second.begin(); i != it->second.end(); ++i)
                delete *i;

    VehicleSpellConditionStore.clear();

    for (SmartEventConditionContainer::iterator itr = SmartEventConditionStore.begin(); itr != SmartEventConditionStore.end(); ++itr)
        for (ConditionsByEntryMap::iterator it = itr->second.begin(); it != itr->second.end(); ++it)
            for (ConditionContainer::const_iterator i = it->second.begin(); i != it->second.end(); ++i)
                delete *i;

    SmartEventConditionStore.clear();

    for (ConditionEntriesByCreatureIdMap::iterator itr = SpellClickEventConditionStore.begin(); itr != SpellClickEventConditionStore.end(); ++itr)
        for (ConditionsByEntryMap::iterator it = itr->second.begin(); it != itr->second.end(); ++it)
            for (ConditionContainer::const_iterator i = it->second.begin(); i != it->second.end(); ++i)
                delete *i;

    SpellClickEventConditionStore.clear();

    for (ConditionEntriesByCreatureIdMap::iterator itr = NpcVendorConditionContainerStore.begin(); itr != NpcVendorConditionContainerStore.end(); ++itr)
        for (ConditionsByEntryMap::iterator it = itr->second.begin(); it != itr->second.end(); ++it)
            for (ConditionContainer::const_iterator i = it->second.begin(); i != it->second.end(); ++i)
                delete *i;

    NpcVendorConditionContainerStore.clear();

    // this is a BIG hack, feel free to fix it if you can figure out the ConditionMgr ;)
    for (std::vector<Condition*>::const_iterator itr = AllocatedMemoryStore.begin(); itr != AllocatedMemoryStore.end(); ++itr)
        delete *itr;

    AllocatedMemoryStore.clear();
}

inline bool PlayerConditionCompare(int32 comparisonType, int32 value1, int32 value2)
{
    switch (comparisonType)
    {
        case 1:
            return value1 == value2;
        case 2:
            return value1 != value2;
        case 3:
            return value1 > value2;
        case 4:
            return value1 >= value2;
        case 5:
            return value1 < value2;
        case 6:
            return value1 <= value2;
        default:
            break;
    }
    return false;
}

template<std::size_t N>
inline bool PlayerConditionLogic(uint32 logic, std::array<bool, N>& results)
{
    static_assert(N < 16, "Logic array size must be equal to or less than 16");

    for (std::size_t i = 0; i < results.size(); ++i)
        if ((logic >> (16 + i)) & 1)
            results[i] ^= true;

    bool result = results[0];
    for (std::size_t i = 1; i < results.size(); ++i)
    {
        switch ((logic >> (2 * (i - 1))) & 3)
        {
            case 1:
                result = result && results[i];
                break;
            case 2:
                result = result || results[i];
                break;
            default:
                break;
        }
    }

    return result;
}

bool ConditionMgr::IsPlayerMeetingCondition(Player const* player, PlayerConditionEntry const* condition)
{
    if (condition->MinLevel && player->getLevel() < condition->MinLevel)
        return false;

    if (condition->MaxLevel && player->getLevel() > condition->MaxLevel)
        return false;

    if (condition->RaceMask && !(player->getRaceMask() & condition->RaceMask))
        return false;

    if (condition->ClassMask && !(player->getClassMask() & condition->ClassMask))
        return false;

    if (condition->Gender >= 0 && player->getGender() != condition->Gender)
        return false;

    if (condition->NativeGender >= 0 && player->GetByteValue(PLAYER_BYTES_3, PLAYER_BYTES_3_OFFSET_GENDER) != condition->NativeGender)
        return false;

    if (condition->PowerType != -1 && condition->PowerTypeComp)
    {
        int32 requiredPowerValue = condition->Flags & 4 ? player->GetMaxPower(Powers(condition->PowerType)) : condition->PowerTypeValue;
        if (!PlayerConditionCompare(condition->PowerTypeComp, player->GetPower(Powers(condition->PowerType)), requiredPowerValue))
            return false;
    }

    if (condition->ChrSpecializationIndex >= 0 || condition->ChrSpecializationRole >= 0)
    {
        if (ChrSpecializationEntry const* spec = sChrSpecializationStore.LookupEntry(player->GetUInt32Value(PLAYER_FIELD_CURRENT_SPEC_ID)))
        {
            if (condition->ChrSpecializationIndex >= 0 && spec->OrderIndex != uint32(condition->ChrSpecializationIndex))
                return false;

            if (condition->ChrSpecializationRole >= 0 && spec->Role != uint32(condition->ChrSpecializationRole))
                return false;
        }
    }

    if (condition->SkillID[0] || condition->SkillID[1] || condition->SkillID[2] || condition->SkillID[3])
    {
        using SkillCount = std::extent<decltype(condition->SkillID)>;

        std::array<bool, SkillCount::value> results;
        results.fill(true);
        for (std::size_t i = 0; i < SkillCount::value; ++i)
        {
            if (condition->SkillID[i])
            {
                uint16 skillValue = player->GetSkillValue(condition->SkillID[i]);
                results[i] = skillValue != 0 && skillValue > condition->MinSkill[i] && skillValue < condition->MaxSkill[i];
            }
        }

        if (!PlayerConditionLogic(condition->SkillLogic, results))
            return false;
    }

    if (condition->LanguageID)
    {
        if (LanguageDesc const* lang = GetLanguageDescByID(condition->LanguageID))
        {
            uint32 languageSkill = player->GetSkillValue(lang->skill_id);
            if (!languageSkill && player->HasAuraTypeWithMiscvalue(SPELL_AURA_COMPREHEND_LANGUAGE, condition->LanguageID))
                languageSkill = 300;

            if (condition->MinLanguage && languageSkill < condition->MinLanguage)
                return false;

            if (condition->MaxLanguage && languageSkill > condition->MaxLanguage)
                return false;
        }
    }

    if (condition->MinFactionID[0] && condition->MinFactionID[1] && condition->MinFactionID[2] && condition->MaxFactionID)
    {
        if (!condition->MinFactionID[0] && !condition->MinFactionID[1] && !condition->MinFactionID[2])
        {
            if (ReputationRank const* forcedRank = player->GetReputationMgr().GetForcedRankIfAny(condition->MaxFactionID))
            {
                if (*forcedRank > ReputationRank(condition->MaxReputation))
                    return false;
            }
            else if (player->GetReputationRank(condition->MaxFactionID) > ReputationRank(condition->MaxReputation))
                return false;
        }
        else
        {
            using FactionCount = std::extent<decltype(condition->MinFactionID)>;

            std::array<bool, FactionCount::value + 1> results;
            results.fill(true);
            for (std::size_t i = 0; i < FactionCount::value; ++i)
            {
                if (condition->MinFactionID[i])
                {
                    if (ReputationRank const* forcedRank = player->GetReputationMgr().GetForcedRankIfAny(condition->MinFactionID[i]))
                        results[i] = *forcedRank >= ReputationRank(condition->MinReputation[i]);
                    else
                        results[i] = player->GetReputationRank(condition->MinFactionID[i]) >= ReputationRank(condition->MinReputation[i]);
                }
            }

            if (ReputationRank const* forcedRank = player->GetReputationMgr().GetForcedRankIfAny(condition->MaxFactionID))
                results[3] = *forcedRank <= ReputationRank(condition->MaxReputation);
            else
                results[3] = player->GetReputationRank(condition->MaxFactionID) <= ReputationRank(condition->MaxReputation);

            if (!PlayerConditionLogic(condition->ReputationLogic, results))
                return false;
        }
    }

    if (condition->PvpMedal && !((1 << (condition->PvpMedal - 1)) & player->GetUInt32Value(PLAYER_FIELD_PVP_MEDALS)))
        return false;

    if (condition->LifetimeMaxPVPRank && player->GetByteValue(PLAYER_FIELD_BYTES, PLAYER_FIELD_BYTES_OFFSET_LIFETIME_MAX_PVP_RANK) != condition->LifetimeMaxPVPRank)
        return false;

    if (condition->PartyStatus)
    {
        Group const* group = player->GetGroup();
        switch (condition->PartyStatus)
        {
            case 1:
                if (group)
                    return false;
                break;
            case 2:
                if (!group)
                    return false;
                break;
            case 3:
                if (!group || group->isRaidGroup())
                    return false;
                break;
            case 4:
                if (!group || !group->isRaidGroup())
                    return false;
                break;
            case 5:
                if (group && group->isRaidGroup())
                    return false;
                break;
            default:
                break;
        }
    }

    if (condition->PrevQuestID[0])
    {
        using PrevQuestCount = std::extent<decltype(condition->PrevQuestID)>;

        std::array<bool, PrevQuestCount::value> results;
        results.fill(true);
        for (std::size_t i = 0; i < PrevQuestCount::value; ++i)
            if (uint32 questBit = sDB2Manager.GetQuestUniqueBitFlag(condition->PrevQuestID[i]))
                results[i] = (player->GetUInt32Value(PLAYER_FIELD_QUEST_COMPLETED + ((questBit - 1) >> 5)) & (1 << ((questBit - 1) & 31))) != 0;

        if (!PlayerConditionLogic(condition->PrevQuestLogic, results))
            return false;
    }

    if (condition->CurrQuestID[0])
    {
        using CurrQuestCount = std::extent<decltype(condition->CurrQuestID)>;

        std::array<bool, CurrQuestCount::value> results;
        results.fill(true);
        for (std::size_t i = 0; i < CurrQuestCount::value; ++i)
            if (condition->CurrQuestID[i])
                results[i] = player->FindQuestSlot(condition->CurrQuestID[i]) != MAX_QUEST_LOG_SIZE;

        if (!PlayerConditionLogic(condition->CurrQuestLogic, results))
            return false;
    }

    if (condition->CurrentCompletedQuestID[0])
    {
        using CurrentCompletedQuestCount = std::extent<decltype(condition->CurrentCompletedQuestID)>;

        std::array<bool, CurrentCompletedQuestCount::value> results;
        results.fill(true);
        for (std::size_t i = 0; i < CurrentCompletedQuestCount::value; ++i)
            if (condition->CurrentCompletedQuestID[i])
                results[i] = player->GetQuestStatus(condition->CurrentCompletedQuestID[i]) == QUEST_STATUS_COMPLETE;

        if (!PlayerConditionLogic(condition->CurrentCompletedQuestLogic, results))
            return false;
    }


    if (condition->SpellID[0])
    {
        using SpellCount = std::extent<decltype(condition->SpellID)>;

        std::array<bool, SpellCount::value> results;
        results.fill(true);
        for (std::size_t i = 0; i < SpellCount::value; ++i)
            if (condition->SpellID[i])
                results[i] = player->HasSpell(condition->SpellID[i]);

        if (!PlayerConditionLogic(condition->SpellLogic, results))
            return false;
    }

    if (condition->ItemID[0])
    {
        using ItemCount = std::extent<decltype(condition->ItemID)>;

        std::array<bool, ItemCount::value> results;
        results.fill(true);
        for (std::size_t i = 0; i < ItemCount::value; ++i)
            if (condition->ItemID[i])
                results[i] = player->GetItemCount(condition->ItemID[i], condition->ItemFlags != 0) >= condition->ItemCount[i];

        if (!PlayerConditionLogic(condition->ItemLogic, results))
            return false;
    }

    if (condition->CurrencyID[0])
    {
        using CurrencyCount = std::extent<decltype(condition->CurrencyID)>;

        std::array<bool, CurrencyCount::value> results;
        results.fill(true);
        for (std::size_t i = 0; i < CurrencyCount::value; ++i)
            if (condition->CurrencyID[i])
                results[i] = player->GetCurrency(condition->CurrencyID[i]) >= condition->CurrencyCount[i];

        if (!PlayerConditionLogic(condition->CurrencyLogic, results))
            return false;
    }

    if (condition->Explored[0] || condition->Explored[1])
    {
        using ExploredCount = std::extent<decltype(condition->Explored)>;

        for (std::size_t i = 0; i < ExploredCount::value; ++i)
        {
            if (AreaTableEntry const* area = sAreaTableStore.LookupEntry(condition->Explored[i]))
                if (area->AreaBit != -1 && !(player->GetUInt32Value(PLAYER_EXPLORED_ZONES_1 + area->AreaBit / 32) & (1 << (uint32(area->AreaBit) % 32))))
                    return false;
        }
    }

    if (condition->AuraSpellID[0])
    {
        using AuraCount = std::extent<decltype(condition->AuraSpellID)>;

        std::array<bool, AuraCount::value> results;
        results.fill(true);
        for (std::size_t i = 0; i < AuraCount::value; ++i)
        {
            if (condition->AuraSpellID[i])
            {
                if (condition->AuraCount[i])
                    results[i] = player->GetAuraCount(condition->AuraSpellID[i]) >= condition->AuraCount[i];
                else
                    results[i] = player->HasAura(condition->AuraSpellID[i]);
            }
        }

        if (!PlayerConditionLogic(condition->AuraSpellLogic, results))
            return false;
    }

    // TODO: time condition
    // TODO (or not): world state expression condition
    // TODO: weather condition

    if (condition->Achievement[0])
    {
        using AchievementCount = std::extent<decltype(condition->Achievement)>;

        std::array<bool, AchievementCount::value> results;
        results.fill(true);
        for (std::size_t i = 0; i < AchievementCount::value; ++i)
        {
            if (condition->Achievement[i])
            {
                // if (condition->Flags & 2) { any character on account completed it } else { current character only }
                // TODO: part of accountwide achievements
                results[i] = player->HasAchieved(condition->Achievement[i]);
            }
        }

        if (!PlayerConditionLogic(condition->AchievementLogic, results))
            return false;
    }

    // TODO: research lfg status for player conditions

    if (condition->AreaID[0])
    {
        using AreaCount = std::extent<decltype(condition->AreaID)>;

        std::array<bool, AreaCount::value> results;
        results.fill(true);
        for (std::size_t i = 0; i < AreaCount::value; ++i)
            if (condition->AreaID[i])
                results[i] = player->GetAreaId() == condition->AreaID[i] || player->GetZoneId() == condition->AreaID[i];

        if (!PlayerConditionLogic(condition->AreaLogic, results))
            return false;
    }

    if (condition->MinExpansionLevel != -1 && player->GetSession()->GetExpansion() < condition->MinExpansionLevel)
        return false;

    if (condition->MaxExpansionLevel != -1 && player->GetSession()->GetExpansion() > condition->MaxExpansionLevel)
        return false;

    if (condition->MinExpansionLevel != -1 && condition->MinExpansionTier != -1 && !player->IsGameMaster()
        && ((condition->MinExpansionLevel == int32(sWorld->getIntConfig(CONFIG_EXPANSION)) && condition->MinExpansionTier > 0) /*TODO: implement tier*/
        || condition->MinExpansionLevel > int32(sWorld->getIntConfig(CONFIG_EXPANSION))))
        return false;

    if (condition->PhaseID && !player->IsInPhase(condition->PhaseID))
        return false;

    if (condition->PhaseGroupID)
    {
        std::set<uint32> phases = sDB2Manager.GetPhasesForGroup(condition->PhaseGroupID);
        if (!Trinity::Containers::Intersects(phases.begin(), phases.end(), player->GetPhases().begin(), player->GetPhases().end()))
            return false;
    }

    if (condition->QuestKillID)
    {
        Quest const* quest = sObjectMgr->GetQuestTemplate(condition->QuestKillID);
        if (quest && player->GetQuestStatus(condition->QuestKillID) != QUEST_STATUS_COMPLETE)
        {
            using QuestKillCount = std::extent<decltype(condition->QuestKillMonster)>;

            std::array<bool, QuestKillCount::value> results;
            results.fill(true);
            for (std::size_t i = 0; i < QuestKillCount::value; ++i)
            {
                if (condition->QuestKillMonster[i])
                {
                    auto objectiveItr = std::find_if(quest->GetObjectives().begin(), quest->GetObjectives().end(), [condition, i](QuestObjective const& objective) -> bool
                    {
                        return objective.Type == QUEST_OBJECTIVE_MONSTER && uint32(objective.ObjectID) == condition->QuestKillMonster[i];
                    });
                    if (objectiveItr != quest->GetObjectives().end())
                        results[i] = player->GetQuestObjectiveData(quest, objectiveItr->StorageIndex) >= objectiveItr->Amount;
                }
            }

            if (!PlayerConditionLogic(condition->QuestKillLogic, results))
                return false;
        }
    }

    if (condition->MinAvgItemLevel && uint32(std::floor(player->GetFloatValue(PLAYER_FIELD_AVG_ITEM_LEVEL))) < condition->MinAvgItemLevel)
        return false;

    if (condition->MaxAvgItemLevel && uint32(std::floor(player->GetFloatValue(PLAYER_FIELD_AVG_ITEM_LEVEL))) > condition->MaxAvgItemLevel)
        return false;

    if (condition->MinAvgEquippedItemLevel && uint32(std::floor(player->GetFloatValue(PLAYER_FIELD_AVG_ITEM_LEVEL + 1))) < condition->MinAvgEquippedItemLevel)
        return false;

    if (condition->MaxAvgEquippedItemLevel && uint32(std::floor(player->GetFloatValue(PLAYER_FIELD_AVG_ITEM_LEVEL + 1))) > condition->MaxAvgEquippedItemLevel)
        return false;

    if (condition->ModifierTreeID && !player->ModifierTreeSatisfied(condition->ModifierTreeID))
        return false;

    return true;
}<|MERGE_RESOLUTION|>--- conflicted
+++ resolved
@@ -106,20 +106,12 @@
     { "In Water",            false, false, false },
     { "Terrain Swap",         true, false, false },
     { "Sit/stand state",      true,  true, false },
-<<<<<<< HEAD
-    { "Daily Quest Completed",true, false, false }, // Placeholder
-    { "Charmed",             false, false, false }, // Placeholder
-    { "Pet type",             true, false, false }, // Placeholder
-    { "On Taxi",             false, false, false }, // Placeholder
-    { "Quest state mask",     true,  true, false }, // Placeholder
-    { "Objective Complete",   true,  true, false }
-=======
     { "Daily Quest Completed",true, false, false },
     { "Charmed",             false, false, false },
     { "Pet type",             true, false, false },
     { "On Taxi",             false, false, false },
-    { "Quest state mask",     true,  true, false }
->>>>>>> a66a8e72
+    { "Quest state mask",     true,  true, false },
+    { "Objective Complete",   true,  true, false }
 };
 
 // Checks if object meets the condition
@@ -469,21 +461,6 @@
             }
             break;
         }
-<<<<<<< HEAD
-        case CONDITION_QUEST_OBJECTIVE_COMPLETE:
-        {
-            if (Player* player = object->ToPlayer())
-            {
-                Quest const* qInfo = sObjectMgr->GetQuestTemplate(ConditionValue1);
-                if (!qInfo)
-                    break;
-                
-                for (QuestObjective const& obj : qInfo->GetObjectives())
-                {
-                    if (obj.ID == ConditionValue2)
-                        condMeets = (player->IsQuestObjectiveComplete(qInfo, obj) && !player->GetQuestRewardStatus(ConditionValue1));
-                }
-=======
         case CONDITION_DAILY_QUEST_DONE:
         {
             if (Player* player = object->ToPlayer())
@@ -521,7 +498,22 @@
                     ((ConditionValue2 & (1 << QUEST_STATUS_REWARDED)) && player->GetQuestRewardStatus(ConditionValue1))
                 )
                     condMeets = true;
->>>>>>> a66a8e72
+            }
+            break;
+        }
+        case CONDITION_QUEST_OBJECTIVE_COMPLETE:
+        {
+            if (Player* player = object->ToPlayer())
+            {
+                Quest const* qInfo = sObjectMgr->GetQuestTemplate(ConditionValue1);
+                if (!qInfo)
+                    break;
+                
+                for (QuestObjective const& obj : qInfo->GetObjectives())
+                {
+                    if (obj.ID == ConditionValue2)
+                        condMeets = (player->IsQuestObjectiveComplete(qInfo, obj) && !player->GetQuestRewardStatus(ConditionValue1));
+                }
             }
             break;
         }
@@ -706,9 +698,6 @@
         case CONDITION_STAND_STATE:
             mask |= GRID_MAP_TYPE_MASK_CREATURE | GRID_MAP_TYPE_MASK_PLAYER;
             break;
-<<<<<<< HEAD
-        case CONDITION_QUEST_OBJECTIVE_COMPLETE:
-=======
         case CONDITION_DAILY_QUEST_DONE:
             mask |= GRID_MAP_TYPE_MASK_PLAYER;
             break;
@@ -722,7 +711,9 @@
             mask |= GRID_MAP_TYPE_MASK_PLAYER;
             break;
         case CONDITION_QUESTSTATE:
->>>>>>> a66a8e72
+            mask |= GRID_MAP_TYPE_MASK_PLAYER;
+            break;
+        case CONDITION_QUEST_OBJECTIVE_COMPLETE:
             mask |= GRID_MAP_TYPE_MASK_PLAYER;
             break;
         default:
@@ -2343,7 +2334,6 @@
             }
             break;
         }
-<<<<<<< HEAD
         case CONDITION_QUEST_OBJECTIVE_COMPLETE:
         {
             Quest const* qInfo = sObjectMgr->GetQuestTemplate(cond->ConditionValue1);
@@ -2354,7 +2344,6 @@
             }
             break;
         }
-=======
         case CONDITION_PET_TYPE:
             if (cond->ConditionValue1 >= (1 << MAX_PET_TYPE))
             {
@@ -2365,7 +2354,6 @@
         case CONDITION_IN_WATER:
         case CONDITION_CHARMED:
         case CONDITION_TAXI:
->>>>>>> a66a8e72
         default:
             break;
     }
