/*
 * Copyright (C) 2008-2016 TrinityCore <http://www.trinitycore.org/>
 * Copyright (C) 2005-2009 MaNGOS <http://getmangos.com/>
 *
 * This program is free software; you can redistribute it and/or modify it
 * under the terms of the GNU General Public License as published by the
 * Free Software Foundation; either version 2 of the License, or (at your
 * option) any later version.
 *
 * This program is distributed in the hope that it will be useful, but WITHOUT
 * ANY WARRANTY; without even the implied warranty of MERCHANTABILITY or
 * FITNESS FOR A PARTICULAR PURPOSE. See the GNU General Public License for
 * more details.
 *
 * You should have received a copy of the GNU General Public License along
 * with this program. If not, see <http://www.gnu.org/licenses/>.
 */

#include "ConditionMgr.h"
#include "AchievementMgr.h"
#include "GameEventMgr.h"
#include "InstanceScript.h"
#include "ObjectMgr.h"
#include "Player.h"
#include "ReputationMgr.h"
#include "ScriptedCreature.h"
#include "ScriptMgr.h"
#include "SpellAuras.h"
#include "SpellMgr.h"

char const* const ConditionMgr::StaticSourceTypeData[CONDITION_SOURCE_TYPE_MAX] =
{
    "None",
    "Creature Loot",
    "Disenchant Loot",
    "Fishing Loot",
    "GameObject Loot",
    "Item Loot",
    "Mail Loot",
    "Milling Loot",
    "Pickpocketing Loot",
    "Prospecting Loot",
    "Reference Loot",
    "Skinning Loot",
    "Spell Loot",
    "Spell Impl. Target",
    "Gossip Menu",
    "Gossip Menu Option",
    "Creature Vehicle",
    "Spell Expl. Target",
    "Spell Click Event",
    "Quest Accept",
    "Quest Show Mark",
    "Vehicle Spell",
    "SmartScript",
    "Npc Vendor",
    "Spell Proc",
    "Terrain Swap",
    "Phase"
};

ConditionMgr::ConditionTypeInfo const ConditionMgr::StaticConditionTypeData[CONDITION_MAX] =
{
    { "None",                false, false, false },
    { "Aura",                 true, true,  true  },
    { "Item Stored",          true, true,  true  },
    { "Item Equipped",        true, false, false },
    { "Zone",                 true, false, false },
    { "Reputation",           true, true,  false },
    { "Team",                 true, false, false },
    { "Skill",                true, true,  false },
    { "Quest Rewarded",       true, false, false },
    { "Quest Taken",          true, false, false },
    { "Drunken",              true, false, false },
    { "WorldState",           true, true,  false },
    { "Active Event",         true, false, false },
    { "Instance Info",        true, true,  true  },
    { "Quest None",           true, false, false },
    { "Class",                true, false, false },
    { "Race",                 true, false, false },
    { "Achievement",          true, false, false },
    { "Title",                true, false, false },
    { "SpawnMask",            true, false, false },
    { "Gender",               true, false, false },
    { "Unit State",           true, false, false },
    { "Map",                  true, false, false },
    { "Area",                 true, false, false },
    { "CreatureType",         true, false, false },
    { "Spell Known",          true, false, false },
    { "PhaseMask",            true, false, false },
    { "Level",                true, true,  false },
    { "Quest Completed",      true, false, false },
    { "Near Creature",        true, true,  true  },
    { "Near GameObject",      true, true,  false },
    { "Object Entry or Guid", true, true,  true  },
    { "Object TypeMask",      true, false, false },
    { "Relation",             true, true,  false },
    { "Reaction",             true, true,  false },
    { "Distance",             true, true,  true  },
    { "Alive",               false, false, false },
    { "Health Value",         true, true,  false },
    { "Health Pct",           true, true, false  },
    { "Realm Achievement",    true, false, false },
    { "In Water",            false, false, false },
    { "Terrain Swap",         true, false, false }
};

// Checks if object meets the condition
<<<<<<< HEAD
// Can have CONDITION_SOURCE_TYPE_NONE && !mReferenceId if called from a special event (ie: SmartAI)
=======
// Can have CONDITION_SOURCE_TYPE_NONE && !mReferenceId if called from a special event (ie: eventAI)
>>>>>>> 233297c5
bool Condition::Meets(ConditionSourceInfo& sourceInfo) const
{
    ASSERT(ConditionTarget < MAX_CONDITION_TARGETS);
    WorldObject* object = sourceInfo.mConditionTargets[ConditionTarget];
    // object not present, return false
    if (!object)
    {
        TC_LOG_DEBUG("condition", "Condition object not found for %s", ToString().c_str());
        return false;
    }
    bool condMeets = false;
    switch (ConditionType)
    {
        case CONDITION_NONE:
            condMeets = true;                                    // empty condition, always met
            break;
        case CONDITION_AURA:
        {
            if (Unit* unit = object->ToUnit())
                condMeets = unit->HasAuraEffect(ConditionValue1, ConditionValue2);
            break;
        }
        case CONDITION_ITEM:
        {
            if (Player* player = object->ToPlayer())
            {
                // don't allow 0 items (it's checked during table load)
                ASSERT(ConditionValue2);
                bool checkBank = ConditionValue3 ? true : false;
                condMeets = player->HasItemCount(ConditionValue1, ConditionValue2, checkBank);
            }
            break;
        }
        case CONDITION_ITEM_EQUIPPED:
        {
            if (Player* player = object->ToPlayer())
                condMeets = player->HasItemOrGemWithIdEquipped(ConditionValue1, 1);
            break;
        }
        case CONDITION_ZONEID:
            condMeets = object->GetZoneId() == ConditionValue1;
            break;
        case CONDITION_REPUTATION_RANK:
        {
            if (Player* player = object->ToPlayer())
            {
                if (FactionEntry const* faction = sFactionStore.LookupEntry(ConditionValue1))
                    condMeets = (ConditionValue2 & (1 << player->GetReputationMgr().GetRank(faction))) != 0;
            }
            break;
        }
        case CONDITION_ACHIEVEMENT:
        {
            if (Player* player = object->ToPlayer())
                condMeets = player->HasAchieved(ConditionValue1);
            break;
        }
        case CONDITION_TEAM:
        {
            if (Player* player = object->ToPlayer())
                condMeets = player->GetTeam() == ConditionValue1;
            break;
        }
        case CONDITION_CLASS:
        {
            if (Unit* unit = object->ToUnit())
                condMeets = (unit->getClassMask() & ConditionValue1) != 0;
            break;
        }
        case CONDITION_RACE:
        {
            if (Unit* unit = object->ToUnit())
                condMeets = (unit->getRaceMask() & ConditionValue1) != 0;
            break;
        }
        case CONDITION_GENDER:
        {
            if (Player* player = object->ToPlayer())
                condMeets = player->getGender() == ConditionValue1;
            break;
        }
        case CONDITION_SKILL:
        {
            if (Player* player = object->ToPlayer())
                condMeets = player->HasSkill(ConditionValue1) && player->GetBaseSkillValue(ConditionValue1) >= ConditionValue2;
            break;
        }
        case CONDITION_QUESTREWARDED:
        {
            if (Player* player = object->ToPlayer())
                condMeets = player->GetQuestRewardStatus(ConditionValue1);
            break;
        }
        case CONDITION_QUESTTAKEN:
        {
            if (Player* player = object->ToPlayer())
            {
                QuestStatus status = player->GetQuestStatus(ConditionValue1);
                condMeets = (status == QUEST_STATUS_INCOMPLETE);
            }
            break;
        }
        case CONDITION_QUEST_COMPLETE:
        {
            if (Player* player = object->ToPlayer())
            {
                QuestStatus status = player->GetQuestStatus(ConditionValue1);
                condMeets = (status == QUEST_STATUS_COMPLETE && !player->GetQuestRewardStatus(ConditionValue1));
            }
            break;
        }
        case CONDITION_QUEST_NONE:
        {
            if (Player* player = object->ToPlayer())
            {
                QuestStatus status = player->GetQuestStatus(ConditionValue1);
                condMeets = (status == QUEST_STATUS_NONE);
            }
            break;
        }
        case CONDITION_ACTIVE_EVENT:
            condMeets = sGameEventMgr->IsActiveEvent(ConditionValue1);
            break;
        case CONDITION_INSTANCE_INFO:
        {
            Map* map = object->GetMap();
            if (map->IsDungeon())
            {
                if (InstanceScript const* instance = ((InstanceMap*)map)->GetInstanceScript())
                {
                    switch (ConditionValue3)
                    {
                        case INSTANCE_INFO_DATA:
                            condMeets = instance->GetData(ConditionValue1) == ConditionValue2;
                            break;
                        case INSTANCE_INFO_GUID_DATA:
                            condMeets = instance->GetGuidData(ConditionValue1) == ObjectGuid(uint64(ConditionValue2));
                            break;
                        case INSTANCE_INFO_BOSS_STATE:
                            condMeets = instance->GetBossState(ConditionValue1) == EncounterState(ConditionValue2);
                            break;
                        case INSTANCE_INFO_DATA64:
                            condMeets = instance->GetData64(ConditionValue1) == ConditionValue2;
                            break;
                    }
                }
            }
            break;
        }
        case CONDITION_MAPID:
            condMeets = object->GetMapId() == ConditionValue1;
            break;
        case CONDITION_AREAID:
            condMeets = object->GetAreaId() == ConditionValue1;
            break;
        case CONDITION_SPELL:
        {
            if (Player* player = object->ToPlayer())
                condMeets = player->HasSpell(ConditionValue1);
            break;
        }
        case CONDITION_LEVEL:
        {
            if (Unit* unit = object->ToUnit())
                condMeets = CompareValues(static_cast<ComparisionType>(ConditionValue2), static_cast<uint32>(unit->getLevel()), ConditionValue1);
            break;
        }
        case CONDITION_DRUNKENSTATE:
        {
            if (Player* player = object->ToPlayer())
                condMeets = (uint32)Player::GetDrunkenstateByValue(player->GetDrunkValue()) >= ConditionValue1;
            break;
        }
        case CONDITION_NEAR_CREATURE:
        {
            condMeets = GetClosestCreatureWithEntry(object, ConditionValue1, (float)ConditionValue2, bool(!ConditionValue3)) ? true : false;
            break;
        }
        case CONDITION_NEAR_GAMEOBJECT:
        {
            condMeets = GetClosestGameObjectWithEntry(object, ConditionValue1, (float)ConditionValue2) ? true : false;
            break;
        }
        case CONDITION_OBJECT_ENTRY_GUID:
        {
            if (uint32(object->GetTypeId()) == ConditionValue1)
            {
                condMeets = !ConditionValue2 || (object->GetEntry() == ConditionValue2);

                if (ConditionValue3)
                {
                    switch (object->GetTypeId())
                    {
                        case TYPEID_UNIT:
                            condMeets &= object->ToCreature()->GetSpawnId() == ConditionValue3;
                            break;
                        case TYPEID_GAMEOBJECT:
                            condMeets &= object->ToGameObject()->GetSpawnId() == ConditionValue3;
                            break;
                        default:
                            break;
                    }
                }
            }
            break;
        }
        case CONDITION_TYPE_MASK:
        {
            condMeets = object->isType(ConditionValue1);
            break;
        }
        case CONDITION_RELATION_TO:
        {
            if (WorldObject* toObject = sourceInfo.mConditionTargets[ConditionValue1])
            {
                Unit* toUnit = toObject->ToUnit();
                Unit* unit = object->ToUnit();
                if (toUnit && unit)
                {
                    switch (static_cast<RelationType>(ConditionValue2))
                    {
                        case RELATION_SELF:
                            condMeets = unit == toUnit;
                            break;
                        case RELATION_IN_PARTY:
                            condMeets = unit->IsInPartyWith(toUnit);
                            break;
                        case RELATION_IN_RAID_OR_PARTY:
                            condMeets = unit->IsInRaidWith(toUnit);
                            break;
                        case RELATION_OWNED_BY:
                            condMeets = unit->GetOwnerGUID() == toUnit->GetGUID();
                            break;
                        case RELATION_PASSENGER_OF:
                            condMeets = unit->IsOnVehicle(toUnit);
                            break;
                        case RELATION_CREATED_BY:
                            condMeets = unit->GetCreatorGUID() == toUnit->GetGUID();
                            break;
                        default:
                            break;
                    }
                }
            }
            break;
        }
        case CONDITION_REACTION_TO:
        {
            if (WorldObject* toObject = sourceInfo.mConditionTargets[ConditionValue1])
            {
                Unit* toUnit = toObject->ToUnit();
                Unit* unit = object->ToUnit();
                if (toUnit && unit)
                    condMeets = ((1 << unit->GetReactionTo(toUnit)) & ConditionValue2) != 0;
            }
            break;
        }
        case CONDITION_DISTANCE_TO:
        {
            if (WorldObject* toObject = sourceInfo.mConditionTargets[ConditionValue1])
                condMeets = CompareValues(static_cast<ComparisionType>(ConditionValue3), object->GetDistance(toObject), static_cast<float>(ConditionValue2));
            break;
        }
        case CONDITION_ALIVE:
        {
            if (Unit* unit = object->ToUnit())
                condMeets = unit->IsAlive();
            break;
        }
        case CONDITION_HP_VAL:
        {
            if (Unit* unit = object->ToUnit())
                condMeets = CompareValues(static_cast<ComparisionType>(ConditionValue2), unit->GetHealth(), static_cast<uint32>(ConditionValue1));
            break;
        }
        case CONDITION_HP_PCT:
        {
            if (Unit* unit = object->ToUnit())
                condMeets = CompareValues(static_cast<ComparisionType>(ConditionValue2), unit->GetHealthPct(), static_cast<float>(ConditionValue1));
            break;
        }
        case CONDITION_WORLD_STATE:
        {
            condMeets = ConditionValue2 == sWorld->getWorldState(ConditionValue1);
            break;
        }
        case CONDITION_PHASEID:
        {
            condMeets = object->IsInPhase(ConditionValue1);
            break;
        }
        case CONDITION_TITLE:
        {
            if (Player* player = object->ToPlayer())
                condMeets = player->HasTitle(ConditionValue1);
            break;
        }
        case CONDITION_SPAWNMASK:
        {
            condMeets = ((1 << object->GetMap()->GetSpawnMode()) & ConditionValue1) != 0;
            break;
        }
        case CONDITION_UNIT_STATE:
        {
            if (Unit* unit = object->ToUnit())
                condMeets = unit->HasUnitState(ConditionValue1);
            break;
        }
        case CONDITION_CREATURE_TYPE:
        {
            if (Creature* creature = object->ToCreature())
                condMeets = creature->GetCreatureTemplate()->type == ConditionValue1;
            break;
        }
        case CONDITION_TERRAIN_SWAP:
        {
            condMeets = object->IsInTerrainSwap(ConditionValue1);
            break;
        }
        case CONDITION_REALM_ACHIEVEMENT:
        {
            AchievementEntry const* achievement = sAchievementMgr->GetAchievement(ConditionValue1);
            if (achievement && sAchievementMgr->IsRealmCompleted(achievement, std::numeric_limits<uint32>::max()))
                condMeets = true;
            break;
        }
        case CONDITION_IN_WATER:
        {
            if (Unit* unit = object->ToUnit())
                condMeets = unit->IsInWater();
            break;
        }
        default:
            condMeets = false;
            break;
    }

    if (NegativeCondition)
        condMeets = !condMeets;

    if (!condMeets)
        sourceInfo.mLastFailedCondition = this;

    bool script = sScriptMgr->OnConditionCheck(this, sourceInfo); // Returns true by default.
    return condMeets && script;
}

uint32 Condition::GetSearcherTypeMaskForCondition() const
{
    // build mask of types for which condition can return true
    // this is used for speeding up gridsearches
    if (NegativeCondition)
        return (GRID_MAP_TYPE_MASK_ALL);
    uint32 mask = 0;
    switch (ConditionType)
    {
        case CONDITION_NONE:
            mask |= GRID_MAP_TYPE_MASK_ALL;
            break;
        case CONDITION_AURA:
            mask |= GRID_MAP_TYPE_MASK_CREATURE | GRID_MAP_TYPE_MASK_PLAYER;
            break;
        case CONDITION_ITEM:
            mask |= GRID_MAP_TYPE_MASK_PLAYER;
            break;
        case CONDITION_ITEM_EQUIPPED:
            mask |= GRID_MAP_TYPE_MASK_PLAYER;
            break;
        case CONDITION_ZONEID:
            mask |= GRID_MAP_TYPE_MASK_ALL;
            break;
        case CONDITION_REPUTATION_RANK:
            mask |= GRID_MAP_TYPE_MASK_PLAYER;
            break;
        case CONDITION_ACHIEVEMENT:
            mask |= GRID_MAP_TYPE_MASK_PLAYER;
            break;
        case CONDITION_TEAM:
            mask |= GRID_MAP_TYPE_MASK_PLAYER;
            break;
        case CONDITION_CLASS:
            mask |= GRID_MAP_TYPE_MASK_CREATURE | GRID_MAP_TYPE_MASK_PLAYER;
            break;
        case CONDITION_RACE:
            mask |= GRID_MAP_TYPE_MASK_CREATURE | GRID_MAP_TYPE_MASK_PLAYER;
            break;
        case CONDITION_SKILL:
            mask |= GRID_MAP_TYPE_MASK_PLAYER;
            break;
        case CONDITION_QUESTREWARDED:
            mask |= GRID_MAP_TYPE_MASK_PLAYER;
            break;
        case CONDITION_QUESTTAKEN:
            mask |= GRID_MAP_TYPE_MASK_PLAYER;
            break;
        case CONDITION_QUEST_COMPLETE:
            mask |= GRID_MAP_TYPE_MASK_PLAYER;
            break;
        case CONDITION_QUEST_NONE:
            mask |= GRID_MAP_TYPE_MASK_PLAYER;
            break;
        case CONDITION_ACTIVE_EVENT:
            mask |= GRID_MAP_TYPE_MASK_ALL;
            break;
        case CONDITION_INSTANCE_INFO:
            mask |= GRID_MAP_TYPE_MASK_ALL;
            break;
        case CONDITION_MAPID:
            mask |= GRID_MAP_TYPE_MASK_ALL;
            break;
        case CONDITION_AREAID:
            mask |= GRID_MAP_TYPE_MASK_ALL;
            break;
        case CONDITION_SPELL:
            mask |= GRID_MAP_TYPE_MASK_PLAYER;
            break;
        case CONDITION_LEVEL:
            mask |= GRID_MAP_TYPE_MASK_CREATURE | GRID_MAP_TYPE_MASK_PLAYER;
            break;
        case CONDITION_DRUNKENSTATE:
            mask |= GRID_MAP_TYPE_MASK_PLAYER;
            break;
        case CONDITION_NEAR_CREATURE:
            mask |= GRID_MAP_TYPE_MASK_ALL;
            break;
        case CONDITION_NEAR_GAMEOBJECT:
            mask |= GRID_MAP_TYPE_MASK_ALL;
            break;
        case CONDITION_OBJECT_ENTRY_GUID:
            switch (ConditionValue1)
            {
                case TYPEID_UNIT:
                    mask |= GRID_MAP_TYPE_MASK_CREATURE;
                    break;
                case TYPEID_PLAYER:
                    mask |= GRID_MAP_TYPE_MASK_PLAYER;
                    break;
                case TYPEID_GAMEOBJECT:
                    mask |= GRID_MAP_TYPE_MASK_GAMEOBJECT;
                    break;
                case TYPEID_CORPSE:
                    mask |= GRID_MAP_TYPE_MASK_CORPSE;
                    break;
                case TYPEID_AREATRIGGER:
                    mask |= GRID_MAP_TYPE_MASK_AREATRIGGER;
                    break;
                default:
                    break;
            }
            break;
        case CONDITION_TYPE_MASK:
            if (ConditionValue1 & TYPEMASK_UNIT)
                mask |= GRID_MAP_TYPE_MASK_CREATURE | GRID_MAP_TYPE_MASK_PLAYER;
            if (ConditionValue1 & TYPEMASK_PLAYER)
                mask |= GRID_MAP_TYPE_MASK_PLAYER;
            if (ConditionValue1 & TYPEMASK_GAMEOBJECT)
                mask |= GRID_MAP_TYPE_MASK_GAMEOBJECT;
            if (ConditionValue1 & TYPEMASK_CORPSE)
                mask |= GRID_MAP_TYPE_MASK_CORPSE;
            if (ConditionValue1 & TYPEMASK_AREATRIGGER)
                mask |= GRID_MAP_TYPE_MASK_AREATRIGGER;
            break;
        case CONDITION_RELATION_TO:
            mask |= GRID_MAP_TYPE_MASK_CREATURE | GRID_MAP_TYPE_MASK_PLAYER;
            break;
        case CONDITION_REACTION_TO:
            mask |= GRID_MAP_TYPE_MASK_CREATURE | GRID_MAP_TYPE_MASK_PLAYER;
            break;
        case CONDITION_DISTANCE_TO:
            mask |= GRID_MAP_TYPE_MASK_ALL;
            break;
        case CONDITION_ALIVE:
            mask |= GRID_MAP_TYPE_MASK_CREATURE | GRID_MAP_TYPE_MASK_PLAYER;
            break;
        case CONDITION_HP_VAL:
            mask |= GRID_MAP_TYPE_MASK_CREATURE | GRID_MAP_TYPE_MASK_PLAYER;
            break;
        case CONDITION_HP_PCT:
            mask |= GRID_MAP_TYPE_MASK_CREATURE | GRID_MAP_TYPE_MASK_PLAYER;
            break;
        case CONDITION_WORLD_STATE:
            mask |= GRID_MAP_TYPE_MASK_ALL;
            break;
        case CONDITION_PHASEID:
            mask |= GRID_MAP_TYPE_MASK_ALL;
            break;
        case CONDITION_TITLE:
            mask |= GRID_MAP_TYPE_MASK_PLAYER;
            break;
        case CONDITION_SPAWNMASK:
            mask |= GRID_MAP_TYPE_MASK_ALL;
            break;
        case CONDITION_GENDER:
            mask |= GRID_MAP_TYPE_MASK_PLAYER;
            break;
        case CONDITION_UNIT_STATE:
            mask |= GRID_MAP_TYPE_MASK_CREATURE | GRID_MAP_TYPE_MASK_PLAYER;
            break;
        case CONDITION_CREATURE_TYPE:
            mask |= GRID_MAP_TYPE_MASK_CREATURE;
            break;
        case CONDITION_TERRAIN_SWAP:
            mask |= GRID_MAP_TYPE_MASK_ALL;
            break;
        case CONDITION_REALM_ACHIEVEMENT:
            mask |= GRID_MAP_TYPE_MASK_ALL;
            break;
        case CONDITION_IN_WATER:
            mask |= GRID_MAP_TYPE_MASK_CREATURE | GRID_MAP_TYPE_MASK_PLAYER;
            break;
        default:
            ASSERT(false && "Condition::GetSearcherTypeMaskForCondition - missing condition handling!");
            break;
    }
    return mask;
}

uint32 Condition::GetMaxAvailableConditionTargets() const
{
    // returns number of targets which are available for given source type
    switch (SourceType)
    {
        case CONDITION_SOURCE_TYPE_SPELL:
        case CONDITION_SOURCE_TYPE_SPELL_IMPLICIT_TARGET:
        case CONDITION_SOURCE_TYPE_CREATURE_TEMPLATE_VEHICLE:
        case CONDITION_SOURCE_TYPE_VEHICLE_SPELL:
        case CONDITION_SOURCE_TYPE_SPELL_CLICK_EVENT:
        case CONDITION_SOURCE_TYPE_GOSSIP_MENU:
        case CONDITION_SOURCE_TYPE_GOSSIP_MENU_OPTION:
        case CONDITION_SOURCE_TYPE_SMART_EVENT:
        case CONDITION_SOURCE_TYPE_NPC_VENDOR:
        case CONDITION_SOURCE_TYPE_SPELL_PROC:
            return 2;
        default:
            return 1;
    }
}

std::string Condition::ToString(bool ext /*= false*/) const
{
    std::ostringstream ss;
    ss << "[Condition ";
    ss << "SourceType: " << SourceType;
    if (SourceType < CONDITION_SOURCE_TYPE_MAX)
        ss << " (" << ConditionMgr::StaticSourceTypeData[SourceType] << ")";
    else
        ss << " (Unknown)";
    if (ConditionMgr::CanHaveSourceGroupSet(SourceType))
        ss << ", SourceGroup: " << SourceGroup;
    ss << ", SourceEntry: " << SourceEntry;
    if (ConditionMgr::CanHaveSourceIdSet(SourceType))
        ss << ", SourceId: " << SourceId;

    if (ext)
    {
        ss << ", ConditionType: " << ConditionType;
        if (ConditionType < CONDITION_MAX)
            ss << " (" << ConditionMgr::StaticConditionTypeData[ConditionType].Name << ")";
        else
            ss << " (Unknown)";
    }

    ss << "]";
    return ss.str();
}

ConditionMgr::ConditionMgr() { }

ConditionMgr::~ConditionMgr()
{
    Clean();
}

uint32 ConditionMgr::GetSearcherTypeMaskForConditionList(ConditionContainer const& conditions) const
{
    if (conditions.empty())
        return GRID_MAP_TYPE_MASK_ALL;
    //     groupId, typeMask
    std::map<uint32, uint32> elseGroupSearcherTypeMasks;
    for (ConditionContainer::const_iterator i = conditions.begin(); i != conditions.end(); ++i)
    {
        // no point of having not loaded conditions in list
        ASSERT((*i)->isLoaded() && "ConditionMgr::GetSearcherTypeMaskForConditionList - not yet loaded condition found in list");
        std::map<uint32, uint32>::const_iterator itr = elseGroupSearcherTypeMasks.find((*i)->ElseGroup);
        // group not filled yet, fill with widest mask possible
        if (itr == elseGroupSearcherTypeMasks.end())
            elseGroupSearcherTypeMasks[(*i)->ElseGroup] = GRID_MAP_TYPE_MASK_ALL;
        // no point of checking anymore, empty mask
        else if (!itr->second)
            continue;

        if ((*i)->ReferenceId) // handle reference
        {
            ConditionReferenceContainer::const_iterator ref = ConditionReferenceStore.find((*i)->ReferenceId);
            ASSERT(ref != ConditionReferenceStore.end() && "ConditionMgr::GetSearcherTypeMaskForConditionList - incorrect reference");
            elseGroupSearcherTypeMasks[(*i)->ElseGroup] &= GetSearcherTypeMaskForConditionList((*ref).second);
        }
        else // handle normal condition
        {
            // object will match conditions in one ElseGroupStore only when it matches all of them
            // so, let's find a smallest possible mask which satisfies all conditions
            elseGroupSearcherTypeMasks[(*i)->ElseGroup] &= (*i)->GetSearcherTypeMaskForCondition();
        }
    }
    // object will match condition when one of the checks in ElseGroupStore is matching
    // so, let's include all possible masks
    uint32 mask = 0;
    for (std::map<uint32, uint32>::const_iterator i = elseGroupSearcherTypeMasks.begin(); i != elseGroupSearcherTypeMasks.end(); ++i)
        mask |= i->second;

    return mask;
}

bool ConditionMgr::IsObjectMeetToConditionList(ConditionSourceInfo& sourceInfo, ConditionContainer const& conditions) const
{
    //     groupId, groupCheckPassed
    std::map<uint32, bool> elseGroupStore;
    for (Condition const* condition : conditions)
    {
        TC_LOG_DEBUG("condition", "ConditionMgr::IsPlayerMeetToConditionList %s val1: %u", condition->ToString().c_str(), condition->ConditionValue1);
        if (condition->isLoaded())
        {
            //! Find ElseGroup in ElseGroupStore
            std::map<uint32, bool>::const_iterator itr = elseGroupStore.find(condition->ElseGroup);
            //! If not found, add an entry in the store and set to true (placeholder)
            if (itr == elseGroupStore.end())
                elseGroupStore[condition->ElseGroup] = true;
            else if (!(*itr).second)
                continue;

            if (condition->ReferenceId)//handle reference
            {
                ConditionReferenceContainer::const_iterator ref = ConditionReferenceStore.find(condition->ReferenceId);
                if (ref != ConditionReferenceStore.end())
                {
                    if (!IsObjectMeetToConditionList(sourceInfo, ref->second))
                        elseGroupStore[condition->ElseGroup] = false;
                }
                else
                {
                    TC_LOG_DEBUG("condition", "ConditionMgr::IsPlayerMeetToConditionList %s Reference template -%u not found",
                        condition->ToString().c_str(), condition->ReferenceId); // checked at loading, should never happen
                }

            }
            else //handle normal condition
            {
                if (!condition->Meets(sourceInfo))
                    elseGroupStore[condition->ElseGroup] = false;
            }
        }
    }
    for (std::map<uint32, bool>::const_iterator i = elseGroupStore.begin(); i != elseGroupStore.end(); ++i)
        if (i->second)
            return true;

    return false;
}

bool ConditionMgr::IsObjectMeetToConditions(WorldObject* object, ConditionContainer const& conditions) const
{
    ConditionSourceInfo srcInfo = ConditionSourceInfo(object);
    return IsObjectMeetToConditions(srcInfo, conditions);
}

bool ConditionMgr::IsObjectMeetToConditions(WorldObject* object1, WorldObject* object2, ConditionContainer const& conditions) const
{
    ConditionSourceInfo srcInfo = ConditionSourceInfo(object1, object2);
    return IsObjectMeetToConditions(srcInfo, conditions);
}

bool ConditionMgr::IsObjectMeetToConditions(ConditionSourceInfo& sourceInfo, ConditionContainer const& conditions) const
{
    if (conditions.empty())
        return true;

    TC_LOG_DEBUG("condition", "ConditionMgr::IsObjectMeetToConditions");
    return IsObjectMeetToConditionList(sourceInfo, conditions);
}

bool ConditionMgr::CanHaveSourceGroupSet(ConditionSourceType sourceType)
{
    return (sourceType == CONDITION_SOURCE_TYPE_CREATURE_LOOT_TEMPLATE ||
            sourceType == CONDITION_SOURCE_TYPE_DISENCHANT_LOOT_TEMPLATE ||
            sourceType == CONDITION_SOURCE_TYPE_FISHING_LOOT_TEMPLATE ||
            sourceType == CONDITION_SOURCE_TYPE_GAMEOBJECT_LOOT_TEMPLATE ||
            sourceType == CONDITION_SOURCE_TYPE_ITEM_LOOT_TEMPLATE ||
            sourceType == CONDITION_SOURCE_TYPE_MAIL_LOOT_TEMPLATE ||
            sourceType == CONDITION_SOURCE_TYPE_MILLING_LOOT_TEMPLATE ||
            sourceType == CONDITION_SOURCE_TYPE_PICKPOCKETING_LOOT_TEMPLATE ||
            sourceType == CONDITION_SOURCE_TYPE_PROSPECTING_LOOT_TEMPLATE ||
            sourceType == CONDITION_SOURCE_TYPE_REFERENCE_LOOT_TEMPLATE ||
            sourceType == CONDITION_SOURCE_TYPE_SKINNING_LOOT_TEMPLATE ||
            sourceType == CONDITION_SOURCE_TYPE_SPELL_LOOT_TEMPLATE ||
            sourceType == CONDITION_SOURCE_TYPE_GOSSIP_MENU ||
            sourceType == CONDITION_SOURCE_TYPE_GOSSIP_MENU_OPTION ||
            sourceType == CONDITION_SOURCE_TYPE_VEHICLE_SPELL ||
            sourceType == CONDITION_SOURCE_TYPE_SPELL_IMPLICIT_TARGET ||
            sourceType == CONDITION_SOURCE_TYPE_SPELL_CLICK_EVENT ||
            sourceType == CONDITION_SOURCE_TYPE_SMART_EVENT ||
            sourceType == CONDITION_SOURCE_TYPE_NPC_VENDOR ||
            sourceType == CONDITION_SOURCE_TYPE_PHASE);
}

bool ConditionMgr::CanHaveSourceIdSet(ConditionSourceType sourceType)
{
    return (sourceType == CONDITION_SOURCE_TYPE_SMART_EVENT);
}

bool ConditionMgr::IsObjectMeetingNotGroupedConditions(ConditionSourceType sourceType, uint32 entry, ConditionSourceInfo& sourceInfo) const
{
    if (sourceType > CONDITION_SOURCE_TYPE_NONE && sourceType < CONDITION_SOURCE_TYPE_MAX)
    {
        ConditionsByEntryMap::const_iterator i = ConditionStore[sourceType].find(entry);
        if (i != ConditionStore[sourceType].end())
        {
            TC_LOG_DEBUG("condition", "GetConditionsForNotGroupedEntry: found conditions for type %u and entry %u", uint32(sourceType), entry);
            return IsObjectMeetToConditions(sourceInfo, i->second);
<<<<<<< HEAD
        }
    }

    return true;
}

bool ConditionMgr::IsObjectMeetingNotGroupedConditions(ConditionSourceType sourceType, uint32 entry, WorldObject* target0, WorldObject* target1 /*= nullptr*/, WorldObject* target2 /*= nullptr*/) const
{
    ConditionSourceInfo conditionSource(target0, target1, target2);
    return IsObjectMeetingNotGroupedConditions(sourceType, entry, conditionSource);
}

bool ConditionMgr::HasConditionsForNotGroupedEntry(ConditionSourceType sourceType, uint32 entry) const
{
    ConditionContainer spellCond;
    if (sourceType > CONDITION_SOURCE_TYPE_NONE && sourceType < CONDITION_SOURCE_TYPE_MAX)
        if (ConditionStore[sourceType].find(entry) != ConditionStore[sourceType].end())
            return true;

    return false;
}

bool ConditionMgr::IsObjectMeetingSpellClickConditions(uint32 creatureId, uint32 spellId, WorldObject* clicker, WorldObject* target) const
{
    ConditionEntriesByCreatureIdMap::const_iterator itr = SpellClickEventConditionStore.find(creatureId);
    if (itr != SpellClickEventConditionStore.end())
    {
        ConditionsByEntryMap::const_iterator i = itr->second.find(spellId);
        if (i != itr->second.end())
        {
            TC_LOG_DEBUG("condition", "GetConditionsForSpellClickEvent: found conditions for SpellClickEvent entry %u spell %u", creatureId, spellId);
            ConditionSourceInfo sourceInfo(clicker, target);
            return IsObjectMeetToConditions(sourceInfo, i->second);
        }
    }
    return true;
}

ConditionContainer const* ConditionMgr::GetConditionsForSpellClickEvent(uint32 creatureId, uint32 spellId) const
{
=======
        }
    }

    return true;
}

bool ConditionMgr::IsObjectMeetingNotGroupedConditions(ConditionSourceType sourceType, uint32 entry, WorldObject* target0, WorldObject* target1 /*= nullptr*/, WorldObject* target2 /*= nullptr*/) const
{
    ConditionSourceInfo conditionSource(target0, target1, target2);
    return IsObjectMeetingNotGroupedConditions(sourceType, entry, conditionSource);
}

bool ConditionMgr::HasConditionsForNotGroupedEntry(ConditionSourceType sourceType, uint32 entry) const
{
    if (sourceType > CONDITION_SOURCE_TYPE_NONE && sourceType < CONDITION_SOURCE_TYPE_MAX)
        if (ConditionStore[sourceType].find(entry) != ConditionStore[sourceType].end())
            return true;

    return false;
}

bool ConditionMgr::IsObjectMeetingSpellClickConditions(uint32 creatureId, uint32 spellId, WorldObject* clicker, WorldObject* target) const
{
>>>>>>> 233297c5
    ConditionEntriesByCreatureIdMap::const_iterator itr = SpellClickEventConditionStore.find(creatureId);
    if (itr != SpellClickEventConditionStore.end())
    {
        ConditionsByEntryMap::const_iterator i = itr->second.find(spellId);
        if (i != itr->second.end())
<<<<<<< HEAD
=======
        {
            TC_LOG_DEBUG("condition", "GetConditionsForSpellClickEvent: found conditions for SpellClickEvent entry %u spell %u", creatureId, spellId);
            ConditionSourceInfo sourceInfo(clicker, target);
            return IsObjectMeetToConditions(sourceInfo, i->second);
        }
    }
    return true;
}

ConditionContainer const* ConditionMgr::GetConditionsForSpellClickEvent(uint32 creatureId, uint32 spellId) const
{
    ConditionEntriesByCreatureIdMap::const_iterator itr = SpellClickEventConditionStore.find(creatureId);
    if (itr != SpellClickEventConditionStore.end())
    {
        ConditionsByEntryMap::const_iterator i = itr->second.find(spellId);
        if (i != itr->second.end())
>>>>>>> 233297c5
        {
            TC_LOG_DEBUG("condition", "GetConditionsForSpellClickEvent: found conditions for SpellClickEvent entry %u spell %u", creatureId, spellId);
            return &i->second;
        }
    }
    return nullptr;
}

bool ConditionMgr::IsObjectMeetingVehicleSpellConditions(uint32 creatureId, uint32 spellId, Player* player, Unit* vehicle) const
{
    ConditionEntriesByCreatureIdMap::const_iterator itr = VehicleSpellConditionStore.find(creatureId);
    if (itr != VehicleSpellConditionStore.end())
    {
        ConditionsByEntryMap::const_iterator i = itr->second.find(spellId);
        if (i != itr->second.end())
        {
            TC_LOG_DEBUG("condition", "GetConditionsForVehicleSpell: found conditions for Vehicle entry %u spell %u", creatureId, spellId);
            ConditionSourceInfo sourceInfo(player, vehicle);
            return IsObjectMeetToConditions(sourceInfo, i->second);
        }
    }
    return true;
}

bool ConditionMgr::IsObjectMeetingSmartEventConditions(int32 entryOrGuid, uint32 eventId, uint32 sourceType, Unit* unit, WorldObject* baseObject) const
{
    SmartEventConditionContainer::const_iterator itr = SmartEventConditionStore.find(std::make_pair(entryOrGuid, sourceType));
    if (itr != SmartEventConditionStore.end())
    {
        ConditionsByEntryMap::const_iterator i = itr->second.find(eventId + 1);
        if (i != itr->second.end())
        {
            TC_LOG_DEBUG("condition", "GetConditionsForSmartEvent: found conditions for Smart Event entry or guid %d eventId %u", entryOrGuid, eventId);
            ConditionSourceInfo sourceInfo(unit, baseObject);
            return IsObjectMeetToConditions(sourceInfo, i->second);
        }
    }
    return true;
}

bool ConditionMgr::IsObjectMeetingVendorItemConditions(uint32 creatureId, uint32 itemId, Player* player, Creature* vendor) const
{
    ConditionEntriesByCreatureIdMap::const_iterator itr = NpcVendorConditionContainerStore.find(creatureId);
    if (itr != NpcVendorConditionContainerStore.end())
    {
        ConditionsByEntryMap::const_iterator i = (*itr).second.find(itemId);
        if (i != (*itr).second.end())
        {
            TC_LOG_DEBUG("condition", "GetConditionsForNpcVendorEvent: found conditions for creature entry %u item %u", creatureId, itemId);
            ConditionSourceInfo sourceInfo(player, vendor);
            return IsObjectMeetToConditions(sourceInfo, i->second);
        }
    }
    return true;
}

void ConditionMgr::LoadConditions(bool isReload)
{
    uint32 oldMSTime = getMSTime();

    Clean();

    //must clear all custom handled cases (groupped types) before reload
    if (isReload)
    {
        TC_LOG_INFO("misc", "Reseting Loot Conditions...");
        LootTemplates_Creature.ResetConditions();
        LootTemplates_Fishing.ResetConditions();
        LootTemplates_Gameobject.ResetConditions();
        LootTemplates_Item.ResetConditions();
        LootTemplates_Mail.ResetConditions();
        LootTemplates_Milling.ResetConditions();
        LootTemplates_Pickpocketing.ResetConditions();
        LootTemplates_Reference.ResetConditions();
        LootTemplates_Skinning.ResetConditions();
        LootTemplates_Disenchant.ResetConditions();
        LootTemplates_Prospecting.ResetConditions();
        LootTemplates_Spell.ResetConditions();

        TC_LOG_INFO("misc", "Re-Loading `gossip_menu` Table for Conditions!");
        sObjectMgr->LoadGossipMenu();

        TC_LOG_INFO("misc", "Re-Loading `gossip_menu_option` Table for Conditions!");
        sObjectMgr->LoadGossipMenuItems();
        sSpellMgr->UnloadSpellInfoImplicitTargetConditionLists();

        TC_LOG_INFO("misc", "Re-Loading `terrain_phase_info` Table for Conditions!");
        sObjectMgr->LoadTerrainPhaseInfo();

        TC_LOG_INFO("misc", "Re-Loading `terrain_swap_defaults` Table for Conditions!");
        sObjectMgr->LoadTerrainSwapDefaults();

        TC_LOG_INFO("misc", "Re-Loading `terrain_worldmap` Table for Conditions!");
        sObjectMgr->LoadTerrainWorldMaps();

        TC_LOG_INFO("misc", "Re-Loading `phase_area` Table for Conditions!");
        sObjectMgr->LoadAreaPhases();
    }

    QueryResult result = WorldDatabase.Query("SELECT SourceTypeOrReferenceId, SourceGroup, SourceEntry, SourceId, ElseGroup, ConditionTypeOrReference, ConditionTarget, "
                                             " ConditionValue1, ConditionValue2, ConditionValue3, NegativeCondition, ErrorType, ErrorTextId, ScriptName FROM conditions");

    if (!result)
    {
        TC_LOG_ERROR("server.loading", ">> Loaded 0 conditions. DB table `conditions` is empty!");
        return;
    }

    uint32 count = 0;

    do
    {
        Field* fields = result->Fetch();

        Condition* cond = new Condition();
        int32 iSourceTypeOrReferenceId  = fields[0].GetInt32();
        cond->SourceGroup               = fields[1].GetUInt32();
        cond->SourceEntry               = fields[2].GetInt32();
        cond->SourceId                  = fields[3].GetInt32();
        cond->ElseGroup                 = fields[4].GetUInt32();
        int32 iConditionTypeOrReference = fields[5].GetInt32();
        cond->ConditionTarget           = fields[6].GetUInt8();
        cond->ConditionValue1           = fields[7].GetUInt32();
        cond->ConditionValue2           = fields[8].GetUInt32();
        cond->ConditionValue3           = fields[9].GetUInt32();
        cond->NegativeCondition         = fields[10].GetBool();
        cond->ErrorType                 = fields[11].GetUInt32();
        cond->ErrorTextId               = fields[12].GetUInt32();
        cond->ScriptId                  = sObjectMgr->GetScriptId(fields[13].GetString());

        if (iConditionTypeOrReference >= 0)
            cond->ConditionType = ConditionTypes(iConditionTypeOrReference);

        if (iSourceTypeOrReferenceId >= 0)
            cond->SourceType = ConditionSourceType(iSourceTypeOrReferenceId);

        if (iConditionTypeOrReference < 0)//it has a reference
        {
            if (iConditionTypeOrReference == iSourceTypeOrReferenceId)//self referencing, skip
            {
                TC_LOG_ERROR("sql.sql", "Condition reference %i is referencing self, skipped", iSourceTypeOrReferenceId);
                delete cond;
                continue;
            }
            cond->ReferenceId = uint32(abs(iConditionTypeOrReference));

            const char* rowType = "reference template";
            if (iSourceTypeOrReferenceId >= 0)
                rowType = "reference";
            //check for useless data
            if (cond->ConditionTarget)
                TC_LOG_ERROR("sql.sql", "Condition %s %i has useless data in ConditionTarget (%u)!", rowType, iSourceTypeOrReferenceId, cond->ConditionTarget);
            if (cond->ConditionValue1)
                TC_LOG_ERROR("sql.sql", "Condition %s %i has useless data in value1 (%u)!", rowType, iSourceTypeOrReferenceId, cond->ConditionValue1);
            if (cond->ConditionValue2)
                TC_LOG_ERROR("sql.sql", "Condition %s %i has useless data in value2 (%u)!", rowType, iSourceTypeOrReferenceId, cond->ConditionValue2);
            if (cond->ConditionValue3)
                TC_LOG_ERROR("sql.sql", "Condition %s %i has useless data in value3 (%u)!", rowType, iSourceTypeOrReferenceId, cond->ConditionValue3);
            if (cond->NegativeCondition)
                TC_LOG_ERROR("sql.sql", "Condition %s %i has useless data in NegativeCondition (%u)!", rowType, iSourceTypeOrReferenceId, cond->NegativeCondition);
            if (cond->SourceGroup && iSourceTypeOrReferenceId < 0)
                TC_LOG_ERROR("sql.sql", "Condition %s %i has useless data in SourceGroup (%u)!", rowType, iSourceTypeOrReferenceId, cond->SourceGroup);
            if (cond->SourceEntry && iSourceTypeOrReferenceId < 0)
                TC_LOG_ERROR("sql.sql", "Condition %s %i has useless data in SourceEntry (%u)!", rowType, iSourceTypeOrReferenceId, cond->SourceEntry);
        }
        else if (!isConditionTypeValid(cond))//doesn't have reference, validate ConditionType
        {
            delete cond;
            continue;
        }

        if (iSourceTypeOrReferenceId < 0)//it is a reference template
        {
            ConditionReferenceStore[std::abs(iSourceTypeOrReferenceId)].push_back(cond);//add to reference storage
            ++count;
            continue;
        }//end of reference templates

        //if not a reference and SourceType is invalid, skip
        if (iConditionTypeOrReference >= 0 && !isSourceTypeValid(cond))
        {
            delete cond;
            continue;
        }

        //Grouping is only allowed for some types (loot templates, gossip menus, gossip items)
        if (cond->SourceGroup && !CanHaveSourceGroupSet(cond->SourceType))
        {
            TC_LOG_ERROR("sql.sql", "%s has not allowed value of SourceGroup = %u!", cond->ToString().c_str(), cond->SourceGroup);
            delete cond;
            continue;
        }
        if (cond->SourceId && !CanHaveSourceIdSet(cond->SourceType))
        {
            TC_LOG_ERROR("sql.sql", "%s has not allowed value of SourceId = %u!", cond->ToString().c_str(), cond->SourceId);
            delete cond;
            continue;
        }

        if (cond->ErrorType && cond->SourceType != CONDITION_SOURCE_TYPE_SPELL)
        {
            TC_LOG_ERROR("sql.sql", "%s can't have ErrorType (%u), set to 0!", cond->ToString().c_str(), cond->ErrorType);
            cond->ErrorType = 0;
        }

        if (cond->ErrorTextId && !cond->ErrorType)
        {
            TC_LOG_ERROR("sql.sql", "%s has any ErrorType, ErrorTextId (%u) is set, set to 0!", cond->ToString().c_str(), cond->ErrorTextId);
            cond->ErrorTextId = 0;
        }

        if (cond->SourceGroup)
        {
            bool valid = false;
            // handle grouped conditions
            switch (cond->SourceType)
            {
                case CONDITION_SOURCE_TYPE_CREATURE_LOOT_TEMPLATE:
                    valid = addToLootTemplate(cond, LootTemplates_Creature.GetLootForConditionFill(cond->SourceGroup));
                    break;
                case CONDITION_SOURCE_TYPE_DISENCHANT_LOOT_TEMPLATE:
                    valid = addToLootTemplate(cond, LootTemplates_Disenchant.GetLootForConditionFill(cond->SourceGroup));
                    break;
                case CONDITION_SOURCE_TYPE_FISHING_LOOT_TEMPLATE:
                    valid = addToLootTemplate(cond, LootTemplates_Fishing.GetLootForConditionFill(cond->SourceGroup));
                    break;
                case CONDITION_SOURCE_TYPE_GAMEOBJECT_LOOT_TEMPLATE:
                    valid = addToLootTemplate(cond, LootTemplates_Gameobject.GetLootForConditionFill(cond->SourceGroup));
                    break;
                case CONDITION_SOURCE_TYPE_ITEM_LOOT_TEMPLATE:
                    valid = addToLootTemplate(cond, LootTemplates_Item.GetLootForConditionFill(cond->SourceGroup));
                    break;
                case CONDITION_SOURCE_TYPE_MAIL_LOOT_TEMPLATE:
                    valid = addToLootTemplate(cond, LootTemplates_Mail.GetLootForConditionFill(cond->SourceGroup));
                    break;
                case CONDITION_SOURCE_TYPE_MILLING_LOOT_TEMPLATE:
                    valid = addToLootTemplate(cond, LootTemplates_Milling.GetLootForConditionFill(cond->SourceGroup));
                    break;
                case CONDITION_SOURCE_TYPE_PICKPOCKETING_LOOT_TEMPLATE:
                    valid = addToLootTemplate(cond, LootTemplates_Pickpocketing.GetLootForConditionFill(cond->SourceGroup));
                    break;
                case CONDITION_SOURCE_TYPE_PROSPECTING_LOOT_TEMPLATE:
                    valid = addToLootTemplate(cond, LootTemplates_Prospecting.GetLootForConditionFill(cond->SourceGroup));
                    break;
                case CONDITION_SOURCE_TYPE_REFERENCE_LOOT_TEMPLATE:
                    valid = addToLootTemplate(cond, LootTemplates_Reference.GetLootForConditionFill(cond->SourceGroup));
                    break;
                case CONDITION_SOURCE_TYPE_SKINNING_LOOT_TEMPLATE:
                    valid = addToLootTemplate(cond, LootTemplates_Skinning.GetLootForConditionFill(cond->SourceGroup));
                    break;
                case CONDITION_SOURCE_TYPE_SPELL_LOOT_TEMPLATE:
                    valid = addToLootTemplate(cond, LootTemplates_Spell.GetLootForConditionFill(cond->SourceGroup));
                    break;
                case CONDITION_SOURCE_TYPE_GOSSIP_MENU:
                    valid = addToGossipMenus(cond);
                    break;
                case CONDITION_SOURCE_TYPE_GOSSIP_MENU_OPTION:
                    valid = addToGossipMenuItems(cond);
                    break;
                case CONDITION_SOURCE_TYPE_SPELL_CLICK_EVENT:
                {
                    SpellClickEventConditionStore[cond->SourceGroup][cond->SourceEntry].push_back(cond);
                    valid = true;
                    ++count;
                    continue;   // do not add to m_AllocatedMemory to avoid double deleting
                }
                case CONDITION_SOURCE_TYPE_SPELL_IMPLICIT_TARGET:
                    valid = addToSpellImplicitTargetConditions(cond);
                    break;
                case CONDITION_SOURCE_TYPE_VEHICLE_SPELL:
                {
                    VehicleSpellConditionStore[cond->SourceGroup][cond->SourceEntry].push_back(cond);
                    valid = true;
                    ++count;
                    continue;   // do not add to m_AllocatedMemory to avoid double deleting
                }
                case CONDITION_SOURCE_TYPE_SMART_EVENT:
                {
                    //! TODO: PAIR_32 ?
                    std::pair<int32, uint32> key = std::make_pair(cond->SourceEntry, cond->SourceId);
                    SmartEventConditionStore[key][cond->SourceGroup].push_back(cond);
                    valid = true;
                    ++count;
                    continue;
                }
                case CONDITION_SOURCE_TYPE_NPC_VENDOR:
                {
                    NpcVendorConditionContainerStore[cond->SourceGroup][cond->SourceEntry].push_back(cond);
                    valid = true;
                    ++count;
                    continue;
                }
                case CONDITION_SOURCE_TYPE_PHASE:
                    valid = addToPhases(cond);
                    break;
                default:
                    break;
            }

            if (!valid)
            {
                TC_LOG_ERROR("sql.sql", "%s Not handled grouped condition.", cond->ToString().c_str());
                delete cond;
            }
            else
            {
                AllocatedMemoryStore.push_back(cond);
                ++count;
            }
            continue;
        }
<<<<<<< HEAD
        else if (cond->SourceType == CONDITION_SOURCE_TYPE_TERRAIN_SWAP)
        {
            if (!addToTerrainSwaps(cond))
            {
                delete cond;
                continue;
            }

            ++count;
            continue;
        }
=======
>>>>>>> 233297c5

        //handle not grouped conditions
        //add new Condition to storage based on Type/Entry
        ConditionStore[cond->SourceType][cond->SourceEntry].push_back(cond);
        ++count;
    }
    while (result->NextRow());

    TC_LOG_INFO("server.loading", ">> Loaded %u conditions in %u ms", count, GetMSTimeDiffToNow(oldMSTime));
}

bool ConditionMgr::addToLootTemplate(Condition* cond, LootTemplate* loot) const
{
    if (!loot)
    {
        TC_LOG_ERROR("sql.sql", "%s LootTemplate %u not found.", cond->ToString().c_str(), cond->SourceGroup);
        return false;
    }

    if (loot->addConditionItem(cond))
        return true;

    TC_LOG_ERROR("sql.sql", "%s Item %u not found in LootTemplate %u.", cond->ToString().c_str(), cond->SourceEntry, cond->SourceGroup);
    return false;
}

bool ConditionMgr::addToGossipMenus(Condition* cond) const
{
    GossipMenusMapBoundsNonConst pMenuBounds = sObjectMgr->GetGossipMenusMapBoundsNonConst(cond->SourceGroup);

    if (pMenuBounds.first != pMenuBounds.second)
    {
        for (GossipMenusContainer::iterator itr = pMenuBounds.first; itr != pMenuBounds.second; ++itr)
        {
            if ((*itr).second.entry == cond->SourceGroup && (*itr).second.text_id == uint32(cond->SourceEntry))
            {
                (*itr).second.conditions.push_back(cond);
                return true;
            }
        }
    }

    TC_LOG_ERROR("sql.sql", "%s GossipMenu %u not found.", cond->ToString().c_str(), cond->SourceGroup);
    return false;
}

bool ConditionMgr::addToGossipMenuItems(Condition* cond) const
{
    GossipMenuItemsMapBoundsNonConst pMenuItemBounds = sObjectMgr->GetGossipMenuItemsMapBoundsNonConst(cond->SourceGroup);
    if (pMenuItemBounds.first != pMenuItemBounds.second)
    {
        for (GossipMenuItemsContainer::iterator itr = pMenuItemBounds.first; itr != pMenuItemBounds.second; ++itr)
        {
            if ((*itr).second.MenuId == cond->SourceGroup && (*itr).second.OptionIndex == uint32(cond->SourceEntry))
            {
                (*itr).second.Conditions.push_back(cond);
                return true;
            }
        }
    }

    TC_LOG_ERROR("sql.sql", "%s GossipMenuId %u Item %u not found.", cond->ToString().c_str(), cond->SourceGroup, cond->SourceEntry);
    return false;
}

bool ConditionMgr::addToSpellImplicitTargetConditions(Condition* cond) const
{
    uint32 conditionEffMask = cond->SourceGroup;
    SpellInfo* spellInfo = const_cast<SpellInfo*>(sSpellMgr->EnsureSpellInfo(cond->SourceEntry));
    std::list<uint32> sharedMasks;
    for (uint8 i = 0; i < MAX_SPELL_EFFECTS; ++i)
    {
        // check if effect is already a part of some shared mask
        bool found = false;
        for (std::list<uint32>::iterator itr = sharedMasks.begin(); itr != sharedMasks.end(); ++itr)
        {
            if ((1<<i) & *itr)
            {
                found = true;
                break;
            }
        }
        if (found)
            continue;

        // build new shared mask with found effect
<<<<<<< HEAD
        uint32 sharedMask = (1 << i);
        ConditionContainer* cmp = spellInfo->Effects[i].ImplicitTargetConditions;
        for (uint8 effIndex = i+1; effIndex < MAX_SPELL_EFFECTS; ++effIndex)
=======
        uint32 sharedMask = 1 << i;
        ConditionContainer* cmp = spellInfo->Effects[i].ImplicitTargetConditions;
        for (uint8 effIndex = i + 1; effIndex < MAX_SPELL_EFFECTS; ++effIndex)
>>>>>>> 233297c5
        {
            if (spellInfo->Effects[effIndex].ImplicitTargetConditions == cmp)
                sharedMask |= 1 << effIndex;
        }
        sharedMasks.push_back(sharedMask);
    }

    for (std::list<uint32>::iterator itr = sharedMasks.begin(); itr != sharedMasks.end(); ++itr)
    {
        // some effect indexes should have same data
        if (uint32 commonMask = *itr & conditionEffMask)
        {
            uint8 firstEffIndex = 0;
            for (; firstEffIndex < MAX_SPELL_EFFECTS; ++firstEffIndex)
                if ((1<<firstEffIndex) & *itr)
                    break;

            if (firstEffIndex >= MAX_SPELL_EFFECTS)
                return false;

            // get shared data
            ConditionContainer* sharedList = spellInfo->Effects[firstEffIndex].ImplicitTargetConditions;

            // there's already data entry for that sharedMask
            if (sharedList)
            {
                // we have overlapping masks in db
                if (conditionEffMask != *itr)
                {
                    TC_LOG_ERROR("sql.sql", "%s in `condition` table, has incorrect SourceGroup %u (spell effectMask) set - "
                        "effect masks are overlapping (all SourceGroup values having given bit set must be equal) - ignoring.", cond->ToString().c_str(), cond->SourceGroup);
                    return false;
                }
            }
            // no data for shared mask, we can create new submask
            else
            {
                // add new list, create new shared mask
                sharedList = new ConditionContainer();
                bool assigned = false;
                for (uint8 i = firstEffIndex; i < MAX_SPELL_EFFECTS; ++i)
                {
                    if ((1<<i) & commonMask)
                    {
                        spellInfo->Effects[i].ImplicitTargetConditions = sharedList;
                        assigned = true;
                    }
                }

                if (!assigned)
                    delete sharedList;
            }
            sharedList->push_back(cond);
            break;
        }
    }
    return true;
}

<<<<<<< HEAD
static bool addToTerrainSwapStore(TerrainPhaseInfo& swaps, Condition* cond)
{
    bool added = false;
    for (auto itr = swaps.begin(); itr != swaps.end(); ++itr)
        for (auto it2 = itr->second.begin(); it2 != itr->second.end(); ++it2)
            if (it2->Id == uint32(cond->SourceEntry))
                it2->Conditions.push_back(cond), added = true;

    return added;
}

bool ConditionMgr::addToTerrainSwaps(Condition* cond) const
{
    bool added = false;
    added = addToTerrainSwapStore(sObjectMgr->GetPhaseTerrainSwapStoreForLoading(), cond);
    added = addToTerrainSwapStore(sObjectMgr->GetDefaultTerrainSwapStoreForLoading(), cond) || added;
    if (added)
        return true;

    TC_LOG_ERROR("sql.sql", "%s No terrain swap with map %u exists.", cond->ToString().c_str(), cond->SourceEntry);
    return false;
}

bool ConditionMgr::addToPhases(Condition* cond) const
{
    if (!cond->SourceEntry)
    {
        PhaseInfo& p = sObjectMgr->GetAreaPhasesForLoading();
        for (auto phaseItr = p.begin(); phaseItr != p.end(); ++phaseItr)
        {
            for (PhaseInfoStruct& phase : phaseItr->second)
            {
                if (phase.Id == cond->SourceGroup)
                {
                    phase.Conditions.push_back(cond);
                    return true;
                }
            }
        }
    }
    else if (std::vector<PhaseInfoStruct>* phases = sObjectMgr->GetPhasesForAreaForLoading(cond->SourceEntry))
    {
        for (PhaseInfoStruct& phase : *phases)
        {
            if (phase.Id == cond->SourceGroup)
            {
                phase.Conditions.push_back(cond);
                return true;
            }
        }
    }

    TC_LOG_ERROR("sql.sql", "%s Area %u does not have phase %u.", cond->ToString().c_str(), cond->SourceGroup, cond->SourceEntry);
    return false;
}

=======
>>>>>>> 233297c5
bool ConditionMgr::isSourceTypeValid(Condition* cond) const
{
    if (cond->SourceType == CONDITION_SOURCE_TYPE_NONE || cond->SourceType >= CONDITION_SOURCE_TYPE_MAX)
    {
        TC_LOG_ERROR("sql.sql", "%s Invalid ConditionSourceType in `condition` table, ignoring.", cond->ToString().c_str());
        return false;
    }

    switch (cond->SourceType)
    {
        case CONDITION_SOURCE_TYPE_CREATURE_LOOT_TEMPLATE:
        {
            if (!LootTemplates_Creature.HaveLootFor(cond->SourceGroup))
            {
                TC_LOG_ERROR("sql.sql", "%s SourceGroup in `condition` table, does not exist in `creature_loot_template`, ignoring.", cond->ToString().c_str());
                return false;
            }

            LootTemplate* loot = LootTemplates_Creature.GetLootForConditionFill(cond->SourceGroup);
            ItemTemplate const* pItemProto = sObjectMgr->GetItemTemplate(cond->SourceEntry);
            if (!pItemProto && !loot->isReference(cond->SourceEntry))
            {
                TC_LOG_ERROR("sql.sql", "%s SourceType, SourceEntry in `condition` table, does not exist in `item_template`, ignoring.", cond->ToString().c_str());
                return false;
            }
            break;
        }
        case CONDITION_SOURCE_TYPE_DISENCHANT_LOOT_TEMPLATE:
        {
            if (!LootTemplates_Disenchant.HaveLootFor(cond->SourceGroup))
            {
                TC_LOG_ERROR("sql.sql", "%s SourceGroup in `condition` table, does not exist in `disenchant_loot_template`, ignoring.", cond->ToString().c_str());
                return false;
            }

            LootTemplate* loot = LootTemplates_Disenchant.GetLootForConditionFill(cond->SourceGroup);
            ItemTemplate const* pItemProto = sObjectMgr->GetItemTemplate(cond->SourceEntry);
            if (!pItemProto && !loot->isReference(cond->SourceEntry))
            {
                TC_LOG_ERROR("sql.sql", "%s SourceType, SourceEntry in `condition` table, does not exist in `item_template`, ignoring.", cond->ToString().c_str());
                return false;
            }
            break;
        }
        case CONDITION_SOURCE_TYPE_FISHING_LOOT_TEMPLATE:
        {
            if (!LootTemplates_Fishing.HaveLootFor(cond->SourceGroup))
            {
                TC_LOG_ERROR("sql.sql", "%s SourceGroup in `condition` table, does not exist in `fishing_loot_template`, ignoring.", cond->ToString().c_str());
                return false;
            }

            LootTemplate* loot = LootTemplates_Fishing.GetLootForConditionFill(cond->SourceGroup);
            ItemTemplate const* pItemProto = sObjectMgr->GetItemTemplate(cond->SourceEntry);
            if (!pItemProto && !loot->isReference(cond->SourceEntry))
            {
                TC_LOG_ERROR("sql.sql", "%s SourceType, SourceEntry in `condition` table, does not exist in `item_template`, ignoring.", cond->ToString().c_str());
                return false;
            }
            break;
        }
        case CONDITION_SOURCE_TYPE_GAMEOBJECT_LOOT_TEMPLATE:
        {
            if (!LootTemplates_Gameobject.HaveLootFor(cond->SourceGroup))
            {
                TC_LOG_ERROR("sql.sql", "%s SourceGroup in `condition` table, does not exist in `gameobject_loot_template`, ignoring.", cond->ToString().c_str());
                return false;
            }

            LootTemplate* loot = LootTemplates_Gameobject.GetLootForConditionFill(cond->SourceGroup);
            ItemTemplate const* pItemProto = sObjectMgr->GetItemTemplate(cond->SourceEntry);
            if (!pItemProto && !loot->isReference(cond->SourceEntry))
            {
                TC_LOG_ERROR("sql.sql", "%s SourceType, SourceEntry in `condition` table, does not exist in `item_template`, ignoring.", cond->ToString().c_str());
                return false;
            }
            break;
        }
        case CONDITION_SOURCE_TYPE_ITEM_LOOT_TEMPLATE:
        {
            if (!LootTemplates_Item.HaveLootFor(cond->SourceGroup))
            {
                TC_LOG_ERROR("sql.sql", "%s SourceGroup in `condition` table, does not exist in `item_loot_template`, ignoring.", cond->ToString().c_str());
                return false;
            }

            LootTemplate* loot = LootTemplates_Item.GetLootForConditionFill(cond->SourceGroup);
            ItemTemplate const* pItemProto = sObjectMgr->GetItemTemplate(cond->SourceEntry);
            if (!pItemProto && !loot->isReference(cond->SourceEntry))
            {
                TC_LOG_ERROR("sql.sql", "%s SourceType, SourceEntry in `condition` table, does not exist in `item_template`, ignoring.", cond->ToString().c_str());
                return false;
            }
            break;
        }
        case CONDITION_SOURCE_TYPE_MAIL_LOOT_TEMPLATE:
        {
            if (!LootTemplates_Mail.HaveLootFor(cond->SourceGroup))
            {
                TC_LOG_ERROR("sql.sql", "%s SourceGroup in `condition` table, does not exist in `mail_loot_template`, ignoring.", cond->ToString().c_str());
                return false;
            }

            LootTemplate* loot = LootTemplates_Mail.GetLootForConditionFill(cond->SourceGroup);
            ItemTemplate const* pItemProto = sObjectMgr->GetItemTemplate(cond->SourceEntry);
            if (!pItemProto && !loot->isReference(cond->SourceEntry))
            {
                TC_LOG_ERROR("sql.sql", "%s SourceType, SourceEntry in `condition` table, does not exist in `item_template`, ignoring.", cond->ToString().c_str());
                return false;
            }
            break;
        }
        case CONDITION_SOURCE_TYPE_MILLING_LOOT_TEMPLATE:
        {
            if (!LootTemplates_Milling.HaveLootFor(cond->SourceGroup))
            {
                TC_LOG_ERROR("sql.sql", "%s SourceGroup in `condition` table, does not exist in `milling_loot_template`, ignoring.", cond->ToString().c_str());
                return false;
            }

            LootTemplate* loot = LootTemplates_Milling.GetLootForConditionFill(cond->SourceGroup);
            ItemTemplate const* pItemProto = sObjectMgr->GetItemTemplate(cond->SourceEntry);
            if (!pItemProto && !loot->isReference(cond->SourceEntry))
            {
                TC_LOG_ERROR("sql.sql", "%s SourceType, SourceEntry in `condition` table, does not exist in `item_template`, ignoring.", cond->ToString().c_str());
                return false;
            }
            break;
        }
        case CONDITION_SOURCE_TYPE_PICKPOCKETING_LOOT_TEMPLATE:
        {
            if (!LootTemplates_Pickpocketing.HaveLootFor(cond->SourceGroup))
            {
                TC_LOG_ERROR("sql.sql", "%s SourceGroup in `condition` table, does not exist in `pickpocketing_loot_template`, ignoring.", cond->ToString().c_str());
                return false;
            }

            LootTemplate* loot = LootTemplates_Pickpocketing.GetLootForConditionFill(cond->SourceGroup);
            ItemTemplate const* pItemProto = sObjectMgr->GetItemTemplate(cond->SourceEntry);
            if (!pItemProto && !loot->isReference(cond->SourceEntry))
            {
                TC_LOG_ERROR("sql.sql", "%s SourceType, SourceEntry in `condition` table, does not exist in `item_template`, ignoring.", cond->ToString().c_str());
                return false;
            }
            break;
        }
        case CONDITION_SOURCE_TYPE_PROSPECTING_LOOT_TEMPLATE:
        {
            if (!LootTemplates_Prospecting.HaveLootFor(cond->SourceGroup))
            {
                TC_LOG_ERROR("sql.sql", "%s SourceGroup in `condition` table, does not exist in `prospecting_loot_template`, ignoring.", cond->ToString().c_str());
                return false;
            }

            LootTemplate* loot = LootTemplates_Prospecting.GetLootForConditionFill(cond->SourceGroup);
            ItemTemplate const* pItemProto = sObjectMgr->GetItemTemplate(cond->SourceEntry);
            if (!pItemProto && !loot->isReference(cond->SourceEntry))
            {
                TC_LOG_ERROR("sql.sql", "%s SourceType, SourceEntry in `condition` table, does not exist in `item_template`, ignoring.", cond->ToString().c_str());
                return false;
            }
            break;
        }
        case CONDITION_SOURCE_TYPE_REFERENCE_LOOT_TEMPLATE:
        {
            if (!LootTemplates_Reference.HaveLootFor(cond->SourceGroup))
            {
                TC_LOG_ERROR("sql.sql", "%s SourceGroup in `condition` table, does not exist in `reference_loot_template`, ignoring.", cond->ToString().c_str());
                return false;
            }

            LootTemplate* loot = LootTemplates_Reference.GetLootForConditionFill(cond->SourceGroup);
            ItemTemplate const* pItemProto = sObjectMgr->GetItemTemplate(cond->SourceEntry);
            if (!pItemProto && !loot->isReference(cond->SourceEntry))
            {
                TC_LOG_ERROR("sql.sql", "%s SourceType, SourceEntry in `condition` table, does not exist in `item_template`, ignoring.", cond->ToString().c_str());
                return false;
            }
            break;
        }
        case CONDITION_SOURCE_TYPE_SKINNING_LOOT_TEMPLATE:
        {
            if (!LootTemplates_Skinning.HaveLootFor(cond->SourceGroup))
            {
                TC_LOG_ERROR("sql.sql", "%s SourceGroup in `condition` table, does not exist in `skinning_loot_template`, ignoring.", cond->ToString().c_str());
                return false;
            }

            LootTemplate* loot = LootTemplates_Skinning.GetLootForConditionFill(cond->SourceGroup);
            ItemTemplate const* pItemProto = sObjectMgr->GetItemTemplate(cond->SourceEntry);
            if (!pItemProto && !loot->isReference(cond->SourceEntry))
            {
                TC_LOG_ERROR("sql.sql", "%s SourceType, SourceEntry in `condition` table, does not exist in `item_template`, ignoring.", cond->ToString().c_str());
                return false;
            }
            break;
        }
        case CONDITION_SOURCE_TYPE_SPELL_LOOT_TEMPLATE:
        {
            if (!LootTemplates_Spell.HaveLootFor(cond->SourceGroup))
            {
                TC_LOG_ERROR("sql.sql", "%s SourceGroup in `condition` table, does not exist in `spell_loot_template`, ignoring.", cond->ToString().c_str());
                return false;
            }

            LootTemplate* loot = LootTemplates_Spell.GetLootForConditionFill(cond->SourceGroup);
            ItemTemplate const* pItemProto = sObjectMgr->GetItemTemplate(cond->SourceEntry);
            if (!pItemProto && !loot->isReference(cond->SourceEntry))
            {
                TC_LOG_ERROR("sql.sql", "%s SourceType, SourceEntry in `condition` table, does not exist in `item_template`, ignoring.", cond->ToString().c_str());
                return false;
            }
            break;
        }
        case CONDITION_SOURCE_TYPE_SPELL_IMPLICIT_TARGET:
        {
            SpellInfo const* spellInfo = sSpellMgr->GetSpellInfo(cond->SourceEntry);
            if (!spellInfo)
            {
                TC_LOG_ERROR("sql.sql", "%s in `condition` table, SourceEntry does not exist in `spell.dbc`, ignoring.", cond->ToString().c_str());
                return false;
            }

            if ((cond->SourceGroup > MAX_EFFECT_MASK) || !cond->SourceGroup)
            {
                TC_LOG_ERROR("sql.sql", "%s in `condition` table, has incorrect SourceGroup (spell effectMask) set, ignoring.", cond->ToString().c_str());
                return false;
            }

            uint32 origGroup = cond->SourceGroup;

            for (uint8 i = 0; i < MAX_SPELL_EFFECTS; ++i)
            {
                if (!((1 << i) & cond->SourceGroup))
                    continue;

                if (spellInfo->Effects[i].ChainTarget > 0)
                    continue;

                switch (spellInfo->Effects[i].TargetA.GetSelectionCategory())
                {
                    case TARGET_SELECT_CATEGORY_NEARBY:
                    case TARGET_SELECT_CATEGORY_CONE:
                    case TARGET_SELECT_CATEGORY_AREA:
                        continue;
                    default:
                        break;
                }

                switch (spellInfo->Effects[i].TargetB.GetSelectionCategory())
                {
                    case TARGET_SELECT_CATEGORY_NEARBY:
                    case TARGET_SELECT_CATEGORY_CONE:
                    case TARGET_SELECT_CATEGORY_AREA:
                        continue;
                    default:
                        break;
                }

                TC_LOG_ERROR("sql.sql", "SourceEntry %u SourceGroup %u in `condition` table - spell %u does not have implicit targets of types: _AREA_, _CONE_, _NEARBY_, __CHAIN__ for effect %u, SourceGroup needs correction, ignoring.", cond->SourceEntry, origGroup, cond->SourceEntry, uint32(i));
                cond->SourceGroup &= ~(1 << i);
            }
            // all effects were removed, no need to add the condition at all
            if (!cond->SourceGroup)
                return false;
            break;
        }
        case CONDITION_SOURCE_TYPE_CREATURE_TEMPLATE_VEHICLE:
        {
            if (!sObjectMgr->GetCreatureTemplate(cond->SourceEntry))
            {
                TC_LOG_ERROR("sql.sql", "%s SourceEntry in `condition` table, does not exist in `creature_template`, ignoring.", cond->ToString().c_str());
                return false;
            }
            break;
        }
        case CONDITION_SOURCE_TYPE_SPELL:
        case CONDITION_SOURCE_TYPE_SPELL_PROC:
        {
            SpellInfo const* spellProto = sSpellMgr->GetSpellInfo(cond->SourceEntry);
            if (!spellProto)
            {
                TC_LOG_ERROR("sql.sql", "%s SourceEntry in `condition` table, does not exist in `spell.dbc`, ignoring.", cond->ToString().c_str());
                return false;
            }
            break;
        }
        case CONDITION_SOURCE_TYPE_QUEST_ACCEPT:
            if (!sObjectMgr->GetQuestTemplate(cond->SourceEntry))
            {
                TC_LOG_ERROR("sql.sql", "CONDITION_SOURCE_TYPE_QUEST_ACCEPT specifies non-existing quest (%u), skipped", cond->SourceEntry);
                return false;
            }
            break;
        case CONDITION_SOURCE_TYPE_QUEST_SHOW_MARK:
            if (!sObjectMgr->GetQuestTemplate(cond->SourceEntry))
            {
                TC_LOG_ERROR("sql.sql", "%s SourceEntry specifies non-existing quest, skipped.", cond->ToString().c_str());
                return false;
            }
            break;
        case CONDITION_SOURCE_TYPE_VEHICLE_SPELL:
            if (!sObjectMgr->GetCreatureTemplate(cond->SourceGroup))
            {
                TC_LOG_ERROR("sql.sql", "%s SourceEntry in `condition` table, does not exist in `creature_template`, ignoring.", cond->ToString().c_str());
                return false;
            }

            if (!sSpellMgr->GetSpellInfo(cond->SourceEntry))
            {
                TC_LOG_ERROR("sql.sql", "%s SourceEntry in `condition` table, does not exist in `spell.dbc`, ignoring.", cond->ToString().c_str());
                return false;
            }
            break;
        case CONDITION_SOURCE_TYPE_SPELL_CLICK_EVENT:
            if (!sObjectMgr->GetCreatureTemplate(cond->SourceGroup))
            {
                TC_LOG_ERROR("sql.sql", "%s SourceEntry in `condition` table, does not exist in `creature_template`, ignoring.", cond->ToString().c_str());
                return false;
            }

            if (!sSpellMgr->GetSpellInfo(cond->SourceEntry))
            {
                TC_LOG_ERROR("sql.sql", "%s SourceEntry in `condition` table, does not exist in `spell.dbc`, ignoring.", cond->ToString().c_str());
                return false;
            }
            break;
        case CONDITION_SOURCE_TYPE_NPC_VENDOR:
        {
            if (!sObjectMgr->GetCreatureTemplate(cond->SourceGroup))
            {
                TC_LOG_ERROR("sql.sql", "%s SourceEntry in `condition` table, does not exist in `creature_template`, ignoring.", cond->ToString().c_str());
                return false;
            }
            ItemTemplate const* itemTemplate = sObjectMgr->GetItemTemplate(cond->SourceEntry);
            if (!itemTemplate)
            {
                TC_LOG_ERROR("sql.sql", "%s SourceEntry in `condition` table, does not exist in `item_template`, ignoring.", cond->ToString().c_str());
                return false;
            }
            break;
        }
        case CONDITION_SOURCE_TYPE_TERRAIN_SWAP:
        {
            if (!sMapStore.LookupEntry(cond->SourceEntry))
            {
                TC_LOG_ERROR("sql.sql", "%s SourceEntry in `condition` table, does not exist in Map.dbc, ignoring.", cond->ToString().c_str());
                return false;
            }
            break;
        }
        case CONDITION_SOURCE_TYPE_PHASE:
        {
            if (cond->SourceEntry && !GetAreaEntryByAreaID(cond->SourceEntry))
            {
                TC_LOG_ERROR("sql.sql", "%s SourceEntry in `condition` table, does not exist in AreaTable.dbc, ignoring.", cond->ToString().c_str());
                return false;
            }
            break;
        }
        case CONDITION_SOURCE_TYPE_GOSSIP_MENU:
        case CONDITION_SOURCE_TYPE_GOSSIP_MENU_OPTION:
        case CONDITION_SOURCE_TYPE_SMART_EVENT:
        case CONDITION_SOURCE_TYPE_NONE:
        default:
            break;
    }

    return true;
}

bool ConditionMgr::isConditionTypeValid(Condition* cond) const
{
    if (cond->ConditionType == CONDITION_NONE || cond->ConditionType >= CONDITION_MAX)
    {
        TC_LOG_ERROR("sql.sql", "%s Invalid ConditionType in `condition` table, ignoring.", cond->ToString().c_str());
        return false;
    }

    if (cond->ConditionTarget >= cond->GetMaxAvailableConditionTargets())
    {
        TC_LOG_ERROR("sql.sql", "%s in `condition` table, has incorrect ConditionTarget set, ignoring.", cond->ToString(true).c_str());
        return false;
    }

    switch (cond->ConditionType)
    {
        case CONDITION_AURA:
        {
            if (!sSpellMgr->GetSpellInfo(cond->ConditionValue1))
            {
                TC_LOG_ERROR("sql.sql", "%s has non existing spell (Id: %d), skipped.", cond->ToString(true).c_str(), cond->ConditionValue1);
                return false;
            }

            if (cond->ConditionValue2 > EFFECT_2)
            {
                TC_LOG_ERROR("sql.sql", "%s has non existing effect index (%u) (must be 0..2), skipped.", cond->ToString(true).c_str(), cond->ConditionValue2);
                return false;
            }
            break;
        }
        case CONDITION_ITEM:
        {
            ItemTemplate const* proto = sObjectMgr->GetItemTemplate(cond->ConditionValue1);
            if (!proto)
            {
                TC_LOG_ERROR("sql.sql", "%s Item (%u) does not exist, skipped.", cond->ToString(true).c_str(), cond->ConditionValue1);
                return false;
            }

            if (!cond->ConditionValue2)
            {
                TC_LOG_ERROR("sql.sql", "%s Zero item count in ConditionValue2, skipped.", cond->ToString(true).c_str());
                return false;
            }
            break;
        }
        case CONDITION_ITEM_EQUIPPED:
        {
            ItemTemplate const* proto = sObjectMgr->GetItemTemplate(cond->ConditionValue1);
            if (!proto)
            {
                TC_LOG_ERROR("sql.sql", "%s Item (%u) does not exist, skipped.", cond->ToString(true).c_str(), cond->ConditionValue1);
                return false;
            }
            break;
        }
        case CONDITION_ZONEID:
        {
            AreaTableEntry const* areaEntry = GetAreaEntryByAreaID(cond->ConditionValue1);
            if (!areaEntry)
            {
                TC_LOG_ERROR("sql.sql", "%s Area (%u) does not exist, skipped.", cond->ToString(true).c_str(), cond->ConditionValue1);
                return false;
            }

            if (areaEntry->zone != 0)
            {
                TC_LOG_ERROR("sql.sql", "%s requires to be in area (%u) which is a subzone but zone expected, skipped.", cond->ToString(true).c_str(), cond->ConditionValue1);
                return false;
            }
            break;
        }
        case CONDITION_REPUTATION_RANK:
        {
            FactionEntry const* factionEntry = sFactionStore.LookupEntry(cond->ConditionValue1);
            if (!factionEntry)
            {
                TC_LOG_ERROR("sql.sql", "%s has non existing faction (%u), skipped.", cond->ToString(true).c_str(), cond->ConditionValue1);
                return false;
            }
            break;
        }
        case CONDITION_TEAM:
        {
            if (cond->ConditionValue1 != ALLIANCE && cond->ConditionValue1 != HORDE)
            {
                TC_LOG_ERROR("sql.sql", "%s specifies unknown team (%u), skipped.", cond->ToString(true).c_str(), cond->ConditionValue1);
                return false;
            }
            break;
        }
        case CONDITION_SKILL:
        {
            SkillLineEntry const* pSkill = sSkillLineStore.LookupEntry(cond->ConditionValue1);
            if (!pSkill)
            {
                TC_LOG_ERROR("sql.sql", "%s specifies non-existing skill (%u), skipped.", cond->ToString(true).c_str(), cond->ConditionValue1);
                return false;
            }

            if (cond->ConditionValue2 < 1 || cond->ConditionValue2 > sWorld->GetConfigMaxSkillValue())
            {
                TC_LOG_ERROR("sql.sql", "%s specifies skill (%u) with invalid value (%u), skipped.", cond->ToString(true).c_str(), cond->ConditionValue1, cond->ConditionValue2);
                return false;
            }
            break;
        }
        case CONDITION_QUESTREWARDED:
        case CONDITION_QUESTTAKEN:
        case CONDITION_QUEST_NONE:
        case CONDITION_QUEST_COMPLETE:
        {
            if (!sObjectMgr->GetQuestTemplate(cond->ConditionValue1))
            {
                TC_LOG_ERROR("sql.sql", "%s points to non-existing quest (%u), skipped.", cond->ToString(true).c_str(), cond->ConditionValue1);
                return false;
            }
            break;
        }
        case CONDITION_ACTIVE_EVENT:
        {
            GameEventMgr::GameEventDataMap const& events = sGameEventMgr->GetEventMap();
            if (cond->ConditionValue1 >= events.size() || !events[cond->ConditionValue1].isValid())
            {
                TC_LOG_ERROR("sql.sql", "%s has non existing event id (%u), skipped.", cond->ToString(true).c_str(), cond->ConditionValue1);
                return false;
            }
            break;
        }
        case CONDITION_ACHIEVEMENT:
        {
            AchievementEntry const* achievement = sAchievementMgr->GetAchievement(cond->ConditionValue1);
            if (!achievement)
            {
                TC_LOG_ERROR("sql.sql", "%s has non existing achivement id (%u), skipped.", cond->ToString(true).c_str(), cond->ConditionValue1);
                return false;
            }
            break;
        }
        case CONDITION_CLASS:
        {
            if (!(cond->ConditionValue1 & CLASSMASK_ALL_PLAYABLE))
            {
                TC_LOG_ERROR("sql.sql", "%s has non existing classmask (%u), skipped.", cond->ToString(true).c_str(), cond->ConditionValue1 & ~CLASSMASK_ALL_PLAYABLE);
                return false;
            }
            break;
        }
        case CONDITION_RACE:
        {
            if (!(cond->ConditionValue1 & RACEMASK_ALL_PLAYABLE))
            {
                TC_LOG_ERROR("sql.sql", "%s has non existing racemask (%u), skipped.", cond->ToString(true).c_str(), cond->ConditionValue1 & ~RACEMASK_ALL_PLAYABLE);
                return false;
            }
            break;
        }
        case CONDITION_GENDER:
        {
            if (!Player::IsValidGender(uint8(cond->ConditionValue1)))
            {
                TC_LOG_ERROR("sql.sql", "%s has invalid gender (%u), skipped.", cond->ToString(true).c_str(), cond->ConditionValue1);
                return false;
            }
            break;
        }
        case CONDITION_MAPID:
        {
            MapEntry const* me = sMapStore.LookupEntry(cond->ConditionValue1);
            if (!me)
            {
                TC_LOG_ERROR("sql.sql", "%s has non existing map (%u), skipped", cond->ToString(true).c_str(), cond->ConditionValue1);
                return false;
            }
            break;
        }
        case CONDITION_SPELL:
        {
            if (!sSpellMgr->GetSpellInfo(cond->ConditionValue1))
            {
                TC_LOG_ERROR("sql.sql", "%s has non existing spell (Id: %d), skipped", cond->ToString(true).c_str(), cond->ConditionValue1);
                return false;
            }
            break;
        }
        case CONDITION_LEVEL:
        {
            if (cond->ConditionValue2 >= COMP_TYPE_MAX)
            {
                TC_LOG_ERROR("sql.sql", "%s has invalid ComparisionType (%u), skipped.", cond->ToString(true).c_str(), cond->ConditionValue2);
                return false;
            }
            break;
        }
        case CONDITION_DRUNKENSTATE:
        {
            if (cond->ConditionValue1 > DRUNKEN_SMASHED)
            {
                TC_LOG_ERROR("sql.sql", "%s has invalid state (%u), skipped.", cond->ToString(true).c_str(), cond->ConditionValue1);
                return false;
            }
            break;
        }
        case CONDITION_NEAR_CREATURE:
        {
            if (!sObjectMgr->GetCreatureTemplate(cond->ConditionValue1))
            {
                TC_LOG_ERROR("sql.sql", "%s has non existing creature template entry (%u), skipped", cond->ToString(true).c_str(), cond->ConditionValue1);
                return false;
            }
            break;
        }
        case CONDITION_NEAR_GAMEOBJECT:
        {
            if (!sObjectMgr->GetGameObjectTemplate(cond->ConditionValue1))
            {
                TC_LOG_ERROR("sql.sql", "%s has non existing gameobject template entry (%u), skipped.", cond->ToString().c_str(), cond->ConditionValue1);
                return false;
            }
            break;
        }
        case CONDITION_OBJECT_ENTRY_GUID:
        {
            switch (cond->ConditionValue1)
            {
                case TYPEID_UNIT:
                    if (cond->ConditionValue2 && !sObjectMgr->GetCreatureTemplate(cond->ConditionValue2))
                    {
                        TC_LOG_ERROR("sql.sql", "%s has non existing creature template entry (%u), skipped.", cond->ToString(true).c_str(), cond->ConditionValue2);
                        return false;
                    }
                    if (cond->ConditionValue3)
                    {
                        if (CreatureData const* creatureData = sObjectMgr->GetCreatureData(cond->ConditionValue3))
                        {
                            if (cond->ConditionValue2 && creatureData->id != cond->ConditionValue2)
                            {
                                TC_LOG_ERROR("sql.sql", "%s has guid %u set but does not match creature entry (%u), skipped.", cond->ToString(true).c_str(), cond->ConditionValue3, cond->ConditionValue2);
                                return false;
                            }
                        }
                        else
                        {
                            TC_LOG_ERROR("sql.sql", "%s has non existing creature guid (%u), skipped.", cond->ToString(true).c_str(), cond->ConditionValue3);
                            return false;
                        }
                    }
                    break;
                case TYPEID_GAMEOBJECT:
                    if (cond->ConditionValue2 && !sObjectMgr->GetGameObjectTemplate(cond->ConditionValue2))
                    {
                        TC_LOG_ERROR("sql.sql", "%s has non existing gameobject template entry (%u), skipped.", cond->ToString(true).c_str(), cond->ConditionValue2);
                        return false;
                    }
                    if (cond->ConditionValue3)
                    {
                        if (GameObjectData const* goData = sObjectMgr->GetGOData(cond->ConditionValue3))
                        {
                            if (cond->ConditionValue2 && goData->id != cond->ConditionValue2)
                            {
                                TC_LOG_ERROR("sql.sql", "%s has guid %u set but does not match gameobject entry (%u), skipped.", cond->ToString(true).c_str(), cond->ConditionValue3, cond->ConditionValue2);
                                return false;
                            }
                        }
                        else
                        {
                            TC_LOG_ERROR("sql.sql", "%s has non existing gameobject guid (%u), skipped.", cond->ToString(true).c_str(), cond->ConditionValue3);
                            return false;
                        }
                    }
                    break;
                case TYPEID_PLAYER:
                case TYPEID_CORPSE:
                    if (cond->ConditionValue2)
                        LogUselessConditionValue(cond, 2, cond->ConditionValue2);
                    if (cond->ConditionValue3)
                        LogUselessConditionValue(cond, 3, cond->ConditionValue3);
                    break;
                default:
                    TC_LOG_ERROR("sql.sql", "%s has wrong typeid set (%u), skipped", cond->ToString(true).c_str(), cond->ConditionValue1);
                    return false;
            }
            break;
        }
        case CONDITION_TYPE_MASK:
        {
            if (!cond->ConditionValue1 || (cond->ConditionValue1 & ~(TYPEMASK_UNIT | TYPEMASK_PLAYER | TYPEMASK_GAMEOBJECT | TYPEMASK_CORPSE)))
            {
                TC_LOG_ERROR("sql.sql", "%s has invalid typemask set (%u), skipped.", cond->ToString(true).c_str(), cond->ConditionValue2);
                return false;
            }
            break;
        }
        case CONDITION_RELATION_TO:
        {
            if (cond->ConditionValue1 >= cond->GetMaxAvailableConditionTargets())
            {
                TC_LOG_ERROR("sql.sql", "%s has invalid ConditionValue1(ConditionTarget selection) (%u), skipped.", cond->ToString(true).c_str(), cond->ConditionValue1);
                return false;
            }
            if (cond->ConditionValue1 == cond->ConditionTarget)
            {
                TC_LOG_ERROR("sql.sql", "%s has ConditionValue1(ConditionTarget selection) set to self (%u), skipped.", cond->ToString(true).c_str(), cond->ConditionValue1);
                return false;
            }
            if (cond->ConditionValue2 >= RELATION_MAX)
            {
                TC_LOG_ERROR("sql.sql", "%s has invalid ConditionValue2(RelationType) (%u), skipped.", cond->ToString(true).c_str(), cond->ConditionValue2);
                return false;
            }
            break;
        }
        case CONDITION_REACTION_TO:
        {
            if (cond->ConditionValue1 >= cond->GetMaxAvailableConditionTargets())
            {
                TC_LOG_ERROR("sql.sql", "%s has invalid ConditionValue1(ConditionTarget selection) (%u), skipped.", cond->ToString(true).c_str(), cond->ConditionValue1);
                return false;
            }
            if (cond->ConditionValue1 == cond->ConditionTarget)
            {
                TC_LOG_ERROR("sql.sql", "%s has ConditionValue1(ConditionTarget selection) set to self (%u), skipped.", cond->ToString(true).c_str(), cond->ConditionValue1);
                return false;
            }
            if (!cond->ConditionValue2)
            {
                TC_LOG_ERROR("sql.sql", "%s has invalid ConditionValue2(rankMask) (%u), skipped.", cond->ToString(true).c_str(), cond->ConditionValue2);
                return false;
            }
            break;
        }
        case CONDITION_DISTANCE_TO:
        {
            if (cond->ConditionValue1 >= cond->GetMaxAvailableConditionTargets())
            {
                TC_LOG_ERROR("sql.sql", "%s has invalid ConditionValue1(ConditionTarget selection) (%u), skipped.", cond->ToString(true).c_str(), cond->ConditionValue1);
                return false;
            }
            if (cond->ConditionValue1 == cond->ConditionTarget)
            {
                TC_LOG_ERROR("sql.sql", "%s has ConditionValue1(ConditionTarget selection) set to self (%u), skipped.", cond->ToString(true).c_str(), cond->ConditionValue1);
                return false;
            }
            if (cond->ConditionValue3 >= COMP_TYPE_MAX)
            {
                TC_LOG_ERROR("sql.sql", "%s has invalid ComparisionType (%u), skipped.", cond->ToString(true).c_str(), cond->ConditionValue3);
                return false;
            }
            break;
        }
        case CONDITION_HP_VAL:
        {
            if (cond->ConditionValue2 >= COMP_TYPE_MAX)
            {
                TC_LOG_ERROR("sql.sql", "%s has invalid ComparisionType (%u), skipped.", cond->ToString(true).c_str(), cond->ConditionValue2);
                return false;
            }
            if (cond->ConditionValue3)
                TC_LOG_ERROR("sql.sql", "%s has useless data in value3 (%u)!", cond->ToString(true).c_str(), cond->ConditionValue3);
            break;
        }
        case CONDITION_HP_PCT:
        {
            if (cond->ConditionValue1 > 100)
            {
                TC_LOG_ERROR("sql.sql", "%s has too big percent value (%u), skipped.", cond->ToString(true).c_str(), cond->ConditionValue1);
                return false;
            }
            if (cond->ConditionValue2 >= COMP_TYPE_MAX)
            {
                TC_LOG_ERROR("sql.sql", "%s has invalid ComparisionType (%u), skipped.", cond->ToString(true).c_str(), cond->ConditionValue2);
                return false;
            }
            if (cond->ConditionValue3)
                TC_LOG_ERROR("sql.sql", "%s has useless data in value3 (%u)!", cond->ToString().c_str(), cond->ConditionValue3);
            break;
        }
        case CONDITION_WORLD_STATE:
        {
            if (!sWorld->getWorldState(cond->ConditionValue1))
            {
                TC_LOG_ERROR("sql.sql", "%s has non existing world state in value1 (%u), skipped.", cond->ToString(true).c_str(), cond->ConditionValue1);
                return false;
            }
            break;
        }
        case CONDITION_PHASEID:
        {
            if (!sPhaseStore.LookupEntry(cond->ConditionValue1))
            {
                TC_LOG_ERROR("sql.sql", "Phase condition has nonexistent phaseid in value1 (%u), skipped", cond->ConditionValue1);
                return false;
            }
            break;
        }
        case CONDITION_TERRAIN_SWAP:
        {
            if (cond->ConditionValue2)
                TC_LOG_ERROR("sql.sql", "Terrain swap condition has useless data in value2 (%u)!", cond->ConditionValue2);
            if (cond->ConditionValue3)
                TC_LOG_ERROR("sql.sql", "Terrain swap condition has useless data in value3 (%u)!", cond->ConditionValue3);
            break;
        }
        case CONDITION_TITLE:
        {
            CharTitlesEntry const* titleEntry = sCharTitlesStore.LookupEntry(cond->ConditionValue1);
            if (!titleEntry)
            {
                TC_LOG_ERROR("sql.sql", "%s has non existing title in value1 (%u), skipped.", cond->ToString(true).c_str(), cond->ConditionValue1);
                return false;
            }
            break;
        }
        case CONDITION_SPAWNMASK:
        {
            if (cond->ConditionValue1 > SPAWNMASK_RAID_ALL)
            {
                TC_LOG_ERROR("sql.sql", "%s has non existing SpawnMask in value1 (%u), skipped.", cond->ToString(true).c_str(), cond->ConditionValue1);
                return false;
            }
            break;
        }
        case CONDITION_UNIT_STATE:
        {
            if (!(cond->ConditionValue1 & UNIT_STATE_ALL_STATE_SUPPORTED))
            {
                TC_LOG_ERROR("sql.sql", "%s has non existing UnitState in value1 (%u), skipped.", cond->ToString(true).c_str(), cond->ConditionValue1);
                return false;
            }
            break;
        }
        case CONDITION_CREATURE_TYPE:
        {
            if (!cond->ConditionValue1 || cond->ConditionValue1 > CREATURE_TYPE_GAS_CLOUD)
            {
                TC_LOG_ERROR("sql.sql", "%s has non existing CreatureType in value1 (%u), skipped.", cond->ToString(true).c_str(), cond->ConditionValue1);
                return false;
            }
            break;
        }
        case CONDITION_INSTANCE_INFO:
        case CONDITION_AREAID:
        case CONDITION_ALIVE:
            break;
        case CONDITION_REALM_ACHIEVEMENT:
        {
            AchievementEntry const* achievement = sAchievementMgr->GetAchievement(cond->ConditionValue1);
            if (!achievement)
            {
                TC_LOG_ERROR("sql.sql", "%s has non existing realm first achivement id (%u), skipped.", cond->ToString(true).c_str(), cond->ConditionValue1);
                return false;
            }
            break;
        }
        case CONDITION_IN_WATER:
            break;
        default:
            break;
    }

    if (cond->ConditionValue1 && !StaticConditionTypeData[cond->ConditionType].HasConditionValue1)
        LogUselessConditionValue(cond, 1, cond->ConditionValue1);
    if (cond->ConditionValue2 && !StaticConditionTypeData[cond->ConditionType].HasConditionValue2)
        LogUselessConditionValue(cond, 2, cond->ConditionValue2);
    if (cond->ConditionValue3 && !StaticConditionTypeData[cond->ConditionType].HasConditionValue3)
        LogUselessConditionValue(cond, 3, cond->ConditionValue3);

    return true;
}

void ConditionMgr::LogUselessConditionValue(Condition* cond, uint8 index, uint32 value)
{
    TC_LOG_ERROR("sql.sql", "%s has useless data in ConditionValue%u (%u)!", cond->ToString(true).c_str(), index, value);
}

void ConditionMgr::Clean()
{
    for (ConditionReferenceContainer::iterator itr = ConditionReferenceStore.begin(); itr != ConditionReferenceStore.end(); ++itr)
        for (ConditionContainer::const_iterator it = itr->second.begin(); it != itr->second.end(); ++it)
            delete *it;

    ConditionReferenceStore.clear();

    for (uint32 i = 0; i < CONDITION_SOURCE_TYPE_MAX; ++i)
    {
        for (ConditionsByEntryMap::iterator it = ConditionStore[i].begin(); it != ConditionStore[i].end(); ++it)
<<<<<<< HEAD
            for (ConditionContainer::const_iterator i = it->second.begin(); i != it->second.end(); ++i)
                delete *i;
=======
            for (ConditionContainer::const_iterator itr = it->second.begin(); itr != it->second.end(); ++itr)
                delete *itr;
>>>>>>> 233297c5

        ConditionStore[i].clear();
    }

    for (ConditionEntriesByCreatureIdMap::iterator itr = VehicleSpellConditionStore.begin(); itr != VehicleSpellConditionStore.end(); ++itr)
        for (ConditionsByEntryMap::iterator it = itr->second.begin(); it != itr->second.end(); ++it)
            for (ConditionContainer::const_iterator i = it->second.begin(); i != it->second.end(); ++i)
                delete *i;

    VehicleSpellConditionStore.clear();

    for (SmartEventConditionContainer::iterator itr = SmartEventConditionStore.begin(); itr != SmartEventConditionStore.end(); ++itr)
        for (ConditionsByEntryMap::iterator it = itr->second.begin(); it != itr->second.end(); ++it)
            for (ConditionContainer::const_iterator i = it->second.begin(); i != it->second.end(); ++i)
                delete *i;

    SmartEventConditionStore.clear();

    for (ConditionEntriesByCreatureIdMap::iterator itr = SpellClickEventConditionStore.begin(); itr != SpellClickEventConditionStore.end(); ++itr)
        for (ConditionsByEntryMap::iterator it = itr->second.begin(); it != itr->second.end(); ++it)
            for (ConditionContainer::const_iterator i = it->second.begin(); i != it->second.end(); ++i)
                delete *i;

    SpellClickEventConditionStore.clear();

    for (ConditionEntriesByCreatureIdMap::iterator itr = NpcVendorConditionContainerStore.begin(); itr != NpcVendorConditionContainerStore.end(); ++itr)
        for (ConditionsByEntryMap::iterator it = itr->second.begin(); it != itr->second.end(); ++it)
            for (ConditionContainer::const_iterator i = it->second.begin(); i != it->second.end(); ++i)
                delete *i;

    NpcVendorConditionContainerStore.clear();

    // this is a BIG hack, feel free to fix it if you can figure out the ConditionMgr ;)
    for (std::vector<Condition*>::const_iterator itr = AllocatedMemoryStore.begin(); itr != AllocatedMemoryStore.end(); ++itr)
        delete *itr;

    AllocatedMemoryStore.clear();
}<|MERGE_RESOLUTION|>--- conflicted
+++ resolved
@@ -106,11 +106,7 @@
 };
 
 // Checks if object meets the condition
-<<<<<<< HEAD
 // Can have CONDITION_SOURCE_TYPE_NONE && !mReferenceId if called from a special event (ie: SmartAI)
-=======
-// Can have CONDITION_SOURCE_TYPE_NONE && !mReferenceId if called from a special event (ie: eventAI)
->>>>>>> 233297c5
 bool Condition::Meets(ConditionSourceInfo& sourceInfo) const
 {
     ASSERT(ConditionTarget < MAX_CONDITION_TARGETS);
@@ -829,7 +825,6 @@
         {
             TC_LOG_DEBUG("condition", "GetConditionsForNotGroupedEntry: found conditions for type %u and entry %u", uint32(sourceType), entry);
             return IsObjectMeetToConditions(sourceInfo, i->second);
-<<<<<<< HEAD
         }
     }
 
@@ -870,55 +865,11 @@
 
 ConditionContainer const* ConditionMgr::GetConditionsForSpellClickEvent(uint32 creatureId, uint32 spellId) const
 {
-=======
-        }
-    }
-
-    return true;
-}
-
-bool ConditionMgr::IsObjectMeetingNotGroupedConditions(ConditionSourceType sourceType, uint32 entry, WorldObject* target0, WorldObject* target1 /*= nullptr*/, WorldObject* target2 /*= nullptr*/) const
-{
-    ConditionSourceInfo conditionSource(target0, target1, target2);
-    return IsObjectMeetingNotGroupedConditions(sourceType, entry, conditionSource);
-}
-
-bool ConditionMgr::HasConditionsForNotGroupedEntry(ConditionSourceType sourceType, uint32 entry) const
-{
-    if (sourceType > CONDITION_SOURCE_TYPE_NONE && sourceType < CONDITION_SOURCE_TYPE_MAX)
-        if (ConditionStore[sourceType].find(entry) != ConditionStore[sourceType].end())
-            return true;
-
-    return false;
-}
-
-bool ConditionMgr::IsObjectMeetingSpellClickConditions(uint32 creatureId, uint32 spellId, WorldObject* clicker, WorldObject* target) const
-{
->>>>>>> 233297c5
     ConditionEntriesByCreatureIdMap::const_iterator itr = SpellClickEventConditionStore.find(creatureId);
     if (itr != SpellClickEventConditionStore.end())
     {
         ConditionsByEntryMap::const_iterator i = itr->second.find(spellId);
         if (i != itr->second.end())
-<<<<<<< HEAD
-=======
-        {
-            TC_LOG_DEBUG("condition", "GetConditionsForSpellClickEvent: found conditions for SpellClickEvent entry %u spell %u", creatureId, spellId);
-            ConditionSourceInfo sourceInfo(clicker, target);
-            return IsObjectMeetToConditions(sourceInfo, i->second);
-        }
-    }
-    return true;
-}
-
-ConditionContainer const* ConditionMgr::GetConditionsForSpellClickEvent(uint32 creatureId, uint32 spellId) const
-{
-    ConditionEntriesByCreatureIdMap::const_iterator itr = SpellClickEventConditionStore.find(creatureId);
-    if (itr != SpellClickEventConditionStore.end())
-    {
-        ConditionsByEntryMap::const_iterator i = itr->second.find(spellId);
-        if (i != itr->second.end())
->>>>>>> 233297c5
         {
             TC_LOG_DEBUG("condition", "GetConditionsForSpellClickEvent: found conditions for SpellClickEvent entry %u spell %u", creatureId, spellId);
             return &i->second;
@@ -1230,7 +1181,6 @@
             }
             continue;
         }
-<<<<<<< HEAD
         else if (cond->SourceType == CONDITION_SOURCE_TYPE_TERRAIN_SWAP)
         {
             if (!addToTerrainSwaps(cond))
@@ -1242,8 +1192,6 @@
             ++count;
             continue;
         }
-=======
->>>>>>> 233297c5
 
         //handle not grouped conditions
         //add new Condition to storage based on Type/Entry
@@ -1330,15 +1278,9 @@
             continue;
 
         // build new shared mask with found effect
-<<<<<<< HEAD
-        uint32 sharedMask = (1 << i);
-        ConditionContainer* cmp = spellInfo->Effects[i].ImplicitTargetConditions;
-        for (uint8 effIndex = i+1; effIndex < MAX_SPELL_EFFECTS; ++effIndex)
-=======
         uint32 sharedMask = 1 << i;
         ConditionContainer* cmp = spellInfo->Effects[i].ImplicitTargetConditions;
         for (uint8 effIndex = i + 1; effIndex < MAX_SPELL_EFFECTS; ++effIndex)
->>>>>>> 233297c5
         {
             if (spellInfo->Effects[effIndex].ImplicitTargetConditions == cmp)
                 sharedMask |= 1 << effIndex;
@@ -1398,7 +1340,6 @@
     return true;
 }
 
-<<<<<<< HEAD
 static bool addToTerrainSwapStore(TerrainPhaseInfo& swaps, Condition* cond)
 {
     bool added = false;
@@ -1455,8 +1396,6 @@
     return false;
 }
 
-=======
->>>>>>> 233297c5
 bool ConditionMgr::isSourceTypeValid(Condition* cond) const
 {
     if (cond->SourceType == CONDITION_SOURCE_TYPE_NONE || cond->SourceType >= CONDITION_SOURCE_TYPE_MAX)
@@ -2306,22 +2245,17 @@
 
 void ConditionMgr::Clean()
 {
-    for (ConditionReferenceContainer::iterator itr = ConditionReferenceStore.begin(); itr != ConditionReferenceStore.end(); ++itr)
-        for (ConditionContainer::const_iterator it = itr->second.begin(); it != itr->second.end(); ++it)
-            delete *it;
+    for (ConditionReferenceContainer::iterator it = ConditionReferenceStore.begin(); it != ConditionReferenceStore.end(); ++it)
+        for (ConditionContainer::const_iterator i = it->second.begin(); i != it->second.end(); ++i)
+            delete *i;
 
     ConditionReferenceStore.clear();
 
     for (uint32 i = 0; i < CONDITION_SOURCE_TYPE_MAX; ++i)
     {
         for (ConditionsByEntryMap::iterator it = ConditionStore[i].begin(); it != ConditionStore[i].end(); ++it)
-<<<<<<< HEAD
             for (ConditionContainer::const_iterator i = it->second.begin(); i != it->second.end(); ++i)
                 delete *i;
-=======
-            for (ConditionContainer::const_iterator itr = it->second.begin(); itr != it->second.end(); ++itr)
-                delete *itr;
->>>>>>> 233297c5
 
         ConditionStore[i].clear();
     }
