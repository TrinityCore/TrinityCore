/*
 * This file is part of the TrinityCore Project. See AUTHORS file for Copyright information
 *
 * This program is free software; you can redistribute it and/or modify it
 * under the terms of the GNU General Public License as published by the
 * Free Software Foundation; either version 2 of the License, or (at your
 * option) any later version.
 *
 * This program is distributed in the hope that it will be useful, but WITHOUT
 * ANY WARRANTY; without even the implied warranty of MERCHANTABILITY or
 * FITNESS FOR A PARTICULAR PURPOSE. See the GNU General Public License for
 * more details.
 *
 * You should have received a copy of the GNU General Public License along
 * with this program. If not, see <http://www.gnu.org/licenses/>.
 */

#include "DisableMgr.h"
<<<<<<< HEAD
#include "AchievementMgr.h"
#include "Creature.h"
#include "DatabaseEnv.h"
#include "Log.h"
#include "Map.h"
=======
#include "CriteriaHandler.h"
#include "DatabaseEnv.h"
#include "DB2Stores.h"
#include "Log.h"
>>>>>>> 28d470c5
#include "ObjectMgr.h"
#include "OutdoorPvP.h"
#include "Player.h"
#include "SpellMgr.h"
<<<<<<< HEAD
#include "StringConvert.h"
=======
>>>>>>> 28d470c5
#include "VMapManager2.h"
#include "World.h"

namespace DisableMgr
{

char const* MapTypeNames[] =
{
    "World",
    "Dungeon",
    "Raid",
    "Battleground",
    "Arena",
    "Scenario"
};

namespace
{
    struct DisableData
    {
<<<<<<< HEAD
        uint16 flags;
        std::set<uint32> params[2];                             // params0, params1
=======
        uint8 flags;
        std::unordered_set<uint32> params[2];                   // params0, params1
>>>>>>> 28d470c5
    };

    // single disables here with optional data
    typedef std::unordered_map<uint32, DisableData> DisableTypeMap;

<<<<<<< HEAD
    DisableMap m_DisableMap;

    uint8 MAX_DISABLE_TYPES = 9;
=======
    std::array<DisableTypeMap, MAX_DISABLE_TYPES> m_DisableMap;
>>>>>>> 28d470c5
}

void LoadDisables()
{
    uint32 oldMSTime = getMSTime();

    // reload case
    for (std::size_t i = 0; i < m_DisableMap.size(); ++i)
        m_DisableMap[i].clear();

    QueryResult result = WorldDatabase.Query("SELECT sourceType, entry, flags, params_0, params_1 FROM disables");

    uint32 total_count = 0;

    if (!result)
    {
        TC_LOG_INFO("server.loading", ">> Loaded 0 disables. DB table `disables` is empty!");
        return;
    }

    Field* fields;
    do
    {
        fields = result->Fetch();
        uint32 type = fields[0].GetUInt32();
        if (type >= MAX_DISABLE_TYPES)
        {
            TC_LOG_ERROR("sql.sql", "Invalid type %u specified in `disables` table, skipped.", type);
            continue;
        }

        uint32 entry = fields[1].GetUInt32();
        uint16 flags = fields[2].GetUInt16();
        std::string params_0 = fields[3].GetString();
        std::string params_1 = fields[4].GetString();

        DisableData data;
        data.flags = flags;

        switch (type)
        {
            case DISABLE_TYPE_SPELL:
                if (!(sSpellMgr->GetSpellInfo(entry, DIFFICULTY_NONE) || flags & SPELL_DISABLE_DEPRECATED_SPELL))
                {
                    TC_LOG_ERROR("sql.sql", "Spell entry %u from `disables` doesn't exist in dbc, skipped.", entry);
                    continue;
                }

                if (!flags || flags > MAX_SPELL_DISABLE_TYPE)
                {
                    TC_LOG_ERROR("sql.sql", "Disable flags for spell %u are invalid, skipped.", entry);
                    continue;
                }

                if (flags & SPELL_DISABLE_MAP)
                {
                    for (std::string_view mapStr : Trinity::Tokenize(params_0, ',', true))
                    {
                        if (Optional<uint32> mapId = Trinity::StringTo<uint32>(mapStr))
                            data.params[0].insert(*mapId);
                        else
                            TC_LOG_ERROR("sql.sql", "Disable map '%s' for spell %u is invalid, skipped.", std::string(mapStr).c_str(), entry);
                    }
                }

                if (flags & SPELL_DISABLE_AREA)
                {
                    for (std::string_view areaStr : Trinity::Tokenize(params_0, ',', true))
                    {
                        if (Optional<uint32> areaId = Trinity::StringTo<uint32>(areaStr))
                            data.params[1].insert(*areaId);
                        else
                            TC_LOG_ERROR("sql.sql", "Disable area '%s' for spell %u is invalid, skipped.", std::string(areaStr).c_str(), entry);
                    }
                }

                break;
            // checked later
            case DISABLE_TYPE_QUEST:
                break;
            case DISABLE_TYPE_MAP:
            case DISABLE_TYPE_LFG_MAP:
            {
                MapEntry const* mapEntry = sMapStore.LookupEntry(entry);
                if (!mapEntry)
                {
                    TC_LOG_ERROR("sql.sql", "Map entry %u from `disables` doesn't exist in dbc, skipped.", entry);
                    continue;
                }
                bool isFlagInvalid = false;
                switch (mapEntry->InstanceType)
                {
                    case MAP_COMMON:
                        if (flags)
                            isFlagInvalid = true;
                        break;
                    case MAP_INSTANCE:
                    case MAP_RAID:
                        if (flags & DUNGEON_STATUSFLAG_HEROIC && !sDB2Manager.GetMapDifficultyData(entry, DIFFICULTY_HEROIC))
                            flags -= DUNGEON_STATUSFLAG_HEROIC;
                        if (flags & RAID_STATUSFLAG_10MAN_HEROIC && !sDB2Manager.GetMapDifficultyData(entry, DIFFICULTY_10_HC))
                            flags -= RAID_STATUSFLAG_10MAN_HEROIC;
                        if (flags & RAID_STATUSFLAG_25MAN_HEROIC && !sDB2Manager.GetMapDifficultyData(entry, DIFFICULTY_25_HC))
                            flags -= RAID_STATUSFLAG_25MAN_HEROIC;
                        if (!flags)
                            isFlagInvalid = true;
                        break;
                    case MAP_BATTLEGROUND:
                    case MAP_ARENA:
                        TC_LOG_ERROR("sql.sql", "Battleground map %u specified to be disabled in map case, skipped.", entry);
                        continue;
                }
                if (isFlagInvalid)
                {
                    TC_LOG_ERROR("sql.sql", "Disable flags for map %u are invalid, skipped.", entry);
                    continue;
                }
                break;
            }
            case DISABLE_TYPE_BATTLEGROUND:
                if (!sBattlemasterListStore.LookupEntry(entry))
                {
                    TC_LOG_ERROR("sql.sql", "Battleground entry %u from `disables` doesn't exist in dbc, skipped.", entry);
                    continue;
                }
                if (flags)
                    TC_LOG_ERROR("sql.sql", "Disable flags specified for battleground %u, useless data.", entry);
                break;
            case DISABLE_TYPE_OUTDOORPVP:
                if (entry > MAX_OUTDOORPVP_TYPES)
                {
                    TC_LOG_ERROR("sql.sql", "OutdoorPvPTypes value %u from `disables` is invalid, skipped.", entry);
                    continue;
                }
                if (flags)
                    TC_LOG_ERROR("sql.sql", "Disable flags specified for outdoor PvP %u, useless data.", entry);
                break;
            case DISABLE_TYPE_CRITERIA:
                if (!sCriteriaStore.LookupEntry(entry))
                {
                    TC_LOG_ERROR("sql.sql", "Criteria entry %u from `disables` doesn't exist in dbc, skipped.", entry);
                    continue;
                }
                if (flags)
                    TC_LOG_ERROR("sql.sql", "Disable flags specified for Criteria %u, useless data.", entry);
                break;
            case DISABLE_TYPE_VMAP:
            {
                MapEntry const* mapEntry = sMapStore.LookupEntry(entry);
                if (!mapEntry)
                {
                    TC_LOG_ERROR("sql.sql", "Map entry %u from `disables` doesn't exist in dbc, skipped.", entry);
                    continue;
                }
                switch (mapEntry->InstanceType)
                {
                    case MAP_COMMON:
                        if (flags & VMAP::VMAP_DISABLE_AREAFLAG)
                            TC_LOG_INFO("misc", "Areaflag disabled for %s map %u.", MapTypeNames[mapEntry->InstanceType], entry);
                        if (flags & VMAP::VMAP_DISABLE_LIQUIDSTATUS)
                            TC_LOG_INFO("misc", "Liquid status disabled for %s map %u.", MapTypeNames[mapEntry->InstanceType], entry);
                        break;
                    case MAP_INSTANCE:
                    case MAP_RAID:
                    case MAP_BATTLEGROUND:
                    case MAP_ARENA:
                    case MAP_SCENARIO:
                        if (flags & VMAP::VMAP_DISABLE_HEIGHT)
                            TC_LOG_INFO("misc", "Height disabled for %s map %u.", MapTypeNames[mapEntry->InstanceType], entry);
                        if (flags & VMAP::VMAP_DISABLE_LOS)
                            TC_LOG_INFO("misc", "LoS disabled for %s map %u.", MapTypeNames[mapEntry->InstanceType], entry);
                        break;
                }
                break;
            }
            case DISABLE_TYPE_MMAP:
            {
                MapEntry const* mapEntry = sMapStore.LookupEntry(entry);
                if (!mapEntry)
                {
                    TC_LOG_ERROR("sql.sql", "Map entry %u from `disables` doesn't exist in dbc, skipped.", entry);
                    continue;
                }
<<<<<<< HEAD
                switch (mapEntry->InstanceType)
                {
                    case MAP_COMMON:
                        TC_LOG_INFO("misc", "Pathfinding disabled for world map %u.", entry);
                        break;
                    case MAP_INSTANCE:
                    case MAP_RAID:
                        TC_LOG_INFO("misc", "Pathfinding disabled for instance map %u.", entry);
                        break;
                    case MAP_BATTLEGROUND:
                        TC_LOG_INFO("misc", "Pathfinding disabled for battleground map %u.", entry);
                        break;
                    case MAP_ARENA:
                        TC_LOG_INFO("misc", "Pathfinding disabled for arena map %u.", entry);
                        break;
                    default:
                        break;
                }
=======
                if (mapEntry->InstanceType <= MAP_SCENARIO)
                    TC_LOG_INFO("misc", "Pathfinding disabled for %s map %u.", MapTypeNames[mapEntry->InstanceType], entry);
>>>>>>> 28d470c5
                break;
            }
            default:
                break;
        }

        m_DisableMap[type][entry] = std::move(data);
        ++total_count;
    }
    while (result->NextRow());

    TC_LOG_INFO("server.loading", ">> Loaded %u disables in %u ms", total_count, GetMSTimeDiffToNow(oldMSTime));
}

void CheckQuestDisables()
{
    uint32 oldMSTime = getMSTime();

    std::size_t count = m_DisableMap[DISABLE_TYPE_QUEST].size();
    if (!count)
    {
        TC_LOG_INFO("server.loading", ">> Checked 0 quest disables.");
        return;
    }

    // check only quests, rest already done at startup
    for (auto itr = m_DisableMap[DISABLE_TYPE_QUEST].begin(); itr != m_DisableMap[DISABLE_TYPE_QUEST].end();)
    {
        uint32 entry = itr->first;
        if (!sObjectMgr->GetQuestTemplate(entry))
        {
            TC_LOG_ERROR("sql.sql", "Quest entry %u from `disables` doesn't exist, skipped.", entry);
            m_DisableMap[DISABLE_TYPE_QUEST].erase(itr++);
            continue;
        }
        if (itr->second.flags)
            TC_LOG_ERROR("sql.sql", "Disable flags specified for quest %u, useless data.", entry);
        ++itr;
    }

    TC_LOG_INFO("server.loading", ">> Checked " SZFMTD " quest disables in %u ms", count, GetMSTimeDiffToNow(oldMSTime));
}

bool IsDisabledFor(DisableType type, uint32 entry, WorldObject const* ref, uint8 flags /*= 0*/)
{
    ASSERT(type < MAX_DISABLE_TYPES);
    if (m_DisableMap[type].empty())
        return false;

    DisableTypeMap::iterator itr = m_DisableMap[type].find(entry);
    if (itr == m_DisableMap[type].end())    // not disabled
        return false;

    switch (type)
    {
        case DISABLE_TYPE_SPELL:
        {
            uint16 spellFlags = itr->second.flags;
            if (ref)
            {
<<<<<<< HEAD
                if ((ref->GetTypeId() == TYPEID_PLAYER && (spellFlags & SPELL_DISABLE_PLAYER)) ||
                    (ref->GetTypeId() == TYPEID_UNIT && ((spellFlags & SPELL_DISABLE_CREATURE) || (ref->ToCreature()->IsPet() && (spellFlags & SPELL_DISABLE_PET)))) ||
                    (ref->GetTypeId() == TYPEID_GAMEOBJECT && (spellFlags & SPELL_DISABLE_GAMEOBJECT)))
=======
                if ((spellFlags & SPELL_DISABLE_PLAYER && unit->GetTypeId() == TYPEID_PLAYER) ||
                    (unit->GetTypeId() == TYPEID_UNIT && ((unit->IsPet() && spellFlags & SPELL_DISABLE_PET) || spellFlags & SPELL_DISABLE_CREATURE)))
>>>>>>> 28d470c5
                {
                    if (spellFlags & (SPELL_DISABLE_ARENAS | SPELL_DISABLE_BATTLEGROUNDS))
                    {
                        if (Map const* map = ref->GetMap())
                        {
                            if (spellFlags & SPELL_DISABLE_ARENAS && map->IsBattleArena())
                                return true;                                    // Current map is Arena and this spell is disabled here

                            if (spellFlags & SPELL_DISABLE_BATTLEGROUNDS && map->IsBattleground())
                                return true;                                    // Current map is a Battleground and this spell is disabled here
                        }
                    }

                    if (spellFlags & SPELL_DISABLE_MAP)
                    {
<<<<<<< HEAD
                        std::set<uint32> const& mapIds = itr->second.params[0];
                        if (mapIds.find(ref->GetMapId()) != mapIds.end())
=======
                        std::unordered_set<uint32> const& mapIds = itr->second.params[0];
                        if (mapIds.find(unit->GetMapId()) != mapIds.end())
>>>>>>> 28d470c5
                            return true;                                        // Spell is disabled on current map

                        if (!(spellFlags & SPELL_DISABLE_AREA))
                            return false;                                       // Spell is disabled on another map, but not this one, return false

                        // Spell is disabled in an area, but not explicitly our current mapId. Continue processing.
                    }

                    if (spellFlags & SPELL_DISABLE_AREA)
                    {
<<<<<<< HEAD
                        std::set<uint32> const& areaIds = itr->second.params[1];
                        if (areaIds.find(ref->GetAreaId()) != areaIds.end())
=======
                        std::unordered_set<uint32> const& areaIds = itr->second.params[1];
                        if (areaIds.find(unit->GetAreaId()) != areaIds.end())
>>>>>>> 28d470c5
                            return true;                                        // Spell is disabled in this area
                        return false;                                           // Spell is disabled in another area, but not this one, return false
                    }
                    else
                        return true;                                            // Spell disabled for all maps
                }

                return false;
            }
            else if (spellFlags & SPELL_DISABLE_DEPRECATED_SPELL)    // call not from spellcast
                return true;
            else if (flags & SPELL_DISABLE_LOS)
                return (spellFlags & SPELL_DISABLE_LOS) != 0;

            break;
        }
        case DISABLE_TYPE_MAP:
        case DISABLE_TYPE_LFG_MAP:
<<<<<<< HEAD
            if (Player const* player = ref->ToPlayer())
=======
            if (Player const* player = unit->ToPlayer())
>>>>>>> 28d470c5
            {
                MapEntry const* mapEntry = sMapStore.LookupEntry(entry);
                if (mapEntry->IsDungeon())
                {
                    uint8 disabledModes = itr->second.flags;
                    Difficulty targetDifficulty = player->GetDifficultyID(mapEntry);
                    sDB2Manager.GetDownscaledMapDifficultyData(entry, targetDifficulty);
                    switch (targetDifficulty)
                    {
                        case DIFFICULTY_NORMAL:
                            return (disabledModes & DUNGEON_STATUSFLAG_NORMAL) != 0;
                        case DIFFICULTY_HEROIC:
                            return (disabledModes & DUNGEON_STATUSFLAG_HEROIC) != 0;
                        case DIFFICULTY_10_HC:
                            return (disabledModes & RAID_STATUSFLAG_10MAN_HEROIC) != 0;
                        case DIFFICULTY_25_HC:
                            return (disabledModes & RAID_STATUSFLAG_25MAN_HEROIC) != 0;
                        default:
                            return false;
                    }
                }
                else if (mapEntry->InstanceType == MAP_COMMON)
                    return true;
            }
            return false;
        case DISABLE_TYPE_QUEST:
            return true;
        case DISABLE_TYPE_BATTLEGROUND:
        case DISABLE_TYPE_OUTDOORPVP:
        case DISABLE_TYPE_CRITERIA:
        case DISABLE_TYPE_MMAP:
            return true;
        case DISABLE_TYPE_VMAP:
           return (flags & itr->second.flags) != 0;
        default:
            break;
    }

    return false;
}

bool IsVMAPDisabledFor(uint32 entry, uint8 flags)
{
    return IsDisabledFor(DISABLE_TYPE_VMAP, entry, nullptr, flags);
}

bool IsPathfindingEnabled(uint32 mapId)
{
    return sWorld->getBoolConfig(CONFIG_ENABLE_MMAPS)
        && !IsDisabledFor(DISABLE_TYPE_MMAP, mapId, nullptr, MMAP_DISABLE_PATHFINDING);
}

} // Namespace<|MERGE_RESOLUTION|>--- conflicted
+++ resolved
@@ -16,26 +16,14 @@
  */
 
 #include "DisableMgr.h"
-<<<<<<< HEAD
-#include "AchievementMgr.h"
-#include "Creature.h"
-#include "DatabaseEnv.h"
-#include "Log.h"
-#include "Map.h"
-=======
 #include "CriteriaHandler.h"
 #include "DatabaseEnv.h"
 #include "DB2Stores.h"
 #include "Log.h"
->>>>>>> 28d470c5
 #include "ObjectMgr.h"
 #include "OutdoorPvP.h"
 #include "Player.h"
 #include "SpellMgr.h"
-<<<<<<< HEAD
-#include "StringConvert.h"
-=======
->>>>>>> 28d470c5
 #include "VMapManager2.h"
 #include "World.h"
 
@@ -56,25 +44,14 @@
 {
     struct DisableData
     {
-<<<<<<< HEAD
-        uint16 flags;
-        std::set<uint32> params[2];                             // params0, params1
-=======
         uint8 flags;
         std::unordered_set<uint32> params[2];                   // params0, params1
->>>>>>> 28d470c5
     };
 
     // single disables here with optional data
     typedef std::unordered_map<uint32, DisableData> DisableTypeMap;
 
-<<<<<<< HEAD
-    DisableMap m_DisableMap;
-
-    uint8 MAX_DISABLE_TYPES = 9;
-=======
     std::array<DisableTypeMap, MAX_DISABLE_TYPES> m_DisableMap;
->>>>>>> 28d470c5
 }
 
 void LoadDisables()
@@ -107,7 +84,7 @@
         }
 
         uint32 entry = fields[1].GetUInt32();
-        uint16 flags = fields[2].GetUInt16();
+        uint8 flags = fields[2].GetUInt8();
         std::string params_0 = fields[3].GetString();
         std::string params_1 = fields[4].GetString();
 
@@ -131,24 +108,16 @@
 
                 if (flags & SPELL_DISABLE_MAP)
                 {
-                    for (std::string_view mapStr : Trinity::Tokenize(params_0, ',', true))
-                    {
-                        if (Optional<uint32> mapId = Trinity::StringTo<uint32>(mapStr))
-                            data.params[0].insert(*mapId);
-                        else
-                            TC_LOG_ERROR("sql.sql", "Disable map '%s' for spell %u is invalid, skipped.", std::string(mapStr).c_str(), entry);
-                    }
+                    Tokenizer tokens(params_0, ',');
+                    for (uint8 i = 0; i < tokens.size(); )
+                        data.params[0].insert(atoi(tokens[i++]));
                 }
 
                 if (flags & SPELL_DISABLE_AREA)
                 {
-                    for (std::string_view areaStr : Trinity::Tokenize(params_0, ',', true))
-                    {
-                        if (Optional<uint32> areaId = Trinity::StringTo<uint32>(areaStr))
-                            data.params[1].insert(*areaId);
-                        else
-                            TC_LOG_ERROR("sql.sql", "Disable area '%s' for spell %u is invalid, skipped.", std::string(areaStr).c_str(), entry);
-                    }
+                    Tokenizer tokens(params_1, ',');
+                    for (uint8 i = 0; i < tokens.size(); )
+                        data.params[1].insert(atoi(tokens[i++]));
                 }
 
                 break;
@@ -258,29 +227,8 @@
                     TC_LOG_ERROR("sql.sql", "Map entry %u from `disables` doesn't exist in dbc, skipped.", entry);
                     continue;
                 }
-<<<<<<< HEAD
-                switch (mapEntry->InstanceType)
-                {
-                    case MAP_COMMON:
-                        TC_LOG_INFO("misc", "Pathfinding disabled for world map %u.", entry);
-                        break;
-                    case MAP_INSTANCE:
-                    case MAP_RAID:
-                        TC_LOG_INFO("misc", "Pathfinding disabled for instance map %u.", entry);
-                        break;
-                    case MAP_BATTLEGROUND:
-                        TC_LOG_INFO("misc", "Pathfinding disabled for battleground map %u.", entry);
-                        break;
-                    case MAP_ARENA:
-                        TC_LOG_INFO("misc", "Pathfinding disabled for arena map %u.", entry);
-                        break;
-                    default:
-                        break;
-                }
-=======
                 if (mapEntry->InstanceType <= MAP_SCENARIO)
                     TC_LOG_INFO("misc", "Pathfinding disabled for %s map %u.", MapTypeNames[mapEntry->InstanceType], entry);
->>>>>>> 28d470c5
                 break;
             }
             default:
@@ -324,7 +272,7 @@
     TC_LOG_INFO("server.loading", ">> Checked " SZFMTD " quest disables in %u ms", count, GetMSTimeDiffToNow(oldMSTime));
 }
 
-bool IsDisabledFor(DisableType type, uint32 entry, WorldObject const* ref, uint8 flags /*= 0*/)
+bool IsDisabledFor(DisableType type, uint32 entry, Unit const* unit, uint8 flags)
 {
     ASSERT(type < MAX_DISABLE_TYPES);
     if (m_DisableMap[type].empty())
@@ -338,39 +286,16 @@
     {
         case DISABLE_TYPE_SPELL:
         {
-            uint16 spellFlags = itr->second.flags;
-            if (ref)
-            {
-<<<<<<< HEAD
-                if ((ref->GetTypeId() == TYPEID_PLAYER && (spellFlags & SPELL_DISABLE_PLAYER)) ||
-                    (ref->GetTypeId() == TYPEID_UNIT && ((spellFlags & SPELL_DISABLE_CREATURE) || (ref->ToCreature()->IsPet() && (spellFlags & SPELL_DISABLE_PET)))) ||
-                    (ref->GetTypeId() == TYPEID_GAMEOBJECT && (spellFlags & SPELL_DISABLE_GAMEOBJECT)))
-=======
+            uint8 spellFlags = itr->second.flags;
+            if (unit)
+            {
                 if ((spellFlags & SPELL_DISABLE_PLAYER && unit->GetTypeId() == TYPEID_PLAYER) ||
                     (unit->GetTypeId() == TYPEID_UNIT && ((unit->IsPet() && spellFlags & SPELL_DISABLE_PET) || spellFlags & SPELL_DISABLE_CREATURE)))
->>>>>>> 28d470c5
-                {
-                    if (spellFlags & (SPELL_DISABLE_ARENAS | SPELL_DISABLE_BATTLEGROUNDS))
-                    {
-                        if (Map const* map = ref->GetMap())
-                        {
-                            if (spellFlags & SPELL_DISABLE_ARENAS && map->IsBattleArena())
-                                return true;                                    // Current map is Arena and this spell is disabled here
-
-                            if (spellFlags & SPELL_DISABLE_BATTLEGROUNDS && map->IsBattleground())
-                                return true;                                    // Current map is a Battleground and this spell is disabled here
-                        }
-                    }
-
+                {
                     if (spellFlags & SPELL_DISABLE_MAP)
                     {
-<<<<<<< HEAD
-                        std::set<uint32> const& mapIds = itr->second.params[0];
-                        if (mapIds.find(ref->GetMapId()) != mapIds.end())
-=======
                         std::unordered_set<uint32> const& mapIds = itr->second.params[0];
                         if (mapIds.find(unit->GetMapId()) != mapIds.end())
->>>>>>> 28d470c5
                             return true;                                        // Spell is disabled on current map
 
                         if (!(spellFlags & SPELL_DISABLE_AREA))
@@ -381,13 +306,8 @@
 
                     if (spellFlags & SPELL_DISABLE_AREA)
                     {
-<<<<<<< HEAD
-                        std::set<uint32> const& areaIds = itr->second.params[1];
-                        if (areaIds.find(ref->GetAreaId()) != areaIds.end())
-=======
                         std::unordered_set<uint32> const& areaIds = itr->second.params[1];
                         if (areaIds.find(unit->GetAreaId()) != areaIds.end())
->>>>>>> 28d470c5
                             return true;                                        // Spell is disabled in this area
                         return false;                                           // Spell is disabled in another area, but not this one, return false
                     }
@@ -406,11 +326,7 @@
         }
         case DISABLE_TYPE_MAP:
         case DISABLE_TYPE_LFG_MAP:
-<<<<<<< HEAD
-            if (Player const* player = ref->ToPlayer())
-=======
             if (Player const* player = unit->ToPlayer())
->>>>>>> 28d470c5
             {
                 MapEntry const* mapEntry = sMapStore.LookupEntry(entry);
                 if (mapEntry->IsDungeon())
@@ -437,6 +353,11 @@
             }
             return false;
         case DISABLE_TYPE_QUEST:
+            if (!unit)
+                return true;
+            if (Player const* player = unit->ToPlayer())
+                if (player->IsGameMaster())
+                    return false;
             return true;
         case DISABLE_TYPE_BATTLEGROUND:
         case DISABLE_TYPE_OUTDOORPVP:
