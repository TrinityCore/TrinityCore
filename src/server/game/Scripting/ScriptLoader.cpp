/*
 * Copyright (C) 2008-2012 TrinityCore <http://www.trinitycore.org/>
 *
 * This program is free software; you can redistribute it and/or modify it
 * under the terms of the GNU General Public License as published by the
 * Free Software Foundation; either version 2 of the License, or (at your
 * option) any later version.
 *
 * This program is distributed in the hope that it will be useful, but WITHOUT
 * ANY WARRANTY; without even the implied warranty of MERCHANTABILITY or
 * FITNESS FOR A PARTICULAR PURPOSE. See the GNU General Public License for
 * more details.
 *
 * You should have received a copy of the GNU General Public License along
 * with this program. If not, see <http://www.gnu.org/licenses/>.
 */

#include "ScriptLoader.h"
#include "AnticheatMgr.h"

//examples
void AddSC_example_creature();
void AddSC_example_escort();
void AddSC_example_gossip_codebox();
void AddSC_example_misc();
void AddSC_example_commandscript();
//Hunter Pet Vendor
void AddSC_npc_hunterpetvendor();
//Transmogrification
void AddSC_NPC_Transmogrify();
//Chat Censure
void AddSC_System_Censure();
// Argent Tournament quest scripts
void AddSC_ArgentTournament();
// Npc Top 10 Arena Teams
void AddSC_npc_arena_setup();

// spells
void AddSC_deathknight_spell_scripts();
void AddSC_druid_spell_scripts();
void AddSC_generic_spell_scripts();
void AddSC_hunter_spell_scripts();
void AddSC_mage_spell_scripts();
void AddSC_paladin_spell_scripts();
void AddSC_priest_spell_scripts();
void AddSC_rogue_spell_scripts();
void AddSC_shaman_spell_scripts();
void AddSC_warlock_spell_scripts();
void AddSC_warrior_spell_scripts();
void AddSC_quest_spell_scripts();
void AddSC_item_spell_scripts();
void AddSC_example_spell_scripts();
void AddSC_holiday_spell_scripts();

void AddSC_SmartSCripts();

//Commands
void AddSC_anticheat_commandscript();
void AddSC_account_commandscript();
void AddSC_achievement_commandscript();
void AddSC_ban_commandscript();
void AddSC_bf_commandscript();
void AddSC_cast_commandscript();
void AddSC_character_commandscript();
void AddSC_cheat_commandscript();
void AddSC_debug_commandscript();
void AddSC_disable_commandscript();
void AddSC_event_commandscript();
void AddSC_gm_commandscript();
void AddSC_go_commandscript();
void AddSC_gobject_commandscript();
void AddSC_guild_commandscript();
void AddSC_honor_commandscript();
void AddSC_instance_commandscript();
void AddSC_learn_commandscript();
void AddSC_lfg_commandscript();
void AddSC_list_commandscript();
void AddSC_lookup_commandscript();
void AddSC_message_commandscript();
void AddSC_misc_commandscript();
void AddSC_modify_commandscript();
void AddSC_npc_commandscript();
void AddSC_quest_commandscript();
void AddSC_reload_commandscript();
void AddSC_reset_commandscript();
void AddSC_server_commandscript();
void AddSC_tele_commandscript();
void AddSC_ticket_commandscript();
void AddSC_titles_commandscript();
void AddSC_wp_commandscript();
void AddSC_rates_commandscript();
void AddSC_character_commandscript();

#ifdef SCRIPTS
//world
void AddSC_areatrigger_scripts();
void AddSC_emerald_dragons();
void AddSC_generic_creature();
void AddSC_go_scripts();
void AddSC_guards();
void AddSC_item_scripts();
void AddSC_npc_professions();
void AddSC_npc_innkeeper();
void AddSC_npcs_special();
void AddSC_npc_taxi();
void AddSC_achievement_scripts();

//eastern kingdoms
void AddSC_alterac_valley();                 //Alterac Valley
void AddSC_boss_balinda();
void AddSC_boss_drekthar();
void AddSC_boss_galvangar();
void AddSC_boss_vanndar();
void AddSC_blackrock_depths();               //Blackrock Depths
void AddSC_boss_ambassador_flamelash();
void AddSC_boss_anubshiah();
void AddSC_boss_draganthaurissan();
void AddSC_boss_general_angerforge();
void AddSC_boss_gorosh_the_dervish();
void AddSC_boss_grizzle();
void AddSC_boss_high_interrogator_gerstahn();
void AddSC_boss_magmus();
void AddSC_boss_moira_bronzebeard();
void AddSC_boss_tomb_of_seven();
void AddSC_instance_blackrock_depths();
void AddSC_boss_drakkisath();                //Blackrock Spire
void AddSC_boss_halycon();
void AddSC_boss_highlordomokk();
void AddSC_boss_mothersmolderweb();
void AddSC_boss_overlordwyrmthalak();
void AddSC_boss_shadowvosh();
void AddSC_boss_thebeast();
void AddSC_boss_warmastervoone();
void AddSC_boss_quatermasterzigris();
void AddSC_boss_pyroguard_emberseer();
void AddSC_boss_gyth();
void AddSC_boss_rend_blackhand();
void AddSC_instance_blackrock_spire();
void AddSC_boss_razorgore();                 //Blackwing lair
void AddSC_boss_vael();
void AddSC_boss_broodlord();
void AddSC_boss_firemaw();
void AddSC_boss_ebonroc();
void AddSC_boss_flamegor();
void AddSC_boss_chromaggus();
void AddSC_boss_nefarian();
void AddSC_boss_victor_nefarius();
void AddSC_boss_mr_smite();
void AddSC_deadmines();                      //Deadmines
void AddSC_instance_deadmines();
void AddSC_gnomeregan();                     //Gnomeregan
void AddSC_instance_gnomeregan();
void AddSC_boss_attumen();                   //Karazhan
void AddSC_boss_curator();
void AddSC_boss_maiden_of_virtue();
void AddSC_boss_shade_of_aran();
void AddSC_boss_malchezaar();
void AddSC_boss_terestian_illhoof();
void AddSC_boss_moroes();
void AddSC_bosses_opera();
void AddSC_boss_netherspite();
void AddSC_instance_karazhan();
void AddSC_karazhan();
void AddSC_boss_nightbane();
void AddSC_boss_felblood_kaelthas();         // Magister's Terrace
void AddSC_boss_selin_fireheart();
void AddSC_boss_vexallus();
void AddSC_boss_priestess_delrissa();
void AddSC_instance_magisters_terrace();
void AddSC_magisters_terrace();
void AddSC_boss_lucifron();                  //Molten core
void AddSC_boss_magmadar();
void AddSC_boss_gehennas();
void AddSC_boss_garr();
void AddSC_boss_baron_geddon();
void AddSC_boss_shazzrah();
void AddSC_boss_golemagg();
void AddSC_boss_sulfuron();
void AddSC_boss_majordomo();
void AddSC_boss_ragnaros();
void AddSC_instance_molten_core();
void AddSC_the_scarlet_enclave();            //Scarlet Enclave
void AddSC_the_scarlet_enclave_c1();
void AddSC_the_scarlet_enclave_c2();
void AddSC_the_scarlet_enclave_c5();
void AddSC_boss_arcanist_doan();             //Scarlet Monastery
void AddSC_boss_azshir_the_sleepless();
void AddSC_boss_bloodmage_thalnos();
void AddSC_boss_headless_horseman();
void AddSC_boss_herod();
void AddSC_boss_high_inquisitor_fairbanks();
void AddSC_boss_houndmaster_loksey();
void AddSC_boss_interrogator_vishas();
void AddSC_boss_scorn();
void AddSC_instance_scarlet_monastery();
void AddSC_boss_mograine_and_whitemane();
void AddSC_boss_darkmaster_gandling();       //Scholomance
void AddSC_boss_death_knight_darkreaver();
void AddSC_boss_theolenkrastinov();
void AddSC_boss_illuciabarov();
void AddSC_boss_instructormalicia();
void AddSC_boss_jandicebarov();
void AddSC_boss_kormok();
void AddSC_boss_lordalexeibarov();
void AddSC_boss_lorekeeperpolkelt();
void AddSC_boss_rasfrost();
void AddSC_boss_theravenian();
void AddSC_boss_vectus();
void AddSC_instance_scholomance();
void AddSC_shadowfang_keep();                //Shadowfang keep
void AddSC_instance_shadowfang_keep();
void AddSC_boss_magistrate_barthilas();      //Stratholme
void AddSC_boss_maleki_the_pallid();
void AddSC_boss_nerubenkan();
void AddSC_boss_cannon_master_willey();
void AddSC_boss_baroness_anastari();
void AddSC_boss_ramstein_the_gorger();
void AddSC_boss_timmy_the_cruel();
void AddSC_boss_postmaster_malown();
void AddSC_boss_baron_rivendare();
void AddSC_boss_dathrohan_balnazzar();
void AddSC_boss_order_of_silver_hand();
void AddSC_instance_stratholme();
void AddSC_stratholme();
void AddSC_sunken_temple();                  // Sunken Temple
void AddSC_instance_sunken_temple();
void AddSC_instance_sunwell_plateau();       //Sunwell Plateau
void AddSC_boss_kalecgos();
void AddSC_boss_brutallus();
void AddSC_boss_felmyst();
void AddSC_boss_eredar_twins();
void AddSC_boss_muru();
void AddSC_boss_kiljaeden();
void AddSC_sunwell_plateau();
void AddSC_boss_archaedas();                 //Uldaman
void AddSC_boss_ironaya();
void AddSC_uldaman();
void AddSC_instance_uldaman();
void AddSC_boss_akilzon();                   //Zul'Aman
void AddSC_boss_halazzi();
void AddSC_boss_hex_lord_malacrass();
void AddSC_boss_janalai();
void AddSC_boss_nalorakk();
void AddSC_boss_zuljin();
void AddSC_instance_zulaman();
void AddSC_zulaman();
void AddSC_boss_jeklik();                    //Zul'Gurub
void AddSC_boss_venoxis();
void AddSC_boss_marli();
void AddSC_boss_mandokir();
void AddSC_boss_gahzranka();
void AddSC_boss_thekal();
void AddSC_boss_arlokk();
void AddSC_boss_jindo();
void AddSC_boss_hakkar();
void AddSC_boss_grilek();
void AddSC_boss_hazzarah();
void AddSC_boss_renataki();
void AddSC_boss_wushoolay();
void AddSC_instance_zulgurub();

//void AddSC_alterac_mountains();
void AddSC_arathi_highlands();
void AddSC_blasted_lands();
void AddSC_boss_kruul();
void AddSC_burning_steppes();
void AddSC_duskwood();
void AddSC_eastern_plaguelands();
void AddSC_eversong_woods();
void AddSC_ghostlands();
void AddSC_hinterlands();
void AddSC_ironforge();
void AddSC_isle_of_queldanas();
void AddSC_loch_modan();
void AddSC_redridge_mountains();
void AddSC_silvermoon_city();
void AddSC_silverpine_forest();
void AddSC_stormwind_city();
void AddSC_stranglethorn_vale();
void AddSC_swamp_of_sorrows();
void AddSC_tirisfal_glades();
void AddSC_undercity();
void AddSC_western_plaguelands();
void AddSC_westfall();
void AddSC_wetlands();

//kalimdor
void AddSC_blackfathom_deeps();              //Blackfathom Depths
void AddSC_boss_gelihast();
void AddSC_boss_kelris();
void AddSC_boss_aku_mai();
void AddSC_instance_blackfathom_deeps();
void AddSC_hyjal();                          //CoT Battle for Mt. Hyjal
void AddSC_boss_archimonde();
void AddSC_instance_mount_hyjal();
void AddSC_hyjal_trash();
void AddSC_boss_rage_winterchill();
void AddSC_boss_anetheron();
void AddSC_boss_kazrogal();
void AddSC_boss_azgalor();
void AddSC_boss_captain_skarloc();           //CoT Old Hillsbrad
void AddSC_boss_epoch_hunter();
void AddSC_boss_lieutenant_drake();
void AddSC_instance_old_hillsbrad();
void AddSC_old_hillsbrad();
void AddSC_boss_aeonus();                    //CoT The Dark Portal
void AddSC_boss_chrono_lord_deja();
void AddSC_boss_temporus();
void AddSC_dark_portal();
void AddSC_instance_dark_portal();
void AddSC_boss_epoch();                     //CoT Culling Of Stratholme
void AddSC_boss_infinite_corruptor();
void AddSC_boss_salramm();
void AddSC_boss_mal_ganis();
void AddSC_boss_meathook();
void AddSC_culling_of_stratholme();
void AddSC_instance_culling_of_stratholme();
void AddSC_boss_celebras_the_cursed();       //Maraudon
void AddSC_boss_landslide();
void AddSC_boss_noxxion();
void AddSC_boss_ptheradras();
void AddSC_boss_onyxia();                    //Onyxia's Lair
void AddSC_instance_onyxias_lair();
void AddSC_boss_amnennar_the_coldbringer();  //Razorfen Downs
void AddSC_razorfen_downs();
void AddSC_instance_razorfen_downs();
void AddSC_razorfen_kraul();                 //Razorfen Kraul
void AddSC_instance_razorfen_kraul();
void AddSC_boss_kurinnaxx();                 //Ruins of ahn'qiraj
void AddSC_boss_rajaxx();
void AddSC_boss_moam();
void AddSC_boss_buru();
void AddSC_boss_ayamiss();
void AddSC_boss_ossirian();
void AddSC_instance_ruins_of_ahnqiraj();
void AddSC_boss_cthun();                     //Temple of ahn'qiraj
void AddSC_boss_fankriss();
void AddSC_boss_huhuran();
void AddSC_bug_trio();
void AddSC_boss_sartura();
void AddSC_boss_skeram();
void AddSC_boss_twinemperors();
void AddSC_boss_ouro();
void AddSC_mob_anubisath_sentinel();
void AddSC_instance_temple_of_ahnqiraj();
void AddSC_wailing_caverns();                //Wailing caverns
void AddSC_instance_wailing_caverns();
void AddSC_zulfarrak();                     //Zul'Farrak generic
void AddSC_instance_zulfarrak();            //Zul'Farrak instance script

void AddSC_ashenvale();
void AddSC_azshara();
void AddSC_azuremyst_isle();
void AddSC_bloodmyst_isle();
void AddSC_boss_azuregos();
void AddSC_darkshore();
void AddSC_desolace();
void AddSC_durotar();
void AddSC_dustwallow_marsh();
void AddSC_felwood();
void AddSC_feralas();
void AddSC_moonglade();
void AddSC_mulgore();
void AddSC_orgrimmar();
void AddSC_silithus();
void AddSC_stonetalon_mountains();
void AddSC_tanaris();
void AddSC_teldrassil();
void AddSC_the_barrens();
void AddSC_thousand_needles();
void AddSC_thunder_bluff();
void AddSC_ungoro_crater();
void AddSC_winterspring();

//northrend
void AddSC_boss_slad_ran();
void AddSC_boss_moorabi();
void AddSC_boss_drakkari_colossus();
void AddSC_boss_gal_darah();
void AddSC_boss_eck();
void AddSC_instance_gundrak();
void AddSC_boss_krik_thir();             //Azjol-Nerub
void AddSC_boss_hadronox();
void AddSC_boss_anub_arak();
void AddSC_instance_azjol_nerub();
void AddSC_instance_ahnkahet();          //Azjol-Nerub Ahn'kahet
void AddSC_boss_amanitar();
void AddSC_boss_taldaram();
void AddSC_boss_jedoga_shadowseeker();
void AddSC_boss_elder_nadox();
void AddSC_boss_volazj();
void AddSC_boss_argent_challenge();      //Trial of the Champion
void AddSC_boss_black_knight();
void AddSC_boss_grand_champions();
void AddSC_instance_trial_of_the_champion();
void AddSC_trial_of_the_champion();
void AddSC_boss_anubarak_trial();        //Trial of the Crusader
void AddSC_boss_faction_champions();
void AddSC_boss_jaraxxus();
void AddSC_boss_northrend_beasts();
void AddSC_boss_twin_valkyr();
void AddSC_trial_of_the_crusader();
void AddSC_instance_trial_of_the_crusader();
void AddSC_boss_anubrekhan();            //Naxxramas
void AddSC_boss_maexxna();
void AddSC_boss_patchwerk();
void AddSC_boss_grobbulus();
void AddSC_boss_razuvious();
void AddSC_boss_kelthuzad();
void AddSC_boss_loatheb();
void AddSC_boss_noth();
void AddSC_boss_gluth();
void AddSC_boss_sapphiron();
void AddSC_boss_four_horsemen();
void AddSC_boss_faerlina();
void AddSC_boss_heigan();
void AddSC_boss_gothik();
void AddSC_boss_thaddius();
void AddSC_instance_naxxramas();
void AddSC_boss_magus_telestra();        //The Nexus Nexus
void AddSC_boss_anomalus();
void AddSC_boss_ormorok();
void AddSC_boss_keristrasza();
void AddSC_instance_nexus();
void AddSC_boss_drakos();                //The Nexus The Oculus
void AddSC_boss_urom();
void AddSC_boss_varos();
void AddSC_boss_eregos();
void AddSC_instance_oculus();
void AddSC_oculus();
void AddSC_boss_malygos();              // The Nexus: Eye of Eternity
void AddSC_instance_eye_of_eternity();
void AddSC_boss_sartharion();            //Obsidian Sanctum
void AddSC_instance_obsidian_sanctum();
void AddSC_boss_bjarngrim();             //Ulduar Halls of Lightning
void AddSC_boss_loken();
void AddSC_boss_ionar();
void AddSC_boss_volkhan();
void AddSC_instance_halls_of_lightning();
void AddSC_halls_of_lightning();
void AddSC_boss_maiden_of_grief();       //Ulduar Halls of Stone
void AddSC_boss_krystallus();
void AddSC_boss_sjonnir();
void AddSC_instance_halls_of_stone();
void AddSC_halls_of_stone();
void AddSC_boss_auriaya();               //Ulduar Ulduar
void AddSC_boss_flame_leviathan();
void AddSC_boss_ignis();
void AddSC_boss_razorscale();
void AddSC_boss_xt002();
void AddSC_boss_kologarn();
void AddSC_boss_assembly_of_iron();
void AddSC_boss_general_vezax();
void AddSC_ulduar_teleporter();
void AddSC_ulduar_trash();
void AddSC_boss_mimiron();
void AddSC_boss_hodir();
void AddSC_boss_thorim();
void AddSC_boss_freya();
void AddSC_boss_yoggsaron();
void AddSC_boss_algalon_the_observer();
void AddSC_instance_ulduar();
void AddSC_boss_keleseth();              //Utgarde Keep
void AddSC_boss_skarvald_dalronn();
void AddSC_boss_ingvar_the_plunderer();
void AddSC_instance_utgarde_keep();
void AddSC_boss_svala();                 //Utgarde pinnacle
void AddSC_boss_palehoof();
void AddSC_boss_skadi();
void AddSC_boss_ymiron();
void AddSC_instance_utgarde_pinnacle();
void AddSC_utgarde_keep();
void AddSC_boss_archavon();              //Vault of Archavon
void AddSC_boss_emalon();
void AddSC_boss_koralon();
void AddSC_boss_toravon();
void AddSC_instance_archavon();
void AddSC_boss_trollgore();             //Drak'Tharon Keep
void AddSC_boss_novos();
void AddSC_boss_dred();
void AddSC_boss_tharon_ja();
void AddSC_instance_drak_tharon();
void AddSC_boss_cyanigosa();             //Violet Hold
void AddSC_boss_erekem();
void AddSC_boss_ichoron();
void AddSC_boss_lavanthor();
void AddSC_boss_moragg();
void AddSC_boss_xevozz();
void AddSC_boss_zuramat();
void AddSC_instance_violet_hold();
void AddSC_violet_hold();
void AddSC_instance_forge_of_souls();   //Forge of Souls
void AddSC_forge_of_souls();
void AddSC_boss_bronjahm();
void AddSC_boss_devourer_of_souls();
void AddSC_instance_pit_of_saron();     //Pit of Saron
void AddSC_pit_of_saron();
void AddSC_boss_garfrost();
void AddSC_boss_ick();
void AddSC_boss_tyrannus();
void AddSC_instance_halls_of_reflection();   // Halls of Reflection
void AddSC_halls_of_reflection();
void AddSC_boss_falric();
void AddSC_boss_marwyn();
void AddSC_boss_lord_marrowgar();       // Icecrown Citadel
void AddSC_boss_lady_deathwhisper();
void AddSC_boss_deathbringer_saurfang();
void AddSC_boss_festergut();
void AddSC_boss_rotface();
void AddSC_boss_professor_putricide();
void AddSC_boss_blood_prince_council();
void AddSC_boss_blood_queen_lana_thel();
void AddSC_boss_valithria_dreamwalker();
void AddSC_boss_sindragosa();
void AddSC_boss_the_lich_king();
void AddSC_icecrown_citadel_teleport();
void AddSC_instance_icecrown_citadel();
void AddSC_icecrown_citadel();
void AddSC_instance_ruby_sanctum();      // Ruby Sanctum
void AddSC_ruby_sanctum();
void AddSC_boss_baltharus_the_warborn();
void AddSC_boss_saviana_ragefire();
void AddSC_boss_general_zarithrian();
void AddSC_boss_halion();

void AddSC_dalaran();
void AddSC_borean_tundra();
void AddSC_dragonblight();
void AddSC_grizzly_hills();
void AddSC_howling_fjord();
void AddSC_icecrown();
void AddSC_sholazar_basin();
void AddSC_storm_peaks();
void AddSC_wintergrasp();
void AddSC_zuldrak();
void AddSC_crystalsong_forest();
void AddSC_isle_of_conquest();

//outland
void AddSC_boss_exarch_maladaar();           //Auchindoun Auchenai Crypts
void AddSC_boss_shirrak_the_dead_watcher();
void AddSC_boss_nexusprince_shaffar();       //Auchindoun Mana Tombs
void AddSC_boss_pandemonius();
void AddSC_boss_darkweaver_syth();           //Auchindoun Sekketh Halls
void AddSC_boss_talon_king_ikiss();
void AddSC_instance_sethekk_halls();
void AddSC_instance_shadow_labyrinth();      //Auchindoun Shadow Labyrinth
void AddSC_boss_ambassador_hellmaw();
void AddSC_boss_blackheart_the_inciter();
void AddSC_boss_grandmaster_vorpil();
void AddSC_boss_murmur();
void AddSC_black_temple();                   //Black Temple
void AddSC_boss_illidan();
void AddSC_boss_shade_of_akama();
void AddSC_boss_supremus();
void AddSC_boss_gurtogg_bloodboil();
void AddSC_boss_mother_shahraz();
void AddSC_boss_reliquary_of_souls();
void AddSC_boss_teron_gorefiend();
void AddSC_boss_najentus();
void AddSC_boss_illidari_council();
void AddSC_instance_black_temple();
void AddSC_boss_fathomlord_karathress();     //CR Serpent Shrine Cavern
void AddSC_boss_hydross_the_unstable();
void AddSC_boss_lady_vashj();
void AddSC_boss_leotheras_the_blind();
void AddSC_boss_morogrim_tidewalker();
void AddSC_instance_serpentshrine_cavern();
void AddSC_boss_the_lurker_below();
void AddSC_boss_hydromancer_thespia();       //CR Steam Vault
void AddSC_boss_mekgineer_steamrigger();
void AddSC_boss_warlord_kalithresh();
void AddSC_instance_steam_vault();
void AddSC_boss_hungarfen();                 //CR Underbog
void AddSC_boss_the_black_stalker();
void AddSC_boss_gruul();                     //Gruul's Lair
void AddSC_boss_high_king_maulgar();
void AddSC_instance_gruuls_lair();
void AddSC_boss_broggok();                   //HC Blood Furnace
void AddSC_boss_kelidan_the_breaker();
void AddSC_boss_the_maker();
void AddSC_instance_blood_furnace();
void AddSC_boss_magtheridon();               //HC Magtheridon's Lair
void AddSC_instance_magtheridons_lair();
void AddSC_boss_grand_warlock_nethekurse();  //HC Shattered Halls
void AddSC_boss_warbringer_omrogg();
void AddSC_boss_warchief_kargath_bladefist();
void AddSC_instance_shattered_halls();
void AddSC_boss_watchkeeper_gargolmar();     //HC Ramparts
void AddSC_boss_omor_the_unscarred();
void AddSC_boss_vazruden_the_herald();
void AddSC_instance_ramparts();
void AddSC_arcatraz();                       //TK Arcatraz
void AddSC_boss_harbinger_skyriss();
void AddSC_instance_arcatraz();
void AddSC_boss_high_botanist_freywinn();    //TK Botanica
void AddSC_boss_laj();
void AddSC_boss_warp_splinter();
void AddSC_boss_alar();                      //TK The Eye
void AddSC_boss_kaelthas();
void AddSC_boss_void_reaver();
void AddSC_boss_high_astromancer_solarian();
void AddSC_instance_the_eye();
void AddSC_the_eye();
void AddSC_boss_gatewatcher_iron_hand();     //TK The Mechanar
void AddSC_boss_nethermancer_sepethrea();
void AddSC_boss_pathaleon_the_calculator();
void AddSC_boss_mechano_lord_capacitus();
void AddSC_instance_mechanar();

void AddSC_blades_edge_mountains();
void AddSC_boss_doomlordkazzak();
void AddSC_boss_doomwalker();
void AddSC_hellfire_peninsula();
void AddSC_nagrand();
void AddSC_netherstorm();
void AddSC_shadowmoon_valley();
void AddSC_shattrath_city();
void AddSC_terokkar_forest();
void AddSC_zangarmarsh();

// Events
void AddSC_event_childrens_week();

// battlegrounds

// outdoor pvp
void AddSC_outdoorpvp_ep();
void AddSC_outdoorpvp_hp();
void AddSC_outdoorpvp_na();
void AddSC_outdoorpvp_si();
void AddSC_outdoorpvp_tf();
void AddSC_outdoorpvp_zm();

// player
void AddSC_chat_log();

// custom
void AddSC_custom();
void AddSC_crypt_run();

#endif

void AddScripts()
{
    AddExampleScripts();
    AddSpellScripts();
    AddSC_SmartSCripts();
    AddCommandScripts();
    sAnticheatMgr->StartScripts();
#ifdef SCRIPTS
    AddWorldScripts();
    AddEasternKingdomsScripts();
    AddKalimdorScripts();
    AddOutlandScripts();
    AddNorthrendScripts();
    AddBattlegroundScripts();
    AddOutdoorPvPScripts();
    AddCustomScripts();
#endif
}

void AddExampleScripts()
{
    AddSC_example_creature();
    AddSC_example_escort();
    AddSC_example_gossip_codebox();
    AddSC_example_misc();
    AddSC_example_commandscript();
}

void AddSpellScripts()
{
    AddSC_deathknight_spell_scripts();
    AddSC_druid_spell_scripts();
    AddSC_generic_spell_scripts();
    AddSC_hunter_spell_scripts();
    AddSC_mage_spell_scripts();
    AddSC_paladin_spell_scripts();
    AddSC_priest_spell_scripts();
    AddSC_rogue_spell_scripts();
    AddSC_shaman_spell_scripts();
    AddSC_warlock_spell_scripts();
    AddSC_warrior_spell_scripts();
    AddSC_quest_spell_scripts();
    AddSC_item_spell_scripts();
    AddSC_example_spell_scripts();
    AddSC_holiday_spell_scripts();
}

void AddCommandScripts()
{
    AddSC_anticheat_commandscript();
    AddSC_account_commandscript();
    AddSC_achievement_commandscript();
    AddSC_ban_commandscript();
    AddSC_bf_commandscript();
    AddSC_cast_commandscript();
    AddSC_character_commandscript();
    AddSC_cheat_commandscript();
    AddSC_debug_commandscript();
    AddSC_disable_commandscript();
    AddSC_event_commandscript();
    AddSC_gm_commandscript();
    AddSC_go_commandscript();
    AddSC_gobject_commandscript();
    AddSC_guild_commandscript();
    AddSC_honor_commandscript();
    AddSC_instance_commandscript();
    AddSC_learn_commandscript();
    AddSC_lookup_commandscript();
    AddSC_lfg_commandscript();
    AddSC_list_commandscript();
    AddSC_message_commandscript();
    AddSC_misc_commandscript();
    AddSC_modify_commandscript();
    AddSC_npc_commandscript();
    AddSC_quest_commandscript();
    AddSC_reload_commandscript();
    AddSC_reset_commandscript();
    AddSC_server_commandscript();
    AddSC_tele_commandscript();
    AddSC_ticket_commandscript();
    AddSC_titles_commandscript();
    AddSC_wp_commandscript();
    AddSC_rates_commandscript();
    AddSC_character_commandscript();
}

void AddWorldScripts()
{
#ifdef SCRIPTS
    AddSC_areatrigger_scripts();
    AddSC_emerald_dragons();
    AddSC_generic_creature();
    AddSC_go_scripts();
    AddSC_guards();
    AddSC_item_scripts();
    AddSC_npc_professions();
    AddSC_npc_innkeeper();
    AddSC_npcs_special();
    AddSC_npc_taxi();
    AddSC_achievement_scripts();
    AddSC_chat_log();
#endif
}

void AddEasternKingdomsScripts()
{
#ifdef SCRIPTS
    AddSC_alterac_valley();                 //Alterac Valley
    AddSC_boss_balinda();
    AddSC_boss_drekthar();
    AddSC_boss_galvangar();
    AddSC_boss_vanndar();
    AddSC_blackrock_depths();               //Blackrock Depths
    AddSC_boss_ambassador_flamelash();
    AddSC_boss_anubshiah();
    AddSC_boss_draganthaurissan();
    AddSC_boss_general_angerforge();
    AddSC_boss_gorosh_the_dervish();
    AddSC_boss_grizzle();
    AddSC_boss_high_interrogator_gerstahn();
    AddSC_boss_magmus();
    AddSC_boss_moira_bronzebeard();
    AddSC_boss_tomb_of_seven();
    AddSC_instance_blackrock_depths();
    AddSC_boss_drakkisath();                //Blackrock Spire
    AddSC_boss_halycon();
    AddSC_boss_highlordomokk();
    AddSC_boss_mothersmolderweb();
    AddSC_boss_overlordwyrmthalak();
    AddSC_boss_shadowvosh();
    AddSC_boss_thebeast();
    AddSC_boss_warmastervoone();
    AddSC_boss_quatermasterzigris();
    AddSC_boss_pyroguard_emberseer();
    AddSC_boss_gyth();
    AddSC_boss_rend_blackhand();
    AddSC_instance_blackrock_spire();
    AddSC_boss_razorgore();                 //Blackwing lair
    AddSC_boss_vael();
    AddSC_boss_broodlord();
    AddSC_boss_firemaw();
    AddSC_boss_ebonroc();
    AddSC_boss_flamegor();
    AddSC_boss_chromaggus();
    AddSC_boss_nefarian();
    AddSC_boss_victor_nefarius();
    AddSC_boss_mr_smite();
    AddSC_deadmines();                      //Deadmines
    AddSC_instance_deadmines();
    AddSC_gnomeregan();                     //Gnomeregan
    AddSC_instance_gnomeregan();
    AddSC_boss_attumen();                   //Karazhan
    AddSC_boss_curator();
    AddSC_boss_maiden_of_virtue();
    AddSC_boss_shade_of_aran();
    AddSC_boss_malchezaar();
    AddSC_boss_terestian_illhoof();
    AddSC_boss_moroes();
    AddSC_bosses_opera();
    AddSC_boss_netherspite();
    AddSC_instance_karazhan();
    AddSC_karazhan();
    AddSC_boss_nightbane();
    AddSC_boss_felblood_kaelthas();         // Magister's Terrace
    AddSC_boss_selin_fireheart();
    AddSC_boss_vexallus();
    AddSC_boss_priestess_delrissa();
    AddSC_instance_magisters_terrace();
    AddSC_magisters_terrace();
    AddSC_boss_lucifron();                  //Molten core
    AddSC_boss_magmadar();
    AddSC_boss_gehennas();
    AddSC_boss_garr();
    AddSC_boss_baron_geddon();
    AddSC_boss_shazzrah();
    AddSC_boss_golemagg();
    AddSC_boss_sulfuron();
    AddSC_boss_majordomo();
    AddSC_boss_ragnaros();
    AddSC_instance_molten_core();
    AddSC_the_scarlet_enclave();            //Scarlet Enclave
    AddSC_the_scarlet_enclave_c1();
    AddSC_the_scarlet_enclave_c2();
    AddSC_the_scarlet_enclave_c5();
    AddSC_boss_arcanist_doan();             //Scarlet Monastery
    AddSC_boss_azshir_the_sleepless();
    AddSC_boss_bloodmage_thalnos();
    AddSC_boss_headless_horseman();
    AddSC_boss_herod();
    AddSC_boss_high_inquisitor_fairbanks();
    AddSC_boss_houndmaster_loksey();
    AddSC_boss_interrogator_vishas();
    AddSC_boss_scorn();
    AddSC_instance_scarlet_monastery();
    AddSC_boss_mograine_and_whitemane();
    AddSC_boss_darkmaster_gandling();       //Scholomance
    AddSC_boss_death_knight_darkreaver();
    AddSC_boss_theolenkrastinov();
    AddSC_boss_illuciabarov();
    AddSC_boss_instructormalicia();
    AddSC_boss_jandicebarov();
    AddSC_boss_kormok();
    AddSC_boss_lordalexeibarov();
    AddSC_boss_lorekeeperpolkelt();
    AddSC_boss_rasfrost();
    AddSC_boss_theravenian();
    AddSC_boss_vectus();
    AddSC_instance_scholomance();
    AddSC_shadowfang_keep();                //Shadowfang keep
    AddSC_instance_shadowfang_keep();
    AddSC_boss_magistrate_barthilas();      //Stratholme
    AddSC_boss_maleki_the_pallid();
    AddSC_boss_nerubenkan();
    AddSC_boss_cannon_master_willey();
    AddSC_boss_baroness_anastari();
    AddSC_boss_ramstein_the_gorger();
    AddSC_boss_timmy_the_cruel();
    AddSC_boss_postmaster_malown();
    AddSC_boss_baron_rivendare();
    AddSC_boss_dathrohan_balnazzar();
    AddSC_boss_order_of_silver_hand();
    AddSC_instance_stratholme();
    AddSC_stratholme();
    AddSC_sunken_temple();                  // Sunken Temple
    AddSC_instance_sunken_temple();
    AddSC_instance_sunwell_plateau();       //Sunwell Plateau
    AddSC_boss_kalecgos();
    AddSC_boss_brutallus();
    AddSC_boss_felmyst();
    AddSC_boss_eredar_twins();
    AddSC_boss_muru();
    AddSC_boss_kiljaeden();
    AddSC_sunwell_plateau();
    AddSC_boss_archaedas();                 //Uldaman
    AddSC_boss_ironaya();
    AddSC_uldaman();
    AddSC_instance_uldaman();
    AddSC_boss_akilzon();                   //Zul'Aman
    AddSC_boss_halazzi();
    AddSC_boss_hex_lord_malacrass();
    AddSC_boss_janalai();
    AddSC_boss_nalorakk();
    AddSC_boss_zuljin();
    AddSC_instance_zulaman();
    AddSC_zulaman();
    AddSC_boss_jeklik();                    //Zul'Gurub
    AddSC_boss_venoxis();
    AddSC_boss_marli();
    AddSC_boss_mandokir();
    AddSC_boss_gahzranka();
    AddSC_boss_thekal();
    AddSC_boss_arlokk();
    AddSC_boss_jindo();
    AddSC_boss_hakkar();
    AddSC_boss_grilek();
    AddSC_boss_hazzarah();
    AddSC_boss_renataki();
    AddSC_boss_wushoolay();
    AddSC_instance_zulgurub();

    //AddSC_alterac_mountains();
    AddSC_arathi_highlands();
    AddSC_blasted_lands();
    AddSC_boss_kruul();
    AddSC_burning_steppes();
    AddSC_duskwood();
    AddSC_eastern_plaguelands();
    AddSC_eversong_woods();
    AddSC_ghostlands();
    AddSC_hinterlands();
    AddSC_ironforge();
    AddSC_isle_of_queldanas();
    AddSC_loch_modan();
    AddSC_redridge_mountains();
    AddSC_silvermoon_city();
    AddSC_silverpine_forest();
    AddSC_stormwind_city();
    AddSC_stranglethorn_vale();
    AddSC_swamp_of_sorrows();
    AddSC_tirisfal_glades();
    AddSC_undercity();
    AddSC_western_plaguelands();
    AddSC_westfall();
    AddSC_wetlands();
#endif
}

void AddKalimdorScripts()
{
#ifdef SCRIPTS
    AddSC_blackfathom_deeps();              //Blackfathom Depths
    AddSC_boss_gelihast();
    AddSC_boss_kelris();
    AddSC_boss_aku_mai();
    AddSC_instance_blackfathom_deeps();
    AddSC_hyjal();                          //CoT Battle for Mt. Hyjal
    AddSC_boss_archimonde();
    AddSC_instance_mount_hyjal();
    AddSC_hyjal_trash();
    AddSC_boss_rage_winterchill();
    AddSC_boss_anetheron();
    AddSC_boss_kazrogal();
    AddSC_boss_azgalor();
    AddSC_boss_captain_skarloc();           //CoT Old Hillsbrad
    AddSC_boss_epoch_hunter();
    AddSC_boss_lieutenant_drake();
    AddSC_instance_old_hillsbrad();
    AddSC_old_hillsbrad();
    AddSC_boss_aeonus();                    //CoT The Dark Portal
    AddSC_boss_chrono_lord_deja();
    AddSC_boss_temporus();
    AddSC_dark_portal();
    AddSC_instance_dark_portal();
    AddSC_boss_epoch();                     //CoT Culling Of Stratholme
    AddSC_boss_infinite_corruptor();
    AddSC_boss_salramm();
    AddSC_boss_mal_ganis();
    AddSC_boss_meathook();
    AddSC_culling_of_stratholme();
    AddSC_instance_culling_of_stratholme();
    AddSC_boss_celebras_the_cursed();       //Maraudon
    AddSC_boss_landslide();
    AddSC_boss_noxxion();
    AddSC_boss_ptheradras();
    AddSC_boss_onyxia();                    //Onyxia's Lair
    AddSC_instance_onyxias_lair();
    AddSC_boss_amnennar_the_coldbringer();  //Razorfen Downs
    AddSC_razorfen_downs();
    AddSC_instance_razorfen_downs();
    AddSC_razorfen_kraul();                 //Razorfen Kraul
    AddSC_instance_razorfen_kraul();
    AddSC_boss_kurinnaxx();                 //Ruins of ahn'qiraj
    AddSC_boss_rajaxx();
    AddSC_boss_moam();
    AddSC_boss_buru();
    AddSC_boss_ayamiss();
    AddSC_boss_ossirian();
    AddSC_instance_ruins_of_ahnqiraj();
    AddSC_boss_cthun();                     //Temple of ahn'qiraj
    AddSC_boss_fankriss();
    AddSC_boss_huhuran();
    AddSC_bug_trio();
    AddSC_boss_sartura();
    AddSC_boss_skeram();
    AddSC_boss_twinemperors();
    AddSC_boss_ouro();
    AddSC_mob_anubisath_sentinel();
    AddSC_instance_temple_of_ahnqiraj();
    AddSC_wailing_caverns();                //Wailing caverns
    AddSC_instance_wailing_caverns();
    AddSC_zulfarrak();                      //Zul'Farrak generic
    AddSC_instance_zulfarrak();             //Zul'Farrak instance script

    AddSC_ashenvale();
    AddSC_azshara();
    AddSC_azuremyst_isle();
    AddSC_bloodmyst_isle();
    AddSC_boss_azuregos();
    AddSC_darkshore();
    AddSC_desolace();
    AddSC_durotar();
    AddSC_dustwallow_marsh();
    AddSC_felwood();
    AddSC_feralas();
    AddSC_moonglade();
    AddSC_mulgore();
    AddSC_orgrimmar();
    AddSC_silithus();
    AddSC_stonetalon_mountains();
    AddSC_tanaris();
    AddSC_teldrassil();
    AddSC_the_barrens();
    AddSC_thousand_needles();
    AddSC_thunder_bluff();
    AddSC_ungoro_crater();
    AddSC_winterspring();
#endif
}

void AddOutlandScripts()
{
#ifdef SCRIPTS
    AddSC_boss_exarch_maladaar();           //Auchindoun Auchenai Crypts
    AddSC_boss_shirrak_the_dead_watcher();
    AddSC_boss_nexusprince_shaffar();       //Auchindoun Mana Tombs
    AddSC_boss_pandemonius();
    AddSC_boss_darkweaver_syth();           //Auchindoun Sekketh Halls
    AddSC_boss_talon_king_ikiss();
    AddSC_instance_sethekk_halls();
    AddSC_instance_shadow_labyrinth();      //Auchindoun Shadow Labyrinth
    AddSC_boss_ambassador_hellmaw();
    AddSC_boss_blackheart_the_inciter();
    AddSC_boss_grandmaster_vorpil();
    AddSC_boss_murmur();
    AddSC_black_temple();                   //Black Temple
    AddSC_boss_illidan();
    AddSC_boss_shade_of_akama();
    AddSC_boss_supremus();
    AddSC_boss_gurtogg_bloodboil();
    AddSC_boss_mother_shahraz();
    AddSC_boss_reliquary_of_souls();
    AddSC_boss_teron_gorefiend();
    AddSC_boss_najentus();
    AddSC_boss_illidari_council();
    AddSC_instance_black_temple();
    AddSC_boss_fathomlord_karathress();     //CR Serpent Shrine Cavern
    AddSC_boss_hydross_the_unstable();
    AddSC_boss_lady_vashj();
    AddSC_boss_leotheras_the_blind();
    AddSC_boss_morogrim_tidewalker();
    AddSC_instance_serpentshrine_cavern();
    AddSC_boss_the_lurker_below();
    AddSC_boss_hydromancer_thespia();       //CR Steam Vault
    AddSC_boss_mekgineer_steamrigger();
    AddSC_boss_warlord_kalithresh();
    AddSC_instance_steam_vault();
    AddSC_boss_hungarfen();                 //CR Underbog
    AddSC_boss_the_black_stalker();
    AddSC_boss_gruul();                     //Gruul's Lair
    AddSC_boss_high_king_maulgar();
    AddSC_instance_gruuls_lair();
    AddSC_boss_broggok();                   //HC Blood Furnace
    AddSC_boss_kelidan_the_breaker();
    AddSC_boss_the_maker();
    AddSC_instance_blood_furnace();
    AddSC_boss_magtheridon();               //HC Magtheridon's Lair
    AddSC_instance_magtheridons_lair();
    AddSC_boss_grand_warlock_nethekurse();  //HC Shattered Halls
    AddSC_boss_warbringer_omrogg();
    AddSC_boss_warchief_kargath_bladefist();
    AddSC_instance_shattered_halls();
    AddSC_boss_watchkeeper_gargolmar();     //HC Ramparts
    AddSC_boss_omor_the_unscarred();
    AddSC_boss_vazruden_the_herald();
    AddSC_instance_ramparts();
    AddSC_arcatraz();                       //TK Arcatraz
    AddSC_boss_harbinger_skyriss();
    AddSC_instance_arcatraz();
    AddSC_boss_high_botanist_freywinn();    //TK Botanica
    AddSC_boss_laj();
    AddSC_boss_warp_splinter();
    AddSC_boss_alar();                      //TK The Eye
    AddSC_boss_kaelthas();
    AddSC_boss_void_reaver();
    AddSC_boss_high_astromancer_solarian();
    AddSC_instance_the_eye();
    AddSC_the_eye();
    AddSC_boss_gatewatcher_iron_hand();     //TK The Mechanar
    AddSC_boss_nethermancer_sepethrea();
    AddSC_boss_pathaleon_the_calculator();
    AddSC_boss_mechano_lord_capacitus();
    AddSC_instance_mechanar();

    AddSC_blades_edge_mountains();
    AddSC_boss_doomlordkazzak();
    AddSC_boss_doomwalker();
    AddSC_hellfire_peninsula();
    AddSC_nagrand();
    AddSC_netherstorm();
    AddSC_shadowmoon_valley();
    AddSC_shattrath_city();
    AddSC_terokkar_forest();
    AddSC_zangarmarsh();
#endif
}

void AddNorthrendScripts()
{
#ifdef SCRIPTS
    AddSC_boss_slad_ran();               //Gundrak
    AddSC_boss_moorabi();
    AddSC_boss_drakkari_colossus();
    AddSC_boss_gal_darah();
    AddSC_boss_eck();
    AddSC_instance_gundrak();
    AddSC_boss_amanitar();
    AddSC_boss_taldaram();              //Azjol-Nerub Ahn'kahet
    AddSC_boss_elder_nadox();
    AddSC_boss_jedoga_shadowseeker();
    AddSC_boss_volazj();
    AddSC_instance_ahnkahet();
    AddSC_boss_argent_challenge();      //Trial of the Champion
    AddSC_boss_black_knight();
    AddSC_boss_grand_champions();
    AddSC_instance_trial_of_the_champion();
    AddSC_trial_of_the_champion();
    AddSC_boss_anubarak_trial();        //Trial of the Crusader
    AddSC_boss_faction_champions();
    AddSC_boss_jaraxxus();
    AddSC_trial_of_the_crusader();
    AddSC_boss_twin_valkyr();
    AddSC_boss_northrend_beasts();
    AddSC_instance_trial_of_the_crusader();
    AddSC_boss_krik_thir();             //Azjol-Nerub Azjol-Nerub
    AddSC_boss_hadronox();
    AddSC_boss_anub_arak();
    AddSC_instance_azjol_nerub();
    AddSC_boss_anubrekhan();            //Naxxramas
    AddSC_boss_maexxna();
    AddSC_boss_patchwerk();
    AddSC_boss_grobbulus();
    AddSC_boss_razuvious();
    AddSC_boss_kelthuzad();
    AddSC_boss_loatheb();
    AddSC_boss_noth();
    AddSC_boss_gluth();
    AddSC_boss_sapphiron();
    AddSC_boss_four_horsemen();
    AddSC_boss_faerlina();
    AddSC_boss_heigan();
    AddSC_boss_gothik();
    AddSC_boss_thaddius();
    AddSC_instance_naxxramas();
    AddSC_boss_magus_telestra();        //The Nexus Nexus
    AddSC_boss_anomalus();
    AddSC_boss_ormorok();
    AddSC_boss_keristrasza();
    AddSC_instance_nexus();
    AddSC_boss_drakos();                //The Nexus The Oculus
    AddSC_boss_urom();
    AddSC_boss_varos();
    AddSC_boss_eregos();
    AddSC_instance_oculus();
    AddSC_oculus();
    AddSC_boss_malygos();              // The Nexus: Eye of Eternity
    AddSC_instance_eye_of_eternity();
    AddSC_boss_sartharion();            //Obsidian Sanctum
    AddSC_instance_obsidian_sanctum();
    AddSC_boss_bjarngrim();             //Ulduar Halls of Lightning
    AddSC_boss_loken();
    AddSC_boss_ionar();
    AddSC_boss_volkhan();
    AddSC_instance_halls_of_lightning();
    AddSC_halls_of_lightning();
    AddSC_boss_maiden_of_grief();       //Ulduar Halls of Stone
    AddSC_boss_krystallus();
    AddSC_boss_sjonnir();
    AddSC_instance_halls_of_stone();
    AddSC_halls_of_stone();
    AddSC_boss_auriaya();               //Ulduar Ulduar
    AddSC_boss_flame_leviathan();
    AddSC_boss_ignis();
    AddSC_boss_razorscale();
    AddSC_boss_xt002();
    AddSC_boss_general_vezax();
    AddSC_boss_assembly_of_iron();
    AddSC_boss_kologarn();
    AddSC_ulduar_teleporter();
    AddSC_ulduar_trash();
    AddSC_boss_mimiron();
    AddSC_boss_hodir();
    AddSC_boss_thorim();
    AddSC_boss_freya();
    AddSC_boss_yoggsaron();
    AddSC_boss_algalon_the_observer();
    AddSC_instance_ulduar();
    AddSC_boss_keleseth();              //Utgarde Keep
    AddSC_boss_skarvald_dalronn();
    AddSC_boss_ingvar_the_plunderer();
    AddSC_instance_utgarde_keep();
    AddSC_boss_svala();                 //Utgarde pinnacle
    AddSC_boss_palehoof();
    AddSC_boss_skadi();
    AddSC_boss_ymiron();
    AddSC_instance_utgarde_pinnacle();
    AddSC_utgarde_keep();
    AddSC_boss_archavon();              //Vault of Archavon
    AddSC_boss_emalon();
    AddSC_boss_koralon();
    AddSC_boss_toravon();
    AddSC_instance_archavon();
    AddSC_boss_trollgore();             //Drak'Tharon Keep
    AddSC_boss_novos();
    AddSC_boss_dred();
    AddSC_boss_tharon_ja();
    AddSC_instance_drak_tharon();
    AddSC_boss_cyanigosa();             //Violet Hold
    AddSC_boss_erekem();
    AddSC_boss_ichoron();
    AddSC_boss_lavanthor();
    AddSC_boss_moragg();
    AddSC_boss_xevozz();
    AddSC_boss_zuramat();
    AddSC_instance_violet_hold();
    AddSC_violet_hold();
    AddSC_instance_forge_of_souls();   //Forge of Souls
    AddSC_forge_of_souls();
    AddSC_boss_bronjahm();
    AddSC_boss_devourer_of_souls();
    AddSC_instance_pit_of_saron();      //Pit of Saron
    AddSC_pit_of_saron();
    AddSC_boss_garfrost();
    AddSC_boss_ick();
    AddSC_boss_tyrannus();
    AddSC_instance_halls_of_reflection();   // Halls of Reflection
    AddSC_halls_of_reflection();
    AddSC_boss_falric();
    AddSC_boss_marwyn();
    AddSC_boss_lord_marrowgar();        // Icecrown Citadel
    AddSC_boss_lady_deathwhisper();
    AddSC_boss_deathbringer_saurfang();
    AddSC_boss_festergut();
    AddSC_boss_rotface();
    AddSC_boss_professor_putricide();
    AddSC_boss_blood_prince_council();
    AddSC_boss_blood_queen_lana_thel();
    AddSC_boss_valithria_dreamwalker();
    AddSC_boss_sindragosa();
    AddSC_boss_the_lich_king();
    AddSC_icecrown_citadel_teleport();
    AddSC_instance_icecrown_citadel();
    AddSC_icecrown_citadel();
    AddSC_instance_ruby_sanctum();      // Ruby Sanctum
    AddSC_ruby_sanctum();
    AddSC_boss_baltharus_the_warborn();
    AddSC_boss_saviana_ragefire();
    AddSC_boss_general_zarithrian();
    AddSC_boss_halion();

    AddSC_dalaran();
    AddSC_borean_tundra();
    AddSC_dragonblight();
    AddSC_grizzly_hills();
    AddSC_howling_fjord();
    AddSC_icecrown();
    AddSC_sholazar_basin();
    AddSC_storm_peaks();
    AddSC_wintergrasp();
    AddSC_zuldrak();
    AddSC_crystalsong_forest();
    AddSC_isle_of_conquest();
#endif
}

void AddEventScripts()
{
#ifdef SCRIPTS
    AddSC_event_childrens_week();
#endif
}

void AddOutdoorPvPScripts()
{
#ifdef SCRIPTS
    AddSC_outdoorpvp_ep();
    AddSC_outdoorpvp_hp();
    AddSC_outdoorpvp_na();
    AddSC_outdoorpvp_si();
    AddSC_outdoorpvp_tf();
    AddSC_outdoorpvp_zm();
#endif
}

void AddBattlegroundScripts()
{
#ifdef SCRIPTS
#endif
}

#ifdef SCRIPTS
/* This is where custom scripts' loading functions should be declared. */

#endif

void AddCustomScripts()
{
#ifdef SCRIPTS
    /* This is where custom scripts should be added. */
<<<<<<< HEAD
    //Hunter Pet Vendor
    AddSC_npc_hunterpetvendor();
    //Transmogrification
    AddSC_NPC_Transmogrify();
    //Chat Censure
    AddSC_System_Censure();
    // Argent Tournament quest scripts
    AddSC_ArgentTournament();
    // GC custom
    AddSC_custom();
    AddSC_crypt_run();
    // Npc Top 10 Arena Teams
    AddSC_npc_arena_setup();
=======
    AddSC_custom();
    AddSC_crypt_run();
>>>>>>> 87c7cbb6
#endif
}<|MERGE_RESOLUTION|>--- conflicted
+++ resolved
@@ -1309,7 +1309,6 @@
 {
 #ifdef SCRIPTS
     /* This is where custom scripts should be added. */
-<<<<<<< HEAD
     //Hunter Pet Vendor
     AddSC_npc_hunterpetvendor();
     //Transmogrification
@@ -1323,9 +1322,5 @@
     AddSC_crypt_run();
     // Npc Top 10 Arena Teams
     AddSC_npc_arena_setup();
-=======
-    AddSC_custom();
-    AddSC_crypt_run();
->>>>>>> 87c7cbb6
 #endif
 }