--- conflicted
+++ resolved
@@ -669,11 +669,7 @@
     AddSC_quest_commandscript();
     AddSC_reload_commandscript();
     AddSC_tele_commandscript();
-<<<<<<< HEAD
-	AddSC_server_commandscript();
-=======
     AddSC_server_commandscript();
->>>>>>> 92bcddfc
     AddSC_titles_commandscript();
     AddSC_wp_commandscript();
     AddSC_character_commandscript();
