--- conflicted
+++ resolved
@@ -432,11 +432,6 @@
 void AddSC_instance_eye_of_eternity();
 void AddSC_boss_sartharion();            //Obsidian Sanctum
 void AddSC_instance_obsidian_sanctum();
-void AddSC_boss_baltharus();            //Ruby Sanctum
-void AddSC_boss_halion();
-void AddSC_boss_ragefire();
-void AddSC_boss_zarithrian();
-void AddSC_instance_ruby_sanctum();
 void AddSC_boss_bjarngrim();             //Ulduar Halls of Lightning
 void AddSC_boss_loken();
 void AddSC_boss_ionar();
@@ -518,15 +513,12 @@
 void AddSC_icecrown_citadel_teleport();
 void AddSC_instance_icecrown_citadel();
 void AddSC_icecrown_citadel();
-<<<<<<< HEAD
-=======
 void AddSC_instance_ruby_sanctum();      // Ruby Sanctum
 void AddSC_ruby_sanctum();
 void AddSC_boss_baltharus_the_warborn();
 void AddSC_boss_saviana_ragefire();
 void AddSC_boss_general_zarithrian();
 void AddSC_boss_halion();
->>>>>>> c51f9848
 
 void AddSC_dalaran();
 void AddSC_borean_tundra();
@@ -1165,11 +1157,6 @@
     AddSC_instance_eye_of_eternity();
     AddSC_boss_sartharion();            //Obsidian Sanctum
     AddSC_instance_obsidian_sanctum();
-    AddSC_boss_baltharus();            //Ruby Sanctum
-    AddSC_boss_halion();
-    AddSC_boss_ragefire();
-    AddSC_boss_zarithrian();
-    AddSC_instance_ruby_sanctum();
     AddSC_boss_bjarngrim();             //Ulduar Halls of Lightning
     AddSC_boss_loken();
     AddSC_boss_ionar();
@@ -1251,15 +1238,12 @@
     AddSC_icecrown_citadel_teleport();
     AddSC_instance_icecrown_citadel();
     AddSC_icecrown_citadel();
-<<<<<<< HEAD
-=======
     AddSC_instance_ruby_sanctum();      // Ruby Sanctum
     AddSC_ruby_sanctum();
     AddSC_boss_baltharus_the_warborn();
     AddSC_boss_saviana_ragefire();
     AddSC_boss_general_zarithrian();
     AddSC_boss_halion();
->>>>>>> c51f9848
 
     AddSC_dalaran();
     AddSC_borean_tundra();
