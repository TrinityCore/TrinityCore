/*
 * Copyright (C) 2008-2016 TrinityCore <http://www.trinitycore.org/>
 * Copyright (C) 2005-2009 MaNGOS <http://getmangos.com/>
 *
 * This program is free software; you can redistribute it and/or modify it
 * under the terms of the GNU General Public License as published by the
 * Free Software Foundation; either version 2 of the License, or (at your
 * option) any later version.
 *
 * This program is distributed in the hope that it will be useful, but WITHOUT
 * ANY WARRANTY; without even the implied warranty of MERCHANTABILITY or
 * FITNESS FOR A PARTICULAR PURPOSE. See the GNU General Public License for
 * more details.
 *
 * You should have received a copy of the GNU General Public License along
 * with this program. If not, see <http://www.gnu.org/licenses/>.
 */

#ifndef SC_SCRIPTMGR_H
#define SC_SCRIPTMGR_H

#include "Common.h"
#include <atomic>
#include "DBCStores.h"
#include "QuestDef.h"
#include "SharedDefines.h"
#include "World.h"
#include "Weather.h"

class AccountMgr;
class AuctionHouseObject;
class AuraScript;
class Battleground;
class BattlegroundMap;
class Channel;
class ChatCommand;
class Creature;
class CreatureAI;
class DynamicObject;
class GameObject;
class GameObjectAI;
class Guild;
class GridMap;
class Group;
class InstanceMap;
class InstanceScript;
class Item;
class Map;
class ModuleReference;
class OutdoorPvP;
class Player;
class Quest;
class ScriptMgr;
class Spell;
class SpellScript;
class SpellCastTargets;
class Transport;
class Unit;
class Vehicle;
class WorldPacket;
class WorldSocket;
class WorldObject;
class WorldSession;

struct AchievementCriteriaData;
struct AuctionEntry;
struct ConditionSourceInfo;
struct Condition;
struct CreatureTemplate;
struct CreatureData;
struct ItemTemplate;
struct OutdoorPvPData;

#define VISIBLE_RANGE       166.0f                          //MAX visible range (size of grid)


/*
    @todo Add more script type classes.

    MailScript
    SessionScript
    CollisionScript
    ArenaTeamScript

*/

/*
    Standard procedure when adding new script type classes:

    First of all, define the actual class, and have it inherit from ScriptObject, like so:

    class MyScriptType : public ScriptObject
    {
        uint32 _someId;

        private:

            void RegisterSelf();

        protected:

            MyScriptType(const char* name, uint32 someId)
                : ScriptObject(name), _someId(someId)
            {
                ScriptRegistry<MyScriptType>::AddScript(this);
            }

        public:

            // If a virtual function in your script type class is not necessarily
            // required to be overridden, just declare it virtual with an empty
            // body. If, on the other hand, it's logical only to override it (i.e.
            // if it's the only method in the class), make it pure virtual, by adding
            // = 0 to it.
            virtual void OnSomeEvent(uint32 someArg1, std::string& someArg2) { }

            // This is a pure virtual function:
            virtual void OnAnotherEvent(uint32 someArg) = 0;
    }

    Next, you need to add a specialization for ScriptRegistry. Put this in the bottom of
    ScriptMgr.cpp:

    template class ScriptRegistry<MyScriptType>;

    Now, add a cleanup routine in ScriptMgr::~ScriptMgr:

    SCR_CLEAR(MyScriptType);

    Now your script type is good to go with the script system. What you need to do now
    is add functions to ScriptMgr that can be called from the core to actually trigger
    certain events. For example, in ScriptMgr.h:

    void OnSomeEvent(uint32 someArg1, std::string& someArg2);
    void OnAnotherEvent(uint32 someArg);

    In ScriptMgr.cpp:

    void ScriptMgr::OnSomeEvent(uint32 someArg1, std::string& someArg2)
    {
        FOREACH_SCRIPT(MyScriptType)->OnSomeEvent(someArg1, someArg2);
    }

    void ScriptMgr::OnAnotherEvent(uint32 someArg)
    {
        FOREACH_SCRIPT(MyScriptType)->OnAnotherEvent(someArg1, someArg2);
    }

    Now you simply call these two functions from anywhere in the core to trigger the
    event on all registered scripts of that type.
*/

class TC_GAME_API ScriptObject
{
    friend class ScriptMgr;

    public:

        const std::string& GetName() const { return _name; }

    protected:

        ScriptObject(const char* name);
        virtual ~ScriptObject();

    private:

        const std::string _name;
};

template<class TObject> class UpdatableScript
{
    protected:

        UpdatableScript()
        {
        }

        virtual ~UpdatableScript() { }

    public:

        virtual void OnUpdate(TObject* /*obj*/, uint32 /*diff*/) { }
};

class TC_GAME_API SpellScriptLoader : public ScriptObject
{
    protected:

        SpellScriptLoader(const char* name);

    public:

        // Should return a fully valid SpellScript pointer.
        virtual SpellScript* GetSpellScript() const { return NULL; }

        // Should return a fully valid AuraScript pointer.
        virtual AuraScript* GetAuraScript() const { return NULL; }
};

class TC_GAME_API ServerScript : public ScriptObject
{
    protected:

        ServerScript(const char* name);

    public:

        // Called when reactive socket I/O is started (WorldTcpSessionMgr).
        virtual void OnNetworkStart() { }

        // Called when reactive I/O is stopped.
        virtual void OnNetworkStop() { }

        // Called when a remote socket establishes a connection to the server. Do not store the socket object.
        virtual void OnSocketOpen(std::shared_ptr<WorldSocket> /*socket*/) { }

        // Called when a socket is closed. Do not store the socket object, and do not rely on the connection
        // being open; it is not.
        virtual void OnSocketClose(std::shared_ptr<WorldSocket> /*socket*/) { }

        // Called when a packet is sent to a client. The packet object is a copy of the original packet, so reading
        // and modifying it is safe.
        virtual void OnPacketSend(WorldSession* /*session*/, WorldPacket& /*packet*/) { }

        // Called when a (valid) packet is received by a client. The packet object is a copy of the original packet, so
        // reading and modifying it is safe. Make sure to check WorldSession pointer before usage, it might be null in case of auth packets
        virtual void OnPacketReceive(WorldSession* /*session*/, WorldPacket& /*packet*/) { }
};

class TC_GAME_API WorldScript : public ScriptObject
{
    protected:

        WorldScript(const char* name);

    public:

        // Called when the open/closed state of the world changes.
        virtual void OnOpenStateChange(bool /*open*/) { }

        // Called after the world configuration is (re)loaded.
        virtual void OnConfigLoad(bool /*reload*/) { }

        // Called before the message of the day is changed.
        virtual void OnMotdChange(std::string& /*newMotd*/) { }

        // Called when a world shutdown is initiated.
        virtual void OnShutdownInitiate(ShutdownExitCode /*code*/, ShutdownMask /*mask*/) { }

        // Called when a world shutdown is cancelled.
        virtual void OnShutdownCancel() { }

        // Called on every world tick (don't execute too heavy code here).
        virtual void OnUpdate(uint32 /*diff*/) { }

        // Called when the world is started.
        virtual void OnStartup() { }

        // Called when the world is actually shut down.
        virtual void OnShutdown() { }
};

class TC_GAME_API FormulaScript : public ScriptObject
{
    protected:

        FormulaScript(const char* name);

    public:

        // Called after calculating honor.
        virtual void OnHonorCalculation(float& /*honor*/, uint8 /*level*/, float /*multiplier*/) { }

        // Called after gray level calculation.
        virtual void OnGrayLevelCalculation(uint8& /*grayLevel*/, uint8 /*playerLevel*/) { }

        // Called after calculating experience color.
        virtual void OnColorCodeCalculation(XPColorChar& /*color*/, uint8 /*playerLevel*/, uint8 /*mobLevel*/) { }

        // Called after calculating zero difference.
        virtual void OnZeroDifferenceCalculation(uint8& /*diff*/, uint8 /*playerLevel*/) { }

        // Called after calculating base experience gain.
        virtual void OnBaseGainCalculation(uint32& /*gain*/, uint8 /*playerLevel*/, uint8 /*mobLevel*/, ContentLevels /*content*/) { }

        // Called after calculating experience gain.
        virtual void OnGainCalculation(uint32& /*gain*/, Player* /*player*/, Unit* /*unit*/) { }

        // Called when calculating the experience rate for group experience.
        virtual void OnGroupRateCalculation(float& /*rate*/, uint32 /*count*/, bool /*isRaid*/) { }
};

template<class TMap> class MapScript : public UpdatableScript<TMap>
{
    MapEntry const* _mapEntry;

    protected:

        MapScript(uint32 mapId)
            : _mapEntry(sMapStore.LookupEntry(mapId))
        {
            if (!_mapEntry)
                TC_LOG_ERROR("scripts", "Invalid MapScript for %u; no such map ID.", mapId);
        }

    public:

        // Gets the MapEntry structure associated with this script. Can return NULL.
        MapEntry const* GetEntry() { return _mapEntry; }

        // Called when the map is created.
        virtual void OnCreate(TMap* /*map*/) { }

        // Called just before the map is destroyed.
        virtual void OnDestroy(TMap* /*map*/) { }

        // Called when a grid map is loaded.
        virtual void OnLoadGridMap(TMap* /*map*/, GridMap* /*gmap*/, uint32 /*gx*/, uint32 /*gy*/) { }

        // Called when a grid map is unloaded.
        virtual void OnUnloadGridMap(TMap* /*map*/, GridMap* /*gmap*/, uint32 /*gx*/, uint32 /*gy*/)  { }

        // Called when a player enters the map.
        virtual void OnPlayerEnter(TMap* /*map*/, Player* /*player*/) { }

        // Called when a player leaves the map.
        virtual void OnPlayerLeave(TMap* /*map*/, Player* /*player*/) { }
};

class TC_GAME_API WorldMapScript : public ScriptObject, public MapScript<Map>
{
    protected:

        WorldMapScript(const char* name, uint32 mapId);
};

class TC_GAME_API InstanceMapScript
    : public ScriptObject, public MapScript<InstanceMap>
{
    protected:

        InstanceMapScript(const char* name, uint32 mapId);

    public:

        // Gets an InstanceScript object for this instance.
        virtual InstanceScript* GetInstanceScript(InstanceMap* /*map*/) const { return NULL; }
};

class TC_GAME_API BattlegroundMapScript : public ScriptObject, public MapScript<BattlegroundMap>
{
    protected:

        BattlegroundMapScript(const char* name, uint32 mapId);
};

class TC_GAME_API ItemScript : public ScriptObject
{
    protected:

        ItemScript(const char* name);

    public:

        // Called when a dummy spell effect is triggered on the item.
        virtual bool OnDummyEffect(Unit* /*caster*/, uint32 /*spellId*/, SpellEffIndex /*effIndex*/, Item* /*target*/) { return false; }

        // Called when a player accepts a quest from the item.
        virtual bool OnQuestAccept(Player* /*player*/, Item* /*item*/, Quest const* /*quest*/) { return false; }

        // Called when a player uses the item.
        virtual bool OnUse(Player* /*player*/, Item* /*item*/, SpellCastTargets const& /*targets*/) { return false; }

        // Called when the item expires (is destroyed).
        virtual bool OnExpire(Player* /*player*/, ItemTemplate const* /*proto*/) { return false; }

        // Called when the item is destroyed.
        virtual bool OnRemove(Player* /*player*/, Item* /*item*/) { return false; }

        // Called when a player selects an option in an item gossip window
        virtual void OnGossipSelect(Player* /*player*/, Item* /*item*/, uint32 /*sender*/, uint32 /*action*/) { }

        // Called when a player selects an option in an item gossip window
        virtual void OnGossipSelectCode(Player* /*player*/, Item* /*item*/, uint32 /*sender*/, uint32 /*action*/, const char* /*code*/) { }
};

class TC_GAME_API UnitScript : public ScriptObject
{
    protected:

        UnitScript(const char* name, bool addToScripts = true);

    public:
        // Called when a unit deals healing to another unit
        virtual void OnHeal(Unit* /*healer*/, Unit* /*reciever*/, uint32& /*gain*/) { }

        // Called when a unit deals damage to another unit
        virtual void OnDamage(Unit* /*attacker*/, Unit* /*victim*/, uint32& /*damage*/) { }

        // Called when DoT's Tick Damage is being Dealt
        virtual void ModifyPeriodicDamageAurasTick(Unit* /*target*/, Unit* /*attacker*/, uint32& /*damage*/) { }

        // Called when Melee Damage is being Dealt
        virtual void ModifyMeleeDamage(Unit* /*target*/, Unit* /*attacker*/, uint32& /*damage*/) { }

        // Called when Spell Damage is being Dealt
        virtual void ModifySpellDamageTaken(Unit* /*target*/, Unit* /*attacker*/, int32& /*damage*/) { }
};

class TC_GAME_API CreatureScript : public UnitScript, public UpdatableScript<Creature>
{
    protected:

        CreatureScript(const char* name);

    public:

        // Called when a dummy spell effect is triggered on the creature.
        virtual bool OnDummyEffect(Unit* /*caster*/, uint32 /*spellId*/, SpellEffIndex /*effIndex*/, Creature* /*target*/) { return false; }

        // Called when a player opens a gossip dialog with the creature.
        virtual bool OnGossipHello(Player* /*player*/, Creature* /*creature*/) { return false; }

        // Called when a player selects a gossip item in the creature's gossip menu.
        virtual bool OnGossipSelect(Player* /*player*/, Creature* /*creature*/, uint32 /*sender*/, uint32 /*action*/) { return false; }

        // Called when a player selects a gossip with a code in the creature's gossip menu.
        virtual bool OnGossipSelectCode(Player* /*player*/, Creature* /*creature*/, uint32 /*sender*/, uint32 /*action*/, const char* /*code*/) { return false; }

        // Called when a player accepts a quest from the creature.
        virtual bool OnQuestAccept(Player* /*player*/, Creature* /*creature*/, Quest const* /*quest*/) { return false; }

        // Called when a player selects a quest in the creature's quest menu.
        virtual bool OnQuestSelect(Player* /*player*/, Creature* /*creature*/, Quest const* /*quest*/) { return false; }

        // Called when a player completes a quest and is rewarded, opt is the selected item's index or 0
        virtual bool OnQuestReward(Player* /*player*/, Creature* /*creature*/, Quest const* /*quest*/, uint32 /*opt*/) { return false; }

        // Called when the dialog status between a player and the creature is requested.
        virtual uint32 GetDialogStatus(Player* /*player*/, Creature* /*creature*/) { return DIALOG_STATUS_SCRIPTED_NO_STATUS; }

        // Called when the creature tries to spawn. Return false to block spawn and re-evaluate on next tick.
        virtual bool CanSpawn(ObjectGuid::LowType /*spawnId*/, uint32 /*entry*/, CreatureTemplate const* /*baseTemplate*/, CreatureTemplate const* /*actTemplate*/, CreatureData const* /*cData*/, Map const* /*map*/) const { return true; }

        // Called when a CreatureAI object is needed for the creature.
        virtual CreatureAI* GetAI(Creature* /*creature*/) const { return NULL; }
};

class TC_GAME_API GameObjectScript : public ScriptObject, public UpdatableScript<GameObject>
{
    protected:

        GameObjectScript(const char* name);

    public:

        // Called when a dummy spell effect is triggered on the gameobject.
        virtual bool OnDummyEffect(Unit* /*caster*/, uint32 /*spellId*/, SpellEffIndex /*effIndex*/, GameObject* /*target*/) { return false; }

        // Called when a player opens a gossip dialog with the gameobject.
        virtual bool OnGossipHello(Player* /*player*/, GameObject* /*go*/) { return false; }

        // Called when a player selects a gossip item in the gameobject's gossip menu.
        virtual bool OnGossipSelect(Player* /*player*/, GameObject* /*go*/, uint32 /*sender*/, uint32 /*action*/) { return false; }

        // Called when a player selects a gossip with a code in the gameobject's gossip menu.
        virtual bool OnGossipSelectCode(Player* /*player*/, GameObject* /*go*/, uint32 /*sender*/, uint32 /*action*/, const char* /*code*/) { return false; }

        // Called when a player accepts a quest from the gameobject.
        virtual bool OnQuestAccept(Player* /*player*/, GameObject* /*go*/, Quest const* /*quest*/) { return false; }

        // Called when a player completes a quest and is rewarded, opt is the selected item's index or 0
        virtual bool OnQuestReward(Player* /*player*/, GameObject* /*go*/, Quest const* /*quest*/, uint32 /*opt*/) { return false; }

        // Called when the dialog status between a player and the gameobject is requested.
        virtual uint32 GetDialogStatus(Player* /*player*/, GameObject* /*go*/) { return DIALOG_STATUS_SCRIPTED_NO_STATUS; }

        // Called when the game object is destroyed (destructible buildings only).
        virtual void OnDestroyed(GameObject* /*go*/, Player* /*player*/) { }

        // Called when the game object is damaged (destructible buildings only).
        virtual void OnDamaged(GameObject* /*go*/, Player* /*player*/) { }

        // Called when the game object loot state is changed.
        virtual void OnLootStateChanged(GameObject* /*go*/, uint32 /*state*/, Unit* /*unit*/) { }

        // Called when the game object state is changed.
        virtual void OnGameObjectStateChanged(GameObject* /*go*/, uint32 /*state*/) { }

        // Called when a GameObjectAI object is needed for the gameobject.
        virtual GameObjectAI* GetAI(GameObject* /*go*/) const { return NULL; }
};

class TC_GAME_API AreaTriggerScript : public ScriptObject
{
    protected:

        AreaTriggerScript(const char* name);

    public:

        // Called when the area trigger is activated by a player.
        virtual bool OnTrigger(Player* /*player*/, AreaTriggerEntry const* /*trigger*/) { return false; }
};

class TC_GAME_API BattlegroundScript : public ScriptObject
{
    protected:

        BattlegroundScript(const char* name);

    public:

        // Should return a fully valid Battleground object for the type ID.
        virtual Battleground* GetBattleground() const = 0;
};

class TC_GAME_API OutdoorPvPScript : public ScriptObject
{
    protected:

        OutdoorPvPScript(const char* name);

    public:

        // Should return a fully valid OutdoorPvP object for the type ID.
        virtual OutdoorPvP* GetOutdoorPvP() const = 0;
};

class TC_GAME_API CommandScript : public ScriptObject
{
    protected:

        CommandScript(const char* name);

    public:

        // Should return a pointer to a valid command table (ChatCommand array) to be used by ChatHandler.
        virtual std::vector<ChatCommand> GetCommands() const = 0;
};

class TC_GAME_API WeatherScript : public ScriptObject, public UpdatableScript<Weather>
{
    protected:

        WeatherScript(const char* name);

    public:

        // Called when the weather changes in the zone this script is associated with.
        virtual void OnChange(Weather* /*weather*/, WeatherState /*state*/, float /*grade*/) { }
};

class TC_GAME_API AuctionHouseScript : public ScriptObject
{
    protected:

        AuctionHouseScript(const char* name);

    public:

        // Called when an auction is added to an auction house.
        virtual void OnAuctionAdd(AuctionHouseObject* /*ah*/, AuctionEntry* /*entry*/) { }

        // Called when an auction is removed from an auction house.
        virtual void OnAuctionRemove(AuctionHouseObject* /*ah*/, AuctionEntry* /*entry*/) { }

        // Called when an auction was succesfully completed.
        virtual void OnAuctionSuccessful(AuctionHouseObject* /*ah*/, AuctionEntry* /*entry*/) { }

        // Called when an auction expires.
        virtual void OnAuctionExpire(AuctionHouseObject* /*ah*/, AuctionEntry* /*entry*/) { }
};

class TC_GAME_API ConditionScript : public ScriptObject
{
    protected:

        ConditionScript(const char* name);

    public:

        // Called when a single condition is checked for a player.
        virtual bool OnConditionCheck(Condition const* /*condition*/, ConditionSourceInfo& /*sourceInfo*/) { return true; }
};

class TC_GAME_API VehicleScript : public ScriptObject
{
    protected:

        VehicleScript(const char* name);

    public:

        // Called after a vehicle is installed.
        virtual void OnInstall(Vehicle* /*veh*/) { }

        // Called after a vehicle is uninstalled.
        virtual void OnUninstall(Vehicle* /*veh*/) { }

        // Called when a vehicle resets.
        virtual void OnReset(Vehicle* /*veh*/) { }

        // Called after an accessory is installed in a vehicle.
        virtual void OnInstallAccessory(Vehicle* /*veh*/, Creature* /*accessory*/) { }

        // Called after a passenger is added to a vehicle.
        virtual void OnAddPassenger(Vehicle* /*veh*/, Unit* /*passenger*/, int8 /*seatId*/) { }

        // Called after a passenger is removed from a vehicle.
        virtual void OnRemovePassenger(Vehicle* /*veh*/, Unit* /*passenger*/) { }
};

class TC_GAME_API DynamicObjectScript : public ScriptObject, public UpdatableScript<DynamicObject>
{
    protected:

        DynamicObjectScript(const char* name);
};

class TC_GAME_API TransportScript : public ScriptObject, public UpdatableScript<Transport>
{
    protected:

        TransportScript(const char* name);

    public:

        // Called when a player boards the transport.
        virtual void OnAddPassenger(Transport* /*transport*/, Player* /*player*/) { }

        // Called when a creature boards the transport.
        virtual void OnAddCreaturePassenger(Transport* /*transport*/, Creature* /*creature*/) { }

        // Called when a player exits the transport.
        virtual void OnRemovePassenger(Transport* /*transport*/, Player* /*player*/) { }

        // Called when a transport moves.
        virtual void OnRelocate(Transport* /*transport*/, uint32 /*waypointId*/, uint32 /*mapId*/, float /*x*/, float /*y*/, float /*z*/) { }
};

class TC_GAME_API AchievementCriteriaScript : public ScriptObject
{
    protected:

        AchievementCriteriaScript(const char* name);

    public:

        // Called when an additional criteria is checked.
        virtual bool OnCheck(Player* source, Unit* target) = 0;
};

class TC_GAME_API PlayerScript : public UnitScript
{
    protected:

        PlayerScript(const char* name);

    public:

        // Called when a player kills another player
        virtual void OnPVPKill(Player* /*killer*/, Player* /*killed*/) { }

        // Called when a player kills a creature
        virtual void OnCreatureKill(Player* /*killer*/, Creature* /*killed*/) { }

        // Called when a player is killed by a creature
        virtual void OnPlayerKilledByCreature(Creature* /*killer*/, Player* /*killed*/) { }

        // Called when a player's level changes (after the level is applied)
        virtual void OnLevelChanged(Player* /*player*/, uint8 /*oldLevel*/) { }

        // Called when a player's free talent points change (right before the change is applied)
        virtual void OnFreeTalentPointsChanged(Player* /*player*/, uint32 /*points*/) { }

        // Called when a player's talent points are reset (right before the reset is done)
        virtual void OnTalentsReset(Player* /*player*/, bool /*noCost*/) { }

        // Called when a player's money is modified (before the modification is done)
        virtual void OnMoneyChanged(Player* /*player*/, int32& /*amount*/) { }

        // Called when a player's money is at limit (amount = money tried to add)
        virtual void OnMoneyLimit(Player* /*player*/, int32 /*amount*/) { }

        // Called when a player gains XP (before anything is given)
        virtual void OnGiveXP(Player* /*player*/, uint32& /*amount*/, Unit* /*victim*/) { }

        // Called when a player's reputation changes (before it is actually changed)
        virtual void OnReputationChange(Player* /*player*/, uint32 /*factionId*/, int32& /*standing*/, bool /*incremental*/) { }

        // Called when a duel is requested
        virtual void OnDuelRequest(Player* /*target*/, Player* /*challenger*/) { }

        // Called when a duel starts (after 3s countdown)
        virtual void OnDuelStart(Player* /*player1*/, Player* /*player2*/) { }

        // Called when a duel ends
        virtual void OnDuelEnd(Player* /*winner*/, Player* /*loser*/, DuelCompleteType /*type*/) { }

        // The following methods are called when a player sends a chat message.
        virtual void OnChat(Player* /*player*/, uint32 /*type*/, uint32 /*lang*/, std::string& /*msg*/) { }

        virtual void OnChat(Player* /*player*/, uint32 /*type*/, uint32 /*lang*/, std::string& /*msg*/, Player* /*receiver*/) { }

        virtual void OnChat(Player* /*player*/, uint32 /*type*/, uint32 /*lang*/, std::string& /*msg*/, Group* /*group*/) { }

        virtual void OnChat(Player* /*player*/, uint32 /*type*/, uint32 /*lang*/, std::string& /*msg*/, Guild* /*guild*/) { }

        virtual void OnChat(Player* /*player*/, uint32 /*type*/, uint32 /*lang*/, std::string& /*msg*/, Channel* /*channel*/) { }

        // Both of the below are called on emote opcodes.
        virtual void OnEmote(Player* /*player*/, uint32 /*emote*/) { }

        virtual void OnTextEmote(Player* /*player*/, uint32 /*textEmote*/, uint32 /*emoteNum*/, ObjectGuid /*guid*/) { }

        // Called in Spell::Cast.
        virtual void OnSpellCast(Player* /*player*/, Spell* /*spell*/, bool /*skipCheck*/) { }

        // Called when a player logs in.
        virtual void OnLogin(Player* /*player*/, bool /*firstLogin*/) { }

        // Called when a player logs out.
        virtual void OnLogout(Player* /*player*/) { }

        // Called when a player is created.
        virtual void OnCreate(Player* /*player*/) { }

        // Called when a player is deleted.
        virtual void OnDelete(ObjectGuid /*guid*/, uint32 /*accountId*/) { }

        // Called when a player delete failed
        virtual void OnFailedDelete(ObjectGuid /*guid*/, uint32 /*accountId*/) { }

        // Called when a player is about to be saved.
        virtual void OnSave(Player* /*player*/) { }

        // Called when a player is bound to an instance
        virtual void OnBindToInstance(Player* /*player*/, Difficulty /*difficulty*/, uint32 /*mapId*/, bool /*permanent*/, uint8 /*extendState*/) { }

        // Called when a player switches to a new zone
        virtual void OnUpdateZone(Player* /*player*/, uint32 /*newZone*/, uint32 /*newArea*/) { }

        // Called when a player changes to a new map (after moving to new map)
        virtual void OnMapChanged(Player* /*player*/) { }

        // Called when a player selects an option in a player gossip window
        virtual void OnGossipSelect(Player* /*player*/, uint32 /*menu_id*/, uint32 /*sender*/, uint32 /*action*/) { }

        // Called when a player selects an option in a player gossip window
        virtual void OnGossipSelectCode(Player* /*player*/, uint32 /*menu_id*/, uint32 /*sender*/, uint32 /*action*/, const char* /*code*/) { }

        // Called after a player's quest status has been changed
        virtual void OnQuestStatusChange(Player* /*player*/, uint32 /*questId*/) { }
};

class TC_GAME_API AccountScript : public ScriptObject
{
    protected:

        AccountScript(const char* name);

    public:

        // Called when an account logged in succesfully
        virtual void OnAccountLogin(uint32 /*accountId*/) {}

        // Called when an account login failed
        virtual void OnFailedAccountLogin(uint32 /*accountId*/) {}

        // Called when Email is successfully changed for Account
        virtual void OnEmailChange(uint32 /*accountId*/) {}

        // Called when Email failed to change for Account
        virtual void OnFailedEmailChange(uint32 /*accountId*/) {}

        // Called when Password is successfully changed for Account
        virtual void OnPasswordChange(uint32 /*accountId*/) {}

        // Called when Password failed to change for Account
        virtual void OnFailedPasswordChange(uint32 /*accountId*/) {}
};

class TC_GAME_API GuildScript : public ScriptObject
{
    protected:

        GuildScript(const char* name);

    public:

        // Called when a member is added to the guild.
        virtual void OnAddMember(Guild* /*guild*/, Player* /*player*/, uint8& /*plRank*/) { }

        // Called when a member is removed from the guild.
        virtual void OnRemoveMember(Guild* /*guild*/, Player* /*player*/, bool /*isDisbanding*/, bool /*isKicked*/) { }

        // Called when the guild MOTD (message of the day) changes.
        virtual void OnMOTDChanged(Guild* /*guild*/, const std::string& /*newMotd*/) { }

        // Called when the guild info is altered.
        virtual void OnInfoChanged(Guild* /*guild*/, const std::string& /*newInfo*/) { }

        // Called when a guild is created.
        virtual void OnCreate(Guild* /*guild*/, Player* /*leader*/, const std::string& /*name*/) { }

        // Called when a guild is disbanded.
        virtual void OnDisband(Guild* /*guild*/) { }

        // Called when a guild member withdraws money from a guild bank.
        virtual void OnMemberWitdrawMoney(Guild* /*guild*/, Player* /*player*/, uint32& /*amount*/, bool /*isRepair*/) { }

        // Called when a guild member deposits money in a guild bank.
        virtual void OnMemberDepositMoney(Guild* /*guild*/, Player* /*player*/, uint32& /*amount*/) { }

        // Called when a guild member moves an item in a guild bank.
        virtual void OnItemMove(Guild* /*guild*/, Player* /*player*/, Item* /*pItem*/, bool /*isSrcBank*/, uint8 /*srcContainer*/, uint8 /*srcSlotId*/,
            bool /*isDestBank*/, uint8 /*destContainer*/, uint8 /*destSlotId*/) { }

        virtual void OnEvent(Guild* /*guild*/, uint8 /*eventType*/, ObjectGuid::LowType /*playerGuid1*/, ObjectGuid::LowType /*playerGuid2*/, uint8 /*newRank*/) { }

        virtual void OnBankEvent(Guild* /*guild*/, uint8 /*eventType*/, uint8 /*tabId*/, ObjectGuid::LowType /*playerGuid*/, uint32 /*itemOrMoney*/, uint16 /*itemStackCount*/, uint8 /*destTabId*/) { }
};

class TC_GAME_API GroupScript : public ScriptObject
{
    protected:

        GroupScript(const char* name);

    public:

        // Called when a member is added to a group.
        virtual void OnAddMember(Group* /*group*/, ObjectGuid /*guid*/) { }

        // Called when a member is invited to join a group.
        virtual void OnInviteMember(Group* /*group*/, ObjectGuid /*guid*/) { }

        // Called when a member is removed from a group.
        virtual void OnRemoveMember(Group* /*group*/, ObjectGuid /*guid*/, RemoveMethod /*method*/, ObjectGuid /*kicker*/, const char* /*reason*/) { }

        // Called when the leader of a group is changed.
        virtual void OnChangeLeader(Group* /*group*/, ObjectGuid /*newLeaderGuid*/, ObjectGuid /*oldLeaderGuid*/) { }

        // Called when a group is disbanded.
        virtual void OnDisband(Group* /*group*/) { }
};

// Manages registration, loading, and execution of scripts.
class TC_GAME_API ScriptMgr
{
    friend class ScriptObject;

    private:
        ScriptMgr();
        virtual ~ScriptMgr();

        void FillSpellSummary();
        void LoadDatabase();

        void IncreaseScriptCount() { ++_scriptCount; }
        void DecreaseScriptCount() { --_scriptCount; }

    public: /* Initialization */
        static ScriptMgr* instance();

        void Initialize();

        uint32 GetScriptCount() const { return _scriptCount; }

        typedef void(*ScriptLoaderCallbackType)();

        /// Sets the script loader callback which is invoked to load scripts
        /// (Workaround for circular dependency game <-> scripts)
        void SetScriptLoader(ScriptLoaderCallbackType script_loader_callback)
        {
            _script_loader_callback = script_loader_callback;
        }

    public: /* Script contexts */
        /// Set the current script context, which allows the ScriptMgr
        /// to accept new scripts in this context.
        /// Requires a SwapScriptContext() call afterwards to load the new scripts.
        void SetScriptContext(std::string const& context);
        /// Returns the current script context.
        std::string const& GetCurrentScriptContext() const { return _currentContext; }
        /// Releases all scripts associated with the given script context immediately.
        /// Requires a SwapScriptContext() call afterwards to finish the unloading.
        void ReleaseScriptContext(std::string const& context);
        /// Executes all changed introduced by SetScriptContext and ReleaseScriptContext.
        /// It is possible to combine multiple SetScriptContext and ReleaseScriptContext
        /// calls for better performance (bulk changes).
        void SwapScriptContext(bool initialize = false);

        /// Returns the context name of the static context provided by the worldserver
        static std::string const& GetNameOfStaticContext();

        /// Acquires a strong module reference to the module containing the given script name,
        /// which prevents the shared library which contains the script from unloading.
        /// The shared library is lazy unloaded as soon as all references to it are released.
        std::shared_ptr<ModuleReference> AcquireModuleReferenceOfScriptName(
            std::string const& scriptname) const;

    public: /* Unloading */

        void Unload();

    public: /* SpellScriptLoader */

        void CreateSpellScripts(uint32 spellId, std::list<SpellScript*>& scriptVector);
        void CreateAuraScripts(uint32 spellId, std::list<AuraScript*>& scriptVector);
        SpellScriptLoader* GetSpellScriptLoader(uint32 scriptId);

    public: /* ServerScript */

        void OnNetworkStart();
        void OnNetworkStop();
        void OnSocketOpen(std::shared_ptr<WorldSocket> socket);
        void OnSocketClose(std::shared_ptr<WorldSocket> socket);
        void OnPacketReceive(WorldSession* session, WorldPacket const& packet);
        void OnPacketSend(WorldSession* session, WorldPacket const& packet);

    public: /* WorldScript */

        void OnOpenStateChange(bool open);
        void OnConfigLoad(bool reload);
        void OnMotdChange(std::string& newMotd);
        void OnShutdownInitiate(ShutdownExitCode code, ShutdownMask mask);
        void OnShutdownCancel();
        void OnWorldUpdate(uint32 diff);
        void OnStartup();
        void OnShutdown();

    public: /* FormulaScript */

        void OnHonorCalculation(float& honor, uint8 level, float multiplier);
        void OnGrayLevelCalculation(uint8& grayLevel, uint8 playerLevel);
        void OnColorCodeCalculation(XPColorChar& color, uint8 playerLevel, uint8 mobLevel);
        void OnZeroDifferenceCalculation(uint8& diff, uint8 playerLevel);
        void OnBaseGainCalculation(uint32& gain, uint8 playerLevel, uint8 mobLevel, ContentLevels content);
        void OnGainCalculation(uint32& gain, Player* player, Unit* unit);
        void OnGroupRateCalculation(float& rate, uint32 count, bool isRaid);

    public: /* MapScript */

        void OnCreateMap(Map* map);
        void OnDestroyMap(Map* map);
        void OnLoadGridMap(Map* map, GridMap* gmap, uint32 gx, uint32 gy);
        void OnUnloadGridMap(Map* map, GridMap* gmap, uint32 gx, uint32 gy);
        void OnPlayerEnterMap(Map* map, Player* player);
        void OnPlayerLeaveMap(Map* map, Player* player);
        void OnMapUpdate(Map* map, uint32 diff);

    public: /* InstanceMapScript */

        InstanceScript* CreateInstanceData(InstanceMap* map);

    public: /* ItemScript */

        bool OnDummyEffect(Unit* caster, uint32 spellId, SpellEffIndex effIndex, Item* target);
        bool OnQuestAccept(Player* player, Item* item, Quest const* quest);
        bool OnItemUse(Player* player, Item* item, SpellCastTargets const& targets);
        bool OnItemExpire(Player* player, ItemTemplate const* proto);
        bool OnItemRemove(Player* player, Item* item);
        void OnGossipSelect(Player* player, Item* item, uint32 sender, uint32 action);
        void OnGossipSelectCode(Player* player, Item* item, uint32 sender, uint32 action, const char* code);

    public: /* CreatureScript */

        bool OnDummyEffect(Unit* caster, uint32 spellId, SpellEffIndex effIndex, Creature* target);
        bool OnGossipHello(Player* player, Creature* creature);
        bool OnGossipSelect(Player* player, Creature* creature, uint32 sender, uint32 action);
        bool OnGossipSelectCode(Player* player, Creature* creature, uint32 sender, uint32 action, const char* code);
        bool OnQuestAccept(Player* player, Creature* creature, Quest const* quest);
        bool OnQuestSelect(Player* player, Creature* creature, Quest const* quest);
        bool OnQuestReward(Player* player, Creature* creature, Quest const* quest, uint32 opt);
        uint32 GetDialogStatus(Player* player, Creature* creature);
        bool CanSpawn(ObjectGuid::LowType spawnId, uint32 entry, CreatureTemplate const* actTemplate, CreatureData const* cData, Map const* map);
        CreatureAI* GetCreatureAI(Creature* creature);
        void OnCreatureUpdate(Creature* creature, uint32 diff);

    public: /* GameObjectScript */

        bool OnDummyEffect(Unit* caster, uint32 spellId, SpellEffIndex effIndex, GameObject* target);
        bool OnGossipHello(Player* player, GameObject* go);
        bool OnGossipSelect(Player* player, GameObject* go, uint32 sender, uint32 action);
        bool OnGossipSelectCode(Player* player, GameObject* go, uint32 sender, uint32 action, const char* code);
        bool OnQuestAccept(Player* player, GameObject* go, Quest const* quest);
        bool OnQuestReward(Player* player, GameObject* go, Quest const* quest, uint32 opt);
        uint32 GetDialogStatus(Player* player, GameObject* go);
        void OnGameObjectDestroyed(GameObject* go, Player* player);
        void OnGameObjectDamaged(GameObject* go, Player* player);
        void OnGameObjectLootStateChanged(GameObject* go, uint32 state, Unit* unit);
        void OnGameObjectStateChanged(GameObject* go, uint32 state);
        void OnGameObjectUpdate(GameObject* go, uint32 diff);
        GameObjectAI* GetGameObjectAI(GameObject* go);

    public: /* AreaTriggerScript */

        bool OnAreaTrigger(Player* player, AreaTriggerEntry const* trigger);

    public: /* BattlegroundScript */

        Battleground* CreateBattleground(BattlegroundTypeId typeId);

    public: /* OutdoorPvPScript */

        OutdoorPvP* CreateOutdoorPvP(OutdoorPvPData const* data);

    public: /* CommandScript */

        std::vector<ChatCommand> GetChatCommands();

    public: /* WeatherScript */

        void OnWeatherChange(Weather* weather, WeatherState state, float grade);
        void OnWeatherUpdate(Weather* weather, uint32 diff);

    public: /* AuctionHouseScript */

        void OnAuctionAdd(AuctionHouseObject* ah, AuctionEntry* entry);
        void OnAuctionRemove(AuctionHouseObject* ah, AuctionEntry* entry);
        void OnAuctionSuccessful(AuctionHouseObject* ah, AuctionEntry* entry);
        void OnAuctionExpire(AuctionHouseObject* ah, AuctionEntry* entry);

    public: /* ConditionScript */

        bool OnConditionCheck(Condition const* condition, ConditionSourceInfo& sourceInfo);

    public: /* VehicleScript */

        void OnInstall(Vehicle* veh);
        void OnUninstall(Vehicle* veh);
        void OnReset(Vehicle* veh);
        void OnInstallAccessory(Vehicle* veh, Creature* accessory);
        void OnAddPassenger(Vehicle* veh, Unit* passenger, int8 seatId);
        void OnRemovePassenger(Vehicle* veh, Unit* passenger);

    public: /* DynamicObjectScript */

        void OnDynamicObjectUpdate(DynamicObject* dynobj, uint32 diff);

    public: /* TransportScript */

        void OnAddPassenger(Transport* transport, Player* player);
        void OnAddCreaturePassenger(Transport* transport, Creature* creature);
        void OnRemovePassenger(Transport* transport, Player* player);
        void OnTransportUpdate(Transport* transport, uint32 diff);
        void OnRelocate(Transport* transport, uint32 waypointId, uint32 mapId, float x, float y, float z);

    public: /* AchievementCriteriaScript */

        bool OnCriteriaCheck(uint32 scriptId, Player* source, Unit* target);

    public: /* PlayerScript */

        void OnPVPKill(Player* killer, Player* killed);
        void OnCreatureKill(Player* killer, Creature* killed);
        void OnPlayerKilledByCreature(Creature* killer, Player* killed);
        void OnPlayerLevelChanged(Player* player, uint8 oldLevel);
        void OnPlayerFreeTalentPointsChanged(Player* player, uint32 newPoints);
        void OnPlayerTalentsReset(Player* player, bool noCost);
        void OnPlayerMoneyChanged(Player* player, int32& amount);
        void OnPlayerMoneyLimit(Player* player, int32 amount);
        void OnGivePlayerXP(Player* player, uint32& amount, Unit* victim);
        void OnPlayerReputationChange(Player* player, uint32 factionID, int32& standing, bool incremental);
        void OnPlayerDuelRequest(Player* target, Player* challenger);
        void OnPlayerDuelStart(Player* player1, Player* player2);
        void OnPlayerDuelEnd(Player* winner, Player* loser, DuelCompleteType type);
        void OnPlayerChat(Player* player, uint32 type, uint32 lang, std::string& msg);
        void OnPlayerChat(Player* player, uint32 type, uint32 lang, std::string& msg, Player* receiver);
        void OnPlayerChat(Player* player, uint32 type, uint32 lang, std::string& msg, Group* group);
        void OnPlayerChat(Player* player, uint32 type, uint32 lang, std::string& msg, Guild* guild);
        void OnPlayerChat(Player* player, uint32 type, uint32 lang, std::string& msg, Channel* channel);
        void OnPlayerEmote(Player* player, uint32 emote);
        void OnPlayerTextEmote(Player* player, uint32 textEmote, uint32 emoteNum, ObjectGuid guid);
        void OnPlayerSpellCast(Player* player, Spell* spell, bool skipCheck);
        void OnPlayerLogin(Player* player, bool firstLogin);
        void OnPlayerLogout(Player* player);
        void OnPlayerCreate(Player* player);
        void OnPlayerDelete(ObjectGuid guid, uint32 accountId);
        void OnPlayerFailedDelete(ObjectGuid guid, uint32 accountId);
        void OnPlayerSave(Player* player);
        void OnPlayerBindToInstance(Player* player, Difficulty difficulty, uint32 mapid, bool permanent, uint8 extendState);
        void OnPlayerUpdateZone(Player* player, uint32 newZone, uint32 newArea);
<<<<<<< HEAD
        void OnGossipSelect(Player* player, uint32 menu_id, uint32 sender, uint32 action);
        void OnGossipSelectCode(Player* player, uint32 menu_id, uint32 sender, uint32 action, const char* code);
        void OnQuestStatusChange(Player* player, uint32 questId, QuestStatus status);
=======
        void OnQuestStatusChange(Player* player, uint32 questId);
>>>>>>> c52566a8

    public: /* AccountScript */

        void OnAccountLogin(uint32 accountId);
        void OnFailedAccountLogin(uint32 accountId);
        void OnEmailChange(uint32 accountId);
        void OnFailedEmailChange(uint32 accountId);
        void OnPasswordChange(uint32 accountId);
        void OnFailedPasswordChange(uint32 accountId);

    public: /* GuildScript */

        void OnGuildAddMember(Guild* guild, Player* player, uint8& plRank);
        void OnGuildRemoveMember(Guild* guild, Player* player, bool isDisbanding, bool isKicked);
        void OnGuildMOTDChanged(Guild* guild, const std::string& newMotd);
        void OnGuildInfoChanged(Guild* guild, const std::string& newInfo);
        void OnGuildCreate(Guild* guild, Player* leader, const std::string& name);
        void OnGuildDisband(Guild* guild);
        void OnGuildMemberWitdrawMoney(Guild* guild, Player* player, uint32 &amount, bool isRepair);
        void OnGuildMemberDepositMoney(Guild* guild, Player* player, uint32 &amount);
        void OnGuildItemMove(Guild* guild, Player* player, Item* pItem, bool isSrcBank, uint8 srcContainer, uint8 srcSlotId,
            bool isDestBank, uint8 destContainer, uint8 destSlotId);
        void OnGuildEvent(Guild* guild, uint8 eventType, ObjectGuid::LowType playerGuid1, ObjectGuid::LowType playerGuid2, uint8 newRank);
        void OnGuildBankEvent(Guild* guild, uint8 eventType, uint8 tabId, ObjectGuid::LowType playerGuid, uint32 itemOrMoney, uint16 itemStackCount, uint8 destTabId);

    public: /* GroupScript */

        void OnGroupAddMember(Group* group, ObjectGuid guid);
        void OnGroupInviteMember(Group* group, ObjectGuid guid);
        void OnGroupRemoveMember(Group* group, ObjectGuid guid, RemoveMethod method, ObjectGuid kicker, const char* reason);
        void OnGroupChangeLeader(Group* group, ObjectGuid newLeaderGuid, ObjectGuid oldLeaderGuid);
        void OnGroupDisband(Group* group);

    public: /* UnitScript */

        void OnHeal(Unit* healer, Unit* reciever, uint32& gain);
        void OnDamage(Unit* attacker, Unit* victim, uint32& damage);
        void ModifyPeriodicDamageAurasTick(Unit* target, Unit* attacker, uint32& damage);
        void ModifyMeleeDamage(Unit* target, Unit* attacker, uint32& damage);
        void ModifySpellDamageTaken(Unit* target, Unit* attacker, int32& damage);

    private:
        uint32 _scriptCount;

        ScriptLoaderCallbackType _script_loader_callback;

        std::string _currentContext;
};

#define sScriptMgr ScriptMgr::instance()

#endif<|MERGE_RESOLUTION|>--- conflicted
+++ resolved
@@ -1084,13 +1084,9 @@
         void OnPlayerSave(Player* player);
         void OnPlayerBindToInstance(Player* player, Difficulty difficulty, uint32 mapid, bool permanent, uint8 extendState);
         void OnPlayerUpdateZone(Player* player, uint32 newZone, uint32 newArea);
-<<<<<<< HEAD
         void OnGossipSelect(Player* player, uint32 menu_id, uint32 sender, uint32 action);
         void OnGossipSelectCode(Player* player, uint32 menu_id, uint32 sender, uint32 action, const char* code);
-        void OnQuestStatusChange(Player* player, uint32 questId, QuestStatus status);
-=======
         void OnQuestStatusChange(Player* player, uint32 questId);
->>>>>>> c52566a8
 
     public: /* AccountScript */
 
