--- conflicted
+++ resolved
@@ -755,16 +755,14 @@
         // Called when a player switches to a new zone
         virtual void OnUpdateZone(Player* /*player*/, uint32 /*newZone*/, uint32 /*newArea*/) { }
 
-<<<<<<< HEAD
         // Called when a player joined the battle
         virtual void OnPlayerJoinedBattleground(Player* /*player*/, Battleground* /*bg*/) { }
 
         // Called when player ...
         virtual void OnPlayerFirstKillBattleground(Player* /*player*/, Battleground* /*bg*/) { }
-=======
+
         // Called when a player changes to a new map (after moving to new map)
         virtual void OnMapChanged(Player* /*player*/) { }
->>>>>>> 5b45a87d
 };
 
 class GuildScript : public ScriptObject
