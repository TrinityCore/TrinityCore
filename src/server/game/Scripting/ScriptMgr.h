--- conflicted
+++ resolved
@@ -776,16 +776,14 @@
         // Called when a player changes to a new map (after moving to new map)
         virtual void OnMapChanged(Player* /*player*/) { }
 
-<<<<<<< HEAD
         // Called when a player selects an option in a player gossip window
         virtual void OnGossipSelect(Player* /*player*/, uint32 /*menu_id*/, uint32 /*sender*/, uint32 /*action*/) { }
 
         // Called when a player selects an option in a player gossip window
         virtual void OnGossipSelectCode(Player* /*player*/, uint32 /*menu_id*/, uint32 /*sender*/, uint32 /*action*/, const char* /*code*/) { }
-=======
+
         // Called after a player's quest status has been changed
         virtual void OnQuestStatusChange(Player* /*player*/, uint32 /*questId*/, QuestStatus /*status*/) { }
->>>>>>> 7b723426
 };
 
 class AccountScript : public ScriptObject
@@ -1094,12 +1092,9 @@
         void OnPlayerSave(Player* player);
         void OnPlayerBindToInstance(Player* player, Difficulty difficulty, uint32 mapid, bool permanent);
         void OnPlayerUpdateZone(Player* player, uint32 newZone, uint32 newArea);
-<<<<<<< HEAD
         void OnGossipSelect(Player* player, uint32 menu_id, uint32 sender, uint32 action);
         void OnGossipSelectCode(Player* player, uint32 menu_id, uint32 sender, uint32 action, const char* code);
-=======
         void OnQuestStatusChange(Player* player, uint32 questId, QuestStatus status);
->>>>>>> 7b723426
 
     public: /* AccountScript */
 
