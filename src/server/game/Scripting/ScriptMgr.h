--- conflicted
+++ resolved
@@ -20,11 +20,6 @@
 
 #include "Common.h"
 #include "ObjectGuid.h"
-<<<<<<< HEAD
-#include "Tuples.h"
-#include "Types.h"
-=======
->>>>>>> 28d470c5
 #include <vector>
 
 class AccountMgr;
@@ -33,15 +28,11 @@
 class AuctionHouseObject;
 class Aura;
 class AuraScript;
-class Battlefield;
 class Battleground;
 class BattlegroundMap;
 class Channel;
-<<<<<<< HEAD
-=======
 class ChatCommand;
 class Conversation;
->>>>>>> 28d470c5
 class Creature;
 class CreatureAI;
 class DynamicObject;
@@ -72,38 +63,20 @@
 class WorldObject;
 class WorldSession;
 
-<<<<<<< HEAD
-struct AchievementCriteriaData;
-struct AreaTriggerEntry;
-struct AuctionEntry;
-=======
 struct AreaTriggerEntry;
 struct AuctionPosting;
->>>>>>> 28d470c5
 struct ConditionSourceInfo;
 struct Condition;
 struct CreatureTemplate;
 struct CreatureData;
 struct ItemTemplate;
 struct MapEntry;
-<<<<<<< HEAD
-struct Position;
-
-namespace Trinity::ChatCommands { struct ChatCommandBuilder; }
-
-enum BattlegroundTypeId : uint32;
-enum ContentLevels : uint8;
-enum Difficulty : uint8;
-enum DuelCompleteType : uint8;
-enum Emote : uint32;
-=======
 struct QuestObjective;
 struct SceneTemplate;
 
 enum BattlegroundTypeId : uint32;
 enum Difficulty : uint8;
 enum DuelCompleteType : uint8;
->>>>>>> 28d470c5
 enum QuestStatus : uint8;
 enum RemoveMethod : uint8;
 enum ShutdownExitCode : uint32;
@@ -420,11 +393,7 @@
 {
     protected:
 
-<<<<<<< HEAD
-        UnitScript(char const* name);
-=======
         UnitScript(char const* name, bool addToScripts = true);
->>>>>>> 28d470c5
 
     public:
         // Called when a unit deals healing to another unit
@@ -441,30 +410,18 @@
 
         // Called when Spell Damage is being Dealt
         virtual void ModifySpellDamageTaken(Unit* /*target*/, Unit* /*attacker*/, int32& /*damage*/) { }
-
-        // Called when an unit exits a vehicle
-        virtual void ModifyVehiclePassengerExitPos(Unit* /*passenger*/, Vehicle* /*vehicle*/, Position& /*pos*/) { }
-};
-
-<<<<<<< HEAD
-class TC_GAME_API CreatureScript : public ScriptObject
-=======
+};
+
 class TC_GAME_API CreatureScript : public UnitScript
->>>>>>> 28d470c5
 {
     protected:
 
         CreatureScript(char const* name);
 
     public:
-<<<<<<< HEAD
-        // Called when an unit exits a vehicle
-        virtual void ModifyVehiclePassengerExitPos(Unit* /*passenger*/, Vehicle* /*vehicle*/, Position& /*pos*/) { }
-=======
 
         // Called when the creature tries to spawn. Return false to block spawn and re-evaluate on next tick.
         virtual bool CanSpawn(ObjectGuid::LowType /*spawnId*/, uint32 /*entry*/, CreatureTemplate const* /*baseTemplate*/, CreatureTemplate const* /*actTemplate*/, CreatureData const* /*cData*/, Map const* /*map*/) const { return true; }
->>>>>>> 28d470c5
 
         // Called when a CreatureAI object is needed for the creature.
         virtual CreatureAI* GetAI(Creature* /*creature*/) const = 0;
@@ -480,48 +437,6 @@
 
         // Called when a GameObjectAI object is needed for the gameobject.
         virtual GameObjectAI* GetAI(GameObject* /*go*/) const = 0;
-<<<<<<< HEAD
-};
-
-class TC_GAME_API AreaTriggerScript : public ScriptObject
-{
-    protected:
-
-        AreaTriggerScript(char const* name);
-
-    public:
-
-        // Called when the area trigger is activated by a player.
-        virtual bool OnTrigger(Player* /*player*/, AreaTriggerEntry const* /*trigger*/) { return false; }
-};
-
-class TC_GAME_API OnlyOnceAreaTriggerScript : public AreaTriggerScript
-{
-    using AreaTriggerScript::AreaTriggerScript;
-
-    public:
-        bool OnTrigger(Player* /*player*/, AreaTriggerEntry const* /*trigger*/) final override;
-
-    protected:
-        // returns true if the trigger was successfully handled, false if we should try again next time
-        virtual bool TryHandleOnce(Player* /*player*/, AreaTriggerEntry const* /*trigger*/) = 0;
-        void ResetAreaTriggerDone(InstanceScript* /*instance*/, uint32 /*triggerId*/);
-        void ResetAreaTriggerDone(Player const* /*player*/, AreaTriggerEntry const* /*trigger*/);
-};
-
-class TC_GAME_API BattlefieldScript : public ScriptObject
-{
-    protected:
-
-        BattlefieldScript(char const* name);
-
-    public:
-
-        virtual Battlefield* GetBattlefield() const = 0;
-};
-
-class TC_GAME_API BattlegroundScript : public ScriptObject
-=======
 };
 
 class TC_GAME_API AreaTriggerScript : public ScriptObject
@@ -537,7 +452,6 @@
 };
 
 class TC_GAME_API OnlyOnceAreaTriggerScript : public AreaTriggerScript
->>>>>>> 28d470c5
 {
     using AreaTriggerScript::AreaTriggerScript;
 
@@ -550,21 +464,14 @@
         void ResetAreaTriggerDone(Player const* player, AreaTriggerEntry const* trigger);
 };
 
-<<<<<<< HEAD
+class TC_GAME_API BattlegroundScript : public ScriptObject
+{
+    protected:
+
         BattlegroundScript(char const* name);
-=======
-class TC_GAME_API BattlegroundScript : public ScriptObject
-{
-    protected:
->>>>>>> 28d470c5
-
-        BattlegroundScript(char const* name);
-
-<<<<<<< HEAD
-=======
-    public:
-
->>>>>>> 28d470c5
+
+    public:
+
         // Should return a fully valid Battleground object for the type ID.
         virtual Battleground* GetBattleground() const = 0;
 };
@@ -590,11 +497,7 @@
     public:
 
         // Should return a pointer to a valid command table (ChatCommand array) to be used by ChatHandler.
-<<<<<<< HEAD
-        virtual std::vector<Trinity::ChatCommands::ChatCommandBuilder> GetCommands() const = 0;
-=======
         virtual std::vector<ChatCommand> GetCommands() const = 0;
->>>>>>> 28d470c5
 };
 
 class TC_GAME_API WeatherScript : public ScriptObject, public UpdatableScript<Weather>
@@ -709,11 +612,7 @@
         virtual bool OnCheck(Player* source, Unit* target) = 0;
 };
 
-<<<<<<< HEAD
-class TC_GAME_API PlayerScript : public ScriptObject
-=======
 class TC_GAME_API PlayerScript : public UnitScript
->>>>>>> 28d470c5
 {
     protected:
 
@@ -772,11 +671,7 @@
         virtual void OnChat(Player* /*player*/, uint32 /*type*/, uint32 /*lang*/, std::string& /*msg*/, Channel* /*channel*/) { }
 
         // Both of the below are called on emote opcodes.
-<<<<<<< HEAD
-        virtual void OnEmote(Player* /*player*/, Emote /*emote*/) { }
-=======
         virtual void OnClearEmote(Player* /*player*/) { }
->>>>>>> 28d470c5
 
         virtual void OnTextEmote(Player* /*player*/, uint32 /*textEmote*/, uint32 /*emoteNum*/, ObjectGuid /*guid*/) { }
 
@@ -810,28 +705,17 @@
         // Called when a player changes to a new map (after moving to new map)
         virtual void OnMapChanged(Player* /*player*/) { }
 
-        // Called when a player obtains progress on a quest's objective
-        virtual void OnQuestObjectiveProgress(Player* /*player*/, Quest const* /*quest*/, uint32 /*objectiveIndex*/, uint16 /*progress*/) { }
-
         // Called after a player's quest status has been changed
         virtual void OnQuestStatusChange(Player* /*player*/, uint32 /*questId*/) { }
 
-<<<<<<< HEAD
+        // Called when a player presses release when he died
+        virtual void OnPlayerRepop(Player* /*player*/) { }
+
         // Called when a player completes a movie
         virtual void OnMovieComplete(Player* /*player*/, uint32 /*movieId*/) { }
 
-        // Called when a player presses release when he died
-        virtual void OnPlayerRepop(Player* /*player*/) { }
-=======
-        // Called when a player presses release when he died
-        virtual void OnPlayerRepop(Player* /*player*/) { }
-
-        // Called when a player completes a movie
-        virtual void OnMovieComplete(Player* /*player*/, uint32 /*movieId*/) { }
-
         // Called when a player choose a response from a PlayerChoice
         virtual void OnPlayerChoiceResponse(Player* /*player*/, uint32 /*choiceId*/, uint32 /*responseId*/) { }
->>>>>>> 28d470c5
 };
 
 class TC_GAME_API AccountScript : public ScriptObject
@@ -899,11 +783,7 @@
 
         virtual void OnEvent(Guild* /*guild*/, uint8 /*eventType*/, ObjectGuid::LowType /*playerGuid1*/, ObjectGuid::LowType /*playerGuid2*/, uint8 /*newRank*/) { }
 
-<<<<<<< HEAD
-        virtual void OnBankEvent(Guild* /*guild*/, uint8 /*eventType*/, uint8 /*tabId*/, ObjectGuid::LowType /*playerGuid*/, uint32 /*itemOrMoney*/, uint16 /*itemStackCount*/, uint8 /*destTabId*/) { }
-=======
         virtual void OnBankEvent(Guild* /*guild*/, uint8 /*eventType*/, uint8 /*tabId*/, ObjectGuid::LowType /*playerGuid*/, uint64 /*itemOrMoney*/, uint16 /*itemStackCount*/, uint8 /*destTabId*/) { }
->>>>>>> 28d470c5
 };
 
 class TC_GAME_API GroupScript : public ScriptObject
@@ -930,8 +810,6 @@
         virtual void OnDisband(Group* /*group*/) { }
 };
 
-<<<<<<< HEAD
-=======
 class TC_GAME_API AreaTriggerEntityScript : public ScriptObject
 {
     protected:
@@ -989,7 +867,6 @@
         virtual void OnQuestObjectiveChange(Player* /*player*/, Quest const* /*quest*/, QuestObjective const& /*objective*/, int32 /*oldAmount*/, int32 /*newAmount*/) { }
 };
 
->>>>>>> 28d470c5
 // Manages registration, loading, and execution of scripts.
 class TC_GAME_API ScriptMgr
 {
@@ -1109,10 +986,7 @@
 
     public: /* CreatureScript */
 
-<<<<<<< HEAD
-=======
         bool CanSpawn(ObjectGuid::LowType spawnId, uint32 entry, CreatureData const* cData, Map const* map);
->>>>>>> 28d470c5
         CreatureAI* GetCreatureAI(Creature* creature);
 
     public: /* GameObjectScript */
@@ -1123,10 +997,6 @@
 
         bool OnAreaTrigger(Player* player, AreaTriggerEntry const* trigger, bool entered);
 
-    public: /* BattlefieldScript */
-
-        Battlefield* CreateBattlefield(uint32 scriptId);
-
     public: /* BattlegroundScript */
 
         Battleground* CreateBattleground(BattlegroundTypeId typeId);
@@ -1137,11 +1007,7 @@
 
     public: /* CommandScript */
 
-<<<<<<< HEAD
-        std::vector<Trinity::ChatCommands::ChatCommandBuilder> GetChatCommands();
-=======
         std::vector<ChatCommand> GetChatCommands();
->>>>>>> 28d470c5
 
     public: /* WeatherScript */
 
@@ -1204,11 +1070,7 @@
         void OnPlayerChat(Player* player, uint32 type, uint32 lang, std::string& msg, Group* group);
         void OnPlayerChat(Player* player, uint32 type, uint32 lang, std::string& msg, Guild* guild);
         void OnPlayerChat(Player* player, uint32 type, uint32 lang, std::string& msg, Channel* channel);
-<<<<<<< HEAD
-        void OnPlayerEmote(Player* player, Emote emote);
-=======
         void OnPlayerClearEmote(Player* player);
->>>>>>> 28d470c5
         void OnPlayerTextEmote(Player* player, uint32 textEmote, uint32 emoteNum, ObjectGuid guid);
         void OnPlayerSpellCast(Player* player, Spell* spell, bool skipCheck);
         void OnPlayerLogin(Player* player, bool firstLogin);
@@ -1219,17 +1081,10 @@
         void OnPlayerSave(Player* player);
         void OnPlayerBindToInstance(Player* player, Difficulty difficulty, uint32 mapid, bool permanent, uint8 extendState);
         void OnPlayerUpdateZone(Player* player, uint32 newZone, uint32 newArea);
-<<<<<<< HEAD
-        void OnQuestObjectiveProgress(Player* player, Quest const* quest, uint32 objectiveIndex, uint16 progress);
-        void OnQuestStatusChange(Player* player, uint32 questId);
-        void OnMovieComplete(Player* player, uint32 movieId);
-        void OnPlayerRepop(Player* player);
-=======
         void OnQuestStatusChange(Player* player, uint32 questId);
         void OnPlayerRepop(Player* player);
         void OnMovieComplete(Player* player, uint32 movieId);
         void OnPlayerChoiceResponse(Player* player, uint32 choiceId, uint32 responseId);
->>>>>>> 28d470c5
 
     public: /* AccountScript */
 
@@ -1253,11 +1108,7 @@
         void OnGuildItemMove(Guild* guild, Player* player, Item* pItem, bool isSrcBank, uint8 srcContainer, uint8 srcSlotId,
             bool isDestBank, uint8 destContainer, uint8 destSlotId);
         void OnGuildEvent(Guild* guild, uint8 eventType, ObjectGuid::LowType playerGuid1, ObjectGuid::LowType playerGuid2, uint8 newRank);
-<<<<<<< HEAD
-        void OnGuildBankEvent(Guild* guild, uint8 eventType, uint8 tabId, ObjectGuid::LowType playerGuid, uint32 itemOrMoney, uint16 itemStackCount, uint8 destTabId);
-=======
         void OnGuildBankEvent(Guild* guild, uint8 eventType, uint8 tabId, ObjectGuid::LowType playerGuid, uint64 itemOrMoney, uint16 itemStackCount, uint8 destTabId);
->>>>>>> 28d470c5
 
     public: /* GroupScript */
 
@@ -1274,55 +1125,7 @@
         void ModifyPeriodicDamageAurasTick(Unit* target, Unit* attacker, uint32& damage);
         void ModifyMeleeDamage(Unit* target, Unit* attacker, uint32& damage);
         void ModifySpellDamageTaken(Unit* target, Unit* attacker, int32& damage);
-        void ModifyVehiclePassengerExitPos(Unit* passenger, Vehicle* vehicle, Position& pos);
-
-<<<<<<< HEAD
-    private:
-        uint32 _scriptCount;
-
-        ScriptLoaderCallbackType _script_loader_callback;
-
-        std::string _currentContext;
-};
-
-namespace Trinity::SpellScripts
-{
-    template<typename T>
-    using is_SpellScript = std::is_base_of<SpellScript, T>;
-
-    template<typename T>
-    using is_AuraScript = std::is_base_of<AuraScript, T>;
-}
-
-template <typename... Ts>
-class GenericSpellAndAuraScriptLoader : public SpellScriptLoader
-{
-    using SpellScriptType = typename Trinity::find_type_if_t<Trinity::SpellScripts::is_SpellScript, Ts...>;
-    using AuraScriptType = typename Trinity::find_type_if_t<Trinity::SpellScripts::is_AuraScript, Ts...>;
-    using ArgsType = typename Trinity::find_type_if_t<Trinity::is_tuple, Ts...>;
-
-public:
-    GenericSpellAndAuraScriptLoader(char const* name, ArgsType&& args) : SpellScriptLoader(name), _args(std::move(args)) { }
-
-private:
-    SpellScript* GetSpellScript() const override
-    {
-        if constexpr (!std::is_same_v<SpellScriptType, Trinity::find_type_end>)
-            return Trinity::new_from_tuple<SpellScriptType>(_args);
-        else
-            return nullptr;
-    }
-
-    AuraScript* GetAuraScript() const override
-    {
-        if constexpr (!std::is_same_v<AuraScriptType, Trinity::find_type_end>)
-            return Trinity::new_from_tuple<AuraScriptType>(_args);
-        else
-            return nullptr;
-    }
-
-    ArgsType _args;
-=======
+
     public: /* AreaTriggerEntityScript */
 
         AreaTriggerAI* GetAreaTriggerAI(AreaTrigger* areaTrigger);
@@ -1385,7 +1188,6 @@
     public:
         GenericCreatureScript(char const* name) : CreatureScript(name) { }
         CreatureAI* GetAI(Creature* me) const override { return new AI(me); }
->>>>>>> 28d470c5
 };
 #define RegisterCreatureAI(ai_name) new GenericCreatureScript<ai_name>(#ai_name)
 
@@ -1418,47 +1220,4 @@
 
 #define sScriptMgr ScriptMgr::instance()
 
-#define RegisterSpellScriptWithArgs(spell_script, script_name, ...) new GenericSpellAndAuraScriptLoader<spell_script, decltype(std::make_tuple(__VA_ARGS__))>(script_name, std::make_tuple(__VA_ARGS__))
-#define RegisterSpellScript(spell_script) RegisterSpellScriptWithArgs(spell_script, #spell_script)
-#define RegisterSpellAndAuraScriptPairWithArgs(script_1, script_2, script_name, ...) new GenericSpellAndAuraScriptLoader<script_1, script_2, decltype(std::make_tuple(__VA_ARGS__))>(script_name, std::make_tuple(__VA_ARGS__))
-#define RegisterSpellAndAuraScriptPair(script_1, script_2) RegisterSpellAndAuraScriptPairWithArgs(script_1, script_2, #script_1)
-
-template <class AI>
-class GenericCreatureScript : public CreatureScript
-{
-    public:
-        GenericCreatureScript(char const* name) : CreatureScript(name) { }
-        CreatureAI* GetAI(Creature* me) const override { return new AI(me); }
-};
-#define RegisterCreatureAI(ai_name) new GenericCreatureScript<ai_name>(#ai_name)
-
-template <class AI, AI* (*AIFactory)(Creature*)>
-class FactoryCreatureScript : public CreatureScript
-{
-    public:
-        FactoryCreatureScript(char const* name) : CreatureScript(name) { }
-        CreatureAI* GetAI(Creature* me) const override { return AIFactory(me); }
-};
-#define RegisterCreatureAIWithFactory(ai_name, factory_fn) new FactoryCreatureScript<ai_name, &factory_fn>(#ai_name)
-
-template <class AI>
-class GenericGameObjectScript : public GameObjectScript
-{
-    public:
-        GenericGameObjectScript(char const* name) : GameObjectScript(name) { }
-        GameObjectAI* GetAI(GameObject* go) const override { return new AI(go); }
-};
-#define RegisterGameObjectAI(ai_name) new GenericGameObjectScript<ai_name>(#ai_name)
-
-template <class AI, AI* (*AIFactory)(GameObject*)>
-class FactoryGameObjectScript : public GameObjectScript
-{
-    public:
-        FactoryGameObjectScript(char const* name) : GameObjectScript(name) { }
-        GameObjectAI* GetAI(GameObject* me) const override { return AIFactory(me); }
-};
-#define RegisterGameObjectAIWithFactory(ai_name, factory_fn) new FactoryGameObjectScript<ai_name, &factory_fn>(#ai_name)
-
-#define sScriptMgr ScriptMgr::instance()
-
 #endif