--- conflicted
+++ resolved
@@ -468,14 +468,10 @@
         // Called when the gameobject is destroyed (destructible buildings only).
         virtual void OnDestroyed(GameObject* /*go*/, Player* /*player*/) { }
         // Called when the gameobject is damaged (destructible buildings only).
-<<<<<<< HEAD
-        virtual void OnDamaged(GameObject* /*go*/, Player* /*player*/,  uint32 /*eventId*/) { }
+        virtual void OnDamaged(GameObject* /*go*/, Player* /*player*/) { }
 
         // Called when a CreatureAI object is needed for the creature.
         virtual GameObjectAI* GetAI(GameObject* /*gameobject*/) const { return NULL; }
-=======
-        virtual void OnDamaged(GameObject* /*go*/, Player* /*player*/) { }
->>>>>>> b2698d69
 };
 
 class AreaTriggerScript : public ScriptObject
@@ -873,14 +869,9 @@
         bool OnQuestAccept(Player* player, GameObject* go, Quest const* quest);
         bool OnQuestReward(Player* player, GameObject* go, Quest const* quest, uint32 opt);
         uint32 GetDialogStatus(Player* player, GameObject* go);
-<<<<<<< HEAD
-        void OnGameObjectDestroyed(GameObject* go, Player* player, uint32 eventId);
-        void OnGameObjectDamaged(GameObject* go, Player* player, uint32 eventId);
-        GameObjectAI* GetGameObjectAI(GameObject* gameobject);
-=======
         void OnGameObjectDestroyed(GameObject* go, Player* player);
         void OnGameObjectDamaged(GameObject* go, Player* player);
->>>>>>> b2698d69
+        GameObjectAI* GetGameObjectAI(GameObject* gameobject);
         void OnGameObjectUpdate(GameObject* go, uint32 diff);
 
     public: /* AreaTriggerScript */
