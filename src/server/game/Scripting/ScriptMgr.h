/*
 * Copyright (C) 2008-2016 TrinityCore <http://www.trinitycore.org/>
 * Copyright (C) 2005-2009 MaNGOS <http://getmangos.com/>
 *
 * This program is free software; you can redistribute it and/or modify it
 * under the terms of the GNU General Public License as published by the
 * Free Software Foundation; either version 2 of the License, or (at your
 * option) any later version.
 *
 * This program is distributed in the hope that it will be useful, but WITHOUT
 * ANY WARRANTY; without even the implied warranty of MERCHANTABILITY or
 * FITNESS FOR A PARTICULAR PURPOSE. See the GNU General Public License for
 * more details.
 *
 * You should have received a copy of the GNU General Public License along
 * with this program. If not, see <http://www.gnu.org/licenses/>.
 */

#ifndef SC_SCRIPTMGR_H
#define SC_SCRIPTMGR_H

#include "Common.h"
#include <atomic>
#include "DB2Stores.h"
#include "QuestDef.h"
#include "SharedDefines.h"
#include "World.h"
#include "Weather.h"

class AccountMgr;
class AreaTrigger;
class AuctionHouseObject;
class AuraScript;
class Battleground;
class BattlegroundMap;
class Channel;
class ChatCommand;
class Creature;
class CreatureAI;
class DynamicObject;
class GameObject;
class GameObjectAI;
class Guild;
class GridMap;
class Group;
class InstanceMap;
class InstanceScript;
class Item;
class Map;
class ModuleReference;
class OutdoorPvP;
class Player;
class Quest;
class ScriptMgr;
class Spell;
class SpellScript;
class SpellCastTargets;
class Transport;
class Unit;
class Vehicle;
class WorldPacket;
class WorldSocket;
class WorldObject;
class WorldSession;

struct AreaTriggerEntry;
struct AuctionEntry;
struct ConditionSourceInfo;
struct Condition;
struct ItemTemplate;
struct MapEntry;
struct OutdoorPvPData;
struct SceneTemplate;

#define VISIBLE_RANGE       166.0f                          //MAX visible range (size of grid)


/*
    @todo Add more script type classes.

    MailScript
    SessionScript
    CollisionScript
    ArenaTeamScript

*/

/*
    Standard procedure when adding new script type classes:

    First of all, define the actual class, and have it inherit from ScriptObject, like so:

    class MyScriptType : public ScriptObject
    {
        uint32 _someId;

        private:

            void RegisterSelf();

        protected:

            MyScriptType(const char* name, uint32 someId)
                : ScriptObject(name), _someId(someId)
            {
                ScriptRegistry<MyScriptType>::AddScript(this);
            }

        public:

            // If a virtual function in your script type class is not necessarily
            // required to be overridden, just declare it virtual with an empty
            // body. If, on the other hand, it's logical only to override it (i.e.
            // if it's the only method in the class), make it pure virtual, by adding
            // = 0 to it.
            virtual void OnSomeEvent(uint32 someArg1, std::string& someArg2) { }

            // This is a pure virtual function:
            virtual void OnAnotherEvent(uint32 someArg) = 0;
    }

    Next, you need to add a specialization for ScriptRegistry. Put this in the bottom of
    ScriptMgr.cpp:

    template class ScriptRegistry<MyScriptType>;

    Now, add a cleanup routine in ScriptMgr::~ScriptMgr:

    SCR_CLEAR(MyScriptType);

    Now your script type is good to go with the script system. What you need to do now
    is add functions to ScriptMgr that can be called from the core to actually trigger
    certain events. For example, in ScriptMgr.h:

    void OnSomeEvent(uint32 someArg1, std::string& someArg2);
    void OnAnotherEvent(uint32 someArg);

    In ScriptMgr.cpp:

    void ScriptMgr::OnSomeEvent(uint32 someArg1, std::string& someArg2)
    {
        FOREACH_SCRIPT(MyScriptType)->OnSomeEvent(someArg1, someArg2);
    }

    void ScriptMgr::OnAnotherEvent(uint32 someArg)
    {
        FOREACH_SCRIPT(MyScriptType)->OnAnotherEvent(someArg1, someArg2);
    }

    Now you simply call these two functions from anywhere in the core to trigger the
    event on all registered scripts of that type.
*/

class TC_GAME_API ScriptObject
{
    friend class ScriptMgr;

    public:

        const std::string& GetName() const { return _name; }

    protected:

        ScriptObject(const char* name);
        virtual ~ScriptObject();

    private:

        const std::string _name;
};

template<class TObject> class UpdatableScript
{
    protected:

        UpdatableScript()
        {
        }

        virtual ~UpdatableScript() { }

    public:

        virtual void OnUpdate(TObject* /*obj*/, uint32 /*diff*/) { }
};

class TC_GAME_API SpellScriptLoader : public ScriptObject
{
    protected:

        SpellScriptLoader(const char* name);

    public:

        // Should return a fully valid SpellScript pointer.
        virtual SpellScript* GetSpellScript() const { return NULL; }

        // Should return a fully valid AuraScript pointer.
        virtual AuraScript* GetAuraScript() const { return NULL; }
};

class TC_GAME_API ServerScript : public ScriptObject
{
    protected:

        ServerScript(const char* name);

    public:

        // Called when reactive socket I/O is started (WorldTcpSessionMgr).
        virtual void OnNetworkStart() { }

        // Called when reactive I/O is stopped.
        virtual void OnNetworkStop() { }

        // Called when a remote socket establishes a connection to the server. Do not store the socket object.
        virtual void OnSocketOpen(std::shared_ptr<WorldSocket> /*socket*/) { }

        // Called when a socket is closed. Do not store the socket object, and do not rely on the connection
        // being open; it is not.
        virtual void OnSocketClose(std::shared_ptr<WorldSocket> /*socket*/) { }

        // Called when a packet is sent to a client. The packet object is a copy of the original packet, so reading
        // and modifying it is safe.
        virtual void OnPacketSend(WorldSession* /*session*/, WorldPacket& /*packet*/) { }

        // Called when a (valid) packet is received by a client. The packet object is a copy of the original packet, so
        // reading and modifying it is safe. Make sure to check WorldSession pointer before usage, it might be null in case of auth packets
        virtual void OnPacketReceive(WorldSession* /*session*/, WorldPacket& /*packet*/) { }
};

class TC_GAME_API WorldScript : public ScriptObject
{
    protected:

        WorldScript(const char* name);

    public:

        // Called when the open/closed state of the world changes.
        virtual void OnOpenStateChange(bool /*open*/) { }

        // Called after the world configuration is (re)loaded.
        virtual void OnConfigLoad(bool /*reload*/) { }

        // Called before the message of the day is changed.
        virtual void OnMotdChange(std::string& /*newMotd*/) { }

        // Called when a world shutdown is initiated.
        virtual void OnShutdownInitiate(ShutdownExitCode /*code*/, ShutdownMask /*mask*/) { }

        // Called when a world shutdown is cancelled.
        virtual void OnShutdownCancel() { }

        // Called on every world tick (don't execute too heavy code here).
        virtual void OnUpdate(uint32 /*diff*/) { }

        // Called when the world is started.
        virtual void OnStartup() { }

        // Called when the world is actually shut down.
        virtual void OnShutdown() { }
};

class TC_GAME_API FormulaScript : public ScriptObject
{
    protected:

        FormulaScript(const char* name);

    public:

        // Called after calculating honor.
        virtual void OnHonorCalculation(float& /*honor*/, uint8 /*level*/, float /*multiplier*/) { }

        // Called after gray level calculation.
        virtual void OnGrayLevelCalculation(uint8& /*grayLevel*/, uint8 /*playerLevel*/) { }

        // Called after calculating experience color.
        virtual void OnColorCodeCalculation(XPColorChar& /*color*/, uint8 /*playerLevel*/, uint8 /*mobLevel*/) { }

        // Called after calculating zero difference.
        virtual void OnZeroDifferenceCalculation(uint8& /*diff*/, uint8 /*playerLevel*/) { }

        // Called after calculating base experience gain.
        virtual void OnBaseGainCalculation(uint32& /*gain*/, uint8 /*playerLevel*/, uint8 /*mobLevel*/) { }

        // Called after calculating experience gain.
        virtual void OnGainCalculation(uint32& /*gain*/, Player* /*player*/, Unit* /*unit*/) { }

        // Called when calculating the experience rate for group experience.
        virtual void OnGroupRateCalculation(float& /*rate*/, uint32 /*count*/, bool /*isRaid*/) { }
};

template<class TMap> class MapScript : public UpdatableScript<TMap>
{
    MapEntry const* _mapEntry;

    protected:

        MapScript(uint32 mapId)
            : _mapEntry(sMapStore.LookupEntry(mapId))
        {
            if (!_mapEntry)
                TC_LOG_ERROR("scripts", "Invalid MapScript for %u; no such map ID.", mapId);
        }

    public:

        // Gets the MapEntry structure associated with this script. Can return NULL.
        MapEntry const* GetEntry() { return _mapEntry; }

        // Called when the map is created.
        virtual void OnCreate(TMap* /*map*/) { }

        // Called just before the map is destroyed.
        virtual void OnDestroy(TMap* /*map*/) { }

        // Called when a grid map is loaded.
        virtual void OnLoadGridMap(TMap* /*map*/, GridMap* /*gmap*/, uint32 /*gx*/, uint32 /*gy*/) { }

        // Called when a grid map is unloaded.
        virtual void OnUnloadGridMap(TMap* /*map*/, GridMap* /*gmap*/, uint32 /*gx*/, uint32 /*gy*/)  { }

        // Called when a player enters the map.
        virtual void OnPlayerEnter(TMap* /*map*/, Player* /*player*/) { }

        // Called when a player leaves the map.
        virtual void OnPlayerLeave(TMap* /*map*/, Player* /*player*/) { }
};

class TC_GAME_API WorldMapScript : public ScriptObject, public MapScript<Map>
{
    protected:

        WorldMapScript(const char* name, uint32 mapId);
};

class TC_GAME_API InstanceMapScript
    : public ScriptObject, public MapScript<InstanceMap>
{
    protected:

        InstanceMapScript(const char* name, uint32 mapId);

    public:

        // Gets an InstanceScript object for this instance.
        virtual InstanceScript* GetInstanceScript(InstanceMap* /*map*/) const { return NULL; }
};

class TC_GAME_API BattlegroundMapScript : public ScriptObject, public MapScript<BattlegroundMap>
{
    protected:

        BattlegroundMapScript(const char* name, uint32 mapId);
};

class TC_GAME_API ItemScript : public ScriptObject
{
    protected:

        ItemScript(const char* name);

    public:

        // Called when a dummy spell effect is triggered on the item.
        virtual bool OnDummyEffect(Unit* /*caster*/, uint32 /*spellId*/, SpellEffIndex /*effIndex*/, Item* /*target*/) { return false; }

        // Called when a player accepts a quest from the item.
        virtual bool OnQuestAccept(Player* /*player*/, Item* /*item*/, Quest const* /*quest*/) { return false; }

        // Called when a player uses the item.
        virtual bool OnUse(Player* /*player*/, Item* /*item*/, SpellCastTargets const& /*targets*/, ObjectGuid /*castId*/) { return false; }

        // Called when the item expires (is destroyed).
        virtual bool OnExpire(Player* /*player*/, ItemTemplate const* /*proto*/) { return false; }

        // Called when the item is destroyed.
        virtual bool OnRemove(Player* /*player*/, Item* /*item*/) { return false; }
};

class TC_GAME_API UnitScript : public ScriptObject
{
    protected:

        UnitScript(const char* name, bool addToScripts = true);

    public:
        // Called when a unit deals healing to another unit
        virtual void OnHeal(Unit* /*healer*/, Unit* /*reciever*/, uint32& /*gain*/) { }

        // Called when a unit deals damage to another unit
        virtual void OnDamage(Unit* /*attacker*/, Unit* /*victim*/, uint32& /*damage*/) { }

        // Called when DoT's Tick Damage is being Dealt
        virtual void ModifyPeriodicDamageAurasTick(Unit* /*target*/, Unit* /*attacker*/, uint32& /*damage*/) { }

        // Called when Melee Damage is being Dealt
        virtual void ModifyMeleeDamage(Unit* /*target*/, Unit* /*attacker*/, uint32& /*damage*/) { }

        // Called when Spell Damage is being Dealt
        virtual void ModifySpellDamageTaken(Unit* /*target*/, Unit* /*attacker*/, int32& /*damage*/) { }
};

class TC_GAME_API CreatureScript : public UnitScript, public UpdatableScript<Creature>
{
    protected:

        CreatureScript(const char* name);

    public:

        // Called when a dummy spell effect is triggered on the creature.
        virtual bool OnDummyEffect(Unit* /*caster*/, uint32 /*spellId*/, SpellEffIndex /*effIndex*/, Creature* /*target*/) { return false; }

        // Called when a player opens a gossip dialog with the creature.
        virtual bool OnGossipHello(Player* /*player*/, Creature* /*creature*/) { return false; }

        // Called when a player selects a gossip item in the creature's gossip menu.
        virtual bool OnGossipSelect(Player* /*player*/, Creature* /*creature*/, uint32 /*sender*/, uint32 /*action*/) { return false; }

        // Called when a player selects a gossip with a code in the creature's gossip menu.
        virtual bool OnGossipSelectCode(Player* /*player*/, Creature* /*creature*/, uint32 /*sender*/, uint32 /*action*/, const char* /*code*/) { return false; }

        // Called when a player accepts a quest from the creature.
        virtual bool OnQuestAccept(Player* /*player*/, Creature* /*creature*/, Quest const* /*quest*/) { return false; }

        // Called when a player selects a quest in the creature's quest menu.
        virtual bool OnQuestSelect(Player* /*player*/, Creature* /*creature*/, Quest const* /*quest*/) { return false; }

        // Called when a player completes a quest and is rewarded, opt is the selected item's index or 0
        virtual bool OnQuestReward(Player* /*player*/, Creature* /*creature*/, Quest const* /*quest*/, uint32 /*opt*/) { return false; }

        // Called when the dialog status between a player and the creature is requested.
        virtual uint32 GetDialogStatus(Player* /*player*/, Creature* /*creature*/) { return DIALOG_STATUS_SCRIPTED_NO_STATUS; }

        // Called when a CreatureAI object is needed for the creature.
        virtual CreatureAI* GetAI(Creature* /*creature*/) const { return NULL; }
};

class TC_GAME_API GameObjectScript : public ScriptObject, public UpdatableScript<GameObject>
{
    protected:

        GameObjectScript(const char* name);

    public:

        // Called when a dummy spell effect is triggered on the gameobject.
        virtual bool OnDummyEffect(Unit* /*caster*/, uint32 /*spellId*/, SpellEffIndex /*effIndex*/, GameObject* /*target*/) { return false; }

        // Called when a player opens a gossip dialog with the gameobject.
        virtual bool OnGossipHello(Player* /*player*/, GameObject* /*go*/) { return false; }

        // Called when a player selects a gossip item in the gameobject's gossip menu.
        virtual bool OnGossipSelect(Player* /*player*/, GameObject* /*go*/, uint32 /*sender*/, uint32 /*action*/) { return false; }

        // Called when a player selects a gossip with a code in the gameobject's gossip menu.
        virtual bool OnGossipSelectCode(Player* /*player*/, GameObject* /*go*/, uint32 /*sender*/, uint32 /*action*/, const char* /*code*/) { return false; }

        // Called when a player accepts a quest from the gameobject.
        virtual bool OnQuestAccept(Player* /*player*/, GameObject* /*go*/, Quest const* /*quest*/) { return false; }

        // Called when a player completes a quest and is rewarded, opt is the selected item's index or 0
        virtual bool OnQuestReward(Player* /*player*/, GameObject* /*go*/, Quest const* /*quest*/, uint32 /*opt*/) { return false; }

        // Called when the dialog status between a player and the gameobject is requested.
        virtual uint32 GetDialogStatus(Player* /*player*/, GameObject* /*go*/) { return DIALOG_STATUS_SCRIPTED_NO_STATUS; }

        // Called when the game object is destroyed (destructible buildings only).
        virtual void OnDestroyed(GameObject* /*go*/, Player* /*player*/) { }

        // Called when the game object is damaged (destructible buildings only).
        virtual void OnDamaged(GameObject* /*go*/, Player* /*player*/) { }

        // Called when the game object loot state is changed.
        virtual void OnLootStateChanged(GameObject* /*go*/, uint32 /*state*/, Unit* /*unit*/) { }

        // Called when the game object state is changed.
        virtual void OnGameObjectStateChanged(GameObject* /*go*/, uint32 /*state*/) { }

        // Called when a GameObjectAI object is needed for the gameobject.
        virtual GameObjectAI* GetAI(GameObject* /*go*/) const { return NULL; }
};

class TC_GAME_API AreaTriggerScript : public ScriptObject
{
    protected:

        AreaTriggerScript(const char* name);

    public:

        // Called when the area trigger is activated by a player.
        virtual bool OnTrigger(Player* /*player*/, AreaTriggerEntry const* /*trigger*/, bool /*entered*/) { return false; }
};

class TC_GAME_API BattlegroundScript : public ScriptObject
{
    protected:

        BattlegroundScript(const char* name);

    public:

        // Should return a fully valid Battleground object for the type ID.
        virtual Battleground* GetBattleground() const = 0;
};

class TC_GAME_API OutdoorPvPScript : public ScriptObject
{
    protected:

        OutdoorPvPScript(const char* name);

    public:

        // Should return a fully valid OutdoorPvP object for the type ID.
        virtual OutdoorPvP* GetOutdoorPvP() const = 0;
};

class TC_GAME_API CommandScript : public ScriptObject
{
    protected:

        CommandScript(const char* name);

    public:

        // Should return a pointer to a valid command table (ChatCommand array) to be used by ChatHandler.
        virtual std::vector<ChatCommand> GetCommands() const = 0;
};

class TC_GAME_API WeatherScript : public ScriptObject, public UpdatableScript<Weather>
{
    protected:

        WeatherScript(const char* name);

    public:

        // Called when the weather changes in the zone this script is associated with.
        virtual void OnChange(Weather* /*weather*/, WeatherState /*state*/, float /*grade*/) { }
};

class TC_GAME_API AuctionHouseScript : public ScriptObject
{
    protected:

        AuctionHouseScript(const char* name);

    public:

        // Called when an auction is added to an auction house.
        virtual void OnAuctionAdd(AuctionHouseObject* /*ah*/, AuctionEntry* /*entry*/) { }

        // Called when an auction is removed from an auction house.
        virtual void OnAuctionRemove(AuctionHouseObject* /*ah*/, AuctionEntry* /*entry*/) { }

        // Called when an auction was succesfully completed.
        virtual void OnAuctionSuccessful(AuctionHouseObject* /*ah*/, AuctionEntry* /*entry*/) { }

        // Called when an auction expires.
        virtual void OnAuctionExpire(AuctionHouseObject* /*ah*/, AuctionEntry* /*entry*/) { }
};

class TC_GAME_API ConditionScript : public ScriptObject
{
    protected:

        ConditionScript(const char* name);

    public:

        // Called when a single condition is checked for a player.
        virtual bool OnConditionCheck(Condition const* /*condition*/, ConditionSourceInfo& /*sourceInfo*/) { return true; }
};

class TC_GAME_API VehicleScript : public ScriptObject
{
    protected:

        VehicleScript(const char* name);

    public:

        // Called after a vehicle is installed.
        virtual void OnInstall(Vehicle* /*veh*/) { }

        // Called after a vehicle is uninstalled.
        virtual void OnUninstall(Vehicle* /*veh*/) { }

        // Called when a vehicle resets.
        virtual void OnReset(Vehicle* /*veh*/) { }

        // Called after an accessory is installed in a vehicle.
        virtual void OnInstallAccessory(Vehicle* /*veh*/, Creature* /*accessory*/) { }

        // Called after a passenger is added to a vehicle.
        virtual void OnAddPassenger(Vehicle* /*veh*/, Unit* /*passenger*/, int8 /*seatId*/) { }

        // Called after a passenger is removed from a vehicle.
        virtual void OnRemovePassenger(Vehicle* /*veh*/, Unit* /*passenger*/) { }
};

class TC_GAME_API DynamicObjectScript : public ScriptObject, public UpdatableScript<DynamicObject>
{
    protected:

        DynamicObjectScript(const char* name);
};

class TC_GAME_API TransportScript : public ScriptObject, public UpdatableScript<Transport>
{
    protected:

        TransportScript(const char* name);

    public:

        // Called when a player boards the transport.
        virtual void OnAddPassenger(Transport* /*transport*/, Player* /*player*/) { }

        // Called when a creature boards the transport.
        virtual void OnAddCreaturePassenger(Transport* /*transport*/, Creature* /*creature*/) { }

        // Called when a player exits the transport.
        virtual void OnRemovePassenger(Transport* /*transport*/, Player* /*player*/) { }

        // Called when a transport moves.
        virtual void OnRelocate(Transport* /*transport*/, uint32 /*waypointId*/, uint32 /*mapId*/, float /*x*/, float /*y*/, float /*z*/) { }
};

class TC_GAME_API AchievementCriteriaScript : public ScriptObject
{
    protected:

        AchievementCriteriaScript(const char* name);

    public:

        // Called when an additional criteria is checked.
        virtual bool OnCheck(Player* source, Unit* target) = 0;
};

class TC_GAME_API PlayerScript : public UnitScript
{
    protected:

        PlayerScript(const char* name);

    public:

        // Called when a player kills another player
        virtual void OnPVPKill(Player* /*killer*/, Player* /*killed*/) { }

        // Called when a player kills a creature
        virtual void OnCreatureKill(Player* /*killer*/, Creature* /*killed*/) { }

        // Called when a player is killed by a creature
        virtual void OnPlayerKilledByCreature(Creature* /*killer*/, Player* /*killed*/) { }

        // Called when a player's level changes (after the level is applied)
        virtual void OnLevelChanged(Player* /*player*/, uint8 /*oldLevel*/) { }

        // Called when a player's free talent points change (right before the change is applied)
        virtual void OnFreeTalentPointsChanged(Player* /*player*/, uint32 /*points*/) { }

        // Called when a player's talent points are reset (right before the reset is done)
        virtual void OnTalentsReset(Player* /*player*/, bool /*noCost*/) { }

        // Called when a player's money is modified (before the modification is done)
        virtual void OnMoneyChanged(Player* /*player*/, int64& /*amount*/) { }

        // Called when a player's money is at limit (amount = money tried to add)
        virtual void OnMoneyLimit(Player* /*player*/, int64 /*amount*/) { }

        // Called when a player gains XP (before anything is given)
        virtual void OnGiveXP(Player* /*player*/, uint32& /*amount*/, Unit* /*victim*/) { }

        // Called when a player's reputation changes (before it is actually changed)
        virtual void OnReputationChange(Player* /*player*/, uint32 /*factionId*/, int32& /*standing*/, bool /*incremental*/) { }

        // Called when a duel is requested
        virtual void OnDuelRequest(Player* /*target*/, Player* /*challenger*/) { }

        // Called when a duel starts (after 3s countdown)
        virtual void OnDuelStart(Player* /*player1*/, Player* /*player2*/) { }

        // Called when a duel ends
        virtual void OnDuelEnd(Player* /*winner*/, Player* /*loser*/, DuelCompleteType /*type*/) { }

        // The following methods are called when a player sends a chat message.
        virtual void OnChat(Player* /*player*/, uint32 /*type*/, uint32 /*lang*/, std::string& /*msg*/) { }

        virtual void OnChat(Player* /*player*/, uint32 /*type*/, uint32 /*lang*/, std::string& /*msg*/, Player* /*receiver*/) { }

        virtual void OnChat(Player* /*player*/, uint32 /*type*/, uint32 /*lang*/, std::string& /*msg*/, Group* /*group*/) { }

        virtual void OnChat(Player* /*player*/, uint32 /*type*/, uint32 /*lang*/, std::string& /*msg*/, Guild* /*guild*/) { }

        virtual void OnChat(Player* /*player*/, uint32 /*type*/, uint32 /*lang*/, std::string& /*msg*/, Channel* /*channel*/) { }

        // Both of the below are called on emote opcodes.
        virtual void OnClearEmote(Player* /*player*/) { }

        virtual void OnTextEmote(Player* /*player*/, uint32 /*textEmote*/, uint32 /*emoteNum*/, ObjectGuid /*guid*/) { }

        // Called in Spell::Cast.
        virtual void OnSpellCast(Player* /*player*/, Spell* /*spell*/, bool /*skipCheck*/) { }

        // Called when a player logs in.
        virtual void OnLogin(Player* /*player*/, bool /*firstLogin*/) { }

        // Called when a player logs out.
        virtual void OnLogout(Player* /*player*/) { }

        // Called when a player is created.
        virtual void OnCreate(Player* /*player*/) { }

        // Called when a player is deleted.
        virtual void OnDelete(ObjectGuid /*guid*/, uint32 /*accountId*/) { }

        // Called when a player delete failed
        virtual void OnFailedDelete(ObjectGuid /*guid*/, uint32 /*accountId*/) { }

        // Called when a player is about to be saved.
        virtual void OnSave(Player* /*player*/) { }

        // Called when a player is bound to an instance
        virtual void OnBindToInstance(Player* /*player*/, Difficulty /*difficulty*/, uint32 /*mapId*/, bool /*permanent*/, uint8 /*extendState*/) { }

        // Called when a player switches to a new zone
        virtual void OnUpdateZone(Player* /*player*/, uint32 /*newZone*/, uint32 /*newArea*/) { }

        // Called when a player changes to a new map (after moving to new map)
        virtual void OnMapChanged(Player* /*player*/) { }

        // Called after a player's quest status has been changed
        virtual void OnQuestStatusChange(Player* /*player*/, uint32 /*questId*/, QuestStatus /*status*/) { }
};

class TC_GAME_API AccountScript : public ScriptObject
{
    protected:

        AccountScript(const char* name);

    public:

        // Called when an account logged in succesfully
        virtual void OnAccountLogin(uint32 /*accountId*/) {}

        // Called when an account login failed
        virtual void OnFailedAccountLogin(uint32 /*accountId*/) {}

        // Called when Email is successfully changed for Account
        virtual void OnEmailChange(uint32 /*accountId*/) {}

        // Called when Email failed to change for Account
        virtual void OnFailedEmailChange(uint32 /*accountId*/) {}

        // Called when Password is successfully changed for Account
        virtual void OnPasswordChange(uint32 /*accountId*/) {}

        // Called when Password failed to change for Account
        virtual void OnFailedPasswordChange(uint32 /*accountId*/) {}
};

class TC_GAME_API GuildScript : public ScriptObject
{
    protected:

        GuildScript(const char* name);

    public:

        // Called when a member is added to the guild.
        virtual void OnAddMember(Guild* /*guild*/, Player* /*player*/, uint8& /*plRank*/) { }

        // Called when a member is removed from the guild.
        virtual void OnRemoveMember(Guild* /*guild*/, ObjectGuid /*guid*/, bool /*isDisbanding*/, bool /*isKicked*/) { }

        // Called when the guild MOTD (message of the day) changes.
        virtual void OnMOTDChanged(Guild* /*guild*/, const std::string& /*newMotd*/) { }

        // Called when the guild info is altered.
        virtual void OnInfoChanged(Guild* /*guild*/, const std::string& /*newInfo*/) { }

        // Called when a guild is created.
        virtual void OnCreate(Guild* /*guild*/, Player* /*leader*/, const std::string& /*name*/) { }

        // Called when a guild is disbanded.
        virtual void OnDisband(Guild* /*guild*/) { }

        // Called when a guild member withdraws money from a guild bank.
        virtual void OnMemberWitdrawMoney(Guild* /*guild*/, Player* /*player*/, uint64& /*amount*/, bool /*isRepair*/) { }

        // Called when a guild member deposits money in a guild bank.
        virtual void OnMemberDepositMoney(Guild* /*guild*/, Player* /*player*/, uint64& /*amount*/) { }

        // Called when a guild member moves an item in a guild bank.
        virtual void OnItemMove(Guild* /*guild*/, Player* /*player*/, Item* /*pItem*/, bool /*isSrcBank*/, uint8 /*srcContainer*/, uint8 /*srcSlotId*/,
            bool /*isDestBank*/, uint8 /*destContainer*/, uint8 /*destSlotId*/) { }

        virtual void OnEvent(Guild* /*guild*/, uint8 /*eventType*/, ObjectGuid::LowType /*playerGuid1*/, ObjectGuid::LowType /*playerGuid2*/, uint8 /*newRank*/) { }

        virtual void OnBankEvent(Guild* /*guild*/, uint8 /*eventType*/, uint8 /*tabId*/, ObjectGuid::LowType /*playerGuid*/, uint64 /*itemOrMoney*/, uint16 /*itemStackCount*/, uint8 /*destTabId*/) { }
};

class TC_GAME_API GroupScript : public ScriptObject
{
    protected:

        GroupScript(const char* name);

    public:

        // Called when a member is added to a group.
        virtual void OnAddMember(Group* /*group*/, ObjectGuid /*guid*/) { }

        // Called when a member is invited to join a group.
        virtual void OnInviteMember(Group* /*group*/, ObjectGuid /*guid*/) { }

        // Called when a member is removed from a group.
        virtual void OnRemoveMember(Group* /*group*/, ObjectGuid /*guid*/, RemoveMethod /*method*/, ObjectGuid /*kicker*/, const char* /*reason*/) { }

        // Called when the leader of a group is changed.
        virtual void OnChangeLeader(Group* /*group*/, ObjectGuid /*newLeaderGuid*/, ObjectGuid /*oldLeaderGuid*/) { }

        // Called when a group is disbanded.
        virtual void OnDisband(Group* /*group*/) { }
};

<<<<<<< HEAD
class TC_GAME_API AreaTriggerEntityScript : public ScriptObject
{
    protected:

        AreaTriggerEntityScript(const char* name);

    public:
        // Called when the AreaTrigger has just been created
        virtual void OnCreate(AreaTrigger* areaTrigger) { }

        // Called on each AreaTrigger update
        virtual void OnUpdate(AreaTrigger* areaTrigger, uint32 diff) { }

        // Called when an unit enter the AreaTrigger
        virtual void OnUnitEnter(AreaTrigger* areaTrigger, Unit* unit) { }

        // Called when an unit exit the AreaTrigger, or when the AreaTrigger is removed
        virtual void OnUnitExit(AreaTrigger* areaTrigger, Unit* unit) { }

        // Called when the AreaTrigger is removed
        virtual void OnRemove(AreaTrigger* areaTrigger) { }
=======
class TC_GAME_API SceneScript : public ScriptObject
{
    protected:

        SceneScript(const char* name);

    public:
        // Called when a player start a scene
        virtual void OnSceneStart(Player* /*player*/, uint32 /*sceneInstanceID*/, SceneTemplate const* /*sceneTemplate*/) { }

        // Called when a player receive trigger from scene
        virtual void OnSceneTriggerEvent(Player* /*player*/, uint32 /*sceneInstanceID*/, SceneTemplate const* /*sceneTemplate*/, std::string const& /*triggerName*/) { }

        // Called when a scene is canceled
        virtual void OnSceneCancel(Player* /*player*/, uint32 /*sceneInstanceID*/, SceneTemplate const* /*sceneTemplate*/) { }

        // Called when a scene is completed
        virtual void OnSceneComplete(Player* /*player*/, uint32 /*sceneInstanceID*/, SceneTemplate const* /*sceneTemplate*/) { }
>>>>>>> 49d5bc04
};

// Manages registration, loading, and execution of scripts.
class TC_GAME_API ScriptMgr
{
    friend class ScriptObject;

    private:
        ScriptMgr();
        virtual ~ScriptMgr();

        void FillSpellSummary();
        void LoadDatabase();

        void IncreaseScriptCount() { ++_scriptCount; }
        void DecreaseScriptCount() { --_scriptCount; }

    public: /* Initialization */
        static ScriptMgr* instance();

        void Initialize();

        uint32 GetScriptCount() const { return _scriptCount; }

        typedef void(*ScriptLoaderCallbackType)();

        /// Sets the script loader callback which is invoked to load scripts
        /// (Workaround for circular dependency game <-> scripts)
        void SetScriptLoader(ScriptLoaderCallbackType script_loader_callback)
        {
            _script_loader_callback = script_loader_callback;
        }

    public: /* Script contexts */
        /// Set the current script context, which allows the ScriptMgr
        /// to accept new scripts in this context.
        /// Requires a SwapScriptContext() call afterwards to load the new scripts.
        void SetScriptContext(std::string const& context);
        /// Returns the current script context.
        std::string const& GetCurrentScriptContext() const { return _currentContext; }
        /// Releases all scripts associated with the given script context immediately.
        /// Requires a SwapScriptContext() call afterwards to finish the unloading.
        void ReleaseScriptContext(std::string const& context);
        /// Executes all changed introduced by SetScriptContext and ReleaseScriptContext.
        /// It is possible to combine multiple SetScriptContext and ReleaseScriptContext
        /// calls for better performance (bulk changes).
        void SwapScriptContext(bool initialize = false);

        /// Returns the context name of the static context provided by the worldserver
        static std::string const& GetNameOfStaticContext();

        /// Acquires a strong module reference to the module containing the given script name,
        /// which prevents the shared library which contains the script from unloading.
        /// The shared library is lazy unloaded as soon as all references to it are released.
        std::shared_ptr<ModuleReference> AcquireModuleReferenceOfScriptName(
            std::string const& scriptname) const;

    public: /* Unloading */

        void Unload();

    public: /* SpellScriptLoader */

        void CreateSpellScripts(uint32 spellId, std::list<SpellScript*>& scriptVector);
        void CreateAuraScripts(uint32 spellId, std::list<AuraScript*>& scriptVector);
        SpellScriptLoader* GetSpellScriptLoader(uint32 scriptId);

    public: /* ServerScript */

        void OnNetworkStart();
        void OnNetworkStop();
        void OnSocketOpen(std::shared_ptr<WorldSocket> socket);
        void OnSocketClose(std::shared_ptr<WorldSocket> socket);
        void OnPacketReceive(WorldSession* session, WorldPacket const& packet);
        void OnPacketSend(WorldSession* session, WorldPacket const& packet);

    public: /* WorldScript */

        void OnOpenStateChange(bool open);
        void OnConfigLoad(bool reload);
        void OnMotdChange(std::string& newMotd);
        void OnShutdownInitiate(ShutdownExitCode code, ShutdownMask mask);
        void OnShutdownCancel();
        void OnWorldUpdate(uint32 diff);
        void OnStartup();
        void OnShutdown();

    public: /* FormulaScript */

        void OnHonorCalculation(float& honor, uint8 level, float multiplier);
        void OnGrayLevelCalculation(uint8& grayLevel, uint8 playerLevel);
        void OnColorCodeCalculation(XPColorChar& color, uint8 playerLevel, uint8 mobLevel);
        void OnZeroDifferenceCalculation(uint8& diff, uint8 playerLevel);
        void OnBaseGainCalculation(uint32& gain, uint8 playerLevel, uint8 mobLevel);
        void OnGainCalculation(uint32& gain, Player* player, Unit* unit);
        void OnGroupRateCalculation(float& rate, uint32 count, bool isRaid);

    public: /* MapScript */

        void OnCreateMap(Map* map);
        void OnDestroyMap(Map* map);
        void OnLoadGridMap(Map* map, GridMap* gmap, uint32 gx, uint32 gy);
        void OnUnloadGridMap(Map* map, GridMap* gmap, uint32 gx, uint32 gy);
        void OnPlayerEnterMap(Map* map, Player* player);
        void OnPlayerLeaveMap(Map* map, Player* player);
        void OnMapUpdate(Map* map, uint32 diff);

    public: /* InstanceMapScript */

        InstanceScript* CreateInstanceData(InstanceMap* map);

    public: /* ItemScript */

        bool OnDummyEffect(Unit* caster, uint32 spellId, SpellEffIndex effIndex, Item* target);
        bool OnQuestAccept(Player* player, Item* item, Quest const* quest);
        bool OnItemUse(Player* player, Item* item, SpellCastTargets const& targets, ObjectGuid castId);
        bool OnItemExpire(Player* player, ItemTemplate const* proto);
        bool OnItemRemove(Player* player, Item* item);

    public: /* CreatureScript */

        bool OnDummyEffect(Unit* caster, uint32 spellId, SpellEffIndex effIndex, Creature* target);
        bool OnGossipHello(Player* player, Creature* creature);
        bool OnGossipSelect(Player* player, Creature* creature, uint32 sender, uint32 action);
        bool OnGossipSelectCode(Player* player, Creature* creature, uint32 sender, uint32 action, const char* code);
        bool OnQuestAccept(Player* player, Creature* creature, Quest const* quest);
        bool OnQuestSelect(Player* player, Creature* creature, Quest const* quest);
        bool OnQuestReward(Player* player, Creature* creature, Quest const* quest, uint32 opt);
        uint32 GetDialogStatus(Player* player, Creature* creature);
        CreatureAI* GetCreatureAI(Creature* creature);
        void OnCreatureUpdate(Creature* creature, uint32 diff);

    public: /* GameObjectScript */

        bool OnDummyEffect(Unit* caster, uint32 spellId, SpellEffIndex effIndex, GameObject* target);
        bool OnGossipHello(Player* player, GameObject* go);
        bool OnGossipSelect(Player* player, GameObject* go, uint32 sender, uint32 action);
        bool OnGossipSelectCode(Player* player, GameObject* go, uint32 sender, uint32 action, const char* code);
        bool OnQuestAccept(Player* player, GameObject* go, Quest const* quest);
        bool OnQuestReward(Player* player, GameObject* go, Quest const* quest, uint32 opt);
        uint32 GetDialogStatus(Player* player, GameObject* go);
        void OnGameObjectDestroyed(GameObject* go, Player* player);
        void OnGameObjectDamaged(GameObject* go, Player* player);
        void OnGameObjectLootStateChanged(GameObject* go, uint32 state, Unit* unit);
        void OnGameObjectStateChanged(GameObject* go, uint32 state);
        void OnGameObjectUpdate(GameObject* go, uint32 diff);
        GameObjectAI* GetGameObjectAI(GameObject* go);

    public: /* AreaTriggerScript */

        bool OnAreaTrigger(Player* player, AreaTriggerEntry const* trigger, bool entered);

    public: /* BattlegroundScript */

        Battleground* CreateBattleground(BattlegroundTypeId typeId);

    public: /* OutdoorPvPScript */

        OutdoorPvP* CreateOutdoorPvP(OutdoorPvPData const* data);

    public: /* CommandScript */

        std::vector<ChatCommand> GetChatCommands();

    public: /* WeatherScript */

        void OnWeatherChange(Weather* weather, WeatherState state, float grade);
        void OnWeatherUpdate(Weather* weather, uint32 diff);

    public: /* AuctionHouseScript */

        void OnAuctionAdd(AuctionHouseObject* ah, AuctionEntry* entry);
        void OnAuctionRemove(AuctionHouseObject* ah, AuctionEntry* entry);
        void OnAuctionSuccessful(AuctionHouseObject* ah, AuctionEntry* entry);
        void OnAuctionExpire(AuctionHouseObject* ah, AuctionEntry* entry);

    public: /* ConditionScript */

        bool OnConditionCheck(Condition const* condition, ConditionSourceInfo& sourceInfo);

    public: /* VehicleScript */

        void OnInstall(Vehicle* veh);
        void OnUninstall(Vehicle* veh);
        void OnReset(Vehicle* veh);
        void OnInstallAccessory(Vehicle* veh, Creature* accessory);
        void OnAddPassenger(Vehicle* veh, Unit* passenger, int8 seatId);
        void OnRemovePassenger(Vehicle* veh, Unit* passenger);

    public: /* DynamicObjectScript */

        void OnDynamicObjectUpdate(DynamicObject* dynobj, uint32 diff);

    public: /* TransportScript */

        void OnAddPassenger(Transport* transport, Player* player);
        void OnAddCreaturePassenger(Transport* transport, Creature* creature);
        void OnRemovePassenger(Transport* transport, Player* player);
        void OnTransportUpdate(Transport* transport, uint32 diff);
        void OnRelocate(Transport* transport, uint32 waypointId, uint32 mapId, float x, float y, float z);

    public: /* AchievementCriteriaScript */

        bool OnCriteriaCheck(uint32 scriptId, Player* source, Unit* target);

    public: /* PlayerScript */

        void OnPVPKill(Player* killer, Player* killed);
        void OnCreatureKill(Player* killer, Creature* killed);
        void OnPlayerKilledByCreature(Creature* killer, Player* killed);
        void OnPlayerLevelChanged(Player* player, uint8 oldLevel);
        void OnPlayerFreeTalentPointsChanged(Player* player, uint32 newPoints);
        void OnPlayerTalentsReset(Player* player, bool noCost);
        void OnPlayerMoneyChanged(Player* player, int64& amount);
        void OnPlayerMoneyLimit(Player* player, int64 amount);
        void OnGivePlayerXP(Player* player, uint32& amount, Unit* victim);
        void OnPlayerReputationChange(Player* player, uint32 factionID, int32& standing, bool incremental);
        void OnPlayerDuelRequest(Player* target, Player* challenger);
        void OnPlayerDuelStart(Player* player1, Player* player2);
        void OnPlayerDuelEnd(Player* winner, Player* loser, DuelCompleteType type);
        void OnPlayerChat(Player* player, uint32 type, uint32 lang, std::string& msg);
        void OnPlayerChat(Player* player, uint32 type, uint32 lang, std::string& msg, Player* receiver);
        void OnPlayerChat(Player* player, uint32 type, uint32 lang, std::string& msg, Group* group);
        void OnPlayerChat(Player* player, uint32 type, uint32 lang, std::string& msg, Guild* guild);
        void OnPlayerChat(Player* player, uint32 type, uint32 lang, std::string& msg, Channel* channel);
        void OnPlayerClearEmote(Player* player);
        void OnPlayerTextEmote(Player* player, uint32 textEmote, uint32 emoteNum, ObjectGuid guid);
        void OnPlayerSpellCast(Player* player, Spell* spell, bool skipCheck);
        void OnPlayerLogin(Player* player, bool firstLogin);
        void OnPlayerLogout(Player* player);
        void OnPlayerCreate(Player* player);
        void OnPlayerDelete(ObjectGuid guid, uint32 accountId);
        void OnPlayerFailedDelete(ObjectGuid guid, uint32 accountId);
        void OnPlayerSave(Player* player);
        void OnPlayerBindToInstance(Player* player, Difficulty difficulty, uint32 mapid, bool permanent, uint8 extendState);
        void OnPlayerUpdateZone(Player* player, uint32 newZone, uint32 newArea);
        void OnQuestStatusChange(Player* player, uint32 questId, QuestStatus status);

    public: /* AccountScript */

        void OnAccountLogin(uint32 accountId);
        void OnFailedAccountLogin(uint32 accountId);
        void OnEmailChange(uint32 accountId);
        void OnFailedEmailChange(uint32 accountId);
        void OnPasswordChange(uint32 accountId);
        void OnFailedPasswordChange(uint32 accountId);

    public: /* GuildScript */

        void OnGuildAddMember(Guild* guild, Player* player, uint8& plRank);
        void OnGuildRemoveMember(Guild* guild, ObjectGuid guid, bool isDisbanding, bool isKicked);
        void OnGuildMOTDChanged(Guild* guild, const std::string& newMotd);
        void OnGuildInfoChanged(Guild* guild, const std::string& newInfo);
        void OnGuildCreate(Guild* guild, Player* leader, const std::string& name);
        void OnGuildDisband(Guild* guild);
        void OnGuildMemberWitdrawMoney(Guild* guild, Player* player, uint64 &amount, bool isRepair);
        void OnGuildMemberDepositMoney(Guild* guild, Player* player, uint64 &amount);
        void OnGuildItemMove(Guild* guild, Player* player, Item* pItem, bool isSrcBank, uint8 srcContainer, uint8 srcSlotId,
            bool isDestBank, uint8 destContainer, uint8 destSlotId);
        void OnGuildEvent(Guild* guild, uint8 eventType, ObjectGuid::LowType playerGuid1, ObjectGuid::LowType playerGuid2, uint8 newRank);
        void OnGuildBankEvent(Guild* guild, uint8 eventType, uint8 tabId, ObjectGuid::LowType playerGuid, uint64 itemOrMoney, uint16 itemStackCount, uint8 destTabId);

    public: /* GroupScript */

        void OnGroupAddMember(Group* group, ObjectGuid guid);
        void OnGroupInviteMember(Group* group, ObjectGuid guid);
        void OnGroupRemoveMember(Group* group, ObjectGuid guid, RemoveMethod method, ObjectGuid kicker, const char* reason);
        void OnGroupChangeLeader(Group* group, ObjectGuid newLeaderGuid, ObjectGuid oldLeaderGuid);
        void OnGroupDisband(Group* group);

    public: /* UnitScript */

        void OnHeal(Unit* healer, Unit* reciever, uint32& gain);
        void OnDamage(Unit* attacker, Unit* victim, uint32& damage);
        void ModifyPeriodicDamageAurasTick(Unit* target, Unit* attacker, uint32& damage);
        void ModifyMeleeDamage(Unit* target, Unit* attacker, uint32& damage);
        void ModifySpellDamageTaken(Unit* target, Unit* attacker, int32& damage);

<<<<<<< HEAD
    public: /* AreaTriggerEntityScript */

        void OnAreaTriggerEntityCreate(AreaTrigger* areaTrigger);
        void OnAreaTriggerEntityUpdate(AreaTrigger* areaTrigger, uint32 diff);
        void OnAreaTriggerEntityUnitEnter(AreaTrigger* areaTrigger, Unit* unit);
        void OnAreaTriggerEntityUnitExit(AreaTrigger* areaTrigger, Unit* unit);
        void OnAreaTriggerEntityRemove(AreaTrigger* areaTrigger);
=======
    public: /* SceneScript */
        void OnSceneStart(Player* player, uint32 sceneInstanceID, SceneTemplate const* sceneTemplate);
        void OnSceneTrigger(Player* player, uint32 sceneInstanceID, SceneTemplate const* sceneTemplate, std::string const& triggerName);
        void OnSceneCancel(Player* player, uint32 sceneInstanceID, SceneTemplate const* sceneTemplate);
        void OnSceneComplete(Player* player, uint32 sceneInstanceID, SceneTemplate const* sceneTemplate);
>>>>>>> 49d5bc04

    private:
        uint32 _scriptCount;

        ScriptLoaderCallbackType _script_loader_callback;

        std::string _currentContext;
};

#define sScriptMgr ScriptMgr::instance()

#endif<|MERGE_RESOLUTION|>--- conflicted
+++ resolved
@@ -833,7 +833,27 @@
         virtual void OnDisband(Group* /*group*/) { }
 };
 
-<<<<<<< HEAD
+class TC_GAME_API SceneScript : public ScriptObject
+{
+protected:
+
+    SceneScript(const char* name);
+
+public:
+    // Called when a player start a scene
+    virtual void OnSceneStart(Player* /*player*/, uint32 /*sceneInstanceID*/, SceneTemplate const* /*sceneTemplate*/) { }
+
+    // Called when a player receive trigger from scene
+    virtual void OnSceneTriggerEvent(Player* /*player*/, uint32 /*sceneInstanceID*/, SceneTemplate const* /*sceneTemplate*/, std::string const& /*triggerName*/) { }
+
+    // Called when a scene is canceled
+    virtual void OnSceneCancel(Player* /*player*/, uint32 /*sceneInstanceID*/, SceneTemplate const* /*sceneTemplate*/) { }
+
+    // Called when a scene is completed
+    virtual void OnSceneComplete(Player* /*player*/, uint32 /*sceneInstanceID*/, SceneTemplate const* /*sceneTemplate*/) { }
+
+};
+
 class TC_GAME_API AreaTriggerEntityScript : public ScriptObject
 {
     protected:
@@ -855,26 +875,6 @@
 
         // Called when the AreaTrigger is removed
         virtual void OnRemove(AreaTrigger* areaTrigger) { }
-=======
-class TC_GAME_API SceneScript : public ScriptObject
-{
-    protected:
-
-        SceneScript(const char* name);
-
-    public:
-        // Called when a player start a scene
-        virtual void OnSceneStart(Player* /*player*/, uint32 /*sceneInstanceID*/, SceneTemplate const* /*sceneTemplate*/) { }
-
-        // Called when a player receive trigger from scene
-        virtual void OnSceneTriggerEvent(Player* /*player*/, uint32 /*sceneInstanceID*/, SceneTemplate const* /*sceneTemplate*/, std::string const& /*triggerName*/) { }
-
-        // Called when a scene is canceled
-        virtual void OnSceneCancel(Player* /*player*/, uint32 /*sceneInstanceID*/, SceneTemplate const* /*sceneTemplate*/) { }
-
-        // Called when a scene is completed
-        virtual void OnSceneComplete(Player* /*player*/, uint32 /*sceneInstanceID*/, SceneTemplate const* /*sceneTemplate*/) { }
->>>>>>> 49d5bc04
 };
 
 // Manages registration, loading, and execution of scripts.
@@ -1153,7 +1153,12 @@
         void ModifyMeleeDamage(Unit* target, Unit* attacker, uint32& damage);
         void ModifySpellDamageTaken(Unit* target, Unit* attacker, int32& damage);
 
-<<<<<<< HEAD
+    public: /* SceneScript */
+        void OnSceneStart(Player* player, uint32 sceneInstanceID, SceneTemplate const* sceneTemplate);
+        void OnSceneTrigger(Player* player, uint32 sceneInstanceID, SceneTemplate const* sceneTemplate, std::string const& triggerName);
+        void OnSceneCancel(Player* player, uint32 sceneInstanceID, SceneTemplate const* sceneTemplate);
+        void OnSceneComplete(Player* player, uint32 sceneInstanceID, SceneTemplate const* sceneTemplate);
+
     public: /* AreaTriggerEntityScript */
 
         void OnAreaTriggerEntityCreate(AreaTrigger* areaTrigger);
@@ -1161,13 +1166,6 @@
         void OnAreaTriggerEntityUnitEnter(AreaTrigger* areaTrigger, Unit* unit);
         void OnAreaTriggerEntityUnitExit(AreaTrigger* areaTrigger, Unit* unit);
         void OnAreaTriggerEntityRemove(AreaTrigger* areaTrigger);
-=======
-    public: /* SceneScript */
-        void OnSceneStart(Player* player, uint32 sceneInstanceID, SceneTemplate const* sceneTemplate);
-        void OnSceneTrigger(Player* player, uint32 sceneInstanceID, SceneTemplate const* sceneTemplate, std::string const& triggerName);
-        void OnSceneCancel(Player* player, uint32 sceneInstanceID, SceneTemplate const* sceneTemplate);
-        void OnSceneComplete(Player* player, uint32 sceneInstanceID, SceneTemplate const* sceneTemplate);
->>>>>>> 49d5bc04
 
     private:
         uint32 _scriptCount;
