/*
 * This file is part of the TrinityCore Project. See AUTHORS file for Copyright information
 *
 * This program is free software; you can redistribute it and/or modify it
 * under the terms of the GNU General Public License as published by the
 * Free Software Foundation; either version 2 of the License, or (at your
 * option) any later version.
 *
 * This program is distributed in the hope that it will be useful, but WITHOUT
 * ANY WARRANTY; without even the implied warranty of MERCHANTABILITY or
 * FITNESS FOR A PARTICULAR PURPOSE. See the GNU General Public License for
 * more details.
 *
 * You should have received a copy of the GNU General Public License along
 * with this program. If not, see <http://www.gnu.org/licenses/>.
 */

#ifndef SC_SCRIPTMGR_H
#define SC_SCRIPTMGR_H

#include "Common.h"
#include "ObjectGuid.h"
#include "Tuples.h"
#include "Types.h"
#include <memory>
#include <vector>

class AccountMgr;
class AuctionHouseObject;
class Aura;
class AuraScript;
class Battlefield;
class Battleground;
class BattlegroundMap;
class Channel;
class Creature;
class CreatureAI;
class DynamicObject;
class GameObject;
class GameObjectAI;
class Guild;
class GridMap;
class Group;
class InstanceMap;
class InstanceScript;
class Item;
class Map;
class ModuleReference;
class OutdoorPvP;
class Player;
class Quest;
class ScriptMgr;
class Spell;
class SpellInfo;
class SpellScript;
class SpellCastTargets;
class Transport;
class Unit;
class Vehicle;
class Weather;
class WorldPacket;
class WorldSocket;
class WorldObject;
class WorldSession;

struct AchievementCriteriaData;
struct AreaTriggerEntry;
struct AuctionEntry;
struct ConditionSourceInfo;
struct Condition;
struct CreatureTemplate;
struct CreatureData;
struct ItemTemplate;
struct MapEntry;
struct Position;

namespace Trinity::ChatCommands { struct ChatCommandBuilder; }

enum BattlegroundTypeId : uint32;
enum ContentLevels : uint8;
enum Difficulty : uint8;
enum DuelCompleteType : uint8;
enum Emote : uint32;
enum QuestStatus : uint8;
enum RemoveMethod : uint8;
enum ShutdownExitCode : uint32;
enum ShutdownMask : uint32;
enum SpellEffIndex : uint8;
enum WeatherState : uint32;
enum XPColorChar : uint8;

#define VISIBLE_RANGE       166.0f                          //MAX visible range (size of grid)

/*
    @todo Add more script type classes.

    MailScript
    SessionScript
    CollisionScript
    ArenaTeamScript

*/

/*
    Standard procedure when adding new script type classes:

    First of all, define the actual class, and have it inherit from ScriptObject, like so:

    class MyScriptType : public ScriptObject
    {
        uint32 _someId;

        private:

            void RegisterSelf();

        protected:

            MyScriptType(char const* name, uint32 someId)
                : ScriptObject(name), _someId(someId)
            {
                ScriptRegistry<MyScriptType>::AddScript(this);
            }

        public:

            // If a virtual function in your script type class is not necessarily
            // required to be overridden, just declare it virtual with an empty
            // body. If, on the other hand, it's logical only to override it (i.e.
            // if it's the only method in the class), make it pure virtual, by adding
            // = 0 to it.
            virtual void OnSomeEvent(uint32 someArg1, std::string& someArg2) { }

            // This is a pure virtual function:
            virtual void OnAnotherEvent(uint32 someArg) = 0;
    }

    Next, you need to add a specialization for ScriptRegistry. Put this in the bottom of
    ScriptMgr.cpp:

    template class ScriptRegistry<MyScriptType>;

    Now, add a cleanup routine in ScriptMgr::~ScriptMgr:

    SCR_CLEAR(MyScriptType);

    Now your script type is good to go with the script system. What you need to do now
    is add functions to ScriptMgr that can be called from the core to actually trigger
    certain events. For example, in ScriptMgr.h:

    void OnSomeEvent(uint32 someArg1, std::string& someArg2);
    void OnAnotherEvent(uint32 someArg);

    In ScriptMgr.cpp:

    void ScriptMgr::OnSomeEvent(uint32 someArg1, std::string& someArg2)
    {
        FOREACH_SCRIPT(MyScriptType)->OnSomeEvent(someArg1, someArg2);
    }

    void ScriptMgr::OnAnotherEvent(uint32 someArg)
    {
        FOREACH_SCRIPT(MyScriptType)->OnAnotherEvent(someArg1, someArg2);
    }

    Now you simply call these two functions from anywhere in the core to trigger the
    event on all registered scripts of that type.
*/

class TC_GAME_API ScriptObject
{
    friend class ScriptMgr;

    public:

        std::string const& GetName() const;

    protected:

        ScriptObject(char const* name);
        virtual ~ScriptObject();

    private:

        std::string const _name;
};

class TC_GAME_API SpellScriptLoader : public ScriptObject
{
    protected:

        explicit SpellScriptLoader(char const* name);

    public:

        // Should return a fully valid SpellScript pointer.
        virtual SpellScript* GetSpellScript() const;

        // Should return a fully valid AuraScript pointer.
        virtual AuraScript* GetAuraScript() const;
};

class TC_GAME_API ServerScript : public ScriptObject
{
    protected:

        explicit ServerScript(char const* name);

    public:

        // Called when reactive socket I/O is started (WorldTcpSessionMgr).
        virtual void OnNetworkStart();

        // Called when reactive I/O is stopped.
        virtual void OnNetworkStop();

        // Called when a remote socket establishes a connection to the server. Do not store the socket object.
        virtual void OnSocketOpen(std::shared_ptr<WorldSocket> socket);

        // Called when a socket is closed. Do not store the socket object, and do not rely on the connection
        // being open; it is not.
        virtual void OnSocketClose(std::shared_ptr<WorldSocket> socket);

        // Called when a packet is sent to a client. The packet object is a copy of the original packet, so reading
        // and modifying it is safe.
        virtual void OnPacketSend(WorldSession* session, WorldPacket& packet);

        // Called when a (valid) packet is received by a client. The packet object is a copy of the original packet, so
        // reading and modifying it is safe. Make sure to check WorldSession pointer before usage, it might be null in case of auth packets
        virtual void OnPacketReceive(WorldSession* session, WorldPacket& packet);
};

class TC_GAME_API WorldScript : public ScriptObject
{
    protected:

        explicit WorldScript(char const* name);

    public:

        // Called when the open/closed state of the world changes.
        virtual void OnOpenStateChange(bool open);

        // Called after the world configuration is (re)loaded.
        virtual void OnConfigLoad(bool reload);

        // Called before the message of the day is changed.
        virtual void OnMotdChange(std::string& newMotd);

        // Called when a world shutdown is initiated.
        virtual void OnShutdownInitiate(ShutdownExitCode code, ShutdownMask mask);

        // Called when a world shutdown is cancelled.
        virtual void OnShutdownCancel();

        // Called on every world tick (don't execute too heavy code here).
        virtual void OnUpdate(uint32 diff);

        // Called when the world is started.
        virtual void OnStartup();

        // Called when the world is actually shut down.
        virtual void OnShutdown();
};

class TC_GAME_API FormulaScript : public ScriptObject
{
    protected:

        explicit FormulaScript(char const* name);

    public:

        // Called after calculating honor.
        virtual void OnHonorCalculation(float& honor, uint8 level, float multiplier);

        // Called after gray level calculation.
        virtual void OnGrayLevelCalculation(uint8& grayLevel, uint8 playerLevel);

        // Called after calculating experience color.
        virtual void OnColorCodeCalculation(XPColorChar& color, uint8 playerLevel, uint8 mobLevel);

        // Called after calculating zero difference.
        virtual void OnZeroDifferenceCalculation(uint8& diff, uint8 playerLevel);

        // Called after calculating base experience gain.
        virtual void OnBaseGainCalculation(uint32& gain, uint8 playerLevel, uint8 mobLevel, ContentLevels content);

        // Called after calculating experience gain.
        virtual void OnGainCalculation(uint32& gain, Player* player, Unit* unit);

        // Called when calculating the experience rate for group experience.
        virtual void OnGroupRateCalculation(float& rate, uint32 count, bool isRaid);
};

template<class TMap>
class TC_GAME_API MapScript
{
        MapEntry const* _mapEntry;

    protected:

        explicit MapScript(MapEntry const* mapEntry);

    public:

        // Gets the MapEntry structure associated with this script. Can return NULL.
        MapEntry const* GetEntry() const;

        // Called when the map is created.
        virtual void OnCreate(TMap* map);

        // Called just before the map is destroyed.
        virtual void OnDestroy(TMap* map);

        // Called when a grid map is loaded.
        virtual void OnLoadGridMap(TMap* /*map*/, GridMap* /*gmap*/, uint32 /*gx*/, uint32 /*gy*/) { }

        // Called when a grid map is unloaded.
        virtual void OnUnloadGridMap(TMap* /*map*/, GridMap* /*gmap*/, uint32 /*gx*/, uint32 /*gy*/)  { }

        // Called when a player enters the map.
        virtual void OnPlayerEnter(TMap* map, Player* player);

        // Called when a player leaves the map.
        virtual void OnPlayerLeave(TMap* map, Player* player);

        virtual void OnUpdate(TMap* map, uint32 diff);
};

class TC_GAME_API WorldMapScript : public ScriptObject, public MapScript<Map>
{
    protected:

        explicit WorldMapScript(char const* name, uint32 mapId);
};

class TC_GAME_API InstanceMapScript : public ScriptObject, public MapScript<InstanceMap>
{
    protected:

        explicit InstanceMapScript(char const* name, uint32 mapId);

    public:

        // Gets an InstanceScript object for this instance.
        virtual InstanceScript* GetInstanceScript(InstanceMap* map) const;
};

class TC_GAME_API BattlegroundMapScript : public ScriptObject, public MapScript<BattlegroundMap>
{
    protected:

        explicit BattlegroundMapScript(char const* name, uint32 mapId);
};

class TC_GAME_API ItemScript : public ScriptObject
{
    protected:

        explicit ItemScript(char const* name);

    public:

        // Called when a player accepts a quest from the item.
        virtual bool OnQuestAccept(Player* player, Item* item, Quest const* quest);

        // Called when a player uses the item.
        virtual bool OnUse(Player* player, Item* item, SpellCastTargets const& targets);

        // Called when the item expires (is destroyed).
        virtual bool OnExpire(Player* player, ItemTemplate const* proto);

        // Called when the item is destroyed.
        virtual bool OnRemove(Player* player, Item* item);

        // Called before casting a combat spell from this item (chance on hit spells of item template, can be used to prevent cast if returning false)
        virtual bool OnCastItemCombatSpell(Player* player, Unit* victim, SpellInfo const* spellInfo, Item* item);
};

class TC_GAME_API UnitScript : public ScriptObject
{
    protected:

        explicit UnitScript(char const* name);

    public:
        // Called when a unit deals healing to another unit
        virtual void OnHeal(Unit* healer, Unit* reciever, uint32& gain);

        // Called when a unit deals damage to another unit
        virtual void OnDamage(Unit* attacker, Unit* victim, uint32& damage);

        // Called when DoT's Tick Damage is being Dealt
        virtual void ModifyPeriodicDamageAurasTick(Unit* target, Unit* attacker, uint32& damage);

        // Called when Melee Damage is being Dealt
        virtual void ModifyMeleeDamage(Unit* target, Unit* attacker, uint32& damage);

        // Called when Spell Damage is being Dealt
        virtual void ModifySpellDamageTaken(Unit* target, Unit* attacker, int32& damage);
};

class TC_GAME_API CreatureScript : public ScriptObject
{
    protected:

        explicit CreatureScript(char const* name);

    public:
        // Called when a CreatureAI object is needed for the creature.
        virtual CreatureAI* GetAI(Creature* creature) const = 0;
};

class TC_GAME_API GameObjectScript : public ScriptObject
{
    protected:

        explicit GameObjectScript(char const* name);

    public:

        // Called when a GameObjectAI object is needed for the gameobject.
        virtual GameObjectAI* GetAI(GameObject* go) const = 0;
};

class TC_GAME_API AreaTriggerScript : public ScriptObject
{
    protected:

        explicit AreaTriggerScript(char const* name);

    public:

        // Called when the area trigger is activated by a player.
        virtual bool OnTrigger(Player* player, AreaTriggerEntry const* trigger);
};

class TC_GAME_API OnlyOnceAreaTriggerScript : public AreaTriggerScript
{
    using AreaTriggerScript::AreaTriggerScript;

    public:
        bool OnTrigger(Player* /*player*/, AreaTriggerEntry const* /*trigger*/) final override;

    protected:
        // returns true if the trigger was successfully handled, false if we should try again next time
        virtual bool TryHandleOnce(Player* player, AreaTriggerEntry const* trigger) = 0;
        void ResetAreaTriggerDone(InstanceScript* instance, uint32 triggerId);
        void ResetAreaTriggerDone(Player const* player, AreaTriggerEntry const* trigger);
};

class TC_GAME_API BattlefieldScript : public ScriptObject
{
    protected:

        explicit BattlefieldScript(char const* name);

    public:

        virtual Battlefield* GetBattlefield() const = 0;
};

class TC_GAME_API BattlegroundScript : public ScriptObject
{
    protected:

        explicit BattlegroundScript(char const* name);

    public:

        // Should return a fully valid Battleground object for the type ID.
        virtual Battleground* GetBattleground() const = 0;
};

class TC_GAME_API OutdoorPvPScript : public ScriptObject
{
    protected:

        explicit OutdoorPvPScript(char const* name);

    public:

        // Should return a fully valid OutdoorPvP object for the type ID.
        virtual OutdoorPvP* GetOutdoorPvP() const = 0;
};

class TC_GAME_API CommandScript : public ScriptObject
{
    protected:

        explicit CommandScript(char const* name);

    public:

        // Should return a pointer to a valid command table (ChatCommand array) to be used by ChatHandler.
        virtual std::vector<Trinity::ChatCommands::ChatCommandBuilder> GetCommands() const = 0;
};

class TC_GAME_API WeatherScript : public ScriptObject
{
    protected:

        explicit WeatherScript(char const* name);

    public:

        // Called when the weather changes in the zone this script is associated with.
        virtual void OnChange(Weather* weather, WeatherState state, float grade);

        virtual void OnUpdate(Weather* weather, uint32 diff);
};

class TC_GAME_API AuctionHouseScript : public ScriptObject
{
    protected:

        explicit AuctionHouseScript(char const* name);

    public:

        // Called when an auction is added to an auction house.
        virtual void OnAuctionAdd(AuctionHouseObject* ah, AuctionEntry* entry);

        // Called when an auction is removed from an auction house.
        virtual void OnAuctionRemove(AuctionHouseObject* ah, AuctionEntry* entry);

        // Called when an auction was succesfully completed.
        virtual void OnAuctionSuccessful(AuctionHouseObject* ah, AuctionEntry* entry);

        // Called when an auction expires.
        virtual void OnAuctionExpire(AuctionHouseObject* ah, AuctionEntry* entry);
};

class TC_GAME_API ConditionScript : public ScriptObject
{
    protected:

        explicit ConditionScript(char const* name);

    public:

        // Called when a single condition is checked for a player.
        virtual bool OnConditionCheck(Condition const* condition, ConditionSourceInfo& sourceInfo);
};

class TC_GAME_API VehicleScript : public ScriptObject
{
    protected:

        explicit VehicleScript(char const* name);

    public:

        // Called after a vehicle is installed.
        virtual void OnInstall(Vehicle* veh);

        // Called after a vehicle is uninstalled.
        virtual void OnUninstall(Vehicle* veh);

        // Called when a vehicle resets.
        virtual void OnReset(Vehicle* veh);

        // Called after an accessory is installed in a vehicle.
        virtual void OnInstallAccessory(Vehicle* veh, Creature* accessory);

        // Called after a passenger is added to a vehicle.
        virtual void OnAddPassenger(Vehicle* veh, Unit* passenger, int8 seatId);

        // Called after a passenger is removed from a vehicle.
        virtual void OnRemovePassenger(Vehicle* veh, Unit* passenger);
};

class TC_GAME_API DynamicObjectScript : public ScriptObject
{
    protected:

        explicit DynamicObjectScript(char const* name);

    public:

        virtual void OnUpdate(DynamicObject* obj, uint32 diff);
};

class TC_GAME_API TransportScript : public ScriptObject
{
    protected:

        explicit TransportScript(char const* name);

    public:

        // Called when a player boards the transport.
        virtual void OnAddPassenger(Transport* transport, Player* player);

        // Called when a creature boards the transport.
        virtual void OnAddCreaturePassenger(Transport* transport, Creature* creature);

        // Called when a player exits the transport.
        virtual void OnRemovePassenger(Transport* transport, Player* player);

        // Called when a transport moves.
        virtual void OnRelocate(Transport* transport, uint32 waypointId, uint32 mapId, float x, float y, float z);

        virtual void OnUpdate(Transport* transport, uint32 diff);
};

class TC_GAME_API AchievementCriteriaScript : public ScriptObject
{
    protected:

        explicit AchievementCriteriaScript(char const* name);

    public:

        // Called when an additional criteria is checked.
        virtual bool OnCheck(Player* source, Unit* target) = 0;
};

class TC_GAME_API PlayerScript : public ScriptObject
{
    protected:

        explicit PlayerScript(char const* name);

    public:

        // Called when a player kills another player
        virtual void OnPVPKill(Player* killer, Player* killed);

        // Called when a player kills a creature
        virtual void OnCreatureKill(Player* killer, Creature* killed);

        // Called when a player is killed by a creature
        virtual void OnPlayerKilledByCreature(Creature* killer, Player* killed);

        // Called when a player's level changes (after the level is applied)
        virtual void OnLevelChanged(Player* player, uint8 oldLevel);

        // Called when a player's free talent points change (right before the change is applied)
        virtual void OnFreeTalentPointsChanged(Player* player, uint32 points);

        // Called when a player's talent points are reset (right before the reset is done)
        virtual void OnTalentsReset(Player* player, bool involuntarily);

        // Called when a player's money is modified (before the modification is done)
        virtual void OnMoneyChanged(Player* player, int32& amount);

        // Called when a player's money is at limit (amount = money tried to add)
        virtual void OnMoneyLimit(Player* player, int32 amount);

        // Called when a player gains XP (before anything is given)
        virtual void OnGiveXP(Player* player, uint32& amount, Unit* victim);

        // Called when a player's reputation changes (before it is actually changed)
        virtual void OnReputationChange(Player* player, uint32 factionId, int32& standing, bool incremental);

        // Called when a duel is requested
        virtual void OnDuelRequest(Player* target, Player* challenger);

        // Called when a duel starts (after 3s countdown)
        virtual void OnDuelStart(Player* player1, Player* player2);

        // Called when a duel ends
        virtual void OnDuelEnd(Player* winner, Player* loser, DuelCompleteType type);

        // The following methods are called when a player sends a chat message.
        virtual void OnChat(Player* player, uint32 type, uint32 lang, std::string& msg);

        virtual void OnChat(Player* player, uint32 type, uint32 lang, std::string& msg, Player* receiver);

        virtual void OnChat(Player* player, uint32 type, uint32 lang, std::string& msg, Group* group);

        virtual void OnChat(Player* player, uint32 type, uint32 lang, std::string& msg, Guild* guild);

        virtual void OnChat(Player* player, uint32 type, uint32 lang, std::string& msg, Channel* channel);

        // Both of the below are called on emote opcodes.
        virtual void OnEmote(Player* player, Emote emote);

        virtual void OnTextEmote(Player* player, uint32 textEmote, uint32 emoteNum, ObjectGuid guid);

        // Called in Spell::Cast.
        virtual void OnSpellCast(Player* player, Spell* spell, bool skipCheck);

        // Called when a player logs in.
        virtual void OnLogin(Player* player, bool firstLogin);

        // Called when a player logs out.
        virtual void OnLogout(Player* player);

        // Called when a player is created.
        virtual void OnCreate(Player* player);

        // Called when a player is deleted.
        virtual void OnDelete(ObjectGuid guid, uint32 accountId);

        // Called when a player delete failed
        virtual void OnFailedDelete(ObjectGuid guid, uint32 accountId);

        // Called when a player is about to be saved.
        virtual void OnSave(Player* player);

        // Called when a player is bound to an instance
        virtual void OnBindToInstance(Player* player, Difficulty difficulty, uint32 mapId, bool permanent, uint8 extendState);

        // Called when a player switches to a new zone
        virtual void OnUpdateZone(Player* player, uint32 newZone, uint32 newArea);

        // Called when a player changes to a new map (after moving to new map)
        virtual void OnMapChanged(Player* player);

        // Called when a player obtains progress on a quest's objective
        virtual void OnQuestObjectiveProgress(Player* /*player*/, Quest const* /*quest*/, uint32 /*objectiveIndex*/, uint16 /*progress*/) { }

        // Called after a player's quest status has been changed
        virtual void OnQuestStatusChange(Player* player, uint32 questId);

        // Called when a player presses release when he died
        virtual void OnPlayerRepop(Player* player);

        // Called when a player completes a movie
        virtual void OnMovieComplete(Player* player, uint32 movieId);

<<<<<<< HEAD
        // Called when a player presses release when he died
        virtual void OnPlayerRepop(Player* /*player*/) { }

        // Called when unit internal heartbeat timer is passed (every 5 seconds by default)
        virtual void OnHeartbeat(Player* /*player*/) { }
=======
>>>>>>> e7a77c84
};

class TC_GAME_API AccountScript : public ScriptObject
{
    protected:

        explicit AccountScript(char const* name);

    public:

        // Called when an account logged in succesfully
        virtual void OnAccountLogin(uint32 accountId);

        // Called when an account login failed
        virtual void OnFailedAccountLogin(uint32 accountId);

        // Called when Email is successfully changed for Account
        virtual void OnEmailChange(uint32 accountId);

        // Called when Email failed to change for Account
        virtual void OnFailedEmailChange(uint32 accountId);

        // Called when Password is successfully changed for Account
        virtual void OnPasswordChange(uint32 accountId);

        // Called when Password failed to change for Account
        virtual void OnFailedPasswordChange(uint32 accountId);
};

class TC_GAME_API GuildScript : public ScriptObject
{
    protected:

        explicit GuildScript(char const* name);

    public:

        // Called when a member is added to the guild.
        virtual void OnAddMember(Guild* guild, Player* player, uint8& plRank);

        // Called when a member is removed from the guild.
        virtual void OnRemoveMember(Guild* guild, Player* player, bool isDisbanding, bool isKicked);

        // Called when the guild MOTD (message of the day) changes.
        virtual void OnMOTDChanged(Guild* guild, std::string const& newMotd);

        // Called when the guild info is altered.
        virtual void OnInfoChanged(Guild* guild, std::string const& newInfo);

        // Called when a guild is created.
        virtual void OnCreate(Guild* guild, Player* leader, std::string const& name);

        // Called when a guild is disbanded.
        virtual void OnDisband(Guild* guild);

        // Called when a guild member withdraws money from a guild bank.
        virtual void OnMemberWitdrawMoney(Guild* guild, Player* player, uint32& amount, bool isRepair);

        // Called when a guild member deposits money in a guild bank.
        virtual void OnMemberDepositMoney(Guild* guild, Player* player, uint32& amount);

        // Called when a guild member moves an item in a guild bank.
        virtual void OnItemMove(Guild* guild, Player* player, Item* pItem, bool isSrcBank, uint8 srcContainer, uint8 srcSlotId,
            bool isDestBank, uint8 destContainer, uint8 destSlotId);

        virtual void OnEvent(Guild* guild, uint8 eventType, ObjectGuid::LowType playerGuid1, ObjectGuid::LowType playerGuid2, uint8 newRank);

        virtual void OnBankEvent(Guild* guild, uint8 eventType, uint8 tabId, ObjectGuid::LowType playerGuid, uint32 itemOrMoney, uint16 itemStackCount, uint8 destTabId);
};

class TC_GAME_API GroupScript : public ScriptObject
{
    protected:

        explicit GroupScript(char const* name);

    public:

        // Called when a member is added to a group.
        virtual void OnAddMember(Group* group, ObjectGuid guid);

        // Called when a member is invited to join a group.
        virtual void OnInviteMember(Group* group, ObjectGuid guid);

        // Called when a member is removed from a group.
        virtual void OnRemoveMember(Group* group, ObjectGuid guid, RemoveMethod method, ObjectGuid kicker, char const* reason);

        // Called when the leader of a group is changed.
        virtual void OnChangeLeader(Group* group, ObjectGuid newLeaderGuid, ObjectGuid oldLeaderGuid);

        // Called when a group is disbanded.
        virtual void OnDisband(Group* group);
};

// Manages registration, loading, and execution of scripts.
class TC_GAME_API ScriptMgr
{
    friend class ScriptObject;

    private:
        ScriptMgr();
        virtual ~ScriptMgr();

        void FillSpellSummary();
        void LoadDatabase();

        void IncreaseScriptCount() { ++_scriptCount; }
        void DecreaseScriptCount() { --_scriptCount; }

    public: /* Initialization */
        static ScriptMgr* instance();

        void Initialize();

        uint32 GetScriptCount() const { return _scriptCount; }

        typedef void(*ScriptLoaderCallbackType)();

        /// Sets the script loader callback which is invoked to load scripts
        /// (Workaround for circular dependency game <-> scripts)
        void SetScriptLoader(ScriptLoaderCallbackType script_loader_callback)
        {
            _script_loader_callback = script_loader_callback;
        }

    public: /* Script contexts */
        /// Set the current script context, which allows the ScriptMgr
        /// to accept new scripts in this context.
        /// Requires a SwapScriptContext() call afterwards to load the new scripts.
        void SetScriptContext(std::string const& context);
        /// Returns the current script context.
        std::string const& GetCurrentScriptContext() const { return _currentContext; }
        /// Releases all scripts associated with the given script context immediately.
        /// Requires a SwapScriptContext() call afterwards to finish the unloading.
        void ReleaseScriptContext(std::string const& context);
        /// Executes all changed introduced by SetScriptContext and ReleaseScriptContext.
        /// It is possible to combine multiple SetScriptContext and ReleaseScriptContext
        /// calls for better performance (bulk changes).
        void SwapScriptContext(bool initialize = false);

        /// Returns the context name of the static context provided by the worldserver
        static std::string const& GetNameOfStaticContext();

        /// Acquires a strong module reference to the module containing the given script name,
        /// which prevents the shared library which contains the script from unloading.
        /// The shared library is lazy unloaded as soon as all references to it are released.
        std::shared_ptr<ModuleReference> AcquireModuleReferenceOfScriptName(
            std::string const& scriptname) const;

    public: /* Unloading */

        void Unload();

    public: /* SpellScriptLoader */

        void CreateSpellScripts(uint32 spellId, std::vector<SpellScript*>& scriptVector, Spell* invoker) const;
        void CreateAuraScripts(uint32 spellId, std::vector<AuraScript*>& scriptVector, Aura* invoker) const;
        SpellScriptLoader* GetSpellScriptLoader(uint32 scriptId);

    public: /* ServerScript */

        void OnNetworkStart();
        void OnNetworkStop();
        void OnSocketOpen(std::shared_ptr<WorldSocket> socket);
        void OnSocketClose(std::shared_ptr<WorldSocket> socket);
        void OnPacketReceive(WorldSession* session, WorldPacket const& packet);
        void OnPacketSend(WorldSession* session, WorldPacket const& packet);

    public: /* WorldScript */

        void OnOpenStateChange(bool open);
        void OnConfigLoad(bool reload);
        void OnMotdChange(std::string& newMotd);
        void OnShutdownInitiate(ShutdownExitCode code, ShutdownMask mask);
        void OnShutdownCancel();
        void OnWorldUpdate(uint32 diff);
        void OnStartup();
        void OnShutdown();

    public: /* FormulaScript */

        void OnHonorCalculation(float& honor, uint8 level, float multiplier);
        void OnGrayLevelCalculation(uint8& grayLevel, uint8 playerLevel);
        void OnColorCodeCalculation(XPColorChar& color, uint8 playerLevel, uint8 mobLevel);
        void OnZeroDifferenceCalculation(uint8& diff, uint8 playerLevel);
        void OnBaseGainCalculation(uint32& gain, uint8 playerLevel, uint8 mobLevel, ContentLevels content);
        void OnGainCalculation(uint32& gain, Player* player, Unit* unit);
        void OnGroupRateCalculation(float& rate, uint32 count, bool isRaid);

    public: /* MapScript */

        void OnCreateMap(Map* map);
        void OnDestroyMap(Map* map);
        void OnLoadGridMap(Map* map, GridMap* gmap, uint32 gx, uint32 gy);
        void OnUnloadGridMap(Map* map, GridMap* gmap, uint32 gx, uint32 gy);
        void OnPlayerEnterMap(Map* map, Player* player);
        void OnPlayerLeaveMap(Map* map, Player* player);
        void OnMapUpdate(Map* map, uint32 diff);

    public: /* InstanceMapScript */

        InstanceScript* CreateInstanceData(InstanceMap* map);

    public: /* ItemScript */

        bool OnQuestAccept(Player* player, Item* item, Quest const* quest);
        bool OnItemUse(Player* player, Item* item, SpellCastTargets const& targets);
        bool OnItemExpire(Player* player, ItemTemplate const* proto);
        bool OnItemRemove(Player* player, Item* item);
        bool OnCastItemCombatSpell(Player* player, Unit* victim, SpellInfo const* spellInfo, Item* item);

    public: /* CreatureScript */

        CreatureAI* GetCreatureAI(Creature* creature);

    public: /* GameObjectScript */

        GameObjectAI* GetGameObjectAI(GameObject* go);

    public: /* AreaTriggerScript */

        bool OnAreaTrigger(Player* player, AreaTriggerEntry const* trigger);

    public: /* BattlefieldScript */

        Battlefield* CreateBattlefield(uint32 scriptId);

    public: /* BattlegroundScript */

        Battleground* CreateBattleground(BattlegroundTypeId typeId);

    public: /* OutdoorPvPScript */

        OutdoorPvP* CreateOutdoorPvP(uint32 scriptId);

    public: /* CommandScript */

        std::vector<Trinity::ChatCommands::ChatCommandBuilder> GetChatCommands();

    public: /* WeatherScript */

        void OnWeatherChange(Weather* weather, WeatherState state, float grade);
        void OnWeatherUpdate(Weather* weather, uint32 diff);

    public: /* AuctionHouseScript */

        void OnAuctionAdd(AuctionHouseObject* ah, AuctionEntry* entry);
        void OnAuctionRemove(AuctionHouseObject* ah, AuctionEntry* entry);
        void OnAuctionSuccessful(AuctionHouseObject* ah, AuctionEntry* entry);
        void OnAuctionExpire(AuctionHouseObject* ah, AuctionEntry* entry);

    public: /* ConditionScript */

        bool OnConditionCheck(Condition const* condition, ConditionSourceInfo& sourceInfo);

    public: /* VehicleScript */

        void OnInstall(Vehicle* veh);
        void OnUninstall(Vehicle* veh);
        void OnReset(Vehicle* veh);
        void OnInstallAccessory(Vehicle* veh, Creature* accessory);
        void OnAddPassenger(Vehicle* veh, Unit* passenger, int8 seatId);
        void OnRemovePassenger(Vehicle* veh, Unit* passenger);

    public: /* DynamicObjectScript */

        void OnDynamicObjectUpdate(DynamicObject* dynobj, uint32 diff);

    public: /* TransportScript */

        void OnAddPassenger(Transport* transport, Player* player);
        void OnAddCreaturePassenger(Transport* transport, Creature* creature);
        void OnRemovePassenger(Transport* transport, Player* player);
        void OnTransportUpdate(Transport* transport, uint32 diff);
        void OnRelocate(Transport* transport, uint32 waypointId, uint32 mapId, float x, float y, float z);

    public: /* AchievementCriteriaScript */

        bool OnCriteriaCheck(uint32 scriptId, Player* source, Unit* target);

    public: /* PlayerScript */

        void OnPVPKill(Player* killer, Player* killed);
        void OnCreatureKill(Player* killer, Creature* killed);
        void OnPlayerKilledByCreature(Creature* killer, Player* killed);
        void OnPlayerLevelChanged(Player* player, uint8 oldLevel);
        void OnPlayerFreeTalentPointsChanged(Player* player, uint32 newPoints);
        void OnPlayerTalentsReset(Player* player, bool involuntarily);
        void OnPlayerMoneyChanged(Player* player, int32& amount);
        void OnPlayerMoneyLimit(Player* player, int32 amount);
        void OnGivePlayerXP(Player* player, uint32& amount, Unit* victim);
        void OnPlayerReputationChange(Player* player, uint32 factionID, int32& standing, bool incremental);
        void OnPlayerDuelRequest(Player* target, Player* challenger);
        void OnPlayerDuelStart(Player* player1, Player* player2);
        void OnPlayerDuelEnd(Player* winner, Player* loser, DuelCompleteType type);
        void OnPlayerChat(Player* player, uint32 type, uint32 lang, std::string& msg);
        void OnPlayerChat(Player* player, uint32 type, uint32 lang, std::string& msg, Player* receiver);
        void OnPlayerChat(Player* player, uint32 type, uint32 lang, std::string& msg, Group* group);
        void OnPlayerChat(Player* player, uint32 type, uint32 lang, std::string& msg, Guild* guild);
        void OnPlayerChat(Player* player, uint32 type, uint32 lang, std::string& msg, Channel* channel);
        void OnPlayerEmote(Player* player, Emote emote);
        void OnPlayerTextEmote(Player* player, uint32 textEmote, uint32 emoteNum, ObjectGuid guid);
        void OnPlayerSpellCast(Player* player, Spell* spell, bool skipCheck);
        void OnPlayerLogin(Player* player, bool firstLogin);
        void OnPlayerLogout(Player* player);
        void OnPlayerCreate(Player* player);
        void OnPlayerDelete(ObjectGuid guid, uint32 accountId);
        void OnPlayerFailedDelete(ObjectGuid guid, uint32 accountId);
        void OnPlayerSave(Player* player);
        void OnPlayerBindToInstance(Player* player, Difficulty difficulty, uint32 mapid, bool permanent, uint8 extendState);
        void OnPlayerUpdateZone(Player* player, uint32 newZone, uint32 newArea);
        void OnQuestObjectiveProgress(Player* player, Quest const* quest, uint32 objectiveIndex, uint16 progress);
        void OnQuestStatusChange(Player* player, uint32 questId);
        void OnMovieComplete(Player* player, uint32 movieId);
        void OnPlayerRepop(Player* player);
        void OnHeartbeat(Player* player);

    public: /* AccountScript */

        void OnAccountLogin(uint32 accountId);
        void OnFailedAccountLogin(uint32 accountId);
        void OnEmailChange(uint32 accountId);
        void OnFailedEmailChange(uint32 accountId);
        void OnPasswordChange(uint32 accountId);
        void OnFailedPasswordChange(uint32 accountId);

    public: /* GuildScript */

        void OnGuildAddMember(Guild* guild, Player* player, uint8& plRank);
        void OnGuildRemoveMember(Guild* guild, Player* player, bool isDisbanding, bool isKicked);
        void OnGuildMOTDChanged(Guild* guild, const std::string& newMotd);
        void OnGuildInfoChanged(Guild* guild, const std::string& newInfo);
        void OnGuildCreate(Guild* guild, Player* leader, const std::string& name);
        void OnGuildDisband(Guild* guild);
        void OnGuildMemberWitdrawMoney(Guild* guild, Player* player, uint32 &amount, bool isRepair);
        void OnGuildMemberDepositMoney(Guild* guild, Player* player, uint32 &amount);
        void OnGuildItemMove(Guild* guild, Player* player, Item* pItem, bool isSrcBank, uint8 srcContainer, uint8 srcSlotId,
            bool isDestBank, uint8 destContainer, uint8 destSlotId);
        void OnGuildEvent(Guild* guild, uint8 eventType, ObjectGuid::LowType playerGuid1, ObjectGuid::LowType playerGuid2, uint8 newRank);
        void OnGuildBankEvent(Guild* guild, uint8 eventType, uint8 tabId, ObjectGuid::LowType playerGuid, uint32 itemOrMoney, uint16 itemStackCount, uint8 destTabId);

    public: /* GroupScript */

        void OnGroupAddMember(Group* group, ObjectGuid guid);
        void OnGroupInviteMember(Group* group, ObjectGuid guid);
        void OnGroupRemoveMember(Group* group, ObjectGuid guid, RemoveMethod method, ObjectGuid kicker, char const* reason);
        void OnGroupChangeLeader(Group* group, ObjectGuid newLeaderGuid, ObjectGuid oldLeaderGuid);
        void OnGroupDisband(Group* group);

    public: /* UnitScript */

        void OnHeal(Unit* healer, Unit* reciever, uint32& gain);
        void OnDamage(Unit* attacker, Unit* victim, uint32& damage);
        void ModifyPeriodicDamageAurasTick(Unit* target, Unit* attacker, uint32& damage);
        void ModifyMeleeDamage(Unit* target, Unit* attacker, uint32& damage);
        void ModifySpellDamageTaken(Unit* target, Unit* attacker, int32& damage);

    private:
        uint32 _scriptCount;

        ScriptLoaderCallbackType _script_loader_callback;

        std::string _currentContext;
};

namespace Trinity::SpellScripts
{
    template<typename T>
    using is_SpellScript = std::is_base_of<SpellScript, T>;

    template<typename T>
    using is_AuraScript = std::is_base_of<AuraScript, T>;
}

template <typename... Ts>
class GenericSpellAndAuraScriptLoader : public SpellScriptLoader
{
    using SpellScriptType = typename Trinity::find_type_if_t<Trinity::SpellScripts::is_SpellScript, Ts...>;
    using AuraScriptType = typename Trinity::find_type_if_t<Trinity::SpellScripts::is_AuraScript, Ts...>;
    using ArgsType = typename Trinity::find_type_if_t<Trinity::is_tuple, Ts...>;

public:
    GenericSpellAndAuraScriptLoader(char const* name, ArgsType&& args) : SpellScriptLoader(name), _args(std::move(args)) { }

private:
    SpellScript* GetSpellScript() const override
    {
        if constexpr (!std::is_same_v<SpellScriptType, Trinity::find_type_end>)
            return Trinity::new_from_tuple<SpellScriptType>(_args);
        else
            return nullptr;
    }

    AuraScript* GetAuraScript() const override
    {
        if constexpr (!std::is_same_v<AuraScriptType, Trinity::find_type_end>)
            return Trinity::new_from_tuple<AuraScriptType>(_args);
        else
            return nullptr;
    }

    ArgsType _args;
};

#define RegisterSpellScriptWithArgs(spell_script, script_name, ...) new GenericSpellAndAuraScriptLoader<spell_script, decltype(std::make_tuple(__VA_ARGS__))>(script_name, std::make_tuple(__VA_ARGS__))
#define RegisterSpellScript(spell_script) RegisterSpellScriptWithArgs(spell_script, #spell_script)
#define RegisterSpellAndAuraScriptPairWithArgs(script_1, script_2, script_name, ...) new GenericSpellAndAuraScriptLoader<script_1, script_2, decltype(std::make_tuple(__VA_ARGS__))>(script_name, std::make_tuple(__VA_ARGS__))
#define RegisterSpellAndAuraScriptPair(script_1, script_2) RegisterSpellAndAuraScriptPairWithArgs(script_1, script_2, #script_1)

template <class AI>
class GenericCreatureScript : public CreatureScript
{
    public:
        GenericCreatureScript(char const* name) : CreatureScript(name) { }
        CreatureAI* GetAI(Creature* me) const override { return new AI(me); }
};
#define RegisterCreatureAI(ai_name) new GenericCreatureScript<ai_name>(#ai_name)

template <class AI, AI* (*AIFactory)(Creature*)>
class FactoryCreatureScript : public CreatureScript
{
    public:
        FactoryCreatureScript(char const* name) : CreatureScript(name) { }
        CreatureAI* GetAI(Creature* me) const override { return AIFactory(me); }
};
#define RegisterCreatureAIWithFactory(ai_name, factory_fn) new FactoryCreatureScript<ai_name, &factory_fn>(#ai_name)

template <class AI>
class GenericGameObjectScript : public GameObjectScript
{
    public:
        GenericGameObjectScript(char const* name) : GameObjectScript(name) { }
        GameObjectAI* GetAI(GameObject* go) const override { return new AI(go); }
};
#define RegisterGameObjectAI(ai_name) new GenericGameObjectScript<ai_name>(#ai_name)

template <class AI, AI* (*AIFactory)(GameObject*)>
class FactoryGameObjectScript : public GameObjectScript
{
    public:
        FactoryGameObjectScript(char const* name) : GameObjectScript(name) { }
        GameObjectAI* GetAI(GameObject* me) const override { return AIFactory(me); }
};
#define RegisterGameObjectAIWithFactory(ai_name, factory_fn) new FactoryGameObjectScript<ai_name, &factory_fn>(#ai_name)

#define sScriptMgr ScriptMgr::instance()

#endif<|MERGE_RESOLUTION|>--- conflicted
+++ resolved
@@ -722,14 +722,8 @@
         // Called when a player completes a movie
         virtual void OnMovieComplete(Player* player, uint32 movieId);
 
-<<<<<<< HEAD
-        // Called when a player presses release when he died
-        virtual void OnPlayerRepop(Player* /*player*/) { }
-
         // Called when unit internal heartbeat timer is passed (every 5 seconds by default)
         virtual void OnHeartbeat(Player* /*player*/) { }
-=======
->>>>>>> e7a77c84
 };
 
 class TC_GAME_API AccountScript : public ScriptObject
