/*
 * Copyright (C) 2008-2016 TrinityCore <http://www.trinitycore.org/>
 * Copyright (C) 2005-2009 MaNGOS <http://getmangos.com/>
 *
 * This program is free software; you can redistribute it and/or modify it
 * under the terms of the GNU General Public License as published by the
 * Free Software Foundation; either version 2 of the License, or (at your
 * option) any later version.
 *
 * This program is distributed in the hope that it will be useful, but WITHOUT
 * ANY WARRANTY; without even the implied warranty of MERCHANTABILITY or
 * FITNESS FOR A PARTICULAR PURPOSE. See the GNU General Public License for
 * more details.
 *
 * You should have received a copy of the GNU General Public License along
 * with this program. If not, see <http://www.gnu.org/licenses/>.
 */

#include "ScriptMgr.h"
#include "Config.h"
#include "DatabaseEnv.h"
#include "DBCStores.h"
#include "ObjectMgr.h"
#include "OutdoorPvPMgr.h"
#include "ScriptLoader.h"
#include "ScriptSystem.h"
#include "Transport.h"
#include "Vehicle.h"
#include "SpellInfo.h"
#include "SpellScript.h"
#include "GossipDef.h"
#include "CreatureAIImpl.h"
#include "Player.h"
#include "WorldPacket.h"
#ifdef ELUNA
#include "LuaEngine.h"
#include "ElunaUtility.h"
#endif
#include "WorldSession.h"
#include "Chat.h"

// namespace
// {
    UnusedScriptNamesContainer UnusedScriptNames;
// }

// Trait which indicates whether this script type
// must be assigned in the database.
template<typename>
struct is_script_database_bound
    : std::false_type { };

template<>
struct is_script_database_bound<SpellScriptLoader>
    : std::true_type { };

template<>
struct is_script_database_bound<InstanceMapScript>
    : std::true_type { };

template<>
struct is_script_database_bound<ItemScript>
    : std::true_type { };

template<>
struct is_script_database_bound<CreatureScript>
    : std::true_type { };

template<>
struct is_script_database_bound<GameObjectScript>
    : std::true_type { };

template<>
struct is_script_database_bound<AreaTriggerScript>
    : std::true_type { };

template<>
struct is_script_database_bound<BattlegroundScript>
    : std::true_type { };

template<>
struct is_script_database_bound<OutdoorPvPScript>
    : std::true_type { };

template<>
struct is_script_database_bound<WeatherScript>
    : std::true_type { };

template<>
struct is_script_database_bound<ConditionScript>
    : std::true_type { };

template<>
struct is_script_database_bound<TransportScript>
    : std::true_type { };

template<>
struct is_script_database_bound<AchievementCriteriaScript>
    : std::true_type { };

// This is the global static registry of scripts.
template<class TScript>
class ScriptRegistry
{
    public:

        typedef std::map<uint32, TScript*> ScriptMap;
        typedef typename ScriptMap::iterator ScriptMapIterator;

        // The actual list of scripts. This will be accessed concurrently, so it must not be modified
        // after server startup.
        static ScriptMap ScriptPointerList;
        static std::vector<TScript*> Scripts;

        static void AddScript(TScript* const script, bool addToDeleteContainer = true)
        {
            ASSERT(script);

            // See if the script is using the same memory as another script. If this happens, it means that
            // someone forgot to allocate new memory for a script.
            for (ScriptMapIterator it = ScriptPointerList.begin(); it != ScriptPointerList.end(); ++it)
            {
                if (it->second == script)
                {
                    TC_LOG_ERROR("scripts", "Script '%s' has same memory pointer as '%s'.",
                        script->GetName().c_str(), it->second->GetName().c_str());

                    return;
                }
            }

            AddScript(is_script_database_bound<TScript>{}, script);
            if (addToDeleteContainer)
                Scripts.push_back(script);
        }

        // Gets a script by its ID (assigned by ObjectMgr).
        static TScript* GetScriptById(uint32 id)
        {
            ScriptMapIterator it = ScriptPointerList.find(id);
            if (it != ScriptPointerList.end())
                return it->second;

            return NULL;
        }

    private:

        // Adds a database bound script
        static void AddScript(std::true_type, TScript* const script)
        {
            // Get an ID for the script. An ID only exists if it's a script that is assigned in the database
            // through a script name (or similar).
            uint32 id = sObjectMgr->GetScriptId(script->GetName());
            if (id)
            {
                // Try to find an existing script.
                bool existing = false;
                for (ScriptMapIterator it = ScriptPointerList.begin(); it != ScriptPointerList.end(); ++it)
                {
                    // If the script names match...
                    if (it->second->GetName() == script->GetName())
                    {
                        // ... It exists.
                        existing = true;
                        break;
                    }
                }

                // If the script isn't assigned -> assign it!
                if (!existing)
                {
                    ScriptPointerList[id] = script;
                    sScriptMgr->IncrementScriptCount();

                #ifdef SCRIPTS
                    UnusedScriptNamesContainer::iterator itr = std::lower_bound(UnusedScriptNames.begin(), UnusedScriptNames.end(), script->GetName());
                    if (itr != UnusedScriptNames.end() && *itr == script->GetName())
                        UnusedScriptNames.erase(itr);
                #endif
                }
                else
                {
                    // If the script is already assigned -> delete it!
                    TC_LOG_ERROR("scripts", "Script '%s' already assigned with the same script name, so the script can't work.",
                        script->GetName().c_str());

                    ABORT(); // Error that should be fixed ASAP.
                }
            }
            else
            {
                // The script uses a script name from database, but isn't assigned to anything.
                TC_LOG_ERROR("sql.sql", "Script named '%s' does not have a script name assigned in database.", script->GetName().c_str());
            }
        }

        // Adds a non database bound script
        static void AddScript(std::false_type, TScript* const script)
        {
            // We're dealing with a code-only script; just add it.
            ScriptPointerList[_scriptIdCounter++] = script;
            sScriptMgr->IncrementScriptCount();
        }

        // Counter used for code-only scripts.
        static uint32 _scriptIdCounter;
};

// Utility macros to refer to the script registry.
#define SCR_REG_MAP(T) ScriptRegistry<T>::ScriptMap
#define SCR_REG_ITR(T) ScriptRegistry<T>::ScriptMapIterator
#define SCR_REG_LST(T) ScriptRegistry<T>::ScriptPointerList
#define SCR_REG_VEC(T) ScriptRegistry<T>::Scripts

// Utility macros for looping over scripts.
#define FOR_SCRIPTS(T, C, E) \
    if (SCR_REG_LST(T).empty()) \
        return; \
    for (SCR_REG_ITR(T) C = SCR_REG_LST(T).begin(); \
        C != SCR_REG_LST(T).end(); ++C)
#define FOR_SCRIPTS_RET(T, C, E, R) \
    if (SCR_REG_LST(T).empty()) \
        return R; \
    for (SCR_REG_ITR(T) C = SCR_REG_LST(T).begin(); \
        C != SCR_REG_LST(T).end(); ++C)
#define FOREACH_SCRIPT(T) \
    FOR_SCRIPTS(T, itr, end) \
    itr->second

// Utility macros for finding specific scripts.
#define GET_SCRIPT(T, I, V) \
    T* V = ScriptRegistry<T>::GetScriptById(I); \
    if (!V) \
        return;
#define GET_SCRIPT_RET(T, I, V, R) \
    T* V = ScriptRegistry<T>::GetScriptById(I); \
    if (!V) \
        return R;

struct TSpellSummary
{
    uint8 Targets;                                          // set of enum SelectTarget
    uint8 Effects;                                          // set of enum SelectEffect
} *SpellSummary;

ScriptMgr::ScriptMgr() : _scriptCount(0), _scheduledScripts(0)
{
}

ScriptMgr::~ScriptMgr() { }

void ScriptMgr::Initialize()
{
    uint32 oldMSTime = getMSTime();

    LoadDatabase();

    TC_LOG_INFO("server.loading", "Loading C++ scripts");

    FillSpellSummary();
    AddScripts();

#ifdef SCRIPTS
    for (std::string const& scriptName : UnusedScriptNames)
    {
        TC_LOG_ERROR("sql.sql", "ScriptName '%s' exists in database, but no core script found!", scriptName.c_str());
    }
#endif

    TC_LOG_INFO("server.loading", ">> Loaded %u C++ scripts in %u ms", GetScriptCount(), GetMSTimeDiffToNow(oldMSTime));
}

void ScriptMgr::Unload()
{
    #define SCR_CLEAR(T) \
        for (T* scr : SCR_REG_VEC(T)) \
            delete scr; \
        SCR_REG_VEC(T).clear();

    // Clear scripts for every script type.
    SCR_CLEAR(SpellScriptLoader);
    SCR_CLEAR(ServerScript);
    SCR_CLEAR(WorldScript);
    SCR_CLEAR(FormulaScript);
    SCR_CLEAR(WorldMapScript);
    SCR_CLEAR(InstanceMapScript);
    SCR_CLEAR(BattlegroundMapScript);
    SCR_CLEAR(ItemScript);
    SCR_CLEAR(CreatureScript);
    SCR_CLEAR(GameObjectScript);
    SCR_CLEAR(AreaTriggerScript);
    SCR_CLEAR(BattlegroundScript);
    SCR_CLEAR(OutdoorPvPScript);
    SCR_CLEAR(CommandScript);
    SCR_CLEAR(WeatherScript);
    SCR_CLEAR(AuctionHouseScript);
    SCR_CLEAR(ConditionScript);
    SCR_CLEAR(VehicleScript);
    SCR_CLEAR(DynamicObjectScript);
    SCR_CLEAR(TransportScript);
    SCR_CLEAR(AchievementCriteriaScript);
    SCR_CLEAR(PlayerScript);
    SCR_CLEAR(AccountScript);
    SCR_CLEAR(GuildScript);
    SCR_CLEAR(GroupScript);
    SCR_CLEAR(UnitScript);

    #undef SCR_CLEAR

    delete[] SpellSummary;
    delete[] UnitAI::AISpellInfo;
}

void ScriptMgr::LoadDatabase()
{
    sScriptSystemMgr->LoadScriptWaypoints();
}

void ScriptMgr::FillSpellSummary()
{
    UnitAI::FillAISpellInfo();

    SpellSummary = new TSpellSummary[sSpellMgr->GetSpellInfoStoreSize()];

    SpellInfo const* pTempSpell;

    for (uint32 i = 0; i < sSpellMgr->GetSpellInfoStoreSize(); ++i)
    {
        SpellSummary[i].Effects = 0;
        SpellSummary[i].Targets = 0;

        pTempSpell = sSpellMgr->GetSpellInfo(i);
        // This spell doesn't exist.
        if (!pTempSpell)
            continue;

        for (uint32 j = 0; j < MAX_SPELL_EFFECTS; ++j)
        {
            // Spell targets self.
            if (pTempSpell->Effects[j].TargetA.GetTarget() == TARGET_UNIT_CASTER)
                SpellSummary[i].Targets |= 1 << (SELECT_TARGET_SELF-1);

            // Spell targets a single enemy.
            if (pTempSpell->Effects[j].TargetA.GetTarget() == TARGET_UNIT_TARGET_ENEMY ||
                pTempSpell->Effects[j].TargetA.GetTarget() == TARGET_DEST_TARGET_ENEMY)
                SpellSummary[i].Targets |= 1 << (SELECT_TARGET_SINGLE_ENEMY-1);

            // Spell targets AoE at enemy.
            if (pTempSpell->Effects[j].TargetA.GetTarget() == TARGET_UNIT_SRC_AREA_ENEMY ||
                pTempSpell->Effects[j].TargetA.GetTarget() == TARGET_UNIT_DEST_AREA_ENEMY ||
                pTempSpell->Effects[j].TargetA.GetTarget() == TARGET_SRC_CASTER ||
                pTempSpell->Effects[j].TargetA.GetTarget() == TARGET_DEST_DYNOBJ_ENEMY)
                SpellSummary[i].Targets |= 1 << (SELECT_TARGET_AOE_ENEMY-1);

            // Spell targets an enemy.
            if (pTempSpell->Effects[j].TargetA.GetTarget() == TARGET_UNIT_TARGET_ENEMY ||
                pTempSpell->Effects[j].TargetA.GetTarget() == TARGET_DEST_TARGET_ENEMY ||
                pTempSpell->Effects[j].TargetA.GetTarget() == TARGET_UNIT_SRC_AREA_ENEMY ||
                pTempSpell->Effects[j].TargetA.GetTarget() == TARGET_UNIT_DEST_AREA_ENEMY ||
                pTempSpell->Effects[j].TargetA.GetTarget() == TARGET_SRC_CASTER ||
                pTempSpell->Effects[j].TargetA.GetTarget() == TARGET_DEST_DYNOBJ_ENEMY)
                SpellSummary[i].Targets |= 1 << (SELECT_TARGET_ANY_ENEMY-1);

            // Spell targets a single friend (or self).
            if (pTempSpell->Effects[j].TargetA.GetTarget() == TARGET_UNIT_CASTER ||
                pTempSpell->Effects[j].TargetA.GetTarget() == TARGET_UNIT_TARGET_ALLY ||
                pTempSpell->Effects[j].TargetA.GetTarget() == TARGET_UNIT_TARGET_PARTY)
                SpellSummary[i].Targets |= 1 << (SELECT_TARGET_SINGLE_FRIEND-1);

            // Spell targets AoE friends.
            if (pTempSpell->Effects[j].TargetA.GetTarget() == TARGET_UNIT_CASTER_AREA_PARTY ||
                pTempSpell->Effects[j].TargetA.GetTarget() == TARGET_UNIT_LASTTARGET_AREA_PARTY ||
                pTempSpell->Effects[j].TargetA.GetTarget() == TARGET_SRC_CASTER)
                SpellSummary[i].Targets |= 1 << (SELECT_TARGET_AOE_FRIEND-1);

            // Spell targets any friend (or self).
            if (pTempSpell->Effects[j].TargetA.GetTarget() == TARGET_UNIT_CASTER ||
                pTempSpell->Effects[j].TargetA.GetTarget() == TARGET_UNIT_TARGET_ALLY ||
                pTempSpell->Effects[j].TargetA.GetTarget() == TARGET_UNIT_TARGET_PARTY ||
                pTempSpell->Effects[j].TargetA.GetTarget() == TARGET_UNIT_CASTER_AREA_PARTY ||
                pTempSpell->Effects[j].TargetA.GetTarget() == TARGET_UNIT_LASTTARGET_AREA_PARTY ||
                pTempSpell->Effects[j].TargetA.GetTarget() == TARGET_SRC_CASTER)
                SpellSummary[i].Targets |= 1 << (SELECT_TARGET_ANY_FRIEND-1);

            // Make sure that this spell includes a damage effect.
            if (pTempSpell->Effects[j].Effect == SPELL_EFFECT_SCHOOL_DAMAGE ||
                pTempSpell->Effects[j].Effect == SPELL_EFFECT_INSTAKILL ||
                pTempSpell->Effects[j].Effect == SPELL_EFFECT_ENVIRONMENTAL_DAMAGE ||
                pTempSpell->Effects[j].Effect == SPELL_EFFECT_HEALTH_LEECH)
                SpellSummary[i].Effects |= 1 << (SELECT_EFFECT_DAMAGE-1);

            // Make sure that this spell includes a healing effect (or an apply aura with a periodic heal).
            if (pTempSpell->Effects[j].Effect == SPELL_EFFECT_HEAL ||
                pTempSpell->Effects[j].Effect == SPELL_EFFECT_HEAL_MAX_HEALTH ||
                pTempSpell->Effects[j].Effect == SPELL_EFFECT_HEAL_MECHANICAL ||
                (pTempSpell->Effects[j].Effect == SPELL_EFFECT_APPLY_AURA  && pTempSpell->Effects[j].ApplyAuraName == 8))
                SpellSummary[i].Effects |= 1 << (SELECT_EFFECT_HEALING-1);

            // Make sure that this spell applies an aura.
            if (pTempSpell->Effects[j].Effect == SPELL_EFFECT_APPLY_AURA)
                SpellSummary[i].Effects |= 1 << (SELECT_EFFECT_AURA-1);
        }
    }
}

void ScriptMgr::CreateSpellScripts(uint32 spellId, std::list<SpellScript*>& scriptVector)
{
    SpellScriptsBounds bounds = sObjectMgr->GetSpellScriptsBounds(spellId);

    for (SpellScriptsContainer::iterator itr = bounds.first; itr != bounds.second; ++itr)
    {
        SpellScriptLoader* tmpscript = ScriptRegistry<SpellScriptLoader>::GetScriptById(itr->second);
        if (!tmpscript)
            continue;

        SpellScript* script = tmpscript->GetSpellScript();

        if (!script)
            continue;

        script->_Init(&tmpscript->GetName(), spellId);

        scriptVector.push_back(script);
    }
}

void ScriptMgr::CreateAuraScripts(uint32 spellId, std::list<AuraScript*>& scriptVector)
{
    SpellScriptsBounds bounds = sObjectMgr->GetSpellScriptsBounds(spellId);

    for (SpellScriptsContainer::iterator itr = bounds.first; itr != bounds.second; ++itr)
    {
        SpellScriptLoader* tmpscript = ScriptRegistry<SpellScriptLoader>::GetScriptById(itr->second);
        if (!tmpscript)
            continue;

        AuraScript* script = tmpscript->GetAuraScript();

        if (!script)
            continue;

        script->_Init(&tmpscript->GetName(), spellId);

        scriptVector.push_back(script);
    }
}

void ScriptMgr::CreateSpellScriptLoaders(uint32 spellId, std::vector<std::pair<SpellScriptLoader*, SpellScriptsContainer::iterator> >& scriptVector)
{
    SpellScriptsBounds bounds = sObjectMgr->GetSpellScriptsBounds(spellId);
    scriptVector.reserve(std::distance(bounds.first, bounds.second));

    for (SpellScriptsContainer::iterator itr = bounds.first; itr != bounds.second; ++itr)
    {
        SpellScriptLoader* tmpscript = ScriptRegistry<SpellScriptLoader>::GetScriptById(itr->second);
        if (!tmpscript)
            continue;

        scriptVector.push_back(std::make_pair(tmpscript, itr));
    }
}

void ScriptMgr::OnNetworkStart()
{
    FOREACH_SCRIPT(ServerScript)->OnNetworkStart();
}

void ScriptMgr::OnNetworkStop()
{
    FOREACH_SCRIPT(ServerScript)->OnNetworkStop();
}

void ScriptMgr::OnSocketOpen(std::shared_ptr<WorldSocket> socket)
{
    ASSERT(socket);

    FOREACH_SCRIPT(ServerScript)->OnSocketOpen(socket);
}

void ScriptMgr::OnSocketClose(std::shared_ptr<WorldSocket> socket)
{
    ASSERT(socket);

    FOREACH_SCRIPT(ServerScript)->OnSocketClose(socket);
}

void ScriptMgr::OnPacketReceive(WorldSession* session, WorldPacket const& packet)
{
    if (SCR_REG_LST(ServerScript).empty())
        return;

    WorldPacket copy(packet);
    FOREACH_SCRIPT(ServerScript)->OnPacketReceive(session, copy);
}

void ScriptMgr::OnPacketSend(WorldSession* session, WorldPacket const& packet)
{
    ASSERT(session);

    if (SCR_REG_LST(ServerScript).empty())
        return;

    WorldPacket copy(packet);
    FOREACH_SCRIPT(ServerScript)->OnPacketSend(session, copy);
}

void ScriptMgr::OnUnknownPacketReceive(WorldSession* session, WorldPacket const& packet)
{
    ASSERT(session);

    if (SCR_REG_LST(ServerScript).empty())
        return;

    WorldPacket copy(packet);
    FOREACH_SCRIPT(ServerScript)->OnUnknownPacketReceive(session, copy);
}

void ScriptMgr::OnOpenStateChange(bool open)
{
#ifdef ELUNA
    sEluna->OnOpenStateChange(open);
#endif
    FOREACH_SCRIPT(WorldScript)->OnOpenStateChange(open);
}

void ScriptMgr::OnConfigLoad(bool reload)
{
#ifdef ELUNA
    sEluna->OnConfigLoad(reload);
#endif
    FOREACH_SCRIPT(WorldScript)->OnConfigLoad(reload);
}

void ScriptMgr::OnMotdChange(std::string& newMotd)
{
    FOREACH_SCRIPT(WorldScript)->OnMotdChange(newMotd);
}

void ScriptMgr::OnShutdownInitiate(ShutdownExitCode code, ShutdownMask mask)
{
#ifdef ELUNA
    sEluna->OnShutdownInitiate(code, mask);
#endif
    FOREACH_SCRIPT(WorldScript)->OnShutdownInitiate(code, mask);
}

void ScriptMgr::OnShutdownCancel()
{
#ifdef ELUNA
    sEluna->OnShutdownCancel();
#endif
    FOREACH_SCRIPT(WorldScript)->OnShutdownCancel();
}

void ScriptMgr::OnWorldUpdate(uint32 diff)
{
#ifdef ELUNA
    sEluna->OnWorldUpdate(diff);
#endif
    FOREACH_SCRIPT(WorldScript)->OnUpdate(diff);
}

void ScriptMgr::OnHonorCalculation(float& honor, uint8 level, float multiplier)
{
    FOREACH_SCRIPT(FormulaScript)->OnHonorCalculation(honor, level, multiplier);
}

void ScriptMgr::OnGrayLevelCalculation(uint8& grayLevel, uint8 playerLevel)
{
    FOREACH_SCRIPT(FormulaScript)->OnGrayLevelCalculation(grayLevel, playerLevel);
}

void ScriptMgr::OnColorCodeCalculation(XPColorChar& color, uint8 playerLevel, uint8 mobLevel)
{
    FOREACH_SCRIPT(FormulaScript)->OnColorCodeCalculation(color, playerLevel, mobLevel);
}

void ScriptMgr::OnZeroDifferenceCalculation(uint8& diff, uint8 playerLevel)
{
    FOREACH_SCRIPT(FormulaScript)->OnZeroDifferenceCalculation(diff, playerLevel);
}

void ScriptMgr::OnBaseGainCalculation(uint32& gain, uint8 playerLevel, uint8 mobLevel, ContentLevels content)
{
    FOREACH_SCRIPT(FormulaScript)->OnBaseGainCalculation(gain, playerLevel, mobLevel, content);
}

void ScriptMgr::OnGainCalculation(uint32& gain, Player* player, Unit* unit)
{
    ASSERT(player);
    ASSERT(unit);

    FOREACH_SCRIPT(FormulaScript)->OnGainCalculation(gain, player, unit);
}

void ScriptMgr::OnGroupRateCalculation(float& rate, uint32 count, bool isRaid)
{
    FOREACH_SCRIPT(FormulaScript)->OnGroupRateCalculation(rate, count, isRaid);
}

#define SCR_MAP_BGN(M, V, I, E, C, T) \
    if (V->GetEntry() && V->GetEntry()->T()) \
    { \
        FOR_SCRIPTS(M, I, E) \
        { \
            MapEntry const* C = I->second->GetEntry(); \
            if (!C) \
                continue; \
            if (C->MapID == V->GetId()) \
            {

#define SCR_MAP_END \
                return; \
            } \
        } \
    }

void ScriptMgr::OnCreateMap(Map* map)
{
    ASSERT(map);

#ifdef ELUNA
    sEluna->OnCreate(map);
#endif

    SCR_MAP_BGN(WorldMapScript, map, itr, end, entry, IsWorldMap);
        itr->second->OnCreate(map);
    SCR_MAP_END;

    SCR_MAP_BGN(InstanceMapScript, map, itr, end, entry, IsDungeon);
        itr->second->OnCreate((InstanceMap*)map);
    SCR_MAP_END;

    SCR_MAP_BGN(BattlegroundMapScript, map, itr, end, entry, IsBattleground);
        itr->second->OnCreate((BattlegroundMap*)map);
    SCR_MAP_END;
}

void ScriptMgr::OnDestroyMap(Map* map)
{
    ASSERT(map);

#ifdef ELUNA
    sEluna->OnDestroy(map);
#endif

    SCR_MAP_BGN(WorldMapScript, map, itr, end, entry, IsWorldMap);
        itr->second->OnDestroy(map);
    SCR_MAP_END;

    SCR_MAP_BGN(InstanceMapScript, map, itr, end, entry, IsDungeon);
        itr->second->OnDestroy((InstanceMap*)map);
    SCR_MAP_END;

    SCR_MAP_BGN(BattlegroundMapScript, map, itr, end, entry, IsBattleground);
        itr->second->OnDestroy((BattlegroundMap*)map);
    SCR_MAP_END;
}

void ScriptMgr::OnLoadGridMap(Map* map, GridMap* gmap, uint32 gx, uint32 gy)
{
    ASSERT(map);
    ASSERT(gmap);

    SCR_MAP_BGN(WorldMapScript, map, itr, end, entry, IsWorldMap);
        itr->second->OnLoadGridMap(map, gmap, gx, gy);
    SCR_MAP_END;

    SCR_MAP_BGN(InstanceMapScript, map, itr, end, entry, IsDungeon);
        itr->second->OnLoadGridMap((InstanceMap*)map, gmap, gx, gy);
    SCR_MAP_END;

    SCR_MAP_BGN(BattlegroundMapScript, map, itr, end, entry, IsBattleground);
        itr->second->OnLoadGridMap((BattlegroundMap*)map, gmap, gx, gy);
    SCR_MAP_END;
}

void ScriptMgr::OnUnloadGridMap(Map* map, GridMap* gmap, uint32 gx, uint32 gy)
{
    ASSERT(map);
    ASSERT(gmap);

    SCR_MAP_BGN(WorldMapScript, map, itr, end, entry, IsWorldMap);
        itr->second->OnUnloadGridMap(map, gmap, gx, gy);
    SCR_MAP_END;

    SCR_MAP_BGN(InstanceMapScript, map, itr, end, entry, IsDungeon);
        itr->second->OnUnloadGridMap((InstanceMap*)map, gmap, gx, gy);
    SCR_MAP_END;

    SCR_MAP_BGN(BattlegroundMapScript, map, itr, end, entry, IsBattleground);
        itr->second->OnUnloadGridMap((BattlegroundMap*)map, gmap, gx, gy);
    SCR_MAP_END;
}

void ScriptMgr::OnPlayerEnterMap(Map* map, Player* player)
{
    ASSERT(map);
    ASSERT(player);

#ifdef ELUNA
    sEluna->OnMapChanged(player);
    sEluna->OnPlayerEnter(map, player);
#endif

    FOREACH_SCRIPT(PlayerScript)->OnMapChanged(player);

    SCR_MAP_BGN(WorldMapScript, map, itr, end, entry, IsWorldMap);
        itr->second->OnPlayerEnter(map, player);
    SCR_MAP_END;

    SCR_MAP_BGN(InstanceMapScript, map, itr, end, entry, IsDungeon);
        itr->second->OnPlayerEnter((InstanceMap*)map, player);
    SCR_MAP_END;

    SCR_MAP_BGN(BattlegroundMapScript, map, itr, end, entry, IsBattleground);
        itr->second->OnPlayerEnter((BattlegroundMap*)map, player);
    SCR_MAP_END;
}

void ScriptMgr::OnPlayerLeaveMap(Map* map, Player* player)
{
    ASSERT(map);
    ASSERT(player);

#ifdef ELUNA
    sEluna->OnPlayerLeave(map, player);
#endif

    SCR_MAP_BGN(WorldMapScript, map, itr, end, entry, IsWorldMap);
        itr->second->OnPlayerLeave(map, player);
    SCR_MAP_END;

    SCR_MAP_BGN(InstanceMapScript, map, itr, end, entry, IsDungeon);
        itr->second->OnPlayerLeave((InstanceMap*)map, player);
    SCR_MAP_END;

    SCR_MAP_BGN(BattlegroundMapScript, map, itr, end, entry, IsBattleground);
        itr->second->OnPlayerLeave((BattlegroundMap*)map, player);
    SCR_MAP_END;
}

void ScriptMgr::OnMapUpdate(Map* map, uint32 diff)
{
    ASSERT(map);

#ifdef ELUNA
    sEluna->OnUpdate(map, diff);
#endif

    SCR_MAP_BGN(WorldMapScript, map, itr, end, entry, IsWorldMap);
        itr->second->OnUpdate(map, diff);
    SCR_MAP_END;

    SCR_MAP_BGN(InstanceMapScript, map, itr, end, entry, IsDungeon);
        itr->second->OnUpdate((InstanceMap*)map, diff);
    SCR_MAP_END;

    SCR_MAP_BGN(BattlegroundMapScript, map, itr, end, entry, IsBattleground);
        itr->second->OnUpdate((BattlegroundMap*)map, diff);
    SCR_MAP_END;
}

#undef SCR_MAP_BGN
#undef SCR_MAP_END

InstanceScript* ScriptMgr::CreateInstanceData(InstanceMap* map)
{
    ASSERT(map);

    GET_SCRIPT_RET(InstanceMapScript, map->GetScriptId(), tmpscript, NULL);
    return tmpscript->GetInstanceScript(map);
}

bool ScriptMgr::OnDummyEffect(Unit* caster, uint32 spellId, SpellEffIndex effIndex, Item* target)
{
    ASSERT(caster);
    ASSERT(target);
#ifdef ELUNA
    if (sEluna->OnDummyEffect(caster, spellId, effIndex, target))
        return false;
#endif

    GET_SCRIPT_RET(ItemScript, target->GetScriptId(), tmpscript, false);
    return tmpscript->OnDummyEffect(caster, spellId, effIndex, target);
}

bool ScriptMgr::OnQuestAccept(Player* player, Item* item, Quest const* quest)
{
    ASSERT(player);
    ASSERT(item);
    ASSERT(quest);
#ifdef ELUNA
    if (sEluna->OnQuestAccept(player, item, quest))
        return false;
#endif

    GET_SCRIPT_RET(ItemScript, item->GetScriptId(), tmpscript, false);
    player->PlayerTalkClass->ClearMenus();
    return tmpscript->OnQuestAccept(player, item, quest);
}

bool ScriptMgr::OnItemUse(Player* player, Item* item, SpellCastTargets const& targets)
{
    ASSERT(player);
    ASSERT(item);
#ifdef ELUNA
    if (!sEluna->OnUse(player, item, targets))
        return true;
#endif

    GET_SCRIPT_RET(ItemScript, item->GetScriptId(), tmpscript, false);
    return tmpscript->OnUse(player, item, targets);
}

bool ScriptMgr::OnItemExpire(Player* player, ItemTemplate const* proto)
{
    ASSERT(player);
    ASSERT(proto);
#ifdef ELUNA
    if (sEluna->OnExpire(player, proto))
        return false;
#endif

    GET_SCRIPT_RET(ItemScript, proto->ScriptId, tmpscript, false);
    return tmpscript->OnExpire(player, proto);
}

bool ScriptMgr::OnItemRemove(Player* player, Item* item)
{
    ASSERT(player);
    ASSERT(item);
#ifdef ELUNA
    if (sEluna->OnRemove(player, item))
        return false;
#endif

    GET_SCRIPT_RET(ItemScript, item->GetScriptId(), tmpscript, false);
    return tmpscript->OnRemove(player, item);
}

bool ScriptMgr::OnDummyEffect(Unit* caster, uint32 spellId, SpellEffIndex effIndex, Creature* target)
{
    ASSERT(caster);
    ASSERT(target);
#ifdef ELUNA
    if (sEluna->OnDummyEffect(caster, spellId, effIndex, target))
        return false;
#endif

    GET_SCRIPT_RET(CreatureScript, target->GetScriptId(), tmpscript, false);
    return tmpscript->OnDummyEffect(caster, spellId, effIndex, target);
}

bool ScriptMgr::OnGossipHello(Player* player, Creature* creature)
{
    ASSERT(player);
    ASSERT(creature);
#ifdef ELUNA
    if (sEluna->OnGossipHello(player, creature))
        return true;
#endif

    GET_SCRIPT_RET(CreatureScript, creature->GetScriptId(), tmpscript, false);
    player->PlayerTalkClass->ClearMenus();
    return tmpscript->OnGossipHello(player, creature);
}

bool ScriptMgr::OnGossipSelect(Player* player, Creature* creature, uint32 sender, uint32 action)
{
    ASSERT(player);
    ASSERT(creature);
#ifdef ELUNA
    if (sEluna->OnGossipSelect(player, creature, sender, action))
        return true;
#endif

    GET_SCRIPT_RET(CreatureScript, creature->GetScriptId(), tmpscript, false);
    return tmpscript->OnGossipSelect(player, creature, sender, action);
}

bool ScriptMgr::OnGossipSelectCode(Player* player, Creature* creature, uint32 sender, uint32 action, const char* code)
{
    ASSERT(player);
    ASSERT(creature);
    ASSERT(code);
#ifdef ELUNA
    if (sEluna->OnGossipSelectCode(player, creature, sender, action, code))
        return true;
#endif

    GET_SCRIPT_RET(CreatureScript, creature->GetScriptId(), tmpscript, false);
    return tmpscript->OnGossipSelectCode(player, creature, sender, action, code);
}

bool ScriptMgr::OnQuestAccept(Player* player, Creature* creature, Quest const* quest)
{
    ASSERT(player);
    ASSERT(creature);
    ASSERT(quest);
#ifdef ELUNA
    if (sEluna->OnQuestAccept(player, creature, quest))
    {
        player->PlayerTalkClass->ClearMenus();
        return false;
    }
#endif

    GET_SCRIPT_RET(CreatureScript, creature->GetScriptId(), tmpscript, false);
    player->PlayerTalkClass->ClearMenus();
    return tmpscript->OnQuestAccept(player, creature, quest);
}

bool ScriptMgr::OnQuestSelect(Player* player, Creature* creature, Quest const* quest)
{
    ASSERT(player);
    ASSERT(creature);
    ASSERT(quest);

    GET_SCRIPT_RET(CreatureScript, creature->GetScriptId(), tmpscript, false);
    player->PlayerTalkClass->ClearMenus();
    return tmpscript->OnQuestSelect(player, creature, quest);
}

bool ScriptMgr::OnQuestReward(Player* player, Creature* creature, Quest const* quest, uint32 opt)
{
    ASSERT(player);
    ASSERT(creature);
    ASSERT(quest);
#ifdef ELUNA
    if (sEluna->OnQuestReward(player, creature, quest, opt))
    {
        player->PlayerTalkClass->ClearMenus();
        return false;
    }
#endif

    GET_SCRIPT_RET(CreatureScript, creature->GetScriptId(), tmpscript, false);
    player->PlayerTalkClass->ClearMenus();
    return tmpscript->OnQuestReward(player, creature, quest, opt);
}

uint32 ScriptMgr::GetDialogStatus(Player* player, Creature* creature)
{
    ASSERT(player);
    ASSERT(creature);
#ifdef ELUNA
    if (uint32 dialogid = sEluna->GetDialogStatus(player, creature))
    {
        player->PlayerTalkClass->ClearMenus();
        return dialogid;
    }
#endif

    GET_SCRIPT_RET(CreatureScript, creature->GetScriptId(), tmpscript, DIALOG_STATUS_SCRIPTED_NO_STATUS);
    player->PlayerTalkClass->ClearMenus();
    return tmpscript->GetDialogStatus(player, creature);
}

CreatureAI* ScriptMgr::GetCreatureAI(Creature* creature)
{
    ASSERT(creature);
#ifdef ELUNA
    if (CreatureAI* luaAI = sEluna->GetAI(creature))
        return luaAI;
#endif

    GET_SCRIPT_RET(CreatureScript, creature->GetScriptId(), tmpscript, NULL);
    return tmpscript->GetAI(creature);
}

GameObjectAI* ScriptMgr::GetGameObjectAI(GameObject* gameobject)
{
    ASSERT(gameobject);
#ifdef ELUNA
    sEluna->OnSpawn(gameobject);
#endif

    GET_SCRIPT_RET(GameObjectScript, gameobject->GetScriptId(), tmpscript, NULL);
    return tmpscript->GetAI(gameobject);
}

void ScriptMgr::OnCreatureUpdate(Creature* creature, uint32 diff)
{
    ASSERT(creature);

    GET_SCRIPT(CreatureScript, creature->GetScriptId(), tmpscript);
    tmpscript->OnUpdate(creature, diff);
}

bool ScriptMgr::OnGossipHello(Player* player, GameObject* go)
{
    ASSERT(player);
    ASSERT(go);
#ifdef ELUNA
    if (sEluna->OnGossipHello(player, go))
        return true;
    if (sEluna->OnGameObjectUse(player, go))
        return true;
#endif

    GET_SCRIPT_RET(GameObjectScript, go->GetScriptId(), tmpscript, false);
    player->PlayerTalkClass->ClearMenus();
    return tmpscript->OnGossipHello(player, go);
}

bool ScriptMgr::OnGossipSelect(Player* player, GameObject* go, uint32 sender, uint32 action)
{
    ASSERT(player);
    ASSERT(go);
#ifdef ELUNA
    if (sEluna->OnGossipSelect(player, go, sender, action))
        return true;
#endif

    GET_SCRIPT_RET(GameObjectScript, go->GetScriptId(), tmpscript, false);
    return tmpscript->OnGossipSelect(player, go, sender, action);
}

bool ScriptMgr::OnGossipSelectCode(Player* player, GameObject* go, uint32 sender, uint32 action, const char* code)
{
    ASSERT(player);
    ASSERT(go);
    ASSERT(code);
#ifdef ELUNA
    if (sEluna->OnGossipSelectCode(player, go, sender, action, code))
        return true;
#endif

    GET_SCRIPT_RET(GameObjectScript, go->GetScriptId(), tmpscript, false);
    return tmpscript->OnGossipSelectCode(player, go, sender, action, code);
}

bool ScriptMgr::OnQuestAccept(Player* player, GameObject* go, Quest const* quest)
{
    ASSERT(player);
    ASSERT(go);
    ASSERT(quest);
#ifdef ELUNA
    if (sEluna->OnQuestAccept(player, go, quest))
        return false;
#endif

    GET_SCRIPT_RET(GameObjectScript, go->GetScriptId(), tmpscript, false);
    player->PlayerTalkClass->ClearMenus();
    return tmpscript->OnQuestAccept(player, go, quest);
}

bool ScriptMgr::OnQuestReward(Player* player, GameObject* go, Quest const* quest, uint32 opt)
{
    ASSERT(player);
    ASSERT(go);
    ASSERT(quest);
#ifdef ELUNA
    if (sEluna->OnQuestReward(player, go, quest, opt))
        return false;
#endif

    GET_SCRIPT_RET(GameObjectScript, go->GetScriptId(), tmpscript, false);
    player->PlayerTalkClass->ClearMenus();
    return tmpscript->OnQuestReward(player, go, quest, opt);
}

uint32 ScriptMgr::GetDialogStatus(Player* player, GameObject* go)
{
    ASSERT(player);
    ASSERT(go);
#ifdef ELUNA
    if (uint32 dialogid = sEluna->GetDialogStatus(player, go))
    {
        player->PlayerTalkClass->ClearMenus();
        return dialogid;
    }
#endif

    GET_SCRIPT_RET(GameObjectScript, go->GetScriptId(), tmpscript, DIALOG_STATUS_SCRIPTED_NO_STATUS);
    player->PlayerTalkClass->ClearMenus();
    return tmpscript->GetDialogStatus(player, go);
}

void ScriptMgr::OnGameObjectDestroyed(GameObject* go, Player* player)
{
    ASSERT(go);
#ifdef ELUNA
    sEluna->OnDestroyed(go, player);
#endif

    GET_SCRIPT(GameObjectScript, go->GetScriptId(), tmpscript);
    tmpscript->OnDestroyed(go, player);
}

void ScriptMgr::OnGameObjectDamaged(GameObject* go, Player* player)
{
    ASSERT(go);
#ifdef ELUNA
    sEluna->OnDamaged(go, player);
#endif

    GET_SCRIPT(GameObjectScript, go->GetScriptId(), tmpscript);
    tmpscript->OnDamaged(go, player);
}

void ScriptMgr::OnGameObjectLootStateChanged(GameObject* go, uint32 state, Unit* unit)
{
    ASSERT(go);
#ifdef ELUNA
    sEluna->OnLootStateChanged(go, state);
#endif

    GET_SCRIPT(GameObjectScript, go->GetScriptId(), tmpscript);
    tmpscript->OnLootStateChanged(go, state, unit);
}

void ScriptMgr::OnGameObjectStateChanged(GameObject* go, uint32 state)
{
    ASSERT(go);
#ifdef ELUNA
    sEluna->OnGameObjectStateChanged(go, state);
#endif

    GET_SCRIPT(GameObjectScript, go->GetScriptId(), tmpscript);
    tmpscript->OnGameObjectStateChanged(go, state);
}

void ScriptMgr::OnGameObjectUpdate(GameObject* go, uint32 diff)
{
    ASSERT(go);
#ifdef ELUNA
    sEluna->UpdateAI(go, diff);
#endif

    GET_SCRIPT(GameObjectScript, go->GetScriptId(), tmpscript);
    tmpscript->OnUpdate(go, diff);
}

bool ScriptMgr::OnDummyEffect(Unit* caster, uint32 spellId, SpellEffIndex effIndex, GameObject* target)
{
    ASSERT(caster);
    ASSERT(target);
#ifdef ELUNA
    if (sEluna->OnDummyEffect(caster, spellId, effIndex, target))
        return false;
#endif

    GET_SCRIPT_RET(GameObjectScript, target->GetScriptId(), tmpscript, false);
    return tmpscript->OnDummyEffect(caster, spellId, effIndex, target);
}

bool ScriptMgr::OnAreaTrigger(Player* player, AreaTriggerEntry const* trigger)
{
    ASSERT(player);
    ASSERT(trigger);
#ifdef ELUNA
    if (sEluna->OnAreaTrigger(player, trigger))
        return false;
#endif

    GET_SCRIPT_RET(AreaTriggerScript, sObjectMgr->GetAreaTriggerScriptId(trigger->id), tmpscript, false);
    return tmpscript->OnTrigger(player, trigger);
}

Battleground* ScriptMgr::CreateBattleground(BattlegroundTypeId /*typeId*/)
{
    /// @todo Implement script-side battlegrounds.
    ABORT();
    return NULL;
}

OutdoorPvP* ScriptMgr::CreateOutdoorPvP(OutdoorPvPData const* data)
{
    ASSERT(data);

    GET_SCRIPT_RET(OutdoorPvPScript, data->ScriptId, tmpscript, NULL);
    return tmpscript->GetOutdoorPvP();
}

std::vector<ChatCommand> ScriptMgr::GetChatCommands()
{
    std::vector<ChatCommand> table;

    FOR_SCRIPTS_RET(CommandScript, itr, end, table)
    {
        std::vector<ChatCommand> cmds = itr->second->GetCommands();
        table.insert(table.end(), cmds.begin(), cmds.end());
    }

    // Sort commands in alphabetical order
    std::sort(table.begin(), table.end(), [](const ChatCommand& a, const ChatCommand&b)
    {
        return strcmp(a.Name, b.Name) < 0;
    });

    return table;
}

void ScriptMgr::OnWeatherChange(Weather* weather, WeatherState state, float grade)
{
    ASSERT(weather);
#ifdef ELUNA
    sEluna->OnChange(weather, weather->GetZone(), state, grade);
#endif

    GET_SCRIPT(WeatherScript, weather->GetScriptId(), tmpscript);
    tmpscript->OnChange(weather, state, grade);
}

void ScriptMgr::OnWeatherUpdate(Weather* weather, uint32 diff)
{
    ASSERT(weather);

    GET_SCRIPT(WeatherScript, weather->GetScriptId(), tmpscript);
    tmpscript->OnUpdate(weather, diff);
}

void ScriptMgr::OnAuctionAdd(AuctionHouseObject* ah, AuctionEntry* entry)
{
    ASSERT(ah);
    ASSERT(entry);
#ifdef ELUNA
    sEluna->OnAdd(ah, entry);
#endif

    FOREACH_SCRIPT(AuctionHouseScript)->OnAuctionAdd(ah, entry);
}

void ScriptMgr::OnAuctionRemove(AuctionHouseObject* ah, AuctionEntry* entry)
{
    ASSERT(ah);
    ASSERT(entry);
#ifdef ELUNA
    sEluna->OnRemove(ah, entry);
#endif

    FOREACH_SCRIPT(AuctionHouseScript)->OnAuctionRemove(ah, entry);
}

void ScriptMgr::OnAuctionSuccessful(AuctionHouseObject* ah, AuctionEntry* entry)
{
    ASSERT(ah);
    ASSERT(entry);
#ifdef ELUNA
    sEluna->OnSuccessful(ah, entry);
#endif

    FOREACH_SCRIPT(AuctionHouseScript)->OnAuctionSuccessful(ah, entry);
}

void ScriptMgr::OnAuctionExpire(AuctionHouseObject* ah, AuctionEntry* entry)
{
    ASSERT(ah);
    ASSERT(entry);
#ifdef ELUNA
    sEluna->OnExpire(ah, entry);
#endif

    FOREACH_SCRIPT(AuctionHouseScript)->OnAuctionExpire(ah, entry);
}

bool ScriptMgr::OnConditionCheck(Condition const* condition, ConditionSourceInfo& sourceInfo)
{
    ASSERT(condition);

    GET_SCRIPT_RET(ConditionScript, condition->ScriptId, tmpscript, true);
    return tmpscript->OnConditionCheck(condition, sourceInfo);
}

void ScriptMgr::OnInstall(Vehicle* veh)
{
    ASSERT(veh);
    ASSERT(veh->GetBase()->GetTypeId() == TYPEID_UNIT);
#ifdef ELUNA
    sEluna->OnInstall(veh);
#endif

    GET_SCRIPT(VehicleScript, veh->GetBase()->ToCreature()->GetScriptId(), tmpscript);
    tmpscript->OnInstall(veh);
}

void ScriptMgr::OnUninstall(Vehicle* veh)
{
    ASSERT(veh);
    ASSERT(veh->GetBase()->GetTypeId() == TYPEID_UNIT);
#ifdef ELUNA
    sEluna->OnUninstall(veh);
#endif

    GET_SCRIPT(VehicleScript, veh->GetBase()->ToCreature()->GetScriptId(), tmpscript);
    tmpscript->OnUninstall(veh);
}

void ScriptMgr::OnReset(Vehicle* veh)
{
    ASSERT(veh);
    ASSERT(veh->GetBase()->GetTypeId() == TYPEID_UNIT);

    GET_SCRIPT(VehicleScript, veh->GetBase()->ToCreature()->GetScriptId(), tmpscript);
    tmpscript->OnReset(veh);
}

void ScriptMgr::OnInstallAccessory(Vehicle* veh, Creature* accessory)
{
    ASSERT(veh);
    ASSERT(veh->GetBase()->GetTypeId() == TYPEID_UNIT);
    ASSERT(accessory);
#ifdef ELUNA
    sEluna->OnInstallAccessory(veh, accessory);
#endif

    GET_SCRIPT(VehicleScript, veh->GetBase()->ToCreature()->GetScriptId(), tmpscript);
    tmpscript->OnInstallAccessory(veh, accessory);
}

void ScriptMgr::OnAddPassenger(Vehicle* veh, Unit* passenger, int8 seatId)
{
    ASSERT(veh);
    ASSERT(veh->GetBase()->GetTypeId() == TYPEID_UNIT);
    ASSERT(passenger);
#ifdef ELUNA
    sEluna->OnAddPassenger(veh, passenger, seatId);
#endif

    GET_SCRIPT(VehicleScript, veh->GetBase()->ToCreature()->GetScriptId(), tmpscript);
    tmpscript->OnAddPassenger(veh, passenger, seatId);
}

void ScriptMgr::OnRemovePassenger(Vehicle* veh, Unit* passenger)
{
    ASSERT(veh);
    ASSERT(veh->GetBase()->GetTypeId() == TYPEID_UNIT);
    ASSERT(passenger);
#ifdef ELUNA
    sEluna->OnRemovePassenger(veh, passenger);
#endif

    GET_SCRIPT(VehicleScript, veh->GetBase()->ToCreature()->GetScriptId(), tmpscript);
    tmpscript->OnRemovePassenger(veh, passenger);
}

void ScriptMgr::OnDynamicObjectUpdate(DynamicObject* dynobj, uint32 diff)
{
    ASSERT(dynobj);

    FOR_SCRIPTS(DynamicObjectScript, itr, end)
        itr->second->OnUpdate(dynobj, diff);
}

void ScriptMgr::OnAddPassenger(Transport* transport, Player* player)
{
    ASSERT(transport);
    ASSERT(player);

    GET_SCRIPT(TransportScript, transport->GetScriptId(), tmpscript);
    tmpscript->OnAddPassenger(transport, player);
}

void ScriptMgr::OnAddCreaturePassenger(Transport* transport, Creature* creature)
{
    ASSERT(transport);
    ASSERT(creature);

    GET_SCRIPT(TransportScript, transport->GetScriptId(), tmpscript);
    tmpscript->OnAddCreaturePassenger(transport, creature);
}

void ScriptMgr::OnRemovePassenger(Transport* transport, Player* player)
{
    ASSERT(transport);
    ASSERT(player);

    GET_SCRIPT(TransportScript, transport->GetScriptId(), tmpscript);
    tmpscript->OnRemovePassenger(transport, player);
}

void ScriptMgr::OnTransportUpdate(Transport* transport, uint32 diff)
{
    ASSERT(transport);

    GET_SCRIPT(TransportScript, transport->GetScriptId(), tmpscript);
    tmpscript->OnUpdate(transport, diff);
}

void ScriptMgr::OnRelocate(Transport* transport, uint32 waypointId, uint32 mapId, float x, float y, float z)
{
    GET_SCRIPT(TransportScript, transport->GetScriptId(), tmpscript);
    tmpscript->OnRelocate(transport, waypointId, mapId, x, y, z);
}

void ScriptMgr::OnStartup()
{
#ifdef ELUNA
    sEluna->OnStartup();
#endif
    FOREACH_SCRIPT(WorldScript)->OnStartup();
}

void ScriptMgr::OnShutdown()
{
#ifdef ELUNA
    sEluna->OnShutdown();
#endif
    FOREACH_SCRIPT(WorldScript)->OnShutdown();
}

bool ScriptMgr::OnCriteriaCheck(uint32 scriptId, Player* source, Unit* target)
{
    ASSERT(source);
    // target can be NULL.

    GET_SCRIPT_RET(AchievementCriteriaScript, scriptId, tmpscript, false);
    return tmpscript->OnCheck(source, target);
}

// Player
void ScriptMgr::OnPVPKill(Player* killer, Player* killed)
{
#ifdef ELUNA
    sEluna->OnPVPKill(killer, killed);
#endif
    FOREACH_SCRIPT(PlayerScript)->OnPVPKill(killer, killed);
}

void ScriptMgr::OnCreatureKill(Player* killer, Creature* killed)
{
#ifdef ELUNA
    sEluna->OnCreatureKill(killer, killed);
#endif
    FOREACH_SCRIPT(PlayerScript)->OnCreatureKill(killer, killed);
}

void ScriptMgr::OnPlayerKilledByCreature(Creature* killer, Player* killed)
{
#ifdef ELUNA
    sEluna->OnPlayerKilledByCreature(killer, killed);
#endif
    FOREACH_SCRIPT(PlayerScript)->OnPlayerKilledByCreature(killer, killed);
}

void ScriptMgr::OnPlayerLevelChanged(Player* player, uint8 oldLevel)
{
#ifdef ELUNA
    sEluna->OnLevelChanged(player, oldLevel);
#endif
    FOREACH_SCRIPT(PlayerScript)->OnLevelChanged(player, oldLevel);
}

void ScriptMgr::OnPlayerFreeTalentPointsChanged(Player* player, uint32 points)
{
#ifdef ELUNA
    sEluna->OnFreeTalentPointsChanged(player, points);
#endif
    FOREACH_SCRIPT(PlayerScript)->OnFreeTalentPointsChanged(player, points);
}

void ScriptMgr::OnPlayerTalentsReset(Player* player, bool noCost)
{
#ifdef ELUNA
    sEluna->OnTalentsReset(player, noCost);
#endif
    FOREACH_SCRIPT(PlayerScript)->OnTalentsReset(player, noCost);
}

void ScriptMgr::OnPlayerMoneyChanged(Player* player, int32& amount)
{
#ifdef ELUNA
    sEluna->OnMoneyChanged(player, amount);
#endif
    FOREACH_SCRIPT(PlayerScript)->OnMoneyChanged(player, amount);
}

void ScriptMgr::OnPlayerMoneyLimit(Player* player, int32 amount)
{
    FOREACH_SCRIPT(PlayerScript)->OnMoneyLimit(player, amount);
}

void ScriptMgr::OnGivePlayerXP(Player* player, uint32& amount, Unit* victim)
{
#ifdef ELUNA
    sEluna->OnGiveXP(player, amount, victim);
#endif
    FOREACH_SCRIPT(PlayerScript)->OnGiveXP(player, amount, victim);
}

void ScriptMgr::OnPlayerReputationChange(Player* player, uint32 factionID, int32& standing, bool incremental)
{
#ifdef ELUNA
    sEluna->OnReputationChange(player, factionID, standing, incremental);
#endif
    FOREACH_SCRIPT(PlayerScript)->OnReputationChange(player, factionID, standing, incremental);
}

void ScriptMgr::OnPlayerDuelRequest(Player* target, Player* challenger)
{
#ifdef ELUNA
    sEluna->OnDuelRequest(target, challenger);
#endif
    FOREACH_SCRIPT(PlayerScript)->OnDuelRequest(target, challenger);
}

void ScriptMgr::OnPlayerDuelStart(Player* player1, Player* player2)
{
#ifdef ELUNA
    sEluna->OnDuelStart(player1, player2);
#endif
    FOREACH_SCRIPT(PlayerScript)->OnDuelStart(player1, player2);
}

void ScriptMgr::OnPlayerDuelEnd(Player* winner, Player* loser, DuelCompleteType type)
{
#ifdef ELUNA
    sEluna->OnDuelEnd(winner, loser, type);
#endif
    FOREACH_SCRIPT(PlayerScript)->OnDuelEnd(winner, loser, type);
}

void ScriptMgr::OnPlayerChat(Player* player, uint32 type, uint32 lang, std::string& msg)
{
    FOREACH_SCRIPT(PlayerScript)->OnChat(player, type, lang, msg);
}

void ScriptMgr::OnPlayerChat(Player* player, uint32 type, uint32 lang, std::string& msg, Player* receiver)
{
    FOREACH_SCRIPT(PlayerScript)->OnChat(player, type, lang, msg, receiver);
}

void ScriptMgr::OnPlayerChat(Player* player, uint32 type, uint32 lang, std::string& msg, Group* group)
{
    FOREACH_SCRIPT(PlayerScript)->OnChat(player, type, lang, msg, group);
}

void ScriptMgr::OnPlayerChat(Player* player, uint32 type, uint32 lang, std::string& msg, Guild* guild)
{
    FOREACH_SCRIPT(PlayerScript)->OnChat(player, type, lang, msg, guild);
}

void ScriptMgr::OnPlayerChat(Player* player, uint32 type, uint32 lang, std::string& msg, Channel* channel)
{
    FOREACH_SCRIPT(PlayerScript)->OnChat(player, type, lang, msg, channel);
}

void ScriptMgr::OnPlayerEmote(Player* player, uint32 emote)
{
#ifdef ELUNA
    sEluna->OnEmote(player, emote);
#endif
    FOREACH_SCRIPT(PlayerScript)->OnEmote(player, emote);
}

void ScriptMgr::OnPlayerTextEmote(Player* player, uint32 textEmote, uint32 emoteNum, ObjectGuid guid)
{
#ifdef ELUNA
    sEluna->OnTextEmote(player, textEmote, emoteNum, guid);
#endif
    FOREACH_SCRIPT(PlayerScript)->OnTextEmote(player, textEmote, emoteNum, guid);
}

void ScriptMgr::OnPlayerSpellCast(Player* player, Spell* spell, bool skipCheck)
{
#ifdef ELUNA
    sEluna->OnSpellCast(player, spell, skipCheck);
#endif
    FOREACH_SCRIPT(PlayerScript)->OnSpellCast(player, spell, skipCheck);
}

void ScriptMgr::OnPlayerLogin(Player* player, bool firstLogin)
{
#ifdef ELUNA
    if (firstLogin)
        sEluna->OnFirstLogin(player);
    sEluna->OnLogin(player);
#endif
    FOREACH_SCRIPT(PlayerScript)->OnLogin(player, firstLogin);
}

void ScriptMgr::OnPlayerLogout(Player* player)
{
#ifdef ELUNA
    sEluna->OnLogout(player);
#endif
    FOREACH_SCRIPT(PlayerScript)->OnLogout(player);
}

void ScriptMgr::OnPlayerCreate(Player* player)
{
#ifdef ELUNA
    sEluna->OnCreate(player);
#endif
    FOREACH_SCRIPT(PlayerScript)->OnCreate(player);
}

void ScriptMgr::OnPlayerDelete(ObjectGuid guid, uint32 accountId)
{
#ifdef ELUNA
    sEluna->OnDelete(GUID_LOPART(guid));
#endif
    FOREACH_SCRIPT(PlayerScript)->OnDelete(guid, accountId);
}

void ScriptMgr::OnPlayerFailedDelete(ObjectGuid guid, uint32 accountId)
{
    FOREACH_SCRIPT(PlayerScript)->OnFailedDelete(guid, accountId);
}

void ScriptMgr::OnPlayerSave(Player* player)
{
#ifdef ELUNA
    sEluna->OnSave(player);
#endif
    FOREACH_SCRIPT(PlayerScript)->OnSave(player);
}

void ScriptMgr::OnPlayerBindToInstance(Player* player, Difficulty difficulty, uint32 mapid, bool permanent, uint8 extendState)
{
<<<<<<< HEAD
#ifdef ELUNA
    sEluna->OnBindToInstance(player, difficulty, mapid, permanent);
#endif
    FOREACH_SCRIPT(PlayerScript)->OnBindToInstance(player, difficulty, mapid, permanent);
=======
    FOREACH_SCRIPT(PlayerScript)->OnBindToInstance(player, difficulty, mapid, permanent, extendState);
>>>>>>> fef06781
}

void ScriptMgr::OnPlayerUpdateZone(Player* player, uint32 newZone, uint32 newArea)
{
#ifdef ELUNA
    sEluna->OnUpdateZone(player, newZone, newArea);
#endif
    FOREACH_SCRIPT(PlayerScript)->OnUpdateZone(player, newZone, newArea);
}

void ScriptMgr::OnQuestStatusChange(Player* player, uint32 questId, QuestStatus status)
{
    FOREACH_SCRIPT(PlayerScript)->OnQuestStatusChange(player, questId, status);
}

// Account
void ScriptMgr::OnAccountLogin(uint32 accountId)
{
    FOREACH_SCRIPT(AccountScript)->OnAccountLogin(accountId);
}

void ScriptMgr::OnFailedAccountLogin(uint32 accountId)
{
    FOREACH_SCRIPT(AccountScript)->OnFailedAccountLogin(accountId);
}

void ScriptMgr::OnEmailChange(uint32 accountId)
{
    FOREACH_SCRIPT(AccountScript)->OnEmailChange(accountId);
}

void ScriptMgr::OnFailedEmailChange(uint32 accountId)
{
    FOREACH_SCRIPT(AccountScript)->OnFailedEmailChange(accountId);
}

void ScriptMgr::OnPasswordChange(uint32 accountId)
{
    FOREACH_SCRIPT(AccountScript)->OnPasswordChange(accountId);
}

void ScriptMgr::OnFailedPasswordChange(uint32 accountId)
{
    FOREACH_SCRIPT(AccountScript)->OnFailedPasswordChange(accountId);
}

// Guild
void ScriptMgr::OnGuildAddMember(Guild* guild, Player* player, uint8& plRank)
{
#ifdef ELUNA
    sEluna->OnAddMember(guild, player, plRank);
#endif
    FOREACH_SCRIPT(GuildScript)->OnAddMember(guild, player, plRank);
}

void ScriptMgr::OnGuildRemoveMember(Guild* guild, Player* player, bool isDisbanding, bool isKicked)
{
#ifdef ELUNA
    sEluna->OnRemoveMember(guild, player, isDisbanding);
#endif
    FOREACH_SCRIPT(GuildScript)->OnRemoveMember(guild, player, isDisbanding, isKicked);
}

void ScriptMgr::OnGuildMOTDChanged(Guild* guild, const std::string& newMotd)
{
#ifdef ELUNA
    sEluna->OnMOTDChanged(guild, newMotd);
#endif
    FOREACH_SCRIPT(GuildScript)->OnMOTDChanged(guild, newMotd);
}

void ScriptMgr::OnGuildInfoChanged(Guild* guild, const std::string& newInfo)
{
#ifdef ELUNA
    sEluna->OnInfoChanged(guild, newInfo);
#endif
    FOREACH_SCRIPT(GuildScript)->OnInfoChanged(guild, newInfo);
}

void ScriptMgr::OnGuildCreate(Guild* guild, Player* leader, const std::string& name)
{
#ifdef ELUNA
    sEluna->OnCreate(guild, leader, name);
#endif
    FOREACH_SCRIPT(GuildScript)->OnCreate(guild, leader, name);
}

void ScriptMgr::OnGuildDisband(Guild* guild)
{
#ifdef ELUNA
    sEluna->OnDisband(guild);
#endif
    FOREACH_SCRIPT(GuildScript)->OnDisband(guild);
}

void ScriptMgr::OnGuildMemberWitdrawMoney(Guild* guild, Player* player, uint32 &amount, bool isRepair)
{
#ifdef ELUNA
    sEluna->OnMemberWitdrawMoney(guild, player, amount, isRepair);
#endif
    FOREACH_SCRIPT(GuildScript)->OnMemberWitdrawMoney(guild, player, amount, isRepair);
}

void ScriptMgr::OnGuildMemberDepositMoney(Guild* guild, Player* player, uint32 &amount)
{
#ifdef ELUNA
    sEluna->OnMemberDepositMoney(guild, player, amount);
#endif
    FOREACH_SCRIPT(GuildScript)->OnMemberDepositMoney(guild, player, amount);
}

void ScriptMgr::OnGuildItemMove(Guild* guild, Player* player, Item* pItem, bool isSrcBank, uint8 srcContainer, uint8 srcSlotId,
            bool isDestBank, uint8 destContainer, uint8 destSlotId)
{
#ifdef ELUNA
    sEluna->OnItemMove(guild, player, pItem, isSrcBank, srcContainer, srcSlotId, isDestBank, destContainer, destSlotId);
#endif
    FOREACH_SCRIPT(GuildScript)->OnItemMove(guild, player, pItem, isSrcBank, srcContainer, srcSlotId, isDestBank, destContainer, destSlotId);
}

void ScriptMgr::OnGuildEvent(Guild* guild, uint8 eventType, ObjectGuid::LowType playerGuid1, ObjectGuid::LowType playerGuid2, uint8 newRank)
{
#ifdef ELUNA
    sEluna->OnEvent(guild, eventType, playerGuid1, playerGuid2, newRank);
#endif
    FOREACH_SCRIPT(GuildScript)->OnEvent(guild, eventType, playerGuid1, playerGuid2, newRank);
}

void ScriptMgr::OnGuildBankEvent(Guild* guild, uint8 eventType, uint8 tabId, ObjectGuid::LowType playerGuid, uint32 itemOrMoney, uint16 itemStackCount, uint8 destTabId)
{
#ifdef ELUNA
    sEluna->OnBankEvent(guild, eventType, tabId, playerGuid, itemOrMoney, itemStackCount, destTabId);
#endif
    FOREACH_SCRIPT(GuildScript)->OnBankEvent(guild, eventType, tabId, playerGuid, itemOrMoney, itemStackCount, destTabId);
}

// Group
void ScriptMgr::OnGroupAddMember(Group* group, ObjectGuid guid)
{
    ASSERT(group);
#ifdef ELUNA
    sEluna->OnAddMember(group, guid);
#endif
    FOREACH_SCRIPT(GroupScript)->OnAddMember(group, guid);
}

void ScriptMgr::OnGroupInviteMember(Group* group, ObjectGuid guid)
{
    ASSERT(group);
#ifdef ELUNA
    sEluna->OnInviteMember(group, guid);
#endif
    FOREACH_SCRIPT(GroupScript)->OnInviteMember(group, guid);
}

void ScriptMgr::OnGroupRemoveMember(Group* group, ObjectGuid guid, RemoveMethod method, ObjectGuid kicker, const char* reason)
{
    ASSERT(group);
#ifdef ELUNA
    sEluna->OnRemoveMember(group, guid, method);
#endif
    FOREACH_SCRIPT(GroupScript)->OnRemoveMember(group, guid, method, kicker, reason);
}

void ScriptMgr::OnGroupChangeLeader(Group* group, ObjectGuid newLeaderGuid, ObjectGuid oldLeaderGuid)
{
    ASSERT(group);
#ifdef ELUNA
    sEluna->OnChangeLeader(group, newLeaderGuid, oldLeaderGuid);
#endif
    FOREACH_SCRIPT(GroupScript)->OnChangeLeader(group, newLeaderGuid, oldLeaderGuid);
}

void ScriptMgr::OnGroupDisband(Group* group)
{
    ASSERT(group);
#ifdef ELUNA
    sEluna->OnDisband(group);
#endif
    FOREACH_SCRIPT(GroupScript)->OnDisband(group);
}

// Unit
void ScriptMgr::OnHeal(Unit* healer, Unit* reciever, uint32& gain)
{
    FOREACH_SCRIPT(UnitScript)->OnHeal(healer, reciever, gain);
}

void ScriptMgr::OnDamage(Unit* attacker, Unit* victim, uint32& damage)
{
    FOREACH_SCRIPT(UnitScript)->OnDamage(attacker, victim, damage);
}

void ScriptMgr::ModifyPeriodicDamageAurasTick(Unit* target, Unit* attacker, uint32& damage)
{
    FOREACH_SCRIPT(UnitScript)->ModifyPeriodicDamageAurasTick(target, attacker, damage);
}

void ScriptMgr::ModifyMeleeDamage(Unit* target, Unit* attacker, uint32& damage)
{
    FOREACH_SCRIPT(UnitScript)->ModifyMeleeDamage(target, attacker, damage);
}

void ScriptMgr::ModifySpellDamageTaken(Unit* target, Unit* attacker, int32& damage)
{
    FOREACH_SCRIPT(UnitScript)->ModifySpellDamageTaken(target, attacker, damage);
}

SpellScriptLoader::SpellScriptLoader(const char* name)
    : ScriptObject(name)
{
    ScriptRegistry<SpellScriptLoader>::AddScript(this);
}

ServerScript::ServerScript(const char* name)
    : ScriptObject(name)
{
    ScriptRegistry<ServerScript>::AddScript(this);
}

WorldScript::WorldScript(const char* name)
    : ScriptObject(name)
{
    ScriptRegistry<WorldScript>::AddScript(this);
}

FormulaScript::FormulaScript(const char* name)
    : ScriptObject(name)
{
    ScriptRegistry<FormulaScript>::AddScript(this);
}

UnitScript::UnitScript(const char* name, bool addToScripts)
    : ScriptObject(name)
{
    ScriptRegistry<UnitScript>::AddScript(this, addToScripts);
}

WorldMapScript::WorldMapScript(const char* name, uint32 mapId)
    : ScriptObject(name), MapScript<Map>(mapId)
{
    if (GetEntry() && !GetEntry()->IsWorldMap())
        TC_LOG_ERROR("scripts", "WorldMapScript for map %u is invalid.", mapId);

    ScriptRegistry<WorldMapScript>::AddScript(this);
}

InstanceMapScript::InstanceMapScript(const char* name, uint32 mapId)
    : ScriptObject(name), MapScript<InstanceMap>(mapId)
{
    if (GetEntry() && !GetEntry()->IsDungeon())
        TC_LOG_ERROR("scripts", "InstanceMapScript for map %u is invalid.", mapId);

    ScriptRegistry<InstanceMapScript>::AddScript(this);
}

BattlegroundMapScript::BattlegroundMapScript(const char* name, uint32 mapId)
    : ScriptObject(name), MapScript<BattlegroundMap>(mapId)
{
    if (GetEntry() && !GetEntry()->IsBattleground())
        TC_LOG_ERROR("scripts", "BattlegroundMapScript for map %u is invalid.", mapId);

    ScriptRegistry<BattlegroundMapScript>::AddScript(this);
}

ItemScript::ItemScript(const char* name)
    : ScriptObject(name)
{
    ScriptRegistry<ItemScript>::AddScript(this);
}

CreatureScript::CreatureScript(const char* name)
    : UnitScript(name, false)
{
    ScriptRegistry<CreatureScript>::AddScript(this);
}

GameObjectScript::GameObjectScript(const char* name)
    : ScriptObject(name)
{
    ScriptRegistry<GameObjectScript>::AddScript(this);
}

AreaTriggerScript::AreaTriggerScript(const char* name)
    : ScriptObject(name)
{
    ScriptRegistry<AreaTriggerScript>::AddScript(this);
}

BattlegroundScript::BattlegroundScript(const char* name)
    : ScriptObject(name)
{
    ScriptRegistry<BattlegroundScript>::AddScript(this);
}

OutdoorPvPScript::OutdoorPvPScript(const char* name)
    : ScriptObject(name)
{
    ScriptRegistry<OutdoorPvPScript>::AddScript(this);
}

CommandScript::CommandScript(const char* name)
    : ScriptObject(name)
{
    ScriptRegistry<CommandScript>::AddScript(this);
}

WeatherScript::WeatherScript(const char* name)
    : ScriptObject(name)
{
    ScriptRegistry<WeatherScript>::AddScript(this);
}

AuctionHouseScript::AuctionHouseScript(const char* name)
    : ScriptObject(name)
{
    ScriptRegistry<AuctionHouseScript>::AddScript(this);
}

ConditionScript::ConditionScript(const char* name)
    : ScriptObject(name)
{
    ScriptRegistry<ConditionScript>::AddScript(this);
}

VehicleScript::VehicleScript(const char* name)
    : ScriptObject(name)
{
    ScriptRegistry<VehicleScript>::AddScript(this);
}

DynamicObjectScript::DynamicObjectScript(const char* name)
    : ScriptObject(name)
{
    ScriptRegistry<DynamicObjectScript>::AddScript(this);
}

TransportScript::TransportScript(const char* name)
    : ScriptObject(name)
{
    ScriptRegistry<TransportScript>::AddScript(this);
}

AchievementCriteriaScript::AchievementCriteriaScript(const char* name)
    : ScriptObject(name)
{
    ScriptRegistry<AchievementCriteriaScript>::AddScript(this);
}

PlayerScript::PlayerScript(const char* name)
    : UnitScript(name, false)
{
    ScriptRegistry<PlayerScript>::AddScript(this);
}

AccountScript::AccountScript(const char* name)
    : ScriptObject(name)
{
    ScriptRegistry<AccountScript>::AddScript(this);
}

GuildScript::GuildScript(const char* name)
    : ScriptObject(name)
{
    ScriptRegistry<GuildScript>::AddScript(this);
}

GroupScript::GroupScript(const char* name)
    : ScriptObject(name)
{
    ScriptRegistry<GroupScript>::AddScript(this);
}

// Instantiate static members of ScriptRegistry.
template<class TScript> std::map<uint32, TScript*> ScriptRegistry<TScript>::ScriptPointerList;
template<class TScript> std::vector<TScript*> ScriptRegistry<TScript>::Scripts;
template<class TScript> uint32 ScriptRegistry<TScript>::_scriptIdCounter = 0;

// Specialize for each script type class like so:
template class ScriptRegistry<SpellScriptLoader>;
template class ScriptRegistry<ServerScript>;
template class ScriptRegistry<WorldScript>;
template class ScriptRegistry<FormulaScript>;
template class ScriptRegistry<WorldMapScript>;
template class ScriptRegistry<InstanceMapScript>;
template class ScriptRegistry<BattlegroundMapScript>;
template class ScriptRegistry<ItemScript>;
template class ScriptRegistry<CreatureScript>;
template class ScriptRegistry<GameObjectScript>;
template class ScriptRegistry<AreaTriggerScript>;
template class ScriptRegistry<BattlegroundScript>;
template class ScriptRegistry<OutdoorPvPScript>;
template class ScriptRegistry<CommandScript>;
template class ScriptRegistry<WeatherScript>;
template class ScriptRegistry<AuctionHouseScript>;
template class ScriptRegistry<ConditionScript>;
template class ScriptRegistry<VehicleScript>;
template class ScriptRegistry<DynamicObjectScript>;
template class ScriptRegistry<TransportScript>;
template class ScriptRegistry<AchievementCriteriaScript>;
template class ScriptRegistry<PlayerScript>;
template class ScriptRegistry<GuildScript>;
template class ScriptRegistry<GroupScript>;
template class ScriptRegistry<UnitScript>;
template class ScriptRegistry<AccountScript>;

// Undefine utility macros.
#undef GET_SCRIPT_RET
#undef GET_SCRIPT
#undef FOREACH_SCRIPT
#undef FOR_SCRIPTS_RET
#undef FOR_SCRIPTS
#undef SCR_REG_LST
#undef SCR_REG_ITR
#undef SCR_REG_MAP<|MERGE_RESOLUTION|>--- conflicted
+++ resolved
@@ -1611,14 +1611,10 @@
 
 void ScriptMgr::OnPlayerBindToInstance(Player* player, Difficulty difficulty, uint32 mapid, bool permanent, uint8 extendState)
 {
-<<<<<<< HEAD
 #ifdef ELUNA
     sEluna->OnBindToInstance(player, difficulty, mapid, permanent);
 #endif
-    FOREACH_SCRIPT(PlayerScript)->OnBindToInstance(player, difficulty, mapid, permanent);
-=======
     FOREACH_SCRIPT(PlayerScript)->OnBindToInstance(player, difficulty, mapid, permanent, extendState);
->>>>>>> fef06781
 }
 
 void ScriptMgr::OnPlayerUpdateZone(Player* player, uint32 newZone, uint32 newArea)
