/*
 * Copyright (C) 2008-2017 TrinityCore <http://www.trinitycore.org/>
 * Copyright (C) 2005-2009 MaNGOS <http://getmangos.com/>
 *
 * This program is free software; you can redistribute it and/or modify it
 * under the terms of the GNU General Public License as published by the
 * Free Software Foundation; either version 2 of the License, or (at your
 * option) any later version.
 *
 * This program is distributed in the hope that it will be useful, but WITHOUT
 * ANY WARRANTY; without even the implied warranty of MERCHANTABILITY or
 * FITNESS FOR A PARTICULAR PURPOSE. See the GNU General Public License for
 * more details.
 *
 * You should have received a copy of the GNU General Public License along
 * with this program. If not, see <http://www.gnu.org/licenses/>.
 */

#include "ScriptMgr.h"
#include "ScriptReloadMgr.h"
#include "Config.h"
#include "DatabaseEnv.h"
#include "DBCStores.h"
#include "ObjectMgr.h"
#include "OutdoorPvPMgr.h"
#include "ScriptSystem.h"
#include "Transport.h"
#include "Vehicle.h"
#include "SmartAI.h"
#include "SpellInfo.h"
#include "SpellScript.h"
#include "GossipDef.h"
#include "CreatureAIImpl.h"
#include "Player.h"
#include "WorldPacket.h"
#ifdef ELUNA
#include "LuaEngine.h"
#include "ElunaUtility.h"
#endif
#include "WorldSession.h"
#include "Chat.h"
#include "MapManager.h"
#include "LFGScripts.h"
#include "InstanceScript.h"

// Trait which indicates whether this script type
// must be assigned in the database.
template<typename>
struct is_script_database_bound
    : std::false_type { };

template<>
struct is_script_database_bound<SpellScriptLoader>
    : std::true_type { };

template<>
struct is_script_database_bound<InstanceMapScript>
    : std::true_type { };

template<>
struct is_script_database_bound<ItemScript>
    : std::true_type { };

template<>
struct is_script_database_bound<CreatureScript>
    : std::true_type { };

template<>
struct is_script_database_bound<GameObjectScript>
    : std::true_type { };

template<>
struct is_script_database_bound<VehicleScript>
    : std::true_type { };

template<>
struct is_script_database_bound<AreaTriggerScript>
    : std::true_type { };

template<>
struct is_script_database_bound<BattlegroundScript>
    : std::true_type { };

template<>
struct is_script_database_bound<OutdoorPvPScript>
    : std::true_type { };

template<>
struct is_script_database_bound<WeatherScript>
    : std::true_type { };

template<>
struct is_script_database_bound<ConditionScript>
    : std::true_type { };

template<>
struct is_script_database_bound<TransportScript>
    : std::true_type { };

template<>
struct is_script_database_bound<AchievementCriteriaScript>
    : std::true_type { };

enum Spells
{
    SPELL_HOTSWAP_VISUAL_SPELL_EFFECT = 40162 // 59084
};

class ScriptRegistryInterface
{
public:
    ScriptRegistryInterface() { }
    virtual ~ScriptRegistryInterface() { }

    ScriptRegistryInterface(ScriptRegistryInterface const&) = delete;
    ScriptRegistryInterface(ScriptRegistryInterface&&) = delete;

    ScriptRegistryInterface& operator= (ScriptRegistryInterface const&) = delete;
    ScriptRegistryInterface& operator= (ScriptRegistryInterface&&) = delete;

    /// Removes all scripts associated with the given script context.
    /// Requires ScriptRegistryBase::SwapContext to be called after all transfers have finished.
    virtual void ReleaseContext(std::string const& context) = 0;

    /// Injects and updates the changed script objects.
    virtual void SwapContext(bool initialize) = 0;

    /// Removes the scripts used by this registry from the given container.
    /// Used to find unused script names.
    virtual void RemoveUsedScriptsFromContainer(std::unordered_set<std::string>& scripts) = 0;

    /// Unloads the script registry.
    virtual void Unload() = 0;
};

template<class>
class ScriptRegistry;

class ScriptRegistryCompositum
    : public ScriptRegistryInterface
{
    ScriptRegistryCompositum() { }

    template<class>
    friend class ScriptRegistry;

    /// Type erasure wrapper for objects
    class DeleteableObjectBase
    {
    public:
        DeleteableObjectBase() { }
        virtual ~DeleteableObjectBase() { }

        DeleteableObjectBase(DeleteableObjectBase const&) = delete;
        DeleteableObjectBase& operator= (DeleteableObjectBase const&) = delete;
    };

    template<typename T>
    class DeleteableObject
        : public DeleteableObjectBase
    {
    public:
        DeleteableObject(T&& object)
            : _object(std::forward<T>(object)) { }

    private:
        T _object;
    };

public:
    void SetScriptNameInContext(std::string const& scriptname, std::string const& context)
    {
        ASSERT(_scriptnames_to_context.find(scriptname) == _scriptnames_to_context.end(),
               "Scriptname was assigned to this context already!");
        _scriptnames_to_context.insert(std::make_pair(scriptname, context));
    }

    std::string const& GetScriptContextOfScriptName(std::string const& scriptname) const
    {
        auto itr = _scriptnames_to_context.find(scriptname);
        ASSERT(itr != _scriptnames_to_context.end() &&
               "Given scriptname doesn't exist!");
        return itr->second;
    }

    void ReleaseContext(std::string const& context) final override
    {
        for (auto const registry : _registries)
            registry->ReleaseContext(context);

        // Clear the script names in context after calling the release hooks
        // since it's possible that new references to a shared library
        // are acquired when releasing.
        for (auto itr = _scriptnames_to_context.begin();
                        itr != _scriptnames_to_context.end();)
            if (itr->second == context)
                itr = _scriptnames_to_context.erase(itr);
            else
                ++itr;
    }

    void SwapContext(bool initialize) final override
    {
        for (auto const registry : _registries)
            registry->SwapContext(initialize);

        DoDelayedDelete();
    }

    void RemoveUsedScriptsFromContainer(std::unordered_set<std::string>& scripts) final override
    {
        for (auto const registry : _registries)
            registry->RemoveUsedScriptsFromContainer(scripts);
    }

    void Unload() final override
    {
        for (auto const registry : _registries)
            registry->Unload();
    }

    template<typename T>
    void QueueForDelayedDelete(T&& any)
    {
        _delayed_delete_queue.push_back(
            Trinity::make_unique<
                DeleteableObject<typename std::decay<T>::type>
            >(std::forward<T>(any))
        );
    }

    static ScriptRegistryCompositum* Instance()
    {
        static ScriptRegistryCompositum instance;
        return &instance;
    }

private:
    void Register(ScriptRegistryInterface* registry)
    {
        _registries.insert(registry);
    }

    void DoDelayedDelete()
    {
        _delayed_delete_queue.clear();
    }

    std::unordered_set<ScriptRegistryInterface*> _registries;

    std::vector<std::unique_ptr<DeleteableObjectBase>> _delayed_delete_queue;

    std::unordered_map<
        std::string /*script name*/,
        std::string /*context*/
    > _scriptnames_to_context;
};

#define sScriptRegistryCompositum ScriptRegistryCompositum::Instance()

template<typename /*ScriptType*/, bool /*IsDatabaseBound*/>
class SpecializedScriptRegistry;

// This is the global static registry of scripts.
template<class ScriptType>
class ScriptRegistry final
    : public SpecializedScriptRegistry<
        ScriptType, is_script_database_bound<ScriptType>::value>
{
    ScriptRegistry()
    {
        sScriptRegistryCompositum->Register(this);
    }

public:
    static ScriptRegistry* Instance()
    {
        static ScriptRegistry instance;
        return &instance;
    }

    void LogDuplicatedScriptPointerError(ScriptType const* first, ScriptType const* second)
    {
        // See if the script is using the same memory as another script. If this happens, it means that
        // someone forgot to allocate new memory for a script.
        TC_LOG_ERROR("scripts", "Script '%s' has same memory pointer as '%s'.",
            first->GetName().c_str(), second->GetName().c_str());
    }
};

class ScriptRegistrySwapHookBase
{
public:
    ScriptRegistrySwapHookBase() { }
    virtual ~ScriptRegistrySwapHookBase() { }

    ScriptRegistrySwapHookBase(ScriptRegistrySwapHookBase const&) = delete;
    ScriptRegistrySwapHookBase(ScriptRegistrySwapHookBase&&) = delete;

    ScriptRegistrySwapHookBase& operator= (ScriptRegistrySwapHookBase const&) = delete;
    ScriptRegistrySwapHookBase& operator= (ScriptRegistrySwapHookBase&&) = delete;

    /// Called before the actual context release happens
    virtual void BeforeReleaseContext(std::string const& /*context*/) { }

    /// Called before SwapContext
    virtual void BeforeSwapContext(bool /*initialize*/) { }

    /// Called before Unload
    virtual void BeforeUnload() { }
};

template<typename ScriptType, typename Base>
class ScriptRegistrySwapHooks
    : public ScriptRegistrySwapHookBase
{
};

/// This hook is responsible for swapping OutdoorPvP's
template<typename Base>
class UnsupportedScriptRegistrySwapHooks
    : public ScriptRegistrySwapHookBase
{
public:
    void BeforeReleaseContext(std::string const& context) final override
    {
        auto const bounds = static_cast<Base*>(this)->_ids_of_contexts.equal_range(context);
        ASSERT(bounds.first == bounds.second);
    }
};

/// This hook is responsible for swapping Creature and GameObject AI's
template<typename ObjectType, typename ScriptType, typename Base>
class CreatureGameObjectScriptRegistrySwapHooks
    : public ScriptRegistrySwapHookBase
{
    template<typename W>
    class AIFunctionMapWorker
    {
    public:
        template<typename T>
        AIFunctionMapWorker(T&& worker)
            : _worker(std::forward<T>(worker)) { }

        void Visit(std::unordered_map<ObjectGuid, ObjectType*>& objects)
        {
            _worker(objects);
        }

        template<typename O>
        void Visit(std::unordered_map<ObjectGuid, O*>&) { }

    private:
        W _worker;
    };

    class AsyncCastHotswapEffectEvent : public BasicEvent
    {
    public:
        explicit AsyncCastHotswapEffectEvent(Unit* owner) : owner_(owner) { }

        bool Execute(uint64 /*e_time*/, uint32 /*p_time*/) override
        {
            owner_->CastSpell(owner_, SPELL_HOTSWAP_VISUAL_SPELL_EFFECT, true);
            return true;
        }

    private:
        Unit* owner_;
    };

    // Hook which is called before a creature is swapped
    static void UnloadResetScript(Creature* creature)
    {
        // Remove deletable events only,
        // otherwise it causes crashes with non-deletable spell events.
        creature->m_Events.KillAllEvents(false);

        if (creature->IsCharmed())
            creature->RemoveCharmedBy(nullptr);

        ASSERT(!creature->IsCharmed(),
               "There is a disabled AI which is still loaded.");

        if (creature->IsAlive())
            creature->AI()->EnterEvadeMode();
    }

    static void UnloadDestroyScript(Creature* creature)
    {
        bool const destroyed = creature->AIM_Destroy();
        ASSERT(destroyed,
               "Destroying the AI should never fail here!");
        (void)destroyed;

        ASSERT(!creature->AI(),
               "The AI should be null here!");
    }

    // Hook which is called before a gameobject is swapped
    static void UnloadResetScript(GameObject* gameobject)
    {
        gameobject->AI()->Reset();
    }

    static void UnloadDestroyScript(GameObject* gameobject)
    {
        gameobject->AIM_Destroy();

        ASSERT(!gameobject->AI(),
               "The AI should be null here!");
    }

    // Hook which is called after a creature was swapped
    static void LoadInitializeScript(Creature* creature)
    {
        ASSERT(!creature->AI(),
               "The AI should be null here!");

        if (creature->IsAlive())
            creature->ClearUnitState(UNIT_STATE_EVADE);

        bool const created = creature->AIM_Initialize();
        ASSERT(created,
               "Creating the AI should never fail here!");
        (void)created;
    }

    static void LoadResetScript(Creature* creature)
    {
        if (!creature->IsAlive())
            return;

        creature->AI()->EnterEvadeMode();

        // Cast a dummy visual spell asynchronously here to signal
        // that the AI was hot swapped
        creature->m_Events.AddEvent(new AsyncCastHotswapEffectEvent(creature),
            creature->m_Events.CalculateTime(0));
    }

    // Hook which is called after a gameobject was swapped
    static void LoadInitializeScript(GameObject* gameobject)
    {
        ASSERT(!gameobject->AI(),
               "The AI should be null here!");

        gameobject->AIM_Initialize();
    }

    static void LoadResetScript(GameObject* gameobject)
    {
        gameobject->AI()->Reset();
    }

    static Creature* GetEntityFromMap(std::common_type<Creature>, Map* map, ObjectGuid const& guid)
    {
        return map->GetCreature(guid);
    }

    static GameObject* GetEntityFromMap(std::common_type<GameObject>, Map* map, ObjectGuid const& guid)
    {
        return map->GetGameObject(guid);
    }

    template<typename T>
    static void VisitObjectsToSwapOnMap(Map* map, std::unordered_set<uint32> const& idsToRemove, T visitor)
    {
        auto evaluator = [&](std::unordered_map<ObjectGuid, ObjectType*>& objects)
        {
            for (auto object : objects)
            {
                // When the script Id of the script isn't removed in this
                // context change, do nothing.
                if (idsToRemove.find(object.second->GetScriptId()) != idsToRemove.end())
                    visitor(object.second);
            }
        };

        AIFunctionMapWorker<typename std::decay<decltype(evaluator)>::type> worker(std::move(evaluator));
        TypeContainerVisitor<decltype(worker), MapStoredObjectTypesContainer> containerVisitor(worker);

        containerVisitor.Visit(map->GetObjectsStore());
    }

    static void DestroyScriptIdsFromSet(std::unordered_set<uint32> const& idsToRemove)
    {
        // First reset all swapped scripts safe by guid
        // Skip creatures and gameobjects with an empty guid
        // (that were not added to the world as of now)
        sMapMgr->DoForAllMaps([&](Map* map)
        {
            std::vector<ObjectGuid> guidsToReset;

            VisitObjectsToSwapOnMap(map, idsToRemove, [&](ObjectType* object)
            {
                if (object->AI() && !object->GetGUID().IsEmpty())
                    guidsToReset.push_back(object->GetGUID());
            });

            for (ObjectGuid const& guid : guidsToReset)
            {
                if (auto entity = GetEntityFromMap(std::common_type<ObjectType>{}, map, guid))
                    UnloadResetScript(entity);
            }

            VisitObjectsToSwapOnMap(map, idsToRemove, [&](ObjectType* object)
            {
                // Destroy the scripts instantly
                UnloadDestroyScript(object);
            });
        });
    }

    static void InitializeScriptIdsFromSet(std::unordered_set<uint32> const& idsToRemove)
    {
        sMapMgr->DoForAllMaps([&](Map* map)
        {
            std::vector<ObjectGuid> guidsToReset;

            VisitObjectsToSwapOnMap(map, idsToRemove, [&](ObjectType* object)
            {
                if (!object->AI() && !object->GetGUID().IsEmpty())
                {
                    // Initialize the script
                    LoadInitializeScript(object);
                    guidsToReset.push_back(object->GetGUID());
                }
            });

            for (ObjectGuid const& guid : guidsToReset)
            {
                // Reset the script
                if (auto entity = GetEntityFromMap(std::common_type<ObjectType>{}, map, guid))
                {
                    if (!entity->AI())
                        LoadInitializeScript(entity);

                    LoadResetScript(entity);
                }
            }
        });
    }

public:
    void BeforeReleaseContext(std::string const& context) final override
    {
        auto idsToRemove = static_cast<Base*>(this)->GetScriptIDsToRemove(context);
        DestroyScriptIdsFromSet(idsToRemove);

        // Add the new ids which are removed to the global ids to remove set
        ids_removed_.insert(idsToRemove.begin(), idsToRemove.end());
    }

    void BeforeSwapContext(bool initialize) override
    {
        // Never swap creature or gameobject scripts when initializing
        if (initialize)
            return;

        // Add the recently added scripts to the deleted scripts to replace
        // default AI's with recently added core scripts.
        ids_removed_.insert(static_cast<Base*>(this)->GetRecentlyAddedScriptIDs().begin(),
                            static_cast<Base*>(this)->GetRecentlyAddedScriptIDs().end());

        DestroyScriptIdsFromSet(ids_removed_);
        InitializeScriptIdsFromSet(ids_removed_);

        ids_removed_.clear();
    }

    void BeforeUnload() final override
    {
        ASSERT(ids_removed_.empty());
    }

private:
    std::unordered_set<uint32> ids_removed_;
};

// This hook is responsible for swapping CreatureAI's
template<typename Base>
class ScriptRegistrySwapHooks<CreatureScript, Base>
    : public CreatureGameObjectScriptRegistrySwapHooks<
        Creature, CreatureScript, Base
      > { };

// This hook is responsible for swapping GameObjectAI's
template<typename Base>
class ScriptRegistrySwapHooks<GameObjectScript, Base>
    : public CreatureGameObjectScriptRegistrySwapHooks<
        GameObject, GameObjectScript, Base
      > { };

/// This hook is responsible for swapping BattlegroundScript's
template<typename Base>
class ScriptRegistrySwapHooks<BattlegroundScript, Base>
    : public UnsupportedScriptRegistrySwapHooks<Base> { };

/// This hook is responsible for swapping OutdoorPvP's
template<typename Base>
class ScriptRegistrySwapHooks<OutdoorPvPScript, Base>
    : public ScriptRegistrySwapHookBase
{
public:
    ScriptRegistrySwapHooks() : swapped(false) { }

    void BeforeReleaseContext(std::string const& context) final override
    {
        auto const bounds = static_cast<Base*>(this)->_ids_of_contexts.equal_range(context);

        if ((!swapped) && (bounds.first != bounds.second))
        {
            swapped = true;
            sOutdoorPvPMgr->Die();
        }
    }

    void BeforeSwapContext(bool initialize) override
    {
        // Never swap outdoor pvp scripts when initializing
        if ((!initialize) && swapped)
        {
            sOutdoorPvPMgr->InitOutdoorPvP();
            swapped = false;
        }
    }

    void BeforeUnload() final override
    {
        ASSERT(!swapped);
    }

private:
    bool swapped;
};

/// This hook is responsible for swapping InstanceMapScript's
template<typename Base>
class ScriptRegistrySwapHooks<InstanceMapScript, Base>
    : public ScriptRegistrySwapHookBase
{
public:
    ScriptRegistrySwapHooks()  : swapped(false) { }

    void BeforeReleaseContext(std::string const& context) final override
    {
        auto const bounds = static_cast<Base*>(this)->_ids_of_contexts.equal_range(context);
        if (bounds.first != bounds.second)
            swapped = true;
    }

    void BeforeSwapContext(bool /*initialize*/) override
    {
        swapped = false;
    }

    void BeforeUnload() final override
    {
        ASSERT(!swapped);
    }

private:
    bool swapped;
};

/// This hook is responsible for swapping SpellScriptLoader's
template<typename Base>
class ScriptRegistrySwapHooks<SpellScriptLoader, Base>
    : public ScriptRegistrySwapHookBase
{
public:
    ScriptRegistrySwapHooks() : swapped(false) { }

    void BeforeReleaseContext(std::string const& context) final override
    {
        auto const bounds = static_cast<Base*>(this)->_ids_of_contexts.equal_range(context);

        if (bounds.first != bounds.second)
            swapped = true;
    }

    void BeforeSwapContext(bool /*initialize*/) override
    {
        if (swapped)
        {
            sObjectMgr->ValidateSpellScripts();
            swapped = false;
        }
    }

    void BeforeUnload() final override
    {
        ASSERT(!swapped);
    }

private:
    bool swapped;
};

// Database bound script registry
template<typename ScriptType>
class SpecializedScriptRegistry<ScriptType, true>
    : public ScriptRegistryInterface,
      public ScriptRegistrySwapHooks<ScriptType, ScriptRegistry<ScriptType>>
{
    template<typename>
    friend class UnsupportedScriptRegistrySwapHooks;

    template<typename, typename>
    friend class ScriptRegistrySwapHooks;

    template<typename, typename, typename>
    friend class CreatureGameObjectScriptRegistrySwapHooks;

public:
    SpecializedScriptRegistry() { }

    typedef std::unordered_map<
        uint32 /*script id*/,
        std::unique_ptr<ScriptType>
    > ScriptStoreType;

    typedef typename ScriptStoreType::iterator ScriptStoreIteratorType;

    void ReleaseContext(std::string const& context) final override
    {
        this->BeforeReleaseContext(context);

        auto const bounds = _ids_of_contexts.equal_range(context);
        for (auto itr = bounds.first; itr != bounds.second; ++itr)
            _scripts.erase(itr->second);
    }

    void SwapContext(bool initialize) final override
    {
      this->BeforeSwapContext(initialize);

      _recently_added_ids.clear();
    }

    void RemoveUsedScriptsFromContainer(std::unordered_set<std::string>& scripts) final override
    {
        for (auto const& script : _scripts)
            scripts.erase(script.second->GetName());
    }

    void Unload() final override
    {
        this->BeforeUnload();

        ASSERT(_recently_added_ids.empty(),
               "Recently added script ids should be empty here!");

        _scripts.clear();
        _ids_of_contexts.clear();
    }

    // Adds a database bound script
    void AddScript(ScriptType* script)
    {
        ASSERT(script,
               "Tried to call AddScript with a nullpointer!");
        ASSERT(!sScriptMgr->GetCurrentScriptContext().empty(),
               "Tried to register a script without being in a valid script context!");

        std::unique_ptr<ScriptType> script_ptr(script);

        // Get an ID for the script. An ID only exists if it's a script that is assigned in the database
        // through a script name (or similar).
        if (uint32 const id = sObjectMgr->GetScriptId(script->GetName()))
        {
            // Try to find an existing script.
            for (auto const& stored_script : _scripts)
            {
                // If the script names match...
                if (stored_script.second->GetName() == script->GetName())
                {
                    // If the script is already assigned -> delete it!
                    TC_LOG_ERROR("scripts", "Script '%s' already assigned with the same script name, "
                        "so the script can't work.", script->GetName().c_str());

                    // Error that should be fixed ASAP.
                    sScriptRegistryCompositum->QueueForDelayedDelete(std::move(script_ptr));
                    ABORT();
                    return;
                }
            }

            // If the script isn't assigned -> assign it!
            _scripts.insert(std::make_pair(id, std::move(script_ptr)));
            _ids_of_contexts.insert(std::make_pair(sScriptMgr->GetCurrentScriptContext(), id));
            _recently_added_ids.insert(id);

            sScriptRegistryCompositum->SetScriptNameInContext(script->GetName(),
                sScriptMgr->GetCurrentScriptContext());
        }
        else
        {
            // The script uses a script name from database, but isn't assigned to anything.
            TC_LOG_ERROR("sql.sql", "Script named '%s' does not have a script name assigned in database.",
                script->GetName().c_str());

            // Avoid calling "delete script;" because we are currently in the script constructor
            // In a valid scenario this will not happen because every script has a name assigned in the database
            sScriptRegistryCompositum->QueueForDelayedDelete(std::move(script_ptr));
            return;
        }
    }

    // Gets a script by its ID (assigned by ObjectMgr).
    ScriptType* GetScriptById(uint32 id)
    {
        auto const itr = _scripts.find(id);
        if (itr != _scripts.end())
            return itr->second.get();

        return nullptr;
    }

    ScriptStoreType& GetScripts()
    {
        return _scripts;
    }

protected:
    // Returns the script id's which are registered to a certain context
    std::unordered_set<uint32> GetScriptIDsToRemove(std::string const& context) const
    {
        // Create a set of all ids which are removed
        std::unordered_set<uint32> scripts_to_remove;

        auto const bounds = _ids_of_contexts.equal_range(context);
        for (auto itr = bounds.first; itr != bounds.second; ++itr)
            scripts_to_remove.insert(itr->second);

        return scripts_to_remove;
    }

    std::unordered_set<uint32> const& GetRecentlyAddedScriptIDs() const
    {
        return _recently_added_ids;
    }

private:
    ScriptStoreType _scripts;

    // Scripts of a specific context
    std::unordered_multimap<std::string /*context*/, uint32 /*id*/> _ids_of_contexts;

    // Script id's which were registered recently
    std::unordered_set<uint32> _recently_added_ids;
};

/// This hook is responsible for swapping CommandScript's
template<typename Base>
class ScriptRegistrySwapHooks<CommandScript, Base>
    : public ScriptRegistrySwapHookBase
{
public:
    void BeforeReleaseContext(std::string const& /*context*/) final override
    {
        ChatHandler::invalidateCommandTable();
    }

    void BeforeSwapContext(bool /*initialize*/) override
    {
        ChatHandler::invalidateCommandTable();
    }

    void BeforeUnload() final override
    {
        ChatHandler::invalidateCommandTable();
    }
};

// Database unbound script registry
template<typename ScriptType>
class SpecializedScriptRegistry<ScriptType, false>
    : public ScriptRegistryInterface,
      public ScriptRegistrySwapHooks<ScriptType, ScriptRegistry<ScriptType>>
{
    template<typename, typename>
    friend class ScriptRegistrySwapHooks;

public:
    typedef std::unordered_multimap<std::string /*context*/, std::unique_ptr<ScriptType>> ScriptStoreType;
    typedef typename ScriptStoreType::iterator ScriptStoreIteratorType;

    SpecializedScriptRegistry() { }

    void ReleaseContext(std::string const& context) final override
    {
        this->BeforeReleaseContext(context);

        _scripts.erase(context);
    }

    void SwapContext(bool initialize) final override
    {
        this->BeforeSwapContext(initialize);
    }

    void RemoveUsedScriptsFromContainer(std::unordered_set<std::string>& scripts) final override
    {
        for (auto const& script : _scripts)
            scripts.erase(script.second->GetName());
    }

    void Unload() final override
    {
        this->BeforeUnload();

        _scripts.clear();
    }

    // Adds a non database bound script
    void AddScript(ScriptType* script)
    {
        ASSERT(script,
               "Tried to call AddScript with a nullpointer!");
        ASSERT(!sScriptMgr->GetCurrentScriptContext().empty(),
               "Tried to register a script without being in a valid script context!");

        std::unique_ptr<ScriptType> script_ptr(script);

        for (auto const& entry : _scripts)
            if (entry.second.get() == script)
            {
                static_cast<ScriptRegistry<ScriptType>*>(this)->
                    LogDuplicatedScriptPointerError(script, entry.second.get());

                sScriptRegistryCompositum->QueueForDelayedDelete(std::move(script_ptr));
                return;
            }

        // We're dealing with a code-only script, just add it.
        _scripts.insert(std::make_pair(sScriptMgr->GetCurrentScriptContext(), std::move(script_ptr)));
    }

    ScriptStoreType& GetScripts()
    {
        return _scripts;
    }

private:
    ScriptStoreType _scripts;
};

// Utility macros to refer to the script registry.
#define SCR_REG_MAP(T) ScriptRegistry<T>::ScriptStoreType
#define SCR_REG_ITR(T) ScriptRegistry<T>::ScriptStoreIteratorType
#define SCR_REG_LST(T) ScriptRegistry<T>::Instance()->GetScripts()

// Utility macros for looping over scripts.
#define FOR_SCRIPTS(T, C, E) \
    if (SCR_REG_LST(T).empty()) \
        return; \
    \
    for (SCR_REG_ITR(T) C = SCR_REG_LST(T).begin(); \
        C != SCR_REG_LST(T).end(); ++C)

#define FOR_SCRIPTS_RET(T, C, E, R) \
    if (SCR_REG_LST(T).empty()) \
        return R; \
    \
    for (SCR_REG_ITR(T) C = SCR_REG_LST(T).begin(); \
        C != SCR_REG_LST(T).end(); ++C)

#define FOREACH_SCRIPT(T) \
    FOR_SCRIPTS(T, itr, end) \
        itr->second

// Utility macros for finding specific scripts.
#define GET_SCRIPT(T, I, V) \
    T* V = ScriptRegistry<T>::Instance()->GetScriptById(I); \
    if (!V) \
        return;

#define GET_SCRIPT_RET(T, I, V, R) \
    T* V = ScriptRegistry<T>::Instance()->GetScriptById(I); \
    if (!V) \
        return R;

struct TSpellSummary
{
    uint8 Targets;                                          // set of enum SelectTarget
    uint8 Effects;                                          // set of enum SelectEffect
} *SpellSummary;

ScriptObject::ScriptObject(const char* name) : _name(name)
{
    sScriptMgr->IncreaseScriptCount();
}

ScriptObject::~ScriptObject()
{
    sScriptMgr->DecreaseScriptCount();
}

ScriptMgr::ScriptMgr()
  : _scriptCount(0), _script_loader_callback(nullptr)
{
}

ScriptMgr::~ScriptMgr() { }

ScriptMgr* ScriptMgr::instance()
{
    static ScriptMgr instance;
    return &instance;
}

void ScriptMgr::Initialize()
{
    ASSERT(sSpellMgr->GetSpellInfo(SPELL_HOTSWAP_VISUAL_SPELL_EFFECT)
           && "Reload hotswap spell effect for creatures isn't valid!");

    uint32 oldMSTime = getMSTime();

    LoadDatabase();

    TC_LOG_INFO("server.loading", "Loading C++ scripts");

    FillSpellSummary();

    // Load core scripts
    SetScriptContext(GetNameOfStaticContext());

    // SmartAI
    AddSC_SmartScripts();

    // LFGScripts
    lfg::AddSC_LFGScripts();

    // Load all static linked scripts through the script loader function.
    ASSERT(_script_loader_callback,
           "Script loader callback wasn't registered!");
    _script_loader_callback();

    // Initialize all dynamic scripts
    // and finishes the context switch to do
    // bulk loading
    sScriptReloadMgr->Initialize();

    // Loads all scripts from the current context
    sScriptMgr->SwapScriptContext(true);

    // Print unused script names.
    std::unordered_set<std::string> unusedScriptNames(
        sObjectMgr->GetAllScriptNames().begin(),
        sObjectMgr->GetAllScriptNames().end());

    // Remove the used scripts from the given container.
    sScriptRegistryCompositum->RemoveUsedScriptsFromContainer(unusedScriptNames);

    for (std::string const& scriptName : unusedScriptNames)
    {
        // Avoid complaining about empty script names since the
        // script name container contains a placeholder as the 0 element.
        if (scriptName.empty())
            continue;

        TC_LOG_ERROR("sql.sql", "ScriptName '%s' exists in database, "
                     "but no core script found!", scriptName.c_str());
    }

    TC_LOG_INFO("server.loading", ">> Loaded %u C++ scripts in %u ms",
        GetScriptCount(), GetMSTimeDiffToNow(oldMSTime));
}

void ScriptMgr::SetScriptContext(std::string const& context)
{
    _currentContext = context;
}

void ScriptMgr::SwapScriptContext(bool initialize)
{
    sScriptRegistryCompositum->SwapContext(initialize);
    _currentContext.clear();
}

std::string const& ScriptMgr::GetNameOfStaticContext()
{
    static std::string const name = "___static___";
    return name;
}

void ScriptMgr::ReleaseScriptContext(std::string const& context)
{
    sScriptRegistryCompositum->ReleaseContext(context);
}

std::shared_ptr<ModuleReference>
    ScriptMgr::AcquireModuleReferenceOfScriptName(std::string const& scriptname) const
{
#ifdef TRINITY_API_USE_DYNAMIC_LINKING
    // Returns the reference to the module of the given scriptname
    return ScriptReloadMgr::AcquireModuleReferenceOfContext(
        sScriptRegistryCompositum->GetScriptContextOfScriptName(scriptname));
#else
    (void)scriptname;
    // Something went wrong when this function is used in
    // a static linked context.
    WPAbort();
#endif // #ifndef TRINITY_API_USE_DYNAMIC_LINKING
}

void ScriptMgr::Unload()
{
    sScriptRegistryCompositum->Unload();

    delete[] SpellSummary;
    delete[] UnitAI::AISpellInfo;
}

void ScriptMgr::LoadDatabase()
{
    sScriptSystemMgr->LoadScriptWaypoints();
    sScriptSystemMgr->LoadScriptSplineChains();
}

void ScriptMgr::FillSpellSummary()
{
    UnitAI::FillAISpellInfo();

    SpellSummary = new TSpellSummary[sSpellMgr->GetSpellInfoStoreSize()];

    SpellInfo const* pTempSpell;

    for (uint32 i = 0; i < sSpellMgr->GetSpellInfoStoreSize(); ++i)
    {
        SpellSummary[i].Effects = 0;
        SpellSummary[i].Targets = 0;

        pTempSpell = sSpellMgr->GetSpellInfo(i);
        // This spell doesn't exist.
        if (!pTempSpell)
            continue;

        for (uint32 j = 0; j < MAX_SPELL_EFFECTS; ++j)
        {
            // Spell targets self.
            if (pTempSpell->Effects[j].TargetA.GetTarget() == TARGET_UNIT_CASTER)
                SpellSummary[i].Targets |= 1 << (SELECT_TARGET_SELF-1);

            // Spell targets a single enemy.
            if (pTempSpell->Effects[j].TargetA.GetTarget() == TARGET_UNIT_TARGET_ENEMY ||
                pTempSpell->Effects[j].TargetA.GetTarget() == TARGET_DEST_TARGET_ENEMY)
                SpellSummary[i].Targets |= 1 << (SELECT_TARGET_SINGLE_ENEMY-1);

            // Spell targets AoE at enemy.
            if (pTempSpell->Effects[j].TargetA.GetTarget() == TARGET_UNIT_SRC_AREA_ENEMY ||
                pTempSpell->Effects[j].TargetA.GetTarget() == TARGET_UNIT_DEST_AREA_ENEMY ||
                pTempSpell->Effects[j].TargetA.GetTarget() == TARGET_SRC_CASTER ||
                pTempSpell->Effects[j].TargetA.GetTarget() == TARGET_DEST_DYNOBJ_ENEMY)
                SpellSummary[i].Targets |= 1 << (SELECT_TARGET_AOE_ENEMY-1);

            // Spell targets an enemy.
            if (pTempSpell->Effects[j].TargetA.GetTarget() == TARGET_UNIT_TARGET_ENEMY ||
                pTempSpell->Effects[j].TargetA.GetTarget() == TARGET_DEST_TARGET_ENEMY ||
                pTempSpell->Effects[j].TargetA.GetTarget() == TARGET_UNIT_SRC_AREA_ENEMY ||
                pTempSpell->Effects[j].TargetA.GetTarget() == TARGET_UNIT_DEST_AREA_ENEMY ||
                pTempSpell->Effects[j].TargetA.GetTarget() == TARGET_SRC_CASTER ||
                pTempSpell->Effects[j].TargetA.GetTarget() == TARGET_DEST_DYNOBJ_ENEMY)
                SpellSummary[i].Targets |= 1 << (SELECT_TARGET_ANY_ENEMY-1);

            // Spell targets a single friend (or self).
            if (pTempSpell->Effects[j].TargetA.GetTarget() == TARGET_UNIT_CASTER ||
                pTempSpell->Effects[j].TargetA.GetTarget() == TARGET_UNIT_TARGET_ALLY ||
                pTempSpell->Effects[j].TargetA.GetTarget() == TARGET_UNIT_TARGET_PARTY)
                SpellSummary[i].Targets |= 1 << (SELECT_TARGET_SINGLE_FRIEND-1);

            // Spell targets AoE friends.
            if (pTempSpell->Effects[j].TargetA.GetTarget() == TARGET_UNIT_CASTER_AREA_PARTY ||
                pTempSpell->Effects[j].TargetA.GetTarget() == TARGET_UNIT_LASTTARGET_AREA_PARTY ||
                pTempSpell->Effects[j].TargetA.GetTarget() == TARGET_SRC_CASTER)
                SpellSummary[i].Targets |= 1 << (SELECT_TARGET_AOE_FRIEND-1);

            // Spell targets any friend (or self).
            if (pTempSpell->Effects[j].TargetA.GetTarget() == TARGET_UNIT_CASTER ||
                pTempSpell->Effects[j].TargetA.GetTarget() == TARGET_UNIT_TARGET_ALLY ||
                pTempSpell->Effects[j].TargetA.GetTarget() == TARGET_UNIT_TARGET_PARTY ||
                pTempSpell->Effects[j].TargetA.GetTarget() == TARGET_UNIT_CASTER_AREA_PARTY ||
                pTempSpell->Effects[j].TargetA.GetTarget() == TARGET_UNIT_LASTTARGET_AREA_PARTY ||
                pTempSpell->Effects[j].TargetA.GetTarget() == TARGET_SRC_CASTER)
                SpellSummary[i].Targets |= 1 << (SELECT_TARGET_ANY_FRIEND-1);

            // Make sure that this spell includes a damage effect.
            if (pTempSpell->Effects[j].Effect == SPELL_EFFECT_SCHOOL_DAMAGE ||
                pTempSpell->Effects[j].Effect == SPELL_EFFECT_INSTAKILL ||
                pTempSpell->Effects[j].Effect == SPELL_EFFECT_ENVIRONMENTAL_DAMAGE ||
                pTempSpell->Effects[j].Effect == SPELL_EFFECT_HEALTH_LEECH)
                SpellSummary[i].Effects |= 1 << (SELECT_EFFECT_DAMAGE-1);

            // Make sure that this spell includes a healing effect (or an apply aura with a periodic heal).
            if (pTempSpell->Effects[j].Effect == SPELL_EFFECT_HEAL ||
                pTempSpell->Effects[j].Effect == SPELL_EFFECT_HEAL_MAX_HEALTH ||
                pTempSpell->Effects[j].Effect == SPELL_EFFECT_HEAL_MECHANICAL ||
                (pTempSpell->Effects[j].Effect == SPELL_EFFECT_APPLY_AURA  && pTempSpell->Effects[j].ApplyAuraName == 8))
                SpellSummary[i].Effects |= 1 << (SELECT_EFFECT_HEALING-1);

            // Make sure that this spell applies an aura.
            if (pTempSpell->Effects[j].Effect == SPELL_EFFECT_APPLY_AURA)
                SpellSummary[i].Effects |= 1 << (SELECT_EFFECT_AURA-1);
        }
    }
}

template<typename T, typename F, typename O>
void CreateSpellOrAuraScripts(uint32 spellId, std::vector<T*>& scriptVector, F&& extractor, O* objectInvoker)
{
    SpellScriptsBounds bounds = sObjectMgr->GetSpellScriptsBounds(spellId);
    for (auto itr = bounds.first; itr != bounds.second; ++itr)
    {
        // When the script is disabled continue with the next one
        if (!itr->second.second)
            continue;

        SpellScriptLoader* tmpscript = sScriptMgr->GetSpellScriptLoader(itr->second.first);
        if (!tmpscript)
            continue;

        T* script = (*tmpscript.*extractor)();
        if (!script)
            continue;

        script->_Init(&tmpscript->GetName(), spellId);
        if (!script->_Load(objectInvoker))
        {
            delete script;
            continue;
        }

        scriptVector.push_back(script);
    }
}

void ScriptMgr::CreateSpellScripts(uint32 spellId, std::vector<SpellScript*>& scriptVector, Spell* invoker) const
{
    CreateSpellOrAuraScripts(spellId, scriptVector, &SpellScriptLoader::GetSpellScript, invoker);
}

void ScriptMgr::CreateAuraScripts(uint32 spellId, std::vector<AuraScript*>& scriptVector, Aura* invoker) const
{
    CreateSpellOrAuraScripts(spellId, scriptVector, &SpellScriptLoader::GetAuraScript, invoker);
}

SpellScriptLoader* ScriptMgr::GetSpellScriptLoader(uint32 scriptId)
{
    return ScriptRegistry<SpellScriptLoader>::Instance()->GetScriptById(scriptId);
}

void ScriptMgr::OnNetworkStart()
{
    FOREACH_SCRIPT(ServerScript)->OnNetworkStart();
}

void ScriptMgr::OnNetworkStop()
{
    FOREACH_SCRIPT(ServerScript)->OnNetworkStop();
}

void ScriptMgr::OnSocketOpen(std::shared_ptr<WorldSocket> socket)
{
    ASSERT(socket);

    FOREACH_SCRIPT(ServerScript)->OnSocketOpen(socket);
}

void ScriptMgr::OnSocketClose(std::shared_ptr<WorldSocket> socket)
{
    ASSERT(socket);

    FOREACH_SCRIPT(ServerScript)->OnSocketClose(socket);
}

void ScriptMgr::OnPacketReceive(WorldSession* session, WorldPacket const& packet)
{
    if (SCR_REG_LST(ServerScript).empty())
        return;

    WorldPacket copy(packet);
    FOREACH_SCRIPT(ServerScript)->OnPacketReceive(session, copy);
}

void ScriptMgr::OnPacketSend(WorldSession* session, WorldPacket const& packet)
{
    ASSERT(session);

    if (SCR_REG_LST(ServerScript).empty())
        return;

    WorldPacket copy(packet);
    FOREACH_SCRIPT(ServerScript)->OnPacketSend(session, copy);
}

void ScriptMgr::OnOpenStateChange(bool open)
{
#ifdef ELUNA
    sEluna->OnOpenStateChange(open);
#endif
    FOREACH_SCRIPT(WorldScript)->OnOpenStateChange(open);
}

void ScriptMgr::OnConfigLoad(bool reload)
{
#ifdef ELUNA
    sEluna->OnConfigLoad(reload);
#endif
    FOREACH_SCRIPT(WorldScript)->OnConfigLoad(reload);
}

void ScriptMgr::OnMotdChange(std::string& newMotd)
{
    FOREACH_SCRIPT(WorldScript)->OnMotdChange(newMotd);
}

void ScriptMgr::OnShutdownInitiate(ShutdownExitCode code, ShutdownMask mask)
{
#ifdef ELUNA
    sEluna->OnShutdownInitiate(code, mask);
#endif
    FOREACH_SCRIPT(WorldScript)->OnShutdownInitiate(code, mask);
}

void ScriptMgr::OnShutdownCancel()
{
#ifdef ELUNA
    sEluna->OnShutdownCancel();
#endif
    FOREACH_SCRIPT(WorldScript)->OnShutdownCancel();
}

void ScriptMgr::OnWorldUpdate(uint32 diff)
{
#ifdef ELUNA
    sEluna->OnWorldUpdate(diff);
#endif
    FOREACH_SCRIPT(WorldScript)->OnUpdate(diff);
}

void ScriptMgr::OnHonorCalculation(float& honor, uint8 level, float multiplier)
{
    FOREACH_SCRIPT(FormulaScript)->OnHonorCalculation(honor, level, multiplier);
}

void ScriptMgr::OnGrayLevelCalculation(uint8& grayLevel, uint8 playerLevel)
{
    FOREACH_SCRIPT(FormulaScript)->OnGrayLevelCalculation(grayLevel, playerLevel);
}

void ScriptMgr::OnColorCodeCalculation(XPColorChar& color, uint8 playerLevel, uint8 mobLevel)
{
    FOREACH_SCRIPT(FormulaScript)->OnColorCodeCalculation(color, playerLevel, mobLevel);
}

void ScriptMgr::OnZeroDifferenceCalculation(uint8& diff, uint8 playerLevel)
{
    FOREACH_SCRIPT(FormulaScript)->OnZeroDifferenceCalculation(diff, playerLevel);
}

void ScriptMgr::OnBaseGainCalculation(uint32& gain, uint8 playerLevel, uint8 mobLevel, ContentLevels content)
{
    FOREACH_SCRIPT(FormulaScript)->OnBaseGainCalculation(gain, playerLevel, mobLevel, content);
}

void ScriptMgr::OnGainCalculation(uint32& gain, Player* player, Unit* unit)
{
    ASSERT(player);
    ASSERT(unit);

    FOREACH_SCRIPT(FormulaScript)->OnGainCalculation(gain, player, unit);
}

void ScriptMgr::OnGroupRateCalculation(float& rate, uint32 count, bool isRaid)
{
    FOREACH_SCRIPT(FormulaScript)->OnGroupRateCalculation(rate, count, isRaid);
}

#define SCR_MAP_BGN(M, V, I, E, C, T) \
    if (V->GetEntry() && V->GetEntry()->T()) \
    { \
        FOR_SCRIPTS(M, I, E) \
        { \
            MapEntry const* C = I->second->GetEntry(); \
            if (!C) \
                continue; \
            if (C->MapID == V->GetId()) \
            {

#define SCR_MAP_END \
                return; \
            } \
        } \
    }

void ScriptMgr::OnCreateMap(Map* map)
{
    ASSERT(map);

#ifdef ELUNA
    sEluna->OnCreate(map);
#endif

    SCR_MAP_BGN(WorldMapScript, map, itr, end, entry, IsWorldMap);
        itr->second->OnCreate(map);
    SCR_MAP_END;

    SCR_MAP_BGN(InstanceMapScript, map, itr, end, entry, IsDungeon);
        itr->second->OnCreate((InstanceMap*)map);
    SCR_MAP_END;

    SCR_MAP_BGN(BattlegroundMapScript, map, itr, end, entry, IsBattleground);
        itr->second->OnCreate((BattlegroundMap*)map);
    SCR_MAP_END;
}

void ScriptMgr::OnDestroyMap(Map* map)
{
    ASSERT(map);

#ifdef ELUNA
    sEluna->OnDestroy(map);
#endif

    SCR_MAP_BGN(WorldMapScript, map, itr, end, entry, IsWorldMap);
        itr->second->OnDestroy(map);
    SCR_MAP_END;

    SCR_MAP_BGN(InstanceMapScript, map, itr, end, entry, IsDungeon);
        itr->second->OnDestroy((InstanceMap*)map);
    SCR_MAP_END;

    SCR_MAP_BGN(BattlegroundMapScript, map, itr, end, entry, IsBattleground);
        itr->second->OnDestroy((BattlegroundMap*)map);
    SCR_MAP_END;
}

void ScriptMgr::OnLoadGridMap(Map* map, GridMap* gmap, uint32 gx, uint32 gy)
{
    ASSERT(map);
    ASSERT(gmap);

    SCR_MAP_BGN(WorldMapScript, map, itr, end, entry, IsWorldMap);
        itr->second->OnLoadGridMap(map, gmap, gx, gy);
    SCR_MAP_END;

    SCR_MAP_BGN(InstanceMapScript, map, itr, end, entry, IsDungeon);
        itr->second->OnLoadGridMap((InstanceMap*)map, gmap, gx, gy);
    SCR_MAP_END;

    SCR_MAP_BGN(BattlegroundMapScript, map, itr, end, entry, IsBattleground);
        itr->second->OnLoadGridMap((BattlegroundMap*)map, gmap, gx, gy);
    SCR_MAP_END;
}

void ScriptMgr::OnUnloadGridMap(Map* map, GridMap* gmap, uint32 gx, uint32 gy)
{
    ASSERT(map);
    ASSERT(gmap);

    SCR_MAP_BGN(WorldMapScript, map, itr, end, entry, IsWorldMap);
        itr->second->OnUnloadGridMap(map, gmap, gx, gy);
    SCR_MAP_END;

    SCR_MAP_BGN(InstanceMapScript, map, itr, end, entry, IsDungeon);
        itr->second->OnUnloadGridMap((InstanceMap*)map, gmap, gx, gy);
    SCR_MAP_END;

    SCR_MAP_BGN(BattlegroundMapScript, map, itr, end, entry, IsBattleground);
        itr->second->OnUnloadGridMap((BattlegroundMap*)map, gmap, gx, gy);
    SCR_MAP_END;
}

void ScriptMgr::OnPlayerEnterMap(Map* map, Player* player)
{
    ASSERT(map);
    ASSERT(player);

#ifdef ELUNA
    sEluna->OnMapChanged(player);
    sEluna->OnPlayerEnter(map, player);
#endif

    FOREACH_SCRIPT(PlayerScript)->OnMapChanged(player);

    SCR_MAP_BGN(WorldMapScript, map, itr, end, entry, IsWorldMap);
        itr->second->OnPlayerEnter(map, player);
    SCR_MAP_END;

    SCR_MAP_BGN(InstanceMapScript, map, itr, end, entry, IsDungeon);
        itr->second->OnPlayerEnter((InstanceMap*)map, player);
    SCR_MAP_END;

    SCR_MAP_BGN(BattlegroundMapScript, map, itr, end, entry, IsBattleground);
        itr->second->OnPlayerEnter((BattlegroundMap*)map, player);
    SCR_MAP_END;
}

void ScriptMgr::OnPlayerLeaveMap(Map* map, Player* player)
{
    ASSERT(map);
    ASSERT(player);

#ifdef ELUNA
    sEluna->OnPlayerLeave(map, player);
#endif

    SCR_MAP_BGN(WorldMapScript, map, itr, end, entry, IsWorldMap);
        itr->second->OnPlayerLeave(map, player);
    SCR_MAP_END;

    SCR_MAP_BGN(InstanceMapScript, map, itr, end, entry, IsDungeon);
        itr->second->OnPlayerLeave((InstanceMap*)map, player);
    SCR_MAP_END;

    SCR_MAP_BGN(BattlegroundMapScript, map, itr, end, entry, IsBattleground);
        itr->second->OnPlayerLeave((BattlegroundMap*)map, player);
    SCR_MAP_END;
}

void ScriptMgr::OnMapUpdate(Map* map, uint32 diff)
{
    ASSERT(map);

#ifdef ELUNA
    sEluna->OnUpdate(map, diff);
#endif

    SCR_MAP_BGN(WorldMapScript, map, itr, end, entry, IsWorldMap);
        itr->second->OnUpdate(map, diff);
    SCR_MAP_END;

    SCR_MAP_BGN(InstanceMapScript, map, itr, end, entry, IsDungeon);
        itr->second->OnUpdate((InstanceMap*)map, diff);
    SCR_MAP_END;

    SCR_MAP_BGN(BattlegroundMapScript, map, itr, end, entry, IsBattleground);
        itr->second->OnUpdate((BattlegroundMap*)map, diff);
    SCR_MAP_END;
}

#undef SCR_MAP_BGN
#undef SCR_MAP_END

InstanceScript* ScriptMgr::CreateInstanceData(InstanceMap* map)
{
    ASSERT(map);

    GET_SCRIPT_RET(InstanceMapScript, map->GetScriptId(), tmpscript, NULL);
    return tmpscript->GetInstanceScript(map);
}

bool ScriptMgr::OnDummyEffect(Unit* caster, uint32 spellId, SpellEffIndex effIndex, Item* target)
{
    ASSERT(caster);
    ASSERT(target);
#ifdef ELUNA
    if (sEluna->OnDummyEffect(caster, spellId, effIndex, target))
        return false;
#endif

    GET_SCRIPT_RET(ItemScript, target->GetScriptId(), tmpscript, false);
    return tmpscript->OnDummyEffect(caster, spellId, effIndex, target);
}

bool ScriptMgr::OnQuestAccept(Player* player, Item* item, Quest const* quest)
{
    ASSERT(player);
    ASSERT(item);
    ASSERT(quest);
#ifdef ELUNA
    if (sEluna->OnQuestAccept(player, item, quest))
        return false;
#endif

    GET_SCRIPT_RET(ItemScript, item->GetScriptId(), tmpscript, false);
    player->PlayerTalkClass->ClearMenus();
    return tmpscript->OnQuestAccept(player, item, quest);
}

bool ScriptMgr::OnItemUse(Player* player, Item* item, SpellCastTargets const& targets)
{
    ASSERT(player);
    ASSERT(item);
#ifdef ELUNA
    if (!sEluna->OnUse(player, item, targets))
        return true;
#endif

    GET_SCRIPT_RET(ItemScript, item->GetScriptId(), tmpscript, false);
    return tmpscript->OnUse(player, item, targets);
}

bool ScriptMgr::OnItemExpire(Player* player, ItemTemplate const* proto)
{
    ASSERT(player);
    ASSERT(proto);
#ifdef ELUNA
    if (sEluna->OnExpire(player, proto))
        return false;
#endif

    GET_SCRIPT_RET(ItemScript, proto->ScriptId, tmpscript, false);
    return tmpscript->OnExpire(player, proto);
}

bool ScriptMgr::OnItemRemove(Player* player, Item* item)
{
    ASSERT(player);
    ASSERT(item);
#ifdef ELUNA
    if (sEluna->OnRemove(player, item))
        return false;
#endif

    GET_SCRIPT_RET(ItemScript, item->GetScriptId(), tmpscript, false);
    return tmpscript->OnRemove(player, item);
}

<<<<<<< HEAD
void ScriptMgr::OnGossipSelect(Player* player, Item* item, uint32 sender, uint32 action)
{
    ASSERT(player);
    ASSERT(item);
#ifdef ELUNA
    sEluna->HandleGossipSelectOption(player, item, sender, action, "");
#endif

    GET_SCRIPT(ItemScript, item->GetScriptId(), tmpscript);
    tmpscript->OnGossipSelect(player, item, sender, action);
}

void ScriptMgr::OnGossipSelectCode(Player* player, Item* item, uint32 sender, uint32 action, const char* code)
{
    ASSERT(player);
    ASSERT(item);
#ifdef ELUNA
    sEluna->HandleGossipSelectOption(player, item, sender, action, code);
#endif

    GET_SCRIPT(ItemScript, item->GetScriptId(), tmpscript);
    tmpscript->OnGossipSelectCode(player, item, sender, action, code);
=======
bool ScriptMgr::OnCastItemCombatSpell(Player* player, Unit* victim, SpellInfo const* spellInfo, Item* item)
{
    ASSERT(player);
    ASSERT(victim);
    ASSERT(spellInfo);
    ASSERT(item);

    GET_SCRIPT_RET(ItemScript, item->GetScriptId(), tmpscript, true);
    return tmpscript->OnCastItemCombatSpell(player, victim, spellInfo, item);
>>>>>>> d9390183
}

bool ScriptMgr::OnDummyEffect(Unit* caster, uint32 spellId, SpellEffIndex effIndex, Creature* target)
{
    ASSERT(caster);
    ASSERT(target);
#ifdef ELUNA
    if (sEluna->OnDummyEffect(caster, spellId, effIndex, target))
        return false;
#endif

    GET_SCRIPT_RET(CreatureScript, target->GetScriptId(), tmpscript, false);
    return tmpscript->OnDummyEffect(caster, spellId, effIndex, target);
}

bool ScriptMgr::OnGossipHello(Player* player, Creature* creature)
{
    ASSERT(player);
    ASSERT(creature);
#ifdef ELUNA
    if (sEluna->OnGossipHello(player, creature))
        return true;
#endif

    GET_SCRIPT_RET(CreatureScript, creature->GetScriptId(), tmpscript, false);
    player->PlayerTalkClass->ClearMenus();
    return tmpscript->OnGossipHello(player, creature);
}

bool ScriptMgr::OnGossipSelect(Player* player, Creature* creature, uint32 sender, uint32 action)
{
    ASSERT(player);
    ASSERT(creature);
#ifdef ELUNA
    if (sEluna->OnGossipSelect(player, creature, sender, action))
        return true;
#endif

    GET_SCRIPT_RET(CreatureScript, creature->GetScriptId(), tmpscript, false);
    return tmpscript->OnGossipSelect(player, creature, sender, action);
}

bool ScriptMgr::OnGossipSelectCode(Player* player, Creature* creature, uint32 sender, uint32 action, const char* code)
{
    ASSERT(player);
    ASSERT(creature);
    ASSERT(code);
#ifdef ELUNA
    if (sEluna->OnGossipSelectCode(player, creature, sender, action, code))
        return true;
#endif

    GET_SCRIPT_RET(CreatureScript, creature->GetScriptId(), tmpscript, false);
    return tmpscript->OnGossipSelectCode(player, creature, sender, action, code);
}

bool ScriptMgr::OnQuestAccept(Player* player, Creature* creature, Quest const* quest)
{
    ASSERT(player);
    ASSERT(creature);
    ASSERT(quest);
#ifdef ELUNA
    if (sEluna->OnQuestAccept(player, creature, quest))
    {
        player->PlayerTalkClass->ClearMenus();
        return false;
    }
#endif

    GET_SCRIPT_RET(CreatureScript, creature->GetScriptId(), tmpscript, false);
    player->PlayerTalkClass->ClearMenus();
    return tmpscript->OnQuestAccept(player, creature, quest);
}

bool ScriptMgr::OnQuestSelect(Player* player, Creature* creature, Quest const* quest)
{
    ASSERT(player);
    ASSERT(creature);
    ASSERT(quest);

    GET_SCRIPT_RET(CreatureScript, creature->GetScriptId(), tmpscript, false);
    player->PlayerTalkClass->ClearMenus();
    return tmpscript->OnQuestSelect(player, creature, quest);
}

bool ScriptMgr::OnQuestReward(Player* player, Creature* creature, Quest const* quest, uint32 opt)
{
    ASSERT(player);
    ASSERT(creature);
    ASSERT(quest);
#ifdef ELUNA
    if (sEluna->OnQuestReward(player, creature, quest, opt))
    {
        player->PlayerTalkClass->ClearMenus();
        return false;
    }
#endif

    GET_SCRIPT_RET(CreatureScript, creature->GetScriptId(), tmpscript, false);
    player->PlayerTalkClass->ClearMenus();
    return tmpscript->OnQuestReward(player, creature, quest, opt);
}

uint32 ScriptMgr::GetDialogStatus(Player* player, Creature* creature)
{
    ASSERT(player);
    ASSERT(creature);
#ifdef ELUNA
    if (uint32 dialogid = sEluna->GetDialogStatus(player, creature))
    {
        player->PlayerTalkClass->ClearMenus();
        return dialogid;
    }
#endif

    GET_SCRIPT_RET(CreatureScript, creature->GetScriptId(), tmpscript, DIALOG_STATUS_SCRIPTED_NO_STATUS);
    player->PlayerTalkClass->ClearMenus();
    return tmpscript->GetDialogStatus(player, creature);
}

bool ScriptMgr::CanSpawn(ObjectGuid::LowType spawnId, uint32 entry, CreatureTemplate const* actTemplate, CreatureData const* cData, Map const* map)
{
    ASSERT(actTemplate);

    CreatureTemplate const* baseTemplate = sObjectMgr->GetCreatureTemplate(entry);
    if (!baseTemplate)
        baseTemplate = actTemplate;
    GET_SCRIPT_RET(CreatureScript, baseTemplate->ScriptID, tmpscript, true);
    return tmpscript->CanSpawn(spawnId, entry, baseTemplate, actTemplate, cData, map);
}

CreatureAI* ScriptMgr::GetCreatureAI(Creature* creature)
{
    ASSERT(creature);
#ifdef ELUNA
    if (CreatureAI* luaAI = sEluna->GetAI(creature))
        return luaAI;
#endif

    GET_SCRIPT_RET(CreatureScript, creature->GetScriptId(), tmpscript, NULL);
    return tmpscript->GetAI(creature);
}

GameObjectAI* ScriptMgr::GetGameObjectAI(GameObject* gameobject)
{
    ASSERT(gameobject);
#ifdef ELUNA
    sEluna->OnSpawn(gameobject);
#endif

    GET_SCRIPT_RET(GameObjectScript, gameobject->GetScriptId(), tmpscript, NULL);
    return tmpscript->GetAI(gameobject);
}

void ScriptMgr::OnCreatureUpdate(Creature* creature, uint32 diff)
{
    ASSERT(creature);

    GET_SCRIPT(CreatureScript, creature->GetScriptId(), tmpscript);
    tmpscript->OnUpdate(creature, diff);
}

bool ScriptMgr::OnGossipHello(Player* player, GameObject* go)
{
    ASSERT(player);
    ASSERT(go);
#ifdef ELUNA
    if (sEluna->OnGossipHello(player, go))
        return true;
    if (sEluna->OnGameObjectUse(player, go))
        return true;
#endif

    GET_SCRIPT_RET(GameObjectScript, go->GetScriptId(), tmpscript, false);
    player->PlayerTalkClass->ClearMenus();
    return tmpscript->OnGossipHello(player, go);
}

bool ScriptMgr::OnGossipSelect(Player* player, GameObject* go, uint32 sender, uint32 action)
{
    ASSERT(player);
    ASSERT(go);
#ifdef ELUNA
    if (sEluna->OnGossipSelect(player, go, sender, action))
        return true;
#endif

    GET_SCRIPT_RET(GameObjectScript, go->GetScriptId(), tmpscript, false);
    return tmpscript->OnGossipSelect(player, go, sender, action);
}

bool ScriptMgr::OnGossipSelectCode(Player* player, GameObject* go, uint32 sender, uint32 action, const char* code)
{
    ASSERT(player);
    ASSERT(go);
    ASSERT(code);
#ifdef ELUNA
    if (sEluna->OnGossipSelectCode(player, go, sender, action, code))
        return true;
#endif

    GET_SCRIPT_RET(GameObjectScript, go->GetScriptId(), tmpscript, false);
    return tmpscript->OnGossipSelectCode(player, go, sender, action, code);
}

bool ScriptMgr::OnQuestAccept(Player* player, GameObject* go, Quest const* quest)
{
    ASSERT(player);
    ASSERT(go);
    ASSERT(quest);
#ifdef ELUNA
    if (sEluna->OnQuestAccept(player, go, quest))
        return false;
#endif

    GET_SCRIPT_RET(GameObjectScript, go->GetScriptId(), tmpscript, false);
    player->PlayerTalkClass->ClearMenus();
    return tmpscript->OnQuestAccept(player, go, quest);
}

bool ScriptMgr::OnQuestReward(Player* player, GameObject* go, Quest const* quest, uint32 opt)
{
    ASSERT(player);
    ASSERT(go);
    ASSERT(quest);
#ifdef ELUNA
    if (sEluna->OnQuestReward(player, go, quest, opt))
        return false;
#endif

    GET_SCRIPT_RET(GameObjectScript, go->GetScriptId(), tmpscript, false);
    player->PlayerTalkClass->ClearMenus();
    return tmpscript->OnQuestReward(player, go, quest, opt);
}

uint32 ScriptMgr::GetDialogStatus(Player* player, GameObject* go)
{
    ASSERT(player);
    ASSERT(go);
#ifdef ELUNA
    if (uint32 dialogid = sEluna->GetDialogStatus(player, go))
    {
        player->PlayerTalkClass->ClearMenus();
        return dialogid;
    }
#endif

    GET_SCRIPT_RET(GameObjectScript, go->GetScriptId(), tmpscript, DIALOG_STATUS_SCRIPTED_NO_STATUS);
    player->PlayerTalkClass->ClearMenus();
    return tmpscript->GetDialogStatus(player, go);
}

void ScriptMgr::OnGameObjectDestroyed(GameObject* go, Player* player)
{
    ASSERT(go);
#ifdef ELUNA
    sEluna->OnDestroyed(go, player);
#endif

    GET_SCRIPT(GameObjectScript, go->GetScriptId(), tmpscript);
    tmpscript->OnDestroyed(go, player);
}

void ScriptMgr::OnGameObjectDamaged(GameObject* go, Player* player)
{
    ASSERT(go);
#ifdef ELUNA
    sEluna->OnDamaged(go, player);
#endif

    GET_SCRIPT(GameObjectScript, go->GetScriptId(), tmpscript);
    tmpscript->OnDamaged(go, player);
}

void ScriptMgr::OnGameObjectLootStateChanged(GameObject* go, uint32 state, Unit* unit)
{
    ASSERT(go);
#ifdef ELUNA
    sEluna->OnLootStateChanged(go, state);
#endif

    GET_SCRIPT(GameObjectScript, go->GetScriptId(), tmpscript);
    tmpscript->OnLootStateChanged(go, state, unit);
}

void ScriptMgr::OnGameObjectStateChanged(GameObject* go, uint32 state)
{
    ASSERT(go);
#ifdef ELUNA
    sEluna->OnGameObjectStateChanged(go, state);
#endif

    GET_SCRIPT(GameObjectScript, go->GetScriptId(), tmpscript);
    tmpscript->OnGameObjectStateChanged(go, state);
}

void ScriptMgr::OnGameObjectUpdate(GameObject* go, uint32 diff)
{
    ASSERT(go);
#ifdef ELUNA
    sEluna->UpdateAI(go, diff);
#endif

    GET_SCRIPT(GameObjectScript, go->GetScriptId(), tmpscript);
    tmpscript->OnUpdate(go, diff);
}

bool ScriptMgr::OnDummyEffect(Unit* caster, uint32 spellId, SpellEffIndex effIndex, GameObject* target)
{
    ASSERT(caster);
    ASSERT(target);
#ifdef ELUNA
    if (sEluna->OnDummyEffect(caster, spellId, effIndex, target))
        return false;
#endif

    GET_SCRIPT_RET(GameObjectScript, target->GetScriptId(), tmpscript, false);
    return tmpscript->OnDummyEffect(caster, spellId, effIndex, target);
}

bool ScriptMgr::OnAreaTrigger(Player* player, AreaTriggerEntry const* trigger)
{
    ASSERT(player);
    ASSERT(trigger);
#ifdef ELUNA
    if (sEluna->OnAreaTrigger(player, trigger))
        return false;
#endif

    GET_SCRIPT_RET(AreaTriggerScript, sObjectMgr->GetAreaTriggerScriptId(trigger->id), tmpscript, false);
    return tmpscript->OnTrigger(player, trigger);
}

Battleground* ScriptMgr::CreateBattleground(BattlegroundTypeId /*typeId*/)
{
    /// @todo Implement script-side battlegrounds.
    ABORT();
    return NULL;
}

OutdoorPvP* ScriptMgr::CreateOutdoorPvP(OutdoorPvPData const* data)
{
    ASSERT(data);

    GET_SCRIPT_RET(OutdoorPvPScript, data->ScriptId, tmpscript, NULL);
    return tmpscript->GetOutdoorPvP();
}

std::vector<ChatCommand> ScriptMgr::GetChatCommands()
{
    std::vector<ChatCommand> table;

    FOR_SCRIPTS_RET(CommandScript, itr, end, table)
    {
        std::vector<ChatCommand> cmds = itr->second->GetCommands();
        table.insert(table.end(), cmds.begin(), cmds.end());
    }

    // Sort commands in alphabetical order
    std::sort(table.begin(), table.end(), [](const ChatCommand& a, const ChatCommand&b)
    {
        return strcmp(a.Name, b.Name) < 0;
    });

    return table;
}

void ScriptMgr::OnWeatherChange(Weather* weather, WeatherState state, float grade)
{
    ASSERT(weather);
#ifdef ELUNA
    sEluna->OnChange(weather, weather->GetZone(), state, grade);
#endif

    GET_SCRIPT(WeatherScript, weather->GetScriptId(), tmpscript);
    tmpscript->OnChange(weather, state, grade);
}

void ScriptMgr::OnWeatherUpdate(Weather* weather, uint32 diff)
{
    ASSERT(weather);

    GET_SCRIPT(WeatherScript, weather->GetScriptId(), tmpscript);
    tmpscript->OnUpdate(weather, diff);
}

void ScriptMgr::OnAuctionAdd(AuctionHouseObject* ah, AuctionEntry* entry)
{
    ASSERT(ah);
    ASSERT(entry);
#ifdef ELUNA
    sEluna->OnAdd(ah, entry);
#endif

    FOREACH_SCRIPT(AuctionHouseScript)->OnAuctionAdd(ah, entry);
}

void ScriptMgr::OnAuctionRemove(AuctionHouseObject* ah, AuctionEntry* entry)
{
    ASSERT(ah);
    ASSERT(entry);
#ifdef ELUNA
    sEluna->OnRemove(ah, entry);
#endif

    FOREACH_SCRIPT(AuctionHouseScript)->OnAuctionRemove(ah, entry);
}

void ScriptMgr::OnAuctionSuccessful(AuctionHouseObject* ah, AuctionEntry* entry)
{
    ASSERT(ah);
    ASSERT(entry);
#ifdef ELUNA
    sEluna->OnSuccessful(ah, entry);
#endif

    FOREACH_SCRIPT(AuctionHouseScript)->OnAuctionSuccessful(ah, entry);
}

void ScriptMgr::OnAuctionExpire(AuctionHouseObject* ah, AuctionEntry* entry)
{
    ASSERT(ah);
    ASSERT(entry);
#ifdef ELUNA
    sEluna->OnExpire(ah, entry);
#endif

    FOREACH_SCRIPT(AuctionHouseScript)->OnAuctionExpire(ah, entry);
}

bool ScriptMgr::OnConditionCheck(Condition const* condition, ConditionSourceInfo& sourceInfo)
{
    ASSERT(condition);

    GET_SCRIPT_RET(ConditionScript, condition->ScriptId, tmpscript, true);
    return tmpscript->OnConditionCheck(condition, sourceInfo);
}

void ScriptMgr::OnInstall(Vehicle* veh)
{
    ASSERT(veh);
    ASSERT(veh->GetBase()->GetTypeId() == TYPEID_UNIT);
#ifdef ELUNA
    sEluna->OnInstall(veh);
#endif

    GET_SCRIPT(VehicleScript, veh->GetBase()->ToCreature()->GetScriptId(), tmpscript);
    tmpscript->OnInstall(veh);
}

void ScriptMgr::OnUninstall(Vehicle* veh)
{
    ASSERT(veh);
    ASSERT(veh->GetBase()->GetTypeId() == TYPEID_UNIT);
#ifdef ELUNA
    sEluna->OnUninstall(veh);
#endif

    GET_SCRIPT(VehicleScript, veh->GetBase()->ToCreature()->GetScriptId(), tmpscript);
    tmpscript->OnUninstall(veh);
}

void ScriptMgr::OnReset(Vehicle* veh)
{
    ASSERT(veh);
    ASSERT(veh->GetBase()->GetTypeId() == TYPEID_UNIT);

    GET_SCRIPT(VehicleScript, veh->GetBase()->ToCreature()->GetScriptId(), tmpscript);
    tmpscript->OnReset(veh);
}

void ScriptMgr::OnInstallAccessory(Vehicle* veh, Creature* accessory)
{
    ASSERT(veh);
    ASSERT(veh->GetBase()->GetTypeId() == TYPEID_UNIT);
    ASSERT(accessory);
#ifdef ELUNA
    sEluna->OnInstallAccessory(veh, accessory);
#endif

    GET_SCRIPT(VehicleScript, veh->GetBase()->ToCreature()->GetScriptId(), tmpscript);
    tmpscript->OnInstallAccessory(veh, accessory);
}

void ScriptMgr::OnAddPassenger(Vehicle* veh, Unit* passenger, int8 seatId)
{
    ASSERT(veh);
    ASSERT(veh->GetBase()->GetTypeId() == TYPEID_UNIT);
    ASSERT(passenger);
#ifdef ELUNA
    sEluna->OnAddPassenger(veh, passenger, seatId);
#endif

    GET_SCRIPT(VehicleScript, veh->GetBase()->ToCreature()->GetScriptId(), tmpscript);
    tmpscript->OnAddPassenger(veh, passenger, seatId);
}

void ScriptMgr::OnRemovePassenger(Vehicle* veh, Unit* passenger)
{
    ASSERT(veh);
    ASSERT(veh->GetBase()->GetTypeId() == TYPEID_UNIT);
    ASSERT(passenger);
#ifdef ELUNA
    sEluna->OnRemovePassenger(veh, passenger);
#endif

    GET_SCRIPT(VehicleScript, veh->GetBase()->ToCreature()->GetScriptId(), tmpscript);
    tmpscript->OnRemovePassenger(veh, passenger);
}

void ScriptMgr::OnDynamicObjectUpdate(DynamicObject* dynobj, uint32 diff)
{
    ASSERT(dynobj);

    FOR_SCRIPTS(DynamicObjectScript, itr, end)
        itr->second->OnUpdate(dynobj, diff);
}

void ScriptMgr::OnAddPassenger(Transport* transport, Player* player)
{
    ASSERT(transport);
    ASSERT(player);

    GET_SCRIPT(TransportScript, transport->GetScriptId(), tmpscript);
    tmpscript->OnAddPassenger(transport, player);
}

void ScriptMgr::OnAddCreaturePassenger(Transport* transport, Creature* creature)
{
    ASSERT(transport);
    ASSERT(creature);

    GET_SCRIPT(TransportScript, transport->GetScriptId(), tmpscript);
    tmpscript->OnAddCreaturePassenger(transport, creature);
}

void ScriptMgr::OnRemovePassenger(Transport* transport, Player* player)
{
    ASSERT(transport);
    ASSERT(player);

    GET_SCRIPT(TransportScript, transport->GetScriptId(), tmpscript);
    tmpscript->OnRemovePassenger(transport, player);
}

void ScriptMgr::OnTransportUpdate(Transport* transport, uint32 diff)
{
    ASSERT(transport);

    GET_SCRIPT(TransportScript, transport->GetScriptId(), tmpscript);
    tmpscript->OnUpdate(transport, diff);
}

void ScriptMgr::OnRelocate(Transport* transport, uint32 waypointId, uint32 mapId, float x, float y, float z)
{
    GET_SCRIPT(TransportScript, transport->GetScriptId(), tmpscript);
    tmpscript->OnRelocate(transport, waypointId, mapId, x, y, z);
}

void ScriptMgr::OnStartup()
{
#ifdef ELUNA
    sEluna->OnStartup();
#endif
    FOREACH_SCRIPT(WorldScript)->OnStartup();
}

void ScriptMgr::OnShutdown()
{
#ifdef ELUNA
    sEluna->OnShutdown();
#endif
    FOREACH_SCRIPT(WorldScript)->OnShutdown();
}

bool ScriptMgr::OnCriteriaCheck(uint32 scriptId, Player* source, Unit* target)
{
    ASSERT(source);
    // target can be NULL.

    GET_SCRIPT_RET(AchievementCriteriaScript, scriptId, tmpscript, false);
    return tmpscript->OnCheck(source, target);
}

// Player
void ScriptMgr::OnPVPKill(Player* killer, Player* killed)
{
#ifdef ELUNA
    sEluna->OnPVPKill(killer, killed);
#endif
    FOREACH_SCRIPT(PlayerScript)->OnPVPKill(killer, killed);
}

void ScriptMgr::OnCreatureKill(Player* killer, Creature* killed)
{
#ifdef ELUNA
    sEluna->OnCreatureKill(killer, killed);
#endif
    FOREACH_SCRIPT(PlayerScript)->OnCreatureKill(killer, killed);
}

void ScriptMgr::OnPlayerKilledByCreature(Creature* killer, Player* killed)
{
#ifdef ELUNA
    sEluna->OnPlayerKilledByCreature(killer, killed);
#endif
    FOREACH_SCRIPT(PlayerScript)->OnPlayerKilledByCreature(killer, killed);
}

void ScriptMgr::OnPlayerLevelChanged(Player* player, uint8 oldLevel)
{
#ifdef ELUNA
    sEluna->OnLevelChanged(player, oldLevel);
#endif
    FOREACH_SCRIPT(PlayerScript)->OnLevelChanged(player, oldLevel);
}

void ScriptMgr::OnPlayerFreeTalentPointsChanged(Player* player, uint32 points)
{
#ifdef ELUNA
    sEluna->OnFreeTalentPointsChanged(player, points);
#endif
    FOREACH_SCRIPT(PlayerScript)->OnFreeTalentPointsChanged(player, points);
}

void ScriptMgr::OnPlayerTalentsReset(Player* player, bool noCost)
{
#ifdef ELUNA
    sEluna->OnTalentsReset(player, noCost);
#endif
    FOREACH_SCRIPT(PlayerScript)->OnTalentsReset(player, noCost);
}

void ScriptMgr::OnPlayerMoneyChanged(Player* player, int32& amount)
{
#ifdef ELUNA
    sEluna->OnMoneyChanged(player, amount);
#endif
    FOREACH_SCRIPT(PlayerScript)->OnMoneyChanged(player, amount);
}

void ScriptMgr::OnPlayerMoneyLimit(Player* player, int32 amount)
{
    FOREACH_SCRIPT(PlayerScript)->OnMoneyLimit(player, amount);
}

void ScriptMgr::OnGivePlayerXP(Player* player, uint32& amount, Unit* victim)
{
#ifdef ELUNA
    sEluna->OnGiveXP(player, amount, victim);
#endif
    FOREACH_SCRIPT(PlayerScript)->OnGiveXP(player, amount, victim);
}

void ScriptMgr::OnPlayerReputationChange(Player* player, uint32 factionID, int32& standing, bool incremental)
{
#ifdef ELUNA
    sEluna->OnReputationChange(player, factionID, standing, incremental);
#endif
    FOREACH_SCRIPT(PlayerScript)->OnReputationChange(player, factionID, standing, incremental);
}

void ScriptMgr::OnPlayerDuelRequest(Player* target, Player* challenger)
{
#ifdef ELUNA
    sEluna->OnDuelRequest(target, challenger);
#endif
    FOREACH_SCRIPT(PlayerScript)->OnDuelRequest(target, challenger);
}

void ScriptMgr::OnPlayerDuelStart(Player* player1, Player* player2)
{
#ifdef ELUNA
    sEluna->OnDuelStart(player1, player2);
#endif
    FOREACH_SCRIPT(PlayerScript)->OnDuelStart(player1, player2);
}

void ScriptMgr::OnPlayerDuelEnd(Player* winner, Player* loser, DuelCompleteType type)
{
#ifdef ELUNA
    sEluna->OnDuelEnd(winner, loser, type);
#endif
    FOREACH_SCRIPT(PlayerScript)->OnDuelEnd(winner, loser, type);
}

void ScriptMgr::OnPlayerChat(Player* player, uint32 type, uint32 lang, std::string& msg)
{
    FOREACH_SCRIPT(PlayerScript)->OnChat(player, type, lang, msg);
}

void ScriptMgr::OnPlayerChat(Player* player, uint32 type, uint32 lang, std::string& msg, Player* receiver)
{
    FOREACH_SCRIPT(PlayerScript)->OnChat(player, type, lang, msg, receiver);
}

void ScriptMgr::OnPlayerChat(Player* player, uint32 type, uint32 lang, std::string& msg, Group* group)
{
    FOREACH_SCRIPT(PlayerScript)->OnChat(player, type, lang, msg, group);
}

void ScriptMgr::OnPlayerChat(Player* player, uint32 type, uint32 lang, std::string& msg, Guild* guild)
{
    FOREACH_SCRIPT(PlayerScript)->OnChat(player, type, lang, msg, guild);
}

void ScriptMgr::OnPlayerChat(Player* player, uint32 type, uint32 lang, std::string& msg, Channel* channel)
{
    FOREACH_SCRIPT(PlayerScript)->OnChat(player, type, lang, msg, channel);
}

void ScriptMgr::OnPlayerEmote(Player* player, uint32 emote)
{
#ifdef ELUNA
    sEluna->OnEmote(player, emote);
#endif
    FOREACH_SCRIPT(PlayerScript)->OnEmote(player, emote);
}

void ScriptMgr::OnPlayerTextEmote(Player* player, uint32 textEmote, uint32 emoteNum, ObjectGuid guid)
{
#ifdef ELUNA
    sEluna->OnTextEmote(player, textEmote, emoteNum, guid);
#endif
    FOREACH_SCRIPT(PlayerScript)->OnTextEmote(player, textEmote, emoteNum, guid);
}

void ScriptMgr::OnPlayerSpellCast(Player* player, Spell* spell, bool skipCheck)
{
#ifdef ELUNA
    sEluna->OnSpellCast(player, spell, skipCheck);
#endif
    FOREACH_SCRIPT(PlayerScript)->OnSpellCast(player, spell, skipCheck);
}

void ScriptMgr::OnPlayerLogin(Player* player, bool firstLogin)
{
#ifdef ELUNA
    if (firstLogin)
        sEluna->OnFirstLogin(player);
    sEluna->OnLogin(player);
#endif
    FOREACH_SCRIPT(PlayerScript)->OnLogin(player, firstLogin);
}

void ScriptMgr::OnPlayerLogout(Player* player)
{
#ifdef ELUNA
    sEluna->OnLogout(player);
#endif
    FOREACH_SCRIPT(PlayerScript)->OnLogout(player);
}

void ScriptMgr::OnPlayerCreate(Player* player)
{
#ifdef ELUNA
    sEluna->OnCreate(player);
#endif
    FOREACH_SCRIPT(PlayerScript)->OnCreate(player);
}

void ScriptMgr::OnPlayerDelete(ObjectGuid guid, uint32 accountId)
{
#ifdef ELUNA
    sEluna->OnDelete(GUID_LOPART(guid));
#endif
    FOREACH_SCRIPT(PlayerScript)->OnDelete(guid, accountId);
}

void ScriptMgr::OnPlayerFailedDelete(ObjectGuid guid, uint32 accountId)
{
    FOREACH_SCRIPT(PlayerScript)->OnFailedDelete(guid, accountId);
}

void ScriptMgr::OnPlayerSave(Player* player)
{
#ifdef ELUNA
    sEluna->OnSave(player);
#endif
    FOREACH_SCRIPT(PlayerScript)->OnSave(player);
}

void ScriptMgr::OnPlayerBindToInstance(Player* player, Difficulty difficulty, uint32 mapid, bool permanent, uint8 extendState)
{
#ifdef ELUNA
    sEluna->OnBindToInstance(player, difficulty, mapid, permanent);
#endif
    FOREACH_SCRIPT(PlayerScript)->OnBindToInstance(player, difficulty, mapid, permanent, extendState);
}

void ScriptMgr::OnPlayerUpdateZone(Player* player, uint32 newZone, uint32 newArea)
{
#ifdef ELUNA
    sEluna->OnUpdateZone(player, newZone, newArea);
#endif
    FOREACH_SCRIPT(PlayerScript)->OnUpdateZone(player, newZone, newArea);
}

void ScriptMgr::OnGossipSelect(Player* player, uint32 menu_id, uint32 sender, uint32 action)
{
#ifdef ELUNA
    sEluna->HandleGossipSelectOption(player, menu_id, sender, action, "");
#endif
    FOREACH_SCRIPT(PlayerScript)->OnGossipSelect(player, menu_id, sender, action);
}

void ScriptMgr::OnGossipSelectCode(Player* player, uint32 menu_id, uint32 sender, uint32 action, const char* code)
{
#ifdef ELUNA
    sEluna->HandleGossipSelectOption(player, menu_id, sender, action, code);
#endif
    FOREACH_SCRIPT(PlayerScript)->OnGossipSelectCode(player, menu_id, sender, action, code);
}

void ScriptMgr::OnQuestStatusChange(Player* player, uint32 questId)
{
    FOREACH_SCRIPT(PlayerScript)->OnQuestStatusChange(player, questId);
}

void ScriptMgr::OnPlayerRepop(Player* player)
{
    FOREACH_SCRIPT(PlayerScript)->OnPlayerRepop(player);
}

// Account
void ScriptMgr::OnAccountLogin(uint32 accountId)
{
    FOREACH_SCRIPT(AccountScript)->OnAccountLogin(accountId);
}

void ScriptMgr::OnFailedAccountLogin(uint32 accountId)
{
    FOREACH_SCRIPT(AccountScript)->OnFailedAccountLogin(accountId);
}

void ScriptMgr::OnEmailChange(uint32 accountId)
{
    FOREACH_SCRIPT(AccountScript)->OnEmailChange(accountId);
}

void ScriptMgr::OnFailedEmailChange(uint32 accountId)
{
    FOREACH_SCRIPT(AccountScript)->OnFailedEmailChange(accountId);
}

void ScriptMgr::OnPasswordChange(uint32 accountId)
{
    FOREACH_SCRIPT(AccountScript)->OnPasswordChange(accountId);
}

void ScriptMgr::OnFailedPasswordChange(uint32 accountId)
{
    FOREACH_SCRIPT(AccountScript)->OnFailedPasswordChange(accountId);
}

// Guild
void ScriptMgr::OnGuildAddMember(Guild* guild, Player* player, uint8& plRank)
{
#ifdef ELUNA
    sEluna->OnAddMember(guild, player, plRank);
#endif
    FOREACH_SCRIPT(GuildScript)->OnAddMember(guild, player, plRank);
}

void ScriptMgr::OnGuildRemoveMember(Guild* guild, Player* player, bool isDisbanding, bool isKicked)
{
#ifdef ELUNA
    sEluna->OnRemoveMember(guild, player, isDisbanding);
#endif
    FOREACH_SCRIPT(GuildScript)->OnRemoveMember(guild, player, isDisbanding, isKicked);
}

void ScriptMgr::OnGuildMOTDChanged(Guild* guild, const std::string& newMotd)
{
#ifdef ELUNA
    sEluna->OnMOTDChanged(guild, newMotd);
#endif
    FOREACH_SCRIPT(GuildScript)->OnMOTDChanged(guild, newMotd);
}

void ScriptMgr::OnGuildInfoChanged(Guild* guild, const std::string& newInfo)
{
#ifdef ELUNA
    sEluna->OnInfoChanged(guild, newInfo);
#endif
    FOREACH_SCRIPT(GuildScript)->OnInfoChanged(guild, newInfo);
}

void ScriptMgr::OnGuildCreate(Guild* guild, Player* leader, const std::string& name)
{
#ifdef ELUNA
    sEluna->OnCreate(guild, leader, name);
#endif
    FOREACH_SCRIPT(GuildScript)->OnCreate(guild, leader, name);
}

void ScriptMgr::OnGuildDisband(Guild* guild)
{
#ifdef ELUNA
    sEluna->OnDisband(guild);
#endif
    FOREACH_SCRIPT(GuildScript)->OnDisband(guild);
}

void ScriptMgr::OnGuildMemberWitdrawMoney(Guild* guild, Player* player, uint32 &amount, bool isRepair)
{
#ifdef ELUNA
    sEluna->OnMemberWitdrawMoney(guild, player, amount, isRepair);
#endif
    FOREACH_SCRIPT(GuildScript)->OnMemberWitdrawMoney(guild, player, amount, isRepair);
}

void ScriptMgr::OnGuildMemberDepositMoney(Guild* guild, Player* player, uint32 &amount)
{
#ifdef ELUNA
    sEluna->OnMemberDepositMoney(guild, player, amount);
#endif
    FOREACH_SCRIPT(GuildScript)->OnMemberDepositMoney(guild, player, amount);
}

void ScriptMgr::OnGuildItemMove(Guild* guild, Player* player, Item* pItem, bool isSrcBank, uint8 srcContainer, uint8 srcSlotId,
            bool isDestBank, uint8 destContainer, uint8 destSlotId)
{
#ifdef ELUNA
    sEluna->OnItemMove(guild, player, pItem, isSrcBank, srcContainer, srcSlotId, isDestBank, destContainer, destSlotId);
#endif
    FOREACH_SCRIPT(GuildScript)->OnItemMove(guild, player, pItem, isSrcBank, srcContainer, srcSlotId, isDestBank, destContainer, destSlotId);
}

void ScriptMgr::OnGuildEvent(Guild* guild, uint8 eventType, ObjectGuid::LowType playerGuid1, ObjectGuid::LowType playerGuid2, uint8 newRank)
{
#ifdef ELUNA
    sEluna->OnEvent(guild, eventType, playerGuid1, playerGuid2, newRank);
#endif
    FOREACH_SCRIPT(GuildScript)->OnEvent(guild, eventType, playerGuid1, playerGuid2, newRank);
}

void ScriptMgr::OnGuildBankEvent(Guild* guild, uint8 eventType, uint8 tabId, ObjectGuid::LowType playerGuid, uint32 itemOrMoney, uint16 itemStackCount, uint8 destTabId)
{
#ifdef ELUNA
    sEluna->OnBankEvent(guild, eventType, tabId, playerGuid, itemOrMoney, itemStackCount, destTabId);
#endif
    FOREACH_SCRIPT(GuildScript)->OnBankEvent(guild, eventType, tabId, playerGuid, itemOrMoney, itemStackCount, destTabId);
}

// Group
void ScriptMgr::OnGroupAddMember(Group* group, ObjectGuid guid)
{
    ASSERT(group);
#ifdef ELUNA
    sEluna->OnAddMember(group, guid);
#endif
    FOREACH_SCRIPT(GroupScript)->OnAddMember(group, guid);
}

void ScriptMgr::OnGroupInviteMember(Group* group, ObjectGuid guid)
{
    ASSERT(group);
#ifdef ELUNA
    sEluna->OnInviteMember(group, guid);
#endif
    FOREACH_SCRIPT(GroupScript)->OnInviteMember(group, guid);
}

void ScriptMgr::OnGroupRemoveMember(Group* group, ObjectGuid guid, RemoveMethod method, ObjectGuid kicker, const char* reason)
{
    ASSERT(group);
#ifdef ELUNA
    sEluna->OnRemoveMember(group, guid, method);
#endif
    FOREACH_SCRIPT(GroupScript)->OnRemoveMember(group, guid, method, kicker, reason);
}

void ScriptMgr::OnGroupChangeLeader(Group* group, ObjectGuid newLeaderGuid, ObjectGuid oldLeaderGuid)
{
    ASSERT(group);
#ifdef ELUNA
    sEluna->OnChangeLeader(group, newLeaderGuid, oldLeaderGuid);
#endif
    FOREACH_SCRIPT(GroupScript)->OnChangeLeader(group, newLeaderGuid, oldLeaderGuid);
}

void ScriptMgr::OnGroupDisband(Group* group)
{
    ASSERT(group);
#ifdef ELUNA
    sEluna->OnDisband(group);
#endif
    FOREACH_SCRIPT(GroupScript)->OnDisband(group);
}

// Unit
void ScriptMgr::OnHeal(Unit* healer, Unit* reciever, uint32& gain)
{
    FOREACH_SCRIPT(UnitScript)->OnHeal(healer, reciever, gain);
    FOREACH_SCRIPT(PlayerScript)->OnHeal(healer, reciever, gain);
}

void ScriptMgr::OnDamage(Unit* attacker, Unit* victim, uint32& damage)
{
    FOREACH_SCRIPT(UnitScript)->OnDamage(attacker, victim, damage);
    FOREACH_SCRIPT(PlayerScript)->OnDamage(attacker, victim, damage);
}

void ScriptMgr::ModifyPeriodicDamageAurasTick(Unit* target, Unit* attacker, uint32& damage)
{
    FOREACH_SCRIPT(UnitScript)->ModifyPeriodicDamageAurasTick(target, attacker, damage);
    FOREACH_SCRIPT(PlayerScript)->ModifyPeriodicDamageAurasTick(target, attacker, damage);
}

void ScriptMgr::ModifyMeleeDamage(Unit* target, Unit* attacker, uint32& damage)
{
    FOREACH_SCRIPT(UnitScript)->ModifyMeleeDamage(target, attacker, damage);
    FOREACH_SCRIPT(PlayerScript)->ModifyMeleeDamage(target, attacker, damage);
}

void ScriptMgr::ModifySpellDamageTaken(Unit* target, Unit* attacker, int32& damage)
{
    FOREACH_SCRIPT(UnitScript)->ModifySpellDamageTaken(target, attacker, damage);
    FOREACH_SCRIPT(PlayerScript)->ModifySpellDamageTaken(target, attacker, damage);
}

SpellScriptLoader::SpellScriptLoader(const char* name)
    : ScriptObject(name)
{
    ScriptRegistry<SpellScriptLoader>::Instance()->AddScript(this);
}

ServerScript::ServerScript(const char* name)
    : ScriptObject(name)
{
    ScriptRegistry<ServerScript>::Instance()->AddScript(this);
}

WorldScript::WorldScript(const char* name)
    : ScriptObject(name)
{
    ScriptRegistry<WorldScript>::Instance()->AddScript(this);
}

FormulaScript::FormulaScript(const char* name)
    : ScriptObject(name)
{
    ScriptRegistry<FormulaScript>::Instance()->AddScript(this);
}

UnitScript::UnitScript(const char* name, bool addToScripts)
    : ScriptObject(name)
{
    if (addToScripts)
        ScriptRegistry<UnitScript>::Instance()->AddScript(this);
}

WorldMapScript::WorldMapScript(const char* name, uint32 mapId)
    : ScriptObject(name), MapScript<Map>(mapId)
{
    if (GetEntry() && !GetEntry()->IsWorldMap())
        TC_LOG_ERROR("scripts", "WorldMapScript for map %u is invalid.", mapId);

    ScriptRegistry<WorldMapScript>::Instance()->AddScript(this);
}

InstanceMapScript::InstanceMapScript(const char* name, uint32 mapId)
    : ScriptObject(name), MapScript<InstanceMap>(mapId)
{
    if (GetEntry() && !GetEntry()->IsDungeon())
        TC_LOG_ERROR("scripts", "InstanceMapScript for map %u is invalid.", mapId);

    ScriptRegistry<InstanceMapScript>::Instance()->AddScript(this);
}

BattlegroundMapScript::BattlegroundMapScript(const char* name, uint32 mapId)
    : ScriptObject(name), MapScript<BattlegroundMap>(mapId)
{
    if (GetEntry() && !GetEntry()->IsBattleground())
        TC_LOG_ERROR("scripts", "BattlegroundMapScript for map %u is invalid.", mapId);

    ScriptRegistry<BattlegroundMapScript>::Instance()->AddScript(this);
}

ItemScript::ItemScript(const char* name)
    : ScriptObject(name)
{
    ScriptRegistry<ItemScript>::Instance()->AddScript(this);
}

CreatureScript::CreatureScript(const char* name)
    : UnitScript(name, false)
{
    ScriptRegistry<CreatureScript>::Instance()->AddScript(this);
}

GameObjectScript::GameObjectScript(const char* name)
    : ScriptObject(name)
{
    ScriptRegistry<GameObjectScript>::Instance()->AddScript(this);
}

AreaTriggerScript::AreaTriggerScript(const char* name)
    : ScriptObject(name)
{
    ScriptRegistry<AreaTriggerScript>::Instance()->AddScript(this);
}

BattlegroundScript::BattlegroundScript(const char* name)
    : ScriptObject(name)
{
    ScriptRegistry<BattlegroundScript>::Instance()->AddScript(this);
}

OutdoorPvPScript::OutdoorPvPScript(const char* name)
    : ScriptObject(name)
{
    ScriptRegistry<OutdoorPvPScript>::Instance()->AddScript(this);
}

CommandScript::CommandScript(const char* name)
    : ScriptObject(name)
{
    ScriptRegistry<CommandScript>::Instance()->AddScript(this);
}

WeatherScript::WeatherScript(const char* name)
    : ScriptObject(name)
{
    ScriptRegistry<WeatherScript>::Instance()->AddScript(this);
}

AuctionHouseScript::AuctionHouseScript(const char* name)
    : ScriptObject(name)
{
    ScriptRegistry<AuctionHouseScript>::Instance()->AddScript(this);
}

ConditionScript::ConditionScript(const char* name)
    : ScriptObject(name)
{
    ScriptRegistry<ConditionScript>::Instance()->AddScript(this);
}

VehicleScript::VehicleScript(const char* name)
    : ScriptObject(name)
{
    ScriptRegistry<VehicleScript>::Instance()->AddScript(this);
}

DynamicObjectScript::DynamicObjectScript(const char* name)
    : ScriptObject(name)
{
    ScriptRegistry<DynamicObjectScript>::Instance()->AddScript(this);
}

TransportScript::TransportScript(const char* name)
    : ScriptObject(name)
{
    ScriptRegistry<TransportScript>::Instance()->AddScript(this);
}

AchievementCriteriaScript::AchievementCriteriaScript(const char* name)
    : ScriptObject(name)
{
    ScriptRegistry<AchievementCriteriaScript>::Instance()->AddScript(this);
}

PlayerScript::PlayerScript(const char* name)
    : UnitScript(name, false)
{
    ScriptRegistry<PlayerScript>::Instance()->AddScript(this);
}

AccountScript::AccountScript(const char* name)
    : ScriptObject(name)
{
    ScriptRegistry<AccountScript>::Instance()->AddScript(this);
}

GuildScript::GuildScript(const char* name)
    : ScriptObject(name)
{
    ScriptRegistry<GuildScript>::Instance()->AddScript(this);
}

GroupScript::GroupScript(const char* name)
    : ScriptObject(name)
{
    ScriptRegistry<GroupScript>::Instance()->AddScript(this);
}

// Specialize for each script type class like so:
template class TC_GAME_API ScriptRegistry<SpellScriptLoader>;
template class TC_GAME_API ScriptRegistry<ServerScript>;
template class TC_GAME_API ScriptRegistry<WorldScript>;
template class TC_GAME_API ScriptRegistry<FormulaScript>;
template class TC_GAME_API ScriptRegistry<WorldMapScript>;
template class TC_GAME_API ScriptRegistry<InstanceMapScript>;
template class TC_GAME_API ScriptRegistry<BattlegroundMapScript>;
template class TC_GAME_API ScriptRegistry<ItemScript>;
template class TC_GAME_API ScriptRegistry<CreatureScript>;
template class TC_GAME_API ScriptRegistry<GameObjectScript>;
template class TC_GAME_API ScriptRegistry<AreaTriggerScript>;
template class TC_GAME_API ScriptRegistry<BattlegroundScript>;
template class TC_GAME_API ScriptRegistry<OutdoorPvPScript>;
template class TC_GAME_API ScriptRegistry<CommandScript>;
template class TC_GAME_API ScriptRegistry<WeatherScript>;
template class TC_GAME_API ScriptRegistry<AuctionHouseScript>;
template class TC_GAME_API ScriptRegistry<ConditionScript>;
template class TC_GAME_API ScriptRegistry<VehicleScript>;
template class TC_GAME_API ScriptRegistry<DynamicObjectScript>;
template class TC_GAME_API ScriptRegistry<TransportScript>;
template class TC_GAME_API ScriptRegistry<AchievementCriteriaScript>;
template class TC_GAME_API ScriptRegistry<PlayerScript>;
template class TC_GAME_API ScriptRegistry<GuildScript>;
template class TC_GAME_API ScriptRegistry<GroupScript>;
template class TC_GAME_API ScriptRegistry<UnitScript>;
template class TC_GAME_API ScriptRegistry<AccountScript>;<|MERGE_RESOLUTION|>--- conflicted
+++ resolved
@@ -1619,30 +1619,6 @@
     return tmpscript->OnRemove(player, item);
 }
 
-<<<<<<< HEAD
-void ScriptMgr::OnGossipSelect(Player* player, Item* item, uint32 sender, uint32 action)
-{
-    ASSERT(player);
-    ASSERT(item);
-#ifdef ELUNA
-    sEluna->HandleGossipSelectOption(player, item, sender, action, "");
-#endif
-
-    GET_SCRIPT(ItemScript, item->GetScriptId(), tmpscript);
-    tmpscript->OnGossipSelect(player, item, sender, action);
-}
-
-void ScriptMgr::OnGossipSelectCode(Player* player, Item* item, uint32 sender, uint32 action, const char* code)
-{
-    ASSERT(player);
-    ASSERT(item);
-#ifdef ELUNA
-    sEluna->HandleGossipSelectOption(player, item, sender, action, code);
-#endif
-
-    GET_SCRIPT(ItemScript, item->GetScriptId(), tmpscript);
-    tmpscript->OnGossipSelectCode(player, item, sender, action, code);
-=======
 bool ScriptMgr::OnCastItemCombatSpell(Player* player, Unit* victim, SpellInfo const* spellInfo, Item* item)
 {
     ASSERT(player);
@@ -1652,7 +1628,30 @@
 
     GET_SCRIPT_RET(ItemScript, item->GetScriptId(), tmpscript, true);
     return tmpscript->OnCastItemCombatSpell(player, victim, spellInfo, item);
->>>>>>> d9390183
+}
+
+void ScriptMgr::OnGossipSelect(Player* player, Item* item, uint32 sender, uint32 action)
+{
+    ASSERT(player);
+    ASSERT(item);
+#ifdef ELUNA
+    sEluna->HandleGossipSelectOption(player, item, sender, action, "");
+#endif
+
+    GET_SCRIPT(ItemScript, item->GetScriptId(), tmpscript);
+    tmpscript->OnGossipSelect(player, item, sender, action);
+}
+
+void ScriptMgr::OnGossipSelectCode(Player* player, Item* item, uint32 sender, uint32 action, const char* code)
+{
+    ASSERT(player);
+    ASSERT(item);
+#ifdef ELUNA
+    sEluna->HandleGossipSelectOption(player, item, sender, action, code);
+#endif
+
+    GET_SCRIPT(ItemScript, item->GetScriptId(), tmpscript);
+    tmpscript->OnGossipSelectCode(player, item, sender, action, code);
 }
 
 bool ScriptMgr::OnDummyEffect(Unit* caster, uint32 spellId, SpellEffIndex effIndex, Creature* target)
