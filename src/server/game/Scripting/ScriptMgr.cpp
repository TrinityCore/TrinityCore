/*
 * Copyright (C) 2008-2017 TrinityCore <http://www.trinitycore.org/>
 * Copyright (C) 2005-2009 MaNGOS <http://getmangos.com/>
 *
 * This program is free software; you can redistribute it and/or modify it
 * under the terms of the GNU General Public License as published by the
 * Free Software Foundation; either version 2 of the License, or (at your
 * option) any later version.
 *
 * This program is distributed in the hope that it will be useful, but WITHOUT
 * ANY WARRANTY; without even the implied warranty of MERCHANTABILITY or
 * FITNESS FOR A PARTICULAR PURPOSE. See the GNU General Public License for
 * more details.
 *
 * You should have received a copy of the GNU General Public License along
 * with this program. If not, see <http://www.gnu.org/licenses/>.
 */

#include "ScriptMgr.h"
#include "ScriptReloadMgr.h"
#include "Config.h"
#include "DatabaseEnv.h"
#include "DBCStores.h"
#include "ObjectMgr.h"
#include "OutdoorPvPMgr.h"
#include "ScriptSystem.h"
#include "Transport.h"
#include "Vehicle.h"
#include "SmartAI.h"
#include "SpellInfo.h"
#include "SpellScript.h"
#include "GossipDef.h"
#include "CreatureAIImpl.h"
#include "Player.h"
#include "WorldPacket.h"
#include "WorldSession.h"
#include "Chat.h"
#include "MapManager.h"
#include "LFGScripts.h"
#include "InstanceScript.h"

// Trait which indicates whether this script type
// must be assigned in the database.
template<typename>
struct is_script_database_bound
    : std::false_type { };

template<>
struct is_script_database_bound<SpellScriptLoader>
    : std::true_type { };

template<>
struct is_script_database_bound<InstanceMapScript>
    : std::true_type { };

template<>
struct is_script_database_bound<ItemScript>
    : std::true_type { };

template<>
struct is_script_database_bound<CreatureScript>
    : std::true_type { };

template<>
struct is_script_database_bound<GameObjectScript>
    : std::true_type { };

template<>
struct is_script_database_bound<VehicleScript>
    : std::true_type { };

template<>
struct is_script_database_bound<AreaTriggerScript>
    : std::true_type { };

template<>
struct is_script_database_bound<BattlegroundScript>
    : std::true_type { };

template<>
struct is_script_database_bound<OutdoorPvPScript>
    : std::true_type { };

template<>
struct is_script_database_bound<WeatherScript>
    : std::true_type { };

template<>
struct is_script_database_bound<ConditionScript>
    : std::true_type { };

template<>
struct is_script_database_bound<TransportScript>
    : std::true_type { };

template<>
struct is_script_database_bound<AchievementCriteriaScript>
    : std::true_type { };

enum Spells
{
    SPELL_HOTSWAP_VISUAL_SPELL_EFFECT = 40162 // 59084
};

class ScriptRegistryInterface
{
public:
    ScriptRegistryInterface() { }
    virtual ~ScriptRegistryInterface() { }

    ScriptRegistryInterface(ScriptRegistryInterface const&) = delete;
    ScriptRegistryInterface(ScriptRegistryInterface&&) = delete;

    ScriptRegistryInterface& operator= (ScriptRegistryInterface const&) = delete;
    ScriptRegistryInterface& operator= (ScriptRegistryInterface&&) = delete;

    /// Removes all scripts associated with the given script context.
    /// Requires ScriptRegistryBase::SwapContext to be called after all transfers have finished.
    virtual void ReleaseContext(std::string const& context) = 0;

    /// Injects and updates the changed script objects.
    virtual void SwapContext(bool initialize) = 0;

    /// Removes the scripts used by this registry from the given container.
    /// Used to find unused script names.
    virtual void RemoveUsedScriptsFromContainer(std::unordered_set<std::string>& scripts) = 0;

    /// Unloads the script registry.
    virtual void Unload() = 0;
};

template<class>
class ScriptRegistry;

class ScriptRegistryCompositum
    : public ScriptRegistryInterface
{
    ScriptRegistryCompositum() { }

    template<class>
    friend class ScriptRegistry;

    /// Type erasure wrapper for objects
    class DeleteableObjectBase
    {
    public:
        DeleteableObjectBase() { }
        virtual ~DeleteableObjectBase() { }

        DeleteableObjectBase(DeleteableObjectBase const&) = delete;
        DeleteableObjectBase& operator= (DeleteableObjectBase const&) = delete;
    };

    template<typename T>
    class DeleteableObject
        : public DeleteableObjectBase
    {
    public:
        DeleteableObject(T&& object)
            : _object(std::forward<T>(object)) { }

    private:
        T _object;
    };

public:
    void SetScriptNameInContext(std::string const& scriptname, std::string const& context)
    {
        ASSERT(_scriptnames_to_context.find(scriptname) == _scriptnames_to_context.end(),
               "Scriptname was assigned to this context already!");
        _scriptnames_to_context.insert(std::make_pair(scriptname, context));
    }

    std::string const& GetScriptContextOfScriptName(std::string const& scriptname) const
    {
        auto itr = _scriptnames_to_context.find(scriptname);
        ASSERT(itr != _scriptnames_to_context.end() &&
               "Given scriptname doesn't exist!");
        return itr->second;
    }

    void ReleaseContext(std::string const& context) final override
    {
        for (auto const registry : _registries)
            registry->ReleaseContext(context);

        // Clear the script names in context after calling the release hooks
        // since it's possible that new references to a shared library
        // are acquired when releasing.
        for (auto itr = _scriptnames_to_context.begin();
                        itr != _scriptnames_to_context.end();)
            if (itr->second == context)
                itr = _scriptnames_to_context.erase(itr);
            else
                ++itr;
    }

    void SwapContext(bool initialize) final override
    {
        for (auto const registry : _registries)
            registry->SwapContext(initialize);

        DoDelayedDelete();
    }

    void RemoveUsedScriptsFromContainer(std::unordered_set<std::string>& scripts) final override
    {
        for (auto const registry : _registries)
            registry->RemoveUsedScriptsFromContainer(scripts);
    }

    void Unload() final override
    {
        for (auto const registry : _registries)
            registry->Unload();
    }

    template<typename T>
    void QueueForDelayedDelete(T&& any)
    {
        _delayed_delete_queue.push_back(
            Trinity::make_unique<
                DeleteableObject<typename std::decay<T>::type>
            >(std::forward<T>(any))
        );
    }

    static ScriptRegistryCompositum* Instance()
    {
        static ScriptRegistryCompositum instance;
        return &instance;
    }

private:
    void Register(ScriptRegistryInterface* registry)
    {
        _registries.insert(registry);
    }

    void DoDelayedDelete()
    {
        _delayed_delete_queue.clear();
    }

    std::unordered_set<ScriptRegistryInterface*> _registries;

    std::vector<std::unique_ptr<DeleteableObjectBase>> _delayed_delete_queue;

    std::unordered_map<
        std::string /*script name*/,
        std::string /*context*/
    > _scriptnames_to_context;
};

#define sScriptRegistryCompositum ScriptRegistryCompositum::Instance()

template<typename /*ScriptType*/, bool /*IsDatabaseBound*/>
class SpecializedScriptRegistry;

// This is the global static registry of scripts.
template<class ScriptType>
class ScriptRegistry final
    : public SpecializedScriptRegistry<
        ScriptType, is_script_database_bound<ScriptType>::value>
{
    ScriptRegistry()
    {
        sScriptRegistryCompositum->Register(this);
    }

public:
    static ScriptRegistry* Instance()
    {
        static ScriptRegistry instance;
        return &instance;
    }

    void LogDuplicatedScriptPointerError(ScriptType const* first, ScriptType const* second)
    {
        // See if the script is using the same memory as another script. If this happens, it means that
        // someone forgot to allocate new memory for a script.
        TC_LOG_ERROR("scripts", "Script '%s' has same memory pointer as '%s'.",
            first->GetName().c_str(), second->GetName().c_str());
    }
};

class ScriptRegistrySwapHookBase
{
public:
    ScriptRegistrySwapHookBase() { }
    virtual ~ScriptRegistrySwapHookBase() { }

    ScriptRegistrySwapHookBase(ScriptRegistrySwapHookBase const&) = delete;
    ScriptRegistrySwapHookBase(ScriptRegistrySwapHookBase&&) = delete;

    ScriptRegistrySwapHookBase& operator= (ScriptRegistrySwapHookBase const&) = delete;
    ScriptRegistrySwapHookBase& operator= (ScriptRegistrySwapHookBase&&) = delete;

    /// Called before the actual context release happens
    virtual void BeforeReleaseContext(std::string const& /*context*/) { }

    /// Called before SwapContext
    virtual void BeforeSwapContext(bool /*initialize*/) { }

    /// Called before Unload
    virtual void BeforeUnload() { }
};

template<typename ScriptType, typename Base>
class ScriptRegistrySwapHooks
    : public ScriptRegistrySwapHookBase
{
};

/// This hook is responsible for swapping OutdoorPvP's
template<typename Base>
class UnsupportedScriptRegistrySwapHooks
    : public ScriptRegistrySwapHookBase
{
public:
    void BeforeReleaseContext(std::string const& context) final override
    {
        auto const bounds = static_cast<Base*>(this)->_ids_of_contexts.equal_range(context);
        ASSERT(bounds.first == bounds.second);
    }
};

/// This hook is responsible for swapping Creature and GameObject AI's
template<typename ObjectType, typename ScriptType, typename Base>
class CreatureGameObjectScriptRegistrySwapHooks
    : public ScriptRegistrySwapHookBase
{
    template<typename W>
    class AIFunctionMapWorker
    {
    public:
        template<typename T>
        AIFunctionMapWorker(T&& worker)
            : _worker(std::forward<T>(worker)) { }

        void Visit(std::unordered_map<ObjectGuid, ObjectType*>& objects)
        {
            _worker(objects);
        }

        template<typename O>
        void Visit(std::unordered_map<ObjectGuid, O*>&) { }

    private:
        W _worker;
    };

    class AsyncCastHotswapEffectEvent : public BasicEvent
    {
    public:
        explicit AsyncCastHotswapEffectEvent(Unit* owner) : owner_(owner) { }

        bool Execute(uint64 /*e_time*/, uint32 /*p_time*/) override
        {
            owner_->CastSpell(owner_, SPELL_HOTSWAP_VISUAL_SPELL_EFFECT, true);
            return true;
        }

    private:
        Unit* owner_;
    };

    // Hook which is called before a creature is swapped
    static void UnloadResetScript(Creature* creature)
    {
        // Remove deletable events only,
        // otherwise it causes crashes with non-deletable spell events.
        creature->m_Events.KillAllEvents(false);

        if (creature->IsCharmed())
            creature->RemoveCharmedBy(nullptr);

        ASSERT(!creature->IsCharmed(),
               "There is a disabled AI which is still loaded.");

        if (creature->IsAlive())
            creature->AI()->EnterEvadeMode();
    }

    static void UnloadDestroyScript(Creature* creature)
    {
        bool const destroyed = creature->AIM_Destroy();
        ASSERT(destroyed,
               "Destroying the AI should never fail here!");
        (void)destroyed;

        ASSERT(!creature->AI(),
               "The AI should be null here!");
    }

    // Hook which is called before a gameobject is swapped
    static void UnloadResetScript(GameObject* gameobject)
    {
        gameobject->AI()->Reset();
    }

    static void UnloadDestroyScript(GameObject* gameobject)
    {
        gameobject->AIM_Destroy();

        ASSERT(!gameobject->AI(),
               "The AI should be null here!");
    }

    // Hook which is called after a creature was swapped
    static void LoadInitializeScript(Creature* creature)
    {
        ASSERT(!creature->AI(),
               "The AI should be null here!");

        if (creature->IsAlive())
            creature->ClearUnitState(UNIT_STATE_EVADE);

        bool const created = creature->AIM_Initialize();
        ASSERT(created,
               "Creating the AI should never fail here!");
        (void)created;
    }

    static void LoadResetScript(Creature* creature)
    {
        if (!creature->IsAlive())
            return;

        creature->AI()->EnterEvadeMode();

        // Cast a dummy visual spell asynchronously here to signal
        // that the AI was hot swapped
        creature->m_Events.AddEvent(new AsyncCastHotswapEffectEvent(creature),
            creature->m_Events.CalculateTime(0));
    }

    // Hook which is called after a gameobject was swapped
    static void LoadInitializeScript(GameObject* gameobject)
    {
        ASSERT(!gameobject->AI(),
               "The AI should be null here!");

        gameobject->AIM_Initialize();
    }

    static void LoadResetScript(GameObject* gameobject)
    {
        gameobject->AI()->Reset();
    }

    static Creature* GetEntityFromMap(std::common_type<Creature>, Map* map, ObjectGuid const& guid)
    {
        return map->GetCreature(guid);
    }

    static GameObject* GetEntityFromMap(std::common_type<GameObject>, Map* map, ObjectGuid const& guid)
    {
        return map->GetGameObject(guid);
    }

    template<typename T>
    static void VisitObjectsToSwapOnMap(Map* map, std::unordered_set<uint32> const& idsToRemove, T visitor)
    {
        auto evaluator = [&](std::unordered_map<ObjectGuid, ObjectType*>& objects)
        {
            for (auto object : objects)
            {
                // When the script Id of the script isn't removed in this
                // context change, do nothing.
                if (idsToRemove.find(object.second->GetScriptId()) != idsToRemove.end())
                    visitor(object.second);
            }
        };

        AIFunctionMapWorker<typename std::decay<decltype(evaluator)>::type> worker(std::move(evaluator));
        TypeContainerVisitor<decltype(worker), MapStoredObjectTypesContainer> containerVisitor(worker);

        containerVisitor.Visit(map->GetObjectsStore());
    }

    static void DestroyScriptIdsFromSet(std::unordered_set<uint32> const& idsToRemove)
    {
        // First reset all swapped scripts safe by guid
        // Skip creatures and gameobjects with an empty guid
        // (that were not added to the world as of now)
        sMapMgr->DoForAllMaps([&](Map* map)
        {
            std::vector<ObjectGuid> guidsToReset;

            VisitObjectsToSwapOnMap(map, idsToRemove, [&](ObjectType* object)
            {
                if (object->AI() && !object->GetGUID().IsEmpty())
                    guidsToReset.push_back(object->GetGUID());
            });

            for (ObjectGuid const& guid : guidsToReset)
            {
                if (auto entity = GetEntityFromMap(std::common_type<ObjectType>{}, map, guid))
                    UnloadResetScript(entity);
            }

            VisitObjectsToSwapOnMap(map, idsToRemove, [&](ObjectType* object)
            {
                // Destroy the scripts instantly
                UnloadDestroyScript(object);
            });
        });
    }

    static void InitializeScriptIdsFromSet(std::unordered_set<uint32> const& idsToRemove)
    {
        sMapMgr->DoForAllMaps([&](Map* map)
        {
            std::vector<ObjectGuid> guidsToReset;

            VisitObjectsToSwapOnMap(map, idsToRemove, [&](ObjectType* object)
            {
                if (!object->AI() && !object->GetGUID().IsEmpty())
                {
                    // Initialize the script
                    LoadInitializeScript(object);
                    guidsToReset.push_back(object->GetGUID());
                }
            });

            for (ObjectGuid const& guid : guidsToReset)
            {
                // Reset the script
                if (auto entity = GetEntityFromMap(std::common_type<ObjectType>{}, map, guid))
                {
                    if (!entity->AI())
                        LoadInitializeScript(entity);

                    LoadResetScript(entity);
                }
            }
        });
    }

public:
    void BeforeReleaseContext(std::string const& context) final override
    {
        auto idsToRemove = static_cast<Base*>(this)->GetScriptIDsToRemove(context);
        DestroyScriptIdsFromSet(idsToRemove);

        // Add the new ids which are removed to the global ids to remove set
        ids_removed_.insert(idsToRemove.begin(), idsToRemove.end());
    }

    void BeforeSwapContext(bool initialize) override
    {
        // Never swap creature or gameobject scripts when initializing
        if (initialize)
            return;

        // Add the recently added scripts to the deleted scripts to replace
        // default AI's with recently added core scripts.
        ids_removed_.insert(static_cast<Base*>(this)->GetRecentlyAddedScriptIDs().begin(),
                            static_cast<Base*>(this)->GetRecentlyAddedScriptIDs().end());

        DestroyScriptIdsFromSet(ids_removed_);
        InitializeScriptIdsFromSet(ids_removed_);

        ids_removed_.clear();
    }

    void BeforeUnload() final override
    {
        ASSERT(ids_removed_.empty());
    }

private:
    std::unordered_set<uint32> ids_removed_;
};

// This hook is responsible for swapping CreatureAI's
template<typename Base>
class ScriptRegistrySwapHooks<CreatureScript, Base>
    : public CreatureGameObjectScriptRegistrySwapHooks<
        Creature, CreatureScript, Base
      > { };

// This hook is responsible for swapping GameObjectAI's
template<typename Base>
class ScriptRegistrySwapHooks<GameObjectScript, Base>
    : public CreatureGameObjectScriptRegistrySwapHooks<
        GameObject, GameObjectScript, Base
      > { };

/// This hook is responsible for swapping BattlegroundScript's
template<typename Base>
class ScriptRegistrySwapHooks<BattlegroundScript, Base>
    : public UnsupportedScriptRegistrySwapHooks<Base> { };

/// This hook is responsible for swapping OutdoorPvP's
template<typename Base>
class ScriptRegistrySwapHooks<OutdoorPvPScript, Base>
    : public ScriptRegistrySwapHookBase
{
public:
    ScriptRegistrySwapHooks() : swapped(false) { }

    void BeforeReleaseContext(std::string const& context) final override
    {
        auto const bounds = static_cast<Base*>(this)->_ids_of_contexts.equal_range(context);

        if ((!swapped) && (bounds.first != bounds.second))
        {
            swapped = true;
            sOutdoorPvPMgr->Die();
        }
    }

    void BeforeSwapContext(bool initialize) override
    {
        // Never swap outdoor pvp scripts when initializing
        if ((!initialize) && swapped)
        {
            sOutdoorPvPMgr->InitOutdoorPvP();
            swapped = false;
        }
    }

    void BeforeUnload() final override
    {
        ASSERT(!swapped);
    }

private:
    bool swapped;
};

/// This hook is responsible for swapping InstanceMapScript's
template<typename Base>
class ScriptRegistrySwapHooks<InstanceMapScript, Base>
    : public ScriptRegistrySwapHookBase
{
public:
    ScriptRegistrySwapHooks()  : swapped(false) { }

    void BeforeReleaseContext(std::string const& context) final override
    {
        auto const bounds = static_cast<Base*>(this)->_ids_of_contexts.equal_range(context);
        if (bounds.first != bounds.second)
            swapped = true;
    }

    void BeforeSwapContext(bool /*initialize*/) override
    {
        swapped = false;
    }

    void BeforeUnload() final override
    {
        ASSERT(!swapped);
    }

private:
    bool swapped;
};

/// This hook is responsible for swapping SpellScriptLoader's
template<typename Base>
class ScriptRegistrySwapHooks<SpellScriptLoader, Base>
    : public ScriptRegistrySwapHookBase
{
public:
    ScriptRegistrySwapHooks() : swapped(false) { }

    void BeforeReleaseContext(std::string const& context) final override
    {
        auto const bounds = static_cast<Base*>(this)->_ids_of_contexts.equal_range(context);

        if (bounds.first != bounds.second)
            swapped = true;
    }

    void BeforeSwapContext(bool /*initialize*/) override
    {
        if (swapped)
        {
            sObjectMgr->ValidateSpellScripts();
            swapped = false;
        }
    }

    void BeforeUnload() final override
    {
        ASSERT(!swapped);
    }

private:
    bool swapped;
};

// Database bound script registry
template<typename ScriptType>
class SpecializedScriptRegistry<ScriptType, true>
    : public ScriptRegistryInterface,
      public ScriptRegistrySwapHooks<ScriptType, ScriptRegistry<ScriptType>>
{
    template<typename>
    friend class UnsupportedScriptRegistrySwapHooks;

    template<typename, typename>
    friend class ScriptRegistrySwapHooks;

    template<typename, typename, typename>
    friend class CreatureGameObjectScriptRegistrySwapHooks;

public:
    SpecializedScriptRegistry() { }

    typedef std::unordered_map<
        uint32 /*script id*/,
        std::unique_ptr<ScriptType>
    > ScriptStoreType;

    typedef typename ScriptStoreType::iterator ScriptStoreIteratorType;

    void ReleaseContext(std::string const& context) final override
    {
        this->BeforeReleaseContext(context);

        auto const bounds = _ids_of_contexts.equal_range(context);
        for (auto itr = bounds.first; itr != bounds.second; ++itr)
            _scripts.erase(itr->second);
    }

    void SwapContext(bool initialize) final override
    {
      this->BeforeSwapContext(initialize);

      _recently_added_ids.clear();
    }

    void RemoveUsedScriptsFromContainer(std::unordered_set<std::string>& scripts) final override
    {
        for (auto const& script : _scripts)
            scripts.erase(script.second->GetName());
    }

    void Unload() final override
    {
        this->BeforeUnload();

        ASSERT(_recently_added_ids.empty(),
               "Recently added script ids should be empty here!");

        _scripts.clear();
        _ids_of_contexts.clear();
    }

    // Adds a database bound script
    void AddScript(ScriptType* script)
    {
        ASSERT(script,
               "Tried to call AddScript with a nullpointer!");
        ASSERT(!sScriptMgr->GetCurrentScriptContext().empty(),
               "Tried to register a script without being in a valid script context!");

        std::unique_ptr<ScriptType> script_ptr(script);

        // Get an ID for the script. An ID only exists if it's a script that is assigned in the database
        // through a script name (or similar).
        if (uint32 const id = sObjectMgr->GetScriptId(script->GetName()))
        {
            // Try to find an existing script.
            for (auto const& stored_script : _scripts)
            {
                // If the script names match...
                if (stored_script.second->GetName() == script->GetName())
                {
                    // If the script is already assigned -> delete it!
                    TC_LOG_ERROR("scripts", "Script '%s' already assigned with the same script name, "
                        "so the script can't work.", script->GetName().c_str());

                    // Error that should be fixed ASAP.
                    sScriptRegistryCompositum->QueueForDelayedDelete(std::move(script_ptr));
                    ABORT();
                    return;
                }
            }

            // If the script isn't assigned -> assign it!
            _scripts.insert(std::make_pair(id, std::move(script_ptr)));
            _ids_of_contexts.insert(std::make_pair(sScriptMgr->GetCurrentScriptContext(), id));
            _recently_added_ids.insert(id);

            sScriptRegistryCompositum->SetScriptNameInContext(script->GetName(),
                sScriptMgr->GetCurrentScriptContext());
        }
        else
        {
            // The script uses a script name from database, but isn't assigned to anything.
            TC_LOG_ERROR("sql.sql", "Script named '%s' does not have a script name assigned in database.",
                script->GetName().c_str());

            // Avoid calling "delete script;" because we are currently in the script constructor
            // In a valid scenario this will not happen because every script has a name assigned in the database
            sScriptRegistryCompositum->QueueForDelayedDelete(std::move(script_ptr));
            return;
        }
    }

    // Gets a script by its ID (assigned by ObjectMgr).
    ScriptType* GetScriptById(uint32 id)
    {
        auto const itr = _scripts.find(id);
        if (itr != _scripts.end())
            return itr->second.get();

        return nullptr;
    }

    ScriptStoreType& GetScripts()
    {
        return _scripts;
    }

protected:
    // Returns the script id's which are registered to a certain context
    std::unordered_set<uint32> GetScriptIDsToRemove(std::string const& context) const
    {
        // Create a set of all ids which are removed
        std::unordered_set<uint32> scripts_to_remove;

        auto const bounds = _ids_of_contexts.equal_range(context);
        for (auto itr = bounds.first; itr != bounds.second; ++itr)
            scripts_to_remove.insert(itr->second);

        return scripts_to_remove;
    }

    std::unordered_set<uint32> const& GetRecentlyAddedScriptIDs() const
    {
        return _recently_added_ids;
    }

private:
    ScriptStoreType _scripts;

    // Scripts of a specific context
    std::unordered_multimap<std::string /*context*/, uint32 /*id*/> _ids_of_contexts;

    // Script id's which were registered recently
    std::unordered_set<uint32> _recently_added_ids;
};

/// This hook is responsible for swapping CommandScript's
template<typename Base>
class ScriptRegistrySwapHooks<CommandScript, Base>
    : public ScriptRegistrySwapHookBase
{
public:
    void BeforeReleaseContext(std::string const& /*context*/) final override
    {
        ChatHandler::invalidateCommandTable();
    }

    void BeforeSwapContext(bool /*initialize*/) override
    {
        ChatHandler::invalidateCommandTable();
    }

    void BeforeUnload() final override
    {
        ChatHandler::invalidateCommandTable();
    }
};

// Database unbound script registry
template<typename ScriptType>
class SpecializedScriptRegistry<ScriptType, false>
    : public ScriptRegistryInterface,
      public ScriptRegistrySwapHooks<ScriptType, ScriptRegistry<ScriptType>>
{
    template<typename, typename>
    friend class ScriptRegistrySwapHooks;

public:
    typedef std::unordered_multimap<std::string /*context*/, std::unique_ptr<ScriptType>> ScriptStoreType;
    typedef typename ScriptStoreType::iterator ScriptStoreIteratorType;

    SpecializedScriptRegistry() { }

    void ReleaseContext(std::string const& context) final override
    {
        this->BeforeReleaseContext(context);

        _scripts.erase(context);
    }

    void SwapContext(bool initialize) final override
    {
        this->BeforeSwapContext(initialize);
    }

    void RemoveUsedScriptsFromContainer(std::unordered_set<std::string>& scripts) final override
    {
        for (auto const& script : _scripts)
            scripts.erase(script.second->GetName());
    }

    void Unload() final override
    {
        this->BeforeUnload();

        _scripts.clear();
    }

    // Adds a non database bound script
    void AddScript(ScriptType* script)
    {
        ASSERT(script,
               "Tried to call AddScript with a nullpointer!");
        ASSERT(!sScriptMgr->GetCurrentScriptContext().empty(),
               "Tried to register a script without being in a valid script context!");

        std::unique_ptr<ScriptType> script_ptr(script);

        for (auto const& entry : _scripts)
            if (entry.second.get() == script)
            {
                static_cast<ScriptRegistry<ScriptType>*>(this)->
                    LogDuplicatedScriptPointerError(script, entry.second.get());

                sScriptRegistryCompositum->QueueForDelayedDelete(std::move(script_ptr));
                return;
            }

        // We're dealing with a code-only script, just add it.
        _scripts.insert(std::make_pair(sScriptMgr->GetCurrentScriptContext(), std::move(script_ptr)));
    }

    ScriptStoreType& GetScripts()
    {
        return _scripts;
    }

private:
    ScriptStoreType _scripts;
};

// Utility macros to refer to the script registry.
#define SCR_REG_MAP(T) ScriptRegistry<T>::ScriptStoreType
#define SCR_REG_ITR(T) ScriptRegistry<T>::ScriptStoreIteratorType
#define SCR_REG_LST(T) ScriptRegistry<T>::Instance()->GetScripts()

// Utility macros for looping over scripts.
#define FOR_SCRIPTS(T, C, E) \
    if (SCR_REG_LST(T).empty()) \
        return; \
    \
    for (SCR_REG_ITR(T) C = SCR_REG_LST(T).begin(); \
        C != SCR_REG_LST(T).end(); ++C)

#define FOR_SCRIPTS_RET(T, C, E, R) \
    if (SCR_REG_LST(T).empty()) \
        return R; \
    \
    for (SCR_REG_ITR(T) C = SCR_REG_LST(T).begin(); \
        C != SCR_REG_LST(T).end(); ++C)

#define FOREACH_SCRIPT(T) \
    FOR_SCRIPTS(T, itr, end) \
        itr->second

// Utility macros for finding specific scripts.
#define GET_SCRIPT(T, I, V) \
    T* V = ScriptRegistry<T>::Instance()->GetScriptById(I); \
    if (!V) \
        return;

#define GET_SCRIPT_RET(T, I, V, R) \
    T* V = ScriptRegistry<T>::Instance()->GetScriptById(I); \
    if (!V) \
        return R;

struct TSpellSummary
{
    uint8 Targets;                                          // set of enum SelectTarget
    uint8 Effects;                                          // set of enum SelectEffect
} *SpellSummary;

ScriptObject::ScriptObject(const char* name) : _name(name)
{
    sScriptMgr->IncreaseScriptCount();
}

ScriptObject::~ScriptObject()
{
    sScriptMgr->DecreaseScriptCount();
}

ScriptMgr::ScriptMgr()
  : _scriptCount(0), _script_loader_callback(nullptr)
{
}

ScriptMgr::~ScriptMgr() { }

ScriptMgr* ScriptMgr::instance()
{
    static ScriptMgr instance;
    return &instance;
}

void ScriptMgr::Initialize()
{
    ASSERT(sSpellMgr->GetSpellInfo(SPELL_HOTSWAP_VISUAL_SPELL_EFFECT)
           && "Reload hotswap spell effect for creatures isn't valid!");

    uint32 oldMSTime = getMSTime();

    LoadDatabase();

    TC_LOG_INFO("server.loading", "Loading C++ scripts");

    FillSpellSummary();

    // Load core scripts
    SetScriptContext(GetNameOfStaticContext());

    // SmartAI
    AddSC_SmartScripts();

    // LFGScripts
    lfg::AddSC_LFGScripts();

    // Load all static linked scripts through the script loader function.
    ASSERT(_script_loader_callback,
           "Script loader callback wasn't registered!");
    _script_loader_callback();

    // Initialize all dynamic scripts
    // and finishes the context switch to do
    // bulk loading
    sScriptReloadMgr->Initialize();

    // Loads all scripts from the current context
    sScriptMgr->SwapScriptContext(true);

    // Print unused script names.
    std::unordered_set<std::string> unusedScriptNames(
        sObjectMgr->GetAllScriptNames().begin(),
        sObjectMgr->GetAllScriptNames().end());

    // Remove the used scripts from the given container.
    sScriptRegistryCompositum->RemoveUsedScriptsFromContainer(unusedScriptNames);

    for (std::string const& scriptName : unusedScriptNames)
    {
        // Avoid complaining about empty script names since the
        // script name container contains a placeholder as the 0 element.
        if (scriptName.empty())
            continue;

        TC_LOG_ERROR("sql.sql", "ScriptName '%s' exists in database, "
                     "but no core script found!", scriptName.c_str());
    }

    TC_LOG_INFO("server.loading", ">> Loaded %u C++ scripts in %u ms",
        GetScriptCount(), GetMSTimeDiffToNow(oldMSTime));
}

void ScriptMgr::SetScriptContext(std::string const& context)
{
    _currentContext = context;
}

void ScriptMgr::SwapScriptContext(bool initialize)
{
    sScriptRegistryCompositum->SwapContext(initialize);
    _currentContext.clear();
}

std::string const& ScriptMgr::GetNameOfStaticContext()
{
    static std::string const name = "___static___";
    return name;
}

void ScriptMgr::ReleaseScriptContext(std::string const& context)
{
    sScriptRegistryCompositum->ReleaseContext(context);
}

std::shared_ptr<ModuleReference>
    ScriptMgr::AcquireModuleReferenceOfScriptName(std::string const& scriptname) const
{
#ifdef TRINITY_API_USE_DYNAMIC_LINKING
    // Returns the reference to the module of the given scriptname
    return ScriptReloadMgr::AcquireModuleReferenceOfContext(
        sScriptRegistryCompositum->GetScriptContextOfScriptName(scriptname));
#else
    (void)scriptname;
    // Something went wrong when this function is used in
    // a static linked context.
    WPAbort();
#endif // #ifndef TRINITY_API_USE_DYNAMIC_LINKING
}

void ScriptMgr::Unload()
{
    sScriptRegistryCompositum->Unload();

    delete[] SpellSummary;
    delete[] UnitAI::AISpellInfo;
}

void ScriptMgr::LoadDatabase()
{
    sScriptSystemMgr->LoadScriptWaypoints();
    sScriptSystemMgr->LoadScriptSplineChains();
}

void ScriptMgr::FillSpellSummary()
{
    UnitAI::FillAISpellInfo();

    SpellSummary = new TSpellSummary[sSpellMgr->GetSpellInfoStoreSize()];

    SpellInfo const* pTempSpell;

    for (uint32 i = 0; i < sSpellMgr->GetSpellInfoStoreSize(); ++i)
    {
        SpellSummary[i].Effects = 0;
        SpellSummary[i].Targets = 0;

        pTempSpell = sSpellMgr->GetSpellInfo(i);
        // This spell doesn't exist.
        if (!pTempSpell)
            continue;

        for (uint32 j = 0; j < MAX_SPELL_EFFECTS; ++j)
        {
            // Spell targets self.
            if (pTempSpell->Effects[j].TargetA.GetTarget() == TARGET_UNIT_CASTER)
                SpellSummary[i].Targets |= 1 << (SELECT_TARGET_SELF-1);

            // Spell targets a single enemy.
            if (pTempSpell->Effects[j].TargetA.GetTarget() == TARGET_UNIT_TARGET_ENEMY ||
                pTempSpell->Effects[j].TargetA.GetTarget() == TARGET_DEST_TARGET_ENEMY)
                SpellSummary[i].Targets |= 1 << (SELECT_TARGET_SINGLE_ENEMY-1);

            // Spell targets AoE at enemy.
            if (pTempSpell->Effects[j].TargetA.GetTarget() == TARGET_UNIT_SRC_AREA_ENEMY ||
                pTempSpell->Effects[j].TargetA.GetTarget() == TARGET_UNIT_DEST_AREA_ENEMY ||
                pTempSpell->Effects[j].TargetA.GetTarget() == TARGET_SRC_CASTER ||
                pTempSpell->Effects[j].TargetA.GetTarget() == TARGET_DEST_DYNOBJ_ENEMY)
                SpellSummary[i].Targets |= 1 << (SELECT_TARGET_AOE_ENEMY-1);

            // Spell targets an enemy.
            if (pTempSpell->Effects[j].TargetA.GetTarget() == TARGET_UNIT_TARGET_ENEMY ||
                pTempSpell->Effects[j].TargetA.GetTarget() == TARGET_DEST_TARGET_ENEMY ||
                pTempSpell->Effects[j].TargetA.GetTarget() == TARGET_UNIT_SRC_AREA_ENEMY ||
                pTempSpell->Effects[j].TargetA.GetTarget() == TARGET_UNIT_DEST_AREA_ENEMY ||
                pTempSpell->Effects[j].TargetA.GetTarget() == TARGET_SRC_CASTER ||
                pTempSpell->Effects[j].TargetA.GetTarget() == TARGET_DEST_DYNOBJ_ENEMY)
                SpellSummary[i].Targets |= 1 << (SELECT_TARGET_ANY_ENEMY-1);

            // Spell targets a single friend (or self).
            if (pTempSpell->Effects[j].TargetA.GetTarget() == TARGET_UNIT_CASTER ||
                pTempSpell->Effects[j].TargetA.GetTarget() == TARGET_UNIT_TARGET_ALLY ||
                pTempSpell->Effects[j].TargetA.GetTarget() == TARGET_UNIT_TARGET_PARTY)
                SpellSummary[i].Targets |= 1 << (SELECT_TARGET_SINGLE_FRIEND-1);

            // Spell targets AoE friends.
            if (pTempSpell->Effects[j].TargetA.GetTarget() == TARGET_UNIT_CASTER_AREA_PARTY ||
                pTempSpell->Effects[j].TargetA.GetTarget() == TARGET_UNIT_LASTTARGET_AREA_PARTY ||
                pTempSpell->Effects[j].TargetA.GetTarget() == TARGET_SRC_CASTER)
                SpellSummary[i].Targets |= 1 << (SELECT_TARGET_AOE_FRIEND-1);

            // Spell targets any friend (or self).
            if (pTempSpell->Effects[j].TargetA.GetTarget() == TARGET_UNIT_CASTER ||
                pTempSpell->Effects[j].TargetA.GetTarget() == TARGET_UNIT_TARGET_ALLY ||
                pTempSpell->Effects[j].TargetA.GetTarget() == TARGET_UNIT_TARGET_PARTY ||
                pTempSpell->Effects[j].TargetA.GetTarget() == TARGET_UNIT_CASTER_AREA_PARTY ||
                pTempSpell->Effects[j].TargetA.GetTarget() == TARGET_UNIT_LASTTARGET_AREA_PARTY ||
                pTempSpell->Effects[j].TargetA.GetTarget() == TARGET_SRC_CASTER)
                SpellSummary[i].Targets |= 1 << (SELECT_TARGET_ANY_FRIEND-1);

            // Make sure that this spell includes a damage effect.
            if (pTempSpell->Effects[j].Effect == SPELL_EFFECT_SCHOOL_DAMAGE ||
                pTempSpell->Effects[j].Effect == SPELL_EFFECT_INSTAKILL ||
                pTempSpell->Effects[j].Effect == SPELL_EFFECT_ENVIRONMENTAL_DAMAGE ||
                pTempSpell->Effects[j].Effect == SPELL_EFFECT_HEALTH_LEECH)
                SpellSummary[i].Effects |= 1 << (SELECT_EFFECT_DAMAGE-1);

            // Make sure that this spell includes a healing effect (or an apply aura with a periodic heal).
            if (pTempSpell->Effects[j].Effect == SPELL_EFFECT_HEAL ||
                pTempSpell->Effects[j].Effect == SPELL_EFFECT_HEAL_MAX_HEALTH ||
                pTempSpell->Effects[j].Effect == SPELL_EFFECT_HEAL_MECHANICAL ||
                (pTempSpell->Effects[j].Effect == SPELL_EFFECT_APPLY_AURA  && pTempSpell->Effects[j].ApplyAuraName == 8))
                SpellSummary[i].Effects |= 1 << (SELECT_EFFECT_HEALING-1);

            // Make sure that this spell applies an aura.
            if (pTempSpell->Effects[j].Effect == SPELL_EFFECT_APPLY_AURA)
                SpellSummary[i].Effects |= 1 << (SELECT_EFFECT_AURA-1);
        }
    }
}

template<typename T, typename F, typename O>
void CreateSpellOrAuraScripts(uint32 spellId, std::vector<T*>& scriptVector, F&& extractor, O* objectInvoker)
{
    SpellScriptsBounds bounds = sObjectMgr->GetSpellScriptsBounds(spellId);
    for (auto itr = bounds.first; itr != bounds.second; ++itr)
    {
        // When the script is disabled continue with the next one
        if (!itr->second.second)
            continue;

        SpellScriptLoader* tmpscript = sScriptMgr->GetSpellScriptLoader(itr->second.first);
        if (!tmpscript)
            continue;

        T* script = (*tmpscript.*extractor)();
        if (!script)
            continue;

        script->_Init(&tmpscript->GetName(), spellId);
        if (!script->_Load(objectInvoker))
        {
            delete script;
            continue;
        }

        scriptVector.push_back(script);
    }
}

void ScriptMgr::CreateSpellScripts(uint32 spellId, std::vector<SpellScript*>& scriptVector, Spell* invoker) const
{
    CreateSpellOrAuraScripts(spellId, scriptVector, &SpellScriptLoader::GetSpellScript, invoker);
}

void ScriptMgr::CreateAuraScripts(uint32 spellId, std::vector<AuraScript*>& scriptVector, Aura* invoker) const
{
    CreateSpellOrAuraScripts(spellId, scriptVector, &SpellScriptLoader::GetAuraScript, invoker);
}

SpellScriptLoader* ScriptMgr::GetSpellScriptLoader(uint32 scriptId)
{
    return ScriptRegistry<SpellScriptLoader>::Instance()->GetScriptById(scriptId);
}

void ScriptMgr::OnNetworkStart()
{
    FOREACH_SCRIPT(ServerScript)->OnNetworkStart();
}

void ScriptMgr::OnNetworkStop()
{
    FOREACH_SCRIPT(ServerScript)->OnNetworkStop();
}

void ScriptMgr::OnSocketOpen(std::shared_ptr<WorldSocket> socket)
{
    ASSERT(socket);

    FOREACH_SCRIPT(ServerScript)->OnSocketOpen(socket);
}

void ScriptMgr::OnSocketClose(std::shared_ptr<WorldSocket> socket)
{
    ASSERT(socket);

    FOREACH_SCRIPT(ServerScript)->OnSocketClose(socket);
}

void ScriptMgr::OnPacketReceive(WorldSession* session, WorldPacket const& packet)
{
    if (SCR_REG_LST(ServerScript).empty())
        return;

    WorldPacket copy(packet);
    FOREACH_SCRIPT(ServerScript)->OnPacketReceive(session, copy);
}

void ScriptMgr::OnPacketSend(WorldSession* session, WorldPacket const& packet)
{
    ASSERT(session);

    if (SCR_REG_LST(ServerScript).empty())
        return;

    WorldPacket copy(packet);
    FOREACH_SCRIPT(ServerScript)->OnPacketSend(session, copy);
}

void ScriptMgr::OnOpenStateChange(bool open)
{
    FOREACH_SCRIPT(WorldScript)->OnOpenStateChange(open);
}

void ScriptMgr::OnConfigLoad(bool reload)
{
    FOREACH_SCRIPT(WorldScript)->OnConfigLoad(reload);
}

void ScriptMgr::OnMotdChange(std::string& newMotd)
{
    FOREACH_SCRIPT(WorldScript)->OnMotdChange(newMotd);
}

void ScriptMgr::OnShutdownInitiate(ShutdownExitCode code, ShutdownMask mask)
{
    FOREACH_SCRIPT(WorldScript)->OnShutdownInitiate(code, mask);
}

void ScriptMgr::OnShutdownCancel()
{
    FOREACH_SCRIPT(WorldScript)->OnShutdownCancel();
}

void ScriptMgr::OnWorldUpdate(uint32 diff)
{
    FOREACH_SCRIPT(WorldScript)->OnUpdate(diff);
}

void ScriptMgr::OnHonorCalculation(float& honor, uint8 level, float multiplier)
{
    FOREACH_SCRIPT(FormulaScript)->OnHonorCalculation(honor, level, multiplier);
}

void ScriptMgr::OnGrayLevelCalculation(uint8& grayLevel, uint8 playerLevel)
{
    FOREACH_SCRIPT(FormulaScript)->OnGrayLevelCalculation(grayLevel, playerLevel);
}

void ScriptMgr::OnColorCodeCalculation(XPColorChar& color, uint8 playerLevel, uint8 mobLevel)
{
    FOREACH_SCRIPT(FormulaScript)->OnColorCodeCalculation(color, playerLevel, mobLevel);
}

void ScriptMgr::OnZeroDifferenceCalculation(uint8& diff, uint8 playerLevel)
{
    FOREACH_SCRIPT(FormulaScript)->OnZeroDifferenceCalculation(diff, playerLevel);
}

void ScriptMgr::OnBaseGainCalculation(uint32& gain, uint8 playerLevel, uint8 mobLevel, ContentLevels content)
{
    FOREACH_SCRIPT(FormulaScript)->OnBaseGainCalculation(gain, playerLevel, mobLevel, content);
}

void ScriptMgr::OnGainCalculation(uint32& gain, Player* player, Unit* unit)
{
    ASSERT(player);
    ASSERT(unit);

    FOREACH_SCRIPT(FormulaScript)->OnGainCalculation(gain, player, unit);
}

void ScriptMgr::OnGroupRateCalculation(float& rate, uint32 count, bool isRaid)
{
    FOREACH_SCRIPT(FormulaScript)->OnGroupRateCalculation(rate, count, isRaid);
}

#define SCR_MAP_BGN(M, V, I, E, C, T) \
    if (V->GetEntry() && V->GetEntry()->T()) \
    { \
        FOR_SCRIPTS(M, I, E) \
        { \
            MapEntry const* C = I->second->GetEntry(); \
            if (!C) \
                continue; \
            if (C->MapID == V->GetId()) \
            {

#define SCR_MAP_END \
                return; \
            } \
        } \
    }

void ScriptMgr::OnCreateMap(Map* map)
{
    ASSERT(map);

    SCR_MAP_BGN(WorldMapScript, map, itr, end, entry, IsWorldMap);
        itr->second->OnCreate(map);
    SCR_MAP_END;

    SCR_MAP_BGN(InstanceMapScript, map, itr, end, entry, IsDungeon);
        itr->second->OnCreate((InstanceMap*)map);
    SCR_MAP_END;

    SCR_MAP_BGN(BattlegroundMapScript, map, itr, end, entry, IsBattleground);
        itr->second->OnCreate((BattlegroundMap*)map);
    SCR_MAP_END;
}

void ScriptMgr::OnDestroyMap(Map* map)
{
    ASSERT(map);

    SCR_MAP_BGN(WorldMapScript, map, itr, end, entry, IsWorldMap);
        itr->second->OnDestroy(map);
    SCR_MAP_END;

    SCR_MAP_BGN(InstanceMapScript, map, itr, end, entry, IsDungeon);
        itr->second->OnDestroy((InstanceMap*)map);
    SCR_MAP_END;

    SCR_MAP_BGN(BattlegroundMapScript, map, itr, end, entry, IsBattleground);
        itr->second->OnDestroy((BattlegroundMap*)map);
    SCR_MAP_END;
}

void ScriptMgr::OnLoadGridMap(Map* map, GridMap* gmap, uint32 gx, uint32 gy)
{
    ASSERT(map);
    ASSERT(gmap);

    SCR_MAP_BGN(WorldMapScript, map, itr, end, entry, IsWorldMap);
        itr->second->OnLoadGridMap(map, gmap, gx, gy);
    SCR_MAP_END;

    SCR_MAP_BGN(InstanceMapScript, map, itr, end, entry, IsDungeon);
        itr->second->OnLoadGridMap((InstanceMap*)map, gmap, gx, gy);
    SCR_MAP_END;

    SCR_MAP_BGN(BattlegroundMapScript, map, itr, end, entry, IsBattleground);
        itr->second->OnLoadGridMap((BattlegroundMap*)map, gmap, gx, gy);
    SCR_MAP_END;
}

void ScriptMgr::OnUnloadGridMap(Map* map, GridMap* gmap, uint32 gx, uint32 gy)
{
    ASSERT(map);
    ASSERT(gmap);

    SCR_MAP_BGN(WorldMapScript, map, itr, end, entry, IsWorldMap);
        itr->second->OnUnloadGridMap(map, gmap, gx, gy);
    SCR_MAP_END;

    SCR_MAP_BGN(InstanceMapScript, map, itr, end, entry, IsDungeon);
        itr->second->OnUnloadGridMap((InstanceMap*)map, gmap, gx, gy);
    SCR_MAP_END;

    SCR_MAP_BGN(BattlegroundMapScript, map, itr, end, entry, IsBattleground);
        itr->second->OnUnloadGridMap((BattlegroundMap*)map, gmap, gx, gy);
    SCR_MAP_END;
}

void ScriptMgr::OnPlayerEnterMap(Map* map, Player* player)
{
    ASSERT(map);
    ASSERT(player);

    FOREACH_SCRIPT(PlayerScript)->OnMapChanged(player);

    SCR_MAP_BGN(WorldMapScript, map, itr, end, entry, IsWorldMap);
        itr->second->OnPlayerEnter(map, player);
    SCR_MAP_END;

    SCR_MAP_BGN(InstanceMapScript, map, itr, end, entry, IsDungeon);
        itr->second->OnPlayerEnter((InstanceMap*)map, player);
    SCR_MAP_END;

    SCR_MAP_BGN(BattlegroundMapScript, map, itr, end, entry, IsBattleground);
        itr->second->OnPlayerEnter((BattlegroundMap*)map, player);
    SCR_MAP_END;
}

void ScriptMgr::OnPlayerLeaveMap(Map* map, Player* player)
{
    ASSERT(map);
    ASSERT(player);

    SCR_MAP_BGN(WorldMapScript, map, itr, end, entry, IsWorldMap);
        itr->second->OnPlayerLeave(map, player);
    SCR_MAP_END;

    SCR_MAP_BGN(InstanceMapScript, map, itr, end, entry, IsDungeon);
        itr->second->OnPlayerLeave((InstanceMap*)map, player);
    SCR_MAP_END;

    SCR_MAP_BGN(BattlegroundMapScript, map, itr, end, entry, IsBattleground);
        itr->second->OnPlayerLeave((BattlegroundMap*)map, player);
    SCR_MAP_END;
}

void ScriptMgr::OnMapUpdate(Map* map, uint32 diff)
{
    ASSERT(map);

    SCR_MAP_BGN(WorldMapScript, map, itr, end, entry, IsWorldMap);
        itr->second->OnUpdate(map, diff);
    SCR_MAP_END;

    SCR_MAP_BGN(InstanceMapScript, map, itr, end, entry, IsDungeon);
        itr->second->OnUpdate((InstanceMap*)map, diff);
    SCR_MAP_END;

    SCR_MAP_BGN(BattlegroundMapScript, map, itr, end, entry, IsBattleground);
        itr->second->OnUpdate((BattlegroundMap*)map, diff);
    SCR_MAP_END;
}

#undef SCR_MAP_BGN
#undef SCR_MAP_END

InstanceScript* ScriptMgr::CreateInstanceData(InstanceMap* map)
{
    ASSERT(map);

    GET_SCRIPT_RET(InstanceMapScript, map->GetScriptId(), tmpscript, NULL);
    return tmpscript->GetInstanceScript(map);
}

bool ScriptMgr::OnQuestAccept(Player* player, Item* item, Quest const* quest)
{
    ASSERT(player);
    ASSERT(item);
    ASSERT(quest);

    GET_SCRIPT_RET(ItemScript, item->GetScriptId(), tmpscript, false);
    player->PlayerTalkClass->ClearMenus();
    return tmpscript->OnQuestAccept(player, item, quest);
}

bool ScriptMgr::OnItemUse(Player* player, Item* item, SpellCastTargets const& targets)
{
    ASSERT(player);
    ASSERT(item);

    GET_SCRIPT_RET(ItemScript, item->GetScriptId(), tmpscript, false);
    return tmpscript->OnUse(player, item, targets);
}

bool ScriptMgr::OnItemExpire(Player* player, ItemTemplate const* proto)
{
    ASSERT(player);
    ASSERT(proto);

    GET_SCRIPT_RET(ItemScript, proto->ScriptId, tmpscript, false);
    return tmpscript->OnExpire(player, proto);
}

bool ScriptMgr::OnItemRemove(Player* player, Item* item)
{
    ASSERT(player);
    ASSERT(item);

    GET_SCRIPT_RET(ItemScript, item->GetScriptId(), tmpscript, false);
    return tmpscript->OnRemove(player, item);
}

bool ScriptMgr::OnCastItemCombatSpell(Player* player, Unit* victim, SpellInfo const* spellInfo, Item* item)
{
    ASSERT(player);
    ASSERT(victim);
    ASSERT(spellInfo);
    ASSERT(item);

    GET_SCRIPT_RET(ItemScript, item->GetScriptId(), tmpscript, true);
    return tmpscript->OnCastItemCombatSpell(player, victim, spellInfo, item);
}

<<<<<<< HEAD
void ScriptMgr::OnGossipSelect(Player* player, Item* item, uint32 sender, uint32 action)
{
    ASSERT(player);
    ASSERT(item);

    GET_SCRIPT(ItemScript, item->GetScriptId(), tmpscript);
    tmpscript->OnGossipSelect(player, item, sender, action);
}

void ScriptMgr::OnGossipSelectCode(Player* player, Item* item, uint32 sender, uint32 action, const char* code)
{
    ASSERT(player);
    ASSERT(item);

    GET_SCRIPT(ItemScript, item->GetScriptId(), tmpscript);
    tmpscript->OnGossipSelectCode(player, item, sender, action, code);
}

bool ScriptMgr::OnDummyEffect(Unit* caster, uint32 spellId, SpellEffIndex effIndex, Creature* target)
{
    ASSERT(caster);
    ASSERT(target);

    GET_SCRIPT_RET(CreatureScript, target->GetScriptId(), tmpscript, false);
    return tmpscript->OnDummyEffect(caster, spellId, effIndex, target);
}

bool ScriptMgr::OnGossipHello(Player* player, Creature* creature)
{
    ASSERT(player);
    ASSERT(creature);

    GET_SCRIPT_RET(CreatureScript, creature->GetScriptId(), tmpscript, false);
    player->PlayerTalkClass->ClearMenus();
    return tmpscript->OnGossipHello(player, creature);
}

bool ScriptMgr::OnGossipSelect(Player* player, Creature* creature, uint32 sender, uint32 action)
{
    ASSERT(player);
    ASSERT(creature);

    GET_SCRIPT_RET(CreatureScript, creature->GetScriptId(), tmpscript, false);
    return tmpscript->OnGossipSelect(player, creature, sender, action);
}

bool ScriptMgr::OnGossipSelectCode(Player* player, Creature* creature, uint32 sender, uint32 action, const char* code)
{
    ASSERT(player);
    ASSERT(creature);
    ASSERT(code);

    GET_SCRIPT_RET(CreatureScript, creature->GetScriptId(), tmpscript, false);
    return tmpscript->OnGossipSelectCode(player, creature, sender, action, code);
}

bool ScriptMgr::OnQuestAccept(Player* player, Creature* creature, Quest const* quest)
{
    ASSERT(player);
    ASSERT(creature);
    ASSERT(quest);

    GET_SCRIPT_RET(CreatureScript, creature->GetScriptId(), tmpscript, false);
    player->PlayerTalkClass->ClearMenus();
    return tmpscript->OnQuestAccept(player, creature, quest);
}

bool ScriptMgr::OnQuestSelect(Player* player, Creature* creature, Quest const* quest)
{
    ASSERT(player);
    ASSERT(creature);
    ASSERT(quest);

    GET_SCRIPT_RET(CreatureScript, creature->GetScriptId(), tmpscript, false);
    player->PlayerTalkClass->ClearMenus();
    return tmpscript->OnQuestSelect(player, creature, quest);
}

bool ScriptMgr::OnQuestReward(Player* player, Creature* creature, Quest const* quest, uint32 opt)
{
    ASSERT(player);
    ASSERT(creature);
    ASSERT(quest);

    GET_SCRIPT_RET(CreatureScript, creature->GetScriptId(), tmpscript, false);
    player->PlayerTalkClass->ClearMenus();
    return tmpscript->OnQuestReward(player, creature, quest, opt);
}

uint32 ScriptMgr::GetDialogStatus(Player* player, Creature* creature)
{
    ASSERT(player);
    ASSERT(creature);

    GET_SCRIPT_RET(CreatureScript, creature->GetScriptId(), tmpscript, DIALOG_STATUS_SCRIPTED_NO_STATUS);
    player->PlayerTalkClass->ClearMenus();
    return tmpscript->GetDialogStatus(player, creature);
}

=======
>>>>>>> cf8380a3
bool ScriptMgr::CanSpawn(ObjectGuid::LowType spawnId, uint32 entry, CreatureTemplate const* actTemplate, CreatureData const* cData, Map const* map)
{
    ASSERT(actTemplate);

    CreatureTemplate const* baseTemplate = sObjectMgr->GetCreatureTemplate(entry);
    if (!baseTemplate)
        baseTemplate = actTemplate;
    GET_SCRIPT_RET(CreatureScript, (cData ? cData->ScriptId : baseTemplate->ScriptID), tmpscript, true);
    return tmpscript->CanSpawn(spawnId, entry, baseTemplate, actTemplate, cData, map);
}

CreatureAI* ScriptMgr::GetCreatureAI(Creature* creature)
{
    ASSERT(creature);

    GET_SCRIPT_RET(CreatureScript, creature->GetScriptId(), tmpscript, NULL);
    return tmpscript->GetAI(creature);
}

GameObjectAI* ScriptMgr::GetGameObjectAI(GameObject* gameobject)
{
    ASSERT(gameobject);

    GET_SCRIPT_RET(GameObjectScript, gameobject->GetScriptId(), tmpscript, NULL);
    return tmpscript->GetAI(gameobject);
}

bool ScriptMgr::OnAreaTrigger(Player* player, AreaTriggerEntry const* trigger)
{
    ASSERT(player);
    ASSERT(trigger);

    GET_SCRIPT_RET(AreaTriggerScript, sObjectMgr->GetAreaTriggerScriptId(trigger->id), tmpscript, false);
    return tmpscript->OnTrigger(player, trigger);
}

Battleground* ScriptMgr::CreateBattleground(BattlegroundTypeId /*typeId*/)
{
    /// @todo Implement script-side battlegrounds.
    ABORT();
    return NULL;
}

OutdoorPvP* ScriptMgr::CreateOutdoorPvP(OutdoorPvPData const* data)
{
    ASSERT(data);

    GET_SCRIPT_RET(OutdoorPvPScript, data->ScriptId, tmpscript, NULL);
    return tmpscript->GetOutdoorPvP();
}

std::vector<ChatCommand> ScriptMgr::GetChatCommands()
{
    std::vector<ChatCommand> table;

    FOR_SCRIPTS_RET(CommandScript, itr, end, table)
    {
        std::vector<ChatCommand> cmds = itr->second->GetCommands();
        table.insert(table.end(), cmds.begin(), cmds.end());
    }

    // Sort commands in alphabetical order
    std::sort(table.begin(), table.end(), [](const ChatCommand& a, const ChatCommand&b)
    {
        return strcmp(a.Name, b.Name) < 0;
    });

    return table;
}

void ScriptMgr::OnWeatherChange(Weather* weather, WeatherState state, float grade)
{
    ASSERT(weather);

    GET_SCRIPT(WeatherScript, weather->GetScriptId(), tmpscript);
    tmpscript->OnChange(weather, state, grade);
}

void ScriptMgr::OnWeatherUpdate(Weather* weather, uint32 diff)
{
    ASSERT(weather);

    GET_SCRIPT(WeatherScript, weather->GetScriptId(), tmpscript);
    tmpscript->OnUpdate(weather, diff);
}

void ScriptMgr::OnAuctionAdd(AuctionHouseObject* ah, AuctionEntry* entry)
{
    ASSERT(ah);
    ASSERT(entry);

    FOREACH_SCRIPT(AuctionHouseScript)->OnAuctionAdd(ah, entry);
}

void ScriptMgr::OnAuctionRemove(AuctionHouseObject* ah, AuctionEntry* entry)
{
    ASSERT(ah);
    ASSERT(entry);

    FOREACH_SCRIPT(AuctionHouseScript)->OnAuctionRemove(ah, entry);
}

void ScriptMgr::OnAuctionSuccessful(AuctionHouseObject* ah, AuctionEntry* entry)
{
    ASSERT(ah);
    ASSERT(entry);

    FOREACH_SCRIPT(AuctionHouseScript)->OnAuctionSuccessful(ah, entry);
}

void ScriptMgr::OnAuctionExpire(AuctionHouseObject* ah, AuctionEntry* entry)
{
    ASSERT(ah);
    ASSERT(entry);

    FOREACH_SCRIPT(AuctionHouseScript)->OnAuctionExpire(ah, entry);
}

bool ScriptMgr::OnConditionCheck(Condition const* condition, ConditionSourceInfo& sourceInfo)
{
    ASSERT(condition);

    GET_SCRIPT_RET(ConditionScript, condition->ScriptId, tmpscript, true);
    return tmpscript->OnConditionCheck(condition, sourceInfo);
}

void ScriptMgr::OnInstall(Vehicle* veh)
{
    ASSERT(veh);
    ASSERT(veh->GetBase()->GetTypeId() == TYPEID_UNIT);

    GET_SCRIPT(VehicleScript, veh->GetBase()->ToCreature()->GetScriptId(), tmpscript);
    tmpscript->OnInstall(veh);
}

void ScriptMgr::OnUninstall(Vehicle* veh)
{
    ASSERT(veh);
    ASSERT(veh->GetBase()->GetTypeId() == TYPEID_UNIT);

    GET_SCRIPT(VehicleScript, veh->GetBase()->ToCreature()->GetScriptId(), tmpscript);
    tmpscript->OnUninstall(veh);
}

void ScriptMgr::OnReset(Vehicle* veh)
{
    ASSERT(veh);
    ASSERT(veh->GetBase()->GetTypeId() == TYPEID_UNIT);

    GET_SCRIPT(VehicleScript, veh->GetBase()->ToCreature()->GetScriptId(), tmpscript);
    tmpscript->OnReset(veh);
}

void ScriptMgr::OnInstallAccessory(Vehicle* veh, Creature* accessory)
{
    ASSERT(veh);
    ASSERT(veh->GetBase()->GetTypeId() == TYPEID_UNIT);
    ASSERT(accessory);

    GET_SCRIPT(VehicleScript, veh->GetBase()->ToCreature()->GetScriptId(), tmpscript);
    tmpscript->OnInstallAccessory(veh, accessory);
}

void ScriptMgr::OnAddPassenger(Vehicle* veh, Unit* passenger, int8 seatId)
{
    ASSERT(veh);
    ASSERT(veh->GetBase()->GetTypeId() == TYPEID_UNIT);
    ASSERT(passenger);

    GET_SCRIPT(VehicleScript, veh->GetBase()->ToCreature()->GetScriptId(), tmpscript);
    tmpscript->OnAddPassenger(veh, passenger, seatId);
}

void ScriptMgr::OnRemovePassenger(Vehicle* veh, Unit* passenger)
{
    ASSERT(veh);
    ASSERT(veh->GetBase()->GetTypeId() == TYPEID_UNIT);
    ASSERT(passenger);

    GET_SCRIPT(VehicleScript, veh->GetBase()->ToCreature()->GetScriptId(), tmpscript);
    tmpscript->OnRemovePassenger(veh, passenger);
}

void ScriptMgr::OnDynamicObjectUpdate(DynamicObject* dynobj, uint32 diff)
{
    ASSERT(dynobj);

    FOR_SCRIPTS(DynamicObjectScript, itr, end)
        itr->second->OnUpdate(dynobj, diff);
}

void ScriptMgr::OnAddPassenger(Transport* transport, Player* player)
{
    ASSERT(transport);
    ASSERT(player);

    GET_SCRIPT(TransportScript, transport->GetScriptId(), tmpscript);
    tmpscript->OnAddPassenger(transport, player);
}

void ScriptMgr::OnAddCreaturePassenger(Transport* transport, Creature* creature)
{
    ASSERT(transport);
    ASSERT(creature);

    GET_SCRIPT(TransportScript, transport->GetScriptId(), tmpscript);
    tmpscript->OnAddCreaturePassenger(transport, creature);
}

void ScriptMgr::OnRemovePassenger(Transport* transport, Player* player)
{
    ASSERT(transport);
    ASSERT(player);

    GET_SCRIPT(TransportScript, transport->GetScriptId(), tmpscript);
    tmpscript->OnRemovePassenger(transport, player);
}

void ScriptMgr::OnTransportUpdate(Transport* transport, uint32 diff)
{
    ASSERT(transport);

    GET_SCRIPT(TransportScript, transport->GetScriptId(), tmpscript);
    tmpscript->OnUpdate(transport, diff);
}

void ScriptMgr::OnRelocate(Transport* transport, uint32 waypointId, uint32 mapId, float x, float y, float z)
{
    GET_SCRIPT(TransportScript, transport->GetScriptId(), tmpscript);
    tmpscript->OnRelocate(transport, waypointId, mapId, x, y, z);
}

void ScriptMgr::OnStartup()
{
    FOREACH_SCRIPT(WorldScript)->OnStartup();
}

void ScriptMgr::OnShutdown()
{
    FOREACH_SCRIPT(WorldScript)->OnShutdown();
}

bool ScriptMgr::OnCriteriaCheck(uint32 scriptId, Player* source, Unit* target)
{
    ASSERT(source);
    // target can be NULL.

    GET_SCRIPT_RET(AchievementCriteriaScript, scriptId, tmpscript, false);
    return tmpscript->OnCheck(source, target);
}

// Player
void ScriptMgr::OnPVPKill(Player* killer, Player* killed)
{
    FOREACH_SCRIPT(PlayerScript)->OnPVPKill(killer, killed);
}

void ScriptMgr::OnCreatureKill(Player* killer, Creature* killed)
{
    FOREACH_SCRIPT(PlayerScript)->OnCreatureKill(killer, killed);
}

void ScriptMgr::OnPlayerKilledByCreature(Creature* killer, Player* killed)
{
    FOREACH_SCRIPT(PlayerScript)->OnPlayerKilledByCreature(killer, killed);
}

void ScriptMgr::OnPlayerLevelChanged(Player* player, uint8 oldLevel)
{
    FOREACH_SCRIPT(PlayerScript)->OnLevelChanged(player, oldLevel);
}

void ScriptMgr::OnPlayerFreeTalentPointsChanged(Player* player, uint32 points)
{
    FOREACH_SCRIPT(PlayerScript)->OnFreeTalentPointsChanged(player, points);
}

void ScriptMgr::OnPlayerTalentsReset(Player* player, bool noCost)
{
    FOREACH_SCRIPT(PlayerScript)->OnTalentsReset(player, noCost);
}

void ScriptMgr::OnPlayerMoneyChanged(Player* player, int32& amount)
{
    FOREACH_SCRIPT(PlayerScript)->OnMoneyChanged(player, amount);
}

void ScriptMgr::OnPlayerMoneyLimit(Player* player, int32 amount)
{
    FOREACH_SCRIPT(PlayerScript)->OnMoneyLimit(player, amount);
}

void ScriptMgr::OnGivePlayerXP(Player* player, uint32& amount, Unit* victim)
{
    FOREACH_SCRIPT(PlayerScript)->OnGiveXP(player, amount, victim);
}

void ScriptMgr::OnPlayerReputationChange(Player* player, uint32 factionID, int32& standing, bool incremental)
{
    FOREACH_SCRIPT(PlayerScript)->OnReputationChange(player, factionID, standing, incremental);
}

void ScriptMgr::OnPlayerDuelRequest(Player* target, Player* challenger)
{
    FOREACH_SCRIPT(PlayerScript)->OnDuelRequest(target, challenger);
}

void ScriptMgr::OnPlayerDuelStart(Player* player1, Player* player2)
{
    FOREACH_SCRIPT(PlayerScript)->OnDuelStart(player1, player2);
}

void ScriptMgr::OnPlayerDuelEnd(Player* winner, Player* loser, DuelCompleteType type)
{
    FOREACH_SCRIPT(PlayerScript)->OnDuelEnd(winner, loser, type);
}

void ScriptMgr::OnPlayerChat(Player* player, uint32 type, uint32 lang, std::string& msg)
{
    FOREACH_SCRIPT(PlayerScript)->OnChat(player, type, lang, msg);
}

void ScriptMgr::OnPlayerChat(Player* player, uint32 type, uint32 lang, std::string& msg, Player* receiver)
{
    FOREACH_SCRIPT(PlayerScript)->OnChat(player, type, lang, msg, receiver);
}

void ScriptMgr::OnPlayerChat(Player* player, uint32 type, uint32 lang, std::string& msg, Group* group)
{
    FOREACH_SCRIPT(PlayerScript)->OnChat(player, type, lang, msg, group);
}

void ScriptMgr::OnPlayerChat(Player* player, uint32 type, uint32 lang, std::string& msg, Guild* guild)
{
    FOREACH_SCRIPT(PlayerScript)->OnChat(player, type, lang, msg, guild);
}

void ScriptMgr::OnPlayerChat(Player* player, uint32 type, uint32 lang, std::string& msg, Channel* channel)
{
    FOREACH_SCRIPT(PlayerScript)->OnChat(player, type, lang, msg, channel);
}

void ScriptMgr::OnPlayerEmote(Player* player, uint32 emote)
{
    FOREACH_SCRIPT(PlayerScript)->OnEmote(player, emote);
}

void ScriptMgr::OnPlayerTextEmote(Player* player, uint32 textEmote, uint32 emoteNum, ObjectGuid guid)
{
    FOREACH_SCRIPT(PlayerScript)->OnTextEmote(player, textEmote, emoteNum, guid);
}

void ScriptMgr::OnPlayerSpellCast(Player* player, Spell* spell, bool skipCheck)
{
    FOREACH_SCRIPT(PlayerScript)->OnSpellCast(player, spell, skipCheck);
}

void ScriptMgr::OnPlayerLogin(Player* player, bool firstLogin)
{
    FOREACH_SCRIPT(PlayerScript)->OnLogin(player, firstLogin);
}

void ScriptMgr::OnPlayerLogout(Player* player)
{
    FOREACH_SCRIPT(PlayerScript)->OnLogout(player);
}

void ScriptMgr::OnPlayerCreate(Player* player)
{
    FOREACH_SCRIPT(PlayerScript)->OnCreate(player);
}

void ScriptMgr::OnPlayerDelete(ObjectGuid guid, uint32 accountId)
{
    FOREACH_SCRIPT(PlayerScript)->OnDelete(guid, accountId);
}

void ScriptMgr::OnPlayerFailedDelete(ObjectGuid guid, uint32 accountId)
{
    FOREACH_SCRIPT(PlayerScript)->OnFailedDelete(guid, accountId);
}

void ScriptMgr::OnPlayerSave(Player* player)
{
    FOREACH_SCRIPT(PlayerScript)->OnSave(player);
}

void ScriptMgr::OnPlayerBindToInstance(Player* player, Difficulty difficulty, uint32 mapid, bool permanent, uint8 extendState)
{
    FOREACH_SCRIPT(PlayerScript)->OnBindToInstance(player, difficulty, mapid, permanent, extendState);
}

void ScriptMgr::OnPlayerUpdateZone(Player* player, uint32 newZone, uint32 newArea)
{
    FOREACH_SCRIPT(PlayerScript)->OnUpdateZone(player, newZone, newArea);
}

void ScriptMgr::OnGossipSelect(Player* player, uint32 menu_id, uint32 sender, uint32 action)
{
    FOREACH_SCRIPT(PlayerScript)->OnGossipSelect(player, menu_id, sender, action);
}

void ScriptMgr::OnGossipSelectCode(Player* player, uint32 menu_id, uint32 sender, uint32 action, const char* code)
{
    FOREACH_SCRIPT(PlayerScript)->OnGossipSelectCode(player, menu_id, sender, action, code);
}

void ScriptMgr::OnQuestStatusChange(Player* player, uint32 questId)
{
    FOREACH_SCRIPT(PlayerScript)->OnQuestStatusChange(player, questId);
}

void ScriptMgr::OnPlayerRepop(Player* player)
{
    FOREACH_SCRIPT(PlayerScript)->OnPlayerRepop(player);
}

// Account
void ScriptMgr::OnAccountLogin(uint32 accountId)
{
    FOREACH_SCRIPT(AccountScript)->OnAccountLogin(accountId);
}

void ScriptMgr::OnFailedAccountLogin(uint32 accountId)
{
    FOREACH_SCRIPT(AccountScript)->OnFailedAccountLogin(accountId);
}

void ScriptMgr::OnEmailChange(uint32 accountId)
{
    FOREACH_SCRIPT(AccountScript)->OnEmailChange(accountId);
}

void ScriptMgr::OnFailedEmailChange(uint32 accountId)
{
    FOREACH_SCRIPT(AccountScript)->OnFailedEmailChange(accountId);
}

void ScriptMgr::OnPasswordChange(uint32 accountId)
{
    FOREACH_SCRIPT(AccountScript)->OnPasswordChange(accountId);
}

void ScriptMgr::OnFailedPasswordChange(uint32 accountId)
{
    FOREACH_SCRIPT(AccountScript)->OnFailedPasswordChange(accountId);
}

// Guild
void ScriptMgr::OnGuildAddMember(Guild* guild, Player* player, uint8& plRank)
{
    FOREACH_SCRIPT(GuildScript)->OnAddMember(guild, player, plRank);
}

void ScriptMgr::OnGuildRemoveMember(Guild* guild, Player* player, bool isDisbanding, bool isKicked)
{
    FOREACH_SCRIPT(GuildScript)->OnRemoveMember(guild, player, isDisbanding, isKicked);
}

void ScriptMgr::OnGuildMOTDChanged(Guild* guild, const std::string& newMotd)
{
    FOREACH_SCRIPT(GuildScript)->OnMOTDChanged(guild, newMotd);
}

void ScriptMgr::OnGuildInfoChanged(Guild* guild, const std::string& newInfo)
{
    FOREACH_SCRIPT(GuildScript)->OnInfoChanged(guild, newInfo);
}

void ScriptMgr::OnGuildCreate(Guild* guild, Player* leader, const std::string& name)
{
    FOREACH_SCRIPT(GuildScript)->OnCreate(guild, leader, name);
}

void ScriptMgr::OnGuildDisband(Guild* guild)
{
    FOREACH_SCRIPT(GuildScript)->OnDisband(guild);
}

void ScriptMgr::OnGuildMemberWitdrawMoney(Guild* guild, Player* player, uint32 &amount, bool isRepair)
{
    FOREACH_SCRIPT(GuildScript)->OnMemberWitdrawMoney(guild, player, amount, isRepair);
}

void ScriptMgr::OnGuildMemberDepositMoney(Guild* guild, Player* player, uint32 &amount)
{
    FOREACH_SCRIPT(GuildScript)->OnMemberDepositMoney(guild, player, amount);
}

void ScriptMgr::OnGuildItemMove(Guild* guild, Player* player, Item* pItem, bool isSrcBank, uint8 srcContainer, uint8 srcSlotId,
            bool isDestBank, uint8 destContainer, uint8 destSlotId)
{
    FOREACH_SCRIPT(GuildScript)->OnItemMove(guild, player, pItem, isSrcBank, srcContainer, srcSlotId, isDestBank, destContainer, destSlotId);
}

void ScriptMgr::OnGuildEvent(Guild* guild, uint8 eventType, ObjectGuid::LowType playerGuid1, ObjectGuid::LowType playerGuid2, uint8 newRank)
{
    FOREACH_SCRIPT(GuildScript)->OnEvent(guild, eventType, playerGuid1, playerGuid2, newRank);
}

void ScriptMgr::OnGuildBankEvent(Guild* guild, uint8 eventType, uint8 tabId, ObjectGuid::LowType playerGuid, uint32 itemOrMoney, uint16 itemStackCount, uint8 destTabId)
{
    FOREACH_SCRIPT(GuildScript)->OnBankEvent(guild, eventType, tabId, playerGuid, itemOrMoney, itemStackCount, destTabId);
}

// Group
void ScriptMgr::OnGroupAddMember(Group* group, ObjectGuid guid)
{
    ASSERT(group);
    FOREACH_SCRIPT(GroupScript)->OnAddMember(group, guid);
}

void ScriptMgr::OnGroupInviteMember(Group* group, ObjectGuid guid)
{
    ASSERT(group);
    FOREACH_SCRIPT(GroupScript)->OnInviteMember(group, guid);
}

void ScriptMgr::OnGroupRemoveMember(Group* group, ObjectGuid guid, RemoveMethod method, ObjectGuid kicker, const char* reason)
{
    ASSERT(group);
    FOREACH_SCRIPT(GroupScript)->OnRemoveMember(group, guid, method, kicker, reason);
}

void ScriptMgr::OnGroupChangeLeader(Group* group, ObjectGuid newLeaderGuid, ObjectGuid oldLeaderGuid)
{
    ASSERT(group);
    FOREACH_SCRIPT(GroupScript)->OnChangeLeader(group, newLeaderGuid, oldLeaderGuid);
}

void ScriptMgr::OnGroupDisband(Group* group)
{
    ASSERT(group);
    FOREACH_SCRIPT(GroupScript)->OnDisband(group);
}

// Unit
void ScriptMgr::OnHeal(Unit* healer, Unit* reciever, uint32& gain)
{
    FOREACH_SCRIPT(UnitScript)->OnHeal(healer, reciever, gain);
    FOREACH_SCRIPT(PlayerScript)->OnHeal(healer, reciever, gain);
}

void ScriptMgr::OnDamage(Unit* attacker, Unit* victim, uint32& damage)
{
    FOREACH_SCRIPT(UnitScript)->OnDamage(attacker, victim, damage);
    FOREACH_SCRIPT(PlayerScript)->OnDamage(attacker, victim, damage);
}

void ScriptMgr::ModifyPeriodicDamageAurasTick(Unit* target, Unit* attacker, uint32& damage)
{
    FOREACH_SCRIPT(UnitScript)->ModifyPeriodicDamageAurasTick(target, attacker, damage);
    FOREACH_SCRIPT(PlayerScript)->ModifyPeriodicDamageAurasTick(target, attacker, damage);
}

void ScriptMgr::ModifyMeleeDamage(Unit* target, Unit* attacker, uint32& damage)
{
    FOREACH_SCRIPT(UnitScript)->ModifyMeleeDamage(target, attacker, damage);
    FOREACH_SCRIPT(PlayerScript)->ModifyMeleeDamage(target, attacker, damage);
}

void ScriptMgr::ModifySpellDamageTaken(Unit* target, Unit* attacker, int32& damage)
{
    FOREACH_SCRIPT(UnitScript)->ModifySpellDamageTaken(target, attacker, damage);
    FOREACH_SCRIPT(PlayerScript)->ModifySpellDamageTaken(target, attacker, damage);
}

SpellScriptLoader::SpellScriptLoader(const char* name)
    : ScriptObject(name)
{
    ScriptRegistry<SpellScriptLoader>::Instance()->AddScript(this);
}

ServerScript::ServerScript(const char* name)
    : ScriptObject(name)
{
    ScriptRegistry<ServerScript>::Instance()->AddScript(this);
}

WorldScript::WorldScript(const char* name)
    : ScriptObject(name)
{
    ScriptRegistry<WorldScript>::Instance()->AddScript(this);
}

FormulaScript::FormulaScript(const char* name)
    : ScriptObject(name)
{
    ScriptRegistry<FormulaScript>::Instance()->AddScript(this);
}

UnitScript::UnitScript(const char* name, bool addToScripts)
    : ScriptObject(name)
{
    if (addToScripts)
        ScriptRegistry<UnitScript>::Instance()->AddScript(this);
}

WorldMapScript::WorldMapScript(const char* name, uint32 mapId)
    : ScriptObject(name), MapScript<Map>(mapId)
{
    if (GetEntry() && !GetEntry()->IsWorldMap())
        TC_LOG_ERROR("scripts", "WorldMapScript for map %u is invalid.", mapId);

    ScriptRegistry<WorldMapScript>::Instance()->AddScript(this);
}

InstanceMapScript::InstanceMapScript(const char* name, uint32 mapId)
    : ScriptObject(name), MapScript<InstanceMap>(mapId)
{
    if (GetEntry() && !GetEntry()->IsDungeon())
        TC_LOG_ERROR("scripts", "InstanceMapScript for map %u is invalid.", mapId);

    ScriptRegistry<InstanceMapScript>::Instance()->AddScript(this);
}

BattlegroundMapScript::BattlegroundMapScript(const char* name, uint32 mapId)
    : ScriptObject(name), MapScript<BattlegroundMap>(mapId)
{
    if (GetEntry() && !GetEntry()->IsBattleground())
        TC_LOG_ERROR("scripts", "BattlegroundMapScript for map %u is invalid.", mapId);

    ScriptRegistry<BattlegroundMapScript>::Instance()->AddScript(this);
}

ItemScript::ItemScript(const char* name)
    : ScriptObject(name)
{
    ScriptRegistry<ItemScript>::Instance()->AddScript(this);
}

CreatureScript::CreatureScript(const char* name)
    : UnitScript(name, false)
{
    ScriptRegistry<CreatureScript>::Instance()->AddScript(this);
}

GameObjectScript::GameObjectScript(const char* name)
    : ScriptObject(name)
{
    ScriptRegistry<GameObjectScript>::Instance()->AddScript(this);
}

AreaTriggerScript::AreaTriggerScript(const char* name)
    : ScriptObject(name)
{
    ScriptRegistry<AreaTriggerScript>::Instance()->AddScript(this);
}

BattlegroundScript::BattlegroundScript(const char* name)
    : ScriptObject(name)
{
    ScriptRegistry<BattlegroundScript>::Instance()->AddScript(this);
}

OutdoorPvPScript::OutdoorPvPScript(const char* name)
    : ScriptObject(name)
{
    ScriptRegistry<OutdoorPvPScript>::Instance()->AddScript(this);
}

CommandScript::CommandScript(const char* name)
    : ScriptObject(name)
{
    ScriptRegistry<CommandScript>::Instance()->AddScript(this);
}

WeatherScript::WeatherScript(const char* name)
    : ScriptObject(name)
{
    ScriptRegistry<WeatherScript>::Instance()->AddScript(this);
}

AuctionHouseScript::AuctionHouseScript(const char* name)
    : ScriptObject(name)
{
    ScriptRegistry<AuctionHouseScript>::Instance()->AddScript(this);
}

ConditionScript::ConditionScript(const char* name)
    : ScriptObject(name)
{
    ScriptRegistry<ConditionScript>::Instance()->AddScript(this);
}

VehicleScript::VehicleScript(const char* name)
    : ScriptObject(name)
{
    ScriptRegistry<VehicleScript>::Instance()->AddScript(this);
}

DynamicObjectScript::DynamicObjectScript(const char* name)
    : ScriptObject(name)
{
    ScriptRegistry<DynamicObjectScript>::Instance()->AddScript(this);
}

TransportScript::TransportScript(const char* name)
    : ScriptObject(name)
{
    ScriptRegistry<TransportScript>::Instance()->AddScript(this);
}

AchievementCriteriaScript::AchievementCriteriaScript(const char* name)
    : ScriptObject(name)
{
    ScriptRegistry<AchievementCriteriaScript>::Instance()->AddScript(this);
}

PlayerScript::PlayerScript(const char* name)
    : UnitScript(name, false)
{
    ScriptRegistry<PlayerScript>::Instance()->AddScript(this);
}

AccountScript::AccountScript(const char* name)
    : ScriptObject(name)
{
    ScriptRegistry<AccountScript>::Instance()->AddScript(this);
}

GuildScript::GuildScript(const char* name)
    : ScriptObject(name)
{
    ScriptRegistry<GuildScript>::Instance()->AddScript(this);
}

GroupScript::GroupScript(const char* name)
    : ScriptObject(name)
{
    ScriptRegistry<GroupScript>::Instance()->AddScript(this);
}

// Specialize for each script type class like so:
template class TC_GAME_API ScriptRegistry<SpellScriptLoader>;
template class TC_GAME_API ScriptRegistry<ServerScript>;
template class TC_GAME_API ScriptRegistry<WorldScript>;
template class TC_GAME_API ScriptRegistry<FormulaScript>;
template class TC_GAME_API ScriptRegistry<WorldMapScript>;
template class TC_GAME_API ScriptRegistry<InstanceMapScript>;
template class TC_GAME_API ScriptRegistry<BattlegroundMapScript>;
template class TC_GAME_API ScriptRegistry<ItemScript>;
template class TC_GAME_API ScriptRegistry<CreatureScript>;
template class TC_GAME_API ScriptRegistry<GameObjectScript>;
template class TC_GAME_API ScriptRegistry<AreaTriggerScript>;
template class TC_GAME_API ScriptRegistry<BattlegroundScript>;
template class TC_GAME_API ScriptRegistry<OutdoorPvPScript>;
template class TC_GAME_API ScriptRegistry<CommandScript>;
template class TC_GAME_API ScriptRegistry<WeatherScript>;
template class TC_GAME_API ScriptRegistry<AuctionHouseScript>;
template class TC_GAME_API ScriptRegistry<ConditionScript>;
template class TC_GAME_API ScriptRegistry<VehicleScript>;
template class TC_GAME_API ScriptRegistry<DynamicObjectScript>;
template class TC_GAME_API ScriptRegistry<TransportScript>;
template class TC_GAME_API ScriptRegistry<AchievementCriteriaScript>;
template class TC_GAME_API ScriptRegistry<PlayerScript>;
template class TC_GAME_API ScriptRegistry<GuildScript>;
template class TC_GAME_API ScriptRegistry<GroupScript>;
template class TC_GAME_API ScriptRegistry<UnitScript>;
template class TC_GAME_API ScriptRegistry<AccountScript>;<|MERGE_RESOLUTION|>--- conflicted
+++ resolved
@@ -1561,7 +1561,6 @@
     return tmpscript->OnCastItemCombatSpell(player, victim, spellInfo, item);
 }
 
-<<<<<<< HEAD
 void ScriptMgr::OnGossipSelect(Player* player, Item* item, uint32 sender, uint32 action)
 {
     ASSERT(player);
@@ -1580,89 +1579,6 @@
     tmpscript->OnGossipSelectCode(player, item, sender, action, code);
 }
 
-bool ScriptMgr::OnDummyEffect(Unit* caster, uint32 spellId, SpellEffIndex effIndex, Creature* target)
-{
-    ASSERT(caster);
-    ASSERT(target);
-
-    GET_SCRIPT_RET(CreatureScript, target->GetScriptId(), tmpscript, false);
-    return tmpscript->OnDummyEffect(caster, spellId, effIndex, target);
-}
-
-bool ScriptMgr::OnGossipHello(Player* player, Creature* creature)
-{
-    ASSERT(player);
-    ASSERT(creature);
-
-    GET_SCRIPT_RET(CreatureScript, creature->GetScriptId(), tmpscript, false);
-    player->PlayerTalkClass->ClearMenus();
-    return tmpscript->OnGossipHello(player, creature);
-}
-
-bool ScriptMgr::OnGossipSelect(Player* player, Creature* creature, uint32 sender, uint32 action)
-{
-    ASSERT(player);
-    ASSERT(creature);
-
-    GET_SCRIPT_RET(CreatureScript, creature->GetScriptId(), tmpscript, false);
-    return tmpscript->OnGossipSelect(player, creature, sender, action);
-}
-
-bool ScriptMgr::OnGossipSelectCode(Player* player, Creature* creature, uint32 sender, uint32 action, const char* code)
-{
-    ASSERT(player);
-    ASSERT(creature);
-    ASSERT(code);
-
-    GET_SCRIPT_RET(CreatureScript, creature->GetScriptId(), tmpscript, false);
-    return tmpscript->OnGossipSelectCode(player, creature, sender, action, code);
-}
-
-bool ScriptMgr::OnQuestAccept(Player* player, Creature* creature, Quest const* quest)
-{
-    ASSERT(player);
-    ASSERT(creature);
-    ASSERT(quest);
-
-    GET_SCRIPT_RET(CreatureScript, creature->GetScriptId(), tmpscript, false);
-    player->PlayerTalkClass->ClearMenus();
-    return tmpscript->OnQuestAccept(player, creature, quest);
-}
-
-bool ScriptMgr::OnQuestSelect(Player* player, Creature* creature, Quest const* quest)
-{
-    ASSERT(player);
-    ASSERT(creature);
-    ASSERT(quest);
-
-    GET_SCRIPT_RET(CreatureScript, creature->GetScriptId(), tmpscript, false);
-    player->PlayerTalkClass->ClearMenus();
-    return tmpscript->OnQuestSelect(player, creature, quest);
-}
-
-bool ScriptMgr::OnQuestReward(Player* player, Creature* creature, Quest const* quest, uint32 opt)
-{
-    ASSERT(player);
-    ASSERT(creature);
-    ASSERT(quest);
-
-    GET_SCRIPT_RET(CreatureScript, creature->GetScriptId(), tmpscript, false);
-    player->PlayerTalkClass->ClearMenus();
-    return tmpscript->OnQuestReward(player, creature, quest, opt);
-}
-
-uint32 ScriptMgr::GetDialogStatus(Player* player, Creature* creature)
-{
-    ASSERT(player);
-    ASSERT(creature);
-
-    GET_SCRIPT_RET(CreatureScript, creature->GetScriptId(), tmpscript, DIALOG_STATUS_SCRIPTED_NO_STATUS);
-    player->PlayerTalkClass->ClearMenus();
-    return tmpscript->GetDialogStatus(player, creature);
-}
-
-=======
->>>>>>> cf8380a3
 bool ScriptMgr::CanSpawn(ObjectGuid::LowType spawnId, uint32 entry, CreatureTemplate const* actTemplate, CreatureData const* cData, Map const* map)
 {
     ASSERT(actTemplate);
