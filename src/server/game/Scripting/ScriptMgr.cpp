/*
 * Copyright (C) 2008-2013 TrinityCore <http://www.trinitycore.org/>
 * Copyright (C) 2005-2009 MaNGOS <http://getmangos.com/>
 *
 * This program is free software; you can redistribute it and/or modify it
 * under the terms of the GNU General Public License as published by the
 * Free Software Foundation; either version 2 of the License, or (at your
 * option) any later version.
 *
 * This program is distributed in the hope that it will be useful, but WITHOUT
 * ANY WARRANTY; without even the implied warranty of MERCHANTABILITY or
 * FITNESS FOR A PARTICULAR PURPOSE. See the GNU General Public License for
 * more details.
 *
 * You should have received a copy of the GNU General Public License along
 * with this program. If not, see <http://www.gnu.org/licenses/>.
 */

#include "ScriptMgr.h"
#include "Config.h"
#include "DatabaseEnv.h"
#include "DBCStores.h"
#include "ObjectMgr.h"
#include "OutdoorPvPMgr.h"
#include "ScriptLoader.h"
#include "ScriptSystem.h"
#include "Transport.h"
#include "Vehicle.h"
#include "SpellInfo.h"
#include "SpellScript.h"
#include "GossipDef.h"
#include "CreatureAI.h"
#include "Player.h"
#include "WorldPacket.h"
#include "LuaEngine.h"
#include "HookMgr.h"

// This is the global static registry of scripts.
template<class TScript>
class ScriptRegistry
{
    public:

        typedef std::map<uint32, TScript*> ScriptMap;
        typedef typename ScriptMap::iterator ScriptMapIterator;

        // The actual list of scripts. This will be accessed concurrently, so it must not be modified
        // after server startup.
        static ScriptMap ScriptPointerList;

        static void AddScript(TScript* const script)
        {
            ASSERT(script);

            // See if the script is using the same memory as another script. If this happens, it means that
            // someone forgot to allocate new memory for a script.
            for (ScriptMapIterator it = ScriptPointerList.begin(); it != ScriptPointerList.end(); ++it)
            {
                if (it->second == script)
                {
                    TC_LOG_ERROR(LOG_FILTER_TSCR, "Script '%s' has same memory pointer as '%s'.",
                        script->GetName().c_str(), it->second->GetName().c_str());

                    return;
                }
            }

            if (script->IsDatabaseBound())
            {
                // Get an ID for the script. An ID only exists if it's a script that is assigned in the database
                // through a script name (or similar).
                uint32 id = sObjectMgr->GetScriptId(script->GetName().c_str());
                if (id)
                {
                    // Try to find an existing script.
                    bool existing = false;
                    for (ScriptMapIterator it = ScriptPointerList.begin(); it != ScriptPointerList.end(); ++it)
                    {
                        // If the script names match...
                        if (it->second->GetName() == script->GetName())
                        {
                            // ... It exists.
                            existing = true;
                            break;
                        }
                    }

                    // If the script isn't assigned -> assign it!
                    if (!existing)
                    {
                        ScriptPointerList[id] = script;
                        sScriptMgr->IncrementScriptCount();
                    }
                    else
                    {
                        // If the script is already assigned -> delete it!
                        TC_LOG_ERROR(LOG_FILTER_TSCR, "Script '%s' already assigned with the same script name, so the script can't work.",
                            script->GetName().c_str());

                        ASSERT(false); // Error that should be fixed ASAP.
                    }
                }
                else
                {
                    // The script uses a script name from database, but isn't assigned to anything.
                    if (script->GetName().find("example") == std::string::npos && script->GetName().find("Smart") == std::string::npos)
                        TC_LOG_ERROR(LOG_FILTER_SQL, "Script named '%s' does not have a script name assigned in database.",
                            script->GetName().c_str());
                }
            }
            else
            {
                // We're dealing with a code-only script; just add it.
                ScriptPointerList[_scriptIdCounter++] = script;
                sScriptMgr->IncrementScriptCount();
            }
        }

        // Gets a script by its ID (assigned by ObjectMgr).
        static TScript* GetScriptById(uint32 id)
        {
            ScriptMapIterator it = ScriptPointerList.find(id);
            if (it != ScriptPointerList.end())
                return it->second;

            return NULL;
        }

    private:

        // Counter used for code-only scripts.
        static uint32 _scriptIdCounter;
};

// Utility macros to refer to the script registry.
#define SCR_REG_MAP(T) ScriptRegistry<T>::ScriptMap
#define SCR_REG_ITR(T) ScriptRegistry<T>::ScriptMapIterator
#define SCR_REG_LST(T) ScriptRegistry<T>::ScriptPointerList

// Utility macros for looping over scripts.
#define FOR_SCRIPTS(T, C, E) \
    if (SCR_REG_LST(T).empty()) \
        return; \
    for (SCR_REG_ITR(T) C = SCR_REG_LST(T).begin(); \
        C != SCR_REG_LST(T).end(); ++C)
#define FOR_SCRIPTS_RET(T, C, E, R) \
    if (SCR_REG_LST(T).empty()) \
        return R; \
    for (SCR_REG_ITR(T) C = SCR_REG_LST(T).begin(); \
        C != SCR_REG_LST(T).end(); ++C)
#define FOREACH_SCRIPT(T) \
    FOR_SCRIPTS(T, itr, end) \
    itr->second

// Utility macros for finding specific scripts.
#define GET_SCRIPT(T, I, V) \
    T* V = ScriptRegistry<T>::GetScriptById(I); \
    if (!V) \
        return;
#define GET_SCRIPT_RET(T, I, V, R) \
    T* V = ScriptRegistry<T>::GetScriptById(I); \
    if (!V) \
        return R;



ScriptMgr::ScriptMgr()
    : _scriptCount(0), _scheduledScripts(0)
{
}

ScriptMgr::~ScriptMgr()
{
}

void ScriptMgr::Initialize()
{
    uint32 oldMSTime = getMSTime();

    LoadDatabase();

    TC_LOG_INFO(LOG_FILTER_SERVER_LOADING, "Loading C++ scripts");

    FillSpellSummary();
    AddScripts();

<<<<<<< HEAD
    sLog->outInfo(LOG_FILTER_SERVER_LOADING, ">> Loaded %u C++ scripts in %u ms", GetScriptCount(), GetMSTimeDiffToNow(oldMSTime));

    sEluna->StartEluna(false);
=======
    TC_LOG_INFO(LOG_FILTER_SERVER_LOADING, ">> Loaded %u C++ scripts in %u ms", GetScriptCount(), GetMSTimeDiffToNow(oldMSTime));
>>>>>>> e0c8020a
}

void ScriptMgr::Unload()
{
    #define SCR_CLEAR(T) \
        for (SCR_REG_ITR(T) itr = SCR_REG_LST(T).begin(); itr != SCR_REG_LST(T).end(); ++itr) \
            delete itr->second; \
        SCR_REG_LST(T).clear();

    // Clear scripts for every script type.
    SCR_CLEAR(SpellScriptLoader);
    SCR_CLEAR(ServerScript);
    SCR_CLEAR(WorldScript);
    SCR_CLEAR(FormulaScript);
    SCR_CLEAR(WorldMapScript);
    SCR_CLEAR(InstanceMapScript);
    SCR_CLEAR(BattlegroundMapScript);
    SCR_CLEAR(ItemScript);
    SCR_CLEAR(CreatureScript);
    SCR_CLEAR(GameObjectScript);
    SCR_CLEAR(AreaTriggerScript);
    SCR_CLEAR(BattlegroundScript);
    SCR_CLEAR(OutdoorPvPScript);
    SCR_CLEAR(CommandScript);
    SCR_CLEAR(WeatherScript);
    SCR_CLEAR(AuctionHouseScript);
    SCR_CLEAR(ConditionScript);
    SCR_CLEAR(VehicleScript);
    SCR_CLEAR(DynamicObjectScript);
    SCR_CLEAR(TransportScript);
    SCR_CLEAR(AchievementCriteriaScript);
    SCR_CLEAR(PlayerScript);
    SCR_CLEAR(GuildScript);
    SCR_CLEAR(GroupScript);
    SCR_CLEAR(UnitScript);

    #undef SCR_CLEAR
}

void ScriptMgr::LoadDatabase()
{
    sScriptSystemMgr->LoadScriptWaypoints();
}

struct TSpellSummary
{
    uint8 Targets;                                          // set of enum SelectTarget
    uint8 Effects;                                          // set of enum SelectEffect
} *SpellSummary;

void ScriptMgr::FillSpellSummary()
{
    SpellSummary = new TSpellSummary[sSpellMgr->GetSpellInfoStoreSize()];

    SpellInfo const* pTempSpell;

    for (uint32 i = 0; i < sSpellMgr->GetSpellInfoStoreSize(); ++i)
    {
        SpellSummary[i].Effects = 0;
        SpellSummary[i].Targets = 0;

        pTempSpell = sSpellMgr->GetSpellInfo(i);
        // This spell doesn't exist.
        if (!pTempSpell)
            continue;

        for (uint32 j = 0; j < MAX_SPELL_EFFECTS; ++j)
        {
            // Spell targets self.
            if (pTempSpell->Effects[j].TargetA.GetTarget() == TARGET_UNIT_CASTER)
                SpellSummary[i].Targets |= 1 << (SELECT_TARGET_SELF-1);

            // Spell targets a single enemy.
            if (pTempSpell->Effects[j].TargetA.GetTarget() == TARGET_UNIT_TARGET_ENEMY ||
                pTempSpell->Effects[j].TargetA.GetTarget() == TARGET_DEST_TARGET_ENEMY)
                SpellSummary[i].Targets |= 1 << (SELECT_TARGET_SINGLE_ENEMY-1);

            // Spell targets AoE at enemy.
            if (pTempSpell->Effects[j].TargetA.GetTarget() == TARGET_UNIT_SRC_AREA_ENEMY ||
                pTempSpell->Effects[j].TargetA.GetTarget() == TARGET_UNIT_DEST_AREA_ENEMY ||
                pTempSpell->Effects[j].TargetA.GetTarget() == TARGET_SRC_CASTER ||
                pTempSpell->Effects[j].TargetA.GetTarget() == TARGET_DEST_DYNOBJ_ENEMY)
                SpellSummary[i].Targets |= 1 << (SELECT_TARGET_AOE_ENEMY-1);

            // Spell targets an enemy.
            if (pTempSpell->Effects[j].TargetA.GetTarget() == TARGET_UNIT_TARGET_ENEMY ||
                pTempSpell->Effects[j].TargetA.GetTarget() == TARGET_DEST_TARGET_ENEMY ||
                pTempSpell->Effects[j].TargetA.GetTarget() == TARGET_UNIT_SRC_AREA_ENEMY ||
                pTempSpell->Effects[j].TargetA.GetTarget() == TARGET_UNIT_DEST_AREA_ENEMY ||
                pTempSpell->Effects[j].TargetA.GetTarget() == TARGET_SRC_CASTER ||
                pTempSpell->Effects[j].TargetA.GetTarget() == TARGET_DEST_DYNOBJ_ENEMY)
                SpellSummary[i].Targets |= 1 << (SELECT_TARGET_ANY_ENEMY-1);

            // Spell targets a single friend (or self).
            if (pTempSpell->Effects[j].TargetA.GetTarget() == TARGET_UNIT_CASTER ||
                pTempSpell->Effects[j].TargetA.GetTarget() == TARGET_UNIT_TARGET_ALLY ||
                pTempSpell->Effects[j].TargetA.GetTarget() == TARGET_UNIT_TARGET_PARTY)
                SpellSummary[i].Targets |= 1 << (SELECT_TARGET_SINGLE_FRIEND-1);

            // Spell targets AoE friends.
            if (pTempSpell->Effects[j].TargetA.GetTarget() == TARGET_UNIT_CASTER_AREA_PARTY ||
                pTempSpell->Effects[j].TargetA.GetTarget() == TARGET_UNIT_LASTTARGET_AREA_PARTY ||
                pTempSpell->Effects[j].TargetA.GetTarget() == TARGET_SRC_CASTER)
                SpellSummary[i].Targets |= 1 << (SELECT_TARGET_AOE_FRIEND-1);

            // Spell targets any friend (or self).
            if (pTempSpell->Effects[j].TargetA.GetTarget() == TARGET_UNIT_CASTER ||
                pTempSpell->Effects[j].TargetA.GetTarget() == TARGET_UNIT_TARGET_ALLY ||
                pTempSpell->Effects[j].TargetA.GetTarget() == TARGET_UNIT_TARGET_PARTY ||
                pTempSpell->Effects[j].TargetA.GetTarget() == TARGET_UNIT_CASTER_AREA_PARTY ||
                pTempSpell->Effects[j].TargetA.GetTarget() == TARGET_UNIT_LASTTARGET_AREA_PARTY ||
                pTempSpell->Effects[j].TargetA.GetTarget() == TARGET_SRC_CASTER)
                SpellSummary[i].Targets |= 1 << (SELECT_TARGET_ANY_FRIEND-1);

            // Make sure that this spell includes a damage effect.
            if (pTempSpell->Effects[j].Effect == SPELL_EFFECT_SCHOOL_DAMAGE ||
                pTempSpell->Effects[j].Effect == SPELL_EFFECT_INSTAKILL ||
                pTempSpell->Effects[j].Effect == SPELL_EFFECT_ENVIRONMENTAL_DAMAGE ||
                pTempSpell->Effects[j].Effect == SPELL_EFFECT_HEALTH_LEECH)
                SpellSummary[i].Effects |= 1 << (SELECT_EFFECT_DAMAGE-1);

            // Make sure that this spell includes a healing effect (or an apply aura with a periodic heal).
            if (pTempSpell->Effects[j].Effect == SPELL_EFFECT_HEAL ||
                pTempSpell->Effects[j].Effect == SPELL_EFFECT_HEAL_MAX_HEALTH ||
                pTempSpell->Effects[j].Effect == SPELL_EFFECT_HEAL_MECHANICAL ||
                (pTempSpell->Effects[j].Effect == SPELL_EFFECT_APPLY_AURA  && pTempSpell->Effects[j].ApplyAuraName == 8))
                SpellSummary[i].Effects |= 1 << (SELECT_EFFECT_HEALING-1);

            // Make sure that this spell applies an aura.
            if (pTempSpell->Effects[j].Effect == SPELL_EFFECT_APPLY_AURA)
                SpellSummary[i].Effects |= 1 << (SELECT_EFFECT_AURA-1);
        }
    }
}

void ScriptMgr::CreateSpellScripts(uint32 spellId, std::list<SpellScript*>& scriptVector)
{
    SpellScriptsBounds bounds = sObjectMgr->GetSpellScriptsBounds(spellId);

    for (SpellScriptsContainer::iterator itr = bounds.first; itr != bounds.second; ++itr)
    {
        SpellScriptLoader* tmpscript = ScriptRegistry<SpellScriptLoader>::GetScriptById(itr->second);
        if (!tmpscript)
            continue;

        SpellScript* script = tmpscript->GetSpellScript();

        if (!script)
            continue;

        script->_Init(&tmpscript->GetName(), spellId);

        scriptVector.push_back(script);
    }
}

void ScriptMgr::CreateAuraScripts(uint32 spellId, std::list<AuraScript*>& scriptVector)
{
    SpellScriptsBounds bounds = sObjectMgr->GetSpellScriptsBounds(spellId);

    for (SpellScriptsContainer::iterator itr = bounds.first; itr != bounds.second; ++itr)
    {
        SpellScriptLoader* tmpscript = ScriptRegistry<SpellScriptLoader>::GetScriptById(itr->second);
        if (!tmpscript)
            continue;

        AuraScript* script = tmpscript->GetAuraScript();

        if (!script)
            continue;

        script->_Init(&tmpscript->GetName(), spellId);

        scriptVector.push_back(script);
    }
}

void ScriptMgr::CreateSpellScriptLoaders(uint32 spellId, std::vector<std::pair<SpellScriptLoader*, SpellScriptsContainer::iterator> >& scriptVector)
{
    SpellScriptsBounds bounds = sObjectMgr->GetSpellScriptsBounds(spellId);
    scriptVector.reserve(std::distance(bounds.first, bounds.second));

    for (SpellScriptsContainer::iterator itr = bounds.first; itr != bounds.second; ++itr)
    {
        SpellScriptLoader* tmpscript = ScriptRegistry<SpellScriptLoader>::GetScriptById(itr->second);
        if (!tmpscript)
            continue;

        scriptVector.push_back(std::make_pair(tmpscript, itr));
    }
}

void ScriptMgr::OnNetworkStart()
{
    FOREACH_SCRIPT(ServerScript)->OnNetworkStart();
}

void ScriptMgr::OnNetworkStop()
{
    FOREACH_SCRIPT(ServerScript)->OnNetworkStop();
}

void ScriptMgr::OnSocketOpen(WorldSocket* socket)
{
    ASSERT(socket);

    FOREACH_SCRIPT(ServerScript)->OnSocketOpen(socket);
}

void ScriptMgr::OnSocketClose(WorldSocket* socket, bool wasNew)
{
    ASSERT(socket);

    FOREACH_SCRIPT(ServerScript)->OnSocketClose(socket, wasNew);
}

void ScriptMgr::OnPacketReceive(WorldSocket* socket, WorldPacket packet)
{
    ASSERT(socket);

    FOREACH_SCRIPT(ServerScript)->OnPacketReceive(socket, packet);
}

void ScriptMgr::OnPacketSend(WorldSocket* socket, WorldPacket packet)
{
    ASSERT(socket);

    FOREACH_SCRIPT(ServerScript)->OnPacketSend(socket, packet);
}

void ScriptMgr::OnUnknownPacketReceive(WorldSocket* socket, WorldPacket packet)
{
    ASSERT(socket);

    FOREACH_SCRIPT(ServerScript)->OnUnknownPacketReceive(socket, packet);
}

void ScriptMgr::OnOpenStateChange(bool open)
{
    FOREACH_SCRIPT(WorldScript)->OnOpenStateChange(open);
}

void ScriptMgr::OnConfigLoad(bool reload)
{
    FOREACH_SCRIPT(WorldScript)->OnConfigLoad(reload);
}

void ScriptMgr::OnMotdChange(std::string& newMotd)
{
    FOREACH_SCRIPT(WorldScript)->OnMotdChange(newMotd);
}

void ScriptMgr::OnShutdownInitiate(ShutdownExitCode code, ShutdownMask mask)
{
    FOREACH_SCRIPT(WorldScript)->OnShutdownInitiate(code, mask);
}

void ScriptMgr::OnShutdownCancel()
{
    FOREACH_SCRIPT(WorldScript)->OnShutdownCancel();
}

void ScriptMgr::OnWorldUpdate(uint32 diff)
{
    FOREACH_SCRIPT(WorldScript)->OnUpdate(diff);
}

void ScriptMgr::OnHonorCalculation(float& honor, uint8 level, float multiplier)
{
    FOREACH_SCRIPT(FormulaScript)->OnHonorCalculation(honor, level, multiplier);
}

void ScriptMgr::OnGrayLevelCalculation(uint8& grayLevel, uint8 playerLevel)
{
    FOREACH_SCRIPT(FormulaScript)->OnGrayLevelCalculation(grayLevel, playerLevel);
}

void ScriptMgr::OnColorCodeCalculation(XPColorChar& color, uint8 playerLevel, uint8 mobLevel)
{
    FOREACH_SCRIPT(FormulaScript)->OnColorCodeCalculation(color, playerLevel, mobLevel);
}

void ScriptMgr::OnZeroDifferenceCalculation(uint8& diff, uint8 playerLevel)
{
    FOREACH_SCRIPT(FormulaScript)->OnZeroDifferenceCalculation(diff, playerLevel);
}

void ScriptMgr::OnBaseGainCalculation(uint32& gain, uint8 playerLevel, uint8 mobLevel, ContentLevels content)
{
    FOREACH_SCRIPT(FormulaScript)->OnBaseGainCalculation(gain, playerLevel, mobLevel, content);
}

void ScriptMgr::OnGainCalculation(uint32& gain, Player* player, Unit* unit)
{
    ASSERT(player);
    ASSERT(unit);

    FOREACH_SCRIPT(FormulaScript)->OnGainCalculation(gain, player, unit);
}

void ScriptMgr::OnGroupRateCalculation(float& rate, uint32 count, bool isRaid)
{
    FOREACH_SCRIPT(FormulaScript)->OnGroupRateCalculation(rate, count, isRaid);
}

#define SCR_MAP_BGN(M, V, I, E, C, T) \
    if (V->GetEntry() && V->GetEntry()->T()) \
    { \
        FOR_SCRIPTS(M, I, E) \
        { \
            MapEntry const* C = I->second->GetEntry(); \
            if (!C) \
                continue; \
            if (C->MapID == V->GetId()) \
            {

#define SCR_MAP_END \
                return; \
            } \
        } \
    }

void ScriptMgr::OnCreateMap(Map* map)
{
    ASSERT(map);

    SCR_MAP_BGN(WorldMapScript, map, itr, end, entry, IsWorldMap);
        itr->second->OnCreate(map);
    SCR_MAP_END;

    SCR_MAP_BGN(InstanceMapScript, map, itr, end, entry, IsDungeon);
        itr->second->OnCreate((InstanceMap*)map);
    SCR_MAP_END;

    SCR_MAP_BGN(BattlegroundMapScript, map, itr, end, entry, IsBattleground);
        itr->second->OnCreate((BattlegroundMap*)map);
    SCR_MAP_END;
}

void ScriptMgr::OnDestroyMap(Map* map)
{
    ASSERT(map);

    SCR_MAP_BGN(WorldMapScript, map, itr, end, entry, IsWorldMap);
        itr->second->OnDestroy(map);
    SCR_MAP_END;

    SCR_MAP_BGN(InstanceMapScript, map, itr, end, entry, IsDungeon);
        itr->second->OnDestroy((InstanceMap*)map);
    SCR_MAP_END;

    SCR_MAP_BGN(BattlegroundMapScript, map, itr, end, entry, IsBattleground);
        itr->second->OnDestroy((BattlegroundMap*)map);
    SCR_MAP_END;
}

void ScriptMgr::OnLoadGridMap(Map* map, GridMap* gmap, uint32 gx, uint32 gy)
{
    ASSERT(map);
    ASSERT(gmap);

    SCR_MAP_BGN(WorldMapScript, map, itr, end, entry, IsWorldMap);
        itr->second->OnLoadGridMap(map, gmap, gx, gy);
    SCR_MAP_END;

    SCR_MAP_BGN(InstanceMapScript, map, itr, end, entry, IsDungeon);
        itr->second->OnLoadGridMap((InstanceMap*)map, gmap, gx, gy);
    SCR_MAP_END;

    SCR_MAP_BGN(BattlegroundMapScript, map, itr, end, entry, IsBattleground);
        itr->second->OnLoadGridMap((BattlegroundMap*)map, gmap, gx, gy);
    SCR_MAP_END;
}

void ScriptMgr::OnUnloadGridMap(Map* map, GridMap* gmap, uint32 gx, uint32 gy)
{
    ASSERT(map);
    ASSERT(gmap);

    SCR_MAP_BGN(WorldMapScript, map, itr, end, entry, IsWorldMap);
        itr->second->OnUnloadGridMap(map, gmap, gx, gy);
    SCR_MAP_END;

    SCR_MAP_BGN(InstanceMapScript, map, itr, end, entry, IsDungeon);
        itr->second->OnUnloadGridMap((InstanceMap*)map, gmap, gx, gy);
    SCR_MAP_END;

    SCR_MAP_BGN(BattlegroundMapScript, map, itr, end, entry, IsBattleground);
        itr->second->OnUnloadGridMap((BattlegroundMap*)map, gmap, gx, gy);
    SCR_MAP_END;
}

void ScriptMgr::OnPlayerEnterMap(Map* map, Player* player)
{
    ASSERT(map);
    ASSERT(player);

    FOREACH_SCRIPT(PlayerScript)->OnMapChanged(player);

    SCR_MAP_BGN(WorldMapScript, map, itr, end, entry, IsWorldMap);
        itr->second->OnPlayerEnter(map, player);
    SCR_MAP_END;

    SCR_MAP_BGN(InstanceMapScript, map, itr, end, entry, IsDungeon);
        itr->second->OnPlayerEnter((InstanceMap*)map, player);
    SCR_MAP_END;

    SCR_MAP_BGN(BattlegroundMapScript, map, itr, end, entry, IsBattleground);
        itr->second->OnPlayerEnter((BattlegroundMap*)map, player);
    SCR_MAP_END;
}

void ScriptMgr::OnPlayerLeaveMap(Map* map, Player* player)
{
    ASSERT(map);
    ASSERT(player);

    SCR_MAP_BGN(WorldMapScript, map, itr, end, entry, IsWorldMap);
        itr->second->OnPlayerLeave(map, player);
    SCR_MAP_END;

    SCR_MAP_BGN(InstanceMapScript, map, itr, end, entry, IsDungeon);
        itr->second->OnPlayerLeave((InstanceMap*)map, player);
    SCR_MAP_END;

    SCR_MAP_BGN(BattlegroundMapScript, map, itr, end, entry, IsBattleground);
        itr->second->OnPlayerLeave((BattlegroundMap*)map, player);
    SCR_MAP_END;
}

void ScriptMgr::OnMapUpdate(Map* map, uint32 diff)
{
    ASSERT(map);

    SCR_MAP_BGN(WorldMapScript, map, itr, end, entry, IsWorldMap);
        itr->second->OnUpdate(map, diff);
    SCR_MAP_END;

    SCR_MAP_BGN(InstanceMapScript, map, itr, end, entry, IsDungeon);
        itr->second->OnUpdate((InstanceMap*)map, diff);
    SCR_MAP_END;

    SCR_MAP_BGN(BattlegroundMapScript, map, itr, end, entry, IsBattleground);
        itr->second->OnUpdate((BattlegroundMap*)map, diff);
    SCR_MAP_END;
}

#undef SCR_MAP_BGN
#undef SCR_MAP_END

InstanceScript* ScriptMgr::CreateInstanceData(InstanceMap* map)
{
    ASSERT(map);

    GET_SCRIPT_RET(InstanceMapScript, map->GetScriptId(), tmpscript, NULL);
    return tmpscript->GetInstanceScript(map);
}

bool ScriptMgr::OnDummyEffect(Unit* caster, uint32 spellId, SpellEffIndex effIndex, Item* target)
{
    ASSERT(caster);
    ASSERT(target);

    if(sHookMgr->OnDummyEffect(caster, spellId, effIndex, target))
        return true;

    GET_SCRIPT_RET(ItemScript, target->GetScriptId(), tmpscript, false);
    return tmpscript->OnDummyEffect(caster, spellId, effIndex, target);
}

bool ScriptMgr::OnQuestAccept(Player* player, Item* item, Quest const* quest)
{
    ASSERT(player);
    ASSERT(item);
    ASSERT(quest);

    if(sHookMgr->OnQuestAccept(player, item, quest))
        return true;

    GET_SCRIPT_RET(ItemScript, item->GetScriptId(), tmpscript, false);
    player->PlayerTalkClass->ClearMenus();
    return tmpscript->OnQuestAccept(player, item, quest);
}

bool ScriptMgr::OnItemUse(Player* player, Item* item, SpellCastTargets const& targets)
{
    ASSERT(player);
    ASSERT(item);

    if(sHookMgr->OnUse(player, item, targets))
        return true;

    GET_SCRIPT_RET(ItemScript, item->GetScriptId(), tmpscript, false);
    return tmpscript->OnUse(player, item, targets);
}

bool ScriptMgr::OnItemExpire(Player* player, ItemTemplate const* proto)
{
    ASSERT(player);
    ASSERT(proto);

    if(sHookMgr->OnExpire(player, proto))
        return true;

    GET_SCRIPT_RET(ItemScript, proto->ScriptId, tmpscript, false);
    return tmpscript->OnExpire(player, proto);
}

bool ScriptMgr::OnDummyEffect(Unit* caster, uint32 spellId, SpellEffIndex effIndex, Creature* target)
{
    ASSERT(caster);
    ASSERT(target);

    if(sHookMgr->OnDummyEffect(caster, spellId, effIndex, target))
        return true;

    GET_SCRIPT_RET(CreatureScript, target->GetScriptId(), tmpscript, false);
    return tmpscript->OnDummyEffect(caster, spellId, effIndex, target);
}

bool ScriptMgr::OnGossipHello(Player* player, Creature* creature)
{
    ASSERT(player);
    ASSERT(creature);

    if(sHookMgr->OnGossipHello(player, creature))
        return true;

    GET_SCRIPT_RET(CreatureScript, creature->GetScriptId(), tmpscript, false);
    player->PlayerTalkClass->ClearMenus();
    return tmpscript->OnGossipHello(player, creature);
}

bool ScriptMgr::OnGossipSelect(Player* player, Creature* creature, uint32 sender, uint32 action)
{
    ASSERT(player);
    ASSERT(creature);

    if(sHookMgr->OnGossipSelect(player, creature, sender, action))
        return true;

    GET_SCRIPT_RET(CreatureScript, creature->GetScriptId(), tmpscript, false);
    return tmpscript->OnGossipSelect(player, creature, sender, action);
}

bool ScriptMgr::OnGossipSelectCode(Player* player, Creature* creature, uint32 sender, uint32 action, const char* code)
{
    ASSERT(player);
    ASSERT(creature);
    ASSERT(code);

    if(sHookMgr->OnGossipSelectCode(player, creature, sender, action, code))
        return true;

    GET_SCRIPT_RET(CreatureScript, creature->GetScriptId(), tmpscript, false);
    return tmpscript->OnGossipSelectCode(player, creature, sender, action, code);
}

bool ScriptMgr::OnQuestAccept(Player* player, Creature* creature, Quest const* quest)
{
    ASSERT(player);
    ASSERT(creature);
    ASSERT(quest);

    if(sHookMgr->OnQuestAccept(player, creature, quest))
    {
        player->PlayerTalkClass->ClearMenus();
        return true;
    }

    GET_SCRIPT_RET(CreatureScript, creature->GetScriptId(), tmpscript, false);
    player->PlayerTalkClass->ClearMenus();
    return tmpscript->OnQuestAccept(player, creature, quest);
}

bool ScriptMgr::OnQuestSelect(Player* player, Creature* creature, Quest const* quest)
{
    ASSERT(player);
    ASSERT(creature);
    ASSERT(quest);

    if(sHookMgr->OnQuestSelect(player, creature, quest))
    {
        player->PlayerTalkClass->ClearMenus();
        return true;
    }

    GET_SCRIPT_RET(CreatureScript, creature->GetScriptId(), tmpscript, false);
    player->PlayerTalkClass->ClearMenus();
    return tmpscript->OnQuestSelect(player, creature, quest);
}

bool ScriptMgr::OnQuestComplete(Player* player, Creature* creature, Quest const* quest)
{
    ASSERT(player);
    ASSERT(creature);
    ASSERT(quest);

    if(sHookMgr->OnQuestComplete(player, creature, quest))
    {
        player->PlayerTalkClass->ClearMenus();
        return true;
    }

    GET_SCRIPT_RET(CreatureScript, creature->GetScriptId(), tmpscript, false);
    player->PlayerTalkClass->ClearMenus();
    return tmpscript->OnQuestComplete(player, creature, quest);
}

bool ScriptMgr::OnQuestReward(Player* player, Creature* creature, Quest const* quest, uint32 opt)
{
    ASSERT(player);
    ASSERT(creature);
    ASSERT(quest);

    if(sHookMgr->OnQuestReward(player, creature, quest, opt))
    {
        player->PlayerTalkClass->ClearMenus();
        return true;
    }

    GET_SCRIPT_RET(CreatureScript, creature->GetScriptId(), tmpscript, false);
    player->PlayerTalkClass->ClearMenus();
    return tmpscript->OnQuestReward(player, creature, quest, opt);
}

uint32 ScriptMgr::GetDialogStatus(Player* player, Creature* creature)
{
    ASSERT(player);
    ASSERT(creature);

    if(uint32 dialogid = sHookMgr->GetDialogStatus(player, creature))
    {
        player->PlayerTalkClass->ClearMenus();
        return dialogid;
    }

    GET_SCRIPT_RET(CreatureScript, creature->GetScriptId(), tmpscript, 100);
    player->PlayerTalkClass->ClearMenus();
    return tmpscript->GetDialogStatus(player, creature);
}

CreatureAI* ScriptMgr::GetCreatureAI(Creature* creature)
{
    ASSERT(creature);

    if(CreatureAI* luaAI = sEluna->LuaCreatureAI->GetAI(creature))
        return luaAI;

    GET_SCRIPT_RET(CreatureScript, creature->GetScriptId(), tmpscript, NULL);
    return tmpscript->GetAI(creature);
}

GameObjectAI* ScriptMgr::GetGameObjectAI(GameObject* gameobject)
{
    ASSERT(gameobject);

    if(GameObjectAI* luaAI = sEluna->LuaGameObjectAI->GetAI(gameobject))
        return luaAI;

    GET_SCRIPT_RET(GameObjectScript, gameobject->GetScriptId(), tmpscript, NULL);
    return tmpscript->GetAI(gameobject);
}

void ScriptMgr::OnCreatureUpdate(Creature* creature, uint32 diff)
{
    ASSERT(creature);

    GET_SCRIPT(CreatureScript, creature->GetScriptId(), tmpscript);
    tmpscript->OnUpdate(creature, diff);
}

bool ScriptMgr::OnGossipHello(Player* player, GameObject* go)
{
    ASSERT(player);
    ASSERT(go);

    if(sHookMgr->OnGossipHello(player, go))
        return true;

    GET_SCRIPT_RET(GameObjectScript, go->GetScriptId(), tmpscript, false);
    player->PlayerTalkClass->ClearMenus();
    return tmpscript->OnGossipHello(player, go);
}

bool ScriptMgr::OnGossipSelect(Player* player, GameObject* go, uint32 sender, uint32 action)
{
    ASSERT(player);
    ASSERT(go);

    if(sHookMgr->OnGossipSelect(player, go, sender, action))
        return true;

    GET_SCRIPT_RET(GameObjectScript, go->GetScriptId(), tmpscript, false);
    return tmpscript->OnGossipSelect(player, go, sender, action);
}

bool ScriptMgr::OnGossipSelectCode(Player* player, GameObject* go, uint32 sender, uint32 action, const char* code)
{
    ASSERT(player);
    ASSERT(go);
    ASSERT(code);

    if(sHookMgr->OnGossipSelectCode(player, go, sender, action, code))
        return true;

    GET_SCRIPT_RET(GameObjectScript, go->GetScriptId(), tmpscript, false);
    return tmpscript->OnGossipSelectCode(player, go, sender, action, code);
}

bool ScriptMgr::OnQuestAccept(Player* player, GameObject* go, Quest const* quest)
{
    ASSERT(player);
    ASSERT(go);
    ASSERT(quest);

    if(sHookMgr->OnQuestAccept(player, go, quest))
        return true;

    GET_SCRIPT_RET(GameObjectScript, go->GetScriptId(), tmpscript, false);
    player->PlayerTalkClass->ClearMenus();
    return tmpscript->OnQuestAccept(player, go, quest);
}

bool ScriptMgr::OnQuestReward(Player* player, GameObject* go, Quest const* quest, uint32 opt)
{
    ASSERT(player);
    ASSERT(go);
    ASSERT(quest);

    if(sHookMgr->OnQuestReward(player, go, quest, opt))
        return true;

    GET_SCRIPT_RET(GameObjectScript, go->GetScriptId(), tmpscript, false);
    player->PlayerTalkClass->ClearMenus();
    return tmpscript->OnQuestReward(player, go, quest, opt);
}

uint32 ScriptMgr::GetDialogStatus(Player* player, GameObject* go)
{
    ASSERT(player);
    ASSERT(go);

    if(uint32 dialogid = sHookMgr->GetDialogStatus(player, go))
    {
        player->PlayerTalkClass->ClearMenus();
        return dialogid;
    }

    GET_SCRIPT_RET(GameObjectScript, go->GetScriptId(), tmpscript, 100);
    player->PlayerTalkClass->ClearMenus();
    return tmpscript->GetDialogStatus(player, go);
}

void ScriptMgr::OnGameObjectDestroyed(GameObject* go, Player* player)
{
    ASSERT(go);

    sHookMgr->OnDestroyed(go, player);

    GET_SCRIPT(GameObjectScript, go->GetScriptId(), tmpscript);
    tmpscript->OnDestroyed(go, player);
}

void ScriptMgr::OnGameObjectDamaged(GameObject* go, Player* player)
{
    ASSERT(go);

    sHookMgr->OnDamaged(go, player);

    GET_SCRIPT(GameObjectScript, go->GetScriptId(), tmpscript);
    tmpscript->OnDamaged(go, player);
}

void ScriptMgr::OnGameObjectLootStateChanged(GameObject* go, uint32 state, Unit* unit)
{
    ASSERT(go);

    sHookMgr->OnLootStateChanged(go, state, unit);

    GET_SCRIPT(GameObjectScript, go->GetScriptId(), tmpscript);
    tmpscript->OnLootStateChanged(go, state, unit);
}

void ScriptMgr::OnGameObjectStateChanged(GameObject* go, uint32 state)
{
    ASSERT(go);

    sHookMgr->OnGameObjectStateChanged(go, state);

    GET_SCRIPT(GameObjectScript, go->GetScriptId(), tmpscript);
    tmpscript->OnGameObjectStateChanged(go, state);
}

void ScriptMgr::OnGameObjectUpdate(GameObject* go, uint32 diff)
{
    ASSERT(go);

    GET_SCRIPT(GameObjectScript, go->GetScriptId(), tmpscript);
    tmpscript->OnUpdate(go, diff);
}

bool ScriptMgr::OnDummyEffect(Unit* caster, uint32 spellId, SpellEffIndex effIndex, GameObject* target)
{
    ASSERT(caster);
    ASSERT(target);

    if(sHookMgr->OnDummyEffect(caster, spellId, effIndex, target))
        return true;

    GET_SCRIPT_RET(GameObjectScript, target->GetScriptId(), tmpscript, false);
    return tmpscript->OnDummyEffect(caster, spellId, effIndex, target);
}

bool ScriptMgr::OnAreaTrigger(Player* player, AreaTriggerEntry const* trigger)
{
    ASSERT(player);
    ASSERT(trigger);

    if(sHookMgr->OnTrigger(player, trigger))
        return true;

    GET_SCRIPT_RET(AreaTriggerScript, sObjectMgr->GetAreaTriggerScriptId(trigger->id), tmpscript, false);
    return tmpscript->OnTrigger(player, trigger);
}

Battleground* ScriptMgr::CreateBattleground(BattlegroundTypeId /*typeId*/)
{
    /// @todo Implement script-side battlegrounds.
    ASSERT(false);
    return NULL;
}

OutdoorPvP* ScriptMgr::CreateOutdoorPvP(OutdoorPvPData const* data)
{
    ASSERT(data);

    GET_SCRIPT_RET(OutdoorPvPScript, data->ScriptId, tmpscript, NULL);
    return tmpscript->GetOutdoorPvP();
}

std::vector<ChatCommand*> ScriptMgr::GetChatCommands()
{
    std::vector<ChatCommand*> table;

    FOR_SCRIPTS_RET(CommandScript, itr, end, table)
        table.push_back(itr->second->GetCommands());

    return table;
}

void ScriptMgr::OnWeatherChange(Weather* weather, WeatherState state, float grade)
{
    ASSERT(weather);

    sHookMgr->OnChange(weather, state, grade);

    GET_SCRIPT(WeatherScript, weather->GetScriptId(), tmpscript);
    tmpscript->OnChange(weather, state, grade);
}

void ScriptMgr::OnWeatherUpdate(Weather* weather, uint32 diff)
{
    ASSERT(weather);

    GET_SCRIPT(WeatherScript, weather->GetScriptId(), tmpscript);
    tmpscript->OnUpdate(weather, diff);
}

void ScriptMgr::OnAuctionAdd(AuctionHouseObject* ah, AuctionEntry* entry)
{
    ASSERT(ah);
    ASSERT(entry);

    FOREACH_SCRIPT(AuctionHouseScript)->OnAuctionAdd(ah, entry);
}

void ScriptMgr::OnAuctionRemove(AuctionHouseObject* ah, AuctionEntry* entry)
{
    ASSERT(ah);
    ASSERT(entry);

    FOREACH_SCRIPT(AuctionHouseScript)->OnAuctionRemove(ah, entry);
}

void ScriptMgr::OnAuctionSuccessful(AuctionHouseObject* ah, AuctionEntry* entry)
{
    ASSERT(ah);
    ASSERT(entry);

    FOREACH_SCRIPT(AuctionHouseScript)->OnAuctionSuccessful(ah, entry);
}

void ScriptMgr::OnAuctionExpire(AuctionHouseObject* ah, AuctionEntry* entry)
{
    ASSERT(ah);
    ASSERT(entry);

    FOREACH_SCRIPT(AuctionHouseScript)->OnAuctionExpire(ah, entry);
}

bool ScriptMgr::OnConditionCheck(Condition* condition, ConditionSourceInfo& sourceInfo)
{
    ASSERT(condition);

    if(sHookMgr->OnConditionCheck(condition, sourceInfo))
        return true;

    GET_SCRIPT_RET(ConditionScript, condition->ScriptId, tmpscript, true);
    return tmpscript->OnConditionCheck(condition, sourceInfo);
}

void ScriptMgr::OnInstall(Vehicle* veh)
{
    ASSERT(veh);
    ASSERT(veh->GetBase()->GetTypeId() == TYPEID_UNIT);

    GET_SCRIPT(VehicleScript, veh->GetBase()->ToCreature()->GetScriptId(), tmpscript);
    tmpscript->OnInstall(veh);
}

void ScriptMgr::OnUninstall(Vehicle* veh)
{
    ASSERT(veh);
    ASSERT(veh->GetBase()->GetTypeId() == TYPEID_UNIT);

    GET_SCRIPT(VehicleScript, veh->GetBase()->ToCreature()->GetScriptId(), tmpscript);
    tmpscript->OnUninstall(veh);
}

void ScriptMgr::OnReset(Vehicle* veh)
{
    ASSERT(veh);
    ASSERT(veh->GetBase()->GetTypeId() == TYPEID_UNIT);

    GET_SCRIPT(VehicleScript, veh->GetBase()->ToCreature()->GetScriptId(), tmpscript);
    tmpscript->OnReset(veh);
}

void ScriptMgr::OnInstallAccessory(Vehicle* veh, Creature* accessory)
{
    ASSERT(veh);
    ASSERT(veh->GetBase()->GetTypeId() == TYPEID_UNIT);
    ASSERT(accessory);

    GET_SCRIPT(VehicleScript, veh->GetBase()->ToCreature()->GetScriptId(), tmpscript);
    tmpscript->OnInstallAccessory(veh, accessory);
}

void ScriptMgr::OnAddPassenger(Vehicle* veh, Unit* passenger, int8 seatId)
{
    ASSERT(veh);
    ASSERT(veh->GetBase()->GetTypeId() == TYPEID_UNIT);
    ASSERT(passenger);

    GET_SCRIPT(VehicleScript, veh->GetBase()->ToCreature()->GetScriptId(), tmpscript);
    tmpscript->OnAddPassenger(veh, passenger, seatId);
}

void ScriptMgr::OnRemovePassenger(Vehicle* veh, Unit* passenger)
{
    ASSERT(veh);
    ASSERT(veh->GetBase()->GetTypeId() == TYPEID_UNIT);
    ASSERT(passenger);

    GET_SCRIPT(VehicleScript, veh->GetBase()->ToCreature()->GetScriptId(), tmpscript);
    tmpscript->OnRemovePassenger(veh, passenger);
}

void ScriptMgr::OnDynamicObjectUpdate(DynamicObject* dynobj, uint32 diff)
{
    ASSERT(dynobj);

    FOR_SCRIPTS(DynamicObjectScript, itr, end)
        itr->second->OnUpdate(dynobj, diff);
}

void ScriptMgr::OnAddPassenger(Transport* transport, Player* player)
{
    ASSERT(transport);
    ASSERT(player);

    sHookMgr->OnAddPassenger(transport, player);

    GET_SCRIPT(TransportScript, transport->GetScriptId(), tmpscript);
    tmpscript->OnAddPassenger(transport, player);
}

void ScriptMgr::OnAddCreaturePassenger(Transport* transport, Creature* creature)
{
    ASSERT(transport);
    ASSERT(creature);

    sHookMgr->OnAddCreaturePassenger(transport, creature);

    GET_SCRIPT(TransportScript, transport->GetScriptId(), tmpscript);
    tmpscript->OnAddCreaturePassenger(transport, creature);
}

void ScriptMgr::OnRemovePassenger(Transport* transport, Player* player)
{
    ASSERT(transport);
    ASSERT(player);

    sHookMgr->OnRemovePassenger(transport, player);

    GET_SCRIPT(TransportScript, transport->GetScriptId(), tmpscript);
    tmpscript->OnRemovePassenger(transport, player);
}

void ScriptMgr::OnTransportUpdate(Transport* transport, uint32 diff)
{
    ASSERT(transport);

    GET_SCRIPT(TransportScript, transport->GetScriptId(), tmpscript);
    tmpscript->OnUpdate(transport, diff);
}

void ScriptMgr::OnRelocate(Transport* transport, uint32 waypointId, uint32 mapId, float x, float y, float z)
{
    sHookMgr->OnRelocate(transport, waypointId, mapId, x, y, z);

    GET_SCRIPT(TransportScript, transport->GetScriptId(), tmpscript);
    tmpscript->OnRelocate(transport, waypointId, mapId, x, y, z);
}

void ScriptMgr::OnStartup()
{
    FOREACH_SCRIPT(WorldScript)->OnStartup();
}

void ScriptMgr::OnShutdown()
{
    FOREACH_SCRIPT(WorldScript)->OnShutdown();
}

bool ScriptMgr::OnCriteriaCheck(uint32 scriptId, Player* source, Unit* target)
{
    ASSERT(source);
    // target can be NULL.

    GET_SCRIPT_RET(AchievementCriteriaScript, scriptId, tmpscript, false);
    return tmpscript->OnCheck(source, target);
}

// Player
void ScriptMgr::OnPVPKill(Player* killer, Player* killed)
{
    FOREACH_SCRIPT(PlayerScript)->OnPVPKill(killer, killed);
}

void ScriptMgr::OnCreatureKill(Player* killer, Creature* killed)
{
    FOREACH_SCRIPT(PlayerScript)->OnCreatureKill(killer, killed);
}

void ScriptMgr::OnPlayerKilledByCreature(Creature* killer, Player* killed)
{
    FOREACH_SCRIPT(PlayerScript)->OnPlayerKilledByCreature(killer, killed);
}

void ScriptMgr::OnPlayerLevelChanged(Player* player, uint8 oldLevel)
{
    FOREACH_SCRIPT(PlayerScript)->OnLevelChanged(player, oldLevel);
}

void ScriptMgr::OnPlayerFreeTalentPointsChanged(Player* player, uint32 points)
{
    FOREACH_SCRIPT(PlayerScript)->OnFreeTalentPointsChanged(player, points);
}

void ScriptMgr::OnPlayerTalentsReset(Player* player, bool noCost)
{
    FOREACH_SCRIPT(PlayerScript)->OnTalentsReset(player, noCost);
}

void ScriptMgr::OnPlayerMoneyChanged(Player* player, int32& amount)
{
    FOREACH_SCRIPT(PlayerScript)->OnMoneyChanged(player, amount);
}

void ScriptMgr::OnGivePlayerXP(Player* player, uint32& amount, Unit* victim)
{
    FOREACH_SCRIPT(PlayerScript)->OnGiveXP(player, amount, victim);
}

void ScriptMgr::OnPlayerReputationChange(Player* player, uint32 factionID, int32& standing, bool incremental)
{
    FOREACH_SCRIPT(PlayerScript)->OnReputationChange(player, factionID, standing, incremental);
}

void ScriptMgr::OnPlayerDuelRequest(Player* target, Player* challenger)
{
    FOREACH_SCRIPT(PlayerScript)->OnDuelRequest(target, challenger);
}

void ScriptMgr::OnPlayerDuelStart(Player* player1, Player* player2)
{
    FOREACH_SCRIPT(PlayerScript)->OnDuelStart(player1, player2);
}

void ScriptMgr::OnPlayerDuelEnd(Player* winner, Player* loser, DuelCompleteType type)
{
    FOREACH_SCRIPT(PlayerScript)->OnDuelEnd(winner, loser, type);
}

void ScriptMgr::OnPlayerChat(Player* player, uint32 type, uint32 lang, std::string& msg)
{
    FOREACH_SCRIPT(PlayerScript)->OnChat(player, type, lang, msg);
}

void ScriptMgr::OnPlayerChat(Player* player, uint32 type, uint32 lang, std::string& msg, Player* receiver)
{
    FOREACH_SCRIPT(PlayerScript)->OnChat(player, type, lang, msg, receiver);
}

void ScriptMgr::OnPlayerChat(Player* player, uint32 type, uint32 lang, std::string& msg, Group* group)
{
    FOREACH_SCRIPT(PlayerScript)->OnChat(player, type, lang, msg, group);
}

void ScriptMgr::OnPlayerChat(Player* player, uint32 type, uint32 lang, std::string& msg, Guild* guild)
{
    FOREACH_SCRIPT(PlayerScript)->OnChat(player, type, lang, msg, guild);
}

void ScriptMgr::OnPlayerChat(Player* player, uint32 type, uint32 lang, std::string& msg, Channel* channel)
{
    FOREACH_SCRIPT(PlayerScript)->OnChat(player, type, lang, msg, channel);
}

void ScriptMgr::OnPlayerEmote(Player* player, uint32 emote)
{
    FOREACH_SCRIPT(PlayerScript)->OnEmote(player, emote);
}

void ScriptMgr::OnPlayerTextEmote(Player* player, uint32 textEmote, uint32 emoteNum, uint64 guid)
{
    FOREACH_SCRIPT(PlayerScript)->OnTextEmote(player, textEmote, emoteNum, guid);
}

void ScriptMgr::OnPlayerSpellCast(Player* player, Spell* spell, bool skipCheck)
{
    FOREACH_SCRIPT(PlayerScript)->OnSpellCast(player, spell, skipCheck);
}

void ScriptMgr::OnPlayerLogin(Player* player)
{
    FOREACH_SCRIPT(PlayerScript)->OnLogin(player);
}

void ScriptMgr::OnPlayerLogout(Player* player)
{
    FOREACH_SCRIPT(PlayerScript)->OnLogout(player);
}

void ScriptMgr::OnPlayerCreate(Player* player)
{
    FOREACH_SCRIPT(PlayerScript)->OnCreate(player);
}

void ScriptMgr::OnPlayerDelete(uint64 guid)
{
    FOREACH_SCRIPT(PlayerScript)->OnDelete(guid);
}

void ScriptMgr::OnPlayerSave(Player* player)
{
    FOREACH_SCRIPT(PlayerScript)->OnSave(player);
}

void ScriptMgr::OnPlayerBindToInstance(Player* player, Difficulty difficulty, uint32 mapid, bool permanent)
{
    FOREACH_SCRIPT(PlayerScript)->OnBindToInstance(player, difficulty, mapid, permanent);
}

void ScriptMgr::OnPlayerUpdateZone(Player* player, uint32 newZone, uint32 newArea)
{
    FOREACH_SCRIPT(PlayerScript)->OnUpdateZone(player, newZone, newArea);
}

// Guild
void ScriptMgr::OnGuildAddMember(Guild* guild, Player* player, uint8& plRank)
{
    FOREACH_SCRIPT(GuildScript)->OnAddMember(guild, player, plRank);
}

void ScriptMgr::OnGuildRemoveMember(Guild* guild, Player* player, bool isDisbanding, bool isKicked)
{
    FOREACH_SCRIPT(GuildScript)->OnRemoveMember(guild, player, isDisbanding, isKicked);
}

void ScriptMgr::OnGuildMOTDChanged(Guild* guild, const std::string& newMotd)
{
    FOREACH_SCRIPT(GuildScript)->OnMOTDChanged(guild, newMotd);
}

void ScriptMgr::OnGuildInfoChanged(Guild* guild, const std::string& newInfo)
{
    FOREACH_SCRIPT(GuildScript)->OnInfoChanged(guild, newInfo);
}

void ScriptMgr::OnGuildCreate(Guild* guild, Player* leader, const std::string& name)
{
    FOREACH_SCRIPT(GuildScript)->OnCreate(guild, leader, name);
}

void ScriptMgr::OnGuildDisband(Guild* guild)
{
    FOREACH_SCRIPT(GuildScript)->OnDisband(guild);
}

void ScriptMgr::OnGuildMemberWitdrawMoney(Guild* guild, Player* player, uint32 &amount, bool isRepair)
{
    FOREACH_SCRIPT(GuildScript)->OnMemberWitdrawMoney(guild, player, amount, isRepair);
}

void ScriptMgr::OnGuildMemberDepositMoney(Guild* guild, Player* player, uint32 &amount)
{
    FOREACH_SCRIPT(GuildScript)->OnMemberDepositMoney(guild, player, amount);
}

void ScriptMgr::OnGuildItemMove(Guild* guild, Player* player, Item* pItem, bool isSrcBank, uint8 srcContainer, uint8 srcSlotId,
            bool isDestBank, uint8 destContainer, uint8 destSlotId)
{
    FOREACH_SCRIPT(GuildScript)->OnItemMove(guild, player, pItem, isSrcBank, srcContainer, srcSlotId, isDestBank, destContainer, destSlotId);
}

void ScriptMgr::OnGuildEvent(Guild* guild, uint8 eventType, uint32 playerGuid1, uint32 playerGuid2, uint8 newRank)
{
    FOREACH_SCRIPT(GuildScript)->OnEvent(guild, eventType, playerGuid1, playerGuid2, newRank);
}

void ScriptMgr::OnGuildBankEvent(Guild* guild, uint8 eventType, uint8 tabId, uint32 playerGuid, uint32 itemOrMoney, uint16 itemStackCount, uint8 destTabId)
{
    FOREACH_SCRIPT(GuildScript)->OnBankEvent(guild, eventType, tabId, playerGuid, itemOrMoney, itemStackCount, destTabId);
}

// Group
void ScriptMgr::OnGroupAddMember(Group* group, uint64 guid)
{
    ASSERT(group);
    FOREACH_SCRIPT(GroupScript)->OnAddMember(group, guid);
}

void ScriptMgr::OnGroupInviteMember(Group* group, uint64 guid)
{
    ASSERT(group);
    FOREACH_SCRIPT(GroupScript)->OnInviteMember(group, guid);
}

void ScriptMgr::OnGroupRemoveMember(Group* group, uint64 guid, RemoveMethod method, uint64 kicker, const char* reason)
{
    ASSERT(group);
    FOREACH_SCRIPT(GroupScript)->OnRemoveMember(group, guid, method, kicker, reason);
}

void ScriptMgr::OnGroupChangeLeader(Group* group, uint64 newLeaderGuid, uint64 oldLeaderGuid)
{
    ASSERT(group);
    FOREACH_SCRIPT(GroupScript)->OnChangeLeader(group, newLeaderGuid, oldLeaderGuid);
}

void ScriptMgr::OnGroupDisband(Group* group)
{
    ASSERT(group);
    FOREACH_SCRIPT(GroupScript)->OnDisband(group);
}

// Unit
void ScriptMgr::ModifyPeriodicDamageAurasTick(Unit* target, Unit* attacker, uint32& damage)
{
    FOREACH_SCRIPT(UnitScript)->ModifyPeriodicDamageAurasTick(target, attacker, damage);
}

void ScriptMgr::ModifyMeleeDamage(Unit* target, Unit* attacker, uint32& damage)
{
    FOREACH_SCRIPT(UnitScript)->ModifyMeleeDamage(target, attacker, damage);
}

void ScriptMgr::ModifySpellDamageTaken(Unit* target, Unit* attacker, int32& damage)
{
    FOREACH_SCRIPT(UnitScript)->ModifySpellDamageTaken(target, attacker, damage);
}

SpellScriptLoader::SpellScriptLoader(const char* name)
    : ScriptObject(name)
{
    ScriptRegistry<SpellScriptLoader>::AddScript(this);
}

ServerScript::ServerScript(const char* name)
    : ScriptObject(name)
{
    ScriptRegistry<ServerScript>::AddScript(this);
}

WorldScript::WorldScript(const char* name)
    : ScriptObject(name)
{
    ScriptRegistry<WorldScript>::AddScript(this);
}

FormulaScript::FormulaScript(const char* name)
    : ScriptObject(name)
{
    ScriptRegistry<FormulaScript>::AddScript(this);
}

UnitScript::UnitScript(const char* name, bool addToScripts)
    : ScriptObject(name)
{
    if (addToScripts)
        ScriptRegistry<UnitScript>::AddScript(this);
}

WorldMapScript::WorldMapScript(const char* name, uint32 mapId)
    : ScriptObject(name), MapScript<Map>(mapId)
{
    if (GetEntry() && !GetEntry()->IsWorldMap())
        TC_LOG_ERROR(LOG_FILTER_TSCR, "WorldMapScript for map %u is invalid.", mapId);

    ScriptRegistry<WorldMapScript>::AddScript(this);
}

InstanceMapScript::InstanceMapScript(const char* name, uint32 mapId)
    : ScriptObject(name), MapScript<InstanceMap>(mapId)
{
    if (GetEntry() && !GetEntry()->IsDungeon())
        TC_LOG_ERROR(LOG_FILTER_TSCR, "InstanceMapScript for map %u is invalid.", mapId);

    ScriptRegistry<InstanceMapScript>::AddScript(this);
}

BattlegroundMapScript::BattlegroundMapScript(const char* name, uint32 mapId)
    : ScriptObject(name), MapScript<BattlegroundMap>(mapId)
{
    if (GetEntry() && !GetEntry()->IsBattleground())
        TC_LOG_ERROR(LOG_FILTER_TSCR, "BattlegroundMapScript for map %u is invalid.", mapId);

    ScriptRegistry<BattlegroundMapScript>::AddScript(this);
}

ItemScript::ItemScript(const char* name)
    : ScriptObject(name)
{
    ScriptRegistry<ItemScript>::AddScript(this);
}

CreatureScript::CreatureScript(const char* name)
    : UnitScript(name, false)
{
    ScriptRegistry<CreatureScript>::AddScript(this);
}

GameObjectScript::GameObjectScript(const char* name)
    : ScriptObject(name)
{
    ScriptRegistry<GameObjectScript>::AddScript(this);
}

AreaTriggerScript::AreaTriggerScript(const char* name)
    : ScriptObject(name)
{
    ScriptRegistry<AreaTriggerScript>::AddScript(this);
}

BattlegroundScript::BattlegroundScript(const char* name)
    : ScriptObject(name)
{
    ScriptRegistry<BattlegroundScript>::AddScript(this);
}

OutdoorPvPScript::OutdoorPvPScript(const char* name)
    : ScriptObject(name)
{
    ScriptRegistry<OutdoorPvPScript>::AddScript(this);
}

CommandScript::CommandScript(const char* name)
    : ScriptObject(name)
{
    ScriptRegistry<CommandScript>::AddScript(this);
}

WeatherScript::WeatherScript(const char* name)
    : ScriptObject(name)
{
    ScriptRegistry<WeatherScript>::AddScript(this);
}

AuctionHouseScript::AuctionHouseScript(const char* name)
    : ScriptObject(name)
{
    ScriptRegistry<AuctionHouseScript>::AddScript(this);
}

ConditionScript::ConditionScript(const char* name)
    : ScriptObject(name)
{
    ScriptRegistry<ConditionScript>::AddScript(this);
}

VehicleScript::VehicleScript(const char* name)
    : ScriptObject(name)
{
    ScriptRegistry<VehicleScript>::AddScript(this);
}

DynamicObjectScript::DynamicObjectScript(const char* name)
    : ScriptObject(name)
{
    ScriptRegistry<DynamicObjectScript>::AddScript(this);
}

TransportScript::TransportScript(const char* name)
    : ScriptObject(name)
{
    ScriptRegistry<TransportScript>::AddScript(this);
}

AchievementCriteriaScript::AchievementCriteriaScript(const char* name)
    : ScriptObject(name)
{
    ScriptRegistry<AchievementCriteriaScript>::AddScript(this);
}

PlayerScript::PlayerScript(const char* name)
    : UnitScript(name, false)
{
    ScriptRegistry<PlayerScript>::AddScript(this);
}

GuildScript::GuildScript(const char* name)
    : ScriptObject(name)
{
    ScriptRegistry<GuildScript>::AddScript(this);
}

GroupScript::GroupScript(const char* name)
    : ScriptObject(name)
{
    ScriptRegistry<GroupScript>::AddScript(this);
}

// Instantiate static members of ScriptRegistry.
template<class TScript> std::map<uint32, TScript*> ScriptRegistry<TScript>::ScriptPointerList;
template<class TScript> uint32 ScriptRegistry<TScript>::_scriptIdCounter = 0;

// Specialize for each script type class like so:
template class ScriptRegistry<SpellScriptLoader>;
template class ScriptRegistry<ServerScript>;
template class ScriptRegistry<WorldScript>;
template class ScriptRegistry<FormulaScript>;
template class ScriptRegistry<WorldMapScript>;
template class ScriptRegistry<InstanceMapScript>;
template class ScriptRegistry<BattlegroundMapScript>;
template class ScriptRegistry<ItemScript>;
template class ScriptRegistry<CreatureScript>;
template class ScriptRegistry<GameObjectScript>;
template class ScriptRegistry<AreaTriggerScript>;
template class ScriptRegistry<BattlegroundScript>;
template class ScriptRegistry<OutdoorPvPScript>;
template class ScriptRegistry<CommandScript>;
template class ScriptRegistry<WeatherScript>;
template class ScriptRegistry<AuctionHouseScript>;
template class ScriptRegistry<ConditionScript>;
template class ScriptRegistry<VehicleScript>;
template class ScriptRegistry<DynamicObjectScript>;
template class ScriptRegistry<TransportScript>;
template class ScriptRegistry<AchievementCriteriaScript>;
template class ScriptRegistry<PlayerScript>;
template class ScriptRegistry<GuildScript>;
template class ScriptRegistry<GroupScript>;
template class ScriptRegistry<UnitScript>;

// Undefine utility macros.
#undef GET_SCRIPT_RET
#undef GET_SCRIPT
#undef FOREACH_SCRIPT
#undef FOR_SCRIPTS_RET
#undef FOR_SCRIPTS
#undef SCR_REG_LST
#undef SCR_REG_ITR
#undef SCR_REG_MAP<|MERGE_RESOLUTION|>--- conflicted
+++ resolved
@@ -183,14 +183,10 @@
 
     FillSpellSummary();
     AddScripts();
-
-<<<<<<< HEAD
-    sLog->outInfo(LOG_FILTER_SERVER_LOADING, ">> Loaded %u C++ scripts in %u ms", GetScriptCount(), GetMSTimeDiffToNow(oldMSTime));
-
+	/* Eluna [Lua Engine] */
     sEluna->StartEluna(false);
-=======
+
     TC_LOG_INFO(LOG_FILTER_SERVER_LOADING, ">> Loaded %u C++ scripts in %u ms", GetScriptCount(), GetMSTimeDiffToNow(oldMSTime));
->>>>>>> e0c8020a
 }
 
 void ScriptMgr::Unload()
