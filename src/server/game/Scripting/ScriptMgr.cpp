/*
 * Copyright (C) 2008-2016 TrinityCore <http://www.trinitycore.org/>
 * Copyright (C) 2005-2009 MaNGOS <http://getmangos.com/>
 *
 * This program is free software; you can redistribute it and/or modify it
 * under the terms of the GNU General Public License as published by the
 * Free Software Foundation; either version 2 of the License, or (at your
 * option) any later version.
 *
 * This program is distributed in the hope that it will be useful, but WITHOUT
 * ANY WARRANTY; without even the implied warranty of MERCHANTABILITY or
 * FITNESS FOR A PARTICULAR PURPOSE. See the GNU General Public License for
 * more details.
 *
 * You should have received a copy of the GNU General Public License along
 * with this program. If not, see <http://www.gnu.org/licenses/>.
 */

#include "ScriptMgr.h"
#include "ScriptReloadMgr.h"
#include "Config.h"
#include "DatabaseEnv.h"
#include "ObjectMgr.h"
#include "OutdoorPvPMgr.h"
#include "ScriptSystem.h"
#include "Transport.h"
#include "Vehicle.h"
#include "SmartAI.h"
#include "SpellInfo.h"
#include "SpellScript.h"
#include "GossipDef.h"
#include "CreatureAIImpl.h"
#include "Player.h"
#include "WorldPacket.h"
#include "WorldSession.h"
#include "Chat.h"
#include "MapManager.h"
#include "LFGScripts.h"
#include "InstanceScript.h"

// Trait which indicates whether this script type
// must be assigned in the database.
template<typename>
struct is_script_database_bound
    : std::false_type { };

template<>
struct is_script_database_bound<SpellScriptLoader>
    : std::true_type { };

template<>
struct is_script_database_bound<InstanceMapScript>
    : std::true_type { };

template<>
struct is_script_database_bound<ItemScript>
    : std::true_type { };

template<>
struct is_script_database_bound<CreatureScript>
    : std::true_type { };

template<>
struct is_script_database_bound<GameObjectScript>
    : std::true_type { };

template<>
struct is_script_database_bound<VehicleScript>
    : std::true_type { };

template<>
struct is_script_database_bound<AreaTriggerScript>
    : std::true_type { };

template<>
struct is_script_database_bound<BattlegroundScript>
    : std::true_type { };

template<>
struct is_script_database_bound<OutdoorPvPScript>
    : std::true_type { };

template<>
struct is_script_database_bound<WeatherScript>
    : std::true_type { };

template<>
struct is_script_database_bound<ConditionScript>
    : std::true_type { };

template<>
struct is_script_database_bound<TransportScript>
    : std::true_type { };

template<>
struct is_script_database_bound<AchievementCriteriaScript>
    : std::true_type { };

template<>
<<<<<<< HEAD
struct is_script_database_bound<AreaTriggerEntityScript>
=======
struct is_script_database_bound<SceneScript>
>>>>>>> 49d5bc04
    : std::true_type { };

enum Spells
{
    SPELL_HOTSWAP_VISUAL_SPELL_EFFECT = 40162 // 59084
};

class ScriptRegistryInterface
{
public:
    ScriptRegistryInterface() { }
    virtual ~ScriptRegistryInterface() { }

    ScriptRegistryInterface(ScriptRegistryInterface const&) = delete;
    ScriptRegistryInterface(ScriptRegistryInterface&&) = delete;

    ScriptRegistryInterface& operator= (ScriptRegistryInterface const&) = delete;
    ScriptRegistryInterface& operator= (ScriptRegistryInterface&&) = delete;

    /// Removes all scripts associated with the given script context.
    /// Requires ScriptRegistryBase::SwapContext to be called after all transfers have finished.
    virtual void ReleaseContext(std::string const& context) = 0;

    /// Injects and updates the changed script objects.
    virtual void SwapContext(bool initialize) = 0;

    /// Removes the scripts used by this registry from the given container.
    /// Used to find unused script names.
    virtual void RemoveUsedScriptsFromContainer(std::unordered_set<std::string>& scripts) = 0;

    /// Unloads the script registry.
    virtual void Unload() = 0;
};

template<class>
class ScriptRegistry;

class ScriptRegistryCompositum
    : public ScriptRegistryInterface
{
    ScriptRegistryCompositum() { }

    template<class>
    friend class ScriptRegistry;

    /// Type erasure wrapper for objects
    class DeleteableObjectBase
    {
    public:
        DeleteableObjectBase() { }
        virtual ~DeleteableObjectBase() { }

        DeleteableObjectBase(DeleteableObjectBase const&) = delete;
        DeleteableObjectBase& operator= (DeleteableObjectBase const&) = delete;
    };

    template<typename T>
    class DeleteableObject
        : public DeleteableObjectBase
    {
    public:
        DeleteableObject(T&& object)
            : _object(std::forward<T>(object)) { }

    private:
        T _object;
    };

public:
    void SetScriptNameInContext(std::string const& scriptname, std::string const& context)
    {
        ASSERT(_scriptnames_to_context.find(scriptname) == _scriptnames_to_context.end(),
               "Scriptname was assigned to this context already!");
        _scriptnames_to_context.insert(std::make_pair(scriptname, context));
    }

    std::string const& GetScriptContextOfScriptName(std::string const& scriptname) const
    {
        auto itr = _scriptnames_to_context.find(scriptname);
        ASSERT(itr != _scriptnames_to_context.end() &&
               "Given scriptname doesn't exist!");
        return itr->second;
    }

    void ReleaseContext(std::string const& context) final override
    {
        for (auto const registry : _registries)
            registry->ReleaseContext(context);

        // Clear the script names in context after calling the release hooks
        // since it's possible that new references to a shared library
        // are acquired when releasing.
        for (auto itr = _scriptnames_to_context.begin();
                        itr != _scriptnames_to_context.end();)
            if (itr->second == context)
                itr = _scriptnames_to_context.erase(itr);
            else
                ++itr;
    }

    void SwapContext(bool initialize) final override
    {
        for (auto const registry : _registries)
            registry->SwapContext(initialize);

        DoDelayedDelete();
    }

    void RemoveUsedScriptsFromContainer(std::unordered_set<std::string>& scripts) final override
    {
        for (auto const registry : _registries)
            registry->RemoveUsedScriptsFromContainer(scripts);
    }

    void Unload() final override
    {
        for (auto const registry : _registries)
            registry->Unload();
    }

    template<typename T>
    void QueueForDelayedDelete(T&& any)
    {
        _delayed_delete_queue.push_back(
            Trinity::make_unique<
                DeleteableObject<typename std::decay<T>::type>
            >(std::forward<T>(any))
        );
    }

    static ScriptRegistryCompositum* Instance()
    {
        static ScriptRegistryCompositum instance;
        return &instance;
    }

private:
    void Register(ScriptRegistryInterface* registry)
    {
        _registries.insert(registry);
    }

    void DoDelayedDelete()
    {
        _delayed_delete_queue.clear();
    }

    std::unordered_set<ScriptRegistryInterface*> _registries;

    std::vector<std::unique_ptr<DeleteableObjectBase>> _delayed_delete_queue;

    std::unordered_map<
        std::string /*script name*/,
        std::string /*context*/
    > _scriptnames_to_context;
};

#define sScriptRegistryCompositum ScriptRegistryCompositum::Instance()

template<typename /*ScriptType*/, bool /*IsDatabaseBound*/>
class SpecializedScriptRegistry;

// This is the global static registry of scripts.
template<class ScriptType>
class ScriptRegistry final
    : public SpecializedScriptRegistry<
        ScriptType, is_script_database_bound<ScriptType>::value>
{
    ScriptRegistry()
    {
        sScriptRegistryCompositum->Register(this);
    }

public:
    static ScriptRegistry* Instance()
    {
        static ScriptRegistry instance;
        return &instance;
    }

    void LogDuplicatedScriptPointerError(ScriptType const* first, ScriptType const* second)
    {
        // See if the script is using the same memory as another script. If this happens, it means that
        // someone forgot to allocate new memory for a script.
        TC_LOG_ERROR("scripts", "Script '%s' has same memory pointer as '%s'.",
            first->GetName().c_str(), second->GetName().c_str());
    }
};

class ScriptRegistrySwapHookBase
{
public:
    ScriptRegistrySwapHookBase() { }
    virtual ~ScriptRegistrySwapHookBase() { }

    ScriptRegistrySwapHookBase(ScriptRegistrySwapHookBase const&) = delete;
    ScriptRegistrySwapHookBase(ScriptRegistrySwapHookBase&&) = delete;

    ScriptRegistrySwapHookBase& operator= (ScriptRegistrySwapHookBase const&) = delete;
    ScriptRegistrySwapHookBase& operator= (ScriptRegistrySwapHookBase&&) = delete;

    /// Called before the actual context release happens
    virtual void BeforeReleaseContext(std::string const& /*context*/) { }

    /// Called before SwapContext
    virtual void BeforeSwapContext(bool /*initialize*/) { }

    /// Called before Unload
    virtual void BeforeUnload() { }
};

template<typename ScriptType, typename Base>
class ScriptRegistrySwapHooks
    : public ScriptRegistrySwapHookBase
{
};

/// This hook is responsible for swapping OutdoorPvP's
template<typename Base>
class UnsupportedScriptRegistrySwapHooks
    : public ScriptRegistrySwapHookBase
{
public:
    void BeforeReleaseContext(std::string const& context) final override
    {
        auto const bounds = static_cast<Base*>(this)->_ids_of_contexts.equal_range(context);
        ASSERT(bounds.first == bounds.second);
    }
};

/// This hook is responsible for swapping Creature and GameObject AI's
template<typename ObjectType, typename ScriptType, typename Base>
class CreatureGameObjectScriptRegistrySwapHooks
    : public ScriptRegistrySwapHookBase
{
    template<typename W>
    class AIFunctionMapWorker
    {
    public:
        template<typename T>
        AIFunctionMapWorker(T&& worker)
            : _worker(std::forward<T>(worker)) { }

        void Visit(std::unordered_map<ObjectGuid, ObjectType*>& objects)
        {
            _worker(objects);
        }

        template<typename O>
        void Visit(std::unordered_map<ObjectGuid, O*>&) { }

    private:
        W _worker;
    };

    class AsyncCastHotswapEffectEvent : public BasicEvent
    {
    public:
        explicit AsyncCastHotswapEffectEvent(Unit* owner) : owner_(owner) { }

        bool Execute(uint64 /*e_time*/, uint32 /*p_time*/) override
        {
            owner_->CastSpell(owner_, SPELL_HOTSWAP_VISUAL_SPELL_EFFECT, true);
            return true;
        }

    private:
        Unit* owner_;
    };

    // Hook which is called before a creature is swapped
    static void UnloadResetScript(Creature* creature)
    {
        // Remove deletable events only,
        // otherwise it causes crashes with non-deletable spell events.
        creature->m_Events.KillAllEvents(false);

        if (creature->IsCharmed())
            creature->RemoveCharmedBy(nullptr);

        ASSERT(!creature->IsCharmed(),
               "There is a disabled AI which is still loaded.");

        creature->AI()->EnterEvadeMode();
    }

    static void UnloadDestroyScript(Creature* creature)
    {
        bool const destroyed = creature->AIM_Destroy();
        ASSERT(destroyed,
               "Destroying the AI should never fail here!");
        (void)destroyed;

        ASSERT(!creature->AI(),
               "The AI should be null here!");
    }

    // Hook which is called before a gameobject is swapped
    static void UnloadResetScript(GameObject* gameobject)
    {
        gameobject->AI()->Reset();
    }

    static void UnloadDestroyScript(GameObject* gameobject)
    {
        gameobject->AIM_Destroy();

        ASSERT(!gameobject->AI(),
               "The AI should be null here!");
    }

    // Hook which is called after a creature was swapped
    static void LoadInitializeScript(Creature* creature)
    {
        ASSERT(!creature->AI(),
               "The AI should be null here!");

        if (creature->IsAlive())
            creature->ClearUnitState(UNIT_STATE_EVADE);

        bool const created = creature->AIM_Initialize();
        ASSERT(created,
               "Creating the AI should never fail here!");
        (void)created;
    }

    static void LoadResetScript(Creature* creature)
    {
        if (!creature->IsAlive())
            return;

        creature->AI()->EnterEvadeMode();

        // Cast a dummy visual spell asynchronously here to signal
        // that the AI was hot swapped
        creature->m_Events.AddEvent(new AsyncCastHotswapEffectEvent(creature),
            creature->m_Events.CalculateTime(0));
    }

    // Hook which is called after a gameobject was swapped
    static void LoadInitializeScript(GameObject* gameobject)
    {
        ASSERT(!gameobject->AI(),
               "The AI should be null here!");

        gameobject->AIM_Initialize();
    }

    static void LoadResetScript(GameObject* gameobject)
    {
        gameobject->AI()->Reset();
    }

    static Creature* GetEntityFromMap(std::common_type<Creature>, Map* map, ObjectGuid const& guid)
    {
        return map->GetCreature(guid);
    }

    static GameObject* GetEntityFromMap(std::common_type<GameObject>, Map* map, ObjectGuid const& guid)
    {
        return map->GetGameObject(guid);
    }

    template<typename T>
    static void VisitObjectsToSwapOnMap(Map* map, std::unordered_set<uint32> const& idsToRemove, T visitor)
    {
        auto evaluator = [&](std::unordered_map<ObjectGuid, ObjectType*>& objects)
        {
            for (auto object : objects)
            {
                // When the script Id of the script isn't removed in this
                // context change, do nothing.
                if (idsToRemove.find(object.second->GetScriptId()) != idsToRemove.end())
                    visitor(object.second);
            }
        };

        AIFunctionMapWorker<typename std::decay<decltype(evaluator)>::type> worker(std::move(evaluator));
        TypeContainerVisitor<decltype(worker), MapStoredObjectTypesContainer> containerVisitor(worker);

        containerVisitor.Visit(map->GetObjectsStore());
    }

    static void DestroyScriptIdsFromSet(std::unordered_set<uint32> const& idsToRemove)
    {
        // First reset all swapped scripts safe by guid
        // Skip creatures and gameobjects with an empty guid
        // (that were not added to the world as of now)
        sMapMgr->DoForAllMaps([&](Map* map)
        {
            std::vector<ObjectGuid> guidsToReset;

            VisitObjectsToSwapOnMap(map, idsToRemove, [&](ObjectType* object)
            {
                if (object->AI() && !object->GetGUID().IsEmpty())
                    guidsToReset.push_back(object->GetGUID());
            });

            for (ObjectGuid const& guid : guidsToReset)
            {
                if (auto entity = GetEntityFromMap(std::common_type<ObjectType>{}, map, guid))
                    UnloadResetScript(entity);
            }

            VisitObjectsToSwapOnMap(map, idsToRemove, [&](ObjectType* object)
            {
                // Destroy the scripts instantly
                UnloadDestroyScript(object);
            });
        });
    }

    static void InitializeScriptIdsFromSet(std::unordered_set<uint32> const& idsToRemove)
    {
        sMapMgr->DoForAllMaps([&](Map* map)
        {
            std::vector<ObjectGuid> guidsToReset;

            VisitObjectsToSwapOnMap(map, idsToRemove, [&](ObjectType* object)
            {
                if (!object->AI() && !object->GetGUID().IsEmpty())
                {
                    // Initialize the script
                    LoadInitializeScript(object);
                    guidsToReset.push_back(object->GetGUID());
                }
            });

            for (ObjectGuid const& guid : guidsToReset)
            {
                // Reset the script
                if (auto entity = GetEntityFromMap(std::common_type<ObjectType>{}, map, guid))
                {
                    if (!entity->AI())
                        LoadInitializeScript(entity);

                    LoadResetScript(entity);
                }
            }
        });
    }

public:
    void BeforeReleaseContext(std::string const& context) final override
    {
        auto idsToRemove = static_cast<Base*>(this)->GetScriptIDsToRemove(context);
        DestroyScriptIdsFromSet(idsToRemove);

        // Add the new ids which are removed to the global ids to remove set
        ids_removed_.insert(idsToRemove.begin(), idsToRemove.end());
    }

    void BeforeSwapContext(bool initialize) override
    {
        // Never swap creature or gameobject scripts when initializing
        if (initialize)
            return;

        // Add the recently added scripts to the deleted scripts to replace
        // default AI's with recently added core scripts.
        ids_removed_.insert(static_cast<Base*>(this)->GetRecentlyAddedScriptIDs().begin(),
                            static_cast<Base*>(this)->GetRecentlyAddedScriptIDs().end());

        DestroyScriptIdsFromSet(ids_removed_);
        InitializeScriptIdsFromSet(ids_removed_);

        ids_removed_.clear();
    }

    void BeforeUnload() final override
    {
        ASSERT(ids_removed_.empty());
    }

private:
    std::unordered_set<uint32> ids_removed_;
};

// This hook is responsible for swapping CreatureAI's
template<typename Base>
class ScriptRegistrySwapHooks<CreatureScript, Base>
    : public CreatureGameObjectScriptRegistrySwapHooks<
        Creature, CreatureScript, Base
      > { };

// This hook is responsible for swapping GameObjectAI's
template<typename Base>
class ScriptRegistrySwapHooks<GameObjectScript, Base>
    : public CreatureGameObjectScriptRegistrySwapHooks<
        GameObject, GameObjectScript, Base
      > { };

/// This hook is responsible for swapping BattlegroundScript's
template<typename Base>
class ScriptRegistrySwapHooks<BattlegroundScript, Base>
    : public UnsupportedScriptRegistrySwapHooks<Base> { };

/// This hook is responsible for swapping OutdoorPvP's
template<typename Base>
class ScriptRegistrySwapHooks<OutdoorPvPScript, Base>
    : public ScriptRegistrySwapHookBase
{
public:
    ScriptRegistrySwapHooks() : swapped(false) { }

    void BeforeReleaseContext(std::string const& context) final override
    {
        auto const bounds = static_cast<Base*>(this)->_ids_of_contexts.equal_range(context);

        if ((!swapped) && (bounds.first != bounds.second))
        {
            swapped = true;
            sOutdoorPvPMgr->Die();
        }
    }

    void BeforeSwapContext(bool initialize) override
    {
        // Never swap outdoor pvp scripts when initializing
        if ((!initialize) && swapped)
        {
            sOutdoorPvPMgr->InitOutdoorPvP();
            swapped = false;
        }
    }

    void BeforeUnload() final override
    {
        ASSERT(!swapped);
    }

private:
    bool swapped;
};

/// This hook is responsible for swapping InstanceMapScript's
template<typename Base>
class ScriptRegistrySwapHooks<InstanceMapScript, Base>
    : public ScriptRegistrySwapHookBase
{
public:
    ScriptRegistrySwapHooks()  : swapped(false) { }

    void BeforeReleaseContext(std::string const& context) final override
    {
        auto const bounds = static_cast<Base*>(this)->_ids_of_contexts.equal_range(context);
        if (bounds.first != bounds.second)
            swapped = true;
    }

    void BeforeSwapContext(bool /*initialize*/) override
    {
        swapped = false;
    }

    void BeforeUnload() final override
    {
        ASSERT(!swapped);
    }

private:
    bool swapped;
};

/// This hook is responsible for swapping SpellScriptLoader's
template<typename Base>
class ScriptRegistrySwapHooks<SpellScriptLoader, Base>
    : public ScriptRegistrySwapHookBase
{
public:
    ScriptRegistrySwapHooks() : swapped(false) { }

    void BeforeReleaseContext(std::string const& context) final override
    {
        auto const bounds = static_cast<Base*>(this)->_ids_of_contexts.equal_range(context);

        if (bounds.first != bounds.second)
            swapped = true;
    }

    void BeforeSwapContext(bool /*initialize*/) override
    {
        if (swapped)
        {
            sObjectMgr->ValidateSpellScripts();
            swapped = false;
        }
    }

    void BeforeUnload() final override
    {
        ASSERT(!swapped);
    }

private:
    bool swapped;
};

// Database bound script registry
template<typename ScriptType>
class SpecializedScriptRegistry<ScriptType, true>
    : public ScriptRegistryInterface,
      public ScriptRegistrySwapHooks<ScriptType, ScriptRegistry<ScriptType>>
{
    template<typename>
    friend class UnsupportedScriptRegistrySwapHooks;

    template<typename, typename>
    friend class ScriptRegistrySwapHooks;

    template<typename, typename, typename>
    friend class CreatureGameObjectScriptRegistrySwapHooks;

public:
    SpecializedScriptRegistry() { }

    typedef std::unordered_map<
        uint32 /*script id*/,
        std::unique_ptr<ScriptType>
    > ScriptStoreType;

    typedef typename ScriptStoreType::iterator ScriptStoreIteratorType;

    void ReleaseContext(std::string const& context) final override
    {
        this->BeforeReleaseContext(context);

        auto const bounds = _ids_of_contexts.equal_range(context);
        for (auto itr = bounds.first; itr != bounds.second; ++itr)
            _scripts.erase(itr->second);
    }

    void SwapContext(bool initialize) final override
    {
      this->BeforeSwapContext(initialize);

      _recently_added_ids.clear();
    }

    void RemoveUsedScriptsFromContainer(std::unordered_set<std::string>& scripts) final override
    {
        for (auto const& script : _scripts)
            scripts.erase(script.second->GetName());
    }

    void Unload() final override
    {
        this->BeforeUnload();

        ASSERT(_recently_added_ids.empty(),
               "Recently added script ids should be empty here!");

        _scripts.clear();
        _ids_of_contexts.clear();
    }

    // Adds a database bound script
    void AddScript(ScriptType* script)
    {
        ASSERT(script,
               "Tried to call AddScript with a nullpointer!");
        ASSERT(!sScriptMgr->GetCurrentScriptContext().empty(),
               "Tried to register a script without being in a valid script context!");

        std::unique_ptr<ScriptType> script_ptr(script);

        // Get an ID for the script. An ID only exists if it's a script that is assigned in the database
        // through a script name (or similar).
        if (uint32 const id = sObjectMgr->GetScriptId(script->GetName()))
        {
            // Try to find an existing script.
            for (auto const& stored_script : _scripts)
            {
                // If the script names match...
                if (stored_script.second->GetName() == script->GetName())
                {
                    // If the script is already assigned -> delete it!
                    TC_LOG_ERROR("scripts", "Script '%s' already assigned with the same script name, "
                        "so the script can't work.", script->GetName().c_str());

                    // Error that should be fixed ASAP.
                    sScriptRegistryCompositum->QueueForDelayedDelete(std::move(script_ptr));
                    ABORT();
                    return;
                }
            }

            // If the script isn't assigned -> assign it!
            _scripts.insert(std::make_pair(id, std::move(script_ptr)));
            _ids_of_contexts.insert(std::make_pair(sScriptMgr->GetCurrentScriptContext(), id));
            _recently_added_ids.insert(id);

            sScriptRegistryCompositum->SetScriptNameInContext(script->GetName(),
                sScriptMgr->GetCurrentScriptContext());
        }
        else
        {
            // The script uses a script name from database, but isn't assigned to anything.
            TC_LOG_ERROR("sql.sql", "Script named '%s' does not have a script name assigned in database.",
                script->GetName().c_str());

            // Avoid calling "delete script;" because we are currently in the script constructor
            // In a valid scenario this will not happen because every script has a name assigned in the database
            sScriptRegistryCompositum->QueueForDelayedDelete(std::move(script_ptr));
            return;
        }
    }

    // Gets a script by its ID (assigned by ObjectMgr).
    ScriptType* GetScriptById(uint32 id)
    {
        auto const itr = _scripts.find(id);
        if (itr != _scripts.end())
            return itr->second.get();

        return nullptr;
    }

    ScriptStoreType& GetScripts()
    {
        return _scripts;
    }

protected:
    // Returns the script id's which are registered to a certain context
    std::unordered_set<uint32> GetScriptIDsToRemove(std::string const& context) const
    {
        // Create a set of all ids which are removed
        std::unordered_set<uint32> scripts_to_remove;

        auto const bounds = _ids_of_contexts.equal_range(context);
        for (auto itr = bounds.first; itr != bounds.second; ++itr)
            scripts_to_remove.insert(itr->second);

        return scripts_to_remove;
    }

    std::unordered_set<uint32> const& GetRecentlyAddedScriptIDs() const
    {
        return _recently_added_ids;
    }

private:
    ScriptStoreType _scripts;

    // Scripts of a specific context
    std::unordered_multimap<std::string /*context*/, uint32 /*id*/> _ids_of_contexts;

    // Script id's which were registered recently
    std::unordered_set<uint32> _recently_added_ids;
};

/// This hook is responsible for swapping CommandScript's
template<typename Base>
class ScriptRegistrySwapHooks<CommandScript, Base>
    : public ScriptRegistrySwapHookBase
{
public:
    void BeforeReleaseContext(std::string const& /*context*/) final override
    {
        ChatHandler::invalidateCommandTable();
    }

    void BeforeSwapContext(bool /*initialize*/) override
    {
        ChatHandler::invalidateCommandTable();
    }

    void BeforeUnload() final override
    {
        ChatHandler::invalidateCommandTable();
    }
};

// Database unbound script registry
template<typename ScriptType>
class SpecializedScriptRegistry<ScriptType, false>
    : public ScriptRegistryInterface,
      public ScriptRegistrySwapHooks<ScriptType, ScriptRegistry<ScriptType>>
{
    template<typename, typename>
    friend class ScriptRegistrySwapHooks;

public:
    typedef std::unordered_multimap<std::string /*context*/, std::unique_ptr<ScriptType>> ScriptStoreType;
    typedef typename ScriptStoreType::iterator ScriptStoreIteratorType;

    SpecializedScriptRegistry() { }

    void ReleaseContext(std::string const& context) final override
    {
        this->BeforeReleaseContext(context);

        _scripts.erase(context);
    }

    void SwapContext(bool initialize) final override
    {
        this->BeforeSwapContext(initialize);
    }

    void RemoveUsedScriptsFromContainer(std::unordered_set<std::string>& scripts) final override
    {
        for (auto const& script : _scripts)
            scripts.erase(script.second->GetName());
    }

    void Unload() final override
    {
        this->BeforeUnload();

        _scripts.clear();
    }

    // Adds a non database bound script
    void AddScript(ScriptType* script)
    {
        ASSERT(script,
               "Tried to call AddScript with a nullpointer!");
        ASSERT(!sScriptMgr->GetCurrentScriptContext().empty(),
               "Tried to register a script without being in a valid script context!");

        std::unique_ptr<ScriptType> script_ptr(script);

        for (auto const& entry : _scripts)
            if (entry.second.get() == script)
            {
                static_cast<ScriptRegistry<ScriptType>*>(this)->
                    LogDuplicatedScriptPointerError(script, entry.second.get());

                sScriptRegistryCompositum->QueueForDelayedDelete(std::move(script_ptr));
                return;
            }

        // We're dealing with a code-only script, just add it.
        _scripts.insert(std::make_pair(sScriptMgr->GetCurrentScriptContext(), std::move(script_ptr)));
    }

    ScriptStoreType& GetScripts()
    {
        return _scripts;
    }

private:
    ScriptStoreType _scripts;
};

// Utility macros to refer to the script registry.
#define SCR_REG_MAP(T) ScriptRegistry<T>::ScriptStoreType
#define SCR_REG_ITR(T) ScriptRegistry<T>::ScriptStoreIteratorType
#define SCR_REG_LST(T) ScriptRegistry<T>::Instance()->GetScripts()

// Utility macros for looping over scripts.
#define FOR_SCRIPTS(T, C, E) \
    if (SCR_REG_LST(T).empty()) \
        return; \
    \
    for (SCR_REG_ITR(T) C = SCR_REG_LST(T).begin(); \
        C != SCR_REG_LST(T).end(); ++C)

#define FOR_SCRIPTS_RET(T, C, E, R) \
    if (SCR_REG_LST(T).empty()) \
        return R; \
    \
    for (SCR_REG_ITR(T) C = SCR_REG_LST(T).begin(); \
        C != SCR_REG_LST(T).end(); ++C)

#define FOREACH_SCRIPT(T) \
    FOR_SCRIPTS(T, itr, end) \
        itr->second

// Utility macros for finding specific scripts.
#define GET_SCRIPT(T, I, V) \
    T* V = ScriptRegistry<T>::Instance()->GetScriptById(I); \
    if (!V) \
        return;

#define GET_SCRIPT_RET(T, I, V, R) \
    T* V = ScriptRegistry<T>::Instance()->GetScriptById(I); \
    if (!V) \
        return R;

struct TSpellSummary
{
    uint8 Targets;                                          // set of enum SelectTarget
    uint8 Effects;                                          // set of enum SelectEffect
} *SpellSummary;

ScriptObject::ScriptObject(const char* name) : _name(name)
{
    sScriptMgr->IncreaseScriptCount();
}

ScriptObject::~ScriptObject()
{
    sScriptMgr->DecreaseScriptCount();
}

ScriptMgr::ScriptMgr()
  : _scriptCount(0), _script_loader_callback(nullptr)
{
}

ScriptMgr::~ScriptMgr() { }

ScriptMgr* ScriptMgr::instance()
{
    static ScriptMgr instance;
    return &instance;
}

void ScriptMgr::Initialize()
{
    ASSERT(sSpellMgr->GetSpellInfo(SPELL_HOTSWAP_VISUAL_SPELL_EFFECT)
           && "Reload hotswap spell effect for creatures isn't valid!");

    uint32 oldMSTime = getMSTime();

    LoadDatabase();

    TC_LOG_INFO("server.loading", "Loading C++ scripts");

    FillSpellSummary();

    // Load core scripts
    SetScriptContext(GetNameOfStaticContext());

    // SmartAI
    AddSC_SmartScripts();

    // LFGScripts
    lfg::AddSC_LFGScripts();

    // Load all static linked scripts through the script loader function.
    ASSERT(_script_loader_callback,
           "Script loader callback wasn't registered!");
    _script_loader_callback();

    // Initialize all dynamic scripts
    // and finishes the context switch to do
    // bulk loading
    sScriptReloadMgr->Initialize();

    // Loads all scripts from the current context
    sScriptMgr->SwapScriptContext(true);

    // Print unused script names.
    std::unordered_set<std::string> unusedScriptNames(
        sObjectMgr->GetAllScriptNames().begin(),
        sObjectMgr->GetAllScriptNames().end());

    // Remove the used scripts from the given container.
    sScriptRegistryCompositum->RemoveUsedScriptsFromContainer(unusedScriptNames);

    for (std::string const& scriptName : unusedScriptNames)
    {
        // Avoid complaining about empty script names since the
        // script name container contains a placeholder as the 0 element.
        if (scriptName.empty())
            continue;

        TC_LOG_ERROR("sql.sql", "ScriptName '%s' exists in database, "
                     "but no core script found!", scriptName.c_str());
    }

    TC_LOG_INFO("server.loading", ">> Loaded %u C++ scripts in %u ms",
        GetScriptCount(), GetMSTimeDiffToNow(oldMSTime));
}

void ScriptMgr::SetScriptContext(std::string const& context)
{
    _currentContext = context;
}

void ScriptMgr::SwapScriptContext(bool initialize)
{
    sScriptRegistryCompositum->SwapContext(initialize);
    _currentContext.clear();
}

std::string const& ScriptMgr::GetNameOfStaticContext()
{
    static std::string const name = "___static___";
    return name;
}

void ScriptMgr::ReleaseScriptContext(std::string const& context)
{
    sScriptRegistryCompositum->ReleaseContext(context);
}

std::shared_ptr<ModuleReference>
    ScriptMgr::AcquireModuleReferenceOfScriptName(std::string const& scriptname) const
{
#ifdef TRINITY_API_USE_DYNAMIC_LINKING
    // Returns the reference to the module of the given scriptname
    return ScriptReloadMgr::AcquireModuleReferenceOfContext(
        sScriptRegistryCompositum->GetScriptContextOfScriptName(scriptname));
#else
    (void)scriptname;
    // Something went wrong when this function is used in
    // a static linked context.
    WPAbort();
#endif // #ifndef TRINITY_API_USE_DYNAMIC_LINKING
}

void ScriptMgr::Unload()
{
    sScriptRegistryCompositum->Unload();

    delete[] SpellSummary;
    delete[] UnitAI::AISpellInfo;
}

void ScriptMgr::LoadDatabase()
{
    sScriptSystemMgr->LoadScriptWaypoints();
}

void ScriptMgr::FillSpellSummary()
{
    UnitAI::FillAISpellInfo();

    SpellSummary = new TSpellSummary[sSpellMgr->GetSpellInfoStoreSize()];

    SpellInfo const* pTempSpell;

    for (uint32 i = 0; i < sSpellMgr->GetSpellInfoStoreSize(); ++i)
    {
        SpellSummary[i].Effects = 0;
        SpellSummary[i].Targets = 0;

        pTempSpell = sSpellMgr->GetSpellInfo(i);
        // This spell doesn't exist.
        if (!pTempSpell)
            continue;

        for (SpellEffectInfo const* effect : pTempSpell->GetEffectsForDifficulty(DIFFICULTY_NONE))
        {
            if (!effect)
                continue;

            // Spell targets self.
            if (effect->TargetA.GetTarget() == TARGET_UNIT_CASTER)
                SpellSummary[i].Targets |= 1 << (SELECT_TARGET_SELF-1);

            // Spell targets a single enemy.
            if (effect->TargetA.GetTarget() == TARGET_UNIT_TARGET_ENEMY ||
                effect->TargetA.GetTarget() == TARGET_DEST_TARGET_ENEMY)
                SpellSummary[i].Targets |= 1 << (SELECT_TARGET_SINGLE_ENEMY-1);

            // Spell targets AoE at enemy.
            if (effect->TargetA.GetTarget() == TARGET_UNIT_SRC_AREA_ENEMY ||
                effect->TargetA.GetTarget() == TARGET_UNIT_DEST_AREA_ENEMY ||
                effect->TargetA.GetTarget() == TARGET_SRC_CASTER ||
                effect->TargetA.GetTarget() == TARGET_DEST_DYNOBJ_ENEMY)
                SpellSummary[i].Targets |= 1 << (SELECT_TARGET_AOE_ENEMY-1);

            // Spell targets an enemy.
            if (effect->TargetA.GetTarget() == TARGET_UNIT_TARGET_ENEMY ||
                effect->TargetA.GetTarget() == TARGET_DEST_TARGET_ENEMY ||
                effect->TargetA.GetTarget() == TARGET_UNIT_SRC_AREA_ENEMY ||
                effect->TargetA.GetTarget() == TARGET_UNIT_DEST_AREA_ENEMY ||
                effect->TargetA.GetTarget() == TARGET_SRC_CASTER ||
                effect->TargetA.GetTarget() == TARGET_DEST_DYNOBJ_ENEMY)
                SpellSummary[i].Targets |= 1 << (SELECT_TARGET_ANY_ENEMY-1);

            // Spell targets a single friend (or self).
            if (effect->TargetA.GetTarget() == TARGET_UNIT_CASTER ||
                effect->TargetA.GetTarget() == TARGET_UNIT_TARGET_ALLY ||
                effect->TargetA.GetTarget() == TARGET_UNIT_TARGET_PARTY)
                SpellSummary[i].Targets |= 1 << (SELECT_TARGET_SINGLE_FRIEND-1);

            // Spell targets AoE friends.
            if (effect->TargetA.GetTarget() == TARGET_UNIT_CASTER_AREA_PARTY ||
                effect->TargetA.GetTarget() == TARGET_UNIT_LASTTARGET_AREA_PARTY ||
                effect->TargetA.GetTarget() == TARGET_SRC_CASTER)
                SpellSummary[i].Targets |= 1 << (SELECT_TARGET_AOE_FRIEND-1);

            // Spell targets any friend (or self).
            if (effect->TargetA.GetTarget() == TARGET_UNIT_CASTER ||
                effect->TargetA.GetTarget() == TARGET_UNIT_TARGET_ALLY ||
                effect->TargetA.GetTarget() == TARGET_UNIT_TARGET_PARTY ||
                effect->TargetA.GetTarget() == TARGET_UNIT_CASTER_AREA_PARTY ||
                effect->TargetA.GetTarget() == TARGET_UNIT_LASTTARGET_AREA_PARTY ||
                effect->TargetA.GetTarget() == TARGET_SRC_CASTER)
                SpellSummary[i].Targets |= 1 << (SELECT_TARGET_ANY_FRIEND-1);

            // Make sure that this spell includes a damage effect.
            if (effect->Effect == SPELL_EFFECT_SCHOOL_DAMAGE ||
                effect->Effect == SPELL_EFFECT_INSTAKILL ||
                effect->Effect == SPELL_EFFECT_ENVIRONMENTAL_DAMAGE ||
                effect->Effect == SPELL_EFFECT_HEALTH_LEECH)
                SpellSummary[i].Effects |= 1 << (SELECT_EFFECT_DAMAGE-1);

            // Make sure that this spell includes a healing effect (or an apply aura with a periodic heal).
            if (effect->Effect == SPELL_EFFECT_HEAL ||
                effect->Effect == SPELL_EFFECT_HEAL_MAX_HEALTH ||
                effect->Effect == SPELL_EFFECT_HEAL_MECHANICAL ||
                (effect->Effect == SPELL_EFFECT_APPLY_AURA  && effect->ApplyAuraName == 8))
                SpellSummary[i].Effects |= 1 << (SELECT_EFFECT_HEALING-1);

            // Make sure that this spell applies an aura.
            if (effect->Effect == SPELL_EFFECT_APPLY_AURA)
                SpellSummary[i].Effects |= 1 << (SELECT_EFFECT_AURA-1);
        }
    }
}

template<typename T, typename F>
void CreateSpellOrAuraScripts(uint32 spellId, std::list<T*>& scriptVector, F&& extractor)
{
    SpellScriptsBounds bounds = sObjectMgr->GetSpellScriptsBounds(spellId);

    for (SpellScriptsContainer::iterator itr = bounds.first; itr != bounds.second; ++itr)
    {
        // When the script is disabled continue with the next one
        if (!itr->second.second)
            continue;

        SpellScriptLoader* tmpscript = sScriptMgr->GetSpellScriptLoader(itr->second.first);
        if (!tmpscript)
            continue;

        T* script = (*tmpscript.*extractor)();

        if (!script)
            continue;

        script->_Init(&tmpscript->GetName(), spellId);

        scriptVector.push_back(script);
    }
}

void ScriptMgr::CreateSpellScripts(uint32 spellId, std::list<SpellScript*>& scriptVector)
{
    CreateSpellOrAuraScripts(spellId, scriptVector, &SpellScriptLoader::GetSpellScript);
}

void ScriptMgr::CreateAuraScripts(uint32 spellId, std::list<AuraScript*>& scriptVector)
{
    CreateSpellOrAuraScripts(spellId, scriptVector, &SpellScriptLoader::GetAuraScript);
}

SpellScriptLoader* ScriptMgr::GetSpellScriptLoader(uint32 scriptId)
{
    return ScriptRegistry<SpellScriptLoader>::Instance()->GetScriptById(scriptId);
}

void ScriptMgr::OnNetworkStart()
{
    FOREACH_SCRIPT(ServerScript)->OnNetworkStart();
}

void ScriptMgr::OnNetworkStop()
{
    FOREACH_SCRIPT(ServerScript)->OnNetworkStop();
}

void ScriptMgr::OnSocketOpen(std::shared_ptr<WorldSocket> socket)
{
    ASSERT(socket);

    FOREACH_SCRIPT(ServerScript)->OnSocketOpen(socket);
}

void ScriptMgr::OnSocketClose(std::shared_ptr<WorldSocket> socket)
{
    ASSERT(socket);

    FOREACH_SCRIPT(ServerScript)->OnSocketClose(socket);
}

void ScriptMgr::OnPacketReceive(WorldSession* session, WorldPacket const& packet)
{
    if (SCR_REG_LST(ServerScript).empty())
        return;

    WorldPacket copy(packet);
    FOREACH_SCRIPT(ServerScript)->OnPacketReceive(session, copy);
}

void ScriptMgr::OnPacketSend(WorldSession* session, WorldPacket const& packet)
{
    ASSERT(session);

    if (SCR_REG_LST(ServerScript).empty())
        return;

    WorldPacket copy(packet);
    FOREACH_SCRIPT(ServerScript)->OnPacketSend(session, copy);
}

void ScriptMgr::OnOpenStateChange(bool open)
{
    FOREACH_SCRIPT(WorldScript)->OnOpenStateChange(open);
}

void ScriptMgr::OnConfigLoad(bool reload)
{
    FOREACH_SCRIPT(WorldScript)->OnConfigLoad(reload);
}

void ScriptMgr::OnMotdChange(std::string& newMotd)
{
    FOREACH_SCRIPT(WorldScript)->OnMotdChange(newMotd);
}

void ScriptMgr::OnShutdownInitiate(ShutdownExitCode code, ShutdownMask mask)
{
    FOREACH_SCRIPT(WorldScript)->OnShutdownInitiate(code, mask);
}

void ScriptMgr::OnShutdownCancel()
{
    FOREACH_SCRIPT(WorldScript)->OnShutdownCancel();
}

void ScriptMgr::OnWorldUpdate(uint32 diff)
{
    FOREACH_SCRIPT(WorldScript)->OnUpdate(diff);
}

void ScriptMgr::OnHonorCalculation(float& honor, uint8 level, float multiplier)
{
    FOREACH_SCRIPT(FormulaScript)->OnHonorCalculation(honor, level, multiplier);
}

void ScriptMgr::OnGrayLevelCalculation(uint8& grayLevel, uint8 playerLevel)
{
    FOREACH_SCRIPT(FormulaScript)->OnGrayLevelCalculation(grayLevel, playerLevel);
}

void ScriptMgr::OnColorCodeCalculation(XPColorChar& color, uint8 playerLevel, uint8 mobLevel)
{
    FOREACH_SCRIPT(FormulaScript)->OnColorCodeCalculation(color, playerLevel, mobLevel);
}

void ScriptMgr::OnZeroDifferenceCalculation(uint8& diff, uint8 playerLevel)
{
    FOREACH_SCRIPT(FormulaScript)->OnZeroDifferenceCalculation(diff, playerLevel);
}

void ScriptMgr::OnBaseGainCalculation(uint32& gain, uint8 playerLevel, uint8 mobLevel)
{
    FOREACH_SCRIPT(FormulaScript)->OnBaseGainCalculation(gain, playerLevel, mobLevel);
}

void ScriptMgr::OnGainCalculation(uint32& gain, Player* player, Unit* unit)
{
    ASSERT(player);
    ASSERT(unit);

    FOREACH_SCRIPT(FormulaScript)->OnGainCalculation(gain, player, unit);
}

void ScriptMgr::OnGroupRateCalculation(float& rate, uint32 count, bool isRaid)
{
    FOREACH_SCRIPT(FormulaScript)->OnGroupRateCalculation(rate, count, isRaid);
}

#define SCR_MAP_BGN(M, V, I, E, C, T) \
    if (V->GetEntry() && V->GetEntry()->T()) \
    { \
        FOR_SCRIPTS(M, I, E) \
        { \
            MapEntry const* C = I->second->GetEntry(); \
            if (!C) \
                continue; \
            if (C->ID == V->GetId()) \
            {

#define SCR_MAP_END \
                return; \
            } \
        } \
    }

void ScriptMgr::OnCreateMap(Map* map)
{
    ASSERT(map);

    SCR_MAP_BGN(WorldMapScript, map, itr, end, entry, IsWorldMap);
        itr->second->OnCreate(map);
    SCR_MAP_END;

    SCR_MAP_BGN(InstanceMapScript, map, itr, end, entry, IsDungeon);
        itr->second->OnCreate((InstanceMap*)map);
    SCR_MAP_END;

    SCR_MAP_BGN(BattlegroundMapScript, map, itr, end, entry, IsBattleground);
        itr->second->OnCreate((BattlegroundMap*)map);
    SCR_MAP_END;
}

void ScriptMgr::OnDestroyMap(Map* map)
{
    ASSERT(map);

    SCR_MAP_BGN(WorldMapScript, map, itr, end, entry, IsWorldMap);
        itr->second->OnDestroy(map);
    SCR_MAP_END;

    SCR_MAP_BGN(InstanceMapScript, map, itr, end, entry, IsDungeon);
        itr->second->OnDestroy((InstanceMap*)map);
    SCR_MAP_END;

    SCR_MAP_BGN(BattlegroundMapScript, map, itr, end, entry, IsBattleground);
        itr->second->OnDestroy((BattlegroundMap*)map);
    SCR_MAP_END;
}

void ScriptMgr::OnLoadGridMap(Map* map, GridMap* gmap, uint32 gx, uint32 gy)
{
    ASSERT(map);
    ASSERT(gmap);

    SCR_MAP_BGN(WorldMapScript, map, itr, end, entry, IsWorldMap);
        itr->second->OnLoadGridMap(map, gmap, gx, gy);
    SCR_MAP_END;

    SCR_MAP_BGN(InstanceMapScript, map, itr, end, entry, IsDungeon);
        itr->second->OnLoadGridMap((InstanceMap*)map, gmap, gx, gy);
    SCR_MAP_END;

    SCR_MAP_BGN(BattlegroundMapScript, map, itr, end, entry, IsBattleground);
        itr->second->OnLoadGridMap((BattlegroundMap*)map, gmap, gx, gy);
    SCR_MAP_END;
}

void ScriptMgr::OnUnloadGridMap(Map* map, GridMap* gmap, uint32 gx, uint32 gy)
{
    ASSERT(map);
    ASSERT(gmap);

    SCR_MAP_BGN(WorldMapScript, map, itr, end, entry, IsWorldMap);
        itr->second->OnUnloadGridMap(map, gmap, gx, gy);
    SCR_MAP_END;

    SCR_MAP_BGN(InstanceMapScript, map, itr, end, entry, IsDungeon);
        itr->second->OnUnloadGridMap((InstanceMap*)map, gmap, gx, gy);
    SCR_MAP_END;

    SCR_MAP_BGN(BattlegroundMapScript, map, itr, end, entry, IsBattleground);
        itr->second->OnUnloadGridMap((BattlegroundMap*)map, gmap, gx, gy);
    SCR_MAP_END;
}

void ScriptMgr::OnPlayerEnterMap(Map* map, Player* player)
{
    ASSERT(map);
    ASSERT(player);

    FOREACH_SCRIPT(PlayerScript)->OnMapChanged(player);

    SCR_MAP_BGN(WorldMapScript, map, itr, end, entry, IsWorldMap);
        itr->second->OnPlayerEnter(map, player);
    SCR_MAP_END;

    SCR_MAP_BGN(InstanceMapScript, map, itr, end, entry, IsDungeon);
        itr->second->OnPlayerEnter((InstanceMap*)map, player);
    SCR_MAP_END;

    SCR_MAP_BGN(BattlegroundMapScript, map, itr, end, entry, IsBattleground);
        itr->second->OnPlayerEnter((BattlegroundMap*)map, player);
    SCR_MAP_END;
}

void ScriptMgr::OnPlayerLeaveMap(Map* map, Player* player)
{
    ASSERT(map);
    ASSERT(player);

    SCR_MAP_BGN(WorldMapScript, map, itr, end, entry, IsWorldMap);
        itr->second->OnPlayerLeave(map, player);
    SCR_MAP_END;

    SCR_MAP_BGN(InstanceMapScript, map, itr, end, entry, IsDungeon);
        itr->second->OnPlayerLeave((InstanceMap*)map, player);
    SCR_MAP_END;

    SCR_MAP_BGN(BattlegroundMapScript, map, itr, end, entry, IsBattleground);
        itr->second->OnPlayerLeave((BattlegroundMap*)map, player);
    SCR_MAP_END;
}

void ScriptMgr::OnMapUpdate(Map* map, uint32 diff)
{
    ASSERT(map);

    SCR_MAP_BGN(WorldMapScript, map, itr, end, entry, IsWorldMap);
        itr->second->OnUpdate(map, diff);
    SCR_MAP_END;

    SCR_MAP_BGN(InstanceMapScript, map, itr, end, entry, IsDungeon);
        itr->second->OnUpdate((InstanceMap*)map, diff);
    SCR_MAP_END;

    SCR_MAP_BGN(BattlegroundMapScript, map, itr, end, entry, IsBattleground);
        itr->second->OnUpdate((BattlegroundMap*)map, diff);
    SCR_MAP_END;
}

#undef SCR_MAP_BGN
#undef SCR_MAP_END

InstanceScript* ScriptMgr::CreateInstanceData(InstanceMap* map)
{
    ASSERT(map);

    GET_SCRIPT_RET(InstanceMapScript, map->GetScriptId(), tmpscript, NULL);
    return tmpscript->GetInstanceScript(map);
}

bool ScriptMgr::OnDummyEffect(Unit* caster, uint32 spellId, SpellEffIndex effIndex, Item* target)
{
    ASSERT(caster);
    ASSERT(target);

    GET_SCRIPT_RET(ItemScript, target->GetScriptId(), tmpscript, false);
    return tmpscript->OnDummyEffect(caster, spellId, effIndex, target);
}

bool ScriptMgr::OnQuestAccept(Player* player, Item* item, Quest const* quest)
{
    ASSERT(player);
    ASSERT(item);
    ASSERT(quest);

    GET_SCRIPT_RET(ItemScript, item->GetScriptId(), tmpscript, false);
    player->PlayerTalkClass->ClearMenus();
    return tmpscript->OnQuestAccept(player, item, quest);
}

bool ScriptMgr::OnItemUse(Player* player, Item* item, SpellCastTargets const& targets, ObjectGuid castId)
{
    ASSERT(player);
    ASSERT(item);

    GET_SCRIPT_RET(ItemScript, item->GetScriptId(), tmpscript, false);
    return tmpscript->OnUse(player, item, targets, castId);
}

bool ScriptMgr::OnItemExpire(Player* player, ItemTemplate const* proto)
{
    ASSERT(player);
    ASSERT(proto);

    GET_SCRIPT_RET(ItemScript, proto->ScriptId, tmpscript, false);
    return tmpscript->OnExpire(player, proto);
}

bool ScriptMgr::OnItemRemove(Player* player, Item* item)
{
    ASSERT(player);
    ASSERT(item);

    GET_SCRIPT_RET(ItemScript, item->GetScriptId(), tmpscript, false);
    return tmpscript->OnRemove(player, item);
}

bool ScriptMgr::OnDummyEffect(Unit* caster, uint32 spellId, SpellEffIndex effIndex, Creature* target)
{
    ASSERT(caster);
    ASSERT(target);

    GET_SCRIPT_RET(CreatureScript, target->GetScriptId(), tmpscript, false);
    return tmpscript->OnDummyEffect(caster, spellId, effIndex, target);
}

bool ScriptMgr::OnGossipHello(Player* player, Creature* creature)
{
    ASSERT(player);
    ASSERT(creature);

    GET_SCRIPT_RET(CreatureScript, creature->GetScriptId(), tmpscript, false);
    player->PlayerTalkClass->ClearMenus();
    return tmpscript->OnGossipHello(player, creature);
}

bool ScriptMgr::OnGossipSelect(Player* player, Creature* creature, uint32 sender, uint32 action)
{
    ASSERT(player);
    ASSERT(creature);

    GET_SCRIPT_RET(CreatureScript, creature->GetScriptId(), tmpscript, false);
    return tmpscript->OnGossipSelect(player, creature, sender, action);
}

bool ScriptMgr::OnGossipSelectCode(Player* player, Creature* creature, uint32 sender, uint32 action, const char* code)
{
    ASSERT(player);
    ASSERT(creature);
    ASSERT(code);

    GET_SCRIPT_RET(CreatureScript, creature->GetScriptId(), tmpscript, false);
    return tmpscript->OnGossipSelectCode(player, creature, sender, action, code);
}

bool ScriptMgr::OnQuestAccept(Player* player, Creature* creature, Quest const* quest)
{
    ASSERT(player);
    ASSERT(creature);
    ASSERT(quest);

    GET_SCRIPT_RET(CreatureScript, creature->GetScriptId(), tmpscript, false);
    player->PlayerTalkClass->ClearMenus();
    return tmpscript->OnQuestAccept(player, creature, quest);
}

bool ScriptMgr::OnQuestSelect(Player* player, Creature* creature, Quest const* quest)
{
    ASSERT(player);
    ASSERT(creature);
    ASSERT(quest);

    GET_SCRIPT_RET(CreatureScript, creature->GetScriptId(), tmpscript, false);
    player->PlayerTalkClass->ClearMenus();
    return tmpscript->OnQuestSelect(player, creature, quest);
}

bool ScriptMgr::OnQuestReward(Player* player, Creature* creature, Quest const* quest, uint32 opt)
{
    ASSERT(player);
    ASSERT(creature);
    ASSERT(quest);

    GET_SCRIPT_RET(CreatureScript, creature->GetScriptId(), tmpscript, false);
    player->PlayerTalkClass->ClearMenus();
    return tmpscript->OnQuestReward(player, creature, quest, opt);
}

uint32 ScriptMgr::GetDialogStatus(Player* player, Creature* creature)
{
    ASSERT(player);
    ASSERT(creature);

    GET_SCRIPT_RET(CreatureScript, creature->GetScriptId(), tmpscript, DIALOG_STATUS_SCRIPTED_NO_STATUS);
    player->PlayerTalkClass->ClearMenus();
    return tmpscript->GetDialogStatus(player, creature);
}

CreatureAI* ScriptMgr::GetCreatureAI(Creature* creature)
{
    ASSERT(creature);

    GET_SCRIPT_RET(CreatureScript, creature->GetScriptId(), tmpscript, NULL);
    return tmpscript->GetAI(creature);
}

GameObjectAI* ScriptMgr::GetGameObjectAI(GameObject* gameobject)
{
    ASSERT(gameobject);

    GET_SCRIPT_RET(GameObjectScript, gameobject->GetScriptId(), tmpscript, NULL);
    return tmpscript->GetAI(gameobject);
}

void ScriptMgr::OnCreatureUpdate(Creature* creature, uint32 diff)
{
    ASSERT(creature);

    GET_SCRIPT(CreatureScript, creature->GetScriptId(), tmpscript);
    tmpscript->OnUpdate(creature, diff);
}

bool ScriptMgr::OnGossipHello(Player* player, GameObject* go)
{
    ASSERT(player);
    ASSERT(go);

    GET_SCRIPT_RET(GameObjectScript, go->GetScriptId(), tmpscript, false);
    player->PlayerTalkClass->ClearMenus();
    return tmpscript->OnGossipHello(player, go);
}

bool ScriptMgr::OnGossipSelect(Player* player, GameObject* go, uint32 sender, uint32 action)
{
    ASSERT(player);
    ASSERT(go);

    GET_SCRIPT_RET(GameObjectScript, go->GetScriptId(), tmpscript, false);
    return tmpscript->OnGossipSelect(player, go, sender, action);
}

bool ScriptMgr::OnGossipSelectCode(Player* player, GameObject* go, uint32 sender, uint32 action, const char* code)
{
    ASSERT(player);
    ASSERT(go);
    ASSERT(code);

    GET_SCRIPT_RET(GameObjectScript, go->GetScriptId(), tmpscript, false);
    return tmpscript->OnGossipSelectCode(player, go, sender, action, code);
}

bool ScriptMgr::OnQuestAccept(Player* player, GameObject* go, Quest const* quest)
{
    ASSERT(player);
    ASSERT(go);
    ASSERT(quest);

    GET_SCRIPT_RET(GameObjectScript, go->GetScriptId(), tmpscript, false);
    player->PlayerTalkClass->ClearMenus();
    return tmpscript->OnQuestAccept(player, go, quest);
}

bool ScriptMgr::OnQuestReward(Player* player, GameObject* go, Quest const* quest, uint32 opt)
{
    ASSERT(player);
    ASSERT(go);
    ASSERT(quest);

    GET_SCRIPT_RET(GameObjectScript, go->GetScriptId(), tmpscript, false);
    player->PlayerTalkClass->ClearMenus();
    return tmpscript->OnQuestReward(player, go, quest, opt);
}

uint32 ScriptMgr::GetDialogStatus(Player* player, GameObject* go)
{
    ASSERT(player);
    ASSERT(go);

    GET_SCRIPT_RET(GameObjectScript, go->GetScriptId(), tmpscript, DIALOG_STATUS_SCRIPTED_NO_STATUS);
    player->PlayerTalkClass->ClearMenus();
    return tmpscript->GetDialogStatus(player, go);
}

void ScriptMgr::OnGameObjectDestroyed(GameObject* go, Player* player)
{
    ASSERT(go);

    GET_SCRIPT(GameObjectScript, go->GetScriptId(), tmpscript);
    tmpscript->OnDestroyed(go, player);
}

void ScriptMgr::OnGameObjectDamaged(GameObject* go, Player* player)
{
    ASSERT(go);

    GET_SCRIPT(GameObjectScript, go->GetScriptId(), tmpscript);
    tmpscript->OnDamaged(go, player);
}

void ScriptMgr::OnGameObjectLootStateChanged(GameObject* go, uint32 state, Unit* unit)
{
    ASSERT(go);

    GET_SCRIPT(GameObjectScript, go->GetScriptId(), tmpscript);
    tmpscript->OnLootStateChanged(go, state, unit);
}

void ScriptMgr::OnGameObjectStateChanged(GameObject* go, uint32 state)
{
    ASSERT(go);

    GET_SCRIPT(GameObjectScript, go->GetScriptId(), tmpscript);
    tmpscript->OnGameObjectStateChanged(go, state);
}

void ScriptMgr::OnGameObjectUpdate(GameObject* go, uint32 diff)
{
    ASSERT(go);

    GET_SCRIPT(GameObjectScript, go->GetScriptId(), tmpscript);
    tmpscript->OnUpdate(go, diff);
}

bool ScriptMgr::OnDummyEffect(Unit* caster, uint32 spellId, SpellEffIndex effIndex, GameObject* target)
{
    ASSERT(caster);
    ASSERT(target);

    GET_SCRIPT_RET(GameObjectScript, target->GetScriptId(), tmpscript, false);
    return tmpscript->OnDummyEffect(caster, spellId, effIndex, target);
}

bool ScriptMgr::OnAreaTrigger(Player* player, AreaTriggerEntry const* trigger, bool entered)
{
    ASSERT(player);
    ASSERT(trigger);

    GET_SCRIPT_RET(AreaTriggerScript, sObjectMgr->GetAreaTriggerScriptId(trigger->ID), tmpscript, false);
    return tmpscript->OnTrigger(player, trigger, entered);
}

Battleground* ScriptMgr::CreateBattleground(BattlegroundTypeId /*typeId*/)
{
    /// @todo Implement script-side battlegrounds.
    ABORT();
    return NULL;
}

OutdoorPvP* ScriptMgr::CreateOutdoorPvP(OutdoorPvPData const* data)
{
    ASSERT(data);

    GET_SCRIPT_RET(OutdoorPvPScript, data->ScriptId, tmpscript, NULL);
    return tmpscript->GetOutdoorPvP();
}

std::vector<ChatCommand> ScriptMgr::GetChatCommands()
{
    std::vector<ChatCommand> table;

    FOR_SCRIPTS_RET(CommandScript, itr, end, table)
    {
        std::vector<ChatCommand> cmds = itr->second->GetCommands();
        table.insert(table.end(), cmds.begin(), cmds.end());
    }

    // Sort commands in alphabetical order
    std::sort(table.begin(), table.end(), [](const ChatCommand& a, const ChatCommand&b)
    {
        return strcmp(a.Name, b.Name) < 0;
    });

    return table;
}

void ScriptMgr::OnWeatherChange(Weather* weather, WeatherState state, float grade)
{
    ASSERT(weather);

    GET_SCRIPT(WeatherScript, weather->GetScriptId(), tmpscript);
    tmpscript->OnChange(weather, state, grade);
}

void ScriptMgr::OnWeatherUpdate(Weather* weather, uint32 diff)
{
    ASSERT(weather);

    GET_SCRIPT(WeatherScript, weather->GetScriptId(), tmpscript);
    tmpscript->OnUpdate(weather, diff);
}

void ScriptMgr::OnAuctionAdd(AuctionHouseObject* ah, AuctionEntry* entry)
{
    ASSERT(ah);
    ASSERT(entry);

    FOREACH_SCRIPT(AuctionHouseScript)->OnAuctionAdd(ah, entry);
}

void ScriptMgr::OnAuctionRemove(AuctionHouseObject* ah, AuctionEntry* entry)
{
    ASSERT(ah);
    ASSERT(entry);

    FOREACH_SCRIPT(AuctionHouseScript)->OnAuctionRemove(ah, entry);
}

void ScriptMgr::OnAuctionSuccessful(AuctionHouseObject* ah, AuctionEntry* entry)
{
    ASSERT(ah);
    ASSERT(entry);

    FOREACH_SCRIPT(AuctionHouseScript)->OnAuctionSuccessful(ah, entry);
}

void ScriptMgr::OnAuctionExpire(AuctionHouseObject* ah, AuctionEntry* entry)
{
    ASSERT(ah);
    ASSERT(entry);

    FOREACH_SCRIPT(AuctionHouseScript)->OnAuctionExpire(ah, entry);
}

bool ScriptMgr::OnConditionCheck(Condition const* condition, ConditionSourceInfo& sourceInfo)
{
    ASSERT(condition);

    GET_SCRIPT_RET(ConditionScript, condition->ScriptId, tmpscript, true);
    return tmpscript->OnConditionCheck(condition, sourceInfo);
}

void ScriptMgr::OnInstall(Vehicle* veh)
{
    ASSERT(veh);
    ASSERT(veh->GetBase()->GetTypeId() == TYPEID_UNIT);

    GET_SCRIPT(VehicleScript, veh->GetBase()->ToCreature()->GetScriptId(), tmpscript);
    tmpscript->OnInstall(veh);
}

void ScriptMgr::OnUninstall(Vehicle* veh)
{
    ASSERT(veh);
    ASSERT(veh->GetBase()->GetTypeId() == TYPEID_UNIT);

    GET_SCRIPT(VehicleScript, veh->GetBase()->ToCreature()->GetScriptId(), tmpscript);
    tmpscript->OnUninstall(veh);
}

void ScriptMgr::OnReset(Vehicle* veh)
{
    ASSERT(veh);
    ASSERT(veh->GetBase()->GetTypeId() == TYPEID_UNIT);

    GET_SCRIPT(VehicleScript, veh->GetBase()->ToCreature()->GetScriptId(), tmpscript);
    tmpscript->OnReset(veh);
}

void ScriptMgr::OnInstallAccessory(Vehicle* veh, Creature* accessory)
{
    ASSERT(veh);
    ASSERT(veh->GetBase()->GetTypeId() == TYPEID_UNIT);
    ASSERT(accessory);

    GET_SCRIPT(VehicleScript, veh->GetBase()->ToCreature()->GetScriptId(), tmpscript);
    tmpscript->OnInstallAccessory(veh, accessory);
}

void ScriptMgr::OnAddPassenger(Vehicle* veh, Unit* passenger, int8 seatId)
{
    ASSERT(veh);
    ASSERT(veh->GetBase()->GetTypeId() == TYPEID_UNIT);
    ASSERT(passenger);

    GET_SCRIPT(VehicleScript, veh->GetBase()->ToCreature()->GetScriptId(), tmpscript);
    tmpscript->OnAddPassenger(veh, passenger, seatId);
}

void ScriptMgr::OnRemovePassenger(Vehicle* veh, Unit* passenger)
{
    ASSERT(veh);
    ASSERT(veh->GetBase()->GetTypeId() == TYPEID_UNIT);
    ASSERT(passenger);

    GET_SCRIPT(VehicleScript, veh->GetBase()->ToCreature()->GetScriptId(), tmpscript);
    tmpscript->OnRemovePassenger(veh, passenger);
}

void ScriptMgr::OnDynamicObjectUpdate(DynamicObject* dynobj, uint32 diff)
{
    ASSERT(dynobj);

    FOR_SCRIPTS(DynamicObjectScript, itr, end)
        itr->second->OnUpdate(dynobj, diff);
}

void ScriptMgr::OnAddPassenger(Transport* transport, Player* player)
{
    ASSERT(transport);
    ASSERT(player);

    GET_SCRIPT(TransportScript, transport->GetScriptId(), tmpscript);
    tmpscript->OnAddPassenger(transport, player);
}

void ScriptMgr::OnAddCreaturePassenger(Transport* transport, Creature* creature)
{
    ASSERT(transport);
    ASSERT(creature);

    GET_SCRIPT(TransportScript, transport->GetScriptId(), tmpscript);
    tmpscript->OnAddCreaturePassenger(transport, creature);
}

void ScriptMgr::OnRemovePassenger(Transport* transport, Player* player)
{
    ASSERT(transport);
    ASSERT(player);

    GET_SCRIPT(TransportScript, transport->GetScriptId(), tmpscript);
    tmpscript->OnRemovePassenger(transport, player);
}

void ScriptMgr::OnTransportUpdate(Transport* transport, uint32 diff)
{
    ASSERT(transport);

    GET_SCRIPT(TransportScript, transport->GetScriptId(), tmpscript);
    tmpscript->OnUpdate(transport, diff);
}

void ScriptMgr::OnRelocate(Transport* transport, uint32 waypointId, uint32 mapId, float x, float y, float z)
{
    GET_SCRIPT(TransportScript, transport->GetScriptId(), tmpscript);
    tmpscript->OnRelocate(transport, waypointId, mapId, x, y, z);
}

void ScriptMgr::OnStartup()
{
    FOREACH_SCRIPT(WorldScript)->OnStartup();
}

void ScriptMgr::OnShutdown()
{
    FOREACH_SCRIPT(WorldScript)->OnShutdown();
}

bool ScriptMgr::OnCriteriaCheck(uint32 scriptId, Player* source, Unit* target)
{
    ASSERT(source);
    // target can be NULL.

    GET_SCRIPT_RET(AchievementCriteriaScript, scriptId, tmpscript, false);
    return tmpscript->OnCheck(source, target);
}

// Player
void ScriptMgr::OnPVPKill(Player* killer, Player* killed)
{
    FOREACH_SCRIPT(PlayerScript)->OnPVPKill(killer, killed);
}

void ScriptMgr::OnCreatureKill(Player* killer, Creature* killed)
{
    FOREACH_SCRIPT(PlayerScript)->OnCreatureKill(killer, killed);
}

void ScriptMgr::OnPlayerKilledByCreature(Creature* killer, Player* killed)
{
    FOREACH_SCRIPT(PlayerScript)->OnPlayerKilledByCreature(killer, killed);
}

void ScriptMgr::OnPlayerLevelChanged(Player* player, uint8 oldLevel)
{
    FOREACH_SCRIPT(PlayerScript)->OnLevelChanged(player, oldLevel);
}

void ScriptMgr::OnPlayerFreeTalentPointsChanged(Player* player, uint32 points)
{
    FOREACH_SCRIPT(PlayerScript)->OnFreeTalentPointsChanged(player, points);
}

void ScriptMgr::OnPlayerTalentsReset(Player* player, bool noCost)
{
    FOREACH_SCRIPT(PlayerScript)->OnTalentsReset(player, noCost);
}

void ScriptMgr::OnPlayerMoneyChanged(Player* player, int64& amount)
{
    FOREACH_SCRIPT(PlayerScript)->OnMoneyChanged(player, amount);
}

void ScriptMgr::OnPlayerMoneyLimit(Player* player, int64 amount)
{
    FOREACH_SCRIPT(PlayerScript)->OnMoneyLimit(player, amount);
}

void ScriptMgr::OnGivePlayerXP(Player* player, uint32& amount, Unit* victim)
{
    FOREACH_SCRIPT(PlayerScript)->OnGiveXP(player, amount, victim);
}

void ScriptMgr::OnPlayerReputationChange(Player* player, uint32 factionID, int32& standing, bool incremental)
{
    FOREACH_SCRIPT(PlayerScript)->OnReputationChange(player, factionID, standing, incremental);
}

void ScriptMgr::OnPlayerDuelRequest(Player* target, Player* challenger)
{
    FOREACH_SCRIPT(PlayerScript)->OnDuelRequest(target, challenger);
}

void ScriptMgr::OnPlayerDuelStart(Player* player1, Player* player2)
{
    FOREACH_SCRIPT(PlayerScript)->OnDuelStart(player1, player2);
}

void ScriptMgr::OnPlayerDuelEnd(Player* winner, Player* loser, DuelCompleteType type)
{
    FOREACH_SCRIPT(PlayerScript)->OnDuelEnd(winner, loser, type);
}

void ScriptMgr::OnPlayerChat(Player* player, uint32 type, uint32 lang, std::string& msg)
{
    FOREACH_SCRIPT(PlayerScript)->OnChat(player, type, lang, msg);
}

void ScriptMgr::OnPlayerChat(Player* player, uint32 type, uint32 lang, std::string& msg, Player* receiver)
{
    FOREACH_SCRIPT(PlayerScript)->OnChat(player, type, lang, msg, receiver);
}

void ScriptMgr::OnPlayerChat(Player* player, uint32 type, uint32 lang, std::string& msg, Group* group)
{
    FOREACH_SCRIPT(PlayerScript)->OnChat(player, type, lang, msg, group);
}

void ScriptMgr::OnPlayerChat(Player* player, uint32 type, uint32 lang, std::string& msg, Guild* guild)
{
    FOREACH_SCRIPT(PlayerScript)->OnChat(player, type, lang, msg, guild);
}

void ScriptMgr::OnPlayerChat(Player* player, uint32 type, uint32 lang, std::string& msg, Channel* channel)
{
    FOREACH_SCRIPT(PlayerScript)->OnChat(player, type, lang, msg, channel);
}

void ScriptMgr::OnPlayerClearEmote(Player* player)
{
    FOREACH_SCRIPT(PlayerScript)->OnClearEmote(player);
}

void ScriptMgr::OnPlayerTextEmote(Player* player, uint32 textEmote, uint32 emoteNum, ObjectGuid guid)
{
    FOREACH_SCRIPT(PlayerScript)->OnTextEmote(player, textEmote, emoteNum, guid);
}

void ScriptMgr::OnPlayerSpellCast(Player* player, Spell* spell, bool skipCheck)
{
    FOREACH_SCRIPT(PlayerScript)->OnSpellCast(player, spell, skipCheck);
}

void ScriptMgr::OnPlayerLogin(Player* player, bool firstLogin)
{
    FOREACH_SCRIPT(PlayerScript)->OnLogin(player, firstLogin);
}

void ScriptMgr::OnPlayerLogout(Player* player)
{
    FOREACH_SCRIPT(PlayerScript)->OnLogout(player);
}

void ScriptMgr::OnPlayerCreate(Player* player)
{
    FOREACH_SCRIPT(PlayerScript)->OnCreate(player);
}

void ScriptMgr::OnPlayerDelete(ObjectGuid guid, uint32 accountId)
{
    FOREACH_SCRIPT(PlayerScript)->OnDelete(guid, accountId);
}

void ScriptMgr::OnPlayerFailedDelete(ObjectGuid guid, uint32 accountId)
{
    FOREACH_SCRIPT(PlayerScript)->OnFailedDelete(guid, accountId);
}

void ScriptMgr::OnPlayerSave(Player* player)
{
    FOREACH_SCRIPT(PlayerScript)->OnSave(player);
}

void ScriptMgr::OnPlayerBindToInstance(Player* player, Difficulty difficulty, uint32 mapid, bool permanent, uint8 extendState)
{
    FOREACH_SCRIPT(PlayerScript)->OnBindToInstance(player, difficulty, mapid, permanent, extendState);
}

void ScriptMgr::OnPlayerUpdateZone(Player* player, uint32 newZone, uint32 newArea)
{
    FOREACH_SCRIPT(PlayerScript)->OnUpdateZone(player, newZone, newArea);
}

void ScriptMgr::OnQuestStatusChange(Player* player, uint32 questId, QuestStatus status)
{
    FOREACH_SCRIPT(PlayerScript)->OnQuestStatusChange(player, questId, status);
}

// Account
void ScriptMgr::OnAccountLogin(uint32 accountId)
{
    FOREACH_SCRIPT(AccountScript)->OnAccountLogin(accountId);
}

void ScriptMgr::OnFailedAccountLogin(uint32 accountId)
{
    FOREACH_SCRIPT(AccountScript)->OnFailedAccountLogin(accountId);
}

void ScriptMgr::OnEmailChange(uint32 accountId)
{
    FOREACH_SCRIPT(AccountScript)->OnEmailChange(accountId);
}

void ScriptMgr::OnFailedEmailChange(uint32 accountId)
{
    FOREACH_SCRIPT(AccountScript)->OnFailedEmailChange(accountId);
}

void ScriptMgr::OnPasswordChange(uint32 accountId)
{
    FOREACH_SCRIPT(AccountScript)->OnPasswordChange(accountId);
}

void ScriptMgr::OnFailedPasswordChange(uint32 accountId)
{
    FOREACH_SCRIPT(AccountScript)->OnFailedPasswordChange(accountId);
}

// Guild
void ScriptMgr::OnGuildAddMember(Guild* guild, Player* player, uint8& plRank)
{
    FOREACH_SCRIPT(GuildScript)->OnAddMember(guild, player, plRank);
}

void ScriptMgr::OnGuildRemoveMember(Guild* guild, ObjectGuid guid, bool isDisbanding, bool isKicked)
{
    FOREACH_SCRIPT(GuildScript)->OnRemoveMember(guild, guid, isDisbanding, isKicked);
}

void ScriptMgr::OnGuildMOTDChanged(Guild* guild, const std::string& newMotd)
{
    FOREACH_SCRIPT(GuildScript)->OnMOTDChanged(guild, newMotd);
}

void ScriptMgr::OnGuildInfoChanged(Guild* guild, const std::string& newInfo)
{
    FOREACH_SCRIPT(GuildScript)->OnInfoChanged(guild, newInfo);
}

void ScriptMgr::OnGuildCreate(Guild* guild, Player* leader, const std::string& name)
{
    FOREACH_SCRIPT(GuildScript)->OnCreate(guild, leader, name);
}

void ScriptMgr::OnGuildDisband(Guild* guild)
{
    FOREACH_SCRIPT(GuildScript)->OnDisband(guild);
}

void ScriptMgr::OnGuildMemberWitdrawMoney(Guild* guild, Player* player, uint64 &amount, bool isRepair)
{
    FOREACH_SCRIPT(GuildScript)->OnMemberWitdrawMoney(guild, player, amount, isRepair);
}

void ScriptMgr::OnGuildMemberDepositMoney(Guild* guild, Player* player, uint64 &amount)
{
    FOREACH_SCRIPT(GuildScript)->OnMemberDepositMoney(guild, player, amount);
}

void ScriptMgr::OnGuildItemMove(Guild* guild, Player* player, Item* pItem, bool isSrcBank, uint8 srcContainer, uint8 srcSlotId,
            bool isDestBank, uint8 destContainer, uint8 destSlotId)
{
    FOREACH_SCRIPT(GuildScript)->OnItemMove(guild, player, pItem, isSrcBank, srcContainer, srcSlotId, isDestBank, destContainer, destSlotId);
}

void ScriptMgr::OnGuildEvent(Guild* guild, uint8 eventType, ObjectGuid::LowType playerGuid1, ObjectGuid::LowType playerGuid2, uint8 newRank)
{
    FOREACH_SCRIPT(GuildScript)->OnEvent(guild, eventType, playerGuid1, playerGuid2, newRank);
}

void ScriptMgr::OnGuildBankEvent(Guild* guild, uint8 eventType, uint8 tabId, ObjectGuid::LowType playerGuid, uint64 itemOrMoney, uint16 itemStackCount, uint8 destTabId)
{
    FOREACH_SCRIPT(GuildScript)->OnBankEvent(guild, eventType, tabId, playerGuid, itemOrMoney, itemStackCount, destTabId);
}

// Group
void ScriptMgr::OnGroupAddMember(Group* group, ObjectGuid guid)
{
    ASSERT(group);
    FOREACH_SCRIPT(GroupScript)->OnAddMember(group, guid);
}

void ScriptMgr::OnGroupInviteMember(Group* group, ObjectGuid guid)
{
    ASSERT(group);
    FOREACH_SCRIPT(GroupScript)->OnInviteMember(group, guid);
}

void ScriptMgr::OnGroupRemoveMember(Group* group, ObjectGuid guid, RemoveMethod method, ObjectGuid kicker, const char* reason)
{
    ASSERT(group);
    FOREACH_SCRIPT(GroupScript)->OnRemoveMember(group, guid, method, kicker, reason);
}

void ScriptMgr::OnGroupChangeLeader(Group* group, ObjectGuid newLeaderGuid, ObjectGuid oldLeaderGuid)
{
    ASSERT(group);
    FOREACH_SCRIPT(GroupScript)->OnChangeLeader(group, newLeaderGuid, oldLeaderGuid);
}

void ScriptMgr::OnGroupDisband(Group* group)
{
    ASSERT(group);
    FOREACH_SCRIPT(GroupScript)->OnDisband(group);
}

// Unit
void ScriptMgr::OnHeal(Unit* healer, Unit* reciever, uint32& gain)
{
    FOREACH_SCRIPT(UnitScript)->OnHeal(healer, reciever, gain);
    FOREACH_SCRIPT(PlayerScript)->OnHeal(healer, reciever, gain);
}

void ScriptMgr::OnDamage(Unit* attacker, Unit* victim, uint32& damage)
{
    FOREACH_SCRIPT(UnitScript)->OnDamage(attacker, victim, damage);
    FOREACH_SCRIPT(PlayerScript)->OnDamage(attacker, victim, damage);
}

void ScriptMgr::ModifyPeriodicDamageAurasTick(Unit* target, Unit* attacker, uint32& damage)
{
    FOREACH_SCRIPT(UnitScript)->ModifyPeriodicDamageAurasTick(target, attacker, damage);
    FOREACH_SCRIPT(PlayerScript)->ModifyPeriodicDamageAurasTick(target, attacker, damage);
}

void ScriptMgr::ModifyMeleeDamage(Unit* target, Unit* attacker, uint32& damage)
{
    FOREACH_SCRIPT(UnitScript)->ModifyMeleeDamage(target, attacker, damage);
    FOREACH_SCRIPT(PlayerScript)->ModifyMeleeDamage(target, attacker, damage);
}

void ScriptMgr::ModifySpellDamageTaken(Unit* target, Unit* attacker, int32& damage)
{
    FOREACH_SCRIPT(UnitScript)->ModifySpellDamageTaken(target, attacker, damage);
    FOREACH_SCRIPT(PlayerScript)->ModifySpellDamageTaken(target, attacker, damage);
}

<<<<<<< HEAD
// AreaTriggerEntityScript

void ScriptMgr::OnAreaTriggerEntityCreate(AreaTrigger* areaTrigger)
{
    ASSERT(areaTrigger);

    GET_SCRIPT(AreaTriggerEntityScript, areaTrigger->GetScriptId(), tmpscript);
    tmpscript->OnCreate(areaTrigger);
}

void ScriptMgr::OnAreaTriggerEntityUpdate(AreaTrigger* areaTrigger, uint32 diff)
{
    ASSERT(areaTrigger);

    GET_SCRIPT(AreaTriggerEntityScript, areaTrigger->GetScriptId(), tmpscript);
    tmpscript->OnUpdate(areaTrigger, diff);
}

void ScriptMgr::OnAreaTriggerEntityUnitEnter(AreaTrigger* areaTrigger, Unit* unit)
{
    ASSERT(areaTrigger);
    ASSERT(unit);

    GET_SCRIPT(AreaTriggerEntityScript, areaTrigger->GetScriptId(), tmpscript);
    tmpscript->OnUnitEnter(areaTrigger, unit);
}

void ScriptMgr::OnAreaTriggerEntityUnitExit(AreaTrigger* areaTrigger, Unit* unit)
{
    ASSERT(areaTrigger);
    ASSERT(unit);

    GET_SCRIPT(AreaTriggerEntityScript, areaTrigger->GetScriptId(), tmpscript);
    tmpscript->OnUnitExit(areaTrigger, unit);
}

void ScriptMgr::OnAreaTriggerEntityRemove(AreaTrigger* areaTrigger)
{
    ASSERT(areaTrigger);

    GET_SCRIPT(AreaTriggerEntityScript, areaTrigger->GetScriptId(), tmpscript);
    tmpscript->OnRemove(areaTrigger);
=======
// Scene
void ScriptMgr::OnSceneStart(Player* player, uint32 sceneInstanceID, SceneTemplate const* sceneTemplate)
{
    ASSERT(player);
    ASSERT(sceneTemplate);

    GET_SCRIPT(SceneScript, sceneTemplate->ScriptId, tmpscript);
    tmpscript->OnSceneStart(player, sceneInstanceID, sceneTemplate);
}

void ScriptMgr::OnSceneTrigger(Player* player, uint32 sceneInstanceID, SceneTemplate const* sceneTemplate, std::string const& triggerName)
{
    ASSERT(player);
    ASSERT(sceneTemplate);

    GET_SCRIPT(SceneScript, sceneTemplate->ScriptId, tmpscript);
    tmpscript->OnSceneTriggerEvent(player, sceneInstanceID, sceneTemplate, triggerName);
}

void ScriptMgr::OnSceneCancel(Player* player, uint32 sceneInstanceID, SceneTemplate const* sceneTemplate)
{
    ASSERT(player);
    ASSERT(sceneTemplate);

    GET_SCRIPT(SceneScript, sceneTemplate->ScriptId, tmpscript);
    tmpscript->OnSceneCancel(player, sceneInstanceID, sceneTemplate);
}

void ScriptMgr::OnSceneComplete(Player* player, uint32 sceneInstanceID, SceneTemplate const* sceneTemplate)
{
    ASSERT(player);
    ASSERT(sceneTemplate);

    GET_SCRIPT(SceneScript, sceneTemplate->ScriptId, tmpscript);
    tmpscript->OnSceneComplete(player, sceneInstanceID, sceneTemplate);
>>>>>>> 49d5bc04
}

SpellScriptLoader::SpellScriptLoader(const char* name)
    : ScriptObject(name)
{
    ScriptRegistry<SpellScriptLoader>::Instance()->AddScript(this);
}

ServerScript::ServerScript(const char* name)
    : ScriptObject(name)
{
    ScriptRegistry<ServerScript>::Instance()->AddScript(this);
}

WorldScript::WorldScript(const char* name)
    : ScriptObject(name)
{
    ScriptRegistry<WorldScript>::Instance()->AddScript(this);
}

FormulaScript::FormulaScript(const char* name)
    : ScriptObject(name)
{
    ScriptRegistry<FormulaScript>::Instance()->AddScript(this);
}

UnitScript::UnitScript(const char* name, bool addToScripts)
    : ScriptObject(name)
{
    if (addToScripts)
        ScriptRegistry<UnitScript>::Instance()->AddScript(this);
}

WorldMapScript::WorldMapScript(const char* name, uint32 mapId)
    : ScriptObject(name), MapScript<Map>(mapId)
{
    if (GetEntry() && !GetEntry()->IsWorldMap())
        TC_LOG_ERROR("scripts", "WorldMapScript for map %u is invalid.", mapId);

    ScriptRegistry<WorldMapScript>::Instance()->AddScript(this);
}

InstanceMapScript::InstanceMapScript(const char* name, uint32 mapId)
    : ScriptObject(name), MapScript<InstanceMap>(mapId)
{
    if (GetEntry() && !GetEntry()->IsDungeon())
        TC_LOG_ERROR("scripts", "InstanceMapScript for map %u is invalid.", mapId);

    ScriptRegistry<InstanceMapScript>::Instance()->AddScript(this);
}

BattlegroundMapScript::BattlegroundMapScript(const char* name, uint32 mapId)
    : ScriptObject(name), MapScript<BattlegroundMap>(mapId)
{
    if (GetEntry() && !GetEntry()->IsBattleground())
        TC_LOG_ERROR("scripts", "BattlegroundMapScript for map %u is invalid.", mapId);

    ScriptRegistry<BattlegroundMapScript>::Instance()->AddScript(this);
}

ItemScript::ItemScript(const char* name)
    : ScriptObject(name)
{
    ScriptRegistry<ItemScript>::Instance()->AddScript(this);
}

CreatureScript::CreatureScript(const char* name)
    : UnitScript(name, false)
{
    ScriptRegistry<CreatureScript>::Instance()->AddScript(this);
}

GameObjectScript::GameObjectScript(const char* name)
    : ScriptObject(name)
{
    ScriptRegistry<GameObjectScript>::Instance()->AddScript(this);
}

AreaTriggerScript::AreaTriggerScript(const char* name)
    : ScriptObject(name)
{
    ScriptRegistry<AreaTriggerScript>::Instance()->AddScript(this);
}

BattlegroundScript::BattlegroundScript(const char* name)
    : ScriptObject(name)
{
    ScriptRegistry<BattlegroundScript>::Instance()->AddScript(this);
}

OutdoorPvPScript::OutdoorPvPScript(const char* name)
    : ScriptObject(name)
{
    ScriptRegistry<OutdoorPvPScript>::Instance()->AddScript(this);
}

CommandScript::CommandScript(const char* name)
    : ScriptObject(name)
{
    ScriptRegistry<CommandScript>::Instance()->AddScript(this);
}

WeatherScript::WeatherScript(const char* name)
    : ScriptObject(name)
{
    ScriptRegistry<WeatherScript>::Instance()->AddScript(this);
}

AuctionHouseScript::AuctionHouseScript(const char* name)
    : ScriptObject(name)
{
    ScriptRegistry<AuctionHouseScript>::Instance()->AddScript(this);
}

ConditionScript::ConditionScript(const char* name)
    : ScriptObject(name)
{
    ScriptRegistry<ConditionScript>::Instance()->AddScript(this);
}

VehicleScript::VehicleScript(const char* name)
    : ScriptObject(name)
{
    ScriptRegistry<VehicleScript>::Instance()->AddScript(this);
}

DynamicObjectScript::DynamicObjectScript(const char* name)
    : ScriptObject(name)
{
    ScriptRegistry<DynamicObjectScript>::Instance()->AddScript(this);
}

TransportScript::TransportScript(const char* name)
    : ScriptObject(name)
{
    ScriptRegistry<TransportScript>::Instance()->AddScript(this);
}

AchievementCriteriaScript::AchievementCriteriaScript(const char* name)
    : ScriptObject(name)
{
    ScriptRegistry<AchievementCriteriaScript>::Instance()->AddScript(this);
}

PlayerScript::PlayerScript(const char* name)
    : UnitScript(name, false)
{
    ScriptRegistry<PlayerScript>::Instance()->AddScript(this);
}

AccountScript::AccountScript(const char* name)
    : ScriptObject(name)
{
    ScriptRegistry<AccountScript>::Instance()->AddScript(this);
}

SceneScript::SceneScript(const char* name)
    : ScriptObject(name)
{
    ScriptRegistry<SceneScript>::Instance()->AddScript(this);
}

GuildScript::GuildScript(const char* name)
    : ScriptObject(name)
{
    ScriptRegistry<GuildScript>::Instance()->AddScript(this);
}

GroupScript::GroupScript(const char* name)
    : ScriptObject(name)
{
    ScriptRegistry<GroupScript>::Instance()->AddScript(this);
}

AreaTriggerEntityScript::AreaTriggerEntityScript(const char* name)
    : ScriptObject(name)
{
    ScriptRegistry<AreaTriggerEntityScript>::Instance()->AddScript(this);
}

// Specialize for each script type class like so:
template class TC_GAME_API ScriptRegistry<SpellScriptLoader>;
template class TC_GAME_API ScriptRegistry<ServerScript>;
template class TC_GAME_API ScriptRegistry<WorldScript>;
template class TC_GAME_API ScriptRegistry<FormulaScript>;
template class TC_GAME_API ScriptRegistry<WorldMapScript>;
template class TC_GAME_API ScriptRegistry<InstanceMapScript>;
template class TC_GAME_API ScriptRegistry<BattlegroundMapScript>;
template class TC_GAME_API ScriptRegistry<ItemScript>;
template class TC_GAME_API ScriptRegistry<CreatureScript>;
template class TC_GAME_API ScriptRegistry<GameObjectScript>;
template class TC_GAME_API ScriptRegistry<AreaTriggerScript>;
template class TC_GAME_API ScriptRegistry<BattlegroundScript>;
template class TC_GAME_API ScriptRegistry<OutdoorPvPScript>;
template class TC_GAME_API ScriptRegistry<CommandScript>;
template class TC_GAME_API ScriptRegistry<WeatherScript>;
template class TC_GAME_API ScriptRegistry<AuctionHouseScript>;
template class TC_GAME_API ScriptRegistry<ConditionScript>;
template class TC_GAME_API ScriptRegistry<VehicleScript>;
template class TC_GAME_API ScriptRegistry<DynamicObjectScript>;
template class TC_GAME_API ScriptRegistry<TransportScript>;
template class TC_GAME_API ScriptRegistry<AchievementCriteriaScript>;
template class TC_GAME_API ScriptRegistry<PlayerScript>;
template class TC_GAME_API ScriptRegistry<GuildScript>;
template class TC_GAME_API ScriptRegistry<GroupScript>;
template class TC_GAME_API ScriptRegistry<UnitScript>;
template class TC_GAME_API ScriptRegistry<AccountScript>;
<<<<<<< HEAD
template class TC_GAME_API ScriptRegistry<AreaTriggerEntityScript>;
=======
template class TC_GAME_API ScriptRegistry<SceneScript>;
>>>>>>> 49d5bc04
<|MERGE_RESOLUTION|>--- conflicted
+++ resolved
@@ -97,11 +97,11 @@
     : std::true_type { };
 
 template<>
-<<<<<<< HEAD
+struct is_script_database_bound<SceneScript>
+    : std::true_type { };
+
+template<>
 struct is_script_database_bound<AreaTriggerEntityScript>
-=======
-struct is_script_database_bound<SceneScript>
->>>>>>> 49d5bc04
     : std::true_type { };
 
 enum Spells
@@ -2304,9 +2304,44 @@
     FOREACH_SCRIPT(PlayerScript)->ModifySpellDamageTaken(target, attacker, damage);
 }
 
-<<<<<<< HEAD
+// Scene
+void ScriptMgr::OnSceneStart(Player* player, uint32 sceneInstanceID, SceneTemplate const* sceneTemplate)
+{
+    ASSERT(player);
+    ASSERT(sceneTemplate);
+
+    GET_SCRIPT(SceneScript, sceneTemplate->ScriptId, tmpscript);
+    tmpscript->OnSceneStart(player, sceneInstanceID, sceneTemplate);
+}
+
+void ScriptMgr::OnSceneTrigger(Player* player, uint32 sceneInstanceID, SceneTemplate const* sceneTemplate, std::string const& triggerName)
+{
+    ASSERT(player);
+    ASSERT(sceneTemplate);
+
+    GET_SCRIPT(SceneScript, sceneTemplate->ScriptId, tmpscript);
+    tmpscript->OnSceneTriggerEvent(player, sceneInstanceID, sceneTemplate, triggerName);
+}
+
+void ScriptMgr::OnSceneCancel(Player* player, uint32 sceneInstanceID, SceneTemplate const* sceneTemplate)
+{
+    ASSERT(player);
+    ASSERT(sceneTemplate);
+
+    GET_SCRIPT(SceneScript, sceneTemplate->ScriptId, tmpscript);
+    tmpscript->OnSceneCancel(player, sceneInstanceID, sceneTemplate);
+}
+
+void ScriptMgr::OnSceneComplete(Player* player, uint32 sceneInstanceID, SceneTemplate const* sceneTemplate)
+{
+    ASSERT(player);
+    ASSERT(sceneTemplate);
+
+    GET_SCRIPT(SceneScript, sceneTemplate->ScriptId, tmpscript);
+    tmpscript->OnSceneComplete(player, sceneInstanceID, sceneTemplate);
+}
+
 // AreaTriggerEntityScript
-
 void ScriptMgr::OnAreaTriggerEntityCreate(AreaTrigger* areaTrigger)
 {
     ASSERT(areaTrigger);
@@ -2347,43 +2382,6 @@
 
     GET_SCRIPT(AreaTriggerEntityScript, areaTrigger->GetScriptId(), tmpscript);
     tmpscript->OnRemove(areaTrigger);
-=======
-// Scene
-void ScriptMgr::OnSceneStart(Player* player, uint32 sceneInstanceID, SceneTemplate const* sceneTemplate)
-{
-    ASSERT(player);
-    ASSERT(sceneTemplate);
-
-    GET_SCRIPT(SceneScript, sceneTemplate->ScriptId, tmpscript);
-    tmpscript->OnSceneStart(player, sceneInstanceID, sceneTemplate);
-}
-
-void ScriptMgr::OnSceneTrigger(Player* player, uint32 sceneInstanceID, SceneTemplate const* sceneTemplate, std::string const& triggerName)
-{
-    ASSERT(player);
-    ASSERT(sceneTemplate);
-
-    GET_SCRIPT(SceneScript, sceneTemplate->ScriptId, tmpscript);
-    tmpscript->OnSceneTriggerEvent(player, sceneInstanceID, sceneTemplate, triggerName);
-}
-
-void ScriptMgr::OnSceneCancel(Player* player, uint32 sceneInstanceID, SceneTemplate const* sceneTemplate)
-{
-    ASSERT(player);
-    ASSERT(sceneTemplate);
-
-    GET_SCRIPT(SceneScript, sceneTemplate->ScriptId, tmpscript);
-    tmpscript->OnSceneCancel(player, sceneInstanceID, sceneTemplate);
-}
-
-void ScriptMgr::OnSceneComplete(Player* player, uint32 sceneInstanceID, SceneTemplate const* sceneTemplate)
-{
-    ASSERT(player);
-    ASSERT(sceneTemplate);
-
-    GET_SCRIPT(SceneScript, sceneTemplate->ScriptId, tmpscript);
-    tmpscript->OnSceneComplete(player, sceneInstanceID, sceneTemplate);
->>>>>>> 49d5bc04
 }
 
 SpellScriptLoader::SpellScriptLoader(const char* name)
@@ -2591,8 +2589,5 @@
 template class TC_GAME_API ScriptRegistry<GroupScript>;
 template class TC_GAME_API ScriptRegistry<UnitScript>;
 template class TC_GAME_API ScriptRegistry<AccountScript>;
-<<<<<<< HEAD
-template class TC_GAME_API ScriptRegistry<AreaTriggerEntityScript>;
-=======
 template class TC_GAME_API ScriptRegistry<SceneScript>;
->>>>>>> 49d5bc04
+template class TC_GAME_API ScriptRegistry<AreaTriggerEntityScript>;