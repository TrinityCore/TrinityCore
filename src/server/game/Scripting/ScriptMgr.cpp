/*
 * Copyright (C) 2008-2016 TrinityCore <http://www.trinitycore.org/>
 * Copyright (C) 2005-2009 MaNGOS <http://getmangos.com/>
 *
 * This program is free software; you can redistribute it and/or modify it
 * under the terms of the GNU General Public License as published by the
 * Free Software Foundation; either version 2 of the License, or (at your
 * option) any later version.
 *
 * This program is distributed in the hope that it will be useful, but WITHOUT
 * ANY WARRANTY; without even the implied warranty of MERCHANTABILITY or
 * FITNESS FOR A PARTICULAR PURPOSE. See the GNU General Public License for
 * more details.
 *
 * You should have received a copy of the GNU General Public License along
 * with this program. If not, see <http://www.gnu.org/licenses/>.
 */

#include "ScriptMgr.h"
#include "ScriptReloadMgr.h"
#include "Config.h"
#include "DatabaseEnv.h"
#include "DBCStores.h"
#include "ObjectMgr.h"
#include "OutdoorPvPMgr.h"
#include "ScriptSystem.h"
#include "Transport.h"
#include "Vehicle.h"
#include "SmartAI.h"
#include "SpellInfo.h"
#include "SpellScript.h"
#include "GossipDef.h"
#include "CreatureAIImpl.h"
#include "Player.h"
#include "WorldPacket.h"
#ifdef ELUNA
#include "LuaEngine.h"
#include "ElunaUtility.h"
#endif
#include "WorldSession.h"
#include "Chat.h"
#include "MapManager.h"
#include "LFGScripts.h"
#include "InstanceScript.h"

// Trait which indicates whether this script type
// must be assigned in the database.
template<typename>
struct is_script_database_bound
    : std::false_type { };

template<>
struct is_script_database_bound<SpellScriptLoader>
    : std::true_type { };

template<>
struct is_script_database_bound<InstanceMapScript>
    : std::true_type { };

template<>
struct is_script_database_bound<ItemScript>
    : std::true_type { };

template<>
struct is_script_database_bound<CreatureScript>
    : std::true_type { };

template<>
struct is_script_database_bound<GameObjectScript>
    : std::true_type { };

template<>
struct is_script_database_bound<VehicleScript>
    : std::true_type { };

template<>
struct is_script_database_bound<AreaTriggerScript>
    : std::true_type { };

template<>
struct is_script_database_bound<BattlegroundScript>
    : std::true_type { };

template<>
struct is_script_database_bound<OutdoorPvPScript>
    : std::true_type { };

template<>
struct is_script_database_bound<WeatherScript>
    : std::true_type { };

template<>
struct is_script_database_bound<ConditionScript>
    : std::true_type { };

template<>
struct is_script_database_bound<TransportScript>
    : std::true_type { };

template<>
struct is_script_database_bound<AchievementCriteriaScript>
    : std::true_type { };

enum Spells
{
    SPELL_HOTSWAP_VISUAL_SPELL_EFFECT = 40162 // 59084
};

class ScriptRegistryInterface
{
public:
    ScriptRegistryInterface() { }
    virtual ~ScriptRegistryInterface() { }

    ScriptRegistryInterface(ScriptRegistryInterface const&) = delete;
    ScriptRegistryInterface(ScriptRegistryInterface&&) = delete;

    ScriptRegistryInterface& operator= (ScriptRegistryInterface const&) = delete;
    ScriptRegistryInterface& operator= (ScriptRegistryInterface&&) = delete;

    /// Removes all scripts associated with the given script context.
    /// Requires ScriptRegistryBase::SwapContext to be called after all transfers have finished.
    virtual void ReleaseContext(std::string const& context) = 0;

    /// Injects and updates the changed script objects.
    virtual void SwapContext(bool initialize) = 0;

    /// Removes the scripts used by this registry from the given container.
    /// Used to find unused script names.
    virtual void RemoveUsedScriptsFromContainer(std::unordered_set<std::string>& scripts) = 0;

    /// Unloads the script registry.
    virtual void Unload() = 0;
};

template<class>
class ScriptRegistry;

class ScriptRegistryCompositum
    : public ScriptRegistryInterface
{
    ScriptRegistryCompositum() { }

    template<class>
    friend class ScriptRegistry;

    /// Type erasure wrapper for objects
    class DeleteableObjectBase
    {
    public:
        DeleteableObjectBase() { }
        virtual ~DeleteableObjectBase() { }

        DeleteableObjectBase(DeleteableObjectBase const&) = delete;
        DeleteableObjectBase& operator= (DeleteableObjectBase const&) = delete;
    };

    template<typename T>
    class DeleteableObject
        : public DeleteableObjectBase
    {
    public:
        DeleteableObject(T&& object)
            : _object(std::forward<T>(object)) { }

    private:
        T _object;
    };

public:
    void SetScriptNameInContext(std::string const& scriptname, std::string const& context)
    {
        ASSERT(_scriptnames_to_context.find(scriptname) == _scriptnames_to_context.end(),
               "Scriptname was assigned to this context already!");
        _scriptnames_to_context.insert(std::make_pair(scriptname, context));
    }

    std::string const& GetScriptContextOfScriptName(std::string const& scriptname) const
    {
        auto itr = _scriptnames_to_context.find(scriptname);
        ASSERT(itr != _scriptnames_to_context.end() &&
               "Given scriptname doesn't exist!");
        return itr->second;
    }

    void ReleaseContext(std::string const& context) final override
    {
        for (auto const registry : _registries)
            registry->ReleaseContext(context);

        // Clear the script names in context after calling the release hooks
        // since it's possible that new references to a shared library
        // are acquired when releasing.
        for (auto itr = _scriptnames_to_context.begin();
                        itr != _scriptnames_to_context.end();)
            if (itr->second == context)
                itr = _scriptnames_to_context.erase(itr);
            else
                ++itr;
    }

    void SwapContext(bool initialize) final override
    {
        for (auto const registry : _registries)
            registry->SwapContext(initialize);

        DoDelayedDelete();
    }

    void RemoveUsedScriptsFromContainer(std::unordered_set<std::string>& scripts) final override
    {
        for (auto const registry : _registries)
            registry->RemoveUsedScriptsFromContainer(scripts);
    }

    void Unload() final override
    {
        for (auto const registry : _registries)
            registry->Unload();
    }

    template<typename T>
    void QueueForDelayedDelete(T&& any)
    {
        _delayed_delete_queue.push_back(
            Trinity::make_unique<
                DeleteableObject<typename std::decay<T>::type>
            >(std::forward<T>(any))
        );
    }

    static ScriptRegistryCompositum* Instance()
    {
        static ScriptRegistryCompositum instance;
        return &instance;
    }

private:
    void Register(ScriptRegistryInterface* registry)
    {
        _registries.insert(registry);
    }

    void DoDelayedDelete()
    {
        _delayed_delete_queue.clear();
    }

    std::unordered_set<ScriptRegistryInterface*> _registries;

    std::vector<std::unique_ptr<DeleteableObjectBase>> _delayed_delete_queue;

    std::unordered_map<
        std::string /*script name*/,
        std::string /*context*/
    > _scriptnames_to_context;
};

#define sScriptRegistryCompositum ScriptRegistryCompositum::Instance()

template<typename /*ScriptType*/, bool /*IsDatabaseBound*/>
class SpecializedScriptRegistry;

// This is the global static registry of scripts.
template<class ScriptType>
class ScriptRegistry final
    : public SpecializedScriptRegistry<
        ScriptType, is_script_database_bound<ScriptType>::value>
{
    ScriptRegistry()
    {
        sScriptRegistryCompositum->Register(this);
    }

public:
    static ScriptRegistry* Instance()
    {
        static ScriptRegistry instance;
        return &instance;
    }

    void LogDuplicatedScriptPointerError(ScriptType const* first, ScriptType const* second)
    {
        // See if the script is using the same memory as another script. If this happens, it means that
        // someone forgot to allocate new memory for a script.
        TC_LOG_ERROR("scripts", "Script '%s' has same memory pointer as '%s'.",
            first->GetName().c_str(), second->GetName().c_str());
    }
};

class ScriptRegistrySwapHookBase
{
public:
    ScriptRegistrySwapHookBase() { }
    virtual ~ScriptRegistrySwapHookBase() { }

    ScriptRegistrySwapHookBase(ScriptRegistrySwapHookBase const&) = delete;
    ScriptRegistrySwapHookBase(ScriptRegistrySwapHookBase&&) = delete;

    ScriptRegistrySwapHookBase& operator= (ScriptRegistrySwapHookBase const&) = delete;
    ScriptRegistrySwapHookBase& operator= (ScriptRegistrySwapHookBase&&) = delete;

    /// Called before the actual context release happens
    virtual void BeforeReleaseContext(std::string const& /*context*/) { }

    /// Called before SwapContext
    virtual void BeforeSwapContext(bool /*initialize*/) { }

    /// Called before Unload
    virtual void BeforeUnload() { }
};

template<typename ScriptType, typename Base>
class ScriptRegistrySwapHooks
    : public ScriptRegistrySwapHookBase
{
};

/// This hook is responsible for swapping OutdoorPvP's
template<typename Base>
class UnsupportedScriptRegistrySwapHooks
    : public ScriptRegistrySwapHookBase
{
public:
    void BeforeReleaseContext(std::string const& context) final override
    {
        auto const bounds = static_cast<Base*>(this)->_ids_of_contexts.equal_range(context);
        ASSERT(bounds.first == bounds.second);
    }
};

/// This hook is responsible for swapping Creature and GameObject AI's
template<typename ObjectType, typename ScriptType, typename Base>
class CreatureGameObjectScriptRegistrySwapHooks
    : public ScriptRegistrySwapHookBase
{
    template<typename W>
    class AIFunctionMapWorker
    {
    public:
        template<typename T>
        AIFunctionMapWorker(T&& worker)
            : _worker(std::forward<T>(worker)) { }

        void Visit(std::unordered_map<ObjectGuid, ObjectType*>& objects)
        {
            _worker(objects);
        }

        template<typename O>
        void Visit(std::unordered_map<ObjectGuid, O*>&) { }

    private:
        W _worker;
    };

    class AsyncCastHotswapEffectEvent : public BasicEvent
    {
    public:
        explicit AsyncCastHotswapEffectEvent(Unit* owner) : owner_(owner) { }

        bool Execute(uint64 /*e_time*/, uint32 /*p_time*/) override
        {
            owner_->CastSpell(owner_, SPELL_HOTSWAP_VISUAL_SPELL_EFFECT, true);
            return true;
        }

    private:
        Unit* owner_;
    };

    // Hook which is called before a creature is swapped
    static void UnloadStage1(Creature* creature)
    {
        // Remove deletable events only,
        // otherwise it causes crashes with non-deletable spell events.
        creature->m_Events.KillAllEvents(false);

        if (creature->IsCharmed())
            creature->RemoveCharmedBy(nullptr);

        ASSERT(!creature->IsCharmed(),
               "There is a disabled AI which is still loaded.");

        creature->AI()->EnterEvadeMode();
    }

    static void UnloadStage2(Creature* creature)
    {
        bool const destroyed = creature->AIM_Destroy();
        ASSERT(destroyed,
               "Destroying the AI should never fail here!");
        (void)destroyed;

        ASSERT(!creature->AI(),
               "The AI should be null here!");
    }

    // Hook which is called before a gameobject is swapped
    static void UnloadStage1(GameObject* gameobject)
    {
        gameobject->AI()->Reset();
    }

    static void UnloadStage2(GameObject* gameobject)
    {
        gameobject->AIM_Destroy();

        ASSERT(!gameobject->AI(),
               "The AI should be null here!");
    }

    // Hook which is called after a creature was swapped
    static void LoadStage1(Creature* creature)
    {
        ASSERT(!creature->AI(),
               "The AI should be null here!");

        if (creature->IsAlive())
            creature->ClearUnitState(UNIT_STATE_EVADE);

        bool const created = creature->AIM_Initialize();
        ASSERT(created,
               "Creating the AI should never fail here!");
        (void)created;
    }

    static void LoadStage2(Creature* creature)
    {
        if (!creature->IsAlive())
            return;

        creature->AI()->EnterEvadeMode();

        // Cast a dummy visual spell asynchronously here to signal
        // that the AI was hot swapped
        creature->m_Events.AddEvent(new AsyncCastHotswapEffectEvent(creature),
            creature->m_Events.CalculateTime(0));
    }

    // Hook which is called after a gameobject was swapped
    static void LoadStage1(GameObject* gameobject)
    {
        ASSERT(!gameobject->AI(),
               "The AI should be null here!");

        gameobject->AIM_Initialize();
    }

    static void LoadStage2(GameObject* gameobject)
    {
        gameobject->AI()->Reset();
    }

    template<typename T>
    void RunOverAllEntities(T fn)
    {
        auto evaluator = [&](std::unordered_map<ObjectGuid, ObjectType*>& objects)
        {
            for (auto object : objects)
                fn(object.second);
        };

        AIFunctionMapWorker<typename std::decay<decltype(evaluator)>::type> worker(std::move(evaluator));
        TypeContainerVisitor<decltype(worker), MapStoredObjectTypesContainer> visitor(worker);

        sMapMgr->DoForAllMaps([&](Map* map)
        {
            // Run the worker over all maps
            visitor.Visit(map->GetObjectsStore());
        });
    }

public:
    void BeforeReleaseContext(std::string const& context) final override
    {
        auto ids_to_remove = static_cast<Base*>(this)->GetScriptIDsToRemove(context);

        std::vector<ObjectType*> stage2;

        RunOverAllEntities([&](ObjectType* object)
        {
            if (ids_to_remove.find(object->GetScriptId()) != ids_to_remove.end())
            {
                UnloadStage1(object);
                stage2.push_back(object);
            }
        });

        for (auto object : stage2)
            UnloadStage2(object);

        // Add the new ids which are removed to the global ids to remove set
        ids_removed_.insert(ids_to_remove.begin(), ids_to_remove.end());
    }

    void BeforeSwapContext(bool initialize) override
    {
        // Never swap creature or gameobject scripts when initializing
        if (initialize)
            return;

        // Add the recently added scripts to the deleted scripts to replace
        // default AI's with recently added core scripts.
        ids_removed_.insert(static_cast<Base*>(this)->GetRecentlyAddedScriptIDs().begin(),
                            static_cast<Base*>(this)->GetRecentlyAddedScriptIDs().end());

        std::vector<ObjectType*> remove;
        std::vector<ObjectType*> stage2;

        RunOverAllEntities([&](ObjectType* object)
        {
            if (ids_removed_.find(object->GetScriptId()) != ids_removed_.end())
            {
                if (object->AI())
                {
                    // Overwrite existing (default) AI's which are replaced by a new script
                    UnloadStage1(object);
                    remove.push_back(object);
                }

                stage2.push_back(object);
            }
        });

        for (auto object : remove)
            UnloadStage2(object);

        for (auto object : stage2)
            LoadStage1(object);

        for (auto object : stage2)
            LoadStage2(object);

        ids_removed_.clear();
    }

    void BeforeUnload() final override
    {
        ASSERT(ids_removed_.empty());
    }

private:
    std::unordered_set<uint32> ids_removed_;
};

// This hook is responsible for swapping CreatureAI's
template<typename Base>
class ScriptRegistrySwapHooks<CreatureScript, Base>
    : public CreatureGameObjectScriptRegistrySwapHooks<
        Creature, CreatureScript, Base
      > { };

// This hook is responsible for swapping GameObjectAI's
template<typename Base>
class ScriptRegistrySwapHooks<GameObjectScript, Base>
    : public CreatureGameObjectScriptRegistrySwapHooks<
        GameObject, GameObjectScript, Base
      > { };

/// This hook is responsible for swapping BattlegroundScript's
template<typename Base>
class ScriptRegistrySwapHooks<BattlegroundScript, Base>
    : public UnsupportedScriptRegistrySwapHooks<Base> { };

/// This hook is responsible for swapping OutdoorPvP's
template<typename Base>
class ScriptRegistrySwapHooks<OutdoorPvPScript, Base>
    : public ScriptRegistrySwapHookBase
{
public:
    ScriptRegistrySwapHooks() : swapped(false) { }

    void BeforeReleaseContext(std::string const& context) final override
    {
        auto const bounds = static_cast<Base*>(this)->_ids_of_contexts.equal_range(context);

        if ((!swapped) && (bounds.first != bounds.second))
        {
            swapped = true;
            sOutdoorPvPMgr->Die();
        }
    }

    void BeforeSwapContext(bool initialize) override
    {
        // Never swap outdoor pvp scripts when initializing
        if ((!initialize) && swapped)
        {
            sOutdoorPvPMgr->InitOutdoorPvP();
            swapped = false;
        }
    }

    void BeforeUnload() final override
    {
        ASSERT(!swapped);
    }

private:
    bool swapped;
};

/// This hook is responsible for swapping InstanceMapScript's
template<typename Base>
class ScriptRegistrySwapHooks<InstanceMapScript, Base>
    : public ScriptRegistrySwapHookBase
{
public:
    ScriptRegistrySwapHooks()  : swapped(false) { }

    void BeforeReleaseContext(std::string const& context) final override
    {
        auto const bounds = static_cast<Base*>(this)->_ids_of_contexts.equal_range(context);
        if (bounds.first != bounds.second)
            swapped = true;
    }

    void BeforeSwapContext(bool /*initialize*/) override
    {
        swapped = false;
    }

    void BeforeUnload() final override
    {
        ASSERT(!swapped);
    }

private:
    bool swapped;
};

/// This hook is responsible for swapping SpellScriptLoader's
template<typename Base>
class ScriptRegistrySwapHooks<SpellScriptLoader, Base>
    : public ScriptRegistrySwapHookBase
{
public:
    ScriptRegistrySwapHooks() : swapped(false) { }

    void BeforeReleaseContext(std::string const& context) final override
    {
        auto const bounds = static_cast<Base*>(this)->_ids_of_contexts.equal_range(context);

        if (bounds.first != bounds.second)
            swapped = true;
    }

    void BeforeSwapContext(bool /*initialize*/) override
    {
        if (swapped)
        {
            sObjectMgr->ValidateSpellScripts();
            swapped = false;
        }
    }

    void BeforeUnload() final override
    {
        ASSERT(!swapped);
    }

private:
    bool swapped;
};

// Database bound script registry
template<typename ScriptType>
class SpecializedScriptRegistry<ScriptType, true>
    : public ScriptRegistryInterface,
      public ScriptRegistrySwapHooks<ScriptType, ScriptRegistry<ScriptType>>
{
    template<typename>
    friend class UnsupportedScriptRegistrySwapHooks;

    template<typename, typename>
    friend class ScriptRegistrySwapHooks;

    template<typename, typename, typename>
    friend class CreatureGameObjectScriptRegistrySwapHooks;

public:
    SpecializedScriptRegistry() { }

    typedef std::unordered_map<
        uint32 /*script id*/,
        std::unique_ptr<ScriptType>
    > ScriptStoreType;

    typedef typename ScriptStoreType::iterator ScriptStoreIteratorType;

    void ReleaseContext(std::string const& context) final override
    {
        this->BeforeReleaseContext(context);

        auto const bounds = _ids_of_contexts.equal_range(context);
        for (auto itr = bounds.first; itr != bounds.second; ++itr)
            _scripts.erase(itr->second);
    }

    void SwapContext(bool initialize) final override
    {
      this->BeforeSwapContext(initialize);

      _recently_added_ids.clear();
    }

    void RemoveUsedScriptsFromContainer(std::unordered_set<std::string>& scripts) final override
    {
        for (auto const& script : _scripts)
            scripts.erase(script.second->GetName());
    }

    void Unload() final override
    {
        this->BeforeUnload();

        ASSERT(_recently_added_ids.empty(),
               "Recently added script ids should be empty here!");

        _scripts.clear();
        _ids_of_contexts.clear();
    }

    // Adds a database bound script
    void AddScript(ScriptType* script)
    {
        ASSERT(script,
               "Tried to call AddScript with a nullpointer!");
        ASSERT(!sScriptMgr->GetCurrentScriptContext().empty(),
               "Tried to register a script without being in a valid script context!");

        std::unique_ptr<ScriptType> script_ptr(script);

        // Get an ID for the script. An ID only exists if it's a script that is assigned in the database
        // through a script name (or similar).
        if (uint32 const id = sObjectMgr->GetScriptId(script->GetName()))
        {
            // Try to find an existing script.
            for (auto const& stored_script : _scripts)
            {
                // If the script names match...
                if (stored_script.second->GetName() == script->GetName())
                {
                    // If the script is already assigned -> delete it!
                    TC_LOG_ERROR("scripts", "Script '%s' already assigned with the same script name, "
                        "so the script can't work.", script->GetName().c_str());

                    // Error that should be fixed ASAP.
                    sScriptRegistryCompositum->QueueForDelayedDelete(std::move(script_ptr));
                    ABORT();
                    return;
                }
            }

            // If the script isn't assigned -> assign it!
            _scripts.insert(std::make_pair(id, std::move(script_ptr)));
            _ids_of_contexts.insert(std::make_pair(sScriptMgr->GetCurrentScriptContext(), id));
            _recently_added_ids.insert(id);

            sScriptRegistryCompositum->SetScriptNameInContext(script->GetName(),
                sScriptMgr->GetCurrentScriptContext());
        }
        else
        {
            // The script uses a script name from database, but isn't assigned to anything.
            TC_LOG_ERROR("sql.sql", "Script named '%s' does not have a script name assigned in database.",
                script->GetName().c_str());

            // Avoid calling "delete script;" because we are currently in the script constructor
            // In a valid scenario this will not happen because every script has a name assigned in the database
            sScriptRegistryCompositum->QueueForDelayedDelete(std::move(script_ptr));
            return;
        }
    }

    // Gets a script by its ID (assigned by ObjectMgr).
    ScriptType* GetScriptById(uint32 id)
    {
        auto const itr = _scripts.find(id);
        if (itr != _scripts.end())
            return itr->second.get();

        return nullptr;
    }

    ScriptStoreType& GetScripts()
    {
        return _scripts;
    }

protected:
    // Returns the script id's which are registered to a certain context
    std::unordered_set<uint32> GetScriptIDsToRemove(std::string const& context) const
    {
        // Create a set of all ids which are removed
        std::unordered_set<uint32> scripts_to_remove;

        auto const bounds = _ids_of_contexts.equal_range(context);
        for (auto itr = bounds.first; itr != bounds.second; ++itr)
            scripts_to_remove.insert(itr->second);

        return scripts_to_remove;
    }

    std::unordered_set<uint32> const& GetRecentlyAddedScriptIDs() const
    {
        return _recently_added_ids;
    }

private:
    ScriptStoreType _scripts;

    // Scripts of a specific context
    std::unordered_multimap<std::string /*context*/, uint32 /*id*/> _ids_of_contexts;

    // Script id's which were registered recently
    std::unordered_set<uint32> _recently_added_ids;
};

/// This hook is responsible for swapping CommandScript's
template<typename Base>
class ScriptRegistrySwapHooks<CommandScript, Base>
    : public ScriptRegistrySwapHookBase
{
public:
    void BeforeReleaseContext(std::string const& /*context*/) final override
    {
        ChatHandler::invalidateCommandTable();
    }

    void BeforeSwapContext(bool /*initialize*/) override
    {
        ChatHandler::invalidateCommandTable();
    }

    void BeforeUnload() final override
    {
        ChatHandler::invalidateCommandTable();
    }
};

// Database unbound script registry
template<typename ScriptType>
class SpecializedScriptRegistry<ScriptType, false>
    : public ScriptRegistryInterface,
      public ScriptRegistrySwapHooks<ScriptType, ScriptRegistry<ScriptType>>
{
    template<typename, typename>
    friend class ScriptRegistrySwapHooks;

public:
    typedef std::unordered_multimap<std::string /*context*/, std::unique_ptr<ScriptType>> ScriptStoreType;
    typedef typename ScriptStoreType::iterator ScriptStoreIteratorType;

    SpecializedScriptRegistry() { }

    void ReleaseContext(std::string const& context) final override
    {
        this->BeforeReleaseContext(context);

        _scripts.erase(context);
    }

    void SwapContext(bool initialize) final override
    {
        this->BeforeSwapContext(initialize);
    }

    void RemoveUsedScriptsFromContainer(std::unordered_set<std::string>& scripts) final override
    {
        for (auto const& script : _scripts)
            scripts.erase(script.second->GetName());
    }

    void Unload() final override
    {
        this->BeforeUnload();

        _scripts.clear();
    }

    // Adds a non database bound script
    void AddScript(ScriptType* script)
    {
        ASSERT(script,
               "Tried to call AddScript with a nullpointer!");
        ASSERT(!sScriptMgr->GetCurrentScriptContext().empty(),
               "Tried to register a script without being in a valid script context!");

        std::unique_ptr<ScriptType> script_ptr(script);

        for (auto const& entry : _scripts)
            if (entry.second.get() == script)
            {
                static_cast<ScriptRegistry<ScriptType>*>(this)->
                    LogDuplicatedScriptPointerError(script, entry.second.get());

                sScriptRegistryCompositum->QueueForDelayedDelete(std::move(script_ptr));
                return;
            }

        // We're dealing with a code-only script, just add it.
        _scripts.insert(std::make_pair(sScriptMgr->GetCurrentScriptContext(), std::move(script_ptr)));
    }

    ScriptStoreType& GetScripts()
    {
        return _scripts;
    }

private:
    ScriptStoreType _scripts;
};

// Utility macros to refer to the script registry.
#define SCR_REG_MAP(T) ScriptRegistry<T>::ScriptStoreType
#define SCR_REG_ITR(T) ScriptRegistry<T>::ScriptStoreIteratorType
#define SCR_REG_LST(T) ScriptRegistry<T>::Instance()->GetScripts()

// Utility macros for looping over scripts.
#define FOR_SCRIPTS(T, C, E) \
    if (SCR_REG_LST(T).empty()) \
        return; \
    \
    for (SCR_REG_ITR(T) C = SCR_REG_LST(T).begin(); \
        C != SCR_REG_LST(T).end(); ++C)

#define FOR_SCRIPTS_RET(T, C, E, R) \
    if (SCR_REG_LST(T).empty()) \
        return R; \
    \
    for (SCR_REG_ITR(T) C = SCR_REG_LST(T).begin(); \
        C != SCR_REG_LST(T).end(); ++C)

#define FOREACH_SCRIPT(T) \
    FOR_SCRIPTS(T, itr, end) \
        itr->second

// Utility macros for finding specific scripts.
#define GET_SCRIPT(T, I, V) \
    T* V = ScriptRegistry<T>::Instance()->GetScriptById(I); \
    if (!V) \
        return;

#define GET_SCRIPT_RET(T, I, V, R) \
    T* V = ScriptRegistry<T>::Instance()->GetScriptById(I); \
    if (!V) \
        return R;

struct TSpellSummary
{
    uint8 Targets;                                          // set of enum SelectTarget
    uint8 Effects;                                          // set of enum SelectEffect
} *SpellSummary;

ScriptObject::ScriptObject(const char* name) : _name(name)
{
    sScriptMgr->IncreaseScriptCount();
}

ScriptObject::~ScriptObject()
{
    sScriptMgr->DecreaseScriptCount();
}

ScriptMgr::ScriptMgr()
  : _scriptCount(0), _script_loader_callback(nullptr)
{
}

ScriptMgr::~ScriptMgr() { }

ScriptMgr* ScriptMgr::instance()
{
    static ScriptMgr instance;
    return &instance;
}

void ScriptMgr::Initialize()
{
    ASSERT(sSpellMgr->GetSpellInfo(SPELL_HOTSWAP_VISUAL_SPELL_EFFECT)
           && "Reload hotswap spell effect for creatures isn't valid!");

    uint32 oldMSTime = getMSTime();

    LoadDatabase();

    TC_LOG_INFO("server.loading", "Loading C++ scripts");

    FillSpellSummary();

    // Load core scripts
    SetScriptContext(GetNameOfStaticContext());

    // SmartAI
    AddSC_SmartScripts();

    // LFGScripts
    lfg::AddSC_LFGScripts();

    // Load all static linked scripts through the script loader function.
    ASSERT(_script_loader_callback,
           "Script loader callback wasn't registered!");
    _script_loader_callback();

    // Initialize all dynamic scripts
    // and finishes the context switch to do
    // bulk loading
    sScriptReloadMgr->Initialize();

    // Loads all scripts from the current context
    sScriptMgr->SwapScriptContext(true);

    // Print unused script names.
    std::unordered_set<std::string> unusedScriptNames(
        sObjectMgr->GetAllScriptNames().begin(),
        sObjectMgr->GetAllScriptNames().end());

    // Remove the used scripts from the given container.
    sScriptRegistryCompositum->RemoveUsedScriptsFromContainer(unusedScriptNames);

    for (std::string const& scriptName : unusedScriptNames)
    {
        // Avoid complaining about empty script names since the
        // script name container contains a placeholder as the 0 element.
        if (scriptName.empty())
            continue;

        TC_LOG_ERROR("sql.sql", "ScriptName '%s' exists in database, "
                     "but no core script found!", scriptName.c_str());
    }

    TC_LOG_INFO("server.loading", ">> Loaded %u C++ scripts in %u ms",
        GetScriptCount(), GetMSTimeDiffToNow(oldMSTime));
}

void ScriptMgr::SetScriptContext(std::string const& context)
{
    _currentContext = context;
}

void ScriptMgr::SwapScriptContext(bool initialize)
{
    sScriptRegistryCompositum->SwapContext(initialize);
    _currentContext.clear();
}

std::string const& ScriptMgr::GetNameOfStaticContext()
{
    static std::string const name = "___static___";
    return name;
}

void ScriptMgr::ReleaseScriptContext(std::string const& context)
{
    sScriptRegistryCompositum->ReleaseContext(context);
}

std::shared_ptr<ModuleReference>
    ScriptMgr::AcquireModuleReferenceOfScriptName(std::string const& scriptname) const
{
#ifdef TRINITY_API_USE_DYNAMIC_LINKING
    // Returns the reference to the module of the given scriptname
    return ScriptReloadMgr::AcquireModuleReferenceOfContext(
        sScriptRegistryCompositum->GetScriptContextOfScriptName(scriptname));
#else
    (void)scriptname;
    // Something went wrong when this function is used in
    // a static linked context.
    WPAbort();
#endif // #ifndef TRINITY_API_USE_DYNAMIC_LINKING
}

void ScriptMgr::Unload()
{
    sScriptRegistryCompositum->Unload();

    delete[] SpellSummary;
    delete[] UnitAI::AISpellInfo;
}

void ScriptMgr::LoadDatabase()
{
    sScriptSystemMgr->LoadScriptWaypoints();
}

void ScriptMgr::FillSpellSummary()
{
    UnitAI::FillAISpellInfo();

    SpellSummary = new TSpellSummary[sSpellMgr->GetSpellInfoStoreSize()];

    SpellInfo const* pTempSpell;

    for (uint32 i = 0; i < sSpellMgr->GetSpellInfoStoreSize(); ++i)
    {
        SpellSummary[i].Effects = 0;
        SpellSummary[i].Targets = 0;

        pTempSpell = sSpellMgr->GetSpellInfo(i);
        // This spell doesn't exist.
        if (!pTempSpell)
            continue;

        for (uint32 j = 0; j < MAX_SPELL_EFFECTS; ++j)
        {
            // Spell targets self.
            if (pTempSpell->Effects[j].TargetA.GetTarget() == TARGET_UNIT_CASTER)
                SpellSummary[i].Targets |= 1 << (SELECT_TARGET_SELF-1);

            // Spell targets a single enemy.
            if (pTempSpell->Effects[j].TargetA.GetTarget() == TARGET_UNIT_TARGET_ENEMY ||
                pTempSpell->Effects[j].TargetA.GetTarget() == TARGET_DEST_TARGET_ENEMY)
                SpellSummary[i].Targets |= 1 << (SELECT_TARGET_SINGLE_ENEMY-1);

            // Spell targets AoE at enemy.
            if (pTempSpell->Effects[j].TargetA.GetTarget() == TARGET_UNIT_SRC_AREA_ENEMY ||
                pTempSpell->Effects[j].TargetA.GetTarget() == TARGET_UNIT_DEST_AREA_ENEMY ||
                pTempSpell->Effects[j].TargetA.GetTarget() == TARGET_SRC_CASTER ||
                pTempSpell->Effects[j].TargetA.GetTarget() == TARGET_DEST_DYNOBJ_ENEMY)
                SpellSummary[i].Targets |= 1 << (SELECT_TARGET_AOE_ENEMY-1);

            // Spell targets an enemy.
            if (pTempSpell->Effects[j].TargetA.GetTarget() == TARGET_UNIT_TARGET_ENEMY ||
                pTempSpell->Effects[j].TargetA.GetTarget() == TARGET_DEST_TARGET_ENEMY ||
                pTempSpell->Effects[j].TargetA.GetTarget() == TARGET_UNIT_SRC_AREA_ENEMY ||
                pTempSpell->Effects[j].TargetA.GetTarget() == TARGET_UNIT_DEST_AREA_ENEMY ||
                pTempSpell->Effects[j].TargetA.GetTarget() == TARGET_SRC_CASTER ||
                pTempSpell->Effects[j].TargetA.GetTarget() == TARGET_DEST_DYNOBJ_ENEMY)
                SpellSummary[i].Targets |= 1 << (SELECT_TARGET_ANY_ENEMY-1);

            // Spell targets a single friend (or self).
            if (pTempSpell->Effects[j].TargetA.GetTarget() == TARGET_UNIT_CASTER ||
                pTempSpell->Effects[j].TargetA.GetTarget() == TARGET_UNIT_TARGET_ALLY ||
                pTempSpell->Effects[j].TargetA.GetTarget() == TARGET_UNIT_TARGET_PARTY)
                SpellSummary[i].Targets |= 1 << (SELECT_TARGET_SINGLE_FRIEND-1);

            // Spell targets AoE friends.
            if (pTempSpell->Effects[j].TargetA.GetTarget() == TARGET_UNIT_CASTER_AREA_PARTY ||
                pTempSpell->Effects[j].TargetA.GetTarget() == TARGET_UNIT_LASTTARGET_AREA_PARTY ||
                pTempSpell->Effects[j].TargetA.GetTarget() == TARGET_SRC_CASTER)
                SpellSummary[i].Targets |= 1 << (SELECT_TARGET_AOE_FRIEND-1);

            // Spell targets any friend (or self).
            if (pTempSpell->Effects[j].TargetA.GetTarget() == TARGET_UNIT_CASTER ||
                pTempSpell->Effects[j].TargetA.GetTarget() == TARGET_UNIT_TARGET_ALLY ||
                pTempSpell->Effects[j].TargetA.GetTarget() == TARGET_UNIT_TARGET_PARTY ||
                pTempSpell->Effects[j].TargetA.GetTarget() == TARGET_UNIT_CASTER_AREA_PARTY ||
                pTempSpell->Effects[j].TargetA.GetTarget() == TARGET_UNIT_LASTTARGET_AREA_PARTY ||
                pTempSpell->Effects[j].TargetA.GetTarget() == TARGET_SRC_CASTER)
                SpellSummary[i].Targets |= 1 << (SELECT_TARGET_ANY_FRIEND-1);

            // Make sure that this spell includes a damage effect.
            if (pTempSpell->Effects[j].Effect == SPELL_EFFECT_SCHOOL_DAMAGE ||
                pTempSpell->Effects[j].Effect == SPELL_EFFECT_INSTAKILL ||
                pTempSpell->Effects[j].Effect == SPELL_EFFECT_ENVIRONMENTAL_DAMAGE ||
                pTempSpell->Effects[j].Effect == SPELL_EFFECT_HEALTH_LEECH)
                SpellSummary[i].Effects |= 1 << (SELECT_EFFECT_DAMAGE-1);

            // Make sure that this spell includes a healing effect (or an apply aura with a periodic heal).
            if (pTempSpell->Effects[j].Effect == SPELL_EFFECT_HEAL ||
                pTempSpell->Effects[j].Effect == SPELL_EFFECT_HEAL_MAX_HEALTH ||
                pTempSpell->Effects[j].Effect == SPELL_EFFECT_HEAL_MECHANICAL ||
                (pTempSpell->Effects[j].Effect == SPELL_EFFECT_APPLY_AURA  && pTempSpell->Effects[j].ApplyAuraName == 8))
                SpellSummary[i].Effects |= 1 << (SELECT_EFFECT_HEALING-1);

            // Make sure that this spell applies an aura.
            if (pTempSpell->Effects[j].Effect == SPELL_EFFECT_APPLY_AURA)
                SpellSummary[i].Effects |= 1 << (SELECT_EFFECT_AURA-1);
        }
    }
}

template<typename T, typename F>
void CreateSpellOrAuraScripts(uint32 spellId, std::list<T*>& scriptVector, F&& extractor)
{
    SpellScriptsBounds bounds = sObjectMgr->GetSpellScriptsBounds(spellId);

    for (SpellScriptsContainer::iterator itr = bounds.first; itr != bounds.second; ++itr)
    {
        // When the script is disabled continue with the next one
        if (!itr->second.second)
            continue;

        SpellScriptLoader* tmpscript = sScriptMgr->GetSpellScriptLoader(itr->second.first);
        if (!tmpscript)
            continue;

        T* script = (*tmpscript.*extractor)();

        if (!script)
            continue;

        script->_Init(&tmpscript->GetName(), spellId);

        scriptVector.push_back(script);
    }
}

void ScriptMgr::CreateSpellScripts(uint32 spellId, std::list<SpellScript*>& scriptVector)
{
    CreateSpellOrAuraScripts(spellId, scriptVector, &SpellScriptLoader::GetSpellScript);
}

void ScriptMgr::CreateAuraScripts(uint32 spellId, std::list<AuraScript*>& scriptVector)
{
    CreateSpellOrAuraScripts(spellId, scriptVector, &SpellScriptLoader::GetAuraScript);
}

SpellScriptLoader* ScriptMgr::GetSpellScriptLoader(uint32 scriptId)
{
    return ScriptRegistry<SpellScriptLoader>::Instance()->GetScriptById(scriptId);
}

void ScriptMgr::OnNetworkStart()
{
    FOREACH_SCRIPT(ServerScript)->OnNetworkStart();
}

void ScriptMgr::OnNetworkStop()
{
    FOREACH_SCRIPT(ServerScript)->OnNetworkStop();
}

void ScriptMgr::OnSocketOpen(std::shared_ptr<WorldSocket> socket)
{
    ASSERT(socket);

    FOREACH_SCRIPT(ServerScript)->OnSocketOpen(socket);
}

void ScriptMgr::OnSocketClose(std::shared_ptr<WorldSocket> socket)
{
    ASSERT(socket);

    FOREACH_SCRIPT(ServerScript)->OnSocketClose(socket);
}

void ScriptMgr::OnPacketReceive(WorldSession* session, WorldPacket const& packet)
{
    if (SCR_REG_LST(ServerScript).empty())
        return;

    WorldPacket copy(packet);
    FOREACH_SCRIPT(ServerScript)->OnPacketReceive(session, copy);
}

void ScriptMgr::OnPacketSend(WorldSession* session, WorldPacket const& packet)
{
    ASSERT(session);

    if (SCR_REG_LST(ServerScript).empty())
        return;

    WorldPacket copy(packet);
    FOREACH_SCRIPT(ServerScript)->OnPacketSend(session, copy);
}

void ScriptMgr::OnOpenStateChange(bool open)
{
#ifdef ELUNA
    sEluna->OnOpenStateChange(open);
#endif
    FOREACH_SCRIPT(WorldScript)->OnOpenStateChange(open);
}

void ScriptMgr::OnConfigLoad(bool reload)
{
#ifdef ELUNA
    sEluna->OnConfigLoad(reload);
#endif
    FOREACH_SCRIPT(WorldScript)->OnConfigLoad(reload);
}

void ScriptMgr::OnMotdChange(std::string& newMotd)
{
    FOREACH_SCRIPT(WorldScript)->OnMotdChange(newMotd);
}

void ScriptMgr::OnShutdownInitiate(ShutdownExitCode code, ShutdownMask mask)
{
#ifdef ELUNA
    sEluna->OnShutdownInitiate(code, mask);
#endif
    FOREACH_SCRIPT(WorldScript)->OnShutdownInitiate(code, mask);
}

void ScriptMgr::OnShutdownCancel()
{
#ifdef ELUNA
    sEluna->OnShutdownCancel();
#endif
    FOREACH_SCRIPT(WorldScript)->OnShutdownCancel();
}

void ScriptMgr::OnWorldUpdate(uint32 diff)
{
#ifdef ELUNA
    sEluna->OnWorldUpdate(diff);
#endif
    FOREACH_SCRIPT(WorldScript)->OnUpdate(diff);
}

void ScriptMgr::OnHonorCalculation(float& honor, uint8 level, float multiplier)
{
    FOREACH_SCRIPT(FormulaScript)->OnHonorCalculation(honor, level, multiplier);
}

void ScriptMgr::OnGrayLevelCalculation(uint8& grayLevel, uint8 playerLevel)
{
    FOREACH_SCRIPT(FormulaScript)->OnGrayLevelCalculation(grayLevel, playerLevel);
}

void ScriptMgr::OnColorCodeCalculation(XPColorChar& color, uint8 playerLevel, uint8 mobLevel)
{
    FOREACH_SCRIPT(FormulaScript)->OnColorCodeCalculation(color, playerLevel, mobLevel);
}

void ScriptMgr::OnZeroDifferenceCalculation(uint8& diff, uint8 playerLevel)
{
    FOREACH_SCRIPT(FormulaScript)->OnZeroDifferenceCalculation(diff, playerLevel);
}

void ScriptMgr::OnBaseGainCalculation(uint32& gain, uint8 playerLevel, uint8 mobLevel, ContentLevels content)
{
    FOREACH_SCRIPT(FormulaScript)->OnBaseGainCalculation(gain, playerLevel, mobLevel, content);
}

void ScriptMgr::OnGainCalculation(uint32& gain, Player* player, Unit* unit)
{
    ASSERT(player);
    ASSERT(unit);

    FOREACH_SCRIPT(FormulaScript)->OnGainCalculation(gain, player, unit);
}

void ScriptMgr::OnGroupRateCalculation(float& rate, uint32 count, bool isRaid)
{
    FOREACH_SCRIPT(FormulaScript)->OnGroupRateCalculation(rate, count, isRaid);
}

#define SCR_MAP_BGN(M, V, I, E, C, T) \
    if (V->GetEntry() && V->GetEntry()->T()) \
    { \
        FOR_SCRIPTS(M, I, E) \
        { \
            MapEntry const* C = I->second->GetEntry(); \
            if (!C) \
                continue; \
            if (C->MapID == V->GetId()) \
            {

#define SCR_MAP_END \
                return; \
            } \
        } \
    }

void ScriptMgr::OnCreateMap(Map* map)
{
    ASSERT(map);

#ifdef ELUNA
    sEluna->OnCreate(map);
#endif

    SCR_MAP_BGN(WorldMapScript, map, itr, end, entry, IsWorldMap);
        itr->second->OnCreate(map);
    SCR_MAP_END;

    SCR_MAP_BGN(InstanceMapScript, map, itr, end, entry, IsDungeon);
        itr->second->OnCreate((InstanceMap*)map);
    SCR_MAP_END;

    SCR_MAP_BGN(BattlegroundMapScript, map, itr, end, entry, IsBattleground);
        itr->second->OnCreate((BattlegroundMap*)map);
    SCR_MAP_END;
}

void ScriptMgr::OnDestroyMap(Map* map)
{
    ASSERT(map);

#ifdef ELUNA
    sEluna->OnDestroy(map);
#endif

    SCR_MAP_BGN(WorldMapScript, map, itr, end, entry, IsWorldMap);
        itr->second->OnDestroy(map);
    SCR_MAP_END;

    SCR_MAP_BGN(InstanceMapScript, map, itr, end, entry, IsDungeon);
        itr->second->OnDestroy((InstanceMap*)map);
    SCR_MAP_END;

    SCR_MAP_BGN(BattlegroundMapScript, map, itr, end, entry, IsBattleground);
        itr->second->OnDestroy((BattlegroundMap*)map);
    SCR_MAP_END;
}

void ScriptMgr::OnLoadGridMap(Map* map, GridMap* gmap, uint32 gx, uint32 gy)
{
    ASSERT(map);
    ASSERT(gmap);

    SCR_MAP_BGN(WorldMapScript, map, itr, end, entry, IsWorldMap);
        itr->second->OnLoadGridMap(map, gmap, gx, gy);
    SCR_MAP_END;

    SCR_MAP_BGN(InstanceMapScript, map, itr, end, entry, IsDungeon);
        itr->second->OnLoadGridMap((InstanceMap*)map, gmap, gx, gy);
    SCR_MAP_END;

    SCR_MAP_BGN(BattlegroundMapScript, map, itr, end, entry, IsBattleground);
        itr->second->OnLoadGridMap((BattlegroundMap*)map, gmap, gx, gy);
    SCR_MAP_END;
}

void ScriptMgr::OnUnloadGridMap(Map* map, GridMap* gmap, uint32 gx, uint32 gy)
{
    ASSERT(map);
    ASSERT(gmap);

    SCR_MAP_BGN(WorldMapScript, map, itr, end, entry, IsWorldMap);
        itr->second->OnUnloadGridMap(map, gmap, gx, gy);
    SCR_MAP_END;

    SCR_MAP_BGN(InstanceMapScript, map, itr, end, entry, IsDungeon);
        itr->second->OnUnloadGridMap((InstanceMap*)map, gmap, gx, gy);
    SCR_MAP_END;

    SCR_MAP_BGN(BattlegroundMapScript, map, itr, end, entry, IsBattleground);
        itr->second->OnUnloadGridMap((BattlegroundMap*)map, gmap, gx, gy);
    SCR_MAP_END;
}

void ScriptMgr::OnPlayerEnterMap(Map* map, Player* player)
{
    ASSERT(map);
    ASSERT(player);

#ifdef ELUNA
    sEluna->OnMapChanged(player);
    sEluna->OnPlayerEnter(map, player);
#endif

    FOREACH_SCRIPT(PlayerScript)->OnMapChanged(player);

    SCR_MAP_BGN(WorldMapScript, map, itr, end, entry, IsWorldMap);
        itr->second->OnPlayerEnter(map, player);
    SCR_MAP_END;

    SCR_MAP_BGN(InstanceMapScript, map, itr, end, entry, IsDungeon);
        itr->second->OnPlayerEnter((InstanceMap*)map, player);
    SCR_MAP_END;

    SCR_MAP_BGN(BattlegroundMapScript, map, itr, end, entry, IsBattleground);
        itr->second->OnPlayerEnter((BattlegroundMap*)map, player);
    SCR_MAP_END;
}

void ScriptMgr::OnPlayerLeaveMap(Map* map, Player* player)
{
    ASSERT(map);
    ASSERT(player);

#ifdef ELUNA
    sEluna->OnPlayerLeave(map, player);
#endif

    SCR_MAP_BGN(WorldMapScript, map, itr, end, entry, IsWorldMap);
        itr->second->OnPlayerLeave(map, player);
    SCR_MAP_END;

    SCR_MAP_BGN(InstanceMapScript, map, itr, end, entry, IsDungeon);
        itr->second->OnPlayerLeave((InstanceMap*)map, player);
    SCR_MAP_END;

    SCR_MAP_BGN(BattlegroundMapScript, map, itr, end, entry, IsBattleground);
        itr->second->OnPlayerLeave((BattlegroundMap*)map, player);
    SCR_MAP_END;
}

void ScriptMgr::OnMapUpdate(Map* map, uint32 diff)
{
    ASSERT(map);

#ifdef ELUNA
    sEluna->OnUpdate(map, diff);
#endif

    SCR_MAP_BGN(WorldMapScript, map, itr, end, entry, IsWorldMap);
        itr->second->OnUpdate(map, diff);
    SCR_MAP_END;

    SCR_MAP_BGN(InstanceMapScript, map, itr, end, entry, IsDungeon);
        itr->second->OnUpdate((InstanceMap*)map, diff);
    SCR_MAP_END;

    SCR_MAP_BGN(BattlegroundMapScript, map, itr, end, entry, IsBattleground);
        itr->second->OnUpdate((BattlegroundMap*)map, diff);
    SCR_MAP_END;
}

#undef SCR_MAP_BGN
#undef SCR_MAP_END

InstanceScript* ScriptMgr::CreateInstanceData(InstanceMap* map)
{
    ASSERT(map);

    GET_SCRIPT_RET(InstanceMapScript, map->GetScriptId(), tmpscript, NULL);
    return tmpscript->GetInstanceScript(map);
}

bool ScriptMgr::OnDummyEffect(Unit* caster, uint32 spellId, SpellEffIndex effIndex, Item* target)
{
    ASSERT(caster);
    ASSERT(target);
#ifdef ELUNA
    if (sEluna->OnDummyEffect(caster, spellId, effIndex, target))
        return false;
#endif

    GET_SCRIPT_RET(ItemScript, target->GetScriptId(), tmpscript, false);
    return tmpscript->OnDummyEffect(caster, spellId, effIndex, target);
}

bool ScriptMgr::OnQuestAccept(Player* player, Item* item, Quest const* quest)
{
    ASSERT(player);
    ASSERT(item);
    ASSERT(quest);
#ifdef ELUNA
    if (sEluna->OnQuestAccept(player, item, quest))
        return false;
#endif

    GET_SCRIPT_RET(ItemScript, item->GetScriptId(), tmpscript, false);
    player->PlayerTalkClass->ClearMenus();
    return tmpscript->OnQuestAccept(player, item, quest);
}

bool ScriptMgr::OnItemUse(Player* player, Item* item, SpellCastTargets const& targets)
{
    ASSERT(player);
    ASSERT(item);
#ifdef ELUNA
    if (!sEluna->OnUse(player, item, targets))
        return true;
#endif

    GET_SCRIPT_RET(ItemScript, item->GetScriptId(), tmpscript, false);
    return tmpscript->OnUse(player, item, targets);
}

bool ScriptMgr::OnItemExpire(Player* player, ItemTemplate const* proto)
{
    ASSERT(player);
    ASSERT(proto);
#ifdef ELUNA
    if (sEluna->OnExpire(player, proto))
        return false;
#endif

    GET_SCRIPT_RET(ItemScript, proto->ScriptId, tmpscript, false);
    return tmpscript->OnExpire(player, proto);
}

bool ScriptMgr::OnItemRemove(Player* player, Item* item)
{
    ASSERT(player);
    ASSERT(item);
#ifdef ELUNA
    if (sEluna->OnRemove(player, item))
        return false;
#endif

    GET_SCRIPT_RET(ItemScript, item->GetScriptId(), tmpscript, false);
    return tmpscript->OnRemove(player, item);
}

void ScriptMgr::OnGossipSelect(Player* player, Item* item, uint32 sender, uint32 action)
{
    ASSERT(player);
    ASSERT(item);
#ifdef ELUNA
    sEluna->HandleGossipSelectOption(player, item, sender, action, "");
#endif

    GET_SCRIPT(ItemScript, item->GetScriptId(), tmpscript);
    tmpscript->OnGossipSelect(player, item, sender, action);
}

void ScriptMgr::OnGossipSelectCode(Player* player, Item* item, uint32 sender, uint32 action, const char* code)
{
    ASSERT(player);
    ASSERT(item);
#ifdef ELUNA
    sEluna->HandleGossipSelectOption(player, item, sender, action, code);
#endif

    GET_SCRIPT(ItemScript, item->GetScriptId(), tmpscript);
    tmpscript->OnGossipSelectCode(player, item, sender, action, code);
}

bool ScriptMgr::OnDummyEffect(Unit* caster, uint32 spellId, SpellEffIndex effIndex, Creature* target)
{
    ASSERT(caster);
    ASSERT(target);
#ifdef ELUNA
    if (sEluna->OnDummyEffect(caster, spellId, effIndex, target))
        return false;
#endif

    GET_SCRIPT_RET(CreatureScript, target->GetScriptId(), tmpscript, false);
    return tmpscript->OnDummyEffect(caster, spellId, effIndex, target);
}

bool ScriptMgr::OnGossipHello(Player* player, Creature* creature)
{
    ASSERT(player);
    ASSERT(creature);
#ifdef ELUNA
    if (sEluna->OnGossipHello(player, creature))
        return true;
#endif

    GET_SCRIPT_RET(CreatureScript, creature->GetScriptId(), tmpscript, false);
    player->PlayerTalkClass->ClearMenus();
    return tmpscript->OnGossipHello(player, creature);
}

bool ScriptMgr::OnGossipSelect(Player* player, Creature* creature, uint32 sender, uint32 action)
{
    ASSERT(player);
    ASSERT(creature);
#ifdef ELUNA
    if (sEluna->OnGossipSelect(player, creature, sender, action))
        return true;
#endif

    GET_SCRIPT_RET(CreatureScript, creature->GetScriptId(), tmpscript, false);
    return tmpscript->OnGossipSelect(player, creature, sender, action);
}

bool ScriptMgr::OnGossipSelectCode(Player* player, Creature* creature, uint32 sender, uint32 action, const char* code)
{
    ASSERT(player);
    ASSERT(creature);
    ASSERT(code);
#ifdef ELUNA
    if (sEluna->OnGossipSelectCode(player, creature, sender, action, code))
        return true;
#endif

    GET_SCRIPT_RET(CreatureScript, creature->GetScriptId(), tmpscript, false);
    return tmpscript->OnGossipSelectCode(player, creature, sender, action, code);
}

bool ScriptMgr::OnQuestAccept(Player* player, Creature* creature, Quest const* quest)
{
    ASSERT(player);
    ASSERT(creature);
    ASSERT(quest);
#ifdef ELUNA
    if (sEluna->OnQuestAccept(player, creature, quest))
    {
        player->PlayerTalkClass->ClearMenus();
        return false;
    }
#endif

    GET_SCRIPT_RET(CreatureScript, creature->GetScriptId(), tmpscript, false);
    player->PlayerTalkClass->ClearMenus();
    return tmpscript->OnQuestAccept(player, creature, quest);
}

bool ScriptMgr::OnQuestSelect(Player* player, Creature* creature, Quest const* quest)
{
    ASSERT(player);
    ASSERT(creature);
    ASSERT(quest);

    GET_SCRIPT_RET(CreatureScript, creature->GetScriptId(), tmpscript, false);
    player->PlayerTalkClass->ClearMenus();
    return tmpscript->OnQuestSelect(player, creature, quest);
}

bool ScriptMgr::OnQuestReward(Player* player, Creature* creature, Quest const* quest, uint32 opt)
{
    ASSERT(player);
    ASSERT(creature);
    ASSERT(quest);
#ifdef ELUNA
    if (sEluna->OnQuestReward(player, creature, quest, opt))
    {
        player->PlayerTalkClass->ClearMenus();
        return false;
    }
#endif

    GET_SCRIPT_RET(CreatureScript, creature->GetScriptId(), tmpscript, false);
    player->PlayerTalkClass->ClearMenus();
    return tmpscript->OnQuestReward(player, creature, quest, opt);
}

uint32 ScriptMgr::GetDialogStatus(Player* player, Creature* creature)
{
    ASSERT(player);
    ASSERT(creature);
#ifdef ELUNA
    if (uint32 dialogid = sEluna->GetDialogStatus(player, creature))
    {
        player->PlayerTalkClass->ClearMenus();
        return dialogid;
    }
#endif

    GET_SCRIPT_RET(CreatureScript, creature->GetScriptId(), tmpscript, DIALOG_STATUS_SCRIPTED_NO_STATUS);
    player->PlayerTalkClass->ClearMenus();
    return tmpscript->GetDialogStatus(player, creature);
}

bool ScriptMgr::CanSpawn(ObjectGuid::LowType spawnId, uint32 entry, CreatureTemplate const* actTemplate, CreatureData const* cData, Map const* map)
{
    ASSERT(actTemplate);

    CreatureTemplate const* baseTemplate = sObjectMgr->GetCreatureTemplate(entry);
    GET_SCRIPT_RET(CreatureScript, baseTemplate->ScriptID, tmpscript, true);
    return tmpscript->CanSpawn(spawnId, entry, baseTemplate, actTemplate, cData, map);
}

CreatureAI* ScriptMgr::GetCreatureAI(Creature* creature)
{
    ASSERT(creature);
#ifdef ELUNA
    if (CreatureAI* luaAI = sEluna->GetAI(creature))
        return luaAI;
#endif

    GET_SCRIPT_RET(CreatureScript, creature->GetScriptId(), tmpscript, NULL);
    return tmpscript->GetAI(creature);
}

GameObjectAI* ScriptMgr::GetGameObjectAI(GameObject* gameobject)
{
    ASSERT(gameobject);
#ifdef ELUNA
    sEluna->OnSpawn(gameobject);
#endif

    GET_SCRIPT_RET(GameObjectScript, gameobject->GetScriptId(), tmpscript, NULL);
    return tmpscript->GetAI(gameobject);
}

void ScriptMgr::OnCreatureUpdate(Creature* creature, uint32 diff)
{
    ASSERT(creature);

    GET_SCRIPT(CreatureScript, creature->GetScriptId(), tmpscript);
    tmpscript->OnUpdate(creature, diff);
}

bool ScriptMgr::OnGossipHello(Player* player, GameObject* go)
{
    ASSERT(player);
    ASSERT(go);
#ifdef ELUNA
    if (sEluna->OnGossipHello(player, go))
        return true;
    if (sEluna->OnGameObjectUse(player, go))
        return true;
#endif

    GET_SCRIPT_RET(GameObjectScript, go->GetScriptId(), tmpscript, false);
    player->PlayerTalkClass->ClearMenus();
    return tmpscript->OnGossipHello(player, go);
}

bool ScriptMgr::OnGossipSelect(Player* player, GameObject* go, uint32 sender, uint32 action)
{
    ASSERT(player);
    ASSERT(go);
#ifdef ELUNA
    if (sEluna->OnGossipSelect(player, go, sender, action))
        return true;
#endif

    GET_SCRIPT_RET(GameObjectScript, go->GetScriptId(), tmpscript, false);
    return tmpscript->OnGossipSelect(player, go, sender, action);
}

bool ScriptMgr::OnGossipSelectCode(Player* player, GameObject* go, uint32 sender, uint32 action, const char* code)
{
    ASSERT(player);
    ASSERT(go);
    ASSERT(code);
#ifdef ELUNA
    if (sEluna->OnGossipSelectCode(player, go, sender, action, code))
        return true;
#endif

    GET_SCRIPT_RET(GameObjectScript, go->GetScriptId(), tmpscript, false);
    return tmpscript->OnGossipSelectCode(player, go, sender, action, code);
}

bool ScriptMgr::OnQuestAccept(Player* player, GameObject* go, Quest const* quest)
{
    ASSERT(player);
    ASSERT(go);
    ASSERT(quest);
#ifdef ELUNA
    if (sEluna->OnQuestAccept(player, go, quest))
        return false;
#endif

    GET_SCRIPT_RET(GameObjectScript, go->GetScriptId(), tmpscript, false);
    player->PlayerTalkClass->ClearMenus();
    return tmpscript->OnQuestAccept(player, go, quest);
}

bool ScriptMgr::OnQuestReward(Player* player, GameObject* go, Quest const* quest, uint32 opt)
{
    ASSERT(player);
    ASSERT(go);
    ASSERT(quest);
#ifdef ELUNA
    if (sEluna->OnQuestReward(player, go, quest, opt))
        return false;
#endif

    GET_SCRIPT_RET(GameObjectScript, go->GetScriptId(), tmpscript, false);
    player->PlayerTalkClass->ClearMenus();
    return tmpscript->OnQuestReward(player, go, quest, opt);
}

uint32 ScriptMgr::GetDialogStatus(Player* player, GameObject* go)
{
    ASSERT(player);
    ASSERT(go);
#ifdef ELUNA
    if (uint32 dialogid = sEluna->GetDialogStatus(player, go))
    {
        player->PlayerTalkClass->ClearMenus();
        return dialogid;
    }
#endif

    GET_SCRIPT_RET(GameObjectScript, go->GetScriptId(), tmpscript, DIALOG_STATUS_SCRIPTED_NO_STATUS);
    player->PlayerTalkClass->ClearMenus();
    return tmpscript->GetDialogStatus(player, go);
}

void ScriptMgr::OnGameObjectDestroyed(GameObject* go, Player* player)
{
    ASSERT(go);
#ifdef ELUNA
    sEluna->OnDestroyed(go, player);
#endif

    GET_SCRIPT(GameObjectScript, go->GetScriptId(), tmpscript);
    tmpscript->OnDestroyed(go, player);
}

void ScriptMgr::OnGameObjectDamaged(GameObject* go, Player* player)
{
    ASSERT(go);
#ifdef ELUNA
    sEluna->OnDamaged(go, player);
#endif

    GET_SCRIPT(GameObjectScript, go->GetScriptId(), tmpscript);
    tmpscript->OnDamaged(go, player);
}

void ScriptMgr::OnGameObjectLootStateChanged(GameObject* go, uint32 state, Unit* unit)
{
    ASSERT(go);
#ifdef ELUNA
    sEluna->OnLootStateChanged(go, state);
#endif

    GET_SCRIPT(GameObjectScript, go->GetScriptId(), tmpscript);
    tmpscript->OnLootStateChanged(go, state, unit);
}

void ScriptMgr::OnGameObjectStateChanged(GameObject* go, uint32 state)
{
    ASSERT(go);
#ifdef ELUNA
    sEluna->OnGameObjectStateChanged(go, state);
#endif

    GET_SCRIPT(GameObjectScript, go->GetScriptId(), tmpscript);
    tmpscript->OnGameObjectStateChanged(go, state);
}

void ScriptMgr::OnGameObjectUpdate(GameObject* go, uint32 diff)
{
    ASSERT(go);
#ifdef ELUNA
    sEluna->UpdateAI(go, diff);
#endif

    GET_SCRIPT(GameObjectScript, go->GetScriptId(), tmpscript);
    tmpscript->OnUpdate(go, diff);
}

bool ScriptMgr::OnDummyEffect(Unit* caster, uint32 spellId, SpellEffIndex effIndex, GameObject* target)
{
    ASSERT(caster);
    ASSERT(target);
#ifdef ELUNA
    if (sEluna->OnDummyEffect(caster, spellId, effIndex, target))
        return false;
#endif

    GET_SCRIPT_RET(GameObjectScript, target->GetScriptId(), tmpscript, false);
    return tmpscript->OnDummyEffect(caster, spellId, effIndex, target);
}

bool ScriptMgr::OnAreaTrigger(Player* player, AreaTriggerEntry const* trigger)
{
    ASSERT(player);
    ASSERT(trigger);
#ifdef ELUNA
    if (sEluna->OnAreaTrigger(player, trigger))
        return false;
#endif

    GET_SCRIPT_RET(AreaTriggerScript, sObjectMgr->GetAreaTriggerScriptId(trigger->id), tmpscript, false);
    return tmpscript->OnTrigger(player, trigger);
}

Battleground* ScriptMgr::CreateBattleground(BattlegroundTypeId /*typeId*/)
{
    /// @todo Implement script-side battlegrounds.
    ABORT();
    return NULL;
}

OutdoorPvP* ScriptMgr::CreateOutdoorPvP(OutdoorPvPData const* data)
{
    ASSERT(data);

    GET_SCRIPT_RET(OutdoorPvPScript, data->ScriptId, tmpscript, NULL);
    return tmpscript->GetOutdoorPvP();
}

std::vector<ChatCommand> ScriptMgr::GetChatCommands()
{
    std::vector<ChatCommand> table;

    FOR_SCRIPTS_RET(CommandScript, itr, end, table)
    {
        std::vector<ChatCommand> cmds = itr->second->GetCommands();
        table.insert(table.end(), cmds.begin(), cmds.end());
    }

    // Sort commands in alphabetical order
    std::sort(table.begin(), table.end(), [](const ChatCommand& a, const ChatCommand&b)
    {
        return strcmp(a.Name, b.Name) < 0;
    });

    return table;
}

void ScriptMgr::OnWeatherChange(Weather* weather, WeatherState state, float grade)
{
    ASSERT(weather);
#ifdef ELUNA
    sEluna->OnChange(weather, weather->GetZone(), state, grade);
#endif

    GET_SCRIPT(WeatherScript, weather->GetScriptId(), tmpscript);
    tmpscript->OnChange(weather, state, grade);
}

void ScriptMgr::OnWeatherUpdate(Weather* weather, uint32 diff)
{
    ASSERT(weather);

    GET_SCRIPT(WeatherScript, weather->GetScriptId(), tmpscript);
    tmpscript->OnUpdate(weather, diff);
}

void ScriptMgr::OnAuctionAdd(AuctionHouseObject* ah, AuctionEntry* entry)
{
    ASSERT(ah);
    ASSERT(entry);
#ifdef ELUNA
    sEluna->OnAdd(ah, entry);
#endif

    FOREACH_SCRIPT(AuctionHouseScript)->OnAuctionAdd(ah, entry);
}

void ScriptMgr::OnAuctionRemove(AuctionHouseObject* ah, AuctionEntry* entry)
{
    ASSERT(ah);
    ASSERT(entry);
#ifdef ELUNA
    sEluna->OnRemove(ah, entry);
#endif

    FOREACH_SCRIPT(AuctionHouseScript)->OnAuctionRemove(ah, entry);
}

void ScriptMgr::OnAuctionSuccessful(AuctionHouseObject* ah, AuctionEntry* entry)
{
    ASSERT(ah);
    ASSERT(entry);
#ifdef ELUNA
    sEluna->OnSuccessful(ah, entry);
#endif

    FOREACH_SCRIPT(AuctionHouseScript)->OnAuctionSuccessful(ah, entry);
}

void ScriptMgr::OnAuctionExpire(AuctionHouseObject* ah, AuctionEntry* entry)
{
    ASSERT(ah);
    ASSERT(entry);
#ifdef ELUNA
    sEluna->OnExpire(ah, entry);
#endif

    FOREACH_SCRIPT(AuctionHouseScript)->OnAuctionExpire(ah, entry);
}

bool ScriptMgr::OnConditionCheck(Condition const* condition, ConditionSourceInfo& sourceInfo)
{
    ASSERT(condition);

    GET_SCRIPT_RET(ConditionScript, condition->ScriptId, tmpscript, true);
    return tmpscript->OnConditionCheck(condition, sourceInfo);
}

void ScriptMgr::OnInstall(Vehicle* veh)
{
    ASSERT(veh);
    ASSERT(veh->GetBase()->GetTypeId() == TYPEID_UNIT);
#ifdef ELUNA
    sEluna->OnInstall(veh);
#endif

    GET_SCRIPT(VehicleScript, veh->GetBase()->ToCreature()->GetScriptId(), tmpscript);
    tmpscript->OnInstall(veh);
}

void ScriptMgr::OnUninstall(Vehicle* veh)
{
    ASSERT(veh);
    ASSERT(veh->GetBase()->GetTypeId() == TYPEID_UNIT);
#ifdef ELUNA
    sEluna->OnUninstall(veh);
#endif

    GET_SCRIPT(VehicleScript, veh->GetBase()->ToCreature()->GetScriptId(), tmpscript);
    tmpscript->OnUninstall(veh);
}

void ScriptMgr::OnReset(Vehicle* veh)
{
    ASSERT(veh);
    ASSERT(veh->GetBase()->GetTypeId() == TYPEID_UNIT);

    GET_SCRIPT(VehicleScript, veh->GetBase()->ToCreature()->GetScriptId(), tmpscript);
    tmpscript->OnReset(veh);
}

void ScriptMgr::OnInstallAccessory(Vehicle* veh, Creature* accessory)
{
    ASSERT(veh);
    ASSERT(veh->GetBase()->GetTypeId() == TYPEID_UNIT);
    ASSERT(accessory);
#ifdef ELUNA
    sEluna->OnInstallAccessory(veh, accessory);
#endif

    GET_SCRIPT(VehicleScript, veh->GetBase()->ToCreature()->GetScriptId(), tmpscript);
    tmpscript->OnInstallAccessory(veh, accessory);
}

void ScriptMgr::OnAddPassenger(Vehicle* veh, Unit* passenger, int8 seatId)
{
    ASSERT(veh);
    ASSERT(veh->GetBase()->GetTypeId() == TYPEID_UNIT);
    ASSERT(passenger);
#ifdef ELUNA
    sEluna->OnAddPassenger(veh, passenger, seatId);
#endif

    GET_SCRIPT(VehicleScript, veh->GetBase()->ToCreature()->GetScriptId(), tmpscript);
    tmpscript->OnAddPassenger(veh, passenger, seatId);
}

void ScriptMgr::OnRemovePassenger(Vehicle* veh, Unit* passenger)
{
    ASSERT(veh);
    ASSERT(veh->GetBase()->GetTypeId() == TYPEID_UNIT);
    ASSERT(passenger);
#ifdef ELUNA
    sEluna->OnRemovePassenger(veh, passenger);
#endif

    GET_SCRIPT(VehicleScript, veh->GetBase()->ToCreature()->GetScriptId(), tmpscript);
    tmpscript->OnRemovePassenger(veh, passenger);
}

void ScriptMgr::OnDynamicObjectUpdate(DynamicObject* dynobj, uint32 diff)
{
    ASSERT(dynobj);

    FOR_SCRIPTS(DynamicObjectScript, itr, end)
        itr->second->OnUpdate(dynobj, diff);
}

void ScriptMgr::OnAddPassenger(Transport* transport, Player* player)
{
    ASSERT(transport);
    ASSERT(player);

    GET_SCRIPT(TransportScript, transport->GetScriptId(), tmpscript);
    tmpscript->OnAddPassenger(transport, player);
}

void ScriptMgr::OnAddCreaturePassenger(Transport* transport, Creature* creature)
{
    ASSERT(transport);
    ASSERT(creature);

    GET_SCRIPT(TransportScript, transport->GetScriptId(), tmpscript);
    tmpscript->OnAddCreaturePassenger(transport, creature);
}

void ScriptMgr::OnRemovePassenger(Transport* transport, Player* player)
{
    ASSERT(transport);
    ASSERT(player);

    GET_SCRIPT(TransportScript, transport->GetScriptId(), tmpscript);
    tmpscript->OnRemovePassenger(transport, player);
}

void ScriptMgr::OnTransportUpdate(Transport* transport, uint32 diff)
{
    ASSERT(transport);

    GET_SCRIPT(TransportScript, transport->GetScriptId(), tmpscript);
    tmpscript->OnUpdate(transport, diff);
}

void ScriptMgr::OnRelocate(Transport* transport, uint32 waypointId, uint32 mapId, float x, float y, float z)
{
    GET_SCRIPT(TransportScript, transport->GetScriptId(), tmpscript);
    tmpscript->OnRelocate(transport, waypointId, mapId, x, y, z);
}

void ScriptMgr::OnStartup()
{
#ifdef ELUNA
    sEluna->OnStartup();
#endif
    FOREACH_SCRIPT(WorldScript)->OnStartup();
}

void ScriptMgr::OnShutdown()
{
#ifdef ELUNA
    sEluna->OnShutdown();
#endif
    FOREACH_SCRIPT(WorldScript)->OnShutdown();
}

bool ScriptMgr::OnCriteriaCheck(uint32 scriptId, Player* source, Unit* target)
{
    ASSERT(source);
    // target can be NULL.

    GET_SCRIPT_RET(AchievementCriteriaScript, scriptId, tmpscript, false);
    return tmpscript->OnCheck(source, target);
}

// Player
void ScriptMgr::OnPVPKill(Player* killer, Player* killed)
{
#ifdef ELUNA
    sEluna->OnPVPKill(killer, killed);
#endif
    FOREACH_SCRIPT(PlayerScript)->OnPVPKill(killer, killed);
}

void ScriptMgr::OnCreatureKill(Player* killer, Creature* killed)
{
#ifdef ELUNA
    sEluna->OnCreatureKill(killer, killed);
#endif
    FOREACH_SCRIPT(PlayerScript)->OnCreatureKill(killer, killed);
}

void ScriptMgr::OnPlayerKilledByCreature(Creature* killer, Player* killed)
{
#ifdef ELUNA
    sEluna->OnPlayerKilledByCreature(killer, killed);
#endif
    FOREACH_SCRIPT(PlayerScript)->OnPlayerKilledByCreature(killer, killed);
}

void ScriptMgr::OnPlayerLevelChanged(Player* player, uint8 oldLevel)
{
#ifdef ELUNA
    sEluna->OnLevelChanged(player, oldLevel);
#endif
    FOREACH_SCRIPT(PlayerScript)->OnLevelChanged(player, oldLevel);
}

void ScriptMgr::OnPlayerFreeTalentPointsChanged(Player* player, uint32 points)
{
#ifdef ELUNA
    sEluna->OnFreeTalentPointsChanged(player, points);
#endif
    FOREACH_SCRIPT(PlayerScript)->OnFreeTalentPointsChanged(player, points);
}

void ScriptMgr::OnPlayerTalentsReset(Player* player, bool noCost)
{
#ifdef ELUNA
    sEluna->OnTalentsReset(player, noCost);
#endif
    FOREACH_SCRIPT(PlayerScript)->OnTalentsReset(player, noCost);
}

void ScriptMgr::OnPlayerMoneyChanged(Player* player, int32& amount)
{
#ifdef ELUNA
    sEluna->OnMoneyChanged(player, amount);
#endif
    FOREACH_SCRIPT(PlayerScript)->OnMoneyChanged(player, amount);
}

void ScriptMgr::OnPlayerMoneyLimit(Player* player, int32 amount)
{
    FOREACH_SCRIPT(PlayerScript)->OnMoneyLimit(player, amount);
}

void ScriptMgr::OnGivePlayerXP(Player* player, uint32& amount, Unit* victim)
{
#ifdef ELUNA
    sEluna->OnGiveXP(player, amount, victim);
#endif
    FOREACH_SCRIPT(PlayerScript)->OnGiveXP(player, amount, victim);
}

void ScriptMgr::OnPlayerReputationChange(Player* player, uint32 factionID, int32& standing, bool incremental)
{
#ifdef ELUNA
    sEluna->OnReputationChange(player, factionID, standing, incremental);
#endif
    FOREACH_SCRIPT(PlayerScript)->OnReputationChange(player, factionID, standing, incremental);
}

void ScriptMgr::OnPlayerDuelRequest(Player* target, Player* challenger)
{
#ifdef ELUNA
    sEluna->OnDuelRequest(target, challenger);
#endif
    FOREACH_SCRIPT(PlayerScript)->OnDuelRequest(target, challenger);
}

void ScriptMgr::OnPlayerDuelStart(Player* player1, Player* player2)
{
#ifdef ELUNA
    sEluna->OnDuelStart(player1, player2);
#endif
    FOREACH_SCRIPT(PlayerScript)->OnDuelStart(player1, player2);
}

void ScriptMgr::OnPlayerDuelEnd(Player* winner, Player* loser, DuelCompleteType type)
{
#ifdef ELUNA
    sEluna->OnDuelEnd(winner, loser, type);
#endif
    FOREACH_SCRIPT(PlayerScript)->OnDuelEnd(winner, loser, type);
}

void ScriptMgr::OnPlayerChat(Player* player, uint32 type, uint32 lang, std::string& msg)
{
    FOREACH_SCRIPT(PlayerScript)->OnChat(player, type, lang, msg);
}

void ScriptMgr::OnPlayerChat(Player* player, uint32 type, uint32 lang, std::string& msg, Player* receiver)
{
    FOREACH_SCRIPT(PlayerScript)->OnChat(player, type, lang, msg, receiver);
}

void ScriptMgr::OnPlayerChat(Player* player, uint32 type, uint32 lang, std::string& msg, Group* group)
{
    FOREACH_SCRIPT(PlayerScript)->OnChat(player, type, lang, msg, group);
}

void ScriptMgr::OnPlayerChat(Player* player, uint32 type, uint32 lang, std::string& msg, Guild* guild)
{
    FOREACH_SCRIPT(PlayerScript)->OnChat(player, type, lang, msg, guild);
}

void ScriptMgr::OnPlayerChat(Player* player, uint32 type, uint32 lang, std::string& msg, Channel* channel)
{
    FOREACH_SCRIPT(PlayerScript)->OnChat(player, type, lang, msg, channel);
}

void ScriptMgr::OnPlayerEmote(Player* player, uint32 emote)
{
#ifdef ELUNA
    sEluna->OnEmote(player, emote);
#endif
    FOREACH_SCRIPT(PlayerScript)->OnEmote(player, emote);
}

void ScriptMgr::OnPlayerTextEmote(Player* player, uint32 textEmote, uint32 emoteNum, ObjectGuid guid)
{
#ifdef ELUNA
    sEluna->OnTextEmote(player, textEmote, emoteNum, guid);
#endif
    FOREACH_SCRIPT(PlayerScript)->OnTextEmote(player, textEmote, emoteNum, guid);
}

void ScriptMgr::OnPlayerSpellCast(Player* player, Spell* spell, bool skipCheck)
{
#ifdef ELUNA
    sEluna->OnSpellCast(player, spell, skipCheck);
#endif
    FOREACH_SCRIPT(PlayerScript)->OnSpellCast(player, spell, skipCheck);
}

void ScriptMgr::OnPlayerLogin(Player* player, bool firstLogin)
{
#ifdef ELUNA
    if (firstLogin)
        sEluna->OnFirstLogin(player);
    sEluna->OnLogin(player);
#endif
    FOREACH_SCRIPT(PlayerScript)->OnLogin(player, firstLogin);
}

void ScriptMgr::OnPlayerLogout(Player* player)
{
#ifdef ELUNA
    sEluna->OnLogout(player);
#endif
    FOREACH_SCRIPT(PlayerScript)->OnLogout(player);
}

void ScriptMgr::OnPlayerCreate(Player* player)
{
#ifdef ELUNA
    sEluna->OnCreate(player);
#endif
    FOREACH_SCRIPT(PlayerScript)->OnCreate(player);
}

void ScriptMgr::OnPlayerDelete(ObjectGuid guid, uint32 accountId)
{
#ifdef ELUNA
    sEluna->OnDelete(GUID_LOPART(guid));
#endif
    FOREACH_SCRIPT(PlayerScript)->OnDelete(guid, accountId);
}

void ScriptMgr::OnPlayerFailedDelete(ObjectGuid guid, uint32 accountId)
{
    FOREACH_SCRIPT(PlayerScript)->OnFailedDelete(guid, accountId);
}

void ScriptMgr::OnPlayerSave(Player* player)
{
#ifdef ELUNA
    sEluna->OnSave(player);
#endif
    FOREACH_SCRIPT(PlayerScript)->OnSave(player);
}

void ScriptMgr::OnPlayerBindToInstance(Player* player, Difficulty difficulty, uint32 mapid, bool permanent, uint8 extendState)
{
#ifdef ELUNA
    sEluna->OnBindToInstance(player, difficulty, mapid, permanent);
#endif
    FOREACH_SCRIPT(PlayerScript)->OnBindToInstance(player, difficulty, mapid, permanent, extendState);
}

void ScriptMgr::OnPlayerUpdateZone(Player* player, uint32 newZone, uint32 newArea)
{
#ifdef ELUNA
    sEluna->OnUpdateZone(player, newZone, newArea);
#endif
    FOREACH_SCRIPT(PlayerScript)->OnUpdateZone(player, newZone, newArea);
}

<<<<<<< HEAD
void ScriptMgr::OnGossipSelect(Player* player, uint32 menu_id, uint32 sender, uint32 action)
{
#ifdef ELUNA
    sEluna->HandleGossipSelectOption(player, menu_id, sender, action, "");
#endif
    FOREACH_SCRIPT(PlayerScript)->OnGossipSelect(player, menu_id, sender, action);
}

void ScriptMgr::OnGossipSelectCode(Player* player, uint32 menu_id, uint32 sender, uint32 action, const char* code)
{
#ifdef ELUNA
    sEluna->HandleGossipSelectOption(player, menu_id, sender, action, code);
#endif
    FOREACH_SCRIPT(PlayerScript)->OnGossipSelectCode(player, menu_id, sender, action, code);
}

void ScriptMgr::OnQuestStatusChange(Player* player, uint32 questId, QuestStatus status)
=======
void ScriptMgr::OnQuestStatusChange(Player* player, uint32 questId)
>>>>>>> c52566a8
{
    FOREACH_SCRIPT(PlayerScript)->OnQuestStatusChange(player, questId);
}

// Account
void ScriptMgr::OnAccountLogin(uint32 accountId)
{
    FOREACH_SCRIPT(AccountScript)->OnAccountLogin(accountId);
}

void ScriptMgr::OnFailedAccountLogin(uint32 accountId)
{
    FOREACH_SCRIPT(AccountScript)->OnFailedAccountLogin(accountId);
}

void ScriptMgr::OnEmailChange(uint32 accountId)
{
    FOREACH_SCRIPT(AccountScript)->OnEmailChange(accountId);
}

void ScriptMgr::OnFailedEmailChange(uint32 accountId)
{
    FOREACH_SCRIPT(AccountScript)->OnFailedEmailChange(accountId);
}

void ScriptMgr::OnPasswordChange(uint32 accountId)
{
    FOREACH_SCRIPT(AccountScript)->OnPasswordChange(accountId);
}

void ScriptMgr::OnFailedPasswordChange(uint32 accountId)
{
    FOREACH_SCRIPT(AccountScript)->OnFailedPasswordChange(accountId);
}

// Guild
void ScriptMgr::OnGuildAddMember(Guild* guild, Player* player, uint8& plRank)
{
#ifdef ELUNA
    sEluna->OnAddMember(guild, player, plRank);
#endif
    FOREACH_SCRIPT(GuildScript)->OnAddMember(guild, player, plRank);
}

void ScriptMgr::OnGuildRemoveMember(Guild* guild, Player* player, bool isDisbanding, bool isKicked)
{
#ifdef ELUNA
    sEluna->OnRemoveMember(guild, player, isDisbanding);
#endif
    FOREACH_SCRIPT(GuildScript)->OnRemoveMember(guild, player, isDisbanding, isKicked);
}

void ScriptMgr::OnGuildMOTDChanged(Guild* guild, const std::string& newMotd)
{
#ifdef ELUNA
    sEluna->OnMOTDChanged(guild, newMotd);
#endif
    FOREACH_SCRIPT(GuildScript)->OnMOTDChanged(guild, newMotd);
}

void ScriptMgr::OnGuildInfoChanged(Guild* guild, const std::string& newInfo)
{
#ifdef ELUNA
    sEluna->OnInfoChanged(guild, newInfo);
#endif
    FOREACH_SCRIPT(GuildScript)->OnInfoChanged(guild, newInfo);
}

void ScriptMgr::OnGuildCreate(Guild* guild, Player* leader, const std::string& name)
{
#ifdef ELUNA
    sEluna->OnCreate(guild, leader, name);
#endif
    FOREACH_SCRIPT(GuildScript)->OnCreate(guild, leader, name);
}

void ScriptMgr::OnGuildDisband(Guild* guild)
{
#ifdef ELUNA
    sEluna->OnDisband(guild);
#endif
    FOREACH_SCRIPT(GuildScript)->OnDisband(guild);
}

void ScriptMgr::OnGuildMemberWitdrawMoney(Guild* guild, Player* player, uint32 &amount, bool isRepair)
{
#ifdef ELUNA
    sEluna->OnMemberWitdrawMoney(guild, player, amount, isRepair);
#endif
    FOREACH_SCRIPT(GuildScript)->OnMemberWitdrawMoney(guild, player, amount, isRepair);
}

void ScriptMgr::OnGuildMemberDepositMoney(Guild* guild, Player* player, uint32 &amount)
{
#ifdef ELUNA
    sEluna->OnMemberDepositMoney(guild, player, amount);
#endif
    FOREACH_SCRIPT(GuildScript)->OnMemberDepositMoney(guild, player, amount);
}

void ScriptMgr::OnGuildItemMove(Guild* guild, Player* player, Item* pItem, bool isSrcBank, uint8 srcContainer, uint8 srcSlotId,
            bool isDestBank, uint8 destContainer, uint8 destSlotId)
{
#ifdef ELUNA
    sEluna->OnItemMove(guild, player, pItem, isSrcBank, srcContainer, srcSlotId, isDestBank, destContainer, destSlotId);
#endif
    FOREACH_SCRIPT(GuildScript)->OnItemMove(guild, player, pItem, isSrcBank, srcContainer, srcSlotId, isDestBank, destContainer, destSlotId);
}

void ScriptMgr::OnGuildEvent(Guild* guild, uint8 eventType, ObjectGuid::LowType playerGuid1, ObjectGuid::LowType playerGuid2, uint8 newRank)
{
#ifdef ELUNA
    sEluna->OnEvent(guild, eventType, playerGuid1, playerGuid2, newRank);
#endif
    FOREACH_SCRIPT(GuildScript)->OnEvent(guild, eventType, playerGuid1, playerGuid2, newRank);
}

void ScriptMgr::OnGuildBankEvent(Guild* guild, uint8 eventType, uint8 tabId, ObjectGuid::LowType playerGuid, uint32 itemOrMoney, uint16 itemStackCount, uint8 destTabId)
{
#ifdef ELUNA
    sEluna->OnBankEvent(guild, eventType, tabId, playerGuid, itemOrMoney, itemStackCount, destTabId);
#endif
    FOREACH_SCRIPT(GuildScript)->OnBankEvent(guild, eventType, tabId, playerGuid, itemOrMoney, itemStackCount, destTabId);
}

// Group
void ScriptMgr::OnGroupAddMember(Group* group, ObjectGuid guid)
{
    ASSERT(group);
#ifdef ELUNA
    sEluna->OnAddMember(group, guid);
#endif
    FOREACH_SCRIPT(GroupScript)->OnAddMember(group, guid);
}

void ScriptMgr::OnGroupInviteMember(Group* group, ObjectGuid guid)
{
    ASSERT(group);
#ifdef ELUNA
    sEluna->OnInviteMember(group, guid);
#endif
    FOREACH_SCRIPT(GroupScript)->OnInviteMember(group, guid);
}

void ScriptMgr::OnGroupRemoveMember(Group* group, ObjectGuid guid, RemoveMethod method, ObjectGuid kicker, const char* reason)
{
    ASSERT(group);
#ifdef ELUNA
    sEluna->OnRemoveMember(group, guid, method);
#endif
    FOREACH_SCRIPT(GroupScript)->OnRemoveMember(group, guid, method, kicker, reason);
}

void ScriptMgr::OnGroupChangeLeader(Group* group, ObjectGuid newLeaderGuid, ObjectGuid oldLeaderGuid)
{
    ASSERT(group);
#ifdef ELUNA
    sEluna->OnChangeLeader(group, newLeaderGuid, oldLeaderGuid);
#endif
    FOREACH_SCRIPT(GroupScript)->OnChangeLeader(group, newLeaderGuid, oldLeaderGuid);
}

void ScriptMgr::OnGroupDisband(Group* group)
{
    ASSERT(group);
#ifdef ELUNA
    sEluna->OnDisband(group);
#endif
    FOREACH_SCRIPT(GroupScript)->OnDisband(group);
}

// Unit
void ScriptMgr::OnHeal(Unit* healer, Unit* reciever, uint32& gain)
{
    FOREACH_SCRIPT(UnitScript)->OnHeal(healer, reciever, gain);
    FOREACH_SCRIPT(PlayerScript)->OnHeal(healer, reciever, gain);
}

void ScriptMgr::OnDamage(Unit* attacker, Unit* victim, uint32& damage)
{
    FOREACH_SCRIPT(UnitScript)->OnDamage(attacker, victim, damage);
    FOREACH_SCRIPT(PlayerScript)->OnDamage(attacker, victim, damage);
}

void ScriptMgr::ModifyPeriodicDamageAurasTick(Unit* target, Unit* attacker, uint32& damage)
{
    FOREACH_SCRIPT(UnitScript)->ModifyPeriodicDamageAurasTick(target, attacker, damage);
    FOREACH_SCRIPT(PlayerScript)->ModifyPeriodicDamageAurasTick(target, attacker, damage);
}

void ScriptMgr::ModifyMeleeDamage(Unit* target, Unit* attacker, uint32& damage)
{
    FOREACH_SCRIPT(UnitScript)->ModifyMeleeDamage(target, attacker, damage);
    FOREACH_SCRIPT(PlayerScript)->ModifyMeleeDamage(target, attacker, damage);
}

void ScriptMgr::ModifySpellDamageTaken(Unit* target, Unit* attacker, int32& damage)
{
    FOREACH_SCRIPT(UnitScript)->ModifySpellDamageTaken(target, attacker, damage);
    FOREACH_SCRIPT(PlayerScript)->ModifySpellDamageTaken(target, attacker, damage);
}

SpellScriptLoader::SpellScriptLoader(const char* name)
    : ScriptObject(name)
{
    ScriptRegistry<SpellScriptLoader>::Instance()->AddScript(this);
}

ServerScript::ServerScript(const char* name)
    : ScriptObject(name)
{
    ScriptRegistry<ServerScript>::Instance()->AddScript(this);
}

WorldScript::WorldScript(const char* name)
    : ScriptObject(name)
{
    ScriptRegistry<WorldScript>::Instance()->AddScript(this);
}

FormulaScript::FormulaScript(const char* name)
    : ScriptObject(name)
{
    ScriptRegistry<FormulaScript>::Instance()->AddScript(this);
}

UnitScript::UnitScript(const char* name, bool addToScripts)
    : ScriptObject(name)
{
    if (addToScripts)
        ScriptRegistry<UnitScript>::Instance()->AddScript(this);
}

WorldMapScript::WorldMapScript(const char* name, uint32 mapId)
    : ScriptObject(name), MapScript<Map>(mapId)
{
    if (GetEntry() && !GetEntry()->IsWorldMap())
        TC_LOG_ERROR("scripts", "WorldMapScript for map %u is invalid.", mapId);

    ScriptRegistry<WorldMapScript>::Instance()->AddScript(this);
}

InstanceMapScript::InstanceMapScript(const char* name, uint32 mapId)
    : ScriptObject(name), MapScript<InstanceMap>(mapId)
{
    if (GetEntry() && !GetEntry()->IsDungeon())
        TC_LOG_ERROR("scripts", "InstanceMapScript for map %u is invalid.", mapId);

    ScriptRegistry<InstanceMapScript>::Instance()->AddScript(this);
}

BattlegroundMapScript::BattlegroundMapScript(const char* name, uint32 mapId)
    : ScriptObject(name), MapScript<BattlegroundMap>(mapId)
{
    if (GetEntry() && !GetEntry()->IsBattleground())
        TC_LOG_ERROR("scripts", "BattlegroundMapScript for map %u is invalid.", mapId);

    ScriptRegistry<BattlegroundMapScript>::Instance()->AddScript(this);
}

ItemScript::ItemScript(const char* name)
    : ScriptObject(name)
{
    ScriptRegistry<ItemScript>::Instance()->AddScript(this);
}

CreatureScript::CreatureScript(const char* name)
    : UnitScript(name, false)
{
    ScriptRegistry<CreatureScript>::Instance()->AddScript(this);
}

GameObjectScript::GameObjectScript(const char* name)
    : ScriptObject(name)
{
    ScriptRegistry<GameObjectScript>::Instance()->AddScript(this);
}

AreaTriggerScript::AreaTriggerScript(const char* name)
    : ScriptObject(name)
{
    ScriptRegistry<AreaTriggerScript>::Instance()->AddScript(this);
}

BattlegroundScript::BattlegroundScript(const char* name)
    : ScriptObject(name)
{
    ScriptRegistry<BattlegroundScript>::Instance()->AddScript(this);
}

OutdoorPvPScript::OutdoorPvPScript(const char* name)
    : ScriptObject(name)
{
    ScriptRegistry<OutdoorPvPScript>::Instance()->AddScript(this);
}

CommandScript::CommandScript(const char* name)
    : ScriptObject(name)
{
    ScriptRegistry<CommandScript>::Instance()->AddScript(this);
}

WeatherScript::WeatherScript(const char* name)
    : ScriptObject(name)
{
    ScriptRegistry<WeatherScript>::Instance()->AddScript(this);
}

AuctionHouseScript::AuctionHouseScript(const char* name)
    : ScriptObject(name)
{
    ScriptRegistry<AuctionHouseScript>::Instance()->AddScript(this);
}

ConditionScript::ConditionScript(const char* name)
    : ScriptObject(name)
{
    ScriptRegistry<ConditionScript>::Instance()->AddScript(this);
}

VehicleScript::VehicleScript(const char* name)
    : ScriptObject(name)
{
    ScriptRegistry<VehicleScript>::Instance()->AddScript(this);
}

DynamicObjectScript::DynamicObjectScript(const char* name)
    : ScriptObject(name)
{
    ScriptRegistry<DynamicObjectScript>::Instance()->AddScript(this);
}

TransportScript::TransportScript(const char* name)
    : ScriptObject(name)
{
    ScriptRegistry<TransportScript>::Instance()->AddScript(this);
}

AchievementCriteriaScript::AchievementCriteriaScript(const char* name)
    : ScriptObject(name)
{
    ScriptRegistry<AchievementCriteriaScript>::Instance()->AddScript(this);
}

PlayerScript::PlayerScript(const char* name)
    : UnitScript(name, false)
{
    ScriptRegistry<PlayerScript>::Instance()->AddScript(this);
}

AccountScript::AccountScript(const char* name)
    : ScriptObject(name)
{
    ScriptRegistry<AccountScript>::Instance()->AddScript(this);
}

GuildScript::GuildScript(const char* name)
    : ScriptObject(name)
{
    ScriptRegistry<GuildScript>::Instance()->AddScript(this);
}

GroupScript::GroupScript(const char* name)
    : ScriptObject(name)
{
    ScriptRegistry<GroupScript>::Instance()->AddScript(this);
}

// Specialize for each script type class like so:
template class TC_GAME_API ScriptRegistry<SpellScriptLoader>;
template class TC_GAME_API ScriptRegistry<ServerScript>;
template class TC_GAME_API ScriptRegistry<WorldScript>;
template class TC_GAME_API ScriptRegistry<FormulaScript>;
template class TC_GAME_API ScriptRegistry<WorldMapScript>;
template class TC_GAME_API ScriptRegistry<InstanceMapScript>;
template class TC_GAME_API ScriptRegistry<BattlegroundMapScript>;
template class TC_GAME_API ScriptRegistry<ItemScript>;
template class TC_GAME_API ScriptRegistry<CreatureScript>;
template class TC_GAME_API ScriptRegistry<GameObjectScript>;
template class TC_GAME_API ScriptRegistry<AreaTriggerScript>;
template class TC_GAME_API ScriptRegistry<BattlegroundScript>;
template class TC_GAME_API ScriptRegistry<OutdoorPvPScript>;
template class TC_GAME_API ScriptRegistry<CommandScript>;
template class TC_GAME_API ScriptRegistry<WeatherScript>;
template class TC_GAME_API ScriptRegistry<AuctionHouseScript>;
template class TC_GAME_API ScriptRegistry<ConditionScript>;
template class TC_GAME_API ScriptRegistry<VehicleScript>;
template class TC_GAME_API ScriptRegistry<DynamicObjectScript>;
template class TC_GAME_API ScriptRegistry<TransportScript>;
template class TC_GAME_API ScriptRegistry<AchievementCriteriaScript>;
template class TC_GAME_API ScriptRegistry<PlayerScript>;
template class TC_GAME_API ScriptRegistry<GuildScript>;
template class TC_GAME_API ScriptRegistry<GroupScript>;
template class TC_GAME_API ScriptRegistry<UnitScript>;
template class TC_GAME_API ScriptRegistry<AccountScript>;<|MERGE_RESOLUTION|>--- conflicted
+++ resolved
@@ -2399,7 +2399,6 @@
     FOREACH_SCRIPT(PlayerScript)->OnUpdateZone(player, newZone, newArea);
 }
 
-<<<<<<< HEAD
 void ScriptMgr::OnGossipSelect(Player* player, uint32 menu_id, uint32 sender, uint32 action)
 {
 #ifdef ELUNA
@@ -2416,10 +2415,7 @@
     FOREACH_SCRIPT(PlayerScript)->OnGossipSelectCode(player, menu_id, sender, action, code);
 }
 
-void ScriptMgr::OnQuestStatusChange(Player* player, uint32 questId, QuestStatus status)
-=======
 void ScriptMgr::OnQuestStatusChange(Player* player, uint32 questId)
->>>>>>> c52566a8
 {
     FOREACH_SCRIPT(PlayerScript)->OnQuestStatusChange(player, questId);
 }
