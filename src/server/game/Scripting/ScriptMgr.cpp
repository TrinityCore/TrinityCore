/*
 * Copyright (C) 2008-2019 TrinityCore <https://www.trinitycore.org/>
 * Copyright (C) 2005-2009 MaNGOS <http://getmangos.com/>
 *
 * This program is free software; you can redistribute it and/or modify it
 * under the terms of the GNU General Public License as published by the
 * Free Software Foundation; either version 2 of the License, or (at your
 * option) any later version.
 *
 * This program is distributed in the hope that it will be useful, but WITHOUT
 * ANY WARRANTY; without even the implied warranty of MERCHANTABILITY or
 * FITNESS FOR A PARTICULAR PURPOSE. See the GNU General Public License for
 * more details.
 *
 * You should have received a copy of the GNU General Public License along
 * with this program. If not, see <http://www.gnu.org/licenses/>.
 */

#include "ScriptMgr.h"
#include "AreaTrigger.h"
#include "AreaTriggerAI.h"
#include "Chat.h"
#include "Conversation.h"
#include "Creature.h"
#include "CreatureAI.h"
#include "CreatureAIImpl.h"
#include "Errors.h"
#include "GameObject.h"
#include "GossipDef.h"
#include "Item.h"
#include "LFGScripts.h"
#include "Log.h"
#include "Map.h"
#include "MapManager.h"
#include "ObjectMgr.h"
#include "OutdoorPvPMgr.h"
#include "Player.h"
#include "ScriptReloadMgr.h"
#include "ScriptSystem.h"
#include "SmartAI.h"
#include "SpellInfo.h"
#include "SpellMgr.h"
#include "SpellScript.h"
#include "Timer.h"
#include "Transport.h"
#include "Vehicle.h"
#include "Weather.h"
#include "WorldPacket.h"
#include <unordered_map>

// Trait which indicates whether this script type
// must be assigned in the database.
template<typename>
struct is_script_database_bound
    : std::false_type { };

template<>
struct is_script_database_bound<SpellScriptLoader>
    : std::true_type { };

template<>
struct is_script_database_bound<InstanceMapScript>
    : std::true_type { };

template<>
struct is_script_database_bound<ItemScript>
    : std::true_type { };

template<>
struct is_script_database_bound<CreatureScript>
    : std::true_type { };

template<>
struct is_script_database_bound<GameObjectScript>
    : std::true_type { };

template<>
struct is_script_database_bound<VehicleScript>
    : std::true_type { };

template<>
struct is_script_database_bound<AreaTriggerScript>
    : std::true_type { };

template<>
struct is_script_database_bound<BattlegroundScript>
    : std::true_type { };

template<>
struct is_script_database_bound<OutdoorPvPScript>
    : std::true_type { };

template<>
struct is_script_database_bound<WeatherScript>
    : std::true_type { };

template<>
struct is_script_database_bound<ConditionScript>
    : std::true_type { };

template<>
struct is_script_database_bound<TransportScript>
    : std::true_type { };

template<>
struct is_script_database_bound<AchievementCriteriaScript>
    : std::true_type { };

template<>
struct is_script_database_bound<AreaTriggerEntityScript>
    : std::true_type { };

template<>
struct is_script_database_bound<ConversationScript>
    : std::true_type { };

template<>
struct is_script_database_bound<SceneScript>
    : std::true_type { };

template<>
struct is_script_database_bound<QuestScript>
    : std::true_type { };

enum Spells
{
    SPELL_HOTSWAP_VISUAL_SPELL_EFFECT = 40162 // 59084
};

class ScriptRegistryInterface
{
public:
    ScriptRegistryInterface() { }
    virtual ~ScriptRegistryInterface() { }

    ScriptRegistryInterface(ScriptRegistryInterface const&) = delete;
    ScriptRegistryInterface(ScriptRegistryInterface&&) = delete;

    ScriptRegistryInterface& operator= (ScriptRegistryInterface const&) = delete;
    ScriptRegistryInterface& operator= (ScriptRegistryInterface&&) = delete;

    /// Removes all scripts associated with the given script context.
    /// Requires ScriptRegistryBase::SwapContext to be called after all transfers have finished.
    virtual void ReleaseContext(std::string const& context) = 0;

    /// Injects and updates the changed script objects.
    virtual void SwapContext(bool initialize) = 0;

    /// Removes the scripts used by this registry from the given container.
    /// Used to find unused script names.
    virtual void RemoveUsedScriptsFromContainer(std::unordered_set<std::string>& scripts) = 0;

    /// Unloads the script registry.
    virtual void Unload() = 0;
};

template<class>
class ScriptRegistry;

class ScriptRegistryCompositum
    : public ScriptRegistryInterface
{
    ScriptRegistryCompositum() { }

    template<class>
    friend class ScriptRegistry;

    /// Type erasure wrapper for objects
    class DeleteableObjectBase
    {
    public:
        DeleteableObjectBase() { }
        virtual ~DeleteableObjectBase() { }

        DeleteableObjectBase(DeleteableObjectBase const&) = delete;
        DeleteableObjectBase& operator= (DeleteableObjectBase const&) = delete;
    };

    template<typename T>
    class DeleteableObject
        : public DeleteableObjectBase
    {
    public:
        DeleteableObject(T&& object)
            : _object(std::forward<T>(object)) { }

    private:
        T _object;
    };

public:
    void SetScriptNameInContext(std::string const& scriptname, std::string const& context)
    {
        ASSERT(_scriptnames_to_context.find(scriptname) == _scriptnames_to_context.end(),
               "Scriptname was assigned to this context already!");
        _scriptnames_to_context.insert(std::make_pair(scriptname, context));
    }

    std::string const& GetScriptContextOfScriptName(std::string const& scriptname) const
    {
        auto itr = _scriptnames_to_context.find(scriptname);
        ASSERT(itr != _scriptnames_to_context.end() &&
               "Given scriptname doesn't exist!");
        return itr->second;
    }

    void ReleaseContext(std::string const& context) final override
    {
        for (auto const registry : _registries)
            registry->ReleaseContext(context);

        // Clear the script names in context after calling the release hooks
        // since it's possible that new references to a shared library
        // are acquired when releasing.
        for (auto itr = _scriptnames_to_context.begin();
                        itr != _scriptnames_to_context.end();)
            if (itr->second == context)
                itr = _scriptnames_to_context.erase(itr);
            else
                ++itr;
    }

    void SwapContext(bool initialize) final override
    {
        for (auto const registry : _registries)
            registry->SwapContext(initialize);

        DoDelayedDelete();
    }

    void RemoveUsedScriptsFromContainer(std::unordered_set<std::string>& scripts) final override
    {
        for (auto const registry : _registries)
            registry->RemoveUsedScriptsFromContainer(scripts);
    }

    void Unload() final override
    {
        for (auto const registry : _registries)
            registry->Unload();
    }

    template<typename T>
    void QueueForDelayedDelete(T&& any)
    {
        _delayed_delete_queue.push_back(
            Trinity::make_unique<
                DeleteableObject<typename std::decay<T>::type>
            >(std::forward<T>(any))
        );
    }

    static ScriptRegistryCompositum* Instance()
    {
        static ScriptRegistryCompositum instance;
        return &instance;
    }

private:
    void Register(ScriptRegistryInterface* registry)
    {
        _registries.insert(registry);
    }

    void DoDelayedDelete()
    {
        _delayed_delete_queue.clear();
    }

    std::unordered_set<ScriptRegistryInterface*> _registries;

    std::vector<std::unique_ptr<DeleteableObjectBase>> _delayed_delete_queue;

    std::unordered_map<
        std::string /*script name*/,
        std::string /*context*/
    > _scriptnames_to_context;
};

#define sScriptRegistryCompositum ScriptRegistryCompositum::Instance()

template<typename /*ScriptType*/, bool /*IsDatabaseBound*/>
class SpecializedScriptRegistry;

// This is the global static registry of scripts.
template<class ScriptType>
class ScriptRegistry final
    : public SpecializedScriptRegistry<
        ScriptType, is_script_database_bound<ScriptType>::value>
{
    ScriptRegistry()
    {
        sScriptRegistryCompositum->Register(this);
    }

public:
    static ScriptRegistry* Instance()
    {
        static ScriptRegistry instance;
        return &instance;
    }

    void LogDuplicatedScriptPointerError(ScriptType const* first, ScriptType const* second)
    {
        // See if the script is using the same memory as another script. If this happens, it means that
        // someone forgot to allocate new memory for a script.
        TC_LOG_ERROR("scripts", "Script '%s' has same memory pointer as '%s'.",
            first->GetName().c_str(), second->GetName().c_str());
    }
};

class ScriptRegistrySwapHookBase
{
public:
    ScriptRegistrySwapHookBase() { }
    virtual ~ScriptRegistrySwapHookBase() { }

    ScriptRegistrySwapHookBase(ScriptRegistrySwapHookBase const&) = delete;
    ScriptRegistrySwapHookBase(ScriptRegistrySwapHookBase&&) = delete;

    ScriptRegistrySwapHookBase& operator= (ScriptRegistrySwapHookBase const&) = delete;
    ScriptRegistrySwapHookBase& operator= (ScriptRegistrySwapHookBase&&) = delete;

    /// Called before the actual context release happens
    virtual void BeforeReleaseContext(std::string const& /*context*/) { }

    /// Called before SwapContext
    virtual void BeforeSwapContext(bool /*initialize*/) { }

    /// Called before Unload
    virtual void BeforeUnload() { }
};

template<typename ScriptType, typename Base>
class ScriptRegistrySwapHooks
    : public ScriptRegistrySwapHookBase
{
};

template<typename Base>
class UnsupportedScriptRegistrySwapHooks
    : public ScriptRegistrySwapHookBase
{
public:
    void BeforeReleaseContext(std::string const& context) final override
    {
        auto const bounds = static_cast<Base*>(this)->_ids_of_contexts.equal_range(context);
        ASSERT(bounds.first == bounds.second);
    }
};

/// This hook is responsible for swapping Creature, GameObject and AreaTrigger AI's
template<typename ObjectType, typename ScriptType, typename Base>
class CreatureGameObjectAreaTriggerScriptRegistrySwapHooks
    : public ScriptRegistrySwapHookBase
{
    template<typename W>
    class AIFunctionMapWorker
    {
    public:
        template<typename T>
        AIFunctionMapWorker(T&& worker)
            : _worker(std::forward<T>(worker)) { }

        void Visit(std::unordered_map<ObjectGuid, ObjectType*>& objects)
        {
            _worker(objects);
        }

        template<typename O>
        void Visit(std::unordered_map<ObjectGuid, O*>&) { }

    private:
        W _worker;
    };

    class AsyncCastHotswapEffectEvent : public BasicEvent
    {
    public:
        explicit AsyncCastHotswapEffectEvent(Unit* owner) : owner_(owner) { }

        bool Execute(uint64 /*e_time*/, uint32 /*p_time*/) override
        {
            owner_->CastSpell(owner_, SPELL_HOTSWAP_VISUAL_SPELL_EFFECT, true);
            return true;
        }

    private:
        Unit* owner_;
    };

    // Hook which is called before a creature is swapped
    static void UnloadResetScript(Creature* creature)
    {
        // Remove deletable events only,
        // otherwise it causes crashes with non-deletable spell events.
        creature->m_Events.KillAllEvents(false);

        if (creature->IsCharmed())
            creature->RemoveCharmedBy(nullptr);

        ASSERT(!creature->IsCharmed(),
               "There is a disabled AI which is still loaded.");

        if (creature->IsAlive())
            creature->AI()->EnterEvadeMode();
    }

    static void UnloadDestroyScript(Creature* creature)
    {
        bool const destroyed = creature->AIM_Destroy();
        ASSERT(destroyed,
               "Destroying the AI should never fail here!");
        (void)destroyed;

        ASSERT(!creature->AI(),
               "The AI should be null here!");
    }

    // Hook which is called before a gameobject is swapped
    static void UnloadResetScript(GameObject* gameobject)
    {
        gameobject->AI()->Reset();
    }

    static void UnloadDestroyScript(GameObject* gameobject)
    {
        gameobject->AIM_Destroy();

        ASSERT(!gameobject->AI(),
               "The AI should be null here!");
    }

    // Hook which is called before a areatrigger is swapped
    static void UnloadResetScript(AreaTrigger* at)
    {
        at->AI()->OnRemove();
    }

    static void UnloadDestroyScript(AreaTrigger* at)
    {
        at->AI_Destroy();

        ASSERT(!at->AI(),
            "The AI should be null here!");
    }

    // Hook which is called after a creature was swapped
    static void LoadInitializeScript(Creature* creature)
    {
        ASSERT(!creature->AI(),
               "The AI should be null here!");

        if (creature->IsAlive())
            creature->ClearUnitState(UNIT_STATE_EVADE);

        bool const created = creature->AIM_Create();
        ASSERT(created,
               "Creating the AI should never fail here!");
        (void)created;
    }

    static void LoadResetScript(Creature* creature)
    {
        if (!creature->IsAlive())
            return;

        creature->AI_InitializeAndEnable();
        creature->AI()->EnterEvadeMode();

        // Cast a dummy visual spell asynchronously here to signal
        // that the AI was hot swapped
        creature->m_Events.AddEvent(new AsyncCastHotswapEffectEvent(creature),
            creature->m_Events.CalculateTime(0));
    }

    // Hook which is called after a gameobject was swapped
    static void LoadInitializeScript(GameObject* gameobject)
    {
        ASSERT(!gameobject->AI(),
               "The AI should be null here!");

        gameobject->AIM_Initialize();
    }

    static void LoadResetScript(GameObject* gameobject)
    {
        gameobject->AI()->Reset();
    }

    // Hook which is called after a areatrigger was swapped
    static void LoadInitializeScript(AreaTrigger* at)
    {
        ASSERT(!at->AI(),
            "The AI should be null here!");

        at->AI_Initialize();
    }

    static void LoadResetScript(AreaTrigger* at)
    {
        at->AI()->OnCreate();
    }

    static Creature* GetEntityFromMap(std::common_type<Creature>, Map* map, ObjectGuid const& guid)
    {
        return map->GetCreature(guid);
    }

    static GameObject* GetEntityFromMap(std::common_type<GameObject>, Map* map, ObjectGuid const& guid)
    {
        return map->GetGameObject(guid);
    }

    static AreaTrigger* GetEntityFromMap(std::common_type<AreaTrigger>, Map* map, ObjectGuid const& guid)
    {
        return map->GetAreaTrigger(guid);
    }

    template<typename T>
    static void VisitObjectsToSwapOnMap(Map* map, std::unordered_set<uint32> const& idsToRemove, T visitor)
    {
        auto evaluator = [&](std::unordered_map<ObjectGuid, ObjectType*>& objects)
        {
            for (auto object : objects)
            {
                // When the script Id of the script isn't removed in this
                // context change, do nothing.
                if (idsToRemove.find(object.second->GetScriptId()) != idsToRemove.end())
                    visitor(object.second);
            }
        };

        AIFunctionMapWorker<typename std::decay<decltype(evaluator)>::type> worker(std::move(evaluator));
        TypeContainerVisitor<decltype(worker), MapStoredObjectTypesContainer> containerVisitor(worker);

        containerVisitor.Visit(map->GetObjectsStore());
    }

    static void DestroyScriptIdsFromSet(std::unordered_set<uint32> const& idsToRemove)
    {
        // First reset all swapped scripts safe by guid
        // Skip creatures and gameobjects with an empty guid
        // (that were not added to the world as of now)
        sMapMgr->DoForAllMaps([&](Map* map)
        {
            std::vector<ObjectGuid> guidsToReset;

            VisitObjectsToSwapOnMap(map, idsToRemove, [&](ObjectType* object)
            {
                if (object->AI() && !object->GetGUID().IsEmpty())
                    guidsToReset.push_back(object->GetGUID());
            });

            for (ObjectGuid const& guid : guidsToReset)
            {
                if (auto entity = GetEntityFromMap(std::common_type<ObjectType>{}, map, guid))
                    UnloadResetScript(entity);
            }

            VisitObjectsToSwapOnMap(map, idsToRemove, [&](ObjectType* object)
            {
                // Destroy the scripts instantly
                UnloadDestroyScript(object);
            });
        });
    }

    static void InitializeScriptIdsFromSet(std::unordered_set<uint32> const& idsToRemove)
    {
        sMapMgr->DoForAllMaps([&](Map* map)
        {
            std::vector<ObjectGuid> guidsToReset;

            VisitObjectsToSwapOnMap(map, idsToRemove, [&](ObjectType* object)
            {
                if (!object->AI() && !object->GetGUID().IsEmpty())
                {
                    // Initialize the script
                    LoadInitializeScript(object);
                    guidsToReset.push_back(object->GetGUID());
                }
            });

            for (ObjectGuid const& guid : guidsToReset)
            {
                // Reset the script
                if (auto entity = GetEntityFromMap(std::common_type<ObjectType>{}, map, guid))
                {
                    if (!entity->AI())
                        LoadInitializeScript(entity);

                    LoadResetScript(entity);
                }
            }
        });
    }

public:
    void BeforeReleaseContext(std::string const& context) final override
    {
        auto idsToRemove = static_cast<Base*>(this)->GetScriptIDsToRemove(context);
        DestroyScriptIdsFromSet(idsToRemove);

        // Add the new ids which are removed to the global ids to remove set
        ids_removed_.insert(idsToRemove.begin(), idsToRemove.end());
    }

    void BeforeSwapContext(bool initialize) override
    {
        // Never swap creature or gameobject scripts when initializing
        if (initialize)
            return;

        // Add the recently added scripts to the deleted scripts to replace
        // default AI's with recently added core scripts.
        ids_removed_.insert(static_cast<Base*>(this)->GetRecentlyAddedScriptIDs().begin(),
                            static_cast<Base*>(this)->GetRecentlyAddedScriptIDs().end());

        DestroyScriptIdsFromSet(ids_removed_);
        InitializeScriptIdsFromSet(ids_removed_);

        ids_removed_.clear();
    }

    void BeforeUnload() final override
    {
        ASSERT(ids_removed_.empty());
    }

private:
    std::unordered_set<uint32> ids_removed_;
};

// This hook is responsible for swapping CreatureAI's
template<typename Base>
class ScriptRegistrySwapHooks<CreatureScript, Base>
    : public CreatureGameObjectAreaTriggerScriptRegistrySwapHooks<
        Creature, CreatureScript, Base
      > { };

// This hook is responsible for swapping GameObjectAI's
template<typename Base>
class ScriptRegistrySwapHooks<GameObjectScript, Base>
    : public CreatureGameObjectAreaTriggerScriptRegistrySwapHooks<
        GameObject, GameObjectScript, Base
      > { };

// This hook is responsible for swapping AreaTriggerAI's
template<typename Base>
class ScriptRegistrySwapHooks<AreaTriggerEntityScript, Base>
    : public CreatureGameObjectAreaTriggerScriptRegistrySwapHooks<
    AreaTrigger, AreaTriggerEntityScript, Base
    > { };

/// This hook is responsible for swapping BattlegroundScript's
template<typename Base>
class ScriptRegistrySwapHooks<BattlegroundScript, Base>
    : public UnsupportedScriptRegistrySwapHooks<Base> { };

/// This hook is responsible for swapping OutdoorPvP's
template<typename Base>
class ScriptRegistrySwapHooks<OutdoorPvPScript, Base>
    : public ScriptRegistrySwapHookBase
{
public:
    ScriptRegistrySwapHooks() : swapped(false) { }

    void BeforeReleaseContext(std::string const& context) final override
    {
        auto const bounds = static_cast<Base*>(this)->_ids_of_contexts.equal_range(context);

        if ((!swapped) && (bounds.first != bounds.second))
        {
            swapped = true;
            sOutdoorPvPMgr->Die();
        }
    }

    void BeforeSwapContext(bool initialize) override
    {
        // Never swap outdoor pvp scripts when initializing
        if ((!initialize) && swapped)
        {
            sOutdoorPvPMgr->InitOutdoorPvP();
            swapped = false;
        }
    }

    void BeforeUnload() final override
    {
        ASSERT(!swapped);
    }

private:
    bool swapped;
};

/// This hook is responsible for swapping InstanceMapScript's
template<typename Base>
class ScriptRegistrySwapHooks<InstanceMapScript, Base>
    : public ScriptRegistrySwapHookBase
{
public:
    ScriptRegistrySwapHooks()  : swapped(false) { }

    void BeforeReleaseContext(std::string const& context) final override
    {
        auto const bounds = static_cast<Base*>(this)->_ids_of_contexts.equal_range(context);
        if (bounds.first != bounds.second)
            swapped = true;
    }

    void BeforeSwapContext(bool /*initialize*/) override
    {
        swapped = false;
    }

    void BeforeUnload() final override
    {
        ASSERT(!swapped);
    }

private:
    bool swapped;
};

/// This hook is responsible for swapping SceneScript's
template<typename Base>
class ScriptRegistrySwapHooks<SceneScript, Base>
    : public ScriptRegistrySwapHookBase
{
public:
    ScriptRegistrySwapHooks() : swapped(false) { }

    void BeforeReleaseContext(std::string const& context) final override
    {
        auto const bounds = static_cast<Base*>(this)->_ids_of_contexts.equal_range(context);
        if (bounds.first != bounds.second)
            swapped = true;
    }

    void BeforeSwapContext(bool /*initialize*/) override
    {
        swapped = false;
    }

    void BeforeUnload() final override
    {
        ASSERT(!swapped);
    }

private:
    bool swapped;
};

/// This hook is responsible for swapping QuestScript's
template<typename Base>
class ScriptRegistrySwapHooks<QuestScript, Base>
    : public ScriptRegistrySwapHookBase
{
public:
    ScriptRegistrySwapHooks() : swapped(false) { }

    void BeforeReleaseContext(std::string const& context) final override
    {
        auto const bounds = static_cast<Base*>(this)->_ids_of_contexts.equal_range(context);
        if (bounds.first != bounds.second)
            swapped = true;
    }

    void BeforeSwapContext(bool /*initialize*/) override
    {
        swapped = false;
    }

    void BeforeUnload() final override
    {
        ASSERT(!swapped);
    }

private:
    bool swapped;
};

/// This hook is responsible for swapping SpellScriptLoader's
template<typename Base>
class ScriptRegistrySwapHooks<SpellScriptLoader, Base>
    : public ScriptRegistrySwapHookBase
{
public:
    ScriptRegistrySwapHooks() : swapped(false) { }

    void BeforeReleaseContext(std::string const& context) final override
    {
        auto const bounds = static_cast<Base*>(this)->_ids_of_contexts.equal_range(context);

        if (bounds.first != bounds.second)
            swapped = true;
    }

    void BeforeSwapContext(bool /*initialize*/) override
    {
        if (swapped)
        {
            sObjectMgr->ValidateSpellScripts();
            swapped = false;
        }
    }

    void BeforeUnload() final override
    {
        ASSERT(!swapped);
    }

private:
    bool swapped;
};

// Database bound script registry
template<typename ScriptType>
class SpecializedScriptRegistry<ScriptType, true>
    : public ScriptRegistryInterface,
      public ScriptRegistrySwapHooks<ScriptType, ScriptRegistry<ScriptType>>
{
    template<typename>
    friend class UnsupportedScriptRegistrySwapHooks;

    template<typename, typename>
    friend class ScriptRegistrySwapHooks;

    template<typename, typename, typename>
    friend class CreatureGameObjectAreaTriggerScriptRegistrySwapHooks;

public:
    SpecializedScriptRegistry() { }

    typedef std::unordered_map<
        uint32 /*script id*/,
        std::unique_ptr<ScriptType>
    > ScriptStoreType;

    typedef typename ScriptStoreType::iterator ScriptStoreIteratorType;

    void ReleaseContext(std::string const& context) final override
    {
        this->BeforeReleaseContext(context);

        auto const bounds = _ids_of_contexts.equal_range(context);
        for (auto itr = bounds.first; itr != bounds.second; ++itr)
            _scripts.erase(itr->second);
    }

    void SwapContext(bool initialize) final override
    {
      this->BeforeSwapContext(initialize);

      _recently_added_ids.clear();
    }

    void RemoveUsedScriptsFromContainer(std::unordered_set<std::string>& scripts) final override
    {
        for (auto const& script : _scripts)
            scripts.erase(script.second->GetName());
    }

    void Unload() final override
    {
        this->BeforeUnload();

        ASSERT(_recently_added_ids.empty(),
               "Recently added script ids should be empty here!");

        _scripts.clear();
        _ids_of_contexts.clear();
    }

    // Adds a database bound script
    void AddScript(ScriptType* script)
    {
        ASSERT(script,
               "Tried to call AddScript with a nullpointer!");
        ASSERT(!sScriptMgr->GetCurrentScriptContext().empty(),
               "Tried to register a script without being in a valid script context!");

        std::unique_ptr<ScriptType> script_ptr(script);

        // Get an ID for the script. An ID only exists if it's a script that is assigned in the database
        // through a script name (or similar).
        if (uint32 const id = sObjectMgr->GetScriptId(script->GetName()))
        {
            // Try to find an existing script.
            for (auto const& stored_script : _scripts)
            {
                // If the script names match...
                if (stored_script.second->GetName() == script->GetName())
                {
                    // If the script is already assigned -> delete it!
                    TC_LOG_ERROR("scripts", "Script '%s' already assigned with the same script name, "
                        "so the script can't work.", script->GetName().c_str());

                    // Error that should be fixed ASAP.
                    sScriptRegistryCompositum->QueueForDelayedDelete(std::move(script_ptr));
                    ABORT();
                    return;
                }
            }

            // If the script isn't assigned -> assign it!
            _scripts.insert(std::make_pair(id, std::move(script_ptr)));
            _ids_of_contexts.insert(std::make_pair(sScriptMgr->GetCurrentScriptContext(), id));
            _recently_added_ids.insert(id);

            sScriptRegistryCompositum->SetScriptNameInContext(script->GetName(),
                sScriptMgr->GetCurrentScriptContext());
        }
        else
        {
            // The script uses a script name from database, but isn't assigned to anything.
            TC_LOG_ERROR("sql.sql", "Script named '%s' does not have a script name assigned in database.",
                script->GetName().c_str());

            // Avoid calling "delete script;" because we are currently in the script constructor
            // In a valid scenario this will not happen because every script has a name assigned in the database
            sScriptRegistryCompositum->QueueForDelayedDelete(std::move(script_ptr));
            return;
        }
    }

    // Gets a script by its ID (assigned by ObjectMgr).
    ScriptType* GetScriptById(uint32 id)
    {
        auto const itr = _scripts.find(id);
        if (itr != _scripts.end())
            return itr->second.get();

        return nullptr;
    }

    ScriptStoreType& GetScripts()
    {
        return _scripts;
    }

protected:
    // Returns the script id's which are registered to a certain context
    std::unordered_set<uint32> GetScriptIDsToRemove(std::string const& context) const
    {
        // Create a set of all ids which are removed
        std::unordered_set<uint32> scripts_to_remove;

        auto const bounds = _ids_of_contexts.equal_range(context);
        for (auto itr = bounds.first; itr != bounds.second; ++itr)
            scripts_to_remove.insert(itr->second);

        return scripts_to_remove;
    }

    std::unordered_set<uint32> const& GetRecentlyAddedScriptIDs() const
    {
        return _recently_added_ids;
    }

private:
    ScriptStoreType _scripts;

    // Scripts of a specific context
    std::unordered_multimap<std::string /*context*/, uint32 /*id*/> _ids_of_contexts;

    // Script id's which were registered recently
    std::unordered_set<uint32> _recently_added_ids;
};

/// This hook is responsible for swapping CommandScript's
template<typename Base>
class ScriptRegistrySwapHooks<CommandScript, Base>
    : public ScriptRegistrySwapHookBase
{
public:
    void BeforeReleaseContext(std::string const& /*context*/) final override
    {
        ChatHandler::invalidateCommandTable();
    }

    void BeforeSwapContext(bool /*initialize*/) override
    {
        ChatHandler::invalidateCommandTable();
    }

    void BeforeUnload() final override
    {
        ChatHandler::invalidateCommandTable();
    }
};

// Database unbound script registry
template<typename ScriptType>
class SpecializedScriptRegistry<ScriptType, false>
    : public ScriptRegistryInterface,
      public ScriptRegistrySwapHooks<ScriptType, ScriptRegistry<ScriptType>>
{
    template<typename, typename>
    friend class ScriptRegistrySwapHooks;

public:
    typedef std::unordered_multimap<std::string /*context*/, std::unique_ptr<ScriptType>> ScriptStoreType;
    typedef typename ScriptStoreType::iterator ScriptStoreIteratorType;

    SpecializedScriptRegistry() { }

    void ReleaseContext(std::string const& context) final override
    {
        this->BeforeReleaseContext(context);

        _scripts.erase(context);
    }

    void SwapContext(bool initialize) final override
    {
        this->BeforeSwapContext(initialize);
    }

    void RemoveUsedScriptsFromContainer(std::unordered_set<std::string>& scripts) final override
    {
        for (auto const& script : _scripts)
            scripts.erase(script.second->GetName());
    }

    void Unload() final override
    {
        this->BeforeUnload();

        _scripts.clear();
    }

    // Adds a non database bound script
    void AddScript(ScriptType* script)
    {
        ASSERT(script,
               "Tried to call AddScript with a nullpointer!");
        ASSERT(!sScriptMgr->GetCurrentScriptContext().empty(),
               "Tried to register a script without being in a valid script context!");

        std::unique_ptr<ScriptType> script_ptr(script);

        for (auto const& entry : _scripts)
            if (entry.second.get() == script)
            {
                static_cast<ScriptRegistry<ScriptType>*>(this)->
                    LogDuplicatedScriptPointerError(script, entry.second.get());

                sScriptRegistryCompositum->QueueForDelayedDelete(std::move(script_ptr));
                return;
            }

        // We're dealing with a code-only script, just add it.
        _scripts.insert(std::make_pair(sScriptMgr->GetCurrentScriptContext(), std::move(script_ptr)));
    }

    ScriptStoreType& GetScripts()
    {
        return _scripts;
    }

private:
    ScriptStoreType _scripts;
};

// Utility macros to refer to the script registry.
#define SCR_REG_MAP(T) ScriptRegistry<T>::ScriptStoreType
#define SCR_REG_ITR(T) ScriptRegistry<T>::ScriptStoreIteratorType
#define SCR_REG_LST(T) ScriptRegistry<T>::Instance()->GetScripts()

// Utility macros for looping over scripts.
#define FOR_SCRIPTS(T, C, E) \
    if (SCR_REG_LST(T).empty()) \
        return; \
    \
    for (SCR_REG_ITR(T) C = SCR_REG_LST(T).begin(); \
        C != SCR_REG_LST(T).end(); ++C)

#define FOR_SCRIPTS_RET(T, C, E, R) \
    if (SCR_REG_LST(T).empty()) \
        return R; \
    \
    for (SCR_REG_ITR(T) C = SCR_REG_LST(T).begin(); \
        C != SCR_REG_LST(T).end(); ++C)

#define FOREACH_SCRIPT(T) \
    FOR_SCRIPTS(T, itr, end) \
        itr->second

// Utility macros for finding specific scripts.
#define GET_SCRIPT(T, I, V) \
    T* V = ScriptRegistry<T>::Instance()->GetScriptById(I); \
    if (!V) \
        return;

#define GET_SCRIPT_RET(T, I, V, R) \
    T* V = ScriptRegistry<T>::Instance()->GetScriptById(I); \
    if (!V) \
        return R;

struct TSpellSummary
{
    uint8 Targets;                                          // set of enum SelectTarget
    uint8 Effects;                                          // set of enum SelectEffect
} *SpellSummary;

ScriptObject::ScriptObject(const char* name) : _name(name)
{
    sScriptMgr->IncreaseScriptCount();
}

ScriptObject::~ScriptObject()
{
    sScriptMgr->DecreaseScriptCount();
}

ScriptMgr::ScriptMgr()
  : _scriptCount(0), _script_loader_callback(nullptr)
{
}

ScriptMgr::~ScriptMgr() { }

ScriptMgr* ScriptMgr::instance()
{
    static ScriptMgr instance;
    return &instance;
}

void ScriptMgr::Initialize()
{
    ASSERT(sSpellMgr->GetSpellInfo(SPELL_HOTSWAP_VISUAL_SPELL_EFFECT)
           && "Reload hotswap spell effect for creatures isn't valid!");

    uint32 oldMSTime = getMSTime();

    LoadDatabase();

    TC_LOG_INFO("server.loading", "Loading C++ scripts");

    FillSpellSummary();

    // Load core scripts
    SetScriptContext(GetNameOfStaticContext());

    // SmartAI
    AddSC_SmartScripts();

    // LFGScripts
    lfg::AddSC_LFGScripts();

    // Load all static linked scripts through the script loader function.
    ASSERT(_script_loader_callback,
           "Script loader callback wasn't registered!");
    _script_loader_callback();

    // Initialize all dynamic scripts
    // and finishes the context switch to do
    // bulk loading
    sScriptReloadMgr->Initialize();

    // Loads all scripts from the current context
    sScriptMgr->SwapScriptContext(true);

    // Print unused script names.
    std::unordered_set<std::string> unusedScriptNames(
        sObjectMgr->GetAllScriptNames().begin(),
        sObjectMgr->GetAllScriptNames().end());

    // Remove the used scripts from the given container.
    sScriptRegistryCompositum->RemoveUsedScriptsFromContainer(unusedScriptNames);

    for (std::string const& scriptName : unusedScriptNames)
    {
        // Avoid complaining about empty script names since the
        // script name container contains a placeholder as the 0 element.
        if (scriptName.empty())
            continue;

        TC_LOG_ERROR("sql.sql", "ScriptName '%s' exists in database, "
                     "but no core script found!", scriptName.c_str());
    }

    TC_LOG_INFO("server.loading", ">> Loaded %u C++ scripts in %u ms",
        GetScriptCount(), GetMSTimeDiffToNow(oldMSTime));
}

void ScriptMgr::SetScriptContext(std::string const& context)
{
    _currentContext = context;
}

void ScriptMgr::SwapScriptContext(bool initialize)
{
    sScriptRegistryCompositum->SwapContext(initialize);
    _currentContext.clear();
}

std::string const& ScriptMgr::GetNameOfStaticContext()
{
    static std::string const name = "___static___";
    return name;
}

void ScriptMgr::ReleaseScriptContext(std::string const& context)
{
    sScriptRegistryCompositum->ReleaseContext(context);
}

std::shared_ptr<ModuleReference>
    ScriptMgr::AcquireModuleReferenceOfScriptName(std::string const& scriptname) const
{
#ifdef TRINITY_API_USE_DYNAMIC_LINKING
    // Returns the reference to the module of the given scriptname
    return ScriptReloadMgr::AcquireModuleReferenceOfContext(
        sScriptRegistryCompositum->GetScriptContextOfScriptName(scriptname));
#else
    (void)scriptname;
    // Something went wrong when this function is used in
    // a static linked context.
    WPAbort();
#endif // #ifndef TRINITY_API_USE_DYNAMIC_LINKING
}

void ScriptMgr::Unload()
{
    sScriptRegistryCompositum->Unload();

    delete[] SpellSummary;
    delete[] UnitAI::AISpellInfo;
}

void ScriptMgr::LoadDatabase()
{
    sScriptSystemMgr->LoadScriptWaypoints();
    sScriptSystemMgr->LoadScriptSplineChains();
}

void ScriptMgr::FillSpellSummary()
{
    UnitAI::FillAISpellInfo();

    SpellSummary = new TSpellSummary[sSpellMgr->GetSpellInfoStoreSize()];

    SpellInfo const* pTempSpell;

    for (uint32 i = 0; i < sSpellMgr->GetSpellInfoStoreSize(); ++i)
    {
        SpellSummary[i].Effects = 0;
        SpellSummary[i].Targets = 0;

        pTempSpell = sSpellMgr->GetSpellInfo(i);
        // This spell doesn't exist.
        if (!pTempSpell)
            continue;

        for (SpellEffectInfo const* effect : pTempSpell->GetEffectsForDifficulty(DIFFICULTY_NONE))
        {
            if (!effect)
                continue;

            // Spell targets self.
            if (effect->TargetA.GetTarget() == TARGET_UNIT_CASTER)
                SpellSummary[i].Targets |= 1 << (SELECT_TARGET_SELF-1);

            // Spell targets a single enemy.
            if (effect->TargetA.GetTarget() == TARGET_UNIT_TARGET_ENEMY ||
                effect->TargetA.GetTarget() == TARGET_DEST_TARGET_ENEMY)
                SpellSummary[i].Targets |= 1 << (SELECT_TARGET_SINGLE_ENEMY-1);

            // Spell targets AoE at enemy.
            if (effect->TargetA.GetTarget() == TARGET_UNIT_SRC_AREA_ENEMY ||
                effect->TargetA.GetTarget() == TARGET_UNIT_DEST_AREA_ENEMY ||
                effect->TargetA.GetTarget() == TARGET_SRC_CASTER ||
                effect->TargetA.GetTarget() == TARGET_DEST_DYNOBJ_ENEMY)
                SpellSummary[i].Targets |= 1 << (SELECT_TARGET_AOE_ENEMY-1);

            // Spell targets an enemy.
            if (effect->TargetA.GetTarget() == TARGET_UNIT_TARGET_ENEMY ||
                effect->TargetA.GetTarget() == TARGET_DEST_TARGET_ENEMY ||
                effect->TargetA.GetTarget() == TARGET_UNIT_SRC_AREA_ENEMY ||
                effect->TargetA.GetTarget() == TARGET_UNIT_DEST_AREA_ENEMY ||
                effect->TargetA.GetTarget() == TARGET_SRC_CASTER ||
                effect->TargetA.GetTarget() == TARGET_DEST_DYNOBJ_ENEMY)
                SpellSummary[i].Targets |= 1 << (SELECT_TARGET_ANY_ENEMY-1);

            // Spell targets a single friend (or self).
            if (effect->TargetA.GetTarget() == TARGET_UNIT_CASTER ||
                effect->TargetA.GetTarget() == TARGET_UNIT_TARGET_ALLY ||
                effect->TargetA.GetTarget() == TARGET_UNIT_TARGET_PARTY)
                SpellSummary[i].Targets |= 1 << (SELECT_TARGET_SINGLE_FRIEND-1);

            // Spell targets AoE friends.
            if (effect->TargetA.GetTarget() == TARGET_UNIT_CASTER_AREA_PARTY ||
                effect->TargetA.GetTarget() == TARGET_UNIT_LASTTARGET_AREA_PARTY ||
                effect->TargetA.GetTarget() == TARGET_SRC_CASTER)
                SpellSummary[i].Targets |= 1 << (SELECT_TARGET_AOE_FRIEND-1);

            // Spell targets any friend (or self).
            if (effect->TargetA.GetTarget() == TARGET_UNIT_CASTER ||
                effect->TargetA.GetTarget() == TARGET_UNIT_TARGET_ALLY ||
                effect->TargetA.GetTarget() == TARGET_UNIT_TARGET_PARTY ||
                effect->TargetA.GetTarget() == TARGET_UNIT_CASTER_AREA_PARTY ||
                effect->TargetA.GetTarget() == TARGET_UNIT_LASTTARGET_AREA_PARTY ||
                effect->TargetA.GetTarget() == TARGET_SRC_CASTER)
                SpellSummary[i].Targets |= 1 << (SELECT_TARGET_ANY_FRIEND-1);

            // Make sure that this spell includes a damage effect.
            if (effect->Effect == SPELL_EFFECT_SCHOOL_DAMAGE ||
                effect->Effect == SPELL_EFFECT_INSTAKILL ||
                effect->Effect == SPELL_EFFECT_ENVIRONMENTAL_DAMAGE ||
                effect->Effect == SPELL_EFFECT_HEALTH_LEECH)
                SpellSummary[i].Effects |= 1 << (SELECT_EFFECT_DAMAGE-1);

            // Make sure that this spell includes a healing effect (or an apply aura with a periodic heal).
            if (effect->Effect == SPELL_EFFECT_HEAL ||
                effect->Effect == SPELL_EFFECT_HEAL_MAX_HEALTH ||
                effect->Effect == SPELL_EFFECT_HEAL_MECHANICAL ||
                (effect->Effect == SPELL_EFFECT_APPLY_AURA  && effect->ApplyAuraName == 8))
                SpellSummary[i].Effects |= 1 << (SELECT_EFFECT_HEALING-1);

            // Make sure that this spell applies an aura.
            if (effect->Effect == SPELL_EFFECT_APPLY_AURA)
                SpellSummary[i].Effects |= 1 << (SELECT_EFFECT_AURA-1);
        }
    }
}

template<typename T, typename F, typename O>
void CreateSpellOrAuraScripts(uint32 spellId, std::vector<T*>& scriptVector, F&& extractor, O* objectInvoker)
{
    SpellScriptsBounds bounds = sObjectMgr->GetSpellScriptsBounds(spellId);
    for (auto itr = bounds.first; itr != bounds.second; ++itr)
    {
        // When the script is disabled continue with the next one
        if (!itr->second.second)
            continue;

        SpellScriptLoader* tmpscript = sScriptMgr->GetSpellScriptLoader(itr->second.first);
        if (!tmpscript)
            continue;

        T* script = (*tmpscript.*extractor)();
        if (!script)
            continue;

        script->_Init(&tmpscript->GetName(), spellId);
        if (!script->_Load(objectInvoker))
        {
            delete script;
            continue;
        }

        scriptVector.push_back(script);
    }
}

void ScriptMgr::CreateSpellScripts(uint32 spellId, std::vector<SpellScript*>& scriptVector, Spell* invoker) const
{
    CreateSpellOrAuraScripts(spellId, scriptVector, &SpellScriptLoader::GetSpellScript, invoker);
}

void ScriptMgr::CreateAuraScripts(uint32 spellId, std::vector<AuraScript*>& scriptVector, Aura* invoker) const
{
    CreateSpellOrAuraScripts(spellId, scriptVector, &SpellScriptLoader::GetAuraScript, invoker);
}

SpellScriptLoader* ScriptMgr::GetSpellScriptLoader(uint32 scriptId)
{
    return ScriptRegistry<SpellScriptLoader>::Instance()->GetScriptById(scriptId);
}

void ScriptMgr::OnNetworkStart()
{
    FOREACH_SCRIPT(ServerScript)->OnNetworkStart();
}

void ScriptMgr::OnNetworkStop()
{
    FOREACH_SCRIPT(ServerScript)->OnNetworkStop();
}

void ScriptMgr::OnSocketOpen(std::shared_ptr<WorldSocket> socket)
{
    ASSERT(socket);

    FOREACH_SCRIPT(ServerScript)->OnSocketOpen(socket);
}

void ScriptMgr::OnSocketClose(std::shared_ptr<WorldSocket> socket)
{
    ASSERT(socket);

    FOREACH_SCRIPT(ServerScript)->OnSocketClose(socket);
}

void ScriptMgr::OnPacketReceive(WorldSession* session, WorldPacket const& packet)
{
    if (SCR_REG_LST(ServerScript).empty())
        return;

    WorldPacket copy(packet);
    FOREACH_SCRIPT(ServerScript)->OnPacketReceive(session, copy);
}

void ScriptMgr::OnPacketSend(WorldSession* session, WorldPacket const& packet)
{
    ASSERT(session);

    if (SCR_REG_LST(ServerScript).empty())
        return;

    WorldPacket copy(packet);
    FOREACH_SCRIPT(ServerScript)->OnPacketSend(session, copy);
}

void ScriptMgr::OnOpenStateChange(bool open)
{
    FOREACH_SCRIPT(WorldScript)->OnOpenStateChange(open);
}

void ScriptMgr::OnConfigLoad(bool reload)
{
    FOREACH_SCRIPT(WorldScript)->OnConfigLoad(reload);
}

void ScriptMgr::OnMotdChange(std::string& newMotd)
{
    FOREACH_SCRIPT(WorldScript)->OnMotdChange(newMotd);
}

void ScriptMgr::OnShutdownInitiate(ShutdownExitCode code, ShutdownMask mask)
{
    FOREACH_SCRIPT(WorldScript)->OnShutdownInitiate(code, mask);
}

void ScriptMgr::OnShutdownCancel()
{
    FOREACH_SCRIPT(WorldScript)->OnShutdownCancel();
}

void ScriptMgr::OnWorldUpdate(uint32 diff)
{
    FOREACH_SCRIPT(WorldScript)->OnUpdate(diff);
}

void ScriptMgr::OnHonorCalculation(float& honor, uint8 level, float multiplier)
{
    FOREACH_SCRIPT(FormulaScript)->OnHonorCalculation(honor, level, multiplier);
}

void ScriptMgr::OnGrayLevelCalculation(uint8& grayLevel, uint8 playerLevel)
{
    FOREACH_SCRIPT(FormulaScript)->OnGrayLevelCalculation(grayLevel, playerLevel);
}

void ScriptMgr::OnColorCodeCalculation(XPColorChar& color, uint8 playerLevel, uint8 mobLevel)
{
    FOREACH_SCRIPT(FormulaScript)->OnColorCodeCalculation(color, playerLevel, mobLevel);
}

void ScriptMgr::OnZeroDifferenceCalculation(uint8& diff, uint8 playerLevel)
{
    FOREACH_SCRIPT(FormulaScript)->OnZeroDifferenceCalculation(diff, playerLevel);
}

void ScriptMgr::OnBaseGainCalculation(uint32& gain, uint8 playerLevel, uint8 mobLevel)
{
    FOREACH_SCRIPT(FormulaScript)->OnBaseGainCalculation(gain, playerLevel, mobLevel);
}

void ScriptMgr::OnGainCalculation(uint32& gain, Player* player, Unit* unit)
{
    ASSERT(player);
    ASSERT(unit);

    FOREACH_SCRIPT(FormulaScript)->OnGainCalculation(gain, player, unit);
}

void ScriptMgr::OnGroupRateCalculation(float& rate, uint32 count, bool isRaid)
{
    FOREACH_SCRIPT(FormulaScript)->OnGroupRateCalculation(rate, count, isRaid);
}

#define SCR_MAP_BGN(M, V, I, E, C, T) \
    if (V->GetEntry() && V->GetEntry()->T()) \
    { \
        FOR_SCRIPTS(M, I, E) \
        { \
            MapEntry const* C = I->second->GetEntry(); \
            if (!C) \
                continue; \
            if (C->ID == V->GetId()) \
            {

#define SCR_MAP_END \
                return; \
            } \
        } \
    }

void ScriptMgr::OnCreateMap(Map* map)
{
    ASSERT(map);

    SCR_MAP_BGN(WorldMapScript, map, itr, end, entry, IsWorldMap);
        itr->second->OnCreate(map);
    SCR_MAP_END;

    SCR_MAP_BGN(InstanceMapScript, map, itr, end, entry, IsDungeon);
        itr->second->OnCreate((InstanceMap*)map);
    SCR_MAP_END;

    SCR_MAP_BGN(BattlegroundMapScript, map, itr, end, entry, IsBattleground);
        itr->second->OnCreate((BattlegroundMap*)map);
    SCR_MAP_END;
}

void ScriptMgr::OnDestroyMap(Map* map)
{
    ASSERT(map);

    SCR_MAP_BGN(WorldMapScript, map, itr, end, entry, IsWorldMap);
        itr->second->OnDestroy(map);
    SCR_MAP_END;

    SCR_MAP_BGN(InstanceMapScript, map, itr, end, entry, IsDungeon);
        itr->second->OnDestroy((InstanceMap*)map);
    SCR_MAP_END;

    SCR_MAP_BGN(BattlegroundMapScript, map, itr, end, entry, IsBattleground);
        itr->second->OnDestroy((BattlegroundMap*)map);
    SCR_MAP_END;
}

void ScriptMgr::OnLoadGridMap(Map* map, GridMap* gmap, uint32 gx, uint32 gy)
{
    ASSERT(map);
    ASSERT(gmap);

    SCR_MAP_BGN(WorldMapScript, map, itr, end, entry, IsWorldMap);
        itr->second->OnLoadGridMap(map, gmap, gx, gy);
    SCR_MAP_END;

    SCR_MAP_BGN(InstanceMapScript, map, itr, end, entry, IsDungeon);
        itr->second->OnLoadGridMap((InstanceMap*)map, gmap, gx, gy);
    SCR_MAP_END;

    SCR_MAP_BGN(BattlegroundMapScript, map, itr, end, entry, IsBattleground);
        itr->second->OnLoadGridMap((BattlegroundMap*)map, gmap, gx, gy);
    SCR_MAP_END;
}

void ScriptMgr::OnUnloadGridMap(Map* map, GridMap* gmap, uint32 gx, uint32 gy)
{
    ASSERT(map);
    ASSERT(gmap);

    SCR_MAP_BGN(WorldMapScript, map, itr, end, entry, IsWorldMap);
        itr->second->OnUnloadGridMap(map, gmap, gx, gy);
    SCR_MAP_END;

    SCR_MAP_BGN(InstanceMapScript, map, itr, end, entry, IsDungeon);
        itr->second->OnUnloadGridMap((InstanceMap*)map, gmap, gx, gy);
    SCR_MAP_END;

    SCR_MAP_BGN(BattlegroundMapScript, map, itr, end, entry, IsBattleground);
        itr->second->OnUnloadGridMap((BattlegroundMap*)map, gmap, gx, gy);
    SCR_MAP_END;
}

void ScriptMgr::OnPlayerEnterMap(Map* map, Player* player)
{
    ASSERT(map);
    ASSERT(player);

    FOREACH_SCRIPT(PlayerScript)->OnMapChanged(player);

    SCR_MAP_BGN(WorldMapScript, map, itr, end, entry, IsWorldMap);
        itr->second->OnPlayerEnter(map, player);
    SCR_MAP_END;

    SCR_MAP_BGN(InstanceMapScript, map, itr, end, entry, IsDungeon);
        itr->second->OnPlayerEnter((InstanceMap*)map, player);
    SCR_MAP_END;

    SCR_MAP_BGN(BattlegroundMapScript, map, itr, end, entry, IsBattleground);
        itr->second->OnPlayerEnter((BattlegroundMap*)map, player);
    SCR_MAP_END;
}

void ScriptMgr::OnPlayerLeaveMap(Map* map, Player* player)
{
    ASSERT(map);
    ASSERT(player);

    SCR_MAP_BGN(WorldMapScript, map, itr, end, entry, IsWorldMap);
        itr->second->OnPlayerLeave(map, player);
    SCR_MAP_END;

    SCR_MAP_BGN(InstanceMapScript, map, itr, end, entry, IsDungeon);
        itr->second->OnPlayerLeave((InstanceMap*)map, player);
    SCR_MAP_END;

    SCR_MAP_BGN(BattlegroundMapScript, map, itr, end, entry, IsBattleground);
        itr->second->OnPlayerLeave((BattlegroundMap*)map, player);
    SCR_MAP_END;
}

void ScriptMgr::OnMapUpdate(Map* map, uint32 diff)
{
    ASSERT(map);

    SCR_MAP_BGN(WorldMapScript, map, itr, end, entry, IsWorldMap);
        itr->second->OnUpdate(map, diff);
    SCR_MAP_END;

    SCR_MAP_BGN(InstanceMapScript, map, itr, end, entry, IsDungeon);
        itr->second->OnUpdate((InstanceMap*)map, diff);
    SCR_MAP_END;

    SCR_MAP_BGN(BattlegroundMapScript, map, itr, end, entry, IsBattleground);
        itr->second->OnUpdate((BattlegroundMap*)map, diff);
    SCR_MAP_END;
}

#undef SCR_MAP_BGN
#undef SCR_MAP_END

InstanceScript* ScriptMgr::CreateInstanceData(InstanceMap* map)
{
    ASSERT(map);

    GET_SCRIPT_RET(InstanceMapScript, map->GetScriptId(), tmpscript, NULL);
    return tmpscript->GetInstanceScript(map);
}

bool ScriptMgr::OnDummyEffect(Unit* caster, uint32 spellId, SpellEffIndex effIndex, Item* target)
{
    ASSERT(caster);
    ASSERT(target);

    GET_SCRIPT_RET(ItemScript, target->GetScriptId(), tmpscript, false);
    return tmpscript->OnDummyEffect(caster, spellId, effIndex, target);
}

bool ScriptMgr::OnQuestAccept(Player* player, Item* item, Quest const* quest)
{
    ASSERT(player);
    ASSERT(item);
    ASSERT(quest);

    GET_SCRIPT_RET(ItemScript, item->GetScriptId(), tmpscript, false);
    player->PlayerTalkClass->ClearMenus();
    return tmpscript->OnQuestAccept(player, item, quest);
}

bool ScriptMgr::OnItemUse(Player* player, Item* item, SpellCastTargets const& targets, ObjectGuid castId)
{
    ASSERT(player);
    ASSERT(item);

    GET_SCRIPT_RET(ItemScript, item->GetScriptId(), tmpscript, false);
    return tmpscript->OnUse(player, item, targets, castId);
}

bool ScriptMgr::OnItemExpire(Player* player, ItemTemplate const* proto)
{
    ASSERT(player);
    ASSERT(proto);

    GET_SCRIPT_RET(ItemScript, proto->ScriptId, tmpscript, false);
    return tmpscript->OnExpire(player, proto);
}

bool ScriptMgr::OnItemRemove(Player* player, Item* item)
{
    ASSERT(player);
    ASSERT(item);

    GET_SCRIPT_RET(ItemScript, item->GetScriptId(), tmpscript, false);
    return tmpscript->OnRemove(player, item);
}

<<<<<<< HEAD
void ScriptMgr::OnGossipSelect(Player* player, Item* item, uint32 sender, uint32 action)
{
    ASSERT(player);
    ASSERT(item);

    GET_SCRIPT(ItemScript, item->GetScriptId(), tmpscript);
    tmpscript->OnGossipSelect(player, item, sender, action);
}

void ScriptMgr::OnGossipSelectCode(Player* player, Item* item, uint32 sender, uint32 action, const char* code)
{
    ASSERT(player);
    ASSERT(item);

    GET_SCRIPT(ItemScript, item->GetScriptId(), tmpscript);
    tmpscript->OnGossipSelectCode(player, item, sender, action, code);
=======
bool ScriptMgr::OnCastItemCombatSpell(Player* player, Unit* victim, SpellInfo const* spellInfo, Item* item)
{
    ASSERT(player);
    ASSERT(victim);
    ASSERT(spellInfo);
    ASSERT(item);

    GET_SCRIPT_RET(ItemScript, item->GetScriptId(), tmpscript, true);
    return tmpscript->OnCastItemCombatSpell(player, victim, spellInfo, item);
>>>>>>> 11ebe36e
}

bool ScriptMgr::OnDummyEffect(Unit* caster, uint32 spellId, SpellEffIndex effIndex, Creature* target)
{
    ASSERT(caster);
    ASSERT(target);

    GET_SCRIPT_RET(CreatureScript, target->GetScriptId(), tmpscript, false);
    return tmpscript->OnDummyEffect(caster, spellId, effIndex, target);
}

bool ScriptMgr::OnGossipHello(Player* player, Creature* creature)
{
    ASSERT(player);
    ASSERT(creature);

    GET_SCRIPT_RET(CreatureScript, creature->GetScriptId(), tmpscript, false);
    player->PlayerTalkClass->ClearMenus();
    return tmpscript->OnGossipHello(player, creature);
}

bool ScriptMgr::OnGossipSelect(Player* player, Creature* creature, uint32 sender, uint32 action)
{
    ASSERT(player);
    ASSERT(creature);

    GET_SCRIPT_RET(CreatureScript, creature->GetScriptId(), tmpscript, false);
    return tmpscript->OnGossipSelect(player, creature, sender, action);
}

bool ScriptMgr::OnGossipSelectCode(Player* player, Creature* creature, uint32 sender, uint32 action, const char* code)
{
    ASSERT(player);
    ASSERT(creature);
    ASSERT(code);

    GET_SCRIPT_RET(CreatureScript, creature->GetScriptId(), tmpscript, false);
    return tmpscript->OnGossipSelectCode(player, creature, sender, action, code);
}

bool ScriptMgr::OnQuestAccept(Player* player, Creature* creature, Quest const* quest)
{
    ASSERT(player);
    ASSERT(creature);
    ASSERT(quest);

    GET_SCRIPT_RET(CreatureScript, creature->GetScriptId(), tmpscript, false);
    player->PlayerTalkClass->ClearMenus();
    return tmpscript->OnQuestAccept(player, creature, quest);
}

bool ScriptMgr::OnQuestSelect(Player* player, Creature* creature, Quest const* quest)
{
    ASSERT(player);
    ASSERT(creature);
    ASSERT(quest);

    GET_SCRIPT_RET(CreatureScript, creature->GetScriptId(), tmpscript, false);
    player->PlayerTalkClass->ClearMenus();
    return tmpscript->OnQuestSelect(player, creature, quest);
}

bool ScriptMgr::OnQuestReward(Player* player, Creature* creature, Quest const* quest, uint32 opt)
{
    ASSERT(player);
    ASSERT(creature);
    ASSERT(quest);

    GET_SCRIPT_RET(CreatureScript, creature->GetScriptId(), tmpscript, false);
    player->PlayerTalkClass->ClearMenus();
    return tmpscript->OnQuestReward(player, creature, quest, opt);
}

uint32 ScriptMgr::GetDialogStatus(Player* player, Creature* creature)
{
    ASSERT(player);
    ASSERT(creature);

    GET_SCRIPT_RET(CreatureScript, creature->GetScriptId(), tmpscript, DIALOG_STATUS_SCRIPTED_NO_STATUS);
    player->PlayerTalkClass->ClearMenus();
    return tmpscript->GetDialogStatus(player, creature);
}

bool ScriptMgr::CanSpawn(ObjectGuid::LowType spawnId, uint32 entry, CreatureTemplate const* actTemplate, CreatureData const* cData, Map const* map)
{
    ASSERT(actTemplate);

    CreatureTemplate const* baseTemplate = sObjectMgr->GetCreatureTemplate(entry);
    if (!baseTemplate)
        baseTemplate = actTemplate;
    GET_SCRIPT_RET(CreatureScript, (cData ? cData->ScriptId : baseTemplate->ScriptID), tmpscript, true);
    return tmpscript->CanSpawn(spawnId, entry, baseTemplate, actTemplate, cData, map);
}

CreatureAI* ScriptMgr::GetCreatureAI(Creature* creature)
{
    ASSERT(creature);

    GET_SCRIPT_RET(CreatureScript, creature->GetScriptId(), tmpscript, NULL);
    return tmpscript->GetAI(creature);
}

GameObjectAI* ScriptMgr::GetGameObjectAI(GameObject* gameobject)
{
    ASSERT(gameobject);

    GET_SCRIPT_RET(GameObjectScript, gameobject->GetScriptId(), tmpscript, NULL);
    return tmpscript->GetAI(gameobject);
}

AreaTriggerAI* ScriptMgr::GetAreaTriggerAI(AreaTrigger* areatrigger)
{
    ASSERT(areatrigger);

    GET_SCRIPT_RET(AreaTriggerEntityScript, areatrigger->GetScriptId(), tmpscript, NULL);
    return tmpscript->GetAI(areatrigger);
}

void ScriptMgr::OnCreatureUpdate(Creature* creature, uint32 diff)
{
    ASSERT(creature);

    GET_SCRIPT(CreatureScript, creature->GetScriptId(), tmpscript);
    tmpscript->OnUpdate(creature, diff);
}

bool ScriptMgr::OnGossipHello(Player* player, GameObject* go)
{
    ASSERT(player);
    ASSERT(go);

    GET_SCRIPT_RET(GameObjectScript, go->GetScriptId(), tmpscript, false);
    player->PlayerTalkClass->ClearMenus();
    return tmpscript->OnGossipHello(player, go);
}

bool ScriptMgr::OnGossipSelect(Player* player, GameObject* go, uint32 sender, uint32 action)
{
    ASSERT(player);
    ASSERT(go);

    GET_SCRIPT_RET(GameObjectScript, go->GetScriptId(), tmpscript, false);
    return tmpscript->OnGossipSelect(player, go, sender, action);
}

bool ScriptMgr::OnGossipSelectCode(Player* player, GameObject* go, uint32 sender, uint32 action, const char* code)
{
    ASSERT(player);
    ASSERT(go);
    ASSERT(code);

    GET_SCRIPT_RET(GameObjectScript, go->GetScriptId(), tmpscript, false);
    return tmpscript->OnGossipSelectCode(player, go, sender, action, code);
}

bool ScriptMgr::OnQuestAccept(Player* player, GameObject* go, Quest const* quest)
{
    ASSERT(player);
    ASSERT(go);
    ASSERT(quest);

    GET_SCRIPT_RET(GameObjectScript, go->GetScriptId(), tmpscript, false);
    player->PlayerTalkClass->ClearMenus();
    return tmpscript->OnQuestAccept(player, go, quest);
}

bool ScriptMgr::OnQuestReward(Player* player, GameObject* go, Quest const* quest, uint32 opt)
{
    ASSERT(player);
    ASSERT(go);
    ASSERT(quest);

    GET_SCRIPT_RET(GameObjectScript, go->GetScriptId(), tmpscript, false);
    player->PlayerTalkClass->ClearMenus();
    return tmpscript->OnQuestReward(player, go, quest, opt);
}

uint32 ScriptMgr::GetDialogStatus(Player* player, GameObject* go)
{
    ASSERT(player);
    ASSERT(go);

    GET_SCRIPT_RET(GameObjectScript, go->GetScriptId(), tmpscript, DIALOG_STATUS_SCRIPTED_NO_STATUS);
    player->PlayerTalkClass->ClearMenus();
    return tmpscript->GetDialogStatus(player, go);
}

void ScriptMgr::OnGameObjectDestroyed(GameObject* go, Player* player)
{
    ASSERT(go);

    GET_SCRIPT(GameObjectScript, go->GetScriptId(), tmpscript);
    tmpscript->OnDestroyed(go, player);
}

void ScriptMgr::OnGameObjectDamaged(GameObject* go, Player* player)
{
    ASSERT(go);

    GET_SCRIPT(GameObjectScript, go->GetScriptId(), tmpscript);
    tmpscript->OnDamaged(go, player);
}

void ScriptMgr::OnGameObjectLootStateChanged(GameObject* go, uint32 state, Unit* unit)
{
    ASSERT(go);

    GET_SCRIPT(GameObjectScript, go->GetScriptId(), tmpscript);
    tmpscript->OnLootStateChanged(go, state, unit);
}

void ScriptMgr::OnGameObjectStateChanged(GameObject* go, uint32 state)
{
    ASSERT(go);

    GET_SCRIPT(GameObjectScript, go->GetScriptId(), tmpscript);
    tmpscript->OnGameObjectStateChanged(go, state);
}

void ScriptMgr::OnGameObjectUpdate(GameObject* go, uint32 diff)
{
    ASSERT(go);

    GET_SCRIPT(GameObjectScript, go->GetScriptId(), tmpscript);
    tmpscript->OnUpdate(go, diff);
}

bool ScriptMgr::OnDummyEffect(Unit* caster, uint32 spellId, SpellEffIndex effIndex, GameObject* target)
{
    ASSERT(caster);
    ASSERT(target);

    GET_SCRIPT_RET(GameObjectScript, target->GetScriptId(), tmpscript, false);
    return tmpscript->OnDummyEffect(caster, spellId, effIndex, target);
}

bool ScriptMgr::OnAreaTrigger(Player* player, AreaTriggerEntry const* trigger, bool entered)
{
    ASSERT(player);
    ASSERT(trigger);

    GET_SCRIPT_RET(AreaTriggerScript, sObjectMgr->GetAreaTriggerScriptId(trigger->ID), tmpscript, false);
    return tmpscript->OnTrigger(player, trigger, entered);
}

Battleground* ScriptMgr::CreateBattleground(BattlegroundTypeId /*typeId*/)
{
    /// @todo Implement script-side battlegrounds.
    ABORT();
    return NULL;
}

OutdoorPvP* ScriptMgr::CreateOutdoorPvP(OutdoorPvPData const* data)
{
    ASSERT(data);

    GET_SCRIPT_RET(OutdoorPvPScript, data->ScriptId, tmpscript, NULL);
    return tmpscript->GetOutdoorPvP();
}

std::vector<ChatCommand> ScriptMgr::GetChatCommands()
{
    std::vector<ChatCommand> table;

    FOR_SCRIPTS_RET(CommandScript, itr, end, table)
    {
        std::vector<ChatCommand> cmds = itr->second->GetCommands();
        table.insert(table.end(), cmds.begin(), cmds.end());
    }

    // Sort commands in alphabetical order
    std::sort(table.begin(), table.end(), [](const ChatCommand& a, const ChatCommand&b)
    {
        return strcmp(a.Name, b.Name) < 0;
    });

    return table;
}

void ScriptMgr::OnWeatherChange(Weather* weather, WeatherState state, float grade)
{
    ASSERT(weather);

    GET_SCRIPT(WeatherScript, weather->GetScriptId(), tmpscript);
    tmpscript->OnChange(weather, state, grade);
}

void ScriptMgr::OnWeatherUpdate(Weather* weather, uint32 diff)
{
    ASSERT(weather);

    GET_SCRIPT(WeatherScript, weather->GetScriptId(), tmpscript);
    tmpscript->OnUpdate(weather, diff);
}

void ScriptMgr::OnAuctionAdd(AuctionHouseObject* ah, AuctionEntry* entry)
{
    ASSERT(ah);
    ASSERT(entry);

    FOREACH_SCRIPT(AuctionHouseScript)->OnAuctionAdd(ah, entry);
}

void ScriptMgr::OnAuctionRemove(AuctionHouseObject* ah, AuctionEntry* entry)
{
    ASSERT(ah);
    ASSERT(entry);

    FOREACH_SCRIPT(AuctionHouseScript)->OnAuctionRemove(ah, entry);
}

void ScriptMgr::OnAuctionSuccessful(AuctionHouseObject* ah, AuctionEntry* entry)
{
    ASSERT(ah);
    ASSERT(entry);

    FOREACH_SCRIPT(AuctionHouseScript)->OnAuctionSuccessful(ah, entry);
}

void ScriptMgr::OnAuctionExpire(AuctionHouseObject* ah, AuctionEntry* entry)
{
    ASSERT(ah);
    ASSERT(entry);

    FOREACH_SCRIPT(AuctionHouseScript)->OnAuctionExpire(ah, entry);
}

bool ScriptMgr::OnConditionCheck(Condition const* condition, ConditionSourceInfo& sourceInfo)
{
    ASSERT(condition);

    GET_SCRIPT_RET(ConditionScript, condition->ScriptId, tmpscript, true);
    return tmpscript->OnConditionCheck(condition, sourceInfo);
}

void ScriptMgr::OnInstall(Vehicle* veh)
{
    ASSERT(veh);
    ASSERT(veh->GetBase()->GetTypeId() == TYPEID_UNIT);

    GET_SCRIPT(VehicleScript, veh->GetBase()->ToCreature()->GetScriptId(), tmpscript);
    tmpscript->OnInstall(veh);
}

void ScriptMgr::OnUninstall(Vehicle* veh)
{
    ASSERT(veh);
    ASSERT(veh->GetBase()->GetTypeId() == TYPEID_UNIT);

    GET_SCRIPT(VehicleScript, veh->GetBase()->ToCreature()->GetScriptId(), tmpscript);
    tmpscript->OnUninstall(veh);
}

void ScriptMgr::OnReset(Vehicle* veh)
{
    ASSERT(veh);
    ASSERT(veh->GetBase()->GetTypeId() == TYPEID_UNIT);

    GET_SCRIPT(VehicleScript, veh->GetBase()->ToCreature()->GetScriptId(), tmpscript);
    tmpscript->OnReset(veh);
}

void ScriptMgr::OnInstallAccessory(Vehicle* veh, Creature* accessory)
{
    ASSERT(veh);
    ASSERT(veh->GetBase()->GetTypeId() == TYPEID_UNIT);
    ASSERT(accessory);

    GET_SCRIPT(VehicleScript, veh->GetBase()->ToCreature()->GetScriptId(), tmpscript);
    tmpscript->OnInstallAccessory(veh, accessory);
}

void ScriptMgr::OnAddPassenger(Vehicle* veh, Unit* passenger, int8 seatId)
{
    ASSERT(veh);
    ASSERT(veh->GetBase()->GetTypeId() == TYPEID_UNIT);
    ASSERT(passenger);

    GET_SCRIPT(VehicleScript, veh->GetBase()->ToCreature()->GetScriptId(), tmpscript);
    tmpscript->OnAddPassenger(veh, passenger, seatId);
}

void ScriptMgr::OnRemovePassenger(Vehicle* veh, Unit* passenger)
{
    ASSERT(veh);
    ASSERT(veh->GetBase()->GetTypeId() == TYPEID_UNIT);
    ASSERT(passenger);

    GET_SCRIPT(VehicleScript, veh->GetBase()->ToCreature()->GetScriptId(), tmpscript);
    tmpscript->OnRemovePassenger(veh, passenger);
}

void ScriptMgr::OnDynamicObjectUpdate(DynamicObject* dynobj, uint32 diff)
{
    ASSERT(dynobj);

    FOR_SCRIPTS(DynamicObjectScript, itr, end)
        itr->second->OnUpdate(dynobj, diff);
}

void ScriptMgr::OnAddPassenger(Transport* transport, Player* player)
{
    ASSERT(transport);
    ASSERT(player);

    GET_SCRIPT(TransportScript, transport->GetScriptId(), tmpscript);
    tmpscript->OnAddPassenger(transport, player);
}

void ScriptMgr::OnAddCreaturePassenger(Transport* transport, Creature* creature)
{
    ASSERT(transport);
    ASSERT(creature);

    GET_SCRIPT(TransportScript, transport->GetScriptId(), tmpscript);
    tmpscript->OnAddCreaturePassenger(transport, creature);
}

void ScriptMgr::OnRemovePassenger(Transport* transport, Player* player)
{
    ASSERT(transport);
    ASSERT(player);

    GET_SCRIPT(TransportScript, transport->GetScriptId(), tmpscript);
    tmpscript->OnRemovePassenger(transport, player);
}

void ScriptMgr::OnTransportUpdate(Transport* transport, uint32 diff)
{
    ASSERT(transport);

    GET_SCRIPT(TransportScript, transport->GetScriptId(), tmpscript);
    tmpscript->OnUpdate(transport, diff);
}

void ScriptMgr::OnRelocate(Transport* transport, uint32 waypointId, uint32 mapId, float x, float y, float z)
{
    GET_SCRIPT(TransportScript, transport->GetScriptId(), tmpscript);
    tmpscript->OnRelocate(transport, waypointId, mapId, x, y, z);
}

void ScriptMgr::OnStartup()
{
    FOREACH_SCRIPT(WorldScript)->OnStartup();
}

void ScriptMgr::OnShutdown()
{
    FOREACH_SCRIPT(WorldScript)->OnShutdown();
}

bool ScriptMgr::OnCriteriaCheck(uint32 scriptId, Player* source, Unit* target)
{
    ASSERT(source);
    // target can be NULL.

    GET_SCRIPT_RET(AchievementCriteriaScript, scriptId, tmpscript, false);
    return tmpscript->OnCheck(source, target);
}

// Player
void ScriptMgr::OnPVPKill(Player* killer, Player* killed)
{
    FOREACH_SCRIPT(PlayerScript)->OnPVPKill(killer, killed);
}

void ScriptMgr::OnCreatureKill(Player* killer, Creature* killed)
{
    FOREACH_SCRIPT(PlayerScript)->OnCreatureKill(killer, killed);
}

void ScriptMgr::OnPlayerKilledByCreature(Creature* killer, Player* killed)
{
    FOREACH_SCRIPT(PlayerScript)->OnPlayerKilledByCreature(killer, killed);
}

void ScriptMgr::OnPlayerLevelChanged(Player* player, uint8 oldLevel)
{
    FOREACH_SCRIPT(PlayerScript)->OnLevelChanged(player, oldLevel);
}

void ScriptMgr::OnPlayerFreeTalentPointsChanged(Player* player, uint32 points)
{
    FOREACH_SCRIPT(PlayerScript)->OnFreeTalentPointsChanged(player, points);
}

void ScriptMgr::OnPlayerTalentsReset(Player* player, bool noCost)
{
    FOREACH_SCRIPT(PlayerScript)->OnTalentsReset(player, noCost);
}

void ScriptMgr::OnPlayerMoneyChanged(Player* player, int64& amount)
{
    FOREACH_SCRIPT(PlayerScript)->OnMoneyChanged(player, amount);
}

void ScriptMgr::OnPlayerMoneyLimit(Player* player, int64 amount)
{
    FOREACH_SCRIPT(PlayerScript)->OnMoneyLimit(player, amount);
}

void ScriptMgr::OnGivePlayerXP(Player* player, uint32& amount, Unit* victim)
{
    FOREACH_SCRIPT(PlayerScript)->OnGiveXP(player, amount, victim);
}

void ScriptMgr::OnPlayerReputationChange(Player* player, uint32 factionID, int32& standing, bool incremental)
{
    FOREACH_SCRIPT(PlayerScript)->OnReputationChange(player, factionID, standing, incremental);
}

void ScriptMgr::OnPlayerDuelRequest(Player* target, Player* challenger)
{
    FOREACH_SCRIPT(PlayerScript)->OnDuelRequest(target, challenger);
}

void ScriptMgr::OnPlayerDuelStart(Player* player1, Player* player2)
{
    FOREACH_SCRIPT(PlayerScript)->OnDuelStart(player1, player2);
}

void ScriptMgr::OnPlayerDuelEnd(Player* winner, Player* loser, DuelCompleteType type)
{
    FOREACH_SCRIPT(PlayerScript)->OnDuelEnd(winner, loser, type);
}

void ScriptMgr::OnPlayerChat(Player* player, uint32 type, uint32 lang, std::string& msg)
{
    FOREACH_SCRIPT(PlayerScript)->OnChat(player, type, lang, msg);
}

void ScriptMgr::OnPlayerChat(Player* player, uint32 type, uint32 lang, std::string& msg, Player* receiver)
{
    FOREACH_SCRIPT(PlayerScript)->OnChat(player, type, lang, msg, receiver);
}

void ScriptMgr::OnPlayerChat(Player* player, uint32 type, uint32 lang, std::string& msg, Group* group)
{
    FOREACH_SCRIPT(PlayerScript)->OnChat(player, type, lang, msg, group);
}

void ScriptMgr::OnPlayerChat(Player* player, uint32 type, uint32 lang, std::string& msg, Guild* guild)
{
    FOREACH_SCRIPT(PlayerScript)->OnChat(player, type, lang, msg, guild);
}

void ScriptMgr::OnPlayerChat(Player* player, uint32 type, uint32 lang, std::string& msg, Channel* channel)
{
    FOREACH_SCRIPT(PlayerScript)->OnChat(player, type, lang, msg, channel);
}

void ScriptMgr::OnPlayerClearEmote(Player* player)
{
    FOREACH_SCRIPT(PlayerScript)->OnClearEmote(player);
}

void ScriptMgr::OnPlayerTextEmote(Player* player, uint32 textEmote, uint32 emoteNum, ObjectGuid guid)
{
    FOREACH_SCRIPT(PlayerScript)->OnTextEmote(player, textEmote, emoteNum, guid);
}

void ScriptMgr::OnPlayerSpellCast(Player* player, Spell* spell, bool skipCheck)
{
    FOREACH_SCRIPT(PlayerScript)->OnSpellCast(player, spell, skipCheck);
}

void ScriptMgr::OnPlayerLogin(Player* player, bool firstLogin)
{
    FOREACH_SCRIPT(PlayerScript)->OnLogin(player, firstLogin);
}

void ScriptMgr::OnPlayerLogout(Player* player)
{
    FOREACH_SCRIPT(PlayerScript)->OnLogout(player);
}

void ScriptMgr::OnPlayerCreate(Player* player)
{
    FOREACH_SCRIPT(PlayerScript)->OnCreate(player);
}

void ScriptMgr::OnPlayerDelete(ObjectGuid guid, uint32 accountId)
{
    FOREACH_SCRIPT(PlayerScript)->OnDelete(guid, accountId);
}

void ScriptMgr::OnPlayerFailedDelete(ObjectGuid guid, uint32 accountId)
{
    FOREACH_SCRIPT(PlayerScript)->OnFailedDelete(guid, accountId);
}

void ScriptMgr::OnPlayerSave(Player* player)
{
    FOREACH_SCRIPT(PlayerScript)->OnSave(player);
}

void ScriptMgr::OnPlayerBindToInstance(Player* player, Difficulty difficulty, uint32 mapid, bool permanent, uint8 extendState)
{
    FOREACH_SCRIPT(PlayerScript)->OnBindToInstance(player, difficulty, mapid, permanent, extendState);
}

void ScriptMgr::OnPlayerUpdateZone(Player* player, uint32 newZone, uint32 newArea)
{
    FOREACH_SCRIPT(PlayerScript)->OnUpdateZone(player, newZone, newArea);
}

void ScriptMgr::OnGossipSelect(Player* player, uint32 menu_id, uint32 sender, uint32 action)
{
    FOREACH_SCRIPT(PlayerScript)->OnGossipSelect(player, menu_id, sender, action);
}

void ScriptMgr::OnGossipSelectCode(Player* player, uint32 menu_id, uint32 sender, uint32 action, const char* code)
{
    FOREACH_SCRIPT(PlayerScript)->OnGossipSelectCode(player, menu_id, sender, action, code);
}

void ScriptMgr::OnQuestStatusChange(Player* player, uint32 questId)
{
    FOREACH_SCRIPT(PlayerScript)->OnQuestStatusChange(player, questId);
}

void ScriptMgr::OnPlayerRepop(Player* player)
{
    FOREACH_SCRIPT(PlayerScript)->OnPlayerRepop(player);
}

void ScriptMgr::OnMovieComplete(Player* player, uint32 movieId)
{
    FOREACH_SCRIPT(PlayerScript)->OnMovieComplete(player, movieId);
}

void ScriptMgr::OnPlayerChoiceResponse(Player* player, uint32 choiceId, uint32 responseId)
{
    FOREACH_SCRIPT(PlayerScript)->OnPlayerChoiceResponse(player, choiceId, responseId);
}

// Account
void ScriptMgr::OnAccountLogin(uint32 accountId)
{
    FOREACH_SCRIPT(AccountScript)->OnAccountLogin(accountId);
}

void ScriptMgr::OnFailedAccountLogin(uint32 accountId)
{
    FOREACH_SCRIPT(AccountScript)->OnFailedAccountLogin(accountId);
}

void ScriptMgr::OnEmailChange(uint32 accountId)
{
    FOREACH_SCRIPT(AccountScript)->OnEmailChange(accountId);
}

void ScriptMgr::OnFailedEmailChange(uint32 accountId)
{
    FOREACH_SCRIPT(AccountScript)->OnFailedEmailChange(accountId);
}

void ScriptMgr::OnPasswordChange(uint32 accountId)
{
    FOREACH_SCRIPT(AccountScript)->OnPasswordChange(accountId);
}

void ScriptMgr::OnFailedPasswordChange(uint32 accountId)
{
    FOREACH_SCRIPT(AccountScript)->OnFailedPasswordChange(accountId);
}

// Guild
void ScriptMgr::OnGuildAddMember(Guild* guild, Player* player, uint8& plRank)
{
    FOREACH_SCRIPT(GuildScript)->OnAddMember(guild, player, plRank);
}

void ScriptMgr::OnGuildRemoveMember(Guild* guild, ObjectGuid guid, bool isDisbanding, bool isKicked)
{
    FOREACH_SCRIPT(GuildScript)->OnRemoveMember(guild, guid, isDisbanding, isKicked);
}

void ScriptMgr::OnGuildMOTDChanged(Guild* guild, const std::string& newMotd)
{
    FOREACH_SCRIPT(GuildScript)->OnMOTDChanged(guild, newMotd);
}

void ScriptMgr::OnGuildInfoChanged(Guild* guild, const std::string& newInfo)
{
    FOREACH_SCRIPT(GuildScript)->OnInfoChanged(guild, newInfo);
}

void ScriptMgr::OnGuildCreate(Guild* guild, Player* leader, const std::string& name)
{
    FOREACH_SCRIPT(GuildScript)->OnCreate(guild, leader, name);
}

void ScriptMgr::OnGuildDisband(Guild* guild)
{
    FOREACH_SCRIPT(GuildScript)->OnDisband(guild);
}

void ScriptMgr::OnGuildMemberWitdrawMoney(Guild* guild, Player* player, uint64 &amount, bool isRepair)
{
    FOREACH_SCRIPT(GuildScript)->OnMemberWitdrawMoney(guild, player, amount, isRepair);
}

void ScriptMgr::OnGuildMemberDepositMoney(Guild* guild, Player* player, uint64 &amount)
{
    FOREACH_SCRIPT(GuildScript)->OnMemberDepositMoney(guild, player, amount);
}

void ScriptMgr::OnGuildItemMove(Guild* guild, Player* player, Item* pItem, bool isSrcBank, uint8 srcContainer, uint8 srcSlotId,
            bool isDestBank, uint8 destContainer, uint8 destSlotId)
{
    FOREACH_SCRIPT(GuildScript)->OnItemMove(guild, player, pItem, isSrcBank, srcContainer, srcSlotId, isDestBank, destContainer, destSlotId);
}

void ScriptMgr::OnGuildEvent(Guild* guild, uint8 eventType, ObjectGuid::LowType playerGuid1, ObjectGuid::LowType playerGuid2, uint8 newRank)
{
    FOREACH_SCRIPT(GuildScript)->OnEvent(guild, eventType, playerGuid1, playerGuid2, newRank);
}

void ScriptMgr::OnGuildBankEvent(Guild* guild, uint8 eventType, uint8 tabId, ObjectGuid::LowType playerGuid, uint64 itemOrMoney, uint16 itemStackCount, uint8 destTabId)
{
    FOREACH_SCRIPT(GuildScript)->OnBankEvent(guild, eventType, tabId, playerGuid, itemOrMoney, itemStackCount, destTabId);
}

// Group
void ScriptMgr::OnGroupAddMember(Group* group, ObjectGuid guid)
{
    ASSERT(group);
    FOREACH_SCRIPT(GroupScript)->OnAddMember(group, guid);
}

void ScriptMgr::OnGroupInviteMember(Group* group, ObjectGuid guid)
{
    ASSERT(group);
    FOREACH_SCRIPT(GroupScript)->OnInviteMember(group, guid);
}

void ScriptMgr::OnGroupRemoveMember(Group* group, ObjectGuid guid, RemoveMethod method, ObjectGuid kicker, const char* reason)
{
    ASSERT(group);
    FOREACH_SCRIPT(GroupScript)->OnRemoveMember(group, guid, method, kicker, reason);
}

void ScriptMgr::OnGroupChangeLeader(Group* group, ObjectGuid newLeaderGuid, ObjectGuid oldLeaderGuid)
{
    ASSERT(group);
    FOREACH_SCRIPT(GroupScript)->OnChangeLeader(group, newLeaderGuid, oldLeaderGuid);
}

void ScriptMgr::OnGroupDisband(Group* group)
{
    ASSERT(group);
    FOREACH_SCRIPT(GroupScript)->OnDisband(group);
}

// Unit
void ScriptMgr::OnHeal(Unit* healer, Unit* reciever, uint32& gain)
{
    FOREACH_SCRIPT(UnitScript)->OnHeal(healer, reciever, gain);
    FOREACH_SCRIPT(PlayerScript)->OnHeal(healer, reciever, gain);
}

void ScriptMgr::OnDamage(Unit* attacker, Unit* victim, uint32& damage)
{
    FOREACH_SCRIPT(UnitScript)->OnDamage(attacker, victim, damage);
    FOREACH_SCRIPT(PlayerScript)->OnDamage(attacker, victim, damage);
}

void ScriptMgr::ModifyPeriodicDamageAurasTick(Unit* target, Unit* attacker, uint32& damage)
{
    FOREACH_SCRIPT(UnitScript)->ModifyPeriodicDamageAurasTick(target, attacker, damage);
    FOREACH_SCRIPT(PlayerScript)->ModifyPeriodicDamageAurasTick(target, attacker, damage);
}

void ScriptMgr::ModifyMeleeDamage(Unit* target, Unit* attacker, uint32& damage)
{
    FOREACH_SCRIPT(UnitScript)->ModifyMeleeDamage(target, attacker, damage);
    FOREACH_SCRIPT(PlayerScript)->ModifyMeleeDamage(target, attacker, damage);
}

void ScriptMgr::ModifySpellDamageTaken(Unit* target, Unit* attacker, int32& damage)
{
    FOREACH_SCRIPT(UnitScript)->ModifySpellDamageTaken(target, attacker, damage);
    FOREACH_SCRIPT(PlayerScript)->ModifySpellDamageTaken(target, attacker, damage);
}

// Conversation
void ScriptMgr::OnConversationCreate(Conversation* conversation, Unit* creator)
{
    ASSERT(conversation);

    GET_SCRIPT(ConversationScript, conversation->GetScriptId(), tmpscript);
    tmpscript->OnConversationCreate(conversation, creator);
}

// Scene
void ScriptMgr::OnSceneStart(Player* player, uint32 sceneInstanceID, SceneTemplate const* sceneTemplate)
{
    ASSERT(player);
    ASSERT(sceneTemplate);

    GET_SCRIPT(SceneScript, sceneTemplate->ScriptId, tmpscript);
    tmpscript->OnSceneStart(player, sceneInstanceID, sceneTemplate);
}

void ScriptMgr::OnSceneTrigger(Player* player, uint32 sceneInstanceID, SceneTemplate const* sceneTemplate, std::string const& triggerName)
{
    ASSERT(player);
    ASSERT(sceneTemplate);

    GET_SCRIPT(SceneScript, sceneTemplate->ScriptId, tmpscript);
    tmpscript->OnSceneTriggerEvent(player, sceneInstanceID, sceneTemplate, triggerName);
}

void ScriptMgr::OnSceneCancel(Player* player, uint32 sceneInstanceID, SceneTemplate const* sceneTemplate)
{
    ASSERT(player);
    ASSERT(sceneTemplate);

    GET_SCRIPT(SceneScript, sceneTemplate->ScriptId, tmpscript);
    tmpscript->OnSceneCancel(player, sceneInstanceID, sceneTemplate);
}

void ScriptMgr::OnSceneComplete(Player* player, uint32 sceneInstanceID, SceneTemplate const* sceneTemplate)
{
    ASSERT(player);
    ASSERT(sceneTemplate);

    GET_SCRIPT(SceneScript, sceneTemplate->ScriptId, tmpscript);
    tmpscript->OnSceneComplete(player, sceneInstanceID, sceneTemplate);
}

void ScriptMgr::OnQuestStatusChange(Player* player, Quest const* quest, QuestStatus oldStatus, QuestStatus newStatus)
{
    ASSERT(player);
    ASSERT(quest);

    GET_SCRIPT(QuestScript, quest->GetScriptId(), tmpscript);
    tmpscript->OnQuestStatusChange(player, quest, oldStatus, newStatus);
}

void ScriptMgr::OnQuestObjectiveChange(Player* player, Quest const* quest, QuestObjective const& objective, int32 oldAmount, int32 newAmount)
{
    ASSERT(player);
    ASSERT(quest);

    GET_SCRIPT(QuestScript, quest->GetScriptId(), tmpscript);
    tmpscript->OnQuestObjectiveChange(player, quest, objective, oldAmount, newAmount);
}

SpellScriptLoader::SpellScriptLoader(const char* name)
    : ScriptObject(name)
{
    ScriptRegistry<SpellScriptLoader>::Instance()->AddScript(this);
}

ServerScript::ServerScript(const char* name)
    : ScriptObject(name)
{
    ScriptRegistry<ServerScript>::Instance()->AddScript(this);
}

WorldScript::WorldScript(const char* name)
    : ScriptObject(name)
{
    ScriptRegistry<WorldScript>::Instance()->AddScript(this);
}

FormulaScript::FormulaScript(const char* name)
    : ScriptObject(name)
{
    ScriptRegistry<FormulaScript>::Instance()->AddScript(this);
}

UnitScript::UnitScript(const char* name, bool addToScripts)
    : ScriptObject(name)
{
    if (addToScripts)
        ScriptRegistry<UnitScript>::Instance()->AddScript(this);
}

WorldMapScript::WorldMapScript(const char* name, uint32 mapId)
    : ScriptObject(name), MapScript<Map>(sMapStore.LookupEntry(mapId))
{
    if (!GetEntry())
        TC_LOG_ERROR("scripts", "Invalid WorldMapScript for %u; no such map ID.", mapId);

    if (GetEntry() && !GetEntry()->IsWorldMap())
        TC_LOG_ERROR("scripts", "WorldMapScript for map %u is invalid.", mapId);

    ScriptRegistry<WorldMapScript>::Instance()->AddScript(this);
}

InstanceMapScript::InstanceMapScript(const char* name, uint32 mapId)
    : ScriptObject(name), MapScript<InstanceMap>(sMapStore.LookupEntry(mapId))
{
    if (!GetEntry())
        TC_LOG_ERROR("scripts", "Invalid InstanceMapScript for %u; no such map ID.", mapId);

    if (GetEntry() && !GetEntry()->IsDungeon())
        TC_LOG_ERROR("scripts", "InstanceMapScript for map %u is invalid.", mapId);

    ScriptRegistry<InstanceMapScript>::Instance()->AddScript(this);
}

BattlegroundMapScript::BattlegroundMapScript(const char* name, uint32 mapId)
    : ScriptObject(name), MapScript<BattlegroundMap>(sMapStore.LookupEntry(mapId))
{
    if (!GetEntry())
        TC_LOG_ERROR("scripts", "Invalid BattlegroundMapScript for %u; no such map ID.", mapId);

    if (GetEntry() && !GetEntry()->IsBattleground())
        TC_LOG_ERROR("scripts", "BattlegroundMapScript for map %u is invalid.", mapId);

    ScriptRegistry<BattlegroundMapScript>::Instance()->AddScript(this);
}

ItemScript::ItemScript(const char* name)
    : ScriptObject(name)
{
    ScriptRegistry<ItemScript>::Instance()->AddScript(this);
}

CreatureScript::CreatureScript(const char* name)
    : UnitScript(name, false)
{
    ScriptRegistry<CreatureScript>::Instance()->AddScript(this);
}

uint32 CreatureScript::GetDialogStatus(Player* /*player*/, Creature* /*creature*/)
{
    return DIALOG_STATUS_SCRIPTED_NO_STATUS;
}

GameObjectScript::GameObjectScript(const char* name)
    : ScriptObject(name)
{
    ScriptRegistry<GameObjectScript>::Instance()->AddScript(this);
}

uint32 GameObjectScript::GetDialogStatus(Player* /*player*/, GameObject* /*go*/)
{
    return DIALOG_STATUS_SCRIPTED_NO_STATUS;
}

AreaTriggerScript::AreaTriggerScript(const char* name)
    : ScriptObject(name)
{
    ScriptRegistry<AreaTriggerScript>::Instance()->AddScript(this);
}

BattlegroundScript::BattlegroundScript(const char* name)
    : ScriptObject(name)
{
    ScriptRegistry<BattlegroundScript>::Instance()->AddScript(this);
}

OutdoorPvPScript::OutdoorPvPScript(const char* name)
    : ScriptObject(name)
{
    ScriptRegistry<OutdoorPvPScript>::Instance()->AddScript(this);
}

CommandScript::CommandScript(const char* name)
    : ScriptObject(name)
{
    ScriptRegistry<CommandScript>::Instance()->AddScript(this);
}

WeatherScript::WeatherScript(const char* name)
    : ScriptObject(name)
{
    ScriptRegistry<WeatherScript>::Instance()->AddScript(this);
}

AuctionHouseScript::AuctionHouseScript(const char* name)
    : ScriptObject(name)
{
    ScriptRegistry<AuctionHouseScript>::Instance()->AddScript(this);
}

ConditionScript::ConditionScript(const char* name)
    : ScriptObject(name)
{
    ScriptRegistry<ConditionScript>::Instance()->AddScript(this);
}

VehicleScript::VehicleScript(const char* name)
    : ScriptObject(name)
{
    ScriptRegistry<VehicleScript>::Instance()->AddScript(this);
}

DynamicObjectScript::DynamicObjectScript(const char* name)
    : ScriptObject(name)
{
    ScriptRegistry<DynamicObjectScript>::Instance()->AddScript(this);
}

TransportScript::TransportScript(const char* name)
    : ScriptObject(name)
{
    ScriptRegistry<TransportScript>::Instance()->AddScript(this);
}

AchievementCriteriaScript::AchievementCriteriaScript(const char* name)
    : ScriptObject(name)
{
    ScriptRegistry<AchievementCriteriaScript>::Instance()->AddScript(this);
}

PlayerScript::PlayerScript(const char* name)
    : UnitScript(name, false)
{
    ScriptRegistry<PlayerScript>::Instance()->AddScript(this);
}

AccountScript::AccountScript(const char* name)
    : ScriptObject(name)
{
    ScriptRegistry<AccountScript>::Instance()->AddScript(this);
}

SceneScript::SceneScript(const char* name)
    : ScriptObject(name)
{
    ScriptRegistry<SceneScript>::Instance()->AddScript(this);
}

QuestScript::QuestScript(const char* name)
    : ScriptObject(name)
{
    ScriptRegistry<QuestScript>::Instance()->AddScript(this);
}

GuildScript::GuildScript(const char* name)
    : ScriptObject(name)
{
    ScriptRegistry<GuildScript>::Instance()->AddScript(this);
}

GroupScript::GroupScript(const char* name)
    : ScriptObject(name)
{
    ScriptRegistry<GroupScript>::Instance()->AddScript(this);
}

AreaTriggerEntityScript::AreaTriggerEntityScript(const char* name)
    : ScriptObject(name)
{
    ScriptRegistry<AreaTriggerEntityScript>::Instance()->AddScript(this);
}

ConversationScript::ConversationScript(char const* name)
    : ScriptObject(name)
{
    ScriptRegistry<ConversationScript>::Instance()->AddScript(this);
}

// Specialize for each script type class like so:
template class TC_GAME_API ScriptRegistry<SpellScriptLoader>;
template class TC_GAME_API ScriptRegistry<ServerScript>;
template class TC_GAME_API ScriptRegistry<WorldScript>;
template class TC_GAME_API ScriptRegistry<FormulaScript>;
template class TC_GAME_API ScriptRegistry<WorldMapScript>;
template class TC_GAME_API ScriptRegistry<InstanceMapScript>;
template class TC_GAME_API ScriptRegistry<BattlegroundMapScript>;
template class TC_GAME_API ScriptRegistry<ItemScript>;
template class TC_GAME_API ScriptRegistry<CreatureScript>;
template class TC_GAME_API ScriptRegistry<GameObjectScript>;
template class TC_GAME_API ScriptRegistry<AreaTriggerScript>;
template class TC_GAME_API ScriptRegistry<BattlegroundScript>;
template class TC_GAME_API ScriptRegistry<OutdoorPvPScript>;
template class TC_GAME_API ScriptRegistry<CommandScript>;
template class TC_GAME_API ScriptRegistry<WeatherScript>;
template class TC_GAME_API ScriptRegistry<AuctionHouseScript>;
template class TC_GAME_API ScriptRegistry<ConditionScript>;
template class TC_GAME_API ScriptRegistry<VehicleScript>;
template class TC_GAME_API ScriptRegistry<DynamicObjectScript>;
template class TC_GAME_API ScriptRegistry<TransportScript>;
template class TC_GAME_API ScriptRegistry<AchievementCriteriaScript>;
template class TC_GAME_API ScriptRegistry<PlayerScript>;
template class TC_GAME_API ScriptRegistry<GuildScript>;
template class TC_GAME_API ScriptRegistry<GroupScript>;
template class TC_GAME_API ScriptRegistry<UnitScript>;
template class TC_GAME_API ScriptRegistry<AccountScript>;
template class TC_GAME_API ScriptRegistry<AreaTriggerEntityScript>;
template class TC_GAME_API ScriptRegistry<ConversationScript>;
template class TC_GAME_API ScriptRegistry<SceneScript>;
template class TC_GAME_API ScriptRegistry<QuestScript>;<|MERGE_RESOLUTION|>--- conflicted
+++ resolved
@@ -1685,7 +1685,6 @@
     return tmpscript->OnRemove(player, item);
 }
 
-<<<<<<< HEAD
 void ScriptMgr::OnGossipSelect(Player* player, Item* item, uint32 sender, uint32 action)
 {
     ASSERT(player);
@@ -1702,7 +1701,8 @@
 
     GET_SCRIPT(ItemScript, item->GetScriptId(), tmpscript);
     tmpscript->OnGossipSelectCode(player, item, sender, action, code);
-=======
+}
+
 bool ScriptMgr::OnCastItemCombatSpell(Player* player, Unit* victim, SpellInfo const* spellInfo, Item* item)
 {
     ASSERT(player);
@@ -1712,7 +1712,6 @@
 
     GET_SCRIPT_RET(ItemScript, item->GetScriptId(), tmpscript, true);
     return tmpscript->OnCastItemCombatSpell(player, victim, spellInfo, item);
->>>>>>> 11ebe36e
 }
 
 bool ScriptMgr::OnDummyEffect(Unit* caster, uint32 spellId, SpellEffIndex effIndex, Creature* target)
