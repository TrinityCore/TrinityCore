/*
 * This file is part of the TrinityCore Project. See AUTHORS file for Copyright information
 *
 * This program is free software; you can redistribute it and/or modify it
 * under the terms of the GNU General Public License as published by the
 * Free Software Foundation; either version 2 of the License, or (at your
 * option) any later version.
 *
 * This program is distributed in the hope that it will be useful, but WITHOUT
 * ANY WARRANTY; without even the implied warranty of MERCHANTABILITY or
 * FITNESS FOR A PARTICULAR PURPOSE. See the GNU General Public License for
 * more details.
 *
 * You should have received a copy of the GNU General Public License along
 * with this program. If not, see <http://www.gnu.org/licenses/>.
 */

#ifndef TRINITY_CALENDARMGR_H
#define TRINITY_CALENDARMGR_H

#include "Common.h"
#include "DatabaseEnvFwd.h"
#include "ObjectGuid.h"
#include <deque>
#include <map>
#include <set>
#include <vector>

class WorldPacket;

enum CalendarMailAnswers
{
    // else
    CALENDAR_EVENT_REMOVED_MAIL_SUBJECT     = 0,
    // if ( *(_DWORD *)(a1 + 8292) & 0x100 )
    CALENDAR_INVITE_REMOVED_MAIL_SUBJECT    = 0x100
};

enum CalendarFlags
{
    CALENDAR_FLAG_ALL_ALLOWED       = 0x001,
    CALENDAR_FLAG_INVITES_LOCKED    = 0x010,
    CALENDAR_FLAG_WITHOUT_INVITES   = 0x040,
    CALENDAR_FLAG_GUILD_EVENT       = 0x400
};

enum CalendarModerationRank
{
    CALENDAR_RANK_PLAYER            = 0,
    CALENDAR_RANK_MODERATOR         = 1,
    CALENDAR_RANK_OWNER             = 2
};

enum CalendarSendEventType
{
    CALENDAR_SENDTYPE_GET           = 0,
    CALENDAR_SENDTYPE_ADD           = 1,
    CALENDAR_SENDTYPE_COPY          = 2
};

enum CalendarEventType
{
    CALENDAR_TYPE_RAID              = 0,
    CALENDAR_TYPE_DUNGEON           = 1,
    CALENDAR_TYPE_PVP               = 2,
    CALENDAR_TYPE_MEETING           = 3,
    CALENDAR_TYPE_OTHER             = 4,
    CALENDAR_TYPE_HEROIC            = 5
};

enum CalendarRepeatType
{
    CALENDAR_REPEAT_NEVER           = 0,
    CALENDAR_REPEAT_WEEKLY          = 1,
    CALENDAR_REPEAT_BIWEEKLY        = 2,
    CALENDAR_REPEAT_MONTHLY         = 3
};

enum CalendarInviteStatus
{
    CALENDAR_STATUS_INVITED         = 0,
    CALENDAR_STATUS_ACCEPTED        = 1,
    CALENDAR_STATUS_DECLINED        = 2,
    CALENDAR_STATUS_CONFIRMED       = 3,
    CALENDAR_STATUS_OUT             = 4,
    CALENDAR_STATUS_STANDBY         = 5,
    CALENDAR_STATUS_SIGNED_UP       = 6,
    CALENDAR_STATUS_NOT_SIGNED_UP   = 7,
    CALENDAR_STATUS_TENTATIVE       = 8,
    CALENDAR_STATUS_REMOVED         = 9     // correct name?
};

enum CalendarError
{
    CALENDAR_OK                                 = 0,
    CALENDAR_ERROR_GUILD_EVENTS_EXCEEDED        = 1,
    CALENDAR_ERROR_EVENTS_EXCEEDED              = 2,
    CALENDAR_ERROR_SELF_INVITES_EXCEEDED        = 3,
    CALENDAR_ERROR_OTHER_INVITES_EXCEEDED       = 4,
    CALENDAR_ERROR_PERMISSIONS                  = 5,
    CALENDAR_ERROR_EVENT_INVALID                = 6,
    CALENDAR_ERROR_NOT_INVITED                  = 7,
    CALENDAR_ERROR_INTERNAL                     = 8,
    CALENDAR_ERROR_GUILD_PLAYER_NOT_IN_GUILD    = 9,
    CALENDAR_ERROR_ALREADY_INVITED_TO_EVENT_S   = 10,
    CALENDAR_ERROR_PLAYER_NOT_FOUND             = 11,
    CALENDAR_ERROR_NOT_ALLIED                   = 12,
    CALENDAR_ERROR_IGNORING_YOU_S               = 13,
    CALENDAR_ERROR_INVITES_EXCEEDED             = 14,
    CALENDAR_ERROR_INVALID_DATE                 = 16,
    CALENDAR_ERROR_INVALID_TIME                 = 17,

    CALENDAR_ERROR_NEEDS_TITLE                  = 19,
    CALENDAR_ERROR_EVENT_PASSED                 = 20,
    CALENDAR_ERROR_EVENT_LOCKED                 = 21,
    CALENDAR_ERROR_DELETE_CREATOR_FAILED        = 22,
    CALENDAR_ERROR_SYSTEM_DISABLED              = 24,
    CALENDAR_ERROR_RESTRICTED_ACCOUNT           = 25,
    CALENDAR_ERROR_ARENA_EVENTS_EXCEEDED        = 26,
    CALENDAR_ERROR_RESTRICTED_LEVEL             = 27,
    CALENDAR_ERROR_USER_SQUELCHED               = 28,
    CALENDAR_ERROR_NO_INVITE                    = 29,

    CALENDAR_ERROR_EVENT_WRONG_SERVER           = 36,
    CALENDAR_ERROR_INVITE_WRONG_SERVER          = 37,
    CALENDAR_ERROR_NO_GUILD_INVITES             = 38,
    CALENDAR_ERROR_INVALID_SIGNUP               = 39,
    CALENDAR_ERROR_NO_MODERATOR                 = 40
};

<<<<<<< HEAD
enum CalendarLimits
{
    CALENDAR_MAX_EVENTS = 30,
    CALENDAR_MAX_GUILD_EVENTS = 100,
    CALENDAR_MAX_INVITES = 100,
    CALENDAR_CREATE_EVENT_COOLDOWN = 5,
    CALENDAR_OLD_EVENTS_DELETION_TIME = 1 * MONTH,
};
=======
#define CALENDAR_MAX_EVENTS             30
#define CALENDAR_MAX_GUILD_EVENTS       100
#define CALENDAR_MAX_INVITES            100
#define CALENDAR_DEFAULT_RESPONSE_TIME  946684800 // 01/01/2000 00:00:00
>>>>>>> 28d470c5

struct TC_GAME_API CalendarInvite
{
    public:
        CalendarInvite(CalendarInvite const& calendarInvite, uint64 inviteId, uint64 eventId)
        {
            _inviteId = inviteId;
            _eventId = eventId;
            _invitee = calendarInvite.GetInviteeGUID();
            _senderGUID = calendarInvite.GetSenderGUID();
            _responseTime = calendarInvite.GetResponseTime();
            _status = calendarInvite.GetStatus();
            _rank = calendarInvite.GetRank();
            _note = calendarInvite.GetNote();
        }

<<<<<<< HEAD
        CalendarInvite();
=======
        CalendarInvite() : _inviteId(1), _eventId(0), _invitee(), _senderGUID(), _responseTime(0),
            _status(CALENDAR_STATUS_INVITED), _rank(CALENDAR_RANK_PLAYER), _note("") { }
>>>>>>> 28d470c5

        CalendarInvite(uint64 inviteId, uint64 eventId, ObjectGuid invitee, ObjectGuid senderGUID, time_t responseTime,
            CalendarInviteStatus status, CalendarModerationRank rank, std::string note) :
            _inviteId(inviteId), _eventId(eventId), _invitee(invitee), _senderGUID(senderGUID), _responseTime(responseTime),
            _status(status), _rank(rank), _note(note) { }

        ~CalendarInvite();

        void SetInviteId(uint64 inviteId) { _inviteId = inviteId; }
        uint64 GetInviteId() const { return _inviteId; }

        void SetEventId(uint64 eventId) { _eventId = eventId; }
        uint64 GetEventId() const { return _eventId; }

        void SetSenderGUID(ObjectGuid guid) { _senderGUID = guid; }
        ObjectGuid GetSenderGUID() const { return _senderGUID; }

        void SetInvitee(ObjectGuid guid) { _invitee = guid; }
        ObjectGuid GetInviteeGUID() const { return _invitee; }

        void SetResponseTime(time_t responseTime) { _responseTime = responseTime; }
        time_t GetResponseTime() const { return _responseTime; }

        void SetNote(std::string const& note) { _note = note; }
        std::string GetNote() const { return _note; }

        void SetStatus(CalendarInviteStatus status) { _status = status; }
        CalendarInviteStatus GetStatus() const { return _status; }

        void SetRank(CalendarModerationRank rank) { _rank = rank; }
        CalendarModerationRank GetRank() const { return _rank; }

    private:
        uint64 _inviteId;
        uint64 _eventId;
        ObjectGuid _invitee;
        ObjectGuid _senderGUID;
        time_t _responseTime;
        CalendarInviteStatus _status;
        CalendarModerationRank _rank;
        std::string _note;
};

struct TC_GAME_API CalendarEvent
{
    public:
        CalendarEvent(CalendarEvent const& calendarEvent, uint64 eventId)
        {
            _eventId = eventId;
            _ownerGUID = calendarEvent.GetOwnerGUID();
            _eventGuildId = calendarEvent.GetGuildId();
            _eventType = calendarEvent.GetType();
            _textureId = calendarEvent.GetTextureId();
            _date = calendarEvent.GetDate();
            _flags = calendarEvent.GetFlags();
            _title = calendarEvent.GetTitle();
            _description = calendarEvent.GetDescription();
            _lockDate = calendarEvent.GetLockDate();
        }

<<<<<<< HEAD
        CalendarEvent(uint64 eventId, ObjectGuid creatorGUID, ObjectGuid::LowType guildId, CalendarEventType type, int32 dungeonId,
            time_t eventTime, uint32 flags, time_t timezoneTime, std::string title, std::string description) :
            _eventId(eventId), _creatorGUID(creatorGUID), _guildId(guildId), _type(type), _dungeonId(dungeonId),
            _eventTime(eventTime), _flags(flags), _timezoneTime(timezoneTime), _title(title),
            _description(description) { }
=======
        CalendarEvent(uint64 eventId, ObjectGuid ownerGUID, ObjectGuid::LowType guildId, CalendarEventType type, int32 textureId,
            time_t date, uint32 flags, std::string title, std::string description, time_t lockDate) :
            _eventId(eventId), _ownerGUID(ownerGUID), _eventGuildId(guildId), _eventType(type), _textureId(textureId),
            _date(date), _flags(flags), _title(title), _description(description), _lockDate(lockDate) { }
>>>>>>> 28d470c5

        CalendarEvent() : _eventId(1), _ownerGUID(), _eventGuildId(UI64LIT(0)), _eventType(CALENDAR_TYPE_OTHER), _textureId(-1), _date(0),
            _flags(0), _title(""), _description(""), _lockDate(0) { }

        ~CalendarEvent();

        void SetEventId(uint64 eventId) { _eventId = eventId; }
        uint64 GetEventId() const { return _eventId; }

        void SetOwnerGUID(ObjectGuid guid) { _ownerGUID = guid; }
        ObjectGuid GetOwnerGUID() const { return _ownerGUID; }

<<<<<<< HEAD
        void SetGuildId(ObjectGuid::LowType guildId) { _guildId = guildId; }
        ObjectGuid::LowType GetGuildId() const { return _guildId; }
=======
        void SetGuildId(ObjectGuid::LowType guildId) { _eventGuildId = guildId; }
        ObjectGuid::LowType GetGuildId() const { return _eventGuildId; }
>>>>>>> 28d470c5

        void SetTitle(std::string const& title) { _title = title; }
        std::string GetTitle() const { return _title; }

        void SetDescription(std::string const& description) { _description = description; }
        std::string GetDescription() const { return _description; }

        void SetType(CalendarEventType eventType) { _eventType = eventType; }
        CalendarEventType GetType() const { return _eventType; }

        void SetTextureId(int32 textureId) { _textureId = textureId; }
        int32 GetTextureId() const { return _textureId; }

        void SetDate(time_t date) { _date = date; }
        time_t GetDate() const { return _date; }

        void SetFlags(uint32 flags) { _flags = flags; }
        uint32 GetFlags() const { return _flags; }

        bool IsGuildEvent() const { return (_flags & CALENDAR_FLAG_GUILD_EVENT) != 0; }
        bool IsGuildAnnouncement() const { return (_flags & CALENDAR_FLAG_WITHOUT_INVITES) != 0; }
        bool IsLocked() const { return (_flags & CALENDAR_FLAG_INVITES_LOCKED) != 0; }

        void SetLockDate(time_t lockDate) { _lockDate = lockDate; }
        time_t GetLockDate() const { return _lockDate; }

        static bool IsGuildEvent(uint32 flags) { return (flags & CALENDAR_FLAG_GUILD_EVENT) != 0; }
        static bool IsGuildAnnouncement(uint32 flags) { return (flags & CALENDAR_FLAG_WITHOUT_INVITES) != 0; }

        std::string BuildCalendarMailSubject(ObjectGuid remover) const;
        std::string BuildCalendarMailBody() const;

    private:
        uint64 _eventId;
<<<<<<< HEAD
        ObjectGuid _creatorGUID;
        ObjectGuid::LowType _guildId;
        CalendarEventType _type;
        int32 _dungeonId;
        time_t _eventTime;
=======
        ObjectGuid _ownerGUID;
        ObjectGuid::LowType _eventGuildId;
        CalendarEventType _eventType;
        int32 _textureId;
        time_t _date;
>>>>>>> 28d470c5
        uint32 _flags;
        std::string _title;
        std::string _description;
        time_t _lockDate;
};
typedef std::vector<CalendarInvite*> CalendarInviteStore;
typedef std::set<CalendarEvent*> CalendarEventStore;
typedef std::map<uint64 /* eventID */, CalendarInviteStore > CalendarEventInviteStore;

class TC_GAME_API CalendarMgr
{
    private:
        CalendarMgr();
        ~CalendarMgr();

        CalendarEventStore _events;
        CalendarEventInviteStore _invites;

        std::deque<uint64> _freeEventIds;
        std::deque<uint64> _freeInviteIds;
        uint64 _maxEventId;
        uint64 _maxInviteId;

    public:
        static CalendarMgr* instance();

        void LoadFromDB();

        CalendarEvent* GetEvent(uint64 eventId) const;
        CalendarEventStore const& GetEvents() const { return _events; }
        CalendarEventStore GetEventsCreatedBy(ObjectGuid guid, bool includeGuildEvents = false);
        CalendarEventStore GetPlayerEvents(ObjectGuid guid);
        CalendarEventStore GetGuildEvents(ObjectGuid::LowType guildId);

        CalendarInvite* GetInvite(uint64 inviteId) const;
        CalendarEventInviteStore const& GetInvites() const { return _invites; }
        CalendarInviteStore const& GetEventInvites(uint64 eventId);
        CalendarInviteStore GetPlayerInvites(ObjectGuid guid);

        void FreeEventId(uint64 id);
        uint64 GetFreeEventId();
        void FreeInviteId(uint64 id);
        uint64 GetFreeInviteId();

        void DeleteOldEvents();

        uint32 GetPlayerNumPending(ObjectGuid guid);

        void AddEvent(CalendarEvent* calendarEvent, CalendarSendEventType sendType);
        void RemoveEvent(uint64 eventId, ObjectGuid remover);
        void RemoveEvent(CalendarEvent* calendarEvent, ObjectGuid remover);
        void UpdateEvent(CalendarEvent* calendarEvent);

<<<<<<< HEAD
        void AddInvite(CalendarEvent* calendarEvent, CalendarInvite* invite, CharacterDatabaseTransaction trans = nullptr);
        void RemoveInvite(uint64 inviteId, uint64 eventId, ObjectGuid remover);
        void UpdateInvite(CalendarInvite* invite, CharacterDatabaseTransaction trans = nullptr);
=======
        void AddInvite(CalendarEvent* calendarEvent, CalendarInvite* invite);
        void AddInvite(CalendarEvent* calendarEvent, CalendarInvite* invite, CharacterDatabaseTransaction& trans);
        void RemoveInvite(uint64 inviteId, uint64 eventId, ObjectGuid remover);
        void UpdateInvite(CalendarInvite* invite);
        void UpdateInvite(CalendarInvite* invite, CharacterDatabaseTransaction& trans);
>>>>>>> 28d470c5

        void RemoveAllPlayerEventsAndInvites(ObjectGuid guid);
        void RemovePlayerGuildEventsAndSignups(ObjectGuid guid, ObjectGuid::LowType guildId);

        void SendCalendarEvent(ObjectGuid guid, CalendarEvent const& calendarEvent, CalendarSendEventType sendType);
        void SendCalendarEventInvite(CalendarInvite const& invite);
        void SendCalendarEventInviteAlert(CalendarEvent const& calendarEvent, CalendarInvite const& invite);
        void SendCalendarEventInviteRemove(CalendarEvent const& calendarEvent, CalendarInvite const& invite, uint32 flags);
        void SendCalendarEventInviteRemoveAlert(ObjectGuid guid, CalendarEvent const& calendarEvent, CalendarInviteStatus status);
        void SendCalendarEventUpdateAlert(CalendarEvent const& calendarEvent, time_t originalDate);
        void SendCalendarEventStatus(CalendarEvent const& calendarEvent, CalendarInvite const& invite);
        void SendCalendarEventRemovedAlert(CalendarEvent const& calendarEvent);
        void SendCalendarEventModeratorStatusAlert(CalendarEvent const& calendarEvent, CalendarInvite const& invite);
        void SendCalendarClearPendingAction(ObjectGuid guid);
        void SendCalendarCommandResult(ObjectGuid guid, CalendarError err, char const* param = nullptr);

        void SendPacketToAllEventRelatives(WorldPacket const* packet, CalendarEvent const& calendarEvent);
};

#define sCalendarMgr CalendarMgr::instance()

#endif<|MERGE_RESOLUTION|>--- conflicted
+++ resolved
@@ -128,21 +128,10 @@
     CALENDAR_ERROR_NO_MODERATOR                 = 40
 };
 
-<<<<<<< HEAD
-enum CalendarLimits
-{
-    CALENDAR_MAX_EVENTS = 30,
-    CALENDAR_MAX_GUILD_EVENTS = 100,
-    CALENDAR_MAX_INVITES = 100,
-    CALENDAR_CREATE_EVENT_COOLDOWN = 5,
-    CALENDAR_OLD_EVENTS_DELETION_TIME = 1 * MONTH,
-};
-=======
 #define CALENDAR_MAX_EVENTS             30
 #define CALENDAR_MAX_GUILD_EVENTS       100
 #define CALENDAR_MAX_INVITES            100
 #define CALENDAR_DEFAULT_RESPONSE_TIME  946684800 // 01/01/2000 00:00:00
->>>>>>> 28d470c5
 
 struct TC_GAME_API CalendarInvite
 {
@@ -159,12 +148,8 @@
             _note = calendarInvite.GetNote();
         }
 
-<<<<<<< HEAD
-        CalendarInvite();
-=======
         CalendarInvite() : _inviteId(1), _eventId(0), _invitee(), _senderGUID(), _responseTime(0),
             _status(CALENDAR_STATUS_INVITED), _rank(CALENDAR_RANK_PLAYER), _note("") { }
->>>>>>> 28d470c5
 
         CalendarInvite(uint64 inviteId, uint64 eventId, ObjectGuid invitee, ObjectGuid senderGUID, time_t responseTime,
             CalendarInviteStatus status, CalendarModerationRank rank, std::string note) :
@@ -225,18 +210,10 @@
             _lockDate = calendarEvent.GetLockDate();
         }
 
-<<<<<<< HEAD
-        CalendarEvent(uint64 eventId, ObjectGuid creatorGUID, ObjectGuid::LowType guildId, CalendarEventType type, int32 dungeonId,
-            time_t eventTime, uint32 flags, time_t timezoneTime, std::string title, std::string description) :
-            _eventId(eventId), _creatorGUID(creatorGUID), _guildId(guildId), _type(type), _dungeonId(dungeonId),
-            _eventTime(eventTime), _flags(flags), _timezoneTime(timezoneTime), _title(title),
-            _description(description) { }
-=======
         CalendarEvent(uint64 eventId, ObjectGuid ownerGUID, ObjectGuid::LowType guildId, CalendarEventType type, int32 textureId,
             time_t date, uint32 flags, std::string title, std::string description, time_t lockDate) :
             _eventId(eventId), _ownerGUID(ownerGUID), _eventGuildId(guildId), _eventType(type), _textureId(textureId),
             _date(date), _flags(flags), _title(title), _description(description), _lockDate(lockDate) { }
->>>>>>> 28d470c5
 
         CalendarEvent() : _eventId(1), _ownerGUID(), _eventGuildId(UI64LIT(0)), _eventType(CALENDAR_TYPE_OTHER), _textureId(-1), _date(0),
             _flags(0), _title(""), _description(""), _lockDate(0) { }
@@ -249,13 +226,8 @@
         void SetOwnerGUID(ObjectGuid guid) { _ownerGUID = guid; }
         ObjectGuid GetOwnerGUID() const { return _ownerGUID; }
 
-<<<<<<< HEAD
-        void SetGuildId(ObjectGuid::LowType guildId) { _guildId = guildId; }
-        ObjectGuid::LowType GetGuildId() const { return _guildId; }
-=======
         void SetGuildId(ObjectGuid::LowType guildId) { _eventGuildId = guildId; }
         ObjectGuid::LowType GetGuildId() const { return _eventGuildId; }
->>>>>>> 28d470c5
 
         void SetTitle(std::string const& title) { _title = title; }
         std::string GetTitle() const { return _title; }
@@ -282,27 +254,16 @@
         void SetLockDate(time_t lockDate) { _lockDate = lockDate; }
         time_t GetLockDate() const { return _lockDate; }
 
-        static bool IsGuildEvent(uint32 flags) { return (flags & CALENDAR_FLAG_GUILD_EVENT) != 0; }
-        static bool IsGuildAnnouncement(uint32 flags) { return (flags & CALENDAR_FLAG_WITHOUT_INVITES) != 0; }
-
         std::string BuildCalendarMailSubject(ObjectGuid remover) const;
         std::string BuildCalendarMailBody() const;
 
     private:
         uint64 _eventId;
-<<<<<<< HEAD
-        ObjectGuid _creatorGUID;
-        ObjectGuid::LowType _guildId;
-        CalendarEventType _type;
-        int32 _dungeonId;
-        time_t _eventTime;
-=======
         ObjectGuid _ownerGUID;
         ObjectGuid::LowType _eventGuildId;
         CalendarEventType _eventType;
         int32 _textureId;
         time_t _date;
->>>>>>> 28d470c5
         uint32 _flags;
         std::string _title;
         std::string _description;
@@ -333,9 +294,7 @@
 
         CalendarEvent* GetEvent(uint64 eventId) const;
         CalendarEventStore const& GetEvents() const { return _events; }
-        CalendarEventStore GetEventsCreatedBy(ObjectGuid guid, bool includeGuildEvents = false);
         CalendarEventStore GetPlayerEvents(ObjectGuid guid);
-        CalendarEventStore GetGuildEvents(ObjectGuid::LowType guildId);
 
         CalendarInvite* GetInvite(uint64 inviteId) const;
         CalendarEventInviteStore const& GetInvites() const { return _invites; }
@@ -347,26 +306,17 @@
         void FreeInviteId(uint64 id);
         uint64 GetFreeInviteId();
 
-        void DeleteOldEvents();
-
         uint32 GetPlayerNumPending(ObjectGuid guid);
 
         void AddEvent(CalendarEvent* calendarEvent, CalendarSendEventType sendType);
         void RemoveEvent(uint64 eventId, ObjectGuid remover);
-        void RemoveEvent(CalendarEvent* calendarEvent, ObjectGuid remover);
         void UpdateEvent(CalendarEvent* calendarEvent);
 
-<<<<<<< HEAD
-        void AddInvite(CalendarEvent* calendarEvent, CalendarInvite* invite, CharacterDatabaseTransaction trans = nullptr);
-        void RemoveInvite(uint64 inviteId, uint64 eventId, ObjectGuid remover);
-        void UpdateInvite(CalendarInvite* invite, CharacterDatabaseTransaction trans = nullptr);
-=======
         void AddInvite(CalendarEvent* calendarEvent, CalendarInvite* invite);
         void AddInvite(CalendarEvent* calendarEvent, CalendarInvite* invite, CharacterDatabaseTransaction& trans);
         void RemoveInvite(uint64 inviteId, uint64 eventId, ObjectGuid remover);
         void UpdateInvite(CalendarInvite* invite);
         void UpdateInvite(CalendarInvite* invite, CharacterDatabaseTransaction& trans);
->>>>>>> 28d470c5
 
         void RemoveAllPlayerEventsAndInvites(ObjectGuid guid);
         void RemovePlayerGuildEventsAndSignups(ObjectGuid guid, ObjectGuid::LowType guildId);
