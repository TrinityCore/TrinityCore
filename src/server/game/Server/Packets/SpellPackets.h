/*
 * Copyright (C) 2008-2017 TrinityCore <http://www.trinitycore.org/>
 *
 * This program is free software; you can redistribute it and/or modify it
 * under the terms of the GNU General Public License as published by the
 * Free Software Foundation; either version 2 of the License, or (at your
 * option) any later version.
 *
 * This program is distributed in the hope that it will be useful, but WITHOUT
 * ANY WARRANTY; without even the implied warranty of MERCHANTABILITY or
 * FITNESS FOR A PARTICULAR PURPOSE. See the GNU General Public License for
 * more details.
 *
 * You should have received a copy of the GNU General Public License along
 * with this program. If not, see <http://www.gnu.org/licenses/>.
 */

#ifndef SpellPackets_h__
#define SpellPackets_h__

#include "CombatLogPacketsCommon.h"
#include "MovementInfo.h"
#include "ObjectGuid.h"
#include "Optional.h"
#include "Position.h"
#include "SharedDefines.h"
#include <array>

namespace WorldPackets
{
    namespace Spells
    {
        class CancelAura final : public ClientPacket
        {
        public:
            CancelAura(WorldPacket&& packet) : ClientPacket(CMSG_CANCEL_AURA, std::move(packet)) { }

            void Read() override;

            ObjectGuid CasterGUID;
            int32 SpellID = 0;
        };

        class CancelAutoRepeatSpell final : public ClientPacket
        {
        public:
            CancelAutoRepeatSpell(WorldPacket&& packet) : ClientPacket(CMSG_CANCEL_AUTO_REPEAT_SPELL, std::move(packet)) { }

            void Read() override { }
        };

        class CancelChannelling final : public ClientPacket
        {
        public:
            CancelChannelling(WorldPacket&& packet) : ClientPacket(CMSG_CANCEL_CHANNELLING, std::move(packet)) { }

            void Read() override;

            int32 ChannelSpell = 0;
        };

        class CancelGrowthAura final : public ClientPacket
        {
        public:
            CancelGrowthAura(WorldPacket&& packet) : ClientPacket(CMSG_CANCEL_GROWTH_AURA, std::move(packet)) { }

            void Read() override { }
        };

        class CancelMountAura final : public ClientPacket
        {
        public:
            CancelMountAura(WorldPacket&& packet) : ClientPacket(CMSG_CANCEL_MOUNT_AURA, std::move(packet)) { }

            void Read() override { }
        };

        class PetCancelAura final : public ClientPacket
        {
        public:
            PetCancelAura(WorldPacket&& packet) : ClientPacket(CMSG_PET_CANCEL_AURA, std::move(packet)) { }

            void Read() override;

            ObjectGuid PetGUID;
            uint32 SpellID = 0;
        };

        class RequestCategoryCooldowns final : public ClientPacket
        {
        public:
            RequestCategoryCooldowns(WorldPacket&& packet) : ClientPacket(CMSG_REQUEST_CATEGORY_COOLDOWNS, std::move(packet)) { }

            void Read() override { }
        };

        class CategoryCooldown final : public ServerPacket
        {
        public:
            struct CategoryCooldownInfo
            {
                CategoryCooldownInfo(uint32 category, int32 cooldown)
                    : Category(category), ModCooldown(cooldown) { }

                uint32 Category   = 0; ///< SpellCategory Id
                int32 ModCooldown = 0; ///< Reduced Cooldown in ms
            };

            CategoryCooldown() : ServerPacket(SMSG_CATEGORY_COOLDOWN, 4) { }

            WorldPacket const* Write() override;

            std::vector<CategoryCooldownInfo> CategoryCooldowns;
        };

        class SendKnownSpells final : public ServerPacket
        {
        public:
            SendKnownSpells() : ServerPacket(SMSG_SEND_KNOWN_SPELLS, 5) { }

            WorldPacket const* Write() override;

            bool InitialLogin = false;
            std::vector<uint32> KnownSpells;
            std::vector<uint32> FavoriteSpells;         // tradeskill recipes
        };

        class UpdateActionButtons final : public ServerPacket
        {
        public:
            static std::size_t constexpr NumActionButtons = 132;

            UpdateActionButtons() : ServerPacket(SMSG_UPDATE_ACTION_BUTTONS, NumActionButtons * 8 + 1)
            {
                ActionButtons.fill(0);
            }

            WorldPacket const* Write() override;

            std::array<uint64, NumActionButtons> ActionButtons;
            uint8 Reason = 0;
            /*
                Reason can be 0, 1, 2
                0 - Sends initial action buttons, client does not validate if we have the spell or not
                1 - Used used after spec swaps, client validates if a spell is known.
                2 - Clears the action bars client sided. This is sent during spec swap before unlearning and before sending the new buttons
            */
        };

        class SetActionButton final : public ClientPacket
        {
        public:
            SetActionButton(WorldPacket&& packet) : ClientPacket(CMSG_SET_ACTION_BUTTON, std::move(packet)) {}

            void Read() override;

            uint64 Action = 0; ///< two packed uint32 (action and type)
            uint8 Index = 0;
        };

        class SendUnlearnSpells final : public ServerPacket
        {
        public:
            SendUnlearnSpells() : ServerPacket(SMSG_SEND_UNLEARN_SPELLS, 4) { }

            WorldPacket const* Write() override;

            std::vector<uint32> Spells;
        };

<<<<<<< HEAD
        class SandboxScalingData
        {
            enum SandboxScalingDataType
            {
                TYPE_PLAYER_TO_PLAYER            = 1, // NYI
                TYPE_CREATURE_TO_PLAYER_DAMAGE   = 2,
                TYPE_PLAYER_TO_CREATURE_DAMAGE   = 3,
                TYPE_CREATURE_TO_CREATURE_DAMAGE = 4
            };

        public:
            uint32 Type = 0;
            int16 PlayerLevelDelta = 0;
            uint16 PlayerItemLevel = 0;
            uint8 TargetLevel = 0;
            uint8 Expansion = 0;
            uint8 Class = 0;
            uint8 TargetMinScalingLevel = 0;
            uint8 TargetMaxScalingLevel = 0;
            int8 TargetScalingLevelDelta = 0;

            template<class T, class U>
            bool GenerateDataForUnits(T* attacker, U* target);
        };

=======
>>>>>>> f29d0740
        struct AuraDataInfo
        {
            ObjectGuid CastID;
            int32 SpellID = 0;
            int32 SpellXSpellVisualID = 0;
            uint8 Flags = 0;
            uint32 ActiveFlags = 0;
            uint16 CastLevel = 1;
            uint8 Applications = 1;
            Optional<SandboxScalingData> SandboxScaling;
            Optional<ObjectGuid> CastUnit;
            Optional<int32> Duration;
            Optional<int32> Remaining;
            Optional<float> TimeMod;
            std::vector<float> Points;
            std::vector<float> EstimatedPoints;
        };

        struct AuraInfo
        {
            uint8 Slot = 0;
            Optional<AuraDataInfo> AuraData;
        };

        class AuraUpdate final : public ServerPacket
        {
        public:
            AuraUpdate() : ServerPacket(SMSG_AURA_UPDATE) { }

            WorldPacket const* Write() override;

            bool UpdateAll = false;
            ObjectGuid UnitGUID;
            std::vector<AuraInfo> Auras;
        };

        struct TargetLocation
        {
            ObjectGuid Transport;
            Position Location;
        };

        struct SpellTargetData
        {
            uint32 Flags = 0;
            ObjectGuid Unit;
            ObjectGuid Item;
            Optional<TargetLocation> SrcLocation;
            Optional<TargetLocation> DstLocation;
            Optional<float> Orientation;
            Optional<int32> MapID;
            std::string Name;
        };

        struct MissileTrajectoryRequest
        {
            float Pitch = 0.0f;
            float Speed = 0.0f;
        };

        struct SpellWeight
        {
            uint32 Type = 0;
            int32 ID = 0;
            uint32 Quantity = 0;
        };

        struct SpellCastRequest
        {
            ObjectGuid CastID;
            int32 SpellID = 0;
            uint32 SpellXSpellVisualID = 0;
            uint8 SendCastFlags = 0;
            SpellTargetData Target;
            MissileTrajectoryRequest MissileTrajectory;
            Optional<MovementInfo> MoveUpdate;
            std::vector<SpellWeight> Weight;
            ObjectGuid Charmer;
            int32 Misc[2] = { };
        };

        class CastSpell final : public ClientPacket
        {
        public:
            CastSpell(WorldPacket&& packet) : ClientPacket(CMSG_CAST_SPELL, std::move(packet)) { }

            void Read() override;

            SpellCastRequest Cast;
        };

        class PetCastSpell final : public ClientPacket
        {
        public:
            PetCastSpell(WorldPacket&& packet) : ClientPacket(CMSG_PET_CAST_SPELL, std::move(packet)) { }

            void Read() override;

            ObjectGuid PetGUID;
            SpellCastRequest Cast;
        };

        class UseItem final : public ClientPacket
        {
        public:
            UseItem(WorldPacket&& packet) : ClientPacket(CMSG_USE_ITEM, std::move(packet)) { }

            void Read() override;

            uint8 PackSlot = 0;
            uint8 Slot = 0;
            ObjectGuid CastItem;
            SpellCastRequest Cast;
        };

        class SpellPrepare final : public ServerPacket
        {
        public:
            SpellPrepare() : ServerPacket(SMSG_SPELL_PREPARE, 16 + 16) { }

            WorldPacket const* Write() override;

            ObjectGuid ClientCastID;
            ObjectGuid ServerCastID;
        };

        struct SpellMissStatus
        {
            uint8 Reason = 0;
            uint8 ReflectStatus = 0;
        };

        struct SpellPowerData
        {
            int32 Cost = 0;
            int8 Type = 0;
        };

        struct RuneData
        {
            uint8 Start = 0;
            uint8 Count = 0;
            std::vector<uint8> Cooldowns;
        };

        struct MissileTrajectoryResult
        {
            uint32 TravelTime = 0;
            float Pitch = 0.0f;
        };

        struct SpellAmmo
        {
            int32 DisplayID = 0;
            int8 InventoryType = 0;
        };

        struct CreatureImmunities
        {
            uint32 School = 0;
            uint32 Value = 0;
        };

        struct SpellHealPrediction
        {
            ObjectGuid BeaconGUID;
            uint32 Points = 0;
            uint8 Type = 0;
        };

        struct SpellCastData
        {
            ObjectGuid CasterGUID;
            ObjectGuid CasterUnit;
            ObjectGuid CastID;
            ObjectGuid OriginalCastID;
            int32 SpellID       = 0;
            uint32 SpellXSpellVisualID = 0;
            uint32 CastFlags    = 0;
            uint32 CastFlagsEx  = 0;
            uint32 CastTime     = 0;
            std::vector<ObjectGuid> HitTargets;
            std::vector<ObjectGuid> MissTargets;
            std::vector<SpellMissStatus> MissStatus;
            SpellTargetData Target;
            std::vector<SpellPowerData> RemainingPower;
            Optional<RuneData> RemainingRunes;
            MissileTrajectoryResult MissileTrajectory;
            SpellAmmo Ammo;
            uint8 DestLocSpellCastIndex = 0;
            std::vector<TargetLocation> TargetPoints;
            CreatureImmunities Immunities;
            SpellHealPrediction Predict;
        };

        class SpellGo final : public CombatLog::CombatLogServerPacket
        {
        public:
            SpellGo() : CombatLog::CombatLogServerPacket(SMSG_SPELL_GO) { }

            WorldPacket const* Write() override;

            SpellCastData Cast;
        };

        class SpellStart final : public ServerPacket
        {
        public:
            SpellStart() : ServerPacket(SMSG_SPELL_START) { }

            WorldPacket const* Write() override;

            SpellCastData Cast;
        };

        class LearnedSpells final : public ServerPacket
        {
        public:
            LearnedSpells() : ServerPacket(SMSG_LEARNED_SPELLS, 9) { }

            WorldPacket const* Write() override;

            std::vector<int32> SpellID;
            std::vector<int32> FavoriteSpellID;
            bool SuppressMessaging = false;
        };

        class SupercededSpells final : public ServerPacket
        {
        public:
            SupercededSpells() : ServerPacket(SMSG_SUPERCEDED_SPELLS, 4 + 4 + 4 + 4) { }

            WorldPacket const* Write() override;

            std::vector<int32> SpellID;
            std::vector<int32> Superceded;
            std::vector<int32> FavoriteSpellID;
        };

        class SpellFailure final : public ServerPacket
        {
        public:
            SpellFailure() : ServerPacket(SMSG_SPELL_FAILURE, 16+4+2+1) { }

            WorldPacket const* Write() override;

            ObjectGuid CasterUnit;
            uint32 SpellID  = 0;
            uint32 SpellXSpellVisualID = 0;
            uint16 Reason   = 0;
            ObjectGuid CastID;
        };

        class SpellFailedOther final : public ServerPacket
        {
        public:
            SpellFailedOther() : ServerPacket(SMSG_SPELL_FAILED_OTHER, 16+4+1+1) { }

            WorldPacket const* Write() override;

            ObjectGuid CasterUnit;
            uint32 SpellID  = 0;
            uint32 SpellXSpellVisualID = 0;
            uint8 Reason    = 0;
            ObjectGuid CastID;
        };

        class TC_GAME_API CastFailed final : public ServerPacket
        {
        public:
            CastFailed() : ServerPacket(SMSG_CAST_FAILED, 4 + 4 + 4 + 4 + 1) { }

            WorldPacket const* Write() override;

            ObjectGuid CastID;
            int32 SpellID             = 0;
            int32 SpellXSpellVisualID = 0;
            int32 Reason              = 0;
            int32 FailedArg1          = -1;
            int32 FailedArg2          = -1;
        };

        class TC_GAME_API PetCastFailed final : public ServerPacket
        {
        public:
            PetCastFailed() : ServerPacket(SMSG_PET_CAST_FAILED, 4 + 4 + 4 + 1) { }

            WorldPacket const* Write() override;

            ObjectGuid CastID;
            int32 SpellID = 0;
            int32 Reason = 0;
            int32 FailedArg1 = -1;
            int32 FailedArg2 = -1;
        };

        struct SpellModifierData
        {
            float ModifierValue = 0.0f;
            uint8 ClassIndex = 0;
        };

        struct SpellModifier
        {
            uint8 ModIndex = 0;
            std::vector<SpellModifierData> ModifierData;
        };

        class TC_GAME_API SetSpellModifier final : public ServerPacket
        {
        public:
            SetSpellModifier(OpcodeServer opcode) : ServerPacket(opcode, 20) { }

            WorldPacket const* Write() override;

            std::vector<SpellModifier> Modifiers;
        };

        class UnlearnedSpells final : public ServerPacket
        {
        public:
            UnlearnedSpells() : ServerPacket(SMSG_UNLEARNED_SPELLS, 4) { }

            WorldPacket const* Write() override;

            std::vector<uint32> SpellID;
            bool SuppressMessaging = false;
        };

        class CooldownEvent final : public ServerPacket
        {
        public:
            CooldownEvent() : ServerPacket(SMSG_COOLDOWN_EVENT, 1 + 4) { }
            CooldownEvent(bool isPet, int32 spellId) : ServerPacket(SMSG_COOLDOWN_EVENT, 16 + 4), IsPet(isPet), SpellID(spellId) { }

            WorldPacket const* Write() override;

            bool IsPet = false;
            int32 SpellID;
        };

        class ClearCooldowns final : public ServerPacket
        {
        public:
            ClearCooldowns() : ServerPacket(SMSG_CLEAR_COOLDOWNS, 4 + 1) { }

            WorldPacket const* Write() override;

            std::vector<int32> SpellID;
            bool IsPet = false;
        };

        class ClearCooldown final : public ServerPacket
        {
        public:
            ClearCooldown() : ServerPacket(SMSG_CLEAR_COOLDOWN, 1 + 4 + 1) { }

            WorldPacket const* Write() override;

            bool IsPet = false;
            int32 SpellID = 0;
            bool ClearOnHold = false;
        };

        class ModifyCooldown final : public ServerPacket
        {
        public:
            ModifyCooldown() : ServerPacket(SMSG_MODIFY_COOLDOWN, 1 + 4 + 4) { }

            WorldPacket const* Write() override;

            bool IsPet = false;
            int32 DeltaTime = 0;
            int32 SpellID = 0;
        };

        struct SpellCooldownStruct
        {
            SpellCooldownStruct() { }
            SpellCooldownStruct(uint32 spellId, uint32 forcedCooldown) : SrecID(spellId), ForcedCooldown(forcedCooldown) { }

            uint32 SrecID = 0;
            uint32 ForcedCooldown = 0;
            float ModRate = 1.0f;
        };

        class SpellCooldown : public ServerPacket
        {
        public:
            SpellCooldown() : ServerPacket(SMSG_SPELL_COOLDOWN, 4 + 16 + 1) { }

            WorldPacket const* Write() override;

            std::vector<SpellCooldownStruct> SpellCooldowns;
            ObjectGuid Caster;
            uint8 Flags = 0;
        };

        struct SpellHistoryEntry
        {
            uint32 SpellID = 0;
            uint32 ItemID = 0;
            uint32 Category = 0;
            int32 RecoveryTime = 0;
            int32 CategoryRecoveryTime = 0;
            float ModRate = 1.0f;
            bool OnHold = false;
            Optional<uint32> unused622_1;   ///< This field is not used for anything in the client in 6.2.2.20444
            Optional<uint32> unused622_2;   ///< This field is not used for anything in the client in 6.2.2.20444
        };

        class SendSpellHistory final : public ServerPacket
        {
        public:
            SendSpellHistory() : ServerPacket(SMSG_SEND_SPELL_HISTORY, 4) { }

            WorldPacket const* Write() override;

            std::vector<SpellHistoryEntry> Entries;
        };

        class ClearAllSpellCharges final : public ServerPacket
        {
        public:
            ClearAllSpellCharges() : ServerPacket(SMSG_CLEAR_ALL_SPELL_CHARGES, 1) { }

            WorldPacket const* Write() override;

            bool IsPet = false;
        };

        class ClearSpellCharges final : public ServerPacket
        {
        public:
            ClearSpellCharges() : ServerPacket(SMSG_CLEAR_SPELL_CHARGES, 1 + 4) { }

            WorldPacket const* Write() override;

            bool IsPet = false;
            int32 Category = 0;
        };

        class SetSpellCharges final : public ServerPacket
        {
        public:
            SetSpellCharges() : ServerPacket(SMSG_SET_SPELL_CHARGES, 1 + 4 + 4) { }

            WorldPacket const* Write() override;

            bool IsPet = false;
            uint32 Category = 0;
            uint32 NextRecoveryTime = 0;
            uint8 ConsumedCharges = 0;
            float ChargeModRate = 1.0f;
        };

        struct SpellChargeEntry
        {
            uint32 Category = 0;
            uint32 NextRecoveryTime = 0;
            float ChargeModRate = 1.0f;
            uint8 ConsumedCharges = 0;
        };

        class SendSpellCharges final : public ServerPacket
        {
        public:
            SendSpellCharges() : ServerPacket(SMSG_SEND_SPELL_CHARGES, 4) { }

            WorldPacket const* Write() override;

            std::vector<SpellChargeEntry> Entries;
        };

        class ClearTarget final : public ServerPacket
        {
        public:
            ClearTarget() : ServerPacket(SMSG_CLEAR_TARGET, 8) { }

            WorldPacket const* Write() override;

            ObjectGuid Guid;
        };

        class CancelOrphanSpellVisual final : public ServerPacket
        {
        public:
            CancelOrphanSpellVisual() : ServerPacket(SMSG_CANCEL_ORPHAN_SPELL_VISUAL, 4) { }

            WorldPacket const* Write() override;

            int32 SpellVisualID = 0;
        };

        class CancelSpellVisual final : public ServerPacket
        {
        public:
            CancelSpellVisual() : ServerPacket(SMSG_CANCEL_SPELL_VISUAL, 16 + 4) { }

            WorldPacket const* Write() override;

            ObjectGuid Source;
            int32 SpellVisualID = 0;
        };

        class CancelSpellVisualKit final : public ServerPacket
        {
        public:
            CancelSpellVisualKit() : ServerPacket(SMSG_CANCEL_SPELL_VISUAL_KIT, 16 + 4) { }

            WorldPacket const* Write() override;

            ObjectGuid Source;
            int32 SpellVisualKitID = 0;
        };

        class PlayOrphanSpellVisual final : public ServerPacket
        {
        public:
            PlayOrphanSpellVisual() : ServerPacket(SMSG_PLAY_ORPHAN_SPELL_VISUAL, 16 + 3 * 4 + 4 + 1 + 4 + 3 * 4 + 3 * 4) { }

            WorldPacket const* Write() override;

            ObjectGuid Target; // Exclusive with TargetLocation
            TaggedPosition<Position::XYZ> SourceLocation;
            int32 SpellVisualID = 0;
            bool SpeedAsTime = false;
            float TravelSpeed = 0.0f;
            float UnkZero = 0.0f; // Always zero
            TaggedPosition<Position::XYZ> SourceRotation; // Vector of rotations, Orientation is z
            TaggedPosition<Position::XYZ> TargetLocation; // Exclusive with Target
        };

        class PlaySpellVisual final : public ServerPacket
        {
        public:
            PlaySpellVisual() : ServerPacket(SMSG_PLAY_SPELL_VISUAL, 16 + 16 + 2 + 4 + 1 + 2 + 4 + 4 * 4) { }

            WorldPacket const* Write() override;

            ObjectGuid Source;
            ObjectGuid Target; // Exclusive with TargetPosition
            uint16 MissReason = 0;
            uint32 SpellVisualID = 0;
            bool SpeedAsTime = false;
            uint16 ReflectStatus = 0;
            float TravelSpeed = 0.0f;
            TaggedPosition<Position::XYZ> TargetPosition; // Exclusive with Target
            float Orientation = 0.0f;
        };

        class PlaySpellVisualKit final : public ServerPacket
        {
        public:
            PlaySpellVisualKit() : ServerPacket(SMSG_PLAY_SPELL_VISUAL_KIT, 16 + 4 + 4 + 4) { }

            WorldPacket const* Write() override;

            ObjectGuid Unit;
            int32 KitRecID = 0;
            int32 KitType = 0;
            uint32 Duration = 0;
        };

        class CancelCast final : public ClientPacket
        {
        public:
            CancelCast(WorldPacket&& packet) : ClientPacket(CMSG_CANCEL_CAST, std::move(packet)) { }

            void Read() override;

            uint32 SpellID = 0;
            ObjectGuid CastID;
        };

        class OpenItem final : public ClientPacket
        {
        public:
            OpenItem(WorldPacket&& packet) : ClientPacket(CMSG_OPEN_ITEM, std::move(packet)) { }

            void Read() override;

            uint8 Slot = 0;
            uint8 PackSlot = 0;
        };

        struct SpellChannelStartInterruptImmunities
        {
            int32 SchoolImmunities = 0;
            int32 Immunities = 0;
        };

        struct SpellTargetedHealPrediction
        {
            ObjectGuid TargetGUID;
            SpellHealPrediction Predict;
        };

        class SpellChannelStart final : public ServerPacket
        {
        public:
            SpellChannelStart() : ServerPacket(SMSG_SPELL_CHANNEL_START, 4 + 16 + 4) { }

            WorldPacket const* Write() override;

            int32 SpellID = 0;
            int32 SpellXSpellVisualID = 0;
            Optional<SpellChannelStartInterruptImmunities> InterruptImmunities;
            ObjectGuid CasterGUID;
            Optional<SpellTargetedHealPrediction> HealPrediction;
            uint32 ChannelDuration = 0;
        };

        class SpellChannelUpdate final : public ServerPacket
        {
        public:
            SpellChannelUpdate() : ServerPacket(SMSG_SPELL_CHANNEL_UPDATE, 16 + 4) { }

            WorldPacket const* Write() override;

            ObjectGuid CasterGUID;
            int32 TimeRemaining = 0;
        };

        class ResurrectRequest final : public ServerPacket
        {
        public:
            ResurrectRequest() : ServerPacket(SMSG_RESURRECT_REQUEST, 16 + 4 + 4 + 4 + 1) { }

            WorldPacket const* Write() override;

            ObjectGuid ResurrectOffererGUID;
            uint32 ResurrectOffererVirtualRealmAddress  = 0;
            uint32 PetNumber                            = 0;
            int32 SpellID                               = 0;
            bool UseTimer                               = false;
            bool Sickness                               = false;
            std::string Name;
        };

        class UnlearnSkill final : public ClientPacket
        {
        public:
            UnlearnSkill(WorldPacket&& packet) : ClientPacket(CMSG_UNLEARN_SKILL, std::move(packet)) { }

            void Read() override;

            uint32 SkillLine = 0;
        };

        class SelfRes final : public ClientPacket
        {
        public:
            SelfRes(WorldPacket&& packet) : ClientPacket(CMSG_SELF_RES, std::move(packet)) { }

            void Read() override { }
        };

        class GetMirrorImageData final : public ClientPacket
        {
        public:
            GetMirrorImageData(WorldPacket&& packet) : ClientPacket(CMSG_GET_MIRROR_IMAGE_DATA, std::move(packet)) {}

            void Read() override;

            ObjectGuid UnitGUID;
            uint32 DisplayID = 0;
        };

        class MirrorImageComponentedData final : public ServerPacket
        {
        public:
            MirrorImageComponentedData() : ServerPacket(SMSG_MIRROR_IMAGE_COMPONENTED_DATA, 8 + 4 + 8 * 1 + 8 + 11 * 4) { }

            WorldPacket const* Write() override;

            ObjectGuid UnitGUID;
            int32 DisplayID = 0;
            uint8 RaceID = 0;
            uint8 Gender = 0;
            uint8 ClassID = 0;
            uint8 SkinColor = 0;
            uint8 FaceVariation = 0;
            uint8 HairVariation = 0;
            uint8 HairColor = 0;
            uint8 BeardVariation = 0;
            std::array<uint8, PLAYER_CUSTOM_DISPLAY_SIZE> CustomDisplay;
            ObjectGuid GuildGUID;

            std::vector<int32> ItemDisplayID;
        };

        class MirrorImageCreatureData final : public ServerPacket
        {
        public:
            MirrorImageCreatureData() : ServerPacket(SMSG_MIRROR_IMAGE_CREATURE_DATA, 8 + 4) { }

            WorldPacket const* Write() override;

            ObjectGuid UnitGUID;
            int32 DisplayID = 0;
        };

        class SpellClick final : public ClientPacket
        {
        public:
            SpellClick(WorldPacket&& packet) : ClientPacket(CMSG_SPELL_CLICK, std::move(packet)) { }

            void Read() override;

            ObjectGuid SpellClickUnitGuid;
            bool TryAutoDismount = false;
        };

        class ResyncRunes final : public ServerPacket
        {
        public:
            ResyncRunes(size_t size) : ServerPacket(SMSG_RESYNC_RUNES, 1 + 1 + 4 + size) { }

            WorldPacket const* Write() override;

            RuneData Runes;
        };

        class MissileTrajectoryCollision final : public ClientPacket
        {
        public:
            MissileTrajectoryCollision(WorldPacket&& packet) : ClientPacket(CMSG_MISSILE_TRAJECTORY_COLLISION, std::move(packet)) { }

            void Read() override;

            ObjectGuid Target;
            int32 SpellID = 0;
            ObjectGuid CastID;
            TaggedPosition<Position::XYZ> CollisionPos;
        };

        class NotifyMissileTrajectoryCollision final : public ServerPacket
        {
        public:
            NotifyMissileTrajectoryCollision() : ServerPacket(SMSG_NOTIFY_MISSILE_TRAJECTORY_COLLISION, 8 + 1 + 12) { }

            WorldPacket const* Write() override;

            ObjectGuid Caster;
            ObjectGuid CastID;
            TaggedPosition<Position::XYZ> CollisionPos;
        };

        class UpdateMissileTrajectory final : public ClientPacket
        {
        public:
            UpdateMissileTrajectory(WorldPacket&& packet) : ClientPacket(CMSG_UPDATE_MISSILE_TRAJECTORY, std::move(packet)) { }

            void Read() override;

            ObjectGuid Guid;
            uint16 MoveMsgID = 0;
            int32 SpellID = 0;
            float Pitch = 0.0f;
            float Speed = 0.0f;
            TaggedPosition<Position::XYZ> FirePos;
            TaggedPosition<Position::XYZ> ImpactPos;
            Optional<MovementInfo> Status;
        };

        class SpellDelayed final : public ServerPacket
        {
        public:
            SpellDelayed() : ServerPacket(SMSG_SPELL_DELAYED, sizeof(ObjectGuid) + 4) { }

            WorldPacket const* Write() override;

            ObjectGuid Caster;
            int32 ActualDelay = 0;
        };

        class DispelFailed final : public ServerPacket
        {
        public:
            DispelFailed() : ServerPacket(SMSG_DISPEL_FAILED, 16 + 16 + 4 + 4 + 4 /* predict a single failure on average */) { }

            WorldPacket const* Write() override;

            ObjectGuid CasterGUID;
            ObjectGuid VictimGUID;
            uint32 SpellID = 0;
            std::vector<int32> FailedSpells;
        };

        class CustomLoadScreen final : public ServerPacket
        {
        public:
            CustomLoadScreen(uint32 teleportSpellId, uint32 loadingScreenId) : ServerPacket(SMSG_CUSTOM_LOAD_SCREEN), TeleportSpellID(teleportSpellId), LoadingScreenID(loadingScreenId) { }

            WorldPacket const* Write() override;

            uint32 TeleportSpellID;
            uint32 LoadingScreenID;
        };
    }
}

ByteBuffer& operator>>(ByteBuffer& buffer, WorldPackets::Spells::SpellCastRequest& request);

#endif // SpellPackets_h__<|MERGE_RESOLUTION|>--- conflicted
+++ resolved
@@ -168,7 +168,6 @@
             std::vector<uint32> Spells;
         };
 
-<<<<<<< HEAD
         class SandboxScalingData
         {
             enum SandboxScalingDataType
@@ -194,8 +193,6 @@
             bool GenerateDataForUnits(T* attacker, U* target);
         };
 
-=======
->>>>>>> f29d0740
         struct AuraDataInfo
         {
             ObjectGuid CastID;
