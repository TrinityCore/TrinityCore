--- conflicted
+++ resolved
@@ -385,14 +385,6 @@
     return data;
 }
 
-<<<<<<< HEAD
-void WorldPackets::Battleground::BattlemasterJoinArenaSkirmish::Read()
-{
-    _worldPacket.clear();
-}
-
-=======
->>>>>>> 4a804bae
 WorldPacket const* WorldPackets::Battleground::UpdateCapturePoint::Write()
 {
     _worldPacket << CapturePointInfo;
