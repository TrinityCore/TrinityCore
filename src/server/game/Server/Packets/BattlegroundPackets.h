/*
 * This file is part of the TrinityCore Project. See AUTHORS file for Copyright information
 *
 * This program is free software; you can redistribute it and/or modify it
 * under the terms of the GNU General Public License as published by the
 * Free Software Foundation; either version 2 of the License, or (at your
 * option) any later version.
 *
 * This program is distributed in the hope that it will be useful, but WITHOUT
 * ANY WARRANTY; without even the implied warranty of MERCHANTABILITY or
 * FITNESS FOR A PARTICULAR PURPOSE. See the GNU General Public License for
 * more details.
 *
 * You should have received a copy of the GNU General Public License along
 * with this program. If not, see <http://www.gnu.org/licenses/>.
 */

#ifndef TRINITYCORE_BATTLEGROUND_PACKETS_H
#define TRINITYCORE_BATTLEGROUND_PACKETS_H

#include "Packet.h"
#include "LFGPacketsCommon.h"
#include "ObjectGuid.h"
#include "Optional.h"
#include "PacketUtilities.h"
#include "Position.h"
#include <array>

namespace WorldPackets
{
    namespace Battleground
    {
        class SeasonInfo final : public ServerPacket
        {
        public:
            explicit SeasonInfo() : ServerPacket(SMSG_SEASON_INFO, 4 + 4 + 4 + 4 + 4 + 1) { }

            WorldPacket const* Write() override;

            int32 MythicPlusDisplaySeasonID = 0;
            int32 MythicPlusMilestoneSeasonID = 0;
            int32 PreviousArenaSeason = 0;
            int32 CurrentArenaSeason = 0;
            int32 PvpSeasonID = 0;
            int32 ConquestWeeklyProgressCurrencyID = 0;
            int32 Unknown1027_1 = 0;
            bool WeeklyRewardChestsEnabled = false;
            bool CurrentArenaSeasonUsesTeams = false;
            bool PreviousArenaSeasonUsesTeams = false;
        };

        class AreaSpiritHealerQuery final : public ClientPacket
        {
        public:
            explicit AreaSpiritHealerQuery(WorldPacket&& packet) : ClientPacket(CMSG_AREA_SPIRIT_HEALER_QUERY, std::move(packet)) { }

            void Read() override;

            ObjectGuid HealerGuid;
        };

        class AreaSpiritHealerQueue final : public ClientPacket
        {
        public:
            explicit AreaSpiritHealerQueue(WorldPacket&& packet) : ClientPacket(CMSG_AREA_SPIRIT_HEALER_QUEUE, std::move(packet)) { }

            void Read() override;

            ObjectGuid HealerGuid;
        };

        class AreaSpiritHealerTime final : public ServerPacket
        {
        public:
            explicit AreaSpiritHealerTime() : ServerPacket(SMSG_AREA_SPIRIT_HEALER_TIME, 14 + 4) { }

            WorldPacket const* Write() override;

            ObjectGuid HealerGuid;
            int32 TimeLeft = 0;
        };

        class HearthAndResurrect final : public ClientPacket
        {
        public:
            explicit HearthAndResurrect(WorldPacket&& packet) : ClientPacket(CMSG_HEARTH_AND_RESURRECT, std::move(packet)) { }

            void Read() override { }
        };

        class PVPLogDataRequest final : public ClientPacket
        {
        public:
            explicit PVPLogDataRequest(WorldPacket&& packet) : ClientPacket(CMSG_PVP_LOG_DATA, std::move(packet)) { }

            void Read() override { }
        };

        struct PVPMatchStatistics
        {
            struct RatingData
            {
                RatingData() { } // work around clang bug https://gcc.gnu.org/bugzilla/show_bug.cgi?id=101227

                int32 Prematch[2] = { };
                int32 Postmatch[2] = { };
                int32 PrematchMMR[2] = { };
            };

            struct HonorData
            {
                HonorData() { } // work around clang bug https://gcc.gnu.org/bugzilla/show_bug.cgi?id=101227

                uint32 HonorKills = 0;
                uint32 Deaths = 0;
                uint32 ContributionPoints = 0;
            };

            struct PVPMatchPlayerPVPStat
            {
                PVPMatchPlayerPVPStat() : PvpStatID(0), PvpStatValue(0) { }
                PVPMatchPlayerPVPStat(int32 pvpStatID, int32 pvpStatValue) : PvpStatID(pvpStatID), PvpStatValue(pvpStatValue) { }

                int32 PvpStatID;
                int32 PvpStatValue;
            };

            struct PVPMatchPlayerStatistics
            {
                ObjectGuid PlayerGUID;
                uint32 Kills = 0;
                int32 Faction = 0;
                bool IsInWorld = false;
                Optional<HonorData> Honor;
                uint32 DamageDone = 0;
                uint32 HealingDone = 0;
                Optional<uint32> PreMatchRating;
                Optional<int32> RatingChange;
                Optional<uint32> PreMatchMMR;
                Optional<int32> MmrChange;
                Optional<uint32> PostMatchMMR;
                std::vector<PVPMatchPlayerPVPStat> Stats;
                int32 PrimaryTalentTree = 0;
                int8 Sex = 0;
                int8 Race = 0;
                int8 Class = 0;
                int32 CreatureID = 0;
                int32 HonorLevel = 0;
                int32 Role = 0;
            };

            std::vector<PVPMatchPlayerStatistics> Statistics;
            Optional<RatingData> Ratings;
            std::array<int8, 2> PlayerCount = { };
        };

        class PVPMatchStatisticsMessage final : public ServerPacket
        {
        public:
            explicit PVPMatchStatisticsMessage() : ServerPacket(SMSG_PVP_MATCH_STATISTICS, 0) { }

            WorldPacket const* Write() override;

            PVPMatchStatistics Data;
        };

        struct BattlefieldStatusHeader
        {
            WorldPackets::LFG::RideTicket Ticket;
            std::vector<uint64> QueueID;
            uint8 RangeMin = 0;
            uint8 RangeMax = 0;
            uint8 TeamSize = 0;
            uint32 InstanceID = 0;
            bool RegisteredMatch = false;
            bool TournamentRules = false;
        };

        class BattlefieldStatusNone final : public ServerPacket
        {
        public:
            explicit BattlefieldStatusNone() : ServerPacket(SMSG_BATTLEFIELD_STATUS_NONE, 16 + 4 + 4 + 4) { }

            WorldPacket const* Write() override;

            WorldPackets::LFG::RideTicket Ticket;
        };

        class BattlefieldStatusNeedConfirmation final : public ServerPacket
        {
        public:
            explicit BattlefieldStatusNeedConfirmation() : ServerPacket(SMSG_BATTLEFIELD_STATUS_NEED_CONFIRMATION, 4 + 4 + sizeof(BattlefieldStatusHeader) + 1) { }

            WorldPacket const* Write() override;

            uint32 Timeout = 0;
            uint32 Mapid = 0;
            BattlefieldStatusHeader Hdr;
            uint8 Role = 0;
        };

        class BattlefieldStatusActive final : public ServerPacket
        {
        public:
            explicit BattlefieldStatusActive() : ServerPacket(SMSG_BATTLEFIELD_STATUS_ACTIVE, sizeof(BattlefieldStatusHeader) + 4 + 1 + 1 + 4 + 4) { }

            WorldPacket const* Write() override;

            BattlefieldStatusHeader Hdr;
            uint32 ShutdownTimer = 0;
            int8 ArenaFaction = 0;
            bool LeftEarly = false;
            bool Brawl = false;
            uint32 StartTimer = 0;
            uint32 Mapid = 0;
        };

        class BattlefieldStatusQueued final : public ServerPacket
        {
        public:
            explicit BattlefieldStatusQueued() : ServerPacket(SMSG_BATTLEFIELD_STATUS_QUEUED, 4 + sizeof(BattlefieldStatusHeader) + 1 + 1 + 1 + 4) { }

            WorldPacket const* Write() override;

            uint32 AverageWaitTime = 0;
            BattlefieldStatusHeader Hdr;
            bool AsGroup = false;
            bool SuspendedQueue = false;
            bool EligibleForMatchmaking = false;
            uint32 WaitTime = 0;
            int32 SpecSelected = 0;
        };

        class BattlefieldStatusFailed final : public ServerPacket
        {
        public:
            explicit BattlefieldStatusFailed() : ServerPacket(SMSG_BATTLEFIELD_STATUS_FAILED, 8 + 16 + 4 + 16 + 4 + 4 + 4) { }

            WorldPacket const* Write() override;

            uint64 QueueID = 0;
            ObjectGuid ClientID;
            int32 Reason = 0;
            WorldPackets::LFG::RideTicket Ticket;
        };

        class BattlemasterJoin final : public ClientPacket
        {
        public:
            explicit BattlemasterJoin(WorldPacket&& packet) : ClientPacket(CMSG_BATTLEMASTER_JOIN, std::move(packet)) { }

            void Read() override;

            Array<uint64, 1> QueueIDs;
            uint8 Roles = 0;
            std::array<int32, 2> BlacklistMap = { };
        };

        class BattlemasterJoinArena final : public ClientPacket
        {
        public:
            explicit BattlemasterJoinArena(WorldPacket&& packet) : ClientPacket(CMSG_BATTLEMASTER_JOIN_ARENA, std::move(packet)) { }

            void Read() override;

            uint8 TeamSizeIndex = 0;
            uint8 Roles = 0;
        };

        class BattlefieldLeave final : public ClientPacket
        {
        public:
            explicit BattlefieldLeave(WorldPacket&& packet) : ClientPacket(CMSG_BATTLEFIELD_LEAVE, std::move(packet)) { }

            void Read() override { }
        };

        class BattlefieldPort final : public ClientPacket
        {
        public:
            explicit BattlefieldPort(WorldPacket&& packet) : ClientPacket(CMSG_BATTLEFIELD_PORT, std::move(packet)) { }

            void Read() override;

            WorldPackets::LFG::RideTicket Ticket;
            bool AcceptedInvite = false;
        };

        class BattlefieldListRequest final : public ClientPacket
        {
        public:
            explicit BattlefieldListRequest(WorldPacket&& packet) : ClientPacket(CMSG_BATTLEFIELD_LIST, std::move(packet)) { }

            void Read() override;

            int32 ListID = 0;
        };

        class BattlefieldList final : public ServerPacket
        {
        public:
            explicit BattlefieldList() : ServerPacket(SMSG_BATTLEFIELD_LIST, 1 + 1 + 16 + 1 + 1 + 1 + 4 + 1 + 4) { }

            WorldPacket const* Write() override;

            ObjectGuid BattlemasterGuid;
            int32 BattlemasterListID = 0;
            uint8 MinLevel = 0;
            uint8 MaxLevel = 0;
            std::vector<int32> Battlefields;    // Players cannot join a specific battleground instance anymore - this is always empty
            bool PvpAnywhere = false;
            bool HasRandomWinToday = false;
        };

        class GetPVPOptionsEnabled final : public ClientPacket
        {
        public:
            explicit GetPVPOptionsEnabled(WorldPacket&& packet) : ClientPacket(CMSG_GET_PVP_OPTIONS_ENABLED, std::move(packet)) { }

            void Read() override { }
        };

        class PVPOptionsEnabled final : public ServerPacket
        {
        public:
            explicit PVPOptionsEnabled() : ServerPacket(SMSG_PVP_OPTIONS_ENABLED, 1) { }

            WorldPacket const* Write() override;

            bool RatedBattlegrounds = false;
            bool PugBattlegrounds = false;
            bool WargameBattlegrounds = false;
            bool WargameArenas = false;
            bool RatedArenas = false;
            bool ArenaSkirmish = false;
            bool SoloShuffle = false;
            bool RatedSoloShuffle = false;
            bool BattlegroundBlitz = false;
            bool RatedBattlegroundBlitz = false; // solo rbg
        };

        class RequestBattlefieldStatus final : public ClientPacket
        {
        public:
            explicit RequestBattlefieldStatus(WorldPacket&& packet) : ClientPacket(CMSG_REQUEST_BATTLEFIELD_STATUS, std::move(packet)) { }

            void Read() override { }
        };

        class ReportPvPPlayerAFK final : public ClientPacket
        {
        public:
            explicit ReportPvPPlayerAFK(WorldPacket&& packet) : ClientPacket(CMSG_REPORT_PVP_PLAYER_AFK, std::move(packet)) { }

            void Read() override;

            ObjectGuid Offender;
        };

        class ReportPvPPlayerAFKResult final : public ServerPacket
        {
        public:
            explicit ReportPvPPlayerAFKResult() : ServerPacket(SMSG_REPORT_PVP_PLAYER_AFK_RESULT, 16 + 1 + 1 + 1) { }

            WorldPacket const* Write() override;

            enum ResultCode : uint8
            {
                PVP_REPORT_AFK_SUCCESS = 0,
                PVP_REPORT_AFK_GENERIC_FAILURE = 1, // there are more error codes but they are impossible to receive without modifying the client
                PVP_REPORT_AFK_SYSTEM_ENABLED = 5,
                PVP_REPORT_AFK_SYSTEM_DISABLED = 6
            };

            ObjectGuid Offender;
            uint8 NumPlayersIHaveReported = 0;
            uint8 NumBlackMarksOnOffender = 0;
            uint8 Result = PVP_REPORT_AFK_GENERIC_FAILURE;
        };

        struct BattlegroundPlayerPosition
        {
            ObjectGuid Guid;
            TaggedPosition<Position::XY> Pos;
            int8 IconID = 0;
            int8 ArenaSlot = 0;
        };

        class BattlegroundPlayerPositions final : public ServerPacket
        {
        public:
            explicit BattlegroundPlayerPositions() : ServerPacket(SMSG_BATTLEGROUND_PLAYER_POSITIONS, 4) { }

            WorldPacket const* Write() override;

            std::vector<BattlegroundPlayerPosition> FlagCarriers;
        };

        class BattlegroundPlayerJoined final : public ServerPacket
        {
        public:
            explicit BattlegroundPlayerJoined() : ServerPacket(SMSG_BATTLEGROUND_PLAYER_JOINED, 16) { }

            WorldPacket const* Write() override;

            ObjectGuid Guid;
        };

        class BattlegroundPlayerLeft final : public ServerPacket
        {
        public:
            explicit BattlegroundPlayerLeft() : ServerPacket(SMSG_BATTLEGROUND_PLAYER_LEFT, 16) { }

            WorldPacket const* Write() override;

            ObjectGuid Guid;
        };

        class DestroyArenaUnit final : public ServerPacket
        {
        public:
            explicit DestroyArenaUnit() : ServerPacket(SMSG_DESTROY_ARENA_UNIT, 16) { }

            WorldPacket const* Write() override;

            ObjectGuid Guid;
        };

        class RequestPVPRewards final : public ClientPacket
        {
        public:
            explicit RequestPVPRewards(WorldPacket&& packet) : ClientPacket(CMSG_REQUEST_PVP_REWARDS, std::move(packet)) { }

            void Read() override { }
        };

        class RequestRatedPvpInfo final : public ClientPacket
        {
        public:
            explicit RequestRatedPvpInfo(WorldPacket&& packet) : ClientPacket(CMSG_REQUEST_RATED_PVP_INFO, std::move(packet)) { }

            void Read() override { }
        };

        class RatedPvpInfo final : public ServerPacket
        {
        public:
            explicit RatedPvpInfo() : ServerPacket(SMSG_RATED_PVP_INFO, 9 * sizeof(BracketInfo)) { }

            WorldPacket const* Write() override;

            struct BracketInfo
            {
                int32 PersonalRating = 0;
                int32 Ranking = 0;
                int32 SeasonPlayed = 0;
                int32 SeasonWon = 0;
                int32 SeasonFactionPlayed = 0;
                int32 SeasonFactionWon = 0;
                int32 WeeklyPlayed = 0;
                int32 WeeklyWon = 0;
                int32 RoundsSeasonPlayed = 0;
                int32 RoundsSeasonWon = 0;
                int32 RoundsWeeklyPlayed = 0;
                int32 RoundsWeeklyWon = 0;
                int32 BestWeeklyRating = 0;
                int32 LastWeeksBestRating = 0;
                int32 BestSeasonRating = 0;
                int32 PvpTierID = 0;
                int32 SeasonPvpTier = 0;
                int32 BestWeeklyPvpTier = 0;
                uint8 BestSeasonPvpTierEnum = 0;
                bool Disqualified = false;
            } Bracket[9];
        };

        struct RatedMatchDeserterPenalty
        {
            int32 PersonalRatingChange = 0;
            int32 QueuePenaltySpellID = 0;
            WorldPackets::Duration<Milliseconds, int32> QueuePenaltyDuration;
        };

        enum class PVPMatchState : uint8
        {
            Waiting     = 0,
            StartUp     = 1,
            Engaged     = 2,
            PostRound   = 3,
            Inactive    = 4,
            Complete    = 5
        };

        class PVPMatchInitialize final : public ServerPacket
        {
        public:
            explicit PVPMatchInitialize() : ServerPacket(SMSG_PVP_MATCH_INITIALIZE, 4 + 1 + 4 + 4 + 1 + 4 + 1) { }

            WorldPacket const* Write() override;

            uint32 MapID = 0;
            PVPMatchState State = PVPMatchState::Inactive;
            Timestamp<> StartTime;
            WorldPackets::Duration<Seconds> Duration;
            Optional<RatedMatchDeserterPenalty> DeserterPenalty;
            uint8 ArenaFaction = 0;
            uint32 BattlemasterListID = 0;
            bool Registered = false;
            bool AffectsRating = false;
        };

        class PVPMatchSetState final : public ServerPacket
        {
        public:
            explicit PVPMatchSetState(PVPMatchState state) : ServerPacket(SMSG_PVP_MATCH_SET_STATE, 1), State(state) { }

            WorldPacket const* Write() override;

            PVPMatchState State;
        };

        class PVPMatchComplete final : public ServerPacket
        {
        public:
            explicit PVPMatchComplete() : ServerPacket(SMSG_PVP_MATCH_COMPLETE) { }

            WorldPacket const* Write() override;

<<<<<<< HEAD
            uint32 Winner = 0;
=======
            int32 Winner = 0;
>>>>>>> 1de53996
            WorldPackets::Duration<Seconds> Duration;
            Optional<PVPMatchStatistics> LogData;
            uint32 SoloShuffleStatus = 0;
        };

        enum class BattlegroundCapturePointState : uint8
        {
            Neutral             = 1,
            ContestedHorde      = 2,
            ContestedAlliance   = 3,
            HordeCaptured       = 4,
            AllianceCaptured    = 5
        };

        struct BattlegroundCapturePointInfo
        {
            ObjectGuid Guid;
            TaggedPosition<Position::XY> Pos;
            BattlegroundCapturePointState State = BattlegroundCapturePointState::Neutral;
            Timestamp<> CaptureTime;
            Duration<Milliseconds, uint32> CaptureTotalDuration;
        };

        class UpdateCapturePoint final : public ServerPacket
        {
        public:
            explicit UpdateCapturePoint() : ServerPacket(SMSG_UPDATE_CAPTURE_POINT) { }

            WorldPacket const* Write() override;

            BattlegroundCapturePointInfo CapturePointInfo;
        };

        class CapturePointRemoved final : public ServerPacket
        {
        public:
            explicit CapturePointRemoved() : ServerPacket(SMSG_CAPTURE_POINT_REMOVED) { }
            explicit CapturePointRemoved(ObjectGuid capturePointGUID) : ServerPacket(SMSG_CAPTURE_POINT_REMOVED), CapturePointGUID(capturePointGUID) { }

            WorldPacket const* Write() override;

            ObjectGuid CapturePointGUID;
        };
    }
}

#endif // TRINITYCORE_BATTLEGROUND_PACKETS_H<|MERGE_RESOLUTION|>--- conflicted
+++ resolved
@@ -526,11 +526,7 @@
 
             WorldPacket const* Write() override;
 
-<<<<<<< HEAD
-            uint32 Winner = 0;
-=======
             int32 Winner = 0;
->>>>>>> 1de53996
             WorldPackets::Duration<Seconds> Duration;
             Optional<PVPMatchStatistics> LogData;
             uint32 SoloShuffleStatus = 0;
