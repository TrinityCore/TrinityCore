--- conflicted
+++ resolved
@@ -159,19 +159,11 @@
     _worldPacket << PowerTypeID;
     _worldPacket << Amount;
 
-<<<<<<< HEAD
-    _worldPacket.WriteBit(LogData.HasValue);
-    _worldPacket.FlushBits();
-
-    if (LogData.HasValue)
-        _worldPacket << LogData.Value;
-=======
     _worldPacket.WriteBit(LogData.is_initialized());
     _worldPacket.FlushBits();
 
     if (LogData)
         _worldPacket << *LogData;
->>>>>>> 183b047e
 
     return &_worldPacket;
 }