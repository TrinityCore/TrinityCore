--- conflicted
+++ resolved
@@ -378,17 +378,6 @@
 
 ByteBuffer& operator<<(ByteBuffer& data, WorldPackets::Misc::PhaseShiftDataPhase const& phaseShiftDataPhase)
 {
-<<<<<<< HEAD
-    _worldPacket << ClientGUID;                                 // CLientGUID
-    _worldPacket << uint32(PhaseShifts.size() ? 24 : 8);        // PhaseShiftFlags // hackfix to be removed
-    _worldPacket << uint32(PhaseShifts.size());                 // PhaseShiftCount
-    _worldPacket << PersonalGUID;                               // PersonalGUID
-    for (uint32 phase : PhaseShifts)
-    {
-        _worldPacket << uint16(1);                              // PhaseFlags
-        _worldPacket << uint16(phase);                          // PhaseID
-    }
-=======
     data << uint16(phaseShiftDataPhase.PhaseFlags);
     data << uint16(phaseShiftDataPhase.Id);
     return data;
@@ -404,7 +393,6 @@
 
     return data;
 }
->>>>>>> f17459de
 
 WorldPacket const* WorldPackets::Misc::PhaseShiftChange::Write()
 {
