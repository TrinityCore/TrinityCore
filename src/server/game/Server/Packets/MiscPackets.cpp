/*
 * Copyright (C) 2008-2015 TrinityCore <http://www.trinitycore.org/>
 *
 * This program is free software; you can redistribute it and/or modify it
 * under the terms of the GNU General Public License as published by the
 * Free Software Foundation; either version 2 of the License, or (at your
 * option) any later version.
 *
 * This program is distributed in the hope that it will be useful, but WITHOUT
 * ANY WARRANTY; without even the implied warranty of MERCHANTABILITY or
 * FITNESS FOR A PARTICULAR PURPOSE. See the GNU General Public License for
 * more details.
 *
 * You should have received a copy of the GNU General Public License along
 * with this program. If not, see <http://www.gnu.org/licenses/>.
 */

#include "MiscPackets.h"

WorldPackets::Misc::Weather::Weather() : ServerPacket(SMSG_WEATHER, 4 + 4 + 1) { }

WorldPackets::Misc::Weather::Weather(WeatherState weatherID, float intensity /*= 0.0f*/, bool abrupt /*= false*/)
    : ServerPacket(SMSG_WEATHER, 4 + 4 + 1), Abrupt(abrupt), Intensity(intensity), WeatherID(weatherID) { }

WorldPacket const* WorldPackets::Misc::Weather::Write()
{
    _worldPacket << uint32(WeatherID);
    _worldPacket << float(Intensity);
    _worldPacket << uint8(Abrupt);

    return &_worldPacket;
}

<<<<<<< HEAD
WorldPacket const* WorldPackets::Misc::PlaySound::Write()
{
    _worldPacket << int32(SoundKitID);
    _worldPacket << SourceObjectGuid;

    return &_worldPacket;
}
=======
WorldPacket const* WorldPackets::Misc::OverrideLight::Write()
{
    _worldPacket << int32(AreaLightID);
    _worldPacket << int32(OverrideLightID);
    _worldPacket << int32(TransitionMilliseconds);

    return &_worldPacket;
}
>>>>>>> b9756de7
<|MERGE_RESOLUTION|>--- conflicted
+++ resolved
@@ -31,7 +31,6 @@
     return &_worldPacket;
 }
 
-<<<<<<< HEAD
 WorldPacket const* WorldPackets::Misc::PlaySound::Write()
 {
     _worldPacket << int32(SoundKitID);
@@ -39,7 +38,7 @@
 
     return &_worldPacket;
 }
-=======
+
 WorldPacket const* WorldPackets::Misc::OverrideLight::Write()
 {
     _worldPacket << int32(AreaLightID);
@@ -48,4 +47,3 @@
 
     return &_worldPacket;
 }
->>>>>>> b9756de7
