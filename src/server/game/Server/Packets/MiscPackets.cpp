--- conflicted
+++ resolved
@@ -522,7 +522,23 @@
     return &_worldPacket;
 }
 
-<<<<<<< HEAD
+WorldPacket const* WorldPackets::Misc::SetAIAnimKit::Write()
+{
+    _worldPacket << Unit;
+    _worldPacket << uint16(AnimKitID);
+
+    return &_worldPacket;
+}
+
+WorldPacket const* WorldPackets::Misc::SetPlayHoverAnim::Write()
+{
+    _worldPacket << UnitGUID;
+    _worldPacket.WriteBit(PlayHoverAnim);
+    _worldPacket.FlushBits();
+
+    return &_worldPacket;
+}
+
 WorldPacket const* WorldPackets::Misc::AccountMountUpdate::Write()
 {
     _worldPacket.reserve(1 + 4 + 4 + (MountSpellIDs.size() * 4) + ((MountIsFavorite.size() / 8) + 1));
@@ -556,21 +572,4 @@
 {
     _worldPacket >> MountSpellID;
     IsFavorite = _worldPacket.ReadBit();
-=======
-WorldPacket const* WorldPackets::Misc::SetAIAnimKit::Write()
-{
-    _worldPacket << Unit;
-    _worldPacket << uint16(AnimKitID);
-
-    return &_worldPacket;
-}
-
-WorldPacket const* WorldPackets::Misc::SetPlayHoverAnim::Write()
-{
-    _worldPacket << UnitGUID;
-    _worldPacket.WriteBit(PlayHoverAnim);
-    _worldPacket.FlushBits();
-
-    return &_worldPacket;
->>>>>>> f45ae7af
 }