/*
 * Copyright (C) 2008-2018 TrinityCore <https://www.trinitycore.org/>
 *
 * This program is free software; you can redistribute it and/or modify it
 * under the terms of the GNU General Public License as published by the
 * Free Software Foundation; either version 2 of the License, or (at your
 * option) any later version.
 *
 * This program is distributed in the hope that it will be useful, but WITHOUT
 * ANY WARRANTY; without even the implied warranty of MERCHANTABILITY or
 * FITNESS FOR A PARTICULAR PURPOSE. See the GNU General Public License for
 * more details.
 *
 * You should have received a copy of the GNU General Public License along
 * with this program. If not, see <http://www.gnu.org/licenses/>.
 */

#include "CombatLogPacketsCommon.h"
#include "Creature.h"
#include "Player.h"
#include "Spell.h"
#include "SpellInfo.h"
#include "Unit.h"

void WorldPackets::Spells::SpellCastLogData::Initialize(Unit const* unit)
{
    Health = unit->GetHealth();
    AttackPower = unit->GetTotalAttackPowerValue(unit->getClass() == CLASS_HUNTER ? RANGED_ATTACK : BASE_ATTACK);
    SpellPower = unit->SpellBaseDamageBonusDone(SPELL_SCHOOL_MASK_SPELL);
    PowerData.emplace_back(int32(unit->GetPowerType()), unit->GetPower(unit->GetPowerType()), int32(0));
}

void WorldPackets::Spells::SpellCastLogData::Initialize(Spell const* spell)
{
    Health = spell->GetCaster()->GetHealth();
    AttackPower = spell->GetCaster()->GetTotalAttackPowerValue(spell->GetCaster()->getClass() == CLASS_HUNTER ? RANGED_ATTACK : BASE_ATTACK);
    SpellPower = spell->GetCaster()->SpellBaseDamageBonusDone(SPELL_SCHOOL_MASK_SPELL);
    Powers primaryPowerType = spell->GetCaster()->GetPowerType();
    bool primaryPowerAdded = false;
    for (SpellPowerCost const& cost : spell->GetPowerCost())
    {
        PowerData.emplace_back(int32(cost.Power), spell->GetCaster()->GetPower(Powers(cost.Power)), int32(cost.Amount));
        if (cost.Power == primaryPowerType)
            primaryPowerAdded = true;
    }

    if (!primaryPowerAdded)
        PowerData.insert(PowerData.begin(), SpellLogPowerData(int32(primaryPowerType), spell->GetCaster()->GetPower(primaryPowerType), 0));
}

namespace WorldPackets
{
    namespace Spells
    {
        template<class T, class U>
        bool SandboxScalingData::GenerateDataForUnits(T* /*attacker*/, U* /*target*/)
        {
            return false;
        }

        template<>
        bool SandboxScalingData::GenerateDataForUnits<Creature, Player>(Creature* attacker, Player* target)
        {
            CreatureTemplate const* creatureTemplate = attacker->GetCreatureTemplate();

            Type = TYPE_CREATURE_TO_PLAYER_DAMAGE;
            PlayerLevelDelta = target->GetInt32Value(PLAYER_FIELD_SCALING_PLAYER_LEVEL_DELTA);
            PlayerItemLevel = target->GetAverageItemLevelEquipped();
            TargetLevel = target->getLevel();
            Expansion = creatureTemplate->RequiredExpansion;
            Class = creatureTemplate->unit_class;
<<<<<<< HEAD
            TargetMinScalingLevel = uint8(creatureTemplate->minlevel);
            TargetMaxScalingLevel = uint8(creatureTemplate->maxlevel);
            TargetScalingLevelDelta = int8(creatureTemplate->levelScaling->DeltaLevel);
=======
            TargetMinScalingLevel = uint8(creatureTemplate->levelScaling->MinLevel);
            TargetMaxScalingLevel = uint8(creatureTemplate->levelScaling->MaxLevel);
            TargetScalingLevelDelta = int8(attacker->GetInt32Value(UNIT_FIELD_SCALING_LEVEL_DELTA));
>>>>>>> 7f09245b
            return true;
        }

        template<>
        bool SandboxScalingData::GenerateDataForUnits<Player, Creature>(Player* attacker, Creature* target)
        {
            CreatureTemplate const* creatureTemplate = target->GetCreatureTemplate();

            Type = TYPE_PLAYER_TO_CREATURE_DAMAGE;
            PlayerLevelDelta = attacker->GetInt32Value(PLAYER_FIELD_SCALING_PLAYER_LEVEL_DELTA);
            PlayerItemLevel = attacker->GetAverageItemLevelEquipped();
            TargetLevel = target->getLevel();
            Expansion = creatureTemplate->RequiredExpansion;
            Class = creatureTemplate->unit_class;
<<<<<<< HEAD
            TargetMinScalingLevel = uint8(creatureTemplate->minlevel);
            TargetMaxScalingLevel = uint8(creatureTemplate->maxlevel);
            TargetScalingLevelDelta = int8(creatureTemplate->levelScaling->DeltaLevel);
=======
            TargetMinScalingLevel = uint8(creatureTemplate->levelScaling->MinLevel);
            TargetMaxScalingLevel = uint8(creatureTemplate->levelScaling->MaxLevel);
            TargetScalingLevelDelta = int8(target->GetInt32Value(UNIT_FIELD_SCALING_LEVEL_DELTA));
>>>>>>> 7f09245b
            return true;
        }

        template<>
        bool SandboxScalingData::GenerateDataForUnits<Creature, Creature>(Creature* attacker, Creature* target)
        {
            Creature* accessor = target->HasScalableLevels() ? target : attacker;
            CreatureTemplate const* creatureTemplate = accessor->GetCreatureTemplate();

            Type = TYPE_CREATURE_TO_CREATURE_DAMAGE;
            PlayerLevelDelta = 0;
            PlayerItemLevel = 0;
            TargetLevel = target->getLevel();
            Expansion = creatureTemplate->RequiredExpansion;
            Class = creatureTemplate->unit_class;
<<<<<<< HEAD
            TargetMinScalingLevel = uint8(creatureTemplate->minlevel);
            TargetMaxScalingLevel = uint8(creatureTemplate->maxlevel);
            TargetScalingLevelDelta = int8(creatureTemplate->levelScaling->DeltaLevel);
=======
            TargetMinScalingLevel = uint8(creatureTemplate->levelScaling->MinLevel);
            TargetMaxScalingLevel = uint8(creatureTemplate->levelScaling->MaxLevel);
            TargetScalingLevelDelta = int8(accessor->GetInt32Value(UNIT_FIELD_SCALING_LEVEL_DELTA));
>>>>>>> 7f09245b
            return true;
        }

        template<>
        bool SandboxScalingData::GenerateDataForUnits<Unit, Unit>(Unit* attacker, Unit* target)
        {
            if (Player* playerAttacker = attacker->ToPlayer())
            {
                if (Player* playerTarget = target->ToPlayer())
                    return GenerateDataForUnits(playerAttacker, playerTarget);
                else if (Creature* creatureTarget = target->ToCreature())
                {
                    if (creatureTarget->HasScalableLevels())
                        return GenerateDataForUnits(playerAttacker, creatureTarget);
                }
            }
            else if (Creature* creatureAttacker = attacker->ToCreature())
            {
                if (Player* playerTarget = target->ToPlayer())
                {
                    if (creatureAttacker->HasScalableLevels())
                        return GenerateDataForUnits(creatureAttacker, playerTarget);
                }
                else if (Creature* creatureTarget = target->ToCreature())
                {
                    if (creatureAttacker->HasScalableLevels() || creatureTarget->HasScalableLevels())
                        return GenerateDataForUnits(creatureAttacker, creatureTarget);
                }
            }

            return false;
        }
    }
}

ByteBuffer& WorldPackets::CombatLog::CombatLogServerPacket::WriteLogData()
{
    return _fullLogPacket << LogData;
}

ByteBuffer& operator<<(ByteBuffer& data, WorldPackets::Spells::SpellCastLogData const& spellCastLogData)
{
    data << int64(spellCastLogData.Health);
    data << int32(spellCastLogData.AttackPower);
    data << int32(spellCastLogData.SpellPower);
    data.WriteBits(spellCastLogData.PowerData.size(), 9);
    data.FlushBits();

    for (WorldPackets::Spells::SpellLogPowerData const& powerData : spellCastLogData.PowerData)
    {
        data << int32(powerData.PowerType);
        data << int32(powerData.Amount);
        data << int32(powerData.Cost);
    }

    return data;
}

ByteBuffer& operator<<(ByteBuffer& data, WorldPackets::Spells::SandboxScalingData const& sandboxScalingData)
{
    data.WriteBits(sandboxScalingData.Type, 4);
    data << int16(sandboxScalingData.PlayerLevelDelta);
    data << uint16(sandboxScalingData.PlayerItemLevel);
    data << uint8(sandboxScalingData.TargetLevel);
    data << uint8(sandboxScalingData.Expansion);
    data << uint8(sandboxScalingData.Class);
    data << uint8(sandboxScalingData.TargetMinScalingLevel);
    data << uint8(sandboxScalingData.TargetMaxScalingLevel);
    data << int8(sandboxScalingData.TargetScalingLevelDelta);
    return data;
}<|MERGE_RESOLUTION|>--- conflicted
+++ resolved
@@ -69,15 +69,9 @@
             TargetLevel = target->getLevel();
             Expansion = creatureTemplate->RequiredExpansion;
             Class = creatureTemplate->unit_class;
-<<<<<<< HEAD
-            TargetMinScalingLevel = uint8(creatureTemplate->minlevel);
-            TargetMaxScalingLevel = uint8(creatureTemplate->maxlevel);
-            TargetScalingLevelDelta = int8(creatureTemplate->levelScaling->DeltaLevel);
-=======
             TargetMinScalingLevel = uint8(creatureTemplate->levelScaling->MinLevel);
             TargetMaxScalingLevel = uint8(creatureTemplate->levelScaling->MaxLevel);
             TargetScalingLevelDelta = int8(attacker->GetInt32Value(UNIT_FIELD_SCALING_LEVEL_DELTA));
->>>>>>> 7f09245b
             return true;
         }
 
@@ -92,15 +86,9 @@
             TargetLevel = target->getLevel();
             Expansion = creatureTemplate->RequiredExpansion;
             Class = creatureTemplate->unit_class;
-<<<<<<< HEAD
-            TargetMinScalingLevel = uint8(creatureTemplate->minlevel);
-            TargetMaxScalingLevel = uint8(creatureTemplate->maxlevel);
-            TargetScalingLevelDelta = int8(creatureTemplate->levelScaling->DeltaLevel);
-=======
             TargetMinScalingLevel = uint8(creatureTemplate->levelScaling->MinLevel);
             TargetMaxScalingLevel = uint8(creatureTemplate->levelScaling->MaxLevel);
             TargetScalingLevelDelta = int8(target->GetInt32Value(UNIT_FIELD_SCALING_LEVEL_DELTA));
->>>>>>> 7f09245b
             return true;
         }
 
@@ -116,15 +104,9 @@
             TargetLevel = target->getLevel();
             Expansion = creatureTemplate->RequiredExpansion;
             Class = creatureTemplate->unit_class;
-<<<<<<< HEAD
-            TargetMinScalingLevel = uint8(creatureTemplate->minlevel);
-            TargetMaxScalingLevel = uint8(creatureTemplate->maxlevel);
-            TargetScalingLevelDelta = int8(creatureTemplate->levelScaling->DeltaLevel);
-=======
             TargetMinScalingLevel = uint8(creatureTemplate->levelScaling->MinLevel);
             TargetMaxScalingLevel = uint8(creatureTemplate->levelScaling->MaxLevel);
             TargetScalingLevelDelta = int8(accessor->GetInt32Value(UNIT_FIELD_SCALING_LEVEL_DELTA));
->>>>>>> 7f09245b
             return true;
         }
 
