/*
 * Copyright (C) 2008-2016 TrinityCore <http://www.trinitycore.org/>
 *
 * This program is free software; you can redistribute it and/or modify it
 * under the terms of the GNU General Public License as published by the
 * Free Software Foundation; either version 2 of the License, or (at your
 * option) any later version.
 *
 * This program is distributed in the hope that it will be useful, but WITHOUT
 * ANY WARRANTY; without even the implied warranty of MERCHANTABILITY or
 * FITNESS FOR A PARTICULAR PURPOSE. See the GNU General Public License for
 * more details.
 *
 * You should have received a copy of the GNU General Public License along
 * with this program. If not, see <http://www.gnu.org/licenses/>.
 */

#include "ItemPackets.h"
#include "Player.h"

bool WorldPackets::Item::ItemBonusInstanceData::operator==(ItemBonusInstanceData const& r) const
{
    if (Context != r.Context)
        return false;

    if (BonusListIDs.size() != r.BonusListIDs.size())
        return false;

    return std::is_permutation(BonusListIDs.begin(), BonusListIDs.end(), r.BonusListIDs.begin());
}

void WorldPackets::Item::BuyBackItem::Read()
{
    _worldPacket >> VendorGUID;
    _worldPacket >> Slot;
}

void WorldPackets::Item::BuyItem::Read()
{
    _worldPacket >> VendorGUID;
    _worldPacket >> ContainerGUID;
    _worldPacket >> Item;
    _worldPacket >> Quantity;
    _worldPacket >> Muid;
    _worldPacket >> Slot;
    ItemType = static_cast<ItemVendorType>(_worldPacket.ReadBits(2));
}

WorldPacket const* WorldPackets::Item::BuySucceeded::Write()
{
    _worldPacket << VendorGUID;
    _worldPacket << uint32(Muid);
    _worldPacket << int32(NewQuantity);
    _worldPacket << uint32(QuantityBought);

    return &_worldPacket;
}

WorldPacket const* WorldPackets::Item::BuyFailed::Write()
{
    _worldPacket << VendorGUID;
    _worldPacket << uint32(Muid);
    _worldPacket << uint8(Reason);

    return &_worldPacket;
}

void WorldPackets::Item::GetItemPurchaseData::Read()
{
    _worldPacket >> ItemGUID;
}

ByteBuffer& operator<<(ByteBuffer& data, WorldPackets::Item::ItemPurchaseRefundItem& refundItem)
{
    data << int32(refundItem.ItemID);
    data << int32(refundItem.ItemCount);

    return data;
}

ByteBuffer& operator<<(ByteBuffer& data, WorldPackets::Item::ItemPurchaseRefundCurrency& refundCurrency)
{
    data << int32(refundCurrency.CurrencyID);
    data << int32(refundCurrency.CurrencyCount);

    return data;
}

ByteBuffer& operator<<(ByteBuffer& data, WorldPackets::Item::ItemPurchaseContents& purchaseContents)
{
    data << uint64(purchaseContents.Money);
    for (uint32 i = 0; i < 5; ++i)
        data << purchaseContents.Items[i];

    for (uint32 i = 0; i < 5; ++i)
        data << purchaseContents.Currencies[i];

    return data;
}

WorldPacket const* WorldPackets::Item::SetItemPurchaseData::Write()
{
    _worldPacket << ItemGUID;
    _worldPacket << Contents;
    _worldPacket << uint32(Flags);
    _worldPacket << uint32(PurchaseTime);

    return &_worldPacket;
}

void WorldPackets::Item::ItemPurchaseRefund::Read()
{
    _worldPacket >> ItemGUID;
}

WorldPacket const* WorldPackets::Item::ItemPurchaseRefundResult::Write()
{
    _worldPacket << ItemGUID;
    _worldPacket << uint8(Result);
    _worldPacket.WriteBit(Contents.is_initialized());
    _worldPacket.FlushBits();
    if (Contents)
        _worldPacket << *Contents;

    return &_worldPacket;
}

WorldPacket const* WorldPackets::Item::ItemExpirePurchaseRefund::Write()
{
    _worldPacket << ItemGUID;

    return &_worldPacket;
}

void WorldPackets::Item::RepairItem::Read()
{
    _worldPacket >> NpcGUID;
    _worldPacket >> ItemGUID;
    UseGuildBank = _worldPacket.ReadBit();
}

void WorldPackets::Item::SellItem::Read()
{
    _worldPacket >> VendorGUID;
    _worldPacket >> ItemGUID;
    _worldPacket >> Amount;
}

WorldPacket const* WorldPackets::Item::ItemTimeUpdate::Write()
{
    _worldPacket << ItemGuid;
    _worldPacket << uint32(DurationLeft);

    return &_worldPacket;
}

WorldPacket const* WorldPackets::Item::SetProficiency::Write()
{
    _worldPacket << uint32(ProficiencyMask);
    _worldPacket << uint8(ProficiencyClass);

    return &_worldPacket;
}

ByteBuffer& operator<<(ByteBuffer& data, WorldPackets::Item::ItemBonusInstanceData const& itemBonusInstanceData)
{
    data << uint8(itemBonusInstanceData.Context);
    data << uint32(itemBonusInstanceData.BonusListIDs.size());
    for (uint32 bonusID : itemBonusInstanceData.BonusListIDs)
        data << uint32(bonusID);

    return data;
}

ByteBuffer& operator>>(ByteBuffer& data, WorldPackets::Item::ItemBonusInstanceData& itemBonusInstanceData)
{
    uint32 bonusListIdSize;

    data >> itemBonusInstanceData.Context;
    data >> bonusListIdSize;

    for (uint32 i = 0u; i < bonusListIdSize; ++i)
    {
        uint32 bonusId;
        data >> bonusId;
        itemBonusInstanceData.BonusListIDs.push_back(bonusId);
    }

    return data;
}

ByteBuffer& operator<<(ByteBuffer& data, WorldPackets::Item::ItemInstance const& itemInstance)
{
    data << int32(itemInstance.ItemID);
    data << int32(itemInstance.RandomPropertiesSeed);
    data << int32(itemInstance.RandomPropertiesID);

    data.WriteBit(itemInstance.ItemBonus.is_initialized());
    data.WriteBit(itemInstance.Modifications.is_initialized());
    data.FlushBits();

    if (itemInstance.ItemBonus)
        data << *itemInstance.ItemBonus;

    if (itemInstance.Modifications)
        data << *itemInstance.Modifications;

    return data;
}

ByteBuffer& operator>>(ByteBuffer& data, WorldPackets::Item::ItemInstance& itemInstance)
{
    data >> itemInstance.ItemID;
    data >> itemInstance.RandomPropertiesSeed;
    data >> itemInstance.RandomPropertiesID;

    bool hasItemBonus = data.ReadBit();
    bool hasModifications = data.ReadBit();

    if (hasItemBonus)
    {
        itemInstance.ItemBonus = boost::in_place();
        data >> *itemInstance.ItemBonus;
    }

    if (hasModifications)
    {
        itemInstance.Modifications = boost::in_place();
        data >> *itemInstance.Modifications;
    }

    return data;
}

ByteBuffer& operator<<(ByteBuffer& data, WorldPackets::Item::ItemGemInstanceData const& itemGemInstanceData)
{
    data << uint8(itemGemInstanceData.Slot);
    data << itemGemInstanceData.Item;
    return data;
}

ByteBuffer& operator>>(ByteBuffer& data, WorldPackets::Item::ItemGemInstanceData& itemGemInstanceData)
{
    data >> itemGemInstanceData.Slot;
    data >> itemGemInstanceData.Item;
    return data;
}

ByteBuffer& WorldPackets::Item::operator>>(ByteBuffer& data, InvUpdate& invUpdate)
{
    invUpdate.Items.resize(data.ReadBits(2));
    for (size_t i = 0; i < invUpdate.Items.size(); ++i)
    {
        data >> invUpdate.Items[i].ContainerSlot;
        data >> invUpdate.Items[i].Slot;
    }

    return data;
}

void WorldPackets::Item::ItemInstance::Initialize(::Item const* item)
{
    ItemID               = item->GetEntry();
    RandomPropertiesSeed = item->GetItemSuffixFactor();
    RandomPropertiesID   = item->GetItemRandomPropertyId();
    std::vector<uint32> const& bonusListIds = item->GetDynamicValues(ITEM_DYNAMIC_FIELD_BONUSLIST_IDS);
    if (!bonusListIds.empty())
    {
        ItemBonus = boost::in_place();
        ItemBonus->BonusListIDs.insert(ItemBonus->BonusListIDs.end(), bonusListIds.begin(), bonusListIds.end());
        ItemBonus->Context = item->GetUInt32Value(ITEM_FIELD_CONTEXT);
    }

    if (uint32 mask = item->GetUInt32Value(ITEM_FIELD_MODIFIERS_MASK))
    {
        Modifications = boost::in_place();

        for (size_t i = 0; mask != 0; mask >>= 1, ++i)
            if ((mask & 1) != 0)
                Modifications->Insert(i, item->GetModifier(ItemModifier(i)));
    }
<<<<<<< HEAD
}

void WorldPackets::Item::ItemInstance::Initialize(::ItemDynamicFieldGems const* gem)
{
    ItemID = gem->ItemId;

    ItemBonusInstanceData bonus;
    bonus.Context = gem->Context;
    for (uint16 bonusListId : gem->BonusListIDs)
        if (bonusListId)
            bonus.BonusListIDs.push_back(bonusListId);

    if (bonus.Context || !bonus.BonusListIDs.empty())
        ItemBonus = bonus;
}

void WorldPackets::Item::ItemInstance::Initialize(::LootItem const& lootItem)
{
    ItemID               = lootItem.itemid;
    RandomPropertiesSeed = lootItem.randomSuffix;
    RandomPropertiesID   = lootItem.randomPropertyId;
    if (!lootItem.BonusListIDs.empty())
    {
        ItemBonus = boost::in_place();
        ItemBonus->BonusListIDs = lootItem.BonusListIDs;
        ItemBonus->Context = 0; /// @todo
    }

    if (lootItem.upgradeId)
    {
        Modifications = boost::in_place();
        Modifications->Insert(ITEM_MODIFIER_UPGRADE_ID, lootItem.upgradeId);
    }
}

void WorldPackets::Item::ItemInstance::Initialize(::VoidStorageItem const* voidItem)
{
    ItemID = voidItem->ItemEntry;
    RandomPropertiesID = voidItem->ItemRandomPropertyId;
    RandomPropertiesSeed = voidItem->ItemSuffixFactor;
    if (voidItem->ItemUpgradeId || voidItem->FixedScalingLevel || voidItem->ArtifactKnowledgeLevel)
    {
        Modifications = boost::in_place();
        if (voidItem->ItemUpgradeId)
            Modifications->Insert(ITEM_MODIFIER_UPGRADE_ID, voidItem->ItemUpgradeId);
        if (voidItem->FixedScalingLevel)
            Modifications->Insert(ITEM_MODIFIER_SCALING_STAT_DISTRIBUTION_FIXED_LEVEL, voidItem->FixedScalingLevel);
        if (voidItem->ArtifactKnowledgeLevel)
            Modifications->Insert(ITEM_MODIFIER_ARTIFACT_KNOWLEDGE_LEVEL, voidItem->ArtifactKnowledgeLevel);
    }

    if (!voidItem->BonusListIDs.empty())
    {
        ItemBonus = boost::in_place();
        ItemBonus->BonusListIDs = voidItem->BonusListIDs;
    }
}

bool WorldPackets::Item::ItemInstance::operator==(ItemInstance const& r) const
{
    if (ItemID != r.ItemID || RandomPropertiesID != r.RandomPropertiesID || RandomPropertiesSeed != r.RandomPropertiesSeed)
        return false;

    if (ItemBonus.is_initialized() != r.ItemBonus.is_initialized() || Modifications.is_initialized() != r.Modifications.is_initialized())
        return false;

    if (Modifications.is_initialized() && *Modifications != *r.Modifications)
        return false;

    if (ItemBonus.is_initialized() && *ItemBonus != *r.ItemBonus)
        return false;

    return true;
}

WorldPacket const* WorldPackets::Item::InventoryChangeFailure::Write()
{
    _worldPacket << int8(BagResult);
    _worldPacket << Item[0];
    _worldPacket << Item[1];
    _worldPacket << uint8(ContainerBSlot); // bag type subclass, used with EQUIP_ERR_EVENT_AUTOEQUIP_BIND_CONFIRM and EQUIP_ERR_WRONG_BAG_TYPE_2

    switch (BagResult)
    {
        case EQUIP_ERR_CANT_EQUIP_LEVEL_I:
        case EQUIP_ERR_PURCHASE_LEVEL_TOO_LOW:
            _worldPacket << int32(Level);
            break;
        case EQUIP_ERR_EVENT_AUTOEQUIP_BIND_CONFIRM:
            _worldPacket << SrcContainer;
            _worldPacket << int32(SrcSlot);
            _worldPacket << DstContainer;
            break;
        case EQUIP_ERR_ITEM_MAX_LIMIT_CATEGORY_COUNT_EXCEEDED_IS:
        case EQUIP_ERR_ITEM_MAX_LIMIT_CATEGORY_SOCKETED_EXCEEDED_IS:
        case EQUIP_ERR_ITEM_MAX_LIMIT_CATEGORY_EQUIPPED_EXCEEDED_IS:
            _worldPacket << int32(LimitCategory);
            break;
        default:
            break;
    }

    return &_worldPacket;
}

void WorldPackets::Item::SplitItem::Read()
{
    _worldPacket >> Inv;
    _worldPacket >> FromPackSlot;
    _worldPacket >> FromSlot;
    _worldPacket >> ToPackSlot;
    _worldPacket >> ToSlot;
    _worldPacket >> Quantity;
}

void WorldPackets::Item::SwapInvItem::Read()
{
    _worldPacket >> Inv;
    _worldPacket >> Slot2;
    _worldPacket >> Slot1;
}

void WorldPackets::Item::SwapItem::Read()
{
    _worldPacket >> Inv;
    _worldPacket >> ContainerSlotB;
    _worldPacket >> ContainerSlotA;
    _worldPacket >> SlotB;
    _worldPacket >> SlotA;
}

void WorldPackets::Item::AutoEquipItem::Read()
{
    _worldPacket >> Inv;
    _worldPacket >> PackSlot;
    _worldPacket >> Slot;
}

void WorldPackets::Item::AutoEquipItemSlot::Read()
{
    _worldPacket >> Inv;
    _worldPacket >> Item;
    _worldPacket >> ItemDstSlot;
}

void WorldPackets::Item::AutoStoreBagItem::Read()
{
    _worldPacket >> Inv;
    _worldPacket >> ContainerSlotB;
    _worldPacket >> ContainerSlotA;
    _worldPacket >> SlotA;
}

void WorldPackets::Item::DestroyItem::Read()
{
    _worldPacket >> Count;
    _worldPacket >> ContainerId;
    _worldPacket >> SlotNum;
}

WorldPacket const* WorldPackets::Item::SellResponse::Write()
{
    _worldPacket << VendorGUID;
    _worldPacket << ItemGUID;
    _worldPacket << uint8(Reason);

    return &_worldPacket;
}

WorldPacket const* WorldPackets::Item::ItemPushResult::Write()
{
    _worldPacket << PlayerGUID;
    _worldPacket << uint8(Slot);
    _worldPacket << int32(SlotInBag);
    _worldPacket << int32(QuestLogItemID);
    _worldPacket << int32(Quantity);
    _worldPacket << int32(QuantityInInventory);
    _worldPacket << int32(DungeonEncounterID);
    _worldPacket << int32(BattlePetBreedID);
    _worldPacket << int32(BattlePetSpeciesID);
    _worldPacket << uint32(BattlePetBreedQuality);
    _worldPacket << int32(BattlePetLevel);
    _worldPacket << ItemGUID;
    _worldPacket.WriteBit(Pushed);
    _worldPacket.WriteBit(Created);
    _worldPacket.WriteBits(DisplayText, 3);
    _worldPacket.WriteBit(IsBonusRoll);
    _worldPacket.WriteBit(IsEncounterLoot);
    _worldPacket.FlushBits();
    _worldPacket << Item;

    return &_worldPacket;
}

void WorldPackets::Item::ReadItem::Read()
{
    _worldPacket >> PackSlot;
    _worldPacket >> Slot;
}

WorldPacket const* WorldPackets::Item::ReadItemResultFailed::Write()
{
    _worldPacket << Item;
    _worldPacket << uint32(Delay);
    _worldPacket.WriteBits(Subcode, 3);

    _worldPacket.FlushBits();

    return &_worldPacket;
}

WorldPacket const* WorldPackets::Item::ReadItemResultOK::Write()
{
    _worldPacket << Item;

    return &_worldPacket;
}

void WorldPackets::Item::WrapItem::Read()
{
    _worldPacket >> Inv;
}

void WorldPackets::Item::CancelTempEnchantment::Read()
{
    _worldPacket >> Slot;
}

WorldPacket const* WorldPackets::Item::ItemCooldown::Write()
{
    _worldPacket << ItemGuid;
    _worldPacket << uint32(SpellID);
    _worldPacket << uint32(Cooldown);

    return &_worldPacket;
}

WorldPacket const* WorldPackets::Item::ItemEnchantTimeUpdate::Write()
{
    _worldPacket << ItemGuid;
    _worldPacket << uint32(DurationLeft);
    _worldPacket << uint32(Slot);
    _worldPacket << OwnerGuid;

    return &_worldPacket;
}

void WorldPackets::Item::UseCritterItem::Read()
{
    _worldPacket >> ItemGuid;
}

void WorldPackets::Item::UpgradeItem::Read()
{
    _worldPacket >> ItemMaster;
    _worldPacket >> ItemGUID;
    _worldPacket >> UpgradeID;
    _worldPacket >> ContainerSlot;
    _worldPacket >> Slot;
}

void WorldPackets::Item::SocketGems::Read()
{
    _worldPacket >> ItemGuid;
    for (uint32 i = 0; i < MAX_GEM_SOCKETS; ++i)
        _worldPacket >> GemItem[i];
}

WorldPacket const* WorldPackets::Item::SocketGemsResult::Write()
{
    _worldPacket << Item;

    return &_worldPacket;
}

WorldPacket const* WorldPackets::Item::ItemUpgradeResult::Write()
{
    _worldPacket.WriteBit(Success);
    _worldPacket.FlushBits();

    return &_worldPacket;
=======
    return ByteBuffer();
>>>>>>> d945a322
}<|MERGE_RESOLUTION|>--- conflicted
+++ resolved
@@ -279,7 +279,7 @@
             if ((mask & 1) != 0)
                 Modifications->Insert(i, item->GetModifier(ItemModifier(i)));
     }
-<<<<<<< HEAD
+    return ByteBuffer();
 }
 
 void WorldPackets::Item::ItemInstance::Initialize(::ItemDynamicFieldGems const* gem)
@@ -561,7 +561,4 @@
     _worldPacket.FlushBits();
 
     return &_worldPacket;
-=======
-    return ByteBuffer();
->>>>>>> d945a322
 }