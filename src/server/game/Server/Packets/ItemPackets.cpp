--- conflicted
+++ resolved
@@ -321,16 +321,6 @@
 
     _worldPacket << Item;
 
-<<<<<<< HEAD
-    _worldPacket << WodUnk;
-    _worldPacket << Quantity;
-    _worldPacket << QuantityInInventory;
-    _worldPacket << BattlePetBreedID;
-    _worldPacket << BattlePetBreedQuality;
-    _worldPacket << BattlePetSpeciesID;
-    _worldPacket << BattlePetLevel;
-    _worldPacket << UnkWoD62;
-=======
     _worldPacket << uint32(QuestLogItemID);
     _worldPacket << int32(Quantity);
     _worldPacket << int32(QuantityInInventory);
@@ -340,17 +330,11 @@
     _worldPacket << int32(BattlePetSpeciesID);
     _worldPacket << int32(BattlePetLevel);
 
->>>>>>> 7f845294
     _worldPacket << ItemGUID;
 
     _worldPacket.WriteBit(Pushed);
     _worldPacket.WriteBit(Created);
-<<<<<<< HEAD
-    _worldPacket.WriteBits(UnkBits62, 2);
-    _worldPacket.WriteBit(DisplayText);
-=======
     _worldPacket.WriteBits(DisplayText, 2);
->>>>>>> 7f845294
     _worldPacket.WriteBit(IsBonusRoll);
     _worldPacket.WriteBit(IsEncounterLoot);
 
