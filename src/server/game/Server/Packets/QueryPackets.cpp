--- conflicted
+++ resolved
@@ -1,5 +1,5 @@
 /*
- * This file is part of the TrinityCore Project. See AUTHORS file for Copyright information
+ * Copyright (C) 2008-2018 TrinityCore <https://www.trinitycore.org/>
  *
  * This program is free software; you can redistribute it and/or modify it
  * under the terms of the GNU General Public License as published by the
@@ -30,7 +30,7 @@
 
 WorldPacket const* WorldPackets::Query::QueryCreatureResponse::Write()
 {
-    _worldPacket << uint32(CreatureID);
+    _worldPacket << CreatureID;
     _worldPacket.WriteBit(Allow);
 
     _worldPacket.FlushBits();
@@ -62,16 +62,7 @@
         _worldPacket << int32(Stats.CreatureFamily);
         _worldPacket << int32(Stats.Classification);
         _worldPacket.append(Stats.ProxyCreatureID.data(), Stats.ProxyCreatureID.size());
-        _worldPacket << uint32(Stats.Display.CreatureDisplay.size());
-        _worldPacket << float(Stats.Display.TotalProbability);
-
-        for (CreatureXDisplay const& display : Stats.Display.CreatureDisplay)
-        {
-            _worldPacket << uint32(display.CreatureDisplayID);
-            _worldPacket << float(display.Scale);
-            _worldPacket << float(display.Probability);
-        }
-
+        _worldPacket.append(Stats.CreatureDisplayID.data(), Stats.CreatureDisplayID.size());
         _worldPacket << float(Stats.HpMulti);
         _worldPacket << float(Stats.EnergyMulti);
         _worldPacket << uint32(Stats.QuestItems.size());
@@ -79,9 +70,6 @@
         _worldPacket << int32(Stats.HealthScalingExpansion);
         _worldPacket << int32(Stats.RequiredExpansion);
         _worldPacket << int32(Stats.VignetteID);
-        _worldPacket << int32(Stats.Class);
-        _worldPacket << int32(Stats.WidgetSetID);
-        _worldPacket << int32(Stats.WidgetSetUnitConditionID);
 
         if (!Stats.Title.empty())
             _worldPacket << Stats.Title;
@@ -92,8 +80,8 @@
         if (!Stats.CursorName.empty())
             _worldPacket << Stats.CursorName;
 
-        if (!Stats.QuestItems.empty())
-            _worldPacket.append(Stats.QuestItems.data(), Stats.QuestItems.size());
+        for (int32 questItem : Stats.QuestItems)
+            _worldPacket << questItem;
     }
 
     return &_worldPacket;
@@ -133,7 +121,7 @@
         BnetAccountID = player->GetSession()->GetBattlenetAccountGUID();
         Name          = player->GetName();
         Race          = player->getRace();
-        Sex           = player->GetNativeSex();
+        Sex           = player->GetByteValue(PLAYER_BYTES_3, PLAYER_BYTES_3_OFFSET_GENDER);
         ClassID       = player->getClass();
         Level         = player->getLevel();
 
@@ -175,7 +163,6 @@
     data << lookupData.AccountID;
     data << lookupData.BnetAccountID;
     data << lookupData.GuidActual;
-    data << uint64(lookupData.GuildClubMemberID);
     data << uint32(lookupData.VirtualRealmAddress);
     data << uint8(lookupData.Race);
     data << uint8(lookupData.Sex);
@@ -188,7 +175,7 @@
 
 WorldPacket const* WorldPackets::Query::QueryPlayerNameResponse::Write()
 {
-    _worldPacket << uint8(Result);
+    _worldPacket << Result;
     _worldPacket << Player;
 
     if (Result == RESPONSE_SUCCESS)
@@ -220,7 +207,7 @@
 
 WorldPacket const* WorldPackets::Query::QueryPageTextResponse::Write()
 {
-    _worldPacket << uint32(PageTextID);
+    _worldPacket << PageTextID;
     _worldPacket.WriteBit(Allow);
 
     _worldPacket.FlushBits();
@@ -243,7 +230,7 @@
 
 WorldPacket const* WorldPackets::Query::QueryNPCTextResponse::Write()
 {
-    _worldPacket << uint32(TextID);
+    _worldPacket << TextID;
     _worldPacket.WriteBit(Allow);
 
     _worldPacket.FlushBits();
@@ -252,8 +239,10 @@
 
     if (Allow)
     {
-        _worldPacket.append(Probabilities.data(), Probabilities.size());
-        _worldPacket.append(BroadcastTextID.data(), BroadcastTextID.size());
+        for (uint32 i = 0; i < MAX_NPC_TEXT_OPTIONS; ++i)
+            _worldPacket << Probabilities[i];
+        for (uint32 i = 0; i < MAX_NPC_TEXT_OPTIONS; ++i)
+            _worldPacket << BroadcastTextID[i];
     }
 
     return &_worldPacket;
@@ -268,7 +257,6 @@
 WorldPacket const* WorldPackets::Query::QueryGameObjectResponse::Write()
 {
     _worldPacket << GameObjectID;
-    _worldPacket << Guid;
     _worldPacket.WriteBit(Allow);
     _worldPacket.FlushBits();
 
@@ -289,10 +277,10 @@
 
         statsData << float(Stats.Size);
         statsData << uint8(Stats.QuestItems.size());
-        if (!Stats.QuestItems.empty())
-            statsData.append(Stats.QuestItems.data(), Stats.QuestItems.size());
-
-        statsData << int32(Stats.ContentTuningId);
+        for (int32 questItem : Stats.QuestItems)
+            statsData << int32(questItem);
+
+        statsData << int32(Stats.RequiredLevel);
     }
 
     _worldPacket << uint32(statsData.size());
@@ -347,43 +335,8 @@
 {
     _worldPacket >> MissingQuestCount;
 
-    for (std::size_t i = 0; i < MissingQuestPOIs.size(); ++i)
+    for (uint8 i = 0; i < 50; ++i)
         _worldPacket >> MissingQuestPOIs[i];
-}
-
-ByteBuffer& operator<<(ByteBuffer& data, QuestPOIData const& questPOIData)
-{
-    data << int32(questPOIData.QuestID);
-    data << int32(questPOIData.Blobs.size());
-
-    for (QuestPOIBlobData const& questPOIBlobData : questPOIData.Blobs)
-    {
-        data << int32(questPOIBlobData.BlobIndex);
-        data << int32(questPOIBlobData.ObjectiveIndex);
-        data << int32(questPOIBlobData.QuestObjectiveID);
-        data << int32(questPOIBlobData.QuestObjectID);
-        data << int32(questPOIBlobData.MapID);
-        data << int32(questPOIBlobData.UiMapID);
-        data << int32(questPOIBlobData.Priority);
-        data << int32(questPOIBlobData.Flags);
-        data << int32(questPOIBlobData.WorldEffectID);
-        data << int32(questPOIBlobData.PlayerConditionID);
-        data << int32(questPOIBlobData.NavigationPlayerConditionID);
-        data << int32(questPOIBlobData.SpawnTrackingID);
-        data << int32(questPOIBlobData.Points.size());
-
-        for (QuestPOIBlobPoint const& questPOIBlobPoint : questPOIBlobData.Points)
-        {
-            data << int16(questPOIBlobPoint.X);
-            data << int16(questPOIBlobPoint.Y);
-            data << int16(questPOIBlobPoint.Z);
-        }
-
-        data.WriteBit(questPOIBlobData.AlwaysAllowMergingBlobs);
-        data.FlushBits();
-    }
-
-    return data;
 }
 
 WorldPacket const* WorldPackets::Query::QuestPOIQueryResponse::Write()
@@ -391,16 +344,12 @@
     _worldPacket << int32(QuestPOIDataStats.size());
     _worldPacket << int32(QuestPOIDataStats.size());
 
-    bool useCache = sWorld->getBoolConfig(CONFIG_CACHE_DATA_QUERIES);
-
-<<<<<<< HEAD
-    for (QuestPOIData const* questPOIData : QuestPOIDataStats)
-    {
-        if (useCache)
-            _worldPacket.append(questPOIData->QueryDataBuffer);
-        else
-            _worldPacket << *questPOIData;
-=======
+    for (QuestPOIData const& questPOIData : QuestPOIDataStats)
+    {
+        _worldPacket << int32(questPOIData.QuestID);
+
+        _worldPacket << int32(questPOIData.QuestPOIBlobDataStats.size());
+
         for (QuestPOIBlobData const& questPOIBlobData : questPOIData.QuestPOIBlobDataStats)
         {
             _worldPacket << int32(questPOIBlobData.BlobIndex);
@@ -426,7 +375,6 @@
             _worldPacket.WriteBit(questPOIBlobData.AlwaysAllowMergingBlobs);
             _worldPacket.FlushBits();
         }
->>>>>>> 02fb9eed
     }
 
     return &_worldPacket;
@@ -434,9 +382,13 @@
 
 void WorldPackets::Query::QueryQuestCompletionNPCs::Read()
 {
-    QuestCompletionNPCs.resize(_worldPacket.read<uint32>());
-    if (!QuestCompletionNPCs.empty())
-        _worldPacket.read(QuestCompletionNPCs.data(), QuestCompletionNPCs.size());
+    uint32 questCount = 0;
+
+    _worldPacket >> questCount;
+    QuestCompletionNPCs.resize(questCount);
+
+    for (int32& QuestID : QuestCompletionNPCs)
+        _worldPacket >> QuestID;
 }
 
 WorldPacket const* WorldPackets::Query::QuestCompletionNPCResponse::Write()
@@ -445,9 +397,10 @@
     for (auto& quest : QuestCompletionNPCs)
     {
         _worldPacket << int32(quest.QuestID);
+
         _worldPacket << uint32(quest.NPCs.size());
-        if (!quest.NPCs.empty())
-            _worldPacket.append(quest.NPCs.data(), quest.NPCs.size());
+        for (int32 const& npc : quest.NPCs)
+            _worldPacket << int32(npc);
     }
 
     return &_worldPacket;
@@ -501,7 +454,6 @@
 WorldPacket const* WorldPackets::Query::QueryItemTextResponse::Write()
 {
     _worldPacket.WriteBit(Valid);
-    _worldPacket.FlushBits();
     _worldPacket << Item;
     _worldPacket << Id;
 
