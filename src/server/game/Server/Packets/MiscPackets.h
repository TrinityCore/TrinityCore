--- conflicted
+++ resolved
@@ -665,7 +665,28 @@
             std::vector<CUFProfile const*> CUFProfiles;
         };
 
-<<<<<<< HEAD
+        class SetAIAnimKit final : public ServerPacket
+        {
+        public:
+            SetAIAnimKit() : ServerPacket(SMSG_SET_AI_ANIM_KIT, 16 + 2) { }
+
+            WorldPacket const* Write() override;
+
+            ObjectGuid Unit;
+            uint16 AnimKitID = 0;
+        };
+
+        class SetPlayHoverAnim final : public ServerPacket
+        {
+        public:
+            SetPlayHoverAnim() : ServerPacket(SMSG_SET_PLAY_HOVER_ANIM, 16 + 1) { }
+
+            WorldPacket const* Write() override;
+
+            ObjectGuid UnitGUID;
+            bool PlayHoverAnim = false;
+        };
+
         class AccountMountUpdate final : public ServerPacket
         {
         public:
@@ -687,28 +708,6 @@
 
             uint32 MountSpellID = 0;
             bool IsFavorite = false;
-=======
-        class SetAIAnimKit final : public ServerPacket
-        {
-        public:
-            SetAIAnimKit() : ServerPacket(SMSG_SET_AI_ANIM_KIT, 16 + 2) { }
-
-            WorldPacket const* Write() override;
-
-            ObjectGuid Unit;
-            uint16 AnimKitID = 0;
-        };
-
-        class SetPlayHoverAnim final : public ServerPacket
-        {
-        public:
-            SetPlayHoverAnim() : ServerPacket(SMSG_SET_PLAY_HOVER_ANIM, 16 + 1) { }
-
-            WorldPacket const* Write() override;
-
-            ObjectGuid UnitGUID;
-            bool PlayHoverAnim = false;
->>>>>>> f45ae7af
         };
     }
 }
