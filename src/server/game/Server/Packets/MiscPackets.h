/*
 * This file is part of the TrinityCore Project. See AUTHORS file for Copyright information
 *
 * This program is free software; you can redistribute it and/or modify it
 * under the terms of the GNU General Public License as published by the
 * Free Software Foundation; either version 2 of the License, or (at your
 * option) any later version.
 *
 * This program is distributed in the hope that it will be useful, but WITHOUT
 * ANY WARRANTY; without even the implied warranty of MERCHANTABILITY or
 * FITNESS FOR A PARTICULAR PURPOSE. See the GNU General Public License for
 * more details.
 *
 * You should have received a copy of the GNU General Public License along
 * with this program. If not, see <http://www.gnu.org/licenses/>.
 */

#ifndef MiscPackets_h__
#define MiscPackets_h__

#include "Packet.h"
#include "CollectionMgr.h"
#include "CUFProfile.h"
#include "ItemPacketsCommon.h"
#include "ObjectGuid.h"
#include "Optional.h"
#include "ItemPackets.h"
#include "PacketUtilities.h"
#include "Player.h"
#include "Position.h"
#include "Unit.h"
#include "Weather.h"
#include "SharedDefines.h"
#include "WorldSession.h"
#include <array>
#include <map>
<<<<<<< HEAD
#include <Server\Packets\InspectPackets.h>
enum MountStatusFlags : uint8;
=======

>>>>>>> 0c8eff61
enum UnitStandStateType : uint8;
enum WeatherState : uint32;

namespace WorldPackets
{
    namespace Misc
    {
        class BindPointUpdate final : public ServerPacket
        {
        public:
            BindPointUpdate() : ServerPacket(SMSG_BIND_POINT_UPDATE, 20) { }

            WorldPacket const* Write() override;

            uint32 BindMapID = 0;
            TaggedPosition<Position::XYZ> BindPosition;
            uint32 BindAreaID = 0;
        };

        class PlayerBound final : public ServerPacket
        {
        public:
            PlayerBound() : ServerPacket(SMSG_PLAYER_BOUND, 16 + 4) { }
            PlayerBound(ObjectGuid binderId, uint32 areaId) : ServerPacket(SMSG_PLAYER_BOUND, 16 + 4), BinderID(binderId), AreaID(areaId) { }

            WorldPacket const* Write() override;

            ObjectGuid BinderID;
            uint32 AreaID = 0;
        };

        class InvalidatePlayer final : public ServerPacket
        {
        public:
            InvalidatePlayer() : ServerPacket(SMSG_INVALIDATE_PLAYER, 18) { }

            WorldPacket const* Write() override;

            ObjectGuid Guid;
        };

        class LoginSetTimeSpeed final : public ServerPacket
        {
        public:
            LoginSetTimeSpeed() : ServerPacket(SMSG_LOGIN_SET_TIME_SPEED, 20) { }

            WorldPacket const* Write() override;

            float NewSpeed = 0.0f;
            int32 ServerTimeHolidayOffset = 0;
            uint32 GameTime = 0;
            uint32 ServerTime = 0;
            int32 GameTimeHolidayOffset = 0;
        };

        class ResetWeeklyCurrency final : public ServerPacket
        {
        public:
            ResetWeeklyCurrency() : ServerPacket(SMSG_RESET_WEEKLY_CURRENCY, 0) { }

            WorldPacket const* Write() override { return &_worldPacket; }
        };

        class SetCurrency final : public ServerPacket
        {
        public:
            SetCurrency() : ServerPacket(SMSG_SET_CURRENCY, 12) { }

            WorldPacket const* Write() override;

            int32 Type = 0;
            int32 Quantity = 0;
            CurrencyGainFlags Flags = CurrencyGainFlags(0);
            std::vector<Item::UiEventToast> Toasts;
            Optional<int32> WeeklyQuantity;
            Optional<int32> TrackedQuantity;
            Optional<int32> MaxQuantity;
            Optional<int32> TotalEarned;
            Optional<int32> QuantityChange;
            Optional<CurrencyGainSource> QuantityGainSource;
            Optional<CurrencyDestroyReason> QuantityLostSource;
            Optional<uint32> FirstCraftOperationID;
            Optional<Timestamp<>> LastSpendTime;
            bool SuppressChatLog = false;
        };

        class SetSelection final : public ClientPacket
        {
        public:
            SetSelection(WorldPacket&& packet) : ClientPacket(CMSG_SET_SELECTION, std::move(packet)) { }

            void Read() override;

            ObjectGuid Selection; ///< Target
        };

        class SetupCurrency final : public ServerPacket
        {
        public:
            struct Record
            {
                int32 Type = 0;                       // ID from CurrencyTypes.dbc
                int32 Quantity = 0;
                Optional<int32> WeeklyQuantity;       // Currency count obtained this Week.
                Optional<int32> MaxWeeklyQuantity;    // Weekly Currency cap.
                Optional<int32> TrackedQuantity;
                Optional<int32> MaxQuantity;
                Optional<int32> TotalEarned;
                Optional<Timestamp<>> LastSpendTime;
                uint8 Flags = 0;
            };

            SetupCurrency() : ServerPacket(SMSG_SETUP_CURRENCY, 22) { }

            WorldPacket const* Write() override;

            std::vector<Record> Data;
        };

        class ViolenceLevel final : public ClientPacket
        {
        public:
            ViolenceLevel(WorldPacket&& packet) : ClientPacket(CMSG_VIOLENCE_LEVEL, std::move(packet)) { }

            void Read() override;

            int8 ViolenceLvl = -1; ///< 0 - no combat effects, 1 - display some combat effects, 2 - blood, 3 - bloody, 4 - bloodier, 5 - bloodiest
        };

        class TimeSyncRequest final : public ServerPacket
        {
        public:
            TimeSyncRequest() : ServerPacket(SMSG_TIME_SYNC_REQUEST, 4) { }

            WorldPacket const* Write() override;

            uint32 SequenceIndex = 0;
        };

        class TimeSyncResponse final : public ClientPacket
        {
        public:
            TimeSyncResponse(WorldPacket&& packet) : ClientPacket(CMSG_TIME_SYNC_RESPONSE, std::move(packet)) { }

            void Read() override;

            TimePoint GetReceivedTime() const { return _worldPacket.GetReceivedTime(); }

            uint32 ClientTime = 0; // Client ticks in ms
            uint32 SequenceIndex = 0; // Same index as in request
        };

        class TriggerCinematic final : public ServerPacket
        {
        public:
            TriggerCinematic() : ServerPacket(SMSG_TRIGGER_CINEMATIC, 4) { }

            WorldPacket const* Write() override;

            uint32 CinematicID = 0;
            ObjectGuid ConversationGuid;
        };

        class TriggerMovie final : public ServerPacket
        {
        public:
            TriggerMovie() : ServerPacket(SMSG_TRIGGER_MOVIE, 4) { }

            WorldPacket const* Write() override;

            uint32 MovieID = 0;
        };

        class ServerTimeOffsetRequest final : public ClientPacket
        {
        public:
            ServerTimeOffsetRequest(WorldPacket&& packet) : ClientPacket(CMSG_SERVER_TIME_OFFSET_REQUEST, std::move(packet)) { }

            void Read() override { }
        };

        class ServerTimeOffset final : public ServerPacket
        {
        public:
            ServerTimeOffset() : ServerPacket(SMSG_SERVER_TIME_OFFSET, 4) { }

            WorldPacket const* Write() override;

            Timestamp<> Time;
        };

        class TutorialFlags : public ServerPacket
        {
        public:
            TutorialFlags() : ServerPacket(SMSG_TUTORIAL_FLAGS, 32)
            {
                std::memset(TutorialData, 0, sizeof(TutorialData));
            }

            WorldPacket const* Write() override;

            uint32 TutorialData[MAX_ACCOUNT_TUTORIAL_VALUES];
        };

        class TutorialSetFlag final : public ClientPacket
        {
        public:
            TutorialSetFlag(WorldPacket&& packet) : ClientPacket(CMSG_TUTORIAL, std::move(packet)) { }

            void Read() override;

            uint8 Action = 0;
            uint32 TutorialBit = 0;
        };

        class WorldServerInfo final : public ServerPacket
        {
        public:
            WorldServerInfo() : ServerPacket(SMSG_WORLD_SERVER_INFO, 26) { }

            WorldPacket const* Write() override;

            uint32 DifficultyID     = 0;
            bool IsTournamentRealm  = false;
            bool XRealmPvpAlert     = false;
            bool BlockExitingLoadingScreen = false;     // when set to true, sending SMSG_UPDATE_OBJECT with CreateObject Self bit = true will not hide loading screen
                                                        // instead it will be done after this packet is sent again with false in this bit and SMSG_UPDATE_OBJECT Values for player
            Optional<uint32> RestrictedAccountMaxLevel;
            Optional<uint64> RestrictedAccountMaxMoney;
            Optional<uint32> InstanceGroupSize;
        };

        class SetDungeonDifficulty final : public ClientPacket
        {
        public:
            SetDungeonDifficulty(WorldPacket&& packet) : ClientPacket(CMSG_SET_DUNGEON_DIFFICULTY, std::move(packet)) { }

            void Read() override;

            uint32 DifficultyID = 0;
        };

        class SetRaidDifficulty final : public ClientPacket
        {
        public:
            SetRaidDifficulty(WorldPacket&& packet) : ClientPacket(CMSG_SET_RAID_DIFFICULTY, std::move(packet)) { }

            void Read() override;

            int32 DifficultyID = 0;
            uint8 Legacy = 0;
        };

        class DungeonDifficultySet final : public ServerPacket
        {
        public:
            DungeonDifficultySet() : ServerPacket(SMSG_SET_DUNGEON_DIFFICULTY, 4) { }

            WorldPacket const* Write() override;

            int32 DifficultyID = 0;
        };

        class RaidDifficultySet final : public ServerPacket
        {
        public:
            RaidDifficultySet() : ServerPacket(SMSG_RAID_DIFFICULTY_SET, 4 + 1) { }

            WorldPacket const* Write() override;

            int32 DifficultyID = 0;
            uint8 Legacy = 0;
        };

        class CorpseReclaimDelay : public ServerPacket
        {
        public:
            CorpseReclaimDelay() : ServerPacket(SMSG_CORPSE_RECLAIM_DELAY, 4) { }

            WorldPacket const* Write() override;

            uint32 Remaining = 0;
        };

        class DeathReleaseLoc : public ServerPacket
        {
        public:
            DeathReleaseLoc() : ServerPacket(SMSG_DEATH_RELEASE_LOC, 4 + (3 * 4)) { }

            WorldPacket const* Write() override;

            int32 MapID = 0;
            TaggedPosition<Position::XYZ> Loc;
        };

        class PortGraveyard final : public ClientPacket
        {
        public:
            PortGraveyard(WorldPacket&& packet) : ClientPacket(CMSG_CLIENT_PORT_GRAVEYARD, std::move(packet)) { }

            void Read() override { }
        };

        class PreRessurect : public ServerPacket
        {
        public:
            PreRessurect() : ServerPacket(SMSG_PRE_RESSURECT, 18) { }

            WorldPacket const* Write() override;

            ObjectGuid PlayerGUID;
        };

        class ReclaimCorpse final : public ClientPacket
        {
        public:
            ReclaimCorpse(WorldPacket&& packet) : ClientPacket(CMSG_RECLAIM_CORPSE, std::move(packet)) { }

            void Read() override;

            ObjectGuid CorpseGUID;
        };

        class RepopRequest final : public ClientPacket
        {
        public:
            RepopRequest(WorldPacket&& packet) : ClientPacket(CMSG_REPOP_REQUEST, std::move(packet)) { }

            void Read() override;

            bool CheckInstance = false;
        };

        class RequestCemeteryList final : public ClientPacket
        {
        public:
            RequestCemeteryList(WorldPacket&& packet) : ClientPacket(CMSG_REQUEST_CEMETERY_LIST, std::move(packet)) { }

            void Read() override { }
        };

        class RequestCemeteryListResponse final : public ServerPacket
        {
        public:
            RequestCemeteryListResponse() : ServerPacket(SMSG_REQUEST_CEMETERY_LIST_RESPONSE, 1) { }

            WorldPacket const* Write() override;

            bool IsGossipTriggered = false;
            std::vector<uint32> CemeteryID;
        };

        class ResurrectResponse final : public ClientPacket
        {
        public:
            ResurrectResponse(WorldPacket&& packet) : ClientPacket(CMSG_RESURRECT_RESPONSE, std::move(packet)) { }

            void Read() override;

            ObjectGuid Resurrecter;
            uint32 Response = 0;
        };

        class TC_GAME_API Weather final : public ServerPacket
        {
        public:
            Weather();
            Weather(WeatherState weatherID, float intensity = 0.0f, bool abrupt = false);

            WorldPacket const* Write() override;

            bool Abrupt = false;
            float Intensity = 0.0f;
            WeatherState WeatherID = WeatherState(0);
        };

        class StandStateChange final : public ClientPacket
        {
        public:
            StandStateChange(WorldPacket&& packet) : ClientPacket(CMSG_STAND_STATE_CHANGE, std::move(packet)) { }

            void Read() override;

            UnitStandStateType StandState = UnitStandStateType(0);
        };

        class StandStateUpdate final : public ServerPacket
        {
        public:
            StandStateUpdate() : ServerPacket(SMSG_STAND_STATE_UPDATE, 4 + 1) { }
            StandStateUpdate(UnitStandStateType state, uint32 animKitID) : ServerPacket(SMSG_STAND_STATE_UPDATE, 4 + 1), AnimKitID(animKitID), State(state) { }

            WorldPacket const* Write() override;

            uint32 AnimKitID = 0;
            UnitStandStateType State = UnitStandStateType(0);
        };

        class SetAnimTier final : public ServerPacket
        {
        public:
            SetAnimTier(): ServerPacket(SMSG_SET_ANIM_TIER, 16 + 1) { }

            WorldPacket const* Write() override;

            ObjectGuid Unit;
            int32 Tier = 0;
        };

        class StartMirrorTimer final : public ServerPacket
        {
        public:
            StartMirrorTimer() : ServerPacket(SMSG_START_MIRROR_TIMER, 21) { }
            StartMirrorTimer(int32 timer, int32 value, int32 maxValue, int32 scale, int32 spellID, bool paused) :
                ServerPacket(SMSG_START_MIRROR_TIMER, 21), Scale(scale), MaxValue(maxValue), Timer(timer), SpellID(spellID), Value(value), Paused(paused) { }

            WorldPacket const* Write() override;

            int32 Scale = 0;
            int32 MaxValue = 0;
            int32 Timer = 0;
            int32 SpellID = 0;
            int32 Value = 0;
            bool Paused = false;
        };

        class PauseMirrorTimer final : public ServerPacket
        {
        public:
            PauseMirrorTimer() : ServerPacket(SMSG_PAUSE_MIRROR_TIMER, 5) { }
            PauseMirrorTimer(int32 timer, bool paused) : ServerPacket(SMSG_PAUSE_MIRROR_TIMER, 5), Paused(paused), Timer(timer) { }

            WorldPacket const* Write() override;

            bool Paused = true;
            int32 Timer = 0;
        };

        class StopMirrorTimer final : public ServerPacket
        {
        public:
            StopMirrorTimer() : ServerPacket(SMSG_STOP_MIRROR_TIMER, 4) { }
            StopMirrorTimer(int32 timer) : ServerPacket(SMSG_STOP_MIRROR_TIMER, 4), Timer(timer) { }

            WorldPacket const* Write() override;

            int32 Timer = 0;
        };

        class ExplorationExperience final : public ServerPacket
        {
        public:
            ExplorationExperience() : ServerPacket(SMSG_EXPLORATION_EXPERIENCE, 8) { }
            ExplorationExperience(int32 experience, int32 areaID) : ServerPacket(SMSG_EXPLORATION_EXPERIENCE, 8), Experience(experience), AreaID(areaID) { }

            WorldPacket const* Write() override;

            int32 Experience = 0;
            int32 AreaID = 0;
        };

        class LevelUpInfo final : public ServerPacket
        {
        public:
            LevelUpInfo() : ServerPacket(SMSG_LEVEL_UP_INFO, 60) { }

            WorldPacket const* Write() override;

            int32 Level = 0;
            int32 HealthDelta = 0;
            std::array<int32, MAX_POWERS_PER_CLASS> PowerDelta = { };
            std::array<int32, MAX_STATS> StatDelta = { };
            int32 NumNewTalents = 0;
            int32 NumNewPvpTalentSlots = 0;
        };

        class PlayMusic final : public ServerPacket
        {
        public:
            PlayMusic() : ServerPacket(SMSG_PLAY_MUSIC, 4) { }
            PlayMusic(uint32 soundKitID) : ServerPacket(SMSG_PLAY_MUSIC, 4), SoundKitID(soundKitID) { }

            WorldPacket const* Write() override;

            uint32 SoundKitID = 0;
        };

        class RandomRollClient final : public ClientPacket
        {
        public:
            RandomRollClient(WorldPacket&& packet) : ClientPacket(CMSG_RANDOM_ROLL, std::move(packet)) { }

            void Read() override;

            int32 Min = 0;
            int32 Max = 0;
            uint8 PartyIndex = 0;
        };

        class RandomRoll final : public ServerPacket
        {
        public:
            RandomRoll() : ServerPacket(SMSG_RANDOM_ROLL, 16 + 16 + 4 + 4 + 4) { }

            WorldPacket const* Write() override;

            ObjectGuid Roller;
            ObjectGuid RollerWowAccount;
            int32 Min = 0;
            int32 Max = 0;
            int32 Result = 0;
        };

        class EnableBarberShop final : public ServerPacket
        {
        public:
            EnableBarberShop() : ServerPacket(SMSG_ENABLE_BARBER_SHOP, 0) { }

            WorldPacket const* Write() override { return &_worldPacket; }
        };

        struct PhaseShiftDataPhase
        {
            uint16 PhaseFlags = 0;
            uint16 Id = 0;
        };

        struct PhaseShiftData
        {
            uint32 PhaseShiftFlags = 0;
            std::vector<PhaseShiftDataPhase> Phases;
            ObjectGuid PersonalGUID;
        };

        class PhaseShiftChange final : public ServerPacket
        {
        public:
            PhaseShiftChange() : ServerPacket(SMSG_PHASE_SHIFT_CHANGE, 16 + 4 + 4 + 16 + 4 + 4 + 4) { }

            WorldPacket const* Write() override;

            ObjectGuid Client;
            PhaseShiftData Phaseshift;
            std::vector<uint16> PreloadMapIDs;
            std::vector<uint16> UiMapPhaseIDs;
            std::vector<uint16> VisibleMapIDs;
        };

        class ZoneUnderAttack final : public ServerPacket
        {
        public:
            ZoneUnderAttack() : ServerPacket(SMSG_ZONE_UNDER_ATTACK, 4) { }

            WorldPacket const* Write() override;

            int32 AreaID = 0;
        };

        class DurabilityDamageDeath final : public ServerPacket
        {
        public:
            DurabilityDamageDeath() : ServerPacket(SMSG_DURABILITY_DAMAGE_DEATH, 4) { }

            WorldPacket const* Write() override;

            int32 Percent = 0;
        };

        class ObjectUpdateFailed final : public ClientPacket
        {
        public:
            ObjectUpdateFailed(WorldPacket&& packet) : ClientPacket(CMSG_OBJECT_UPDATE_FAILED, std::move(packet)) { }

            void Read() override;

            ObjectGuid ObjectGUID;
        };

        class ObjectUpdateRescued final : public ClientPacket
        {
        public:
            ObjectUpdateRescued(WorldPacket&& packet) : ClientPacket(CMSG_OBJECT_UPDATE_RESCUED, std::move(packet)) { }

            void Read() override;

            ObjectGuid ObjectGUID;
        };

        class PlayObjectSound final : public ServerPacket
        {
        public:
            PlayObjectSound() : ServerPacket(SMSG_PLAY_OBJECT_SOUND, 16 + 16 + 4 + 4 * 3) { }

            WorldPacket const* Write() override;

            ObjectGuid TargetObjectGUID;
            ObjectGuid SourceObjectGUID;
            int32 SoundKitID = 0;
            TaggedPosition<::Position::XYZ> Position;
            int32 BroadcastTextID = 0;
        };

        class TC_GAME_API PlaySound final : public ServerPacket
        {
        public:
            PlaySound() : ServerPacket(SMSG_PLAY_SOUND, 20) { }
            PlaySound(ObjectGuid sourceObjectGuid, int32 soundKitID, int32 broadcastTextId) : ServerPacket(SMSG_PLAY_SOUND, 20),
                SourceObjectGuid(sourceObjectGuid), SoundKitID(soundKitID), BroadcastTextID(broadcastTextId) { }

            WorldPacket const* Write() override;

            ObjectGuid SourceObjectGuid;
            int32 SoundKitID = 0;
            int32 BroadcastTextID = 0;
        };

        class TC_GAME_API PlaySpeakerbotSound final : public ServerPacket
        {
        public:
            PlaySpeakerbotSound() : ServerPacket(SMSG_PLAY_SPEAKERBOT_SOUND, 20) { }
            PlaySpeakerbotSound(ObjectGuid const& sourceObjectGUID, int32 soundKitID)
                : ServerPacket(SMSG_PLAY_SPEAKERBOT_SOUND, 20), SourceObjectGUID(sourceObjectGUID), SoundKitID(soundKitID) { }

            WorldPacket const* Write() override;

            ObjectGuid SourceObjectGUID;
            int32 SoundKitID = 0;
        };

        class CompleteCinematic final : public ClientPacket
        {
        public:
            CompleteCinematic(WorldPacket&& packet) : ClientPacket(CMSG_COMPLETE_CINEMATIC, std::move(packet)) { }

            void Read() override { }
        };

        class NextCinematicCamera final : public ClientPacket
        {
        public:
            NextCinematicCamera(WorldPacket&& packet) : ClientPacket(CMSG_NEXT_CINEMATIC_CAMERA, std::move(packet)) { }

            void Read() override { }
        };

        class CompleteMovie final : public ClientPacket
        {
        public:
            CompleteMovie(WorldPacket&& packet) : ClientPacket(CMSG_COMPLETE_MOVIE, std::move(packet)) { }

            void Read() override { }
        };

        class FarSight final : public ClientPacket
        {
        public:
            FarSight(WorldPacket&& packet) : ClientPacket(CMSG_FAR_SIGHT, std::move(packet)) { }

            void Read() override;

            bool Enable = false;
        };

        class SaveCUFProfiles final : public ClientPacket
        {
        public:
            SaveCUFProfiles(WorldPacket&& packet) : ClientPacket(CMSG_SAVE_CUF_PROFILES, std::move(packet)) { }

            void Read() override;

            Array<std::unique_ptr<CUFProfile>, MAX_CUF_PROFILES> CUFProfiles;
        };

        class LoadCUFProfiles final : public ServerPacket
        {
        public:
            LoadCUFProfiles() : ServerPacket(SMSG_LOAD_CUF_PROFILES, 20) { }

            WorldPacket const* Write() override;

            std::vector<CUFProfile const*> CUFProfiles;
        };

        class PlayOneShotAnimKit final : public ServerPacket
        {
        public:
            PlayOneShotAnimKit() : ServerPacket(SMSG_PLAY_ONE_SHOT_ANIM_KIT, 7 + 2) { }

            WorldPacket const* Write() override;

            ObjectGuid Unit;
            uint16 AnimKitID = 0;
        };

        class SetAIAnimKit final : public ServerPacket
        {
        public:
            SetAIAnimKit() : ServerPacket(SMSG_SET_AI_ANIM_KIT, 16 + 2) { }

            WorldPacket const* Write() override;

            ObjectGuid Unit;
            uint16 AnimKitID = 0;
        };

        class SetMovementAnimKit final : public ServerPacket
        {
        public:
            SetMovementAnimKit() : ServerPacket(SMSG_SET_MOVEMENT_ANIM_KIT, 16 + 2) { }

            WorldPacket const* Write() override;

            ObjectGuid Unit;
            uint16 AnimKitID = 0;
        };

        class SetMeleeAnimKit final : public ServerPacket
        {
        public:
            SetMeleeAnimKit() : ServerPacket(SMSG_SET_MELEE_ANIM_KIT, 16 + 2) { }

            WorldPacket const* Write() override;

            ObjectGuid Unit;
            uint16 AnimKitID = 0;
        };

        class SetPlayHoverAnim final : public ServerPacket
        {
        public:
            SetPlayHoverAnim() : ServerPacket(SMSG_SET_PLAY_HOVER_ANIM, 16 + 1) { }

            WorldPacket const* Write() override;

            ObjectGuid UnitGUID;
            bool PlayHoverAnim = false;
        };

        class OpeningCinematic final : public ClientPacket
        {
        public:
            OpeningCinematic(WorldPacket&& packet) : ClientPacket(CMSG_OPENING_CINEMATIC, std::move(packet)) { }

            void Read() override { }
        };

        class TogglePvP final : public ClientPacket
        {
        public:
            TogglePvP(WorldPacket&& packet) : ClientPacket(CMSG_TOGGLE_PVP, std::move(packet)) { }

            void Read() override { }
        };

        class SetPvP final : public ClientPacket
        {
        public:
            SetPvP(WorldPacket&& packet) : ClientPacket(CMSG_SET_PVP, std::move(packet)) { }

            void Read() override;

            bool EnablePVP = false;
        };

        class SetWarMode final : public ClientPacket
        {
        public:
            SetWarMode(WorldPacket&& packet) : ClientPacket(CMSG_SET_WAR_MODE, std::move(packet)) { }

            void Read() override;

            bool Enable = false;
        };

        class AccountHeirloomUpdate final : public ServerPacket
        {
        public:
            AccountHeirloomUpdate() : ServerPacket(SMSG_ACCOUNT_HEIRLOOM_UPDATE) { }

            WorldPacket const* Write() override;

            bool IsFullUpdate = false;
            std::map<uint32, HeirloomData> const* Heirlooms = nullptr;
            int32 Unk = 0;
        };

        class MountSpecial final : public ClientPacket
        {
        public:
            MountSpecial(WorldPacket&& packet) : ClientPacket(CMSG_MOUNT_SPECIAL_ANIM, std::move(packet)) { }

            void Read() override;

            Array<int32, 2> SpellVisualKitIDs;
            int32 SequenceVariation = 0;
        };

        class SpecialMountAnim final : public ServerPacket
        {
        public:
            SpecialMountAnim() : ServerPacket(SMSG_SPECIAL_MOUNT_ANIM, 16) { }

            WorldPacket const* Write() override;

            ObjectGuid UnitGUID;
            std::vector<int32> SpellVisualKitIDs;
            int32 SequenceVariation = 0;
        };

        class CrossedInebriationThreshold final : public ServerPacket
        {
        public:
            CrossedInebriationThreshold() : ServerPacket(SMSG_CROSSED_INEBRIATION_THRESHOLD, 16 + 4 + 4) { }

            WorldPacket const* Write() override;

            ObjectGuid Guid;
            int32 ItemID = 0;
            int32 Threshold = 0;
        };

        class SetTaxiBenchmarkMode final : public ClientPacket
        {
        public:
            SetTaxiBenchmarkMode(WorldPacket&& packet) : ClientPacket(CMSG_SET_TAXI_BENCHMARK_MODE, std::move(packet)) { }

            void Read() override;

            bool Enable = false;
        };

        class OverrideLight final : public ServerPacket
        {
        public:
            OverrideLight() : ServerPacket(SMSG_OVERRIDE_LIGHT, 4 + 4 + 4) { }

            WorldPacket const* Write() override;

            int32 AreaLightID = 0;
            int32 TransitionMilliseconds = 0;
            int32 OverrideLightID = 0;
        };

        class DisplayGameError final : public ServerPacket
        {
        public:
            DisplayGameError(GameError error) : ServerPacket(SMSG_DISPLAY_GAME_ERROR, 4 + 1), Error(error) { }
            DisplayGameError(GameError error, int32 arg) : ServerPacket(SMSG_DISPLAY_GAME_ERROR, 4 + 1 + 4), Error(error), Arg(arg) { }
            DisplayGameError(GameError error, int32 arg1, int32 arg2) : ServerPacket(SMSG_DISPLAY_GAME_ERROR, 4 + 1 + 4 + 4), Error(error), Arg(arg1), Arg2(arg2) { }

            WorldPacket const* Write() override;

            GameError Error;
            Optional<int32> Arg;
            Optional<int32> Arg2;
        };

        class AccountMountUpdate final : public ServerPacket
        {
        public:
            AccountMountUpdate() : ServerPacket(SMSG_ACCOUNT_MOUNT_UPDATE) { }

            WorldPacket const* Write() override;

            bool IsFullUpdate = false;
            MountContainer const* Mounts = nullptr;
        };

        class MountSetFavorite final : public ClientPacket
        {
        public:
            MountSetFavorite(WorldPacket&& packet) : ClientPacket(CMSG_MOUNT_SET_FAVORITE, std::move(packet)) { }

            void Read() override;

            uint32 MountSpellID = 0;
            bool IsFavorite = false;
        };

        class CloseInteraction final : public ClientPacket
        {
        public:
            CloseInteraction(WorldPacket&& packet) : ClientPacket(CMSG_CLOSE_INTERACTION, std::move(packet)) { }

            void Read() override;

            ObjectGuid SourceGuid;
        };

        class StartTimer final : public ServerPacket
        {
        public:
            enum TimerType : int32
            {
                Pvp             = 0,
                ChallengeMode   = 1,
                PlayerCountdown = 2
            };

            StartTimer() : ServerPacket(SMSG_START_TIMER, 12) { }

            class IslandAzeriteXpGain final : public ServerPacket //后加
            {
            public:
                IslandAzeriteXpGain() : ServerPacket(SMSG_ISLAND_AZERITE_GAIN, 4 + 36 + 36 + 4) { }

                WorldPacket const* Write() override;

                int32 XpGain = 0;
                ObjectGuid PlayerGuid;
                ObjectGuid SourceGuid;
                int32 SourceID = 0;
            };

            WorldPacket const* Write() override;

            Duration<Seconds> TotalTime;
            Duration<Seconds> TimeLeft;
            TimerType Type = Pvp;
        };

        class ConversationLineStarted final : public ClientPacket
        {
        public:
            ConversationLineStarted(WorldPacket&& packet) : ClientPacket(CMSG_CONVERSATION_LINE_STARTED, std::move(packet)) { }

            void Read() override;

            ObjectGuid ConversationGUID;
            uint32 LineID = 0;
        };

        class RequestLatestSplashScreen final : public ClientPacket
        {
        public:
            RequestLatestSplashScreen(WorldPacket&& packet) : ClientPacket(CMSG_REQUEST_LATEST_SPLASH_SCREEN, std::move(packet)) { }

            void Read() override { }
        };

        class SplashScreenShowLatest final : public ServerPacket
        {
        public:
            SplashScreenShowLatest() : ServerPacket(SMSG_SPLASH_SCREEN_SHOW_LATEST, 4) { }

            WorldPacket const* Write() override;

            int32 UISplashScreenID = 0;
        };

        class DisplayToast final : public ServerPacket
        {
        public:
            DisplayToast() : ServerPacket(SMSG_DISPLAY_TOAST) { }

            WorldPacket const* Write() override;

            uint64 Quantity = 0;
            ::DisplayToastMethod DisplayToastMethod = ::DisplayToastMethod::DoNotDisplay;
            bool Mailed = false;
            DisplayToastType Type = DisplayToastType::Money;
            uint32 QuestID = 0;
            bool IsSecondaryResult = false;
            Item::ItemInstance Item;
            bool BonusRoll = false;
            int32 LootSpec = 0;
            ::Gender Gender = GENDER_NONE;
            uint32 CurrencyID = 0;
        };

        class IslandAzeriteXpGain final : public ServerPacket
        {
        public:
            IslandAzeriteXpGain() : ServerPacket(SMSG_ISLAND_AZERITE_GAIN, 4 + 36 + 36 + 4) { }

            WorldPacket const* Write() override;

            int32 XpGain = 0;
            ObjectGuid PlayerGuid;
            ObjectGuid SourceGuid;
            int32 SourceID = 0;
        };
    }
}

#endif // MiscPackets_h__<|MERGE_RESOLUTION|>--- conflicted
+++ resolved
@@ -34,12 +34,8 @@
 #include "WorldSession.h"
 #include <array>
 #include <map>
-<<<<<<< HEAD
 #include <Server\Packets\InspectPackets.h>
 enum MountStatusFlags : uint8;
-=======
-
->>>>>>> 0c8eff61
 enum UnitStandStateType : uint8;
 enum WeatherState : uint32;
 
@@ -941,7 +937,7 @@
 
             StartTimer() : ServerPacket(SMSG_START_TIMER, 12) { }
 
-            class IslandAzeriteXpGain final : public ServerPacket //后加
+            class IslandAzeriteXpGain final : public ServerPacket //���
             {
             public:
                 IslandAzeriteXpGain() : ServerPacket(SMSG_ISLAND_AZERITE_GAIN, 4 + 36 + 36 + 4) { }
