/*
 * This file is part of the TrinityCore Project. See AUTHORS file for Copyright information
 *
 * This program is free software; you can redistribute it and/or modify it
 * under the terms of the GNU General Public License as published by the
 * Free Software Foundation; either version 2 of the License, or (at your
 * option) any later version.
 *
 * This program is distributed in the hope that it will be useful, but WITHOUT
 * ANY WARRANTY; without even the implied warranty of MERCHANTABILITY or
 * FITNESS FOR A PARTICULAR PURPOSE. See the GNU General Public License for
 * more details.
 *
 * You should have received a copy of the GNU General Public License along
 * with this program. If not, see <http://www.gnu.org/licenses/>.
 */

#ifndef QueryPackets_h__
#define QueryPackets_h__

#include "Packet.h"
#include "AuthenticationPackets.h"
#include "NPCHandler.h"
#include "ObjectGuid.h"
#include "PacketUtilities.h"
#include "Position.h"
#include "RaceMask.h"
#include "SharedDefines.h"
#include "UnitDefines.h"
#include <array>

class Player;
struct QuestPOIData;

namespace WorldPackets
{
    namespace Query
    {
        class QueryCreature final : public ClientPacket
        {
        public:
            QueryCreature(WorldPacket&& packet) : ClientPacket(CMSG_QUERY_CREATURE, std::move(packet)) { }

            void Read() override;

            uint32 CreatureID = 0;
        };

        struct CreatureXDisplay
        {
            uint32 CreatureDisplayID = 0;
            float Scale = 1.0f;
            float Probability = 1.0f;
        };

        struct CreatureDisplayStats
        {
            float TotalProbability = 0.0f;
            std::vector<CreatureXDisplay> CreatureDisplay;
        };

        struct CreatureStats
        {
            std::string Title;
            std::string TitleAlt;
            std::string CursorName;
            int32 CreatureType = 0;
            int32 CreatureFamily = 0;
            int32 Classification = 0;
            uint32 PetSpellDataId = 0;
            CreatureDisplayStats Display;
            float HpMulti = 0.0f;
            float EnergyMulti = 0.0f;
<<<<<<< HEAD
            bool Civilian = false;
=======
            bool Cilivilan = false;
>>>>>>> 46d929cb
            bool Leader = false;
            std::vector<int32> QuestItems;
            std::vector<int32> QuestCurrencies;
            uint32 CreatureMovementInfoID = 0;
            int32 HealthScalingExpansion = 0;
            uint32 RequiredExpansion = 0;
            uint32 VignetteID = 0;
            int32 Class = 0;
            int32 CreatureDifficultyID = 0;
            int32 WidgetSetID = 0;
            int32 WidgetSetUnitConditionID = 0;
            std::array<uint32, 2> Flags = { };
            std::array<uint32, 2> ProxyCreatureID = { };
            std::array<std::string, 4> Name = { };
            std::array<std::string, 4> NameAlt = { };

            uint32 PetSpellDataID = 0;
        };

        class QueryCreatureResponse final : public ServerPacket
        {
        public:
            QueryCreatureResponse() : ServerPacket(SMSG_QUERY_CREATURE_RESPONSE, 76) { }

            WorldPacket const* Write() override;

            bool Allow = false;
            CreatureStats Stats;
            uint32 CreatureID = 0;
        };

        struct PlayerGuidLookupHint
        {
            Optional<uint32> VirtualRealmAddress; ///< current realm (?) (identifier made from the Index, BattleGroup and Region)
            Optional<uint32> NativeRealmAddress; ///< original realm (?) (identifier made from the Index, BattleGroup and Region)
        };

        class QueryPlayerNames final : public ClientPacket
        {
        public:
            QueryPlayerNames(WorldPacket&& packet) : ClientPacket(CMSG_QUERY_PLAYER_NAMES, std::move(packet)) { }

            void Read() override;

            Array<ObjectGuid, 50> Players;
        };

        struct PlayerGuidLookupData
        {
            bool Initialize(ObjectGuid const& guid, Player const* player = nullptr);

            bool IsDeleted = false;
            ObjectGuid AccountID;
            ObjectGuid BnetAccountID;
            ObjectGuid GuidActual;
            std::string Name;
            uint64 GuildClubMemberID = 0;   // same as bgs.protocol.club.v1.MemberId.unique_id
            uint32 VirtualRealmAddress = 0;
            uint8 Race = RACE_NONE;
            uint8 Sex = GENDER_NONE;
            uint8 ClassID = CLASS_NONE;
            uint8 Level = 0;
            uint8 Unused915 = 0;
            DeclinedName DeclinedNames;
        };

        struct NameCacheUnused920
        {
            uint32 Unused1 = 0;
            ObjectGuid Unused2;
            std::string_view Unused3;
        };

        struct NameCacheLookupResult
        {
            ObjectGuid Player;
            uint8 Result = 0; // 0 - full packet, != 0 - only guid
            Optional<PlayerGuidLookupData> Data;
            Optional<NameCacheUnused920> Unused920;
        };

        class QueryPlayerNamesResponse final : public ServerPacket
        {
        public:
            QueryPlayerNamesResponse() : ServerPacket(SMSG_QUERY_PLAYER_NAMES_RESPONSE, 60) { }

            WorldPacket const* Write() override;

            std::vector<NameCacheLookupResult> Players;
        };

        class QueryPageText final : public ClientPacket
        {
        public:
            QueryPageText(WorldPacket&& packet) : ClientPacket(CMSG_QUERY_PAGE_TEXT, std::move(packet)) { }

            void Read() override;

            ObjectGuid ItemGUID;
            uint32 PageTextID = 0;
        };

        class QueryPageTextResponse final : public ServerPacket
        {
        public:
            QueryPageTextResponse() : ServerPacket(SMSG_QUERY_PAGE_TEXT_RESPONSE, 15) { }

            WorldPacket const* Write() override;

            struct PageTextInfo
            {
                uint32 ID = 0;
                uint32 NextPageID = 0;
                int32 PlayerConditionID = 0;
                uint8 Flags = 0;
                std::string Text;
            };

            uint32 PageTextID = 0;
            bool Allow = false;
            std::vector<PageTextInfo> Pages;
        };

        class QueryNPCText final : public ClientPacket
        {
        public:
            QueryNPCText(WorldPacket&& packet) : ClientPacket(CMSG_QUERY_NPC_TEXT, std::move(packet)) { }

            void Read() override;

            ObjectGuid Guid;
            uint32 TextID = 0;
        };

        class QueryNPCTextResponse final : public ServerPacket
        {
        public:
            QueryNPCTextResponse() : ServerPacket(SMSG_QUERY_NPC_TEXT_RESPONSE, 73) { }

            WorldPacket const* Write() override;

            uint32 TextID = 0;
            bool Allow = false;
            std::array<float, MAX_NPC_TEXT_OPTIONS> Probabilities = { };
            std::array<uint32, MAX_NPC_TEXT_OPTIONS> BroadcastTextID = { };
        };

        class QueryGameObject final : public ClientPacket
        {
        public:
            QueryGameObject(WorldPacket&& packet) : ClientPacket(CMSG_QUERY_GAME_OBJECT, std::move(packet)) { }

            void Read() override;

            ObjectGuid Guid;
            uint32 GameObjectID = 0;
        };

        struct GameObjectStats
        {
            std::string Name[4];
            std::string IconName;
            std::string CastBarCaption;
            std::string UnkString;
            uint32 Type = 0;
            uint32 DisplayID = 0;
            std::array<uint32, MAX_GAMEOBJECT_DATA> Data = { };
            float Size = 0.0f;
            std::vector<int32> QuestItems;
            uint32 ContentTuningId = 0;
        };

        class QueryGameObjectResponse final : public ServerPacket
        {
        public:
            QueryGameObjectResponse() : ServerPacket(SMSG_QUERY_GAME_OBJECT_RESPONSE, 165) { }

            WorldPacket const* Write() override;

            uint32 GameObjectID = 0;
            ObjectGuid Guid;
            bool Allow = false;
            GameObjectStats Stats;
        };

        class QueryCorpseLocationFromClient final : public ClientPacket
        {
        public:
            QueryCorpseLocationFromClient(WorldPacket&& packet) : ClientPacket(CMSG_QUERY_CORPSE_LOCATION_FROM_CLIENT, std::move(packet)) { }

            void Read() override;

            ObjectGuid Player;
        };

        class CorpseLocation final : public ServerPacket
        {
        public:
            CorpseLocation() : ServerPacket(SMSG_CORPSE_LOCATION, 1 + (5 * 4) + 16) { }

            WorldPacket const* Write() override;

            ObjectGuid Player;
            ObjectGuid Transport;
            TaggedPosition<::Position::XYZ> Position;
            int32 ActualMapID = 0;
            int32 MapID = 0;
            bool Valid = false;
        };

        class QueryCorpseTransport final : public ClientPacket
        {
        public:
            QueryCorpseTransport(WorldPacket&& packet) : ClientPacket(CMSG_QUERY_CORPSE_TRANSPORT , std::move(packet)) { }

            void Read() override;

            ObjectGuid Player;
            ObjectGuid Transport;
        };

        class CorpseTransportQuery final : public ServerPacket
        {
        public:
            CorpseTransportQuery() : ServerPacket(SMSG_CORPSE_TRANSPORT_QUERY, 16) { }

            WorldPacket const* Write() override;

            ObjectGuid Player;
            TaggedPosition<::Position::XYZ> Position;
            float Facing = 0.0f;
        };

        class QueryTime final : public ClientPacket
        {
        public:
            QueryTime(WorldPacket&& packet) : ClientPacket(CMSG_QUERY_TIME, std::move(packet)) { }

            void Read() override { }
        };

        class QueryTimeResponse final : public ServerPacket
        {
        public:
            QueryTimeResponse() : ServerPacket(SMSG_QUERY_TIME_RESPONSE, 4 + 4) { }

            WorldPacket const* Write() override;

            Timestamp<> CurrentTime;
        };

        class QuestPOIQuery final : public ClientPacket
        {
        public:
            QuestPOIQuery(WorldPacket&& packet) : ClientPacket(CMSG_QUEST_POI_QUERY, std::move(packet)) { }

            void Read() override;

            int32 MissingQuestCount = 0;
            std::array<int32, 175> MissingQuestPOIs = { };
        };

        class QuestPOIQueryResponse final : public ServerPacket
        {
        public:
            QuestPOIQueryResponse() : ServerPacket(SMSG_QUEST_POI_QUERY_RESPONSE, 4 + 4) { }

            WorldPacket const* Write() override;

            std::vector<QuestPOIData const*> QuestPOIDataStats;
        };

        class QueryQuestCompletionNPCs final : public ClientPacket
        {
        public:
            QueryQuestCompletionNPCs(WorldPacket&& packet) : ClientPacket(CMSG_QUERY_QUEST_COMPLETION_NPCS, std::move(packet)) { }

            void Read() override;

            Array<int32, 100> QuestCompletionNPCs;
        };

        struct QuestCompletionNPC
        {
            int32 QuestID = 0;
            std::vector<int32> NPCs;
        };

        class QuestCompletionNPCResponse final : public ServerPacket
        {
        public:
            QuestCompletionNPCResponse() : ServerPacket(SMSG_QUEST_COMPLETION_NPC_RESPONSE, 4) { }

            WorldPacket const* Write() override;

            std::vector<QuestCompletionNPC> QuestCompletionNPCs;
        };

        class QueryPetName final : public ClientPacket
        {
        public:
            QueryPetName(WorldPacket&& packet) : ClientPacket(CMSG_QUERY_PET_NAME, std::move(packet)) { }

            void Read() override;

            ObjectGuid UnitGUID;
        };

        class QueryPetNameResponse final : public ServerPacket
        {
        public:
            QueryPetNameResponse() : ServerPacket(SMSG_QUERY_PET_NAME_RESPONSE, 16 + 1) { }

            WorldPacket const* Write() override;

            ObjectGuid UnitGUID;
            bool Allow = false;

            bool HasDeclined = false;
            DeclinedName DeclinedNames;
            WorldPackets::Timestamp<> Timestamp;
            std::string Name;
        };

        class ItemTextQuery final : public ClientPacket
        {
        public:
            ItemTextQuery(WorldPacket&& packet) : ClientPacket(CMSG_ITEM_TEXT_QUERY, std::move(packet)) { }

            void Read() override;

            ObjectGuid Id;
        };

        struct ItemTextCache
        {
            std::string Text;
        };

        class QueryItemTextResponse final : public ServerPacket
        {
        public:
            QueryItemTextResponse() : ServerPacket(SMSG_QUERY_ITEM_TEXT_RESPONSE) { }

            WorldPacket const* Write() override;

            ObjectGuid Id;
            bool Valid = false;
            ItemTextCache Item;
        };

        class QueryRealmName final : public ClientPacket
        {
        public:
            QueryRealmName(WorldPacket&& packet) : ClientPacket(CMSG_QUERY_REALM_NAME, std::move(packet)) { }

            void Read() override;

            uint32 VirtualRealmAddress = 0;
        };

        class RealmQueryResponse final : public ServerPacket
        {
        public:
            RealmQueryResponse() : ServerPacket(SMSG_REALM_QUERY_RESPONSE) { }

            WorldPacket const* Write() override;

            uint32 VirtualRealmAddress = 0;
            uint8 LookupState = 0;
            WorldPackets::Auth::VirtualRealmNameInfo NameInfo;
        };

        ByteBuffer& operator<<(ByteBuffer& data, PlayerGuidLookupHint const& lookupHint);
        ByteBuffer& operator<<(ByteBuffer& data, PlayerGuidLookupData const& lookupData);
    }
}

ByteBuffer& operator<<(ByteBuffer& data, QuestPOIData const& questPOIData);

#endif // QueryPackets_h__<|MERGE_RESOLUTION|>--- conflicted
+++ resolved
@@ -67,15 +67,11 @@
             int32 CreatureType = 0;
             int32 CreatureFamily = 0;
             int32 Classification = 0;
-            uint32 PetSpellDataId = 0;
+            uint32 PetSpellDataID = 0;
             CreatureDisplayStats Display;
             float HpMulti = 0.0f;
             float EnergyMulti = 0.0f;
-<<<<<<< HEAD
             bool Civilian = false;
-=======
-            bool Cilivilan = false;
->>>>>>> 46d929cb
             bool Leader = false;
             std::vector<int32> QuestItems;
             std::vector<int32> QuestCurrencies;
