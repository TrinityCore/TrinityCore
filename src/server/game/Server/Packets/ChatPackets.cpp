/*
 * Copyright (C) 2008-2015 TrinityCore <http://www.trinitycore.org/>
 *
 * This program is free software; you can redistribute it and/or modify it
 * under the terms of the GNU General Public License as published by the
 * Free Software Foundation; either version 2 of the License, or (at your
 * option) any later version.
 *
 * This program is distributed in the hope that it will be useful, but WITHOUT
 * ANY WARRANTY; without even the implied warranty of MERCHANTABILITY or
 * FITNESS FOR A PARTICULAR PURPOSE. See the GNU General Public License for
 * more details.
 *
 * You should have received a copy of the GNU General Public License along
 * with this program. If not, see <http://www.gnu.org/licenses/>.
 */

#include "ChatPackets.h"
#include "Group.h"
#include "Player.h"
#include "World.h"
#include "Creature.h"

void WorldPackets::Chat::ChatMessage::Read()
{
    _worldPacket >> Language;
    uint32 len = _worldPacket.ReadBits(8);
    Text = _worldPacket.ReadString(len);
}

void WorldPackets::Chat::ChatMessageWhisper::Read()
{
    _worldPacket >> Language;
    uint32 targetLen = _worldPacket.ReadBits(9);
    uint32 textLen = _worldPacket.ReadBits(8);
    Target = _worldPacket.ReadString(targetLen);
    Text = _worldPacket.ReadString(textLen);
}

void WorldPackets::Chat::ChatMessageChannel::Read()
{
    _worldPacket >> Language;
    uint32 targetLen = _worldPacket.ReadBits(9);
    uint32 textLen = _worldPacket.ReadBits(8);
    Target = _worldPacket.ReadString(targetLen);
    Text = _worldPacket.ReadString(textLen);
}

void WorldPackets::Chat::ChatAddonMessage::Read()
{
    uint32 prefixLen = _worldPacket.ReadBits(5);
    uint32 textLen = _worldPacket.ReadBits(8);
    Prefix = _worldPacket.ReadString(prefixLen);
    Text = _worldPacket.ReadString(textLen);
}

void WorldPackets::Chat::ChatAddonMessageWhisper::Read()
{
    uint32 targetLen = _worldPacket.ReadBits(9);
    uint32 prefixLen = _worldPacket.ReadBits(5);
    uint32 textLen = _worldPacket.ReadBits(8);
    Target = _worldPacket.ReadString(targetLen);
    Prefix = _worldPacket.ReadString(prefixLen);
    Text = _worldPacket.ReadString(textLen);
}

void WorldPackets::Chat::ChatAddonMessageChannel::Read()
{
    uint32 targetLen = _worldPacket.ReadBits(9);
    uint32 prefixLen = _worldPacket.ReadBits(5);
    uint32 textLen = _worldPacket.ReadBits(8);
    Target = _worldPacket.ReadString(targetLen);
    Prefix = _worldPacket.ReadString(prefixLen);
    Text = _worldPacket.ReadString(textLen);
}

void WorldPackets::Chat::ChatMessageDND::Read()
{
    uint32 len = _worldPacket.ReadBits(8);
    Text = _worldPacket.ReadString(len);
}

void WorldPackets::Chat::ChatMessageAFK::Read()
{
    uint32 len = _worldPacket.ReadBits(8);
    Text = _worldPacket.ReadString(len);
}

void WorldPackets::Chat::ChatMessageEmote::Read()
{
    uint32 len = _worldPacket.ReadBits(8);
    Text = _worldPacket.ReadString(len);
}

WorldPackets::Chat::Chat::Chat(Chat const& chat) : ServerPacket(SMSG_CHAT, chat._worldPacket.size()),
    SlashCmd(chat.SlashCmd), _Language(chat._Language), SenderGUID(chat.SenderGUID),
    SenderGuildGUID(chat.SenderGuildGUID), SenderAccountGUID(chat.SenderAccountGUID), TargetGUID(chat.TargetGUID), PartyGUID(chat.PartyGUID),
    SenderVirtualAddress(chat.SenderVirtualAddress), TargetVirtualAddress(chat.TargetVirtualAddress), SenderName(chat.SenderName), TargetName(chat.TargetName),
    Prefix(chat.Prefix), _Channel(chat._Channel), ChatText(chat.ChatText), AchievementID(chat.AchievementID), _ChatFlags(chat._ChatFlags),
    DisplayTime(chat.DisplayTime), HideChatLog(chat.HideChatLog), FakeSenderName(chat.FakeSenderName)
{
}

void WorldPackets::Chat::Chat::Initialize(ChatMsg chatType, Language language, WorldObject const* sender, WorldObject const* receiver, std::string message,
    uint32 achievementId /*= 0*/, std::string channelName /*= ""*/, LocaleConstant locale /*= DEFAULT_LOCALE*/, std::string addonPrefix /*= ""*/)
{
    // Clear everything because same packet can be used multiple times
    Clear();

    SenderGUID.Clear();
    SenderAccountGUID.Clear();
    SenderGuildGUID.Clear();
    PartyGUID.Clear();
    TargetGUID.Clear();
    SenderName.clear();
    TargetName.clear();
    _ChatFlags = CHAT_FLAG_NONE;

    SlashCmd = chatType;
    _Language = language;

    if (sender)
        SetSender(sender, locale);

    if (receiver)
        SetReceiver(receiver, locale);

    SenderVirtualAddress = GetVirtualRealmAddress();
    TargetVirtualAddress = GetVirtualRealmAddress();
    AchievementID = achievementId;
    _Channel = std::move(channelName);
    Prefix = std::move(addonPrefix);
    ChatText = std::move(message);
}

void WorldPackets::Chat::Chat::SetSender(WorldObject const* sender, LocaleConstant locale)
{
    SenderGUID = sender->GetGUID();

    if (Creature const* creatureSender = sender->ToCreature())
        SenderName = creatureSender->GetNameForLocaleIdx(locale);

    if (Player const* playerSender = sender->ToPlayer())
    {
        SenderAccountGUID = playerSender->GetSession()->GetAccountGUID();
        _ChatFlags = playerSender->GetChatFlags();

        SenderGuildGUID = ObjectGuid::Create<HighGuid::Guild>(playerSender->GetGuildId());

        if (Group const* group = playerSender->GetGroup())
            PartyGUID = group->GetGUID();
    }
}

void WorldPackets::Chat::Chat::SetReceiver(WorldObject const* receiver, LocaleConstant locale)
{
    TargetGUID = receiver->GetGUID();
    if (Creature const* creatureReceiver = receiver->ToCreature())
        TargetName = creatureReceiver->GetNameForLocaleIdx(locale);
}

WorldPacket const* WorldPackets::Chat::Chat::Write()
{
    _worldPacket << SlashCmd;
    _worldPacket << _Language;
    _worldPacket << SenderGUID;
    _worldPacket << SenderGuildGUID;
    _worldPacket << SenderAccountGUID;
    _worldPacket << TargetGUID;
    _worldPacket << TargetVirtualAddress;
    _worldPacket << SenderVirtualAddress;
    _worldPacket << PartyGUID;
    _worldPacket << AchievementID;
    _worldPacket << DisplayTime;
    _worldPacket.WriteBits(SenderName.length(), 11);
    _worldPacket.WriteBits(TargetName.length(), 11);
    _worldPacket.WriteBits(Prefix.length(), 5);
    _worldPacket.WriteBits(_Channel.length(), 7);
    _worldPacket.WriteBits(ChatText.length(), 12);
    _worldPacket.WriteBits(_ChatFlags, 11);
    _worldPacket.WriteBit(HideChatLog);
    _worldPacket.WriteBit(FakeSenderName);
    _worldPacket.FlushBits();

    _worldPacket.WriteString(SenderName);
    _worldPacket.WriteString(TargetName);
    _worldPacket.WriteString(Prefix);
    _worldPacket.WriteString(_Channel);
    _worldPacket.WriteString(ChatText);

    return &_worldPacket;
}

WorldPacket const* WorldPackets::Chat::Emote::Write()
{
    _worldPacket << Guid;
    _worldPacket << EmoteID;

    return &_worldPacket;
}

void WorldPackets::Chat::CTextEmote::Read()
{
    _worldPacket >> Target;
    _worldPacket >> EmoteID;
    _worldPacket >> SoundIndex;
}

WorldPacket const* WorldPackets::Chat::STextEmote::Write()
{
    _worldPacket << SourceGUID;
    _worldPacket << SourceAccountGUID;
    _worldPacket << EmoteID;
    _worldPacket << SoundIndex;
    _worldPacket << TargetGUID;

    return &_worldPacket;
}

WorldPacket const* WorldPackets::Chat::PrintNotification::Write()
{
    _worldPacket.WriteBits(NotifyText.size(), 12);
    _worldPacket.FlushBits();

    _worldPacket.WriteString(NotifyText);

    return &_worldPacket;
}

WorldPacket const* WorldPackets::Chat::ChatPlayerNotfound::Write()
{
    _worldPacket.WriteBits(Name.length(), 9);
    _worldPacket.FlushBits();

    _worldPacket.WriteString(Name);

    return &_worldPacket;
}

WorldPacket const* WorldPackets::Chat::ChatServerMessage::Write()
{
    _worldPacket << MessageID;

    _worldPacket.WriteBits(StringParam.length(), 11);
    _worldPacket.FlushBits();

    _worldPacket.WriteString(StringParam);

    return &_worldPacket;
}

void WorldPackets::Chat::ChatRegisterAddonPrefixes::Read()
{
    int32 count;
    _worldPacket >> count;
    Overflown = count > REGISTERED_ADDON_PREFIX_SOFTCAP;

<<<<<<< HEAD
    for (int32 i = 0; i < (Overflown ? REGISTERED_ADDON_PREFIX_SOFTCAP : count); ++i)
        Prefixes.push_back(_worldPacket.ReadString(_worldPacket.ReadBits(5)));
=======
    for (int32 i = 0; i < count; ++i)
    {
        uint32 lenghts = _worldPacket.ReadBits(5);
        Prefixes.push_back(_worldPacket.ReadString(lenghts));
    }
}

WorldPacket const* WorldPackets::Chat::DefenseMessage::Write()
{
    _worldPacket << int32(ZoneID);
    _worldPacket.WriteBits(MessageText.length(), 12);
    _worldPacket.FlushBits();
    _worldPacket.WriteString(MessageText);

    return &_worldPacket;
>>>>>>> f515e9ea
}<|MERGE_RESOLUTION|>--- conflicted
+++ resolved
@@ -255,15 +255,8 @@
     _worldPacket >> count;
     Overflown = count > REGISTERED_ADDON_PREFIX_SOFTCAP;
 
-<<<<<<< HEAD
     for (int32 i = 0; i < (Overflown ? REGISTERED_ADDON_PREFIX_SOFTCAP : count); ++i)
         Prefixes.push_back(_worldPacket.ReadString(_worldPacket.ReadBits(5)));
-=======
-    for (int32 i = 0; i < count; ++i)
-    {
-        uint32 lenghts = _worldPacket.ReadBits(5);
-        Prefixes.push_back(_worldPacket.ReadString(lenghts));
-    }
 }
 
 WorldPacket const* WorldPackets::Chat::DefenseMessage::Write()
@@ -274,5 +267,4 @@
     _worldPacket.WriteString(MessageText);
 
     return &_worldPacket;
->>>>>>> f515e9ea
 }