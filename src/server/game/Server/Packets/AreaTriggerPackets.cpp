/*
 * Copyright (C) 2008-2018 TrinityCore <https://www.trinitycore.org/>
 *
 * This program is free software; you can redistribute it and/or modify it
 * under the terms of the GNU General Public License as published by the
 * Free Software Foundation; either version 2 of the License, or (at your
 * option) any later version.
 *
 * This program is distributed in the hope that it will be useful, but WITHOUT
 * ANY WARRANTY; without even the implied warranty of MERCHANTABILITY or
 * FITNESS FOR A PARTICULAR PURPOSE. See the GNU General Public License for
 * more details.
 *
 * You should have received a copy of the GNU General Public License along
 * with this program. If not, see <http://www.gnu.org/licenses/>.
 */

#include "AreaTriggerPackets.h"

ByteBuffer& operator<<(ByteBuffer& data, WorldPackets::AreaTrigger::AreaTriggerSplineInfo const& areaTriggerSpline)
{
    data << uint32(areaTriggerSpline.TimeToTarget);
    data << uint32(areaTriggerSpline.ElapsedTimeForMovement);

    data.WriteBits(areaTriggerSpline.Points.size(), 16);
    data.FlushBits();

    for (TaggedPosition<Position::XYZ> const& point : areaTriggerSpline.Points)
        data << point;

    return data;
}

ByteBuffer& operator<<(ByteBuffer& data, AreaTriggerCircularMovementInfo const& areaTriggerCircularMovement)
{
    data.WriteBit(areaTriggerCircularMovement.TargetGUID.is_initialized());
    data.WriteBit(areaTriggerCircularMovement.Center.is_initialized());
<<<<<<< HEAD
    data.WriteBit(areaTriggerCircularMovement.CounterClockWise);
=======
    data.WriteBit(areaTriggerCircularMovement.CounterClockwise);
>>>>>>> 843ad01b
    data.WriteBit(areaTriggerCircularMovement.CanLoop);

    data << uint32(areaTriggerCircularMovement.TimeToTarget);
    data << int32(areaTriggerCircularMovement.ElapsedTimeForMovement);
<<<<<<< HEAD
    data << uint32(areaTriggerCircularMovement.UnkUInt2);
=======
    data << uint32(areaTriggerCircularMovement.StartDelay);
>>>>>>> 843ad01b
    data << float(areaTriggerCircularMovement.Radius);
    data << float(areaTriggerCircularMovement.BlendFromRadius);
    data << float(areaTriggerCircularMovement.InitialAngle);
    data << float(areaTriggerCircularMovement.ZOffset);

    if (areaTriggerCircularMovement.TargetGUID)
        data << *areaTriggerCircularMovement.TargetGUID;

    if (areaTriggerCircularMovement.Center)
        data << *areaTriggerCircularMovement.Center;

    return data;
}

void WorldPackets::AreaTrigger::AreaTrigger::Read()
{
    _worldPacket >> AreaTriggerID;
    Entered = _worldPacket.ReadBit();
    FromClient = _worldPacket.ReadBit();
}

WorldPacket const* WorldPackets::AreaTrigger::AreaTriggerDenied::Write()
{
    _worldPacket << int32(AreaTriggerID);
    _worldPacket.WriteBit(Entered);
    _worldPacket.FlushBits();

    return &_worldPacket;
}

WorldPacket const* WorldPackets::AreaTrigger::AreaTriggerRePath::Write()
{
    _worldPacket << TriggerGUID;
    _worldPacket << AreaTriggerSpline;

    return &_worldPacket;
}

WorldPacket const* WorldPackets::AreaTrigger::AreaTriggerReShape::Write()
{
    _worldPacket << TriggerGUID;

    _worldPacket.WriteBit(AreaTriggerSpline.is_initialized());
    _worldPacket.WriteBit(AreaTriggerCircularMovement.is_initialized());
    _worldPacket.FlushBits();

    if (AreaTriggerSpline)
        _worldPacket << *AreaTriggerSpline;

    if (AreaTriggerCircularMovement)
        _worldPacket << *AreaTriggerCircularMovement;

    return &_worldPacket;
}<|MERGE_RESOLUTION|>--- conflicted
+++ resolved
@@ -35,20 +35,12 @@
 {
     data.WriteBit(areaTriggerCircularMovement.TargetGUID.is_initialized());
     data.WriteBit(areaTriggerCircularMovement.Center.is_initialized());
-<<<<<<< HEAD
-    data.WriteBit(areaTriggerCircularMovement.CounterClockWise);
-=======
     data.WriteBit(areaTriggerCircularMovement.CounterClockwise);
->>>>>>> 843ad01b
     data.WriteBit(areaTriggerCircularMovement.CanLoop);
 
     data << uint32(areaTriggerCircularMovement.TimeToTarget);
     data << int32(areaTriggerCircularMovement.ElapsedTimeForMovement);
-<<<<<<< HEAD
-    data << uint32(areaTriggerCircularMovement.UnkUInt2);
-=======
     data << uint32(areaTriggerCircularMovement.StartDelay);
->>>>>>> 843ad01b
     data << float(areaTriggerCircularMovement.Radius);
     data << float(areaTriggerCircularMovement.BlendFromRadius);
     data << float(areaTriggerCircularMovement.InitialAngle);
