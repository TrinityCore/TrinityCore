--- conflicted
+++ resolved
@@ -199,29 +199,25 @@
         uint8 CharCount;
 };
 
-<<<<<<< HEAD
+
 enum SessionFlags
 {
     SESSION_FLAG_NONE           = 0x00,
     SESSION_FLAG_FROM_REDIRECT  = 0x01,
     SESSION_FLAG_HAS_REDIRECTED = 0x02
-=======
+};
+
 struct PacketCounter
 {
     time_t lastReceiveTime;
     uint32 amountCounter;
->>>>>>> aceec683
 };
 
 /// Player session in the World
 class WorldSession
 {
     public:
-<<<<<<< HEAD
-        WorldSession(uint32 id, WorldSocket* sock, AccountTypes sec, uint8 expansion, time_t mute_time, LocaleConstant locale, uint32 recruiter, bool isARecruiter, SessionFlags flags = SESSION_FLAG_NONE);
-=======
-        WorldSession(uint32 id, std::shared_ptr<WorldSocket> sock, AccountTypes sec, uint8 expansion, time_t mute_time, LocaleConstant locale, uint32 recruiter, bool isARecruiter);
->>>>>>> aceec683
+        WorldSession(uint32 id, std::shared_ptr<WorldSocket> sock, AccountTypes sec, uint8 expansion, time_t mute_time, LocaleConstant locale, uint32 recruiter, bool isARecruiter, SessionFlags flags = SESSION_FLAG_NONE);
         ~WorldSession();
 
         bool RedirectToNode(uint32 mapid); //You should only use this function to redirect.
