/*
 * Copyright (C) 2008-2014 TrinityCore <http://www.trinitycore.org/>
 * Copyright (C) 2005-2009 MaNGOS <http://getmangos.com/>
 *
 * This program is free software; you can redistribute it and/or modify it
 * under the terms of the GNU General Public License as published by the
 * Free Software Foundation; either version 2 of the License, or (at your
 * option) any later version.
 *
 * This program is distributed in the hope that it will be useful, but WITHOUT
 * ANY WARRANTY; without even the implied warranty of MERCHANTABILITY or
 * FITNESS FOR A PARTICULAR PURPOSE. See the GNU General Public License for
 * more details.
 *
 * You should have received a copy of the GNU General Public License along
 * with this program. If not, see <http://www.gnu.org/licenses/>.
 */

/// \addtogroup u2w
/// @{
/// \file

#ifndef __WORLDSESSION_H
#define __WORLDSESSION_H

#include "Common.h"
#include "SharedDefines.h"
#include "AddonMgr.h"
#include "DatabaseEnv.h"
#include "World.h"
#include "Opcodes.h"
#include "WorldPacket.h"
#include "Cryptography/BigNumber.h"
#include "AccountMgr.h"
#include <unordered_set>

class Creature;
class GameObject;
class InstanceSave;
class Item;
class LoginQueryHolder;
class Object;
class Player;
class Quest;
class SpellCastTargets;
class Unit;
class Warden;
class WorldPacket;
class WorldSocket;
struct AreaTableEntry;
struct AuctionEntry;
struct DeclinedName;
struct ItemTemplate;
struct MovementInfo;
struct TradeStatusInfo;

namespace lfg
{
struct LfgJoinResultData;
struct LfgPlayerBoot;
struct LfgProposal;
struct LfgQueueStatusData;
struct LfgPlayerRewardData;
struct LfgRoleCheck;
struct LfgUpdateData;
}

namespace rbac
{
class RBACData;
}

enum AccountDataType
{
    GLOBAL_CONFIG_CACHE             = 0,                    // 0x01 g
    PER_CHARACTER_CONFIG_CACHE      = 1,                    // 0x02 p
    GLOBAL_BINDINGS_CACHE           = 2,                    // 0x04 g
    PER_CHARACTER_BINDINGS_CACHE    = 3,                    // 0x08 p
    GLOBAL_MACROS_CACHE             = 4,                    // 0x10 g
    PER_CHARACTER_MACROS_CACHE      = 5,                    // 0x20 p
    PER_CHARACTER_LAYOUT_CACHE      = 6,                    // 0x40 p
    PER_CHARACTER_CHAT_CACHE        = 7                     // 0x80 p
};

#define NUM_ACCOUNT_DATA_TYPES        8

#define GLOBAL_CACHE_MASK           0x15
#define PER_CHARACTER_CACHE_MASK    0xEA

struct AccountData
{
    AccountData() : Time(0), Data("") { }

    time_t Time;
    std::string Data;
};

enum PartyOperation
{
    PARTY_OP_INVITE   = 0,
    PARTY_OP_UNINVITE = 1,
    PARTY_OP_LEAVE    = 2,
    PARTY_OP_SWAP     = 4
};

enum BarberShopResult
{
    BARBER_SHOP_RESULT_SUCCESS      = 0,
    BARBER_SHOP_RESULT_NO_MONEY     = 1,
    BARBER_SHOP_RESULT_NOT_ON_CHAIR = 2,
    BARBER_SHOP_RESULT_NO_MONEY_2   = 3
};

enum BFLeaveReason
{
    BF_LEAVE_REASON_CLOSE     = 0x00000001,
    //BF_LEAVE_REASON_UNK1      = 0x00000002, (not used)
    //BF_LEAVE_REASON_UNK2      = 0x00000004, (not used)
    BF_LEAVE_REASON_EXITED    = 0x00000008,
    BF_LEAVE_REASON_LOW_LEVEL = 0x00000010
};

enum ChatRestrictionType
{
    ERR_CHAT_RESTRICTED = 0,
    ERR_CHAT_THROTTLED  = 1,
    ERR_USER_SQUELCHED  = 2,
    ERR_YELL_RESTRICTED = 3
};

enum CharterTypes
{
    GUILD_CHARTER_TYPE                            = 9,
    ARENA_TEAM_CHARTER_2v2_TYPE                   = 2,
    ARENA_TEAM_CHARTER_3v3_TYPE                   = 3,
    ARENA_TEAM_CHARTER_5v5_TYPE                   = 5
};

enum DeclinedNameResult
{
    DECLINED_NAMES_RESULT_SUCCESS = 0,
    DECLINED_NAMES_RESULT_ERROR   = 1
};

//class to deal with packet processing
//allows to determine if next packet is safe to be processed
class PacketFilter
{
public:
    explicit PacketFilter(WorldSession* pSession) : m_pSession(pSession) { }
    virtual ~PacketFilter() { }

    virtual bool Process(WorldPacket* /*packet*/) { return true; }
    virtual bool ProcessLogout() const { return true; }

protected:
    WorldSession* const m_pSession;

private:
    PacketFilter(PacketFilter const& right) = delete;
    PacketFilter& operator=(PacketFilter const& right) = delete;
};
//process only thread-safe packets in Map::Update()
class MapSessionFilter : public PacketFilter
{
public:
    explicit MapSessionFilter(WorldSession* pSession) : PacketFilter(pSession) { }
    ~MapSessionFilter() { }

    virtual bool Process(WorldPacket* packet) override;
    //in Map::Update() we do not process player logout!
    virtual bool ProcessLogout() const override { return false; }
};

//class used to filer only thread-unsafe packets from queue
//in order to update only be used in World::UpdateSessions()
class WorldSessionFilter : public PacketFilter
{
public:
    explicit WorldSessionFilter(WorldSession* pSession) : PacketFilter(pSession) { }
    ~WorldSessionFilter() { }

    virtual bool Process(WorldPacket* packet) override;
};

// Proxy structure to contain data passed to callback function,
// only to prevent bloating the parameter list
class CharacterCreateInfo
{
    friend class WorldSession;
    friend class Player;

<<<<<<< HEAD
    // playerbot mod
    public:
        CharacterCreateInfo(std::string const& name, uint8 race, uint8 cclass, uint8 gender, uint8 skin, uint8 face, uint8 hairStyle, uint8 hairColor, uint8 facialHair, uint8 outfitId,
        WorldPacket& data) : Name(name), Race(race), Class(cclass), Gender(gender), Skin(skin), Face(face), HairStyle(hairStyle), HairColor(hairColor), FacialHair(facialHair),
        OutfitId(outfitId), Data(std::move(data)), CharCount(0)
        { }

=======
    protected:
>>>>>>> ad9914d5
        /// User specified variables
        std::string Name;
        uint8 Race       = 0;
        uint8 Class      = 0;
        uint8 Gender     = GENDER_NONE;
        uint8 Skin       = 0;
        uint8 Face       = 0;
        uint8 HairStyle  = 0;
        uint8 HairColor  = 0;
        uint8 FacialHair = 0;
        uint8 OutfitId   = 0;

        /// Server side data
        uint8 CharCount = 0;
};

struct CharacterRenameInfo
{
    friend class WorldSession;

    protected:
        ObjectGuid Guid;
        std::string Name;
};

struct CharacterCustomizeInfo : public CharacterRenameInfo
{
    friend class Player;
    friend class WorldSession;

    protected:
        uint8 Gender     = GENDER_NONE;
        uint8 Skin       = 0;
        uint8 Face       = 0;
        uint8 HairStyle  = 0;
        uint8 HairColor  = 0;
        uint8 FacialHair = 0;
};

struct CharacterFactionChangeInfo : public CharacterCustomizeInfo
{
    friend class Player;
    friend class WorldSession;

    protected:
        uint8 Race = 0;
};

struct PacketCounter
{
    time_t lastReceiveTime;
    uint32 amountCounter;
};

/// Player session in the World
class WorldSession
{
    public:
        WorldSession(uint32 id, std::shared_ptr<WorldSocket> sock, AccountTypes sec, uint8 expansion, time_t mute_time, LocaleConstant locale, uint32 recruiter, bool isARecruiter);
        ~WorldSession();

        bool PlayerLoading() const { return m_playerLoading; }
        bool PlayerLogout() const { return m_playerLogout; }
        bool PlayerLogoutWithSave() const { return m_playerLogout && m_playerSave; }
        bool PlayerRecentlyLoggedOut() const { return m_playerRecentlyLogout; }

        void ReadAddonsInfo(WorldPacket& data);
        void SendAddonsInfo();

        void ReadMovementInfo(WorldPacket& data, MovementInfo* mi);
        void WriteMovementInfo(WorldPacket* data, MovementInfo* mi);

        void SendPacket(WorldPacket* packet);
        void SendNotification(const char *format, ...) ATTR_PRINTF(2, 3);
        void SendNotification(uint32 string_id, ...);
        void SendPetNameInvalid(uint32 error, std::string const& name, DeclinedName *declinedName);
        void SendPartyResult(PartyOperation operation, std::string const& member, PartyResult res, uint32 val = 0);
        void SendAreaTriggerMessage(const char* Text, ...) ATTR_PRINTF(2, 3);
        void SendSetPhaseShift(uint32 phaseShift);
        void SendQueryTimeResponse();

        void SendAuthResponse(uint8 code, bool shortForm, uint32 queuePos = 0);
        void SendClientCacheVersion(uint32 version);

        rbac::RBACData* GetRBACData();
        bool HasPermission(uint32 permissionId);
        void LoadPermissions();
        void InvalidateRBACData(); // Used to force LoadPermissions at next HasPermission check

        AccountTypes GetSecurity() const { return _security; }
        uint32 GetAccountId() const { return _accountId; }
        Player* GetPlayer() const { return _player; }
        std::string const& GetPlayerName() const;
        std::string GetPlayerInfo() const;

        uint32 GetGuidLow() const;
        void SetSecurity(AccountTypes security) { _security = security; }
        std::string const& GetRemoteAddress() { return m_Address; }
        void SetPlayer(Player* player);
        uint8 Expansion() const { return m_expansion; }

        void InitWarden(BigNumber* k, std::string const& os);

        /// Session in auth.queue currently
        void SetInQueue(bool state) { m_inQueue = state; }

        /// Is the user engaged in a log out process?
        bool isLogingOut() const { return _logoutTime || m_playerLogout; }

        /// Engage the logout process for the user
        void LogoutRequest(time_t requestTime)
        {
            _logoutTime = requestTime;
        }

        /// Is logout cooldown expired?
        bool ShouldLogOut(time_t currTime) const
        {
            return (_logoutTime > 0 && currTime >= _logoutTime + 20);
        }

        void LogoutPlayer(bool save);
        void KickPlayer();

        void QueuePacket(WorldPacket* new_packet);
        bool Update(uint32 diff, PacketFilter& updater);

        /// Handle the authentication waiting queue (to be completed)
        void SendAuthWaitQue(uint32 position);

        void SendNameQueryOpcode(ObjectGuid guid);

        void SendTrainerList(ObjectGuid guid);
        void SendTrainerList(ObjectGuid guid, std::string const& strTitle);
        void SendListInventory(ObjectGuid guid);
        void SendShowBank(ObjectGuid guid);
        bool CanOpenMailBox(ObjectGuid guid);
        void SendShowMailBox(ObjectGuid guid);
        void SendTabardVendorActivate(ObjectGuid guid);
        void SendSpiritResurrect();
        void SendBindPoint(Creature* npc);

        void SendAttackStop(Unit const* enemy);

        void SendBattleGroundList(ObjectGuid guid, BattlegroundTypeId bgTypeId = BATTLEGROUND_RB);

        void SendTradeStatus(TradeStatusInfo const& status);
        void SendUpdateTrade(bool trader_data = true);
        void SendCancelTrade();

        void SendPetitionQueryOpcode(ObjectGuid petitionguid);

        // Spell
        void HandleClientCastFlags(WorldPacket& recvPacket, uint8 castFlags, SpellCastTargets& targets);

        // Pet
        void SendPetNameQuery(ObjectGuid guid, uint32 petnumber);
        void SendStablePet(ObjectGuid guid);
        void SendStablePetCallback(PreparedQueryResult result, ObjectGuid guid);
        void SendStableResult(uint8 guid);
        bool CheckStableMaster(ObjectGuid guid);

        // Account Data
        AccountData* GetAccountData(AccountDataType type) { return &m_accountData[type]; }
        void SetAccountData(AccountDataType type, time_t tm, std::string const& data);
        void SendAccountDataTimes(uint32 mask);
        void LoadGlobalAccountData();
        void LoadAccountData(PreparedQueryResult result, uint32 mask);

        void LoadTutorialsData();
        void SendTutorialsData();
        void SaveTutorialsData(SQLTransaction& trans);
        uint32 GetTutorialInt(uint8 index) const { return m_Tutorials[index]; }
        void SetTutorialInt(uint8 index, uint32 value)
        {
            if (m_Tutorials[index] != value)
            {
                m_Tutorials[index] = value;
                m_TutorialsChanged = true;
            }
        }
        //used with item_page table
        bool SendItemInfo(uint32 itemid, WorldPacket data);
        //auction
        void SendAuctionHello(ObjectGuid guid, Creature* unit);
        void SendAuctionCommandResult(uint32 auctionId, uint32 Action, uint32 ErrorCode, uint32 bidError = 0);
        void SendAuctionBidderNotification(uint32 location, uint32 auctionId, ObjectGuid bidder, uint32 bidSum, uint32 diff, uint32 item_template);
        void SendAuctionOwnerNotification(AuctionEntry* auction);

        //Item Enchantment
        void SendEnchantmentLog(ObjectGuid target, ObjectGuid caster, uint32 itemId, uint32 enchantId);
        void SendItemEnchantTimeUpdate(ObjectGuid Playerguid, ObjectGuid Itemguid, uint32 slot, uint32 Duration);

        //Taxi
        void SendTaxiStatus(ObjectGuid guid);
        void SendTaxiMenu(Creature* unit);
        void SendDoFlight(uint32 mountDisplayId, uint32 path, uint32 pathNode = 0);
        bool SendLearnNewTaxiNode(Creature* unit);
        void SendDiscoverNewTaxiNode(uint32 nodeid);

        // Guild/Arena Team
        void SendArenaTeamCommandResult(uint32 team_action, std::string const& team, std::string const& player, uint32 error_id = 0);
        void SendNotInArenaTeamPacket(uint8 type);
        void SendPetitionShowList(ObjectGuid guid);

        void BuildPartyMemberStatsChangedPacket(Player* player, WorldPacket* data);

        void DoLootRelease(ObjectGuid lguid);

        // Account mute time
        time_t m_muteTime;

        // Locales
        LocaleConstant GetSessionDbcLocale() const { return m_sessionDbcLocale; }
        LocaleConstant GetSessionDbLocaleIndex() const { return m_sessionDbLocaleIndex; }
        char const* GetTrinityString(uint32 entry) const;

        uint32 GetLatency() const { return m_latency; }
        void SetLatency(uint32 latency) { m_latency = latency; }
        void ResetClientTimeDelay() { m_clientTimeDelay = 0; }

        std::atomic<int32> m_timeOutTime;

        void UpdateTimeOutTime(uint32 diff)
        {
            m_timeOutTime -= int32(diff);
        }

        void ResetTimeOutTime()
        {
            m_timeOutTime = int32(sWorld->getIntConfig(CONFIG_SOCKET_TIMEOUTTIME));
        }

        bool IsConnectionIdle() const
        {
            return m_timeOutTime <= 0 && !m_inQueue;
        }

        // Recruit-A-Friend Handling
        uint32 GetRecruiterId() const { return recruiterId; }
        bool IsARecruiter() const { return isRecruiter; }

    public:                                                 // opcodes handlers

        void Handle_NULL(WorldPacket& recvPacket);          // not used
        void Handle_EarlyProccess(WorldPacket& recvPacket); // just mark packets processed in WorldSocket::OnRead
        void Handle_ServerSide(WorldPacket& recvPacket);    // sever side only, can't be accepted from client
        void Handle_Deprecated(WorldPacket& recvPacket);    // never used anymore by client

        void HandleCharEnumOpcode(WorldPacket& recvPacket);
        void HandleCharDeleteOpcode(WorldPacket& recvPacket);
        void HandleCharCreateOpcode(WorldPacket& recvPacket);
        void HandleCharCreateCallback(PreparedQueryResult result, CharacterCreateInfo* createInfo);
        void HandlePlayerLoginOpcode(WorldPacket& recvPacket);
        void HandleCharEnum(PreparedQueryResult result);
        void HandlePlayerLogin(LoginQueryHolder * holder);
        void HandleCharFactionOrRaceChange(WorldPacket& recvData);
        void SendCharCreate(ResponseCodes result);
        void SendCharDelete(ResponseCodes result);
        void SendCharRename(ResponseCodes result, CharacterRenameInfo const& renameInfo);
        void SendCharCustomize(ResponseCodes result, CharacterCustomizeInfo const& customizeInfo);
        void SendCharFactionChange(ResponseCodes result, CharacterFactionChangeInfo const& factionChangeInfo);
        void SendSetPlayerDeclinedNamesResult(DeclinedNameResult result, ObjectGuid guid);
        void SendBarberShopResult(BarberShopResult result);

        // played time
        void HandlePlayedTime(WorldPacket& recvPacket);

        // new
        void HandleMoveUnRootAck(WorldPacket& recvPacket);
        void HandleMoveRootAck(WorldPacket& recvPacket);
        void HandleLookingForGroup(WorldPacket& recvPacket);

        // new inspect
        void HandleInspectOpcode(WorldPacket& recvPacket);

        // new party stats
        void HandleInspectHonorStatsOpcode(WorldPacket& recvPacket);

        void HandleMoveWaterWalkAck(WorldPacket& recvPacket);
        void HandleFeatherFallAck(WorldPacket& recvData);

        void HandleMoveHoverAck(WorldPacket& recvData);

        void HandleMountSpecialAnimOpcode(WorldPacket& recvdata);

        // character view
        void HandleShowingHelmOpcode(WorldPacket& recvData);
        void HandleShowingCloakOpcode(WorldPacket& recvData);

        // repair
        void HandleRepairItemOpcode(WorldPacket& recvPacket);

        // Knockback
        void HandleMoveKnockBackAck(WorldPacket& recvPacket);

        void HandleMoveTeleportAck(WorldPacket& recvPacket);
        void HandleForceSpeedChangeAck(WorldPacket& recvData);

        void HandlePingOpcode(WorldPacket& recvPacket);
        void HandleRepopRequestOpcode(WorldPacket& recvPacket);
        void HandleAutostoreLootItemOpcode(WorldPacket& recvPacket);
        void HandleLootMoneyOpcode(WorldPacket& recvPacket);
        void HandleLootOpcode(WorldPacket& recvPacket);
        void HandleLootReleaseOpcode(WorldPacket& recvPacket);
        void HandleLootMasterGiveOpcode(WorldPacket& recvPacket);
        void HandleWhoOpcode(WorldPacket& recvPacket);
        void HandleLogoutRequestOpcode(WorldPacket& recvPacket);
        void HandlePlayerLogoutOpcode(WorldPacket& recvPacket);
        void HandleLogoutCancelOpcode(WorldPacket& recvPacket);

        // GM Ticket opcodes
        void HandleGMTicketCreateOpcode(WorldPacket& recvPacket);
        void HandleGMTicketUpdateOpcode(WorldPacket& recvPacket);
        void HandleGMTicketDeleteOpcode(WorldPacket& recvPacket);
        void HandleGMTicketGetTicketOpcode(WorldPacket& recvPacket);
        void HandleGMTicketSystemStatusOpcode(WorldPacket& recvPacket);
        void HandleGMSurveySubmit(WorldPacket& recvPacket);
        void HandleReportLag(WorldPacket& recvPacket);
        void HandleGMResponseResolve(WorldPacket& recvPacket);

        void HandleTogglePvP(WorldPacket& recvPacket);

        void HandleZoneUpdateOpcode(WorldPacket& recvPacket);
        void HandleSetSelectionOpcode(WorldPacket& recvPacket);
        void HandleStandStateChangeOpcode(WorldPacket& recvPacket);
        void HandleEmoteOpcode(WorldPacket& recvPacket);
        void HandleContactListOpcode(WorldPacket& recvPacket);
        void HandleAddFriendOpcode(WorldPacket& recvPacket);
        void HandleAddFriendOpcodeCallBack(PreparedQueryResult result, std::string const& friendNote);
        void HandleDelFriendOpcode(WorldPacket& recvPacket);
        void HandleAddIgnoreOpcode(WorldPacket& recvPacket);
        void HandleAddIgnoreOpcodeCallBack(PreparedQueryResult result);
        void HandleDelIgnoreOpcode(WorldPacket& recvPacket);
        void HandleSetContactNotesOpcode(WorldPacket& recvPacket);
        void HandleBugOpcode(WorldPacket& recvPacket);
        void HandleSetAmmoOpcode(WorldPacket& recvPacket);
        void HandleItemNameQueryOpcode(WorldPacket& recvPacket);

        void HandleAreaTriggerOpcode(WorldPacket& recvPacket);

        void HandleSetFactionAtWar(WorldPacket& recvData);
        void HandleSetFactionCheat(WorldPacket& recvData);
        void HandleSetWatchedFactionOpcode(WorldPacket& recvData);
        void HandleSetFactionInactiveOpcode(WorldPacket& recvData);

        void HandleUpdateAccountData(WorldPacket& recvPacket);
        void HandleRequestAccountData(WorldPacket& recvPacket);
        void HandleSetActionButtonOpcode(WorldPacket& recvPacket);

        void HandleGameObjectUseOpcode(WorldPacket& recPacket);
        void HandleMeetingStoneInfo(WorldPacket& recPacket);
        void HandleGameobjectReportUse(WorldPacket& recvPacket);

        void HandleNameQueryOpcode(WorldPacket& recvPacket);

        void HandleQueryTimeOpcode(WorldPacket& recvPacket);

        void HandleCreatureQueryOpcode(WorldPacket& recvPacket);

        void HandleGameObjectQueryOpcode(WorldPacket& recvPacket);

        void HandleMoveWorldportAckOpcode(WorldPacket& recvPacket);
        void HandleMoveWorldportAckOpcode();                // for server-side calls

        void HandleMovementOpcodes(WorldPacket& recvPacket);
        void HandleSetActiveMoverOpcode(WorldPacket& recvData);
        void HandleMoveNotActiveMover(WorldPacket& recvData);
        void HandleDismissControlledVehicle(WorldPacket& recvData);
        void HandleRequestVehicleExit(WorldPacket& recvData);
        void HandleChangeSeatsOnControlledVehicle(WorldPacket& recvData);
        void HandleMoveTimeSkippedOpcode(WorldPacket& recvData);

        void HandleRequestRaidInfoOpcode(WorldPacket& recvData);

        void HandleBattlefieldStatusOpcode(WorldPacket& recvData);
        void HandleBattleMasterHelloOpcode(WorldPacket& recvData);

        void HandleGroupInviteOpcode(WorldPacket& recvPacket);
        //void HandleGroupCancelOpcode(WorldPacket& recvPacket);
        void HandleGroupAcceptOpcode(WorldPacket& recvPacket);
        void HandleGroupDeclineOpcode(WorldPacket& recvPacket);
        void HandleGroupUninviteOpcode(WorldPacket& recvPacket);
        void HandleGroupUninviteGuidOpcode(WorldPacket& recvPacket);
        void HandleGroupSetLeaderOpcode(WorldPacket& recvPacket);
        void HandleGroupDisbandOpcode(WorldPacket& recvPacket);
        void HandleOptOutOfLootOpcode(WorldPacket& recvData);
        void HandleLootMethodOpcode(WorldPacket& recvPacket);
        void HandleLootRoll(WorldPacket& recvData);
        void HandleRequestPartyMemberStatsOpcode(WorldPacket& recvData);
        void HandleRaidTargetUpdateOpcode(WorldPacket& recvData);
        void HandleRaidReadyCheckOpcode(WorldPacket& recvData);
        void HandleRaidReadyCheckFinishedOpcode(WorldPacket& recvData);
        void HandleGroupRaidConvertOpcode(WorldPacket& recvData);
        void HandleGroupChangeSubGroupOpcode(WorldPacket& recvData);
        void HandleGroupAssistantLeaderOpcode(WorldPacket& recvData);
        void HandlePartyAssignmentOpcode(WorldPacket& recvData);

        void HandlePetitionBuyOpcode(WorldPacket& recvData);
        void HandlePetitionShowSignOpcode(WorldPacket& recvData);
        void HandlePetitionQueryOpcode(WorldPacket& recvData);
        void HandlePetitionRenameOpcode(WorldPacket& recvData);
        void HandlePetitionSignOpcode(WorldPacket& recvData);
        void HandlePetitionDeclineOpcode(WorldPacket& recvData);
        void HandleOfferPetitionOpcode(WorldPacket& recvData);
        void HandleTurnInPetitionOpcode(WorldPacket& recvData);

        void HandleGuildQueryOpcode(WorldPacket& recvPacket);
        void HandleGuildCreateOpcode(WorldPacket& recvPacket);
        void HandleGuildInviteOpcode(WorldPacket& recvPacket);
        void HandleGuildRemoveOpcode(WorldPacket& recvPacket);
        void HandleGuildAcceptOpcode(WorldPacket& recvPacket);
        void HandleGuildDeclineOpcode(WorldPacket& recvPacket);
        void HandleGuildInfoOpcode(WorldPacket& recvPacket);
        void HandleGuildEventLogQueryOpcode(WorldPacket& recvPacket);
        void HandleGuildRosterOpcode(WorldPacket& recvPacket);
        void HandleGuildPromoteOpcode(WorldPacket& recvPacket);
        void HandleGuildDemoteOpcode(WorldPacket& recvPacket);
        void HandleGuildLeaveOpcode(WorldPacket& recvPacket);
        void HandleGuildDisbandOpcode(WorldPacket& recvPacket);
        void HandleGuildLeaderOpcode(WorldPacket& recvPacket);
        void HandleGuildMOTDOpcode(WorldPacket& recvPacket);
        void HandleGuildSetPublicNoteOpcode(WorldPacket& recvPacket);
        void HandleGuildSetOfficerNoteOpcode(WorldPacket& recvPacket);
        void HandleGuildRankOpcode(WorldPacket& recvPacket);
        void HandleGuildAddRankOpcode(WorldPacket& recvPacket);
        void HandleGuildDelRankOpcode(WorldPacket& recvPacket);
        void HandleGuildChangeInfoTextOpcode(WorldPacket& recvPacket);
        void HandleSaveGuildEmblemOpcode(WorldPacket& recvPacket);

        void HandleTaxiNodeStatusQueryOpcode(WorldPacket& recvPacket);
        void HandleTaxiQueryAvailableNodes(WorldPacket& recvPacket);
        void HandleActivateTaxiOpcode(WorldPacket& recvPacket);
        void HandleActivateTaxiExpressOpcode(WorldPacket& recvPacket);
        void HandleMoveSplineDoneOpcode(WorldPacket& recvPacket);
        void SendActivateTaxiReply(ActivateTaxiReply reply);

        void HandleTabardVendorActivateOpcode(WorldPacket& recvPacket);
        void HandleBankerActivateOpcode(WorldPacket& recvPacket);
        void HandleBuyBankSlotOpcode(WorldPacket& recvPacket);
        void HandleTrainerListOpcode(WorldPacket& recvPacket);
        void HandleTrainerBuySpellOpcode(WorldPacket& recvPacket);
        void HandlePetitionShowListOpcode(WorldPacket& recvPacket);
        void HandleGossipHelloOpcode(WorldPacket& recvPacket);
        void HandleGossipSelectOptionOpcode(WorldPacket& recvPacket);
        void HandleSpiritHealerActivateOpcode(WorldPacket& recvPacket);
        void HandleNpcTextQueryOpcode(WorldPacket& recvPacket);
        void HandleBinderActivateOpcode(WorldPacket& recvPacket);
        void HandleListStabledPetsOpcode(WorldPacket& recvPacket);
        void HandleStablePet(WorldPacket& recvPacket);
        void HandleStablePetCallback(PreparedQueryResult result);
        void HandleUnstablePet(WorldPacket& recvPacket);
        void HandleUnstablePetCallback(PreparedQueryResult result, uint32 petId);
        void HandleBuyStableSlot(WorldPacket& recvPacket);
        void HandleStableRevivePet(WorldPacket& recvPacket);
        void HandleStableSwapPet(WorldPacket& recvPacket);
        void HandleStableSwapPetCallback(PreparedQueryResult result, uint32 petId);

        void HandleDuelAcceptedOpcode(WorldPacket& recvPacket);
        void HandleDuelCancelledOpcode(WorldPacket& recvPacket);

        void HandleAcceptTradeOpcode(WorldPacket& recvPacket);
        void HandleBeginTradeOpcode(WorldPacket& recvPacket);
        void HandleBusyTradeOpcode(WorldPacket& recvPacket);
        void HandleCancelTradeOpcode(WorldPacket& recvPacket);
        void HandleClearTradeItemOpcode(WorldPacket& recvPacket);
        void HandleIgnoreTradeOpcode(WorldPacket& recvPacket);
        void HandleInitiateTradeOpcode(WorldPacket& recvPacket);
        void HandleSetTradeGoldOpcode(WorldPacket& recvPacket);
        void HandleSetTradeItemOpcode(WorldPacket& recvPacket);
        void HandleUnacceptTradeOpcode(WorldPacket& recvPacket);

        void HandleAuctionHelloOpcode(WorldPacket& recvPacket);
        void HandleAuctionListItems(WorldPacket& recvData);
        void HandleAuctionListBidderItems(WorldPacket& recvData);
        void HandleAuctionSellItem(WorldPacket& recvData);
        void HandleAuctionRemoveItem(WorldPacket& recvData);
        void HandleAuctionListOwnerItems(WorldPacket& recvData);
        void HandleAuctionPlaceBid(WorldPacket& recvData);
        void HandleAuctionListPendingSales(WorldPacket& recvData);

        void HandleGetMailList(WorldPacket& recvData);
        void HandleSendMail(WorldPacket& recvData);
        void HandleMailTakeMoney(WorldPacket& recvData);
        void HandleMailTakeItem(WorldPacket& recvData);
        void HandleMailMarkAsRead(WorldPacket& recvData);
        void HandleMailReturnToSender(WorldPacket& recvData);
        void HandleMailDelete(WorldPacket& recvData);
        void HandleItemTextQuery(WorldPacket& recvData);
        void HandleMailCreateTextItem(WorldPacket& recvData);
        void HandleQueryNextMailTime(WorldPacket& recvData);
        void HandleCancelChanneling(WorldPacket& recvData);

        void SendItemPageInfo(ItemTemplate* itemProto);
        void HandleSplitItemOpcode(WorldPacket& recvPacket);
        void HandleSwapInvItemOpcode(WorldPacket& recvPacket);
        void HandleDestroyItemOpcode(WorldPacket& recvPacket);
        void HandleAutoEquipItemOpcode(WorldPacket& recvPacket);
        void HandleItemQuerySingleOpcode(WorldPacket& recvPacket);
        void HandleSellItemOpcode(WorldPacket& recvPacket);
        void HandleBuyItemInSlotOpcode(WorldPacket& recvPacket);
        void HandleBuyItemOpcode(WorldPacket& recvPacket);
        void HandleListInventoryOpcode(WorldPacket& recvPacket);
        void HandleAutoStoreBagItemOpcode(WorldPacket& recvPacket);
        void HandleReadItem(WorldPacket& recvPacket);
        void HandleAutoEquipItemSlotOpcode(WorldPacket& recvPacket);
        void HandleSwapItem(WorldPacket& recvPacket);
        void HandleBuybackItem(WorldPacket& recvPacket);
        void HandleAutoBankItemOpcode(WorldPacket& recvPacket);
        void HandleAutoStoreBankItemOpcode(WorldPacket& recvPacket);
        void HandleWrapItemOpcode(WorldPacket& recvPacket);

        void HandleAttackSwingOpcode(WorldPacket& recvPacket);
        void HandleAttackStopOpcode(WorldPacket& recvPacket);
        void HandleSetSheathedOpcode(WorldPacket& recvPacket);

        void HandleUseItemOpcode(WorldPacket& recvPacket);
        void HandleOpenItemOpcode(WorldPacket& recvPacket);
        void HandleCastSpellOpcode(WorldPacket& recvPacket);
        void HandleCancelCastOpcode(WorldPacket& recvPacket);
        void HandleCancelAuraOpcode(WorldPacket& recvPacket);
        void HandleCancelGrowthAuraOpcode(WorldPacket& recvPacket);
        void HandleCancelAutoRepeatSpellOpcode(WorldPacket& recvPacket);

        void HandleLearnTalentOpcode(WorldPacket& recvPacket);
        void HandleLearnPreviewTalents(WorldPacket& recvPacket);
        void HandleTalentWipeConfirmOpcode(WorldPacket& recvPacket);
        void HandleUnlearnSkillOpcode(WorldPacket& recvPacket);

        void HandleQuestgiverStatusQueryOpcode(WorldPacket& recvPacket);
        void HandleQuestgiverStatusMultipleQuery(WorldPacket& recvPacket);
        void HandleQuestgiverHelloOpcode(WorldPacket& recvPacket);
        void HandleQuestgiverAcceptQuestOpcode(WorldPacket& recvPacket);
        void HandleQuestgiverQueryQuestOpcode(WorldPacket& recvPacket);
        void HandleQuestgiverChooseRewardOpcode(WorldPacket& recvPacket);
        void HandleQuestgiverRequestRewardOpcode(WorldPacket& recvPacket);
        void HandleQuestQueryOpcode(WorldPacket& recvPacket);
        void HandleQuestgiverCancel(WorldPacket& recvData);
        void HandleQuestLogSwapQuest(WorldPacket& recvData);
        void HandleQuestLogRemoveQuest(WorldPacket& recvData);
        void HandleQuestConfirmAccept(WorldPacket& recvData);
        void HandleQuestgiverCompleteQuest(WorldPacket& recvData);
        void HandleQuestgiverQuestAutoLaunch(WorldPacket& recvPacket);
        void HandlePushQuestToParty(WorldPacket& recvPacket);
        void HandleQuestPushResult(WorldPacket& recvPacket);

        void HandleMessagechatOpcode(WorldPacket& recvPacket);
        void SendPlayerNotFoundNotice(std::string const& name);
        void SendPlayerAmbiguousNotice(std::string const& name);
        void SendWrongFactionNotice();
        void SendChatRestrictedNotice(ChatRestrictionType restriction);
        void HandleTextEmoteOpcode(WorldPacket& recvPacket);
        void HandleChatIgnoredOpcode(WorldPacket& recvPacket);

        void HandleReclaimCorpseOpcode(WorldPacket& recvPacket);
        void HandleCorpseQueryOpcode(WorldPacket& recvPacket);
        void HandleCorpseMapPositionQuery(WorldPacket& recvPacket);
        void HandleResurrectResponseOpcode(WorldPacket& recvPacket);
        void HandleSummonResponseOpcode(WorldPacket& recvData);

        void HandleJoinChannel(WorldPacket& recvPacket);
        void HandleLeaveChannel(WorldPacket& recvPacket);
        void HandleChannelList(WorldPacket& recvPacket);
        void HandleChannelPassword(WorldPacket& recvPacket);
        void HandleChannelSetOwner(WorldPacket& recvPacket);
        void HandleChannelOwner(WorldPacket& recvPacket);
        void HandleChannelModerator(WorldPacket& recvPacket);
        void HandleChannelUnmoderator(WorldPacket& recvPacket);
        void HandleChannelMute(WorldPacket& recvPacket);
        void HandleChannelUnmute(WorldPacket& recvPacket);
        void HandleChannelInvite(WorldPacket& recvPacket);
        void HandleChannelKick(WorldPacket& recvPacket);
        void HandleChannelBan(WorldPacket& recvPacket);
        void HandleChannelUnban(WorldPacket& recvPacket);
        void HandleChannelAnnouncements(WorldPacket& recvPacket);
        void HandleChannelModerate(WorldPacket& recvPacket);
        void HandleChannelDeclineInvite(WorldPacket& recvPacket);
        void HandleChannelDisplayListQuery(WorldPacket& recvPacket);
        void HandleGetChannelMemberCount(WorldPacket& recvPacket);
        void HandleSetChannelWatch(WorldPacket& recvPacket);

        void HandleCompleteCinematic(WorldPacket& recvPacket);
        void HandleNextCinematicCamera(WorldPacket& recvPacket);

        void HandlePageTextQueryOpcode(WorldPacket& recvPacket);

        void HandleTutorialFlag (WorldPacket& recvData);
        void HandleTutorialClear(WorldPacket& recvData);
        void HandleTutorialReset(WorldPacket& recvData);

        //Pet
        void HandlePetAction(WorldPacket& recvData);
        void HandlePetStopAttack(WorldPacket& recvData);
        void HandlePetActionHelper(Unit* pet, ObjectGuid guid1, uint32 spellid, uint16 flag, ObjectGuid guid2);
        void HandlePetNameQuery(WorldPacket& recvData);
        void HandlePetSetAction(WorldPacket& recvData);
        void HandlePetAbandon(WorldPacket& recvData);
        void HandlePetRename(WorldPacket& recvData);
        void HandlePetCancelAuraOpcode(WorldPacket& recvPacket);
        void HandlePetSpellAutocastOpcode(WorldPacket& recvPacket);
        void HandlePetCastSpellOpcode(WorldPacket& recvPacket);
        void HandlePetLearnTalent(WorldPacket& recvPacket);
        void HandleLearnPreviewTalentsPet(WorldPacket& recvPacket);

        void HandleSetActionBarToggles(WorldPacket& recvData);

        void HandleCharRenameOpcode(WorldPacket& recvData);
        void HandleChangePlayerNameOpcodeCallBack(PreparedQueryResult result, CharacterRenameInfo const* renameInfo);
        void HandleSetPlayerDeclinedNames(WorldPacket& recvData);

        void HandleTotemDestroyed(WorldPacket& recvData);
        void HandleDismissCritter(WorldPacket& recvData);

        //Battleground
        void HandleBattlemasterHelloOpcode(WorldPacket& recvData);
        void HandleBattlemasterJoinOpcode(WorldPacket& recvData);
        void HandleBattlegroundPlayerPositionsOpcode(WorldPacket& recvData);
        void HandlePVPLogDataOpcode(WorldPacket& recvData);
        void HandleBattleFieldPortOpcode(WorldPacket& recvData);
        void HandleBattlefieldListOpcode(WorldPacket& recvData);
        void HandleBattlefieldLeaveOpcode(WorldPacket& recvData);
        void HandleBattlemasterJoinArena(WorldPacket& recvData);
        void HandleReportPvPAFK(WorldPacket& recvData);

        // playerbot mod
        void HandleBotPackets();
        // end of playerbot mod

        // Battlefield
        void SendBfInvitePlayerToWar(uint32 battleId, uint32 zoneId, uint32 time);
        void SendBfInvitePlayerToQueue(uint32 battleId);
        void SendBfQueueInviteResponse(uint32 battleId, uint32 zoneId, bool canQueue = true, bool full = false);
        void SendBfEntered(uint32 battleId);
        void SendBfLeaveMessage(uint32 battleId, BFLeaveReason reason = BF_LEAVE_REASON_EXITED);
        void HandleBfQueueInviteResponse(WorldPacket& recvData);
        void HandleBfEntryInviteResponse(WorldPacket& recvData);
        void HandleBfExitRequest(WorldPacket& recvData);

        void HandleWardenDataOpcode(WorldPacket& recvData);
        void HandleWorldTeleportOpcode(WorldPacket& recvData);
        void HandleMinimapPingOpcode(WorldPacket& recvData);
        void HandleRandomRollOpcode(WorldPacket& recvData);
        void HandleFarSightOpcode(WorldPacket& recvData);
        void HandleSetDungeonDifficultyOpcode(WorldPacket& recvData);
        void HandleSetRaidDifficultyOpcode(WorldPacket& recvData);
        void HandleMoveSetCanFlyAckOpcode(WorldPacket& recvData);
        void HandleSetTitleOpcode(WorldPacket& recvData);
        void HandleRealmSplitOpcode(WorldPacket& recvData);
        void HandleTimeSyncResp(WorldPacket& recvData);
        void HandleWhoisOpcode(WorldPacket& recvData);
        void HandleResetInstancesOpcode(WorldPacket& recvData);
        void HandleHearthAndResurrect(WorldPacket& recvData);
        void HandleInstanceLockResponse(WorldPacket& recvPacket);

        // Looking for Dungeon/Raid
        void HandleLfgSetCommentOpcode(WorldPacket& recvData);
        void HandleLfgPlayerLockInfoRequestOpcode(WorldPacket& recvData);
        void HandleLfgPartyLockInfoRequestOpcode(WorldPacket& recvData);
        void HandleLfgJoinOpcode(WorldPacket& recvData);
        void HandleLfgLeaveOpcode(WorldPacket& recvData);
        void HandleLfgSetRolesOpcode(WorldPacket& recvData);
        void HandleLfgProposalResultOpcode(WorldPacket& recvData);
        void HandleLfgSetBootVoteOpcode(WorldPacket& recvData);
        void HandleLfgTeleportOpcode(WorldPacket& recvData);
        void HandleLfrJoinOpcode(WorldPacket& recvData);
        void HandleLfrLeaveOpcode(WorldPacket& recvData);
        void HandleLfgGetStatus(WorldPacket& recvData);

        void SendLfgUpdatePlayer(lfg::LfgUpdateData const& updateData);
        void SendLfgUpdateParty(lfg::LfgUpdateData const& updateData);
        void SendLfgRoleChosen(ObjectGuid guid, uint8 roles);
        void SendLfgRoleCheckUpdate(lfg::LfgRoleCheck const& pRoleCheck);
        void SendLfgLfrList(bool update);
        void SendLfgJoinResult(lfg::LfgJoinResultData const& joinData);
        void SendLfgQueueStatus(lfg::LfgQueueStatusData const& queueData);
        void SendLfgPlayerReward(lfg::LfgPlayerRewardData const& lfgPlayerRewardData);
        void SendLfgBootProposalUpdate(lfg::LfgPlayerBoot const& boot);
        void SendLfgUpdateProposal(lfg::LfgProposal const& proposal);
        void SendLfgDisabled();
        void SendLfgOfferContinue(uint32 dungeonEntry);
        void SendLfgTeleportError(uint8 err);

        // Arena Team
        void HandleInspectArenaTeamsOpcode(WorldPacket& recvData);
        void HandleArenaTeamQueryOpcode(WorldPacket& recvData);
        void HandleArenaTeamRosterOpcode(WorldPacket& recvData);
        void HandleArenaTeamInviteOpcode(WorldPacket& recvData);
        void HandleArenaTeamAcceptOpcode(WorldPacket& recvData);
        void HandleArenaTeamDeclineOpcode(WorldPacket& recvData);
        void HandleArenaTeamLeaveOpcode(WorldPacket& recvData);
        void HandleArenaTeamRemoveOpcode(WorldPacket& recvData);
        void HandleArenaTeamDisbandOpcode(WorldPacket& recvData);
        void HandleArenaTeamLeaderOpcode(WorldPacket& recvData);

        void HandleAreaSpiritHealerQueryOpcode(WorldPacket& recvData);
        void HandleAreaSpiritHealerQueueOpcode(WorldPacket& recvData);
        void HandleCancelMountAuraOpcode(WorldPacket& recvData);
        void HandleSelfResOpcode(WorldPacket& recvData);
        void HandleComplainOpcode(WorldPacket& recvData);
        void HandleRequestPetInfoOpcode(WorldPacket& recvData);

        // Socket gem
        void HandleSocketOpcode(WorldPacket& recvData);

        void HandleCancelTempEnchantmentOpcode(WorldPacket& recvData);

        void HandleItemRefundInfoRequest(WorldPacket& recvData);
        void HandleItemRefund(WorldPacket& recvData);

        void HandleChannelVoiceOnOpcode(WorldPacket& recvData);
        void HandleVoiceSessionEnableOpcode(WorldPacket& recvData);
        void HandleSetActiveVoiceChannel(WorldPacket& recvData);
        void HandleSetTaxiBenchmarkOpcode(WorldPacket& recvData);

        // Guild Bank
        void HandleGuildPermissions(WorldPacket& recvData);
        void HandleGuildBankMoneyWithdrawn(WorldPacket& recvData);
        void HandleGuildBankerActivate(WorldPacket& recvData);
        void HandleGuildBankQueryTab(WorldPacket& recvData);
        void HandleGuildBankLogQuery(WorldPacket& recvData);
        void HandleGuildBankDepositMoney(WorldPacket& recvData);
        void HandleGuildBankWithdrawMoney(WorldPacket& recvData);
        void HandleGuildBankSwapItems(WorldPacket& recvData);

        void HandleGuildBankUpdateTab(WorldPacket& recvData);
        void HandleGuildBankBuyTab(WorldPacket& recvData);
        void HandleQueryGuildBankTabText(WorldPacket& recvData);
        void HandleSetGuildBankTabText(WorldPacket& recvData);

        // Refer-a-Friend
        void HandleGrantLevel(WorldPacket& recvData);
        void HandleAcceptGrantLevel(WorldPacket& recvData);

        // Calendar
        void HandleCalendarGetCalendar(WorldPacket& recvData);
        void HandleCalendarGetEvent(WorldPacket& recvData);
        void HandleCalendarGuildFilter(WorldPacket& recvData);
        void HandleCalendarArenaTeam(WorldPacket& recvData);
        void HandleCalendarAddEvent(WorldPacket& recvData);
        void HandleCalendarUpdateEvent(WorldPacket& recvData);
        void HandleCalendarRemoveEvent(WorldPacket& recvData);
        void HandleCalendarCopyEvent(WorldPacket& recvData);
        void HandleCalendarEventInvite(WorldPacket& recvData);
        void HandleCalendarEventRsvp(WorldPacket& recvData);
        void HandleCalendarEventRemoveInvite(WorldPacket& recvData);
        void HandleCalendarEventStatus(WorldPacket& recvData);
        void HandleCalendarEventModeratorStatus(WorldPacket& recvData);
        void HandleCalendarComplain(WorldPacket& recvData);
        void HandleCalendarGetNumPending(WorldPacket& recvData);
        void HandleCalendarEventSignup(WorldPacket& recvData);

        void SendCalendarRaidLockout(InstanceSave const* save, bool add);
        void SendCalendarRaidLockoutUpdated(InstanceSave const* save);
        void HandleSetSavedInstanceExtend(WorldPacket& recvData);

        void HandleSpellClick(WorldPacket& recvData);
        void HandleMirrorImageDataRequest(WorldPacket& recvData);
        void HandleAlterAppearance(WorldPacket& recvData);
        void HandleRemoveGlyph(WorldPacket& recvData);
        void HandleCharCustomize(WorldPacket& recvData);
        void HandleQueryInspectAchievements(WorldPacket& recvData);
        void HandleEquipmentSetSave(WorldPacket& recvData);
        void HandleEquipmentSetDelete(WorldPacket& recvData);
        void HandleEquipmentSetUse(WorldPacket& recvData);
        void HandleWorldStateUITimerUpdate(WorldPacket& recvData);
        void HandleReadyForAccountDataTimes(WorldPacket& recvData);
        void HandleQueryQuestsCompleted(WorldPacket& recvData);
        void HandleQuestPOIQuery(WorldPacket& recvData);
        void HandleEjectPassenger(WorldPacket& data);
        void HandleEnterPlayerVehicle(WorldPacket& data);
        void HandleUpdateProjectilePosition(WorldPacket& recvPacket);
        void HandleUpdateMissileTrajectory(WorldPacket& recvPacket);

    private:
        void InitializeQueryCallbackParameters();
        void ProcessQueryCallbacks();

        PreparedQueryResultFuture _charEnumCallback;
        PreparedQueryResultFuture _addIgnoreCallback;
        PreparedQueryResultFuture _stablePetCallback;
        QueryCallback<PreparedQueryResult, CharacterRenameInfo*> _charRenameCallback;
        QueryCallback<PreparedQueryResult, std::string> _addFriendCallback;
        QueryCallback<PreparedQueryResult, uint32> _unstablePetCallback;
        QueryCallback<PreparedQueryResult, uint32> _stableSwapCallback;
        QueryCallback<PreparedQueryResult, ObjectGuid> _sendStabledPetCallback;
        QueryCallback<PreparedQueryResult, CharacterCreateInfo*, true> _charCreateCallback;
        QueryResultHolderFuture _charLoginCallback;

    friend class World;
    protected:
        class DosProtection
        {
            friend class World;
            public:
                DosProtection(WorldSession* s) : Session(s), _policy((Policy)sWorld->getIntConfig(CONFIG_PACKET_SPOOF_POLICY)) { }
                bool EvaluateOpcode(WorldPacket& p, time_t time) const;
            protected:
                enum Policy
                {
                    POLICY_LOG,
                    POLICY_KICK,
                    POLICY_BAN,
                };

                uint32 GetMaxPacketCounterAllowed(uint16 opcode) const;

                WorldSession* Session;

            private:
                Policy _policy;
                typedef std::unordered_map<uint16, PacketCounter> PacketThrottlingMap;
                // mark this member as "mutable" so it can be modified even in const functions
                mutable PacketThrottlingMap _PacketThrottlingMap;

                DosProtection(DosProtection const& right) = delete;
                DosProtection& operator=(DosProtection const& right) = delete;
        } AntiDOS;

    private:
        // private trade methods
        void moveItems(Item* myItems[], Item* hisItems[]);

        bool CanUseBank(ObjectGuid bankerGUID = ObjectGuid::Empty) const;

        // logging helper
        void LogUnexpectedOpcode(WorldPacket* packet, const char* status, const char *reason);
        void LogUnprocessedTail(WorldPacket* packet);

        // EnumData helpers
        bool IsLegitCharacterForAccount(ObjectGuid lowGUID)
        {
            return _legitCharacters.find(lowGUID) != _legitCharacters.end();
        }

        // this stores the GUIDs of the characters who can login
        // characters who failed on Player::BuildEnumData shouldn't login
        GuidSet _legitCharacters;

        uint32 m_GUIDLow;                                   // set logined or recently logout player (while m_playerRecentlyLogout set)
        Player* _player;
        std::shared_ptr<WorldSocket> m_Socket;
        std::string m_Address;                              // Current Remote Address
     // std::string m_LAddress;                             // Last Attempted Remote Adress - we can not set attempted ip for a non-existing session!

        AccountTypes _security;
        uint32 _accountId;
        uint8 m_expansion;

        typedef std::list<AddonInfo> AddonsList;

        // Warden
        Warden* _warden;                                    // Remains NULL if Warden system is not enabled by config

        time_t _logoutTime;
        bool m_inQueue;                                     // session wait in auth.queue
        bool m_playerLoading;                               // code processed in LoginPlayer
        bool m_playerLogout;                                // code processed in LogoutPlayer
        bool m_playerRecentlyLogout;
        bool m_playerSave;
        LocaleConstant m_sessionDbcLocale;
        LocaleConstant m_sessionDbLocaleIndex;
        std::atomic<uint32> m_latency;
        std::atomic<uint32> m_clientTimeDelay;
        AccountData m_accountData[NUM_ACCOUNT_DATA_TYPES];
        uint32 m_Tutorials[MAX_ACCOUNT_TUTORIAL_VALUES];
        bool   m_TutorialsChanged;
        AddonsList m_addonsList;
        uint32 recruiterId;
        bool isRecruiter;
        LockedQueue<WorldPacket*> _recvQueue;
        rbac::RBACData* _RBACData;
        uint32 expireTime;
        bool forceExit;
        ObjectGuid m_currentBankerGUID;

        WorldSession(WorldSession const& right) = delete;
        WorldSession& operator=(WorldSession const& right) = delete;
};
#endif
/// @}<|MERGE_RESOLUTION|>--- conflicted
+++ resolved
@@ -190,17 +190,8 @@
     friend class WorldSession;
     friend class Player;
 
-<<<<<<< HEAD
     // playerbot mod
     public:
-        CharacterCreateInfo(std::string const& name, uint8 race, uint8 cclass, uint8 gender, uint8 skin, uint8 face, uint8 hairStyle, uint8 hairColor, uint8 facialHair, uint8 outfitId,
-        WorldPacket& data) : Name(name), Race(race), Class(cclass), Gender(gender), Skin(skin), Face(face), HairStyle(hairStyle), HairColor(hairColor), FacialHair(facialHair),
-        OutfitId(outfitId), Data(std::move(data)), CharCount(0)
-        { }
-
-=======
-    protected:
->>>>>>> ad9914d5
         /// User specified variables
         std::string Name;
         uint8 Race       = 0;
