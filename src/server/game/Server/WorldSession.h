/*
 * Copyright (C) 2008-2011 TrinityCore <http://www.trinitycore.org/>
 * Copyright (C) 2005-2009 MaNGOS <http://getmangos.com/>
 *
 * This program is free software; you can redistribute it and/or modify it
 * under the terms of the GNU General Public License as published by the
 * Free Software Foundation; either version 2 of the License, or (at your
 * option) any later version.
 *
 * This program is distributed in the hope that it will be useful, but WITHOUT
 * ANY WARRANTY; without even the implied warranty of MERCHANTABILITY or
 * FITNESS FOR A PARTICULAR PURPOSE. See the GNU General Public License for
 * more details.
 *
 * You should have received a copy of the GNU General Public License along
 * with this program. If not, see <http://www.gnu.org/licenses/>.
 */

/// \addtogroup u2w
/// @{
/// \file

#ifndef __WORLDSESSION_H
#define __WORLDSESSION_H

#include "Common.h"
#include "SharedDefines.h"
#include "AddonMgr.h"
#include "DatabaseEnv.h"
#include "World.h"
<<<<<<< HEAD
#include "WardenBase.h"
#include "Timer.h"
=======
#include "WorldPacket.h"
>>>>>>> e7778c72

struct ItemTemplate;
struct AuctionEntry;
struct DeclinedName;
struct MovementInfo;

class Creature;
class Item;
class Object;
class Player;
class Unit;
class GameObject;
class Quest;
class WorldPacket;
class WorldSocket;
class LoginQueryHolder;
class SpellCastTargets;
struct AreaTableEntry;
struct LfgJoinResultData;
struct LfgLockStatus;
struct LfgPlayerBoot;
struct LfgProposal;
struct LfgReward;
struct LfgRoleCheck;
struct LfgUpdateData;

enum AccountDataType
{
    GLOBAL_CONFIG_CACHE             = 0,                    // 0x01 g
    PER_CHARACTER_CONFIG_CACHE      = 1,                    // 0x02 p
    GLOBAL_BINDINGS_CACHE           = 2,                    // 0x04 g
    PER_CHARACTER_BINDINGS_CACHE    = 3,                    // 0x08 p
    GLOBAL_MACROS_CACHE             = 4,                    // 0x10 g
    PER_CHARACTER_MACROS_CACHE      = 5,                    // 0x20 p
    PER_CHARACTER_LAYOUT_CACHE      = 6,                    // 0x40 p
    PER_CHARACTER_CHAT_CACHE        = 7,                    // 0x80 p
};

#define NUM_ACCOUNT_DATA_TYPES        8

#define GLOBAL_CACHE_MASK           0x15
#define PER_CHARACTER_CACHE_MASK    0xEA

struct AccountData
{
    AccountData() : Time(0), Data("") {}

    time_t Time;
    std::string Data;
};

enum AccountLinkedState
{
    STATE_NOT_LINKED = 0x00,
    STATE_REFER      = 0x01,
    STATE_REFERRAL   = 0x02,
    STATE_DUAL       = 0x04,
};

enum PartyOperation
{
    PARTY_OP_INVITE = 0,
    PARTY_OP_UNINVITE = 1,
    PARTY_OP_LEAVE = 2,
    PARTY_OP_SWAP = 4
};

enum PartyResult
{
    ERR_PARTY_RESULT_OK                 = 0,
    ERR_BAD_PLAYER_NAME_S               = 1,
    ERR_TARGET_NOT_IN_GROUP_S           = 2,
    ERR_TARGET_NOT_IN_INSTANCE_S        = 3,
    ERR_GROUP_FULL                      = 4,
    ERR_ALREADY_IN_GROUP_S              = 5,
    ERR_NOT_IN_GROUP                    = 6,
    ERR_NOT_LEADER                      = 7,
    ERR_PLAYER_WRONG_FACTION            = 8,
    ERR_IGNORING_YOU_S                  = 9,
    ERR_LFG_PENDING                     = 12,
    ERR_INVITE_RESTRICTED               = 13,
    ERR_GROUP_SWAP_FAILED               = 14,               // if (PartyOperation == PARTY_OP_SWAP) ERR_GROUP_SWAP_FAILED else ERR_INVITE_IN_COMBAT
    ERR_INVITE_UNKNOWN_REALM            = 15,
    ERR_INVITE_NO_PARTY_SERVER          = 16,
    ERR_INVITE_PARTY_BUSY               = 17,
    ERR_PARTY_TARGET_AMBIGUOUS          = 18,
    ERR_PARTY_LFG_INVITE_RAID_LOCKED    = 19,
    ERR_PARTY_LFG_BOOT_LIMIT            = 20,
    ERR_PARTY_LFG_BOOT_COOLDOWN_S       = 21,
    ERR_PARTY_LFG_BOOT_IN_PROGRESS      = 22,
    ERR_PARTY_LFG_BOOT_TOO_FEW_PLAYERS  = 23,
    ERR_PARTY_LFG_BOOT_NOT_ELIGIBLE_S   = 24,
    ERR_RAID_DISALLOWED_BY_LEVEL        = 25,
    ERR_PARTY_LFG_BOOT_IN_COMBAT        = 26,
    ERR_VOTE_KICK_REASON_NEEDED         = 27,
    ERR_PARTY_LFG_BOOT_DUNGEON_COMPLETE = 28,
    ERR_PARTY_LFG_BOOT_LOOT_ROLLS       = 29,
    ERR_PARTY_LFG_TELEPORT_IN_COMBAT    = 30
};

enum ChatRestrictionType
{
    ERR_CHAT_RESTRICTED = 0,
    ERR_CHAT_THROTTLED  = 1,
    ERR_USER_SQUELCHED  = 2,
    ERR_YELL_RESTRICTED = 3
};

enum CharterTypes
{
    GUILD_CHARTER_TYPE                            = 9,
    ARENA_TEAM_CHARTER_2v2_TYPE                   = 2,
    ARENA_TEAM_CHARTER_3v3_TYPE                   = 3,
    ARENA_TEAM_CHARTER_5v5_TYPE                   = 5
};

//class to deal with packet processing
//allows to determine if next packet is safe to be processed
class PacketFilter
{
public:
    explicit PacketFilter(WorldSession * pSession) : m_pSession(pSession) {}
    virtual ~PacketFilter() {}

    virtual bool Process(WorldPacket * /*packet*/) { return true; }
    virtual bool ProcessLogout() const { return true; }

protected:
    WorldSession * const m_pSession;
};
//process only thread-safe packets in Map::Update()
class MapSessionFilter : public PacketFilter
{
public:
    explicit MapSessionFilter(WorldSession * pSession) : PacketFilter(pSession) {}
    ~MapSessionFilter() {}

    virtual bool Process(WorldPacket * packet);
    //in Map::Update() we do not process player logout!
    virtual bool ProcessLogout() const { return false; }
};

//class used to filer only thread-unsafe packets from queue
//in order to update only be used in World::UpdateSessions()
class WorldSessionFilter : public PacketFilter
{
public:
    explicit WorldSessionFilter(WorldSession * pSession) : PacketFilter(pSession) {}
    ~WorldSessionFilter() {}

    virtual bool Process(WorldPacket* packet);
};

// Proxy structure to contain data passed to callback function,
// only to prevent bloating the parameter list
class CharacterCreateInfo
{
    friend class WorldSession;
    friend class Player;

    protected:
        CharacterCreateInfo(std::string name, uint8 race, uint8 cclass, uint8 gender, uint8 skin, uint8 face, uint8 hairStyle, uint8 hairColor, uint8 facialHair, uint8 outfitId,
        WorldPacket& data) : Name(name), Race(race), Class(cclass), Gender(gender), Skin(skin), Face(face), HairStyle(hairStyle), HairColor(hairColor), FacialHair(facialHair),
        OutfitId(outfitId), Data(data), CharCount(0), Stage(0)
        {}

        /// User specified variables
        std::string Name;
        uint8 Race;
        uint8 Class;
        uint8 Gender;
        uint8 Skin;
        uint8 Face;
        uint8 HairStyle;
        uint8 HairColor;
        uint8 FacialHair;
        uint8 OutfitId;
        WorldPacket Data;

        /// Server side data
        uint8 CharCount;

        /// Internal
        uint8 Stage;        // Stage of the callback chain

    private:
        virtual ~CharacterCreateInfo(){};
};

/// Player session in the World
class WorldSession
{
<<<<<<< HEAD
    friend class CharacterHandler;
    friend class WardenBase;
=======
>>>>>>> e7778c72
    public:
        WorldSession(uint32 id, WorldSocket *sock, AccountTypes sec, uint8 expansion, time_t mute_time, LocaleConstant locale, uint32 recruiter);
        ~WorldSession();

        bool PlayerLoading() const { return m_playerLoading; }
        bool PlayerLogout() const { return m_playerLogout; }
        bool PlayerLogoutWithSave() const { return m_playerLogout && m_playerSave; }

        void SizeError(WorldPacket const& packet, uint32 size) const;

        void ReadAddonsInfo(WorldPacket &data);
        void SendAddonsInfo();

        void ReadMovementInfo(WorldPacket &data, MovementInfo *mi);
        void WriteMovementInfo(WorldPacket *data, MovementInfo *mi);

        void SendPacket(WorldPacket const* packet);
        void SendNotification(const char *format, ...) ATTR_PRINTF(2, 3);
        void SendNotification(uint32 string_id, ...);
        void SendPetNameInvalid(uint32 error, const std::string& name, DeclinedName *declinedName);
        void SendPartyResult(PartyOperation operation, const std::string& member, PartyResult res, uint32 val = 0);
        void SendAreaTriggerMessage(const char* Text, ...) ATTR_PRINTF(2, 3);
        void SendSetPhaseShift(uint32 phaseShift);
        void SendQueryTimeResponse();

        void SendAuthResponse(uint8 code, bool shortForm, uint32 queuePos = 0);
        void SendClientCacheVersion(uint32 version);

        AccountTypes GetSecurity() const { return _security; }
        uint32 GetAccountId() const { return _accountId; }
        Player* GetPlayer() const { return _player; }
        char const* GetPlayerName() const;
        void SetSecurity(AccountTypes security) { _security = security; }
        std::string const& GetRemoteAddress() { return m_Address; }
        void SetPlayer(Player *plr);
        uint8 Expansion() const { return m_expansion; }

        void InitWarden(BigNumber *K, std::string os);

        /// Session in auth.queue currently
        void SetInQueue(bool state) { m_inQueue = state; }

        /// Is the user engaged in a log out process?
        bool isLogingOut() const { return _logoutTime || m_playerLogout; }

        /// Engage the logout process for the user
        void LogoutRequest(time_t requestTime)
        {
            _logoutTime = requestTime;
        }

        /// Is logout cooldown expired?
        bool ShouldLogOut(time_t currTime) const
        {
            return (_logoutTime > 0 && currTime >= _logoutTime + 20);
        }

        void LogoutPlayer(bool Save);
        void KickPlayer();

        void QueuePacket(WorldPacket* new_packet);
        bool Update(uint32 diff, PacketFilter& updater);

        /// Handle the authentication waiting queue (to be completed)
        void SendAuthWaitQue(uint32 position);

        //void SendTestCreatureQueryOpcode(uint32 entry, uint64 guid, uint32 testvalue);
        void SendNameQueryOpcode(Player* p);
        void SendNameQueryOpcodeFromDB(uint64 guid);
        void SendNameQueryOpcodeFromDBCallBack(QueryResult result);

        void SendTrainerList(uint64 guid);
        void SendTrainerList(uint64 guid, const std::string& strTitle);
        void SendListInventory(uint64 vendorGuid);
        void SendShowBank(uint64 guid);
        void SendTabardVendorActivate(uint64 guid);
        void SendSpiritResurrect();
        void SendBindPoint(Creature* npc);

        void SendAttackStop(Unit const* enemy);

        void SendBattlegGroundList(uint64 guid, BattlegroundTypeId bgTypeId);

        void SendTradeStatus(TradeStatus status);
        void SendUpdateTrade(bool trader_data = true);
        void SendCancelTrade();

        void SendPetitionQueryOpcode(uint64 petitionguid);

        // Spell
        void HandleClientCastFlags(WorldPacket& recvPacket, uint8 castFlags, SpellCastTargets & targets);

        // Pet
        void SendPetNameQuery(uint64 guid, uint32 petnumber);
        void SendStablePet(uint64 guid);
        void SendStablePetCallback(QueryResult result, uint64 guid);
        void SendStableResult(uint8 guid);
        bool CheckStableMaster(uint64 guid);

        // Account Data
        AccountData *GetAccountData(AccountDataType type) { return &m_accountData[type]; }
        void SetAccountData(AccountDataType type, time_t tm, std::string data);
        void SendAccountDataTimes(uint32 mask);
        void LoadAccountLinkedState();
        void LoadGlobalAccountData();
        void LoadAccountData(PreparedQueryResult result, uint32 mask);

        void LoadTutorialsData();
        void SendTutorialsData();
        void SaveTutorialsData(SQLTransaction& trans);
        uint32 GetTutorialInt(uint8 index) { return m_Tutorials[index]; }
        void SetTutorialInt(uint8 index, uint32 value)
        {
            if (m_Tutorials[index] != value)
            {
                m_Tutorials[index] = value;
                m_TutorialsChanged = true;
            }
        }
        //used with item_page table
        bool SendItemInfo(uint32 itemid, WorldPacket data);
        //auction
        void SendAuctionHello(uint64 guid, Creature* unit);
        void SendAuctionCommandResult(uint32 auctionId, uint32 Action, uint32 ErrorCode, uint32 bidError = 0);
        void SendAuctionBidderNotification(uint32 location, uint32 auctionId, uint64 bidder, uint32 bidSum, uint32 diff, uint32 item_template);
        void SendAuctionOwnerNotification(AuctionEntry * auction);

        //Item Enchantment
        void SendEnchantmentLog(uint64 Target, uint64 Caster, uint32 ItemID, uint32 SpellID);
        void SendItemEnchantTimeUpdate(uint64 Playerguid, uint64 Itemguid, uint32 slot, uint32 Duration);

        //Taxi
        void SendTaxiStatus(uint64 guid);
        void SendTaxiMenu(Creature* unit);
        void SendDoFlight(uint32 mountDisplayId, uint32 path, uint32 pathNode = 0);
        bool SendLearnNewTaxiNode(Creature* unit);
        void SendDiscoverNewTaxiNode(uint32 nodeid);

        // Guild/Arena Team
        void SendArenaTeamCommandResult(uint32 team_action, const std::string& team, const std::string& player, uint32 error_id);
        void SendNotInArenaTeamPacket(uint8 type);
        void SendPetitionShowList(uint64 guid);

        void BuildPartyMemberStatsChangedPacket(Player* player, WorldPacket *data);

        void DoLootRelease(uint64 lguid);

        // Account mute time
        time_t m_muteTime;

        // Locales
        LocaleConstant GetSessionDbcLocale() const { return m_sessionDbcLocale; }
        LocaleConstant GetSessionDbLocaleIndex() const { return m_sessionDbLocaleIndex; }
        const char *GetTrinityString(int32 entry) const;

        uint32 GetLatency() const { return m_latency; }
        void SetLatency(uint32 latency) { m_latency = latency; }
        uint32 getDialogStatus(Player *pPlayer, Object* questgiver, uint32 defstatus);

        time_t m_timeOutTime;
        void UpdateTimeOutTime(uint32 diff)
        {
            if (time_t(diff) > m_timeOutTime)
                m_timeOutTime = 0;
            else
                m_timeOutTime -= diff;
        }
        void ResetTimeOutTime()
        {
            m_timeOutTime = sWorld->getIntConfig(CONFIG_SOCKET_TIMEOUTTIME);
        }
        bool IsConnectionIdle() const
        {
            if (m_timeOutTime <= 0 && !m_inQueue)
                return true;
            return false;
        }

        // Recruit-A-Friend Handling
        uint32 GetRecruiterId() { return recruiterId; }
        uint32 GetAccountLinkedState() { return m_recruiterState; }

    public:                                                 // opcodes handlers

        void Handle_NULL(WorldPacket& recvPacket);          // not used
        void Handle_EarlyProccess(WorldPacket& recvPacket);// just mark packets processed in WorldSocket::OnRead
        void Handle_ServerSide(WorldPacket& recvPacket);    // sever side only, can't be accepted from client
        void Handle_Deprecated(WorldPacket& recvPacket);    // never used anymore by client

        void HandleCharEnumOpcode(WorldPacket& recvPacket);
        void HandleCharDeleteOpcode(WorldPacket& recvPacket);
        void HandleCharCreateOpcode(WorldPacket& recvPacket);
        void HandleCharCreateCallback(PreparedQueryResult result, CharacterCreateInfo* createInfo);
        void HandlePlayerLoginOpcode(WorldPacket& recvPacket);
        void HandleCharEnum(QueryResult result);
        void HandlePlayerLogin(LoginQueryHolder * holder);
        void HandleCharFactionOrRaceChange(WorldPacket& recv_data);

        // played time
        void HandlePlayedTime(WorldPacket& recvPacket);

        // new
        void HandleMoveUnRootAck(WorldPacket& recvPacket);
        void HandleMoveRootAck(WorldPacket& recvPacket);
        void HandleLookingForGroup(WorldPacket& recvPacket);

        // new inspect
        void HandleInspectOpcode(WorldPacket& recvPacket);

        // new party stats
        void HandleInspectHonorStatsOpcode(WorldPacket& recvPacket);

        void HandleMoveWaterWalkAck(WorldPacket& recvPacket);
        void HandleFeatherFallAck(WorldPacket &recv_data);

        void HandleMoveHoverAck(WorldPacket & recv_data);

        void HandleMountSpecialAnimOpcode(WorldPacket &recvdata);

        // character view
        void HandleShowingHelmOpcode(WorldPacket& recv_data);
        void HandleShowingCloakOpcode(WorldPacket& recv_data);

        // repair
        void HandleRepairItemOpcode(WorldPacket& recvPacket);

        // Knockback
        void HandleMoveKnockBackAck(WorldPacket& recvPacket);

        void HandleMoveTeleportAck(WorldPacket& recvPacket);
        void HandleForceSpeedChangeAck(WorldPacket & recv_data);

        void HandlePingOpcode(WorldPacket& recvPacket);
        void HandleAuthSessionOpcode(WorldPacket& recvPacket);
        void HandleRepopRequestOpcode(WorldPacket& recvPacket);
        void HandleAutostoreLootItemOpcode(WorldPacket& recvPacket);
        void HandleLootMoneyOpcode(WorldPacket& recvPacket);
        void HandleLootOpcode(WorldPacket& recvPacket);
        void HandleLootReleaseOpcode(WorldPacket& recvPacket);
        void HandleLootMasterGiveOpcode(WorldPacket& recvPacket);
        void HandleWhoOpcode(WorldPacket& recvPacket);
        void HandleLogoutRequestOpcode(WorldPacket& recvPacket);
        void HandlePlayerLogoutOpcode(WorldPacket& recvPacket);
        void HandleLogoutCancelOpcode(WorldPacket& recvPacket);

        // GM Ticket opcodes
        void HandleGMTicketCreateOpcode(WorldPacket& recvPacket);
        void HandleGMTicketUpdateOpcode(WorldPacket& recvPacket);
        void HandleGMTicketDeleteOpcode(WorldPacket& recvPacket);
        void HandleGMTicketGetTicketOpcode(WorldPacket& recvPacket);
        void HandleGMTicketSystemStatusOpcode(WorldPacket& recvPacket);
        void HandleGMSurveySubmit(WorldPacket& recvPacket);
        void HandleReportLag(WorldPacket& recvPacket);
        void HandleGMResponseResolve(WorldPacket& recvPacket);

        void HandleTogglePvP(WorldPacket& recvPacket);

        void HandleZoneUpdateOpcode(WorldPacket& recvPacket);
        void HandleSetTargetOpcode(WorldPacket& recvPacket);
        void HandleSetSelectionOpcode(WorldPacket& recvPacket);
        void HandleStandStateChangeOpcode(WorldPacket& recvPacket);
        void HandleEmoteOpcode(WorldPacket& recvPacket);
        void HandleContactListOpcode(WorldPacket& recvPacket);
        void HandleAddFriendOpcode(WorldPacket& recvPacket);
        void HandleAddFriendOpcodeCallBack(QueryResult result, std::string friendNote);
        void HandleDelFriendOpcode(WorldPacket& recvPacket);
        void HandleAddIgnoreOpcode(WorldPacket& recvPacket);
        void HandleAddIgnoreOpcodeCallBack(QueryResult result);
        void HandleDelIgnoreOpcode(WorldPacket& recvPacket);
        void HandleSetContactNotesOpcode(WorldPacket& recvPacket);
        void HandleBugOpcode(WorldPacket& recvPacket);
        void HandleSetAmmoOpcode(WorldPacket& recvPacket);
        void HandleItemNameQueryOpcode(WorldPacket& recvPacket);

        void HandleAreaTriggerOpcode(WorldPacket& recvPacket);

        void HandleSetFactionAtWar(WorldPacket & recv_data);
        void HandleSetFactionCheat(WorldPacket & recv_data);
        void HandleSetWatchedFactionOpcode(WorldPacket & recv_data);
        void HandleSetFactionInactiveOpcode(WorldPacket & recv_data);

        void HandleUpdateAccountData(WorldPacket& recvPacket);
        void HandleRequestAccountData(WorldPacket& recvPacket);
        void HandleSetActionButtonOpcode(WorldPacket& recvPacket);

        void HandleGameObjectUseOpcode(WorldPacket& recPacket);
        void HandleMeetingStoneInfo(WorldPacket& recPacket);
        void HandleGameobjectReportUse(WorldPacket& recvPacket);

        void HandleNameQueryOpcode(WorldPacket& recvPacket);

        void HandleQueryTimeOpcode(WorldPacket& recvPacket);

        void HandleCreatureQueryOpcode(WorldPacket& recvPacket);

        void HandleGameObjectQueryOpcode(WorldPacket& recvPacket);

        void HandleMoveWorldportAckOpcode(WorldPacket& recvPacket);
        void HandleMoveWorldportAckOpcode();                // for server-side calls

        void HandleMovementOpcodes(WorldPacket& recvPacket);
        void HandleSetActiveMoverOpcode(WorldPacket &recv_data);
        void HandleMoveNotActiveMover(WorldPacket &recv_data);
        void HandleDismissControlledVehicle(WorldPacket &recv_data);
        void HandleRequestVehicleExit(WorldPacket &recv_data);
        void HandleChangeSeatsOnControlledVehicle(WorldPacket &recv_data);
        void HandleMoveTimeSkippedOpcode(WorldPacket &recv_data);

        void HandleRequestRaidInfoOpcode(WorldPacket & recv_data);

        void HandleBattlefieldStatusOpcode(WorldPacket &recv_data);
        void HandleBattleMasterHelloOpcode(WorldPacket &recv_data);

        void HandleGroupInviteOpcode(WorldPacket& recvPacket);
        //void HandleGroupCancelOpcode(WorldPacket& recvPacket);
        void HandleGroupAcceptOpcode(WorldPacket& recvPacket);
        void HandleGroupDeclineOpcode(WorldPacket& recvPacket);
        void HandleGroupUninviteOpcode(WorldPacket& recvPacket);
        void HandleGroupUninviteGuidOpcode(WorldPacket& recvPacket);
        void HandleGroupSetLeaderOpcode(WorldPacket& recvPacket);
        void HandleGroupDisbandOpcode(WorldPacket& recvPacket);
        void HandleOptOutOfLootOpcode(WorldPacket &recv_data);
        void HandleLootMethodOpcode(WorldPacket& recvPacket);
        void HandleLootRoll(WorldPacket &recv_data);
        void HandleRequestPartyMemberStatsOpcode(WorldPacket &recv_data);
        void HandleRaidTargetUpdateOpcode(WorldPacket & recv_data);
        void HandleRaidReadyCheckOpcode(WorldPacket & recv_data);
        void HandleRaidReadyCheckFinishedOpcode(WorldPacket & recv_data);
        void HandleGroupRaidConvertOpcode(WorldPacket & recv_data);
        void HandleGroupChangeSubGroupOpcode(WorldPacket & recv_data);
        void HandleGroupAssistantLeaderOpcode(WorldPacket & recv_data);
        void HandlePartyAssignmentOpcode(WorldPacket & recv_data);

        void HandlePetitionBuyOpcode(WorldPacket& recv_data);
        void HandlePetitionShowSignOpcode(WorldPacket& recv_data);
        void HandlePetitionQueryOpcode(WorldPacket& recv_data);
        void HandlePetitionRenameOpcode(WorldPacket& recv_data);
        void HandlePetitionSignOpcode(WorldPacket& recv_data);
        void HandlePetitionDeclineOpcode(WorldPacket& recv_data);
        void HandleOfferPetitionOpcode(WorldPacket& recv_data);
        void HandleTurnInPetitionOpcode(WorldPacket& recv_data);

        void HandleGuildQueryOpcode(WorldPacket& recvPacket);
        void HandleGuildCreateOpcode(WorldPacket& recvPacket);
        void HandleGuildInviteOpcode(WorldPacket& recvPacket);
        void HandleGuildRemoveOpcode(WorldPacket& recvPacket);
        void HandleGuildAcceptOpcode(WorldPacket& recvPacket);
        void HandleGuildDeclineOpcode(WorldPacket& recvPacket);
        void HandleGuildInfoOpcode(WorldPacket& recvPacket);
        void HandleGuildEventLogQueryOpcode(WorldPacket& recvPacket);
        void HandleGuildRosterOpcode(WorldPacket& recvPacket);
        void HandleGuildPromoteOpcode(WorldPacket& recvPacket);
        void HandleGuildDemoteOpcode(WorldPacket& recvPacket);
        void HandleGuildLeaveOpcode(WorldPacket& recvPacket);
        void HandleGuildDisbandOpcode(WorldPacket& recvPacket);
        void HandleGuildLeaderOpcode(WorldPacket& recvPacket);
        void HandleGuildMOTDOpcode(WorldPacket& recvPacket);
        void HandleGuildSetPublicNoteOpcode(WorldPacket& recvPacket);
        void HandleGuildSetOfficerNoteOpcode(WorldPacket& recvPacket);
        void HandleGuildRankOpcode(WorldPacket& recvPacket);
        void HandleGuildAddRankOpcode(WorldPacket& recvPacket);
        void HandleGuildDelRankOpcode(WorldPacket& recvPacket);
        void HandleGuildChangeInfoTextOpcode(WorldPacket& recvPacket);
        void HandleSaveGuildEmblemOpcode(WorldPacket& recvPacket);

        void HandleTaxiNodeStatusQueryOpcode(WorldPacket& recvPacket);
        void HandleTaxiQueryAvailableNodes(WorldPacket& recvPacket);
        void HandleActivateTaxiOpcode(WorldPacket& recvPacket);
        void HandleActivateTaxiExpressOpcode(WorldPacket& recvPacket);
        void HandleMoveSplineDoneOpcode(WorldPacket& recvPacket);

        void HandleTabardVendorActivateOpcode(WorldPacket& recvPacket);
        void HandleBankerActivateOpcode(WorldPacket& recvPacket);
        void HandleBuyBankSlotOpcode(WorldPacket& recvPacket);
        void HandleTrainerListOpcode(WorldPacket& recvPacket);
        void HandleTrainerBuySpellOpcode(WorldPacket& recvPacket);
        void HandlePetitionShowListOpcode(WorldPacket& recvPacket);
        void HandleGossipHelloOpcode(WorldPacket& recvPacket);
        void HandleGossipSelectOptionOpcode(WorldPacket& recvPacket);
        void HandleSpiritHealerActivateOpcode(WorldPacket& recvPacket);
        void HandleNpcTextQueryOpcode(WorldPacket& recvPacket);
        void HandleBinderActivateOpcode(WorldPacket& recvPacket);
        void HandleListStabledPetsOpcode(WorldPacket& recvPacket);
        void HandleStablePet(WorldPacket& recvPacket);
        void HandleStablePetCallback(QueryResult result);
        void HandleUnstablePet(WorldPacket& recvPacket);
        void HandleUnstablePetCallback(QueryResult result, uint32 petnumber);
        void HandleBuyStableSlot(WorldPacket& recvPacket);
        void HandleStableRevivePet(WorldPacket& recvPacket);
        void HandleStableSwapPet(WorldPacket& recvPacket);
        void HandleStableSwapPetCallback(QueryResult result, uint32 petnumber);

        void HandleDuelAcceptedOpcode(WorldPacket& recvPacket);
        void HandleDuelCancelledOpcode(WorldPacket& recvPacket);

        void HandleAcceptTradeOpcode(WorldPacket& recvPacket);
        void HandleBeginTradeOpcode(WorldPacket& recvPacket);
        void HandleBusyTradeOpcode(WorldPacket& recvPacket);
        void HandleCancelTradeOpcode(WorldPacket& recvPacket);
        void HandleClearTradeItemOpcode(WorldPacket& recvPacket);
        void HandleIgnoreTradeOpcode(WorldPacket& recvPacket);
        void HandleInitiateTradeOpcode(WorldPacket& recvPacket);
        void HandleSetTradeGoldOpcode(WorldPacket& recvPacket);
        void HandleSetTradeItemOpcode(WorldPacket& recvPacket);
        void HandleUnacceptTradeOpcode(WorldPacket& recvPacket);

        void HandleAuctionHelloOpcode(WorldPacket& recvPacket);
        void HandleAuctionListItems(WorldPacket & recv_data);
        void HandleAuctionListBidderItems(WorldPacket & recv_data);
        void HandleAuctionSellItem(WorldPacket & recv_data);
        void HandleAuctionRemoveItem(WorldPacket & recv_data);
        void HandleAuctionListOwnerItems(WorldPacket & recv_data);
        void HandleAuctionPlaceBid(WorldPacket & recv_data);
        void HandleAuctionListPendingSales(WorldPacket & recv_data);

        void HandleGetMailList(WorldPacket & recv_data);
        void HandleSendMail(WorldPacket & recv_data);
        void HandleMailTakeMoney(WorldPacket & recv_data);
        void HandleMailTakeItem(WorldPacket & recv_data);
        void HandleMailMarkAsRead(WorldPacket & recv_data);
        void HandleMailReturnToSender(WorldPacket & recv_data);
        void HandleMailDelete(WorldPacket & recv_data);
        void HandleItemTextQuery(WorldPacket & recv_data);
        void HandleMailCreateTextItem(WorldPacket & recv_data);
        void HandleQueryNextMailTime(WorldPacket & recv_data);
        void HandleCancelChanneling(WorldPacket & recv_data);

        void SendItemPageInfo(ItemTemplate *itemProto);
        void HandleSplitItemOpcode(WorldPacket& recvPacket);
        void HandleSwapInvItemOpcode(WorldPacket& recvPacket);
        void HandleDestroyItemOpcode(WorldPacket& recvPacket);
        void HandleAutoEquipItemOpcode(WorldPacket& recvPacket);
        void HandleItemQuerySingleOpcode(WorldPacket& recvPacket);
        void HandleSellItemOpcode(WorldPacket& recvPacket);
        void HandleBuyItemInSlotOpcode(WorldPacket& recvPacket);
        void HandleBuyItemOpcode(WorldPacket& recvPacket);
        void HandleListInventoryOpcode(WorldPacket& recvPacket);
        void HandleAutoStoreBagItemOpcode(WorldPacket& recvPacket);
        void HandleReadItem(WorldPacket& recvPacket);
        void HandleAutoEquipItemSlotOpcode(WorldPacket & recvPacket);
        void HandleSwapItem(WorldPacket & recvPacket);
        void HandleBuybackItem(WorldPacket & recvPacket);
        void HandleAutoBankItemOpcode(WorldPacket& recvPacket);
        void HandleAutoStoreBankItemOpcode(WorldPacket& recvPacket);
        void HandleWrapItemOpcode(WorldPacket& recvPacket);

        void HandleAttackSwingOpcode(WorldPacket& recvPacket);
        void HandleAttackStopOpcode(WorldPacket& recvPacket);
        void HandleSetSheathedOpcode(WorldPacket& recvPacket);

        void HandleUseItemOpcode(WorldPacket& recvPacket);
        void HandleOpenItemOpcode(WorldPacket& recvPacket);
        void HandleCastSpellOpcode(WorldPacket& recvPacket);
        void HandleCancelCastOpcode(WorldPacket& recvPacket);
        void HandleCancelAuraOpcode(WorldPacket& recvPacket);
        void HandleCancelGrowthAuraOpcode(WorldPacket& recvPacket);
        void HandleCancelAutoRepeatSpellOpcode(WorldPacket& recvPacket);

        void HandleLearnTalentOpcode(WorldPacket& recvPacket);
        void HandleLearnPreviewTalents(WorldPacket& recvPacket);
        void HandleTalentWipeConfirmOpcode(WorldPacket& recvPacket);
        void HandleUnlearnSkillOpcode(WorldPacket& recvPacket);

        void HandleQuestgiverStatusQueryOpcode(WorldPacket& recvPacket);
        void HandleQuestgiverStatusMultipleQuery(WorldPacket& recvPacket);
        void HandleQuestgiverHelloOpcode(WorldPacket& recvPacket);
        void HandleQuestgiverAcceptQuestOpcode(WorldPacket& recvPacket);
        void HandleQuestgiverQueryQuestOpcode(WorldPacket& recvPacket);
        void HandleQuestgiverChooseRewardOpcode(WorldPacket& recvPacket);
        void HandleQuestgiverRequestRewardOpcode(WorldPacket& recvPacket);
        void HandleQuestQueryOpcode(WorldPacket& recvPacket);
        void HandleQuestgiverCancel(WorldPacket& recv_data);
        void HandleQuestLogSwapQuest(WorldPacket& recv_data);
        void HandleQuestLogRemoveQuest(WorldPacket& recv_data);
        void HandleQuestConfirmAccept(WorldPacket& recv_data);
        void HandleQuestgiverCompleteQuest(WorldPacket& recv_data);
        void HandleQuestgiverQuestAutoLaunch(WorldPacket& recvPacket);
        void HandlePushQuestToParty(WorldPacket& recvPacket);
        void HandleQuestPushResult(WorldPacket& recvPacket);

        bool processChatmessageFurtherAfterSecurityChecks(std::string&, uint32);
        void HandleMessagechatOpcode(WorldPacket& recvPacket);
        void SendPlayerNotFoundNotice(std::string name);
        void SendPlayerAmbiguousNotice(std::string name);
        void SendWrongFactionNotice();
        void SendChatRestrictedNotice(ChatRestrictionType restriction);
        void HandleTextEmoteOpcode(WorldPacket& recvPacket);
        void HandleChatIgnoredOpcode(WorldPacket& recvPacket);

        void HandleReclaimCorpseOpcode(WorldPacket& recvPacket);
        void HandleCorpseQueryOpcode(WorldPacket& recvPacket);
        void HandleCorpseMapPositionQuery(WorldPacket& recvPacket);
        void HandleResurrectResponseOpcode(WorldPacket& recvPacket);
        void HandleSummonResponseOpcode(WorldPacket& recv_data);

        void HandleJoinChannel(WorldPacket& recvPacket);
        void HandleLeaveChannel(WorldPacket& recvPacket);
        void HandleChannelList(WorldPacket& recvPacket);
        void HandleChannelPassword(WorldPacket& recvPacket);
        void HandleChannelSetOwner(WorldPacket& recvPacket);
        void HandleChannelOwner(WorldPacket& recvPacket);
        void HandleChannelModerator(WorldPacket& recvPacket);
        void HandleChannelUnmoderator(WorldPacket& recvPacket);
        void HandleChannelMute(WorldPacket& recvPacket);
        void HandleChannelUnmute(WorldPacket& recvPacket);
        void HandleChannelInvite(WorldPacket& recvPacket);
        void HandleChannelKick(WorldPacket& recvPacket);
        void HandleChannelBan(WorldPacket& recvPacket);
        void HandleChannelUnban(WorldPacket& recvPacket);
        void HandleChannelAnnouncements(WorldPacket& recvPacket);
        void HandleChannelModerate(WorldPacket& recvPacket);
        void HandleChannelDeclineInvite(WorldPacket& recvPacket);
        void HandleChannelDisplayListQuery(WorldPacket& recvPacket);
        void HandleGetChannelMemberCount(WorldPacket& recvPacket);
        void HandleSetChannelWatch(WorldPacket& recvPacket);

        void HandleCompleteCinematic(WorldPacket& recvPacket);
        void HandleNextCinematicCamera(WorldPacket& recvPacket);

        void HandlePageQuerySkippedOpcode(WorldPacket& recvPacket);
        void HandlePageTextQueryOpcode(WorldPacket& recvPacket);

        void HandleTutorialFlag (WorldPacket & recv_data);
        void HandleTutorialClear(WorldPacket & recv_data);
        void HandleTutorialReset(WorldPacket & recv_data);

        //Pet
        void HandlePetAction(WorldPacket & recv_data);
        void HandlePetStopAttack(WorldPacket& recv_data);
        void HandlePetActionHelper(Unit *pet, uint64 guid1, uint16 spellid, uint16 flag, uint64 guid2);
        void HandlePetNameQuery(WorldPacket & recv_data);
        void HandlePetSetAction(WorldPacket & recv_data);
        void HandlePetAbandon(WorldPacket & recv_data);
        void HandlePetRename(WorldPacket & recv_data);
        void HandlePetCancelAuraOpcode(WorldPacket& recvPacket);
        void HandlePetSpellAutocastOpcode(WorldPacket& recvPacket);
        void HandlePetCastSpellOpcode(WorldPacket& recvPacket);
        void HandlePetLearnTalent(WorldPacket& recvPacket);
        void HandleLearnPreviewTalentsPet(WorldPacket& recvPacket);

        void HandleSetActionBarToggles(WorldPacket& recv_data);

        void HandleCharRenameOpcode(WorldPacket& recv_data);
        void HandleChangePlayerNameOpcodeCallBack(QueryResult result, std::string newname);
        void HandleSetPlayerDeclinedNames(WorldPacket& recv_data);

        void HandleTotemDestroyed(WorldPacket& recv_data);
        void HandleDismissCritter(WorldPacket& recv_data);

        //Battleground
        void HandleBattlemasterHelloOpcode(WorldPacket &recv_data);
        void HandleBattlemasterJoinOpcode(WorldPacket &recv_data);
        void HandleBattlegroundPlayerPositionsOpcode(WorldPacket& recv_data);
        void HandlePVPLogDataOpcode(WorldPacket &recv_data);
        void HandleBattleFieldPortOpcode(WorldPacket &recv_data);
        void HandleBattlefieldListOpcode(WorldPacket &recv_data);
        void HandleLeaveBattlefieldOpcode(WorldPacket &recv_data);
        void HandleBattlemasterJoinArena(WorldPacket &recv_data);
        void HandleReportPvPAFK(WorldPacket &recv_data);

        void HandleWardenDataOpcode(WorldPacket& recv_data);
        void HandleWorldTeleportOpcode(WorldPacket& recv_data);
        void HandleMinimapPingOpcode(WorldPacket& recv_data);
        void HandleRandomRollOpcode(WorldPacket& recv_data);
        void HandleFarSightOpcode(WorldPacket& recv_data);
        void HandleSetDungeonDifficultyOpcode(WorldPacket& recv_data);
        void HandleSetRaidDifficultyOpcode(WorldPacket& recv_data);
        void HandleMoveSetCanFlyAckOpcode(WorldPacket& recv_data);
        void HandleSetTitleOpcode(WorldPacket& recv_data);
        void HandleRealmSplitOpcode(WorldPacket& recv_data);
        void HandleTimeSyncResp(WorldPacket& recv_data);
        void HandleWhoisOpcode(WorldPacket& recv_data);
        void HandleResetInstancesOpcode(WorldPacket& recv_data);
        void HandleHearthAndResurrect(WorldPacket& recv_data);
        void HandleInstanceLockResponse(WorldPacket& recvPacket);

        // WinterGrasp
        void SendBfInvitePlayerToWar(uint32 BattleId,uint32 ZoneId,uint32 time);
        void SendBfInvitePlayerToQueue(uint32 BattleId);
        void SendBfQueueInviteResponce(uint32 BattleId,uint32 ZoneId);
        void SendBfEntered(uint32 BattleId);
        void SendBfLeaveMessage(uint32 BattleId);
        void HandleBfQueueInviteResponse(WorldPacket &recv_data);
        void HandleBfEntryInviteResponse(WorldPacket &recv_data);
        void HandleBfExitRequest(WorldPacket &recv_data);

        // Looking for Dungeon/Raid
        void HandleLfgSetCommentOpcode(WorldPacket & recv_data);
        void HandleLfgPlayerLockInfoRequestOpcode(WorldPacket& recv_data);
        void HandleLfgPartyLockInfoRequestOpcode(WorldPacket& recv_data);
        void HandleLfgJoinOpcode(WorldPacket &recv_data);
        void HandleLfgLeaveOpcode(WorldPacket & /*recv_data*/);
        void HandleLfgSetRolesOpcode(WorldPacket &recv_data);
        void HandleLfgProposalResultOpcode(WorldPacket &recv_data);
        void HandleLfgSetBootVoteOpcode(WorldPacket &recv_data);
        void HandleLfgTeleportOpcode(WorldPacket &recv_data);
        void HandleLfrSearchOpcode(WorldPacket &recv_data);
        void HandleLfrLeaveOpcode(WorldPacket &recv_data);

        void SendLfgUpdatePlayer(const LfgUpdateData& updateData);
        void SendLfgUpdateParty(const LfgUpdateData& updateData);
        void SendLfgRoleChosen(uint64 guid, uint8 roles);
        void SendLfgRoleCheckUpdate(const LfgRoleCheck *pRoleCheck);
        void SendLfgUpdateSearch(bool update);
        void SendLfgJoinResult(const LfgJoinResultData& joinData);
        void SendLfgQueueStatus(uint32 dungeon, int32 waitTime, int32 avgWaitTime, int32 waitTimeTanks, int32 waitTimeHealer, int32 waitTimeDps, uint32 queuedTime, uint8 tanks, uint8 healers, uint8 dps);
        void SendLfgPlayerReward(uint32 rdungeonEntry, uint32 sdungeonEntry, uint8 done, const LfgReward *reward, const Quest *qRew);
        void SendLfgBootPlayer(const LfgPlayerBoot *pBoot);
        void SendLfgUpdateProposal(uint32 proposalId, const LfgProposal *pProp);
        void SendLfgDisabled();
        void SendLfgOfferContinue(uint32 dungeonEntry);
        void SendLfgTeleportError(uint8 err);

        // Arena Team
        void HandleInspectArenaTeamsOpcode(WorldPacket& recv_data);
        void HandleArenaTeamQueryOpcode(WorldPacket& recv_data);
        void HandleArenaTeamRosterOpcode(WorldPacket& recv_data);
        void HandleArenaTeamInviteOpcode(WorldPacket& recv_data);
        void HandleArenaTeamAcceptOpcode(WorldPacket& recv_data);
        void HandleArenaTeamDeclineOpcode(WorldPacket& recv_data);
        void HandleArenaTeamLeaveOpcode(WorldPacket& recv_data);
        void HandleArenaTeamRemoveOpcode(WorldPacket& recv_data);
        void HandleArenaTeamDisbandOpcode(WorldPacket& recv_data);
        void HandleArenaTeamLeaderOpcode(WorldPacket& recv_data);

        void HandleAreaSpiritHealerQueryOpcode(WorldPacket& recv_data);
        void HandleAreaSpiritHealerQueueOpcode(WorldPacket& recv_data);
        void HandleCancelMountAuraOpcode(WorldPacket& recv_data);
        void HandleSelfResOpcode(WorldPacket& recv_data);
        void HandleComplainOpcode(WorldPacket& recv_data);
        void HandleRequestPetInfoOpcode(WorldPacket& recv_data);

        // Socket gem
        void HandleSocketOpcode(WorldPacket& recv_data);

        void HandleCancelTempEnchantmentOpcode(WorldPacket& recv_data);

        void HandleItemRefundInfoRequest(WorldPacket& recv_data);
        void HandleItemRefund(WorldPacket& recv_data);

        void HandleChannelVoiceOnOpcode(WorldPacket & recv_data);
        void HandleVoiceSessionEnableOpcode(WorldPacket& recv_data);
        void HandleSetActiveVoiceChannel(WorldPacket& recv_data);
        void HandleSetTaxiBenchmarkOpcode(WorldPacket& recv_data);

        // Guild Bank
        void HandleGuildPermissions(WorldPacket& recv_data);
        void HandleGuildBankMoneyWithdrawn(WorldPacket& recv_data);
        void HandleGuildBankerActivate(WorldPacket& recv_data);
        void HandleGuildBankQueryTab(WorldPacket& recv_data);
        void HandleGuildBankLogQuery(WorldPacket& recv_data);
        void HandleGuildBankDepositMoney(WorldPacket& recv_data);
        void HandleGuildBankWithdrawMoney(WorldPacket& recv_data);
        void HandleGuildBankSwapItems(WorldPacket& recv_data);

        void HandleGuildBankUpdateTab(WorldPacket& recv_data);
        void HandleGuildBankBuyTab(WorldPacket& recv_data);
        void HandleQueryGuildBankTabText(WorldPacket& recv_data);
        void HandleSetGuildBankTabText(WorldPacket& recv_data);

        // Calendar
        void HandleCalendarGetCalendar(WorldPacket& recv_data);
        void HandleCalendarGetEvent(WorldPacket& recv_data);
        void HandleCalendarGuildFilter(WorldPacket& recv_data);
        void HandleCalendarArenaTeam(WorldPacket& recv_data);
        void HandleCalendarAddEvent(WorldPacket& recv_data);
        void HandleCalendarUpdateEvent(WorldPacket& recv_data);
        void HandleCalendarRemoveEvent(WorldPacket& recv_data);
        void HandleCalendarCopyEvent(WorldPacket& recv_data);
        void HandleCalendarEventInvite(WorldPacket& recv_data);
        void HandleCalendarEventRsvp(WorldPacket& recv_data);
        void HandleCalendarEventRemoveInvite(WorldPacket& recv_data);
        void HandleCalendarEventStatus(WorldPacket& recv_data);
        void HandleCalendarEventModeratorStatus(WorldPacket& recv_data);
        void HandleCalendarComplain(WorldPacket& recv_data);
        void HandleCalendarGetNumPending(WorldPacket& recv_data);

        void HandleSpellClick(WorldPacket& recv_data);
        void HandleMirrorImageDataRequest(WorldPacket & recv_data);
        void HandleAlterAppearance(WorldPacket& recv_data);
        void HandleRemoveGlyph(WorldPacket& recv_data);
        void HandleCharCustomize(WorldPacket& recv_data);
        void HandleQueryInspectAchievements(WorldPacket& recv_data);
        void HandleEquipmentSetSave(WorldPacket& recv_data);
        void HandleEquipmentSetDelete(WorldPacket& recv_data);
        void HandleEquipmentSetUse(WorldPacket& recv_data);
        void HandleWorldStateUITimerUpdate(WorldPacket& recv_data);
        void HandleReadyForAccountDataTimes(WorldPacket& recv_data);
        void HandleQueryQuestsCompleted(WorldPacket& recv_data);
        void HandleQuestPOIQuery(WorldPacket& recv_data);
        void HandleEjectPassenger(WorldPacket &data);
        void HandleEnterPlayerVehicle(WorldPacket &data);
        void HandleUpdateProjectilePosition(WorldPacket& recvPacket);

        // Refer-A-Friend
        void HandleGrantLevel(WorldPacket& recv_data);
        void HandleAcceptGrantLevel(WorldPacket& recv_data);

    private:
        void InitializeQueryCallbackParameters();
        void ProcessQueryCallbacks();

        ACE_Future_Set<QueryResult> _nameQueryCallbacks;
        QueryResultFuture _charEnumCallback;
        QueryResultFuture _addIgnoreCallback;
        QueryResultFuture _stablePetCallback;
        QueryCallback<QueryResult, std::string> _charRenameCallback;
        QueryCallback<QueryResult, std::string> _addFriendCallback;
        QueryCallback<QueryResult, uint32> _unstablePetCallback;
        QueryCallback<QueryResult, uint32> _stableSwapCallback;
        QueryCallback<QueryResult, uint64> _sendStabledPetCallback;
        QueryCallback<PreparedQueryResult, CharacterCreateInfo*> _charCreateCallback;
        QueryResultHolderFuture _charLoginCallback;

    private:
        // private trade methods
        void moveItems(Item* myItems[], Item* hisItems[]);

        // logging helper
        void LogUnexpectedOpcode(WorldPacket* packet, const char* status, const char *reason);
        void LogUnprocessedTail(WorldPacket* packet);

        // EnumData helpers
        bool CharCanLogin(uint32 lowGUID)
        {
            return _allowedCharsToLogin.find(lowGUID) != _allowedCharsToLogin.end();
        }

        // this stores the GUIDs of the characters who can login
        // characters who failed on Player::BuildEnumData shouldn't login
        std::set<uint32> _allowedCharsToLogin;

        uint32 m_GUIDLow;                                   // set loggined or recently logout player (while m_playerRecentlyLogout set)
        Player *_player;
        WorldSocket *m_Socket;
        std::string m_Address;

        AccountTypes _security;
        uint32 _accountId;
        uint8 m_expansion;

        // Warden 
        WardenBase *m_Warden;

        time_t _logoutTime;
        bool m_inQueue;                                     // session wait in auth.queue
        bool m_playerLoading;                               // code processed in LoginPlayer
        bool m_playerLogout;                                // code processed in LogoutPlayer
        bool m_playerRecentlyLogout;
        bool m_playerSave;
        LocaleConstant m_sessionDbcLocale;
        LocaleConstant m_sessionDbLocaleIndex;
        uint32 m_latency;
        AccountData m_accountData[NUM_ACCOUNT_DATA_TYPES];
        uint32 m_Tutorials[MAX_ACCOUNT_TUTORIAL_VALUES];
        bool   m_TutorialsChanged;
        AddonsList m_addonsList;
        uint32 recruiterId;
        AccountLinkedState m_recruiterState;
        ACE_Based::LockedQueue<WorldPacket*, ACE_Thread_Mutex> _recvQueue;
};
#endif
/// @}<|MERGE_RESOLUTION|>--- conflicted
+++ resolved
@@ -28,12 +28,9 @@
 #include "AddonMgr.h"
 #include "DatabaseEnv.h"
 #include "World.h"
-<<<<<<< HEAD
 #include "WardenBase.h"
 #include "Timer.h"
-=======
 #include "WorldPacket.h"
->>>>>>> e7778c72
 
 struct ItemTemplate;
 struct AuctionEntry;
@@ -226,11 +223,8 @@
 /// Player session in the World
 class WorldSession
 {
-<<<<<<< HEAD
-    friend class CharacterHandler;
     friend class WardenBase;
-=======
->>>>>>> e7778c72
+
     public:
         WorldSession(uint32 id, WorldSocket *sock, AccountTypes sec, uint8 expansion, time_t mute_time, LocaleConstant locale, uint32 recruiter);
         ~WorldSession();
