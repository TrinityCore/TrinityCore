--- conflicted
+++ resolved
@@ -473,12 +473,9 @@
         class MountSetFavorite;
         class PvpPrestigeRankUp;
         class CloseInteraction;
-<<<<<<< HEAD
         class AdventureJournalOpenQuest;
+        class FactionSelect;
         class AdventureJournalStartQuest;
-=======
-        class FactionSelect;
->>>>>>> b23c1d6d
     }
 
     namespace Movement
@@ -1674,12 +1671,9 @@
         void HandleObjectUpdateRescuedOpcode(WorldPackets::Misc::ObjectUpdateRescued& objectUpdateRescued);
         void HandleRequestCategoryCooldowns(WorldPackets::Spells::RequestCategoryCooldowns& requestCategoryCooldowns);
         void HandleCloseInteraction(WorldPackets::Misc::CloseInteraction& closeInteraction);
-<<<<<<< HEAD
         void HandleAdventureJournalOpenQuest(WorldPackets::Misc::AdventureJournalOpenQuest& packet);
+        void HandleSelectFactionOpcode(WorldPackets::Misc::FactionSelect& selectFaction);
         void HandleAdventureJournalStartQuest(WorldPackets::Misc::AdventureJournalStartQuest& packet);
-=======
-        void HandleSelectFactionOpcode(WorldPackets::Misc::FactionSelect& selectFaction);
->>>>>>> b23c1d6d
 
         // Toys
         void HandleAddToy(WorldPackets::Toy::AddToy& packet);
