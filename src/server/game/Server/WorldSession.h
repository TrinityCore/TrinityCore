--- conflicted
+++ resolved
@@ -974,14 +974,8 @@
 
         void SendNameQueryOpcode(ObjectGuid guid);
 
-<<<<<<< HEAD
-        void SendTrainerList(ObjectGuid guid, uint32 index = 0);
-        void SendTrainerList(ObjectGuid guid, std::string const& strTitle, uint32 index = 0);
+        void SendTrainerList(ObjectGuid guid, uint32 trainerId);
         void SendListInventory(ObjectGuid guid, uint32 vendorEntry = 0);
-=======
-        void SendTrainerList(ObjectGuid guid, uint32 trainerId);
-        void SendListInventory(ObjectGuid guid);
->>>>>>> 19dcae0d
         void SendShowBank(ObjectGuid guid);
         bool CanOpenMailBox(ObjectGuid guid);
         void SendShowMailBox(ObjectGuid guid);
