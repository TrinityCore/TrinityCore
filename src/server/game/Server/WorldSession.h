/*
 * Copyright (C) 2008-2015 TrinityCore <http://www.trinitycore.org/>
 * Copyright (C) 2005-2009 MaNGOS <http://getmangos.com/>
 *
 * This program is free software; you can redistribute it and/or modify it
 * under the terms of the GNU General Public License as published by the
 * Free Software Foundation; either version 2 of the License, or (at your
 * option) any later version.
 *
 * This program is distributed in the hope that it will be useful, but WITHOUT
 * ANY WARRANTY; without even the implied warranty of MERCHANTABILITY or
 * FITNESS FOR A PARTICULAR PURPOSE. See the GNU General Public License for
 * more details.
 *
 * You should have received a copy of the GNU General Public License along
 * with this program. If not, see <http://www.gnu.org/licenses/>.
 */

/// \addtogroup u2w
/// @{
/// \file

#ifndef __WORLDSESSION_H
#define __WORLDSESSION_H

#include "Common.h"
#include "SharedDefines.h"
#include "AddonMgr.h"
#include "DatabaseEnv.h"
#include "World.h"
#include "Opcodes.h"
#include "WorldPacket.h"
#include "Cryptography/BigNumber.h"
#include "AccountMgr.h"
#include <unordered_set>

class Creature;
class GameObject;
class InstanceSave;
class Item;
class LoginQueryHolder;
class Object;
class Player;
class Quest;
class SpellCastTargets;
class Unit;
class Warden;
class WorldPacket;
class WorldSocket;
struct AreaTableEntry;
struct AuctionEntry;
struct DeclinedName;
struct ItemTemplate;
struct MovementInfo;
struct TradeStatusInfo;

namespace lfg
{
struct LfgJoinResultData;
struct LfgPlayerBoot;
struct LfgProposal;
struct LfgQueueStatusData;
struct LfgPlayerRewardData;
struct LfgRoleCheck;
struct LfgUpdateData;
}

namespace rbac
{
class RBACData;
}

enum AccountDataType
{
    GLOBAL_CONFIG_CACHE             = 0,                    // 0x01 g
    PER_CHARACTER_CONFIG_CACHE      = 1,                    // 0x02 p
    GLOBAL_BINDINGS_CACHE           = 2,                    // 0x04 g
    PER_CHARACTER_BINDINGS_CACHE    = 3,                    // 0x08 p
    GLOBAL_MACROS_CACHE             = 4,                    // 0x10 g
    PER_CHARACTER_MACROS_CACHE      = 5,                    // 0x20 p
    PER_CHARACTER_LAYOUT_CACHE      = 6,                    // 0x40 p
    PER_CHARACTER_CHAT_CACHE        = 7                     // 0x80 p
};

#define NUM_ACCOUNT_DATA_TYPES        8

#define GLOBAL_CACHE_MASK           0x15
#define PER_CHARACTER_CACHE_MASK    0xEA

struct AccountData
{
    AccountData() : Time(0), Data("") { }

    time_t Time;
    std::string Data;
};

enum PartyOperation
{
    PARTY_OP_INVITE   = 0,
    PARTY_OP_UNINVITE = 1,
    PARTY_OP_LEAVE    = 2,
    PARTY_OP_SWAP     = 4
};

enum BarberShopResult
{
    BARBER_SHOP_RESULT_SUCCESS      = 0,
    BARBER_SHOP_RESULT_NO_MONEY     = 1,
    BARBER_SHOP_RESULT_NOT_ON_CHAIR = 2,
    BARBER_SHOP_RESULT_NO_MONEY_2   = 3
};

enum BFLeaveReason
{
    BF_LEAVE_REASON_CLOSE     = 0x00000001,
    //BF_LEAVE_REASON_UNK1      = 0x00000002, (not used)
    //BF_LEAVE_REASON_UNK2      = 0x00000004, (not used)
    BF_LEAVE_REASON_EXITED    = 0x00000008,
    BF_LEAVE_REASON_LOW_LEVEL = 0x00000010
};

enum ChatRestrictionType
{
    ERR_CHAT_RESTRICTED = 0,
    ERR_CHAT_THROTTLED  = 1,
    ERR_USER_SQUELCHED  = 2,
    ERR_YELL_RESTRICTED = 3
};

enum CharterTypes
{
    GUILD_CHARTER_TYPE                            = 9,
    ARENA_TEAM_CHARTER_2v2_TYPE                   = 2,
    ARENA_TEAM_CHARTER_3v3_TYPE                   = 3,
    ARENA_TEAM_CHARTER_5v5_TYPE                   = 5
};

enum DeclinedNameResult
{
    DECLINED_NAMES_RESULT_SUCCESS = 0,
    DECLINED_NAMES_RESULT_ERROR   = 1
};

//class to deal with packet processing
//allows to determine if next packet is safe to be processed
class PacketFilter
{
public:
    explicit PacketFilter(WorldSession* pSession) : m_pSession(pSession) { }
    virtual ~PacketFilter() { }

    virtual bool Process(WorldPacket* /*packet*/) { return true; }
    virtual bool ProcessLogout() const { return true; }

protected:
    WorldSession* const m_pSession;

private:
    PacketFilter(PacketFilter const& right) = delete;
    PacketFilter& operator=(PacketFilter const& right) = delete;
};
//process only thread-safe packets in Map::Update()
class MapSessionFilter : public PacketFilter
{
public:
    explicit MapSessionFilter(WorldSession* pSession) : PacketFilter(pSession) { }
    ~MapSessionFilter() { }

    virtual bool Process(WorldPacket* packet) override;
    //in Map::Update() we do not process player logout!
    virtual bool ProcessLogout() const override { return false; }
};

//class used to filer only thread-unsafe packets from queue
//in order to update only be used in World::UpdateSessions()
class WorldSessionFilter : public PacketFilter
{
public:
    explicit WorldSessionFilter(WorldSession* pSession) : PacketFilter(pSession) { }
    ~WorldSessionFilter() { }

    virtual bool Process(WorldPacket* packet) override;
};

// Proxy structure to contain data passed to callback function,
// only to prevent bloating the parameter list
class CharacterCreateInfo
{
    friend class WorldSession;
    friend class Player;

    protected:
        /// User specified variables
        std::string Name;
        uint8 Race       = 0;
        uint8 Class      = 0;
        uint8 Gender     = GENDER_NONE;
        uint8 Skin       = 0;
        uint8 Face       = 0;
        uint8 HairStyle  = 0;
        uint8 HairColor  = 0;
        uint8 FacialHair = 0;
        uint8 OutfitId   = 0;

        /// Server side data
        uint8 CharCount = 0;
};

struct CharacterRenameInfo
{
    friend class WorldSession;

    protected:
        ObjectGuid Guid;
        std::string Name;
};

struct CharacterCustomizeInfo : public CharacterRenameInfo
{
    friend class Player;
    friend class WorldSession;

    protected:
        uint8 Gender     = GENDER_NONE;
        uint8 Skin       = 0;
        uint8 Face       = 0;
        uint8 HairStyle  = 0;
        uint8 HairColor  = 0;
        uint8 FacialHair = 0;
};

struct CharacterFactionChangeInfo : public CharacterCustomizeInfo
{
    friend class Player;
    friend class WorldSession;

    protected:
        uint8 Race = 0;
};

struct PacketCounter
{
    time_t lastReceiveTime;
    uint32 amountCounter;
};

/// Player session in the World
class WorldSession
{
    public:
        WorldSession(uint32 id, std::shared_ptr<WorldSocket> sock, AccountTypes sec, uint8 expansion, time_t mute_time, LocaleConstant locale, uint32 recruiter, bool isARecruiter);
        ~WorldSession();

        bool PlayerLoading() const { return m_playerLoading; }
        bool PlayerLogout() const { return m_playerLogout; }
        bool PlayerLogoutWithSave() const { return m_playerLogout && m_playerSave; }
        bool PlayerRecentlyLoggedOut() const { return m_playerRecentlyLogout; }
        bool PlayerDisconnected() const { return !m_Socket; }

        void ReadAddonsInfo(WorldPacket& data);
        void SendAddonsInfo();

        void ReadMovementInfo(WorldPacket& data, MovementInfo* mi);
        void WriteMovementInfo(WorldPacket* data, MovementInfo* mi);

        void SendPacket(WorldPacket* packet);
        void SendNotification(const char *format, ...) ATTR_PRINTF(2, 3);
        void SendNotification(uint32 string_id, ...);
        void SendPetNameInvalid(uint32 error, std::string const& name, DeclinedName *declinedName);
        void SendPartyResult(PartyOperation operation, std::string const& member, PartyResult res, uint32 val = 0);
        void SendAreaTriggerMessage(const char* Text, ...) ATTR_PRINTF(2, 3);
        void SendSetPhaseShift(uint32 phaseShift);
        void SendQueryTimeResponse();

        void SendAuthResponse(uint8 code, bool shortForm, uint32 queuePos = 0);
        void SendClientCacheVersion(uint32 version);

        rbac::RBACData* GetRBACData();
        bool HasPermission(uint32 permissionId);
        void LoadPermissions();
        void InvalidateRBACData(); // Used to force LoadPermissions at next HasPermission check

        AccountTypes GetSecurity() const { return _security; }
        uint32 GetAccountId() const { return _accountId; }
        Player* GetPlayer() const { return _player; }
        std::string const& GetPlayerName() const;
        std::string GetPlayerInfo() const;

<<<<<<< HEAD
        uint32 GetCurrentVendor() const { return m_currentVendorEntry; }
        void SetCurrentVendor(uint32 vendorEntry) { m_currentVendorEntry = vendorEntry; }

        uint32 GetGuidLow() const;
=======
        uint32 GetGUIDLow() const;
>>>>>>> facb6569
        void SetSecurity(AccountTypes security) { _security = security; }
        std::string const& GetRemoteAddress() const { return m_Address; }
        void SetPlayer(Player* player);
        uint8 Expansion() const { return m_expansion; }

        void InitWarden(BigNumber* k, std::string const& os);

        /// Session in auth.queue currently
        void SetInQueue(bool state) { m_inQueue = state; }

        /// Is the user engaged in a log out process?
        bool isLogingOut() const { return _logoutTime || m_playerLogout; }

        /// Engage the logout process for the user
        void LogoutRequest(time_t requestTime)
        {
            _logoutTime = requestTime;
        }

        /// Is logout cooldown expired?
        bool ShouldLogOut(time_t currTime) const
        {
            return (_logoutTime > 0 && currTime >= _logoutTime + 20);
        }

        void LogoutPlayer(bool save);
        void KickPlayer();

        void QueuePacket(WorldPacket* new_packet);
        bool Update(uint32 diff, PacketFilter& updater);

        /// Handle the authentication waiting queue (to be completed)
        void SendAuthWaitQue(uint32 position);

        void SendNameQueryOpcode(ObjectGuid guid);

        void SendTrainerList(ObjectGuid guid);
        void SendTrainerList(ObjectGuid guid, std::string const& strTitle);
        void SendListInventory(ObjectGuid guid, uint32 vendorEntry = 0);
        void SendShowBank(ObjectGuid guid);
        bool CanOpenMailBox(ObjectGuid guid);
        void SendShowMailBox(ObjectGuid guid);
        void SendTabardVendorActivate(ObjectGuid guid);
        void SendSpiritResurrect();
        void SendBindPoint(Creature* npc);

        void SendAttackStop(Unit const* enemy);

        void SendBattleGroundList(ObjectGuid guid, BattlegroundTypeId bgTypeId = BATTLEGROUND_RB);

        void SendTradeStatus(TradeStatusInfo const& status);
        void SendUpdateTrade(bool trader_data = true);
        void SendCancelTrade();

        void SendPetitionQueryOpcode(ObjectGuid petitionguid);

        // Spell
        void HandleClientCastFlags(WorldPacket& recvPacket, uint8 castFlags, SpellCastTargets& targets);

        // Pet
        void SendPetNameQuery(ObjectGuid guid, uint32 petnumber);
        void SendStablePet(ObjectGuid guid);
        void SendStablePetCallback(PreparedQueryResult result, ObjectGuid guid);
        void SendStableResult(uint8 guid);
        bool CheckStableMaster(ObjectGuid guid);

        // Account Data
        AccountData* GetAccountData(AccountDataType type) { return &m_accountData[type]; }
        void SetAccountData(AccountDataType type, time_t tm, std::string const& data);
        void SendAccountDataTimes(uint32 mask);
        void LoadGlobalAccountData();
        void LoadAccountData(PreparedQueryResult result, uint32 mask);

        void LoadTutorialsData();
        void SendTutorialsData();
        void SaveTutorialsData(SQLTransaction& trans);
        uint32 GetTutorialInt(uint8 index) const { return m_Tutorials[index]; }
        void SetTutorialInt(uint8 index, uint32 value)
        {
            if (m_Tutorials[index] != value)
            {
                m_Tutorials[index] = value;
                m_TutorialsChanged = true;
            }
        }
        //used with item_page table
        bool SendItemInfo(uint32 itemid, WorldPacket data);
        //auction
        void SendAuctionHello(ObjectGuid guid, Creature* unit);
        void SendAuctionCommandResult(uint32 auctionId, uint32 Action, uint32 ErrorCode, uint32 bidError = 0);
        void SendAuctionBidderNotification(uint32 location, uint32 auctionId, ObjectGuid bidder, uint32 bidSum, uint32 diff, uint32 item_template);
        void SendAuctionOwnerNotification(AuctionEntry* auction);

        //Item Enchantment
        void SendEnchantmentLog(ObjectGuid target, ObjectGuid caster, uint32 itemId, uint32 enchantId);
        void SendItemEnchantTimeUpdate(ObjectGuid Playerguid, ObjectGuid Itemguid, uint32 slot, uint32 Duration);

        //Taxi
        void SendTaxiStatus(ObjectGuid guid);
        void SendTaxiMenu(Creature* unit);
        void SendDoFlight(uint32 mountDisplayId, uint32 path, uint32 pathNode = 0);
        bool SendLearnNewTaxiNode(Creature* unit);
        void SendDiscoverNewTaxiNode(uint32 nodeid);

        // Guild/Arena Team
        void SendArenaTeamCommandResult(uint32 team_action, std::string const& team, std::string const& player, uint32 error_id = 0);
        void SendNotInArenaTeamPacket(uint8 type);
        void SendPetitionShowList(ObjectGuid guid);

        void BuildPartyMemberStatsChangedPacket(Player* player, WorldPacket* data);

        void DoLootRelease(ObjectGuid lguid);

        // Account mute time
        time_t m_muteTime;

        // Locales
        LocaleConstant GetSessionDbcLocale() const { return m_sessionDbcLocale; }
        LocaleConstant GetSessionDbLocaleIndex() const { return m_sessionDbLocaleIndex; }
        char const* GetTrinityString(uint32 entry) const;

        uint32 GetLatency() const { return m_latency; }
        void SetLatency(uint32 latency) { m_latency = latency; }
        void ResetClientTimeDelay() { m_clientTimeDelay = 0; }

        std::atomic<int32> m_timeOutTime;

        void UpdateTimeOutTime(uint32 diff)
        {
            m_timeOutTime -= int32(diff);
        }

        void ResetTimeOutTime()
        {
            m_timeOutTime = int32(sWorld->getIntConfig(CONFIG_SOCKET_TIMEOUTTIME));
        }

        bool IsConnectionIdle() const
        {
            return m_timeOutTime <= 0 && !m_inQueue;
        }

        // Recruit-A-Friend Handling
        uint32 GetRecruiterId() const { return recruiterId; }
        bool IsARecruiter() const { return isRecruiter; }

    public:                                                 // opcodes handlers

        void Handle_NULL(WorldPacket& recvPacket);          // not used
        void Handle_EarlyProccess(WorldPacket& recvPacket); // just mark packets processed in WorldSocket::OnRead
        void Handle_ServerSide(WorldPacket& recvPacket);    // sever side only, can't be accepted from client
        void Handle_Deprecated(WorldPacket& recvPacket);    // never used anymore by client

        void HandleCharEnumOpcode(WorldPacket& recvPacket);
        void HandleCharDeleteOpcode(WorldPacket& recvPacket);
        void HandleCharCreateOpcode(WorldPacket& recvPacket);
        void HandleCharCreateCallback(PreparedQueryResult result, CharacterCreateInfo* createInfo);
        void HandlePlayerLoginOpcode(WorldPacket& recvPacket);
        void HandleCharEnum(PreparedQueryResult result);
        void HandlePlayerLogin(LoginQueryHolder * holder);
        void HandleCharFactionOrRaceChange(WorldPacket& recvData);
        void SendCharCreate(ResponseCodes result);
        void SendCharDelete(ResponseCodes result);
        void SendCharRename(ResponseCodes result, CharacterRenameInfo const& renameInfo);
        void SendCharCustomize(ResponseCodes result, CharacterCustomizeInfo const& customizeInfo);
        void SendCharFactionChange(ResponseCodes result, CharacterFactionChangeInfo const& factionChangeInfo);
        void SendSetPlayerDeclinedNamesResult(DeclinedNameResult result, ObjectGuid guid);
        void SendBarberShopResult(BarberShopResult result);

        // played time
        void HandlePlayedTime(WorldPacket& recvPacket);

        // new
        void HandleMoveUnRootAck(WorldPacket& recvPacket);
        void HandleMoveRootAck(WorldPacket& recvPacket);
        void HandleLookingForGroup(WorldPacket& recvPacket);

        // new inspect
        void HandleInspectOpcode(WorldPacket& recvPacket);

        // new party stats
        void HandleInspectHonorStatsOpcode(WorldPacket& recvPacket);

        void HandleMoveWaterWalkAck(WorldPacket& recvPacket);
        void HandleFeatherFallAck(WorldPacket& recvData);

        void HandleMoveHoverAck(WorldPacket& recvData);

        void HandleMountSpecialAnimOpcode(WorldPacket& recvdata);

        // character view
        void HandleShowingHelmOpcode(WorldPacket& recvData);
        void HandleShowingCloakOpcode(WorldPacket& recvData);

        // repair
        void HandleRepairItemOpcode(WorldPacket& recvPacket);

        // Knockback
        void HandleMoveKnockBackAck(WorldPacket& recvPacket);

        void HandleMoveTeleportAck(WorldPacket& recvPacket);
        void HandleForceSpeedChangeAck(WorldPacket& recvData);

        void HandlePingOpcode(WorldPacket& recvPacket);
        void HandleRepopRequestOpcode(WorldPacket& recvPacket);
        void HandleAutostoreLootItemOpcode(WorldPacket& recvPacket);
        void HandleLootMoneyOpcode(WorldPacket& recvPacket);
        void HandleLootOpcode(WorldPacket& recvPacket);
        void HandleLootReleaseOpcode(WorldPacket& recvPacket);
        void HandleLootMasterGiveOpcode(WorldPacket& recvPacket);
        void HandleWhoOpcode(WorldPacket& recvPacket);
        void HandleLogoutRequestOpcode(WorldPacket& recvPacket);
        void HandlePlayerLogoutOpcode(WorldPacket& recvPacket);
        void HandleLogoutCancelOpcode(WorldPacket& recvPacket);

        // GM Ticket opcodes
        void HandleGMTicketCreateOpcode(WorldPacket& recvPacket);
        void HandleGMTicketUpdateOpcode(WorldPacket& recvPacket);
        void HandleGMTicketDeleteOpcode(WorldPacket& recvPacket);
        void HandleGMTicketGetTicketOpcode(WorldPacket& recvPacket);
        void HandleGMTicketSystemStatusOpcode(WorldPacket& recvPacket);
        void HandleGMSurveySubmit(WorldPacket& recvPacket);
        void HandleReportLag(WorldPacket& recvPacket);
        void HandleGMResponseResolve(WorldPacket& recvPacket);

        void HandleTogglePvP(WorldPacket& recvPacket);

        void HandleZoneUpdateOpcode(WorldPacket& recvPacket);
        void HandleSetSelectionOpcode(WorldPacket& recvPacket);
        void HandleStandStateChangeOpcode(WorldPacket& recvPacket);
        void HandleEmoteOpcode(WorldPacket& recvPacket);
        void HandleContactListOpcode(WorldPacket& recvPacket);
        void HandleAddFriendOpcode(WorldPacket& recvPacket);
        void HandleAddFriendOpcodeCallBack(PreparedQueryResult result, std::string const& friendNote);
        void HandleDelFriendOpcode(WorldPacket& recvPacket);
        void HandleAddIgnoreOpcode(WorldPacket& recvPacket);
        void HandleAddIgnoreOpcodeCallBack(PreparedQueryResult result);
        void HandleDelIgnoreOpcode(WorldPacket& recvPacket);
        void HandleSetContactNotesOpcode(WorldPacket& recvPacket);
        void HandleBugOpcode(WorldPacket& recvPacket);
        void HandleSetAmmoOpcode(WorldPacket& recvPacket);
        void HandleItemNameQueryOpcode(WorldPacket& recvPacket);

        void HandleAreaTriggerOpcode(WorldPacket& recvPacket);

        void HandleSetFactionAtWar(WorldPacket& recvData);
        void HandleSetFactionCheat(WorldPacket& recvData);
        void HandleSetWatchedFactionOpcode(WorldPacket& recvData);
        void HandleSetFactionInactiveOpcode(WorldPacket& recvData);

        void HandleUpdateAccountData(WorldPacket& recvPacket);
        void HandleRequestAccountData(WorldPacket& recvPacket);
        void HandleSetActionButtonOpcode(WorldPacket& recvPacket);

        void HandleGameObjectUseOpcode(WorldPacket& recPacket);
        void HandleMeetingStoneInfo(WorldPacket& recPacket);
        void HandleGameobjectReportUse(WorldPacket& recvPacket);

        void HandleNameQueryOpcode(WorldPacket& recvPacket);

        void HandleQueryTimeOpcode(WorldPacket& recvPacket);

        void HandleCreatureQueryOpcode(WorldPacket& recvPacket);

        void HandleGameObjectQueryOpcode(WorldPacket& recvPacket);

        void HandleMoveWorldportAckOpcode(WorldPacket& recvPacket);
        void HandleMoveWorldportAckOpcode();                // for server-side calls

        void HandleMovementOpcodes(WorldPacket& recvPacket);
        void HandleSetActiveMoverOpcode(WorldPacket& recvData);
        void HandleMoveNotActiveMover(WorldPacket& recvData);
        void HandleDismissControlledVehicle(WorldPacket& recvData);
        void HandleRequestVehicleExit(WorldPacket& recvData);
        void HandleChangeSeatsOnControlledVehicle(WorldPacket& recvData);
        void HandleMoveTimeSkippedOpcode(WorldPacket& recvData);

        void HandleRequestRaidInfoOpcode(WorldPacket& recvData);

        void HandleBattlefieldStatusOpcode(WorldPacket& recvData);
        void HandleBattleMasterHelloOpcode(WorldPacket& recvData);

        void HandleGroupInviteOpcode(WorldPacket& recvPacket);
        //void HandleGroupCancelOpcode(WorldPacket& recvPacket);
        void HandleGroupAcceptOpcode(WorldPacket& recvPacket);
        void HandleGroupDeclineOpcode(WorldPacket& recvPacket);
        void HandleGroupUninviteOpcode(WorldPacket& recvPacket);
        void HandleGroupUninviteGuidOpcode(WorldPacket& recvPacket);
        void HandleGroupSetLeaderOpcode(WorldPacket& recvPacket);
        void HandleGroupDisbandOpcode(WorldPacket& recvPacket);
        void HandleOptOutOfLootOpcode(WorldPacket& recvData);
        void HandleLootMethodOpcode(WorldPacket& recvPacket);
        void HandleLootRoll(WorldPacket& recvData);
        void HandleRequestPartyMemberStatsOpcode(WorldPacket& recvData);
        void HandleRaidTargetUpdateOpcode(WorldPacket& recvData);
        void HandleRaidReadyCheckOpcode(WorldPacket& recvData);
        void HandleRaidReadyCheckFinishedOpcode(WorldPacket& recvData);
        void HandleGroupRaidConvertOpcode(WorldPacket& recvData);
        void HandleGroupChangeSubGroupOpcode(WorldPacket& recvData);
        void HandleGroupAssistantLeaderOpcode(WorldPacket& recvData);
        void HandlePartyAssignmentOpcode(WorldPacket& recvData);

        void HandlePetitionBuyOpcode(WorldPacket& recvData);
        void HandlePetitionShowSignOpcode(WorldPacket& recvData);
        void HandlePetitionQueryOpcode(WorldPacket& recvData);
        void HandlePetitionRenameOpcode(WorldPacket& recvData);
        void HandlePetitionSignOpcode(WorldPacket& recvData);
        void HandlePetitionDeclineOpcode(WorldPacket& recvData);
        void HandleOfferPetitionOpcode(WorldPacket& recvData);
        void HandleTurnInPetitionOpcode(WorldPacket& recvData);

        void HandleGuildQueryOpcode(WorldPacket& recvPacket);
        void HandleGuildCreateOpcode(WorldPacket& recvPacket);
        void HandleGuildInviteOpcode(WorldPacket& recvPacket);
        void HandleGuildRemoveOpcode(WorldPacket& recvPacket);
        void HandleGuildAcceptOpcode(WorldPacket& recvPacket);
        void HandleGuildDeclineOpcode(WorldPacket& recvPacket);
        void HandleGuildInfoOpcode(WorldPacket& recvPacket);
        void HandleGuildEventLogQueryOpcode(WorldPacket& recvPacket);
        void HandleGuildRosterOpcode(WorldPacket& recvPacket);
        void HandleGuildPromoteOpcode(WorldPacket& recvPacket);
        void HandleGuildDemoteOpcode(WorldPacket& recvPacket);
        void HandleGuildLeaveOpcode(WorldPacket& recvPacket);
        void HandleGuildDisbandOpcode(WorldPacket& recvPacket);
        void HandleGuildLeaderOpcode(WorldPacket& recvPacket);
        void HandleGuildMOTDOpcode(WorldPacket& recvPacket);
        void HandleGuildSetPublicNoteOpcode(WorldPacket& recvPacket);
        void HandleGuildSetOfficerNoteOpcode(WorldPacket& recvPacket);
        void HandleGuildRankOpcode(WorldPacket& recvPacket);
        void HandleGuildAddRankOpcode(WorldPacket& recvPacket);
        void HandleGuildDelRankOpcode(WorldPacket& recvPacket);
        void HandleGuildChangeInfoTextOpcode(WorldPacket& recvPacket);
        void HandleSaveGuildEmblemOpcode(WorldPacket& recvPacket);

        void HandleTaxiNodeStatusQueryOpcode(WorldPacket& recvPacket);
        void HandleTaxiQueryAvailableNodes(WorldPacket& recvPacket);
        void HandleActivateTaxiOpcode(WorldPacket& recvPacket);
        void HandleActivateTaxiExpressOpcode(WorldPacket& recvPacket);
        void HandleMoveSplineDoneOpcode(WorldPacket& recvPacket);
        void SendActivateTaxiReply(ActivateTaxiReply reply);

        void HandleTabardVendorActivateOpcode(WorldPacket& recvPacket);
        void HandleBankerActivateOpcode(WorldPacket& recvPacket);
        void HandleBuyBankSlotOpcode(WorldPacket& recvPacket);
        void HandleTrainerListOpcode(WorldPacket& recvPacket);
        void HandleTrainerBuySpellOpcode(WorldPacket& recvPacket);
        void HandlePetitionShowListOpcode(WorldPacket& recvPacket);
        void HandleGossipHelloOpcode(WorldPacket& recvPacket);
        void HandleGossipSelectOptionOpcode(WorldPacket& recvPacket);
        void HandleSpiritHealerActivateOpcode(WorldPacket& recvPacket);
        void HandleNpcTextQueryOpcode(WorldPacket& recvPacket);
        void HandleBinderActivateOpcode(WorldPacket& recvPacket);
        void HandleListStabledPetsOpcode(WorldPacket& recvPacket);
        void HandleStablePet(WorldPacket& recvPacket);
        void HandleStablePetCallback(PreparedQueryResult result);
        void HandleUnstablePet(WorldPacket& recvPacket);
        void HandleUnstablePetCallback(PreparedQueryResult result, uint32 petId);
        void HandleBuyStableSlot(WorldPacket& recvPacket);
        void HandleStableRevivePet(WorldPacket& recvPacket);
        void HandleStableSwapPet(WorldPacket& recvPacket);
        void HandleStableSwapPetCallback(PreparedQueryResult result, uint32 petId);

        void HandleDuelAcceptedOpcode(WorldPacket& recvPacket);
        void HandleDuelCancelledOpcode(WorldPacket& recvPacket);

        void HandleAcceptTradeOpcode(WorldPacket& recvPacket);
        void HandleBeginTradeOpcode(WorldPacket& recvPacket);
        void HandleBusyTradeOpcode(WorldPacket& recvPacket);
        void HandleCancelTradeOpcode(WorldPacket& recvPacket);
        void HandleClearTradeItemOpcode(WorldPacket& recvPacket);
        void HandleIgnoreTradeOpcode(WorldPacket& recvPacket);
        void HandleInitiateTradeOpcode(WorldPacket& recvPacket);
        void HandleSetTradeGoldOpcode(WorldPacket& recvPacket);
        void HandleSetTradeItemOpcode(WorldPacket& recvPacket);
        void HandleUnacceptTradeOpcode(WorldPacket& recvPacket);

        void HandleAuctionHelloOpcode(WorldPacket& recvPacket);
        void HandleAuctionListItems(WorldPacket& recvData);
        void HandleAuctionListBidderItems(WorldPacket& recvData);
        void HandleAuctionSellItem(WorldPacket& recvData);
        void HandleAuctionRemoveItem(WorldPacket& recvData);
        void HandleAuctionListOwnerItems(WorldPacket& recvData);
        void HandleAuctionPlaceBid(WorldPacket& recvData);
        void HandleAuctionListPendingSales(WorldPacket& recvData);

        void HandleGetMailList(WorldPacket& recvData);
        void HandleSendMail(WorldPacket& recvData);
        void HandleMailTakeMoney(WorldPacket& recvData);
        void HandleMailTakeItem(WorldPacket& recvData);
        void HandleMailMarkAsRead(WorldPacket& recvData);
        void HandleMailReturnToSender(WorldPacket& recvData);
        void HandleMailDelete(WorldPacket& recvData);
        void HandleItemTextQuery(WorldPacket& recvData);
        void HandleMailCreateTextItem(WorldPacket& recvData);
        void HandleQueryNextMailTime(WorldPacket& recvData);
        void HandleCancelChanneling(WorldPacket& recvData);

        void SendItemPageInfo(ItemTemplate* itemProto);
        void HandleSplitItemOpcode(WorldPacket& recvPacket);
        void HandleSwapInvItemOpcode(WorldPacket& recvPacket);
        void HandleDestroyItemOpcode(WorldPacket& recvPacket);
        void HandleAutoEquipItemOpcode(WorldPacket& recvPacket);
        void HandleItemQuerySingleOpcode(WorldPacket& recvPacket);
        void HandleSellItemOpcode(WorldPacket& recvPacket);
        void HandleBuyItemInSlotOpcode(WorldPacket& recvPacket);
        void HandleBuyItemOpcode(WorldPacket& recvPacket);
        void HandleListInventoryOpcode(WorldPacket& recvPacket);
        void HandleAutoStoreBagItemOpcode(WorldPacket& recvPacket);
        void HandleReadItem(WorldPacket& recvPacket);
        void HandleAutoEquipItemSlotOpcode(WorldPacket& recvPacket);
        void HandleSwapItem(WorldPacket& recvPacket);
        void HandleBuybackItem(WorldPacket& recvPacket);
        void HandleAutoBankItemOpcode(WorldPacket& recvPacket);
        void HandleAutoStoreBankItemOpcode(WorldPacket& recvPacket);
        void HandleWrapItemOpcode(WorldPacket& recvPacket);

        void HandleAttackSwingOpcode(WorldPacket& recvPacket);
        void HandleAttackStopOpcode(WorldPacket& recvPacket);
        void HandleSetSheathedOpcode(WorldPacket& recvPacket);

        void HandleUseItemOpcode(WorldPacket& recvPacket);
        void HandleOpenItemOpcode(WorldPacket& recvPacket);
        void HandleCastSpellOpcode(WorldPacket& recvPacket);
        void HandleCancelCastOpcode(WorldPacket& recvPacket);
        void HandleCancelAuraOpcode(WorldPacket& recvPacket);
        void HandleCancelGrowthAuraOpcode(WorldPacket& recvPacket);
        void HandleCancelAutoRepeatSpellOpcode(WorldPacket& recvPacket);

        void HandleLearnTalentOpcode(WorldPacket& recvPacket);
        void HandleLearnPreviewTalents(WorldPacket& recvPacket);
        void HandleTalentWipeConfirmOpcode(WorldPacket& recvPacket);
        void HandleUnlearnSkillOpcode(WorldPacket& recvPacket);

        void HandleQuestgiverStatusQueryOpcode(WorldPacket& recvPacket);
        void HandleQuestgiverStatusMultipleQuery(WorldPacket& recvPacket);
        void HandleQuestgiverHelloOpcode(WorldPacket& recvPacket);
        void HandleQuestgiverAcceptQuestOpcode(WorldPacket& recvPacket);
        void HandleQuestgiverQueryQuestOpcode(WorldPacket& recvPacket);
        void HandleQuestgiverChooseRewardOpcode(WorldPacket& recvPacket);
        void HandleQuestgiverRequestRewardOpcode(WorldPacket& recvPacket);
        void HandleQuestQueryOpcode(WorldPacket& recvPacket);
        void HandleQuestgiverCancel(WorldPacket& recvData);
        void HandleQuestLogSwapQuest(WorldPacket& recvData);
        void HandleQuestLogRemoveQuest(WorldPacket& recvData);
        void HandleQuestConfirmAccept(WorldPacket& recvData);
        void HandleQuestgiverCompleteQuest(WorldPacket& recvData);
        void HandleQuestgiverQuestAutoLaunch(WorldPacket& recvPacket);
        void HandlePushQuestToParty(WorldPacket& recvPacket);
        void HandleQuestPushResult(WorldPacket& recvPacket);

        void HandleMessagechatOpcode(WorldPacket& recvPacket);
        void SendPlayerNotFoundNotice(std::string const& name);
        void SendPlayerAmbiguousNotice(std::string const& name);
        void SendWrongFactionNotice();
        void SendChatRestrictedNotice(ChatRestrictionType restriction);
        void HandleTextEmoteOpcode(WorldPacket& recvPacket);
        void HandleChatIgnoredOpcode(WorldPacket& recvPacket);

        void HandleReclaimCorpseOpcode(WorldPacket& recvPacket);
        void HandleCorpseQueryOpcode(WorldPacket& recvPacket);
        void HandleCorpseMapPositionQuery(WorldPacket& recvPacket);
        void HandleResurrectResponseOpcode(WorldPacket& recvPacket);
        void HandleSummonResponseOpcode(WorldPacket& recvData);

        void HandleJoinChannel(WorldPacket& recvPacket);
        void HandleLeaveChannel(WorldPacket& recvPacket);
        void HandleChannelList(WorldPacket& recvPacket);
        void HandleChannelPassword(WorldPacket& recvPacket);
        void HandleChannelSetOwner(WorldPacket& recvPacket);
        void HandleChannelOwner(WorldPacket& recvPacket);
        void HandleChannelModerator(WorldPacket& recvPacket);
        void HandleChannelUnmoderator(WorldPacket& recvPacket);
        void HandleChannelMute(WorldPacket& recvPacket);
        void HandleChannelUnmute(WorldPacket& recvPacket);
        void HandleChannelInvite(WorldPacket& recvPacket);
        void HandleChannelKick(WorldPacket& recvPacket);
        void HandleChannelBan(WorldPacket& recvPacket);
        void HandleChannelUnban(WorldPacket& recvPacket);
        void HandleChannelAnnouncements(WorldPacket& recvPacket);
        void HandleChannelModerate(WorldPacket& recvPacket);
        void HandleChannelDeclineInvite(WorldPacket& recvPacket);
        void HandleChannelDisplayListQuery(WorldPacket& recvPacket);
        void HandleGetChannelMemberCount(WorldPacket& recvPacket);
        void HandleSetChannelWatch(WorldPacket& recvPacket);

        void HandleCompleteCinematic(WorldPacket& recvPacket);
        void HandleNextCinematicCamera(WorldPacket& recvPacket);

        void HandlePageTextQueryOpcode(WorldPacket& recvPacket);

        void HandleTutorialFlag (WorldPacket& recvData);
        void HandleTutorialClear(WorldPacket& recvData);
        void HandleTutorialReset(WorldPacket& recvData);

        //Pet
        void HandlePetAction(WorldPacket& recvData);
        void HandlePetStopAttack(WorldPacket& recvData);
        void HandlePetActionHelper(Unit* pet, ObjectGuid guid1, uint32 spellid, uint16 flag, ObjectGuid guid2);
        void HandlePetNameQuery(WorldPacket& recvData);
        void HandlePetSetAction(WorldPacket& recvData);
        void HandlePetAbandon(WorldPacket& recvData);
        void HandlePetRename(WorldPacket& recvData);
        void HandlePetCancelAuraOpcode(WorldPacket& recvPacket);
        void HandlePetSpellAutocastOpcode(WorldPacket& recvPacket);
        void HandlePetCastSpellOpcode(WorldPacket& recvPacket);
        void HandlePetLearnTalent(WorldPacket& recvPacket);
        void HandleLearnPreviewTalentsPet(WorldPacket& recvPacket);

        void HandleSetActionBarToggles(WorldPacket& recvData);

        void HandleCharRenameOpcode(WorldPacket& recvData);
        void HandleChangePlayerNameOpcodeCallBack(PreparedQueryResult result, CharacterRenameInfo const* renameInfo);
        void HandleSetPlayerDeclinedNames(WorldPacket& recvData);

        void HandleTotemDestroyed(WorldPacket& recvData);
        void HandleDismissCritter(WorldPacket& recvData);

        //Battleground
        void HandleBattlemasterHelloOpcode(WorldPacket& recvData);
        void HandleBattlemasterJoinOpcode(WorldPacket& recvData);
        void HandleBattlegroundPlayerPositionsOpcode(WorldPacket& recvData);
        void HandlePVPLogDataOpcode(WorldPacket& recvData);
        void HandleBattleFieldPortOpcode(WorldPacket& recvData);
        void HandleBattlefieldListOpcode(WorldPacket& recvData);
        void HandleBattlefieldLeaveOpcode(WorldPacket& recvData);
        void HandleBattlemasterJoinArena(WorldPacket& recvData);
        void HandleReportPvPAFK(WorldPacket& recvData);

        // Battlefield
        void SendBfInvitePlayerToWar(uint32 battleId, uint32 zoneId, uint32 time);
        void SendBfInvitePlayerToQueue(uint32 battleId);
        void SendBfQueueInviteResponse(uint32 battleId, uint32 zoneId, bool canQueue = true, bool full = false);
        void SendBfEntered(uint32 battleId);
        void SendBfLeaveMessage(uint32 battleId, BFLeaveReason reason = BF_LEAVE_REASON_EXITED);
        void HandleBfQueueInviteResponse(WorldPacket& recvData);
        void HandleBfEntryInviteResponse(WorldPacket& recvData);
        void HandleBfExitRequest(WorldPacket& recvData);

        void HandleWardenDataOpcode(WorldPacket& recvData);
        void HandleWorldTeleportOpcode(WorldPacket& recvData);
        void HandleMinimapPingOpcode(WorldPacket& recvData);
        void HandleRandomRollOpcode(WorldPacket& recvData);
        void HandleFarSightOpcode(WorldPacket& recvData);
        void HandleSetDungeonDifficultyOpcode(WorldPacket& recvData);
        void HandleSetRaidDifficultyOpcode(WorldPacket& recvData);
        void HandleMoveSetCanFlyAckOpcode(WorldPacket& recvData);
        void HandleSetTitleOpcode(WorldPacket& recvData);
        void HandleRealmSplitOpcode(WorldPacket& recvData);
        void HandleTimeSyncResp(WorldPacket& recvData);
        void HandleWhoisOpcode(WorldPacket& recvData);
        void HandleResetInstancesOpcode(WorldPacket& recvData);
        void HandleHearthAndResurrect(WorldPacket& recvData);
        void HandleInstanceLockResponse(WorldPacket& recvPacket);

        // Looking for Dungeon/Raid
        void HandleLfgSetCommentOpcode(WorldPacket& recvData);
        void HandleLfgPlayerLockInfoRequestOpcode(WorldPacket& recvData);
        void HandleLfgPartyLockInfoRequestOpcode(WorldPacket& recvData);
        void HandleLfgJoinOpcode(WorldPacket& recvData);
        void HandleLfgLeaveOpcode(WorldPacket& recvData);
        void HandleLfgSetRolesOpcode(WorldPacket& recvData);
        void HandleLfgProposalResultOpcode(WorldPacket& recvData);
        void HandleLfgSetBootVoteOpcode(WorldPacket& recvData);
        void HandleLfgTeleportOpcode(WorldPacket& recvData);
        void HandleLfrJoinOpcode(WorldPacket& recvData);
        void HandleLfrLeaveOpcode(WorldPacket& recvData);
        void HandleLfgGetStatus(WorldPacket& recvData);

        void SendLfgUpdatePlayer(lfg::LfgUpdateData const& updateData);
        void SendLfgUpdateParty(lfg::LfgUpdateData const& updateData);
        void SendLfgRoleChosen(ObjectGuid guid, uint8 roles);
        void SendLfgRoleCheckUpdate(lfg::LfgRoleCheck const& pRoleCheck);
        void SendLfgLfrList(bool update);
        void SendLfgJoinResult(lfg::LfgJoinResultData const& joinData);
        void SendLfgQueueStatus(lfg::LfgQueueStatusData const& queueData);
        void SendLfgPlayerReward(lfg::LfgPlayerRewardData const& lfgPlayerRewardData);
        void SendLfgBootProposalUpdate(lfg::LfgPlayerBoot const& boot);
        void SendLfgUpdateProposal(lfg::LfgProposal const& proposal);
        void SendLfgDisabled();
        void SendLfgOfferContinue(uint32 dungeonEntry);
        void SendLfgTeleportError(uint8 err);

        // Arena Team
        void HandleInspectArenaTeamsOpcode(WorldPacket& recvData);
        void HandleArenaTeamQueryOpcode(WorldPacket& recvData);
        void HandleArenaTeamRosterOpcode(WorldPacket& recvData);
        void HandleArenaTeamInviteOpcode(WorldPacket& recvData);
        void HandleArenaTeamAcceptOpcode(WorldPacket& recvData);
        void HandleArenaTeamDeclineOpcode(WorldPacket& recvData);
        void HandleArenaTeamLeaveOpcode(WorldPacket& recvData);
        void HandleArenaTeamRemoveOpcode(WorldPacket& recvData);
        void HandleArenaTeamDisbandOpcode(WorldPacket& recvData);
        void HandleArenaTeamLeaderOpcode(WorldPacket& recvData);

        void HandleAreaSpiritHealerQueryOpcode(WorldPacket& recvData);
        void HandleAreaSpiritHealerQueueOpcode(WorldPacket& recvData);
        void HandleCancelMountAuraOpcode(WorldPacket& recvData);
        void HandleSelfResOpcode(WorldPacket& recvData);
        void HandleComplainOpcode(WorldPacket& recvData);
        void HandleRequestPetInfoOpcode(WorldPacket& recvData);

        // Socket gem
        void HandleSocketOpcode(WorldPacket& recvData);

        void HandleCancelTempEnchantmentOpcode(WorldPacket& recvData);

        void HandleItemRefundInfoRequest(WorldPacket& recvData);
        void HandleItemRefund(WorldPacket& recvData);

        void HandleChannelVoiceOnOpcode(WorldPacket& recvData);
        void HandleVoiceSessionEnableOpcode(WorldPacket& recvData);
        void HandleSetActiveVoiceChannel(WorldPacket& recvData);
        void HandleSetTaxiBenchmarkOpcode(WorldPacket& recvData);

        // Guild Bank
        void HandleGuildPermissions(WorldPacket& recvData);
        void HandleGuildBankMoneyWithdrawn(WorldPacket& recvData);
        void HandleGuildBankerActivate(WorldPacket& recvData);
        void HandleGuildBankQueryTab(WorldPacket& recvData);
        void HandleGuildBankLogQuery(WorldPacket& recvData);
        void HandleGuildBankDepositMoney(WorldPacket& recvData);
        void HandleGuildBankWithdrawMoney(WorldPacket& recvData);
        void HandleGuildBankSwapItems(WorldPacket& recvData);

        void HandleGuildBankUpdateTab(WorldPacket& recvData);
        void HandleGuildBankBuyTab(WorldPacket& recvData);
        void HandleQueryGuildBankTabText(WorldPacket& recvData);
        void HandleSetGuildBankTabText(WorldPacket& recvData);

        // Refer-a-Friend
        void HandleGrantLevel(WorldPacket& recvData);
        void HandleAcceptGrantLevel(WorldPacket& recvData);

        // Calendar
        void HandleCalendarGetCalendar(WorldPacket& recvData);
        void HandleCalendarGetEvent(WorldPacket& recvData);
        void HandleCalendarGuildFilter(WorldPacket& recvData);
        void HandleCalendarArenaTeam(WorldPacket& recvData);
        void HandleCalendarAddEvent(WorldPacket& recvData);
        void HandleCalendarUpdateEvent(WorldPacket& recvData);
        void HandleCalendarRemoveEvent(WorldPacket& recvData);
        void HandleCalendarCopyEvent(WorldPacket& recvData);
        void HandleCalendarEventInvite(WorldPacket& recvData);
        void HandleCalendarEventRsvp(WorldPacket& recvData);
        void HandleCalendarEventRemoveInvite(WorldPacket& recvData);
        void HandleCalendarEventStatus(WorldPacket& recvData);
        void HandleCalendarEventModeratorStatus(WorldPacket& recvData);
        void HandleCalendarComplain(WorldPacket& recvData);
        void HandleCalendarGetNumPending(WorldPacket& recvData);
        void HandleCalendarEventSignup(WorldPacket& recvData);

        void SendCalendarRaidLockout(InstanceSave const* save, bool add);
        void SendCalendarRaidLockoutUpdated(InstanceSave const* save);
        void HandleSetSavedInstanceExtend(WorldPacket& recvData);

        void HandleSpellClick(WorldPacket& recvData);
        void HandleMirrorImageDataRequest(WorldPacket& recvData);
        void HandleAlterAppearance(WorldPacket& recvData);
        void HandleRemoveGlyph(WorldPacket& recvData);
        void HandleCharCustomize(WorldPacket& recvData);
        void HandleQueryInspectAchievements(WorldPacket& recvData);
        void HandleEquipmentSetSave(WorldPacket& recvData);
        void HandleEquipmentSetDelete(WorldPacket& recvData);
        void HandleEquipmentSetUse(WorldPacket& recvData);
        void HandleWorldStateUITimerUpdate(WorldPacket& recvData);
        void HandleReadyForAccountDataTimes(WorldPacket& recvData);
        void HandleQueryQuestsCompleted(WorldPacket& recvData);
        void HandleQuestPOIQuery(WorldPacket& recvData);
        void HandleEjectPassenger(WorldPacket& data);
        void HandleEnterPlayerVehicle(WorldPacket& data);
        void HandleUpdateProjectilePosition(WorldPacket& recvPacket);
        void HandleUpdateMissileTrajectory(WorldPacket& recvPacket);

    private:
        void InitializeQueryCallbackParameters();
        void ProcessQueryCallbacks();

        PreparedQueryResultFuture _charEnumCallback;
        PreparedQueryResultFuture _addIgnoreCallback;
        PreparedQueryResultFuture _stablePetCallback;
        QueryCallback<PreparedQueryResult, CharacterRenameInfo*> _charRenameCallback;
        QueryCallback<PreparedQueryResult, std::string> _addFriendCallback;
        QueryCallback<PreparedQueryResult, uint32> _unstablePetCallback;
        QueryCallback<PreparedQueryResult, uint32> _stableSwapCallback;
        QueryCallback<PreparedQueryResult, ObjectGuid> _sendStabledPetCallback;
        QueryCallback<PreparedQueryResult, CharacterCreateInfo*, true> _charCreateCallback;
        QueryResultHolderFuture _charLoginCallback;

    friend class World;
    protected:
        class DosProtection
        {
            friend class World;
            public:
                DosProtection(WorldSession* s) : Session(s), _policy((Policy)sWorld->getIntConfig(CONFIG_PACKET_SPOOF_POLICY)) { }
                bool EvaluateOpcode(WorldPacket& p, time_t time) const;
            protected:
                enum Policy
                {
                    POLICY_LOG,
                    POLICY_KICK,
                    POLICY_BAN,
                };

                uint32 GetMaxPacketCounterAllowed(uint16 opcode) const;

                WorldSession* Session;

            private:
                Policy _policy;
                typedef std::unordered_map<uint16, PacketCounter> PacketThrottlingMap;
                // mark this member as "mutable" so it can be modified even in const functions
                mutable PacketThrottlingMap _PacketThrottlingMap;

                DosProtection(DosProtection const& right) = delete;
                DosProtection& operator=(DosProtection const& right) = delete;
        } AntiDOS;

    private:
        // private trade methods
        void moveItems(Item* myItems[], Item* hisItems[]);

        bool CanUseBank(ObjectGuid bankerGUID = ObjectGuid::Empty) const;

        // logging helper
        void LogUnexpectedOpcode(WorldPacket* packet, const char* status, const char *reason);
        void LogUnprocessedTail(WorldPacket* packet);

        // EnumData helpers
        bool IsLegitCharacterForAccount(ObjectGuid lowGUID)
        {
            return _legitCharacters.find(lowGUID) != _legitCharacters.end();
        }

        // this stores the GUIDs of the characters who can login
        // characters who failed on Player::BuildEnumData shouldn't login
        GuidSet _legitCharacters;

        uint32 m_GUIDLow;                                   // set logined or recently logout player (while m_playerRecentlyLogout set)
        Player* _player;
        std::shared_ptr<WorldSocket> m_Socket;
        std::string m_Address;                              // Current Remote Address
     // std::string m_LAddress;                             // Last Attempted Remote Adress - we can not set attempted ip for a non-existing session!

        AccountTypes _security;
        uint32 _accountId;
        uint8 m_expansion;

        typedef std::list<AddonInfo> AddonsList;

        // Warden
        Warden* _warden;                                    // Remains NULL if Warden system is not enabled by config

        time_t _logoutTime;
        bool m_inQueue;                                     // session wait in auth.queue
        bool m_playerLoading;                               // code processed in LoginPlayer
        bool m_playerLogout;                                // code processed in LogoutPlayer
        bool m_playerRecentlyLogout;
        bool m_playerSave;
        LocaleConstant m_sessionDbcLocale;
        LocaleConstant m_sessionDbLocaleIndex;
        std::atomic<uint32> m_latency;
        std::atomic<uint32> m_clientTimeDelay;
        AccountData m_accountData[NUM_ACCOUNT_DATA_TYPES];
        uint32 m_Tutorials[MAX_ACCOUNT_TUTORIAL_VALUES];
        bool   m_TutorialsChanged;
        AddonsList m_addonsList;
        uint32 recruiterId;
        bool isRecruiter;
        LockedQueue<WorldPacket*> _recvQueue;
        rbac::RBACData* _RBACData;
        uint32 expireTime;
        bool forceExit;
        uint32 m_currentVendorEntry;
        ObjectGuid m_currentBankerGUID;

        WorldSession(WorldSession const& right) = delete;
        WorldSession& operator=(WorldSession const& right) = delete;
};
#endif
/// @}<|MERGE_RESOLUTION|>--- conflicted
+++ resolved
@@ -287,14 +287,10 @@
         std::string const& GetPlayerName() const;
         std::string GetPlayerInfo() const;
 
-<<<<<<< HEAD
         uint32 GetCurrentVendor() const { return m_currentVendorEntry; }
         void SetCurrentVendor(uint32 vendorEntry) { m_currentVendorEntry = vendorEntry; }
 
-        uint32 GetGuidLow() const;
-=======
         uint32 GetGUIDLow() const;
->>>>>>> facb6569
         void SetSecurity(AccountTypes security) { _security = security; }
         std::string const& GetRemoteAddress() const { return m_Address; }
         void SetPlayer(Player* player);
