--- conflicted
+++ resolved
@@ -1823,11 +1823,8 @@
         uint32 _accountId;
         std::string _accountName;
         uint32 _battlenetAccountId;
-<<<<<<< HEAD
         std::string _battlenetAccountName;
-=======
         uint8 m_accountExpansion;
->>>>>>> 696721af
         uint8 m_expansion;
         std::string _os;
 
