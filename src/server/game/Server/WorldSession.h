/*
 * Copyright (C) 2008-2014 TrinityCore <http://www.trinitycore.org/>
 * Copyright (C) 2005-2009 MaNGOS <http://getmangos.com/>
 *
 * This program is free software; you can redistribute it and/or modify it
 * under the terms of the GNU General Public License as published by the
 * Free Software Foundation; either version 2 of the License, or (at your
 * option) any later version.
 *
 * This program is distributed in the hope that it will be useful, but WITHOUT
 * ANY WARRANTY; without even the implied warranty of MERCHANTABILITY or
 * FITNESS FOR A PARTICULAR PURPOSE. See the GNU General Public License for
 * more details.
 *
 * You should have received a copy of the GNU General Public License along
 * with this program. If not, see <http://www.gnu.org/licenses/>.
 */

/// \addtogroup u2w
/// @{
/// \file

#ifndef __WORLDSESSION_H
#define __WORLDSESSION_H

#include "Common.h"
#include "SharedDefines.h"
#include "AddonMgr.h"
#include "DatabaseEnv.h"
#include "World.h"
#include "Opcodes.h"
#include "WorldPacket.h"
#include "Cryptography/BigNumber.h"
#include "Opcodes.h"
#include "AccountMgr.h"
#include <unordered_set>

class Creature;
class GameObject;
class InstanceSave;
class Item;
class LoginQueryHolder;
class Object;
class Player;
class Quest;
class SpellCastTargets;
class Unit;
class Warden;
class WorldPacket;
class WorldSocket;
struct AreaTableEntry;
struct AuctionEntry;
struct DeclinedName;
struct ItemTemplate;
struct MovementInfo;

namespace lfg
{
struct LfgJoinResultData;
struct LfgPlayerBoot;
struct LfgProposal;
struct LfgQueueStatusData;
struct LfgPlayerRewardData;
struct LfgRoleCheck;
struct LfgUpdateData;
}

namespace rbac
{
class RBACData;
}

enum AccountDataType
{
    GLOBAL_CONFIG_CACHE             = 0,                    // 0x01 g
    PER_CHARACTER_CONFIG_CACHE      = 1,                    // 0x02 p
    GLOBAL_BINDINGS_CACHE           = 2,                    // 0x04 g
    PER_CHARACTER_BINDINGS_CACHE    = 3,                    // 0x08 p
    GLOBAL_MACROS_CACHE             = 4,                    // 0x10 g
    PER_CHARACTER_MACROS_CACHE      = 5,                    // 0x20 p
    PER_CHARACTER_LAYOUT_CACHE      = 6,                    // 0x40 p
    PER_CHARACTER_CHAT_CACHE        = 7                     // 0x80 p
};

#define NUM_ACCOUNT_DATA_TYPES        8

#define GLOBAL_CACHE_MASK           0x15
#define PER_CHARACTER_CACHE_MASK    0xEA

#define REGISTERED_ADDON_PREFIX_SOFTCAP 64

struct AccountData
{
    AccountData() : Time(0), Data("") { }

    time_t Time;
    std::string Data;
};

enum PartyOperation
{
    PARTY_OP_INVITE = 0,
    PARTY_OP_UNINVITE = 1,
    PARTY_OP_LEAVE = 2,
    PARTY_OP_SWAP = 4
};

enum BFLeaveReason
{
    BF_LEAVE_REASON_CLOSE     = 0x00000001,
    //BF_LEAVE_REASON_UNK1      = 0x00000002, (not used)
    //BF_LEAVE_REASON_UNK2      = 0x00000004, (not used)
    BF_LEAVE_REASON_EXITED    = 0x00000008,
    BF_LEAVE_REASON_LOW_LEVEL = 0x00000010
};

enum ChatRestrictionType
{
    ERR_CHAT_RESTRICTED = 0,
    ERR_CHAT_THROTTLED  = 1,
    ERR_USER_SQUELCHED  = 2,
    ERR_YELL_RESTRICTED = 3
};

enum CharterTypes
{
    GUILD_CHARTER_TYPE                            = 4,
    ARENA_TEAM_CHARTER_2v2_TYPE                   = 2,
    ARENA_TEAM_CHARTER_3v3_TYPE                   = 3,
    ARENA_TEAM_CHARTER_5v5_TYPE                   = 5,
};

#define DB2_REPLY_SPARSE 2442913102
#define DB2_REPLY_ITEM   1344507586

//class to deal with packet processing
//allows to determine if next packet is safe to be processed
class PacketFilter
{
public:
    explicit PacketFilter(WorldSession* pSession) : m_pSession(pSession) { }
    virtual ~PacketFilter() { }

    virtual bool Process(WorldPacket* /*packet*/) { return true; }
    virtual bool ProcessLogout() const { return true; }
    static Opcodes DropHighBytes(Opcodes opcode) { return Opcodes(opcode & 0xFFFF); }

protected:
    WorldSession* const m_pSession;

private:
    PacketFilter(PacketFilter const& right) = delete;
    PacketFilter& operator=(PacketFilter const& right) = delete;
};
//process only thread-safe packets in Map::Update()
class MapSessionFilter : public PacketFilter
{
public:
    explicit MapSessionFilter(WorldSession* pSession) : PacketFilter(pSession) { }
    ~MapSessionFilter() { }

    virtual bool Process(WorldPacket* packet);
    //in Map::Update() we do not process player logout!
    virtual bool ProcessLogout() const { return false; }
};

//class used to filer only thread-unsafe packets from queue
//in order to update only be used in World::UpdateSessions()
class WorldSessionFilter : public PacketFilter
{
public:
    explicit WorldSessionFilter(WorldSession* pSession) : PacketFilter(pSession) { }
    ~WorldSessionFilter() { }

    virtual bool Process(WorldPacket* packet);
};

// Proxy structure to contain data passed to callback function,
// only to prevent bloating the parameter list
class CharacterCreateInfo
{
    friend class WorldSession;
    friend class Player;

    protected:
        CharacterCreateInfo(std::string const& name, uint8 race, uint8 cclass, uint8 gender, uint8 skin, uint8 face, uint8 hairStyle, uint8 hairColor, uint8 facialHair, uint8 outfitId,
        WorldPacket& data) : Name(name), Race(race), Class(cclass), Gender(gender), Skin(skin), Face(face), HairStyle(hairStyle), HairColor(hairColor), FacialHair(facialHair),
        OutfitId(outfitId), Data(std::move(data)), CharCount(0)
        { }

        /// User specified variables
        std::string Name;
        uint8 Race;
        uint8 Class;
        uint8 Gender;
        uint8 Skin;
        uint8 Face;
        uint8 HairStyle;
        uint8 HairColor;
        uint8 FacialHair;
        uint8 OutfitId;
        WorldPacket Data;

        /// Server side data
        uint8 CharCount;
};

struct PacketCounter
{
    time_t lastReceiveTime;
    uint32 amountCounter;
};

/// Player session in the World
class WorldSession
{
    public:
        WorldSession(uint32 id, uint32 battlenetAccountId, std::shared_ptr<WorldSocket> sock, AccountTypes sec, uint8 expansion, time_t mute_time, LocaleConstant locale, uint32 recruiter, bool isARecruiter);
        ~WorldSession();

        bool PlayerLoading() const { return m_playerLoading; }
        bool PlayerLogout() const { return m_playerLogout; }
        bool PlayerLogoutWithSave() const { return m_playerLogout && m_playerSave; }
        bool PlayerRecentlyLoggedOut() const { return m_playerRecentlyLogout; }

        void ReadAddonsInfo(WorldPacket& data);
        void SendAddonsInfo();
        bool IsAddonRegistered(const std::string& prefix) const;

<<<<<<< HEAD
        void SendPacket(WorldPacket const* packet, bool forced = false);
=======
        void ReadMovementInfo(WorldPacket& data, MovementInfo* mi);
        void WriteMovementInfo(WorldPacket* data, MovementInfo* mi);

        void SendPacket(WorldPacket* packet);
>>>>>>> e502e01f
        void SendNotification(const char *format, ...) ATTR_PRINTF(2, 3);
        void SendNotification(uint32 string_id, ...);
        void SendPetNameInvalid(uint32 error, std::string const& name, DeclinedName *declinedName);
        void SendPartyResult(PartyOperation operation, std::string const& member, PartyResult res, uint32 val = 0);
        void SendAreaTriggerMessage(const char* Text, ...) ATTR_PRINTF(2, 3);
        void SendSetPhaseShift(std::set<uint32> const& phaseIds, std::set<uint32> const& terrainswaps, std::set<uint32> const& worldMapAreaSwaps);
        void SendQueryTimeResponse();

        void SendAuthResponse(uint8 code, bool queued, uint32 queuePos = 0);
        void SendClientCacheVersion(uint32 version);

        rbac::RBACData* GetRBACData();
        bool HasPermission(uint32 permissionId);
        void LoadPermissions();
        void InvalidateRBACData(); // Used to force LoadPermissions at next HasPermission check

        AccountTypes GetSecurity() const { return _security; }
        uint32 GetAccountId() const { return _accountId; }
        uint32 GetBattlenetAccountId() const { return _battlenetAccountId; }
        Player* GetPlayer() const { return _player; }
        std::string const& GetPlayerName() const;
        std::string GetPlayerInfo() const;

        uint32 GetGuidLow() const;
        void SetSecurity(AccountTypes security) { _security = security; }
        std::string const& GetRemoteAddress() { return m_Address; }
        void SetPlayer(Player* player);
        uint8 Expansion() const { return m_expansion; }

        void InitWarden(BigNumber* k, std::string const& os);

        /// Session in auth.queue currently
        void SetInQueue(bool state) { m_inQueue = state; }

        /// Is the user engaged in a log out process?
        bool isLogingOut() const { return _logoutTime || m_playerLogout; }

        /// Engage the logout process for the user
        void LogoutRequest(time_t requestTime)
        {
            _logoutTime = requestTime;
        }

        /// Is logout cooldown expired?
        bool ShouldLogOut(time_t currTime) const
        {
            return (_logoutTime > 0 && currTime >= _logoutTime + 20);
        }

        void LogoutPlayer(bool save);
        void KickPlayer();

        void QueuePacket(WorldPacket* new_packet);
        bool Update(uint32 diff, PacketFilter& updater);

        /// Handle the authentication waiting queue (to be completed)
        void SendAuthWaitQue(uint32 position);

        //void SendTestCreatureQueryOpcode(uint32 entry, uint64 guid, uint32 testvalue);
        void SendNameQueryOpcode(uint64 guid);

        bool CanOpenMailBox(uint64 guid);

        void SendTrainerList(uint64 guid);
        void SendTrainerList(uint64 guid, std::string const& strTitle);
        void SendListInventory(uint64 guid);
        void SendShowBank(uint64 guid);
        void SendTabardVendorActivate(uint64 guid);
        void SendSpiritResurrect();
        void SendBindPoint(Creature* npc);

        void SendAttackStop(Unit const* enemy);

        void SendBattleGroundList(uint64 guid, BattlegroundTypeId bgTypeId = BATTLEGROUND_RB);

        void SendTradeStatus(TradeStatus status, int8 clearSlot = 0);
        void SendUpdateTrade(bool trader_data = true);
        void SendCancelTrade();

        void SendPetitionQueryOpcode(uint64 petitionguid);

        // Spell
        void HandleClientCastFlags(WorldPacket& recvPacket, uint8 castFlags, SpellCastTargets & targets);

        // Pet
        void SendPetNameQuery(uint64 guid, uint32 petnumber);
        void SendStablePet(uint64 guid);
        void SendStablePetCallback(PreparedQueryResult result, uint64 guid);
        void SendStableResult(uint8 guid);
        bool CheckStableMaster(uint64 guid);

        // Account Data
        AccountData* GetAccountData(AccountDataType type) { return &m_accountData[type]; }
        void SetAccountData(AccountDataType type, time_t tm, std::string const& data);
        void SendAccountDataTimes(uint32 mask);
        void LoadGlobalAccountData();
        void LoadAccountData(PreparedQueryResult result, uint32 mask);

        void LoadTutorialsData();
        void SendTutorialsData();
        void SaveTutorialsData(SQLTransaction& trans);
        uint32 GetTutorialInt(uint8 index) const { return m_Tutorials[index]; }
        void SetTutorialInt(uint8 index, uint32 value)
        {
            if (m_Tutorials[index] != value)
            {
                m_Tutorials[index] = value;
                m_TutorialsChanged = true;
            }
        }
        //used with item_page table
        bool SendItemInfo(uint32 itemid, WorldPacket data);
        //auction
        void SendAuctionHello(uint64 guid, Creature* unit);
        void SendAuctionCommandResult(AuctionEntry* auction, uint32 Action, uint32 ErrorCode, uint32 bidError = 0);
        void SendAuctionBidderNotification(uint32 location, uint32 auctionId, uint64 bidder, uint32 bidSum, uint32 diff, uint32 item_template);
        void SendAuctionOwnerNotification(AuctionEntry* auction);
        void SendAuctionRemovedNotification(uint32 auctionId, uint32 itemEntry, int32 randomPropertyId);

        //Item Enchantment
        void SendEnchantmentLog(uint64 target, uint64 caster, uint32 itemId, uint32 enchantId);
        void SendItemEnchantTimeUpdate(uint64 Playerguid, uint64 Itemguid, uint32 slot, uint32 Duration);

        //Taxi
        void SendTaxiStatus(uint64 guid);
        void SendTaxiMenu(Creature* unit);
        void SendDoFlight(uint32 mountDisplayId, uint32 path, uint32 pathNode = 0);
        bool SendLearnNewTaxiNode(Creature* unit);
        void SendDiscoverNewTaxiNode(uint32 nodeid);

        // Guild/Arena Team
        void SendArenaTeamCommandResult(uint32 team_action, std::string const& team, std::string const& player, uint32 error_id = 0);
        void SendNotInArenaTeamPacket(uint8 type);
        void SendPetitionShowList(uint64 guid);

        void BuildPartyMemberStatsChangedPacket(Player* player, WorldPacket* data);

        void DoLootRelease(uint64 lguid);

        // Account mute time
        time_t m_muteTime;

        // Locales
        LocaleConstant GetSessionDbcLocale() const { return m_sessionDbcLocale; }
        LocaleConstant GetSessionDbLocaleIndex() const { return m_sessionDbLocaleIndex; }
        const char *GetTrinityString(int32 entry) const;

        uint32 GetLatency() const { return m_latency; }
        void SetLatency(uint32 latency) { m_latency = latency; }
        void ResetClientTimeDelay() { m_clientTimeDelay = 0; }

        std::atomic<time_t> m_timeOutTime;

        void UpdateTimeOutTime(uint32 diff)
        {
            if (time_t(diff) > m_timeOutTime)
                m_timeOutTime = 0;
            else
                m_timeOutTime -= diff;
        }
        void ResetTimeOutTime() { m_timeOutTime = sWorld->getIntConfig(CONFIG_SOCKET_TIMEOUTTIME); }
        bool IsConnectionIdle() const { return (m_timeOutTime <= 0 && !m_inQueue); }

        // Recruit-A-Friend Handling
        uint32 GetRecruiterId() const { return recruiterId; }
        bool IsARecruiter() const { return isRecruiter; }

        z_stream_s* GetCompressionStream() { return _compressionStream; }

    public:                                                 // opcodes handlers

        void Handle_NULL(WorldPacket& recvPacket);          // not used
        void Handle_EarlyProccess(WorldPacket& recvPacket); // just mark packets processed in WorldSocket::OnRead
        void Handle_ServerSide(WorldPacket& recvPacket);    // sever side only, can't be accepted from client
        void Handle_Deprecated(WorldPacket& recvPacket);    // never used anymore by client

        void HandleCharEnumOpcode(WorldPacket& recvPacket);
        void HandleCharDeleteOpcode(WorldPacket& recvPacket);
        void HandleCharCreateOpcode(WorldPacket& recvPacket);
        void HandleCharCreateCallback(PreparedQueryResult result, CharacterCreateInfo* createInfo);
        void HandlePlayerLoginOpcode(WorldPacket& recvPacket);
        void HandleLoadScreenOpcode(WorldPacket& recvPacket);
        void HandleCharEnum(PreparedQueryResult result);
        void HandlePlayerLogin(LoginQueryHolder * holder);
        void HandleCharFactionOrRaceChange(WorldPacket& recvData);
        void HandleRandomizeCharNameOpcode(WorldPacket& recvData);
        void HandleReorderCharacters(WorldPacket& recvData);
        void HandleOpeningCinematic(WorldPacket& recvData);

        // played time
        void HandlePlayedTime(WorldPacket& recvPacket);

        // new
        void HandleMoveUnRootAck(WorldPacket& recvPacket);
        void HandleMoveRootAck(WorldPacket& recvPacket);
        void HandleLookingForGroup(WorldPacket& recvPacket);
        void HandleReturnToGraveyard(WorldPacket& recvPacket);

        // new inspect
        void HandleInspectOpcode(WorldPacket& recvPacket);

        // new party stats
        void HandleInspectHonorStatsOpcode(WorldPacket& recvPacket);

        void HandleMoveWaterWalkAck(WorldPacket& recvPacket);
        void HandleFeatherFallAck(WorldPacket& recvData);

        void HandleMoveHoverAck(WorldPacket& recvData);

        void HandleMountSpecialAnimOpcode(WorldPacket& recvdata);

        // character view
        void HandleShowingHelmOpcode(WorldPacket& recvData);
        void HandleShowingCloakOpcode(WorldPacket& recvData);

        // repair
        void HandleRepairItemOpcode(WorldPacket& recvPacket);

        // Knockback
        void HandleMoveKnockBackAck(WorldPacket& recvPacket);

        void HandleMoveTeleportAck(WorldPacket& recvPacket);
        void HandleForceSpeedChangeAck(WorldPacket& recvData);
        void HandleSetCollisionHeightAck(WorldPacket& recvPacket);

        void HandlePingOpcode(WorldPacket& recvPacket);
        void HandleRepopRequestOpcode(WorldPacket& recvPacket);
        void HandleAutostoreLootItemOpcode(WorldPacket& recvPacket);
        void HandleLootMoneyOpcode(WorldPacket& recvPacket);
        void HandleLootOpcode(WorldPacket& recvPacket);
        void HandleLootReleaseOpcode(WorldPacket& recvPacket);
        void HandleLootMasterGiveOpcode(WorldPacket& recvPacket);
        void HandleWhoOpcode(WorldPacket& recvPacket);
        void HandleLogoutRequestOpcode(WorldPacket& recvPacket);
        void HandlePlayerLogoutOpcode(WorldPacket& recvPacket);
        void HandleLogoutCancelOpcode(WorldPacket& recvPacket);

        // GM Ticket opcodes
        void HandleGMTicketCreateOpcode(WorldPacket& recvPacket);
        void HandleGMTicketUpdateOpcode(WorldPacket& recvPacket);
        void HandleGMTicketDeleteOpcode(WorldPacket& recvPacket);
        void HandleGMTicketGetTicketOpcode(WorldPacket& recvPacket);
        void HandleGMTicketSystemStatusOpcode(WorldPacket& recvPacket);
        void HandleGMSurveySubmit(WorldPacket& recvPacket);
        void HandleReportLag(WorldPacket& recvPacket);
        void HandleGMResponseResolve(WorldPacket& recvPacket);

        void HandleTogglePvP(WorldPacket& recvPacket);

        void HandleZoneUpdateOpcode(WorldPacket& recvPacket);
        void HandleSetSelectionOpcode(WorldPacket& recvPacket);
        void HandleStandStateChangeOpcode(WorldPacket& recvPacket);
        void HandleEmoteOpcode(WorldPacket& recvPacket);
        void HandleContactListOpcode(WorldPacket& recvPacket);
        void HandleAddFriendOpcode(WorldPacket& recvPacket);
        void HandleAddFriendOpcodeCallBack(PreparedQueryResult result, std::string const& friendNote);
        void HandleDelFriendOpcode(WorldPacket& recvPacket);
        void HandleAddIgnoreOpcode(WorldPacket& recvPacket);
        void HandleAddIgnoreOpcodeCallBack(PreparedQueryResult result);
        void HandleDelIgnoreOpcode(WorldPacket& recvPacket);
        void HandleSetContactNotesOpcode(WorldPacket& recvPacket);
        void HandleBugOpcode(WorldPacket& recvPacket);

        void HandleAreaTriggerOpcode(WorldPacket& recvPacket);

        void HandleSetFactionAtWar(WorldPacket& recvData);
        void HandleSetFactionCheat(WorldPacket& recvData);
        void HandleSetWatchedFactionOpcode(WorldPacket& recvData);
        void HandleSetFactionInactiveOpcode(WorldPacket& recvData);

        void HandleUpdateAccountData(WorldPacket& recvPacket);
        void HandleRequestAccountData(WorldPacket& recvPacket);
        void HandleSetActionButtonOpcode(WorldPacket& recvPacket);

        void HandleGameObjectUseOpcode(WorldPacket& recPacket);
        void HandleMeetingStoneInfo(WorldPacket& recPacket);
        void HandleGameobjectReportUse(WorldPacket& recvPacket);

        void HandleNameQueryOpcode(WorldPacket& recvPacket);

        void HandleQueryTimeOpcode(WorldPacket& recvPacket);

        void HandleCreatureQueryOpcode(WorldPacket& recvPacket);

        void HandleGameObjectQueryOpcode(WorldPacket& recvPacket);

        void HandleMoveWorldportAckOpcode(WorldPacket& recvPacket);
        void HandleMoveWorldportAckOpcode();                // for server-side calls

        void HandleMovementOpcodes(WorldPacket& recvPacket);
        void HandleSetActiveMoverOpcode(WorldPacket& recvData);
        void HandleMoveNotActiveMover(WorldPacket& recvData);
        void HandleDismissControlledVehicle(WorldPacket& recvData);
        void HandleRequestVehicleExit(WorldPacket& recvData);
        void HandleChangeSeatsOnControlledVehicle(WorldPacket& recvData);
        void HandleMoveTimeSkippedOpcode(WorldPacket& recvData);

        void HandleRequestRaidInfoOpcode(WorldPacket& recvData);

        void HandleBattlefieldStatusOpcode(WorldPacket& recvData);
        void HandleBattleMasterHelloOpcode(WorldPacket& recvData);

        void HandleGroupInviteOpcode(WorldPacket& recvPacket);
        //void HandleGroupCancelOpcode(WorldPacket& recvPacket);
        void HandleGroupInviteResponseOpcode(WorldPacket& recvPacket);
        void HandleGroupUninviteOpcode(WorldPacket& recvPacket);
        void HandleGroupUninviteGuidOpcode(WorldPacket& recvPacket);
        void HandleGroupSetLeaderOpcode(WorldPacket& recvPacket);
        void HandleGroupSetRolesOpcode(WorldPacket& recvData);
        void HandleGroupDisbandOpcode(WorldPacket& recvPacket);
        void HandleOptOutOfLootOpcode(WorldPacket& recvData);
        void HandleLootMethodOpcode(WorldPacket& recvPacket);
        void HandleLootRoll(WorldPacket& recvData);
        void HandleRequestPartyMemberStatsOpcode(WorldPacket& recvData);
        void HandleRaidTargetUpdateOpcode(WorldPacket& recvData);
        void HandleRaidReadyCheckOpcode(WorldPacket& recvData);
        void HandleRaidReadyCheckFinishedOpcode(WorldPacket& recvData);
        void HandleGroupRaidConvertOpcode(WorldPacket& recvData);
        void HandleGroupChangeSubGroupOpcode(WorldPacket& recvData);
        void HandleGroupSwapSubGroupOpcode(WorldPacket& recvData);
        void HandleGroupAssistantLeaderOpcode(WorldPacket& recvData);
        void HandlePartyAssignmentOpcode(WorldPacket& recvData);

        void HandlePetitionBuyOpcode(WorldPacket& recvData);
        void HandlePetitionShowSignOpcode(WorldPacket& recvData);
        void HandlePetitionQueryOpcode(WorldPacket& recvData);
        void HandlePetitionRenameOpcode(WorldPacket& recvData);
        void HandlePetitionSignOpcode(WorldPacket& recvData);
        void HandlePetitionDeclineOpcode(WorldPacket& recvData);
        void HandleOfferPetitionOpcode(WorldPacket& recvData);
        void HandleTurnInPetitionOpcode(WorldPacket& recvData);

        void HandleGuildQueryOpcode(WorldPacket& recvPacket);
        void HandleGuildInviteOpcode(WorldPacket& recvPacket);
        void HandleGuildRemoveOpcode(WorldPacket& recvPacket);
        void HandleGuildAcceptOpcode(WorldPacket& recvPacket);
        void HandleGuildDeclineOpcode(WorldPacket& recvPacket);
        void HandleGuildEventLogQueryOpcode(WorldPacket& recvPacket);
        void HandleGuildRosterOpcode(WorldPacket& recvPacket);
        void HandleGuildRewardsQueryOpcode(WorldPacket& recvPacket);
        void HandleGuildPromoteOpcode(WorldPacket& recvPacket);
        void HandleGuildDemoteOpcode(WorldPacket& recvPacket);
        void HandleGuildAssignRankOpcode(WorldPacket& recvPacket);
        void HandleGuildLeaveOpcode(WorldPacket& recvPacket);
        void HandleGuildDisbandOpcode(WorldPacket& recvPacket);
        void HandleGuildSetGuildMaster(WorldPacket& recvPacket);
        void HandleGuildMOTDOpcode(WorldPacket& recvPacket);
        void HandleGuildNewsUpdateStickyOpcode(WorldPacket& recvPacket);
        void HandleGuildSetNoteOpcode(WorldPacket& recvPacket);
        void HandleGuildQueryRanksOpcode(WorldPacket& recvPacket);
        void HandleGuildQueryNewsOpcode(WorldPacket& recvPacket);
        void HandleGuildSetRankPermissionsOpcode(WorldPacket& recvPacket);
        void HandleGuildAddRankOpcode(WorldPacket& recvPacket);
        void HandleGuildDelRankOpcode(WorldPacket& recvPacket);
        void HandleGuildChangeInfoTextOpcode(WorldPacket& recvPacket);
        void HandleSaveGuildEmblemOpcode(WorldPacket& recvPacket);
        void HandleGuildRequestPartyState(WorldPacket& recvPacket);
        void HandleGuildRequestMaxDailyXP(WorldPacket& recvPacket);
        void HandleAutoDeclineGuildInvites(WorldPacket& recvPacket);

        void HandleGuildFinderAddRecruit(WorldPacket& recvPacket);
        void HandleGuildFinderBrowse(WorldPacket& recvPacket);
        void HandleGuildFinderDeclineRecruit(WorldPacket& recvPacket);
        void HandleGuildFinderGetApplications(WorldPacket& recvPacket);
        void HandleGuildFinderGetRecruits(WorldPacket& recvPacket);
        void HandleGuildFinderPostRequest(WorldPacket& recvPacket);
        void HandleGuildFinderRemoveRecruit(WorldPacket& recvPacket);
        void HandleGuildFinderSetGuildPost(WorldPacket& recvPacket);

        void HandleTaxiNodeStatusQueryOpcode(WorldPacket& recvPacket);
        void HandleTaxiQueryAvailableNodes(WorldPacket& recvPacket);
        void HandleActivateTaxiOpcode(WorldPacket& recvPacket);
        void HandleActivateTaxiExpressOpcode(WorldPacket& recvPacket);
        void HandleMoveSplineDoneOpcode(WorldPacket& recvPacket);
        void SendActivateTaxiReply(ActivateTaxiReply reply);

        void HandleTabardVendorActivateOpcode(WorldPacket& recvPacket);
        void HandleBankerActivateOpcode(WorldPacket& recvPacket);
        void HandleBuyBankSlotOpcode(WorldPacket& recvPacket);
        void HandleTrainerListOpcode(WorldPacket& recvPacket);
        void HandleTrainerBuySpellOpcode(WorldPacket& recvPacket);
        void HandlePetitionShowListOpcode(WorldPacket& recvPacket);
        void HandleGossipHelloOpcode(WorldPacket& recvPacket);
        void HandleGossipSelectOptionOpcode(WorldPacket& recvPacket);
        void HandleSpiritHealerActivateOpcode(WorldPacket& recvPacket);
        void HandleNpcTextQueryOpcode(WorldPacket& recvPacket);
        void HandleBinderActivateOpcode(WorldPacket& recvPacket);
        void HandleListStabledPetsOpcode(WorldPacket& recvPacket);
        void HandleStablePet(WorldPacket& recvPacket);
        void HandleStablePetCallback(PreparedQueryResult result);
        void HandleUnstablePet(WorldPacket& recvPacket);
        void HandleUnstablePetCallback(PreparedQueryResult result, uint32 petId);
        void HandleBuyStableSlot(WorldPacket& recvPacket);
        void HandleStableRevivePet(WorldPacket& recvPacket);
        void HandleStableSwapPet(WorldPacket& recvPacket);
        void HandleStableSwapPetCallback(PreparedQueryResult result, uint32 petId);
        void SendTrainerBuyFailed(uint64 guid, uint32 spellId, uint32 reason);

        void HandleDuelAcceptedOpcode(WorldPacket& recvPacket);
        void HandleDuelCancelledOpcode(WorldPacket& recvPacket);

        void HandleAcceptTradeOpcode(WorldPacket& recvPacket);
        void HandleBeginTradeOpcode(WorldPacket& recvPacket);
        void HandleBusyTradeOpcode(WorldPacket& recvPacket);
        void HandleCancelTradeOpcode(WorldPacket& recvPacket);
        void HandleClearTradeItemOpcode(WorldPacket& recvPacket);
        void HandleIgnoreTradeOpcode(WorldPacket& recvPacket);
        void HandleInitiateTradeOpcode(WorldPacket& recvPacket);
        void HandleSetTradeGoldOpcode(WorldPacket& recvPacket);
        void HandleSetTradeItemOpcode(WorldPacket& recvPacket);
        void HandleUnacceptTradeOpcode(WorldPacket& recvPacket);

        void HandleAuctionHelloOpcode(WorldPacket& recvPacket);
        void HandleAuctionListItems(WorldPacket& recvData);
        void HandleAuctionListBidderItems(WorldPacket& recvData);
        void HandleAuctionSellItem(WorldPacket& recvData);
        void HandleAuctionRemoveItem(WorldPacket& recvData);
        void HandleAuctionListOwnerItems(WorldPacket& recvData);
        void HandleAuctionPlaceBid(WorldPacket& recvData);
        void HandleAuctionListPendingSales(WorldPacket& recvData);

        void HandleGetMailList(WorldPacket& recvData);
        void HandleSendMail(WorldPacket& recvData);
        void HandleMailTakeMoney(WorldPacket& recvData);
        void HandleMailTakeItem(WorldPacket& recvData);
        void HandleMailMarkAsRead(WorldPacket& recvData);
        void HandleMailReturnToSender(WorldPacket& recvData);
        void HandleMailDelete(WorldPacket& recvData);
        void HandleItemTextQuery(WorldPacket& recvData);
        void HandleMailCreateTextItem(WorldPacket& recvData);
        void HandleQueryNextMailTime(WorldPacket& recvData);
        void HandleCancelChanneling(WorldPacket& recvData);
        void SendShowMailBox(uint64 guid);

        void SendItemPageInfo(ItemTemplate* itemProto);
        void HandleSplitItemOpcode(WorldPacket& recvPacket);
        void HandleSwapInvItemOpcode(WorldPacket& recvPacket);
        void HandleDestroyItemOpcode(WorldPacket& recvPacket);
        void HandleAutoEquipItemOpcode(WorldPacket& recvPacket);
        void HandleSellItemOpcode(WorldPacket& recvPacket);
        void HandleBuyItemInSlotOpcode(WorldPacket& recvPacket);
        void HandleBuyItemOpcode(WorldPacket& recvPacket);
        void HandleListInventoryOpcode(WorldPacket& recvPacket);
        void HandleAutoStoreBagItemOpcode(WorldPacket& recvPacket);
        void HandleReadItem(WorldPacket& recvPacket);
        void HandleAutoEquipItemSlotOpcode(WorldPacket& recvPacket);
        void HandleSwapItem(WorldPacket& recvPacket);
        void HandleBuybackItem(WorldPacket& recvPacket);
        void HandleAutoBankItemOpcode(WorldPacket& recvPacket);
        void HandleAutoStoreBankItemOpcode(WorldPacket& recvPacket);
        void HandleWrapItemOpcode(WorldPacket& recvPacket);

        void HandleAttackSwingOpcode(WorldPacket& recvPacket);
        void HandleAttackStopOpcode(WorldPacket& recvPacket);
        void HandleSetSheathedOpcode(WorldPacket& recvPacket);

        void HandleUseItemOpcode(WorldPacket& recvPacket);
        void HandleOpenItemOpcode(WorldPacket& recvPacket);
        void HandleCastSpellOpcode(WorldPacket& recvPacket);
        void HandleCancelCastOpcode(WorldPacket& recvPacket);
        void HandleCancelAuraOpcode(WorldPacket& recvPacket);
        void HandleCancelGrowthAuraOpcode(WorldPacket& recvPacket);
        void HandleCancelAutoRepeatSpellOpcode(WorldPacket& recvPacket);

        void HandleLearnTalentOpcode(WorldPacket& recvPacket);
        void HandleLearnPreviewTalents(WorldPacket& recvPacket);
        void HandleTalentWipeConfirmOpcode(WorldPacket& recvPacket);
        void HandleUnlearnSkillOpcode(WorldPacket& recvPacket);

        void HandleQuestgiverStatusQueryOpcode(WorldPacket& recvPacket);
        void HandleQuestgiverStatusMultipleQuery(WorldPacket& recvPacket);
        void HandleQuestgiverHelloOpcode(WorldPacket& recvPacket);
        void HandleQuestgiverAcceptQuestOpcode(WorldPacket& recvPacket);
        void HandleQuestgiverQueryQuestOpcode(WorldPacket& recvPacket);
        void HandleQuestgiverChooseRewardOpcode(WorldPacket& recvPacket);
        void HandleQuestgiverRequestRewardOpcode(WorldPacket& recvPacket);
        void HandleQuestQueryOpcode(WorldPacket& recvPacket);
        void HandleQuestgiverCancel(WorldPacket& recvData);
        void HandleQuestLogSwapQuest(WorldPacket& recvData);
        void HandleQuestLogRemoveQuest(WorldPacket& recvData);
        void HandleQuestConfirmAccept(WorldPacket& recvData);
        void HandleQuestgiverCompleteQuest(WorldPacket& recvData);
        void HandleQuestgiverQuestAutoLaunch(WorldPacket& recvPacket);
        void HandlePushQuestToParty(WorldPacket& recvPacket);
        void HandleQuestPushResult(WorldPacket& recvPacket);

        void HandleMessagechatOpcode(WorldPacket& recvPacket);
        void HandleAddonMessagechatOpcode(WorldPacket& recvPacket);
        void SendPlayerNotFoundNotice(std::string const& name);
        void SendPlayerAmbiguousNotice(std::string const& name);
        void SendWrongFactionNotice();
        void SendChatRestrictedNotice(ChatRestrictionType restriction);
        void HandleTextEmoteOpcode(WorldPacket& recvPacket);
        void HandleChatIgnoredOpcode(WorldPacket& recvPacket);

        void HandleUnregisterAddonPrefixesOpcode(WorldPacket& recvPacket);
        void HandleAddonRegisteredPrefixesOpcode(WorldPacket& recvPacket);

        void HandleReclaimCorpseOpcode(WorldPacket& recvPacket);
        void HandleCorpseQueryOpcode(WorldPacket& recvPacket);
        void HandleCorpseMapPositionQuery(WorldPacket& recvPacket);
        void HandleResurrectResponseOpcode(WorldPacket& recvPacket);
        void HandleSummonResponseOpcode(WorldPacket& recvData);

        void HandleJoinChannel(WorldPacket& recvPacket);
        void HandleLeaveChannel(WorldPacket& recvPacket);
        void HandleChannelList(WorldPacket& recvPacket);
        void HandleChannelPassword(WorldPacket& recvPacket);
        void HandleChannelSetOwner(WorldPacket& recvPacket);
        void HandleChannelOwner(WorldPacket& recvPacket);
        void HandleChannelModerator(WorldPacket& recvPacket);
        void HandleChannelUnmoderator(WorldPacket& recvPacket);
        void HandleChannelMute(WorldPacket& recvPacket);
        void HandleChannelUnmute(WorldPacket& recvPacket);
        void HandleChannelInvite(WorldPacket& recvPacket);
        void HandleChannelKick(WorldPacket& recvPacket);
        void HandleChannelBan(WorldPacket& recvPacket);
        void HandleChannelUnban(WorldPacket& recvPacket);
        void HandleChannelAnnouncements(WorldPacket& recvPacket);
        void HandleChannelModerate(WorldPacket& recvPacket);
        void HandleChannelDeclineInvite(WorldPacket& recvPacket);
        void HandleChannelDisplayListQuery(WorldPacket& recvPacket);
        void HandleGetChannelMemberCount(WorldPacket& recvPacket);
        void HandleSetChannelWatch(WorldPacket& recvPacket);

        void HandleCompleteCinematic(WorldPacket& recvPacket);
        void HandleNextCinematicCamera(WorldPacket& recvPacket);

        void HandlePageTextQueryOpcode(WorldPacket& recvPacket);

        void HandleTutorialFlag (WorldPacket& recvData);
        void HandleTutorialClear(WorldPacket& recvData);
        void HandleTutorialReset(WorldPacket& recvData);

        //Pet
        void HandlePetAction(WorldPacket& recvData);
        void HandlePetStopAttack(WorldPacket& recvData);
        void HandlePetActionHelper(Unit* pet, uint64 guid1, uint32 spellid, uint16 flag, uint64 guid2, float x, float y, float z);
        void HandlePetNameQuery(WorldPacket& recvData);
        void HandlePetSetAction(WorldPacket& recvData);
        void HandlePetAbandon(WorldPacket& recvData);
        void HandlePetRename(WorldPacket& recvData);
        void HandlePetCancelAuraOpcode(WorldPacket& recvPacket);
        void HandlePetSpellAutocastOpcode(WorldPacket& recvPacket);
        void HandlePetCastSpellOpcode(WorldPacket& recvPacket);
        void HandlePetLearnTalent(WorldPacket& recvPacket);
        void HandleLearnPreviewTalentsPet(WorldPacket& recvPacket);

        void HandleSetActionBarToggles(WorldPacket& recvData);

        void HandleCharRenameOpcode(WorldPacket& recvData);
        void HandleChangePlayerNameOpcodeCallBack(PreparedQueryResult result, std::string const& newName);
        void HandleSetPlayerDeclinedNames(WorldPacket& recvData);

        void HandleTotemDestroyed(WorldPacket& recvData);
        void HandleDismissCritter(WorldPacket& recvData);

        //Battleground
        void HandleBattlemasterHelloOpcode(WorldPacket& recvData);
        void HandleBattlemasterJoinOpcode(WorldPacket& recvData);
        void HandleBattlegroundPlayerPositionsOpcode(WorldPacket& recvData);
        void HandlePVPLogDataOpcode(WorldPacket& recvData);
        void HandleBattleFieldPortOpcode(WorldPacket& recvData);
        void HandleBattlefieldListOpcode(WorldPacket& recvData);
        void HandleBattlefieldLeaveOpcode(WorldPacket& recvData);
        void HandleBattlemasterJoinArena(WorldPacket& recvData);
        void HandleReportPvPAFK(WorldPacket& recvData);
        void HandleRequestRatedBgInfo(WorldPacket& recvData);
        void HandleRequestPvpOptions(WorldPacket& recvData);
        void HandleRequestPvpReward(WorldPacket& recvData);
        void HandleRequestRatedBgStats(WorldPacket& recvData);

        // Battlefield
        void SendBfInvitePlayerToWar(uint64 guid, uint32 zoneId, uint32 time);
        void SendBfInvitePlayerToQueue(uint64 guid);
        void SendBfQueueInviteResponse(uint64 guid, uint32 zoneId, bool canQueue = true, bool full = false);
        void SendBfEntered(uint64 guid);
        void SendBfLeaveMessage(uint64 guid, BFLeaveReason reason = BF_LEAVE_REASON_EXITED);
        void HandleBfQueueInviteResponse(WorldPacket& recvData);
        void HandleBfEntryInviteResponse(WorldPacket& recvData);
        void HandleBfExitRequest(WorldPacket& recvData);

        void HandleWardenDataOpcode(WorldPacket& recvData);
        void HandleWorldTeleportOpcode(WorldPacket& recvData);
        void HandleMinimapPingOpcode(WorldPacket& recvData);
        void HandleRandomRollOpcode(WorldPacket& recvData);
        void HandleFarSightOpcode(WorldPacket& recvData);
        void HandleSetDungeonDifficultyOpcode(WorldPacket& recvData);
        void HandleSetRaidDifficultyOpcode(WorldPacket& recvData);
        void HandleMoveSetCanFlyAckOpcode(WorldPacket& recvData);
        void HandleSetTitleOpcode(WorldPacket& recvData);
        void HandleRealmSplitOpcode(WorldPacket& recvData);
        void HandleTimeSyncResp(WorldPacket& recvData);
        void HandleWhoisOpcode(WorldPacket& recvData);
        void HandleResetInstancesOpcode(WorldPacket& recvData);
        void HandleHearthAndResurrect(WorldPacket& recvData);
        void HandleInstanceLockResponse(WorldPacket& recvPacket);

        // Looking for Dungeon/Raid
        void HandleLfgSetCommentOpcode(WorldPacket& recvData);
        void HandleLfgGetLockInfoOpcode(WorldPacket& recvData);
        void SendLfgPlayerLockInfo();
        void SendLfgPartyLockInfo();
        void HandleLfgJoinOpcode(WorldPacket& recvData);
        void HandleLfgLeaveOpcode(WorldPacket& recvData);
        void HandleLfgSetRolesOpcode(WorldPacket& recvData);
        void HandleLfgProposalResultOpcode(WorldPacket& recvData);
        void HandleLfgSetBootVoteOpcode(WorldPacket& recvData);
        void HandleLfgTeleportOpcode(WorldPacket& recvData);
        void HandleLfrJoinOpcode(WorldPacket& recvData);
        void HandleLfrLeaveOpcode(WorldPacket& recvData);
        void HandleLfgGetStatus(WorldPacket& recvData);

        void SendLfgUpdateStatus(lfg::LfgUpdateData const& updateData, bool party);
        void SendLfgRoleChosen(uint64 guid, uint8 roles);
        void SendLfgRoleCheckUpdate(lfg::LfgRoleCheck const& pRoleCheck);
        void SendLfgLfrList(bool update);
        void SendLfgJoinResult(lfg::LfgJoinResultData const& joinData);
        void SendLfgQueueStatus(lfg::LfgQueueStatusData const& queueData);
        void SendLfgPlayerReward(lfg::LfgPlayerRewardData const& lfgPlayerRewardData);
        void SendLfgBootProposalUpdate(lfg::LfgPlayerBoot const& boot);
        void SendLfgUpdateProposal(lfg::LfgProposal const& proposal);
        void SendLfgDisabled();
        void SendLfgOfferContinue(uint32 dungeonEntry);
        void SendLfgTeleportError(uint8 err);

        // Arena Team
        void HandleInspectArenaTeamsOpcode(WorldPacket& recvData);
        void HandleArenaTeamQueryOpcode(WorldPacket& recvData);
        void HandleArenaTeamRosterOpcode(WorldPacket& recvData);
        void HandleArenaTeamCreateOpcode(WorldPacket& recvData);
        void HandleArenaTeamInviteOpcode(WorldPacket& recvData);
        void HandleArenaTeamAcceptOpcode(WorldPacket& recvData);
        void HandleArenaTeamDeclineOpcode(WorldPacket& recvData);
        void HandleArenaTeamLeaveOpcode(WorldPacket& recvData);
        void HandleArenaTeamRemoveOpcode(WorldPacket& recvData);
        void HandleArenaTeamDisbandOpcode(WorldPacket& recvData);
        void HandleArenaTeamLeaderOpcode(WorldPacket& recvData);

        void HandleAreaSpiritHealerQueryOpcode(WorldPacket& recvData);
        void HandleAreaSpiritHealerQueueOpcode(WorldPacket& recvData);
        void HandleCancelMountAuraOpcode(WorldPacket& recvData);
        void HandleSelfResOpcode(WorldPacket& recvData);
        void HandleComplainOpcode(WorldPacket& recvData);
        void HandleRequestPetInfoOpcode(WorldPacket& recvData);

        // Socket gem
        void HandleSocketOpcode(WorldPacket& recvData);

        void HandleCancelTempEnchantmentOpcode(WorldPacket& recvData);

        void HandleItemRefundInfoRequest(WorldPacket& recvData);
        void HandleItemRefund(WorldPacket& recvData);

        void HandleChannelVoiceOnOpcode(WorldPacket& recvData);
        void HandleVoiceSessionEnableOpcode(WorldPacket& recvData);
        void HandleSetActiveVoiceChannel(WorldPacket& recvData);
        void HandleSetTaxiBenchmarkOpcode(WorldPacket& recvData);

        // Guild Bank
        void HandleGuildPermissions(WorldPacket& recvData);
        void HandleGuildBankMoneyWithdrawn(WorldPacket& recvData);
        void HandleGuildBankerActivate(WorldPacket& recvData);
        void HandleGuildBankQueryTab(WorldPacket& recvData);
        void HandleGuildBankLogQuery(WorldPacket& recvData);
        void HandleGuildBankDepositMoney(WorldPacket& recvData);
        void HandleGuildBankWithdrawMoney(WorldPacket& recvData);
        void HandleGuildBankSwapItems(WorldPacket& recvData);

        void HandleGuildBankUpdateTab(WorldPacket& recvData);
        void HandleGuildBankBuyTab(WorldPacket& recvData);
        void HandleQueryGuildBankTabText(WorldPacket& recvData);
        void HandleSetGuildBankTabText(WorldPacket& recvData);
        void HandleGuildQueryXPOpcode(WorldPacket& recvData);

        // Refer-a-Friend
        void HandleGrantLevel(WorldPacket& recvData);
        void HandleAcceptGrantLevel(WorldPacket& recvData);

        // Calendar
        void HandleCalendarGetCalendar(WorldPacket& recvData);
        void HandleCalendarGetEvent(WorldPacket& recvData);
        void HandleCalendarGuildFilter(WorldPacket& recvData);
        void HandleCalendarArenaTeam(WorldPacket& recvData);
        void HandleCalendarAddEvent(WorldPacket& recvData);
        void HandleCalendarUpdateEvent(WorldPacket& recvData);
        void HandleCalendarRemoveEvent(WorldPacket& recvData);
        void HandleCalendarCopyEvent(WorldPacket& recvData);
        void HandleCalendarEventInvite(WorldPacket& recvData);
        void HandleCalendarEventRsvp(WorldPacket& recvData);
        void HandleCalendarEventRemoveInvite(WorldPacket& recvData);
        void HandleCalendarEventStatus(WorldPacket& recvData);
        void HandleCalendarEventModeratorStatus(WorldPacket& recvData);
        void HandleCalendarComplain(WorldPacket& recvData);
        void HandleCalendarGetNumPending(WorldPacket& recvData);
        void HandleCalendarEventSignup(WorldPacket& recvData);

        void SendCalendarRaidLockout(InstanceSave const* save, bool add);
        void SendCalendarRaidLockoutUpdated(InstanceSave const* save);
        void HandleSetSavedInstanceExtend(WorldPacket& recvData);

        // Void Storage
        void HandleVoidStorageUnlock(WorldPacket& recvData);
        void HandleVoidStorageQuery(WorldPacket& recvData);
        void HandleVoidStorageTransfer(WorldPacket& recvData);
        void HandleVoidSwapItem(WorldPacket& recvData);
        void SendVoidStorageTransferResult(VoidTransferError result);

        // Transmogrification
        void HandleTransmogrifyItems(WorldPacket& recvData);

        // Reforge
        void HandleReforgeItemOpcode(WorldPacket& recvData);
        void SendReforgeResult(bool success);

        // Miscellaneous
        void HandleSpellClick(WorldPacket& recvData);
        void HandleMirrorImageDataRequest(WorldPacket& recvData);
        void HandleAlterAppearance(WorldPacket& recvData);
        void HandleRemoveGlyph(WorldPacket& recvData);
        void HandleCharCustomize(WorldPacket& recvData);
        void HandleQueryInspectAchievements(WorldPacket& recvData);
        void HandleGuildAchievementProgressQuery(WorldPacket& recvData);
        void HandleEquipmentSetSave(WorldPacket& recvData);
        void HandleEquipmentSetDelete(WorldPacket& recvData);
        void HandleEquipmentSetUse(WorldPacket& recvData);
        void HandleWorldStateUITimerUpdate(WorldPacket& recvData);
        void HandleReadyForAccountDataTimes(WorldPacket& recvData);
        void HandleQueryQuestsCompleted(WorldPacket& recvData);
        void HandleQuestPOIQuery(WorldPacket& recvData);
        void HandleEjectPassenger(WorldPacket& data);
        void HandleEnterPlayerVehicle(WorldPacket& data);
        void HandleUpdateProjectilePosition(WorldPacket& recvPacket);
        void HandleRequestHotfix(WorldPacket& recvPacket);
        void HandleUpdateMissileTrajectory(WorldPacket& recvPacket);
        void HandleViolenceLevel(WorldPacket& recvPacket);
        void HandleObjectUpdateFailedOpcode(WorldPacket& recvPacket);
        void HandleRequestCategoryCooldowns(WorldPacket& recvPacket);
        int32 HandleEnableNagleAlgorithm();

        // Compact Unit Frames (4.x)
        void HandleSaveCUFProfiles(WorldPacket& recvPacket);
        void SendLoadCUFProfiles();

    private:
        void InitializeQueryCallbackParameters();
        void ProcessQueryCallbacks();

        PreparedQueryResultFuture _charEnumCallback;
        PreparedQueryResultFuture _addIgnoreCallback;
        PreparedQueryResultFuture _stablePetCallback;
        QueryCallback<PreparedQueryResult, std::string> _charRenameCallback;
        QueryCallback<PreparedQueryResult, std::string> _addFriendCallback;
        QueryCallback<PreparedQueryResult, uint32> _unstablePetCallback;
        QueryCallback<PreparedQueryResult, uint32> _stableSwapCallback;
        QueryCallback<PreparedQueryResult, uint64> _sendStabledPetCallback;
        QueryCallback<PreparedQueryResult, CharacterCreateInfo*, true> _charCreateCallback;
        QueryResultHolderFuture _charLoginCallback;

    friend class World;
    protected:
        class DosProtection
        {
            friend class World;
            public:
                DosProtection(WorldSession* s) : Session(s), _policy((Policy)sWorld->getIntConfig(CONFIG_PACKET_SPOOF_POLICY)) { }
                bool EvaluateOpcode(WorldPacket& p, time_t time) const;
            protected:
                enum Policy
                {
                    POLICY_LOG,
                    POLICY_KICK,
                    POLICY_BAN,
                };

                uint32 GetMaxPacketCounterAllowed(uint16 opcode) const;

                WorldSession* Session;

            private:
                Policy _policy;
                typedef std::unordered_map<uint16, PacketCounter> PacketThrottlingMap;
                // mark this member as "mutable" so it can be modified even in const functions
                mutable PacketThrottlingMap _PacketThrottlingMap;

                DosProtection(DosProtection const& right) = delete;
                DosProtection& operator=(DosProtection const& right) = delete;
        } AntiDOS;

    private:
        // private trade methods
        void moveItems(Item* myItems[], Item* hisItems[]);

        bool CanUseBank(uint64 bankerGUID = 0) const;

        // logging helper
        void LogUnexpectedOpcode(WorldPacket* packet, const char* status, const char *reason);
        void LogUnprocessedTail(WorldPacket* packet);

        // EnumData helpers
        bool IsLegitCharacterForAccount(uint32 lowGUID)
        {
            return _legitCharacters.find(lowGUID) != _legitCharacters.end();
        }

        // this stores the GUIDs of the characters who can login
        // characters who failed on Player::BuildEnumData shouldn't login
        std::set<uint32> _legitCharacters;

        uint32 m_GUIDLow;                                   // set logined or recently logout player (while m_playerRecentlyLogout set)
        Player* _player;
        std::shared_ptr<WorldSocket> m_Socket;
        std::string m_Address;                              // Current Remote Address
     // std::string m_LAddress;                             // Last Attempted Remote Adress - we can not set attempted ip for a non-existing session!

        AccountTypes _security;
        uint32 _accountId;
        uint32 _battlenetAccountId;
        uint8 m_expansion;

        typedef std::list<AddonInfo> AddonsList;

        // Warden
        Warden* _warden;                                    // Remains NULL if Warden system is not enabled by config

        time_t _logoutTime;
        bool m_inQueue;                                     // session wait in auth.queue
        bool m_playerLoading;                               // code processed in LoginPlayer
        bool m_playerLogout;                                // code processed in LogoutPlayer
        bool m_playerRecentlyLogout;
        bool m_playerSave;
        LocaleConstant m_sessionDbcLocale;
        LocaleConstant m_sessionDbLocaleIndex;
        std::atomic<uint32> m_latency;
        std::atomic<uint32> m_clientTimeDelay;
        AccountData m_accountData[NUM_ACCOUNT_DATA_TYPES];
        uint32 m_Tutorials[MAX_ACCOUNT_TUTORIAL_VALUES];
        bool   m_TutorialsChanged;
        AddonsList m_addonsList;
        std::vector<std::string> _registeredAddonPrefixes;
        bool _filterAddonMessages;
        uint32 recruiterId;
        bool isRecruiter;
        LockedQueue<WorldPacket*> _recvQueue;
        z_stream_s* _compressionStream;
        rbac::RBACData* _RBACData;
        uint32 expireTime;
        bool forceExit;
        uint64 m_currentBankerGUID;

        WorldSession(WorldSession const& right) = delete;
        WorldSession& operator=(WorldSession const& right) = delete;
};
#endif
/// @}<|MERGE_RESOLUTION|>--- conflicted
+++ resolved
@@ -227,14 +227,7 @@
         void SendAddonsInfo();
         bool IsAddonRegistered(const std::string& prefix) const;
 
-<<<<<<< HEAD
-        void SendPacket(WorldPacket const* packet, bool forced = false);
-=======
-        void ReadMovementInfo(WorldPacket& data, MovementInfo* mi);
-        void WriteMovementInfo(WorldPacket* data, MovementInfo* mi);
-
-        void SendPacket(WorldPacket* packet);
->>>>>>> e502e01f
+        void SendPacket(WorldPacket* packet, bool forced = false);
         void SendNotification(const char *format, ...) ATTR_PRINTF(2, 3);
         void SendNotification(uint32 string_id, ...);
         void SendPetNameInvalid(uint32 error, std::string const& name, DeclinedName *declinedName);
