/*
 * Copyright (C) 2008-2017 TrinityCore <http://www.trinitycore.org/>
 * Copyright (C) 2005-2009 MaNGOS <http://getmangos.com/>
 *
 * This program is free software; you can redistribute it and/or modify it
 * under the terms of the GNU General Public License as published by the
 * Free Software Foundation; either version 2 of the License, or (at your
 * option) any later version.
 *
 * This program is distributed in the hope that it will be useful, but WITHOUT
 * ANY WARRANTY; without even the implied warranty of MERCHANTABILITY or
 * FITNESS FOR A PARTICULAR PURPOSE. See the GNU General Public License for
 * more details.
 *
 * You should have received a copy of the GNU General Public License along
 * with this program. If not, see <http://www.gnu.org/licenses/>.
 */

/// \addtogroup u2w
/// @{
/// \file

#ifndef __WORLDSESSION_H
#define __WORLDSESSION_H

#include "Common.h"
#include "DatabaseEnvFwd.h"
#include "LockedQueue.h"
#include "ObjectGuid.h"
#include "Packet.h"
#include "QueryCallbackProcessor.h"
#include "SharedDefines.h"
#include <array>
#include <set>
#include <unordered_map>
#include <unordered_set>

class BattlePetMgr;
class BigNumber;
class BlackMarketEntry;
class CollectionMgr;
class Creature;
class InstanceSave;
class Item;
class LoginQueryHolder;
class Player;
class Unit;
class Warden;
class WorldSession;
class WorldSocket;
struct AuctionEntry;
struct BlackMarketTemplate;
struct DeclinedName;
struct ItemTemplate;
struct MovementInfo;
struct Position;

namespace lfg
{
struct LfgJoinResultData;
struct LfgPlayerBoot;
struct LfgProposal;
struct LfgQueueStatusData;
struct LfgPlayerRewardData;
struct LfgRoleCheck;
struct LfgUpdateData;
enum LfgTeleportResult : uint8;
}

namespace rbac
{
class RBACData;
}

namespace WorldPackets
{
    namespace Achievement
    {
        class GuildSetFocusedAchievement;
        class GuildGetAchievementMembers;
    }

    namespace AreaTrigger
    {
        class AreaTrigger;
    }

    namespace Artifact
    {
        class ArtifactAddPower;
        class ArtifactSetAppearance;
        class ConfirmArtifactRespec;
    }

    namespace AuctionHouse
    {
        class AuctionHelloRequest;
        class AuctionListBidderItems;
        class AuctionListItems;
        class AuctionListOwnerItems;
        class AuctionListPendingSales;
        class AuctionPlaceBid;
        class AuctionRemoveItem;
        class AuctionReplicateItems;
        class AuctionSellItem;
    }

    namespace Auth
    {
        enum class ConnectToSerial : uint32;
    }

    namespace Bank
    {
        class AutoBankItem;
        class AutoStoreBankItem;
        class BuyBankSlot;
    }

    namespace Battlefield
    {
        class BFMgrEntryInviteResponse;
        class BFMgrQueueInviteResponse;
        class BFMgrQueueExitRequest;
    }

    namespace Battleground
    {
        class AreaSpiritHealerQuery;
        class AreaSpiritHealerQueue;
        class HearthAndResurrect;
        class PVPLogDataRequest;
        class BattlemasterJoin;
        class BattlemasterJoinArena;
        class BattlefieldLeave;
        class BattlefieldPort;
        class BattlefieldListRequest;
        class GetPVPOptionsEnabled;
        class RequestBattlefieldStatus;
        class ReportPvPPlayerAFK;
        class RequestPVPRewards;
        class RequestRatedBattlefieldInfo;
    }

    namespace Battlenet
    {
        class Request;
        class RequestRealmListTicket;
    }

    namespace BattlePet
    {
        class BattlePetRequestJournal;
        class BattlePetSetBattleSlot;
        class BattlePetModifyName;
        class BattlePetDeletePet;
        class BattlePetSetFlags;
        class BattlePetSummon;
        class CageBattlePet;
    }

    namespace BlackMarket
    {
        class BlackMarketOpen;
        class BlackMarketRequestItems;
        class BlackMarketBidOnItem;
        class BlackMarketOutbid;
    }

    namespace Calendar
    {
        class CalendarAddEvent;
        class CalendarCopyEvent;
        class CalendarEventInvite;
        class CalendarEventModeratorStatus;
        class CalendarEventRSVP;
        class CalendarEventSignUp;
        class CalendarEventStatus;
        class CalendarGetCalendar;
        class CalendarGetEvent;
        class CalendarGetNumPending;
        class CalendarGuildFilter;
        class CalendarRemoveEvent;
        class CalendarRemoveInvite;
        class CalendarUpdateEvent;
        class SetSavedInstanceExtend;
        class CalendarComplain;
    }

    namespace Character
    {
        struct CharacterCreateInfo;
        struct CharacterRenameInfo;
        struct CharCustomizeInfo;
        struct CharRaceOrFactionChangeInfo;
        struct CharacterUndeleteInfo;

        class AlterApperance;
        class EnumCharacters;
        class CreateCharacter;
        class CharDelete;
        class CharacterRenameRequest;
        class CharCustomize;
        class CharRaceOrFactionChange;
        class GenerateRandomCharacterName;
        class GetUndeleteCharacterCooldownStatus;
        class ReorderCharacters;
        class UndeleteCharacter;
        class PlayerLogin;
        class LogoutRequest;
        class LogoutCancel;
        class LoadingScreenNotify;
        class SetActionBarToggles;
        class RequestPlayedTime;
        class SetTitle;
        class SetFactionAtWar;
        class SetFactionNotAtWar;
        class SetFactionInactive;
        class SetWatchedFaction;
        class SetPlayerDeclinedNames;

        enum class LoginFailureReason : uint8;
    }

    namespace ClientConfig
    {
        class RequestAccountData;
        class UserClientUpdateAccountData;
        class SetAdvancedCombatLogging;
    }

    namespace Channel
    {
        class ChannelCommand;
        class ChannelPlayerCommand;
        class ChannelPassword;
        class JoinChannel;
        class LeaveChannel;
    }

    namespace Chat
    {
        class ChatMessage;
        class ChatMessageWhisper;
        class ChatMessageChannel;
        class ChatAddonMessage;
        class ChatAddonMessageWhisper;
        class ChatAddonMessageChannel;
        class ChatMessageAFK;
        class ChatMessageDND;
        class ChatMessageEmote;
        class CTextEmote;
        class EmoteClient;
        class ChatRegisterAddonPrefixes;
        class ChatUnregisterAllAddonPrefixes;
        class ChatReportIgnored;
    }

    namespace Collections
    {
        class CollectionItemSetFavorite;
    }

    namespace Combat
    {
        class AttackSwing;
        class AttackStop;
        class SetSheathed;
    }

    namespace Duel
    {
        class CanDuel;
        class DuelResponse;
    }

    namespace EquipmentSet
    {
        class SaveEquipmentSet;
        class DeleteEquipmentSet;
        class UseEquipmentSet;
    }

    namespace GameObject
    {
        class GameObjReportUse;
        class GameObjUse;
    }

    namespace Garrison
    {
        class GetGarrisonInfo;
        class GarrisonPurchaseBuilding;
        class GarrisonCancelConstruction;
        class GarrisonRequestBlueprintAndSpecializationData;
        class GarrisonGetBuildingLandmarks;
    }

    namespace Guild
    {
        class QueryGuildInfo;
        class GuildInviteByName;
        class AcceptGuildInvite;
        class DeclineGuildInvites;
        class GuildDeclineInvitation;
        class GuildGetRoster;
        class GuildPromoteMember;
        class GuildDemoteMember;
        class GuildOfficerRemoveMember;
        class GuildAssignMemberRank;
        class GuildLeave;
        class GuildDelete;
        class GuildUpdateMotdText;
        class GuildGetRanks;
        class GuildAddRank;
        class GuildDeleteRank;
        class GuildUpdateInfoText;
        class GuildSetMemberNote;
        class GuildEventLogQuery;
        class GuildBankRemainingWithdrawMoneyQuery;
        class GuildPermissionsQuery;
        class GuildSetRankPermissions;
        class GuildBankActivate;
        class GuildBankQueryTab;
        class GuildBankDepositMoney;
        class GuildBankWithdrawMoney;
        class GuildBankSwapItems;
        class GuildBankBuyTab;
        class GuildBankUpdateTab;
        class GuildBankLogQuery;
        class GuildBankTextQuery;
        class GuildBankSetTabText;
        class RequestGuildPartyState;
        class RequestGuildRewardsList;
        class GuildQueryNews;
        class GuildNewsUpdateSticky;
        class GuildSetGuildMaster;
        class GuildChallengeUpdateRequest;
        class SaveGuildEmblem;
        class GuildSetAchievementTracking;
    }

    namespace GuildFinder
    {
        class LFGuildAddRecruit;
        class LFGuildBrowse;
        class LFGuildDeclineRecruit;
        class LFGuildGetApplications;
        class LFGuildGetGuildPost;
        class LFGuildGetRecruits;
        class LFGuildRemoveRecruit;
        class LFGuildSetGuildPost;
    }

    namespace Hotfix
    {
        class DBQueryBulk;
        class HotfixQuery;
    }

    namespace Inspect
    {
        class Inspect;
        class InspectPVPRequest;
        class QueryInspectAchievements;
        class RequestHonorStats;
    }

    namespace Instance
    {
        class InstanceInfo;
        class InstanceLockResponse;
        class ResetInstances;
    }

    namespace Item
    {
        class AutoEquipItem;
        class AutoEquipItemSlot;
        class AutoStoreBagItem;
        class BuyItem;
        class BuyBackItem;
        class DestroyItem;
        class GetItemPurchaseData;
        class ItemPurchaseRefund;
        class RepairItem;
        class ReadItem;
        class SellItem;
        class SplitItem;
        class SwapInvItem;
        class SwapItem;
        class WrapItem;
        class CancelTempEnchantment;
        class UseCritterItem;
        class UpgradeItem;
        class SocketGems;
        class SortBags;
        class SortBankBags;
        class SortReagentBankBags;
        struct ItemInstance;
    }

    namespace LFG
    {
        class DFJoin;
        class DFLeave;
        class DFProposalResponse;
        class DFSetRoles;
        class DFBootPlayerVote;
        class DFTeleport;
        class DFGetSystemInfo;
        class DFGetJoinStatus;
    }

    namespace Loot
    {
        class LootUnit;
        class LootItem;
        class LootRelease;
        class LootMoney;
        class LootRoll;
        class SetLootSpecialization;
    }

    namespace Mail
    {
        class MailCreateTextItem;
        class MailDelete;
        class MailGetList;
        class MailMarkAsRead;
        class MailQueryNextMailTime;
        class MailReturnToSender;
        class MailTakeItem;
        class MailTakeMoney;
        class SendMail;
    }

    namespace Misc
    {
        class SetSelection;
        class ViolenceLevel;
        class TimeSyncResponse;
        class TutorialSetFlag;
        class SetDungeonDifficulty;
        class SetRaidDifficulty;
        class PortGraveyard;
        class ReclaimCorpse;
        class RepopRequest;
        class RequestCemeteryList;
        class ResurrectResponse;
        class StandStateChange;
        class UITimeRequest;
        class RandomRollClient;
        class ObjectUpdateFailed;
        class ObjectUpdateRescued;
        class CompleteCinematic;
        class CompleteMovie;
        class NextCinematicCamera;
        class FarSight;
        class LoadCUFProfiles;
        class SaveCUFProfiles;
        class OpeningCinematic;
        class TogglePvP;
        class SetPvP;
        class MountSpecial;
        class SetTaxiBenchmarkMode;
        class MountSetFavorite;
        class PvpPrestigeRankUp;
        class CloseInteraction;
    }

    namespace Movement
    {
        class ClientPlayerMovement;
        class WorldPortResponse;
        class MoveTeleportAck;
        class MovementAckMessage;
        class MovementSpeedAck;
        class MoveKnockBackAck;
        class SetActiveMover;
        class MoveSetCollisionHeightAck;
        class MoveTimeSkipped;
        class SummonResponse;
        class MoveSplineDone;
        class SuspendTokenResponse;
    }

    namespace NPC
    {
        class Hello;
        class GossipSelectOption;
        class SpiritHealerActivate;
        class TrainerBuySpell;
        class RequestStabledPets;
    }

    namespace Party
    {
        class PartyCommandResult;
        class PartyInviteClient;
        class PartyInvite;
        class PartyInviteResponse;
        class PartyUninvite;
        class GroupDecline;
        class RequestPartyMemberStats;
        class PartyMemberState;
        class SetPartyLeader;
        class SetPartyAssignment;
        class SetRole;
        class RoleChangedInform;
        class SetLootMethod;
        class LeaveGroup;
        class MinimapPingClient;
        class MinimapPing;
        class UpdateRaidTarget;
        class SendRaidTargetUpdateSingle;
        class SendRaidTargetUpdateAll;
        class ConvertRaid;
        class RequestPartyJoinUpdates;
        class SetAssistantLeader;
        class DoReadyCheck;
        class ReadyCheckStarted;
        class ReadyCheckResponseClient;
        class ReadyCheckResponse;
        class ReadyCheckCompleted;
        class RequestRaidInfo;
        class OptOutOfLoot;
        class InitiateRolePoll;
        class RolePollInform;
        class GroupNewLeader;
        class PartyUpdate;
        class SetEveryoneIsAssistant;
        class ChangeSubGroup;
        class SwapSubGroups;
        class RaidMarkersChanged;
        class ClearRaidMarker;
    }

    namespace Pet
    {
        class DismissCritter;
        class RequestPetInfo;
        class PetAbandon;
        class PetStopAttack;
        class PetSpellAutocast;
        class PetRename;
        class PetAction;
        class PetCancelAura;
        class PetSetAction;
    }

    namespace Petition
    {
        class DeclinePetition;
        class OfferPetition;
        class PetitionBuy;
        class PetitionRenameGuild;
        class PetitionShowList;
        class PetitionShowSignatures;
        class QueryPetition;
        class SignPetition;
        class TurnInPetition;
    }

    namespace Query
    {
        class QueryCreature;
        class QueryPlayerName;
        class QueryPageText;
        class QueryNPCText;
        class QueryGameObject;
        class QueryCorpseLocationFromClient;
        class QueryCorpseTransport;
        class QueryTime;
        class QueryPetName;
        class QuestPOIQuery;
        class QueryQuestCompletionNPCs;
        class QueryRealmName;
        class ItemTextQuery;
    }

    namespace Quest
    {
        class QuestConfirmAccept;
        class QuestGiverStatusQuery;
        class QuestGiverStatusMultipleQuery;
        class QuestGiverHello;
        class QueryQuestInfo;
        class QuestGiverChooseReward;
        class QuestGiverCompleteQuest;
        class QuestGiverRequestReward;
        class QuestGiverQueryQuest;
        class QuestGiverAcceptQuest;
        class QuestLogRemoveQuest;
        class QuestPushResult;
        class PushQuestToParty;
        class RequestWorldQuestUpdate;
    }

    namespace RaF
    {
        class AcceptLevelGrant;
        class GrantLevel;
    }

    namespace Reputation
    {
        class RequestForcedReactions;
    }

    namespace Toy
    {
        class AccountToysUpdate;
        class AddToy;
        class UseToy;
    }

    namespace Scenario
    {
        class QueryScenarioPOI;
    }

    namespace Scenes
    {
        class SceneTriggerEvent;
        class ScenePlaybackComplete;
        class ScenePlaybackCanceled;
    }

    namespace Social
    {
        class AddFriend;
        class AddIgnore;
        class DelFriend;
        class DelIgnore;
        class SendContactList;
        class SetContactNotes;
    }

    namespace Spells
    {
        class CancelAura;
        class CancelAutoRepeatSpell;
        class CancelChannelling;
        class CancelGrowthAura;
        class CancelMountAura;
        class PetCancelAura;
        class RequestCategoryCooldowns;
        class CancelCast;
        class CastSpell;
        class PetCastSpell;
        class UseItem;
        class OpenItem;
        class SetActionButton;
        class UnlearnSkill;
        class SelfRes;
        class GetMirrorImageData;
        class SpellClick;
        class MissileTrajectoryCollision;
        class UpdateMissileTrajectory;
    }

    namespace Talent
    {
        class LearnTalents;
        class ConfirmRespecWipe;
    }

    namespace Taxi
    {
        class ShowTaxiNodes;
        class TaxiNodeStatusQuery;
        class EnableTaxiNode;
        class TaxiQueryAvailableNodes;
        class ActivateTaxi;
        class TaxiRequestEarlyLanding;
    }

    namespace Ticket
    {
        class GMTicketGetSystemStatus;
        class GMTicketGetCaseStatus;
        class SupportTicketSubmitBug;
        class SupportTicketSubmitSuggestion;
        class SupportTicketSubmitComplaint;
        class BugReport;
        class Complaint;
    }

    namespace Token
    {
        class UpdateListedAuctionableTokens;
        class RequestWowTokenMarketPrice;
    }

    namespace Totem
    {
        class TotemDestroyed;
    }

    namespace Trade
    {
        class AcceptTrade;
        class BeginTrade;
        class BusyTrade;
        class CancelTrade;
        class ClearTradeItem;
        class IgnoreTrade;
        class InitiateTrade;
        class SetTradeCurrency;
        class SetTradeGold;
        class SetTradeItem;
        class UnacceptTrade;
        class TradeStatus;
    }

    namespace Transmogrification
    {
        class TransmogrifyItems;
    }

    namespace Vehicle
    {
        class MoveDismissVehicle;
        class RequestVehiclePrevSeat;
        class RequestVehicleNextSeat;
        class MoveChangeVehicleSeats;
        class RequestVehicleSwitchSeat;
        class RideVehicleInteract;
        class EjectPassenger;
        class RequestVehicleExit;
        class MoveSetVehicleRecIdAck;
    }

    namespace VoidStorage
    {
        class UnlockVoidStorage;
        class QueryVoidStorage;
        class VoidStorageTransfer;
        class SwapVoidItem;
    }

    namespace Warden
    {
        class WardenData;
    }

    namespace Who
    {
        class WhoIsRequest;
        class WhoRequestPkt;
    }

    class Null final : public ClientPacket
    {
    public:
        Null(WorldPacket&& packet) : ClientPacket(std::move(packet)) { }

        void Read() override { _worldPacket.rfinish(); }
    };
}

namespace google
{
    namespace protobuf
    {
        class Message;
    }
}

namespace pb = google::protobuf;

enum AccountDataType
{
    GLOBAL_CONFIG_CACHE             = 0,                    // 0x01 g
    PER_CHARACTER_CONFIG_CACHE      = 1,                    // 0x02 p
    GLOBAL_BINDINGS_CACHE           = 2,                    // 0x04 g
    PER_CHARACTER_BINDINGS_CACHE    = 3,                    // 0x08 p
    GLOBAL_MACROS_CACHE             = 4,                    // 0x10 g
    PER_CHARACTER_MACROS_CACHE      = 5,                    // 0x20 p
    PER_CHARACTER_LAYOUT_CACHE      = 6,                    // 0x40 p
    PER_CHARACTER_CHAT_CACHE        = 7                     // 0x80 p
};

#define NUM_ACCOUNT_DATA_TYPES        8

#define GLOBAL_CACHE_MASK           0x15
#define PER_CHARACTER_CACHE_MASK    0xEA

struct AccountData
{
    time_t Time = 0;
    std::string Data;
};

enum PartyOperation
{
    PARTY_OP_INVITE   = 0,
    PARTY_OP_UNINVITE = 1,
    PARTY_OP_LEAVE    = 2,
    PARTY_OP_SWAP     = 4
};

enum BFLeaveReason
{
    BF_LEAVE_REASON_CLOSE     = 1,
    //BF_LEAVE_REASON_UNK1      = 2, (not used)
    //BF_LEAVE_REASON_UNK2      = 4, (not used)
    BF_LEAVE_REASON_EXITED = 8,
    BF_LEAVE_REASON_LOW_LEVEL = 10,
    BF_LEAVE_REASON_NOT_WHILE_IN_RAID = 15,
    BF_LEAVE_REASON_DESERTER = 16
};

enum ChatRestrictionType
{
    ERR_CHAT_RESTRICTED      = 0,
    ERR_CHAT_THROTTLED       = 1,
    ERR_USER_SQUELCHED       = 2,
    ERR_YELL_RESTRICTED      = 3,
    ERR_CHAT_RAID_RESTRICTED = 4
};

enum CharterTypes
{
    GUILD_CHARTER_TYPE                            = 4,
    ARENA_TEAM_CHARTER_2v2_TYPE                   = 2,
    ARENA_TEAM_CHARTER_3v3_TYPE                   = 3,
    ARENA_TEAM_CHARTER_5v5_TYPE                   = 5,
};

enum DeclinedNameResult
{
    DECLINED_NAMES_RESULT_SUCCESS = 0,
    DECLINED_NAMES_RESULT_ERROR   = 1
};

//class to deal with packet processing
//allows to determine if next packet is safe to be processed
class PacketFilter
{
public:
    explicit PacketFilter(WorldSession* pSession) : m_pSession(pSession) { }
    virtual ~PacketFilter() { }

    virtual bool Process(WorldPacket* /*packet*/) = 0;
    virtual bool ProcessUnsafe() const { return false; }

protected:
    WorldSession* const m_pSession;

private:
    PacketFilter(PacketFilter const& right) = delete;
    PacketFilter& operator=(PacketFilter const& right) = delete;
};

//process only thread-safe packets in Map::Update()
class MapSessionFilter : public PacketFilter
{
public:
    explicit MapSessionFilter(WorldSession* pSession) : PacketFilter(pSession) { }
    ~MapSessionFilter() { }

    bool Process(WorldPacket* packet) override;
};

//class used to filer only thread-unsafe packets from queue
//in order to update only be used in World::UpdateSessions()
class WorldSessionFilter : public PacketFilter
{
public:
    explicit WorldSessionFilter(WorldSession* pSession) : PacketFilter(pSession) { }
    ~WorldSessionFilter() { }

    bool Process(WorldPacket* packet) override;
    bool ProcessUnsafe() const override { return true; }
};

struct PacketCounter
{
    time_t lastReceiveTime;
    uint32 amountCounter;
};

/// Player session in the World
class TC_GAME_API WorldSession
{
    public:
        WorldSession(uint32 id, std::string&& name, uint32 battlenetAccountId, std::shared_ptr<WorldSocket> sock, AccountTypes sec, uint8 expansion, time_t mute_time,
            std::string os, LocaleConstant locale, uint32 recruiter, bool isARecruiter);
        ~WorldSession();

        bool PlayerLoading() const { return !m_playerLoading.IsEmpty(); }
        bool PlayerLogout() const { return m_playerLogout; }
        bool PlayerLogoutWithSave() const { return m_playerLogout && m_playerSave; }
        bool PlayerRecentlyLoggedOut() const { return m_playerRecentlyLogout; }
        bool PlayerDisconnected() const;

        bool IsAddonRegistered(const std::string& prefix) const;

        void SendPacket(WorldPacket const* packet, bool forced = false);
        void AddInstanceConnection(std::shared_ptr<WorldSocket> sock) { m_Socket[CONNECTION_TYPE_INSTANCE] = sock; }

        void SendNotification(char const* format, ...) ATTR_PRINTF(2, 3);
        void SendNotification(uint32 stringId, ...);
        void SendPetNameInvalid(uint32 error, std::string const& name, DeclinedName *declinedName);
        void SendPartyResult(PartyOperation operation, std::string const& member, PartyResult res, uint32 val = 0);
        void SendSetPhaseShift(std::set<uint32> const& phaseIds, std::set<uint32> const& terrainswaps, std::set<uint32> const& worldMapAreaSwaps);
        void SendQueryTimeResponse();

        void SendAuthResponse(uint32 code, bool queued, uint32 queuePos = 0);
        void SendClientCacheVersion(uint32 version);
        void SendHotfixList(int32 version);

        void InitializeSession();
        void InitializeSessionCallback(SQLQueryHolder* realmHolder, SQLQueryHolder* holder);

        rbac::RBACData* GetRBACData();
        bool HasPermission(uint32 permissionId);
        void LoadPermissions();
        QueryCallback LoadPermissionsAsync();
        void InvalidateRBACData(); // Used to force LoadPermissions at next HasPermission check

        AccountTypes GetSecurity() const { return _security; }
        uint32 GetAccountId() const { return _accountId; }
        ObjectGuid GetAccountGUID() const { return ObjectGuid::Create<HighGuid::WowAccount>(GetAccountId()); }
        std::string const& GetAccountName() const { return _accountName; }
        uint32 GetBattlenetAccountId() const { return _battlenetAccountId; }
        ObjectGuid GetBattlenetAccountGUID() const { return ObjectGuid::Create<HighGuid::BNetAccount>(GetBattlenetAccountId()); }
        Player* GetPlayer() const { return _player; }
        std::string const& GetPlayerName() const;
        std::string GetPlayerInfo() const;

        void SetSecurity(AccountTypes security) { _security = security; }
        std::string const& GetRemoteAddress() const { return m_Address; }
        void SetPlayer(Player* player);
        uint8 GetExpansion() const { return m_expansion; }
        std::string const& GetOS() const { return _os; }

        void InitWarden(BigNumber* k);

        /// Session in auth.queue currently
        void SetInQueue(bool state) { m_inQueue = state; }

        /// Is the user engaged in a log out process?
        bool isLogingOut() const { return _logoutTime || m_playerLogout; }

        /// Engage the logout process for the user
        void SetLogoutStartTime(time_t requestTime)
        {
            _logoutTime = requestTime;
        }

        /// Is logout cooldown expired?
        bool ShouldLogOut(time_t currTime) const
        {
            return (_logoutTime > 0 && currTime >= _logoutTime + 20);
        }

        void LogoutPlayer(bool save);
        void KickPlayer();

        void QueuePacket(WorldPacket* new_packet);
        bool Update(uint32 diff, PacketFilter& updater);

        /// Handle the authentication waiting queue (to be completed)
        void SendAuthWaitQue(uint32 position);

        void SendSetTimeZoneInformation();
        void SendFeatureSystemStatus();
        void SendFeatureSystemStatusGlueScreen();

        void SendNameQueryOpcode(ObjectGuid guid);

<<<<<<< HEAD
        void SendTrainerList(ObjectGuid guid, uint32 trainerId);
        void SendListInventory(ObjectGuid guid, uint32 vendorEntry = 0);
=======
        void SendTrainerList(Creature* npc, uint32 trainerId);
        void SendListInventory(ObjectGuid guid);
>>>>>>> db145829
        void SendShowBank(ObjectGuid guid);
        bool CanOpenMailBox(ObjectGuid guid);
        void SendShowMailBox(ObjectGuid guid);
        void SendTabardVendorActivate(ObjectGuid guid);
        void SendSpiritResurrect();
        void SendBindPoint(Creature* npc);

        void SendAttackStop(Unit const* enemy);

        void SendTradeStatus(WorldPackets::Trade::TradeStatus& status);
        void SendUpdateTrade(bool trader_data = true);
        void SendCancelTrade();

        void SendPetitionQueryOpcode(ObjectGuid petitionguid);

        // Pet
        void SendQueryPetNameResponse(ObjectGuid guid);
        void SendStablePet(ObjectGuid guid);
        void SendStablePetCallback(ObjectGuid guid, PreparedQueryResult result);
        void SendPetStableResult(uint8 guid);
        bool CheckStableMaster(ObjectGuid guid);

        // Account Data
        AccountData const* GetAccountData(AccountDataType type) const { return &_accountData[type]; }
        void SetAccountData(AccountDataType type, uint32 time, std::string const& data);
        void LoadAccountData(PreparedQueryResult result, uint32 mask);

        void LoadTutorialsData(PreparedQueryResult result);
        void SendTutorialsData();
        void SaveTutorialsData(SQLTransaction& trans);
        uint32 GetTutorialInt(uint8 index) const { return _tutorials[index]; }
        void SetTutorialInt(uint8 index, uint32 value)
        {
            if (_tutorials[index] != value)
            {
                _tutorials[index] = value;
                _tutorialsChanged = true;
            }
        }
        // Auction
        void SendAuctionHello(ObjectGuid guid, Creature* unit);

        /**
         * @fn  void WorldSession::SendAuctionCommandResult(AuctionEntry* auction, uint32 Action, uint32 ErrorCode, uint32 bidError = 0);
         *
         * @brief   Notifies the client of the result of his last auction operation. It is called when the player bids, creates, or deletes an auction
         *
         * @param   auction         The relevant auction object
         * @param   Action          The action that was performed.
         * @param   ErrorCode       The resulting error code.
         * @param   bidError        (Optional) the bid error.
         */
        void SendAuctionCommandResult(AuctionEntry* auction, uint32 Action, uint32 ErrorCode, uint32 bidError = 0);
        void SendAuctionOutBidNotification(AuctionEntry const* auction, Item const* item);
        void SendAuctionClosedNotification(AuctionEntry const* auction, float mailDelay, bool sold, Item const* item);
        void SendAuctionWonNotification(AuctionEntry const* auction, Item const* item);
        void SendAuctionOwnerBidNotification(AuctionEntry const* auction, Item const* item);

        // Black Market
        void SendBlackMarketOpenResult(ObjectGuid guid, Creature* auctioneer);
        void SendBlackMarketBidOnItemResult(int32 result, int32 marketId, WorldPackets::Item::ItemInstance& item);
        void SendBlackMarketWonNotification(BlackMarketEntry const* entry, Item const* item);
        void SendBlackMarketOutbidNotification(BlackMarketTemplate const* templ);

        //Item Enchantment
        void SendEnchantmentLog(ObjectGuid target, ObjectGuid caster, uint32 itemId, uint32 enchantId);
        void SendItemEnchantTimeUpdate(ObjectGuid Playerguid, ObjectGuid Itemguid, uint32 slot, uint32 Duration);

        //Taxi
        void SendTaxiStatus(ObjectGuid guid);
        void SendTaxiMenu(Creature* unit);
        void SendDoFlight(uint32 mountDisplayId, uint32 path, uint32 pathNode = 0);
        bool SendLearnNewTaxiNode(Creature* unit);
        void SendDiscoverNewTaxiNode(uint32 nodeid);

        // Guild/Arena Team
        void SendNotInArenaTeamPacket(uint8 type);
        void SendPetitionShowList(ObjectGuid guid);

        void DoLootRelease(ObjectGuid lguid);
        void DoLootReleaseAll();

        // Account mute time
        time_t m_muteTime;

        // Locales
        LocaleConstant GetSessionDbcLocale() const { return m_sessionDbcLocale; }
        LocaleConstant GetSessionDbLocaleIndex() const { return m_sessionDbLocaleIndex; }
        char const* GetTrinityString(uint32 entry) const;

        uint32 GetLatency() const { return m_latency; }
        void SetLatency(uint32 latency) { m_latency = latency; }
        void ResetClientTimeDelay() { m_clientTimeDelay = 0; }

        std::atomic<int32> m_timeOutTime;

        void UpdateTimeOutTime(uint32 diff)
        {
            m_timeOutTime -= int32(diff);
        }

        void ResetTimeOutTime();

        bool IsConnectionIdle() const
        {
            return m_timeOutTime <= 0 && !m_inQueue;
        }

        // Recruit-A-Friend Handling
        uint32 GetRecruiterId() const { return recruiterId; }
        bool IsARecruiter() const { return isRecruiter; }

        // Battle Pets
        BattlePetMgr* GetBattlePetMgr() const { return _battlePetMgr.get(); }

        CollectionMgr* GetCollectionMgr() const { return _collectionMgr.get(); }

    public:                                                 // opcodes handlers

        void Handle_NULL(WorldPackets::Null& null);          // not used
        void Handle_EarlyProccess(WorldPacket& recvPacket); // just mark packets processed in WorldSocket::OnRead
        void LogUnprocessedTail(WorldPacket const* packet);

        void HandleCharEnum(PreparedQueryResult result);
        void HandleCharEnumOpcode(WorldPackets::Character::EnumCharacters& /*enumCharacters*/);
        void HandleCharUndeleteEnum(PreparedQueryResult result);
        void HandleCharUndeleteEnumOpcode(WorldPackets::Character::EnumCharacters& /*enumCharacters*/);
        void HandleCharDeleteOpcode(WorldPackets::Character::CharDelete& charDelete);
        void HandleCharCreateOpcode(WorldPackets::Character::CreateCharacter& charCreate);
        void HandlePlayerLoginOpcode(WorldPackets::Character::PlayerLogin& playerLogin);

        void SendConnectToInstance(WorldPackets::Auth::ConnectToSerial serial);
        void HandleContinuePlayerLogin();
        void AbortLogin(WorldPackets::Character::LoginFailureReason reason);
        void HandleLoadScreenOpcode(WorldPackets::Character::LoadingScreenNotify& loadingScreenNotify);
        void HandlePlayerLogin(LoginQueryHolder* holder);
        void HandleCharRenameOpcode(WorldPackets::Character::CharacterRenameRequest& request);
        void HandleCharRenameCallBack(std::shared_ptr<WorldPackets::Character::CharacterRenameInfo> renameInfo, PreparedQueryResult result);
        void HandleSetPlayerDeclinedNames(WorldPackets::Character::SetPlayerDeclinedNames& packet);
        void HandleAlterAppearance(WorldPackets::Character::AlterApperance& packet);
        void HandleCharCustomizeOpcode(WorldPackets::Character::CharCustomize& packet);
        void HandleCharCustomizeCallback(std::shared_ptr<WorldPackets::Character::CharCustomizeInfo> customizeInfo, PreparedQueryResult result);
        void HandleCharRaceOrFactionChangeOpcode(WorldPackets::Character::CharRaceOrFactionChange& packet);
        void HandleCharRaceOrFactionChangeCallback(std::shared_ptr<WorldPackets::Character::CharRaceOrFactionChangeInfo> factionChangeInfo, PreparedQueryResult result);
        void HandleRandomizeCharNameOpcode(WorldPackets::Character::GenerateRandomCharacterName& packet);
        void HandleReorderCharacters(WorldPackets::Character::ReorderCharacters& reorderChars);
        void HandleOpeningCinematic(WorldPackets::Misc::OpeningCinematic& packet);
        void HandleGetUndeleteCooldownStatus(WorldPackets::Character::GetUndeleteCharacterCooldownStatus& /*getCooldown*/);
        void HandleUndeleteCooldownStatusCallback(PreparedQueryResult result);
        void HandleCharUndeleteOpcode(WorldPackets::Character::UndeleteCharacter& undeleteInfo);

        void SendCharCreate(ResponseCodes result);
        void SendCharDelete(ResponseCodes result);
        void SendCharRename(ResponseCodes result, WorldPackets::Character::CharacterRenameInfo const* renameInfo);
        void SendCharCustomize(ResponseCodes result, WorldPackets::Character::CharCustomizeInfo const* customizeInfo);
        void SendCharFactionChange(ResponseCodes result, WorldPackets::Character::CharRaceOrFactionChangeInfo const* factionChangeInfo);
        void SendSetPlayerDeclinedNamesResult(DeclinedNameResult result, ObjectGuid guid);
        void SendUndeleteCooldownStatusResponse(uint32 currentCooldown, uint32 maxCooldown);
        void SendUndeleteCharacterResponse(CharacterUndeleteResult result, WorldPackets::Character::CharacterUndeleteInfo const* undeleteInfo);

        // played time
        void HandlePlayedTime(WorldPackets::Character::RequestPlayedTime& packet);

        // cemetery/graveyard related
        void HandlePortGraveyard(WorldPackets::Misc::PortGraveyard& packet);
        void HandleRequestCemeteryList(WorldPackets::Misc::RequestCemeteryList& packet);

        // Inspect
        void HandleInspectOpcode(WorldPackets::Inspect::Inspect& inspect);
        void HandleRequestHonorStatsOpcode(WorldPackets::Inspect::RequestHonorStats& request);
        void HandleInspectPVP(WorldPackets::Inspect::InspectPVPRequest& request);
        void HandleQueryInspectAchievements(WorldPackets::Inspect::QueryInspectAchievements& inspect);

        void HandleMountSpecialAnimOpcode(WorldPackets::Misc::MountSpecial& mountSpecial);

        // repair
        void HandleRepairItemOpcode(WorldPackets::Item::RepairItem& packet);

        // Knockback
        void HandleMoveKnockBackAck(WorldPackets::Movement::MoveKnockBackAck& movementAck);

        void HandleMoveTeleportAck(WorldPackets::Movement::MoveTeleportAck& packet);
        void HandleForceSpeedChangeAck(WorldPackets::Movement::MovementSpeedAck& packet);
        void HandleSetCollisionHeightAck(WorldPackets::Movement::MoveSetCollisionHeightAck& setCollisionHeightAck);

        void HandleRepopRequest(WorldPackets::Misc::RepopRequest& packet);
        void HandleAutostoreLootItemOpcode(WorldPackets::Loot::LootItem& packet);
        void HandleLootMoneyOpcode(WorldPackets::Loot::LootMoney& packet);
        void HandleLootOpcode(WorldPackets::Loot::LootUnit& packet);
        void HandleLootReleaseOpcode(WorldPackets::Loot::LootRelease& packet);
        void HandleLootMasterGiveOpcode(WorldPacket& recvPacket);
        void HandleSetLootSpecialization(WorldPackets::Loot::SetLootSpecialization& packet);

        void HandleWhoOpcode(WorldPackets::Who::WhoRequestPkt& whoRequest);
        void HandleLogoutRequestOpcode(WorldPackets::Character::LogoutRequest& logoutRequest);
        void HandleLogoutCancelOpcode(WorldPackets::Character::LogoutCancel& logoutCancel);

        // GM Ticket opcodes
        void HandleGMTicketGetCaseStatusOpcode(WorldPackets::Ticket::GMTicketGetCaseStatus& packet);
        void HandleGMTicketSystemStatusOpcode(WorldPackets::Ticket::GMTicketGetSystemStatus& packet);
        void HandleSupportTicketSubmitBug(WorldPackets::Ticket::SupportTicketSubmitBug& packet);
        void HandleSupportTicketSubmitSuggestion(WorldPackets::Ticket::SupportTicketSubmitSuggestion& packet);
        void HandleSupportTicketSubmitComplaint(WorldPackets::Ticket::SupportTicketSubmitComplaint& packet);
        void HandleBugReportOpcode(WorldPackets::Ticket::BugReport& bugReport);
        void HandleComplaint(WorldPackets::Ticket::Complaint& packet);

        void HandleTogglePvP(WorldPackets::Misc::TogglePvP& packet);
        void HandleSetPvP(WorldPackets::Misc::SetPvP& packet);

        void HandleSetSelectionOpcode(WorldPackets::Misc::SetSelection& packet);
        void HandleStandStateChangeOpcode(WorldPackets::Misc::StandStateChange& packet);
        void HandleEmoteOpcode(WorldPackets::Chat::EmoteClient& packet);

        // Social
        void HandleContactListOpcode(WorldPackets::Social::SendContactList& packet);
        void HandleAddFriendOpcode(WorldPackets::Social::AddFriend& packet);
        void HandleAddFriendOpcodeCallBack(std::string const& friendNote, PreparedQueryResult result);
        void HandleDelFriendOpcode(WorldPackets::Social::DelFriend& packet);
        void HandleAddIgnoreOpcode(WorldPackets::Social::AddIgnore& packet);
        void HandleAddIgnoreOpcodeCallBack(PreparedQueryResult result);
        void HandleDelIgnoreOpcode(WorldPackets::Social::DelIgnore& packet);
        void HandleSetContactNotesOpcode(WorldPackets::Social::SetContactNotes& packet);

        void HandleAreaTriggerOpcode(WorldPackets::AreaTrigger::AreaTrigger& packet);

        void HandleSetFactionAtWar(WorldPackets::Character::SetFactionAtWar& packet);
        void HandleSetFactionNotAtWar(WorldPackets::Character::SetFactionNotAtWar& packet);
        void HandleSetFactionCheat(WorldPacket& recvData);
        void HandleSetWatchedFactionOpcode(WorldPackets::Character::SetWatchedFaction& packet);
        void HandleSetFactionInactiveOpcode(WorldPackets::Character::SetFactionInactive& packet);
        void HandleRequestForcedReactionsOpcode(WorldPackets::Reputation::RequestForcedReactions& requestForcedReactions);

        void HandleUpdateAccountData(WorldPackets::ClientConfig::UserClientUpdateAccountData& packet);
        void HandleRequestAccountData(WorldPackets::ClientConfig::RequestAccountData& request);
        void HandleSetAdvancedCombatLogging(WorldPackets::ClientConfig::SetAdvancedCombatLogging& setAdvancedCombatLogging);
        void HandleSetActionButtonOpcode(WorldPackets::Spells::SetActionButton& packet);

        void HandleGameObjectUseOpcode(WorldPackets::GameObject::GameObjUse& packet);
        void HandleGameobjectReportUse(WorldPackets::GameObject::GameObjReportUse& packet);

        void HandleNameQueryOpcode(WorldPackets::Query::QueryPlayerName& packet);
        void HandleQueryTimeOpcode(WorldPackets::Query::QueryTime& queryTime);
        void HandleCreatureQuery(WorldPackets::Query::QueryCreature& packet);
        void HandleGameObjectQueryOpcode(WorldPackets::Query::QueryGameObject& packet);

        void HandleDBQueryBulk(WorldPackets::Hotfix::DBQueryBulk& dbQuery);
        void HandleHotfixQuery(WorldPackets::Hotfix::HotfixQuery& hotfixQuery);

        void HandleMoveWorldportAckOpcode(WorldPackets::Movement::WorldPortResponse& packet);
        void HandleMoveWorldportAck();                // for server-side calls
        void HandleSuspendTokenResponse(WorldPackets::Movement::SuspendTokenResponse& suspendTokenResponse);

        void HandleMovementOpcodes(WorldPackets::Movement::ClientPlayerMovement& packet);
        void HandleMovementOpcode(OpcodeClient opcode, MovementInfo& movementInfo);
        void HandleSetActiveMoverOpcode(WorldPackets::Movement::SetActiveMover& packet);
        void HandleMoveDismissVehicle(WorldPackets::Vehicle::MoveDismissVehicle& moveDismissVehicle);
        void HandleRequestVehiclePrevSeat(WorldPackets::Vehicle::RequestVehiclePrevSeat& requestVehiclePrevSeat);
        void HandleRequestVehicleNextSeat(WorldPackets::Vehicle::RequestVehicleNextSeat& requestVehicleNextSeat);
        void HandleMoveChangeVehicleSeats(WorldPackets::Vehicle::MoveChangeVehicleSeats& moveChangeVehicleSeats);
        void HandleRequestVehicleSwitchSeat(WorldPackets::Vehicle::RequestVehicleSwitchSeat& requestVehicleSwitchSeat);
        void HandleRideVehicleInteract(WorldPackets::Vehicle::RideVehicleInteract& rideVehicleInteract);
        void HandleEjectPassenger(WorldPackets::Vehicle::EjectPassenger& ejectPassenger);
        void HandleRequestVehicleExit(WorldPackets::Vehicle::RequestVehicleExit& requestVehicleExit);
        void HandleMoveSetVehicleRecAck(WorldPackets::Vehicle::MoveSetVehicleRecIdAck& setVehicleRecIdAck);
        void HandleMoveTimeSkippedOpcode(WorldPackets::Movement::MoveTimeSkipped& moveTimeSkipped);
        void HandleMovementAckMessage(WorldPackets::Movement::MovementAckMessage& movementAck);

        void HandleRequestRaidInfoOpcode(WorldPackets::Party::RequestRaidInfo& packet);

        void HandlePartyInviteOpcode(WorldPackets::Party::PartyInviteClient& packet);
        //void HandleGroupCancelOpcode(WorldPacket& recvPacket);
        void HandlePartyInviteResponseOpcode(WorldPackets::Party::PartyInviteResponse& packet);
        void HandlePartyUninviteOpcode(WorldPackets::Party::PartyUninvite& packet);
        void HandleSetPartyLeaderOpcode(WorldPackets::Party::SetPartyLeader& packet);
        void HandleSetRoleOpcode(WorldPackets::Party::SetRole& packet);
        void HandleLeaveGroupOpcode(WorldPackets::Party::LeaveGroup& packet);
        void HandleOptOutOfLootOpcode(WorldPackets::Party::OptOutOfLoot& packet);
        void HandleSetLootMethodOpcode(WorldPackets::Party::SetLootMethod& packet);
        void HandleLootRoll(WorldPackets::Loot::LootRoll& packet);
        void HandleRequestPartyMemberStatsOpcode(WorldPackets::Party::RequestPartyMemberStats& packet);
        void HandleUpdateRaidTargetOpcode(WorldPackets::Party::UpdateRaidTarget& packet);
        void HandleDoReadyCheckOpcode(WorldPackets::Party::DoReadyCheck& packet);
        void HandleReadyCheckResponseOpcode(WorldPackets::Party::ReadyCheckResponseClient& packet);
        void HandleConvertRaidOpcode(WorldPackets::Party::ConvertRaid& packet);
        void HandleRequestPartyJoinUpdates(WorldPackets::Party::RequestPartyJoinUpdates& packet);
        void HandleChangeSubGroupOpcode(WorldPackets::Party::ChangeSubGroup& packet);
        void HandleSwapSubGroupsOpcode(WorldPackets::Party::SwapSubGroups& packet);
        void HandleSetAssistantLeaderOpcode(WorldPackets::Party::SetAssistantLeader& packet);
        void HandleSetPartyAssignment(WorldPackets::Party::SetPartyAssignment& packet);
        void HandleInitiateRolePoll(WorldPackets::Party::InitiateRolePoll& packet);
        void HandleSetEveryoneIsAssistant(WorldPackets::Party::SetEveryoneIsAssistant& packet);
        void HandleClearRaidMarker(WorldPackets::Party::ClearRaidMarker& packet);

        void HandleDeclinePetition(WorldPackets::Petition::DeclinePetition& packet);
        void HandleOfferPetition(WorldPackets::Petition::OfferPetition& packet);
        void HandlePetitionBuy(WorldPackets::Petition::PetitionBuy& packet);
        void HandlePetitionShowSignatures(WorldPackets::Petition::PetitionShowSignatures& packet);
        void HandleQueryPetition(WorldPackets::Petition::QueryPetition& packet);
        void HandlePetitionRenameGuild(WorldPackets::Petition::PetitionRenameGuild& packet);
        void HandleSignPetition(WorldPackets::Petition::SignPetition& packet);
        void HandleTurnInPetition(WorldPackets::Petition::TurnInPetition& packet);

        void HandleGuildQueryOpcode(WorldPackets::Guild::QueryGuildInfo& query);
        void HandleGuildInviteByName(WorldPackets::Guild::GuildInviteByName& packet);
        void HandleGuildOfficerRemoveMember(WorldPackets::Guild::GuildOfficerRemoveMember& packet);
        void HandleGuildAcceptInvite(WorldPackets::Guild::AcceptGuildInvite& invite);
        void HandleGuildDeclineInvitation(WorldPackets::Guild::GuildDeclineInvitation& decline);
        void HandleGuildEventLogQuery(WorldPackets::Guild::GuildEventLogQuery& packet);
        void HandleGuildGetRoster(WorldPackets::Guild::GuildGetRoster& packet);
        void HandleRequestGuildRewardsList(WorldPackets::Guild::RequestGuildRewardsList& packet);
        void HandleGuildPromoteMember(WorldPackets::Guild::GuildPromoteMember& promote);
        void HandleGuildDemoteMember(WorldPackets::Guild::GuildDemoteMember& demote);
        void HandleGuildAssignRank(WorldPackets::Guild::GuildAssignMemberRank& packet);
        void HandleGuildLeave(WorldPackets::Guild::GuildLeave& leave);
        void HandleGuildDelete(WorldPackets::Guild::GuildDelete& packet);
        void HandleGuildSetAchievementTracking(WorldPackets::Guild::GuildSetAchievementTracking& packet);
        void HandleGuildGetAchievementMembers(WorldPackets::Achievement::GuildGetAchievementMembers& getAchievementMembers);
        void HandleGuildSetGuildMaster(WorldPackets::Guild::GuildSetGuildMaster& packet);
        void HandleGuildUpdateMotdText(WorldPackets::Guild::GuildUpdateMotdText& packet);
        void HandleGuildNewsUpdateSticky(WorldPackets::Guild::GuildNewsUpdateSticky& packet);
        void HandleGuildSetMemberNote(WorldPackets::Guild::GuildSetMemberNote& packet);
        void HandleGuildGetRanks(WorldPackets::Guild::GuildGetRanks& packet);
        void HandleGuildQueryNews(WorldPackets::Guild::GuildQueryNews& newsQuery);
        void HandleGuildSetRankPermissions(WorldPackets::Guild::GuildSetRankPermissions& packet);
        void HandleGuildAddRank(WorldPackets::Guild::GuildAddRank& packet);
        void HandleGuildDeleteRank(WorldPackets::Guild::GuildDeleteRank& packet);
        void HandleGuildUpdateInfoText(WorldPackets::Guild::GuildUpdateInfoText& packet);
        void HandleSaveGuildEmblem(WorldPackets::Guild::SaveGuildEmblem& packet);
        void HandleGuildRequestPartyState(WorldPackets::Guild::RequestGuildPartyState& packet);
        void HandleGuildChallengeUpdateRequest(WorldPackets::Guild::GuildChallengeUpdateRequest& packet);
        void HandleDeclineGuildInvites(WorldPackets::Guild::DeclineGuildInvites& packet);

        void HandleGuildFinderAddRecruit(WorldPackets::GuildFinder::LFGuildAddRecruit& lfGuildAddRecruit);
        void HandleGuildFinderBrowse(WorldPackets::GuildFinder::LFGuildBrowse& lfGuildBrowse);
        void HandleGuildFinderDeclineRecruit(WorldPackets::GuildFinder::LFGuildDeclineRecruit& lfGuildDeclineRecruit);
        void HandleGuildFinderGetApplications(WorldPackets::GuildFinder::LFGuildGetApplications& lfGuildGetApplications);
        void HandleGuildFinderGetGuildPost(WorldPackets::GuildFinder::LFGuildGetGuildPost& lfGuildGetGuildPost);
        void HandleGuildFinderGetRecruits(WorldPackets::GuildFinder::LFGuildGetRecruits& lfGuildGetRecruits);
        void HandleGuildFinderRemoveRecruit(WorldPackets::GuildFinder::LFGuildRemoveRecruit& lfGuildRemoveRecruit);
        void HandleGuildFinderSetGuildPost(WorldPackets::GuildFinder::LFGuildSetGuildPost& lfGuildSetGuildPost);

        void HandleEnableTaxiNodeOpcode(WorldPackets::Taxi::EnableTaxiNode& enableTaxiNode);
        void HandleTaxiNodeStatusQueryOpcode(WorldPackets::Taxi::TaxiNodeStatusQuery& taxiNodeStatusQuery);
        void HandleTaxiQueryAvailableNodesOpcode(WorldPackets::Taxi::TaxiQueryAvailableNodes& taxiQueryAvailableNodes);
        void HandleActivateTaxiOpcode(WorldPackets::Taxi::ActivateTaxi& activateTaxi);
        void HandleMoveSplineDoneOpcode(WorldPackets::Movement::MoveSplineDone& moveSplineDone);
        void SendActivateTaxiReply(ActivateTaxiReply reply);
        void HandleTaxiRequestEarlyLanding(WorldPackets::Taxi::TaxiRequestEarlyLanding& taxiRequestEarlyLanding);

        void HandleTabardVendorActivateOpcode(WorldPackets::NPC::Hello& packet);
        void HandleBankerActivateOpcode(WorldPackets::NPC::Hello& packet);
        void HandleTrainerListOpcode(WorldPackets::NPC::Hello& packet);
        void HandleTrainerBuySpellOpcode(WorldPackets::NPC::TrainerBuySpell& packet);
        void HandlePetitionShowList(WorldPackets::Petition::PetitionShowList& packet);
        void HandleGossipHelloOpcode(WorldPackets::NPC::Hello& packet);
        void HandleGossipSelectOptionOpcode(WorldPackets::NPC::GossipSelectOption& packet);
        void HandleSpiritHealerActivate(WorldPackets::NPC::SpiritHealerActivate& packet);
        void HandleNpcTextQueryOpcode(WorldPackets::Query::QueryNPCText& packet);
        void HandleBinderActivateOpcode(WorldPackets::NPC::Hello& packet);
        void HandleRequestStabledPets(WorldPackets::NPC::RequestStabledPets& packet);
        void HandleStablePet(WorldPacket& recvPacket);
        void HandleStablePetCallback(PreparedQueryResult result);
        void HandleUnstablePet(WorldPacket& recvPacket);
        void HandleUnstablePetCallback(uint32 petId, PreparedQueryResult result);
        void HandleBuyStableSlot(WorldPacket& recvPacket);
        void HandleStableRevivePet(WorldPacket& recvPacket);
        void HandleStableSwapPet(WorldPacket& recvPacket);
        void HandleStableSwapPetCallback(uint32 petId, PreparedQueryResult result);

        void HandleCanDuel(WorldPackets::Duel::CanDuel& packet);
        void HandleDuelResponseOpcode(WorldPackets::Duel::DuelResponse& duelResponse);
        void HandleDuelAccepted();
        void HandleDuelCancelled();

        void HandleAcceptTradeOpcode(WorldPackets::Trade::AcceptTrade& acceptTrade);
        void HandleBeginTradeOpcode(WorldPackets::Trade::BeginTrade& beginTrade);
        void HandleBusyTradeOpcode(WorldPackets::Trade::BusyTrade& busyTrade);
        void HandleCancelTradeOpcode(WorldPackets::Trade::CancelTrade& cancelTrade);
        void HandleClearTradeItemOpcode(WorldPackets::Trade::ClearTradeItem& clearTradeItem);
        void HandleIgnoreTradeOpcode(WorldPackets::Trade::IgnoreTrade& ignoreTrade);
        void HandleInitiateTradeOpcode(WorldPackets::Trade::InitiateTrade& initiateTrade);
        void HandleSetTradeCurrencyOpcode(WorldPackets::Trade::SetTradeCurrency& setTradeCurrency);
        void HandleSetTradeGoldOpcode(WorldPackets::Trade::SetTradeGold& setTradeGold);
        void HandleSetTradeItemOpcode(WorldPackets::Trade::SetTradeItem& setTradeItem);
        void HandleUnacceptTradeOpcode(WorldPackets::Trade::UnacceptTrade& unacceptTrade);

        void HandleAuctionHelloOpcode(WorldPackets::AuctionHouse::AuctionHelloRequest& packet);
        void HandleAuctionListItems(WorldPackets::AuctionHouse::AuctionListItems& packet);
        void HandleAuctionListBidderItems(WorldPackets::AuctionHouse::AuctionListBidderItems& packet);
        void HandleAuctionSellItem(WorldPackets::AuctionHouse::AuctionSellItem& packet);
        void HandleAuctionRemoveItem(WorldPackets::AuctionHouse::AuctionRemoveItem& packet);
        void HandleAuctionListOwnerItems(WorldPackets::AuctionHouse::AuctionListOwnerItems& packet);
        void HandleAuctionPlaceBid(WorldPackets::AuctionHouse::AuctionPlaceBid& packet);
        void HandleAuctionListPendingSales(WorldPackets::AuctionHouse::AuctionListPendingSales& packet);
        void HandleReplicateItems(WorldPackets::AuctionHouse::AuctionReplicateItems& packet);

        // Bank
        void HandleAutoBankItemOpcode(WorldPackets::Bank::AutoBankItem& packet);
        void HandleAutoStoreBankItemOpcode(WorldPackets::Bank::AutoStoreBankItem& packet);
        void HandleBuyBankSlotOpcode(WorldPackets::Bank::BuyBankSlot& packet);

        // Black Market
        void HandleBlackMarketOpen(WorldPackets::BlackMarket::BlackMarketOpen& blackMarketOpen);
        void HandleBlackMarketRequestItems(WorldPackets::BlackMarket::BlackMarketRequestItems& blackMarketRequestItems);
        void HandleBlackMarketBidOnItem(WorldPackets::BlackMarket::BlackMarketBidOnItem& blackMarketBidOnItem);

        void HandleGetMailList(WorldPackets::Mail::MailGetList& packet);
        void HandleSendMail(WorldPackets::Mail::SendMail& packet);
        void HandleMailTakeMoney(WorldPackets::Mail::MailTakeMoney& packet);
        void HandleMailTakeItem(WorldPackets::Mail::MailTakeItem& packet);
        void HandleMailMarkAsRead(WorldPackets::Mail::MailMarkAsRead& packet);
        void HandleMailReturnToSender(WorldPackets::Mail::MailReturnToSender& packet);
        void HandleMailDelete(WorldPackets::Mail::MailDelete& packet);
        void HandleItemTextQuery(WorldPackets::Query::ItemTextQuery& itemTextQuery);
        void HandleMailCreateTextItem(WorldPackets::Mail::MailCreateTextItem& packet);
        void HandleQueryNextMailTime(WorldPackets::Mail::MailQueryNextMailTime& packet);
        void HandleCancelChanneling(WorldPackets::Spells::CancelChannelling& cancelChanneling);

        void HandleSplitItemOpcode(WorldPackets::Item::SplitItem& splitItem);
        void HandleSwapInvItemOpcode(WorldPackets::Item::SwapInvItem& swapInvItem);
        void HandleDestroyItemOpcode(WorldPackets::Item::DestroyItem& destroyItem);
        void HandleAutoEquipItemOpcode(WorldPackets::Item::AutoEquipItem& autoEquipItem);
        void HandleSellItemOpcode(WorldPackets::Item::SellItem& packet);
        void HandleBuyItemOpcode(WorldPackets::Item::BuyItem& packet);
        void HandleListInventoryOpcode(WorldPackets::NPC::Hello& packet);
        void HandleAutoStoreBagItemOpcode(WorldPackets::Item::AutoStoreBagItem& packet);
        void HandleReadItem(WorldPackets::Item::ReadItem& readItem);
        void HandleAutoEquipItemSlotOpcode(WorldPackets::Item::AutoEquipItemSlot& autoEquipItemSlot);
        void HandleSwapItem(WorldPackets::Item::SwapItem& swapItem);
        void HandleBuybackItem(WorldPackets::Item::BuyBackItem& packet);
        void HandleWrapItem(WorldPackets::Item::WrapItem& packet);
        void HandleUseCritterItem(WorldPackets::Item::UseCritterItem& packet);
        void HandleUpgradeItem(WorldPackets::Item::UpgradeItem& packet);

        void HandleAttackSwingOpcode(WorldPackets::Combat::AttackSwing& packet);
        void HandleAttackStopOpcode(WorldPackets::Combat::AttackStop& packet);
        void HandleSetSheathedOpcode(WorldPackets::Combat::SetSheathed& packet);

        void HandleUseItemOpcode(WorldPackets::Spells::UseItem& packet);
        void HandleOpenItemOpcode(WorldPackets::Spells::OpenItem& packet);
        void HandleCastSpellOpcode(WorldPackets::Spells::CastSpell& castRequest);
        void HandleCancelCastOpcode(WorldPackets::Spells::CancelCast& packet);
        void HandleCancelAuraOpcode(WorldPackets::Spells::CancelAura& cancelAura);
        void HandleCancelGrowthAuraOpcode(WorldPackets::Spells::CancelGrowthAura& cancelGrowthAura);
        void HandleCancelMountAuraOpcode(WorldPackets::Spells::CancelMountAura& cancelMountAura);
        void HandleCancelAutoRepeatSpellOpcode(WorldPackets::Spells::CancelAutoRepeatSpell& cancelAutoRepeatSpell);
        void HandleMissileTrajectoryCollision(WorldPackets::Spells::MissileTrajectoryCollision& packet);
        void HandleUpdateMissileTrajectory(WorldPackets::Spells::UpdateMissileTrajectory& packet);

        void HandleLearnTalentsOpcode(WorldPackets::Talent::LearnTalents& packet);
        void HandleConfirmRespecWipeOpcode(WorldPackets::Talent::ConfirmRespecWipe& confirmRespecWipe);
        void HandleUnlearnSkillOpcode(WorldPackets::Spells::UnlearnSkill& packet);

        void HandleQuestgiverStatusQueryOpcode(WorldPackets::Quest::QuestGiverStatusQuery& packet);
        void HandleQuestgiverStatusMultipleQuery(WorldPackets::Quest::QuestGiverStatusMultipleQuery& packet);
        void HandleQuestgiverHelloOpcode(WorldPackets::Quest::QuestGiverHello& packet);
        void HandleQuestgiverAcceptQuestOpcode(WorldPackets::Quest::QuestGiverAcceptQuest& packet);
        void HandleQuestgiverQueryQuestOpcode(WorldPackets::Quest::QuestGiverQueryQuest& packet);
        void HandleQuestgiverChooseRewardOpcode(WorldPackets::Quest::QuestGiverChooseReward& packet);
        void HandleQuestgiverRequestRewardOpcode(WorldPackets::Quest::QuestGiverRequestReward& packet);
        void HandleQuestQueryOpcode(WorldPackets::Quest::QueryQuestInfo& packet);
        void HandleQuestLogRemoveQuest(WorldPackets::Quest::QuestLogRemoveQuest& packet);
        void HandleQuestConfirmAccept(WorldPackets::Quest::QuestConfirmAccept& packet);
        void HandleQuestgiverCompleteQuest(WorldPackets::Quest::QuestGiverCompleteQuest& packet);
        void HandlePushQuestToParty(WorldPackets::Quest::PushQuestToParty& packet);
        void HandleQuestPushResult(WorldPackets::Quest::QuestPushResult& packet);
        void HandleRequestWorldQuestUpdate(WorldPackets::Quest::RequestWorldQuestUpdate& packet);

        void HandleChatMessageOpcode(WorldPackets::Chat::ChatMessage& chatMessage);
        void HandleChatMessageWhisperOpcode(WorldPackets::Chat::ChatMessageWhisper& chatMessageWhisper);
        void HandleChatMessageChannelOpcode(WorldPackets::Chat::ChatMessageChannel& chatMessageChannel);
        void HandleChatMessage(ChatMsg type, uint32 lang, std::string msg, std::string target = "");
        void HandleChatAddonMessageOpcode(WorldPackets::Chat::ChatAddonMessage& chatAddonMessage);
        void HandleChatAddonMessageWhisperOpcode(WorldPackets::Chat::ChatAddonMessageWhisper& chatAddonMessageWhisper);
        void HandleChatAddonMessageChannelOpcode(WorldPackets::Chat::ChatAddonMessageChannel& chatAddonMessageChannel);
        void HandleChatAddonMessage(ChatMsg type, std::string prefix, std::string text, std::string target = "");
        void HandleChatMessageAFKOpcode(WorldPackets::Chat::ChatMessageAFK& chatMessageAFK);
        void HandleChatMessageDNDOpcode(WorldPackets::Chat::ChatMessageDND& chatMessageDND);
        void HandleChatMessageEmoteOpcode(WorldPackets::Chat::ChatMessageEmote& chatMessageEmote);
        void SendChatPlayerNotfoundNotice(std::string const& name);
        void SendPlayerAmbiguousNotice(std::string const& name);
        void SendChatRestricted(ChatRestrictionType restriction);
        void HandleTextEmoteOpcode(WorldPackets::Chat::CTextEmote& packet);
        void HandleChatIgnoredOpcode(WorldPackets::Chat::ChatReportIgnored& chatReportIgnored);

        void HandleUnregisterAllAddonPrefixesOpcode(WorldPackets::Chat::ChatUnregisterAllAddonPrefixes& packet);
        void HandleAddonRegisteredPrefixesOpcode(WorldPackets::Chat::ChatRegisterAddonPrefixes& packet);

        void HandleReclaimCorpse(WorldPackets::Misc::ReclaimCorpse& packet);
        void HandleQueryCorpseLocation(WorldPackets::Query::QueryCorpseLocationFromClient& packet);
        void HandleQueryCorpseTransport(WorldPackets::Query::QueryCorpseTransport& packet);
        void HandleResurrectResponse(WorldPackets::Misc::ResurrectResponse& packet);
        void HandleSummonResponseOpcode(WorldPackets::Movement::SummonResponse& packet);

        void HandleJoinChannel(WorldPackets::Channel::JoinChannel& packet);
        void HandleLeaveChannel(WorldPackets::Channel::LeaveChannel& packet);
        void HandleChannelCommand(WorldPackets::Channel::ChannelCommand& packet);
        void HandleChannelPlayerCommand(WorldPackets::Channel::ChannelPlayerCommand& packet);
        void HandleChannelPassword(WorldPackets::Channel::ChannelPassword& channelPassword);

        void HandleCompleteCinematic(WorldPackets::Misc::CompleteCinematic& packet);
        void HandleNextCinematicCamera(WorldPackets::Misc::NextCinematicCamera& packet);
        void HandleCompleteMovie(WorldPackets::Misc::CompleteMovie& packet);

        void HandleQueryPageText(WorldPackets::Query::QueryPageText& packet);

        void HandleTutorialFlag(WorldPackets::Misc::TutorialSetFlag& packet);

        //Pet
        void HandlePetAction(WorldPackets::Pet::PetAction& packet);
        void HandlePetStopAttack(WorldPackets::Pet::PetStopAttack& packet);
        void HandlePetActionHelper(Unit* pet, ObjectGuid guid1, uint32 spellid, uint16 flag, ObjectGuid guid2, Position const& pos);
        void HandleQueryPetName(WorldPackets::Query::QueryPetName& packet);
        void HandlePetSetAction(WorldPackets::Pet::PetSetAction& packet);
        void HandlePetAbandon(WorldPackets::Pet::PetAbandon& packet);
        void HandlePetRename(WorldPackets::Pet::PetRename& packet);
        void HandlePetCancelAuraOpcode(WorldPackets::Spells::PetCancelAura& packet);
        void HandlePetSpellAutocastOpcode(WorldPackets::Pet::PetSpellAutocast& packet);
        void HandlePetCastSpellOpcode(WorldPackets::Spells::PetCastSpell& petCastSpell);

        void HandleSetActionBarToggles(WorldPackets::Character::SetActionBarToggles& packet);

        void HandleTotemDestroyed(WorldPackets::Totem::TotemDestroyed& totemDestroyed);
        void HandleDismissCritter(WorldPackets::Pet::DismissCritter& dismissCritter);

        //Battleground
        void HandleBattlemasterHelloOpcode(WorldPackets::NPC::Hello& hello);
        void HandleBattlemasterJoinOpcode(WorldPackets::Battleground::BattlemasterJoin& battlemasterJoin);
        void HandlePVPLogDataOpcode(WorldPackets::Battleground::PVPLogDataRequest& pvpLogDataRequest);
        void HandleBattleFieldPortOpcode(WorldPackets::Battleground::BattlefieldPort& battlefieldPort);
        void HandleBattlefieldListOpcode(WorldPackets::Battleground::BattlefieldListRequest& battlefieldList);
        void HandleBattlefieldLeaveOpcode(WorldPackets::Battleground::BattlefieldLeave& battlefieldLeave);
        void HandleBattlemasterJoinArena(WorldPackets::Battleground::BattlemasterJoinArena& packet);
        void HandleReportPvPAFK(WorldPackets::Battleground::ReportPvPPlayerAFK& reportPvPPlayerAFK);
        void HandleRequestRatedBattlefieldInfo(WorldPackets::Battleground::RequestRatedBattlefieldInfo& packet);
        void HandleGetPVPOptionsEnabled(WorldPackets::Battleground::GetPVPOptionsEnabled& getPvPOptionsEnabled);
        void HandleRequestPvpReward(WorldPackets::Battleground::RequestPVPRewards& packet);
        void HandleAreaSpiritHealerQueryOpcode(WorldPackets::Battleground::AreaSpiritHealerQuery& areaSpiritHealerQuery);
        void HandleAreaSpiritHealerQueueOpcode(WorldPackets::Battleground::AreaSpiritHealerQueue& areaSpiritHealerQueue);
        void HandleHearthAndResurrect(WorldPackets::Battleground::HearthAndResurrect& hearthAndResurrect);
        void HandleRequestBattlefieldStatusOpcode(WorldPackets::Battleground::RequestBattlefieldStatus& requestBattlefieldStatus);

        // Battlefield
        void SendBfInvitePlayerToWar(uint64 queueId, uint32 zoneId, uint32 acceptTime);
        void SendBfInvitePlayerToQueue(uint64 queueId, int8 battleState);
        void SendBfQueueInviteResponse(uint64 queueId, uint32 zoneId, int8 battleStatus, bool canQueue = true, bool loggingIn = false);
        void SendBfEntered(uint64 queueId, bool relocated, bool onOffense);
        void SendBfLeaveMessage(uint64 queueId, int8 battleState, bool relocated, BFLeaveReason reason = BF_LEAVE_REASON_EXITED);
        void HandleBfEntryInviteResponse(WorldPackets::Battlefield::BFMgrEntryInviteResponse& bfMgrEntryInviteResponse);
        void HandleBfQueueInviteResponse(WorldPackets::Battlefield::BFMgrQueueInviteResponse& bfMgrQueueInviteResponse);
        void HandleBfQueueExitRequest(WorldPackets::Battlefield::BFMgrQueueExitRequest& bfMgrQueueExitRequest);


        void HandleMinimapPingOpcode(WorldPackets::Party::MinimapPingClient& packet);
        void HandleRandomRollOpcode(WorldPackets::Misc::RandomRollClient& packet);
        void HandleFarSightOpcode(WorldPackets::Misc::FarSight& packet);
        void HandleSetDungeonDifficultyOpcode(WorldPackets::Misc::SetDungeonDifficulty& setDungeonDifficulty);
        void HandleSetRaidDifficultyOpcode(WorldPackets::Misc::SetRaidDifficulty& setRaidDifficulty);
        void HandleSetTitleOpcode(WorldPackets::Character::SetTitle& packet);
        void HandleTimeSyncResponse(WorldPackets::Misc::TimeSyncResponse& packet);
        void HandleWhoIsOpcode(WorldPackets::Who::WhoIsRequest& packet);
        void HandleResetInstancesOpcode(WorldPackets::Instance::ResetInstances& packet);
        void HandleInstanceLockResponse(WorldPackets::Instance::InstanceLockResponse& packet);

        // Looking for Dungeon/Raid
        void SendLfgPlayerLockInfo();
        void SendLfgPartyLockInfo();
        void HandleLfgJoinOpcode(WorldPackets::LFG::DFJoin& dfJoin);
        void HandleLfgLeaveOpcode(WorldPackets::LFG::DFLeave& dfLeave);
        void HandleLfgProposalResultOpcode(WorldPackets::LFG::DFProposalResponse& dfProposalResponse);
        void HandleLfgSetRolesOpcode(WorldPackets::LFG::DFSetRoles& dfSetRoles);
        void HandleLfgSetBootVoteOpcode(WorldPackets::LFG::DFBootPlayerVote& dfBootPlayerVote);
        void HandleLfgTeleportOpcode(WorldPackets::LFG::DFTeleport& dfTeleport);
        void HandleDFGetSystemInfo(WorldPackets::LFG::DFGetSystemInfo& dfGetSystemInfo);
        void HandleDFGetJoinStatus(WorldPackets::LFG::DFGetJoinStatus& dfGetJoinStatus);

        void SendLfgUpdateStatus(lfg::LfgUpdateData const& updateData, bool party);
        void SendLfgRoleChosen(ObjectGuid guid, uint8 roles);
        void SendLfgRoleCheckUpdate(lfg::LfgRoleCheck const& pRoleCheck);
        void SendLfgJoinResult(lfg::LfgJoinResultData const& joinData);
        void SendLfgQueueStatus(lfg::LfgQueueStatusData const& queueData);
        void SendLfgPlayerReward(lfg::LfgPlayerRewardData const& lfgPlayerRewardData);
        void SendLfgBootProposalUpdate(lfg::LfgPlayerBoot const& boot);
        void SendLfgUpdateProposal(lfg::LfgProposal const& proposal);
        void SendLfgDisabled();
        void SendLfgOfferContinue(uint32 dungeonEntry);
        void SendLfgTeleportError(lfg::LfgTeleportResult err);

        void HandleSelfResOpcode(WorldPackets::Spells::SelfRes& packet);
        void HandleRequestPetInfo(WorldPackets::Pet::RequestPetInfo& packet);

        // Socket gem
        void HandleSocketGems(WorldPackets::Item::SocketGems& socketGems);
        void HandleSortBags(WorldPackets::Item::SortBags& sortBags);
        void HandleSortBankBags(WorldPackets::Item::SortBankBags& sortBankBags);
        void HandleSortReagentBankBags(WorldPackets::Item::SortReagentBankBags& sortReagentBankBags);

        void HandleCancelTempEnchantmentOpcode(WorldPackets::Item::CancelTempEnchantment& cancelTempEnchantment);

        void HandleGetItemPurchaseData(WorldPackets::Item::GetItemPurchaseData& packet);
        void HandleItemRefund(WorldPackets::Item::ItemPurchaseRefund& packet);

        void HandleSetTaxiBenchmark(WorldPackets::Misc::SetTaxiBenchmarkMode& packet);

        // Guild Bank
        void HandleGuildPermissionsQuery(WorldPackets::Guild::GuildPermissionsQuery& packet);
        void HandleGuildBankMoneyWithdrawn(WorldPackets::Guild::GuildBankRemainingWithdrawMoneyQuery& packet);
        void HandleGuildBankActivate(WorldPackets::Guild::GuildBankActivate& packet);
        void HandleGuildBankQueryTab(WorldPackets::Guild::GuildBankQueryTab& packet);
        void HandleGuildBankLogQuery(WorldPackets::Guild::GuildBankLogQuery& packet);
        void HandleGuildBankDepositMoney(WorldPackets::Guild::GuildBankDepositMoney& packet);
        void HandleGuildBankWithdrawMoney(WorldPackets::Guild::GuildBankWithdrawMoney& packet);
        void HandleGuildBankSwapItems(WorldPackets::Guild::GuildBankSwapItems& packet);

        void HandleGuildBankUpdateTab(WorldPackets::Guild::GuildBankUpdateTab& packet);
        void HandleGuildBankBuyTab(WorldPackets::Guild::GuildBankBuyTab& packet);
        void HandleGuildBankTextQuery(WorldPackets::Guild::GuildBankTextQuery& packet);
        void HandleGuildBankSetTabText(WorldPackets::Guild::GuildBankSetTabText& packet);

        // Refer-a-Friend
        void HandleGrantLevel(WorldPackets::RaF::GrantLevel& grantLevel);
        void HandleAcceptGrantLevel(WorldPackets::RaF::AcceptLevelGrant& acceptLevelGrant);

        // Calendar
        void HandleCalendarGetCalendar(WorldPackets::Calendar::CalendarGetCalendar& calendarGetCalendar);
        void HandleCalendarGetEvent(WorldPackets::Calendar::CalendarGetEvent& calendarGetEvent);
        void HandleCalendarGuildFilter(WorldPackets::Calendar::CalendarGuildFilter& calendarGuildFilter);
        void HandleCalendarAddEvent(WorldPackets::Calendar::CalendarAddEvent& calendarAddEvent);
        void HandleCalendarUpdateEvent(WorldPackets::Calendar::CalendarUpdateEvent& calendarUpdateEvent);
        void HandleCalendarRemoveEvent(WorldPackets::Calendar::CalendarRemoveEvent& calendarRemoveEvent);
        void HandleCalendarCopyEvent(WorldPackets::Calendar::CalendarCopyEvent& calendarCopyEvent);
        void HandleCalendarEventInvite(WorldPackets::Calendar::CalendarEventInvite& calendarEventInvite);
        void HandleCalendarEventRsvp(WorldPackets::Calendar::CalendarEventRSVP& calendarEventRSVP);
        void HandleCalendarEventRemoveInvite(WorldPackets::Calendar::CalendarRemoveInvite& calendarRemoveInvite);
        void HandleCalendarEventStatus(WorldPackets::Calendar::CalendarEventStatus& calendarEventStatus);
        void HandleCalendarEventModeratorStatus(WorldPackets::Calendar::CalendarEventModeratorStatus& calendarEventModeratorStatus);
        void HandleCalendarComplain(WorldPackets::Calendar::CalendarComplain& calendarComplain);
        void HandleCalendarGetNumPending(WorldPackets::Calendar::CalendarGetNumPending& calendarGetNumPending);
        void HandleCalendarEventSignup(WorldPackets::Calendar::CalendarEventSignUp& calendarEventSignUp);

        void SendCalendarRaidLockout(InstanceSave const* save, bool add);
        void SendCalendarRaidLockoutUpdated(InstanceSave const* save);
        void HandleSetSavedInstanceExtend(WorldPackets::Calendar::SetSavedInstanceExtend& setSavedInstanceExtend);

        // Void Storage
        void HandleVoidStorageUnlock(WorldPackets::VoidStorage::UnlockVoidStorage& unlockVoidStorage);
        void HandleVoidStorageQuery(WorldPackets::VoidStorage::QueryVoidStorage& queryVoidStorage);
        void HandleVoidStorageTransfer(WorldPackets::VoidStorage::VoidStorageTransfer& voidStorageTransfer);
        void HandleVoidSwapItem(WorldPackets::VoidStorage::SwapVoidItem& swapVoidItem);
        void SendVoidStorageTransferResult(VoidTransferError result);

        // Collections
        void HandleCollectionItemSetFavorite(WorldPackets::Collections::CollectionItemSetFavorite& collectionItemSetFavorite);

        // Transmogrification
        void HandleTransmogrifyItems(WorldPackets::Transmogrification::TransmogrifyItems& transmogrifyItems);

        // Miscellaneous
        void HandleSpellClick(WorldPackets::Spells::SpellClick& spellClick);
        void HandleMirrorImageDataRequest(WorldPackets::Spells::GetMirrorImageData& getMirrorImageData);
        void HandleGuildSetFocusedAchievement(WorldPackets::Achievement::GuildSetFocusedAchievement& setFocusedAchievement);
        void HandleEquipmentSetSave(WorldPackets::EquipmentSet::SaveEquipmentSet& saveEquipmentSet);
        void HandleDeleteEquipmentSet(WorldPackets::EquipmentSet::DeleteEquipmentSet& deleteEquipmentSet);
        void HandleUseEquipmentSet(WorldPackets::EquipmentSet::UseEquipmentSet& useEquipmentSet);
        void HandleUITimeRequest(WorldPackets::Misc::UITimeRequest& /*request*/);
        void HandleQueryQuestCompletionNPCs(WorldPackets::Query::QueryQuestCompletionNPCs& queryQuestCompletionNPCs);
        void HandleQuestPOIQuery(WorldPackets::Query::QuestPOIQuery& questPoiQuery);
        void HandleViolenceLevel(WorldPackets::Misc::ViolenceLevel& violenceLevel);
        void HandleObjectUpdateFailedOpcode(WorldPackets::Misc::ObjectUpdateFailed& objectUpdateFailed);
        void HandleObjectUpdateRescuedOpcode(WorldPackets::Misc::ObjectUpdateRescued& objectUpdateRescued);
        void HandleRequestCategoryCooldowns(WorldPackets::Spells::RequestCategoryCooldowns& requestCategoryCooldowns);
        void HandleCloseInteraction(WorldPackets::Misc::CloseInteraction& packet);

        // Toys
        void HandleAddToy(WorldPackets::Toy::AddToy& packet);
        void HandleUseToy(WorldPackets::Toy::UseToy& packet);

        void HandleMountSetFavorite(WorldPackets::Misc::MountSetFavorite& mountSetFavorite);

        // Scenes
        void HandleSceneTriggerEvent(WorldPackets::Scenes::SceneTriggerEvent& sceneTriggerEvent);
        void HandleScenePlaybackComplete(WorldPackets::Scenes::ScenePlaybackComplete& scenePlaybackComplete);
        void HandleScenePlaybackCanceled(WorldPackets::Scenes::ScenePlaybackCanceled& scenePlaybackCanceled);

        // Token
        void HandleUpdateListedAuctionableTokens(WorldPackets::Token::UpdateListedAuctionableTokens& updateListedAuctionableTokens);
        void HandleRequestWowTokenMarketPrice(WorldPackets::Token::RequestWowTokenMarketPrice& requestWowTokenMarketPrice);

        // Compact Unit Frames (4.x)
        void HandleSaveCUFProfiles(WorldPackets::Misc::SaveCUFProfiles& packet);
        void SendLoadCUFProfiles();

        // Garrison
        void HandleGetGarrisonInfo(WorldPackets::Garrison::GetGarrisonInfo& getGarrisonInfo);
        void HandleGarrisonPurchaseBuilding(WorldPackets::Garrison::GarrisonPurchaseBuilding& garrisonPurchaseBuilding);
        void HandleGarrisonCancelConstruction(WorldPackets::Garrison::GarrisonCancelConstruction& garrisonCancelConstruction);
        void HandleGarrisonRequestBlueprintAndSpecializationData(WorldPackets::Garrison::GarrisonRequestBlueprintAndSpecializationData& garrisonRequestBlueprintAndSpecializationData);
        void HandleGarrisonGetBuildingLandmarks(WorldPackets::Garrison::GarrisonGetBuildingLandmarks& garrisonGetBuildingLandmarks);

        // Battle Pets
        void HandleBattlePetRequestJournal(WorldPackets::BattlePet::BattlePetRequestJournal& battlePetRequestJournal);
        void HandleBattlePetSetBattleSlot(WorldPackets::BattlePet::BattlePetSetBattleSlot& battlePetSetBattleSlot);
        void HandleBattlePetModifyName(WorldPackets::BattlePet::BattlePetModifyName& battlePetModifyName);
        void HandleBattlePetDeletePet(WorldPackets::BattlePet::BattlePetDeletePet& battlePetDeletePet);
        void HandleBattlePetSetFlags(WorldPackets::BattlePet::BattlePetSetFlags& battlePetSetFlags);
        void HandleBattlePetSummon(WorldPackets::BattlePet::BattlePetSummon& battlePetSummon);
        void HandleCageBattlePet(WorldPackets::BattlePet::CageBattlePet& cageBattlePet);

        // Warden
        void HandleWardenData(WorldPackets::Warden::WardenData& packet);

        // Battlenet
        void HandleBattlenetRequest(WorldPackets::Battlenet::Request& request);
        void HandleBattlenetRequestRealmListTicket(WorldPackets::Battlenet::RequestRealmListTicket& requestRealmListTicket);

        void SendBattlenetResponse(uint32 serviceHash, uint32 methodId, uint32 token, pb::Message const* response);
        void SendBattlenetResponse(uint32 serviceHash, uint32 methodId, uint32 token, uint32 status);
        void SendBattlenetRequest(uint32 serviceHash, uint32 methodId, pb::Message const* request, std::function<void(MessageBuffer)> callback);
        void SendBattlenetRequest(uint32 serviceHash, uint32 methodId, pb::Message const* request);

        std::array<uint8, 32> const& GetRealmListSecret() const { return _realmListSecret; }
        void SetRealmListSecret(std::array<uint8, 32> const& secret) { memcpy(_realmListSecret.data(), secret.data(), secret.size()); }

        std::unordered_map<uint32, uint8> const& GetRealmCharacterCounts() const { return _realmCharacterCounts; }

        void HandleQueryRealmName(WorldPackets::Query::QueryRealmName& queryRealmName);

        // Artifact
        void HandleArtifactAddPower(WorldPackets::Artifact::ArtifactAddPower& artifactAddPower);
        void HandleArtifactSetAppearance(WorldPackets::Artifact::ArtifactSetAppearance& artifactSetAppearance);
        void HandleConfirmArtifactRespec(WorldPackets::Artifact::ConfirmArtifactRespec& confirmArtifactRespec);

        // Scenario
        void HandleQueryScenarioPOI(WorldPackets::Scenario::QueryScenarioPOI& queryScenarioPOI);

        // Honor
        void HandlePvpPrestigeRankUp(WorldPackets::Misc::PvpPrestigeRankUp& /*pvpPrestigeRankUp*/);

        union ConnectToKey
        {
            struct
            {
                uint64 AccountId : 32;
                uint64 ConnectionType : 1;
                uint64 Key : 31;
            } Fields;

            uint64 Raw;
        };

        uint64 GetConnectToInstanceKey() const { return _instanceConnectKey.Raw; }
    private:
        void ProcessQueryCallbacks();

        QueryResultHolderFuture _realmAccountLoginCallback;
        QueryResultHolderFuture _accountLoginCallback;
        QueryResultHolderFuture _charLoginCallback;

        QueryCallbackProcessor _queryProcessor;

    friend class World;
    protected:
        class DosProtection
        {
            friend class World;
            public:
                DosProtection(WorldSession* s);
                bool EvaluateOpcode(WorldPacket& p, time_t time) const;
            protected:
                enum Policy
                {
                    POLICY_LOG,
                    POLICY_KICK,
                    POLICY_BAN,
                };

                uint32 GetMaxPacketCounterAllowed(uint16 opcode) const;

                WorldSession* Session;

            private:
                Policy _policy;
                typedef std::unordered_map<uint16, PacketCounter> PacketThrottlingMap;
                // mark this member as "mutable" so it can be modified even in const functions
                mutable PacketThrottlingMap _PacketThrottlingMap;

                DosProtection(DosProtection const& right) = delete;
                DosProtection& operator=(DosProtection const& right) = delete;
        } AntiDOS;

    private:
        // private trade methods
        void moveItems(Item* myItems[], Item* hisItems[]);

        bool CanUseBank(ObjectGuid bankerGUID = ObjectGuid::Empty) const;

        // logging helper
        void LogUnexpectedOpcode(WorldPacket* packet, const char* status, const char *reason);

        // EnumData helpers
        bool IsLegitCharacterForAccount(ObjectGuid lowGUID)
        {
            return _legitCharacters.find(lowGUID) != _legitCharacters.end();
        }

        // this stores the GUIDs of the characters who can login
        // characters who failed on Player::BuildEnumData shouldn't login
        GuidSet _legitCharacters;

        ObjectGuid::LowType m_GUIDLow;                      // set logined or recently logout player (while m_playerRecentlyLogout set)
        Player* _player;
        std::shared_ptr<WorldSocket> m_Socket[MAX_CONNECTION_TYPES];
        std::string m_Address;                              // Current Remote Address
     // std::string m_LAddress;                             // Last Attempted Remote Adress - we can not set attempted ip for a non-existing session!

        AccountTypes _security;
        uint32 _accountId;
        std::string _accountName;
        uint32 _battlenetAccountId;
        uint8 m_expansion;
        std::string _os;

        std::array<uint8, 32> _realmListSecret;
        std::unordered_map<uint32 /*realmAddress*/, uint8> _realmCharacterCounts;
        std::unordered_map<uint32, std::function<void(MessageBuffer)>> _battlenetResponseCallbacks;
        uint32 _battlenetRequestToken;

        // Warden
        Warden* _warden;                                    // Remains NULL if Warden system is not enabled by config

        time_t _logoutTime;
        bool m_inQueue;                                     // session wait in auth.queue
        ObjectGuid m_playerLoading;                         // code processed in LoginPlayer
        bool m_playerLogout;                                // code processed in LogoutPlayer
        bool m_playerRecentlyLogout;
        bool m_playerSave;
        LocaleConstant m_sessionDbcLocale;
        LocaleConstant m_sessionDbLocaleIndex;
        std::atomic<uint32> m_latency;
        std::atomic<uint32> m_clientTimeDelay;
        AccountData _accountData[NUM_ACCOUNT_DATA_TYPES];
        uint32 _tutorials[MAX_ACCOUNT_TUTORIAL_VALUES];
        bool   _tutorialsChanged;
        std::vector<std::string> _registeredAddonPrefixes;
        bool _filterAddonMessages;
        uint32 recruiterId;
        bool isRecruiter;
        LockedQueue<WorldPacket*> _recvQueue;
        rbac::RBACData* _RBACData;
        uint32 expireTime;
        bool forceExit;
        ObjectGuid m_currentBankerGUID;

        std::unique_ptr<BattlePetMgr> _battlePetMgr;

        std::unique_ptr<CollectionMgr> _collectionMgr;

        ConnectToKey _instanceConnectKey;

        WorldSession(WorldSession const& right) = delete;
        WorldSession& operator=(WorldSession const& right) = delete;
};

#endif
/// @}<|MERGE_RESOLUTION|>--- conflicted
+++ resolved
@@ -972,13 +972,8 @@
 
         void SendNameQueryOpcode(ObjectGuid guid);
 
-<<<<<<< HEAD
-        void SendTrainerList(ObjectGuid guid, uint32 trainerId);
+        void SendTrainerList(Creature* npc, uint32 trainerId);
         void SendListInventory(ObjectGuid guid, uint32 vendorEntry = 0);
-=======
-        void SendTrainerList(Creature* npc, uint32 trainerId);
-        void SendListInventory(ObjectGuid guid);
->>>>>>> db145829
         void SendShowBank(ObjectGuid guid);
         bool CanOpenMailBox(ObjectGuid guid);
         void SendShowMailBox(ObjectGuid guid);
