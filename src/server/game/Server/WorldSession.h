--- conflicted
+++ resolved
@@ -139,16 +139,14 @@
     ARENA_TEAM_CHARTER_5v5_TYPE                   = 5,
 };
 
-<<<<<<< HEAD
 #define DB2_REPLY_SPARSE 2442913102
 #define DB2_REPLY_ITEM   1344507586
-=======
+
 enum DeclinedNameResult
 {
     DECLINED_NAMES_RESULT_SUCCESS = 0,
     DECLINED_NAMES_RESULT_ERROR   = 1
 };
->>>>>>> 1a075f04
 
 //class to deal with packet processing
 //allows to determine if next packet is safe to be processed
@@ -459,11 +457,9 @@
         void HandleCharEnum(PreparedQueryResult result);
         void HandlePlayerLogin(LoginQueryHolder * holder);
         void HandleCharFactionOrRaceChange(WorldPacket& recvData);
-<<<<<<< HEAD
         void HandleRandomizeCharNameOpcode(WorldPacket& recvData);
         void HandleReorderCharacters(WorldPacket& recvData);
         void HandleOpeningCinematic(WorldPacket& recvData);
-=======
         void SendCharCreate(ResponseCodes result);
         void SendCharDelete(ResponseCodes result);
         void SendCharRename(ResponseCodes result, CharacterRenameInfo const& renameInfo);
@@ -471,7 +467,6 @@
         void SendCharFactionChange(ResponseCodes result, CharacterFactionChangeInfo const& factionChangeInfo);
         void SendSetPlayerDeclinedNamesResult(DeclinedNameResult result, ObjectGuid guid);
         void SendBarberShopResult(BarberShopResult result);
->>>>>>> 1a075f04
 
         // played time
         void HandlePlayedTime(WorldPacket& recvPacket);
