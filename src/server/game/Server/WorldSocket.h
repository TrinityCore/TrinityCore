--- conflicted
+++ resolved
@@ -46,63 +46,10 @@
 
 class WorldSocket : public Socket<WorldSocket>
 {
-<<<<<<< HEAD
-    typedef boost::asio::const_buffer value_type;
-
-    typedef boost::asio::const_buffer const* const_iterator;
-
-    WorldPacketBuffer(ServerPktHeader header, WorldPacket const& packet) : _header(header), _packet(packet), _bufferCount(0)
-    {
-        _buffers[_bufferCount++] = boost::asio::const_buffer(_header.header, _header.getHeaderLength());
-        if (!_packet.empty())
-            _buffers[_bufferCount++] = boost::asio::const_buffer(_packet.contents(), _packet.size());
-    }
-
-    WorldPacketBuffer(std::string const& str) : _header(str.length() + 1 /*null terminator*/, 0), _packet(), _bufferCount(0)
-    {
-        _buffers[_bufferCount++] = boost::asio::const_buffer(_header.header, _header.getHeaderLength() - 2 /*sizeof(opcode)*/);
-        if (!str.empty())
-            _buffers[_bufferCount++] = boost::asio::const_buffer(str.c_str(), _header.size);
-    }
-
-    const_iterator begin() const
-    {
-        return _buffers;
-    }
-
-    const_iterator end() const
-    {
-        return _buffers + _bufferCount;
-    }
-
-private:
-    boost::asio::const_buffer _buffers[2];
-    ServerPktHeader _header;
-    WorldPacket _packet;
-    uint32 _bufferCount;
-};
-
-namespace boost
-{
-    namespace asio
-    {
-        inline WorldPacketBuffer const& buffer(WorldPacketBuffer const& buf)
-        {
-            return buf;
-        }
-    }
-}
-
-class WorldSocket : public Socket<WorldSocket, WorldPacketBuffer>
-{
-    typedef Socket<WorldSocket, WorldPacketBuffer> Base;
-
     static std::string const ServerConnectionInitialize;
 
     static std::string const ClientConnectionInitialize;
 
-=======
->>>>>>> 3d3b7b78
 public:
     WorldSocket(tcp::socket&& socket);
 
@@ -132,13 +79,11 @@
     uint32 _OverSpeedPings;
 
     WorldSession* _worldSession;
-<<<<<<< HEAD
-    bool _initialized;
-=======
 
     MessageBuffer _headerBuffer;
     MessageBuffer _packetBuffer;
->>>>>>> 3d3b7b78
+
+    bool _initialized;
 };
 
 #endif