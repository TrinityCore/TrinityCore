--- conflicted
+++ resolved
@@ -381,11 +381,9 @@
             break;
     }
 
-<<<<<<< HEAD
     TC_STATS_VALUE(STATS_VALUE_SESSION_PROCESSED_PACKETS, processedPackets);
-=======
+
     _recvQueue.readd(requeuePackets.begin(), requeuePackets.end());
->>>>>>> 144b9c34
 
     if (m_Socket && m_Socket->IsOpen() && _warden)
         _warden->Update();
