--- conflicted
+++ resolved
@@ -280,14 +280,13 @@
 /// Update the WorldSession (triggered by World update)
 bool WorldSession::Update(uint32 diff, PacketFilter& updater)
 {
-<<<<<<< HEAD
-=======
+
     if (GetPlayer() && GetPlayer()->GetPlayerbotAI()) return true;
 
     /// Update Timeout timer.
     UpdateTimeOutTime(diff);
 
->>>>>>> 455ebe80
+
     ///- Before we process anything:
     /// If necessary, kick the player because the client didn't send anything for too long
     /// (or they've been idling in character select)
@@ -1580,10 +1579,11 @@
     return maxPacketCounterAllowed;
 }
 
-<<<<<<< HEAD
+
 WorldSession::DosProtection::DosProtection(WorldSession* s) : Session(s), _policy((Policy)sWorld->getIntConfig(CONFIG_PACKET_SPOOF_POLICY))
 {
-=======
+
+}
 void WorldSession::HandleBotPackets()
 {
     WorldPacket* packet;
@@ -1592,6 +1592,4 @@
         const ClientOpcodeHandler* handler = opcodeTable[(Opcodes)packet->GetOpcode()];
         handler->Call(this, *packet);
         delete packet;
-    }
->>>>>>> 455ebe80
-}+    }