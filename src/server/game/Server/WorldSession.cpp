--- conflicted
+++ resolved
@@ -1658,13 +1658,8 @@
     WorldPacket* packet;
     while (_recvQueue.next(packet))
     {
-<<<<<<< HEAD
-		ClientOpcodeHandler const* opHandle = opcodeTable[static_cast<OpcodeClient>(packet->GetOpcode())];
-		opHandle->Call(this, *packet);
-=======
         const ClientOpcodeHandler* handler = opcodeTable[(Opcodes)packet->GetOpcode()];
         handler->Call(this, *packet);
->>>>>>> a2da2516
         delete packet;
     }
 }