/*
 * Copyright (C) 2008-2011 TrinityCore <http://www.trinitycore.org/>
 * Copyright (C) 2005-2009 MaNGOS <http://getmangos.com/>
 *
 * This program is free software; you can redistribute it and/or modify it
 * under the terms of the GNU General Public License as published by the
 * Free Software Foundation; either version 2 of the License, or (at your
 * option) any later version.
 *
 * This program is distributed in the hope that it will be useful, but WITHOUT
 * ANY WARRANTY; without even the implied warranty of MERCHANTABILITY or
 * FITNESS FOR A PARTICULAR PURPOSE. See the GNU General Public License for
 * more details.
 *
 * You should have received a copy of the GNU General Public License along
 * with this program. If not, see <http://www.gnu.org/licenses/>.
 */

/** \file
    \ingroup u2w
*/

#include "WorldSocket.h"                                    // must be first to make ACE happy with ACE includes in it
#include "Common.h"
#include "DatabaseEnv.h"
#include "Log.h"
#include "Opcodes.h"
#include "WorldPacket.h"
#include "WorldSession.h"
#include "Player.h"
#include "Vehicle.h"
#include "ObjectMgr.h"
#include "GuildMgr.h"
#include "Group.h"
#include "Guild.h"
#include "World.h"
#include "ObjectAccessor.h"
#include "BattlegroundMgr.h"
#include "OutdoorPvPMgr.h"
#include "MapManager.h"
#include "SocialMgr.h"
#include "zlib.h"
#include "ScriptMgr.h"
#include "Transport.h"

Opcodes PacketFilter::DropHighBytes(Opcodes opcode)
{
   if (opcode & 0xFFFF0000) // check if any High byte is present
       return Opcodes(opcode >> 16);

   else
       return Opcodes(opcode);
}

bool MapSessionFilter::Process(WorldPacket* packet)
{
    Opcodes opcode = DropHighBytes(packet->GetOpcode());
    const OpcodeHandler* opHandle = opcodeTable[opcode];

    //let's check if our opcode can be really processed in Map::Update()
    if (opHandle->packetProcessing == PROCESS_INPLACE)
        return true;

    //we do not process thread-unsafe packets
    if (opHandle->packetProcessing == PROCESS_THREADUNSAFE)
        return false;

    Player* player = m_pSession->GetPlayer();
    if (!player)
        return false;

    //in Map::Update() we do not process packets where player is not in world!
    return player->IsInWorld();
}

//we should process ALL packets when player is not in world/logged in
//OR packet handler is not thread-safe!
bool WorldSessionFilter::Process(WorldPacket* packet)
{
    Opcodes opcode = DropHighBytes(packet->GetOpcode());
    const OpcodeHandler* opHandle = opcodeTable[opcode];
    //check if packet handler is supposed to be safe
    if (opHandle->packetProcessing == PROCESS_INPLACE)
        return true;

    //thread-unsafe packets should be processed in World::UpdateSessions()
    if (opHandle->packetProcessing == PROCESS_THREADUNSAFE)
        return true;

    //no player attached? -> our client! ^^
    Player* player = m_pSession->GetPlayer();
    if (!player)
        return true;

    //lets process all packets for non-in-the-world player
    return (player->IsInWorld() == false);
}

/// WorldSession constructor
WorldSession::WorldSession(uint32 id, WorldSocket* sock, AccountTypes sec, uint8 expansion, time_t mute_time, LocaleConstant locale, uint32 recruiter, bool isARecruiter):
m_muteTime(mute_time), m_timeOutTime(0), _player(NULL), m_Socket(sock),
_security(sec), _accountId(id), m_expansion(expansion), _logoutTime(0),
m_inQueue(false), m_playerLoading(false), m_playerLogout(false),
m_playerRecentlyLogout(false), m_playerSave(false),
m_sessionDbcLocale(sWorld->GetAvailableDbcLocale(locale)),
m_sessionDbLocaleIndex(locale),
m_latency(0), m_TutorialsChanged(false), recruiterId(recruiter),
isRecruiter(isARecruiter)
{
    if (sock)
    {
        m_Address = sock->GetRemoteAddress();
        sock->AddReference();
        ResetTimeOutTime();
        LoginDatabase.PExecute("UPDATE account SET online = 1 WHERE id = %u;", GetAccountId());
    }

    InitializeQueryCallbackParameters();
}

/// WorldSession destructor
WorldSession::~WorldSession()
{
    ///- unload player if not unloaded
    if (_player)
        LogoutPlayer (true);

    /// - If have unclosed socket, close it
    if (m_Socket)
    {
        m_Socket->CloseSocket ();
        m_Socket->RemoveReference ();
        m_Socket = NULL;
    }

    ///- empty incoming packet queue
    WorldPacket* packet = NULL;
    while (_recvQueue.next(packet))
        delete packet;

    LoginDatabase.PExecute("UPDATE account SET online = 0 WHERE id = %u;", GetAccountId());
}

void WorldSession::SizeError(WorldPacket const &packet, uint32 size) const
{
    sLog->outError("Client (account %u) send packet %s (%u) with size " SIZEFMTD " but expected %u (attempt to crash server?), skipped",
        GetAccountId(), LookupOpcodeName(packet.GetOpcode()), packet.GetOpcode(), packet.size(), size);
}

/// Get the player name
char const* WorldSession::GetPlayerName() const
{
    return GetPlayer() ? GetPlayer()->GetName() : "<none>";
}

/// Send a packet to the client
void WorldSession::SendPacket(WorldPacket const* packet)
{
    if (!m_Socket)
        return;

    if (packet->GetOpcode() == NULL_OPCODE || packet->GetOpcode() == UNKNOWN_OPCODE)
    {
        sLog->outError("Prevented sending of %s. Trace:", packet->GetOpcode() == NULL_OPCODE ? "NULL_OPCODE" : "UNKNOWN_OPCODE");
        ACE_Stack_Trace trace;
        sLog->outError("%s", trace.c_str());
        return;
    }

#ifdef TRINITY_DEBUG
    // Code for network use statistic
    static uint64 sendPacketCount = 0;
    static uint64 sendPacketBytes = 0;

    static time_t firstTime = time(NULL);
    static time_t lastTime = firstTime;                     // next 60 secs start time

    static uint64 sendLastPacketCount = 0;
    static uint64 sendLastPacketBytes = 0;

    time_t cur_time = time(NULL);

    if ((cur_time - lastTime) < 60)
    {
        sendPacketCount+=1;
        sendPacketBytes+=packet->size();

        sendLastPacketCount+=1;
        sendLastPacketBytes+=packet->size();
    }
    else
    {
        uint64 minTime = uint64(cur_time - lastTime);
        uint64 fullTime = uint64(lastTime - firstTime);
        sLog->outDetail("Send all time packets count: " UI64FMTD " bytes: " UI64FMTD " avr.count/sec: %f avr.bytes/sec: %f time: %u", sendPacketCount, sendPacketBytes, float(sendPacketCount)/fullTime, float(sendPacketBytes)/fullTime, uint32(fullTime));
        sLog->outDetail("Send last min packets count: " UI64FMTD " bytes: " UI64FMTD " avr.count/sec: %f avr.bytes/sec: %f", sendLastPacketCount, sendLastPacketBytes, float(sendLastPacketCount)/minTime, float(sendLastPacketBytes)/minTime);

        lastTime = cur_time;
        sendLastPacketCount = 1;
        sendLastPacketBytes = packet->wpos();               // wpos is real written size
    }
#endif                                                      // !TRINITY_DEBUG

    if (m_Socket->SendPacket (*packet) == -1)
        m_Socket->CloseSocket ();
}

/// Add an incoming packet to the queue
void WorldSession::QueuePacket(WorldPacket* new_packet)
{
    _recvQueue.add(new_packet);
}

/// Logging helper for unexpected opcodes
void WorldSession::LogUnexpectedOpcode(WorldPacket* packet, const char* status, const char *reason)
{
    sLog->outError("SESSION (account: %u, guidlow: %u, char: %s): received unexpected opcode %s (0x%.4X, status: %s) %s",
        GetAccountId(), m_GUIDLow, _player ? _player->GetName() : "<none>",
        LookupOpcodeName(packet->GetOpcode()), packet->GetOpcode(), status, reason);
}

/// Logging helper for unexpected opcodes
void WorldSession::LogUnprocessedTail(WorldPacket* packet)
{
    sLog->outError("SESSION: opcode %s (0x%.4X) have unprocessed tail data (read stop at %u from %u)",
        LookupOpcodeName(packet->GetOpcode()), packet->GetOpcode(), uint32(packet->rpos()), uint32(packet->wpos()));
    packet->print_storage();
}

/// Update the WorldSession (triggered by World update)
bool WorldSession::Update(uint32 diff, PacketFilter& updater)
{
    /// Update Timeout timer.
    UpdateTimeOutTime(diff);

    ///- Before we process anything:
    /// If necessary, kick the player from the character select screen
    if (IsConnectionIdle())
        m_Socket->CloseSocket();

    ///- Retrieve packets from the receive queue and call the appropriate handlers
    /// not process packets if socket already closed
    WorldPacket* packet = NULL;
    //! Delete packet after processing by default
    bool deletePacket = true;
    //! To prevent infinite loop
    WorldPacket* firstDelayedPacket = NULL;
    //! If _recvQueue.peek() == firstDelayedPacket it means that in this Update call, we've processed all
    //! *properly timed* packets, and we're now at the part of the queue where we find
    //! delayed packets that were re-enqueued due to improper timing. To prevent an infinite
    //! loop caused by re-enqueueing the same packets over and over again, we stop updating this session
    //! and continue updating others. The re-enqueued packets will be handled in the next Update call for this session.
    while (m_Socket && !m_Socket->IsClosed() &&
            !_recvQueue.empty() && _recvQueue.peek(true) != firstDelayedPacket &&
            _recvQueue.next(packet, updater))
    {
        const OpcodeHandler* opHandle = opcodeTable[packet->GetOpcode()];
        try
        {
            switch (opHandle->status)
            {
<<<<<<< HEAD
                case STATUS_LOGGEDIN:
                    if (!_player)
                    {
                        // skip STATUS_LOGGEDIN opcode unexpected errors if player logout sometime ago - this can be network lag delayed packets
                        if (!m_playerRecentlyLogout)
                            LogUnexpectedOpcode(packet, "STATUS_LOGGEDIN", "the player has not logged in yet");
                    }
                    else if (_player->IsInWorld())
                    {
=======
                switch (opHandle.status)
                {
                    case STATUS_LOGGEDIN:
                        if (!_player)
                        {
                            // skip STATUS_LOGGEDIN opcode unexpected errors if player logout sometime ago - this can be network lag delayed packets
                            //! If player didn't log out a while ago, it means packets are being sent while the server does not recognize
                            //! the client to be in world yet. We will re-add the packets to the bottom of the queue and process them later.
                            if (!m_playerRecentlyLogout)
                            {
                                //! Prevent infinite loop
                                if (!firstDelayedPacket)
                                    firstDelayedPacket = packet;
                                //! Because checking a bool is faster than reallocating memory
                                deletePacket = false;
                                QueuePacket(packet);
                                //! Log
                                sLog->outDebug(LOG_FILTER_NETWORKIO, "Re-enqueueing packet with opcode %s (0x%.4X) with with status STATUS_LOGGEDIN. "
                                    "Player is currently not in world yet.", opHandle.name, packet->GetOpcode());
                            }

                        }
                        else if (_player->IsInWorld())
                        {
                            sScriptMgr->OnPacketReceive(m_Socket, WorldPacket(*packet));
                            (this->*opHandle.handler)(*packet);
                            if (sLog->IsOutDebug() && packet->rpos() < packet->wpos())
                                LogUnprocessedTail(packet);
                        }
                        // lag can cause STATUS_LOGGEDIN opcodes to arrive after the player started a transfer
                        break;
                    case STATUS_LOGGEDIN_OR_RECENTLY_LOGGOUT:
                        if (!_player && !m_playerRecentlyLogout)
                            LogUnexpectedOpcode(packet, "STATUS_LOGGEDIN_OR_RECENTLY_LOGGOUT",
                                "the player has not logged in yet and not recently logout");
                        else
                        {
                            // not expected _player or must checked in packet handler
                            sScriptMgr->OnPacketReceive(m_Socket, WorldPacket(*packet));
                            (this->*opHandle.handler)(*packet);
                            if (sLog->IsOutDebug() && packet->rpos() < packet->wpos())
                                LogUnprocessedTail(packet);
                        }
                        break;
                    case STATUS_TRANSFER:
                        if (!_player)
                            LogUnexpectedOpcode(packet, "STATUS_TRANSFER", "the player has not logged in yet");
                        else if (_player->IsInWorld())
                            LogUnexpectedOpcode(packet, "STATUS_TRANSFER", "the player is still in world");
                        else
                        {
                            sScriptMgr->OnPacketReceive(m_Socket, WorldPacket(*packet));
                            (this->*opHandle.handler)(*packet);
                            if (sLog->IsOutDebug() && packet->rpos() < packet->wpos())
                                LogUnprocessedTail(packet);
                        }
                        break;
                    case STATUS_AUTHED:
                        // prevent cheating with skip queue wait
                        if (m_inQueue)
                        {
                            LogUnexpectedOpcode(packet, "STATUS_AUTHED", "the player not pass queue yet");
                            break;
                        }

                        // single from authed time opcodes send in to after logout time
                        // and before other STATUS_LOGGEDIN_OR_RECENTLY_LOGGOUT opcodes.
                        if (packet->GetOpcode() != CMSG_SET_ACTIVE_VOICE_CHANNEL)
                            m_playerRecentlyLogout = false;

>>>>>>> 31762890
                        sScriptMgr->OnPacketReceive(m_Socket, WorldPacket(*packet));
                        (this->*opHandle->handler)(*packet);
                        if (sLog->IsOutDebug() && packet->rpos() < packet->wpos())
                            LogUnprocessedTail(packet);
                    }
                    // lag can cause STATUS_LOGGEDIN opcodes to arrive after the player started a transfer
                    break;
                case STATUS_LOGGEDIN_OR_RECENTLY_LOGGOUT:
                    if (!_player && !m_playerRecentlyLogout)
                        LogUnexpectedOpcode(packet, "STATUS_LOGGEDIN_OR_RECENTLY_LOGGOUT",
                            "the player has not logged in yet and not recently logout");
                    else
                    {
                        // not expected _player or must checked in packet hanlder
                        sScriptMgr->OnPacketReceive(m_Socket, WorldPacket(*packet));
                        (this->*opHandle->handler)(*packet);
                        if (sLog->IsOutDebug() && packet->rpos() < packet->wpos())
                            LogUnprocessedTail(packet);
                    }
                    break;
                case STATUS_TRANSFER:
                    if (!_player)
                        LogUnexpectedOpcode(packet, "STATUS_TRANSFER", "the player has not logged in yet");
                    else if (_player->IsInWorld())
                        LogUnexpectedOpcode(packet, "STATUS_TRANSFER", "the player is still in world");
                    else
                    {
                        sScriptMgr->OnPacketReceive(m_Socket, WorldPacket(*packet));
                        (this->*opHandle->handler)(*packet);
                        if (sLog->IsOutDebug() && packet->rpos() < packet->wpos())
                            LogUnprocessedTail(packet);
                    }
                    break;
                case STATUS_AUTHED:
                    // prevent cheating with skip queue wait
                    if (m_inQueue)
                    {
                        LogUnexpectedOpcode(packet, "STATUS_AUTHED", "the player not pass queue yet");
                        break;
                    }

                    // single from authed time opcodes send in to after logout time
                    // and before other STATUS_LOGGEDIN_OR_RECENTLY_LOGGOUT opcodes.
                    if (packet->GetOpcode() != CMSG_SET_ACTIVE_VOICE_CHANNEL)
                        m_playerRecentlyLogout = false;

                    sScriptMgr->OnPacketReceive(m_Socket, WorldPacket(*packet));
                    (this->*opHandle->handler)(*packet);
                    if (sLog->IsOutDebug() && packet->rpos() < packet->wpos())
                        LogUnprocessedTail(packet);
                    break;
                case STATUS_NEVER:
                    sLog->outError("SESSION (account: %u, guidlow: %u, char: %s): received not allowed opcode %s (0x%.4X)",
                        GetAccountId(), m_GUIDLow, _player ? _player->GetName() : "<none>",
                        LookupOpcodeName(packet->GetOpcode()), packet->GetOpcode());
                    break;
                case STATUS_UNHANDLED:
                    sLog->outDebug(LOG_FILTER_NETWORKIO, "SESSION (account: %u, guidlow: %u, char: %s): received not handled opcode %s (0x%.4X)",
                        GetAccountId(), m_GUIDLow, _player ? _player->GetName() : "<none>",
                        LookupOpcodeName(packet->GetOpcode()), packet->GetOpcode());
                    break;
            }
<<<<<<< HEAD
        }
        catch(ByteBufferException &)
        {
            sLog->outError("WorldSession::Update ByteBufferException occured while parsing a packet (opcode: %u) from client %s, accountid=%i. Skipped packet.",
                    packet->GetOpcode(), GetRemoteAddress().c_str(), GetAccountId());
            if (sLog->IsOutDebug())
=======
            catch (ByteBufferException &)
>>>>>>> 31762890
            {
                sLog->outDebug(LOG_FILTER_NETWORKIO, "Dumping error causing packet:");
                packet->hexlike();
            }
        }

        if (deletePacket)
            delete packet;
    }

    ProcessQueryCallbacks();

    //check if we are safe to proceed with logout
    //logout procedure should happen only in World::UpdateSessions() method!!!
    if (updater.ProcessLogout())
    {
        time_t currTime = time(NULL);
        ///- If necessary, log the player out
        if (ShouldLogOut(currTime) && !m_playerLoading)
            LogoutPlayer(true);

        ///- Cleanup socket pointer if need
        if (m_Socket && m_Socket->IsClosed())
        {
            m_Socket->RemoveReference();
            m_Socket = NULL;
        }

        if (!m_Socket)
            return false;                                       //Will remove this session from the world session map
    }

    return true;
}

/// %Log the player out
void WorldSession::LogoutPlayer(bool Save)
{
    // finish pending transfers before starting the logout
    while (_player && _player->IsBeingTeleportedFar())
        HandleMoveWorldportAckOpcode();

    m_playerLogout = true;
    m_playerSave = Save;

    if (_player)
    {
        if (uint64 lguid = GetPlayer()->GetLootGUID())
            DoLootRelease(lguid);

        ///- If the player just died before logging out, make him appear as a ghost
        //FIXME: logout must be delayed in case lost connection with client in time of combat
        if (_player->GetDeathTimer())
        {
            _player->getHostileRefManager().deleteReferences();
            _player->BuildPlayerRepop();
            _player->RepopAtGraveyard();
        }
        else if (!_player->getAttackers().empty())
        {
            _player->CombatStop();
            _player->getHostileRefManager().setOnlineOfflineState(false);
            _player->RemoveAllAurasOnDeath();

            // build set of player who attack _player or who have pet attacking of _player
            std::set<Player*> aset;
            for (Unit::AttackerSet::const_iterator itr = _player->getAttackers().begin(); itr != _player->getAttackers().end(); ++itr)
            {
                Unit* owner = (*itr)->GetOwner();           // including player controlled case
                if (owner && owner->GetTypeId() == TYPEID_PLAYER)
                    aset.insert(owner->ToPlayer());
                else if ((*itr)->GetTypeId() == TYPEID_PLAYER)
                    aset.insert((Player*)(*itr));
            }

            _player->SetPvPDeath(!aset.empty());
            _player->KillPlayer();
            _player->BuildPlayerRepop();
            _player->RepopAtGraveyard();

            // give honor to all attackers from set like group case
            for (std::set<Player*>::const_iterator itr = aset.begin(); itr != aset.end(); ++itr)
                (*itr)->RewardHonor(_player, aset.size());

            // give bg rewards and update counters like kill by first from attackers
            // this can't be called for all attackers.
            if (!aset.empty())
                if (Battleground* bg = _player->GetBattleground())
                    bg->HandleKillPlayer(_player, *aset.begin());
        }
        else if (_player->HasAuraType(SPELL_AURA_SPIRIT_OF_REDEMPTION))
        {
            // this will kill character by SPELL_AURA_SPIRIT_OF_REDEMPTION
            _player->RemoveAurasByType(SPELL_AURA_MOD_SHAPESHIFT);
            _player->KillPlayer();
            _player->BuildPlayerRepop();
            _player->RepopAtGraveyard();
        }
        else if (_player->HasPendingBind())
        {
            _player->RepopAtGraveyard();
            _player->SetPendingBind(0, 0);
        }

        //drop a flag if player is carrying it
        if (Battleground* bg = _player->GetBattleground())
            bg->EventPlayerLoggedOut(_player);

        ///- Teleport to home if the player is in an invalid instance
        if (!_player->m_InstanceValid && !_player->isGameMaster())
            _player->TeleportTo(_player->m_homebindMapId, _player->m_homebindX, _player->m_homebindY, _player->m_homebindZ, _player->GetOrientation());

        sOutdoorPvPMgr->HandlePlayerLeaveZone(_player, _player->GetZoneId());

        for (int i=0; i < PLAYER_MAX_BATTLEGROUND_QUEUES; ++i)
        {
            if (BattlegroundQueueTypeId bgQueueTypeId = _player->GetBattlegroundQueueTypeId(i))
            {
                _player->RemoveBattlegroundQueueId(bgQueueTypeId);
                sBattlegroundMgr->m_BattlegroundQueues[ bgQueueTypeId ].RemovePlayer(_player->GetGUID(), true);
            }
        }

        // Repop at GraveYard or other player far teleport will prevent saving player because of not present map
        // Teleport player immediately for correct player save
        while (_player->IsBeingTeleportedFar())
            HandleMoveWorldportAckOpcode();

        ///- If the player is in a guild, update the guild roster and broadcast a logout message to other guild members
        if (Guild* guild = sGuildMgr->GetGuildById(_player->GetGuildId()))
            guild->HandleMemberLogout(this);

        ///- Remove pet
        _player->RemovePet(NULL, PET_SAVE_AS_CURRENT, true);

        ///- empty buyback items and save the player in the database
        // some save parts only correctly work in case player present in map/player_lists (pets, etc)
        if (Save)
        {
            uint32 eslot;
            for (int j = BUYBACK_SLOT_START; j < BUYBACK_SLOT_END; ++j)
            {
                eslot = j - BUYBACK_SLOT_START;
                _player->SetUInt64Value(PLAYER_FIELD_VENDORBUYBACK_SLOT_1 + (eslot * 2), 0);
                _player->SetUInt32Value(PLAYER_FIELD_BUYBACK_PRICE_1 + eslot, 0);
                _player->SetUInt32Value(PLAYER_FIELD_BUYBACK_TIMESTAMP_1 + eslot, 0);
            }
            _player->SaveToDB();
        }

        ///- Leave all channels before player delete...
        _player->CleanupChannels();

        ///- If the player is in a group (or invited), remove him. If the group if then only 1 person, disband the group.
        _player->UninviteFromGroup();

        // remove player from the group if he is:
        // a) in group; b) not in raid group; c) logging out normally (not being kicked or disconnected)
        if (_player->GetGroup() && !_player->GetGroup()->isRaidGroup() && m_Socket)
            _player->RemoveFromGroup();

        ///- Send update to group and reset stored max enchanting level
        if (_player->GetGroup())
        {
            _player->GetGroup()->SendUpdate();
            _player->GetGroup()->ResetMaxEnchantingLevel();
        }

        ///- Broadcast a logout message to the player's friends
        sSocialMgr->SendFriendStatus(_player, FRIEND_OFFLINE, _player->GetGUIDLow(), true);
        sSocialMgr->RemovePlayerSocial (_player->GetGUIDLow ());

        // Call script hook before deletion
        sScriptMgr->OnPlayerLogout(GetPlayer());

        ///- Remove the player from the world
        // the player may not be in the world when logging out
        // e.g if he got disconnected during a transfer to another map
        // calls to GetMap in this case may cause crashes
        _player->CleanupsBeforeDelete();
        sLog->outChar("Account: %d (IP: %s) Logout Character:[%s] (GUID: %u)", GetAccountId(), GetRemoteAddress().c_str(), _player->GetName(), _player->GetGUIDLow());
        Map* _map = _player->GetMap();
        _map->RemovePlayerFromMap(_player, true);
        SetPlayer(NULL);                                    // deleted in Remove call

        ///- Send the 'logout complete' packet to the client
        WorldPacket data(SMSG_LOGOUT_COMPLETE, 0);
        SendPacket(&data);

        ///- Since each account can only have one online character at any given time, ensure all characters for active account are marked as offline
        //No SQL injection as AccountId is uint32

        PreparedStatement* stmt = CharacterDatabase.GetPreparedStatement(CHAR_UPD_ACCOUNT_ONLINE);

        stmt->setUInt32(0, GetAccountId());

        CharacterDatabase.Execute(stmt);

        sLog->outDebug(LOG_FILTER_NETWORKIO, "SESSION: Sent SMSG_LOGOUT_COMPLETE Message");
    }

    m_playerLogout = false;
    m_playerSave = false;
    m_playerRecentlyLogout = true;
    LogoutRequest(0);
}

/// Kick a player out of the World
void WorldSession::KickPlayer()
{
    if (m_Socket)
        m_Socket->CloseSocket();
}

void WorldSession::SendNotification(const char *format, ...)
{
    if (format)
    {
        va_list ap;
        char szStr[1024];
        szStr[0] = '\0';
        va_start(ap, format);
        vsnprintf(szStr, 1024, format, ap);
        va_end(ap);

        WorldPacket data(SMSG_NOTIFICATION, (strlen(szStr) + 1));
        data << szStr;
        SendPacket(&data);
    }
}

void WorldSession::SendNotification(uint32 string_id, ...)
{
    char const* format = GetTrinityString(string_id);
    if (format)
    {
        va_list ap;
        char szStr[1024];
        szStr[0] = '\0';
        va_start(ap, string_id);
        vsnprintf(szStr, 1024, format, ap);
        va_end(ap);

        WorldPacket data(SMSG_NOTIFICATION, (strlen(szStr) + 1));
        data << szStr;
        SendPacket(&data);
    }
}

const char *WorldSession::GetTrinityString(int32 entry) const
{
    return sObjectMgr->GetTrinityString(entry, GetSessionDbLocaleIndex());
}

void WorldSession::Handle_NULL(WorldPacket& recvPacket)
{
    sLog->outError("SESSION: received unhandled opcode %s (0x%.4X)", LookupOpcodeName(recvPacket.GetOpcode()), recvPacket.GetOpcode());
}

void WorldSession::Handle_EarlyProccess(WorldPacket& recvPacket)
{
    sLog->outError("SESSION: received opcode %s (0x%.4X) that must be processed in WorldSocket::OnRead", LookupOpcodeName(recvPacket.GetOpcode()), recvPacket.GetOpcode());
}

void WorldSession::Handle_ServerSide(WorldPacket& recvPacket)
{
    sLog->outError("SESSION: received server-side opcode %s (0x%.4X)", LookupOpcodeName(recvPacket.GetOpcode()), recvPacket.GetOpcode());
}

void WorldSession::Handle_Deprecated(WorldPacket& recvPacket)
{
    sLog->outError("SESSION: received deprecated opcode %s (0x%.4X)", LookupOpcodeName(recvPacket.GetOpcode()), recvPacket.GetOpcode());
}

void WorldSession::SendAuthWaitQue(uint32 position)
{
    if (position == 0)
    {
        WorldPacket packet(SMSG_AUTH_RESPONSE, 1);
        packet << uint8(AUTH_OK);
        SendPacket(&packet);
    }
    else
    {
        WorldPacket packet(SMSG_AUTH_RESPONSE, 6);
        packet << uint8(AUTH_WAIT_QUEUE);
        packet << uint32(position);
        packet << uint8(0);                                 // unk
        SendPacket(&packet);
    }
}

void WorldSession::LoadGlobalAccountData()
{
    PreparedStatement* stmt = CharacterDatabase.GetPreparedStatement(CHAR_LOAD_ACCOUNT_DATA);
    stmt->setUInt32(0, GetAccountId());
    LoadAccountData(CharacterDatabase.Query(stmt), GLOBAL_CACHE_MASK);
}

void WorldSession::LoadAccountData(PreparedQueryResult result, uint32 mask)
{
    for (uint32 i = 0; i < NUM_ACCOUNT_DATA_TYPES; ++i)
        if (mask & (1 << i))
            m_accountData[i] = AccountData();

    if (!result)
        return;

    do
    {
        Field* fields = result->Fetch();
        uint32 type = fields[0].GetUInt8();
        if (type >= NUM_ACCOUNT_DATA_TYPES)
        {
            sLog->outError("Table `%s` have invalid account data type (%u), ignore.", mask == GLOBAL_CACHE_MASK ? "account_data" : "character_account_data", type);
            continue;
        }

        if ((mask & (1 << type)) == 0)
        {
            sLog->outError("Table `%s` have non appropriate for table  account data type (%u), ignore.", mask == GLOBAL_CACHE_MASK ? "account_data" : "character_account_data", type);
            continue;
        }

        m_accountData[type].Time = time_t(fields[1].GetUInt32());
        m_accountData[type].Data = fields[2].GetString();
    }
    while (result->NextRow());
}

void WorldSession::SetAccountData(AccountDataType type, time_t tm, std::string data)
{
    uint32 id = 0;
    uint32 index = 0;
    if ((1 << type) & GLOBAL_CACHE_MASK)
    {
        id = GetAccountId();
        index = CHAR_SET_ACCOUNT_DATA;
    }
    else
    {
        // _player can be NULL and packet received after logout but m_GUID still store correct guid
        if (!m_GUIDLow)
            return;

        id = m_GUIDLow;
        index = CHAR_SET_PLAYER_ACCOUNT_DATA;
    }

    PreparedStatement* stmt = CharacterDatabase.GetPreparedStatement(index);
    stmt->setUInt32(0, id);
    stmt->setUInt8 (1, type);
    stmt->setUInt32(2, uint32(tm));
    stmt->setString(3, data);
    CharacterDatabase.Execute(stmt);

    m_accountData[type].Time = tm;
    m_accountData[type].Data = data;
}

void WorldSession::SendAccountDataTimes(uint32 mask)
{
    WorldPacket data(SMSG_ACCOUNT_DATA_TIMES, 4+1+4+NUM_ACCOUNT_DATA_TYPES*4);
    data << uint32(time(NULL));                             // Server time
    data << uint8(1);
    data << uint32(mask);                                   // type mask
    for (uint32 i = 0; i < NUM_ACCOUNT_DATA_TYPES; ++i)
        if (mask & (1 << i))
            data << uint32(GetAccountData(AccountDataType(i))->Time);// also unix time
    SendPacket(&data);
}

void WorldSession::LoadTutorialsData()
{
    memset(m_Tutorials, 0, sizeof(uint32) * MAX_ACCOUNT_TUTORIAL_VALUES);

    PreparedStatement* stmt = CharacterDatabase.GetPreparedStatement(CHAR_LOAD_TUTORIALS);
    stmt->setUInt32(0, GetAccountId());
    if (PreparedQueryResult result = CharacterDatabase.Query(stmt))
        for (uint8 i = 0; i < MAX_ACCOUNT_TUTORIAL_VALUES; ++i)
            m_Tutorials[i] = (*result)[i].GetUInt32();

    m_TutorialsChanged = false;
}

void WorldSession::SendTutorialsData()
{
    WorldPacket data(SMSG_TUTORIAL_FLAGS, 4 * MAX_ACCOUNT_TUTORIAL_VALUES);
    for (uint8 i = 0; i < MAX_ACCOUNT_TUTORIAL_VALUES; ++i)
        data << m_Tutorials[i];
    SendPacket(&data);
}

void WorldSession::SaveTutorialsData(SQLTransaction &trans)
{
    if (!m_TutorialsChanged)
        return;

    PreparedStatement* stmt = CharacterDatabase.GetPreparedStatement(CHAR_GET_HAS_TUTORIALS);
    stmt->setUInt32(0, GetAccountId());
    bool hasTutorials = !CharacterDatabase.Query(stmt).null();
    // Modify data in DB
    stmt = CharacterDatabase.GetPreparedStatement(hasTutorials ? CHAR_SET_TUTORIALS : CHAR_ADD_TUTORIALS);
    for (uint8 i = 0; i < MAX_ACCOUNT_TUTORIAL_VALUES; ++i)
        stmt->setUInt32(i, m_Tutorials[i]);
    stmt->setUInt32(MAX_ACCOUNT_TUTORIAL_VALUES, GetAccountId());
    trans->Append(stmt);

    m_TutorialsChanged = false;
}

void WorldSession::ReadAddonsInfo(WorldPacket &data)
{
    if (data.rpos() + 4 > data.size())
        return;
    uint32 size;
    data >> size;

    if (!size)
        return;

    if (size > 0xFFFFF)
    {
        sLog->outError("WorldSession::ReadAddonsInfo addon info too big, size %u", size);
        return;
    }

    uLongf uSize = size;

    uint32 pos = data.rpos();

    ByteBuffer addonInfo;
    addonInfo.resize(size);

    if (uncompress(const_cast<uint8 *>(addonInfo.contents()), &uSize, const_cast<uint8 *>(data.contents() + pos), data.size() - pos) == Z_OK)
    {
        uint32 addonsCount;
        addonInfo >> addonsCount;                         // addons count

        for (uint32 i = 0; i < addonsCount; ++i)
        {
            std::string addonName;
            uint8 enabled;
            uint32 crc, unk1;

            // check next addon data format correctness
            if (addonInfo.rpos() + 1 > addonInfo.size())
                return;

            addonInfo >> addonName;

            addonInfo >> enabled >> crc >> unk1;

            sLog->outDetail("ADDON: Name: %s, Enabled: 0x%x, CRC: 0x%x, Unknown2: 0x%x", addonName.c_str(), enabled, crc, unk1);

            AddonInfo addon(addonName, enabled, crc, 2, true);

            SavedAddon const* savedAddon = AddonMgr::GetAddonInfo(addonName);
            if (savedAddon)
            {
                bool match = true;

                if (addon.CRC != savedAddon->CRC)
                    match = false;

                if (!match)
                    sLog->outDetail("ADDON: %s was known, but didn't match known CRC (0x%x)!", addon.Name.c_str(), savedAddon->CRC);
                else
                    sLog->outDetail("ADDON: %s was known, CRC is correct (0x%x)", addon.Name.c_str(), savedAddon->CRC);
            }
            else
            {
                AddonMgr::SaveAddon(addon);

                sLog->outDetail("ADDON: %s (0x%x) was not known, saving...", addon.Name.c_str(), addon.CRC);
            }

            // TODO: Find out when to not use CRC/pubkey, and other possible states.
            m_addonsList.push_back(addon);
        }

        uint32 currentTime;
        addonInfo >> currentTime;
        sLog->outDebug(LOG_FILTER_NETWORKIO, "ADDON: CurrentTime: %u", currentTime);

        if (addonInfo.rpos() != addonInfo.size())
            sLog->outDebug(LOG_FILTER_NETWORKIO, "packet under-read!");
    }
    else
        sLog->outError("Addon packet uncompress error!");
}

void WorldSession::SendAddonsInfo()
{
    uint8 addonPublicKey[256] =
    {
        0xC3, 0x5B, 0x50, 0x84, 0xB9, 0x3E, 0x32, 0x42, 0x8C, 0xD0, 0xC7, 0x48, 0xFA, 0x0E, 0x5D, 0x54,
        0x5A, 0xA3, 0x0E, 0x14, 0xBA, 0x9E, 0x0D, 0xB9, 0x5D, 0x8B, 0xEE, 0xB6, 0x84, 0x93, 0x45, 0x75,
        0xFF, 0x31, 0xFE, 0x2F, 0x64, 0x3F, 0x3D, 0x6D, 0x07, 0xD9, 0x44, 0x9B, 0x40, 0x85, 0x59, 0x34,
        0x4E, 0x10, 0xE1, 0xE7, 0x43, 0x69, 0xEF, 0x7C, 0x16, 0xFC, 0xB4, 0xED, 0x1B, 0x95, 0x28, 0xA8,
        0x23, 0x76, 0x51, 0x31, 0x57, 0x30, 0x2B, 0x79, 0x08, 0x50, 0x10, 0x1C, 0x4A, 0x1A, 0x2C, 0xC8,
        0x8B, 0x8F, 0x05, 0x2D, 0x22, 0x3D, 0xDB, 0x5A, 0x24, 0x7A, 0x0F, 0x13, 0x50, 0x37, 0x8F, 0x5A,
        0xCC, 0x9E, 0x04, 0x44, 0x0E, 0x87, 0x01, 0xD4, 0xA3, 0x15, 0x94, 0x16, 0x34, 0xC6, 0xC2, 0xC3,
        0xFB, 0x49, 0xFE, 0xE1, 0xF9, 0xDA, 0x8C, 0x50, 0x3C, 0xBE, 0x2C, 0xBB, 0x57, 0xED, 0x46, 0xB9,
        0xAD, 0x8B, 0xC6, 0xDF, 0x0E, 0xD6, 0x0F, 0xBE, 0x80, 0xB3, 0x8B, 0x1E, 0x77, 0xCF, 0xAD, 0x22,
        0xCF, 0xB7, 0x4B, 0xCF, 0xFB, 0xF0, 0x6B, 0x11, 0x45, 0x2D, 0x7A, 0x81, 0x18, 0xF2, 0x92, 0x7E,
        0x98, 0x56, 0x5D, 0x5E, 0x69, 0x72, 0x0A, 0x0D, 0x03, 0x0A, 0x85, 0xA2, 0x85, 0x9C, 0xCB, 0xFB,
        0x56, 0x6E, 0x8F, 0x44, 0xBB, 0x8F, 0x02, 0x22, 0x68, 0x63, 0x97, 0xBC, 0x85, 0xBA, 0xA8, 0xF7,
        0xB5, 0x40, 0x68, 0x3C, 0x77, 0x86, 0x6F, 0x4B, 0xD7, 0x88, 0xCA, 0x8A, 0xD7, 0xCE, 0x36, 0xF0,
        0x45, 0x6E, 0xD5, 0x64, 0x79, 0x0F, 0x17, 0xFC, 0x64, 0xDD, 0x10, 0x6F, 0xF3, 0xF5, 0xE0, 0xA6,
        0xC3, 0xFB, 0x1B, 0x8C, 0x29, 0xEF, 0x8E, 0xE5, 0x34, 0xCB, 0xD1, 0x2A, 0xCE, 0x79, 0xC3, 0x9A,
        0x0D, 0x36, 0xEA, 0x01, 0xE0, 0xAA, 0x91, 0x20, 0x54, 0xF0, 0x72, 0xD8, 0x1E, 0xC7, 0x89, 0xD2
    };

    WorldPacket data(SMSG_ADDON_INFO, 4);

    for (AddonsList::iterator itr = m_addonsList.begin(); itr != m_addonsList.end(); ++itr)
    {
        data << uint8(itr->State);

        uint8 crcpub = itr->UsePublicKeyOrCRC;
        data << uint8(crcpub);
        if (crcpub)
        {
            uint8 usepk = (itr->CRC != STANDARD_ADDON_CRC); // If addon is Standard addon CRC
            data << uint8(usepk);
            if (usepk)                                      // if CRC is wrong, add public key (client need it)
            {
                sLog->outDetail("ADDON: CRC (0x%x) for addon %s is wrong (does not match expected 0x%x), sending pubkey",
                    itr->CRC, itr->Name.c_str(), STANDARD_ADDON_CRC);

                data.append(addonPublicKey, sizeof(addonPublicKey));
            }

            data << uint32(0);                              // TODO: Find out the meaning of this.
        }

        uint8 unk3 = 0;                                     // 0 is sent here
        data << uint8(unk3);
        if (unk3)
        {
            // String, length 256 (null terminated)
            data << uint8(0);
        }
    }

    m_addonsList.clear();

    data << uint32(0); // count for an unknown for loop

    SendPacket(&data);
}

void WorldSession::SetPlayer(Player* player)
{
    _player = player;

    // set m_GUID that can be used while player loggined and later until m_playerRecentlyLogout not reset
    if (_player)
        m_GUIDLow = _player->GetGUIDLow();
}

void WorldSession::InitializeQueryCallbackParameters()
{
    // Callback parameters that have pointers in them should be properly
    // initialized to NULL here.
    _charCreateCallback.SetParam(NULL);
}

void WorldSession::ProcessQueryCallbacks()
{
    PreparedQueryResult result;

    //! HandleCharEnumOpcode
    if (_charEnumCallback.ready())
    {
        _charEnumCallback.get(result);
        HandleCharEnum(result);
        _charEnumCallback.cancel();
    }

    if (_charCreateCallback.IsReady())
    {
        _charCreateCallback.GetResult(result);
        HandleCharCreateCallback(result, _charCreateCallback.GetParam());
        // Don't call FreeResult() here, the callback handler will do that depending on the events in the callback chain
    }

    //! HandlePlayerLoginOpcode
    if (_charLoginCallback.ready())
    {
        SQLQueryHolder* param;
        _charLoginCallback.get(param);
        HandlePlayerLogin((LoginQueryHolder*)param);
        _charLoginCallback.cancel();
    }

    //! HandleAddFriendOpcode
    if (_addFriendCallback.IsReady())
    {
        std::string param = _addFriendCallback.GetParam();
        _addFriendCallback.GetResult(result);
        HandleAddFriendOpcodeCallBack(result, param);
        _addFriendCallback.FreeResult();
    }

    //- HandleCharRenameOpcode
    if (_charRenameCallback.IsReady())
    {
        std::string param = _charRenameCallback.GetParam();
        _charRenameCallback.GetResult(result);
        HandleChangePlayerNameOpcodeCallBack(result, param);
        _charRenameCallback.FreeResult();
    }

    //- HandleCharAddIgnoreOpcode
    if (_addIgnoreCallback.ready())
    {
        _addIgnoreCallback.get(result);
        HandleAddIgnoreOpcodeCallBack(result);
        _addIgnoreCallback.cancel();
    }

    //- SendStabledPet
    if (_sendStabledPetCallback.IsReady())
    {
        uint64 param = _sendStabledPetCallback.GetParam();
        _sendStabledPetCallback.GetResult(result);
        SendStablePetCallback(result, param);
        _sendStabledPetCallback.FreeResult();
    }

    //- HandleStablePet
    if (_stablePetCallback.ready())
    {
        _stablePetCallback.get(result);
        HandleStablePetCallback(result);
        _stablePetCallback.cancel();
    }

    //- HandleUnstablePet
    if (_unstablePetCallback.IsReady())
    {
        uint32 param = _unstablePetCallback.GetParam();
        _unstablePetCallback.GetResult(result);
        HandleUnstablePetCallback(result, param);
        _unstablePetCallback.FreeResult();
    }

    //- HandleStableSwapPet
    if (_stableSwapCallback.IsReady())
    {
        uint32 param = _stableSwapCallback.GetParam();
        _stableSwapCallback.GetResult(result);
        HandleStableSwapPetCallback(result, param);
        _stableSwapCallback.FreeResult();
    }
}<|MERGE_RESOLUTION|>--- conflicted
+++ resolved
@@ -259,88 +259,27 @@
         {
             switch (opHandle->status)
             {
-<<<<<<< HEAD
                 case STATUS_LOGGEDIN:
                     if (!_player)
                     {
                         // skip STATUS_LOGGEDIN opcode unexpected errors if player logout sometime ago - this can be network lag delayed packets
+                        //! If player didn't log out a while ago, it means packets are being sent while the server does not recognize
+                        //! the client to be in world yet. We will re-add the packets to the bottom of the queue and process them later.
                         if (!m_playerRecentlyLogout)
-                            LogUnexpectedOpcode(packet, "STATUS_LOGGEDIN", "the player has not logged in yet");
+                        {
+                            //! Prevent infinite loop
+                            if (!firstDelayedPacket)
+                                firstDelayedPacket = packet;
+                            //! Because checking a bool is faster than reallocating memory
+                            deletePacket = false;
+                            QueuePacket(packet);
+                            //! Log
+                            sLog->outDebug(LOG_FILTER_NETWORKIO, "Re-enqueueing packet with opcode %s (0x%.4X) with with status STATUS_LOGGEDIN. "
+                                "Player is currently not in world yet.", opHandle->name, packet->GetOpcode());
+                        }
                     }
                     else if (_player->IsInWorld())
                     {
-=======
-                switch (opHandle.status)
-                {
-                    case STATUS_LOGGEDIN:
-                        if (!_player)
-                        {
-                            // skip STATUS_LOGGEDIN opcode unexpected errors if player logout sometime ago - this can be network lag delayed packets
-                            //! If player didn't log out a while ago, it means packets are being sent while the server does not recognize
-                            //! the client to be in world yet. We will re-add the packets to the bottom of the queue and process them later.
-                            if (!m_playerRecentlyLogout)
-                            {
-                                //! Prevent infinite loop
-                                if (!firstDelayedPacket)
-                                    firstDelayedPacket = packet;
-                                //! Because checking a bool is faster than reallocating memory
-                                deletePacket = false;
-                                QueuePacket(packet);
-                                //! Log
-                                sLog->outDebug(LOG_FILTER_NETWORKIO, "Re-enqueueing packet with opcode %s (0x%.4X) with with status STATUS_LOGGEDIN. "
-                                    "Player is currently not in world yet.", opHandle.name, packet->GetOpcode());
-                            }
-
-                        }
-                        else if (_player->IsInWorld())
-                        {
-                            sScriptMgr->OnPacketReceive(m_Socket, WorldPacket(*packet));
-                            (this->*opHandle.handler)(*packet);
-                            if (sLog->IsOutDebug() && packet->rpos() < packet->wpos())
-                                LogUnprocessedTail(packet);
-                        }
-                        // lag can cause STATUS_LOGGEDIN opcodes to arrive after the player started a transfer
-                        break;
-                    case STATUS_LOGGEDIN_OR_RECENTLY_LOGGOUT:
-                        if (!_player && !m_playerRecentlyLogout)
-                            LogUnexpectedOpcode(packet, "STATUS_LOGGEDIN_OR_RECENTLY_LOGGOUT",
-                                "the player has not logged in yet and not recently logout");
-                        else
-                        {
-                            // not expected _player or must checked in packet handler
-                            sScriptMgr->OnPacketReceive(m_Socket, WorldPacket(*packet));
-                            (this->*opHandle.handler)(*packet);
-                            if (sLog->IsOutDebug() && packet->rpos() < packet->wpos())
-                                LogUnprocessedTail(packet);
-                        }
-                        break;
-                    case STATUS_TRANSFER:
-                        if (!_player)
-                            LogUnexpectedOpcode(packet, "STATUS_TRANSFER", "the player has not logged in yet");
-                        else if (_player->IsInWorld())
-                            LogUnexpectedOpcode(packet, "STATUS_TRANSFER", "the player is still in world");
-                        else
-                        {
-                            sScriptMgr->OnPacketReceive(m_Socket, WorldPacket(*packet));
-                            (this->*opHandle.handler)(*packet);
-                            if (sLog->IsOutDebug() && packet->rpos() < packet->wpos())
-                                LogUnprocessedTail(packet);
-                        }
-                        break;
-                    case STATUS_AUTHED:
-                        // prevent cheating with skip queue wait
-                        if (m_inQueue)
-                        {
-                            LogUnexpectedOpcode(packet, "STATUS_AUTHED", "the player not pass queue yet");
-                            break;
-                        }
-
-                        // single from authed time opcodes send in to after logout time
-                        // and before other STATUS_LOGGEDIN_OR_RECENTLY_LOGGOUT opcodes.
-                        if (packet->GetOpcode() != CMSG_SET_ACTIVE_VOICE_CHANNEL)
-                            m_playerRecentlyLogout = false;
-
->>>>>>> 31762890
                         sScriptMgr->OnPacketReceive(m_Socket, WorldPacket(*packet));
                         (this->*opHandle->handler)(*packet);
                         if (sLog->IsOutDebug() && packet->rpos() < packet->wpos())
@@ -403,16 +342,12 @@
                         LookupOpcodeName(packet->GetOpcode()), packet->GetOpcode());
                     break;
             }
-<<<<<<< HEAD
         }
         catch(ByteBufferException &)
         {
             sLog->outError("WorldSession::Update ByteBufferException occured while parsing a packet (opcode: %u) from client %s, accountid=%i. Skipped packet.",
                     packet->GetOpcode(), GetRemoteAddress().c_str(), GetAccountId());
             if (sLog->IsOutDebug())
-=======
-            catch (ByteBufferException &)
->>>>>>> 31762890
             {
                 sLog->outDebug(LOG_FILTER_NETWORKIO, "Dumping error causing packet:");
                 packet->hexlike();
