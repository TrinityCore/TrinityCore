--- conflicted
+++ resolved
@@ -204,14 +204,6 @@
     }
     // end of playerbot mod
     ASSERT(packet->GetOpcode() != NULL_OPCODE);
-
-    // Playerbot mod: send packet to bot AI
-    if (GetPlayer()) {
-        if (GetPlayer()->GetPlayerbotAI())
-            GetPlayer()->GetPlayerbotAI()->HandleBotOutgoingPacket(*packet);
-        else if (GetPlayer()->GetPlayerbotMgr())
-            GetPlayer()->GetPlayerbotMgr()->HandleMasterOutgoingPacket(*packet);
-    }
 
     if (!m_Socket)
         return;
@@ -1638,13 +1630,8 @@
     WorldPacket* packet;
     while (_recvQueue.next(packet))
     {
-<<<<<<< HEAD
-        ClientOpcodeHandler const* opHandle = opcodeTable[static_cast<OpcodeClient>(packet->GetOpcode())];
-		opHandle->Call(this, *packet);
-=======
         const ClientOpcodeHandler* handler = opcodeTable[(Opcodes)packet->GetOpcode()];
         handler->Call(this, *packet);
->>>>>>> e39c1f4d
         delete packet;
     }
 }