--- conflicted
+++ resolved
@@ -247,16 +247,12 @@
 
     sScriptMgr->OnPacketSend(this, *packet);
 
-<<<<<<< HEAD
 #ifdef ELUNA
     if (!sEluna->OnPacketSend(this, *packet))
         return;
 #endif
 
-    TC_LOG_TRACE("network.opcode", "S->C: %s %s", GetPlayerInfo().c_str(), GetOpcodeNameForLogging(packet->GetOpcode()).c_str());
-=======
     TC_LOG_TRACE("network.opcode", "S->C: %s %s", GetPlayerInfo().c_str(), GetOpcodeNameForLogging(static_cast<OpcodeServer>(packet->GetOpcode())).c_str());
->>>>>>> 46d82825
     m_Socket->SendPacket(*packet);
 }
 
@@ -330,15 +326,11 @@
                     else if (_player->IsInWorld() && AntiDOS.EvaluateOpcode(*packet, currentTime))
                     {
                         sScriptMgr->OnPacketReceive(this, *packet);
-<<<<<<< HEAD
 #ifdef ELUNA
                         if (!sEluna->OnPacketReceive(this, *packet))
                             break;
 #endif
-                        (this->*opHandle.handler)(*packet);
-=======
                         opHandle->Call(this, *packet);
->>>>>>> 46d82825
                         LogUnprocessedTail(packet);
 
                             // playerbot mod
@@ -356,15 +348,11 @@
                     {
                         // not expected _player or must checked in packet hanlder
                         sScriptMgr->OnPacketReceive(this, *packet);
-<<<<<<< HEAD
 #ifdef ELUNA
                         if (!sEluna->OnPacketReceive(this, *packet))
                             break;
 #endif
-                        (this->*opHandle.handler)(*packet);
-=======
                         opHandle->Call(this, *packet);
->>>>>>> 46d82825
                         LogUnprocessedTail(packet);
                     }
                     break;
@@ -376,15 +364,11 @@
                     else if (AntiDOS.EvaluateOpcode(*packet, currentTime))
                     {
                         sScriptMgr->OnPacketReceive(this, *packet);
-<<<<<<< HEAD
 #ifdef ELUNA
                         if (!sEluna->OnPacketReceive(this, *packet))
                             break;
 #endif
-                        (this->*opHandle.handler)(*packet);
-=======
                         opHandle->Call(this, *packet);
->>>>>>> 46d82825
                         LogUnprocessedTail(packet);
                     }
                     break;
@@ -404,15 +388,11 @@
                     if (AntiDOS.EvaluateOpcode(*packet, currentTime))
                     {
                         sScriptMgr->OnPacketReceive(this, *packet);
-<<<<<<< HEAD
 #ifdef ELUNA
                         if (!sEluna->OnPacketReceive(this, *packet))
                             break;
 #endif
-                        (this->*opHandle.handler)(*packet);
-=======
                         opHandle->Call(this, *packet);
->>>>>>> 46d82825
                         LogUnprocessedTail(packet);
                     }
                     break;
