--- conflicted
+++ resolved
@@ -519,11 +519,7 @@
             bg->EventPlayerLoggedOut(_player);
 
         ///- Teleport to home if the player is in an invalid instance
-<<<<<<< HEAD
-        if (!_player->InstanceValid && !_player->isGameMaster())
-=======
-        if (!_player->m_InstanceValid && !_player->IsGameMaster())
->>>>>>> b7f254db
+        if (!_player->m_InstanceValid && !_player->isGameMaster())
             _player->TeleportTo(_player->m_homebindMapId, _player->m_homebindX, _player->m_homebindY, _player->m_homebindZ, _player->GetOrientation());
 
         sOutdoorPvPMgr->HandlePlayerLeaveZone(_player, _player->GetZoneId());
