/*
 * Copyright (C) 2008-2014 TrinityCore <http://www.trinitycore.org/>
 * Copyright (C) 2005-2009 MaNGOS <http://getmangos.com/>
 *
 * This program is free software; you can redistribute it and/or modify it
 * under the terms of the GNU General Public License as published by the
 * Free Software Foundation; either version 2 of the License, or (at your
 * option) any later version.
 *
 * This program is distributed in the hope that it will be useful, but WITHOUT
 * ANY WARRANTY; without even the implied warranty of MERCHANTABILITY or
 * FITNESS FOR A PARTICULAR PURPOSE. See the GNU General Public License for
 * more details.
 *
 * You should have received a copy of the GNU General Public License along
 * with this program. If not, see <http://www.gnu.org/licenses/>.
 */

/** \file
    \ingroup u2w
*/

#include "WorldSocket.h"
#include "Config.h"
#include "Common.h"
#include "DatabaseEnv.h"
#include "AccountMgr.h"
#include "Log.h"
#include "Opcodes.h"
#include "WorldPacket.h"
#include "WorldSession.h"
#include "Player.h"
#include "Vehicle.h"
#include "ObjectMgr.h"
#include "GuildMgr.h"
#include "Group.h"
#include "Guild.h"
#include "World.h"
#include "ObjectAccessor.h"
#include "BattlegroundMgr.h"
#include "OutdoorPvPMgr.h"
#include "MapManager.h"
#include "SocialMgr.h"
#include "zlib.h"
#include "ScriptMgr.h"
#include "Transport.h"
#include "WardenWin.h"
#include "WardenMac.h"
<<<<<<< HEAD
#include "SocialServer.h"

#include <ace/OS_NS_arpa_inet.h>
#include "Cryptography/HMACSHA1.h"
=======
#include "MoveSpline.h"
>>>>>>> aceec683

namespace {

std::string const DefaultPlayerName = "<none>";

} // namespace

bool MapSessionFilter::Process(WorldPacket* packet)
{
    OpcodeHandler const& opHandle = opcodeTable[packet->GetOpcode()];

    //let's check if our opcode can be really processed in Map::Update()
    if (opHandle.packetProcessing == PROCESS_INPLACE)
        return true;

    //we do not process thread-unsafe packets
    if (opHandle.packetProcessing == PROCESS_THREADUNSAFE)
        return false;

    Player* player = m_pSession->GetPlayer();
    if (!player)
        return false;

    //in Map::Update() we do not process packets where player is not in world!
    return player->IsInWorld();
}

//we should process ALL packets when player is not in world/logged in
//OR packet handler is not thread-safe!
bool WorldSessionFilter::Process(WorldPacket* packet)
{
    OpcodeHandler const& opHandle = opcodeTable[packet->GetOpcode()];
    //check if packet handler is supposed to be safe
    if (opHandle.packetProcessing == PROCESS_INPLACE)
        return true;

    //thread-unsafe packets should be processed in World::UpdateSessions()
    if (opHandle.packetProcessing == PROCESS_THREADUNSAFE)
        return true;

    //no player attached? -> our client! ^^
    Player* player = m_pSession->GetPlayer();
    if (!player)
        return true;

    //lets process all packets for non-in-the-world player
    return (player->IsInWorld() == false);
}

/// WorldSession constructor
<<<<<<< HEAD
WorldSession::WorldSession(uint32 id, WorldSocket* sock, AccountTypes sec, uint8 expansion, time_t mute_time, LocaleConstant locale, uint32 recruiter, bool isARecruiter, SessionFlags flags) :
=======
WorldSession::WorldSession(uint32 id, std::shared_ptr<WorldSocket> sock, AccountTypes sec, uint8 expansion, time_t mute_time, LocaleConstant locale, uint32 recruiter, bool isARecruiter):
>>>>>>> aceec683
    m_muteTime(mute_time),
    m_timeOutTime(0),
    AntiDOS(this),
    m_GUIDLow(0),
    _player(NULL),
    m_Socket(sock),
    _security(sec),
    _accountId(id),
    m_expansion(expansion),
    m_flags(flags),
    _warden(NULL),
    _logoutTime(0),
    m_inQueue(false),
    m_playerLoading(false),
    m_playerLogout(false),
    m_playerRecentlyLogout(false),
    m_playerSave(false),
    m_sessionDbcLocale(sWorld->GetAvailableDbcLocale(locale)),
    m_sessionDbLocaleIndex(locale),
    m_latency(0),
    m_clientTimeDelay(0),
    m_TutorialsChanged(false),
    recruiterId(recruiter),
    isRecruiter(isARecruiter),
    _RBACData(NULL),
    expireTime(60000), // 1 min after socket loss, session is deleted
    forceExit(false),
    m_currentBankerGUID(0)
{
    memset(m_Tutorials, 0, sizeof(m_Tutorials));

    if (sock)
    {
        m_Address = sock->GetRemoteIpAddress().to_string();
        ResetTimeOutTime();
        LoginDatabase.PExecute("UPDATE account SET online = 1 WHERE id = %u;", GetAccountId());     // One-time query
    }

    InitializeQueryCallbackParameters();
}

/// WorldSession destructor
WorldSession::~WorldSession()
{
    ///- unload player if not unloaded
    if (_player)
    {
        if (HasRedirected())
            _player->SetSemaphoreTeleportFar(false);
        LogoutPlayer(!HasRedirected());
    }

    /// - If have unclosed socket, close it
    if (m_Socket)
    {
        m_Socket->CloseSocket();
        m_Socket = nullptr;
    }

    delete _warden;
    delete _RBACData;

    ///- empty incoming packet queue
    WorldPacket* packet = NULL;
    while (_recvQueue.next(packet))
        delete packet;

    LoginDatabase.PExecute("UPDATE account SET online = 0 WHERE id = %u;", GetAccountId());     // One-time query
}

std::string const & WorldSession::GetPlayerName() const
{
    return _player != NULL ? _player->GetName() : DefaultPlayerName;
}

std::string WorldSession::GetPlayerInfo() const
{
    std::ostringstream ss;

    ss << "[Player: " << GetPlayerName()
       << " (Guid: " << (_player != NULL ? _player->GetGUID() : 0)
       << ", Account: " << GetAccountId() << ")]";

    return ss.str();
}

/// Get player guid if available. Use for logging purposes only
uint32 WorldSession::GetGuidLow() const
{
    return GetPlayer() ? GetPlayer()->GetGUIDLow() : 0;
}

/// Send a packet to the client
void WorldSession::SendPacket(WorldPacket* packet)
{
    if (!m_Socket)
        return;

#ifdef TRINITY_DEBUG
    // Code for network use statistic
    static uint64 sendPacketCount = 0;
    static uint64 sendPacketBytes = 0;

    static time_t firstTime = time(NULL);
    static time_t lastTime = firstTime;                     // next 60 secs start time

    static uint64 sendLastPacketCount = 0;
    static uint64 sendLastPacketBytes = 0;

    time_t cur_time = time(NULL);

    if ((cur_time - lastTime) < 60)
    {
        sendPacketCount+=1;
        sendPacketBytes+=packet->size();

        sendLastPacketCount+=1;
        sendLastPacketBytes+=packet->size();
    }
    else
    {
        uint64 minTime = uint64(cur_time - lastTime);
        uint64 fullTime = uint64(lastTime - firstTime);
        TC_LOG_INFO("misc", "Send all time packets count: " UI64FMTD " bytes: " UI64FMTD " avr.count/sec: %f avr.bytes/sec: %f time: %u", sendPacketCount, sendPacketBytes, float(sendPacketCount)/fullTime, float(sendPacketBytes)/fullTime, uint32(fullTime));
        TC_LOG_INFO("misc", "Send last min packets count: " UI64FMTD " bytes: " UI64FMTD " avr.count/sec: %f avr.bytes/sec: %f", sendLastPacketCount, sendLastPacketBytes, float(sendLastPacketCount)/minTime, float(sendLastPacketBytes)/minTime);

        lastTime = cur_time;
        sendLastPacketCount = 1;
        sendLastPacketBytes = packet->wpos();               // wpos is real written size
    }
#endif                                                      // !TRINITY_DEBUG

    sScriptMgr->OnPacketSend(this, *packet);

    m_Socket->SendPacket(*packet);
}

/// Add an incoming packet to the queue
void WorldSession::QueuePacket(WorldPacket* new_packet)
{
    _recvQueue.add(new_packet);
}

/// Logging helper for unexpected opcodes
void WorldSession::LogUnexpectedOpcode(WorldPacket* packet, const char* status, const char *reason)
{
    TC_LOG_ERROR("network.opcode", "Received unexpected opcode %s Status: %s Reason: %s from %s",
        GetOpcodeNameForLogging(packet->GetOpcode()).c_str(), status, reason, GetPlayerInfo().c_str());
}

/// Logging helper for unexpected opcodes
void WorldSession::LogUnprocessedTail(WorldPacket* packet)
{
    if (!sLog->ShouldLog("network.opcode", LOG_LEVEL_TRACE) || packet->rpos() >= packet->wpos())
        return;

    TC_LOG_TRACE("network.opcode", "Unprocessed tail data (read stop at %u from %u) Opcode %s from %s",
        uint32(packet->rpos()), uint32(packet->wpos()), GetOpcodeNameForLogging(packet->GetOpcode()).c_str(), GetPlayerInfo().c_str());
    packet->print_storage();
}

/// Update the WorldSession (triggered by World update)
bool WorldSession::Update(uint32 diff, PacketFilter& updater)
{
    /// Update Timeout timer.
    UpdateTimeOutTime(diff);

    ///- Before we process anything:
    /// If necessary, kick the player from the character select screen
    if (IsConnectionIdle())
        m_Socket->CloseSocket();

    ///- Retrieve packets from the receive queue and call the appropriate handlers
    /// not process packets if socket already closed
    WorldPacket* packet = NULL;
    //! Delete packet after processing by default
    bool deletePacket = true;
    //! To prevent infinite loop
    WorldPacket* firstDelayedPacket = NULL;
    //! If _recvQueue.peek() == firstDelayedPacket it means that in this Update call, we've processed all
    //! *properly timed* packets, and we're now at the part of the queue where we find
    //! delayed packets that were re-enqueued due to improper timing. To prevent an infinite
    //! loop caused by re-enqueueing the same packets over and over again, we stop updating this session
    //! and continue updating others. The re-enqueued packets will be handled in the next Update call for this session.
    uint32 processedPackets = 0;
    time_t currentTime = time(NULL);

    while (m_Socket && !_recvQueue.empty() && _recvQueue.peek(true) != firstDelayedPacket && _recvQueue.next(packet, updater))
    {
<<<<<<< HEAD
        /*if (!AntiDOS.EvaluateOpcode(*packet))
=======
        if (!AntiDOS.EvaluateOpcode(*packet, currentTime))
>>>>>>> aceec683
        {
            KickPlayer();
        }
        else*/ if (packet->GetOpcode() >= NUM_MSG_TYPES)
        {
            TC_LOG_ERROR("network.opcode", "Received non-existed opcode %s from %s", GetOpcodeNameForLogging(packet->GetOpcode()).c_str()
                            , GetPlayerInfo().c_str());
            sScriptMgr->OnUnknownPacketReceive(this, *packet);
        }
        else
        {
            OpcodeHandler& opHandle = opcodeTable[packet->GetOpcode()];
            try
            {
                switch (opHandle.status)
                {
                    case STATUS_LOGGEDIN:
                    case STATUS_TRANSFER:
                        if (!_player)
                        {
                            // skip STATUS_LOGGEDIN opcode unexpected errors if player logout sometime ago - this can be network lag delayed packets
                            //! If player didn't log out a while ago, it means packets are being sent while the server does not recognize
                            //! the client to be in world yet. We will re-add the packets to the bottom of the queue and process them later.
                            if (!m_playerRecentlyLogout)
                            {
                                //! Prevent infinite loop
                                if (!firstDelayedPacket)
                                    firstDelayedPacket = packet;
                                //! Because checking a bool is faster than reallocating memory
                                deletePacket = false;
                                QueuePacket(packet);
                                //! Log
                                TC_LOG_DEBUG("network", "Re-enqueueing packet with opcode %s with with status %s. "
                                    "Player is currently not in world yet.", GetOpcodeNameForLogging(packet->GetOpcode()).c_str(),
                                    opHandle.status == STATUS_LOGGEDIN ? "STATUS_LOGGEDIN" : "STATUS_TRANSFER");
                            }
                        }
                        else if (_player->IsInWorld())
                        {
<<<<<<< HEAD
                            //! Redirected player always gets added to world
                            //! While teleporting, this happens before client sends MSG_MOVE_WORLDPORT_ACK
                            //! so we need to check for this case
                            if (opHandle.status == STATUS_TRANSFER && !WasRedirected())
                            {
                                LogUnexpectedOpcode(packet, "STATUS_TRANSFER", "the player is still in world");
                                break;
                            }

                            sScriptMgr->OnPacketReceive(m_Socket, WorldPacket(*packet));
=======
                            sScriptMgr->OnPacketReceive(this, *packet);
>>>>>>> aceec683
                            (this->*opHandle.handler)(*packet);
                            LogUnprocessedTail(packet);
                        }
                        // Out of world TRANSFER opcodes are allowed only if not redirected
                        else if (opHandle.status == STATUS_TRANSFER)
                        {
                            if (!WasRedirected())
                            {
                                sScriptMgr->OnPacketReceive(m_Socket, WorldPacket(*packet));
                                (this->*opHandle.handler)(*packet);
                                LogUnprocessedTail(packet);
                            }
                            else
                                LogUnexpectedOpcode(packet, "STATUS_TRANSFER", "redirected player is not in world");
                        }
                        // lag can cause STATUS_LOGGEDIN opcodes to arrive after the player started a transfer
                        break;
                    case STATUS_LOGGEDIN_OR_RECENTLY_LOGGOUT:
                        if (!_player && !m_playerRecentlyLogout && !m_playerLogout) // There's a short delay between _player = null and m_playerRecentlyLogout = true during logout
                            LogUnexpectedOpcode(packet, "STATUS_LOGGEDIN_OR_RECENTLY_LOGGOUT",
                                "the player has not logged in yet and not recently logout");
                        else
                        {
                            // not expected _player or must checked in packet handler
                            sScriptMgr->OnPacketReceive(this, *packet);
                            (this->*opHandle.handler)(*packet);
                            LogUnprocessedTail(packet);
                        }
                        break;
<<<<<<< HEAD
=======
                    case STATUS_TRANSFER:
                        if (!_player)
                            LogUnexpectedOpcode(packet, "STATUS_TRANSFER", "the player has not logged in yet");
                        else if (_player->IsInWorld())
                            LogUnexpectedOpcode(packet, "STATUS_TRANSFER", "the player is still in world");
                        else
                        {
                            sScriptMgr->OnPacketReceive(this, *packet);
                            (this->*opHandle.handler)(*packet);
                            LogUnprocessedTail(packet);
                        }
                        break;
>>>>>>> aceec683
                    case STATUS_AUTHED:
                        // prevent cheating with skip queue wait
                        if (m_inQueue)
                        {
                            LogUnexpectedOpcode(packet, "STATUS_AUTHED", "the player not pass queue yet");
                            break;
                        }

                        // some auth opcodes can be recieved before STATUS_LOGGEDIN_OR_RECENTLY_LOGGOUT opcodes
                        // however when we recieve CMSG_CHAR_ENUM we are surely no longer during the logout process.
                        if (packet->GetOpcode() == CMSG_CHAR_ENUM)
                            m_playerRecentlyLogout = false;

                        sScriptMgr->OnPacketReceive(this, *packet);
                        (this->*opHandle.handler)(*packet);
                        LogUnprocessedTail(packet);
                        break;
                    case STATUS_NEVER:
                        TC_LOG_ERROR("network.opcode", "Received not allowed opcode %s from %s", GetOpcodeNameForLogging(packet->GetOpcode()).c_str()
                            , GetPlayerInfo().c_str());
                        break;
                    case STATUS_UNHANDLED:
                        TC_LOG_DEBUG("network.opcode", "Received not handled opcode %s from %s", GetOpcodeNameForLogging(packet->GetOpcode()).c_str()
                            , GetPlayerInfo().c_str());
                        break;
                }
            }
            catch (ByteBufferException const&)
            {
                TC_LOG_ERROR("misc", "WorldSession::Update ByteBufferException occured while parsing a packet (opcode: %u) from client %s, accountid=%i. Skipped packet.",
                        packet->GetOpcode(), GetRemoteAddress().c_str(), GetAccountId());
                packet->hexlike();
            }
        }

        if (deletePacket)
            delete packet;

        deletePacket = true;

#define MAX_PROCESSED_PACKETS_IN_SAME_WORLDSESSION_UPDATE 100
        processedPackets++;

        //process only a max amout of packets in 1 Update() call.
        //Any leftover will be processed in next update
        if (processedPackets > MAX_PROCESSED_PACKETS_IN_SAME_WORLDSESSION_UPDATE)
            break;
    }

    if (m_Socket && m_Socket->IsOpen() && _warden)
        _warden->Update();

    ProcessQueryCallbacks();

    //check if we are safe to proceed with logout
    //logout procedure should happen only in World::UpdateSessions() method!!!
    if (updater.ProcessLogout())
    {
        time_t currTime = time(NULL);
        ///- If necessary, log the player out
        if (ShouldLogOut(currTime) && !m_playerLoading)
            LogoutPlayer(true);

        if (m_Socket && GetPlayer() && _warden)
            _warden->Update();

        ///- Cleanup socket pointer if need
        if (m_Socket && !m_Socket->IsOpen())
        {
            expireTime -= expireTime > diff ? diff : expireTime;
            if (expireTime < diff || forceExit || !GetPlayer())
            {
                m_Socket = nullptr;
            }
        }

        if (!m_Socket)
            return false;                                       //Will remove this session from the world session map
    }

    return true;
}

/// %Log the player out
void WorldSession::LogoutPlayer(bool save)
{
    // finish pending transfers before starting the logout
    while (_player && _player->IsBeingTeleportedFar())
        HandleMoveWorldportAckOpcode();

    m_playerLogout = true;
    m_playerSave = save;

    if (_player)
    {
        if (uint64 lguid = _player->GetLootGUID())
            DoLootRelease(lguid);

        ///- If the player just died before logging out, make him appear as a ghost
        if (_player->GetDeathTimer())
        {
            _player->getHostileRefManager().deleteReferences();
            _player->BuildPlayerRepop();
            _player->RepopAtGraveyard();
        }
        else if (_player->HasAuraType(SPELL_AURA_SPIRIT_OF_REDEMPTION) && !HasRedirected())
        {
            // this will kill character by SPELL_AURA_SPIRIT_OF_REDEMPTION
            _player->RemoveAurasByType(SPELL_AURA_MOD_SHAPESHIFT);
            _player->KillPlayer();
            _player->BuildPlayerRepop();
            _player->RepopAtGraveyard();
        }
        else if (_player->HasPendingBind())
        {
            _player->RepopAtGraveyard();
            _player->SetPendingBind(0, 0);
        }

        //drop a flag if player is carrying it
        if (Battleground* bg = _player->GetBattleground())
            bg->EventPlayerLoggedOut(_player);

        ///- Teleport to home if the player is in an invalid instance
        if (!_player->m_InstanceValid && !_player->IsGameMaster())
            _player->TeleportTo(_player->m_homebindMapId, _player->m_homebindX, _player->m_homebindY, _player->m_homebindZ, _player->GetOrientation());

        sOutdoorPvPMgr->HandlePlayerLeaveZone(_player, _player->GetZoneId());

        for (int i=0; i < PLAYER_MAX_BATTLEGROUND_QUEUES; ++i)
        {
            if (BattlegroundQueueTypeId bgQueueTypeId = _player->GetBattlegroundQueueTypeId(i))
            {
                _player->RemoveBattlegroundQueueId(bgQueueTypeId);
                BattlegroundQueue& queue = sBattlegroundMgr->GetBattlegroundQueue(bgQueueTypeId);
                queue.RemovePlayer(_player->GetGUID(), true);
            }
        }

        // Repop at GraveYard or other player far teleport will prevent saving player because of not present map
        // Teleport player immediately for correct player save
        while (_player->IsBeingTeleportedFar())
            HandleMoveWorldportAckOpcode();

        ///- If the player is in a guild, update the guild roster and broadcast a logout message to other guild members
        if (Guild* guild = sGuildMgr->GetGuildById(_player->GetGuildId()))
            guild->HandleMemberLogout(this);

        ///- Remove pet
        _player->RemovePet(NULL, PET_SAVE_AS_CURRENT, true);

        ///- Clear whisper whitelist
        _player->ClearWhisperWhiteList();

        ///- empty buyback items and save the player in the database
        // some save parts only correctly work in case player present in map/player_lists (pets, etc)
        if (save)
        {
            uint32 eslot;
            for (int j = BUYBACK_SLOT_START; j < BUYBACK_SLOT_END; ++j)
            {
                eslot = j - BUYBACK_SLOT_START;
                _player->SetUInt64Value(PLAYER_FIELD_VENDORBUYBACK_SLOT_1 + (eslot * 2), 0);
                _player->SetUInt32Value(PLAYER_FIELD_BUYBACK_PRICE_1 + eslot, 0);
                _player->SetUInt32Value(PLAYER_FIELD_BUYBACK_TIMESTAMP_1 + eslot, 0);
            }
            _player->SaveToDB();
        }

        ///- Leave all channels before player delete...
        _player->CleanupChannels();

        ///- If the player is in a group (or invited), remove him. If the group if then only 1 person, disband the group.
        _player->UninviteFromGroup();

        // remove player from the group if he is:
        // a) in group; b) not in raid group; c) logging out normally (not being kicked or disconnected)
        if (_player->GetGroup() && !_player->GetGroup()->isRaidGroup() && m_Socket)
            _player->RemoveFromGroup();

        //! Send update to group and reset stored max enchanting level
        if (_player->GetGroup())
        {
            _player->GetGroup()->SendUpdate();
            _player->GetGroup()->ResetMaxEnchantingLevel();
        }

        //! Broadcast a logout message to the player's friends
        sSocialMgr->SendFriendStatus(_player, FRIEND_OFFLINE, _player->GetGUIDLow(), true);
        sSocialMgr->RemovePlayerSocial(_player->GetGUIDLow());

        //! Call script hook before deletion
        sScriptMgr->OnPlayerLogout(_player);

        //! Remove the player from the world
        // the player may not be in the world when logging out
        // e.g if he got disconnected during a transfer to another map
        // calls to GetMap in this case may cause crashes
        _player->CleanupsBeforeDelete();
        TC_LOG_INFO("entities.player.character", "Account: %d (IP: %s) Logout Character:[%s] (GUID: %u) Level: %d",
            GetAccountId(), GetRemoteAddress().c_str(), _player->GetName().c_str(), _player->GetGUIDLow(), _player->getLevel());
        if (Map* _map = _player->FindMap())
            _map->RemovePlayerFromMap(_player, true);

        SetPlayer(NULL); //! Pointer already deleted during RemovePlayerFromMap

        if (!HasRedirected())
        {
            //! Send the 'logout complete' packet to the client
            //! Client will respond by sending 3x CMSG_CANCEL_TRADE, which we currently dont handle
            WorldPacket data(SMSG_LOGOUT_COMPLETE, 0);
            SendPacket(&data);
            TC_LOG_DEBUG("network", "SESSION: Sent SMSG_LOGOUT_COMPLETE Message");

            //! Since each account can only have one online character at any given time, ensure all characters for active account are marked as offline
            PreparedStatement* stmt = CharacterDatabase.GetPreparedStatement(CHAR_UPD_ACCOUNT_ONLINE);
            stmt->setUInt32(0, GetAccountId());
            CharacterDatabase.Execute(stmt);
        }
    }

    m_playerLogout = false;
    m_playerSave = false;
    m_playerRecentlyLogout = true;
    LogoutRequest(0);
}

/// Kick a player out of the World
void WorldSession::KickPlayer()
{
    if (m_Socket)
    {
        m_Socket->CloseSocket();
        forceExit = true;
    }
}

void WorldSession::SendNotification(const char *format, ...)
{
    if (format)
    {
        va_list ap;
        char szStr[1024];
        szStr[0] = '\0';
        va_start(ap, format);
        vsnprintf(szStr, 1024, format, ap);
        va_end(ap);

        WorldPacket data(SMSG_NOTIFICATION, (strlen(szStr) + 1));
        data << szStr;
        SendPacket(&data);
    }
}

void WorldSession::SendNotification(uint32 string_id, ...)
{
    char const* format = GetTrinityString(string_id);
    if (format)
    {
        va_list ap;
        char szStr[1024];
        szStr[0] = '\0';
        va_start(ap, string_id);
        vsnprintf(szStr, 1024, format, ap);
        va_end(ap);

        WorldPacket data(SMSG_NOTIFICATION, (strlen(szStr) + 1));
        data << szStr;
        SendPacket(&data);
    }
}

const char *WorldSession::GetTrinityString(int32 entry) const
{
    return sObjectMgr->GetTrinityString(entry, GetSessionDbLocaleIndex());
}

void WorldSession::Handle_NULL(WorldPacket& recvPacket)
{
    TC_LOG_ERROR("network.opcode", "Received unhandled opcode %s from %s"
        , GetOpcodeNameForLogging(recvPacket.GetOpcode()).c_str(), GetPlayerInfo().c_str());
}

void WorldSession::Handle_EarlyProccess(WorldPacket& recvPacket)
{
    TC_LOG_ERROR("network.opcode", "Received opcode %s that must be processed in WorldSocket::OnRead from %s"
        , GetOpcodeNameForLogging(recvPacket.GetOpcode()).c_str(), GetPlayerInfo().c_str());
}

void WorldSession::Handle_ServerSide(WorldPacket& recvPacket)
{
    TC_LOG_ERROR("network.opcode", "Received server-side opcode %s from %s"
        , GetOpcodeNameForLogging(recvPacket.GetOpcode()).c_str(), GetPlayerInfo().c_str());
}

void WorldSession::Handle_Deprecated(WorldPacket& recvPacket)
{
    TC_LOG_ERROR("network.opcode", "Received deprecated opcode %s from %s"
        , GetOpcodeNameForLogging(recvPacket.GetOpcode()).c_str(), GetPlayerInfo().c_str());
}

void WorldSession::SendAuthWaitQue(uint32 position)
{
    if (position == 0)
    {
        WorldPacket packet(SMSG_AUTH_RESPONSE, 1);
        packet << uint8(AUTH_OK);
        SendPacket(&packet);
    }
    else
    {
        WorldPacket packet(SMSG_AUTH_RESPONSE, 6);
        packet << uint8(AUTH_WAIT_QUEUE);
        packet << uint32(position);
        packet << uint8(0);                                 // unk
        SendPacket(&packet);
    }
}

void WorldSession::LoadGlobalAccountData()
{
    PreparedStatement* stmt = CharacterDatabase.GetPreparedStatement(CHAR_SEL_ACCOUNT_DATA);
    stmt->setUInt32(0, GetAccountId());
    LoadAccountData(CharacterDatabase.Query(stmt), GLOBAL_CACHE_MASK);
}

void WorldSession::LoadAccountData(PreparedQueryResult result, uint32 mask)
{
    for (uint32 i = 0; i < NUM_ACCOUNT_DATA_TYPES; ++i)
        if (mask & (1 << i))
            m_accountData[i] = AccountData();

    if (!result)
        return;

    do
    {
        Field* fields = result->Fetch();
        uint32 type = fields[0].GetUInt8();
        if (type >= NUM_ACCOUNT_DATA_TYPES)
        {
            TC_LOG_ERROR("misc", "Table `%s` have invalid account data type (%u), ignore.",
                mask == GLOBAL_CACHE_MASK ? "account_data" : "character_account_data", type);
            continue;
        }

        if ((mask & (1 << type)) == 0)
        {
            TC_LOG_ERROR("misc", "Table `%s` have non appropriate for table  account data type (%u), ignore.",
                mask == GLOBAL_CACHE_MASK ? "account_data" : "character_account_data", type);
            continue;
        }

        m_accountData[type].Time = time_t(fields[1].GetUInt32());
        m_accountData[type].Data = fields[2].GetString();
    }
    while (result->NextRow());
}

void WorldSession::SetAccountData(AccountDataType type, time_t tm, std::string const& data)
{
    uint32 id = 0;
    uint32 index = 0;
    if ((1 << type) & GLOBAL_CACHE_MASK)
    {
        id = GetAccountId();
        index = CHAR_REP_ACCOUNT_DATA;
    }
    else
    {
        // _player can be NULL and packet received after logout but m_GUID still store correct guid
        if (!m_GUIDLow)
            return;

        id = m_GUIDLow;
        index = CHAR_REP_PLAYER_ACCOUNT_DATA;
    }

    PreparedStatement* stmt = CharacterDatabase.GetPreparedStatement(index);
    stmt->setUInt32(0, id);
    stmt->setUInt8 (1, type);
    stmt->setUInt32(2, uint32(tm));
    stmt->setString(3, data);
    CharacterDatabase.Execute(stmt);

    m_accountData[type].Time = tm;
    m_accountData[type].Data = data;
}

void WorldSession::SendAccountDataTimes(uint32 mask)
{
    WorldPacket data(SMSG_ACCOUNT_DATA_TIMES, 4 + 1 + 4 + NUM_ACCOUNT_DATA_TYPES * 4);
    data << uint32(time(NULL));                             // Server time
    data << uint8(1);
    data << uint32(mask);                                   // type mask
    for (uint32 i = 0; i < NUM_ACCOUNT_DATA_TYPES; ++i)
        if (mask & (1 << i))
            data << uint32(GetAccountData(AccountDataType(i))->Time);// also unix time
    SendPacket(&data);
}

void WorldSession::LoadTutorialsData()
{
    memset(m_Tutorials, 0, sizeof(uint32) * MAX_ACCOUNT_TUTORIAL_VALUES);

    PreparedStatement* stmt = CharacterDatabase.GetPreparedStatement(CHAR_SEL_TUTORIALS);
    stmt->setUInt32(0, GetAccountId());
    if (PreparedQueryResult result = CharacterDatabase.Query(stmt))
        for (uint8 i = 0; i < MAX_ACCOUNT_TUTORIAL_VALUES; ++i)
            m_Tutorials[i] = (*result)[i].GetUInt32();

    m_TutorialsChanged = false;
}

void WorldSession::SendTutorialsData()
{
    WorldPacket data(SMSG_TUTORIAL_FLAGS, 4 * MAX_ACCOUNT_TUTORIAL_VALUES);
    for (uint8 i = 0; i < MAX_ACCOUNT_TUTORIAL_VALUES; ++i)
        data << m_Tutorials[i];
    SendPacket(&data);
}

void WorldSession::SaveTutorialsData(SQLTransaction &trans)
{
    if (!m_TutorialsChanged)
        return;

    PreparedStatement* stmt = CharacterDatabase.GetPreparedStatement(CHAR_SEL_HAS_TUTORIALS);
    stmt->setUInt32(0, GetAccountId());
    bool hasTutorials = bool(CharacterDatabase.Query(stmt));
    // Modify data in DB
    stmt = CharacterDatabase.GetPreparedStatement(hasTutorials ? CHAR_UPD_TUTORIALS : CHAR_INS_TUTORIALS);
    for (uint8 i = 0; i < MAX_ACCOUNT_TUTORIAL_VALUES; ++i)
        stmt->setUInt32(i, m_Tutorials[i]);
    stmt->setUInt32(MAX_ACCOUNT_TUTORIAL_VALUES, GetAccountId());
    trans->Append(stmt);

    m_TutorialsChanged = false;
}

void WorldSession::ReadMovementInfo(WorldPacket &data, MovementInfo* mi)
{
    data >> mi->flags;
    data >> mi->flags2;
    data >> mi->time;
    data >> mi->pos.PositionXYZOStream();

    if (mi->HasMovementFlag(MOVEMENTFLAG_ONTRANSPORT))
    {
        data.readPackGUID(mi->transport.guid);

        data >> mi->transport.pos.PositionXYZOStream();
        data >> mi->transport.time;
        data >> mi->transport.seat;

        if (mi->HasExtraMovementFlag(MOVEMENTFLAG2_INTERPOLATED_MOVEMENT))
            data >> mi->transport.time2;
    }

    if (mi->HasMovementFlag(MovementFlags(MOVEMENTFLAG_SWIMMING | MOVEMENTFLAG_FLYING)) || (mi->HasExtraMovementFlag(MOVEMENTFLAG2_ALWAYS_ALLOW_PITCHING)))
        data >> mi->pitch;

    data >> mi->fallTime;

    if (mi->HasMovementFlag(MOVEMENTFLAG_FALLING))
    {
        data >> mi->jump.zspeed;
        data >> mi->jump.sinAngle;
        data >> mi->jump.cosAngle;
        data >> mi->jump.xyspeed;
    }

    if (mi->HasMovementFlag(MOVEMENTFLAG_SPLINE_ELEVATION))
        data >> mi->splineElevation;

    //! Anti-cheat checks. Please keep them in seperate if () blocks to maintain a clear overview.
    //! Might be subject to latency, so just remove improper flags.
    #ifdef TRINITY_DEBUG
    #define REMOVE_VIOLATING_FLAGS(check, maskToRemove) \
    { \
        if (check) \
        { \
            TC_LOG_DEBUG("entities.unit", "WorldSession::ReadMovementInfo: Violation of MovementFlags found (%s). " \
                "MovementFlags: %u, MovementFlags2: %u for player GUID: %u. Mask %u will be removed.", \
                STRINGIZE(check), mi->GetMovementFlags(), mi->GetExtraMovementFlags(), GetPlayer()->GetGUIDLow(), maskToRemove); \
            mi->RemoveMovementFlag((maskToRemove)); \
        } \
    }
    #else
    #define REMOVE_VIOLATING_FLAGS(check, maskToRemove) \
        if (check) \
            mi->RemoveMovementFlag((maskToRemove));
    #endif


    /*! This must be a packet spoofing attempt. MOVEMENTFLAG_ROOT sent from the client is not valid
        in conjunction with any of the moving movement flags such as MOVEMENTFLAG_FORWARD.
        It will freeze clients that receive this player's movement info.
    */
    REMOVE_VIOLATING_FLAGS(mi->HasMovementFlag(MOVEMENTFLAG_ROOT),
        MOVEMENTFLAG_ROOT);

    //! Cannot hover without SPELL_AURA_HOVER
    REMOVE_VIOLATING_FLAGS(mi->HasMovementFlag(MOVEMENTFLAG_HOVER) && !GetPlayer()->HasAuraType(SPELL_AURA_HOVER),
        MOVEMENTFLAG_HOVER);

    //! Cannot ascend and descend at the same time
    REMOVE_VIOLATING_FLAGS(mi->HasMovementFlag(MOVEMENTFLAG_ASCENDING) && mi->HasMovementFlag(MOVEMENTFLAG_DESCENDING),
        MOVEMENTFLAG_ASCENDING | MOVEMENTFLAG_DESCENDING);

    //! Cannot move left and right at the same time
    REMOVE_VIOLATING_FLAGS(mi->HasMovementFlag(MOVEMENTFLAG_LEFT) && mi->HasMovementFlag(MOVEMENTFLAG_RIGHT),
        MOVEMENTFLAG_LEFT | MOVEMENTFLAG_RIGHT);

    //! Cannot strafe left and right at the same time
    REMOVE_VIOLATING_FLAGS(mi->HasMovementFlag(MOVEMENTFLAG_STRAFE_LEFT) && mi->HasMovementFlag(MOVEMENTFLAG_STRAFE_RIGHT),
        MOVEMENTFLAG_STRAFE_LEFT | MOVEMENTFLAG_STRAFE_RIGHT);

    //! Cannot pitch up and down at the same time
    REMOVE_VIOLATING_FLAGS(mi->HasMovementFlag(MOVEMENTFLAG_PITCH_UP) && mi->HasMovementFlag(MOVEMENTFLAG_PITCH_DOWN),
        MOVEMENTFLAG_PITCH_UP | MOVEMENTFLAG_PITCH_DOWN);

    //! Cannot move forwards and backwards at the same time
    REMOVE_VIOLATING_FLAGS(mi->HasMovementFlag(MOVEMENTFLAG_FORWARD) && mi->HasMovementFlag(MOVEMENTFLAG_BACKWARD),
        MOVEMENTFLAG_FORWARD | MOVEMENTFLAG_BACKWARD);

    //! Cannot walk on water without SPELL_AURA_WATER_WALK
    REMOVE_VIOLATING_FLAGS(mi->HasMovementFlag(MOVEMENTFLAG_WATERWALKING) && !GetPlayer()->HasAuraType(SPELL_AURA_WATER_WALK),
        MOVEMENTFLAG_WATERWALKING);

    //! Cannot feather fall without SPELL_AURA_FEATHER_FALL
    REMOVE_VIOLATING_FLAGS(mi->HasMovementFlag(MOVEMENTFLAG_FALLING_SLOW) && !GetPlayer()->HasAuraType(SPELL_AURA_FEATHER_FALL),
        MOVEMENTFLAG_FALLING_SLOW);

    /*! Cannot fly if no fly auras present. Exception is being a GM.
        Note that we check for account level instead of Player::IsGameMaster() because in some
        situations it may be feasable to use .gm fly on as a GM without having .gm on,
        e.g. aerial combat.
    */

    REMOVE_VIOLATING_FLAGS(mi->HasMovementFlag(MOVEMENTFLAG_FLYING | MOVEMENTFLAG_CAN_FLY) && GetSecurity() == SEC_PLAYER &&
        !GetPlayer()->m_mover->HasAuraType(SPELL_AURA_FLY) &&
        !GetPlayer()->m_mover->HasAuraType(SPELL_AURA_MOD_INCREASE_MOUNTED_FLIGHT_SPEED),
        MOVEMENTFLAG_FLYING | MOVEMENTFLAG_CAN_FLY);

    //! Cannot fly and fall at the same time
    REMOVE_VIOLATING_FLAGS(mi->HasMovementFlag(MOVEMENTFLAG_CAN_FLY | MOVEMENTFLAG_DISABLE_GRAVITY) && mi->HasMovementFlag(MOVEMENTFLAG_FALLING),
        MOVEMENTFLAG_FALLING);

    REMOVE_VIOLATING_FLAGS(mi->HasMovementFlag(MOVEMENTFLAG_SPLINE_ENABLED) &&
        (!GetPlayer()->movespline->Initialized() || GetPlayer()->movespline->Finalized()), MOVEMENTFLAG_SPLINE_ENABLED);

    #undef REMOVE_VIOLATING_FLAGS
}

void WorldSession::WriteMovementInfo(WorldPacket* data, MovementInfo* mi)
{
    data->appendPackGUID(mi->guid);

    *data << mi->flags;
    *data << mi->flags2;
    *data << mi->time;
    *data << mi->pos.PositionXYZOStream();

    if (mi->HasMovementFlag(MOVEMENTFLAG_ONTRANSPORT))
    {
       data->appendPackGUID(mi->transport.guid);

       *data << mi->transport.pos.PositionXYZOStream();
       *data << mi->transport.time;
       *data << mi->transport.seat;

       if (mi->HasExtraMovementFlag(MOVEMENTFLAG2_INTERPOLATED_MOVEMENT))
           *data << mi->transport.time2;
    }

    if (mi->HasMovementFlag(MovementFlags(MOVEMENTFLAG_SWIMMING | MOVEMENTFLAG_FLYING)) || mi->HasExtraMovementFlag(MOVEMENTFLAG2_ALWAYS_ALLOW_PITCHING))
        *data << mi->pitch;

    *data << mi->fallTime;

    if (mi->HasMovementFlag(MOVEMENTFLAG_FALLING))
    {
        *data << mi->jump.zspeed;
        *data << mi->jump.sinAngle;
        *data << mi->jump.cosAngle;
        *data << mi->jump.xyspeed;
    }

    if (mi->HasMovementFlag(MOVEMENTFLAG_SPLINE_ELEVATION))
        *data << mi->splineElevation;
}

void WorldSession::ReadAddonsInfo(WorldPacket &data)
{
    if (data.rpos() + 4 > data.size())
        return;

    uint32 size;
    data >> size;

    if (!size)
        return;

    if (size > 0xFFFFF)
    {
        TC_LOG_ERROR("misc", "WorldSession::ReadAddonsInfo addon info too big, size %u", size);
        return;
    }

    uLongf uSize = size;

    uint32 pos = data.rpos();

    ByteBuffer addonInfo;
    addonInfo.resize(size);

    if (uncompress(addonInfo.contents(), &uSize, data.contents() + pos, data.size() - pos) == Z_OK)
    {
        uint32 addonsCount;
        addonInfo >> addonsCount;                         // addons count

        for (uint32 i = 0; i < addonsCount; ++i)
        {
            std::string addonName;
            uint8 enabled;
            uint32 crc, unk1;

            // check next addon data format correctness
            if (addonInfo.rpos() + 1 > addonInfo.size())
                return;

            addonInfo >> addonName;

            addonInfo >> enabled >> crc >> unk1;

            TC_LOG_DEBUG("network", "ADDON: Name: %s, Enabled: 0x%x, CRC: 0x%x, Unknown2: 0x%x", addonName.c_str(), enabled, crc, unk1);


            AddonInfo addon(addonName, enabled, crc, 2, true);

            SavedAddon const* savedAddon = AddonMgr::GetAddonInfo(addonName);
            if (savedAddon)
            {
                if (addon.CRC != savedAddon->CRC)
                    TC_LOG_DEBUG("network", "ADDON: %s was known, but didn't match known CRC (0x%x)!", addon.Name.c_str(), savedAddon->CRC);
                else
                    TC_LOG_DEBUG("network", "ADDON: %s was known, CRC is correct (0x%x)", addon.Name.c_str(), savedAddon->CRC);
            }
            else
            {
                AddonMgr::SaveAddon(addon);
                TC_LOG_INFO("network", "ADDON: %s (0x%x) was not known, saving...", addon.Name.c_str(), addon.CRC);
            }

            /// @todo Find out when to not use CRC/pubkey, and other possible states.
            m_addonsList.push_back(addon);
        }

        uint32 currentTime;
        addonInfo >> currentTime;
        TC_LOG_TRACE("network", "ADDON: CurrentTime: %u", currentTime);
    }
    else
        TC_LOG_ERROR("network", "Addon packet uncompress error!");
}

void WorldSession::SendAddonsInfo()
{
    uint8 addonPublicKey[256] =
    {
        0xC3, 0x5B, 0x50, 0x84, 0xB9, 0x3E, 0x32, 0x42, 0x8C, 0xD0, 0xC7, 0x48, 0xFA, 0x0E, 0x5D, 0x54,
        0x5A, 0xA3, 0x0E, 0x14, 0xBA, 0x9E, 0x0D, 0xB9, 0x5D, 0x8B, 0xEE, 0xB6, 0x84, 0x93, 0x45, 0x75,
        0xFF, 0x31, 0xFE, 0x2F, 0x64, 0x3F, 0x3D, 0x6D, 0x07, 0xD9, 0x44, 0x9B, 0x40, 0x85, 0x59, 0x34,
        0x4E, 0x10, 0xE1, 0xE7, 0x43, 0x69, 0xEF, 0x7C, 0x16, 0xFC, 0xB4, 0xED, 0x1B, 0x95, 0x28, 0xA8,
        0x23, 0x76, 0x51, 0x31, 0x57, 0x30, 0x2B, 0x79, 0x08, 0x50, 0x10, 0x1C, 0x4A, 0x1A, 0x2C, 0xC8,
        0x8B, 0x8F, 0x05, 0x2D, 0x22, 0x3D, 0xDB, 0x5A, 0x24, 0x7A, 0x0F, 0x13, 0x50, 0x37, 0x8F, 0x5A,
        0xCC, 0x9E, 0x04, 0x44, 0x0E, 0x87, 0x01, 0xD4, 0xA3, 0x15, 0x94, 0x16, 0x34, 0xC6, 0xC2, 0xC3,
        0xFB, 0x49, 0xFE, 0xE1, 0xF9, 0xDA, 0x8C, 0x50, 0x3C, 0xBE, 0x2C, 0xBB, 0x57, 0xED, 0x46, 0xB9,
        0xAD, 0x8B, 0xC6, 0xDF, 0x0E, 0xD6, 0x0F, 0xBE, 0x80, 0xB3, 0x8B, 0x1E, 0x77, 0xCF, 0xAD, 0x22,
        0xCF, 0xB7, 0x4B, 0xCF, 0xFB, 0xF0, 0x6B, 0x11, 0x45, 0x2D, 0x7A, 0x81, 0x18, 0xF2, 0x92, 0x7E,
        0x98, 0x56, 0x5D, 0x5E, 0x69, 0x72, 0x0A, 0x0D, 0x03, 0x0A, 0x85, 0xA2, 0x85, 0x9C, 0xCB, 0xFB,
        0x56, 0x6E, 0x8F, 0x44, 0xBB, 0x8F, 0x02, 0x22, 0x68, 0x63, 0x97, 0xBC, 0x85, 0xBA, 0xA8, 0xF7,
        0xB5, 0x40, 0x68, 0x3C, 0x77, 0x86, 0x6F, 0x4B, 0xD7, 0x88, 0xCA, 0x8A, 0xD7, 0xCE, 0x36, 0xF0,
        0x45, 0x6E, 0xD5, 0x64, 0x79, 0x0F, 0x17, 0xFC, 0x64, 0xDD, 0x10, 0x6F, 0xF3, 0xF5, 0xE0, 0xA6,
        0xC3, 0xFB, 0x1B, 0x8C, 0x29, 0xEF, 0x8E, 0xE5, 0x34, 0xCB, 0xD1, 0x2A, 0xCE, 0x79, 0xC3, 0x9A,
        0x0D, 0x36, 0xEA, 0x01, 0xE0, 0xAA, 0x91, 0x20, 0x54, 0xF0, 0x72, 0xD8, 0x1E, 0xC7, 0x89, 0xD2
    };

    WorldPacket data(SMSG_ADDON_INFO, 4);

    for (AddonsList::iterator itr = m_addonsList.begin(); itr != m_addonsList.end(); ++itr)
    {
        data << uint8(itr->State);

        uint8 crcpub = itr->UsePublicKeyOrCRC;
        data << uint8(crcpub);
        if (crcpub)
        {
            uint8 usepk = (itr->CRC != STANDARD_ADDON_CRC); // If addon is Standard addon CRC
            data << uint8(usepk);
            if (usepk)                                      // if CRC is wrong, add public key (client need it)
            {
                TC_LOG_INFO("misc", "ADDON: CRC (0x%x) for addon %s is wrong (does not match expected 0x%x), sending pubkey",
                    itr->CRC, itr->Name.c_str(), STANDARD_ADDON_CRC);

                data.append(addonPublicKey, sizeof(addonPublicKey));
            }

            data << uint32(0);                              /// @todo Find out the meaning of this.
        }

        data << uint8(0);       // uses URL
        //if (usesURL)
        //    data << uint8(0); // URL
    }

    m_addonsList.clear();

    AddonMgr::BannedAddonList const* bannedAddons = AddonMgr::GetBannedAddons();
    data << uint32(bannedAddons->size());
    for (AddonMgr::BannedAddonList::const_iterator itr = bannedAddons->begin(); itr != bannedAddons->end(); ++itr)
    {
        data << uint32(itr->Id);
        data.append(itr->NameMD5, sizeof(itr->NameMD5));
        data.append(itr->VersionMD5, sizeof(itr->VersionMD5));
        data << uint32(itr->Timestamp);
        data << uint32(1);  // IsBanned
    }

    SendPacket(&data);
}

bool WorldSession::SendRedirect(const char* ip_str, uint16 port)
{
    m_flags |= SESSION_FLAG_HAS_REDIRECTED;

    if (Player* player = GetPlayer())
    {
        // Save player state
        SQLTransaction trans = CharacterDatabase.BeginTransaction();
        trans->PAppend("UPDATE characters SET online = 0 WHERE account = %u AND guid != %u", GetAccountId(), player->GetGUID());
        trans->PAppend("UPDATE characters SET online = 2 WHERE guid = %u", player->GetGUID());
        CharacterDatabase.DirectCommitTransaction(trans);
        player->SaveToDB();
        player->RemoveFromWorld();
        UpdateData data;
        data.AddOutOfRangeGUID(player->m_clientGUIDs);
        WorldPacket destroy;
        data.BuildPacket(&destroy);
        SendPacket(&destroy);
    }

    uint32 ip = ACE_OS::inet_addr(ip_str);

    WorldPacket data(SMSG_REDIRECT_CLIENT, 30);
    data << ip;
    data << port;
    data << uint32(0x0);

    PreparedStatement* stmt = LoginDatabase.GetPreparedStatement(LOGIN_SEL_REDIRECT_SESSKEY);
    stmt->setUInt32(0, _accountId);
    PreparedQueryResult res = LoginDatabase.Query(stmt);
    Field *fields = res->Fetch();
    BigNumber a;
    a.SetHexStr(fields[0].GetString().c_str());

    HmacHash hmac(40, a.AsByteArray().get());
    hmac.UpdateData((uint8*)&ip, 4);
    hmac.UpdateData((uint8*)&port, 2);
    hmac.Finalize();
    data.append(hmac.GetDigest(), hmac.GetLength());
    SendPacket(&data);
    return true;
}

bool WorldSession::RedirectToNode(uint32 mapid)
{
    if (!sWorld->CanRedirect())
        return false;

    RedirectInfo const& ri = sWorld->GetNodeForMap(mapid);
    if (sWorld->GetCurrentNode().ip != ri.ip || sWorld->GetCurrentNode().port != ri.port) //dont reconnect to current node
    {
        SendRedirect(ri.ip.c_str(), ri.port);
        return true;
    }

    return false;
}

void WorldSession::HandleRedirectionFailed(WorldPacket& recvPacket)
{
    recvPacket.rfinish();

    m_flags &= ~SESSION_FLAG_HAS_REDIRECTED;

    // Ensure the packets arrive together and in order
    WorldPacket data(SMSG_MULTIPLE_PACKETS, 12);

    if (Player* player = GetPlayer())
    {
        data << uint16(SMSG_TRANSFER_ABORTED);
        if (player->IsBeingTeleportedFar())
            data << uint32(player->GetTeleportDest().GetMapId());
        else
            data << uint32(-1);

        data << uint8(TRANSFER_ABORT_NOT_FOUND);
        player->SetSemaphoreTeleportFar(false);
    }
    else
    {
        data << uint16(SMSG_CHARACTER_LOGIN_FAILED);
        data << uint8(1);   // CHAR_LOGIN_NO_WORLD
    }

    data << uint16(SMSG_RESUME_COMMS);

    SendPacket(&data);
}

void WorldSession::HandleSuspendComms(WorldPacket& recv)
{
    recv.rfinish();

    zmqpp::message msg;
    WorldPacket fsqp(SMSG_RESUME_COMMS, 0);
    sSocialServer->BuildPacketCommand(msg, fsqp);
    msg << uint8(BROADCAST_PENDING_SESSION);   // broadcast target
    msg << uint32(GetAccountId());
    sSocialServer->SendCommand(msg);
}

void WorldSession::SetPlayer(Player* player)
{
    _player = player;

    // set m_GUID that can be used while player loggined and later until m_playerRecentlyLogout not reset
    if (_player)
        m_GUIDLow = _player->GetGUIDLow();
}

void WorldSession::InitializeQueryCallbackParameters()
{
    // Callback parameters that have pointers in them should be properly
    // initialized to NULL here.
    _charCreateCallback.SetParam(NULL);
}

void WorldSession::ProcessQueryCallbacks()
{
    PreparedQueryResult result;

    //! HandleCharEnumOpcode
    if (_charEnumCallback.valid() && _charEnumCallback.wait_for(std::chrono::seconds(0)) == std::future_status::ready)
    {
        result = _charEnumCallback.get();
        HandleCharEnum(result);
    }

    if (_charCreateCallback.IsReady())
    {
        _charCreateCallback.GetResult(result);
        HandleCharCreateCallback(result, _charCreateCallback.GetParam());
    }

    //! HandlePlayerLoginOpcode
    if (_charLoginCallback.valid() && _charLoginCallback.wait_for(std::chrono::seconds(0)) == std::future_status::ready)
    {
        SQLQueryHolder* param = _charLoginCallback.get();
        HandlePlayerLogin((LoginQueryHolder*)param);
    }

    //! HandleAddFriendOpcode
    if (_addFriendCallback.IsReady())
    {
        std::string param = _addFriendCallback.GetParam();
        _addFriendCallback.GetResult(result);
        HandleAddFriendOpcodeCallBack(result, param);
        _addFriendCallback.FreeResult();
    }

    //- HandleCharRenameOpcode
    if (_charRenameCallback.IsReady())
    {
        std::string param = _charRenameCallback.GetParam();
        _charRenameCallback.GetResult(result);
        HandleChangePlayerNameOpcodeCallBack(result, param);
        _charRenameCallback.FreeResult();
    }

    //- HandleCharAddIgnoreOpcode
    if (_addIgnoreCallback.valid() && _addIgnoreCallback.wait_for(std::chrono::seconds(0)) == std::future_status::ready)
    {
        result = _addIgnoreCallback.get();
        HandleAddIgnoreOpcodeCallBack(result);
    }

    //- SendStabledPet
    if (_sendStabledPetCallback.IsReady())
    {
        uint64 param = _sendStabledPetCallback.GetParam();
        _sendStabledPetCallback.GetResult(result);
        SendStablePetCallback(result, param);
        _sendStabledPetCallback.FreeResult();
    }

    //- HandleStablePet
    if (_stablePetCallback.valid() && _stablePetCallback.wait_for(std::chrono::seconds(0)) == std::future_status::ready)
    {
        result = _stablePetCallback.get();
        HandleStablePetCallback(result);
    }

    //- HandleUnstablePet
    if (_unstablePetCallback.IsReady())
    {
        uint32 param = _unstablePetCallback.GetParam();
        _unstablePetCallback.GetResult(result);
        HandleUnstablePetCallback(result, param);
        _unstablePetCallback.FreeResult();
    }

    //- HandleStableSwapPet
    if (_stableSwapCallback.IsReady())
    {
        uint32 param = _stableSwapCallback.GetParam();
        _stableSwapCallback.GetResult(result);
        HandleStableSwapPetCallback(result, param);
        _stableSwapCallback.FreeResult();
    }
}

void WorldSession::InitWarden(BigNumber* k, std::string const& os)
{
    if (os == "Win")
    {
        _warden = new WardenWin();
        _warden->Init(this, k);
    }
    else if (os == "OSX")
    {
        // Disabled as it is causing the client to crash
        // _warden = new WardenMac();
        // _warden->Init(this, k);
    }
}

void WorldSession::LoadPermissions()
{
    uint32 id = GetAccountId();
    std::string name;
    AccountMgr::GetName(id, name);
    uint8 secLevel = GetSecurity();

    _RBACData = new rbac::RBACData(id, name, realmID, secLevel);
    _RBACData->LoadFromDB();

    TC_LOG_DEBUG("rbac", "WorldSession::LoadPermissions [AccountId: %u, Name: %s, realmId: %d, secLevel: %u]",
                   id, name.c_str(), realmID, secLevel);
}

rbac::RBACData* WorldSession::GetRBACData()
{
    return _RBACData;
}

bool WorldSession::HasPermission(uint32 permission)
{
    if (!_RBACData)
        LoadPermissions();

    bool hasPermission = _RBACData->HasPermission(permission);
    TC_LOG_DEBUG("rbac", "WorldSession::HasPermission [AccountId: %u, Name: %s, realmId: %d]",
                   _RBACData->GetId(), _RBACData->GetName().c_str(), realmID);

    return hasPermission;
}

void WorldSession::InvalidateRBACData()
{
    TC_LOG_DEBUG("rbac", "WorldSession::Invalidaterbac::RBACData [AccountId: %u, Name: %s, realmId: %d]",
                   _RBACData->GetId(), _RBACData->GetName().c_str(), realmID);
    delete _RBACData;
    _RBACData = NULL;
}

bool WorldSession::DosProtection::EvaluateOpcode(WorldPacket& p, time_t time) const
{
    uint32 maxPacketCounterAllowed = GetMaxPacketCounterAllowed(p.GetOpcode());

    // Return true if there no limit for the opcode
    if (!maxPacketCounterAllowed)
        return true;

    PacketCounter& packetCounter = _PacketThrottlingMap[p.GetOpcode()];
    if (packetCounter.lastReceiveTime != time)
    {
        packetCounter.lastReceiveTime = time;
        packetCounter.amountCounter = 0;
    }

    // Check if player is flooding some packets
    if (++packetCounter.amountCounter <= maxPacketCounterAllowed)
        return true;

    TC_LOG_WARN("network", "AntiDOS: Account %u, IP: %s, Ping: %u, Character: %s, flooding packet (opc: %s (0x%X), count: %u)",
        Session->GetAccountId(), Session->GetRemoteAddress().c_str(), Session->GetLatency(), Session->GetPlayerName().c_str(),
        opcodeTable[p.GetOpcode()].name, p.GetOpcode(), packetCounter.amountCounter);

    switch (_policy)
    {
        case POLICY_LOG:
            return true;
        case POLICY_KICK:
            TC_LOG_INFO("network", "AntiDOS: Player kicked!");
            return false;
        case POLICY_BAN:
        {
            BanMode bm = (BanMode)sWorld->getIntConfig(CONFIG_PACKET_SPOOF_BANMODE);
            uint32 duration = sWorld->getIntConfig(CONFIG_PACKET_SPOOF_BANDURATION); // in seconds
            std::string nameOrIp = "";
            switch (bm)
            {
                case BAN_CHARACTER: // not supported, ban account
                case BAN_ACCOUNT: (void)sAccountMgr->GetName(Session->GetAccountId(), nameOrIp); break;
                case BAN_IP: nameOrIp = Session->GetRemoteAddress(); break;
            }
            sWorld->BanAccount(bm, nameOrIp, duration, "DOS (Packet Flooding/Spoofing", "Server: AutoDOS");
            TC_LOG_INFO("network", "AntiDOS: Player automatically banned for %u seconds.", duration);

            return false;
        }
        default: // invalid policy
            return true;
    }
}


uint32 WorldSession::DosProtection::GetMaxPacketCounterAllowed(uint16 opcode) const
{
    uint32 maxPacketCounterAllowed;
    switch (opcode)
    {
        // CPU usage sending 2000 packets/second on a 3.70 GHz 4 cores on Win x64
        //                                              [% CPU mysqld]   [%CPU worldserver RelWithDebInfo]
        case CMSG_PLAYER_LOGIN:                         //   0               0.5
        case CMSG_NAME_QUERY:                           //   0               1
        case CMSG_PET_NAME_QUERY:                       //   0               1
        case CMSG_NPC_TEXT_QUERY:                       //   0               1
        case CMSG_ATTACKSTOP:                           //   0               1
        case CMSG_QUERY_QUESTS_COMPLETED:               //   0               1
        case CMSG_QUERY_TIME:                           //   0               1
        case CMSG_CORPSE_MAP_POSITION_QUERY:            //   0               1
        case CMSG_MOVE_TIME_SKIPPED:                    //   0               1
        case MSG_QUERY_NEXT_MAIL_TIME:                  //   0               1
        case CMSG_SETSHEATHED:                          //   0               1
        case MSG_RAID_TARGET_UPDATE:                    //   0               1
        case CMSG_PLAYER_LOGOUT:                        //   0               1
        case CMSG_LOGOUT_REQUEST:                       //   0               1
        case CMSG_PET_RENAME:                           //   0               1
        case CMSG_QUESTGIVER_CANCEL:                    //   0               1
        case CMSG_QUESTGIVER_REQUEST_REWARD:            //   0               1
        case CMSG_COMPLETE_CINEMATIC:                   //   0               1
        case CMSG_BANKER_ACTIVATE:                      //   0               1
        case CMSG_BUY_BANK_SLOT:                        //   0               1
        case CMSG_OPT_OUT_OF_LOOT:                      //   0               1
        case CMSG_DUEL_ACCEPTED:                        //   0               1
        case CMSG_DUEL_CANCELLED:                       //   0               1
        case CMSG_CALENDAR_COMPLAIN:                    //   0               1
        case CMSG_QUEST_QUERY:                          //   0               1.5
        case CMSG_ITEM_QUERY_SINGLE:                    //   0               1.5
        case CMSG_ITEM_NAME_QUERY:                      //   0               1.5
        case CMSG_GAMEOBJECT_QUERY:                     //   0               1.5
        case CMSG_CREATURE_QUERY:                       //   0               1.5
        case CMSG_QUESTGIVER_STATUS_QUERY:              //   0               1.5
        case CMSG_GUILD_QUERY:                          //   0               1.5
        case CMSG_ARENA_TEAM_QUERY:                     //   0               1.5
        case CMSG_TAXINODE_STATUS_QUERY:                //   0               1.5
        case CMSG_TAXIQUERYAVAILABLENODES:              //   0               1.5
        case CMSG_QUESTGIVER_QUERY_QUEST:               //   0               1.5
        case CMSG_PAGE_TEXT_QUERY:                      //   0               1.5
        case MSG_QUERY_GUILD_BANK_TEXT:                 //   0               1.5
        case MSG_CORPSE_QUERY:                          //   0               1.5
        case MSG_MOVE_SET_FACING:                       //   0               1.5
        case CMSG_REQUEST_PARTY_MEMBER_STATS:           //   0               1.5
        case CMSG_QUESTGIVER_COMPLETE_QUEST:            //   0               1.5
        case CMSG_SET_ACTION_BUTTON:                    //   0               1.5
        case CMSG_RESET_INSTANCES:                      //   0               1.5
        case CMSG_HEARTH_AND_RESURRECT:                 //   0               1.5
        case CMSG_TOGGLE_PVP:                           //   0               1.5
        case CMSG_PET_ABANDON:                          //   0               1.5
        case CMSG_ACTIVATETAXIEXPRESS:                  //   0               1.5
        case CMSG_ACTIVATETAXI:                         //   0               1.5
        case CMSG_SELF_RES:                             //   0               1.5
        case CMSG_UNLEARN_SKILL:                        //   0               1.5
        case CMSG_EQUIPMENT_SET_SAVE:                   //   0               1.5
        case CMSG_DELETEEQUIPMENT_SET:                  //   0               1.5
        case CMSG_DISMISS_CRITTER:                      //   0               1.5
        case CMSG_REPOP_REQUEST:                        //   0               1.5
        case CMSG_GROUP_INVITE:                         //   0               1.5
        case CMSG_GROUP_DECLINE:                        //   0               1.5
        case CMSG_GROUP_ACCEPT:                         //   0               1.5
        case CMSG_GROUP_UNINVITE_GUID:                  //   0               1.5
        case CMSG_GROUP_UNINVITE:                       //   0               1.5
        case CMSG_GROUP_DISBAND:                        //   0               1.5
        case CMSG_BATTLEMASTER_JOIN_ARENA:              //   0               1.5
        case CMSG_LEAVE_BATTLEFIELD:                    //   0               1.5
        case MSG_GUILD_BANK_LOG_QUERY:                  //   0               2
        case CMSG_LOGOUT_CANCEL:                        //   0               2
        case CMSG_REALM_SPLIT:                          //   0               2
        case CMSG_ALTER_APPEARANCE:                     //   0               2
        case CMSG_QUEST_CONFIRM_ACCEPT:                 //   0               2
        case MSG_GUILD_EVENT_LOG_QUERY:                 //   0               2.5
        case CMSG_READY_FOR_ACCOUNT_DATA_TIMES:         //   0               2.5
        case CMSG_QUESTGIVER_STATUS_MULTIPLE_QUERY:     //   0               2.5
        case CMSG_BEGIN_TRADE:                          //   0               2.5
        case CMSG_INITIATE_TRADE:                       //   0               3
        case CMSG_MESSAGECHAT:                          //   0               3.5
        case CMSG_INSPECT:                              //   0               3.5
        case CMSG_AREA_SPIRIT_HEALER_QUERY:             // not profiled
        case CMSG_STANDSTATECHANGE:                     // not profiled
        case MSG_RANDOM_ROLL:                           // not profiled
        case CMSG_TIME_SYNC_RESP:                       // not profiled
        case CMSG_TRAINER_BUY_SPELL:                    // not profiled
        {
            // "0" is a magic number meaning there's no limit for the opcode.
            // All the opcodes above must cause little CPU usage and no sync/async database queries at all
            maxPacketCounterAllowed = 0;
            break;
        }

        case CMSG_QUESTGIVER_ACCEPT_QUEST:              //   0               4
        case CMSG_QUESTLOG_REMOVE_QUEST:                //   0               4
        case CMSG_QUESTGIVER_CHOOSE_REWARD:             //   0               4
        case CMSG_CONTACT_LIST:                         //   0               5
        case CMSG_LEARN_PREVIEW_TALENTS:                //   0               6
        case CMSG_AUTOBANK_ITEM:                        //   0               6
        case CMSG_AUTOSTORE_BANK_ITEM:                  //   0               6
        case CMSG_WHO:                                  //   0               7
        case CMSG_PLAYER_VEHICLE_ENTER:                 //   0               8
        case CMSG_LEARN_PREVIEW_TALENTS_PET:            // not profiled
        case MSG_MOVE_HEARTBEAT:
        {
            maxPacketCounterAllowed = 200;
            break;
        }

        case CMSG_GUILD_SET_PUBLIC_NOTE:                //   1               2         1 async db query
        case CMSG_GUILD_SET_OFFICER_NOTE:               //   1               2         1 async db query
        case CMSG_SET_CONTACT_NOTES:                    //   1               2.5       1 async db query
        case CMSG_CALENDAR_GET_CALENDAR:                //   0               1.5       medium upload bandwidth usage
        case CMSG_GUILD_BANK_QUERY_TAB:                 //   0               3.5       medium upload bandwidth usage
        case CMSG_QUERY_INSPECT_ACHIEVEMENTS:           //   0              13         high upload bandwidth usage
        case CMSG_GAMEOBJ_REPORT_USE:                   // not profiled
        case CMSG_GAMEOBJ_USE:                          // not profiled
        case MSG_PETITION_DECLINE:                      // not profiled
        {
            maxPacketCounterAllowed = 50;
            break;
        }

        case CMSG_QUEST_POI_QUERY:                      //   0              25         very high upload bandwidth usage
        {
            maxPacketCounterAllowed = MAX_QUEST_LOG_SIZE;
            break;
        }

        case CMSG_GM_REPORT_LAG:                        //   1               3         1 async db query
        case CMSG_SPELLCLICK:                           // not profiled
        case CMSG_REMOVE_GLYPH:                         // not profiled
        case CMSG_DISMISS_CONTROLLED_VEHICLE:           // not profiled
        {
            maxPacketCounterAllowed = 20;
            break;
        }

        case CMSG_PETITION_SIGN:                        //   9               4         2 sync 1 async db queries
        case CMSG_TURN_IN_PETITION:                     //   8               5.5       2 sync db query
        case CMSG_GROUP_CHANGE_SUB_GROUP:               //   6               5         1 sync 1 async db queries
        case CMSG_PETITION_QUERY:                       //   4               3.5       1 sync db query
        case CMSG_CHAR_RACE_CHANGE:                     //   5               4         1 sync db query
        case CMSG_CHAR_CUSTOMIZE:                       //   5               5         1 sync db query
        case CMSG_CHAR_FACTION_CHANGE:                  //   5               5         1 sync db query
        case CMSG_CHAR_DELETE:                          //   4               4         1 sync db query
        case CMSG_DEL_FRIEND:                           //   7               5         1 async db query
        case CMSG_ADD_FRIEND:                           //   6               4         1 async db query
        case CMSG_CHAR_RENAME:                          //   5               3         1 async db query
        case CMSG_GMSURVEY_SUBMIT:                      //   2               3         1 async db query
        case CMSG_BUG:                                  //   1               1         1 async db query
        case CMSG_GROUP_SET_LEADER:                     //   1               2         1 async db query
        case CMSG_GROUP_RAID_CONVERT:                   //   1               5         1 async db query
        case CMSG_GROUP_ASSISTANT_LEADER:               //   1               2         1 async db query
        case CMSG_CALENDAR_ADD_EVENT:                   //  21              10         2 async db query
        case CMSG_PETITION_BUY:                         // not profiled                1 sync 1 async db queries
        case CMSG_CHANGE_SEATS_ON_CONTROLLED_VEHICLE:   // not profiled
        case CMSG_REQUEST_VEHICLE_PREV_SEAT:            // not profiled
        case CMSG_REQUEST_VEHICLE_NEXT_SEAT:            // not profiled
        case CMSG_REQUEST_VEHICLE_SWITCH_SEAT:          // not profiled
        case CMSG_REQUEST_VEHICLE_EXIT:                 // not profiled
        case CMSG_CONTROLLER_EJECT_PASSENGER:           // not profiled
        case CMSG_ITEM_REFUND:                          // not profiled
        case CMSG_SOCKET_GEMS:                          // not profiled
        case CMSG_WRAP_ITEM:                            // not profiled
        case CMSG_REPORT_PVP_AFK:                       // not profiled
        {
            maxPacketCounterAllowed = 10;
            break;
        }

        case CMSG_CHAR_CREATE:                          //   7               5         3 async db queries
        case CMSG_CHAR_ENUM:                            //  22               3         2 async db queries
        case CMSG_GMTICKET_CREATE:                      //   1              25         1 async db query
        case CMSG_GMTICKET_UPDATETEXT:                  //   0              15         1 async db query
        case CMSG_GMTICKET_DELETETICKET:                //   1              25         1 async db query
        case CMSG_GMRESPONSE_RESOLVE:                   //   1              25         1 async db query
        case CMSG_CALENDAR_UPDATE_EVENT:                // not profiled
        case CMSG_CALENDAR_REMOVE_EVENT:                // not profiled
        case CMSG_CALENDAR_COPY_EVENT:                  // not profiled
        case CMSG_CALENDAR_EVENT_INVITE:                // not profiled
        case CMSG_CALENDAR_EVENT_SIGNUP:                // not profiled
        case CMSG_CALENDAR_EVENT_RSVP:                  // not profiled
        case CMSG_CALENDAR_EVENT_REMOVE_INVITE:         // not profiled
        case CMSG_CALENDAR_EVENT_MODERATOR_STATUS:      // not profiled
        case CMSG_ARENA_TEAM_INVITE:                    // not profiled
        case CMSG_ARENA_TEAM_ACCEPT:                    // not profiled
        case CMSG_ARENA_TEAM_DECLINE:                   // not profiled
        case CMSG_ARENA_TEAM_LEAVE:                     // not profiled
        case CMSG_ARENA_TEAM_DISBAND:                   // not profiled
        case CMSG_ARENA_TEAM_REMOVE:                    // not profiled
        case CMSG_ARENA_TEAM_LEADER:                    // not profiled
        case CMSG_LOOT_METHOD:                          // not profiled
        case CMSG_GUILD_INVITE:                         // not profiled
        case CMSG_GUILD_ACCEPT:                         // not profiled
        case CMSG_GUILD_DECLINE:                        // not profiled
        case CMSG_GUILD_LEAVE:                          // not profiled
        case CMSG_GUILD_DISBAND:                        // not profiled
        case CMSG_GUILD_LEADER:                         // not profiled
        case CMSG_GUILD_MOTD:                           // not profiled
        case CMSG_GUILD_RANK:                           // not profiled
        case CMSG_GUILD_ADD_RANK:                       // not profiled
        case CMSG_GUILD_DEL_RANK:                       // not profiled
        case CMSG_GUILD_INFO_TEXT:                      // not profiled
        case CMSG_GUILD_BANK_DEPOSIT_MONEY:             // not profiled
        case CMSG_GUILD_BANK_WITHDRAW_MONEY:            // not profiled
        case CMSG_GUILD_BANK_BUY_TAB:                   // not profiled
        case CMSG_GUILD_BANK_UPDATE_TAB:                // not profiled
        case CMSG_SET_GUILD_BANK_TEXT:                  // not profiled
        case MSG_SAVE_GUILD_EMBLEM:                     // not profiled
        case MSG_PETITION_RENAME:                       // not profiled
        case MSG_TALENT_WIPE_CONFIRM:                   // not profiled
        case MSG_SET_DUNGEON_DIFFICULTY:                // not profiled
        case MSG_SET_RAID_DIFFICULTY:                   // not profiled
        case MSG_PARTY_ASSIGNMENT:                      // not profiled
        case MSG_RAID_READY_CHECK:                      // not profiled
        {
            maxPacketCounterAllowed = 3;
            break;
        }

        case CMSG_ITEM_REFUND_INFO:                     // not profiled
        {
            maxPacketCounterAllowed = PLAYER_SLOTS_COUNT;
            break;
        }

        default:
        {
            maxPacketCounterAllowed = 100;
            break;
        }
    }

    return maxPacketCounterAllowed;
}<|MERGE_RESOLUTION|>--- conflicted
+++ resolved
@@ -46,14 +46,10 @@
 #include "Transport.h"
 #include "WardenWin.h"
 #include "WardenMac.h"
-<<<<<<< HEAD
 #include "SocialServer.h"
-
-#include <ace/OS_NS_arpa_inet.h>
 #include "Cryptography/HMACSHA1.h"
-=======
 #include "MoveSpline.h"
->>>>>>> aceec683
+
 
 namespace {
 
@@ -104,11 +100,7 @@
 }
 
 /// WorldSession constructor
-<<<<<<< HEAD
-WorldSession::WorldSession(uint32 id, WorldSocket* sock, AccountTypes sec, uint8 expansion, time_t mute_time, LocaleConstant locale, uint32 recruiter, bool isARecruiter, SessionFlags flags) :
-=======
-WorldSession::WorldSession(uint32 id, std::shared_ptr<WorldSocket> sock, AccountTypes sec, uint8 expansion, time_t mute_time, LocaleConstant locale, uint32 recruiter, bool isARecruiter):
->>>>>>> aceec683
+WorldSession::WorldSession(uint32 id, std::shared_ptr<WorldSocket> sock, AccountTypes sec, uint8 expansion, time_t mute_time, LocaleConstant locale, uint32 recruiter, bool isARecruiter, SessionFlags flags) :
     m_muteTime(mute_time),
     m_timeOutTime(0),
     AntiDOS(this),
@@ -298,11 +290,7 @@
 
     while (m_Socket && !_recvQueue.empty() && _recvQueue.peek(true) != firstDelayedPacket && _recvQueue.next(packet, updater))
     {
-<<<<<<< HEAD
         /*if (!AntiDOS.EvaluateOpcode(*packet))
-=======
-        if (!AntiDOS.EvaluateOpcode(*packet, currentTime))
->>>>>>> aceec683
         {
             KickPlayer();
         }
@@ -342,7 +330,6 @@
                         }
                         else if (_player->IsInWorld())
                         {
-<<<<<<< HEAD
                             //! Redirected player always gets added to world
                             //! While teleporting, this happens before client sends MSG_MOVE_WORLDPORT_ACK
                             //! so we need to check for this case
@@ -352,10 +339,7 @@
                                 break;
                             }
 
-                            sScriptMgr->OnPacketReceive(m_Socket, WorldPacket(*packet));
-=======
                             sScriptMgr->OnPacketReceive(this, *packet);
->>>>>>> aceec683
                             (this->*opHandle.handler)(*packet);
                             LogUnprocessedTail(packet);
                         }
@@ -364,7 +348,7 @@
                         {
                             if (!WasRedirected())
                             {
-                                sScriptMgr->OnPacketReceive(m_Socket, WorldPacket(*packet));
+                                sScriptMgr->OnPacketReceive(this, *packet);
                                 (this->*opHandle.handler)(*packet);
                                 LogUnprocessedTail(packet);
                             }
@@ -385,21 +369,6 @@
                             LogUnprocessedTail(packet);
                         }
                         break;
-<<<<<<< HEAD
-=======
-                    case STATUS_TRANSFER:
-                        if (!_player)
-                            LogUnexpectedOpcode(packet, "STATUS_TRANSFER", "the player has not logged in yet");
-                        else if (_player->IsInWorld())
-                            LogUnexpectedOpcode(packet, "STATUS_TRANSFER", "the player is still in world");
-                        else
-                        {
-                            sScriptMgr->OnPacketReceive(this, *packet);
-                            (this->*opHandle.handler)(*packet);
-                            LogUnprocessedTail(packet);
-                        }
-                        break;
->>>>>>> aceec683
                     case STATUS_AUTHED:
                         // prevent cheating with skip queue wait
                         if (m_inQueue)
@@ -1153,8 +1122,8 @@
         SendPacket(&destroy);
     }
 
-    uint32 ip = ACE_OS::inet_addr(ip_str);
-
+    uint32 ip = 0;
+    inet_pton(AF_INET, ip_str, &ip);
     WorldPacket data(SMSG_REDIRECT_CLIENT, 30);
     data << ip;
     data << port;
