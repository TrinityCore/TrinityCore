--- conflicted
+++ resolved
@@ -380,22 +380,16 @@
                         if (packet->GetOpcode() == CMSG_CHAR_ENUM)
                             m_playerRecentlyLogout = false;
 
-<<<<<<< HEAD
-                        sScriptMgr->OnPacketReceive(this, *packet);
-#ifdef ELUNA
-                        if (!sEluna->OnPacketReceive(this, *packet))
-                            break;
-#endif
-                        (this->*opHandle.handler)(*packet);
-                        LogUnprocessedTail(packet);
-=======
                         if (AntiDOS.EvaluateOpcode(*packet, currentTime))
                         {
                             sScriptMgr->OnPacketReceive(this, *packet);
+#ifdef ELUNA
+                            if (!sEluna->OnPacketReceive(this, *packet))
+                                break;
+#endif
                             (this->*opHandle.handler)(*packet);
                             LogUnprocessedTail(packet);
                         }
->>>>>>> 1b9aca10
                         break;
                     case STATUS_NEVER:
                         TC_LOG_ERROR("network.opcode", "Received not allowed opcode %s from %s", GetOpcodeNameForLogging(packet->GetOpcode()).c_str()
