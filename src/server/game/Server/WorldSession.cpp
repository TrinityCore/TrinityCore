/*
 * Copyright (C) 2008-2018 TrinityCore <https://www.trinitycore.org/>
 * Copyright (C) 2005-2009 MaNGOS <http://getmangos.com/>
 *
 * This program is free software; you can redistribute it and/or modify it
 * under the terms of the GNU General Public License as published by the
 * Free Software Foundation; either version 2 of the License, or (at your
 * option) any later version.
 *
 * This program is distributed in the hope that it will be useful, but WITHOUT
 * ANY WARRANTY; without even the implied warranty of MERCHANTABILITY or
 * FITNESS FOR A PARTICULAR PURPOSE. See the GNU General Public License for
 * more details.
 *
 * You should have received a copy of the GNU General Public License along
 * with this program. If not, see <http://www.gnu.org/licenses/>.
 */

/** \file
    \ingroup u2w
*/

#include "WorldSession.h"
#include "QueryHolder.h"
#include "AccountMgr.h"
#include "AuthenticationPackets.h"
#include "BattlePetMgr.h"
#include "BattlegroundMgr.h"
#include "BattlenetPackets.h"
#include "CharacterPackets.h"
#include "ChatPackets.h"
#include "DatabaseEnv.h"
#include "Group.h"
#include "Guild.h"
#include "GuildMgr.h"
#include "IpAddress.h"
#include "Map.h"
#include "Metric.h"
#include "MiscPackets.h"
#include "ObjectMgr.h"
#include "OutdoorPvPMgr.h"
#include "PacketUtilities.h"
#include "Player.h"
#include "QueryHolder.h"
#include "Random.h"
#include "RBAC.h"
#include "Realm.h"
#include "ScriptMgr.h"
#include "SocialMgr.h"
#include "WardenWin.h"
#include "World.h"
#include "WorldSocket.h"

namespace {

std::string const DefaultPlayerName = "<none>";

} // namespace

bool MapSessionFilter::Process(WorldPacket* packet)
{
    ClientOpcodeHandler const* opHandle = opcodeTable[static_cast<OpcodeClient>(packet->GetOpcode())];

    //let's check if our opcode can be really processed in Map::Update()
    if (opHandle->ProcessingPlace == PROCESS_INPLACE)
        return true;

    //we do not process thread-unsafe packets
    if (opHandle->ProcessingPlace == PROCESS_THREADUNSAFE)
        return false;

    Player* player = m_pSession->GetPlayer();
    if (!player)
        return false;

    //in Map::Update() we do not process packets where player is not in world!
    return player->IsInWorld();
}

//we should process ALL packets when player is not in world/logged in
//OR packet handler is not thread-safe!
bool WorldSessionFilter::Process(WorldPacket* packet)
{
    ClientOpcodeHandler const* opHandle = opcodeTable[static_cast<OpcodeClient>(packet->GetOpcode())];

    //check if packet handler is supposed to be safe
    if (opHandle->ProcessingPlace == PROCESS_INPLACE)
        return true;

    //thread-unsafe packets should be processed in World::UpdateSessions()
    if (opHandle->ProcessingPlace == PROCESS_THREADUNSAFE)
        return true;

    //no player attached? -> our client! ^^
    Player* player = m_pSession->GetPlayer();
    if (!player)
        return true;

    //lets process all packets for non-in-the-world player
    return (player->IsInWorld() == false);
}

/// WorldSession constructor
WorldSession::WorldSession(uint32 id, std::string&& name, uint32 battlenetAccountId, std::shared_ptr<WorldSocket> sock, AccountTypes sec, uint8 expansion, time_t mute_time,
    std::string os, LocaleConstant locale, uint32 recruiter, bool isARecruiter, std::string&& battlenetAccountName):
    m_muteTime(mute_time),
    m_timeOutTime(0),
    AntiDOS(this),
    m_GUIDLow(UI64LIT(0)),
    _player(NULL),
    _security(sec),
    _accountId(id),
    _accountName(std::move(name)),
    _battlenetAccountId(battlenetAccountId),
<<<<<<< HEAD
    _battlenetAccountName(std::move(battlenetAccountName)),
    m_expansion(expansion),
=======
    m_accountExpansion(expansion),
    m_expansion(std::min<uint8>(expansion, sWorld->getIntConfig(CONFIG_EXPANSION))),
>>>>>>> 696721af
    _os(os),
    _battlenetRequestToken(0),
    _warden(NULL),
    _logoutTime(0),
    m_inQueue(false),
    m_playerLogout(false),
    m_playerRecentlyLogout(false),
    m_playerSave(false),
    m_sessionDbcLocale(sWorld->GetAvailableDbcLocale(locale)),
    m_sessionDbLocaleIndex(locale),
    m_latency(0),
    m_clientTimeDelay(0),
    _tutorialsChanged(false),
    _filterAddonMessages(false),
    recruiterId(recruiter),
    isRecruiter(isARecruiter),
    _RBACData(NULL),
    expireTime(60000), // 1 min after socket loss, session is deleted
    forceExit(false),
    m_currentBankerGUID(),
    _battlePetMgr(Trinity::make_unique<BattlePetMgr>(this)),
    _collectionMgr(Trinity::make_unique<CollectionMgr>(this))
{
    memset(_tutorials, 0, sizeof(_tutorials));

    if (sock)
    {
        m_Address = sock->GetRemoteIpAddress().to_string();
        ResetTimeOutTime();
        LoginDatabase.PExecute("UPDATE account SET online = 1 WHERE id = %u;", GetAccountId());     // One-time query
    }

    m_Socket[CONNECTION_TYPE_REALM] = sock;
    _instanceConnectKey.Raw = UI64LIT(0);
}

/// WorldSession destructor
WorldSession::~WorldSession()
{
    ///- unload player if not unloaded
    if (_player)
        LogoutPlayer (true);

    /// - If have unclosed socket, close it
    for (uint8 i = 0; i < 2; ++i)
    {
        if (m_Socket[i])
        {
            m_Socket[i]->CloseSocket();
            m_Socket[i].reset();
        }
    }

    delete _warden;
    delete _RBACData;

    ///- empty incoming packet queue
    WorldPacket* packet = NULL;
    while (_recvQueue.next(packet))
        delete packet;

    LoginDatabase.PExecute("UPDATE account SET online = 0 WHERE id = %u;", GetAccountId());     // One-time query
}

bool WorldSession::PlayerDisconnected() const
{
    return !(m_Socket[CONNECTION_TYPE_REALM] && m_Socket[CONNECTION_TYPE_REALM]->IsOpen() &&
             m_Socket[CONNECTION_TYPE_INSTANCE] && m_Socket[CONNECTION_TYPE_INSTANCE]->IsOpen());
}

std::string const & WorldSession::GetPlayerName() const
{
    return _player != NULL ? _player->GetName() : DefaultPlayerName;
}

std::string WorldSession::GetPlayerInfo() const
{
    std::ostringstream ss;

    ss << "[Player: ";
    if (!m_playerLoading.IsEmpty())
        ss << "Logging in: " << m_playerLoading.ToString() << ", ";
    else if (_player)
        ss << _player->GetName() << ' ' << _player->GetGUID().ToString() << ", ";

    ss << "Account: " << GetAccountId() << "]";

    return ss.str();
}

/// Send a packet to the client
void WorldSession::SendPacket(WorldPacket const* packet, bool forced /*= false*/)
{
    if (packet->GetOpcode() == NULL_OPCODE)
    {
        TC_LOG_ERROR("network.opcode", "Prevented sending of NULL_OPCODE to %s", GetPlayerInfo().c_str());
        return;
    }
    else if (packet->GetOpcode() == UNKNOWN_OPCODE)
    {
        TC_LOG_ERROR("network.opcode", "Prevented sending of UNKNOWN_OPCODE to %s", GetPlayerInfo().c_str());
        return;
    }

    ServerOpcodeHandler const* handler = opcodeTable[static_cast<OpcodeServer>(packet->GetOpcode())];

    if (!handler)
    {
        TC_LOG_ERROR("network.opcode", "Prevented sending of opcode %u with non existing handler to %s", packet->GetOpcode(), GetPlayerInfo().c_str());
        return;
    }

    // Default connection index defined in Opcodes.cpp table
    ConnectionType conIdx = handler->ConnectionIndex;

    // Override connection index
    if (packet->GetConnection() != CONNECTION_TYPE_DEFAULT)
    {
        if (packet->GetConnection() != CONNECTION_TYPE_INSTANCE && IsInstanceOnlyOpcode(packet->GetOpcode()))
        {
            TC_LOG_ERROR("network.opcode", "Prevented sending of instance only opcode %u with connection type %u to %s", packet->GetOpcode(), packet->GetConnection(), GetPlayerInfo().c_str());
            return;
        }

        conIdx = packet->GetConnection();
    }

    if (!m_Socket[conIdx])
    {
        TC_LOG_ERROR("network.opcode", "Prevented sending of %s to non existent socket %u to %s", GetOpcodeNameForLogging(static_cast<OpcodeServer>(packet->GetOpcode())).c_str(), conIdx, GetPlayerInfo().c_str());
        return;
    }

    if (!forced)
    {
        if (handler->Status == STATUS_UNHANDLED)
        {
            TC_LOG_ERROR("network.opcode", "Prevented sending disabled opcode %s to %s", GetOpcodeNameForLogging(static_cast<OpcodeServer>(packet->GetOpcode())).c_str(), GetPlayerInfo().c_str());
            return;
        }
    }

#ifdef TRINITY_DEBUG
    // Code for network use statistic
    static uint64 sendPacketCount = 0;
    static uint64 sendPacketBytes = 0;

    static time_t firstTime = time(NULL);
    static time_t lastTime = firstTime;                     // next 60 secs start time

    static uint64 sendLastPacketCount = 0;
    static uint64 sendLastPacketBytes = 0;

    time_t cur_time = time(NULL);

    if ((cur_time - lastTime) < 60)
    {
        sendPacketCount+=1;
        sendPacketBytes+=packet->size();

        sendLastPacketCount+=1;
        sendLastPacketBytes+=packet->size();
    }
    else
    {
        uint64 minTime = uint64(cur_time - lastTime);
        uint64 fullTime = uint64(lastTime - firstTime);
        TC_LOG_DEBUG("misc", "Send all time packets count: " UI64FMTD " bytes: " UI64FMTD " avr.count/sec: %f avr.bytes/sec: %f time: %u", sendPacketCount, sendPacketBytes, float(sendPacketCount)/fullTime, float(sendPacketBytes)/fullTime, uint32(fullTime));
        TC_LOG_DEBUG("misc", "Send last min packets count: " UI64FMTD " bytes: " UI64FMTD " avr.count/sec: %f avr.bytes/sec: %f", sendLastPacketCount, sendLastPacketBytes, float(sendLastPacketCount)/minTime, float(sendLastPacketBytes)/minTime);

        lastTime = cur_time;
        sendLastPacketCount = 1;
        sendLastPacketBytes = packet->wpos();               // wpos is real written size
    }
#endif                                                      // !TRINITY_DEBUG

    sScriptMgr->OnPacketSend(this, *packet);

    TC_LOG_TRACE("network.opcode", "S->C: %s %s", GetPlayerInfo().c_str(), GetOpcodeNameForLogging(static_cast<OpcodeServer>(packet->GetOpcode())).c_str());
    m_Socket[conIdx]->SendPacket(*packet);
}

/// Add an incoming packet to the queue
void WorldSession::QueuePacket(WorldPacket* new_packet)
{
    _recvQueue.add(new_packet);
}

/// Logging helper for unexpected opcodes
void WorldSession::LogUnexpectedOpcode(WorldPacket* packet, const char* status, const char *reason)
{
    TC_LOG_ERROR("network.opcode", "Received unexpected opcode %s Status: %s Reason: %s from %s",
        GetOpcodeNameForLogging(static_cast<OpcodeClient>(packet->GetOpcode())).c_str(), status, reason, GetPlayerInfo().c_str());
}

/// Logging helper for unexpected opcodes
void WorldSession::LogUnprocessedTail(WorldPacket const* packet)
{
    if (!sLog->ShouldLog("network.opcode", LOG_LEVEL_TRACE) || packet->rpos() >= packet->wpos())
        return;

    TC_LOG_TRACE("network.opcode", "Unprocessed tail data (read stop at %u from %u) Opcode %s from %s",
        uint32(packet->rpos()), uint32(packet->wpos()), GetOpcodeNameForLogging(static_cast<OpcodeClient>(packet->GetOpcode())).c_str(), GetPlayerInfo().c_str());
    packet->print_storage();
}

/// Update the WorldSession (triggered by World update)
bool WorldSession::Update(uint32 diff, PacketFilter& updater)
{
    /// Update Timeout timer.
    UpdateTimeOutTime(diff);

    ///- Before we process anything:
    /// If necessary, kick the player from the character select screen
    if (IsConnectionIdle())
        m_Socket[CONNECTION_TYPE_REALM]->CloseSocket();

    ///- Retrieve packets from the receive queue and call the appropriate handlers
    /// not process packets if socket already closed
    WorldPacket* packet = NULL;
    //! Delete packet after processing by default
    bool deletePacket = true;
    std::vector<WorldPacket*> requeuePackets;
    uint32 processedPackets = 0;
    time_t currentTime = time(NULL);

    while (m_Socket[CONNECTION_TYPE_REALM] && _recvQueue.next(packet, updater))
    {
        ClientOpcodeHandler const* opHandle = opcodeTable[static_cast<OpcodeClient>(packet->GetOpcode())];
        try
        {
            switch (opHandle->Status)
            {
                case STATUS_LOGGEDIN:
                    if (!_player)
                    {
                        // skip STATUS_LOGGEDIN opcode unexpected errors if player logout sometime ago - this can be network lag delayed packets
                        //! If player didn't log out a while ago, it means packets are being sent while the server does not recognize
                        //! the client to be in world yet. We will re-add the packets to the bottom of the queue and process them later.
                        if (!m_playerRecentlyLogout)
                        {
                            requeuePackets.push_back(packet);
                            deletePacket = false;
                            TC_LOG_DEBUG("network", "Re-enqueueing packet with opcode %s with with status STATUS_LOGGEDIN. "
                                "Player is currently not in world yet.", GetOpcodeNameForLogging(static_cast<OpcodeClient>(packet->GetOpcode())).c_str());
                        }
                    }
                    else if (_player->IsInWorld() && AntiDOS.EvaluateOpcode(*packet, currentTime))
                    {
                        sScriptMgr->OnPacketReceive(this, *packet);
                        opHandle->Call(this, *packet);
                    }
                    // lag can cause STATUS_LOGGEDIN opcodes to arrive after the player started a transfer
                    break;
                case STATUS_LOGGEDIN_OR_RECENTLY_LOGGOUT:
                    if (!_player && !m_playerRecentlyLogout && !m_playerLogout) // There's a short delay between _player = null and m_playerRecentlyLogout = true during logout
                        LogUnexpectedOpcode(packet, "STATUS_LOGGEDIN_OR_RECENTLY_LOGGOUT",
                            "the player has not logged in yet and not recently logout");
                    else if (AntiDOS.EvaluateOpcode(*packet, currentTime))
                    {
                        // not expected _player or must checked in packet hanlder
                        sScriptMgr->OnPacketReceive(this, *packet);
                        opHandle->Call(this, *packet);
                    }
                    break;
                case STATUS_TRANSFER:
                    if (!_player)
                        LogUnexpectedOpcode(packet, "STATUS_TRANSFER", "the player has not logged in yet");
                    else if (_player->IsInWorld())
                        LogUnexpectedOpcode(packet, "STATUS_TRANSFER", "the player is still in world");
                    else if (AntiDOS.EvaluateOpcode(*packet, currentTime))
                    {
                        sScriptMgr->OnPacketReceive(this, *packet);
                        opHandle->Call(this, *packet);
                    }
                    break;
                case STATUS_AUTHED:
                    // prevent cheating with skip queue wait
                    if (m_inQueue)
                    {
                        LogUnexpectedOpcode(packet, "STATUS_AUTHED", "the player not pass queue yet");
                        break;
                    }

                    // some auth opcodes can be recieved before STATUS_LOGGEDIN_OR_RECENTLY_LOGGOUT opcodes
                    // however when we recieve CMSG_CHAR_ENUM we are surely no longer during the logout process.
                    if (packet->GetOpcode() == CMSG_ENUM_CHARACTERS)
                        m_playerRecentlyLogout = false;

                    if (AntiDOS.EvaluateOpcode(*packet, currentTime))
                    {
                        sScriptMgr->OnPacketReceive(this, *packet);
                        opHandle->Call(this, *packet);
                    }
                    break;
                case STATUS_NEVER:
                    TC_LOG_ERROR("network.opcode", "Received not allowed opcode %s from %s", GetOpcodeNameForLogging(static_cast<OpcodeClient>(packet->GetOpcode())).c_str()
                        , GetPlayerInfo().c_str());
                    break;
                case STATUS_UNHANDLED:
                    TC_LOG_ERROR("network.opcode", "Received not handled opcode %s from %s", GetOpcodeNameForLogging(static_cast<OpcodeClient>(packet->GetOpcode())).c_str()
                        , GetPlayerInfo().c_str());
                    break;
            }
        }
        catch (WorldPackets::PacketArrayMaxCapacityException const& pamce)
        {
            TC_LOG_ERROR("network", "PacketArrayMaxCapacityException: %s while parsing %s from %s.",
                pamce.what(), GetOpcodeNameForLogging(static_cast<OpcodeClient>(packet->GetOpcode())).c_str(), GetPlayerInfo().c_str());
        }
        catch (ByteBufferException const&)
        {
            TC_LOG_ERROR("network", "WorldSession::Update ByteBufferException occured while parsing a packet (opcode: %u) from client %s, accountid=%i. Skipped packet.",
                    packet->GetOpcode(), GetRemoteAddress().c_str(), GetAccountId());
            packet->hexlike();
        }

        if (deletePacket)
            delete packet;

        deletePacket = true;

#define MAX_PROCESSED_PACKETS_IN_SAME_WORLDSESSION_UPDATE 100
        processedPackets++;

        //process only a max amout of packets in 1 Update() call.
        //Any leftover will be processed in next update
        if (processedPackets > MAX_PROCESSED_PACKETS_IN_SAME_WORLDSESSION_UPDATE)
            break;
    }

    TC_METRIC_VALUE("processed_packets", processedPackets);

    _recvQueue.readd(requeuePackets.begin(), requeuePackets.end());

    if (m_Socket[CONNECTION_TYPE_REALM] && m_Socket[CONNECTION_TYPE_REALM]->IsOpen() && _warden)
        _warden->Update();

    ProcessQueryCallbacks();

    //check if we are safe to proceed with logout
    //logout procedure should happen only in World::UpdateSessions() method!!!
    if (updater.ProcessUnsafe())
    {
        time_t currTime = time(NULL);
        ///- If necessary, log the player out
        if (ShouldLogOut(currTime) && m_playerLoading.IsEmpty())
            LogoutPlayer(true);

        if (m_Socket[CONNECTION_TYPE_REALM] && GetPlayer() && _warden)
            _warden->Update();

        ///- Cleanup socket pointer if need
        if ((m_Socket[CONNECTION_TYPE_REALM] && !m_Socket[CONNECTION_TYPE_REALM]->IsOpen()) ||
            (m_Socket[CONNECTION_TYPE_INSTANCE] && !m_Socket[CONNECTION_TYPE_INSTANCE]->IsOpen()))
        {
            expireTime -= expireTime > diff ? diff : expireTime;
            if (expireTime < diff || forceExit || !GetPlayer())
            {
                if (m_Socket[CONNECTION_TYPE_REALM])
                {
                    m_Socket[CONNECTION_TYPE_REALM]->CloseSocket();
                    m_Socket[CONNECTION_TYPE_REALM].reset();
                }
                if (m_Socket[CONNECTION_TYPE_INSTANCE])
                {
                    m_Socket[CONNECTION_TYPE_INSTANCE]->CloseSocket();
                    m_Socket[CONNECTION_TYPE_INSTANCE].reset();
                }
            }
        }

        if (!m_Socket[CONNECTION_TYPE_REALM])
            return false;                                       //Will remove this session from the world session map
    }

    return true;
}

/// %Log the player out
void WorldSession::LogoutPlayer(bool save)
{
    // finish pending transfers before starting the logout
    while (_player && _player->IsBeingTeleportedFar())
        HandleMoveWorldportAck();

    m_playerLogout = true;
    m_playerSave = save;

    if (_player)
    {
        if (!_player->GetLootGUID().IsEmpty())
            DoLootReleaseAll();

        ///- If the player just died before logging out, make him appear as a ghost
        if (_player->GetDeathTimer())
        {
            _player->getHostileRefManager().deleteReferences();
            _player->BuildPlayerRepop();
            _player->RepopAtGraveyard();
        }
        else if (_player->HasAuraType(SPELL_AURA_SPIRIT_OF_REDEMPTION))
        {
            // this will kill character by SPELL_AURA_SPIRIT_OF_REDEMPTION
            _player->RemoveAurasByType(SPELL_AURA_MOD_SHAPESHIFT);
            _player->KillPlayer();
            _player->BuildPlayerRepop();
            _player->RepopAtGraveyard();
        }
        else if (_player->HasPendingBind())
        {
            _player->RepopAtGraveyard();
            _player->SetPendingBind(0, 0);
        }

        //drop a flag if player is carrying it
        if (Battleground* bg = _player->GetBattleground())
            bg->EventPlayerLoggedOut(_player);

        ///- Teleport to home if the player is in an invalid instance
        if (!_player->m_InstanceValid && !_player->IsGameMaster())
            _player->TeleportTo(_player->m_homebindMapId, _player->m_homebindX, _player->m_homebindY, _player->m_homebindZ, _player->GetOrientation());

        sOutdoorPvPMgr->HandlePlayerLeaveZone(_player, _player->GetZoneId());

        for (int i=0; i < PLAYER_MAX_BATTLEGROUND_QUEUES; ++i)
        {
            if (BattlegroundQueueTypeId bgQueueTypeId = _player->GetBattlegroundQueueTypeId(i))
            {
                _player->RemoveBattlegroundQueueId(bgQueueTypeId);
                BattlegroundQueue& queue = sBattlegroundMgr->GetBattlegroundQueue(bgQueueTypeId);
                queue.RemovePlayer(_player->GetGUID(), true);
            }
        }

        // Repop at GraveYard or other player far teleport will prevent saving player because of not present map
        // Teleport player immediately for correct player save
        while (_player->IsBeingTeleportedFar())
            HandleMoveWorldportAck();

        ///- If the player is in a guild, update the guild roster and broadcast a logout message to other guild members
        if (Guild* guild = sGuildMgr->GetGuildById(_player->GetGuildId()))
            guild->HandleMemberLogout(this);

        ///- Remove pet
        _player->RemovePet(nullptr, PET_SAVE_LOGOUT, true);

        ///- Clear whisper whitelist
        _player->ClearWhisperWhiteList();

        ///- empty buyback items and save the player in the database
        // some save parts only correctly work in case player present in map/player_lists (pets, etc)
        if (save)
        {
            uint32 eslot;
            for (int j = BUYBACK_SLOT_START; j < BUYBACK_SLOT_END; ++j)
            {
                eslot = j - BUYBACK_SLOT_START;
                _player->SetGuidValue(PLAYER_FIELD_INV_SLOT_HEAD + (j * 4), ObjectGuid::Empty);
                _player->SetUInt32Value(PLAYER_FIELD_BUYBACK_PRICE_1 + eslot, 0);
                _player->SetUInt32Value(PLAYER_FIELD_BUYBACK_TIMESTAMP_1 + eslot, 0);
            }
            _player->SaveToDB();
        }

        ///- Leave all channels before player delete...
        _player->CleanupChannels();

        ///- If the player is in a group (or invited), remove him. If the group if then only 1 person, disband the group.
        _player->UninviteFromGroup();

        // remove player from the group if he is:
        // a) in group; b) not in raid group; c) logging out normally (not being kicked or disconnected)
        if (_player->GetGroup() && !_player->GetGroup()->isRaidGroup() && m_Socket[CONNECTION_TYPE_REALM])
            _player->RemoveFromGroup();

        //! Send update to group and reset stored max enchanting level
        if (_player->GetGroup())
        {
            _player->GetGroup()->SendUpdate();
            _player->GetGroup()->ResetMaxEnchantingLevel();
        }

        //! Broadcast a logout message to the player's friends
        sSocialMgr->SendFriendStatus(_player, FRIEND_OFFLINE, _player->GetGUID(), true);
        _player->RemoveSocial();

        //! Call script hook before deletion
        sScriptMgr->OnPlayerLogout(_player);

        TC_METRIC_EVENT("player_events", "Logout", _player->GetName());

        //! Remove the player from the world
        // the player may not be in the world when logging out
        // e.g if he got disconnected during a transfer to another map
        // calls to GetMap in this case may cause crashes
        _player->CleanupsBeforeDelete();
        TC_LOG_INFO("entities.player.character", "Account: %u (IP: %s) Logout Character:[%s] (%s) Level: %d",
            GetAccountId(), GetRemoteAddress().c_str(), _player->GetName().c_str(), _player->GetGUID().ToString().c_str(), _player->getLevel());

        if (Map* _map = _player->FindMap())
            _map->RemovePlayerFromMap(_player, true);

        SetPlayer(NULL); //! Pointer already deleted during RemovePlayerFromMap

        //! Send the 'logout complete' packet to the client
        //! Client will respond by sending 3x CMSG_CANCEL_TRADE, which we currently dont handle
        SendPacket(WorldPackets::Character::LogoutComplete().Write());
        TC_LOG_DEBUG("network", "SESSION: Sent SMSG_LOGOUT_COMPLETE Message");

        //! Since each account can only have one online character at any given time, ensure all characters for active account are marked as offline
        PreparedStatement* stmt = CharacterDatabase.GetPreparedStatement(CHAR_UPD_ACCOUNT_ONLINE);
        stmt->setUInt32(0, GetAccountId());
        CharacterDatabase.Execute(stmt);
    }

    if (m_Socket[CONNECTION_TYPE_INSTANCE])
    {
        m_Socket[CONNECTION_TYPE_INSTANCE]->CloseSocket();
        m_Socket[CONNECTION_TYPE_INSTANCE].reset();
    }

    m_playerLogout = false;
    m_playerSave = false;
    m_playerRecentlyLogout = true;
    SetLogoutStartTime(0);
}

/// Kick a player out of the World
void WorldSession::KickPlayer()
{
    for (uint8 i = 0; i < 2; ++i)
    {
        if (m_Socket[i])
        {
            m_Socket[i]->CloseSocket();
            forceExit = true;
        }
    }
}

void WorldSession::SendNotification(char const* format, ...)
{
    if (format)
    {
        va_list ap;
        char szStr[1024];
        szStr[0] = '\0';
        va_start(ap, format);
        vsnprintf(szStr, 1024, format, ap);
        va_end(ap);

        SendPacket(WorldPackets::Chat::PrintNotification(szStr).Write());
    }
}

void WorldSession::SendNotification(uint32 stringId, ...)
{
    char const* format = GetTrinityString(stringId);
    if (format)
    {
        va_list ap;
        char szStr[1024];
        szStr[0] = '\0';
        va_start(ap, stringId);
        vsnprintf(szStr, 1024, format, ap);
        va_end(ap);

        SendPacket(WorldPackets::Chat::PrintNotification(szStr).Write());
    }
}

char const* WorldSession::GetTrinityString(uint32 entry) const
{
    return sObjectMgr->GetTrinityString(entry, GetSessionDbLocaleIndex());
}

void WorldSession::ResetTimeOutTime()
{
    m_timeOutTime = int32(sWorld->getIntConfig(CONFIG_SOCKET_TIMEOUTTIME));
}

void WorldSession::Handle_NULL(WorldPackets::Null& null)
{
    TC_LOG_ERROR("network.opcode", "Received unhandled opcode %s from %s", GetOpcodeNameForLogging(null.GetOpcode()).c_str(), GetPlayerInfo().c_str());
}

void WorldSession::Handle_EarlyProccess(WorldPacket& recvPacket)
{
    TC_LOG_ERROR("network.opcode", "Received opcode %s that must be processed in WorldSocket::OnRead from %s"
        , GetOpcodeNameForLogging(static_cast<OpcodeClient>(recvPacket.GetOpcode())).c_str(), GetPlayerInfo().c_str());
}

void WorldSession::SendConnectToInstance(WorldPackets::Auth::ConnectToSerial serial)
{
    boost::system::error_code ignored_error;
    boost::asio::ip::address instanceAddress = realm.GetAddressForClient(Trinity::Net::make_address(GetRemoteAddress(), ignored_error));

    _instanceConnectKey.Fields.AccountId = GetAccountId();
    _instanceConnectKey.Fields.ConnectionType = CONNECTION_TYPE_INSTANCE;
    _instanceConnectKey.Fields.Key = urand(0, 0x7FFFFFFF);

    WorldPackets::Auth::ConnectTo connectTo;
    connectTo.Key = _instanceConnectKey.Raw;
    connectTo.Serial = serial;
    connectTo.Payload.Port = sWorld->getIntConfig(CONFIG_PORT_INSTANCE);
    if (instanceAddress.is_v4())
    {
        memcpy(connectTo.Payload.Where.data(), instanceAddress.to_v4().to_bytes().data(), 4);
        connectTo.Payload.Type = WorldPackets::Auth::ConnectTo::IPv4;
    }
    else
    {
        memcpy(connectTo.Payload.Where.data(), instanceAddress.to_v6().to_bytes().data(), 16);
        connectTo.Payload.Type = WorldPackets::Auth::ConnectTo::IPv6;
    }
    connectTo.Con = CONNECTION_TYPE_INSTANCE;

    SendPacket(connectTo.Write());
}

void WorldSession::LoadAccountData(PreparedQueryResult result, uint32 mask)
{
    for (uint32 i = 0; i < NUM_ACCOUNT_DATA_TYPES; ++i)
        if (mask & (1 << i))
            _accountData[i] = AccountData();

    if (!result)
        return;

    do
    {
        Field* fields = result->Fetch();
        uint32 type = fields[0].GetUInt8();
        if (type >= NUM_ACCOUNT_DATA_TYPES)
        {
            TC_LOG_ERROR("misc", "Table `%s` have invalid account data type (%u), ignore.",
                mask == GLOBAL_CACHE_MASK ? "account_data" : "character_account_data", type);
            continue;
        }

        if ((mask & (1 << type)) == 0)
        {
            TC_LOG_ERROR("misc", "Table `%s` have non appropriate for table  account data type (%u), ignore.",
                mask == GLOBAL_CACHE_MASK ? "account_data" : "character_account_data", type);
            continue;
        }

        _accountData[type].Time = time_t(fields[1].GetUInt32());
        _accountData[type].Data = fields[2].GetString();
    }
    while (result->NextRow());
}

void WorldSession::SetAccountData(AccountDataType type, uint32 time, std::string const& data)
{
    if ((1 << type) & GLOBAL_CACHE_MASK)
    {
        PreparedStatement* stmt = CharacterDatabase.GetPreparedStatement(CHAR_REP_ACCOUNT_DATA);
        stmt->setUInt32(0, GetAccountId());
        stmt->setUInt8(1, type);
        stmt->setUInt32(2, time);
        stmt->setString(3, data);
        CharacterDatabase.Execute(stmt);
    }
    else
    {
        // _player can be NULL and packet received after logout but m_GUID still store correct guid
        if (!m_GUIDLow)
            return;

        PreparedStatement* stmt = CharacterDatabase.GetPreparedStatement(CHAR_REP_PLAYER_ACCOUNT_DATA);
        stmt->setUInt64(0, m_GUIDLow);
        stmt->setUInt8(1, type);
        stmt->setUInt32(2, time);
        stmt->setString(3, data);
        CharacterDatabase.Execute(stmt);
    }

    _accountData[type].Time = time_t(time);
    _accountData[type].Data = data;
}

void WorldSession::LoadTutorialsData(PreparedQueryResult result)
{
    memset(_tutorials, 0, sizeof(uint32) * MAX_ACCOUNT_TUTORIAL_VALUES);

    if (result)
        for (uint8 i = 0; i < MAX_ACCOUNT_TUTORIAL_VALUES; ++i)
            _tutorials[i] = (*result)[i].GetUInt32();

    _tutorialsChanged = false;
}

void WorldSession::SendTutorialsData()
{
    WorldPackets::Misc::TutorialFlags packet;
    memcpy(packet.TutorialData, _tutorials, sizeof(_tutorials));
    SendPacket(packet.Write());
}

void WorldSession::SaveTutorialsData(SQLTransaction& trans)
{
    if (!_tutorialsChanged)
        return;

    PreparedStatement* stmt = CharacterDatabase.GetPreparedStatement(CHAR_SEL_HAS_TUTORIALS);
    stmt->setUInt32(0, GetAccountId());
    bool hasTutorials = bool(CharacterDatabase.Query(stmt));
    // Modify data in DB
    stmt = CharacterDatabase.GetPreparedStatement(hasTutorials ? CHAR_UPD_TUTORIALS : CHAR_INS_TUTORIALS);
    for (uint8 i = 0; i < MAX_ACCOUNT_TUTORIAL_VALUES; ++i)
        stmt->setUInt32(i, _tutorials[i]);
    stmt->setUInt32(MAX_ACCOUNT_TUTORIAL_VALUES, GetAccountId());
    trans->Append(stmt);

    _tutorialsChanged = false;
}

bool WorldSession::IsAddonRegistered(const std::string& prefix) const
{
    if (!_filterAddonMessages) // if we have hit the softcap (64) nothing should be filtered
        return true;

    if (_registeredAddonPrefixes.empty())
        return false;

    std::vector<std::string>::const_iterator itr = std::find(_registeredAddonPrefixes.begin(), _registeredAddonPrefixes.end(), prefix);
    return itr != _registeredAddonPrefixes.end();
}

void WorldSession::HandleUnregisterAllAddonPrefixesOpcode(WorldPackets::Chat::ChatUnregisterAllAddonPrefixes& /*packet*/) // empty packet
{
    _registeredAddonPrefixes.clear();
}

void WorldSession::HandleAddonRegisteredPrefixesOpcode(WorldPackets::Chat::ChatRegisterAddonPrefixes& packet)
{
    // This is always sent after CMSG_CHAT_UNREGISTER_ALL_ADDON_PREFIXES
    _registeredAddonPrefixes.insert(_registeredAddonPrefixes.end(), packet.Prefixes.begin(), packet.Prefixes.end());
    if (_registeredAddonPrefixes.size() > WorldPackets::Chat::ChatRegisterAddonPrefixes::MAX_PREFIXES)
    {
        _filterAddonMessages = false;
        return;
    }

    _filterAddonMessages = true;
}

void WorldSession::SetPlayer(Player* player)
{
    _player = player;

    // set m_GUID that can be used while player loggined and later until m_playerRecentlyLogout not reset
    if (_player)
        m_GUIDLow = _player->GetGUID().GetCounter();
}

void WorldSession::ProcessQueryCallbacks()
{
    _queryProcessor.ProcessReadyQueries();

    if (_realmAccountLoginCallback.valid() && _realmAccountLoginCallback.wait_for(std::chrono::seconds(0)) == std::future_status::ready &&
        _accountLoginCallback.valid() && _accountLoginCallback.wait_for(std::chrono::seconds(0)) == std::future_status::ready)
        InitializeSessionCallback(_realmAccountLoginCallback.get(), _accountLoginCallback.get());

    //! HandlePlayerLoginOpcode
    if (_charLoginCallback.valid() && _charLoginCallback.wait_for(std::chrono::seconds(0)) == std::future_status::ready)
        HandlePlayerLogin(reinterpret_cast<LoginQueryHolder*>(_charLoginCallback.get()));
}

void WorldSession::InitWarden(BigNumber* k)
{
    if (_os == "Win")
    {
        _warden = new WardenWin();
        _warden->Init(this, k);
    }
    else if (_os == "Wn64")
    {
        // Not implemented
    }
    else if (_os == "Mc64")
    {
        // Not implemented
    }
}

void WorldSession::LoadPermissions()
{
    uint32 id = GetAccountId();
    uint8 secLevel = GetSecurity();

    TC_LOG_DEBUG("rbac", "WorldSession::LoadPermissions [AccountId: %u, Name: %s, realmId: %d, secLevel: %u]",
        id, _accountName.c_str(), realm.Id.Realm, secLevel);

    _RBACData = new rbac::RBACData(id, _accountName, realm.Id.Realm, secLevel);
    _RBACData->LoadFromDB();
}

QueryCallback WorldSession::LoadPermissionsAsync()
{
    uint32 id = GetAccountId();
    uint8 secLevel = GetSecurity();

    TC_LOG_DEBUG("rbac", "WorldSession::LoadPermissions [AccountId: %u, Name: %s, realmId: %d, secLevel: %u]",
        id, _accountName.c_str(), realm.Id.Realm, secLevel);

    _RBACData = new rbac::RBACData(id, _accountName, realm.Id.Realm, secLevel);
    return _RBACData->LoadFromDBAsync();
}

class AccountInfoQueryHolderPerRealm : public SQLQueryHolder
{
public:
    enum
    {
        GLOBAL_ACCOUNT_DATA = 0,
        TUTORIALS,

        MAX_QUERIES
    };

    AccountInfoQueryHolderPerRealm() { SetSize(MAX_QUERIES); }

    bool Initialize(uint32 accountId, uint32 /*battlenetAccountId*/)
    {
        bool ok = true;

        PreparedStatement* stmt = CharacterDatabase.GetPreparedStatement(CHAR_SEL_ACCOUNT_DATA);
        stmt->setUInt32(0, accountId);
        ok = SetPreparedQuery(GLOBAL_ACCOUNT_DATA, stmt) && ok;

        stmt = CharacterDatabase.GetPreparedStatement(CHAR_SEL_TUTORIALS);
        stmt->setUInt32(0, accountId);
        ok = SetPreparedQuery(TUTORIALS, stmt) && ok;

        return ok;
    }
};

class AccountInfoQueryHolder : public SQLQueryHolder
{
public:
    enum
    {
        GLOBAL_ACCOUNT_TOYS = 0,
        BATTLE_PETS,
        BATTLE_PET_SLOTS,
        GLOBAL_ACCOUNT_HEIRLOOMS,
        GLOBAL_REALM_CHARACTER_COUNTS,
        MOUNTS,
        ITEM_APPEARANCES,
        ITEM_FAVORITE_APPEARANCES,

        MAX_QUERIES
    };

    AccountInfoQueryHolder() { SetSize(MAX_QUERIES); }

    bool Initialize(uint32 accountId, uint32 battlenetAccountId)
    {
        bool ok = true;

        PreparedStatement* stmt = LoginDatabase.GetPreparedStatement(LOGIN_SEL_ACCOUNT_TOYS);
        stmt->setUInt32(0, battlenetAccountId);
        ok = SetPreparedQuery(GLOBAL_ACCOUNT_TOYS, stmt) && ok;

        stmt = LoginDatabase.GetPreparedStatement(LOGIN_SEL_BATTLE_PETS);
        stmt->setUInt32(0, battlenetAccountId);
        ok = SetPreparedQuery(BATTLE_PETS, stmt) && ok;

        stmt = LoginDatabase.GetPreparedStatement(LOGIN_SEL_BATTLE_PET_SLOTS);
        stmt->setUInt32(0, battlenetAccountId);
        ok = SetPreparedQuery(BATTLE_PET_SLOTS, stmt) && ok;

        stmt = LoginDatabase.GetPreparedStatement(LOGIN_SEL_ACCOUNT_HEIRLOOMS);
        stmt->setUInt32(0, battlenetAccountId);
        ok = SetPreparedQuery(GLOBAL_ACCOUNT_HEIRLOOMS, stmt) && ok;

        stmt = LoginDatabase.GetPreparedStatement(LOGIN_SEL_ACCOUNT_MOUNTS);
        stmt->setUInt32(0, battlenetAccountId);
        ok = SetPreparedQuery(MOUNTS, stmt) && ok;

        stmt = LoginDatabase.GetPreparedStatement(LOGIN_SEL_BNET_CHARACTER_COUNTS_BY_ACCOUNT_ID);
        stmt->setUInt32(0, accountId);
        ok = SetPreparedQuery(GLOBAL_REALM_CHARACTER_COUNTS, stmt) && ok;

        stmt = LoginDatabase.GetPreparedStatement(LOGIN_SEL_BNET_ITEM_APPEARANCES);
        stmt->setUInt32(0, battlenetAccountId);
        ok = SetPreparedQuery(ITEM_APPEARANCES, stmt) && ok;

        stmt = LoginDatabase.GetPreparedStatement(LOGIN_SEL_BNET_ITEM_FAVORITE_APPEARANCES);
        stmt->setUInt32(0, battlenetAccountId);
        ok = SetPreparedQuery(ITEM_FAVORITE_APPEARANCES, stmt) && ok;

        return ok;
    }
};

void WorldSession::InitializeSession()
{
    AccountInfoQueryHolderPerRealm* realmHolder = new AccountInfoQueryHolderPerRealm();
    if (!realmHolder->Initialize(GetAccountId(), GetBattlenetAccountId()))
    {
        delete realmHolder;
        SendAuthResponse(ERROR_INTERNAL, false);
        return;
    }

    AccountInfoQueryHolder* holder = new AccountInfoQueryHolder();
    if (!holder->Initialize(GetAccountId(), GetBattlenetAccountId()))
    {
        delete realmHolder;
        delete holder;
        SendAuthResponse(ERROR_INTERNAL, false);
        return;
    }

    _realmAccountLoginCallback = CharacterDatabase.DelayQueryHolder(realmHolder);
    _accountLoginCallback = LoginDatabase.DelayQueryHolder(holder);
}

void WorldSession::InitializeSessionCallback(SQLQueryHolder* realmHolder, SQLQueryHolder* holder)
{
    LoadAccountData(realmHolder->GetPreparedResult(AccountInfoQueryHolderPerRealm::GLOBAL_ACCOUNT_DATA), GLOBAL_CACHE_MASK);
    LoadTutorialsData(realmHolder->GetPreparedResult(AccountInfoQueryHolderPerRealm::TUTORIALS));
    _collectionMgr->LoadAccountToys(holder->GetPreparedResult(AccountInfoQueryHolder::GLOBAL_ACCOUNT_TOYS));
    _collectionMgr->LoadAccountHeirlooms(holder->GetPreparedResult(AccountInfoQueryHolder::GLOBAL_ACCOUNT_HEIRLOOMS));
    _collectionMgr->LoadAccountMounts(holder->GetPreparedResult(AccountInfoQueryHolder::MOUNTS));
    _collectionMgr->LoadAccountItemAppearances(holder->GetPreparedResult(AccountInfoQueryHolder::ITEM_APPEARANCES), holder->GetPreparedResult(AccountInfoQueryHolder::ITEM_FAVORITE_APPEARANCES));

    if (!m_inQueue)
        SendAuthResponse(ERROR_OK, false);
    else
        SendAuthWaitQue(0);

    SetInQueue(false);
    ResetTimeOutTime();

    SendSetTimeZoneInformation();
    SendFeatureSystemStatusGlueScreen();
    SendClientCacheVersion(sWorld->getIntConfig(CONFIG_CLIENTCACHE_VERSION));
    SendAvailableHotfixes(int32(sWorld->getIntConfig(CONFIG_HOTFIX_CACHE_VERSION)));
    SendTutorialsData();

    if (PreparedQueryResult characterCountsResult = holder->GetPreparedResult(AccountInfoQueryHolder::GLOBAL_REALM_CHARACTER_COUNTS))
    {
        do
        {
            Field* fields = characterCountsResult->Fetch();
            _realmCharacterCounts[Battlenet::RealmHandle{ fields[3].GetUInt8(), fields[4].GetUInt8(), fields[2].GetUInt32() }.GetAddress()] = fields[1].GetUInt8();

        } while (characterCountsResult->NextRow());
    }

    WorldPackets::Battlenet::SetSessionState bnetConnected;
    bnetConnected.State = 1;
    SendPacket(bnetConnected.Write());

    _battlePetMgr->LoadFromDB(holder->GetPreparedResult(AccountInfoQueryHolder::BATTLE_PETS),
                              holder->GetPreparedResult(AccountInfoQueryHolder::BATTLE_PET_SLOTS));

    delete realmHolder;
    delete holder;
}

rbac::RBACData* WorldSession::GetRBACData()
{
    return _RBACData;
}

bool WorldSession::HasPermission(uint32 permission)
{
    if (!_RBACData)
        LoadPermissions();

    bool hasPermission = _RBACData->HasPermission(permission);
    TC_LOG_DEBUG("rbac", "WorldSession::HasPermission [AccountId: %u, Name: %s, realmId: %d]",
                   _RBACData->GetId(), _RBACData->GetName().c_str(), realm.Id.Realm);

    return hasPermission;
}

void WorldSession::InvalidateRBACData()
{
    TC_LOG_DEBUG("rbac", "WorldSession::Invalidaterbac::RBACData [AccountId: %u, Name: %s, realmId: %d]",
                   _RBACData->GetId(), _RBACData->GetName().c_str(), realm.Id.Realm);
    delete _RBACData;
    _RBACData = NULL;
}

bool WorldSession::DosProtection::EvaluateOpcode(WorldPacket& p, time_t time) const
{
    uint32 maxPacketCounterAllowed = GetMaxPacketCounterAllowed(p.GetOpcode());

    // Return true if there no limit for the opcode
    if (!maxPacketCounterAllowed)
        return true;

    PacketCounter& packetCounter = _PacketThrottlingMap[p.GetOpcode()];
    if (packetCounter.lastReceiveTime != time)
    {
        packetCounter.lastReceiveTime = time;
        packetCounter.amountCounter = 0;
    }

    // Check if player is flooding some packets
    if (++packetCounter.amountCounter <= maxPacketCounterAllowed)
        return true;

    TC_LOG_WARN("network", "AntiDOS: Account %u, IP: %s, Ping: %u, Character: %s, flooding packet (opc: %s (0x%X), count: %u)",
        Session->GetAccountId(), Session->GetRemoteAddress().c_str(), Session->GetLatency(), Session->GetPlayerName().c_str(),
        opcodeTable[static_cast<OpcodeClient>(p.GetOpcode())]->Name, p.GetOpcode(), packetCounter.amountCounter);

    switch (_policy)
    {
        case POLICY_LOG:
            return true;
        case POLICY_KICK:
        {
            TC_LOG_WARN("network", "AntiDOS: Player kicked!");
            Session->KickPlayer();
            return false;
        }
        case POLICY_BAN:
        {
            BanMode bm = (BanMode)sWorld->getIntConfig(CONFIG_PACKET_SPOOF_BANMODE);
            uint32 duration = sWorld->getIntConfig(CONFIG_PACKET_SPOOF_BANDURATION); // in seconds
            std::string nameOrIp = "";
            switch (bm)
            {
                case BAN_CHARACTER: // not supported, ban account
                case BAN_ACCOUNT: (void)sAccountMgr->GetName(Session->GetAccountId(), nameOrIp); break;
                case BAN_IP: nameOrIp = Session->GetRemoteAddress(); break;
            }
            sWorld->BanAccount(bm, nameOrIp, duration, "DOS (Packet Flooding/Spoofing", "Server: AutoDOS");
            TC_LOG_WARN("network", "AntiDOS: Player automatically banned for %u seconds.", duration);
            Session->KickPlayer();
            return false;
        }
        default: // invalid policy
            return true;
    }
}


uint32 WorldSession::DosProtection::GetMaxPacketCounterAllowed(uint16 opcode) const
{
    uint32 maxPacketCounterAllowed;
    switch (opcode)
    {
        // CPU usage sending 2000 packets/second on a 3.70 GHz 4 cores on Win x64
        //                                              [% CPU mysqld]   [%CPU worldserver RelWithDebInfo]
        case CMSG_PLAYER_LOGIN:                         //   0               0.5
        case CMSG_QUERY_PLAYER_NAME:                    //   0               1
        case CMSG_QUERY_PET_NAME:                       //   0               1
        case CMSG_QUERY_NPC_TEXT:                       //   0               1
        case CMSG_ATTACK_STOP:                          //   0               1
        case CMSG_QUERY_TIME:                           //   0               1
        case CMSG_QUERY_CORPSE_TRANSPORT:               //   0               1
        case CMSG_MOVE_TIME_SKIPPED:                    //   0               1
        case CMSG_QUERY_NEXT_MAIL_TIME:                 //   0               1
        case CMSG_SET_SHEATHED:                         //   0               1
        case CMSG_UPDATE_RAID_TARGET:                   //   0               1
        case CMSG_LOGOUT_REQUEST:                       //   0               1
        case CMSG_PET_RENAME:                           //   0               1
        case CMSG_QUEST_GIVER_REQUEST_REWARD:           //   0               1
        case CMSG_COMPLETE_CINEMATIC:                   //   0               1
        case CMSG_BANKER_ACTIVATE:                      //   0               1
        case CMSG_BUY_BANK_SLOT:                        //   0               1
        case CMSG_OPT_OUT_OF_LOOT:                      //   0               1
        case CMSG_DUEL_RESPONSE:                        //   0               1
        case CMSG_CALENDAR_COMPLAIN:                    //   0               1
        case CMSG_QUERY_QUEST_INFO:                     //   0               1.5
        case CMSG_QUERY_GAME_OBJECT:                    //   0               1.5
        case CMSG_QUERY_CREATURE:                       //   0               1.5
        case CMSG_QUEST_GIVER_STATUS_QUERY:             //   0               1.5
        case CMSG_QUERY_GUILD_INFO:                     //   0               1.5
        case CMSG_TAXI_NODE_STATUS_QUERY:               //   0               1.5
        case CMSG_TAXI_QUERY_AVAILABLE_NODES:           //   0               1.5
        case CMSG_QUEST_GIVER_QUERY_QUEST:              //   0               1.5
        case CMSG_QUERY_PAGE_TEXT:                      //   0               1.5
        case CMSG_GUILD_BANK_TEXT_QUERY:                //   0               1.5
        case CMSG_QUERY_CORPSE_LOCATION_FROM_CLIENT:    //   0               1.5
        case CMSG_MOVE_SET_FACING:                      //   0               1.5
        case CMSG_REQUEST_PARTY_MEMBER_STATS:           //   0               1.5
        case CMSG_QUEST_GIVER_COMPLETE_QUEST:           //   0               1.5
        case CMSG_SET_ACTION_BUTTON:                    //   0               1.5
        case CMSG_RESET_INSTANCES:                      //   0               1.5
        case CMSG_HEARTH_AND_RESURRECT:                 //   0               1.5
        case CMSG_TOGGLE_PVP:                           //   0               1.5
        case CMSG_PET_ABANDON:                          //   0               1.5
        case CMSG_ACTIVATE_TAXI:                        //   0               1.5
        case CMSG_SELF_RES:                             //   0               1.5
        case CMSG_UNLEARN_SKILL:                        //   0               1.5
        case CMSG_SAVE_EQUIPMENT_SET:                   //   0               1.5
        case CMSG_DELETE_EQUIPMENT_SET:                 //   0               1.5
        case CMSG_DISMISS_CRITTER:                      //   0               1.5
        case CMSG_REPOP_REQUEST:                        //   0               1.5
        case CMSG_PARTY_INVITE:                         //   0               1.5
        case CMSG_PARTY_INVITE_RESPONSE:                //   0               1.5
        case CMSG_PARTY_UNINVITE:                       //   0               1.5
        case CMSG_LEAVE_GROUP:                          //   0               1.5
        case CMSG_BATTLEMASTER_JOIN_ARENA:              //   0               1.5
        case CMSG_BATTLEFIELD_LEAVE:                    //   0               1.5
        case CMSG_GUILD_BANK_LOG_QUERY:                 //   0               2
        case CMSG_LOGOUT_CANCEL:                        //   0               2
        case CMSG_ALTER_APPEARANCE:                     //   0               2
        case CMSG_QUEST_CONFIRM_ACCEPT:                 //   0               2
        case CMSG_GUILD_EVENT_LOG_QUERY:                //   0               2.5
        case CMSG_QUEST_GIVER_STATUS_MULTIPLE_QUERY:    //   0               2.5
        case CMSG_BEGIN_TRADE:                          //   0               2.5
        case CMSG_INITIATE_TRADE:                       //   0               3
        case CMSG_CHAT_ADDON_MESSAGE_GUILD:             //   0               3.5
        case CMSG_CHAT_ADDON_MESSAGE_OFFICER:           //   0               3.5
        case CMSG_CHAT_ADDON_MESSAGE_PARTY:             //   0               3.5
        case CMSG_CHAT_ADDON_MESSAGE_RAID:              //   0               3.5
        case CMSG_CHAT_ADDON_MESSAGE_WHISPER:           //   0               3.5
        case CMSG_CHAT_MESSAGE_AFK:                     //   0               3.5
        case CMSG_CHAT_MESSAGE_CHANNEL:                 //   0               3.5
        case CMSG_CHAT_MESSAGE_DND:                     //   0               3.5
        case CMSG_CHAT_MESSAGE_EMOTE:                   //   0               3.5
        case CMSG_CHAT_MESSAGE_GUILD:                   //   0               3.5
        case CMSG_CHAT_MESSAGE_OFFICER:                 //   0               3.5
        case CMSG_CHAT_MESSAGE_PARTY:                   //   0               3.5
        case CMSG_CHAT_MESSAGE_RAID:                    //   0               3.5
        case CMSG_CHAT_MESSAGE_RAID_WARNING:            //   0               3.5
        case CMSG_CHAT_MESSAGE_SAY:                     //   0               3.5
        case CMSG_CHAT_MESSAGE_WHISPER:                 //   0               3.5
        case CMSG_CHAT_MESSAGE_YELL:                    //   0               3.5
        case CMSG_INSPECT:                              //   0               3.5
        case CMSG_AREA_SPIRIT_HEALER_QUERY:             // not profiled
        case CMSG_STAND_STATE_CHANGE:                   // not profiled
        case CMSG_RANDOM_ROLL:                          // not profiled
        case CMSG_TIME_SYNC_RESPONSE:                   // not profiled
        case CMSG_MOVE_FORCE_RUN_SPEED_CHANGE_ACK:      // not profiled
        {
            // "0" is a magic number meaning there's no limit for the opcode.
            // All the opcodes above must cause little CPU usage and no sync/async database queries at all
            maxPacketCounterAllowed = 0;
            break;
        }

        case CMSG_QUEST_GIVER_ACCEPT_QUEST:             //   0               4
        case CMSG_QUEST_LOG_REMOVE_QUEST:               //   0               4
        case CMSG_QUEST_GIVER_CHOOSE_REWARD:            //   0               4
        case CMSG_SEND_CONTACT_LIST:                    //   0               5
        case CMSG_AUTOBANK_ITEM:                        //   0               6
        case CMSG_AUTOSTORE_BANK_ITEM:                  //   0               6
        case CMSG_WHO:                                  //   0               7
        case CMSG_RIDE_VEHICLE_INTERACT:                //   0               8
        case CMSG_MOVE_HEARTBEAT:
        case CMSG_OBJECT_UPDATE_FAILED:
        {
            maxPacketCounterAllowed = 300;
            break;
        }

        case CMSG_GUILD_SET_MEMBER_NOTE:                //   1               2         1 async db query
        case CMSG_SET_CONTACT_NOTES:                    //   1               2.5       1 async db query
        case CMSG_CALENDAR_GET:                         //   0               1.5       medium upload bandwidth usage
        case CMSG_GUILD_BANK_QUERY_TAB:                 //   0               3.5       medium upload bandwidth usage
        case CMSG_QUERY_INSPECT_ACHIEVEMENTS:           //   0              13         high upload bandwidth usage
        case CMSG_GAME_OBJ_REPORT_USE:                  // not profiled
        case CMSG_GAME_OBJ_USE:                         // not profiled
        case CMSG_DECLINE_PETITION:                     // not profiled
        {
            maxPacketCounterAllowed = 50;
            break;
        }

        case CMSG_QUEST_POI_QUERY:                      //   0              25         very high upload bandwidth usage
        {
            maxPacketCounterAllowed = MAX_QUEST_LOG_SIZE;
            break;
        }

        case CMSG_SPELL_CLICK:                          // not profiled
        case CMSG_MOVE_DISMISS_VEHICLE:                 // not profiled
        {
            maxPacketCounterAllowed = 20;
            break;
        }

        case CMSG_SIGN_PETITION:                        //   9               4         2 sync 1 async db queries
        case CMSG_TURN_IN_PETITION:                     //   8               5.5       2 sync db query
        case CMSG_CHANGE_SUB_GROUP:                     //   6               5         1 sync 1 async db queries
        case CMSG_QUERY_PETITION:                       //   4               3.5       1 sync db query
        case CMSG_CHAR_CUSTOMIZE:                       //   5               5         1 sync db query
        case CMSG_CHAR_RACE_OR_FACTION_CHANGE:          //   5               5         1 sync db query
        case CMSG_CHAR_DELETE:                          //   4               4         1 sync db query
        case CMSG_DEL_FRIEND:                           //   7               5         1 async db query
        case CMSG_ADD_FRIEND:                           //   6               4         1 async db query
        case CMSG_CHARACTER_RENAME_REQUEST:             //   5               3         1 async db query
        case CMSG_BUG_REPORT:                           //   1               1         1 async db query
        case CMSG_SET_PARTY_LEADER:                     //   1               2         1 async db query
        case CMSG_CONVERT_RAID:                         //   1               5         1 async db query
        case CMSG_SET_ASSISTANT_LEADER:                 //   1               2         1 async db query
        case CMSG_CALENDAR_ADD_EVENT:                   //  21              10         2 async db query
        case CMSG_MOVE_CHANGE_VEHICLE_SEATS:            // not profiled
        case CMSG_PETITION_BUY:                         // not profiled                1 sync 1 async db queries
        case CMSG_REQUEST_VEHICLE_PREV_SEAT:            // not profiled
        case CMSG_REQUEST_VEHICLE_NEXT_SEAT:            // not profiled
        case CMSG_REQUEST_VEHICLE_SWITCH_SEAT:          // not profiled
        case CMSG_REQUEST_VEHICLE_EXIT:                 // not profiled
        case CMSG_EJECT_PASSENGER:                      // not profiled
        case CMSG_ITEM_PURCHASE_REFUND:                 // not profiled
        case CMSG_SOCKET_GEMS:                          // not profiled
        case CMSG_WRAP_ITEM:                            // not profiled
        case CMSG_REPORT_PVP_PLAYER_AFK:                // not profiled
        {
            maxPacketCounterAllowed = 10;
            break;
        }

        case CMSG_CREATE_CHARACTER:                     //   7               5         3 async db queries
        case CMSG_ENUM_CHARACTERS:                      //  22               3         2 async db queries
        case CMSG_ENUM_CHARACTERS_DELETED_BY_CLIENT:    //  22               3         2 async db queries
        case CMSG_SUPPORT_TICKET_SUBMIT_BUG:            // not profiled                1 async db query
        case CMSG_SUPPORT_TICKET_SUBMIT_SUGGESTION:     // not profiled                1 async db query
        case CMSG_SUPPORT_TICKET_SUBMIT_COMPLAINT:      // not profiled                1 async db query
        case CMSG_CALENDAR_UPDATE_EVENT:                // not profiled
        case CMSG_CALENDAR_REMOVE_EVENT:                // not profiled
        case CMSG_CALENDAR_COPY_EVENT:                  // not profiled
        case CMSG_CALENDAR_EVENT_INVITE:                // not profiled
        case CMSG_CALENDAR_EVENT_SIGN_UP:               // not profiled
        case CMSG_CALENDAR_EVENT_RSVP:                  // not profiled
        case CMSG_CALENDAR_EVENT_MODERATOR_STATUS:      // not profiled
        case CMSG_CALENDAR_REMOVE_INVITE:               // not profiled
        case CMSG_SET_LOOT_METHOD:                      // not profiled
        case CMSG_GUILD_INVITE_BY_NAME:                 // not profiled
        case CMSG_ACCEPT_GUILD_INVITE:                  // not profiled
        case CMSG_GUILD_DECLINE_INVITATION:             // not profiled
        case CMSG_GUILD_LEAVE:                          // not profiled
        case CMSG_GUILD_DELETE:                         // not profiled
        case CMSG_GUILD_SET_GUILD_MASTER:               // not profiled
        case CMSG_GUILD_UPDATE_MOTD_TEXT:               // not profiled
        case CMSG_GUILD_SET_RANK_PERMISSIONS:           // not profiled
        case CMSG_GUILD_ADD_RANK:                       // not profiled
        case CMSG_GUILD_DELETE_RANK:                    // not profiled
        case CMSG_GUILD_UPDATE_INFO_TEXT:               // not profiled
        case CMSG_GUILD_BANK_DEPOSIT_MONEY:             // not profiled
        case CMSG_GUILD_BANK_WITHDRAW_MONEY:            // not profiled
        case CMSG_GUILD_BANK_BUY_TAB:                   // not profiled
        case CMSG_GUILD_BANK_UPDATE_TAB:                // not profiled
        case CMSG_GUILD_BANK_SET_TAB_TEXT:              // not profiled
        case CMSG_SAVE_GUILD_EMBLEM:                    // not profiled
        case CMSG_PETITION_RENAME_GUILD:                // not profiled
        case CMSG_CONFIRM_RESPEC_WIPE:                  // not profiled
        case CMSG_SET_DUNGEON_DIFFICULTY:               // not profiled
        case CMSG_SET_RAID_DIFFICULTY:                  // not profiled
        case CMSG_SET_PARTY_ASSIGNMENT:                 // not profiled
        case CMSG_DO_READY_CHECK:                       // not profiled
        {
            maxPacketCounterAllowed = 3;
            break;
        }

        case CMSG_GET_ITEM_PURCHASE_DATA:               // not profiled
        {
            maxPacketCounterAllowed = PLAYER_SLOTS_COUNT;
            break;
        }
        default:
        {
            maxPacketCounterAllowed = 100;
            break;
        }
    }

    return maxPacketCounterAllowed;
}

WorldSession::DosProtection::DosProtection(WorldSession* s) : Session(s), _policy((Policy)sWorld->getIntConfig(CONFIG_PACKET_SPOOF_POLICY))
{
}


struct ItemRecovery
{
    uint32 itemId;
    uint32 context;
};

void WorldSession::LoadRecoveries()
{
    if (AccountMgr::GetCharactersCount(GetAccountId()) >= sWorld->getIntConfig(CONFIG_CHARACTERS_PER_REALM))
        return;

    PreparedStatement* stmt = CharacterDatabase.GetPreparedStatement(CHAR_SEL_RECOVERY);
    stmt->setUInt32(0, GetAccountId());

    PreparedQueryResult result = CharacterDatabase.Query(stmt);
    if (!result)
        return;

    do
    {
        Field* fields = result->Fetch();

        uint32 recoveryId       = fields[0].GetUInt32();
        uint32 race             = fields[1].GetUInt32();
        uint32 cclass           = fields[2].GetUInt32();
        uint32 level            = fields[3].GetUInt32();
        uint32 skill1           = fields[4].GetUInt32();
        uint32 skill1_value     = fields[5].GetUInt32();
        uint32 skill2           = fields[6].GetUInt32();
        uint32 skill2_value     = fields[7].GetUInt32();
        std::string items       = fields[8].GetString();
        std::string spells      = fields[9].GetString();
        uint32 at_login         = fields[10].GetUInt32();

        WorldPackets::Character::CharacterCreateInfo* createInfo = new WorldPackets::Character::CharacterCreateInfo("Recovery", race, cclass, 0, 0, 0, 0, 0, 0, 0);
        createInfo->withStartOutfit = false;

        Player newChar(this);
        if (!newChar.Create(sObjectMgr->GetGenerator<HighGuid::Player>().Generate(), createInfo))
        {
            // Player not create (race/class/etc problem?)
            newChar.CleanupsBeforeDelete();

            SendCharCreate(CHAR_CREATE_ERROR);
            return;
        }

        newChar.SetAtLoginFlag(AT_LOGIN_FIRST);
        newChar.SetAtLoginFlag(AT_LOGIN_RENAME);
        newChar.SetAtLoginFlag(AT_LOGIN_CUSTOMIZE);
        newChar.SetAtLoginFlag((AtLoginFlags)at_login);

        newChar.SetLevel(level);
        newChar.SetMoney(10000 * GOLD);

        if (newChar.GetTeamId() == TEAM_ALLIANCE)
            newChar.CompletedAchievement(8921); // Welcome in Draenor (A)
        else 
            newChar.CompletedAchievement(8922); // Welcome in Draenor (H)

        // On split les items dans une liste
        std::vector<ItemRecovery> itemList;
        Tokenizer itemsTokens(items, ' ');
        itemList.resize(itemsTokens.size());

        for (uint32 i = 0; i < itemsTokens.size(); ++i)
        {
            Tokenizer itemAndBonusTokens(itemsTokens[i], ':');

            itemList[i].itemId  = atoi(itemAndBonusTokens[0]);

            if (itemAndBonusTokens.size() > 1)
                itemList[i].context = atoi(itemAndBonusTokens[1]);
            else
                itemList[i].context = 0;
        }

        Tokenizer spellsTokens(spells, ' ');
        for (auto spellChr : spellsTokens)
            newChar.LearnSpell(atoi(spellChr), false);

        // Give 4 bag with 16 emplacements
        newChar.StoreNewItemInBestSlots(21841, 4);

        // Et on donne tous les items
        for (ItemRecovery itemRecovery : itemList)
        {
            if (ItemTemplate const* proto = sObjectMgr->GetItemTemplate(itemRecovery.itemId))
            {
                if ((proto->GetAllowableRace() & newChar.getRaceMask()) == 0)
                    continue;

                newChar.StoreNewItemInBestSlots(itemRecovery.itemId, 1, (ItemContext)itemRecovery.context);
            }
        }

        newChar.SaveToDB(true);

        WorldLocation loc;

        if (newChar.GetTeamId() == TEAM_ALLIANCE)
            loc.WorldRelocate(0, -8837.51f, 617.54f, 93.5f, 0.696735f);
        else
            loc.WorldRelocate(1, 1569.96f, -4397.41f, 16.05f, 0.543025f);

        SQLTransaction trans = CharacterDatabase.BeginTransaction();
        Player::SavePositionInDB(loc, 0, newChar.GetGUID(), trans);

        newChar.CleanupsBeforeDelete();
        delete createInfo;

        if (skill1 != 0 && skill1_value != 0)
            CharacterDatabase.PExecute("INSERT INTO character_shop (guid, type, itemId, itemCount) VALUES (%u, 5, %u, %u)", newChar.GetGUID().GetCounter(), skill1, skill1_value);

        if (skill2 != 0 && skill2_value != 0)
            CharacterDatabase.PExecute("INSERT INTO character_shop (guid, type, itemId, itemCount) VALUES (%u, 5, %u, %u)", newChar.GetGUID().GetCounter(), skill2, skill2_value);

        stmt = CharacterDatabase.GetPreparedStatement(CHAR_UPD_RECOVERY_DELIVERED);
        stmt->setUInt32(0, recoveryId);
        trans->Append(stmt);

        CharacterDatabase.CommitTransaction(trans);
    } while (result->NextRow());
}<|MERGE_RESOLUTION|>--- conflicted
+++ resolved
@@ -112,13 +112,9 @@
     _accountId(id),
     _accountName(std::move(name)),
     _battlenetAccountId(battlenetAccountId),
-<<<<<<< HEAD
     _battlenetAccountName(std::move(battlenetAccountName)),
-    m_expansion(expansion),
-=======
     m_accountExpansion(expansion),
     m_expansion(std::min<uint8>(expansion, sWorld->getIntConfig(CONFIG_EXPANSION))),
->>>>>>> 696721af
     _os(os),
     _battlenetRequestToken(0),
     _warden(NULL),
