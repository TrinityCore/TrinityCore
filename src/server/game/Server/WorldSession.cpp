/*
 * Copyright (C) 2008-2016 TrinityCore <http://www.trinitycore.org/>
 * Copyright (C) 2005-2009 MaNGOS <http://getmangos.com/>
 *
 * This program is free software; you can redistribute it and/or modify it
 * under the terms of the GNU General Public License as published by the
 * Free Software Foundation; either version 2 of the License, or (at your
 * option) any later version.
 *
 * This program is distributed in the hope that it will be useful, but WITHOUT
 * ANY WARRANTY; without even the implied warranty of MERCHANTABILITY or
 * FITNESS FOR A PARTICULAR PURPOSE. See the GNU General Public License for
 * more details.
 *
 * You should have received a copy of the GNU General Public License along
 * with this program. If not, see <http://www.gnu.org/licenses/>.
 */

/** \file
    \ingroup u2w
*/

#include "WorldSocket.h"
#include "Config.h"
#include "Common.h"
#include "DatabaseEnv.h"
#include "AccountMgr.h"
#include "Log.h"
#include "Opcodes.h"
#include "WorldPacket.h"
#include "WorldSession.h"
#include "Player.h"
#include "Vehicle.h"
#include "ObjectMgr.h"
#include "GuildMgr.h"
#include "Group.h"
#include "Guild.h"
#include "World.h"
#include "BattlegroundMgr.h"
#include "OutdoorPvPMgr.h"
#include "SocialMgr.h"
#include "ScriptMgr.h"
#include "WardenWin.h"
#include "MoveSpline.h"
#include "WardenMac.h"
#include "PacketUtilities.h"
#include "Metric.h"

#include <zlib.h>

// Playerbot mod
#include "../../plugins/playerbot/playerbot.h"

namespace {

std::string const DefaultPlayerName = "<none>";

} // namespace

bool MapSessionFilter::Process(WorldPacket* packet)
{
    ClientOpcodeHandler const* opHandle = opcodeTable[static_cast<OpcodeClient>(packet->GetOpcode())];

    //let's check if our opcode can be really processed in Map::Update()
    if (opHandle->ProcessingPlace == PROCESS_INPLACE)
        return true;

    //we do not process thread-unsafe packets
    if (opHandle->ProcessingPlace == PROCESS_THREADUNSAFE)
        return false;

    Player* player = m_pSession->GetPlayer();
    if (!player)
        return false;

    //in Map::Update() we do not process packets where player is not in world!
    return player->IsInWorld();
}

//we should process ALL packets when player is not in world/logged in
//OR packet handler is not thread-safe!
bool WorldSessionFilter::Process(WorldPacket* packet)
{
    ClientOpcodeHandler const* opHandle = opcodeTable[static_cast<OpcodeClient>(packet->GetOpcode())];

    //check if packet handler is supposed to be safe
    if (opHandle->ProcessingPlace == PROCESS_INPLACE)
        return true;

    //thread-unsafe packets should be processed in World::UpdateSessions()
    if (opHandle->ProcessingPlace == PROCESS_THREADUNSAFE)
        return true;

    //no player attached? -> our client! ^^
    Player* player = m_pSession->GetPlayer();
    if (!player)
        return true;

    //lets process all packets for non-in-the-world player
    return (player->IsInWorld() == false);
}

/// WorldSession constructor
WorldSession::WorldSession(uint32 id, std::string&& name, std::shared_ptr<WorldSocket> sock, AccountTypes sec, uint8 expansion, time_t mute_time, LocaleConstant locale, uint32 recruiter, bool isARecruiter):
    m_muteTime(mute_time),
    m_timeOutTime(0),
    AntiDOS(this),
    m_GUIDLow(0),
    _player(NULL),
    m_Socket(sock),
    _security(sec),
    _accountId(id),
    _accountName(std::move(name)),
    m_expansion(expansion),
    _warden(NULL),
    _logoutTime(0),
    m_inQueue(false),
    m_playerLoading(false),
    m_playerLogout(false),
    m_playerRecentlyLogout(false),
    m_playerSave(false),
    m_sessionDbcLocale(sWorld->GetAvailableDbcLocale(locale)),
    m_sessionDbLocaleIndex(locale),
    m_latency(0),
    m_clientTimeDelay(0),
    m_TutorialsChanged(false),
    recruiterId(recruiter),
    isRecruiter(isARecruiter),
    _RBACData(NULL),
    expireTime(60000), // 1 min after socket loss, session is deleted
    forceExit(false),
    m_currentBankerGUID()
{
    memset(m_Tutorials, 0, sizeof(m_Tutorials));

    if (sock)
    {
        m_Address = sock->GetRemoteIpAddress().to_string();
        ResetTimeOutTime();
        LoginDatabase.PExecute("UPDATE account SET online = 1 WHERE id = %u;", GetAccountId());     // One-time query
    }

    InitializeQueryCallbackParameters();
}

/// WorldSession destructor
WorldSession::~WorldSession()
{
    ///- unload player if not unloaded
    if (_player)
        LogoutPlayer (true);

    /// - If have unclosed socket, close it
    if (m_Socket)
    {
        m_Socket->CloseSocket();
        m_Socket = nullptr;
    }

    delete _warden;
    delete _RBACData;

    ///- empty incoming packet queue
    WorldPacket* packet = NULL;
    while (_recvQueue.next(packet))
        delete packet;

    LoginDatabase.PExecute("UPDATE account SET online = 0 WHERE id = %u;", GetAccountId());     // One-time query
}

std::string const & WorldSession::GetPlayerName() const
{
    return _player != NULL ? _player->GetName() : DefaultPlayerName;
}

std::string WorldSession::GetPlayerInfo() const
{
    std::ostringstream ss;

    ss << "[Player: ";
    if (!m_playerLoading && _player)
        ss << _player->GetName() << ' ' << _player->GetGUID().ToString() << ", ";

    ss << "Account: " << GetAccountId() << "]";

    return ss.str();
}

/// Get player guid if available. Use for logging purposes only
ObjectGuid::LowType WorldSession::GetGUIDLow() const
{
    return GetPlayer() ? GetPlayer()->GetGUID().GetCounter() : 0;
}

/// Send a packet to the client
void WorldSession::SendPacket(WorldPacket const* packet)
{
<<<<<<< HEAD
    // Playerbot mod: send packet to bot AI
    if (GetPlayer()) {
        if (GetPlayer()->GetPlayerbotAI())
            GetPlayer()->GetPlayerbotAI()->HandleBotOutgoingPacket(*packet);
        else if (GetPlayer()->GetPlayerbotMgr())
            GetPlayer()->GetPlayerbotMgr()->HandleMasterOutgoingPacket(*packet);
    }
=======
    ASSERT(packet->GetOpcode() != NULL_OPCODE);
>>>>>>> 9c504c8a

    if (!m_Socket)
        return;

#ifdef TRINITY_DEBUG
    // Code for network use statistic
    static uint64 sendPacketCount = 0;
    static uint64 sendPacketBytes = 0;

    static time_t firstTime = time(NULL);
    static time_t lastTime = firstTime;                     // next 60 secs start time

    static uint64 sendLastPacketCount = 0;
    static uint64 sendLastPacketBytes = 0;

    time_t cur_time = time(NULL);

    if ((cur_time - lastTime) < 60)
    {
        sendPacketCount+=1;
        sendPacketBytes+=packet->size();

        sendLastPacketCount+=1;
        sendLastPacketBytes+=packet->size();
    }
    else
    {
        uint64 minTime = uint64(cur_time - lastTime);
        uint64 fullTime = uint64(lastTime - firstTime);
        TC_LOG_DEBUG("misc", "Send all time packets count: " UI64FMTD " bytes: " UI64FMTD " avr.count/sec: %f avr.bytes/sec: %f time: %u", sendPacketCount, sendPacketBytes, float(sendPacketCount)/fullTime, float(sendPacketBytes)/fullTime, uint32(fullTime));
        TC_LOG_DEBUG("misc", "Send last min packets count: " UI64FMTD " bytes: " UI64FMTD " avr.count/sec: %f avr.bytes/sec: %f", sendLastPacketCount, sendLastPacketBytes, float(sendLastPacketCount)/minTime, float(sendLastPacketBytes)/minTime);

        lastTime = cur_time;
        sendLastPacketCount = 1;
        sendLastPacketBytes = packet->wpos();               // wpos is real written size
    }
#endif                                                      // !TRINITY_DEBUG

    sScriptMgr->OnPacketSend(this, *packet);

    TC_LOG_TRACE("network.opcode", "S->C: %s %s", GetPlayerInfo().c_str(), GetOpcodeNameForLogging(static_cast<OpcodeServer>(packet->GetOpcode())).c_str());
    m_Socket->SendPacket(*packet);
}

/// Add an incoming packet to the queue
void WorldSession::QueuePacket(WorldPacket* new_packet)
{
    _recvQueue.add(new_packet);
}

/// Logging helper for unexpected opcodes
void WorldSession::LogUnexpectedOpcode(WorldPacket* packet, const char* status, const char *reason)
{
    TC_LOG_ERROR("network.opcode", "Received unexpected opcode %s Status: %s Reason: %s from %s",
        GetOpcodeNameForLogging(static_cast<OpcodeClient>(packet->GetOpcode())).c_str(), status, reason, GetPlayerInfo().c_str());
}

/// Logging helper for unexpected opcodes
void WorldSession::LogUnprocessedTail(WorldPacket* packet)
{
    if (!sLog->ShouldLog("network.opcode", LOG_LEVEL_TRACE) || packet->rpos() >= packet->wpos())
        return;

    TC_LOG_TRACE("network.opcode", "Unprocessed tail data (read stop at %u from %u) Opcode %s from %s",
        uint32(packet->rpos()), uint32(packet->wpos()), GetOpcodeNameForLogging(static_cast<OpcodeClient>(packet->GetOpcode())).c_str(), GetPlayerInfo().c_str());
    packet->print_storage();
}

/// Update the WorldSession (triggered by World update)
bool WorldSession::Update(uint32 diff, PacketFilter& updater)
{
    if (GetPlayer() && GetPlayer()->GetPlayerbotAI()) return true;

    /// Update Timeout timer.
    UpdateTimeOutTime(diff);

    ///- Before we process anything:
    /// If necessary, kick the player from the character select screen
    if (IsConnectionIdle())
        m_Socket->CloseSocket();

    ///- Retrieve packets from the receive queue and call the appropriate handlers
    /// not process packets if socket already closed
    WorldPacket* packet = NULL;
    //! Delete packet after processing by default
    bool deletePacket = true;
    std::vector<WorldPacket*> requeuePackets;
    uint32 processedPackets = 0;
    time_t currentTime = time(NULL);

    while (m_Socket && _recvQueue.next(packet, updater))
    {
        ClientOpcodeHandler const* opHandle = opcodeTable[static_cast<OpcodeClient>(packet->GetOpcode())];
        try
        {
            switch (opHandle->Status)
            {
                case STATUS_LOGGEDIN:
                    if (!_player)
                    {
                        // skip STATUS_LOGGEDIN opcode unexpected errors if player logout sometime ago - this can be network lag delayed packets
                        //! If player didn't log out a while ago, it means packets are being sent while the server does not recognize
                        //! the client to be in world yet. We will re-add the packets to the bottom of the queue and process them later.
                        if (!m_playerRecentlyLogout)
                        {
                            requeuePackets.push_back(packet);
                            deletePacket = false;
                            TC_LOG_DEBUG("network", "Re-enqueueing packet with opcode %s with with status STATUS_LOGGEDIN. "
                                "Player is currently not in world yet.", GetOpcodeNameForLogging(static_cast<OpcodeClient>(packet->GetOpcode())).c_str());
                        }
                    }
                    else if (_player->IsInWorld() && AntiDOS.EvaluateOpcode(*packet, currentTime))
                    {
                        sScriptMgr->OnPacketReceive(this, *packet);
                        opHandle->Call(this, *packet);
                        LogUnprocessedTail(packet);

                            // playerbot mod
                            if (_player && _player->GetPlayerbotMgr())
                                _player->GetPlayerbotMgr()->HandleMasterIncomingPacket(*packet);
                            // playerbot mod end
                    }
                    // lag can cause STATUS_LOGGEDIN opcodes to arrive after the player started a transfer
                    break;
                case STATUS_LOGGEDIN_OR_RECENTLY_LOGGOUT:
                    if (!_player && !m_playerRecentlyLogout && !m_playerLogout) // There's a short delay between _player = null and m_playerRecentlyLogout = true during logout
                        LogUnexpectedOpcode(packet, "STATUS_LOGGEDIN_OR_RECENTLY_LOGGOUT",
                            "the player has not logged in yet and not recently logout");
                    else if (AntiDOS.EvaluateOpcode(*packet, currentTime))
                    {
                        // not expected _player or must checked in packet hanlder
                        sScriptMgr->OnPacketReceive(this, *packet);
                        opHandle->Call(this, *packet);
                        LogUnprocessedTail(packet);
                    }
                    break;
                case STATUS_TRANSFER:
                    if (!_player)
                        LogUnexpectedOpcode(packet, "STATUS_TRANSFER", "the player has not logged in yet");
                    else if (_player->IsInWorld())
                        LogUnexpectedOpcode(packet, "STATUS_TRANSFER", "the player is still in world");
                    else if (AntiDOS.EvaluateOpcode(*packet, currentTime))
                    {
                        sScriptMgr->OnPacketReceive(this, *packet);
                        opHandle->Call(this, *packet);
                        LogUnprocessedTail(packet);
                    }
                    break;
                case STATUS_AUTHED:
                    // prevent cheating with skip queue wait
                    if (m_inQueue)
                    {
                        LogUnexpectedOpcode(packet, "STATUS_AUTHED", "the player not pass queue yet");
                        break;
                    }

                    // some auth opcodes can be recieved before STATUS_LOGGEDIN_OR_RECENTLY_LOGGOUT opcodes
                    // however when we recieve CMSG_CHAR_ENUM we are surely no longer during the logout process.
                    if (packet->GetOpcode() == CMSG_CHAR_ENUM)
                        m_playerRecentlyLogout = false;

                    if (AntiDOS.EvaluateOpcode(*packet, currentTime))
                    {
                        sScriptMgr->OnPacketReceive(this, *packet);
                        opHandle->Call(this, *packet);
                        LogUnprocessedTail(packet);
                    }
                    break;
                case STATUS_NEVER:
                    TC_LOG_ERROR("network.opcode", "Received not allowed opcode %s from %s", GetOpcodeNameForLogging(static_cast<OpcodeClient>(packet->GetOpcode())).c_str()
                        , GetPlayerInfo().c_str());
                    break;
                case STATUS_UNHANDLED:
                    TC_LOG_DEBUG("network.opcode", "Received not handled opcode %s from %s", GetOpcodeNameForLogging(static_cast<OpcodeClient>(packet->GetOpcode())).c_str()
                        , GetPlayerInfo().c_str());
                    break;
            }
        }
        catch (WorldPackets::PacketArrayMaxCapacityException const& pamce)
        {
            TC_LOG_ERROR("network", "PacketArrayMaxCapacityException: %s while parsing %s from %s.",
                pamce.what(), GetOpcodeNameForLogging(static_cast<OpcodeClient>(packet->GetOpcode())).c_str(), GetPlayerInfo().c_str());
        }
        catch (ByteBufferException const&)
        {
            TC_LOG_ERROR("network", "WorldSession::Update ByteBufferException occured while parsing a packet (opcode: %u) from client %s, accountid=%i. Skipped packet.",
                    packet->GetOpcode(), GetRemoteAddress().c_str(), GetAccountId());
            packet->hexlike();
        }

        if (deletePacket)
            delete packet;

        deletePacket = true;

#define MAX_PROCESSED_PACKETS_IN_SAME_WORLDSESSION_UPDATE 100
        processedPackets++;

        //process only a max amout of packets in 1 Update() call.
        //Any leftover will be processed in next update
        if (processedPackets > MAX_PROCESSED_PACKETS_IN_SAME_WORLDSESSION_UPDATE)
            break;
    }

    TC_METRIC_VALUE("processed_packets", processedPackets);

    _recvQueue.readd(requeuePackets.begin(), requeuePackets.end());

    // playerbot mod
    if (GetPlayer() && GetPlayer()->GetPlayerbotMgr())
        GetPlayer()->GetPlayerbotMgr()->UpdateSessions(0);
    // end of playerbot mod

    if (m_Socket && m_Socket->IsOpen() && _warden)
        _warden->Update();

    ProcessQueryCallbacks();

    //check if we are safe to proceed with logout
    //logout procedure should happen only in World::UpdateSessions() method!!!
    if (updater.ProcessLogout())
    {
        time_t currTime = time(NULL);
        ///- If necessary, log the player out
        if (ShouldLogOut(currTime) && !m_playerLoading)
            LogoutPlayer(true);

        if (m_Socket && GetPlayer() && _warden)
            _warden->Update();

        ///- Cleanup socket pointer if need
        if (m_Socket && !m_Socket->IsOpen())
        {
            expireTime -= expireTime > diff ? diff : expireTime;
            if (expireTime < diff || forceExit || !GetPlayer())
            {
                m_Socket = nullptr;
            }
        }

        if (!m_Socket)
            return false;                                       //Will remove this session from the world session map
    }

    return true;
}

/// %Log the player out
void WorldSession::LogoutPlayer(bool save)
{
    // finish pending transfers before starting the logout
    while (_player && _player->IsBeingTeleportedFar())
        HandleMoveWorldportAck();

    m_playerLogout = true;
    m_playerSave = save;

    if (_player)
    {
        if (ObjectGuid lguid = _player->GetLootGUID())
            DoLootRelease(lguid);

        // Playerbot mod: log out all player bots owned by this toon
        if (GetPlayer()->GetPlayerbotMgr())
            GetPlayer()->GetPlayerbotMgr()->LogoutAllBots();
        sRandomPlayerbotMgr.OnPlayerLogout(_player);

        ///- If the player just died before logging out, make him appear as a ghost
        if (_player->GetDeathTimer())
        {
            _player->getHostileRefManager().deleteReferences();
            _player->BuildPlayerRepop();
            _player->RepopAtGraveyard();
        }
        else if (_player->HasAuraType(SPELL_AURA_SPIRIT_OF_REDEMPTION))
        {
            // this will kill character by SPELL_AURA_SPIRIT_OF_REDEMPTION
            _player->RemoveAurasByType(SPELL_AURA_MOD_SHAPESHIFT);
            _player->KillPlayer();
            _player->BuildPlayerRepop();
            _player->RepopAtGraveyard();
        }
        else if (_player->HasPendingBind())
        {
            _player->RepopAtGraveyard();
            _player->SetPendingBind(0, 0);
        }

        //drop a flag if player is carrying it
        if (Battleground* bg = _player->GetBattleground())
            bg->EventPlayerLoggedOut(_player);

        ///- Teleport to home if the player is in an invalid instance
        if (!_player->m_InstanceValid && !_player->IsGameMaster())
            _player->TeleportTo(_player->m_homebindMapId, _player->m_homebindX, _player->m_homebindY, _player->m_homebindZ, _player->GetOrientation());

        sOutdoorPvPMgr->HandlePlayerLeaveZone(_player, _player->GetZoneId());

        for (int i=0; i < PLAYER_MAX_BATTLEGROUND_QUEUES; ++i)
        {
            if (BattlegroundQueueTypeId bgQueueTypeId = _player->GetBattlegroundQueueTypeId(i))
            {
                // track if player logs out after invited to join BG
                if (_player->IsInvitedForBattlegroundQueueType(bgQueueTypeId) && sWorld->getBoolConfig(CONFIG_BATTLEGROUND_TRACK_DESERTERS))
                {
                    PreparedStatement* stmt = CharacterDatabase.GetPreparedStatement(CHAR_INS_DESERTER_TRACK);
                    stmt->setUInt32(0, _player->GetGUID().GetCounter());
                    stmt->setUInt8(1, BG_DESERTION_TYPE_INVITE_LOGOUT);
                    CharacterDatabase.Execute(stmt);
                }

                _player->RemoveBattlegroundQueueId(bgQueueTypeId);
                BattlegroundQueue& queue = sBattlegroundMgr->GetBattlegroundQueue(bgQueueTypeId);
                queue.RemovePlayer(_player->GetGUID(), true);
            }
        }

        // Repop at GraveYard or other player far teleport will prevent saving player because of not present map
        // Teleport player immediately for correct player save
        while (_player->IsBeingTeleportedFar())
            HandleMoveWorldportAck();

        ///- If the player is in a guild, update the guild roster and broadcast a logout message to other guild members
        if (Guild* guild = sGuildMgr->GetGuildById(_player->GetGuildId()))
            guild->HandleMemberLogout(this);

        ///- Remove pet
        _player->RemovePet(NULL, PET_SAVE_AS_CURRENT, true);

        ///- Clear whisper whitelist
        _player->ClearWhisperWhiteList();

        ///- empty buyback items and save the player in the database
        // some save parts only correctly work in case player present in map/player_lists (pets, etc)
        if (save)
        {
            uint32 eslot;
            for (int j = BUYBACK_SLOT_START; j < BUYBACK_SLOT_END; ++j)
            {
                eslot = j - BUYBACK_SLOT_START;
                _player->SetGuidValue(PLAYER_FIELD_VENDORBUYBACK_SLOT_1 + (eslot * 2), ObjectGuid::Empty);
                _player->SetUInt32Value(PLAYER_FIELD_BUYBACK_PRICE_1 + eslot, 0);
                _player->SetUInt32Value(PLAYER_FIELD_BUYBACK_TIMESTAMP_1 + eslot, 0);
            }
            _player->SaveToDB();
        }

        ///- Leave all channels before player delete...
        _player->CleanupChannels();

        ///- If the player is in a group (or invited), remove him. If the group if then only 1 person, disband the group.
        // playerbot mod
        //_player->UninviteFromGroup();

        // remove player from the group if he is:
        // a) in group; b) not in raid group; c) logging out normally (not being kicked or disconnected)
        if (_player->GetGroup() && !_player->GetGroup()->isRaidGroup() && m_Socket)
            _player->RemoveFromGroup();

        //! Send update to group and reset stored max enchanting level
        if (_player->GetGroup())
        {
            _player->GetGroup()->SendUpdate();
            _player->GetGroup()->ResetMaxEnchantingLevel();
        }

        //! Broadcast a logout message to the player's friends
        sSocialMgr->SendFriendStatus(_player, FRIEND_OFFLINE, _player->GetGUID().GetCounter(), true);
        sSocialMgr->RemovePlayerSocial(_player->GetGUID().GetCounter());

        //! Call script hook before deletion
        sScriptMgr->OnPlayerLogout(_player);

        TC_METRIC_EVENT("player_events", "Logout", _player->GetName());

        //! Remove the player from the world
        // the player may not be in the world when logging out
        // e.g if he got disconnected during a transfer to another map
        // calls to GetMap in this case may cause crashes
        _player->CleanupsBeforeDelete();
        TC_LOG_INFO("entities.player.character", "Account: %d (IP: %s) Logout Character:[%s] (GUID: %u) Level: %d",
            GetAccountId(), GetRemoteAddress().c_str(), _player->GetName().c_str(), _player->GetGUID().GetCounter(), _player->getLevel());
        if (Map* _map = _player->FindMap())
            _map->RemovePlayerFromMap(_player, true);

        SetPlayer(NULL); //! Pointer already deleted during RemovePlayerFromMap

        //! Send the 'logout complete' packet to the client
        //! Client will respond by sending 3x CMSG_CANCEL_TRADE, which we currently dont handle
        WorldPacket data(SMSG_LOGOUT_COMPLETE, 0);
        SendPacket(&data);
        TC_LOG_DEBUG("network", "SESSION: Sent SMSG_LOGOUT_COMPLETE Message");

        //! Since each account can only have one online character at any given time, ensure all characters for active account are marked as offline
        PreparedStatement* stmt = CharacterDatabase.GetPreparedStatement(CHAR_UPD_ACCOUNT_ONLINE);
        stmt->setUInt32(0, GetAccountId());
        CharacterDatabase.Execute(stmt);
    }

    m_playerLogout = false;
    m_playerSave = false;
    m_playerRecentlyLogout = true;
    LogoutRequest(0);
}

/// Kick a player out of the World
void WorldSession::KickPlayer()
{
    if (m_Socket)
    {
        m_Socket->CloseSocket();
        forceExit = true;
    }
}

void WorldSession::SendNotification(const char *format, ...)
{
    if (format)
    {
        va_list ap;
        char szStr[1024];
        szStr[0] = '\0';
        va_start(ap, format);
        vsnprintf(szStr, 1024, format, ap);
        va_end(ap);

        WorldPacket data(SMSG_NOTIFICATION, (strlen(szStr) + 1));
        data << szStr;
        SendPacket(&data);
    }
}

void WorldSession::SendNotification(uint32 string_id, ...)
{
    char const* format = GetTrinityString(string_id);
    if (format)
    {
        va_list ap;
        char szStr[1024];
        szStr[0] = '\0';
        va_start(ap, string_id);
        vsnprintf(szStr, 1024, format, ap);
        va_end(ap);

        WorldPacket data(SMSG_NOTIFICATION, (strlen(szStr) + 1));
        data << szStr;
        SendPacket(&data);
    }
}

char const* WorldSession::GetTrinityString(uint32 entry) const
{
    return sObjectMgr->GetTrinityString(entry, GetSessionDbLocaleIndex());
}

void WorldSession::Handle_NULL(WorldPacket& null)
{
    TC_LOG_ERROR("network.opcode", "Received unhandled opcode %s from %s", GetOpcodeNameForLogging(static_cast<OpcodeClient>(null.GetOpcode())).c_str(), GetPlayerInfo().c_str());
}

void WorldSession::Handle_EarlyProccess(WorldPacket& recvPacket)
{
    TC_LOG_ERROR("network.opcode", "Received opcode %s that must be processed in WorldSocket::OnRead from %s"
        , GetOpcodeNameForLogging(static_cast<OpcodeClient>(recvPacket.GetOpcode())).c_str(), GetPlayerInfo().c_str());
}

void WorldSession::Handle_ServerSide(WorldPacket& recvPacket)
{
    TC_LOG_ERROR("network.opcode", "Received server-side opcode %s from %s"
        , GetOpcodeNameForLogging(static_cast<OpcodeServer>(recvPacket.GetOpcode())).c_str(), GetPlayerInfo().c_str());
}

void WorldSession::Handle_Deprecated(WorldPacket& recvPacket)
{
    TC_LOG_ERROR("network.opcode", "Received deprecated opcode %s from %s"
        , GetOpcodeNameForLogging(static_cast<OpcodeClient>(recvPacket.GetOpcode())).c_str(), GetPlayerInfo().c_str());
}

void WorldSession::SendAuthWaitQue(uint32 position)
{
    if (position == 0)
    {
        WorldPacket packet(SMSG_AUTH_RESPONSE, 1);
        packet << uint8(AUTH_OK);
        SendPacket(&packet);
    }
    else
    {
        WorldPacket packet(SMSG_AUTH_RESPONSE, 6);
        packet << uint8(AUTH_WAIT_QUEUE);
        packet << uint32(position);
        packet << uint8(0);                                 // unk
        SendPacket(&packet);
    }
}

void WorldSession::LoadAccountData(PreparedQueryResult result, uint32 mask)
{
    for (uint32 i = 0; i < NUM_ACCOUNT_DATA_TYPES; ++i)
        if (mask & (1 << i))
            m_accountData[i] = AccountData();

    if (!result)
        return;

    do
    {
        Field* fields = result->Fetch();
        uint32 type = fields[0].GetUInt8();
        if (type >= NUM_ACCOUNT_DATA_TYPES)
        {
            TC_LOG_ERROR("misc", "Table `%s` have invalid account data type (%u), ignore.",
                mask == GLOBAL_CACHE_MASK ? "account_data" : "character_account_data", type);
            continue;
        }

        if ((mask & (1 << type)) == 0)
        {
            TC_LOG_ERROR("misc", "Table `%s` have non appropriate for table  account data type (%u), ignore.",
                mask == GLOBAL_CACHE_MASK ? "account_data" : "character_account_data", type);
            continue;
        }

        m_accountData[type].Time = time_t(fields[1].GetUInt32());
        m_accountData[type].Data = fields[2].GetString();
    }
    while (result->NextRow());
}

void WorldSession::SetAccountData(AccountDataType type, time_t tm, std::string const& data)
{
    uint32 id = 0;
    CharacterDatabaseStatements index;
    if ((1 << type) & GLOBAL_CACHE_MASK)
    {
        id = GetAccountId();
        index = CHAR_REP_ACCOUNT_DATA;
    }
    else
    {
        // _player can be NULL and packet received after logout but m_GUID still store correct guid
        if (!m_GUIDLow)
            return;

        id = m_GUIDLow;
        index = CHAR_REP_PLAYER_ACCOUNT_DATA;
    }

    PreparedStatement* stmt = CharacterDatabase.GetPreparedStatement(index);
    stmt->setUInt32(0, id);
    stmt->setUInt8 (1, type);
    stmt->setUInt32(2, uint32(tm));
    stmt->setString(3, data);
    CharacterDatabase.Execute(stmt);

    m_accountData[type].Time = tm;
    m_accountData[type].Data = data;
}

void WorldSession::SendAccountDataTimes(uint32 mask)
{
    WorldPacket data(SMSG_ACCOUNT_DATA_TIMES, 4 + 1 + 4 + NUM_ACCOUNT_DATA_TYPES * 4);
    data << uint32(time(NULL));                             // Server time
    data << uint8(1);
    data << uint32(mask);                                   // type mask
    for (uint32 i = 0; i < NUM_ACCOUNT_DATA_TYPES; ++i)
        if (mask & (1 << i))
            data << uint32(GetAccountData(AccountDataType(i))->Time);// also unix time
    SendPacket(&data);
}

void WorldSession::LoadTutorialsData(PreparedQueryResult result)
{
    memset(m_Tutorials, 0, sizeof(uint32) * MAX_ACCOUNT_TUTORIAL_VALUES);

    if (result)
        for (uint8 i = 0; i < MAX_ACCOUNT_TUTORIAL_VALUES; ++i)
            m_Tutorials[i] = (*result)[i].GetUInt32();

    m_TutorialsChanged = false;
}

void WorldSession::SendTutorialsData()
{
    WorldPacket data(SMSG_TUTORIAL_FLAGS, 4 * MAX_ACCOUNT_TUTORIAL_VALUES);
    for (uint8 i = 0; i < MAX_ACCOUNT_TUTORIAL_VALUES; ++i)
        data << m_Tutorials[i];
    SendPacket(&data);
}

void WorldSession::SaveTutorialsData(SQLTransaction &trans)
{
    if (!m_TutorialsChanged)
        return;

    PreparedStatement* stmt = CharacterDatabase.GetPreparedStatement(CHAR_SEL_HAS_TUTORIALS);
    stmt->setUInt32(0, GetAccountId());
    bool hasTutorials = bool(CharacterDatabase.Query(stmt));
    // Modify data in DB
    stmt = CharacterDatabase.GetPreparedStatement(hasTutorials ? CHAR_UPD_TUTORIALS : CHAR_INS_TUTORIALS);
    for (uint8 i = 0; i < MAX_ACCOUNT_TUTORIAL_VALUES; ++i)
        stmt->setUInt32(i, m_Tutorials[i]);
    stmt->setUInt32(MAX_ACCOUNT_TUTORIAL_VALUES, GetAccountId());
    trans->Append(stmt);

    m_TutorialsChanged = false;
}

void WorldSession::ReadMovementInfo(WorldPacket &data, MovementInfo* mi)
{
    data >> mi->flags;
    data >> mi->flags2;
    data >> mi->time;
    data >> mi->pos.PositionXYZOStream();

    if (mi->HasMovementFlag(MOVEMENTFLAG_ONTRANSPORT))
    {
        data >> mi->transport.guid.ReadAsPacked();
        data >> mi->transport.pos.PositionXYZOStream();
        data >> mi->transport.time;
        data >> mi->transport.seat;

        if (mi->HasExtraMovementFlag(MOVEMENTFLAG2_INTERPOLATED_MOVEMENT))
            data >> mi->transport.time2;
    }

    if (mi->HasMovementFlag(MovementFlags(MOVEMENTFLAG_SWIMMING | MOVEMENTFLAG_FLYING)) || (mi->HasExtraMovementFlag(MOVEMENTFLAG2_ALWAYS_ALLOW_PITCHING)))
        data >> mi->pitch;

    data >> mi->fallTime;

    if (mi->HasMovementFlag(MOVEMENTFLAG_FALLING))
    {
        data >> mi->jump.zspeed;
        data >> mi->jump.sinAngle;
        data >> mi->jump.cosAngle;
        data >> mi->jump.xyspeed;
    }

    if (mi->HasMovementFlag(MOVEMENTFLAG_SPLINE_ELEVATION))
        data >> mi->splineElevation;

    //! Anti-cheat checks. Please keep them in seperate if () blocks to maintain a clear overview.
    //! Might be subject to latency, so just remove improper flags.
    #ifdef TRINITY_DEBUG
    #define REMOVE_VIOLATING_FLAGS(check, maskToRemove) \
    { \
        if (check) \
        { \
            TC_LOG_DEBUG("entities.unit", "WorldSession::ReadMovementInfo: Violation of MovementFlags found (%s). " \
                "MovementFlags: %u, MovementFlags2: %u for player GUID: %u. Mask %u will be removed.", \
                STRINGIZE(check), mi->GetMovementFlags(), mi->GetExtraMovementFlags(), GetPlayer()->GetGUID().GetCounter(), maskToRemove); \
            mi->RemoveMovementFlag((maskToRemove)); \
        } \
    }
    #else
    #define REMOVE_VIOLATING_FLAGS(check, maskToRemove) \
        if (check) \
            mi->RemoveMovementFlag((maskToRemove));
    #endif

    if (!GetPlayer()->GetVehicleBase() || !(GetPlayer()->GetVehicle()->GetVehicleInfo()->m_flags & VEHICLE_FLAG_FIXED_POSITION))
        REMOVE_VIOLATING_FLAGS(mi->HasMovementFlag(MOVEMENTFLAG_ROOT), MOVEMENTFLAG_ROOT);

    /*! This must be a packet spoofing attempt. MOVEMENTFLAG_ROOT sent from the client is not valid
        in conjunction with any of the moving movement flags such as MOVEMENTFLAG_FORWARD.
        It will freeze clients that receive this player's movement info.
    */
    REMOVE_VIOLATING_FLAGS(mi->HasMovementFlag(MOVEMENTFLAG_ROOT) && mi->HasMovementFlag(MOVEMENTFLAG_MASK_MOVING),
        MOVEMENTFLAG_MASK_MOVING);

    //! Cannot hover without SPELL_AURA_HOVER
    REMOVE_VIOLATING_FLAGS(mi->HasMovementFlag(MOVEMENTFLAG_HOVER) && !GetPlayer()->HasAuraType(SPELL_AURA_HOVER),
        MOVEMENTFLAG_HOVER);

    //! Cannot ascend and descend at the same time
    REMOVE_VIOLATING_FLAGS(mi->HasMovementFlag(MOVEMENTFLAG_ASCENDING) && mi->HasMovementFlag(MOVEMENTFLAG_DESCENDING),
        MOVEMENTFLAG_ASCENDING | MOVEMENTFLAG_DESCENDING);

    //! Cannot move left and right at the same time
    REMOVE_VIOLATING_FLAGS(mi->HasMovementFlag(MOVEMENTFLAG_LEFT) && mi->HasMovementFlag(MOVEMENTFLAG_RIGHT),
        MOVEMENTFLAG_LEFT | MOVEMENTFLAG_RIGHT);

    //! Cannot strafe left and right at the same time
    REMOVE_VIOLATING_FLAGS(mi->HasMovementFlag(MOVEMENTFLAG_STRAFE_LEFT) && mi->HasMovementFlag(MOVEMENTFLAG_STRAFE_RIGHT),
        MOVEMENTFLAG_STRAFE_LEFT | MOVEMENTFLAG_STRAFE_RIGHT);

    //! Cannot pitch up and down at the same time
    REMOVE_VIOLATING_FLAGS(mi->HasMovementFlag(MOVEMENTFLAG_PITCH_UP) && mi->HasMovementFlag(MOVEMENTFLAG_PITCH_DOWN),
        MOVEMENTFLAG_PITCH_UP | MOVEMENTFLAG_PITCH_DOWN);

    //! Cannot move forwards and backwards at the same time
    REMOVE_VIOLATING_FLAGS(mi->HasMovementFlag(MOVEMENTFLAG_FORWARD) && mi->HasMovementFlag(MOVEMENTFLAG_BACKWARD),
        MOVEMENTFLAG_FORWARD | MOVEMENTFLAG_BACKWARD);

    //! Cannot walk on water without SPELL_AURA_WATER_WALK except for ghosts
    REMOVE_VIOLATING_FLAGS(mi->HasMovementFlag(MOVEMENTFLAG_WATERWALKING) &&
        !GetPlayer()->HasAuraType(SPELL_AURA_WATER_WALK) &&
        !GetPlayer()->HasAuraType(SPELL_AURA_GHOST),
        MOVEMENTFLAG_WATERWALKING);

    //! Cannot feather fall without SPELL_AURA_FEATHER_FALL
    REMOVE_VIOLATING_FLAGS(mi->HasMovementFlag(MOVEMENTFLAG_FALLING_SLOW) && !GetPlayer()->HasAuraType(SPELL_AURA_FEATHER_FALL),
        MOVEMENTFLAG_FALLING_SLOW);

    /*! Cannot fly if no fly auras present. Exception is being a GM.
        Note that we check for account level instead of Player::IsGameMaster() because in some
        situations it may be feasable to use .gm fly on as a GM without having .gm on,
        e.g. aerial combat.
    */

    REMOVE_VIOLATING_FLAGS(mi->HasMovementFlag(MOVEMENTFLAG_FLYING | MOVEMENTFLAG_CAN_FLY) && GetSecurity() == SEC_PLAYER &&
        !GetPlayer()->m_unitMovedByMe->HasAuraType(SPELL_AURA_FLY) &&
        !GetPlayer()->m_unitMovedByMe->HasAuraType(SPELL_AURA_MOD_INCREASE_MOUNTED_FLIGHT_SPEED),
        MOVEMENTFLAG_FLYING | MOVEMENTFLAG_CAN_FLY);

    //! Cannot fly and fall at the same time
    REMOVE_VIOLATING_FLAGS(mi->HasMovementFlag(MOVEMENTFLAG_CAN_FLY | MOVEMENTFLAG_DISABLE_GRAVITY) && mi->HasMovementFlag(MOVEMENTFLAG_FALLING),
        MOVEMENTFLAG_FALLING);

    REMOVE_VIOLATING_FLAGS(mi->HasMovementFlag(MOVEMENTFLAG_SPLINE_ENABLED) &&
        (!GetPlayer()->movespline->Initialized() || GetPlayer()->movespline->Finalized()), MOVEMENTFLAG_SPLINE_ENABLED);

    #undef REMOVE_VIOLATING_FLAGS
}

void WorldSession::WriteMovementInfo(WorldPacket* data, MovementInfo* mi)
{
    *data << mi->guid.WriteAsPacked();
    *data << mi->flags;
    *data << mi->flags2;
    *data << mi->time;
    *data << mi->pos.PositionXYZOStream();

    if (mi->HasMovementFlag(MOVEMENTFLAG_ONTRANSPORT))
    {
       *data << mi->transport.guid.WriteAsPacked();
       *data << mi->transport.pos.PositionXYZOStream();
       *data << mi->transport.time;
       *data << mi->transport.seat;

       if (mi->HasExtraMovementFlag(MOVEMENTFLAG2_INTERPOLATED_MOVEMENT))
           *data << mi->transport.time2;
    }

    if (mi->HasMovementFlag(MovementFlags(MOVEMENTFLAG_SWIMMING | MOVEMENTFLAG_FLYING)) || mi->HasExtraMovementFlag(MOVEMENTFLAG2_ALWAYS_ALLOW_PITCHING))
        *data << mi->pitch;

    *data << mi->fallTime;

    if (mi->HasMovementFlag(MOVEMENTFLAG_FALLING))
    {
        *data << mi->jump.zspeed;
        *data << mi->jump.sinAngle;
        *data << mi->jump.cosAngle;
        *data << mi->jump.xyspeed;
    }

    if (mi->HasMovementFlag(MOVEMENTFLAG_SPLINE_ELEVATION))
        *data << mi->splineElevation;
}

void WorldSession::ReadAddonsInfo(ByteBuffer &data)
{
    if (data.rpos() + 4 > data.size())
        return;

    uint32 size;
    data >> size;

    if (!size)
        return;

    if (size > 0xFFFFF)
    {
        TC_LOG_DEBUG("addon", "WorldSession::ReadAddonsInfo: AddOnInfo too big, size %u", size);
        return;
    }

    uLongf uSize = size;

    uint32 pos = data.rpos();

    ByteBuffer addonInfo;
    addonInfo.resize(size);

    if (uncompress(addonInfo.contents(), &uSize, data.contents() + pos, data.size() - pos) == Z_OK)
    {
        uint32 addonsCount;
        addonInfo >> addonsCount;                         // addons count

        for (uint32 i = 0; i < addonsCount; ++i)
        {
            std::string addonName;
            uint8 enabled;
            uint32 crc, unk1;

            // check next addon data format correctness
            if (addonInfo.rpos() + 1 > addonInfo.size())
                return;

            addonInfo >> addonName;

            addonInfo >> enabled >> crc >> unk1;

            TC_LOG_DEBUG("addon", "AddOn: %s (CRC: 0x%x) - enabled: 0x%x - Unknown2: 0x%x", addonName.c_str(), crc, enabled, unk1);

            AddonInfo addon(addonName, enabled, crc, 2, true);

            SavedAddon const* savedAddon = AddonMgr::GetAddonInfo(addonName);
            if (savedAddon)
            {
                if (addon.CRC != savedAddon->CRC)
                    TC_LOG_WARN("addon", " Addon: %s: modified (CRC: 0x%x) - accountID %d)", addon.Name.c_str(), savedAddon->CRC, GetAccountId());
                else
                    TC_LOG_DEBUG("addon", "Addon: %s: validated (CRC: 0x%x) - accountID %d", addon.Name.c_str(), savedAddon->CRC, GetAccountId());
            }
            else
            {
                AddonMgr::SaveAddon(addon);
                TC_LOG_WARN("addon", "Addon: %s: unknown (CRC: 0x%x) - accountId %d (storing addon name and checksum to database)", addon.Name.c_str(), addon.CRC, GetAccountId());
            }

            /// @todo Find out when to not use CRC/pubkey, and other possible states.
            m_addonsList.push_back(addon);
        }

        uint32 currentTime;
        addonInfo >> currentTime;
        TC_LOG_DEBUG("addon", "AddOn: CurrentTime: %u", currentTime);
    }
    else
        TC_LOG_DEBUG("addon", "AddOn: Addon packet uncompress error!");
}

void WorldSession::SendAddonsInfo()
{
    uint8 addonPublicKey[256] =
    {
        0xC3, 0x5B, 0x50, 0x84, 0xB9, 0x3E, 0x32, 0x42, 0x8C, 0xD0, 0xC7, 0x48, 0xFA, 0x0E, 0x5D, 0x54,
        0x5A, 0xA3, 0x0E, 0x14, 0xBA, 0x9E, 0x0D, 0xB9, 0x5D, 0x8B, 0xEE, 0xB6, 0x84, 0x93, 0x45, 0x75,
        0xFF, 0x31, 0xFE, 0x2F, 0x64, 0x3F, 0x3D, 0x6D, 0x07, 0xD9, 0x44, 0x9B, 0x40, 0x85, 0x59, 0x34,
        0x4E, 0x10, 0xE1, 0xE7, 0x43, 0x69, 0xEF, 0x7C, 0x16, 0xFC, 0xB4, 0xED, 0x1B, 0x95, 0x28, 0xA8,
        0x23, 0x76, 0x51, 0x31, 0x57, 0x30, 0x2B, 0x79, 0x08, 0x50, 0x10, 0x1C, 0x4A, 0x1A, 0x2C, 0xC8,
        0x8B, 0x8F, 0x05, 0x2D, 0x22, 0x3D, 0xDB, 0x5A, 0x24, 0x7A, 0x0F, 0x13, 0x50, 0x37, 0x8F, 0x5A,
        0xCC, 0x9E, 0x04, 0x44, 0x0E, 0x87, 0x01, 0xD4, 0xA3, 0x15, 0x94, 0x16, 0x34, 0xC6, 0xC2, 0xC3,
        0xFB, 0x49, 0xFE, 0xE1, 0xF9, 0xDA, 0x8C, 0x50, 0x3C, 0xBE, 0x2C, 0xBB, 0x57, 0xED, 0x46, 0xB9,
        0xAD, 0x8B, 0xC6, 0xDF, 0x0E, 0xD6, 0x0F, 0xBE, 0x80, 0xB3, 0x8B, 0x1E, 0x77, 0xCF, 0xAD, 0x22,
        0xCF, 0xB7, 0x4B, 0xCF, 0xFB, 0xF0, 0x6B, 0x11, 0x45, 0x2D, 0x7A, 0x81, 0x18, 0xF2, 0x92, 0x7E,
        0x98, 0x56, 0x5D, 0x5E, 0x69, 0x72, 0x0A, 0x0D, 0x03, 0x0A, 0x85, 0xA2, 0x85, 0x9C, 0xCB, 0xFB,
        0x56, 0x6E, 0x8F, 0x44, 0xBB, 0x8F, 0x02, 0x22, 0x68, 0x63, 0x97, 0xBC, 0x85, 0xBA, 0xA8, 0xF7,
        0xB5, 0x40, 0x68, 0x3C, 0x77, 0x86, 0x6F, 0x4B, 0xD7, 0x88, 0xCA, 0x8A, 0xD7, 0xCE, 0x36, 0xF0,
        0x45, 0x6E, 0xD5, 0x64, 0x79, 0x0F, 0x17, 0xFC, 0x64, 0xDD, 0x10, 0x6F, 0xF3, 0xF5, 0xE0, 0xA6,
        0xC3, 0xFB, 0x1B, 0x8C, 0x29, 0xEF, 0x8E, 0xE5, 0x34, 0xCB, 0xD1, 0x2A, 0xCE, 0x79, 0xC3, 0x9A,
        0x0D, 0x36, 0xEA, 0x01, 0xE0, 0xAA, 0x91, 0x20, 0x54, 0xF0, 0x72, 0xD8, 0x1E, 0xC7, 0x89, 0xD2
    };

    WorldPacket data(SMSG_ADDON_INFO, 4);

    for (AddonsList::iterator itr = m_addonsList.begin(); itr != m_addonsList.end(); ++itr)
    {
        data << uint8(itr->State);

        uint8 crcpub = itr->UsePublicKeyOrCRC;
        data << uint8(crcpub);
        if (crcpub)
        {
            uint8 usepk = (itr->CRC != STANDARD_ADDON_CRC); // If addon is Standard addon CRC
            data << uint8(usepk);
            if (usepk)                                      // if CRC is wrong, add public key (client need it)
            {
                TC_LOG_DEBUG("addon", "AddOn: %s: CRC checksum mismatch: got 0x%x - expected 0x%x - sending pubkey to accountID %d",
                    itr->Name.c_str(), itr->CRC, STANDARD_ADDON_CRC, GetAccountId());

                data.append(addonPublicKey, sizeof(addonPublicKey));
            }

            data << uint32(0);                              /// @todo Find out the meaning of this.
        }

        data << uint8(0);       // uses URL
        //if (usesURL)
        //    data << uint8(0); // URL
    }

    m_addonsList.clear();

    AddonMgr::BannedAddonList const* bannedAddons = AddonMgr::GetBannedAddons();
    data << uint32(bannedAddons->size());
    for (AddonMgr::BannedAddonList::const_iterator itr = bannedAddons->begin(); itr != bannedAddons->end(); ++itr)
    {
        data << uint32(itr->Id);
        data.append(itr->NameMD5, sizeof(itr->NameMD5));
        data.append(itr->VersionMD5, sizeof(itr->VersionMD5));
        data << uint32(itr->Timestamp);
        data << uint32(1);  // IsBanned
    }

    SendPacket(&data);
}

void WorldSession::SetPlayer(Player* player)
{
    _player = player;

    // set m_GUID that can be used while player loggined and later until m_playerRecentlyLogout not reset
    if (_player)
        m_GUIDLow = _player->GetGUID().GetCounter();
}

void WorldSession::InitializeQueryCallbackParameters()
{
    // Callback parameters that have pointers in them should be properly
    // initialized to NULL here.
    _charCreateCallback.SetParam(NULL);
}

void WorldSession::ProcessQueryCallbacks()
{
    PreparedQueryResult result;

    if (_realmAccountLoginCallback.valid() && _realmAccountLoginCallback.wait_for(std::chrono::seconds(0)) == std::future_status::ready)
        InitializeSessionCallback(_realmAccountLoginCallback.get());

    //! HandleCharEnumOpcode
    if (_charEnumCallback.valid() && _charEnumCallback.wait_for(std::chrono::seconds(0)) == std::future_status::ready)
    {
        result = _charEnumCallback.get();
        HandleCharEnum(result);
    }

    if (_charCreateCallback.IsReady())
    {
        _charCreateCallback.GetResult(result);
        HandleCharCreateCallback(result, _charCreateCallback.GetParam());
    }

    //! HandlePlayerLoginOpcode
    if (_charLoginCallback.valid() && _charLoginCallback.wait_for(std::chrono::seconds(0)) == std::future_status::ready)
    {
        SQLQueryHolder* param = _charLoginCallback.get();
        HandlePlayerLogin((LoginQueryHolder*)param);
    }

    //! HandleAddFriendOpcode
    if (_addFriendCallback.IsReady())
    {
        std::string param = _addFriendCallback.GetParam();
        _addFriendCallback.GetResult(result);
        HandleAddFriendOpcodeCallBack(result, param);
        _addFriendCallback.FreeResult();
    }

    //- HandleCharRenameOpcode
    if (_charRenameCallback.IsReady())
    {
        _charRenameCallback.GetResult(result);
        CharacterRenameInfo* renameInfo = _charRenameCallback.GetParam();
        HandleChangePlayerNameOpcodeCallBack(result, renameInfo);
        delete renameInfo;
        _charRenameCallback.Reset();
    }

    //- HandleCharAddIgnoreOpcode
    if (_addIgnoreCallback.valid() && _addIgnoreCallback.wait_for(std::chrono::seconds(0)) == std::future_status::ready)
    {
        result = _addIgnoreCallback.get();
        HandleAddIgnoreOpcodeCallBack(result);
    }

    //- SendStabledPet
    if (_sendStabledPetCallback.IsReady())
    {
        ObjectGuid param = _sendStabledPetCallback.GetParam();
        _sendStabledPetCallback.GetResult(result);
        SendStablePetCallback(result, param);
        _sendStabledPetCallback.FreeResult();
    }

    //- HandleStablePet
    if (_stablePetCallback.valid() && _stablePetCallback.wait_for(std::chrono::seconds(0)) == std::future_status::ready)
    {
        result = _stablePetCallback.get();
        HandleStablePetCallback(result);
    }

    //- HandleUnstablePet
    if (_unstablePetCallback.IsReady())
    {
        uint32 param = _unstablePetCallback.GetParam();
        _unstablePetCallback.GetResult(result);
        HandleUnstablePetCallback(result, param);
        _unstablePetCallback.FreeResult();
    }

    //- HandleStableSwapPet
    if (_stableSwapCallback.IsReady())
    {
        uint32 param = _stableSwapCallback.GetParam();
        _stableSwapCallback.GetResult(result);
        HandleStableSwapPetCallback(result, param);
        _stableSwapCallback.FreeResult();
    }
}

void WorldSession::InitWarden(BigNumber* k, std::string const& os)
{
    if (os == "Win")
    {
        _warden = new WardenWin();
        _warden->Init(this, k);
    }
    else if (os == "OSX")
    {
        // Disabled as it is causing the client to crash
        // _warden = new WardenMac();
        // _warden->Init(this, k);
    }
}

void WorldSession::LoadPermissions()
{
    uint32 id = GetAccountId();
    uint8 secLevel = GetSecurity();

    _RBACData = new rbac::RBACData(id, _accountName, realm.Id.Realm, secLevel);
    _RBACData->LoadFromDB();
}

PreparedQueryResultFuture WorldSession::LoadPermissionsAsync()
{
    uint32 id = GetAccountId();
    uint8 secLevel = GetSecurity();

    TC_LOG_DEBUG("rbac", "WorldSession::LoadPermissions [AccountId: %u, Name: %s, realmId: %d, secLevel: %u]",
        id, _accountName.c_str(), realm.Id.Realm, secLevel);

    _RBACData = new rbac::RBACData(id, _accountName, realm.Id.Realm, secLevel);
    return _RBACData->LoadFromDBAsync();
}

class AccountInfoQueryHolderPerRealm : public SQLQueryHolder
{
public:
    enum
    {
        GLOBAL_ACCOUNT_DATA = 0,
        TUTORIALS,

        MAX_QUERIES
    };

    AccountInfoQueryHolderPerRealm() { SetSize(MAX_QUERIES); }

    bool Initialize(uint32 accountId)
    {
        bool ok = true;

        PreparedStatement* stmt = CharacterDatabase.GetPreparedStatement(CHAR_SEL_ACCOUNT_DATA);
        stmt->setUInt32(0, accountId);
        ok = SetPreparedQuery(GLOBAL_ACCOUNT_DATA, stmt) && ok;

        stmt = CharacterDatabase.GetPreparedStatement(CHAR_SEL_TUTORIALS);
        stmt->setUInt32(0, accountId);
        ok = SetPreparedQuery(TUTORIALS, stmt) && ok;

        return ok;
    }
};

void WorldSession::InitializeSession()
{
    AccountInfoQueryHolderPerRealm* realmHolder = new AccountInfoQueryHolderPerRealm();
    if (!realmHolder->Initialize(GetAccountId()))
    {
        delete realmHolder;
        SendAuthResponse(AUTH_SYSTEM_ERROR, false);
        return;
    }

    _realmAccountLoginCallback = CharacterDatabase.DelayQueryHolder(realmHolder);
}

void WorldSession::InitializeSessionCallback(SQLQueryHolder* realmHolder)
{
    LoadAccountData(realmHolder->GetPreparedResult(AccountInfoQueryHolderPerRealm::GLOBAL_ACCOUNT_DATA), GLOBAL_CACHE_MASK);
    LoadTutorialsData(realmHolder->GetPreparedResult(AccountInfoQueryHolderPerRealm::TUTORIALS));

    if (!m_inQueue)
        SendAuthResponse(AUTH_OK, true);
    else
        SendAuthWaitQue(0);

    SetInQueue(false);
    ResetTimeOutTime();

    SendAddonsInfo();
    SendClientCacheVersion(sWorld->getIntConfig(CONFIG_CLIENTCACHE_VERSION));
    SendTutorialsData();

    delete realmHolder;
}

rbac::RBACData* WorldSession::GetRBACData()
{
    return _RBACData;
}

bool WorldSession::HasPermission(uint32 permission)
{
    if (!_RBACData)
        LoadPermissions();

    bool hasPermission = _RBACData->HasPermission(permission);
    TC_LOG_DEBUG("rbac", "WorldSession::HasPermission [AccountId: %u, Name: %s, realmId: %d]",
                   _RBACData->GetId(), _RBACData->GetName().c_str(), realm.Id.Realm);

    return hasPermission;
}

void WorldSession::InvalidateRBACData()
{
    TC_LOG_DEBUG("rbac", "WorldSession::Invalidaterbac::RBACData [AccountId: %u, Name: %s, realmId: %d]",
                   _RBACData->GetId(), _RBACData->GetName().c_str(), realm.Id.Realm);
    delete _RBACData;
    _RBACData = NULL;
}

bool WorldSession::DosProtection::EvaluateOpcode(WorldPacket& p, time_t time) const
{
    uint32 maxPacketCounterAllowed = GetMaxPacketCounterAllowed(p.GetOpcode());

    // Return true if there no limit for the opcode
    if (!maxPacketCounterAllowed)
        return true;

    PacketCounter& packetCounter = _PacketThrottlingMap[p.GetOpcode()];
    if (packetCounter.lastReceiveTime != time)
    {
        packetCounter.lastReceiveTime = time;
        packetCounter.amountCounter = 0;
    }

    // Check if player is flooding some packets
    if (++packetCounter.amountCounter <= maxPacketCounterAllowed)
        return true;

    TC_LOG_WARN("network", "AntiDOS: Account %u, IP: %s, Ping: %u, Character: %s, flooding packet (opc: %s (0x%X), count: %u)",
        Session->GetAccountId(), Session->GetRemoteAddress().c_str(), Session->GetLatency(), Session->GetPlayerName().c_str(),
        opcodeTable[static_cast<OpcodeClient>(p.GetOpcode())]->Name, p.GetOpcode(), packetCounter.amountCounter);

    switch (_policy)
    {
        case POLICY_LOG:
            return true;
        case POLICY_KICK:
        {
            TC_LOG_WARN("network", "AntiDOS: Player kicked!");
            Session->KickPlayer();
            return false;
        }
        case POLICY_BAN:
        {
            BanMode bm = (BanMode)sWorld->getIntConfig(CONFIG_PACKET_SPOOF_BANMODE);
            uint32 duration = sWorld->getIntConfig(CONFIG_PACKET_SPOOF_BANDURATION); // in seconds
            std::string nameOrIp = "";
            switch (bm)
            {
                case BAN_CHARACTER: // not supported, ban account
                case BAN_ACCOUNT: (void)sAccountMgr->GetName(Session->GetAccountId(), nameOrIp); break;
                case BAN_IP: nameOrIp = Session->GetRemoteAddress(); break;
            }
            sWorld->BanAccount(bm, nameOrIp, duration, "DOS (Packet Flooding/Spoofing", "Server: AutoDOS");
            TC_LOG_WARN("network", "AntiDOS: Player automatically banned for %u seconds.", duration);
            Session->KickPlayer();
            return false;
        }
        default: // invalid policy
            return true;
    }
}


uint32 WorldSession::DosProtection::GetMaxPacketCounterAllowed(uint16 opcode) const
{
    uint32 maxPacketCounterAllowed;
    switch (opcode)
    {
        // CPU usage sending 2000 packets/second on a 3.70 GHz 4 cores on Win x64
        //                                              [% CPU mysqld]   [%CPU worldserver RelWithDebInfo]
        case CMSG_PLAYER_LOGIN:                         //   0               0.5
        case CMSG_NAME_QUERY:                           //   0               1
        case CMSG_PET_NAME_QUERY:                       //   0               1
        case CMSG_NPC_TEXT_QUERY:                       //   0               1
        case CMSG_ATTACKSTOP:                           //   0               1
        case CMSG_QUERY_QUESTS_COMPLETED:               //   0               1
        case CMSG_QUERY_TIME:                           //   0               1
        case CMSG_CORPSE_MAP_POSITION_QUERY:            //   0               1
        case CMSG_MOVE_TIME_SKIPPED:                    //   0               1
        case MSG_QUERY_NEXT_MAIL_TIME:                  //   0               1
        case CMSG_SETSHEATHED:                          //   0               1
        case MSG_RAID_TARGET_UPDATE:                    //   0               1
        case CMSG_PLAYER_LOGOUT:                        //   0               1
        case CMSG_LOGOUT_REQUEST:                       //   0               1
        case CMSG_PET_RENAME:                           //   0               1
        case CMSG_QUESTGIVER_CANCEL:                    //   0               1
        case CMSG_QUESTGIVER_REQUEST_REWARD:            //   0               1
        case CMSG_COMPLETE_CINEMATIC:                   //   0               1
        case CMSG_BANKER_ACTIVATE:                      //   0               1
        case CMSG_BUY_BANK_SLOT:                        //   0               1
        case CMSG_OPT_OUT_OF_LOOT:                      //   0               1
        case CMSG_DUEL_ACCEPTED:                        //   0               1
        case CMSG_DUEL_CANCELLED:                       //   0               1
        case CMSG_CALENDAR_COMPLAIN:                    //   0               1
        case CMSG_QUEST_QUERY:                          //   0               1.5
        case CMSG_ITEM_QUERY_SINGLE:                    //   0               1.5
        case CMSG_ITEM_NAME_QUERY:                      //   0               1.5
        case CMSG_GAMEOBJECT_QUERY:                     //   0               1.5
        case CMSG_CREATURE_QUERY:                       //   0               1.5
        case CMSG_QUESTGIVER_STATUS_QUERY:              //   0               1.5
        case CMSG_GUILD_QUERY:                          //   0               1.5
        case CMSG_ARENA_TEAM_QUERY:                     //   0               1.5
        case CMSG_TAXINODE_STATUS_QUERY:                //   0               1.5
        case CMSG_TAXIQUERYAVAILABLENODES:              //   0               1.5
        case CMSG_QUESTGIVER_QUERY_QUEST:               //   0               1.5
        case CMSG_PAGE_TEXT_QUERY:                      //   0               1.5
        case MSG_QUERY_GUILD_BANK_TEXT:                 //   0               1.5
        case MSG_CORPSE_QUERY:                          //   0               1.5
        case MSG_MOVE_SET_FACING:                       //   0               1.5
        case CMSG_REQUEST_PARTY_MEMBER_STATS:           //   0               1.5
        case CMSG_QUESTGIVER_COMPLETE_QUEST:            //   0               1.5
        case CMSG_SET_ACTION_BUTTON:                    //   0               1.5
        case CMSG_RESET_INSTANCES:                      //   0               1.5
        case CMSG_HEARTH_AND_RESURRECT:                 //   0               1.5
        case CMSG_TOGGLE_PVP:                           //   0               1.5
        case CMSG_PET_ABANDON:                          //   0               1.5
        case CMSG_ACTIVATETAXIEXPRESS:                  //   0               1.5
        case CMSG_ACTIVATETAXI:                         //   0               1.5
        case CMSG_SELF_RES:                             //   0               1.5
        case CMSG_UNLEARN_SKILL:                        //   0               1.5
        case CMSG_EQUIPMENT_SET_SAVE:                   //   0               1.5
        case CMSG_DELETEEQUIPMENT_SET:                  //   0               1.5
        case CMSG_DISMISS_CRITTER:                      //   0               1.5
        case CMSG_REPOP_REQUEST:                        //   0               1.5
        case CMSG_GROUP_INVITE:                         //   0               1.5
        case CMSG_GROUP_DECLINE:                        //   0               1.5
        case CMSG_GROUP_ACCEPT:                         //   0               1.5
        case CMSG_GROUP_UNINVITE_GUID:                  //   0               1.5
        case CMSG_GROUP_UNINVITE:                       //   0               1.5
        case CMSG_GROUP_DISBAND:                        //   0               1.5
        case CMSG_BATTLEMASTER_JOIN_ARENA:              //   0               1.5
        case CMSG_LEAVE_BATTLEFIELD:                    //   0               1.5
        case MSG_GUILD_BANK_LOG_QUERY:                  //   0               2
        case CMSG_LOGOUT_CANCEL:                        //   0               2
        case CMSG_REALM_SPLIT:                          //   0               2
        case CMSG_ALTER_APPEARANCE:                     //   0               2
        case CMSG_QUEST_CONFIRM_ACCEPT:                 //   0               2
        case MSG_GUILD_EVENT_LOG_QUERY:                 //   0               2.5
        case CMSG_READY_FOR_ACCOUNT_DATA_TIMES:         //   0               2.5
        case CMSG_QUESTGIVER_STATUS_MULTIPLE_QUERY:     //   0               2.5
        case CMSG_BEGIN_TRADE:                          //   0               2.5
        case CMSG_INITIATE_TRADE:                       //   0               3
        case CMSG_MESSAGECHAT:                          //   0               3.5
        case CMSG_INSPECT:                              //   0               3.5
        case CMSG_AREA_SPIRIT_HEALER_QUERY:             // not profiled
        case CMSG_STANDSTATECHANGE:                     // not profiled
        case MSG_RANDOM_ROLL:                           // not profiled
        case CMSG_TIME_SYNC_RESP:                       // not profiled
        case CMSG_TRAINER_BUY_SPELL:                    // not profiled
        case CMSG_FORCE_RUN_SPEED_CHANGE_ACK:           // not profiled
        {
            // "0" is a magic number meaning there's no limit for the opcode.
            // All the opcodes above must cause little CPU usage and no sync/async database queries at all
            maxPacketCounterAllowed = 0;
            break;
        }

        case CMSG_QUESTGIVER_ACCEPT_QUEST:              //   0               4
        case CMSG_QUESTLOG_REMOVE_QUEST:                //   0               4
        case CMSG_QUESTGIVER_CHOOSE_REWARD:             //   0               4
        case CMSG_CONTACT_LIST:                         //   0               5
        case CMSG_LEARN_PREVIEW_TALENTS:                //   0               6
        case CMSG_AUTOBANK_ITEM:                        //   0               6
        case CMSG_AUTOSTORE_BANK_ITEM:                  //   0               6
        case CMSG_WHO:                                  //   0               7
        case CMSG_PLAYER_VEHICLE_ENTER:                 //   0               8
        case CMSG_LEARN_PREVIEW_TALENTS_PET:            // not profiled
        case MSG_MOVE_HEARTBEAT:
        {
            maxPacketCounterAllowed = 200;
            break;
        }

        case CMSG_GUILD_SET_PUBLIC_NOTE:                //   1               2         1 async db query
        case CMSG_GUILD_SET_OFFICER_NOTE:               //   1               2         1 async db query
        case CMSG_SET_CONTACT_NOTES:                    //   1               2.5       1 async db query
        case CMSG_CALENDAR_GET_CALENDAR:                //   0               1.5       medium upload bandwidth usage
        case CMSG_GUILD_BANK_QUERY_TAB:                 //   0               3.5       medium upload bandwidth usage
        case CMSG_QUERY_INSPECT_ACHIEVEMENTS:           //   0              13         high upload bandwidth usage
        case CMSG_GAMEOBJ_REPORT_USE:                   // not profiled
        case CMSG_GAMEOBJ_USE:                          // not profiled
        case MSG_PETITION_DECLINE:                      // not profiled
        {
            maxPacketCounterAllowed = 50;
            break;
        }

        case CMSG_QUEST_POI_QUERY:                      //   0              25         very high upload bandwidth usage
        {
            maxPacketCounterAllowed = MAX_QUEST_LOG_SIZE;
            break;
        }

        case CMSG_GM_REPORT_LAG:                        //   1               3         1 async db query
        case CMSG_SPELLCLICK:                           // not profiled
        case CMSG_REMOVE_GLYPH:                         // not profiled
        case CMSG_DISMISS_CONTROLLED_VEHICLE:           // not profiled
        {
            maxPacketCounterAllowed = 20;
            break;
        }

        case CMSG_PETITION_SIGN:                        //   9               4         2 sync 1 async db queries
        case CMSG_TURN_IN_PETITION:                     //   8               5.5       2 sync db query
        case CMSG_GROUP_CHANGE_SUB_GROUP:               //   6               5         1 sync 1 async db queries
        case CMSG_PETITION_QUERY:                       //   4               3.5       1 sync db query
        case CMSG_CHAR_RACE_CHANGE:                     //   5               4         1 sync db query
        case CMSG_CHAR_CUSTOMIZE:                       //   5               5         1 sync db query
        case CMSG_CHAR_FACTION_CHANGE:                  //   5               5         1 sync db query
        case CMSG_CHAR_DELETE:                          //   4               4         1 sync db query
        case CMSG_DEL_FRIEND:                           //   7               5         1 async db query
        case CMSG_ADD_FRIEND:                           //   6               4         1 async db query
        case CMSG_CHAR_RENAME:                          //   5               3         1 async db query
        case CMSG_GMSURVEY_SUBMIT:                      //   2               3         1 async db query
        case CMSG_BUG:                                  //   1               1         1 async db query
        case CMSG_GROUP_SET_LEADER:                     //   1               2         1 async db query
        case CMSG_GROUP_RAID_CONVERT:                   //   1               5         1 async db query
        case CMSG_GROUP_ASSISTANT_LEADER:               //   1               2         1 async db query
        case CMSG_CALENDAR_ADD_EVENT:                   //  21              10         2 async db query
        case CMSG_PETITION_BUY:                         // not profiled                1 sync 1 async db queries
        case CMSG_CHANGE_SEATS_ON_CONTROLLED_VEHICLE:   // not profiled
        case CMSG_REQUEST_VEHICLE_PREV_SEAT:            // not profiled
        case CMSG_REQUEST_VEHICLE_NEXT_SEAT:            // not profiled
        case CMSG_REQUEST_VEHICLE_SWITCH_SEAT:          // not profiled
        case CMSG_REQUEST_VEHICLE_EXIT:                 // not profiled
        case CMSG_CONTROLLER_EJECT_PASSENGER:           // not profiled
        case CMSG_ITEM_REFUND:                          // not profiled
        case CMSG_SOCKET_GEMS:                          // not profiled
        case CMSG_WRAP_ITEM:                            // not profiled
        case CMSG_REPORT_PVP_AFK:                       // not profiled
        {
            maxPacketCounterAllowed = 10;
            break;
        }

        case CMSG_CHAR_CREATE:                          //   7               5         3 async db queries
        case CMSG_CHAR_ENUM:                            //  22               3         2 async db queries
        case CMSG_GMTICKET_CREATE:                      //   1              25         1 async db query
        case CMSG_GMTICKET_UPDATETEXT:                  //   0              15         1 async db query
        case CMSG_GMTICKET_DELETETICKET:                //   1              25         1 async db query
        case CMSG_GMRESPONSE_RESOLVE:                   //   1              25         1 async db query
        case CMSG_CALENDAR_UPDATE_EVENT:                // not profiled
        case CMSG_CALENDAR_REMOVE_EVENT:                // not profiled
        case CMSG_CALENDAR_COPY_EVENT:                  // not profiled
        case CMSG_CALENDAR_EVENT_INVITE:                // not profiled
        case CMSG_CALENDAR_EVENT_SIGNUP:                // not profiled
        case CMSG_CALENDAR_EVENT_RSVP:                  // not profiled
        case CMSG_CALENDAR_EVENT_REMOVE_INVITE:         // not profiled
        case CMSG_CALENDAR_EVENT_MODERATOR_STATUS:      // not profiled
        case CMSG_ARENA_TEAM_INVITE:                    // not profiled
        case CMSG_ARENA_TEAM_ACCEPT:                    // not profiled
        case CMSG_ARENA_TEAM_DECLINE:                   // not profiled
        case CMSG_ARENA_TEAM_LEAVE:                     // not profiled
        case CMSG_ARENA_TEAM_DISBAND:                   // not profiled
        case CMSG_ARENA_TEAM_REMOVE:                    // not profiled
        case CMSG_ARENA_TEAM_LEADER:                    // not profiled
        case CMSG_LOOT_METHOD:                          // not profiled
        case CMSG_GUILD_INVITE:                         // not profiled
        case CMSG_GUILD_ACCEPT:                         // not profiled
        case CMSG_GUILD_DECLINE:                        // not profiled
        case CMSG_GUILD_LEAVE:                          // not profiled
        case CMSG_GUILD_DISBAND:                        // not profiled
        case CMSG_GUILD_LEADER:                         // not profiled
        case CMSG_GUILD_MOTD:                           // not profiled
        case CMSG_GUILD_RANK:                           // not profiled
        case CMSG_GUILD_ADD_RANK:                       // not profiled
        case CMSG_GUILD_DEL_RANK:                       // not profiled
        case CMSG_GUILD_INFO_TEXT:                      // not profiled
        case CMSG_GUILD_BANK_DEPOSIT_MONEY:             // not profiled
        case CMSG_GUILD_BANK_WITHDRAW_MONEY:            // not profiled
        case CMSG_GUILD_BANK_BUY_TAB:                   // not profiled
        case CMSG_GUILD_BANK_UPDATE_TAB:                // not profiled
        case CMSG_SET_GUILD_BANK_TEXT:                  // not profiled
        case MSG_SAVE_GUILD_EMBLEM:                     // not profiled
        case MSG_PETITION_RENAME:                       // not profiled
        case MSG_TALENT_WIPE_CONFIRM:                   // not profiled
        case MSG_SET_DUNGEON_DIFFICULTY:                // not profiled
        case MSG_SET_RAID_DIFFICULTY:                   // not profiled
        case MSG_PARTY_ASSIGNMENT:                      // not profiled
        case MSG_RAID_READY_CHECK:                      // not profiled
        {
            maxPacketCounterAllowed = 3;
            break;
        }

        case CMSG_ITEM_REFUND_INFO:                     // not profiled
        {
            maxPacketCounterAllowed = PLAYER_SLOTS_COUNT;
            break;
        }
        default:
        {
            maxPacketCounterAllowed = 100;
            break;
        }
    }

    return maxPacketCounterAllowed;
}

void WorldSession::HandleBotPackets()
{
    WorldPacket* packet;
    while (_recvQueue.next(packet))
    {
        OpcodeHandler& opHandle = opcodeTable[packet->GetOpcode()];
        (this->*opHandle.handler)(*packet);
        delete packet;
    }
}<|MERGE_RESOLUTION|>--- conflicted
+++ resolved
@@ -195,7 +195,8 @@
 /// Send a packet to the client
 void WorldSession::SendPacket(WorldPacket const* packet)
 {
-<<<<<<< HEAD
+    ASSERT(packet->GetOpcode() != NULL_OPCODE);
+
     // Playerbot mod: send packet to bot AI
     if (GetPlayer()) {
         if (GetPlayer()->GetPlayerbotAI())
@@ -203,9 +204,6 @@
         else if (GetPlayer()->GetPlayerbotMgr())
             GetPlayer()->GetPlayerbotMgr()->HandleMasterOutgoingPacket(*packet);
     }
-=======
-    ASSERT(packet->GetOpcode() != NULL_OPCODE);
->>>>>>> 9c504c8a
 
     if (!m_Socket)
         return;
