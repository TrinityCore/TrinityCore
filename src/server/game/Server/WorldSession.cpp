/*
 * Copyright (C) 2008-2014 TrinityCore <http://www.trinitycore.org/>
 * Copyright (C) 2005-2009 MaNGOS <http://getmangos.com/>
 *
 * This program is free software; you can redistribute it and/or modify it
 * under the terms of the GNU General Public License as published by the
 * Free Software Foundation; either version 2 of the License, or (at your
 * option) any later version.
 *
 * This program is distributed in the hope that it will be useful, but WITHOUT
 * ANY WARRANTY; without even the implied warranty of MERCHANTABILITY or
 * FITNESS FOR A PARTICULAR PURPOSE. See the GNU General Public License for
 * more details.
 *
 * You should have received a copy of the GNU General Public License along
 * with this program. If not, see <http://www.gnu.org/licenses/>.
 */

/** \file
    \ingroup u2w
*/

<<<<<<< HEAD
#include "WorldSocket.h"                                    // must be first to make ACE happy with ACE includes in it
#include <zlib.h>
=======
#include "WorldSocket.h"
>>>>>>> 1866d8cc
#include "Config.h"
#include "Common.h"
#include "DatabaseEnv.h"
#include "AccountMgr.h"
#include "Log.h"
#include "Opcodes.h"
#include "WorldPacket.h"
#include "WorldSession.h"
#include "Player.h"
#include "Vehicle.h"
#include "ObjectMgr.h"
#include "GuildMgr.h"
#include "Group.h"
#include "Guild.h"
#include "World.h"
#include "ObjectAccessor.h"
#include "BattlegroundMgr.h"
#include "OutdoorPvPMgr.h"
#include "MapManager.h"
#include "SocialMgr.h"
#include "zlib.h"
#include "ScriptMgr.h"
#include "Transport.h"
#include "WardenWin.h"
#include "WardenMac.h"

namespace {

std::string const DefaultPlayerName = "<none>";

} // namespace

bool MapSessionFilter::Process(WorldPacket* packet)
{
    Opcodes opcode = DropHighBytes(packet->GetOpcode());
    OpcodeHandler const* opHandle = opcodeTable[opcode];

    //let's check if our opcode can be really processed in Map::Update()
    if (opHandle->ProcessingPlace == PROCESS_INPLACE)
        return true;

    //we do not process thread-unsafe packets
    if (opHandle->ProcessingPlace == PROCESS_THREADUNSAFE)
        return false;

    Player* player = m_pSession->GetPlayer();
    if (!player)
        return false;

    //in Map::Update() we do not process packets where player is not in world!
    return player->IsInWorld();
}

//we should process ALL packets when player is not in world/logged in
//OR packet handler is not thread-safe!
bool WorldSessionFilter::Process(WorldPacket* packet)
{
    Opcodes opcode = DropHighBytes(packet->GetOpcode());
    OpcodeHandler const* opHandle = opcodeTable[opcode];
    //check if packet handler is supposed to be safe
    if (opHandle->ProcessingPlace == PROCESS_INPLACE)
        return true;

    //thread-unsafe packets should be processed in World::UpdateSessions()
    if (opHandle->ProcessingPlace == PROCESS_THREADUNSAFE)
        return true;

    //no player attached? -> our client! ^^
    Player* player = m_pSession->GetPlayer();
    if (!player)
        return true;

    //lets process all packets for non-in-the-world player
    return (player->IsInWorld() == false);
}

/// WorldSession constructor
<<<<<<< HEAD
WorldSession::WorldSession(uint32 id, uint32 battlenetAccountId, WorldSocket* sock, AccountTypes sec, uint8 expansion, time_t mute_time, LocaleConstant locale, uint32 recruiter, bool isARecruiter):
=======
WorldSession::WorldSession(uint32 id, std::shared_ptr<WorldSocket> sock, AccountTypes sec, uint8 expansion, time_t mute_time, LocaleConstant locale, uint32 recruiter, bool isARecruiter):
>>>>>>> 1866d8cc
    m_muteTime(mute_time),
    m_timeOutTime(0),
    AntiDOS(this),
    m_GUIDLow(0),
    _player(NULL),
    m_Socket(sock),
    _security(sec),
    _accountId(id),
    _battlenetAccountId(battlenetAccountId),
    m_expansion(expansion),
    _warden(NULL),
    _logoutTime(0),
    m_inQueue(false),
    m_playerLoading(false),
    m_playerLogout(false),
    m_playerRecentlyLogout(false),
    m_playerSave(false),
    m_sessionDbcLocale(sWorld->GetAvailableDbcLocale(locale)),
    m_sessionDbLocaleIndex(locale),
    m_latency(0),
    m_clientTimeDelay(0),
    m_TutorialsChanged(false),
    _filterAddonMessages(false),
    recruiterId(recruiter),
    isRecruiter(isARecruiter),
    _RBACData(NULL),
    expireTime(60000), // 1 min after socket loss, session is deleted
    forceExit(false),
    m_currentBankerGUID(0)
{
    memset(m_Tutorials, 0, sizeof(m_Tutorials));

    if (sock)
    {
        m_Address = sock->GetRemoteIpAddress();
        ResetTimeOutTime();
        LoginDatabase.PExecute("UPDATE account SET online = 1 WHERE id = %u;", GetAccountId());     // One-time query
    }

    InitializeQueryCallbackParameters();

    _compressionStream = new z_stream();
    _compressionStream->zalloc = (alloc_func)NULL;
    _compressionStream->zfree = (free_func)NULL;
    _compressionStream->opaque = (voidpf)NULL;
    _compressionStream->avail_in = 0;
    _compressionStream->next_in = NULL;
    int32 z_res = deflateInit(_compressionStream, sWorld->getIntConfig(CONFIG_COMPRESSION));
    if (z_res != Z_OK)
        TC_LOG_ERROR("network", "Can't initialize packet compression (zlib: deflateInit) Error code: %i (%s)", z_res, zError(z_res));
}

/// WorldSession destructor
WorldSession::~WorldSession()
{
    ///- unload player if not unloaded
    if (_player)
        LogoutPlayer (true);

    /// - If have unclosed socket, close it
    if (m_Socket)
    {
        m_Socket->CloseSocket();
        m_Socket = nullptr;
    }

    delete _warden;
    delete _RBACData;

    ///- empty incoming packet queue
    WorldPacket* packet = NULL;
    while (_recvQueue.next(packet))
        delete packet;

    LoginDatabase.PExecute("UPDATE account SET online = 0 WHERE id = %u;", GetAccountId());     // One-time query

    int32 z_res = deflateEnd(_compressionStream);
    if (z_res != Z_OK && z_res != Z_DATA_ERROR) // Z_DATA_ERROR signals that internal state was BUSY
        TC_LOG_ERROR("network", "Can't close packet compression stream (zlib: deflateEnd) Error code: %i (%s)", z_res, zError(z_res));

    delete _compressionStream;
}

std::string const & WorldSession::GetPlayerName() const
{
    return _player != NULL ? _player->GetName() : DefaultPlayerName;
}

std::string WorldSession::GetPlayerInfo() const
{
    std::ostringstream ss;

    ss << "[Player: " << GetPlayerName()
       << " (Guid: " << (_player != NULL ? _player->GetGUID() : 0)
       << ", Account: " << GetAccountId() << ")]";

    return ss.str();
}

/// Get player guid if available. Use for logging purposes only
uint32 WorldSession::GetGuidLow() const
{
    return GetPlayer() ? GetPlayer()->GetGUIDLow() : 0;
}

/// Send a packet to the client
void WorldSession::SendPacket(WorldPacket const* packet, bool forced /*= false*/)
{
    if (!m_Socket)
        return;

    if (packet->GetOpcode() == NULL_OPCODE)
    {
        TC_LOG_ERROR("network.opcode", "Prevented sending of NULL_OPCODE to %s", GetPlayerInfo().c_str());
        return;
    }
    else if (packet->GetOpcode() == UNKNOWN_OPCODE)
    {
        TC_LOG_ERROR("network.opcode", "Prevented sending of UNKNOWN_OPCODE to %s", GetPlayerInfo().c_str());
        return;
    }

    if (!forced)
    {
        OpcodeHandler const* handler = opcodeTable[packet->GetOpcode()];
        if (!handler || handler->Status == STATUS_UNHANDLED)
        {
            TC_LOG_ERROR("network.opcode", "Prevented sending disabled opcode %s to %s", GetOpcodeNameForLogging(packet->GetOpcode()).c_str(), GetPlayerInfo().c_str());
            return;
        }
    }

#ifdef TRINITY_DEBUG
    // Code for network use statistic
    static uint64 sendPacketCount = 0;
    static uint64 sendPacketBytes = 0;

    static time_t firstTime = time(NULL);
    static time_t lastTime = firstTime;                     // next 60 secs start time

    static uint64 sendLastPacketCount = 0;
    static uint64 sendLastPacketBytes = 0;

    time_t cur_time = time(NULL);

    if ((cur_time - lastTime) < 60)
    {
        sendPacketCount+=1;
        sendPacketBytes+=packet->size();

        sendLastPacketCount+=1;
        sendLastPacketBytes+=packet->size();
    }
    else
    {
        uint64 minTime = uint64(cur_time - lastTime);
        uint64 fullTime = uint64(lastTime - firstTime);
        TC_LOG_INFO("misc", "Send all time packets count: " UI64FMTD " bytes: " UI64FMTD " avr.count/sec: %f avr.bytes/sec: %f time: %u", sendPacketCount, sendPacketBytes, float(sendPacketCount)/fullTime, float(sendPacketBytes)/fullTime, uint32(fullTime));
        TC_LOG_INFO("misc", "Send last min packets count: " UI64FMTD " bytes: " UI64FMTD " avr.count/sec: %f avr.bytes/sec: %f", sendLastPacketCount, sendLastPacketBytes, float(sendLastPacketCount)/minTime, float(sendLastPacketBytes)/minTime);

        lastTime = cur_time;
        sendLastPacketCount = 1;
        sendLastPacketBytes = packet->wpos();               // wpos is real written size
    }
#endif                                                      // !TRINITY_DEBUG

    m_Socket->AsyncWrite(*packet);
}

/// Add an incoming packet to the queue
void WorldSession::QueuePacket(WorldPacket* new_packet)
{
    _recvQueue.add(new_packet);
}

/// Logging helper for unexpected opcodes
void WorldSession::LogUnexpectedOpcode(WorldPacket* packet, const char* status, const char *reason)
{
    TC_LOG_ERROR("network.opcode", "Received unexpected opcode %s Status: %s Reason: %s from %s",
        GetOpcodeNameForLogging(packet->GetOpcode()).c_str(), status, reason, GetPlayerInfo().c_str());
}

/// Logging helper for unexpected opcodes
void WorldSession::LogUnprocessedTail(WorldPacket* packet)
{
    if (!sLog->ShouldLog("network.opcode", LOG_LEVEL_TRACE) || packet->rpos() >= packet->wpos())
        return;

    TC_LOG_TRACE("network.opcode", "Unprocessed tail data (read stop at %u from %u) Opcode %s from %s",
        uint32(packet->rpos()), uint32(packet->wpos()), GetOpcodeNameForLogging(packet->GetOpcode()).c_str(), GetPlayerInfo().c_str());
    packet->print_storage();
}

/// Update the WorldSession (triggered by World update)
bool WorldSession::Update(uint32 diff, PacketFilter& updater)
{
    /// Update Timeout timer.
    UpdateTimeOutTime(diff);

    ///- Before we process anything:
    /// If necessary, kick the player from the character select screen
    if (IsConnectionIdle())
        m_Socket->CloseSocket();

    ///- Retrieve packets from the receive queue and call the appropriate handlers
    /// not process packets if socket already closed
    WorldPacket* packet = NULL;
    //! Delete packet after processing by default
    bool deletePacket = true;
    //! To prevent infinite loop
    WorldPacket* firstDelayedPacket = NULL;
    //! If _recvQueue.peek() == firstDelayedPacket it means that in this Update call, we've processed all
    //! *properly timed* packets, and we're now at the part of the queue where we find
    //! delayed packets that were re-enqueued due to improper timing. To prevent an infinite
    //! loop caused by re-enqueueing the same packets over and over again, we stop updating this session
    //! and continue updating others. The re-enqueued packets will be handled in the next Update call for this session.
    uint32 processedPackets = 0;
    time_t currentTime = time(NULL);

    while (m_Socket && !_recvQueue.empty() && _recvQueue.peek(true) != firstDelayedPacket && _recvQueue.next(packet, updater))
    {
        if (!AntiDOS.EvaluateOpcode(*packet, currentTime))
            KickPlayer();

        OpcodeHandler const* opHandle = opcodeTable[packet->GetOpcode()];
        try
        {
<<<<<<< HEAD
            switch (opHandle->Status)
=======
            OpcodeHandler& opHandle = opcodeTable[packet->GetOpcode()];
            try
>>>>>>> 1866d8cc
            {
                case STATUS_LOGGEDIN:
                    if (!_player)
                    {
                        // skip STATUS_LOGGEDIN opcode unexpected errors if player logout sometime ago - this can be network lag delayed packets
                        //! If player didn't log out a while ago, it means packets are being sent while the server does not recognize
                        //! the client to be in world yet. We will re-add the packets to the bottom of the queue and process them later.
                        if (!m_playerRecentlyLogout)
                        {
                            //! Prevent infinite loop
                            if (!firstDelayedPacket)
                                firstDelayedPacket = packet;
                            //! Because checking a bool is faster than reallocating memory
                            deletePacket = false;
                            QueuePacket(packet);
                            //! Log
                                TC_LOG_DEBUG("network", "Re-enqueueing packet with opcode %s with with status STATUS_LOGGEDIN. "
                                    "Player is currently not in world yet.", GetOpcodeNameForLogging(packet->GetOpcode()).c_str());
                        }
                    }
                    else if (_player->IsInWorld())
                    {
                        sScriptMgr->OnPacketReceive(m_Socket, WorldPacket(*packet));
                        (this->*opHandle->Handler)(*packet);
                        LogUnprocessedTail(packet);
                    }
                    // lag can cause STATUS_LOGGEDIN opcodes to arrive after the player started a transfer
                    break;
                case STATUS_LOGGEDIN_OR_RECENTLY_LOGGOUT:
                    if (!_player && !m_playerRecentlyLogout && !m_playerLogout) // There's a short delay between _player = null and m_playerRecentlyLogout = true during logout
                        LogUnexpectedOpcode(packet, "STATUS_LOGGEDIN_OR_RECENTLY_LOGGOUT",
                            "the player has not logged in yet and not recently logout");
                    else
                    {
                        // not expected _player or must checked in packet hanlder
                        sScriptMgr->OnPacketReceive(m_Socket, WorldPacket(*packet));
                        (this->*opHandle->Handler)(*packet);
                        LogUnprocessedTail(packet);
                    }
                    break;
                case STATUS_TRANSFER:
                    if (!_player)
                        LogUnexpectedOpcode(packet, "STATUS_TRANSFER", "the player has not logged in yet");
                    else if (_player->IsInWorld())
                        LogUnexpectedOpcode(packet, "STATUS_TRANSFER", "the player is still in world");
                    else
                    {
                        sScriptMgr->OnPacketReceive(m_Socket, WorldPacket(*packet));
                        (this->*opHandle->Handler)(*packet);
                        LogUnprocessedTail(packet);
                    }
                    break;
                case STATUS_AUTHED:
                    // prevent cheating with skip queue wait
                    if (m_inQueue)
                    {
                        LogUnexpectedOpcode(packet, "STATUS_AUTHED", "the player not pass queue yet");
                        break;
                    }

                    // some auth opcodes can be recieved before STATUS_LOGGEDIN_OR_RECENTLY_LOGGOUT opcodes
                    // however when we recieve CMSG_CHAR_ENUM we are surely no longer during the logout process.
                    if (packet->GetOpcode() == CMSG_CHAR_ENUM)
                        m_playerRecentlyLogout = false;

                    sScriptMgr->OnPacketReceive(m_Socket, WorldPacket(*packet));
                    (this->*opHandle->Handler)(*packet);
                    LogUnprocessedTail(packet);
                    break;
                case STATUS_NEVER:
                        TC_LOG_ERROR("network.opcode", "Received not allowed opcode %s from %s", GetOpcodeNameForLogging(packet->GetOpcode()).c_str()
                            , GetPlayerInfo().c_str());
                    break;
                case STATUS_UNHANDLED:
                        TC_LOG_ERROR("network.opcode", "Received not handled opcode %s from %s", GetOpcodeNameForLogging(packet->GetOpcode()).c_str()
                            , GetPlayerInfo().c_str());
                    break;
            }
        }
        catch (ByteBufferException const&)
        {
            TC_LOG_ERROR("network", "WorldSession::Update ByteBufferException occured while parsing a packet (opcode: %u) from client %s, accountid=%i. Skipped packet.",
                    packet->GetOpcode(), GetRemoteAddress().c_str(), GetAccountId());
            packet->hexlike();
        }

        if (deletePacket)
            delete packet;

        deletePacket = true;

#define MAX_PROCESSED_PACKETS_IN_SAME_WORLDSESSION_UPDATE 100
        processedPackets++;

        //process only a max amout of packets in 1 Update() call.
        //Any leftover will be processed in next update
        if (processedPackets > MAX_PROCESSED_PACKETS_IN_SAME_WORLDSESSION_UPDATE)
            break;
    }

    if (m_Socket && m_Socket->IsOpen() && _warden)
        _warden->Update();

    ProcessQueryCallbacks();

    //check if we are safe to proceed with logout
    //logout procedure should happen only in World::UpdateSessions() method!!!
    if (updater.ProcessLogout())
    {
        time_t currTime = time(NULL);
        ///- If necessary, log the player out
        if (ShouldLogOut(currTime) && !m_playerLoading)
            LogoutPlayer(true);

        if (m_Socket && GetPlayer() && _warden)
            _warden->Update();

        ///- Cleanup socket pointer if need
        if (m_Socket && !m_Socket->IsOpen())
        {
            expireTime -= expireTime > diff ? diff : expireTime;
            if (expireTime < diff || forceExit)
            {
                m_Socket = nullptr;
            }
        }

        if (!m_Socket)
            return false;                                       //Will remove this session from the world session map
    }

    return true;
}

/// %Log the player out
void WorldSession::LogoutPlayer(bool save)
{
    // finish pending transfers before starting the logout
    while (_player && _player->IsBeingTeleportedFar())
        HandleMoveWorldportAckOpcode();

    m_playerLogout = true;
    m_playerSave = save;

    if (_player)
    {
        if (uint64 lguid = _player->GetLootGUID())
            DoLootRelease(lguid);

        ///- If the player just died before logging out, make him appear as a ghost
        if (_player->GetDeathTimer())
        {
            _player->getHostileRefManager().deleteReferences();
            _player->BuildPlayerRepop();
            _player->RepopAtGraveyard();
        }
        else if (_player->HasAuraType(SPELL_AURA_SPIRIT_OF_REDEMPTION))
        {
            // this will kill character by SPELL_AURA_SPIRIT_OF_REDEMPTION
            _player->RemoveAurasByType(SPELL_AURA_MOD_SHAPESHIFT);
            _player->KillPlayer();
            _player->BuildPlayerRepop();
            _player->RepopAtGraveyard();
        }
        else if (_player->HasPendingBind())
        {
            _player->RepopAtGraveyard();
            _player->SetPendingBind(0, 0);
        }

        //drop a flag if player is carrying it
        if (Battleground* bg = _player->GetBattleground())
            bg->EventPlayerLoggedOut(_player);

        ///- Teleport to home if the player is in an invalid instance
        if (!_player->m_InstanceValid && !_player->IsGameMaster())
            _player->TeleportTo(_player->m_homebindMapId, _player->m_homebindX, _player->m_homebindY, _player->m_homebindZ, _player->GetOrientation());

        sOutdoorPvPMgr->HandlePlayerLeaveZone(_player, _player->GetZoneId());

        for (int i=0; i < PLAYER_MAX_BATTLEGROUND_QUEUES; ++i)
        {
            if (BattlegroundQueueTypeId bgQueueTypeId = _player->GetBattlegroundQueueTypeId(i))
            {
                _player->RemoveBattlegroundQueueId(bgQueueTypeId);
                BattlegroundQueue& queue = sBattlegroundMgr->GetBattlegroundQueue(bgQueueTypeId);
                queue.RemovePlayer(_player->GetGUID(), true);
            }
        }

        // Repop at GraveYard or other player far teleport will prevent saving player because of not present map
        // Teleport player immediately for correct player save
        while (_player->IsBeingTeleportedFar())
            HandleMoveWorldportAckOpcode();

        ///- If the player is in a guild, update the guild roster and broadcast a logout message to other guild members
        if (Guild* guild = sGuildMgr->GetGuildById(_player->GetGuildId()))
            guild->HandleMemberLogout(this);

        ///- Remove pet
        _player->RemovePet(NULL, PET_SAVE_AS_CURRENT, true);

        ///- Clear whisper whitelist
        _player->ClearWhisperWhiteList();

        ///- empty buyback items and save the player in the database
        // some save parts only correctly work in case player present in map/player_lists (pets, etc)
        if (save)
        {
            uint32 eslot;
            for (int j = BUYBACK_SLOT_START; j < BUYBACK_SLOT_END; ++j)
            {
                eslot = j - BUYBACK_SLOT_START;
                _player->SetUInt64Value(PLAYER_FIELD_VENDORBUYBACK_SLOT_1 + (eslot * 2), 0);
                _player->SetUInt32Value(PLAYER_FIELD_BUYBACK_PRICE_1 + eslot, 0);
                _player->SetUInt32Value(PLAYER_FIELD_BUYBACK_TIMESTAMP_1 + eslot, 0);
            }
            _player->SaveToDB();
        }

        ///- Leave all channels before player delete...
        _player->CleanupChannels();

        ///- If the player is in a group (or invited), remove him. If the group if then only 1 person, disband the group.
        _player->UninviteFromGroup();

        // remove player from the group if he is:
        // a) in group; b) not in raid group; c) logging out normally (not being kicked or disconnected)
        if (_player->GetGroup() && !_player->GetGroup()->isRaidGroup() && m_Socket)
            _player->RemoveFromGroup();

        //! Send update to group and reset stored max enchanting level
        if (_player->GetGroup())
        {
            _player->GetGroup()->SendUpdate();
            _player->GetGroup()->ResetMaxEnchantingLevel();
        }

        //! Broadcast a logout message to the player's friends
        sSocialMgr->SendFriendStatus(_player, FRIEND_OFFLINE, _player->GetGUIDLow(), true);
        sSocialMgr->RemovePlayerSocial(_player->GetGUIDLow());

        //! Call script hook before deletion
        sScriptMgr->OnPlayerLogout(_player);

        //! Remove the player from the world
        // the player may not be in the world when logging out
        // e.g if he got disconnected during a transfer to another map
        // calls to GetMap in this case may cause crashes
        _player->CleanupsBeforeDelete();
        TC_LOG_INFO("entities.player.character", "Account: %d (IP: %s) Logout Character:[%s] (GUID: %u) Level: %d",
            GetAccountId(), GetRemoteAddress().c_str(), _player->GetName().c_str(), _player->GetGUIDLow(), _player->getLevel());
        if (Map* _map = _player->FindMap())
            _map->RemovePlayerFromMap(_player, true);

        SetPlayer(NULL); //! Pointer already deleted during RemovePlayerFromMap

        //! Send the 'logout complete' packet to the client
        //! Client will respond by sending 3x CMSG_CANCEL_TRADE, which we currently dont handle
        WorldPacket data(SMSG_LOGOUT_COMPLETE, 0);
        SendPacket(&data);
        TC_LOG_DEBUG("network", "SESSION: Sent SMSG_LOGOUT_COMPLETE Message");

        //! Since each account can only have one online character at any given time, ensure all characters for active account are marked as offline
        PreparedStatement* stmt = CharacterDatabase.GetPreparedStatement(CHAR_UPD_ACCOUNT_ONLINE);
        stmt->setUInt32(0, GetAccountId());
        CharacterDatabase.Execute(stmt);
    }

    m_playerLogout = false;
    m_playerSave = false;
    m_playerRecentlyLogout = true;
    LogoutRequest(0);
}

/// Kick a player out of the World
void WorldSession::KickPlayer()
{
    if (m_Socket)
    {
        m_Socket->CloseSocket();
        forceExit = true;
    }
}

void WorldSession::SendNotification(const char *format, ...)
{
    if (format)
    {
        va_list ap;
        char szStr[1024];
        szStr[0] = '\0';
        va_start(ap, format);
        vsnprintf(szStr, 1024, format, ap);
        va_end(ap);

        size_t len = strlen(szStr);
        WorldPacket data(SMSG_NOTIFICATION, 2 + len);
        data.WriteBits(len, 13);
        data.FlushBits();
        data.append(szStr, len);
        SendPacket(&data);
    }
}

void WorldSession::SendNotification(uint32 string_id, ...)
{
    char const* format = GetTrinityString(string_id);
    if (format)
    {
        va_list ap;
        char szStr[1024];
        szStr[0] = '\0';
        va_start(ap, string_id);
        vsnprintf(szStr, 1024, format, ap);
        va_end(ap);

        size_t len = strlen(szStr);
        WorldPacket data(SMSG_NOTIFICATION, 2 + len);
        data.WriteBits(len, 13);
        data.FlushBits();
        data.append(szStr, len);
        SendPacket(&data);
    }
}

const char *WorldSession::GetTrinityString(int32 entry) const
{
    return sObjectMgr->GetTrinityString(entry, GetSessionDbLocaleIndex());
}

void WorldSession::Handle_NULL(WorldPacket& recvPacket)
{
    TC_LOG_ERROR("network.opcode", "Received unhandled opcode %s from %s"
        , GetOpcodeNameForLogging(recvPacket.GetOpcode()).c_str(), GetPlayerInfo().c_str());
}

void WorldSession::Handle_EarlyProccess(WorldPacket& recvPacket)
{
    TC_LOG_ERROR("network.opcode", "Received opcode %s that must be processed in WorldSocket::OnRead from %s"
        , GetOpcodeNameForLogging(recvPacket.GetOpcode()).c_str(), GetPlayerInfo().c_str());
}

void WorldSession::Handle_ServerSide(WorldPacket& recvPacket)
{
    TC_LOG_ERROR("network.opcode", "Received server-side opcode %s from %s"
        , GetOpcodeNameForLogging(recvPacket.GetOpcode()).c_str(), GetPlayerInfo().c_str());
}

void WorldSession::Handle_Deprecated(WorldPacket& recvPacket)
{
    TC_LOG_ERROR("network.opcode", "Received deprecated opcode %s from %s"
        , GetOpcodeNameForLogging(recvPacket.GetOpcode()).c_str(), GetPlayerInfo().c_str());
}

void WorldSession::SendAuthWaitQue(uint32 position)
{
    if (position == 0)
    {
        WorldPacket packet(SMSG_AUTH_RESPONSE, 1);
        packet.WriteBit(0); // has queue info
        packet.WriteBit(0); // has account info
        packet.FlushBits();
        packet << uint8(AUTH_OK);
        SendPacket(&packet);
    }
    else
    {
        WorldPacket packet(SMSG_AUTH_RESPONSE, 6);
        packet.WriteBit(1); // has queue info
        packet.WriteBit(0); // unk queue bool
        packet.WriteBit(0); // has account info
        packet.FlushBits();
        packet << uint8(AUTH_WAIT_QUEUE);
        packet << uint32(position);
        SendPacket(&packet);
    }
}

void WorldSession::LoadGlobalAccountData()
{
    PreparedStatement* stmt = CharacterDatabase.GetPreparedStatement(CHAR_SEL_ACCOUNT_DATA);
    stmt->setUInt32(0, GetAccountId());
    LoadAccountData(CharacterDatabase.Query(stmt), GLOBAL_CACHE_MASK);
}

void WorldSession::LoadAccountData(PreparedQueryResult result, uint32 mask)
{
    for (uint32 i = 0; i < NUM_ACCOUNT_DATA_TYPES; ++i)
        if (mask & (1 << i))
            m_accountData[i] = AccountData();

    if (!result)
        return;

    do
    {
        Field* fields = result->Fetch();
        uint32 type = fields[0].GetUInt8();
        if (type >= NUM_ACCOUNT_DATA_TYPES)
        {
            TC_LOG_ERROR("misc", "Table `%s` have invalid account data type (%u), ignore.",
                mask == GLOBAL_CACHE_MASK ? "account_data" : "character_account_data", type);
            continue;
        }

        if ((mask & (1 << type)) == 0)
        {
            TC_LOG_ERROR("misc", "Table `%s` have non appropriate for table  account data type (%u), ignore.",
                mask == GLOBAL_CACHE_MASK ? "account_data" : "character_account_data", type);
            continue;
        }

        m_accountData[type].Time = time_t(fields[1].GetUInt32());
        m_accountData[type].Data = fields[2].GetString();
    }
    while (result->NextRow());
}

void WorldSession::SetAccountData(AccountDataType type, time_t tm, std::string const& data)
{
    uint32 id = 0;
    uint32 index = 0;
    if ((1 << type) & GLOBAL_CACHE_MASK)
    {
        id = GetAccountId();
        index = CHAR_REP_ACCOUNT_DATA;
    }
    else
    {
        // _player can be NULL and packet received after logout but m_GUID still store correct guid
        if (!m_GUIDLow)
            return;

        id = m_GUIDLow;
        index = CHAR_REP_PLAYER_ACCOUNT_DATA;
    }

    PreparedStatement* stmt = CharacterDatabase.GetPreparedStatement(index);
    stmt->setUInt32(0, id);
    stmt->setUInt8 (1, type);
    stmt->setUInt32(2, uint32(tm));
    stmt->setString(3, data);
    CharacterDatabase.Execute(stmt);

    m_accountData[type].Time = tm;
    m_accountData[type].Data = data;
}

void WorldSession::SendAccountDataTimes(uint32 mask)
{
    WorldPacket data(SMSG_ACCOUNT_DATA_TIMES, 4 + 1 + 4 + NUM_ACCOUNT_DATA_TYPES * 4);
    data << uint32(time(NULL));                             // Server time
    data << uint8(1);
    data << uint32(mask);                                   // type mask
    for (uint32 i = 0; i < NUM_ACCOUNT_DATA_TYPES; ++i)
        if (mask & (1 << i))
            data << uint32(GetAccountData(AccountDataType(i))->Time);// also unix time
    SendPacket(&data);
}

void WorldSession::LoadTutorialsData()
{
    memset(m_Tutorials, 0, sizeof(uint32) * MAX_ACCOUNT_TUTORIAL_VALUES);

    PreparedStatement* stmt = CharacterDatabase.GetPreparedStatement(CHAR_SEL_TUTORIALS);
    stmt->setUInt32(0, GetAccountId());
    if (PreparedQueryResult result = CharacterDatabase.Query(stmt))
        for (uint8 i = 0; i < MAX_ACCOUNT_TUTORIAL_VALUES; ++i)
            m_Tutorials[i] = (*result)[i].GetUInt32();

    m_TutorialsChanged = false;
}

void WorldSession::SendTutorialsData()
{
    WorldPacket data(SMSG_TUTORIAL_FLAGS, 4 * MAX_ACCOUNT_TUTORIAL_VALUES);
    for (uint8 i = 0; i < MAX_ACCOUNT_TUTORIAL_VALUES; ++i)
        data << m_Tutorials[i];
    SendPacket(&data);
}

void WorldSession::SaveTutorialsData(SQLTransaction &trans)
{
    if (!m_TutorialsChanged)
        return;

    PreparedStatement* stmt = CharacterDatabase.GetPreparedStatement(CHAR_SEL_HAS_TUTORIALS);
    stmt->setUInt32(0, GetAccountId());
    bool hasTutorials = bool(CharacterDatabase.Query(stmt));
    // Modify data in DB
    stmt = CharacterDatabase.GetPreparedStatement(hasTutorials ? CHAR_UPD_TUTORIALS : CHAR_INS_TUTORIALS);
    for (uint8 i = 0; i < MAX_ACCOUNT_TUTORIAL_VALUES; ++i)
        stmt->setUInt32(i, m_Tutorials[i]);
    stmt->setUInt32(MAX_ACCOUNT_TUTORIAL_VALUES, GetAccountId());
    trans->Append(stmt);

    m_TutorialsChanged = false;
}

void WorldSession::ReadAddonsInfo(WorldPacket &data)
{
    if (data.rpos() + 4 > data.size())
        return;

    uint32 size;
    data >> size;

    if (!size)
        return;

    if (size > 0xFFFFF)
    {
        TC_LOG_ERROR("misc", "WorldSession::ReadAddonsInfo addon info too big, size %u", size);
        return;
    }

    uLongf uSize = size;

    uint32 pos = data.rpos();

    ByteBuffer addonInfo;
    addonInfo.resize(size);

    if (uncompress(addonInfo.contents(), &uSize, data.contents() + pos, data.size() - pos) == Z_OK)
    {
        uint32 addonsCount;
        addonInfo >> addonsCount;                         // addons count

        for (uint32 i = 0; i < addonsCount; ++i)
        {
            std::string addonName;
            uint8 enabled;
            uint32 crc, unk1;

            // check next addon data format correctness
            if (addonInfo.rpos() + 1 > addonInfo.size())
                return;

            addonInfo >> addonName;

            addonInfo >> enabled >> crc >> unk1;

            TC_LOG_INFO("misc", "ADDON: Name: %s, Enabled: 0x%x, CRC: 0x%x, Unknown2: 0x%x", addonName.c_str(), enabled, crc, unk1);

            AddonInfo addon(addonName, enabled, crc, 2, true);

            SavedAddon const* savedAddon = AddonMgr::GetAddonInfo(addonName);
            if (savedAddon)
            {
                if (addon.CRC != savedAddon->CRC)
                    TC_LOG_INFO("misc", "ADDON: %s was known, but didn't match known CRC (0x%x)!", addon.Name.c_str(), savedAddon->CRC);
                else
                    TC_LOG_INFO("misc", "ADDON: %s was known, CRC is correct (0x%x)", addon.Name.c_str(), savedAddon->CRC);
            }
            else
            {
                AddonMgr::SaveAddon(addon);

                TC_LOG_INFO("misc", "ADDON: %s (0x%x) was not known, saving...", addon.Name.c_str(), addon.CRC);
            }

            /// @todo Find out when to not use CRC/pubkey, and other possible states.
            m_addonsList.push_back(addon);
        }

        uint32 currentTime;
        addonInfo >> currentTime;
        TC_LOG_DEBUG("network", "ADDON: CurrentTime: %u", currentTime);
    }
    else
        TC_LOG_ERROR("misc", "Addon packet uncompress error!");
}

void WorldSession::SendAddonsInfo()
{
    uint8 addonPublicKey[256] =
    {
        0xC3, 0x5B, 0x50, 0x84, 0xB9, 0x3E, 0x32, 0x42, 0x8C, 0xD0, 0xC7, 0x48, 0xFA, 0x0E, 0x5D, 0x54,
        0x5A, 0xA3, 0x0E, 0x14, 0xBA, 0x9E, 0x0D, 0xB9, 0x5D, 0x8B, 0xEE, 0xB6, 0x84, 0x93, 0x45, 0x75,
        0xFF, 0x31, 0xFE, 0x2F, 0x64, 0x3F, 0x3D, 0x6D, 0x07, 0xD9, 0x44, 0x9B, 0x40, 0x85, 0x59, 0x34,
        0x4E, 0x10, 0xE1, 0xE7, 0x43, 0x69, 0xEF, 0x7C, 0x16, 0xFC, 0xB4, 0xED, 0x1B, 0x95, 0x28, 0xA8,
        0x23, 0x76, 0x51, 0x31, 0x57, 0x30, 0x2B, 0x79, 0x08, 0x50, 0x10, 0x1C, 0x4A, 0x1A, 0x2C, 0xC8,
        0x8B, 0x8F, 0x05, 0x2D, 0x22, 0x3D, 0xDB, 0x5A, 0x24, 0x7A, 0x0F, 0x13, 0x50, 0x37, 0x8F, 0x5A,
        0xCC, 0x9E, 0x04, 0x44, 0x0E, 0x87, 0x01, 0xD4, 0xA3, 0x15, 0x94, 0x16, 0x34, 0xC6, 0xC2, 0xC3,
        0xFB, 0x49, 0xFE, 0xE1, 0xF9, 0xDA, 0x8C, 0x50, 0x3C, 0xBE, 0x2C, 0xBB, 0x57, 0xED, 0x46, 0xB9,
        0xAD, 0x8B, 0xC6, 0xDF, 0x0E, 0xD6, 0x0F, 0xBE, 0x80, 0xB3, 0x8B, 0x1E, 0x77, 0xCF, 0xAD, 0x22,
        0xCF, 0xB7, 0x4B, 0xCF, 0xFB, 0xF0, 0x6B, 0x11, 0x45, 0x2D, 0x7A, 0x81, 0x18, 0xF2, 0x92, 0x7E,
        0x98, 0x56, 0x5D, 0x5E, 0x69, 0x72, 0x0A, 0x0D, 0x03, 0x0A, 0x85, 0xA2, 0x85, 0x9C, 0xCB, 0xFB,
        0x56, 0x6E, 0x8F, 0x44, 0xBB, 0x8F, 0x02, 0x22, 0x68, 0x63, 0x97, 0xBC, 0x85, 0xBA, 0xA8, 0xF7,
        0xB5, 0x40, 0x68, 0x3C, 0x77, 0x86, 0x6F, 0x4B, 0xD7, 0x88, 0xCA, 0x8A, 0xD7, 0xCE, 0x36, 0xF0,
        0x45, 0x6E, 0xD5, 0x64, 0x79, 0x0F, 0x17, 0xFC, 0x64, 0xDD, 0x10, 0x6F, 0xF3, 0xF5, 0xE0, 0xA6,
        0xC3, 0xFB, 0x1B, 0x8C, 0x29, 0xEF, 0x8E, 0xE5, 0x34, 0xCB, 0xD1, 0x2A, 0xCE, 0x79, 0xC3, 0x9A,
        0x0D, 0x36, 0xEA, 0x01, 0xE0, 0xAA, 0x91, 0x20, 0x54, 0xF0, 0x72, 0xD8, 0x1E, 0xC7, 0x89, 0xD2
    };

    WorldPacket data(SMSG_ADDON_INFO, 4);

    for (AddonsList::iterator itr = m_addonsList.begin(); itr != m_addonsList.end(); ++itr)
    {
        data << uint8(itr->State);

        uint8 crcpub = itr->UsePublicKeyOrCRC;
        data << uint8(crcpub);
        if (crcpub)
        {
            uint8 usepk = (itr->CRC != STANDARD_ADDON_CRC); // If addon is Standard addon CRC
            data << uint8(usepk);
            if (usepk)                                      // if CRC is wrong, add public key (client need it)
            {
                TC_LOG_INFO("misc", "ADDON: CRC (0x%x) for addon %s is wrong (does not match expected 0x%x), sending pubkey",
                    itr->CRC, itr->Name.c_str(), STANDARD_ADDON_CRC);

                data.append(addonPublicKey, sizeof(addonPublicKey));
            }

            data << uint32(0);                              /// @todo Find out the meaning of this.
        }

        data << uint8(0);       // uses URL
        //if (usesURL)
        //    data << uint8(0); // URL
    }

    m_addonsList.clear();

    AddonMgr::BannedAddonList const* bannedAddons = AddonMgr::GetBannedAddons();
    data << uint32(bannedAddons->size());
    for (AddonMgr::BannedAddonList::const_iterator itr = bannedAddons->begin(); itr != bannedAddons->end(); ++itr)
    {
        data << uint32(itr->Id);
        data.append(itr->NameMD5, sizeof(itr->NameMD5));
        data.append(itr->VersionMD5, sizeof(itr->VersionMD5));
        data << uint32(itr->Timestamp);
        data << uint32(1);  // IsBanned
    }

    SendPacket(&data);
}

bool WorldSession::IsAddonRegistered(const std::string& prefix) const
{
    if (!_filterAddonMessages) // if we have hit the softcap (64) nothing should be filtered
        return true;

    if (_registeredAddonPrefixes.empty())
        return false;

    std::vector<std::string>::const_iterator itr = std::find(_registeredAddonPrefixes.begin(), _registeredAddonPrefixes.end(), prefix);
    return itr != _registeredAddonPrefixes.end();
}

void WorldSession::HandleUnregisterAddonPrefixesOpcode(WorldPacket& /*recvPacket*/) // empty packet
{
    TC_LOG_DEBUG("network", "WORLD: Received CMSG_UNREGISTER_ALL_ADDON_PREFIXES");

    _registeredAddonPrefixes.clear();
}

void WorldSession::HandleAddonRegisteredPrefixesOpcode(WorldPacket& recvPacket)
{
    TC_LOG_DEBUG("network", "WORLD: Received CMSG_ADDON_REGISTERED_PREFIXES");

    // This is always sent after CMSG_UNREGISTER_ALL_ADDON_PREFIXES

    uint32 count = recvPacket.ReadBits(25);

    if (count > REGISTERED_ADDON_PREFIX_SOFTCAP)
    {
        // if we have hit the softcap (64) nothing should be filtered
        _filterAddonMessages = false;
        recvPacket.rfinish();
        return;
    }

    std::vector<uint8> lengths(count);
    for (uint32 i = 0; i < count; ++i)
        lengths[i] = recvPacket.ReadBits(5);

    for (uint32 i = 0; i < count; ++i)
        _registeredAddonPrefixes.push_back(recvPacket.ReadString(lengths[i]));

    if (_registeredAddonPrefixes.size() > REGISTERED_ADDON_PREFIX_SOFTCAP) // shouldn't happen
    {
        _filterAddonMessages = false;
        return;
    }

    _filterAddonMessages = true;
}

void WorldSession::SetPlayer(Player* player)
{
    _player = player;

    // set m_GUID that can be used while player loggined and later until m_playerRecentlyLogout not reset
    if (_player)
        m_GUIDLow = _player->GetGUIDLow();
}

void WorldSession::InitializeQueryCallbackParameters()
{
    // Callback parameters that have pointers in them should be properly
    // initialized to NULL here.
    _charCreateCallback.SetParam(NULL);
}

void WorldSession::ProcessQueryCallbacks()
{
    PreparedQueryResult result;

    //! HandleCharEnumOpcode
    if (_charEnumCallback.valid() && _charEnumCallback.wait_for(std::chrono::seconds(0)) == std::future_status::ready)
    {
        result = _charEnumCallback.get();
        HandleCharEnum(result);
    }

    if (_charCreateCallback.IsReady())
    {
        _charCreateCallback.GetResult(result);
        HandleCharCreateCallback(result, _charCreateCallback.GetParam());
    }

    //! HandlePlayerLoginOpcode
    if (_charLoginCallback.valid() && _charLoginCallback.wait_for(std::chrono::seconds(0)) == std::future_status::ready)
    {
        SQLQueryHolder* param = _charLoginCallback.get();
        HandlePlayerLogin((LoginQueryHolder*)param);
    }

    //! HandleAddFriendOpcode
    if (_addFriendCallback.IsReady())
    {
        std::string param = _addFriendCallback.GetParam();
        _addFriendCallback.GetResult(result);
        HandleAddFriendOpcodeCallBack(result, param);
        _addFriendCallback.FreeResult();
    }

    //- HandleCharRenameOpcode
    if (_charRenameCallback.IsReady())
    {
        std::string param = _charRenameCallback.GetParam();
        _charRenameCallback.GetResult(result);
        HandleChangePlayerNameOpcodeCallBack(result, param);
        _charRenameCallback.FreeResult();
    }

    //- HandleCharAddIgnoreOpcode
    if (_addIgnoreCallback.valid() && _addIgnoreCallback.wait_for(std::chrono::seconds(0)) == std::future_status::ready)
    {
        result = _addIgnoreCallback.get();
        HandleAddIgnoreOpcodeCallBack(result);
    }

    //- SendStabledPet
    if (_sendStabledPetCallback.IsReady())
    {
        uint64 param = _sendStabledPetCallback.GetParam();
        _sendStabledPetCallback.GetResult(result);
        SendStablePetCallback(result, param);
        _sendStabledPetCallback.FreeResult();
    }

    //- HandleStablePet
    if (_stablePetCallback.valid() && _stablePetCallback.wait_for(std::chrono::seconds(0)) == std::future_status::ready)
    {
        result = _stablePetCallback.get();
        HandleStablePetCallback(result);
    }

    //- HandleUnstablePet
    if (_unstablePetCallback.IsReady())
    {
        uint32 param = _unstablePetCallback.GetParam();
        _unstablePetCallback.GetResult(result);
        HandleUnstablePetCallback(result, param);
        _unstablePetCallback.FreeResult();
    }

    //- HandleStableSwapPet
    if (_stableSwapCallback.IsReady())
    {
        uint32 param = _stableSwapCallback.GetParam();
        _stableSwapCallback.GetResult(result);
        HandleStableSwapPetCallback(result, param);
        _stableSwapCallback.FreeResult();
    }
}

void WorldSession::InitWarden(BigNumber* k, std::string const& os)
{
    if (os == "Win")
    {
        _warden = new WardenWin();
        _warden->Init(this, k);
    }
    else if (os == "OSX")
    {
        // Disabled as it is causing the client to crash
        // _warden = new WardenMac();
        // _warden->Init(this, k);
    }
}

void WorldSession::LoadPermissions()
{
    uint32 id = GetAccountId();
    std::string name;
    AccountMgr::GetName(id, name);
    uint8 secLevel = GetSecurity();

    _RBACData = new rbac::RBACData(id, name, realmID, secLevel);
    _RBACData->LoadFromDB();

    TC_LOG_DEBUG("rbac", "WorldSession::LoadPermissions [AccountId: %u, Name: %s, realmId: %d, secLevel: %u]",
                   id, name.c_str(), realmID, secLevel);
}

rbac::RBACData* WorldSession::GetRBACData()
{
    return _RBACData;
}

bool WorldSession::HasPermission(uint32 permission)
{
    if (!_RBACData)
        LoadPermissions();

    bool hasPermission = _RBACData->HasPermission(permission);
    TC_LOG_DEBUG("rbac", "WorldSession::HasPermission [AccountId: %u, Name: %s, realmId: %d]",
                   _RBACData->GetId(), _RBACData->GetName().c_str(), realmID);

    return hasPermission;
}

void WorldSession::InvalidateRBACData()
{
    TC_LOG_DEBUG("rbac", "WorldSession::Invalidaterbac::RBACData [AccountId: %u, Name: %s, realmId: %d]",
                   _RBACData->GetId(), _RBACData->GetName().c_str(), realmID);
    delete _RBACData;
    _RBACData = NULL;
}

bool WorldSession::DosProtection::EvaluateOpcode(WorldPacket& p, time_t time) const
{
    uint32 maxPacketCounterAllowed = GetMaxPacketCounterAllowed(p.GetOpcode());

    // Return true if there no limit for the opcode
    if (!maxPacketCounterAllowed)
        return true;

    PacketCounter& packetCounter = _PacketThrottlingMap[p.GetOpcode()];
    if (packetCounter.lastReceiveTime != time)
    {
        packetCounter.lastReceiveTime = time;
        packetCounter.amountCounter = 0;
    }

    // Check if player is flooding some packets
    if (++packetCounter.amountCounter <= maxPacketCounterAllowed)
        return true;

    TC_LOG_WARN("network", "AntiDOS: Account %u, IP: %s, Ping: %u, Character: %s, flooding packet (opc: %s (0x%X), count: %u)",
        Session->GetAccountId(), Session->GetRemoteAddress().c_str(), Session->GetLatency(), Session->GetPlayerName().c_str(),
        opcodeTable[p.GetOpcode()]->Name, p.GetOpcode(), packetCounter.amountCounter);

    switch (_policy)
    {
        case POLICY_LOG:
            return true;
        case POLICY_KICK:
            TC_LOG_INFO("network", "AntiDOS: Player kicked!");
            return false;
        case POLICY_BAN:
        {
            BanMode bm = (BanMode)sWorld->getIntConfig(CONFIG_PACKET_SPOOF_BANMODE);
            uint32 duration = sWorld->getIntConfig(CONFIG_PACKET_SPOOF_BANDURATION); // in seconds
            std::string nameOrIp = "";
            switch (bm)
            {
                case BAN_CHARACTER: // not supported, ban account
                case BAN_ACCOUNT: (void)sAccountMgr->GetName(Session->GetAccountId(), nameOrIp); break;
                case BAN_IP: nameOrIp = Session->GetRemoteAddress(); break;
            }
            sWorld->BanAccount(bm, nameOrIp, duration, "DOS (Packet Flooding/Spoofing", "Server: AutoDOS");
            TC_LOG_INFO("network", "AntiDOS: Player automatically banned for %u seconds.", duration);

            return false;
        }
        default: // invalid policy
            return true;
    }
}


uint32 WorldSession::DosProtection::GetMaxPacketCounterAllowed(uint16 opcode) const
{
    uint32 maxPacketCounterAllowed;
    switch (opcode)
    {
        // CPU usage sending 2000 packets/second on a 3.70 GHz 4 cores on Win x64
        //                                              [% CPU mysqld]   [%CPU worldserver RelWithDebInfo]
        case CMSG_PLAYER_LOGIN:                         //   0               0.5
        case CMSG_NAME_QUERY:                           //   0               1
        case CMSG_PET_NAME_QUERY:                       //   0               1
        case CMSG_NPC_TEXT_QUERY:                       //   0               1
        case CMSG_ATTACKSTOP:                           //   0               1
        case CMSG_QUERY_QUESTS_COMPLETED:               //   0               1
        case CMSG_QUERY_TIME:                           //   0               1
        case CMSG_CORPSE_MAP_POSITION_QUERY:            //   0               1
        case CMSG_MOVE_TIME_SKIPPED:                    //   0               1
        case MSG_QUERY_NEXT_MAIL_TIME:                  //   0               1
        case CMSG_SETSHEATHED:                          //   0               1
        case MSG_RAID_TARGET_UPDATE:                    //   0               1
        case CMSG_PLAYER_LOGOUT:                        //   0               1
        case CMSG_LOGOUT_REQUEST:                       //   0               1
        case CMSG_PET_RENAME:                           //   0               1
        case CMSG_QUESTGIVER_REQUEST_REWARD:            //   0               1
        case CMSG_COMPLETE_CINEMATIC:                   //   0               1
        case CMSG_BANKER_ACTIVATE:                      //   0               1
        case CMSG_BUY_BANK_SLOT:                        //   0               1
        case CMSG_OPT_OUT_OF_LOOT:                      //   0               1
        case CMSG_DUEL_ACCEPTED:                        //   0               1
        case CMSG_DUEL_CANCELLED:                       //   0               1
        case CMSG_CALENDAR_COMPLAIN:                    //   0               1
        case CMSG_QUEST_QUERY:                          //   0               1.5
        case CMSG_GAMEOBJECT_QUERY:                     //   0               1.5
        case CMSG_CREATURE_QUERY:                       //   0               1.5
        case CMSG_QUESTGIVER_STATUS_QUERY:              //   0               1.5
        case CMSG_GUILD_QUERY:                          //   0               1.5
        case CMSG_ARENA_TEAM_QUERY:                     //   0               1.5
        case CMSG_TAXINODE_STATUS_QUERY:                //   0               1.5
        case CMSG_TAXIQUERYAVAILABLENODES:              //   0               1.5
        case CMSG_QUESTGIVER_QUERY_QUEST:               //   0               1.5
        case CMSG_PAGE_TEXT_QUERY:                      //   0               1.5
        case CMSG_GUILD_BANK_QUERY_TEXT:                //   0               1.5
        case MSG_CORPSE_QUERY:                          //   0               1.5
        case MSG_MOVE_SET_FACING:                       //   0               1.5
        case CMSG_REQUEST_PARTY_MEMBER_STATS:           //   0               1.5
        case CMSG_QUESTGIVER_COMPLETE_QUEST:            //   0               1.5
        case CMSG_SET_ACTION_BUTTON:                    //   0               1.5
        case CMSG_RESET_INSTANCES:                      //   0               1.5
        case CMSG_HEARTH_AND_RESURRECT:                 //   0               1.5
        case CMSG_TOGGLE_PVP:                           //   0               1.5
        case CMSG_PET_ABANDON:                          //   0               1.5
        case CMSG_ACTIVATETAXIEXPRESS:                  //   0               1.5
        case CMSG_ACTIVATETAXI:                         //   0               1.5
        case CMSG_SELF_RES:                             //   0               1.5
        case CMSG_UNLEARN_SKILL:                        //   0               1.5
        case CMSG_EQUIPMENT_SET_SAVE:                   //   0               1.5
        case CMSG_EQUIPMENT_SET_DELETE:                 //   0               1.5
        case CMSG_DISMISS_CRITTER:                      //   0               1.5
        case CMSG_REPOP_REQUEST:                        //   0               1.5
        case CMSG_GROUP_INVITE:                         //   0               1.5
        case CMSG_GROUP_INVITE_RESPONSE:                //   0               1.5
        case CMSG_GROUP_UNINVITE_GUID:                  //   0               1.5
        case CMSG_GROUP_DISBAND:                        //   0               1.5
        case CMSG_BATTLEMASTER_JOIN_ARENA:              //   0               1.5
        case CMSG_BATTLEFIELD_LEAVE:                    //   0               1.5
        case CMSG_GUILD_BANK_LOG_QUERY:                 //   0               2
        case CMSG_LOGOUT_CANCEL:                        //   0               2
        case CMSG_REALM_SPLIT:                          //   0               2
        case CMSG_ALTER_APPEARANCE:                     //   0               2
        case CMSG_QUEST_CONFIRM_ACCEPT:                 //   0               2
        case CMSG_GUILD_EVENT_LOG_QUERY:                //   0               2.5
        case CMSG_READY_FOR_ACCOUNT_DATA_TIMES:         //   0               2.5
        case CMSG_QUESTGIVER_STATUS_MULTIPLE_QUERY:     //   0               2.5
        case CMSG_BEGIN_TRADE:                          //   0               2.5
        case CMSG_INITIATE_TRADE:                       //   0               3
        case CMSG_MESSAGECHAT_ADDON_BATTLEGROUND:       //   0               3.5
        case CMSG_MESSAGECHAT_ADDON_GUILD:              //   0               3.5
        case CMSG_MESSAGECHAT_ADDON_OFFICER:            //   0               3.5
        case CMSG_MESSAGECHAT_ADDON_PARTY:              //   0               3.5
        case CMSG_MESSAGECHAT_ADDON_RAID:               //   0               3.5
        case CMSG_MESSAGECHAT_ADDON_WHISPER:            //   0               3.5
        case CMSG_MESSAGECHAT_AFK:                      //   0               3.5
        case CMSG_MESSAGECHAT_BATTLEGROUND:             //   0               3.5
        case CMSG_MESSAGECHAT_CHANNEL:                  //   0               3.5
        case CMSG_MESSAGECHAT_DND:                      //   0               3.5
        case CMSG_MESSAGECHAT_EMOTE:                    //   0               3.5
        case CMSG_MESSAGECHAT_GUILD:                    //   0               3.5
        case CMSG_MESSAGECHAT_OFFICER:                  //   0               3.5
        case CMSG_MESSAGECHAT_PARTY:                    //   0               3.5
        case CMSG_MESSAGECHAT_RAID:                     //   0               3.5
        case CMSG_MESSAGECHAT_RAID_WARNING:             //   0               3.5
        case CMSG_MESSAGECHAT_SAY:                      //   0               3.5
        case CMSG_MESSAGECHAT_WHISPER:                  //   0               3.5
        case CMSG_MESSAGECHAT_YELL:                     //   0               3.5
        case CMSG_INSPECT:                              //   0               3.5
        case CMSG_AREA_SPIRIT_HEALER_QUERY:             // not profiled
        {
            // "0" is a magic number meaning there's no limit for the opcode.
            // All the opcodes above must cause little CPU usage and no sync/async database queries at all
            maxPacketCounterAllowed = 0;
            break;
        }

        case CMSG_QUESTGIVER_ACCEPT_QUEST:              //   0               4
        case CMSG_QUESTLOG_REMOVE_QUEST:                //   0               4
        case CMSG_QUESTGIVER_CHOOSE_REWARD:             //   0               4
        case CMSG_CONTACT_LIST:                         //   0               5
        case CMSG_LEARN_PREVIEW_TALENTS:                //   0               6
        case CMSG_AUTOBANK_ITEM:                        //   0               6
        case CMSG_AUTOSTORE_BANK_ITEM:                  //   0               6
        case CMSG_WHO:                                  //   0               7
        case CMSG_PLAYER_VEHICLE_ENTER:                 //   0               8
        case CMSG_LEARN_PREVIEW_TALENTS_PET:            // not profiled
        case MSG_MOVE_HEARTBEAT:
        {
            maxPacketCounterAllowed = 200;
            break;
        }

        case CMSG_GUILD_SET_NOTE:                       //   1               2         1 async db query
        case CMSG_SET_CONTACT_NOTES:                    //   1               2.5       1 async db query
        case CMSG_CALENDAR_GET_CALENDAR:                //   0               1.5       medium upload bandwidth usage
        case CMSG_GUILD_BANK_QUERY_TAB:                 //   0               3.5       medium upload bandwidth usage
        case CMSG_QUERY_INSPECT_ACHIEVEMENTS:           //   0              13         high upload bandwidth usage
        {
            maxPacketCounterAllowed = 50;
            break;
        }

        case CMSG_QUEST_POI_QUERY:                      //   0              25         very high upload bandwidth usage
        {
            maxPacketCounterAllowed = MAX_QUEST_LOG_SIZE;
            break;
        }

        case CMSG_GM_REPORT_LAG:                        //   1               3         1 async db query
        case CMSG_SPELLCLICK:                           // not profiled
        case CMSG_GAMEOBJ_USE:                          // not profiled
        case CMSG_GAMEOBJ_REPORT_USE:                   // not profiled
        {
            maxPacketCounterAllowed = 20;
            break;
        }

        case CMSG_PETITION_SIGN:                        //   9               4         2 sync 1 async db queries
        case CMSG_TURN_IN_PETITION:                     //   8               5.5       2 sync db query
        case CMSG_GROUP_CHANGE_SUB_GROUP:               //   6               5         1 sync 1 async db queries
        case CMSG_PETITION_QUERY:                       //   4               3.5       1 sync db query
        case CMSG_CHAR_RACE_CHANGE:                     //   5               4         1 sync db query
        case CMSG_CHAR_CUSTOMIZE:                       //   5               5         1 sync db query
        case CMSG_CHAR_FACTION_CHANGE:                  //   5               5         1 sync db query
        case CMSG_CHAR_DELETE:                          //   4               4         1 sync db query
        case CMSG_DEL_FRIEND:                           //   7               5         1 async db query
        case CMSG_ADD_FRIEND:                           //   6               4         1 async db query
        case CMSG_CHAR_RENAME:                          //   5               3         1 async db query
        case CMSG_GMSURVEY_SUBMIT:                      //   2               3         1 async db query
        case CMSG_BUG:                                  //   1               1         1 async db query
        case CMSG_GROUP_SET_LEADER:                     //   1               2         1 async db query
        case CMSG_GROUP_RAID_CONVERT:                   //   1               5         1 async db query
        case CMSG_GROUP_ASSISTANT_LEADER:               //   1               2         1 async db query
        case CMSG_CALENDAR_ADD_EVENT:                   //  21              10         2 async db query
        case CMSG_PETITION_BUY:                         // not profiled                1 sync 1 async db queries
        case CMSG_CHANGE_SEATS_ON_CONTROLLED_VEHICLE:   // not profiled
        case CMSG_REQUEST_VEHICLE_PREV_SEAT:            // not profiled
        case CMSG_REQUEST_VEHICLE_NEXT_SEAT:            // not profiled
        case CMSG_REQUEST_VEHICLE_SWITCH_SEAT:          // not profiled
        case CMSG_DISMISS_CONTROLLED_VEHICLE:           // not profiled
        case CMSG_REQUEST_VEHICLE_EXIT:                 // not profiled
        case CMSG_EJECT_PASSENGER:                      // not profiled
        case CMSG_ITEM_REFUND:                          // not profiled
        case CMSG_SOCKET_GEMS:                          // not profiled
        case CMSG_WRAP_ITEM:                            // not profiled
        case CMSG_REPORT_PVP_AFK:                       // not profiled
        {
            maxPacketCounterAllowed = 10;
            break;
        }

        case CMSG_CHAR_CREATE:                          //   7               5         3 async db queries
        case CMSG_CHAR_ENUM:                            //  22               3         2 async db queries
        case CMSG_GMTICKET_CREATE:                      //   1              25         1 async db query
        case CMSG_GMTICKET_UPDATETEXT:                  //   0              15         1 async db query
        case CMSG_GMTICKET_DELETETICKET:                //   1              25         1 async db query
        case CMSG_GMRESPONSE_RESOLVE:                   //   1              25         1 async db query
        case CMSG_CALENDAR_UPDATE_EVENT:                // not profiled
        case CMSG_CALENDAR_REMOVE_EVENT:                // not profiled
        case CMSG_CALENDAR_COPY_EVENT:                  // not profiled
        case CMSG_CALENDAR_EVENT_INVITE:                // not profiled
        case CMSG_CALENDAR_EVENT_SIGNUP:                // not profiled
        case CMSG_CALENDAR_EVENT_RSVP:                  // not profiled
        case CMSG_CALENDAR_EVENT_REMOVE_INVITE:         // not profiled
        case CMSG_CALENDAR_EVENT_MODERATOR_STATUS:      // not profiled
        case CMSG_ARENA_TEAM_INVITE:                    // not profiled
        case CMSG_ARENA_TEAM_ACCEPT:                    // not profiled
        case CMSG_ARENA_TEAM_DECLINE:                   // not profiled
        case CMSG_ARENA_TEAM_LEAVE:                     // not profiled
        case CMSG_ARENA_TEAM_DISBAND:                   // not profiled
        case CMSG_ARENA_TEAM_REMOVE:                    // not profiled
        case CMSG_ARENA_TEAM_LEADER:                    // not profiled
        case CMSG_LOOT_METHOD:                          // not profiled
        case CMSG_GUILD_INVITE:                         // not profiled
        case CMSG_GUILD_ACCEPT:                         // not profiled
        case CMSG_GUILD_DECLINE:                        // not profiled
        case CMSG_GUILD_LEAVE:                          // not profiled
        case CMSG_GUILD_DISBAND:                        // not profiled
        case CMSG_GUILD_SET_GUILD_MASTER:               // not profiled
        case CMSG_GUILD_MOTD:                           // not profiled
        case CMSG_GUILD_SET_RANK_PERMISSIONS:           // not profiled
        case CMSG_GUILD_ADD_RANK:                       // not profiled
        case CMSG_GUILD_DEL_RANK:                       // not profiled
        case CMSG_GUILD_INFO_TEXT:                      // not profiled
        case CMSG_GUILD_BANK_DEPOSIT_MONEY:             // not profiled
        case CMSG_GUILD_BANK_WITHDRAW_MONEY:            // not profiled
        case CMSG_GUILD_BANK_BUY_TAB:                   // not profiled
        case CMSG_GUILD_BANK_UPDATE_TAB:                // not profiled
        case CMSG_SET_GUILD_BANK_TEXT:                  // not profiled
        case MSG_SAVE_GUILD_EMBLEM:                     // not profiled
        case MSG_PETITION_RENAME:                       // not profiled
        case MSG_PETITION_DECLINE:                      // not profiled
        case MSG_TALENT_WIPE_CONFIRM:                   // not profiled
        case MSG_SET_DUNGEON_DIFFICULTY:                // not profiled
        case MSG_SET_RAID_DIFFICULTY:                   // not profiled
        case MSG_RANDOM_ROLL:                           // not profiled
        case MSG_PARTY_ASSIGNMENT:                      // not profiled
        case MSG_RAID_READY_CHECK:                      // not profiled
        {
            maxPacketCounterAllowed = 3;
            break;
        }

        case CMSG_ITEM_REFUND_INFO:                     // not profiled
        {
            maxPacketCounterAllowed = PLAYER_SLOTS_COUNT;
            break;
        }

        default:
        {
            maxPacketCounterAllowed = 100;
            break;
        }
    }

    return maxPacketCounterAllowed;
}<|MERGE_RESOLUTION|>--- conflicted
+++ resolved
@@ -20,12 +20,8 @@
     \ingroup u2w
 */
 
-<<<<<<< HEAD
-#include "WorldSocket.h"                                    // must be first to make ACE happy with ACE includes in it
+#include "WorldSocket.h"
 #include <zlib.h>
-=======
-#include "WorldSocket.h"
->>>>>>> 1866d8cc
 #include "Config.h"
 #include "Common.h"
 #include "DatabaseEnv.h"
@@ -103,11 +99,7 @@
 }
 
 /// WorldSession constructor
-<<<<<<< HEAD
-WorldSession::WorldSession(uint32 id, uint32 battlenetAccountId, WorldSocket* sock, AccountTypes sec, uint8 expansion, time_t mute_time, LocaleConstant locale, uint32 recruiter, bool isARecruiter):
-=======
-WorldSession::WorldSession(uint32 id, std::shared_ptr<WorldSocket> sock, AccountTypes sec, uint8 expansion, time_t mute_time, LocaleConstant locale, uint32 recruiter, bool isARecruiter):
->>>>>>> 1866d8cc
+WorldSession::WorldSession(uint32 id, uint32 battlenetAccountId, std::shared_ptr<WorldSocket> sock, AccountTypes sec, uint8 expansion, time_t mute_time, LocaleConstant locale, uint32 recruiter, bool isARecruiter):
     m_muteTime(mute_time),
     m_timeOutTime(0),
     AntiDOS(this),
@@ -335,12 +327,7 @@
         OpcodeHandler const* opHandle = opcodeTable[packet->GetOpcode()];
         try
         {
-<<<<<<< HEAD
             switch (opHandle->Status)
-=======
-            OpcodeHandler& opHandle = opcodeTable[packet->GetOpcode()];
-            try
->>>>>>> 1866d8cc
             {
                 case STATUS_LOGGEDIN:
                     if (!_player)
