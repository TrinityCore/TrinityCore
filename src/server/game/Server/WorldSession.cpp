/*
 * Copyright (C) 2008-2016 TrinityCore <http://www.trinitycore.org/>
 * Copyright (C) 2005-2009 MaNGOS <http://getmangos.com/>
 *
 * This program is free software; you can redistribute it and/or modify it
 * under the terms of the GNU General Public License as published by the
 * Free Software Foundation; either version 2 of the License, or (at your
 * option) any later version.
 *
 * This program is distributed in the hope that it will be useful, but WITHOUT
 * ANY WARRANTY; without even the implied warranty of MERCHANTABILITY or
 * FITNESS FOR A PARTICULAR PURPOSE. See the GNU General Public License for
 * more details.
 *
 * You should have received a copy of the GNU General Public License along
 * with this program. If not, see <http://www.gnu.org/licenses/>.
 */

/** \file
    \ingroup u2w
*/

#include "WorldSocket.h"
#include "Config.h"
#include "Common.h"
#include "DatabaseEnv.h"
#include "AccountMgr.h"
#include "Log.h"
#include "Opcodes.h"
#include "WorldPacket.h"
#include "WorldSession.h"
#include "Player.h"
#include "Vehicle.h"
#include "ObjectMgr.h"
#include "GuildMgr.h"
#include "Group.h"
#include "Guild.h"
#include "World.h"
#include "BattlegroundMgr.h"
#include "OutdoorPvPMgr.h"
#include "SocialMgr.h"
#include "ScriptMgr.h"
#include "WardenWin.h"
#include "MoveSpline.h"
#include "WardenMac.h"

#include <zlib.h>

// Playerbot mod
#include "../../plugins/playerbot/playerbot.h"

namespace {

std::string const DefaultPlayerName = "<none>";

} // namespace

bool MapSessionFilter::Process(WorldPacket* packet)
{
    OpcodeHandler const& opHandle = opcodeTable[packet->GetOpcode()];

    //let's check if our opcode can be really processed in Map::Update()
    if (opHandle.packetProcessing == PROCESS_INPLACE)
        return true;

    //we do not process thread-unsafe packets
    if (opHandle.packetProcessing == PROCESS_THREADUNSAFE)
        return false;

    Player* player = m_pSession->GetPlayer();
    if (!player)
        return false;

    //in Map::Update() we do not process packets where player is not in world!
    return player->IsInWorld();
}

//we should process ALL packets when player is not in world/logged in
//OR packet handler is not thread-safe!
bool WorldSessionFilter::Process(WorldPacket* packet)
{
    OpcodeHandler const& opHandle = opcodeTable[packet->GetOpcode()];
    //check if packet handler is supposed to be safe
    if (opHandle.packetProcessing == PROCESS_INPLACE)
        return true;

    //thread-unsafe packets should be processed in World::UpdateSessions()
    if (opHandle.packetProcessing == PROCESS_THREADUNSAFE)
        return true;

    //no player attached? -> our client! ^^
    Player* player = m_pSession->GetPlayer();
    if (!player)
        return true;

    //lets process all packets for non-in-the-world player
    return (player->IsInWorld() == false);
}

/// WorldSession constructor
WorldSession::WorldSession(uint32 id, std::string&& name, std::shared_ptr<WorldSocket> sock, AccountTypes sec, uint8 expansion, time_t mute_time, LocaleConstant locale, uint32 recruiter, bool isARecruiter):
    m_muteTime(mute_time),
    m_timeOutTime(0),
    AntiDOS(this),
    m_GUIDLow(0),
    _player(NULL),
    m_Socket(sock),
    _security(sec),
    _accountId(id),
    _accountName(std::move(name)),
    m_expansion(expansion),
    _warden(NULL),
    _logoutTime(0),
    m_inQueue(false),
    m_playerLoading(false),
    m_playerLogout(false),
    m_playerRecentlyLogout(false),
    m_playerSave(false),
    m_sessionDbcLocale(sWorld->GetAvailableDbcLocale(locale)),
    m_sessionDbLocaleIndex(locale),
    m_latency(0),
    m_clientTimeDelay(0),
    m_TutorialsChanged(false),
    recruiterId(recruiter),
    isRecruiter(isARecruiter),
    _RBACData(NULL),
    expireTime(60000), // 1 min after socket loss, session is deleted
    forceExit(false),
    m_currentBankerGUID()
{
    memset(m_Tutorials, 0, sizeof(m_Tutorials));

    if (sock)
    {
        m_Address = sock->GetRemoteIpAddress().to_string();
        ResetTimeOutTime();
        LoginDatabase.PExecute("UPDATE account SET online = 1 WHERE id = %u;", GetAccountId());     // One-time query
    }

    InitializeQueryCallbackParameters();
}

/// WorldSession destructor
WorldSession::~WorldSession()
{
    ///- unload player if not unloaded
    if (_player)
        LogoutPlayer (true);

    /// - If have unclosed socket, close it
    if (m_Socket)
    {
        m_Socket->CloseSocket();
        m_Socket = nullptr;
    }

    delete _warden;
    delete _RBACData;

    ///- empty incoming packet queue
    WorldPacket* packet = NULL;
    while (_recvQueue.next(packet))
        delete packet;

    LoginDatabase.PExecute("UPDATE account SET online = 0 WHERE id = %u;", GetAccountId());     // One-time query
}

std::string const & WorldSession::GetPlayerName() const
{
    return _player != NULL ? _player->GetName() : DefaultPlayerName;
}

std::string WorldSession::GetPlayerInfo() const
{
    std::ostringstream ss;

    ss << "[Player: ";
    if (!m_playerLoading && _player)
        ss << _player->GetName() << ' ' << _player->GetGUID().ToString() << ", ";

    ss << "Account: " << GetAccountId() << "]";

    return ss.str();
}

/// Get player guid if available. Use for logging purposes only
ObjectGuid::LowType WorldSession::GetGUIDLow() const
{
    return GetPlayer() ? GetPlayer()->GetGUID().GetCounter() : 0;
}

/// Send a packet to the client
void WorldSession::SendPacket(WorldPacket const* packet)
{
    // Playerbot mod: send packet to bot AI
    if (GetPlayer()) {
        if (GetPlayer()->GetPlayerbotAI())
            GetPlayer()->GetPlayerbotAI()->HandleBotOutgoingPacket(*packet);
        else if (GetPlayer()->GetPlayerbotMgr())
            GetPlayer()->GetPlayerbotMgr()->HandleMasterOutgoingPacket(*packet);
    }

    if (!m_Socket)
        return;

#ifdef TRINITY_DEBUG
    // Code for network use statistic
    static uint64 sendPacketCount = 0;
    static uint64 sendPacketBytes = 0;

    static time_t firstTime = time(NULL);
    static time_t lastTime = firstTime;                     // next 60 secs start time

    static uint64 sendLastPacketCount = 0;
    static uint64 sendLastPacketBytes = 0;

    time_t cur_time = time(NULL);

    if ((cur_time - lastTime) < 60)
    {
        sendPacketCount+=1;
        sendPacketBytes+=packet->size();

        sendLastPacketCount+=1;
        sendLastPacketBytes+=packet->size();
    }
    else
    {
        uint64 minTime = uint64(cur_time - lastTime);
        uint64 fullTime = uint64(lastTime - firstTime);
        TC_LOG_DEBUG("misc", "Send all time packets count: " UI64FMTD " bytes: " UI64FMTD " avr.count/sec: %f avr.bytes/sec: %f time: %u", sendPacketCount, sendPacketBytes, float(sendPacketCount)/fullTime, float(sendPacketBytes)/fullTime, uint32(fullTime));
        TC_LOG_DEBUG("misc", "Send last min packets count: " UI64FMTD " bytes: " UI64FMTD " avr.count/sec: %f avr.bytes/sec: %f", sendLastPacketCount, sendLastPacketBytes, float(sendLastPacketCount)/minTime, float(sendLastPacketBytes)/minTime);

        lastTime = cur_time;
        sendLastPacketCount = 1;
        sendLastPacketBytes = packet->wpos();               // wpos is real written size
    }
#endif                                                      // !TRINITY_DEBUG

    sScriptMgr->OnPacketSend(this, *packet);

    TC_LOG_TRACE("network.opcode", "S->C: %s %s", GetPlayerInfo().c_str(), GetOpcodeNameForLogging(packet->GetOpcode()).c_str());
    m_Socket->SendPacket(*packet);
}

/// Add an incoming packet to the queue
void WorldSession::QueuePacket(WorldPacket* new_packet)
{
    _recvQueue.add(new_packet);
}

/// Logging helper for unexpected opcodes
void WorldSession::LogUnexpectedOpcode(WorldPacket* packet, const char* status, const char *reason)
{
    TC_LOG_ERROR("network.opcode", "Received unexpected opcode %s Status: %s Reason: %s from %s",
        GetOpcodeNameForLogging(packet->GetOpcode()).c_str(), status, reason, GetPlayerInfo().c_str());
}

/// Logging helper for unexpected opcodes
void WorldSession::LogUnprocessedTail(WorldPacket* packet)
{
    if (!sLog->ShouldLog("network.opcode", LOG_LEVEL_TRACE) || packet->rpos() >= packet->wpos())
        return;

    TC_LOG_TRACE("network.opcode", "Unprocessed tail data (read stop at %u from %u) Opcode %s from %s",
        uint32(packet->rpos()), uint32(packet->wpos()), GetOpcodeNameForLogging(packet->GetOpcode()).c_str(), GetPlayerInfo().c_str());
    packet->print_storage();
}

/// Update the WorldSession (triggered by World update)
bool WorldSession::Update(uint32 diff, PacketFilter& updater)
{
    if (GetPlayer() && GetPlayer()->GetPlayerbotAI()) return true;

    /// Update Timeout timer.
    UpdateTimeOutTime(diff);

    ///- Before we process anything:
    /// If necessary, kick the player from the character select screen
    if (IsConnectionIdle())
        m_Socket->CloseSocket();

    ///- Retrieve packets from the receive queue and call the appropriate handlers
    /// not process packets if socket already closed
    WorldPacket* packet = NULL;
    //! Delete packet after processing by default
    bool deletePacket = true;
    std::vector<WorldPacket*> requeuePackets;
    uint32 processedPackets = 0;
    time_t currentTime = time(NULL);

    while (m_Socket && _recvQueue.next(packet, updater))
    {
        OpcodeHandler const& opHandle = opcodeTable[packet->GetOpcode()];
        try
        {
            switch (opHandle.status)
            {
<<<<<<< HEAD
                switch (opHandle.status)
                {
                    case STATUS_LOGGEDIN:
                        if (!_player)
                        {
                            // skip STATUS_LOGGEDIN opcode unexpected errors if player logout sometime ago - this can be network lag delayed packets
                            //! If player didn't log out a while ago, it means packets are being sent while the server does not recognize
                            //! the client to be in world yet. We will re-add the packets to the bottom of the queue and process them later.
                            if (!m_playerRecentlyLogout)
                            {
                                //! Prevent infinite loop
                                if (!firstDelayedPacket)
                                    firstDelayedPacket = packet;
                                //! Because checking a bool is faster than reallocating memory
                                deletePacket = false;
                                QueuePacket(packet);
                                //! Log
                                TC_LOG_DEBUG("network", "Re-enqueueing packet with opcode %s with with status STATUS_LOGGEDIN. "
                                    "Player is currently not in world yet.", GetOpcodeNameForLogging(packet->GetOpcode()).c_str());
                            }
                        }
                        else if (_player->IsInWorld() && AntiDOS.EvaluateOpcode(*packet, currentTime))
                        {
                            sScriptMgr->OnPacketReceive(this, *packet);
                            (this->*opHandle.handler)(*packet);
                            LogUnprocessedTail(packet);

                            // playerbot mod
                            if (_player && _player->GetPlayerbotMgr())
                                _player->GetPlayerbotMgr()->HandleMasterIncomingPacket(*packet);
                            // playerbot mod end
                        }
                        // lag can cause STATUS_LOGGEDIN opcodes to arrive after the player started a transfer
                        break;
                    case STATUS_LOGGEDIN_OR_RECENTLY_LOGGOUT:
                        if (!_player && !m_playerRecentlyLogout && !m_playerLogout) // There's a short delay between _player = null and m_playerRecentlyLogout = true during logout
                            LogUnexpectedOpcode(packet, "STATUS_LOGGEDIN_OR_RECENTLY_LOGGOUT",
                                "the player has not logged in yet and not recently logout");
                        else if (AntiDOS.EvaluateOpcode(*packet, currentTime))
                        {
                            // not expected _player or must checked in packet handler
                            sScriptMgr->OnPacketReceive(this, *packet);
                            (this->*opHandle.handler)(*packet);
                            LogUnprocessedTail(packet);
                        }
                        break;
                    case STATUS_TRANSFER:
                        if (!_player)
                            LogUnexpectedOpcode(packet, "STATUS_TRANSFER", "the player has not logged in yet");
                        else if (_player->IsInWorld())
                            LogUnexpectedOpcode(packet, "STATUS_TRANSFER", "the player is still in world");
                        else if (AntiDOS.EvaluateOpcode(*packet, currentTime))
                        {
                            sScriptMgr->OnPacketReceive(this, *packet);
                            (this->*opHandle.handler)(*packet);
                            LogUnprocessedTail(packet);
                        }
                        break;
                    case STATUS_AUTHED:
                        // prevent cheating with skip queue wait
                        if (m_inQueue)
=======
                case STATUS_LOGGEDIN:
                    if (!_player)
                    {
                        // skip STATUS_LOGGEDIN opcode unexpected errors if player logout sometime ago - this can be network lag delayed packets
                        //! If player didn't log out a while ago, it means packets are being sent while the server does not recognize
                        //! the client to be in world yet. We will re-add the packets to the bottom of the queue and process them later.
                        if (!m_playerRecentlyLogout)
>>>>>>> 1e1fcd68
                        {
                            requeuePackets.push_back(packet);
                            deletePacket = false;
                            TC_LOG_DEBUG("network", "Re-enqueueing packet with opcode %s with with status STATUS_LOGGEDIN. "
                                "Player is currently not in world yet.", GetOpcodeNameForLogging(packet->GetOpcode()).c_str());
                        }
                    }
                    else if (_player->IsInWorld() && AntiDOS.EvaluateOpcode(*packet, currentTime))
                    {
                        sScriptMgr->OnPacketReceive(this, *packet);
                        (this->*opHandle.handler)(*packet);
                        LogUnprocessedTail(packet);
                    }
                    // lag can cause STATUS_LOGGEDIN opcodes to arrive after the player started a transfer
                    break;
                case STATUS_LOGGEDIN_OR_RECENTLY_LOGGOUT:
                    if (!_player && !m_playerRecentlyLogout && !m_playerLogout) // There's a short delay between _player = null and m_playerRecentlyLogout = true during logout
                        LogUnexpectedOpcode(packet, "STATUS_LOGGEDIN_OR_RECENTLY_LOGGOUT",
                            "the player has not logged in yet and not recently logout");
                    else if (AntiDOS.EvaluateOpcode(*packet, currentTime))
                    {
                        // not expected _player or must checked in packet hanlder
                        sScriptMgr->OnPacketReceive(this, *packet);
                        (this->*opHandle.handler)(*packet);
                        LogUnprocessedTail(packet);
                    }
                    break;
                case STATUS_TRANSFER:
                    if (!_player)
                        LogUnexpectedOpcode(packet, "STATUS_TRANSFER", "the player has not logged in yet");
                    else if (_player->IsInWorld())
                        LogUnexpectedOpcode(packet, "STATUS_TRANSFER", "the player is still in world");
                    else if (AntiDOS.EvaluateOpcode(*packet, currentTime))
                    {
                        sScriptMgr->OnPacketReceive(this, *packet);
                        (this->*opHandle.handler)(*packet);
                        LogUnprocessedTail(packet);
                    }
                    break;
                case STATUS_AUTHED:
                    // prevent cheating with skip queue wait
                    if (m_inQueue)
                    {
                        LogUnexpectedOpcode(packet, "STATUS_AUTHED", "the player not pass queue yet");
                        break;
                    }

                    // some auth opcodes can be recieved before STATUS_LOGGEDIN_OR_RECENTLY_LOGGOUT opcodes
                    // however when we recieve CMSG_CHAR_ENUM we are surely no longer during the logout process.
                    if (packet->GetOpcode() == CMSG_CHAR_ENUM)
                        m_playerRecentlyLogout = false;

                    if (AntiDOS.EvaluateOpcode(*packet, currentTime))
                    {
                        sScriptMgr->OnPacketReceive(this, *packet);
                        (this->*opHandle.handler)(*packet);
                        LogUnprocessedTail(packet);
                    }
                    break;
                case STATUS_NEVER:
                    TC_LOG_ERROR("network.opcode", "Received not allowed opcode %s from %s", GetOpcodeNameForLogging(packet->GetOpcode()).c_str()
                        , GetPlayerInfo().c_str());
                    break;
                case STATUS_UNHANDLED:
                    TC_LOG_DEBUG("network.opcode", "Received not handled opcode %s from %s", GetOpcodeNameForLogging(packet->GetOpcode()).c_str()
                        , GetPlayerInfo().c_str());
                    break;
            }
        }
        catch (ByteBufferException const&)
        {
            TC_LOG_ERROR("network", "WorldSession::Update ByteBufferException occured while parsing a packet (opcode: %u) from client %s, accountid=%i. Skipped packet.",
                    packet->GetOpcode(), GetRemoteAddress().c_str(), GetAccountId());
            packet->hexlike();
        }

        if (deletePacket)
            delete packet;

        deletePacket = true;

#define MAX_PROCESSED_PACKETS_IN_SAME_WORLDSESSION_UPDATE 100
        processedPackets++;

        //process only a max amout of packets in 1 Update() call.
        //Any leftover will be processed in next update
        if (processedPackets > MAX_PROCESSED_PACKETS_IN_SAME_WORLDSESSION_UPDATE)
            break;
    }

<<<<<<< HEAD
    // playerbot mod
    if (GetPlayer() && GetPlayer()->GetPlayerbotMgr())
        GetPlayer()->GetPlayerbotMgr()->UpdateSessions(0);
    // end of playerbot mod
=======
    _recvQueue.readd(requeuePackets.begin(), requeuePackets.end());
>>>>>>> 1e1fcd68

    if (m_Socket && m_Socket->IsOpen() && _warden)
        _warden->Update();

    ProcessQueryCallbacks();

    //check if we are safe to proceed with logout
    //logout procedure should happen only in World::UpdateSessions() method!!!
    if (updater.ProcessLogout())
    {
        time_t currTime = time(NULL);
        ///- If necessary, log the player out
        if (ShouldLogOut(currTime) && !m_playerLoading)
            LogoutPlayer(true);

        if (m_Socket && GetPlayer() && _warden)
            _warden->Update();

        ///- Cleanup socket pointer if need
        if (m_Socket && !m_Socket->IsOpen())
        {
            expireTime -= expireTime > diff ? diff : expireTime;
            if (expireTime < diff || forceExit || !GetPlayer())
            {
                m_Socket = nullptr;
            }
        }

        if (!m_Socket)
            return false;                                       //Will remove this session from the world session map
    }

    return true;
}

/// %Log the player out
void WorldSession::LogoutPlayer(bool save)
{
    // finish pending transfers before starting the logout
    while (_player && _player->IsBeingTeleportedFar())
        HandleMoveWorldportAckOpcode();

    m_playerLogout = true;
    m_playerSave = save;

    if (_player)
    {
        if (ObjectGuid lguid = _player->GetLootGUID())
            DoLootRelease(lguid);

        // Playerbot mod: log out all player bots owned by this toon
        if (GetPlayer()->GetPlayerbotMgr())
            GetPlayer()->GetPlayerbotMgr()->LogoutAllBots();
        sRandomPlayerbotMgr.OnPlayerLogout(_player);

        ///- If the player just died before logging out, make him appear as a ghost
        if (_player->GetDeathTimer())
        {
            _player->getHostileRefManager().deleteReferences();
            _player->BuildPlayerRepop();
            _player->RepopAtGraveyard();
        }
        else if (_player->HasAuraType(SPELL_AURA_SPIRIT_OF_REDEMPTION))
        {
            // this will kill character by SPELL_AURA_SPIRIT_OF_REDEMPTION
            _player->RemoveAurasByType(SPELL_AURA_MOD_SHAPESHIFT);
            _player->KillPlayer();
            _player->BuildPlayerRepop();
            _player->RepopAtGraveyard();
        }
        else if (_player->HasPendingBind())
        {
            _player->RepopAtGraveyard();
            _player->SetPendingBind(0, 0);
        }

        //drop a flag if player is carrying it
        if (Battleground* bg = _player->GetBattleground())
            bg->EventPlayerLoggedOut(_player);

        ///- Teleport to home if the player is in an invalid instance
        if (!_player->m_InstanceValid && !_player->IsGameMaster())
            _player->TeleportTo(_player->m_homebindMapId, _player->m_homebindX, _player->m_homebindY, _player->m_homebindZ, _player->GetOrientation());

        sOutdoorPvPMgr->HandlePlayerLeaveZone(_player, _player->GetZoneId());

        for (int i=0; i < PLAYER_MAX_BATTLEGROUND_QUEUES; ++i)
        {
            if (BattlegroundQueueTypeId bgQueueTypeId = _player->GetBattlegroundQueueTypeId(i))
            {
                // track if player logs out after invited to join BG
                if (_player->IsInvitedForBattlegroundQueueType(bgQueueTypeId) && sWorld->getBoolConfig(CONFIG_BATTLEGROUND_TRACK_DESERTERS))
                {
                    PreparedStatement* stmt = CharacterDatabase.GetPreparedStatement(CHAR_INS_DESERTER_TRACK);
                    stmt->setUInt32(0, _player->GetGUID().GetCounter());
                    stmt->setUInt8(1, BG_DESERTION_TYPE_INVITE_LOGOUT);
                    CharacterDatabase.Execute(stmt);
                }

                _player->RemoveBattlegroundQueueId(bgQueueTypeId);
                BattlegroundQueue& queue = sBattlegroundMgr->GetBattlegroundQueue(bgQueueTypeId);
                queue.RemovePlayer(_player->GetGUID(), true);
            }
        }

        // Repop at GraveYard or other player far teleport will prevent saving player because of not present map
        // Teleport player immediately for correct player save
        while (_player->IsBeingTeleportedFar())
            HandleMoveWorldportAckOpcode();

        ///- If the player is in a guild, update the guild roster and broadcast a logout message to other guild members
        if (Guild* guild = sGuildMgr->GetGuildById(_player->GetGuildId()))
            guild->HandleMemberLogout(this);

        ///- Remove pet
        _player->RemovePet(NULL, PET_SAVE_AS_CURRENT, true);

        ///- Clear whisper whitelist
        _player->ClearWhisperWhiteList();

        ///- empty buyback items and save the player in the database
        // some save parts only correctly work in case player present in map/player_lists (pets, etc)
        if (save)
        {
            uint32 eslot;
            for (int j = BUYBACK_SLOT_START; j < BUYBACK_SLOT_END; ++j)
            {
                eslot = j - BUYBACK_SLOT_START;
                _player->SetGuidValue(PLAYER_FIELD_VENDORBUYBACK_SLOT_1 + (eslot * 2), ObjectGuid::Empty);
                _player->SetUInt32Value(PLAYER_FIELD_BUYBACK_PRICE_1 + eslot, 0);
                _player->SetUInt32Value(PLAYER_FIELD_BUYBACK_TIMESTAMP_1 + eslot, 0);
            }
            _player->SaveToDB();
        }

        ///- Leave all channels before player delete...
        _player->CleanupChannels();

        ///- If the player is in a group (or invited), remove him. If the group if then only 1 person, disband the group.
        // playerbot mod
        //_player->UninviteFromGroup();

        // remove player from the group if he is:
        // a) in group; b) not in raid group; c) logging out normally (not being kicked or disconnected)
        if (_player->GetGroup() && !_player->GetGroup()->isRaidGroup() && m_Socket)
            _player->RemoveFromGroup();

        //! Send update to group and reset stored max enchanting level
        if (_player->GetGroup())
        {
            _player->GetGroup()->SendUpdate();
            _player->GetGroup()->ResetMaxEnchantingLevel();
        }

        //! Broadcast a logout message to the player's friends
        sSocialMgr->SendFriendStatus(_player, FRIEND_OFFLINE, _player->GetGUID().GetCounter(), true);
        sSocialMgr->RemovePlayerSocial(_player->GetGUID().GetCounter());

        //! Call script hook before deletion
        sScriptMgr->OnPlayerLogout(_player);

        //! Remove the player from the world
        // the player may not be in the world when logging out
        // e.g if he got disconnected during a transfer to another map
        // calls to GetMap in this case may cause crashes
        _player->CleanupsBeforeDelete();
        TC_LOG_INFO("entities.player.character", "Account: %d (IP: %s) Logout Character:[%s] (GUID: %u) Level: %d",
            GetAccountId(), GetRemoteAddress().c_str(), _player->GetName().c_str(), _player->GetGUID().GetCounter(), _player->getLevel());
        if (Map* _map = _player->FindMap())
            _map->RemovePlayerFromMap(_player, true);

        SetPlayer(NULL); //! Pointer already deleted during RemovePlayerFromMap

        //! Send the 'logout complete' packet to the client
        //! Client will respond by sending 3x CMSG_CANCEL_TRADE, which we currently dont handle
        WorldPacket data(SMSG_LOGOUT_COMPLETE, 0);
        SendPacket(&data);
        TC_LOG_DEBUG("network", "SESSION: Sent SMSG_LOGOUT_COMPLETE Message");

        //! Since each account can only have one online character at any given time, ensure all characters for active account are marked as offline
        PreparedStatement* stmt = CharacterDatabase.GetPreparedStatement(CHAR_UPD_ACCOUNT_ONLINE);
        stmt->setUInt32(0, GetAccountId());
        CharacterDatabase.Execute(stmt);
    }

    m_playerLogout = false;
    m_playerSave = false;
    m_playerRecentlyLogout = true;
    LogoutRequest(0);
}

/// Kick a player out of the World
void WorldSession::KickPlayer()
{
    if (m_Socket)
    {
        m_Socket->CloseSocket();
        forceExit = true;
    }
}

void WorldSession::SendNotification(const char *format, ...)
{
    if (format)
    {
        va_list ap;
        char szStr[1024];
        szStr[0] = '\0';
        va_start(ap, format);
        vsnprintf(szStr, 1024, format, ap);
        va_end(ap);

        WorldPacket data(SMSG_NOTIFICATION, (strlen(szStr) + 1));
        data << szStr;
        SendPacket(&data);
    }
}

void WorldSession::SendNotification(uint32 string_id, ...)
{
    char const* format = GetTrinityString(string_id);
    if (format)
    {
        va_list ap;
        char szStr[1024];
        szStr[0] = '\0';
        va_start(ap, string_id);
        vsnprintf(szStr, 1024, format, ap);
        va_end(ap);

        WorldPacket data(SMSG_NOTIFICATION, (strlen(szStr) + 1));
        data << szStr;
        SendPacket(&data);
    }
}

char const* WorldSession::GetTrinityString(uint32 entry) const
{
    return sObjectMgr->GetTrinityString(entry, GetSessionDbLocaleIndex());
}

void WorldSession::Handle_NULL(WorldPacket& recvPacket)
{
    TC_LOG_ERROR("network.opcode", "Received unhandled opcode %s from %s"
        , GetOpcodeNameForLogging(recvPacket.GetOpcode()).c_str(), GetPlayerInfo().c_str());
}

void WorldSession::Handle_EarlyProccess(WorldPacket& recvPacket)
{
    TC_LOG_ERROR("network.opcode", "Received opcode %s that must be processed in WorldSocket::OnRead from %s"
        , GetOpcodeNameForLogging(recvPacket.GetOpcode()).c_str(), GetPlayerInfo().c_str());
}

void WorldSession::Handle_ServerSide(WorldPacket& recvPacket)
{
    TC_LOG_ERROR("network.opcode", "Received server-side opcode %s from %s"
        , GetOpcodeNameForLogging(recvPacket.GetOpcode()).c_str(), GetPlayerInfo().c_str());
}

void WorldSession::Handle_Deprecated(WorldPacket& recvPacket)
{
    TC_LOG_ERROR("network.opcode", "Received deprecated opcode %s from %s"
        , GetOpcodeNameForLogging(recvPacket.GetOpcode()).c_str(), GetPlayerInfo().c_str());
}

void WorldSession::SendAuthWaitQue(uint32 position)
{
    if (position == 0)
    {
        WorldPacket packet(SMSG_AUTH_RESPONSE, 1);
        packet << uint8(AUTH_OK);
        SendPacket(&packet);
    }
    else
    {
        WorldPacket packet(SMSG_AUTH_RESPONSE, 6);
        packet << uint8(AUTH_WAIT_QUEUE);
        packet << uint32(position);
        packet << uint8(0);                                 // unk
        SendPacket(&packet);
    }
}

void WorldSession::LoadAccountData(PreparedQueryResult result, uint32 mask)
{
    for (uint32 i = 0; i < NUM_ACCOUNT_DATA_TYPES; ++i)
        if (mask & (1 << i))
            m_accountData[i] = AccountData();

    if (!result)
        return;

    do
    {
        Field* fields = result->Fetch();
        uint32 type = fields[0].GetUInt8();
        if (type >= NUM_ACCOUNT_DATA_TYPES)
        {
            TC_LOG_ERROR("misc", "Table `%s` have invalid account data type (%u), ignore.",
                mask == GLOBAL_CACHE_MASK ? "account_data" : "character_account_data", type);
            continue;
        }

        if ((mask & (1 << type)) == 0)
        {
            TC_LOG_ERROR("misc", "Table `%s` have non appropriate for table  account data type (%u), ignore.",
                mask == GLOBAL_CACHE_MASK ? "account_data" : "character_account_data", type);
            continue;
        }

        m_accountData[type].Time = time_t(fields[1].GetUInt32());
        m_accountData[type].Data = fields[2].GetString();
    }
    while (result->NextRow());
}

void WorldSession::SetAccountData(AccountDataType type, time_t tm, std::string const& data)
{
    uint32 id = 0;
    CharacterDatabaseStatements index;
    if ((1 << type) & GLOBAL_CACHE_MASK)
    {
        id = GetAccountId();
        index = CHAR_REP_ACCOUNT_DATA;
    }
    else
    {
        // _player can be NULL and packet received after logout but m_GUID still store correct guid
        if (!m_GUIDLow)
            return;

        id = m_GUIDLow;
        index = CHAR_REP_PLAYER_ACCOUNT_DATA;
    }

    PreparedStatement* stmt = CharacterDatabase.GetPreparedStatement(index);
    stmt->setUInt32(0, id);
    stmt->setUInt8 (1, type);
    stmt->setUInt32(2, uint32(tm));
    stmt->setString(3, data);
    CharacterDatabase.Execute(stmt);

    m_accountData[type].Time = tm;
    m_accountData[type].Data = data;
}

void WorldSession::SendAccountDataTimes(uint32 mask)
{
    WorldPacket data(SMSG_ACCOUNT_DATA_TIMES, 4 + 1 + 4 + NUM_ACCOUNT_DATA_TYPES * 4);
    data << uint32(time(NULL));                             // Server time
    data << uint8(1);
    data << uint32(mask);                                   // type mask
    for (uint32 i = 0; i < NUM_ACCOUNT_DATA_TYPES; ++i)
        if (mask & (1 << i))
            data << uint32(GetAccountData(AccountDataType(i))->Time);// also unix time
    SendPacket(&data);
}

void WorldSession::LoadTutorialsData(PreparedQueryResult result)
{
    memset(m_Tutorials, 0, sizeof(uint32) * MAX_ACCOUNT_TUTORIAL_VALUES);

    if (result)
        for (uint8 i = 0; i < MAX_ACCOUNT_TUTORIAL_VALUES; ++i)
            m_Tutorials[i] = (*result)[i].GetUInt32();

    m_TutorialsChanged = false;
}

void WorldSession::SendTutorialsData()
{
    WorldPacket data(SMSG_TUTORIAL_FLAGS, 4 * MAX_ACCOUNT_TUTORIAL_VALUES);
    for (uint8 i = 0; i < MAX_ACCOUNT_TUTORIAL_VALUES; ++i)
        data << m_Tutorials[i];
    SendPacket(&data);
}

void WorldSession::SaveTutorialsData(SQLTransaction &trans)
{
    if (!m_TutorialsChanged)
        return;

    PreparedStatement* stmt = CharacterDatabase.GetPreparedStatement(CHAR_SEL_HAS_TUTORIALS);
    stmt->setUInt32(0, GetAccountId());
    bool hasTutorials = bool(CharacterDatabase.Query(stmt));
    // Modify data in DB
    stmt = CharacterDatabase.GetPreparedStatement(hasTutorials ? CHAR_UPD_TUTORIALS : CHAR_INS_TUTORIALS);
    for (uint8 i = 0; i < MAX_ACCOUNT_TUTORIAL_VALUES; ++i)
        stmt->setUInt32(i, m_Tutorials[i]);
    stmt->setUInt32(MAX_ACCOUNT_TUTORIAL_VALUES, GetAccountId());
    trans->Append(stmt);

    m_TutorialsChanged = false;
}

void WorldSession::ReadMovementInfo(WorldPacket &data, MovementInfo* mi)
{
    data >> mi->flags;
    data >> mi->flags2;
    data >> mi->time;
    data >> mi->pos.PositionXYZOStream();

    if (mi->HasMovementFlag(MOVEMENTFLAG_ONTRANSPORT))
    {
        data >> mi->transport.guid.ReadAsPacked();
        data >> mi->transport.pos.PositionXYZOStream();
        data >> mi->transport.time;
        data >> mi->transport.seat;

        if (mi->HasExtraMovementFlag(MOVEMENTFLAG2_INTERPOLATED_MOVEMENT))
            data >> mi->transport.time2;
    }

    if (mi->HasMovementFlag(MovementFlags(MOVEMENTFLAG_SWIMMING | MOVEMENTFLAG_FLYING)) || (mi->HasExtraMovementFlag(MOVEMENTFLAG2_ALWAYS_ALLOW_PITCHING)))
        data >> mi->pitch;

    data >> mi->fallTime;

    if (mi->HasMovementFlag(MOVEMENTFLAG_FALLING))
    {
        data >> mi->jump.zspeed;
        data >> mi->jump.sinAngle;
        data >> mi->jump.cosAngle;
        data >> mi->jump.xyspeed;
    }

    if (mi->HasMovementFlag(MOVEMENTFLAG_SPLINE_ELEVATION))
        data >> mi->splineElevation;

    //! Anti-cheat checks. Please keep them in seperate if () blocks to maintain a clear overview.
    //! Might be subject to latency, so just remove improper flags.
    #ifdef TRINITY_DEBUG
    #define REMOVE_VIOLATING_FLAGS(check, maskToRemove) \
    { \
        if (check) \
        { \
            TC_LOG_DEBUG("entities.unit", "WorldSession::ReadMovementInfo: Violation of MovementFlags found (%s). " \
                "MovementFlags: %u, MovementFlags2: %u for player GUID: %u. Mask %u will be removed.", \
                STRINGIZE(check), mi->GetMovementFlags(), mi->GetExtraMovementFlags(), GetPlayer()->GetGUID().GetCounter(), maskToRemove); \
            mi->RemoveMovementFlag((maskToRemove)); \
        } \
    }
    #else
    #define REMOVE_VIOLATING_FLAGS(check, maskToRemove) \
        if (check) \
            mi->RemoveMovementFlag((maskToRemove));
    #endif

    /*! This must be a packet spoofing attempt. MOVEMENTFLAG_ROOT sent from the client is not valid
        in conjunction with any of the moving movement flags such as MOVEMENTFLAG_FORWARD.
        It will freeze clients that receive this player's movement info.
    */
    // Only adjust movement flag removal for vehicles with the VEHICLE_FLAG_FIXED_POSITION flag, or the hard coded exceptions below:
    //  30236 | Argent Cannon
    //  39759 | Tankbuster Cannon
    if (GetPlayer()->GetVehicleBase() && ((GetPlayer()->GetVehicle()->GetVehicleInfo()->m_flags & VEHICLE_FLAG_FIXED_POSITION) || GetPlayer()->GetVehicleBase()->GetEntry() == 30236 || GetPlayer()->GetVehicleBase()->GetEntry() == 39759))
    {
        // Actually players in rooted vehicles still send commands, don't clear root for these!
        // Check specifically for the following conditions:
        // MOVEMENTFLAG_ROOT + no other flags          (0x800)
        // MOVEMENTFLAG_ROOT + MOVEMENTFLAG_LEFT       (0x810)
        // MOVEMENTFLAG_ROOT + MOVEMENTFLAG_RIGHT      (0x820)
        // MOVEMENTFLAG_ROOT + MOVEMENTFLAG_PITCH_UP   (0x840)
        // MOVEMENTFLAG_ROOT + MOVEMENTFLAG_PITCH_DOWN (0x880)
        // If none of these are true, clear the root
        REMOVE_VIOLATING_FLAGS(mi->HasMovementFlag(MOVEMENTFLAG_ROOT) && mi->HasMovementFlag(MOVEMENTFLAG_LEFT | MOVEMENTFLAG_RIGHT | MOVEMENTFLAG_PITCH_UP | MOVEMENTFLAG_PITCH_DOWN),
            MOVEMENTFLAG_MASK_MOVING);
    }
    else
    {
        // Only remove here for non vehicles
        REMOVE_VIOLATING_FLAGS(mi->HasMovementFlag(MOVEMENTFLAG_ROOT),
            MOVEMENTFLAG_ROOT);
    }

    //! Cannot hover without SPELL_AURA_HOVER
    REMOVE_VIOLATING_FLAGS(mi->HasMovementFlag(MOVEMENTFLAG_HOVER) && !GetPlayer()->HasAuraType(SPELL_AURA_HOVER),
        MOVEMENTFLAG_HOVER);

    //! Cannot ascend and descend at the same time
    REMOVE_VIOLATING_FLAGS(mi->HasMovementFlag(MOVEMENTFLAG_ASCENDING) && mi->HasMovementFlag(MOVEMENTFLAG_DESCENDING),
        MOVEMENTFLAG_ASCENDING | MOVEMENTFLAG_DESCENDING);

    //! Cannot move left and right at the same time
    REMOVE_VIOLATING_FLAGS(mi->HasMovementFlag(MOVEMENTFLAG_LEFT) && mi->HasMovementFlag(MOVEMENTFLAG_RIGHT),
        MOVEMENTFLAG_LEFT | MOVEMENTFLAG_RIGHT);

    //! Cannot strafe left and right at the same time
    REMOVE_VIOLATING_FLAGS(mi->HasMovementFlag(MOVEMENTFLAG_STRAFE_LEFT) && mi->HasMovementFlag(MOVEMENTFLAG_STRAFE_RIGHT),
        MOVEMENTFLAG_STRAFE_LEFT | MOVEMENTFLAG_STRAFE_RIGHT);

    //! Cannot pitch up and down at the same time
    REMOVE_VIOLATING_FLAGS(mi->HasMovementFlag(MOVEMENTFLAG_PITCH_UP) && mi->HasMovementFlag(MOVEMENTFLAG_PITCH_DOWN),
        MOVEMENTFLAG_PITCH_UP | MOVEMENTFLAG_PITCH_DOWN);

    //! Cannot move forwards and backwards at the same time
    REMOVE_VIOLATING_FLAGS(mi->HasMovementFlag(MOVEMENTFLAG_FORWARD) && mi->HasMovementFlag(MOVEMENTFLAG_BACKWARD),
        MOVEMENTFLAG_FORWARD | MOVEMENTFLAG_BACKWARD);

    //! Cannot walk on water without SPELL_AURA_WATER_WALK
    REMOVE_VIOLATING_FLAGS(mi->HasMovementFlag(MOVEMENTFLAG_WATERWALKING) && !GetPlayer()->HasAuraType(SPELL_AURA_WATER_WALK),
        MOVEMENTFLAG_WATERWALKING);

    //! Cannot feather fall without SPELL_AURA_FEATHER_FALL
    REMOVE_VIOLATING_FLAGS(mi->HasMovementFlag(MOVEMENTFLAG_FALLING_SLOW) && !GetPlayer()->HasAuraType(SPELL_AURA_FEATHER_FALL),
        MOVEMENTFLAG_FALLING_SLOW);

    /*! Cannot fly if no fly auras present. Exception is being a GM.
        Note that we check for account level instead of Player::IsGameMaster() because in some
        situations it may be feasable to use .gm fly on as a GM without having .gm on,
        e.g. aerial combat.
    */

    REMOVE_VIOLATING_FLAGS(mi->HasMovementFlag(MOVEMENTFLAG_FLYING | MOVEMENTFLAG_CAN_FLY) && GetSecurity() == SEC_PLAYER &&
        !GetPlayer()->m_mover->HasAuraType(SPELL_AURA_FLY) &&
        !GetPlayer()->m_mover->HasAuraType(SPELL_AURA_MOD_INCREASE_MOUNTED_FLIGHT_SPEED),
        MOVEMENTFLAG_FLYING | MOVEMENTFLAG_CAN_FLY);

    //! Cannot fly and fall at the same time
    REMOVE_VIOLATING_FLAGS(mi->HasMovementFlag(MOVEMENTFLAG_CAN_FLY | MOVEMENTFLAG_DISABLE_GRAVITY) && mi->HasMovementFlag(MOVEMENTFLAG_FALLING),
        MOVEMENTFLAG_FALLING);

    REMOVE_VIOLATING_FLAGS(mi->HasMovementFlag(MOVEMENTFLAG_SPLINE_ENABLED) &&
        (!GetPlayer()->movespline->Initialized() || GetPlayer()->movespline->Finalized()), MOVEMENTFLAG_SPLINE_ENABLED);

    #undef REMOVE_VIOLATING_FLAGS
}

void WorldSession::WriteMovementInfo(WorldPacket* data, MovementInfo* mi)
{
    *data << mi->guid.WriteAsPacked();
    *data << mi->flags;
    *data << mi->flags2;
    *data << mi->time;
    *data << mi->pos.PositionXYZOStream();

    if (mi->HasMovementFlag(MOVEMENTFLAG_ONTRANSPORT))
    {
       *data << mi->transport.guid.WriteAsPacked();
       *data << mi->transport.pos.PositionXYZOStream();
       *data << mi->transport.time;
       *data << mi->transport.seat;

       if (mi->HasExtraMovementFlag(MOVEMENTFLAG2_INTERPOLATED_MOVEMENT))
           *data << mi->transport.time2;
    }

    if (mi->HasMovementFlag(MovementFlags(MOVEMENTFLAG_SWIMMING | MOVEMENTFLAG_FLYING)) || mi->HasExtraMovementFlag(MOVEMENTFLAG2_ALWAYS_ALLOW_PITCHING))
        *data << mi->pitch;

    *data << mi->fallTime;

    if (mi->HasMovementFlag(MOVEMENTFLAG_FALLING))
    {
        *data << mi->jump.zspeed;
        *data << mi->jump.sinAngle;
        *data << mi->jump.cosAngle;
        *data << mi->jump.xyspeed;
    }

    if (mi->HasMovementFlag(MOVEMENTFLAG_SPLINE_ELEVATION))
        *data << mi->splineElevation;
}

void WorldSession::ReadAddonsInfo(ByteBuffer &data)
{
    if (data.rpos() + 4 > data.size())
        return;

    uint32 size;
    data >> size;

    if (!size)
        return;

    if (size > 0xFFFFF)
    {
        TC_LOG_DEBUG("addon", "WorldSession::ReadAddonsInfo: AddOnInfo too big, size %u", size);
        return;
    }

    uLongf uSize = size;

    uint32 pos = data.rpos();

    ByteBuffer addonInfo;
    addonInfo.resize(size);

    if (uncompress(addonInfo.contents(), &uSize, data.contents() + pos, data.size() - pos) == Z_OK)
    {
        uint32 addonsCount;
        addonInfo >> addonsCount;                         // addons count

        for (uint32 i = 0; i < addonsCount; ++i)
        {
            std::string addonName;
            uint8 enabled;
            uint32 crc, unk1;

            // check next addon data format correctness
            if (addonInfo.rpos() + 1 > addonInfo.size())
                return;

            addonInfo >> addonName;

            addonInfo >> enabled >> crc >> unk1;

            TC_LOG_DEBUG("addon", "AddOn: %s (CRC: 0x%x) - enabled: 0x%x - Unknown2: 0x%x", addonName.c_str(), crc, enabled, unk1);

            AddonInfo addon(addonName, enabled, crc, 2, true);

            SavedAddon const* savedAddon = AddonMgr::GetAddonInfo(addonName);
            if (savedAddon)
            {
                if (addon.CRC != savedAddon->CRC)
                    TC_LOG_WARN("addon", " Addon: %s: modified (CRC: 0x%x) - accountID %d)", addon.Name.c_str(), savedAddon->CRC, GetAccountId());
                else
                    TC_LOG_DEBUG("addon", "Addon: %s: validated (CRC: 0x%x) - accountID %d", addon.Name.c_str(), savedAddon->CRC, GetAccountId());
            }
            else
            {
                AddonMgr::SaveAddon(addon);
                TC_LOG_WARN("addon", "Addon: %s: unknown (CRC: 0x%x) - accountId %d (storing addon name and checksum to database)", addon.Name.c_str(), addon.CRC, GetAccountId());
            }

            /// @todo Find out when to not use CRC/pubkey, and other possible states.
            m_addonsList.push_back(addon);
        }

        uint32 currentTime;
        addonInfo >> currentTime;
        TC_LOG_DEBUG("addon", "AddOn: CurrentTime: %u", currentTime);
    }
    else
        TC_LOG_DEBUG("addon", "AddOn: Addon packet uncompress error!");
}

void WorldSession::SendAddonsInfo()
{
    uint8 addonPublicKey[256] =
    {
        0xC3, 0x5B, 0x50, 0x84, 0xB9, 0x3E, 0x32, 0x42, 0x8C, 0xD0, 0xC7, 0x48, 0xFA, 0x0E, 0x5D, 0x54,
        0x5A, 0xA3, 0x0E, 0x14, 0xBA, 0x9E, 0x0D, 0xB9, 0x5D, 0x8B, 0xEE, 0xB6, 0x84, 0x93, 0x45, 0x75,
        0xFF, 0x31, 0xFE, 0x2F, 0x64, 0x3F, 0x3D, 0x6D, 0x07, 0xD9, 0x44, 0x9B, 0x40, 0x85, 0x59, 0x34,
        0x4E, 0x10, 0xE1, 0xE7, 0x43, 0x69, 0xEF, 0x7C, 0x16, 0xFC, 0xB4, 0xED, 0x1B, 0x95, 0x28, 0xA8,
        0x23, 0x76, 0x51, 0x31, 0x57, 0x30, 0x2B, 0x79, 0x08, 0x50, 0x10, 0x1C, 0x4A, 0x1A, 0x2C, 0xC8,
        0x8B, 0x8F, 0x05, 0x2D, 0x22, 0x3D, 0xDB, 0x5A, 0x24, 0x7A, 0x0F, 0x13, 0x50, 0x37, 0x8F, 0x5A,
        0xCC, 0x9E, 0x04, 0x44, 0x0E, 0x87, 0x01, 0xD4, 0xA3, 0x15, 0x94, 0x16, 0x34, 0xC6, 0xC2, 0xC3,
        0xFB, 0x49, 0xFE, 0xE1, 0xF9, 0xDA, 0x8C, 0x50, 0x3C, 0xBE, 0x2C, 0xBB, 0x57, 0xED, 0x46, 0xB9,
        0xAD, 0x8B, 0xC6, 0xDF, 0x0E, 0xD6, 0x0F, 0xBE, 0x80, 0xB3, 0x8B, 0x1E, 0x77, 0xCF, 0xAD, 0x22,
        0xCF, 0xB7, 0x4B, 0xCF, 0xFB, 0xF0, 0x6B, 0x11, 0x45, 0x2D, 0x7A, 0x81, 0x18, 0xF2, 0x92, 0x7E,
        0x98, 0x56, 0x5D, 0x5E, 0x69, 0x72, 0x0A, 0x0D, 0x03, 0x0A, 0x85, 0xA2, 0x85, 0x9C, 0xCB, 0xFB,
        0x56, 0x6E, 0x8F, 0x44, 0xBB, 0x8F, 0x02, 0x22, 0x68, 0x63, 0x97, 0xBC, 0x85, 0xBA, 0xA8, 0xF7,
        0xB5, 0x40, 0x68, 0x3C, 0x77, 0x86, 0x6F, 0x4B, 0xD7, 0x88, 0xCA, 0x8A, 0xD7, 0xCE, 0x36, 0xF0,
        0x45, 0x6E, 0xD5, 0x64, 0x79, 0x0F, 0x17, 0xFC, 0x64, 0xDD, 0x10, 0x6F, 0xF3, 0xF5, 0xE0, 0xA6,
        0xC3, 0xFB, 0x1B, 0x8C, 0x29, 0xEF, 0x8E, 0xE5, 0x34, 0xCB, 0xD1, 0x2A, 0xCE, 0x79, 0xC3, 0x9A,
        0x0D, 0x36, 0xEA, 0x01, 0xE0, 0xAA, 0x91, 0x20, 0x54, 0xF0, 0x72, 0xD8, 0x1E, 0xC7, 0x89, 0xD2
    };

    WorldPacket data(SMSG_ADDON_INFO, 4);

    for (AddonsList::iterator itr = m_addonsList.begin(); itr != m_addonsList.end(); ++itr)
    {
        data << uint8(itr->State);

        uint8 crcpub = itr->UsePublicKeyOrCRC;
        data << uint8(crcpub);
        if (crcpub)
        {
            uint8 usepk = (itr->CRC != STANDARD_ADDON_CRC); // If addon is Standard addon CRC
            data << uint8(usepk);
            if (usepk)                                      // if CRC is wrong, add public key (client need it)
            {
                TC_LOG_DEBUG("addon", "AddOn: %s: CRC checksum mismatch: got 0x%x - expected 0x%x - sending pubkey to accountID %d",
                    itr->Name.c_str(), itr->CRC, STANDARD_ADDON_CRC, GetAccountId());

                data.append(addonPublicKey, sizeof(addonPublicKey));
            }

            data << uint32(0);                              /// @todo Find out the meaning of this.
        }

        data << uint8(0);       // uses URL
        //if (usesURL)
        //    data << uint8(0); // URL
    }

    m_addonsList.clear();

    AddonMgr::BannedAddonList const* bannedAddons = AddonMgr::GetBannedAddons();
    data << uint32(bannedAddons->size());
    for (AddonMgr::BannedAddonList::const_iterator itr = bannedAddons->begin(); itr != bannedAddons->end(); ++itr)
    {
        data << uint32(itr->Id);
        data.append(itr->NameMD5, sizeof(itr->NameMD5));
        data.append(itr->VersionMD5, sizeof(itr->VersionMD5));
        data << uint32(itr->Timestamp);
        data << uint32(1);  // IsBanned
    }

    SendPacket(&data);
}

void WorldSession::SetPlayer(Player* player)
{
    _player = player;

    // set m_GUID that can be used while player loggined and later until m_playerRecentlyLogout not reset
    if (_player)
        m_GUIDLow = _player->GetGUID().GetCounter();
}

void WorldSession::InitializeQueryCallbackParameters()
{
    // Callback parameters that have pointers in them should be properly
    // initialized to NULL here.
    _charCreateCallback.SetParam(NULL);
}

void WorldSession::ProcessQueryCallbacks()
{
    PreparedQueryResult result;

    if (_realmAccountLoginCallback.valid() && _realmAccountLoginCallback.wait_for(std::chrono::seconds(0)) == std::future_status::ready)
        InitializeSessionCallback(_realmAccountLoginCallback.get());

    //! HandleCharEnumOpcode
    if (_charEnumCallback.valid() && _charEnumCallback.wait_for(std::chrono::seconds(0)) == std::future_status::ready)
    {
        result = _charEnumCallback.get();
        HandleCharEnum(result);
    }

    if (_charCreateCallback.IsReady())
    {
        _charCreateCallback.GetResult(result);
        HandleCharCreateCallback(result, _charCreateCallback.GetParam());
    }

    //! HandlePlayerLoginOpcode
    if (_charLoginCallback.valid() && _charLoginCallback.wait_for(std::chrono::seconds(0)) == std::future_status::ready)
    {
        SQLQueryHolder* param = _charLoginCallback.get();
        HandlePlayerLogin((LoginQueryHolder*)param);
    }

    //! HandleAddFriendOpcode
    if (_addFriendCallback.IsReady())
    {
        std::string param = _addFriendCallback.GetParam();
        _addFriendCallback.GetResult(result);
        HandleAddFriendOpcodeCallBack(result, param);
        _addFriendCallback.FreeResult();
    }

    //- HandleCharRenameOpcode
    if (_charRenameCallback.IsReady())
    {
        _charRenameCallback.GetResult(result);
        CharacterRenameInfo* renameInfo = _charRenameCallback.GetParam();
        HandleChangePlayerNameOpcodeCallBack(result, renameInfo);
        delete renameInfo;
        _charRenameCallback.Reset();
    }

    //- HandleCharAddIgnoreOpcode
    if (_addIgnoreCallback.valid() && _addIgnoreCallback.wait_for(std::chrono::seconds(0)) == std::future_status::ready)
    {
        result = _addIgnoreCallback.get();
        HandleAddIgnoreOpcodeCallBack(result);
    }

    //- SendStabledPet
    if (_sendStabledPetCallback.IsReady())
    {
        ObjectGuid param = _sendStabledPetCallback.GetParam();
        _sendStabledPetCallback.GetResult(result);
        SendStablePetCallback(result, param);
        _sendStabledPetCallback.FreeResult();
    }

    //- HandleStablePet
    if (_stablePetCallback.valid() && _stablePetCallback.wait_for(std::chrono::seconds(0)) == std::future_status::ready)
    {
        result = _stablePetCallback.get();
        HandleStablePetCallback(result);
    }

    //- HandleUnstablePet
    if (_unstablePetCallback.IsReady())
    {
        uint32 param = _unstablePetCallback.GetParam();
        _unstablePetCallback.GetResult(result);
        HandleUnstablePetCallback(result, param);
        _unstablePetCallback.FreeResult();
    }

    //- HandleStableSwapPet
    if (_stableSwapCallback.IsReady())
    {
        uint32 param = _stableSwapCallback.GetParam();
        _stableSwapCallback.GetResult(result);
        HandleStableSwapPetCallback(result, param);
        _stableSwapCallback.FreeResult();
    }
}

void WorldSession::InitWarden(BigNumber* k, std::string const& os)
{
    if (os == "Win")
    {
        _warden = new WardenWin();
        _warden->Init(this, k);
    }
    else if (os == "OSX")
    {
        // Disabled as it is causing the client to crash
        // _warden = new WardenMac();
        // _warden->Init(this, k);
    }
}

void WorldSession::LoadPermissions()
{
    uint32 id = GetAccountId();
    uint8 secLevel = GetSecurity();

    _RBACData = new rbac::RBACData(id, _accountName, realm.Id.Realm, secLevel);
    _RBACData->LoadFromDB();
}

PreparedQueryResultFuture WorldSession::LoadPermissionsAsync()
{
    uint32 id = GetAccountId();
    uint8 secLevel = GetSecurity();

    TC_LOG_DEBUG("rbac", "WorldSession::LoadPermissions [AccountId: %u, Name: %s, realmId: %d, secLevel: %u]",
        id, _accountName.c_str(), realm.Id.Realm, secLevel);

    _RBACData = new rbac::RBACData(id, _accountName, realm.Id.Realm, secLevel);
    return _RBACData->LoadFromDBAsync();
}

class AccountInfoQueryHolderPerRealm : public SQLQueryHolder
{
public:
    enum
    {
        GLOBAL_ACCOUNT_DATA = 0,
        TUTORIALS,

        MAX_QUERIES
    };

    AccountInfoQueryHolderPerRealm() { SetSize(MAX_QUERIES); }

    bool Initialize(uint32 accountId)
    {
        bool ok = true;

        PreparedStatement* stmt = CharacterDatabase.GetPreparedStatement(CHAR_SEL_ACCOUNT_DATA);
        stmt->setUInt32(0, accountId);
        ok = SetPreparedQuery(GLOBAL_ACCOUNT_DATA, stmt) && ok;

        stmt = CharacterDatabase.GetPreparedStatement(CHAR_SEL_TUTORIALS);
        stmt->setUInt32(0, accountId);
        ok = SetPreparedQuery(TUTORIALS, stmt) && ok;

        return ok;
    }
};

void WorldSession::InitializeSession()
{
    AccountInfoQueryHolderPerRealm* realmHolder = new AccountInfoQueryHolderPerRealm();
    if (!realmHolder->Initialize(GetAccountId()))
    {
        delete realmHolder;
        SendAuthResponse(AUTH_SYSTEM_ERROR, false);
        return;
    }

    _realmAccountLoginCallback = CharacterDatabase.DelayQueryHolder(realmHolder);
}

void WorldSession::InitializeSessionCallback(SQLQueryHolder* realmHolder)
{
    LoadAccountData(realmHolder->GetPreparedResult(AccountInfoQueryHolderPerRealm::GLOBAL_ACCOUNT_DATA), GLOBAL_CACHE_MASK);
    LoadTutorialsData(realmHolder->GetPreparedResult(AccountInfoQueryHolderPerRealm::TUTORIALS));

    if (!m_inQueue)
        SendAuthResponse(AUTH_OK, true);
    else
        SendAuthWaitQue(0);

    SetInQueue(false);
    ResetTimeOutTime();

    SendAddonsInfo();
    SendClientCacheVersion(sWorld->getIntConfig(CONFIG_CLIENTCACHE_VERSION));
    SendTutorialsData();

    delete realmHolder;
}

rbac::RBACData* WorldSession::GetRBACData()
{
    return _RBACData;
}

bool WorldSession::HasPermission(uint32 permission)
{
    if (!_RBACData)
        LoadPermissions();

    bool hasPermission = _RBACData->HasPermission(permission);
    TC_LOG_DEBUG("rbac", "WorldSession::HasPermission [AccountId: %u, Name: %s, realmId: %d]",
                   _RBACData->GetId(), _RBACData->GetName().c_str(), realm.Id.Realm);

    return hasPermission;
}

void WorldSession::InvalidateRBACData()
{
    TC_LOG_DEBUG("rbac", "WorldSession::Invalidaterbac::RBACData [AccountId: %u, Name: %s, realmId: %d]",
                   _RBACData->GetId(), _RBACData->GetName().c_str(), realm.Id.Realm);
    delete _RBACData;
    _RBACData = NULL;
}

bool WorldSession::DosProtection::EvaluateOpcode(WorldPacket& p, time_t time) const
{
    uint32 maxPacketCounterAllowed = GetMaxPacketCounterAllowed(p.GetOpcode());

    // Return true if there no limit for the opcode
    if (!maxPacketCounterAllowed)
        return true;

    PacketCounter& packetCounter = _PacketThrottlingMap[p.GetOpcode()];
    if (packetCounter.lastReceiveTime != time)
    {
        packetCounter.lastReceiveTime = time;
        packetCounter.amountCounter = 0;
    }

    // Check if player is flooding some packets
    if (++packetCounter.amountCounter <= maxPacketCounterAllowed)
        return true;

    TC_LOG_WARN("network", "AntiDOS: Account %u, IP: %s, Ping: %u, Character: %s, flooding packet (opc: %s (0x%X), count: %u)",
        Session->GetAccountId(), Session->GetRemoteAddress().c_str(), Session->GetLatency(), Session->GetPlayerName().c_str(),
        opcodeTable[p.GetOpcode()].name, p.GetOpcode(), packetCounter.amountCounter);

    switch (_policy)
    {
        case POLICY_LOG:
            return true;
        case POLICY_KICK:
        {
            TC_LOG_WARN("network", "AntiDOS: Player kicked!");
            Session->KickPlayer();
            return false;
        }
        case POLICY_BAN:
        {
            BanMode bm = (BanMode)sWorld->getIntConfig(CONFIG_PACKET_SPOOF_BANMODE);
            uint32 duration = sWorld->getIntConfig(CONFIG_PACKET_SPOOF_BANDURATION); // in seconds
            std::string nameOrIp = "";
            switch (bm)
            {
                case BAN_CHARACTER: // not supported, ban account
                case BAN_ACCOUNT: (void)sAccountMgr->GetName(Session->GetAccountId(), nameOrIp); break;
                case BAN_IP: nameOrIp = Session->GetRemoteAddress(); break;
            }
            sWorld->BanAccount(bm, nameOrIp, duration, "DOS (Packet Flooding/Spoofing", "Server: AutoDOS");
            TC_LOG_WARN("network", "AntiDOS: Player automatically banned for %u seconds.", duration);
            Session->KickPlayer();
            return false;
        }
        default: // invalid policy
            return true;
    }
}


uint32 WorldSession::DosProtection::GetMaxPacketCounterAllowed(uint16 opcode) const
{
    uint32 maxPacketCounterAllowed;
    switch (opcode)
    {
        // CPU usage sending 2000 packets/second on a 3.70 GHz 4 cores on Win x64
        //                                              [% CPU mysqld]   [%CPU worldserver RelWithDebInfo]
        case CMSG_PLAYER_LOGIN:                         //   0               0.5
        case CMSG_NAME_QUERY:                           //   0               1
        case CMSG_PET_NAME_QUERY:                       //   0               1
        case CMSG_NPC_TEXT_QUERY:                       //   0               1
        case CMSG_ATTACKSTOP:                           //   0               1
        case CMSG_QUERY_QUESTS_COMPLETED:               //   0               1
        case CMSG_QUERY_TIME:                           //   0               1
        case CMSG_CORPSE_MAP_POSITION_QUERY:            //   0               1
        case CMSG_MOVE_TIME_SKIPPED:                    //   0               1
        case MSG_QUERY_NEXT_MAIL_TIME:                  //   0               1
        case CMSG_SETSHEATHED:                          //   0               1
        case MSG_RAID_TARGET_UPDATE:                    //   0               1
        case CMSG_PLAYER_LOGOUT:                        //   0               1
        case CMSG_LOGOUT_REQUEST:                       //   0               1
        case CMSG_PET_RENAME:                           //   0               1
        case CMSG_QUESTGIVER_CANCEL:                    //   0               1
        case CMSG_QUESTGIVER_REQUEST_REWARD:            //   0               1
        case CMSG_COMPLETE_CINEMATIC:                   //   0               1
        case CMSG_BANKER_ACTIVATE:                      //   0               1
        case CMSG_BUY_BANK_SLOT:                        //   0               1
        case CMSG_OPT_OUT_OF_LOOT:                      //   0               1
        case CMSG_DUEL_ACCEPTED:                        //   0               1
        case CMSG_DUEL_CANCELLED:                       //   0               1
        case CMSG_CALENDAR_COMPLAIN:                    //   0               1
        case CMSG_QUEST_QUERY:                          //   0               1.5
        case CMSG_ITEM_QUERY_SINGLE:                    //   0               1.5
        case CMSG_ITEM_NAME_QUERY:                      //   0               1.5
        case CMSG_GAMEOBJECT_QUERY:                     //   0               1.5
        case CMSG_CREATURE_QUERY:                       //   0               1.5
        case CMSG_QUESTGIVER_STATUS_QUERY:              //   0               1.5
        case CMSG_GUILD_QUERY:                          //   0               1.5
        case CMSG_ARENA_TEAM_QUERY:                     //   0               1.5
        case CMSG_TAXINODE_STATUS_QUERY:                //   0               1.5
        case CMSG_TAXIQUERYAVAILABLENODES:              //   0               1.5
        case CMSG_QUESTGIVER_QUERY_QUEST:               //   0               1.5
        case CMSG_PAGE_TEXT_QUERY:                      //   0               1.5
        case MSG_QUERY_GUILD_BANK_TEXT:                 //   0               1.5
        case MSG_CORPSE_QUERY:                          //   0               1.5
        case MSG_MOVE_SET_FACING:                       //   0               1.5
        case CMSG_REQUEST_PARTY_MEMBER_STATS:           //   0               1.5
        case CMSG_QUESTGIVER_COMPLETE_QUEST:            //   0               1.5
        case CMSG_SET_ACTION_BUTTON:                    //   0               1.5
        case CMSG_RESET_INSTANCES:                      //   0               1.5
        case CMSG_HEARTH_AND_RESURRECT:                 //   0               1.5
        case CMSG_TOGGLE_PVP:                           //   0               1.5
        case CMSG_PET_ABANDON:                          //   0               1.5
        case CMSG_ACTIVATETAXIEXPRESS:                  //   0               1.5
        case CMSG_ACTIVATETAXI:                         //   0               1.5
        case CMSG_SELF_RES:                             //   0               1.5
        case CMSG_UNLEARN_SKILL:                        //   0               1.5
        case CMSG_EQUIPMENT_SET_SAVE:                   //   0               1.5
        case CMSG_DELETEEQUIPMENT_SET:                  //   0               1.5
        case CMSG_DISMISS_CRITTER:                      //   0               1.5
        case CMSG_REPOP_REQUEST:                        //   0               1.5
        case CMSG_GROUP_INVITE:                         //   0               1.5
        case CMSG_GROUP_DECLINE:                        //   0               1.5
        case CMSG_GROUP_ACCEPT:                         //   0               1.5
        case CMSG_GROUP_UNINVITE_GUID:                  //   0               1.5
        case CMSG_GROUP_UNINVITE:                       //   0               1.5
        case CMSG_GROUP_DISBAND:                        //   0               1.5
        case CMSG_BATTLEMASTER_JOIN_ARENA:              //   0               1.5
        case CMSG_LEAVE_BATTLEFIELD:                    //   0               1.5
        case MSG_GUILD_BANK_LOG_QUERY:                  //   0               2
        case CMSG_LOGOUT_CANCEL:                        //   0               2
        case CMSG_REALM_SPLIT:                          //   0               2
        case CMSG_ALTER_APPEARANCE:                     //   0               2
        case CMSG_QUEST_CONFIRM_ACCEPT:                 //   0               2
        case MSG_GUILD_EVENT_LOG_QUERY:                 //   0               2.5
        case CMSG_READY_FOR_ACCOUNT_DATA_TIMES:         //   0               2.5
        case CMSG_QUESTGIVER_STATUS_MULTIPLE_QUERY:     //   0               2.5
        case CMSG_BEGIN_TRADE:                          //   0               2.5
        case CMSG_INITIATE_TRADE:                       //   0               3
        case CMSG_MESSAGECHAT:                          //   0               3.5
        case CMSG_INSPECT:                              //   0               3.5
        case CMSG_AREA_SPIRIT_HEALER_QUERY:             // not profiled
        case CMSG_STANDSTATECHANGE:                     // not profiled
        case MSG_RANDOM_ROLL:                           // not profiled
        case CMSG_TIME_SYNC_RESP:                       // not profiled
        case CMSG_TRAINER_BUY_SPELL:                    // not profiled
        case CMSG_FORCE_RUN_SPEED_CHANGE_ACK:           // not profiled
        {
            // "0" is a magic number meaning there's no limit for the opcode.
            // All the opcodes above must cause little CPU usage and no sync/async database queries at all
            maxPacketCounterAllowed = 0;
            break;
        }

        case CMSG_QUESTGIVER_ACCEPT_QUEST:              //   0               4
        case CMSG_QUESTLOG_REMOVE_QUEST:                //   0               4
        case CMSG_QUESTGIVER_CHOOSE_REWARD:             //   0               4
        case CMSG_CONTACT_LIST:                         //   0               5
        case CMSG_LEARN_PREVIEW_TALENTS:                //   0               6
        case CMSG_AUTOBANK_ITEM:                        //   0               6
        case CMSG_AUTOSTORE_BANK_ITEM:                  //   0               6
        case CMSG_WHO:                                  //   0               7
        case CMSG_PLAYER_VEHICLE_ENTER:                 //   0               8
        case CMSG_LEARN_PREVIEW_TALENTS_PET:            // not profiled
        case MSG_MOVE_HEARTBEAT:
        {
            maxPacketCounterAllowed = 200;
            break;
        }

        case CMSG_GUILD_SET_PUBLIC_NOTE:                //   1               2         1 async db query
        case CMSG_GUILD_SET_OFFICER_NOTE:               //   1               2         1 async db query
        case CMSG_SET_CONTACT_NOTES:                    //   1               2.5       1 async db query
        case CMSG_CALENDAR_GET_CALENDAR:                //   0               1.5       medium upload bandwidth usage
        case CMSG_GUILD_BANK_QUERY_TAB:                 //   0               3.5       medium upload bandwidth usage
        case CMSG_QUERY_INSPECT_ACHIEVEMENTS:           //   0              13         high upload bandwidth usage
        case CMSG_GAMEOBJ_REPORT_USE:                   // not profiled
        case CMSG_GAMEOBJ_USE:                          // not profiled
        case MSG_PETITION_DECLINE:                      // not profiled
        {
            maxPacketCounterAllowed = 50;
            break;
        }

        case CMSG_QUEST_POI_QUERY:                      //   0              25         very high upload bandwidth usage
        {
            maxPacketCounterAllowed = MAX_QUEST_LOG_SIZE;
            break;
        }

        case CMSG_GM_REPORT_LAG:                        //   1               3         1 async db query
        case CMSG_SPELLCLICK:                           // not profiled
        case CMSG_REMOVE_GLYPH:                         // not profiled
        case CMSG_DISMISS_CONTROLLED_VEHICLE:           // not profiled
        {
            maxPacketCounterAllowed = 20;
            break;
        }

        case CMSG_PETITION_SIGN:                        //   9               4         2 sync 1 async db queries
        case CMSG_TURN_IN_PETITION:                     //   8               5.5       2 sync db query
        case CMSG_GROUP_CHANGE_SUB_GROUP:               //   6               5         1 sync 1 async db queries
        case CMSG_PETITION_QUERY:                       //   4               3.5       1 sync db query
        case CMSG_CHAR_RACE_CHANGE:                     //   5               4         1 sync db query
        case CMSG_CHAR_CUSTOMIZE:                       //   5               5         1 sync db query
        case CMSG_CHAR_FACTION_CHANGE:                  //   5               5         1 sync db query
        case CMSG_CHAR_DELETE:                          //   4               4         1 sync db query
        case CMSG_DEL_FRIEND:                           //   7               5         1 async db query
        case CMSG_ADD_FRIEND:                           //   6               4         1 async db query
        case CMSG_CHAR_RENAME:                          //   5               3         1 async db query
        case CMSG_GMSURVEY_SUBMIT:                      //   2               3         1 async db query
        case CMSG_BUG:                                  //   1               1         1 async db query
        case CMSG_GROUP_SET_LEADER:                     //   1               2         1 async db query
        case CMSG_GROUP_RAID_CONVERT:                   //   1               5         1 async db query
        case CMSG_GROUP_ASSISTANT_LEADER:               //   1               2         1 async db query
        case CMSG_CALENDAR_ADD_EVENT:                   //  21              10         2 async db query
        case CMSG_PETITION_BUY:                         // not profiled                1 sync 1 async db queries
        case CMSG_CHANGE_SEATS_ON_CONTROLLED_VEHICLE:   // not profiled
        case CMSG_REQUEST_VEHICLE_PREV_SEAT:            // not profiled
        case CMSG_REQUEST_VEHICLE_NEXT_SEAT:            // not profiled
        case CMSG_REQUEST_VEHICLE_SWITCH_SEAT:          // not profiled
        case CMSG_REQUEST_VEHICLE_EXIT:                 // not profiled
        case CMSG_CONTROLLER_EJECT_PASSENGER:           // not profiled
        case CMSG_ITEM_REFUND:                          // not profiled
        case CMSG_SOCKET_GEMS:                          // not profiled
        case CMSG_WRAP_ITEM:                            // not profiled
        case CMSG_REPORT_PVP_AFK:                       // not profiled
        {
            maxPacketCounterAllowed = 10;
            break;
        }

        case CMSG_CHAR_CREATE:                          //   7               5         3 async db queries
        case CMSG_CHAR_ENUM:                            //  22               3         2 async db queries
        case CMSG_GMTICKET_CREATE:                      //   1              25         1 async db query
        case CMSG_GMTICKET_UPDATETEXT:                  //   0              15         1 async db query
        case CMSG_GMTICKET_DELETETICKET:                //   1              25         1 async db query
        case CMSG_GMRESPONSE_RESOLVE:                   //   1              25         1 async db query
        case CMSG_CALENDAR_UPDATE_EVENT:                // not profiled
        case CMSG_CALENDAR_REMOVE_EVENT:                // not profiled
        case CMSG_CALENDAR_COPY_EVENT:                  // not profiled
        case CMSG_CALENDAR_EVENT_INVITE:                // not profiled
        case CMSG_CALENDAR_EVENT_SIGNUP:                // not profiled
        case CMSG_CALENDAR_EVENT_RSVP:                  // not profiled
        case CMSG_CALENDAR_EVENT_REMOVE_INVITE:         // not profiled
        case CMSG_CALENDAR_EVENT_MODERATOR_STATUS:      // not profiled
        case CMSG_ARENA_TEAM_INVITE:                    // not profiled
        case CMSG_ARENA_TEAM_ACCEPT:                    // not profiled
        case CMSG_ARENA_TEAM_DECLINE:                   // not profiled
        case CMSG_ARENA_TEAM_LEAVE:                     // not profiled
        case CMSG_ARENA_TEAM_DISBAND:                   // not profiled
        case CMSG_ARENA_TEAM_REMOVE:                    // not profiled
        case CMSG_ARENA_TEAM_LEADER:                    // not profiled
        case CMSG_LOOT_METHOD:                          // not profiled
        case CMSG_GUILD_INVITE:                         // not profiled
        case CMSG_GUILD_ACCEPT:                         // not profiled
        case CMSG_GUILD_DECLINE:                        // not profiled
        case CMSG_GUILD_LEAVE:                          // not profiled
        case CMSG_GUILD_DISBAND:                        // not profiled
        case CMSG_GUILD_LEADER:                         // not profiled
        case CMSG_GUILD_MOTD:                           // not profiled
        case CMSG_GUILD_RANK:                           // not profiled
        case CMSG_GUILD_ADD_RANK:                       // not profiled
        case CMSG_GUILD_DEL_RANK:                       // not profiled
        case CMSG_GUILD_INFO_TEXT:                      // not profiled
        case CMSG_GUILD_BANK_DEPOSIT_MONEY:             // not profiled
        case CMSG_GUILD_BANK_WITHDRAW_MONEY:            // not profiled
        case CMSG_GUILD_BANK_BUY_TAB:                   // not profiled
        case CMSG_GUILD_BANK_UPDATE_TAB:                // not profiled
        case CMSG_SET_GUILD_BANK_TEXT:                  // not profiled
        case MSG_SAVE_GUILD_EMBLEM:                     // not profiled
        case MSG_PETITION_RENAME:                       // not profiled
        case MSG_TALENT_WIPE_CONFIRM:                   // not profiled
        case MSG_SET_DUNGEON_DIFFICULTY:                // not profiled
        case MSG_SET_RAID_DIFFICULTY:                   // not profiled
        case MSG_PARTY_ASSIGNMENT:                      // not profiled
        case MSG_RAID_READY_CHECK:                      // not profiled
        {
            maxPacketCounterAllowed = 3;
            break;
        }

        case CMSG_ITEM_REFUND_INFO:                     // not profiled
        {
            maxPacketCounterAllowed = PLAYER_SLOTS_COUNT;
            break;
        }

        default:
        {
            maxPacketCounterAllowed = 100;
            break;
        }
    }

    return maxPacketCounterAllowed;
}

void WorldSession::HandleBotPackets()
{
    WorldPacket* packet;
    while (_recvQueue.next(packet))
    {
        OpcodeHandler& opHandle = opcodeTable[packet->GetOpcode()];
        (this->*opHandle.handler)(*packet);
        delete packet;
    }
}<|MERGE_RESOLUTION|>--- conflicted
+++ resolved
@@ -296,69 +296,6 @@
         {
             switch (opHandle.status)
             {
-<<<<<<< HEAD
-                switch (opHandle.status)
-                {
-                    case STATUS_LOGGEDIN:
-                        if (!_player)
-                        {
-                            // skip STATUS_LOGGEDIN opcode unexpected errors if player logout sometime ago - this can be network lag delayed packets
-                            //! If player didn't log out a while ago, it means packets are being sent while the server does not recognize
-                            //! the client to be in world yet. We will re-add the packets to the bottom of the queue and process them later.
-                            if (!m_playerRecentlyLogout)
-                            {
-                                //! Prevent infinite loop
-                                if (!firstDelayedPacket)
-                                    firstDelayedPacket = packet;
-                                //! Because checking a bool is faster than reallocating memory
-                                deletePacket = false;
-                                QueuePacket(packet);
-                                //! Log
-                                TC_LOG_DEBUG("network", "Re-enqueueing packet with opcode %s with with status STATUS_LOGGEDIN. "
-                                    "Player is currently not in world yet.", GetOpcodeNameForLogging(packet->GetOpcode()).c_str());
-                            }
-                        }
-                        else if (_player->IsInWorld() && AntiDOS.EvaluateOpcode(*packet, currentTime))
-                        {
-                            sScriptMgr->OnPacketReceive(this, *packet);
-                            (this->*opHandle.handler)(*packet);
-                            LogUnprocessedTail(packet);
-
-                            // playerbot mod
-                            if (_player && _player->GetPlayerbotMgr())
-                                _player->GetPlayerbotMgr()->HandleMasterIncomingPacket(*packet);
-                            // playerbot mod end
-                        }
-                        // lag can cause STATUS_LOGGEDIN opcodes to arrive after the player started a transfer
-                        break;
-                    case STATUS_LOGGEDIN_OR_RECENTLY_LOGGOUT:
-                        if (!_player && !m_playerRecentlyLogout && !m_playerLogout) // There's a short delay between _player = null and m_playerRecentlyLogout = true during logout
-                            LogUnexpectedOpcode(packet, "STATUS_LOGGEDIN_OR_RECENTLY_LOGGOUT",
-                                "the player has not logged in yet and not recently logout");
-                        else if (AntiDOS.EvaluateOpcode(*packet, currentTime))
-                        {
-                            // not expected _player or must checked in packet handler
-                            sScriptMgr->OnPacketReceive(this, *packet);
-                            (this->*opHandle.handler)(*packet);
-                            LogUnprocessedTail(packet);
-                        }
-                        break;
-                    case STATUS_TRANSFER:
-                        if (!_player)
-                            LogUnexpectedOpcode(packet, "STATUS_TRANSFER", "the player has not logged in yet");
-                        else if (_player->IsInWorld())
-                            LogUnexpectedOpcode(packet, "STATUS_TRANSFER", "the player is still in world");
-                        else if (AntiDOS.EvaluateOpcode(*packet, currentTime))
-                        {
-                            sScriptMgr->OnPacketReceive(this, *packet);
-                            (this->*opHandle.handler)(*packet);
-                            LogUnprocessedTail(packet);
-                        }
-                        break;
-                    case STATUS_AUTHED:
-                        // prevent cheating with skip queue wait
-                        if (m_inQueue)
-=======
                 case STATUS_LOGGEDIN:
                     if (!_player)
                     {
@@ -366,7 +303,6 @@
                         //! If player didn't log out a while ago, it means packets are being sent while the server does not recognize
                         //! the client to be in world yet. We will re-add the packets to the bottom of the queue and process them later.
                         if (!m_playerRecentlyLogout)
->>>>>>> 1e1fcd68
                         {
                             requeuePackets.push_back(packet);
                             deletePacket = false;
@@ -379,6 +315,11 @@
                         sScriptMgr->OnPacketReceive(this, *packet);
                         (this->*opHandle.handler)(*packet);
                         LogUnprocessedTail(packet);
+
+                            // playerbot mod
+                            if (_player && _player->GetPlayerbotMgr())
+                                _player->GetPlayerbotMgr()->HandleMasterIncomingPacket(*packet);
+                            // playerbot mod end
                     }
                     // lag can cause STATUS_LOGGEDIN opcodes to arrive after the player started a transfer
                     break;
@@ -457,14 +398,12 @@
             break;
     }
 
-<<<<<<< HEAD
+    _recvQueue.readd(requeuePackets.begin(), requeuePackets.end());
+
     // playerbot mod
     if (GetPlayer() && GetPlayer()->GetPlayerbotMgr())
         GetPlayer()->GetPlayerbotMgr()->UpdateSessions(0);
     // end of playerbot mod
-=======
-    _recvQueue.readd(requeuePackets.begin(), requeuePackets.end());
->>>>>>> 1e1fcd68
 
     if (m_Socket && m_Socket->IsOpen() && _warden)
         _warden->Update();
