--- conflicted
+++ resolved
@@ -1191,14 +1191,9 @@
     if (++packetCounter.amountCounter > maxPacketCounterAllowed)
     {
         dosTriggered = true;
-<<<<<<< HEAD
-        TC_LOG_WARN("network", "AntiDOS: Account %u, IP: %s, flooding packet (opc: %s (0x%X), count: %u)",
-            Session->GetAccountId(), Session->GetRemoteAddress().c_str(), opcodeTable[p.GetOpcode()]->Name, p.GetOpcode(), packetCounter.amountCounter);
-=======
         TC_LOG_WARN("network", "AntiDOS: Account %u, IP: %s, Character: %s, flooding packet (opc: %s (0x%X), count: %u)",
             Session->GetAccountId(), Session->GetRemoteAddress().c_str(), Session->GetPlayerName().c_str(),
-            opcodeTable[p.GetOpcode()].name, p.GetOpcode(), packetCounter.amountCounter);
->>>>>>> 65917f52
+            opcodeTable[p.GetOpcode()]->Name, p.GetOpcode(), packetCounter.amountCounter);
     }
     
     // Then check if player is sending packets not allowed
@@ -1248,7 +1243,6 @@
     uint32 maxPacketCounterAllowed;
     switch (opcode)
     {
-<<<<<<< HEAD
         case CMSG_MESSAGECHAT_ADDON_BATTLEGROUND:
         case CMSG_MESSAGECHAT_ADDON_GUILD:
         case CMSG_MESSAGECHAT_ADDON_OFFICER:
@@ -1275,14 +1269,6 @@
 
         case CMSG_ATTACKSTOP:
         case CMSG_GUILD_QUERY:
-=======
-        // These opcodes are spammed by few addons so a very high limit is required
-        case CMSG_QUEST_QUERY:
-        case CMSG_MESSAGECHAT:
-        case CMSG_ITEM_QUERY_SINGLE:
-        case CMSG_ITEM_NAME_QUERY:
-        case CMSG_GAMEOBJECT_QUERY:
->>>>>>> 65917f52
         case CMSG_NAME_QUERY:
         case CMSG_PET_NAME_QUERY:
         case CMSG_CREATURE_QUERY:
@@ -1293,8 +1279,6 @@
             break;
         }
 
-        case CMSG_ATTACKSTOP:
-        case CMSG_GUILD_QUERY:
         case CMSG_ARENA_TEAM_QUERY:
         case CMSG_TAXINODE_STATUS_QUERY:
         case CMSG_TAXIQUERYAVAILABLENODES:
@@ -1325,8 +1309,7 @@
         case CMSG_WHO:
         case CMSG_SETSHEATHED:
         case CMSG_CONTACT_LIST:
-        case CMSG_GUILD_SET_PUBLIC_NOTE:
-        case CMSG_GUILD_SET_OFFICER_NOTE:
+        case CMSG_GUILD_MOTD:
         {
             maxPacketCounterAllowed = 50;
             break;
@@ -1386,12 +1369,7 @@
         case CMSG_REQUEST_VEHICLE_EXIT:
         case CMSG_LEARN_PREVIEW_TALENTS:
         case CMSG_LEARN_PREVIEW_TALENTS_PET:
-<<<<<<< HEAD
-        case CMSG_PLAYER_VEHICLE_ENTER:
         case CMSG_EJECT_PASSENGER:
-=======
-        case CMSG_CONTROLLER_EJECT_PASSENGER:
->>>>>>> 65917f52
         case CMSG_EQUIPMENT_SET_SAVE:
         case CMSG_EQUIPMENT_SET_DELETE:
         case CMSG_ALTER_APPEARANCE:
@@ -1449,13 +1427,7 @@
         case CMSG_GUILD_LEAVE:
         case CMSG_GUILD_DISBAND:
         case CMSG_GUILD_SET_GUILD_MASTER:
-        case CMSG_GUILD_MOTD:
-<<<<<<< HEAD
-        case SMSG_GUILD_NEWS_UPDATE:
         case CMSG_GUILD_QUERY_RANKS:
-=======
-        case CMSG_GUILD_RANK:
->>>>>>> 65917f52
         case CMSG_GUILD_ADD_RANK:
         case CMSG_GUILD_DEL_RANK:
         case CMSG_GUILD_INFO_TEXT:
