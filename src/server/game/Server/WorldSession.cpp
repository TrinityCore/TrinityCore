--- conflicted
+++ resolved
@@ -124,12 +124,8 @@
     _RBACData(NULL),
     expireTime(60000), // 1 min after socket loss, session is deleted
     forceExit(false),
-<<<<<<< HEAD
-    m_currentBankerGUID(0),
-    m_currentVendorEntry(0)
-=======
+    m_currentVendorEntry(0),
     m_currentBankerGUID()
->>>>>>> 7b723426
 {
     memset(m_Tutorials, 0, sizeof(m_Tutorials));
 
