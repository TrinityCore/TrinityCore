/*
 * Copyright (C) 2008-2014 TrinityCore <http://www.trinitycore.org/>
 * Copyright (C) 2005-2009 MaNGOS <http://getmangos.com/>
 *
 * This program is free software; you can redistribute it and/or modify it
 * under the terms of the GNU General Public License as published by the
 * Free Software Foundation; either version 2 of the License, or (at your
 * option) any later version.
 *
 * This program is distributed in the hope that it will be useful, but WITHOUT
 * ANY WARRANTY; without even the implied warranty of MERCHANTABILITY or
 * FITNESS FOR A PARTICULAR PURPOSE. See the GNU General Public License for
 * more details.
 *
 * You should have received a copy of the GNU General Public License along
 * with this program. If not, see <http://www.gnu.org/licenses/>.
 */

/** \file
    \ingroup u2w
*/

#include "WorldSocket.h"                                    // must be first to make ACE happy with ACE includes in it
#include "Config.h"
#include "Common.h"
#include "DatabaseEnv.h"
#include "AccountMgr.h"
#include "Log.h"
#include "Opcodes.h"
#include "WorldPacket.h"
#include "WorldSession.h"
#include "Player.h"
#include "Vehicle.h"
#include "ObjectMgr.h"
#include "GuildMgr.h"
#include "Group.h"
#include "Guild.h"
#include "World.h"
#include "ObjectAccessor.h"
#include "BattlegroundMgr.h"
#include "OutdoorPvPMgr.h"
#include "MapManager.h"
#include "SocialMgr.h"
#include "zlib.h"
#include "ScriptMgr.h"
#include "Transport.h"
#include "WardenWin.h"
#include "WardenMac.h"
<<<<<<< HEAD
#include "HookMgr.h"
=======
#include "MoveSpline.h"
>>>>>>> b48879ab

namespace {

std::string const DefaultPlayerName = "<none>";

} // namespace

bool MapSessionFilter::Process(WorldPacket* packet)
{
    OpcodeHandler const& opHandle = opcodeTable[packet->GetOpcode()];

    //let's check if our opcode can be really processed in Map::Update()
    if (opHandle.packetProcessing == PROCESS_INPLACE)
        return true;

    //we do not process thread-unsafe packets
    if (opHandle.packetProcessing == PROCESS_THREADUNSAFE)
        return false;

    Player* player = m_pSession->GetPlayer();
    if (!player)
        return false;

    //in Map::Update() we do not process packets where player is not in world!
    return player->IsInWorld();
}

//we should process ALL packets when player is not in world/logged in
//OR packet handler is not thread-safe!
bool WorldSessionFilter::Process(WorldPacket* packet)
{
    OpcodeHandler const& opHandle = opcodeTable[packet->GetOpcode()];
    //check if packet handler is supposed to be safe
    if (opHandle.packetProcessing == PROCESS_INPLACE)
        return true;

    //thread-unsafe packets should be processed in World::UpdateSessions()
    if (opHandle.packetProcessing == PROCESS_THREADUNSAFE)
        return true;

    //no player attached? -> our client! ^^
    Player* player = m_pSession->GetPlayer();
    if (!player)
        return true;

    //lets process all packets for non-in-the-world player
    return (player->IsInWorld() == false);
}

/// WorldSession constructor
WorldSession::WorldSession(uint32 id, WorldSocket* sock, AccountTypes sec, uint8 expansion, time_t mute_time, LocaleConstant locale, uint32 recruiter, bool isARecruiter):
    m_muteTime(mute_time),
    m_timeOutTime(0),
    AntiDOS(this),
    m_GUIDLow(0),
    _player(NULL),
    m_Socket(sock),
    _security(sec),
    _accountId(id),
    m_expansion(expansion),
    _warden(NULL),
    _logoutTime(0),
    m_inQueue(false),
    m_playerLoading(false),
    m_playerLogout(false),
    m_playerRecentlyLogout(false),
    m_playerSave(false),
    m_sessionDbcLocale(sWorld->GetAvailableDbcLocale(locale)),
    m_sessionDbLocaleIndex(locale),
    m_latency(0),
    m_clientTimeDelay(0),
    m_TutorialsChanged(false),
    recruiterId(recruiter),
    isRecruiter(isARecruiter),
    timeLastWhoCommand(0),
    _RBACData(NULL)
{
    memset(m_Tutorials, 0, sizeof(m_Tutorials));

    if (sock)
    {
        m_Address = sock->GetRemoteAddress();
        sock->AddReference();
        ResetTimeOutTime();
        LoginDatabase.PExecute("UPDATE account SET online = 1 WHERE id = %u;", GetAccountId());     // One-time query
    }

    InitializeQueryCallbackParameters();
}

/// WorldSession destructor
WorldSession::~WorldSession()
{
    ///- unload player if not unloaded
    if (_player)
        LogoutPlayer (true);

    /// - If have unclosed socket, close it
    if (m_Socket)
    {
        m_Socket->CloseSocket();
        m_Socket->RemoveReference();
        m_Socket = NULL;
    }

    delete _warden;
    delete _RBACData;

    ///- empty incoming packet queue
    WorldPacket* packet = NULL;
    while (_recvQueue.next(packet))
        delete packet;

    LoginDatabase.PExecute("UPDATE account SET online = 0 WHERE id = %u;", GetAccountId());     // One-time query
}

std::string const & WorldSession::GetPlayerName() const
{
    return _player != NULL ? _player->GetName() : DefaultPlayerName;
}

std::string WorldSession::GetPlayerInfo() const
{
    std::ostringstream ss;

    ss << "[Player: " << GetPlayerName()
       << " (Guid: " << (_player != NULL ? _player->GetGUID() : 0)
       << ", Account: " << GetAccountId() << ")]";

    return ss.str();
}

/// Get player guid if available. Use for logging purposes only
uint32 WorldSession::GetGuidLow() const
{
    return GetPlayer() ? GetPlayer()->GetGUIDLow() : 0;
}

/// Send a packet to the client
void WorldSession::SendPacket(WorldPacket const* packet)
{
    if (!m_Socket)
        return;

#ifdef TRINITY_DEBUG
    // Code for network use statistic
    static uint64 sendPacketCount = 0;
    static uint64 sendPacketBytes = 0;

    static time_t firstTime = time(NULL);
    static time_t lastTime = firstTime;                     // next 60 secs start time

    static uint64 sendLastPacketCount = 0;
    static uint64 sendLastPacketBytes = 0;

    time_t cur_time = time(NULL);

    if ((cur_time - lastTime) < 60)
    {
        sendPacketCount+=1;
        sendPacketBytes+=packet->size();

        sendLastPacketCount+=1;
        sendLastPacketBytes+=packet->size();
    }
    else
    {
        uint64 minTime = uint64(cur_time - lastTime);
        uint64 fullTime = uint64(lastTime - firstTime);
        TC_LOG_INFO("misc", "Send all time packets count: " UI64FMTD " bytes: " UI64FMTD " avr.count/sec: %f avr.bytes/sec: %f time: %u", sendPacketCount, sendPacketBytes, float(sendPacketCount)/fullTime, float(sendPacketBytes)/fullTime, uint32(fullTime));
        TC_LOG_INFO("misc", "Send last min packets count: " UI64FMTD " bytes: " UI64FMTD " avr.count/sec: %f avr.bytes/sec: %f", sendLastPacketCount, sendLastPacketBytes, float(sendLastPacketCount)/minTime, float(sendLastPacketBytes)/minTime);

        lastTime = cur_time;
        sendLastPacketCount = 1;
        sendLastPacketBytes = packet->wpos();               // wpos is real written size
    }
#endif                                                      // !TRINITY_DEBUG

    if (m_Socket->SendPacket(*packet) == -1)
        m_Socket->CloseSocket();
}

/// Add an incoming packet to the queue
void WorldSession::QueuePacket(WorldPacket* new_packet)
{
    _recvQueue.add(new_packet);
}

/// Logging helper for unexpected opcodes
void WorldSession::LogUnexpectedOpcode(WorldPacket* packet, const char* status, const char *reason)
{
    TC_LOG_ERROR("network.opcode", "Received unexpected opcode %s Status: %s Reason: %s from %s",
        GetOpcodeNameForLogging(packet->GetOpcode()).c_str(), status, reason, GetPlayerInfo().c_str());
}

/// Logging helper for unexpected opcodes
void WorldSession::LogUnprocessedTail(WorldPacket* packet)
{
    if (!sLog->ShouldLog("network.opcode", LOG_LEVEL_TRACE) || packet->rpos() >= packet->wpos())
        return;

    TC_LOG_TRACE("network.opcode", "Unprocessed tail data (read stop at %u from %u) Opcode %s from %s",
        uint32(packet->rpos()), uint32(packet->wpos()), GetOpcodeNameForLogging(packet->GetOpcode()).c_str(), GetPlayerInfo().c_str());
    packet->print_storage();
}

/// Update the WorldSession (triggered by World update)
bool WorldSession::Update(uint32 diff, PacketFilter& updater)
{
    /// Update Timeout timer.
    UpdateTimeOutTime(diff);

    ///- Before we process anything:
    /// If necessary, kick the player from the character select screen
    if (IsConnectionIdle())
        m_Socket->CloseSocket();

    ///- Retrieve packets from the receive queue and call the appropriate handlers
    /// not process packets if socket already closed
    WorldPacket* packet = NULL;
    //! Delete packet after processing by default
    bool deletePacket = true;
    //! To prevent infinite loop
    WorldPacket* firstDelayedPacket = NULL;
    //! If _recvQueue.peek() == firstDelayedPacket it means that in this Update call, we've processed all
    //! *properly timed* packets, and we're now at the part of the queue where we find
    //! delayed packets that were re-enqueued due to improper timing. To prevent an infinite
    //! loop caused by re-enqueueing the same packets over and over again, we stop updating this session
    //! and continue updating others. The re-enqueued packets will be handled in the next Update call for this session.
    uint32 processedPackets = 0;

    while (m_Socket && !m_Socket->IsClosed() &&
            !_recvQueue.empty() && _recvQueue.peek(true) != firstDelayedPacket &&
            _recvQueue.next(packet, updater))
    {
        if (!AntiDOS.EvaluateOpcode(*packet))
        {
            KickPlayer();
        }
        else if (packet->GetOpcode() >= NUM_MSG_TYPES)
        {
            TC_LOG_ERROR("network.opcode", "Received non-existed opcode %s from %s", GetOpcodeNameForLogging(packet->GetOpcode()).c_str()
                            , GetPlayerInfo().c_str());
            sScriptMgr->OnUnknownPacketReceive(m_Socket, WorldPacket(*packet));
        }
        else
        {
            OpcodeHandler &opHandle = opcodeTable[packet->GetOpcode()];
            try
            {
                switch (opHandle.status)
                {
                    case STATUS_LOGGEDIN:
                        if (!_player)
                        {
                            // skip STATUS_LOGGEDIN opcode unexpected errors if player logout sometime ago - this can be network lag delayed packets
                            //! If player didn't log out a while ago, it means packets are being sent while the server does not recognize
                            //! the client to be in world yet. We will re-add the packets to the bottom of the queue and process them later.
                            if (!m_playerRecentlyLogout)
                            {
                                //! Prevent infinite loop
                                if (!firstDelayedPacket)
                                    firstDelayedPacket = packet;
                                //! Because checking a bool is faster than reallocating memory
                                deletePacket = false;
                                QueuePacket(packet);
                                //! Log
                                TC_LOG_DEBUG("network", "Re-enqueueing packet with opcode %s with with status STATUS_LOGGEDIN. "
                                    "Player is currently not in world yet.", GetOpcodeNameForLogging(packet->GetOpcode()).c_str());
                            }
                        }
                        else if (_player->IsInWorld())
                        {
                            sScriptMgr->OnPacketReceive(m_Socket, WorldPacket(*packet));
#ifdef ELUNA
                            if (!sHookMgr->OnPacketReceive(this, *packet))
                                break;
#endif
                            (this->*opHandle.handler)(*packet);
                            LogUnprocessedTail(packet);
                        }
                        // lag can cause STATUS_LOGGEDIN opcodes to arrive after the player started a transfer
                        break;
                    case STATUS_LOGGEDIN_OR_RECENTLY_LOGGOUT:
                        if (!_player && !m_playerRecentlyLogout && !m_playerLogout) // There's a short delay between _player = null and m_playerRecentlyLogout = true during logout
                            LogUnexpectedOpcode(packet, "STATUS_LOGGEDIN_OR_RECENTLY_LOGGOUT",
                                "the player has not logged in yet and not recently logout");
                        else
                        {
                            // not expected _player or must checked in packet handler
                            sScriptMgr->OnPacketReceive(m_Socket, WorldPacket(*packet));
#ifdef ELUNA
                            if (!sHookMgr->OnPacketReceive(this, *packet))
                                break;
#endif
                            (this->*opHandle.handler)(*packet);
                            LogUnprocessedTail(packet);
                        }
                        break;
                    case STATUS_TRANSFER:
                        if (!_player)
                            LogUnexpectedOpcode(packet, "STATUS_TRANSFER", "the player has not logged in yet");
                        else if (_player->IsInWorld())
                            LogUnexpectedOpcode(packet, "STATUS_TRANSFER", "the player is still in world");
                        else
                        {
                            sScriptMgr->OnPacketReceive(m_Socket, WorldPacket(*packet));
#ifdef ELUNA
                            if (!sHookMgr->OnPacketReceive(this, *packet))
                                break;
#endif
                            (this->*opHandle.handler)(*packet);
                            LogUnprocessedTail(packet);
                        }
                        break;
                    case STATUS_AUTHED:
                        // prevent cheating with skip queue wait
                        if (m_inQueue)
                        {
                            LogUnexpectedOpcode(packet, "STATUS_AUTHED", "the player not pass queue yet");
                            break;
                        }

                        // some auth opcodes can be recieved before STATUS_LOGGEDIN_OR_RECENTLY_LOGGOUT opcodes
                        // however when we recieve CMSG_CHAR_ENUM we are surely no longer during the logout process.
                        if (packet->GetOpcode() == CMSG_CHAR_ENUM)
                            m_playerRecentlyLogout = false;

                        sScriptMgr->OnPacketReceive(m_Socket, WorldPacket(*packet));
#ifdef ELUNA
                        if (!sHookMgr->OnPacketReceive(this, *packet))
                            break;
#endif
                        (this->*opHandle.handler)(*packet);
                        LogUnprocessedTail(packet);
                        break;
                    case STATUS_NEVER:
                        TC_LOG_ERROR("network.opcode", "Received not allowed opcode %s from %s", GetOpcodeNameForLogging(packet->GetOpcode()).c_str()
                            , GetPlayerInfo().c_str());
                        break;
                    case STATUS_UNHANDLED:
                        TC_LOG_DEBUG("network.opcode", "Received not handled opcode %s from %s", GetOpcodeNameForLogging(packet->GetOpcode()).c_str()
                            , GetPlayerInfo().c_str());
                        break;
                }
            }
            catch (ByteBufferException const&)
            {
                TC_LOG_ERROR("misc", "WorldSession::Update ByteBufferException occured while parsing a packet (opcode: %u) from client %s, accountid=%i. Skipped packet.",
                        packet->GetOpcode(), GetRemoteAddress().c_str(), GetAccountId());
                packet->hexlike();
            }
        }

        if (deletePacket)
            delete packet;

        deletePacket = true;

#define MAX_PROCESSED_PACKETS_IN_SAME_WORLDSESSION_UPDATE 100
        processedPackets++;

        //process only a max amout of packets in 1 Update() call.
        //Any leftover will be processed in next update
        if (processedPackets > MAX_PROCESSED_PACKETS_IN_SAME_WORLDSESSION_UPDATE)
            break;
    }

    if (m_Socket && !m_Socket->IsClosed() && _warden)
        _warden->Update();

    ProcessQueryCallbacks();

    //check if we are safe to proceed with logout
    //logout procedure should happen only in World::UpdateSessions() method!!!
    if (updater.ProcessLogout())
    {
        time_t currTime = time(NULL);
        ///- If necessary, log the player out
        if (ShouldLogOut(currTime) && !m_playerLoading)
            LogoutPlayer(true);

        if (m_Socket && GetPlayer() && _warden)
            _warden->Update();

        ///- Cleanup socket pointer if need
        if (m_Socket && m_Socket->IsClosed())
        {
            m_Socket->RemoveReference();
            m_Socket = NULL;
        }

        if (!m_Socket)
            return false;                                       //Will remove this session from the world session map
    }

    return true;
}

/// %Log the player out
void WorldSession::LogoutPlayer(bool save)
{
    // finish pending transfers before starting the logout
    while (_player && _player->IsBeingTeleportedFar())
        HandleMoveWorldportAckOpcode();

    m_playerLogout = true;
    m_playerSave = save;

    if (_player)
    {
        if (uint64 lguid = _player->GetLootGUID())
            DoLootRelease(lguid);

        ///- If the player just died before logging out, make him appear as a ghost
        //FIXME: logout must be delayed in case lost connection with client in time of combat
        if (_player->GetDeathTimer())
        {
            _player->getHostileRefManager().deleteReferences();
            _player->BuildPlayerRepop();
            _player->RepopAtGraveyard();
        }
        else if (_player->HasAuraType(SPELL_AURA_SPIRIT_OF_REDEMPTION))
        {
            // this will kill character by SPELL_AURA_SPIRIT_OF_REDEMPTION
            _player->RemoveAurasByType(SPELL_AURA_MOD_SHAPESHIFT);
            _player->KillPlayer();
            _player->BuildPlayerRepop();
            _player->RepopAtGraveyard();
        }
        else if (_player->HasPendingBind())
        {
            _player->RepopAtGraveyard();
            _player->SetPendingBind(0, 0);
        }

        //drop a flag if player is carrying it
        if (Battleground* bg = _player->GetBattleground())
            bg->EventPlayerLoggedOut(_player);

        ///- Teleport to home if the player is in an invalid instance
        if (!_player->m_InstanceValid && !_player->IsGameMaster())
            _player->TeleportTo(_player->m_homebindMapId, _player->m_homebindX, _player->m_homebindY, _player->m_homebindZ, _player->GetOrientation());

        sOutdoorPvPMgr->HandlePlayerLeaveZone(_player, _player->GetZoneId());

        for (int i=0; i < PLAYER_MAX_BATTLEGROUND_QUEUES; ++i)
        {
            if (BattlegroundQueueTypeId bgQueueTypeId = _player->GetBattlegroundQueueTypeId(i))
            {
                _player->RemoveBattlegroundQueueId(bgQueueTypeId);
                BattlegroundQueue& queue = sBattlegroundMgr->GetBattlegroundQueue(bgQueueTypeId);
                queue.RemovePlayer(_player->GetGUID(), true);
            }
        }

        // Repop at GraveYard or other player far teleport will prevent saving player because of not present map
        // Teleport player immediately for correct player save
        while (_player->IsBeingTeleportedFar())
            HandleMoveWorldportAckOpcode();

        ///- If the player is in a guild, update the guild roster and broadcast a logout message to other guild members
        if (Guild* guild = sGuildMgr->GetGuildById(_player->GetGuildId()))
            guild->HandleMemberLogout(this);

        ///- Remove pet
        _player->RemovePet(NULL, PET_SAVE_AS_CURRENT, true);

        ///- Clear whisper whitelist
        _player->ClearWhisperWhiteList();

        ///- empty buyback items and save the player in the database
        // some save parts only correctly work in case player present in map/player_lists (pets, etc)
        if (save)
        {
            uint32 eslot;
            for (int j = BUYBACK_SLOT_START; j < BUYBACK_SLOT_END; ++j)
            {
                eslot = j - BUYBACK_SLOT_START;
                _player->SetUInt64Value(PLAYER_FIELD_VENDORBUYBACK_SLOT_1 + (eslot * 2), 0);
                _player->SetUInt32Value(PLAYER_FIELD_BUYBACK_PRICE_1 + eslot, 0);
                _player->SetUInt32Value(PLAYER_FIELD_BUYBACK_TIMESTAMP_1 + eslot, 0);
            }
            _player->SaveToDB();
        }

        ///- Leave all channels before player delete...
        _player->CleanupChannels();

        ///- If the player is in a group (or invited), remove him. If the group if then only 1 person, disband the group.
        _player->UninviteFromGroup();

        // remove player from the group if he is:
        // a) in group; b) not in raid group; c) logging out normally (not being kicked or disconnected)
        if (_player->GetGroup() && !_player->GetGroup()->isRaidGroup() && m_Socket)
            _player->RemoveFromGroup();

        //! Send update to group and reset stored max enchanting level
        if (_player->GetGroup())
        {
            _player->GetGroup()->SendUpdate();
            _player->GetGroup()->ResetMaxEnchantingLevel();
        }

        //! Broadcast a logout message to the player's friends
        sSocialMgr->SendFriendStatus(_player, FRIEND_OFFLINE, _player->GetGUIDLow(), true);
        sSocialMgr->RemovePlayerSocial(_player->GetGUIDLow());

        //! Call script hook before deletion
        sScriptMgr->OnPlayerLogout(_player);

        //! Remove the player from the world
        // the player may not be in the world when logging out
        // e.g if he got disconnected during a transfer to another map
        // calls to GetMap in this case may cause crashes
        _player->CleanupsBeforeDelete();
        TC_LOG_INFO("entities.player.character", "Account: %d (IP: %s) Logout Character:[%s] (GUID: %u) Level: %d",
            GetAccountId(), GetRemoteAddress().c_str(), _player->GetName().c_str(), _player->GetGUIDLow(), _player->getLevel());
        if (Map* _map = _player->FindMap())
            _map->RemovePlayerFromMap(_player, true);

        SetPlayer(NULL); //! Pointer already deleted during RemovePlayerFromMap

        //! Send the 'logout complete' packet to the client
        //! Client will respond by sending 3x CMSG_CANCEL_TRADE, which we currently dont handle
        WorldPacket data(SMSG_LOGOUT_COMPLETE, 0);
        SendPacket(&data);
        TC_LOG_DEBUG("network", "SESSION: Sent SMSG_LOGOUT_COMPLETE Message");

        //! Since each account can only have one online character at any given time, ensure all characters for active account are marked as offline
        PreparedStatement* stmt = CharacterDatabase.GetPreparedStatement(CHAR_UPD_ACCOUNT_ONLINE);
        stmt->setUInt32(0, GetAccountId());
        CharacterDatabase.Execute(stmt);
    }

    m_playerLogout = false;
    m_playerSave = false;
    m_playerRecentlyLogout = true;
    AntiDOS.AllowOpcode(CMSG_CHAR_ENUM, true);
    LogoutRequest(0);
}

/// Kick a player out of the World
void WorldSession::KickPlayer()
{
    if (m_Socket)
        m_Socket->CloseSocket();
}

void WorldSession::SendNotification(const char *format, ...)
{
    if (format)
    {
        va_list ap;
        char szStr[1024];
        szStr[0] = '\0';
        va_start(ap, format);
        vsnprintf(szStr, 1024, format, ap);
        va_end(ap);

        WorldPacket data(SMSG_NOTIFICATION, (strlen(szStr) + 1));
        data << szStr;
        SendPacket(&data);
    }
}

void WorldSession::SendNotification(uint32 string_id, ...)
{
    char const* format = GetTrinityString(string_id);
    if (format)
    {
        va_list ap;
        char szStr[1024];
        szStr[0] = '\0';
        va_start(ap, string_id);
        vsnprintf(szStr, 1024, format, ap);
        va_end(ap);

        WorldPacket data(SMSG_NOTIFICATION, (strlen(szStr) + 1));
        data << szStr;
        SendPacket(&data);
    }
}

const char *WorldSession::GetTrinityString(int32 entry) const
{
    return sObjectMgr->GetTrinityString(entry, GetSessionDbLocaleIndex());
}

void WorldSession::Handle_NULL(WorldPacket& recvPacket)
{
    TC_LOG_ERROR("network.opcode", "Received unhandled opcode %s from %s"
        , GetOpcodeNameForLogging(recvPacket.GetOpcode()).c_str(), GetPlayerInfo().c_str());
}

void WorldSession::Handle_EarlyProccess(WorldPacket& recvPacket)
{
    TC_LOG_ERROR("network.opcode", "Received opcode %s that must be processed in WorldSocket::OnRead from %s"
        , GetOpcodeNameForLogging(recvPacket.GetOpcode()).c_str(), GetPlayerInfo().c_str());
}

void WorldSession::Handle_ServerSide(WorldPacket& recvPacket)
{
    TC_LOG_ERROR("network.opcode", "Received server-side opcode %s from %s"
        , GetOpcodeNameForLogging(recvPacket.GetOpcode()).c_str(), GetPlayerInfo().c_str());
}

void WorldSession::Handle_Deprecated(WorldPacket& recvPacket)
{
    TC_LOG_ERROR("network.opcode", "Received deprecated opcode %s from %s"
        , GetOpcodeNameForLogging(recvPacket.GetOpcode()).c_str(), GetPlayerInfo().c_str());
}

void WorldSession::SendAuthWaitQue(uint32 position)
{
    if (position == 0)
    {
        WorldPacket packet(SMSG_AUTH_RESPONSE, 1);
        packet << uint8(AUTH_OK);
        SendPacket(&packet);
    }
    else
    {
        WorldPacket packet(SMSG_AUTH_RESPONSE, 6);
        packet << uint8(AUTH_WAIT_QUEUE);
        packet << uint32(position);
        packet << uint8(0);                                 // unk
        SendPacket(&packet);
    }
}

void WorldSession::LoadGlobalAccountData()
{
    PreparedStatement* stmt = CharacterDatabase.GetPreparedStatement(CHAR_SEL_ACCOUNT_DATA);
    stmt->setUInt32(0, GetAccountId());
    LoadAccountData(CharacterDatabase.Query(stmt), GLOBAL_CACHE_MASK);
}

void WorldSession::LoadAccountData(PreparedQueryResult result, uint32 mask)
{
    for (uint32 i = 0; i < NUM_ACCOUNT_DATA_TYPES; ++i)
        if (mask & (1 << i))
            m_accountData[i] = AccountData();

    if (!result)
        return;

    do
    {
        Field* fields = result->Fetch();
        uint32 type = fields[0].GetUInt8();
        if (type >= NUM_ACCOUNT_DATA_TYPES)
        {
            TC_LOG_ERROR("misc", "Table `%s` have invalid account data type (%u), ignore.",
                mask == GLOBAL_CACHE_MASK ? "account_data" : "character_account_data", type);
            continue;
        }

        if ((mask & (1 << type)) == 0)
        {
            TC_LOG_ERROR("misc", "Table `%s` have non appropriate for table  account data type (%u), ignore.",
                mask == GLOBAL_CACHE_MASK ? "account_data" : "character_account_data", type);
            continue;
        }

        m_accountData[type].Time = time_t(fields[1].GetUInt32());
        m_accountData[type].Data = fields[2].GetString();
    }
    while (result->NextRow());
}

void WorldSession::SetAccountData(AccountDataType type, time_t tm, std::string const& data)
{
    uint32 id = 0;
    uint32 index = 0;
    if ((1 << type) & GLOBAL_CACHE_MASK)
    {
        id = GetAccountId();
        index = CHAR_REP_ACCOUNT_DATA;
    }
    else
    {
        // _player can be NULL and packet received after logout but m_GUID still store correct guid
        if (!m_GUIDLow)
            return;

        id = m_GUIDLow;
        index = CHAR_REP_PLAYER_ACCOUNT_DATA;
    }

    PreparedStatement* stmt = CharacterDatabase.GetPreparedStatement(index);
    stmt->setUInt32(0, id);
    stmt->setUInt8 (1, type);
    stmt->setUInt32(2, uint32(tm));
    stmt->setString(3, data);
    CharacterDatabase.Execute(stmt);

    m_accountData[type].Time = tm;
    m_accountData[type].Data = data;
}

void WorldSession::SendAccountDataTimes(uint32 mask)
{
    WorldPacket data(SMSG_ACCOUNT_DATA_TIMES, 4 + 1 + 4 + NUM_ACCOUNT_DATA_TYPES * 4);
    data << uint32(time(NULL));                             // Server time
    data << uint8(1);
    data << uint32(mask);                                   // type mask
    for (uint32 i = 0; i < NUM_ACCOUNT_DATA_TYPES; ++i)
        if (mask & (1 << i))
            data << uint32(GetAccountData(AccountDataType(i))->Time);// also unix time
    SendPacket(&data);
}

void WorldSession::LoadTutorialsData()
{
    memset(m_Tutorials, 0, sizeof(uint32) * MAX_ACCOUNT_TUTORIAL_VALUES);

    PreparedStatement* stmt = CharacterDatabase.GetPreparedStatement(CHAR_SEL_TUTORIALS);
    stmt->setUInt32(0, GetAccountId());
    if (PreparedQueryResult result = CharacterDatabase.Query(stmt))
        for (uint8 i = 0; i < MAX_ACCOUNT_TUTORIAL_VALUES; ++i)
            m_Tutorials[i] = (*result)[i].GetUInt32();

    m_TutorialsChanged = false;
}

void WorldSession::SendTutorialsData()
{
    WorldPacket data(SMSG_TUTORIAL_FLAGS, 4 * MAX_ACCOUNT_TUTORIAL_VALUES);
    for (uint8 i = 0; i < MAX_ACCOUNT_TUTORIAL_VALUES; ++i)
        data << m_Tutorials[i];
    SendPacket(&data);
}

void WorldSession::SaveTutorialsData(SQLTransaction &trans)
{
    if (!m_TutorialsChanged)
        return;

    PreparedStatement* stmt = CharacterDatabase.GetPreparedStatement(CHAR_SEL_HAS_TUTORIALS);
    stmt->setUInt32(0, GetAccountId());
    bool hasTutorials = !CharacterDatabase.Query(stmt).null();
    // Modify data in DB
    stmt = CharacterDatabase.GetPreparedStatement(hasTutorials ? CHAR_UPD_TUTORIALS : CHAR_INS_TUTORIALS);
    for (uint8 i = 0; i < MAX_ACCOUNT_TUTORIAL_VALUES; ++i)
        stmt->setUInt32(i, m_Tutorials[i]);
    stmt->setUInt32(MAX_ACCOUNT_TUTORIAL_VALUES, GetAccountId());
    trans->Append(stmt);

    m_TutorialsChanged = false;
}

void WorldSession::ReadMovementInfo(WorldPacket &data, MovementInfo* mi)
{
    data >> mi->flags;
    data >> mi->flags2;
    data >> mi->time;
    data >> mi->pos.PositionXYZOStream();

    if (mi->HasMovementFlag(MOVEMENTFLAG_ONTRANSPORT))
    {
        data.readPackGUID(mi->transport.guid);

        data >> mi->transport.pos.PositionXYZOStream();
        data >> mi->transport.time;
        data >> mi->transport.seat;

        if (mi->HasExtraMovementFlag(MOVEMENTFLAG2_INTERPOLATED_MOVEMENT))
            data >> mi->transport.time2;
    }

    if (mi->HasMovementFlag(MovementFlags(MOVEMENTFLAG_SWIMMING | MOVEMENTFLAG_FLYING)) || (mi->HasExtraMovementFlag(MOVEMENTFLAG2_ALWAYS_ALLOW_PITCHING)))
        data >> mi->pitch;

    data >> mi->fallTime;

    if (mi->HasMovementFlag(MOVEMENTFLAG_FALLING))
    {
        data >> mi->jump.zspeed;
        data >> mi->jump.sinAngle;
        data >> mi->jump.cosAngle;
        data >> mi->jump.xyspeed;
    }

    if (mi->HasMovementFlag(MOVEMENTFLAG_SPLINE_ELEVATION))
        data >> mi->splineElevation;

    //! Anti-cheat checks. Please keep them in seperate if () blocks to maintain a clear overview.
    //! Might be subject to latency, so just remove improper flags.
    #ifdef TRINITY_DEBUG
    #define REMOVE_VIOLATING_FLAGS(check, maskToRemove) \
    { \
        if (check) \
        { \
            TC_LOG_DEBUG("entities.unit", "WorldSession::ReadMovementInfo: Violation of MovementFlags found (%s). " \
                "MovementFlags: %u, MovementFlags2: %u for player GUID: %u. Mask %u will be removed.", \
                STRINGIZE(check), mi->GetMovementFlags(), mi->GetExtraMovementFlags(), GetPlayer()->GetGUIDLow(), maskToRemove); \
            mi->RemoveMovementFlag((maskToRemove)); \
        } \
    }
    #else
    #define REMOVE_VIOLATING_FLAGS(check, maskToRemove) \
        if (check) \
            mi->RemoveMovementFlag((maskToRemove));
    #endif


    /*! This must be a packet spoofing attempt. MOVEMENTFLAG_ROOT sent from the client is not valid
        in conjunction with any of the moving movement flags such as MOVEMENTFLAG_FORWARD.
        It will freeze clients that receive this player's movement info.
    */
    REMOVE_VIOLATING_FLAGS(mi->HasMovementFlag(MOVEMENTFLAG_ROOT),
        MOVEMENTFLAG_ROOT);

    //! Cannot hover without SPELL_AURA_HOVER
    REMOVE_VIOLATING_FLAGS(mi->HasMovementFlag(MOVEMENTFLAG_HOVER) && !GetPlayer()->HasAuraType(SPELL_AURA_HOVER),
        MOVEMENTFLAG_HOVER);

    //! Cannot ascend and descend at the same time
    REMOVE_VIOLATING_FLAGS(mi->HasMovementFlag(MOVEMENTFLAG_ASCENDING) && mi->HasMovementFlag(MOVEMENTFLAG_DESCENDING),
        MOVEMENTFLAG_ASCENDING | MOVEMENTFLAG_DESCENDING);

    //! Cannot move left and right at the same time
    REMOVE_VIOLATING_FLAGS(mi->HasMovementFlag(MOVEMENTFLAG_LEFT) && mi->HasMovementFlag(MOVEMENTFLAG_RIGHT),
        MOVEMENTFLAG_LEFT | MOVEMENTFLAG_RIGHT);

    //! Cannot strafe left and right at the same time
    REMOVE_VIOLATING_FLAGS(mi->HasMovementFlag(MOVEMENTFLAG_STRAFE_LEFT) && mi->HasMovementFlag(MOVEMENTFLAG_STRAFE_RIGHT),
        MOVEMENTFLAG_STRAFE_LEFT | MOVEMENTFLAG_STRAFE_RIGHT);

    //! Cannot pitch up and down at the same time
    REMOVE_VIOLATING_FLAGS(mi->HasMovementFlag(MOVEMENTFLAG_PITCH_UP) && mi->HasMovementFlag(MOVEMENTFLAG_PITCH_DOWN),
        MOVEMENTFLAG_PITCH_UP | MOVEMENTFLAG_PITCH_DOWN);

    //! Cannot move forwards and backwards at the same time
    REMOVE_VIOLATING_FLAGS(mi->HasMovementFlag(MOVEMENTFLAG_FORWARD) && mi->HasMovementFlag(MOVEMENTFLAG_BACKWARD),
        MOVEMENTFLAG_FORWARD | MOVEMENTFLAG_BACKWARD);

    //! Cannot walk on water without SPELL_AURA_WATER_WALK
    REMOVE_VIOLATING_FLAGS(mi->HasMovementFlag(MOVEMENTFLAG_WATERWALKING) && !GetPlayer()->HasAuraType(SPELL_AURA_WATER_WALK),
        MOVEMENTFLAG_WATERWALKING);

    //! Cannot feather fall without SPELL_AURA_FEATHER_FALL
    REMOVE_VIOLATING_FLAGS(mi->HasMovementFlag(MOVEMENTFLAG_FALLING_SLOW) && !GetPlayer()->HasAuraType(SPELL_AURA_FEATHER_FALL),
        MOVEMENTFLAG_FALLING_SLOW);

    /*! Cannot fly if no fly auras present. Exception is being a GM.
        Note that we check for account level instead of Player::IsGameMaster() because in some
        situations it may be feasable to use .gm fly on as a GM without having .gm on,
        e.g. aerial combat.
    */

    REMOVE_VIOLATING_FLAGS(mi->HasMovementFlag(MOVEMENTFLAG_FLYING | MOVEMENTFLAG_CAN_FLY) && GetSecurity() == SEC_PLAYER &&
        !GetPlayer()->m_mover->HasAuraType(SPELL_AURA_FLY) &&
        !GetPlayer()->m_mover->HasAuraType(SPELL_AURA_MOD_INCREASE_MOUNTED_FLIGHT_SPEED),
        MOVEMENTFLAG_FLYING | MOVEMENTFLAG_CAN_FLY);

    //! Cannot fly and fall at the same time
    REMOVE_VIOLATING_FLAGS(mi->HasMovementFlag(MOVEMENTFLAG_CAN_FLY | MOVEMENTFLAG_DISABLE_GRAVITY) && mi->HasMovementFlag(MOVEMENTFLAG_FALLING),
        MOVEMENTFLAG_FALLING);

    REMOVE_VIOLATING_FLAGS(mi->HasMovementFlag(MOVEMENTFLAG_SPLINE_ENABLED) &&
        (!GetPlayer()->movespline->Initialized() || GetPlayer()->movespline->Finalized()), MOVEMENTFLAG_SPLINE_ENABLED);

    #undef REMOVE_VIOLATING_FLAGS
}

void WorldSession::WriteMovementInfo(WorldPacket* data, MovementInfo* mi)
{
    data->appendPackGUID(mi->guid);

    *data << mi->flags;
    *data << mi->flags2;
    *data << mi->time;
    *data << mi->pos.PositionXYZOStream();

    if (mi->HasMovementFlag(MOVEMENTFLAG_ONTRANSPORT))
    {
       data->appendPackGUID(mi->transport.guid);

       *data << mi->transport.pos.PositionXYZOStream();
       *data << mi->transport.time;
       *data << mi->transport.seat;

       if (mi->HasExtraMovementFlag(MOVEMENTFLAG2_INTERPOLATED_MOVEMENT))
           *data << mi->transport.time2;
    }

    if (mi->HasMovementFlag(MovementFlags(MOVEMENTFLAG_SWIMMING | MOVEMENTFLAG_FLYING)) || mi->HasExtraMovementFlag(MOVEMENTFLAG2_ALWAYS_ALLOW_PITCHING))
        *data << mi->pitch;

    *data << mi->fallTime;

    if (mi->HasMovementFlag(MOVEMENTFLAG_FALLING))
    {
        *data << mi->jump.zspeed;
        *data << mi->jump.sinAngle;
        *data << mi->jump.cosAngle;
        *data << mi->jump.xyspeed;
    }

    if (mi->HasMovementFlag(MOVEMENTFLAG_SPLINE_ELEVATION))
        *data << mi->splineElevation;
}

void WorldSession::ReadAddonsInfo(WorldPacket &data)
{
    if (data.rpos() + 4 > data.size())
        return;

    uint32 size;
    data >> size;

    if (!size)
        return;

    if (size > 0xFFFFF)
    {
        TC_LOG_ERROR("misc", "WorldSession::ReadAddonsInfo addon info too big, size %u", size);
        return;
    }

    uLongf uSize = size;

    uint32 pos = data.rpos();

    ByteBuffer addonInfo;
    addonInfo.resize(size);

    if (uncompress(addonInfo.contents(), &uSize, data.contents() + pos, data.size() - pos) == Z_OK)
    {
        uint32 addonsCount;
        addonInfo >> addonsCount;                         // addons count

        for (uint32 i = 0; i < addonsCount; ++i)
        {
            std::string addonName;
            uint8 enabled;
            uint32 crc, unk1;

            // check next addon data format correctness
            if (addonInfo.rpos() + 1 > addonInfo.size())
                return;

            addonInfo >> addonName;

            addonInfo >> enabled >> crc >> unk1;

            TC_LOG_INFO("misc", "ADDON: Name: %s, Enabled: 0x%x, CRC: 0x%x, Unknown2: 0x%x", addonName.c_str(), enabled, crc, unk1);

            AddonInfo addon(addonName, enabled, crc, 2, true);

            SavedAddon const* savedAddon = AddonMgr::GetAddonInfo(addonName);
            if (savedAddon)
            {
                if (addon.CRC != savedAddon->CRC)
                    TC_LOG_INFO("misc", "ADDON: %s was known, but didn't match known CRC (0x%x)!", addon.Name.c_str(), savedAddon->CRC);
                else
                    TC_LOG_INFO("misc", "ADDON: %s was known, CRC is correct (0x%x)", addon.Name.c_str(), savedAddon->CRC);
            }
            else
            {
                AddonMgr::SaveAddon(addon);

                TC_LOG_INFO("misc", "ADDON: %s (0x%x) was not known, saving...", addon.Name.c_str(), addon.CRC);
            }

            /// @todo Find out when to not use CRC/pubkey, and other possible states.
            m_addonsList.push_back(addon);
        }

        uint32 currentTime;
        addonInfo >> currentTime;
        TC_LOG_DEBUG("network", "ADDON: CurrentTime: %u", currentTime);
    }
    else
        TC_LOG_ERROR("misc", "Addon packet uncompress error!");
}

void WorldSession::SendAddonsInfo()
{
    uint8 addonPublicKey[256] =
    {
        0xC3, 0x5B, 0x50, 0x84, 0xB9, 0x3E, 0x32, 0x42, 0x8C, 0xD0, 0xC7, 0x48, 0xFA, 0x0E, 0x5D, 0x54,
        0x5A, 0xA3, 0x0E, 0x14, 0xBA, 0x9E, 0x0D, 0xB9, 0x5D, 0x8B, 0xEE, 0xB6, 0x84, 0x93, 0x45, 0x75,
        0xFF, 0x31, 0xFE, 0x2F, 0x64, 0x3F, 0x3D, 0x6D, 0x07, 0xD9, 0x44, 0x9B, 0x40, 0x85, 0x59, 0x34,
        0x4E, 0x10, 0xE1, 0xE7, 0x43, 0x69, 0xEF, 0x7C, 0x16, 0xFC, 0xB4, 0xED, 0x1B, 0x95, 0x28, 0xA8,
        0x23, 0x76, 0x51, 0x31, 0x57, 0x30, 0x2B, 0x79, 0x08, 0x50, 0x10, 0x1C, 0x4A, 0x1A, 0x2C, 0xC8,
        0x8B, 0x8F, 0x05, 0x2D, 0x22, 0x3D, 0xDB, 0x5A, 0x24, 0x7A, 0x0F, 0x13, 0x50, 0x37, 0x8F, 0x5A,
        0xCC, 0x9E, 0x04, 0x44, 0x0E, 0x87, 0x01, 0xD4, 0xA3, 0x15, 0x94, 0x16, 0x34, 0xC6, 0xC2, 0xC3,
        0xFB, 0x49, 0xFE, 0xE1, 0xF9, 0xDA, 0x8C, 0x50, 0x3C, 0xBE, 0x2C, 0xBB, 0x57, 0xED, 0x46, 0xB9,
        0xAD, 0x8B, 0xC6, 0xDF, 0x0E, 0xD6, 0x0F, 0xBE, 0x80, 0xB3, 0x8B, 0x1E, 0x77, 0xCF, 0xAD, 0x22,
        0xCF, 0xB7, 0x4B, 0xCF, 0xFB, 0xF0, 0x6B, 0x11, 0x45, 0x2D, 0x7A, 0x81, 0x18, 0xF2, 0x92, 0x7E,
        0x98, 0x56, 0x5D, 0x5E, 0x69, 0x72, 0x0A, 0x0D, 0x03, 0x0A, 0x85, 0xA2, 0x85, 0x9C, 0xCB, 0xFB,
        0x56, 0x6E, 0x8F, 0x44, 0xBB, 0x8F, 0x02, 0x22, 0x68, 0x63, 0x97, 0xBC, 0x85, 0xBA, 0xA8, 0xF7,
        0xB5, 0x40, 0x68, 0x3C, 0x77, 0x86, 0x6F, 0x4B, 0xD7, 0x88, 0xCA, 0x8A, 0xD7, 0xCE, 0x36, 0xF0,
        0x45, 0x6E, 0xD5, 0x64, 0x79, 0x0F, 0x17, 0xFC, 0x64, 0xDD, 0x10, 0x6F, 0xF3, 0xF5, 0xE0, 0xA6,
        0xC3, 0xFB, 0x1B, 0x8C, 0x29, 0xEF, 0x8E, 0xE5, 0x34, 0xCB, 0xD1, 0x2A, 0xCE, 0x79, 0xC3, 0x9A,
        0x0D, 0x36, 0xEA, 0x01, 0xE0, 0xAA, 0x91, 0x20, 0x54, 0xF0, 0x72, 0xD8, 0x1E, 0xC7, 0x89, 0xD2
    };

    WorldPacket data(SMSG_ADDON_INFO, 4);

    for (AddonsList::iterator itr = m_addonsList.begin(); itr != m_addonsList.end(); ++itr)
    {
        data << uint8(itr->State);

        uint8 crcpub = itr->UsePublicKeyOrCRC;
        data << uint8(crcpub);
        if (crcpub)
        {
            uint8 usepk = (itr->CRC != STANDARD_ADDON_CRC); // If addon is Standard addon CRC
            data << uint8(usepk);
            if (usepk)                                      // if CRC is wrong, add public key (client need it)
            {
                TC_LOG_INFO("misc", "ADDON: CRC (0x%x) for addon %s is wrong (does not match expected 0x%x), sending pubkey",
                    itr->CRC, itr->Name.c_str(), STANDARD_ADDON_CRC);

                data.append(addonPublicKey, sizeof(addonPublicKey));
            }

            data << uint32(0);                              /// @todo Find out the meaning of this.
        }

        data << uint8(0);       // uses URL
        //if (usesURL)
        //    data << uint8(0); // URL
    }

    m_addonsList.clear();

    AddonMgr::BannedAddonList const* bannedAddons = AddonMgr::GetBannedAddons();
    data << uint32(bannedAddons->size());
    for (AddonMgr::BannedAddonList::const_iterator itr = bannedAddons->begin(); itr != bannedAddons->end(); ++itr)
    {
        data << uint32(itr->Id);
        data.append(itr->NameMD5, sizeof(itr->NameMD5));
        data.append(itr->VersionMD5, sizeof(itr->VersionMD5));
        data << uint32(itr->Timestamp);
        data << uint32(1);  // IsBanned
    }

    SendPacket(&data);
}

void WorldSession::SetPlayer(Player* player)
{
    _player = player;

    // set m_GUID that can be used while player loggined and later until m_playerRecentlyLogout not reset
    if (_player)
        m_GUIDLow = _player->GetGUIDLow();
}

void WorldSession::InitializeQueryCallbackParameters()
{
    // Callback parameters that have pointers in them should be properly
    // initialized to NULL here.
    _charCreateCallback.SetParam(NULL);
}

void WorldSession::ProcessQueryCallbacks()
{
    PreparedQueryResult result;

    //! HandleCharEnumOpcode
    if (_charEnumCallback.ready())
    {
        _charEnumCallback.get(result);
        HandleCharEnum(result);
        _charEnumCallback.cancel();
    }

    if (_charCreateCallback.IsReady())
    {
        _charCreateCallback.GetResult(result);
        HandleCharCreateCallback(result, _charCreateCallback.GetParam());
        // Don't call FreeResult() here, the callback handler will do that depending on the events in the callback chain
    }

    //! HandlePlayerLoginOpcode
    if (_charLoginCallback.ready())
    {
        SQLQueryHolder* param;
        _charLoginCallback.get(param);
        HandlePlayerLogin((LoginQueryHolder*)param);
        _charLoginCallback.cancel();
    }

    //! HandleAddFriendOpcode
    if (_addFriendCallback.IsReady())
    {
        std::string param = _addFriendCallback.GetParam();
        _addFriendCallback.GetResult(result);
        HandleAddFriendOpcodeCallBack(result, param);
        _addFriendCallback.FreeResult();
    }

    //- HandleCharRenameOpcode
    if (_charRenameCallback.IsReady())
    {
        std::string param = _charRenameCallback.GetParam();
        _charRenameCallback.GetResult(result);
        HandleChangePlayerNameOpcodeCallBack(result, param);
        _charRenameCallback.FreeResult();
    }

    //- HandleCharAddIgnoreOpcode
    if (_addIgnoreCallback.ready())
    {
        _addIgnoreCallback.get(result);
        HandleAddIgnoreOpcodeCallBack(result);
        _addIgnoreCallback.cancel();
    }

    //- SendStabledPet
    if (_sendStabledPetCallback.IsReady())
    {
        uint64 param = _sendStabledPetCallback.GetParam();
        _sendStabledPetCallback.GetResult(result);
        SendStablePetCallback(result, param);
        _sendStabledPetCallback.FreeResult();
    }

    //- HandleStablePet
    if (_stablePetCallback.ready())
    {
        _stablePetCallback.get(result);
        HandleStablePetCallback(result);
        _stablePetCallback.cancel();
    }

    //- HandleUnstablePet
    if (_unstablePetCallback.IsReady())
    {
        uint32 param = _unstablePetCallback.GetParam();
        _unstablePetCallback.GetResult(result);
        HandleUnstablePetCallback(result, param);
        _unstablePetCallback.FreeResult();
    }

    //- HandleStableSwapPet
    if (_stableSwapCallback.IsReady())
    {
        uint32 param = _stableSwapCallback.GetParam();
        _stableSwapCallback.GetResult(result);
        HandleStableSwapPetCallback(result, param);
        _stableSwapCallback.FreeResult();
    }
}

void WorldSession::InitWarden(BigNumber* k, std::string const& os)
{
    if (os == "Win")
    {
        _warden = new WardenWin();
        _warden->Init(this, k);
    }
    else if (os == "OSX")
    {
        // Disabled as it is causing the client to crash
        // _warden = new WardenMac();
        // _warden->Init(this, k);
    }
}

void WorldSession::LoadPermissions()
{
    uint32 id = GetAccountId();
    std::string name;
    AccountMgr::GetName(id, name);
    uint8 secLevel = GetSecurity();

    _RBACData = new rbac::RBACData(id, name, realmID, secLevel);
    _RBACData->LoadFromDB();

    TC_LOG_DEBUG("rbac", "WorldSession::LoadPermissions [AccountId: %u, Name: %s, realmId: %d, secLevel: %u]",
                   id, name.c_str(), realmID, secLevel);
}

rbac::RBACData* WorldSession::GetRBACData()
{
    return _RBACData;
}

bool WorldSession::HasPermission(uint32 permission)
{
    if (!_RBACData)
        LoadPermissions();

    bool hasPermission = _RBACData->HasPermission(permission);
    TC_LOG_DEBUG("rbac", "WorldSession::HasPermission [AccountId: %u, Name: %s, realmId: %d]",
                   _RBACData->GetId(), _RBACData->GetName().c_str(), realmID);

    return hasPermission;
}

void WorldSession::InvalidateRBACData()
{
    TC_LOG_DEBUG("rbac", "WorldSession::Invalidaterbac::RBACData [AccountId: %u, Name: %s, realmId: %d]",
                   _RBACData->GetId(), _RBACData->GetName().c_str(), realmID);
    delete _RBACData;
    _RBACData = NULL;
}

bool WorldSession::DosProtection::EvaluateOpcode(WorldPacket& p) const
{
    if (IsOpcodeAllowed(p.GetOpcode()))
        return true;

    // Opcode not allowed, let the punishment begin
    TC_LOG_INFO("network", "AntiDOS: Account %u, IP: %s, sent unacceptable packet (opc: %u, size: %u)",
        Session->GetAccountId(), Session->GetRemoteAddress().c_str(), p.GetOpcode(), (uint32)p.size());

    switch (_policy)
    {
        case POLICY_LOG:
            return true;
        case POLICY_KICK:
            TC_LOG_INFO("network", "AntiDOS: Player kicked!");
            return false;
        case POLICY_BAN:
        {
            BanMode bm = (BanMode)sWorld->getIntConfig(CONFIG_PACKET_SPOOF_BANMODE);
            uint32 duration = sWorld->getIntConfig(CONFIG_PACKET_SPOOF_BANDURATION); // in seconds
            std::string nameOrIp = "";
            switch (bm)
            {
                case BAN_CHARACTER: // not supported, ban account
                case BAN_ACCOUNT: (void)sAccountMgr->GetName(Session->GetAccountId(), nameOrIp); break;
                case BAN_IP: nameOrIp = Session->GetRemoteAddress(); break;
            }
            sWorld->BanAccount(bm, nameOrIp, duration, "DOS (Packet Flooding/Spoofing", "Server: AutoDOS");
            TC_LOG_INFO("network", "AntiDOS: Player automatically banned for %u seconds.", duration);

            return false;
        }
        default: // invalid policy
            return true;
    }
}<|MERGE_RESOLUTION|>--- conflicted
+++ resolved
@@ -46,11 +46,8 @@
 #include "Transport.h"
 #include "WardenWin.h"
 #include "WardenMac.h"
-<<<<<<< HEAD
 #include "HookMgr.h"
-=======
 #include "MoveSpline.h"
->>>>>>> b48879ab
 
 namespace {
 
