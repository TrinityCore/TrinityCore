--- conflicted
+++ resolved
@@ -116,10 +116,7 @@
     m_sessionDbLocaleIndex(locale),
     m_latency(0),
     m_TutorialsChanged(false),
-<<<<<<< HEAD
     _filterAddonMessages(false),
-=======
->>>>>>> f732852b
     recruiterId(recruiter),
     isRecruiter(isARecruiter),
     timeLastWhoCommand(0)
@@ -792,11 +789,7 @@
 
 void WorldSession::SendAccountDataTimes(uint32 mask)
 {
-<<<<<<< HEAD
-    WorldPacket data(SMSG_ACCOUNT_DATA_TIMES, 4+1+4+NUM_ACCOUNT_DATA_TYPES*4);
-=======
     WorldPacket data(SMSG_ACCOUNT_DATA_TIMES, 4 + 1 + 4 + NUM_ACCOUNT_DATA_TYPES * 4);
->>>>>>> f732852b
     data << uint32(time(NULL));                             // Server time
     data << uint8(1);
     data << uint32(mask);                                   // type mask
