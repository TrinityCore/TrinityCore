--- conflicted
+++ resolved
@@ -77,11 +77,7 @@
 
     header->size -= sizeof(header->cmd);
 
-<<<<<<< HEAD
         Opcodes opcode = PacketFilter::DropHighBytes(Opcodes(header->cmd));
-=======
-    uint16 opcode = uint16(header->cmd);
->>>>>>> 4579567b
 
     std::string opcodeName = GetOpcodeNameForLogging(opcode);
 
@@ -104,65 +100,50 @@
                 break;
             }
 
-<<<<<<< HEAD
-                sScriptMgr->OnPacketReceive(shared_from_this(), packet);
-                HandleAuthSession(packet);
-                break;
-            case CMSG_KEEP_ALIVE:
-                TC_LOG_DEBUG("network", "%s", opcodeName.c_str());
-                sScriptMgr->OnPacketReceive(shared_from_this(), packet);
-                break;
-            case CMSG_LOG_DISCONNECT:
-                packet.rfinish();   // contains uint32 disconnectReason;
-                TC_LOG_DEBUG("network", "%s", opcodeName.c_str());
-                sScriptMgr->OnPacketReceive(shared_from_this(), packet);
-                return;
-                // not an opcode, client sends string "WORLD OF WARCRAFT CONNECTION - CLIENT TO SERVER" without opcode
-                // first 4 bytes become the opcode (2 dropped)
-            case MSG_VERIFY_CONNECTIVITY:
-            {
-                TC_LOG_DEBUG("network", "%s", opcodeName.c_str());
-                sScriptMgr->OnPacketReceive(shared_from_this(), packet);
-                std::string str;
-                packet >> str;
-                if (str != "D OF WARCRAFT CONNECTION - CLIENT TO SERVER")
-                {
-                    CloseSocket();
-                    break;
-                }
-
-                HandleSendAuthSession();
-                break;
-            }
-            case CMSG_ENABLE_NAGLE:
-            {
-                TC_LOG_DEBUG("network", "%s", opcodeName.c_str());
-                sScriptMgr->OnPacketReceive(shared_from_this(), packet);
-                if (_worldSession)
-                    _worldSession->HandleEnableNagleAlgorithm();
-                break;
-            }
-            default:
-=======
             HandleAuthSession(packet);
             break;
         case CMSG_KEEP_ALIVE:
             TC_LOG_DEBUG("network", "%s", opcodeName.c_str());
             sScriptMgr->OnPacketReceive(_worldSession, packet);
             break;
+        case CMSG_LOG_DISCONNECT:
+            packet.rfinish();   // contains uint32 disconnectReason;
+            TC_LOG_DEBUG("network", "%s", opcodeName.c_str());
+            sScriptMgr->OnPacketReceive(_worldSession, packet);
+            return;
+            // not an opcode, client sends string "WORLD OF WARCRAFT CONNECTION - CLIENT TO SERVER" without opcode
+            // first 4 bytes become the opcode (2 dropped)
+        case MSG_VERIFY_CONNECTIVITY:
+        {
+            TC_LOG_DEBUG("network", "%s", opcodeName.c_str());
+            sScriptMgr->OnPacketReceive(_worldSession, packet);
+            std::string str;
+            packet >> str;
+            if (str != "D OF WARCRAFT CONNECTION - CLIENT TO SERVER")
+            {
+                CloseSocket();
+                break;
+            }
+
+            HandleSendAuthSession();
+            break;
+        }
+        case CMSG_ENABLE_NAGLE:
+        {
+            TC_LOG_DEBUG("network", "%s", opcodeName.c_str());
+            sScriptMgr->OnPacketReceive(_worldSession, packet);
+            if (_worldSession)
+                _worldSession->HandleEnableNagleAlgorithm();
+            break;
+        }
         default:
         {
             if (!_worldSession)
->>>>>>> 4579567b
             {
                 TC_LOG_ERROR("network.opcode", "ProcessIncoming: Client not authed opcode = %u", uint32(opcode));
                 break;
             }
 
-            // Our Idle timer will reset on any non PING opcodes.
-            // Catches people idling on the login screen and any lingering ingame connections.
-            _worldSession->ResetTimeOutTime();
-
             // Copy the packet to the heap before enqueuing
             _worldSession->QueuePacket(new WorldPacket(std::move(packet)));
             break;
@@ -180,7 +161,7 @@
     if (sPacketLog->CanLogPacket())
         sPacketLog->LogPacket(packet, SERVER_TO_CLIENT, GetRemoteIpAddress(), GetRemotePort());
 
-    if (_worldSession && packet.size() > 0x400)
+    if (_worldSession && packet.size() > 0x400 && !packet.IsCompressed())
         packet.Compress(_worldSession->GetCompressionStream());
 
     TC_LOG_TRACE("network.opcode", "S->C: %s %s", (_worldSession ? _worldSession->GetPlayerInfo() : GetRemoteIpAddress().to_string()).c_str(), GetOpcodeNameForLogging(packet.GetOpcode()).c_str());
