--- conflicted
+++ resolved
@@ -16,31 +16,6 @@
  */
 
 #include "WorldSocket.h"
-<<<<<<< HEAD
-#include "BigNumber.h"
-#include "DatabaseEnv.h"
-#include "GameTime.h"
-#include "CryptoHash.h"
-#include "CryptoRandom.h"
-#include "IPLocation.h"
-#include "Opcodes.h"
-#include "PacketLog.h"
-#include "Random.h"
-#include "RBAC.h"
-#include "Realm.h"
-#include "ScriptMgr.h"
-#include "World.h"
-#include "WorldSession.h"
-#include <memory>
-
-using boost::asio::ip::tcp;
-
-WorldSocket::WorldSocket(tcp::socket&& socket)
-    : Socket(std::move(socket)), _OverSpeedPings(0), _worldSession(nullptr), _authed(false), _sendBufferSize(4096)
-{
-    Trinity::Crypto::GetRandomBytes(_authSeed);
-    _headerBuffer.Resize(sizeof(ClientPktHeader));
-=======
 #include "AuthenticationPackets.h"
 #include "BattlenetRpcErrorCodes.h"
 #include "CharacterPackets.h"
@@ -110,10 +85,7 @@
         deflateEnd(_compressionStream);
         delete _compressionStream;
     }
->>>>>>> 28d470c5
-}
-
-WorldSocket::~WorldSocket() = default;
+}
 
 void WorldSocket::Start()
 {
@@ -122,93 +94,6 @@
     stmt->setString(0, ip_address);
 
     _queryProcessor.AddCallback(LoginDatabase.AsyncQuery(stmt).WithPreparedCallback(std::bind(&WorldSocket::CheckIpCallback, this, std::placeholders::_1)));
-<<<<<<< HEAD
-}
-
-void WorldSocket::CheckIpCallback(PreparedQueryResult result)
-{
-    if (result)
-    {
-        bool banned = false;
-        do
-        {
-            Field* fields = result->Fetch();
-            if (fields[0].GetUInt64() != 0)
-                banned = true;
-
-        } while (result->NextRow());
-
-        if (banned)
-        {
-            SendAuthResponseError(AUTH_REJECT);
-            TC_LOG_ERROR("network", "WorldSocket::CheckIpCallback: Sent Auth Response (IP %s banned).", GetRemoteIpAddress().to_string().c_str());
-            DelayedCloseSocket();
-            return;
-        }
-    }
-
-    AsyncRead();
-    HandleSendAuthSession();
-}
-
-bool WorldSocket::Update()
-{
-    EncryptablePacket* queued;
-    MessageBuffer buffer(_sendBufferSize);
-    while (_bufferQueue.Dequeue(queued))
-    {
-        ServerPktHeader header(queued->size() + 2, queued->GetOpcode());
-        if (queued->NeedsEncryption())
-            _authCrypt.EncryptSend(header.header, header.getHeaderLength());
-
-        if (buffer.GetRemainingSpace() < queued->size() + header.getHeaderLength())
-        {
-            QueuePacket(std::move(buffer));
-            buffer.Resize(_sendBufferSize);
-        }
-
-        if (buffer.GetRemainingSpace() >= queued->size() + header.getHeaderLength())
-        {
-            buffer.Write(header.header, header.getHeaderLength());
-            if (!queued->empty())
-                buffer.Write(queued->contents(), queued->size());
-        }
-        else    // single packet larger than 4096 bytes
-        {
-            MessageBuffer packetBuffer(queued->size() + header.getHeaderLength());
-            packetBuffer.Write(header.header, header.getHeaderLength());
-            if (!queued->empty())
-                packetBuffer.Write(queued->contents(), queued->size());
-
-            QueuePacket(std::move(packetBuffer));
-        }
-
-        delete queued;
-    }
-
-    if (buffer.GetActiveSize() > 0)
-        QueuePacket(std::move(buffer));
-
-    if (!BaseSocket::Update())
-        return false;
-
-    _queryProcessor.ProcessReadyCallbacks();
-
-    return true;
-}
-
-void WorldSocket::HandleSendAuthSession()
-{
-    WorldPacket packet(SMSG_AUTH_CHALLENGE, 37);
-    packet << uint32(1);                                    // 1...31
-    packet.append(_authSeed);
-
-    packet.append(Trinity::Crypto::GetRandomBytes<32>());               // new encryption seeds
-
-    SendPacketAndLogOpcode(packet);
-}
-
-=======
 }
 
 void WorldSocket::CheckIpCallback(PreparedQueryResult result)
@@ -361,7 +246,6 @@
     SendPacketAndLogOpcode(*challenge.Write());
 }
 
->>>>>>> 28d470c5
 void WorldSocket::OnClose()
 {
     {
@@ -438,26 +322,16 @@
     _authed = true;
 }
 
-<<<<<<< HEAD
-    if (_authCrypt.IsInitialized())
-        _authCrypt.DecryptRecv(_headerBuffer.GetReadPointer(), sizeof(ClientPktHeader));
-=======
 bool WorldSocket::ReadHeaderHandler()
 {
     ASSERT(_headerBuffer.GetActiveSize() == sizeof(PacketHeader), "Header size " SZFMTD " different than expected " SZFMTD, _headerBuffer.GetActiveSize(), sizeof(PacketHeader));
->>>>>>> 28d470c5
 
     PacketHeader* header = reinterpret_cast<PacketHeader*>(_headerBuffer.GetReadPointer());
 
     if (!header->IsValidSize())
     {
-<<<<<<< HEAD
-        TC_LOG_ERROR("network", "WorldSocket::ReadHeaderHandler(): client %s sent malformed packet (size: %hu, cmd: %u)",
-            GetRemoteIpAddress().to_string().c_str(), header->size, header->cmd);
-=======
         TC_LOG_ERROR("network", "WorldSocket::ReadHeaderHandler(): client %s sent malformed packet (size: %u)",
             GetRemoteIpAddress().to_string().c_str(), header->Size);
->>>>>>> 28d470c5
         return false;
     }
 
@@ -465,80 +339,6 @@
     return true;
 }
 
-<<<<<<< HEAD
-struct AuthSession
-{
-    uint32 BattlegroupID = 0;
-    uint32 LoginServerType = 0;
-    uint32 RealmID = 0;
-    uint32 Build = 0;
-    std::array<uint8, 4> LocalChallenge;
-    uint32 LoginServerID = 0;
-    uint32 RegionID = 0;
-    uint64 DosResponse = 0;
-    Trinity::Crypto::SHA1::Digest Digest;
-    std::string Account;
-    ByteBuffer AddonInfo;
-};
-
-struct AccountInfo
-{
-    uint32 Id;
-    ::SessionKey SessionKey;
-    std::string LastIP;
-    bool IsLockedToIP;
-    std::string LockCountry;
-    uint8 Expansion;
-    int64 MuteTime;
-    LocaleConstant Locale;
-    uint32 Recruiter;
-    std::string OS;
-    bool IsRectuiter;
-    AccountTypes Security;
-    bool IsBanned;
-
-    explicit AccountInfo(Field* fields)
-    {
-        //           0             1          2         3               4            5           6         7            8     9         10
-        // SELECT a.id, a.sessionkey, a.last_ip, a.locked, a.lock_country, a.expansion, a.mutetime, a.locale, a.recruiter, a.os, aa.gmLevel,
-        //                                                           11    12
-        // ab.unbandate > UNIX_TIMESTAMP() OR ab.unbandate = ab.bandate, r.id
-        // FROM account a
-        // LEFT JOIN account_access aa ON a.id = aa.AccountID AND aa.RealmID IN (-1, ?)
-        // LEFT JOIN account_banned ab ON a.id = ab.id
-        // LEFT JOIN account r ON a.id = r.recruiter
-        // WHERE a.username = ? ORDER BY aa.RealmID DESC LIMIT 1
-        Id = fields[0].GetUInt32();
-        SessionKey = fields[1].GetBinary<SESSION_KEY_LENGTH>();
-        LastIP = fields[2].GetString();
-        IsLockedToIP = fields[3].GetBool();
-        LockCountry = fields[4].GetString();
-        Expansion = fields[5].GetUInt8();
-        MuteTime = fields[6].GetInt64();
-        Locale = LocaleConstant(fields[7].GetUInt8());
-        Recruiter = fields[8].GetUInt32();
-        OS = fields[9].GetString();
-        Security = AccountTypes(fields[10].GetUInt8());
-        IsBanned = fields[11].GetUInt64() != 0;
-        IsRectuiter = fields[12].GetUInt32() != 0;
-
-        uint32 world_expansion = sWorld->getIntConfig(CONFIG_EXPANSION);
-        if (Expansion > world_expansion)
-            Expansion = world_expansion;
-
-        if (Locale >= TOTAL_LOCALES)
-            Locale = LOCALE_enUS;
-    }
-};
-
-WorldSocket::ReadDataHandlerResult WorldSocket::ReadDataHandler()
-{
-    ClientPktHeader* header = reinterpret_cast<ClientPktHeader*>(_headerBuffer.GetReadPointer());
-    OpcodeClient opcode = static_cast<OpcodeClient>(header->cmd);
-
-    WorldPacket packet(opcode, std::move(_packetBuffer));
-    WorldPacket* packetToQueue;
-=======
 WorldSocket::ReadDataHandlerResult WorldSocket::ReadDataHandler()
 {
     PacketHeader* header = reinterpret_cast<PacketHeader*>(_headerBuffer.GetReadPointer());
@@ -560,7 +360,6 @@
     }
 
     packet.SetOpcode(opcode);
->>>>>>> 28d470c5
 
     if (sPacketLog->CanLogPacket())
         sPacketLog->LogPacket(packet, CLIENT_TO_SERVER, GetRemoteIpAddress(), GetRemotePort(), GetConnectionType());
@@ -572,17 +371,6 @@
         case CMSG_PING:
         {
             LogOpcodeText(opcode, sessionGuard);
-<<<<<<< HEAD
-            try
-            {
-                return HandlePing(packet) ? ReadDataHandlerResult::Ok : ReadDataHandlerResult::Error;
-            }
-            catch (ByteBufferException const&)
-            {
-            }
-            TC_LOG_ERROR("network", "WorldSocket::ReadDataHandler(): client %s sent malformed CMSG_PING", GetRemoteIpAddress().to_string().c_str());
-            return ReadDataHandlerResult::Error;
-=======
             WorldPackets::Auth::Ping ping(std::move(packet));
             if (!ping.ReadNoThrow())
             {
@@ -592,7 +380,6 @@
             if (!HandlePing(ping))
                 return ReadDataHandlerResult::Error;
             break;
->>>>>>> 28d470c5
         }
         case CMSG_AUTH_SESSION:
         {
@@ -605,12 +392,6 @@
                 return ReadDataHandlerResult::Error;
             }
 
-<<<<<<< HEAD
-            try
-            {
-                HandleAuthSession(packet);
-                return ReadDataHandlerResult::WaitingForQuery;
-=======
             std::shared_ptr<WorldPackets::Auth::AuthSession> authSession = std::make_shared<WorldPackets::Auth::AuthSession>(std::move(packet));
             if (!authSession->ReadNoThrow())
             {
@@ -689,75 +470,17 @@
             {
                 TC_LOG_ERROR("network.opcode", "No defined handler for opcode %s sent by %s", GetOpcodeNameForLogging(static_cast<OpcodeClient>(packet.GetOpcode())).c_str(), _worldSession->GetPlayerInfo().c_str());
                 break;
->>>>>>> 28d470c5
-            }
-            catch (ByteBufferException const&)
-            {
-            }
-            TC_LOG_ERROR("network", "WorldSocket::ReadDataHandler(): client %s sent malformed CMSG_AUTH_SESSION", GetRemoteIpAddress().to_string().c_str());
-            return ReadDataHandlerResult::Error;
-        }
-        case CMSG_KEEP_ALIVE: // todo: handle this packet in the same way of CMSG_TIME_SYNC_RESP
-            sessionGuard.lock();
-            LogOpcodeText(opcode, sessionGuard);
-            if (_worldSession)
-                _worldSession->ResetTimeOutTime(true);
-            return ReadDataHandlerResult::Ok;
-
-<<<<<<< HEAD
-        case CMSG_TIME_SYNC_RESP:
-            packetToQueue = new WorldPacket(std::move(packet), std::chrono::steady_clock::now());
-            break;
-=======
+            }
+
             // Our Idle timer will reset on any non PING opcodes on login screen, allowing us to catch people idling.
             _worldSession->ResetTimeOutTime(false);
->>>>>>> 28d470c5
-
-        default:
-            packetToQueue = new WorldPacket(std::move(packet));
+
+            // Copy the packet to the heap before enqueuing
+            _worldSession->QueuePacket(new WorldPacket(std::move(packet)));
             break;
-    }
-
-<<<<<<< HEAD
-    sessionGuard.lock();
-
-    LogOpcodeText(opcode, sessionGuard);
-
-    if (!_worldSession)
-    {
-        TC_LOG_ERROR("network.opcode", "ProcessIncoming: Client not authed opcode = %u", uint32(opcode));
-        delete packetToQueue;
-        return ReadDataHandlerResult::Error;
-    }
-
-    OpcodeHandler const* handler = opcodeTable[opcode];
-    if (!handler)
-    {
-        TC_LOG_ERROR("network.opcode", "No defined handler for opcode %s sent by %s", GetOpcodeNameForLogging(static_cast<OpcodeClient>(packet.GetOpcode())).c_str(), _worldSession->GetPlayerInfo().c_str());
-        delete packetToQueue;
-        return ReadDataHandlerResult::Error;
-    }
-
-    // Our Idle timer will reset on any non PING opcodes on login screen, allowing us to catch people idling.
-    _worldSession->ResetTimeOutTime(false);
-
-    // Copy the packet to the heap before enqueuing
-    _worldSession->QueuePacket(packetToQueue);
-
-    return ReadDataHandlerResult::Ok;
-}
-
-void WorldSocket::LogOpcodeText(OpcodeClient opcode, std::unique_lock<std::mutex> const& guard) const
-{
-    if (!guard)
-    {
-        TC_LOG_TRACE("network.opcode", "C->S: %s %s", GetRemoteIpAddress().to_string().c_str(), GetOpcodeNameForLogging(opcode).c_str());
-    }
-    else
-    {
-        TC_LOG_TRACE("network.opcode", "C->S: %s %s", (_worldSession ? _worldSession->GetPlayerInfo() : GetRemoteIpAddress().to_string()).c_str(),
-            GetOpcodeNameForLogging(opcode).c_str());
-=======
+        }
+    }
+
     return ReadDataHandlerResult::Ok;
 }
 
@@ -860,53 +583,11 @@
     {
         TC_LOG_ERROR("network", "Can't compress packet data (zlib: deflate) Error code: %i (%s, msg: %s)", z_res, zError(z_res), _compressionStream->msg);
         return 0;
->>>>>>> 28d470c5
     }
 
     return bufferSize - _compressionStream->avail_out;
 }
 
-<<<<<<< HEAD
-void WorldSocket::SendPacketAndLogOpcode(WorldPacket const& packet)
-{
-    TC_LOG_TRACE("network.opcode", "S->C: %s %s", GetRemoteIpAddress().to_string().c_str(), GetOpcodeNameForLogging(static_cast<OpcodeServer>(packet.GetOpcode())).c_str());
-    SendPacket(packet);
-}
-
-void WorldSocket::SendPacket(WorldPacket const& packet)
-{
-    if (!IsOpen())
-        return;
-
-    if (sPacketLog->CanLogPacket())
-        sPacketLog->LogPacket(packet, SERVER_TO_CLIENT, GetRemoteIpAddress(), GetRemotePort());
-
-    _bufferQueue.Enqueue(new EncryptablePacket(packet, _authCrypt.IsInitialized()));
-}
-
-void WorldSocket::HandleAuthSession(WorldPacket& recvPacket)
-{
-    std::shared_ptr<AuthSession> authSession = std::make_shared<AuthSession>();
-
-    // Read the content of the packet
-    recvPacket >> authSession->Build;
-    recvPacket >> authSession->LoginServerID;
-    recvPacket >> authSession->Account;
-    recvPacket >> authSession->LoginServerType;
-    recvPacket.read(authSession->LocalChallenge);
-    recvPacket >> authSession->RegionID;
-    recvPacket >> authSession->BattlegroupID;
-    recvPacket >> authSession->RealmID;               // realmId from auth_database.realmlist table
-    recvPacket >> authSession->DosResponse;
-    recvPacket.read(authSession->Digest);
-    authSession->AddonInfo.resize(recvPacket.size() - recvPacket.rpos());
-    recvPacket.read(authSession->AddonInfo.contents(), authSession->AddonInfo.size()); // .contents will throw if empty, thats what we want
-
-    // Get the account information from the auth database
-    LoginDatabasePreparedStatement* stmt = LoginDatabase.GetPreparedStatement(LOGIN_SEL_ACCOUNT_INFO_BY_NAME);
-    stmt->setInt32(0, int32(realm.Id.Realm));
-    stmt->setString(1, authSession->Account);
-=======
 struct AccountInfo
 {
     struct
@@ -971,16 +652,11 @@
     LoginDatabasePreparedStatement* stmt = LoginDatabase.GetPreparedStatement(LOGIN_SEL_ACCOUNT_INFO_BY_NAME);
     stmt->setInt32(0, int32(realm.Id.Realm));
     stmt->setString(1, authSession->RealmJoinTicket);
->>>>>>> 28d470c5
 
     _queryProcessor.AddCallback(LoginDatabase.AsyncQuery(stmt).WithPreparedCallback(std::bind(&WorldSocket::HandleAuthSessionCallback, this, authSession, std::placeholders::_1)));
 }
 
-<<<<<<< HEAD
-void WorldSocket::HandleAuthSessionCallback(std::shared_ptr<AuthSession> authSession, PreparedQueryResult result)
-=======
 void WorldSocket::HandleAuthSessionCallback(std::shared_ptr<WorldPackets::Auth::AuthSession> authSession, PreparedQueryResult result)
->>>>>>> 28d470c5
 {
     // Stop if the account is not found
     if (!result)
@@ -991,8 +667,6 @@
         return;
     }
 
-<<<<<<< HEAD
-=======
     RealmBuildInfo const* buildInfo = sRealmList->GetBuildInfo(realm.Build);
     if (!buildInfo)
     {
@@ -1002,23 +676,11 @@
         return;
     }
 
->>>>>>> 28d470c5
     AccountInfo account(result->Fetch());
 
     // For hook purposes, we get Remoteaddress at this point.
     std::string address = GetRemoteIpAddress().to_string();
 
-<<<<<<< HEAD
-    // As we don't know if attempted login process by ip works, we update last_attempt_ip right away
-    LoginDatabasePreparedStatement* stmt = LoginDatabase.GetPreparedStatement(LOGIN_UPD_LAST_ATTEMPT_IP);
-    stmt->setString(0, address);
-    stmt->setString(1, authSession->Account);
-    LoginDatabase.Execute(stmt);
-    // This also allows to check for possible "hack" attempts on account
-
-    // even if auth credentials are bad, try using the session key we have - client cannot read auth response error without it
-    _authCrypt.Init(account.SessionKey);
-=======
     Trinity::Crypto::SHA256 digestKeyHash;
     digestKeyHash.UpdateData(account.Game.KeyData.data(), account.Game.KeyData.size());
     if (account.Game.OS == "Wn64")
@@ -1075,7 +737,6 @@
     stmt->setBinary(0, _sessionKey);
     stmt->setUInt32(1, account.Game.Id);
     LoginDatabase.Execute(stmt);
->>>>>>> 28d470c5
 
     // First reject the connection if packet contains invalid data or realm state doesn't allow logging in
     if (sWorld->IsClosed())
@@ -1088,11 +749,7 @@
 
     if (authSession->RealmID != realm.Id.Realm)
     {
-<<<<<<< HEAD
-        SendAuthResponseError(REALM_LIST_REALM_NOT_FOUND);
-=======
         SendAuthResponseError(ERROR_DENIED);
->>>>>>> 28d470c5
         TC_LOG_ERROR("network", "WorldSocket::HandleAuthSession: Client %s requested connecting with realm id %u but this realm has id %u set in config.",
             GetRemoteIpAddress().to_string().c_str(), authSession->RealmID, realm.Id.Realm);
         DelayedCloseSocket();
@@ -1101,66 +758,14 @@
 
     // Must be done before WorldSession is created
     bool wardenActive = sWorld->getBoolConfig(CONFIG_WARDEN_ENABLED);
-<<<<<<< HEAD
-    if (wardenActive && account.OS != "Win" && account.OS != "OSX")
-    {
-        SendAuthResponseError(AUTH_REJECT);
-        TC_LOG_ERROR("network", "WorldSocket::HandleAuthSession: Client %s attempted to log in using invalid client OS (%s).", address.c_str(), account.OS.c_str());
-=======
     if (wardenActive && account.Game.OS != "Win" && account.Game.OS != "Wn64" && account.Game.OS != "Mc64")
     {
         SendAuthResponseError(ERROR_DENIED);
         TC_LOG_ERROR("network", "WorldSocket::HandleAuthSession: Client %s attempted to log in using invalid client OS (%s).", address.c_str(), account.Game.OS.c_str());
->>>>>>> 28d470c5
         DelayedCloseSocket();
         return;
     }
 
-<<<<<<< HEAD
-    // Check that Key and account name are the same on client and server
-    uint8 t[4] = { 0x00,0x00,0x00,0x00 };
-
-    Trinity::Crypto::SHA1 sha;
-    sha.UpdateData(authSession->Account);
-    sha.UpdateData(t);
-    sha.UpdateData(authSession->LocalChallenge);
-    sha.UpdateData(_authSeed);
-    sha.UpdateData(account.SessionKey);
-    sha.Finalize();
-
-    if (sha.GetDigest() != authSession->Digest)
-    {
-        SendAuthResponseError(AUTH_FAILED);
-        TC_LOG_ERROR("network", "WorldSocket::HandleAuthSession: Authentication failed for account: %u ('%s') address: %s", account.Id, authSession->Account.c_str(), address.c_str());
-        DelayedCloseSocket();
-        return;
-    }
-
-    if (IpLocationRecord const* location = sIPLocation->GetLocationRecord(address))
-        _ipCountry = location->CountryCode;
-
-    ///- Re-check ip locking (same check as in auth).
-    if (account.IsLockedToIP)
-    {
-        if (account.LastIP != address)
-        {
-            SendAuthResponseError(AUTH_FAILED);
-            TC_LOG_DEBUG("network", "WorldSocket::HandleAuthSession: Sent Auth Response (Account IP differs. Original IP: %s, new IP: %s).", account.LastIP.c_str(), address.c_str());
-            // We could log on hook only instead of an additional db log, however action logger is config based. Better keep DB logging as well
-            sScriptMgr->OnFailedAccountLogin(account.Id);
-            DelayedCloseSocket();
-            return;
-        }
-    }
-    else if (!account.LockCountry.empty() && account.LockCountry != "00" && !_ipCountry.empty())
-    {
-        if (account.LockCountry != _ipCountry)
-        {
-            SendAuthResponseError(AUTH_FAILED);
-            TC_LOG_DEBUG("network", "WorldSocket::HandleAuthSession: Sent Auth Response (Account country differs. Original country: %s, new country: %s).", account.LockCountry.c_str(), _ipCountry.c_str());
-            // We could log on hook only instead of an additional db log, however action logger is config based. Better keep DB logging as well
-            sScriptMgr->OnFailedAccountLogin(account.Id);
-=======
     if (IpLocationRecord const* location = sIPLocation->GetLocationRecord(address))
         _ipCountry = location->CountryCode;
 
@@ -1185,27 +790,11 @@
             TC_LOG_DEBUG("network", "WorldSocket::HandleAuthSession: Sent Auth Response (Account country differs. Original country: %s, new country: %s).", account.BattleNet.LockCountry.c_str(), _ipCountry.c_str());
             // We could log on hook only instead of an additional db log, however action logger is config based. Better keep DB logging as well
             sScriptMgr->OnFailedAccountLogin(account.Game.Id);
->>>>>>> 28d470c5
             DelayedCloseSocket();
             return;
         }
     }
 
-<<<<<<< HEAD
-    int64 mutetime = account.MuteTime;
-    //! Negative mutetime indicates amount of seconds to be muted effective on next login - which is now.
-    if (mutetime < 0)
-    {
-        mutetime = GameTime::GetGameTime() + llabs(mutetime);
-
-        stmt = LoginDatabase.GetPreparedStatement(LOGIN_UPD_MUTE_TIME_LOGIN);
-        stmt->setInt64(0, mutetime);
-        stmt->setUInt32(1, account.Id);
-        LoginDatabase.Execute(stmt);
-    }
-
-    if (account.IsBanned)
-=======
     int64 mutetime = account.Game.MuteTime;
     //! Negative mutetime indicates amount of seconds to be muted effective on next login - which is now.
     if (mutetime < 0)
@@ -1219,71 +808,37 @@
     }
 
     if (account.IsBanned())
->>>>>>> 28d470c5
     {
         SendAuthResponseError(ERROR_GAME_ACCOUNT_BANNED);
         TC_LOG_ERROR("network", "WorldSocket::HandleAuthSession: Sent Auth Response (Account banned).");
-<<<<<<< HEAD
-        sScriptMgr->OnFailedAccountLogin(account.Id);
-=======
         sScriptMgr->OnFailedAccountLogin(account.Game.Id);
->>>>>>> 28d470c5
         DelayedCloseSocket();
         return;
     }
 
     // Check locked state for server
     AccountTypes allowedAccountType = sWorld->GetPlayerSecurityLimit();
-<<<<<<< HEAD
-    TC_LOG_DEBUG("network", "Allowed Level: %u Player Level %u", allowedAccountType, account.Security);
-    if (allowedAccountType > SEC_PLAYER && account.Security < allowedAccountType)
-    {
-        SendAuthResponseError(AUTH_UNAVAILABLE);
-        TC_LOG_DEBUG("network", "WorldSocket::HandleAuthSession: User tries to login but his security level is not enough");
-        sScriptMgr->OnFailedAccountLogin(account.Id);
-=======
     TC_LOG_DEBUG("network", "Allowed Level: %u Player Level %u", allowedAccountType, account.Game.Security);
     if (allowedAccountType > SEC_PLAYER && account.Game.Security < allowedAccountType)
     {
         SendAuthResponseError(ERROR_SERVER_IS_PRIVATE);
         TC_LOG_DEBUG("network", "WorldSocket::HandleAuthSession: User tries to login but his security level is not enough");
         sScriptMgr->OnFailedAccountLogin(account.Game.Id);
->>>>>>> 28d470c5
         DelayedCloseSocket();
         return;
     }
 
-<<<<<<< HEAD
-    TC_LOG_DEBUG("network", "WorldSocket::HandleAuthSession: Client '%s' authenticated successfully from %s.", authSession->Account.c_str(), address.c_str());
-=======
     TC_LOG_DEBUG("network", "WorldSocket::HandleAuthSession: Client '%s' authenticated successfully from %s.", authSession->RealmJoinTicket.c_str(), address.c_str());
->>>>>>> 28d470c5
 
     // Update the last_ip in the database as it was successful for login
     stmt = LoginDatabase.GetPreparedStatement(LOGIN_UPD_LAST_IP);
 
     stmt->setString(0, address);
-<<<<<<< HEAD
-    stmt->setString(1, authSession->Account);
-=======
     stmt->setString(1, authSession->RealmJoinTicket);
->>>>>>> 28d470c5
 
     LoginDatabase.Execute(stmt);
 
     // At this point, we can safely hook a successful login
-<<<<<<< HEAD
-    sScriptMgr->OnAccountLogin(account.Id);
-
-    _authed = true;
-    _worldSession = new WorldSession(account.Id, std::move(authSession->Account), shared_from_this(), account.Security,
-        account.Expansion, mutetime, account.Locale, account.Recruiter, account.IsRectuiter);
-    _worldSession->ReadAddonsInfo(authSession->AddonInfo);
-
-    // Initialize Warden system only if it is enabled by config
-    if (wardenActive)
-        _worldSession->InitWarden(account.SessionKey, account.OS);
-=======
     sScriptMgr->OnAccountLogin(account.Game.Id);
 
     _authed = true;
@@ -1293,24 +848,15 @@
     // Initialize Warden system only if it is enabled by config
     if (wardenActive)
         _worldSession->InitWarden(_sessionKey);
->>>>>>> 28d470c5
 
     _queryProcessor.AddCallback(_worldSession->LoadPermissionsAsync().WithPreparedCallback(std::bind(&WorldSocket::LoadSessionPermissionsCallback, this, std::placeholders::_1)));
     AsyncRead();
 }
-<<<<<<< HEAD
 
 void WorldSocket::LoadSessionPermissionsCallback(PreparedQueryResult result)
 {
     // RBAC must be loaded before adding session to check for skip queue permission
     _worldSession->GetRBACData()->LoadFromDBCallback(result);
-=======
->>>>>>> 28d470c5
-
-void WorldSocket::LoadSessionPermissionsCallback(PreparedQueryResult result)
-{
-    // RBAC must be loaded before adding session to check for skip queue permission
-    _worldSession->GetRBACData()->LoadFromDBCallback(result);
 
     SendPacketAndLogOpcode(*WorldPackets::Auth::EnterEncryptedMode(_encryptKey.data(), true).Write());
 }
@@ -1320,17 +866,6 @@
     WorldSession::ConnectToKey key;
     key.Raw = authSession->Key;
 
-<<<<<<< HEAD
-    SendPacketAndLogOpcode(packet);
-}
-
-bool WorldSocket::HandlePing(WorldPacket& recvPacket)
-{
-    using namespace std::chrono;
-
-    uint32 ping;
-    uint32 latency;
-=======
     _type = ConnectionType(key.Fields.ConnectionType);
     if (_type != CONNECTION_TYPE_INSTANCE)
     {
@@ -1427,7 +962,6 @@
         //}
     }
 }
->>>>>>> 28d470c5
 
 void WorldSocket::HandleEnterEncryptedModeAck()
 {
@@ -1488,14 +1022,10 @@
         std::lock_guard<std::mutex> sessionGuard(_worldSessionLock);
 
         if (_worldSession)
-<<<<<<< HEAD
-            _worldSession->SetLatency(latency);
-=======
         {
             _worldSession->SetLatency(ping.Latency);
             _worldSession->ResetClientTimeDelay();
         }
->>>>>>> 28d470c5
         else
         {
             TC_LOG_ERROR("network", "WorldSocket::HandlePing: peer sent CMSG_PING, but is not authenticated or got recently kicked, address = %s", GetRemoteIpAddress().to_string().c_str());
@@ -1503,12 +1033,6 @@
         }
     }
 
-<<<<<<< HEAD
-    WorldPacket packet(SMSG_PONG, 4);
-    packet << ping;
-    SendPacketAndLogOpcode(packet);
-=======
     SendPacketAndLogOpcode(*WorldPackets::Auth::Pong(ping.Serial).Write());
->>>>>>> 28d470c5
     return true;
 }