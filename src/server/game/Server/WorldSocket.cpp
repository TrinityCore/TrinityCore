/*
 * Copyright (C) 2008-2013 TrinityCore <http://www.trinitycore.org/>
 * Copyright (C) 2005-2009 MaNGOS <http://getmangos.com/>
 *
 * This program is free software; you can redistribute it and/or modify it
 * under the terms of the GNU General Public License as published by the
 * Free Software Foundation; either version 2 of the License, or (at your
 * option) any later version.
 *
 * This program is distributed in the hope that it will be useful, but WITHOUT
 * ANY WARRANTY; without even the implied warranty of MERCHANTABILITY or
 * FITNESS FOR A PARTICULAR PURPOSE. See the GNU General Public License for
 * more details.
 *
 * You should have received a copy of the GNU General Public License along
 * with this program. If not, see <http://www.gnu.org/licenses/>.
 */

#include <ace/Message_Block.h>
#include <ace/OS_NS_string.h>
#include <ace/OS_NS_unistd.h>
#include <ace/os_include/arpa/os_inet.h>
#include <ace/os_include/netinet/os_tcp.h>
#include <ace/os_include/sys/os_types.h>
#include <ace/os_include/sys/os_socket.h>
#include <ace/OS_NS_string.h>
#include <ace/Reactor.h>
#include <ace/Auto_Ptr.h>

#include "WorldSocket.h"
#include "Common.h"
#include "Player.h"
#include "Util.h"
#include "World.h"
#include "WorldPacket.h"
#include "SharedDefines.h"
#include "ByteBuffer.h"
#include "Opcodes.h"
#include "DatabaseEnv.h"
#include "BigNumber.h"
#include "SHA1.h"
#include "WorldSession.h"
#include "WorldSocketMgr.h"
#include "Log.h"
#include "PacketLog.h"
#include "ScriptMgr.h"
#include "AccountMgr.h"

#if defined(__GNUC__)
#pragma pack(1)
#else
#pragma pack(push, 1)
#endif

struct ServerPktHeader
{
    /**
     * size is the length of the payload _plus_ the length of the opcode
     */
    ServerPktHeader(uint32 size, uint16 cmd) : size(size)
    {
        uint8 headerIndex=0;
        if (isLargePacket())
        {
            sLog->outDebug(LOG_FILTER_NETWORKIO, "initializing large server to client packet. Size: %u, cmd: %u", size, cmd);
            header[headerIndex++] = 0x80 | (0xFF & (size >> 16));
        }
        header[headerIndex++] = 0xFF &(size >> 8);
        header[headerIndex++] = 0xFF & size;

        header[headerIndex++] = 0xFF & cmd;
        header[headerIndex++] = 0xFF & (cmd >> 8);
    }

    uint8 getHeaderLength()
    {
        // cmd = 2 bytes, size= 2||3bytes
        return 2 + (isLargePacket() ? 3 : 2);
    }

    bool isLargePacket() const
    {
        return size > 0x7FFF;
    }

    const uint32 size;
    uint8 header[5];
};

struct ClientPktHeader
{
    uint16 size;
    uint32 cmd;
};

#if defined(__GNUC__)
#pragma pack()
#else
#pragma pack(pop)
#endif

WorldSocket::WorldSocket (void): WorldHandler(),
m_LastPingTime(ACE_Time_Value::zero), m_OverSpeedPings(0), m_Session(0),
m_RecvWPct(0), m_RecvPct(), m_Header(sizeof (ClientPktHeader)),
m_OutBuffer(0), m_OutBufferSize(65536), m_OutActive(false),
m_Seed(static_cast<uint32> (rand32()))
{
    reference_counting_policy().value (ACE_Event_Handler::Reference_Counting_Policy::ENABLED);

    msg_queue()->high_water_mark(8 * 1024 * 1024);
    msg_queue()->low_water_mark(8 * 1024 * 1024);
}

WorldSocket::~WorldSocket (void)
{
    delete m_RecvWPct;

    if (m_OutBuffer)
        m_OutBuffer->release();

    closing_ = true;

    peer().close();
}

bool WorldSocket::IsClosed (void) const
{
    return closing_;
}

void WorldSocket::CloseSocket (void)
{
    {
        ACE_GUARD (LockType, Guard, m_OutBufferLock);

        if (closing_)
            return;

        closing_ = true;
        peer().close_writer();
    }

    {
        ACE_GUARD (LockType, Guard, m_SessionLock);

        m_Session = NULL;
    }
}

const std::string& WorldSocket::GetRemoteAddress (void) const
{
    return m_Address;
}

int WorldSocket::SendPacket(WorldPacket const& pct)
{
    ACE_GUARD_RETURN (LockType, Guard, m_OutBufferLock, -1);

    if (closing_)
        return -1;

    // Dump outgoing packet
    if (sPacketLog->CanLogPacket())
        sPacketLog->LogPacket(pct, SERVER_TO_CLIENT);

    WorldPacket const* pkt = &pct;

    // Empty buffer used in case packet should be compressed
    WorldPacket buff;
    if (m_Session && pkt->size() > 0x400)
    {
        buff.Compress(m_Session->GetCompressionStream(), pkt);
        pkt = &buff;
    }

    if (m_Session)
        sLog->outTrace(LOG_FILTER_OPCODES, "S->C: %s %s", m_Session->GetPlayerInfo().c_str(), GetOpcodeNameForLogging(pkt->GetOpcode()).c_str());

    sScriptMgr->OnPacketSend(this, *pkt);

    ServerPktHeader header(pkt->size()+2, pkt->GetOpcode());
    m_Crypt.EncryptSend ((uint8*)header.header, header.getHeaderLength());

    if (m_OutBuffer->space() >= pkt->size() + header.getHeaderLength() && msg_queue()->is_empty())
    {
        // Put the packet on the buffer.
        if (m_OutBuffer->copy((char*) header.header, header.getHeaderLength()) == -1)
            ACE_ASSERT (false);

        if (!pkt->empty())
            if (m_OutBuffer->copy((char*) pkt->contents(), pkt->size()) == -1)
                ACE_ASSERT (false);
    }
    else
    {
        // Enqueue the packet.
        ACE_Message_Block* mb;

        ACE_NEW_RETURN(mb, ACE_Message_Block(pkt->size() + header.getHeaderLength()), -1);

        mb->copy((char*) header.header, header.getHeaderLength());

        if (!pkt->empty())
            mb->copy((const char*)pkt->contents(), pkt->size());

        if (msg_queue()->enqueue_tail(mb, (ACE_Time_Value*)&ACE_Time_Value::zero) == -1)
        {
            sLog->outError(LOG_FILTER_NETWORKIO, "WorldSocket::SendPacket enqueue_tail failed");
            mb->release();
            return -1;
        }
    }

    return 0;
}

long WorldSocket::AddReference (void)
{
    return static_cast<long> (add_reference());
}

long WorldSocket::RemoveReference (void)
{
    return static_cast<long> (remove_reference());
}

int WorldSocket::open (void *a)
{
    ACE_UNUSED_ARG (a);

    // Prevent double call to this func.
    if (m_OutBuffer)
        return -1;

    // This will also prevent the socket from being Updated
    // while we are initializing it.
    m_OutActive = true;

    // Hook for the manager.
    if (sWorldSocketMgr->OnSocketOpen(this) == -1)
        return -1;

    // Allocate the buffer.
    ACE_NEW_RETURN (m_OutBuffer, ACE_Message_Block (m_OutBufferSize), -1);

    // Store peer address.
    ACE_INET_Addr remote_addr;

    if (peer().get_remote_addr(remote_addr) == -1)
    {
        sLog->outError(LOG_FILTER_NETWORKIO, "WorldSocket::open: peer().get_remote_addr errno = %s", ACE_OS::strerror (errno));
        return -1;
    }

    m_Address = remote_addr.get_host_addr();

    // not an opcode. this packet sends raw string WORLD OF WARCRAFT CONNECTION - SERVER TO CLIENT"
    // because of our implementation, bytes "WO" become the opcode
    WorldPacket packet(MSG_VERIFY_CONNECTIVITY);
    packet << "RLD OF WARCRAFT CONNECTION - SERVER TO CLIENT";

    if (SendPacket(packet) == -1)
        return -1;

    // Register with ACE Reactor
    if (reactor()->register_handler(this, ACE_Event_Handler::READ_MASK | ACE_Event_Handler::WRITE_MASK) == -1)
    {
        sLog->outError(LOG_FILTER_NETWORKIO, "WorldSocket::open: unable to register client handler errno = %s", ACE_OS::strerror (errno));
        return -1;
    }

    // reactor takes care of the socket from now on
    remove_reference();

    return 0;
}

int WorldSocket::close (u_long)
{
    shutdown();

    closing_ = true;

    remove_reference();

    return 0;
}

int WorldSocket::handle_input (ACE_HANDLE)
{
    if (closing_)
        return -1;

    switch (handle_input_missing_data())
    {
        case -1 :
        {
            if ((errno == EWOULDBLOCK) ||
                (errno == EAGAIN))
            {
                return Update();                           // interesting line, isn't it ?
            }

            sLog->outDebug(LOG_FILTER_NETWORKIO, "WorldSocket::handle_input: Peer error closing connection errno = %s", ACE_OS::strerror (errno));

            errno = ECONNRESET;
            return -1;
        }
        case 0:
        {
            sLog->outDebug(LOG_FILTER_NETWORKIO, "WorldSocket::handle_input: Peer has closed connection");

            errno = ECONNRESET;
            return -1;
        }
        case 1:
            return 1;
        default:
            return Update();                               // another interesting line ;)
    }

    ACE_NOTREACHED(return -1);
}

int WorldSocket::handle_output (ACE_HANDLE)
{
    ACE_GUARD_RETURN (LockType, Guard, m_OutBufferLock, -1);

    if (closing_)
        return -1;

    size_t send_len = m_OutBuffer->length();

    if (send_len == 0)
        return handle_output_queue(Guard);

#ifdef MSG_NOSIGNAL
    ssize_t n = peer().send (m_OutBuffer->rd_ptr(), send_len, MSG_NOSIGNAL);
#else
    ssize_t n = peer().send (m_OutBuffer->rd_ptr(), send_len);
#endif // MSG_NOSIGNAL

    if (n == 0)
        return -1;
    else if (n == -1)
    {
        if (errno == EWOULDBLOCK || errno == EAGAIN)
            return schedule_wakeup_output (Guard);

        return -1;
    }
    else if (n < (ssize_t)send_len) //now n > 0
    {
        m_OutBuffer->rd_ptr (static_cast<size_t> (n));

        // move the data to the base of the buffer
        m_OutBuffer->crunch();

        return schedule_wakeup_output (Guard);
    }
    else //now n == send_len
    {
        m_OutBuffer->reset();

        return handle_output_queue (Guard);
    }

    ACE_NOTREACHED (return 0);
}

int WorldSocket::handle_output_queue (GuardType& g)
{
    if (msg_queue()->is_empty())
        return cancel_wakeup_output(g);

    ACE_Message_Block* mblk;

    if (msg_queue()->dequeue_head(mblk, (ACE_Time_Value*)&ACE_Time_Value::zero) == -1)
    {
        sLog->outError(LOG_FILTER_NETWORKIO, "WorldSocket::handle_output_queue dequeue_head");
        return -1;
    }

    const size_t send_len = mblk->length();

#ifdef MSG_NOSIGNAL
    ssize_t n = peer().send (mblk->rd_ptr(), send_len, MSG_NOSIGNAL);
#else
    ssize_t n = peer().send (mblk->rd_ptr(), send_len);
#endif // MSG_NOSIGNAL

    if (n == 0)
    {
        mblk->release();

        return -1;
    }
    else if (n == -1)
    {
        if (errno == EWOULDBLOCK || errno == EAGAIN)
        {
            msg_queue()->enqueue_head(mblk, (ACE_Time_Value*) &ACE_Time_Value::zero);
            return schedule_wakeup_output (g);
        }

        mblk->release();
        return -1;
    }
    else if (n < (ssize_t)send_len) //now n > 0
    {
        mblk->rd_ptr(static_cast<size_t> (n));

        if (msg_queue()->enqueue_head(mblk, (ACE_Time_Value*) &ACE_Time_Value::zero) == -1)
        {
            sLog->outError(LOG_FILTER_NETWORKIO, "WorldSocket::handle_output_queue enqueue_head");
            mblk->release();
            return -1;
        }

        return schedule_wakeup_output (g);
    }
    else //now n == send_len
    {
        mblk->release();

        return msg_queue()->is_empty() ? cancel_wakeup_output(g) : ACE_Event_Handler::WRITE_MASK;
    }

    ACE_NOTREACHED(return -1);
}

int WorldSocket::handle_close (ACE_HANDLE h, ACE_Reactor_Mask)
{
    // Critical section
    {
        ACE_GUARD_RETURN (LockType, Guard, m_OutBufferLock, -1);

        closing_ = true;

        if (h == ACE_INVALID_HANDLE)
            peer().close_writer();
    }

    // Critical section
    {
        ACE_GUARD_RETURN (LockType, Guard, m_SessionLock, -1);

        m_Session = NULL;
    }

    reactor()->remove_handler(this, ACE_Event_Handler::DONT_CALL | ACE_Event_Handler::ALL_EVENTS_MASK);
    return 0;
}

int WorldSocket::Update (void)
{
    if (closing_)
        return -1;

    if (m_OutActive || (m_OutBuffer->length() == 0 && msg_queue()->is_empty()))
        return 0;

    int ret;
    do
        ret = handle_output(get_handle());
    while (ret > 0);

    return ret;
}

int WorldSocket::handle_input_header (void)
{
    ACE_ASSERT(m_RecvWPct == NULL);

    ACE_ASSERT(m_Header.length() == sizeof(ClientPktHeader));

    m_Crypt.DecryptRecv ((uint8*)m_Header.rd_ptr(), sizeof(ClientPktHeader));

    ClientPktHeader& header = *((ClientPktHeader*)m_Header.rd_ptr());

    EndianConvertReverse(header.size);
    EndianConvert(header.cmd);

    if ((header.size < 4) || (header.size > 10240) || (header.cmd > 0xFFFF && (header.cmd >> 16) != 0x4C52))  // LR (from MSG_VERIFY_CONNECTIVITY)
    {
        Player* _player = m_Session ? m_Session->GetPlayer() : NULL;
        sLog->outError(LOG_FILTER_NETWORKIO, "WorldSocket::handle_input_header(): client (account: %u, char [GUID: %u, name: %s]) sent malformed packet (size: %d, cmd: %d)",
            m_Session ? m_Session->GetAccountId() : 0,
            _player ? _player->GetGUIDLow() : 0,
            _player ? _player->GetName().c_str() : "<none>",
            header.size, header.cmd);

        errno = EINVAL;
        return -1;
    }

    header.size -= 4;

    ACE_NEW_RETURN(m_RecvWPct, WorldPacket (PacketFilter::DropHighBytes(Opcodes(header.cmd)), header.size), -1);

    if (header.size > 0)
    {
        m_RecvWPct->resize(header.size);
        m_RecvPct.base ((char*) m_RecvWPct->contents(), m_RecvWPct->size());
    }
    else
    {
        ACE_ASSERT(m_RecvPct.space() == 0);
    }

    return 0;
}

int WorldSocket::handle_input_payload (void)
{
    // set errno properly here on error !!!
    // now have a header and payload

    ACE_ASSERT (m_RecvPct.space() == 0);
    ACE_ASSERT (m_Header.space() == 0);
    ACE_ASSERT (m_RecvWPct != NULL);

    const int ret = ProcessIncoming (m_RecvWPct);

    m_RecvPct.base (NULL, 0);
    m_RecvPct.reset();
    m_RecvWPct = NULL;

    m_Header.reset();

    if (ret == -1)
        errno = EINVAL;

    return ret;
}

int WorldSocket::handle_input_missing_data (void)
{
    char buf [4096];

    ACE_Data_Block db (sizeof (buf),
                        ACE_Message_Block::MB_DATA,
                        buf,
                        0,
                        0,
                        ACE_Message_Block::DONT_DELETE,
                        0);

    ACE_Message_Block message_block(&db,
                                    ACE_Message_Block::DONT_DELETE,
                                    0);

    const size_t recv_size = message_block.space();

    const ssize_t n = peer().recv (message_block.wr_ptr(),
                                          recv_size);

    if (n <= 0)
        return int(n);

    message_block.wr_ptr (n);

    while (message_block.length() > 0)
    {
        if (m_Header.space() > 0)
        {
            //need to receive the header
            const size_t to_header = (message_block.length() > m_Header.space() ? m_Header.space() : message_block.length());
            m_Header.copy (message_block.rd_ptr(), to_header);
            message_block.rd_ptr (to_header);

            if (m_Header.space() > 0)
            {
                // Couldn't receive the whole header this time.
                ACE_ASSERT (message_block.length() == 0);
                errno = EWOULDBLOCK;
                return -1;
            }

            // We just received nice new header
            if (handle_input_header() == -1)
            {
                ACE_ASSERT ((errno != EWOULDBLOCK) && (errno != EAGAIN));
                return -1;
            }
        }

        // Its possible on some error situations that this happens
        // for example on closing when epoll receives more chunked data and stuff
        // hope this is not hack, as proper m_RecvWPct is asserted around
        if (!m_RecvWPct)
        {
            sLog->outError(LOG_FILTER_NETWORKIO, "Forcing close on input m_RecvWPct = NULL");
            errno = EINVAL;
            return -1;
        }

        // We have full read header, now check the data payload
        if (m_RecvPct.space() > 0)
        {
            //need more data in the payload
            const size_t to_data = (message_block.length() > m_RecvPct.space() ? m_RecvPct.space() : message_block.length());
            m_RecvPct.copy (message_block.rd_ptr(), to_data);
            message_block.rd_ptr (to_data);

            if (m_RecvPct.space() > 0)
            {
                // Couldn't receive the whole data this time.
                ACE_ASSERT (message_block.length() == 0);
                errno = EWOULDBLOCK;
                return -1;
            }
        }

        //just received fresh new payload
        if (handle_input_payload() == -1)
        {
            ACE_ASSERT ((errno != EWOULDBLOCK) && (errno != EAGAIN));
            return -1;
        }
    }

    return size_t(n) == recv_size ? 1 : 2;
}

int WorldSocket::cancel_wakeup_output (GuardType& g)
{
    if (!m_OutActive)
        return 0;

    m_OutActive = false;

    g.release();

    if (reactor()->cancel_wakeup
        (this, ACE_Event_Handler::WRITE_MASK) == -1)
    {
        // would be good to store errno from reactor with errno guard
        sLog->outError(LOG_FILTER_NETWORKIO, "WorldSocket::cancel_wakeup_output");
        return -1;
    }

    return 0;
}

int WorldSocket::schedule_wakeup_output (GuardType& g)
{
    if (m_OutActive)
        return 0;

    m_OutActive = true;

    g.release();

    if (reactor()->schedule_wakeup
        (this, ACE_Event_Handler::WRITE_MASK) == -1)
    {
        sLog->outError(LOG_FILTER_NETWORKIO, "WorldSocket::schedule_wakeup_output");
        return -1;
    }

    return 0;
}

int WorldSocket::ProcessIncoming(WorldPacket* new_pct)
{
    ACE_ASSERT (new_pct);

    // manage memory ;)
    ACE_Auto_Ptr<WorldPacket> aptr(new_pct);

    Opcodes opcode = PacketFilter::DropHighBytes(new_pct->GetOpcode());

    if (closing_)
        return -1;

    // Dump received packet.
    if (sPacketLog->CanLogPacket())
        sPacketLog->LogPacket(*new_pct, CLIENT_TO_SERVER);

    std::string opcodeName = GetOpcodeNameForLogging(opcode);
    if (m_Session)
        sLog->outTrace(LOG_FILTER_OPCODES, "C->S: %s %s", m_Session->GetPlayerInfo().c_str(), opcodeName.c_str());

    try
    {
        switch (opcode)
        {
            case CMSG_PING:
                return HandlePing(*new_pct);
            case CMSG_AUTH_SESSION:
                if (m_Session)
                {
                    sLog->outError(LOG_FILTER_NETWORKIO, "WorldSocket::ProcessIncoming: received duplicate CMSG_AUTH_SESSION from %s", m_Session->GetPlayerInfo().c_str());
                    return -1;
                }

                sScriptMgr->OnPacketReceive(this, WorldPacket(*new_pct));
                return HandleAuthSession(*new_pct);
            case CMSG_KEEP_ALIVE:
                sLog->outDebug(LOG_FILTER_NETWORKIO, "%s", opcodeName.c_str());
                sScriptMgr->OnPacketReceive(this, WorldPacket(*new_pct));
                return 0;
            case CMSG_LOG_DISCONNECT:
                new_pct->rfinish(); // contains uint32 disconnectReason;
                sLog->outDebug(LOG_FILTER_NETWORKIO, "%s", opcodeName.c_str());
                sScriptMgr->OnPacketReceive(this, WorldPacket(*new_pct));
                return 0;
            // not an opcode, client sends string "WORLD OF WARCRAFT CONNECTION - CLIENT TO SERVER" without opcode
            // first 4 bytes become the opcode (2 dropped)
            case MSG_VERIFY_CONNECTIVITY:
            {
                sLog->outDebug(LOG_FILTER_NETWORKIO, "%s", opcodeName.c_str());
                sScriptMgr->OnPacketReceive(this, WorldPacket(*new_pct));
                std::string str;
                *new_pct >> str;
                if (str != "D OF WARCRAFT CONNECTION - CLIENT TO SERVER")
                    return -1;
                return HandleSendAuthSession();
            }
            case CMSG_ENABLE_NAGLE:
            {
                sLog->outDebug(LOG_FILTER_NETWORKIO, "%s", opcodeName.c_str());
                sScriptMgr->OnPacketReceive(this, WorldPacket(*new_pct));
                return m_Session ? m_Session->HandleEnableNagleAlgorithm() : -1;
            }
            default:
            {
                ACE_GUARD_RETURN(LockType, Guard, m_SessionLock, -1);
                if (!m_Session)
                {
                    sLog->outError(LOG_FILTER_OPCODES, "ProcessIncoming: Client not authed opcode = %u", uint32(opcode));
                    return -1;
                }

                OpcodeHandler const* handler = opcodeTable[opcode];
                if (!handler || handler->Status == STATUS_UNHANDLED)
                {
                    sLog->outError(LOG_FILTER_OPCODES, "No defined handler for opcode %s sent by %s", GetOpcodeNameForLogging(new_pct->GetOpcode()).c_str(), m_Session->GetPlayerInfo().c_str());
                    return 0;
                }

                // Our Idle timer will reset on any non PING opcodes.
                // Catches people idling on the login screen and any lingering ingame connections.
                m_Session->ResetTimeOutTime();

                // OK, give the packet to WorldSession
                aptr.release();
                // WARNING here we call it with locks held.
                // Its possible to cause deadlock if QueuePacket calls back
                m_Session->QueuePacket(new_pct);
                return 0;
            }
        }
    }
    catch (ByteBufferException &)
    {
        sLog->outError(LOG_FILTER_NETWORKIO, "WorldSocket::ProcessIncoming ByteBufferException occured while parsing an instant handled packet %s from client %s, accountid=%i. Disconnected client.",
                       opcodeName.c_str(), GetRemoteAddress().c_str(), m_Session ? int32(m_Session->GetAccountId()) : -1);
        new_pct->hexlike();
        return -1;
    }

    ACE_NOTREACHED (return 0);
}

int WorldSocket::HandleSendAuthSession()
{
    WorldPacket packet(SMSG_AUTH_CHALLENGE, 37);
    BigNumber seed1;
    seed1.SetRand(16 * 8);
    packet.append(seed1.AsByteArray(16), 16);               // new encryption seeds

    BigNumber seed2;
    seed2.SetRand(16 * 8);
    packet.append(seed2.AsByteArray(16), 16);               // new encryption seeds

    packet << m_Seed;
    packet << uint8(1);
    return SendPacket(packet);
}

int WorldSocket::HandleAuthSession(WorldPacket& recvPacket)
{
    uint8 digest[20];
    uint32 clientSeed;
    uint8 security;
    uint16 clientBuild;
    uint32 id;
    uint32 addonSize;
    LocaleConstant locale;
    std::string account;
    SHA1Hash sha;
    BigNumber k;
    WorldPacket addonsData;

    recvPacket.read_skip<uint32>();
    recvPacket.read_skip<uint32>();
    recvPacket.read_skip<uint8>();
    recvPacket >> digest[10];
    recvPacket >> digest[18];
    recvPacket >> digest[12];
    recvPacket >> digest[5];
    recvPacket.read_skip<uint64>();
    recvPacket >> digest[15];
    recvPacket >> digest[9];
    recvPacket >> digest[19];
    recvPacket >> digest[4];
    recvPacket >> digest[7];
    recvPacket >> digest[16];
    recvPacket >> digest[3];
    recvPacket >> clientBuild;
    recvPacket >> digest[8];
    recvPacket.read_skip<uint32>();
    recvPacket.read_skip<uint8>();
    recvPacket >> digest[17];
    recvPacket >> digest[6];
    recvPacket >> digest[0];
    recvPacket >> digest[1];
    recvPacket >> digest[11];
    recvPacket >> clientSeed;
    recvPacket >> digest[2];
    recvPacket.read_skip<uint32>();
    recvPacket >> digest[14];
    recvPacket >> digest[13];

    recvPacket >> addonSize;
    addonsData.resize(addonSize);
    recvPacket.read((uint8*)addonsData.contents(), addonSize);

    recvPacket.ReadBit();
    uint32 accountNameLength = recvPacket.ReadBits(12);
    account = recvPacket.ReadString(accountNameLength);

    if (sWorld->IsClosed())
    {
        SendAuthResponseError(AUTH_REJECT);
        sLog->outError(LOG_FILTER_NETWORKIO, "WorldSocket::HandleAuthSession: World closed, denying client (%s).", GetRemoteAddress().c_str());
        return -1;
    }

    // Get the account information from the realmd database
    PreparedStatement* stmt = LoginDatabase.GetPreparedStatement(LOGIN_SEL_ACCOUNT_INFO_BY_NAME);

    stmt->setString(0, account);

    PreparedQueryResult result = LoginDatabase.Query(stmt);

    // Stop if the account is not found
    if (!result)
    {
        SendAuthResponseError(AUTH_UNKNOWN_ACCOUNT);
        sLog->outError(LOG_FILTER_NETWORKIO, "WorldSocket::HandleAuthSession: Sent Auth Response (unknown account).");
        return -1;
    }

    Field* fields = result->Fetch();

    uint8 expansion = fields[6].GetUInt8();
    uint32 world_expansion = sWorld->getIntConfig(CONFIG_EXPANSION);
    if (expansion > world_expansion)
        expansion = world_expansion;

    sLog->outDebug(LOG_FILTER_NETWORKIO, "WorldSocket::HandleAuthSession: (s, v) check s: %s v: %s",
        fields[5].GetCString(),
        fields[4].GetCString());

    ///- Re-check ip locking (same check as in realmd).
    if (fields[3].GetUInt8() == 1) // if ip is locked
    {
        if (strcmp (fields[2].GetCString(), GetRemoteAddress().c_str()))
        {
            SendAuthResponseError(AUTH_FAILED);
            sLog->outDebug(LOG_FILTER_NETWORKIO, "WorldSocket::HandleAuthSession: Sent Auth Response (Account IP differs).");
            return -1;
        }
    }

    id = fields[0].GetUInt32();

    k.SetHexStr(fields[1].GetCString());

    int64 mutetime = fields[7].GetInt64();
    //! Negative mutetime indicates amount of seconds to be muted effective on next login - which is now.
    if (mutetime < 0)
    {
        mutetime = time(NULL) + llabs(mutetime);

        PreparedStatement* stmt = LoginDatabase.GetPreparedStatement(LOGIN_UPD_MUTE_TIME_LOGIN);

        stmt->setInt64(0, mutetime);
        stmt->setUInt32(1, id);

        LoginDatabase.Execute(stmt);
    }

    locale = LocaleConstant (fields[8].GetUInt8());
    if (locale >= TOTAL_LOCALES)
        locale = LOCALE_enUS;

    uint32 recruiter = fields[9].GetUInt32();
    std::string os = fields[10].GetString();

    // Must be done before WorldSession is created
    if (sWorld->getBoolConfig(CONFIG_WARDEN_ENABLED) && os != "Win" && os != "OSX")
    {
        SendAuthResponseError(AUTH_REJECT);
        sLog->outError(LOG_FILTER_NETWORKIO, "WorldSocket::HandleAuthSession: Client %s attempted to log in using invalid client OS (%s).", GetRemoteAddress().c_str(), os.c_str());
        return -1;
    }

    // Checks gmlevel per Realm
    stmt = LoginDatabase.GetPreparedStatement(LOGIN_GET_GMLEVEL_BY_REALMID);

    stmt->setUInt32(0, id);
    stmt->setInt32(1, int32(realmID));

    result = LoginDatabase.Query(stmt);

    if (!result)
        security = 0;
    else
    {
        fields = result->Fetch();
        security = fields[0].GetUInt8();
    }

    // Re-check account ban (same check as in realmd)
    stmt = LoginDatabase.GetPreparedStatement(LOGIN_SEL_BANS);

    stmt->setUInt32(0, id);
    stmt->setString(1, GetRemoteAddress());

    PreparedQueryResult banresult = LoginDatabase.Query(stmt);

    if (banresult) // if account banned
    {
        SendAuthResponseError(AUTH_BANNED);
        sLog->outError(LOG_FILTER_NETWORKIO, "WorldSocket::HandleAuthSession: Sent Auth Response (Account banned).");
        return -1;
    }

    // Check locked state for server
    AccountTypes allowedAccountType = sWorld->GetPlayerSecurityLimit();
    sLog->outDebug(LOG_FILTER_NETWORKIO, "Allowed Level: %u Player Level %u", allowedAccountType, AccountTypes(security));
    if (allowedAccountType > SEC_PLAYER && AccountTypes(security) < allowedAccountType)
    {
        SendAuthResponseError(AUTH_UNAVAILABLE);
        sLog->outInfo(LOG_FILTER_NETWORKIO, "WorldSocket::HandleAuthSession: User tries to login but his security level is not enough");
        return -1;
    }

    // Check that Key and account name are the same on client and server
    uint32 t = 0;
    uint32 seed = m_Seed;

    sha.UpdateData(account);
    sha.UpdateData((uint8*)&t, 4);
    sha.UpdateData((uint8*)&clientSeed, 4);
    sha.UpdateData((uint8*)&seed, 4);
    sha.UpdateBigNumbers(&k, NULL);
    sha.Finalize();

    std::string address = GetRemoteAddress();

    if (memcmp(sha.GetDigest(), digest, 20))
    {
        SendAuthResponseError(AUTH_FAILED);
        sLog->outError(LOG_FILTER_NETWORKIO, "WorldSocket::HandleAuthSession: Authentication failed for account: %u ('%s') address: %s", id, account.c_str(), address.c_str());
        return -1;
    }

    sLog->outDebug(LOG_FILTER_NETWORKIO, "WorldSocket::HandleAuthSession: Client '%s' authenticated successfully from %s.",
        account.c_str(),
        address.c_str());

    // Check if this user is by any chance a recruiter
    stmt = LoginDatabase.GetPreparedStatement(LOGIN_SEL_ACCOUNT_RECRUITER);

    stmt->setUInt32(0, id);

    result = LoginDatabase.Query(stmt);

    bool isRecruiter = false;
    if (result)
        isRecruiter = true;

    // Update the last_ip in the database

    stmt = LoginDatabase.GetPreparedStatement(LOGIN_UPD_LAST_IP);

    stmt->setString(0, address);
    stmt->setString(1, account);

    LoginDatabase.Execute(stmt);

    // NOTE ATM the socket is single-threaded, have this in mind ...
    ACE_NEW_RETURN(m_Session, WorldSession(id, this, AccountTypes(security), expansion, mutetime, locale, recruiter, isRecruiter), -1);

    m_Crypt.Init(&k);

    m_Session->LoadGlobalAccountData();
    m_Session->LoadTutorialsData();
<<<<<<< HEAD
    m_Session->ReadAddonsInfo(addonsData);
=======
    m_Session->ReadAddonsInfo(recvPacket);
    m_Session->LoadPermissions();
>>>>>>> 8f6e9dc8

    // Initialize Warden system only if it is enabled by config
    if (sWorld->getBoolConfig(CONFIG_WARDEN_ENABLED))
        m_Session->InitWarden(&k, os);

    // Sleep this Network thread for
    uint32 sleepTime = sWorld->getIntConfig(CONFIG_SESSION_ADD_DELAY);
    ACE_OS::sleep(ACE_Time_Value(0, sleepTime));

    sWorld->AddSession(m_Session);
    return 0;
}

int WorldSocket::HandlePing (WorldPacket& recvPacket)
{
    uint32 ping;
    uint32 latency;

    // Get the ping packet content
    recvPacket >> latency;
    recvPacket >> ping;

    if (m_LastPingTime == ACE_Time_Value::zero)
        m_LastPingTime = ACE_OS::gettimeofday(); // for 1st ping
    else
    {
        ACE_Time_Value cur_time = ACE_OS::gettimeofday();
        ACE_Time_Value diff_time (cur_time);
        diff_time -= m_LastPingTime;
        m_LastPingTime = cur_time;

        if (diff_time < ACE_Time_Value (27))
        {
            ++m_OverSpeedPings;

            uint32 max_count = sWorld->getIntConfig (CONFIG_MAX_OVERSPEED_PINGS);

            if (max_count && m_OverSpeedPings > max_count)
            {
                ACE_GUARD_RETURN (LockType, Guard, m_SessionLock, -1);

                if (m_Session && AccountMgr::IsPlayerAccount(m_Session->GetSecurity()))
                {
                    sLog->outError(LOG_FILTER_NETWORKIO, "WorldSocket::HandlePing: %s kicked for over-speed pings (address: %s)",
                        m_Session->GetPlayerInfo().c_str(), GetRemoteAddress().c_str());

                    return -1;
                }
            }
        }
        else
            m_OverSpeedPings = 0;
    }

    // critical section
    {
        ACE_GUARD_RETURN (LockType, Guard, m_SessionLock, -1);

        if (m_Session)
            m_Session->SetLatency (latency);
        else
        {
            sLog->outError(LOG_FILTER_NETWORKIO, "WorldSocket::HandlePing: peer sent CMSG_PING, "
                            "but is not authenticated or got recently kicked, "
                            " address = %s",
                            GetRemoteAddress().c_str());
             return -1;
        }
    }

    WorldPacket packet(SMSG_PONG, 4);
    packet << ping;
    return SendPacket(packet);
}

void WorldSocket::SendAuthResponseError(uint8 code)
{
        WorldPacket packet(SMSG_AUTH_RESPONSE, 1);
        packet.WriteBit(0); // has queue info
        packet.WriteBit(0); // has account info
        packet << uint8(code);
        SendPacket(packet);
}<|MERGE_RESOLUTION|>--- conflicted
+++ resolved
@@ -1001,12 +1001,8 @@
 
     m_Session->LoadGlobalAccountData();
     m_Session->LoadTutorialsData();
-<<<<<<< HEAD
     m_Session->ReadAddonsInfo(addonsData);
-=======
-    m_Session->ReadAddonsInfo(recvPacket);
     m_Session->LoadPermissions();
->>>>>>> 8f6e9dc8
 
     // Initialize Warden system only if it is enabled by config
     if (sWorld->getBoolConfig(CONFIG_WARDEN_ENABLED))
