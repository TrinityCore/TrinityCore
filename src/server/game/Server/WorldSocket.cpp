--- conflicted
+++ resolved
@@ -513,11 +513,7 @@
     authSession->Account = recvPacket.ReadString(accountNameLength);
 
     PreparedStatement* stmt = LoginDatabase.GetPreparedStatement(LOGIN_SEL_ACCOUNT_INFO_BY_NAME);
-<<<<<<< HEAD
-    stmt->setInt32(0, realmHandle.Index);
-=======
     stmt->setInt32(0, int32(realm.Id.Realm));
->>>>>>> d1efa0b8
     stmt->setString(1, authSession->Account);
 
     _queryCallback = std::bind(&WorldSocket::HandleAuthSessionCallback, this, authSession, std::placeholders::_1);
@@ -560,11 +556,7 @@
         return;
     }
 
-<<<<<<< HEAD
-    if (authSession->RealmID != realmHandle.Index)
-=======
     if (authSession->RealmID != realm.Id.Realm)
->>>>>>> d1efa0b8
     {
         SendAuthResponseError(REALM_LIST_REALM_NOT_FOUND);
         TC_LOG_ERROR("network", "WorldSocket::HandleAuthSession: Sent Auth Response (bad realm).");
