/*
 * Copyright (C) 2008-2013 TrinityCore <http://www.trinitycore.org/>
 * Copyright (C) 2005-2009 MaNGOS <http://getmangos.com/>
 *
 * This program is free software; you can redistribute it and/or modify it
 * under the terms of the GNU General Public License as published by the
 * Free Software Foundation; either version 2 of the License, or (at your
 * option) any later version.
 *
 * This program is distributed in the hope that it will be useful, but WITHOUT
 * ANY WARRANTY; without even the implied warranty of MERCHANTABILITY or
 * FITNESS FOR A PARTICULAR PURPOSE. See the GNU General Public License for
 * more details.
 *
 * You should have received a copy of the GNU General Public License along
 * with this program. If not, see <http://www.gnu.org/licenses/>.
 */

#include <ace/Message_Block.h>
#include <ace/OS_NS_string.h>
#include <ace/OS_NS_unistd.h>
#include <ace/os_include/arpa/os_inet.h>
#include <ace/os_include/netinet/os_tcp.h>
#include <ace/os_include/sys/os_types.h>
#include <ace/os_include/sys/os_socket.h>
#include <ace/OS_NS_string.h>
#include <ace/Reactor.h>
#include <ace/Auto_Ptr.h>

#include "WorldSocket.h"
#include "Common.h"
#include "Player.h"
#include "Util.h"
#include "World.h"
#include "WorldPacket.h"
#include "SharedDefines.h"
#include "ByteBuffer.h"
#include "Opcodes.h"
#include "DatabaseEnv.h"
#include "BigNumber.h"
#include "SHA1.h"
#include "WorldSession.h"
#include "WorldSocketMgr.h"
#include "Log.h"
#include "PacketLog.h"
#include "ScriptMgr.h"
#include "AccountMgr.h"

#if defined(__GNUC__)
#pragma pack(1)
#else
#pragma pack(push, 1)
#endif

struct ServerPktHeader
{
    /**
     * size is the length of the payload _plus_ the length of the opcode
     */
    ServerPktHeader(uint32 size, uint16 cmd) : size(size)
    {
        uint8 headerIndex=0;
        if (isLargePacket())
        {
            TC_LOG_DEBUG(LOG_FILTER_NETWORKIO, "initializing large server to client packet. Size: %u, cmd: %u", size, cmd);
            header[headerIndex++] = 0x80 | (0xFF & (size >> 16));
        }
        header[headerIndex++] = 0xFF &(size >> 8);
        header[headerIndex++] = 0xFF & size;

        header[headerIndex++] = 0xFF & cmd;
        header[headerIndex++] = 0xFF & (cmd >> 8);
    }

    uint8 getHeaderLength()
    {
        // cmd = 2 bytes, size= 2||3bytes
        return 2 + (isLargePacket() ? 3 : 2);
    }

    bool isLargePacket() const
    {
        return size > 0x7FFF;
    }

    const uint32 size;
    uint8 header[5];
};

struct ClientPktHeader
{
    uint16 size;
    uint32 cmd;
};

#if defined(__GNUC__)
#pragma pack()
#else
#pragma pack(pop)
#endif

WorldSocket::WorldSocket (void): WorldHandler(),
m_LastPingTime(ACE_Time_Value::zero), m_OverSpeedPings(0), m_Session(0),
m_RecvWPct(0), m_RecvPct(), m_Header(sizeof (ClientPktHeader)),
m_OutBuffer(0), m_OutBufferSize(65536), m_OutActive(false),
m_Seed(static_cast<uint32> (rand32()))
{
    reference_counting_policy().value (ACE_Event_Handler::Reference_Counting_Policy::ENABLED);

    msg_queue()->high_water_mark(8 * 1024 * 1024);
    msg_queue()->low_water_mark(8 * 1024 * 1024);
}

WorldSocket::~WorldSocket (void)
{
    delete m_RecvWPct;

    if (m_OutBuffer)
        m_OutBuffer->release();

    closing_ = true;

    peer().close();
}

bool WorldSocket::IsClosed (void) const
{
    return closing_;
}

void WorldSocket::CloseSocket (void)
{
    {
        ACE_GUARD (LockType, Guard, m_OutBufferLock);

        if (closing_)
            return;

        closing_ = true;
        peer().close_writer();
    }

    {
        ACE_GUARD (LockType, Guard, m_SessionLock);

        m_Session = NULL;
    }
}

const std::string& WorldSocket::GetRemoteAddress (void) const
{
    return m_Address;
}

int WorldSocket::SendPacket(WorldPacket const& pct)
{
    ACE_GUARD_RETURN (LockType, Guard, m_OutBufferLock, -1);

    if (closing_)
        return -1;

    // Dump outgoing packet
    if (sPacketLog->CanLogPacket())
        sPacketLog->LogPacket(pct, SERVER_TO_CLIENT);

    WorldPacket const* pkt = &pct;

    // Empty buffer used in case packet should be compressed
    WorldPacket buff;
    if (m_Session && pkt->size() > 0x400)
    {
        buff.Compress(m_Session->GetCompressionStream(), pkt);
        pkt = &buff;
    }

    if (m_Session)
        TC_LOG_TRACE(LOG_FILTER_OPCODES, "S->C: %s %s", m_Session->GetPlayerInfo().c_str(), GetOpcodeNameForLogging(pkt->GetOpcode()).c_str());

    sScriptMgr->OnPacketSend(this, *pkt);

    ServerPktHeader header(pkt->size()+2, pkt->GetOpcode());
    m_Crypt.EncryptSend ((uint8*)header.header, header.getHeaderLength());

    if (m_OutBuffer->space() >= pkt->size() + header.getHeaderLength() && msg_queue()->is_empty())
    {
        // Put the packet on the buffer.
        if (m_OutBuffer->copy((char*) header.header, header.getHeaderLength()) == -1)
            ACE_ASSERT (false);

        if (!pkt->empty())
            if (m_OutBuffer->copy((char*) pkt->contents(), pkt->size()) == -1)
                ACE_ASSERT (false);
    }
    else
    {
        // Enqueue the packet.
        ACE_Message_Block* mb;

        ACE_NEW_RETURN(mb, ACE_Message_Block(pkt->size() + header.getHeaderLength()), -1);

        mb->copy((char*) header.header, header.getHeaderLength());

        if (!pkt->empty())
            mb->copy((const char*)pkt->contents(), pkt->size());

        if (msg_queue()->enqueue_tail(mb, (ACE_Time_Value*)&ACE_Time_Value::zero) == -1)
        {
            TC_LOG_ERROR(LOG_FILTER_NETWORKIO, "WorldSocket::SendPacket enqueue_tail failed");
            mb->release();
            return -1;
        }
    }

    return 0;
}

long WorldSocket::AddReference (void)
{
    return static_cast<long> (add_reference());
}

long WorldSocket::RemoveReference (void)
{
    return static_cast<long> (remove_reference());
}

int WorldSocket::open (void *a)
{
    ACE_UNUSED_ARG (a);

    // Prevent double call to this func.
    if (m_OutBuffer)
        return -1;

    // This will also prevent the socket from being Updated
    // while we are initializing it.
    m_OutActive = true;

    // Hook for the manager.
    if (sWorldSocketMgr->OnSocketOpen(this) == -1)
        return -1;

    // Allocate the buffer.
    ACE_NEW_RETURN (m_OutBuffer, ACE_Message_Block (m_OutBufferSize), -1);

    // Store peer address.
    ACE_INET_Addr remote_addr;

    if (peer().get_remote_addr(remote_addr) == -1)
    {
        TC_LOG_ERROR(LOG_FILTER_NETWORKIO, "WorldSocket::open: peer().get_remote_addr errno = %s", ACE_OS::strerror (errno));
        return -1;
    }

    m_Address = remote_addr.get_host_addr();

    // not an opcode. this packet sends raw string WORLD OF WARCRAFT CONNECTION - SERVER TO CLIENT"
    // because of our implementation, bytes "WO" become the opcode
    WorldPacket packet(MSG_VERIFY_CONNECTIVITY);
    packet << "RLD OF WARCRAFT CONNECTION - SERVER TO CLIENT";

    if (SendPacket(packet) == -1)
        return -1;

    // Register with ACE Reactor
    if (reactor()->register_handler(this, ACE_Event_Handler::READ_MASK | ACE_Event_Handler::WRITE_MASK) == -1)
    {
        TC_LOG_ERROR(LOG_FILTER_NETWORKIO, "WorldSocket::open: unable to register client handler errno = %s", ACE_OS::strerror (errno));
        return -1;
    }

    // reactor takes care of the socket from now on
    remove_reference();

    return 0;
}

int WorldSocket::close (u_long)
{
    shutdown();

    closing_ = true;

    remove_reference();

    return 0;
}

int WorldSocket::handle_input (ACE_HANDLE)
{
    if (closing_)
        return -1;

    switch (handle_input_missing_data())
    {
        case -1 :
        {
            if ((errno == EWOULDBLOCK) ||
                (errno == EAGAIN))
            {
                return Update();                           // interesting line, isn't it ?
            }

            TC_LOG_DEBUG(LOG_FILTER_NETWORKIO, "WorldSocket::handle_input: Peer error closing connection errno = %s", ACE_OS::strerror (errno));

            errno = ECONNRESET;
            return -1;
        }
        case 0:
        {
            TC_LOG_DEBUG(LOG_FILTER_NETWORKIO, "WorldSocket::handle_input: Peer has closed connection");

            errno = ECONNRESET;
            return -1;
        }
        case 1:
            return 1;
        default:
            return Update();                               // another interesting line ;)
    }

    ACE_NOTREACHED(return -1);
}

int WorldSocket::handle_output (ACE_HANDLE)
{
    ACE_GUARD_RETURN (LockType, Guard, m_OutBufferLock, -1);

    if (closing_)
        return -1;

    size_t send_len = m_OutBuffer->length();

    if (send_len == 0)
        return handle_output_queue(Guard);

#ifdef MSG_NOSIGNAL
    ssize_t n = peer().send (m_OutBuffer->rd_ptr(), send_len, MSG_NOSIGNAL);
#else
    ssize_t n = peer().send (m_OutBuffer->rd_ptr(), send_len);
#endif // MSG_NOSIGNAL

    if (n == 0)
        return -1;
    else if (n == -1)
    {
        if (errno == EWOULDBLOCK || errno == EAGAIN)
            return schedule_wakeup_output (Guard);

        return -1;
    }
    else if (n < (ssize_t)send_len) //now n > 0
    {
        m_OutBuffer->rd_ptr (static_cast<size_t> (n));

        // move the data to the base of the buffer
        m_OutBuffer->crunch();

        return schedule_wakeup_output (Guard);
    }
    else //now n == send_len
    {
        m_OutBuffer->reset();

        return handle_output_queue (Guard);
    }

    ACE_NOTREACHED (return 0);
}

int WorldSocket::handle_output_queue (GuardType& g)
{
    if (msg_queue()->is_empty())
        return cancel_wakeup_output(g);

    ACE_Message_Block* mblk;

    if (msg_queue()->dequeue_head(mblk, (ACE_Time_Value*)&ACE_Time_Value::zero) == -1)
    {
        TC_LOG_ERROR(LOG_FILTER_NETWORKIO, "WorldSocket::handle_output_queue dequeue_head");
        return -1;
    }

    const size_t send_len = mblk->length();

#ifdef MSG_NOSIGNAL
    ssize_t n = peer().send(mblk->rd_ptr(), send_len, MSG_NOSIGNAL);
#else
    ssize_t n = peer().send(mblk->rd_ptr(), send_len);
#endif // MSG_NOSIGNAL

    if (n == 0)
    {
        mblk->release();

        return -1;
    }
    else if (n == -1)
    {
        if (errno == EWOULDBLOCK || errno == EAGAIN)
        {
            msg_queue()->enqueue_head(mblk, (ACE_Time_Value*) &ACE_Time_Value::zero);
            return schedule_wakeup_output (g);
        }

        mblk->release();
        return -1;
    }
    else if (n < (ssize_t)send_len) //now n > 0
    {
        mblk->rd_ptr(static_cast<size_t> (n));

        if (msg_queue()->enqueue_head(mblk, (ACE_Time_Value*) &ACE_Time_Value::zero) == -1)
        {
            TC_LOG_ERROR(LOG_FILTER_NETWORKIO, "WorldSocket::handle_output_queue enqueue_head");
            mblk->release();
            return -1;
        }

        return schedule_wakeup_output (g);
    }
    else //now n == send_len
    {
        mblk->release();

        return msg_queue()->is_empty() ? cancel_wakeup_output(g) : ACE_Event_Handler::WRITE_MASK;
    }

    ACE_NOTREACHED(return -1);
}

int WorldSocket::handle_close (ACE_HANDLE h, ACE_Reactor_Mask)
{
    // Critical section
    {
        ACE_GUARD_RETURN (LockType, Guard, m_OutBufferLock, -1);

        closing_ = true;

        if (h == ACE_INVALID_HANDLE)
            peer().close_writer();
    }

    // Critical section
    {
        ACE_GUARD_RETURN (LockType, Guard, m_SessionLock, -1);

        m_Session = NULL;
    }

    reactor()->remove_handler(this, ACE_Event_Handler::DONT_CALL | ACE_Event_Handler::ALL_EVENTS_MASK);
    return 0;
}

int WorldSocket::Update (void)
{
    if (closing_)
        return -1;

    if (m_OutActive || (m_OutBuffer->length() == 0 && msg_queue()->is_empty()))
        return 0;

    int ret;
    do
        ret = handle_output(get_handle());
    while (ret > 0);

    return ret;
}

int WorldSocket::handle_input_header (void)
{
    ACE_ASSERT(m_RecvWPct == NULL);

    ACE_ASSERT(m_Header.length() == sizeof(ClientPktHeader));

    m_Crypt.DecryptRecv ((uint8*)m_Header.rd_ptr(), sizeof(ClientPktHeader));

    ClientPktHeader& header = *((ClientPktHeader*)m_Header.rd_ptr());

    EndianConvertReverse(header.size);
    EndianConvert(header.cmd);

    if ((header.size < 4) || (header.size > 10240) || (header.cmd > 0xFFFF && (header.cmd >> 16) != 0x4C52))  // LR (from MSG_VERIFY_CONNECTIVITY)
    {
        Player* _player = m_Session ? m_Session->GetPlayer() : NULL;
        TC_LOG_ERROR(LOG_FILTER_NETWORKIO, "WorldSocket::handle_input_header(): client (account: %u, char [GUID: %u, name: %s]) sent malformed packet (size: %d, cmd: %d)",
            m_Session ? m_Session->GetAccountId() : 0,
            _player ? _player->GetGUIDLow() : 0,
            _player ? _player->GetName().c_str() : "<none>",
            header.size, header.cmd);

        errno = EINVAL;
        return -1;
    }

    header.size -= 4;

    ACE_NEW_RETURN(m_RecvWPct, WorldPacket (PacketFilter::DropHighBytes(Opcodes(header.cmd)), header.size), -1);

    if (header.size > 0)
    {
        m_RecvWPct->resize(header.size);
        m_RecvPct.base ((char*) m_RecvWPct->contents(), m_RecvWPct->size());
    }
    else
    {
        ACE_ASSERT(m_RecvPct.space() == 0);
    }

    return 0;
}

int WorldSocket::handle_input_payload (void)
{
    // set errno properly here on error !!!
    // now have a header and payload

    ACE_ASSERT (m_RecvPct.space() == 0);
    ACE_ASSERT (m_Header.space() == 0);
    ACE_ASSERT (m_RecvWPct != NULL);

    const int ret = ProcessIncoming (m_RecvWPct);

    m_RecvPct.base (NULL, 0);
    m_RecvPct.reset();
    m_RecvWPct = NULL;

    m_Header.reset();

    if (ret == -1)
        errno = EINVAL;

    return ret;
}

int WorldSocket::handle_input_missing_data (void)
{
    char buf [4096];

    ACE_Data_Block db (sizeof (buf),
                        ACE_Message_Block::MB_DATA,
                        buf,
                        0,
                        0,
                        ACE_Message_Block::DONT_DELETE,
                        0);

    ACE_Message_Block message_block(&db,
                                    ACE_Message_Block::DONT_DELETE,
                                    0);

    const size_t recv_size = message_block.space();

    const ssize_t n = peer().recv (message_block.wr_ptr(),
                                          recv_size);

    if (n <= 0)
        return int(n);

    message_block.wr_ptr (n);

    while (message_block.length() > 0)
    {
        if (m_Header.space() > 0)
        {
            //need to receive the header
            const size_t to_header = (message_block.length() > m_Header.space() ? m_Header.space() : message_block.length());
            m_Header.copy (message_block.rd_ptr(), to_header);
            message_block.rd_ptr (to_header);

            if (m_Header.space() > 0)
            {
                // Couldn't receive the whole header this time.
                ACE_ASSERT (message_block.length() == 0);
                errno = EWOULDBLOCK;
                return -1;
            }

            // We just received nice new header
            if (handle_input_header() == -1)
            {
                ACE_ASSERT ((errno != EWOULDBLOCK) && (errno != EAGAIN));
                return -1;
            }
        }

        // Its possible on some error situations that this happens
        // for example on closing when epoll receives more chunked data and stuff
        // hope this is not hack, as proper m_RecvWPct is asserted around
        if (!m_RecvWPct)
        {
            TC_LOG_ERROR(LOG_FILTER_NETWORKIO, "Forcing close on input m_RecvWPct = NULL");
            errno = EINVAL;
            return -1;
        }

        // We have full read header, now check the data payload
        if (m_RecvPct.space() > 0)
        {
            //need more data in the payload
            const size_t to_data = (message_block.length() > m_RecvPct.space() ? m_RecvPct.space() : message_block.length());
            m_RecvPct.copy (message_block.rd_ptr(), to_data);
            message_block.rd_ptr (to_data);

            if (m_RecvPct.space() > 0)
            {
                // Couldn't receive the whole data this time.
                ACE_ASSERT (message_block.length() == 0);
                errno = EWOULDBLOCK;
                return -1;
            }
        }

        //just received fresh new payload
        if (handle_input_payload() == -1)
        {
            ACE_ASSERT ((errno != EWOULDBLOCK) && (errno != EAGAIN));
            return -1;
        }
    }

    return size_t(n) == recv_size ? 1 : 2;
}

int WorldSocket::cancel_wakeup_output (GuardType& g)
{
    if (!m_OutActive)
        return 0;

    m_OutActive = false;

    g.release();

    if (reactor()->cancel_wakeup
        (this, ACE_Event_Handler::WRITE_MASK) == -1)
    {
        // would be good to store errno from reactor with errno guard
        TC_LOG_ERROR(LOG_FILTER_NETWORKIO, "WorldSocket::cancel_wakeup_output");
        return -1;
    }

    return 0;
}

int WorldSocket::schedule_wakeup_output (GuardType& g)
{
    if (m_OutActive)
        return 0;

    m_OutActive = true;

    g.release();

    if (reactor()->schedule_wakeup
        (this, ACE_Event_Handler::WRITE_MASK) == -1)
    {
        TC_LOG_ERROR(LOG_FILTER_NETWORKIO, "WorldSocket::schedule_wakeup_output");
        return -1;
    }

    return 0;
}

int WorldSocket::ProcessIncoming(WorldPacket* new_pct)
{
    ACE_ASSERT (new_pct);

    // manage memory ;)
    ACE_Auto_Ptr<WorldPacket> aptr(new_pct);

    Opcodes opcode = PacketFilter::DropHighBytes(new_pct->GetOpcode());

    if (closing_)
        return -1;

    // Dump received packet.
    if (sPacketLog->CanLogPacket())
        sPacketLog->LogPacket(*new_pct, CLIENT_TO_SERVER);

    std::string opcodeName = GetOpcodeNameForLogging(opcode);
    if (m_Session)
        TC_LOG_TRACE(LOG_FILTER_OPCODES, "C->S: %s %s", m_Session->GetPlayerInfo().c_str(), opcodeName.c_str());

    try
    {
        switch (opcode)
        {
            case CMSG_PING:
                return HandlePing(*new_pct);
            case CMSG_AUTH_SESSION:
                if (m_Session)
                {
                    TC_LOG_ERROR(LOG_FILTER_NETWORKIO, "WorldSocket::ProcessIncoming: received duplicate CMSG_AUTH_SESSION from %s", m_Session->GetPlayerInfo().c_str());
                    return -1;
                }

                sScriptMgr->OnPacketReceive(this, WorldPacket(*new_pct));
                return HandleAuthSession(*new_pct);
            case CMSG_KEEP_ALIVE:
                TC_LOG_DEBUG(LOG_FILTER_NETWORKIO, "%s", opcodeName.c_str());
                sScriptMgr->OnPacketReceive(this, WorldPacket(*new_pct));
                return 0;
            case CMSG_LOG_DISCONNECT:
                new_pct->rfinish(); // contains uint32 disconnectReason;
                TC_LOG_DEBUG(LOG_FILTER_NETWORKIO, "%s", opcodeName.c_str());
                sScriptMgr->OnPacketReceive(this, WorldPacket(*new_pct));
                return 0;
            // not an opcode, client sends string "WORLD OF WARCRAFT CONNECTION - CLIENT TO SERVER" without opcode
            // first 4 bytes become the opcode (2 dropped)
            case MSG_VERIFY_CONNECTIVITY:
            {
                TC_LOG_DEBUG(LOG_FILTER_NETWORKIO, "%s", opcodeName.c_str());
                sScriptMgr->OnPacketReceive(this, WorldPacket(*new_pct));
                std::string str;
                *new_pct >> str;
                if (str != "D OF WARCRAFT CONNECTION - CLIENT TO SERVER")
                    return -1;
                return HandleSendAuthSession();
            }
            case CMSG_ENABLE_NAGLE:
            {
                TC_LOG_DEBUG(LOG_FILTER_NETWORKIO, "%s", opcodeName.c_str());
                sScriptMgr->OnPacketReceive(this, WorldPacket(*new_pct));
                return m_Session ? m_Session->HandleEnableNagleAlgorithm() : -1;
            }
            default:
            {
                ACE_GUARD_RETURN(LockType, Guard, m_SessionLock, -1);
                if (!m_Session)
                {
                    TC_LOG_ERROR(LOG_FILTER_OPCODES, "ProcessIncoming: Client not authed opcode = %u", uint32(opcode));
                    return -1;
                }

                // prevent invalid memory access/crash with custom opcodes
                if (opcode >= NUM_OPCODE_HANDLERS)
                    return 0;

                OpcodeHandler const* handler = opcodeTable[opcode];
                if (!handler || handler->Status == STATUS_UNHANDLED)
                {
                    TC_LOG_ERROR(LOG_FILTER_OPCODES, "No defined handler for opcode %s sent by %s", GetOpcodeNameForLogging(new_pct->GetOpcode()).c_str(), m_Session->GetPlayerInfo().c_str());
                    return 0;
                }

                // Our Idle timer will reset on any non PING opcodes.
                // Catches people idling on the login screen and any lingering ingame connections.
                m_Session->ResetTimeOutTime();

                // OK, give the packet to WorldSession
                aptr.release();
                // WARNING here we call it with locks held.
                // Its possible to cause deadlock if QueuePacket calls back
                m_Session->QueuePacket(new_pct);
                return 0;
            }
        }
    }
    catch (ByteBufferException &)
    {
        TC_LOG_ERROR(LOG_FILTER_NETWORKIO, "WorldSocket::ProcessIncoming ByteBufferException occured while parsing an instant handled packet %s from client %s, accountid=%i. Disconnected client.",
                       opcodeName.c_str(), GetRemoteAddress().c_str(), m_Session ? int32(m_Session->GetAccountId()) : -1);
        new_pct->hexlike();
        return -1;
    }

    ACE_NOTREACHED (return 0);
}

int WorldSocket::HandleSendAuthSession()
{
    WorldPacket packet(SMSG_AUTH_CHALLENGE, 37);
    BigNumber seed1;
    seed1.SetRand(16 * 8);
    packet.append(seed1.AsByteArray(16).get(), 16);               // new encryption seeds

    BigNumber seed2;
    seed2.SetRand(16 * 8);
<<<<<<< HEAD
    packet.append(seed2.AsByteArray(16), 16);               // new encryption seeds

    packet << m_Seed;
    packet << uint8(1);
=======
    packet.append(seed2.AsByteArray(16).get(), 16);               // new encryption seeds
>>>>>>> 19343ddd
    return SendPacket(packet);
}

int WorldSocket::HandleAuthSession(WorldPacket& recvPacket)
{
    uint8 digest[20];
    uint32 clientSeed;
    uint8 security;
    uint16 clientBuild;
    uint32 id;
    uint32 addonSize;
    LocaleConstant locale;
    std::string account;
    SHA1Hash sha;
    BigNumber k;
    WorldPacket addonsData;

    recvPacket.read_skip<uint32>();
    recvPacket.read_skip<uint32>();
    recvPacket.read_skip<uint8>();
    recvPacket >> digest[10];
    recvPacket >> digest[18];
    recvPacket >> digest[12];
    recvPacket >> digest[5];
    recvPacket.read_skip<uint64>();
    recvPacket >> digest[15];
    recvPacket >> digest[9];
    recvPacket >> digest[19];
    recvPacket >> digest[4];
    recvPacket >> digest[7];
    recvPacket >> digest[16];
    recvPacket >> digest[3];
    recvPacket >> clientBuild;
    recvPacket >> digest[8];
    recvPacket.read_skip<uint32>();
    recvPacket.read_skip<uint8>();
    recvPacket >> digest[17];
    recvPacket >> digest[6];
    recvPacket >> digest[0];
    recvPacket >> digest[1];
    recvPacket >> digest[11];
    recvPacket >> clientSeed;
    recvPacket >> digest[2];
    recvPacket.read_skip<uint32>();
    recvPacket >> digest[14];
    recvPacket >> digest[13];

    recvPacket >> addonSize;
    addonsData.resize(addonSize);
    recvPacket.read((uint8*)addonsData.contents(), addonSize);

    recvPacket.ReadBit();
    uint32 accountNameLength = recvPacket.ReadBits(12);
    account = recvPacket.ReadString(accountNameLength);

    if (sWorld->IsClosed())
    {
        SendAuthResponseError(AUTH_REJECT);
        TC_LOG_ERROR(LOG_FILTER_NETWORKIO, "WorldSocket::HandleAuthSession: World closed, denying client (%s).", GetRemoteAddress().c_str());
        return -1;
    }

    // Get the account information from the realmd database
    //         0           1        2       3          4         5       6          7   8
    // SELECT id, sessionkey, last_ip, locked, expansion, mutetime, locale, recruiter, os FROM account WHERE username = ?
    PreparedStatement* stmt = LoginDatabase.GetPreparedStatement(LOGIN_SEL_ACCOUNT_INFO_BY_NAME);

    stmt->setString(0, account);

    PreparedQueryResult result = LoginDatabase.Query(stmt);

    // Stop if the account is not found
    if (!result)
    {
        SendAuthResponseError(AUTH_UNKNOWN_ACCOUNT);
        TC_LOG_ERROR(LOG_FILTER_NETWORKIO, "WorldSocket::HandleAuthSession: Sent Auth Response (unknown account).");
        return -1;
    }

    Field* fields = result->Fetch();

    uint8 expansion = fields[4].GetUInt8();
    uint32 world_expansion = sWorld->getIntConfig(CONFIG_EXPANSION);
    if (expansion > world_expansion)
        expansion = world_expansion;

    ///- Re-check ip locking (same check as in realmd).
    if (fields[3].GetUInt8() == 1) // if ip is locked
    {
        if (strcmp (fields[2].GetCString(), GetRemoteAddress().c_str()))
        {
            SendAuthResponseError(AUTH_FAILED);
            TC_LOG_DEBUG(LOG_FILTER_NETWORKIO, "WorldSocket::HandleAuthSession: Sent Auth Response (Account IP differs).");
            return -1;
        }
    }

    id = fields[0].GetUInt32();

    k.SetHexStr(fields[1].GetCString());

    int64 mutetime = fields[5].GetInt64();
    //! Negative mutetime indicates amount of seconds to be muted effective on next login - which is now.
    if (mutetime < 0)
    {
        mutetime = time(NULL) + llabs(mutetime);

        PreparedStatement* stmt = LoginDatabase.GetPreparedStatement(LOGIN_UPD_MUTE_TIME_LOGIN);

        stmt->setInt64(0, mutetime);
        stmt->setUInt32(1, id);

        LoginDatabase.Execute(stmt);
    }

    locale = LocaleConstant (fields[6].GetUInt8());
    if (locale >= TOTAL_LOCALES)
        locale = LOCALE_enUS;

    uint32 recruiter = fields[7].GetUInt32();
    std::string os = fields[8].GetString();

    // Must be done before WorldSession is created
    if (sWorld->getBoolConfig(CONFIG_WARDEN_ENABLED) && os != "Win" && os != "OSX")
    {
        SendAuthResponseError(AUTH_REJECT);
        TC_LOG_ERROR(LOG_FILTER_NETWORKIO, "WorldSocket::HandleAuthSession: Client %s attempted to log in using invalid client OS (%s).", GetRemoteAddress().c_str(), os.c_str());
        return -1;
    }

    // Checks gmlevel per Realm
    stmt = LoginDatabase.GetPreparedStatement(LOGIN_GET_GMLEVEL_BY_REALMID);

    stmt->setUInt32(0, id);
    stmt->setInt32(1, int32(realmID));

    result = LoginDatabase.Query(stmt);

    if (!result)
        security = 0;
    else
    {
        fields = result->Fetch();
        security = fields[0].GetUInt8();
    }

    // Re-check account ban (same check as in realmd)
    stmt = LoginDatabase.GetPreparedStatement(LOGIN_SEL_BANS);

    stmt->setUInt32(0, id);
    stmt->setString(1, GetRemoteAddress());

    PreparedQueryResult banresult = LoginDatabase.Query(stmt);

    if (banresult) // if account banned
    {
        SendAuthResponseError(AUTH_BANNED);
        TC_LOG_ERROR(LOG_FILTER_NETWORKIO, "WorldSocket::HandleAuthSession: Sent Auth Response (Account banned).");
        return -1;
    }

    // Check locked state for server
    AccountTypes allowedAccountType = sWorld->GetPlayerSecurityLimit();
    TC_LOG_DEBUG(LOG_FILTER_NETWORKIO, "Allowed Level: %u Player Level %u", allowedAccountType, AccountTypes(security));
    if (allowedAccountType > SEC_PLAYER && AccountTypes(security) < allowedAccountType)
    {
        SendAuthResponseError(AUTH_UNAVAILABLE);
        TC_LOG_INFO(LOG_FILTER_NETWORKIO, "WorldSocket::HandleAuthSession: User tries to login but his security level is not enough");
        return -1;
    }

    // Check that Key and account name are the same on client and server
    uint32 t = 0;
    uint32 seed = m_Seed;

    sha.UpdateData(account);
    sha.UpdateData((uint8*)&t, 4);
    sha.UpdateData((uint8*)&clientSeed, 4);
    sha.UpdateData((uint8*)&seed, 4);
    sha.UpdateBigNumbers(&k, NULL);
    sha.Finalize();

    std::string address = GetRemoteAddress();

    if (memcmp(sha.GetDigest(), digest, 20))
    {
        SendAuthResponseError(AUTH_FAILED);
        TC_LOG_ERROR(LOG_FILTER_NETWORKIO, "WorldSocket::HandleAuthSession: Authentication failed for account: %u ('%s') address: %s", id, account.c_str(), address.c_str());
        return -1;
    }

    TC_LOG_DEBUG(LOG_FILTER_NETWORKIO, "WorldSocket::HandleAuthSession: Client '%s' authenticated successfully from %s.",
        account.c_str(),
        address.c_str());

    // Check if this user is by any chance a recruiter
    stmt = LoginDatabase.GetPreparedStatement(LOGIN_SEL_ACCOUNT_RECRUITER);

    stmt->setUInt32(0, id);

    result = LoginDatabase.Query(stmt);

    bool isRecruiter = false;
    if (result)
        isRecruiter = true;

    // Update the last_ip in the database

    stmt = LoginDatabase.GetPreparedStatement(LOGIN_UPD_LAST_IP);

    stmt->setString(0, address);
    stmt->setString(1, account);

    LoginDatabase.Execute(stmt);

    // NOTE ATM the socket is single-threaded, have this in mind ...
    ACE_NEW_RETURN(m_Session, WorldSession(id, this, AccountTypes(security), expansion, mutetime, locale, recruiter, isRecruiter), -1);

    m_Crypt.Init(&k);

    m_Session->LoadGlobalAccountData();
    m_Session->LoadTutorialsData();
    m_Session->ReadAddonsInfo(addonsData);
    m_Session->LoadPermissions();

    // Initialize Warden system only if it is enabled by config
    if (sWorld->getBoolConfig(CONFIG_WARDEN_ENABLED))
        m_Session->InitWarden(&k, os);

    // Sleep this Network thread for
    uint32 sleepTime = sWorld->getIntConfig(CONFIG_SESSION_ADD_DELAY);
    ACE_OS::sleep(ACE_Time_Value(0, sleepTime));

    sWorld->AddSession(m_Session);
    return 0;
}

int WorldSocket::HandlePing (WorldPacket& recvPacket)
{
    uint32 ping;
    uint32 latency;

    // Get the ping packet content
    recvPacket >> latency;
    recvPacket >> ping;

    if (m_LastPingTime == ACE_Time_Value::zero)
        m_LastPingTime = ACE_OS::gettimeofday(); // for 1st ping
    else
    {
        ACE_Time_Value cur_time = ACE_OS::gettimeofday();
        ACE_Time_Value diff_time (cur_time);
        diff_time -= m_LastPingTime;
        m_LastPingTime = cur_time;

        if (diff_time < ACE_Time_Value (27))
        {
            ++m_OverSpeedPings;

            uint32 max_count = sWorld->getIntConfig (CONFIG_MAX_OVERSPEED_PINGS);

            if (max_count && m_OverSpeedPings > max_count)
            {
                ACE_GUARD_RETURN (LockType, Guard, m_SessionLock, -1);

                if (m_Session && !m_Session->HasPermission(RBAC_PERM_SKIP_CHECK_OVERSPEED_PING))
                {
                    TC_LOG_ERROR(LOG_FILTER_NETWORKIO, "WorldSocket::HandlePing: %s kicked for over-speed pings (address: %s)",
                        m_Session->GetPlayerInfo().c_str(), GetRemoteAddress().c_str());

                    return -1;
                }
            }
        }
        else
            m_OverSpeedPings = 0;
    }

    // critical section
    {
        ACE_GUARD_RETURN (LockType, Guard, m_SessionLock, -1);

        if (m_Session)
            m_Session->SetLatency (latency);
        else
        {
            TC_LOG_ERROR(LOG_FILTER_NETWORKIO, "WorldSocket::HandlePing: peer sent CMSG_PING, "
                            "but is not authenticated or got recently kicked, "
                            " address = %s",
                            GetRemoteAddress().c_str());
             return -1;
        }
    }

    WorldPacket packet(SMSG_PONG, 4);
    packet << ping;
    return SendPacket(packet);
}

void WorldSocket::SendAuthResponseError(uint8 code)
{
        WorldPacket packet(SMSG_AUTH_RESPONSE, 1);
        packet.WriteBit(0); // has queue info
        packet.WriteBit(0); // has account info
        packet << uint8(code);
        SendPacket(packet);
}<|MERGE_RESOLUTION|>--- conflicted
+++ resolved
@@ -777,14 +777,10 @@
 
     BigNumber seed2;
     seed2.SetRand(16 * 8);
-<<<<<<< HEAD
-    packet.append(seed2.AsByteArray(16), 16);               // new encryption seeds
+    packet.append(seed2.AsByteArray(16).get(), 16);               // new encryption seeds
 
     packet << m_Seed;
     packet << uint8(1);
-=======
-    packet.append(seed2.AsByteArray(16).get(), 16);               // new encryption seeds
->>>>>>> 19343ddd
     return SendPacket(packet);
 }
 
