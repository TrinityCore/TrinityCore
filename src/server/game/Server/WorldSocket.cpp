--- conflicted
+++ resolved
@@ -17,7 +17,6 @@
 */
 
 #include "WorldSocket.h"
-<<<<<<< HEAD
 #include "Common.h"
 #include "Player.h"
 #include "Util.h"
@@ -27,82 +26,13 @@
 #include "ByteBuffer.h"
 #include "Opcodes.h"
 #include "DatabaseEnv.h"
-=======
 #include "BigNumber.h"
-#include "Opcodes.h"
-#include "Player.h"
-#include "ScriptMgr.h"
->>>>>>> aceec683
 #include "SHA1.h"
 #include "PacketLog.h"
-<<<<<<< HEAD
 #include "ScriptMgr.h"
 #include "AccountMgr.h"
 #include "SocialServer.h"
-
-#if defined(__GNUC__)
-#pragma pack(1)
-#else
-#pragma pack(push, 1)
-#endif
-
-struct ServerPktHeader
-{
-    /**
-     * size is the length of the payload _plus_ the length of the opcode
-     */
-    ServerPktHeader(uint32 size, uint16 cmd) : size(size)
-    {
-        uint8 headerIndex=0;
-        if (isLargePacket())
-        {
-            TC_LOG_DEBUG("network", "initializing large server to client packet. Size: %u, cmd: %u", size, cmd);
-            header[headerIndex++] = 0x80 | (0xFF & (size >> 16));
-        }
-        header[headerIndex++] = 0xFF &(size >> 8);
-        header[headerIndex++] = 0xFF & size;
-
-        header[headerIndex++] = 0xFF & cmd;
-        header[headerIndex++] = 0xFF & (cmd >> 8);
-    }
-
-    uint8 getHeaderLength()
-    {
-        // cmd = 2 bytes, size= 2||3bytes
-        return 2 + (isLargePacket() ? 3 : 2);
-    }
-
-    bool isLargePacket() const
-    {
-        return size > 0x7FFF;
-    }
-
-    const uint32 size;
-    uint8 header[5];
-};
-
-struct ClientPktHeader
-{
-    uint16 size;
-    uint32 cmd;
-};
-
-#if defined(__GNUC__)
-#pragma pack()
-#else
-#pragma pack(pop)
-#endif
-
-WorldSocket::WorldSocket (void): WorldHandler(),
-m_LastPingTime(ACE_Time_Value::zero), m_OverSpeedPings(0), m_Session(0),
-m_RecvWPct(0), m_RecvPct(), m_Header(sizeof (ClientPktHeader)),
-m_OutBuffer(0), m_OutBufferSize(65536), m_OutActive(false),
-m_Seed(static_cast<uint32> (rand32()))
-{
-    reference_counting_policy().value (ACE_Event_Handler::Reference_Counting_Policy::ENABLED);
-=======
 #include <memory>
->>>>>>> aceec683
 
 using boost::asio::ip::tcp;
 
@@ -137,36 +67,11 @@
 
 void WorldSocket::ReadHandler()
 {
-<<<<<<< HEAD
-    ACE_GUARD_RETURN (LockType, Guard, m_OutBufferLock, -1);
-
-    if (closing_)
-        return -1;
-
-    if (m_Session && m_Session->HasRedirected() && pct.GetOpcode() != SMSG_SUSPEND_COMMS && pct.GetOpcode() != SMSG_REDIRECT_CLIENT)
-        return 0;
-
-    // Dump outgoing packet
-    if (sPacketLog->CanLogPacket())
-        sPacketLog->LogPacket(pct, SERVER_TO_CLIENT);
-
-    WorldPacket const* pkt = &pct;
-
-    TC_LOG_TRACE("network.opcode", "S->C: %s %s", (m_Session ? m_Session->GetPlayerInfo() : m_Address).c_str(), GetOpcodeNameForLogging(pkt->GetOpcode()).c_str());
-
-    sScriptMgr->OnPacketSend(this, *pkt);
-
-    ServerPktHeader header(pkt->size()+2, pkt->GetOpcode());
-    m_Crypt.EncryptSend ((uint8*)header.header, header.getHeaderLength());
-
-    if (m_OutBuffer->space() >= pkt->size() + header.getHeaderLength() && msg_queue()->is_empty())
-=======
     if (!IsOpen())
         return;
 
     MessageBuffer& packet = GetReadBuffer();
     while (packet.GetActiveSize() > 0)
->>>>>>> aceec683
     {
         if (_headerBuffer.GetRemainingSpace() > 0)
         {
@@ -273,6 +178,9 @@
 
             HandleAuthSession(packet);
             break;
+        case CMSG_REDIRECTION_AUTH_PROOF:
+	    HandleAuthRedirect(packet);
+	    break;
         case CMSG_KEEP_ALIVE:
             TC_LOG_DEBUG("network", "%s", opcodeName.c_str());
             sScriptMgr->OnPacketReceive(_worldSession, packet);
@@ -322,106 +230,19 @@
         if (!packet.empty())
             _writeBuffer.Write(packet.contents(), packet.size());
     }
-<<<<<<< HEAD
-
-    return 0;
-}
-
-int WorldSocket::ProcessIncoming(WorldPacket* new_pct)
-{
-    ACE_ASSERT (new_pct);
-
-    // manage memory ;)
-    ACE_Auto_Ptr<WorldPacket> aptr(new_pct);
-
-    const ACE_UINT16 opcode = new_pct->GetOpcode();
-
-    if (closing_)
-        return -1;
-
-    // Dump received packet.
-    if (sPacketLog->CanLogPacket())
-        sPacketLog->LogPacket(*new_pct, CLIENT_TO_SERVER);
-
-    std::string opcodeName = GetOpcodeNameForLogging(opcode);
-    TC_LOG_TRACE("network.opcode", "C->S: %s %s", (m_Session ? m_Session->GetPlayerInfo() : m_Address).c_str(), opcodeName.c_str());
-
-    try
-=======
     else
 #endif
->>>>>>> aceec683
     {
         MessageBuffer buffer(header.getHeaderLength() + packet.size());
         buffer.Write(header.header, header.getHeaderLength());
         if (!packet.empty())
             buffer.Write(packet.contents(), packet.size());
 
-<<<<<<< HEAD
-                sScriptMgr->OnPacketReceive(this, WorldPacket(*new_pct));
-                return HandleAuthSession(*new_pct);
-            case CMSG_KEEP_ALIVE:
-                TC_LOG_DEBUG("network", "%s", opcodeName.c_str());
-                sScriptMgr->OnPacketReceive(this, WorldPacket(*new_pct));
-                return 0;
-            case CMSG_REDIRECTION_AUTH_PROOF:
-                return HandleAuthRedirect(*new_pct);
-            case CMSG_SUSPEND_COMMS_ACK:
-                m_Session->HandleSuspendComms(*new_pct);
-                return 0;
-            default:
-            {
-                ACE_GUARD_RETURN(LockType, Guard, m_SessionLock, -1);
-                if (!m_Session)
-                {
-                    TC_LOG_ERROR("network.opcode", "ProcessIncoming: Client not authed opcode = %u", uint32(opcode));
-                    return -1;
-                }
-
-                // Our Idle timer will reset on any non PING opcodes.
-                // Catches people idling on the login screen and any lingering ingame connections.
-                m_Session->ResetTimeOutTime();
-
-                // OK, give the packet to WorldSession
-                aptr.release();
-                // WARNING here we call it with locks held.
-                // Its possible to cause deadlock if QueuePacket calls back
-                m_Session->QueuePacket(new_pct);
-                return 0;
-            }
-        }
-    }
-    catch (ByteBufferException &)
-    {
-        TC_LOG_ERROR("network", "WorldSocket::ProcessIncoming ByteBufferException occured while parsing an instant handled packet %s from client %s, accountid=%i. Disconnected client.",
-                       opcodeName.c_str(), GetRemoteAddress().c_str(), m_Session ? int32(m_Session->GetAccountId()) : -1);
-        new_pct->hexlike();
-        return -1;
-=======
         QueuePacket(std::move(buffer), guard);
->>>>>>> aceec683
-    }
-}
-
-<<<<<<< HEAD
-int WorldSocket::HandleSendAuthSession()
-{
-    WorldPacket packet(SMSG_AUTH_CHALLENGE, 37);
-    packet << uint32(1);                                    // 1...31
-    packet << uint32(m_Seed);
-
-    m_serverEncryptSeed.SetRand(16 * 8);
-    packet.append(m_serverEncryptSeed.AsByteArray(16).get(), 16);               // new encryption seeds
-
-    m_clientDecryptSeed.SetRand(16 * 8);
-    packet.append(m_clientDecryptSeed.AsByteArray(16).get(), 16);               // new encryption seeds
-    return SendPacket(packet);
-}
-
-int WorldSocket::HandleAuthSession(WorldPacket& recvPacket)
-=======
+    }
+}
+
 void WorldSocket::HandleAuthSession(WorldPacket& recvPacket)
->>>>>>> aceec683
 {
     uint8 digest[20];
     uint32 clientSeed;
@@ -673,8 +494,8 @@
     SendPacket(packet);
 }
 
-<<<<<<< HEAD
-int WorldSocket::HandleAuthRedirect(WorldPacket& recvPacket)
+
+void WorldSocket::HandleAuthRedirect(WorldPacket& recvPacket)
 {
     uint8 digest[20];
     uint8 security;
@@ -684,13 +505,13 @@
     SHA1Hash sha;
     uint64 unk;
     BigNumber sessionKey;
-    std::string address = GetRemoteAddress();
+    std::string address = GetRemoteIpAddress().to_string();
 
     if (sWorld->IsClosed())
     {
         SendAuthResponseError(AUTH_REJECT);
         TC_LOG_ERROR("network", "WorldSocket::HandleAuthRedirect: World closed, denying client (%s).", address.c_str());
-        return -1;
+        return;
     }
 
     // Read the content of the packet
@@ -712,7 +533,7 @@
     {
         SendAuthResponseError(AUTH_UNKNOWN_ACCOUNT);
         TC_LOG_ERROR("network", "WorldSocket::HandleAuthRedirect: Sent Auth Response (unknown account).");
-        return -1;
+        return;
     }
 
     Field* fields = result->Fetch();
@@ -725,11 +546,11 @@
     ///- Re-check ip locking (same check as in realmd).
     if (fields[3].GetUInt8() == 1) // if ip is locked
     {
-        if (strcmp(fields[2].GetCString(), GetRemoteAddress().c_str()))
+      if (strcmp(fields[2].GetCString(), GetRemoteIpAddress().to_string().c_str()))
         {
             SendAuthResponseError(AUTH_FAILED);
             TC_LOG_DEBUG("network", "WorldSocket::HandleAuthRedirect: Sent Auth Response (Account IP differs).");
-            return -1;
+            return;
         }
     }
 
@@ -763,7 +584,7 @@
     {
         SendAuthResponseError(AUTH_REJECT);
         TC_LOG_ERROR("network", "WorldSocket::HandleAuthRedirect: Client %s attempted to log in using invalid client OS (%s).", address.c_str(), os.c_str());
-        return -1;
+        return;
     }
 
     // Checks gmlevel per Realm
@@ -783,14 +604,14 @@
     // Re-check account ban (same check as in realmd)
     stmt = LoginDatabase.GetPreparedStatement(LOGIN_SEL_BANS);
     stmt->setUInt32(0, id);
-    stmt->setString(1, GetRemoteAddress());
+    stmt->setString(1, GetRemoteIpAddress().to_string().c_str());
     PreparedQueryResult banresult = LoginDatabase.Query(stmt);
 
     if (banresult) // if account banned
     {
         SendAuthResponseError(AUTH_BANNED);
         TC_LOG_ERROR("network", "WorldSocket::HandleAuthRedirect: Sent Auth Response (Account banned).");
-        return -1;
+        return;
     }
 
     // Check locked state for server
@@ -800,7 +621,7 @@
     {
         SendAuthResponseError(AUTH_UNAVAILABLE);
         TC_LOG_INFO("network", "WorldSocket::HandleAuthRedirect: User tries to login but his security level is not enough");
-        return -1;
+        return;
     }
 
     // Check that Key and account name are the same on client and server
@@ -815,7 +636,7 @@
     {
         SendAuthResponseError(AUTH_FAILED);
         TC_LOG_ERROR("network", "WorldSocket::HandleAuthRedirect: Authentication failed for account: %u ('%s') address: %s", id, account.c_str(), address.c_str());
-        return -1;
+        return;
     }
 
     TC_LOG_DEBUG("network", "WorldSocket::HandleAuthRedirect: Client '%s' authenticated successfully from %s.",
@@ -827,37 +648,31 @@
     stmt->setUInt32(0, id);
     result = LoginDatabase.Query(stmt);
 
-    bool isRecruiter = !result.null();
-
-    ACE_NEW_RETURN(m_Session, WorldSession(id, this, AccountTypes(security), expansion, mutetime, locale, recruiter, isRecruiter, SESSION_FLAG_FROM_REDIRECT), -1);
-
-    m_Crypt.Init(&sessionKey, m_serverEncryptSeed.AsByteArray(16).get(), m_clientDecryptSeed.AsByteArray(16).get());
-
-    m_Session->LoadGlobalAccountData();
-    m_Session->LoadTutorialsData();
-    m_Session->LoadPermissions();
+    bool isRecruiter = false;
+    if (result)
+        isRecruiter = true;
+
+    _worldSession = new WorldSession(id, shared_from_this(), AccountTypes(security), expansion, mutetime, locale, recruiter, isRecruiter, SESSION_FLAG_FROM_REDIRECT);
+
+    _authCrypt.Init(&sessionKey, m_serverEncryptSeed.AsByteArray(16).get(), m_clientDecryptSeed.AsByteArray(16).get());
+
+    _worldSession->LoadGlobalAccountData();
+    _worldSession->LoadTutorialsData();
+    _worldSession->LoadPermissions();
 
     // Initialize Warden system only if it is enabled by config
     if (sWorld->getBoolConfig(CONFIG_WARDEN_ENABLED))
-        m_Session->InitWarden(&sessionKey, os);
-
+        _worldSession->InitWarden(&sessionKey, os);
+    
     zmqpp::message msg;
     msg << uint16(SUSPEND_COMMS);
     msg << uint32(id);
     sSocialServer->SendCommand(msg);
-
-    // Sleep this Network thread for
-    uint32 sleepTime = sWorld->getIntConfig(CONFIG_SESSION_ADD_DELAY);
-    ACE_OS::sleep(ACE_Time_Value(0, sleepTime));
-
-    sSocialServer->QueueSession(m_Session);
-    return 0;
-}
-
-int WorldSocket::HandlePing(WorldPacket& recvPacket)
-=======
+    sSocialServer->QueueSession(_worldSession);
+    return;
+}
+
 void WorldSocket::HandlePing(WorldPacket& recvPacket)
->>>>>>> aceec683
 {
     uint32 ping;
     uint32 latency;
@@ -915,15 +730,5 @@
 
     WorldPacket packet(SMSG_PONG, 4);
     packet << ping;
-    return SendPacket(packet);
-<<<<<<< HEAD
-}
-
-void WorldSocket::SendAuthResponseError(uint8 code)
-{
-    WorldPacket packet(SMSG_AUTH_RESPONSE, 1);
-    packet << uint8(code);
     SendPacket(packet);
-=======
->>>>>>> aceec683
 }