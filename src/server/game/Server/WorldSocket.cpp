--- conflicted
+++ resolved
@@ -26,16 +26,11 @@
 #include "Realm.h"
 #include "ScriptMgr.h"
 #include "SHA1.h"
-<<<<<<< HEAD
-#include "PacketLog.h"
 #ifdef ELUNA
 #include "LuaEngine.h"
 #endif
-
-=======
 #include "World.h"
 #include "WorldSession.h"
->>>>>>> 24b11a4d
 #include <memory>
 
 class EncryptablePacket : public WorldPacket
