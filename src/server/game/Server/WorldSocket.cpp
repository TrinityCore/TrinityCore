/*
 * Copyright (C) 2008-2014 TrinityCore <http://www.trinitycore.org/>
 * Copyright (C) 2005-2009 MaNGOS <http://getmangos.com/>
 *
 * This program is free software; you can redistribute it and/or modify it
 * under the terms of the GNU General Public License as published by the
 * Free Software Foundation; either version 2 of the License, or (at your
 * option) any later version.
 *
 * This program is distributed in the hope that it will be useful, but WITHOUT
 * ANY WARRANTY; without even the implied warranty of MERCHANTABILITY or
 * FITNESS FOR A PARTICULAR PURPOSE. See the GNU General Public License for
 * more details.
 *
 * You should have received a copy of the GNU General Public License along
 * with this program. If not, see <http://www.gnu.org/licenses/>.
 */

#include "WorldSocket.h"
#include "BigNumber.h"
#include "Opcodes.h"
#include "Player.h"
#include "ScriptMgr.h"
#include "SHA1.h"
#include "PacketLog.h"
#include "BattlenetAccountMgr.h"
#include <memory>

using boost::asio::ip::tcp;

<<<<<<< HEAD
std::string const WorldSocket::ServerConnectionInitialize("WORLD OF WARCRAFT CONNECTION - SERVER TO CLIENT");

std::string const WorldSocket::ClientConnectionInitialize("WORLD OF WARCRAFT CONNECTION - CLIENT TO SERVER");

WorldSocket::WorldSocket(tcp::socket&& socket) : Socket(std::move(socket), sizeof(ClientPktHeader)),
    _authSeed(rand32()), _OverSpeedPings(0), _worldSession(nullptr), _initialized(false)
=======
WorldSocket::WorldSocket(tcp::socket&& socket)
    : Socket(std::move(socket)), _authSeed(rand32()), _OverSpeedPings(0), _worldSession(nullptr)
>>>>>>> 3d3b7b78
{
    _headerBuffer.Resize(sizeof(ClientPktHeader));
}

void WorldSocket::Start()
{
<<<<<<< HEAD
    sScriptMgr->OnSocketOpen(shared_from_this());

    AsyncReadData(ClientConnectionInitialize.length() + 2 /*sizeof(ClientPktHeader::size)*/ + 1 /*null terminator*/);

    _writeQueue.emplace(ServerConnectionInitialize);
    AsyncWrite(_writeQueue.front());
=======
    AsyncRead();
    HandleSendAuthSession();
>>>>>>> 3d3b7b78
}

void WorldSocket::HandleSendAuthSession()
{
    WorldPacket packet(SMSG_AUTH_CHALLENGE, 37);
    BigNumber seed1;
    seed1.SetRand(16 * 8);
    packet.append(seed1.AsByteArray(16).get(), 16);               // new encryption seeds

    BigNumber seed2;
    seed2.SetRand(16 * 8);
    packet.append(seed2.AsByteArray(16).get(), 16);               // new encryption seeds

<<<<<<< HEAD
    packet << uint32(_authSeed);
    packet << uint8(1);
    AsyncWrite(packet);
=======
    SendPacket(packet);
>>>>>>> 3d3b7b78
}

void WorldSocket::ReadHandler()
{
    if (!IsOpen())
        return;

    MessageBuffer& packet = GetReadBuffer();
    while (packet.GetActiveSize() > 0)
    {
        if (_headerBuffer.GetRemainingSpace() > 0)
        {
            // need to receive the header
            std::size_t readHeaderSize = std::min(packet.GetActiveSize(), _headerBuffer.GetRemainingSpace());
            _headerBuffer.Write(packet.GetReadPointer(), readHeaderSize);
            packet.ReadCompleted(readHeaderSize);

            if (_headerBuffer.GetRemainingSpace() > 0)
            {
                // Couldn't receive the whole header this time.
                ASSERT(packet.GetActiveSize() == 0);
                break;
            }

            // We just received nice new header
            if (!ReadHeaderHandler())
                return;
        }

        // We have full read header, now check the data payload
        if (_packetBuffer.GetRemainingSpace() > 0)
        {
            // need more data in the payload
            std::size_t readDataSize = std::min(packet.GetActiveSize(), _packetBuffer.GetRemainingSpace());
            _packetBuffer.Write(packet.GetReadPointer(), readDataSize);
            packet.ReadCompleted(readDataSize);

            if (_packetBuffer.GetRemainingSpace() > 0)
            {
                // Couldn't receive the whole data this time.
                ASSERT(packet.GetActiveSize() == 0);
                break;
            }
        }

        // just received fresh new payload
        if (!ReadDataHandler())
            return;

        _headerBuffer.Reset();
    }

    AsyncRead();
}

bool WorldSocket::ReadHeaderHandler()
{
    ASSERT(_headerBuffer.GetActiveSize() == sizeof(ClientPktHeader));

    _authCrypt.DecryptRecv(_headerBuffer.GetReadPointer(), sizeof(ClientPktHeader));

    ClientPktHeader* header = reinterpret_cast<ClientPktHeader*>(_headerBuffer.GetReadPointer());
    EndianConvertReverse(header->size);
    EndianConvert(header->cmd);

    if (!header->IsValid())
    {
        if (_worldSession)
        {
            Player* player = _worldSession->GetPlayer();
            TC_LOG_ERROR("network", "WorldSocket::ReadHeaderHandler(): client (account: %u, char [GUID: %u, name: %s]) sent malformed packet (size: %hu, cmd: %u)",
                _worldSession->GetAccountId(), player ? player->GetGUIDLow() : 0, player ? player->GetName().c_str() : "<none>", header->size, header->cmd);
        }
        else
            TC_LOG_ERROR("network", "WorldSocket::ReadHeaderHandler(): client %s sent malformed packet (size: %hu, cmd: %u)",
            GetRemoteIpAddress().to_string().c_str(), header->size, header->cmd);

        CloseSocket();
        return false;
    }

    header->size -= sizeof(header->cmd);
    _packetBuffer.Resize(header->size);
    return true;
}

bool WorldSocket::ReadDataHandler()
{
<<<<<<< HEAD
    if (_initialized)
    {
        ClientPktHeader* header = reinterpret_cast<ClientPktHeader*>(GetHeaderBuffer());
=======
    ClientPktHeader* header = reinterpret_cast<ClientPktHeader*>(_headerBuffer.GetReadPointer());
>>>>>>> 3d3b7b78

        Opcodes opcode = PacketFilter::DropHighBytes(Opcodes(header->cmd));

        std::string opcodeName = GetOpcodeNameForLogging(opcode);

<<<<<<< HEAD
        WorldPacket packet(opcode, MoveData());
=======
    WorldPacket packet(opcode, std::move(_packetBuffer));
>>>>>>> 3d3b7b78

        if (sPacketLog->CanLogPacket())
            sPacketLog->LogPacket(packet, CLIENT_TO_SERVER, GetRemoteIpAddress(), GetRemotePort());

        TC_LOG_TRACE("network.opcode", "C->S: %s %s", (_worldSession ? _worldSession->GetPlayerInfo() : GetRemoteIpAddress().to_string()).c_str(), opcodeName.c_str());

        switch (opcode)
        {
            case CMSG_PING:
                HandlePing(packet);
                break;
            case CMSG_AUTH_SESSION:
                if (_worldSession)
                {
                    TC_LOG_ERROR("network", "WorldSocket::ProcessIncoming: received duplicate CMSG_AUTH_SESSION from %s", _worldSession->GetPlayerInfo().c_str());
                    break;
                }

<<<<<<< HEAD
                HandleAuthSession(packet);
                break;
            case CMSG_KEEP_ALIVE:
                TC_LOG_DEBUG("network", "%s", opcodeName.c_str());
                sScriptMgr->OnPacketReceive(_worldSession, packet);
                break;
            case CMSG_LOG_DISCONNECT:
                packet.rfinish();   // contains uint32 disconnectReason;
                TC_LOG_DEBUG("network", "%s", opcodeName.c_str());
                sScriptMgr->OnPacketReceive(_worldSession, packet);
                return;
            case CMSG_ENABLE_NAGLE:
            {
                TC_LOG_DEBUG("network", "%s", opcodeName.c_str());
                sScriptMgr->OnPacketReceive(_worldSession, packet);
                if (_worldSession)
                    _worldSession->HandleEnableNagleAlgorithm();
                break;
=======
            HandleAuthSession(packet);
            break;
        case CMSG_KEEP_ALIVE:
            TC_LOG_DEBUG("network", "%s", opcodeName.c_str());
            sScriptMgr->OnPacketReceive(_worldSession, packet);
            break;
        default:
        {
            if (!_worldSession)
            {
                TC_LOG_ERROR("network.opcode", "ProcessIncoming: Client not authed opcode = %u", uint32(opcode));
                CloseSocket();
                return false;
>>>>>>> 3d3b7b78
            }
            default:
            {
                if (!_worldSession)
                {
                    TC_LOG_ERROR("network.opcode", "ProcessIncoming: Client not authed opcode = %u", uint32(opcode));
                    CloseSocket();
                    return;
                }

                // Our Idle timer will reset on any non PING opcodes.
                // Catches people idling on the login screen and any lingering ingame connections.
                _worldSession->ResetTimeOutTime();

                // Copy the packet to the heap before enqueuing
                _worldSession->QueuePacket(new WorldPacket(std::move(packet)));
                break;
            }
        }
    }
    else
    {
        ClientPktHeader* header = reinterpret_cast<ClientPktHeader*>(GetDataBuffer());

        std::string initializer(reinterpret_cast<char const*>(header) + sizeof(header->size));
        if (initializer != ClientConnectionInitialize)
        {
            CloseSocket();
            return;
        }

        _initialized = true;
        HandleSendAuthSession();
    }

    return true;
}

void WorldSocket::SendPacket(WorldPacket& packet)
{
    if (!IsOpen())
        return;

    if (sPacketLog->CanLogPacket())
        sPacketLog->LogPacket(packet, SERVER_TO_CLIENT, GetRemoteIpAddress(), GetRemotePort());

    if (_worldSession && packet.size() > 0x400 && !packet.IsCompressed())
        packet.Compress(_worldSession->GetCompressionStream());

    TC_LOG_TRACE("network.opcode", "S->C: %s %s", (_worldSession ? _worldSession->GetPlayerInfo() : GetRemoteIpAddress().to_string()).c_str(), GetOpcodeNameForLogging(packet.GetOpcode()).c_str());

    ServerPktHeader header(packet.size() + 2, packet.GetOpcode());

    std::unique_lock<std::mutex> guard(_writeLock);

    _authCrypt.EncryptSend(header.header, header.getHeaderLength());

#ifndef BOOST_ASIO_HAS_IOCP
    if (_writeQueue.empty() && _writeBuffer.GetRemainingSpace() >= header.getHeaderLength() + packet.size())
    {
        _writeBuffer.Write(header.header, header.getHeaderLength());
        if (!packet.empty())
            _writeBuffer.Write(packet.contents(), packet.size());
    }
    else
#endif
    {
        MessageBuffer buffer(header.getHeaderLength() + packet.size());
        buffer.Write(header.header, header.getHeaderLength());
        if (!packet.empty())
            buffer.Write(packet.contents(), packet.size());

        QueuePacket(std::move(buffer), guard);
    }
}

void WorldSocket::HandleAuthSession(WorldPacket& recvPacket)
{
    uint8 digest[20];
    uint32 clientSeed;
    uint8 security;
    uint16 clientBuild;
    uint32 id;
    uint32 addonSize;
    LocaleConstant locale;
    std::string account;
    SHA1Hash sha;
    BigNumber k;
    bool wardenActive = sWorld->getBoolConfig(CONFIG_WARDEN_ENABLED);
    WorldPacket addonsData;
    uint8 loginServerType;
    uint32 realmIndex;

    recvPacket.read_skip<uint32>(); // ServerId - Used for GRUNT only
    recvPacket.read_skip<uint32>(); // Battlegroup
    recvPacket >> loginServerType;
    recvPacket >> digest[10];
    recvPacket >> digest[18];
    recvPacket >> digest[12];
    recvPacket >> digest[5];
    recvPacket.read_skip<uint64>();
    recvPacket >> digest[15];
    recvPacket >> digest[9];
    recvPacket >> digest[19];
    recvPacket >> digest[4];
    recvPacket >> digest[7];
    recvPacket >> digest[16];
    recvPacket >> digest[3];
    recvPacket >> clientBuild;
    recvPacket >> digest[8];
    recvPacket >> realmIndex;
    recvPacket.read_skip<uint8>();
    recvPacket >> digest[17];
    recvPacket >> digest[6];
    recvPacket >> digest[0];
    recvPacket >> digest[1];
    recvPacket >> digest[11];
    recvPacket >> clientSeed;
    recvPacket >> digest[2];
    recvPacket.read_skip<uint32>(); // Region
    recvPacket >> digest[14];
    recvPacket >> digest[13];

    recvPacket >> addonSize;

    if (addonSize)
    {
        addonsData.resize(addonSize);
        recvPacket.read((uint8*)addonsData.contents(), addonSize);
    }

    recvPacket.ReadBit();           // UseIPv6
    uint32 accountNameLength = recvPacket.ReadBits(12);
    account = recvPacket.ReadString(accountNameLength);

    // Get the account information from the auth database
    //         0           1        2       3          4         5       6          7   8                  9
    // SELECT id, sessionkey, last_ip, locked, expansion, mutetime, locale, recruiter, os, battlenet_account FROM account WHERE username = ?
    PreparedStatement* stmt = LoginDatabase.GetPreparedStatement(LOGIN_SEL_ACCOUNT_INFO_BY_NAME);
    stmt->setString(0, account);

    PreparedQueryResult result = LoginDatabase.Query(stmt);

    // Stop if the account is not found
    if (!result)
    {
        // We can not log here, as we do not know the account. Thus, no accountId.
        SendAuthResponseError(AUTH_UNKNOWN_ACCOUNT);
        TC_LOG_ERROR("network", "WorldSocket::HandleAuthSession: Sent Auth Response (unknown account).");
        DelayedCloseSocket();
        return;
    }

    Field* fields = result->Fetch();

    uint8 expansion = fields[4].GetUInt8();
    uint32 world_expansion = sWorld->getIntConfig(CONFIG_EXPANSION);
    if (expansion > world_expansion)
        expansion = world_expansion;

    // For hook purposes, we get Remoteaddress at this point.
    std::string address = GetRemoteIpAddress().to_string();

    // As we don't know if attempted login process by ip works, we update last_attempt_ip right away
    stmt = LoginDatabase.GetPreparedStatement(LOGIN_UPD_LAST_ATTEMPT_IP);

    stmt->setString(0, address);
    stmt->setString(1, account);

    LoginDatabase.Execute(stmt);
    // This also allows to check for possible "hack" attempts on account

    // id has to be fetched at this point, so that first actual account response that fails can be logged
    id = fields[0].GetUInt32();

    k.SetHexStr(fields[1].GetCString());

    // even if auth credentials are bad, try using the session key we have - client cannot read auth response error without it
    _authCrypt.Init(&k);

    // First reject the connection if packet contains invalid data or realm state doesn't allow logging in
    if (sWorld->IsClosed())
    {
        SendAuthResponseError(AUTH_REJECT);
        TC_LOG_ERROR("network", "WorldSocket::HandleAuthSession: World closed, denying client (%s).", GetRemoteIpAddress().to_string().c_str());
        DelayedCloseSocket();
        return;
    }

    if (realmIndex != realmID)
    {
        SendAuthResponseError(REALM_LIST_REALM_NOT_FOUND);
        TC_LOG_ERROR("network", "WorldSocket::HandleAuthSession: Sent Auth Response (bad realm).");
        DelayedCloseSocket();
        return;
    }

    std::string os = fields[8].GetString();

    // Must be done before WorldSession is created
    if (wardenActive && os != "Win" && os != "OSX")
    {
        SendAuthResponseError(AUTH_REJECT);
        TC_LOG_ERROR("network", "WorldSocket::HandleAuthSession: Client %s attempted to log in using invalid client OS (%s).", address.c_str(), os.c_str());
        DelayedCloseSocket();
        return;
    }

    // Check that Key and account name are the same on client and server
    uint32 t = 0;

    sha.UpdateData(account);
    sha.UpdateData((uint8*)&t, 4);
    sha.UpdateData((uint8*)&clientSeed, 4);
    sha.UpdateData((uint8*)&_authSeed, 4);
    sha.UpdateBigNumbers(&k, NULL);
    sha.Finalize();

    if (memcmp(sha.GetDigest(), digest, 20))
    {
        SendAuthResponseError(AUTH_FAILED);
        TC_LOG_ERROR("network", "WorldSocket::HandleAuthSession: Authentication failed for account: %u ('%s') address: %s", id, account.c_str(), address.c_str());
        DelayedCloseSocket();
        return;
    }

    ///- Re-check ip locking (same check as in auth).
    if (fields[3].GetUInt8() == 1) // if ip is locked
    {
        if (strcmp(fields[2].GetCString(), address.c_str()))
        {
            SendAuthResponseError(AUTH_FAILED);
            TC_LOG_DEBUG("network", "WorldSocket::HandleAuthSession: Sent Auth Response (Account IP differs. Original IP: %s, new IP: %s).", fields[2].GetCString(), address.c_str());
            // We could log on hook only instead of an additional db log, however action logger is config based. Better keep DB logging as well
            sScriptMgr->OnFailedAccountLogin(id);
            DelayedCloseSocket();
            return;
        }
    }

    int64 mutetime = fields[5].GetInt64();
    //! Negative mutetime indicates amount of seconds to be muted effective on next login - which is now.
    if (mutetime < 0)
    {
        mutetime = time(NULL) + llabs(mutetime);

        stmt = LoginDatabase.GetPreparedStatement(LOGIN_UPD_MUTE_TIME_LOGIN);

        stmt->setInt64(0, mutetime);
        stmt->setUInt32(1, id);

        LoginDatabase.Execute(stmt);
    }

    locale = LocaleConstant(fields[6].GetUInt8());
    if (locale >= TOTAL_LOCALES)
        locale = LOCALE_enUS;

    uint32 recruiter = fields[7].GetUInt32();

    uint32 battlenetAccountId = 0;
    if (loginServerType == 1)
        battlenetAccountId = fields[9].GetUInt32();

    // Checks gmlevel per Realm
    stmt = LoginDatabase.GetPreparedStatement(LOGIN_GET_GMLEVEL_BY_REALMID);

    stmt->setUInt32(0, id);
    stmt->setInt32(1, int32(realmID));

    result = LoginDatabase.Query(stmt);

    if (!result)
        security = 0;
    else
    {
        fields = result->Fetch();
        security = fields[0].GetUInt8();
    }

    // Re-check account ban (same check as in auth)
    stmt = LoginDatabase.GetPreparedStatement(LOGIN_SEL_BANS);

    stmt->setUInt32(0, id);
    stmt->setString(1, address);

    PreparedQueryResult banresult = LoginDatabase.Query(stmt);

    if (banresult) // if account banned
    {
        SendAuthResponseError(AUTH_BANNED);
        TC_LOG_ERROR("network", "WorldSocket::HandleAuthSession: Sent Auth Response (Account banned).");
        sScriptMgr->OnFailedAccountLogin(id);
        DelayedCloseSocket();
        return;
    }

    // Check locked state for server
    AccountTypes allowedAccountType = sWorld->GetPlayerSecurityLimit();
    TC_LOG_DEBUG("network", "Allowed Level: %u Player Level %u", allowedAccountType, AccountTypes(security));
    if (allowedAccountType > SEC_PLAYER && AccountTypes(security) < allowedAccountType)
    {
        SendAuthResponseError(AUTH_UNAVAILABLE);
        TC_LOG_INFO("network", "WorldSocket::HandleAuthSession: User tries to login but his security level is not enough");
        sScriptMgr->OnFailedAccountLogin(id);
        DelayedCloseSocket();
        return;
    }

    TC_LOG_DEBUG("network", "WorldSocket::HandleAuthSession: Client '%s' authenticated successfully from %s.",
        account.c_str(),
        address.c_str());

    // Check if this user is by any chance a recruiter
    stmt = LoginDatabase.GetPreparedStatement(LOGIN_SEL_ACCOUNT_RECRUITER);

    stmt->setUInt32(0, id);

    result = LoginDatabase.Query(stmt);

    bool isRecruiter = false;
    if (result)
        isRecruiter = true;

    // Update the last_ip in the database as it was successful for login
    stmt = LoginDatabase.GetPreparedStatement(LOGIN_UPD_LAST_IP);

    stmt->setString(0, address);
    stmt->setString(1, account);

    LoginDatabase.Execute(stmt);

    // At this point, we can safely hook a successful login
    sScriptMgr->OnAccountLogin(id);

    _worldSession = new WorldSession(id, battlenetAccountId, shared_from_this(), AccountTypes(security), expansion, mutetime, locale, recruiter, isRecruiter);
    _worldSession->LoadGlobalAccountData();
    _worldSession->LoadTutorialsData();
    _worldSession->ReadAddonsInfo(addonsData);
    _worldSession->LoadPermissions();

    // Initialize Warden system only if it is enabled by config
    if (wardenActive)
        _worldSession->InitWarden(&k, os);

    sWorld->AddSession(_worldSession);
}

void WorldSocket::SendAuthResponseError(uint8 code)
{
    WorldPacket packet(SMSG_AUTH_RESPONSE, 1);
    packet.WriteBit(0); // has queue info
    packet.WriteBit(0); // has account info
    packet << uint8(code);

    SendPacket(packet);
}

void WorldSocket::HandlePing(WorldPacket& recvPacket)
{
    uint32 ping;
    uint32 latency;

    // Get the ping packet content
    recvPacket >> latency;
    recvPacket >> ping;

    if (_LastPingTime == steady_clock::time_point())
    {
        _LastPingTime = steady_clock::now();
    }
    else
    {
        steady_clock::time_point now = steady_clock::now();

        steady_clock::duration diff = now - _LastPingTime;

        _LastPingTime = now;

        if (diff < seconds(27))
        {
            ++_OverSpeedPings;

            uint32 maxAllowed = sWorld->getIntConfig(CONFIG_MAX_OVERSPEED_PINGS);

            if (maxAllowed && _OverSpeedPings > maxAllowed)
            {
                if (_worldSession && !_worldSession->HasPermission(rbac::RBAC_PERM_SKIP_CHECK_OVERSPEED_PING))
                {
                    TC_LOG_ERROR("network", "WorldSocket::HandlePing: %s kicked for over-speed pings (address: %s)",
                        _worldSession->GetPlayerInfo().c_str(), GetRemoteIpAddress().to_string().c_str());

                    CloseSocket();
                    return;
                }
            }
        }
        else
            _OverSpeedPings = 0;
    }

    if (_worldSession)
    {
        _worldSession->SetLatency(latency);
        _worldSession->ResetClientTimeDelay();
    }
    else
    {
        TC_LOG_ERROR("network", "WorldSocket::HandlePing: peer sent CMSG_PING, but is not authenticated or got recently kicked, address = %s", GetRemoteIpAddress().to_string().c_str());

        CloseSocket();
        return;
    }

    WorldPacket packet(SMSG_PONG, 4);
    packet << ping;
    return SendPacket(packet);
}<|MERGE_RESOLUTION|>--- conflicted
+++ resolved
@@ -28,34 +28,28 @@
 
 using boost::asio::ip::tcp;
 
-<<<<<<< HEAD
 std::string const WorldSocket::ServerConnectionInitialize("WORLD OF WARCRAFT CONNECTION - SERVER TO CLIENT");
 
 std::string const WorldSocket::ClientConnectionInitialize("WORLD OF WARCRAFT CONNECTION - CLIENT TO SERVER");
 
-WorldSocket::WorldSocket(tcp::socket&& socket) : Socket(std::move(socket), sizeof(ClientPktHeader)),
-    _authSeed(rand32()), _OverSpeedPings(0), _worldSession(nullptr), _initialized(false)
-=======
+
 WorldSocket::WorldSocket(tcp::socket&& socket)
-    : Socket(std::move(socket)), _authSeed(rand32()), _OverSpeedPings(0), _worldSession(nullptr)
->>>>>>> 3d3b7b78
+    : Socket(std::move(socket)), _authSeed(rand32()), _OverSpeedPings(0), _worldSession(nullptr), _initialized(false)
 {
     _headerBuffer.Resize(sizeof(ClientPktHeader));
 }
 
 void WorldSocket::Start()
 {
-<<<<<<< HEAD
-    sScriptMgr->OnSocketOpen(shared_from_this());
-
-    AsyncReadData(ClientConnectionInitialize.length() + 2 /*sizeof(ClientPktHeader::size)*/ + 1 /*null terminator*/);
-
-    _writeQueue.emplace(ServerConnectionInitialize);
-    AsyncWrite(_writeQueue.front());
-=======
     AsyncRead();
-    HandleSendAuthSession();
->>>>>>> 3d3b7b78
+
+    MessageBuffer initializer;
+    ServerPktHeader header(ServerConnectionInitialize.size(), 0);
+    initializer.Write(header.header, header.getHeaderLength() - 2);
+    initializer.Write((void*)ServerConnectionInitialize.c_str(), ServerConnectionInitialize.length());
+
+    std::unique_lock<std::mutex> dummy(_writeLock, std::defer_lock);
+    QueuePacket(std::move(initializer), dummy);
 }
 
 void WorldSocket::HandleSendAuthSession()
@@ -69,13 +63,9 @@
     seed2.SetRand(16 * 8);
     packet.append(seed2.AsByteArray(16).get(), 16);               // new encryption seeds
 
-<<<<<<< HEAD
     packet << uint32(_authSeed);
     packet << uint8(1);
-    AsyncWrite(packet);
-=======
     SendPacket(packet);
->>>>>>> 3d3b7b78
 }
 
 void WorldSocket::ReadHandler()
@@ -164,23 +154,15 @@
 
 bool WorldSocket::ReadDataHandler()
 {
-<<<<<<< HEAD
     if (_initialized)
     {
-        ClientPktHeader* header = reinterpret_cast<ClientPktHeader*>(GetHeaderBuffer());
-=======
-    ClientPktHeader* header = reinterpret_cast<ClientPktHeader*>(_headerBuffer.GetReadPointer());
->>>>>>> 3d3b7b78
+        ClientPktHeader* header = reinterpret_cast<ClientPktHeader*>(_headerBuffer.GetReadPointer());
 
         Opcodes opcode = PacketFilter::DropHighBytes(Opcodes(header->cmd));
 
         std::string opcodeName = GetOpcodeNameForLogging(opcode);
 
-<<<<<<< HEAD
-        WorldPacket packet(opcode, MoveData());
-=======
-    WorldPacket packet(opcode, std::move(_packetBuffer));
->>>>>>> 3d3b7b78
+        WorldPacket packet(opcode, std::move(_packetBuffer));
 
         if (sPacketLog->CanLogPacket())
             sPacketLog->LogPacket(packet, CLIENT_TO_SERVER, GetRemoteIpAddress(), GetRemotePort());
@@ -199,7 +181,6 @@
                     break;
                 }
 
-<<<<<<< HEAD
                 HandleAuthSession(packet);
                 break;
             case CMSG_KEEP_ALIVE:
@@ -210,7 +191,7 @@
                 packet.rfinish();   // contains uint32 disconnectReason;
                 TC_LOG_DEBUG("network", "%s", opcodeName.c_str());
                 sScriptMgr->OnPacketReceive(_worldSession, packet);
-                return;
+                return true;
             case CMSG_ENABLE_NAGLE:
             {
                 TC_LOG_DEBUG("network", "%s", opcodeName.c_str());
@@ -218,21 +199,6 @@
                 if (_worldSession)
                     _worldSession->HandleEnableNagleAlgorithm();
                 break;
-=======
-            HandleAuthSession(packet);
-            break;
-        case CMSG_KEEP_ALIVE:
-            TC_LOG_DEBUG("network", "%s", opcodeName.c_str());
-            sScriptMgr->OnPacketReceive(_worldSession, packet);
-            break;
-        default:
-        {
-            if (!_worldSession)
-            {
-                TC_LOG_ERROR("network.opcode", "ProcessIncoming: Client not authed opcode = %u", uint32(opcode));
-                CloseSocket();
-                return false;
->>>>>>> 3d3b7b78
             }
             default:
             {
@@ -240,7 +206,7 @@
                 {
                     TC_LOG_ERROR("network.opcode", "ProcessIncoming: Client not authed opcode = %u", uint32(opcode));
                     CloseSocket();
-                    return;
+                    return false;
                 }
 
                 // Our Idle timer will reset on any non PING opcodes.
@@ -255,13 +221,13 @@
     }
     else
     {
-        ClientPktHeader* header = reinterpret_cast<ClientPktHeader*>(GetDataBuffer());
-
-        std::string initializer(reinterpret_cast<char const*>(header) + sizeof(header->size));
+        ClientPktHeader* header = reinterpret_cast<ClientPktHeader*>(_headerBuffer.GetReadPointer());
+
+        std::string initializer(reinterpret_cast<char const*>(_packetBuffer.GetReadPointer()), header->size);
         if (initializer != ClientConnectionInitialize)
         {
             CloseSocket();
-            return;
+            return false;
         }
 
         _initialized = true;
