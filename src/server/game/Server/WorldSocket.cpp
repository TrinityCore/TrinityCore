--- conflicted
+++ resolved
@@ -1,20 +1,20 @@
 /*
-* Copyright (C) 2008-2014 TrinityCore <http://www.trinitycore.org/>
-* Copyright (C) 2005-2009 MaNGOS <http://getmangos.com/>
-*
-* This program is free software; you can redistribute it and/or modify it
-* under the terms of the GNU General Public License as published by the
-* Free Software Foundation; either version 2 of the License, or (at your
-* option) any later version.
-*
-* This program is distributed in the hope that it will be useful, but WITHOUT
-* ANY WARRANTY; without even the implied warranty of MERCHANTABILITY or
-* FITNESS FOR A PARTICULAR PURPOSE. See the GNU General Public License for
-* more details.
-*
-* You should have received a copy of the GNU General Public License along
-* with this program. If not, see <http://www.gnu.org/licenses/>.
-*/
+ * Copyright (C) 2008-2014 TrinityCore <http://www.trinitycore.org/>
+ * Copyright (C) 2005-2009 MaNGOS <http://getmangos.com/>
+ *
+ * This program is free software; you can redistribute it and/or modify it
+ * under the terms of the GNU General Public License as published by the
+ * Free Software Foundation; either version 2 of the License, or (at your
+ * option) any later version.
+ *
+ * This program is distributed in the hope that it will be useful, but WITHOUT
+ * ANY WARRANTY; without even the implied warranty of MERCHANTABILITY or
+ * FITNESS FOR A PARTICULAR PURPOSE. See the GNU General Public License for
+ * more details.
+ *
+ * You should have received a copy of the GNU General Public License along
+ * with this program. If not, see <http://www.gnu.org/licenses/>.
+ */
 
 #include <boost/asio/write.hpp>
 #include <boost/asio/read_until.hpp>
@@ -24,49 +24,8 @@
 #include "BigNumber.h"
 #include "Opcodes.h"
 #include "ScriptMgr.h"
-<<<<<<< HEAD
-#include "AccountMgr.h"
+#include "SHA1.h"
 #include "BattlenetAccountMgr.h"
-
-#if defined(__GNUC__)
-#pragma pack(1)
-#else
-#pragma pack(push, 1)
-#endif
-
-struct ServerPktHeader
-{
-    /**
-     * size is the length of the payload _plus_ the length of the opcode
-     */
-    ServerPktHeader(uint32 size, uint16 cmd) : size(size)
-    {
-        uint8 headerIndex=0;
-        if (isLargePacket())
-        {
-            TC_LOG_DEBUG("network", "initializing large server to client packet. Size: %u, cmd: %u", size, cmd);
-            header[headerIndex++] = 0x80 | (0xFF & (size >> 16));
-        }
-        header[headerIndex++] = 0xFF &(size >> 8);
-        header[headerIndex++] = 0xFF & size;
-
-        header[headerIndex++] = 0xFF & cmd;
-        header[headerIndex++] = 0xFF & (cmd >> 8);
-    }
-
-    uint8 getHeaderLength()
-    {
-        // cmd = 2 bytes, size= 2||3bytes
-        return 2 + (isLargePacket() ? 3 : 2);
-    }
-
-    bool isLargePacket() const
-    {
-        return size > 0x7FFF;
-    }
-=======
-#include "SHA1.h"
->>>>>>> 1866d8cc
 
 using boost::asio::ip::tcp;
 using boost::asio::streambuf;
@@ -79,15 +38,17 @@
 void WorldSocket::Start()
 {
     AsyncReadHeader();
-    HandleSendAuthSession();
+
+    // not an opcode. this packet sends raw string WORLD OF WARCRAFT CONNECTION - SERVER TO CLIENT"
+    // because of our implementation of WorldPacket sending, bytes "WO" become the opcode
+    WorldPacket packet(MSG_VERIFY_CONNECTIVITY);
+    packet << "RLD OF WARCRAFT CONNECTION - SERVER TO CLIENT";
+    AsyncWrite(packet);
 }
 
 void WorldSocket::HandleSendAuthSession()
 {
     WorldPacket packet(SMSG_AUTH_CHALLENGE, 37);
-    packet << uint32(1);                                    // 1...31
-    packet << uint32(_authSeed);
-
     BigNumber seed1;
     seed1.SetRand(16 * 8);
     packet.append(seed1.AsByteArray(16).get(), 16);               // new encryption seeds
@@ -95,56 +56,16 @@
     BigNumber seed2;
     seed2.SetRand(16 * 8);
     packet.append(seed2.AsByteArray(16).get(), 16);               // new encryption seeds
-    
+
+    packet << uint32(_authSeed);
+    packet << uint8(1);
     AsyncWrite(packet);
 }
 
-
 void WorldSocket::AsyncReadHeader()
 {
-<<<<<<< HEAD
-    ACE_GUARD_RETURN (LockType, Guard, m_OutBufferLock, -1);
-
-    if (closing_)
-        return -1;
-
-    // Dump outgoing packet
-    if (sPacketLog->CanLogPacket())
-        sPacketLog->LogPacket(pct, SERVER_TO_CLIENT);
-
-    WorldPacket const* pkt = &pct;
-
-    // Empty buffer used in case packet should be compressed
-    WorldPacket buff;
-    if (m_Session && pkt->size() > 0x400)
-    {
-        buff.Compress(m_Session->GetCompressionStream(), pkt);
-        pkt = &buff;
-    }
-
-    if (m_Session)
-        TC_LOG_TRACE("network.opcode", "S->C: %s %s", m_Session->GetPlayerInfo().c_str(), GetOpcodeNameForLogging(pkt->GetOpcode()).c_str());
-
-    sScriptMgr->OnPacketSend(this, *pkt);
-
-    ServerPktHeader header(pkt->size()+2, pkt->GetOpcode());
-    m_Crypt.EncryptSend ((uint8*)header.header, header.getHeaderLength());
-
-    if (m_OutBuffer->space() >= pkt->size() + header.getHeaderLength() && msg_queue()->is_empty())
-    {
-        // Put the packet on the buffer.
-        if (m_OutBuffer->copy((char*) header.header, header.getHeaderLength()) == -1)
-            ACE_ASSERT (false);
-
-        if (!pkt->empty())
-            if (m_OutBuffer->copy((char*) pkt->contents(), pkt->size()) == -1)
-                ACE_ASSERT (false);
-    }
-    else
-=======
     auto self(shared_from_this());
     _socket.async_read_some(boost::asio::buffer(_readBuffer, sizeof(ClientPktHeader)), [this, self](boost::system::error_code error, size_t transferedBytes)
->>>>>>> 1866d8cc
     {
         if (!error && transferedBytes == sizeof(ClientPktHeader))
         {
@@ -156,79 +77,7 @@
             EndianConvertReverse(header->size);
             EndianConvert(header->cmd);
 
-<<<<<<< HEAD
-    // Hook for the manager.
-    if (sWorldSocketMgr->OnSocketOpen(this) == -1)
-        return -1;
-
-    // Allocate the buffer.
-    ACE_NEW_RETURN (m_OutBuffer, ACE_Message_Block (m_OutBufferSize), -1);
-
-    // Store peer address.
-    ACE_INET_Addr remote_addr;
-
-    if (peer().get_remote_addr(remote_addr) == -1)
-    {
-        TC_LOG_ERROR("network", "WorldSocket::open: peer().get_remote_addr errno = %s", ACE_OS::strerror (errno));
-        return -1;
-    }
-
-    m_Address = remote_addr.get_host_addr();
-
-    // not an opcode. this packet sends raw string WORLD OF WARCRAFT CONNECTION - SERVER TO CLIENT"
-    // because of our implementation, bytes "WO" become the opcode
-    WorldPacket packet(MSG_VERIFY_CONNECTIVITY);
-    packet << "RLD OF WARCRAFT CONNECTION - SERVER TO CLIENT";
-
-    if (SendPacket(packet) == -1)
-        return -1;
-
-    // Register with ACE Reactor
-    if (reactor()->register_handler(this, ACE_Event_Handler::READ_MASK | ACE_Event_Handler::WRITE_MASK) == -1)
-    {
-        TC_LOG_ERROR("network", "WorldSocket::open: unable to register client handler errno = %s", ACE_OS::strerror (errno));
-        return -1;
-    }
-
-    // reactor takes care of the socket from now on
-    remove_reference();
-
-    return 0;
-}
-
-int WorldSocket::close(u_long)
-{
-    shutdown();
-
-    closing_ = true;
-
-    remove_reference();
-
-    return 0;
-}
-
-int WorldSocket::handle_input(ACE_HANDLE)
-{
-    if (closing_)
-        return -1;
-
-    switch (handle_input_missing_data())
-    {
-        case -1 :
-        {
-            if ((errno == EWOULDBLOCK) ||
-                (errno == EAGAIN))
-            {
-                return Update();                           // interesting line, isn't it ?
-            }
-
-            TC_LOG_DEBUG("network", "WorldSocket::handle_input: Peer error closing connection errno = %s", ACE_OS::strerror (errno));
-
-            errno = ECONNRESET;
-            return -1;
-=======
             AsyncReadData(header->size - sizeof(header->cmd));
->>>>>>> 1866d8cc
         }
         else
         {
@@ -248,163 +97,13 @@
 
             header->size -= sizeof(header->cmd);
 
-            uint16 opcode = (uint16)header->cmd;
+            Opcodes opcode = PacketFilter::DropHighBytes(Opcodes(header->cmd));
 
             std::string opcodeName = GetOpcodeNameForLogging(opcode);
 
             WorldPacket packet(opcode, header->size);
 
-<<<<<<< HEAD
-int WorldSocket::handle_close(ACE_HANDLE h, ACE_Reactor_Mask)
-{
-    // Critical section
-    {
-        ACE_GUARD_RETURN (LockType, Guard, m_OutBufferLock, -1);
-
-        closing_ = true;
-
-        if (h == ACE_INVALID_HANDLE)
-            peer().close_writer();
-    }
-
-    // Critical section
-    {
-        ACE_GUARD_RETURN (LockType, Guard, m_SessionLock, -1);
-
-        m_Session = NULL;
-    }
-
-    reactor()->remove_handler(this, ACE_Event_Handler::DONT_CALL | ACE_Event_Handler::ALL_EVENTS_MASK);
-    return 0;
-}
-
-int WorldSocket::Update (void)
-{
-    if (closing_)
-        return -1;
-
-    if (m_OutActive)
-        return 0;
-
-    {
-        ACE_GUARD_RETURN (LockType, Guard, m_OutBufferLock, 0);
-        if (m_OutBuffer->length() == 0 && msg_queue()->is_empty())
-            return 0;
-    }
-
-    int ret;
-    do
-        ret = handle_output(get_handle());
-    while (ret > 0);
-
-    return ret;
-}
-
-int WorldSocket::handle_input_header (void)
-{
-    ACE_ASSERT(m_RecvWPct == NULL);
-
-    ACE_ASSERT(m_Header.length() == sizeof(ClientPktHeader));
-
-    m_Crypt.DecryptRecv ((uint8*)m_Header.rd_ptr(), sizeof(ClientPktHeader));
-
-    ClientPktHeader& header = *((ClientPktHeader*)m_Header.rd_ptr());
-
-    EndianConvertReverse(header.size);
-    EndianConvert(header.cmd);
-
-    if ((header.size < 4) || (header.size > 10240) || (header.cmd > 0xFFFF && (header.cmd >> 16) != 0x4C52))  // LR (from MSG_VERIFY_CONNECTIVITY)
-    {
-        Player* _player = m_Session ? m_Session->GetPlayer() : NULL;
-        TC_LOG_ERROR("network", "WorldSocket::handle_input_header(): client (account: %u, char [GUID: %u, name: %s]) sent malformed packet (size: %d, cmd: %d)",
-            m_Session ? m_Session->GetAccountId() : 0,
-            _player ? _player->GetGUIDLow() : 0,
-            _player ? _player->GetName().c_str() : "<none>",
-            header.size, header.cmd);
-
-        errno = EINVAL;
-        return -1;
-    }
-
-    header.size -= 4;
-
-    ACE_NEW_RETURN(m_RecvWPct, WorldPacket (PacketFilter::DropHighBytes(Opcodes(header.cmd)), header.size), -1);
-
-    if (header.size > 0)
-    {
-        m_RecvWPct->resize(header.size);
-        m_RecvPct.base ((char*) m_RecvWPct->contents(), m_RecvWPct->size());
-    }
-    else
-    {
-        ACE_ASSERT(m_RecvPct.space() == 0);
-    }
-
-    return 0;
-}
-
-int WorldSocket::handle_input_payload (void)
-{
-    // set errno properly here on error !!!
-    // now have a header and payload
-
-    ACE_ASSERT (m_RecvPct.space() == 0);
-    ACE_ASSERT (m_Header.space() == 0);
-    ACE_ASSERT (m_RecvWPct != NULL);
-
-    const int ret = ProcessIncoming (m_RecvWPct);
-
-    m_RecvPct.base (NULL, 0);
-    m_RecvPct.reset();
-    m_RecvWPct = NULL;
-
-    m_Header.reset();
-
-    if (ret == -1)
-        errno = EINVAL;
-
-    return ret;
-}
-
-int WorldSocket::handle_input_missing_data (void)
-{
-    char buf [4096];
-
-    ACE_Data_Block db (sizeof (buf),
-                        ACE_Message_Block::MB_DATA,
-                        buf,
-                        0,
-                        0,
-                        ACE_Message_Block::DONT_DELETE,
-                        0);
-
-    ACE_Message_Block message_block(&db,
-                                    ACE_Message_Block::DONT_DELETE,
-                                    0);
-
-    const size_t recv_size = message_block.space();
-
-    const ssize_t n = peer().recv (message_block.wr_ptr(),
-                                          recv_size);
-
-    if (n <= 0)
-        return int(n);
-
-    message_block.wr_ptr (n);
-
-    while (message_block.length() > 0)
-    {
-        if (m_Header.space() > 0)
-        {
-            //need to receive the header
-            const size_t to_header = (message_block.length() > m_Header.space() ? m_Header.space() : message_block.length());
-            m_Header.copy (message_block.rd_ptr(), to_header);
-            message_block.rd_ptr (to_header);
-
-            if (m_Header.space() > 0)
-=======
             if (header->size > 0)
->>>>>>> 1866d8cc
             {
                 packet.resize(header->size);
 
@@ -430,6 +129,36 @@
                     TC_LOG_DEBUG("network", "%s", opcodeName.c_str());
                     sScriptMgr->OnPacketReceive(shared_from_this(), packet);
                     break;
+                case CMSG_LOG_DISCONNECT:
+                    packet.rfinish();   // contains uint32 disconnectReason;
+                    TC_LOG_DEBUG("network", "%s", opcodeName.c_str());
+                    sScriptMgr->OnPacketReceive(shared_from_this(), packet);
+                    return;
+                    // not an opcode, client sends string "WORLD OF WARCRAFT CONNECTION - CLIENT TO SERVER" without opcode
+                    // first 4 bytes become the opcode (2 dropped)
+                case MSG_VERIFY_CONNECTIVITY:
+                {
+                    TC_LOG_DEBUG("network", "%s", opcodeName.c_str());
+                    sScriptMgr->OnPacketReceive(shared_from_this(), packet);
+                    std::string str;
+                    packet >> str;
+                    if (str != "D OF WARCRAFT CONNECTION - CLIENT TO SERVER")
+                    {
+                        _socket.close();
+                        break;
+                    }
+
+                    HandleSendAuthSession();
+                    break;
+                }
+                case CMSG_ENABLE_NAGLE:
+                {
+                    TC_LOG_DEBUG("network", "%s", opcodeName.c_str());
+                    sScriptMgr->OnPacketReceive(shared_from_this(), packet);
+                    if (_worldSession)
+                        _worldSession->HandleEnableNagleAlgorithm();
+                    break;
+                }
                 default:
                 {
                     if (!_worldSession)
@@ -464,10 +193,10 @@
 
     auto data = new char[header.getHeaderLength() + packet.size()];
     std::memcpy(data, (char*)header.header, header.getHeaderLength());
-    
+
     if (!packet.empty())
         std::memcpy(data + header.getHeaderLength(), (char const*)packet.contents(), packet.size());
-    
+
     // Use a shared_ptr here to prevent leaking memory after the async operation has completed
     std::shared_ptr<char> buffer(data, [=](char* _b)
     {
@@ -476,125 +205,16 @@
 
     auto self(shared_from_this());
 
-<<<<<<< HEAD
-    Opcodes opcode = PacketFilter::DropHighBytes(new_pct->GetOpcode());
-
-    if (closing_)
-        return -1;
-
-    // Dump received packet.
-    if (sPacketLog->CanLogPacket())
-        sPacketLog->LogPacket(*new_pct, CLIENT_TO_SERVER);
-
-    std::string opcodeName = GetOpcodeNameForLogging(opcode);
-    if (m_Session)
-        TC_LOG_TRACE("network.opcode", "C->S: %s %s", m_Session->GetPlayerInfo().c_str(), opcodeName.c_str());
-
-    try
-=======
     boost::asio::async_write(_socket, boost::asio::buffer(buffer.get(), header.getHeaderLength() + packet.size()), [this, self, buffer](boost::system::error_code error, std::size_t /*length*/)
->>>>>>> 1866d8cc
     {
         if (error)
         {
-<<<<<<< HEAD
-            case CMSG_PING:
-                return HandlePing(*new_pct);
-            case CMSG_AUTH_SESSION:
-                if (m_Session)
-                {
-                    TC_LOG_ERROR("network", "WorldSocket::ProcessIncoming: received duplicate CMSG_AUTH_SESSION from %s", m_Session->GetPlayerInfo().c_str());
-                    return -1;
-                }
-
-                sScriptMgr->OnPacketReceive(this, WorldPacket(*new_pct));
-                return HandleAuthSession(*new_pct);
-            case CMSG_KEEP_ALIVE:
-                TC_LOG_DEBUG("network", "%s", opcodeName.c_str());
-                sScriptMgr->OnPacketReceive(this, WorldPacket(*new_pct));
-                return 0;
-            case CMSG_LOG_DISCONNECT:
-                new_pct->rfinish(); // contains uint32 disconnectReason;
-                TC_LOG_DEBUG("network", "%s", opcodeName.c_str());
-                sScriptMgr->OnPacketReceive(this, WorldPacket(*new_pct));
-                return 0;
-            // not an opcode, client sends string "WORLD OF WARCRAFT CONNECTION - CLIENT TO SERVER" without opcode
-            // first 4 bytes become the opcode (2 dropped)
-            case MSG_VERIFY_CONNECTIVITY:
-            {
-                TC_LOG_DEBUG("network", "%s", opcodeName.c_str());
-                sScriptMgr->OnPacketReceive(this, WorldPacket(*new_pct));
-                std::string str;
-                *new_pct >> str;
-                if (str != "D OF WARCRAFT CONNECTION - CLIENT TO SERVER")
-                    return -1;
-                return HandleSendAuthSession();
-            }
-            case CMSG_ENABLE_NAGLE:
-            {
-                TC_LOG_DEBUG("network", "%s", opcodeName.c_str());
-                sScriptMgr->OnPacketReceive(this, WorldPacket(*new_pct));
-                return m_Session ? m_Session->HandleEnableNagleAlgorithm() : -1;
-            }
-            default:
-            {
-                ACE_GUARD_RETURN(LockType, Guard, m_SessionLock, -1);
-                if (!m_Session)
-                {
-                    TC_LOG_ERROR("network.opcode", "ProcessIncoming: Client not authed opcode = %u", uint32(opcode));
-                    return -1;
-                }
-
-                // prevent invalid memory access/crash with custom opcodes
-                if (opcode >= NUM_OPCODE_HANDLERS)
-                    return 0;
-
-                OpcodeHandler const* handler = opcodeTable[opcode];
-                if (!handler || handler->Status == STATUS_UNHANDLED)
-                {
-                    TC_LOG_ERROR("network.opcode", "No defined handler for opcode %s sent by %s", GetOpcodeNameForLogging(new_pct->GetOpcode()).c_str(), m_Session->GetPlayerInfo().c_str());
-                    return 0;
-                }
-
-                // Our Idle timer will reset on any non PING opcodes.
-                // Catches people idling on the login screen and any lingering ingame connections.
-                m_Session->ResetTimeOutTime();
-
-                // OK, give the packet to WorldSession
-                aptr.release();
-                // WARNING here we call it with locks held.
-                // Its possible to cause deadlock if QueuePacket calls back
-                m_Session->QueuePacket(new_pct);
-                return 0;
-            }
-=======
             _socket.close();
->>>>>>> 1866d8cc
         }
     });
 }
 
-<<<<<<< HEAD
-int WorldSocket::HandleSendAuthSession()
-{
-    WorldPacket packet(SMSG_AUTH_CHALLENGE, 37);
-    BigNumber seed1;
-    seed1.SetRand(16 * 8);
-    packet.append(seed1.AsByteArray(16).get(), 16);               // new encryption seeds
-
-    BigNumber seed2;
-    seed2.SetRand(16 * 8);
-    packet.append(seed2.AsByteArray(16).get(), 16);               // new encryption seeds
-
-    packet << m_Seed;
-    packet << uint8(1);
-    return SendPacket(packet);
-}
-
-int WorldSocket::HandleAuthSession(WorldPacket& recvPacket)
-=======
 void WorldSocket::HandleAuthSession(WorldPacket& recvPacket)
->>>>>>> 1866d8cc
 {
     uint8 digest[20];
     uint32 clientSeed;
@@ -658,26 +278,6 @@
         return;
     }
 
-<<<<<<< HEAD
-=======
-    // Read the content of the packet
-    recvPacket >> clientBuild;
-    recvPacket >> unk2;
-    recvPacket >> account;
-    recvPacket >> unk3;
-    recvPacket >> clientSeed;
-    recvPacket >> unk5 >> unk6 >> unk7;
-    recvPacket >> unk4;
-    recvPacket.read(digest, 20);
-
-    TC_LOG_DEBUG("network", "WorldSocket::HandleAuthSession: client %u, unk2 %u, account %s, unk3 %u, clientseed %u",
-        clientBuild,
-        unk2,
-        account.c_str(),
-        unk3,
-        clientSeed);
-
->>>>>>> 1866d8cc
     // Get the account information from the realmd database
     //         0           1        2       3          4         5       6          7   8
     // SELECT id, sessionkey, last_ip, locked, expansion, mutetime, locale, recruiter, os FROM account WHERE username = ?
@@ -857,25 +457,14 @@
     LoginDatabase.Execute(stmt);
 
     // NOTE ATM the socket is single-threaded, have this in mind ...
-<<<<<<< HEAD
-    ACE_NEW_RETURN(m_Session, WorldSession(id, battlenetAccountId, this, AccountTypes(security), expansion, mutetime, locale, recruiter, isRecruiter), -1);
-=======
-    _worldSession = new WorldSession(id, shared_from_this(), AccountTypes(security), expansion, mutetime, locale, recruiter, isRecruiter);
->>>>>>> 1866d8cc
+    _worldSession = new WorldSession(id, battlenetAccountId, shared_from_this(), AccountTypes(security), expansion, mutetime, locale, recruiter, isRecruiter);
 
     _authCrypt.Init(&k);
 
-<<<<<<< HEAD
-    m_Session->LoadGlobalAccountData();
-    m_Session->LoadTutorialsData();
-    m_Session->ReadAddonsInfo(addonsData);
-    m_Session->LoadPermissions();
-=======
     _worldSession->LoadGlobalAccountData();
     _worldSession->LoadTutorialsData();
     _worldSession->ReadAddonsInfo(recvPacket);
     _worldSession->LoadPermissions();
->>>>>>> 1866d8cc
 
     // At this point, we can safely hook a successful login
     sScriptMgr->OnAccountLogin(id);
@@ -890,6 +479,8 @@
 void WorldSocket::SendAuthResponseError(uint8 code)
 {
     WorldPacket packet(SMSG_AUTH_RESPONSE, 1);
+    packet.WriteBit(0); // has queue info
+    packet.WriteBit(0); // has account info
     packet << uint8(code);
 
     AsyncWrite(packet);
@@ -954,18 +545,5 @@
 
     WorldPacket packet(SMSG_PONG, 4);
     packet << ping;
-<<<<<<< HEAD
-    return SendPacket(packet);
-}
-
-void WorldSocket::SendAuthResponseError(uint8 code)
-{
-        WorldPacket packet(SMSG_AUTH_RESPONSE, 1);
-        packet.WriteBit(0); // has queue info
-        packet.WriteBit(0); // has account info
-        packet << uint8(code);
-        SendPacket(packet);
-=======
     return AsyncWrite(packet);
->>>>>>> 1866d8cc
 }