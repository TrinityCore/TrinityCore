/*
 * This file is part of the TrinityCore Project. See AUTHORS file for Copyright information
 *
 * This program is free software; you can redistribute it and/or modify it
 * under the terms of the GNU General Public License as published by the
 * Free Software Foundation; either version 2 of the License, or (at your
 * option) any later version.
 *
 * This program is distributed in the hope that it will be useful, but WITHOUT
 * ANY WARRANTY; without even the implied warranty of MERCHANTABILITY or
 * FITNESS FOR A PARTICULAR PURPOSE. See the GNU General Public License for
 * more details.
 *
 * You should have received a copy of the GNU General Public License along
 * with this program. If not, see <http://www.gnu.org/licenses/>.
 */

#include "PacketLog.h"
#include "Config.h"
#include "IpAddress.h"
<<<<<<< HEAD
#include "Timer.h"
=======
#include "Realm.h"
#include "Timer.h"
#include "World.h"
>>>>>>> 28d470c5
#include "WorldPacket.h"

#pragma pack(push, 1)

// Packet logging structures in PKT 3.1 format
struct LogHeader
{
    char Signature[3];
    uint16 FormatVersion;
    uint8 SnifferId;
    uint32 Build;
    char Locale[4];
    uint8 SessionKey[40];
    uint32 SniffStartUnixtime;
    uint32 SniffStartTicks;
    uint32 OptionalDataSize;
};

struct PacketHeader
{
    // used to uniquely identify a connection
    struct OptionalData
    {
        uint8 SocketIPBytes[16];
        uint32 SocketPort;
    };

    uint32 Direction;
    uint32 ConnectionId;
    uint32 ArrivalTicks;
    uint32 OptionalDataSize;
    uint32 Length;
    OptionalData OptionalData;
    uint32 Opcode;
};

#pragma pack(pop)

PacketLog::PacketLog() : _file(nullptr)
{
    std::call_once(_initializeFlag, &PacketLog::Initialize, this);
}

PacketLog::~PacketLog()
{
    if (_file)
        fclose(_file);

    _file = nullptr;
}

PacketLog* PacketLog::instance()
{
    static PacketLog instance;
    return &instance;
}

void PacketLog::Initialize()
{
    std::string logsDir = sConfigMgr->GetStringDefault("LogsDir", "");

    if (!logsDir.empty())
        if ((logsDir.at(logsDir.length() - 1) != '/') && (logsDir.at(logsDir.length() - 1) != '\\'))
            logsDir.push_back('/');

    std::string logname = sConfigMgr->GetStringDefault("PacketLogFile", "");
    if (!logname.empty())
    {
        _file = fopen((logsDir + logname).c_str(), "wb");

<<<<<<< HEAD
        LogHeader header;
        header.Signature[0] = 'P'; header.Signature[1] = 'K'; header.Signature[2] = 'T';
        header.FormatVersion = 0x0301;
        header.SnifferId = 'T';
        header.Build = 12340;
        header.Locale[0] = 'e'; header.Locale[1] = 'n'; header.Locale[2] = 'U'; header.Locale[3] = 'S';
        std::memset(header.SessionKey, 0, sizeof(header.SessionKey));
        header.SniffStartUnixtime = time(nullptr);
        header.SniffStartTicks = getMSTime();
        header.OptionalDataSize = 0;

=======
>>>>>>> 28d470c5
        if (CanLogPacket())
        {
            LogHeader header;
            header.Signature[0] = 'P'; header.Signature[1] = 'K'; header.Signature[2] = 'T';
            header.FormatVersion = 0x0301;
            header.SnifferId = 'T';
            header.Build = realm.Build;
            header.Locale[0] = 'e'; header.Locale[1] = 'n'; header.Locale[2] = 'U'; header.Locale[3] = 'S';
            std::memset(header.SessionKey, 0, sizeof(header.SessionKey));
            header.SniffStartUnixtime = time(nullptr);
            header.SniffStartTicks = getMSTime();
            header.OptionalDataSize = 0;

            fwrite(&header, sizeof(header), 1, _file);
        }
    }
}

void PacketLog::LogPacket(WorldPacket const& packet, Direction direction, boost::asio::ip::address const& addr, uint16 port, ConnectionType connectionType)
{
    std::lock_guard<std::mutex> lock(_logPacketLock);

    PacketHeader header;
    header.Direction = direction == CLIENT_TO_SERVER ? 0x47534d43 : 0x47534d53;
<<<<<<< HEAD
    header.ConnectionId = 0;
=======
    header.ConnectionId = connectionType;
>>>>>>> 28d470c5
    header.ArrivalTicks = getMSTime();

    header.OptionalDataSize = sizeof(header.OptionalData);
    memset(header.OptionalData.SocketIPBytes, 0, sizeof(header.OptionalData.SocketIPBytes));
    if (addr.is_v4())
    {
        auto bytes = addr.to_v4().to_bytes();
        memcpy(header.OptionalData.SocketIPBytes, bytes.data(), bytes.size());
    }
    else if (addr.is_v6())
    {
        auto bytes = addr.to_v6().to_bytes();
        memcpy(header.OptionalData.SocketIPBytes, bytes.data(), bytes.size());
    }

    header.OptionalData.SocketPort = port;
    std::size_t size = packet.size();
    if (direction == CLIENT_TO_SERVER)
        size -= 2;

    header.Length = size + sizeof(header.Opcode);
    header.Opcode = packet.GetOpcode();

    fwrite(&header, sizeof(header), 1, _file);
    if (size)
    {
        uint8 const* data = packet.contents();
        if (direction == CLIENT_TO_SERVER)
            data += 2;
        fwrite(data, 1, size, _file);
    }

    fflush(_file);
}<|MERGE_RESOLUTION|>--- conflicted
+++ resolved
@@ -18,13 +18,9 @@
 #include "PacketLog.h"
 #include "Config.h"
 #include "IpAddress.h"
-<<<<<<< HEAD
-#include "Timer.h"
-=======
 #include "Realm.h"
 #include "Timer.h"
 #include "World.h"
->>>>>>> 28d470c5
 #include "WorldPacket.h"
 
 #pragma pack(push, 1)
@@ -95,20 +91,6 @@
     {
         _file = fopen((logsDir + logname).c_str(), "wb");
 
-<<<<<<< HEAD
-        LogHeader header;
-        header.Signature[0] = 'P'; header.Signature[1] = 'K'; header.Signature[2] = 'T';
-        header.FormatVersion = 0x0301;
-        header.SnifferId = 'T';
-        header.Build = 12340;
-        header.Locale[0] = 'e'; header.Locale[1] = 'n'; header.Locale[2] = 'U'; header.Locale[3] = 'S';
-        std::memset(header.SessionKey, 0, sizeof(header.SessionKey));
-        header.SniffStartUnixtime = time(nullptr);
-        header.SniffStartTicks = getMSTime();
-        header.OptionalDataSize = 0;
-
-=======
->>>>>>> 28d470c5
         if (CanLogPacket())
         {
             LogHeader header;
@@ -133,11 +115,7 @@
 
     PacketHeader header;
     header.Direction = direction == CLIENT_TO_SERVER ? 0x47534d43 : 0x47534d53;
-<<<<<<< HEAD
-    header.ConnectionId = 0;
-=======
     header.ConnectionId = connectionType;
->>>>>>> 28d470c5
     header.ArrivalTicks = getMSTime();
 
     header.OptionalDataSize = sizeof(header.OptionalData);
