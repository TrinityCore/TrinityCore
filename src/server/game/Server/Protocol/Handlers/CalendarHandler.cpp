/*
 * Copyright (C) 2008-2011 TrinityCore <http://www.trinitycore.org/>
 * Copyright (C) 2005-2009 MaNGOS <http://getmangos.com/>
 *
 * This program is free software; you can redistribute it and/or modify it
 * under the terms of the GNU General Public License as published by the
 * Free Software Foundation; either version 2 of the License, or (at your
 * option) any later version.
 *
 * This program is distributed in the hope that it will be useful, but WITHOUT
 * ANY WARRANTY; without even the implied warranty of MERCHANTABILITY or
 * FITNESS FOR A PARTICULAR PURPOSE. See the GNU General Public License for
 * more details.
 *
 * You should have received a copy of the GNU General Public License along
 * with this program. If not, see <http://www.gnu.org/licenses/>.
 */

#include "Common.h"
#include "WorldPacket.h"
#include "WorldSession.h"
#include "CalendarMgr.h"
#include "InstanceSaveMgr.h"
#include "Log.h"
#include "Opcodes.h"
#include "Player.h"

void WorldSession::HandleCalendarGetCalendar(WorldPacket & /*recv_data*/)
{
    sLog->outDebug(LOG_FILTER_NETWORKIO, "WORLD: CMSG_CALENDAR_GET_CALENDAR");     // empty

    time_t cur_time = time(NULL);

<<<<<<< HEAD
    WorldPacket data(SMSG_CALENDAR_SEND_CALENDAR, 4+4*0+4+4*0+4+4);

    data << uint32(0);                                      // invite count
    /*
    for (;;)
    {
        uint64 inviteId;
        uint64 unkGuid0;
        uint8 unk1, unk2, unk3;
        uint64 creatorGuid;
    }
    */

    data << uint32(0);                                      // event count
    /*
    for (;;)
    {
        uint64 eventId;
        std::string title;                                  // 128 chars
        uint32 type;
        uint32 occurrenceTime;
        uint32 flags;
        uint32 unk4; -- possibly mapid for dungeon/raid
        uint64 creatorGuid;
    }
    */
=======
    // we can't really get the real size of this packet...
    WorldPacket data(SMSG_CALENDAR_SEND_CALENDAR, 4+4*0+4+4*0+4+4);
>>>>>>> 84366882

    sCalendarMgr->AppendInvitesToCalendarPacketForPlayer(data, GetPlayer());
    sCalendarMgr->AppendEventsToCalendarPacketForPlayer(data, GetPlayer());

    InstanceSave *save = NULL;
    uint32 counter = 0;
    size_t p_counter = data.wpos();
    data << uint32(counter);                                // instance save count

    for (uint8 i = 0; i < MAX_DIFFICULTY; ++i)
        for (Player::BoundInstancesMap::const_iterator itr = _player->m_boundInstances[i].begin(); itr != _player->m_boundInstances[i].end(); ++itr)
            if (itr->second.perm)
            {
                save = itr->second.save;
                data << uint32(save->GetMapId());
                data << uint32(save->GetDifficulty());
                data << uint32(save->GetResetTime() - cur_time);
                data << uint64(save->GetInstanceId());      // instance save id as unique instance copy id
                ++counter;
            }

    data.put<uint32>(p_counter, counter);

    data << uint32(1135753200);                             // unk (28.12.2005 07:00)

    uint32 mapid = 0;
    MapEntry const* mapEnt;
    counter = 0;
    p_counter = data.wpos();
    data << uint32(counter);                                // raid reset count

    ResetTimeByMapDifficultyMap const& resets = sInstanceSaveMgr.GetResetTimeMap();
    for (ResetTimeByMapDifficultyMap::const_iterator itr = resets.begin(); itr != resets.end(); ++itr)
    {
        mapid = PAIR32_LOPART(itr->first);
        mapEnt = sMapStore.LookupEntry(mapid);
        if (!mapEnt || !mapEnt->IsRaid())
            continue;

        data << uint32(mapid);
        data << uint32(itr->second - cur_time);
        data << uint32(mapEnt->unk_time);
        ++counter;
    }

    data.put<uint32>(p_counter, counter);

    // TODO: Fix this -- read from DBC?
    std::string holidayName = "";
    uint32 holidaycount = 0;
    data << uint32(holidaycount);                           // holiday count
    for (uint32 i = 0; i < holidaycount; ++i)
    {
        data << uint32(0);                                  // Unk
        data << uint32(0);                                  // Unk
        data << uint32(0);                                  // Unk
        data << uint32(0);                                  // Unk
        data << uint32(0);                                  // Unk
        for (uint8 j = 0; j < 26; ++j)
            data << uint32(0);                              // Unk
        for (uint8 j = 0; j < 10; ++j)
            data << uint32(0);                              // Unk
        for (uint8 j = 0; j < 10; ++j)
            data << uint32(0);                              // Unk
        data << holidayName.c_str();                        // holiday name
    }

    sLog->outDebug(LOG_FILTER_NETWORKIO, "Sending calendar");
    data.hexlike();
    SendPacket(&data);
}

void WorldSession::HandleCalendarGetEvent(WorldPacket &recv_data)
{
    sLog->outDebug(LOG_FILTER_NETWORKIO, "WORLD: CMSG_CALENDAR_GET_EVENT");
    uint64 eventId;
    recv_data >> eventId;
    if (!eventId)
        return;
    //SendCalendarEvent(eventId);
}

void WorldSession::HandleCalendarGuildFilter(WorldPacket &recv_data)
{
    sLog->outDebug(LOG_FILTER_NETWORKIO, "WORLD: CMSG_CALENDAR_GUILD_FILTER");
    uint32 unk1;
    uint32 unk2;
    uint32 unk3;
    recv_data >> unk1;
    recv_data >> unk2;
    recv_data >> unk3;
}

void WorldSession::HandleCalendarArenaTeam(WorldPacket &recv_data)
{
    sLog->outDebug(LOG_FILTER_NETWORKIO, "WORLD: CMSG_CALENDAR_ARENA_TEAM");
    uint32 unk1;
    recv_data >> unk1;
}

void WorldSession::HandleCalendarAddEvent(WorldPacket &recv_data)
{
    sLog->outDebug(LOG_FILTER_NETWORKIO, "WORLD: CMSG_CALENDAR_ADD_EVENT");
<<<<<<< HEAD
    recv_data.hexlike();
    recv_data.rpos(recv_data.wpos());                       // set to end to avoid warnings spam

    //std::string unk1, unk2;
    //recv_data >> (std::string)unk1;
    //recv_data >> (std::string)unk2;

    //uint8   unk3, unk4;
    //uint32  unk5, unk6, unk7, unk8, unk9, count = 0;
    //recv_data >> (uint8)unk3;
    //recv_data >> (uint8)unk4;
    //recv_data >> (uint32)unk5;
    //recv_data >> (uint32)unk6;
    //recv_data >> (uint32)unk7;
    //recv_data >> (uint32)unk8;
    //recv_data >> (uint32)unk9;
    //if (!((unk9 >> 6) & 1))
    //{
    //    recv_data >> (uint32)count;
    //    if (count)
    //    {
    //        uint8 unk12, unk13;
    //        uint64 guid;
    //        for (int i=0; i<count; i++)
    //        {
    //            recv_data.readPackGUID(guid);
    //            recv_data >> (uint8)unk12;
    //            recv_data >> (uint8)unk13;
    //        }
    //    }
    //}
=======
    std::string title;
    std::string description;
    uint8 type;
    uint8 unkbyte;
    uint32 maxInvites;
    uint32 dungeonId;
    uint32 eventPackedTime;
    uint32 unkPackedTime;
    uint32 flags;

    recv_data >> title;
    recv_data >> description;
    recv_data >> type;
    recv_data >> unkbyte;
    recv_data >> maxInvites;
    recv_data >> dungeonId;
    recv_data >> eventPackedTime;
    recv_data >> unkPackedTime;
    recv_data >> flags;

    CalendarEvent event;
    event.id = sCalendarMgr->GetNextEventID();
    event.name = title;
    event.description = description;
    event.type = type;
    event.unk = unkbyte;
    event.dungeonId = dungeonId;
    event.flags = flags;
    event.time = eventPackedTime;
    event.unkTime = unkPackedTime;
    event.creator_guid = GetPlayer()->GetGUID();

    sCalendarMgr->AddEvent(event);

    if (((flags >> 6) & 1))
        return;

    uint32 inviteCount;
    recv_data >> inviteCount;

    if (!inviteCount)
        return;

    uint64 guid;
    uint8 status;
    uint8 rank;
    for (int32 i = 0; i < inviteCount; ++i)
    {
        CalendarInvite invite;
        invite.id = sCalendarMgr->GetNextInviteID();
        recv_data.readPackGUID(guid);
        recv_data >> status;
        recv_data >> rank;
        invite.event = event.id;
        invite.creator_guid = GetPlayer()->GetGUID();
        invite.target_guid = guid;
        invite.status = status;
        invite.rank = rank;
        invite.time = event.time;
        invite.text = ""; // hmm...
        invite.unk1 = invite.unk2 = invite.unk3 = 0;
        sCalendarMgr->AddInvite(invite);
    }
    //SendCalendarEvent(eventId, true);
>>>>>>> 84366882
}

void WorldSession::HandleCalendarUpdateEvent(WorldPacket &recv_data)
{
    sLog->outDebug(LOG_FILTER_NETWORKIO, "WORLD: CMSG_CALENDAR_UPDATE_EVENT");
    recv_data.hexlike();
    recv_data.rpos(recv_data.wpos());                       // set to end to avoid warnings spam

    //recv_data >> uint64
    //recv_data >> uint64
    //recv_data >> std::string
    //recv_data >> std::string
    //recv_data >> uint8
    //recv_data >> uint8
    //recv_data >> uint32
    //recv_data >> uint32
    //recv_data >> uint32
    //recv_data >> uint32
    //recv_data >> uint32
}

void WorldSession::HandleCalendarRemoveEvent(WorldPacket &recv_data)
{
    sLog->outDebug(LOG_FILTER_NETWORKIO, "WORLD: CMSG_CALENDAR_REMOVE_EVENT");
    uint64 eventId;
    uint64 creatorGuid;
    uint32 unk1;

    recv_data >> eventId;
    recv_data >> creatorGuid;
    recv_data >> unk1;
}

void WorldSession::HandleCalendarCopyEvent(WorldPacket &recv_data)
{
    sLog->outDebug(LOG_FILTER_NETWORKIO, "WORLD: CMSG_CALENDAR_COPY_EVENT");
    recv_data.hexlike();
    recv_data.rpos(recv_data.wpos());                       // set to end to avoid warnings spam

    //recv_data >> uint64
    //recv_data >> uint64
    //recv_data >> uint32

}

void WorldSession::HandleCalendarEventInvite(WorldPacket &recv_data)
{
    sLog->outDebug(LOG_FILTER_NETWORKIO, "WORLD: CMSG_CALENDAR_EVENT_INVITE");

    uint64 eventId;
    uint64 inviteId;
    std::string name;
    uint8 status;
    uint8 rank;
 
    recv_data >> eventId;
    recv_data >> inviteId;
    recv_data >> name;
    recv_data >> status;
    recv_data >> rank;

    //FIXME - Finish it
}

void WorldSession::HandleCalendarEventRsvp(WorldPacket &recv_data)
{
    sLog->outDebug(LOG_FILTER_NETWORKIO, "WORLD: CMSG_CALENDAR_EVENT_RSVP");
    recv_data.hexlike();
    recv_data.rpos(recv_data.wpos());                       // set to end to avoid warnings spam

    //recv_data >> uint64
    //recv_data >> uint64
    //recv_data >> uint32

}

void WorldSession::HandleCalendarEventRemoveInvite(WorldPacket &recv_data)
{
    sLog->outDebug(LOG_FILTER_NETWORKIO, "WORLD: CMSG_CALENDAR_EVENT_REMOVE_INVITE");
    recv_data.hexlike();
    recv_data.rpos(recv_data.wpos());                       // set to end to avoid warnings spam

    //recv_data.readPackGUID(guid)
    //recv_data >> uint64
    //recv_data >> uint64
    //recv_data >> uint64
}

void WorldSession::HandleCalendarEventStatus(WorldPacket &recv_data)
{
    sLog->outDebug(LOG_FILTER_NETWORKIO, "WORLD: CMSG_CALENDAR_EVENT_STATUS");
    recv_data.hexlike();
    recv_data.rpos(recv_data.wpos());                       // set to end to avoid warnings spam

    //recv_data.readPackGUID(guid)
    //recv_data >> uint64
    //recv_data >> uint64
    //recv_data >> uint64
    //recv_data >> uint32
}

void WorldSession::HandleCalendarEventModeratorStatus(WorldPacket &recv_data)
{
    sLog->outDebug(LOG_FILTER_NETWORKIO, "WORLD: CMSG_CALENDAR_EVENT_MODERATOR_STATUS");
    recv_data.hexlike();
    recv_data.rpos(recv_data.wpos());                       // set to end to avoid warnings spam

    //recv_data.readPackGUID(guid)
    //recv_data >> uint64
    //recv_data >> uint64
    //recv_data >> uint64
    //recv_data >> uint32
}

void WorldSession::HandleCalendarComplain(WorldPacket &recv_data)
{
    sLog->outDebug(LOG_FILTER_NETWORKIO, "WORLD: CMSG_CALENDAR_COMPLAIN");
    recv_data.hexlike();
    recv_data.rpos(recv_data.wpos());                       // set to end to avoid warnings spam

    //recv_data >> uint64
    //recv_data >> uint64
    //recv_data >> uint64
}

void WorldSession::HandleCalendarGetNumPending(WorldPacket & /*recv_data*/)
{
    sLog->outDebug(LOG_FILTER_NETWORKIO, "WORLD: CMSG_CALENDAR_GET_NUM_PENDING");  // empty

    WorldPacket data(SMSG_CALENDAR_SEND_NUM_PENDING, 4);
    data << uint32(0);                                      // number of pending invites
    SendPacket(&data);
}

void WorldSession::SendCalendarEvent(uint64 eventId, bool added)
{
    sLog->outDebug(LOG_FILTER_NETWORKIO, "SMSG_CALENDAR_SEND_EVENT");
    WorldPacket data(SMSG_CALENDAR_SEND_EVENT);
    data << uint8(added);                                   // from add_event
    data.appendPackGUID(0);                                 // creator GUID
    data << uint64(0);                                      // event ID
    data << uint8(0);                                       // event name
    data << uint8(0);                                       // event description
    data << uint8(0);                                       // event type
    data << uint8(0);                                       // unk
    data << uint32(100);                                    // Max invites
    data << int32(0);                                       // dungeon ID
    data << uint32(0);                                      // unk time
    data << uint32(0);                                      // event time
    data << uint32(0);                                      // event flags
    data << uint32(0);                                      // event guild id

    if (false) // invites exist
    {
        data << uint32(0);                                  // invite count
        for (uint8 i = 0; i < 0; ++i)
        {         
            data << uint64(0);                              // invite played guid
            data << uint8(0);                               // unk
            data << uint8(0);                               // status
            data << uint8(0);                               // rank
            data << uint8(0);                               // unk
            data << uint64(0);                              // invite ID
            data << uint32(0);                              // unk
            data << uint8(0);                               // text
        }
    }
    SendPacket(&data);
}

void WorldSession::SendCalendarEventInviteAlert(uint64 eventId, uint64 inviteId)
{
    sLog->outDebug(LOG_FILTER_NETWORKIO, "SMSG_CALENDAR_EVENT_INVITE_ALERT");
    WorldPacket data(SMSG_CALENDAR_EVENT_INVITE_ALERT);
    data << uint64(0);                           // event ID
    data << uint8(0);                            // event title
    data << uint32(0);                           // event time
    uint32 unknum = 1;
    data << uint32(unknum);
    data << uint8(0);                            // event type
    data << uint32(0);                           // dungeon id
    data << uint64(0);                           // invite id
    data << uint8(0);                            // invite status
    data << uint8(0);                            // invite rank
    data.appendPackGUID(0);                      // event creator
    data.appendPackGUID(0);                      // invite sender
    SendPacket(&data);
}

void WorldSession::SendCalendarEventRemovedAlert(uint64 eventId)
{
    sLog->outDebug(LOG_FILTER_NETWORKIO, "SMSG_CALENDAR_EVENT_REMOVED_ALERT");
    WorldPacket data(SMSG_CALENDAR_EVENT_REMOVED_ALERT);
    data << uint8(0);                            // unk
    data << uint64(0);                           // invite id
    data << uint32(0);                           // invite time
    SendPacket(&data);
}<|MERGE_RESOLUTION|>--- conflicted
+++ resolved
@@ -19,7 +19,7 @@
 #include "Common.h"
 #include "WorldPacket.h"
 #include "WorldSession.h"
-#include "CalendarMgr.h"
+
 #include "InstanceSaveMgr.h"
 #include "Log.h"
 #include "Opcodes.h"
@@ -31,7 +31,6 @@
 
     time_t cur_time = time(NULL);
 
-<<<<<<< HEAD
     WorldPacket data(SMSG_CALENDAR_SEND_CALENDAR, 4+4*0+4+4*0+4+4);
 
     data << uint32(0);                                      // invite count
@@ -58,46 +57,43 @@
         uint64 creatorGuid;
     }
     */
-=======
-    // we can't really get the real size of this packet...
-    WorldPacket data(SMSG_CALENDAR_SEND_CALENDAR, 4+4*0+4+4*0+4+4);
->>>>>>> 84366882
-
-    sCalendarMgr->AppendInvitesToCalendarPacketForPlayer(data, GetPlayer());
-    sCalendarMgr->AppendEventsToCalendarPacketForPlayer(data, GetPlayer());
-
-    InstanceSave *save = NULL;
+
+    data << uint32(0);                                      // unk
+    data << uint32(secsToTimeBitFields(cur_time));          // current time
+
     uint32 counter = 0;
     size_t p_counter = data.wpos();
     data << uint32(counter);                                // instance save count
 
-    for (uint8 i = 0; i < MAX_DIFFICULTY; ++i)
+    for (int i = 0; i < MAX_DIFFICULTY; ++i)
+    {
         for (Player::BoundInstancesMap::const_iterator itr = _player->m_boundInstances[i].begin(); itr != _player->m_boundInstances[i].end(); ++itr)
+        {
             if (itr->second.perm)
             {
-                save = itr->second.save;
+                InstanceSave *save = itr->second.save;
                 data << uint32(save->GetMapId());
                 data << uint32(save->GetDifficulty());
                 data << uint32(save->GetResetTime() - cur_time);
                 data << uint64(save->GetInstanceId());      // instance save id as unique instance copy id
                 ++counter;
             }
+        }
+    }
 
     data.put<uint32>(p_counter, counter);
 
-    data << uint32(1135753200);                             // unk (28.12.2005 07:00)
-
-    uint32 mapid = 0;
-    MapEntry const* mapEnt;
+    data << uint32(1135753200);                             // unk (28.12.2005 12:00)
+
     counter = 0;
     p_counter = data.wpos();
     data << uint32(counter);                                // raid reset count
 
-    ResetTimeByMapDifficultyMap const& resets = sInstanceSaveMgr.GetResetTimeMap();
+    ResetTimeByMapDifficultyMap const& resets = sInstanceSaveMgr->GetResetTimeMap();
     for (ResetTimeByMapDifficultyMap::const_iterator itr = resets.begin(); itr != resets.end(); ++itr)
     {
-        mapid = PAIR32_LOPART(itr->first);
-        mapEnt = sMapStore.LookupEntry(mapid);
+        uint32 mapid = PAIR32_LOPART(itr->first);
+        MapEntry const* mapEnt = sMapStore.LookupEntry(mapid);
         if (!mapEnt || !mapEnt->IsRaid())
             continue;
 
@@ -109,25 +105,26 @@
 
     data.put<uint32>(p_counter, counter);
 
-    // TODO: Fix this -- read from DBC?
-    std::string holidayName = "";
-    uint32 holidaycount = 0;
-    data << uint32(holidaycount);                           // holiday count
-    for (uint32 i = 0; i < holidaycount; ++i)
-    {
-        data << uint32(0);                                  // Unk
-        data << uint32(0);                                  // Unk
-        data << uint32(0);                                  // Unk
-        data << uint32(0);                                  // Unk
-        data << uint32(0);                                  // Unk
-        for (uint8 j = 0; j < 26; ++j)
-            data << uint32(0);                              // Unk
-        for (uint8 j = 0; j < 10; ++j)
-            data << uint32(0);                              // Unk
-        for (uint8 j = 0; j < 10; ++j)
-            data << uint32(0);                              // Unk
-        data << holidayName.c_str();                        // holiday name
-    }
+    data << uint32(0);                                      // holiday count?
+    /*
+    for (;;)
+    {
+        uint32 unk5, unk6, unk7, unk8, unk9;
+        for (uint32 j = 0; j < 26; ++j)
+        {
+            uint32 unk10;
+        }
+        for (uint32 j = 0; j < 10; ++j)
+        {
+            uint32 unk11;
+        }
+        for (uint32 j = 0; j < 10; ++j)
+        {
+            uint32 unk12;
+        }
+        std::string holidayName;                            // 64 chars
+    }
+    */
 
     sLog->outDebug(LOG_FILTER_NETWORKIO, "Sending calendar");
     data.hexlike();
@@ -137,35 +134,29 @@
 void WorldSession::HandleCalendarGetEvent(WorldPacket &recv_data)
 {
     sLog->outDebug(LOG_FILTER_NETWORKIO, "WORLD: CMSG_CALENDAR_GET_EVENT");
-    uint64 eventId;
-    recv_data >> eventId;
-    if (!eventId)
-        return;
-    //SendCalendarEvent(eventId);
+    recv_data.hexlike();
+    recv_data.read_skip<uint64>();                          // unk
 }
 
 void WorldSession::HandleCalendarGuildFilter(WorldPacket &recv_data)
 {
     sLog->outDebug(LOG_FILTER_NETWORKIO, "WORLD: CMSG_CALENDAR_GUILD_FILTER");
-    uint32 unk1;
-    uint32 unk2;
-    uint32 unk3;
-    recv_data >> unk1;
-    recv_data >> unk2;
-    recv_data >> unk3;
+    recv_data.hexlike();
+    recv_data.read_skip<uint32>();                          // unk1
+    recv_data.read_skip<uint32>();                          // unk2
+    recv_data.read_skip<uint32>();                          // unk3
 }
 
 void WorldSession::HandleCalendarArenaTeam(WorldPacket &recv_data)
 {
     sLog->outDebug(LOG_FILTER_NETWORKIO, "WORLD: CMSG_CALENDAR_ARENA_TEAM");
-    uint32 unk1;
-    recv_data >> unk1;
+    recv_data.hexlike();
+    recv_data.read_skip<uint32>();                          // unk
 }
 
 void WorldSession::HandleCalendarAddEvent(WorldPacket &recv_data)
 {
     sLog->outDebug(LOG_FILTER_NETWORKIO, "WORLD: CMSG_CALENDAR_ADD_EVENT");
-<<<<<<< HEAD
     recv_data.hexlike();
     recv_data.rpos(recv_data.wpos());                       // set to end to avoid warnings spam
 
@@ -197,72 +188,6 @@
     //        }
     //    }
     //}
-=======
-    std::string title;
-    std::string description;
-    uint8 type;
-    uint8 unkbyte;
-    uint32 maxInvites;
-    uint32 dungeonId;
-    uint32 eventPackedTime;
-    uint32 unkPackedTime;
-    uint32 flags;
-
-    recv_data >> title;
-    recv_data >> description;
-    recv_data >> type;
-    recv_data >> unkbyte;
-    recv_data >> maxInvites;
-    recv_data >> dungeonId;
-    recv_data >> eventPackedTime;
-    recv_data >> unkPackedTime;
-    recv_data >> flags;
-
-    CalendarEvent event;
-    event.id = sCalendarMgr->GetNextEventID();
-    event.name = title;
-    event.description = description;
-    event.type = type;
-    event.unk = unkbyte;
-    event.dungeonId = dungeonId;
-    event.flags = flags;
-    event.time = eventPackedTime;
-    event.unkTime = unkPackedTime;
-    event.creator_guid = GetPlayer()->GetGUID();
-
-    sCalendarMgr->AddEvent(event);
-
-    if (((flags >> 6) & 1))
-        return;
-
-    uint32 inviteCount;
-    recv_data >> inviteCount;
-
-    if (!inviteCount)
-        return;
-
-    uint64 guid;
-    uint8 status;
-    uint8 rank;
-    for (int32 i = 0; i < inviteCount; ++i)
-    {
-        CalendarInvite invite;
-        invite.id = sCalendarMgr->GetNextInviteID();
-        recv_data.readPackGUID(guid);
-        recv_data >> status;
-        recv_data >> rank;
-        invite.event = event.id;
-        invite.creator_guid = GetPlayer()->GetGUID();
-        invite.target_guid = guid;
-        invite.status = status;
-        invite.rank = rank;
-        invite.time = event.time;
-        invite.text = ""; // hmm...
-        invite.unk1 = invite.unk2 = invite.unk3 = 0;
-        sCalendarMgr->AddInvite(invite);
-    }
-    //SendCalendarEvent(eventId, true);
->>>>>>> 84366882
 }
 
 void WorldSession::HandleCalendarUpdateEvent(WorldPacket &recv_data)
@@ -287,13 +212,13 @@
 void WorldSession::HandleCalendarRemoveEvent(WorldPacket &recv_data)
 {
     sLog->outDebug(LOG_FILTER_NETWORKIO, "WORLD: CMSG_CALENDAR_REMOVE_EVENT");
-    uint64 eventId;
-    uint64 creatorGuid;
-    uint32 unk1;
-
-    recv_data >> eventId;
-    recv_data >> creatorGuid;
-    recv_data >> unk1;
+    recv_data.hexlike();
+    recv_data.rpos(recv_data.wpos());                       // set to end to avoid warnings spam
+
+    //recv_data >> uint64
+    //recv_data >> uint64
+    //recv_data >> uint32
+
 }
 
 void WorldSession::HandleCalendarCopyEvent(WorldPacket &recv_data)
@@ -311,20 +236,15 @@
 void WorldSession::HandleCalendarEventInvite(WorldPacket &recv_data)
 {
     sLog->outDebug(LOG_FILTER_NETWORKIO, "WORLD: CMSG_CALENDAR_EVENT_INVITE");
-
-    uint64 eventId;
-    uint64 inviteId;
-    std::string name;
-    uint8 status;
-    uint8 rank;
- 
-    recv_data >> eventId;
-    recv_data >> inviteId;
-    recv_data >> name;
-    recv_data >> status;
-    recv_data >> rank;
-
-    //FIXME - Finish it
+    recv_data.hexlike();
+    recv_data.rpos(recv_data.wpos());                       // set to end to avoid warnings spam
+
+    //recv_data >> uint64
+    //recv_data >> uint64
+    //recv_data >> std::string
+    //recv_data >> uint8
+    //recv_data >> uint8
+
 }
 
 void WorldSession::HandleCalendarEventRsvp(WorldPacket &recv_data)
@@ -393,71 +313,6 @@
     sLog->outDebug(LOG_FILTER_NETWORKIO, "WORLD: CMSG_CALENDAR_GET_NUM_PENDING");  // empty
 
     WorldPacket data(SMSG_CALENDAR_SEND_NUM_PENDING, 4);
-    data << uint32(0);                                      // number of pending invites
-    SendPacket(&data);
-}
-
-void WorldSession::SendCalendarEvent(uint64 eventId, bool added)
-{
-    sLog->outDebug(LOG_FILTER_NETWORKIO, "SMSG_CALENDAR_SEND_EVENT");
-    WorldPacket data(SMSG_CALENDAR_SEND_EVENT);
-    data << uint8(added);                                   // from add_event
-    data.appendPackGUID(0);                                 // creator GUID
-    data << uint64(0);                                      // event ID
-    data << uint8(0);                                       // event name
-    data << uint8(0);                                       // event description
-    data << uint8(0);                                       // event type
-    data << uint8(0);                                       // unk
-    data << uint32(100);                                    // Max invites
-    data << int32(0);                                       // dungeon ID
-    data << uint32(0);                                      // unk time
-    data << uint32(0);                                      // event time
-    data << uint32(0);                                      // event flags
-    data << uint32(0);                                      // event guild id
-
-    if (false) // invites exist
-    {
-        data << uint32(0);                                  // invite count
-        for (uint8 i = 0; i < 0; ++i)
-        {         
-            data << uint64(0);                              // invite played guid
-            data << uint8(0);                               // unk
-            data << uint8(0);                               // status
-            data << uint8(0);                               // rank
-            data << uint8(0);                               // unk
-            data << uint64(0);                              // invite ID
-            data << uint32(0);                              // unk
-            data << uint8(0);                               // text
-        }
-    }
-    SendPacket(&data);
-}
-
-void WorldSession::SendCalendarEventInviteAlert(uint64 eventId, uint64 inviteId)
-{
-    sLog->outDebug(LOG_FILTER_NETWORKIO, "SMSG_CALENDAR_EVENT_INVITE_ALERT");
-    WorldPacket data(SMSG_CALENDAR_EVENT_INVITE_ALERT);
-    data << uint64(0);                           // event ID
-    data << uint8(0);                            // event title
-    data << uint32(0);                           // event time
-    uint32 unknum = 1;
-    data << uint32(unknum);
-    data << uint8(0);                            // event type
-    data << uint32(0);                           // dungeon id
-    data << uint64(0);                           // invite id
-    data << uint8(0);                            // invite status
-    data << uint8(0);                            // invite rank
-    data.appendPackGUID(0);                      // event creator
-    data.appendPackGUID(0);                      // invite sender
-    SendPacket(&data);
-}
-
-void WorldSession::SendCalendarEventRemovedAlert(uint64 eventId)
-{
-    sLog->outDebug(LOG_FILTER_NETWORKIO, "SMSG_CALENDAR_EVENT_REMOVED_ALERT");
-    WorldPacket data(SMSG_CALENDAR_EVENT_REMOVED_ALERT);
-    data << uint8(0);                            // unk
-    data << uint64(0);                           // invite id
-    data << uint32(0);                           // invite time
+    data << uint32(0);                                      // 0 - no pending invites, 1 - some pending invites
     SendPacket(&data);
 }