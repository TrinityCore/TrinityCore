--- conflicted
+++ resolved
@@ -107,89 +107,35 @@
 
 void WorldSession::HandleCalendarGetEvent(WorldPacket &recv_data)
 {
-<<<<<<< HEAD
     sLog->outDebug(LOG_FILTER_NETWORKIO, "WORLD: CMSG_CALENDAR_GET_EVENT");
-    recv_data.hexlike();
-    recv_data.read_skip<uint64>();                          // unk
-=======
-    sLog->outDebug("WORLD: CMSG_CALENDAR_GET_EVENT");
     uint64 eventId;
     recv_data >> eventId;
     if (!eventId)
         return;
     //SendCalendarEvent(eventId);
->>>>>>> 561d67a9
 }
 
 void WorldSession::HandleCalendarGuildFilter(WorldPacket &recv_data)
 {
-<<<<<<< HEAD
     sLog->outDebug(LOG_FILTER_NETWORKIO, "WORLD: CMSG_CALENDAR_GUILD_FILTER");
-    recv_data.hexlike();
-    recv_data.read_skip<uint32>();                          // unk1
-    recv_data.read_skip<uint32>();                          // unk2
-    recv_data.read_skip<uint32>();                          // unk3
-=======
-    sLog->outDebug("WORLD: CMSG_CALENDAR_GUILD_FILTER");
     uint32 unk1;
     uint32 unk2;
     uint32 unk3;
     recv_data >> unk1;
     recv_data >> unk2;
     recv_data >> unk3;
->>>>>>> 561d67a9
 }
 
 void WorldSession::HandleCalendarArenaTeam(WorldPacket &recv_data)
 {
-<<<<<<< HEAD
     sLog->outDebug(LOG_FILTER_NETWORKIO, "WORLD: CMSG_CALENDAR_ARENA_TEAM");
-    recv_data.hexlike();
-    recv_data.read_skip<uint32>();                          // unk
-=======
-    sLog->outDebug("WORLD: CMSG_CALENDAR_ARENA_TEAM");
     uint32 unk1;
     recv_data >> unk1;
->>>>>>> 561d67a9
 }
 
 void WorldSession::HandleCalendarAddEvent(WorldPacket &recv_data)
 {
-<<<<<<< HEAD
     sLog->outDebug(LOG_FILTER_NETWORKIO, "WORLD: CMSG_CALENDAR_ADD_EVENT");
-    recv_data.hexlike();
-    recv_data.rpos(recv_data.wpos());                       // set to end to avoid warnings spam
-
-    //std::string unk1, unk2;
-    //recv_data >> (std::string)unk1;
-    //recv_data >> (std::string)unk2;
-
-    //uint8   unk3, unk4;
-    //uint32  unk5, unk6, unk7, unk8, unk9, count = 0;
-    //recv_data >> (uint8)unk3;
-    //recv_data >> (uint8)unk4;
-    //recv_data >> (uint32)unk5;
-    //recv_data >> (uint32)unk6;
-    //recv_data >> (uint32)unk7;
-    //recv_data >> (uint32)unk8;
-    //recv_data >> (uint32)unk9;
-    //if (!((unk9 >> 6) & 1))
-    //{
-    //    recv_data >> (uint32)count;
-    //    if (count)
-    //    {
-    //        uint8 unk12,unk13;
-    //        uint64 guid;
-    //        for (int i=0; i<count; i++)
-    //        {
-    //            recv_data.readPackGUID(guid);
-    //            recv_data >> (uint8)unk12;
-    //            recv_data >> (uint8)unk13;
-    //        }
-    //    }
-    //}
-=======
-    sLog->outDebug("WORLD: CMSG_CALENDAR_ADD_EVENT");
     std::string title;
     std::string description;
     uint8 type;
@@ -254,7 +200,6 @@
         sCalendarMgr->AddInvite(invite);
     }
     //SendCalendarEvent(eventId, true);
->>>>>>> 561d67a9
 }
 
 void WorldSession::HandleCalendarUpdateEvent(WorldPacket &recv_data)
@@ -278,20 +223,10 @@
 
 void WorldSession::HandleCalendarRemoveEvent(WorldPacket &recv_data)
 {
-<<<<<<< HEAD
     sLog->outDebug(LOG_FILTER_NETWORKIO, "WORLD: CMSG_CALENDAR_REMOVE_EVENT");
-    recv_data.hexlike();
-    recv_data.rpos(recv_data.wpos());                       // set to end to avoid warnings spam
-
-    //recv_data >> uint64
-    //recv_data >> uint64
-    //recv_data >> uint32
-=======
-    sLog->outDebug("WORLD: CMSG_CALENDAR_REMOVE_EVENT");
     uint64 eventId;
     uint64 creatorGuid;
     uint32 unk1;
->>>>>>> 561d67a9
 
     recv_data >> eventId;
     recv_data >> creatorGuid;
@@ -312,19 +247,7 @@
 
 void WorldSession::HandleCalendarEventInvite(WorldPacket &recv_data)
 {
-<<<<<<< HEAD
     sLog->outDebug(LOG_FILTER_NETWORKIO, "WORLD: CMSG_CALENDAR_EVENT_INVITE");
-    recv_data.hexlike();
-    recv_data.rpos(recv_data.wpos());                       // set to end to avoid warnings spam
-
-    //recv_data >> uint64
-    //recv_data >> uint64
-    //recv_data >> std::string
-    //recv_data >> uint8
-    //recv_data >> uint8
-=======
-    sLog->outDebug("WORLD: CMSG_CALENDAR_EVENT_INVITE");
->>>>>>> 561d67a9
 
     uint64 eventId;
     uint64 inviteId;
@@ -413,7 +336,7 @@
 
 void WorldSession::SendCalendarEvent(uint64 eventId, bool added)
 {
-    sLog->outDebug("SMSG_CALENDAR_SEND_EVENT");
+    sLog->outDebug(LOG_FILTER_NETWORKIO, "SMSG_CALENDAR_SEND_EVENT");
     WorldPacket data(SMSG_CALENDAR_SEND_EVENT);
     data << uint8(added);                                   // from add_event
     data.appendPackGUID(0);                                 // creator GUID
@@ -449,7 +372,7 @@
 
 void WorldSession::SendCalendarEventInviteAlert(uint64 eventId, uint64 inviteId)
 {
-    sLog->outDebug("SMSG_CALENDAR_EVENT_INVITE_ALERT");
+    sLog->outDebug(LOG_FILTER_NETWORKIO, "SMSG_CALENDAR_EVENT_INVITE_ALERT");
     WorldPacket data(SMSG_CALENDAR_EVENT_INVITE_ALERT);
     data << uint64(0);                           // event ID
     data << uint8(0);                            // event title
@@ -468,7 +391,7 @@
 
 void WorldSession::SendCalendarEventRemovedAlert(uint64 eventId)
 {
-    sLog->outDebug("SMSG_CALENDAR_EVENT_REMOVED_ALERT");
+    sLog->outDebug(LOG_FILTER_NETWORKIO, "SMSG_CALENDAR_EVENT_REMOVED_ALERT");
     WorldPacket data(SMSG_CALENDAR_EVENT_REMOVED_ALERT);
     data << uint8(0);                            // unk
     data << uint64(0);                           // invite id
