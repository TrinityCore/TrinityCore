--- conflicted
+++ resolved
@@ -1190,19 +1190,6 @@
     GetPlayer()->SetByteValue(PLAYER_FIELD_BYTES, 2, ActionBar);
 }
 
-<<<<<<< HEAD
-=======
-void WorldSession::HandleWardenDataOpcode(WorldPacket& recv_data)
-{
-    recv_data.read_skip<uint8>();
-    /*
-        uint8 tmp;
-        recv_data >> tmp;
-        sLog->outDebug("Received opcode CMSG_WARDEN_DATA, not resolve.uint8 = %u", tmp);
-    */
-}
-
->>>>>>> d64c6ad5
 void WorldSession::HandlePlayedTime(WorldPacket& recv_data)
 {
     uint8 unk1;
