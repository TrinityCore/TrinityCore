--- conflicted
+++ resolved
@@ -575,7 +575,6 @@
         return;
 
     // Get creator of the unit
-<<<<<<< HEAD
     // This is SPELL_AURA_CLONE_CASTER caster
     Unit *creator = NULL;
     Unit::AuraEffectList const& CloneAuras = unit->GetAuraEffectsByType(SPELL_AURA_CLONE_CASTER);
@@ -583,10 +582,6 @@
         creator = CloneAuras.front()->GetCaster();
 
     if (!creator || !creator->IsInWorld())
-=======
-    Unit *creator = ObjectAccessor::GetObjectInWorld(unit->GetCreatorGUID(), (Unit*)NULL);
-    if (!creator)
->>>>>>> d64c6ad5
         return;
 
     WorldPacket data(SMSG_MIRRORIMAGE_DATA, 68);
