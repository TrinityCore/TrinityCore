--- conflicted
+++ resolved
@@ -383,56 +383,6 @@
         return;
     }
 
-<<<<<<< HEAD
-    if (sObjectMgr->GetPlayerGUIDByName(name))
-    {
-        data << (uint8)CHAR_CREATE_NAME_IN_USE;
-        SendPacket(&data);
-        return;
-    }
-    else //Check if player's name busy yet by deleted character
-    {
-        CharacterDatabase.escape_string(name);
-        QueryResult resultdel = CharacterDatabase.PQuery("SELECT guid FROM characters WHERE deleteInfos_Name = '%s'", name.c_str());
-        if (resultdel)
-        {
-            data << (uint8)CHAR_CREATE_NAME_IN_USE;
-            SendPacket(&data);
-            return;
-        }
-    }
-
-    QueryResult resultacct = LoginDatabase.PQuery("SELECT IFNULL(SUM(numchars), 0) FROM realmcharacters WHERE acctid = '%d'", GetAccountId());
-    if (resultacct)
-    {
-        Field *fields = resultacct->Fetch();
-        uint32 acctcharcount = fields[0].GetUInt32();
-
-        if (acctcharcount >= sWorld->getIntConfig(CONFIG_CHARACTERS_PER_ACCOUNT))
-        {
-            data << (uint8)CHAR_CREATE_ACCOUNT_LIMIT;
-            SendPacket(&data);
-            return;
-        }
-    }
-
-    QueryResult result = CharacterDatabase.PQuery("SELECT COUNT(guid) FROM characters WHERE account = '%d'", GetAccountId());
-    uint8 charcount = 0;
-    if (result)
-    {
-        Field *fields=result->Fetch();
-        charcount = fields[0].GetUInt8();
-
-        if (charcount >= sWorld->getIntConfig(CONFIG_CHARACTERS_PER_REALM))
-        {
-            data << (uint8)CHAR_CREATE_SERVER_LIMIT;
-            SendPacket(&data);
-            return;
-        }
-    }
-
-=======
->>>>>>> e7778c72
     // speedup check for heroic class disabled case
     uint32 heroic_free_slots = sWorld->getIntConfig(CONFIG_HEROIC_CHARACTERS_PER_REALM);
     if (heroic_free_slots == 0 && GetSecurity() == SEC_PLAYER && class_ == CLASS_DEATH_KNIGHT)
