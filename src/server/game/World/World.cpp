--- conflicted
+++ resolved
@@ -67,7 +67,8 @@
 #include "WaypointMovementGenerator.h"
 #include "WeatherMgr.h"
 #include "WorldSession.h"
-<<<<<<< HEAD
+#include "M2Stores.h"
+
 // Prepatch by LordPsyan
 // 01
 // 02
@@ -92,9 +93,6 @@
 // Visit http://www.realmsofwarcraft.com/bb for forums and information
 //
 // End of prepatch
-=======
-#include "M2Stores.h"
->>>>>>> e97ca908
 
 TC_GAME_API std::atomic<bool> World::m_stopEvent(false);
 TC_GAME_API uint8 World::m_ExitCode = SHUTDOWN_EXIT_CODE;
@@ -1428,7 +1426,6 @@
 
     m_bool_configs[CONFIG_CALCULATE_CREATURE_ZONE_AREA_DATA] = sConfigMgr->GetBoolDefault("Calculate.Creature.Zone.Area.Data", false);
     m_bool_configs[CONFIG_CALCULATE_GAMEOBJECT_ZONE_AREA_DATA] = sConfigMgr->GetBoolDefault("Calculate.Gameoject.Zone.Area.Data", false);
-<<<<<<< HEAD
 // Prepatch by LordPsyan
 // 01
 // 02
@@ -1454,8 +1451,6 @@
 // Visit http://www.realmsofwarcraft.com/bb for forums and information
 //
 // End of prepatch
-=======
-
     // HotSwap
     m_bool_configs[CONFIG_HOTSWAP_ENABLED] = sConfigMgr->GetBoolDefault("HotSwap.Enabled", true);
     m_bool_configs[CONFIG_HOTSWAP_RECOMPILER_ENABLED] = sConfigMgr->GetBoolDefault("HotSwap.EnableReCompiler", true);
@@ -1464,7 +1459,6 @@
     m_bool_configs[CONFIG_HOTSWAP_INSTALL_ENABLED] = sConfigMgr->GetBoolDefault("HotSwap.EnableInstall", true);
     m_bool_configs[CONFIG_HOTSWAP_PREFIX_CORRECTION_ENABLED] = sConfigMgr->GetBoolDefault("HotSwap.EnablePrefixCorrection", true);
 
->>>>>>> e97ca908
     // call ScriptMgr if we're reloading the configuration
     if (reload)
         sScriptMgr->OnConfigLoad(reload);
