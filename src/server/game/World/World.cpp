/*
 * Copyright (C) 2008-2013 TrinityCore <http://www.trinitycore.org/>
 * Copyright (C) 2005-2009 MaNGOS <http://getmangos.com/>
 *
 * This program is free software; you can redistribute it and/or modify it
 * under the terms of the GNU General Public License as published by the
 * Free Software Foundation; either version 2 of the License, or (at your
 * option) any later version.
 *
 * This program is distributed in the hope that it will be useful, but WITHOUT
 * ANY WARRANTY; without even the implied warranty of MERCHANTABILITY or
 * FITNESS FOR A PARTICULAR PURPOSE. See the GNU General Public License for
 * more details.
 *
 * You should have received a copy of the GNU General Public License along
 * with this program. If not, see <http://www.gnu.org/licenses/>.
 */

/** \file
    \ingroup world
*/

#include "Common.h"
#include "Memory.h"
#include "DatabaseEnv.h"
#include "Config.h"
#include "SystemConfig.h"
#include "Log.h"
#include "Opcodes.h"
#include "WorldSession.h"
#include "WorldPacket.h"
#include "Player.h"
#include "Vehicle.h"
#include "SkillExtraItems.h"
#include "SkillDiscovery.h"
#include "World.h"
#include "AccountMgr.h"
#include "AchievementMgr.h"
#include "AuctionHouseMgr.h"
#include "ObjectMgr.h"
#include "ArenaTeamMgr.h"
#include "GuildMgr.h"
#include "TicketMgr.h"
#include "CreatureEventAIMgr.h"
#include "SpellMgr.h"
#include "GroupMgr.h"
#include "Chat.h"
#include "DBCStores.h"
#include "LootMgr.h"
#include "ItemEnchantmentMgr.h"
#include "MapManager.h"
#include "CreatureAIRegistry.h"
#include "BattlegroundMgr.h"
#include "OutdoorPvPMgr.h"
#include "TemporarySummon.h"
#include "WaypointMovementGenerator.h"
#include "VMapFactory.h"
#include "MMapFactory.h"
#include "GameEventMgr.h"
#include "PoolMgr.h"
#include "GridNotifiersImpl.h"
#include "CellImpl.h"
#include "InstanceSaveMgr.h"
#include "Util.h"
#include "Language.h"
#include "CreatureGroups.h"
#include "Transport.h"
#include "ScriptMgr.h"
#include "AddonMgr.h"
#include "LFGMgr.h"
#include "ConditionMgr.h"
#include "DisableMgr.h"
#include "CharacterDatabaseCleaner.h"
#include "ScriptMgr.h"
#include "WeatherMgr.h"
#include "CreatureTextMgr.h"
#include "SmartAI.h"
#include "Channel.h"
#include "WardenCheckMgr.h"
#include "Warden.h"
#include "CalendarMgr.h"
#include "AnticheatMgr.h"
#include "BattlefieldMgr.h"

ACE_Atomic_Op<ACE_Thread_Mutex, bool> World::m_stopEvent = false;
uint8 World::m_ExitCode = SHUTDOWN_EXIT_CODE;
volatile uint32 World::m_worldLoopCounter = 0;

float World::m_MaxVisibleDistanceOnContinents = DEFAULT_VISIBILITY_DISTANCE;
float World::m_MaxVisibleDistanceInInstances  = DEFAULT_VISIBILITY_INSTANCE;
float World::m_MaxVisibleDistanceInBGArenas   = DEFAULT_VISIBILITY_BGARENAS;

int32 World::m_visibility_notify_periodOnContinents = DEFAULT_VISIBILITY_NOTIFY_PERIOD;
int32 World::m_visibility_notify_periodInInstances  = DEFAULT_VISIBILITY_NOTIFY_PERIOD;
int32 World::m_visibility_notify_periodInBGArenas   = DEFAULT_VISIBILITY_NOTIFY_PERIOD;

/// World constructor
World::World()
{
    m_playerLimit = 0;
    m_allowedSecurityLevel = SEC_PLAYER;
    m_allowMovement = true;
    m_ShutdownMask = 0;
    m_ShutdownTimer = 0;
    m_gameTime = time(NULL);
    m_startTime = m_gameTime;
    m_maxActiveSessionCount = 0;
    m_maxQueuedSessionCount = 0;
    m_PlayerCount = 0;
    m_MaxPlayerCount = 0;
    m_NextDailyQuestReset = 0;
    m_NextWeeklyQuestReset = 0;

    m_defaultDbcLocale = LOCALE_enUS;
    m_availableDbcLocaleMask = 0;

    m_updateTimeSum = 0;
    m_updateTimeCount = 0;

    m_isClosed = false;

    m_CleaningFlags = 0;
}

/// World destructor
World::~World()
{
    ///- Empty the kicked session set
    while (!m_sessions.empty())
    {
        // not remove from queue, prevent loading new sessions
        delete m_sessions.begin()->second;
        m_sessions.erase(m_sessions.begin());
    }

    CliCommandHolder* command = NULL;
    while (cliCmdQueue.next(command))
        delete command;

    VMAP::VMapFactory::clear();
    MMAP::MMapFactory::clear();

    //TODO free addSessQueue
}

/// Find a player in a specified zone
Player* World::FindPlayerInZone(uint32 zone)
{
    ///- circle through active sessions and return the first player found in the zone
    SessionMap::const_iterator itr;
    for (itr = m_sessions.begin(); itr != m_sessions.end(); ++itr)
    {
        if (!itr->second)
            continue;

        Player* player = itr->second->GetPlayer();
        if (!player)
            continue;

        if (player->IsInWorld() && player->GetZoneId() == zone)
        {
            // Used by the weather system. We return the player to broadcast the change weather message to him and all players in the zone.
            return player;
        }
    }
    return NULL;
}

bool World::IsClosed() const
{
    return m_isClosed;
}

void World::SetClosed(bool val)
{
    m_isClosed = val;

    // Invert the value, for simplicity for scripters.
    sScriptMgr->OnOpenStateChange(!val);
}

void World::SetMotd(const std::string& motd)
{
    m_motd = motd;

    sScriptMgr->OnMotdChange(m_motd);
}

const char* World::GetMotd() const
{
    return m_motd.c_str();
}

/// Find a session by its id
WorldSession* World::FindSession(uint32 id) const
{
    SessionMap::const_iterator itr = m_sessions.find(id);

    if (itr != m_sessions.end())
        return itr->second;                                 // also can return NULL for kicked session
    else
        return NULL;
}

/// Remove a given session
bool World::RemoveSession(uint32 id)
{
    ///- Find the session, kick the user, but we can't delete session at this moment to prevent iterator invalidation
    SessionMap::const_iterator itr = m_sessions.find(id);

    if (itr != m_sessions.end() && itr->second)
    {
        if (itr->second->PlayerLoading())
            return false;

        itr->second->KickPlayer();
    }

    return true;
}

void World::AddSession(WorldSession* s)
{
    addSessQueue.add(s);
}

void World::AddSession_(WorldSession* s)
{
    ASSERT(s);

    //NOTE - Still there is race condition in WorldSession* being used in the Sockets

    ///- kick already loaded player with same account (if any) and remove session
    ///- if player is in loading and want to load again, return
    if (!RemoveSession (s->GetAccountId()))
    {
        s->KickPlayer();
        delete s;                                           // session not added yet in session list, so not listed in queue
        return;
    }

    // decrease session counts only at not reconnection case
    bool decrease_session = true;

    // if session already exist, prepare to it deleting at next world update
    // NOTE - KickPlayer() should be called on "old" in RemoveSession()
    {
        SessionMap::const_iterator old = m_sessions.find(s->GetAccountId());

        if (old != m_sessions.end())
        {
            // prevent decrease sessions count if session queued
            if (RemoveQueuedPlayer(old->second))
                decrease_session = false;
            // not remove replaced session form queue if listed
            delete old->second;
        }
    }

    m_sessions[s->GetAccountId()] = s;

    uint32 Sessions = GetActiveAndQueuedSessionCount();
    uint32 pLimit = GetPlayerAmountLimit();
    uint32 QueueSize = GetQueuedSessionCount(); //number of players in the queue

    //so we don't count the user trying to
    //login as a session and queue the socket that we are using
    if (decrease_session)
        --Sessions;

    if (pLimit > 0 && Sessions >= pLimit && !s->HasPermission(RBAC_PERM_SKIP_QUEUE) && !HasRecentlyDisconnected(s))
    {
        AddQueuedPlayer(s);
        UpdateMaxSessionCounters();
        sLog->outInfo(LOG_FILTER_GENERAL, "PlayerQueue: Account id %u is in Queue Position (%u).", s->GetAccountId(), ++QueueSize);
        return;
    }

    s->SendAuthResponse(AUTH_OK, true);
    s->SendAddonsInfo();
    s->SendClientCacheVersion(sWorld->getIntConfig(CONFIG_CLIENTCACHE_VERSION));
    s->SendTutorialsData();

    UpdateMaxSessionCounters();

    // Updates the population
    if (pLimit > 0)
    {
        float popu = (float)GetActiveSessionCount();              // updated number of users on the server
        popu /= pLimit;
        popu *= 2;
        sLog->outInfo(LOG_FILTER_GENERAL, "Server Population (%f).", popu);
    }
}

bool World::HasRecentlyDisconnected(WorldSession* session)
{
    if (!session)
        return false;

    if (uint32 tolerance = getIntConfig(CONFIG_INTERVAL_DISCONNECT_TOLERANCE))
    {
        for (DisconnectMap::iterator i = m_disconnects.begin(); i != m_disconnects.end();)
        {
            if (difftime(i->second, time(NULL)) < tolerance)
            {
                if (i->first == session->GetAccountId())
                    return true;
                ++i;
            }
            else
                m_disconnects.erase(i++);
        }
    }
    return false;
 }

int32 World::GetQueuePos(WorldSession* sess)
{
    uint32 position = 1;

    for (Queue::const_iterator iter = m_QueuedPlayer.begin(); iter != m_QueuedPlayer.end(); ++iter, ++position)
        if ((*iter) == sess)
            return position;

    return 0;
}

void World::AddQueuedPlayer(WorldSession* sess)
{
    sess->SetInQueue(true);
    m_QueuedPlayer.push_back(sess);

    // The 1st SMSG_AUTH_RESPONSE needs to contain other info too.
    sess->SendAuthResponse(AUTH_WAIT_QUEUE, false, GetQueuePos(sess));
}

bool World::RemoveQueuedPlayer(WorldSession* sess)
{
    // sessions count including queued to remove (if removed_session set)
    uint32 sessions = GetActiveSessionCount();

    uint32 position = 1;
    Queue::iterator iter = m_QueuedPlayer.begin();

    // search to remove and count skipped positions
    bool found = false;

    for (; iter != m_QueuedPlayer.end(); ++iter, ++position)
    {
        if (*iter == sess)
        {
            sess->SetInQueue(false);
            sess->ResetTimeOutTime();
            iter = m_QueuedPlayer.erase(iter);
            found = true;                                   // removing queued session
            break;
        }
    }

    // iter point to next socked after removed or end()
    // position store position of removed socket and then new position next socket after removed

    // if session not queued then we need decrease sessions count
    if (!found && sessions)
        --sessions;

    // accept first in queue
    if ((!m_playerLimit || sessions < m_playerLimit) && !m_QueuedPlayer.empty())
    {
        WorldSession* pop_sess = m_QueuedPlayer.front();
        pop_sess->SetInQueue(false);
        pop_sess->ResetTimeOutTime();
        pop_sess->SendAuthWaitQue(0);
        pop_sess->SendAddonsInfo();

        pop_sess->SendClientCacheVersion(sWorld->getIntConfig(CONFIG_CLIENTCACHE_VERSION));
        pop_sess->SendAccountDataTimes(GLOBAL_CACHE_MASK);
        pop_sess->SendTutorialsData();

        m_QueuedPlayer.pop_front();

        // update iter to point first queued socket or end() if queue is empty now
        iter = m_QueuedPlayer.begin();
        position = 1;
    }

    // update position from iter to end()
    // iter point to first not updated socket, position store new position
    for (; iter != m_QueuedPlayer.end(); ++iter, ++position)
        (*iter)->SendAuthWaitQue(position);

    return found;
}

/// Initialize config values
void World::LoadConfigSettings(bool reload)
{
    if (reload)
    {
        if (!ConfigMgr::Load())
        {
            sLog->outError(LOG_FILTER_GENERAL, "World settings reload fail: can't read settings from %s.", ConfigMgr::GetFilename().c_str());
            return;
        }
        sLog->LoadFromConfig();
    }

    ///- Read the player limit and the Message of the day from the config file
    SetPlayerAmountLimit(ConfigMgr::GetIntDefault("PlayerLimit", 100));
    SetMotd(ConfigMgr::GetStringDefault("Motd", "Welcome to a Trinity Core Server."));

    ///- Read ticket system setting from the config file
    m_bool_configs[CONFIG_ALLOW_TICKETS] = ConfigMgr::GetBoolDefault("AllowTickets", true);

    ///- Get string for new logins (newly created characters)
    SetNewCharString(ConfigMgr::GetStringDefault("PlayerStart.String", ""));

    ///- Send server info on login?
    m_int_configs[CONFIG_ENABLE_SINFO_LOGIN] = ConfigMgr::GetIntDefault("Server.LoginInfo", 0);

    ///- Read all rates from the config file
    rate_values[RATE_HEALTH]      = ConfigMgr::GetFloatDefault("Rate.Health", 1);
    if (rate_values[RATE_HEALTH] < 0)
    {
        sLog->outError(LOG_FILTER_SERVER_LOADING, "Rate.Health (%f) must be > 0. Using 1 instead.", rate_values[RATE_HEALTH]);
        rate_values[RATE_HEALTH] = 1;
    }
    rate_values[RATE_POWER_MANA]  = ConfigMgr::GetFloatDefault("Rate.Mana", 1);
    if (rate_values[RATE_POWER_MANA] < 0)
    {
        sLog->outError(LOG_FILTER_SERVER_LOADING, "Rate.Mana (%f) must be > 0. Using 1 instead.", rate_values[RATE_POWER_MANA]);
        rate_values[RATE_POWER_MANA] = 1;
    }
    rate_values[RATE_POWER_RAGE_INCOME] = ConfigMgr::GetFloatDefault("Rate.Rage.Income", 1);
    rate_values[RATE_POWER_RAGE_LOSS]   = ConfigMgr::GetFloatDefault("Rate.Rage.Loss", 1);
    if (rate_values[RATE_POWER_RAGE_LOSS] < 0)
    {
        sLog->outError(LOG_FILTER_SERVER_LOADING, "Rate.Rage.Loss (%f) must be > 0. Using 1 instead.", rate_values[RATE_POWER_RAGE_LOSS]);
        rate_values[RATE_POWER_RAGE_LOSS] = 1;
    }
    rate_values[RATE_POWER_RUNICPOWER_INCOME] = ConfigMgr::GetFloatDefault("Rate.RunicPower.Income", 1);
    rate_values[RATE_POWER_RUNICPOWER_LOSS]   = ConfigMgr::GetFloatDefault("Rate.RunicPower.Loss", 1);
    if (rate_values[RATE_POWER_RUNICPOWER_LOSS] < 0)
    {
        sLog->outError(LOG_FILTER_SERVER_LOADING, "Rate.RunicPower.Loss (%f) must be > 0. Using 1 instead.", rate_values[RATE_POWER_RUNICPOWER_LOSS]);
        rate_values[RATE_POWER_RUNICPOWER_LOSS] = 1;
    }
    rate_values[RATE_POWER_FOCUS]  = ConfigMgr::GetFloatDefault("Rate.Focus", 1.0f);
    rate_values[RATE_POWER_ENERGY] = ConfigMgr::GetFloatDefault("Rate.Energy", 1.0f);

    rate_values[RATE_SKILL_DISCOVERY]      = ConfigMgr::GetFloatDefault("Rate.Skill.Discovery", 1.0f);

    rate_values[RATE_DROP_ITEM_POOR]       = ConfigMgr::GetFloatDefault("Rate.Drop.Item.Poor", 1.0f);
    rate_values[RATE_DROP_ITEM_NORMAL]     = ConfigMgr::GetFloatDefault("Rate.Drop.Item.Normal", 1.0f);
    rate_values[RATE_DROP_ITEM_UNCOMMON]   = ConfigMgr::GetFloatDefault("Rate.Drop.Item.Uncommon", 1.0f);
    rate_values[RATE_DROP_ITEM_RARE]       = ConfigMgr::GetFloatDefault("Rate.Drop.Item.Rare", 1.0f);
    rate_values[RATE_DROP_ITEM_EPIC]       = ConfigMgr::GetFloatDefault("Rate.Drop.Item.Epic", 1.0f);
    rate_values[RATE_DROP_ITEM_LEGENDARY]  = ConfigMgr::GetFloatDefault("Rate.Drop.Item.Legendary", 1.0f);
    rate_values[RATE_DROP_ITEM_ARTIFACT]   = ConfigMgr::GetFloatDefault("Rate.Drop.Item.Artifact", 1.0f);
    rate_values[RATE_DROP_ITEM_REFERENCED] = ConfigMgr::GetFloatDefault("Rate.Drop.Item.Referenced", 1.0f);
    rate_values[RATE_DROP_ITEM_REFERENCED_AMOUNT] = ConfigMgr::GetFloatDefault("Rate.Drop.Item.ReferencedAmount", 1.0f);
    rate_values[RATE_DROP_MONEY]  = ConfigMgr::GetFloatDefault("Rate.Drop.Money", 1.0f);
    rate_values[RATE_XP_KILL]     = ConfigMgr::GetFloatDefault("Rate.XP.Kill", 1.0f);
    rate_values[RATE_XP_QUEST]    = ConfigMgr::GetFloatDefault("Rate.XP.Quest", 1.0f);
    rate_values[RATE_XP_EXPLORE]  = ConfigMgr::GetFloatDefault("Rate.XP.Explore", 1.0f);
    rate_values[RATE_REPAIRCOST]  = ConfigMgr::GetFloatDefault("Rate.RepairCost", 1.0f);
    if (rate_values[RATE_REPAIRCOST] < 0.0f)
    {
        sLog->outError(LOG_FILTER_SERVER_LOADING, "Rate.RepairCost (%f) must be >=0. Using 0.0 instead.", rate_values[RATE_REPAIRCOST]);
        rate_values[RATE_REPAIRCOST] = 0.0f;
    }
    rate_values[RATE_REPUTATION_GAIN]  = ConfigMgr::GetFloatDefault("Rate.Reputation.Gain", 1.0f);
    rate_values[RATE_REPUTATION_LOWLEVEL_KILL]  = ConfigMgr::GetFloatDefault("Rate.Reputation.LowLevel.Kill", 1.0f);
    rate_values[RATE_REPUTATION_LOWLEVEL_QUEST]  = ConfigMgr::GetFloatDefault("Rate.Reputation.LowLevel.Quest", 1.0f);
    rate_values[RATE_REPUTATION_RECRUIT_A_FRIEND_BONUS] = ConfigMgr::GetFloatDefault("Rate.Reputation.RecruitAFriendBonus", 0.1f);
    rate_values[RATE_CREATURE_NORMAL_DAMAGE]          = ConfigMgr::GetFloatDefault("Rate.Creature.Normal.Damage", 1.0f);
    rate_values[RATE_CREATURE_ELITE_ELITE_DAMAGE]     = ConfigMgr::GetFloatDefault("Rate.Creature.Elite.Elite.Damage", 1.0f);
    rate_values[RATE_CREATURE_ELITE_RAREELITE_DAMAGE] = ConfigMgr::GetFloatDefault("Rate.Creature.Elite.RAREELITE.Damage", 1.0f);
    rate_values[RATE_CREATURE_ELITE_WORLDBOSS_DAMAGE] = ConfigMgr::GetFloatDefault("Rate.Creature.Elite.WORLDBOSS.Damage", 1.0f);
    rate_values[RATE_CREATURE_ELITE_RARE_DAMAGE]      = ConfigMgr::GetFloatDefault("Rate.Creature.Elite.RARE.Damage", 1.0f);
    rate_values[RATE_CREATURE_NORMAL_HP]          = ConfigMgr::GetFloatDefault("Rate.Creature.Normal.HP", 1.0f);
    rate_values[RATE_CREATURE_ELITE_ELITE_HP]     = ConfigMgr::GetFloatDefault("Rate.Creature.Elite.Elite.HP", 1.0f);
    rate_values[RATE_CREATURE_ELITE_RAREELITE_HP] = ConfigMgr::GetFloatDefault("Rate.Creature.Elite.RAREELITE.HP", 1.0f);
    rate_values[RATE_CREATURE_ELITE_WORLDBOSS_HP] = ConfigMgr::GetFloatDefault("Rate.Creature.Elite.WORLDBOSS.HP", 1.0f);
    rate_values[RATE_CREATURE_ELITE_RARE_HP]      = ConfigMgr::GetFloatDefault("Rate.Creature.Elite.RARE.HP", 1.0f);
    rate_values[RATE_CREATURE_NORMAL_SPELLDAMAGE]          = ConfigMgr::GetFloatDefault("Rate.Creature.Normal.SpellDamage", 1.0f);
    rate_values[RATE_CREATURE_ELITE_ELITE_SPELLDAMAGE]     = ConfigMgr::GetFloatDefault("Rate.Creature.Elite.Elite.SpellDamage", 1.0f);
    rate_values[RATE_CREATURE_ELITE_RAREELITE_SPELLDAMAGE] = ConfigMgr::GetFloatDefault("Rate.Creature.Elite.RAREELITE.SpellDamage", 1.0f);
    rate_values[RATE_CREATURE_ELITE_WORLDBOSS_SPELLDAMAGE] = ConfigMgr::GetFloatDefault("Rate.Creature.Elite.WORLDBOSS.SpellDamage", 1.0f);
    rate_values[RATE_CREATURE_ELITE_RARE_SPELLDAMAGE]      = ConfigMgr::GetFloatDefault("Rate.Creature.Elite.RARE.SpellDamage", 1.0f);
    rate_values[RATE_CREATURE_AGGRO]  = ConfigMgr::GetFloatDefault("Rate.Creature.Aggro", 1.0f);
    rate_values[RATE_REST_INGAME]                    = ConfigMgr::GetFloatDefault("Rate.Rest.InGame", 1.0f);
    rate_values[RATE_REST_OFFLINE_IN_TAVERN_OR_CITY] = ConfigMgr::GetFloatDefault("Rate.Rest.Offline.InTavernOrCity", 1.0f);
    rate_values[RATE_REST_OFFLINE_IN_WILDERNESS]     = ConfigMgr::GetFloatDefault("Rate.Rest.Offline.InWilderness", 1.0f);
    rate_values[RATE_DAMAGE_FALL]  = ConfigMgr::GetFloatDefault("Rate.Damage.Fall", 1.0f);
    rate_values[RATE_AUCTION_TIME]  = ConfigMgr::GetFloatDefault("Rate.Auction.Time", 1.0f);
    rate_values[RATE_AUCTION_DEPOSIT] = ConfigMgr::GetFloatDefault("Rate.Auction.Deposit", 1.0f);
    rate_values[RATE_AUCTION_CUT] = ConfigMgr::GetFloatDefault("Rate.Auction.Cut", 1.0f);
    rate_values[RATE_HONOR] = ConfigMgr::GetFloatDefault("Rate.Honor", 1.0f);
    rate_values[RATE_MINING_AMOUNT] = ConfigMgr::GetFloatDefault("Rate.Mining.Amount", 1.0f);
    rate_values[RATE_MINING_NEXT]   = ConfigMgr::GetFloatDefault("Rate.Mining.Next", 1.0f);
    rate_values[RATE_INSTANCE_RESET_TIME] = ConfigMgr::GetFloatDefault("Rate.InstanceResetTime", 1.0f);
    rate_values[RATE_TALENT] = ConfigMgr::GetFloatDefault("Rate.Talent", 1.0f);
    if (rate_values[RATE_TALENT] < 0.0f)
    {
        sLog->outError(LOG_FILTER_SERVER_LOADING, "Rate.Talent (%f) must be > 0. Using 1 instead.", rate_values[RATE_TALENT]);
        rate_values[RATE_TALENT] = 1.0f;
    }
    rate_values[RATE_MOVESPEED] = ConfigMgr::GetFloatDefault("Rate.MoveSpeed", 1.0f);
    if (rate_values[RATE_MOVESPEED] < 0)
    {
        sLog->outError(LOG_FILTER_SERVER_LOADING, "Rate.MoveSpeed (%f) must be > 0. Using 1 instead.", rate_values[RATE_MOVESPEED]);
        rate_values[RATE_MOVESPEED] = 1.0f;
    }
    for (uint8 i = 0; i < MAX_MOVE_TYPE; ++i) playerBaseMoveSpeed[i] = baseMoveSpeed[i] * rate_values[RATE_MOVESPEED];
    rate_values[RATE_CORPSE_DECAY_LOOTED] = ConfigMgr::GetFloatDefault("Rate.Corpse.Decay.Looted", 0.5f);

    rate_values[RATE_TARGET_POS_RECALCULATION_RANGE] = ConfigMgr::GetFloatDefault("TargetPosRecalculateRange", 1.5f);
    if (rate_values[RATE_TARGET_POS_RECALCULATION_RANGE] < CONTACT_DISTANCE)
    {
        sLog->outError(LOG_FILTER_SERVER_LOADING, "TargetPosRecalculateRange (%f) must be >= %f. Using %f instead.", rate_values[RATE_TARGET_POS_RECALCULATION_RANGE], CONTACT_DISTANCE, CONTACT_DISTANCE);
        rate_values[RATE_TARGET_POS_RECALCULATION_RANGE] = CONTACT_DISTANCE;
    }
    else if (rate_values[RATE_TARGET_POS_RECALCULATION_RANGE] > NOMINAL_MELEE_RANGE)
    {
        sLog->outError(LOG_FILTER_SERVER_LOADING, "TargetPosRecalculateRange (%f) must be <= %f. Using %f instead.",
            rate_values[RATE_TARGET_POS_RECALCULATION_RANGE], NOMINAL_MELEE_RANGE, NOMINAL_MELEE_RANGE);
        rate_values[RATE_TARGET_POS_RECALCULATION_RANGE] = NOMINAL_MELEE_RANGE;
    }

    rate_values[RATE_DURABILITY_LOSS_ON_DEATH]  = ConfigMgr::GetFloatDefault("DurabilityLoss.OnDeath", 10.0f);
    if (rate_values[RATE_DURABILITY_LOSS_ON_DEATH] < 0.0f)
    {
        sLog->outError(LOG_FILTER_SERVER_LOADING, "DurabilityLoss.OnDeath (%f) must be >=0. Using 0.0 instead.", rate_values[RATE_DURABILITY_LOSS_ON_DEATH]);
        rate_values[RATE_DURABILITY_LOSS_ON_DEATH] = 0.0f;
    }
    if (rate_values[RATE_DURABILITY_LOSS_ON_DEATH] > 100.0f)
    {
        sLog->outError(LOG_FILTER_SERVER_LOADING, "DurabilityLoss.OnDeath (%f) must be <= 100. Using 100.0 instead.", rate_values[RATE_DURABILITY_LOSS_ON_DEATH]);
        rate_values[RATE_DURABILITY_LOSS_ON_DEATH] = 0.0f;
    }
    rate_values[RATE_DURABILITY_LOSS_ON_DEATH] = rate_values[RATE_DURABILITY_LOSS_ON_DEATH] / 100.0f;

    rate_values[RATE_DURABILITY_LOSS_DAMAGE] = ConfigMgr::GetFloatDefault("DurabilityLossChance.Damage", 0.5f);
    if (rate_values[RATE_DURABILITY_LOSS_DAMAGE] < 0.0f)
    {
        sLog->outError(LOG_FILTER_SERVER_LOADING, "DurabilityLossChance.Damage (%f) must be >=0. Using 0.0 instead.", rate_values[RATE_DURABILITY_LOSS_DAMAGE]);
        rate_values[RATE_DURABILITY_LOSS_DAMAGE] = 0.0f;
    }
    rate_values[RATE_DURABILITY_LOSS_ABSORB] = ConfigMgr::GetFloatDefault("DurabilityLossChance.Absorb", 0.5f);
    if (rate_values[RATE_DURABILITY_LOSS_ABSORB] < 0.0f)
    {
        sLog->outError(LOG_FILTER_SERVER_LOADING, "DurabilityLossChance.Absorb (%f) must be >=0. Using 0.0 instead.", rate_values[RATE_DURABILITY_LOSS_ABSORB]);
        rate_values[RATE_DURABILITY_LOSS_ABSORB] = 0.0f;
    }
    rate_values[RATE_DURABILITY_LOSS_PARRY] = ConfigMgr::GetFloatDefault("DurabilityLossChance.Parry", 0.05f);
    if (rate_values[RATE_DURABILITY_LOSS_PARRY] < 0.0f)
    {
        sLog->outError(LOG_FILTER_SERVER_LOADING, "DurabilityLossChance.Parry (%f) must be >=0. Using 0.0 instead.", rate_values[RATE_DURABILITY_LOSS_PARRY]);
        rate_values[RATE_DURABILITY_LOSS_PARRY] = 0.0f;
    }
    rate_values[RATE_DURABILITY_LOSS_BLOCK] = ConfigMgr::GetFloatDefault("DurabilityLossChance.Block", 0.05f);
    if (rate_values[RATE_DURABILITY_LOSS_BLOCK] < 0.0f)
    {
        sLog->outError(LOG_FILTER_SERVER_LOADING, "DurabilityLossChance.Block (%f) must be >=0. Using 0.0 instead.", rate_values[RATE_DURABILITY_LOSS_BLOCK]);
        rate_values[RATE_DURABILITY_LOSS_BLOCK] = 0.0f;
    }
    ///- Read other configuration items from the config file

    m_bool_configs[CONFIG_DURABILITY_LOSS_IN_PVP] = ConfigMgr::GetBoolDefault("DurabilityLoss.InPvP", false);

    m_int_configs[CONFIG_COMPRESSION] = ConfigMgr::GetIntDefault("Compression", 1);
    if (m_int_configs[CONFIG_COMPRESSION] < 1 || m_int_configs[CONFIG_COMPRESSION] > 9)
    {
        sLog->outError(LOG_FILTER_SERVER_LOADING, "Compression level (%i) must be in range 1..9. Using default compression level (1).", m_int_configs[CONFIG_COMPRESSION]);
        m_int_configs[CONFIG_COMPRESSION] = 1;
    }
    m_bool_configs[CONFIG_ADDON_CHANNEL] = ConfigMgr::GetBoolDefault("AddonChannel", true);
    m_bool_configs[CONFIG_CLEAN_CHARACTER_DB] = ConfigMgr::GetBoolDefault("CleanCharacterDB", false);
    m_int_configs[CONFIG_PERSISTENT_CHARACTER_CLEAN_FLAGS] = ConfigMgr::GetIntDefault("PersistentCharacterCleanFlags", 0);
    m_int_configs[CONFIG_CHAT_CHANNEL_LEVEL_REQ] = ConfigMgr::GetIntDefault("ChatLevelReq.Channel", 1);
    m_int_configs[CONFIG_CHAT_WHISPER_LEVEL_REQ] = ConfigMgr::GetIntDefault("ChatLevelReq.Whisper", 1);
    m_int_configs[CONFIG_CHAT_SAY_LEVEL_REQ] = ConfigMgr::GetIntDefault("ChatLevelReq.Say", 1);
    m_int_configs[CONFIG_TRADE_LEVEL_REQ] = ConfigMgr::GetIntDefault("LevelReq.Trade", 1);
    m_int_configs[CONFIG_TICKET_LEVEL_REQ] = ConfigMgr::GetIntDefault("LevelReq.Ticket", 1);
    m_int_configs[CONFIG_AUCTION_LEVEL_REQ] = ConfigMgr::GetIntDefault("LevelReq.Auction", 1);
    m_int_configs[CONFIG_MAIL_LEVEL_REQ] = ConfigMgr::GetIntDefault("LevelReq.Mail", 1);
    m_bool_configs[CONFIG_PRESERVE_CUSTOM_CHANNELS] = ConfigMgr::GetBoolDefault("PreserveCustomChannels", false);
    m_int_configs[CONFIG_PRESERVE_CUSTOM_CHANNEL_DURATION] = ConfigMgr::GetIntDefault("PreserveCustomChannelDuration", 14);
    m_bool_configs[CONFIG_GRID_UNLOAD] = ConfigMgr::GetBoolDefault("GridUnload", true);
    m_int_configs[CONFIG_INTERVAL_SAVE] = ConfigMgr::GetIntDefault("PlayerSaveInterval", 15 * MINUTE * IN_MILLISECONDS);
    m_int_configs[CONFIG_INTERVAL_DISCONNECT_TOLERANCE] = ConfigMgr::GetIntDefault("DisconnectToleranceInterval", 0);
    m_bool_configs[CONFIG_STATS_SAVE_ONLY_ON_LOGOUT] = ConfigMgr::GetBoolDefault("PlayerSave.Stats.SaveOnlyOnLogout", true);

    m_int_configs[CONFIG_MIN_LEVEL_STAT_SAVE] = ConfigMgr::GetIntDefault("PlayerSave.Stats.MinLevel", 0);
    if (m_int_configs[CONFIG_MIN_LEVEL_STAT_SAVE] > MAX_LEVEL)
    {
        sLog->outError(LOG_FILTER_SERVER_LOADING, "PlayerSave.Stats.MinLevel (%i) must be in range 0..80. Using default, do not save character stats (0).", m_int_configs[CONFIG_MIN_LEVEL_STAT_SAVE]);
        m_int_configs[CONFIG_MIN_LEVEL_STAT_SAVE] = 0;
    }

    m_int_configs[CONFIG_INTERVAL_GRIDCLEAN] = ConfigMgr::GetIntDefault("GridCleanUpDelay", 5 * MINUTE * IN_MILLISECONDS);
    if (m_int_configs[CONFIG_INTERVAL_GRIDCLEAN] < MIN_GRID_DELAY)
    {
        sLog->outError(LOG_FILTER_SERVER_LOADING, "GridCleanUpDelay (%i) must be greater %u. Use this minimal value.", m_int_configs[CONFIG_INTERVAL_GRIDCLEAN], MIN_GRID_DELAY);
        m_int_configs[CONFIG_INTERVAL_GRIDCLEAN] = MIN_GRID_DELAY;
    }
    if (reload)
        sMapMgr->SetGridCleanUpDelay(m_int_configs[CONFIG_INTERVAL_GRIDCLEAN]);

    m_int_configs[CONFIG_INTERVAL_MAPUPDATE] = ConfigMgr::GetIntDefault("MapUpdateInterval", 100);
    if (m_int_configs[CONFIG_INTERVAL_MAPUPDATE] < MIN_MAP_UPDATE_DELAY)
    {
        sLog->outError(LOG_FILTER_SERVER_LOADING, "MapUpdateInterval (%i) must be greater %u. Use this minimal value.", m_int_configs[CONFIG_INTERVAL_MAPUPDATE], MIN_MAP_UPDATE_DELAY);
        m_int_configs[CONFIG_INTERVAL_MAPUPDATE] = MIN_MAP_UPDATE_DELAY;
    }
    if (reload)
        sMapMgr->SetMapUpdateInterval(m_int_configs[CONFIG_INTERVAL_MAPUPDATE]);

    m_int_configs[CONFIG_INTERVAL_CHANGEWEATHER] = ConfigMgr::GetIntDefault("ChangeWeatherInterval", 10 * MINUTE * IN_MILLISECONDS);

    if (reload)
    {
        uint32 val = ConfigMgr::GetIntDefault("WorldServerPort", 8085);
        if (val != m_int_configs[CONFIG_PORT_WORLD])
            sLog->outError(LOG_FILTER_SERVER_LOADING, "WorldServerPort option can't be changed at worldserver.conf reload, using current value (%u).", m_int_configs[CONFIG_PORT_WORLD]);
    }
    else
        m_int_configs[CONFIG_PORT_WORLD] = ConfigMgr::GetIntDefault("WorldServerPort", 8085);

    m_int_configs[CONFIG_SOCKET_TIMEOUTTIME] = ConfigMgr::GetIntDefault("SocketTimeOutTime", 900000);
    m_int_configs[CONFIG_SESSION_ADD_DELAY] = ConfigMgr::GetIntDefault("SessionAddDelay", 10000);

    m_float_configs[CONFIG_GROUP_XP_DISTANCE] = ConfigMgr::GetFloatDefault("MaxGroupXPDistance", 74.0f);
    m_float_configs[CONFIG_MAX_RECRUIT_A_FRIEND_DISTANCE] = ConfigMgr::GetFloatDefault("MaxRecruitAFriendBonusDistance", 100.0f);

    /// \todo Add MonsterSight and GuarderSight (with meaning) in worldserver.conf or put them as define
    m_float_configs[CONFIG_SIGHT_MONSTER] = ConfigMgr::GetFloatDefault("MonsterSight", 50);
    m_float_configs[CONFIG_SIGHT_GUARDER] = ConfigMgr::GetFloatDefault("GuarderSight", 50);

    if (reload)
    {
        uint32 val = ConfigMgr::GetIntDefault("GameType", 0);
        if (val != m_int_configs[CONFIG_GAME_TYPE])
            sLog->outError(LOG_FILTER_SERVER_LOADING, "GameType option can't be changed at worldserver.conf reload, using current value (%u).", m_int_configs[CONFIG_GAME_TYPE]);
    }
    else
        m_int_configs[CONFIG_GAME_TYPE] = ConfigMgr::GetIntDefault("GameType", 0);

    if (reload)
    {
        uint32 val = ConfigMgr::GetIntDefault("RealmZone", REALM_ZONE_DEVELOPMENT);
        if (val != m_int_configs[CONFIG_REALM_ZONE])
            sLog->outError(LOG_FILTER_SERVER_LOADING, "RealmZone option can't be changed at worldserver.conf reload, using current value (%u).", m_int_configs[CONFIG_REALM_ZONE]);
    }
    else
        m_int_configs[CONFIG_REALM_ZONE] = ConfigMgr::GetIntDefault("RealmZone", REALM_ZONE_DEVELOPMENT);

    m_bool_configs[CONFIG_ALLOW_TWO_SIDE_ACCOUNTS]            = ConfigMgr::GetBoolDefault("AllowTwoSide.Accounts", true);
    m_bool_configs[CONFIG_ALLOW_TWO_SIDE_INTERACTION_CALENDAR]= ConfigMgr::GetBoolDefault("AllowTwoSide.Interaction.Calendar", false);
    m_bool_configs[CONFIG_ALLOW_TWO_SIDE_INTERACTION_CHAT]    = ConfigMgr::GetBoolDefault("AllowTwoSide.Interaction.Chat", false);
    m_bool_configs[CONFIG_ALLOW_TWO_SIDE_INTERACTION_CHANNEL] = ConfigMgr::GetBoolDefault("AllowTwoSide.Interaction.Channel", false);
    m_bool_configs[CONFIG_ALLOW_TWO_SIDE_INTERACTION_GROUP]   = ConfigMgr::GetBoolDefault("AllowTwoSide.Interaction.Group", false);
    m_bool_configs[CONFIG_ALLOW_TWO_SIDE_INTERACTION_GUILD]   = ConfigMgr::GetBoolDefault("AllowTwoSide.Interaction.Guild", false);
    m_bool_configs[CONFIG_ALLOW_TWO_SIDE_INTERACTION_AUCTION] = ConfigMgr::GetBoolDefault("AllowTwoSide.Interaction.Auction", false);
    m_bool_configs[CONFIG_ALLOW_TWO_SIDE_INTERACTION_MAIL]    = ConfigMgr::GetBoolDefault("AllowTwoSide.Interaction.Mail", false);
    m_bool_configs[CONFIG_ALLOW_TWO_SIDE_WHO_LIST]            = ConfigMgr::GetBoolDefault("AllowTwoSide.WhoList", false);
    m_bool_configs[CONFIG_ALLOW_TWO_SIDE_ADD_FRIEND]          = ConfigMgr::GetBoolDefault("AllowTwoSide.AddFriend", false);
    m_bool_configs[CONFIG_ALLOW_TWO_SIDE_TRADE]               = ConfigMgr::GetBoolDefault("AllowTwoSide.trade", false);
    m_int_configs[CONFIG_STRICT_PLAYER_NAMES]                 = ConfigMgr::GetIntDefault ("StrictPlayerNames",  0);
    m_int_configs[CONFIG_STRICT_CHARTER_NAMES]                = ConfigMgr::GetIntDefault ("StrictCharterNames", 0);
    m_int_configs[CONFIG_STRICT_PET_NAMES]                    = ConfigMgr::GetIntDefault ("StrictPetNames",     0);

    m_int_configs[CONFIG_MIN_PLAYER_NAME]                     = ConfigMgr::GetIntDefault ("MinPlayerName",  2);
    if (m_int_configs[CONFIG_MIN_PLAYER_NAME] < 1 || m_int_configs[CONFIG_MIN_PLAYER_NAME] > MAX_PLAYER_NAME)
    {
        sLog->outError(LOG_FILTER_SERVER_LOADING, "MinPlayerName (%i) must be in range 1..%u. Set to 2.", m_int_configs[CONFIG_MIN_PLAYER_NAME], MAX_PLAYER_NAME);
        m_int_configs[CONFIG_MIN_PLAYER_NAME] = 2;
    }

    m_int_configs[CONFIG_MIN_CHARTER_NAME]                    = ConfigMgr::GetIntDefault ("MinCharterName", 2);
    if (m_int_configs[CONFIG_MIN_CHARTER_NAME] < 1 || m_int_configs[CONFIG_MIN_CHARTER_NAME] > MAX_CHARTER_NAME)
    {
        sLog->outError(LOG_FILTER_SERVER_LOADING, "MinCharterName (%i) must be in range 1..%u. Set to 2.", m_int_configs[CONFIG_MIN_CHARTER_NAME], MAX_CHARTER_NAME);
        m_int_configs[CONFIG_MIN_CHARTER_NAME] = 2;
    }

    m_int_configs[CONFIG_MIN_PET_NAME]                        = ConfigMgr::GetIntDefault ("MinPetName",     2);
    if (m_int_configs[CONFIG_MIN_PET_NAME] < 1 || m_int_configs[CONFIG_MIN_PET_NAME] > MAX_PET_NAME)
    {
        sLog->outError(LOG_FILTER_SERVER_LOADING, "MinPetName (%i) must be in range 1..%u. Set to 2.", m_int_configs[CONFIG_MIN_PET_NAME], MAX_PET_NAME);
        m_int_configs[CONFIG_MIN_PET_NAME] = 2;
    }

    m_int_configs[CONFIG_CHARACTER_CREATING_DISABLED] = ConfigMgr::GetIntDefault("CharacterCreating.Disabled", 0);
    m_int_configs[CONFIG_CHARACTER_CREATING_DISABLED_RACEMASK] = ConfigMgr::GetIntDefault("CharacterCreating.Disabled.RaceMask", 0);
    m_int_configs[CONFIG_CHARACTER_CREATING_DISABLED_CLASSMASK] = ConfigMgr::GetIntDefault("CharacterCreating.Disabled.ClassMask", 0);

    m_int_configs[CONFIG_CHARACTERS_PER_REALM] = ConfigMgr::GetIntDefault("CharactersPerRealm", 10);
    if (m_int_configs[CONFIG_CHARACTERS_PER_REALM] < 1 || m_int_configs[CONFIG_CHARACTERS_PER_REALM] > 10)
    {
        sLog->outError(LOG_FILTER_SERVER_LOADING, "CharactersPerRealm (%i) must be in range 1..10. Set to 10.", m_int_configs[CONFIG_CHARACTERS_PER_REALM]);
        m_int_configs[CONFIG_CHARACTERS_PER_REALM] = 10;
    }

    // must be after CONFIG_CHARACTERS_PER_REALM
    m_int_configs[CONFIG_CHARACTERS_PER_ACCOUNT] = ConfigMgr::GetIntDefault("CharactersPerAccount", 50);
    if (m_int_configs[CONFIG_CHARACTERS_PER_ACCOUNT] < m_int_configs[CONFIG_CHARACTERS_PER_REALM])
    {
        sLog->outError(LOG_FILTER_SERVER_LOADING, "CharactersPerAccount (%i) can't be less than CharactersPerRealm (%i).", m_int_configs[CONFIG_CHARACTERS_PER_ACCOUNT], m_int_configs[CONFIG_CHARACTERS_PER_REALM]);
        m_int_configs[CONFIG_CHARACTERS_PER_ACCOUNT] = m_int_configs[CONFIG_CHARACTERS_PER_REALM];
    }

    m_int_configs[CONFIG_HEROIC_CHARACTERS_PER_REALM] = ConfigMgr::GetIntDefault("HeroicCharactersPerRealm", 1);
    if (int32(m_int_configs[CONFIG_HEROIC_CHARACTERS_PER_REALM]) < 0 || m_int_configs[CONFIG_HEROIC_CHARACTERS_PER_REALM] > 10)
    {
        sLog->outError(LOG_FILTER_SERVER_LOADING, "HeroicCharactersPerRealm (%i) must be in range 0..10. Set to 1.", m_int_configs[CONFIG_HEROIC_CHARACTERS_PER_REALM]);
        m_int_configs[CONFIG_HEROIC_CHARACTERS_PER_REALM] = 1;
    }

    m_int_configs[CONFIG_CHARACTER_CREATING_MIN_LEVEL_FOR_HEROIC_CHARACTER] = ConfigMgr::GetIntDefault("CharacterCreating.MinLevelForHeroicCharacter", 55);

    m_int_configs[CONFIG_SKIP_CINEMATICS] = ConfigMgr::GetIntDefault("SkipCinematics", 0);
    if (int32(m_int_configs[CONFIG_SKIP_CINEMATICS]) < 0 || m_int_configs[CONFIG_SKIP_CINEMATICS] > 2)
    {
        sLog->outError(LOG_FILTER_SERVER_LOADING, "SkipCinematics (%i) must be in range 0..2. Set to 0.", m_int_configs[CONFIG_SKIP_CINEMATICS]);
        m_int_configs[CONFIG_SKIP_CINEMATICS] = 0;
    }

    if (reload)
    {
        uint32 val = ConfigMgr::GetIntDefault("MaxPlayerLevel", DEFAULT_MAX_LEVEL);
        if (val != m_int_configs[CONFIG_MAX_PLAYER_LEVEL])
            sLog->outError(LOG_FILTER_SERVER_LOADING, "MaxPlayerLevel option can't be changed at config reload, using current value (%u).", m_int_configs[CONFIG_MAX_PLAYER_LEVEL]);
    }
    else
        m_int_configs[CONFIG_MAX_PLAYER_LEVEL] = ConfigMgr::GetIntDefault("MaxPlayerLevel", DEFAULT_MAX_LEVEL);

    if (m_int_configs[CONFIG_MAX_PLAYER_LEVEL] > MAX_LEVEL)
    {
        sLog->outError(LOG_FILTER_SERVER_LOADING, "MaxPlayerLevel (%i) must be in range 1..%u. Set to %u.", m_int_configs[CONFIG_MAX_PLAYER_LEVEL], MAX_LEVEL, MAX_LEVEL);
        m_int_configs[CONFIG_MAX_PLAYER_LEVEL] = MAX_LEVEL;
    }

    m_int_configs[CONFIG_MIN_DUALSPEC_LEVEL] = ConfigMgr::GetIntDefault("MinDualSpecLevel", 40);

    m_int_configs[CONFIG_START_PLAYER_LEVEL] = ConfigMgr::GetIntDefault("StartPlayerLevel", 1);
    if (m_int_configs[CONFIG_START_PLAYER_LEVEL] < 1)
    {
        sLog->outError(LOG_FILTER_SERVER_LOADING, "StartPlayerLevel (%i) must be in range 1..MaxPlayerLevel(%u). Set to 1.", m_int_configs[CONFIG_START_PLAYER_LEVEL], m_int_configs[CONFIG_MAX_PLAYER_LEVEL]);
        m_int_configs[CONFIG_START_PLAYER_LEVEL] = 1;
    }
    else if (m_int_configs[CONFIG_START_PLAYER_LEVEL] > m_int_configs[CONFIG_MAX_PLAYER_LEVEL])
    {
        sLog->outError(LOG_FILTER_SERVER_LOADING, "StartPlayerLevel (%i) must be in range 1..MaxPlayerLevel(%u). Set to %u.", m_int_configs[CONFIG_START_PLAYER_LEVEL], m_int_configs[CONFIG_MAX_PLAYER_LEVEL], m_int_configs[CONFIG_MAX_PLAYER_LEVEL]);
        m_int_configs[CONFIG_START_PLAYER_LEVEL] = m_int_configs[CONFIG_MAX_PLAYER_LEVEL];
    }

    m_int_configs[CONFIG_START_HEROIC_PLAYER_LEVEL] = ConfigMgr::GetIntDefault("StartHeroicPlayerLevel", 55);
    if (m_int_configs[CONFIG_START_HEROIC_PLAYER_LEVEL] < 1)
    {
        sLog->outError(LOG_FILTER_SERVER_LOADING, "StartHeroicPlayerLevel (%i) must be in range 1..MaxPlayerLevel(%u). Set to 55.",
            m_int_configs[CONFIG_START_HEROIC_PLAYER_LEVEL], m_int_configs[CONFIG_MAX_PLAYER_LEVEL]);
        m_int_configs[CONFIG_START_HEROIC_PLAYER_LEVEL] = 55;
    }
    else if (m_int_configs[CONFIG_START_HEROIC_PLAYER_LEVEL] > m_int_configs[CONFIG_MAX_PLAYER_LEVEL])
    {
        sLog->outError(LOG_FILTER_SERVER_LOADING, "StartHeroicPlayerLevel (%i) must be in range 1..MaxPlayerLevel(%u). Set to %u.",
            m_int_configs[CONFIG_START_HEROIC_PLAYER_LEVEL], m_int_configs[CONFIG_MAX_PLAYER_LEVEL], m_int_configs[CONFIG_MAX_PLAYER_LEVEL]);
        m_int_configs[CONFIG_START_HEROIC_PLAYER_LEVEL] = m_int_configs[CONFIG_MAX_PLAYER_LEVEL];
    }

    m_int_configs[CONFIG_START_PLAYER_MONEY] = ConfigMgr::GetIntDefault("StartPlayerMoney", 0);
    if (int32(m_int_configs[CONFIG_START_PLAYER_MONEY]) < 0)
    {
        sLog->outError(LOG_FILTER_SERVER_LOADING, "StartPlayerMoney (%i) must be in range 0..%u. Set to %u.", m_int_configs[CONFIG_START_PLAYER_MONEY], MAX_MONEY_AMOUNT, 0);
        m_int_configs[CONFIG_START_PLAYER_MONEY] = 0;
    }
    else if (m_int_configs[CONFIG_START_PLAYER_MONEY] > MAX_MONEY_AMOUNT)
    {
        sLog->outError(LOG_FILTER_SERVER_LOADING, "StartPlayerMoney (%i) must be in range 0..%u. Set to %u.",
            m_int_configs[CONFIG_START_PLAYER_MONEY], MAX_MONEY_AMOUNT, MAX_MONEY_AMOUNT);
        m_int_configs[CONFIG_START_PLAYER_MONEY] = MAX_MONEY_AMOUNT;
    }

    m_int_configs[CONFIG_MAX_HONOR_POINTS] = ConfigMgr::GetIntDefault("MaxHonorPoints", 75000);
    if (int32(m_int_configs[CONFIG_MAX_HONOR_POINTS]) < 0)
    {
        sLog->outError(LOG_FILTER_SERVER_LOADING, "MaxHonorPoints (%i) can't be negative. Set to 0.", m_int_configs[CONFIG_MAX_HONOR_POINTS]);
        m_int_configs[CONFIG_MAX_HONOR_POINTS] = 0;
    }

    m_int_configs[CONFIG_START_HONOR_POINTS] = ConfigMgr::GetIntDefault("StartHonorPoints", 0);
    if (int32(m_int_configs[CONFIG_START_HONOR_POINTS]) < 0)
    {
        sLog->outError(LOG_FILTER_SERVER_LOADING, "StartHonorPoints (%i) must be in range 0..MaxHonorPoints(%u). Set to %u.",
            m_int_configs[CONFIG_START_HONOR_POINTS], m_int_configs[CONFIG_MAX_HONOR_POINTS], 0);
        m_int_configs[CONFIG_START_HONOR_POINTS] = 0;
    }
    else if (m_int_configs[CONFIG_START_HONOR_POINTS] > m_int_configs[CONFIG_MAX_HONOR_POINTS])
    {
        sLog->outError(LOG_FILTER_SERVER_LOADING, "StartHonorPoints (%i) must be in range 0..MaxHonorPoints(%u). Set to %u.",
            m_int_configs[CONFIG_START_HONOR_POINTS], m_int_configs[CONFIG_MAX_HONOR_POINTS], m_int_configs[CONFIG_MAX_HONOR_POINTS]);
        m_int_configs[CONFIG_START_HONOR_POINTS] = m_int_configs[CONFIG_MAX_HONOR_POINTS];
    }

    m_int_configs[CONFIG_MAX_ARENA_POINTS] = ConfigMgr::GetIntDefault("MaxArenaPoints", 10000);
    if (int32(m_int_configs[CONFIG_MAX_ARENA_POINTS]) < 0)
    {
        sLog->outError(LOG_FILTER_SERVER_LOADING, "MaxArenaPoints (%i) can't be negative. Set to 0.", m_int_configs[CONFIG_MAX_ARENA_POINTS]);
        m_int_configs[CONFIG_MAX_ARENA_POINTS] = 0;
    }

    m_int_configs[CONFIG_START_ARENA_POINTS] = ConfigMgr::GetIntDefault("StartArenaPoints", 0);
    if (int32(m_int_configs[CONFIG_START_ARENA_POINTS]) < 0)
    {
        sLog->outError(LOG_FILTER_SERVER_LOADING, "StartArenaPoints (%i) must be in range 0..MaxArenaPoints(%u). Set to %u.",
            m_int_configs[CONFIG_START_ARENA_POINTS], m_int_configs[CONFIG_MAX_ARENA_POINTS], 0);
        m_int_configs[CONFIG_START_ARENA_POINTS] = 0;
    }
    else if (m_int_configs[CONFIG_START_ARENA_POINTS] > m_int_configs[CONFIG_MAX_ARENA_POINTS])
    {
        sLog->outError(LOG_FILTER_SERVER_LOADING, "StartArenaPoints (%i) must be in range 0..MaxArenaPoints(%u). Set to %u.",
            m_int_configs[CONFIG_START_ARENA_POINTS], m_int_configs[CONFIG_MAX_ARENA_POINTS], m_int_configs[CONFIG_MAX_ARENA_POINTS]);
        m_int_configs[CONFIG_START_ARENA_POINTS] = m_int_configs[CONFIG_MAX_ARENA_POINTS];
    }

    m_int_configs[CONFIG_MAX_RECRUIT_A_FRIEND_BONUS_PLAYER_LEVEL] = ConfigMgr::GetIntDefault("RecruitAFriend.MaxLevel", 60);
    if (m_int_configs[CONFIG_MAX_RECRUIT_A_FRIEND_BONUS_PLAYER_LEVEL] > m_int_configs[CONFIG_MAX_PLAYER_LEVEL])
    {
        sLog->outError(LOG_FILTER_SERVER_LOADING, "RecruitAFriend.MaxLevel (%i) must be in the range 0..MaxLevel(%u). Set to %u.",
            m_int_configs[CONFIG_MAX_RECRUIT_A_FRIEND_BONUS_PLAYER_LEVEL], m_int_configs[CONFIG_MAX_PLAYER_LEVEL], 60);
        m_int_configs[CONFIG_MAX_RECRUIT_A_FRIEND_BONUS_PLAYER_LEVEL] = 60;
    }

    m_int_configs[CONFIG_MAX_RECRUIT_A_FRIEND_BONUS_PLAYER_LEVEL_DIFFERENCE] = ConfigMgr::GetIntDefault("RecruitAFriend.MaxDifference", 4);
    m_bool_configs[CONFIG_ALL_TAXI_PATHS] = ConfigMgr::GetBoolDefault("AllFlightPaths", false);
    m_bool_configs[CONFIG_INSTANT_TAXI] = ConfigMgr::GetBoolDefault("InstantFlightPaths", false);

    m_bool_configs[CONFIG_INSTANCE_IGNORE_LEVEL] = ConfigMgr::GetBoolDefault("Instance.IgnoreLevel", false);
    m_bool_configs[CONFIG_INSTANCE_IGNORE_RAID]  = ConfigMgr::GetBoolDefault("Instance.IgnoreRaid", false);

    m_bool_configs[CONFIG_CAST_UNSTUCK] = ConfigMgr::GetBoolDefault("CastUnstuck", true);
    m_int_configs[CONFIG_INSTANCE_RESET_TIME_HOUR]  = ConfigMgr::GetIntDefault("Instance.ResetTimeHour", 4);
    m_int_configs[CONFIG_INSTANCE_UNLOAD_DELAY] = ConfigMgr::GetIntDefault("Instance.UnloadDelay", 30 * MINUTE * IN_MILLISECONDS);

    m_int_configs[CONFIG_MAX_PRIMARY_TRADE_SKILL] = ConfigMgr::GetIntDefault("MaxPrimaryTradeSkill", 2);
    m_int_configs[CONFIG_MIN_PETITION_SIGNS] = ConfigMgr::GetIntDefault("MinPetitionSigns", 9);
    if (m_int_configs[CONFIG_MIN_PETITION_SIGNS] > 9)
    {
        sLog->outError(LOG_FILTER_SERVER_LOADING, "MinPetitionSigns (%i) must be in range 0..9. Set to 9.", m_int_configs[CONFIG_MIN_PETITION_SIGNS]);
        m_int_configs[CONFIG_MIN_PETITION_SIGNS] = 9;
    }

    m_int_configs[CONFIG_GM_LOGIN_STATE]        = ConfigMgr::GetIntDefault("GM.LoginState", 2);
    m_int_configs[CONFIG_GM_VISIBLE_STATE]      = ConfigMgr::GetIntDefault("GM.Visible", 2);
    m_int_configs[CONFIG_GM_CHAT]               = ConfigMgr::GetIntDefault("GM.Chat", 2);
    m_int_configs[CONFIG_GM_WHISPERING_TO]      = ConfigMgr::GetIntDefault("GM.WhisperingTo", 2);

    m_int_configs[CONFIG_GM_LEVEL_IN_GM_LIST]   = ConfigMgr::GetIntDefault("GM.InGMList.Level", SEC_ADMINISTRATOR);
    m_int_configs[CONFIG_GM_LEVEL_IN_WHO_LIST]  = ConfigMgr::GetIntDefault("GM.InWhoList.Level", SEC_ADMINISTRATOR);
    m_bool_configs[CONFIG_GM_LOG_TRADE]         = ConfigMgr::GetBoolDefault("GM.LogTrade", false);
    m_int_configs[CONFIG_START_GM_LEVEL]        = ConfigMgr::GetIntDefault("GM.StartLevel", 1);
    if (m_int_configs[CONFIG_START_GM_LEVEL] < m_int_configs[CONFIG_START_PLAYER_LEVEL])
    {
        sLog->outError(LOG_FILTER_SERVER_LOADING, "GM.StartLevel (%i) must be in range StartPlayerLevel(%u)..%u. Set to %u.",
            m_int_configs[CONFIG_START_GM_LEVEL], m_int_configs[CONFIG_START_PLAYER_LEVEL], MAX_LEVEL, m_int_configs[CONFIG_START_PLAYER_LEVEL]);
        m_int_configs[CONFIG_START_GM_LEVEL] = m_int_configs[CONFIG_START_PLAYER_LEVEL];
    }
    else if (m_int_configs[CONFIG_START_GM_LEVEL] > MAX_LEVEL)
    {
        sLog->outError(LOG_FILTER_SERVER_LOADING, "GM.StartLevel (%i) must be in range 1..%u. Set to %u.", m_int_configs[CONFIG_START_GM_LEVEL], MAX_LEVEL, MAX_LEVEL);
        m_int_configs[CONFIG_START_GM_LEVEL] = MAX_LEVEL;
    }
    m_bool_configs[CONFIG_ALLOW_GM_GROUP]       = ConfigMgr::GetBoolDefault("GM.AllowInvite", false);
    m_bool_configs[CONFIG_ALLOW_GM_FRIEND]      = ConfigMgr::GetBoolDefault("GM.AllowFriend", false);
    m_bool_configs[CONFIG_GM_LOWER_SECURITY] = ConfigMgr::GetBoolDefault("GM.LowerSecurity", false);
    m_float_configs[CONFIG_CHANCE_OF_GM_SURVEY] = ConfigMgr::GetFloatDefault("GM.TicketSystem.ChanceOfGMSurvey", 50.0f);

    m_int_configs[CONFIG_GROUP_VISIBILITY] = ConfigMgr::GetIntDefault("Visibility.GroupMode", 1);

    m_int_configs[CONFIG_MAIL_DELIVERY_DELAY] = ConfigMgr::GetIntDefault("MailDeliveryDelay", HOUR);
    m_bool_configs[CONFIG_EXTERNAL_MAIL] = ConfigMgr::GetBoolDefault("ExternalMail", false);
    m_int_configs[CONFIG_EXTERNAL_MAIL_INTERVAL] = ConfigMgr::GetIntDefault("ExternalMailInterval", 1);

    m_int_configs[CONFIG_UPTIME_UPDATE] = ConfigMgr::GetIntDefault("UpdateUptimeInterval", 10);
    if (int32(m_int_configs[CONFIG_UPTIME_UPDATE]) <= 0)
    {
        sLog->outError(LOG_FILTER_SERVER_LOADING, "UpdateUptimeInterval (%i) must be > 0, set to default 10.", m_int_configs[CONFIG_UPTIME_UPDATE]);
        m_int_configs[CONFIG_UPTIME_UPDATE] = 10;
    }
    if (reload)
    {
        m_timers[WUPDATE_UPTIME].SetInterval(m_int_configs[CONFIG_UPTIME_UPDATE]*MINUTE*IN_MILLISECONDS);
        m_timers[WUPDATE_UPTIME].Reset();
    }

    // log db cleanup interval
    m_int_configs[CONFIG_LOGDB_CLEARINTERVAL] = ConfigMgr::GetIntDefault("LogDB.Opt.ClearInterval", 10);
    if (int32(m_int_configs[CONFIG_LOGDB_CLEARINTERVAL]) <= 0)
    {
        sLog->outError(LOG_FILTER_SERVER_LOADING, "LogDB.Opt.ClearInterval (%i) must be > 0, set to default 10.", m_int_configs[CONFIG_LOGDB_CLEARINTERVAL]);
        m_int_configs[CONFIG_LOGDB_CLEARINTERVAL] = 10;
    }
    if (reload)
    {
        m_timers[WUPDATE_CLEANDB].SetInterval(m_int_configs[CONFIG_LOGDB_CLEARINTERVAL] * MINUTE * IN_MILLISECONDS);
        m_timers[WUPDATE_CLEANDB].Reset();
    }
    m_int_configs[CONFIG_LOGDB_CLEARTIME] = ConfigMgr::GetIntDefault("LogDB.Opt.ClearTime", 1209600); // 14 days default
    sLog->outInfo(LOG_FILTER_SERVER_LOADING, "Will clear `logs` table of entries older than %i seconds every %u minutes.",
        m_int_configs[CONFIG_LOGDB_CLEARTIME], m_int_configs[CONFIG_LOGDB_CLEARINTERVAL]);

    m_int_configs[CONFIG_SKILL_CHANCE_ORANGE] = ConfigMgr::GetIntDefault("SkillChance.Orange", 100);
    m_int_configs[CONFIG_SKILL_CHANCE_YELLOW] = ConfigMgr::GetIntDefault("SkillChance.Yellow", 75);
    m_int_configs[CONFIG_SKILL_CHANCE_GREEN]  = ConfigMgr::GetIntDefault("SkillChance.Green", 25);
    m_int_configs[CONFIG_SKILL_CHANCE_GREY]   = ConfigMgr::GetIntDefault("SkillChance.Grey", 0);

    m_int_configs[CONFIG_SKILL_CHANCE_MINING_STEPS]  = ConfigMgr::GetIntDefault("SkillChance.MiningSteps", 75);
    m_int_configs[CONFIG_SKILL_CHANCE_SKINNING_STEPS]   = ConfigMgr::GetIntDefault("SkillChance.SkinningSteps", 75);

    m_bool_configs[CONFIG_SKILL_PROSPECTING] = ConfigMgr::GetBoolDefault("SkillChance.Prospecting", false);
    m_bool_configs[CONFIG_SKILL_MILLING] = ConfigMgr::GetBoolDefault("SkillChance.Milling", false);

    m_int_configs[CONFIG_SKILL_GAIN_CRAFTING]  = ConfigMgr::GetIntDefault("SkillGain.Crafting", 1);

    m_int_configs[CONFIG_SKILL_GAIN_DEFENSE]  = ConfigMgr::GetIntDefault("SkillGain.Defense", 1);

    m_int_configs[CONFIG_SKILL_GAIN_GATHERING]  = ConfigMgr::GetIntDefault("SkillGain.Gathering", 1);

    m_int_configs[CONFIG_SKILL_GAIN_WEAPON]  = ConfigMgr::GetIntDefault("SkillGain.Weapon", 1);

    m_int_configs[CONFIG_MAX_OVERSPEED_PINGS] = ConfigMgr::GetIntDefault("MaxOverspeedPings", 2);
    if (m_int_configs[CONFIG_MAX_OVERSPEED_PINGS] != 0 && m_int_configs[CONFIG_MAX_OVERSPEED_PINGS] < 2)
    {
        sLog->outError(LOG_FILTER_SERVER_LOADING, "MaxOverspeedPings (%i) must be in range 2..infinity (or 0 to disable check). Set to 2.", m_int_configs[CONFIG_MAX_OVERSPEED_PINGS]);
        m_int_configs[CONFIG_MAX_OVERSPEED_PINGS] = 2;
    }

    m_bool_configs[CONFIG_SAVE_RESPAWN_TIME_IMMEDIATELY] = ConfigMgr::GetBoolDefault("SaveRespawnTimeImmediately", true);
    m_bool_configs[CONFIG_WEATHER] = ConfigMgr::GetBoolDefault("ActivateWeather", true);

    m_int_configs[CONFIG_DISABLE_BREATHING] = ConfigMgr::GetIntDefault("DisableWaterBreath", SEC_CONSOLE);

    m_bool_configs[CONFIG_ALWAYS_MAX_SKILL_FOR_LEVEL] = ConfigMgr::GetBoolDefault("AlwaysMaxSkillForLevel", false);

    if (reload)
    {
        uint32 val = ConfigMgr::GetIntDefault("Expansion", 1);
        if (val != m_int_configs[CONFIG_EXPANSION])
            sLog->outError(LOG_FILTER_SERVER_LOADING, "Expansion option can't be changed at worldserver.conf reload, using current value (%u).", m_int_configs[CONFIG_EXPANSION]);
    }
    else
        m_int_configs[CONFIG_EXPANSION] = ConfigMgr::GetIntDefault("Expansion", 1);

    m_int_configs[CONFIG_CHATFLOOD_MESSAGE_COUNT] = ConfigMgr::GetIntDefault("ChatFlood.MessageCount", 10);
    m_int_configs[CONFIG_CHATFLOOD_MESSAGE_DELAY] = ConfigMgr::GetIntDefault("ChatFlood.MessageDelay", 1);
    m_int_configs[CONFIG_CHATFLOOD_MUTE_TIME]     = ConfigMgr::GetIntDefault("ChatFlood.MuteTime", 10);

    m_bool_configs[CONFIG_EVENT_ANNOUNCE] = ConfigMgr::GetIntDefault("Event.Announce", false);

    m_float_configs[CONFIG_CREATURE_FAMILY_FLEE_ASSISTANCE_RADIUS] = ConfigMgr::GetFloatDefault("CreatureFamilyFleeAssistanceRadius", 30.0f);
    m_float_configs[CONFIG_CREATURE_FAMILY_ASSISTANCE_RADIUS] = ConfigMgr::GetFloatDefault("CreatureFamilyAssistanceRadius", 10.0f);
    m_int_configs[CONFIG_CREATURE_FAMILY_ASSISTANCE_DELAY]  = ConfigMgr::GetIntDefault("CreatureFamilyAssistanceDelay", 1500);
    m_int_configs[CONFIG_CREATURE_FAMILY_FLEE_DELAY]        = ConfigMgr::GetIntDefault("CreatureFamilyFleeDelay", 7000);

    m_int_configs[CONFIG_WORLD_BOSS_LEVEL_DIFF] = ConfigMgr::GetIntDefault("WorldBossLevelDiff", 3);

    // note: disable value (-1) will assigned as 0xFFFFFFF, to prevent overflow at calculations limit it to max possible player level MAX_LEVEL(100)
    m_int_configs[CONFIG_QUEST_LOW_LEVEL_HIDE_DIFF] = ConfigMgr::GetIntDefault("Quests.LowLevelHideDiff", 4);
    if (m_int_configs[CONFIG_QUEST_LOW_LEVEL_HIDE_DIFF] > MAX_LEVEL)
        m_int_configs[CONFIG_QUEST_LOW_LEVEL_HIDE_DIFF] = MAX_LEVEL;
    m_int_configs[CONFIG_QUEST_HIGH_LEVEL_HIDE_DIFF] = ConfigMgr::GetIntDefault("Quests.HighLevelHideDiff", 7);
    if (m_int_configs[CONFIG_QUEST_HIGH_LEVEL_HIDE_DIFF] > MAX_LEVEL)
        m_int_configs[CONFIG_QUEST_HIGH_LEVEL_HIDE_DIFF] = MAX_LEVEL;
    m_bool_configs[CONFIG_QUEST_IGNORE_RAID] = ConfigMgr::GetBoolDefault("Quests.IgnoreRaid", false);
    m_bool_configs[CONFIG_QUEST_IGNORE_AUTO_ACCEPT] = ConfigMgr::GetBoolDefault("Quests.IgnoreAutoAccept", false);
    m_bool_configs[CONFIG_QUEST_IGNORE_AUTO_COMPLETE] = ConfigMgr::GetBoolDefault("Quests.IgnoreAutoComplete", false);

    m_int_configs[CONFIG_RANDOM_BG_RESET_HOUR] = ConfigMgr::GetIntDefault("Battleground.Random.ResetHour", 6);
    if (m_int_configs[CONFIG_RANDOM_BG_RESET_HOUR] > 23)
    {
        sLog->outError(LOG_FILTER_SERVER_LOADING, "Battleground.Random.ResetHour (%i) can't be load. Set to 6.", m_int_configs[CONFIG_RANDOM_BG_RESET_HOUR]);
        m_int_configs[CONFIG_RANDOM_BG_RESET_HOUR] = 6;
    }

    m_int_configs[CONFIG_GUILD_RESET_HOUR] = ConfigMgr::GetIntDefault("Guild.ResetHour", 6);
    if (m_int_configs[CONFIG_GUILD_RESET_HOUR] > 23)
    {
        sLog->outError(LOG_FILTER_GENERAL, "Guild.ResetHour (%i) can't be load. Set to 6.", m_int_configs[CONFIG_GUILD_RESET_HOUR]);
        m_int_configs[CONFIG_GUILD_RESET_HOUR] = 6;
    }

    m_bool_configs[CONFIG_DETECT_POS_COLLISION] = ConfigMgr::GetBoolDefault("DetectPosCollision", true);

    m_bool_configs[CONFIG_RESTRICTED_LFG_CHANNEL]      = ConfigMgr::GetBoolDefault("Channel.RestrictedLfg", true);
    m_bool_configs[CONFIG_SILENTLY_GM_JOIN_TO_CHANNEL] = ConfigMgr::GetBoolDefault("Channel.SilentlyGMJoin", false);

    m_bool_configs[CONFIG_TALENTS_INSPECTING]           = ConfigMgr::GetBoolDefault("TalentsInspecting", true);
    m_bool_configs[CONFIG_CHAT_FAKE_MESSAGE_PREVENTING] = ConfigMgr::GetBoolDefault("ChatFakeMessagePreventing", false);
    m_int_configs[CONFIG_CHAT_STRICT_LINK_CHECKING_SEVERITY] = ConfigMgr::GetIntDefault("ChatStrictLinkChecking.Severity", 0);
    m_int_configs[CONFIG_CHAT_STRICT_LINK_CHECKING_KICK] = ConfigMgr::GetIntDefault("ChatStrictLinkChecking.Kick", 0);

    m_int_configs[CONFIG_CORPSE_DECAY_NORMAL]    = ConfigMgr::GetIntDefault("Corpse.Decay.NORMAL", 60);
    m_int_configs[CONFIG_CORPSE_DECAY_RARE]      = ConfigMgr::GetIntDefault("Corpse.Decay.RARE", 300);
    m_int_configs[CONFIG_CORPSE_DECAY_ELITE]     = ConfigMgr::GetIntDefault("Corpse.Decay.ELITE", 300);
    m_int_configs[CONFIG_CORPSE_DECAY_RAREELITE] = ConfigMgr::GetIntDefault("Corpse.Decay.RAREELITE", 300);
    m_int_configs[CONFIG_CORPSE_DECAY_WORLDBOSS] = ConfigMgr::GetIntDefault("Corpse.Decay.WORLDBOSS", 3600);

    m_int_configs[CONFIG_DEATH_SICKNESS_LEVEL]           = ConfigMgr::GetIntDefault ("Death.SicknessLevel", 11);
    m_bool_configs[CONFIG_DEATH_CORPSE_RECLAIM_DELAY_PVP] = ConfigMgr::GetBoolDefault("Death.CorpseReclaimDelay.PvP", true);
    m_bool_configs[CONFIG_DEATH_CORPSE_RECLAIM_DELAY_PVE] = ConfigMgr::GetBoolDefault("Death.CorpseReclaimDelay.PvE", true);
    m_bool_configs[CONFIG_DEATH_BONES_WORLD]              = ConfigMgr::GetBoolDefault("Death.Bones.World", true);
    m_bool_configs[CONFIG_DEATH_BONES_BG_OR_ARENA]        = ConfigMgr::GetBoolDefault("Death.Bones.BattlegroundOrArena", true);

    m_bool_configs[CONFIG_DIE_COMMAND_MODE] = ConfigMgr::GetBoolDefault("Die.Command.Mode", true);

    m_float_configs[CONFIG_THREAT_RADIUS] = ConfigMgr::GetFloatDefault("ThreatRadius", 60.0f);

    // always use declined names in the russian client
    m_bool_configs[CONFIG_DECLINED_NAMES_USED] =
        (m_int_configs[CONFIG_REALM_ZONE] == REALM_ZONE_RUSSIAN) ? true : ConfigMgr::GetBoolDefault("DeclinedNames", false);

    m_float_configs[CONFIG_LISTEN_RANGE_SAY]       = ConfigMgr::GetFloatDefault("ListenRange.Say", 25.0f);
    m_float_configs[CONFIG_LISTEN_RANGE_TEXTEMOTE] = ConfigMgr::GetFloatDefault("ListenRange.TextEmote", 25.0f);
    m_float_configs[CONFIG_LISTEN_RANGE_YELL]      = ConfigMgr::GetFloatDefault("ListenRange.Yell", 300.0f);

    m_bool_configs[CONFIG_BATTLEGROUND_CAST_DESERTER]                = ConfigMgr::GetBoolDefault("Battleground.CastDeserter", true);
    m_bool_configs[CONFIG_BATTLEGROUND_QUEUE_ANNOUNCER_ENABLE]       = ConfigMgr::GetBoolDefault("Battleground.QueueAnnouncer.Enable", false);
    m_bool_configs[CONFIG_BATTLEGROUND_QUEUE_ANNOUNCER_PLAYERONLY]   = ConfigMgr::GetBoolDefault("Battleground.QueueAnnouncer.PlayerOnly", false);
    m_int_configs[CONFIG_BATTLEGROUND_INVITATION_TYPE]               = ConfigMgr::GetIntDefault ("Battleground.InvitationType", 0);
    m_int_configs[CONFIG_BATTLEGROUND_PREMATURE_FINISH_TIMER]        = ConfigMgr::GetIntDefault ("Battleground.PrematureFinishTimer", 5 * MINUTE * IN_MILLISECONDS);
    m_int_configs[CONFIG_BATTLEGROUND_PREMADE_GROUP_WAIT_FOR_MATCH]  = ConfigMgr::GetIntDefault ("Battleground.PremadeGroupWaitForMatch", 30 * MINUTE * IN_MILLISECONDS);
    m_bool_configs[CONFIG_BG_XP_FOR_KILL]                            = ConfigMgr::GetBoolDefault("Battleground.GiveXPForKills", false);
    m_int_configs[CONFIG_ARENA_MAX_RATING_DIFFERENCE]                = ConfigMgr::GetIntDefault ("Arena.MaxRatingDifference", 150);
    m_int_configs[CONFIG_ARENA_RATING_DISCARD_TIMER]                 = ConfigMgr::GetIntDefault ("Arena.RatingDiscardTimer", 10 * MINUTE * IN_MILLISECONDS);
    m_int_configs[CONFIG_ARENA_RATED_UPDATE_TIMER]                   = ConfigMgr::GetIntDefault ("Arena.RatedUpdateTimer", 5 * IN_MILLISECONDS);
    m_bool_configs[CONFIG_ARENA_AUTO_DISTRIBUTE_POINTS]              = ConfigMgr::GetBoolDefault("Arena.AutoDistributePoints", false);
    m_int_configs[CONFIG_ARENA_AUTO_DISTRIBUTE_INTERVAL_DAYS]        = ConfigMgr::GetIntDefault ("Arena.AutoDistributeInterval", 7);
    m_bool_configs[CONFIG_ARENA_QUEUE_ANNOUNCER_ENABLE]              = ConfigMgr::GetBoolDefault("Arena.QueueAnnouncer.Enable", false);
    m_bool_configs[CONFIG_ARENA_QUEUE_ANNOUNCER_PLAYERONLY]          = ConfigMgr::GetBoolDefault("Arena.QueueAnnouncer.PlayerOnly", false);
    m_int_configs[CONFIG_ARENA_SEASON_ID]                            = ConfigMgr::GetIntDefault ("Arena.ArenaSeason.ID", 1);
    m_int_configs[CONFIG_ARENA_START_RATING]                         = ConfigMgr::GetIntDefault ("Arena.ArenaStartRating", 0);
    m_int_configs[CONFIG_ARENA_START_PERSONAL_RATING]                = ConfigMgr::GetIntDefault ("Arena.ArenaStartPersonalRating", 1000);
    m_int_configs[CONFIG_ARENA_START_MATCHMAKER_RATING]              = ConfigMgr::GetIntDefault ("Arena.ArenaStartMatchmakerRating", 1500);
    m_int_configs[CONFIG_ARENA_PROGRESSIVE_MMR_TIMER]                = ConfigMgr::GetIntDefault ("Arena.ProgressiveMMRTimer", 30000);
    m_int_configs[CONFIG_ARENA_PROGRESSIVE_MMR_STEPSIZE]             = ConfigMgr::GetIntDefault ("Arena.ProgressiveMMRStepSize", 50);
    m_bool_configs[CONFIG_ARENA_SEASON_IN_PROGRESS]                  = ConfigMgr::GetBoolDefault("Arena.ArenaSeason.InProgress", true);
    m_bool_configs[CONFIG_ARENA_LOG_EXTENDED_INFO]                   = ConfigMgr::GetBoolDefault("ArenaLog.ExtendedInfo", false);

    m_bool_configs[CONFIG_OFFHAND_CHECK_AT_SPELL_UNLEARN]            = ConfigMgr::GetBoolDefault("OffhandCheckAtSpellUnlearn", true);

    if (int32 clientCacheId = ConfigMgr::GetIntDefault("ClientCacheVersion", 0))
    {
        // overwrite DB/old value
        if (clientCacheId > 0)
        {
            m_int_configs[CONFIG_CLIENTCACHE_VERSION] = clientCacheId;
            sLog->outInfo(LOG_FILTER_SERVER_LOADING, "Client cache version set to: %u", clientCacheId);
        }
        else
            sLog->outError(LOG_FILTER_SERVER_LOADING, "ClientCacheVersion can't be negative %d, ignored.", clientCacheId);
    }

    m_int_configs[CONFIG_GUILD_EVENT_LOG_COUNT] = ConfigMgr::GetIntDefault("Guild.EventLogRecordsCount", GUILD_EVENTLOG_MAX_RECORDS);
    if (m_int_configs[CONFIG_GUILD_EVENT_LOG_COUNT] > GUILD_EVENTLOG_MAX_RECORDS)
        m_int_configs[CONFIG_GUILD_EVENT_LOG_COUNT] = GUILD_EVENTLOG_MAX_RECORDS;
    m_int_configs[CONFIG_GUILD_BANK_EVENT_LOG_COUNT] = ConfigMgr::GetIntDefault("Guild.BankEventLogRecordsCount", GUILD_BANKLOG_MAX_RECORDS);
    if (m_int_configs[CONFIG_GUILD_BANK_EVENT_LOG_COUNT] > GUILD_BANKLOG_MAX_RECORDS)
        m_int_configs[CONFIG_GUILD_BANK_EVENT_LOG_COUNT] = GUILD_BANKLOG_MAX_RECORDS;

    //visibility on continents
    m_MaxVisibleDistanceOnContinents = ConfigMgr::GetFloatDefault("Visibility.Distance.Continents", DEFAULT_VISIBILITY_DISTANCE);
    if (m_MaxVisibleDistanceOnContinents < 45*sWorld->getRate(RATE_CREATURE_AGGRO))
    {
        sLog->outError(LOG_FILTER_SERVER_LOADING, "Visibility.Distance.Continents can't be less max aggro radius %f", 45*sWorld->getRate(RATE_CREATURE_AGGRO));
        m_MaxVisibleDistanceOnContinents = 45*sWorld->getRate(RATE_CREATURE_AGGRO);
    }
    else if (m_MaxVisibleDistanceOnContinents > MAX_VISIBILITY_DISTANCE)
    {
        sLog->outError(LOG_FILTER_SERVER_LOADING, "Visibility.Distance.Continents can't be greater %f", MAX_VISIBILITY_DISTANCE);
        m_MaxVisibleDistanceOnContinents = MAX_VISIBILITY_DISTANCE;
    }

    //visibility in instances
    m_MaxVisibleDistanceInInstances = ConfigMgr::GetFloatDefault("Visibility.Distance.Instances", DEFAULT_VISIBILITY_INSTANCE);
    if (m_MaxVisibleDistanceInInstances < 45*sWorld->getRate(RATE_CREATURE_AGGRO))
    {
        sLog->outError(LOG_FILTER_SERVER_LOADING, "Visibility.Distance.Instances can't be less max aggro radius %f", 45*sWorld->getRate(RATE_CREATURE_AGGRO));
        m_MaxVisibleDistanceInInstances = 45*sWorld->getRate(RATE_CREATURE_AGGRO);
    }
    else if (m_MaxVisibleDistanceInInstances > MAX_VISIBILITY_DISTANCE)
    {
        sLog->outError(LOG_FILTER_SERVER_LOADING, "Visibility.Distance.Instances can't be greater %f", MAX_VISIBILITY_DISTANCE);
        m_MaxVisibleDistanceInInstances = MAX_VISIBILITY_DISTANCE;
    }

    //visibility in BG/Arenas
    m_MaxVisibleDistanceInBGArenas = ConfigMgr::GetFloatDefault("Visibility.Distance.BGArenas", DEFAULT_VISIBILITY_BGARENAS);
    if (m_MaxVisibleDistanceInBGArenas < 45*sWorld->getRate(RATE_CREATURE_AGGRO))
    {
        sLog->outError(LOG_FILTER_SERVER_LOADING, "Visibility.Distance.BGArenas can't be less max aggro radius %f", 45*sWorld->getRate(RATE_CREATURE_AGGRO));
        m_MaxVisibleDistanceInBGArenas = 45*sWorld->getRate(RATE_CREATURE_AGGRO);
    }
    else if (m_MaxVisibleDistanceInBGArenas > MAX_VISIBILITY_DISTANCE)
    {
        sLog->outError(LOG_FILTER_SERVER_LOADING, "Visibility.Distance.BGArenas can't be greater %f", MAX_VISIBILITY_DISTANCE);
        m_MaxVisibleDistanceInBGArenas = MAX_VISIBILITY_DISTANCE;
    }

    m_visibility_notify_periodOnContinents = ConfigMgr::GetIntDefault("Visibility.Notify.Period.OnContinents", DEFAULT_VISIBILITY_NOTIFY_PERIOD);
    m_visibility_notify_periodInInstances = ConfigMgr::GetIntDefault("Visibility.Notify.Period.InInstances",   DEFAULT_VISIBILITY_NOTIFY_PERIOD);
    m_visibility_notify_periodInBGArenas = ConfigMgr::GetIntDefault("Visibility.Notify.Period.InBGArenas",    DEFAULT_VISIBILITY_NOTIFY_PERIOD);

    ///- Load the CharDelete related config options
    m_int_configs[CONFIG_CHARDELETE_METHOD] = ConfigMgr::GetIntDefault("CharDelete.Method", 0);
    m_int_configs[CONFIG_CHARDELETE_MIN_LEVEL] = ConfigMgr::GetIntDefault("CharDelete.MinLevel", 0);
    m_int_configs[CONFIG_CHARDELETE_KEEP_DAYS] = ConfigMgr::GetIntDefault("CharDelete.KeepDays", 30);

    ///- Read the "Data" directory from the config file
    std::string dataPath = ConfigMgr::GetStringDefault("DataDir", "./");
    if (dataPath.at(dataPath.length()-1) != '/' && dataPath.at(dataPath.length()-1) != '\\')
        dataPath.push_back('/');

#if PLATFORM == PLATFORM_UNIX || PLATFORM == PLATFORM_APPLE
    if (dataPath[0] == '~')
    {
        const char* home = getenv("HOME");
        if (home)
            dataPath.replace(0, 1, home);
    }
#endif

    if (reload)
    {
        if (dataPath != m_dataPath)
            sLog->outError(LOG_FILTER_SERVER_LOADING, "DataDir option can't be changed at worldserver.conf reload, using current value (%s).", m_dataPath.c_str());
    }
    else
    {
        m_dataPath = dataPath;
        sLog->outInfo(LOG_FILTER_SERVER_LOADING, "Using DataDir %s", m_dataPath.c_str());
    }

    m_bool_configs[CONFIG_ENABLE_MMAPS] = ConfigMgr::GetBoolDefault("mmap.enablePathFinding", false);
    sLog->outInfo(LOG_FILTER_SERVER_LOADING, "WORLD: MMap data directory is: %smmaps", m_dataPath.c_str());

    m_bool_configs[CONFIG_VMAP_INDOOR_CHECK] = ConfigMgr::GetBoolDefault("vmap.enableIndoorCheck", 0);
    bool enableIndoor = ConfigMgr::GetBoolDefault("vmap.enableIndoorCheck", true);
    bool enableLOS = ConfigMgr::GetBoolDefault("vmap.enableLOS", true);
    bool enableHeight = ConfigMgr::GetBoolDefault("vmap.enableHeight", true);

    if (!enableHeight)
        sLog->outError(LOG_FILTER_SERVER_LOADING, "VMap height checking disabled! Creatures movements and other various things WILL be broken! Expect no support.");

    VMAP::VMapFactory::createOrGetVMapManager()->setEnableLineOfSightCalc(enableLOS);
    VMAP::VMapFactory::createOrGetVMapManager()->setEnableHeightCalc(enableHeight);
    sLog->outInfo(LOG_FILTER_SERVER_LOADING, "VMap support included. LineOfSight: %i, getHeight: %i, indoorCheck: %i", enableLOS, enableHeight, enableIndoor);
    sLog->outInfo(LOG_FILTER_SERVER_LOADING, "VMap data directory is: %svmaps", m_dataPath.c_str());

    m_int_configs[CONFIG_MAX_WHO] = ConfigMgr::GetIntDefault("MaxWhoListReturns", 49);
    m_bool_configs[CONFIG_START_ALL_SPELLS] = ConfigMgr::GetBoolDefault("PlayerStart.AllSpells", false);
    if (m_bool_configs[CONFIG_START_ALL_SPELLS])
        sLog->outWarn(LOG_FILTER_SERVER_LOADING, "PlayerStart.AllSpells enabled - may not function as intended!");
    m_int_configs[CONFIG_HONOR_AFTER_DUEL] = ConfigMgr::GetIntDefault("HonorPointsAfterDuel", 0);
    m_bool_configs[CONFIG_START_ALL_EXPLORED] = ConfigMgr::GetBoolDefault("PlayerStart.MapsExplored", false);
    m_bool_configs[CONFIG_START_ALL_REP] = ConfigMgr::GetBoolDefault("PlayerStart.AllReputation", false);
    m_bool_configs[CONFIG_ALWAYS_MAXSKILL] = ConfigMgr::GetBoolDefault("AlwaysMaxWeaponSkill", false);
    m_bool_configs[CONFIG_PVP_TOKEN_ENABLE] = ConfigMgr::GetBoolDefault("PvPToken.Enable", false);
    m_int_configs[CONFIG_PVP_TOKEN_MAP_TYPE] = ConfigMgr::GetIntDefault("PvPToken.MapAllowType", 4);
    m_int_configs[CONFIG_PVP_TOKEN_ID] = ConfigMgr::GetIntDefault("PvPToken.ItemID", 29434);
    m_int_configs[CONFIG_PVP_TOKEN_COUNT] = ConfigMgr::GetIntDefault("PvPToken.ItemCount", 1);
    if (m_int_configs[CONFIG_PVP_TOKEN_COUNT] < 1)
        m_int_configs[CONFIG_PVP_TOKEN_COUNT] = 1;

    m_bool_configs[CONFIG_NO_RESET_TALENT_COST] = ConfigMgr::GetBoolDefault("NoResetTalentsCost", false);
    m_bool_configs[CONFIG_SHOW_KICK_IN_WORLD] = ConfigMgr::GetBoolDefault("ShowKickInWorld", false);
    m_int_configs[CONFIG_INTERVAL_LOG_UPDATE] = ConfigMgr::GetIntDefault("RecordUpdateTimeDiffInterval", 60000);
    m_int_configs[CONFIG_MIN_LOG_UPDATE] = ConfigMgr::GetIntDefault("MinRecordUpdateTimeDiff", 100);
    m_int_configs[CONFIG_NUMTHREADS] = ConfigMgr::GetIntDefault("MapUpdate.Threads", 1);
    m_int_configs[CONFIG_MAX_RESULTS_LOOKUP_COMMANDS] = ConfigMgr::GetIntDefault("Command.LookupMaxResults", 0);

    // chat logging
    m_bool_configs[CONFIG_CHATLOG_CHANNEL] = ConfigMgr::GetBoolDefault("ChatLogs.Channel", false);
    m_bool_configs[CONFIG_CHATLOG_WHISPER] = ConfigMgr::GetBoolDefault("ChatLogs.Whisper", false);
    m_bool_configs[CONFIG_CHATLOG_SYSCHAN] = ConfigMgr::GetBoolDefault("ChatLogs.SysChan", false);
    m_bool_configs[CONFIG_CHATLOG_PARTY] = ConfigMgr::GetBoolDefault("ChatLogs.Party", false);
    m_bool_configs[CONFIG_CHATLOG_RAID] = ConfigMgr::GetBoolDefault("ChatLogs.Raid", false);
    m_bool_configs[CONFIG_CHATLOG_GUILD] = ConfigMgr::GetBoolDefault("ChatLogs.Guild", false);
    m_bool_configs[CONFIG_CHATLOG_PUBLIC] = ConfigMgr::GetBoolDefault("ChatLogs.Public", false);
    m_bool_configs[CONFIG_CHATLOG_ADDON] = ConfigMgr::GetBoolDefault("ChatLogs.Addon", false);
    m_bool_configs[CONFIG_CHATLOG_BGROUND] = ConfigMgr::GetBoolDefault("ChatLogs.Battleground", false);

    // Warden
    m_bool_configs[CONFIG_WARDEN_ENABLED]              = ConfigMgr::GetBoolDefault("Warden.Enabled", false);
    m_int_configs[CONFIG_WARDEN_NUM_MEM_CHECKS]        = ConfigMgr::GetIntDefault("Warden.NumMemChecks", 3);
    m_int_configs[CONFIG_WARDEN_NUM_OTHER_CHECKS]      = ConfigMgr::GetIntDefault("Warden.NumOtherChecks", 7);
    m_int_configs[CONFIG_WARDEN_CLIENT_BAN_DURATION]   = ConfigMgr::GetIntDefault("Warden.BanDuration", 86400);
    m_int_configs[CONFIG_WARDEN_CLIENT_CHECK_HOLDOFF]  = ConfigMgr::GetIntDefault("Warden.ClientCheckHoldOff", 30);
    m_int_configs[CONFIG_WARDEN_CLIENT_FAIL_ACTION]    = ConfigMgr::GetIntDefault("Warden.ClientCheckFailAction", 0);
    m_int_configs[CONFIG_WARDEN_CLIENT_RESPONSE_DELAY] = ConfigMgr::GetIntDefault("Warden.ClientResponseDelay", 600);

    // Dungeon finder
    m_int_configs[CONFIG_LFG_OPTIONSMASK] = ConfigMgr::GetIntDefault("DungeonFinder.OptionsMask", 1);

    // DBC_ItemAttributes
    m_bool_configs[CONFIG_DBC_ENFORCE_ITEM_ATTRIBUTES] = ConfigMgr::GetBoolDefault("DBC.EnforceItemAttributes", true);

    // Max instances per hour
    m_int_configs[CONFIG_MAX_INSTANCES_PER_HOUR] = ConfigMgr::GetIntDefault("AccountInstancesPerHour", 5);

    // AutoBroadcast
    m_bool_configs[CONFIG_AUTOBROADCAST] = ConfigMgr::GetBoolDefault("AutoBroadcast.On", false);
    m_int_configs[CONFIG_AUTOBROADCAST_CENTER] = ConfigMgr::GetIntDefault("AutoBroadcast.Center", 0);
    m_int_configs[CONFIG_AUTOBROADCAST_INTERVAL] = ConfigMgr::GetIntDefault("AutoBroadcast.Timer", 60000);
    if (reload)
    {
        m_timers[WUPDATE_AUTOBROADCAST].SetInterval(m_int_configs[CONFIG_AUTOBROADCAST_INTERVAL]);
        m_timers[WUPDATE_AUTOBROADCAST].Reset();
    }

    // MySQL ping time interval
    m_int_configs[CONFIG_DB_PING_INTERVAL] = ConfigMgr::GetIntDefault("MaxPingTime", 30);

    // misc
    m_bool_configs[CONFIG_PDUMP_NO_PATHS] = ConfigMgr::GetBoolDefault("PlayerDump.DisallowPaths", true);
    m_bool_configs[CONFIG_PDUMP_NO_OVERWRITE] = ConfigMgr::GetBoolDefault("PlayerDump.DisallowOverwrite", true);
    m_bool_configs[CONFIG_UI_QUESTLEVELS_IN_DIALOGS] = ConfigMgr::GetBoolDefault("UI.ShowQuestLevelsInDialogs", false);

<<<<<<< HEAD
    // PvP Rank
    rate_values[RATE_PVP_RANK_EXTRA_HONOR] = ConfigMgr::GetFloatDefault("PvPRank.Rate.ExtraHonor", 0);
    std::string s_pvp_ranks = ConfigMgr::GetStringDefault("PvPRank.HKPerRank", "10,50,100,200,450,1000,2000,3000,4500,7500,10500,15000,30000,50000");
    char *c_pvp_ranks = const_cast<char*>(s_pvp_ranks.c_str());
    for (int i = 0; i !=HKRANKMAX; i++)
    {
        if (i==0)
            pvp_ranks[0] = 0;
        else if (i==1)
            pvp_ranks[1] = atoi(strtok (c_pvp_ranks, ","));
        else
            pvp_ranks[i] = atoi(strtok (NULL, ","));
    }

    //Passive Anticheat System!
    m_bool_configs[CONFIG_ANTICHEAT_ENABLE] = ConfigMgr::GetBoolDefault("Anticheat.Enable", true);
    m_int_configs[CONFIG_ANTICHEAT_REPORTS_INGAME_NOTIFICATION] = ConfigMgr::GetIntDefault("Anticheat.ReportsForIngameWarnings", 70);
    m_int_configs[CONFIG_ANTICHEAT_DETECTIONS_ENABLED] = ConfigMgr::GetIntDefault("Anticheat.DetectionsEnabled",31);
    m_int_configs[CONFIG_ANTICHEAT_MAX_REPORTS_FOR_DAILY_REPORT] = ConfigMgr::GetIntDefault("Anticheat.MaxReportsForDailyReport",70);
    m_bool_configs[CONFIG_BAN_PLAYER] = ConfigMgr::GetBoolDefault("Anticheat.Ban", true);

    /** World of Warcraft Armory **/
    m_bool_configs[CONFIG_ARMORY_ENABLE] = ConfigMgr::GetBoolDefault("Armory.Enable", true);
    /** World of Warcraft Armory **/

    //Allow Two Side Interaction Chat
    m_int_configs[CONFIG_ALLOW_TWO_SIDE_INTERACTION_CHAT_AREA] = ConfigMgr::GetIntDefault("AllowTwoSide.Interaction.Chat.Area", -1);

    // call ScriptMgr if we're reloading the configuration
=======
    // Wintergrasp battlefield
>>>>>>> cb99c1d1
    m_bool_configs[CONFIG_WINTERGRASP_ENABLE] = ConfigMgr::GetBoolDefault("Wintergrasp.Enable", false);
    m_int_configs[CONFIG_WINTERGRASP_PLR_MAX] = ConfigMgr::GetIntDefault("Wintergrasp.PlayerMax", 100);
    m_int_configs[CONFIG_WINTERGRASP_PLR_MIN] = ConfigMgr::GetIntDefault("Wintergrasp.PlayerMin", 0);
    m_int_configs[CONFIG_WINTERGRASP_PLR_MIN_LVL] = ConfigMgr::GetIntDefault("Wintergrasp.PlayerMinLvl", 77);
    m_int_configs[CONFIG_WINTERGRASP_BATTLETIME] = ConfigMgr::GetIntDefault("Wintergrasp.BattleTimer", 30);
    m_int_configs[CONFIG_WINTERGRASP_NOBATTLETIME] = ConfigMgr::GetIntDefault("Wintergrasp.NoBattleTimer", 150);
    m_int_configs[CONFIG_WINTERGRASP_RESTART_AFTER_CRASH] = ConfigMgr::GetIntDefault("Wintergrasp.CrashRestartTimer", 10);

<<<<<<< HEAD
    // gc custom logs
    // custom arena logs just for webpage purposes
    m_bool_configs[CONFIG_CUSTOM_ARENA_LOGS] = ConfigMgr::GetBoolDefault("CustomArenaLogs", false);
    // gc_token vendor log
    m_bool_configs[CONFIG_GC_TOKEN_VENDOR] = ConfigMgr::GetBoolDefault("GCTokenVendorLog", false);
    // enable crypt run
    m_bool_configs[CONFIG_CRYPT_RUN_ENABLE] = ConfigMgr::GetBoolDefault("CryptRun.Enable", false);
    // crypt run token reward
    m_int_configs[CONFIG_CRYPT_RUN_REWARDS] = ConfigMgr::GetIntDefault("CryptRun.Reward", 10);

=======
    // call ScriptMgr if we're reloading the configuration
>>>>>>> cb99c1d1
    if (reload)
        sScriptMgr->OnConfigLoad(reload);
}

extern void LoadGameObjectModelList();

/// Initialize the World
void World::SetInitialWorldSettings()
{
    ///- Server startup begin
    uint32 startupBegin = getMSTime();

    ///- Initialize the random number generator
    srand((unsigned int)time(NULL));

    ///- Initialize detour memory management
    dtAllocSetCustom(dtCustomAlloc, dtCustomFree);

    ///- Initialize config settings
    LoadConfigSettings();

    ///- Initialize Allowed Security Level
    LoadDBAllowedSecurityLevel();

    ///- Init highest guids before any table loading to prevent using not initialized guids in some code.
    sObjectMgr->SetHighestGuids();

    ///- Check the existence of the map files for all races' startup areas.
    if (!MapManager::ExistMapAndVMap(0, -6240.32f, 331.033f)
        || !MapManager::ExistMapAndVMap(0, -8949.95f, -132.493f)
        || !MapManager::ExistMapAndVMap(1, -618.518f, -4251.67f)
        || !MapManager::ExistMapAndVMap(0, 1676.35f, 1677.45f)
        || !MapManager::ExistMapAndVMap(1, 10311.3f, 832.463f)
        || !MapManager::ExistMapAndVMap(1, -2917.58f, -257.98f)
        || (m_int_configs[CONFIG_EXPANSION] && (
            !MapManager::ExistMapAndVMap(530, 10349.6f, -6357.29f) ||
            !MapManager::ExistMapAndVMap(530, -3961.64f, -13931.2f))))
    {
        sLog->outError(LOG_FILTER_SERVER_LOADING, "Correct *.map files not found in path '%smaps' or *.vmtree/*.vmtile files in '%svmaps'. Please place *.map/*.vmtree/*.vmtile files in appropriate directories or correct the DataDir value in the worldserver.conf file.", m_dataPath.c_str(), m_dataPath.c_str());
        exit(1);
    }

    ///- Initialize pool manager
    sPoolMgr->Initialize();

    ///- Initialize game event manager
    sGameEventMgr->Initialize();

    ///- Loading strings. Getting no records means core load has to be canceled because no error message can be output.

    sLog->outInfo(LOG_FILTER_SERVER_LOADING, "Loading Trinity strings...");
    if (!sObjectMgr->LoadTrinityStrings())
        exit(1);                                            // Error message displayed in function already

    ///- Update the realm entry in the database with the realm type from the config file
    //No SQL injection as values are treated as integers

    // not send custom type REALM_FFA_PVP to realm list
    uint32 server_type = IsFFAPvPRealm() ? uint32(REALM_TYPE_PVP) : getIntConfig(CONFIG_GAME_TYPE);
    uint32 realm_zone = getIntConfig(CONFIG_REALM_ZONE);

    LoginDatabase.PExecute("UPDATE realmlist SET icon = %u, timezone = %u WHERE id = '%d'", server_type, realm_zone, realmID);      // One-time query

    ///- Remove the bones (they should not exist in DB though) and old corpses after a restart
    PreparedStatement* stmt = CharacterDatabase.GetPreparedStatement(CHAR_DEL_OLD_CORPSES);
    stmt->setUInt32(0, 3 * DAY);
    CharacterDatabase.Execute(stmt);

    ///- Load the DBC files
    sLog->outInfo(LOG_FILTER_SERVER_LOADING, "Initialize data stores...");
    LoadDBCStores(m_dataPath);
    DetectDBCLang();

    sLog->outInfo(LOG_FILTER_SERVER_LOADING, "Loading spell dbc data corrections...");
    sSpellMgr->LoadDbcDataCorrections();

    sLog->outInfo(LOG_FILTER_SERVER_LOADING, "Loading SpellInfo store...");
    sSpellMgr->LoadSpellInfoStore();

    sLog->outInfo(LOG_FILTER_SERVER_LOADING, "Loading SkillLineAbilityMultiMap Data...");
    sSpellMgr->LoadSkillLineAbilityMap();

    sLog->outInfo(LOG_FILTER_SERVER_LOADING, "Loading spell custom attributes...");
    sSpellMgr->LoadSpellCustomAttr();

    sLog->outInfo(LOG_FILTER_SERVER_LOADING, "Loading GameObject models...");
    LoadGameObjectModelList();

    sLog->outInfo(LOG_FILTER_SERVER_LOADING, "Loading Script Names...");
    sObjectMgr->LoadScriptNames();

    sLog->outInfo(LOG_FILTER_SERVER_LOADING, "Loading Instance Template...");
    sObjectMgr->LoadInstanceTemplate();

    // Must be called before `creature_respawn`/`gameobject_respawn` tables
    sLog->outInfo(LOG_FILTER_SERVER_LOADING, "Loading instances...");
    sInstanceSaveMgr->LoadInstances();

    sLog->outInfo(LOG_FILTER_SERVER_LOADING, "Loading Localization strings...");
    uint32 oldMSTime = getMSTime();
    sObjectMgr->LoadCreatureLocales();
    sObjectMgr->LoadGameObjectLocales();
    sObjectMgr->LoadItemLocales();
    sObjectMgr->LoadItemSetNameLocales();
    sObjectMgr->LoadQuestLocales();
    sObjectMgr->LoadNpcTextLocales();
    sObjectMgr->LoadPageTextLocales();
    sObjectMgr->LoadGossipMenuItemsLocales();
    sObjectMgr->LoadPointOfInterestLocales();

    sObjectMgr->SetDBCLocaleIndex(GetDefaultDbcLocale());        // Get once for all the locale index of DBC language (console/broadcasts)
    sLog->outInfo(LOG_FILTER_SERVER_LOADING, ">> Localization strings loaded in %u ms", GetMSTimeDiffToNow(oldMSTime));

    sLog->outInfo(LOG_FILTER_SERVER_LOADING, "Loading Account Roles and Permissions...");
    sAccountMgr->LoadRBAC();

    sLog->outInfo(LOG_FILTER_SERVER_LOADING, "Loading Page Texts...");
    sObjectMgr->LoadPageTexts();

    sLog->outInfo(LOG_FILTER_SERVER_LOADING, "Loading Game Object Templates...");         // must be after LoadPageTexts
    sObjectMgr->LoadGameObjectTemplate();

    sLog->outInfo(LOG_FILTER_SERVER_LOADING, "Loading Spell Rank Data...");
    sSpellMgr->LoadSpellRanks();

    sLog->outInfo(LOG_FILTER_SERVER_LOADING, "Loading Spell Required Data...");
    sSpellMgr->LoadSpellRequired();

    sLog->outInfo(LOG_FILTER_SERVER_LOADING, "Loading Spell Group types...");
    sSpellMgr->LoadSpellGroups();

    sLog->outInfo(LOG_FILTER_SERVER_LOADING, "Loading Spell Learn Skills...");
    sSpellMgr->LoadSpellLearnSkills();                           // must be after LoadSpellRanks

    sLog->outInfo(LOG_FILTER_SERVER_LOADING, "Loading Spell Learn Spells...");
    sSpellMgr->LoadSpellLearnSpells();

    sLog->outInfo(LOG_FILTER_SERVER_LOADING, "Loading Spell Proc Event conditions...");
    sSpellMgr->LoadSpellProcEvents();

    sLog->outInfo(LOG_FILTER_SERVER_LOADING, "Loading Spell Proc conditions and data...");
    sSpellMgr->LoadSpellProcs();

    sLog->outInfo(LOG_FILTER_SERVER_LOADING, "Loading Spell Bonus Data...");
    sSpellMgr->LoadSpellBonusess();

    sLog->outInfo(LOG_FILTER_SERVER_LOADING, "Loading Aggro Spells Definitions...");
    sSpellMgr->LoadSpellThreats();

    sLog->outInfo(LOG_FILTER_SERVER_LOADING, "Loading Spell Group Stack Rules...");
    sSpellMgr->LoadSpellGroupStackRules();

    sLog->outInfo(LOG_FILTER_SERVER_LOADING, "Loading NPC Texts...");
    sObjectMgr->LoadGossipText();

    sLog->outInfo(LOG_FILTER_SERVER_LOADING, "Loading Enchant Spells Proc datas...");
    sSpellMgr->LoadSpellEnchantProcData();

    sLog->outInfo(LOG_FILTER_SERVER_LOADING, "Loading Item Random Enchantments Table...");
    LoadRandomEnchantmentsTable();

    sLog->outInfo(LOG_FILTER_SERVER_LOADING, "Loading Disables");                         // must be before loading quests and items
    DisableMgr::LoadDisables();

    sLog->outInfo(LOG_FILTER_SERVER_LOADING, "Loading Items...");                         // must be after LoadRandomEnchantmentsTable and LoadPageTexts
    sObjectMgr->LoadItemTemplates();

    sLog->outInfo(LOG_FILTER_SERVER_LOADING, "Loading Item set names...");                // must be after LoadItemPrototypes
    sObjectMgr->LoadItemSetNames();

    sLog->outInfo(LOG_FILTER_SERVER_LOADING, "Loading Transmogrifications...");           // custom must be after LoadItemTemplates
    sObjectMgr->LoadTransmogrifications();

    sLog->outInfo(LOG_FILTER_SERVER_LOADING, "Loading Creature Model Based Info Data...");
    sObjectMgr->LoadCreatureModelInfo();

    sLog->outInfo(LOG_FILTER_SERVER_LOADING, "Loading Creature templates...");
    sObjectMgr->LoadCreatureTemplates();

    sLog->outInfo(LOG_FILTER_SERVER_LOADING, "Loading Equipment templates...");           // must be after LoadCreatureTemplates
    sObjectMgr->LoadEquipmentTemplates();

    sLog->outInfo(LOG_FILTER_SERVER_LOADING, "Loading Creature template addons...");
    sObjectMgr->LoadCreatureTemplateAddons();

    sLog->outInfo(LOG_FILTER_SERVER_LOADING, "Loading Reputation Reward Rates...");
    sObjectMgr->LoadReputationRewardRate();

    sLog->outInfo(LOG_FILTER_SERVER_LOADING, "Loading Creature Reputation OnKill Data...");
    sObjectMgr->LoadReputationOnKill();

    sLog->outInfo(LOG_FILTER_SERVER_LOADING, "Loading Reputation Spillover Data...");
    sObjectMgr->LoadReputationSpilloverTemplate();

    sLog->outInfo(LOG_FILTER_SERVER_LOADING, "Loading Points Of Interest Data...");
    sObjectMgr->LoadPointsOfInterest();

    sLog->outInfo(LOG_FILTER_SERVER_LOADING, "Loading Creature Base Stats...");
    sObjectMgr->LoadCreatureClassLevelStats();

    sLog->outInfo(LOG_FILTER_SERVER_LOADING, "Loading Creature Data...");
    sObjectMgr->LoadCreatures();

    sLog->outInfo(LOG_FILTER_SERVER_LOADING, "Loading Temporary Summon Data...");
    sObjectMgr->LoadTempSummons();                               // must be after LoadCreatureTemplates() and LoadGameObjectTemplates()

    sLog->outInfo(LOG_FILTER_SERVER_LOADING, "Loading pet levelup spells...");
    sSpellMgr->LoadPetLevelupSpellMap();

    sLog->outInfo(LOG_FILTER_SERVER_LOADING, "Loading pet default spells additional to levelup spells...");
    sSpellMgr->LoadPetDefaultSpells();

    sLog->outInfo(LOG_FILTER_SERVER_LOADING, "Loading Creature Addon Data...");
    sObjectMgr->LoadCreatureAddons();                            // must be after LoadCreatureTemplates() and LoadCreatures()

    sLog->outInfo(LOG_FILTER_SERVER_LOADING, "Loading Gameobject Data...");
    sObjectMgr->LoadGameobjects();

    sLog->outInfo(LOG_FILTER_SERVER_LOADING, "Loading Creature Linked Respawn...");
    sObjectMgr->LoadLinkedRespawn();                             // must be after LoadCreatures(), LoadGameObjects()

    sLog->outInfo(LOG_FILTER_SERVER_LOADING, "Loading Weather Data...");
    WeatherMgr::LoadWeatherData();

    sLog->outInfo(LOG_FILTER_SERVER_LOADING, "Loading Quests...");
    sObjectMgr->LoadQuests();                                    // must be loaded after DBCs, creature_template, item_template, gameobject tables

    sLog->outInfo(LOG_FILTER_SERVER_LOADING, "Checking Quest Disables");
    DisableMgr::CheckQuestDisables();                           // must be after loading quests

    sLog->outInfo(LOG_FILTER_SERVER_LOADING, "Loading Quest POI");
    sObjectMgr->LoadQuestPOI();

    sLog->outInfo(LOG_FILTER_SERVER_LOADING, "Loading Quests Relations...");
    sObjectMgr->LoadQuestRelations();                            // must be after quest load

    sLog->outInfo(LOG_FILTER_SERVER_LOADING, "Loading Objects Pooling Data...");
    sPoolMgr->LoadFromDB();

    sLog->outInfo(LOG_FILTER_SERVER_LOADING, "Loading Game Event Data...");               // must be after loading pools fully
    sGameEventMgr->LoadFromDB();

    sLog->outInfo(LOG_FILTER_SERVER_LOADING, "Loading UNIT_NPC_FLAG_SPELLCLICK Data..."); // must be after LoadQuests
    sObjectMgr->LoadNPCSpellClickSpells();

    sLog->outInfo(LOG_FILTER_SERVER_LOADING, "Loading Vehicle Template Accessories...");
    sObjectMgr->LoadVehicleTemplateAccessories();                // must be after LoadCreatureTemplates() and LoadNPCSpellClickSpells()

    sLog->outInfo(LOG_FILTER_SERVER_LOADING, "Loading Vehicle Accessories...");
    sObjectMgr->LoadVehicleAccessories();                       // must be after LoadCreatureTemplates() and LoadNPCSpellClickSpells()

    sLog->outInfo(LOG_FILTER_SERVER_LOADING, "Loading SpellArea Data...");                // must be after quest load
    sSpellMgr->LoadSpellAreas();

    sLog->outInfo(LOG_FILTER_SERVER_LOADING, "Loading AreaTrigger definitions...");
    sObjectMgr->LoadAreaTriggerTeleports();

    sLog->outInfo(LOG_FILTER_SERVER_LOADING, "Loading Access Requirements...");
    sObjectMgr->LoadAccessRequirements();                        // must be after item template load

    sLog->outInfo(LOG_FILTER_SERVER_LOADING, "Loading Quest Area Triggers...");
    sObjectMgr->LoadQuestAreaTriggers();                         // must be after LoadQuests

    sLog->outInfo(LOG_FILTER_SERVER_LOADING, "Loading Tavern Area Triggers...");
    sObjectMgr->LoadTavernAreaTriggers();

    sLog->outInfo(LOG_FILTER_SERVER_LOADING, "Loading AreaTrigger script names...");
    sObjectMgr->LoadAreaTriggerScripts();

    sLog->outInfo(LOG_FILTER_SERVER_LOADING, "Loading LFG entrance positions..."); // Must be after areatriggers
    sLFGMgr->LoadLFGDungeons();

    sLog->outInfo(LOG_FILTER_SERVER_LOADING, "Loading Dungeon boss data...");
    sObjectMgr->LoadInstanceEncounters();

    sLog->outInfo(LOG_FILTER_SERVER_LOADING, "Loading LFG rewards...");
    sLFGMgr->LoadRewards();

    sLog->outInfo(LOG_FILTER_SERVER_LOADING, "Loading Graveyard-zone links...");
    sObjectMgr->LoadGraveyardZones();

    sLog->outInfo(LOG_FILTER_SERVER_LOADING, "Loading spell pet auras...");
    sSpellMgr->LoadSpellPetAuras();

    sLog->outInfo(LOG_FILTER_SERVER_LOADING, "Loading Spell target coordinates...");
    sSpellMgr->LoadSpellTargetPositions();

    sLog->outInfo(LOG_FILTER_SERVER_LOADING, "Loading enchant custom attributes...");
    sSpellMgr->LoadEnchantCustomAttr();

    sLog->outInfo(LOG_FILTER_SERVER_LOADING, "Loading linked spells...");
    sSpellMgr->LoadSpellLinked();

    sLog->outInfo(LOG_FILTER_SERVER_LOADING, "Loading Player Create Data...");
    sObjectMgr->LoadPlayerInfo();

    sLog->outInfo(LOG_FILTER_SERVER_LOADING, "Loading Exploration BaseXP Data...");
    sObjectMgr->LoadExplorationBaseXP();

    sLog->outInfo(LOG_FILTER_SERVER_LOADING, "Loading Pet Name Parts...");
    sObjectMgr->LoadPetNames();

    CharacterDatabaseCleaner::CleanDatabase();

    sLog->outInfo(LOG_FILTER_SERVER_LOADING, "Loading the max pet number...");
    sObjectMgr->LoadPetNumber();

    sLog->outInfo(LOG_FILTER_SERVER_LOADING, "Loading pet level stats...");
    sObjectMgr->LoadPetLevelInfo();

    sLog->outInfo(LOG_FILTER_SERVER_LOADING, "Loading Player Corpses...");
    sObjectMgr->LoadCorpses();

    sLog->outInfo(LOG_FILTER_SERVER_LOADING, "Loading Player level dependent mail rewards...");
    sObjectMgr->LoadMailLevelRewards();

    // Loot tables
    LoadLootTables();

    sLog->outInfo(LOG_FILTER_SERVER_LOADING, "Loading Skill Discovery Table...");
    LoadSkillDiscoveryTable();

    sLog->outInfo(LOG_FILTER_SERVER_LOADING, "Loading Skill Extra Item Table...");
    LoadSkillExtraItemTable();

    sLog->outInfo(LOG_FILTER_SERVER_LOADING, "Loading Skill Fishing base level requirements...");
    sObjectMgr->LoadFishingBaseSkillLevel();

    sLog->outInfo(LOG_FILTER_SERVER_LOADING, "Loading Achievements...");
    sAchievementMgr->LoadAchievementReferenceList();
    sLog->outInfo(LOG_FILTER_SERVER_LOADING, "Loading Achievement Criteria Lists...");
    sAchievementMgr->LoadAchievementCriteriaList();
    sLog->outInfo(LOG_FILTER_SERVER_LOADING, "Loading Achievement Criteria Data...");
    sAchievementMgr->LoadAchievementCriteriaData();
    sLog->outInfo(LOG_FILTER_SERVER_LOADING, "Loading Achievement Rewards...");
    sAchievementMgr->LoadRewards();
    sLog->outInfo(LOG_FILTER_SERVER_LOADING, "Loading Achievement Reward Locales...");
    sAchievementMgr->LoadRewardLocales();
    sLog->outInfo(LOG_FILTER_SERVER_LOADING, "Loading Completed Achievements...");
    sAchievementMgr->LoadCompletedAchievements();

    // Delete expired auctions before loading
    sLog->outInfo(LOG_FILTER_SERVER_LOADING, "Deleting expired auctions...");
    sAuctionMgr->DeleteExpiredAuctionsAtStartup();

    ///- Load dynamic data tables from the database
    sLog->outInfo(LOG_FILTER_SERVER_LOADING, "Loading Item Auctions...");
    sAuctionMgr->LoadAuctionItems();

    sLog->outInfo(LOG_FILTER_SERVER_LOADING, "Loading Auctions...");
    sAuctionMgr->LoadAuctions();

    sLog->outInfo(LOG_FILTER_SERVER_LOADING, "Loading Guilds...");
    sGuildMgr->LoadGuilds();

    sLog->outInfo(LOG_FILTER_SERVER_LOADING, "Loading ArenaTeams...");
    sArenaTeamMgr->LoadArenaTeams();

    sLog->outInfo(LOG_FILTER_SERVER_LOADING, "Loading Groups...");
    sGroupMgr->LoadGroups();

    sLog->outInfo(LOG_FILTER_SERVER_LOADING, "Loading ReservedNames...");
    sObjectMgr->LoadReservedPlayersNames();

    sLog->outInfo(LOG_FILTER_SERVER_LOADING, "Loading GameObjects for quests...");
    sObjectMgr->LoadGameObjectForQuests();

    sLog->outInfo(LOG_FILTER_SERVER_LOADING, "Loading BattleMasters...");
    sBattlegroundMgr->LoadBattleMastersEntry();

    sLog->outInfo(LOG_FILTER_SERVER_LOADING, "Loading GameTeleports...");
    sObjectMgr->LoadGameTele();

    sLog->outInfo(LOG_FILTER_SERVER_LOADING, "Loading Gossip menu...");
    sObjectMgr->LoadGossipMenu();

    sLog->outInfo(LOG_FILTER_SERVER_LOADING, "Loading Gossip menu options...");
    sObjectMgr->LoadGossipMenuItems();

    sLog->outInfo(LOG_FILTER_SERVER_LOADING, "Loading Vendors...");
    sObjectMgr->LoadVendors();                                   // must be after load CreatureTemplate and ItemTemplate

    sLog->outInfo(LOG_FILTER_SERVER_LOADING, "Loading Trainers...");
    sObjectMgr->LoadTrainerSpell();                              // must be after load CreatureTemplate

    sLog->outInfo(LOG_FILTER_SERVER_LOADING, "Loading Waypoints...");
    sWaypointMgr->Load();

    sLog->outInfo(LOG_FILTER_SERVER_LOADING, "Loading SmartAI Waypoints...");
    sSmartWaypointMgr->LoadFromDB();

    sLog->outInfo(LOG_FILTER_SERVER_LOADING, "Loading Creature Formations...");
    sFormationMgr->LoadCreatureFormations();

    sLog->outInfo(LOG_FILTER_SERVER_LOADING, "Loading World States...");              // must be loaded before battleground, outdoor PvP and conditions
    LoadWorldStates();

    sLog->outInfo(LOG_FILTER_SERVER_LOADING, "Loading Conditions...");
    sConditionMgr->LoadConditions();

    sLog->outInfo(LOG_FILTER_SERVER_LOADING, "Loading faction change achievement pairs...");
    sObjectMgr->LoadFactionChangeAchievements();

    sLog->outInfo(LOG_FILTER_SERVER_LOADING, "Loading faction change spell pairs...");
    sObjectMgr->LoadFactionChangeSpells();

    sLog->outInfo(LOG_FILTER_SERVER_LOADING, "Loading faction change item pairs...");
    sObjectMgr->LoadFactionChangeItems();

    sLog->outInfo(LOG_FILTER_SERVER_LOADING, "Loading faction change reputation pairs...");
    sObjectMgr->LoadFactionChangeReputations();

    sLog->outInfo(LOG_FILTER_SERVER_LOADING, "Loading faction change title pairs...");
    sObjectMgr->LoadFactionChangeTitles();

    sLog->outInfo(LOG_FILTER_SERVER_LOADING, "Loading GM tickets...");
    sTicketMgr->LoadTickets();

    sLog->outInfo(LOG_FILTER_SERVER_LOADING, "Loading GM surveys...");
    sTicketMgr->LoadSurveys();

    sLog->outInfo(LOG_FILTER_SERVER_LOADING, "Loading client addons...");
    AddonMgr::LoadFromDB();

    ///- Handle outdated emails (delete/return)
    sLog->outInfo(LOG_FILTER_SERVER_LOADING, "Returning old mails...");
    sObjectMgr->ReturnOrDeleteOldMails(false);

    sLog->outInfo(LOG_FILTER_SERVER_LOADING, "Loading Autobroadcasts...");
    LoadAutobroadcasts();

    ///- Load and initialize scripts
    sObjectMgr->LoadSpellScripts();                              // must be after load Creature/Gameobject(Template/Data)
    sObjectMgr->LoadEventScripts();                              // must be after load Creature/Gameobject(Template/Data)
    sObjectMgr->LoadWaypointScripts();

    sLog->outInfo(LOG_FILTER_SERVER_LOADING, "Loading Scripts text locales...");      // must be after Load*Scripts calls
    sObjectMgr->LoadDbScriptStrings();

    sLog->outInfo(LOG_FILTER_SERVER_LOADING, "Loading CreatureEventAI Texts...");
    sEventAIMgr->LoadCreatureEventAI_Texts();

    sLog->outInfo(LOG_FILTER_SERVER_LOADING, "Loading CreatureEventAI Scripts...");
    sEventAIMgr->LoadCreatureEventAI_Scripts();

    sLog->outInfo(LOG_FILTER_SERVER_LOADING, "Loading spell script names...");
    sObjectMgr->LoadSpellScriptNames();

    sLog->outInfo(LOG_FILTER_SERVER_LOADING, "Loading Creature Texts...");
    sCreatureTextMgr->LoadCreatureTexts();

    sLog->outInfo(LOG_FILTER_SERVER_LOADING, "Loading Creature Text Locales...");
    sCreatureTextMgr->LoadCreatureTextLocales();

    sLog->outInfo(LOG_FILTER_SERVER_LOADING, "Initializing Scripts...");
    sScriptMgr->Initialize();
    sScriptMgr->OnConfigLoad(false);                                // must be done after the ScriptMgr has been properly initialized

    sLog->outInfo(LOG_FILTER_SERVER_LOADING, "Validating spell scripts...");
    sObjectMgr->ValidateSpellScripts();

    sLog->outInfo(LOG_FILTER_SERVER_LOADING, "Loading SmartAI scripts...");
    sSmartScriptMgr->LoadSmartAIFromDB();

    sLog->outInfo(LOG_FILTER_SERVER_LOADING, "Loading Calendar data...");
    sCalendarMgr->LoadFromDB();

    ///- Initialize game time and timers
    sLog->outInfo(LOG_FILTER_SERVER_LOADING, "Initialize game time and timers");
    m_gameTime = time(NULL);
    m_startTime = m_gameTime;

    LoginDatabase.PExecute("INSERT INTO uptime (realmid, starttime, uptime, revision) VALUES(%u, %u, 0, '%s')",
                            realmID, uint32(m_startTime), _FULLVERSION);       // One-time query

    m_timers[WUPDATE_WEATHERS].SetInterval(1*IN_MILLISECONDS);
    m_timers[WUPDATE_AUCTIONS].SetInterval(MINUTE*IN_MILLISECONDS);
    m_timers[WUPDATE_UPTIME].SetInterval(m_int_configs[CONFIG_UPTIME_UPDATE]*MINUTE*IN_MILLISECONDS);
                                                            //Update "uptime" table based on configuration entry in minutes.
    m_timers[WUPDATE_CORPSES].SetInterval(20 * MINUTE * IN_MILLISECONDS);
                                                            //erase corpses every 20 minutes
    m_timers[WUPDATE_CLEANDB].SetInterval(m_int_configs[CONFIG_LOGDB_CLEARINTERVAL]*MINUTE*IN_MILLISECONDS);
                                                            // clean logs table every 14 days by default
    m_timers[WUPDATE_AUTOBROADCAST].SetInterval(getIntConfig(CONFIG_AUTOBROADCAST_INTERVAL));
    m_timers[WUPDATE_DELETECHARS].SetInterval(DAY*IN_MILLISECONDS); // check for chars to delete every day

    m_timers[WUPDATE_PINGDB].SetInterval(getIntConfig(CONFIG_DB_PING_INTERVAL)*MINUTE*IN_MILLISECONDS);    // Mysql ping time in minutes

    //to set mailtimer to return mails every day between 4 and 5 am
    //mailtimer is increased when updating auctions
    //one second is 1000 -(tested on win system)
    //TODO: Get rid of magic numbers
    mail_timer = ((((localtime(&m_gameTime)->tm_hour + 20) % 24)* HOUR * IN_MILLISECONDS) / m_timers[WUPDATE_AUCTIONS].GetInterval());
                                                            //1440
    extmail_timer.SetInterval(m_int_configs[CONFIG_EXTERNAL_MAIL_INTERVAL] * MINUTE * IN_MILLISECONDS);
    mail_timer_expires = ((DAY * IN_MILLISECONDS) / (m_timers[WUPDATE_AUCTIONS].GetInterval()));
    sLog->outInfo(LOG_FILTER_SERVER_LOADING, "Mail timer set to: " UI64FMTD ", mail return is called every " UI64FMTD " minutes", uint64(mail_timer), uint64(mail_timer_expires));

    ///- Initilize static helper structures
    AIRegistry::Initialize();

    ///- Initialize MapManager
    sLog->outInfo(LOG_FILTER_SERVER_LOADING, "Starting Map System");
    sMapMgr->Initialize();

    sLog->outInfo(LOG_FILTER_SERVER_LOADING, "Starting Game Event system...");
    uint32 nextGameEvent = sGameEventMgr->StartSystem();
    m_timers[WUPDATE_EVENTS].SetInterval(nextGameEvent);    //depend on next event

    // Delete all characters which have been deleted X days before
    Player::DeleteOldCharacters();

    // Delete all custom channels which haven't been used for PreserveCustomChannelDuration days.
    Channel::CleanOldChannelsInDB();

    sLog->outInfo(LOG_FILTER_SERVER_LOADING, "Starting Arena Season...");
    sGameEventMgr->StartArenaSeason();

    sTicketMgr->Initialize();

    ///- Initialize Battlegrounds
    sLog->outInfo(LOG_FILTER_SERVER_LOADING, "Starting Battleground System");
    sBattlegroundMgr->CreateInitialBattlegrounds();
    sBattlegroundMgr->InitAutomaticArenaPointDistribution();

    ///- Initialize outdoor pvp
    sLog->outInfo(LOG_FILTER_SERVER_LOADING, "Starting Outdoor PvP System");
    sOutdoorPvPMgr->InitOutdoorPvP();

    ///- Initialize Battlefield
    sLog->outInfo(LOG_FILTER_SERVER_LOADING, "Starting Battlefield System");
    sBattlefieldMgr->InitBattlefield();

    sLog->outInfo(LOG_FILTER_SERVER_LOADING, "Loading Transports...");
    sMapMgr->LoadTransports();

    sLog->outInfo(LOG_FILTER_SERVER_LOADING, "Loading Transport NPCs...");
    sMapMgr->LoadTransportNPCs();

    ///- Initialize Warden
    sLog->outInfo(LOG_FILTER_SERVER_LOADING, "Loading Warden Checks...");
    sWardenCheckMgr->LoadWardenChecks();

    sLog->outInfo(LOG_FILTER_SERVER_LOADING, "Loading Warden Action Overrides...");
    sWardenCheckMgr->LoadWardenOverrides();

    sLog->outInfo(LOG_FILTER_SERVER_LOADING, "Deleting expired bans...");
    LoginDatabase.Execute("DELETE FROM ip_banned WHERE unbandate <= UNIX_TIMESTAMP() AND unbandate<>bandate");      // One-time query

    sLog->outInfo(LOG_FILTER_SERVER_LOADING, "Calculate next daily quest reset time...");
    InitDailyQuestResetTime();

    sLog->outInfo(LOG_FILTER_SERVER_LOADING, "Calculate next weekly quest reset time...");
    InitWeeklyQuestResetTime();

    sLog->outInfo(LOG_FILTER_SERVER_LOADING, "Calculate next monthly quest reset time...");
    InitMonthlyQuestResetTime();

    sLog->outInfo(LOG_FILTER_SERVER_LOADING, "Calculate random battleground reset time...");
    InitRandomBGResetTime();

    sLog->outInfo(LOG_FILTER_SERVER_LOADING, "Calculate Guild cap reset time...");
    InitGuildResetTime();

    LoadCharacterNameData();

    uint32 startupDuration = GetMSTimeDiffToNow(startupBegin);

    sLog->outInfo(LOG_FILTER_WORLDSERVER, "World initialized in %u minutes %u seconds", (startupDuration / 60000), ((startupDuration % 60000) / 1000));

    if (uint32 realmId = ConfigMgr::GetIntDefault("RealmID", 0)) // 0 reserved for auth
        sLog->SetRealmId(realmId);
}

void World::DetectDBCLang()
{
    uint8 m_lang_confid = ConfigMgr::GetIntDefault("DBC.Locale", 255);

    if (m_lang_confid != 255 && m_lang_confid >= TOTAL_LOCALES)
    {
        sLog->outError(LOG_FILTER_SERVER_LOADING, "Incorrect DBC.Locale! Must be >= 0 and < %d (set to 0)", TOTAL_LOCALES);
        m_lang_confid = LOCALE_enUS;
    }

    ChrRacesEntry const* race = sChrRacesStore.LookupEntry(1);

    std::string availableLocalsStr;

    uint8 default_locale = TOTAL_LOCALES;
    for (uint8 i = default_locale-1; i < TOTAL_LOCALES; --i)  // -1 will be 255 due to uint8
    {
        if (race->name[i][0] != '\0')                     // check by race names
        {
            default_locale = i;
            m_availableDbcLocaleMask |= (1 << i);
            availableLocalsStr += localeNames[i];
            availableLocalsStr += " ";
        }
    }

    if (default_locale != m_lang_confid && m_lang_confid < TOTAL_LOCALES &&
        (m_availableDbcLocaleMask & (1 << m_lang_confid)))
    {
        default_locale = m_lang_confid;
    }

    if (default_locale >= TOTAL_LOCALES)
    {
        sLog->outError(LOG_FILTER_SERVER_LOADING, "Unable to determine your DBC Locale! (corrupt DBC?)");
        exit(1);
    }

    m_defaultDbcLocale = LocaleConstant(default_locale);

    sLog->outInfo(LOG_FILTER_SERVER_LOADING, "Using %s DBC Locale as default. All available DBC locales: %s", localeNames[m_defaultDbcLocale], availableLocalsStr.empty() ? "<none>" : availableLocalsStr.c_str());
}

void World::RecordTimeDiff(const char *text, ...)
{
    if (m_updateTimeCount != 1)
        return;
    if (!text)
    {
        m_currentTime = getMSTime();
        return;
    }

    uint32 thisTime = getMSTime();
    uint32 diff = getMSTimeDiff(m_currentTime, thisTime);

    if (diff > m_int_configs[CONFIG_MIN_LOG_UPDATE])
    {
        va_list ap;
        char str[256];
        va_start(ap, text);
        vsnprintf(str, 256, text, ap);
        va_end(ap);
        sLog->outInfo(LOG_FILTER_GENERAL, "Difftime %s: %u.", str, diff);
    }

    m_currentTime = thisTime;
}

void World::LoadAutobroadcasts()
{
    uint32 oldMSTime = getMSTime();

    m_Autobroadcasts.clear();

    QueryResult result = WorldDatabase.Query("SELECT text FROM autobroadcast");

    if (!result)
    {
        sLog->outInfo(LOG_FILTER_SERVER_LOADING, ">> Loaded 0 autobroadcasts definitions. DB table `autobroadcast` is empty!");
        return;
    }

    uint32 count = 0;

    do
    {
        Field* fields = result->Fetch();
        std::string message = fields[0].GetString();

        m_Autobroadcasts.push_back(message);

        ++count;
    } while (result->NextRow());

    sLog->outInfo(LOG_FILTER_SERVER_LOADING, ">> Loaded %u autobroadcast definitions in %u ms", count, GetMSTimeDiffToNow(oldMSTime));
}

/// Update the World !
void World::Update(uint32 diff)
{
    m_updateTime = diff;

    if (m_int_configs[CONFIG_INTERVAL_LOG_UPDATE] && diff > m_int_configs[CONFIG_MIN_LOG_UPDATE])
    {
        if (m_updateTimeSum > m_int_configs[CONFIG_INTERVAL_LOG_UPDATE])
        {
            sLog->outDebug(LOG_FILTER_GENERAL, "Update time diff: %u. Players online: %u.", m_updateTimeSum / m_updateTimeCount, GetActiveSessionCount());
            m_updateTimeSum = m_updateTime;
            m_updateTimeCount = 1;
        }
        else
        {
            m_updateTimeSum += m_updateTime;
            ++m_updateTimeCount;
        }
    }

    ///- Update the different timers
    for (int i = 0; i < WUPDATE_COUNT; ++i)
    {
        if (m_timers[i].GetCurrent() >= 0)
            m_timers[i].Update(diff);
        else
            m_timers[i].SetCurrent(0);
    }

    ///- Update the game time and check for shutdown time
    _UpdateGameTime();

    /// Handle daily quests reset time
    if (m_gameTime > m_NextDailyQuestReset)
    {
        ResetDailyQuests();
        m_NextDailyQuestReset += DAY;
    }

    /// Handle weekly quests reset time
    if (m_gameTime > m_NextWeeklyQuestReset)
        ResetWeeklyQuests();

    /// Handle monthly quests reset time
    if (m_gameTime > m_NextMonthlyQuestReset)
        ResetMonthlyQuests();

    if (m_gameTime > m_NextRandomBGReset)
        ResetRandomBG();

    if (m_gameTime > m_NextGuildReset)
        ResetGuildCap();

    // Handle external mail
    if (sWorld->getBoolConfig(CONFIG_EXTERNAL_MAIL))
    {
        extmail_timer.Update(diff);
        if (extmail_timer.Passed())
        {
            WorldSession::SendExternalMails();
            extmail_timer.Reset();
        }
    }

    /// <ul><li> Handle auctions when the timer has passed
    if (m_timers[WUPDATE_AUCTIONS].Passed())
    {
        m_timers[WUPDATE_AUCTIONS].Reset();

        ///- Update mails (return old mails with item, or delete them)
        //(tested... works on win)
        if (++mail_timer > mail_timer_expires)
        {
            mail_timer = 0;
            sObjectMgr->ReturnOrDeleteOldMails(true);
        }

        ///- Handle expired auctions
        sAuctionMgr->Update();
    }

    /// <li> Handle session updates when the timer has passed
    RecordTimeDiff(NULL);
    UpdateSessions(diff);
    RecordTimeDiff("UpdateSessions");

    /// <li> Handle weather updates when the timer has passed
    if (m_timers[WUPDATE_WEATHERS].Passed())
    {
        m_timers[WUPDATE_WEATHERS].Reset();
        WeatherMgr::Update(uint32(m_timers[WUPDATE_WEATHERS].GetInterval()));
    }

    /// <li> Update uptime table
    if (m_timers[WUPDATE_UPTIME].Passed())
    {
        uint32 tmpDiff = uint32(m_gameTime - m_startTime);
        uint32 maxOnlinePlayers = GetMaxPlayerCount();

        m_timers[WUPDATE_UPTIME].Reset();

        PreparedStatement* stmt = LoginDatabase.GetPreparedStatement(LOGIN_UPD_UPTIME_PLAYERS);

        stmt->setUInt32(0, tmpDiff);
        stmt->setUInt16(1, uint16(maxOnlinePlayers));
        stmt->setUInt32(2, realmID);
        stmt->setUInt32(3, uint32(m_startTime));

        LoginDatabase.Execute(stmt);
    }

    /// <li> Clean logs table
    if (sWorld->getIntConfig(CONFIG_LOGDB_CLEARTIME) > 0) // if not enabled, ignore the timer
    {
        if (m_timers[WUPDATE_CLEANDB].Passed())
        {
            m_timers[WUPDATE_CLEANDB].Reset();

            PreparedStatement* stmt = LoginDatabase.GetPreparedStatement(LOGIN_DEL_OLD_LOGS);

            stmt->setUInt32(0, sWorld->getIntConfig(CONFIG_LOGDB_CLEARTIME));
            stmt->setUInt32(1, uint32(time(0)));

            LoginDatabase.Execute(stmt);
        }
    }

    /// <li> Handle all other objects
    ///- Update objects when the timer has passed (maps, transport, creatures, ...)
    RecordTimeDiff(NULL);
    sMapMgr->Update(diff);
    RecordTimeDiff("UpdateMapMgr");

    if (sWorld->getBoolConfig(CONFIG_AUTOBROADCAST))
    {
        if (m_timers[WUPDATE_AUTOBROADCAST].Passed())
        {
            m_timers[WUPDATE_AUTOBROADCAST].Reset();
            SendAutoBroadcast();
        }
    }

    sBattlegroundMgr->Update(diff);
    RecordTimeDiff("UpdateBattlegroundMgr");

    sOutdoorPvPMgr->Update(diff);
    RecordTimeDiff("UpdateOutdoorPvPMgr");

    sBattlefieldMgr->Update(diff);
    RecordTimeDiff("BattlefieldMgr");

    ///- Delete all characters which have been deleted X days before
    if (m_timers[WUPDATE_DELETECHARS].Passed())
    {
        m_timers[WUPDATE_DELETECHARS].Reset();
        Player::DeleteOldCharacters();
    }

    sLFGMgr->Update(diff);
    RecordTimeDiff("UpdateLFGMgr");

    // execute callbacks from sql queries that were queued recently
    ProcessQueryCallbacks();
    RecordTimeDiff("ProcessQueryCallbacks");

    ///- Erase corpses once every 20 minutes
    if (m_timers[WUPDATE_CORPSES].Passed())
    {
        m_timers[WUPDATE_CORPSES].Reset();
        sObjectAccessor->RemoveOldCorpses();
    }

    ///- Process Game events when necessary
    if (m_timers[WUPDATE_EVENTS].Passed())
    {
        m_timers[WUPDATE_EVENTS].Reset();                   // to give time for Update() to be processed
        uint32 nextGameEvent = sGameEventMgr->Update();
        m_timers[WUPDATE_EVENTS].SetInterval(nextGameEvent);
        m_timers[WUPDATE_EVENTS].Reset();
    }

    ///- Ping to keep MySQL connections alive
    if (m_timers[WUPDATE_PINGDB].Passed())
    {
        m_timers[WUPDATE_PINGDB].Reset();
        sLog->outDebug(LOG_FILTER_GENERAL, "Ping MySQL to keep connection alive");
        CharacterDatabase.KeepAlive();
        LoginDatabase.KeepAlive();
        WorldDatabase.KeepAlive();
    }

    // update the instance reset times
    sInstanceSaveMgr->Update();

    // And last, but not least handle the issued cli commands
    ProcessCliCommands();

    sScriptMgr->OnWorldUpdate(diff);
}

void World::ForceGameEventUpdate()
{
    m_timers[WUPDATE_EVENTS].Reset();                   // to give time for Update() to be processed
    uint32 nextGameEvent = sGameEventMgr->Update();
    m_timers[WUPDATE_EVENTS].SetInterval(nextGameEvent);
    m_timers[WUPDATE_EVENTS].Reset();
}

/// Send a packet to all players (except self if mentioned)
void World::SendGlobalMessage(WorldPacket* packet, WorldSession* self, uint32 team)
{
    SessionMap::const_iterator itr;
    for (itr = m_sessions.begin(); itr != m_sessions.end(); ++itr)
    {
        if (itr->second &&
            itr->second->GetPlayer() &&
            itr->second->GetPlayer()->IsInWorld() &&
            itr->second != self &&
            (team == 0 || itr->second->GetPlayer()->GetTeam() == team))
        {
            itr->second->SendPacket(packet);
        }
    }
}

/// Send a packet to all GMs (except self if mentioned)
void World::SendGlobalGMMessage(WorldPacket* packet, WorldSession* self, uint32 team)
{
    SessionMap::iterator itr;
    for (itr = m_sessions.begin(); itr != m_sessions.end(); ++itr)
    {
        if (itr->second &&
            itr->second->GetPlayer() &&
            itr->second->GetPlayer()->IsInWorld() &&
            itr->second != self &&
            !AccountMgr::IsPlayerAccount(itr->second->GetSecurity()) &&
            (team == 0 || itr->second->GetPlayer()->GetTeam() == team))
        {
            itr->second->SendPacket(packet);
        }
    }
}

namespace Trinity
{
    class WorldWorldTextBuilder
    {
        public:
            typedef std::vector<WorldPacket*> WorldPacketList;
            explicit WorldWorldTextBuilder(int32 textId, va_list* args = NULL) : i_textId(textId), i_args(args) {}
            void operator()(WorldPacketList& data_list, LocaleConstant loc_idx)
            {
                char const* text = sObjectMgr->GetTrinityString(i_textId, loc_idx);

                if (i_args)
                {
                    // we need copy va_list before use or original va_list will corrupted
                    va_list ap;
                    va_copy(ap, *i_args);

                    char str[2048];
                    vsnprintf(str, 2048, text, ap);
                    va_end(ap);

                    do_helper(data_list, &str[0]);
                }
                else
                    do_helper(data_list, (char*)text);
            }
        private:
            char* lineFromMessage(char*& pos) { char* start = strtok(pos, "\n"); pos = NULL; return start; }
            void do_helper(WorldPacketList& data_list, char* text)
            {
                char* pos = text;

                while (char* line = lineFromMessage(pos))
                {
                    WorldPacket* data = new WorldPacket();

                    uint32 lineLength = (line ? strlen(line) : 0) + 1;

                    data->Initialize(SMSG_MESSAGECHAT, 100);                // guess size
                    *data << uint8(CHAT_MSG_SYSTEM);
                    *data << uint32(LANG_UNIVERSAL);
                    *data << uint64(0);
                    *data << uint32(0);                                     // can be chat msg group or something
                    *data << uint64(0);
                    *data << uint32(lineLength);
                    *data << line;
                    *data << uint8(0);

                    data_list.push_back(data);
                }
            }

            int32 i_textId;
            va_list* i_args;
    };
}                                                           // namespace Trinity

/// Send a System Message to all players (except self if mentioned)
void World::SendWorldText(int32 string_id, ...)
{
    va_list ap;
    va_start(ap, string_id);

    Trinity::WorldWorldTextBuilder wt_builder(string_id, &ap);
    Trinity::LocalizedPacketListDo<Trinity::WorldWorldTextBuilder> wt_do(wt_builder);
    for (SessionMap::const_iterator itr = m_sessions.begin(); itr != m_sessions.end(); ++itr)
    {
        if (!itr->second || !itr->second->GetPlayer() || !itr->second->GetPlayer()->IsInWorld())
            continue;

        wt_do(itr->second->GetPlayer());
    }

    va_end(ap);
}

/// Send a System Message to all GMs (except self if mentioned)
void World::SendGMText(int32 string_id, ...)
{
    va_list ap;
    va_start(ap, string_id);

    Trinity::WorldWorldTextBuilder wt_builder(string_id, &ap);
    Trinity::LocalizedPacketListDo<Trinity::WorldWorldTextBuilder> wt_do(wt_builder);
    for (SessionMap::iterator itr = m_sessions.begin(); itr != m_sessions.end(); ++itr)
    {
        if (!itr->second || !itr->second->GetPlayer() || !itr->second->GetPlayer()->IsInWorld())
            continue;

        if (AccountMgr::IsPlayerAccount(itr->second->GetSecurity()))
            continue;

        wt_do(itr->second->GetPlayer());
    }

    va_end(ap);
}

/// DEPRECATED, only for debug purpose. Send a System Message to all players (except self if mentioned)
void World::SendGlobalText(const char* text, WorldSession* self)
{
    WorldPacket data;

    // need copy to prevent corruption by strtok call in LineFromMessage original string
    char* buf = strdup(text);
    char* pos = buf;

    while (char* line = ChatHandler::LineFromMessage(pos))
    {
        ChatHandler::FillMessageData(&data, NULL, CHAT_MSG_SYSTEM, LANG_UNIVERSAL, NULL, 0, line, NULL);
        SendGlobalMessage(&data, self);
    }

    free(buf);
}

/// Send a packet to all players (or players selected team) in the zone (except self if mentioned)
void World::SendZoneMessage(uint32 zone, WorldPacket* packet, WorldSession* self, uint32 team)
{
    SessionMap::const_iterator itr;
    for (itr = m_sessions.begin(); itr != m_sessions.end(); ++itr)
    {
        if (itr->second &&
            itr->second->GetPlayer() &&
            itr->second->GetPlayer()->IsInWorld() &&
            itr->second->GetPlayer()->GetZoneId() == zone &&
            itr->second != self &&
            (team == 0 || itr->second->GetPlayer()->GetTeam() == team))
        {
            itr->second->SendPacket(packet);
        }
    }
}

/// Send a System Message to all players in the zone (except self if mentioned)
void World::SendZoneText(uint32 zone, const char* text, WorldSession* self, uint32 team)
{
    WorldPacket data;
    ChatHandler::FillMessageData(&data, NULL, CHAT_MSG_SYSTEM, LANG_UNIVERSAL, NULL, 0, text, NULL);
    SendZoneMessage(zone, &data, self, team);
}

/// Kick (and save) all players
void World::KickAll()
{
    m_QueuedPlayer.clear();                                 // prevent send queue update packet and login queued sessions

    // session not removed at kick and will removed in next update tick
    for (SessionMap::const_iterator itr = m_sessions.begin(); itr != m_sessions.end(); ++itr)
        itr->second->KickPlayer();
}

/// Kick (and save) all players with security level less `sec`
void World::KickAllLess(AccountTypes sec)
{
    // session not removed at kick and will removed in next update tick
    for (SessionMap::const_iterator itr = m_sessions.begin(); itr != m_sessions.end(); ++itr)
        if (itr->second->GetSecurity() < sec)
            itr->second->KickPlayer();
}

/// Ban an account or ban an IP address, duration will be parsed using TimeStringToSecs if it is positive, otherwise permban
BanReturn World::BanAccount(BanMode mode, std::string const& nameOrIP, std::string const& duration, std::string const& reason, std::string const& author)
{
    uint32 duration_secs = TimeStringToSecs(duration);
    PreparedQueryResult resultAccounts = PreparedQueryResult(NULL); //used for kicking
    PreparedStatement* stmt = NULL;

    ///- Update the database with ban information
    switch (mode)
    {
        case BAN_IP:
            // No SQL injection with prepared statements
            stmt = LoginDatabase.GetPreparedStatement(LOGIN_SEL_ACCOUNT_BY_IP);
            stmt->setString(0, nameOrIP);
            resultAccounts = LoginDatabase.Query(stmt);
            stmt = LoginDatabase.GetPreparedStatement(LOGIN_INS_IP_BANNED);
            stmt->setString(0, nameOrIP);
            stmt->setUInt32(1, duration_secs);
            stmt->setString(2, author);
            stmt->setString(3, reason);
            LoginDatabase.Execute(stmt);
            break;
        case BAN_ACCOUNT:
            // No SQL injection with prepared statements
            stmt = LoginDatabase.GetPreparedStatement(LOGIN_SEL_ACCOUNT_ID_BY_NAME);
            stmt->setString(0, nameOrIP);
            resultAccounts = LoginDatabase.Query(stmt);
            break;
        case BAN_CHARACTER:
            // No SQL injection with prepared statements
            stmt = CharacterDatabase.GetPreparedStatement(CHAR_SEL_ACCOUNT_BY_NAME);
            stmt->setString(0, nameOrIP);
            resultAccounts = CharacterDatabase.Query(stmt);
            break;
        default:
            return BAN_SYNTAX_ERROR;
    }

    if (!resultAccounts)
    {
        if (mode == BAN_IP)
            return BAN_SUCCESS;                             // ip correctly banned but nobody affected (yet)
        else
            return BAN_NOTFOUND;                            // Nobody to ban
    }

    ///- Disconnect all affected players (for IP it can be several)
    SQLTransaction trans = LoginDatabase.BeginTransaction();
    do
    {
        Field* fieldsAccount = resultAccounts->Fetch();
        uint32 account = fieldsAccount[0].GetUInt32();

        if (mode != BAN_IP)
        {
            // make sure there is only one active ban
            stmt = LoginDatabase.GetPreparedStatement(LOGIN_UPD_ACCOUNT_NOT_BANNED);
            stmt->setUInt32(0, account);
            trans->Append(stmt);
            // No SQL injection with prepared statements
            stmt = LoginDatabase.GetPreparedStatement(LOGIN_INS_ACCOUNT_BANNED);
            stmt->setUInt32(0, account);
            stmt->setUInt32(1, duration_secs);
            stmt->setString(2, author);
            stmt->setString(3, reason);
            trans->Append(stmt);
        }

        if (WorldSession* sess = FindSession(account))
            if (std::string(sess->GetPlayerName()) != author)
                sess->KickPlayer();
    } while (resultAccounts->NextRow());

    LoginDatabase.CommitTransaction(trans);

    return BAN_SUCCESS;
}

/// Remove a ban from an account or IP address
bool World::RemoveBanAccount(BanMode mode, std::string const& nameOrIP)
{
    PreparedStatement* stmt = NULL;
    if (mode == BAN_IP)
    {
        stmt = LoginDatabase.GetPreparedStatement(LOGIN_DEL_IP_NOT_BANNED);
        stmt->setString(0, nameOrIP);
        LoginDatabase.Execute(stmt);
    }
    else
    {
        uint32 account = 0;
        if (mode == BAN_ACCOUNT)
            account = AccountMgr::GetId(nameOrIP);
        else if (mode == BAN_CHARACTER)
            account = sObjectMgr->GetPlayerAccountIdByPlayerName(nameOrIP);

        if (!account)
            return false;

        //NO SQL injection as account is uint32
        stmt = LoginDatabase.GetPreparedStatement(LOGIN_UPD_ACCOUNT_NOT_BANNED);
        stmt->setUInt32(0, account);
        LoginDatabase.Execute(stmt);
    }
    return true;
}

/// Ban an account or ban an IP address, duration will be parsed using TimeStringToSecs if it is positive, otherwise permban
BanReturn World::BanCharacter(std::string const& name, std::string const& duration, std::string const& reason, std::string const& author)
{
    Player* pBanned = sObjectAccessor->FindPlayerByName(name);
    uint32 guid = 0;

    uint32 duration_secs = TimeStringToSecs(duration);

    /// Pick a player to ban if not online
    if (!pBanned)
    {
        PreparedStatement* stmt = CharacterDatabase.GetPreparedStatement(CHAR_SEL_GUID_BY_NAME);
        stmt->setString(0, name);
        PreparedQueryResult resultCharacter = CharacterDatabase.Query(stmt);

        if (!resultCharacter)
            return BAN_NOTFOUND;                                    // Nobody to ban

        guid = (*resultCharacter)[0].GetUInt32();
    }
    else
        guid = pBanned->GetGUIDLow();

    // make sure there is only one active ban
    PreparedStatement* stmt = CharacterDatabase.GetPreparedStatement(CHAR_UPD_CHARACTER_BAN);
    stmt->setUInt32(0, guid);
    CharacterDatabase.Execute(stmt);

    stmt = CharacterDatabase.GetPreparedStatement(CHAR_INS_CHARACTER_BAN);
    stmt->setUInt32(0, guid);
    stmt->setUInt32(1, duration_secs);
    stmt->setString(2, author);
    stmt->setString(3, reason);
    CharacterDatabase.Execute(stmt);

    if (pBanned)
        pBanned->GetSession()->KickPlayer();

    return BAN_SUCCESS;
}

/// Remove a ban from a character
bool World::RemoveBanCharacter(std::string const& name)
{
    Player* pBanned = sObjectAccessor->FindPlayerByName(name);
    uint32 guid = 0;

    /// Pick a player to ban if not online
    if (!pBanned)
    {
        PreparedStatement* stmt = CharacterDatabase.GetPreparedStatement(CHAR_SEL_GUID_BY_NAME);
        stmt->setString(0, name);
        PreparedQueryResult resultCharacter = CharacterDatabase.Query(stmt);

        if (!resultCharacter)
            return false;

        guid = (*resultCharacter)[0].GetUInt32();
    }
    else
        guid = pBanned->GetGUIDLow();

    if (!guid)
        return false;

    PreparedStatement* stmt = CharacterDatabase.GetPreparedStatement(CHAR_UPD_CHARACTER_BAN);
    stmt->setUInt32(0, guid);
    CharacterDatabase.Execute(stmt);
    return true;
}

/// Update the game time
void World::_UpdateGameTime()
{
    ///- update the time
    time_t thisTime = time(NULL);
    uint32 elapsed = uint32(thisTime - m_gameTime);
    m_gameTime = thisTime;

    ///- if there is a shutdown timer
    if (!IsStopped() && m_ShutdownTimer > 0 && elapsed > 0)
    {
        ///- ... and it is overdue, stop the world (set m_stopEvent)
        if (m_ShutdownTimer <= elapsed)
        {
            if (!(m_ShutdownMask & SHUTDOWN_MASK_IDLE) || GetActiveAndQueuedSessionCount() == 0)
                m_stopEvent = true;                         // exist code already set
            else
                m_ShutdownTimer = 1;                        // minimum timer value to wait idle state
        }
        ///- ... else decrease it and if necessary display a shutdown countdown to the users
        else
        {
            m_ShutdownTimer -= elapsed;

            ShutdownMsg();
        }
    }
}

/// Shutdown the server
void World::ShutdownServ(uint32 time, uint32 options, uint8 exitcode)
{
    // ignore if server shutdown at next tick
    if (IsStopped())
        return;

    m_ShutdownMask = options;
    m_ExitCode = exitcode;

    ///- If the shutdown time is 0, set m_stopEvent (except if shutdown is 'idle' with remaining sessions)
    if (time == 0)
    {
        if (!(options & SHUTDOWN_MASK_IDLE) || GetActiveAndQueuedSessionCount() == 0)
            m_stopEvent = true;                             // exist code already set
        else
            m_ShutdownTimer = 1;                            //So that the session count is re-evaluated at next world tick
    }
    ///- Else set the shutdown timer and warn users
    else
    {
        m_ShutdownTimer = time;
        ShutdownMsg(true);
    }

    sScriptMgr->OnShutdownInitiate(ShutdownExitCode(exitcode), ShutdownMask(options));
}

/// Display a shutdown message to the user(s)
void World::ShutdownMsg(bool show, Player* player)
{
    // not show messages for idle shutdown mode
    if (m_ShutdownMask & SHUTDOWN_MASK_IDLE)
        return;

    ///- Display a message every 12 hours, hours, 5 minutes, minute, 5 seconds and finally seconds
    if (show ||
        (m_ShutdownTimer < 5* MINUTE && (m_ShutdownTimer % 15) == 0) || // < 5 min; every 15 sec
        (m_ShutdownTimer < 15 * MINUTE && (m_ShutdownTimer % MINUTE) == 0) || // < 15 min ; every 1 min
        (m_ShutdownTimer < 30 * MINUTE && (m_ShutdownTimer % (5 * MINUTE)) == 0) || // < 30 min ; every 5 min
        (m_ShutdownTimer < 12 * HOUR && (m_ShutdownTimer % HOUR) == 0) || // < 12 h ; every 1 h
        (m_ShutdownTimer > 12 * HOUR && (m_ShutdownTimer % (12 * HOUR)) == 0)) // > 12 h ; every 12 h
    {
        std::string str = secsToTimeString(m_ShutdownTimer);

        ServerMessageType msgid = (m_ShutdownMask & SHUTDOWN_MASK_RESTART) ? SERVER_MSG_RESTART_TIME : SERVER_MSG_SHUTDOWN_TIME;

        SendServerMessage(msgid, str.c_str(), player);
        sLog->outDebug(LOG_FILTER_GENERAL, "Server is %s in %s", (m_ShutdownMask & SHUTDOWN_MASK_RESTART ? "restart" : "shuttingdown"), str.c_str());
    }
}

/// Cancel a planned server shutdown
void World::ShutdownCancel()
{
    // nothing cancel or too later
    if (!m_ShutdownTimer || m_stopEvent.value())
        return;

    ServerMessageType msgid = (m_ShutdownMask & SHUTDOWN_MASK_RESTART) ? SERVER_MSG_RESTART_CANCELLED : SERVER_MSG_SHUTDOWN_CANCELLED;

    m_ShutdownMask = 0;
    m_ShutdownTimer = 0;
    m_ExitCode = SHUTDOWN_EXIT_CODE;                       // to default value
    SendServerMessage(msgid);

    sLog->outDebug(LOG_FILTER_GENERAL, "Server %s cancelled.", (m_ShutdownMask & SHUTDOWN_MASK_RESTART ? "restart" : "shuttingdown"));

    sScriptMgr->OnShutdownCancel();
}

/// Send a server message to the user(s)
void World::SendServerMessage(ServerMessageType type, const char *text, Player* player)
{
    WorldPacket data(SMSG_SERVER_MESSAGE, 50);              // guess size
    data << uint32(type);
    if (type <= SERVER_MSG_STRING)
        data << text;

    if (player)
        player->GetSession()->SendPacket(&data);
    else
        SendGlobalMessage(&data);
}

void World::UpdateSessions(uint32 diff)
{
    ///- Add new sessions
    WorldSession* sess = NULL;
    while (addSessQueue.next(sess))
        AddSession_ (sess);

    ///- Then send an update signal to remaining ones
    for (SessionMap::iterator itr = m_sessions.begin(), next; itr != m_sessions.end(); itr = next)
    {
        next = itr;
        ++next;

        ///- and remove not active sessions from the list
        WorldSession* pSession = itr->second;
        WorldSessionFilter updater(pSession);

        if (!pSession->Update(diff, updater))    // As interval = 0
        {
            if (!RemoveQueuedPlayer(itr->second) && itr->second && getIntConfig(CONFIG_INTERVAL_DISCONNECT_TOLERANCE))
                m_disconnects[itr->second->GetAccountId()] = time(NULL);
            RemoveQueuedPlayer(pSession);
            m_sessions.erase(itr);
            delete pSession;

        }
    }
}

// This handles the issued and queued CLI commands
void World::ProcessCliCommands()
{
    CliCommandHolder::Print* zprint = NULL;
    void* callbackArg = NULL;
    CliCommandHolder* command = NULL;
    while (cliCmdQueue.next(command))
    {
        sLog->outInfo(LOG_FILTER_GENERAL, "CLI command under processing...");
        zprint = command->m_print;
        callbackArg = command->m_callbackArg;
        CliHandler handler(callbackArg, zprint);
        handler.ParseCommands(command->m_command);
        if (command->m_commandFinished)
            command->m_commandFinished(callbackArg, !handler.HasSentErrorMessage());
        delete command;
    }
}

void World::SendAutoBroadcast()
{
    if (m_Autobroadcasts.empty())
        return;

    std::string msg;

    msg = Trinity::Containers::SelectRandomContainerElement(m_Autobroadcasts);

    uint32 abcenter = sWorld->getIntConfig(CONFIG_AUTOBROADCAST_CENTER);

    if (abcenter == 0)
        sWorld->SendWorldText(LANG_AUTO_BROADCAST, msg.c_str());

    else if (abcenter == 1)
    {
        WorldPacket data(SMSG_NOTIFICATION, (msg.size()+1));
        data << msg;
        sWorld->SendGlobalMessage(&data);
    }

    else if (abcenter == 2)
    {
        sWorld->SendWorldText(LANG_AUTO_BROADCAST, msg.c_str());

        WorldPacket data(SMSG_NOTIFICATION, (msg.size()+1));
        data << msg;
        sWorld->SendGlobalMessage(&data);
    }

    sLog->outDebug(LOG_FILTER_GENERAL, "AutoBroadcast: '%s'", msg.c_str());
}

void World::UpdateRealmCharCount(uint32 accountId)
{
    PreparedStatement* stmt = CharacterDatabase.GetPreparedStatement(CHAR_SEL_CHARACTER_COUNT);
    stmt->setUInt32(0, accountId);
    PreparedQueryResultFuture result = CharacterDatabase.AsyncQuery(stmt);
    m_realmCharCallbacks.insert(result);
}

void World::_UpdateRealmCharCount(PreparedQueryResult resultCharCount)
{
    if (resultCharCount)
    {
        Field* fields = resultCharCount->Fetch();
        uint32 accountId = fields[0].GetUInt32();
        uint8 charCount = uint8(fields[1].GetUInt64());

        PreparedStatement* stmt = LoginDatabase.GetPreparedStatement(LOGIN_DEL_REALM_CHARACTERS_BY_REALM);
        stmt->setUInt32(0, accountId);
        stmt->setUInt32(1, realmID);
        LoginDatabase.Execute(stmt);

        stmt = LoginDatabase.GetPreparedStatement(LOGIN_INS_REALM_CHARACTERS);
        stmt->setUInt8(0, charCount);
        stmt->setUInt32(1, accountId);
        stmt->setUInt32(2, realmID);
        LoginDatabase.Execute(stmt);
    }
}

void World::InitWeeklyQuestResetTime()
{
    time_t wstime = uint64(sWorld->getWorldState(WS_WEEKLY_QUEST_RESET_TIME));
    time_t curtime = time(NULL);
    m_NextWeeklyQuestReset = wstime < curtime ? curtime : time_t(wstime);
}

void World::InitDailyQuestResetTime()
{
    time_t mostRecentQuestTime;

    QueryResult result = CharacterDatabase.Query("SELECT MAX(time) FROM character_queststatus_daily");
    if (result)
    {
        Field* fields = result->Fetch();
        mostRecentQuestTime = time_t(fields[0].GetUInt32());
    }
    else
        mostRecentQuestTime = 0;

    // client built-in time for reset is 6:00 AM
    // FIX ME: client not show day start time
    time_t curTime = time(NULL);
    tm localTm = *localtime(&curTime);
    localTm.tm_hour = 6;
    localTm.tm_min  = 0;
    localTm.tm_sec  = 0;

    // current day reset time
    time_t curDayResetTime = mktime(&localTm);

    // last reset time before current moment
    time_t resetTime = (curTime < curDayResetTime) ? curDayResetTime - DAY : curDayResetTime;

    // need reset (if we have quest time before last reset time (not processed by some reason)
    if (mostRecentQuestTime && mostRecentQuestTime <= resetTime)
        m_NextDailyQuestReset = mostRecentQuestTime;
    else // plan next reset time
        m_NextDailyQuestReset = (curTime >= curDayResetTime) ? curDayResetTime + DAY : curDayResetTime;
}

void World::InitMonthlyQuestResetTime()
{
    time_t wstime = uint64(sWorld->getWorldState(WS_MONTHLY_QUEST_RESET_TIME));
    time_t curtime = time(NULL);
    m_NextMonthlyQuestReset = wstime < curtime ? curtime : time_t(wstime);
}

void World::InitRandomBGResetTime()
{
    time_t bgtime = uint64(sWorld->getWorldState(WS_BG_DAILY_RESET_TIME));
    if (!bgtime)
        m_NextRandomBGReset = time_t(time(NULL));         // game time not yet init

    // generate time by config
    time_t curTime = time(NULL);
    tm localTm = *localtime(&curTime);
    localTm.tm_hour = getIntConfig(CONFIG_RANDOM_BG_RESET_HOUR);
    localTm.tm_min = 0;
    localTm.tm_sec = 0;

    // current day reset time
    time_t nextDayResetTime = mktime(&localTm);

    // next reset time before current moment
    if (curTime >= nextDayResetTime)
        nextDayResetTime += DAY;

    // normalize reset time
    m_NextRandomBGReset = bgtime < curTime ? nextDayResetTime - DAY : nextDayResetTime;

    if (!bgtime)
        sWorld->setWorldState(WS_BG_DAILY_RESET_TIME, uint64(m_NextRandomBGReset));
}

void World::InitGuildResetTime()
{
    time_t gtime = uint64(getWorldState(WS_GUILD_DAILY_RESET_TIME));
    if (!gtime)
        m_NextGuildReset = time_t(time(NULL));         // game time not yet init

    // generate time by config
    time_t curTime = time(NULL);
    tm localTm = *localtime(&curTime);
    localTm.tm_hour = getIntConfig(CONFIG_GUILD_RESET_HOUR);
    localTm.tm_min = 0;
    localTm.tm_sec = 0;

    // current day reset time
    time_t nextDayResetTime = mktime(&localTm);

    // next reset time before current moment
    if (curTime >= nextDayResetTime)
        nextDayResetTime += DAY;

    // normalize reset time
    m_NextGuildReset = gtime < curTime ? nextDayResetTime - DAY : nextDayResetTime;

    if (!gtime)
        sWorld->setWorldState(WS_GUILD_DAILY_RESET_TIME, uint64(m_NextGuildReset));
}

void World::ResetDailyQuests()
{
    sLog->outInfo(LOG_FILTER_GENERAL, "Daily quests reset for all characters.");

    PreparedStatement* stmt = CharacterDatabase.GetPreparedStatement(CHAR_DEL_QUEST_STATUS_DAILY);
    CharacterDatabase.Execute(stmt);

    for (SessionMap::const_iterator itr = m_sessions.begin(); itr != m_sessions.end(); ++itr)
        if (itr->second->GetPlayer())
            itr->second->GetPlayer()->ResetDailyQuestStatus();

    // change available dailies
    sPoolMgr->ChangeDailyQuests();

    sAnticheatMgr->ResetDailyReportStates();
}

void World::LoadDBAllowedSecurityLevel()
{
    PreparedStatement* stmt = LoginDatabase.GetPreparedStatement(LOGIN_SEL_REALMLIST_SECURITY_LEVEL);
    stmt->setInt32(0, int32(realmID));
    PreparedQueryResult result = LoginDatabase.Query(stmt);

    if (result)
        SetPlayerSecurityLimit(AccountTypes(result->Fetch()->GetUInt8()));
}

void World::SetPlayerSecurityLimit(AccountTypes _sec)
{
    AccountTypes sec = _sec < SEC_CONSOLE ? _sec : SEC_PLAYER;
    bool update = sec > m_allowedSecurityLevel;
    m_allowedSecurityLevel = sec;
    if (update)
        KickAllLess(m_allowedSecurityLevel);
}

void World::ResetWeeklyQuests()
{
    sLog->outInfo(LOG_FILTER_GENERAL, "Weekly quests reset for all characters.");

    PreparedStatement* stmt = CharacterDatabase.GetPreparedStatement(CHAR_DEL_QUEST_STATUS_WEEKLY);
    CharacterDatabase.Execute(stmt);

    for (SessionMap::const_iterator itr = m_sessions.begin(); itr != m_sessions.end(); ++itr)
        if (itr->second->GetPlayer())
            itr->second->GetPlayer()->ResetWeeklyQuestStatus();

    m_NextWeeklyQuestReset = time_t(m_NextWeeklyQuestReset + WEEK);
    sWorld->setWorldState(WS_WEEKLY_QUEST_RESET_TIME, uint64(m_NextWeeklyQuestReset));

    // change available weeklies
    sPoolMgr->ChangeWeeklyQuests();
}

void World::ResetMonthlyQuests()
{
    sLog->outInfo(LOG_FILTER_GENERAL, "Monthly quests reset for all characters.");

    PreparedStatement* stmt = CharacterDatabase.GetPreparedStatement(CHAR_DEL_QUEST_STATUS_MONTHLY);
    CharacterDatabase.Execute(stmt);

    for (SessionMap::const_iterator itr = m_sessions.begin(); itr != m_sessions.end(); ++itr)
        if (itr->second->GetPlayer())
            itr->second->GetPlayer()->ResetMonthlyQuestStatus();

    // generate time
    time_t curTime = time(NULL);
    tm localTm = *localtime(&curTime);

    int month   = localTm.tm_mon;
    int year    = localTm.tm_year;

    ++month;

    // month 11 is december, next is january (0)
    if (month > 11)
    {
        month = 0;
        year += 1;
    }

    // reset time for next month
    localTm.tm_year     = year;
    localTm.tm_mon      = month;
    localTm.tm_mday     = 1;        // don't know if we really need config option for day / hour
    localTm.tm_hour     = 0;
    localTm.tm_min      = 0;
    localTm.tm_sec      = 0;

    time_t nextMonthResetTime = mktime(&localTm);

    // plan next reset time
    m_NextMonthlyQuestReset = (curTime >= nextMonthResetTime) ? nextMonthResetTime + MONTH : nextMonthResetTime;

    sWorld->setWorldState(WS_MONTHLY_QUEST_RESET_TIME, uint64(m_NextMonthlyQuestReset));
}

void World::ResetEventSeasonalQuests(uint16 event_id)
{
    PreparedStatement* stmt = CharacterDatabase.GetPreparedStatement(CHAR_DEL_QUEST_STATUS_SEASONAL);
    stmt->setUInt16(0, event_id);
    CharacterDatabase.Execute(stmt);

    for (SessionMap::const_iterator itr = m_sessions.begin(); itr != m_sessions.end(); ++itr)
        if (itr->second->GetPlayer())
            itr->second->GetPlayer()->ResetSeasonalQuestStatus(event_id);
}

void World::ResetRandomBG()
{
    sLog->outInfo(LOG_FILTER_GENERAL, "Random BG status reset for all characters.");

    PreparedStatement* stmt = CharacterDatabase.GetPreparedStatement(CHAR_DEL_BATTLEGROUND_RANDOM);
    CharacterDatabase.Execute(stmt);

    for (SessionMap::const_iterator itr = m_sessions.begin(); itr != m_sessions.end(); ++itr)
        if (itr->second->GetPlayer())
            itr->second->GetPlayer()->SetRandomWinner(false);

    m_NextRandomBGReset = time_t(m_NextRandomBGReset + DAY);
    sWorld->setWorldState(WS_BG_DAILY_RESET_TIME, uint64(m_NextRandomBGReset));
}

void World::ResetGuildCap()
{
    sLog->outInfo(LOG_FILTER_GENERAL, "Guild Daily Cap reset.");

    m_NextGuildReset = time_t(m_NextGuildReset + DAY);
    sWorld->setWorldState(WS_GUILD_DAILY_RESET_TIME, uint64(m_NextGuildReset));
    sGuildMgr->ResetTimes();
}

void World::UpdateMaxSessionCounters()
{
    m_maxActiveSessionCount = std::max(m_maxActiveSessionCount, uint32(m_sessions.size()-m_QueuedPlayer.size()));
    m_maxQueuedSessionCount = std::max(m_maxQueuedSessionCount, uint32(m_QueuedPlayer.size()));
}

void World::LoadDBVersion()
{
    QueryResult result = WorldDatabase.Query("SELECT db_version, cache_id FROM version LIMIT 1");
    if (result)
    {
        Field* fields = result->Fetch();

        m_DBVersion = fields[0].GetString();
        // will be overwrite by config values if different and non-0
        m_int_configs[CONFIG_CLIENTCACHE_VERSION] = fields[1].GetUInt32();
    }

    if (m_DBVersion.empty())
        m_DBVersion = "Unknown world database.";
}

void World::ProcessStartEvent()
{
    isEventKillStart = true;
}

void World::ProcessStopEvent()
{
    isEventKillStart = false;
}

void World::UpdateAreaDependentAuras()
{
    SessionMap::const_iterator itr;
    for (itr = m_sessions.begin(); itr != m_sessions.end(); ++itr)
        if (itr->second && itr->second->GetPlayer() && itr->second->GetPlayer()->IsInWorld())
        {
            itr->second->GetPlayer()->UpdateAreaDependentAuras(itr->second->GetPlayer()->GetAreaId());
            itr->second->GetPlayer()->UpdateZoneDependentAuras(itr->second->GetPlayer()->GetZoneId());
        }
}

void World::LoadWorldStates()
{
    uint32 oldMSTime = getMSTime();

    QueryResult result = CharacterDatabase.Query("SELECT entry, value FROM worldstates");

    if (!result)
    {
        sLog->outInfo(LOG_FILTER_SERVER_LOADING, ">> Loaded 0 world states. DB table `worldstates` is empty!");

        return;
    }

    uint32 count = 0;

    do
    {
        Field* fields = result->Fetch();
        m_worldstates[fields[0].GetUInt32()] = fields[1].GetUInt32();
        ++count;
    }
    while (result->NextRow());

    sLog->outInfo(LOG_FILTER_SERVER_LOADING, ">> Loaded %u world states in %u ms", count, GetMSTimeDiffToNow(oldMSTime));

}

// Setting a worldstate will save it to DB
void World::setWorldState(uint32 index, uint64 value)
{
    WorldStatesMap::const_iterator it = m_worldstates.find(index);
    if (it != m_worldstates.end())
    {
        PreparedStatement* stmt = CharacterDatabase.GetPreparedStatement(CHAR_UPD_WORLDSTATE);

        stmt->setUInt32(0, uint32(value));
        stmt->setUInt32(1, index);

        CharacterDatabase.Execute(stmt);
    }
    else
    {
        PreparedStatement* stmt = CharacterDatabase.GetPreparedStatement(CHAR_INS_WORLDSTATE);

        stmt->setUInt32(0, index);
        stmt->setUInt32(1, uint32(value));

        CharacterDatabase.Execute(stmt);
    }
    m_worldstates[index] = value;
}

uint64 World::getWorldState(uint32 index) const
{
    WorldStatesMap::const_iterator it = m_worldstates.find(index);
    return it != m_worldstates.end() ? it->second : 0;
}

void World::ProcessQueryCallbacks()
{
    PreparedQueryResult result;

    while (!m_realmCharCallbacks.is_empty())
    {
        ACE_Future<PreparedQueryResult> lResult;
        ACE_Time_Value timeout = ACE_Time_Value::zero;
        if (m_realmCharCallbacks.next_readable(lResult, &timeout) != 1)
            break;

        if (lResult.ready())
        {
            lResult.get(result);
            _UpdateRealmCharCount(result);
            lResult.cancel();
        }
    }
}

void World::LoadCharacterNameData()
{
    sLog->outInfo(LOG_FILTER_SERVER_LOADING, "Loading character name data");

    QueryResult result = CharacterDatabase.Query("SELECT guid, name, race, gender, class, level FROM characters WHERE deleteDate IS NULL");
    if (!result)
    {
        sLog->outInfo(LOG_FILTER_SERVER_LOADING, "No character name data loaded, empty query");
        return;
    }

    uint32 count = 0;

    do
    {
        Field* fields = result->Fetch();
        AddCharacterNameData(fields[0].GetUInt32(), fields[1].GetString(),
            fields[3].GetUInt8() /*gender*/, fields[2].GetUInt8() /*race*/, fields[4].GetUInt8() /*class*/, fields[5].GetUInt8() /*level*/);
        ++count;
    } while (result->NextRow());

    sLog->outInfo(LOG_FILTER_SERVER_LOADING, "Loaded name data for %u characters", count);
}

void World::AddCharacterNameData(uint32 guid, std::string const& name, uint8 gender, uint8 race, uint8 playerClass, uint8 level)
{
    CharacterNameData& data = _characterNameDataMap[guid];
    data.m_name = name;
    data.m_race = race;
    data.m_gender = gender;
    data.m_class = playerClass;
    data.m_level = level;
}

void World::UpdateCharacterNameData(uint32 guid, std::string const& name, uint8 gender /*= GENDER_NONE*/, uint8 race /*= RACE_NONE*/)
{
    std::map<uint32, CharacterNameData>::iterator itr = _characterNameDataMap.find(guid);
    if (itr == _characterNameDataMap.end())
        return;

    itr->second.m_name = name;

    if (gender != GENDER_NONE)
        itr->second.m_gender = gender;

    if (race != RACE_NONE)
        itr->second.m_race = race;
}

void World::UpdateCharacterNameDataLevel(uint32 guid, uint8 level)
{
    std::map<uint32, CharacterNameData>::iterator itr = _characterNameDataMap.find(guid);
    if (itr == _characterNameDataMap.end())
        return;

    itr->second.m_level = level;
}

CharacterNameData const* World::GetCharacterNameData(uint32 guid) const
{
    std::map<uint32, CharacterNameData>::const_iterator itr = _characterNameDataMap.find(guid);
    if (itr != _characterNameDataMap.end())
        return &itr->second;
    else
        return NULL;
}<|MERGE_RESOLUTION|>--- conflicted
+++ resolved
@@ -1228,7 +1228,6 @@
     m_bool_configs[CONFIG_PDUMP_NO_OVERWRITE] = ConfigMgr::GetBoolDefault("PlayerDump.DisallowOverwrite", true);
     m_bool_configs[CONFIG_UI_QUESTLEVELS_IN_DIALOGS] = ConfigMgr::GetBoolDefault("UI.ShowQuestLevelsInDialogs", false);
 
-<<<<<<< HEAD
     // PvP Rank
     rate_values[RATE_PVP_RANK_EXTRA_HONOR] = ConfigMgr::GetFloatDefault("PvPRank.Rate.ExtraHonor", 0);
     std::string s_pvp_ranks = ConfigMgr::GetStringDefault("PvPRank.HKPerRank", "10,50,100,200,450,1000,2000,3000,4500,7500,10500,15000,30000,50000");
@@ -1257,10 +1256,7 @@
     //Allow Two Side Interaction Chat
     m_int_configs[CONFIG_ALLOW_TWO_SIDE_INTERACTION_CHAT_AREA] = ConfigMgr::GetIntDefault("AllowTwoSide.Interaction.Chat.Area", -1);
 
-    // call ScriptMgr if we're reloading the configuration
-=======
     // Wintergrasp battlefield
->>>>>>> cb99c1d1
     m_bool_configs[CONFIG_WINTERGRASP_ENABLE] = ConfigMgr::GetBoolDefault("Wintergrasp.Enable", false);
     m_int_configs[CONFIG_WINTERGRASP_PLR_MAX] = ConfigMgr::GetIntDefault("Wintergrasp.PlayerMax", 100);
     m_int_configs[CONFIG_WINTERGRASP_PLR_MIN] = ConfigMgr::GetIntDefault("Wintergrasp.PlayerMin", 0);
@@ -1269,7 +1265,6 @@
     m_int_configs[CONFIG_WINTERGRASP_NOBATTLETIME] = ConfigMgr::GetIntDefault("Wintergrasp.NoBattleTimer", 150);
     m_int_configs[CONFIG_WINTERGRASP_RESTART_AFTER_CRASH] = ConfigMgr::GetIntDefault("Wintergrasp.CrashRestartTimer", 10);
 
-<<<<<<< HEAD
     // gc custom logs
     // custom arena logs just for webpage purposes
     m_bool_configs[CONFIG_CUSTOM_ARENA_LOGS] = ConfigMgr::GetBoolDefault("CustomArenaLogs", false);
@@ -1280,9 +1275,7 @@
     // crypt run token reward
     m_int_configs[CONFIG_CRYPT_RUN_REWARDS] = ConfigMgr::GetIntDefault("CryptRun.Reward", 10);
 
-=======
     // call ScriptMgr if we're reloading the configuration
->>>>>>> cb99c1d1
     if (reload)
         sScriptMgr->OnConfigLoad(reload);
 }
