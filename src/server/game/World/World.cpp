/*
 * Copyright (C) 2008-2012 TrinityCore <http://www.trinitycore.org/>
 * Copyright (C) 2005-2009 MaNGOS <http://getmangos.com/>
 *
 * This program is free software; you can redistribute it and/or modify it
 * under the terms of the GNU General Public License as published by the
 * Free Software Foundation; either version 2 of the License, or (at your
 * option) any later version.
 *
 * This program is distributed in the hope that it will be useful, but WITHOUT
 * ANY WARRANTY; without even the implied warranty of MERCHANTABILITY or
 * FITNESS FOR A PARTICULAR PURPOSE. See the GNU General Public License for
 * more details.
 *
 * You should have received a copy of the GNU General Public License along
 * with this program. If not, see <http://www.gnu.org/licenses/>.
 */

/** \file
    \ingroup world
*/

#include "Common.h"
#include "DatabaseEnv.h"
#include "Config.h"
#include "SystemConfig.h"
#include "Log.h"
#include "Opcodes.h"
#include "WorldSession.h"
#include "WorldPacket.h"
#include "Player.h"
#include "Vehicle.h"
#include "SkillExtraItems.h"
#include "SkillDiscovery.h"
#include "World.h"
#include "AccountMgr.h"
#include "AchievementMgr.h"
#include "AuctionHouseMgr.h"
#include "ObjectMgr.h"
#include "ArenaTeamMgr.h"
#include "GuildMgr.h"
#include "TicketMgr.h"
#include "SpellMgr.h"
#include "GroupMgr.h"
#include "Chat.h"
#include "DBCStores.h"
#include "DB2Stores.h"
#include "LootMgr.h"
#include "ItemEnchantmentMgr.h"
#include "MapManager.h"
#include "CreatureAIRegistry.h"
#include "BattlegroundMgr.h"
#include "OutdoorPvPMgr.h"
#include "TemporarySummon.h"
#include "WaypointMovementGenerator.h"
#include "VMapFactory.h"
#include "GameEventMgr.h"
#include "PoolMgr.h"
#include "GridNotifiersImpl.h"
#include "CellImpl.h"
#include "InstanceSaveMgr.h"
#include "Util.h"
#include "Language.h"
#include "CreatureGroups.h"
#include "Transport.h"
#include "ScriptMgr.h"
#include "AddonMgr.h"
#include "LFGMgr.h"
#include "ConditionMgr.h"
#include "DisableMgr.h"
#include "CharacterDatabaseCleaner.h"
#include "ScriptMgr.h"
#include "WeatherMgr.h"
#include "CreatureTextMgr.h"
#include "SmartAI.h"
#include "Channel.h"
#include "WardenCheckMgr.h"
#include "Warden.h"
#include "CalendarMgr.h"

ACE_Atomic_Op<ACE_Thread_Mutex, bool> World::m_stopEvent = false;
uint8 World::m_ExitCode = SHUTDOWN_EXIT_CODE;
volatile uint32 World::m_worldLoopCounter = 0;

float World::m_MaxVisibleDistanceOnContinents = DEFAULT_VISIBILITY_DISTANCE;
float World::m_MaxVisibleDistanceInInstances  = DEFAULT_VISIBILITY_INSTANCE;
float World::m_MaxVisibleDistanceInBGArenas   = DEFAULT_VISIBILITY_BGARENAS;

int32 World::m_visibility_notify_periodOnContinents = DEFAULT_VISIBILITY_NOTIFY_PERIOD;
int32 World::m_visibility_notify_periodInInstances  = DEFAULT_VISIBILITY_NOTIFY_PERIOD;
int32 World::m_visibility_notify_periodInBGArenas   = DEFAULT_VISIBILITY_NOTIFY_PERIOD;

/// World constructor
World::World()
{
    m_playerLimit = 0;
    m_allowedSecurityLevel = SEC_PLAYER;
    m_allowMovement = true;
    m_ShutdownMask = 0;
    m_ShutdownTimer = 0;
    m_gameTime = time(NULL);
    m_startTime = m_gameTime;
    m_maxActiveSessionCount = 0;
    m_maxQueuedSessionCount = 0;
    m_PlayerCount = 0;
    m_MaxPlayerCount = 0;
    m_NextDailyQuestReset = 0;
    m_NextWeeklyQuestReset = 0;

    m_defaultDbcLocale = LOCALE_enUS;
    m_availableDbcLocaleMask = 0;

    m_updateTimeSum = 0;
    m_updateTimeCount = 0;

    m_isClosed = false;

    m_CleaningFlags = 0;
}

/// World destructor
World::~World()
{
    ///- Empty the kicked session set
    while (!m_sessions.empty())
    {
        // not remove from queue, prevent loading new sessions
        delete m_sessions.begin()->second;
        m_sessions.erase(m_sessions.begin());
    }

    CliCommandHolder* command = NULL;
    while (cliCmdQueue.next(command))
        delete command;

    VMAP::VMapFactory::clear();

    //TODO free addSessQueue
}

/// Find a player in a specified zone
Player* World::FindPlayerInZone(uint32 zone)
{
    ///- circle through active sessions and return the first player found in the zone
    SessionMap::const_iterator itr;
    for (itr = m_sessions.begin(); itr != m_sessions.end(); ++itr)
    {
        if (!itr->second)
            continue;

        Player* player = itr->second->GetPlayer();
        if (!player)
            continue;

        if (player->IsInWorld() && player->GetZoneId() == zone)
        {
            // Used by the weather system. We return the player to broadcast the change weather message to him and all players in the zone.
            return player;
        }
    }
    return NULL;
}

bool World::IsClosed() const
{
    return m_isClosed;
}

void World::SetClosed(bool val)
{
    m_isClosed = val;

    // Invert the value, for simplicity for scripters.
    sScriptMgr->OnOpenStateChange(!val);
}

void World::SetMotd(const std::string& motd)
{
    m_motd = motd;

    sScriptMgr->OnMotdChange(m_motd);
}

const char* World::GetMotd() const
{
    return m_motd.c_str();
}

/// Find a session by its id
WorldSession* World::FindSession(uint32 id) const
{
    SessionMap::const_iterator itr = m_sessions.find(id);

    if (itr != m_sessions.end())
        return itr->second;                                 // also can return NULL for kicked session
    else
        return NULL;
}

/// Remove a given session
bool World::RemoveSession(uint32 id)
{
    ///- Find the session, kick the user, but we can't delete session at this moment to prevent iterator invalidation
    SessionMap::const_iterator itr = m_sessions.find(id);

    if (itr != m_sessions.end() && itr->second)
    {
        if (itr->second->PlayerLoading())
            return false;

        itr->second->KickPlayer();
    }

    return true;
}

void World::AddSession(WorldSession* s)
{
    addSessQueue.add(s);
}

void World::AddSession_(WorldSession* s)
{
    ASSERT (s);

    //NOTE - Still there is race condition in WorldSession* being used in the Sockets

    ///- kick already loaded player with same account (if any) and remove session
    ///- if player is in loading and want to load again, return
    if (!RemoveSession (s->GetAccountId()))
    {
        s->KickPlayer();
        delete s;                                           // session not added yet in session list, so not listed in queue
        return;
    }

    // decrease session counts only at not reconnection case
    bool decrease_session = true;

    // if session already exist, prepare to it deleting at next world update
    // NOTE - KickPlayer() should be called on "old" in RemoveSession()
    {
        SessionMap::const_iterator old = m_sessions.find(s->GetAccountId());

        if (old != m_sessions.end())
        {
            // prevent decrease sessions count if session queued
            if (RemoveQueuedPlayer(old->second))
                decrease_session = false;
            // not remove replaced session form queue if listed
            delete old->second;
        }
    }

    m_sessions[s->GetAccountId()] = s;

    uint32 Sessions = GetActiveAndQueuedSessionCount();
    uint32 pLimit = GetPlayerAmountLimit();
    uint32 QueueSize = GetQueuedSessionCount();             //number of players in the queue

    //so we don't count the user trying to
    //login as a session and queue the socket that we are using
    if (decrease_session)
        --Sessions;

    if (pLimit > 0 && Sessions >= pLimit && AccountMgr::IsPlayerAccount(s->GetSecurity()) && !HasRecentlyDisconnected(s))
    {
        AddQueuedPlayer (s);
        UpdateMaxSessionCounters();
        sLog->outInfo(LOG_FILTER_GENERAL, "PlayerQueue: Account id %u is in Queue Position (%u).", s->GetAccountId(), ++QueueSize);
        return;
    }

    s->SendAuthResponse(AUTH_OK, false);
    s->SendAddonsInfo();
    s->SendClientCacheVersion(sWorld->getIntConfig(CONFIG_CLIENTCACHE_VERSION));
    s->SendTutorialsData();

    UpdateMaxSessionCounters();

    // Updates the population
    if (pLimit > 0)
    {
        float popu = (float)GetActiveSessionCount();              // updated number of users on the server
        popu /= pLimit;
        popu *= 2;
        sLog->outInfo(LOG_FILTER_GENERAL, "Server Population (%f).", popu);
    }
}

bool World::HasRecentlyDisconnected(WorldSession* session)
{
    if (!session)
        return false;

    if (uint32 tolerance = getIntConfig(CONFIG_INTERVAL_DISCONNECT_TOLERANCE))
    {
        for (DisconnectMap::iterator i = m_disconnects.begin(); i != m_disconnects.end();)
        {
            if (difftime(i->second, time(NULL)) < tolerance)
            {
                if (i->first == session->GetAccountId())
                    return true;
                ++i;
            }
            else
                m_disconnects.erase(i++);
        }
    }
    return false;
 }

int32 World::GetQueuePos(WorldSession* sess)
{
    uint32 position = 1;

    for (Queue::const_iterator iter = m_QueuedPlayer.begin(); iter != m_QueuedPlayer.end(); ++iter, ++position)
        if ((*iter) == sess)
            return position;

    return 0;
}

void World::AddQueuedPlayer(WorldSession* sess)
{
    sess->SetInQueue(true);
    m_QueuedPlayer.push_back(sess);

    // The 1st SMSG_AUTH_RESPONSE needs to contain other info too.
    sess->SendAuthResponse(AUTH_WAIT_QUEUE, true, GetQueuePos(sess));
}

bool World::RemoveQueuedPlayer(WorldSession* sess)
{
    // sessions count including queued to remove (if removed_session set)
    uint32 sessions = GetActiveSessionCount();

    uint32 position = 1;
    Queue::iterator iter = m_QueuedPlayer.begin();

    // search to remove and count skipped positions
    bool found = false;

    for (; iter != m_QueuedPlayer.end(); ++iter, ++position)
    {
        if (*iter == sess)
        {
            sess->SetInQueue(false);
            sess->ResetTimeOutTime();
            iter = m_QueuedPlayer.erase(iter);
            found = true;                                   // removing queued session
            break;
        }
    }

    // iter point to next socked after removed or end()
    // position store position of removed socket and then new position next socket after removed

    // if session not queued then we need decrease sessions count
    if (!found && sessions)
        --sessions;

    // accept first in queue
    if ((!m_playerLimit || sessions < m_playerLimit) && !m_QueuedPlayer.empty())
    {
        WorldSession* pop_sess = m_QueuedPlayer.front();
        pop_sess->SetInQueue(false);
        pop_sess->ResetTimeOutTime();
        pop_sess->SendAuthWaitQue(0);
        pop_sess->SendAddonsInfo();

        pop_sess->SendClientCacheVersion(sWorld->getIntConfig(CONFIG_CLIENTCACHE_VERSION));
        pop_sess->SendAccountDataTimes(GLOBAL_CACHE_MASK);
        pop_sess->SendTutorialsData();

        m_QueuedPlayer.pop_front();

        // update iter to point first queued socket or end() if queue is empty now
        iter = m_QueuedPlayer.begin();
        position = 1;
    }

    // update position from iter to end()
    // iter point to first not updated socket, position store new position
    for (; iter != m_QueuedPlayer.end(); ++iter, ++position)
        (*iter)->SendAuthWaitQue(position);

    return found;
}

/// Initialize config values
void World::LoadConfigSettings(bool reload)
{
    if (reload)
    {
        if (!ConfigMgr::Load())
        {
            sLog->outError(LOG_FILTER_GENERAL, "World settings reload fail: can't read settings from %s.", ConfigMgr::GetFilename().c_str());
            return;
        }
        sLog->LoadFromConfig();
    }

    ///- Read the player limit and the Message of the day from the config file
    SetPlayerAmountLimit(ConfigMgr::GetIntDefault("PlayerLimit", 100));
    SetMotd(ConfigMgr::GetStringDefault("Motd", "Welcome to a Trinity Core Server."));

    ///- Read ticket system setting from the config file
    m_bool_configs[CONFIG_ALLOW_TICKETS] = ConfigMgr::GetBoolDefault("AllowTickets", true);

    ///- Get string for new logins (newly created characters)
    SetNewCharString(ConfigMgr::GetStringDefault("PlayerStart.String", ""));

    ///- Send server info on login?
    m_int_configs[CONFIG_ENABLE_SINFO_LOGIN] = ConfigMgr::GetIntDefault("Server.LoginInfo", 0);

    ///- Read all rates from the config file
    rate_values[RATE_HEALTH]      = ConfigMgr::GetFloatDefault("Rate.Health", 1);
    if (rate_values[RATE_HEALTH] < 0)
    {
        sLog->outError(LOG_FILTER_SERVER_LOADING, "Rate.Health (%f) must be > 0. Using 1 instead.", rate_values[RATE_HEALTH]);
        rate_values[RATE_HEALTH] = 1;
    }
    rate_values[RATE_POWER_MANA]  = ConfigMgr::GetFloatDefault("Rate.Mana", 1);
    if (rate_values[RATE_POWER_MANA] < 0)
    {
        sLog->outError(LOG_FILTER_SERVER_LOADING, "Rate.Mana (%f) must be > 0. Using 1 instead.", rate_values[RATE_POWER_MANA]);
        rate_values[RATE_POWER_MANA] = 1;
    }
    rate_values[RATE_POWER_RAGE_INCOME] = ConfigMgr::GetFloatDefault("Rate.Rage.Income", 1);
    rate_values[RATE_POWER_RAGE_LOSS]   = ConfigMgr::GetFloatDefault("Rate.Rage.Loss", 1);
    if (rate_values[RATE_POWER_RAGE_LOSS] < 0)
    {
        sLog->outError(LOG_FILTER_SERVER_LOADING, "Rate.Rage.Loss (%f) must be > 0. Using 1 instead.", rate_values[RATE_POWER_RAGE_LOSS]);
        rate_values[RATE_POWER_RAGE_LOSS] = 1;
    }
    rate_values[RATE_POWER_RUNICPOWER_INCOME] = ConfigMgr::GetFloatDefault("Rate.RunicPower.Income", 1);
    rate_values[RATE_POWER_RUNICPOWER_LOSS]   = ConfigMgr::GetFloatDefault("Rate.RunicPower.Loss", 1);
    if (rate_values[RATE_POWER_RUNICPOWER_LOSS] < 0)
    {
        sLog->outError(LOG_FILTER_SERVER_LOADING, "Rate.RunicPower.Loss (%f) must be > 0. Using 1 instead.", rate_values[RATE_POWER_RUNICPOWER_LOSS]);
        rate_values[RATE_POWER_RUNICPOWER_LOSS] = 1;
    }
    rate_values[RATE_POWER_FOCUS]  = ConfigMgr::GetFloatDefault("Rate.Focus", 1.0f);
    rate_values[RATE_POWER_ENERGY] = ConfigMgr::GetFloatDefault("Rate.Energy", 1.0f);

    rate_values[RATE_SKILL_DISCOVERY]      = ConfigMgr::GetFloatDefault("Rate.Skill.Discovery", 1.0f);

    rate_values[RATE_DROP_ITEM_POOR]       = ConfigMgr::GetFloatDefault("Rate.Drop.Item.Poor", 1.0f);
    rate_values[RATE_DROP_ITEM_NORMAL]     = ConfigMgr::GetFloatDefault("Rate.Drop.Item.Normal", 1.0f);
    rate_values[RATE_DROP_ITEM_UNCOMMON]   = ConfigMgr::GetFloatDefault("Rate.Drop.Item.Uncommon", 1.0f);
    rate_values[RATE_DROP_ITEM_RARE]       = ConfigMgr::GetFloatDefault("Rate.Drop.Item.Rare", 1.0f);
    rate_values[RATE_DROP_ITEM_EPIC]       = ConfigMgr::GetFloatDefault("Rate.Drop.Item.Epic", 1.0f);
    rate_values[RATE_DROP_ITEM_LEGENDARY]  = ConfigMgr::GetFloatDefault("Rate.Drop.Item.Legendary", 1.0f);
    rate_values[RATE_DROP_ITEM_ARTIFACT]   = ConfigMgr::GetFloatDefault("Rate.Drop.Item.Artifact", 1.0f);
    rate_values[RATE_DROP_ITEM_REFERENCED] = ConfigMgr::GetFloatDefault("Rate.Drop.Item.Referenced", 1.0f);
    rate_values[RATE_DROP_ITEM_REFERENCED_AMOUNT] = ConfigMgr::GetFloatDefault("Rate.Drop.Item.ReferencedAmount", 1.0f);
    rate_values[RATE_DROP_MONEY]  = ConfigMgr::GetFloatDefault("Rate.Drop.Money", 1.0f);
    rate_values[RATE_XP_KILL]     = ConfigMgr::GetFloatDefault("Rate.XP.Kill", 1.0f);
    rate_values[RATE_XP_QUEST]    = ConfigMgr::GetFloatDefault("Rate.XP.Quest", 1.0f);
    rate_values[RATE_XP_EXPLORE]  = ConfigMgr::GetFloatDefault("Rate.XP.Explore", 1.0f);
    rate_values[RATE_REPAIRCOST]  = ConfigMgr::GetFloatDefault("Rate.RepairCost", 1.0f);
    if (rate_values[RATE_REPAIRCOST] < 0.0f)
    {
        sLog->outError(LOG_FILTER_SERVER_LOADING, "Rate.RepairCost (%f) must be >=0. Using 0.0 instead.", rate_values[RATE_REPAIRCOST]);
        rate_values[RATE_REPAIRCOST] = 0.0f;
    }
    rate_values[RATE_REPUTATION_GAIN]  = ConfigMgr::GetFloatDefault("Rate.Reputation.Gain", 1.0f);
    rate_values[RATE_REPUTATION_LOWLEVEL_KILL]  = ConfigMgr::GetFloatDefault("Rate.Reputation.LowLevel.Kill", 1.0f);
    rate_values[RATE_REPUTATION_LOWLEVEL_QUEST]  = ConfigMgr::GetFloatDefault("Rate.Reputation.LowLevel.Quest", 1.0f);
    rate_values[RATE_REPUTATION_RECRUIT_A_FRIEND_BONUS] = ConfigMgr::GetFloatDefault("Rate.Reputation.RecruitAFriendBonus", 0.1f);
    rate_values[RATE_CREATURE_NORMAL_DAMAGE]          = ConfigMgr::GetFloatDefault("Rate.Creature.Normal.Damage", 1.0f);
    rate_values[RATE_CREATURE_ELITE_ELITE_DAMAGE]     = ConfigMgr::GetFloatDefault("Rate.Creature.Elite.Elite.Damage", 1.0f);
    rate_values[RATE_CREATURE_ELITE_RAREELITE_DAMAGE] = ConfigMgr::GetFloatDefault("Rate.Creature.Elite.RAREELITE.Damage", 1.0f);
    rate_values[RATE_CREATURE_ELITE_WORLDBOSS_DAMAGE] = ConfigMgr::GetFloatDefault("Rate.Creature.Elite.WORLDBOSS.Damage", 1.0f);
    rate_values[RATE_CREATURE_ELITE_RARE_DAMAGE]      = ConfigMgr::GetFloatDefault("Rate.Creature.Elite.RARE.Damage", 1.0f);
    rate_values[RATE_CREATURE_NORMAL_HP]          = ConfigMgr::GetFloatDefault("Rate.Creature.Normal.HP", 1.0f);
    rate_values[RATE_CREATURE_ELITE_ELITE_HP]     = ConfigMgr::GetFloatDefault("Rate.Creature.Elite.Elite.HP", 1.0f);
    rate_values[RATE_CREATURE_ELITE_RAREELITE_HP] = ConfigMgr::GetFloatDefault("Rate.Creature.Elite.RAREELITE.HP", 1.0f);
    rate_values[RATE_CREATURE_ELITE_WORLDBOSS_HP] = ConfigMgr::GetFloatDefault("Rate.Creature.Elite.WORLDBOSS.HP", 1.0f);
    rate_values[RATE_CREATURE_ELITE_RARE_HP]      = ConfigMgr::GetFloatDefault("Rate.Creature.Elite.RARE.HP", 1.0f);
    rate_values[RATE_CREATURE_NORMAL_SPELLDAMAGE]          = ConfigMgr::GetFloatDefault("Rate.Creature.Normal.SpellDamage", 1.0f);
    rate_values[RATE_CREATURE_ELITE_ELITE_SPELLDAMAGE]     = ConfigMgr::GetFloatDefault("Rate.Creature.Elite.Elite.SpellDamage", 1.0f);
    rate_values[RATE_CREATURE_ELITE_RAREELITE_SPELLDAMAGE] = ConfigMgr::GetFloatDefault("Rate.Creature.Elite.RAREELITE.SpellDamage", 1.0f);
    rate_values[RATE_CREATURE_ELITE_WORLDBOSS_SPELLDAMAGE] = ConfigMgr::GetFloatDefault("Rate.Creature.Elite.WORLDBOSS.SpellDamage", 1.0f);
    rate_values[RATE_CREATURE_ELITE_RARE_SPELLDAMAGE]      = ConfigMgr::GetFloatDefault("Rate.Creature.Elite.RARE.SpellDamage", 1.0f);
    rate_values[RATE_CREATURE_AGGRO]  = ConfigMgr::GetFloatDefault("Rate.Creature.Aggro", 1.0f);
    rate_values[RATE_REST_INGAME]                    = ConfigMgr::GetFloatDefault("Rate.Rest.InGame", 1.0f);
    rate_values[RATE_REST_OFFLINE_IN_TAVERN_OR_CITY] = ConfigMgr::GetFloatDefault("Rate.Rest.Offline.InTavernOrCity", 1.0f);
    rate_values[RATE_REST_OFFLINE_IN_WILDERNESS]     = ConfigMgr::GetFloatDefault("Rate.Rest.Offline.InWilderness", 1.0f);
    rate_values[RATE_DAMAGE_FALL]  = ConfigMgr::GetFloatDefault("Rate.Damage.Fall", 1.0f);
    rate_values[RATE_AUCTION_TIME]  = ConfigMgr::GetFloatDefault("Rate.Auction.Time", 1.0f);
    rate_values[RATE_AUCTION_DEPOSIT] = ConfigMgr::GetFloatDefault("Rate.Auction.Deposit", 1.0f);
    rate_values[RATE_AUCTION_CUT] = ConfigMgr::GetFloatDefault("Rate.Auction.Cut", 1.0f);
    rate_values[RATE_HONOR] = ConfigMgr::GetFloatDefault("Rate.Honor", 1.0f);
    rate_values[RATE_MINING_AMOUNT] = ConfigMgr::GetFloatDefault("Rate.Mining.Amount", 1.0f);
    rate_values[RATE_MINING_NEXT]   = ConfigMgr::GetFloatDefault("Rate.Mining.Next", 1.0f);
    rate_values[RATE_INSTANCE_RESET_TIME] = ConfigMgr::GetFloatDefault("Rate.InstanceResetTime", 1.0f);
    rate_values[RATE_TALENT] = ConfigMgr::GetFloatDefault("Rate.Talent", 1.0f);
    if (rate_values[RATE_TALENT] < 0.0f)
    {
        sLog->outError(LOG_FILTER_SERVER_LOADING, "Rate.Talent (%f) must be > 0. Using 1 instead.", rate_values[RATE_TALENT]);
        rate_values[RATE_TALENT] = 1.0f;
    }
    rate_values[RATE_MOVESPEED] = ConfigMgr::GetFloatDefault("Rate.MoveSpeed", 1.0f);
    if (rate_values[RATE_MOVESPEED] < 0)
    {
        sLog->outError(LOG_FILTER_SERVER_LOADING, "Rate.MoveSpeed (%f) must be > 0. Using 1 instead.", rate_values[RATE_MOVESPEED]);
        rate_values[RATE_MOVESPEED] = 1.0f;
    }
    for (uint8 i = 0; i < MAX_MOVE_TYPE; ++i) playerBaseMoveSpeed[i] = baseMoveSpeed[i] * rate_values[RATE_MOVESPEED];
    rate_values[RATE_CORPSE_DECAY_LOOTED] = ConfigMgr::GetFloatDefault("Rate.Corpse.Decay.Looted", 0.5f);

    rate_values[RATE_TARGET_POS_RECALCULATION_RANGE] = ConfigMgr::GetFloatDefault("TargetPosRecalculateRange", 1.5f);
    if (rate_values[RATE_TARGET_POS_RECALCULATION_RANGE] < CONTACT_DISTANCE)
    {
        sLog->outError(LOG_FILTER_SERVER_LOADING, "TargetPosRecalculateRange (%f) must be >= %f. Using %f instead.", rate_values[RATE_TARGET_POS_RECALCULATION_RANGE], CONTACT_DISTANCE, CONTACT_DISTANCE);
        rate_values[RATE_TARGET_POS_RECALCULATION_RANGE] = CONTACT_DISTANCE;
    }
    else if (rate_values[RATE_TARGET_POS_RECALCULATION_RANGE] > NOMINAL_MELEE_RANGE)
    {
        sLog->outError(LOG_FILTER_SERVER_LOADING, "TargetPosRecalculateRange (%f) must be <= %f. Using %f instead.",
            rate_values[RATE_TARGET_POS_RECALCULATION_RANGE], NOMINAL_MELEE_RANGE, NOMINAL_MELEE_RANGE);
        rate_values[RATE_TARGET_POS_RECALCULATION_RANGE] = NOMINAL_MELEE_RANGE;
    }

    rate_values[RATE_DURABILITY_LOSS_ON_DEATH]  = ConfigMgr::GetFloatDefault("DurabilityLoss.OnDeath", 10.0f);
    if (rate_values[RATE_DURABILITY_LOSS_ON_DEATH] < 0.0f)
    {
        sLog->outError(LOG_FILTER_SERVER_LOADING, "DurabilityLoss.OnDeath (%f) must be >=0. Using 0.0 instead.", rate_values[RATE_DURABILITY_LOSS_ON_DEATH]);
        rate_values[RATE_DURABILITY_LOSS_ON_DEATH] = 0.0f;
    }
    if (rate_values[RATE_DURABILITY_LOSS_ON_DEATH] > 100.0f)
    {
        sLog->outError(LOG_FILTER_SERVER_LOADING, "DurabilityLoss.OnDeath (%f) must be <= 100. Using 100.0 instead.", rate_values[RATE_DURABILITY_LOSS_ON_DEATH]);
        rate_values[RATE_DURABILITY_LOSS_ON_DEATH] = 0.0f;
    }
    rate_values[RATE_DURABILITY_LOSS_ON_DEATH] = rate_values[RATE_DURABILITY_LOSS_ON_DEATH] / 100.0f;

    rate_values[RATE_DURABILITY_LOSS_DAMAGE] = ConfigMgr::GetFloatDefault("DurabilityLossChance.Damage", 0.5f);
    if (rate_values[RATE_DURABILITY_LOSS_DAMAGE] < 0.0f)
    {
        sLog->outError(LOG_FILTER_SERVER_LOADING, "DurabilityLossChance.Damage (%f) must be >=0. Using 0.0 instead.", rate_values[RATE_DURABILITY_LOSS_DAMAGE]);
        rate_values[RATE_DURABILITY_LOSS_DAMAGE] = 0.0f;
    }
    rate_values[RATE_DURABILITY_LOSS_ABSORB] = ConfigMgr::GetFloatDefault("DurabilityLossChance.Absorb", 0.5f);
    if (rate_values[RATE_DURABILITY_LOSS_ABSORB] < 0.0f)
    {
        sLog->outError(LOG_FILTER_SERVER_LOADING, "DurabilityLossChance.Absorb (%f) must be >=0. Using 0.0 instead.", rate_values[RATE_DURABILITY_LOSS_ABSORB]);
        rate_values[RATE_DURABILITY_LOSS_ABSORB] = 0.0f;
    }
    rate_values[RATE_DURABILITY_LOSS_PARRY] = ConfigMgr::GetFloatDefault("DurabilityLossChance.Parry", 0.05f);
    if (rate_values[RATE_DURABILITY_LOSS_PARRY] < 0.0f)
    {
        sLog->outError(LOG_FILTER_SERVER_LOADING, "DurabilityLossChance.Parry (%f) must be >=0. Using 0.0 instead.", rate_values[RATE_DURABILITY_LOSS_PARRY]);
        rate_values[RATE_DURABILITY_LOSS_PARRY] = 0.0f;
    }
    rate_values[RATE_DURABILITY_LOSS_BLOCK] = ConfigMgr::GetFloatDefault("DurabilityLossChance.Block", 0.05f);
    if (rate_values[RATE_DURABILITY_LOSS_BLOCK] < 0.0f)
    {
        sLog->outError(LOG_FILTER_SERVER_LOADING, "DurabilityLossChance.Block (%f) must be >=0. Using 0.0 instead.", rate_values[RATE_DURABILITY_LOSS_BLOCK]);
        rate_values[RATE_DURABILITY_LOSS_BLOCK] = 0.0f;
    }
    ///- Read other configuration items from the config file

    m_bool_configs[CONFIG_DURABILITY_LOSS_IN_PVP] = ConfigMgr::GetBoolDefault("DurabilityLoss.InPvP", false);

    m_int_configs[CONFIG_COMPRESSION] = ConfigMgr::GetIntDefault("Compression", 1);
    if (m_int_configs[CONFIG_COMPRESSION] < 1 || m_int_configs[CONFIG_COMPRESSION] > 9)
    {
        sLog->outError(LOG_FILTER_SERVER_LOADING, "Compression level (%i) must be in range 1..9. Using default compression level (1).", m_int_configs[CONFIG_COMPRESSION]);
        m_int_configs[CONFIG_COMPRESSION] = 1;
    }
    m_bool_configs[CONFIG_ADDON_CHANNEL] = ConfigMgr::GetBoolDefault("AddonChannel", true);
    m_bool_configs[CONFIG_CLEAN_CHARACTER_DB] = ConfigMgr::GetBoolDefault("CleanCharacterDB", false);
    m_int_configs[CONFIG_PERSISTENT_CHARACTER_CLEAN_FLAGS] = ConfigMgr::GetIntDefault("PersistentCharacterCleanFlags", 0);
    m_int_configs[CONFIG_CHAT_CHANNEL_LEVEL_REQ] = ConfigMgr::GetIntDefault("ChatLevelReq.Channel", 1);
    m_int_configs[CONFIG_CHAT_WHISPER_LEVEL_REQ] = ConfigMgr::GetIntDefault("ChatLevelReq.Whisper", 1);
    m_int_configs[CONFIG_CHAT_SAY_LEVEL_REQ] = ConfigMgr::GetIntDefault("ChatLevelReq.Say", 1);
    m_int_configs[CONFIG_TRADE_LEVEL_REQ] = ConfigMgr::GetIntDefault("LevelReq.Trade", 1);
    m_int_configs[CONFIG_TICKET_LEVEL_REQ] = ConfigMgr::GetIntDefault("LevelReq.Ticket", 1);
    m_int_configs[CONFIG_AUCTION_LEVEL_REQ] = ConfigMgr::GetIntDefault("LevelReq.Auction", 1);
    m_int_configs[CONFIG_MAIL_LEVEL_REQ] = ConfigMgr::GetIntDefault("LevelReq.Mail", 1);
    m_bool_configs[CONFIG_ALLOW_PLAYER_COMMANDS] = ConfigMgr::GetBoolDefault("AllowPlayerCommands", 1);
    m_bool_configs[CONFIG_PRESERVE_CUSTOM_CHANNELS] = ConfigMgr::GetBoolDefault("PreserveCustomChannels", false);
    m_int_configs[CONFIG_PRESERVE_CUSTOM_CHANNEL_DURATION] = ConfigMgr::GetIntDefault("PreserveCustomChannelDuration", 14);
    m_bool_configs[CONFIG_GRID_UNLOAD] = ConfigMgr::GetBoolDefault("GridUnload", true);
    m_int_configs[CONFIG_INTERVAL_SAVE] = ConfigMgr::GetIntDefault("PlayerSaveInterval", 15 * MINUTE * IN_MILLISECONDS);
    m_int_configs[CONFIG_INTERVAL_DISCONNECT_TOLERANCE] = ConfigMgr::GetIntDefault("DisconnectToleranceInterval", 0);
    m_bool_configs[CONFIG_STATS_SAVE_ONLY_ON_LOGOUT] = ConfigMgr::GetBoolDefault("PlayerSave.Stats.SaveOnlyOnLogout", true);

    m_int_configs[CONFIG_MIN_LEVEL_STAT_SAVE] = ConfigMgr::GetIntDefault("PlayerSave.Stats.MinLevel", 0);
    if (m_int_configs[CONFIG_MIN_LEVEL_STAT_SAVE] > MAX_LEVEL)
    {
        sLog->outError(LOG_FILTER_SERVER_LOADING, "PlayerSave.Stats.MinLevel (%i) must be in range 0..80. Using default, do not save character stats (0).", m_int_configs[CONFIG_MIN_LEVEL_STAT_SAVE]);
        m_int_configs[CONFIG_MIN_LEVEL_STAT_SAVE] = 0;
    }

    m_int_configs[CONFIG_INTERVAL_GRIDCLEAN] = ConfigMgr::GetIntDefault("GridCleanUpDelay", 5 * MINUTE * IN_MILLISECONDS);
    if (m_int_configs[CONFIG_INTERVAL_GRIDCLEAN] < MIN_GRID_DELAY)
    {
        sLog->outError(LOG_FILTER_SERVER_LOADING, "GridCleanUpDelay (%i) must be greater %u. Use this minimal value.", m_int_configs[CONFIG_INTERVAL_GRIDCLEAN], MIN_GRID_DELAY);
        m_int_configs[CONFIG_INTERVAL_GRIDCLEAN] = MIN_GRID_DELAY;
    }
    if (reload)
        sMapMgr->SetGridCleanUpDelay(m_int_configs[CONFIG_INTERVAL_GRIDCLEAN]);

    m_int_configs[CONFIG_INTERVAL_MAPUPDATE] = ConfigMgr::GetIntDefault("MapUpdateInterval", 100);
    if (m_int_configs[CONFIG_INTERVAL_MAPUPDATE] < MIN_MAP_UPDATE_DELAY)
    {
        sLog->outError(LOG_FILTER_SERVER_LOADING, "MapUpdateInterval (%i) must be greater %u. Use this minimal value.", m_int_configs[CONFIG_INTERVAL_MAPUPDATE], MIN_MAP_UPDATE_DELAY);
        m_int_configs[CONFIG_INTERVAL_MAPUPDATE] = MIN_MAP_UPDATE_DELAY;
    }
    if (reload)
        sMapMgr->SetMapUpdateInterval(m_int_configs[CONFIG_INTERVAL_MAPUPDATE]);

    m_int_configs[CONFIG_INTERVAL_CHANGEWEATHER] = ConfigMgr::GetIntDefault("ChangeWeatherInterval", 10 * MINUTE * IN_MILLISECONDS);

    if (reload)
    {
        uint32 val = ConfigMgr::GetIntDefault("WorldServerPort", 8085);
        if (val != m_int_configs[CONFIG_PORT_WORLD])
            sLog->outError(LOG_FILTER_SERVER_LOADING, "WorldServerPort option can't be changed at worldserver.conf reload, using current value (%u).", m_int_configs[CONFIG_PORT_WORLD]);
    }
    else
        m_int_configs[CONFIG_PORT_WORLD] = ConfigMgr::GetIntDefault("WorldServerPort", 8085);

    m_int_configs[CONFIG_SOCKET_TIMEOUTTIME] = ConfigMgr::GetIntDefault("SocketTimeOutTime", 900000);
    m_int_configs[CONFIG_SESSION_ADD_DELAY] = ConfigMgr::GetIntDefault("SessionAddDelay", 10000);

    m_float_configs[CONFIG_GROUP_XP_DISTANCE] = ConfigMgr::GetFloatDefault("MaxGroupXPDistance", 74.0f);
    m_float_configs[CONFIG_MAX_RECRUIT_A_FRIEND_DISTANCE] = ConfigMgr::GetFloatDefault("MaxRecruitAFriendBonusDistance", 100.0f);

    /// \todo Add MonsterSight and GuarderSight (with meaning) in worldserver.conf or put them as define
    m_float_configs[CONFIG_SIGHT_MONSTER] = ConfigMgr::GetFloatDefault("MonsterSight", 50);
    m_float_configs[CONFIG_SIGHT_GUARDER] = ConfigMgr::GetFloatDefault("GuarderSight", 50);

    if (reload)
    {
        uint32 val = ConfigMgr::GetIntDefault("GameType", 0);
        if (val != m_int_configs[CONFIG_GAME_TYPE])
            sLog->outError(LOG_FILTER_SERVER_LOADING, "GameType option can't be changed at worldserver.conf reload, using current value (%u).", m_int_configs[CONFIG_GAME_TYPE]);
    }
    else
        m_int_configs[CONFIG_GAME_TYPE] = ConfigMgr::GetIntDefault("GameType", 0);

    if (reload)
    {
        uint32 val = ConfigMgr::GetIntDefault("RealmZone", REALM_ZONE_DEVELOPMENT);
        if (val != m_int_configs[CONFIG_REALM_ZONE])
            sLog->outError(LOG_FILTER_SERVER_LOADING, "RealmZone option can't be changed at worldserver.conf reload, using current value (%u).", m_int_configs[CONFIG_REALM_ZONE]);
    }
    else
        m_int_configs[CONFIG_REALM_ZONE] = ConfigMgr::GetIntDefault("RealmZone", REALM_ZONE_DEVELOPMENT);

    m_bool_configs[CONFIG_ALLOW_TWO_SIDE_ACCOUNTS]            = ConfigMgr::GetBoolDefault("AllowTwoSide.Accounts", true);
    m_bool_configs[CONFIG_ALLOW_TWO_SIDE_INTERACTION_CHAT]    = ConfigMgr::GetBoolDefault("AllowTwoSide.Interaction.Chat", false);
    m_bool_configs[CONFIG_ALLOW_TWO_SIDE_INTERACTION_CHANNEL] = ConfigMgr::GetBoolDefault("AllowTwoSide.Interaction.Channel", false);
    m_bool_configs[CONFIG_ALLOW_TWO_SIDE_INTERACTION_GROUP]   = ConfigMgr::GetBoolDefault("AllowTwoSide.Interaction.Group", false);
    m_bool_configs[CONFIG_ALLOW_TWO_SIDE_INTERACTION_GUILD]   = ConfigMgr::GetBoolDefault("AllowTwoSide.Interaction.Guild", false);
    m_bool_configs[CONFIG_ALLOW_TWO_SIDE_INTERACTION_AUCTION] = ConfigMgr::GetBoolDefault("AllowTwoSide.Interaction.Auction", false);
    m_bool_configs[CONFIG_ALLOW_TWO_SIDE_INTERACTION_MAIL]    = ConfigMgr::GetBoolDefault("AllowTwoSide.Interaction.Mail", false);
    m_bool_configs[CONFIG_ALLOW_TWO_SIDE_WHO_LIST]            = ConfigMgr::GetBoolDefault("AllowTwoSide.WhoList", false);
    m_bool_configs[CONFIG_ALLOW_TWO_SIDE_ADD_FRIEND]          = ConfigMgr::GetBoolDefault("AllowTwoSide.AddFriend", false);
    m_bool_configs[CONFIG_ALLOW_TWO_SIDE_TRADE]               = ConfigMgr::GetBoolDefault("AllowTwoSide.trade", false);
    m_int_configs[CONFIG_STRICT_PLAYER_NAMES]                 = ConfigMgr::GetIntDefault ("StrictPlayerNames",  0);
    m_int_configs[CONFIG_STRICT_CHARTER_NAMES]                = ConfigMgr::GetIntDefault ("StrictCharterNames", 0);
    m_int_configs[CONFIG_STRICT_PET_NAMES]                    = ConfigMgr::GetIntDefault ("StrictPetNames",     0);

    m_int_configs[CONFIG_MIN_PLAYER_NAME]                     = ConfigMgr::GetIntDefault ("MinPlayerName",  2);
    if (m_int_configs[CONFIG_MIN_PLAYER_NAME] < 1 || m_int_configs[CONFIG_MIN_PLAYER_NAME] > MAX_PLAYER_NAME)
    {
        sLog->outError(LOG_FILTER_SERVER_LOADING, "MinPlayerName (%i) must be in range 1..%u. Set to 2.", m_int_configs[CONFIG_MIN_PLAYER_NAME], MAX_PLAYER_NAME);
        m_int_configs[CONFIG_MIN_PLAYER_NAME] = 2;
    }

    m_int_configs[CONFIG_MIN_CHARTER_NAME]                    = ConfigMgr::GetIntDefault ("MinCharterName", 2);
    if (m_int_configs[CONFIG_MIN_CHARTER_NAME] < 1 || m_int_configs[CONFIG_MIN_CHARTER_NAME] > MAX_CHARTER_NAME)
    {
        sLog->outError(LOG_FILTER_SERVER_LOADING, "MinCharterName (%i) must be in range 1..%u. Set to 2.", m_int_configs[CONFIG_MIN_CHARTER_NAME], MAX_CHARTER_NAME);
        m_int_configs[CONFIG_MIN_CHARTER_NAME] = 2;
    }

    m_int_configs[CONFIG_MIN_PET_NAME]                        = ConfigMgr::GetIntDefault ("MinPetName",     2);
    if (m_int_configs[CONFIG_MIN_PET_NAME] < 1 || m_int_configs[CONFIG_MIN_PET_NAME] > MAX_PET_NAME)
    {
        sLog->outError(LOG_FILTER_SERVER_LOADING, "MinPetName (%i) must be in range 1..%u. Set to 2.", m_int_configs[CONFIG_MIN_PET_NAME], MAX_PET_NAME);
        m_int_configs[CONFIG_MIN_PET_NAME] = 2;
    }

    m_int_configs[CONFIG_CHARACTER_CREATING_DISABLED] = ConfigMgr::GetIntDefault("CharacterCreating.Disabled", 0);
    m_int_configs[CONFIG_CHARACTER_CREATING_DISABLED_RACEMASK] = ConfigMgr::GetIntDefault("CharacterCreating.Disabled.RaceMask", 0);
    m_int_configs[CONFIG_CHARACTER_CREATING_DISABLED_CLASSMASK] = ConfigMgr::GetIntDefault("CharacterCreating.Disabled.ClassMask", 0);

    m_int_configs[CONFIG_CHARACTERS_PER_REALM] = ConfigMgr::GetIntDefault("CharactersPerRealm", 10);
    if (m_int_configs[CONFIG_CHARACTERS_PER_REALM] < 1 || m_int_configs[CONFIG_CHARACTERS_PER_REALM] > 10)
    {
        sLog->outError(LOG_FILTER_SERVER_LOADING, "CharactersPerRealm (%i) must be in range 1..10. Set to 10.", m_int_configs[CONFIG_CHARACTERS_PER_REALM]);
        m_int_configs[CONFIG_CHARACTERS_PER_REALM] = 10;
    }

    // must be after CONFIG_CHARACTERS_PER_REALM
    m_int_configs[CONFIG_CHARACTERS_PER_ACCOUNT] = ConfigMgr::GetIntDefault("CharactersPerAccount", 50);
    if (m_int_configs[CONFIG_CHARACTERS_PER_ACCOUNT] < m_int_configs[CONFIG_CHARACTERS_PER_REALM])
    {
        sLog->outError(LOG_FILTER_SERVER_LOADING, "CharactersPerAccount (%i) can't be less than CharactersPerRealm (%i).", m_int_configs[CONFIG_CHARACTERS_PER_ACCOUNT], m_int_configs[CONFIG_CHARACTERS_PER_REALM]);
        m_int_configs[CONFIG_CHARACTERS_PER_ACCOUNT] = m_int_configs[CONFIG_CHARACTERS_PER_REALM];
    }

    m_int_configs[CONFIG_HEROIC_CHARACTERS_PER_REALM] = ConfigMgr::GetIntDefault("HeroicCharactersPerRealm", 1);
    if (int32(m_int_configs[CONFIG_HEROIC_CHARACTERS_PER_REALM]) < 0 || m_int_configs[CONFIG_HEROIC_CHARACTERS_PER_REALM] > 10)
    {
        sLog->outError(LOG_FILTER_SERVER_LOADING, "HeroicCharactersPerRealm (%i) must be in range 0..10. Set to 1.", m_int_configs[CONFIG_HEROIC_CHARACTERS_PER_REALM]);
        m_int_configs[CONFIG_HEROIC_CHARACTERS_PER_REALM] = 1;
    }

    m_int_configs[CONFIG_CHARACTER_CREATING_MIN_LEVEL_FOR_HEROIC_CHARACTER] = ConfigMgr::GetIntDefault("CharacterCreating.MinLevelForHeroicCharacter", 55);

    m_int_configs[CONFIG_SKIP_CINEMATICS] = ConfigMgr::GetIntDefault("SkipCinematics", 0);
    if (int32(m_int_configs[CONFIG_SKIP_CINEMATICS]) < 0 || m_int_configs[CONFIG_SKIP_CINEMATICS] > 2)
    {
        sLog->outError(LOG_FILTER_SERVER_LOADING, "SkipCinematics (%i) must be in range 0..2. Set to 0.", m_int_configs[CONFIG_SKIP_CINEMATICS]);
        m_int_configs[CONFIG_SKIP_CINEMATICS] = 0;
    }

    if (reload)
    {
        uint32 val = ConfigMgr::GetIntDefault("MaxPlayerLevel", DEFAULT_MAX_LEVEL);
        if (val != m_int_configs[CONFIG_MAX_PLAYER_LEVEL])
            sLog->outError(LOG_FILTER_SERVER_LOADING, "MaxPlayerLevel option can't be changed at config reload, using current value (%u).", m_int_configs[CONFIG_MAX_PLAYER_LEVEL]);
    }
    else
        m_int_configs[CONFIG_MAX_PLAYER_LEVEL] = ConfigMgr::GetIntDefault("MaxPlayerLevel", DEFAULT_MAX_LEVEL);

    if (m_int_configs[CONFIG_MAX_PLAYER_LEVEL] > MAX_LEVEL)
    {
        sLog->outError(LOG_FILTER_SERVER_LOADING, "MaxPlayerLevel (%i) must be in range 1..%u. Set to %u.", m_int_configs[CONFIG_MAX_PLAYER_LEVEL], MAX_LEVEL, MAX_LEVEL);
        m_int_configs[CONFIG_MAX_PLAYER_LEVEL] = MAX_LEVEL;
    }

    m_int_configs[CONFIG_MIN_DUALSPEC_LEVEL] = ConfigMgr::GetIntDefault("MinDualSpecLevel", 40);

    m_int_configs[CONFIG_START_PLAYER_LEVEL] = ConfigMgr::GetIntDefault("StartPlayerLevel", 1);
    if (m_int_configs[CONFIG_START_PLAYER_LEVEL] < 1)
    {
        sLog->outError(LOG_FILTER_SERVER_LOADING, "StartPlayerLevel (%i) must be in range 1..MaxPlayerLevel(%u). Set to 1.", m_int_configs[CONFIG_START_PLAYER_LEVEL], m_int_configs[CONFIG_MAX_PLAYER_LEVEL]);
        m_int_configs[CONFIG_START_PLAYER_LEVEL] = 1;
    }
    else if (m_int_configs[CONFIG_START_PLAYER_LEVEL] > m_int_configs[CONFIG_MAX_PLAYER_LEVEL])
    {
        sLog->outError(LOG_FILTER_SERVER_LOADING, "StartPlayerLevel (%i) must be in range 1..MaxPlayerLevel(%u). Set to %u.", m_int_configs[CONFIG_START_PLAYER_LEVEL], m_int_configs[CONFIG_MAX_PLAYER_LEVEL], m_int_configs[CONFIG_MAX_PLAYER_LEVEL]);
        m_int_configs[CONFIG_START_PLAYER_LEVEL] = m_int_configs[CONFIG_MAX_PLAYER_LEVEL];
    }

    m_int_configs[CONFIG_START_HEROIC_PLAYER_LEVEL] = ConfigMgr::GetIntDefault("StartHeroicPlayerLevel", 55);
    if (m_int_configs[CONFIG_START_HEROIC_PLAYER_LEVEL] < 1)
    {
        sLog->outError(LOG_FILTER_SERVER_LOADING, "StartHeroicPlayerLevel (%i) must be in range 1..MaxPlayerLevel(%u). Set to 55.",
            m_int_configs[CONFIG_START_HEROIC_PLAYER_LEVEL], m_int_configs[CONFIG_MAX_PLAYER_LEVEL]);
        m_int_configs[CONFIG_START_HEROIC_PLAYER_LEVEL] = 55;
    }
    else if (m_int_configs[CONFIG_START_HEROIC_PLAYER_LEVEL] > m_int_configs[CONFIG_MAX_PLAYER_LEVEL])
    {
        sLog->outError(LOG_FILTER_SERVER_LOADING, "StartHeroicPlayerLevel (%i) must be in range 1..MaxPlayerLevel(%u). Set to %u.",
            m_int_configs[CONFIG_START_HEROIC_PLAYER_LEVEL], m_int_configs[CONFIG_MAX_PLAYER_LEVEL], m_int_configs[CONFIG_MAX_PLAYER_LEVEL]);
        m_int_configs[CONFIG_START_HEROIC_PLAYER_LEVEL] = m_int_configs[CONFIG_MAX_PLAYER_LEVEL];
    }

    m_int_configs[CONFIG_START_PLAYER_MONEY] = ConfigMgr::GetIntDefault("StartPlayerMoney", 0);
    if (int32(m_int_configs[CONFIG_START_PLAYER_MONEY]) < 0)
    {
        sLog->outError(LOG_FILTER_SERVER_LOADING, "StartPlayerMoney (%i) must be in range 0..%u. Set to %u.", m_int_configs[CONFIG_START_PLAYER_MONEY], MAX_MONEY_AMOUNT, 0);
            m_int_configs[CONFIG_START_PLAYER_MONEY] = 0;
    }
    else if (m_int_configs[CONFIG_START_PLAYER_MONEY] > 0x7FFFFFFF-1) // TODO: (See MAX_MONEY_AMOUNT)
    {
<<<<<<< HEAD
        sLog->outError(LOG_FILTER_GENERAL, "StartPlayerMoney (%i) must be in range 0..%u. Set to %u.",
            m_int_configs[CONFIG_START_PLAYER_MONEY], 0x7FFFFFFF-1, 0x7FFFFFFF-1);
        m_int_configs[CONFIG_START_PLAYER_MONEY] = 0x7FFFFFFF-1;
=======
        sLog->outError(LOG_FILTER_SERVER_LOADING, "StartPlayerMoney (%i) must be in range 0..%u. Set to %u.",
            m_int_configs[CONFIG_START_PLAYER_MONEY], MAX_MONEY_AMOUNT, MAX_MONEY_AMOUNT);
        m_int_configs[CONFIG_START_PLAYER_MONEY] = MAX_MONEY_AMOUNT;
>>>>>>> 3c42401d
    }

    m_int_configs[CONFIG_MAX_HONOR_POINTS] = ConfigMgr::GetIntDefault("MaxHonorPoints", 75000);
    if (int32(m_int_configs[CONFIG_MAX_HONOR_POINTS]) < 0)
    {
        sLog->outError(LOG_FILTER_SERVER_LOADING, "MaxHonorPoints (%i) can't be negative. Set to 0.", m_int_configs[CONFIG_MAX_HONOR_POINTS]);
        m_int_configs[CONFIG_MAX_HONOR_POINTS] = 0;
    }

    m_int_configs[CONFIG_START_HONOR_POINTS] = ConfigMgr::GetIntDefault("StartHonorPoints", 0);
    if (int32(m_int_configs[CONFIG_START_HONOR_POINTS]) < 0)
    {
        sLog->outError(LOG_FILTER_SERVER_LOADING, "StartHonorPoints (%i) must be in range 0..MaxHonorPoints(%u). Set to %u.",
            m_int_configs[CONFIG_START_HONOR_POINTS], m_int_configs[CONFIG_MAX_HONOR_POINTS], 0);
        m_int_configs[CONFIG_START_HONOR_POINTS] = 0;
    }
    else if (m_int_configs[CONFIG_START_HONOR_POINTS] > m_int_configs[CONFIG_MAX_HONOR_POINTS])
    {
        sLog->outError(LOG_FILTER_SERVER_LOADING, "StartHonorPoints (%i) must be in range 0..MaxHonorPoints(%u). Set to %u.",
            m_int_configs[CONFIG_START_HONOR_POINTS], m_int_configs[CONFIG_MAX_HONOR_POINTS], m_int_configs[CONFIG_MAX_HONOR_POINTS]);
        m_int_configs[CONFIG_START_HONOR_POINTS] = m_int_configs[CONFIG_MAX_HONOR_POINTS];
    }

    m_int_configs[CONFIG_MAX_ARENA_POINTS] = ConfigMgr::GetIntDefault("MaxArenaPoints", 10000);
    if (int32(m_int_configs[CONFIG_MAX_ARENA_POINTS]) < 0)
    {
        sLog->outError(LOG_FILTER_SERVER_LOADING, "MaxArenaPoints (%i) can't be negative. Set to 0.", m_int_configs[CONFIG_MAX_ARENA_POINTS]);
        m_int_configs[CONFIG_MAX_ARENA_POINTS] = 0;
    }

    m_int_configs[CONFIG_START_ARENA_POINTS] = ConfigMgr::GetIntDefault("StartArenaPoints", 0);
    if (int32(m_int_configs[CONFIG_START_ARENA_POINTS]) < 0)
    {
        sLog->outError(LOG_FILTER_SERVER_LOADING, "StartArenaPoints (%i) must be in range 0..MaxArenaPoints(%u). Set to %u.",
            m_int_configs[CONFIG_START_ARENA_POINTS], m_int_configs[CONFIG_MAX_ARENA_POINTS], 0);
        m_int_configs[CONFIG_START_ARENA_POINTS] = 0;
    }
    else if (m_int_configs[CONFIG_START_ARENA_POINTS] > m_int_configs[CONFIG_MAX_ARENA_POINTS])
    {
        sLog->outError(LOG_FILTER_SERVER_LOADING, "StartArenaPoints (%i) must be in range 0..MaxArenaPoints(%u). Set to %u.",
            m_int_configs[CONFIG_START_ARENA_POINTS], m_int_configs[CONFIG_MAX_ARENA_POINTS], m_int_configs[CONFIG_MAX_ARENA_POINTS]);
        m_int_configs[CONFIG_START_ARENA_POINTS] = m_int_configs[CONFIG_MAX_ARENA_POINTS];
    }

    m_int_configs[CONFIG_MAX_RECRUIT_A_FRIEND_BONUS_PLAYER_LEVEL] = ConfigMgr::GetIntDefault("RecruitAFriend.MaxLevel", 60);
    if (m_int_configs[CONFIG_MAX_RECRUIT_A_FRIEND_BONUS_PLAYER_LEVEL] > m_int_configs[CONFIG_MAX_PLAYER_LEVEL])
    {
        sLog->outError(LOG_FILTER_SERVER_LOADING, "RecruitAFriend.MaxLevel (%i) must be in the range 0..MaxLevel(%u). Set to %u.",
            m_int_configs[CONFIG_MAX_RECRUIT_A_FRIEND_BONUS_PLAYER_LEVEL], m_int_configs[CONFIG_MAX_PLAYER_LEVEL], 60);
        m_int_configs[CONFIG_MAX_RECRUIT_A_FRIEND_BONUS_PLAYER_LEVEL] = 60;
    }

    m_int_configs[CONFIG_MAX_RECRUIT_A_FRIEND_BONUS_PLAYER_LEVEL_DIFFERENCE] = ConfigMgr::GetIntDefault("RecruitAFriend.MaxDifference", 4);
    m_bool_configs[CONFIG_ALL_TAXI_PATHS] = ConfigMgr::GetBoolDefault("AllFlightPaths", false);
    m_bool_configs[CONFIG_INSTANT_TAXI] = ConfigMgr::GetBoolDefault("InstantFlightPaths", false);

    m_bool_configs[CONFIG_INSTANCE_IGNORE_LEVEL] = ConfigMgr::GetBoolDefault("Instance.IgnoreLevel", false);
    m_bool_configs[CONFIG_INSTANCE_IGNORE_RAID]  = ConfigMgr::GetBoolDefault("Instance.IgnoreRaid", false);

    m_bool_configs[CONFIG_CAST_UNSTUCK] = ConfigMgr::GetBoolDefault("CastUnstuck", true);
    m_int_configs[CONFIG_INSTANCE_RESET_TIME_HOUR]  = ConfigMgr::GetIntDefault("Instance.ResetTimeHour", 4);
    m_int_configs[CONFIG_INSTANCE_UNLOAD_DELAY] = ConfigMgr::GetIntDefault("Instance.UnloadDelay", 30 * MINUTE * IN_MILLISECONDS);

    m_int_configs[CONFIG_MAX_PRIMARY_TRADE_SKILL] = ConfigMgr::GetIntDefault("MaxPrimaryTradeSkill", 2);
    m_int_configs[CONFIG_MIN_PETITION_SIGNS] = ConfigMgr::GetIntDefault("MinPetitionSigns", 9);
    if (m_int_configs[CONFIG_MIN_PETITION_SIGNS] > 9)
    {
        sLog->outError(LOG_FILTER_SERVER_LOADING, "MinPetitionSigns (%i) must be in range 0..9. Set to 9.", m_int_configs[CONFIG_MIN_PETITION_SIGNS]);
        m_int_configs[CONFIG_MIN_PETITION_SIGNS] = 9;
    }

    m_int_configs[CONFIG_GM_LOGIN_STATE]        = ConfigMgr::GetIntDefault("GM.LoginState", 2);
    m_int_configs[CONFIG_GM_VISIBLE_STATE]      = ConfigMgr::GetIntDefault("GM.Visible", 2);
    m_int_configs[CONFIG_GM_CHAT]               = ConfigMgr::GetIntDefault("GM.Chat", 2);
    m_int_configs[CONFIG_GM_WHISPERING_TO]      = ConfigMgr::GetIntDefault("GM.WhisperingTo", 2);

    m_int_configs[CONFIG_GM_LEVEL_IN_GM_LIST]   = ConfigMgr::GetIntDefault("GM.InGMList.Level", SEC_ADMINISTRATOR);
    m_int_configs[CONFIG_GM_LEVEL_IN_WHO_LIST]  = ConfigMgr::GetIntDefault("GM.InWhoList.Level", SEC_ADMINISTRATOR);
    m_bool_configs[CONFIG_GM_LOG_TRADE]         = ConfigMgr::GetBoolDefault("GM.LogTrade", false);
    m_int_configs[CONFIG_START_GM_LEVEL]        = ConfigMgr::GetIntDefault("GM.StartLevel", 1);
    if (m_int_configs[CONFIG_START_GM_LEVEL] < m_int_configs[CONFIG_START_PLAYER_LEVEL])
    {
        sLog->outError(LOG_FILTER_SERVER_LOADING, "GM.StartLevel (%i) must be in range StartPlayerLevel(%u)..%u. Set to %u.",
            m_int_configs[CONFIG_START_GM_LEVEL], m_int_configs[CONFIG_START_PLAYER_LEVEL], MAX_LEVEL, m_int_configs[CONFIG_START_PLAYER_LEVEL]);
        m_int_configs[CONFIG_START_GM_LEVEL] = m_int_configs[CONFIG_START_PLAYER_LEVEL];
    }
    else if (m_int_configs[CONFIG_START_GM_LEVEL] > MAX_LEVEL)
    {
        sLog->outError(LOG_FILTER_SERVER_LOADING, "GM.StartLevel (%i) must be in range 1..%u. Set to %u.", m_int_configs[CONFIG_START_GM_LEVEL], MAX_LEVEL, MAX_LEVEL);
        m_int_configs[CONFIG_START_GM_LEVEL] = MAX_LEVEL;
    }
    m_bool_configs[CONFIG_ALLOW_GM_GROUP]       = ConfigMgr::GetBoolDefault("GM.AllowInvite", false);
    m_bool_configs[CONFIG_ALLOW_GM_FRIEND]      = ConfigMgr::GetBoolDefault("GM.AllowFriend", false);
    m_bool_configs[CONFIG_GM_LOWER_SECURITY] = ConfigMgr::GetBoolDefault("GM.LowerSecurity", false);
    m_float_configs[CONFIG_CHANCE_OF_GM_SURVEY] = ConfigMgr::GetFloatDefault("GM.TicketSystem.ChanceOfGMSurvey", 50.0f);

    m_int_configs[CONFIG_GROUP_VISIBILITY] = ConfigMgr::GetIntDefault("Visibility.GroupMode", 1);

    m_int_configs[CONFIG_MAIL_DELIVERY_DELAY] = ConfigMgr::GetIntDefault("MailDeliveryDelay", HOUR);

    m_int_configs[CONFIG_UPTIME_UPDATE] = ConfigMgr::GetIntDefault("UpdateUptimeInterval", 10);
    if (int32(m_int_configs[CONFIG_UPTIME_UPDATE]) <= 0)
    {
        sLog->outError(LOG_FILTER_SERVER_LOADING, "UpdateUptimeInterval (%i) must be > 0, set to default 10.", m_int_configs[CONFIG_UPTIME_UPDATE]);
        m_int_configs[CONFIG_UPTIME_UPDATE] = 10;
    }
    if (reload)
    {
        m_timers[WUPDATE_UPTIME].SetInterval(m_int_configs[CONFIG_UPTIME_UPDATE]*MINUTE*IN_MILLISECONDS);
        m_timers[WUPDATE_UPTIME].Reset();
    }

    // log db cleanup interval
    m_int_configs[CONFIG_LOGDB_CLEARINTERVAL] = ConfigMgr::GetIntDefault("LogDB.Opt.ClearInterval", 10);
    if (int32(m_int_configs[CONFIG_LOGDB_CLEARINTERVAL]) <= 0)
    {
        sLog->outError(LOG_FILTER_SERVER_LOADING, "LogDB.Opt.ClearInterval (%i) must be > 0, set to default 10.", m_int_configs[CONFIG_LOGDB_CLEARINTERVAL]);
        m_int_configs[CONFIG_LOGDB_CLEARINTERVAL] = 10;
    }
    if (reload)
    {
        m_timers[WUPDATE_CLEANDB].SetInterval(m_int_configs[CONFIG_LOGDB_CLEARINTERVAL] * MINUTE * IN_MILLISECONDS);
        m_timers[WUPDATE_CLEANDB].Reset();
    }
    m_int_configs[CONFIG_LOGDB_CLEARTIME] = ConfigMgr::GetIntDefault("LogDB.Opt.ClearTime", 1209600); // 14 days default
    sLog->outInfo(LOG_FILTER_SERVER_LOADING, "Will clear `logs` table of entries older than %i seconds every %u minutes.",
        m_int_configs[CONFIG_LOGDB_CLEARTIME], m_int_configs[CONFIG_LOGDB_CLEARINTERVAL]);

    m_int_configs[CONFIG_SKILL_CHANCE_ORANGE] = ConfigMgr::GetIntDefault("SkillChance.Orange", 100);
    m_int_configs[CONFIG_SKILL_CHANCE_YELLOW] = ConfigMgr::GetIntDefault("SkillChance.Yellow", 75);
    m_int_configs[CONFIG_SKILL_CHANCE_GREEN]  = ConfigMgr::GetIntDefault("SkillChance.Green", 25);
    m_int_configs[CONFIG_SKILL_CHANCE_GREY]   = ConfigMgr::GetIntDefault("SkillChance.Grey", 0);

    m_int_configs[CONFIG_SKILL_CHANCE_MINING_STEPS]  = ConfigMgr::GetIntDefault("SkillChance.MiningSteps", 75);
    m_int_configs[CONFIG_SKILL_CHANCE_SKINNING_STEPS]   = ConfigMgr::GetIntDefault("SkillChance.SkinningSteps", 75);

    m_bool_configs[CONFIG_SKILL_PROSPECTING] = ConfigMgr::GetBoolDefault("SkillChance.Prospecting", false);
    m_bool_configs[CONFIG_SKILL_MILLING] = ConfigMgr::GetBoolDefault("SkillChance.Milling", false);

    m_int_configs[CONFIG_SKILL_GAIN_CRAFTING]  = ConfigMgr::GetIntDefault("SkillGain.Crafting", 1);

    m_int_configs[CONFIG_SKILL_GAIN_DEFENSE]  = ConfigMgr::GetIntDefault("SkillGain.Defense", 1);

    m_int_configs[CONFIG_SKILL_GAIN_GATHERING]  = ConfigMgr::GetIntDefault("SkillGain.Gathering", 1);

    m_int_configs[CONFIG_SKILL_GAIN_WEAPON]  = ConfigMgr::GetIntDefault("SkillGain.Weapon", 1);

    m_int_configs[CONFIG_MAX_OVERSPEED_PINGS] = ConfigMgr::GetIntDefault("MaxOverspeedPings", 2);
    if (m_int_configs[CONFIG_MAX_OVERSPEED_PINGS] != 0 && m_int_configs[CONFIG_MAX_OVERSPEED_PINGS] < 2)
    {
        sLog->outError(LOG_FILTER_SERVER_LOADING, "MaxOverspeedPings (%i) must be in range 2..infinity (or 0 to disable check). Set to 2.", m_int_configs[CONFIG_MAX_OVERSPEED_PINGS]);
        m_int_configs[CONFIG_MAX_OVERSPEED_PINGS] = 2;
    }

    m_bool_configs[CONFIG_SAVE_RESPAWN_TIME_IMMEDIATELY] = ConfigMgr::GetBoolDefault("SaveRespawnTimeImmediately", true);
    m_bool_configs[CONFIG_WEATHER] = ConfigMgr::GetBoolDefault("ActivateWeather", true);

    m_int_configs[CONFIG_DISABLE_BREATHING] = ConfigMgr::GetIntDefault("DisableWaterBreath", SEC_CONSOLE);

    m_bool_configs[CONFIG_ALWAYS_MAX_SKILL_FOR_LEVEL] = ConfigMgr::GetBoolDefault("AlwaysMaxSkillForLevel", false);

    if (reload)
    {
        uint32 val = ConfigMgr::GetIntDefault("Expansion", 1);
        if (val != m_int_configs[CONFIG_EXPANSION])
            sLog->outError(LOG_FILTER_SERVER_LOADING, "Expansion option can't be changed at worldserver.conf reload, using current value (%u).", m_int_configs[CONFIG_EXPANSION]);
    }
    else
        m_int_configs[CONFIG_EXPANSION] = ConfigMgr::GetIntDefault("Expansion", 1);

    m_int_configs[CONFIG_CHATFLOOD_MESSAGE_COUNT] = ConfigMgr::GetIntDefault("ChatFlood.MessageCount", 10);
    m_int_configs[CONFIG_CHATFLOOD_MESSAGE_DELAY] = ConfigMgr::GetIntDefault("ChatFlood.MessageDelay", 1);
    m_int_configs[CONFIG_CHATFLOOD_MUTE_TIME]     = ConfigMgr::GetIntDefault("ChatFlood.MuteTime", 10);

    m_int_configs[CONFIG_EVENT_ANNOUNCE] = ConfigMgr::GetIntDefault("Event.Announce", 0);

    m_float_configs[CONFIG_CREATURE_FAMILY_FLEE_ASSISTANCE_RADIUS] = ConfigMgr::GetFloatDefault("CreatureFamilyFleeAssistanceRadius", 30.0f);
    m_float_configs[CONFIG_CREATURE_FAMILY_ASSISTANCE_RADIUS] = ConfigMgr::GetFloatDefault("CreatureFamilyAssistanceRadius", 10.0f);
    m_int_configs[CONFIG_CREATURE_FAMILY_ASSISTANCE_DELAY]  = ConfigMgr::GetIntDefault("CreatureFamilyAssistanceDelay", 1500);
    m_int_configs[CONFIG_CREATURE_FAMILY_FLEE_DELAY]        = ConfigMgr::GetIntDefault("CreatureFamilyFleeDelay", 7000);

    m_int_configs[CONFIG_WORLD_BOSS_LEVEL_DIFF] = ConfigMgr::GetIntDefault("WorldBossLevelDiff", 3);

    // note: disable value (-1) will assigned as 0xFFFFFFF, to prevent overflow at calculations limit it to max possible player level MAX_LEVEL(100)
    m_int_configs[CONFIG_QUEST_LOW_LEVEL_HIDE_DIFF] = ConfigMgr::GetIntDefault("Quests.LowLevelHideDiff", 4);
    if (m_int_configs[CONFIG_QUEST_LOW_LEVEL_HIDE_DIFF] > MAX_LEVEL)
        m_int_configs[CONFIG_QUEST_LOW_LEVEL_HIDE_DIFF] = MAX_LEVEL;
    m_int_configs[CONFIG_QUEST_HIGH_LEVEL_HIDE_DIFF] = ConfigMgr::GetIntDefault("Quests.HighLevelHideDiff", 7);
    if (m_int_configs[CONFIG_QUEST_HIGH_LEVEL_HIDE_DIFF] > MAX_LEVEL)
        m_int_configs[CONFIG_QUEST_HIGH_LEVEL_HIDE_DIFF] = MAX_LEVEL;
    m_bool_configs[CONFIG_QUEST_IGNORE_RAID] = ConfigMgr::GetBoolDefault("Quests.IgnoreRaid", false);
    m_bool_configs[CONFIG_QUEST_IGNORE_AUTO_ACCEPT] = ConfigMgr::GetBoolDefault("Quests.IgnoreAutoAccept", false);
    m_bool_configs[CONFIG_QUEST_IGNORE_AUTO_COMPLETE] = ConfigMgr::GetBoolDefault("Quests.IgnoreAutoComplete", false);

    m_int_configs[CONFIG_RANDOM_BG_RESET_HOUR] = ConfigMgr::GetIntDefault("Battleground.Random.ResetHour", 6);
    if (m_int_configs[CONFIG_RANDOM_BG_RESET_HOUR] > 23)
    {
        sLog->outError(LOG_FILTER_SERVER_LOADING, "Battleground.Random.ResetHour (%i) can't be load. Set to 6.", m_int_configs[CONFIG_RANDOM_BG_RESET_HOUR]);
        m_int_configs[CONFIG_RANDOM_BG_RESET_HOUR] = 6;
    }

    m_bool_configs[CONFIG_DETECT_POS_COLLISION] = ConfigMgr::GetBoolDefault("DetectPosCollision", true);

    m_bool_configs[CONFIG_RESTRICTED_LFG_CHANNEL]      = ConfigMgr::GetBoolDefault("Channel.RestrictedLfg", true);
    m_bool_configs[CONFIG_SILENTLY_GM_JOIN_TO_CHANNEL] = ConfigMgr::GetBoolDefault("Channel.SilentlyGMJoin", false);

    m_bool_configs[CONFIG_TALENTS_INSPECTING]           = ConfigMgr::GetBoolDefault("TalentsInspecting", true);
    m_bool_configs[CONFIG_CHAT_FAKE_MESSAGE_PREVENTING] = ConfigMgr::GetBoolDefault("ChatFakeMessagePreventing", false);
    m_int_configs[CONFIG_CHAT_STRICT_LINK_CHECKING_SEVERITY] = ConfigMgr::GetIntDefault("ChatStrictLinkChecking.Severity", 0);
    m_int_configs[CONFIG_CHAT_STRICT_LINK_CHECKING_KICK] = ConfigMgr::GetIntDefault("ChatStrictLinkChecking.Kick", 0);

    m_int_configs[CONFIG_CORPSE_DECAY_NORMAL]    = ConfigMgr::GetIntDefault("Corpse.Decay.NORMAL", 60);
    m_int_configs[CONFIG_CORPSE_DECAY_RARE]      = ConfigMgr::GetIntDefault("Corpse.Decay.RARE", 300);
    m_int_configs[CONFIG_CORPSE_DECAY_ELITE]     = ConfigMgr::GetIntDefault("Corpse.Decay.ELITE", 300);
    m_int_configs[CONFIG_CORPSE_DECAY_RAREELITE] = ConfigMgr::GetIntDefault("Corpse.Decay.RAREELITE", 300);
    m_int_configs[CONFIG_CORPSE_DECAY_WORLDBOSS] = ConfigMgr::GetIntDefault("Corpse.Decay.WORLDBOSS", 3600);

    m_int_configs[CONFIG_DEATH_SICKNESS_LEVEL]           = ConfigMgr::GetIntDefault ("Death.SicknessLevel", 11);
    m_bool_configs[CONFIG_DEATH_CORPSE_RECLAIM_DELAY_PVP] = ConfigMgr::GetBoolDefault("Death.CorpseReclaimDelay.PvP", true);
    m_bool_configs[CONFIG_DEATH_CORPSE_RECLAIM_DELAY_PVE] = ConfigMgr::GetBoolDefault("Death.CorpseReclaimDelay.PvE", true);
    m_bool_configs[CONFIG_DEATH_BONES_WORLD]              = ConfigMgr::GetBoolDefault("Death.Bones.World", true);
    m_bool_configs[CONFIG_DEATH_BONES_BG_OR_ARENA]        = ConfigMgr::GetBoolDefault("Death.Bones.BattlegroundOrArena", true);

    m_bool_configs[CONFIG_DIE_COMMAND_MODE] = ConfigMgr::GetBoolDefault("Die.Command.Mode", true);

    m_float_configs[CONFIG_THREAT_RADIUS] = ConfigMgr::GetFloatDefault("ThreatRadius", 60.0f);

    // always use declined names in the russian client
    m_bool_configs[CONFIG_DECLINED_NAMES_USED] =
        (m_int_configs[CONFIG_REALM_ZONE] == REALM_ZONE_RUSSIAN) ? true : ConfigMgr::GetBoolDefault("DeclinedNames", false);

    m_float_configs[CONFIG_LISTEN_RANGE_SAY]       = ConfigMgr::GetFloatDefault("ListenRange.Say", 25.0f);
    m_float_configs[CONFIG_LISTEN_RANGE_TEXTEMOTE] = ConfigMgr::GetFloatDefault("ListenRange.TextEmote", 25.0f);
    m_float_configs[CONFIG_LISTEN_RANGE_YELL]      = ConfigMgr::GetFloatDefault("ListenRange.Yell", 300.0f);

    m_bool_configs[CONFIG_BATTLEGROUND_CAST_DESERTER]                = ConfigMgr::GetBoolDefault("Battleground.CastDeserter", true);
    m_bool_configs[CONFIG_BATTLEGROUND_QUEUE_ANNOUNCER_ENABLE]       = ConfigMgr::GetBoolDefault("Battleground.QueueAnnouncer.Enable", false);
    m_bool_configs[CONFIG_BATTLEGROUND_QUEUE_ANNOUNCER_PLAYERONLY]   = ConfigMgr::GetBoolDefault("Battleground.QueueAnnouncer.PlayerOnly", false);
    m_int_configs[CONFIG_BATTLEGROUND_INVITATION_TYPE]               = ConfigMgr::GetIntDefault ("Battleground.InvitationType", 0);
    m_int_configs[CONFIG_BATTLEGROUND_PREMATURE_FINISH_TIMER]        = ConfigMgr::GetIntDefault ("Battleground.PrematureFinishTimer", 5 * MINUTE * IN_MILLISECONDS);
    m_int_configs[CONFIG_BATTLEGROUND_PREMADE_GROUP_WAIT_FOR_MATCH]  = ConfigMgr::GetIntDefault ("Battleground.PremadeGroupWaitForMatch", 30 * MINUTE * IN_MILLISECONDS);
    m_bool_configs[CONFIG_BG_XP_FOR_KILL]                            = ConfigMgr::GetBoolDefault("Battleground.GiveXPForKills", false);
    m_int_configs[CONFIG_ARENA_MAX_RATING_DIFFERENCE]                = ConfigMgr::GetIntDefault ("Arena.MaxRatingDifference", 150);
    m_int_configs[CONFIG_ARENA_RATING_DISCARD_TIMER]                 = ConfigMgr::GetIntDefault ("Arena.RatingDiscardTimer", 10 * MINUTE * IN_MILLISECONDS);
    m_int_configs[CONFIG_ARENA_RATED_UPDATE_TIMER]                   = ConfigMgr::GetIntDefault ("Arena.RatedUpdateTimer", 5 * IN_MILLISECONDS);
    m_bool_configs[CONFIG_ARENA_AUTO_DISTRIBUTE_POINTS]              = ConfigMgr::GetBoolDefault("Arena.AutoDistributePoints", false);
    m_int_configs[CONFIG_ARENA_AUTO_DISTRIBUTE_INTERVAL_DAYS]        = ConfigMgr::GetIntDefault ("Arena.AutoDistributeInterval", 7);
    m_bool_configs[CONFIG_ARENA_QUEUE_ANNOUNCER_ENABLE]              = ConfigMgr::GetBoolDefault("Arena.QueueAnnouncer.Enable", false);
    m_bool_configs[CONFIG_ARENA_QUEUE_ANNOUNCER_PLAYERONLY]          = ConfigMgr::GetBoolDefault("Arena.QueueAnnouncer.PlayerOnly", false);
    m_int_configs[CONFIG_ARENA_SEASON_ID]                            = ConfigMgr::GetIntDefault ("Arena.ArenaSeason.ID", 1);
    m_int_configs[CONFIG_ARENA_START_RATING]                         = ConfigMgr::GetIntDefault ("Arena.ArenaStartRating", 0);
    m_int_configs[CONFIG_ARENA_START_PERSONAL_RATING]                = ConfigMgr::GetIntDefault ("Arena.ArenaStartPersonalRating", 1000);
    m_int_configs[CONFIG_ARENA_START_MATCHMAKER_RATING]              = ConfigMgr::GetIntDefault ("Arena.ArenaStartMatchmakerRating", 1500);
    m_bool_configs[CONFIG_ARENA_SEASON_IN_PROGRESS]                  = ConfigMgr::GetBoolDefault("Arena.ArenaSeason.InProgress", true);
    m_bool_configs[CONFIG_ARENA_LOG_EXTENDED_INFO]                   = ConfigMgr::GetBoolDefault("ArenaLog.ExtendedInfo", false);

    m_bool_configs[CONFIG_OFFHAND_CHECK_AT_SPELL_UNLEARN]            = ConfigMgr::GetBoolDefault("OffhandCheckAtSpellUnlearn", true);

    if (int32 clientCacheId = ConfigMgr::GetIntDefault("ClientCacheVersion", 0))
    {
        // overwrite DB/old value
        if (clientCacheId > 0)
        {
            m_int_configs[CONFIG_CLIENTCACHE_VERSION] = clientCacheId;
            sLog->outInfo(LOG_FILTER_SERVER_LOADING, "Client cache version set to: %u", clientCacheId);
        }
        else
            sLog->outError(LOG_FILTER_SERVER_LOADING, "ClientCacheVersion can't be negative %d, ignored.", clientCacheId);
    }

    m_int_configs[CONFIG_INSTANT_LOGOUT] = ConfigMgr::GetIntDefault("InstantLogout", SEC_MODERATOR);

    m_int_configs[CONFIG_GUILD_EVENT_LOG_COUNT] = ConfigMgr::GetIntDefault("Guild.EventLogRecordsCount", GUILD_EVENTLOG_MAX_RECORDS);
    if (m_int_configs[CONFIG_GUILD_EVENT_LOG_COUNT] > GUILD_EVENTLOG_MAX_RECORDS)
        m_int_configs[CONFIG_GUILD_EVENT_LOG_COUNT] = GUILD_EVENTLOG_MAX_RECORDS;
    m_int_configs[CONFIG_GUILD_BANK_EVENT_LOG_COUNT] = ConfigMgr::GetIntDefault("Guild.BankEventLogRecordsCount", GUILD_BANKLOG_MAX_RECORDS);
    if (m_int_configs[CONFIG_GUILD_BANK_EVENT_LOG_COUNT] > GUILD_BANKLOG_MAX_RECORDS)
        m_int_configs[CONFIG_GUILD_BANK_EVENT_LOG_COUNT] = GUILD_BANKLOG_MAX_RECORDS;

    //visibility on continents
    m_MaxVisibleDistanceOnContinents = ConfigMgr::GetFloatDefault("Visibility.Distance.Continents", DEFAULT_VISIBILITY_DISTANCE);
    if (m_MaxVisibleDistanceOnContinents < 45*sWorld->getRate(RATE_CREATURE_AGGRO))
    {
        sLog->outError(LOG_FILTER_SERVER_LOADING, "Visibility.Distance.Continents can't be less max aggro radius %f", 45*sWorld->getRate(RATE_CREATURE_AGGRO));
        m_MaxVisibleDistanceOnContinents = 45*sWorld->getRate(RATE_CREATURE_AGGRO);
    }
    else if (m_MaxVisibleDistanceOnContinents > MAX_VISIBILITY_DISTANCE)
    {
        sLog->outError(LOG_FILTER_SERVER_LOADING, "Visibility.Distance.Continents can't be greater %f", MAX_VISIBILITY_DISTANCE);
        m_MaxVisibleDistanceOnContinents = MAX_VISIBILITY_DISTANCE;
    }

    //visibility in instances
    m_MaxVisibleDistanceInInstances = ConfigMgr::GetFloatDefault("Visibility.Distance.Instances", DEFAULT_VISIBILITY_INSTANCE);
    if (m_MaxVisibleDistanceInInstances < 45*sWorld->getRate(RATE_CREATURE_AGGRO))
    {
        sLog->outError(LOG_FILTER_SERVER_LOADING, "Visibility.Distance.Instances can't be less max aggro radius %f", 45*sWorld->getRate(RATE_CREATURE_AGGRO));
        m_MaxVisibleDistanceInInstances = 45*sWorld->getRate(RATE_CREATURE_AGGRO);
    }
    else if (m_MaxVisibleDistanceInInstances > MAX_VISIBILITY_DISTANCE)
    {
        sLog->outError(LOG_FILTER_SERVER_LOADING, "Visibility.Distance.Instances can't be greater %f", MAX_VISIBILITY_DISTANCE);
        m_MaxVisibleDistanceInInstances = MAX_VISIBILITY_DISTANCE;
    }

    //visibility in BG/Arenas
    m_MaxVisibleDistanceInBGArenas = ConfigMgr::GetFloatDefault("Visibility.Distance.BGArenas", DEFAULT_VISIBILITY_BGARENAS);
    if (m_MaxVisibleDistanceInBGArenas < 45*sWorld->getRate(RATE_CREATURE_AGGRO))
    {
        sLog->outError(LOG_FILTER_SERVER_LOADING, "Visibility.Distance.BGArenas can't be less max aggro radius %f", 45*sWorld->getRate(RATE_CREATURE_AGGRO));
        m_MaxVisibleDistanceInBGArenas = 45*sWorld->getRate(RATE_CREATURE_AGGRO);
    }
    else if (m_MaxVisibleDistanceInBGArenas > MAX_VISIBILITY_DISTANCE)
    {
        sLog->outError(LOG_FILTER_SERVER_LOADING, "Visibility.Distance.BGArenas can't be greater %f", MAX_VISIBILITY_DISTANCE);
        m_MaxVisibleDistanceInBGArenas = MAX_VISIBILITY_DISTANCE;
    }

    m_visibility_notify_periodOnContinents = ConfigMgr::GetIntDefault("Visibility.Notify.Period.OnContinents", DEFAULT_VISIBILITY_NOTIFY_PERIOD);
    m_visibility_notify_periodInInstances = ConfigMgr::GetIntDefault("Visibility.Notify.Period.InInstances",   DEFAULT_VISIBILITY_NOTIFY_PERIOD);
    m_visibility_notify_periodInBGArenas = ConfigMgr::GetIntDefault("Visibility.Notify.Period.InBGArenas",    DEFAULT_VISIBILITY_NOTIFY_PERIOD);

    ///- Load the CharDelete related config options
    m_int_configs[CONFIG_CHARDELETE_METHOD] = ConfigMgr::GetIntDefault("CharDelete.Method", 0);
    m_int_configs[CONFIG_CHARDELETE_MIN_LEVEL] = ConfigMgr::GetIntDefault("CharDelete.MinLevel", 0);
    m_int_configs[CONFIG_CHARDELETE_KEEP_DAYS] = ConfigMgr::GetIntDefault("CharDelete.KeepDays", 30);

    ///- Read the "Data" directory from the config file
    std::string dataPath = ConfigMgr::GetStringDefault("DataDir", "./");
    if (dataPath.at(dataPath.length()-1) != '/' && dataPath.at(dataPath.length()-1) != '\\')
        dataPath.push_back('/');

    if (reload)
    {
        if (dataPath != m_dataPath)
            sLog->outError(LOG_FILTER_SERVER_LOADING, "DataDir option can't be changed at worldserver.conf reload, using current value (%s).", m_dataPath.c_str());
    }
    else
    {
        m_dataPath = dataPath;
        sLog->outInfo(LOG_FILTER_SERVER_LOADING, "Using DataDir %s", m_dataPath.c_str());
    }

    m_bool_configs[CONFIG_VMAP_INDOOR_CHECK] = ConfigMgr::GetBoolDefault("vmap.enableIndoorCheck", 0);
    bool enableIndoor = ConfigMgr::GetBoolDefault("vmap.enableIndoorCheck", true);
    bool enableLOS = ConfigMgr::GetBoolDefault("vmap.enableLOS", true);
    bool enableHeight = ConfigMgr::GetBoolDefault("vmap.enableHeight", true);
    bool enablePetLOS = ConfigMgr::GetBoolDefault("vmap.petLOS", true);
    std::string ignoreSpellIds = ConfigMgr::GetStringDefault("vmap.ignoreSpellIds", "");

    if (!enableHeight)
        sLog->outError(LOG_FILTER_SERVER_LOADING, "VMap height checking disabled! Creatures movements and other various things WILL be broken! Expect no support.");

    VMAP::VMapFactory::createOrGetVMapManager()->setEnableLineOfSightCalc(enableLOS);
    VMAP::VMapFactory::createOrGetVMapManager()->setEnableHeightCalc(enableHeight);
    VMAP::VMapFactory::preventSpellsFromBeingTestedForLoS(ignoreSpellIds.c_str());
    sLog->outInfo(LOG_FILTER_SERVER_LOADING, "VMap support included. LineOfSight:%i, getHeight:%i, indoorCheck:%i PetLOS:%i", enableLOS, enableHeight, enableIndoor, enablePetLOS);
    sLog->outInfo(LOG_FILTER_SERVER_LOADING, "VMap data directory is: %svmaps", m_dataPath.c_str());

    m_int_configs[CONFIG_MAX_WHO] = ConfigMgr::GetIntDefault("MaxWhoListReturns", 49);
    m_bool_configs[CONFIG_PET_LOS] = ConfigMgr::GetBoolDefault("vmap.petLOS", true);
    m_bool_configs[CONFIG_START_ALL_SPELLS] = ConfigMgr::GetBoolDefault("PlayerStart.AllSpells", false);
    if (m_bool_configs[CONFIG_START_ALL_SPELLS])
        sLog->outWarn(LOG_FILTER_SERVER_LOADING, "PlayerStart.AllSpells enabled - may not function as intended!");
    m_int_configs[CONFIG_HONOR_AFTER_DUEL] = ConfigMgr::GetIntDefault("HonorPointsAfterDuel", 0);
    m_bool_configs[CONFIG_START_ALL_EXPLORED] = ConfigMgr::GetBoolDefault("PlayerStart.MapsExplored", false);
    m_bool_configs[CONFIG_START_ALL_REP] = ConfigMgr::GetBoolDefault("PlayerStart.AllReputation", false);
    m_bool_configs[CONFIG_ALWAYS_MAXSKILL] = ConfigMgr::GetBoolDefault("AlwaysMaxWeaponSkill", false);
    m_bool_configs[CONFIG_PVP_TOKEN_ENABLE] = ConfigMgr::GetBoolDefault("PvPToken.Enable", false);
    m_int_configs[CONFIG_PVP_TOKEN_MAP_TYPE] = ConfigMgr::GetIntDefault("PvPToken.MapAllowType", 4);
    m_int_configs[CONFIG_PVP_TOKEN_ID] = ConfigMgr::GetIntDefault("PvPToken.ItemID", 29434);
    m_int_configs[CONFIG_PVP_TOKEN_COUNT] = ConfigMgr::GetIntDefault("PvPToken.ItemCount", 1);
    if (m_int_configs[CONFIG_PVP_TOKEN_COUNT] < 1)
        m_int_configs[CONFIG_PVP_TOKEN_COUNT] = 1;

    m_bool_configs[CONFIG_NO_RESET_TALENT_COST] = ConfigMgr::GetBoolDefault("NoResetTalentsCost", false);
    m_bool_configs[CONFIG_SHOW_KICK_IN_WORLD] = ConfigMgr::GetBoolDefault("ShowKickInWorld", false);
    m_int_configs[CONFIG_INTERVAL_LOG_UPDATE] = ConfigMgr::GetIntDefault("RecordUpdateTimeDiffInterval", 60000);
    m_int_configs[CONFIG_MIN_LOG_UPDATE] = ConfigMgr::GetIntDefault("MinRecordUpdateTimeDiff", 100);
    m_int_configs[CONFIG_NUMTHREADS] = ConfigMgr::GetIntDefault("MapUpdate.Threads", 1);
    m_int_configs[CONFIG_MAX_RESULTS_LOOKUP_COMMANDS] = ConfigMgr::GetIntDefault("Command.LookupMaxResults", 0);

    // chat logging
    m_bool_configs[CONFIG_CHATLOG_CHANNEL] = ConfigMgr::GetBoolDefault("ChatLogs.Channel", false);
    m_bool_configs[CONFIG_CHATLOG_WHISPER] = ConfigMgr::GetBoolDefault("ChatLogs.Whisper", false);
    m_bool_configs[CONFIG_CHATLOG_SYSCHAN] = ConfigMgr::GetBoolDefault("ChatLogs.SysChan", false);
    m_bool_configs[CONFIG_CHATLOG_PARTY] = ConfigMgr::GetBoolDefault("ChatLogs.Party", false);
    m_bool_configs[CONFIG_CHATLOG_RAID] = ConfigMgr::GetBoolDefault("ChatLogs.Raid", false);
    m_bool_configs[CONFIG_CHATLOG_GUILD] = ConfigMgr::GetBoolDefault("ChatLogs.Guild", false);
    m_bool_configs[CONFIG_CHATLOG_PUBLIC] = ConfigMgr::GetBoolDefault("ChatLogs.Public", false);
    m_bool_configs[CONFIG_CHATLOG_ADDON] = ConfigMgr::GetBoolDefault("ChatLogs.Addon", false);
    m_bool_configs[CONFIG_CHATLOG_BGROUND] = ConfigMgr::GetBoolDefault("ChatLogs.Battleground", false);

    // Warden
    m_bool_configs[CONFIG_WARDEN_ENABLED]              = ConfigMgr::GetBoolDefault("Warden.Enabled", false);
    m_int_configs[CONFIG_WARDEN_NUM_MEM_CHECKS]        = ConfigMgr::GetIntDefault("Warden.NumMemChecks", 3);
    m_int_configs[CONFIG_WARDEN_NUM_OTHER_CHECKS]      = ConfigMgr::GetIntDefault("Warden.NumOtherChecks", 7);
    m_int_configs[CONFIG_WARDEN_CLIENT_BAN_DURATION]   = ConfigMgr::GetIntDefault("Warden.BanDuration", 86400);
    m_int_configs[CONFIG_WARDEN_CLIENT_CHECK_HOLDOFF]  = ConfigMgr::GetIntDefault("Warden.ClientCheckHoldOff", 30);
    m_int_configs[CONFIG_WARDEN_CLIENT_FAIL_ACTION]    = ConfigMgr::GetIntDefault("Warden.ClientCheckFailAction", 0);
    m_int_configs[CONFIG_WARDEN_CLIENT_RESPONSE_DELAY] = ConfigMgr::GetIntDefault("Warden.ClientResponseDelay", 600);

    // Dungeon finder
    m_bool_configs[CONFIG_DUNGEON_FINDER_ENABLE] = ConfigMgr::GetBoolDefault("DungeonFinder.Enable", false);

    // DBC_ItemAttributes
    m_bool_configs[CONFIG_DBC_ENFORCE_ITEM_ATTRIBUTES] = ConfigMgr::GetBoolDefault("DBC.EnforceItemAttributes", true);

    // Max instances per hour
    m_int_configs[CONFIG_MAX_INSTANCES_PER_HOUR] = ConfigMgr::GetIntDefault("AccountInstancesPerHour", 5);

    // AutoBroadcast
    m_bool_configs[CONFIG_AUTOBROADCAST] = ConfigMgr::GetBoolDefault("AutoBroadcast.On", false);
    m_int_configs[CONFIG_AUTOBROADCAST_CENTER] = ConfigMgr::GetIntDefault("AutoBroadcast.Center", 0);
    m_int_configs[CONFIG_AUTOBROADCAST_INTERVAL] = ConfigMgr::GetIntDefault("AutoBroadcast.Timer", 60000);

    // MySQL ping time interval
    m_int_configs[CONFIG_DB_PING_INTERVAL] = ConfigMgr::GetIntDefault("MaxPingTime", 30);

    // misc
    m_bool_configs[CONFIG_PDUMP_NO_PATHS] = ConfigMgr::GetBoolDefault("PlayerDump.DisallowPaths", true);
    m_bool_configs[CONFIG_PDUMP_NO_OVERWRITE] = ConfigMgr::GetBoolDefault("PlayerDump.DisallowOverwrite", true);

    // call ScriptMgr if we're reloading the configuration
    if (reload)
        sScriptMgr->OnConfigLoad(reload);
}

extern void LoadGameObjectModelList();

/// Initialize the World
void World::SetInitialWorldSettings()
{
    ///- Server startup begin
    uint32 startupBegin = getMSTime();

    ///- Initialize the random number generator
    srand((unsigned int)time(NULL));

    ///- Initialize config settings
    LoadConfigSettings();

    ///- Initialize Allowed Security Level
    LoadDBAllowedSecurityLevel();

    ///- Init highest guids before any table loading to prevent using not initialized guids in some code.
    sObjectMgr->SetHighestGuids();

    ///- Check the existence of the map files for all races' startup areas.
    if (!MapManager::ExistMapAndVMap(0, -6240.32f, 331.033f)
        || !MapManager::ExistMapAndVMap(0, -8949.95f, -132.493f)
        || !MapManager::ExistMapAndVMap(1, -618.518f, -4251.67f)
        || !MapManager::ExistMapAndVMap(0, 1676.35f, 1677.45f)
        || !MapManager::ExistMapAndVMap(1, 10311.3f, 832.463f)
        || !MapManager::ExistMapAndVMap(1, -2917.58f, -257.98f)
        || (m_int_configs[CONFIG_EXPANSION] && (
            !MapManager::ExistMapAndVMap(530, 10349.6f, -6357.29f) ||
            !MapManager::ExistMapAndVMap(530, -3961.64f, -13931.2f))))
    {
        sLog->outError(LOG_FILTER_SERVER_LOADING, "Correct *.map files not found in path '%smaps' or *.vmtree/*.vmtile files in '%svmaps'. Please place *.map/*.vmtree/*.vmtile files in appropriate directories or correct the DataDir value in the worldserver.conf file.", m_dataPath.c_str(), m_dataPath.c_str());
        exit(1);
    }

    ///- Initialize pool manager
    sPoolMgr->Initialize();

    ///- Initialize game event manager
    sGameEventMgr->Initialize();

    ///- Loading strings. Getting no records means core load has to be canceled because no error message can be output.

    sLog->outInfo(LOG_FILTER_SERVER_LOADING, "Loading Trinity strings...");
    if (!sObjectMgr->LoadTrinityStrings())
        exit(1);                                            // Error message displayed in function already

    ///- Update the realm entry in the database with the realm type from the config file
    //No SQL injection as values are treated as integers

    // not send custom type REALM_FFA_PVP to realm list
    uint32 server_type = IsFFAPvPRealm() ? REALM_TYPE_PVP : getIntConfig(CONFIG_GAME_TYPE);
    uint32 realm_zone = getIntConfig(CONFIG_REALM_ZONE);

    LoginDatabase.PExecute("UPDATE realmlist SET icon = %u, timezone = %u WHERE id = '%d'", server_type, realm_zone, realmID);      // One-time query

    ///- Remove the bones (they should not exist in DB though) and old corpses after a restart
    PreparedStatement* stmt = CharacterDatabase.GetPreparedStatement(CHAR_DEL_OLD_CORPSES);
    stmt->setUInt32(0, 3 * DAY);
    CharacterDatabase.Execute(stmt);

    ///- Load the DBC files
    sLog->outInfo(LOG_FILTER_SERVER_LOADING, "Initialize data stores...");
    LoadDBCStores(m_dataPath);
    LoadDB2Stores(m_dataPath);
    DetectDBCLang();

    sLog->outInfo(LOG_FILTER_SERVER_LOADING, "Loading spell dbc data corrections...");
    sSpellMgr->LoadDbcDataCorrections();

    sLog->outInfo(LOG_FILTER_SERVER_LOADING, "Loading SpellInfo store...");
    sSpellMgr->LoadSpellInfoStore();

    sLog->outInfo(LOG_FILTER_SERVER_LOADING, "Loading SkillLineAbilityMultiMap Data...");
    sSpellMgr->LoadSkillLineAbilityMap();

    sLog->outInfo(LOG_FILTER_SERVER_LOADING, "Loading spell custom attributes...");
    sSpellMgr->LoadSpellCustomAttr();

    sLog->outInfo(LOG_FILTER_SERVER_LOADING, "Loading GameObject models...");
    LoadGameObjectModelList();

    sLog->outInfo(LOG_FILTER_SERVER_LOADING, "Loading Script Names...");
    sObjectMgr->LoadScriptNames();

    sLog->outInfo(LOG_FILTER_SERVER_LOADING, "Loading Instance Template...");
    sObjectMgr->LoadInstanceTemplate();

    // Must be called before `creature_respawn`/`gameobject_respawn` tables
    sLog->outInfo(LOG_FILTER_SERVER_LOADING, "Loading instances...");
    sInstanceSaveMgr->LoadInstances();

    sLog->outInfo(LOG_FILTER_SERVER_LOADING, "Loading Localization strings...");
    uint32 oldMSTime = getMSTime();
    sObjectMgr->LoadCreatureLocales();
    sObjectMgr->LoadGameObjectLocales();
    sObjectMgr->LoadItemLocales();
    sObjectMgr->LoadQuestLocales();
    sObjectMgr->LoadNpcTextLocales();
    sObjectMgr->LoadPageTextLocales();
    sObjectMgr->LoadGossipMenuItemsLocales();
    sObjectMgr->LoadPointOfInterestLocales();

    sObjectMgr->SetDBCLocaleIndex(GetDefaultDbcLocale());        // Get once for all the locale index of DBC language (console/broadcasts)
    sLog->outInfo(LOG_FILTER_SERVER_LOADING, ">> Localization strings loaded in %u ms", GetMSTimeDiffToNow(oldMSTime));


    sLog->outInfo(LOG_FILTER_SERVER_LOADING, "Loading Page Texts...");
    sObjectMgr->LoadPageTexts();

    sLog->outInfo(LOG_FILTER_SERVER_LOADING, "Loading Game Object Templates...");         // must be after LoadPageTexts
    sObjectMgr->LoadGameObjectTemplate();

    sLog->outInfo(LOG_FILTER_SERVER_LOADING, "Loading Spell Rank Data...");
    sSpellMgr->LoadSpellRanks();

    sLog->outInfo(LOG_FILTER_SERVER_LOADING, "Loading Spell Required Data...");
    sSpellMgr->LoadSpellRequired();

    sLog->outInfo(LOG_FILTER_SERVER_LOADING, "Loading Spell Group types...");
    sSpellMgr->LoadSpellGroups();

    sLog->outInfo(LOG_FILTER_SERVER_LOADING, "Loading Spell Learn Skills...");
    sSpellMgr->LoadSpellLearnSkills();                           // must be after LoadSpellRanks

    sLog->outInfo(LOG_FILTER_SERVER_LOADING, "Loading Spell Learn Spells...");
    sSpellMgr->LoadSpellLearnSpells();

    sLog->outInfo(LOG_FILTER_SERVER_LOADING, "Loading Spell Proc Event conditions...");
    sSpellMgr->LoadSpellProcEvents();

    sLog->outInfo(LOG_FILTER_SERVER_LOADING, "Loading Spell Proc conditions and data...");
    sSpellMgr->LoadSpellProcs();

    sLog->outInfo(LOG_FILTER_SERVER_LOADING, "Loading Spell Bonus Data...");
    sSpellMgr->LoadSpellBonusess();

    sLog->outInfo(LOG_FILTER_SERVER_LOADING, "Loading Aggro Spells Definitions...");
    sSpellMgr->LoadSpellThreats();

    sLog->outInfo(LOG_FILTER_SERVER_LOADING, "Loading Spell Group Stack Rules...");
    sSpellMgr->LoadSpellGroupStackRules();

    sLog->outInfo(LOG_FILTER_SERVER_LOADING, "Loading NPC Texts...");
    sObjectMgr->LoadGossipText();

    sLog->outInfo(LOG_FILTER_SERVER_LOADING, "Loading Enchant Spells Proc datas...");
    sSpellMgr->LoadSpellEnchantProcData();

    sLog->outInfo(LOG_FILTER_SERVER_LOADING, "Loading Item Random Enchantments Table...");
    LoadRandomEnchantmentsTable();

<<<<<<< HEAD
    sLog->outInfo(LOG_FILTER_GENERAL, "Loading Disables...");
    DisableMgr::LoadDisables();                                 // must be before loading quests and items

    sLog->outInfo(LOG_FILTER_GENERAL, "Loading Items...");                        // must be after LoadRandomEnchantmentsTable and LoadPageTexts
    sObjectMgr->LoadItemTemplates();

    sLog->outInfo(LOG_FILTER_GENERAL, "Loading Item Extra Data...");              // must be after LoadItemPrototypes
    sObjectMgr->LoadItemTemplateAddon();

    sLog->outInfo(LOG_FILTER_GENERAL, "Loading Item Scripts...");                 // must be after LoadItemPrototypes
    sObjectMgr->LoadItemScriptNames();
=======
    sLog->outInfo(LOG_FILTER_SERVER_LOADING, "Loading Disables");
    DisableMgr::LoadDisables();                                  // must be before loading quests and items

    sLog->outInfo(LOG_FILTER_SERVER_LOADING, "Loading Items...");                         // must be after LoadRandomEnchantmentsTable and LoadPageTexts
    sObjectMgr->LoadItemTemplates();

    sLog->outInfo(LOG_FILTER_SERVER_LOADING, "Loading Item set names...");                // must be after LoadItemPrototypes
    sObjectMgr->LoadItemSetNames();
>>>>>>> 3c42401d

    sLog->outInfo(LOG_FILTER_SERVER_LOADING, "Loading Creature Model Based Info Data...");
    sObjectMgr->LoadCreatureModelInfo();

    sLog->outInfo(LOG_FILTER_SERVER_LOADING, "Loading Equipment templates...");
    sObjectMgr->LoadEquipmentTemplates();

    sLog->outInfo(LOG_FILTER_SERVER_LOADING, "Loading Creature templates...");
    sObjectMgr->LoadCreatureTemplates();

    sLog->outInfo(LOG_FILTER_SERVER_LOADING, "Loading Creature template addons...");
    sObjectMgr->LoadCreatureTemplateAddons();

    sLog->outInfo(LOG_FILTER_SERVER_LOADING, "Loading Reputation Reward Rates...");
    sObjectMgr->LoadReputationRewardRate();

    sLog->outInfo(LOG_FILTER_SERVER_LOADING, "Loading Creature Reputation OnKill Data...");
    sObjectMgr->LoadReputationOnKill();

    sLog->outInfo(LOG_FILTER_SERVER_LOADING, "Loading Reputation Spillover Data...");
    sObjectMgr->LoadReputationSpilloverTemplate();

    sLog->outInfo(LOG_FILTER_SERVER_LOADING, "Loading Points Of Interest Data...");
    sObjectMgr->LoadPointsOfInterest();

    sLog->outInfo(LOG_FILTER_SERVER_LOADING, "Loading Creature Base Stats...");
    sObjectMgr->LoadCreatureClassLevelStats();

    sLog->outInfo(LOG_FILTER_SERVER_LOADING, "Loading Creature Data...");
    sObjectMgr->LoadCreatures();

    sLog->outInfo(LOG_FILTER_SERVER_LOADING, "Loading pet levelup spells...");
    sSpellMgr->LoadPetLevelupSpellMap();

    sLog->outInfo(LOG_FILTER_SERVER_LOADING, "Loading pet default spells additional to levelup spells...");
    sSpellMgr->LoadPetDefaultSpells();

    sLog->outInfo(LOG_FILTER_SERVER_LOADING, "Loading Creature Addon Data...");
    sObjectMgr->LoadCreatureAddons();                            // must be after LoadCreatureTemplates() and LoadCreatures()

    sLog->outInfo(LOG_FILTER_SERVER_LOADING, "Loading Gameobject Data...");
    sObjectMgr->LoadGameobjects();

    sLog->outInfo(LOG_FILTER_SERVER_LOADING, "Loading Creature Linked Respawn...");
    sObjectMgr->LoadLinkedRespawn();                             // must be after LoadCreatures(), LoadGameObjects()

    sLog->outInfo(LOG_FILTER_SERVER_LOADING, "Loading Weather Data...");
    WeatherMgr::LoadWeatherData();

    sLog->outInfo(LOG_FILTER_SERVER_LOADING, "Loading Quests...");
    sObjectMgr->LoadQuests();                                    // must be loaded after DBCs, creature_template, item_template, gameobject tables

    sLog->outInfo(LOG_FILTER_SERVER_LOADING, "Checking Quest Disables");
    DisableMgr::CheckQuestDisables();                           // must be after loading quests

    sLog->outInfo(LOG_FILTER_SERVER_LOADING, "Loading Quest POI");
    sObjectMgr->LoadQuestPOI();

    sLog->outInfo(LOG_FILTER_SERVER_LOADING, "Loading Quests Relations...");
    sObjectMgr->LoadQuestRelations();                            // must be after quest load

    sLog->outInfo(LOG_FILTER_SERVER_LOADING, "Loading Objects Pooling Data...");
    sPoolMgr->LoadFromDB();

    sLog->outInfo(LOG_FILTER_SERVER_LOADING, "Loading Game Event Data...");               // must be after loading pools fully
    sGameEventMgr->LoadFromDB();

    sLog->outInfo(LOG_FILTER_SERVER_LOADING, "Loading UNIT_NPC_FLAG_SPELLCLICK Data..."); // must be after LoadQuests
    sObjectMgr->LoadNPCSpellClickSpells();

    sLog->outInfo(LOG_FILTER_SERVER_LOADING, "Loading Vehicle Template Accessories...");
    sObjectMgr->LoadVehicleTemplateAccessories();                // must be after LoadCreatureTemplates() and LoadNPCSpellClickSpells()

    sLog->outInfo(LOG_FILTER_SERVER_LOADING, "Loading Vehicle Accessories...");
    sObjectMgr->LoadVehicleAccessories();                       // must be after LoadCreatureTemplates() and LoadNPCSpellClickSpells()

    sLog->outInfo(LOG_FILTER_SERVER_LOADING, "Loading Dungeon boss data...");
    sObjectMgr->LoadInstanceEncounters();

    sLog->outInfo(LOG_FILTER_SERVER_LOADING, "Loading LFG rewards...");
    sLFGMgr->LoadRewards();

    sLog->outInfo(LOG_FILTER_SERVER_LOADING, "Loading SpellArea Data...");                // must be after quest load
    sSpellMgr->LoadSpellAreas();

    sLog->outInfo(LOG_FILTER_SERVER_LOADING, "Loading AreaTrigger definitions...");
    sObjectMgr->LoadAreaTriggerTeleports();

    sLog->outInfo(LOG_FILTER_SERVER_LOADING, "Loading Access Requirements...");
    sObjectMgr->LoadAccessRequirements();                        // must be after item template load

    sLog->outInfo(LOG_FILTER_SERVER_LOADING, "Loading Quest Area Triggers...");
    sObjectMgr->LoadQuestAreaTriggers();                         // must be after LoadQuests

    sLog->outInfo(LOG_FILTER_SERVER_LOADING, "Loading Tavern Area Triggers...");
    sObjectMgr->LoadTavernAreaTriggers();

    sLog->outInfo(LOG_FILTER_SERVER_LOADING, "Loading AreaTrigger script names...");
    sObjectMgr->LoadAreaTriggerScripts();

    sLog->outInfo(LOG_FILTER_SERVER_LOADING, "Loading Graveyard-zone links...");
    sObjectMgr->LoadGraveyardZones();

    sLog->outInfo(LOG_FILTER_SERVER_LOADING, "Loading spell pet auras...");
    sSpellMgr->LoadSpellPetAuras();

    sLog->outInfo(LOG_FILTER_SERVER_LOADING, "Loading Spell target coordinates...");
    sSpellMgr->LoadSpellTargetPositions();

    sLog->outInfo(LOG_FILTER_SERVER_LOADING, "Loading enchant custom attributes...");
    sSpellMgr->LoadEnchantCustomAttr();

    sLog->outInfo(LOG_FILTER_SERVER_LOADING, "Loading linked spells...");
    sSpellMgr->LoadSpellLinked();

    sLog->outInfo(LOG_FILTER_SERVER_LOADING, "Loading Player Create Data...");
    sObjectMgr->LoadPlayerInfo();

    sLog->outInfo(LOG_FILTER_SERVER_LOADING, "Loading Exploration BaseXP Data...");
    sObjectMgr->LoadExplorationBaseXP();

    sLog->outInfo(LOG_FILTER_SERVER_LOADING, "Loading Pet Name Parts...");
    sObjectMgr->LoadPetNames();

    CharacterDatabaseCleaner::CleanDatabase();

    sLog->outInfo(LOG_FILTER_SERVER_LOADING, "Loading the max pet number...");
    sObjectMgr->LoadPetNumber();

    sLog->outInfo(LOG_FILTER_SERVER_LOADING, "Loading pet level stats...");
    sObjectMgr->LoadPetLevelInfo();

    sLog->outInfo(LOG_FILTER_SERVER_LOADING, "Loading Player Corpses...");
    sObjectMgr->LoadCorpses();

    sLog->outInfo(LOG_FILTER_SERVER_LOADING, "Loading Player level dependent mail rewards...");
    sObjectMgr->LoadMailLevelRewards();

    // Loot tables
    LoadLootTables();

    sLog->outInfo(LOG_FILTER_SERVER_LOADING, "Loading Skill Discovery Table...");
    LoadSkillDiscoveryTable();

    sLog->outInfo(LOG_FILTER_SERVER_LOADING, "Loading Skill Extra Item Table...");
    LoadSkillExtraItemTable();

    sLog->outInfo(LOG_FILTER_SERVER_LOADING, "Loading Skill Fishing base level requirements...");
    sObjectMgr->LoadFishingBaseSkillLevel();

    sLog->outInfo(LOG_FILTER_SERVER_LOADING, "Loading Achievements...");
    sAchievementMgr->LoadAchievementReferenceList();
    sLog->outInfo(LOG_FILTER_SERVER_LOADING, "Loading Achievement Criteria Lists...");
    sAchievementMgr->LoadAchievementCriteriaList();
    sLog->outInfo(LOG_FILTER_SERVER_LOADING, "Loading Achievement Criteria Data...");
    sAchievementMgr->LoadAchievementCriteriaData();
    sLog->outInfo(LOG_FILTER_SERVER_LOADING, "Loading Achievement Rewards...");
    sAchievementMgr->LoadRewards();
    sLog->outInfo(LOG_FILTER_SERVER_LOADING, "Loading Achievement Reward Locales...");
    sAchievementMgr->LoadRewardLocales();
    sLog->outInfo(LOG_FILTER_SERVER_LOADING, "Loading Completed Achievements...");
    sAchievementMgr->LoadCompletedAchievements();

    // Delete expired auctions before loading
    sLog->outInfo(LOG_FILTER_SERVER_LOADING, "Deleting expired auctions...");
    sAuctionMgr->DeleteExpiredAuctionsAtStartup();

    ///- Load dynamic data tables from the database
    sLog->outInfo(LOG_FILTER_SERVER_LOADING, "Loading Item Auctions...");
    sAuctionMgr->LoadAuctionItems();
    sLog->outInfo(LOG_FILTER_SERVER_LOADING, "Loading Auctions...");
    sAuctionMgr->LoadAuctions();

    sGuildMgr->LoadGuilds();

    sLog->outInfo(LOG_FILTER_SERVER_LOADING, "Loading ArenaTeams...");
    sArenaTeamMgr->LoadArenaTeams();

    sLog->outInfo(LOG_FILTER_SERVER_LOADING, "Loading Groups...");
    sGroupMgr->LoadGroups();

    sLog->outInfo(LOG_FILTER_SERVER_LOADING, "Loading ReservedNames...");
    sObjectMgr->LoadReservedPlayersNames();

    sLog->outInfo(LOG_FILTER_SERVER_LOADING, "Loading GameObjects for quests...");
    sObjectMgr->LoadGameObjectForQuests();

    sLog->outInfo(LOG_FILTER_SERVER_LOADING, "Loading BattleMasters...");
    sBattlegroundMgr->LoadBattleMastersEntry();

    sLog->outInfo(LOG_FILTER_SERVER_LOADING, "Loading GameTeleports...");
    sObjectMgr->LoadGameTele();

    sLog->outInfo(LOG_FILTER_SERVER_LOADING, "Loading Gossip menu...");
    sObjectMgr->LoadGossipMenu();

    sLog->outInfo(LOG_FILTER_SERVER_LOADING, "Loading Gossip menu options...");
    sObjectMgr->LoadGossipMenuItems();

    sLog->outInfo(LOG_FILTER_SERVER_LOADING, "Loading Vendors...");
    sObjectMgr->LoadVendors();                                   // must be after load CreatureTemplate and ItemTemplate

    sLog->outInfo(LOG_FILTER_SERVER_LOADING, "Loading Trainers...");
    sObjectMgr->LoadTrainerSpell();                              // must be after load CreatureTemplate

    sLog->outInfo(LOG_FILTER_SERVER_LOADING, "Loading Waypoints...");
    sWaypointMgr->Load();

    sLog->outInfo(LOG_FILTER_SERVER_LOADING, "Loading SmartAI Waypoints...");
    sSmartWaypointMgr->LoadFromDB();

    sLog->outInfo(LOG_FILTER_SERVER_LOADING, "Loading Creature Formations...");
    sFormationMgr->LoadCreatureFormations();

    sLog->outInfo(LOG_FILTER_SERVER_LOADING, "Loading World States...");              // must be loaded before battleground, outdoor PvP and conditions
    LoadWorldStates();

    sLog->outInfo(LOG_FILTER_SERVER_LOADING, "Loading Conditions...");
    sConditionMgr->LoadConditions();

    sLog->outInfo(LOG_FILTER_SERVER_LOADING, "Loading faction change achievement pairs...");
    sObjectMgr->LoadFactionChangeAchievements();

    sLog->outInfo(LOG_FILTER_SERVER_LOADING, "Loading faction change spell pairs...");
    sObjectMgr->LoadFactionChangeSpells();

    sLog->outInfo(LOG_FILTER_SERVER_LOADING, "Loading faction change item pairs...");
    sObjectMgr->LoadFactionChangeItems();

    sLog->outInfo(LOG_FILTER_SERVER_LOADING, "Loading faction change reputation pairs...");
    sObjectMgr->LoadFactionChangeReputations();

    sLog->outInfo(LOG_FILTER_SERVER_LOADING, "Loading GM tickets...");
    sTicketMgr->LoadTickets();

    sLog->outInfo(LOG_FILTER_SERVER_LOADING, "Loading GM surveys...");
    sTicketMgr->LoadSurveys();

    sLog->outInfo(LOG_FILTER_SERVER_LOADING, "Loading client addons...");
    AddonMgr::LoadFromDB();

    ///- Handle outdated emails (delete/return)
    sLog->outInfo(LOG_FILTER_SERVER_LOADING, "Returning old mails...");
    sObjectMgr->ReturnOrDeleteOldMails(false);

    sLog->outInfo(LOG_FILTER_SERVER_LOADING, "Loading Autobroadcasts...");
    LoadAutobroadcasts();

    ///- Load and initialize scripts
    sObjectMgr->LoadQuestStartScripts();                         // must be after load Creature/Gameobject(Template/Data) and QuestTemplate
    sObjectMgr->LoadQuestEndScripts();                           // must be after load Creature/Gameobject(Template/Data) and QuestTemplate
    sObjectMgr->LoadSpellScripts();                              // must be after load Creature/Gameobject(Template/Data)
    sObjectMgr->LoadGameObjectScripts();                         // must be after load Creature/Gameobject(Template/Data)
    sObjectMgr->LoadEventScripts();                              // must be after load Creature/Gameobject(Template/Data)
    sObjectMgr->LoadWaypointScripts();

    sLog->outInfo(LOG_FILTER_SERVER_LOADING, "Loading Scripts text locales...");      // must be after Load*Scripts calls
    sObjectMgr->LoadDbScriptStrings();

<<<<<<< HEAD
    sLog->outInfo(LOG_FILTER_GENERAL, "Loading spell script names...");
=======
    sLog->outInfo(LOG_FILTER_SERVER_LOADING, "Loading CreatureEventAI Texts...");
    sEventAIMgr->LoadCreatureEventAI_Texts();

    sLog->outInfo(LOG_FILTER_SERVER_LOADING, "Loading CreatureEventAI Summons...");
    sEventAIMgr->LoadCreatureEventAI_Summons();

    sLog->outInfo(LOG_FILTER_SERVER_LOADING, "Loading CreatureEventAI Scripts...");
    sEventAIMgr->LoadCreatureEventAI_Scripts();

    sLog->outInfo(LOG_FILTER_SERVER_LOADING, "Loading spell script names...");
>>>>>>> 3c42401d
    sObjectMgr->LoadSpellScriptNames();

    sLog->outInfo(LOG_FILTER_SERVER_LOADING, "Loading Creature Texts...");
    sCreatureTextMgr->LoadCreatureTexts();

    sLog->outInfo(LOG_FILTER_SERVER_LOADING, "Loading Creature Text Locales...");
    sCreatureTextMgr->LoadCreatureTextLocales();

    sLog->outInfo(LOG_FILTER_SERVER_LOADING, "Initializing Scripts...");
    sScriptMgr->Initialize();
    sScriptMgr->OnConfigLoad(false);                                // must be done after the ScriptMgr has been properly initialized

    sLog->outInfo(LOG_FILTER_SERVER_LOADING, "Validating spell scripts...");
    sObjectMgr->ValidateSpellScripts();

    sLog->outInfo(LOG_FILTER_SERVER_LOADING, "Loading SmartAI scripts...");
    sSmartScriptMgr->LoadSmartAIFromDB();

    sLog->outInfo(LOG_FILTER_SERVER_LOADING, "Loading Calendar data...");
    sCalendarMgr->LoadFromDB();

    ///- Initialize game time and timers
    sLog->outInfo(LOG_FILTER_SERVER_LOADING, "Initialize game time and timers");
    m_gameTime = time(NULL);
    m_startTime = m_gameTime;

    LoginDatabase.PExecute("INSERT INTO uptime (realmid, starttime, uptime, revision) VALUES(%u, %u, 0, '%s')",
                            realmID, uint32(m_startTime), _FULLVERSION);       // One-time query

    m_timers[WUPDATE_WEATHERS].SetInterval(1*IN_MILLISECONDS);
    m_timers[WUPDATE_AUCTIONS].SetInterval(MINUTE*IN_MILLISECONDS);
    m_timers[WUPDATE_UPTIME].SetInterval(m_int_configs[CONFIG_UPTIME_UPDATE]*MINUTE*IN_MILLISECONDS);
                                                            //Update "uptime" table based on configuration entry in minutes.
    m_timers[WUPDATE_CORPSES].SetInterval(20 * MINUTE * IN_MILLISECONDS);
                                                            //erase corpses every 20 minutes
    m_timers[WUPDATE_CLEANDB].SetInterval(m_int_configs[CONFIG_LOGDB_CLEARINTERVAL]*MINUTE*IN_MILLISECONDS);
                                                            // clean logs table every 14 days by default
    m_timers[WUPDATE_AUTOBROADCAST].SetInterval(getIntConfig(CONFIG_AUTOBROADCAST_INTERVAL));
    m_timers[WUPDATE_DELETECHARS].SetInterval(DAY*IN_MILLISECONDS); // check for chars to delete every day

    m_timers[WUPDATE_PINGDB].SetInterval(getIntConfig(CONFIG_DB_PING_INTERVAL)*MINUTE*IN_MILLISECONDS);    // Mysql ping time in minutes

    //to set mailtimer to return mails every day between 4 and 5 am
    //mailtimer is increased when updating auctions
    //one second is 1000 -(tested on win system)
    //TODO: Get rid of magic numbers
    mail_timer = ((((localtime(&m_gameTime)->tm_hour + 20) % 24)* HOUR * IN_MILLISECONDS) / m_timers[WUPDATE_AUCTIONS].GetInterval());
                                                            //1440
    mail_timer_expires = ((DAY * IN_MILLISECONDS) / (m_timers[WUPDATE_AUCTIONS].GetInterval()));
    sLog->outInfo(LOG_FILTER_SERVER_LOADING, "Mail timer set to: " UI64FMTD ", mail return is called every " UI64FMTD " minutes", uint64(mail_timer), uint64(mail_timer_expires));

    ///- Initilize static helper structures
    AIRegistry::Initialize();

    ///- Initialize MapManager
    sLog->outInfo(LOG_FILTER_SERVER_LOADING, "Starting Map System");
    sMapMgr->Initialize();

    sLog->outInfo(LOG_FILTER_SERVER_LOADING, "Starting Game Event system...");
    uint32 nextGameEvent = sGameEventMgr->StartSystem();
    m_timers[WUPDATE_EVENTS].SetInterval(nextGameEvent);    //depend on next event

    // Delete all characters which have been deleted X days before
    Player::DeleteOldCharacters();

    // Delete all custom channels which haven't been used for PreserveCustomChannelDuration days.
    Channel::CleanOldChannelsInDB();

    sLog->outInfo(LOG_FILTER_SERVER_LOADING, "Starting Arena Season...");
    sGameEventMgr->StartArenaSeason();

    sTicketMgr->Initialize();

    ///- Initialize Battlegrounds
    sLog->outInfo(LOG_FILTER_SERVER_LOADING, "Starting Battleground System");
    sBattlegroundMgr->CreateInitialBattlegrounds();
    sBattlegroundMgr->InitAutomaticArenaPointDistribution();

    ///- Initialize outdoor pvp
    sLog->outInfo(LOG_FILTER_SERVER_LOADING, "Starting Outdoor PvP System");
    sOutdoorPvPMgr->InitOutdoorPvP();

    sLog->outInfo(LOG_FILTER_SERVER_LOADING, "Loading Transports...");
    sMapMgr->LoadTransports();

    sLog->outInfo(LOG_FILTER_SERVER_LOADING, "Loading Transport NPCs...");
    sMapMgr->LoadTransportNPCs();

    ///- Initialize Warden
    sLog->outInfo(LOG_FILTER_SERVER_LOADING, "Loading Warden Checks...");
    sWardenCheckMgr->LoadWardenChecks();

    sLog->outInfo(LOG_FILTER_SERVER_LOADING, "Loading Warden Action Overrides...");
    sWardenCheckMgr->LoadWardenOverrides();

    sLog->outInfo(LOG_FILTER_SERVER_LOADING, "Deleting expired bans...");
    LoginDatabase.Execute("DELETE FROM ip_banned WHERE unbandate <= UNIX_TIMESTAMP() AND unbandate<>bandate");      // One-time query

    sLog->outInfo(LOG_FILTER_SERVER_LOADING, "Calculate next daily quest reset time...");
    InitDailyQuestResetTime();

    sLog->outInfo(LOG_FILTER_SERVER_LOADING, "Calculate next weekly quest reset time...");
    InitWeeklyQuestResetTime();

    sLog->outInfo(LOG_FILTER_SERVER_LOADING, "Calculate random battleground reset time...");
    InitRandomBGResetTime();

    LoadCharacterNameData();

    sLog->outInfo(LOG_FILTER_GENERAL, "Initializing Opcodes...");
    InitOpcodes();

    sLog->outInfo(LOG_FILTER_GENERAL, "Loading hotfix info...");
    sObjectMgr->LoadHotfixData();

    uint32 startupDuration = GetMSTimeDiffToNow(startupBegin);

    sLog->outInfo(LOG_FILTER_WORLDSERVER, "World initialized in %u minutes %u seconds", (startupDuration / 60000), ((startupDuration % 60000) / 1000));
    sLog->EnableDBAppenders();
}

void World::DetectDBCLang()
{
    uint8 m_lang_confid = ConfigMgr::GetIntDefault("DBC.Locale", 0);

    if (m_lang_confid >= TOTAL_LOCALES)
    {
        sLog->outError(LOG_FILTER_SERVER_LOADING, "Incorrect DBC.Locale! Must be >= 0 and < %d (set to 0)", TOTAL_LOCALES);
        m_lang_confid = LOCALE_enUS;
    }

    /*ChrRacesEntry const* race = sChrRacesStore.LookupEntry(1);

    std::string availableLocalsStr;

    uint8 default_locale = TOTAL_LOCALES;
    for (uint8 i = default_locale-1; i < TOTAL_LOCALES; --i)  // -1 will be 255 due to uint8
    {
        if (race->name[i][0] != '\0')                     // check by race names
        {
            default_locale = i;
            m_availableDbcLocaleMask |= (1 << i);
            availableLocalsStr += localeNames[i];
            availableLocalsStr += " ";
        }
    }

    if (default_locale != m_lang_confid && m_lang_confid < TOTAL_LOCALES &&
        (m_availableDbcLocaleMask & (1 << m_lang_confid)))
    {
        default_locale = m_lang_confid;
    }

    if (default_locale >= TOTAL_LOCALES)
    {
        sLog->outError(LOG_FILTER_SERVER_LOADING, "Unable to determine your DBC Locale! (corrupt DBC?)");
        exit(1);
    }*/

<<<<<<< HEAD
    m_defaultDbcLocale = LocaleConstant(m_lang_confid);
=======
    sLog->outInfo(LOG_FILTER_SERVER_LOADING, "Using %s DBC Locale as default. All available DBC locales: %s", localeNames[m_defaultDbcLocale], availableLocalsStr.empty() ? "<none>" : availableLocalsStr.c_str());
>>>>>>> 3c42401d

    sLog->outInfo(LOG_FILTER_GENERAL, "Using %s DBC Locale", localeNames[m_defaultDbcLocale]);
}

void World::RecordTimeDiff(const char *text, ...)
{
    if (m_updateTimeCount != 1)
        return;
    if (!text)
    {
        m_currentTime = getMSTime();
        return;
    }

    uint32 thisTime = getMSTime();
    uint32 diff = getMSTimeDiff(m_currentTime, thisTime);

    if (diff > m_int_configs[CONFIG_MIN_LOG_UPDATE])
    {
        va_list ap;
        char str[256];
        va_start(ap, text);
        vsnprintf(str, 256, text, ap);
        va_end(ap);
        sLog->outInfo(LOG_FILTER_GENERAL, "Difftime %s: %u.", str, diff);
    }

    m_currentTime = thisTime;
}

void World::LoadAutobroadcasts()
{
    uint32 oldMSTime = getMSTime();

    m_Autobroadcasts.clear();

    QueryResult result = WorldDatabase.Query("SELECT text FROM autobroadcast");

    if (!result)
    {
        sLog->outInfo(LOG_FILTER_SERVER_LOADING, ">> Loaded 0 autobroadcasts definitions. DB table `autobroadcast` is empty!");

        return;
    }

    uint32 count = 0;

    do
    {

        Field* fields = result->Fetch();
        std::string message = fields[0].GetString();

        m_Autobroadcasts.push_back(message);

        ++count;
    } while (result->NextRow());

    sLog->outInfo(LOG_FILTER_SERVER_LOADING, ">> Loaded %u autobroadcasts definitions in %u ms", count, GetMSTimeDiffToNow(oldMSTime));

}

/// Update the World !
void World::Update(uint32 diff)
{
    m_updateTime = diff;

    if (m_int_configs[CONFIG_INTERVAL_LOG_UPDATE] && diff > m_int_configs[CONFIG_MIN_LOG_UPDATE])
    {
        if (m_updateTimeSum > m_int_configs[CONFIG_INTERVAL_LOG_UPDATE])
        {
            sLog->outDebug(LOG_FILTER_GENERAL, "Update time diff: %u. Players online: %u.", m_updateTimeSum / m_updateTimeCount, GetActiveSessionCount());
            m_updateTimeSum = m_updateTime;
            m_updateTimeCount = 1;
        }
        else
        {
            m_updateTimeSum += m_updateTime;
            ++m_updateTimeCount;
        }
    }

    ///- Update the different timers
    for (int i = 0; i < WUPDATE_COUNT; ++i)
    {
        if (m_timers[i].GetCurrent() >= 0)
            m_timers[i].Update(diff);
        else
            m_timers[i].SetCurrent(0);
    }

    ///- Update the game time and check for shutdown time
    _UpdateGameTime();

    /// Handle daily quests reset time
    if (m_gameTime > m_NextDailyQuestReset)
    {
        ResetDailyQuests();
        m_NextDailyQuestReset += DAY;
    }

    if (m_gameTime > m_NextWeeklyQuestReset)
        ResetWeeklyQuests();

    if (m_gameTime > m_NextRandomBGReset)
        ResetRandomBG();

    /// <ul><li> Handle auctions when the timer has passed
    if (m_timers[WUPDATE_AUCTIONS].Passed())
    {
        m_timers[WUPDATE_AUCTIONS].Reset();

        ///- Update mails (return old mails with item, or delete them)
        //(tested... works on win)
        if (++mail_timer > mail_timer_expires)
        {
            mail_timer = 0;
            sObjectMgr->ReturnOrDeleteOldMails(true);
        }

        ///- Handle expired auctions
        sAuctionMgr->Update();
    }

    /// <li> Handle session updates when the timer has passed
    RecordTimeDiff(NULL);
    UpdateSessions(diff);
    RecordTimeDiff("UpdateSessions");

    /// <li> Handle weather updates when the timer has passed
    if (m_timers[WUPDATE_WEATHERS].Passed())
    {
        m_timers[WUPDATE_WEATHERS].Reset();
        WeatherMgr::Update(uint32(m_timers[WUPDATE_WEATHERS].GetInterval()));
    }

    /// <li> Update uptime table
    if (m_timers[WUPDATE_UPTIME].Passed())
    {
        uint32 tmpDiff = uint32(m_gameTime - m_startTime);
        uint32 maxOnlinePlayers = GetMaxPlayerCount();

        m_timers[WUPDATE_UPTIME].Reset();

        PreparedStatement* stmt = LoginDatabase.GetPreparedStatement(LOGIN_UPD_UPTIME_PLAYERS);

        stmt->setUInt32(0, tmpDiff);
        stmt->setUInt16(1, uint16(maxOnlinePlayers));
        stmt->setUInt32(2, realmID);
        stmt->setUInt32(3, uint32(m_startTime));

        LoginDatabase.Execute(stmt);
    }

    /// <li> Clean logs table
    if (sWorld->getIntConfig(CONFIG_LOGDB_CLEARTIME) > 0) // if not enabled, ignore the timer
    {
        if (m_timers[WUPDATE_CLEANDB].Passed())
        {
            m_timers[WUPDATE_CLEANDB].Reset();

            PreparedStatement* stmt = LoginDatabase.GetPreparedStatement(LOGIN_DEL_OLD_LOGS);

            stmt->setUInt32(0, sWorld->getIntConfig(CONFIG_LOGDB_CLEARTIME));
            stmt->setUInt32(1, uint32(time(0)));

            LoginDatabase.Execute(stmt);
        }
    }

    /// <li> Handle all other objects
    ///- Update objects when the timer has passed (maps, transport, creatures, ...)
    RecordTimeDiff(NULL);
    sMapMgr->Update(diff);
    RecordTimeDiff("UpdateMapMgr");

    if (sWorld->getBoolConfig(CONFIG_AUTOBROADCAST))
    {
        if (m_timers[WUPDATE_AUTOBROADCAST].Passed())
        {
            m_timers[WUPDATE_AUTOBROADCAST].Reset();
            SendAutoBroadcast();
        }
    }

    sBattlegroundMgr->Update(diff);
    RecordTimeDiff("UpdateBattlegroundMgr");

    sOutdoorPvPMgr->Update(diff);
    RecordTimeDiff("UpdateOutdoorPvPMgr");

    ///- Delete all characters which have been deleted X days before
    if (m_timers[WUPDATE_DELETECHARS].Passed())
    {
        m_timers[WUPDATE_DELETECHARS].Reset();
        Player::DeleteOldCharacters();
    }

    sLFGMgr->Update(diff);
    RecordTimeDiff("UpdateLFGMgr");

    // execute callbacks from sql queries that were queued recently
    ProcessQueryCallbacks();
    RecordTimeDiff("ProcessQueryCallbacks");

    ///- Erase corpses once every 20 minutes
    if (m_timers[WUPDATE_CORPSES].Passed())
    {
        m_timers[WUPDATE_CORPSES].Reset();
        sObjectAccessor->RemoveOldCorpses();
    }

    ///- Process Game events when necessary
    if (m_timers[WUPDATE_EVENTS].Passed())
    {
        m_timers[WUPDATE_EVENTS].Reset();                   // to give time for Update() to be processed
        uint32 nextGameEvent = sGameEventMgr->Update();
        m_timers[WUPDATE_EVENTS].SetInterval(nextGameEvent);
        m_timers[WUPDATE_EVENTS].Reset();
    }

    ///- Ping to keep MySQL connections alive
    if (m_timers[WUPDATE_PINGDB].Passed())
    {
        m_timers[WUPDATE_PINGDB].Reset();
        sLog->outDebug(LOG_FILTER_GENERAL, "Ping MySQL to keep connection alive");
        CharacterDatabase.KeepAlive();
        LoginDatabase.KeepAlive();
        WorldDatabase.KeepAlive();
    }

    // update the instance reset times
    sInstanceSaveMgr->Update();

    // And last, but not least handle the issued cli commands
    ProcessCliCommands();

    sScriptMgr->OnWorldUpdate(diff);
}

void World::ForceGameEventUpdate()
{
    m_timers[WUPDATE_EVENTS].Reset();                   // to give time for Update() to be processed
    uint32 nextGameEvent = sGameEventMgr->Update();
    m_timers[WUPDATE_EVENTS].SetInterval(nextGameEvent);
    m_timers[WUPDATE_EVENTS].Reset();
}

/// Send a packet to all players (except self if mentioned)
void World::SendGlobalMessage(WorldPacket* packet, WorldSession* self, uint32 team)
{
    SessionMap::const_iterator itr;
    for (itr = m_sessions.begin(); itr != m_sessions.end(); ++itr)
    {
        if (itr->second &&
            itr->second->GetPlayer() &&
            itr->second->GetPlayer()->IsInWorld() &&
            itr->second != self &&
            (team == 0 || itr->second->GetPlayer()->GetTeam() == team))
        {
            itr->second->SendPacket(packet);
        }
    }
}

/// Send a packet to all GMs (except self if mentioned)
void World::SendGlobalGMMessage(WorldPacket* packet, WorldSession* self, uint32 team)
{
    SessionMap::iterator itr;
    for (itr = m_sessions.begin(); itr != m_sessions.end(); ++itr)
    {
        if (itr->second &&
            itr->second->GetPlayer() &&
            itr->second->GetPlayer()->IsInWorld() &&
            itr->second != self &&
            !AccountMgr::IsPlayerAccount(itr->second->GetSecurity()) &&
            (team == 0 || itr->second->GetPlayer()->GetTeam() == team))
        {
            itr->second->SendPacket(packet);
        }
    }
}

namespace Trinity
{
    class WorldWorldTextBuilder
    {
        public:
            typedef std::vector<WorldPacket*> WorldPacketList;
            explicit WorldWorldTextBuilder(int32 textId, va_list* args = NULL) : i_textId(textId), i_args(args) {}
            void operator()(WorldPacketList& data_list, LocaleConstant loc_idx)
            {
                char const* text = sObjectMgr->GetTrinityString(i_textId, loc_idx);

                if (i_args)
                {
                    // we need copy va_list before use or original va_list will corrupted
                    va_list ap;
                    va_copy(ap, *i_args);

                    char str[2048];
                    vsnprintf(str, 2048, text, ap);
                    va_end(ap);

                    do_helper(data_list, &str[0]);
                }
                else
                    do_helper(data_list, (char*)text);
            }
        private:
            char* lineFromMessage(char*& pos) { char* start = strtok(pos, "\n"); pos = NULL; return start; }
            void do_helper(WorldPacketList& data_list, char* text)
            {
                char* pos = text;

                while (char* line = lineFromMessage(pos))
                {
                    WorldPacket* data = new WorldPacket();

                    uint32 lineLength = (line ? strlen(line) : 0) + 1;

                    data->Initialize(SMSG_MESSAGECHAT, 100);                // guess size
                    *data << uint8(CHAT_MSG_SYSTEM);
                    *data << uint32(LANG_UNIVERSAL);
                    *data << uint64(0);
                    *data << uint32(0);                                     // can be chat msg group or something
                    *data << uint64(0);
                    *data << uint32(lineLength);
                    *data << line;
                    *data << uint8(0);

                    data_list.push_back(data);
                }
            }

            int32 i_textId;
            va_list* i_args;
    };
}                                                           // namespace Trinity

/// Send a System Message to all players (except self if mentioned)
void World::SendWorldText(int32 string_id, ...)
{
    va_list ap;
    va_start(ap, string_id);

    Trinity::WorldWorldTextBuilder wt_builder(string_id, &ap);
    Trinity::LocalizedPacketListDo<Trinity::WorldWorldTextBuilder> wt_do(wt_builder);
    for (SessionMap::const_iterator itr = m_sessions.begin(); itr != m_sessions.end(); ++itr)
    {
        if (!itr->second || !itr->second->GetPlayer() || !itr->second->GetPlayer()->IsInWorld())
            continue;

        wt_do(itr->second->GetPlayer());
    }

    va_end(ap);
}

/// Send a System Message to all GMs (except self if mentioned)
void World::SendGMText(int32 string_id, ...)
{
    va_list ap;
    va_start(ap, string_id);

    Trinity::WorldWorldTextBuilder wt_builder(string_id, &ap);
    Trinity::LocalizedPacketListDo<Trinity::WorldWorldTextBuilder> wt_do(wt_builder);
    for (SessionMap::iterator itr = m_sessions.begin(); itr != m_sessions.end(); ++itr)
    {
        if (!itr->second || !itr->second->GetPlayer() || !itr->second->GetPlayer()->IsInWorld())
            continue;

        if (AccountMgr::IsPlayerAccount(itr->second->GetSecurity()))
            continue;

        wt_do(itr->second->GetPlayer());
    }

    va_end(ap);
}

/// DEPRECATED, only for debug purpose. Send a System Message to all players (except self if mentioned)
void World::SendGlobalText(const char* text, WorldSession* self)
{
    WorldPacket data;

    // need copy to prevent corruption by strtok call in LineFromMessage original string
    char* buf = strdup(text);
    char* pos = buf;

    while (char* line = ChatHandler::LineFromMessage(pos))
    {
        ChatHandler::FillMessageData(&data, NULL, CHAT_MSG_SYSTEM, LANG_UNIVERSAL, NULL, 0, line, NULL);
        SendGlobalMessage(&data, self);
    }

    free(buf);
}

/// Send a packet to all players (or players selected team) in the zone (except self if mentioned)
void World::SendZoneMessage(uint32 zone, WorldPacket* packet, WorldSession* self, uint32 team)
{
    SessionMap::const_iterator itr;
    for (itr = m_sessions.begin(); itr != m_sessions.end(); ++itr)
    {
        if (itr->second &&
            itr->second->GetPlayer() &&
            itr->second->GetPlayer()->IsInWorld() &&
            itr->second->GetPlayer()->GetZoneId() == zone &&
            itr->second != self &&
            (team == 0 || itr->second->GetPlayer()->GetTeam() == team))
        {
            itr->second->SendPacket(packet);
        }
    }
}

/// Send a System Message to all players in the zone (except self if mentioned)
void World::SendZoneText(uint32 zone, const char* text, WorldSession* self, uint32 team)
{
    WorldPacket data;
    ChatHandler::FillMessageData(&data, NULL, CHAT_MSG_SYSTEM, LANG_UNIVERSAL, NULL, 0, text, NULL);
    SendZoneMessage(zone, &data, self, team);
}

/// Kick (and save) all players
void World::KickAll()
{
    m_QueuedPlayer.clear();                                 // prevent send queue update packet and login queued sessions

    // session not removed at kick and will removed in next update tick
    for (SessionMap::const_iterator itr = m_sessions.begin(); itr != m_sessions.end(); ++itr)
        itr->second->KickPlayer();
}

/// Kick (and save) all players with security level less `sec`
void World::KickAllLess(AccountTypes sec)
{
    // session not removed at kick and will removed in next update tick
    for (SessionMap::const_iterator itr = m_sessions.begin(); itr != m_sessions.end(); ++itr)
        if (itr->second->GetSecurity() < sec)
            itr->second->KickPlayer();
}

/// Ban an account or ban an IP address, duration will be parsed using TimeStringToSecs if it is positive, otherwise permban
BanReturn World::BanAccount(BanMode mode, std::string nameOrIP, std::string duration, std::string reason, std::string author)
{
    uint32 duration_secs = TimeStringToSecs(duration);
    PreparedQueryResult resultAccounts = PreparedQueryResult(NULL); //used for kicking
    PreparedStatement* stmt = NULL;

    ///- Update the database with ban information
    switch (mode)
    {
        case BAN_IP:
            // No SQL injection with prepared statements
            stmt = LoginDatabase.GetPreparedStatement(LOGIN_SEL_ACCOUNT_BY_IP);
            stmt->setString(0, nameOrIP);
            resultAccounts = LoginDatabase.Query(stmt);
            stmt = LoginDatabase.GetPreparedStatement(LOGIN_INS_IP_BANNED);
            stmt->setString(0, nameOrIP);
            stmt->setUInt32(1, duration_secs);
            stmt->setString(2, author);
            stmt->setString(3, reason);
            LoginDatabase.Execute(stmt);
            break;
        case BAN_ACCOUNT:
            // No SQL injection with prepared statements
            stmt = LoginDatabase.GetPreparedStatement(LOGIN_SEL_ACCOUNT_ID_BY_NAME);
            stmt->setString(0, nameOrIP);
            resultAccounts = LoginDatabase.Query(stmt);
            break;
        case BAN_CHARACTER:
            // No SQL injection with prepared statements
            stmt = CharacterDatabase.GetPreparedStatement(CHAR_SEL_ACCOUNT_BY_NAME);
            stmt->setString(0, nameOrIP);
            resultAccounts = CharacterDatabase.Query(stmt);
            break;
        default:
            return BAN_SYNTAX_ERROR;
    }

    if (!resultAccounts)
    {
        if (mode == BAN_IP)
            return BAN_SUCCESS;                             // ip correctly banned but nobody affected (yet)
        else
            return BAN_NOTFOUND;                            // Nobody to ban
    }

    ///- Disconnect all affected players (for IP it can be several)
    SQLTransaction trans = LoginDatabase.BeginTransaction();
    do
    {
        Field* fieldsAccount = resultAccounts->Fetch();
        uint32 account = fieldsAccount[0].GetUInt32();

        if (mode != BAN_IP)
        {
            // make sure there is only one active ban
            stmt = LoginDatabase.GetPreparedStatement(LOGIN_UPD_ACCOUNT_NOT_BANNED);
            stmt->setUInt32(0, account);
            trans->Append(stmt);
            // No SQL injection with prepared statements
            stmt = LoginDatabase.GetPreparedStatement(LOGIN_INS_ACCOUNT_BANNED);
            stmt->setUInt32(0, account);
            stmt->setUInt32(1, duration_secs);
            stmt->setString(2, author);
            stmt->setString(3, reason);
            trans->Append(stmt);
        }

        if (WorldSession* sess = FindSession(account))
            if (std::string(sess->GetPlayerName()) != author)
                sess->KickPlayer();
    } while (resultAccounts->NextRow());

    LoginDatabase.CommitTransaction(trans);

    return BAN_SUCCESS;
}

/// Remove a ban from an account or IP address
bool World::RemoveBanAccount(BanMode mode, std::string nameOrIP)
{
    PreparedStatement* stmt = NULL;
    if (mode == BAN_IP)
    {
        stmt = LoginDatabase.GetPreparedStatement(LOGIN_DEL_IP_NOT_BANNED);
        stmt->setString(0, nameOrIP);
        LoginDatabase.Execute(stmt);
    }
    else
    {
        uint32 account = 0;
        if (mode == BAN_ACCOUNT)
            account = AccountMgr::GetId(nameOrIP);
        else if (mode == BAN_CHARACTER)
            account = sObjectMgr->GetPlayerAccountIdByPlayerName(nameOrIP);

        if (!account)
            return false;

        //NO SQL injection as account is uint32
        stmt = LoginDatabase.GetPreparedStatement(LOGIN_UPD_ACCOUNT_NOT_BANNED);
        stmt->setUInt32(0, account);
        LoginDatabase.Execute(stmt);
    }
    return true;
}

/// Ban an account or ban an IP address, duration will be parsed using TimeStringToSecs if it is positive, otherwise permban
BanReturn World::BanCharacter(std::string name, std::string duration, std::string reason, std::string author)
{
    Player* pBanned = sObjectAccessor->FindPlayerByName(name.c_str());
    uint32 guid = 0;

    uint32 duration_secs = TimeStringToSecs(duration);

    /// Pick a player to ban if not online
    if (!pBanned)
    {
        PreparedStatement* stmt = CharacterDatabase.GetPreparedStatement(CHAR_SEL_GUID_BY_NAME);
        stmt->setString(0, name);
        PreparedQueryResult resultCharacter = CharacterDatabase.Query(stmt);

        if (!resultCharacter)
            return BAN_NOTFOUND;                                    // Nobody to ban

        guid = (*resultCharacter)[0].GetUInt32();
    }
    else
        guid = pBanned->GetGUIDLow();

    // make sure there is only one active ban
    PreparedStatement* stmt = CharacterDatabase.GetPreparedStatement(CHAR_UPD_CHARACTER_BAN);
    stmt->setUInt32(0, guid);
    CharacterDatabase.Execute(stmt);

    stmt = CharacterDatabase.GetPreparedStatement(CHAR_INS_CHARACTER_BAN);
    stmt->setUInt32(0, guid);
    stmt->setUInt32(1, duration_secs);
    stmt->setString(2, author);
    stmt->setString(3, reason);
    CharacterDatabase.Execute(stmt);

    if (pBanned)
        pBanned->GetSession()->KickPlayer();

    return BAN_SUCCESS;
}

/// Remove a ban from a character
bool World::RemoveBanCharacter(std::string name)
{
    Player* pBanned = sObjectAccessor->FindPlayerByName(name.c_str());
    uint32 guid = 0;

    /// Pick a player to ban if not online
    if (!pBanned)
    {
        PreparedStatement* stmt = CharacterDatabase.GetPreparedStatement(CHAR_SEL_GUID_BY_NAME);
        stmt->setString(0, name);
        PreparedQueryResult resultCharacter = CharacterDatabase.Query(stmt);

        if (!resultCharacter)
            return false;

        guid = (*resultCharacter)[0].GetUInt32();
    }
    else
        guid = pBanned->GetGUIDLow();

    if (!guid)
        return false;

    PreparedStatement* stmt = CharacterDatabase.GetPreparedStatement(CHAR_UPD_CHARACTER_BAN);
    stmt->setUInt32(0, guid);
    CharacterDatabase.Execute(stmt);
    return true;
}

/// Update the game time
void World::_UpdateGameTime()
{
    ///- update the time
    time_t thisTime = time(NULL);
    uint32 elapsed = uint32(thisTime - m_gameTime);
    m_gameTime = thisTime;

    ///- if there is a shutdown timer
    if (!IsStopped() && m_ShutdownTimer > 0 && elapsed > 0)
    {
        ///- ... and it is overdue, stop the world (set m_stopEvent)
        if (m_ShutdownTimer <= elapsed)
        {
            if (!(m_ShutdownMask & SHUTDOWN_MASK_IDLE) || GetActiveAndQueuedSessionCount() == 0)
                m_stopEvent = true;                         // exist code already set
            else
                m_ShutdownTimer = 1;                        // minimum timer value to wait idle state
        }
        ///- ... else decrease it and if necessary display a shutdown countdown to the users
        else
        {
            m_ShutdownTimer -= elapsed;

            ShutdownMsg();
        }
    }
}

/// Shutdown the server
void World::ShutdownServ(uint32 time, uint32 options, uint8 exitcode)
{
    // ignore if server shutdown at next tick
    if (IsStopped())
        return;

    m_ShutdownMask = options;
    m_ExitCode = exitcode;

    ///- If the shutdown time is 0, set m_stopEvent (except if shutdown is 'idle' with remaining sessions)
    if (time == 0)
    {
        if (!(options & SHUTDOWN_MASK_IDLE) || GetActiveAndQueuedSessionCount() == 0)
            m_stopEvent = true;                             // exist code already set
        else
            m_ShutdownTimer = 1;                            //So that the session count is re-evaluated at next world tick
    }
    ///- Else set the shutdown timer and warn users
    else
    {
        m_ShutdownTimer = time;
        ShutdownMsg(true);
    }

    sScriptMgr->OnShutdownInitiate(ShutdownExitCode(exitcode), ShutdownMask(options));
}

/// Display a shutdown message to the user(s)
void World::ShutdownMsg(bool show, Player* player)
{
    // not show messages for idle shutdown mode
    if (m_ShutdownMask & SHUTDOWN_MASK_IDLE)
        return;

    ///- Display a message every 12 hours, hours, 5 minutes, minute, 5 seconds and finally seconds
    if (show ||
        (m_ShutdownTimer < 5* MINUTE && (m_ShutdownTimer % 15) == 0) || // < 5 min; every 15 sec
        (m_ShutdownTimer < 15 * MINUTE && (m_ShutdownTimer % MINUTE) == 0) || // < 15 min ; every 1 min
        (m_ShutdownTimer < 30 * MINUTE && (m_ShutdownTimer % (5 * MINUTE)) == 0) || // < 30 min ; every 5 min
        (m_ShutdownTimer < 12 * HOUR && (m_ShutdownTimer % HOUR) == 0) || // < 12 h ; every 1 h
        (m_ShutdownTimer > 12 * HOUR && (m_ShutdownTimer % (12 * HOUR)) == 0)) // > 12 h ; every 12 h
    {
        std::string str = secsToTimeString(m_ShutdownTimer);

        ServerMessageType msgid = (m_ShutdownMask & SHUTDOWN_MASK_RESTART) ? SERVER_MSG_RESTART_TIME : SERVER_MSG_SHUTDOWN_TIME;

        SendServerMessage(msgid, str.c_str(), player);
        sLog->outDebug(LOG_FILTER_GENERAL, "Server is %s in %s", (m_ShutdownMask & SHUTDOWN_MASK_RESTART ? "restart" : "shuttingdown"), str.c_str());
    }
}

/// Cancel a planned server shutdown
void World::ShutdownCancel()
{
    // nothing cancel or too later
    if (!m_ShutdownTimer || m_stopEvent.value())
        return;

    ServerMessageType msgid = (m_ShutdownMask & SHUTDOWN_MASK_RESTART) ? SERVER_MSG_RESTART_CANCELLED : SERVER_MSG_SHUTDOWN_CANCELLED;

    m_ShutdownMask = 0;
    m_ShutdownTimer = 0;
    m_ExitCode = SHUTDOWN_EXIT_CODE;                       // to default value
    SendServerMessage(msgid);

    sLog->outDebug(LOG_FILTER_GENERAL, "Server %s cancelled.", (m_ShutdownMask & SHUTDOWN_MASK_RESTART ? "restart" : "shuttingdown"));

    sScriptMgr->OnShutdownCancel();
}

/// Send a server message to the user(s)
void World::SendServerMessage(ServerMessageType type, const char *text, Player* player)
{
    WorldPacket data(SMSG_SERVER_MESSAGE, 50);              // guess size
    data << uint32(type);
    if (type <= SERVER_MSG_STRING)
        data << text;

    if (player)
        player->GetSession()->SendPacket(&data);
    else
        SendGlobalMessage(&data);
}

void World::UpdateSessions(uint32 diff)
{
    ///- Add new sessions
    WorldSession* sess = NULL;
    while (addSessQueue.next(sess))
        AddSession_ (sess);

    ///- Then send an update signal to remaining ones
    for (SessionMap::iterator itr = m_sessions.begin(), next; itr != m_sessions.end(); itr = next)
    {
        next = itr;
        ++next;

        ///- and remove not active sessions from the list
        WorldSession* pSession = itr->second;
        WorldSessionFilter updater(pSession);

        if (!pSession->Update(diff, updater))    // As interval = 0
        {
            if (!RemoveQueuedPlayer(itr->second) && itr->second && getIntConfig(CONFIG_INTERVAL_DISCONNECT_TOLERANCE))
                m_disconnects[itr->second->GetAccountId()] = time(NULL);
            RemoveQueuedPlayer(pSession);
            m_sessions.erase(itr);
            delete pSession;

        }
    }
}

// This handles the issued and queued CLI commands
void World::ProcessCliCommands()
{
    CliCommandHolder::Print* zprint = NULL;
    void* callbackArg = NULL;
    CliCommandHolder* command = NULL;
    while (cliCmdQueue.next(command))
    {
        sLog->outInfo(LOG_FILTER_GENERAL, "CLI command under processing...");
        zprint = command->m_print;
        callbackArg = command->m_callbackArg;
        CliHandler handler(callbackArg, zprint);
        handler.ParseCommands(command->m_command);
        if (command->m_commandFinished)
            command->m_commandFinished(callbackArg, !handler.HasSentErrorMessage());
        delete command;
    }
}

void World::SendAutoBroadcast()
{
    if (m_Autobroadcasts.empty())
        return;

    std::string msg;

    msg = Trinity::Containers::SelectRandomContainerElement(m_Autobroadcasts);

    uint32 abcenter = sWorld->getIntConfig(CONFIG_AUTOBROADCAST_CENTER);

    if (abcenter == 0)
        sWorld->SendWorldText(LANG_AUTO_BROADCAST, msg.c_str());

    else if (abcenter == 1)
    {
        WorldPacket data(SMSG_NOTIFICATION, 2 + msg.length());
        data.WriteBits(msg.length(), 13);
        data.FlushBits();
        data.WriteString(msg);
        sWorld->SendGlobalMessage(&data);
    }

    else if (abcenter == 2)
    {
        sWorld->SendWorldText(LANG_AUTO_BROADCAST, msg.c_str());

        WorldPacket data(SMSG_NOTIFICATION, 2 + msg.length());
        data.WriteBits(msg.length(), 13);
        data.FlushBits();
        data.WriteString(msg);
        sWorld->SendGlobalMessage(&data);
    }

    sLog->outDebug(LOG_FILTER_GENERAL, "AutoBroadcast: '%s'", msg.c_str());
}

void World::UpdateRealmCharCount(uint32 accountId)
{
    PreparedStatement* stmt = CharacterDatabase.GetPreparedStatement(CHAR_SEL_CHARACTER_COUNT);
    stmt->setUInt32(0, accountId);
    PreparedQueryResultFuture result = CharacterDatabase.AsyncQuery(stmt);
    m_realmCharCallbacks.insert(result);
}

void World::_UpdateRealmCharCount(PreparedQueryResult resultCharCount)
{
    if (resultCharCount)
    {
        Field* fields = resultCharCount->Fetch();
        uint32 accountId = fields[0].GetUInt32();
        uint8 charCount = uint8(fields[1].GetUInt64());

        PreparedStatement* stmt = LoginDatabase.GetPreparedStatement(LOGIN_DEL_REALM_CHARACTERS_BY_REALM);
        stmt->setUInt32(0, accountId);
        stmt->setUInt32(1, realmID);
        LoginDatabase.Execute(stmt);

        stmt = LoginDatabase.GetPreparedStatement(LOGIN_INS_REALM_CHARACTERS);
        stmt->setUInt8(0, charCount);
        stmt->setUInt32(1, accountId);
        stmt->setUInt32(2, realmID);
        LoginDatabase.Execute(stmt);
    }
}

void World::InitWeeklyQuestResetTime()
{
    time_t wstime = uint64(sWorld->getWorldState(WS_WEEKLY_QUEST_RESET_TIME));
    time_t curtime = time(NULL);
    m_NextWeeklyQuestReset = wstime < curtime ? curtime : time_t(wstime);
}

void World::InitDailyQuestResetTime()
{
    time_t mostRecentQuestTime;

    QueryResult result = CharacterDatabase.Query("SELECT MAX(time) FROM character_queststatus_daily");
    if (result)
    {
        Field* fields = result->Fetch();
        mostRecentQuestTime = time_t(fields[0].GetUInt32());
    }
    else
        mostRecentQuestTime = 0;

    // client built-in time for reset is 6:00 AM
    // FIX ME: client not show day start time
    time_t curTime = time(NULL);
    tm localTm = *localtime(&curTime);
    localTm.tm_hour = 6;
    localTm.tm_min  = 0;
    localTm.tm_sec  = 0;

    // current day reset time
    time_t curDayResetTime = mktime(&localTm);

    // last reset time before current moment
    time_t resetTime = (curTime < curDayResetTime) ? curDayResetTime - DAY : curDayResetTime;

    // need reset (if we have quest time before last reset time (not processed by some reason)
    if (mostRecentQuestTime && mostRecentQuestTime <= resetTime)
        m_NextDailyQuestReset = mostRecentQuestTime;
    else // plan next reset time
        m_NextDailyQuestReset = (curTime >= curDayResetTime) ? curDayResetTime + DAY : curDayResetTime;
}

void World::InitRandomBGResetTime()
{
    time_t bgtime = uint64(sWorld->getWorldState(WS_BG_DAILY_RESET_TIME));
    if (!bgtime)
        m_NextRandomBGReset = time_t(time(NULL));         // game time not yet init

    // generate time by config
    time_t curTime = time(NULL);
    tm localTm = *localtime(&curTime);
    localTm.tm_hour = getIntConfig(CONFIG_RANDOM_BG_RESET_HOUR);
    localTm.tm_min = 0;
    localTm.tm_sec = 0;

    // current day reset time
    time_t nextDayResetTime = mktime(&localTm);

    // next reset time before current moment
    if (curTime >= nextDayResetTime)
        nextDayResetTime += DAY;

    // normalize reset time
    m_NextRandomBGReset = bgtime < curTime ? nextDayResetTime - DAY : nextDayResetTime;

    if (!bgtime)
        sWorld->setWorldState(WS_BG_DAILY_RESET_TIME, uint64(m_NextRandomBGReset));
}

void World::ResetDailyQuests()
{
    sLog->outInfo(LOG_FILTER_GENERAL, "Daily quests reset for all characters.");

    PreparedStatement* stmt = CharacterDatabase.GetPreparedStatement(CHAR_DEL_QUEST_STATUS_DAILY);
    CharacterDatabase.Execute(stmt);

    for (SessionMap::const_iterator itr = m_sessions.begin(); itr != m_sessions.end(); ++itr)
        if (itr->second->GetPlayer())
            itr->second->GetPlayer()->ResetDailyQuestStatus();

    // change available dailies
    sPoolMgr->ChangeDailyQuests();
}

void World::LoadDBAllowedSecurityLevel()
{
    PreparedStatement* stmt = LoginDatabase.GetPreparedStatement(LOGIN_SEL_REALMLIST_SECURITY_LEVEL);
    stmt->setInt32(0, int32(realmID));
    PreparedQueryResult result = LoginDatabase.Query(stmt);

    if (result)
        SetPlayerSecurityLimit(AccountTypes(result->Fetch()->GetUInt8()));
}

void World::SetPlayerSecurityLimit(AccountTypes _sec)
{
    AccountTypes sec = _sec < SEC_CONSOLE ? _sec : SEC_PLAYER;
    bool update = sec > m_allowedSecurityLevel;
    m_allowedSecurityLevel = sec;
    if (update)
        KickAllLess(m_allowedSecurityLevel);
}

void World::ResetWeeklyQuests()
{
    PreparedStatement* stmt = CharacterDatabase.GetPreparedStatement(CHAR_DEL_QUEST_STATUS_WEEKLY);
    CharacterDatabase.Execute(stmt);

    for (SessionMap::const_iterator itr = m_sessions.begin(); itr != m_sessions.end(); ++itr)
        if (itr->second->GetPlayer())
            itr->second->GetPlayer()->ResetWeeklyQuestStatus();

    m_NextWeeklyQuestReset = time_t(m_NextWeeklyQuestReset + WEEK);
    sWorld->setWorldState(WS_WEEKLY_QUEST_RESET_TIME, uint64(m_NextWeeklyQuestReset));

    // change available weeklies
    sPoolMgr->ChangeWeeklyQuests();
}

void World::ResetEventSeasonalQuests(uint16 event_id)
{
    PreparedStatement* stmt = CharacterDatabase.GetPreparedStatement(CHAR_DEL_QUEST_STATUS_SEASONAL);
    stmt->setUInt16(0,event_id);
    CharacterDatabase.Execute(stmt);

    for (SessionMap::const_iterator itr = m_sessions.begin(); itr != m_sessions.end(); ++itr)
        if (itr->second->GetPlayer())
            itr->second->GetPlayer()->ResetSeasonalQuestStatus(event_id);
}

void World::ResetRandomBG()
{
    sLog->outInfo(LOG_FILTER_GENERAL, "Random BG status reset for all characters.");

    PreparedStatement* stmt = CharacterDatabase.GetPreparedStatement(CHAR_DEL_BATTLEGROUND_RANDOM);
    CharacterDatabase.Execute(stmt);

    for (SessionMap::const_iterator itr = m_sessions.begin(); itr != m_sessions.end(); ++itr)
        if (itr->second->GetPlayer())
            itr->second->GetPlayer()->SetRandomWinner(false);

    m_NextRandomBGReset = time_t(m_NextRandomBGReset + DAY);
    sWorld->setWorldState(WS_BG_DAILY_RESET_TIME, uint64(m_NextRandomBGReset));
}

void World::UpdateMaxSessionCounters()
{
    m_maxActiveSessionCount = std::max(m_maxActiveSessionCount, uint32(m_sessions.size()-m_QueuedPlayer.size()));
    m_maxQueuedSessionCount = std::max(m_maxQueuedSessionCount, uint32(m_QueuedPlayer.size()));
}

void World::LoadDBVersion()
{
    QueryResult result = WorldDatabase.Query("SELECT db_version, cache_id FROM version LIMIT 1");
    if (result)
    {
        Field* fields = result->Fetch();

        m_DBVersion = fields[0].GetString();
        // will be overwrite by config values if different and non-0
        m_int_configs[CONFIG_CLIENTCACHE_VERSION] = fields[1].GetUInt32();
    }

    if (m_DBVersion.empty())
        m_DBVersion = "Unknown world database.";
}

void World::ProcessStartEvent()
{
    isEventKillStart = true;
}

void World::ProcessStopEvent()
{
    isEventKillStart = false;
}

void World::UpdateAreaDependentAuras()
{
    SessionMap::const_iterator itr;
    for (itr = m_sessions.begin(); itr != m_sessions.end(); ++itr)
        if (itr->second && itr->second->GetPlayer() && itr->second->GetPlayer()->IsInWorld())
        {
            itr->second->GetPlayer()->UpdateAreaDependentAuras(itr->second->GetPlayer()->GetAreaId());
            itr->second->GetPlayer()->UpdateZoneDependentAuras(itr->second->GetPlayer()->GetZoneId());
        }
}

void World::LoadWorldStates()
{
    uint32 oldMSTime = getMSTime();

    QueryResult result = CharacterDatabase.Query("SELECT entry, value FROM worldstates");

    if (!result)
    {
        sLog->outInfo(LOG_FILTER_SERVER_LOADING, ">> Loaded 0 world states. DB table `worldstates` is empty!");

        return;
    }

    uint32 count = 0;

    do
    {
        Field* fields = result->Fetch();
        m_worldstates[fields[0].GetUInt32()] = fields[1].GetUInt32();
        ++count;
    }
    while (result->NextRow());

    sLog->outInfo(LOG_FILTER_SERVER_LOADING, ">> Loaded %u world states in %u ms", count, GetMSTimeDiffToNow(oldMSTime));

}

// Setting a worldstate will save it to DB
void World::setWorldState(uint32 index, uint64 value)
{
    WorldStatesMap::const_iterator it = m_worldstates.find(index);
    if (it != m_worldstates.end())
    {
        PreparedStatement* stmt = CharacterDatabase.GetPreparedStatement(CHAR_UPD_WORLDSTATE);

        stmt->setUInt32(0, uint32(value));
        stmt->setUInt32(1, index);

        CharacterDatabase.Execute(stmt);
    }
    else
    {
        PreparedStatement* stmt = CharacterDatabase.GetPreparedStatement(CHAR_INS_WORLDSTATE);

        stmt->setUInt32(0, index);
        stmt->setUInt32(1, uint32(value));

        CharacterDatabase.Execute(stmt);
    }
    m_worldstates[index] = value;
}

uint64 World::getWorldState(uint32 index) const
{
    WorldStatesMap::const_iterator it = m_worldstates.find(index);
    return it != m_worldstates.end() ? it->second : 0;
}

void World::ProcessQueryCallbacks()
{
    PreparedQueryResult result;

    while (!m_realmCharCallbacks.is_empty())
    {
        ACE_Future<PreparedQueryResult> lResult;
        ACE_Time_Value timeout = ACE_Time_Value::zero;
        if (m_realmCharCallbacks.next_readable(lResult, &timeout) != 1)
            break;

        if (lResult.ready())
        {
            lResult.get(result);
            _UpdateRealmCharCount(result);
            lResult.cancel();
        }
    }
}

void World::LoadCharacterNameData()
{
    sLog->outInfo(LOG_FILTER_SERVER_LOADING, "Loading character name data");

    QueryResult result = CharacterDatabase.Query("SELECT guid, name, race, gender, class FROM characters WHERE deleteDate IS NULL");
    if (!result)
    {
        sLog->outError(LOG_FILTER_SQL, "No character name data loaded, empty query");
        return;
    }

    uint32 count = 0;

    do
    {
        Field* fields = result->Fetch();
        AddCharacterNameData(fields[0].GetUInt32(), fields[1].GetString(),
            fields[3].GetUInt8() /*gender*/, fields[2].GetUInt8() /*race*/, fields[4].GetUInt8() /*class*/);
        ++count;
    } while (result->NextRow());

    sLog->outInfo(LOG_FILTER_SERVER_LOADING, "Loaded name data for %u characters", count);
}

void World::AddCharacterNameData(uint32 guid, std::string const& name, uint8 gender, uint8 race, uint8 playerClass)
{
    CharacterNameData& data = _characterNameDataMap[guid];
    data.m_name = name;
    data.m_race = race;
    data.m_gender = gender;
    data.m_class = playerClass;
}

void World::UpdateCharacterNameData(uint32 guid, std::string const& name, uint8 gender /*= GENDER_NONE*/, uint8 race /*= RACE_NONE*/)
{
    std::map<uint32, CharacterNameData>::iterator itr = _characterNameDataMap.find(guid);
    if (itr == _characterNameDataMap.end())
        return;

    itr->second.m_name = name;

    if (gender != GENDER_NONE)
        itr->second.m_gender = gender;

    if (race != RACE_NONE)
        itr->second.m_race = race;
}

CharacterNameData const* World::GetCharacterNameData(uint32 guid) const
{
    std::map<uint32, CharacterNameData>::const_iterator itr = _characterNameDataMap.find(guid);
    if (itr != _characterNameDataMap.end())
        return &itr->second;
    else
        return NULL;
}<|MERGE_RESOLUTION|>--- conflicted
+++ resolved
@@ -774,15 +774,9 @@
     }
     else if (m_int_configs[CONFIG_START_PLAYER_MONEY] > 0x7FFFFFFF-1) // TODO: (See MAX_MONEY_AMOUNT)
     {
-<<<<<<< HEAD
-        sLog->outError(LOG_FILTER_GENERAL, "StartPlayerMoney (%i) must be in range 0..%u. Set to %u.",
+        sLog->outError(LOG_FILTER_SERVER_LOADING, "StartPlayerMoney (%i) must be in range 0..%u. Set to %u.",
             m_int_configs[CONFIG_START_PLAYER_MONEY], 0x7FFFFFFF-1, 0x7FFFFFFF-1);
         m_int_configs[CONFIG_START_PLAYER_MONEY] = 0x7FFFFFFF-1;
-=======
-        sLog->outError(LOG_FILTER_SERVER_LOADING, "StartPlayerMoney (%i) must be in range 0..%u. Set to %u.",
-            m_int_configs[CONFIG_START_PLAYER_MONEY], MAX_MONEY_AMOUNT, MAX_MONEY_AMOUNT);
-        m_int_configs[CONFIG_START_PLAYER_MONEY] = MAX_MONEY_AMOUNT;
->>>>>>> 3c42401d
     }
 
     m_int_configs[CONFIG_MAX_HONOR_POINTS] = ConfigMgr::GetIntDefault("MaxHonorPoints", 75000);
@@ -1363,28 +1357,17 @@
     sLog->outInfo(LOG_FILTER_SERVER_LOADING, "Loading Item Random Enchantments Table...");
     LoadRandomEnchantmentsTable();
 
-<<<<<<< HEAD
-    sLog->outInfo(LOG_FILTER_GENERAL, "Loading Disables...");
+    sLog->outInfo(LOG_FILTER_SERVER_LOADING, "Loading Disables");
     DisableMgr::LoadDisables();                                 // must be before loading quests and items
 
-    sLog->outInfo(LOG_FILTER_GENERAL, "Loading Items...");                        // must be after LoadRandomEnchantmentsTable and LoadPageTexts
+    sLog->outInfo(LOG_FILTER_SERVER_LOADING, "Loading Items...");                         // must be after LoadRandomEnchantmentsTable and LoadPageTexts
     sObjectMgr->LoadItemTemplates();
 
-    sLog->outInfo(LOG_FILTER_GENERAL, "Loading Item Extra Data...");              // must be after LoadItemPrototypes
+    sLog->outInfo(LOG_FILTER_SERVER_LOADING, "Loading Item set names...");                // must be after LoadItemPrototypes
     sObjectMgr->LoadItemTemplateAddon();
 
     sLog->outInfo(LOG_FILTER_GENERAL, "Loading Item Scripts...");                 // must be after LoadItemPrototypes
     sObjectMgr->LoadItemScriptNames();
-=======
-    sLog->outInfo(LOG_FILTER_SERVER_LOADING, "Loading Disables");
-    DisableMgr::LoadDisables();                                  // must be before loading quests and items
-
-    sLog->outInfo(LOG_FILTER_SERVER_LOADING, "Loading Items...");                         // must be after LoadRandomEnchantmentsTable and LoadPageTexts
-    sObjectMgr->LoadItemTemplates();
-
-    sLog->outInfo(LOG_FILTER_SERVER_LOADING, "Loading Item set names...");                // must be after LoadItemPrototypes
-    sObjectMgr->LoadItemSetNames();
->>>>>>> 3c42401d
 
     sLog->outInfo(LOG_FILTER_SERVER_LOADING, "Loading Creature Model Based Info Data...");
     sObjectMgr->LoadCreatureModelInfo();
@@ -1644,20 +1627,7 @@
     sLog->outInfo(LOG_FILTER_SERVER_LOADING, "Loading Scripts text locales...");      // must be after Load*Scripts calls
     sObjectMgr->LoadDbScriptStrings();
 
-<<<<<<< HEAD
-    sLog->outInfo(LOG_FILTER_GENERAL, "Loading spell script names...");
-=======
-    sLog->outInfo(LOG_FILTER_SERVER_LOADING, "Loading CreatureEventAI Texts...");
-    sEventAIMgr->LoadCreatureEventAI_Texts();
-
-    sLog->outInfo(LOG_FILTER_SERVER_LOADING, "Loading CreatureEventAI Summons...");
-    sEventAIMgr->LoadCreatureEventAI_Summons();
-
-    sLog->outInfo(LOG_FILTER_SERVER_LOADING, "Loading CreatureEventAI Scripts...");
-    sEventAIMgr->LoadCreatureEventAI_Scripts();
-
     sLog->outInfo(LOG_FILTER_SERVER_LOADING, "Loading spell script names...");
->>>>>>> 3c42401d
     sObjectMgr->LoadSpellScriptNames();
 
     sLog->outInfo(LOG_FILTER_SERVER_LOADING, "Loading Creature Texts...");
@@ -1817,13 +1787,9 @@
         exit(1);
     }*/
 
-<<<<<<< HEAD
     m_defaultDbcLocale = LocaleConstant(m_lang_confid);
-=======
-    sLog->outInfo(LOG_FILTER_SERVER_LOADING, "Using %s DBC Locale as default. All available DBC locales: %s", localeNames[m_defaultDbcLocale], availableLocalsStr.empty() ? "<none>" : availableLocalsStr.c_str());
->>>>>>> 3c42401d
-
-    sLog->outInfo(LOG_FILTER_GENERAL, "Using %s DBC Locale", localeNames[m_defaultDbcLocale]);
+
+    sLog->outInfo(LOG_FILTER_SERVER_LOADING, "Using %s DBC Locale", localeNames[m_defaultDbcLocale]);
 }
 
 void World::RecordTimeDiff(const char *text, ...)
