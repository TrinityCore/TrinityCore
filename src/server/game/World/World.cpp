/*
 * Copyright (C) 2008-2013 TrinityCore <http://www.trinitycore.org/>
 * Copyright (C) 2005-2009 MaNGOS <http://getmangos.com/>
 *
 * This program is free software; you can redistribute it and/or modify it
 * under the terms of the GNU General Public License as published by the
 * Free Software Foundation; either version 2 of the License, or (at your
 * option) any later version.
 *
 * This program is distributed in the hope that it will be useful, but WITHOUT
 * ANY WARRANTY; without even the implied warranty of MERCHANTABILITY or
 * FITNESS FOR A PARTICULAR PURPOSE. See the GNU General Public License for
 * more details.
 *
 * You should have received a copy of the GNU General Public License along
 * with this program. If not, see <http://www.gnu.org/licenses/>.
 */

/** \file
    \ingroup world
*/

#include "Common.h"
#include "Memory.h"
#include "DatabaseEnv.h"
#include "Config.h"
#include "SystemConfig.h"
#include "Log.h"
#include "Opcodes.h"
#include "WorldSession.h"
#include "WorldPacket.h"
#include "Player.h"
#include "Vehicle.h"
#include "SkillExtraItems.h"
#include "SkillDiscovery.h"
#include "World.h"
#include "AccountMgr.h"
#include "AchievementMgr.h"
#include "AuctionHouseMgr.h"
#include "ObjectMgr.h"
#include "ArenaTeamMgr.h"
#include "GuildMgr.h"
#include "GuildFinderMgr.h"
#include "TicketMgr.h"
#include "SpellMgr.h"
#include "GroupMgr.h"
#include "Chat.h"
#include "DBCStores.h"
#include "DB2Stores.h"
#include "LootMgr.h"
#include "ItemEnchantmentMgr.h"
#include "MapManager.h"
#include "CreatureAIRegistry.h"
#include "BattlegroundMgr.h"
#include "OutdoorPvPMgr.h"
#include "TemporarySummon.h"
#include "WaypointMovementGenerator.h"
#include "VMapFactory.h"
#include "MMapFactory.h"
#include "GameEventMgr.h"
#include "PoolMgr.h"
#include "GridNotifiersImpl.h"
#include "CellImpl.h"
#include "InstanceSaveMgr.h"
#include "Util.h"
#include "Language.h"
#include "CreatureGroups.h"
#include "Transport.h"
#include "ScriptMgr.h"
#include "AddonMgr.h"
#include "LFGMgr.h"
#include "ConditionMgr.h"
#include "DisableMgr.h"
#include "CharacterDatabaseCleaner.h"
#include "ScriptMgr.h"
#include "WeatherMgr.h"
#include "CreatureTextMgr.h"
#include "SmartAI.h"
#include "Channel.h"
#include "WardenCheckMgr.h"
#include "Warden.h"
#include "CalendarMgr.h"
#include "BattlefieldMgr.h"

ACE_Atomic_Op<ACE_Thread_Mutex, bool> World::m_stopEvent = false;
uint8 World::m_ExitCode = SHUTDOWN_EXIT_CODE;
volatile uint32 World::m_worldLoopCounter = 0;

float World::m_MaxVisibleDistanceOnContinents = DEFAULT_VISIBILITY_DISTANCE;
float World::m_MaxVisibleDistanceInInstances  = DEFAULT_VISIBILITY_INSTANCE;
float World::m_MaxVisibleDistanceInBGArenas   = DEFAULT_VISIBILITY_BGARENAS;

int32 World::m_visibility_notify_periodOnContinents = DEFAULT_VISIBILITY_NOTIFY_PERIOD;
int32 World::m_visibility_notify_periodInInstances  = DEFAULT_VISIBILITY_NOTIFY_PERIOD;
int32 World::m_visibility_notify_periodInBGArenas   = DEFAULT_VISIBILITY_NOTIFY_PERIOD;

/// World constructor
World::World()
{
    m_playerLimit = 0;
    m_allowedSecurityLevel = SEC_PLAYER;
    m_allowMovement = true;
    m_ShutdownMask = 0;
    m_ShutdownTimer = 0;
    m_gameTime = time(NULL);
    m_startTime = m_gameTime;
    m_maxActiveSessionCount = 0;
    m_maxQueuedSessionCount = 0;
    m_PlayerCount = 0;
    m_MaxPlayerCount = 0;
    m_NextDailyQuestReset = 0;
    m_NextWeeklyQuestReset = 0;
    m_NextCurrencyReset = 0;

    m_defaultDbcLocale = LOCALE_enUS;
    m_availableDbcLocaleMask = 0;

    m_updateTimeSum = 0;
    m_updateTimeCount = 0;

    m_isClosed = false;

    m_CleaningFlags = 0;
}

/// World destructor
World::~World()
{
    ///- Empty the kicked session set
    while (!m_sessions.empty())
    {
        // not remove from queue, prevent loading new sessions
        delete m_sessions.begin()->second;
        m_sessions.erase(m_sessions.begin());
    }

    CliCommandHolder* command = NULL;
    while (cliCmdQueue.next(command))
        delete command;

    VMAP::VMapFactory::clear();
    MMAP::MMapFactory::clear();

    /// @todo free addSessQueue
}

/// Find a player in a specified zone
Player* World::FindPlayerInZone(uint32 zone)
{
    ///- circle through active sessions and return the first player found in the zone
    SessionMap::const_iterator itr;
    for (itr = m_sessions.begin(); itr != m_sessions.end(); ++itr)
    {
        if (!itr->second)
            continue;

        Player* player = itr->second->GetPlayer();
        if (!player)
            continue;

        if (player->IsInWorld() && player->GetZoneId() == zone)
        {
            // Used by the weather system. We return the player to broadcast the change weather message to him and all players in the zone.
            return player;
        }
    }
    return NULL;
}

bool World::IsClosed() const
{
    return m_isClosed;
}

void World::SetClosed(bool val)
{
    m_isClosed = val;

    // Invert the value, for simplicity for scripters.
    sScriptMgr->OnOpenStateChange(!val);
}

void World::SetMotd(const std::string& motd)
{
    m_motd = motd;

    sScriptMgr->OnMotdChange(m_motd);
}

const char* World::GetMotd() const
{
    return m_motd.c_str();
}

/// Find a session by its id
WorldSession* World::FindSession(uint32 id) const
{
    SessionMap::const_iterator itr = m_sessions.find(id);

    if (itr != m_sessions.end())
        return itr->second;                                 // also can return NULL for kicked session
    else
        return NULL;
}

/// Remove a given session
bool World::RemoveSession(uint32 id)
{
    ///- Find the session, kick the user, but we can't delete session at this moment to prevent iterator invalidation
    SessionMap::const_iterator itr = m_sessions.find(id);

    if (itr != m_sessions.end() && itr->second)
    {
        if (itr->second->PlayerLoading())
            return false;

        itr->second->KickPlayer();
    }

    return true;
}

void World::AddSession(WorldSession* s)
{
    addSessQueue.add(s);
}

void World::AddSession_(WorldSession* s)
{
    ASSERT(s);

    //NOTE - Still there is race condition in WorldSession* being used in the Sockets

    ///- kick already loaded player with same account (if any) and remove session
    ///- if player is in loading and want to load again, return
    if (!RemoveSession (s->GetAccountId()))
    {
        s->KickPlayer();
        delete s;                                           // session not added yet in session list, so not listed in queue
        return;
    }

    // decrease session counts only at not reconnection case
    bool decrease_session = true;

    // if session already exist, prepare to it deleting at next world update
    // NOTE - KickPlayer() should be called on "old" in RemoveSession()
    {
        SessionMap::const_iterator old = m_sessions.find(s->GetAccountId());

        if (old != m_sessions.end())
        {
            // prevent decrease sessions count if session queued
            if (RemoveQueuedPlayer(old->second))
                decrease_session = false;
            // not remove replaced session form queue if listed
            delete old->second;
        }
    }

    m_sessions[s->GetAccountId()] = s;

    uint32 Sessions = GetActiveAndQueuedSessionCount();
    uint32 pLimit = GetPlayerAmountLimit();
    uint32 QueueSize = GetQueuedSessionCount(); //number of players in the queue

    //so we don't count the user trying to
    //login as a session and queue the socket that we are using
    if (decrease_session)
        --Sessions;

    if (pLimit > 0 && Sessions >= pLimit && !s->HasPermission(RBAC_PERM_SKIP_QUEUE) && !HasRecentlyDisconnected(s))
    {
        AddQueuedPlayer(s);
        UpdateMaxSessionCounters();
        TC_LOG_INFO(LOG_FILTER_GENERAL, "PlayerQueue: Account id %u is in Queue Position (%u).", s->GetAccountId(), ++QueueSize);
        return;
    }

    s->SendAuthResponse(AUTH_OK, false);
    s->SendAddonsInfo();
    s->SendClientCacheVersion(sWorld->getIntConfig(CONFIG_CLIENTCACHE_VERSION));
    s->SendTutorialsData();

    UpdateMaxSessionCounters();

    // Updates the population
    if (pLimit > 0)
    {
        float popu = (float)GetActiveSessionCount();              // updated number of users on the server
        popu /= pLimit;
        popu *= 2;
        TC_LOG_INFO(LOG_FILTER_GENERAL, "Server Population (%f).", popu);
    }
}

bool World::HasRecentlyDisconnected(WorldSession* session)
{
    if (!session)
        return false;

    if (uint32 tolerance = getIntConfig(CONFIG_INTERVAL_DISCONNECT_TOLERANCE))
    {
        for (DisconnectMap::iterator i = m_disconnects.begin(); i != m_disconnects.end();)
        {
            if (difftime(i->second, time(NULL)) < tolerance)
            {
                if (i->first == session->GetAccountId())
                    return true;
                ++i;
            }
            else
                m_disconnects.erase(i++);
        }
    }
    return false;
 }

int32 World::GetQueuePos(WorldSession* sess)
{
    uint32 position = 1;

    for (Queue::const_iterator iter = m_QueuedPlayer.begin(); iter != m_QueuedPlayer.end(); ++iter, ++position)
        if ((*iter) == sess)
            return position;

    return 0;
}

void World::AddQueuedPlayer(WorldSession* sess)
{
    sess->SetInQueue(true);
    m_QueuedPlayer.push_back(sess);

    // The 1st SMSG_AUTH_RESPONSE needs to contain other info too.
    sess->SendAuthResponse(AUTH_WAIT_QUEUE, true, GetQueuePos(sess));
}

bool World::RemoveQueuedPlayer(WorldSession* sess)
{
    // sessions count including queued to remove (if removed_session set)
    uint32 sessions = GetActiveSessionCount();

    uint32 position = 1;
    Queue::iterator iter = m_QueuedPlayer.begin();

    // search to remove and count skipped positions
    bool found = false;

    for (; iter != m_QueuedPlayer.end(); ++iter, ++position)
    {
        if (*iter == sess)
        {
            sess->SetInQueue(false);
            sess->ResetTimeOutTime();
            iter = m_QueuedPlayer.erase(iter);
            found = true;                                   // removing queued session
            break;
        }
    }

    // iter point to next socked after removed or end()
    // position store position of removed socket and then new position next socket after removed

    // if session not queued then we need decrease sessions count
    if (!found && sessions)
        --sessions;

    // accept first in queue
    if ((!m_playerLimit || sessions < m_playerLimit) && !m_QueuedPlayer.empty())
    {
        WorldSession* pop_sess = m_QueuedPlayer.front();
        pop_sess->SetInQueue(false);
        pop_sess->ResetTimeOutTime();
        pop_sess->SendAuthWaitQue(0);
        pop_sess->SendAddonsInfo();

        pop_sess->SendClientCacheVersion(sWorld->getIntConfig(CONFIG_CLIENTCACHE_VERSION));
        pop_sess->SendAccountDataTimes(GLOBAL_CACHE_MASK);
        pop_sess->SendTutorialsData();

        m_QueuedPlayer.pop_front();

        // update iter to point first queued socket or end() if queue is empty now
        iter = m_QueuedPlayer.begin();
        position = 1;
    }

    // update position from iter to end()
    // iter point to first not updated socket, position store new position
    for (; iter != m_QueuedPlayer.end(); ++iter, ++position)
        (*iter)->SendAuthWaitQue(position);

    return found;
}

/// Initialize config values
void World::LoadConfigSettings(bool reload)
{
    if (reload)
    {
        if (!ConfigMgr::Load())
        {
            TC_LOG_ERROR(LOG_FILTER_GENERAL, "World settings reload fail: can't read settings from %s.", ConfigMgr::GetFilename().c_str());
            return;
        }
        sLog->LoadFromConfig();
    }

    m_defaultDbcLocale = LocaleConstant(ConfigMgr::GetIntDefault("DBC.Locale", 0));

    if (m_defaultDbcLocale >= TOTAL_LOCALES)
    {
        sLog->outError(LOG_FILTER_SERVER_LOADING, "Incorrect DBC.Locale! Must be >= 0 and < %d (set to 0)", TOTAL_LOCALES);
        m_defaultDbcLocale = LOCALE_enUS;
    }

    sLog->outInfo(LOG_FILTER_SERVER_LOADING, "Using %s DBC Locale", localeNames[m_defaultDbcLocale]);

    ///- Read the player limit and the Message of the day from the config file
    SetPlayerAmountLimit(ConfigMgr::GetIntDefault("PlayerLimit", 100));
    SetMotd(ConfigMgr::GetStringDefault("Motd", "Welcome to a Trinity Core Server."));

    ///- Read ticket system setting from the config file
    m_bool_configs[CONFIG_ALLOW_TICKETS] = ConfigMgr::GetBoolDefault("AllowTickets", true);

    ///- Get string for new logins (newly created characters)
    SetNewCharString(ConfigMgr::GetStringDefault("PlayerStart.String", ""));

    ///- Send server info on login?
    m_int_configs[CONFIG_ENABLE_SINFO_LOGIN] = ConfigMgr::GetIntDefault("Server.LoginInfo", 0);

    ///- Read all rates from the config file
    rate_values[RATE_HEALTH]      = ConfigMgr::GetFloatDefault("Rate.Health", 1);
    if (rate_values[RATE_HEALTH] < 0)
    {
        TC_LOG_ERROR(LOG_FILTER_SERVER_LOADING, "Rate.Health (%f) must be > 0. Using 1 instead.", rate_values[RATE_HEALTH]);
        rate_values[RATE_HEALTH] = 1;
    }
    rate_values[RATE_POWER_MANA]  = ConfigMgr::GetFloatDefault("Rate.Mana", 1);
    if (rate_values[RATE_POWER_MANA] < 0)
    {
        TC_LOG_ERROR(LOG_FILTER_SERVER_LOADING, "Rate.Mana (%f) must be > 0. Using 1 instead.", rate_values[RATE_POWER_MANA]);
        rate_values[RATE_POWER_MANA] = 1;
    }
    rate_values[RATE_POWER_RAGE_INCOME] = ConfigMgr::GetFloatDefault("Rate.Rage.Income", 1);
    rate_values[RATE_POWER_RAGE_LOSS]   = ConfigMgr::GetFloatDefault("Rate.Rage.Loss", 1);
    if (rate_values[RATE_POWER_RAGE_LOSS] < 0)
    {
        TC_LOG_ERROR(LOG_FILTER_SERVER_LOADING, "Rate.Rage.Loss (%f) must be > 0. Using 1 instead.", rate_values[RATE_POWER_RAGE_LOSS]);
        rate_values[RATE_POWER_RAGE_LOSS] = 1;
    }
    rate_values[RATE_POWER_RUNICPOWER_INCOME] = ConfigMgr::GetFloatDefault("Rate.RunicPower.Income", 1);
    rate_values[RATE_POWER_RUNICPOWER_LOSS]   = ConfigMgr::GetFloatDefault("Rate.RunicPower.Loss", 1);
    if (rate_values[RATE_POWER_RUNICPOWER_LOSS] < 0)
    {
        TC_LOG_ERROR(LOG_FILTER_SERVER_LOADING, "Rate.RunicPower.Loss (%f) must be > 0. Using 1 instead.", rate_values[RATE_POWER_RUNICPOWER_LOSS]);
        rate_values[RATE_POWER_RUNICPOWER_LOSS] = 1;
    }
    rate_values[RATE_POWER_FOCUS]  = ConfigMgr::GetFloatDefault("Rate.Focus", 1.0f);
    rate_values[RATE_POWER_ENERGY] = ConfigMgr::GetFloatDefault("Rate.Energy", 1.0f);

    rate_values[RATE_SKILL_DISCOVERY]      = ConfigMgr::GetFloatDefault("Rate.Skill.Discovery", 1.0f);

    rate_values[RATE_DROP_ITEM_POOR]       = ConfigMgr::GetFloatDefault("Rate.Drop.Item.Poor", 1.0f);
    rate_values[RATE_DROP_ITEM_NORMAL]     = ConfigMgr::GetFloatDefault("Rate.Drop.Item.Normal", 1.0f);
    rate_values[RATE_DROP_ITEM_UNCOMMON]   = ConfigMgr::GetFloatDefault("Rate.Drop.Item.Uncommon", 1.0f);
    rate_values[RATE_DROP_ITEM_RARE]       = ConfigMgr::GetFloatDefault("Rate.Drop.Item.Rare", 1.0f);
    rate_values[RATE_DROP_ITEM_EPIC]       = ConfigMgr::GetFloatDefault("Rate.Drop.Item.Epic", 1.0f);
    rate_values[RATE_DROP_ITEM_LEGENDARY]  = ConfigMgr::GetFloatDefault("Rate.Drop.Item.Legendary", 1.0f);
    rate_values[RATE_DROP_ITEM_ARTIFACT]   = ConfigMgr::GetFloatDefault("Rate.Drop.Item.Artifact", 1.0f);
    rate_values[RATE_DROP_ITEM_REFERENCED] = ConfigMgr::GetFloatDefault("Rate.Drop.Item.Referenced", 1.0f);
    rate_values[RATE_DROP_ITEM_REFERENCED_AMOUNT] = ConfigMgr::GetFloatDefault("Rate.Drop.Item.ReferencedAmount", 1.0f);
    rate_values[RATE_DROP_MONEY]  = ConfigMgr::GetFloatDefault("Rate.Drop.Money", 1.0f);
    rate_values[RATE_XP_KILL]     = ConfigMgr::GetFloatDefault("Rate.XP.Kill", 1.0f);
    rate_values[RATE_XP_QUEST]    = ConfigMgr::GetFloatDefault("Rate.XP.Quest", 1.0f);
    rate_values[RATE_XP_EXPLORE]  = ConfigMgr::GetFloatDefault("Rate.XP.Explore", 1.0f);
    rate_values[RATE_REPAIRCOST]  = ConfigMgr::GetFloatDefault("Rate.RepairCost", 1.0f);
    if (rate_values[RATE_REPAIRCOST] < 0.0f)
    {
        TC_LOG_ERROR(LOG_FILTER_SERVER_LOADING, "Rate.RepairCost (%f) must be >=0. Using 0.0 instead.", rate_values[RATE_REPAIRCOST]);
        rate_values[RATE_REPAIRCOST] = 0.0f;
    }
    rate_values[RATE_REPUTATION_GAIN]  = ConfigMgr::GetFloatDefault("Rate.Reputation.Gain", 1.0f);
    rate_values[RATE_REPUTATION_LOWLEVEL_KILL]  = ConfigMgr::GetFloatDefault("Rate.Reputation.LowLevel.Kill", 1.0f);
    rate_values[RATE_REPUTATION_LOWLEVEL_QUEST]  = ConfigMgr::GetFloatDefault("Rate.Reputation.LowLevel.Quest", 1.0f);
    rate_values[RATE_REPUTATION_RECRUIT_A_FRIEND_BONUS] = ConfigMgr::GetFloatDefault("Rate.Reputation.RecruitAFriendBonus", 0.1f);
    rate_values[RATE_CREATURE_NORMAL_DAMAGE]          = ConfigMgr::GetFloatDefault("Rate.Creature.Normal.Damage", 1.0f);
    rate_values[RATE_CREATURE_ELITE_ELITE_DAMAGE]     = ConfigMgr::GetFloatDefault("Rate.Creature.Elite.Elite.Damage", 1.0f);
    rate_values[RATE_CREATURE_ELITE_RAREELITE_DAMAGE] = ConfigMgr::GetFloatDefault("Rate.Creature.Elite.RAREELITE.Damage", 1.0f);
    rate_values[RATE_CREATURE_ELITE_WORLDBOSS_DAMAGE] = ConfigMgr::GetFloatDefault("Rate.Creature.Elite.WORLDBOSS.Damage", 1.0f);
    rate_values[RATE_CREATURE_ELITE_RARE_DAMAGE]      = ConfigMgr::GetFloatDefault("Rate.Creature.Elite.RARE.Damage", 1.0f);
    rate_values[RATE_CREATURE_NORMAL_HP]          = ConfigMgr::GetFloatDefault("Rate.Creature.Normal.HP", 1.0f);
    rate_values[RATE_CREATURE_ELITE_ELITE_HP]     = ConfigMgr::GetFloatDefault("Rate.Creature.Elite.Elite.HP", 1.0f);
    rate_values[RATE_CREATURE_ELITE_RAREELITE_HP] = ConfigMgr::GetFloatDefault("Rate.Creature.Elite.RAREELITE.HP", 1.0f);
    rate_values[RATE_CREATURE_ELITE_WORLDBOSS_HP] = ConfigMgr::GetFloatDefault("Rate.Creature.Elite.WORLDBOSS.HP", 1.0f);
    rate_values[RATE_CREATURE_ELITE_RARE_HP]      = ConfigMgr::GetFloatDefault("Rate.Creature.Elite.RARE.HP", 1.0f);
    rate_values[RATE_CREATURE_NORMAL_SPELLDAMAGE]          = ConfigMgr::GetFloatDefault("Rate.Creature.Normal.SpellDamage", 1.0f);
    rate_values[RATE_CREATURE_ELITE_ELITE_SPELLDAMAGE]     = ConfigMgr::GetFloatDefault("Rate.Creature.Elite.Elite.SpellDamage", 1.0f);
    rate_values[RATE_CREATURE_ELITE_RAREELITE_SPELLDAMAGE] = ConfigMgr::GetFloatDefault("Rate.Creature.Elite.RAREELITE.SpellDamage", 1.0f);
    rate_values[RATE_CREATURE_ELITE_WORLDBOSS_SPELLDAMAGE] = ConfigMgr::GetFloatDefault("Rate.Creature.Elite.WORLDBOSS.SpellDamage", 1.0f);
    rate_values[RATE_CREATURE_ELITE_RARE_SPELLDAMAGE]      = ConfigMgr::GetFloatDefault("Rate.Creature.Elite.RARE.SpellDamage", 1.0f);
    rate_values[RATE_CREATURE_AGGRO]  = ConfigMgr::GetFloatDefault("Rate.Creature.Aggro", 1.0f);
    rate_values[RATE_REST_INGAME]                    = ConfigMgr::GetFloatDefault("Rate.Rest.InGame", 1.0f);
    rate_values[RATE_REST_OFFLINE_IN_TAVERN_OR_CITY] = ConfigMgr::GetFloatDefault("Rate.Rest.Offline.InTavernOrCity", 1.0f);
    rate_values[RATE_REST_OFFLINE_IN_WILDERNESS]     = ConfigMgr::GetFloatDefault("Rate.Rest.Offline.InWilderness", 1.0f);
    rate_values[RATE_DAMAGE_FALL]  = ConfigMgr::GetFloatDefault("Rate.Damage.Fall", 1.0f);
    rate_values[RATE_AUCTION_TIME]  = ConfigMgr::GetFloatDefault("Rate.Auction.Time", 1.0f);
    rate_values[RATE_AUCTION_DEPOSIT] = ConfigMgr::GetFloatDefault("Rate.Auction.Deposit", 1.0f);
    rate_values[RATE_AUCTION_CUT] = ConfigMgr::GetFloatDefault("Rate.Auction.Cut", 1.0f);
    rate_values[RATE_HONOR] = ConfigMgr::GetFloatDefault("Rate.Honor", 1.0f);
    rate_values[RATE_INSTANCE_RESET_TIME] = ConfigMgr::GetFloatDefault("Rate.InstanceResetTime", 1.0f);
    rate_values[RATE_TALENT] = ConfigMgr::GetFloatDefault("Rate.Talent", 1.0f);
    if (rate_values[RATE_TALENT] < 0.0f)
    {
        TC_LOG_ERROR(LOG_FILTER_SERVER_LOADING, "Rate.Talent (%f) must be > 0. Using 1 instead.", rate_values[RATE_TALENT]);
        rate_values[RATE_TALENT] = 1.0f;
    }
    rate_values[RATE_MOVESPEED] = ConfigMgr::GetFloatDefault("Rate.MoveSpeed", 1.0f);
    if (rate_values[RATE_MOVESPEED] < 0)
    {
        TC_LOG_ERROR(LOG_FILTER_SERVER_LOADING, "Rate.MoveSpeed (%f) must be > 0. Using 1 instead.", rate_values[RATE_MOVESPEED]);
        rate_values[RATE_MOVESPEED] = 1.0f;
    }
    for (uint8 i = 0; i < MAX_MOVE_TYPE; ++i) playerBaseMoveSpeed[i] = baseMoveSpeed[i] * rate_values[RATE_MOVESPEED];
    rate_values[RATE_CORPSE_DECAY_LOOTED] = ConfigMgr::GetFloatDefault("Rate.Corpse.Decay.Looted", 0.5f);

    rate_values[RATE_TARGET_POS_RECALCULATION_RANGE] = ConfigMgr::GetFloatDefault("TargetPosRecalculateRange", 1.5f);
    if (rate_values[RATE_TARGET_POS_RECALCULATION_RANGE] < CONTACT_DISTANCE)
    {
        TC_LOG_ERROR(LOG_FILTER_SERVER_LOADING, "TargetPosRecalculateRange (%f) must be >= %f. Using %f instead.", rate_values[RATE_TARGET_POS_RECALCULATION_RANGE], CONTACT_DISTANCE, CONTACT_DISTANCE);
        rate_values[RATE_TARGET_POS_RECALCULATION_RANGE] = CONTACT_DISTANCE;
    }
    else if (rate_values[RATE_TARGET_POS_RECALCULATION_RANGE] > NOMINAL_MELEE_RANGE)
    {
        TC_LOG_ERROR(LOG_FILTER_SERVER_LOADING, "TargetPosRecalculateRange (%f) must be <= %f. Using %f instead.",
            rate_values[RATE_TARGET_POS_RECALCULATION_RANGE], NOMINAL_MELEE_RANGE, NOMINAL_MELEE_RANGE);
        rate_values[RATE_TARGET_POS_RECALCULATION_RANGE] = NOMINAL_MELEE_RANGE;
    }

    rate_values[RATE_DURABILITY_LOSS_ON_DEATH]  = ConfigMgr::GetFloatDefault("DurabilityLoss.OnDeath", 10.0f);
    if (rate_values[RATE_DURABILITY_LOSS_ON_DEATH] < 0.0f)
    {
        TC_LOG_ERROR(LOG_FILTER_SERVER_LOADING, "DurabilityLoss.OnDeath (%f) must be >=0. Using 0.0 instead.", rate_values[RATE_DURABILITY_LOSS_ON_DEATH]);
        rate_values[RATE_DURABILITY_LOSS_ON_DEATH] = 0.0f;
    }
    if (rate_values[RATE_DURABILITY_LOSS_ON_DEATH] > 100.0f)
    {
        TC_LOG_ERROR(LOG_FILTER_SERVER_LOADING, "DurabilityLoss.OnDeath (%f) must be <= 100. Using 100.0 instead.", rate_values[RATE_DURABILITY_LOSS_ON_DEATH]);
        rate_values[RATE_DURABILITY_LOSS_ON_DEATH] = 0.0f;
    }
    rate_values[RATE_DURABILITY_LOSS_ON_DEATH] = rate_values[RATE_DURABILITY_LOSS_ON_DEATH] / 100.0f;

    rate_values[RATE_DURABILITY_LOSS_DAMAGE] = ConfigMgr::GetFloatDefault("DurabilityLossChance.Damage", 0.5f);
    if (rate_values[RATE_DURABILITY_LOSS_DAMAGE] < 0.0f)
    {
        TC_LOG_ERROR(LOG_FILTER_SERVER_LOADING, "DurabilityLossChance.Damage (%f) must be >=0. Using 0.0 instead.", rate_values[RATE_DURABILITY_LOSS_DAMAGE]);
        rate_values[RATE_DURABILITY_LOSS_DAMAGE] = 0.0f;
    }
    rate_values[RATE_DURABILITY_LOSS_ABSORB] = ConfigMgr::GetFloatDefault("DurabilityLossChance.Absorb", 0.5f);
    if (rate_values[RATE_DURABILITY_LOSS_ABSORB] < 0.0f)
    {
        TC_LOG_ERROR(LOG_FILTER_SERVER_LOADING, "DurabilityLossChance.Absorb (%f) must be >=0. Using 0.0 instead.", rate_values[RATE_DURABILITY_LOSS_ABSORB]);
        rate_values[RATE_DURABILITY_LOSS_ABSORB] = 0.0f;
    }
    rate_values[RATE_DURABILITY_LOSS_PARRY] = ConfigMgr::GetFloatDefault("DurabilityLossChance.Parry", 0.05f);
    if (rate_values[RATE_DURABILITY_LOSS_PARRY] < 0.0f)
    {
        TC_LOG_ERROR(LOG_FILTER_SERVER_LOADING, "DurabilityLossChance.Parry (%f) must be >=0. Using 0.0 instead.", rate_values[RATE_DURABILITY_LOSS_PARRY]);
        rate_values[RATE_DURABILITY_LOSS_PARRY] = 0.0f;
    }
    rate_values[RATE_DURABILITY_LOSS_BLOCK] = ConfigMgr::GetFloatDefault("DurabilityLossChance.Block", 0.05f);
    if (rate_values[RATE_DURABILITY_LOSS_BLOCK] < 0.0f)
    {
        TC_LOG_ERROR(LOG_FILTER_SERVER_LOADING, "DurabilityLossChance.Block (%f) must be >=0. Using 0.0 instead.", rate_values[RATE_DURABILITY_LOSS_BLOCK]);
        rate_values[RATE_DURABILITY_LOSS_BLOCK] = 0.0f;
    }
    ///- Read other configuration items from the config file

    m_bool_configs[CONFIG_DURABILITY_LOSS_IN_PVP] = ConfigMgr::GetBoolDefault("DurabilityLoss.InPvP", false);

    m_int_configs[CONFIG_COMPRESSION] = ConfigMgr::GetIntDefault("Compression", 1);
    if (m_int_configs[CONFIG_COMPRESSION] < 1 || m_int_configs[CONFIG_COMPRESSION] > 9)
    {
        TC_LOG_ERROR(LOG_FILTER_SERVER_LOADING, "Compression level (%i) must be in range 1..9. Using default compression level (1).", m_int_configs[CONFIG_COMPRESSION]);
        m_int_configs[CONFIG_COMPRESSION] = 1;
    }
    m_bool_configs[CONFIG_ADDON_CHANNEL] = ConfigMgr::GetBoolDefault("AddonChannel", true);
    m_bool_configs[CONFIG_CLEAN_CHARACTER_DB] = ConfigMgr::GetBoolDefault("CleanCharacterDB", false);
    m_int_configs[CONFIG_PERSISTENT_CHARACTER_CLEAN_FLAGS] = ConfigMgr::GetIntDefault("PersistentCharacterCleanFlags", 0);
    m_int_configs[CONFIG_CHAT_CHANNEL_LEVEL_REQ] = ConfigMgr::GetIntDefault("ChatLevelReq.Channel", 1);
    m_int_configs[CONFIG_CHAT_WHISPER_LEVEL_REQ] = ConfigMgr::GetIntDefault("ChatLevelReq.Whisper", 1);
    m_int_configs[CONFIG_CHAT_SAY_LEVEL_REQ] = ConfigMgr::GetIntDefault("ChatLevelReq.Say", 1);
    m_int_configs[CONFIG_TRADE_LEVEL_REQ] = ConfigMgr::GetIntDefault("LevelReq.Trade", 1);
    m_int_configs[CONFIG_TICKET_LEVEL_REQ] = ConfigMgr::GetIntDefault("LevelReq.Ticket", 1);
    m_int_configs[CONFIG_AUCTION_LEVEL_REQ] = ConfigMgr::GetIntDefault("LevelReq.Auction", 1);
    m_int_configs[CONFIG_MAIL_LEVEL_REQ] = ConfigMgr::GetIntDefault("LevelReq.Mail", 1);
    m_bool_configs[CONFIG_PRESERVE_CUSTOM_CHANNELS] = ConfigMgr::GetBoolDefault("PreserveCustomChannels", false);
    m_int_configs[CONFIG_PRESERVE_CUSTOM_CHANNEL_DURATION] = ConfigMgr::GetIntDefault("PreserveCustomChannelDuration", 14);
    m_bool_configs[CONFIG_GRID_UNLOAD] = ConfigMgr::GetBoolDefault("GridUnload", true);
    m_int_configs[CONFIG_INTERVAL_SAVE] = ConfigMgr::GetIntDefault("PlayerSaveInterval", 15 * MINUTE * IN_MILLISECONDS);
    m_int_configs[CONFIG_INTERVAL_DISCONNECT_TOLERANCE] = ConfigMgr::GetIntDefault("DisconnectToleranceInterval", 0);
    m_bool_configs[CONFIG_STATS_SAVE_ONLY_ON_LOGOUT] = ConfigMgr::GetBoolDefault("PlayerSave.Stats.SaveOnlyOnLogout", true);

    m_int_configs[CONFIG_MIN_LEVEL_STAT_SAVE] = ConfigMgr::GetIntDefault("PlayerSave.Stats.MinLevel", 0);
    if (m_int_configs[CONFIG_MIN_LEVEL_STAT_SAVE] > MAX_LEVEL)
    {
        TC_LOG_ERROR(LOG_FILTER_SERVER_LOADING, "PlayerSave.Stats.MinLevel (%i) must be in range 0..80. Using default, do not save character stats (0).", m_int_configs[CONFIG_MIN_LEVEL_STAT_SAVE]);
        m_int_configs[CONFIG_MIN_LEVEL_STAT_SAVE] = 0;
    }

    m_int_configs[CONFIG_INTERVAL_GRIDCLEAN] = ConfigMgr::GetIntDefault("GridCleanUpDelay", 5 * MINUTE * IN_MILLISECONDS);
    if (m_int_configs[CONFIG_INTERVAL_GRIDCLEAN] < MIN_GRID_DELAY)
    {
        TC_LOG_ERROR(LOG_FILTER_SERVER_LOADING, "GridCleanUpDelay (%i) must be greater %u. Use this minimal value.", m_int_configs[CONFIG_INTERVAL_GRIDCLEAN], MIN_GRID_DELAY);
        m_int_configs[CONFIG_INTERVAL_GRIDCLEAN] = MIN_GRID_DELAY;
    }
    if (reload)
        sMapMgr->SetGridCleanUpDelay(m_int_configs[CONFIG_INTERVAL_GRIDCLEAN]);

    m_int_configs[CONFIG_INTERVAL_MAPUPDATE] = ConfigMgr::GetIntDefault("MapUpdateInterval", 100);
    if (m_int_configs[CONFIG_INTERVAL_MAPUPDATE] < MIN_MAP_UPDATE_DELAY)
    {
        TC_LOG_ERROR(LOG_FILTER_SERVER_LOADING, "MapUpdateInterval (%i) must be greater %u. Use this minimal value.", m_int_configs[CONFIG_INTERVAL_MAPUPDATE], MIN_MAP_UPDATE_DELAY);
        m_int_configs[CONFIG_INTERVAL_MAPUPDATE] = MIN_MAP_UPDATE_DELAY;
    }
    if (reload)
        sMapMgr->SetMapUpdateInterval(m_int_configs[CONFIG_INTERVAL_MAPUPDATE]);

    m_int_configs[CONFIG_INTERVAL_CHANGEWEATHER] = ConfigMgr::GetIntDefault("ChangeWeatherInterval", 10 * MINUTE * IN_MILLISECONDS);

    if (reload)
    {
        uint32 val = ConfigMgr::GetIntDefault("WorldServerPort", 8085);
        if (val != m_int_configs[CONFIG_PORT_WORLD])
            TC_LOG_ERROR(LOG_FILTER_SERVER_LOADING, "WorldServerPort option can't be changed at worldserver.conf reload, using current value (%u).", m_int_configs[CONFIG_PORT_WORLD]);
    }
    else
        m_int_configs[CONFIG_PORT_WORLD] = ConfigMgr::GetIntDefault("WorldServerPort", 8085);

    m_int_configs[CONFIG_SOCKET_TIMEOUTTIME] = ConfigMgr::GetIntDefault("SocketTimeOutTime", 900000);
    m_int_configs[CONFIG_SESSION_ADD_DELAY] = ConfigMgr::GetIntDefault("SessionAddDelay", 10000);

    m_float_configs[CONFIG_GROUP_XP_DISTANCE] = ConfigMgr::GetFloatDefault("MaxGroupXPDistance", 74.0f);
    m_float_configs[CONFIG_MAX_RECRUIT_A_FRIEND_DISTANCE] = ConfigMgr::GetFloatDefault("MaxRecruitAFriendBonusDistance", 100.0f);

    /// @todo Add MonsterSight and GuarderSight (with meaning) in worldserver.conf or put them as define
    m_float_configs[CONFIG_SIGHT_MONSTER] = ConfigMgr::GetFloatDefault("MonsterSight", 50);
    m_float_configs[CONFIG_SIGHT_GUARDER] = ConfigMgr::GetFloatDefault("GuarderSight", 50);

    if (reload)
    {
        uint32 val = ConfigMgr::GetIntDefault("GameType", 0);
        if (val != m_int_configs[CONFIG_GAME_TYPE])
            TC_LOG_ERROR(LOG_FILTER_SERVER_LOADING, "GameType option can't be changed at worldserver.conf reload, using current value (%u).", m_int_configs[CONFIG_GAME_TYPE]);
    }
    else
        m_int_configs[CONFIG_GAME_TYPE] = ConfigMgr::GetIntDefault("GameType", 0);

    if (reload)
    {
        uint32 val = ConfigMgr::GetIntDefault("RealmZone", REALM_ZONE_DEVELOPMENT);
        if (val != m_int_configs[CONFIG_REALM_ZONE])
            TC_LOG_ERROR(LOG_FILTER_SERVER_LOADING, "RealmZone option can't be changed at worldserver.conf reload, using current value (%u).", m_int_configs[CONFIG_REALM_ZONE]);
    }
    else
        m_int_configs[CONFIG_REALM_ZONE] = ConfigMgr::GetIntDefault("RealmZone", REALM_ZONE_DEVELOPMENT);

    m_bool_configs[CONFIG_ALLOW_TWO_SIDE_INTERACTION_CALENDAR]= ConfigMgr::GetBoolDefault("AllowTwoSide.Interaction.Calendar", false);
    m_bool_configs[CONFIG_ALLOW_TWO_SIDE_INTERACTION_CHANNEL] = ConfigMgr::GetBoolDefault("AllowTwoSide.Interaction.Channel", false);
    m_bool_configs[CONFIG_ALLOW_TWO_SIDE_INTERACTION_GROUP]   = ConfigMgr::GetBoolDefault("AllowTwoSide.Interaction.Group", false);
    m_bool_configs[CONFIG_ALLOW_TWO_SIDE_INTERACTION_GUILD]   = ConfigMgr::GetBoolDefault("AllowTwoSide.Interaction.Guild", false);
    m_bool_configs[CONFIG_ALLOW_TWO_SIDE_INTERACTION_AUCTION] = ConfigMgr::GetBoolDefault("AllowTwoSide.Interaction.Auction", false);
    m_bool_configs[CONFIG_ALLOW_TWO_SIDE_TRADE]               = ConfigMgr::GetBoolDefault("AllowTwoSide.trade", false);
    m_int_configs[CONFIG_STRICT_PLAYER_NAMES]                 = ConfigMgr::GetIntDefault ("StrictPlayerNames",  0);
    m_int_configs[CONFIG_STRICT_CHARTER_NAMES]                = ConfigMgr::GetIntDefault ("StrictCharterNames", 0);
    m_int_configs[CONFIG_STRICT_PET_NAMES]                    = ConfigMgr::GetIntDefault ("StrictPetNames",     0);

    m_int_configs[CONFIG_MIN_PLAYER_NAME]                     = ConfigMgr::GetIntDefault ("MinPlayerName",  2);
    if (m_int_configs[CONFIG_MIN_PLAYER_NAME] < 1 || m_int_configs[CONFIG_MIN_PLAYER_NAME] > MAX_PLAYER_NAME)
    {
        TC_LOG_ERROR(LOG_FILTER_SERVER_LOADING, "MinPlayerName (%i) must be in range 1..%u. Set to 2.", m_int_configs[CONFIG_MIN_PLAYER_NAME], MAX_PLAYER_NAME);
        m_int_configs[CONFIG_MIN_PLAYER_NAME] = 2;
    }

    m_int_configs[CONFIG_MIN_CHARTER_NAME]                    = ConfigMgr::GetIntDefault ("MinCharterName", 2);
    if (m_int_configs[CONFIG_MIN_CHARTER_NAME] < 1 || m_int_configs[CONFIG_MIN_CHARTER_NAME] > MAX_CHARTER_NAME)
    {
        TC_LOG_ERROR(LOG_FILTER_SERVER_LOADING, "MinCharterName (%i) must be in range 1..%u. Set to 2.", m_int_configs[CONFIG_MIN_CHARTER_NAME], MAX_CHARTER_NAME);
        m_int_configs[CONFIG_MIN_CHARTER_NAME] = 2;
    }

    m_int_configs[CONFIG_MIN_PET_NAME]                        = ConfigMgr::GetIntDefault ("MinPetName",     2);
    if (m_int_configs[CONFIG_MIN_PET_NAME] < 1 || m_int_configs[CONFIG_MIN_PET_NAME] > MAX_PET_NAME)
    {
        TC_LOG_ERROR(LOG_FILTER_SERVER_LOADING, "MinPetName (%i) must be in range 1..%u. Set to 2.", m_int_configs[CONFIG_MIN_PET_NAME], MAX_PET_NAME);
        m_int_configs[CONFIG_MIN_PET_NAME] = 2;
    }

    m_int_configs[CONFIG_CHARACTER_CREATING_DISABLED] = ConfigMgr::GetIntDefault("CharacterCreating.Disabled", 0);
    m_int_configs[CONFIG_CHARACTER_CREATING_DISABLED_RACEMASK] = ConfigMgr::GetIntDefault("CharacterCreating.Disabled.RaceMask", 0);
    m_int_configs[CONFIG_CHARACTER_CREATING_DISABLED_CLASSMASK] = ConfigMgr::GetIntDefault("CharacterCreating.Disabled.ClassMask", 0);

    m_int_configs[CONFIG_CHARACTERS_PER_REALM] = ConfigMgr::GetIntDefault("CharactersPerRealm", 10);
    if (m_int_configs[CONFIG_CHARACTERS_PER_REALM] < 1 || m_int_configs[CONFIG_CHARACTERS_PER_REALM] > 10)
    {
        TC_LOG_ERROR(LOG_FILTER_SERVER_LOADING, "CharactersPerRealm (%i) must be in range 1..10. Set to 10.", m_int_configs[CONFIG_CHARACTERS_PER_REALM]);
        m_int_configs[CONFIG_CHARACTERS_PER_REALM] = 10;
    }

    // must be after CONFIG_CHARACTERS_PER_REALM
    m_int_configs[CONFIG_CHARACTERS_PER_ACCOUNT] = ConfigMgr::GetIntDefault("CharactersPerAccount", 50);
    if (m_int_configs[CONFIG_CHARACTERS_PER_ACCOUNT] < m_int_configs[CONFIG_CHARACTERS_PER_REALM])
    {
        TC_LOG_ERROR(LOG_FILTER_SERVER_LOADING, "CharactersPerAccount (%i) can't be less than CharactersPerRealm (%i).", m_int_configs[CONFIG_CHARACTERS_PER_ACCOUNT], m_int_configs[CONFIG_CHARACTERS_PER_REALM]);
        m_int_configs[CONFIG_CHARACTERS_PER_ACCOUNT] = m_int_configs[CONFIG_CHARACTERS_PER_REALM];
    }

    m_int_configs[CONFIG_HEROIC_CHARACTERS_PER_REALM] = ConfigMgr::GetIntDefault("HeroicCharactersPerRealm", 1);
    if (int32(m_int_configs[CONFIG_HEROIC_CHARACTERS_PER_REALM]) < 0 || m_int_configs[CONFIG_HEROIC_CHARACTERS_PER_REALM] > 10)
    {
        TC_LOG_ERROR(LOG_FILTER_SERVER_LOADING, "HeroicCharactersPerRealm (%i) must be in range 0..10. Set to 1.", m_int_configs[CONFIG_HEROIC_CHARACTERS_PER_REALM]);
        m_int_configs[CONFIG_HEROIC_CHARACTERS_PER_REALM] = 1;
    }

    m_int_configs[CONFIG_CHARACTER_CREATING_MIN_LEVEL_FOR_HEROIC_CHARACTER] = ConfigMgr::GetIntDefault("CharacterCreating.MinLevelForHeroicCharacter", 55);

    m_int_configs[CONFIG_SKIP_CINEMATICS] = ConfigMgr::GetIntDefault("SkipCinematics", 0);
    if (int32(m_int_configs[CONFIG_SKIP_CINEMATICS]) < 0 || m_int_configs[CONFIG_SKIP_CINEMATICS] > 2)
    {
        TC_LOG_ERROR(LOG_FILTER_SERVER_LOADING, "SkipCinematics (%i) must be in range 0..2. Set to 0.", m_int_configs[CONFIG_SKIP_CINEMATICS]);
        m_int_configs[CONFIG_SKIP_CINEMATICS] = 0;
    }

    if (reload)
    {
        uint32 val = ConfigMgr::GetIntDefault("MaxPlayerLevel", DEFAULT_MAX_LEVEL);
        if (val != m_int_configs[CONFIG_MAX_PLAYER_LEVEL])
            TC_LOG_ERROR(LOG_FILTER_SERVER_LOADING, "MaxPlayerLevel option can't be changed at config reload, using current value (%u).", m_int_configs[CONFIG_MAX_PLAYER_LEVEL]);
    }
    else
        m_int_configs[CONFIG_MAX_PLAYER_LEVEL] = ConfigMgr::GetIntDefault("MaxPlayerLevel", DEFAULT_MAX_LEVEL);

    if (m_int_configs[CONFIG_MAX_PLAYER_LEVEL] > MAX_LEVEL)
    {
        TC_LOG_ERROR(LOG_FILTER_SERVER_LOADING, "MaxPlayerLevel (%i) must be in range 1..%u. Set to %u.", m_int_configs[CONFIG_MAX_PLAYER_LEVEL], MAX_LEVEL, MAX_LEVEL);
        m_int_configs[CONFIG_MAX_PLAYER_LEVEL] = MAX_LEVEL;
    }

    m_int_configs[CONFIG_MIN_DUALSPEC_LEVEL] = ConfigMgr::GetIntDefault("MinDualSpecLevel", 40);

    m_int_configs[CONFIG_START_PLAYER_LEVEL] = ConfigMgr::GetIntDefault("StartPlayerLevel", 1);
    if (m_int_configs[CONFIG_START_PLAYER_LEVEL] < 1)
    {
        TC_LOG_ERROR(LOG_FILTER_SERVER_LOADING, "StartPlayerLevel (%i) must be in range 1..MaxPlayerLevel(%u). Set to 1.", m_int_configs[CONFIG_START_PLAYER_LEVEL], m_int_configs[CONFIG_MAX_PLAYER_LEVEL]);
        m_int_configs[CONFIG_START_PLAYER_LEVEL] = 1;
    }
    else if (m_int_configs[CONFIG_START_PLAYER_LEVEL] > m_int_configs[CONFIG_MAX_PLAYER_LEVEL])
    {
        TC_LOG_ERROR(LOG_FILTER_SERVER_LOADING, "StartPlayerLevel (%i) must be in range 1..MaxPlayerLevel(%u). Set to %u.", m_int_configs[CONFIG_START_PLAYER_LEVEL], m_int_configs[CONFIG_MAX_PLAYER_LEVEL], m_int_configs[CONFIG_MAX_PLAYER_LEVEL]);
        m_int_configs[CONFIG_START_PLAYER_LEVEL] = m_int_configs[CONFIG_MAX_PLAYER_LEVEL];
    }

    m_int_configs[CONFIG_START_HEROIC_PLAYER_LEVEL] = ConfigMgr::GetIntDefault("StartHeroicPlayerLevel", 55);
    if (m_int_configs[CONFIG_START_HEROIC_PLAYER_LEVEL] < 1)
    {
        TC_LOG_ERROR(LOG_FILTER_SERVER_LOADING, "StartHeroicPlayerLevel (%i) must be in range 1..MaxPlayerLevel(%u). Set to 55.",
            m_int_configs[CONFIG_START_HEROIC_PLAYER_LEVEL], m_int_configs[CONFIG_MAX_PLAYER_LEVEL]);
        m_int_configs[CONFIG_START_HEROIC_PLAYER_LEVEL] = 55;
    }
    else if (m_int_configs[CONFIG_START_HEROIC_PLAYER_LEVEL] > m_int_configs[CONFIG_MAX_PLAYER_LEVEL])
    {
        TC_LOG_ERROR(LOG_FILTER_SERVER_LOADING, "StartHeroicPlayerLevel (%i) must be in range 1..MaxPlayerLevel(%u). Set to %u.",
            m_int_configs[CONFIG_START_HEROIC_PLAYER_LEVEL], m_int_configs[CONFIG_MAX_PLAYER_LEVEL], m_int_configs[CONFIG_MAX_PLAYER_LEVEL]);
        m_int_configs[CONFIG_START_HEROIC_PLAYER_LEVEL] = m_int_configs[CONFIG_MAX_PLAYER_LEVEL];
    }

    m_int_configs[CONFIG_START_PLAYER_MONEY] = ConfigMgr::GetIntDefault("StartPlayerMoney", 0);
    if (int32(m_int_configs[CONFIG_START_PLAYER_MONEY]) < 0)
    {
<<<<<<< HEAD
        sLog->outError(LOG_FILTER_SERVER_LOADING, "StartPlayerMoney (%i) must be in range 0.." UI64FMTD ". Set to %u.", m_int_configs[CONFIG_START_PLAYER_MONEY], uint64(MAX_MONEY_AMOUNT), 0);
=======
        TC_LOG_ERROR(LOG_FILTER_SERVER_LOADING, "StartPlayerMoney (%i) must be in range 0..%u. Set to %u.", m_int_configs[CONFIG_START_PLAYER_MONEY], MAX_MONEY_AMOUNT, 0);
>>>>>>> d1677b2d
        m_int_configs[CONFIG_START_PLAYER_MONEY] = 0;
    }
    else if (m_int_configs[CONFIG_START_PLAYER_MONEY] > 0x7FFFFFFF-1) // TODO: (See MAX_MONEY_AMOUNT)
    {
<<<<<<< HEAD
        sLog->outError(LOG_FILTER_SERVER_LOADING, "StartPlayerMoney (%i) must be in range 0..%u. Set to %u.",
            m_int_configs[CONFIG_START_PLAYER_MONEY], 0x7FFFFFFF-1, 0x7FFFFFFF-1);
        m_int_configs[CONFIG_START_PLAYER_MONEY] = 0x7FFFFFFF-1;
=======
        TC_LOG_ERROR(LOG_FILTER_SERVER_LOADING, "StartPlayerMoney (%i) must be in range 0..%u. Set to %u.",
            m_int_configs[CONFIG_START_PLAYER_MONEY], MAX_MONEY_AMOUNT, MAX_MONEY_AMOUNT);
        m_int_configs[CONFIG_START_PLAYER_MONEY] = MAX_MONEY_AMOUNT;
>>>>>>> d1677b2d
    }

    m_int_configs[CONFIG_CURRENCY_RESET_HOUR] = ConfigMgr::GetIntDefault("Currency.ResetHour", 3);
    if (m_int_configs[CONFIG_CURRENCY_RESET_HOUR] > 23)
    {
<<<<<<< HEAD
        sLog->outError(LOG_FILTER_SERVER_LOADING, "Currency.ResetHour (%i) can't be load. Set to 6.", m_int_configs[CONFIG_CURRENCY_RESET_HOUR]);
        m_int_configs[CONFIG_CURRENCY_RESET_HOUR] = 3;
    }
    m_int_configs[CONFIG_CURRENCY_RESET_DAY] = ConfigMgr::GetIntDefault("Currency.ResetDay", 3);
    if (m_int_configs[CONFIG_CURRENCY_RESET_DAY] > 6)
    {
        sLog->outError(LOG_FILTER_SERVER_LOADING, "Currency.ResetDay (%i) can't be load. Set to 3.", m_int_configs[CONFIG_CURRENCY_RESET_DAY]);
        m_int_configs[CONFIG_CURRENCY_RESET_DAY] = 3;
    }
    m_int_configs[CONFIG_CURRENCY_RESET_INTERVAL] = ConfigMgr::GetIntDefault("Currency.ResetInterval", 7);
    if (int32(m_int_configs[CONFIG_CURRENCY_RESET_INTERVAL]) <= 0)
    {
        sLog->outError(LOG_FILTER_SERVER_LOADING, "Currency.ResetInterval (%i) must be > 0, set to default 7.", m_int_configs[CONFIG_CURRENCY_RESET_INTERVAL]);
        m_int_configs[CONFIG_CURRENCY_RESET_INTERVAL] = 7;
=======
        TC_LOG_ERROR(LOG_FILTER_SERVER_LOADING, "MaxHonorPoints (%i) can't be negative. Set to 0.", m_int_configs[CONFIG_MAX_HONOR_POINTS]);
        m_int_configs[CONFIG_MAX_HONOR_POINTS] = 0;
>>>>>>> d1677b2d
    }

    m_int_configs[CONFIG_CURRENCY_START_HONOR_POINTS] = ConfigMgr::GetIntDefault("Currency.StartHonorPoints", 0);
    if (int32(m_int_configs[CONFIG_CURRENCY_START_HONOR_POINTS]) < 0)
    {
<<<<<<< HEAD
        sLog->outError(LOG_FILTER_SERVER_LOADING, "Currency.StartHonorPoints (%i) must be >= 0, set to default 0.", m_int_configs[CONFIG_CURRENCY_START_HONOR_POINTS]);
        m_int_configs[CONFIG_CURRENCY_START_HONOR_POINTS] = 0;
=======
        TC_LOG_ERROR(LOG_FILTER_SERVER_LOADING, "StartHonorPoints (%i) must be in range 0..MaxHonorPoints(%u). Set to %u.",
            m_int_configs[CONFIG_START_HONOR_POINTS], m_int_configs[CONFIG_MAX_HONOR_POINTS], 0);
        m_int_configs[CONFIG_START_HONOR_POINTS] = 0;
>>>>>>> d1677b2d
    }
    m_int_configs[CONFIG_CURRENCY_MAX_HONOR_POINTS] = ConfigMgr::GetIntDefault("Currency.MaxHonorPoints", 4000);
    if (int32(m_int_configs[CONFIG_CURRENCY_MAX_HONOR_POINTS]) < 0)
    {
<<<<<<< HEAD
        sLog->outError(LOG_FILTER_SERVER_LOADING, "Currency.MaxHonorPoints (%i) can't be negative. Set to default 4000.", m_int_configs[CONFIG_CURRENCY_MAX_HONOR_POINTS]);
        m_int_configs[CONFIG_CURRENCY_MAX_HONOR_POINTS] = 4000;
=======
        TC_LOG_ERROR(LOG_FILTER_SERVER_LOADING, "StartHonorPoints (%i) must be in range 0..MaxHonorPoints(%u). Set to %u.",
            m_int_configs[CONFIG_START_HONOR_POINTS], m_int_configs[CONFIG_MAX_HONOR_POINTS], m_int_configs[CONFIG_MAX_HONOR_POINTS]);
        m_int_configs[CONFIG_START_HONOR_POINTS] = m_int_configs[CONFIG_MAX_HONOR_POINTS];
>>>>>>> d1677b2d
    }
    m_int_configs[CONFIG_CURRENCY_MAX_HONOR_POINTS] *= 100;     //precision mod

    m_int_configs[CONFIG_CURRENCY_START_JUSTICE_POINTS] = ConfigMgr::GetIntDefault("Currency.StartJusticePoints", 0);
    if (int32(m_int_configs[CONFIG_CURRENCY_START_JUSTICE_POINTS]) < 0)
    {
        sLog->outError(LOG_FILTER_SERVER_LOADING, "Currency.StartJusticePoints (%i) must be >= 0, set to default 0.", m_int_configs[CONFIG_CURRENCY_START_JUSTICE_POINTS]);
        m_int_configs[CONFIG_CURRENCY_START_JUSTICE_POINTS] = 0;
    }
    m_int_configs[CONFIG_CURRENCY_MAX_JUSTICE_POINTS] = ConfigMgr::GetIntDefault("Currency.MaxJusticePoints", 4000);
    if (int32(m_int_configs[CONFIG_CURRENCY_MAX_JUSTICE_POINTS]) < 0)
    {
<<<<<<< HEAD
        sLog->outError(LOG_FILTER_SERVER_LOADING, "Currency.MaxJusticePoints (%i) can't be negative. Set to default 4000.", m_int_configs[CONFIG_CURRENCY_MAX_JUSTICE_POINTS]);
        m_int_configs[CONFIG_CURRENCY_MAX_JUSTICE_POINTS] = 4000;
=======
        TC_LOG_ERROR(LOG_FILTER_SERVER_LOADING, "MaxArenaPoints (%i) can't be negative. Set to 0.", m_int_configs[CONFIG_MAX_ARENA_POINTS]);
        m_int_configs[CONFIG_MAX_ARENA_POINTS] = 0;
>>>>>>> d1677b2d
    }
    m_int_configs[CONFIG_CURRENCY_MAX_JUSTICE_POINTS] *= 100;     //precision mod

    m_int_configs[CONFIG_CURRENCY_START_CONQUEST_POINTS] = ConfigMgr::GetIntDefault("Currency.StartConquestPoints", 0);
    if (int32(m_int_configs[CONFIG_CURRENCY_START_CONQUEST_POINTS]) < 0)
    {
<<<<<<< HEAD
        sLog->outError(LOG_FILTER_SERVER_LOADING, "Currency.StartConquestPoints (%i) must be >= 0, set to default 0.", m_int_configs[CONFIG_CURRENCY_START_CONQUEST_POINTS]);
        m_int_configs[CONFIG_CURRENCY_START_CONQUEST_POINTS] = 0;
=======
        TC_LOG_ERROR(LOG_FILTER_SERVER_LOADING, "StartArenaPoints (%i) must be in range 0..MaxArenaPoints(%u). Set to %u.",
            m_int_configs[CONFIG_START_ARENA_POINTS], m_int_configs[CONFIG_MAX_ARENA_POINTS], 0);
        m_int_configs[CONFIG_START_ARENA_POINTS] = 0;
>>>>>>> d1677b2d
    }
    m_int_configs[CONFIG_CURRENCY_CONQUEST_POINTS_WEEK_CAP] = ConfigMgr::GetIntDefault("Currency.ConquestPointsWeekCap", 1650);
    if (int32(m_int_configs[CONFIG_CURRENCY_CONQUEST_POINTS_WEEK_CAP]) <= 0)
    {
<<<<<<< HEAD
        sLog->outError(LOG_FILTER_SERVER_LOADING, "Currency.ConquestPointsWeekCap (%i) must be > 0, set to default 1650.", m_int_configs[CONFIG_CURRENCY_CONQUEST_POINTS_WEEK_CAP]);
        m_int_configs[CONFIG_CURRENCY_CONQUEST_POINTS_WEEK_CAP] = 1650;
=======
        TC_LOG_ERROR(LOG_FILTER_SERVER_LOADING, "StartArenaPoints (%i) must be in range 0..MaxArenaPoints(%u). Set to %u.",
            m_int_configs[CONFIG_START_ARENA_POINTS], m_int_configs[CONFIG_MAX_ARENA_POINTS], m_int_configs[CONFIG_MAX_ARENA_POINTS]);
        m_int_configs[CONFIG_START_ARENA_POINTS] = m_int_configs[CONFIG_MAX_ARENA_POINTS];
>>>>>>> d1677b2d
    }
    m_int_configs[CONFIG_CURRENCY_CONQUEST_POINTS_WEEK_CAP] *= 100;     //precision mod

    m_int_configs[CONFIG_CURRENCY_CONQUEST_POINTS_ARENA_REWARD] = ConfigMgr::GetIntDefault("Currency.ConquestPointsArenaReward", 180);
    if (int32(m_int_configs[CONFIG_CURRENCY_CONQUEST_POINTS_ARENA_REWARD]) <= 0)
    {
        sLog->outError(LOG_FILTER_SERVER_LOADING, "Currency.ConquestPointsArenaReward (%i) must be > 0, set to default 180.", m_int_configs[CONFIG_CURRENCY_CONQUEST_POINTS_ARENA_REWARD]);
        m_int_configs[CONFIG_CURRENCY_CONQUEST_POINTS_ARENA_REWARD] = 180;
    }
    m_int_configs[CONFIG_CURRENCY_CONQUEST_POINTS_ARENA_REWARD] *= 100;     //precision mod

    m_int_configs[CONFIG_MAX_RECRUIT_A_FRIEND_BONUS_PLAYER_LEVEL] = ConfigMgr::GetIntDefault("RecruitAFriend.MaxLevel", 60);
    if (m_int_configs[CONFIG_MAX_RECRUIT_A_FRIEND_BONUS_PLAYER_LEVEL] > m_int_configs[CONFIG_MAX_PLAYER_LEVEL])
    {
        TC_LOG_ERROR(LOG_FILTER_SERVER_LOADING, "RecruitAFriend.MaxLevel (%i) must be in the range 0..MaxLevel(%u). Set to %u.",
            m_int_configs[CONFIG_MAX_RECRUIT_A_FRIEND_BONUS_PLAYER_LEVEL], m_int_configs[CONFIG_MAX_PLAYER_LEVEL], 60);
        m_int_configs[CONFIG_MAX_RECRUIT_A_FRIEND_BONUS_PLAYER_LEVEL] = 60;
    }

    m_int_configs[CONFIG_MAX_RECRUIT_A_FRIEND_BONUS_PLAYER_LEVEL_DIFFERENCE] = ConfigMgr::GetIntDefault("RecruitAFriend.MaxDifference", 4);
    m_bool_configs[CONFIG_ALL_TAXI_PATHS] = ConfigMgr::GetBoolDefault("AllFlightPaths", false);
    m_bool_configs[CONFIG_INSTANT_TAXI] = ConfigMgr::GetBoolDefault("InstantFlightPaths", false);

    m_bool_configs[CONFIG_INSTANCE_IGNORE_LEVEL] = ConfigMgr::GetBoolDefault("Instance.IgnoreLevel", false);
    m_bool_configs[CONFIG_INSTANCE_IGNORE_RAID]  = ConfigMgr::GetBoolDefault("Instance.IgnoreRaid", false);

    m_bool_configs[CONFIG_CAST_UNSTUCK] = ConfigMgr::GetBoolDefault("CastUnstuck", true);
    m_int_configs[CONFIG_INSTANCE_RESET_TIME_HOUR]  = ConfigMgr::GetIntDefault("Instance.ResetTimeHour", 4);
    m_int_configs[CONFIG_INSTANCE_UNLOAD_DELAY] = ConfigMgr::GetIntDefault("Instance.UnloadDelay", 30 * MINUTE * IN_MILLISECONDS);

    m_int_configs[CONFIG_MAX_PRIMARY_TRADE_SKILL] = ConfigMgr::GetIntDefault("MaxPrimaryTradeSkill", 2);
    m_int_configs[CONFIG_MIN_PETITION_SIGNS] = ConfigMgr::GetIntDefault("MinPetitionSigns", 9);
    if (m_int_configs[CONFIG_MIN_PETITION_SIGNS] > 9)
    {
        TC_LOG_ERROR(LOG_FILTER_SERVER_LOADING, "MinPetitionSigns (%i) must be in range 0..9. Set to 9.", m_int_configs[CONFIG_MIN_PETITION_SIGNS]);
        m_int_configs[CONFIG_MIN_PETITION_SIGNS] = 9;
    }

    m_int_configs[CONFIG_GM_LOGIN_STATE]        = ConfigMgr::GetIntDefault("GM.LoginState", 2);
    m_int_configs[CONFIG_GM_VISIBLE_STATE]      = ConfigMgr::GetIntDefault("GM.Visible", 2);
    m_int_configs[CONFIG_GM_CHAT]               = ConfigMgr::GetIntDefault("GM.Chat", 2);
    m_int_configs[CONFIG_GM_WHISPERING_TO]      = ConfigMgr::GetIntDefault("GM.WhisperingTo", 2);

    m_int_configs[CONFIG_GM_LEVEL_IN_GM_LIST]   = ConfigMgr::GetIntDefault("GM.InGMList.Level", SEC_ADMINISTRATOR);
    m_int_configs[CONFIG_GM_LEVEL_IN_WHO_LIST]  = ConfigMgr::GetIntDefault("GM.InWhoList.Level", SEC_ADMINISTRATOR);
    m_int_configs[CONFIG_START_GM_LEVEL]        = ConfigMgr::GetIntDefault("GM.StartLevel", 1);
    if (m_int_configs[CONFIG_START_GM_LEVEL] < m_int_configs[CONFIG_START_PLAYER_LEVEL])
    {
        TC_LOG_ERROR(LOG_FILTER_SERVER_LOADING, "GM.StartLevel (%i) must be in range StartPlayerLevel(%u)..%u. Set to %u.",
            m_int_configs[CONFIG_START_GM_LEVEL], m_int_configs[CONFIG_START_PLAYER_LEVEL], MAX_LEVEL, m_int_configs[CONFIG_START_PLAYER_LEVEL]);
        m_int_configs[CONFIG_START_GM_LEVEL] = m_int_configs[CONFIG_START_PLAYER_LEVEL];
    }
    else if (m_int_configs[CONFIG_START_GM_LEVEL] > MAX_LEVEL)
    {
        TC_LOG_ERROR(LOG_FILTER_SERVER_LOADING, "GM.StartLevel (%i) must be in range 1..%u. Set to %u.", m_int_configs[CONFIG_START_GM_LEVEL], MAX_LEVEL, MAX_LEVEL);
        m_int_configs[CONFIG_START_GM_LEVEL] = MAX_LEVEL;
    }
    m_bool_configs[CONFIG_ALLOW_GM_GROUP]       = ConfigMgr::GetBoolDefault("GM.AllowInvite", false);
    m_bool_configs[CONFIG_GM_LOWER_SECURITY] = ConfigMgr::GetBoolDefault("GM.LowerSecurity", false);
    m_float_configs[CONFIG_CHANCE_OF_GM_SURVEY] = ConfigMgr::GetFloatDefault("GM.TicketSystem.ChanceOfGMSurvey", 50.0f);

    m_int_configs[CONFIG_GROUP_VISIBILITY] = ConfigMgr::GetIntDefault("Visibility.GroupMode", 1);

    m_int_configs[CONFIG_MAIL_DELIVERY_DELAY] = ConfigMgr::GetIntDefault("MailDeliveryDelay", HOUR);

    m_int_configs[CONFIG_UPTIME_UPDATE] = ConfigMgr::GetIntDefault("UpdateUptimeInterval", 10);
    if (int32(m_int_configs[CONFIG_UPTIME_UPDATE]) <= 0)
    {
        TC_LOG_ERROR(LOG_FILTER_SERVER_LOADING, "UpdateUptimeInterval (%i) must be > 0, set to default 10.", m_int_configs[CONFIG_UPTIME_UPDATE]);
        m_int_configs[CONFIG_UPTIME_UPDATE] = 10;
    }
    if (reload)
    {
        m_timers[WUPDATE_UPTIME].SetInterval(m_int_configs[CONFIG_UPTIME_UPDATE]*MINUTE*IN_MILLISECONDS);
        m_timers[WUPDATE_UPTIME].Reset();
    }

    // log db cleanup interval
    m_int_configs[CONFIG_LOGDB_CLEARINTERVAL] = ConfigMgr::GetIntDefault("LogDB.Opt.ClearInterval", 10);
    if (int32(m_int_configs[CONFIG_LOGDB_CLEARINTERVAL]) <= 0)
    {
        TC_LOG_ERROR(LOG_FILTER_SERVER_LOADING, "LogDB.Opt.ClearInterval (%i) must be > 0, set to default 10.", m_int_configs[CONFIG_LOGDB_CLEARINTERVAL]);
        m_int_configs[CONFIG_LOGDB_CLEARINTERVAL] = 10;
    }
    if (reload)
    {
        m_timers[WUPDATE_CLEANDB].SetInterval(m_int_configs[CONFIG_LOGDB_CLEARINTERVAL] * MINUTE * IN_MILLISECONDS);
        m_timers[WUPDATE_CLEANDB].Reset();
    }
    m_int_configs[CONFIG_LOGDB_CLEARTIME] = ConfigMgr::GetIntDefault("LogDB.Opt.ClearTime", 1209600); // 14 days default
    TC_LOG_INFO(LOG_FILTER_SERVER_LOADING, "Will clear `logs` table of entries older than %i seconds every %u minutes.",
        m_int_configs[CONFIG_LOGDB_CLEARTIME], m_int_configs[CONFIG_LOGDB_CLEARINTERVAL]);

    m_int_configs[CONFIG_SKILL_CHANCE_ORANGE] = ConfigMgr::GetIntDefault("SkillChance.Orange", 100);
    m_int_configs[CONFIG_SKILL_CHANCE_YELLOW] = ConfigMgr::GetIntDefault("SkillChance.Yellow", 75);
    m_int_configs[CONFIG_SKILL_CHANCE_GREEN]  = ConfigMgr::GetIntDefault("SkillChance.Green", 25);
    m_int_configs[CONFIG_SKILL_CHANCE_GREY]   = ConfigMgr::GetIntDefault("SkillChance.Grey", 0);

    m_int_configs[CONFIG_SKILL_CHANCE_MINING_STEPS]  = ConfigMgr::GetIntDefault("SkillChance.MiningSteps", 75);
    m_int_configs[CONFIG_SKILL_CHANCE_SKINNING_STEPS]   = ConfigMgr::GetIntDefault("SkillChance.SkinningSteps", 75);

    m_bool_configs[CONFIG_SKILL_PROSPECTING] = ConfigMgr::GetBoolDefault("SkillChance.Prospecting", false);
    m_bool_configs[CONFIG_SKILL_MILLING] = ConfigMgr::GetBoolDefault("SkillChance.Milling", false);

    m_int_configs[CONFIG_SKILL_GAIN_CRAFTING]  = ConfigMgr::GetIntDefault("SkillGain.Crafting", 1);

    m_int_configs[CONFIG_SKILL_GAIN_GATHERING]  = ConfigMgr::GetIntDefault("SkillGain.Gathering", 1);

    m_int_configs[CONFIG_MAX_OVERSPEED_PINGS] = ConfigMgr::GetIntDefault("MaxOverspeedPings", 2);
    if (m_int_configs[CONFIG_MAX_OVERSPEED_PINGS] != 0 && m_int_configs[CONFIG_MAX_OVERSPEED_PINGS] < 2)
    {
        TC_LOG_ERROR(LOG_FILTER_SERVER_LOADING, "MaxOverspeedPings (%i) must be in range 2..infinity (or 0 to disable check). Set to 2.", m_int_configs[CONFIG_MAX_OVERSPEED_PINGS]);
        m_int_configs[CONFIG_MAX_OVERSPEED_PINGS] = 2;
    }

    m_bool_configs[CONFIG_SAVE_RESPAWN_TIME_IMMEDIATELY] = ConfigMgr::GetBoolDefault("SaveRespawnTimeImmediately", true);
    m_bool_configs[CONFIG_WEATHER] = ConfigMgr::GetBoolDefault("ActivateWeather", true);

    m_int_configs[CONFIG_DISABLE_BREATHING] = ConfigMgr::GetIntDefault("DisableWaterBreath", SEC_CONSOLE);


    if (reload)
    {
        uint32 val = ConfigMgr::GetIntDefault("Expansion", 1);
        if (val != m_int_configs[CONFIG_EXPANSION])
            TC_LOG_ERROR(LOG_FILTER_SERVER_LOADING, "Expansion option can't be changed at worldserver.conf reload, using current value (%u).", m_int_configs[CONFIG_EXPANSION]);
    }
    else
        m_int_configs[CONFIG_EXPANSION] = ConfigMgr::GetIntDefault("Expansion", 1);

    m_int_configs[CONFIG_CHATFLOOD_MESSAGE_COUNT] = ConfigMgr::GetIntDefault("ChatFlood.MessageCount", 10);
    m_int_configs[CONFIG_CHATFLOOD_MESSAGE_DELAY] = ConfigMgr::GetIntDefault("ChatFlood.MessageDelay", 1);
    m_int_configs[CONFIG_CHATFLOOD_MUTE_TIME]     = ConfigMgr::GetIntDefault("ChatFlood.MuteTime", 10);

    m_bool_configs[CONFIG_EVENT_ANNOUNCE] = ConfigMgr::GetIntDefault("Event.Announce", false);

    m_float_configs[CONFIG_CREATURE_FAMILY_FLEE_ASSISTANCE_RADIUS] = ConfigMgr::GetFloatDefault("CreatureFamilyFleeAssistanceRadius", 30.0f);
    m_float_configs[CONFIG_CREATURE_FAMILY_ASSISTANCE_RADIUS] = ConfigMgr::GetFloatDefault("CreatureFamilyAssistanceRadius", 10.0f);
    m_int_configs[CONFIG_CREATURE_FAMILY_ASSISTANCE_DELAY]  = ConfigMgr::GetIntDefault("CreatureFamilyAssistanceDelay", 1500);
    m_int_configs[CONFIG_CREATURE_FAMILY_FLEE_DELAY]        = ConfigMgr::GetIntDefault("CreatureFamilyFleeDelay", 7000);

    m_int_configs[CONFIG_WORLD_BOSS_LEVEL_DIFF] = ConfigMgr::GetIntDefault("WorldBossLevelDiff", 3);

    // note: disable value (-1) will assigned as 0xFFFFFFF, to prevent overflow at calculations limit it to max possible player level MAX_LEVEL(100)
    m_int_configs[CONFIG_QUEST_LOW_LEVEL_HIDE_DIFF] = ConfigMgr::GetIntDefault("Quests.LowLevelHideDiff", 4);
    if (m_int_configs[CONFIG_QUEST_LOW_LEVEL_HIDE_DIFF] > MAX_LEVEL)
        m_int_configs[CONFIG_QUEST_LOW_LEVEL_HIDE_DIFF] = MAX_LEVEL;
    m_int_configs[CONFIG_QUEST_HIGH_LEVEL_HIDE_DIFF] = ConfigMgr::GetIntDefault("Quests.HighLevelHideDiff", 7);
    if (m_int_configs[CONFIG_QUEST_HIGH_LEVEL_HIDE_DIFF] > MAX_LEVEL)
        m_int_configs[CONFIG_QUEST_HIGH_LEVEL_HIDE_DIFF] = MAX_LEVEL;
    m_bool_configs[CONFIG_QUEST_IGNORE_RAID] = ConfigMgr::GetBoolDefault("Quests.IgnoreRaid", false);
    m_bool_configs[CONFIG_QUEST_IGNORE_AUTO_ACCEPT] = ConfigMgr::GetBoolDefault("Quests.IgnoreAutoAccept", false);
    m_bool_configs[CONFIG_QUEST_IGNORE_AUTO_COMPLETE] = ConfigMgr::GetBoolDefault("Quests.IgnoreAutoComplete", false);

    m_int_configs[CONFIG_RANDOM_BG_RESET_HOUR] = ConfigMgr::GetIntDefault("Battleground.Random.ResetHour", 6);
    if (m_int_configs[CONFIG_RANDOM_BG_RESET_HOUR] > 23)
    {
        TC_LOG_ERROR(LOG_FILTER_SERVER_LOADING, "Battleground.Random.ResetHour (%i) can't be load. Set to 6.", m_int_configs[CONFIG_RANDOM_BG_RESET_HOUR]);
        m_int_configs[CONFIG_RANDOM_BG_RESET_HOUR] = 6;
    }

    m_int_configs[CONFIG_GUILD_RESET_HOUR] = ConfigMgr::GetIntDefault("Guild.ResetHour", 6);
    if (m_int_configs[CONFIG_GUILD_RESET_HOUR] > 23)
    {
        TC_LOG_ERROR(LOG_FILTER_GENERAL, "Guild.ResetHour (%i) can't be load. Set to 6.", m_int_configs[CONFIG_GUILD_RESET_HOUR]);
        m_int_configs[CONFIG_GUILD_RESET_HOUR] = 6;
    }

    m_bool_configs[CONFIG_DETECT_POS_COLLISION] = ConfigMgr::GetBoolDefault("DetectPosCollision", true);

    m_bool_configs[CONFIG_RESTRICTED_LFG_CHANNEL]      = ConfigMgr::GetBoolDefault("Channel.RestrictedLfg", true);
    m_bool_configs[CONFIG_TALENTS_INSPECTING]           = ConfigMgr::GetBoolDefault("TalentsInspecting", true);
    m_bool_configs[CONFIG_CHAT_FAKE_MESSAGE_PREVENTING] = ConfigMgr::GetBoolDefault("ChatFakeMessagePreventing", false);
    m_int_configs[CONFIG_CHAT_STRICT_LINK_CHECKING_SEVERITY] = ConfigMgr::GetIntDefault("ChatStrictLinkChecking.Severity", 0);
    m_int_configs[CONFIG_CHAT_STRICT_LINK_CHECKING_KICK] = ConfigMgr::GetIntDefault("ChatStrictLinkChecking.Kick", 0);

    m_int_configs[CONFIG_CORPSE_DECAY_NORMAL]    = ConfigMgr::GetIntDefault("Corpse.Decay.NORMAL", 60);
    m_int_configs[CONFIG_CORPSE_DECAY_RARE]      = ConfigMgr::GetIntDefault("Corpse.Decay.RARE", 300);
    m_int_configs[CONFIG_CORPSE_DECAY_ELITE]     = ConfigMgr::GetIntDefault("Corpse.Decay.ELITE", 300);
    m_int_configs[CONFIG_CORPSE_DECAY_RAREELITE] = ConfigMgr::GetIntDefault("Corpse.Decay.RAREELITE", 300);
    m_int_configs[CONFIG_CORPSE_DECAY_WORLDBOSS] = ConfigMgr::GetIntDefault("Corpse.Decay.WORLDBOSS", 3600);

    m_int_configs[CONFIG_DEATH_SICKNESS_LEVEL]           = ConfigMgr::GetIntDefault ("Death.SicknessLevel", 11);
    m_bool_configs[CONFIG_DEATH_CORPSE_RECLAIM_DELAY_PVP] = ConfigMgr::GetBoolDefault("Death.CorpseReclaimDelay.PvP", true);
    m_bool_configs[CONFIG_DEATH_CORPSE_RECLAIM_DELAY_PVE] = ConfigMgr::GetBoolDefault("Death.CorpseReclaimDelay.PvE", true);
    m_bool_configs[CONFIG_DEATH_BONES_WORLD]              = ConfigMgr::GetBoolDefault("Death.Bones.World", true);
    m_bool_configs[CONFIG_DEATH_BONES_BG_OR_ARENA]        = ConfigMgr::GetBoolDefault("Death.Bones.BattlegroundOrArena", true);

    m_bool_configs[CONFIG_DIE_COMMAND_MODE] = ConfigMgr::GetBoolDefault("Die.Command.Mode", true);

    m_float_configs[CONFIG_THREAT_RADIUS] = ConfigMgr::GetFloatDefault("ThreatRadius", 60.0f);

    // always use declined names in the russian client
    m_bool_configs[CONFIG_DECLINED_NAMES_USED] =
        (m_int_configs[CONFIG_REALM_ZONE] == REALM_ZONE_RUSSIAN) ? true : ConfigMgr::GetBoolDefault("DeclinedNames", false);

    m_float_configs[CONFIG_LISTEN_RANGE_SAY]       = ConfigMgr::GetFloatDefault("ListenRange.Say", 25.0f);
    m_float_configs[CONFIG_LISTEN_RANGE_TEXTEMOTE] = ConfigMgr::GetFloatDefault("ListenRange.TextEmote", 25.0f);
    m_float_configs[CONFIG_LISTEN_RANGE_YELL]      = ConfigMgr::GetFloatDefault("ListenRange.Yell", 300.0f);

    m_bool_configs[CONFIG_BATTLEGROUND_CAST_DESERTER]                = ConfigMgr::GetBoolDefault("Battleground.CastDeserter", true);
    m_bool_configs[CONFIG_BATTLEGROUND_QUEUE_ANNOUNCER_ENABLE]       = ConfigMgr::GetBoolDefault("Battleground.QueueAnnouncer.Enable", false);
    m_bool_configs[CONFIG_BATTLEGROUND_QUEUE_ANNOUNCER_PLAYERONLY]   = ConfigMgr::GetBoolDefault("Battleground.QueueAnnouncer.PlayerOnly", false);
    m_int_configs[CONFIG_BATTLEGROUND_INVITATION_TYPE]               = ConfigMgr::GetIntDefault ("Battleground.InvitationType", 0);
    m_int_configs[CONFIG_BATTLEGROUND_PREMATURE_FINISH_TIMER]        = ConfigMgr::GetIntDefault ("Battleground.PrematureFinishTimer", 5 * MINUTE * IN_MILLISECONDS);
    m_int_configs[CONFIG_BATTLEGROUND_PREMADE_GROUP_WAIT_FOR_MATCH]  = ConfigMgr::GetIntDefault ("Battleground.PremadeGroupWaitForMatch", 30 * MINUTE * IN_MILLISECONDS);
    m_bool_configs[CONFIG_BG_XP_FOR_KILL]                            = ConfigMgr::GetBoolDefault("Battleground.GiveXPForKills", false);
    m_int_configs[CONFIG_ARENA_MAX_RATING_DIFFERENCE]                = ConfigMgr::GetIntDefault ("Arena.MaxRatingDifference", 150);
    m_int_configs[CONFIG_ARENA_RATING_DISCARD_TIMER]                 = ConfigMgr::GetIntDefault ("Arena.RatingDiscardTimer", 10 * MINUTE * IN_MILLISECONDS);
    m_int_configs[CONFIG_ARENA_RATED_UPDATE_TIMER]                   = ConfigMgr::GetIntDefault ("Arena.RatedUpdateTimer", 5 * IN_MILLISECONDS);
    m_bool_configs[CONFIG_ARENA_QUEUE_ANNOUNCER_ENABLE]              = ConfigMgr::GetBoolDefault("Arena.QueueAnnouncer.Enable", false);
    m_bool_configs[CONFIG_ARENA_QUEUE_ANNOUNCER_PLAYERONLY]          = ConfigMgr::GetBoolDefault("Arena.QueueAnnouncer.PlayerOnly", false);
    m_int_configs[CONFIG_ARENA_SEASON_ID]                            = ConfigMgr::GetIntDefault ("Arena.ArenaSeason.ID", 1);
    m_int_configs[CONFIG_ARENA_START_RATING]                         = ConfigMgr::GetIntDefault ("Arena.ArenaStartRating", 0);
    m_int_configs[CONFIG_ARENA_START_PERSONAL_RATING]                = ConfigMgr::GetIntDefault ("Arena.ArenaStartPersonalRating", 1000);
    m_int_configs[CONFIG_ARENA_START_MATCHMAKER_RATING]              = ConfigMgr::GetIntDefault ("Arena.ArenaStartMatchmakerRating", 1500);
    m_bool_configs[CONFIG_ARENA_SEASON_IN_PROGRESS]                  = ConfigMgr::GetBoolDefault("Arena.ArenaSeason.InProgress", true);
    m_bool_configs[CONFIG_ARENA_LOG_EXTENDED_INFO]                   = ConfigMgr::GetBoolDefault("ArenaLog.ExtendedInfo", false);

    m_bool_configs[CONFIG_OFFHAND_CHECK_AT_SPELL_UNLEARN]            = ConfigMgr::GetBoolDefault("OffhandCheckAtSpellUnlearn", true);

    if (int32 clientCacheId = ConfigMgr::GetIntDefault("ClientCacheVersion", 0))
    {
        // overwrite DB/old value
        if (clientCacheId > 0)
        {
            m_int_configs[CONFIG_CLIENTCACHE_VERSION] = clientCacheId;
            TC_LOG_INFO(LOG_FILTER_SERVER_LOADING, "Client cache version set to: %u", clientCacheId);
        }
        else
            TC_LOG_ERROR(LOG_FILTER_SERVER_LOADING, "ClientCacheVersion can't be negative %d, ignored.", clientCacheId);
    }

    m_int_configs[CONFIG_GUILD_NEWS_LOG_COUNT] = ConfigMgr::GetIntDefault("Guild.NewsLogRecordsCount", GUILD_NEWSLOG_MAX_RECORDS);
    if (m_int_configs[CONFIG_GUILD_NEWS_LOG_COUNT] > GUILD_NEWSLOG_MAX_RECORDS)
        m_int_configs[CONFIG_GUILD_NEWS_LOG_COUNT] = GUILD_NEWSLOG_MAX_RECORDS;
    m_int_configs[CONFIG_GUILD_EVENT_LOG_COUNT] = ConfigMgr::GetIntDefault("Guild.EventLogRecordsCount", GUILD_EVENTLOG_MAX_RECORDS);
    if (m_int_configs[CONFIG_GUILD_EVENT_LOG_COUNT] > GUILD_EVENTLOG_MAX_RECORDS)
        m_int_configs[CONFIG_GUILD_EVENT_LOG_COUNT] = GUILD_EVENTLOG_MAX_RECORDS;
    m_int_configs[CONFIG_GUILD_BANK_EVENT_LOG_COUNT] = ConfigMgr::GetIntDefault("Guild.BankEventLogRecordsCount", GUILD_BANKLOG_MAX_RECORDS);
    if (m_int_configs[CONFIG_GUILD_BANK_EVENT_LOG_COUNT] > GUILD_BANKLOG_MAX_RECORDS)
        m_int_configs[CONFIG_GUILD_BANK_EVENT_LOG_COUNT] = GUILD_BANKLOG_MAX_RECORDS;

    //visibility on continents
    m_MaxVisibleDistanceOnContinents = ConfigMgr::GetFloatDefault("Visibility.Distance.Continents", DEFAULT_VISIBILITY_DISTANCE);
    if (m_MaxVisibleDistanceOnContinents < 45*sWorld->getRate(RATE_CREATURE_AGGRO))
    {
        TC_LOG_ERROR(LOG_FILTER_SERVER_LOADING, "Visibility.Distance.Continents can't be less max aggro radius %f", 45*sWorld->getRate(RATE_CREATURE_AGGRO));
        m_MaxVisibleDistanceOnContinents = 45*sWorld->getRate(RATE_CREATURE_AGGRO);
    }
    else if (m_MaxVisibleDistanceOnContinents > MAX_VISIBILITY_DISTANCE)
    {
        TC_LOG_ERROR(LOG_FILTER_SERVER_LOADING, "Visibility.Distance.Continents can't be greater %f", MAX_VISIBILITY_DISTANCE);
        m_MaxVisibleDistanceOnContinents = MAX_VISIBILITY_DISTANCE;
    }

    //visibility in instances
    m_MaxVisibleDistanceInInstances = ConfigMgr::GetFloatDefault("Visibility.Distance.Instances", DEFAULT_VISIBILITY_INSTANCE);
    if (m_MaxVisibleDistanceInInstances < 45*sWorld->getRate(RATE_CREATURE_AGGRO))
    {
        TC_LOG_ERROR(LOG_FILTER_SERVER_LOADING, "Visibility.Distance.Instances can't be less max aggro radius %f", 45*sWorld->getRate(RATE_CREATURE_AGGRO));
        m_MaxVisibleDistanceInInstances = 45*sWorld->getRate(RATE_CREATURE_AGGRO);
    }
    else if (m_MaxVisibleDistanceInInstances > MAX_VISIBILITY_DISTANCE)
    {
        TC_LOG_ERROR(LOG_FILTER_SERVER_LOADING, "Visibility.Distance.Instances can't be greater %f", MAX_VISIBILITY_DISTANCE);
        m_MaxVisibleDistanceInInstances = MAX_VISIBILITY_DISTANCE;
    }

    //visibility in BG/Arenas
    m_MaxVisibleDistanceInBGArenas = ConfigMgr::GetFloatDefault("Visibility.Distance.BGArenas", DEFAULT_VISIBILITY_BGARENAS);
    if (m_MaxVisibleDistanceInBGArenas < 45*sWorld->getRate(RATE_CREATURE_AGGRO))
    {
        TC_LOG_ERROR(LOG_FILTER_SERVER_LOADING, "Visibility.Distance.BGArenas can't be less max aggro radius %f", 45*sWorld->getRate(RATE_CREATURE_AGGRO));
        m_MaxVisibleDistanceInBGArenas = 45*sWorld->getRate(RATE_CREATURE_AGGRO);
    }
    else if (m_MaxVisibleDistanceInBGArenas > MAX_VISIBILITY_DISTANCE)
    {
        TC_LOG_ERROR(LOG_FILTER_SERVER_LOADING, "Visibility.Distance.BGArenas can't be greater %f", MAX_VISIBILITY_DISTANCE);
        m_MaxVisibleDistanceInBGArenas = MAX_VISIBILITY_DISTANCE;
    }

    m_visibility_notify_periodOnContinents = ConfigMgr::GetIntDefault("Visibility.Notify.Period.OnContinents", DEFAULT_VISIBILITY_NOTIFY_PERIOD);
    m_visibility_notify_periodInInstances = ConfigMgr::GetIntDefault("Visibility.Notify.Period.InInstances",   DEFAULT_VISIBILITY_NOTIFY_PERIOD);
    m_visibility_notify_periodInBGArenas = ConfigMgr::GetIntDefault("Visibility.Notify.Period.InBGArenas",    DEFAULT_VISIBILITY_NOTIFY_PERIOD);

    ///- Load the CharDelete related config options
    m_int_configs[CONFIG_CHARDELETE_METHOD] = ConfigMgr::GetIntDefault("CharDelete.Method", 0);
    m_int_configs[CONFIG_CHARDELETE_MIN_LEVEL] = ConfigMgr::GetIntDefault("CharDelete.MinLevel", 0);
    m_int_configs[CONFIG_CHARDELETE_HEROIC_MIN_LEVEL] = ConfigMgr::GetIntDefault("CharDelete.Heroic.MinLevel", 0);
    m_int_configs[CONFIG_CHARDELETE_KEEP_DAYS] = ConfigMgr::GetIntDefault("CharDelete.KeepDays", 30);

    ///- Read the "Data" directory from the config file
    std::string dataPath = ConfigMgr::GetStringDefault("DataDir", "./");
    if (dataPath.at(dataPath.length()-1) != '/' && dataPath.at(dataPath.length()-1) != '\\')
        dataPath.push_back('/');

#if PLATFORM == PLATFORM_UNIX || PLATFORM == PLATFORM_APPLE
    if (dataPath[0] == '~')
    {
        const char* home = getenv("HOME");
        if (home)
            dataPath.replace(0, 1, home);
    }
#endif

    if (reload)
    {
        if (dataPath != m_dataPath)
            TC_LOG_ERROR(LOG_FILTER_SERVER_LOADING, "DataDir option can't be changed at worldserver.conf reload, using current value (%s).", m_dataPath.c_str());
    }
    else
    {
        m_dataPath = dataPath;
        TC_LOG_INFO(LOG_FILTER_SERVER_LOADING, "Using DataDir %s", m_dataPath.c_str());
    }

    m_bool_configs[CONFIG_ENABLE_MMAPS] = ConfigMgr::GetBoolDefault("mmap.enablePathFinding", false);
    TC_LOG_INFO(LOG_FILTER_SERVER_LOADING, "WORLD: MMap data directory is: %smmaps", m_dataPath.c_str());

    m_bool_configs[CONFIG_VMAP_INDOOR_CHECK] = ConfigMgr::GetBoolDefault("vmap.enableIndoorCheck", 0);
    bool enableIndoor = ConfigMgr::GetBoolDefault("vmap.enableIndoorCheck", true);
    bool enableLOS = ConfigMgr::GetBoolDefault("vmap.enableLOS", true);
    bool enableHeight = ConfigMgr::GetBoolDefault("vmap.enableHeight", true);

    if (!enableHeight)
        TC_LOG_ERROR(LOG_FILTER_SERVER_LOADING, "VMap height checking disabled! Creatures movements and other various things WILL be broken! Expect no support.");

    VMAP::VMapFactory::createOrGetVMapManager()->setEnableLineOfSightCalc(enableLOS);
    VMAP::VMapFactory::createOrGetVMapManager()->setEnableHeightCalc(enableHeight);
    TC_LOG_INFO(LOG_FILTER_SERVER_LOADING, "VMap support included. LineOfSight: %i, getHeight: %i, indoorCheck: %i", enableLOS, enableHeight, enableIndoor);
    TC_LOG_INFO(LOG_FILTER_SERVER_LOADING, "VMap data directory is: %svmaps", m_dataPath.c_str());

    m_int_configs[CONFIG_MAX_WHO] = ConfigMgr::GetIntDefault("MaxWhoListReturns", 49);
    m_bool_configs[CONFIG_START_ALL_SPELLS] = ConfigMgr::GetBoolDefault("PlayerStart.AllSpells", false);
    if (m_bool_configs[CONFIG_START_ALL_SPELLS])
        TC_LOG_WARN(LOG_FILTER_SERVER_LOADING, "PlayerStart.AllSpells enabled - may not function as intended!");
    m_int_configs[CONFIG_HONOR_AFTER_DUEL] = ConfigMgr::GetIntDefault("HonorPointsAfterDuel", 0);
    m_bool_configs[CONFIG_START_ALL_EXPLORED] = ConfigMgr::GetBoolDefault("PlayerStart.MapsExplored", false);
    m_bool_configs[CONFIG_START_ALL_REP] = ConfigMgr::GetBoolDefault("PlayerStart.AllReputation", false);
    m_bool_configs[CONFIG_ALWAYS_MAXSKILL] = ConfigMgr::GetBoolDefault("AlwaysMaxWeaponSkill", false);
    m_bool_configs[CONFIG_PVP_TOKEN_ENABLE] = ConfigMgr::GetBoolDefault("PvPToken.Enable", false);
    m_int_configs[CONFIG_PVP_TOKEN_MAP_TYPE] = ConfigMgr::GetIntDefault("PvPToken.MapAllowType", 4);
    m_int_configs[CONFIG_PVP_TOKEN_ID] = ConfigMgr::GetIntDefault("PvPToken.ItemID", 29434);
    m_int_configs[CONFIG_PVP_TOKEN_COUNT] = ConfigMgr::GetIntDefault("PvPToken.ItemCount", 1);
    if (m_int_configs[CONFIG_PVP_TOKEN_COUNT] < 1)
        m_int_configs[CONFIG_PVP_TOKEN_COUNT] = 1;

    m_bool_configs[CONFIG_NO_RESET_TALENT_COST] = ConfigMgr::GetBoolDefault("NoResetTalentsCost", false);
    m_bool_configs[CONFIG_SHOW_KICK_IN_WORLD] = ConfigMgr::GetBoolDefault("ShowKickInWorld", false);
    m_int_configs[CONFIG_INTERVAL_LOG_UPDATE] = ConfigMgr::GetIntDefault("RecordUpdateTimeDiffInterval", 60000);
    m_int_configs[CONFIG_MIN_LOG_UPDATE] = ConfigMgr::GetIntDefault("MinRecordUpdateTimeDiff", 100);
    m_int_configs[CONFIG_NUMTHREADS] = ConfigMgr::GetIntDefault("MapUpdate.Threads", 1);
    m_int_configs[CONFIG_MAX_RESULTS_LOOKUP_COMMANDS] = ConfigMgr::GetIntDefault("Command.LookupMaxResults", 0);

    // chat logging
    m_bool_configs[CONFIG_CHATLOG_CHANNEL] = ConfigMgr::GetBoolDefault("ChatLogs.Channel", false);
    m_bool_configs[CONFIG_CHATLOG_WHISPER] = ConfigMgr::GetBoolDefault("ChatLogs.Whisper", false);
    m_bool_configs[CONFIG_CHATLOG_SYSCHAN] = ConfigMgr::GetBoolDefault("ChatLogs.SysChan", false);
    m_bool_configs[CONFIG_CHATLOG_PARTY] = ConfigMgr::GetBoolDefault("ChatLogs.Party", false);
    m_bool_configs[CONFIG_CHATLOG_RAID] = ConfigMgr::GetBoolDefault("ChatLogs.Raid", false);
    m_bool_configs[CONFIG_CHATLOG_GUILD] = ConfigMgr::GetBoolDefault("ChatLogs.Guild", false);
    m_bool_configs[CONFIG_CHATLOG_PUBLIC] = ConfigMgr::GetBoolDefault("ChatLogs.Public", false);
    m_bool_configs[CONFIG_CHATLOG_ADDON] = ConfigMgr::GetBoolDefault("ChatLogs.Addon", false);
    m_bool_configs[CONFIG_CHATLOG_BGROUND] = ConfigMgr::GetBoolDefault("ChatLogs.Battleground", false);

    // Warden
    m_bool_configs[CONFIG_WARDEN_ENABLED]              = ConfigMgr::GetBoolDefault("Warden.Enabled", false);
    m_int_configs[CONFIG_WARDEN_NUM_MEM_CHECKS]        = ConfigMgr::GetIntDefault("Warden.NumMemChecks", 3);
    m_int_configs[CONFIG_WARDEN_NUM_OTHER_CHECKS]      = ConfigMgr::GetIntDefault("Warden.NumOtherChecks", 7);
    m_int_configs[CONFIG_WARDEN_CLIENT_BAN_DURATION]   = ConfigMgr::GetIntDefault("Warden.BanDuration", 86400);
    m_int_configs[CONFIG_WARDEN_CLIENT_CHECK_HOLDOFF]  = ConfigMgr::GetIntDefault("Warden.ClientCheckHoldOff", 30);
    m_int_configs[CONFIG_WARDEN_CLIENT_FAIL_ACTION]    = ConfigMgr::GetIntDefault("Warden.ClientCheckFailAction", 0);
    m_int_configs[CONFIG_WARDEN_CLIENT_RESPONSE_DELAY] = ConfigMgr::GetIntDefault("Warden.ClientResponseDelay", 600);

    // Dungeon finder
    m_int_configs[CONFIG_LFG_OPTIONSMASK] = ConfigMgr::GetIntDefault("DungeonFinder.OptionsMask", 1);

    // DBC_ItemAttributes
    m_bool_configs[CONFIG_DBC_ENFORCE_ITEM_ATTRIBUTES] = ConfigMgr::GetBoolDefault("DBC.EnforceItemAttributes", true);

    // Max instances per hour
    m_int_configs[CONFIG_MAX_INSTANCES_PER_HOUR] = ConfigMgr::GetIntDefault("AccountInstancesPerHour", 5);

    // AutoBroadcast
    m_bool_configs[CONFIG_AUTOBROADCAST] = ConfigMgr::GetBoolDefault("AutoBroadcast.On", false);
    m_int_configs[CONFIG_AUTOBROADCAST_CENTER] = ConfigMgr::GetIntDefault("AutoBroadcast.Center", 0);
    m_int_configs[CONFIG_AUTOBROADCAST_INTERVAL] = ConfigMgr::GetIntDefault("AutoBroadcast.Timer", 60000);
    if (reload)
    {
        m_timers[WUPDATE_AUTOBROADCAST].SetInterval(m_int_configs[CONFIG_AUTOBROADCAST_INTERVAL]);
        m_timers[WUPDATE_AUTOBROADCAST].Reset();
    }

    // MySQL ping time interval
    m_int_configs[CONFIG_DB_PING_INTERVAL] = ConfigMgr::GetIntDefault("MaxPingTime", 30);

    // Guild save interval
    m_bool_configs[CONFIG_GUILD_LEVELING_ENABLED] = ConfigMgr::GetBoolDefault("Guild.LevelingEnabled", true);
    m_int_configs[CONFIG_GUILD_SAVE_INTERVAL] = ConfigMgr::GetIntDefault("Guild.SaveInterval", 15);
    m_int_configs[CONFIG_GUILD_MAX_LEVEL] = ConfigMgr::GetIntDefault("Guild.MaxLevel", 25);
    m_int_configs[CONFIG_GUILD_UNDELETABLE_LEVEL] = ConfigMgr::GetIntDefault("Guild.UndeletableLevel", 4);
    rate_values[RATE_XP_GUILD_MODIFIER] = ConfigMgr::GetFloatDefault("Guild.XPModifier", 0.25f);
    m_int_configs[CONFIG_GUILD_DAILY_XP_CAP] = ConfigMgr::GetIntDefault("Guild.DailyXPCap", 7807500);
    m_int_configs[CONFIG_GUILD_WEEKLY_REP_CAP] = ConfigMgr::GetIntDefault("Guild.WeeklyReputationCap", 4375);

    // misc
    m_bool_configs[CONFIG_PDUMP_NO_PATHS] = ConfigMgr::GetBoolDefault("PlayerDump.DisallowPaths", true);
    m_bool_configs[CONFIG_PDUMP_NO_OVERWRITE] = ConfigMgr::GetBoolDefault("PlayerDump.DisallowOverwrite", true);
    m_bool_configs[CONFIG_UI_QUESTLEVELS_IN_DIALOGS] = ConfigMgr::GetBoolDefault("UI.ShowQuestLevelsInDialogs", false);

    // Wintergrasp battlefield
    m_bool_configs[CONFIG_WINTERGRASP_ENABLE] = ConfigMgr::GetBoolDefault("Wintergrasp.Enable", false);
    m_int_configs[CONFIG_WINTERGRASP_PLR_MAX] = ConfigMgr::GetIntDefault("Wintergrasp.PlayerMax", 100);
    m_int_configs[CONFIG_WINTERGRASP_PLR_MIN] = ConfigMgr::GetIntDefault("Wintergrasp.PlayerMin", 0);
    m_int_configs[CONFIG_WINTERGRASP_PLR_MIN_LVL] = ConfigMgr::GetIntDefault("Wintergrasp.PlayerMinLvl", 77);
    m_int_configs[CONFIG_WINTERGRASP_BATTLETIME] = ConfigMgr::GetIntDefault("Wintergrasp.BattleTimer", 30);
    m_int_configs[CONFIG_WINTERGRASP_NOBATTLETIME] = ConfigMgr::GetIntDefault("Wintergrasp.NoBattleTimer", 150);
    m_int_configs[CONFIG_WINTERGRASP_RESTART_AFTER_CRASH] = ConfigMgr::GetIntDefault("Wintergrasp.CrashRestartTimer", 10);

    // call ScriptMgr if we're reloading the configuration
    if (reload)
        sScriptMgr->OnConfigLoad(reload);
}

extern void LoadGameObjectModelList();

/// Initialize the World
void World::SetInitialWorldSettings()
{
    ///- Server startup begin
    uint32 startupBegin = getMSTime();

    ///- Initialize the random number generator
    srand((unsigned int)time(NULL));

    ///- Initialize detour memory management
    dtAllocSetCustom(dtCustomAlloc, dtCustomFree);

    ///- Initialize config settings
    LoadConfigSettings();

    ///- Initialize Allowed Security Level
    LoadDBAllowedSecurityLevel();

    ///- Init highest guids before any table loading to prevent using not initialized guids in some code.
    sObjectMgr->SetHighestGuids();

    ///- Check the existence of the map files for all races' startup areas.
    if (!MapManager::ExistMapAndVMap(0, -6240.32f, 331.033f)
        || !MapManager::ExistMapAndVMap(0, -8949.95f, -132.493f)
        || !MapManager::ExistMapAndVMap(1, -618.518f, -4251.67f)
        || !MapManager::ExistMapAndVMap(0, 1676.35f, 1677.45f)
        || !MapManager::ExistMapAndVMap(1, 10311.3f, 832.463f)
        || !MapManager::ExistMapAndVMap(1, -2917.58f, -257.98f)
        || (m_int_configs[CONFIG_EXPANSION] && (
            !MapManager::ExistMapAndVMap(530, 10349.6f, -6357.29f) ||
            !MapManager::ExistMapAndVMap(530, -3961.64f, -13931.2f))))
    {
        TC_LOG_ERROR(LOG_FILTER_SERVER_LOADING, "Correct *.map files not found in path '%smaps' or *.vmtree/*.vmtile files in '%svmaps'. Please place *.map/*.vmtree/*.vmtile files in appropriate directories or correct the DataDir value in the worldserver.conf file.", m_dataPath.c_str(), m_dataPath.c_str());
        exit(1);
    }

    ///- Initialize pool manager
    sPoolMgr->Initialize();

    ///- Initialize game event manager
    sGameEventMgr->Initialize();

    ///- Loading strings. Getting no records means core load has to be canceled because no error message can be output.

    TC_LOG_INFO(LOG_FILTER_SERVER_LOADING, "Loading Trinity strings...");
    if (!sObjectMgr->LoadTrinityStrings())
        exit(1);                                            // Error message displayed in function already

    ///- Update the realm entry in the database with the realm type from the config file
    //No SQL injection as values are treated as integers

    // not send custom type REALM_FFA_PVP to realm list
    uint32 server_type = IsFFAPvPRealm() ? uint32(REALM_TYPE_PVP) : getIntConfig(CONFIG_GAME_TYPE);
    uint32 realm_zone = getIntConfig(CONFIG_REALM_ZONE);

    LoginDatabase.PExecute("UPDATE realmlist SET icon = %u, timezone = %u WHERE id = '%d'", server_type, realm_zone, realmID);      // One-time query

    ///- Remove the bones (they should not exist in DB though) and old corpses after a restart
    PreparedStatement* stmt = CharacterDatabase.GetPreparedStatement(CHAR_DEL_OLD_CORPSES);
    stmt->setUInt32(0, 3 * DAY);
    CharacterDatabase.Execute(stmt);

    ///- Load the DBC files
    TC_LOG_INFO(LOG_FILTER_SERVER_LOADING, "Initialize data stores...");
    LoadDBCStores(m_dataPath);
<<<<<<< HEAD
    LoadDB2Stores(m_dataPath);
=======
    DetectDBCLang();

    TC_LOG_INFO(LOG_FILTER_SERVER_LOADING, "Loading spell dbc data corrections...");
    sSpellMgr->LoadDbcDataCorrections();
>>>>>>> d1677b2d

    TC_LOG_INFO(LOG_FILTER_SERVER_LOADING, "Loading SpellInfo store...");
    sSpellMgr->LoadSpellInfoStore();

<<<<<<< HEAD
    sLog->outInfo(LOG_FILTER_SERVER_LOADING, "Loading SpellInfo corrections...");
    sSpellMgr->LoadSpellInfoCorrections();

    sLog->outInfo(LOG_FILTER_SERVER_LOADING, "Loading SkillLineAbilityMultiMap Data...");
=======
    TC_LOG_INFO(LOG_FILTER_SERVER_LOADING, "Loading SkillLineAbilityMultiMap Data...");
>>>>>>> d1677b2d
    sSpellMgr->LoadSkillLineAbilityMap();

    TC_LOG_INFO(LOG_FILTER_SERVER_LOADING, "Loading spell custom attributes...");
    sSpellMgr->LoadSpellCustomAttr();

    TC_LOG_INFO(LOG_FILTER_SERVER_LOADING, "Loading GameObject models...");
    LoadGameObjectModelList();

    TC_LOG_INFO(LOG_FILTER_SERVER_LOADING, "Loading Script Names...");
    sObjectMgr->LoadScriptNames();

    TC_LOG_INFO(LOG_FILTER_SERVER_LOADING, "Loading Instance Template...");
    sObjectMgr->LoadInstanceTemplate();

    // Must be called before `creature_respawn`/`gameobject_respawn` tables
    TC_LOG_INFO(LOG_FILTER_SERVER_LOADING, "Loading instances...");
    sInstanceSaveMgr->LoadInstances();

    TC_LOG_INFO(LOG_FILTER_SERVER_LOADING, "Loading Localization strings...");
    uint32 oldMSTime = getMSTime();
    sObjectMgr->LoadCreatureLocales();
    sObjectMgr->LoadGameObjectLocales();
    sObjectMgr->LoadItemLocales();
    sObjectMgr->LoadQuestLocales();
    sObjectMgr->LoadNpcTextLocales();
    sObjectMgr->LoadPageTextLocales();
    sObjectMgr->LoadGossipMenuItemsLocales();
    sObjectMgr->LoadPointOfInterestLocales();

    sObjectMgr->SetDBCLocaleIndex(GetDefaultDbcLocale());        // Get once for all the locale index of DBC language (console/broadcasts)
    TC_LOG_INFO(LOG_FILTER_SERVER_LOADING, ">> Localization strings loaded in %u ms", GetMSTimeDiffToNow(oldMSTime));

    TC_LOG_INFO(LOG_FILTER_SERVER_LOADING, "Loading Account Roles and Permissions...");
    sAccountMgr->LoadRBAC();

    TC_LOG_INFO(LOG_FILTER_SERVER_LOADING, "Loading Page Texts...");
    sObjectMgr->LoadPageTexts();

    TC_LOG_INFO(LOG_FILTER_SERVER_LOADING, "Loading Game Object Templates...");         // must be after LoadPageTexts
    sObjectMgr->LoadGameObjectTemplate();

    TC_LOG_INFO(LOG_FILTER_SERVER_LOADING, "Loading Spell Rank Data...");
    sSpellMgr->LoadSpellRanks();

    TC_LOG_INFO(LOG_FILTER_SERVER_LOADING, "Loading Spell Required Data...");
    sSpellMgr->LoadSpellRequired();

    TC_LOG_INFO(LOG_FILTER_SERVER_LOADING, "Loading Spell Group types...");
    sSpellMgr->LoadSpellGroups();

    TC_LOG_INFO(LOG_FILTER_SERVER_LOADING, "Loading Spell Learn Skills...");
    sSpellMgr->LoadSpellLearnSkills();                           // must be after LoadSpellRanks

    TC_LOG_INFO(LOG_FILTER_SERVER_LOADING, "Loading Spell Learn Spells...");
    sSpellMgr->LoadSpellLearnSpells();

    TC_LOG_INFO(LOG_FILTER_SERVER_LOADING, "Loading Spell Proc Event conditions...");
    sSpellMgr->LoadSpellProcEvents();

    TC_LOG_INFO(LOG_FILTER_SERVER_LOADING, "Loading Spell Proc conditions and data...");
    sSpellMgr->LoadSpellProcs();

    TC_LOG_INFO(LOG_FILTER_SERVER_LOADING, "Loading Spell Bonus Data...");
    sSpellMgr->LoadSpellBonusess();

    TC_LOG_INFO(LOG_FILTER_SERVER_LOADING, "Loading Aggro Spells Definitions...");
    sSpellMgr->LoadSpellThreats();

    TC_LOG_INFO(LOG_FILTER_SERVER_LOADING, "Loading Spell Group Stack Rules...");
    sSpellMgr->LoadSpellGroupStackRules();

<<<<<<< HEAD
    sLog->outInfo(LOG_FILTER_SERVER_LOADING, "Loading Spell Phase Dbc Info...");
    sObjectMgr->LoadSpellPhaseInfo();

    sLog->outInfo(LOG_FILTER_SERVER_LOADING, "Loading NPC Texts...");
=======
    TC_LOG_INFO(LOG_FILTER_SERVER_LOADING, "Loading NPC Texts...");
>>>>>>> d1677b2d
    sObjectMgr->LoadGossipText();

    TC_LOG_INFO(LOG_FILTER_SERVER_LOADING, "Loading Enchant Spells Proc datas...");
    sSpellMgr->LoadSpellEnchantProcData();

    TC_LOG_INFO(LOG_FILTER_SERVER_LOADING, "Loading Item Random Enchantments Table...");
    LoadRandomEnchantmentsTable();

    TC_LOG_INFO(LOG_FILTER_SERVER_LOADING, "Loading Disables");                         // must be before loading quests and items
    DisableMgr::LoadDisables();

    TC_LOG_INFO(LOG_FILTER_SERVER_LOADING, "Loading Items...");                         // must be after LoadRandomEnchantmentsTable and LoadPageTexts
    sObjectMgr->LoadItemTemplates();

<<<<<<< HEAD
    sLog->outInfo(LOG_FILTER_SERVER_LOADING, "Loading Item set names...");                // must be after LoadItemPrototypes
    sObjectMgr->LoadItemTemplateAddon();

    sLog->outInfo(LOG_FILTER_GENERAL, "Loading Item Scripts...");                 // must be after LoadItemPrototypes
    sObjectMgr->LoadItemScriptNames();
=======
    TC_LOG_INFO(LOG_FILTER_SERVER_LOADING, "Loading Item set names...");                // must be after LoadItemPrototypes
    sObjectMgr->LoadItemSetNames();
>>>>>>> d1677b2d

    TC_LOG_INFO(LOG_FILTER_SERVER_LOADING, "Loading Creature Model Based Info Data...");
    sObjectMgr->LoadCreatureModelInfo();

    TC_LOG_INFO(LOG_FILTER_SERVER_LOADING, "Loading Creature templates...");
    sObjectMgr->LoadCreatureTemplates();

    TC_LOG_INFO(LOG_FILTER_SERVER_LOADING, "Loading Equipment templates...");           // must be after LoadCreatureTemplates
    sObjectMgr->LoadEquipmentTemplates();

    TC_LOG_INFO(LOG_FILTER_SERVER_LOADING, "Loading Creature template addons...");
    sObjectMgr->LoadCreatureTemplateAddons();

    TC_LOG_INFO(LOG_FILTER_SERVER_LOADING, "Loading Reputation Reward Rates...");
    sObjectMgr->LoadReputationRewardRate();

    TC_LOG_INFO(LOG_FILTER_SERVER_LOADING, "Loading Creature Reputation OnKill Data...");
    sObjectMgr->LoadReputationOnKill();

    TC_LOG_INFO(LOG_FILTER_SERVER_LOADING, "Loading Reputation Spillover Data...");
    sObjectMgr->LoadReputationSpilloverTemplate();

    TC_LOG_INFO(LOG_FILTER_SERVER_LOADING, "Loading Points Of Interest Data...");
    sObjectMgr->LoadPointsOfInterest();

    TC_LOG_INFO(LOG_FILTER_SERVER_LOADING, "Loading Creature Base Stats...");
    sObjectMgr->LoadCreatureClassLevelStats();

    TC_LOG_INFO(LOG_FILTER_SERVER_LOADING, "Loading Creature Data...");
    sObjectMgr->LoadCreatures();

    TC_LOG_INFO(LOG_FILTER_SERVER_LOADING, "Loading Temporary Summon Data...");
    sObjectMgr->LoadTempSummons();                               // must be after LoadCreatureTemplates() and LoadGameObjectTemplates()

    TC_LOG_INFO(LOG_FILTER_SERVER_LOADING, "Loading pet levelup spells...");
    sSpellMgr->LoadPetLevelupSpellMap();

    TC_LOG_INFO(LOG_FILTER_SERVER_LOADING, "Loading pet default spells additional to levelup spells...");
    sSpellMgr->LoadPetDefaultSpells();

    TC_LOG_INFO(LOG_FILTER_SERVER_LOADING, "Loading Creature Addon Data...");
    sObjectMgr->LoadCreatureAddons();                            // must be after LoadCreatureTemplates() and LoadCreatures()

    TC_LOG_INFO(LOG_FILTER_SERVER_LOADING, "Loading Gameobject Data...");
    sObjectMgr->LoadGameobjects();

    TC_LOG_INFO(LOG_FILTER_SERVER_LOADING, "Loading Creature Linked Respawn...");
    sObjectMgr->LoadLinkedRespawn();                             // must be after LoadCreatures(), LoadGameObjects()

    TC_LOG_INFO(LOG_FILTER_SERVER_LOADING, "Loading Weather Data...");
    WeatherMgr::LoadWeatherData();

    TC_LOG_INFO(LOG_FILTER_SERVER_LOADING, "Loading Quests...");
    sObjectMgr->LoadQuests();                                    // must be loaded after DBCs, creature_template, item_template, gameobject tables

    TC_LOG_INFO(LOG_FILTER_SERVER_LOADING, "Checking Quest Disables");
    DisableMgr::CheckQuestDisables();                           // must be after loading quests

    TC_LOG_INFO(LOG_FILTER_SERVER_LOADING, "Loading Quest POI");
    sObjectMgr->LoadQuestPOI();

    TC_LOG_INFO(LOG_FILTER_SERVER_LOADING, "Loading Quests Relations...");
    sObjectMgr->LoadQuestRelations();                            // must be after quest load

    TC_LOG_INFO(LOG_FILTER_SERVER_LOADING, "Loading Objects Pooling Data...");
    sPoolMgr->LoadFromDB();

    TC_LOG_INFO(LOG_FILTER_SERVER_LOADING, "Loading Game Event Data...");               // must be after loading pools fully
    sGameEventMgr->LoadFromDB();

    TC_LOG_INFO(LOG_FILTER_SERVER_LOADING, "Loading UNIT_NPC_FLAG_SPELLCLICK Data..."); // must be after LoadQuests
    sObjectMgr->LoadNPCSpellClickSpells();

    TC_LOG_INFO(LOG_FILTER_SERVER_LOADING, "Loading Vehicle Template Accessories...");
    sObjectMgr->LoadVehicleTemplateAccessories();                // must be after LoadCreatureTemplates() and LoadNPCSpellClickSpells()

    TC_LOG_INFO(LOG_FILTER_SERVER_LOADING, "Loading Vehicle Accessories...");
    sObjectMgr->LoadVehicleAccessories();                       // must be after LoadCreatureTemplates() and LoadNPCSpellClickSpells()

    TC_LOG_INFO(LOG_FILTER_SERVER_LOADING, "Loading SpellArea Data...");                // must be after quest load
    sSpellMgr->LoadSpellAreas();

    TC_LOG_INFO(LOG_FILTER_SERVER_LOADING, "Loading AreaTrigger definitions...");
    sObjectMgr->LoadAreaTriggerTeleports();

    TC_LOG_INFO(LOG_FILTER_SERVER_LOADING, "Loading Access Requirements...");
    sObjectMgr->LoadAccessRequirements();                        // must be after item template load

    TC_LOG_INFO(LOG_FILTER_SERVER_LOADING, "Loading Quest Area Triggers...");
    sObjectMgr->LoadQuestAreaTriggers();                         // must be after LoadQuests

    TC_LOG_INFO(LOG_FILTER_SERVER_LOADING, "Loading Tavern Area Triggers...");
    sObjectMgr->LoadTavernAreaTriggers();

    TC_LOG_INFO(LOG_FILTER_SERVER_LOADING, "Loading AreaTrigger script names...");
    sObjectMgr->LoadAreaTriggerScripts();

    TC_LOG_INFO(LOG_FILTER_SERVER_LOADING, "Loading LFG entrance positions..."); // Must be after areatriggers
    sLFGMgr->LoadLFGDungeons();

    TC_LOG_INFO(LOG_FILTER_SERVER_LOADING, "Loading Dungeon boss data...");
    sObjectMgr->LoadInstanceEncounters();

    TC_LOG_INFO(LOG_FILTER_SERVER_LOADING, "Loading LFG rewards...");
    sLFGMgr->LoadRewards();

    TC_LOG_INFO(LOG_FILTER_SERVER_LOADING, "Loading Graveyard-zone links...");
    sObjectMgr->LoadGraveyardZones();

<<<<<<< HEAD
    sLog->outInfo(LOG_FILTER_SERVER_LOADING, "Loading Graveyard Orientations...");
    sObjectMgr->LoadGraveyardOrientations();

    sLog->outInfo(LOG_FILTER_SERVER_LOADING, "Loading spell pet auras...");
=======
    TC_LOG_INFO(LOG_FILTER_SERVER_LOADING, "Loading spell pet auras...");
>>>>>>> d1677b2d
    sSpellMgr->LoadSpellPetAuras();

    TC_LOG_INFO(LOG_FILTER_SERVER_LOADING, "Loading Spell target coordinates...");
    sSpellMgr->LoadSpellTargetPositions();

    TC_LOG_INFO(LOG_FILTER_SERVER_LOADING, "Loading enchant custom attributes...");
    sSpellMgr->LoadEnchantCustomAttr();

    TC_LOG_INFO(LOG_FILTER_SERVER_LOADING, "Loading linked spells...");
    sSpellMgr->LoadSpellLinked();

    TC_LOG_INFO(LOG_FILTER_SERVER_LOADING, "Loading Player Create Data...");
    sObjectMgr->LoadPlayerInfo();

    TC_LOG_INFO(LOG_FILTER_SERVER_LOADING, "Loading Exploration BaseXP Data...");
    sObjectMgr->LoadExplorationBaseXP();

    TC_LOG_INFO(LOG_FILTER_SERVER_LOADING, "Loading Pet Name Parts...");
    sObjectMgr->LoadPetNames();

    CharacterDatabaseCleaner::CleanDatabase();

    TC_LOG_INFO(LOG_FILTER_SERVER_LOADING, "Loading the max pet number...");
    sObjectMgr->LoadPetNumber();

    TC_LOG_INFO(LOG_FILTER_SERVER_LOADING, "Loading pet level stats...");
    sObjectMgr->LoadPetLevelInfo();

    TC_LOG_INFO(LOG_FILTER_SERVER_LOADING, "Loading Player Corpses...");
    sObjectMgr->LoadCorpses();

    TC_LOG_INFO(LOG_FILTER_SERVER_LOADING, "Loading Player level dependent mail rewards...");
    sObjectMgr->LoadMailLevelRewards();

    // Loot tables
    LoadLootTables();

    TC_LOG_INFO(LOG_FILTER_SERVER_LOADING, "Loading Skill Discovery Table...");
    LoadSkillDiscoveryTable();

    TC_LOG_INFO(LOG_FILTER_SERVER_LOADING, "Loading Skill Extra Item Table...");
    LoadSkillExtraItemTable();

    TC_LOG_INFO(LOG_FILTER_SERVER_LOADING, "Loading Skill Fishing base level requirements...");
    sObjectMgr->LoadFishingBaseSkillLevel();

    TC_LOG_INFO(LOG_FILTER_SERVER_LOADING, "Loading Achievements...");
    sAchievementMgr->LoadAchievementReferenceList();
    TC_LOG_INFO(LOG_FILTER_SERVER_LOADING, "Loading Achievement Criteria Lists...");
    sAchievementMgr->LoadAchievementCriteriaList();
    TC_LOG_INFO(LOG_FILTER_SERVER_LOADING, "Loading Achievement Criteria Data...");
    sAchievementMgr->LoadAchievementCriteriaData();
    TC_LOG_INFO(LOG_FILTER_SERVER_LOADING, "Loading Achievement Rewards...");
    sAchievementMgr->LoadRewards();
    TC_LOG_INFO(LOG_FILTER_SERVER_LOADING, "Loading Achievement Reward Locales...");
    sAchievementMgr->LoadRewardLocales();
    TC_LOG_INFO(LOG_FILTER_SERVER_LOADING, "Loading Completed Achievements...");
    sAchievementMgr->LoadCompletedAchievements();

    // Delete expired auctions before loading
    TC_LOG_INFO(LOG_FILTER_SERVER_LOADING, "Deleting expired auctions...");
    sAuctionMgr->DeleteExpiredAuctionsAtStartup();

    ///- Load dynamic data tables from the database
    TC_LOG_INFO(LOG_FILTER_SERVER_LOADING, "Loading Item Auctions...");
    sAuctionMgr->LoadAuctionItems();

    TC_LOG_INFO(LOG_FILTER_SERVER_LOADING, "Loading Auctions...");
    sAuctionMgr->LoadAuctions();

<<<<<<< HEAD
    sLog->outInfo(LOG_FILTER_SERVER_LOADING, "Loading Guild XP for level...");
    sGuildMgr->LoadGuildXpForLevel();

    sLog->outInfo(LOG_FILTER_SERVER_LOADING, "Loading Guild rewards...");
    sGuildMgr->LoadGuildRewards();

    sLog->outInfo(LOG_FILTER_SERVER_LOADING, "Loading Guilds...");
    sGuildMgr->LoadGuilds();

    sGuildFinderMgr->LoadFromDB();

    sLog->outInfo(LOG_FILTER_SERVER_LOADING, "Loading ArenaTeams...");
=======
    TC_LOG_INFO(LOG_FILTER_SERVER_LOADING, "Loading Guilds...");
    sGuildMgr->LoadGuilds();

    TC_LOG_INFO(LOG_FILTER_SERVER_LOADING, "Loading ArenaTeams...");
>>>>>>> d1677b2d
    sArenaTeamMgr->LoadArenaTeams();

    TC_LOG_INFO(LOG_FILTER_SERVER_LOADING, "Loading Groups...");
    sGroupMgr->LoadGroups();

    TC_LOG_INFO(LOG_FILTER_SERVER_LOADING, "Loading ReservedNames...");
    sObjectMgr->LoadReservedPlayersNames();

    TC_LOG_INFO(LOG_FILTER_SERVER_LOADING, "Loading GameObjects for quests...");
    sObjectMgr->LoadGameObjectForQuests();

    TC_LOG_INFO(LOG_FILTER_SERVER_LOADING, "Loading BattleMasters...");
    sBattlegroundMgr->LoadBattleMastersEntry();

    TC_LOG_INFO(LOG_FILTER_SERVER_LOADING, "Loading GameTeleports...");
    sObjectMgr->LoadGameTele();

    TC_LOG_INFO(LOG_FILTER_SERVER_LOADING, "Loading Gossip menu...");
    sObjectMgr->LoadGossipMenu();

    TC_LOG_INFO(LOG_FILTER_SERVER_LOADING, "Loading Gossip menu options...");
    sObjectMgr->LoadGossipMenuItems();

    TC_LOG_INFO(LOG_FILTER_SERVER_LOADING, "Loading Vendors...");
    sObjectMgr->LoadVendors();                                   // must be after load CreatureTemplate and ItemTemplate

    TC_LOG_INFO(LOG_FILTER_SERVER_LOADING, "Loading Trainers...");
    sObjectMgr->LoadTrainerSpell();                              // must be after load CreatureTemplate

    TC_LOG_INFO(LOG_FILTER_SERVER_LOADING, "Loading Waypoints...");
    sWaypointMgr->Load();

    TC_LOG_INFO(LOG_FILTER_SERVER_LOADING, "Loading SmartAI Waypoints...");
    sSmartWaypointMgr->LoadFromDB();

    TC_LOG_INFO(LOG_FILTER_SERVER_LOADING, "Loading Creature Formations...");
    sFormationMgr->LoadCreatureFormations();

    TC_LOG_INFO(LOG_FILTER_SERVER_LOADING, "Loading World States...");              // must be loaded before battleground, outdoor PvP and conditions
    LoadWorldStates();

<<<<<<< HEAD
    sLog->outInfo(LOG_FILTER_SERVER_LOADING, "Loading Phase definitions...");
    sObjectMgr->LoadPhaseDefinitions();

    sLog->outInfo(LOG_FILTER_SERVER_LOADING, "Loading Conditions...");
=======
    TC_LOG_INFO(LOG_FILTER_SERVER_LOADING, "Loading Conditions...");
>>>>>>> d1677b2d
    sConditionMgr->LoadConditions();

    TC_LOG_INFO(LOG_FILTER_SERVER_LOADING, "Loading faction change achievement pairs...");
    sObjectMgr->LoadFactionChangeAchievements();

    TC_LOG_INFO(LOG_FILTER_SERVER_LOADING, "Loading faction change spell pairs...");
    sObjectMgr->LoadFactionChangeSpells();

    TC_LOG_INFO(LOG_FILTER_SERVER_LOADING, "Loading faction change item pairs...");
    sObjectMgr->LoadFactionChangeItems();

    TC_LOG_INFO(LOG_FILTER_SERVER_LOADING, "Loading faction change reputation pairs...");
    sObjectMgr->LoadFactionChangeReputations();

    TC_LOG_INFO(LOG_FILTER_SERVER_LOADING, "Loading faction change title pairs...");
    sObjectMgr->LoadFactionChangeTitles();

    TC_LOG_INFO(LOG_FILTER_SERVER_LOADING, "Loading GM tickets...");
    sTicketMgr->LoadTickets();

    TC_LOG_INFO(LOG_FILTER_SERVER_LOADING, "Loading GM surveys...");
    sTicketMgr->LoadSurveys();

    TC_LOG_INFO(LOG_FILTER_SERVER_LOADING, "Loading client addons...");
    AddonMgr::LoadFromDB();

    ///- Handle outdated emails (delete/return)
    TC_LOG_INFO(LOG_FILTER_SERVER_LOADING, "Returning old mails...");
    sObjectMgr->ReturnOrDeleteOldMails(false);

    TC_LOG_INFO(LOG_FILTER_SERVER_LOADING, "Loading Autobroadcasts...");
    LoadAutobroadcasts();

    ///- Load and initialize scripts
    sObjectMgr->LoadSpellScripts();                              // must be after load Creature/Gameobject(Template/Data)
    sObjectMgr->LoadEventScripts();                              // must be after load Creature/Gameobject(Template/Data)
    sObjectMgr->LoadWaypointScripts();

    TC_LOG_INFO(LOG_FILTER_SERVER_LOADING, "Loading Scripts text locales...");      // must be after Load*Scripts calls
    sObjectMgr->LoadDbScriptStrings();

<<<<<<< HEAD
    sLog->outInfo(LOG_FILTER_SERVER_LOADING, "Loading spell script names...");
=======
    TC_LOG_INFO(LOG_FILTER_SERVER_LOADING, "Loading CreatureEventAI Texts...");
    sEventAIMgr->LoadCreatureEventAI_Texts();

    TC_LOG_INFO(LOG_FILTER_SERVER_LOADING, "Loading CreatureEventAI Scripts...");
    sEventAIMgr->LoadCreatureEventAI_Scripts();

    TC_LOG_INFO(LOG_FILTER_SERVER_LOADING, "Loading spell script names...");
>>>>>>> d1677b2d
    sObjectMgr->LoadSpellScriptNames();

    TC_LOG_INFO(LOG_FILTER_SERVER_LOADING, "Loading Creature Texts...");
    sCreatureTextMgr->LoadCreatureTexts();

    TC_LOG_INFO(LOG_FILTER_SERVER_LOADING, "Loading Creature Text Locales...");
    sCreatureTextMgr->LoadCreatureTextLocales();

    TC_LOG_INFO(LOG_FILTER_SERVER_LOADING, "Initializing Scripts...");
    sScriptMgr->Initialize();
    sScriptMgr->OnConfigLoad(false);                                // must be done after the ScriptMgr has been properly initialized

    TC_LOG_INFO(LOG_FILTER_SERVER_LOADING, "Validating spell scripts...");
    sObjectMgr->ValidateSpellScripts();

    TC_LOG_INFO(LOG_FILTER_SERVER_LOADING, "Loading SmartAI scripts...");
    sSmartScriptMgr->LoadSmartAIFromDB();

    TC_LOG_INFO(LOG_FILTER_SERVER_LOADING, "Loading Calendar data...");
    sCalendarMgr->LoadFromDB();

    ///- Initialize game time and timers
    TC_LOG_INFO(LOG_FILTER_SERVER_LOADING, "Initialize game time and timers");
    m_gameTime = time(NULL);
    m_startTime = m_gameTime;

    LoginDatabase.PExecute("INSERT INTO uptime (realmid, starttime, uptime, revision) VALUES(%u, %u, 0, '%s')",
                            realmID, uint32(m_startTime), _FULLVERSION);       // One-time query

    m_timers[WUPDATE_WEATHERS].SetInterval(1*IN_MILLISECONDS);
    m_timers[WUPDATE_AUCTIONS].SetInterval(MINUTE*IN_MILLISECONDS);
    m_timers[WUPDATE_UPTIME].SetInterval(m_int_configs[CONFIG_UPTIME_UPDATE]*MINUTE*IN_MILLISECONDS);
                                                            //Update "uptime" table based on configuration entry in minutes.
    m_timers[WUPDATE_CORPSES].SetInterval(20 * MINUTE * IN_MILLISECONDS);
                                                            //erase corpses every 20 minutes
    m_timers[WUPDATE_CLEANDB].SetInterval(m_int_configs[CONFIG_LOGDB_CLEARINTERVAL]*MINUTE*IN_MILLISECONDS);
                                                            // clean logs table every 14 days by default
    m_timers[WUPDATE_AUTOBROADCAST].SetInterval(getIntConfig(CONFIG_AUTOBROADCAST_INTERVAL));
    m_timers[WUPDATE_DELETECHARS].SetInterval(DAY*IN_MILLISECONDS); // check for chars to delete every day

    m_timers[WUPDATE_PINGDB].SetInterval(getIntConfig(CONFIG_DB_PING_INTERVAL)*MINUTE*IN_MILLISECONDS);    // Mysql ping time in minutes

    m_timers[WUPDATE_GUILDSAVE].SetInterval(getIntConfig(CONFIG_GUILD_SAVE_INTERVAL) * MINUTE * IN_MILLISECONDS);

    //to set mailtimer to return mails every day between 4 and 5 am
    //mailtimer is increased when updating auctions
    //one second is 1000 -(tested on win system)
    /// @todo Get rid of magic numbers
    mail_timer = ((((localtime(&m_gameTime)->tm_hour + 20) % 24)* HOUR * IN_MILLISECONDS) / m_timers[WUPDATE_AUCTIONS].GetInterval());
                                                            //1440
    mail_timer_expires = ((DAY * IN_MILLISECONDS) / (m_timers[WUPDATE_AUCTIONS].GetInterval()));
    TC_LOG_INFO(LOG_FILTER_SERVER_LOADING, "Mail timer set to: " UI64FMTD ", mail return is called every " UI64FMTD " minutes", uint64(mail_timer), uint64(mail_timer_expires));

    ///- Initilize static helper structures
    AIRegistry::Initialize();

    ///- Initialize MapManager
    TC_LOG_INFO(LOG_FILTER_SERVER_LOADING, "Starting Map System");
    sMapMgr->Initialize();

    TC_LOG_INFO(LOG_FILTER_SERVER_LOADING, "Starting Game Event system...");
    uint32 nextGameEvent = sGameEventMgr->StartSystem();
    m_timers[WUPDATE_EVENTS].SetInterval(nextGameEvent);    //depend on next event

    // Delete all characters which have been deleted X days before
    Player::DeleteOldCharacters();

    // Delete all custom channels which haven't been used for PreserveCustomChannelDuration days.
    Channel::CleanOldChannelsInDB();

    TC_LOG_INFO(LOG_FILTER_SERVER_LOADING, "Starting Arena Season...");
    sGameEventMgr->StartArenaSeason();

    sTicketMgr->Initialize();

    ///- Initialize Battlegrounds
    TC_LOG_INFO(LOG_FILTER_SERVER_LOADING, "Starting Battleground System");
    sBattlegroundMgr->CreateInitialBattlegrounds();

    ///- Initialize outdoor pvp
    TC_LOG_INFO(LOG_FILTER_SERVER_LOADING, "Starting Outdoor PvP System");
    sOutdoorPvPMgr->InitOutdoorPvP();

    ///- Initialize Battlefield
    TC_LOG_INFO(LOG_FILTER_SERVER_LOADING, "Starting Battlefield System");
    sBattlefieldMgr->InitBattlefield();

    TC_LOG_INFO(LOG_FILTER_SERVER_LOADING, "Loading Transports...");
    sMapMgr->LoadTransports();

    TC_LOG_INFO(LOG_FILTER_SERVER_LOADING, "Loading Transport NPCs...");
    sMapMgr->LoadTransportNPCs();

    ///- Initialize Warden
    TC_LOG_INFO(LOG_FILTER_SERVER_LOADING, "Loading Warden Checks...");
    sWardenCheckMgr->LoadWardenChecks();

    TC_LOG_INFO(LOG_FILTER_SERVER_LOADING, "Loading Warden Action Overrides...");
    sWardenCheckMgr->LoadWardenOverrides();

    TC_LOG_INFO(LOG_FILTER_SERVER_LOADING, "Deleting expired bans...");
    LoginDatabase.Execute("DELETE FROM ip_banned WHERE unbandate <= UNIX_TIMESTAMP() AND unbandate<>bandate");      // One-time query

    TC_LOG_INFO(LOG_FILTER_SERVER_LOADING, "Calculate next daily quest reset time...");
    InitDailyQuestResetTime();

    TC_LOG_INFO(LOG_FILTER_SERVER_LOADING, "Calculate next weekly quest reset time...");
    InitWeeklyQuestResetTime();

    TC_LOG_INFO(LOG_FILTER_SERVER_LOADING, "Calculate next monthly quest reset time...");
    InitMonthlyQuestResetTime();

    TC_LOG_INFO(LOG_FILTER_SERVER_LOADING, "Calculate random battleground reset time...");
    InitRandomBGResetTime();

    TC_LOG_INFO(LOG_FILTER_SERVER_LOADING, "Calculate guild limitation(s) reset time...");
    InitGuildResetTime();

    sLog->outInfo(LOG_FILTER_SERVER_LOADING, "Calculate next currency reset time...");
    InitCurrencyResetTime();

    LoadCharacterNameData();

    sLog->outInfo(LOG_FILTER_GENERAL, "Initializing Opcodes...");
    opcodeTable.Initialize();

    sLog->outInfo(LOG_FILTER_GENERAL, "Loading hotfix info...");
    sObjectMgr->LoadHotfixData();

    sLog->outInfo(LOG_FILTER_SERVER_LOADING, "Loading missing KeyChains...");
    sObjectMgr->LoadMissingKeyChains();

    uint32 startupDuration = GetMSTimeDiffToNow(startupBegin);

    TC_LOG_INFO(LOG_FILTER_WORLDSERVER, "World initialized in %u minutes %u seconds", (startupDuration / 60000), ((startupDuration % 60000) / 1000));

    if (uint32 realmId = ConfigMgr::GetIntDefault("RealmID", 0)) // 0 reserved for auth
        sLog->SetRealmId(realmId);
}

<<<<<<< HEAD
=======
void World::DetectDBCLang()
{
    uint8 m_lang_confid = ConfigMgr::GetIntDefault("DBC.Locale", 255);

    if (m_lang_confid != 255 && m_lang_confid >= TOTAL_LOCALES)
    {
        TC_LOG_ERROR(LOG_FILTER_SERVER_LOADING, "Incorrect DBC.Locale! Must be >= 0 and < %d (set to 0)", TOTAL_LOCALES);
        m_lang_confid = LOCALE_enUS;
    }

    ChrRacesEntry const* race = sChrRacesStore.LookupEntry(1);

    std::string availableLocalsStr;

    uint8 default_locale = TOTAL_LOCALES;
    for (uint8 i = default_locale-1; i < TOTAL_LOCALES; --i)  // -1 will be 255 due to uint8
    {
        if (race->name[i][0] != '\0')                     // check by race names
        {
            default_locale = i;
            m_availableDbcLocaleMask |= (1 << i);
            availableLocalsStr += localeNames[i];
            availableLocalsStr += " ";
        }
    }

    if (default_locale != m_lang_confid && m_lang_confid < TOTAL_LOCALES &&
        (m_availableDbcLocaleMask & (1 << m_lang_confid)))
    {
        default_locale = m_lang_confid;
    }

    if (default_locale >= TOTAL_LOCALES)
    {
        TC_LOG_ERROR(LOG_FILTER_SERVER_LOADING, "Unable to determine your DBC Locale! (corrupt DBC?)");
        exit(1);
    }

    m_defaultDbcLocale = LocaleConstant(default_locale);

    TC_LOG_INFO(LOG_FILTER_SERVER_LOADING, "Using %s DBC Locale as default. All available DBC locales: %s", localeNames[m_defaultDbcLocale], availableLocalsStr.empty() ? "<none>" : availableLocalsStr.c_str());
}

>>>>>>> d1677b2d
void World::RecordTimeDiff(const char *text, ...)
{
    if (m_updateTimeCount != 1)
        return;
    if (!text)
    {
        m_currentTime = getMSTime();
        return;
    }

    uint32 thisTime = getMSTime();
    uint32 diff = getMSTimeDiff(m_currentTime, thisTime);

    if (diff > m_int_configs[CONFIG_MIN_LOG_UPDATE])
    {
        va_list ap;
        char str[256];
        va_start(ap, text);
        vsnprintf(str, 256, text, ap);
        va_end(ap);
        TC_LOG_INFO(LOG_FILTER_GENERAL, "Difftime %s: %u.", str, diff);
    }

    m_currentTime = thisTime;
}

void World::LoadAutobroadcasts()
{
    uint32 oldMSTime = getMSTime();

    m_Autobroadcasts.clear();
    m_AutobroadcastsWeights.clear();

    uint32 realmId = ConfigMgr::GetIntDefault("RealmID", 0);
    PreparedStatement* stmt = LoginDatabase.GetPreparedStatement(LOGIN_SEL_AUTOBROADCAST);
    stmt->setInt32(0, realmId);
    PreparedQueryResult result = LoginDatabase.Query(stmt);

    if (!result)
    {
        TC_LOG_INFO(LOG_FILTER_SERVER_LOADING, ">> Loaded 0 autobroadcasts definitions. DB table `autobroadcast` is empty for this realm!");
        return;
    }

    uint32 count = 0;

    do
    {
        Field* fields = result->Fetch();
        uint8 id = fields[0].GetUInt8();

        m_Autobroadcasts[id] = fields[2].GetString();
        m_AutobroadcastsWeights[id] = fields[1].GetUInt8();

        ++count;
    } while (result->NextRow());

    TC_LOG_INFO(LOG_FILTER_SERVER_LOADING, ">> Loaded %u autobroadcast definitions in %u ms", count, GetMSTimeDiffToNow(oldMSTime));
}

/// Update the World !
void World::Update(uint32 diff)
{
    m_updateTime = diff;

    if (m_int_configs[CONFIG_INTERVAL_LOG_UPDATE] && diff > m_int_configs[CONFIG_MIN_LOG_UPDATE])
    {
        if (m_updateTimeSum > m_int_configs[CONFIG_INTERVAL_LOG_UPDATE])
        {
            TC_LOG_DEBUG(LOG_FILTER_GENERAL, "Update time diff: %u. Players online: %u.", m_updateTimeSum / m_updateTimeCount, GetActiveSessionCount());
            m_updateTimeSum = m_updateTime;
            m_updateTimeCount = 1;
        }
        else
        {
            m_updateTimeSum += m_updateTime;
            ++m_updateTimeCount;
        }
    }

    ///- Update the different timers
    for (int i = 0; i < WUPDATE_COUNT; ++i)
    {
        if (m_timers[i].GetCurrent() >= 0)
            m_timers[i].Update(diff);
        else
            m_timers[i].SetCurrent(0);
    }

    ///- Update the game time and check for shutdown time
    _UpdateGameTime();

    /// Handle daily quests reset time
    if (m_gameTime > m_NextDailyQuestReset)
    {
        ResetDailyQuests();
        m_NextDailyQuestReset += DAY;
    }

    /// Handle weekly quests reset time
    if (m_gameTime > m_NextWeeklyQuestReset)
        ResetWeeklyQuests();

    /// Handle monthly quests reset time
    if (m_gameTime > m_NextMonthlyQuestReset)
        ResetMonthlyQuests();

    if (m_gameTime > m_NextRandomBGReset)
        ResetRandomBG();

    if (m_gameTime > m_NextGuildReset)
        ResetGuildCap();

    if (m_gameTime > m_NextCurrencyReset)
        ResetCurrencyWeekCap();

    /// <ul><li> Handle auctions when the timer has passed
    if (m_timers[WUPDATE_AUCTIONS].Passed())
    {
        m_timers[WUPDATE_AUCTIONS].Reset();

        ///- Update mails (return old mails with item, or delete them)
        //(tested... works on win)
        if (++mail_timer > mail_timer_expires)
        {
            mail_timer = 0;
            sObjectMgr->ReturnOrDeleteOldMails(true);
        }

        ///- Handle expired auctions
        sAuctionMgr->Update();
    }

    /// <li> Handle session updates when the timer has passed
    RecordTimeDiff(NULL);
    UpdateSessions(diff);
    RecordTimeDiff("UpdateSessions");

    /// <li> Handle weather updates when the timer has passed
    if (m_timers[WUPDATE_WEATHERS].Passed())
    {
        m_timers[WUPDATE_WEATHERS].Reset();
        WeatherMgr::Update(uint32(m_timers[WUPDATE_WEATHERS].GetInterval()));
    }

    /// <li> Update uptime table
    if (m_timers[WUPDATE_UPTIME].Passed())
    {
        uint32 tmpDiff = uint32(m_gameTime - m_startTime);
        uint32 maxOnlinePlayers = GetMaxPlayerCount();

        m_timers[WUPDATE_UPTIME].Reset();

        PreparedStatement* stmt = LoginDatabase.GetPreparedStatement(LOGIN_UPD_UPTIME_PLAYERS);

        stmt->setUInt32(0, tmpDiff);
        stmt->setUInt16(1, uint16(maxOnlinePlayers));
        stmt->setUInt32(2, realmID);
        stmt->setUInt32(3, uint32(m_startTime));

        LoginDatabase.Execute(stmt);
    }

    /// <li> Clean logs table
    if (sWorld->getIntConfig(CONFIG_LOGDB_CLEARTIME) > 0) // if not enabled, ignore the timer
    {
        if (m_timers[WUPDATE_CLEANDB].Passed())
        {
            m_timers[WUPDATE_CLEANDB].Reset();

            PreparedStatement* stmt = LoginDatabase.GetPreparedStatement(LOGIN_DEL_OLD_LOGS);

            stmt->setUInt32(0, sWorld->getIntConfig(CONFIG_LOGDB_CLEARTIME));
            stmt->setUInt32(1, uint32(time(0)));

            LoginDatabase.Execute(stmt);
        }
    }

    /// <li> Handle all other objects
    ///- Update objects when the timer has passed (maps, transport, creatures, ...)
    RecordTimeDiff(NULL);
    sMapMgr->Update(diff);
    RecordTimeDiff("UpdateMapMgr");

    if (sWorld->getBoolConfig(CONFIG_AUTOBROADCAST))
    {
        if (m_timers[WUPDATE_AUTOBROADCAST].Passed())
        {
            m_timers[WUPDATE_AUTOBROADCAST].Reset();
            SendAutoBroadcast();
        }
    }

    sBattlegroundMgr->Update(diff);
    RecordTimeDiff("UpdateBattlegroundMgr");

    sOutdoorPvPMgr->Update(diff);
    RecordTimeDiff("UpdateOutdoorPvPMgr");

    sBattlefieldMgr->Update(diff);
    RecordTimeDiff("BattlefieldMgr");

    ///- Delete all characters which have been deleted X days before
    if (m_timers[WUPDATE_DELETECHARS].Passed())
    {
        m_timers[WUPDATE_DELETECHARS].Reset();
        Player::DeleteOldCharacters();
    }

    sLFGMgr->Update(diff);
    RecordTimeDiff("UpdateLFGMgr");

    // execute callbacks from sql queries that were queued recently
    ProcessQueryCallbacks();
    RecordTimeDiff("ProcessQueryCallbacks");

    ///- Erase corpses once every 20 minutes
    if (m_timers[WUPDATE_CORPSES].Passed())
    {
        m_timers[WUPDATE_CORPSES].Reset();
        sObjectAccessor->RemoveOldCorpses();
    }

    ///- Process Game events when necessary
    if (m_timers[WUPDATE_EVENTS].Passed())
    {
        m_timers[WUPDATE_EVENTS].Reset();                   // to give time for Update() to be processed
        uint32 nextGameEvent = sGameEventMgr->Update();
        m_timers[WUPDATE_EVENTS].SetInterval(nextGameEvent);
        m_timers[WUPDATE_EVENTS].Reset();
    }

    ///- Ping to keep MySQL connections alive
    if (m_timers[WUPDATE_PINGDB].Passed())
    {
        m_timers[WUPDATE_PINGDB].Reset();
        TC_LOG_DEBUG(LOG_FILTER_GENERAL, "Ping MySQL to keep connection alive");
        CharacterDatabase.KeepAlive();
        LoginDatabase.KeepAlive();
        WorldDatabase.KeepAlive();
    }

    if (m_timers[WUPDATE_GUILDSAVE].Passed())
    {
        m_timers[WUPDATE_GUILDSAVE].Reset();
        sGuildMgr->SaveGuilds();
    }

    // update the instance reset times
    sInstanceSaveMgr->Update();

    // And last, but not least handle the issued cli commands
    ProcessCliCommands();

    sScriptMgr->OnWorldUpdate(diff);
}

void World::ForceGameEventUpdate()
{
    m_timers[WUPDATE_EVENTS].Reset();                   // to give time for Update() to be processed
    uint32 nextGameEvent = sGameEventMgr->Update();
    m_timers[WUPDATE_EVENTS].SetInterval(nextGameEvent);
    m_timers[WUPDATE_EVENTS].Reset();
}

/// Send a packet to all players (except self if mentioned)
void World::SendGlobalMessage(WorldPacket* packet, WorldSession* self, uint32 team)
{
    SessionMap::const_iterator itr;
    for (itr = m_sessions.begin(); itr != m_sessions.end(); ++itr)
    {
        if (itr->second &&
            itr->second->GetPlayer() &&
            itr->second->GetPlayer()->IsInWorld() &&
            itr->second != self &&
            (team == 0 || itr->second->GetPlayer()->GetTeam() == team))
        {
            itr->second->SendPacket(packet);
        }
    }
}

/// Send a packet to all GMs (except self if mentioned)
void World::SendGlobalGMMessage(WorldPacket* packet, WorldSession* self, uint32 team)
{
    for (SessionMap::const_iterator itr = m_sessions.begin(); itr != m_sessions.end(); ++itr)
    {
        // check if session and can receive global GM Messages and its not self
        WorldSession* session = itr->second;
        if (!session || session == self || !session->HasPermission(RBAC_PERM_RECEIVE_GLOBAL_GM_TEXTMESSAGE))
            continue;

        // Player should be in world
        Player* player = session->GetPlayer();
        if (!player || !player->IsInWorld())
            continue;

        // Send only to same team, if team is given
        if (!team || player->GetTeam() == team)
            session->SendPacket(packet);
    }
}

namespace Trinity
{
    class WorldWorldTextBuilder
    {
        public:
            typedef std::vector<WorldPacket*> WorldPacketList;
            explicit WorldWorldTextBuilder(int32 textId, va_list* args = NULL) : i_textId(textId), i_args(args) {}
            void operator()(WorldPacketList& data_list, LocaleConstant loc_idx)
            {
                char const* text = sObjectMgr->GetTrinityString(i_textId, loc_idx);

                if (i_args)
                {
                    // we need copy va_list before use or original va_list will corrupted
                    va_list ap;
                    va_copy(ap, *i_args);

                    char str[2048];
                    vsnprintf(str, 2048, text, ap);
                    va_end(ap);

                    do_helper(data_list, &str[0]);
                }
                else
                    do_helper(data_list, (char*)text);
            }
        private:
            char* lineFromMessage(char*& pos) { char* start = strtok(pos, "\n"); pos = NULL; return start; }
            void do_helper(WorldPacketList& data_list, char* text)
            {
                char* pos = text;

                while (char* line = lineFromMessage(pos))
                {
                    WorldPacket* data = new WorldPacket();

                    uint32 lineLength = (line ? strlen(line) : 0) + 1;

                    data->Initialize(SMSG_MESSAGECHAT, 100);                // guess size
                    *data << uint8(CHAT_MSG_SYSTEM);
                    *data << uint32(LANG_UNIVERSAL);
                    *data << uint64(0);
                    *data << uint32(0);                                     // can be chat msg group or something
                    *data << uint64(0);
                    *data << uint32(lineLength);
                    *data << line;
                    *data << uint8(0);

                    data_list.push_back(data);
                }
            }

            int32 i_textId;
            va_list* i_args;
    };
}                                                           // namespace Trinity

/// Send a System Message to all players (except self if mentioned)
void World::SendWorldText(int32 string_id, ...)
{
    va_list ap;
    va_start(ap, string_id);

    Trinity::WorldWorldTextBuilder wt_builder(string_id, &ap);
    Trinity::LocalizedPacketListDo<Trinity::WorldWorldTextBuilder> wt_do(wt_builder);
    for (SessionMap::const_iterator itr = m_sessions.begin(); itr != m_sessions.end(); ++itr)
    {
        if (!itr->second || !itr->second->GetPlayer() || !itr->second->GetPlayer()->IsInWorld())
            continue;

        wt_do(itr->second->GetPlayer());
    }

    va_end(ap);
}

/// Send a System Message to all GMs (except self if mentioned)
void World::SendGMText(int32 string_id, ...)
{
    va_list ap;
    va_start(ap, string_id);

    Trinity::WorldWorldTextBuilder wt_builder(string_id, &ap);
    Trinity::LocalizedPacketListDo<Trinity::WorldWorldTextBuilder> wt_do(wt_builder);
    for (SessionMap::const_iterator itr = m_sessions.begin(); itr != m_sessions.end(); ++itr)
    {
        // Session should have permissions to receive global gm messages
        WorldSession* session = itr->second;
        if (!session || !session->HasPermission(RBAC_PERM_RECEIVE_GLOBAL_GM_TEXTMESSAGE))
            continue;

        // Player should be in world
        Player* player = session->GetPlayer();
        if (!player || !player->IsInWorld())
            continue;

        wt_do(player);
    }

    va_end(ap);
}

/// DEPRECATED, only for debug purpose. Send a System Message to all players (except self if mentioned)
void World::SendGlobalText(const char* text, WorldSession* self)
{
    WorldPacket data;

    // need copy to prevent corruption by strtok call in LineFromMessage original string
    char* buf = strdup(text);
    char* pos = buf;

    while (char* line = ChatHandler::LineFromMessage(pos))
    {
        ChatHandler::FillMessageData(&data, NULL, CHAT_MSG_SYSTEM, LANG_UNIVERSAL, NULL, 0, line, NULL);
        SendGlobalMessage(&data, self);
    }

    free(buf);
}

/// Send a packet to all players (or players selected team) in the zone (except self if mentioned)
void World::SendZoneMessage(uint32 zone, WorldPacket* packet, WorldSession* self, uint32 team)
{
    SessionMap::const_iterator itr;
    for (itr = m_sessions.begin(); itr != m_sessions.end(); ++itr)
    {
        if (itr->second &&
            itr->second->GetPlayer() &&
            itr->second->GetPlayer()->IsInWorld() &&
            itr->second->GetPlayer()->GetZoneId() == zone &&
            itr->second != self &&
            (team == 0 || itr->second->GetPlayer()->GetTeam() == team))
        {
            itr->second->SendPacket(packet);
        }
    }
}

/// Send a System Message to all players in the zone (except self if mentioned)
void World::SendZoneText(uint32 zone, const char* text, WorldSession* self, uint32 team)
{
    WorldPacket data;
    ChatHandler::FillMessageData(&data, NULL, CHAT_MSG_SYSTEM, LANG_UNIVERSAL, NULL, 0, text, NULL);
    SendZoneMessage(zone, &data, self, team);
}

/// Kick (and save) all players
void World::KickAll()
{
    m_QueuedPlayer.clear();                                 // prevent send queue update packet and login queued sessions

    // session not removed at kick and will removed in next update tick
    for (SessionMap::const_iterator itr = m_sessions.begin(); itr != m_sessions.end(); ++itr)
        itr->second->KickPlayer();
}

/// Kick (and save) all players with security level less `sec`
void World::KickAllLess(AccountTypes sec)
{
    // session not removed at kick and will removed in next update tick
    for (SessionMap::const_iterator itr = m_sessions.begin(); itr != m_sessions.end(); ++itr)
        if (itr->second->GetSecurity() < sec)
            itr->second->KickPlayer();
}

/// Ban an account or ban an IP address, duration will be parsed using TimeStringToSecs if it is positive, otherwise permban
BanReturn World::BanAccount(BanMode mode, std::string const& nameOrIP, std::string const& duration, std::string const& reason, std::string const& author)
{
    uint32 duration_secs = TimeStringToSecs(duration);
    PreparedQueryResult resultAccounts = PreparedQueryResult(NULL); //used for kicking
    PreparedStatement* stmt = NULL;

    ///- Update the database with ban information
    switch (mode)
    {
        case BAN_IP:
            // No SQL injection with prepared statements
            stmt = LoginDatabase.GetPreparedStatement(LOGIN_SEL_ACCOUNT_BY_IP);
            stmt->setString(0, nameOrIP);
            resultAccounts = LoginDatabase.Query(stmt);
            stmt = LoginDatabase.GetPreparedStatement(LOGIN_INS_IP_BANNED);
            stmt->setString(0, nameOrIP);
            stmt->setUInt32(1, duration_secs);
            stmt->setString(2, author);
            stmt->setString(3, reason);
            LoginDatabase.Execute(stmt);
            break;
        case BAN_ACCOUNT:
            // No SQL injection with prepared statements
            stmt = LoginDatabase.GetPreparedStatement(LOGIN_SEL_ACCOUNT_ID_BY_NAME);
            stmt->setString(0, nameOrIP);
            resultAccounts = LoginDatabase.Query(stmt);
            break;
        case BAN_CHARACTER:
            // No SQL injection with prepared statements
            stmt = CharacterDatabase.GetPreparedStatement(CHAR_SEL_ACCOUNT_BY_NAME);
            stmt->setString(0, nameOrIP);
            resultAccounts = CharacterDatabase.Query(stmt);
            break;
        default:
            return BAN_SYNTAX_ERROR;
    }

    if (!resultAccounts)
    {
        if (mode == BAN_IP)
            return BAN_SUCCESS;                             // ip correctly banned but nobody affected (yet)
        else
            return BAN_NOTFOUND;                            // Nobody to ban
    }

    ///- Disconnect all affected players (for IP it can be several)
    SQLTransaction trans = LoginDatabase.BeginTransaction();
    do
    {
        Field* fieldsAccount = resultAccounts->Fetch();
        uint32 account = fieldsAccount[0].GetUInt32();

        if (mode != BAN_IP)
        {
            // make sure there is only one active ban
            stmt = LoginDatabase.GetPreparedStatement(LOGIN_UPD_ACCOUNT_NOT_BANNED);
            stmt->setUInt32(0, account);
            trans->Append(stmt);
            // No SQL injection with prepared statements
            stmt = LoginDatabase.GetPreparedStatement(LOGIN_INS_ACCOUNT_BANNED);
            stmt->setUInt32(0, account);
            stmt->setUInt32(1, duration_secs);
            stmt->setString(2, author);
            stmt->setString(3, reason);
            trans->Append(stmt);
        }

        if (WorldSession* sess = FindSession(account))
            if (std::string(sess->GetPlayerName()) != author)
                sess->KickPlayer();
    } while (resultAccounts->NextRow());

    LoginDatabase.CommitTransaction(trans);

    return BAN_SUCCESS;
}

/// Remove a ban from an account or IP address
bool World::RemoveBanAccount(BanMode mode, std::string const& nameOrIP)
{
    PreparedStatement* stmt = NULL;
    if (mode == BAN_IP)
    {
        stmt = LoginDatabase.GetPreparedStatement(LOGIN_DEL_IP_NOT_BANNED);
        stmt->setString(0, nameOrIP);
        LoginDatabase.Execute(stmt);
    }
    else
    {
        uint32 account = 0;
        if (mode == BAN_ACCOUNT)
            account = AccountMgr::GetId(nameOrIP);
        else if (mode == BAN_CHARACTER)
            account = sObjectMgr->GetPlayerAccountIdByPlayerName(nameOrIP);

        if (!account)
            return false;

        //NO SQL injection as account is uint32
        stmt = LoginDatabase.GetPreparedStatement(LOGIN_UPD_ACCOUNT_NOT_BANNED);
        stmt->setUInt32(0, account);
        LoginDatabase.Execute(stmt);
    }
    return true;
}

/// Ban an account or ban an IP address, duration will be parsed using TimeStringToSecs if it is positive, otherwise permban
BanReturn World::BanCharacter(std::string const& name, std::string const& duration, std::string const& reason, std::string const& author)
{
    Player* pBanned = sObjectAccessor->FindPlayerByName(name);
    uint32 guid = 0;

    uint32 duration_secs = TimeStringToSecs(duration);

    /// Pick a player to ban if not online
    if (!pBanned)
    {
        PreparedStatement* stmt = CharacterDatabase.GetPreparedStatement(CHAR_SEL_GUID_BY_NAME);
        stmt->setString(0, name);
        PreparedQueryResult resultCharacter = CharacterDatabase.Query(stmt);

        if (!resultCharacter)
            return BAN_NOTFOUND;                                    // Nobody to ban

        guid = (*resultCharacter)[0].GetUInt32();
    }
    else
        guid = pBanned->GetGUIDLow();

    // make sure there is only one active ban
    PreparedStatement* stmt = CharacterDatabase.GetPreparedStatement(CHAR_UPD_CHARACTER_BAN);
    stmt->setUInt32(0, guid);
    CharacterDatabase.Execute(stmt);

    stmt = CharacterDatabase.GetPreparedStatement(CHAR_INS_CHARACTER_BAN);
    stmt->setUInt32(0, guid);
    stmt->setUInt32(1, duration_secs);
    stmt->setString(2, author);
    stmt->setString(3, reason);
    CharacterDatabase.Execute(stmt);

    if (pBanned)
        pBanned->GetSession()->KickPlayer();

    return BAN_SUCCESS;
}

/// Remove a ban from a character
bool World::RemoveBanCharacter(std::string const& name)
{
    Player* pBanned = sObjectAccessor->FindPlayerByName(name);
    uint32 guid = 0;

    /// Pick a player to ban if not online
    if (!pBanned)
    {
        PreparedStatement* stmt = CharacterDatabase.GetPreparedStatement(CHAR_SEL_GUID_BY_NAME);
        stmt->setString(0, name);
        PreparedQueryResult resultCharacter = CharacterDatabase.Query(stmt);

        if (!resultCharacter)
            return false;

        guid = (*resultCharacter)[0].GetUInt32();
    }
    else
        guid = pBanned->GetGUIDLow();

    if (!guid)
        return false;

    PreparedStatement* stmt = CharacterDatabase.GetPreparedStatement(CHAR_UPD_CHARACTER_BAN);
    stmt->setUInt32(0, guid);
    CharacterDatabase.Execute(stmt);
    return true;
}

/// Update the game time
void World::_UpdateGameTime()
{
    ///- update the time
    time_t thisTime = time(NULL);
    uint32 elapsed = uint32(thisTime - m_gameTime);
    m_gameTime = thisTime;

    ///- if there is a shutdown timer
    if (!IsStopped() && m_ShutdownTimer > 0 && elapsed > 0)
    {
        ///- ... and it is overdue, stop the world (set m_stopEvent)
        if (m_ShutdownTimer <= elapsed)
        {
            if (!(m_ShutdownMask & SHUTDOWN_MASK_IDLE) || GetActiveAndQueuedSessionCount() == 0)
                m_stopEvent = true;                         // exist code already set
            else
                m_ShutdownTimer = 1;                        // minimum timer value to wait idle state
        }
        ///- ... else decrease it and if necessary display a shutdown countdown to the users
        else
        {
            m_ShutdownTimer -= elapsed;

            ShutdownMsg();
        }
    }
}

/// Shutdown the server
void World::ShutdownServ(uint32 time, uint32 options, uint8 exitcode)
{
    // ignore if server shutdown at next tick
    if (IsStopped())
        return;

    m_ShutdownMask = options;
    m_ExitCode = exitcode;

    ///- If the shutdown time is 0, set m_stopEvent (except if shutdown is 'idle' with remaining sessions)
    if (time == 0)
    {
        if (!(options & SHUTDOWN_MASK_IDLE) || GetActiveAndQueuedSessionCount() == 0)
            m_stopEvent = true;                             // exist code already set
        else
            m_ShutdownTimer = 1;                            //So that the session count is re-evaluated at next world tick
    }
    ///- Else set the shutdown timer and warn users
    else
    {
        m_ShutdownTimer = time;
        ShutdownMsg(true);
    }

    sScriptMgr->OnShutdownInitiate(ShutdownExitCode(exitcode), ShutdownMask(options));
}

/// Display a shutdown message to the user(s)
void World::ShutdownMsg(bool show, Player* player)
{
    // not show messages for idle shutdown mode
    if (m_ShutdownMask & SHUTDOWN_MASK_IDLE)
        return;

    ///- Display a message every 12 hours, hours, 5 minutes, minute, 5 seconds and finally seconds
    if (show ||
        (m_ShutdownTimer < 5* MINUTE && (m_ShutdownTimer % 15) == 0) || // < 5 min; every 15 sec
        (m_ShutdownTimer < 15 * MINUTE && (m_ShutdownTimer % MINUTE) == 0) || // < 15 min ; every 1 min
        (m_ShutdownTimer < 30 * MINUTE && (m_ShutdownTimer % (5 * MINUTE)) == 0) || // < 30 min ; every 5 min
        (m_ShutdownTimer < 12 * HOUR && (m_ShutdownTimer % HOUR) == 0) || // < 12 h ; every 1 h
        (m_ShutdownTimer > 12 * HOUR && (m_ShutdownTimer % (12 * HOUR)) == 0)) // > 12 h ; every 12 h
    {
        std::string str = secsToTimeString(m_ShutdownTimer);

        ServerMessageType msgid = (m_ShutdownMask & SHUTDOWN_MASK_RESTART) ? SERVER_MSG_RESTART_TIME : SERVER_MSG_SHUTDOWN_TIME;

        SendServerMessage(msgid, str.c_str(), player);
        TC_LOG_DEBUG(LOG_FILTER_GENERAL, "Server is %s in %s", (m_ShutdownMask & SHUTDOWN_MASK_RESTART ? "restart" : "shuttingdown"), str.c_str());
    }
}

/// Cancel a planned server shutdown
void World::ShutdownCancel()
{
    // nothing cancel or too later
    if (!m_ShutdownTimer || m_stopEvent.value())
        return;

    ServerMessageType msgid = (m_ShutdownMask & SHUTDOWN_MASK_RESTART) ? SERVER_MSG_RESTART_CANCELLED : SERVER_MSG_SHUTDOWN_CANCELLED;

    m_ShutdownMask = 0;
    m_ShutdownTimer = 0;
    m_ExitCode = SHUTDOWN_EXIT_CODE;                       // to default value
    SendServerMessage(msgid);

    TC_LOG_DEBUG(LOG_FILTER_GENERAL, "Server %s cancelled.", (m_ShutdownMask & SHUTDOWN_MASK_RESTART ? "restart" : "shuttingdown"));

    sScriptMgr->OnShutdownCancel();
}

/// Send a server message to the user(s)
void World::SendServerMessage(ServerMessageType type, const char *text, Player* player)
{
    WorldPacket data(SMSG_SERVER_MESSAGE, 50);              // guess size
    data << uint32(type);
    if (type <= SERVER_MSG_STRING)
        data << text;

    if (player)
        player->GetSession()->SendPacket(&data);
    else
        SendGlobalMessage(&data);
}

void World::UpdateSessions(uint32 diff)
{
    ///- Add new sessions
    WorldSession* sess = NULL;
    while (addSessQueue.next(sess))
        AddSession_ (sess);

    ///- Then send an update signal to remaining ones
    for (SessionMap::iterator itr = m_sessions.begin(), next; itr != m_sessions.end(); itr = next)
    {
        next = itr;
        ++next;

        ///- and remove not active sessions from the list
        WorldSession* pSession = itr->second;
        WorldSessionFilter updater(pSession);

        if (!pSession->Update(diff, updater))    // As interval = 0
        {
            if (!RemoveQueuedPlayer(itr->second) && itr->second && getIntConfig(CONFIG_INTERVAL_DISCONNECT_TOLERANCE))
                m_disconnects[itr->second->GetAccountId()] = time(NULL);
            RemoveQueuedPlayer(pSession);
            m_sessions.erase(itr);
            delete pSession;

        }
    }
}

// This handles the issued and queued CLI commands
void World::ProcessCliCommands()
{
    CliCommandHolder::Print* zprint = NULL;
    void* callbackArg = NULL;
    CliCommandHolder* command = NULL;
    while (cliCmdQueue.next(command))
    {
        TC_LOG_INFO(LOG_FILTER_GENERAL, "CLI command under processing...");
        zprint = command->m_print;
        callbackArg = command->m_callbackArg;
        CliHandler handler(callbackArg, zprint);
        handler.ParseCommands(command->m_command);
        if (command->m_commandFinished)
            command->m_commandFinished(callbackArg, !handler.HasSentErrorMessage());
        delete command;
    }
}

void World::SendAutoBroadcast()
{
    if (m_Autobroadcasts.empty())
        return;

    uint32 weight = 0;
    AutobroadcastsWeightMap selectionWeights;
    std::string msg;

    for (AutobroadcastsWeightMap::const_iterator it = m_AutobroadcastsWeights.begin(); it != m_AutobroadcastsWeights.end(); ++it)
    {
        if (it->second)
        {
            weight += it->second;
            selectionWeights[it->first] = it->second;
        }
    }

    if (weight)
    {
        uint32 selectedWeight = urand(0, weight - 1);
        weight = 0;
        for (AutobroadcastsWeightMap::const_iterator it = selectionWeights.begin(); it != selectionWeights.end(); ++it)
        {
            weight += it->second;
            if (selectedWeight < weight)
            {
                msg = m_Autobroadcasts[it->first];
                break;
            }
        }
    }
    else
        msg = m_Autobroadcasts[urand(0, m_Autobroadcasts.size())];

    uint32 abcenter = sWorld->getIntConfig(CONFIG_AUTOBROADCAST_CENTER);

    if (abcenter == 0)
        sWorld->SendWorldText(LANG_AUTO_BROADCAST, msg.c_str());

    else if (abcenter == 1)
    {
        WorldPacket data(SMSG_NOTIFICATION, 2 + msg.length());
        data.WriteBits(msg.length(), 13);
        data.FlushBits();
        data.WriteString(msg);
        sWorld->SendGlobalMessage(&data);
    }

    else if (abcenter == 2)
    {
        sWorld->SendWorldText(LANG_AUTO_BROADCAST, msg.c_str());

        WorldPacket data(SMSG_NOTIFICATION, 2 + msg.length());
        data.WriteBits(msg.length(), 13);
        data.FlushBits();
        data.WriteString(msg);
        sWorld->SendGlobalMessage(&data);
    }

    TC_LOG_DEBUG(LOG_FILTER_GENERAL, "AutoBroadcast: '%s'", msg.c_str());
}

void World::UpdateRealmCharCount(uint32 accountId)
{
    PreparedStatement* stmt = CharacterDatabase.GetPreparedStatement(CHAR_SEL_CHARACTER_COUNT);
    stmt->setUInt32(0, accountId);
    PreparedQueryResultFuture result = CharacterDatabase.AsyncQuery(stmt);
    m_realmCharCallbacks.insert(result);
}

void World::_UpdateRealmCharCount(PreparedQueryResult resultCharCount)
{
    if (resultCharCount)
    {
        Field* fields = resultCharCount->Fetch();
        uint32 accountId = fields[0].GetUInt32();
        uint8 charCount = uint8(fields[1].GetUInt64());

        PreparedStatement* stmt = LoginDatabase.GetPreparedStatement(LOGIN_DEL_REALM_CHARACTERS_BY_REALM);
        stmt->setUInt32(0, accountId);
        stmt->setUInt32(1, realmID);
        LoginDatabase.Execute(stmt);

        stmt = LoginDatabase.GetPreparedStatement(LOGIN_INS_REALM_CHARACTERS);
        stmt->setUInt8(0, charCount);
        stmt->setUInt32(1, accountId);
        stmt->setUInt32(2, realmID);
        LoginDatabase.Execute(stmt);
    }
}

void World::InitWeeklyQuestResetTime()
{
    time_t wstime = uint64(sWorld->getWorldState(WS_WEEKLY_QUEST_RESET_TIME));
    time_t curtime = time(NULL);
    m_NextWeeklyQuestReset = wstime < curtime ? curtime : time_t(wstime);
}

void World::InitDailyQuestResetTime()
{
    time_t mostRecentQuestTime;

    QueryResult result = CharacterDatabase.Query("SELECT MAX(time) FROM character_queststatus_daily");
    if (result)
    {
        Field* fields = result->Fetch();
        mostRecentQuestTime = time_t(fields[0].GetUInt32());
    }
    else
        mostRecentQuestTime = 0;

    // client built-in time for reset is 6:00 AM
    // FIX ME: client not show day start time
    time_t curTime = time(NULL);
    tm localTm = *localtime(&curTime);
    localTm.tm_hour = 6;
    localTm.tm_min  = 0;
    localTm.tm_sec  = 0;

    // current day reset time
    time_t curDayResetTime = mktime(&localTm);

    // last reset time before current moment
    time_t resetTime = (curTime < curDayResetTime) ? curDayResetTime - DAY : curDayResetTime;

    // need reset (if we have quest time before last reset time (not processed by some reason)
    if (mostRecentQuestTime && mostRecentQuestTime <= resetTime)
        m_NextDailyQuestReset = mostRecentQuestTime;
    else // plan next reset time
        m_NextDailyQuestReset = (curTime >= curDayResetTime) ? curDayResetTime + DAY : curDayResetTime;
}

void World::InitMonthlyQuestResetTime()
{
    time_t wstime = uint64(sWorld->getWorldState(WS_MONTHLY_QUEST_RESET_TIME));
    time_t curtime = time(NULL);
    m_NextMonthlyQuestReset = wstime < curtime ? curtime : time_t(wstime);
}

void World::InitRandomBGResetTime()
{
    time_t bgtime = uint64(sWorld->getWorldState(WS_BG_DAILY_RESET_TIME));
    if (!bgtime)
        m_NextRandomBGReset = time_t(time(NULL));         // game time not yet init

    // generate time by config
    time_t curTime = time(NULL);
    tm localTm = *localtime(&curTime);
    localTm.tm_hour = getIntConfig(CONFIG_RANDOM_BG_RESET_HOUR);
    localTm.tm_min = 0;
    localTm.tm_sec = 0;

    // current day reset time
    time_t nextDayResetTime = mktime(&localTm);

    // next reset time before current moment
    if (curTime >= nextDayResetTime)
        nextDayResetTime += DAY;

    // normalize reset time
    m_NextRandomBGReset = bgtime < curTime ? nextDayResetTime - DAY : nextDayResetTime;

    if (!bgtime)
        sWorld->setWorldState(WS_BG_DAILY_RESET_TIME, uint64(m_NextRandomBGReset));
}

void World::InitGuildResetTime()
{
    time_t gtime = uint64(getWorldState(WS_GUILD_DAILY_RESET_TIME));
    if (!gtime)
        m_NextGuildReset = time_t(time(NULL));         // game time not yet init

    // generate time by config
    time_t curTime = time(NULL);
    tm localTm = *localtime(&curTime);
    localTm.tm_hour = getIntConfig(CONFIG_GUILD_RESET_HOUR);
    localTm.tm_min = 0;
    localTm.tm_sec = 0;

    // current day reset time
    time_t nextDayResetTime = mktime(&localTm);

    // next reset time before current moment
    if (curTime >= nextDayResetTime)
        nextDayResetTime += DAY;

    // normalize reset time
    m_NextGuildReset = gtime < curTime ? nextDayResetTime - DAY : nextDayResetTime;

    if (!gtime)
        sWorld->setWorldState(WS_GUILD_DAILY_RESET_TIME, uint64(m_NextGuildReset));
}

void World::InitCurrencyResetTime()
{
    time_t currencytime = uint64(sWorld->getWorldState(WS_CURRENCY_RESET_TIME));
    if (!currencytime)
        m_NextCurrencyReset = time_t(time(NULL));         // game time not yet init

    // generate time by config
    time_t curTime = time(NULL);
    tm localTm = *localtime(&curTime);

    localTm.tm_wday = getIntConfig(CONFIG_CURRENCY_RESET_DAY);
    localTm.tm_hour = getIntConfig(CONFIG_CURRENCY_RESET_HOUR);
    localTm.tm_min = 0;
    localTm.tm_sec = 0;

    // current week reset time
    time_t nextWeekResetTime = mktime(&localTm);

    // next reset time before current moment
    if (curTime >= nextWeekResetTime)
        nextWeekResetTime += getIntConfig(CONFIG_CURRENCY_RESET_INTERVAL) * DAY;

    // normalize reset time
    m_NextCurrencyReset = currencytime < curTime ? nextWeekResetTime - getIntConfig(CONFIG_CURRENCY_RESET_INTERVAL) * DAY : nextWeekResetTime;

    if (!currencytime)
        sWorld->setWorldState(WS_CURRENCY_RESET_TIME, uint64(m_NextCurrencyReset));
}

void World::ResetDailyQuests()
{
    TC_LOG_INFO(LOG_FILTER_GENERAL, "Daily quests reset for all characters.");

    PreparedStatement* stmt = CharacterDatabase.GetPreparedStatement(CHAR_DEL_QUEST_STATUS_DAILY);
    CharacterDatabase.Execute(stmt);

    for (SessionMap::const_iterator itr = m_sessions.begin(); itr != m_sessions.end(); ++itr)
        if (itr->second->GetPlayer())
            itr->second->GetPlayer()->ResetDailyQuestStatus();

    // change available dailies
    sPoolMgr->ChangeDailyQuests();
}

void World::ResetCurrencyWeekCap()
{
    CharacterDatabase.Execute("UPDATE `character_currency` SET `week_count` = 0");

    for (SessionMap::const_iterator itr = m_sessions.begin(); itr != m_sessions.end(); ++itr)
        if (itr->second->GetPlayer())
            itr->second->GetPlayer()->ResetCurrencyWeekCap();

    m_NextCurrencyReset = time_t(m_NextCurrencyReset + DAY * getIntConfig(CONFIG_CURRENCY_RESET_INTERVAL));
    sWorld->setWorldState(WS_CURRENCY_RESET_TIME, uint64(m_NextCurrencyReset));
}

void World::LoadDBAllowedSecurityLevel()
{
    PreparedStatement* stmt = LoginDatabase.GetPreparedStatement(LOGIN_SEL_REALMLIST_SECURITY_LEVEL);
    stmt->setInt32(0, int32(realmID));
    PreparedQueryResult result = LoginDatabase.Query(stmt);

    if (result)
        SetPlayerSecurityLimit(AccountTypes(result->Fetch()->GetUInt8()));
}

void World::SetPlayerSecurityLimit(AccountTypes _sec)
{
    AccountTypes sec = _sec < SEC_CONSOLE ? _sec : SEC_PLAYER;
    bool update = sec > m_allowedSecurityLevel;
    m_allowedSecurityLevel = sec;
    if (update)
        KickAllLess(m_allowedSecurityLevel);
}

void World::ResetWeeklyQuests()
{
    TC_LOG_INFO(LOG_FILTER_GENERAL, "Weekly quests reset for all characters.");

    PreparedStatement* stmt = CharacterDatabase.GetPreparedStatement(CHAR_DEL_QUEST_STATUS_WEEKLY);
    CharacterDatabase.Execute(stmt);

    for (SessionMap::const_iterator itr = m_sessions.begin(); itr != m_sessions.end(); ++itr)
        if (itr->second->GetPlayer())
            itr->second->GetPlayer()->ResetWeeklyQuestStatus();

    m_NextWeeklyQuestReset = time_t(m_NextWeeklyQuestReset + WEEK);
    sWorld->setWorldState(WS_WEEKLY_QUEST_RESET_TIME, uint64(m_NextWeeklyQuestReset));

    // change available weeklies
    sPoolMgr->ChangeWeeklyQuests();
}

void World::ResetMonthlyQuests()
{
    TC_LOG_INFO(LOG_FILTER_GENERAL, "Monthly quests reset for all characters.");

    PreparedStatement* stmt = CharacterDatabase.GetPreparedStatement(CHAR_DEL_QUEST_STATUS_MONTHLY);
    CharacterDatabase.Execute(stmt);

    for (SessionMap::const_iterator itr = m_sessions.begin(); itr != m_sessions.end(); ++itr)
        if (itr->second->GetPlayer())
            itr->second->GetPlayer()->ResetMonthlyQuestStatus();

    // generate time
    time_t curTime = time(NULL);
    tm localTm = *localtime(&curTime);

    int month   = localTm.tm_mon;
    int year    = localTm.tm_year;

    ++month;

    // month 11 is december, next is january (0)
    if (month > 11)
    {
        month = 0;
        year += 1;
    }

    // reset time for next month
    localTm.tm_year     = year;
    localTm.tm_mon      = month;
    localTm.tm_mday     = 1;        // don't know if we really need config option for day / hour
    localTm.tm_hour     = 0;
    localTm.tm_min      = 0;
    localTm.tm_sec      = 0;

    time_t nextMonthResetTime = mktime(&localTm);

    // plan next reset time
    m_NextMonthlyQuestReset = (curTime >= nextMonthResetTime) ? nextMonthResetTime + MONTH : nextMonthResetTime;

    sWorld->setWorldState(WS_MONTHLY_QUEST_RESET_TIME, uint64(m_NextMonthlyQuestReset));
}

void World::ResetEventSeasonalQuests(uint16 event_id)
{
    PreparedStatement* stmt = CharacterDatabase.GetPreparedStatement(CHAR_DEL_QUEST_STATUS_SEASONAL);
    stmt->setUInt16(0, event_id);
    CharacterDatabase.Execute(stmt);

    for (SessionMap::const_iterator itr = m_sessions.begin(); itr != m_sessions.end(); ++itr)
        if (itr->second->GetPlayer())
            itr->second->GetPlayer()->ResetSeasonalQuestStatus(event_id);
}

void World::ResetRandomBG()
{
    TC_LOG_INFO(LOG_FILTER_GENERAL, "Random BG status reset for all characters.");

    PreparedStatement* stmt = CharacterDatabase.GetPreparedStatement(CHAR_DEL_BATTLEGROUND_RANDOM);
    CharacterDatabase.Execute(stmt);

    for (SessionMap::const_iterator itr = m_sessions.begin(); itr != m_sessions.end(); ++itr)
        if (itr->second->GetPlayer())
            itr->second->GetPlayer()->SetRandomWinner(false);

    m_NextRandomBGReset = time_t(m_NextRandomBGReset + DAY);
    sWorld->setWorldState(WS_BG_DAILY_RESET_TIME, uint64(m_NextRandomBGReset));
}

void World::ResetGuildCap()
{
<<<<<<< HEAD
=======
    TC_LOG_INFO(LOG_FILTER_GENERAL, "Guild Daily Cap reset.");

>>>>>>> d1677b2d
    m_NextGuildReset = time_t(m_NextGuildReset + DAY);
    sWorld->setWorldState(WS_GUILD_DAILY_RESET_TIME, uint64(m_NextGuildReset));
    uint32 week = getWorldState(WS_GUILD_WEEKLY_RESET_TIME);
    week = week < 7 ? week + 1 : 1;

    sLog->outInfo(LOG_FILTER_GENERAL, "Guild Daily Cap reset. Week: %u", week == 1);
    sWorld->setWorldState(WS_GUILD_WEEKLY_RESET_TIME, week);
    sGuildMgr->ResetTimes(week == 1);
}

void World::UpdateMaxSessionCounters()
{
    m_maxActiveSessionCount = std::max(m_maxActiveSessionCount, uint32(m_sessions.size()-m_QueuedPlayer.size()));
    m_maxQueuedSessionCount = std::max(m_maxQueuedSessionCount, uint32(m_QueuedPlayer.size()));
}

void World::LoadDBVersion()
{
    QueryResult result = WorldDatabase.Query("SELECT db_version, cache_id FROM version LIMIT 1");
    if (result)
    {
        Field* fields = result->Fetch();

        m_DBVersion = fields[0].GetString();
        // will be overwrite by config values if different and non-0
        m_int_configs[CONFIG_CLIENTCACHE_VERSION] = fields[1].GetUInt32();
    }

    if (m_DBVersion.empty())
        m_DBVersion = "Unknown world database.";
}

void World::ProcessStartEvent()
{
    isEventKillStart = true;
}

void World::ProcessStopEvent()
{
    isEventKillStart = false;
}

void World::UpdateAreaDependentAuras()
{
    SessionMap::const_iterator itr;
    for (itr = m_sessions.begin(); itr != m_sessions.end(); ++itr)
        if (itr->second && itr->second->GetPlayer() && itr->second->GetPlayer()->IsInWorld())
        {
            itr->second->GetPlayer()->UpdateAreaDependentAuras(itr->second->GetPlayer()->GetAreaId());
            itr->second->GetPlayer()->UpdateZoneDependentAuras(itr->second->GetPlayer()->GetZoneId());
        }
}

void World::LoadWorldStates()
{
    uint32 oldMSTime = getMSTime();

    QueryResult result = CharacterDatabase.Query("SELECT entry, value FROM worldstates");

    if (!result)
    {
        TC_LOG_INFO(LOG_FILTER_SERVER_LOADING, ">> Loaded 0 world states. DB table `worldstates` is empty!");

        return;
    }

    uint32 count = 0;

    do
    {
        Field* fields = result->Fetch();
        m_worldstates[fields[0].GetUInt32()] = fields[1].GetUInt32();
        ++count;
    }
    while (result->NextRow());

    TC_LOG_INFO(LOG_FILTER_SERVER_LOADING, ">> Loaded %u world states in %u ms", count, GetMSTimeDiffToNow(oldMSTime));

}

// Setting a worldstate will save it to DB
void World::setWorldState(uint32 index, uint64 value)
{
    WorldStatesMap::const_iterator it = m_worldstates.find(index);
    if (it != m_worldstates.end())
    {
        PreparedStatement* stmt = CharacterDatabase.GetPreparedStatement(CHAR_UPD_WORLDSTATE);

        stmt->setUInt32(0, uint32(value));
        stmt->setUInt32(1, index);

        CharacterDatabase.Execute(stmt);
    }
    else
    {
        PreparedStatement* stmt = CharacterDatabase.GetPreparedStatement(CHAR_INS_WORLDSTATE);

        stmt->setUInt32(0, index);
        stmt->setUInt32(1, uint32(value));

        CharacterDatabase.Execute(stmt);
    }
    m_worldstates[index] = value;
}

uint64 World::getWorldState(uint32 index) const
{
    WorldStatesMap::const_iterator it = m_worldstates.find(index);
    return it != m_worldstates.end() ? it->second : 0;
}

void World::ProcessQueryCallbacks()
{
    PreparedQueryResult result;

    while (!m_realmCharCallbacks.is_empty())
    {
        ACE_Future<PreparedQueryResult> lResult;
        ACE_Time_Value timeout = ACE_Time_Value::zero;
        if (m_realmCharCallbacks.next_readable(lResult, &timeout) != 1)
            break;

        if (lResult.ready())
        {
            lResult.get(result);
            _UpdateRealmCharCount(result);
            lResult.cancel();
        }
    }
}

/**
* @brief Loads several pieces of information on server startup with the low GUID
* There is no further database query necessary.
* These are a number of methods that work into the calling function.
*
* @param guid Requires a lowGUID to call
* @return Name, Gender, Race, Class and Level of player character
* Example Usage:
* @code
*    CharacterNameData const* nameData = sWorld->GetCharacterNameData(lowGUID);
*    if (!nameData)
*        return;
*
* std::string playerName = nameData->m_name;
* uint8 playerGender = nameData->m_gender;
* uint8 playerRace = nameData->m_race;
* uint8 playerClass = nameData->m_class;
* uint8 playerLevel = nameData->m_level;
* @endcode
**/

void World::LoadCharacterNameData()
{
    TC_LOG_INFO(LOG_FILTER_SERVER_LOADING, "Loading character name data");

    QueryResult result = CharacterDatabase.Query("SELECT guid, name, race, gender, class, level FROM characters WHERE deleteDate IS NULL");
    if (!result)
    {
        TC_LOG_INFO(LOG_FILTER_SERVER_LOADING, "No character name data loaded, empty query");
        return;
    }

    uint32 count = 0;

    do
    {
        Field* fields = result->Fetch();
        AddCharacterNameData(fields[0].GetUInt32(), fields[1].GetString(),
            fields[3].GetUInt8() /*gender*/, fields[2].GetUInt8() /*race*/, fields[4].GetUInt8() /*class*/, fields[5].GetUInt8() /*level*/);
        ++count;
    } while (result->NextRow());

    TC_LOG_INFO(LOG_FILTER_SERVER_LOADING, "Loaded name data for %u characters", count);
}

void World::AddCharacterNameData(uint32 guid, std::string const& name, uint8 gender, uint8 race, uint8 playerClass, uint8 level)
{
    CharacterNameData& data = _characterNameDataMap[guid];
    data.m_name = name;
    data.m_race = race;
    data.m_gender = gender;
    data.m_class = playerClass;
    data.m_level = level;
}

void World::UpdateCharacterNameData(uint32 guid, std::string const& name, uint8 gender /*= GENDER_NONE*/, uint8 race /*= RACE_NONE*/)
{
    std::map<uint32, CharacterNameData>::iterator itr = _characterNameDataMap.find(guid);
    if (itr == _characterNameDataMap.end())
        return;

    itr->second.m_name = name;

    if (gender != GENDER_NONE)
        itr->second.m_gender = gender;

    if (race != RACE_NONE)
        itr->second.m_race = race;
}

void World::UpdateCharacterNameDataLevel(uint32 guid, uint8 level)
{
    std::map<uint32, CharacterNameData>::iterator itr = _characterNameDataMap.find(guid);
    if (itr == _characterNameDataMap.end())
        return;

    itr->second.m_level = level;
}

CharacterNameData const* World::GetCharacterNameData(uint32 guid) const
{
    std::map<uint32, CharacterNameData>::const_iterator itr = _characterNameDataMap.find(guid);
    if (itr != _characterNameDataMap.end())
        return &itr->second;
    else
        return NULL;
}

void World::UpdatePhaseDefinitions()
{
    SessionMap::const_iterator itr;
    for (itr = m_sessions.begin(); itr != m_sessions.end(); ++itr)
        if (itr->second && itr->second->GetPlayer() && itr->second->GetPlayer()->IsInWorld())
            itr->second->GetPlayer()->GetPhaseMgr().NotifyStoresReloaded();
}

void World::ReloadRBAC()
{
    // Passive reload, we mark the data as invalidated and next time a permission is checked it will be reloaded
    TC_LOG_INFO(LOG_FILTER_RBAC, "World::ReloadRBAC()");
    for (SessionMap::const_iterator itr = m_sessions.begin(); itr != m_sessions.end(); ++itr)
        if (WorldSession* session = itr->second)
            session->InvalidateRBACData();
}<|MERGE_RESOLUTION|>--- conflicted
+++ resolved
@@ -411,11 +411,11 @@
 
     if (m_defaultDbcLocale >= TOTAL_LOCALES)
     {
-        sLog->outError(LOG_FILTER_SERVER_LOADING, "Incorrect DBC.Locale! Must be >= 0 and < %d (set to 0)", TOTAL_LOCALES);
+        TC_LOG_ERROR(LOG_FILTER_SERVER_LOADING, "Incorrect DBC.Locale! Must be >= 0 and < %d (set to 0)", TOTAL_LOCALES);
         m_defaultDbcLocale = LOCALE_enUS;
     }
 
-    sLog->outInfo(LOG_FILTER_SERVER_LOADING, "Using %s DBC Locale", localeNames[m_defaultDbcLocale]);
+    TC_LOG_INFO(LOG_FILTER_SERVER_LOADING, "Using %s DBC Locale", localeNames[m_defaultDbcLocale]);
 
     ///- Read the player limit and the Message of the day from the config file
     SetPlayerAmountLimit(ConfigMgr::GetIntDefault("PlayerLimit", 100));
@@ -778,125 +778,81 @@
     m_int_configs[CONFIG_START_PLAYER_MONEY] = ConfigMgr::GetIntDefault("StartPlayerMoney", 0);
     if (int32(m_int_configs[CONFIG_START_PLAYER_MONEY]) < 0)
     {
-<<<<<<< HEAD
-        sLog->outError(LOG_FILTER_SERVER_LOADING, "StartPlayerMoney (%i) must be in range 0.." UI64FMTD ". Set to %u.", m_int_configs[CONFIG_START_PLAYER_MONEY], uint64(MAX_MONEY_AMOUNT), 0);
-=======
-        TC_LOG_ERROR(LOG_FILTER_SERVER_LOADING, "StartPlayerMoney (%i) must be in range 0..%u. Set to %u.", m_int_configs[CONFIG_START_PLAYER_MONEY], MAX_MONEY_AMOUNT, 0);
->>>>>>> d1677b2d
+        TC_LOG_ERROR(LOG_FILTER_SERVER_LOADING, "StartPlayerMoney (%i) must be in range 0.." UI64FMTD ". Set to %u.", m_int_configs[CONFIG_START_PLAYER_MONEY], uint64(MAX_MONEY_AMOUNT), 0);
         m_int_configs[CONFIG_START_PLAYER_MONEY] = 0;
     }
     else if (m_int_configs[CONFIG_START_PLAYER_MONEY] > 0x7FFFFFFF-1) // TODO: (See MAX_MONEY_AMOUNT)
     {
-<<<<<<< HEAD
-        sLog->outError(LOG_FILTER_SERVER_LOADING, "StartPlayerMoney (%i) must be in range 0..%u. Set to %u.",
+        TC_LOG_ERROR(LOG_FILTER_SERVER_LOADING, "StartPlayerMoney (%i) must be in range 0..%u. Set to %u.",
             m_int_configs[CONFIG_START_PLAYER_MONEY], 0x7FFFFFFF-1, 0x7FFFFFFF-1);
         m_int_configs[CONFIG_START_PLAYER_MONEY] = 0x7FFFFFFF-1;
-=======
-        TC_LOG_ERROR(LOG_FILTER_SERVER_LOADING, "StartPlayerMoney (%i) must be in range 0..%u. Set to %u.",
-            m_int_configs[CONFIG_START_PLAYER_MONEY], MAX_MONEY_AMOUNT, MAX_MONEY_AMOUNT);
-        m_int_configs[CONFIG_START_PLAYER_MONEY] = MAX_MONEY_AMOUNT;
->>>>>>> d1677b2d
     }
 
     m_int_configs[CONFIG_CURRENCY_RESET_HOUR] = ConfigMgr::GetIntDefault("Currency.ResetHour", 3);
     if (m_int_configs[CONFIG_CURRENCY_RESET_HOUR] > 23)
     {
-<<<<<<< HEAD
-        sLog->outError(LOG_FILTER_SERVER_LOADING, "Currency.ResetHour (%i) can't be load. Set to 6.", m_int_configs[CONFIG_CURRENCY_RESET_HOUR]);
+        TC_LOG_ERROR(LOG_FILTER_SERVER_LOADING, "Currency.ResetHour (%i) can't be load. Set to 6.", m_int_configs[CONFIG_CURRENCY_RESET_HOUR]);
         m_int_configs[CONFIG_CURRENCY_RESET_HOUR] = 3;
     }
     m_int_configs[CONFIG_CURRENCY_RESET_DAY] = ConfigMgr::GetIntDefault("Currency.ResetDay", 3);
     if (m_int_configs[CONFIG_CURRENCY_RESET_DAY] > 6)
     {
-        sLog->outError(LOG_FILTER_SERVER_LOADING, "Currency.ResetDay (%i) can't be load. Set to 3.", m_int_configs[CONFIG_CURRENCY_RESET_DAY]);
+        TC_LOG_ERROR(LOG_FILTER_SERVER_LOADING, "Currency.ResetDay (%i) can't be load. Set to 3.", m_int_configs[CONFIG_CURRENCY_RESET_DAY]);
         m_int_configs[CONFIG_CURRENCY_RESET_DAY] = 3;
     }
     m_int_configs[CONFIG_CURRENCY_RESET_INTERVAL] = ConfigMgr::GetIntDefault("Currency.ResetInterval", 7);
     if (int32(m_int_configs[CONFIG_CURRENCY_RESET_INTERVAL]) <= 0)
     {
-        sLog->outError(LOG_FILTER_SERVER_LOADING, "Currency.ResetInterval (%i) must be > 0, set to default 7.", m_int_configs[CONFIG_CURRENCY_RESET_INTERVAL]);
+        TC_LOG_ERROR(LOG_FILTER_SERVER_LOADING, "Currency.ResetInterval (%i) must be > 0, set to default 7.", m_int_configs[CONFIG_CURRENCY_RESET_INTERVAL]);
         m_int_configs[CONFIG_CURRENCY_RESET_INTERVAL] = 7;
-=======
-        TC_LOG_ERROR(LOG_FILTER_SERVER_LOADING, "MaxHonorPoints (%i) can't be negative. Set to 0.", m_int_configs[CONFIG_MAX_HONOR_POINTS]);
-        m_int_configs[CONFIG_MAX_HONOR_POINTS] = 0;
->>>>>>> d1677b2d
     }
 
     m_int_configs[CONFIG_CURRENCY_START_HONOR_POINTS] = ConfigMgr::GetIntDefault("Currency.StartHonorPoints", 0);
     if (int32(m_int_configs[CONFIG_CURRENCY_START_HONOR_POINTS]) < 0)
     {
-<<<<<<< HEAD
-        sLog->outError(LOG_FILTER_SERVER_LOADING, "Currency.StartHonorPoints (%i) must be >= 0, set to default 0.", m_int_configs[CONFIG_CURRENCY_START_HONOR_POINTS]);
+        TC_LOG_ERROR(LOG_FILTER_SERVER_LOADING, "Currency.StartHonorPoints (%i) must be >= 0, set to default 0.", m_int_configs[CONFIG_CURRENCY_START_HONOR_POINTS]);
         m_int_configs[CONFIG_CURRENCY_START_HONOR_POINTS] = 0;
-=======
-        TC_LOG_ERROR(LOG_FILTER_SERVER_LOADING, "StartHonorPoints (%i) must be in range 0..MaxHonorPoints(%u). Set to %u.",
-            m_int_configs[CONFIG_START_HONOR_POINTS], m_int_configs[CONFIG_MAX_HONOR_POINTS], 0);
-        m_int_configs[CONFIG_START_HONOR_POINTS] = 0;
->>>>>>> d1677b2d
     }
     m_int_configs[CONFIG_CURRENCY_MAX_HONOR_POINTS] = ConfigMgr::GetIntDefault("Currency.MaxHonorPoints", 4000);
     if (int32(m_int_configs[CONFIG_CURRENCY_MAX_HONOR_POINTS]) < 0)
     {
-<<<<<<< HEAD
-        sLog->outError(LOG_FILTER_SERVER_LOADING, "Currency.MaxHonorPoints (%i) can't be negative. Set to default 4000.", m_int_configs[CONFIG_CURRENCY_MAX_HONOR_POINTS]);
+        TC_LOG_ERROR(LOG_FILTER_SERVER_LOADING, "Currency.MaxHonorPoints (%i) can't be negative. Set to default 4000.", m_int_configs[CONFIG_CURRENCY_MAX_HONOR_POINTS]);
         m_int_configs[CONFIG_CURRENCY_MAX_HONOR_POINTS] = 4000;
-=======
-        TC_LOG_ERROR(LOG_FILTER_SERVER_LOADING, "StartHonorPoints (%i) must be in range 0..MaxHonorPoints(%u). Set to %u.",
-            m_int_configs[CONFIG_START_HONOR_POINTS], m_int_configs[CONFIG_MAX_HONOR_POINTS], m_int_configs[CONFIG_MAX_HONOR_POINTS]);
-        m_int_configs[CONFIG_START_HONOR_POINTS] = m_int_configs[CONFIG_MAX_HONOR_POINTS];
->>>>>>> d1677b2d
     }
     m_int_configs[CONFIG_CURRENCY_MAX_HONOR_POINTS] *= 100;     //precision mod
 
     m_int_configs[CONFIG_CURRENCY_START_JUSTICE_POINTS] = ConfigMgr::GetIntDefault("Currency.StartJusticePoints", 0);
     if (int32(m_int_configs[CONFIG_CURRENCY_START_JUSTICE_POINTS]) < 0)
     {
-        sLog->outError(LOG_FILTER_SERVER_LOADING, "Currency.StartJusticePoints (%i) must be >= 0, set to default 0.", m_int_configs[CONFIG_CURRENCY_START_JUSTICE_POINTS]);
+        TC_LOG_ERROR(LOG_FILTER_SERVER_LOADING, "Currency.StartJusticePoints (%i) must be >= 0, set to default 0.", m_int_configs[CONFIG_CURRENCY_START_JUSTICE_POINTS]);
         m_int_configs[CONFIG_CURRENCY_START_JUSTICE_POINTS] = 0;
     }
     m_int_configs[CONFIG_CURRENCY_MAX_JUSTICE_POINTS] = ConfigMgr::GetIntDefault("Currency.MaxJusticePoints", 4000);
     if (int32(m_int_configs[CONFIG_CURRENCY_MAX_JUSTICE_POINTS]) < 0)
     {
-<<<<<<< HEAD
-        sLog->outError(LOG_FILTER_SERVER_LOADING, "Currency.MaxJusticePoints (%i) can't be negative. Set to default 4000.", m_int_configs[CONFIG_CURRENCY_MAX_JUSTICE_POINTS]);
+        TC_LOG_ERROR(LOG_FILTER_SERVER_LOADING, "Currency.MaxJusticePoints (%i) can't be negative. Set to default 4000.", m_int_configs[CONFIG_CURRENCY_MAX_JUSTICE_POINTS]);
         m_int_configs[CONFIG_CURRENCY_MAX_JUSTICE_POINTS] = 4000;
-=======
-        TC_LOG_ERROR(LOG_FILTER_SERVER_LOADING, "MaxArenaPoints (%i) can't be negative. Set to 0.", m_int_configs[CONFIG_MAX_ARENA_POINTS]);
-        m_int_configs[CONFIG_MAX_ARENA_POINTS] = 0;
->>>>>>> d1677b2d
     }
     m_int_configs[CONFIG_CURRENCY_MAX_JUSTICE_POINTS] *= 100;     //precision mod
 
     m_int_configs[CONFIG_CURRENCY_START_CONQUEST_POINTS] = ConfigMgr::GetIntDefault("Currency.StartConquestPoints", 0);
     if (int32(m_int_configs[CONFIG_CURRENCY_START_CONQUEST_POINTS]) < 0)
     {
-<<<<<<< HEAD
-        sLog->outError(LOG_FILTER_SERVER_LOADING, "Currency.StartConquestPoints (%i) must be >= 0, set to default 0.", m_int_configs[CONFIG_CURRENCY_START_CONQUEST_POINTS]);
+        TC_LOG_ERROR(LOG_FILTER_SERVER_LOADING, "Currency.StartConquestPoints (%i) must be >= 0, set to default 0.", m_int_configs[CONFIG_CURRENCY_START_CONQUEST_POINTS]);
         m_int_configs[CONFIG_CURRENCY_START_CONQUEST_POINTS] = 0;
-=======
-        TC_LOG_ERROR(LOG_FILTER_SERVER_LOADING, "StartArenaPoints (%i) must be in range 0..MaxArenaPoints(%u). Set to %u.",
-            m_int_configs[CONFIG_START_ARENA_POINTS], m_int_configs[CONFIG_MAX_ARENA_POINTS], 0);
-        m_int_configs[CONFIG_START_ARENA_POINTS] = 0;
->>>>>>> d1677b2d
     }
     m_int_configs[CONFIG_CURRENCY_CONQUEST_POINTS_WEEK_CAP] = ConfigMgr::GetIntDefault("Currency.ConquestPointsWeekCap", 1650);
     if (int32(m_int_configs[CONFIG_CURRENCY_CONQUEST_POINTS_WEEK_CAP]) <= 0)
     {
-<<<<<<< HEAD
-        sLog->outError(LOG_FILTER_SERVER_LOADING, "Currency.ConquestPointsWeekCap (%i) must be > 0, set to default 1650.", m_int_configs[CONFIG_CURRENCY_CONQUEST_POINTS_WEEK_CAP]);
+        TC_LOG_ERROR(LOG_FILTER_SERVER_LOADING, "Currency.ConquestPointsWeekCap (%i) must be > 0, set to default 1650.", m_int_configs[CONFIG_CURRENCY_CONQUEST_POINTS_WEEK_CAP]);
         m_int_configs[CONFIG_CURRENCY_CONQUEST_POINTS_WEEK_CAP] = 1650;
-=======
-        TC_LOG_ERROR(LOG_FILTER_SERVER_LOADING, "StartArenaPoints (%i) must be in range 0..MaxArenaPoints(%u). Set to %u.",
-            m_int_configs[CONFIG_START_ARENA_POINTS], m_int_configs[CONFIG_MAX_ARENA_POINTS], m_int_configs[CONFIG_MAX_ARENA_POINTS]);
-        m_int_configs[CONFIG_START_ARENA_POINTS] = m_int_configs[CONFIG_MAX_ARENA_POINTS];
->>>>>>> d1677b2d
     }
     m_int_configs[CONFIG_CURRENCY_CONQUEST_POINTS_WEEK_CAP] *= 100;     //precision mod
 
     m_int_configs[CONFIG_CURRENCY_CONQUEST_POINTS_ARENA_REWARD] = ConfigMgr::GetIntDefault("Currency.ConquestPointsArenaReward", 180);
     if (int32(m_int_configs[CONFIG_CURRENCY_CONQUEST_POINTS_ARENA_REWARD]) <= 0)
     {
-        sLog->outError(LOG_FILTER_SERVER_LOADING, "Currency.ConquestPointsArenaReward (%i) must be > 0, set to default 180.", m_int_configs[CONFIG_CURRENCY_CONQUEST_POINTS_ARENA_REWARD]);
+        TC_LOG_ERROR(LOG_FILTER_SERVER_LOADING, "Currency.ConquestPointsArenaReward (%i) must be > 0, set to default 180.", m_int_configs[CONFIG_CURRENCY_CONQUEST_POINTS_ARENA_REWARD]);
         m_int_configs[CONFIG_CURRENCY_CONQUEST_POINTS_ARENA_REWARD] = 180;
     }
     m_int_configs[CONFIG_CURRENCY_CONQUEST_POINTS_ARENA_REWARD] *= 100;     //precision mod
@@ -1382,26 +1338,15 @@
     ///- Load the DBC files
     TC_LOG_INFO(LOG_FILTER_SERVER_LOADING, "Initialize data stores...");
     LoadDBCStores(m_dataPath);
-<<<<<<< HEAD
     LoadDB2Stores(m_dataPath);
-=======
-    DetectDBCLang();
-
-    TC_LOG_INFO(LOG_FILTER_SERVER_LOADING, "Loading spell dbc data corrections...");
-    sSpellMgr->LoadDbcDataCorrections();
->>>>>>> d1677b2d
 
     TC_LOG_INFO(LOG_FILTER_SERVER_LOADING, "Loading SpellInfo store...");
     sSpellMgr->LoadSpellInfoStore();
 
-<<<<<<< HEAD
-    sLog->outInfo(LOG_FILTER_SERVER_LOADING, "Loading SpellInfo corrections...");
+    TC_LOG_INFO(LOG_FILTER_SERVER_LOADING, "Loading SpellInfo corrections...");
     sSpellMgr->LoadSpellInfoCorrections();
 
-    sLog->outInfo(LOG_FILTER_SERVER_LOADING, "Loading SkillLineAbilityMultiMap Data...");
-=======
     TC_LOG_INFO(LOG_FILTER_SERVER_LOADING, "Loading SkillLineAbilityMultiMap Data...");
->>>>>>> d1677b2d
     sSpellMgr->LoadSkillLineAbilityMap();
 
     TC_LOG_INFO(LOG_FILTER_SERVER_LOADING, "Loading spell custom attributes...");
@@ -1473,14 +1418,10 @@
     TC_LOG_INFO(LOG_FILTER_SERVER_LOADING, "Loading Spell Group Stack Rules...");
     sSpellMgr->LoadSpellGroupStackRules();
 
-<<<<<<< HEAD
-    sLog->outInfo(LOG_FILTER_SERVER_LOADING, "Loading Spell Phase Dbc Info...");
+    TC_LOG_INFO(LOG_FILTER_SERVER_LOADING, "Loading Spell Phase Dbc Info...");
     sObjectMgr->LoadSpellPhaseInfo();
 
-    sLog->outInfo(LOG_FILTER_SERVER_LOADING, "Loading NPC Texts...");
-=======
     TC_LOG_INFO(LOG_FILTER_SERVER_LOADING, "Loading NPC Texts...");
->>>>>>> d1677b2d
     sObjectMgr->LoadGossipText();
 
     TC_LOG_INFO(LOG_FILTER_SERVER_LOADING, "Loading Enchant Spells Proc datas...");
@@ -1495,16 +1436,11 @@
     TC_LOG_INFO(LOG_FILTER_SERVER_LOADING, "Loading Items...");                         // must be after LoadRandomEnchantmentsTable and LoadPageTexts
     sObjectMgr->LoadItemTemplates();
 
-<<<<<<< HEAD
-    sLog->outInfo(LOG_FILTER_SERVER_LOADING, "Loading Item set names...");                // must be after LoadItemPrototypes
+    TC_LOG_INFO(LOG_FILTER_SERVER_LOADING, "Loading Item set names...");                // must be after LoadItemPrototypes
     sObjectMgr->LoadItemTemplateAddon();
 
-    sLog->outInfo(LOG_FILTER_GENERAL, "Loading Item Scripts...");                 // must be after LoadItemPrototypes
+    TC_LOG_INFO(LOG_FILTER_GENERAL, "Loading Item Scripts...");                 // must be after LoadItemPrototypes
     sObjectMgr->LoadItemScriptNames();
-=======
-    TC_LOG_INFO(LOG_FILTER_SERVER_LOADING, "Loading Item set names...");                // must be after LoadItemPrototypes
-    sObjectMgr->LoadItemSetNames();
->>>>>>> d1677b2d
 
     TC_LOG_INFO(LOG_FILTER_SERVER_LOADING, "Loading Creature Model Based Info Data...");
     sObjectMgr->LoadCreatureModelInfo();
@@ -1614,14 +1550,10 @@
     TC_LOG_INFO(LOG_FILTER_SERVER_LOADING, "Loading Graveyard-zone links...");
     sObjectMgr->LoadGraveyardZones();
 
-<<<<<<< HEAD
-    sLog->outInfo(LOG_FILTER_SERVER_LOADING, "Loading Graveyard Orientations...");
+    TC_LOG_INFO(LOG_FILTER_SERVER_LOADING, "Loading Graveyard Orientations...");
     sObjectMgr->LoadGraveyardOrientations();
 
-    sLog->outInfo(LOG_FILTER_SERVER_LOADING, "Loading spell pet auras...");
-=======
     TC_LOG_INFO(LOG_FILTER_SERVER_LOADING, "Loading spell pet auras...");
->>>>>>> d1677b2d
     sSpellMgr->LoadSpellPetAuras();
 
     TC_LOG_INFO(LOG_FILTER_SERVER_LOADING, "Loading Spell target coordinates...");
@@ -1692,25 +1624,18 @@
     TC_LOG_INFO(LOG_FILTER_SERVER_LOADING, "Loading Auctions...");
     sAuctionMgr->LoadAuctions();
 
-<<<<<<< HEAD
-    sLog->outInfo(LOG_FILTER_SERVER_LOADING, "Loading Guild XP for level...");
+    TC_LOG_INFO(LOG_FILTER_SERVER_LOADING, "Loading Guild XP for level...");
     sGuildMgr->LoadGuildXpForLevel();
 
-    sLog->outInfo(LOG_FILTER_SERVER_LOADING, "Loading Guild rewards...");
+    TC_LOG_INFO(LOG_FILTER_SERVER_LOADING, "Loading Guild rewards...");
     sGuildMgr->LoadGuildRewards();
 
-    sLog->outInfo(LOG_FILTER_SERVER_LOADING, "Loading Guilds...");
-    sGuildMgr->LoadGuilds();
-
-    sGuildFinderMgr->LoadFromDB();
-
-    sLog->outInfo(LOG_FILTER_SERVER_LOADING, "Loading ArenaTeams...");
-=======
     TC_LOG_INFO(LOG_FILTER_SERVER_LOADING, "Loading Guilds...");
     sGuildMgr->LoadGuilds();
 
+    sGuildFinderMgr->LoadFromDB();
+
     TC_LOG_INFO(LOG_FILTER_SERVER_LOADING, "Loading ArenaTeams...");
->>>>>>> d1677b2d
     sArenaTeamMgr->LoadArenaTeams();
 
     TC_LOG_INFO(LOG_FILTER_SERVER_LOADING, "Loading Groups...");
@@ -1752,14 +1677,10 @@
     TC_LOG_INFO(LOG_FILTER_SERVER_LOADING, "Loading World States...");              // must be loaded before battleground, outdoor PvP and conditions
     LoadWorldStates();
 
-<<<<<<< HEAD
-    sLog->outInfo(LOG_FILTER_SERVER_LOADING, "Loading Phase definitions...");
+    TC_LOG_INFO(LOG_FILTER_SERVER_LOADING, "Loading Phase definitions...");
     sObjectMgr->LoadPhaseDefinitions();
 
-    sLog->outInfo(LOG_FILTER_SERVER_LOADING, "Loading Conditions...");
-=======
     TC_LOG_INFO(LOG_FILTER_SERVER_LOADING, "Loading Conditions...");
->>>>>>> d1677b2d
     sConditionMgr->LoadConditions();
 
     TC_LOG_INFO(LOG_FILTER_SERVER_LOADING, "Loading faction change achievement pairs...");
@@ -1801,17 +1722,7 @@
     TC_LOG_INFO(LOG_FILTER_SERVER_LOADING, "Loading Scripts text locales...");      // must be after Load*Scripts calls
     sObjectMgr->LoadDbScriptStrings();
 
-<<<<<<< HEAD
-    sLog->outInfo(LOG_FILTER_SERVER_LOADING, "Loading spell script names...");
-=======
-    TC_LOG_INFO(LOG_FILTER_SERVER_LOADING, "Loading CreatureEventAI Texts...");
-    sEventAIMgr->LoadCreatureEventAI_Texts();
-
-    TC_LOG_INFO(LOG_FILTER_SERVER_LOADING, "Loading CreatureEventAI Scripts...");
-    sEventAIMgr->LoadCreatureEventAI_Scripts();
-
     TC_LOG_INFO(LOG_FILTER_SERVER_LOADING, "Loading spell script names...");
->>>>>>> d1677b2d
     sObjectMgr->LoadSpellScriptNames();
 
     TC_LOG_INFO(LOG_FILTER_SERVER_LOADING, "Loading Creature Texts...");
@@ -1930,18 +1841,18 @@
     TC_LOG_INFO(LOG_FILTER_SERVER_LOADING, "Calculate guild limitation(s) reset time...");
     InitGuildResetTime();
 
-    sLog->outInfo(LOG_FILTER_SERVER_LOADING, "Calculate next currency reset time...");
+    TC_LOG_INFO(LOG_FILTER_SERVER_LOADING, "Calculate next currency reset time...");
     InitCurrencyResetTime();
 
     LoadCharacterNameData();
 
-    sLog->outInfo(LOG_FILTER_GENERAL, "Initializing Opcodes...");
+    TC_LOG_INFO(LOG_FILTER_GENERAL, "Initializing Opcodes...");
     opcodeTable.Initialize();
 
-    sLog->outInfo(LOG_FILTER_GENERAL, "Loading hotfix info...");
+    TC_LOG_INFO(LOG_FILTER_GENERAL, "Loading hotfix info...");
     sObjectMgr->LoadHotfixData();
 
-    sLog->outInfo(LOG_FILTER_SERVER_LOADING, "Loading missing KeyChains...");
+    TC_LOG_INFO(LOG_FILTER_SERVER_LOADING, "Loading missing KeyChains...");
     sObjectMgr->LoadMissingKeyChains();
 
     uint32 startupDuration = GetMSTimeDiffToNow(startupBegin);
@@ -1952,52 +1863,6 @@
         sLog->SetRealmId(realmId);
 }
 
-<<<<<<< HEAD
-=======
-void World::DetectDBCLang()
-{
-    uint8 m_lang_confid = ConfigMgr::GetIntDefault("DBC.Locale", 255);
-
-    if (m_lang_confid != 255 && m_lang_confid >= TOTAL_LOCALES)
-    {
-        TC_LOG_ERROR(LOG_FILTER_SERVER_LOADING, "Incorrect DBC.Locale! Must be >= 0 and < %d (set to 0)", TOTAL_LOCALES);
-        m_lang_confid = LOCALE_enUS;
-    }
-
-    ChrRacesEntry const* race = sChrRacesStore.LookupEntry(1);
-
-    std::string availableLocalsStr;
-
-    uint8 default_locale = TOTAL_LOCALES;
-    for (uint8 i = default_locale-1; i < TOTAL_LOCALES; --i)  // -1 will be 255 due to uint8
-    {
-        if (race->name[i][0] != '\0')                     // check by race names
-        {
-            default_locale = i;
-            m_availableDbcLocaleMask |= (1 << i);
-            availableLocalsStr += localeNames[i];
-            availableLocalsStr += " ";
-        }
-    }
-
-    if (default_locale != m_lang_confid && m_lang_confid < TOTAL_LOCALES &&
-        (m_availableDbcLocaleMask & (1 << m_lang_confid)))
-    {
-        default_locale = m_lang_confid;
-    }
-
-    if (default_locale >= TOTAL_LOCALES)
-    {
-        TC_LOG_ERROR(LOG_FILTER_SERVER_LOADING, "Unable to determine your DBC Locale! (corrupt DBC?)");
-        exit(1);
-    }
-
-    m_defaultDbcLocale = LocaleConstant(default_locale);
-
-    TC_LOG_INFO(LOG_FILTER_SERVER_LOADING, "Using %s DBC Locale as default. All available DBC locales: %s", localeNames[m_defaultDbcLocale], availableLocalsStr.empty() ? "<none>" : availableLocalsStr.c_str());
-}
-
->>>>>>> d1677b2d
 void World::RecordTimeDiff(const char *text, ...)
 {
     if (m_updateTimeCount != 1)
@@ -3165,17 +3030,12 @@
 
 void World::ResetGuildCap()
 {
-<<<<<<< HEAD
-=======
-    TC_LOG_INFO(LOG_FILTER_GENERAL, "Guild Daily Cap reset.");
-
->>>>>>> d1677b2d
     m_NextGuildReset = time_t(m_NextGuildReset + DAY);
     sWorld->setWorldState(WS_GUILD_DAILY_RESET_TIME, uint64(m_NextGuildReset));
     uint32 week = getWorldState(WS_GUILD_WEEKLY_RESET_TIME);
     week = week < 7 ? week + 1 : 1;
 
-    sLog->outInfo(LOG_FILTER_GENERAL, "Guild Daily Cap reset. Week: %u", week == 1);
+    TC_LOG_INFO(LOG_FILTER_GENERAL, "Guild Daily Cap reset. Week: %u", week == 1);
     sWorld->setWorldState(WS_GUILD_WEEKLY_RESET_TIME, week);
     sGuildMgr->ResetTimes(week == 1);
 }
