--- conflicted
+++ resolved
@@ -2022,19 +2022,17 @@
         auctionbot.Update();
     }
 
-<<<<<<< HEAD
     // playerbot mod
     sRandomPlayerbotMgr.UpdateAI(diff);
     sRandomPlayerbotMgr.UpdateSessions(diff);
     // end of playerbot mod
-=======
+
     /// <li> Handle AHBot operations
     if (m_timers[WUPDATE_AHBOT].Passed())
     {
         sAuctionBot->Update();
         m_timers[WUPDATE_AHBOT].Reset();
     }
->>>>>>> b7f5080c
 
     /// <li> Handle session updates when the timer has passed
     RecordTimeDiff(NULL);
