/*
 * Copyright (C) 2008-2012 TrinityCore <http://www.trinitycore.org/>
 * Copyright (C) 2005-2009 MaNGOS <http://getmangos.com/>
 *
 * This program is free software; you can redistribute it and/or modify it
 * under the terms of the GNU General Public License as published by the
 * Free Software Foundation; either version 2 of the License, or (at your
 * option) any later version.
 *
 * This program is distributed in the hope that it will be useful, but WITHOUT
 * ANY WARRANTY; without even the implied warranty of MERCHANTABILITY or
 * FITNESS FOR A PARTICULAR PURPOSE. See the GNU General Public License for
 * more details.
 *
 * You should have received a copy of the GNU General Public License along
 * with this program. If not, see <http://www.gnu.org/licenses/>.
 */

/** \file
    \ingroup world
*/

#include "Common.h"
#include "DatabaseEnv.h"
#include "Config.h"
#include "SystemConfig.h"
#include "Log.h"
#include "Opcodes.h"
#include "WorldSession.h"
#include "WorldPacket.h"
#include "Player.h"
#include "Vehicle.h"
#include "SkillExtraItems.h"
#include "SkillDiscovery.h"
#include "World.h"
#include "AccountMgr.h"
#include "AchievementMgr.h"
#include "AuctionHouseMgr.h"
#include "ObjectMgr.h"
#include "ArenaTeamMgr.h"
#include "GuildMgr.h"
#include "TicketMgr.h"
#include "CreatureEventAIMgr.h"
#include "SpellMgr.h"
#include "GroupMgr.h"
#include "Chat.h"
#include "DBCStores.h"
#include "LootMgr.h"
#include "ItemEnchantmentMgr.h"
#include "MapManager.h"
#include "CreatureAIRegistry.h"
#include "BattlegroundMgr.h"
#include "OutdoorPvPMgr.h"
#include "TemporarySummon.h"
#include "WaypointMovementGenerator.h"
#include "VMapFactory.h"
#include "GameEventMgr.h"
#include "PoolMgr.h"
#include "GridNotifiersImpl.h"
#include "CellImpl.h"
#include "InstanceSaveMgr.h"
#include "Util.h"
#include "Language.h"
#include "CreatureGroups.h"
#include "Transport.h"
#include "ScriptMgr.h"
#include "AddonMgr.h"
#include "LFGMgr.h"
#include "ConditionMgr.h"
#include "DisableMgr.h"
#include "CharacterDatabaseCleaner.h"
#include "ScriptMgr.h"
#include "WeatherMgr.h"
#include "CreatureTextMgr.h"
#include "SmartAI.h"
#include "Channel.h"
#include "WardenCheckMgr.h"
#include "Warden.h"
#include "CalendarMgr.h"
#include "AnticheatMgr.h"
#include "BattlefieldMgr.h"

ACE_Atomic_Op<ACE_Thread_Mutex, bool> World::m_stopEvent = false;
uint8 World::m_ExitCode = SHUTDOWN_EXIT_CODE;
volatile uint32 World::m_worldLoopCounter = 0;

float World::m_MaxVisibleDistanceOnContinents = DEFAULT_VISIBILITY_DISTANCE;
float World::m_MaxVisibleDistanceInInstances  = DEFAULT_VISIBILITY_INSTANCE;
float World::m_MaxVisibleDistanceInBGArenas   = DEFAULT_VISIBILITY_BGARENAS;

int32 World::m_visibility_notify_periodOnContinents = DEFAULT_VISIBILITY_NOTIFY_PERIOD;
int32 World::m_visibility_notify_periodInInstances  = DEFAULT_VISIBILITY_NOTIFY_PERIOD;
int32 World::m_visibility_notify_periodInBGArenas   = DEFAULT_VISIBILITY_NOTIFY_PERIOD;

/// World constructor
World::World()
{
    m_playerLimit = 0;
    m_allowedSecurityLevel = SEC_PLAYER;
    m_allowMovement = true;
    m_ShutdownMask = 0;
    m_ShutdownTimer = 0;
    m_gameTime = time(NULL);
    m_startTime = m_gameTime;
    m_maxActiveSessionCount = 0;
    m_maxQueuedSessionCount = 0;
    m_PlayerCount = 0;
    m_MaxPlayerCount = 0;
    m_NextDailyQuestReset = 0;
    m_NextWeeklyQuestReset = 0;

    m_defaultDbcLocale = LOCALE_enUS;
    m_availableDbcLocaleMask = 0;

    m_updateTimeSum = 0;
    m_updateTimeCount = 0;

    m_isClosed = false;

    m_CleaningFlags = 0;
}

/// World destructor
World::~World()
{
    ///- Empty the kicked session set
    while (!m_sessions.empty())
    {
        // not remove from queue, prevent loading new sessions
        delete m_sessions.begin()->second;
        m_sessions.erase(m_sessions.begin());
    }

    CliCommandHolder* command = NULL;
    while (cliCmdQueue.next(command))
        delete command;

    VMAP::VMapFactory::clear();

    //TODO free addSessQueue
}

/// Find a player in a specified zone
Player* World::FindPlayerInZone(uint32 zone)
{
    ///- circle through active sessions and return the first player found in the zone
    SessionMap::const_iterator itr;
    for (itr = m_sessions.begin(); itr != m_sessions.end(); ++itr)
    {
        if (!itr->second)
            continue;

        Player* player = itr->second->GetPlayer();
        if (!player)
            continue;

        if (player->IsInWorld() && player->GetZoneId() == zone)
        {
            // Used by the weather system. We return the player to broadcast the change weather message to him and all players in the zone.
            return player;
        }
    }
    return NULL;
}

bool World::IsClosed() const
{
    return m_isClosed;
}

void World::SetClosed(bool val)
{
    m_isClosed = val;

    // Invert the value, for simplicity for scripters.
    sScriptMgr->OnOpenStateChange(!val);
}

void World::SetMotd(const std::string& motd)
{
    m_motd = motd;

    sScriptMgr->OnMotdChange(m_motd);
}

const char* World::GetMotd() const
{
    return m_motd.c_str();
}

/// Find a session by its id
WorldSession* World::FindSession(uint32 id) const
{
    SessionMap::const_iterator itr = m_sessions.find(id);

    if (itr != m_sessions.end())
        return itr->second;                                 // also can return NULL for kicked session
    else
        return NULL;
}

/// Remove a given session
bool World::RemoveSession(uint32 id)
{
    ///- Find the session, kick the user, but we can't delete session at this moment to prevent iterator invalidation
    SessionMap::const_iterator itr = m_sessions.find(id);

    if (itr != m_sessions.end() && itr->second)
    {
        if (itr->second->PlayerLoading())
            return false;

        itr->second->KickPlayer();
    }

    return true;
}

void World::AddSession(WorldSession* s)
{
    addSessQueue.add(s);
}

void World::AddSession_(WorldSession* s)
{
    ASSERT (s);

    //NOTE - Still there is race condition in WorldSession* being used in the Sockets

    ///- kick already loaded player with same account (if any) and remove session
    ///- if player is in loading and want to load again, return
    if (!RemoveSession (s->GetAccountId()))
    {
        s->KickPlayer();
        delete s;                                           // session not added yet in session list, so not listed in queue
        return;
    }

    // decrease session counts only at not reconnection case
    bool decrease_session = true;

    // if session already exist, prepare to it deleting at next world update
    // NOTE - KickPlayer() should be called on "old" in RemoveSession()
    {
        SessionMap::const_iterator old = m_sessions.find(s->GetAccountId());

        if (old != m_sessions.end())
        {
            // prevent decrease sessions count if session queued
            if (RemoveQueuedPlayer(old->second))
                decrease_session = false;
            // not remove replaced session form queue if listed
            delete old->second;
        }
    }

    m_sessions[s->GetAccountId()] = s;

    uint32 Sessions = GetActiveAndQueuedSessionCount();
    uint32 pLimit = GetPlayerAmountLimit();
    uint32 QueueSize = GetQueuedSessionCount();             //number of players in the queue

    //so we don't count the user trying to
    //login as a session and queue the socket that we are using
    if (decrease_session)
        --Sessions;

    if (pLimit > 0 && Sessions >= pLimit && AccountMgr::IsPlayerAccount(s->GetSecurity()) && !HasRecentlyDisconnected(s))
    {
        AddQueuedPlayer (s);
        UpdateMaxSessionCounters();
        sLog->outInfo(LOG_FILTER_GENERAL, "PlayerQueue: Account id %u is in Queue Position (%u).", s->GetAccountId(), ++QueueSize);
        return;
    }

    s->SendAuthResponse(AUTH_OK, true);
    s->SendAddonsInfo();
    s->SendClientCacheVersion(sWorld->getIntConfig(CONFIG_CLIENTCACHE_VERSION));
    s->SendTutorialsData();

    UpdateMaxSessionCounters();

    // Updates the population
    if (pLimit > 0)
    {
        float popu = (float)GetActiveSessionCount();              // updated number of users on the server
        popu /= pLimit;
        popu *= 2;
        sLog->outInfo(LOG_FILTER_GENERAL, "Server Population (%f).", popu);
    }
}

bool World::HasRecentlyDisconnected(WorldSession* session)
{
    if (!session)
        return false;

    if (uint32 tolerance = getIntConfig(CONFIG_INTERVAL_DISCONNECT_TOLERANCE))
    {
        for (DisconnectMap::iterator i = m_disconnects.begin(); i != m_disconnects.end();)
        {
            if (difftime(i->second, time(NULL)) < tolerance)
            {
                if (i->first == session->GetAccountId())
                    return true;
                ++i;
            }
            else
                m_disconnects.erase(i++);
        }
    }
    return false;
 }

int32 World::GetQueuePos(WorldSession* sess)
{
    uint32 position = 1;

    for (Queue::const_iterator iter = m_QueuedPlayer.begin(); iter != m_QueuedPlayer.end(); ++iter, ++position)
        if ((*iter) == sess)
            return position;

    return 0;
}

void World::AddQueuedPlayer(WorldSession* sess)
{
    sess->SetInQueue(true);
    m_QueuedPlayer.push_back(sess);

    // The 1st SMSG_AUTH_RESPONSE needs to contain other info too.
    sess->SendAuthResponse(AUTH_WAIT_QUEUE, false, GetQueuePos(sess));
}

bool World::RemoveQueuedPlayer(WorldSession* sess)
{
    // sessions count including queued to remove (if removed_session set)
    uint32 sessions = GetActiveSessionCount();

    uint32 position = 1;
    Queue::iterator iter = m_QueuedPlayer.begin();

    // search to remove and count skipped positions
    bool found = false;

    for (; iter != m_QueuedPlayer.end(); ++iter, ++position)
    {
        if (*iter == sess)
        {
            sess->SetInQueue(false);
            sess->ResetTimeOutTime();
            iter = m_QueuedPlayer.erase(iter);
            found = true;                                   // removing queued session
            break;
        }
    }

    // iter point to next socked after removed or end()
    // position store position of removed socket and then new position next socket after removed

    // if session not queued then we need decrease sessions count
    if (!found && sessions)
        --sessions;

    // accept first in queue
    if ((!m_playerLimit || sessions < m_playerLimit) && !m_QueuedPlayer.empty())
    {
        WorldSession* pop_sess = m_QueuedPlayer.front();
        pop_sess->SetInQueue(false);
        pop_sess->ResetTimeOutTime();
        pop_sess->SendAuthWaitQue(0);
        pop_sess->SendAddonsInfo();

        pop_sess->SendClientCacheVersion(sWorld->getIntConfig(CONFIG_CLIENTCACHE_VERSION));
        pop_sess->SendAccountDataTimes(GLOBAL_CACHE_MASK);
        pop_sess->SendTutorialsData();

        m_QueuedPlayer.pop_front();

        // update iter to point first queued socket or end() if queue is empty now
        iter = m_QueuedPlayer.begin();
        position = 1;
    }

    // update position from iter to end()
    // iter point to first not updated socket, position store new position
    for (; iter != m_QueuedPlayer.end(); ++iter, ++position)
        (*iter)->SendAuthWaitQue(position);

    return found;
}

/// Initialize config values
void World::LoadConfigSettings(bool reload)
{
    if (reload)
    {
        if (!ConfigMgr::Load())
        {
            sLog->outError(LOG_FILTER_GENERAL, "World settings reload fail: can't read settings from %s.", ConfigMgr::GetFilename().c_str());
            return;
        }
        sLog->LoadFromConfig();
    }

    ///- Read the player limit and the Message of the day from the config file
    SetPlayerAmountLimit(ConfigMgr::GetIntDefault("PlayerLimit", 100));
    SetMotd(ConfigMgr::GetStringDefault("Motd", "Welcome to a Trinity Core Server."));

    ///- Read ticket system setting from the config file
    m_bool_configs[CONFIG_ALLOW_TICKETS] = ConfigMgr::GetBoolDefault("AllowTickets", true);

    ///- Get string for new logins (newly created characters)
    SetNewCharString(ConfigMgr::GetStringDefault("PlayerStart.String", ""));

    ///- Send server info on login?
    m_int_configs[CONFIG_ENABLE_SINFO_LOGIN] = ConfigMgr::GetIntDefault("Server.LoginInfo", 0);

    ///- Read all rates from the config file
    rate_values[RATE_HEALTH]      = ConfigMgr::GetFloatDefault("Rate.Health", 1);
    if (rate_values[RATE_HEALTH] < 0)
    {
        sLog->outError(LOG_FILTER_SERVER_LOADING, "Rate.Health (%f) must be > 0. Using 1 instead.", rate_values[RATE_HEALTH]);
        rate_values[RATE_HEALTH] = 1;
    }
    rate_values[RATE_POWER_MANA]  = ConfigMgr::GetFloatDefault("Rate.Mana", 1);
    if (rate_values[RATE_POWER_MANA] < 0)
    {
        sLog->outError(LOG_FILTER_SERVER_LOADING, "Rate.Mana (%f) must be > 0. Using 1 instead.", rate_values[RATE_POWER_MANA]);
        rate_values[RATE_POWER_MANA] = 1;
    }
    rate_values[RATE_POWER_RAGE_INCOME] = ConfigMgr::GetFloatDefault("Rate.Rage.Income", 1);
    rate_values[RATE_POWER_RAGE_LOSS]   = ConfigMgr::GetFloatDefault("Rate.Rage.Loss", 1);
    if (rate_values[RATE_POWER_RAGE_LOSS] < 0)
    {
        sLog->outError(LOG_FILTER_SERVER_LOADING, "Rate.Rage.Loss (%f) must be > 0. Using 1 instead.", rate_values[RATE_POWER_RAGE_LOSS]);
        rate_values[RATE_POWER_RAGE_LOSS] = 1;
    }
    rate_values[RATE_POWER_RUNICPOWER_INCOME] = ConfigMgr::GetFloatDefault("Rate.RunicPower.Income", 1);
    rate_values[RATE_POWER_RUNICPOWER_LOSS]   = ConfigMgr::GetFloatDefault("Rate.RunicPower.Loss", 1);
    if (rate_values[RATE_POWER_RUNICPOWER_LOSS] < 0)
    {
        sLog->outError(LOG_FILTER_SERVER_LOADING, "Rate.RunicPower.Loss (%f) must be > 0. Using 1 instead.", rate_values[RATE_POWER_RUNICPOWER_LOSS]);
        rate_values[RATE_POWER_RUNICPOWER_LOSS] = 1;
    }
    rate_values[RATE_POWER_FOCUS]  = ConfigMgr::GetFloatDefault("Rate.Focus", 1.0f);
    rate_values[RATE_POWER_ENERGY] = ConfigMgr::GetFloatDefault("Rate.Energy", 1.0f);

    rate_values[RATE_SKILL_DISCOVERY]      = ConfigMgr::GetFloatDefault("Rate.Skill.Discovery", 1.0f);

    rate_values[RATE_DROP_ITEM_POOR]       = ConfigMgr::GetFloatDefault("Rate.Drop.Item.Poor", 1.0f);
    rate_values[RATE_DROP_ITEM_NORMAL]     = ConfigMgr::GetFloatDefault("Rate.Drop.Item.Normal", 1.0f);
    rate_values[RATE_DROP_ITEM_UNCOMMON]   = ConfigMgr::GetFloatDefault("Rate.Drop.Item.Uncommon", 1.0f);
    rate_values[RATE_DROP_ITEM_RARE]       = ConfigMgr::GetFloatDefault("Rate.Drop.Item.Rare", 1.0f);
    rate_values[RATE_DROP_ITEM_EPIC]       = ConfigMgr::GetFloatDefault("Rate.Drop.Item.Epic", 1.0f);
    rate_values[RATE_DROP_ITEM_LEGENDARY]  = ConfigMgr::GetFloatDefault("Rate.Drop.Item.Legendary", 1.0f);
    rate_values[RATE_DROP_ITEM_ARTIFACT]   = ConfigMgr::GetFloatDefault("Rate.Drop.Item.Artifact", 1.0f);
    rate_values[RATE_DROP_ITEM_REFERENCED] = ConfigMgr::GetFloatDefault("Rate.Drop.Item.Referenced", 1.0f);
    rate_values[RATE_DROP_ITEM_REFERENCED_AMOUNT] = ConfigMgr::GetFloatDefault("Rate.Drop.Item.ReferencedAmount", 1.0f);
    rate_values[RATE_DROP_MONEY]  = ConfigMgr::GetFloatDefault("Rate.Drop.Money", 1.0f);
    rate_values[RATE_XP_KILL]     = ConfigMgr::GetFloatDefault("Rate.XP.Kill", 1.0f);
    rate_values[RATE_XP_QUEST]    = ConfigMgr::GetFloatDefault("Rate.XP.Quest", 1.0f);
    rate_values[RATE_XP_EXPLORE]  = ConfigMgr::GetFloatDefault("Rate.XP.Explore", 1.0f);
    rate_values[RATE_REPAIRCOST]  = ConfigMgr::GetFloatDefault("Rate.RepairCost", 1.0f);
    if (rate_values[RATE_REPAIRCOST] < 0.0f)
    {
        sLog->outError(LOG_FILTER_SERVER_LOADING, "Rate.RepairCost (%f) must be >=0. Using 0.0 instead.", rate_values[RATE_REPAIRCOST]);
        rate_values[RATE_REPAIRCOST] = 0.0f;
    }
    rate_values[RATE_REPUTATION_GAIN]  = ConfigMgr::GetFloatDefault("Rate.Reputation.Gain", 1.0f);
    rate_values[RATE_REPUTATION_LOWLEVEL_KILL]  = ConfigMgr::GetFloatDefault("Rate.Reputation.LowLevel.Kill", 1.0f);
    rate_values[RATE_REPUTATION_LOWLEVEL_QUEST]  = ConfigMgr::GetFloatDefault("Rate.Reputation.LowLevel.Quest", 1.0f);
    rate_values[RATE_REPUTATION_RECRUIT_A_FRIEND_BONUS] = ConfigMgr::GetFloatDefault("Rate.Reputation.RecruitAFriendBonus", 0.1f);
    rate_values[RATE_CREATURE_NORMAL_DAMAGE]          = ConfigMgr::GetFloatDefault("Rate.Creature.Normal.Damage", 1.0f);
    rate_values[RATE_CREATURE_ELITE_ELITE_DAMAGE]     = ConfigMgr::GetFloatDefault("Rate.Creature.Elite.Elite.Damage", 1.0f);
    rate_values[RATE_CREATURE_ELITE_RAREELITE_DAMAGE] = ConfigMgr::GetFloatDefault("Rate.Creature.Elite.RAREELITE.Damage", 1.0f);
    rate_values[RATE_CREATURE_ELITE_WORLDBOSS_DAMAGE] = ConfigMgr::GetFloatDefault("Rate.Creature.Elite.WORLDBOSS.Damage", 1.0f);
    rate_values[RATE_CREATURE_ELITE_RARE_DAMAGE]      = ConfigMgr::GetFloatDefault("Rate.Creature.Elite.RARE.Damage", 1.0f);
    rate_values[RATE_CREATURE_NORMAL_HP]          = ConfigMgr::GetFloatDefault("Rate.Creature.Normal.HP", 1.0f);
    rate_values[RATE_CREATURE_ELITE_ELITE_HP]     = ConfigMgr::GetFloatDefault("Rate.Creature.Elite.Elite.HP", 1.0f);
    rate_values[RATE_CREATURE_ELITE_RAREELITE_HP] = ConfigMgr::GetFloatDefault("Rate.Creature.Elite.RAREELITE.HP", 1.0f);
    rate_values[RATE_CREATURE_ELITE_WORLDBOSS_HP] = ConfigMgr::GetFloatDefault("Rate.Creature.Elite.WORLDBOSS.HP", 1.0f);
    rate_values[RATE_CREATURE_ELITE_RARE_HP]      = ConfigMgr::GetFloatDefault("Rate.Creature.Elite.RARE.HP", 1.0f);
    rate_values[RATE_CREATURE_NORMAL_SPELLDAMAGE]          = ConfigMgr::GetFloatDefault("Rate.Creature.Normal.SpellDamage", 1.0f);
    rate_values[RATE_CREATURE_ELITE_ELITE_SPELLDAMAGE]     = ConfigMgr::GetFloatDefault("Rate.Creature.Elite.Elite.SpellDamage", 1.0f);
    rate_values[RATE_CREATURE_ELITE_RAREELITE_SPELLDAMAGE] = ConfigMgr::GetFloatDefault("Rate.Creature.Elite.RAREELITE.SpellDamage", 1.0f);
    rate_values[RATE_CREATURE_ELITE_WORLDBOSS_SPELLDAMAGE] = ConfigMgr::GetFloatDefault("Rate.Creature.Elite.WORLDBOSS.SpellDamage", 1.0f);
    rate_values[RATE_CREATURE_ELITE_RARE_SPELLDAMAGE]      = ConfigMgr::GetFloatDefault("Rate.Creature.Elite.RARE.SpellDamage", 1.0f);
    rate_values[RATE_CREATURE_AGGRO]  = ConfigMgr::GetFloatDefault("Rate.Creature.Aggro", 1.0f);
    rate_values[RATE_REST_INGAME]                    = ConfigMgr::GetFloatDefault("Rate.Rest.InGame", 1.0f);
    rate_values[RATE_REST_OFFLINE_IN_TAVERN_OR_CITY] = ConfigMgr::GetFloatDefault("Rate.Rest.Offline.InTavernOrCity", 1.0f);
    rate_values[RATE_REST_OFFLINE_IN_WILDERNESS]     = ConfigMgr::GetFloatDefault("Rate.Rest.Offline.InWilderness", 1.0f);
    rate_values[RATE_DAMAGE_FALL]  = ConfigMgr::GetFloatDefault("Rate.Damage.Fall", 1.0f);
    rate_values[RATE_AUCTION_TIME]  = ConfigMgr::GetFloatDefault("Rate.Auction.Time", 1.0f);
    rate_values[RATE_AUCTION_DEPOSIT] = ConfigMgr::GetFloatDefault("Rate.Auction.Deposit", 1.0f);
    rate_values[RATE_AUCTION_CUT] = ConfigMgr::GetFloatDefault("Rate.Auction.Cut", 1.0f);
    rate_values[RATE_HONOR] = ConfigMgr::GetFloatDefault("Rate.Honor", 1.0f);
    rate_values[RATE_MINING_AMOUNT] = ConfigMgr::GetFloatDefault("Rate.Mining.Amount", 1.0f);
    rate_values[RATE_MINING_NEXT]   = ConfigMgr::GetFloatDefault("Rate.Mining.Next", 1.0f);
    rate_values[RATE_INSTANCE_RESET_TIME] = ConfigMgr::GetFloatDefault("Rate.InstanceResetTime", 1.0f);
    rate_values[RATE_TALENT] = ConfigMgr::GetFloatDefault("Rate.Talent", 1.0f);
    if (rate_values[RATE_TALENT] < 0.0f)
    {
        sLog->outError(LOG_FILTER_SERVER_LOADING, "Rate.Talent (%f) must be > 0. Using 1 instead.", rate_values[RATE_TALENT]);
        rate_values[RATE_TALENT] = 1.0f;
    }
    rate_values[RATE_MOVESPEED] = ConfigMgr::GetFloatDefault("Rate.MoveSpeed", 1.0f);
    if (rate_values[RATE_MOVESPEED] < 0)
    {
        sLog->outError(LOG_FILTER_SERVER_LOADING, "Rate.MoveSpeed (%f) must be > 0. Using 1 instead.", rate_values[RATE_MOVESPEED]);
        rate_values[RATE_MOVESPEED] = 1.0f;
    }
    for (uint8 i = 0; i < MAX_MOVE_TYPE; ++i) playerBaseMoveSpeed[i] = baseMoveSpeed[i] * rate_values[RATE_MOVESPEED];
    rate_values[RATE_CORPSE_DECAY_LOOTED] = ConfigMgr::GetFloatDefault("Rate.Corpse.Decay.Looted", 0.5f);

    rate_values[RATE_TARGET_POS_RECALCULATION_RANGE] = ConfigMgr::GetFloatDefault("TargetPosRecalculateRange", 1.5f);
    if (rate_values[RATE_TARGET_POS_RECALCULATION_RANGE] < CONTACT_DISTANCE)
    {
        sLog->outError(LOG_FILTER_SERVER_LOADING, "TargetPosRecalculateRange (%f) must be >= %f. Using %f instead.", rate_values[RATE_TARGET_POS_RECALCULATION_RANGE], CONTACT_DISTANCE, CONTACT_DISTANCE);
        rate_values[RATE_TARGET_POS_RECALCULATION_RANGE] = CONTACT_DISTANCE;
    }
    else if (rate_values[RATE_TARGET_POS_RECALCULATION_RANGE] > NOMINAL_MELEE_RANGE)
    {
        sLog->outError(LOG_FILTER_SERVER_LOADING, "TargetPosRecalculateRange (%f) must be <= %f. Using %f instead.",
            rate_values[RATE_TARGET_POS_RECALCULATION_RANGE], NOMINAL_MELEE_RANGE, NOMINAL_MELEE_RANGE);
        rate_values[RATE_TARGET_POS_RECALCULATION_RANGE] = NOMINAL_MELEE_RANGE;
    }

    rate_values[RATE_DURABILITY_LOSS_ON_DEATH]  = ConfigMgr::GetFloatDefault("DurabilityLoss.OnDeath", 10.0f);
    if (rate_values[RATE_DURABILITY_LOSS_ON_DEATH] < 0.0f)
    {
        sLog->outError(LOG_FILTER_SERVER_LOADING, "DurabilityLoss.OnDeath (%f) must be >=0. Using 0.0 instead.", rate_values[RATE_DURABILITY_LOSS_ON_DEATH]);
        rate_values[RATE_DURABILITY_LOSS_ON_DEATH] = 0.0f;
    }
    if (rate_values[RATE_DURABILITY_LOSS_ON_DEATH] > 100.0f)
    {
        sLog->outError(LOG_FILTER_SERVER_LOADING, "DurabilityLoss.OnDeath (%f) must be <= 100. Using 100.0 instead.", rate_values[RATE_DURABILITY_LOSS_ON_DEATH]);
        rate_values[RATE_DURABILITY_LOSS_ON_DEATH] = 0.0f;
    }
    rate_values[RATE_DURABILITY_LOSS_ON_DEATH] = rate_values[RATE_DURABILITY_LOSS_ON_DEATH] / 100.0f;

    rate_values[RATE_DURABILITY_LOSS_DAMAGE] = ConfigMgr::GetFloatDefault("DurabilityLossChance.Damage", 0.5f);
    if (rate_values[RATE_DURABILITY_LOSS_DAMAGE] < 0.0f)
    {
        sLog->outError(LOG_FILTER_SERVER_LOADING, "DurabilityLossChance.Damage (%f) must be >=0. Using 0.0 instead.", rate_values[RATE_DURABILITY_LOSS_DAMAGE]);
        rate_values[RATE_DURABILITY_LOSS_DAMAGE] = 0.0f;
    }
    rate_values[RATE_DURABILITY_LOSS_ABSORB] = ConfigMgr::GetFloatDefault("DurabilityLossChance.Absorb", 0.5f);
    if (rate_values[RATE_DURABILITY_LOSS_ABSORB] < 0.0f)
    {
        sLog->outError(LOG_FILTER_SERVER_LOADING, "DurabilityLossChance.Absorb (%f) must be >=0. Using 0.0 instead.", rate_values[RATE_DURABILITY_LOSS_ABSORB]);
        rate_values[RATE_DURABILITY_LOSS_ABSORB] = 0.0f;
    }
    rate_values[RATE_DURABILITY_LOSS_PARRY] = ConfigMgr::GetFloatDefault("DurabilityLossChance.Parry", 0.05f);
    if (rate_values[RATE_DURABILITY_LOSS_PARRY] < 0.0f)
    {
        sLog->outError(LOG_FILTER_SERVER_LOADING, "DurabilityLossChance.Parry (%f) must be >=0. Using 0.0 instead.", rate_values[RATE_DURABILITY_LOSS_PARRY]);
        rate_values[RATE_DURABILITY_LOSS_PARRY] = 0.0f;
    }
    rate_values[RATE_DURABILITY_LOSS_BLOCK] = ConfigMgr::GetFloatDefault("DurabilityLossChance.Block", 0.05f);
    if (rate_values[RATE_DURABILITY_LOSS_BLOCK] < 0.0f)
    {
        sLog->outError(LOG_FILTER_SERVER_LOADING, "DurabilityLossChance.Block (%f) must be >=0. Using 0.0 instead.", rate_values[RATE_DURABILITY_LOSS_BLOCK]);
        rate_values[RATE_DURABILITY_LOSS_BLOCK] = 0.0f;
    }
    ///- Read other configuration items from the config file

    m_bool_configs[CONFIG_DURABILITY_LOSS_IN_PVP] = ConfigMgr::GetBoolDefault("DurabilityLoss.InPvP", false);

    m_int_configs[CONFIG_COMPRESSION] = ConfigMgr::GetIntDefault("Compression", 1);
    if (m_int_configs[CONFIG_COMPRESSION] < 1 || m_int_configs[CONFIG_COMPRESSION] > 9)
    {
        sLog->outError(LOG_FILTER_SERVER_LOADING, "Compression level (%i) must be in range 1..9. Using default compression level (1).", m_int_configs[CONFIG_COMPRESSION]);
        m_int_configs[CONFIG_COMPRESSION] = 1;
    }
    m_bool_configs[CONFIG_ADDON_CHANNEL] = ConfigMgr::GetBoolDefault("AddonChannel", true);
    m_bool_configs[CONFIG_CLEAN_CHARACTER_DB] = ConfigMgr::GetBoolDefault("CleanCharacterDB", false);
    m_int_configs[CONFIG_PERSISTENT_CHARACTER_CLEAN_FLAGS] = ConfigMgr::GetIntDefault("PersistentCharacterCleanFlags", 0);
    m_int_configs[CONFIG_CHAT_CHANNEL_LEVEL_REQ] = ConfigMgr::GetIntDefault("ChatLevelReq.Channel", 1);
    m_int_configs[CONFIG_CHAT_WHISPER_LEVEL_REQ] = ConfigMgr::GetIntDefault("ChatLevelReq.Whisper", 1);
    m_int_configs[CONFIG_CHAT_SAY_LEVEL_REQ] = ConfigMgr::GetIntDefault("ChatLevelReq.Say", 1);
    m_int_configs[CONFIG_TRADE_LEVEL_REQ] = ConfigMgr::GetIntDefault("LevelReq.Trade", 1);
    m_int_configs[CONFIG_TICKET_LEVEL_REQ] = ConfigMgr::GetIntDefault("LevelReq.Ticket", 1);
    m_int_configs[CONFIG_AUCTION_LEVEL_REQ] = ConfigMgr::GetIntDefault("LevelReq.Auction", 1);
    m_int_configs[CONFIG_MAIL_LEVEL_REQ] = ConfigMgr::GetIntDefault("LevelReq.Mail", 1);
    m_bool_configs[CONFIG_ALLOW_PLAYER_COMMANDS] = ConfigMgr::GetBoolDefault("AllowPlayerCommands", 1);
    m_bool_configs[CONFIG_PRESERVE_CUSTOM_CHANNELS] = ConfigMgr::GetBoolDefault("PreserveCustomChannels", false);
    m_int_configs[CONFIG_PRESERVE_CUSTOM_CHANNEL_DURATION] = ConfigMgr::GetIntDefault("PreserveCustomChannelDuration", 14);
    m_bool_configs[CONFIG_GRID_UNLOAD] = ConfigMgr::GetBoolDefault("GridUnload", true);
    m_int_configs[CONFIG_INTERVAL_SAVE] = ConfigMgr::GetIntDefault("PlayerSaveInterval", 15 * MINUTE * IN_MILLISECONDS);
    m_int_configs[CONFIG_INTERVAL_DISCONNECT_TOLERANCE] = ConfigMgr::GetIntDefault("DisconnectToleranceInterval", 0);
    m_bool_configs[CONFIG_STATS_SAVE_ONLY_ON_LOGOUT] = ConfigMgr::GetBoolDefault("PlayerSave.Stats.SaveOnlyOnLogout", true);

    m_int_configs[CONFIG_MIN_LEVEL_STAT_SAVE] = ConfigMgr::GetIntDefault("PlayerSave.Stats.MinLevel", 0);
    if (m_int_configs[CONFIG_MIN_LEVEL_STAT_SAVE] > MAX_LEVEL)
    {
        sLog->outError(LOG_FILTER_SERVER_LOADING, "PlayerSave.Stats.MinLevel (%i) must be in range 0..80. Using default, do not save character stats (0).", m_int_configs[CONFIG_MIN_LEVEL_STAT_SAVE]);
        m_int_configs[CONFIG_MIN_LEVEL_STAT_SAVE] = 0;
    }

    m_int_configs[CONFIG_INTERVAL_GRIDCLEAN] = ConfigMgr::GetIntDefault("GridCleanUpDelay", 5 * MINUTE * IN_MILLISECONDS);
    if (m_int_configs[CONFIG_INTERVAL_GRIDCLEAN] < MIN_GRID_DELAY)
    {
        sLog->outError(LOG_FILTER_SERVER_LOADING, "GridCleanUpDelay (%i) must be greater %u. Use this minimal value.", m_int_configs[CONFIG_INTERVAL_GRIDCLEAN], MIN_GRID_DELAY);
        m_int_configs[CONFIG_INTERVAL_GRIDCLEAN] = MIN_GRID_DELAY;
    }
    if (reload)
        sMapMgr->SetGridCleanUpDelay(m_int_configs[CONFIG_INTERVAL_GRIDCLEAN]);

    m_int_configs[CONFIG_INTERVAL_MAPUPDATE] = ConfigMgr::GetIntDefault("MapUpdateInterval", 100);
    if (m_int_configs[CONFIG_INTERVAL_MAPUPDATE] < MIN_MAP_UPDATE_DELAY)
    {
        sLog->outError(LOG_FILTER_SERVER_LOADING, "MapUpdateInterval (%i) must be greater %u. Use this minimal value.", m_int_configs[CONFIG_INTERVAL_MAPUPDATE], MIN_MAP_UPDATE_DELAY);
        m_int_configs[CONFIG_INTERVAL_MAPUPDATE] = MIN_MAP_UPDATE_DELAY;
    }
    if (reload)
        sMapMgr->SetMapUpdateInterval(m_int_configs[CONFIG_INTERVAL_MAPUPDATE]);

    m_int_configs[CONFIG_INTERVAL_CHANGEWEATHER] = ConfigMgr::GetIntDefault("ChangeWeatherInterval", 10 * MINUTE * IN_MILLISECONDS);

    if (reload)
    {
        uint32 val = ConfigMgr::GetIntDefault("WorldServerPort", 8085);
        if (val != m_int_configs[CONFIG_PORT_WORLD])
            sLog->outError(LOG_FILTER_SERVER_LOADING, "WorldServerPort option can't be changed at worldserver.conf reload, using current value (%u).", m_int_configs[CONFIG_PORT_WORLD]);
    }
    else
        m_int_configs[CONFIG_PORT_WORLD] = ConfigMgr::GetIntDefault("WorldServerPort", 8085);

    m_int_configs[CONFIG_SOCKET_TIMEOUTTIME] = ConfigMgr::GetIntDefault("SocketTimeOutTime", 900000);
    m_int_configs[CONFIG_SESSION_ADD_DELAY] = ConfigMgr::GetIntDefault("SessionAddDelay", 10000);

    m_float_configs[CONFIG_GROUP_XP_DISTANCE] = ConfigMgr::GetFloatDefault("MaxGroupXPDistance", 74.0f);
    m_float_configs[CONFIG_MAX_RECRUIT_A_FRIEND_DISTANCE] = ConfigMgr::GetFloatDefault("MaxRecruitAFriendBonusDistance", 100.0f);

    /// \todo Add MonsterSight and GuarderSight (with meaning) in worldserver.conf or put them as define
    m_float_configs[CONFIG_SIGHT_MONSTER] = ConfigMgr::GetFloatDefault("MonsterSight", 50);
    m_float_configs[CONFIG_SIGHT_GUARDER] = ConfigMgr::GetFloatDefault("GuarderSight", 50);

    if (reload)
    {
        uint32 val = ConfigMgr::GetIntDefault("GameType", 0);
        if (val != m_int_configs[CONFIG_GAME_TYPE])
            sLog->outError(LOG_FILTER_SERVER_LOADING, "GameType option can't be changed at worldserver.conf reload, using current value (%u).", m_int_configs[CONFIG_GAME_TYPE]);
    }
    else
        m_int_configs[CONFIG_GAME_TYPE] = ConfigMgr::GetIntDefault("GameType", 0);

    if (reload)
    {
        uint32 val = ConfigMgr::GetIntDefault("RealmZone", REALM_ZONE_DEVELOPMENT);
        if (val != m_int_configs[CONFIG_REALM_ZONE])
            sLog->outError(LOG_FILTER_SERVER_LOADING, "RealmZone option can't be changed at worldserver.conf reload, using current value (%u).", m_int_configs[CONFIG_REALM_ZONE]);
    }
    else
        m_int_configs[CONFIG_REALM_ZONE] = ConfigMgr::GetIntDefault("RealmZone", REALM_ZONE_DEVELOPMENT);

    m_bool_configs[CONFIG_ALLOW_TWO_SIDE_ACCOUNTS]            = ConfigMgr::GetBoolDefault("AllowTwoSide.Accounts", true);
    m_bool_configs[CONFIG_ALLOW_TWO_SIDE_INTERACTION_CALENDAR]= ConfigMgr::GetBoolDefault("AllowTwoSide.Interaction.Calendar", false);
    m_bool_configs[CONFIG_ALLOW_TWO_SIDE_INTERACTION_CHAT]    = ConfigMgr::GetBoolDefault("AllowTwoSide.Interaction.Chat", false);
    m_bool_configs[CONFIG_ALLOW_TWO_SIDE_INTERACTION_CHANNEL] = ConfigMgr::GetBoolDefault("AllowTwoSide.Interaction.Channel", false);
    m_bool_configs[CONFIG_ALLOW_TWO_SIDE_INTERACTION_GROUP]   = ConfigMgr::GetBoolDefault("AllowTwoSide.Interaction.Group", false);
    m_bool_configs[CONFIG_ALLOW_TWO_SIDE_INTERACTION_GUILD]   = ConfigMgr::GetBoolDefault("AllowTwoSide.Interaction.Guild", false);
    m_bool_configs[CONFIG_ALLOW_TWO_SIDE_INTERACTION_AUCTION] = ConfigMgr::GetBoolDefault("AllowTwoSide.Interaction.Auction", false);
    m_bool_configs[CONFIG_ALLOW_TWO_SIDE_INTERACTION_MAIL]    = ConfigMgr::GetBoolDefault("AllowTwoSide.Interaction.Mail", false);
    m_bool_configs[CONFIG_ALLOW_TWO_SIDE_WHO_LIST]            = ConfigMgr::GetBoolDefault("AllowTwoSide.WhoList", false);
    m_bool_configs[CONFIG_ALLOW_TWO_SIDE_ADD_FRIEND]          = ConfigMgr::GetBoolDefault("AllowTwoSide.AddFriend", false);
    m_bool_configs[CONFIG_ALLOW_TWO_SIDE_TRADE]               = ConfigMgr::GetBoolDefault("AllowTwoSide.trade", false);
    m_int_configs[CONFIG_STRICT_PLAYER_NAMES]                 = ConfigMgr::GetIntDefault ("StrictPlayerNames",  0);
    m_int_configs[CONFIG_STRICT_CHARTER_NAMES]                = ConfigMgr::GetIntDefault ("StrictCharterNames", 0);
    m_int_configs[CONFIG_STRICT_PET_NAMES]                    = ConfigMgr::GetIntDefault ("StrictPetNames",     0);

    m_int_configs[CONFIG_MIN_PLAYER_NAME]                     = ConfigMgr::GetIntDefault ("MinPlayerName",  2);
    if (m_int_configs[CONFIG_MIN_PLAYER_NAME] < 1 || m_int_configs[CONFIG_MIN_PLAYER_NAME] > MAX_PLAYER_NAME)
    {
        sLog->outError(LOG_FILTER_SERVER_LOADING, "MinPlayerName (%i) must be in range 1..%u. Set to 2.", m_int_configs[CONFIG_MIN_PLAYER_NAME], MAX_PLAYER_NAME);
        m_int_configs[CONFIG_MIN_PLAYER_NAME] = 2;
    }

    m_int_configs[CONFIG_MIN_CHARTER_NAME]                    = ConfigMgr::GetIntDefault ("MinCharterName", 2);
    if (m_int_configs[CONFIG_MIN_CHARTER_NAME] < 1 || m_int_configs[CONFIG_MIN_CHARTER_NAME] > MAX_CHARTER_NAME)
    {
        sLog->outError(LOG_FILTER_SERVER_LOADING, "MinCharterName (%i) must be in range 1..%u. Set to 2.", m_int_configs[CONFIG_MIN_CHARTER_NAME], MAX_CHARTER_NAME);
        m_int_configs[CONFIG_MIN_CHARTER_NAME] = 2;
    }

    m_int_configs[CONFIG_MIN_PET_NAME]                        = ConfigMgr::GetIntDefault ("MinPetName",     2);
    if (m_int_configs[CONFIG_MIN_PET_NAME] < 1 || m_int_configs[CONFIG_MIN_PET_NAME] > MAX_PET_NAME)
    {
        sLog->outError(LOG_FILTER_SERVER_LOADING, "MinPetName (%i) must be in range 1..%u. Set to 2.", m_int_configs[CONFIG_MIN_PET_NAME], MAX_PET_NAME);
        m_int_configs[CONFIG_MIN_PET_NAME] = 2;
    }

    m_int_configs[CONFIG_CHARACTER_CREATING_DISABLED] = ConfigMgr::GetIntDefault("CharacterCreating.Disabled", 0);
    m_int_configs[CONFIG_CHARACTER_CREATING_DISABLED_RACEMASK] = ConfigMgr::GetIntDefault("CharacterCreating.Disabled.RaceMask", 0);
    m_int_configs[CONFIG_CHARACTER_CREATING_DISABLED_CLASSMASK] = ConfigMgr::GetIntDefault("CharacterCreating.Disabled.ClassMask", 0);

    m_int_configs[CONFIG_CHARACTERS_PER_REALM] = ConfigMgr::GetIntDefault("CharactersPerRealm", 10);
    if (m_int_configs[CONFIG_CHARACTERS_PER_REALM] < 1 || m_int_configs[CONFIG_CHARACTERS_PER_REALM] > 10)
    {
        sLog->outError(LOG_FILTER_SERVER_LOADING, "CharactersPerRealm (%i) must be in range 1..10. Set to 10.", m_int_configs[CONFIG_CHARACTERS_PER_REALM]);
        m_int_configs[CONFIG_CHARACTERS_PER_REALM] = 10;
    }

    // must be after CONFIG_CHARACTERS_PER_REALM
    m_int_configs[CONFIG_CHARACTERS_PER_ACCOUNT] = ConfigMgr::GetIntDefault("CharactersPerAccount", 50);
    if (m_int_configs[CONFIG_CHARACTERS_PER_ACCOUNT] < m_int_configs[CONFIG_CHARACTERS_PER_REALM])
    {
        sLog->outError(LOG_FILTER_SERVER_LOADING, "CharactersPerAccount (%i) can't be less than CharactersPerRealm (%i).", m_int_configs[CONFIG_CHARACTERS_PER_ACCOUNT], m_int_configs[CONFIG_CHARACTERS_PER_REALM]);
        m_int_configs[CONFIG_CHARACTERS_PER_ACCOUNT] = m_int_configs[CONFIG_CHARACTERS_PER_REALM];
    }

    m_int_configs[CONFIG_HEROIC_CHARACTERS_PER_REALM] = ConfigMgr::GetIntDefault("HeroicCharactersPerRealm", 1);
    if (int32(m_int_configs[CONFIG_HEROIC_CHARACTERS_PER_REALM]) < 0 || m_int_configs[CONFIG_HEROIC_CHARACTERS_PER_REALM] > 10)
    {
        sLog->outError(LOG_FILTER_SERVER_LOADING, "HeroicCharactersPerRealm (%i) must be in range 0..10. Set to 1.", m_int_configs[CONFIG_HEROIC_CHARACTERS_PER_REALM]);
        m_int_configs[CONFIG_HEROIC_CHARACTERS_PER_REALM] = 1;
    }

    m_int_configs[CONFIG_CHARACTER_CREATING_MIN_LEVEL_FOR_HEROIC_CHARACTER] = ConfigMgr::GetIntDefault("CharacterCreating.MinLevelForHeroicCharacter", 55);

    m_int_configs[CONFIG_SKIP_CINEMATICS] = ConfigMgr::GetIntDefault("SkipCinematics", 0);
    if (int32(m_int_configs[CONFIG_SKIP_CINEMATICS]) < 0 || m_int_configs[CONFIG_SKIP_CINEMATICS] > 2)
    {
        sLog->outError(LOG_FILTER_SERVER_LOADING, "SkipCinematics (%i) must be in range 0..2. Set to 0.", m_int_configs[CONFIG_SKIP_CINEMATICS]);
        m_int_configs[CONFIG_SKIP_CINEMATICS] = 0;
    }

    if (reload)
    {
        uint32 val = ConfigMgr::GetIntDefault("MaxPlayerLevel", DEFAULT_MAX_LEVEL);
        if (val != m_int_configs[CONFIG_MAX_PLAYER_LEVEL])
            sLog->outError(LOG_FILTER_SERVER_LOADING, "MaxPlayerLevel option can't be changed at config reload, using current value (%u).", m_int_configs[CONFIG_MAX_PLAYER_LEVEL]);
    }
    else
        m_int_configs[CONFIG_MAX_PLAYER_LEVEL] = ConfigMgr::GetIntDefault("MaxPlayerLevel", DEFAULT_MAX_LEVEL);

    if (m_int_configs[CONFIG_MAX_PLAYER_LEVEL] > MAX_LEVEL)
    {
        sLog->outError(LOG_FILTER_SERVER_LOADING, "MaxPlayerLevel (%i) must be in range 1..%u. Set to %u.", m_int_configs[CONFIG_MAX_PLAYER_LEVEL], MAX_LEVEL, MAX_LEVEL);
        m_int_configs[CONFIG_MAX_PLAYER_LEVEL] = MAX_LEVEL;
    }

    m_int_configs[CONFIG_MIN_DUALSPEC_LEVEL] = ConfigMgr::GetIntDefault("MinDualSpecLevel", 40);

    m_int_configs[CONFIG_START_PLAYER_LEVEL] = ConfigMgr::GetIntDefault("StartPlayerLevel", 1);
    if (m_int_configs[CONFIG_START_PLAYER_LEVEL] < 1)
    {
        sLog->outError(LOG_FILTER_SERVER_LOADING, "StartPlayerLevel (%i) must be in range 1..MaxPlayerLevel(%u). Set to 1.", m_int_configs[CONFIG_START_PLAYER_LEVEL], m_int_configs[CONFIG_MAX_PLAYER_LEVEL]);
        m_int_configs[CONFIG_START_PLAYER_LEVEL] = 1;
    }
    else if (m_int_configs[CONFIG_START_PLAYER_LEVEL] > m_int_configs[CONFIG_MAX_PLAYER_LEVEL])
    {
        sLog->outError(LOG_FILTER_SERVER_LOADING, "StartPlayerLevel (%i) must be in range 1..MaxPlayerLevel(%u). Set to %u.", m_int_configs[CONFIG_START_PLAYER_LEVEL], m_int_configs[CONFIG_MAX_PLAYER_LEVEL], m_int_configs[CONFIG_MAX_PLAYER_LEVEL]);
        m_int_configs[CONFIG_START_PLAYER_LEVEL] = m_int_configs[CONFIG_MAX_PLAYER_LEVEL];
    }

    m_int_configs[CONFIG_START_HEROIC_PLAYER_LEVEL] = ConfigMgr::GetIntDefault("StartHeroicPlayerLevel", 55);
    if (m_int_configs[CONFIG_START_HEROIC_PLAYER_LEVEL] < 1)
    {
        sLog->outError(LOG_FILTER_SERVER_LOADING, "StartHeroicPlayerLevel (%i) must be in range 1..MaxPlayerLevel(%u). Set to 55.",
            m_int_configs[CONFIG_START_HEROIC_PLAYER_LEVEL], m_int_configs[CONFIG_MAX_PLAYER_LEVEL]);
        m_int_configs[CONFIG_START_HEROIC_PLAYER_LEVEL] = 55;
    }
    else if (m_int_configs[CONFIG_START_HEROIC_PLAYER_LEVEL] > m_int_configs[CONFIG_MAX_PLAYER_LEVEL])
    {
        sLog->outError(LOG_FILTER_SERVER_LOADING, "StartHeroicPlayerLevel (%i) must be in range 1..MaxPlayerLevel(%u). Set to %u.",
            m_int_configs[CONFIG_START_HEROIC_PLAYER_LEVEL], m_int_configs[CONFIG_MAX_PLAYER_LEVEL], m_int_configs[CONFIG_MAX_PLAYER_LEVEL]);
        m_int_configs[CONFIG_START_HEROIC_PLAYER_LEVEL] = m_int_configs[CONFIG_MAX_PLAYER_LEVEL];
    }

    m_int_configs[CONFIG_START_PLAYER_MONEY] = ConfigMgr::GetIntDefault("StartPlayerMoney", 0);
    if (int32(m_int_configs[CONFIG_START_PLAYER_MONEY]) < 0)
    {
        sLog->outError(LOG_FILTER_SERVER_LOADING, "StartPlayerMoney (%i) must be in range 0..%u. Set to %u.", m_int_configs[CONFIG_START_PLAYER_MONEY], MAX_MONEY_AMOUNT, 0);
            m_int_configs[CONFIG_START_PLAYER_MONEY] = 0;
    }
    else if (m_int_configs[CONFIG_START_PLAYER_MONEY] > MAX_MONEY_AMOUNT)
    {
        sLog->outError(LOG_FILTER_SERVER_LOADING, "StartPlayerMoney (%i) must be in range 0..%u. Set to %u.",
            m_int_configs[CONFIG_START_PLAYER_MONEY], MAX_MONEY_AMOUNT, MAX_MONEY_AMOUNT);
        m_int_configs[CONFIG_START_PLAYER_MONEY] = MAX_MONEY_AMOUNT;
    }

    m_int_configs[CONFIG_MAX_HONOR_POINTS] = ConfigMgr::GetIntDefault("MaxHonorPoints", 75000);
    if (int32(m_int_configs[CONFIG_MAX_HONOR_POINTS]) < 0)
    {
        sLog->outError(LOG_FILTER_SERVER_LOADING, "MaxHonorPoints (%i) can't be negative. Set to 0.", m_int_configs[CONFIG_MAX_HONOR_POINTS]);
        m_int_configs[CONFIG_MAX_HONOR_POINTS] = 0;
    }

    m_int_configs[CONFIG_START_HONOR_POINTS] = ConfigMgr::GetIntDefault("StartHonorPoints", 0);
    if (int32(m_int_configs[CONFIG_START_HONOR_POINTS]) < 0)
    {
        sLog->outError(LOG_FILTER_SERVER_LOADING, "StartHonorPoints (%i) must be in range 0..MaxHonorPoints(%u). Set to %u.",
            m_int_configs[CONFIG_START_HONOR_POINTS], m_int_configs[CONFIG_MAX_HONOR_POINTS], 0);
        m_int_configs[CONFIG_START_HONOR_POINTS] = 0;
    }
    else if (m_int_configs[CONFIG_START_HONOR_POINTS] > m_int_configs[CONFIG_MAX_HONOR_POINTS])
    {
        sLog->outError(LOG_FILTER_SERVER_LOADING, "StartHonorPoints (%i) must be in range 0..MaxHonorPoints(%u). Set to %u.",
            m_int_configs[CONFIG_START_HONOR_POINTS], m_int_configs[CONFIG_MAX_HONOR_POINTS], m_int_configs[CONFIG_MAX_HONOR_POINTS]);
        m_int_configs[CONFIG_START_HONOR_POINTS] = m_int_configs[CONFIG_MAX_HONOR_POINTS];
    }

    m_int_configs[CONFIG_MAX_ARENA_POINTS] = ConfigMgr::GetIntDefault("MaxArenaPoints", 10000);
    if (int32(m_int_configs[CONFIG_MAX_ARENA_POINTS]) < 0)
    {
        sLog->outError(LOG_FILTER_SERVER_LOADING, "MaxArenaPoints (%i) can't be negative. Set to 0.", m_int_configs[CONFIG_MAX_ARENA_POINTS]);
        m_int_configs[CONFIG_MAX_ARENA_POINTS] = 0;
    }

    m_int_configs[CONFIG_START_ARENA_POINTS] = ConfigMgr::GetIntDefault("StartArenaPoints", 0);
    if (int32(m_int_configs[CONFIG_START_ARENA_POINTS]) < 0)
    {
        sLog->outError(LOG_FILTER_SERVER_LOADING, "StartArenaPoints (%i) must be in range 0..MaxArenaPoints(%u). Set to %u.",
            m_int_configs[CONFIG_START_ARENA_POINTS], m_int_configs[CONFIG_MAX_ARENA_POINTS], 0);
        m_int_configs[CONFIG_START_ARENA_POINTS] = 0;
    }
    else if (m_int_configs[CONFIG_START_ARENA_POINTS] > m_int_configs[CONFIG_MAX_ARENA_POINTS])
    {
        sLog->outError(LOG_FILTER_SERVER_LOADING, "StartArenaPoints (%i) must be in range 0..MaxArenaPoints(%u). Set to %u.",
            m_int_configs[CONFIG_START_ARENA_POINTS], m_int_configs[CONFIG_MAX_ARENA_POINTS], m_int_configs[CONFIG_MAX_ARENA_POINTS]);
        m_int_configs[CONFIG_START_ARENA_POINTS] = m_int_configs[CONFIG_MAX_ARENA_POINTS];
    }

    m_int_configs[CONFIG_MAX_RECRUIT_A_FRIEND_BONUS_PLAYER_LEVEL] = ConfigMgr::GetIntDefault("RecruitAFriend.MaxLevel", 60);
    if (m_int_configs[CONFIG_MAX_RECRUIT_A_FRIEND_BONUS_PLAYER_LEVEL] > m_int_configs[CONFIG_MAX_PLAYER_LEVEL])
    {
        sLog->outError(LOG_FILTER_SERVER_LOADING, "RecruitAFriend.MaxLevel (%i) must be in the range 0..MaxLevel(%u). Set to %u.",
            m_int_configs[CONFIG_MAX_RECRUIT_A_FRIEND_BONUS_PLAYER_LEVEL], m_int_configs[CONFIG_MAX_PLAYER_LEVEL], 60);
        m_int_configs[CONFIG_MAX_RECRUIT_A_FRIEND_BONUS_PLAYER_LEVEL] = 60;
    }

    m_int_configs[CONFIG_MAX_RECRUIT_A_FRIEND_BONUS_PLAYER_LEVEL_DIFFERENCE] = ConfigMgr::GetIntDefault("RecruitAFriend.MaxDifference", 4);
    m_bool_configs[CONFIG_ALL_TAXI_PATHS] = ConfigMgr::GetBoolDefault("AllFlightPaths", false);
    m_bool_configs[CONFIG_INSTANT_TAXI] = ConfigMgr::GetBoolDefault("InstantFlightPaths", false);

    m_bool_configs[CONFIG_INSTANCE_IGNORE_LEVEL] = ConfigMgr::GetBoolDefault("Instance.IgnoreLevel", false);
    m_bool_configs[CONFIG_INSTANCE_IGNORE_RAID]  = ConfigMgr::GetBoolDefault("Instance.IgnoreRaid", false);

    m_bool_configs[CONFIG_CAST_UNSTUCK] = ConfigMgr::GetBoolDefault("CastUnstuck", true);
    m_int_configs[CONFIG_INSTANCE_RESET_TIME_HOUR]  = ConfigMgr::GetIntDefault("Instance.ResetTimeHour", 4);
    m_int_configs[CONFIG_INSTANCE_UNLOAD_DELAY] = ConfigMgr::GetIntDefault("Instance.UnloadDelay", 30 * MINUTE * IN_MILLISECONDS);

    m_int_configs[CONFIG_MAX_PRIMARY_TRADE_SKILL] = ConfigMgr::GetIntDefault("MaxPrimaryTradeSkill", 2);
    m_int_configs[CONFIG_MIN_PETITION_SIGNS] = ConfigMgr::GetIntDefault("MinPetitionSigns", 9);
    if (m_int_configs[CONFIG_MIN_PETITION_SIGNS] > 9)
    {
        sLog->outError(LOG_FILTER_SERVER_LOADING, "MinPetitionSigns (%i) must be in range 0..9. Set to 9.", m_int_configs[CONFIG_MIN_PETITION_SIGNS]);
        m_int_configs[CONFIG_MIN_PETITION_SIGNS] = 9;
    }

    m_int_configs[CONFIG_GM_LOGIN_STATE]        = ConfigMgr::GetIntDefault("GM.LoginState", 2);
    m_int_configs[CONFIG_GM_VISIBLE_STATE]      = ConfigMgr::GetIntDefault("GM.Visible", 2);
    m_int_configs[CONFIG_GM_CHAT]               = ConfigMgr::GetIntDefault("GM.Chat", 2);
    m_int_configs[CONFIG_GM_WHISPERING_TO]      = ConfigMgr::GetIntDefault("GM.WhisperingTo", 2);

    m_int_configs[CONFIG_GM_LEVEL_IN_GM_LIST]   = ConfigMgr::GetIntDefault("GM.InGMList.Level", SEC_ADMINISTRATOR);
    m_int_configs[CONFIG_GM_LEVEL_IN_WHO_LIST]  = ConfigMgr::GetIntDefault("GM.InWhoList.Level", SEC_ADMINISTRATOR);
    m_bool_configs[CONFIG_GM_LOG_TRADE]         = ConfigMgr::GetBoolDefault("GM.LogTrade", false);
    m_int_configs[CONFIG_START_GM_LEVEL]        = ConfigMgr::GetIntDefault("GM.StartLevel", 1);
    if (m_int_configs[CONFIG_START_GM_LEVEL] < m_int_configs[CONFIG_START_PLAYER_LEVEL])
    {
        sLog->outError(LOG_FILTER_SERVER_LOADING, "GM.StartLevel (%i) must be in range StartPlayerLevel(%u)..%u. Set to %u.",
            m_int_configs[CONFIG_START_GM_LEVEL], m_int_configs[CONFIG_START_PLAYER_LEVEL], MAX_LEVEL, m_int_configs[CONFIG_START_PLAYER_LEVEL]);
        m_int_configs[CONFIG_START_GM_LEVEL] = m_int_configs[CONFIG_START_PLAYER_LEVEL];
    }
    else if (m_int_configs[CONFIG_START_GM_LEVEL] > MAX_LEVEL)
    {
        sLog->outError(LOG_FILTER_SERVER_LOADING, "GM.StartLevel (%i) must be in range 1..%u. Set to %u.", m_int_configs[CONFIG_START_GM_LEVEL], MAX_LEVEL, MAX_LEVEL);
        m_int_configs[CONFIG_START_GM_LEVEL] = MAX_LEVEL;
    }
    m_bool_configs[CONFIG_ALLOW_GM_GROUP]       = ConfigMgr::GetBoolDefault("GM.AllowInvite", false);
    m_bool_configs[CONFIG_ALLOW_GM_FRIEND]      = ConfigMgr::GetBoolDefault("GM.AllowFriend", false);
    m_bool_configs[CONFIG_GM_LOWER_SECURITY] = ConfigMgr::GetBoolDefault("GM.LowerSecurity", false);
    m_float_configs[CONFIG_CHANCE_OF_GM_SURVEY] = ConfigMgr::GetFloatDefault("GM.TicketSystem.ChanceOfGMSurvey", 50.0f);

    m_int_configs[CONFIG_GROUP_VISIBILITY] = ConfigMgr::GetIntDefault("Visibility.GroupMode", 1);

    m_int_configs[CONFIG_MAIL_DELIVERY_DELAY] = ConfigMgr::GetIntDefault("MailDeliveryDelay", HOUR);
    m_bool_configs[CONFIG_EXTERNAL_MAIL] = ConfigMgr::GetBoolDefault("ExternalMail", false);
    m_int_configs[CONFIG_EXTERNAL_MAIL_INTERVAL] = ConfigMgr::GetIntDefault("ExternalMailInterval", 1);

    m_int_configs[CONFIG_UPTIME_UPDATE] = ConfigMgr::GetIntDefault("UpdateUptimeInterval", 10);
    if (int32(m_int_configs[CONFIG_UPTIME_UPDATE]) <= 0)
    {
        sLog->outError(LOG_FILTER_SERVER_LOADING, "UpdateUptimeInterval (%i) must be > 0, set to default 10.", m_int_configs[CONFIG_UPTIME_UPDATE]);
        m_int_configs[CONFIG_UPTIME_UPDATE] = 10;
    }
    if (reload)
    {
        m_timers[WUPDATE_UPTIME].SetInterval(m_int_configs[CONFIG_UPTIME_UPDATE]*MINUTE*IN_MILLISECONDS);
        m_timers[WUPDATE_UPTIME].Reset();
    }

    // log db cleanup interval
    m_int_configs[CONFIG_LOGDB_CLEARINTERVAL] = ConfigMgr::GetIntDefault("LogDB.Opt.ClearInterval", 10);
    if (int32(m_int_configs[CONFIG_LOGDB_CLEARINTERVAL]) <= 0)
    {
        sLog->outError(LOG_FILTER_SERVER_LOADING, "LogDB.Opt.ClearInterval (%i) must be > 0, set to default 10.", m_int_configs[CONFIG_LOGDB_CLEARINTERVAL]);
        m_int_configs[CONFIG_LOGDB_CLEARINTERVAL] = 10;
    }
    if (reload)
    {
        m_timers[WUPDATE_CLEANDB].SetInterval(m_int_configs[CONFIG_LOGDB_CLEARINTERVAL] * MINUTE * IN_MILLISECONDS);
        m_timers[WUPDATE_CLEANDB].Reset();
    }
    m_int_configs[CONFIG_LOGDB_CLEARTIME] = ConfigMgr::GetIntDefault("LogDB.Opt.ClearTime", 1209600); // 14 days default
    sLog->outInfo(LOG_FILTER_SERVER_LOADING, "Will clear `logs` table of entries older than %i seconds every %u minutes.",
        m_int_configs[CONFIG_LOGDB_CLEARTIME], m_int_configs[CONFIG_LOGDB_CLEARINTERVAL]);

    m_int_configs[CONFIG_SKILL_CHANCE_ORANGE] = ConfigMgr::GetIntDefault("SkillChance.Orange", 100);
    m_int_configs[CONFIG_SKILL_CHANCE_YELLOW] = ConfigMgr::GetIntDefault("SkillChance.Yellow", 75);
    m_int_configs[CONFIG_SKILL_CHANCE_GREEN]  = ConfigMgr::GetIntDefault("SkillChance.Green", 25);
    m_int_configs[CONFIG_SKILL_CHANCE_GREY]   = ConfigMgr::GetIntDefault("SkillChance.Grey", 0);

    m_int_configs[CONFIG_SKILL_CHANCE_MINING_STEPS]  = ConfigMgr::GetIntDefault("SkillChance.MiningSteps", 75);
    m_int_configs[CONFIG_SKILL_CHANCE_SKINNING_STEPS]   = ConfigMgr::GetIntDefault("SkillChance.SkinningSteps", 75);

    m_bool_configs[CONFIG_SKILL_PROSPECTING] = ConfigMgr::GetBoolDefault("SkillChance.Prospecting", false);
    m_bool_configs[CONFIG_SKILL_MILLING] = ConfigMgr::GetBoolDefault("SkillChance.Milling", false);

    m_int_configs[CONFIG_SKILL_GAIN_CRAFTING]  = ConfigMgr::GetIntDefault("SkillGain.Crafting", 1);

    m_int_configs[CONFIG_SKILL_GAIN_DEFENSE]  = ConfigMgr::GetIntDefault("SkillGain.Defense", 1);

    m_int_configs[CONFIG_SKILL_GAIN_GATHERING]  = ConfigMgr::GetIntDefault("SkillGain.Gathering", 1);

    m_int_configs[CONFIG_SKILL_GAIN_WEAPON]  = ConfigMgr::GetIntDefault("SkillGain.Weapon", 1);

    m_int_configs[CONFIG_MAX_OVERSPEED_PINGS] = ConfigMgr::GetIntDefault("MaxOverspeedPings", 2);
    if (m_int_configs[CONFIG_MAX_OVERSPEED_PINGS] != 0 && m_int_configs[CONFIG_MAX_OVERSPEED_PINGS] < 2)
    {
        sLog->outError(LOG_FILTER_SERVER_LOADING, "MaxOverspeedPings (%i) must be in range 2..infinity (or 0 to disable check). Set to 2.", m_int_configs[CONFIG_MAX_OVERSPEED_PINGS]);
        m_int_configs[CONFIG_MAX_OVERSPEED_PINGS] = 2;
    }

    m_bool_configs[CONFIG_SAVE_RESPAWN_TIME_IMMEDIATELY] = ConfigMgr::GetBoolDefault("SaveRespawnTimeImmediately", true);
    m_bool_configs[CONFIG_WEATHER] = ConfigMgr::GetBoolDefault("ActivateWeather", true);

    m_int_configs[CONFIG_DISABLE_BREATHING] = ConfigMgr::GetIntDefault("DisableWaterBreath", SEC_CONSOLE);

    m_bool_configs[CONFIG_ALWAYS_MAX_SKILL_FOR_LEVEL] = ConfigMgr::GetBoolDefault("AlwaysMaxSkillForLevel", false);

    if (reload)
    {
        uint32 val = ConfigMgr::GetIntDefault("Expansion", 1);
        if (val != m_int_configs[CONFIG_EXPANSION])
            sLog->outError(LOG_FILTER_SERVER_LOADING, "Expansion option can't be changed at worldserver.conf reload, using current value (%u).", m_int_configs[CONFIG_EXPANSION]);
    }
    else
        m_int_configs[CONFIG_EXPANSION] = ConfigMgr::GetIntDefault("Expansion", 1);

    m_int_configs[CONFIG_CHATFLOOD_MESSAGE_COUNT] = ConfigMgr::GetIntDefault("ChatFlood.MessageCount", 10);
    m_int_configs[CONFIG_CHATFLOOD_MESSAGE_DELAY] = ConfigMgr::GetIntDefault("ChatFlood.MessageDelay", 1);
    m_int_configs[CONFIG_CHATFLOOD_MUTE_TIME]     = ConfigMgr::GetIntDefault("ChatFlood.MuteTime", 10);

    m_int_configs[CONFIG_EVENT_ANNOUNCE] = ConfigMgr::GetIntDefault("Event.Announce", 0);

    m_float_configs[CONFIG_CREATURE_FAMILY_FLEE_ASSISTANCE_RADIUS] = ConfigMgr::GetFloatDefault("CreatureFamilyFleeAssistanceRadius", 30.0f);
    m_float_configs[CONFIG_CREATURE_FAMILY_ASSISTANCE_RADIUS] = ConfigMgr::GetFloatDefault("CreatureFamilyAssistanceRadius", 10.0f);
    m_int_configs[CONFIG_CREATURE_FAMILY_ASSISTANCE_DELAY]  = ConfigMgr::GetIntDefault("CreatureFamilyAssistanceDelay", 1500);
    m_int_configs[CONFIG_CREATURE_FAMILY_FLEE_DELAY]        = ConfigMgr::GetIntDefault("CreatureFamilyFleeDelay", 7000);

    m_int_configs[CONFIG_WORLD_BOSS_LEVEL_DIFF] = ConfigMgr::GetIntDefault("WorldBossLevelDiff", 3);

    // note: disable value (-1) will assigned as 0xFFFFFFF, to prevent overflow at calculations limit it to max possible player level MAX_LEVEL(100)
    m_int_configs[CONFIG_QUEST_LOW_LEVEL_HIDE_DIFF] = ConfigMgr::GetIntDefault("Quests.LowLevelHideDiff", 4);
    if (m_int_configs[CONFIG_QUEST_LOW_LEVEL_HIDE_DIFF] > MAX_LEVEL)
        m_int_configs[CONFIG_QUEST_LOW_LEVEL_HIDE_DIFF] = MAX_LEVEL;
    m_int_configs[CONFIG_QUEST_HIGH_LEVEL_HIDE_DIFF] = ConfigMgr::GetIntDefault("Quests.HighLevelHideDiff", 7);
    if (m_int_configs[CONFIG_QUEST_HIGH_LEVEL_HIDE_DIFF] > MAX_LEVEL)
        m_int_configs[CONFIG_QUEST_HIGH_LEVEL_HIDE_DIFF] = MAX_LEVEL;
    m_bool_configs[CONFIG_QUEST_IGNORE_RAID] = ConfigMgr::GetBoolDefault("Quests.IgnoreRaid", false);
    m_bool_configs[CONFIG_QUEST_IGNORE_AUTO_ACCEPT] = ConfigMgr::GetBoolDefault("Quests.IgnoreAutoAccept", false);
    m_bool_configs[CONFIG_QUEST_IGNORE_AUTO_COMPLETE] = ConfigMgr::GetBoolDefault("Quests.IgnoreAutoComplete", false);

    m_int_configs[CONFIG_RANDOM_BG_RESET_HOUR] = ConfigMgr::GetIntDefault("Battleground.Random.ResetHour", 6);
    if (m_int_configs[CONFIG_RANDOM_BG_RESET_HOUR] > 23)
    {
        sLog->outError(LOG_FILTER_SERVER_LOADING, "Battleground.Random.ResetHour (%i) can't be load. Set to 6.", m_int_configs[CONFIG_RANDOM_BG_RESET_HOUR]);
        m_int_configs[CONFIG_RANDOM_BG_RESET_HOUR] = 6;
    }

    m_int_configs[CONFIG_GUILD_RESET_HOUR] = ConfigMgr::GetIntDefault("Guild.ResetHour", 6);
    if (m_int_configs[CONFIG_GUILD_RESET_HOUR] > 23)
    {
        sLog->outError(LOG_FILTER_GENERAL, "Guild.ResetHour (%i) can't be load. Set to 6.", m_int_configs[CONFIG_GUILD_RESET_HOUR]);
        m_int_configs[CONFIG_GUILD_RESET_HOUR] = 6;
    }

    m_bool_configs[CONFIG_DETECT_POS_COLLISION] = ConfigMgr::GetBoolDefault("DetectPosCollision", true);

    m_bool_configs[CONFIG_RESTRICTED_LFG_CHANNEL]      = ConfigMgr::GetBoolDefault("Channel.RestrictedLfg", true);
    m_bool_configs[CONFIG_SILENTLY_GM_JOIN_TO_CHANNEL] = ConfigMgr::GetBoolDefault("Channel.SilentlyGMJoin", false);

    m_bool_configs[CONFIG_TALENTS_INSPECTING]           = ConfigMgr::GetBoolDefault("TalentsInspecting", true);
    m_bool_configs[CONFIG_CHAT_FAKE_MESSAGE_PREVENTING] = ConfigMgr::GetBoolDefault("ChatFakeMessagePreventing", false);
    m_int_configs[CONFIG_CHAT_STRICT_LINK_CHECKING_SEVERITY] = ConfigMgr::GetIntDefault("ChatStrictLinkChecking.Severity", 0);
    m_int_configs[CONFIG_CHAT_STRICT_LINK_CHECKING_KICK] = ConfigMgr::GetIntDefault("ChatStrictLinkChecking.Kick", 0);

    m_int_configs[CONFIG_CORPSE_DECAY_NORMAL]    = ConfigMgr::GetIntDefault("Corpse.Decay.NORMAL", 60);
    m_int_configs[CONFIG_CORPSE_DECAY_RARE]      = ConfigMgr::GetIntDefault("Corpse.Decay.RARE", 300);
    m_int_configs[CONFIG_CORPSE_DECAY_ELITE]     = ConfigMgr::GetIntDefault("Corpse.Decay.ELITE", 300);
    m_int_configs[CONFIG_CORPSE_DECAY_RAREELITE] = ConfigMgr::GetIntDefault("Corpse.Decay.RAREELITE", 300);
    m_int_configs[CONFIG_CORPSE_DECAY_WORLDBOSS] = ConfigMgr::GetIntDefault("Corpse.Decay.WORLDBOSS", 3600);

    m_int_configs[CONFIG_DEATH_SICKNESS_LEVEL]           = ConfigMgr::GetIntDefault ("Death.SicknessLevel", 11);
    m_bool_configs[CONFIG_DEATH_CORPSE_RECLAIM_DELAY_PVP] = ConfigMgr::GetBoolDefault("Death.CorpseReclaimDelay.PvP", true);
    m_bool_configs[CONFIG_DEATH_CORPSE_RECLAIM_DELAY_PVE] = ConfigMgr::GetBoolDefault("Death.CorpseReclaimDelay.PvE", true);
    m_bool_configs[CONFIG_DEATH_BONES_WORLD]              = ConfigMgr::GetBoolDefault("Death.Bones.World", true);
    m_bool_configs[CONFIG_DEATH_BONES_BG_OR_ARENA]        = ConfigMgr::GetBoolDefault("Death.Bones.BattlegroundOrArena", true);

    m_bool_configs[CONFIG_DIE_COMMAND_MODE] = ConfigMgr::GetBoolDefault("Die.Command.Mode", true);

    m_float_configs[CONFIG_THREAT_RADIUS] = ConfigMgr::GetFloatDefault("ThreatRadius", 60.0f);

    // always use declined names in the russian client
    m_bool_configs[CONFIG_DECLINED_NAMES_USED] =
        (m_int_configs[CONFIG_REALM_ZONE] == REALM_ZONE_RUSSIAN) ? true : ConfigMgr::GetBoolDefault("DeclinedNames", false);

    m_float_configs[CONFIG_LISTEN_RANGE_SAY]       = ConfigMgr::GetFloatDefault("ListenRange.Say", 25.0f);
    m_float_configs[CONFIG_LISTEN_RANGE_TEXTEMOTE] = ConfigMgr::GetFloatDefault("ListenRange.TextEmote", 25.0f);
    m_float_configs[CONFIG_LISTEN_RANGE_YELL]      = ConfigMgr::GetFloatDefault("ListenRange.Yell", 300.0f);

    m_bool_configs[CONFIG_BATTLEGROUND_CAST_DESERTER]                = ConfigMgr::GetBoolDefault("Battleground.CastDeserter", true);
    m_bool_configs[CONFIG_BATTLEGROUND_QUEUE_ANNOUNCER_ENABLE]       = ConfigMgr::GetBoolDefault("Battleground.QueueAnnouncer.Enable", false);
    m_bool_configs[CONFIG_BATTLEGROUND_QUEUE_ANNOUNCER_PLAYERONLY]   = ConfigMgr::GetBoolDefault("Battleground.QueueAnnouncer.PlayerOnly", false);
    m_int_configs[CONFIG_BATTLEGROUND_INVITATION_TYPE]               = ConfigMgr::GetIntDefault ("Battleground.InvitationType", 0);
    m_int_configs[CONFIG_BATTLEGROUND_PREMATURE_FINISH_TIMER]        = ConfigMgr::GetIntDefault ("Battleground.PrematureFinishTimer", 5 * MINUTE * IN_MILLISECONDS);
    m_int_configs[CONFIG_BATTLEGROUND_PREMADE_GROUP_WAIT_FOR_MATCH]  = ConfigMgr::GetIntDefault ("Battleground.PremadeGroupWaitForMatch", 30 * MINUTE * IN_MILLISECONDS);
    m_bool_configs[CONFIG_BG_XP_FOR_KILL]                            = ConfigMgr::GetBoolDefault("Battleground.GiveXPForKills", false);
    m_int_configs[CONFIG_ARENA_MAX_RATING_DIFFERENCE]                = ConfigMgr::GetIntDefault ("Arena.MaxRatingDifference", 150);
    m_int_configs[CONFIG_ARENA_RATING_DISCARD_TIMER]                 = ConfigMgr::GetIntDefault ("Arena.RatingDiscardTimer", 10 * MINUTE * IN_MILLISECONDS);
    m_int_configs[CONFIG_ARENA_RATED_UPDATE_TIMER]                   = ConfigMgr::GetIntDefault ("Arena.RatedUpdateTimer", 5 * IN_MILLISECONDS);
    m_bool_configs[CONFIG_ARENA_AUTO_DISTRIBUTE_POINTS]              = ConfigMgr::GetBoolDefault("Arena.AutoDistributePoints", false);
    m_int_configs[CONFIG_ARENA_AUTO_DISTRIBUTE_INTERVAL_DAYS]        = ConfigMgr::GetIntDefault ("Arena.AutoDistributeInterval", 7);
    m_bool_configs[CONFIG_ARENA_QUEUE_ANNOUNCER_ENABLE]              = ConfigMgr::GetBoolDefault("Arena.QueueAnnouncer.Enable", false);
    m_bool_configs[CONFIG_ARENA_QUEUE_ANNOUNCER_PLAYERONLY]          = ConfigMgr::GetBoolDefault("Arena.QueueAnnouncer.PlayerOnly", false);
    m_int_configs[CONFIG_ARENA_SEASON_ID]                            = ConfigMgr::GetIntDefault ("Arena.ArenaSeason.ID", 1);
    m_int_configs[CONFIG_ARENA_START_RATING]                         = ConfigMgr::GetIntDefault ("Arena.ArenaStartRating", 0);
    m_int_configs[CONFIG_ARENA_START_PERSONAL_RATING]                = ConfigMgr::GetIntDefault ("Arena.ArenaStartPersonalRating", 1000);
    m_int_configs[CONFIG_ARENA_START_MATCHMAKER_RATING]              = ConfigMgr::GetIntDefault ("Arena.ArenaStartMatchmakerRating", 1500);
    m_int_configs[CONFIG_ARENA_PROGRESSIVE_MMR_TIMER]                = ConfigMgr::GetIntDefault ("Arena.ProgressiveMMRTimer", 30000);
    m_int_configs[CONFIG_ARENA_PROGRESSIVE_MMR_STEPSIZE]             = ConfigMgr::GetIntDefault ("Arena.ProgressiveMMRStepSize", 50);
    m_bool_configs[CONFIG_ARENA_SEASON_IN_PROGRESS]                  = ConfigMgr::GetBoolDefault("Arena.ArenaSeason.InProgress", true);
    m_bool_configs[CONFIG_ARENA_LOG_EXTENDED_INFO]                   = ConfigMgr::GetBoolDefault("ArenaLog.ExtendedInfo", false);

    m_bool_configs[CONFIG_OFFHAND_CHECK_AT_SPELL_UNLEARN]            = ConfigMgr::GetBoolDefault("OffhandCheckAtSpellUnlearn", true);

    if (int32 clientCacheId = ConfigMgr::GetIntDefault("ClientCacheVersion", 0))
    {
        // overwrite DB/old value
        if (clientCacheId > 0)
        {
            m_int_configs[CONFIG_CLIENTCACHE_VERSION] = clientCacheId;
            sLog->outInfo(LOG_FILTER_SERVER_LOADING, "Client cache version set to: %u", clientCacheId);
        }
        else
            sLog->outError(LOG_FILTER_SERVER_LOADING, "ClientCacheVersion can't be negative %d, ignored.", clientCacheId);
    }

    m_int_configs[CONFIG_INSTANT_LOGOUT] = ConfigMgr::GetIntDefault("InstantLogout", SEC_MODERATOR);

    m_int_configs[CONFIG_GUILD_EVENT_LOG_COUNT] = ConfigMgr::GetIntDefault("Guild.EventLogRecordsCount", GUILD_EVENTLOG_MAX_RECORDS);
    if (m_int_configs[CONFIG_GUILD_EVENT_LOG_COUNT] > GUILD_EVENTLOG_MAX_RECORDS)
        m_int_configs[CONFIG_GUILD_EVENT_LOG_COUNT] = GUILD_EVENTLOG_MAX_RECORDS;
    m_int_configs[CONFIG_GUILD_BANK_EVENT_LOG_COUNT] = ConfigMgr::GetIntDefault("Guild.BankEventLogRecordsCount", GUILD_BANKLOG_MAX_RECORDS);
    if (m_int_configs[CONFIG_GUILD_BANK_EVENT_LOG_COUNT] > GUILD_BANKLOG_MAX_RECORDS)
        m_int_configs[CONFIG_GUILD_BANK_EVENT_LOG_COUNT] = GUILD_BANKLOG_MAX_RECORDS;

    //visibility on continents
    m_MaxVisibleDistanceOnContinents = ConfigMgr::GetFloatDefault("Visibility.Distance.Continents", DEFAULT_VISIBILITY_DISTANCE);
    if (m_MaxVisibleDistanceOnContinents < 45*sWorld->getRate(RATE_CREATURE_AGGRO))
    {
        sLog->outError(LOG_FILTER_SERVER_LOADING, "Visibility.Distance.Continents can't be less max aggro radius %f", 45*sWorld->getRate(RATE_CREATURE_AGGRO));
        m_MaxVisibleDistanceOnContinents = 45*sWorld->getRate(RATE_CREATURE_AGGRO);
    }
    else if (m_MaxVisibleDistanceOnContinents > MAX_VISIBILITY_DISTANCE)
    {
        sLog->outError(LOG_FILTER_SERVER_LOADING, "Visibility.Distance.Continents can't be greater %f", MAX_VISIBILITY_DISTANCE);
        m_MaxVisibleDistanceOnContinents = MAX_VISIBILITY_DISTANCE;
    }

    //visibility in instances
    m_MaxVisibleDistanceInInstances = ConfigMgr::GetFloatDefault("Visibility.Distance.Instances", DEFAULT_VISIBILITY_INSTANCE);
    if (m_MaxVisibleDistanceInInstances < 45*sWorld->getRate(RATE_CREATURE_AGGRO))
    {
        sLog->outError(LOG_FILTER_SERVER_LOADING, "Visibility.Distance.Instances can't be less max aggro radius %f", 45*sWorld->getRate(RATE_CREATURE_AGGRO));
        m_MaxVisibleDistanceInInstances = 45*sWorld->getRate(RATE_CREATURE_AGGRO);
    }
    else if (m_MaxVisibleDistanceInInstances > MAX_VISIBILITY_DISTANCE)
    {
        sLog->outError(LOG_FILTER_SERVER_LOADING, "Visibility.Distance.Instances can't be greater %f", MAX_VISIBILITY_DISTANCE);
        m_MaxVisibleDistanceInInstances = MAX_VISIBILITY_DISTANCE;
    }

    //visibility in BG/Arenas
    m_MaxVisibleDistanceInBGArenas = ConfigMgr::GetFloatDefault("Visibility.Distance.BGArenas", DEFAULT_VISIBILITY_BGARENAS);
    if (m_MaxVisibleDistanceInBGArenas < 45*sWorld->getRate(RATE_CREATURE_AGGRO))
    {
        sLog->outError(LOG_FILTER_SERVER_LOADING, "Visibility.Distance.BGArenas can't be less max aggro radius %f", 45*sWorld->getRate(RATE_CREATURE_AGGRO));
        m_MaxVisibleDistanceInBGArenas = 45*sWorld->getRate(RATE_CREATURE_AGGRO);
    }
    else if (m_MaxVisibleDistanceInBGArenas > MAX_VISIBILITY_DISTANCE)
    {
        sLog->outError(LOG_FILTER_SERVER_LOADING, "Visibility.Distance.BGArenas can't be greater %f", MAX_VISIBILITY_DISTANCE);
        m_MaxVisibleDistanceInBGArenas = MAX_VISIBILITY_DISTANCE;
    }

    m_visibility_notify_periodOnContinents = ConfigMgr::GetIntDefault("Visibility.Notify.Period.OnContinents", DEFAULT_VISIBILITY_NOTIFY_PERIOD);
    m_visibility_notify_periodInInstances = ConfigMgr::GetIntDefault("Visibility.Notify.Period.InInstances",   DEFAULT_VISIBILITY_NOTIFY_PERIOD);
    m_visibility_notify_periodInBGArenas = ConfigMgr::GetIntDefault("Visibility.Notify.Period.InBGArenas",    DEFAULT_VISIBILITY_NOTIFY_PERIOD);

    ///- Load the CharDelete related config options
    m_int_configs[CONFIG_CHARDELETE_METHOD] = ConfigMgr::GetIntDefault("CharDelete.Method", 0);
    m_int_configs[CONFIG_CHARDELETE_MIN_LEVEL] = ConfigMgr::GetIntDefault("CharDelete.MinLevel", 0);
    m_int_configs[CONFIG_CHARDELETE_KEEP_DAYS] = ConfigMgr::GetIntDefault("CharDelete.KeepDays", 30);

    ///- Read the "Data" directory from the config file
    std::string dataPath = ConfigMgr::GetStringDefault("DataDir", "./");
    if (dataPath.at(dataPath.length()-1) != '/' && dataPath.at(dataPath.length()-1) != '\\')
        dataPath.push_back('/');

    if (reload)
    {
        if (dataPath != m_dataPath)
            sLog->outError(LOG_FILTER_SERVER_LOADING, "DataDir option can't be changed at worldserver.conf reload, using current value (%s).", m_dataPath.c_str());
    }
    else
    {
        m_dataPath = dataPath;
        sLog->outInfo(LOG_FILTER_SERVER_LOADING, "Using DataDir %s", m_dataPath.c_str());
    }

    m_bool_configs[CONFIG_VMAP_INDOOR_CHECK] = ConfigMgr::GetBoolDefault("vmap.enableIndoorCheck", 0);
    bool enableIndoor = ConfigMgr::GetBoolDefault("vmap.enableIndoorCheck", true);
    bool enableLOS = ConfigMgr::GetBoolDefault("vmap.enableLOS", true);
    bool enableHeight = ConfigMgr::GetBoolDefault("vmap.enableHeight", true);
    bool enablePetLOS = ConfigMgr::GetBoolDefault("vmap.petLOS", true);
    std::string ignoreSpellIds = ConfigMgr::GetStringDefault("vmap.ignoreSpellIds", "");

    if (!enableHeight)
        sLog->outError(LOG_FILTER_SERVER_LOADING, "VMap height checking disabled! Creatures movements and other various things WILL be broken! Expect no support.");

    VMAP::VMapFactory::createOrGetVMapManager()->setEnableLineOfSightCalc(enableLOS);
    VMAP::VMapFactory::createOrGetVMapManager()->setEnableHeightCalc(enableHeight);
    VMAP::VMapFactory::preventSpellsFromBeingTestedForLoS(ignoreSpellIds.c_str());
    sLog->outInfo(LOG_FILTER_SERVER_LOADING, "VMap support included. LineOfSight:%i, getHeight:%i, indoorCheck:%i PetLOS:%i", enableLOS, enableHeight, enableIndoor, enablePetLOS);
    sLog->outInfo(LOG_FILTER_SERVER_LOADING, "VMap data directory is: %svmaps", m_dataPath.c_str());

    m_int_configs[CONFIG_MAX_WHO] = ConfigMgr::GetIntDefault("MaxWhoListReturns", 49);
    m_bool_configs[CONFIG_PET_LOS] = ConfigMgr::GetBoolDefault("vmap.petLOS", true);
    m_bool_configs[CONFIG_START_ALL_SPELLS] = ConfigMgr::GetBoolDefault("PlayerStart.AllSpells", false);
    if (m_bool_configs[CONFIG_START_ALL_SPELLS])
        sLog->outWarn(LOG_FILTER_SERVER_LOADING, "PlayerStart.AllSpells enabled - may not function as intended!");
    m_int_configs[CONFIG_HONOR_AFTER_DUEL] = ConfigMgr::GetIntDefault("HonorPointsAfterDuel", 0);
    m_bool_configs[CONFIG_START_ALL_EXPLORED] = ConfigMgr::GetBoolDefault("PlayerStart.MapsExplored", false);
    m_bool_configs[CONFIG_START_ALL_REP] = ConfigMgr::GetBoolDefault("PlayerStart.AllReputation", false);
    m_bool_configs[CONFIG_ALWAYS_MAXSKILL] = ConfigMgr::GetBoolDefault("AlwaysMaxWeaponSkill", false);
    m_bool_configs[CONFIG_PVP_TOKEN_ENABLE] = ConfigMgr::GetBoolDefault("PvPToken.Enable", false);
    m_int_configs[CONFIG_PVP_TOKEN_MAP_TYPE] = ConfigMgr::GetIntDefault("PvPToken.MapAllowType", 4);
    m_int_configs[CONFIG_PVP_TOKEN_ID] = ConfigMgr::GetIntDefault("PvPToken.ItemID", 29434);
    m_int_configs[CONFIG_PVP_TOKEN_COUNT] = ConfigMgr::GetIntDefault("PvPToken.ItemCount", 1);
    if (m_int_configs[CONFIG_PVP_TOKEN_COUNT] < 1)
        m_int_configs[CONFIG_PVP_TOKEN_COUNT] = 1;
    m_bool_configs[CONFIG_PVP_DUEL_COOLDOWN] = ConfigMgr::GetBoolDefault("ResetDuelCooldown", false);

    m_bool_configs[CONFIG_NO_RESET_TALENT_COST] = ConfigMgr::GetBoolDefault("NoResetTalentsCost", false);
    m_bool_configs[CONFIG_SHOW_KICK_IN_WORLD] = ConfigMgr::GetBoolDefault("ShowKickInWorld", false);
    m_int_configs[CONFIG_INTERVAL_LOG_UPDATE] = ConfigMgr::GetIntDefault("RecordUpdateTimeDiffInterval", 60000);
    m_int_configs[CONFIG_MIN_LOG_UPDATE] = ConfigMgr::GetIntDefault("MinRecordUpdateTimeDiff", 100);
    m_int_configs[CONFIG_NUMTHREADS] = ConfigMgr::GetIntDefault("MapUpdate.Threads", 1);
    m_int_configs[CONFIG_MAX_RESULTS_LOOKUP_COMMANDS] = ConfigMgr::GetIntDefault("Command.LookupMaxResults", 0);

    // chat logging
    m_bool_configs[CONFIG_CHATLOG_CHANNEL] = ConfigMgr::GetBoolDefault("ChatLogs.Channel", false);
    m_bool_configs[CONFIG_CHATLOG_WHISPER] = ConfigMgr::GetBoolDefault("ChatLogs.Whisper", false);
    m_bool_configs[CONFIG_CHATLOG_SYSCHAN] = ConfigMgr::GetBoolDefault("ChatLogs.SysChan", false);
    m_bool_configs[CONFIG_CHATLOG_PARTY] = ConfigMgr::GetBoolDefault("ChatLogs.Party", false);
    m_bool_configs[CONFIG_CHATLOG_RAID] = ConfigMgr::GetBoolDefault("ChatLogs.Raid", false);
    m_bool_configs[CONFIG_CHATLOG_GUILD] = ConfigMgr::GetBoolDefault("ChatLogs.Guild", false);
    m_bool_configs[CONFIG_CHATLOG_PUBLIC] = ConfigMgr::GetBoolDefault("ChatLogs.Public", false);
    m_bool_configs[CONFIG_CHATLOG_ADDON] = ConfigMgr::GetBoolDefault("ChatLogs.Addon", false);
    m_bool_configs[CONFIG_CHATLOG_BGROUND] = ConfigMgr::GetBoolDefault("ChatLogs.Battleground", false);

    // Warden
    m_bool_configs[CONFIG_WARDEN_ENABLED]              = ConfigMgr::GetBoolDefault("Warden.Enabled", false);
    m_int_configs[CONFIG_WARDEN_NUM_MEM_CHECKS]        = ConfigMgr::GetIntDefault("Warden.NumMemChecks", 3);
    m_int_configs[CONFIG_WARDEN_NUM_OTHER_CHECKS]      = ConfigMgr::GetIntDefault("Warden.NumOtherChecks", 7);
    m_int_configs[CONFIG_WARDEN_CLIENT_BAN_DURATION]   = ConfigMgr::GetIntDefault("Warden.BanDuration", 86400);
    m_int_configs[CONFIG_WARDEN_CLIENT_CHECK_HOLDOFF]  = ConfigMgr::GetIntDefault("Warden.ClientCheckHoldOff", 30);
    m_int_configs[CONFIG_WARDEN_CLIENT_FAIL_ACTION]    = ConfigMgr::GetIntDefault("Warden.ClientCheckFailAction", 0);
    m_int_configs[CONFIG_WARDEN_CLIENT_RESPONSE_DELAY] = ConfigMgr::GetIntDefault("Warden.ClientResponseDelay", 600);

    // Dungeon finder
    m_int_configs[CONFIG_LFG_OPTIONSMASK] = ConfigMgr::GetIntDefault("DungeonFinder.OptionsMask", 1);

    // DBC_ItemAttributes
    m_bool_configs[CONFIG_DBC_ENFORCE_ITEM_ATTRIBUTES] = ConfigMgr::GetBoolDefault("DBC.EnforceItemAttributes", true);

    // Max instances per hour
    m_int_configs[CONFIG_MAX_INSTANCES_PER_HOUR] = ConfigMgr::GetIntDefault("AccountInstancesPerHour", 5);

    // AutoBroadcast
    m_bool_configs[CONFIG_AUTOBROADCAST] = ConfigMgr::GetBoolDefault("AutoBroadcast.On", false);
    m_int_configs[CONFIG_AUTOBROADCAST_CENTER] = ConfigMgr::GetIntDefault("AutoBroadcast.Center", 0);
    m_int_configs[CONFIG_AUTOBROADCAST_INTERVAL] = ConfigMgr::GetIntDefault("AutoBroadcast.Timer", 60000);
    if (reload)
    {
        m_timers[WUPDATE_AUTOBROADCAST].SetInterval(m_int_configs[CONFIG_AUTOBROADCAST_INTERVAL]);
        m_timers[WUPDATE_AUTOBROADCAST].Reset();
    }

    // MySQL ping time interval
    m_int_configs[CONFIG_DB_PING_INTERVAL] = ConfigMgr::GetIntDefault("MaxPingTime", 30);

    // misc
    m_bool_configs[CONFIG_PDUMP_NO_PATHS] = ConfigMgr::GetBoolDefault("PlayerDump.DisallowPaths", true);
    m_bool_configs[CONFIG_PDUMP_NO_OVERWRITE] = ConfigMgr::GetBoolDefault("PlayerDump.DisallowOverwrite", true);

    // PvP Rank
    rate_values[RATE_PVP_RANK_EXTRA_HONOR] = ConfigMgr::GetFloatDefault("PvPRank.Rate.ExtraHonor", 0);
    std::string s_pvp_ranks = ConfigMgr::GetStringDefault("PvPRank.HKPerRank", "10,50,100,200,450,1000,2000,3000,4500,7500,10500,15000,30000,50000");
    char *c_pvp_ranks = const_cast<char*>(s_pvp_ranks.c_str());
    for (int i = 0; i !=HKRANKMAX; i++)
    {
        if (i==0)
            pvp_ranks[0] = 0;
        else if (i==1)
            pvp_ranks[1] = atoi(strtok (c_pvp_ranks, ","));
        else
            pvp_ranks[i] = atoi(strtok (NULL, ","));
    }

    //Passive Anticheat System!
    m_bool_configs[CONFIG_ANTICHEAT_ENABLE] = ConfigMgr::GetBoolDefault("Anticheat.Enable", true);
    m_int_configs[CONFIG_ANTICHEAT_REPORTS_INGAME_NOTIFICATION] = ConfigMgr::GetIntDefault("Anticheat.ReportsForIngameWarnings", 70);
    m_int_configs[CONFIG_ANTICHEAT_DETECTIONS_ENABLED] = ConfigMgr::GetIntDefault("Anticheat.DetectionsEnabled",31);
    m_int_configs[CONFIG_ANTICHEAT_MAX_REPORTS_FOR_DAILY_REPORT] = ConfigMgr::GetIntDefault("Anticheat.MaxReportsForDailyReport",70);
    m_bool_configs[CONFIG_BAN_PLAYER] = ConfigMgr::GetBoolDefault("Anticheat.Ban", true);

    /** World of Warcraft Armory **/
    m_bool_configs[CONFIG_ARMORY_ENABLE] = ConfigMgr::GetBoolDefault("Armory.Enable", true);
    /** World of Warcraft Armory **/

    //Allow Two Side Interaction Chat
    m_int_configs[CONFIG_ALLOW_TWO_SIDE_INTERACTION_CHAT_AREA] = ConfigMgr::GetIntDefault("AllowTwoSide.Interaction.Chat.Area", -1);

    // call ScriptMgr if we're reloading the configuration
    m_bool_configs[CONFIG_WINTERGRASP_ENABLE] = ConfigMgr::GetBoolDefault("Wintergrasp.Enable", false);
    m_int_configs[CONFIG_WINTERGRASP_PLR_MAX] = ConfigMgr::GetIntDefault("Wintergrasp.PlayerMax", 100);
    m_int_configs[CONFIG_WINTERGRASP_PLR_MIN] = ConfigMgr::GetIntDefault("Wintergrasp.PlayerMin", 0);
    m_int_configs[CONFIG_WINTERGRASP_PLR_MIN_LVL] = ConfigMgr::GetIntDefault("Wintergrasp.PlayerMinLvl", 77);
    m_int_configs[CONFIG_WINTERGRASP_BATTLETIME] = ConfigMgr::GetIntDefault("Wintergrasp.BattleTimer", 30);
    m_int_configs[CONFIG_WINTERGRASP_NOBATTLETIME] = ConfigMgr::GetIntDefault("Wintergrasp.NoBattleTimer", 150);
    m_int_configs[CONFIG_WINTERGRASP_RESTART_AFTER_CRASH] = ConfigMgr::GetIntDefault("Wintergrasp.CrashRestartTimer", 10);

<<<<<<< HEAD
    // custom arena logs just for webpage purposes
    m_bool_configs[CONFIG_CUSTOM_ARENA_LOGS] = ConfigMgr::GetBoolDefault("CustomArenaLogs", false);

    // gc_token vendor log
    m_bool_configs[CONFIG_GC_TOKEN_VENDOR] = ConfigMgr::GetBoolDefault("GCTokenVendorLog", false);
=======
    // gc custom logs
    // custom arena logs just for webpage purposes
    m_bool_configs[CONFIG_CUSTOM_ARENA_LOGS] = ConfigMgr::GetBoolDefault("CustomArenaLogs", false);
    // gc_token vendor log
    m_bool_configs[CONFIG_GC_TOKEN_VENDOR] = ConfigMgr::GetBoolDefault("GCTokenVendorLog", false);
    // enable crypt run
    m_bool_configs[CONFIG_CRYPT_RUN_ENABLE] = ConfigMgr::GetBoolDefault("CryptRun.Enable", false);
    // crypt run token reward
    m_int_configs[CONFIG_CRYPT_RUN_REWARDS] = ConfigMgr::GetIntDefault("CryptRun.Reward", 10);
>>>>>>> 0c617758

    if (reload)
        sScriptMgr->OnConfigLoad(reload);
}

extern void LoadGameObjectModelList();

/// Initialize the World
void World::SetInitialWorldSettings()
{
    ///- Server startup begin
    uint32 startupBegin = getMSTime();

    ///- Initialize the random number generator
    srand((unsigned int)time(NULL));

    ///- Initialize config settings
    LoadConfigSettings();

    ///- Initialize Allowed Security Level
    LoadDBAllowedSecurityLevel();

    ///- Init highest guids before any table loading to prevent using not initialized guids in some code.
    sObjectMgr->SetHighestGuids();

    ///- Check the existence of the map files for all races' startup areas.
    if (!MapManager::ExistMapAndVMap(0, -6240.32f, 331.033f)
        || !MapManager::ExistMapAndVMap(0, -8949.95f, -132.493f)
        || !MapManager::ExistMapAndVMap(1, -618.518f, -4251.67f)
        || !MapManager::ExistMapAndVMap(0, 1676.35f, 1677.45f)
        || !MapManager::ExistMapAndVMap(1, 10311.3f, 832.463f)
        || !MapManager::ExistMapAndVMap(1, -2917.58f, -257.98f)
        || (m_int_configs[CONFIG_EXPANSION] && (
            !MapManager::ExistMapAndVMap(530, 10349.6f, -6357.29f) ||
            !MapManager::ExistMapAndVMap(530, -3961.64f, -13931.2f))))
    {
        sLog->outError(LOG_FILTER_SERVER_LOADING, "Correct *.map files not found in path '%smaps' or *.vmtree/*.vmtile files in '%svmaps'. Please place *.map/*.vmtree/*.vmtile files in appropriate directories or correct the DataDir value in the worldserver.conf file.", m_dataPath.c_str(), m_dataPath.c_str());
        exit(1);
    }

    ///- Initialize pool manager
    sPoolMgr->Initialize();

    ///- Initialize game event manager
    sGameEventMgr->Initialize();

    ///- Loading strings. Getting no records means core load has to be canceled because no error message can be output.

    sLog->outInfo(LOG_FILTER_SERVER_LOADING, "Loading Trinity strings...");
    if (!sObjectMgr->LoadTrinityStrings())
        exit(1);                                            // Error message displayed in function already

    ///- Update the realm entry in the database with the realm type from the config file
    //No SQL injection as values are treated as integers

    // not send custom type REALM_FFA_PVP to realm list
    uint32 server_type;
    if (IsFFAPvPRealm())
        server_type = REALM_TYPE_PVP;
    else
        server_type = getIntConfig(CONFIG_GAME_TYPE);

    uint32 realm_zone = getIntConfig(CONFIG_REALM_ZONE);

    LoginDatabase.PExecute("UPDATE realmlist SET icon = %u, timezone = %u WHERE id = '%d'", server_type, realm_zone, realmID);      // One-time query

    ///- Remove the bones (they should not exist in DB though) and old corpses after a restart
    PreparedStatement* stmt = CharacterDatabase.GetPreparedStatement(CHAR_DEL_OLD_CORPSES);
    stmt->setUInt32(0, 3 * DAY);
    CharacterDatabase.Execute(stmt);

    ///- Load the DBC files
    sLog->outInfo(LOG_FILTER_SERVER_LOADING, "Initialize data stores...");
    LoadDBCStores(m_dataPath);
    DetectDBCLang();

    sLog->outInfo(LOG_FILTER_SERVER_LOADING, "Loading spell dbc data corrections...");
    sSpellMgr->LoadDbcDataCorrections();

    sLog->outInfo(LOG_FILTER_SERVER_LOADING, "Loading SpellInfo store...");
    sSpellMgr->LoadSpellInfoStore();

    sLog->outInfo(LOG_FILTER_SERVER_LOADING, "Loading SkillLineAbilityMultiMap Data...");
    sSpellMgr->LoadSkillLineAbilityMap();

    sLog->outInfo(LOG_FILTER_SERVER_LOADING, "Loading spell custom attributes...");
    sSpellMgr->LoadSpellCustomAttr();

    sLog->outInfo(LOG_FILTER_SERVER_LOADING, "Loading GameObject models...");
    LoadGameObjectModelList();

    sLog->outInfo(LOG_FILTER_SERVER_LOADING, "Loading Script Names...");
    sObjectMgr->LoadScriptNames();

    sLog->outInfo(LOG_FILTER_SERVER_LOADING, "Loading Instance Template...");
    sObjectMgr->LoadInstanceTemplate();

    // Must be called before `creature_respawn`/`gameobject_respawn` tables
    sLog->outInfo(LOG_FILTER_SERVER_LOADING, "Loading instances...");
    sInstanceSaveMgr->LoadInstances();

    sLog->outInfo(LOG_FILTER_SERVER_LOADING, "Loading Localization strings...");
    uint32 oldMSTime = getMSTime();
    sObjectMgr->LoadCreatureLocales();
    sObjectMgr->LoadGameObjectLocales();
    sObjectMgr->LoadItemLocales();
    sObjectMgr->LoadItemSetNameLocales();
    sObjectMgr->LoadQuestLocales();
    sObjectMgr->LoadNpcTextLocales();
    sObjectMgr->LoadPageTextLocales();
    sObjectMgr->LoadGossipMenuItemsLocales();
    sObjectMgr->LoadPointOfInterestLocales();

    sObjectMgr->SetDBCLocaleIndex(GetDefaultDbcLocale());        // Get once for all the locale index of DBC language (console/broadcasts)
    sLog->outInfo(LOG_FILTER_SERVER_LOADING, ">> Localization strings loaded in %u ms", GetMSTimeDiffToNow(oldMSTime));


    sLog->outInfo(LOG_FILTER_SERVER_LOADING, "Loading Page Texts...");
    sObjectMgr->LoadPageTexts();

    sLog->outInfo(LOG_FILTER_SERVER_LOADING, "Loading Game Object Templates...");         // must be after LoadPageTexts
    sObjectMgr->LoadGameObjectTemplate();

    sLog->outInfo(LOG_FILTER_SERVER_LOADING, "Loading Spell Rank Data...");
    sSpellMgr->LoadSpellRanks();

    sLog->outInfo(LOG_FILTER_SERVER_LOADING, "Loading Spell Required Data...");
    sSpellMgr->LoadSpellRequired();

    sLog->outInfo(LOG_FILTER_SERVER_LOADING, "Loading Spell Group types...");
    sSpellMgr->LoadSpellGroups();

    sLog->outInfo(LOG_FILTER_SERVER_LOADING, "Loading Spell Learn Skills...");
    sSpellMgr->LoadSpellLearnSkills();                           // must be after LoadSpellRanks

    sLog->outInfo(LOG_FILTER_SERVER_LOADING, "Loading Spell Learn Spells...");
    sSpellMgr->LoadSpellLearnSpells();

    sLog->outInfo(LOG_FILTER_SERVER_LOADING, "Loading Spell Proc Event conditions...");
    sSpellMgr->LoadSpellProcEvents();

    sLog->outInfo(LOG_FILTER_SERVER_LOADING, "Loading Spell Proc conditions and data...");
    sSpellMgr->LoadSpellProcs();

    sLog->outInfo(LOG_FILTER_SERVER_LOADING, "Loading Spell Bonus Data...");
    sSpellMgr->LoadSpellBonusess();

    sLog->outInfo(LOG_FILTER_SERVER_LOADING, "Loading Aggro Spells Definitions...");
    sSpellMgr->LoadSpellThreats();

    sLog->outInfo(LOG_FILTER_SERVER_LOADING, "Loading Spell Group Stack Rules...");
    sSpellMgr->LoadSpellGroupStackRules();

    sLog->outInfo(LOG_FILTER_SERVER_LOADING, "Loading NPC Texts...");
    sObjectMgr->LoadGossipText();

    sLog->outInfo(LOG_FILTER_SERVER_LOADING, "Loading Enchant Spells Proc datas...");
    sSpellMgr->LoadSpellEnchantProcData();

    sLog->outInfo(LOG_FILTER_SERVER_LOADING, "Loading Item Random Enchantments Table...");
    LoadRandomEnchantmentsTable();

    sLog->outInfo(LOG_FILTER_SERVER_LOADING, "Loading Disables");
    DisableMgr::LoadDisables();                                  // must be before loading quests and items

    sLog->outInfo(LOG_FILTER_SERVER_LOADING, "Loading Items...");                         // must be after LoadRandomEnchantmentsTable and LoadPageTexts
    sObjectMgr->LoadItemTemplates();

    sLog->outInfo(LOG_FILTER_SERVER_LOADING, "Loading Item set names...");                // must be after LoadItemPrototypes
    sObjectMgr->LoadItemSetNames();

    sLog->outInfo(LOG_FILTER_SERVER_LOADING, "Loading Transmogrifications...");           // custom must be after LoadItemTemplates
    sObjectMgr->LoadTransmogrifications();

    sLog->outInfo(LOG_FILTER_SERVER_LOADING, "Loading Creature Model Based Info Data...");
    sObjectMgr->LoadCreatureModelInfo();

    sLog->outInfo(LOG_FILTER_SERVER_LOADING, "Loading Equipment templates...");
    sObjectMgr->LoadEquipmentTemplates();

    sLog->outInfo(LOG_FILTER_SERVER_LOADING, "Loading Creature templates...");
    sObjectMgr->LoadCreatureTemplates();

    sLog->outInfo(LOG_FILTER_SERVER_LOADING, "Loading Creature template addons...");
    sObjectMgr->LoadCreatureTemplateAddons();

    sLog->outInfo(LOG_FILTER_SERVER_LOADING, "Loading Reputation Reward Rates...");
    sObjectMgr->LoadReputationRewardRate();

    sLog->outInfo(LOG_FILTER_SERVER_LOADING, "Loading Creature Reputation OnKill Data...");
    sObjectMgr->LoadReputationOnKill();

    sLog->outInfo(LOG_FILTER_SERVER_LOADING, "Loading Reputation Spillover Data...");
    sObjectMgr->LoadReputationSpilloverTemplate();

    sLog->outInfo(LOG_FILTER_SERVER_LOADING, "Loading Points Of Interest Data...");
    sObjectMgr->LoadPointsOfInterest();

    sLog->outInfo(LOG_FILTER_SERVER_LOADING, "Loading Creature Base Stats...");
    sObjectMgr->LoadCreatureClassLevelStats();

    sLog->outInfo(LOG_FILTER_SERVER_LOADING, "Loading Creature Data...");
    sObjectMgr->LoadCreatures();

    sLog->outInfo(LOG_FILTER_SERVER_LOADING, "Loading pet levelup spells...");
    sSpellMgr->LoadPetLevelupSpellMap();

    sLog->outInfo(LOG_FILTER_SERVER_LOADING, "Loading pet default spells additional to levelup spells...");
    sSpellMgr->LoadPetDefaultSpells();

    sLog->outInfo(LOG_FILTER_SERVER_LOADING, "Loading Creature Addon Data...");
    sObjectMgr->LoadCreatureAddons();                            // must be after LoadCreatureTemplates() and LoadCreatures()

    sLog->outInfo(LOG_FILTER_SERVER_LOADING, "Loading Gameobject Data...");
    sObjectMgr->LoadGameobjects();

    sLog->outInfo(LOG_FILTER_SERVER_LOADING, "Loading Creature Linked Respawn...");
    sObjectMgr->LoadLinkedRespawn();                             // must be after LoadCreatures(), LoadGameObjects()

    sLog->outInfo(LOG_FILTER_SERVER_LOADING, "Loading Weather Data...");
    WeatherMgr::LoadWeatherData();

    sLog->outInfo(LOG_FILTER_SERVER_LOADING, "Loading Quests...");
    sObjectMgr->LoadQuests();                                    // must be loaded after DBCs, creature_template, item_template, gameobject tables

    sLog->outInfo(LOG_FILTER_SERVER_LOADING, "Checking Quest Disables");
    DisableMgr::CheckQuestDisables();                           // must be after loading quests

    sLog->outInfo(LOG_FILTER_SERVER_LOADING, "Loading Quest POI");
    sObjectMgr->LoadQuestPOI();

    sLog->outInfo(LOG_FILTER_SERVER_LOADING, "Loading Quests Relations...");
    sObjectMgr->LoadQuestRelations();                            // must be after quest load

    sLog->outInfo(LOG_FILTER_SERVER_LOADING, "Loading Objects Pooling Data...");
    sPoolMgr->LoadFromDB();

    sLog->outInfo(LOG_FILTER_SERVER_LOADING, "Loading Game Event Data...");               // must be after loading pools fully
    sGameEventMgr->LoadFromDB();

    sLog->outInfo(LOG_FILTER_SERVER_LOADING, "Loading UNIT_NPC_FLAG_SPELLCLICK Data..."); // must be after LoadQuests
    sObjectMgr->LoadNPCSpellClickSpells();

    sLog->outInfo(LOG_FILTER_SERVER_LOADING, "Loading Vehicle Template Accessories...");
    sObjectMgr->LoadVehicleTemplateAccessories();                // must be after LoadCreatureTemplates() and LoadNPCSpellClickSpells()

    sLog->outInfo(LOG_FILTER_SERVER_LOADING, "Loading Vehicle Accessories...");
    sObjectMgr->LoadVehicleAccessories();                       // must be after LoadCreatureTemplates() and LoadNPCSpellClickSpells()

    sLog->outInfo(LOG_FILTER_SERVER_LOADING, "Loading SpellArea Data...");                // must be after quest load
    sSpellMgr->LoadSpellAreas();

    sLog->outInfo(LOG_FILTER_SERVER_LOADING, "Loading AreaTrigger definitions...");
    sObjectMgr->LoadAreaTriggerTeleports();

    sLog->outInfo(LOG_FILTER_SERVER_LOADING, "Loading Access Requirements...");
    sObjectMgr->LoadAccessRequirements();                        // must be after item template load

    sLog->outInfo(LOG_FILTER_SERVER_LOADING, "Loading Quest Area Triggers...");
    sObjectMgr->LoadQuestAreaTriggers();                         // must be after LoadQuests

    sLog->outInfo(LOG_FILTER_SERVER_LOADING, "Loading Tavern Area Triggers...");
    sObjectMgr->LoadTavernAreaTriggers();

    sLog->outInfo(LOG_FILTER_SERVER_LOADING, "Loading AreaTrigger script names...");
    sObjectMgr->LoadAreaTriggerScripts();

    sLog->outInfo(LOG_FILTER_SERVER_LOADING, "Loading LFG entrance positions..."); // Must be after areatriggers
    sLFGMgr->LoadLFGDungeons();

    sLog->outInfo(LOG_FILTER_SERVER_LOADING, "Loading Dungeon boss data...");
    sObjectMgr->LoadInstanceEncounters();

    sLog->outInfo(LOG_FILTER_SERVER_LOADING, "Loading LFG rewards...");
    sLFGMgr->LoadRewards();

    sLog->outInfo(LOG_FILTER_SERVER_LOADING, "Loading Graveyard-zone links...");
    sObjectMgr->LoadGraveyardZones();

    sLog->outInfo(LOG_FILTER_SERVER_LOADING, "Loading spell pet auras...");
    sSpellMgr->LoadSpellPetAuras();

    sLog->outInfo(LOG_FILTER_SERVER_LOADING, "Loading Spell target coordinates...");
    sSpellMgr->LoadSpellTargetPositions();

    sLog->outInfo(LOG_FILTER_SERVER_LOADING, "Loading enchant custom attributes...");
    sSpellMgr->LoadEnchantCustomAttr();

    sLog->outInfo(LOG_FILTER_SERVER_LOADING, "Loading linked spells...");
    sSpellMgr->LoadSpellLinked();

    sLog->outInfo(LOG_FILTER_SERVER_LOADING, "Loading Player Create Data...");
    sObjectMgr->LoadPlayerInfo();

    sLog->outInfo(LOG_FILTER_SERVER_LOADING, "Loading Exploration BaseXP Data...");
    sObjectMgr->LoadExplorationBaseXP();

    sLog->outInfo(LOG_FILTER_SERVER_LOADING, "Loading Pet Name Parts...");
    sObjectMgr->LoadPetNames();

    CharacterDatabaseCleaner::CleanDatabase();

    sLog->outInfo(LOG_FILTER_SERVER_LOADING, "Loading the max pet number...");
    sObjectMgr->LoadPetNumber();

    sLog->outInfo(LOG_FILTER_SERVER_LOADING, "Loading pet level stats...");
    sObjectMgr->LoadPetLevelInfo();

    sLog->outInfo(LOG_FILTER_SERVER_LOADING, "Loading Player Corpses...");
    sObjectMgr->LoadCorpses();

    sLog->outInfo(LOG_FILTER_SERVER_LOADING, "Loading Player level dependent mail rewards...");
    sObjectMgr->LoadMailLevelRewards();

    // Loot tables
    LoadLootTables();

    sLog->outInfo(LOG_FILTER_SERVER_LOADING, "Loading Skill Discovery Table...");
    LoadSkillDiscoveryTable();

    sLog->outInfo(LOG_FILTER_SERVER_LOADING, "Loading Skill Extra Item Table...");
    LoadSkillExtraItemTable();

    sLog->outInfo(LOG_FILTER_SERVER_LOADING, "Loading Skill Fishing base level requirements...");
    sObjectMgr->LoadFishingBaseSkillLevel();

    sLog->outInfo(LOG_FILTER_SERVER_LOADING, "Loading Achievements...");
    sAchievementMgr->LoadAchievementReferenceList();
    sLog->outInfo(LOG_FILTER_SERVER_LOADING, "Loading Achievement Criteria Lists...");
    sAchievementMgr->LoadAchievementCriteriaList();
    sLog->outInfo(LOG_FILTER_SERVER_LOADING, "Loading Achievement Criteria Data...");
    sAchievementMgr->LoadAchievementCriteriaData();
    sLog->outInfo(LOG_FILTER_SERVER_LOADING, "Loading Achievement Rewards...");
    sAchievementMgr->LoadRewards();
    sLog->outInfo(LOG_FILTER_SERVER_LOADING, "Loading Achievement Reward Locales...");
    sAchievementMgr->LoadRewardLocales();
    sLog->outInfo(LOG_FILTER_SERVER_LOADING, "Loading Completed Achievements...");
    sAchievementMgr->LoadCompletedAchievements();

    // Delete expired auctions before loading
    sLog->outInfo(LOG_FILTER_SERVER_LOADING, "Deleting expired auctions...");
    sAuctionMgr->DeleteExpiredAuctionsAtStartup();

    ///- Load dynamic data tables from the database
    sLog->outInfo(LOG_FILTER_SERVER_LOADING, "Loading Item Auctions...");
    sAuctionMgr->LoadAuctionItems();
    sLog->outInfo(LOG_FILTER_SERVER_LOADING, "Loading Auctions...");
    sAuctionMgr->LoadAuctions();

    sGuildMgr->LoadGuilds();

    sLog->outInfo(LOG_FILTER_SERVER_LOADING, "Loading ArenaTeams...");
    sArenaTeamMgr->LoadArenaTeams();

    sLog->outInfo(LOG_FILTER_SERVER_LOADING, "Loading Groups...");
    sGroupMgr->LoadGroups();

    sLog->outInfo(LOG_FILTER_SERVER_LOADING, "Loading ReservedNames...");
    sObjectMgr->LoadReservedPlayersNames();

    sLog->outInfo(LOG_FILTER_SERVER_LOADING, "Loading GameObjects for quests...");
    sObjectMgr->LoadGameObjectForQuests();

    sLog->outInfo(LOG_FILTER_SERVER_LOADING, "Loading BattleMasters...");
    sBattlegroundMgr->LoadBattleMastersEntry();

    sLog->outInfo(LOG_FILTER_SERVER_LOADING, "Loading GameTeleports...");
    sObjectMgr->LoadGameTele();

    sLog->outInfo(LOG_FILTER_SERVER_LOADING, "Loading Gossip menu...");
    sObjectMgr->LoadGossipMenu();

    sLog->outInfo(LOG_FILTER_SERVER_LOADING, "Loading Gossip menu options...");
    sObjectMgr->LoadGossipMenuItems();

    sLog->outInfo(LOG_FILTER_SERVER_LOADING, "Loading Vendors...");
    sObjectMgr->LoadVendors();                                   // must be after load CreatureTemplate and ItemTemplate

    sLog->outInfo(LOG_FILTER_SERVER_LOADING, "Loading Trainers...");
    sObjectMgr->LoadTrainerSpell();                              // must be after load CreatureTemplate

    sLog->outInfo(LOG_FILTER_SERVER_LOADING, "Loading Waypoints...");
    sWaypointMgr->Load();

    sLog->outInfo(LOG_FILTER_SERVER_LOADING, "Loading SmartAI Waypoints...");
    sSmartWaypointMgr->LoadFromDB();

    sLog->outInfo(LOG_FILTER_SERVER_LOADING, "Loading Creature Formations...");
    sFormationMgr->LoadCreatureFormations();

    sLog->outInfo(LOG_FILTER_SERVER_LOADING, "Loading World States...");              // must be loaded before battleground, outdoor PvP and conditions
    LoadWorldStates();

    sLog->outInfo(LOG_FILTER_SERVER_LOADING, "Loading Conditions...");
    sConditionMgr->LoadConditions();

    sLog->outInfo(LOG_FILTER_SERVER_LOADING, "Loading faction change achievement pairs...");
    sObjectMgr->LoadFactionChangeAchievements();

    sLog->outInfo(LOG_FILTER_SERVER_LOADING, "Loading faction change spell pairs...");
    sObjectMgr->LoadFactionChangeSpells();

    sLog->outInfo(LOG_FILTER_SERVER_LOADING, "Loading faction change item pairs...");
    sObjectMgr->LoadFactionChangeItems();

    sLog->outInfo(LOG_FILTER_SERVER_LOADING, "Loading faction change reputation pairs...");
    sObjectMgr->LoadFactionChangeReputations();

    sLog->outInfo(LOG_FILTER_SERVER_LOADING, "Loading faction change title pairs...");
    sObjectMgr->LoadFactionChangeTitles();

    sLog->outInfo(LOG_FILTER_SERVER_LOADING, "Loading GM tickets...");
    sTicketMgr->LoadTickets();

    sLog->outInfo(LOG_FILTER_SERVER_LOADING, "Loading GM surveys...");
    sTicketMgr->LoadSurveys();

    sLog->outInfo(LOG_FILTER_SERVER_LOADING, "Loading client addons...");
    AddonMgr::LoadFromDB();

    ///- Handle outdated emails (delete/return)
    sLog->outInfo(LOG_FILTER_SERVER_LOADING, "Returning old mails...");
    sObjectMgr->ReturnOrDeleteOldMails(false);

    sLog->outInfo(LOG_FILTER_SERVER_LOADING, "Loading Autobroadcasts...");
    LoadAutobroadcasts();

    ///- Load and initialize scripts
    sObjectMgr->LoadQuestStartScripts();                         // must be after load Creature/Gameobject(Template/Data) and QuestTemplate
    sObjectMgr->LoadQuestEndScripts();                           // must be after load Creature/Gameobject(Template/Data) and QuestTemplate
    sObjectMgr->LoadSpellScripts();                              // must be after load Creature/Gameobject(Template/Data)
    sObjectMgr->LoadGameObjectScripts();                         // must be after load Creature/Gameobject(Template/Data)
    sObjectMgr->LoadEventScripts();                              // must be after load Creature/Gameobject(Template/Data)
    sObjectMgr->LoadWaypointScripts();

    sLog->outInfo(LOG_FILTER_SERVER_LOADING, "Loading Scripts text locales...");      // must be after Load*Scripts calls
    sObjectMgr->LoadDbScriptStrings();

    sLog->outInfo(LOG_FILTER_SERVER_LOADING, "Loading CreatureEventAI Texts...");
    sEventAIMgr->LoadCreatureEventAI_Texts();

    sLog->outInfo(LOG_FILTER_SERVER_LOADING, "Loading CreatureEventAI Summons...");
    sEventAIMgr->LoadCreatureEventAI_Summons();

    sLog->outInfo(LOG_FILTER_SERVER_LOADING, "Loading CreatureEventAI Scripts...");
    sEventAIMgr->LoadCreatureEventAI_Scripts();

    sLog->outInfo(LOG_FILTER_SERVER_LOADING, "Loading spell script names...");
    sObjectMgr->LoadSpellScriptNames();

    sLog->outInfo(LOG_FILTER_SERVER_LOADING, "Loading Creature Texts...");
    sCreatureTextMgr->LoadCreatureTexts();

    sLog->outInfo(LOG_FILTER_SERVER_LOADING, "Loading Creature Text Locales...");
    sCreatureTextMgr->LoadCreatureTextLocales();

    sLog->outInfo(LOG_FILTER_SERVER_LOADING, "Initializing Scripts...");
    sScriptMgr->Initialize();
    sScriptMgr->OnConfigLoad(false);                                // must be done after the ScriptMgr has been properly initialized

    sLog->outInfo(LOG_FILTER_SERVER_LOADING, "Validating spell scripts...");
    sObjectMgr->ValidateSpellScripts();

    sLog->outInfo(LOG_FILTER_SERVER_LOADING, "Loading SmartAI scripts...");
    sSmartScriptMgr->LoadSmartAIFromDB();

    sLog->outInfo(LOG_FILTER_SERVER_LOADING, "Loading Calendar data...");
    sCalendarMgr->LoadFromDB();

    ///- Initialize game time and timers
    sLog->outInfo(LOG_FILTER_SERVER_LOADING, "Initialize game time and timers");
    m_gameTime = time(NULL);
    m_startTime = m_gameTime;

    LoginDatabase.PExecute("INSERT INTO uptime (realmid, starttime, uptime, revision) VALUES(%u, %u, 0, '%s')",
                            realmID, uint32(m_startTime), _FULLVERSION);       // One-time query

    m_timers[WUPDATE_WEATHERS].SetInterval(1*IN_MILLISECONDS);
    m_timers[WUPDATE_AUCTIONS].SetInterval(MINUTE*IN_MILLISECONDS);
    m_timers[WUPDATE_UPTIME].SetInterval(m_int_configs[CONFIG_UPTIME_UPDATE]*MINUTE*IN_MILLISECONDS);
                                                            //Update "uptime" table based on configuration entry in minutes.
    m_timers[WUPDATE_CORPSES].SetInterval(20 * MINUTE * IN_MILLISECONDS);
                                                            //erase corpses every 20 minutes
    m_timers[WUPDATE_CLEANDB].SetInterval(m_int_configs[CONFIG_LOGDB_CLEARINTERVAL]*MINUTE*IN_MILLISECONDS);
                                                            // clean logs table every 14 days by default
    m_timers[WUPDATE_AUTOBROADCAST].SetInterval(getIntConfig(CONFIG_AUTOBROADCAST_INTERVAL));
    m_timers[WUPDATE_DELETECHARS].SetInterval(DAY*IN_MILLISECONDS); // check for chars to delete every day

    m_timers[WUPDATE_PINGDB].SetInterval(getIntConfig(CONFIG_DB_PING_INTERVAL)*MINUTE*IN_MILLISECONDS);    // Mysql ping time in minutes

    //to set mailtimer to return mails every day between 4 and 5 am
    //mailtimer is increased when updating auctions
    //one second is 1000 -(tested on win system)
    //TODO: Get rid of magic numbers
    mail_timer = ((((localtime(&m_gameTime)->tm_hour + 20) % 24)* HOUR * IN_MILLISECONDS) / m_timers[WUPDATE_AUCTIONS].GetInterval());
                                                            //1440
    extmail_timer.SetInterval(m_int_configs[CONFIG_EXTERNAL_MAIL_INTERVAL] * MINUTE * IN_MILLISECONDS);
    mail_timer_expires = ((DAY * IN_MILLISECONDS) / (m_timers[WUPDATE_AUCTIONS].GetInterval()));
    sLog->outInfo(LOG_FILTER_SERVER_LOADING, "Mail timer set to: " UI64FMTD ", mail return is called every " UI64FMTD " minutes", uint64(mail_timer), uint64(mail_timer_expires));

    ///- Initilize static helper structures
    AIRegistry::Initialize();

    ///- Initialize MapManager
    sLog->outInfo(LOG_FILTER_SERVER_LOADING, "Starting Map System");
    sMapMgr->Initialize();

    sLog->outInfo(LOG_FILTER_SERVER_LOADING, "Starting Game Event system...");
    uint32 nextGameEvent = sGameEventMgr->StartSystem();
    m_timers[WUPDATE_EVENTS].SetInterval(nextGameEvent);    //depend on next event

    // Delete all characters which have been deleted X days before
    Player::DeleteOldCharacters();

    // Delete all custom channels which haven't been used for PreserveCustomChannelDuration days.
    Channel::CleanOldChannelsInDB();

    sLog->outInfo(LOG_FILTER_SERVER_LOADING, "Starting Arena Season...");
    sGameEventMgr->StartArenaSeason();

    sTicketMgr->Initialize();

    ///- Initialize Battlegrounds
    sLog->outInfo(LOG_FILTER_SERVER_LOADING, "Starting Battleground System");
    sBattlegroundMgr->CreateInitialBattlegrounds();
    sBattlegroundMgr->InitAutomaticArenaPointDistribution();

    ///- Initialize outdoor pvp
    sLog->outInfo(LOG_FILTER_SERVER_LOADING, "Starting Outdoor PvP System");
    sOutdoorPvPMgr->InitOutdoorPvP();

    ///- Initialize Battlefield
    sLog->outInfo(LOG_FILTER_SERVER_LOADING, "Starting Battlefield System");
    sBattlefieldMgr->InitBattlefield();

    sLog->outInfo(LOG_FILTER_SERVER_LOADING, "Loading Transports...");
    sMapMgr->LoadTransports();

    sLog->outInfo(LOG_FILTER_SERVER_LOADING, "Loading Transport NPCs...");
    sMapMgr->LoadTransportNPCs();

    ///- Initialize Warden
    sLog->outInfo(LOG_FILTER_SERVER_LOADING, "Loading Warden Checks...");
    sWardenCheckMgr->LoadWardenChecks();

    sLog->outInfo(LOG_FILTER_SERVER_LOADING, "Loading Warden Action Overrides...");
    sWardenCheckMgr->LoadWardenOverrides();

    sLog->outInfo(LOG_FILTER_SERVER_LOADING, "Deleting expired bans...");
    LoginDatabase.Execute("DELETE FROM ip_banned WHERE unbandate <= UNIX_TIMESTAMP() AND unbandate<>bandate");      // One-time query

    sLog->outInfo(LOG_FILTER_SERVER_LOADING, "Calculate next daily quest reset time...");
    InitDailyQuestResetTime();

    sLog->outInfo(LOG_FILTER_SERVER_LOADING, "Calculate next weekly quest reset time...");
    InitWeeklyQuestResetTime();

    sLog->outInfo(LOG_FILTER_SERVER_LOADING, "Calculate random battleground reset time...");
    InitRandomBGResetTime();

    sLog->outInfo(LOG_FILTER_SERVER_LOADING, "Calculate Guild cap reset time...");
    InitGuildResetTime();

    LoadCharacterNameData();

    uint32 startupDuration = GetMSTimeDiffToNow(startupBegin);

    sLog->outInfo(LOG_FILTER_WORLDSERVER, "World initialized in %u minutes %u seconds", (startupDuration / 60000), ((startupDuration % 60000) / 1000));
    sLog->EnableDBAppenders();
}

void World::DetectDBCLang()
{
    uint8 m_lang_confid = ConfigMgr::GetIntDefault("DBC.Locale", 255);

    if (m_lang_confid != 255 && m_lang_confid >= TOTAL_LOCALES)
    {
        sLog->outError(LOG_FILTER_SERVER_LOADING, "Incorrect DBC.Locale! Must be >= 0 and < %d (set to 0)", TOTAL_LOCALES);
        m_lang_confid = LOCALE_enUS;
    }

    ChrRacesEntry const* race = sChrRacesStore.LookupEntry(1);

    std::string availableLocalsStr;

    uint8 default_locale = TOTAL_LOCALES;
    for (uint8 i = default_locale-1; i < TOTAL_LOCALES; --i)  // -1 will be 255 due to uint8
    {
        if (race->name[i][0] != '\0')                     // check by race names
        {
            default_locale = i;
            m_availableDbcLocaleMask |= (1 << i);
            availableLocalsStr += localeNames[i];
            availableLocalsStr += " ";
        }
    }

    if (default_locale != m_lang_confid && m_lang_confid < TOTAL_LOCALES &&
        (m_availableDbcLocaleMask & (1 << m_lang_confid)))
    {
        default_locale = m_lang_confid;
    }

    if (default_locale >= TOTAL_LOCALES)
    {
        sLog->outError(LOG_FILTER_SERVER_LOADING, "Unable to determine your DBC Locale! (corrupt DBC?)");
        exit(1);
    }

    m_defaultDbcLocale = LocaleConstant(default_locale);

    sLog->outInfo(LOG_FILTER_SERVER_LOADING, "Using %s DBC Locale as default. All available DBC locales: %s", localeNames[m_defaultDbcLocale], availableLocalsStr.empty() ? "<none>" : availableLocalsStr.c_str());

}

void World::RecordTimeDiff(const char *text, ...)
{
    if (m_updateTimeCount != 1)
        return;
    if (!text)
    {
        m_currentTime = getMSTime();
        return;
    }

    uint32 thisTime = getMSTime();
    uint32 diff = getMSTimeDiff(m_currentTime, thisTime);

    if (diff > m_int_configs[CONFIG_MIN_LOG_UPDATE])
    {
        va_list ap;
        char str[256];
        va_start(ap, text);
        vsnprintf(str, 256, text, ap);
        va_end(ap);
        sLog->outInfo(LOG_FILTER_GENERAL, "Difftime %s: %u.", str, diff);
    }

    m_currentTime = thisTime;
}

void World::LoadAutobroadcasts()
{
    uint32 oldMSTime = getMSTime();

    m_Autobroadcasts.clear();

    QueryResult result = WorldDatabase.Query("SELECT text FROM autobroadcast");

    if (!result)
    {
        sLog->outInfo(LOG_FILTER_SERVER_LOADING, ">> Loaded 0 autobroadcasts definitions. DB table `autobroadcast` is empty!");

        return;
    }

    uint32 count = 0;

    do
    {

        Field* fields = result->Fetch();
        std::string message = fields[0].GetString();

        m_Autobroadcasts.push_back(message);

        ++count;
    } while (result->NextRow());

    sLog->outInfo(LOG_FILTER_SERVER_LOADING, ">> Loaded %u autobroadcasts definitions in %u ms", count, GetMSTimeDiffToNow(oldMSTime));

}

/// Update the World !
void World::Update(uint32 diff)
{
    m_updateTime = diff;

    if (m_int_configs[CONFIG_INTERVAL_LOG_UPDATE] && diff > m_int_configs[CONFIG_MIN_LOG_UPDATE])
    {
        if (m_updateTimeSum > m_int_configs[CONFIG_INTERVAL_LOG_UPDATE])
        {
            sLog->outDebug(LOG_FILTER_GENERAL, "Update time diff: %u. Players online: %u.", m_updateTimeSum / m_updateTimeCount, GetActiveSessionCount());
            m_updateTimeSum = m_updateTime;
            m_updateTimeCount = 1;
        }
        else
        {
            m_updateTimeSum += m_updateTime;
            ++m_updateTimeCount;
        }
    }

    ///- Update the different timers
    for (int i = 0; i < WUPDATE_COUNT; ++i)
    {
        if (m_timers[i].GetCurrent() >= 0)
            m_timers[i].Update(diff);
        else
            m_timers[i].SetCurrent(0);
    }

    ///- Update the game time and check for shutdown time
    _UpdateGameTime();

    /// Handle daily quests reset time
    if (m_gameTime > m_NextDailyQuestReset)
    {
        ResetDailyQuests();
        m_NextDailyQuestReset += DAY;
    }

    if (m_gameTime > m_NextWeeklyQuestReset)
        ResetWeeklyQuests();

    if (m_gameTime > m_NextRandomBGReset)
        ResetRandomBG();

    if (m_gameTime > m_NextGuildReset)
        ResetGuildCap();

    // Handle external mail
    if (sWorld->getBoolConfig(CONFIG_EXTERNAL_MAIL))
    {
        extmail_timer.Update(diff);
        if (extmail_timer.Passed())
        {
            WorldSession::SendExternalMails();
            extmail_timer.Reset();
        }
    }

    /// <ul><li> Handle auctions when the timer has passed
    if (m_timers[WUPDATE_AUCTIONS].Passed())
    {
        m_timers[WUPDATE_AUCTIONS].Reset();

        ///- Update mails (return old mails with item, or delete them)
        //(tested... works on win)
        if (++mail_timer > mail_timer_expires)
        {
            mail_timer = 0;
            sObjectMgr->ReturnOrDeleteOldMails(true);
        }

        ///- Handle expired auctions
        sAuctionMgr->Update();
    }

    /// <li> Handle session updates when the timer has passed
    RecordTimeDiff(NULL);
    UpdateSessions(diff);
    RecordTimeDiff("UpdateSessions");

    /// <li> Handle weather updates when the timer has passed
    if (m_timers[WUPDATE_WEATHERS].Passed())
    {
        m_timers[WUPDATE_WEATHERS].Reset();
        WeatherMgr::Update(uint32(m_timers[WUPDATE_WEATHERS].GetInterval()));
    }

    /// <li> Update uptime table
    if (m_timers[WUPDATE_UPTIME].Passed())
    {
        uint32 tmpDiff = uint32(m_gameTime - m_startTime);
        uint32 maxOnlinePlayers = GetMaxPlayerCount();

        m_timers[WUPDATE_UPTIME].Reset();

        PreparedStatement* stmt = LoginDatabase.GetPreparedStatement(LOGIN_UPD_UPTIME_PLAYERS);

        stmt->setUInt32(0, tmpDiff);
        stmt->setUInt16(1, uint16(maxOnlinePlayers));
        stmt->setUInt32(2, realmID);
        stmt->setUInt32(3, uint32(m_startTime));

        LoginDatabase.Execute(stmt);
    }

    /// <li> Clean logs table
    if (sWorld->getIntConfig(CONFIG_LOGDB_CLEARTIME) > 0) // if not enabled, ignore the timer
    {
        if (m_timers[WUPDATE_CLEANDB].Passed())
        {
            m_timers[WUPDATE_CLEANDB].Reset();

            PreparedStatement* stmt = LoginDatabase.GetPreparedStatement(LOGIN_DEL_OLD_LOGS);

            stmt->setUInt32(0, sWorld->getIntConfig(CONFIG_LOGDB_CLEARTIME));
            stmt->setUInt32(1, uint32(time(0)));

            LoginDatabase.Execute(stmt);
        }
    }

    /// <li> Handle all other objects
    ///- Update objects when the timer has passed (maps, transport, creatures, ...)
    RecordTimeDiff(NULL);
    sMapMgr->Update(diff);
    RecordTimeDiff("UpdateMapMgr");

    if (sWorld->getBoolConfig(CONFIG_AUTOBROADCAST))
    {
        if (m_timers[WUPDATE_AUTOBROADCAST].Passed())
        {
            m_timers[WUPDATE_AUTOBROADCAST].Reset();
            SendAutoBroadcast();
        }
    }

    sBattlegroundMgr->Update(diff);
    RecordTimeDiff("UpdateBattlegroundMgr");

    sOutdoorPvPMgr->Update(diff);
    RecordTimeDiff("UpdateOutdoorPvPMgr");

    sBattlefieldMgr->Update(diff);
    RecordTimeDiff("BattlefieldMgr");

    ///- Delete all characters which have been deleted X days before
    if (m_timers[WUPDATE_DELETECHARS].Passed())
    {
        m_timers[WUPDATE_DELETECHARS].Reset();
        Player::DeleteOldCharacters();
    }

    sLFGMgr->Update(diff);
    RecordTimeDiff("UpdateLFGMgr");

    // execute callbacks from sql queries that were queued recently
    ProcessQueryCallbacks();
    RecordTimeDiff("ProcessQueryCallbacks");

    ///- Erase corpses once every 20 minutes
    if (m_timers[WUPDATE_CORPSES].Passed())
    {
        m_timers[WUPDATE_CORPSES].Reset();
        sObjectAccessor->RemoveOldCorpses();
    }

    ///- Process Game events when necessary
    if (m_timers[WUPDATE_EVENTS].Passed())
    {
        m_timers[WUPDATE_EVENTS].Reset();                   // to give time for Update() to be processed
        uint32 nextGameEvent = sGameEventMgr->Update();
        m_timers[WUPDATE_EVENTS].SetInterval(nextGameEvent);
        m_timers[WUPDATE_EVENTS].Reset();
    }

    ///- Ping to keep MySQL connections alive
    if (m_timers[WUPDATE_PINGDB].Passed())
    {
        m_timers[WUPDATE_PINGDB].Reset();
        sLog->outDebug(LOG_FILTER_GENERAL, "Ping MySQL to keep connection alive");
        CharacterDatabase.KeepAlive();
        LoginDatabase.KeepAlive();
        WorldDatabase.KeepAlive();
    }

    // update the instance reset times
    sInstanceSaveMgr->Update();

    // And last, but not least handle the issued cli commands
    ProcessCliCommands();

    sScriptMgr->OnWorldUpdate(diff);
}

void World::ForceGameEventUpdate()
{
    m_timers[WUPDATE_EVENTS].Reset();                   // to give time for Update() to be processed
    uint32 nextGameEvent = sGameEventMgr->Update();
    m_timers[WUPDATE_EVENTS].SetInterval(nextGameEvent);
    m_timers[WUPDATE_EVENTS].Reset();
}

/// Send a packet to all players (except self if mentioned)
void World::SendGlobalMessage(WorldPacket* packet, WorldSession* self, uint32 team)
{
    SessionMap::const_iterator itr;
    for (itr = m_sessions.begin(); itr != m_sessions.end(); ++itr)
    {
        if (itr->second &&
            itr->second->GetPlayer() &&
            itr->second->GetPlayer()->IsInWorld() &&
            itr->second != self &&
            (team == 0 || itr->second->GetPlayer()->GetTeam() == team))
        {
            itr->second->SendPacket(packet);
        }
    }
}

/// Send a packet to all GMs (except self if mentioned)
void World::SendGlobalGMMessage(WorldPacket* packet, WorldSession* self, uint32 team)
{
    SessionMap::iterator itr;
    for (itr = m_sessions.begin(); itr != m_sessions.end(); ++itr)
    {
        if (itr->second &&
            itr->second->GetPlayer() &&
            itr->second->GetPlayer()->IsInWorld() &&
            itr->second != self &&
            !AccountMgr::IsPlayerAccount(itr->second->GetSecurity()) &&
            (team == 0 || itr->second->GetPlayer()->GetTeam() == team))
        {
            itr->second->SendPacket(packet);
        }
    }
}

namespace Trinity
{
    class WorldWorldTextBuilder
    {
        public:
            typedef std::vector<WorldPacket*> WorldPacketList;
            explicit WorldWorldTextBuilder(int32 textId, va_list* args = NULL) : i_textId(textId), i_args(args) {}
            void operator()(WorldPacketList& data_list, LocaleConstant loc_idx)
            {
                char const* text = sObjectMgr->GetTrinityString(i_textId, loc_idx);

                if (i_args)
                {
                    // we need copy va_list before use or original va_list will corrupted
                    va_list ap;
                    va_copy(ap, *i_args);

                    char str[2048];
                    vsnprintf(str, 2048, text, ap);
                    va_end(ap);

                    do_helper(data_list, &str[0]);
                }
                else
                    do_helper(data_list, (char*)text);
            }
        private:
            char* lineFromMessage(char*& pos) { char* start = strtok(pos, "\n"); pos = NULL; return start; }
            void do_helper(WorldPacketList& data_list, char* text)
            {
                char* pos = text;

                while (char* line = lineFromMessage(pos))
                {
                    WorldPacket* data = new WorldPacket();

                    uint32 lineLength = (line ? strlen(line) : 0) + 1;

                    data->Initialize(SMSG_MESSAGECHAT, 100);                // guess size
                    *data << uint8(CHAT_MSG_SYSTEM);
                    *data << uint32(LANG_UNIVERSAL);
                    *data << uint64(0);
                    *data << uint32(0);                                     // can be chat msg group or something
                    *data << uint64(0);
                    *data << uint32(lineLength);
                    *data << line;
                    *data << uint8(0);

                    data_list.push_back(data);
                }
            }

            int32 i_textId;
            va_list* i_args;
    };
}                                                           // namespace Trinity

/// Send a System Message to all players (except self if mentioned)
void World::SendWorldText(int32 string_id, ...)
{
    va_list ap;
    va_start(ap, string_id);

    Trinity::WorldWorldTextBuilder wt_builder(string_id, &ap);
    Trinity::LocalizedPacketListDo<Trinity::WorldWorldTextBuilder> wt_do(wt_builder);
    for (SessionMap::const_iterator itr = m_sessions.begin(); itr != m_sessions.end(); ++itr)
    {
        if (!itr->second || !itr->second->GetPlayer() || !itr->second->GetPlayer()->IsInWorld())
            continue;

        wt_do(itr->second->GetPlayer());
    }

    va_end(ap);
}

/// Send a System Message to all GMs (except self if mentioned)
void World::SendGMText(int32 string_id, ...)
{
    va_list ap;
    va_start(ap, string_id);

    Trinity::WorldWorldTextBuilder wt_builder(string_id, &ap);
    Trinity::LocalizedPacketListDo<Trinity::WorldWorldTextBuilder> wt_do(wt_builder);
    for (SessionMap::iterator itr = m_sessions.begin(); itr != m_sessions.end(); ++itr)
    {
        if (!itr->second || !itr->second->GetPlayer() || !itr->second->GetPlayer()->IsInWorld())
            continue;

        if (AccountMgr::IsPlayerAccount(itr->second->GetSecurity()))
            continue;

        wt_do(itr->second->GetPlayer());
    }

    va_end(ap);
}

/// DEPRECATED, only for debug purpose. Send a System Message to all players (except self if mentioned)
void World::SendGlobalText(const char* text, WorldSession* self)
{
    WorldPacket data;

    // need copy to prevent corruption by strtok call in LineFromMessage original string
    char* buf = strdup(text);
    char* pos = buf;

    while (char* line = ChatHandler::LineFromMessage(pos))
    {
        ChatHandler::FillMessageData(&data, NULL, CHAT_MSG_SYSTEM, LANG_UNIVERSAL, NULL, 0, line, NULL);
        SendGlobalMessage(&data, self);
    }

    free(buf);
}

/// Send a packet to all players (or players selected team) in the zone (except self if mentioned)
void World::SendZoneMessage(uint32 zone, WorldPacket* packet, WorldSession* self, uint32 team)
{
    SessionMap::const_iterator itr;
    for (itr = m_sessions.begin(); itr != m_sessions.end(); ++itr)
    {
        if (itr->second &&
            itr->second->GetPlayer() &&
            itr->second->GetPlayer()->IsInWorld() &&
            itr->second->GetPlayer()->GetZoneId() == zone &&
            itr->second != self &&
            (team == 0 || itr->second->GetPlayer()->GetTeam() == team))
        {
            itr->second->SendPacket(packet);
        }
    }
}

/// Send a System Message to all players in the zone (except self if mentioned)
void World::SendZoneText(uint32 zone, const char* text, WorldSession* self, uint32 team)
{
    WorldPacket data;
    ChatHandler::FillMessageData(&data, NULL, CHAT_MSG_SYSTEM, LANG_UNIVERSAL, NULL, 0, text, NULL);
    SendZoneMessage(zone, &data, self, team);
}

/// Kick (and save) all players
void World::KickAll()
{
    m_QueuedPlayer.clear();                                 // prevent send queue update packet and login queued sessions

    // session not removed at kick and will removed in next update tick
    for (SessionMap::const_iterator itr = m_sessions.begin(); itr != m_sessions.end(); ++itr)
        itr->second->KickPlayer();
}

/// Kick (and save) all players with security level less `sec`
void World::KickAllLess(AccountTypes sec)
{
    // session not removed at kick and will removed in next update tick
    for (SessionMap::const_iterator itr = m_sessions.begin(); itr != m_sessions.end(); ++itr)
        if (itr->second->GetSecurity() < sec)
            itr->second->KickPlayer();
}

/// Ban an account or ban an IP address, duration will be parsed using TimeStringToSecs if it is positive, otherwise permban
BanReturn World::BanAccount(BanMode mode, std::string const& nameOrIP, std::string const& duration, std::string const& reason, std::string const& author)
{
    uint32 duration_secs = TimeStringToSecs(duration);
    PreparedQueryResult resultAccounts = PreparedQueryResult(NULL); //used for kicking
    PreparedStatement* stmt = NULL;

    ///- Update the database with ban information
    switch (mode)
    {
        case BAN_IP:
            // No SQL injection with prepared statements
            stmt = LoginDatabase.GetPreparedStatement(LOGIN_SEL_ACCOUNT_BY_IP);
            stmt->setString(0, nameOrIP);
            resultAccounts = LoginDatabase.Query(stmt);
            stmt = LoginDatabase.GetPreparedStatement(LOGIN_INS_IP_BANNED);
            stmt->setString(0, nameOrIP);
            stmt->setUInt32(1, duration_secs);
            stmt->setString(2, author);
            stmt->setString(3, reason);
            LoginDatabase.Execute(stmt);
            break;
        case BAN_ACCOUNT:
            // No SQL injection with prepared statements
            stmt = LoginDatabase.GetPreparedStatement(LOGIN_SEL_ACCOUNT_ID_BY_NAME);
            stmt->setString(0, nameOrIP);
            resultAccounts = LoginDatabase.Query(stmt);
            break;
        case BAN_CHARACTER:
            // No SQL injection with prepared statements
            stmt = CharacterDatabase.GetPreparedStatement(CHAR_SEL_ACCOUNT_BY_NAME);
            stmt->setString(0, nameOrIP);
            resultAccounts = CharacterDatabase.Query(stmt);
            break;
        default:
            return BAN_SYNTAX_ERROR;
    }

    if (!resultAccounts)
    {
        if (mode == BAN_IP)
            return BAN_SUCCESS;                             // ip correctly banned but nobody affected (yet)
        else
            return BAN_NOTFOUND;                            // Nobody to ban
    }

    ///- Disconnect all affected players (for IP it can be several)
    SQLTransaction trans = LoginDatabase.BeginTransaction();
    do
    {
        Field* fieldsAccount = resultAccounts->Fetch();
        uint32 account = fieldsAccount[0].GetUInt32();

        if (mode != BAN_IP)
        {
            // make sure there is only one active ban
            stmt = LoginDatabase.GetPreparedStatement(LOGIN_UPD_ACCOUNT_NOT_BANNED);
            stmt->setUInt32(0, account);
            trans->Append(stmt);
            // No SQL injection with prepared statements
            stmt = LoginDatabase.GetPreparedStatement(LOGIN_INS_ACCOUNT_BANNED);
            stmt->setUInt32(0, account);
            stmt->setUInt32(1, duration_secs);
            stmt->setString(2, author);
            stmt->setString(3, reason);
            trans->Append(stmt);
        }

        if (WorldSession* sess = FindSession(account))
            if (std::string(sess->GetPlayerName()) != author)
                sess->KickPlayer();
    } while (resultAccounts->NextRow());

    LoginDatabase.CommitTransaction(trans);

    return BAN_SUCCESS;
}

/// Remove a ban from an account or IP address
bool World::RemoveBanAccount(BanMode mode, std::string const& nameOrIP)
{
    PreparedStatement* stmt = NULL;
    if (mode == BAN_IP)
    {
        stmt = LoginDatabase.GetPreparedStatement(LOGIN_DEL_IP_NOT_BANNED);
        stmt->setString(0, nameOrIP);
        LoginDatabase.Execute(stmt);
    }
    else
    {
        uint32 account = 0;
        if (mode == BAN_ACCOUNT)
            account = AccountMgr::GetId(nameOrIP);
        else if (mode == BAN_CHARACTER)
            account = sObjectMgr->GetPlayerAccountIdByPlayerName(nameOrIP);

        if (!account)
            return false;

        //NO SQL injection as account is uint32
        stmt = LoginDatabase.GetPreparedStatement(LOGIN_UPD_ACCOUNT_NOT_BANNED);
        stmt->setUInt32(0, account);
        LoginDatabase.Execute(stmt);
    }
    return true;
}

/// Ban an account or ban an IP address, duration will be parsed using TimeStringToSecs if it is positive, otherwise permban
BanReturn World::BanCharacter(std::string const& name, std::string const& duration, std::string const& reason, std::string const& author)
{
    Player* pBanned = sObjectAccessor->FindPlayerByName(name);
    uint32 guid = 0;

    uint32 duration_secs = TimeStringToSecs(duration);

    /// Pick a player to ban if not online
    if (!pBanned)
    {
        PreparedStatement* stmt = CharacterDatabase.GetPreparedStatement(CHAR_SEL_GUID_BY_NAME);
        stmt->setString(0, name);
        PreparedQueryResult resultCharacter = CharacterDatabase.Query(stmt);

        if (!resultCharacter)
            return BAN_NOTFOUND;                                    // Nobody to ban

        guid = (*resultCharacter)[0].GetUInt32();
    }
    else
        guid = pBanned->GetGUIDLow();

    // make sure there is only one active ban
    PreparedStatement* stmt = CharacterDatabase.GetPreparedStatement(CHAR_UPD_CHARACTER_BAN);
    stmt->setUInt32(0, guid);
    CharacterDatabase.Execute(stmt);

    stmt = CharacterDatabase.GetPreparedStatement(CHAR_INS_CHARACTER_BAN);
    stmt->setUInt32(0, guid);
    stmt->setUInt32(1, duration_secs);
    stmt->setString(2, author);
    stmt->setString(3, reason);
    CharacterDatabase.Execute(stmt);

    if (pBanned)
        pBanned->GetSession()->KickPlayer();

    return BAN_SUCCESS;
}

/// Remove a ban from a character
bool World::RemoveBanCharacter(std::string const& name)
{
    Player* pBanned = sObjectAccessor->FindPlayerByName(name);
    uint32 guid = 0;

    /// Pick a player to ban if not online
    if (!pBanned)
    {
        PreparedStatement* stmt = CharacterDatabase.GetPreparedStatement(CHAR_SEL_GUID_BY_NAME);
        stmt->setString(0, name);
        PreparedQueryResult resultCharacter = CharacterDatabase.Query(stmt);

        if (!resultCharacter)
            return false;

        guid = (*resultCharacter)[0].GetUInt32();
    }
    else
        guid = pBanned->GetGUIDLow();

    if (!guid)
        return false;

    PreparedStatement* stmt = CharacterDatabase.GetPreparedStatement(CHAR_UPD_CHARACTER_BAN);
    stmt->setUInt32(0, guid);
    CharacterDatabase.Execute(stmt);
    return true;
}

/// Update the game time
void World::_UpdateGameTime()
{
    ///- update the time
    time_t thisTime = time(NULL);
    uint32 elapsed = uint32(thisTime - m_gameTime);
    m_gameTime = thisTime;

    ///- if there is a shutdown timer
    if (!IsStopped() && m_ShutdownTimer > 0 && elapsed > 0)
    {
        ///- ... and it is overdue, stop the world (set m_stopEvent)
        if (m_ShutdownTimer <= elapsed)
        {
            if (!(m_ShutdownMask & SHUTDOWN_MASK_IDLE) || GetActiveAndQueuedSessionCount() == 0)
                m_stopEvent = true;                         // exist code already set
            else
                m_ShutdownTimer = 1;                        // minimum timer value to wait idle state
        }
        ///- ... else decrease it and if necessary display a shutdown countdown to the users
        else
        {
            m_ShutdownTimer -= elapsed;

            ShutdownMsg();
        }
    }
}

/// Shutdown the server
void World::ShutdownServ(uint32 time, uint32 options, uint8 exitcode)
{
    // ignore if server shutdown at next tick
    if (IsStopped())
        return;

    m_ShutdownMask = options;
    m_ExitCode = exitcode;

    ///- If the shutdown time is 0, set m_stopEvent (except if shutdown is 'idle' with remaining sessions)
    if (time == 0)
    {
        if (!(options & SHUTDOWN_MASK_IDLE) || GetActiveAndQueuedSessionCount() == 0)
            m_stopEvent = true;                             // exist code already set
        else
            m_ShutdownTimer = 1;                            //So that the session count is re-evaluated at next world tick
    }
    ///- Else set the shutdown timer and warn users
    else
    {
        m_ShutdownTimer = time;
        ShutdownMsg(true);
    }

    sScriptMgr->OnShutdownInitiate(ShutdownExitCode(exitcode), ShutdownMask(options));
}

/// Display a shutdown message to the user(s)
void World::ShutdownMsg(bool show, Player* player)
{
    // not show messages for idle shutdown mode
    if (m_ShutdownMask & SHUTDOWN_MASK_IDLE)
        return;

    ///- Display a message every 12 hours, hours, 5 minutes, minute, 5 seconds and finally seconds
    if (show ||
        (m_ShutdownTimer < 5* MINUTE && (m_ShutdownTimer % 15) == 0) || // < 5 min; every 15 sec
        (m_ShutdownTimer < 15 * MINUTE && (m_ShutdownTimer % MINUTE) == 0) || // < 15 min ; every 1 min
        (m_ShutdownTimer < 30 * MINUTE && (m_ShutdownTimer % (5 * MINUTE)) == 0) || // < 30 min ; every 5 min
        (m_ShutdownTimer < 12 * HOUR && (m_ShutdownTimer % HOUR) == 0) || // < 12 h ; every 1 h
        (m_ShutdownTimer > 12 * HOUR && (m_ShutdownTimer % (12 * HOUR)) == 0)) // > 12 h ; every 12 h
    {
        std::string str = secsToTimeString(m_ShutdownTimer);

        ServerMessageType msgid = (m_ShutdownMask & SHUTDOWN_MASK_RESTART) ? SERVER_MSG_RESTART_TIME : SERVER_MSG_SHUTDOWN_TIME;

        SendServerMessage(msgid, str.c_str(), player);
        sLog->outDebug(LOG_FILTER_GENERAL, "Server is %s in %s", (m_ShutdownMask & SHUTDOWN_MASK_RESTART ? "restart" : "shuttingdown"), str.c_str());
    }
}

/// Cancel a planned server shutdown
void World::ShutdownCancel()
{
    // nothing cancel or too later
    if (!m_ShutdownTimer || m_stopEvent.value())
        return;

    ServerMessageType msgid = (m_ShutdownMask & SHUTDOWN_MASK_RESTART) ? SERVER_MSG_RESTART_CANCELLED : SERVER_MSG_SHUTDOWN_CANCELLED;

    m_ShutdownMask = 0;
    m_ShutdownTimer = 0;
    m_ExitCode = SHUTDOWN_EXIT_CODE;                       // to default value
    SendServerMessage(msgid);

    sLog->outDebug(LOG_FILTER_GENERAL, "Server %s cancelled.", (m_ShutdownMask & SHUTDOWN_MASK_RESTART ? "restart" : "shuttingdown"));

    sScriptMgr->OnShutdownCancel();
}

/// Send a server message to the user(s)
void World::SendServerMessage(ServerMessageType type, const char *text, Player* player)
{
    WorldPacket data(SMSG_SERVER_MESSAGE, 50);              // guess size
    data << uint32(type);
    if (type <= SERVER_MSG_STRING)
        data << text;

    if (player)
        player->GetSession()->SendPacket(&data);
    else
        SendGlobalMessage(&data);
}

void World::UpdateSessions(uint32 diff)
{
    ///- Add new sessions
    WorldSession* sess = NULL;
    while (addSessQueue.next(sess))
        AddSession_ (sess);

    ///- Then send an update signal to remaining ones
    for (SessionMap::iterator itr = m_sessions.begin(), next; itr != m_sessions.end(); itr = next)
    {
        next = itr;
        ++next;

        ///- and remove not active sessions from the list
        WorldSession* pSession = itr->second;
        WorldSessionFilter updater(pSession);

        if (!pSession->Update(diff, updater))    // As interval = 0
        {
            if (!RemoveQueuedPlayer(itr->second) && itr->second && getIntConfig(CONFIG_INTERVAL_DISCONNECT_TOLERANCE))
                m_disconnects[itr->second->GetAccountId()] = time(NULL);
            RemoveQueuedPlayer(pSession);
            m_sessions.erase(itr);
            delete pSession;

        }
    }
}

// This handles the issued and queued CLI commands
void World::ProcessCliCommands()
{
    CliCommandHolder::Print* zprint = NULL;
    void* callbackArg = NULL;
    CliCommandHolder* command = NULL;
    while (cliCmdQueue.next(command))
    {
        sLog->outInfo(LOG_FILTER_GENERAL, "CLI command under processing...");
        zprint = command->m_print;
        callbackArg = command->m_callbackArg;
        CliHandler handler(callbackArg, zprint);
        handler.ParseCommands(command->m_command);
        if (command->m_commandFinished)
            command->m_commandFinished(callbackArg, !handler.HasSentErrorMessage());
        delete command;
    }
}

void World::SendAutoBroadcast()
{
    if (m_Autobroadcasts.empty())
        return;

    std::string msg;

    msg = Trinity::Containers::SelectRandomContainerElement(m_Autobroadcasts);

    uint32 abcenter = sWorld->getIntConfig(CONFIG_AUTOBROADCAST_CENTER);

    if (abcenter == 0)
        sWorld->SendWorldText(LANG_AUTO_BROADCAST, msg.c_str());

    else if (abcenter == 1)
    {
        WorldPacket data(SMSG_NOTIFICATION, (msg.size()+1));
        data << msg;
        sWorld->SendGlobalMessage(&data);
    }

    else if (abcenter == 2)
    {
        sWorld->SendWorldText(LANG_AUTO_BROADCAST, msg.c_str());

        WorldPacket data(SMSG_NOTIFICATION, (msg.size()+1));
        data << msg;
        sWorld->SendGlobalMessage(&data);
    }

    sLog->outDebug(LOG_FILTER_GENERAL, "AutoBroadcast: '%s'", msg.c_str());
}

void World::UpdateRealmCharCount(uint32 accountId)
{
    PreparedStatement* stmt = CharacterDatabase.GetPreparedStatement(CHAR_SEL_CHARACTER_COUNT);
    stmt->setUInt32(0, accountId);
    PreparedQueryResultFuture result = CharacterDatabase.AsyncQuery(stmt);
    m_realmCharCallbacks.insert(result);
}

void World::_UpdateRealmCharCount(PreparedQueryResult resultCharCount)
{
    if (resultCharCount)
    {
        Field* fields = resultCharCount->Fetch();
        uint32 accountId = fields[0].GetUInt32();
        uint8 charCount = uint8(fields[1].GetUInt64());

        PreparedStatement* stmt = LoginDatabase.GetPreparedStatement(LOGIN_DEL_REALM_CHARACTERS_BY_REALM);
        stmt->setUInt32(0, accountId);
        stmt->setUInt32(1, realmID);
        LoginDatabase.Execute(stmt);

        stmt = LoginDatabase.GetPreparedStatement(LOGIN_INS_REALM_CHARACTERS);
        stmt->setUInt8(0, charCount);
        stmt->setUInt32(1, accountId);
        stmt->setUInt32(2, realmID);
        LoginDatabase.Execute(stmt);
    }
}

void World::InitWeeklyQuestResetTime()
{
    time_t wstime = uint64(sWorld->getWorldState(WS_WEEKLY_QUEST_RESET_TIME));
    time_t curtime = time(NULL);
    m_NextWeeklyQuestReset = wstime < curtime ? curtime : time_t(wstime);
}

void World::InitDailyQuestResetTime()
{
    time_t mostRecentQuestTime;

    QueryResult result = CharacterDatabase.Query("SELECT MAX(time) FROM character_queststatus_daily");
    if (result)
    {
        Field* fields = result->Fetch();
        mostRecentQuestTime = time_t(fields[0].GetUInt32());
    }
    else
        mostRecentQuestTime = 0;

    // client built-in time for reset is 6:00 AM
    // FIX ME: client not show day start time
    time_t curTime = time(NULL);
    tm localTm = *localtime(&curTime);
    localTm.tm_hour = 6;
    localTm.tm_min  = 0;
    localTm.tm_sec  = 0;

    // current day reset time
    time_t curDayResetTime = mktime(&localTm);

    // last reset time before current moment
    time_t resetTime = (curTime < curDayResetTime) ? curDayResetTime - DAY : curDayResetTime;

    // need reset (if we have quest time before last reset time (not processed by some reason)
    if (mostRecentQuestTime && mostRecentQuestTime <= resetTime)
        m_NextDailyQuestReset = mostRecentQuestTime;
    else // plan next reset time
        m_NextDailyQuestReset = (curTime >= curDayResetTime) ? curDayResetTime + DAY : curDayResetTime;
}

void World::InitRandomBGResetTime()
{
    time_t bgtime = uint64(sWorld->getWorldState(WS_BG_DAILY_RESET_TIME));
    if (!bgtime)
        m_NextRandomBGReset = time_t(time(NULL));         // game time not yet init

    // generate time by config
    time_t curTime = time(NULL);
    tm localTm = *localtime(&curTime);
    localTm.tm_hour = getIntConfig(CONFIG_RANDOM_BG_RESET_HOUR);
    localTm.tm_min = 0;
    localTm.tm_sec = 0;

    // current day reset time
    time_t nextDayResetTime = mktime(&localTm);

    // next reset time before current moment
    if (curTime >= nextDayResetTime)
        nextDayResetTime += DAY;

    // normalize reset time
    m_NextRandomBGReset = bgtime < curTime ? nextDayResetTime - DAY : nextDayResetTime;

    if (!bgtime)
        sWorld->setWorldState(WS_BG_DAILY_RESET_TIME, uint64(m_NextRandomBGReset));
}

void World::InitGuildResetTime()
{
    time_t gtime = uint64(getWorldState(WS_GUILD_DAILY_RESET_TIME));
    if (!gtime)
        m_NextGuildReset = time_t(time(NULL));         // game time not yet init

    // generate time by config
    time_t curTime = time(NULL);
    tm localTm = *localtime(&curTime);
    localTm.tm_hour = getIntConfig(CONFIG_GUILD_RESET_HOUR);
    localTm.tm_min = 0;
    localTm.tm_sec = 0;

    // current day reset time
    time_t nextDayResetTime = mktime(&localTm);

    // next reset time before current moment
    if (curTime >= nextDayResetTime)
        nextDayResetTime += DAY;

    // normalize reset time
    m_NextGuildReset = gtime < curTime ? nextDayResetTime - DAY : nextDayResetTime;

    if (!gtime)
        sWorld->setWorldState(WS_GUILD_DAILY_RESET_TIME, uint64(m_NextGuildReset));
}

void World::ResetDailyQuests()
{
    sLog->outInfo(LOG_FILTER_GENERAL, "Daily quests reset for all characters.");

    PreparedStatement* stmt = CharacterDatabase.GetPreparedStatement(CHAR_DEL_QUEST_STATUS_DAILY);
    CharacterDatabase.Execute(stmt);

    for (SessionMap::const_iterator itr = m_sessions.begin(); itr != m_sessions.end(); ++itr)
        if (itr->second->GetPlayer())
            itr->second->GetPlayer()->ResetDailyQuestStatus();

    // change available dailies
    sPoolMgr->ChangeDailyQuests();

    sAnticheatMgr->ResetDailyReportStates();
}

void World::LoadDBAllowedSecurityLevel()
{
    PreparedStatement* stmt = LoginDatabase.GetPreparedStatement(LOGIN_SEL_REALMLIST_SECURITY_LEVEL);
    stmt->setInt32(0, int32(realmID));
    PreparedQueryResult result = LoginDatabase.Query(stmt);

    if (result)
        SetPlayerSecurityLimit(AccountTypes(result->Fetch()->GetUInt8()));
}

void World::SetPlayerSecurityLimit(AccountTypes _sec)
{
    AccountTypes sec = _sec < SEC_CONSOLE ? _sec : SEC_PLAYER;
    bool update = sec > m_allowedSecurityLevel;
    m_allowedSecurityLevel = sec;
    if (update)
        KickAllLess(m_allowedSecurityLevel);
}

void World::ResetWeeklyQuests()
{
    PreparedStatement* stmt = CharacterDatabase.GetPreparedStatement(CHAR_DEL_QUEST_STATUS_WEEKLY);
    CharacterDatabase.Execute(stmt);

    for (SessionMap::const_iterator itr = m_sessions.begin(); itr != m_sessions.end(); ++itr)
        if (itr->second->GetPlayer())
            itr->second->GetPlayer()->ResetWeeklyQuestStatus();

    m_NextWeeklyQuestReset = time_t(m_NextWeeklyQuestReset + WEEK);
    sWorld->setWorldState(WS_WEEKLY_QUEST_RESET_TIME, uint64(m_NextWeeklyQuestReset));

    // change available weeklies
    sPoolMgr->ChangeWeeklyQuests();
}

void World::ResetEventSeasonalQuests(uint16 event_id)
{
    PreparedStatement* stmt = CharacterDatabase.GetPreparedStatement(CHAR_DEL_QUEST_STATUS_SEASONAL);
    stmt->setUInt16(0,event_id);
    CharacterDatabase.Execute(stmt);

    for (SessionMap::const_iterator itr = m_sessions.begin(); itr != m_sessions.end(); ++itr)
        if (itr->second->GetPlayer())
            itr->second->GetPlayer()->ResetSeasonalQuestStatus(event_id);
}

void World::ResetRandomBG()
{
    sLog->outInfo(LOG_FILTER_GENERAL, "Random BG status reset for all characters.");

    PreparedStatement* stmt = CharacterDatabase.GetPreparedStatement(CHAR_DEL_BATTLEGROUND_RANDOM);
    CharacterDatabase.Execute(stmt);

    for (SessionMap::const_iterator itr = m_sessions.begin(); itr != m_sessions.end(); ++itr)
        if (itr->second->GetPlayer())
            itr->second->GetPlayer()->SetRandomWinner(false);

    m_NextRandomBGReset = time_t(m_NextRandomBGReset + DAY);
    sWorld->setWorldState(WS_BG_DAILY_RESET_TIME, uint64(m_NextRandomBGReset));
}

void World::ResetGuildCap()
{
    sLog->outInfo(LOG_FILTER_GENERAL, "Guild Daily Cap reset.");

    m_NextGuildReset = time_t(m_NextGuildReset + DAY);
    sWorld->setWorldState(WS_GUILD_DAILY_RESET_TIME, uint64(m_NextGuildReset));
    sGuildMgr->ResetTimes();
}

void World::UpdateMaxSessionCounters()
{
    m_maxActiveSessionCount = std::max(m_maxActiveSessionCount, uint32(m_sessions.size()-m_QueuedPlayer.size()));
    m_maxQueuedSessionCount = std::max(m_maxQueuedSessionCount, uint32(m_QueuedPlayer.size()));
}

void World::LoadDBVersion()
{
    QueryResult result = WorldDatabase.Query("SELECT db_version, cache_id FROM version LIMIT 1");
    if (result)
    {
        Field* fields = result->Fetch();
        m_DBVersion              = fields[0].GetString();

        // will be overwrite by config values if different and non-0
        m_int_configs[CONFIG_CLIENTCACHE_VERSION] = fields[1].GetUInt32();
    }

    if (m_DBVersion.empty())
        m_DBVersion = "Unknown world database.";
}

void World::ProcessStartEvent()
{
    isEventKillStart = true;
}

void World::ProcessStopEvent()
{
    isEventKillStart = false;
}

void World::UpdateAreaDependentAuras()
{
    SessionMap::const_iterator itr;
    for (itr = m_sessions.begin(); itr != m_sessions.end(); ++itr)
        if (itr->second && itr->second->GetPlayer() && itr->second->GetPlayer()->IsInWorld())
        {
            itr->second->GetPlayer()->UpdateAreaDependentAuras(itr->second->GetPlayer()->GetAreaId());
            itr->second->GetPlayer()->UpdateZoneDependentAuras(itr->second->GetPlayer()->GetZoneId());
        }
}

void World::LoadWorldStates()
{
    uint32 oldMSTime = getMSTime();

    QueryResult result = CharacterDatabase.Query("SELECT entry, value FROM worldstates");

    if (!result)
    {
        sLog->outInfo(LOG_FILTER_SERVER_LOADING, ">> Loaded 0 world states. DB table `worldstates` is empty!");

        return;
    }

    uint32 count = 0;

    do
    {
        Field* fields = result->Fetch();
        m_worldstates[fields[0].GetUInt32()] = fields[1].GetUInt32();
        ++count;
    }
    while (result->NextRow());

    sLog->outInfo(LOG_FILTER_SERVER_LOADING, ">> Loaded %u world states in %u ms", count, GetMSTimeDiffToNow(oldMSTime));

}

// Setting a worldstate will save it to DB
void World::setWorldState(uint32 index, uint64 value)
{
    WorldStatesMap::const_iterator it = m_worldstates.find(index);
    if (it != m_worldstates.end())
    {
        PreparedStatement* stmt = CharacterDatabase.GetPreparedStatement(CHAR_UPD_WORLDSTATE);

        stmt->setUInt32(0, uint32(value));
        stmt->setUInt32(1, index);

        CharacterDatabase.Execute(stmt);
    }
    else
    {
        PreparedStatement* stmt = CharacterDatabase.GetPreparedStatement(CHAR_INS_WORLDSTATE);

        stmt->setUInt32(0, index);
        stmt->setUInt32(1, uint32(value));

        CharacterDatabase.Execute(stmt);
    }
    m_worldstates[index] = value;
}

uint64 World::getWorldState(uint32 index) const
{
    WorldStatesMap::const_iterator it = m_worldstates.find(index);
    return it != m_worldstates.end() ? it->second : 0;
}

void World::ProcessQueryCallbacks()
{
    PreparedQueryResult result;

    while (!m_realmCharCallbacks.is_empty())
    {
        ACE_Future<PreparedQueryResult> lResult;
        ACE_Time_Value timeout = ACE_Time_Value::zero;
        if (m_realmCharCallbacks.next_readable(lResult, &timeout) != 1)
            break;

        if (lResult.ready())
        {
            lResult.get(result);
            _UpdateRealmCharCount(result);
            lResult.cancel();
        }
    }
}

void World::LoadCharacterNameData()
{
    sLog->outInfo(LOG_FILTER_SERVER_LOADING, "Loading character name data");

    QueryResult result = CharacterDatabase.Query("SELECT guid, name, race, gender, class, level FROM characters WHERE deleteDate IS NULL");
    if (!result)
    {
        sLog->outInfo(LOG_FILTER_SERVER_LOADING, "No character name data loaded, empty query");
        return;
    }

    uint32 count = 0;

    do
    {
        Field* fields = result->Fetch();
        AddCharacterNameData(fields[0].GetUInt32(), fields[1].GetString(),
            fields[3].GetUInt8() /*gender*/, fields[2].GetUInt8() /*race*/, fields[4].GetUInt8() /*class*/, fields[5].GetUInt8() /*level*/);
        ++count;
    } while (result->NextRow());

    sLog->outInfo(LOG_FILTER_SERVER_LOADING, "Loaded name data for %u characters", count);
}

void World::AddCharacterNameData(uint32 guid, std::string const& name, uint8 gender, uint8 race, uint8 playerClass, uint8 level)
{
    CharacterNameData& data = _characterNameDataMap[guid];
    data.m_name = name;
    data.m_race = race;
    data.m_gender = gender;
    data.m_class = playerClass;
    data.m_level = level;
}

void World::UpdateCharacterNameData(uint32 guid, std::string const& name, uint8 gender /*= GENDER_NONE*/, uint8 race /*= RACE_NONE*/)
{
    std::map<uint32, CharacterNameData>::iterator itr = _characterNameDataMap.find(guid);
    if (itr == _characterNameDataMap.end())
        return;

    itr->second.m_name = name;

    if (gender != GENDER_NONE)
        itr->second.m_gender = gender;

    if (race != RACE_NONE)
        itr->second.m_race = race;
}

void World::UpdateCharacterNameDataLevel(uint32 guid, uint8 level)
{
    std::map<uint32, CharacterNameData>::iterator itr = _characterNameDataMap.find(guid);
    if (itr == _characterNameDataMap.end())
        return;

    itr->second.m_level = level;
}

CharacterNameData const* World::GetCharacterNameData(uint32 guid) const
{
    std::map<uint32, CharacterNameData>::const_iterator itr = _characterNameDataMap.find(guid);
    if (itr != _characterNameDataMap.end())
        return &itr->second;
    else
        return NULL;
}<|MERGE_RESOLUTION|>--- conflicted
+++ resolved
@@ -1165,7 +1165,6 @@
     m_int_configs[CONFIG_PVP_TOKEN_COUNT] = ConfigMgr::GetIntDefault("PvPToken.ItemCount", 1);
     if (m_int_configs[CONFIG_PVP_TOKEN_COUNT] < 1)
         m_int_configs[CONFIG_PVP_TOKEN_COUNT] = 1;
-    m_bool_configs[CONFIG_PVP_DUEL_COOLDOWN] = ConfigMgr::GetBoolDefault("ResetDuelCooldown", false);
 
     m_bool_configs[CONFIG_NO_RESET_TALENT_COST] = ConfigMgr::GetBoolDefault("NoResetTalentsCost", false);
     m_bool_configs[CONFIG_SHOW_KICK_IN_WORLD] = ConfigMgr::GetBoolDefault("ShowKickInWorld", false);
@@ -1257,13 +1256,6 @@
     m_int_configs[CONFIG_WINTERGRASP_NOBATTLETIME] = ConfigMgr::GetIntDefault("Wintergrasp.NoBattleTimer", 150);
     m_int_configs[CONFIG_WINTERGRASP_RESTART_AFTER_CRASH] = ConfigMgr::GetIntDefault("Wintergrasp.CrashRestartTimer", 10);
 
-<<<<<<< HEAD
-    // custom arena logs just for webpage purposes
-    m_bool_configs[CONFIG_CUSTOM_ARENA_LOGS] = ConfigMgr::GetBoolDefault("CustomArenaLogs", false);
-
-    // gc_token vendor log
-    m_bool_configs[CONFIG_GC_TOKEN_VENDOR] = ConfigMgr::GetBoolDefault("GCTokenVendorLog", false);
-=======
     // gc custom logs
     // custom arena logs just for webpage purposes
     m_bool_configs[CONFIG_CUSTOM_ARENA_LOGS] = ConfigMgr::GetBoolDefault("CustomArenaLogs", false);
@@ -1273,7 +1265,6 @@
     m_bool_configs[CONFIG_CRYPT_RUN_ENABLE] = ConfigMgr::GetBoolDefault("CryptRun.Enable", false);
     // crypt run token reward
     m_int_configs[CONFIG_CRYPT_RUN_REWARDS] = ConfigMgr::GetIntDefault("CryptRun.Reward", 10);
->>>>>>> 0c617758
 
     if (reload)
         sScriptMgr->OnConfigLoad(reload);
