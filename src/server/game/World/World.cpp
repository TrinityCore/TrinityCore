/*
 * Copyright (C) 2008-2015 TrinityCore <http://www.trinitycore.org/>
 * Copyright (C) 2005-2009 MaNGOS <http://getmangos.com/>
 *
 * This program is free software; you can redistribute it and/or modify it
 * under the terms of the GNU General Public License as published by the
 * Free Software Foundation; either version 2 of the License, or (at your
 * option) any later version.
 *
 * This program is distributed in the hope that it will be useful, but WITHOUT
 * ANY WARRANTY; without even the implied warranty of MERCHANTABILITY or
 * FITNESS FOR A PARTICULAR PURPOSE. See the GNU General Public License for
 * more details.
 *
 * You should have received a copy of the GNU General Public License along
 * with this program. If not, see <http://www.gnu.org/licenses/>.
 */

/** \file
    \ingroup world
*/

#include "World.h"
#include "AchievementMgr.h"
#include "ArenaTeamMgr.h"
#include "AuctionHouseBot.h"
#include "AuctionHouseMgr.h"
#include "BattlefieldMgr.h"
#include "BattlegroundMgr.h"
#include "CalendarMgr.h"
#include "Channel.h"
#include "CharacterDatabaseCleaner.h"
#include "Chat.h"
#include "Config.h"
#include "CreatureAIRegistry.h"
#include "CreatureGroups.h"
#include "CreatureTextMgr.h"
#include "DatabaseEnv.h"
#include "DisableMgr.h"
#include "GameEventMgr.h"
#include "GarrisonMgr.h"
#include "GridNotifiersImpl.h"
#include "GroupMgr.h"
#include "GuildFinderMgr.h"
#include "InstanceSaveMgr.h"
#include "Language.h"
#include "LFGMgr.h"
#include "MapManager.h"
#include "Memory.h"
#include "MiscPackets.h"
#include "MMapFactory.h"
#include "ObjectMgr.h"
#include "OutdoorPvPMgr.h"
#include "Player.h"
#include "PoolMgr.h"
#include "ScriptMgr.h"
#include "SkillDiscovery.h"
#include "SkillExtraItems.h"
#include "SmartAI.h"
#include "SystemConfig.h"
#include "SupportMgr.h"
#include "TransportMgr.h"
#include "Unit.h"
#include "VMapFactory.h"
#include "WardenCheckMgr.h"
#include "WaypointMovementGenerator.h"
#include "WeatherMgr.h"
#include "WorldSession.h"
#include "ChatPackets.h"
#include "WorldSocket.h"

#include <boost/algorithm/string.hpp>

std::atomic<bool> World::m_stopEvent(false);
uint8 World::m_ExitCode = SHUTDOWN_EXIT_CODE;
std::atomic<uint32> World::m_worldLoopCounter(0);

float World::m_MaxVisibleDistanceOnContinents = DEFAULT_VISIBILITY_DISTANCE;
float World::m_MaxVisibleDistanceInInstances  = DEFAULT_VISIBILITY_INSTANCE;
float World::m_MaxVisibleDistanceInBGArenas   = DEFAULT_VISIBILITY_BGARENAS;

int32 World::m_visibility_notify_periodOnContinents = DEFAULT_VISIBILITY_NOTIFY_PERIOD;
int32 World::m_visibility_notify_periodInInstances  = DEFAULT_VISIBILITY_NOTIFY_PERIOD;
int32 World::m_visibility_notify_periodInBGArenas   = DEFAULT_VISIBILITY_NOTIFY_PERIOD;

/// World constructor
World::World()
{
    m_playerLimit = 0;
    m_allowedSecurityLevel = SEC_PLAYER;
    m_allowMovement = true;
    m_ShutdownMask = 0;
    m_ShutdownTimer = 0;
    m_gameTime = time(NULL);
    m_startTime = m_gameTime;
    m_maxActiveSessionCount = 0;
    m_maxQueuedSessionCount = 0;
    m_PlayerCount = 0;
    m_MaxPlayerCount = 0;
    m_NextDailyQuestReset = 0;
    m_NextWeeklyQuestReset = 0;
    m_NextMonthlyQuestReset = 0;
    m_NextRandomBGReset = 0;
    m_NextGuildReset = 0;
    m_NextCurrencyReset = 0;

    m_defaultDbcLocale = LOCALE_enUS;
    m_availableDbcLocaleMask = 0;

    mail_timer = 0;
    mail_timer_expires = 0;
    m_updateTime = 0;
    m_updateTimeSum = 0;
    m_updateTimeCount = 0;
    m_currentTime = 0;

    m_isClosed = false;

    m_CleaningFlags = 0;

    memset(rate_values, 0, sizeof(rate_values));
    memset(m_int_configs, 0, sizeof(m_int_configs));
    memset(m_bool_configs, 0, sizeof(m_bool_configs));
    memset(m_float_configs, 0, sizeof(m_float_configs));
}

/// World destructor
World::~World()
{
    ///- Empty the kicked session set
    while (!m_sessions.empty())
    {
        // not remove from queue, prevent loading new sessions
        delete m_sessions.begin()->second;
        m_sessions.erase(m_sessions.begin());
    }

    CliCommandHolder* command = NULL;
    while (cliCmdQueue.next(command))
        delete command;

    VMAP::VMapFactory::clear();
    MMAP::MMapFactory::clear();

    /// @todo free addSessQueue
}

/// Find a player in a specified zone
Player* World::FindPlayerInZone(uint32 zone)
{
    ///- circle through active sessions and return the first player found in the zone
    SessionMap::const_iterator itr;
    for (itr = m_sessions.begin(); itr != m_sessions.end(); ++itr)
    {
        if (!itr->second)
            continue;

        Player* player = itr->second->GetPlayer();
        if (!player)
            continue;

        if (player->IsInWorld() && player->GetZoneId() == zone)
            return player;
    }
    return NULL;
}

bool World::IsClosed() const
{
    return m_isClosed;
}

void World::SetClosed(bool val)
{
    m_isClosed = val;

    // Invert the value, for simplicity for scripters.
    sScriptMgr->OnOpenStateChange(!val);
}

void World::SetMotd(std::string motd)
{
    /// we are using a string copy here to allow modifications in script hooks
    sScriptMgr->OnMotdChange(motd);

    _motd.clear();
    boost::split(_motd, motd, boost::is_any_of("@"));
}

std::vector<std::string> const& World::GetMotd() const
{
    return _motd;
}

/// Find a session by its id
WorldSession* World::FindSession(uint32 id) const
{
    SessionMap::const_iterator itr = m_sessions.find(id);

    if (itr != m_sessions.end())
        return itr->second;                                 // also can return NULL for kicked session
    else
        return NULL;
}

/// Remove a given session
bool World::RemoveSession(uint32 id)
{
    ///- Find the session, kick the user, but we can't delete session at this moment to prevent iterator invalidation
    SessionMap::const_iterator itr = m_sessions.find(id);

    if (itr != m_sessions.end() && itr->second)
    {
        if (itr->second->PlayerLoading())
            return false;

        itr->second->KickPlayer();
    }

    return true;
}

void World::AddSession(WorldSession* s)
{
    addSessQueue.add(s);
}

void World::AddInstanceSocket(std::shared_ptr<WorldSocket> sock, uint32 sessionAccountId)
{
    _linkSocketQueue.add(std::make_pair(sock, sessionAccountId));
}

void World::AddSession_(WorldSession* s)
{
    ASSERT(s);

    //NOTE - Still there is race condition in WorldSession* being used in the Sockets

    ///- kick already loaded player with same account (if any) and remove session
    ///- if player is in loading and want to load again, return
    if (!RemoveSession (s->GetAccountId()))
    {
        s->KickPlayer();
        delete s;                                           // session not added yet in session list, so not listed in queue
        return;
    }

    // decrease session counts only at not reconnection case
    bool decrease_session = true;

    // if session already exist, prepare to it deleting at next world update
    // NOTE - KickPlayer() should be called on "old" in RemoveSession()
    {
        SessionMap::const_iterator old = m_sessions.find(s->GetAccountId());

        if (old != m_sessions.end())
        {
            // prevent decrease sessions count if session queued
            if (RemoveQueuedPlayer(old->second))
                decrease_session = false;
            // not remove replaced session form queue if listed
            delete old->second;
        }
    }

    m_sessions[s->GetAccountId()] = s;

    uint32 Sessions = GetActiveAndQueuedSessionCount();
    uint32 pLimit = GetPlayerAmountLimit();
    uint32 QueueSize = GetQueuedSessionCount(); //number of players in the queue

    //so we don't count the user trying to
    //login as a session and queue the socket that we are using
    if (decrease_session)
        --Sessions;

    if (pLimit > 0 && Sessions >= pLimit && !s->HasPermission(rbac::RBAC_PERM_SKIP_QUEUE) && !HasRecentlyDisconnected(s))
    {
        AddQueuedPlayer(s);
        UpdateMaxSessionCounters();
        TC_LOG_INFO("misc", "PlayerQueue: Account id %u is in Queue Position (%u).", s->GetAccountId(), ++QueueSize);
        return;
    }

    s->InitializeSession();

    UpdateMaxSessionCounters();

    // Updates the population
    if (pLimit > 0)
    {
        float popu = (float)GetActiveSessionCount();              // updated number of users on the server
        popu /= pLimit;
        popu *= 2;
        TC_LOG_INFO("misc", "Server Population (%f).", popu);
    }
}

void World::ProcessLinkInstanceSocket(std::pair<std::shared_ptr<WorldSocket>, uint32> linkInfo)
{
    WorldSession* session = FindSession(linkInfo.second);
    if (!session)
    {
        linkInfo.first->SendAuthResponseError(AUTH_SESSION_EXPIRED);
        linkInfo.first->DelayedCloseSocket();
        return;
    }

    linkInfo.first->SetWorldSession(session);
    session->AddInstanceConnection(linkInfo.first);
    session->HandleContinuePlayerLogin();
}

bool World::HasRecentlyDisconnected(WorldSession* session)
{
    if (!session)
        return false;

    if (uint32 tolerance = getIntConfig(CONFIG_INTERVAL_DISCONNECT_TOLERANCE))
    {
        for (DisconnectMap::iterator i = m_disconnects.begin(); i != m_disconnects.end();)
        {
            if (difftime(i->second, time(NULL)) < tolerance)
            {
                if (i->first == session->GetAccountId())
                    return true;
                ++i;
            }
            else
                m_disconnects.erase(i++);
        }
    }
    return false;
 }

int32 World::GetQueuePos(WorldSession* sess)
{
    uint32 position = 1;

    for (Queue::const_iterator iter = m_QueuedPlayer.begin(); iter != m_QueuedPlayer.end(); ++iter, ++position)
        if ((*iter) == sess)
            return position;

    return 0;
}

void World::AddQueuedPlayer(WorldSession* sess)
{
    sess->SetInQueue(true);
    m_QueuedPlayer.push_back(sess);

    // The 1st SMSG_AUTH_RESPONSE needs to contain other info too.
    sess->SendAuthResponse(AUTH_WAIT_QUEUE, true, GetQueuePos(sess));
}

bool World::RemoveQueuedPlayer(WorldSession* sess)
{
    // sessions count including queued to remove (if removed_session set)
    uint32 sessions = GetActiveSessionCount();

    uint32 position = 1;
    Queue::iterator iter = m_QueuedPlayer.begin();

    // search to remove and count skipped positions
    bool found = false;

    for (; iter != m_QueuedPlayer.end(); ++iter, ++position)
    {
        if (*iter == sess)
        {
            sess->SetInQueue(false);
            sess->ResetTimeOutTime();
            iter = m_QueuedPlayer.erase(iter);
            found = true;                                   // removing queued session
            break;
        }
    }

    // iter point to next socked after removed or end()
    // position store position of removed socket and then new position next socket after removed

    // if session not queued then we need decrease sessions count
    if (!found && sessions)
        --sessions;

    // accept first in queue
    if ((!m_playerLimit || sessions < m_playerLimit) && !m_QueuedPlayer.empty())
    {
        WorldSession* pop_sess = m_QueuedPlayer.front();
        pop_sess->InitializeSession();
        m_QueuedPlayer.pop_front();

        // update iter to point first queued socket or end() if queue is empty now
        iter = m_QueuedPlayer.begin();
        position = 1;
    }

    // update position from iter to end()
    // iter point to first not updated socket, position store new position
    for (; iter != m_QueuedPlayer.end(); ++iter, ++position)
        (*iter)->SendAuthWaitQue(position);

    return found;
}

/// Initialize config values
void World::LoadConfigSettings(bool reload)
{
    if (reload)
    {
        std::string configError;
        if (!sConfigMgr->Reload(configError))
        {
            TC_LOG_ERROR("misc", "World settings reload fail: %s.", configError.c_str());
            return;
        }
        sLog->LoadFromConfig();
    }

    m_defaultDbcLocale = LocaleConstant(sConfigMgr->GetIntDefault("DBC.Locale", 0));

    if (m_defaultDbcLocale >= TOTAL_LOCALES)
    {
        TC_LOG_ERROR("server.loading", "Incorrect DBC.Locale! Must be >= 0 and < %d (set to 0)", TOTAL_LOCALES);
        m_defaultDbcLocale = LOCALE_enUS;
    }

    TC_LOG_INFO("server.loading", "Using %s DBC Locale", localeNames[m_defaultDbcLocale]);

    ///- Read the player limit and the Message of the day from the config file
    SetPlayerAmountLimit(sConfigMgr->GetIntDefault("PlayerLimit", 100));
    SetMotd(sConfigMgr->GetStringDefault("Motd", "Welcome to a Trinity Core Server."));

    ///- Read support system setting from the config file
    m_bool_configs[CONFIG_SUPPORT_ENABLED] = sConfigMgr->GetBoolDefault("Support.Enabled", true);
    m_bool_configs[CONFIG_SUPPORT_TICKETS_ENABLED] = sConfigMgr->GetBoolDefault("Support.TicketsEnabled", false);
    m_bool_configs[CONFIG_SUPPORT_BUGS_ENABLED] = sConfigMgr->GetBoolDefault("Support.BugsEnabled", false);
    m_bool_configs[CONFIG_SUPPORT_COMPLAINTS_ENABLED] = sConfigMgr->GetBoolDefault("Support.ComplaintsEnabled", false);
    m_bool_configs[CONFIG_SUPPORT_SUGGESTIONS_ENABLED] = sConfigMgr->GetBoolDefault("Support.SuggestionsEnabled", false);
    if (reload)
    {
        sSupportMgr->SetSupportSystemStatus(m_bool_configs[CONFIG_SUPPORT_ENABLED]);
        sSupportMgr->SetTicketSystemStatus(m_bool_configs[CONFIG_SUPPORT_TICKETS_ENABLED]);
        sSupportMgr->SetBugSystemStatus(m_bool_configs[CONFIG_SUPPORT_BUGS_ENABLED]);
        sSupportMgr->SetComplaintSystemStatus(m_bool_configs[CONFIG_SUPPORT_COMPLAINTS_ENABLED]);
        sSupportMgr->SetSuggestionSystemStatus(m_bool_configs[CONFIG_SUPPORT_SUGGESTIONS_ENABLED]);
    }


    ///- Get string for new logins (newly created characters)
    SetNewCharString(sConfigMgr->GetStringDefault("PlayerStart.String", ""));

    ///- Send server info on login?
    m_int_configs[CONFIG_ENABLE_SINFO_LOGIN] = sConfigMgr->GetIntDefault("Server.LoginInfo", 0);

    ///- Read all rates from the config file
    rate_values[RATE_HEALTH]      = sConfigMgr->GetFloatDefault("Rate.Health", 1.0f);
    if (rate_values[RATE_HEALTH] < 0)
    {
        TC_LOG_ERROR("server.loading", "Rate.Health (%f) must be > 0. Using 1 instead.", rate_values[RATE_HEALTH]);
        rate_values[RATE_HEALTH] = 1;
    }
    rate_values[RATE_POWER_MANA]  = sConfigMgr->GetFloatDefault("Rate.Mana", 1.0f);
    if (rate_values[RATE_POWER_MANA] < 0)
    {
        TC_LOG_ERROR("server.loading", "Rate.Mana (%f) must be > 0. Using 1 instead.", rate_values[RATE_POWER_MANA]);
        rate_values[RATE_POWER_MANA] = 1;
    }
    rate_values[RATE_POWER_RAGE_INCOME] = sConfigMgr->GetFloatDefault("Rate.Rage.Income", 1.0f);
    rate_values[RATE_POWER_RAGE_LOSS]   = sConfigMgr->GetFloatDefault("Rate.Rage.Loss", 1.0f);
    if (rate_values[RATE_POWER_RAGE_LOSS] < 0)
    {
        TC_LOG_ERROR("server.loading", "Rate.Rage.Loss (%f) must be > 0. Using 1 instead.", rate_values[RATE_POWER_RAGE_LOSS]);
        rate_values[RATE_POWER_RAGE_LOSS] = 1;
    }
    rate_values[RATE_POWER_RUNICPOWER_INCOME] = sConfigMgr->GetFloatDefault("Rate.RunicPower.Income", 1.0f);
    rate_values[RATE_POWER_RUNICPOWER_LOSS]   = sConfigMgr->GetFloatDefault("Rate.RunicPower.Loss", 1.0f);
    if (rate_values[RATE_POWER_RUNICPOWER_LOSS] < 0)
    {
        TC_LOG_ERROR("server.loading", "Rate.RunicPower.Loss (%f) must be > 0. Using 1 instead.", rate_values[RATE_POWER_RUNICPOWER_LOSS]);
        rate_values[RATE_POWER_RUNICPOWER_LOSS] = 1;
    }
    rate_values[RATE_POWER_FOCUS]  = sConfigMgr->GetFloatDefault("Rate.Focus", 1.0f);
    rate_values[RATE_POWER_ENERGY] = sConfigMgr->GetFloatDefault("Rate.Energy", 1.0f);

    rate_values[RATE_SKILL_DISCOVERY]      = sConfigMgr->GetFloatDefault("Rate.Skill.Discovery", 1.0f);

    rate_values[RATE_DROP_ITEM_POOR]       = sConfigMgr->GetFloatDefault("Rate.Drop.Item.Poor", 1.0f);
    rate_values[RATE_DROP_ITEM_NORMAL]     = sConfigMgr->GetFloatDefault("Rate.Drop.Item.Normal", 1.0f);
    rate_values[RATE_DROP_ITEM_UNCOMMON]   = sConfigMgr->GetFloatDefault("Rate.Drop.Item.Uncommon", 1.0f);
    rate_values[RATE_DROP_ITEM_RARE]       = sConfigMgr->GetFloatDefault("Rate.Drop.Item.Rare", 1.0f);
    rate_values[RATE_DROP_ITEM_EPIC]       = sConfigMgr->GetFloatDefault("Rate.Drop.Item.Epic", 1.0f);
    rate_values[RATE_DROP_ITEM_LEGENDARY]  = sConfigMgr->GetFloatDefault("Rate.Drop.Item.Legendary", 1.0f);
    rate_values[RATE_DROP_ITEM_ARTIFACT]   = sConfigMgr->GetFloatDefault("Rate.Drop.Item.Artifact", 1.0f);
    rate_values[RATE_DROP_ITEM_REFERENCED] = sConfigMgr->GetFloatDefault("Rate.Drop.Item.Referenced", 1.0f);
    rate_values[RATE_DROP_ITEM_REFERENCED_AMOUNT] = sConfigMgr->GetFloatDefault("Rate.Drop.Item.ReferencedAmount", 1.0f);
    rate_values[RATE_DROP_MONEY]  = sConfigMgr->GetFloatDefault("Rate.Drop.Money", 1.0f);
    rate_values[RATE_XP_KILL]     = sConfigMgr->GetFloatDefault("Rate.XP.Kill", 1.0f);
    rate_values[RATE_XP_QUEST]    = sConfigMgr->GetFloatDefault("Rate.XP.Quest", 1.0f);
    rate_values[RATE_XP_EXPLORE]  = sConfigMgr->GetFloatDefault("Rate.XP.Explore", 1.0f);
    rate_values[RATE_REPAIRCOST]  = sConfigMgr->GetFloatDefault("Rate.RepairCost", 1.0f);
    if (rate_values[RATE_REPAIRCOST] < 0.0f)
    {
        TC_LOG_ERROR("server.loading", "Rate.RepairCost (%f) must be >=0. Using 0.0 instead.", rate_values[RATE_REPAIRCOST]);
        rate_values[RATE_REPAIRCOST] = 0.0f;
    }
    rate_values[RATE_REPUTATION_GAIN]  = sConfigMgr->GetFloatDefault("Rate.Reputation.Gain", 1.0f);
    rate_values[RATE_REPUTATION_LOWLEVEL_KILL]  = sConfigMgr->GetFloatDefault("Rate.Reputation.LowLevel.Kill", 1.0f);
    rate_values[RATE_REPUTATION_LOWLEVEL_QUEST]  = sConfigMgr->GetFloatDefault("Rate.Reputation.LowLevel.Quest", 1.0f);
    rate_values[RATE_REPUTATION_RECRUIT_A_FRIEND_BONUS] = sConfigMgr->GetFloatDefault("Rate.Reputation.RecruitAFriendBonus", 0.1f);
    rate_values[RATE_CREATURE_NORMAL_DAMAGE]          = sConfigMgr->GetFloatDefault("Rate.Creature.Normal.Damage", 1.0f);
    rate_values[RATE_CREATURE_ELITE_ELITE_DAMAGE]     = sConfigMgr->GetFloatDefault("Rate.Creature.Elite.Elite.Damage", 1.0f);
    rate_values[RATE_CREATURE_ELITE_RAREELITE_DAMAGE] = sConfigMgr->GetFloatDefault("Rate.Creature.Elite.RAREELITE.Damage", 1.0f);
    rate_values[RATE_CREATURE_ELITE_WORLDBOSS_DAMAGE] = sConfigMgr->GetFloatDefault("Rate.Creature.Elite.WORLDBOSS.Damage", 1.0f);
    rate_values[RATE_CREATURE_ELITE_RARE_DAMAGE]      = sConfigMgr->GetFloatDefault("Rate.Creature.Elite.RARE.Damage", 1.0f);
    rate_values[RATE_CREATURE_NORMAL_HP]          = sConfigMgr->GetFloatDefault("Rate.Creature.Normal.HP", 1.0f);
    rate_values[RATE_CREATURE_ELITE_ELITE_HP]     = sConfigMgr->GetFloatDefault("Rate.Creature.Elite.Elite.HP", 1.0f);
    rate_values[RATE_CREATURE_ELITE_RAREELITE_HP] = sConfigMgr->GetFloatDefault("Rate.Creature.Elite.RAREELITE.HP", 1.0f);
    rate_values[RATE_CREATURE_ELITE_WORLDBOSS_HP] = sConfigMgr->GetFloatDefault("Rate.Creature.Elite.WORLDBOSS.HP", 1.0f);
    rate_values[RATE_CREATURE_ELITE_RARE_HP]      = sConfigMgr->GetFloatDefault("Rate.Creature.Elite.RARE.HP", 1.0f);
    rate_values[RATE_CREATURE_NORMAL_SPELLDAMAGE]          = sConfigMgr->GetFloatDefault("Rate.Creature.Normal.SpellDamage", 1.0f);
    rate_values[RATE_CREATURE_ELITE_ELITE_SPELLDAMAGE]     = sConfigMgr->GetFloatDefault("Rate.Creature.Elite.Elite.SpellDamage", 1.0f);
    rate_values[RATE_CREATURE_ELITE_RAREELITE_SPELLDAMAGE] = sConfigMgr->GetFloatDefault("Rate.Creature.Elite.RAREELITE.SpellDamage", 1.0f);
    rate_values[RATE_CREATURE_ELITE_WORLDBOSS_SPELLDAMAGE] = sConfigMgr->GetFloatDefault("Rate.Creature.Elite.WORLDBOSS.SpellDamage", 1.0f);
    rate_values[RATE_CREATURE_ELITE_RARE_SPELLDAMAGE]      = sConfigMgr->GetFloatDefault("Rate.Creature.Elite.RARE.SpellDamage", 1.0f);
    rate_values[RATE_CREATURE_AGGRO]  = sConfigMgr->GetFloatDefault("Rate.Creature.Aggro", 1.0f);
    rate_values[RATE_REST_INGAME]                    = sConfigMgr->GetFloatDefault("Rate.Rest.InGame", 1.0f);
    rate_values[RATE_REST_OFFLINE_IN_TAVERN_OR_CITY] = sConfigMgr->GetFloatDefault("Rate.Rest.Offline.InTavernOrCity", 1.0f);
    rate_values[RATE_REST_OFFLINE_IN_WILDERNESS]     = sConfigMgr->GetFloatDefault("Rate.Rest.Offline.InWilderness", 1.0f);
    rate_values[RATE_DAMAGE_FALL]  = sConfigMgr->GetFloatDefault("Rate.Damage.Fall", 1.0f);
    rate_values[RATE_AUCTION_TIME]  = sConfigMgr->GetFloatDefault("Rate.Auction.Time", 1.0f);
    rate_values[RATE_AUCTION_DEPOSIT] = sConfigMgr->GetFloatDefault("Rate.Auction.Deposit", 1.0f);
    rate_values[RATE_AUCTION_CUT] = sConfigMgr->GetFloatDefault("Rate.Auction.Cut", 1.0f);
    rate_values[RATE_HONOR] = sConfigMgr->GetFloatDefault("Rate.Honor", 1.0f);
    rate_values[RATE_INSTANCE_RESET_TIME] = sConfigMgr->GetFloatDefault("Rate.InstanceResetTime", 1.0f);
    rate_values[RATE_TALENT] = sConfigMgr->GetFloatDefault("Rate.Talent", 1.0f);
    if (rate_values[RATE_TALENT] < 0.0f)
    {
        TC_LOG_ERROR("server.loading", "Rate.Talent (%f) must be > 0. Using 1 instead.", rate_values[RATE_TALENT]);
        rate_values[RATE_TALENT] = 1.0f;
    }
    rate_values[RATE_MOVESPEED] = sConfigMgr->GetFloatDefault("Rate.MoveSpeed", 1.0f);
    if (rate_values[RATE_MOVESPEED] < 0)
    {
        TC_LOG_ERROR("server.loading", "Rate.MoveSpeed (%f) must be > 0. Using 1 instead.", rate_values[RATE_MOVESPEED]);
        rate_values[RATE_MOVESPEED] = 1.0f;
    }
    for (uint8 i = 0; i < MAX_MOVE_TYPE; ++i) playerBaseMoveSpeed[i] = baseMoveSpeed[i] * rate_values[RATE_MOVESPEED];
    rate_values[RATE_CORPSE_DECAY_LOOTED] = sConfigMgr->GetFloatDefault("Rate.Corpse.Decay.Looted", 0.5f);

    rate_values[RATE_TARGET_POS_RECALCULATION_RANGE] = sConfigMgr->GetFloatDefault("TargetPosRecalculateRange", 1.5f);
    if (rate_values[RATE_TARGET_POS_RECALCULATION_RANGE] < CONTACT_DISTANCE)
    {
        TC_LOG_ERROR("server.loading", "TargetPosRecalculateRange (%f) must be >= %f. Using %f instead.", rate_values[RATE_TARGET_POS_RECALCULATION_RANGE], CONTACT_DISTANCE, CONTACT_DISTANCE);
        rate_values[RATE_TARGET_POS_RECALCULATION_RANGE] = CONTACT_DISTANCE;
    }
    else if (rate_values[RATE_TARGET_POS_RECALCULATION_RANGE] > NOMINAL_MELEE_RANGE)
    {
        TC_LOG_ERROR("server.loading", "TargetPosRecalculateRange (%f) must be <= %f. Using %f instead.",
            rate_values[RATE_TARGET_POS_RECALCULATION_RANGE], NOMINAL_MELEE_RANGE, NOMINAL_MELEE_RANGE);
        rate_values[RATE_TARGET_POS_RECALCULATION_RANGE] = NOMINAL_MELEE_RANGE;
    }

    rate_values[RATE_DURABILITY_LOSS_ON_DEATH]  = sConfigMgr->GetFloatDefault("DurabilityLoss.OnDeath", 10.0f);
    if (rate_values[RATE_DURABILITY_LOSS_ON_DEATH] < 0.0f)
    {
        TC_LOG_ERROR("server.loading", "DurabilityLoss.OnDeath (%f) must be >=0. Using 0.0 instead.", rate_values[RATE_DURABILITY_LOSS_ON_DEATH]);
        rate_values[RATE_DURABILITY_LOSS_ON_DEATH] = 0.0f;
    }
    if (rate_values[RATE_DURABILITY_LOSS_ON_DEATH] > 100.0f)
    {
        TC_LOG_ERROR("server.loading", "DurabilityLoss.OnDeath (%f) must be <= 100. Using 100.0 instead.", rate_values[RATE_DURABILITY_LOSS_ON_DEATH]);
        rate_values[RATE_DURABILITY_LOSS_ON_DEATH] = 0.0f;
    }
    rate_values[RATE_DURABILITY_LOSS_ON_DEATH] = rate_values[RATE_DURABILITY_LOSS_ON_DEATH] / 100.0f;

    rate_values[RATE_DURABILITY_LOSS_DAMAGE] = sConfigMgr->GetFloatDefault("DurabilityLossChance.Damage", 0.5f);
    if (rate_values[RATE_DURABILITY_LOSS_DAMAGE] < 0.0f)
    {
        TC_LOG_ERROR("server.loading", "DurabilityLossChance.Damage (%f) must be >=0. Using 0.0 instead.", rate_values[RATE_DURABILITY_LOSS_DAMAGE]);
        rate_values[RATE_DURABILITY_LOSS_DAMAGE] = 0.0f;
    }
    rate_values[RATE_DURABILITY_LOSS_ABSORB] = sConfigMgr->GetFloatDefault("DurabilityLossChance.Absorb", 0.5f);
    if (rate_values[RATE_DURABILITY_LOSS_ABSORB] < 0.0f)
    {
        TC_LOG_ERROR("server.loading", "DurabilityLossChance.Absorb (%f) must be >=0. Using 0.0 instead.", rate_values[RATE_DURABILITY_LOSS_ABSORB]);
        rate_values[RATE_DURABILITY_LOSS_ABSORB] = 0.0f;
    }
    rate_values[RATE_DURABILITY_LOSS_PARRY] = sConfigMgr->GetFloatDefault("DurabilityLossChance.Parry", 0.05f);
    if (rate_values[RATE_DURABILITY_LOSS_PARRY] < 0.0f)
    {
        TC_LOG_ERROR("server.loading", "DurabilityLossChance.Parry (%f) must be >=0. Using 0.0 instead.", rate_values[RATE_DURABILITY_LOSS_PARRY]);
        rate_values[RATE_DURABILITY_LOSS_PARRY] = 0.0f;
    }
    rate_values[RATE_DURABILITY_LOSS_BLOCK] = sConfigMgr->GetFloatDefault("DurabilityLossChance.Block", 0.05f);
    if (rate_values[RATE_DURABILITY_LOSS_BLOCK] < 0.0f)
    {
        TC_LOG_ERROR("server.loading", "DurabilityLossChance.Block (%f) must be >=0. Using 0.0 instead.", rate_values[RATE_DURABILITY_LOSS_BLOCK]);
        rate_values[RATE_DURABILITY_LOSS_BLOCK] = 0.0f;
    }
    rate_values[RATE_MONEY_QUEST] = sConfigMgr->GetFloatDefault("Rate.Quest.Money.Reward", 1.0f);
    if (rate_values[RATE_MONEY_QUEST] < 0.0f)
    {
        TC_LOG_ERROR("server.loading", "Rate.Quest.Money.Reward (%f) must be >=0. Using 0 instead.", rate_values[RATE_MONEY_QUEST]);
        rate_values[RATE_MONEY_QUEST] = 0.0f;
    }
    rate_values[RATE_MONEY_MAX_LEVEL_QUEST] = sConfigMgr->GetFloatDefault("Rate.Quest.Money.Max.Level.Reward", 1.0f);
    if (rate_values[RATE_MONEY_MAX_LEVEL_QUEST] < 0.0f)
    {
        TC_LOG_ERROR("server.loading", "Rate.Quest.Money.Max.Level.Reward (%f) must be >=0. Using 0 instead.", rate_values[RATE_MONEY_MAX_LEVEL_QUEST]);
        rate_values[RATE_MONEY_MAX_LEVEL_QUEST] = 0.0f;
    }
    ///- Read other configuration items from the config file

    m_bool_configs[CONFIG_DURABILITY_LOSS_IN_PVP] = sConfigMgr->GetBoolDefault("DurabilityLoss.InPvP", false);

    m_int_configs[CONFIG_COMPRESSION] = sConfigMgr->GetIntDefault("Compression", 1);
    if (m_int_configs[CONFIG_COMPRESSION] < 1 || m_int_configs[CONFIG_COMPRESSION] > 9)
    {
        TC_LOG_ERROR("server.loading", "Compression level (%i) must be in range 1..9. Using default compression level (1).", m_int_configs[CONFIG_COMPRESSION]);
        m_int_configs[CONFIG_COMPRESSION] = 1;
    }
    m_bool_configs[CONFIG_ADDON_CHANNEL] = sConfigMgr->GetBoolDefault("AddonChannel", true);
    m_bool_configs[CONFIG_CLEAN_CHARACTER_DB] = sConfigMgr->GetBoolDefault("CleanCharacterDB", false);
    m_int_configs[CONFIG_PERSISTENT_CHARACTER_CLEAN_FLAGS] = sConfigMgr->GetIntDefault("PersistentCharacterCleanFlags", 0);
    m_int_configs[CONFIG_CHAT_CHANNEL_LEVEL_REQ] = sConfigMgr->GetIntDefault("ChatLevelReq.Channel", 1);
    m_int_configs[CONFIG_CHAT_WHISPER_LEVEL_REQ] = sConfigMgr->GetIntDefault("ChatLevelReq.Whisper", 1);
    m_int_configs[CONFIG_CHAT_SAY_LEVEL_REQ] = sConfigMgr->GetIntDefault("ChatLevelReq.Say", 1);
    m_int_configs[CONFIG_TRADE_LEVEL_REQ] = sConfigMgr->GetIntDefault("LevelReq.Trade", 1);
    m_int_configs[CONFIG_AUCTION_LEVEL_REQ] = sConfigMgr->GetIntDefault("LevelReq.Auction", 1);
    m_int_configs[CONFIG_MAIL_LEVEL_REQ] = sConfigMgr->GetIntDefault("LevelReq.Mail", 1);
    m_bool_configs[CONFIG_PRESERVE_CUSTOM_CHANNELS] = sConfigMgr->GetBoolDefault("PreserveCustomChannels", false);
    m_int_configs[CONFIG_PRESERVE_CUSTOM_CHANNEL_DURATION] = sConfigMgr->GetIntDefault("PreserveCustomChannelDuration", 14);
    m_bool_configs[CONFIG_GRID_UNLOAD] = sConfigMgr->GetBoolDefault("GridUnload", true);
    m_int_configs[CONFIG_INTERVAL_SAVE] = sConfigMgr->GetIntDefault("PlayerSaveInterval", 15 * MINUTE * IN_MILLISECONDS);
    m_int_configs[CONFIG_INTERVAL_DISCONNECT_TOLERANCE] = sConfigMgr->GetIntDefault("DisconnectToleranceInterval", 0);
    m_bool_configs[CONFIG_STATS_SAVE_ONLY_ON_LOGOUT] = sConfigMgr->GetBoolDefault("PlayerSave.Stats.SaveOnlyOnLogout", true);

    m_int_configs[CONFIG_MIN_LEVEL_STAT_SAVE] = sConfigMgr->GetIntDefault("PlayerSave.Stats.MinLevel", 0);
    if (m_int_configs[CONFIG_MIN_LEVEL_STAT_SAVE] > MAX_LEVEL)
    {
        TC_LOG_ERROR("server.loading", "PlayerSave.Stats.MinLevel (%i) must be in range 0..80. Using default, do not save character stats (0).", m_int_configs[CONFIG_MIN_LEVEL_STAT_SAVE]);
        m_int_configs[CONFIG_MIN_LEVEL_STAT_SAVE] = 0;
    }

    m_int_configs[CONFIG_INTERVAL_GRIDCLEAN] = sConfigMgr->GetIntDefault("GridCleanUpDelay", 5 * MINUTE * IN_MILLISECONDS);
    if (m_int_configs[CONFIG_INTERVAL_GRIDCLEAN] < MIN_GRID_DELAY)
    {
        TC_LOG_ERROR("server.loading", "GridCleanUpDelay (%i) must be greater %u. Use this minimal value.", m_int_configs[CONFIG_INTERVAL_GRIDCLEAN], MIN_GRID_DELAY);
        m_int_configs[CONFIG_INTERVAL_GRIDCLEAN] = MIN_GRID_DELAY;
    }
    if (reload)
        sMapMgr->SetGridCleanUpDelay(m_int_configs[CONFIG_INTERVAL_GRIDCLEAN]);

    m_int_configs[CONFIG_INTERVAL_MAPUPDATE] = sConfigMgr->GetIntDefault("MapUpdateInterval", 100);
    if (m_int_configs[CONFIG_INTERVAL_MAPUPDATE] < MIN_MAP_UPDATE_DELAY)
    {
        TC_LOG_ERROR("server.loading", "MapUpdateInterval (%i) must be greater %u. Use this minimal value.", m_int_configs[CONFIG_INTERVAL_MAPUPDATE], MIN_MAP_UPDATE_DELAY);
        m_int_configs[CONFIG_INTERVAL_MAPUPDATE] = MIN_MAP_UPDATE_DELAY;
    }
    if (reload)
        sMapMgr->SetMapUpdateInterval(m_int_configs[CONFIG_INTERVAL_MAPUPDATE]);

    m_int_configs[CONFIG_INTERVAL_CHANGEWEATHER] = sConfigMgr->GetIntDefault("ChangeWeatherInterval", 10 * MINUTE * IN_MILLISECONDS);

    if (reload)
    {
        uint32 val = sConfigMgr->GetIntDefault("WorldServerPort", 8085);
        if (val != m_int_configs[CONFIG_PORT_WORLD])
            TC_LOG_ERROR("server.loading", "WorldServerPort option can't be changed at worldserver.conf reload, using current value (%u).", m_int_configs[CONFIG_PORT_WORLD]);

        val = sConfigMgr->GetIntDefault("InstanceServerPort", 8086);
        if (val != m_int_configs[CONFIG_PORT_INSTANCE])
            TC_LOG_ERROR("server.loading", "InstanceServerPort option can't be changed at worldserver.conf reload, using current value (%u).", m_int_configs[CONFIG_PORT_INSTANCE]);
    }
    else
    {
        m_int_configs[CONFIG_PORT_WORLD] = sConfigMgr->GetIntDefault("WorldServerPort", 8085);
        m_int_configs[CONFIG_PORT_INSTANCE] = sConfigMgr->GetIntDefault("InstanceServerPort", 8086);
    }

    m_int_configs[CONFIG_SOCKET_TIMEOUTTIME] = sConfigMgr->GetIntDefault("SocketTimeOutTime", 900000);
    m_int_configs[CONFIG_SESSION_ADD_DELAY] = sConfigMgr->GetIntDefault("SessionAddDelay", 10000);

    m_float_configs[CONFIG_GROUP_XP_DISTANCE] = sConfigMgr->GetFloatDefault("MaxGroupXPDistance", 74.0f);
    m_float_configs[CONFIG_MAX_RECRUIT_A_FRIEND_DISTANCE] = sConfigMgr->GetFloatDefault("MaxRecruitAFriendBonusDistance", 100.0f);

    /// @todo Add MonsterSight and GuarderSight (with meaning) in worldserver.conf or put them as define
    m_float_configs[CONFIG_SIGHT_MONSTER] = sConfigMgr->GetFloatDefault("MonsterSight", 50.0f);
    m_float_configs[CONFIG_SIGHT_GUARDER] = sConfigMgr->GetFloatDefault("GuarderSight", 50.0f);

    if (reload)
    {
        uint32 val = sConfigMgr->GetIntDefault("GameType", 0);
        if (val != m_int_configs[CONFIG_GAME_TYPE])
            TC_LOG_ERROR("server.loading", "GameType option can't be changed at worldserver.conf reload, using current value (%u).", m_int_configs[CONFIG_GAME_TYPE]);
    }
    else
        m_int_configs[CONFIG_GAME_TYPE] = sConfigMgr->GetIntDefault("GameType", 0);

    if (reload)
    {
        uint32 val = sConfigMgr->GetIntDefault("RealmZone", REALM_ZONE_DEVELOPMENT);
        if (val != m_int_configs[CONFIG_REALM_ZONE])
            TC_LOG_ERROR("server.loading", "RealmZone option can't be changed at worldserver.conf reload, using current value (%u).", m_int_configs[CONFIG_REALM_ZONE]);
    }
    else
        m_int_configs[CONFIG_REALM_ZONE] = sConfigMgr->GetIntDefault("RealmZone", REALM_ZONE_DEVELOPMENT);

    m_bool_configs[CONFIG_ALLOW_TWO_SIDE_INTERACTION_CALENDAR]= sConfigMgr->GetBoolDefault("AllowTwoSide.Interaction.Calendar", false);
    m_bool_configs[CONFIG_ALLOW_TWO_SIDE_INTERACTION_CHANNEL] = sConfigMgr->GetBoolDefault("AllowTwoSide.Interaction.Channel", false);
    m_bool_configs[CONFIG_ALLOW_TWO_SIDE_INTERACTION_GROUP]   = sConfigMgr->GetBoolDefault("AllowTwoSide.Interaction.Group", false);
    m_bool_configs[CONFIG_ALLOW_TWO_SIDE_INTERACTION_GUILD]   = sConfigMgr->GetBoolDefault("AllowTwoSide.Interaction.Guild", false);
    m_bool_configs[CONFIG_ALLOW_TWO_SIDE_INTERACTION_AUCTION] = sConfigMgr->GetBoolDefault("AllowTwoSide.Interaction.Auction", false);
    m_bool_configs[CONFIG_ALLOW_TWO_SIDE_TRADE]               = sConfigMgr->GetBoolDefault("AllowTwoSide.Trade", false);
    m_int_configs[CONFIG_STRICT_PLAYER_NAMES]                 = sConfigMgr->GetIntDefault ("StrictPlayerNames",  0);
    m_int_configs[CONFIG_STRICT_CHARTER_NAMES]                = sConfigMgr->GetIntDefault ("StrictCharterNames", 0);
    m_int_configs[CONFIG_STRICT_PET_NAMES]                    = sConfigMgr->GetIntDefault ("StrictPetNames",     0);

    m_int_configs[CONFIG_MIN_PLAYER_NAME]                     = sConfigMgr->GetIntDefault ("MinPlayerName",  2);
    if (m_int_configs[CONFIG_MIN_PLAYER_NAME] < 1 || m_int_configs[CONFIG_MIN_PLAYER_NAME] > MAX_PLAYER_NAME)
    {
        TC_LOG_ERROR("server.loading", "MinPlayerName (%i) must be in range 1..%u. Set to 2.", m_int_configs[CONFIG_MIN_PLAYER_NAME], MAX_PLAYER_NAME);
        m_int_configs[CONFIG_MIN_PLAYER_NAME] = 2;
    }

    m_int_configs[CONFIG_MIN_CHARTER_NAME]                    = sConfigMgr->GetIntDefault ("MinCharterName", 2);
    if (m_int_configs[CONFIG_MIN_CHARTER_NAME] < 1 || m_int_configs[CONFIG_MIN_CHARTER_NAME] > MAX_CHARTER_NAME)
    {
        TC_LOG_ERROR("server.loading", "MinCharterName (%i) must be in range 1..%u. Set to 2.", m_int_configs[CONFIG_MIN_CHARTER_NAME], MAX_CHARTER_NAME);
        m_int_configs[CONFIG_MIN_CHARTER_NAME] = 2;
    }

    m_int_configs[CONFIG_MIN_PET_NAME]                        = sConfigMgr->GetIntDefault ("MinPetName",     2);
    if (m_int_configs[CONFIG_MIN_PET_NAME] < 1 || m_int_configs[CONFIG_MIN_PET_NAME] > MAX_PET_NAME)
    {
        TC_LOG_ERROR("server.loading", "MinPetName (%i) must be in range 1..%u. Set to 2.", m_int_configs[CONFIG_MIN_PET_NAME], MAX_PET_NAME);
        m_int_configs[CONFIG_MIN_PET_NAME] = 2;
    }

    m_int_configs[CONFIG_CHARTER_COST_GUILD] = sConfigMgr->GetIntDefault("Guild.CharterCost", 1000);
    m_int_configs[CONFIG_CHARTER_COST_ARENA_2v2] = sConfigMgr->GetIntDefault("ArenaTeam.CharterCost.2v2", 800000);
    m_int_configs[CONFIG_CHARTER_COST_ARENA_3v3] = sConfigMgr->GetIntDefault("ArenaTeam.CharterCost.3v3", 1200000);
    m_int_configs[CONFIG_CHARTER_COST_ARENA_5v5] = sConfigMgr->GetIntDefault("ArenaTeam.CharterCost.5v5", 2000000);

    m_int_configs[CONFIG_CHARACTER_CREATING_DISABLED] = sConfigMgr->GetIntDefault("CharacterCreating.Disabled", 0);
    m_int_configs[CONFIG_CHARACTER_CREATING_DISABLED_RACEMASK] = sConfigMgr->GetIntDefault("CharacterCreating.Disabled.RaceMask", 0);
    m_int_configs[CONFIG_CHARACTER_CREATING_DISABLED_CLASSMASK] = sConfigMgr->GetIntDefault("CharacterCreating.Disabled.ClassMask", 0);

    m_int_configs[CONFIG_CHARACTERS_PER_REALM] = sConfigMgr->GetIntDefault("CharactersPerRealm", MAX_CHARACTERS_PER_REALM);
    if (m_int_configs[CONFIG_CHARACTERS_PER_REALM] < 1 || m_int_configs[CONFIG_CHARACTERS_PER_REALM] > MAX_CHARACTERS_PER_REALM)
    {
        TC_LOG_ERROR("server.loading", "CharactersPerRealm (%i) must be in range 1..10. Set to 10.", m_int_configs[CONFIG_CHARACTERS_PER_REALM]);
        m_int_configs[CONFIG_CHARACTERS_PER_REALM] = MAX_CHARACTERS_PER_REALM;
    }

    // must be after CONFIG_CHARACTERS_PER_REALM
    m_int_configs[CONFIG_CHARACTERS_PER_ACCOUNT] = sConfigMgr->GetIntDefault("CharactersPerAccount", 50);
    if (m_int_configs[CONFIG_CHARACTERS_PER_ACCOUNT] < m_int_configs[CONFIG_CHARACTERS_PER_REALM])
    {
        TC_LOG_ERROR("server.loading", "CharactersPerAccount (%i) can't be less than CharactersPerRealm (%i).", m_int_configs[CONFIG_CHARACTERS_PER_ACCOUNT], m_int_configs[CONFIG_CHARACTERS_PER_REALM]);
        m_int_configs[CONFIG_CHARACTERS_PER_ACCOUNT] = m_int_configs[CONFIG_CHARACTERS_PER_REALM];
    }

    m_int_configs[CONFIG_HEROIC_CHARACTERS_PER_REALM] = sConfigMgr->GetIntDefault("HeroicCharactersPerRealm", 1);
    if (int32(m_int_configs[CONFIG_HEROIC_CHARACTERS_PER_REALM]) < 0 || m_int_configs[CONFIG_HEROIC_CHARACTERS_PER_REALM] > 10)
    {
        TC_LOG_ERROR("server.loading", "HeroicCharactersPerRealm (%i) must be in range 0..10. Set to 1.", m_int_configs[CONFIG_HEROIC_CHARACTERS_PER_REALM]);
        m_int_configs[CONFIG_HEROIC_CHARACTERS_PER_REALM] = 1;
    }

    m_int_configs[CONFIG_CHARACTER_CREATING_MIN_LEVEL_FOR_HEROIC_CHARACTER] = sConfigMgr->GetIntDefault("CharacterCreating.MinLevelForHeroicCharacter", 55);

    m_int_configs[CONFIG_SKIP_CINEMATICS] = sConfigMgr->GetIntDefault("SkipCinematics", 0);
    if (int32(m_int_configs[CONFIG_SKIP_CINEMATICS]) < 0 || m_int_configs[CONFIG_SKIP_CINEMATICS] > 2)
    {
        TC_LOG_ERROR("server.loading", "SkipCinematics (%i) must be in range 0..2. Set to 0.", m_int_configs[CONFIG_SKIP_CINEMATICS]);
        m_int_configs[CONFIG_SKIP_CINEMATICS] = 0;
    }

    if (reload)
    {
        uint32 val = sConfigMgr->GetIntDefault("MaxPlayerLevel", DEFAULT_MAX_LEVEL);
        if (val != m_int_configs[CONFIG_MAX_PLAYER_LEVEL])
            TC_LOG_ERROR("server.loading", "MaxPlayerLevel option can't be changed at config reload, using current value (%u).", m_int_configs[CONFIG_MAX_PLAYER_LEVEL]);
    }
    else
        m_int_configs[CONFIG_MAX_PLAYER_LEVEL] = sConfigMgr->GetIntDefault("MaxPlayerLevel", DEFAULT_MAX_LEVEL);

    if (m_int_configs[CONFIG_MAX_PLAYER_LEVEL] > MAX_LEVEL)
    {
        TC_LOG_ERROR("server.loading", "MaxPlayerLevel (%i) must be in range 1..%u. Set to %u.", m_int_configs[CONFIG_MAX_PLAYER_LEVEL], MAX_LEVEL, MAX_LEVEL);
        m_int_configs[CONFIG_MAX_PLAYER_LEVEL] = MAX_LEVEL;
    }

    m_int_configs[CONFIG_MIN_DUALSPEC_LEVEL] = sConfigMgr->GetIntDefault("MinDualSpecLevel", 40);

    m_int_configs[CONFIG_START_PLAYER_LEVEL] = sConfigMgr->GetIntDefault("StartPlayerLevel", 1);
    if (m_int_configs[CONFIG_START_PLAYER_LEVEL] < 1)
    {
        TC_LOG_ERROR("server.loading", "StartPlayerLevel (%i) must be in range 1..MaxPlayerLevel(%u). Set to 1.", m_int_configs[CONFIG_START_PLAYER_LEVEL], m_int_configs[CONFIG_MAX_PLAYER_LEVEL]);
        m_int_configs[CONFIG_START_PLAYER_LEVEL] = 1;
    }
    else if (m_int_configs[CONFIG_START_PLAYER_LEVEL] > m_int_configs[CONFIG_MAX_PLAYER_LEVEL])
    {
        TC_LOG_ERROR("server.loading", "StartPlayerLevel (%i) must be in range 1..MaxPlayerLevel(%u). Set to %u.", m_int_configs[CONFIG_START_PLAYER_LEVEL], m_int_configs[CONFIG_MAX_PLAYER_LEVEL], m_int_configs[CONFIG_MAX_PLAYER_LEVEL]);
        m_int_configs[CONFIG_START_PLAYER_LEVEL] = m_int_configs[CONFIG_MAX_PLAYER_LEVEL];
    }

    m_int_configs[CONFIG_START_HEROIC_PLAYER_LEVEL] = sConfigMgr->GetIntDefault("StartHeroicPlayerLevel", 55);
    if (m_int_configs[CONFIG_START_HEROIC_PLAYER_LEVEL] < 1)
    {
        TC_LOG_ERROR("server.loading", "StartHeroicPlayerLevel (%i) must be in range 1..MaxPlayerLevel(%u). Set to 55.",
            m_int_configs[CONFIG_START_HEROIC_PLAYER_LEVEL], m_int_configs[CONFIG_MAX_PLAYER_LEVEL]);
        m_int_configs[CONFIG_START_HEROIC_PLAYER_LEVEL] = 55;
    }
    else if (m_int_configs[CONFIG_START_HEROIC_PLAYER_LEVEL] > m_int_configs[CONFIG_MAX_PLAYER_LEVEL])
    {
        TC_LOG_ERROR("server.loading", "StartHeroicPlayerLevel (%i) must be in range 1..MaxPlayerLevel(%u). Set to %u.",
            m_int_configs[CONFIG_START_HEROIC_PLAYER_LEVEL], m_int_configs[CONFIG_MAX_PLAYER_LEVEL], m_int_configs[CONFIG_MAX_PLAYER_LEVEL]);
        m_int_configs[CONFIG_START_HEROIC_PLAYER_LEVEL] = m_int_configs[CONFIG_MAX_PLAYER_LEVEL];
    }

    m_int_configs[CONFIG_START_PLAYER_MONEY] = sConfigMgr->GetIntDefault("StartPlayerMoney", 0);
    if (int32(m_int_configs[CONFIG_START_PLAYER_MONEY]) < 0)
    {
        TC_LOG_ERROR("server.loading", "StartPlayerMoney (%i) must be in range 0.." UI64FMTD ". Set to %u.", m_int_configs[CONFIG_START_PLAYER_MONEY], uint64(MAX_MONEY_AMOUNT), 0);
        m_int_configs[CONFIG_START_PLAYER_MONEY] = 0;
    }
    else if (m_int_configs[CONFIG_START_PLAYER_MONEY] > 0x7FFFFFFF-1) // TODO: (See MAX_MONEY_AMOUNT)
    {
        TC_LOG_ERROR("server.loading", "StartPlayerMoney (%i) must be in range 0..%u. Set to %u.",
            m_int_configs[CONFIG_START_PLAYER_MONEY], 0x7FFFFFFF-1, 0x7FFFFFFF-1);
        m_int_configs[CONFIG_START_PLAYER_MONEY] = 0x7FFFFFFF-1;
    }

    m_int_configs[CONFIG_CURRENCY_RESET_HOUR] = sConfigMgr->GetIntDefault("Currency.ResetHour", 3);
    if (m_int_configs[CONFIG_CURRENCY_RESET_HOUR] > 23)
    {
        TC_LOG_ERROR("server.loading", "Currency.ResetHour (%i) can't be load. Set to 6.", m_int_configs[CONFIG_CURRENCY_RESET_HOUR]);
        m_int_configs[CONFIG_CURRENCY_RESET_HOUR] = 3;
    }
    m_int_configs[CONFIG_CURRENCY_RESET_DAY] = sConfigMgr->GetIntDefault("Currency.ResetDay", 3);
    if (m_int_configs[CONFIG_CURRENCY_RESET_DAY] > 6)
    {
        TC_LOG_ERROR("server.loading", "Currency.ResetDay (%i) can't be load. Set to 3.", m_int_configs[CONFIG_CURRENCY_RESET_DAY]);
        m_int_configs[CONFIG_CURRENCY_RESET_DAY] = 3;
    }
    m_int_configs[CONFIG_CURRENCY_RESET_INTERVAL] = sConfigMgr->GetIntDefault("Currency.ResetInterval", 7);
    if (int32(m_int_configs[CONFIG_CURRENCY_RESET_INTERVAL]) <= 0)
    {
        TC_LOG_ERROR("server.loading", "Currency.ResetInterval (%i) must be > 0, set to default 7.", m_int_configs[CONFIG_CURRENCY_RESET_INTERVAL]);
        m_int_configs[CONFIG_CURRENCY_RESET_INTERVAL] = 7;
    }

    m_int_configs[CONFIG_CURRENCY_START_HONOR_POINTS] = sConfigMgr->GetIntDefault("Currency.StartHonorPoints", 0);
    if (int32(m_int_configs[CONFIG_CURRENCY_START_HONOR_POINTS]) < 0)
    {
        TC_LOG_ERROR("server.loading", "Currency.StartHonorPoints (%i) must be >= 0, set to default 0.", m_int_configs[CONFIG_CURRENCY_START_HONOR_POINTS]);
        m_int_configs[CONFIG_CURRENCY_START_HONOR_POINTS] = 0;
    }
    m_int_configs[CONFIG_CURRENCY_MAX_HONOR_POINTS] = sConfigMgr->GetIntDefault("Currency.MaxHonorPoints", 4000);
    if (int32(m_int_configs[CONFIG_CURRENCY_MAX_HONOR_POINTS]) < 0)
    {
        TC_LOG_ERROR("server.loading", "Currency.MaxHonorPoints (%i) can't be negative. Set to default 4000.", m_int_configs[CONFIG_CURRENCY_MAX_HONOR_POINTS]);
        m_int_configs[CONFIG_CURRENCY_MAX_HONOR_POINTS] = 4000;
    }
    m_int_configs[CONFIG_CURRENCY_MAX_HONOR_POINTS] *= 100;     //precision mod

    m_int_configs[CONFIG_CURRENCY_START_APEXIS_CRYSTALS] = sConfigMgr->GetIntDefault("Currency.StartApexisCrystals", 0);
    if (int32(m_int_configs[CONFIG_CURRENCY_START_APEXIS_CRYSTALS]) < 0)
    {
        TC_LOG_ERROR("server.loading", "Currency.StartApexisCrystals (%i) must be >= 0, set to default 0.", m_int_configs[CONFIG_CURRENCY_START_APEXIS_CRYSTALS]);
        m_int_configs[CONFIG_CURRENCY_START_APEXIS_CRYSTALS] = 0;
    }
    m_int_configs[CONFIG_CURRENCY_MAX_APEXIS_CRYSTALS] = sConfigMgr->GetIntDefault("Currency.MaxApexisCrystals", 20000);
    if (int32(m_int_configs[CONFIG_CURRENCY_MAX_APEXIS_CRYSTALS]) < 0)
    {
        TC_LOG_ERROR("server.loading", "Currency.MaxApexisCrystals (%i) can't be negative. Set to default 20000.", m_int_configs[CONFIG_CURRENCY_MAX_APEXIS_CRYSTALS]);
        m_int_configs[CONFIG_CURRENCY_MAX_APEXIS_CRYSTALS] = 20000;
    }
    m_int_configs[CONFIG_CURRENCY_MAX_APEXIS_CRYSTALS] *= 100;     //precision mod

    m_int_configs[CONFIG_CURRENCY_START_JUSTICE_POINTS] = sConfigMgr->GetIntDefault("Currency.StartJusticePoints", 0);
    if (int32(m_int_configs[CONFIG_CURRENCY_START_JUSTICE_POINTS]) < 0)
    {
        TC_LOG_ERROR("server.loading", "Currency.StartJusticePoints (%i) must be >= 0, set to default 0.", m_int_configs[CONFIG_CURRENCY_START_JUSTICE_POINTS]);
        m_int_configs[CONFIG_CURRENCY_START_JUSTICE_POINTS] = 0;
    }
    m_int_configs[CONFIG_CURRENCY_MAX_JUSTICE_POINTS] = sConfigMgr->GetIntDefault("Currency.MaxJusticePoints", 4000);
    if (int32(m_int_configs[CONFIG_CURRENCY_MAX_JUSTICE_POINTS]) < 0)
    {
        TC_LOG_ERROR("server.loading", "Currency.MaxJusticePoints (%i) can't be negative. Set to default 4000.", m_int_configs[CONFIG_CURRENCY_MAX_JUSTICE_POINTS]);
        m_int_configs[CONFIG_CURRENCY_MAX_JUSTICE_POINTS] = 4000;
    }
    m_int_configs[CONFIG_CURRENCY_MAX_JUSTICE_POINTS] *= 100;     //precision mod

    m_int_configs[CONFIG_CURRENCY_START_CONQUEST_POINTS] = sConfigMgr->GetIntDefault("Currency.StartConquestPoints", 0);
    if (int32(m_int_configs[CONFIG_CURRENCY_START_CONQUEST_POINTS]) < 0)
    {
        TC_LOG_ERROR("server.loading", "Currency.StartConquestPoints (%i) must be >= 0, set to default 0.", m_int_configs[CONFIG_CURRENCY_START_CONQUEST_POINTS]);
        m_int_configs[CONFIG_CURRENCY_START_CONQUEST_POINTS] = 0;
    }
    m_int_configs[CONFIG_CURRENCY_CONQUEST_POINTS_WEEK_CAP] = sConfigMgr->GetIntDefault("Currency.ConquestPointsWeekCap", 1650);
    if (int32(m_int_configs[CONFIG_CURRENCY_CONQUEST_POINTS_WEEK_CAP]) <= 0)
    {
        TC_LOG_ERROR("server.loading", "Currency.ConquestPointsWeekCap (%i) must be > 0, set to default 1650.", m_int_configs[CONFIG_CURRENCY_CONQUEST_POINTS_WEEK_CAP]);
        m_int_configs[CONFIG_CURRENCY_CONQUEST_POINTS_WEEK_CAP] = 1650;
    }
    m_int_configs[CONFIG_CURRENCY_CONQUEST_POINTS_WEEK_CAP] *= 100;     //precision mod

    m_int_configs[CONFIG_CURRENCY_CONQUEST_POINTS_ARENA_REWARD] = sConfigMgr->GetIntDefault("Currency.ConquestPointsArenaReward", 180);
    if (int32(m_int_configs[CONFIG_CURRENCY_CONQUEST_POINTS_ARENA_REWARD]) <= 0)
    {
        TC_LOG_ERROR("server.loading", "Currency.ConquestPointsArenaReward (%i) must be > 0, set to default 180.", m_int_configs[CONFIG_CURRENCY_CONQUEST_POINTS_ARENA_REWARD]);
        m_int_configs[CONFIG_CURRENCY_CONQUEST_POINTS_ARENA_REWARD] = 180;
    }
    m_int_configs[CONFIG_CURRENCY_CONQUEST_POINTS_ARENA_REWARD] *= 100;     //precision mod

    m_int_configs[CONFIG_MAX_RECRUIT_A_FRIEND_BONUS_PLAYER_LEVEL] = sConfigMgr->GetIntDefault("RecruitAFriend.MaxLevel", 85);
    if (m_int_configs[CONFIG_MAX_RECRUIT_A_FRIEND_BONUS_PLAYER_LEVEL] > m_int_configs[CONFIG_MAX_PLAYER_LEVEL])
    {
        TC_LOG_ERROR("server.loading", "RecruitAFriend.MaxLevel (%i) must be in the range 0..MaxLevel(%u). Set to %u.",
            m_int_configs[CONFIG_MAX_RECRUIT_A_FRIEND_BONUS_PLAYER_LEVEL], m_int_configs[CONFIG_MAX_PLAYER_LEVEL], 85);
        m_int_configs[CONFIG_MAX_RECRUIT_A_FRIEND_BONUS_PLAYER_LEVEL] = 85;
    }

    m_int_configs[CONFIG_MAX_RECRUIT_A_FRIEND_BONUS_PLAYER_LEVEL_DIFFERENCE] = sConfigMgr->GetIntDefault("RecruitAFriend.MaxDifference", 4);
    m_bool_configs[CONFIG_ALL_TAXI_PATHS] = sConfigMgr->GetBoolDefault("AllFlightPaths", false);
    m_bool_configs[CONFIG_INSTANT_TAXI] = sConfigMgr->GetBoolDefault("InstantFlightPaths", false);

    m_bool_configs[CONFIG_INSTANCE_IGNORE_LEVEL] = sConfigMgr->GetBoolDefault("Instance.IgnoreLevel", false);
    m_bool_configs[CONFIG_INSTANCE_IGNORE_RAID]  = sConfigMgr->GetBoolDefault("Instance.IgnoreRaid", false);

    m_bool_configs[CONFIG_CAST_UNSTUCK] = sConfigMgr->GetBoolDefault("CastUnstuck", true);
    m_int_configs[CONFIG_INSTANCE_RESET_TIME_HOUR]  = sConfigMgr->GetIntDefault("Instance.ResetTimeHour", 4);
    m_int_configs[CONFIG_INSTANCE_UNLOAD_DELAY] = sConfigMgr->GetIntDefault("Instance.UnloadDelay", 30 * MINUTE * IN_MILLISECONDS);

    m_int_configs[CONFIG_MAX_PRIMARY_TRADE_SKILL] = sConfigMgr->GetIntDefault("MaxPrimaryTradeSkill", 2);
    m_int_configs[CONFIG_MIN_PETITION_SIGNS] = sConfigMgr->GetIntDefault("MinPetitionSigns", 4);
    if (m_int_configs[CONFIG_MIN_PETITION_SIGNS] > 4)
    {
        TC_LOG_ERROR("server.loading", "MinPetitionSigns (%i) must be in range 0..4. Set to 4.", m_int_configs[CONFIG_MIN_PETITION_SIGNS]);
        m_int_configs[CONFIG_MIN_PETITION_SIGNS] = 4;
    }

    m_int_configs[CONFIG_GM_LOGIN_STATE]        = sConfigMgr->GetIntDefault("GM.LoginState", 2);
    m_int_configs[CONFIG_GM_VISIBLE_STATE]      = sConfigMgr->GetIntDefault("GM.Visible", 2);
    m_int_configs[CONFIG_GM_CHAT]               = sConfigMgr->GetIntDefault("GM.Chat", 2);
    m_int_configs[CONFIG_GM_WHISPERING_TO]      = sConfigMgr->GetIntDefault("GM.WhisperingTo", 2);
    m_int_configs[CONFIG_GM_FREEZE_DURATION]    = sConfigMgr->GetIntDefault("GM.FreezeAuraDuration", 0);

    m_int_configs[CONFIG_GM_LEVEL_IN_GM_LIST]   = sConfigMgr->GetIntDefault("GM.InGMList.Level", SEC_ADMINISTRATOR);
    m_int_configs[CONFIG_GM_LEVEL_IN_WHO_LIST]  = sConfigMgr->GetIntDefault("GM.InWhoList.Level", SEC_ADMINISTRATOR);
    m_int_configs[CONFIG_START_GM_LEVEL]        = sConfigMgr->GetIntDefault("GM.StartLevel", 1);
    if (m_int_configs[CONFIG_START_GM_LEVEL] < m_int_configs[CONFIG_START_PLAYER_LEVEL])
    {
        TC_LOG_ERROR("server.loading", "GM.StartLevel (%i) must be in range StartPlayerLevel(%u)..%u. Set to %u.",
            m_int_configs[CONFIG_START_GM_LEVEL], m_int_configs[CONFIG_START_PLAYER_LEVEL], MAX_LEVEL, m_int_configs[CONFIG_START_PLAYER_LEVEL]);
        m_int_configs[CONFIG_START_GM_LEVEL] = m_int_configs[CONFIG_START_PLAYER_LEVEL];
    }
    else if (m_int_configs[CONFIG_START_GM_LEVEL] > MAX_LEVEL)
    {
        TC_LOG_ERROR("server.loading", "GM.StartLevel (%i) must be in range 1..%u. Set to %u.", m_int_configs[CONFIG_START_GM_LEVEL], MAX_LEVEL, MAX_LEVEL);
        m_int_configs[CONFIG_START_GM_LEVEL] = MAX_LEVEL;
    }
    m_bool_configs[CONFIG_ALLOW_GM_GROUP]       = sConfigMgr->GetBoolDefault("GM.AllowInvite", false);
    m_bool_configs[CONFIG_GM_LOWER_SECURITY] = sConfigMgr->GetBoolDefault("GM.LowerSecurity", false);

    m_int_configs[CONFIG_GROUP_VISIBILITY] = sConfigMgr->GetIntDefault("Visibility.GroupMode", 1);

    m_int_configs[CONFIG_MAIL_DELIVERY_DELAY] = sConfigMgr->GetIntDefault("MailDeliveryDelay", HOUR);

    m_int_configs[CONFIG_UPTIME_UPDATE] = sConfigMgr->GetIntDefault("UpdateUptimeInterval", 10);
    if (int32(m_int_configs[CONFIG_UPTIME_UPDATE]) <= 0)
    {
        TC_LOG_ERROR("server.loading", "UpdateUptimeInterval (%i) must be > 0, set to default 10.", m_int_configs[CONFIG_UPTIME_UPDATE]);
        m_int_configs[CONFIG_UPTIME_UPDATE] = 10;
    }
    if (reload)
    {
        m_timers[WUPDATE_UPTIME].SetInterval(m_int_configs[CONFIG_UPTIME_UPDATE]*MINUTE*IN_MILLISECONDS);
        m_timers[WUPDATE_UPTIME].Reset();
    }

    // log db cleanup interval
    m_int_configs[CONFIG_LOGDB_CLEARINTERVAL] = sConfigMgr->GetIntDefault("LogDB.Opt.ClearInterval", 10);
    if (int32(m_int_configs[CONFIG_LOGDB_CLEARINTERVAL]) <= 0)
    {
        TC_LOG_ERROR("server.loading", "LogDB.Opt.ClearInterval (%i) must be > 0, set to default 10.", m_int_configs[CONFIG_LOGDB_CLEARINTERVAL]);
        m_int_configs[CONFIG_LOGDB_CLEARINTERVAL] = 10;
    }
    if (reload)
    {
        m_timers[WUPDATE_CLEANDB].SetInterval(m_int_configs[CONFIG_LOGDB_CLEARINTERVAL] * MINUTE * IN_MILLISECONDS);
        m_timers[WUPDATE_CLEANDB].Reset();
    }
    m_int_configs[CONFIG_LOGDB_CLEARTIME] = sConfigMgr->GetIntDefault("LogDB.Opt.ClearTime", 1209600); // 14 days default
    TC_LOG_INFO("server.loading", "Will clear `logs` table of entries older than %i seconds every %u minutes.",
        m_int_configs[CONFIG_LOGDB_CLEARTIME], m_int_configs[CONFIG_LOGDB_CLEARINTERVAL]);

    m_int_configs[CONFIG_SKILL_CHANCE_ORANGE] = sConfigMgr->GetIntDefault("SkillChance.Orange", 100);
    m_int_configs[CONFIG_SKILL_CHANCE_YELLOW] = sConfigMgr->GetIntDefault("SkillChance.Yellow", 75);
    m_int_configs[CONFIG_SKILL_CHANCE_GREEN]  = sConfigMgr->GetIntDefault("SkillChance.Green", 25);
    m_int_configs[CONFIG_SKILL_CHANCE_GREY]   = sConfigMgr->GetIntDefault("SkillChance.Grey", 0);

    m_int_configs[CONFIG_SKILL_CHANCE_MINING_STEPS]  = sConfigMgr->GetIntDefault("SkillChance.MiningSteps", 75);
    m_int_configs[CONFIG_SKILL_CHANCE_SKINNING_STEPS]   = sConfigMgr->GetIntDefault("SkillChance.SkinningSteps", 75);

    m_bool_configs[CONFIG_SKILL_PROSPECTING] = sConfigMgr->GetBoolDefault("SkillChance.Prospecting", false);
    m_bool_configs[CONFIG_SKILL_MILLING] = sConfigMgr->GetBoolDefault("SkillChance.Milling", false);

    m_int_configs[CONFIG_SKILL_GAIN_CRAFTING]  = sConfigMgr->GetIntDefault("SkillGain.Crafting", 1);

    m_int_configs[CONFIG_SKILL_GAIN_GATHERING]  = sConfigMgr->GetIntDefault("SkillGain.Gathering", 1);

    m_int_configs[CONFIG_MAX_OVERSPEED_PINGS] = sConfigMgr->GetIntDefault("MaxOverspeedPings", 2);

    if (m_int_configs[CONFIG_MAX_OVERSPEED_PINGS] != 0 && m_int_configs[CONFIG_MAX_OVERSPEED_PINGS] < 2)
    {
        TC_LOG_ERROR("server.loading", "MaxOverspeedPings (%i) must be in range 2..infinity (or 0 to disable check). Set to 2.", m_int_configs[CONFIG_MAX_OVERSPEED_PINGS]);
        m_int_configs[CONFIG_MAX_OVERSPEED_PINGS] = 2;
    }

    m_bool_configs[CONFIG_SAVE_RESPAWN_TIME_IMMEDIATELY] = sConfigMgr->GetBoolDefault("SaveRespawnTimeImmediately", true);
    if (!m_bool_configs[CONFIG_SAVE_RESPAWN_TIME_IMMEDIATELY])
    {
        TC_LOG_WARN("server.loading", "SaveRespawnTimeImmediately triggers assertions when disabled, overridden to Enabled");
        m_bool_configs[CONFIG_SAVE_RESPAWN_TIME_IMMEDIATELY] = true;
    }

    m_bool_configs[CONFIG_WEATHER] = sConfigMgr->GetBoolDefault("ActivateWeather", true);

    m_int_configs[CONFIG_DISABLE_BREATHING] = sConfigMgr->GetIntDefault("DisableWaterBreath", SEC_CONSOLE);

    if (reload)
    {
        uint32 val = sConfigMgr->GetIntDefault("Expansion", 2);
        if (val != m_int_configs[CONFIG_EXPANSION])
            TC_LOG_ERROR("server.loading", "Expansion option can't be changed at worldserver.conf reload, using current value (%u).", m_int_configs[CONFIG_EXPANSION]);
    }
    else
        m_int_configs[CONFIG_EXPANSION] = sConfigMgr->GetIntDefault("Expansion", 2);

    m_int_configs[CONFIG_CHATFLOOD_MESSAGE_COUNT] = sConfigMgr->GetIntDefault("ChatFlood.MessageCount", 10);
    m_int_configs[CONFIG_CHATFLOOD_MESSAGE_DELAY] = sConfigMgr->GetIntDefault("ChatFlood.MessageDelay", 1);
    m_int_configs[CONFIG_CHATFLOOD_MUTE_TIME]     = sConfigMgr->GetIntDefault("ChatFlood.MuteTime", 10);

    m_bool_configs[CONFIG_EVENT_ANNOUNCE] = sConfigMgr->GetBoolDefault("Event.Announce", false);

    m_float_configs[CONFIG_CREATURE_FAMILY_FLEE_ASSISTANCE_RADIUS] = sConfigMgr->GetFloatDefault("CreatureFamilyFleeAssistanceRadius", 30.0f);
    m_float_configs[CONFIG_CREATURE_FAMILY_ASSISTANCE_RADIUS] = sConfigMgr->GetFloatDefault("CreatureFamilyAssistanceRadius", 10.0f);
    m_int_configs[CONFIG_CREATURE_FAMILY_ASSISTANCE_DELAY]  = sConfigMgr->GetIntDefault("CreatureFamilyAssistanceDelay", 1500);
    m_int_configs[CONFIG_CREATURE_FAMILY_FLEE_DELAY]        = sConfigMgr->GetIntDefault("CreatureFamilyFleeDelay", 7000);

    m_int_configs[CONFIG_WORLD_BOSS_LEVEL_DIFF] = sConfigMgr->GetIntDefault("WorldBossLevelDiff", 3);

    m_bool_configs[CONFIG_QUEST_ENABLE_QUEST_TRACKER] = sConfigMgr->GetBoolDefault("Quests.EnableQuestTracker", false);

    // note: disable value (-1) will assigned as 0xFFFFFFF, to prevent overflow at calculations limit it to max possible player level MAX_LEVEL(100)
    m_int_configs[CONFIG_QUEST_LOW_LEVEL_HIDE_DIFF] = sConfigMgr->GetIntDefault("Quests.LowLevelHideDiff", 4);
    if (m_int_configs[CONFIG_QUEST_LOW_LEVEL_HIDE_DIFF] > MAX_LEVEL)
        m_int_configs[CONFIG_QUEST_LOW_LEVEL_HIDE_DIFF] = MAX_LEVEL;
    m_int_configs[CONFIG_QUEST_HIGH_LEVEL_HIDE_DIFF] = sConfigMgr->GetIntDefault("Quests.HighLevelHideDiff", 7);
    if (m_int_configs[CONFIG_QUEST_HIGH_LEVEL_HIDE_DIFF] > MAX_LEVEL)
        m_int_configs[CONFIG_QUEST_HIGH_LEVEL_HIDE_DIFF] = MAX_LEVEL;
    m_bool_configs[CONFIG_QUEST_IGNORE_RAID] = sConfigMgr->GetBoolDefault("Quests.IgnoreRaid", false);
    m_bool_configs[CONFIG_QUEST_IGNORE_AUTO_ACCEPT] = sConfigMgr->GetBoolDefault("Quests.IgnoreAutoAccept", false);
    m_bool_configs[CONFIG_QUEST_IGNORE_AUTO_COMPLETE] = sConfigMgr->GetBoolDefault("Quests.IgnoreAutoComplete", false);

    m_int_configs[CONFIG_RANDOM_BG_RESET_HOUR] = sConfigMgr->GetIntDefault("Battleground.Random.ResetHour", 6);
    if (m_int_configs[CONFIG_RANDOM_BG_RESET_HOUR] > 23)
    {
        TC_LOG_ERROR("server.loading", "Battleground.Random.ResetHour (%i) can't be load. Set to 6.", m_int_configs[CONFIG_RANDOM_BG_RESET_HOUR]);
        m_int_configs[CONFIG_RANDOM_BG_RESET_HOUR] = 6;
    }

    m_int_configs[CONFIG_GUILD_RESET_HOUR] = sConfigMgr->GetIntDefault("Guild.ResetHour", 6);
    if (m_int_configs[CONFIG_GUILD_RESET_HOUR] > 23)
    {
        TC_LOG_ERROR("misc", "Guild.ResetHour (%i) can't be load. Set to 6.", m_int_configs[CONFIG_GUILD_RESET_HOUR]);
        m_int_configs[CONFIG_GUILD_RESET_HOUR] = 6;
    }

    m_bool_configs[CONFIG_DETECT_POS_COLLISION] = sConfigMgr->GetBoolDefault("DetectPosCollision", true);

    m_bool_configs[CONFIG_RESTRICTED_LFG_CHANNEL]      = sConfigMgr->GetBoolDefault("Channel.RestrictedLfg", true);
    m_bool_configs[CONFIG_TALENTS_INSPECTING]           = sConfigMgr->GetBoolDefault("TalentsInspecting", true);
    m_bool_configs[CONFIG_CHAT_FAKE_MESSAGE_PREVENTING] = sConfigMgr->GetBoolDefault("ChatFakeMessagePreventing", false);
    m_int_configs[CONFIG_CHAT_STRICT_LINK_CHECKING_SEVERITY] = sConfigMgr->GetIntDefault("ChatStrictLinkChecking.Severity", 0);
    m_int_configs[CONFIG_CHAT_STRICT_LINK_CHECKING_KICK] = sConfigMgr->GetIntDefault("ChatStrictLinkChecking.Kick", 0);

    m_int_configs[CONFIG_CORPSE_DECAY_NORMAL]    = sConfigMgr->GetIntDefault("Corpse.Decay.NORMAL", 60);
    m_int_configs[CONFIG_CORPSE_DECAY_RARE]      = sConfigMgr->GetIntDefault("Corpse.Decay.RARE", 300);
    m_int_configs[CONFIG_CORPSE_DECAY_ELITE]     = sConfigMgr->GetIntDefault("Corpse.Decay.ELITE", 300);
    m_int_configs[CONFIG_CORPSE_DECAY_RAREELITE] = sConfigMgr->GetIntDefault("Corpse.Decay.RAREELITE", 300);
    m_int_configs[CONFIG_CORPSE_DECAY_WORLDBOSS] = sConfigMgr->GetIntDefault("Corpse.Decay.WORLDBOSS", 3600);

    m_int_configs[CONFIG_DEATH_SICKNESS_LEVEL]           = sConfigMgr->GetIntDefault ("Death.SicknessLevel", 11);
    m_bool_configs[CONFIG_DEATH_CORPSE_RECLAIM_DELAY_PVP] = sConfigMgr->GetBoolDefault("Death.CorpseReclaimDelay.PvP", true);
    m_bool_configs[CONFIG_DEATH_CORPSE_RECLAIM_DELAY_PVE] = sConfigMgr->GetBoolDefault("Death.CorpseReclaimDelay.PvE", true);
    m_bool_configs[CONFIG_DEATH_BONES_WORLD]              = sConfigMgr->GetBoolDefault("Death.Bones.World", true);
    m_bool_configs[CONFIG_DEATH_BONES_BG_OR_ARENA]        = sConfigMgr->GetBoolDefault("Death.Bones.BattlegroundOrArena", true);

    m_bool_configs[CONFIG_DIE_COMMAND_MODE] = sConfigMgr->GetBoolDefault("Die.Command.Mode", true);

    m_float_configs[CONFIG_THREAT_RADIUS] = sConfigMgr->GetFloatDefault("ThreatRadius", 60.0f);

    // always use declined names in the russian client
    m_bool_configs[CONFIG_DECLINED_NAMES_USED] =

        (m_int_configs[CONFIG_REALM_ZONE] == REALM_ZONE_RUSSIAN) ? true : sConfigMgr->GetBoolDefault("DeclinedNames", false);

    m_float_configs[CONFIG_LISTEN_RANGE_SAY]       = sConfigMgr->GetFloatDefault("ListenRange.Say", 25.0f);
    m_float_configs[CONFIG_LISTEN_RANGE_TEXTEMOTE] = sConfigMgr->GetFloatDefault("ListenRange.TextEmote", 25.0f);
    m_float_configs[CONFIG_LISTEN_RANGE_YELL]      = sConfigMgr->GetFloatDefault("ListenRange.Yell", 300.0f);

    m_bool_configs[CONFIG_BATTLEGROUND_CAST_DESERTER]                = sConfigMgr->GetBoolDefault("Battleground.CastDeserter", true);
    m_bool_configs[CONFIG_BATTLEGROUND_QUEUE_ANNOUNCER_ENABLE]       = sConfigMgr->GetBoolDefault("Battleground.QueueAnnouncer.Enable", false);
    m_bool_configs[CONFIG_BATTLEGROUND_QUEUE_ANNOUNCER_PLAYERONLY]   = sConfigMgr->GetBoolDefault("Battleground.QueueAnnouncer.PlayerOnly", false);
    m_bool_configs[CONFIG_BATTLEGROUND_STORE_STATISTICS_ENABLE]      = sConfigMgr->GetBoolDefault("Battleground.StoreStatistics.Enable", false);
    m_int_configs[CONFIG_BATTLEGROUND_INVITATION_TYPE]               = sConfigMgr->GetIntDefault ("Battleground.InvitationType", 0);
    m_int_configs[CONFIG_BATTLEGROUND_PREMATURE_FINISH_TIMER]        = sConfigMgr->GetIntDefault ("Battleground.PrematureFinishTimer", 5 * MINUTE * IN_MILLISECONDS);
    m_int_configs[CONFIG_BATTLEGROUND_PREMADE_GROUP_WAIT_FOR_MATCH]  = sConfigMgr->GetIntDefault ("Battleground.PremadeGroupWaitForMatch", 30 * MINUTE * IN_MILLISECONDS);
    m_bool_configs[CONFIG_BG_XP_FOR_KILL]                            = sConfigMgr->GetBoolDefault("Battleground.GiveXPForKills", false);
    m_int_configs[CONFIG_ARENA_MAX_RATING_DIFFERENCE]                = sConfigMgr->GetIntDefault ("Arena.MaxRatingDifference", 150);
    m_int_configs[CONFIG_ARENA_RATING_DISCARD_TIMER]                 = sConfigMgr->GetIntDefault ("Arena.RatingDiscardTimer", 10 * MINUTE * IN_MILLISECONDS);
    m_int_configs[CONFIG_ARENA_RATED_UPDATE_TIMER]                   = sConfigMgr->GetIntDefault ("Arena.RatedUpdateTimer", 5 * IN_MILLISECONDS);
    m_bool_configs[CONFIG_ARENA_QUEUE_ANNOUNCER_ENABLE]              = sConfigMgr->GetBoolDefault("Arena.QueueAnnouncer.Enable", false);
    m_bool_configs[CONFIG_ARENA_QUEUE_ANNOUNCER_PLAYERONLY]          = sConfigMgr->GetBoolDefault("Arena.QueueAnnouncer.PlayerOnly", false);
    m_int_configs[CONFIG_ARENA_SEASON_ID]                            = sConfigMgr->GetIntDefault ("Arena.ArenaSeason.ID", 15);
    m_int_configs[CONFIG_ARENA_START_RATING]                         = sConfigMgr->GetIntDefault ("Arena.ArenaStartRating", 0);
    m_int_configs[CONFIG_ARENA_START_PERSONAL_RATING]                = sConfigMgr->GetIntDefault ("Arena.ArenaStartPersonalRating", 1000);
    m_int_configs[CONFIG_ARENA_START_MATCHMAKER_RATING]              = sConfigMgr->GetIntDefault ("Arena.ArenaStartMatchmakerRating", 1500);
    m_bool_configs[CONFIG_ARENA_SEASON_IN_PROGRESS]                  = sConfigMgr->GetBoolDefault("Arena.ArenaSeason.InProgress", false);
    m_bool_configs[CONFIG_ARENA_LOG_EXTENDED_INFO]                   = sConfigMgr->GetBoolDefault("ArenaLog.ExtendedInfo", false);

    m_bool_configs[CONFIG_OFFHAND_CHECK_AT_SPELL_UNLEARN]            = sConfigMgr->GetBoolDefault("OffhandCheckAtSpellUnlearn", true);

    m_int_configs[CONFIG_CREATURE_PICKPOCKET_REFILL] = sConfigMgr->GetIntDefault("Creature.PickPocketRefillDelay", 10 * MINUTE);

    if (int32 clientCacheId = sConfigMgr->GetIntDefault("ClientCacheVersion", 0))
    {
        // overwrite DB/old value
        if (clientCacheId > 0)
        {
            m_int_configs[CONFIG_CLIENTCACHE_VERSION] = clientCacheId;
            TC_LOG_INFO("server.loading", "Client cache version set to: %u", clientCacheId);
        }
        else
            TC_LOG_ERROR("server.loading", "ClientCacheVersion can't be negative %d, ignored.", clientCacheId);
    }

    m_int_configs[CONFIG_GUILD_NEWS_LOG_COUNT] = sConfigMgr->GetIntDefault("Guild.NewsLogRecordsCount", GUILD_NEWSLOG_MAX_RECORDS);
    if (m_int_configs[CONFIG_GUILD_NEWS_LOG_COUNT] > GUILD_NEWSLOG_MAX_RECORDS)
        m_int_configs[CONFIG_GUILD_NEWS_LOG_COUNT] = GUILD_NEWSLOG_MAX_RECORDS;
    m_int_configs[CONFIG_GUILD_EVENT_LOG_COUNT] = sConfigMgr->GetIntDefault("Guild.EventLogRecordsCount", GUILD_EVENTLOG_MAX_RECORDS);
    if (m_int_configs[CONFIG_GUILD_EVENT_LOG_COUNT] > GUILD_EVENTLOG_MAX_RECORDS)
        m_int_configs[CONFIG_GUILD_EVENT_LOG_COUNT] = GUILD_EVENTLOG_MAX_RECORDS;
    m_int_configs[CONFIG_GUILD_BANK_EVENT_LOG_COUNT] = sConfigMgr->GetIntDefault("Guild.BankEventLogRecordsCount", GUILD_BANKLOG_MAX_RECORDS);
    if (m_int_configs[CONFIG_GUILD_BANK_EVENT_LOG_COUNT] > GUILD_BANKLOG_MAX_RECORDS)
        m_int_configs[CONFIG_GUILD_BANK_EVENT_LOG_COUNT] = GUILD_BANKLOG_MAX_RECORDS;

    //visibility on continents
    m_MaxVisibleDistanceOnContinents = sConfigMgr->GetFloatDefault("Visibility.Distance.Continents", DEFAULT_VISIBILITY_DISTANCE);
    if (m_MaxVisibleDistanceOnContinents < 45*sWorld->getRate(RATE_CREATURE_AGGRO))
    {
        TC_LOG_ERROR("server.loading", "Visibility.Distance.Continents can't be less max aggro radius %f", 45*sWorld->getRate(RATE_CREATURE_AGGRO));
        m_MaxVisibleDistanceOnContinents = 45*sWorld->getRate(RATE_CREATURE_AGGRO);
    }
    else if (m_MaxVisibleDistanceOnContinents > MAX_VISIBILITY_DISTANCE)
    {
        TC_LOG_ERROR("server.loading", "Visibility.Distance.Continents can't be greater %f", MAX_VISIBILITY_DISTANCE);
        m_MaxVisibleDistanceOnContinents = MAX_VISIBILITY_DISTANCE;
    }

    //visibility in instances
    m_MaxVisibleDistanceInInstances = sConfigMgr->GetFloatDefault("Visibility.Distance.Instances", DEFAULT_VISIBILITY_INSTANCE);
    if (m_MaxVisibleDistanceInInstances < 45*sWorld->getRate(RATE_CREATURE_AGGRO))
    {
        TC_LOG_ERROR("server.loading", "Visibility.Distance.Instances can't be less max aggro radius %f", 45*sWorld->getRate(RATE_CREATURE_AGGRO));
        m_MaxVisibleDistanceInInstances = 45*sWorld->getRate(RATE_CREATURE_AGGRO);
    }
    else if (m_MaxVisibleDistanceInInstances > MAX_VISIBILITY_DISTANCE)
    {
        TC_LOG_ERROR("server.loading", "Visibility.Distance.Instances can't be greater %f", MAX_VISIBILITY_DISTANCE);
        m_MaxVisibleDistanceInInstances = MAX_VISIBILITY_DISTANCE;
    }

    //visibility in BG/Arenas
    m_MaxVisibleDistanceInBGArenas = sConfigMgr->GetFloatDefault("Visibility.Distance.BGArenas", DEFAULT_VISIBILITY_BGARENAS);
    if (m_MaxVisibleDistanceInBGArenas < 45*sWorld->getRate(RATE_CREATURE_AGGRO))
    {
        TC_LOG_ERROR("server.loading", "Visibility.Distance.BGArenas can't be less max aggro radius %f", 45*sWorld->getRate(RATE_CREATURE_AGGRO));
        m_MaxVisibleDistanceInBGArenas = 45*sWorld->getRate(RATE_CREATURE_AGGRO);
    }
    else if (m_MaxVisibleDistanceInBGArenas > MAX_VISIBILITY_DISTANCE)
    {
        TC_LOG_ERROR("server.loading", "Visibility.Distance.BGArenas can't be greater %f", MAX_VISIBILITY_DISTANCE);
        m_MaxVisibleDistanceInBGArenas = MAX_VISIBILITY_DISTANCE;
    }

    m_visibility_notify_periodOnContinents = sConfigMgr->GetIntDefault("Visibility.Notify.Period.OnContinents", DEFAULT_VISIBILITY_NOTIFY_PERIOD);
    m_visibility_notify_periodInInstances = sConfigMgr->GetIntDefault("Visibility.Notify.Period.InInstances",   DEFAULT_VISIBILITY_NOTIFY_PERIOD);
    m_visibility_notify_periodInBGArenas = sConfigMgr->GetIntDefault("Visibility.Notify.Period.InBGArenas",    DEFAULT_VISIBILITY_NOTIFY_PERIOD);

    ///- Load the CharDelete related config options
    m_int_configs[CONFIG_CHARDELETE_METHOD] = sConfigMgr->GetIntDefault("CharDelete.Method", 0);
    m_int_configs[CONFIG_CHARDELETE_MIN_LEVEL] = sConfigMgr->GetIntDefault("CharDelete.MinLevel", 0);
    m_int_configs[CONFIG_CHARDELETE_HEROIC_MIN_LEVEL] = sConfigMgr->GetIntDefault("CharDelete.Heroic.MinLevel", 0);
    m_int_configs[CONFIG_CHARDELETE_KEEP_DAYS] = sConfigMgr->GetIntDefault("CharDelete.KeepDays", 30);

    // No aggro from gray mobs
    m_int_configs[CONFIG_NO_GRAY_AGGRO_ABOVE] = sConfigMgr->GetIntDefault("NoGrayAggro.Above", 0);
    m_int_configs[CONFIG_NO_GRAY_AGGRO_BELOW] = sConfigMgr->GetIntDefault("NoGrayAggro.Below", 0);
    if (m_int_configs[CONFIG_NO_GRAY_AGGRO_ABOVE] > m_int_configs[CONFIG_MAX_PLAYER_LEVEL])
    {
       TC_LOG_ERROR("server.loading", "NoGrayAggro.Above (%i) must be in range 0..%u. Set to %u.", m_int_configs[CONFIG_NO_GRAY_AGGRO_ABOVE], m_int_configs[CONFIG_MAX_PLAYER_LEVEL], m_int_configs[CONFIG_MAX_PLAYER_LEVEL]);
       m_int_configs[CONFIG_NO_GRAY_AGGRO_ABOVE] = m_int_configs[CONFIG_MAX_PLAYER_LEVEL];
    }
    if (m_int_configs[CONFIG_NO_GRAY_AGGRO_BELOW] > m_int_configs[CONFIG_MAX_PLAYER_LEVEL])
    {
       TC_LOG_ERROR("server.loading", "NoGrayAggro.Below (%i) must be in range 0..%u. Set to %u.", m_int_configs[CONFIG_NO_GRAY_AGGRO_BELOW], m_int_configs[CONFIG_MAX_PLAYER_LEVEL], m_int_configs[CONFIG_MAX_PLAYER_LEVEL]);
       m_int_configs[CONFIG_NO_GRAY_AGGRO_BELOW] = m_int_configs[CONFIG_MAX_PLAYER_LEVEL];
    }
    if (m_int_configs[CONFIG_NO_GRAY_AGGRO_ABOVE] > 0 && m_int_configs[CONFIG_NO_GRAY_AGGRO_ABOVE] < m_int_configs[CONFIG_NO_GRAY_AGGRO_BELOW])
    {
       TC_LOG_ERROR("server.loading", "NoGrayAggro.Below (%i) cannot be greater than NoGrayAggro.Above (%i). Set to %i.", m_int_configs[CONFIG_NO_GRAY_AGGRO_BELOW], m_int_configs[CONFIG_NO_GRAY_AGGRO_ABOVE], m_int_configs[CONFIG_NO_GRAY_AGGRO_ABOVE]);
       m_int_configs[CONFIG_NO_GRAY_AGGRO_BELOW] = m_int_configs[CONFIG_NO_GRAY_AGGRO_ABOVE];
    }

    ///- Read the "Data" directory from the config file
    std::string dataPath = sConfigMgr->GetStringDefault("DataDir", "./");
    if (dataPath.empty() || (dataPath.at(dataPath.length()-1) != '/' && dataPath.at(dataPath.length()-1) != '\\'))
        dataPath.push_back('/');

#if PLATFORM == PLATFORM_UNIX || PLATFORM == PLATFORM_APPLE
    if (dataPath[0] == '~')
    {
        const char* home = getenv("HOME");
        if (home)
            dataPath.replace(0, 1, home);
    }
#endif

    if (reload)
    {
        if (dataPath != m_dataPath)
            TC_LOG_ERROR("server.loading", "DataDir option can't be changed at worldserver.conf reload, using current value (%s).", m_dataPath.c_str());
    }
    else
    {
        m_dataPath = dataPath;
        TC_LOG_INFO("server.loading", "Using DataDir %s", m_dataPath.c_str());
    }

    m_bool_configs[CONFIG_ENABLE_MMAPS] = sConfigMgr->GetBoolDefault("mmap.enablePathFinding", false);
    TC_LOG_INFO("server.loading", "WORLD: MMap data directory is: %smmaps", m_dataPath.c_str());

    m_bool_configs[CONFIG_VMAP_INDOOR_CHECK] = sConfigMgr->GetBoolDefault("vmap.enableIndoorCheck", 0);
    bool enableIndoor = sConfigMgr->GetBoolDefault("vmap.enableIndoorCheck", true);
    bool enableLOS = sConfigMgr->GetBoolDefault("vmap.enableLOS", true);
    bool enableHeight = sConfigMgr->GetBoolDefault("vmap.enableHeight", true);

    if (!enableHeight)
        TC_LOG_ERROR("server.loading", "VMap height checking disabled! Creatures movements and other various things WILL be broken! Expect no support.");

    VMAP::VMapFactory::createOrGetVMapManager()->setEnableLineOfSightCalc(enableLOS);
    VMAP::VMapFactory::createOrGetVMapManager()->setEnableHeightCalc(enableHeight);
    TC_LOG_INFO("server.loading", "VMap support included. LineOfSight: %i, getHeight: %i, indoorCheck: %i", enableLOS, enableHeight, enableIndoor);
    TC_LOG_INFO("server.loading", "VMap data directory is: %svmaps", m_dataPath.c_str());

    m_int_configs[CONFIG_MAX_WHO] = sConfigMgr->GetIntDefault("MaxWhoListReturns", 49);
    m_bool_configs[CONFIG_START_ALL_SPELLS] = sConfigMgr->GetBoolDefault("PlayerStart.AllSpells", false);
    if (m_bool_configs[CONFIG_START_ALL_SPELLS])
        TC_LOG_WARN("server.loading", "PlayerStart.AllSpells enabled - may not function as intended!");
    m_int_configs[CONFIG_HONOR_AFTER_DUEL] = sConfigMgr->GetIntDefault("HonorPointsAfterDuel", 0);
    m_bool_configs[CONFIG_START_ALL_EXPLORED] = sConfigMgr->GetBoolDefault("PlayerStart.MapsExplored", false);
    m_bool_configs[CONFIG_START_ALL_REP] = sConfigMgr->GetBoolDefault("PlayerStart.AllReputation", false);
    m_bool_configs[CONFIG_ALWAYS_MAXSKILL] = sConfigMgr->GetBoolDefault("AlwaysMaxWeaponSkill", false);
    m_bool_configs[CONFIG_PVP_TOKEN_ENABLE] = sConfigMgr->GetBoolDefault("PvPToken.Enable", false);
    m_int_configs[CONFIG_PVP_TOKEN_MAP_TYPE] = sConfigMgr->GetIntDefault("PvPToken.MapAllowType", 4);
    m_int_configs[CONFIG_PVP_TOKEN_ID] = sConfigMgr->GetIntDefault("PvPToken.ItemID", 29434);
    m_int_configs[CONFIG_PVP_TOKEN_COUNT] = sConfigMgr->GetIntDefault("PvPToken.ItemCount", 1);
    if (m_int_configs[CONFIG_PVP_TOKEN_COUNT] < 1)
        m_int_configs[CONFIG_PVP_TOKEN_COUNT] = 1;

    m_bool_configs[CONFIG_ALLOW_TRACK_BOTH_RESOURCES] = sConfigMgr->GetBoolDefault("AllowTrackBothResources", false);
    m_bool_configs[CONFIG_NO_RESET_TALENT_COST] = sConfigMgr->GetBoolDefault("NoResetTalentsCost", false);
    m_bool_configs[CONFIG_SHOW_KICK_IN_WORLD] = sConfigMgr->GetBoolDefault("ShowKickInWorld", false);
    m_bool_configs[CONFIG_SHOW_MUTE_IN_WORLD] = sConfigMgr->GetBoolDefault("ShowMuteInWorld", false);
    m_bool_configs[CONFIG_SHOW_BAN_IN_WORLD] = sConfigMgr->GetBoolDefault("ShowBanInWorld", false);
    m_int_configs[CONFIG_INTERVAL_LOG_UPDATE] = sConfigMgr->GetIntDefault("RecordUpdateTimeDiffInterval", 60000);
    m_int_configs[CONFIG_MIN_LOG_UPDATE] = sConfigMgr->GetIntDefault("MinRecordUpdateTimeDiff", 100);
    m_int_configs[CONFIG_NUMTHREADS] = sConfigMgr->GetIntDefault("MapUpdate.Threads", 1);
    m_int_configs[CONFIG_MAX_RESULTS_LOOKUP_COMMANDS] = sConfigMgr->GetIntDefault("Command.LookupMaxResults", 0);

    // Warden
    m_bool_configs[CONFIG_WARDEN_ENABLED]              = sConfigMgr->GetBoolDefault("Warden.Enabled", false);
    m_int_configs[CONFIG_WARDEN_NUM_MEM_CHECKS]        = sConfigMgr->GetIntDefault("Warden.NumMemChecks", 3);
    m_int_configs[CONFIG_WARDEN_NUM_OTHER_CHECKS]      = sConfigMgr->GetIntDefault("Warden.NumOtherChecks", 7);
    m_int_configs[CONFIG_WARDEN_CLIENT_BAN_DURATION]   = sConfigMgr->GetIntDefault("Warden.BanDuration", 86400);
    m_int_configs[CONFIG_WARDEN_CLIENT_CHECK_HOLDOFF]  = sConfigMgr->GetIntDefault("Warden.ClientCheckHoldOff", 30);
    m_int_configs[CONFIG_WARDEN_CLIENT_FAIL_ACTION]    = sConfigMgr->GetIntDefault("Warden.ClientCheckFailAction", 0);
    m_int_configs[CONFIG_WARDEN_CLIENT_RESPONSE_DELAY] = sConfigMgr->GetIntDefault("Warden.ClientResponseDelay", 600);

    // Feature System
    m_bool_configs[CONFIG_FEATURE_SYSTEM_BPAY_STORE_ENABLED]         = sConfigMgr->GetBoolDefault("FeatureSystem.BpayStore.Enabled", false);
    m_bool_configs[CONFIG_FEATURE_SYSTEM_CHARACTER_UNDELETE_ENABLED] = sConfigMgr->GetBoolDefault("FeatureSystem.CharacterUndelete.Enabled", false);
    m_int_configs[CONFIG_FEATURE_SYSTEM_CHARACTER_UNDELETE_COOLDOWN] = sConfigMgr->GetIntDefault("FeatureSystem.CharacterUndelete.Cooldown", 2592000);

    // Dungeon finder
    m_int_configs[CONFIG_LFG_OPTIONSMASK] = sConfigMgr->GetIntDefault("DungeonFinder.OptionsMask", 1);

    // DBC_ItemAttributes
    m_bool_configs[CONFIG_DBC_ENFORCE_ITEM_ATTRIBUTES] = sConfigMgr->GetBoolDefault("DBC.EnforceItemAttributes", true);

    // Accountpassword Secruity
    m_int_configs[CONFIG_ACC_PASSCHANGESEC] = sConfigMgr->GetIntDefault("Account.PasswordChangeSecurity", 0);

    // Random Battleground Rewards
    m_int_configs[CONFIG_BG_REWARD_WINNER_HONOR_FIRST] = sConfigMgr->GetIntDefault("Battleground.RewardWinnerHonorFirst", 27000);
    m_int_configs[CONFIG_BG_REWARD_WINNER_CONQUEST_FIRST] = sConfigMgr->GetIntDefault("Battleground.RewardWinnerConquestFirst", 10000);
    m_int_configs[CONFIG_BG_REWARD_WINNER_HONOR_LAST]  = sConfigMgr->GetIntDefault("Battleground.RewardWinnerHonorLast", 13500);
    m_int_configs[CONFIG_BG_REWARD_WINNER_CONQUEST_LAST]  = sConfigMgr->GetIntDefault("Battleground.RewardWinnerConquestLast", 5000);
    m_int_configs[CONFIG_BG_REWARD_LOSER_HONOR_FIRST]  = sConfigMgr->GetIntDefault("Battleground.RewardLoserHonorFirst", 4500);
    m_int_configs[CONFIG_BG_REWARD_LOSER_HONOR_LAST]   = sConfigMgr->GetIntDefault("Battleground.RewardLoserHonorLast", 3500);

    // Max instances per hour
    m_int_configs[CONFIG_MAX_INSTANCES_PER_HOUR] = sConfigMgr->GetIntDefault("AccountInstancesPerHour", 5);

    // Anounce reset of instance to whole party
    m_bool_configs[CONFIG_INSTANCES_RESET_ANNOUNCE] = sConfigMgr->GetBoolDefault("InstancesResetAnnounce", false);

    // AutoBroadcast
    m_bool_configs[CONFIG_AUTOBROADCAST] = sConfigMgr->GetBoolDefault("AutoBroadcast.On", false);
    m_int_configs[CONFIG_AUTOBROADCAST_CENTER] = sConfigMgr->GetIntDefault("AutoBroadcast.Center", 0);
    m_int_configs[CONFIG_AUTOBROADCAST_INTERVAL] = sConfigMgr->GetIntDefault("AutoBroadcast.Timer", 60000);
    if (reload)
    {
        m_timers[WUPDATE_AUTOBROADCAST].SetInterval(m_int_configs[CONFIG_AUTOBROADCAST_INTERVAL]);
        m_timers[WUPDATE_AUTOBROADCAST].Reset();
    }

    // MySQL ping time interval
    m_int_configs[CONFIG_DB_PING_INTERVAL] = sConfigMgr->GetIntDefault("MaxPingTime", 30);

    // Guild save interval
    m_int_configs[CONFIG_GUILD_SAVE_INTERVAL] = sConfigMgr->GetIntDefault("Guild.SaveInterval", 15);
    m_int_configs[CONFIG_GUILD_UNDELETABLE_LEVEL] = sConfigMgr->GetIntDefault("Guild.UndeletableLevel", 4);

    // misc
    m_bool_configs[CONFIG_PDUMP_NO_PATHS] = sConfigMgr->GetBoolDefault("PlayerDump.DisallowPaths", true);
    m_bool_configs[CONFIG_PDUMP_NO_OVERWRITE] = sConfigMgr->GetBoolDefault("PlayerDump.DisallowOverwrite", true);
    m_bool_configs[CONFIG_UI_QUESTLEVELS_IN_DIALOGS] = sConfigMgr->GetBoolDefault("UI.ShowQuestLevelsInDialogs", false);

    // Wintergrasp battlefield
    m_bool_configs[CONFIG_WINTERGRASP_ENABLE] = sConfigMgr->GetBoolDefault("Wintergrasp.Enable", false);
    m_int_configs[CONFIG_WINTERGRASP_PLR_MAX] = sConfigMgr->GetIntDefault("Wintergrasp.PlayerMax", 100);
    m_int_configs[CONFIG_WINTERGRASP_PLR_MIN] = sConfigMgr->GetIntDefault("Wintergrasp.PlayerMin", 0);
    m_int_configs[CONFIG_WINTERGRASP_PLR_MIN_LVL] = sConfigMgr->GetIntDefault("Wintergrasp.PlayerMinLvl", 77);
    m_int_configs[CONFIG_WINTERGRASP_BATTLETIME] = sConfigMgr->GetIntDefault("Wintergrasp.BattleTimer", 30);
    m_int_configs[CONFIG_WINTERGRASP_NOBATTLETIME] = sConfigMgr->GetIntDefault("Wintergrasp.NoBattleTimer", 150);
    m_int_configs[CONFIG_WINTERGRASP_RESTART_AFTER_CRASH] = sConfigMgr->GetIntDefault("Wintergrasp.CrashRestartTimer", 10);

    // Stats limits
    m_bool_configs[CONFIG_STATS_LIMITS_ENABLE] = sConfigMgr->GetBoolDefault("Stats.Limits.Enable", false);
    m_float_configs[CONFIG_STATS_LIMITS_DODGE] = sConfigMgr->GetFloatDefault("Stats.Limits.Dodge", 95.0f);
    m_float_configs[CONFIG_STATS_LIMITS_PARRY] = sConfigMgr->GetFloatDefault("Stats.Limits.Parry", 95.0f);
    m_float_configs[CONFIG_STATS_LIMITS_BLOCK] = sConfigMgr->GetFloatDefault("Stats.Limits.Block", 95.0f);
    m_float_configs[CONFIG_STATS_LIMITS_CRIT] = sConfigMgr->GetFloatDefault("Stats.Limits.Crit", 95.0f);

    //packet spoof punishment
    m_int_configs[CONFIG_PACKET_SPOOF_POLICY] = sConfigMgr->GetIntDefault("PacketSpoof.Policy", (uint32)WorldSession::DosProtection::POLICY_KICK);
    m_int_configs[CONFIG_PACKET_SPOOF_BANMODE] = sConfigMgr->GetIntDefault("PacketSpoof.BanMode", (uint32)BAN_ACCOUNT);
    if (m_int_configs[CONFIG_PACKET_SPOOF_BANMODE] == BAN_CHARACTER || m_int_configs[CONFIG_PACKET_SPOOF_BANMODE] > BAN_IP)
        m_int_configs[CONFIG_PACKET_SPOOF_BANMODE] = BAN_ACCOUNT;

    m_int_configs[CONFIG_PACKET_SPOOF_BANDURATION] = sConfigMgr->GetIntDefault("PacketSpoof.BanDuration", 86400);

    m_bool_configs[CONFIG_IP_BASED_ACTION_LOGGING] = sConfigMgr->GetBoolDefault("Allow.IP.Based.Action.Logging", false);

    // AHBot
    m_int_configs[CONFIG_AHBOT_UPDATE_INTERVAL] = sConfigMgr->GetIntDefault("AuctionHouseBot.Update.Interval", 20);

    m_bool_configs[CONFIG_CALCULATE_CREATURE_ZONE_AREA_DATA] = sConfigMgr->GetBoolDefault("Calculate.Creature.Zone.Area.Data", false);
    m_bool_configs[CONFIG_CALCULATE_GAMEOBJECT_ZONE_AREA_DATA] = sConfigMgr->GetBoolDefault("Calculate.Gameoject.Zone.Area.Data", false);

    // call ScriptMgr if we're reloading the configuration
    if (reload)
        sScriptMgr->OnConfigLoad(reload);
}

extern void LoadGameObjectModelList();

/// Initialize the World
void World::SetInitialWorldSettings()
{
    ///- Server startup begin
    uint32 startupBegin = getMSTime();

    ///- Initialize the random number generator
    srand((unsigned int)time(NULL));

    ///- Initialize detour memory management
    dtAllocSetCustom(dtCustomAlloc, dtCustomFree);

    ///- Initialize VMapManager function pointers (to untangle game/collision circular deps)
    if (VMAP::VMapManager2* vmmgr2 = dynamic_cast<VMAP::VMapManager2*>(VMAP::VMapFactory::createOrGetVMapManager()))
    {
        vmmgr2->GetLiquidFlagsPtr = &GetLiquidFlags;
        vmmgr2->IsVMAPDisabledForPtr = &DisableMgr::IsVMAPDisabledFor;
    }

    ///- Initialize config settings
    LoadConfigSettings();

    ///- Initialize Allowed Security Level
    LoadDBAllowedSecurityLevel();

    ///- Init highest guids before any table loading to prevent using not initialized guids in some code.
    sObjectMgr->SetHighestGuids();

    ///- Check the existence of the map files for all races' startup areas.
    if (!MapManager::ExistMapAndVMap(0, -6240.32f, 331.033f)
        || !MapManager::ExistMapAndVMap(0, -8949.95f, -132.493f)
        || !MapManager::ExistMapAndVMap(1, -618.518f, -4251.67f)
        || !MapManager::ExistMapAndVMap(0, 1676.35f, 1677.45f)
        || !MapManager::ExistMapAndVMap(1, 10311.3f, 832.463f)
        || !MapManager::ExistMapAndVMap(1, -2917.58f, -257.98f)
        || (m_int_configs[CONFIG_EXPANSION] && (
            !MapManager::ExistMapAndVMap(530, 10349.6f, -6357.29f) ||
            !MapManager::ExistMapAndVMap(530, -3961.64f, -13931.2f))))
    {
        TC_LOG_FATAL("server.loading", "Unable to load critical files - server shutting down !!!");
        exit(1);
    }

    ///- Initialize pool manager
    sPoolMgr->Initialize();

    ///- Initialize game event manager
    sGameEventMgr->Initialize();

    ///- Loading strings. Getting no records means core load has to be canceled because no error message can be output.

    TC_LOG_INFO("server.loading", "Loading Trinity strings...");
    if (!sObjectMgr->LoadTrinityStrings())
        exit(1);                                            // Error message displayed in function already

    ///- Update the realm entry in the database with the realm type from the config file
    //No SQL injection as values are treated as integers

    // not send custom type REALM_FFA_PVP to realm list
    uint32 server_type = IsFFAPvPRealm() ? uint32(REALM_TYPE_PVP) : getIntConfig(CONFIG_GAME_TYPE);
    uint32 realm_zone = getIntConfig(CONFIG_REALM_ZONE);

    LoginDatabase.PExecute("UPDATE realmlist SET icon = %u, timezone = %u WHERE id = '%d'", server_type, realm_zone, realmHandle.Index);      // One-time query

    TC_LOG_INFO("server.loading", "Initialize data stores...");
    ///- Load DBCs
    LoadDBCStores(m_dataPath);
    ///- Load DB2s
    sDB2Manager.LoadStores(m_dataPath);
    TC_LOG_INFO("misc", "Loading hotfix info...");
    sDB2Manager.LoadHotfixData();
    ///- Close hotfix database - it is only used during DB2 loading
    HotfixDatabase.Close();
    ///- Load GameTables
    LoadGameTables(m_dataPath);

    sSpellMgr->LoadPetFamilySpellsStore();

    TC_LOG_INFO("server.loading", "Loading SpellInfo store...");
    sSpellMgr->LoadSpellInfoStore();

    TC_LOG_INFO("server.loading", "Loading SpellInfo corrections...");
    sSpellMgr->LoadSpellInfoCorrections();

    TC_LOG_INFO("server.loading", "Loading SkillLineAbilityMultiMap Data...");
    sSpellMgr->LoadSkillLineAbilityMap();

    TC_LOG_INFO("server.loading", "Loading SpellInfo custom attributes...");
    sSpellMgr->LoadSpellInfoCustomAttributes();

    TC_LOG_INFO("server.loading", "Loading GameObject models...");
    LoadGameObjectModelList();

    TC_LOG_INFO("server.loading", "Loading Script Names...");
    sObjectMgr->LoadScriptNames();

    TC_LOG_INFO("server.loading", "Loading Instance Template...");
    sObjectMgr->LoadInstanceTemplate();

    // Must be called before `creature_respawn`/`gameobject_respawn` tables
    TC_LOG_INFO("server.loading", "Loading instances...");
    sInstanceSaveMgr->LoadInstances();

    TC_LOG_INFO("server.loading", "Loading Localization strings...");
    uint32 oldMSTime = getMSTime();
    sObjectMgr->LoadCreatureLocales();
    sObjectMgr->LoadGameObjectLocales();
    sObjectMgr->LoadQuestTemplateLocale();
    sObjectMgr->LoadQuestObjectivesLocale();
    sObjectMgr->LoadPageTextLocales();
    sObjectMgr->LoadGossipMenuItemsLocales();
    sObjectMgr->LoadPointOfInterestLocales();

    sObjectMgr->SetDBCLocaleIndex(GetDefaultDbcLocale());        // Get once for all the locale index of DBC language (console/broadcasts)
    TC_LOG_INFO("server.loading", ">> Localization strings loaded in %u ms", GetMSTimeDiffToNow(oldMSTime));

    TC_LOG_INFO("server.loading", "Loading Account Roles and Permissions...");
    sAccountMgr->LoadRBAC();

    TC_LOG_INFO("server.loading", "Loading Page Texts...");
    sObjectMgr->LoadPageTexts();

    TC_LOG_INFO("server.loading", "Loading Game Object Templates...");         // must be after LoadPageTexts
    sObjectMgr->LoadGameObjectTemplate();

    TC_LOG_INFO("server.loading", "Loading Transport templates...");
    sTransportMgr->LoadTransportTemplates();

    TC_LOG_INFO("server.loading", "Loading Spell Rank Data...");
    sSpellMgr->LoadSpellRanks();

    TC_LOG_INFO("server.loading", "Loading Spell Required Data...");
    sSpellMgr->LoadSpellRequired();

    TC_LOG_INFO("server.loading", "Loading Spell Group types...");
    sSpellMgr->LoadSpellGroups();

    TC_LOG_INFO("server.loading", "Loading Spell Learn Skills...");
    sSpellMgr->LoadSpellLearnSkills();                           // must be after LoadSpellRanks

    TC_LOG_INFO("server.loading", "Loading Spell Learn Spells...");
    sSpellMgr->LoadSpellLearnSpells();

    TC_LOG_INFO("server.loading", "Loading Spell Proc Event conditions...");
    sSpellMgr->LoadSpellProcEvents();

    TC_LOG_INFO("server.loading", "Loading Spell Proc conditions and data...");
    sSpellMgr->LoadSpellProcs();

    TC_LOG_INFO("server.loading", "Loading Aggro Spells Definitions...");
    sSpellMgr->LoadSpellThreats();

    TC_LOG_INFO("server.loading", "Loading Spell Group Stack Rules...");
    sSpellMgr->LoadSpellGroupStackRules();

    TC_LOG_INFO("server.loading", "Loading NPC Texts...");
    sObjectMgr->LoadNPCText();

    TC_LOG_INFO("server.loading", "Loading Enchant Spells Proc datas...");
    sSpellMgr->LoadSpellEnchantProcData();

    TC_LOG_INFO("server.loading", "Loading Item Random Enchantments Table...");
    LoadRandomEnchantmentsTable();

    TC_LOG_INFO("server.loading", "Loading Disables");                         // must be before loading quests and items
    DisableMgr::LoadDisables();

    TC_LOG_INFO("server.loading", "Loading Items...");                         // must be after LoadRandomEnchantmentsTable and LoadPageTexts
    sObjectMgr->LoadItemTemplates();

    TC_LOG_INFO("server.loading", "Loading Item set names...");                // must be after LoadItemPrototypes
    sObjectMgr->LoadItemTemplateAddon();

    TC_LOG_INFO("misc", "Loading Item Scripts...");                 // must be after LoadItemPrototypes
    sObjectMgr->LoadItemScriptNames();

    TC_LOG_INFO("server.loading", "Loading Creature Model Based Info Data...");
    sObjectMgr->LoadCreatureModelInfo();

    TC_LOG_INFO("server.loading", "Loading Creature templates...");
    sObjectMgr->LoadCreatureTemplates();

    TC_LOG_INFO("server.loading", "Loading Equipment templates...");           // must be after LoadCreatureTemplates
    sObjectMgr->LoadEquipmentTemplates();

    TC_LOG_INFO("server.loading", "Loading Creature template addons...");
    sObjectMgr->LoadCreatureTemplateAddons();

    TC_LOG_INFO("server.loading", "Loading Reputation Reward Rates...");
    sObjectMgr->LoadReputationRewardRate();

    TC_LOG_INFO("server.loading", "Loading Creature Reputation OnKill Data...");
    sObjectMgr->LoadReputationOnKill();

    TC_LOG_INFO("server.loading", "Loading Reputation Spillover Data...");
    sObjectMgr->LoadReputationSpilloverTemplate();

    TC_LOG_INFO("server.loading", "Loading Points Of Interest Data...");
    sObjectMgr->LoadPointsOfInterest();

    TC_LOG_INFO("server.loading", "Loading Creature Base Stats...");
    sObjectMgr->LoadCreatureClassLevelStats();

    TC_LOG_INFO("server.loading", "Loading Creature Data...");
    sObjectMgr->LoadCreatures();

    TC_LOG_INFO("server.loading", "Loading Temporary Summon Data...");
    sObjectMgr->LoadTempSummons();                               // must be after LoadCreatureTemplates() and LoadGameObjectTemplates()

    TC_LOG_INFO("server.loading", "Loading pet levelup spells...");
    sSpellMgr->LoadPetLevelupSpellMap();

    TC_LOG_INFO("server.loading", "Loading pet default spells additional to levelup spells...");
    sSpellMgr->LoadPetDefaultSpells();

    TC_LOG_INFO("server.loading", "Loading Creature Addon Data...");
    sObjectMgr->LoadCreatureAddons();                            // must be after LoadCreatureTemplates() and LoadCreatures()

    TC_LOG_INFO("server.loading", "Loading Gameobject Data...");
    sObjectMgr->LoadGameobjects();

    TC_LOG_INFO("server.loading", "Loading GameObject Addon Data...");
    sObjectMgr->LoadGameObjectAddons();                          // must be after LoadGameObjectTemplate() and LoadGameobjects()

    TC_LOG_INFO("server.loading", "Loading GameObject Quest Items...");
    sObjectMgr->LoadGameObjectQuestItems();

    TC_LOG_INFO("server.loading", "Loading Creature Quest Items...");
    sObjectMgr->LoadCreatureQuestItems();

    TC_LOG_INFO("server.loading", "Loading Creature Linked Respawn...");
    sObjectMgr->LoadLinkedRespawn();                             // must be after LoadCreatures(), LoadGameObjects()

    TC_LOG_INFO("server.loading", "Loading Weather Data...");
    WeatherMgr::LoadWeatherData();

    TC_LOG_INFO("server.loading", "Loading Quests...");
    sObjectMgr->LoadQuests();                                    // must be loaded after DBCs, creature_template, item_template, gameobject tables

    TC_LOG_INFO("server.loading", "Checking Quest Disables");
    DisableMgr::CheckQuestDisables();                           // must be after loading quests

    TC_LOG_INFO("server.loading", "Loading Quest POI");
    sObjectMgr->LoadQuestPOI();

    TC_LOG_INFO("server.loading", "Loading Quests Starters and Enders...");
    sObjectMgr->LoadQuestStartersAndEnders();                    // must be after quest load

    TC_LOG_INFO("server.loading", "Loading Quest Greetings...");
    sObjectMgr->LoadQuestGreetings();

    TC_LOG_INFO("server.loading", "Loading Objects Pooling Data...");
    sPoolMgr->LoadFromDB();

    TC_LOG_INFO("server.loading", "Loading Game Event Data...");               // must be after loading pools fully
    sGameEventMgr->LoadFromDB();

    TC_LOG_INFO("server.loading", "Loading UNIT_NPC_FLAG_SPELLCLICK Data..."); // must be after LoadQuests
    sObjectMgr->LoadNPCSpellClickSpells();

    TC_LOG_INFO("server.loading", "Loading Vehicle Template Accessories...");
    sObjectMgr->LoadVehicleTemplateAccessories();                // must be after LoadCreatureTemplates() and LoadNPCSpellClickSpells()

    TC_LOG_INFO("server.loading", "Loading Vehicle Accessories...");
    sObjectMgr->LoadVehicleAccessories();                       // must be after LoadCreatureTemplates() and LoadNPCSpellClickSpells()

    TC_LOG_INFO("server.loading", "Loading SpellArea Data...");                // must be after quest load
    sSpellMgr->LoadSpellAreas();

    TC_LOG_INFO("server.loading", "Loading AreaTrigger definitions...");
    sObjectMgr->LoadAreaTriggerTeleports();

    TC_LOG_INFO("server.loading", "Loading Access Requirements...");
    sObjectMgr->LoadAccessRequirements();                        // must be after item template load

    TC_LOG_INFO("server.loading", "Loading Quest Area Triggers...");
    sObjectMgr->LoadQuestAreaTriggers();                         // must be after LoadQuests

    TC_LOG_INFO("server.loading", "Loading Tavern Area Triggers...");
    sObjectMgr->LoadTavernAreaTriggers();

    TC_LOG_INFO("server.loading", "Loading AreaTrigger script names...");
    sObjectMgr->LoadAreaTriggerScripts();

    TC_LOG_INFO("server.loading", "Loading LFG entrance positions..."); // Must be after areatriggers
    sLFGMgr->LoadLFGDungeons();

    TC_LOG_INFO("server.loading", "Loading Dungeon boss data...");
    sObjectMgr->LoadInstanceEncounters();

    TC_LOG_INFO("server.loading", "Loading LFG rewards...");
    sLFGMgr->LoadRewards();

    TC_LOG_INFO("server.loading", "Loading Graveyard-zone links...");
    sObjectMgr->LoadGraveyardZones();

    TC_LOG_INFO("server.loading", "Loading spell pet auras...");
    sSpellMgr->LoadSpellPetAuras();

    TC_LOG_INFO("server.loading", "Loading Spell target coordinates...");
    sSpellMgr->LoadSpellTargetPositions();

    TC_LOG_INFO("server.loading", "Loading enchant custom attributes...");
    sSpellMgr->LoadEnchantCustomAttr();

    TC_LOG_INFO("server.loading", "Loading linked spells...");
    sSpellMgr->LoadSpellLinked();

    TC_LOG_INFO("server.loading", "Loading Player Create Data...");
    sObjectMgr->LoadPlayerInfo();

    TC_LOG_INFO("server.loading", "Loading Exploration BaseXP Data...");
    sObjectMgr->LoadExplorationBaseXP();

    TC_LOG_INFO("server.loading", "Loading Pet Name Parts...");
    sObjectMgr->LoadPetNames();

    CharacterDatabaseCleaner::CleanDatabase();

    TC_LOG_INFO("server.loading", "Loading the max pet number...");
    sObjectMgr->LoadPetNumber();

    TC_LOG_INFO("server.loading", "Loading pet level stats...");
    sObjectMgr->LoadPetLevelInfo();

    TC_LOG_INFO("server.loading", "Loading Player level dependent mail rewards...");
    sObjectMgr->LoadMailLevelRewards();

    // Loot tables
    LoadLootTables();

    TC_LOG_INFO("server.loading", "Loading Skill Discovery Table...");
    LoadSkillDiscoveryTable();

    TC_LOG_INFO("server.loading", "Loading Skill Extra Item Table...");
    LoadSkillExtraItemTable();

    TC_LOG_INFO("server.loading", "Loading Skill Fishing base level requirements...");
    sObjectMgr->LoadFishingBaseSkillLevel();

    TC_LOG_INFO("server.loading", "Loading skill tier info...");
    sObjectMgr->LoadSkillTiers();

    TC_LOG_INFO("server.loading", "Loading Achievements...");
    sAchievementMgr->LoadAchievementReferenceList();
    TC_LOG_INFO("server.loading", "Loading Achievement Criteria Modifier trees...");
    sAchievementMgr->LoadAchievementCriteriaModifiersTree();
    TC_LOG_INFO("server.loading", "Loading Achievement Criteria Lists...");
    sAchievementMgr->LoadAchievementCriteriaList();
    TC_LOG_INFO("server.loading", "Loading Achievement Criteria Data...");
    sAchievementMgr->LoadAchievementCriteriaData();
    TC_LOG_INFO("server.loading", "Loading Achievement Rewards...");
    sAchievementMgr->LoadRewards();
    TC_LOG_INFO("server.loading", "Loading Achievement Reward Locales...");
    sAchievementMgr->LoadRewardLocales();
    TC_LOG_INFO("server.loading", "Loading Completed Achievements...");
    sAchievementMgr->LoadCompletedAchievements();

    ///- Load dynamic data tables from the database
    TC_LOG_INFO("server.loading", "Loading Item Auctions...");
    sAuctionMgr->LoadAuctionItems();

    TC_LOG_INFO("server.loading", "Loading Auctions...");
    sAuctionMgr->LoadAuctions();

    TC_LOG_INFO("server.loading", "Loading Guild rewards...");
    sGuildMgr->LoadGuildRewards();

    TC_LOG_INFO("server.loading", "Loading Guilds...");
    sGuildMgr->LoadGuilds();

    sGuildFinderMgr->LoadFromDB();

    TC_LOG_INFO("server.loading", "Loading ArenaTeams...");
    sArenaTeamMgr->LoadArenaTeams();

    TC_LOG_INFO("server.loading", "Loading Groups...");
    sGroupMgr->LoadGroups();

    TC_LOG_INFO("server.loading", "Loading ReservedNames...");
    sObjectMgr->LoadReservedPlayersNames();

    TC_LOG_INFO("server.loading", "Loading GameObjects for quests...");
    sObjectMgr->LoadGameObjectForQuests();

    TC_LOG_INFO("server.loading", "Loading BattleMasters...");
    sBattlegroundMgr->LoadBattleMastersEntry();                 // must be after load CreatureTemplate

    TC_LOG_INFO("server.loading", "Loading GameTeleports...");
    sObjectMgr->LoadGameTele();

    TC_LOG_INFO("server.loading", "Loading Gossip menu...");
    sObjectMgr->LoadGossipMenu();

    TC_LOG_INFO("server.loading", "Loading Gossip menu options...");
    sObjectMgr->LoadGossipMenuItems();

    TC_LOG_INFO("server.loading", "Loading Vendors...");
    sObjectMgr->LoadVendors();                                   // must be after load CreatureTemplate and ItemTemplate

    TC_LOG_INFO("server.loading", "Loading Trainers...");
    sObjectMgr->LoadTrainerSpell();                              // must be after load CreatureTemplate

    TC_LOG_INFO("server.loading", "Loading Waypoints...");
    sWaypointMgr->Load();

    TC_LOG_INFO("server.loading", "Loading SmartAI Waypoints...");
    sSmartWaypointMgr->LoadFromDB();

    TC_LOG_INFO("server.loading", "Loading Creature Formations...");
    sFormationMgr->LoadCreatureFormations();

    TC_LOG_INFO("server.loading", "Loading World States...");              // must be loaded before battleground, outdoor PvP and conditions
    LoadWorldStates();

    TC_LOG_INFO("server.loading", "Loading Terrain Phase definitions...");
    sObjectMgr->LoadTerrainPhaseInfo();

    TC_LOG_INFO("server.loading", "Loading Terrain Swap Default definitions...");
    sObjectMgr->LoadTerrainSwapDefaults();

    TC_LOG_INFO("server.loading", "Loading Terrain World Map definitions...");
    sObjectMgr->LoadTerrainWorldMaps();

    TC_LOG_INFO("server.loading", "Loading Phase Area definitions...");
    sObjectMgr->LoadAreaPhases();

    TC_LOG_INFO("server.loading", "Loading Conditions...");
    sConditionMgr->LoadConditions();

    TC_LOG_INFO("server.loading", "Loading faction change achievement pairs...");
    sObjectMgr->LoadFactionChangeAchievements();

    TC_LOG_INFO("server.loading", "Loading faction change spell pairs...");
    sObjectMgr->LoadFactionChangeSpells();

    TC_LOG_INFO("server.loading", "Loading faction change quest pairs...");
    sObjectMgr->LoadFactionChangeQuests();

    TC_LOG_INFO("server.loading", "Loading faction change item pairs...");
    sObjectMgr->LoadFactionChangeItems();

    TC_LOG_INFO("server.loading", "Loading faction change reputation pairs...");
    sObjectMgr->LoadFactionChangeReputations();

    TC_LOG_INFO("server.loading", "Loading faction change title pairs...");
    sObjectMgr->LoadFactionChangeTitles();

<<<<<<< HEAD
    TC_LOG_INFO("server.loading", "Loading mount definitions...");
    sObjectMgr->LoadMountDefinitions();

    TC_LOG_INFO("server.loading", "Loading GM tickets...");
    sSupportMgr->LoadGmTickets();

=======
>>>>>>> f45ae7af
    TC_LOG_INFO("server.loading", "Loading GM bugs...");
    sSupportMgr->LoadBugTickets();

    TC_LOG_INFO("server.loading", "Loading GM complaints...");
    sSupportMgr->LoadComplaintTickets();

    TC_LOG_INFO("server.loading", "Loading GM suggestions...");
    sSupportMgr->LoadSuggestionTickets();

    /*TC_LOG_INFO("server.loading", "Loading GM surveys...");
    sSupportMgr->LoadSurveys();*/

    TC_LOG_INFO("server.loading", "Loading client addons...");
    AddonMgr::LoadFromDB();

    TC_LOG_INFO("server.loading", "Loading garrison info...");
    sGarrisonMgr.Initialize();

    ///- Handle outdated emails (delete/return)
    TC_LOG_INFO("server.loading", "Returning old mails...");
    sObjectMgr->ReturnOrDeleteOldMails(false);

    TC_LOG_INFO("server.loading", "Loading Autobroadcasts...");
    LoadAutobroadcasts();

    ///- Load and initialize scripts
    sObjectMgr->LoadSpellScripts();                              // must be after load Creature/Gameobject(Template/Data)
    sObjectMgr->LoadEventScripts();                              // must be after load Creature/Gameobject(Template/Data)
    sObjectMgr->LoadWaypointScripts();

    TC_LOG_INFO("server.loading", "Loading spell script names...");
    sObjectMgr->LoadSpellScriptNames();

    TC_LOG_INFO("server.loading", "Loading Creature Texts...");
    sCreatureTextMgr->LoadCreatureTexts();

    TC_LOG_INFO("server.loading", "Loading Creature Text Locales...");
    sCreatureTextMgr->LoadCreatureTextLocales();

    TC_LOG_INFO("server.loading", "Initializing Scripts...");
    sScriptMgr->Initialize();
    sScriptMgr->OnConfigLoad(false);                                // must be done after the ScriptMgr has been properly initialized

    TC_LOG_INFO("server.loading", "Validating spell scripts...");
    sObjectMgr->ValidateSpellScripts();

    TC_LOG_INFO("server.loading", "Loading SmartAI scripts...");
    sSmartScriptMgr->LoadSmartAIFromDB();

    TC_LOG_INFO("server.loading", "Loading Calendar data...");
    sCalendarMgr->LoadFromDB();

    ///- Initialize game time and timers
    TC_LOG_INFO("server.loading", "Initialize game time and timers");
    m_gameTime = time(NULL);
    m_startTime = m_gameTime;

    LoginDatabase.PExecute("INSERT INTO uptime (realmid, starttime, uptime, revision) VALUES(%u, %u, 0, '%s')",
                            realmHandle.Index, uint32(m_startTime), _FULLVERSION);       // One-time query

    m_timers[WUPDATE_WEATHERS].SetInterval(1*IN_MILLISECONDS);
    m_timers[WUPDATE_AUCTIONS].SetInterval(MINUTE*IN_MILLISECONDS);
    m_timers[WUPDATE_UPTIME].SetInterval(m_int_configs[CONFIG_UPTIME_UPDATE]*MINUTE*IN_MILLISECONDS);
                                                            //Update "uptime" table based on configuration entry in minutes.
    m_timers[WUPDATE_CORPSES].SetInterval(20 * MINUTE * IN_MILLISECONDS);
                                                            //erase corpses every 20 minutes
    m_timers[WUPDATE_CLEANDB].SetInterval(m_int_configs[CONFIG_LOGDB_CLEARINTERVAL]*MINUTE*IN_MILLISECONDS);
                                                            // clean logs table every 14 days by default
    m_timers[WUPDATE_AUTOBROADCAST].SetInterval(getIntConfig(CONFIG_AUTOBROADCAST_INTERVAL));
    m_timers[WUPDATE_DELETECHARS].SetInterval(DAY*IN_MILLISECONDS); // check for chars to delete every day

    // for AhBot
    m_timers[WUPDATE_AHBOT].SetInterval(getIntConfig(CONFIG_AHBOT_UPDATE_INTERVAL) * IN_MILLISECONDS); // every 20 sec

    m_timers[WUPDATE_PINGDB].SetInterval(getIntConfig(CONFIG_DB_PING_INTERVAL)*MINUTE*IN_MILLISECONDS);    // Mysql ping time in minutes

    m_timers[WUPDATE_GUILDSAVE].SetInterval(getIntConfig(CONFIG_GUILD_SAVE_INTERVAL) * MINUTE * IN_MILLISECONDS);

    //to set mailtimer to return mails every day between 4 and 5 am
    //mailtimer is increased when updating auctions
    //one second is 1000 -(tested on win system)
    /// @todo Get rid of magic numbers
    tm localTm;
    localtime_r(&m_gameTime, &localTm);
    mail_timer = ((((localTm.tm_hour + 20) % 24)* HOUR * IN_MILLISECONDS) / m_timers[WUPDATE_AUCTIONS].GetInterval());
                                                            //1440
    mail_timer_expires = ((DAY * IN_MILLISECONDS) / (m_timers[WUPDATE_AUCTIONS].GetInterval()));
    TC_LOG_INFO("server.loading", "Mail timer set to: " UI64FMTD ", mail return is called every " UI64FMTD " minutes", uint64(mail_timer), uint64(mail_timer_expires));

    ///- Initilize static helper structures
    AIRegistry::Initialize();

    ///- Initialize MapManager
    TC_LOG_INFO("server.loading", "Starting Map System");
    sMapMgr->Initialize();

    TC_LOG_INFO("server.loading", "Starting Game Event system...");
    uint32 nextGameEvent = sGameEventMgr->StartSystem();
    m_timers[WUPDATE_EVENTS].SetInterval(nextGameEvent);    //depend on next event

    // Delete all characters which have been deleted X days before
    Player::DeleteOldCharacters();

    TC_LOG_INFO("server.loading", "Initialize AuctionHouseBot...");
    sAuctionBot->Initialize();

    // Delete all custom channels which haven't been used for PreserveCustomChannelDuration days.
    Channel::CleanOldChannelsInDB();

    TC_LOG_INFO("server.loading", "Initializing Opcodes...");
    opcodeTable.Initialize();

    TC_LOG_INFO("server.loading", "Starting Arena Season...");
    sGameEventMgr->StartArenaSeason();

    sSupportMgr->Initialize();

    ///- Initialize Battlegrounds
    TC_LOG_INFO("server.loading", "Starting Battleground System");
    sBattlegroundMgr->LoadBattlegroundTemplates();

    ///- Initialize outdoor pvp
    TC_LOG_INFO("server.loading", "Starting Outdoor PvP System");
    sOutdoorPvPMgr->InitOutdoorPvP();

    ///- Initialize Battlefield
    TC_LOG_INFO("server.loading", "Starting Battlefield System");
    sBattlefieldMgr->InitBattlefield();

    TC_LOG_INFO("server.loading", "Loading Transports...");
    sTransportMgr->SpawnContinentTransports();

    ///- Initialize Warden
    TC_LOG_INFO("server.loading", "Loading Warden Checks...");
    sWardenCheckMgr->LoadWardenChecks();

    TC_LOG_INFO("server.loading", "Loading Warden Action Overrides...");
    sWardenCheckMgr->LoadWardenOverrides();

    TC_LOG_INFO("server.loading", "Deleting expired bans...");
    LoginDatabase.Execute("DELETE FROM ip_banned WHERE unbandate <= UNIX_TIMESTAMP() AND unbandate<>bandate");      // One-time query

    TC_LOG_INFO("server.loading", "Calculate next daily quest reset time...");
    InitDailyQuestResetTime();

    TC_LOG_INFO("server.loading", "Calculate next weekly quest reset time...");
    InitWeeklyQuestResetTime();

    TC_LOG_INFO("server.loading", "Calculate next monthly quest reset time...");
    InitMonthlyQuestResetTime();

    TC_LOG_INFO("server.loading", "Calculate random battleground reset time...");
    InitRandomBGResetTime();

    TC_LOG_INFO("server.loading", "Calculate guild limitation(s) reset time...");
    InitGuildResetTime();

    TC_LOG_INFO("server.loading", "Calculate next currency reset time...");
    InitCurrencyResetTime();

    LoadCharacterInfoStore();

    TC_LOG_INFO("server.loading", "Loading race and class expansion requirements...");
    sObjectMgr->LoadRaceAndClassExpansionRequirements();

    TC_LOG_INFO("server.loading", "Loading character templates...");
    sObjectMgr->LoadCharacterTemplates();

    TC_LOG_INFO("server.loading", "Loading realm names...");
    sObjectMgr->LoadRealmNames();

    uint32 startupDuration = GetMSTimeDiffToNow(startupBegin);

    TC_LOG_INFO("server.worldserver", "World initialized in %u minutes %u seconds", (startupDuration / 60000), ((startupDuration % 60000) / 1000));

    if (uint32 realmId = sConfigMgr->GetIntDefault("RealmID", 0)) // 0 reserved for auth
        sLog->SetRealmId(realmId);
}

void World::ResetTimeDiffRecord()
{
    if (m_updateTimeCount != 1)
        return;

    m_currentTime = getMSTime();
}

void World::RecordTimeDiff(std::string const& text)
{
    if (m_updateTimeCount != 1)
        return;

    uint32 thisTime = getMSTime();
    uint32 diff = getMSTimeDiff(m_currentTime, thisTime);

    if (diff > m_int_configs[CONFIG_MIN_LOG_UPDATE])
        TC_LOG_INFO("misc", "Difftime %s: %u.", text.c_str(), diff);

    m_currentTime = thisTime;
}

void World::LoadAutobroadcasts()
{
    uint32 oldMSTime = getMSTime();

    m_Autobroadcasts.clear();
    m_AutobroadcastsWeights.clear();

    uint32 realmId = sConfigMgr->GetIntDefault("RealmID", 0);
    PreparedStatement* stmt = LoginDatabase.GetPreparedStatement(LOGIN_SEL_AUTOBROADCAST);
    stmt->setInt32(0, realmId);
    PreparedQueryResult result = LoginDatabase.Query(stmt);

    if (!result)
    {
        TC_LOG_INFO("server.loading", ">> Loaded 0 autobroadcasts definitions. DB table `autobroadcast` is empty for this realm!");
        return;
    }

    uint32 count = 0;

    do
    {
        Field* fields = result->Fetch();
        uint8 id = fields[0].GetUInt8();

        m_Autobroadcasts[id] = fields[2].GetString();
        m_AutobroadcastsWeights[id] = fields[1].GetUInt8();

        ++count;
    } while (result->NextRow());

    TC_LOG_INFO("server.loading", ">> Loaded %u autobroadcast definitions in %u ms", count, GetMSTimeDiffToNow(oldMSTime));
}

/// Update the World !
void World::Update(uint32 diff)
{
    m_updateTime = diff;

    if (m_int_configs[CONFIG_INTERVAL_LOG_UPDATE] && diff > m_int_configs[CONFIG_MIN_LOG_UPDATE])
    {
        if (m_updateTimeSum > m_int_configs[CONFIG_INTERVAL_LOG_UPDATE])
        {
            TC_LOG_DEBUG("misc", "Update time diff: %u. Players online: %u.", m_updateTimeSum / m_updateTimeCount, GetActiveSessionCount());
            m_updateTimeSum = m_updateTime;
            m_updateTimeCount = 1;
        }
        else
        {
            m_updateTimeSum += m_updateTime;
            ++m_updateTimeCount;
        }
    }

    ///- Update the different timers
    for (int i = 0; i < WUPDATE_COUNT; ++i)
    {
        if (m_timers[i].GetCurrent() >= 0)
            m_timers[i].Update(diff);
        else
            m_timers[i].SetCurrent(0);
    }

    ///- Update the game time and check for shutdown time
    _UpdateGameTime();

    /// Handle daily quests reset time
    if (m_gameTime > m_NextDailyQuestReset)
    {
        DailyReset();
        m_NextDailyQuestReset += DAY;
    }

    /// Handle weekly quests reset time
    if (m_gameTime > m_NextWeeklyQuestReset)
        ResetWeeklyQuests();

    /// Handle monthly quests reset time
    if (m_gameTime > m_NextMonthlyQuestReset)
        ResetMonthlyQuests();

    if (m_gameTime > m_NextRandomBGReset)
        ResetRandomBG();

    if (m_gameTime > m_NextGuildReset)
        ResetGuildCap();

    if (m_gameTime > m_NextCurrencyReset)
        ResetCurrencyWeekCap();

    /// <ul><li> Handle auctions when the timer has passed
    if (m_timers[WUPDATE_AUCTIONS].Passed())
    {
        m_timers[WUPDATE_AUCTIONS].Reset();

        ///- Update mails (return old mails with item, or delete them)
        //(tested... works on win)
        if (++mail_timer > mail_timer_expires)
        {
            mail_timer = 0;
            sObjectMgr->ReturnOrDeleteOldMails(true);
        }

        ///- Handle expired auctions
        sAuctionMgr->Update();
    }

    /// <li> Handle AHBot operations
    if (m_timers[WUPDATE_AHBOT].Passed())
    {
        sAuctionBot->Update();
        m_timers[WUPDATE_AHBOT].Reset();
    }

    /// <li> Handle session updates when the timer has passed
    ResetTimeDiffRecord();
    UpdateSessions(diff);
    RecordTimeDiff("UpdateSessions");

    /// <li> Handle weather updates when the timer has passed
    if (m_timers[WUPDATE_WEATHERS].Passed())
    {
        m_timers[WUPDATE_WEATHERS].Reset();
        WeatherMgr::Update(uint32(m_timers[WUPDATE_WEATHERS].GetInterval()));
    }

    /// <li> Update uptime table
    if (m_timers[WUPDATE_UPTIME].Passed())
    {
        uint32 tmpDiff = uint32(m_gameTime - m_startTime);
        uint32 maxOnlinePlayers = GetMaxPlayerCount();

        m_timers[WUPDATE_UPTIME].Reset();

        PreparedStatement* stmt = LoginDatabase.GetPreparedStatement(LOGIN_UPD_UPTIME_PLAYERS);

        stmt->setUInt32(0, tmpDiff);
        stmt->setUInt16(1, uint16(maxOnlinePlayers));
        stmt->setUInt32(2, realmHandle.Index);
        stmt->setUInt32(3, uint32(m_startTime));

        LoginDatabase.Execute(stmt);
    }

    /// <li> Clean logs table
    if (sWorld->getIntConfig(CONFIG_LOGDB_CLEARTIME) > 0) // if not enabled, ignore the timer
    {
        if (m_timers[WUPDATE_CLEANDB].Passed())
        {
            m_timers[WUPDATE_CLEANDB].Reset();

            PreparedStatement* stmt = LoginDatabase.GetPreparedStatement(LOGIN_DEL_OLD_LOGS);

            stmt->setUInt32(0, sWorld->getIntConfig(CONFIG_LOGDB_CLEARTIME));
            stmt->setUInt32(1, uint32(time(0)));

            LoginDatabase.Execute(stmt);
        }
    }

    /// <li> Handle all other objects
    ///- Update objects when the timer has passed (maps, transport, creatures, ...)
    ResetTimeDiffRecord();
    sMapMgr->Update(diff);
    RecordTimeDiff("UpdateMapMgr");

    if (sWorld->getBoolConfig(CONFIG_AUTOBROADCAST))
    {
        if (m_timers[WUPDATE_AUTOBROADCAST].Passed())
        {
            m_timers[WUPDATE_AUTOBROADCAST].Reset();
            SendAutoBroadcast();
        }
    }

    sBattlegroundMgr->Update(diff);
    RecordTimeDiff("UpdateBattlegroundMgr");

    sOutdoorPvPMgr->Update(diff);
    RecordTimeDiff("UpdateOutdoorPvPMgr");

    sBattlefieldMgr->Update(diff);
    RecordTimeDiff("BattlefieldMgr");

    ///- Delete all characters which have been deleted X days before
    if (m_timers[WUPDATE_DELETECHARS].Passed())
    {
        m_timers[WUPDATE_DELETECHARS].Reset();
        Player::DeleteOldCharacters();
    }

    sLFGMgr->Update(diff);
    RecordTimeDiff("UpdateLFGMgr");

    sGroupMgr->Update(diff);
    RecordTimeDiff("GroupMgr");

    // execute callbacks from sql queries that were queued recently
    ProcessQueryCallbacks();
    RecordTimeDiff("ProcessQueryCallbacks");

    ///- Erase corpses once every 20 minutes
    if (m_timers[WUPDATE_CORPSES].Passed())
    {
        m_timers[WUPDATE_CORPSES].Reset();
        sObjectAccessor->RemoveOldCorpses();
    }

    ///- Process Game events when necessary
    if (m_timers[WUPDATE_EVENTS].Passed())
    {
        m_timers[WUPDATE_EVENTS].Reset();                   // to give time for Update() to be processed
        uint32 nextGameEvent = sGameEventMgr->Update();
        m_timers[WUPDATE_EVENTS].SetInterval(nextGameEvent);
        m_timers[WUPDATE_EVENTS].Reset();
    }

    ///- Ping to keep MySQL connections alive
    if (m_timers[WUPDATE_PINGDB].Passed())
    {
        m_timers[WUPDATE_PINGDB].Reset();
        TC_LOG_DEBUG("misc", "Ping MySQL to keep connection alive");
        CharacterDatabase.KeepAlive();
        LoginDatabase.KeepAlive();
        WorldDatabase.KeepAlive();
    }

    if (m_timers[WUPDATE_GUILDSAVE].Passed())
    {
        m_timers[WUPDATE_GUILDSAVE].Reset();
        sGuildMgr->SaveGuilds();
    }

    // update the instance reset times
    sInstanceSaveMgr->Update();

    // And last, but not least handle the issued cli commands
    ProcessCliCommands();

    sScriptMgr->OnWorldUpdate(diff);
}

void World::ForceGameEventUpdate()
{
    m_timers[WUPDATE_EVENTS].Reset();                   // to give time for Update() to be processed
    uint32 nextGameEvent = sGameEventMgr->Update();
    m_timers[WUPDATE_EVENTS].SetInterval(nextGameEvent);
    m_timers[WUPDATE_EVENTS].Reset();
}

/// Send a packet to all players (except self if mentioned)
void World::SendGlobalMessage(WorldPacket const* packet, WorldSession* self, uint32 team)
{
    SessionMap::const_iterator itr;
    for (itr = m_sessions.begin(); itr != m_sessions.end(); ++itr)
    {
        if (itr->second &&
            itr->second->GetPlayer() &&
            itr->second->GetPlayer()->IsInWorld() &&
            itr->second != self &&
            (team == 0 || itr->second->GetPlayer()->GetTeam() == team))
        {
            itr->second->SendPacket(packet);
        }
    }
}

/// Send a packet to all GMs (except self if mentioned)
void World::SendGlobalGMMessage(WorldPacket const* packet, WorldSession* self, uint32 team)
{
    for (SessionMap::const_iterator itr = m_sessions.begin(); itr != m_sessions.end(); ++itr)
    {
        // check if session and can receive global GM Messages and its not self
        WorldSession* session = itr->second;
        if (!session || session == self || !session->HasPermission(rbac::RBAC_PERM_RECEIVE_GLOBAL_GM_TEXTMESSAGE))
            continue;

        // Player should be in world
        Player* player = session->GetPlayer();
        if (!player || !player->IsInWorld())
            continue;

        // Send only to same team, if team is given
        if (!team || player->GetTeam() == team)
            session->SendPacket(packet);
    }
}

namespace Trinity
{
    class WorldWorldTextBuilder
    {
        public:
            typedef std::vector<WorldPackets::Packet*> WorldPacketList;
            static size_t const BufferSize = 2048;

            explicit WorldWorldTextBuilder(uint32 textId, va_list* args = NULL) : i_textId(textId), i_args(args) { }

            void operator()(WorldPacketList& dataList, LocaleConstant locale)
            {
                char const* text = sObjectMgr->GetTrinityString(i_textId, locale);

                char strBuffer[BufferSize];
                if (i_args)
                {
                    // we need copy va_list before use or original va_list will corrupted
                    va_list ap;
                    va_copy(ap, *i_args);
                    vsnprintf(strBuffer, BufferSize, text, ap);
                    va_end(ap);
                }
                else
                {
                    std::strncpy(strBuffer, text, BufferSize);
                    strBuffer[BufferSize - 1] = '\0';
                }

                do_helper(dataList, strBuffer);
            }

        private:
            void do_helper(WorldPacketList& dataList, char* text)
            {
                while (char* line = ChatHandler::LineFromMessage(text))
                {
                    WorldPackets::Chat::Chat* packet = new WorldPackets::Chat::Chat();
                    packet->Initialize(CHAT_MSG_SYSTEM, LANG_UNIVERSAL, nullptr, nullptr, line);
                    packet->Write();
                    dataList.push_back(packet);
                }
            }

            uint32 i_textId;
            va_list* i_args;
    };
}                                                           // namespace Trinity

/// Send a System Message to all players (except self if mentioned)
void World::SendWorldText(uint32 string_id, ...)
{
    va_list ap;
    va_start(ap, string_id);

    Trinity::WorldWorldTextBuilder wt_builder(string_id, &ap);
    Trinity::LocalizedPacketListDo<Trinity::WorldWorldTextBuilder> wt_do(wt_builder);
    for (SessionMap::const_iterator itr = m_sessions.begin(); itr != m_sessions.end(); ++itr)
    {
        if (!itr->second || !itr->second->GetPlayer() || !itr->second->GetPlayer()->IsInWorld())
            continue;

        wt_do(itr->second->GetPlayer());
    }

    va_end(ap);
}

/// Send a System Message to all GMs (except self if mentioned)
void World::SendGMText(uint32 string_id, ...)
{
    va_list ap;
    va_start(ap, string_id);

    Trinity::WorldWorldTextBuilder wt_builder(string_id, &ap);
    Trinity::LocalizedPacketListDo<Trinity::WorldWorldTextBuilder> wt_do(wt_builder);
    for (SessionMap::const_iterator itr = m_sessions.begin(); itr != m_sessions.end(); ++itr)
    {
        // Session should have permissions to receive global gm messages
        WorldSession* session = itr->second;
        if (!session || !session->HasPermission(rbac::RBAC_PERM_RECEIVE_GLOBAL_GM_TEXTMESSAGE))
            continue;

        // Player should be in world
        Player* player = session->GetPlayer();
        if (!player || !player->IsInWorld())
            continue;

        wt_do(player);
    }

    va_end(ap);
}

/// DEPRECATED, only for debug purpose. Send a System Message to all players (except self if mentioned)
void World::SendGlobalText(const char* text, WorldSession* self)
{
    // need copy to prevent corruption by strtok call in LineFromMessage original string
    char* buf = strdup(text);
    char* pos = buf;

    while (char* line = ChatHandler::LineFromMessage(pos))
    {
        WorldPackets::Chat::Chat packet;
        packet.Initialize(CHAT_MSG_SYSTEM, LANG_UNIVERSAL, nullptr, nullptr, line);
        SendGlobalMessage(packet.Write(), self);
    }

    free(buf);
}

/// Send a packet to all players (or players selected team) in the zone (except self if mentioned)
bool World::SendZoneMessage(uint32 zone, WorldPacket const* packet, WorldSession* self, uint32 team)
{
    bool foundPlayerToSend = false;
    SessionMap::const_iterator itr;

    for (itr = m_sessions.begin(); itr != m_sessions.end(); ++itr)
    {
        if (itr->second &&
            itr->second->GetPlayer() &&
            itr->second->GetPlayer()->IsInWorld() &&
            itr->second->GetPlayer()->GetZoneId() == zone &&
            itr->second != self &&
            (team == 0 || itr->second->GetPlayer()->GetTeam() == team))
        {
            itr->second->SendPacket(packet);
            foundPlayerToSend = true;
        }
    }

    return foundPlayerToSend;
}

/// Send a System Message to all players in the zone (except self if mentioned)
void World::SendZoneText(uint32 zone, const char* text, WorldSession* self, uint32 team)
{
    WorldPackets::Chat::Chat packet;
    packet.Initialize(CHAT_MSG_SYSTEM, LANG_UNIVERSAL, nullptr, nullptr, text);
    SendZoneMessage(zone, packet.Write(), self, team);
}

/// Kick (and save) all players
void World::KickAll()
{
    m_QueuedPlayer.clear();                                 // prevent send queue update packet and login queued sessions

    // session not removed at kick and will removed in next update tick
    for (SessionMap::const_iterator itr = m_sessions.begin(); itr != m_sessions.end(); ++itr)
        itr->second->KickPlayer();
}

/// Kick (and save) all players with security level less `sec`
void World::KickAllLess(AccountTypes sec)
{
    // session not removed at kick and will removed in next update tick
    for (SessionMap::const_iterator itr = m_sessions.begin(); itr != m_sessions.end(); ++itr)
        if (itr->second->GetSecurity() < sec)
            itr->second->KickPlayer();
}

/// Ban an account or ban an IP address, duration will be parsed using TimeStringToSecs if it is positive, otherwise permban
BanReturn World::BanAccount(BanMode mode, std::string const& nameOrIP, std::string const& duration, std::string const& reason, std::string const& author)
{
    uint32 duration_secs = TimeStringToSecs(duration);
    return BanAccount(mode, nameOrIP, duration_secs, reason, author);
}

/// Ban an account or ban an IP address, duration is in seconds if positive, otherwise permban
BanReturn World::BanAccount(BanMode mode, std::string const& nameOrIP, uint32 duration_secs, std::string const& reason, std::string const& author)
{
    PreparedQueryResult resultAccounts = PreparedQueryResult(NULL); //used for kicking
    PreparedStatement* stmt = NULL;

    ///- Update the database with ban information
    switch (mode)
    {
        case BAN_IP:
            // No SQL injection with prepared statements
            stmt = LoginDatabase.GetPreparedStatement(LOGIN_SEL_ACCOUNT_BY_IP);
            stmt->setString(0, nameOrIP);
            resultAccounts = LoginDatabase.Query(stmt);
            stmt = LoginDatabase.GetPreparedStatement(LOGIN_INS_IP_BANNED);
            stmt->setString(0, nameOrIP);
            stmt->setUInt32(1, duration_secs);
            stmt->setString(2, author);
            stmt->setString(3, reason);
            LoginDatabase.Execute(stmt);
            break;
        case BAN_ACCOUNT:
            // No SQL injection with prepared statements
            stmt = LoginDatabase.GetPreparedStatement(LOGIN_SEL_ACCOUNT_ID_BY_NAME);
            stmt->setString(0, nameOrIP);
            resultAccounts = LoginDatabase.Query(stmt);
            break;
        case BAN_CHARACTER:
            // No SQL injection with prepared statements
            stmt = CharacterDatabase.GetPreparedStatement(CHAR_SEL_ACCOUNT_BY_NAME);
            stmt->setString(0, nameOrIP);
            resultAccounts = CharacterDatabase.Query(stmt);
            break;
        default:
            return BAN_SYNTAX_ERROR;
    }

    if (!resultAccounts)
    {
        if (mode == BAN_IP)
            return BAN_SUCCESS;                             // ip correctly banned but nobody affected (yet)
        else
            return BAN_NOTFOUND;                            // Nobody to ban
    }

    ///- Disconnect all affected players (for IP it can be several)
    SQLTransaction trans = LoginDatabase.BeginTransaction();
    do
    {
        Field* fieldsAccount = resultAccounts->Fetch();
        uint32 account = fieldsAccount[0].GetUInt32();

        if (mode != BAN_IP)
        {
            // make sure there is only one active ban
            stmt = LoginDatabase.GetPreparedStatement(LOGIN_UPD_ACCOUNT_NOT_BANNED);
            stmt->setUInt32(0, account);
            trans->Append(stmt);
            // No SQL injection with prepared statements
            stmt = LoginDatabase.GetPreparedStatement(LOGIN_INS_ACCOUNT_BANNED);
            stmt->setUInt32(0, account);
            stmt->setUInt32(1, duration_secs);
            stmt->setString(2, author);
            stmt->setString(3, reason);
            trans->Append(stmt);
        }

        if (WorldSession* sess = FindSession(account))
            if (std::string(sess->GetPlayerName()) != author)
                sess->KickPlayer();
    } while (resultAccounts->NextRow());

    LoginDatabase.CommitTransaction(trans);

    return BAN_SUCCESS;
}

/// Remove a ban from an account or IP address
bool World::RemoveBanAccount(BanMode mode, std::string const& nameOrIP)
{
    PreparedStatement* stmt = NULL;
    if (mode == BAN_IP)
    {
        stmt = LoginDatabase.GetPreparedStatement(LOGIN_DEL_IP_NOT_BANNED);
        stmt->setString(0, nameOrIP);
        LoginDatabase.Execute(stmt);
    }
    else
    {
        uint32 account = 0;
        if (mode == BAN_ACCOUNT)
            account = AccountMgr::GetId(nameOrIP);
        else if (mode == BAN_CHARACTER)
            account = ObjectMgr::GetPlayerAccountIdByPlayerName(nameOrIP);

        if (!account)
            return false;

        //NO SQL injection as account is uint32
        stmt = LoginDatabase.GetPreparedStatement(LOGIN_UPD_ACCOUNT_NOT_BANNED);
        stmt->setUInt32(0, account);
        LoginDatabase.Execute(stmt);
    }
    return true;
}

/// Ban an account or ban an IP address, duration will be parsed using TimeStringToSecs if it is positive, otherwise permban
BanReturn World::BanCharacter(std::string const& name, std::string const& duration, std::string const& reason, std::string const& author)
{
    Player* pBanned = ObjectAccessor::FindConnectedPlayerByName(name);
    ObjectGuid guid;

    uint32 duration_secs = TimeStringToSecs(duration);

    /// Pick a player to ban if not online
    if (!pBanned)
    {
        guid = ObjectMgr::GetPlayerGUIDByName(name);
        if (guid.IsEmpty())
            return BAN_NOTFOUND;                                    // Nobody to ban
    }
    else
        guid = pBanned->GetGUID();

    // make sure there is only one active ban
    PreparedStatement* stmt = CharacterDatabase.GetPreparedStatement(CHAR_UPD_CHARACTER_BAN);
    stmt->setUInt64(0, guid.GetCounter());
    CharacterDatabase.Execute(stmt);

    stmt = CharacterDatabase.GetPreparedStatement(CHAR_INS_CHARACTER_BAN);
    stmt->setUInt64(0, guid.GetCounter());
    stmt->setUInt32(1, duration_secs);
    stmt->setString(2, author);
    stmt->setString(3, reason);
    CharacterDatabase.Execute(stmt);

    if (pBanned)
        pBanned->GetSession()->KickPlayer();

    return BAN_SUCCESS;
}

/// Remove a ban from a character
bool World::RemoveBanCharacter(std::string const& name)
{
    Player* pBanned = ObjectAccessor::FindConnectedPlayerByName(name);
    ObjectGuid guid;

    /// Pick a player to ban if not online
    if (!pBanned)
    {
        guid = ObjectMgr::GetPlayerGUIDByName(name);
        if (guid.IsEmpty())
            return false;                                    // Nobody to ban
    }
    else
        guid = pBanned->GetGUID();

    PreparedStatement* stmt = CharacterDatabase.GetPreparedStatement(CHAR_UPD_CHARACTER_BAN);
    stmt->setUInt64(0, guid.GetCounter());
    CharacterDatabase.Execute(stmt);
    return true;
}

/// Update the game time
void World::_UpdateGameTime()
{
    ///- update the time
    time_t thisTime = time(NULL);
    uint32 elapsed = uint32(thisTime - m_gameTime);
    m_gameTime = thisTime;

    ///- if there is a shutdown timer
    if (!IsStopped() && m_ShutdownTimer > 0 && elapsed > 0)
    {
        ///- ... and it is overdue, stop the world (set m_stopEvent)
        if (m_ShutdownTimer <= elapsed)
        {
            if (!(m_ShutdownMask & SHUTDOWN_MASK_IDLE) || GetActiveAndQueuedSessionCount() == 0)
                m_stopEvent = true;                         // exist code already set
            else
                m_ShutdownTimer = 1;                        // minimum timer value to wait idle state
        }
        ///- ... else decrease it and if necessary display a shutdown countdown to the users
        else
        {
            m_ShutdownTimer -= elapsed;

            ShutdownMsg();
        }
    }
}

/// Shutdown the server
void World::ShutdownServ(uint32 time, uint32 options, uint8 exitcode, const std::string& reason)
{
    // ignore if server shutdown at next tick
    if (IsStopped())
        return;

    m_ShutdownMask = options;
    m_ExitCode = exitcode;

    ///- If the shutdown time is 0, set m_stopEvent (except if shutdown is 'idle' with remaining sessions)
    if (time == 0)
    {
        if (!(options & SHUTDOWN_MASK_IDLE) || GetActiveAndQueuedSessionCount() == 0)
            m_stopEvent = true;                             // exist code already set
        else
            m_ShutdownTimer = 1;                            //So that the session count is re-evaluated at next world tick
    }
    ///- Else set the shutdown timer and warn users
    else
    {
        m_ShutdownTimer = time;
        ShutdownMsg(true, nullptr, reason);
    }

    sScriptMgr->OnShutdownInitiate(ShutdownExitCode(exitcode), ShutdownMask(options));
}

/// Display a shutdown message to the user(s)
void World::ShutdownMsg(bool show, Player* player, const std::string& reason)
{
    // not show messages for idle shutdown mode
    if (m_ShutdownMask & SHUTDOWN_MASK_IDLE)
        return;

    ///- Display a message every 12 hours, hours, 5 minutes, minute, 5 seconds and finally seconds
    if (show ||
        (m_ShutdownTimer < 5* MINUTE && (m_ShutdownTimer % 15) == 0) || // < 5 min; every 15 sec
        (m_ShutdownTimer < 15 * MINUTE && (m_ShutdownTimer % MINUTE) == 0) || // < 15 min ; every 1 min
        (m_ShutdownTimer < 30 * MINUTE && (m_ShutdownTimer % (5 * MINUTE)) == 0) || // < 30 min ; every 5 min
        (m_ShutdownTimer < 12 * HOUR && (m_ShutdownTimer % HOUR) == 0) || // < 12 h ; every 1 h
        (m_ShutdownTimer > 12 * HOUR && (m_ShutdownTimer % (12 * HOUR)) == 0)) // > 12 h ; every 12 h
    {
        std::string str = secsToTimeString(m_ShutdownTimer);
        if (!reason.empty())
            str += " - " + reason;

        ServerMessageType msgid = (m_ShutdownMask & SHUTDOWN_MASK_RESTART) ? SERVER_MSG_RESTART_TIME : SERVER_MSG_SHUTDOWN_TIME;

        SendServerMessage(msgid, str, player);
        TC_LOG_DEBUG("misc", "Server is %s in %s", (m_ShutdownMask & SHUTDOWN_MASK_RESTART ? "restart" : "shuttingdown"), str.c_str());
    }
}

/// Cancel a planned server shutdown
void World::ShutdownCancel()
{
    // nothing cancel or too later
    if (!m_ShutdownTimer || m_stopEvent)
        return;

    ServerMessageType msgid = (m_ShutdownMask & SHUTDOWN_MASK_RESTART) ? SERVER_MSG_RESTART_CANCELLED : SERVER_MSG_SHUTDOWN_CANCELLED;

    m_ShutdownMask = 0;
    m_ShutdownTimer = 0;
    m_ExitCode = SHUTDOWN_EXIT_CODE;                       // to default value
    SendServerMessage(msgid);

    TC_LOG_DEBUG("misc", "Server %s cancelled.", (m_ShutdownMask & SHUTDOWN_MASK_RESTART ? "restart" : "shuttingdown"));

    sScriptMgr->OnShutdownCancel();
}

/// Send a server message to the user(s)
void World::SendServerMessage(ServerMessageType messageID, std::string stringParam /*= ""*/, Player* player /*= NULL*/)
{
    WorldPackets::Chat::ChatServerMessage chatServerMessage;
    chatServerMessage.MessageID = int32(messageID);
    if (messageID <= SERVER_MSG_STRING)
        chatServerMessage.StringParam = stringParam;

    if (player)
        player->GetSession()->SendPacket(chatServerMessage.Write());
    else
        SendGlobalMessage(chatServerMessage.Write());
}

void World::UpdateSessions(uint32 diff)
{
    std::pair<std::shared_ptr<WorldSocket>, uint32> linkInfo;
    while (_linkSocketQueue.next(linkInfo))
        ProcessLinkInstanceSocket(std::move(linkInfo));

    ///- Add new sessions
    WorldSession* sess = NULL;
    while (addSessQueue.next(sess))
        AddSession_ (sess);

    ///- Then send an update signal to remaining ones
    for (SessionMap::iterator itr = m_sessions.begin(), next; itr != m_sessions.end(); itr = next)
    {
        next = itr;
        ++next;

        ///- and remove not active sessions from the list
        WorldSession* pSession = itr->second;
        WorldSessionFilter updater(pSession);

        if (!pSession->Update(diff, updater))    // As interval = 0
        {
            if (!RemoveQueuedPlayer(itr->second) && itr->second && getIntConfig(CONFIG_INTERVAL_DISCONNECT_TOLERANCE))
                m_disconnects[itr->second->GetAccountId()] = time(NULL);
            RemoveQueuedPlayer(pSession);
            m_sessions.erase(itr);
            delete pSession;

        }
    }
}

// This handles the issued and queued CLI commands
void World::ProcessCliCommands()
{
    CliCommandHolder::Print* zprint = NULL;
    void* callbackArg = NULL;
    CliCommandHolder* command = NULL;
    while (cliCmdQueue.next(command))
    {
        TC_LOG_INFO("misc", "CLI command under processing...");
        zprint = command->m_print;
        callbackArg = command->m_callbackArg;
        CliHandler handler(callbackArg, zprint);
        handler.ParseCommands(command->m_command);
        if (command->m_commandFinished)
            command->m_commandFinished(callbackArg, !handler.HasSentErrorMessage());
        delete command;
    }
}

void World::SendAutoBroadcast()
{
    if (m_Autobroadcasts.empty())
        return;

    uint32 weight = 0;
    AutobroadcastsWeightMap selectionWeights;
    std::string msg;

    for (AutobroadcastsWeightMap::const_iterator it = m_AutobroadcastsWeights.begin(); it != m_AutobroadcastsWeights.end(); ++it)
    {
        if (it->second)
        {
            weight += it->second;
            selectionWeights[it->first] = it->second;
        }
    }

    if (weight)
    {
        uint32 selectedWeight = urand(0, weight - 1);
        weight = 0;
        for (AutobroadcastsWeightMap::const_iterator it = selectionWeights.begin(); it != selectionWeights.end(); ++it)
        {
            weight += it->second;
            if (selectedWeight < weight)
            {
                msg = m_Autobroadcasts[it->first];
                break;
            }
        }
    }
    else
        msg = m_Autobroadcasts[urand(0, m_Autobroadcasts.size())];

    uint32 abcenter = sWorld->getIntConfig(CONFIG_AUTOBROADCAST_CENTER);

    if (abcenter == 0)
        sWorld->SendWorldText(LANG_AUTO_BROADCAST, msg.c_str());
    else if (abcenter == 1)
        sWorld->SendGlobalMessage(WorldPackets::Chat::PrintNotification(msg).Write());
    else if (abcenter == 2)
    {
        sWorld->SendWorldText(LANG_AUTO_BROADCAST, msg.c_str());
        sWorld->SendGlobalMessage(WorldPackets::Chat::PrintNotification(msg).Write());
    }

    TC_LOG_DEBUG("misc", "AutoBroadcast: '%s'", msg.c_str());
}

void World::UpdateRealmCharCount(uint32 accountId)
{
    PreparedStatement* stmt = CharacterDatabase.GetPreparedStatement(CHAR_SEL_CHARACTER_COUNT);
    stmt->setUInt32(0, accountId);
    m_realmCharCallbacks.push_back(CharacterDatabase.AsyncQuery(stmt));
}

void World::_UpdateRealmCharCount(PreparedQueryResult resultCharCount)
{
    if (resultCharCount)
    {
        Field* fields = resultCharCount->Fetch();
        uint32 accountId = fields[0].GetUInt32();
        uint8 charCount = uint8(fields[1].GetUInt64());

        PreparedStatement* stmt = LoginDatabase.GetPreparedStatement(LOGIN_DEL_REALM_CHARACTERS_BY_REALM);
        stmt->setUInt32(0, accountId);
        stmt->setUInt32(1, realmHandle.Index);
        LoginDatabase.Execute(stmt);

        stmt = LoginDatabase.GetPreparedStatement(LOGIN_INS_REALM_CHARACTERS);
        stmt->setUInt8(0, charCount);
        stmt->setUInt32(1, accountId);
        stmt->setUInt32(2, realmHandle.Index);
        LoginDatabase.Execute(stmt);
    }
}

void World::InitWeeklyQuestResetTime()
{
    time_t wstime = sWorld->getWorldState(WS_WEEKLY_QUEST_RESET_TIME);
    time_t curtime = time(NULL);
    m_NextWeeklyQuestReset = wstime < curtime ? curtime : wstime;
}

void World::InitDailyQuestResetTime()
{
    time_t mostRecentQuestTime;

    QueryResult result = CharacterDatabase.Query("SELECT MAX(time) FROM character_queststatus_daily");
    if (result)
    {
        Field* fields = result->Fetch();
        mostRecentQuestTime = time_t(fields[0].GetUInt32());
    }
    else
        mostRecentQuestTime = 0;

    // client built-in time for reset is 6:00 AM
    // FIX ME: client not show day start time
    time_t curTime = time(NULL);
    tm localTm;
    localtime_r(&curTime, &localTm);
    localTm.tm_hour = 6;
    localTm.tm_min  = 0;
    localTm.tm_sec  = 0;

    // current day reset time
    time_t curDayResetTime = mktime(&localTm);

    // last reset time before current moment
    time_t resetTime = (curTime < curDayResetTime) ? curDayResetTime - DAY : curDayResetTime;

    // need reset (if we have quest time before last reset time (not processed by some reason)
    if (mostRecentQuestTime && mostRecentQuestTime <= resetTime)
        m_NextDailyQuestReset = mostRecentQuestTime;
    else // plan next reset time
        m_NextDailyQuestReset = (curTime >= curDayResetTime) ? curDayResetTime + DAY : curDayResetTime;
}

void World::InitMonthlyQuestResetTime()
{
    time_t wstime = sWorld->getWorldState(WS_MONTHLY_QUEST_RESET_TIME);
    time_t curtime = time(NULL);
    m_NextMonthlyQuestReset = wstime < curtime ? curtime : wstime;
}

void World::InitRandomBGResetTime()
{
    time_t bgtime = sWorld->getWorldState(WS_BG_DAILY_RESET_TIME);
    if (!bgtime)
        m_NextRandomBGReset = time(NULL);         // game time not yet init

    // generate time by config
    time_t curTime = time(NULL);
    tm localTm;
    localtime_r(&curTime, &localTm);
    localTm.tm_hour = getIntConfig(CONFIG_RANDOM_BG_RESET_HOUR);
    localTm.tm_min = 0;
    localTm.tm_sec = 0;

    // current day reset time
    time_t nextDayResetTime = mktime(&localTm);

    // next reset time before current moment
    if (curTime >= nextDayResetTime)
        nextDayResetTime += DAY;

    // normalize reset time
    m_NextRandomBGReset = bgtime < curTime ? nextDayResetTime - DAY : nextDayResetTime;

    if (!bgtime)
        sWorld->setWorldState(WS_BG_DAILY_RESET_TIME, uint64(m_NextRandomBGReset));
}

void World::InitGuildResetTime()
{
    time_t gtime = getWorldState(WS_GUILD_DAILY_RESET_TIME);
    if (!gtime)
        m_NextGuildReset = time(NULL);         // game time not yet init

    // generate time by config
    time_t curTime = time(NULL);
    tm localTm;
    localtime_r(&curTime, &localTm);
    localTm.tm_hour = getIntConfig(CONFIG_GUILD_RESET_HOUR);
    localTm.tm_min = 0;
    localTm.tm_sec = 0;

    // current day reset time
    time_t nextDayResetTime = mktime(&localTm);

    // next reset time before current moment
    if (curTime >= nextDayResetTime)
        nextDayResetTime += DAY;

    // normalize reset time
    m_NextGuildReset = gtime < curTime ? nextDayResetTime - DAY : nextDayResetTime;

    if (!gtime)
        sWorld->setWorldState(WS_GUILD_DAILY_RESET_TIME, uint64(m_NextGuildReset));
}

void World::InitCurrencyResetTime()
{
    time_t currencytime = sWorld->getWorldState(WS_CURRENCY_RESET_TIME);
    if (!currencytime)
        m_NextCurrencyReset = time(NULL);         // game time not yet init

    // generate time by config
    time_t curTime = time(NULL);
    tm localTm;
    localtime_r(&curTime, &localTm);

    localTm.tm_wday = getIntConfig(CONFIG_CURRENCY_RESET_DAY);
    localTm.tm_hour = getIntConfig(CONFIG_CURRENCY_RESET_HOUR);
    localTm.tm_min = 0;
    localTm.tm_sec = 0;

    // current week reset time
    time_t nextWeekResetTime = mktime(&localTm);

    // next reset time before current moment
    if (curTime >= nextWeekResetTime)
        nextWeekResetTime += getIntConfig(CONFIG_CURRENCY_RESET_INTERVAL) * DAY;

    // normalize reset time
    m_NextCurrencyReset = currencytime < curTime ? nextWeekResetTime - getIntConfig(CONFIG_CURRENCY_RESET_INTERVAL) * DAY : nextWeekResetTime;

    if (!currencytime)
        sWorld->setWorldState(WS_CURRENCY_RESET_TIME, uint64(m_NextCurrencyReset));
}

void World::DailyReset()
{
    TC_LOG_INFO("misc", "Daily quests reset for all characters.");

    PreparedStatement* stmt = CharacterDatabase.GetPreparedStatement(CHAR_DEL_RESET_CHARACTER_QUESTSTATUS_DAILY);
    CharacterDatabase.Execute(stmt);

    stmt = CharacterDatabase.GetPreparedStatement(CHAR_UPD_CHARACTER_GARRISON_FOLLOWER_ACTIVATIONS);
    stmt->setUInt32(0, 1);
    CharacterDatabase.Execute(stmt);

    for (SessionMap::const_iterator itr = m_sessions.begin(); itr != m_sessions.end(); ++itr)
        if (itr->second->GetPlayer())
            itr->second->GetPlayer()->DailyReset();

    // change available dailies
    sPoolMgr->ChangeDailyQuests();
}

void World::ResetCurrencyWeekCap()
{
    CharacterDatabase.Execute("UPDATE `character_currency` SET `WeeklyQuantity` = 0");

    for (SessionMap::const_iterator itr = m_sessions.begin(); itr != m_sessions.end(); ++itr)
        if (itr->second->GetPlayer())
            itr->second->GetPlayer()->ResetCurrencyWeekCap();

    m_NextCurrencyReset = time_t(m_NextCurrencyReset + DAY * getIntConfig(CONFIG_CURRENCY_RESET_INTERVAL));
    sWorld->setWorldState(WS_CURRENCY_RESET_TIME, uint64(m_NextCurrencyReset));
}

void World::LoadDBAllowedSecurityLevel()
{
    PreparedStatement* stmt = LoginDatabase.GetPreparedStatement(LOGIN_SEL_REALMLIST_SECURITY_LEVEL);
    stmt->setInt32(0, int32(realmHandle.Index));
    PreparedQueryResult result = LoginDatabase.Query(stmt);

    if (result)
        SetPlayerSecurityLimit(AccountTypes(result->Fetch()->GetUInt8()));
}

void World::SetPlayerSecurityLimit(AccountTypes _sec)
{
    AccountTypes sec = _sec < SEC_CONSOLE ? _sec : SEC_PLAYER;
    bool update = sec > m_allowedSecurityLevel;
    m_allowedSecurityLevel = sec;
    if (update)
        KickAllLess(m_allowedSecurityLevel);
}

void World::ResetWeeklyQuests()
{
    TC_LOG_INFO("misc", "Weekly quests reset for all characters.");

    PreparedStatement* stmt = CharacterDatabase.GetPreparedStatement(CHAR_DEL_RESET_CHARACTER_QUESTSTATUS_WEEKLY);
    CharacterDatabase.Execute(stmt);

    for (SessionMap::const_iterator itr = m_sessions.begin(); itr != m_sessions.end(); ++itr)
        if (itr->second->GetPlayer())
            itr->second->GetPlayer()->ResetWeeklyQuestStatus();

    m_NextWeeklyQuestReset = time_t(m_NextWeeklyQuestReset + WEEK);
    sWorld->setWorldState(WS_WEEKLY_QUEST_RESET_TIME, uint64(m_NextWeeklyQuestReset));

    // change available weeklies
    sPoolMgr->ChangeWeeklyQuests();
}

void World::ResetMonthlyQuests()
{
    TC_LOG_INFO("misc", "Monthly quests reset for all characters.");

    PreparedStatement* stmt = CharacterDatabase.GetPreparedStatement(CHAR_DEL_RESET_CHARACTER_QUESTSTATUS_MONTHLY);
    CharacterDatabase.Execute(stmt);

    for (SessionMap::const_iterator itr = m_sessions.begin(); itr != m_sessions.end(); ++itr)
        if (itr->second->GetPlayer())
            itr->second->GetPlayer()->ResetMonthlyQuestStatus();

    // generate time
    time_t curTime = time(NULL);
    tm localTm;
    localtime_r(&curTime, &localTm);

    int month   = localTm.tm_mon;
    int year    = localTm.tm_year;

    ++month;

    // month 11 is december, next is january (0)
    if (month > 11)
    {
        month = 0;
        year += 1;
    }

    // reset time for next month
    localTm.tm_year     = year;
    localTm.tm_mon      = month;
    localTm.tm_mday     = 1;        // don't know if we really need config option for day / hour
    localTm.tm_hour     = 0;
    localTm.tm_min      = 0;
    localTm.tm_sec      = 0;

    time_t nextMonthResetTime = mktime(&localTm);

    // plan next reset time
    m_NextMonthlyQuestReset = (curTime >= nextMonthResetTime) ? nextMonthResetTime + MONTH : nextMonthResetTime;

    sWorld->setWorldState(WS_MONTHLY_QUEST_RESET_TIME, uint64(m_NextMonthlyQuestReset));
}

void World::ResetEventSeasonalQuests(uint16 event_id)
{
    TC_LOG_INFO("misc", "Seasonal quests reset for all characters.");

    PreparedStatement* stmt = CharacterDatabase.GetPreparedStatement(CHAR_DEL_RESET_CHARACTER_QUESTSTATUS_SEASONAL_BY_EVENT);
    stmt->setUInt16(0, event_id);
    CharacterDatabase.Execute(stmt);

    for (SessionMap::const_iterator itr = m_sessions.begin(); itr != m_sessions.end(); ++itr)
        if (itr->second->GetPlayer())
            itr->second->GetPlayer()->ResetSeasonalQuestStatus(event_id);
}

void World::ResetRandomBG()
{
    TC_LOG_INFO("misc", "Random BG status reset for all characters.");

    PreparedStatement* stmt = CharacterDatabase.GetPreparedStatement(CHAR_DEL_BATTLEGROUND_RANDOM_ALL);
    CharacterDatabase.Execute(stmt);

    for (SessionMap::const_iterator itr = m_sessions.begin(); itr != m_sessions.end(); ++itr)
        if (itr->second->GetPlayer())
            itr->second->GetPlayer()->SetRandomWinner(false);

    m_NextRandomBGReset = time_t(m_NextRandomBGReset + DAY);
    sWorld->setWorldState(WS_BG_DAILY_RESET_TIME, uint64(m_NextRandomBGReset));
}

void World::ResetGuildCap()
{
    m_NextGuildReset = time_t(m_NextGuildReset + DAY);
    sWorld->setWorldState(WS_GUILD_DAILY_RESET_TIME, uint64(m_NextGuildReset));
    uint32 week = getWorldState(WS_GUILD_WEEKLY_RESET_TIME);
    week = week < 7 ? week + 1 : 1;

    TC_LOG_INFO("misc", "Guild Daily Cap reset. Week: %u", week == 1);
    sWorld->setWorldState(WS_GUILD_WEEKLY_RESET_TIME, week);
    sGuildMgr->ResetTimes(week == 1);
}

void World::UpdateMaxSessionCounters()
{
    m_maxActiveSessionCount = std::max(m_maxActiveSessionCount, uint32(m_sessions.size()-m_QueuedPlayer.size()));
    m_maxQueuedSessionCount = std::max(m_maxQueuedSessionCount, uint32(m_QueuedPlayer.size()));
}

void World::LoadDBVersion()
{
    QueryResult result = WorldDatabase.Query("SELECT db_version, cache_id FROM version LIMIT 1");
    if (result)
    {
        Field* fields = result->Fetch();

        m_DBVersion = fields[0].GetString();
        // will be overwrite by config values if different and non-0
        m_int_configs[CONFIG_CLIENTCACHE_VERSION] = fields[1].GetUInt32();
    }

    if (m_DBVersion.empty())
        m_DBVersion = "Unknown world database.";
}

void World::UpdateAreaDependentAuras()
{
    SessionMap::const_iterator itr;
    for (itr = m_sessions.begin(); itr != m_sessions.end(); ++itr)
        if (itr->second && itr->second->GetPlayer() && itr->second->GetPlayer()->IsInWorld())
        {
            itr->second->GetPlayer()->UpdateAreaDependentAuras(itr->second->GetPlayer()->GetAreaId());
            itr->second->GetPlayer()->UpdateZoneDependentAuras(itr->second->GetPlayer()->GetZoneId());
        }
}

void World::LoadWorldStates()
{
    uint32 oldMSTime = getMSTime();

    QueryResult result = CharacterDatabase.Query("SELECT entry, value FROM worldstates");

    if (!result)
    {
        TC_LOG_INFO("server.loading", ">> Loaded 0 world states. DB table `worldstates` is empty!");

        return;
    }

    uint32 count = 0;

    do
    {
        Field* fields = result->Fetch();
        m_worldstates[fields[0].GetUInt32()] = fields[1].GetUInt32();
        ++count;
    }
    while (result->NextRow());

    TC_LOG_INFO("server.loading", ">> Loaded %u world states in %u ms", count, GetMSTimeDiffToNow(oldMSTime));

}

// Setting a worldstate will save it to DB
void World::setWorldState(uint32 index, uint64 value)
{
    WorldStatesMap::const_iterator it = m_worldstates.find(index);
    if (it != m_worldstates.end())
    {
        PreparedStatement* stmt = CharacterDatabase.GetPreparedStatement(CHAR_UPD_WORLDSTATE);

        stmt->setUInt32(0, uint32(value));
        stmt->setUInt32(1, index);

        CharacterDatabase.Execute(stmt);
    }
    else
    {
        PreparedStatement* stmt = CharacterDatabase.GetPreparedStatement(CHAR_INS_WORLDSTATE);

        stmt->setUInt32(0, index);
        stmt->setUInt32(1, uint32(value));

        CharacterDatabase.Execute(stmt);
    }
    m_worldstates[index] = value;
}

uint64 World::getWorldState(uint32 index) const
{
    WorldStatesMap::const_iterator it = m_worldstates.find(index);
    return it != m_worldstates.end() ? it->second : 0;
}

void World::ProcessQueryCallbacks()
{
    PreparedQueryResult result;

    for (std::deque<PreparedQueryResultFuture>::iterator itr = m_realmCharCallbacks.begin(); itr != m_realmCharCallbacks.end(); )
    {
        if ((*itr).wait_for(std::chrono::seconds(0)) != std::future_status::ready)
        {
            ++itr;
            continue;
        }

        result = (*itr).get();
        _UpdateRealmCharCount(result);
        itr = m_realmCharCallbacks.erase(itr);
    }
}

/**
 * @brief Loads several pieces of information on server startup with the GUID
 * There is no further database query necessary.
 * These are a number of methods that work into the calling function.
 *
 * @param guid Requires a guid to call
 * @return Name, Sex, Race, Class and Level of player character
 * Example Usage:
 * @code
 *    CharacterInfo const* characterInfo = sWorld->GetCharacterInfo(GUID);
 *    if (!nameData)
 *        return;
 *
 *    std::string playerName = characterInfo->Name;
 *    uint8 playerGender = characterInfo->Sex;
 *    uint8 playerRace = characterInfo->Race;
 *    uint8 playerClass = characterInfo->Class;
 *    uint8 playerLevel = characterInfo->Level;
 * @endcode
 */

CharacterInfo const* World::GetCharacterInfo(ObjectGuid const& guid) const
{
    CharacterInfoContainer::const_iterator itr = _characterInfoStore.find(guid);
    if (itr != _characterInfoStore.end())
        return &itr->second;

    return nullptr;
}

void World::LoadCharacterInfoStore()
{
    TC_LOG_INFO("server.loading", "Loading character info store");

    _characterInfoStore.clear();

    QueryResult result = CharacterDatabase.Query("SELECT guid, name, race, gender, class, level, deleteDate FROM characters");
    if (!result)
    {
        TC_LOG_INFO("server.loading", "No character name data loaded, empty query");
        return;
    }

    do
    {
        Field* fields = result->Fetch();
        AddCharacterInfo(ObjectGuid::Create<HighGuid::Player>(fields[0].GetUInt64()), fields[1].GetString(),
            fields[3].GetUInt8() /*gender*/, fields[2].GetUInt8() /*race*/, fields[4].GetUInt8() /*class*/, fields[5].GetUInt8() /*level*/, fields[6].GetUInt32() != 0);
    }
    while (result->NextRow());

    TC_LOG_INFO("server.loading", "Loaded character infos for " SZFMTD " characters", _characterInfoStore.size());
}

void World::AddCharacterInfo(ObjectGuid const& guid, std::string const& name, uint8 gender, uint8 race, uint8 playerClass, uint8 level, bool isDeleted)
{
    CharacterInfo& data = _characterInfoStore[guid];
    data.Name = name;
    data.Race = race;
    data.Sex = gender;
    data.Class = playerClass;
    data.Level = level;
    data.IsDeleted = isDeleted;
}

void World::UpdateCharacterInfo(ObjectGuid const& guid, std::string const& name, uint8 gender /*= GENDER_NONE*/, uint8 race /*= RACE_NONE*/)
{
    CharacterInfoContainer::iterator itr = _characterInfoStore.find(guid);
    if (itr == _characterInfoStore.end())
        return;

    itr->second.Name = name;

    if (gender != GENDER_NONE)
        itr->second.Sex = gender;

    if (race != RACE_NONE)
        itr->second.Race = race;

    WorldPackets::Misc::InvalidatePlayer data;
    data.Guid = guid;
    SendGlobalMessage(data.Write());
}

void World::UpdateCharacterInfoLevel(ObjectGuid const& guid, uint8 level)
{
    CharacterInfoContainer::iterator itr = _characterInfoStore.find(guid);
    if (itr == _characterInfoStore.end())
        return;

    itr->second.Level = level;
}

void World::UpdateCharacterInfoDeleted(ObjectGuid const& guid, bool deleted, std::string const* name /*= nullptr*/)
{
    CharacterInfoContainer::iterator itr = _characterInfoStore.find(guid);
    if (itr == _characterInfoStore.end())
        return;

    itr->second.IsDeleted = deleted;

    if (name)
        itr->second.Name = *name;
}

void World::UpdatePhaseDefinitions()
{

}

void World::ReloadRBAC()
{
    // Passive reload, we mark the data as invalidated and next time a permission is checked it will be reloaded
    TC_LOG_INFO("rbac", "World::ReloadRBAC()");
    for (SessionMap::const_iterator itr = m_sessions.begin(); itr != m_sessions.end(); ++itr)
        if (WorldSession* session = itr->second)
            session->InvalidateRBACData();
}

uint32 GetVirtualRealmAddress()
{
    return uint32(realmHandle.Region) << 24 | uint32(realmHandle.Battlegroup) << 16 | realmHandle.Index;
}<|MERGE_RESOLUTION|>--- conflicted
+++ resolved
@@ -1841,15 +1841,9 @@
     TC_LOG_INFO("server.loading", "Loading faction change title pairs...");
     sObjectMgr->LoadFactionChangeTitles();
 
-<<<<<<< HEAD
     TC_LOG_INFO("server.loading", "Loading mount definitions...");
     sObjectMgr->LoadMountDefinitions();
 
-    TC_LOG_INFO("server.loading", "Loading GM tickets...");
-    sSupportMgr->LoadGmTickets();
-
-=======
->>>>>>> f45ae7af
     TC_LOG_INFO("server.loading", "Loading GM bugs...");
     sSupportMgr->LoadBugTickets();
 
