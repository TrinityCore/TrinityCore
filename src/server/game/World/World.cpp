/*
 * Copyright (C) 2008-2014 TrinityCore <http://www.trinitycore.org/>
 * Copyright (C) 2005-2009 MaNGOS <http://getmangos.com/>
 *
 * This program is free software; you can redistribute it and/or modify it
 * under the terms of the GNU General Public License as published by the
 * Free Software Foundation; either version 2 of the License, or (at your
 * option) any later version.
 *
 * This program is distributed in the hope that it will be useful, but WITHOUT
 * ANY WARRANTY; without even the implied warranty of MERCHANTABILITY or
 * FITNESS FOR A PARTICULAR PURPOSE. See the GNU General Public License for
 * more details.
 *
 * You should have received a copy of the GNU General Public License along
 * with this program. If not, see <http://www.gnu.org/licenses/>.
 */

/** \file
    \ingroup world
*/

#include "World.h"
#include "AchievementMgr.h"
#include "ArenaTeamMgr.h"
#include "AuctionHouseBot.h"
#include "AuctionHouseMgr.h"
#include "BattlefieldMgr.h"
#include "BattlegroundMgr.h"
#include "CalendarMgr.h"
#include "Channel.h"
#include "CharacterDatabaseCleaner.h"
#include "Chat.h"
#include "Config.h"
#include "CreatureAIRegistry.h"
#include "CreatureGroups.h"
#include "CreatureTextMgr.h"
#include "DatabaseEnv.h"
#include "DisableMgr.h"
#include "GameEventMgr.h"
#include "GridNotifiersImpl.h"
#include "GroupMgr.h"
#include "GuildMgr.h"
#include "InstanceSaveMgr.h"
#include "Language.h"
#include "LFGMgr.h"
#include "MapManager.h"
#include "Memory.h"
#include "MMapFactory.h"
#include "ObjectMgr.h"
#include "OutdoorPvPMgr.h"
#include "Player.h"
#include "PoolMgr.h"
#include "ScriptMgr.h"
#include "SkillDiscovery.h"
#include "SkillExtraItems.h"
#include "SmartAI.h"
#include "SystemConfig.h"
#include "TicketMgr.h"
#include "TransportMgr.h"
<<<<<<< HEAD
#include "SocialServer.h"
=======
#include "Unit.h"
#include "VMapFactory.h"
#include "WardenCheckMgr.h"
#include "WaypointMovementGenerator.h"
#include "WeatherMgr.h"
#include "WorldSession.h"

>>>>>>> aceec683

std::atomic<bool> World::m_stopEvent(false);
uint8 World::m_ExitCode = SHUTDOWN_EXIT_CODE;
std::atomic<uint32> World::m_worldLoopCounter(0);

float World::m_MaxVisibleDistanceOnContinents = DEFAULT_VISIBILITY_DISTANCE;
float World::m_MaxVisibleDistanceInInstances  = DEFAULT_VISIBILITY_INSTANCE;
float World::m_MaxVisibleDistanceInBGArenas   = DEFAULT_VISIBILITY_BGARENAS;

int32 World::m_visibility_notify_periodOnContinents = DEFAULT_VISIBILITY_NOTIFY_PERIOD;
int32 World::m_visibility_notify_periodInInstances  = DEFAULT_VISIBILITY_NOTIFY_PERIOD;
int32 World::m_visibility_notify_periodInBGArenas   = DEFAULT_VISIBILITY_NOTIFY_PERIOD;

/// World constructor
World::World()
{
    m_playerLimit = 0;
    m_allowedSecurityLevel = SEC_PLAYER;
    m_allowMovement = true;
    m_ShutdownMask = 0;
    m_ShutdownTimer = 0;
    m_gameTime = time(NULL);
    m_startTime = m_gameTime;
    m_maxActiveSessionCount = 0;
    m_maxQueuedSessionCount = 0;
    m_PlayerCount = 0;
    m_MaxPlayerCount = 0;
    m_NextDailyQuestReset = 0;
    m_NextWeeklyQuestReset = 0;
    m_NextMonthlyQuestReset = 0;
    m_NextRandomBGReset = 0;
    m_NextGuildReset = 0;

    m_defaultDbcLocale = LOCALE_enUS;
    m_availableDbcLocaleMask = 0;

    mail_timer = 0;
    mail_timer_expires = 0;
    m_updateTime = 0;
    m_updateTimeSum = 0;
    m_updateTimeCount = 0;
    m_currentTime = 0;

    m_isClosed = false;

    m_CleaningFlags = 0;

    memset(rate_values, 0, sizeof(rate_values));
    memset(m_int_configs, 0, sizeof(m_int_configs));
    memset(m_bool_configs, 0, sizeof(m_bool_configs));
    memset(m_float_configs, 0, sizeof(m_float_configs));
}

/// World destructor
World::~World()
{
    ///- Empty the kicked session set
    while (!m_sessions.empty())
    {
        // not remove from queue, prevent loading new sessions
        delete m_sessions.begin()->second;
        m_sessions.erase(m_sessions.begin());
    }

    CliCommandHolder* command = NULL;
    while (cliCmdQueue.next(command))
        delete command;

    VMAP::VMapFactory::clear();
    MMAP::MMapFactory::clear();

    /// @todo free addSessQueue
}

/// Find a player in a specified zone
Player* World::FindPlayerInZone(uint32 zone)
{
    ///- circle through active sessions and return the first player found in the zone
    SessionMap::const_iterator itr;
    for (itr = m_sessions.begin(); itr != m_sessions.end(); ++itr)
    {
        if (!itr->second)
            continue;

        Player* player = itr->second->GetPlayer();
        if (!player)
            continue;

        if (player->IsInWorld() && player->GetZoneId() == zone)
            return player;
    }
    return NULL;
}

bool World::IsClosed() const
{
    return m_isClosed;
}

void World::SetClosed(bool val)
{
    m_isClosed = val;

    // Invert the value, for simplicity for scripters.
    sScriptMgr->OnOpenStateChange(!val);
}

void World::SetMotd(const std::string& motd)
{
    m_motd = motd;

    sScriptMgr->OnMotdChange(m_motd);
}

const char* World::GetMotd() const
{
    return m_motd.c_str();
}

/// Find a session by its id
WorldSession* World::FindSession(uint32 id) const
{
    SessionMap::const_iterator itr = m_sessions.find(id);

    if (itr != m_sessions.end())
        return itr->second;                                 // also can return NULL for kicked session
    else
        return NULL;
}

/// Remove a given session
bool World::RemoveSession(uint32 id)
{
    ///- Find the session, kick the user, but we can't delete session at this moment to prevent iterator invalidation
    SessionMap::const_iterator itr = m_sessions.find(id);

    if (itr != m_sessions.end() && itr->second)
    {
        if (itr->second->PlayerLoading())
            return false;

        itr->second->KickPlayer();
    }

    return true;
}

void World::AddSession(WorldSession* s)
{
    addSessQueue.add(s);
}

void World::AddSession_(WorldSession* s)
{
    ASSERT(s);

    //NOTE - Still there is race condition in WorldSession* being used in the Sockets

    ///- kick already loaded player with same account (if any) and remove session
    ///- if player is in loading and want to load again, return
    if (!RemoveSession (s->GetAccountId()))
    {
        s->KickPlayer();
        delete s;                                           // session not added yet in session list, so not listed in queue
        return;
    }

    // decrease session counts only at not reconnection case
    bool decrease_session = true;

    // if session already exist, prepare to it deleting at next world update
    // NOTE - KickPlayer() should be called on "old" in RemoveSession()
    {
        SessionMap::const_iterator old = m_sessions.find(s->GetAccountId());

        if (old != m_sessions.end())
        {
            // prevent decrease sessions count if session queued
            if (RemoveQueuedPlayer(old->second))
                decrease_session = false;
            // not remove replaced session form queue if listed
            delete old->second;
        }
    }

    m_sessions[s->GetAccountId()] = s;

    uint32 Sessions = GetActiveAndQueuedSessionCount();
    uint32 pLimit = GetPlayerAmountLimit();
    uint32 QueueSize = GetQueuedSessionCount(); //number of players in the queue

    //so we don't count the user trying to
    //login as a session and queue the socket that we are using
    if (decrease_session)
        --Sessions;

    if (pLimit > 0 && Sessions >= pLimit && !s->HasPermission(rbac::RBAC_PERM_SKIP_QUEUE) && !HasRecentlyDisconnected(s))
    {
        AddQueuedPlayer(s);
        UpdateMaxSessionCounters();
        TC_LOG_INFO("misc", "PlayerQueue: Account id %u is in Queue Position (%u).", s->GetAccountId(), ++QueueSize);
        return;
    }

    if (!s->WasRedirected())
    {
        s->SendAuthResponse(AUTH_OK, true);
        s->SendAddonsInfo();
        s->SendClientCacheVersion(sWorld->getIntConfig(CONFIG_CLIENTCACHE_VERSION));
        s->SendTutorialsData();
    }
    else
    {
        s->CheckCharactersAllowedToLogin();
        if (QueryResult result = CharacterDatabase.PQuery("SELECT guid FROM characters WHERE account = %u AND online > 0", s->GetAccountId()))
        {
            WorldPacket data(CMSG_PLAYER_LOGIN, 8);
            data << uint64((*result)[0].GetUInt32());
            s->HandlePlayerLoginOpcode(data);
        }
    }

    UpdateMaxSessionCounters();

    // Updates the population
    if (pLimit > 0)
    {
        float popu = (float)GetActiveSessionCount();              // updated number of users on the server
        popu /= pLimit;
        popu *= 2;
        TC_LOG_INFO("misc", "Server Population (%f).", popu);
    }
}

bool World::HasRecentlyDisconnected(WorldSession* session)
{
    if (!session)
        return false;

    if (uint32 tolerance = getIntConfig(CONFIG_INTERVAL_DISCONNECT_TOLERANCE))
    {
        for (DisconnectMap::iterator i = m_disconnects.begin(); i != m_disconnects.end();)
        {
            if (difftime(i->second, time(NULL)) < tolerance)
            {
                if (i->first == session->GetAccountId())
                    return true;
                ++i;
            }
            else
                m_disconnects.erase(i++);
        }
    }
    return false;
 }

int32 World::GetQueuePos(WorldSession* sess)
{
    uint32 position = 1;

    for (Queue::const_iterator iter = m_QueuedPlayer.begin(); iter != m_QueuedPlayer.end(); ++iter, ++position)
        if ((*iter) == sess)
            return position;

    return 0;
}

void World::AddQueuedPlayer(WorldSession* sess)
{
    sess->SetInQueue(true);
    m_QueuedPlayer.push_back(sess);

    // The 1st SMSG_AUTH_RESPONSE needs to contain other info too.
    sess->SendAuthResponse(AUTH_WAIT_QUEUE, false, GetQueuePos(sess));
}

bool World::RemoveQueuedPlayer(WorldSession* sess)
{
    // sessions count including queued to remove (if removed_session set)
    uint32 sessions = GetActiveSessionCount();

    uint32 position = 1;
    Queue::iterator iter = m_QueuedPlayer.begin();

    // search to remove and count skipped positions
    bool found = false;

    for (; iter != m_QueuedPlayer.end(); ++iter, ++position)
    {
        if (*iter == sess)
        {
            sess->SetInQueue(false);
            sess->ResetTimeOutTime();
            iter = m_QueuedPlayer.erase(iter);
            found = true;                                   // removing queued session
            break;
        }
    }

    // iter point to next socked after removed or end()
    // position store position of removed socket and then new position next socket after removed

    // if session not queued then we need decrease sessions count
    if (!found && sessions)
        --sessions;

    // accept first in queue
    if ((!m_playerLimit || sessions < m_playerLimit) && !m_QueuedPlayer.empty())
    {
        WorldSession* pop_sess = m_QueuedPlayer.front();
        pop_sess->SetInQueue(false);
        pop_sess->ResetTimeOutTime();
        pop_sess->SendAuthWaitQue(0);
        pop_sess->SendAddonsInfo();

        pop_sess->SendClientCacheVersion(sWorld->getIntConfig(CONFIG_CLIENTCACHE_VERSION));
        pop_sess->SendAccountDataTimes(GLOBAL_CACHE_MASK);
        pop_sess->SendTutorialsData();

        m_QueuedPlayer.pop_front();

        // update iter to point first queued socket or end() if queue is empty now
        iter = m_QueuedPlayer.begin();
        position = 1;
    }

    // update position from iter to end()
    // iter point to first not updated socket, position store new position
    for (; iter != m_QueuedPlayer.end(); ++iter, ++position)
        (*iter)->SendAuthWaitQue(position);

    return found;
}

/// Initialize config values
void World::LoadConfigSettings(bool reload)
{
    if (reload)
    {
        std::string configError;
        if (!sConfigMgr->Reload(configError))
        {
            TC_LOG_ERROR("misc", "World settings reload fail: %s.", configError.c_str());
            return;
        }
        sLog->LoadFromConfig();
    }

    ///- Read the player limit and the Message of the day from the config file
    SetPlayerAmountLimit(sConfigMgr->GetIntDefault("PlayerLimit", 100));
    SetMotd(sConfigMgr->GetStringDefault("Motd", "Welcome to a Trinity Core Server."));

    ///- Read ticket system setting from the config file
    m_bool_configs[CONFIG_ALLOW_TICKETS] = sConfigMgr->GetBoolDefault("AllowTickets", true);

    ///- Get string for new logins (newly created characters)
    SetNewCharString(sConfigMgr->GetStringDefault("PlayerStart.String", ""));

    ///- Send server info on login?
    m_int_configs[CONFIG_ENABLE_SINFO_LOGIN] = sConfigMgr->GetIntDefault("Server.LoginInfo", 0);

    ///- Read all rates from the config file
    rate_values[RATE_HEALTH]      = sConfigMgr->GetFloatDefault("Rate.Health", 1.0f);
    if (rate_values[RATE_HEALTH] < 0)
    {
        TC_LOG_ERROR("server.loading", "Rate.Health (%f) must be > 0. Using 1 instead.", rate_values[RATE_HEALTH]);
        rate_values[RATE_HEALTH] = 1;
    }
    rate_values[RATE_POWER_MANA]  = sConfigMgr->GetFloatDefault("Rate.Mana", 1.0f);
    if (rate_values[RATE_POWER_MANA] < 0)
    {
        TC_LOG_ERROR("server.loading", "Rate.Mana (%f) must be > 0. Using 1 instead.", rate_values[RATE_POWER_MANA]);
        rate_values[RATE_POWER_MANA] = 1;
    }
    rate_values[RATE_POWER_RAGE_INCOME] = sConfigMgr->GetFloatDefault("Rate.Rage.Income", 1.0f);
    rate_values[RATE_POWER_RAGE_LOSS]   = sConfigMgr->GetFloatDefault("Rate.Rage.Loss", 1.0f);
    if (rate_values[RATE_POWER_RAGE_LOSS] < 0)
    {
        TC_LOG_ERROR("server.loading", "Rate.Rage.Loss (%f) must be > 0. Using 1 instead.", rate_values[RATE_POWER_RAGE_LOSS]);
        rate_values[RATE_POWER_RAGE_LOSS] = 1;
    }
    rate_values[RATE_POWER_RUNICPOWER_INCOME] = sConfigMgr->GetFloatDefault("Rate.RunicPower.Income", 1.0f);
    rate_values[RATE_POWER_RUNICPOWER_LOSS]   = sConfigMgr->GetFloatDefault("Rate.RunicPower.Loss", 1.0f);
    if (rate_values[RATE_POWER_RUNICPOWER_LOSS] < 0)
    {
        TC_LOG_ERROR("server.loading", "Rate.RunicPower.Loss (%f) must be > 0. Using 1 instead.", rate_values[RATE_POWER_RUNICPOWER_LOSS]);
        rate_values[RATE_POWER_RUNICPOWER_LOSS] = 1;
    }
    rate_values[RATE_POWER_FOCUS]  = sConfigMgr->GetFloatDefault("Rate.Focus", 1.0f);
    rate_values[RATE_POWER_ENERGY] = sConfigMgr->GetFloatDefault("Rate.Energy", 1.0f);

    rate_values[RATE_SKILL_DISCOVERY]      = sConfigMgr->GetFloatDefault("Rate.Skill.Discovery", 1.0f);

    rate_values[RATE_DROP_ITEM_POOR]       = sConfigMgr->GetFloatDefault("Rate.Drop.Item.Poor", 1.0f);
    rate_values[RATE_DROP_ITEM_NORMAL]     = sConfigMgr->GetFloatDefault("Rate.Drop.Item.Normal", 1.0f);
    rate_values[RATE_DROP_ITEM_UNCOMMON]   = sConfigMgr->GetFloatDefault("Rate.Drop.Item.Uncommon", 1.0f);
    rate_values[RATE_DROP_ITEM_RARE]       = sConfigMgr->GetFloatDefault("Rate.Drop.Item.Rare", 1.0f);
    rate_values[RATE_DROP_ITEM_EPIC]       = sConfigMgr->GetFloatDefault("Rate.Drop.Item.Epic", 1.0f);
    rate_values[RATE_DROP_ITEM_LEGENDARY]  = sConfigMgr->GetFloatDefault("Rate.Drop.Item.Legendary", 1.0f);
    rate_values[RATE_DROP_ITEM_ARTIFACT]   = sConfigMgr->GetFloatDefault("Rate.Drop.Item.Artifact", 1.0f);
    rate_values[RATE_DROP_ITEM_REFERENCED] = sConfigMgr->GetFloatDefault("Rate.Drop.Item.Referenced", 1.0f);
    rate_values[RATE_DROP_ITEM_REFERENCED_AMOUNT] = sConfigMgr->GetFloatDefault("Rate.Drop.Item.ReferencedAmount", 1.0f);
    rate_values[RATE_DROP_MONEY]  = sConfigMgr->GetFloatDefault("Rate.Drop.Money", 1.0f);
    rate_values[RATE_XP_KILL]     = sConfigMgr->GetFloatDefault("Rate.XP.Kill", 1.0f);
    rate_values[RATE_XP_QUEST]    = sConfigMgr->GetFloatDefault("Rate.XP.Quest", 1.0f);
    rate_values[RATE_XP_EXPLORE]  = sConfigMgr->GetFloatDefault("Rate.XP.Explore", 1.0f);
    rate_values[RATE_REPAIRCOST]  = sConfigMgr->GetFloatDefault("Rate.RepairCost", 1.0f);
    if (rate_values[RATE_REPAIRCOST] < 0.0f)
    {
        TC_LOG_ERROR("server.loading", "Rate.RepairCost (%f) must be >=0. Using 0.0 instead.", rate_values[RATE_REPAIRCOST]);
        rate_values[RATE_REPAIRCOST] = 0.0f;
    }
    rate_values[RATE_REPUTATION_GAIN]  = sConfigMgr->GetFloatDefault("Rate.Reputation.Gain", 1.0f);
    rate_values[RATE_REPUTATION_LOWLEVEL_KILL]  = sConfigMgr->GetFloatDefault("Rate.Reputation.LowLevel.Kill", 1.0f);
    rate_values[RATE_REPUTATION_LOWLEVEL_QUEST]  = sConfigMgr->GetFloatDefault("Rate.Reputation.LowLevel.Quest", 1.0f);
    rate_values[RATE_REPUTATION_RECRUIT_A_FRIEND_BONUS] = sConfigMgr->GetFloatDefault("Rate.Reputation.RecruitAFriendBonus", 0.1f);
    rate_values[RATE_CREATURE_NORMAL_DAMAGE]          = sConfigMgr->GetFloatDefault("Rate.Creature.Normal.Damage", 1.0f);
    rate_values[RATE_CREATURE_ELITE_ELITE_DAMAGE]     = sConfigMgr->GetFloatDefault("Rate.Creature.Elite.Elite.Damage", 1.0f);
    rate_values[RATE_CREATURE_ELITE_RAREELITE_DAMAGE] = sConfigMgr->GetFloatDefault("Rate.Creature.Elite.RAREELITE.Damage", 1.0f);
    rate_values[RATE_CREATURE_ELITE_WORLDBOSS_DAMAGE] = sConfigMgr->GetFloatDefault("Rate.Creature.Elite.WORLDBOSS.Damage", 1.0f);
    rate_values[RATE_CREATURE_ELITE_RARE_DAMAGE]      = sConfigMgr->GetFloatDefault("Rate.Creature.Elite.RARE.Damage", 1.0f);
    rate_values[RATE_CREATURE_NORMAL_HP]          = sConfigMgr->GetFloatDefault("Rate.Creature.Normal.HP", 1.0f);
    rate_values[RATE_CREATURE_ELITE_ELITE_HP]     = sConfigMgr->GetFloatDefault("Rate.Creature.Elite.Elite.HP", 1.0f);
    rate_values[RATE_CREATURE_ELITE_RAREELITE_HP] = sConfigMgr->GetFloatDefault("Rate.Creature.Elite.RAREELITE.HP", 1.0f);
    rate_values[RATE_CREATURE_ELITE_WORLDBOSS_HP] = sConfigMgr->GetFloatDefault("Rate.Creature.Elite.WORLDBOSS.HP", 1.0f);
    rate_values[RATE_CREATURE_ELITE_RARE_HP]      = sConfigMgr->GetFloatDefault("Rate.Creature.Elite.RARE.HP", 1.0f);
    rate_values[RATE_CREATURE_NORMAL_SPELLDAMAGE]          = sConfigMgr->GetFloatDefault("Rate.Creature.Normal.SpellDamage", 1.0f);
    rate_values[RATE_CREATURE_ELITE_ELITE_SPELLDAMAGE]     = sConfigMgr->GetFloatDefault("Rate.Creature.Elite.Elite.SpellDamage", 1.0f);
    rate_values[RATE_CREATURE_ELITE_RAREELITE_SPELLDAMAGE] = sConfigMgr->GetFloatDefault("Rate.Creature.Elite.RAREELITE.SpellDamage", 1.0f);
    rate_values[RATE_CREATURE_ELITE_WORLDBOSS_SPELLDAMAGE] = sConfigMgr->GetFloatDefault("Rate.Creature.Elite.WORLDBOSS.SpellDamage", 1.0f);
    rate_values[RATE_CREATURE_ELITE_RARE_SPELLDAMAGE]      = sConfigMgr->GetFloatDefault("Rate.Creature.Elite.RARE.SpellDamage", 1.0f);
    rate_values[RATE_CREATURE_AGGRO]  = sConfigMgr->GetFloatDefault("Rate.Creature.Aggro", 1.0f);
    rate_values[RATE_REST_INGAME]                    = sConfigMgr->GetFloatDefault("Rate.Rest.InGame", 1.0f);
    rate_values[RATE_REST_OFFLINE_IN_TAVERN_OR_CITY] = sConfigMgr->GetFloatDefault("Rate.Rest.Offline.InTavernOrCity", 1.0f);
    rate_values[RATE_REST_OFFLINE_IN_WILDERNESS]     = sConfigMgr->GetFloatDefault("Rate.Rest.Offline.InWilderness", 1.0f);
    rate_values[RATE_DAMAGE_FALL]  = sConfigMgr->GetFloatDefault("Rate.Damage.Fall", 1.0f);
    rate_values[RATE_AUCTION_TIME]  = sConfigMgr->GetFloatDefault("Rate.Auction.Time", 1.0f);
    rate_values[RATE_AUCTION_DEPOSIT] = sConfigMgr->GetFloatDefault("Rate.Auction.Deposit", 1.0f);
    rate_values[RATE_AUCTION_CUT] = sConfigMgr->GetFloatDefault("Rate.Auction.Cut", 1.0f);
    rate_values[RATE_HONOR] = sConfigMgr->GetFloatDefault("Rate.Honor", 1.0f);
    rate_values[RATE_INSTANCE_RESET_TIME] = sConfigMgr->GetFloatDefault("Rate.InstanceResetTime", 1.0f);
    rate_values[RATE_TALENT] = sConfigMgr->GetFloatDefault("Rate.Talent", 1.0f);
    if (rate_values[RATE_TALENT] < 0.0f)
    {
        TC_LOG_ERROR("server.loading", "Rate.Talent (%f) must be > 0. Using 1 instead.", rate_values[RATE_TALENT]);
        rate_values[RATE_TALENT] = 1.0f;
    }
    rate_values[RATE_MOVESPEED] = sConfigMgr->GetFloatDefault("Rate.MoveSpeed", 1.0f);
    if (rate_values[RATE_MOVESPEED] < 0)
    {
        TC_LOG_ERROR("server.loading", "Rate.MoveSpeed (%f) must be > 0. Using 1 instead.", rate_values[RATE_MOVESPEED]);
        rate_values[RATE_MOVESPEED] = 1.0f;
    }
    for (uint8 i = 0; i < MAX_MOVE_TYPE; ++i) playerBaseMoveSpeed[i] = baseMoveSpeed[i] * rate_values[RATE_MOVESPEED];
    rate_values[RATE_CORPSE_DECAY_LOOTED] = sConfigMgr->GetFloatDefault("Rate.Corpse.Decay.Looted", 0.5f);

    rate_values[RATE_TARGET_POS_RECALCULATION_RANGE] = sConfigMgr->GetFloatDefault("TargetPosRecalculateRange", 1.5f);
    if (rate_values[RATE_TARGET_POS_RECALCULATION_RANGE] < CONTACT_DISTANCE)
    {
        TC_LOG_ERROR("server.loading", "TargetPosRecalculateRange (%f) must be >= %f. Using %f instead.", rate_values[RATE_TARGET_POS_RECALCULATION_RANGE], CONTACT_DISTANCE, CONTACT_DISTANCE);
        rate_values[RATE_TARGET_POS_RECALCULATION_RANGE] = CONTACT_DISTANCE;
    }
    else if (rate_values[RATE_TARGET_POS_RECALCULATION_RANGE] > NOMINAL_MELEE_RANGE)
    {
        TC_LOG_ERROR("server.loading", "TargetPosRecalculateRange (%f) must be <= %f. Using %f instead.",
            rate_values[RATE_TARGET_POS_RECALCULATION_RANGE], NOMINAL_MELEE_RANGE, NOMINAL_MELEE_RANGE);
        rate_values[RATE_TARGET_POS_RECALCULATION_RANGE] = NOMINAL_MELEE_RANGE;
    }

    rate_values[RATE_DURABILITY_LOSS_ON_DEATH]  = sConfigMgr->GetFloatDefault("DurabilityLoss.OnDeath", 10.0f);
    if (rate_values[RATE_DURABILITY_LOSS_ON_DEATH] < 0.0f)
    {
        TC_LOG_ERROR("server.loading", "DurabilityLoss.OnDeath (%f) must be >=0. Using 0.0 instead.", rate_values[RATE_DURABILITY_LOSS_ON_DEATH]);
        rate_values[RATE_DURABILITY_LOSS_ON_DEATH] = 0.0f;
    }
    if (rate_values[RATE_DURABILITY_LOSS_ON_DEATH] > 100.0f)
    {
        TC_LOG_ERROR("server.loading", "DurabilityLoss.OnDeath (%f) must be <= 100. Using 100.0 instead.", rate_values[RATE_DURABILITY_LOSS_ON_DEATH]);
        rate_values[RATE_DURABILITY_LOSS_ON_DEATH] = 0.0f;
    }
    rate_values[RATE_DURABILITY_LOSS_ON_DEATH] = rate_values[RATE_DURABILITY_LOSS_ON_DEATH] / 100.0f;

    rate_values[RATE_DURABILITY_LOSS_DAMAGE] = sConfigMgr->GetFloatDefault("DurabilityLossChance.Damage", 0.5f);
    if (rate_values[RATE_DURABILITY_LOSS_DAMAGE] < 0.0f)
    {
        TC_LOG_ERROR("server.loading", "DurabilityLossChance.Damage (%f) must be >=0. Using 0.0 instead.", rate_values[RATE_DURABILITY_LOSS_DAMAGE]);
        rate_values[RATE_DURABILITY_LOSS_DAMAGE] = 0.0f;
    }
    rate_values[RATE_DURABILITY_LOSS_ABSORB] = sConfigMgr->GetFloatDefault("DurabilityLossChance.Absorb", 0.5f);
    if (rate_values[RATE_DURABILITY_LOSS_ABSORB] < 0.0f)
    {
        TC_LOG_ERROR("server.loading", "DurabilityLossChance.Absorb (%f) must be >=0. Using 0.0 instead.", rate_values[RATE_DURABILITY_LOSS_ABSORB]);
        rate_values[RATE_DURABILITY_LOSS_ABSORB] = 0.0f;
    }
    rate_values[RATE_DURABILITY_LOSS_PARRY] = sConfigMgr->GetFloatDefault("DurabilityLossChance.Parry", 0.05f);
    if (rate_values[RATE_DURABILITY_LOSS_PARRY] < 0.0f)
    {
        TC_LOG_ERROR("server.loading", "DurabilityLossChance.Parry (%f) must be >=0. Using 0.0 instead.", rate_values[RATE_DURABILITY_LOSS_PARRY]);
        rate_values[RATE_DURABILITY_LOSS_PARRY] = 0.0f;
    }
    rate_values[RATE_DURABILITY_LOSS_BLOCK] = sConfigMgr->GetFloatDefault("DurabilityLossChance.Block", 0.05f);
    if (rate_values[RATE_DURABILITY_LOSS_BLOCK] < 0.0f)
    {
        TC_LOG_ERROR("server.loading", "DurabilityLossChance.Block (%f) must be >=0. Using 0.0 instead.", rate_values[RATE_DURABILITY_LOSS_BLOCK]);
        rate_values[RATE_DURABILITY_LOSS_BLOCK] = 0.0f;
    }
    rate_values[RATE_MONEY_QUEST] = sConfigMgr->GetFloatDefault("Rate.Quest.Money.Reward", 1.0f);
    if (rate_values[RATE_MONEY_QUEST] < 0.0f)
    {
        TC_LOG_ERROR("server.loading", "Rate.Quest.Money.Reward (%f) must be >=0. Using 0 instead.", rate_values[RATE_MONEY_QUEST]);
        rate_values[RATE_MONEY_QUEST] = 0.0f;
    }
    rate_values[RATE_MONEY_MAX_LEVEL_QUEST] = sConfigMgr->GetFloatDefault("Rate.Quest.Money.Max.Level.Reward", 1.0f);
    if (rate_values[RATE_MONEY_MAX_LEVEL_QUEST] < 0.0f)
    {
        TC_LOG_ERROR("server.loading", "Rate.Quest.Money.Max.Level.Reward (%f) must be >=0. Using 0 instead.", rate_values[RATE_MONEY_MAX_LEVEL_QUEST]);
        rate_values[RATE_MONEY_MAX_LEVEL_QUEST] = 0.0f;
    }
    ///- Read other configuration items from the config file

    m_bool_configs[CONFIG_DURABILITY_LOSS_IN_PVP] = sConfigMgr->GetBoolDefault("DurabilityLoss.InPvP", false);

    m_int_configs[CONFIG_COMPRESSION] = sConfigMgr->GetIntDefault("Compression", 1);
    if (m_int_configs[CONFIG_COMPRESSION] < 1 || m_int_configs[CONFIG_COMPRESSION] > 9)
    {
        TC_LOG_ERROR("server.loading", "Compression level (%i) must be in range 1..9. Using default compression level (1).", m_int_configs[CONFIG_COMPRESSION]);
        m_int_configs[CONFIG_COMPRESSION] = 1;
    }
    m_bool_configs[CONFIG_ADDON_CHANNEL] = sConfigMgr->GetBoolDefault("AddonChannel", true);
    m_bool_configs[CONFIG_CLEAN_CHARACTER_DB] = sConfigMgr->GetBoolDefault("CleanCharacterDB", false);
    m_int_configs[CONFIG_PERSISTENT_CHARACTER_CLEAN_FLAGS] = sConfigMgr->GetIntDefault("PersistentCharacterCleanFlags", 0);
    m_int_configs[CONFIG_CHAT_CHANNEL_LEVEL_REQ] = sConfigMgr->GetIntDefault("ChatLevelReq.Channel", 1);
    m_int_configs[CONFIG_CHAT_WHISPER_LEVEL_REQ] = sConfigMgr->GetIntDefault("ChatLevelReq.Whisper", 1);
    m_int_configs[CONFIG_CHAT_SAY_LEVEL_REQ] = sConfigMgr->GetIntDefault("ChatLevelReq.Say", 1);
    m_int_configs[CONFIG_TRADE_LEVEL_REQ] = sConfigMgr->GetIntDefault("LevelReq.Trade", 1);
    m_int_configs[CONFIG_TICKET_LEVEL_REQ] = sConfigMgr->GetIntDefault("LevelReq.Ticket", 1);
    m_int_configs[CONFIG_AUCTION_LEVEL_REQ] = sConfigMgr->GetIntDefault("LevelReq.Auction", 1);
    m_int_configs[CONFIG_MAIL_LEVEL_REQ] = sConfigMgr->GetIntDefault("LevelReq.Mail", 1);
    m_bool_configs[CONFIG_PRESERVE_CUSTOM_CHANNELS] = sConfigMgr->GetBoolDefault("PreserveCustomChannels", false);
    m_int_configs[CONFIG_PRESERVE_CUSTOM_CHANNEL_DURATION] = sConfigMgr->GetIntDefault("PreserveCustomChannelDuration", 14);
    m_bool_configs[CONFIG_GRID_UNLOAD] = sConfigMgr->GetBoolDefault("GridUnload", true);
    m_int_configs[CONFIG_INTERVAL_SAVE] = sConfigMgr->GetIntDefault("PlayerSaveInterval", 15 * MINUTE * IN_MILLISECONDS);
    m_int_configs[CONFIG_INTERVAL_DISCONNECT_TOLERANCE] = sConfigMgr->GetIntDefault("DisconnectToleranceInterval", 0);
    m_bool_configs[CONFIG_STATS_SAVE_ONLY_ON_LOGOUT] = sConfigMgr->GetBoolDefault("PlayerSave.Stats.SaveOnlyOnLogout", true);

    m_int_configs[CONFIG_MIN_LEVEL_STAT_SAVE] = sConfigMgr->GetIntDefault("PlayerSave.Stats.MinLevel", 0);
    if (m_int_configs[CONFIG_MIN_LEVEL_STAT_SAVE] > MAX_LEVEL)
    {
        TC_LOG_ERROR("server.loading", "PlayerSave.Stats.MinLevel (%i) must be in range 0..80. Using default, do not save character stats (0).", m_int_configs[CONFIG_MIN_LEVEL_STAT_SAVE]);
        m_int_configs[CONFIG_MIN_LEVEL_STAT_SAVE] = 0;
    }

    m_int_configs[CONFIG_INTERVAL_GRIDCLEAN] = sConfigMgr->GetIntDefault("GridCleanUpDelay", 5 * MINUTE * IN_MILLISECONDS);
    if (m_int_configs[CONFIG_INTERVAL_GRIDCLEAN] < MIN_GRID_DELAY)
    {
        TC_LOG_ERROR("server.loading", "GridCleanUpDelay (%i) must be greater %u. Use this minimal value.", m_int_configs[CONFIG_INTERVAL_GRIDCLEAN], MIN_GRID_DELAY);
        m_int_configs[CONFIG_INTERVAL_GRIDCLEAN] = MIN_GRID_DELAY;
    }
    if (reload)
        sMapMgr->SetGridCleanUpDelay(m_int_configs[CONFIG_INTERVAL_GRIDCLEAN]);

    m_int_configs[CONFIG_INTERVAL_MAPUPDATE] = sConfigMgr->GetIntDefault("MapUpdateInterval", 100);
    if (m_int_configs[CONFIG_INTERVAL_MAPUPDATE] < MIN_MAP_UPDATE_DELAY)
    {
        TC_LOG_ERROR("server.loading", "MapUpdateInterval (%i) must be greater %u. Use this minimal value.", m_int_configs[CONFIG_INTERVAL_MAPUPDATE], MIN_MAP_UPDATE_DELAY);
        m_int_configs[CONFIG_INTERVAL_MAPUPDATE] = MIN_MAP_UPDATE_DELAY;
    }
    if (reload)
        sMapMgr->SetMapUpdateInterval(m_int_configs[CONFIG_INTERVAL_MAPUPDATE]);

    m_int_configs[CONFIG_INTERVAL_CHANGEWEATHER] = sConfigMgr->GetIntDefault("ChangeWeatherInterval", 10 * MINUTE * IN_MILLISECONDS);

    if (reload)
    {
        uint32 val = sConfigMgr->GetIntDefault("WorldServerPort", 8085);
        if (val != m_int_configs[CONFIG_PORT_WORLD])
            TC_LOG_ERROR("server.loading", "WorldServerPort option can't be changed at worldserver.conf reload, using current value (%u).", m_int_configs[CONFIG_PORT_WORLD]);
    }
    else
        m_int_configs[CONFIG_PORT_WORLD] = sConfigMgr->GetIntDefault("WorldServerPort", 8085);

    m_int_configs[CONFIG_SOCKET_TIMEOUTTIME] = sConfigMgr->GetIntDefault("SocketTimeOutTime", 900000);
    m_int_configs[CONFIG_SESSION_ADD_DELAY] = sConfigMgr->GetIntDefault("SessionAddDelay", 10000);

    m_float_configs[CONFIG_GROUP_XP_DISTANCE] = sConfigMgr->GetFloatDefault("MaxGroupXPDistance", 74.0f);
    m_float_configs[CONFIG_MAX_RECRUIT_A_FRIEND_DISTANCE] = sConfigMgr->GetFloatDefault("MaxRecruitAFriendBonusDistance", 100.0f);

    /// @todo Add MonsterSight and GuarderSight (with meaning) in worldserver.conf or put them as define
    m_float_configs[CONFIG_SIGHT_MONSTER] = sConfigMgr->GetFloatDefault("MonsterSight", 50.0f);
    m_float_configs[CONFIG_SIGHT_GUARDER] = sConfigMgr->GetFloatDefault("GuarderSight", 50.0f);

    if (reload)
    {
        uint32 val = sConfigMgr->GetIntDefault("GameType", 0);
        if (val != m_int_configs[CONFIG_GAME_TYPE])
            TC_LOG_ERROR("server.loading", "GameType option can't be changed at worldserver.conf reload, using current value (%u).", m_int_configs[CONFIG_GAME_TYPE]);
    }
    else
        m_int_configs[CONFIG_GAME_TYPE] = sConfigMgr->GetIntDefault("GameType", 0);

    if (reload)
    {
        uint32 val = sConfigMgr->GetIntDefault("RealmZone", REALM_ZONE_DEVELOPMENT);
        if (val != m_int_configs[CONFIG_REALM_ZONE])
            TC_LOG_ERROR("server.loading", "RealmZone option can't be changed at worldserver.conf reload, using current value (%u).", m_int_configs[CONFIG_REALM_ZONE]);
    }
    else
        m_int_configs[CONFIG_REALM_ZONE] = sConfigMgr->GetIntDefault("RealmZone", REALM_ZONE_DEVELOPMENT);

    m_bool_configs[CONFIG_ALLOW_TWO_SIDE_INTERACTION_CALENDAR]= sConfigMgr->GetBoolDefault("AllowTwoSide.Interaction.Calendar", false);
    m_bool_configs[CONFIG_ALLOW_TWO_SIDE_INTERACTION_CHANNEL] = sConfigMgr->GetBoolDefault("AllowTwoSide.Interaction.Channel", false);
    m_bool_configs[CONFIG_ALLOW_TWO_SIDE_INTERACTION_GROUP]   = sConfigMgr->GetBoolDefault("AllowTwoSide.Interaction.Group", false);
    m_bool_configs[CONFIG_ALLOW_TWO_SIDE_INTERACTION_GUILD]   = sConfigMgr->GetBoolDefault("AllowTwoSide.Interaction.Guild", false);
    m_bool_configs[CONFIG_ALLOW_TWO_SIDE_INTERACTION_AUCTION] = sConfigMgr->GetBoolDefault("AllowTwoSide.Interaction.Auction", false);
    m_bool_configs[CONFIG_ALLOW_TWO_SIDE_TRADE]               = sConfigMgr->GetBoolDefault("AllowTwoSide.Trade", false);
    m_int_configs[CONFIG_STRICT_PLAYER_NAMES]                 = sConfigMgr->GetIntDefault ("StrictPlayerNames",  0);
    m_int_configs[CONFIG_STRICT_CHARTER_NAMES]                = sConfigMgr->GetIntDefault ("StrictCharterNames", 0);
    m_int_configs[CONFIG_STRICT_PET_NAMES]                    = sConfigMgr->GetIntDefault ("StrictPetNames",     0);

    m_int_configs[CONFIG_MIN_PLAYER_NAME]                     = sConfigMgr->GetIntDefault ("MinPlayerName",  2);
    if (m_int_configs[CONFIG_MIN_PLAYER_NAME] < 1 || m_int_configs[CONFIG_MIN_PLAYER_NAME] > MAX_PLAYER_NAME)
    {
        TC_LOG_ERROR("server.loading", "MinPlayerName (%i) must be in range 1..%u. Set to 2.", m_int_configs[CONFIG_MIN_PLAYER_NAME], MAX_PLAYER_NAME);
        m_int_configs[CONFIG_MIN_PLAYER_NAME] = 2;
    }

    m_int_configs[CONFIG_MIN_CHARTER_NAME]                    = sConfigMgr->GetIntDefault ("MinCharterName", 2);
    if (m_int_configs[CONFIG_MIN_CHARTER_NAME] < 1 || m_int_configs[CONFIG_MIN_CHARTER_NAME] > MAX_CHARTER_NAME)
    {
        TC_LOG_ERROR("server.loading", "MinCharterName (%i) must be in range 1..%u. Set to 2.", m_int_configs[CONFIG_MIN_CHARTER_NAME], MAX_CHARTER_NAME);
        m_int_configs[CONFIG_MIN_CHARTER_NAME] = 2;
    }

    m_int_configs[CONFIG_MIN_PET_NAME]                        = sConfigMgr->GetIntDefault ("MinPetName",     2);
    if (m_int_configs[CONFIG_MIN_PET_NAME] < 1 || m_int_configs[CONFIG_MIN_PET_NAME] > MAX_PET_NAME)
    {
        TC_LOG_ERROR("server.loading", "MinPetName (%i) must be in range 1..%u. Set to 2.", m_int_configs[CONFIG_MIN_PET_NAME], MAX_PET_NAME);
        m_int_configs[CONFIG_MIN_PET_NAME] = 2;
    }

    m_int_configs[CONFIG_CHARACTER_CREATING_DISABLED] = sConfigMgr->GetIntDefault("CharacterCreating.Disabled", 0);
    m_int_configs[CONFIG_CHARACTER_CREATING_DISABLED_RACEMASK] = sConfigMgr->GetIntDefault("CharacterCreating.Disabled.RaceMask", 0);
    m_int_configs[CONFIG_CHARACTER_CREATING_DISABLED_CLASSMASK] = sConfigMgr->GetIntDefault("CharacterCreating.Disabled.ClassMask", 0);

    m_int_configs[CONFIG_CHARACTERS_PER_REALM] = sConfigMgr->GetIntDefault("CharactersPerRealm", 10);
    if (m_int_configs[CONFIG_CHARACTERS_PER_REALM] < 1 || m_int_configs[CONFIG_CHARACTERS_PER_REALM] > 10)
    {
        TC_LOG_ERROR("server.loading", "CharactersPerRealm (%i) must be in range 1..10. Set to 10.", m_int_configs[CONFIG_CHARACTERS_PER_REALM]);
        m_int_configs[CONFIG_CHARACTERS_PER_REALM] = 10;
    }

    // must be after CONFIG_CHARACTERS_PER_REALM
    m_int_configs[CONFIG_CHARACTERS_PER_ACCOUNT] = sConfigMgr->GetIntDefault("CharactersPerAccount", 50);
    if (m_int_configs[CONFIG_CHARACTERS_PER_ACCOUNT] < m_int_configs[CONFIG_CHARACTERS_PER_REALM])
    {
        TC_LOG_ERROR("server.loading", "CharactersPerAccount (%i) can't be less than CharactersPerRealm (%i).", m_int_configs[CONFIG_CHARACTERS_PER_ACCOUNT], m_int_configs[CONFIG_CHARACTERS_PER_REALM]);
        m_int_configs[CONFIG_CHARACTERS_PER_ACCOUNT] = m_int_configs[CONFIG_CHARACTERS_PER_REALM];
    }

    m_int_configs[CONFIG_HEROIC_CHARACTERS_PER_REALM] = sConfigMgr->GetIntDefault("HeroicCharactersPerRealm", 1);
    if (int32(m_int_configs[CONFIG_HEROIC_CHARACTERS_PER_REALM]) < 0 || m_int_configs[CONFIG_HEROIC_CHARACTERS_PER_REALM] > 10)
    {
        TC_LOG_ERROR("server.loading", "HeroicCharactersPerRealm (%i) must be in range 0..10. Set to 1.", m_int_configs[CONFIG_HEROIC_CHARACTERS_PER_REALM]);
        m_int_configs[CONFIG_HEROIC_CHARACTERS_PER_REALM] = 1;
    }

    m_int_configs[CONFIG_CHARACTER_CREATING_MIN_LEVEL_FOR_HEROIC_CHARACTER] = sConfigMgr->GetIntDefault("CharacterCreating.MinLevelForHeroicCharacter", 55);

    m_int_configs[CONFIG_SKIP_CINEMATICS] = sConfigMgr->GetIntDefault("SkipCinematics", 0);
    if (int32(m_int_configs[CONFIG_SKIP_CINEMATICS]) < 0 || m_int_configs[CONFIG_SKIP_CINEMATICS] > 2)
    {
        TC_LOG_ERROR("server.loading", "SkipCinematics (%i) must be in range 0..2. Set to 0.", m_int_configs[CONFIG_SKIP_CINEMATICS]);
        m_int_configs[CONFIG_SKIP_CINEMATICS] = 0;
    }

    if (reload)
    {
        uint32 val = sConfigMgr->GetIntDefault("MaxPlayerLevel", DEFAULT_MAX_LEVEL);
        if (val != m_int_configs[CONFIG_MAX_PLAYER_LEVEL])
            TC_LOG_ERROR("server.loading", "MaxPlayerLevel option can't be changed at config reload, using current value (%u).", m_int_configs[CONFIG_MAX_PLAYER_LEVEL]);
    }
    else
        m_int_configs[CONFIG_MAX_PLAYER_LEVEL] = sConfigMgr->GetIntDefault("MaxPlayerLevel", DEFAULT_MAX_LEVEL);

    if (m_int_configs[CONFIG_MAX_PLAYER_LEVEL] > MAX_LEVEL)
    {
        TC_LOG_ERROR("server.loading", "MaxPlayerLevel (%i) must be in range 1..%u. Set to %u.", m_int_configs[CONFIG_MAX_PLAYER_LEVEL], MAX_LEVEL, MAX_LEVEL);
        m_int_configs[CONFIG_MAX_PLAYER_LEVEL] = MAX_LEVEL;
    }

    m_int_configs[CONFIG_MIN_DUALSPEC_LEVEL] = sConfigMgr->GetIntDefault("MinDualSpecLevel", 40);

    m_int_configs[CONFIG_START_PLAYER_LEVEL] = sConfigMgr->GetIntDefault("StartPlayerLevel", 1);
    if (m_int_configs[CONFIG_START_PLAYER_LEVEL] < 1)
    {
        TC_LOG_ERROR("server.loading", "StartPlayerLevel (%i) must be in range 1..MaxPlayerLevel(%u). Set to 1.", m_int_configs[CONFIG_START_PLAYER_LEVEL], m_int_configs[CONFIG_MAX_PLAYER_LEVEL]);
        m_int_configs[CONFIG_START_PLAYER_LEVEL] = 1;
    }
    else if (m_int_configs[CONFIG_START_PLAYER_LEVEL] > m_int_configs[CONFIG_MAX_PLAYER_LEVEL])
    {
        TC_LOG_ERROR("server.loading", "StartPlayerLevel (%i) must be in range 1..MaxPlayerLevel(%u). Set to %u.", m_int_configs[CONFIG_START_PLAYER_LEVEL], m_int_configs[CONFIG_MAX_PLAYER_LEVEL], m_int_configs[CONFIG_MAX_PLAYER_LEVEL]);
        m_int_configs[CONFIG_START_PLAYER_LEVEL] = m_int_configs[CONFIG_MAX_PLAYER_LEVEL];
    }

    m_int_configs[CONFIG_START_HEROIC_PLAYER_LEVEL] = sConfigMgr->GetIntDefault("StartHeroicPlayerLevel", 55);
    if (m_int_configs[CONFIG_START_HEROIC_PLAYER_LEVEL] < 1)
    {
        TC_LOG_ERROR("server.loading", "StartHeroicPlayerLevel (%i) must be in range 1..MaxPlayerLevel(%u). Set to 55.",
            m_int_configs[CONFIG_START_HEROIC_PLAYER_LEVEL], m_int_configs[CONFIG_MAX_PLAYER_LEVEL]);
        m_int_configs[CONFIG_START_HEROIC_PLAYER_LEVEL] = 55;
    }
    else if (m_int_configs[CONFIG_START_HEROIC_PLAYER_LEVEL] > m_int_configs[CONFIG_MAX_PLAYER_LEVEL])
    {
        TC_LOG_ERROR("server.loading", "StartHeroicPlayerLevel (%i) must be in range 1..MaxPlayerLevel(%u). Set to %u.",
            m_int_configs[CONFIG_START_HEROIC_PLAYER_LEVEL], m_int_configs[CONFIG_MAX_PLAYER_LEVEL], m_int_configs[CONFIG_MAX_PLAYER_LEVEL]);
        m_int_configs[CONFIG_START_HEROIC_PLAYER_LEVEL] = m_int_configs[CONFIG_MAX_PLAYER_LEVEL];
    }

    m_int_configs[CONFIG_START_PLAYER_MONEY] = sConfigMgr->GetIntDefault("StartPlayerMoney", 0);
    if (int32(m_int_configs[CONFIG_START_PLAYER_MONEY]) < 0)
    {
        TC_LOG_ERROR("server.loading", "StartPlayerMoney (%i) must be in range 0..%u. Set to %u.", m_int_configs[CONFIG_START_PLAYER_MONEY], MAX_MONEY_AMOUNT, 0);
        m_int_configs[CONFIG_START_PLAYER_MONEY] = 0;
    }
    else if (m_int_configs[CONFIG_START_PLAYER_MONEY] > MAX_MONEY_AMOUNT)
    {
        TC_LOG_ERROR("server.loading", "StartPlayerMoney (%i) must be in range 0..%u. Set to %u.",
            m_int_configs[CONFIG_START_PLAYER_MONEY], MAX_MONEY_AMOUNT, MAX_MONEY_AMOUNT);
        m_int_configs[CONFIG_START_PLAYER_MONEY] = MAX_MONEY_AMOUNT;
    }

    m_int_configs[CONFIG_MAX_HONOR_POINTS] = sConfigMgr->GetIntDefault("MaxHonorPoints", 75000);
    if (int32(m_int_configs[CONFIG_MAX_HONOR_POINTS]) < 0)
    {
        TC_LOG_ERROR("server.loading", "MaxHonorPoints (%i) can't be negative. Set to 0.", m_int_configs[CONFIG_MAX_HONOR_POINTS]);
        m_int_configs[CONFIG_MAX_HONOR_POINTS] = 0;
    }

    m_int_configs[CONFIG_START_HONOR_POINTS] = sConfigMgr->GetIntDefault("StartHonorPoints", 0);
    if (int32(m_int_configs[CONFIG_START_HONOR_POINTS]) < 0)
    {
        TC_LOG_ERROR("server.loading", "StartHonorPoints (%i) must be in range 0..MaxHonorPoints(%u). Set to %u.",
            m_int_configs[CONFIG_START_HONOR_POINTS], m_int_configs[CONFIG_MAX_HONOR_POINTS], 0);
        m_int_configs[CONFIG_START_HONOR_POINTS] = 0;
    }
    else if (m_int_configs[CONFIG_START_HONOR_POINTS] > m_int_configs[CONFIG_MAX_HONOR_POINTS])
    {
        TC_LOG_ERROR("server.loading", "StartHonorPoints (%i) must be in range 0..MaxHonorPoints(%u). Set to %u.",
            m_int_configs[CONFIG_START_HONOR_POINTS], m_int_configs[CONFIG_MAX_HONOR_POINTS], m_int_configs[CONFIG_MAX_HONOR_POINTS]);
        m_int_configs[CONFIG_START_HONOR_POINTS] = m_int_configs[CONFIG_MAX_HONOR_POINTS];
    }

    m_int_configs[CONFIG_MAX_ARENA_POINTS] = sConfigMgr->GetIntDefault("MaxArenaPoints", 10000);
    if (int32(m_int_configs[CONFIG_MAX_ARENA_POINTS]) < 0)
    {
        TC_LOG_ERROR("server.loading", "MaxArenaPoints (%i) can't be negative. Set to 0.", m_int_configs[CONFIG_MAX_ARENA_POINTS]);
        m_int_configs[CONFIG_MAX_ARENA_POINTS] = 0;
    }

    m_int_configs[CONFIG_START_ARENA_POINTS] = sConfigMgr->GetIntDefault("StartArenaPoints", 0);
    if (int32(m_int_configs[CONFIG_START_ARENA_POINTS]) < 0)
    {
        TC_LOG_ERROR("server.loading", "StartArenaPoints (%i) must be in range 0..MaxArenaPoints(%u). Set to %u.",
            m_int_configs[CONFIG_START_ARENA_POINTS], m_int_configs[CONFIG_MAX_ARENA_POINTS], 0);
        m_int_configs[CONFIG_START_ARENA_POINTS] = 0;
    }
    else if (m_int_configs[CONFIG_START_ARENA_POINTS] > m_int_configs[CONFIG_MAX_ARENA_POINTS])
    {
        TC_LOG_ERROR("server.loading", "StartArenaPoints (%i) must be in range 0..MaxArenaPoints(%u). Set to %u.",
            m_int_configs[CONFIG_START_ARENA_POINTS], m_int_configs[CONFIG_MAX_ARENA_POINTS], m_int_configs[CONFIG_MAX_ARENA_POINTS]);
        m_int_configs[CONFIG_START_ARENA_POINTS] = m_int_configs[CONFIG_MAX_ARENA_POINTS];
    }

    m_int_configs[CONFIG_MAX_RECRUIT_A_FRIEND_BONUS_PLAYER_LEVEL] = sConfigMgr->GetIntDefault("RecruitAFriend.MaxLevel", 60);
    if (m_int_configs[CONFIG_MAX_RECRUIT_A_FRIEND_BONUS_PLAYER_LEVEL] > m_int_configs[CONFIG_MAX_PLAYER_LEVEL])
    {
        TC_LOG_ERROR("server.loading", "RecruitAFriend.MaxLevel (%i) must be in the range 0..MaxLevel(%u). Set to %u.",
            m_int_configs[CONFIG_MAX_RECRUIT_A_FRIEND_BONUS_PLAYER_LEVEL], m_int_configs[CONFIG_MAX_PLAYER_LEVEL], 60);
        m_int_configs[CONFIG_MAX_RECRUIT_A_FRIEND_BONUS_PLAYER_LEVEL] = 60;
    }

    m_int_configs[CONFIG_MAX_RECRUIT_A_FRIEND_BONUS_PLAYER_LEVEL_DIFFERENCE] = sConfigMgr->GetIntDefault("RecruitAFriend.MaxDifference", 4);
    m_bool_configs[CONFIG_ALL_TAXI_PATHS] = sConfigMgr->GetBoolDefault("AllFlightPaths", false);
    m_bool_configs[CONFIG_INSTANT_TAXI] = sConfigMgr->GetBoolDefault("InstantFlightPaths", false);

    m_bool_configs[CONFIG_INSTANCE_IGNORE_LEVEL] = sConfigMgr->GetBoolDefault("Instance.IgnoreLevel", false);
    m_bool_configs[CONFIG_INSTANCE_IGNORE_RAID]  = sConfigMgr->GetBoolDefault("Instance.IgnoreRaid", false);

    m_bool_configs[CONFIG_CAST_UNSTUCK] = sConfigMgr->GetBoolDefault("CastUnstuck", true);
    m_int_configs[CONFIG_INSTANCE_RESET_TIME_HOUR]  = sConfigMgr->GetIntDefault("Instance.ResetTimeHour", 4);
    m_int_configs[CONFIG_INSTANCE_UNLOAD_DELAY] = sConfigMgr->GetIntDefault("Instance.UnloadDelay", 30 * MINUTE * IN_MILLISECONDS);

    m_int_configs[CONFIG_MAX_PRIMARY_TRADE_SKILL] = sConfigMgr->GetIntDefault("MaxPrimaryTradeSkill", 2);
    m_int_configs[CONFIG_MIN_PETITION_SIGNS] = sConfigMgr->GetIntDefault("MinPetitionSigns", 9);
    if (m_int_configs[CONFIG_MIN_PETITION_SIGNS] > 9)
    {
        TC_LOG_ERROR("server.loading", "MinPetitionSigns (%i) must be in range 0..9. Set to 9.", m_int_configs[CONFIG_MIN_PETITION_SIGNS]);
        m_int_configs[CONFIG_MIN_PETITION_SIGNS] = 9;
    }

    m_int_configs[CONFIG_GM_LOGIN_STATE]        = sConfigMgr->GetIntDefault("GM.LoginState", 2);
    m_int_configs[CONFIG_GM_VISIBLE_STATE]      = sConfigMgr->GetIntDefault("GM.Visible", 2);
    m_int_configs[CONFIG_GM_CHAT]               = sConfigMgr->GetIntDefault("GM.Chat", 2);
    m_int_configs[CONFIG_GM_WHISPERING_TO]      = sConfigMgr->GetIntDefault("GM.WhisperingTo", 2);
    m_int_configs[CONFIG_GM_FREEZE_DURATION]    = sConfigMgr->GetIntDefault("GM.FreezeAuraDuration", 0);

    m_int_configs[CONFIG_GM_LEVEL_IN_GM_LIST]   = sConfigMgr->GetIntDefault("GM.InGMList.Level", SEC_ADMINISTRATOR);
    m_int_configs[CONFIG_GM_LEVEL_IN_WHO_LIST]  = sConfigMgr->GetIntDefault("GM.InWhoList.Level", SEC_ADMINISTRATOR);
    m_int_configs[CONFIG_START_GM_LEVEL]        = sConfigMgr->GetIntDefault("GM.StartLevel", 1);
    if (m_int_configs[CONFIG_START_GM_LEVEL] < m_int_configs[CONFIG_START_PLAYER_LEVEL])
    {
        TC_LOG_ERROR("server.loading", "GM.StartLevel (%i) must be in range StartPlayerLevel(%u)..%u. Set to %u.",
            m_int_configs[CONFIG_START_GM_LEVEL], m_int_configs[CONFIG_START_PLAYER_LEVEL], MAX_LEVEL, m_int_configs[CONFIG_START_PLAYER_LEVEL]);
        m_int_configs[CONFIG_START_GM_LEVEL] = m_int_configs[CONFIG_START_PLAYER_LEVEL];
    }
    else if (m_int_configs[CONFIG_START_GM_LEVEL] > MAX_LEVEL)
    {
        TC_LOG_ERROR("server.loading", "GM.StartLevel (%i) must be in range 1..%u. Set to %u.", m_int_configs[CONFIG_START_GM_LEVEL], MAX_LEVEL, MAX_LEVEL);
        m_int_configs[CONFIG_START_GM_LEVEL] = MAX_LEVEL;
    }
    m_bool_configs[CONFIG_ALLOW_GM_GROUP]       = sConfigMgr->GetBoolDefault("GM.AllowInvite", false);
    m_bool_configs[CONFIG_GM_LOWER_SECURITY] = sConfigMgr->GetBoolDefault("GM.LowerSecurity", false);
    m_float_configs[CONFIG_CHANCE_OF_GM_SURVEY] = sConfigMgr->GetFloatDefault("GM.TicketSystem.ChanceOfGMSurvey", 50.0f);

    m_int_configs[CONFIG_GROUP_VISIBILITY] = sConfigMgr->GetIntDefault("Visibility.GroupMode", 1);

    m_int_configs[CONFIG_MAIL_DELIVERY_DELAY] = sConfigMgr->GetIntDefault("MailDeliveryDelay", HOUR);

    m_int_configs[CONFIG_UPTIME_UPDATE] = sConfigMgr->GetIntDefault("UpdateUptimeInterval", 10);
    if (int32(m_int_configs[CONFIG_UPTIME_UPDATE]) <= 0)
    {
        TC_LOG_ERROR("server.loading", "UpdateUptimeInterval (%i) must be > 0, set to default 10.", m_int_configs[CONFIG_UPTIME_UPDATE]);
        m_int_configs[CONFIG_UPTIME_UPDATE] = 10;
    }
    if (reload)
    {
        m_timers[WUPDATE_UPTIME].SetInterval(m_int_configs[CONFIG_UPTIME_UPDATE]*MINUTE*IN_MILLISECONDS);
        m_timers[WUPDATE_UPTIME].Reset();
    }

    // log db cleanup interval
    m_int_configs[CONFIG_LOGDB_CLEARINTERVAL] = sConfigMgr->GetIntDefault("LogDB.Opt.ClearInterval", 10);
    if (int32(m_int_configs[CONFIG_LOGDB_CLEARINTERVAL]) <= 0)
    {
        TC_LOG_ERROR("server.loading", "LogDB.Opt.ClearInterval (%i) must be > 0, set to default 10.", m_int_configs[CONFIG_LOGDB_CLEARINTERVAL]);
        m_int_configs[CONFIG_LOGDB_CLEARINTERVAL] = 10;
    }
    if (reload)
    {
        m_timers[WUPDATE_CLEANDB].SetInterval(m_int_configs[CONFIG_LOGDB_CLEARINTERVAL] * MINUTE * IN_MILLISECONDS);
        m_timers[WUPDATE_CLEANDB].Reset();
    }
    m_int_configs[CONFIG_LOGDB_CLEARTIME] = sConfigMgr->GetIntDefault("LogDB.Opt.ClearTime", 1209600); // 14 days default
    TC_LOG_INFO("server.loading", "Will clear `logs` table of entries older than %i seconds every %u minutes.",
        m_int_configs[CONFIG_LOGDB_CLEARTIME], m_int_configs[CONFIG_LOGDB_CLEARINTERVAL]);

    m_int_configs[CONFIG_SKILL_CHANCE_ORANGE] = sConfigMgr->GetIntDefault("SkillChance.Orange", 100);
    m_int_configs[CONFIG_SKILL_CHANCE_YELLOW] = sConfigMgr->GetIntDefault("SkillChance.Yellow", 75);
    m_int_configs[CONFIG_SKILL_CHANCE_GREEN]  = sConfigMgr->GetIntDefault("SkillChance.Green", 25);
    m_int_configs[CONFIG_SKILL_CHANCE_GREY]   = sConfigMgr->GetIntDefault("SkillChance.Grey", 0);

    m_int_configs[CONFIG_SKILL_CHANCE_MINING_STEPS]  = sConfigMgr->GetIntDefault("SkillChance.MiningSteps", 75);
    m_int_configs[CONFIG_SKILL_CHANCE_SKINNING_STEPS]   = sConfigMgr->GetIntDefault("SkillChance.SkinningSteps", 75);

    m_bool_configs[CONFIG_SKILL_PROSPECTING] = sConfigMgr->GetBoolDefault("SkillChance.Prospecting", false);
    m_bool_configs[CONFIG_SKILL_MILLING] = sConfigMgr->GetBoolDefault("SkillChance.Milling", false);

    m_int_configs[CONFIG_SKILL_GAIN_CRAFTING]  = sConfigMgr->GetIntDefault("SkillGain.Crafting", 1);

    m_int_configs[CONFIG_SKILL_GAIN_DEFENSE]  = sConfigMgr->GetIntDefault("SkillGain.Defense", 1);

    m_int_configs[CONFIG_SKILL_GAIN_GATHERING]  = sConfigMgr->GetIntDefault("SkillGain.Gathering", 1);

    m_int_configs[CONFIG_SKILL_GAIN_WEAPON]  = sConfigMgr->GetIntDefault("SkillGain.Weapon", 1);

    m_int_configs[CONFIG_MAX_OVERSPEED_PINGS] = sConfigMgr->GetIntDefault("MaxOverspeedPings", 2);
    if (m_int_configs[CONFIG_MAX_OVERSPEED_PINGS] != 0 && m_int_configs[CONFIG_MAX_OVERSPEED_PINGS] < 2)
    {
        TC_LOG_ERROR("server.loading", "MaxOverspeedPings (%i) must be in range 2..infinity (or 0 to disable check). Set to 2.", m_int_configs[CONFIG_MAX_OVERSPEED_PINGS]);
        m_int_configs[CONFIG_MAX_OVERSPEED_PINGS] = 2;
    }

    m_bool_configs[CONFIG_SAVE_RESPAWN_TIME_IMMEDIATELY] = sConfigMgr->GetBoolDefault("SaveRespawnTimeImmediately", true);
    m_bool_configs[CONFIG_WEATHER] = sConfigMgr->GetBoolDefault("ActivateWeather", true);

    m_int_configs[CONFIG_DISABLE_BREATHING] = sConfigMgr->GetIntDefault("DisableWaterBreath", SEC_CONSOLE);

    m_bool_configs[CONFIG_ALWAYS_MAX_SKILL_FOR_LEVEL] = sConfigMgr->GetBoolDefault("AlwaysMaxSkillForLevel", false);

    if (reload)
    {
        uint32 val = sConfigMgr->GetIntDefault("Expansion", 2);
        if (val != m_int_configs[CONFIG_EXPANSION])
            TC_LOG_ERROR("server.loading", "Expansion option can't be changed at worldserver.conf reload, using current value (%u).", m_int_configs[CONFIG_EXPANSION]);
    }
    else
        m_int_configs[CONFIG_EXPANSION] = sConfigMgr->GetIntDefault("Expansion", 2);

    m_int_configs[CONFIG_CHATFLOOD_MESSAGE_COUNT] = sConfigMgr->GetIntDefault("ChatFlood.MessageCount", 10);
    m_int_configs[CONFIG_CHATFLOOD_MESSAGE_DELAY] = sConfigMgr->GetIntDefault("ChatFlood.MessageDelay", 1);
    m_int_configs[CONFIG_CHATFLOOD_MUTE_TIME]     = sConfigMgr->GetIntDefault("ChatFlood.MuteTime", 10);

    m_bool_configs[CONFIG_EVENT_ANNOUNCE] = sConfigMgr->GetBoolDefault("Event.Announce", false);

    m_float_configs[CONFIG_CREATURE_FAMILY_FLEE_ASSISTANCE_RADIUS] = sConfigMgr->GetFloatDefault("CreatureFamilyFleeAssistanceRadius", 30.0f);
    m_float_configs[CONFIG_CREATURE_FAMILY_ASSISTANCE_RADIUS] = sConfigMgr->GetFloatDefault("CreatureFamilyAssistanceRadius", 10.0f);
    m_int_configs[CONFIG_CREATURE_FAMILY_ASSISTANCE_DELAY]  = sConfigMgr->GetIntDefault("CreatureFamilyAssistanceDelay", 1500);
    m_int_configs[CONFIG_CREATURE_FAMILY_FLEE_DELAY]        = sConfigMgr->GetIntDefault("CreatureFamilyFleeDelay", 7000);

    m_int_configs[CONFIG_WORLD_BOSS_LEVEL_DIFF] = sConfigMgr->GetIntDefault("WorldBossLevelDiff", 3);

    // note: disable value (-1) will assigned as 0xFFFFFFF, to prevent overflow at calculations limit it to max possible player level MAX_LEVEL(100)
    m_int_configs[CONFIG_QUEST_LOW_LEVEL_HIDE_DIFF] = sConfigMgr->GetIntDefault("Quests.LowLevelHideDiff", 4);
    if (m_int_configs[CONFIG_QUEST_LOW_LEVEL_HIDE_DIFF] > MAX_LEVEL)
        m_int_configs[CONFIG_QUEST_LOW_LEVEL_HIDE_DIFF] = MAX_LEVEL;
    m_int_configs[CONFIG_QUEST_HIGH_LEVEL_HIDE_DIFF] = sConfigMgr->GetIntDefault("Quests.HighLevelHideDiff", 7);
    if (m_int_configs[CONFIG_QUEST_HIGH_LEVEL_HIDE_DIFF] > MAX_LEVEL)
        m_int_configs[CONFIG_QUEST_HIGH_LEVEL_HIDE_DIFF] = MAX_LEVEL;
    m_bool_configs[CONFIG_QUEST_IGNORE_RAID] = sConfigMgr->GetBoolDefault("Quests.IgnoreRaid", false);
    m_bool_configs[CONFIG_QUEST_IGNORE_AUTO_ACCEPT] = sConfigMgr->GetBoolDefault("Quests.IgnoreAutoAccept", false);
    m_bool_configs[CONFIG_QUEST_IGNORE_AUTO_COMPLETE] = sConfigMgr->GetBoolDefault("Quests.IgnoreAutoComplete", false);

    m_int_configs[CONFIG_RANDOM_BG_RESET_HOUR] = sConfigMgr->GetIntDefault("Battleground.Random.ResetHour", 6);
    if (m_int_configs[CONFIG_RANDOM_BG_RESET_HOUR] > 23)
    {
        TC_LOG_ERROR("server.loading", "Battleground.Random.ResetHour (%i) can't be load. Set to 6.", m_int_configs[CONFIG_RANDOM_BG_RESET_HOUR]);
        m_int_configs[CONFIG_RANDOM_BG_RESET_HOUR] = 6;
    }

    m_int_configs[CONFIG_GUILD_RESET_HOUR] = sConfigMgr->GetIntDefault("Guild.ResetHour", 6);
    if (m_int_configs[CONFIG_GUILD_RESET_HOUR] > 23)
    {
        TC_LOG_ERROR("misc", "Guild.ResetHour (%i) can't be load. Set to 6.", m_int_configs[CONFIG_GUILD_RESET_HOUR]);
        m_int_configs[CONFIG_GUILD_RESET_HOUR] = 6;
    }

    m_bool_configs[CONFIG_DETECT_POS_COLLISION] = sConfigMgr->GetBoolDefault("DetectPosCollision", true);

    m_bool_configs[CONFIG_RESTRICTED_LFG_CHANNEL]      = sConfigMgr->GetBoolDefault("Channel.RestrictedLfg", true);
    m_bool_configs[CONFIG_TALENTS_INSPECTING]           = sConfigMgr->GetBoolDefault("TalentsInspecting", true);
    m_bool_configs[CONFIG_CHAT_FAKE_MESSAGE_PREVENTING] = sConfigMgr->GetBoolDefault("ChatFakeMessagePreventing", false);
    m_int_configs[CONFIG_CHAT_STRICT_LINK_CHECKING_SEVERITY] = sConfigMgr->GetIntDefault("ChatStrictLinkChecking.Severity", 0);
    m_int_configs[CONFIG_CHAT_STRICT_LINK_CHECKING_KICK] = sConfigMgr->GetIntDefault("ChatStrictLinkChecking.Kick", 0);

    m_int_configs[CONFIG_CORPSE_DECAY_NORMAL]    = sConfigMgr->GetIntDefault("Corpse.Decay.NORMAL", 60);
    m_int_configs[CONFIG_CORPSE_DECAY_RARE]      = sConfigMgr->GetIntDefault("Corpse.Decay.RARE", 300);
    m_int_configs[CONFIG_CORPSE_DECAY_ELITE]     = sConfigMgr->GetIntDefault("Corpse.Decay.ELITE", 300);
    m_int_configs[CONFIG_CORPSE_DECAY_RAREELITE] = sConfigMgr->GetIntDefault("Corpse.Decay.RAREELITE", 300);
    m_int_configs[CONFIG_CORPSE_DECAY_WORLDBOSS] = sConfigMgr->GetIntDefault("Corpse.Decay.WORLDBOSS", 3600);

    m_int_configs[CONFIG_DEATH_SICKNESS_LEVEL]           = sConfigMgr->GetIntDefault ("Death.SicknessLevel", 11);
    m_bool_configs[CONFIG_DEATH_CORPSE_RECLAIM_DELAY_PVP] = sConfigMgr->GetBoolDefault("Death.CorpseReclaimDelay.PvP", true);
    m_bool_configs[CONFIG_DEATH_CORPSE_RECLAIM_DELAY_PVE] = sConfigMgr->GetBoolDefault("Death.CorpseReclaimDelay.PvE", true);
    m_bool_configs[CONFIG_DEATH_BONES_WORLD]              = sConfigMgr->GetBoolDefault("Death.Bones.World", true);
    m_bool_configs[CONFIG_DEATH_BONES_BG_OR_ARENA]        = sConfigMgr->GetBoolDefault("Death.Bones.BattlegroundOrArena", true);

    m_bool_configs[CONFIG_DIE_COMMAND_MODE] = sConfigMgr->GetBoolDefault("Die.Command.Mode", true);

    m_float_configs[CONFIG_THREAT_RADIUS] = sConfigMgr->GetFloatDefault("ThreatRadius", 60.0f);

    // always use declined names in the russian client
    m_bool_configs[CONFIG_DECLINED_NAMES_USED] =
        (m_int_configs[CONFIG_REALM_ZONE] == REALM_ZONE_RUSSIAN) ? true : sConfigMgr->GetBoolDefault("DeclinedNames", false);

    m_float_configs[CONFIG_LISTEN_RANGE_SAY]       = sConfigMgr->GetFloatDefault("ListenRange.Say", 25.0f);
    m_float_configs[CONFIG_LISTEN_RANGE_TEXTEMOTE] = sConfigMgr->GetFloatDefault("ListenRange.TextEmote", 25.0f);
    m_float_configs[CONFIG_LISTEN_RANGE_YELL]      = sConfigMgr->GetFloatDefault("ListenRange.Yell", 300.0f);

    m_bool_configs[CONFIG_BATTLEGROUND_CAST_DESERTER]                = sConfigMgr->GetBoolDefault("Battleground.CastDeserter", true);
    m_bool_configs[CONFIG_BATTLEGROUND_QUEUE_ANNOUNCER_ENABLE]       = sConfigMgr->GetBoolDefault("Battleground.QueueAnnouncer.Enable", false);
    m_bool_configs[CONFIG_BATTLEGROUND_QUEUE_ANNOUNCER_PLAYERONLY]   = sConfigMgr->GetBoolDefault("Battleground.QueueAnnouncer.PlayerOnly", false);
    m_bool_configs[CONFIG_BATTLEGROUND_STORE_STATISTICS_ENABLE]      = sConfigMgr->GetBoolDefault("Battleground.StoreStatistics.Enable", false);
    m_int_configs[CONFIG_BATTLEGROUND_INVITATION_TYPE]               = sConfigMgr->GetIntDefault ("Battleground.InvitationType", 0);
    m_int_configs[CONFIG_BATTLEGROUND_PREMATURE_FINISH_TIMER]        = sConfigMgr->GetIntDefault ("Battleground.PrematureFinishTimer", 5 * MINUTE * IN_MILLISECONDS);
    m_int_configs[CONFIG_BATTLEGROUND_PREMADE_GROUP_WAIT_FOR_MATCH]  = sConfigMgr->GetIntDefault ("Battleground.PremadeGroupWaitForMatch", 30 * MINUTE * IN_MILLISECONDS);
    m_bool_configs[CONFIG_BG_XP_FOR_KILL]                            = sConfigMgr->GetBoolDefault("Battleground.GiveXPForKills", false);
    m_int_configs[CONFIG_ARENA_MAX_RATING_DIFFERENCE]                = sConfigMgr->GetIntDefault ("Arena.MaxRatingDifference", 150);
    m_int_configs[CONFIG_ARENA_RATING_DISCARD_TIMER]                 = sConfigMgr->GetIntDefault ("Arena.RatingDiscardTimer", 10 * MINUTE * IN_MILLISECONDS);
    m_int_configs[CONFIG_ARENA_RATED_UPDATE_TIMER]                   = sConfigMgr->GetIntDefault ("Arena.RatedUpdateTimer", 5 * IN_MILLISECONDS);
    m_bool_configs[CONFIG_ARENA_AUTO_DISTRIBUTE_POINTS]              = sConfigMgr->GetBoolDefault("Arena.AutoDistributePoints", false);
    m_int_configs[CONFIG_ARENA_AUTO_DISTRIBUTE_INTERVAL_DAYS]        = sConfigMgr->GetIntDefault ("Arena.AutoDistributeInterval", 7);
    m_bool_configs[CONFIG_ARENA_QUEUE_ANNOUNCER_ENABLE]              = sConfigMgr->GetBoolDefault("Arena.QueueAnnouncer.Enable", false);
    m_bool_configs[CONFIG_ARENA_QUEUE_ANNOUNCER_PLAYERONLY]          = sConfigMgr->GetBoolDefault("Arena.QueueAnnouncer.PlayerOnly", false);
    m_int_configs[CONFIG_ARENA_SEASON_ID]                            = sConfigMgr->GetIntDefault ("Arena.ArenaSeason.ID", 1);
    m_int_configs[CONFIG_ARENA_START_RATING]                         = sConfigMgr->GetIntDefault ("Arena.ArenaStartRating", 0);
    m_int_configs[CONFIG_ARENA_START_PERSONAL_RATING]                = sConfigMgr->GetIntDefault ("Arena.ArenaStartPersonalRating", 1000);
    m_int_configs[CONFIG_ARENA_START_MATCHMAKER_RATING]              = sConfigMgr->GetIntDefault ("Arena.ArenaStartMatchmakerRating", 1500);
    m_bool_configs[CONFIG_ARENA_SEASON_IN_PROGRESS]                  = sConfigMgr->GetBoolDefault("Arena.ArenaSeason.InProgress", true);
    m_bool_configs[CONFIG_ARENA_LOG_EXTENDED_INFO]                   = sConfigMgr->GetBoolDefault("ArenaLog.ExtendedInfo", false);

    m_bool_configs[CONFIG_OFFHAND_CHECK_AT_SPELL_UNLEARN]            = sConfigMgr->GetBoolDefault("OffhandCheckAtSpellUnlearn", true);

    m_int_configs[CONFIG_CREATURE_PICKPOCKET_REFILL] = sConfigMgr->GetIntDefault("Creature.PickPocketRefillDelay", 10 * MINUTE);

    if (int32 clientCacheId = sConfigMgr->GetIntDefault("ClientCacheVersion", 0))
    {
        // overwrite DB/old value
        if (clientCacheId > 0)
        {
            m_int_configs[CONFIG_CLIENTCACHE_VERSION] = clientCacheId;
            TC_LOG_INFO("server.loading", "Client cache version set to: %u", clientCacheId);
        }
        else
            TC_LOG_ERROR("server.loading", "ClientCacheVersion can't be negative %d, ignored.", clientCacheId);
    }

    m_int_configs[CONFIG_GUILD_EVENT_LOG_COUNT] = sConfigMgr->GetIntDefault("Guild.EventLogRecordsCount", GUILD_EVENTLOG_MAX_RECORDS);
    if (m_int_configs[CONFIG_GUILD_EVENT_LOG_COUNT] > GUILD_EVENTLOG_MAX_RECORDS)
        m_int_configs[CONFIG_GUILD_EVENT_LOG_COUNT] = GUILD_EVENTLOG_MAX_RECORDS;
    m_int_configs[CONFIG_GUILD_BANK_EVENT_LOG_COUNT] = sConfigMgr->GetIntDefault("Guild.BankEventLogRecordsCount", GUILD_BANKLOG_MAX_RECORDS);
    if (m_int_configs[CONFIG_GUILD_BANK_EVENT_LOG_COUNT] > GUILD_BANKLOG_MAX_RECORDS)
        m_int_configs[CONFIG_GUILD_BANK_EVENT_LOG_COUNT] = GUILD_BANKLOG_MAX_RECORDS;

    //visibility on continents
    m_MaxVisibleDistanceOnContinents = sConfigMgr->GetFloatDefault("Visibility.Distance.Continents", DEFAULT_VISIBILITY_DISTANCE);
    if (m_MaxVisibleDistanceOnContinents < 45*sWorld->getRate(RATE_CREATURE_AGGRO))
    {
        TC_LOG_ERROR("server.loading", "Visibility.Distance.Continents can't be less max aggro radius %f", 45*sWorld->getRate(RATE_CREATURE_AGGRO));
        m_MaxVisibleDistanceOnContinents = 45*sWorld->getRate(RATE_CREATURE_AGGRO);
    }
    else if (m_MaxVisibleDistanceOnContinents > MAX_VISIBILITY_DISTANCE)
    {
        TC_LOG_ERROR("server.loading", "Visibility.Distance.Continents can't be greater %f", MAX_VISIBILITY_DISTANCE);
        m_MaxVisibleDistanceOnContinents = MAX_VISIBILITY_DISTANCE;
    }

    //visibility in instances
    m_MaxVisibleDistanceInInstances = sConfigMgr->GetFloatDefault("Visibility.Distance.Instances", DEFAULT_VISIBILITY_INSTANCE);
    if (m_MaxVisibleDistanceInInstances < 45*sWorld->getRate(RATE_CREATURE_AGGRO))
    {
        TC_LOG_ERROR("server.loading", "Visibility.Distance.Instances can't be less max aggro radius %f", 45*sWorld->getRate(RATE_CREATURE_AGGRO));
        m_MaxVisibleDistanceInInstances = 45*sWorld->getRate(RATE_CREATURE_AGGRO);
    }
    else if (m_MaxVisibleDistanceInInstances > MAX_VISIBILITY_DISTANCE)
    {
        TC_LOG_ERROR("server.loading", "Visibility.Distance.Instances can't be greater %f", MAX_VISIBILITY_DISTANCE);
        m_MaxVisibleDistanceInInstances = MAX_VISIBILITY_DISTANCE;
    }

    //visibility in BG/Arenas
    m_MaxVisibleDistanceInBGArenas = sConfigMgr->GetFloatDefault("Visibility.Distance.BGArenas", DEFAULT_VISIBILITY_BGARENAS);
    if (m_MaxVisibleDistanceInBGArenas < 45*sWorld->getRate(RATE_CREATURE_AGGRO))
    {
        TC_LOG_ERROR("server.loading", "Visibility.Distance.BGArenas can't be less max aggro radius %f", 45*sWorld->getRate(RATE_CREATURE_AGGRO));
        m_MaxVisibleDistanceInBGArenas = 45*sWorld->getRate(RATE_CREATURE_AGGRO);
    }
    else if (m_MaxVisibleDistanceInBGArenas > MAX_VISIBILITY_DISTANCE)
    {
        TC_LOG_ERROR("server.loading", "Visibility.Distance.BGArenas can't be greater %f", MAX_VISIBILITY_DISTANCE);
        m_MaxVisibleDistanceInBGArenas = MAX_VISIBILITY_DISTANCE;
    }

    m_visibility_notify_periodOnContinents = sConfigMgr->GetIntDefault("Visibility.Notify.Period.OnContinents", DEFAULT_VISIBILITY_NOTIFY_PERIOD);
    m_visibility_notify_periodInInstances = sConfigMgr->GetIntDefault("Visibility.Notify.Period.InInstances",   DEFAULT_VISIBILITY_NOTIFY_PERIOD);
    m_visibility_notify_periodInBGArenas = sConfigMgr->GetIntDefault("Visibility.Notify.Period.InBGArenas",    DEFAULT_VISIBILITY_NOTIFY_PERIOD);

    ///- Load the CharDelete related config options
    m_int_configs[CONFIG_CHARDELETE_METHOD] = sConfigMgr->GetIntDefault("CharDelete.Method", 0);
    m_int_configs[CONFIG_CHARDELETE_MIN_LEVEL] = sConfigMgr->GetIntDefault("CharDelete.MinLevel", 0);
    m_int_configs[CONFIG_CHARDELETE_HEROIC_MIN_LEVEL] = sConfigMgr->GetIntDefault("CharDelete.Heroic.MinLevel", 0);
    m_int_configs[CONFIG_CHARDELETE_KEEP_DAYS] = sConfigMgr->GetIntDefault("CharDelete.KeepDays", 30);

    ///- Read the "Data" directory from the config file
    std::string dataPath = sConfigMgr->GetStringDefault("DataDir", "./");
    if (dataPath.empty() || (dataPath.at(dataPath.length()-1) != '/' && dataPath.at(dataPath.length()-1) != '\\'))
        dataPath.push_back('/');

#if PLATFORM == PLATFORM_UNIX || PLATFORM == PLATFORM_APPLE
    if (dataPath[0] == '~')
    {
        const char* home = getenv("HOME");
        if (home)
            dataPath.replace(0, 1, home);
    }
#endif

    if (reload)
    {
        if (dataPath != m_dataPath)
            TC_LOG_ERROR("server.loading", "DataDir option can't be changed at worldserver.conf reload, using current value (%s).", m_dataPath.c_str());
    }
    else
    {
        m_dataPath = dataPath;
        TC_LOG_INFO("server.loading", "Using DataDir %s", m_dataPath.c_str());
    }

    m_bool_configs[CONFIG_ENABLE_MMAPS] = sConfigMgr->GetBoolDefault("mmap.enablePathFinding", false);
    TC_LOG_INFO("server.loading", "WORLD: MMap data directory is: %smmaps", m_dataPath.c_str());

    m_bool_configs[CONFIG_VMAP_INDOOR_CHECK] = sConfigMgr->GetBoolDefault("vmap.enableIndoorCheck", 0);
    bool enableIndoor = sConfigMgr->GetBoolDefault("vmap.enableIndoorCheck", true);
    bool enableLOS = sConfigMgr->GetBoolDefault("vmap.enableLOS", true);
    bool enableHeight = sConfigMgr->GetBoolDefault("vmap.enableHeight", true);

    if (!enableHeight)
        TC_LOG_ERROR("server.loading", "VMap height checking disabled! Creatures movements and other various things WILL be broken! Expect no support.");

    VMAP::VMapFactory::createOrGetVMapManager()->setEnableLineOfSightCalc(enableLOS);
    VMAP::VMapFactory::createOrGetVMapManager()->setEnableHeightCalc(enableHeight);
    TC_LOG_INFO("server.loading", "VMap support included. LineOfSight: %i, getHeight: %i, indoorCheck: %i", enableLOS, enableHeight, enableIndoor);
    TC_LOG_INFO("server.loading", "VMap data directory is: %svmaps", m_dataPath.c_str());

    m_int_configs[CONFIG_MAX_WHO] = sConfigMgr->GetIntDefault("MaxWhoListReturns", 49);
    m_bool_configs[CONFIG_START_ALL_SPELLS] = sConfigMgr->GetBoolDefault("PlayerStart.AllSpells", false);
    if (m_bool_configs[CONFIG_START_ALL_SPELLS])
        TC_LOG_WARN("server.loading", "PlayerStart.AllSpells enabled - may not function as intended!");
    m_int_configs[CONFIG_HONOR_AFTER_DUEL] = sConfigMgr->GetIntDefault("HonorPointsAfterDuel", 0);
    m_bool_configs[CONFIG_START_ALL_EXPLORED] = sConfigMgr->GetBoolDefault("PlayerStart.MapsExplored", false);
    m_bool_configs[CONFIG_START_ALL_REP] = sConfigMgr->GetBoolDefault("PlayerStart.AllReputation", false);
    m_bool_configs[CONFIG_ALWAYS_MAXSKILL] = sConfigMgr->GetBoolDefault("AlwaysMaxWeaponSkill", false);
    m_bool_configs[CONFIG_PVP_TOKEN_ENABLE] = sConfigMgr->GetBoolDefault("PvPToken.Enable", false);
    m_int_configs[CONFIG_PVP_TOKEN_MAP_TYPE] = sConfigMgr->GetIntDefault("PvPToken.MapAllowType", 4);
    m_int_configs[CONFIG_PVP_TOKEN_ID] = sConfigMgr->GetIntDefault("PvPToken.ItemID", 29434);
    m_int_configs[CONFIG_PVP_TOKEN_COUNT] = sConfigMgr->GetIntDefault("PvPToken.ItemCount", 1);
    if (m_int_configs[CONFIG_PVP_TOKEN_COUNT] < 1)
        m_int_configs[CONFIG_PVP_TOKEN_COUNT] = 1;

    m_bool_configs[CONFIG_ALLOW_TRACK_BOTH_RESOURCES] = sConfigMgr->GetBoolDefault("AllowTrackBothResources", false);
    m_bool_configs[CONFIG_NO_RESET_TALENT_COST] = sConfigMgr->GetBoolDefault("NoResetTalentsCost", false);
    m_bool_configs[CONFIG_SHOW_KICK_IN_WORLD] = sConfigMgr->GetBoolDefault("ShowKickInWorld", false);
    m_bool_configs[CONFIG_SHOW_MUTE_IN_WORLD] = sConfigMgr->GetBoolDefault("ShowMuteInWorld", false);
    m_bool_configs[CONFIG_SHOW_BAN_IN_WORLD] = sConfigMgr->GetBoolDefault("ShowBanInWorld", false);
    m_int_configs[CONFIG_INTERVAL_LOG_UPDATE] = sConfigMgr->GetIntDefault("RecordUpdateTimeDiffInterval", 60000);
    m_int_configs[CONFIG_MIN_LOG_UPDATE] = sConfigMgr->GetIntDefault("MinRecordUpdateTimeDiff", 100);
    m_int_configs[CONFIG_NUMTHREADS] = sConfigMgr->GetIntDefault("MapUpdate.Threads", 1);
    m_int_configs[CONFIG_MAX_RESULTS_LOOKUP_COMMANDS] = sConfigMgr->GetIntDefault("Command.LookupMaxResults", 0);

    // Warden
    m_bool_configs[CONFIG_WARDEN_ENABLED]              = sConfigMgr->GetBoolDefault("Warden.Enabled", false);
    m_int_configs[CONFIG_WARDEN_NUM_MEM_CHECKS]        = sConfigMgr->GetIntDefault("Warden.NumMemChecks", 3);
    m_int_configs[CONFIG_WARDEN_NUM_OTHER_CHECKS]      = sConfigMgr->GetIntDefault("Warden.NumOtherChecks", 7);
    m_int_configs[CONFIG_WARDEN_CLIENT_BAN_DURATION]   = sConfigMgr->GetIntDefault("Warden.BanDuration", 86400);
    m_int_configs[CONFIG_WARDEN_CLIENT_CHECK_HOLDOFF]  = sConfigMgr->GetIntDefault("Warden.ClientCheckHoldOff", 30);
    m_int_configs[CONFIG_WARDEN_CLIENT_FAIL_ACTION]    = sConfigMgr->GetIntDefault("Warden.ClientCheckFailAction", 0);
    m_int_configs[CONFIG_WARDEN_CLIENT_RESPONSE_DELAY] = sConfigMgr->GetIntDefault("Warden.ClientResponseDelay", 600);

    // Dungeon finder
    m_int_configs[CONFIG_LFG_OPTIONSMASK] = sConfigMgr->GetIntDefault("DungeonFinder.OptionsMask", 1);

    // DBC_ItemAttributes
    m_bool_configs[CONFIG_DBC_ENFORCE_ITEM_ATTRIBUTES] = sConfigMgr->GetBoolDefault("DBC.EnforceItemAttributes", true);

    // Accountpassword Secruity
    m_int_configs[CONFIG_ACC_PASSCHANGESEC] = sConfigMgr->GetIntDefault("Account.PasswordChangeSecurity", 0);

    // Random Battleground Rewards
    m_int_configs[CONFIG_BG_REWARD_WINNER_HONOR_FIRST] = sConfigMgr->GetIntDefault("Battleground.RewardWinnerHonorFirst", 30);
    m_int_configs[CONFIG_BG_REWARD_WINNER_ARENA_FIRST] = sConfigMgr->GetIntDefault("Battleground.RewardWinnerArenaFirst", 25);
    m_int_configs[CONFIG_BG_REWARD_WINNER_HONOR_LAST]  = sConfigMgr->GetIntDefault("Battleground.RewardWinnerHonorLast", 15);
    m_int_configs[CONFIG_BG_REWARD_WINNER_ARENA_LAST]  = sConfigMgr->GetIntDefault("Battleground.RewardWinnerArenaLast", 0);
    m_int_configs[CONFIG_BG_REWARD_LOSER_HONOR_FIRST]  = sConfigMgr->GetIntDefault("Battleground.RewardLoserHonorFirst", 5);
    m_int_configs[CONFIG_BG_REWARD_LOSER_HONOR_LAST]   = sConfigMgr->GetIntDefault("Battleground.RewardLoserHonorLast", 5);

    // Max instances per hour
    m_int_configs[CONFIG_MAX_INSTANCES_PER_HOUR] = sConfigMgr->GetIntDefault("AccountInstancesPerHour", 5);

    // Anounce reset of instance to whole party
    m_bool_configs[CONFIG_INSTANCES_RESET_ANNOUNCE] = sConfigMgr->GetBoolDefault("InstancesResetAnnounce", false);

    // AutoBroadcast
    m_bool_configs[CONFIG_AUTOBROADCAST] = sConfigMgr->GetBoolDefault("AutoBroadcast.On", false);
    m_int_configs[CONFIG_AUTOBROADCAST_CENTER] = sConfigMgr->GetIntDefault("AutoBroadcast.Center", 0);
    m_int_configs[CONFIG_AUTOBROADCAST_INTERVAL] = sConfigMgr->GetIntDefault("AutoBroadcast.Timer", 60000);
    if (reload)
    {
        m_timers[WUPDATE_AUTOBROADCAST].SetInterval(m_int_configs[CONFIG_AUTOBROADCAST_INTERVAL]);
        m_timers[WUPDATE_AUTOBROADCAST].Reset();
    }

    // MySQL ping time interval
    m_int_configs[CONFIG_DB_PING_INTERVAL] = sConfigMgr->GetIntDefault("MaxPingTime", 30);

    // misc
    m_bool_configs[CONFIG_PDUMP_NO_PATHS] = sConfigMgr->GetBoolDefault("PlayerDump.DisallowPaths", true);
    m_bool_configs[CONFIG_PDUMP_NO_OVERWRITE] = sConfigMgr->GetBoolDefault("PlayerDump.DisallowOverwrite", true);
    m_bool_configs[CONFIG_UI_QUESTLEVELS_IN_DIALOGS] = sConfigMgr->GetBoolDefault("UI.ShowQuestLevelsInDialogs", false);

    // Wintergrasp battlefield
    m_bool_configs[CONFIG_WINTERGRASP_ENABLE] = sConfigMgr->GetBoolDefault("Wintergrasp.Enable", false);
    m_int_configs[CONFIG_WINTERGRASP_PLR_MAX] = sConfigMgr->GetIntDefault("Wintergrasp.PlayerMax", 100);
    m_int_configs[CONFIG_WINTERGRASP_PLR_MIN] = sConfigMgr->GetIntDefault("Wintergrasp.PlayerMin", 0);
    m_int_configs[CONFIG_WINTERGRASP_PLR_MIN_LVL] = sConfigMgr->GetIntDefault("Wintergrasp.PlayerMinLvl", 77);
    m_int_configs[CONFIG_WINTERGRASP_BATTLETIME] = sConfigMgr->GetIntDefault("Wintergrasp.BattleTimer", 30);
    m_int_configs[CONFIG_WINTERGRASP_NOBATTLETIME] = sConfigMgr->GetIntDefault("Wintergrasp.NoBattleTimer", 150);
    m_int_configs[CONFIG_WINTERGRASP_RESTART_AFTER_CRASH] = sConfigMgr->GetIntDefault("Wintergrasp.CrashRestartTimer", 10);

    // Stats limits
    m_bool_configs[CONFIG_STATS_LIMITS_ENABLE] = sConfigMgr->GetBoolDefault("Stats.Limits.Enable", false);
    m_float_configs[CONFIG_STATS_LIMITS_DODGE] = sConfigMgr->GetFloatDefault("Stats.Limits.Dodge", 95.0f);
    m_float_configs[CONFIG_STATS_LIMITS_PARRY] = sConfigMgr->GetFloatDefault("Stats.Limits.Parry", 95.0f);
    m_float_configs[CONFIG_STATS_LIMITS_BLOCK] = sConfigMgr->GetFloatDefault("Stats.Limits.Block", 95.0f);
    m_float_configs[CONFIG_STATS_LIMITS_CRIT] = sConfigMgr->GetFloatDefault("Stats.Limits.Crit", 95.0f);

    m_bool_configs[CONFIG_ENABLE_REDIRECTS] = sConfigMgr->GetBoolDefault("Redirect.Enable", false);
    if (m_bool_configs[CONFIG_ENABLE_REDIRECTS])
        ReloadNodes();

    //packet spoof punishment
    m_int_configs[CONFIG_PACKET_SPOOF_POLICY] = sConfigMgr->GetIntDefault("PacketSpoof.Policy", (uint32)WorldSession::DosProtection::POLICY_KICK);
    m_int_configs[CONFIG_PACKET_SPOOF_BANMODE] = sConfigMgr->GetIntDefault("PacketSpoof.BanMode", (uint32)BAN_ACCOUNT);
    if (m_int_configs[CONFIG_PACKET_SPOOF_BANMODE] == BAN_CHARACTER || m_int_configs[CONFIG_PACKET_SPOOF_BANMODE] > BAN_IP)
        m_int_configs[CONFIG_PACKET_SPOOF_BANMODE] = BAN_ACCOUNT;

    m_int_configs[CONFIG_PACKET_SPOOF_BANDURATION] = sConfigMgr->GetIntDefault("PacketSpoof.BanDuration", 86400);

    m_int_configs[CONFIG_BIRTHDAY_TIME] = sConfigMgr->GetIntDefault("BirthdayTime", 1222964635);

    m_bool_configs[CONFIG_IP_BASED_ACTION_LOGGING] = sConfigMgr->GetBoolDefault("Allow.IP.Based.Action.Logging", false);

    // AHBot
    m_int_configs[CONFIG_AHBOT_UPDATE_INTERVAL] = sConfigMgr->GetIntDefault("AuctionHouseBot.Update.Interval", 20);

    // call ScriptMgr if we're reloading the configuration
    if (reload)
        sScriptMgr->OnConfigLoad(reload);

    m_currNode.ip = sConfigMgr->GetStringDefault("BindIP", "127.0.0.1");
    m_currNode.port = m_int_configs[CONFIG_PORT_WORLD];
}

extern void LoadGameObjectModelList();

/// Initialize the World
void World::SetInitialWorldSettings()
{
    ///- Server startup begin
    uint32 startupBegin = getMSTime();

    ///- Initialize the random number generator
    srand((unsigned int)time(NULL));

    ///- Initialize detour memory management
    dtAllocSetCustom(dtCustomAlloc, dtCustomFree);

    ///- Initialize config settings
    LoadConfigSettings();

    ///- Initialize Allowed Security Level
    LoadDBAllowedSecurityLevel();

    ///- Init highest guids before any table loading to prevent using not initialized guids in some code.
    sObjectMgr->SetHighestGuids();

    ///- Check the existence of the map files for all races' startup areas.
    if (!MapManager::ExistMapAndVMap(0, -6240.32f, 331.033f)
        || !MapManager::ExistMapAndVMap(0, -8949.95f, -132.493f)
        || !MapManager::ExistMapAndVMap(1, -618.518f, -4251.67f)
        || !MapManager::ExistMapAndVMap(0, 1676.35f, 1677.45f)
        || !MapManager::ExistMapAndVMap(1, 10311.3f, 832.463f)
        || !MapManager::ExistMapAndVMap(1, -2917.58f, -257.98f)
        || (m_int_configs[CONFIG_EXPANSION] && (
            !MapManager::ExistMapAndVMap(530, 10349.6f, -6357.29f) ||
            !MapManager::ExistMapAndVMap(530, -3961.64f, -13931.2f))))
    {
        TC_LOG_ERROR("server.loading", "Correct *.map files not found in path '%smaps' or *.vmtree/*.vmtile files in '%svmaps'. Please place *.map/*.vmtree/*.vmtile files in appropriate directories or correct the DataDir value in the worldserver.conf file.", m_dataPath.c_str(), m_dataPath.c_str());
        exit(1);
    }

    ///- Initialize pool manager
    sPoolMgr->Initialize();

    ///- Initialize game event manager
    sGameEventMgr->Initialize();

    ///- Loading strings. Getting no records means core load has to be canceled because no error message can be output.

    TC_LOG_INFO("server.loading", "Loading Trinity strings...");
    if (!sObjectMgr->LoadTrinityStrings())
        exit(1);                                            // Error message displayed in function already

    ///- Update the realm entry in the database with the realm type from the config file
    //No SQL injection as values are treated as integers

    // not send custom type REALM_FFA_PVP to realm list
    uint32 server_type = IsFFAPvPRealm() ? uint32(REALM_TYPE_PVP) : getIntConfig(CONFIG_GAME_TYPE);
    uint32 realm_zone = getIntConfig(CONFIG_REALM_ZONE);

    LoginDatabase.PExecute("UPDATE realmlist SET icon = %u, timezone = %u WHERE id = '%d'", server_type, realm_zone, realmID);      // One-time query

    ///- Remove the bones (they should not exist in DB though) and old corpses after a restart
    PreparedStatement* stmt = CharacterDatabase.GetPreparedStatement(CHAR_DEL_OLD_CORPSES);
    stmt->setUInt32(0, 3 * DAY);
    CharacterDatabase.Execute(stmt);

    ///- Load the DBC files
    TC_LOG_INFO("server.loading", "Initialize data stores...");
    LoadDBCStores(m_dataPath);
    DetectDBCLang();

    TC_LOG_INFO("server.loading", "Loading SpellInfo store...");
    sSpellMgr->LoadSpellInfoStore();

    TC_LOG_INFO("server.loading", "Loading SpellInfo corrections...");
    sSpellMgr->LoadSpellInfoCorrections();

    TC_LOG_INFO("server.loading", "Loading SkillLineAbilityMultiMap Data...");
    sSpellMgr->LoadSkillLineAbilityMap();

    TC_LOG_INFO("server.loading", "Loading SpellInfo custom attributes...");
    sSpellMgr->LoadSpellInfoCustomAttributes();

    TC_LOG_INFO("server.loading", "Loading GameObject models...");
    LoadGameObjectModelList();

    TC_LOG_INFO("server.loading", "Loading Script Names...");
    sObjectMgr->LoadScriptNames();

    TC_LOG_INFO("server.loading", "Loading Instance Template...");
    sObjectMgr->LoadInstanceTemplate();

    // Must be called before `creature_respawn`/`gameobject_respawn` tables
    TC_LOG_INFO("server.loading", "Loading instances...");
    sInstanceSaveMgr->LoadInstances();

    TC_LOG_INFO("server.loading", "Loading Broadcast texts...");
    sObjectMgr->LoadBroadcastTexts();
    sObjectMgr->LoadBroadcastTextLocales();

    TC_LOG_INFO("server.loading", "Loading Localization strings...");
    uint32 oldMSTime = getMSTime();
    sObjectMgr->LoadCreatureLocales();
    sObjectMgr->LoadGameObjectLocales();
    sObjectMgr->LoadItemLocales();
    sObjectMgr->LoadItemSetNameLocales();
    sObjectMgr->LoadQuestLocales();
    sObjectMgr->LoadNpcTextLocales();
    sObjectMgr->LoadPageTextLocales();
    sObjectMgr->LoadGossipMenuItemsLocales();
    sObjectMgr->LoadPointOfInterestLocales();

    sObjectMgr->SetDBCLocaleIndex(GetDefaultDbcLocale());        // Get once for all the locale index of DBC language (console/broadcasts)
    TC_LOG_INFO("server.loading", ">> Localization strings loaded in %u ms", GetMSTimeDiffToNow(oldMSTime));

    TC_LOG_INFO("server.loading", "Loading Account Roles and Permissions...");
    sAccountMgr->LoadRBAC();

    TC_LOG_INFO("server.loading", "Loading Page Texts...");
    sObjectMgr->LoadPageTexts();

    TC_LOG_INFO("server.loading", "Loading Game Object Templates...");         // must be after LoadPageTexts
    sObjectMgr->LoadGameObjectTemplate();

    TC_LOG_INFO("server.loading", "Loading Transport templates...");
    sTransportMgr->LoadTransportTemplates();

    TC_LOG_INFO("server.loading", "Loading Spell Rank Data...");
    sSpellMgr->LoadSpellRanks();

    TC_LOG_INFO("server.loading", "Loading Spell Required Data...");
    sSpellMgr->LoadSpellRequired();

    TC_LOG_INFO("server.loading", "Loading Spell Group types...");
    sSpellMgr->LoadSpellGroups();

    TC_LOG_INFO("server.loading", "Loading Spell Learn Skills...");
    sSpellMgr->LoadSpellLearnSkills();                           // must be after LoadSpellRanks

    TC_LOG_INFO("server.loading", "Loading Spell Learn Spells...");
    sSpellMgr->LoadSpellLearnSpells();

    TC_LOG_INFO("server.loading", "Loading Spell Proc Event conditions...");
    sSpellMgr->LoadSpellProcEvents();

    TC_LOG_INFO("server.loading", "Loading Spell Proc conditions and data...");
    sSpellMgr->LoadSpellProcs();

    TC_LOG_INFO("server.loading", "Loading Spell Bonus Data...");
    sSpellMgr->LoadSpellBonusess();

    TC_LOG_INFO("server.loading", "Loading Aggro Spells Definitions...");
    sSpellMgr->LoadSpellThreats();

    TC_LOG_INFO("server.loading", "Loading Spell Group Stack Rules...");
    sSpellMgr->LoadSpellGroupStackRules();

    TC_LOG_INFO("server.loading", "Loading NPC Texts...");
    sObjectMgr->LoadGossipText();

    TC_LOG_INFO("server.loading", "Loading Enchant Spells Proc datas...");
    sSpellMgr->LoadSpellEnchantProcData();

    TC_LOG_INFO("server.loading", "Loading Item Random Enchantments Table...");
    LoadRandomEnchantmentsTable();

    TC_LOG_INFO("server.loading", "Loading Disables");                         // must be before loading quests and items
    DisableMgr::LoadDisables();

    TC_LOG_INFO("server.loading", "Loading Items...");                         // must be after LoadRandomEnchantmentsTable and LoadPageTexts
    sObjectMgr->LoadItemTemplates();

    TC_LOG_INFO("server.loading", "Loading Item set names...");                // must be after LoadItemPrototypes
    sObjectMgr->LoadItemSetNames();

    TC_LOG_INFO("server.loading", "Loading Creature Model Based Info Data...");
    sObjectMgr->LoadCreatureModelInfo();

    TC_LOG_INFO("server.loading", "Loading Creature templates...");
    sObjectMgr->LoadCreatureTemplates();

    TC_LOG_INFO("server.loading", "Loading Equipment templates...");           // must be after LoadCreatureTemplates
    sObjectMgr->LoadEquipmentTemplates();

    TC_LOG_INFO("server.loading", "Loading Creature template addons...");
    sObjectMgr->LoadCreatureTemplateAddons();

    TC_LOG_INFO("server.loading", "Loading Reputation Reward Rates...");
    sObjectMgr->LoadReputationRewardRate();

    TC_LOG_INFO("server.loading", "Loading Creature Reputation OnKill Data...");
    sObjectMgr->LoadReputationOnKill();

    TC_LOG_INFO("server.loading", "Loading Reputation Spillover Data...");
    sObjectMgr->LoadReputationSpilloverTemplate();

    TC_LOG_INFO("server.loading", "Loading Points Of Interest Data...");
    sObjectMgr->LoadPointsOfInterest();

    TC_LOG_INFO("server.loading", "Loading Creature Base Stats...");
    sObjectMgr->LoadCreatureClassLevelStats();

    TC_LOG_INFO("server.loading", "Loading Creature Data...");
    sObjectMgr->LoadCreatures();

    TC_LOG_INFO("server.loading", "Loading Temporary Summon Data...");
    sObjectMgr->LoadTempSummons();                               // must be after LoadCreatureTemplates() and LoadGameObjectTemplates()

    TC_LOG_INFO("server.loading", "Loading pet levelup spells...");
    sSpellMgr->LoadPetLevelupSpellMap();

    TC_LOG_INFO("server.loading", "Loading pet default spells additional to levelup spells...");
    sSpellMgr->LoadPetDefaultSpells();

    TC_LOG_INFO("server.loading", "Loading Creature Addon Data...");
    sObjectMgr->LoadCreatureAddons();                            // must be after LoadCreatureTemplates() and LoadCreatures()

    TC_LOG_INFO("server.loading", "Loading Gameobject Data...");
    sObjectMgr->LoadGameobjects();

    TC_LOG_INFO("server.loading", "Loading Creature Linked Respawn...");
    sObjectMgr->LoadLinkedRespawn();                             // must be after LoadCreatures(), LoadGameObjects()

    TC_LOG_INFO("server.loading", "Loading Weather Data...");
    WeatherMgr::LoadWeatherData();

    TC_LOG_INFO("server.loading", "Loading Quests...");
    sObjectMgr->LoadQuests();                                    // must be loaded after DBCs, creature_template, item_template, gameobject tables

    TC_LOG_INFO("server.loading", "Checking Quest Disables");
    DisableMgr::CheckQuestDisables();                           // must be after loading quests

    TC_LOG_INFO("server.loading", "Loading Quest POI");
    sObjectMgr->LoadQuestPOI();

    TC_LOG_INFO("server.loading", "Loading Quests Starters and Enders...");
    sObjectMgr->LoadQuestStartersAndEnders();                    // must be after quest load

    TC_LOG_INFO("server.loading", "Loading Objects Pooling Data...");
    sPoolMgr->LoadFromDB();

    TC_LOG_INFO("server.loading", "Loading Game Event Data...");               // must be after loading pools fully
    sGameEventMgr->LoadFromDB();

    TC_LOG_INFO("server.loading", "Loading UNIT_NPC_FLAG_SPELLCLICK Data..."); // must be after LoadQuests
    sObjectMgr->LoadNPCSpellClickSpells();

    TC_LOG_INFO("server.loading", "Loading Vehicle Template Accessories...");
    sObjectMgr->LoadVehicleTemplateAccessories();                // must be after LoadCreatureTemplates() and LoadNPCSpellClickSpells()

    TC_LOG_INFO("server.loading", "Loading Vehicle Accessories...");
    sObjectMgr->LoadVehicleAccessories();                       // must be after LoadCreatureTemplates() and LoadNPCSpellClickSpells()

    TC_LOG_INFO("server.loading", "Loading SpellArea Data...");                // must be after quest load
    sSpellMgr->LoadSpellAreas();

    TC_LOG_INFO("server.loading", "Loading AreaTrigger definitions...");
    sObjectMgr->LoadAreaTriggerTeleports();

    TC_LOG_INFO("server.loading", "Loading Access Requirements...");
    sObjectMgr->LoadAccessRequirements();                        // must be after item template load

    TC_LOG_INFO("server.loading", "Loading Quest Area Triggers...");
    sObjectMgr->LoadQuestAreaTriggers();                         // must be after LoadQuests

    TC_LOG_INFO("server.loading", "Loading Tavern Area Triggers...");
    sObjectMgr->LoadTavernAreaTriggers();

    TC_LOG_INFO("server.loading", "Loading AreaTrigger script names...");
    sObjectMgr->LoadAreaTriggerScripts();

    TC_LOG_INFO("server.loading", "Loading LFG entrance positions..."); // Must be after areatriggers
    sLFGMgr->LoadLFGDungeons();

    TC_LOG_INFO("server.loading", "Loading Dungeon boss data...");
    sObjectMgr->LoadInstanceEncounters();

    TC_LOG_INFO("server.loading", "Loading LFG rewards...");
    sLFGMgr->LoadRewards();

    TC_LOG_INFO("server.loading", "Loading Graveyard-zone links...");
    sObjectMgr->LoadGraveyardZones();

    TC_LOG_INFO("server.loading", "Loading spell pet auras...");
    sSpellMgr->LoadSpellPetAuras();

    TC_LOG_INFO("server.loading", "Loading Spell target coordinates...");
    sSpellMgr->LoadSpellTargetPositions();

    TC_LOG_INFO("server.loading", "Loading enchant custom attributes...");
    sSpellMgr->LoadEnchantCustomAttr();

    TC_LOG_INFO("server.loading", "Loading linked spells...");
    sSpellMgr->LoadSpellLinked();

    TC_LOG_INFO("server.loading", "Loading Player Create Data...");
    sObjectMgr->LoadPlayerInfo();

    TC_LOG_INFO("server.loading", "Loading Exploration BaseXP Data...");
    sObjectMgr->LoadExplorationBaseXP();

    TC_LOG_INFO("server.loading", "Loading Pet Name Parts...");
    sObjectMgr->LoadPetNames();

    CharacterDatabaseCleaner::CleanDatabase();

    TC_LOG_INFO("server.loading", "Loading the max pet number...");
    sObjectMgr->LoadPetNumber();

    TC_LOG_INFO("server.loading", "Loading pet level stats...");
    sObjectMgr->LoadPetLevelInfo();

    TC_LOG_INFO("server.loading", "Loading Player Corpses...");
    sObjectMgr->LoadCorpses();

    TC_LOG_INFO("server.loading", "Loading Player level dependent mail rewards...");
    sObjectMgr->LoadMailLevelRewards();

    // Loot tables
    LoadLootTables();

    TC_LOG_INFO("server.loading", "Loading Skill Discovery Table...");
    LoadSkillDiscoveryTable();

    TC_LOG_INFO("server.loading", "Loading Skill Extra Item Table...");
    LoadSkillExtraItemTable();

    TC_LOG_INFO("server.loading", "Loading Skill Fishing base level requirements...");
    sObjectMgr->LoadFishingBaseSkillLevel();

    TC_LOG_INFO("server.loading", "Loading Achievements...");
    sAchievementMgr->LoadAchievementReferenceList();
    TC_LOG_INFO("server.loading", "Loading Achievement Criteria Lists...");
    sAchievementMgr->LoadAchievementCriteriaList();
    TC_LOG_INFO("server.loading", "Loading Achievement Criteria Data...");
    sAchievementMgr->LoadAchievementCriteriaData();
    TC_LOG_INFO("server.loading", "Loading Achievement Rewards...");
    sAchievementMgr->LoadRewards();
    TC_LOG_INFO("server.loading", "Loading Achievement Reward Locales...");
    sAchievementMgr->LoadRewardLocales();
    TC_LOG_INFO("server.loading", "Loading Completed Achievements...");
    sAchievementMgr->LoadCompletedAchievements();

    // Delete expired auctions before loading
    TC_LOG_INFO("server.loading", "Deleting expired auctions...");
    sAuctionMgr->DeleteExpiredAuctionsAtStartup();

    ///- Load dynamic data tables from the database
    TC_LOG_INFO("server.loading", "Loading Item Auctions...");
    sAuctionMgr->LoadAuctionItems();

    TC_LOG_INFO("server.loading", "Loading Auctions...");
    sAuctionMgr->LoadAuctions();

    TC_LOG_INFO("server.loading", "Loading Guilds...");
    sGuildMgr->LoadGuilds();

    TC_LOG_INFO("server.loading", "Loading ArenaTeams...");
    sArenaTeamMgr->LoadArenaTeams();

    TC_LOG_INFO("server.loading", "Loading Groups...");
    sGroupMgr->LoadGroups();

    TC_LOG_INFO("server.loading", "Loading ReservedNames...");
    sObjectMgr->LoadReservedPlayersNames();

    TC_LOG_INFO("server.loading", "Loading GameObjects for quests...");
    sObjectMgr->LoadGameObjectForQuests();

    TC_LOG_INFO("server.loading", "Loading BattleMasters...");
    sBattlegroundMgr->LoadBattleMastersEntry();                 // must be after load CreatureTemplate

    TC_LOG_INFO("server.loading", "Loading GameTeleports...");
    sObjectMgr->LoadGameTele();

    TC_LOG_INFO("server.loading", "Loading Gossip menu...");
    sObjectMgr->LoadGossipMenu();

    TC_LOG_INFO("server.loading", "Loading Gossip menu options...");
    sObjectMgr->LoadGossipMenuItems();

    TC_LOG_INFO("server.loading", "Loading Vendors...");
    sObjectMgr->LoadVendors();                                   // must be after load CreatureTemplate and ItemTemplate

    TC_LOG_INFO("server.loading", "Loading Trainers...");
    sObjectMgr->LoadTrainerSpell();                              // must be after load CreatureTemplate

    TC_LOG_INFO("server.loading", "Loading Waypoints...");
    sWaypointMgr->Load();

    TC_LOG_INFO("server.loading", "Loading SmartAI Waypoints...");
    sSmartWaypointMgr->LoadFromDB();

    TC_LOG_INFO("server.loading", "Loading Creature Formations...");
    sFormationMgr->LoadCreatureFormations();

    TC_LOG_INFO("server.loading", "Loading World States...");              // must be loaded before battleground, outdoor PvP and conditions
    LoadWorldStates();

    TC_LOG_INFO("server.loading", "Loading Conditions...");
    sConditionMgr->LoadConditions();

    TC_LOG_INFO("server.loading", "Loading faction change achievement pairs...");
    sObjectMgr->LoadFactionChangeAchievements();

    TC_LOG_INFO("server.loading", "Loading faction change spell pairs...");
    sObjectMgr->LoadFactionChangeSpells();

    TC_LOG_INFO("server.loading", "Loading faction change item pairs...");
    sObjectMgr->LoadFactionChangeItems();

    TC_LOG_INFO("server.loading", "Loading faction change reputation pairs...");
    sObjectMgr->LoadFactionChangeReputations();

    TC_LOG_INFO("server.loading", "Loading faction change title pairs...");
    sObjectMgr->LoadFactionChangeTitles();

    TC_LOG_INFO("server.loading", "Loading GM tickets...");
    sTicketMgr->LoadTickets();

    TC_LOG_INFO("server.loading", "Loading GM surveys...");
    sTicketMgr->LoadSurveys();

    TC_LOG_INFO("server.loading", "Loading client addons...");
    AddonMgr::LoadFromDB();

    ///- Handle outdated emails (delete/return)
    TC_LOG_INFO("server.loading", "Returning old mails...");
    sObjectMgr->ReturnOrDeleteOldMails(false);

    TC_LOG_INFO("server.loading", "Loading Autobroadcasts...");
    LoadAutobroadcasts();

    ///- Load and initialize scripts
    sObjectMgr->LoadSpellScripts();                              // must be after load Creature/Gameobject(Template/Data)
    sObjectMgr->LoadEventScripts();                              // must be after load Creature/Gameobject(Template/Data)
    sObjectMgr->LoadWaypointScripts();

    TC_LOG_INFO("server.loading", "Loading Scripts text locales...");      // must be after Load*Scripts calls
    sObjectMgr->LoadDbScriptStrings();

    TC_LOG_INFO("server.loading", "Loading spell script names...");
    sObjectMgr->LoadSpellScriptNames();

    TC_LOG_INFO("server.loading", "Loading Creature Texts...");
    sCreatureTextMgr->LoadCreatureTexts();

    TC_LOG_INFO("server.loading", "Loading Creature Text Locales...");
    sCreatureTextMgr->LoadCreatureTextLocales();

    TC_LOG_INFO("server.loading", "Initializing Scripts...");
    sScriptMgr->Initialize();
    sScriptMgr->OnConfigLoad(false);                                // must be done after the ScriptMgr has been properly initialized

    TC_LOG_INFO("server.loading", "Validating spell scripts...");
    sObjectMgr->ValidateSpellScripts();

    TC_LOG_INFO("server.loading", "Loading SmartAI scripts...");
    sSmartScriptMgr->LoadSmartAIFromDB();

    TC_LOG_INFO("server.loading", "Loading Calendar data...");
    sCalendarMgr->LoadFromDB();

    ///- Initialize game time and timers
    TC_LOG_INFO("server.loading", "Initialize game time and timers");
    m_gameTime = time(NULL);
    m_startTime = m_gameTime;

    LoginDatabase.PExecute("INSERT INTO uptime (realmid, starttime, uptime, revision) VALUES(%u, %u, 0, '%s')",
                            realmID, uint32(m_startTime), _FULLVERSION);       // One-time query

    m_timers[WUPDATE_WEATHERS].SetInterval(1*IN_MILLISECONDS);
    m_timers[WUPDATE_AUCTIONS].SetInterval(MINUTE*IN_MILLISECONDS);
    m_timers[WUPDATE_UPTIME].SetInterval(m_int_configs[CONFIG_UPTIME_UPDATE]*MINUTE*IN_MILLISECONDS);
                                                            //Update "uptime" table based on configuration entry in minutes.
    m_timers[WUPDATE_CORPSES].SetInterval(20 * MINUTE * IN_MILLISECONDS);
                                                            //erase corpses every 20 minutes
    m_timers[WUPDATE_CLEANDB].SetInterval(m_int_configs[CONFIG_LOGDB_CLEARINTERVAL]*MINUTE*IN_MILLISECONDS);
                                                            // clean logs table every 14 days by default
    m_timers[WUPDATE_AUTOBROADCAST].SetInterval(getIntConfig(CONFIG_AUTOBROADCAST_INTERVAL));
    m_timers[WUPDATE_DELETECHARS].SetInterval(DAY*IN_MILLISECONDS); // check for chars to delete every day

    // for AhBot
    m_timers[WUPDATE_AHBOT].SetInterval(getIntConfig(CONFIG_AHBOT_UPDATE_INTERVAL) * IN_MILLISECONDS); // every 20 sec

    m_timers[WUPDATE_PINGDB].SetInterval(getIntConfig(CONFIG_DB_PING_INTERVAL)*MINUTE*IN_MILLISECONDS);    // Mysql ping time in minutes

    //to set mailtimer to return mails every day between 4 and 5 am
    //mailtimer is increased when updating auctions
    //one second is 1000 -(tested on win system)
    /// @todo Get rid of magic numbers
    tm localTm;
    localtime_r(&m_gameTime, &localTm);
    mail_timer = ((((localTm.tm_hour + 20) % 24)* HOUR * IN_MILLISECONDS) / m_timers[WUPDATE_AUCTIONS].GetInterval());
                                                            //1440
    mail_timer_expires = ((DAY * IN_MILLISECONDS) / (m_timers[WUPDATE_AUCTIONS].GetInterval()));
    TC_LOG_INFO("server.loading", "Mail timer set to: " UI64FMTD ", mail return is called every " UI64FMTD " minutes", uint64(mail_timer), uint64(mail_timer_expires));

    ///- Initilize static helper structures
    AIRegistry::Initialize();

    ///- Initialize MapManager
    TC_LOG_INFO("server.loading", "Starting Map System");
    sMapMgr->Initialize();

    TC_LOG_INFO("server.loading", "Starting Game Event system...");
    uint32 nextGameEvent = sGameEventMgr->StartSystem();
    m_timers[WUPDATE_EVENTS].SetInterval(nextGameEvent);    //depend on next event

    // Delete all characters which have been deleted X days before
    Player::DeleteOldCharacters();

    TC_LOG_INFO("server.loading", "Initialize AuctionHouseBot...");
    sAuctionBot->Initialize();

    // Delete all custom channels which haven't been used for PreserveCustomChannelDuration days.
    Channel::CleanOldChannelsInDB();

    TC_LOG_INFO("server.loading", "Starting Arena Season...");
    sGameEventMgr->StartArenaSeason();

    sTicketMgr->Initialize();

    ///- Initialize Battlegrounds
    TC_LOG_INFO("server.loading", "Starting Battleground System");
    sBattlegroundMgr->LoadBattlegroundTemplates();
    sBattlegroundMgr->InitAutomaticArenaPointDistribution();

    ///- Initialize outdoor pvp
    TC_LOG_INFO("server.loading", "Starting Outdoor PvP System");
    sOutdoorPvPMgr->InitOutdoorPvP();

    ///- Initialize Battlefield
    TC_LOG_INFO("server.loading", "Starting Battlefield System");
    sBattlefieldMgr->InitBattlefield();

    TC_LOG_INFO("server.loading", "Loading Transports...");
    sTransportMgr->SpawnContinentTransports();

    ///- Initialize Warden
    TC_LOG_INFO("server.loading", "Loading Warden Checks...");
    sWardenCheckMgr->LoadWardenChecks();

    TC_LOG_INFO("server.loading", "Loading Warden Action Overrides...");
    sWardenCheckMgr->LoadWardenOverrides();

    TC_LOG_INFO("server.loading", "Deleting expired bans...");
    LoginDatabase.Execute("DELETE FROM ip_banned WHERE unbandate <= UNIX_TIMESTAMP() AND unbandate<>bandate");      // One-time query

    TC_LOG_INFO("server.loading", "Calculate next daily quest reset time...");
    InitDailyQuestResetTime();

    TC_LOG_INFO("server.loading", "Calculate next weekly quest reset time...");
    InitWeeklyQuestResetTime();

    TC_LOG_INFO("server.loading", "Calculate next monthly quest reset time...");
    InitMonthlyQuestResetTime();

    TC_LOG_INFO("server.loading", "Calculate random battleground reset time...");
    InitRandomBGResetTime();

    TC_LOG_INFO("server.loading", "Calculate guild limitation(s) reset time...");
    InitGuildResetTime();

    LoadCharacterNameData();

    sSocialServer->Init(m_currNode);

    uint32 startupDuration = GetMSTimeDiffToNow(startupBegin);

    TC_LOG_INFO("server.worldserver", "World initialized in %u minutes %u seconds", (startupDuration / 60000), ((startupDuration % 60000) / 1000));

    if (uint32 realmId = sConfigMgr->GetIntDefault("RealmID", 0)) // 0 reserved for auth
        sLog->SetRealmId(realmId);
}

void World::DetectDBCLang()
{
    uint8 m_lang_confid = sConfigMgr->GetIntDefault("DBC.Locale", 255);

    if (m_lang_confid != 255 && m_lang_confid >= TOTAL_LOCALES)
    {
        TC_LOG_ERROR("server.loading", "Incorrect DBC.Locale! Must be >= 0 and < %d (set to 0)", TOTAL_LOCALES);
        m_lang_confid = LOCALE_enUS;
    }

    ChrRacesEntry const* race = sChrRacesStore.LookupEntry(1);

    std::string availableLocalsStr;

    uint8 default_locale = TOTAL_LOCALES;
    for (uint8 i = default_locale-1; i < TOTAL_LOCALES; --i)  // -1 will be 255 due to uint8
    {
        if (race->name[i][0] != '\0')                     // check by race names
        {
            default_locale = i;
            m_availableDbcLocaleMask |= (1 << i);
            availableLocalsStr += localeNames[i];
            availableLocalsStr += " ";
        }
    }

    if (default_locale != m_lang_confid && m_lang_confid < TOTAL_LOCALES &&
        (m_availableDbcLocaleMask & (1 << m_lang_confid)))
    {
        default_locale = m_lang_confid;
    }

    if (default_locale >= TOTAL_LOCALES)
    {
        TC_LOG_ERROR("server.loading", "Unable to determine your DBC Locale! (corrupt DBC?)");
        exit(1);
    }

    m_defaultDbcLocale = LocaleConstant(default_locale);

    TC_LOG_INFO("server.loading", "Using %s DBC Locale as default. All available DBC locales: %s", localeNames[m_defaultDbcLocale], availableLocalsStr.empty() ? "<none>" : availableLocalsStr.c_str());
}

void World::RecordTimeDiff(const char *text, ...)
{
    if (m_updateTimeCount != 1)
        return;
    if (!text)
    {
        m_currentTime = getMSTime();
        return;
    }

    uint32 thisTime = getMSTime();
    uint32 diff = getMSTimeDiff(m_currentTime, thisTime);

    if (diff > m_int_configs[CONFIG_MIN_LOG_UPDATE])
    {
        va_list ap;
        char str[256];
        va_start(ap, text);
        vsnprintf(str, 256, text, ap);
        va_end(ap);
        TC_LOG_INFO("misc", "Difftime %s: %u.", str, diff);
    }

    m_currentTime = thisTime;
}

void World::LoadAutobroadcasts()
{
    uint32 oldMSTime = getMSTime();

    m_Autobroadcasts.clear();
    m_AutobroadcastsWeights.clear();

    uint32 realmId = sConfigMgr->GetIntDefault("RealmID", 0);
    PreparedStatement* stmt = LoginDatabase.GetPreparedStatement(LOGIN_SEL_AUTOBROADCAST);
    stmt->setInt32(0, realmId);
    PreparedQueryResult result = LoginDatabase.Query(stmt);

    if (!result)
    {
        TC_LOG_INFO("server.loading", ">> Loaded 0 autobroadcasts definitions. DB table `autobroadcast` is empty for this realm!");
        return;
    }

    uint32 count = 0;

    do
    {
        Field* fields = result->Fetch();
        uint8 id = fields[0].GetUInt8();

        m_Autobroadcasts[id] = fields[2].GetString();
        m_AutobroadcastsWeights[id] = fields[1].GetUInt8();

        ++count;
    } while (result->NextRow());

    TC_LOG_INFO("server.loading", ">> Loaded %u autobroadcast definitions in %u ms", count, GetMSTimeDiffToNow(oldMSTime));
}

/// Update the World !
void World::Update(uint32 diff)
{
    m_updateTime = diff;

    if (m_int_configs[CONFIG_INTERVAL_LOG_UPDATE] && diff > m_int_configs[CONFIG_MIN_LOG_UPDATE])
    {
        if (m_updateTimeSum > m_int_configs[CONFIG_INTERVAL_LOG_UPDATE])
        {
            TC_LOG_DEBUG("misc", "Update time diff: %u. Players online: %u.", m_updateTimeSum / m_updateTimeCount, GetActiveSessionCount());
            m_updateTimeSum = m_updateTime;
            m_updateTimeCount = 1;
        }
        else
        {
            m_updateTimeSum += m_updateTime;
            ++m_updateTimeCount;
        }
    }

    ///- Update the different timers
    for (int i = 0; i < WUPDATE_COUNT; ++i)
    {
        if (m_timers[i].GetCurrent() >= 0)
            m_timers[i].Update(diff);
        else
            m_timers[i].SetCurrent(0);
    }

    ///- Update the game time and check for shutdown time
    _UpdateGameTime();

    /// Handle daily quests reset time
    if (m_gameTime > m_NextDailyQuestReset)
    {
        ResetDailyQuests();
        m_NextDailyQuestReset += DAY;
    }

    /// Handle weekly quests reset time
    if (m_gameTime > m_NextWeeklyQuestReset)
        ResetWeeklyQuests();

    /// Handle monthly quests reset time
    if (m_gameTime > m_NextMonthlyQuestReset)
        ResetMonthlyQuests();

    if (m_gameTime > m_NextRandomBGReset)
        ResetRandomBG();

    if (m_gameTime > m_NextGuildReset)
        ResetGuildCap();

    /// <ul><li> Handle auctions when the timer has passed
    if (m_timers[WUPDATE_AUCTIONS].Passed())
    {
        m_timers[WUPDATE_AUCTIONS].Reset();

        ///- Update mails (return old mails with item, or delete them)
        //(tested... works on win)
        if (++mail_timer > mail_timer_expires)
        {
            mail_timer = 0;
            sObjectMgr->ReturnOrDeleteOldMails(true);
        }

        ///- Handle expired auctions
        sAuctionMgr->Update();
    }

<<<<<<< HEAD
=======
    /// <li> Handle AHBot operations
    if (m_timers[WUPDATE_AHBOT].Passed())
    {
        sAuctionBot->Update();
        m_timers[WUPDATE_AHBOT].Reset();
    }

    /// <li> Handle session updates when the timer has passed
>>>>>>> aceec683
    RecordTimeDiff(NULL);
    sSocialServer->Update();
    RecordTimeDiff("SocialServer");

    /// <li> Handle session updates when the timer has passed
    UpdateSessions(diff);
    RecordTimeDiff("UpdateSessions");

    /// <li> Handle weather updates when the timer has passed
    if (m_timers[WUPDATE_WEATHERS].Passed())
    {
        m_timers[WUPDATE_WEATHERS].Reset();
        WeatherMgr::Update(uint32(m_timers[WUPDATE_WEATHERS].GetInterval()));
    }

    /// <li> Update uptime table
    if (m_timers[WUPDATE_UPTIME].Passed())
    {
        uint32 tmpDiff = uint32(m_gameTime - m_startTime);
        uint32 maxOnlinePlayers = GetMaxPlayerCount();

        m_timers[WUPDATE_UPTIME].Reset();

        PreparedStatement* stmt = LoginDatabase.GetPreparedStatement(LOGIN_UPD_UPTIME_PLAYERS);

        stmt->setUInt32(0, tmpDiff);
        stmt->setUInt16(1, uint16(maxOnlinePlayers));
        stmt->setUInt32(2, realmID);
        stmt->setUInt32(3, uint32(m_startTime));

        LoginDatabase.Execute(stmt);
    }

    /// <li> Clean logs table
    if (sWorld->getIntConfig(CONFIG_LOGDB_CLEARTIME) > 0) // if not enabled, ignore the timer
    {
        if (m_timers[WUPDATE_CLEANDB].Passed())
        {
            m_timers[WUPDATE_CLEANDB].Reset();

            PreparedStatement* stmt = LoginDatabase.GetPreparedStatement(LOGIN_DEL_OLD_LOGS);

            stmt->setUInt32(0, sWorld->getIntConfig(CONFIG_LOGDB_CLEARTIME));
            stmt->setUInt32(1, uint32(time(0)));

            LoginDatabase.Execute(stmt);
        }
    }

    /// <li> Handle all other objects
    ///- Update objects when the timer has passed (maps, transport, creatures, ...)
    RecordTimeDiff(NULL);
    sMapMgr->Update(diff);
    RecordTimeDiff("UpdateMapMgr");

    if (sWorld->getBoolConfig(CONFIG_AUTOBROADCAST))
    {
        if (m_timers[WUPDATE_AUTOBROADCAST].Passed())
        {
            m_timers[WUPDATE_AUTOBROADCAST].Reset();
            SendAutoBroadcast();
        }
    }

    sBattlegroundMgr->Update(diff);
    RecordTimeDiff("UpdateBattlegroundMgr");

    sOutdoorPvPMgr->Update(diff);
    RecordTimeDiff("UpdateOutdoorPvPMgr");

    sBattlefieldMgr->Update(diff);
    RecordTimeDiff("BattlefieldMgr");

    ///- Delete all characters which have been deleted X days before
    if (m_timers[WUPDATE_DELETECHARS].Passed())
    {
        m_timers[WUPDATE_DELETECHARS].Reset();
        Player::DeleteOldCharacters();
    }

    sLFGMgr->Update(diff);
    RecordTimeDiff("UpdateLFGMgr");

    // execute callbacks from sql queries that were queued recently
    ProcessQueryCallbacks();
    RecordTimeDiff("ProcessQueryCallbacks");

    ///- Erase corpses once every 20 minutes
    if (m_timers[WUPDATE_CORPSES].Passed())
    {
        m_timers[WUPDATE_CORPSES].Reset();
        sObjectAccessor->RemoveOldCorpses();
    }

    ///- Process Game events when necessary
    if (m_timers[WUPDATE_EVENTS].Passed())
    {
        m_timers[WUPDATE_EVENTS].Reset();                   // to give time for Update() to be processed
        uint32 nextGameEvent = sGameEventMgr->Update();
        m_timers[WUPDATE_EVENTS].SetInterval(nextGameEvent);
        m_timers[WUPDATE_EVENTS].Reset();
    }

    ///- Ping to keep MySQL connections alive
    if (m_timers[WUPDATE_PINGDB].Passed())
    {
        m_timers[WUPDATE_PINGDB].Reset();
        TC_LOG_DEBUG("misc", "Ping MySQL to keep connection alive");
        CharacterDatabase.KeepAlive();
        LoginDatabase.KeepAlive();
        WorldDatabase.KeepAlive();
    }

    // update the instance reset times
    sInstanceSaveMgr->Update();

    // And last, but not least handle the issued cli commands
    ProcessCliCommands();

    sScriptMgr->OnWorldUpdate(diff);
}

void World::ForceGameEventUpdate()
{
    m_timers[WUPDATE_EVENTS].Reset();                   // to give time for Update() to be processed
    uint32 nextGameEvent = sGameEventMgr->Update();
    m_timers[WUPDATE_EVENTS].SetInterval(nextGameEvent);
    m_timers[WUPDATE_EVENTS].Reset();
}

/// Send a packet to all players (except self if mentioned)
void World::SendGlobalMessage(WorldPacket* packet, WorldSession* self, uint32 team)
{
    SessionMap::const_iterator itr;
    for (itr = m_sessions.begin(); itr != m_sessions.end(); ++itr)
    {
        if (itr->second &&
            itr->second->GetPlayer() &&
            itr->second->GetPlayer()->IsInWorld() &&
            itr->second != self &&
            (team == 0 || itr->second->GetPlayer()->GetTeam() == team))
        {
            itr->second->SendPacket(packet);
        }
    }
}

/// Send a packet to all GMs (except self if mentioned)
void World::SendGlobalGMMessage(WorldPacket* packet, WorldSession* self, uint32 team)
{
    for (SessionMap::const_iterator itr = m_sessions.begin(); itr != m_sessions.end(); ++itr)
    {
        // check if session and can receive global GM Messages and its not self
        WorldSession* session = itr->second;
        if (!session || session == self || !session->HasPermission(rbac::RBAC_PERM_RECEIVE_GLOBAL_GM_TEXTMESSAGE))
            continue;

        // Player should be in world
        Player* player = session->GetPlayer();
        if (!player || !player->IsInWorld())
            continue;

        // Send only to same team, if team is given
        if (!team || player->GetTeam() == team)
            session->SendPacket(packet);
    }
}

namespace Trinity
{
    class WorldWorldTextBuilder
    {
        public:
            typedef std::vector<WorldPacket*> WorldPacketList;
            explicit WorldWorldTextBuilder(int32 textId, va_list* args = NULL) : i_textId(textId), i_args(args) { }
            void operator()(WorldPacketList& data_list, LocaleConstant loc_idx)
            {
                char const* text = sObjectMgr->GetTrinityString(i_textId, loc_idx);

                if (i_args)
                {
                    // we need copy va_list before use or original va_list will corrupted
                    va_list ap;
                    va_copy(ap, *i_args);

                    char str[2048];
                    vsnprintf(str, 2048, text, ap);
                    va_end(ap);

                    do_helper(data_list, &str[0]);
                }
                else
                    do_helper(data_list, (char*)text);
            }
        private:
            char* lineFromMessage(char*& pos) { char* start = strtok(pos, "\n"); pos = NULL; return start; }
            void do_helper(WorldPacketList& data_list, char* text)
            {
                char* pos = text;
                while (char* line = lineFromMessage(pos))
                {
                    WorldPacket* data = new WorldPacket();
                    ChatHandler::BuildChatPacket(*data, CHAT_MSG_SYSTEM, LANG_UNIVERSAL, NULL, NULL, line);
                    data_list.push_back(data);
                }
            }

            int32 i_textId;
            va_list* i_args;
    };
}                                                           // namespace Trinity

/// Send a System Message to all players (except self if mentioned)
void World::SendWorldText(int32 string_id, ...)
{
    va_list ap;
    va_start(ap, string_id);

    Trinity::WorldWorldTextBuilder wt_builder(string_id, &ap);
    Trinity::LocalizedPacketListDo<Trinity::WorldWorldTextBuilder> wt_do(wt_builder);
    for (SessionMap::const_iterator itr = m_sessions.begin(); itr != m_sessions.end(); ++itr)
    {
        if (!itr->second || !itr->second->GetPlayer() || !itr->second->GetPlayer()->IsInWorld())
            continue;

        wt_do(itr->second->GetPlayer());
    }

    va_end(ap);
}

/// Send a System Message to all GMs (except self if mentioned)
void World::SendGMText(int32 string_id, ...)
{
    va_list ap;
    va_start(ap, string_id);

    Trinity::WorldWorldTextBuilder wt_builder(string_id, &ap);
    Trinity::LocalizedPacketListDo<Trinity::WorldWorldTextBuilder> wt_do(wt_builder);
    for (SessionMap::const_iterator itr = m_sessions.begin(); itr != m_sessions.end(); ++itr)
    {
        // Session should have permissions to receive global gm messages
        WorldSession* session = itr->second;
        if (!session || !session->HasPermission(rbac::RBAC_PERM_RECEIVE_GLOBAL_GM_TEXTMESSAGE))
            continue;

        // Player should be in world
        Player* player = session->GetPlayer();
        if (!player || !player->IsInWorld())
            continue;

        wt_do(player);
    }

    va_end(ap);
}

/// DEPRECATED, only for debug purpose. Send a System Message to all players (except self if mentioned)
void World::SendGlobalText(const char* text, WorldSession* self)
{
    WorldPacket data;

    // need copy to prevent corruption by strtok call in LineFromMessage original string
    char* buf = strdup(text);
    char* pos = buf;

    while (char* line = ChatHandler::LineFromMessage(pos))
    {
        ChatHandler::BuildChatPacket(data, CHAT_MSG_SYSTEM, LANG_UNIVERSAL, NULL, NULL, line);
        SendGlobalMessage(&data, self);
    }

    free(buf);
}

/// Send a packet to all players (or players selected team) in the zone (except self if mentioned)
bool World::SendZoneMessage(uint32 zone, WorldPacket* packet, WorldSession* self, uint32 team)
{
    bool foundPlayerToSend = false;
    SessionMap::const_iterator itr;

    for (itr = m_sessions.begin(); itr != m_sessions.end(); ++itr)
    {
        if (itr->second &&
            itr->second->GetPlayer() &&
            itr->second->GetPlayer()->IsInWorld() &&
            itr->second->GetPlayer()->GetZoneId() == zone &&
            itr->second != self &&
            (team == 0 || itr->second->GetPlayer()->GetTeam() == team))
        {
            itr->second->SendPacket(packet);
            foundPlayerToSend = true;
        }
    }

    return foundPlayerToSend;
}

/// Send a System Message to all players in the zone (except self if mentioned)
void World::SendZoneText(uint32 zone, const char* text, WorldSession* self, uint32 team)
{
    WorldPacket data;
    ChatHandler::BuildChatPacket(data, CHAT_MSG_SYSTEM, LANG_UNIVERSAL, NULL, NULL, text);
    SendZoneMessage(zone, &data, self, team);
}

/// Kick (and save) all players
void World::KickAll()
{
    m_QueuedPlayer.clear();                                 // prevent send queue update packet and login queued sessions

    // session not removed at kick and will removed in next update tick
    for (SessionMap::const_iterator itr = m_sessions.begin(); itr != m_sessions.end(); ++itr)
        itr->second->KickPlayer();
}

/// Kick (and save) all players with security level less `sec`
void World::KickAllLess(AccountTypes sec)
{
    // session not removed at kick and will removed in next update tick
    for (SessionMap::const_iterator itr = m_sessions.begin(); itr != m_sessions.end(); ++itr)
        if (itr->second->GetSecurity() < sec)
            itr->second->KickPlayer();
}

/// Ban an account or ban an IP address, duration will be parsed using TimeStringToSecs if it is positive, otherwise permban
BanReturn World::BanAccount(BanMode mode, std::string const& nameOrIP, std::string const& duration, std::string const& reason, std::string const& author)
{
    uint32 duration_secs = TimeStringToSecs(duration);
    return BanAccount(mode, nameOrIP, duration_secs, reason, author);
}

/// Ban an account or ban an IP address, duration is in seconds if positive, otherwise permban
BanReturn World::BanAccount(BanMode mode, std::string const& nameOrIP, uint32 duration_secs, std::string const& reason, std::string const& author)
{
    PreparedQueryResult resultAccounts = PreparedQueryResult(NULL); //used for kicking
    PreparedStatement* stmt = NULL;

    ///- Update the database with ban information
    switch (mode)
    {
        case BAN_IP:
            // No SQL injection with prepared statements
            stmt = LoginDatabase.GetPreparedStatement(LOGIN_SEL_ACCOUNT_BY_IP);
            stmt->setString(0, nameOrIP);
            resultAccounts = LoginDatabase.Query(stmt);
            stmt = LoginDatabase.GetPreparedStatement(LOGIN_INS_IP_BANNED);
            stmt->setString(0, nameOrIP);
            stmt->setUInt32(1, duration_secs);
            stmt->setString(2, author);
            stmt->setString(3, reason);
            LoginDatabase.Execute(stmt);
            break;
        case BAN_ACCOUNT:
            // No SQL injection with prepared statements
            stmt = LoginDatabase.GetPreparedStatement(LOGIN_SEL_ACCOUNT_ID_BY_NAME);
            stmt->setString(0, nameOrIP);
            resultAccounts = LoginDatabase.Query(stmt);
            break;
        case BAN_CHARACTER:
            // No SQL injection with prepared statements
            stmt = CharacterDatabase.GetPreparedStatement(CHAR_SEL_ACCOUNT_BY_NAME);
            stmt->setString(0, nameOrIP);
            resultAccounts = CharacterDatabase.Query(stmt);
            break;
        default:
            return BAN_SYNTAX_ERROR;
    }

    if (!resultAccounts)
    {
        if (mode == BAN_IP)
            return BAN_SUCCESS;                             // ip correctly banned but nobody affected (yet)
        else
            return BAN_NOTFOUND;                            // Nobody to ban
    }

    ///- Disconnect all affected players (for IP it can be several)
    SQLTransaction trans = LoginDatabase.BeginTransaction();
    do
    {
        Field* fieldsAccount = resultAccounts->Fetch();
        uint32 account = fieldsAccount[0].GetUInt32();

        if (mode != BAN_IP)
        {
            // make sure there is only one active ban
            stmt = LoginDatabase.GetPreparedStatement(LOGIN_UPD_ACCOUNT_NOT_BANNED);
            stmt->setUInt32(0, account);
            trans->Append(stmt);
            // No SQL injection with prepared statements
            stmt = LoginDatabase.GetPreparedStatement(LOGIN_INS_ACCOUNT_BANNED);
            stmt->setUInt32(0, account);
            stmt->setUInt32(1, duration_secs);
            stmt->setString(2, author);
            stmt->setString(3, reason);
            trans->Append(stmt);
        }

        if (WorldSession* sess = FindSession(account))
            if (std::string(sess->GetPlayerName()) != author)
                sess->KickPlayer();
    } while (resultAccounts->NextRow());

    LoginDatabase.CommitTransaction(trans);

    return BAN_SUCCESS;
}

/// Remove a ban from an account or IP address
bool World::RemoveBanAccount(BanMode mode, std::string const& nameOrIP)
{
    PreparedStatement* stmt = NULL;
    if (mode == BAN_IP)
    {
        stmt = LoginDatabase.GetPreparedStatement(LOGIN_DEL_IP_NOT_BANNED);
        stmt->setString(0, nameOrIP);
        LoginDatabase.Execute(stmt);
    }
    else
    {
        uint32 account = 0;
        if (mode == BAN_ACCOUNT)
            account = AccountMgr::GetId(nameOrIP);
        else if (mode == BAN_CHARACTER)
            account = sObjectMgr->GetPlayerAccountIdByPlayerName(nameOrIP);

        if (!account)
            return false;

        //NO SQL injection as account is uint32
        stmt = LoginDatabase.GetPreparedStatement(LOGIN_UPD_ACCOUNT_NOT_BANNED);
        stmt->setUInt32(0, account);
        LoginDatabase.Execute(stmt);
    }
    return true;
}

/// Ban an account or ban an IP address, duration will be parsed using TimeStringToSecs if it is positive, otherwise permban
BanReturn World::BanCharacter(std::string const& name, std::string const& duration, std::string const& reason, std::string const& author)
{
    Player* pBanned = sObjectAccessor->FindPlayerByName(name);
    uint32 guid = 0;

    uint32 duration_secs = TimeStringToSecs(duration);

    /// Pick a player to ban if not online
    if (!pBanned)
    {
        PreparedStatement* stmt = CharacterDatabase.GetPreparedStatement(CHAR_SEL_GUID_BY_NAME);
        stmt->setString(0, name);
        PreparedQueryResult resultCharacter = CharacterDatabase.Query(stmt);

        if (!resultCharacter)
            return BAN_NOTFOUND;                                    // Nobody to ban

        guid = (*resultCharacter)[0].GetUInt32();
    }
    else
        guid = pBanned->GetGUIDLow();

    // make sure there is only one active ban
    PreparedStatement* stmt = CharacterDatabase.GetPreparedStatement(CHAR_UPD_CHARACTER_BAN);
    stmt->setUInt32(0, guid);
    CharacterDatabase.Execute(stmt);

    stmt = CharacterDatabase.GetPreparedStatement(CHAR_INS_CHARACTER_BAN);
    stmt->setUInt32(0, guid);
    stmt->setUInt32(1, duration_secs);
    stmt->setString(2, author);
    stmt->setString(3, reason);
    CharacterDatabase.Execute(stmt);

    if (pBanned)
        pBanned->GetSession()->KickPlayer();

    return BAN_SUCCESS;
}

/// Remove a ban from a character
bool World::RemoveBanCharacter(std::string const& name)
{
    Player* pBanned = sObjectAccessor->FindPlayerByName(name);
    uint32 guid = 0;

    /// Pick a player to ban if not online
    if (!pBanned)
    {
        PreparedStatement* stmt = CharacterDatabase.GetPreparedStatement(CHAR_SEL_GUID_BY_NAME);
        stmt->setString(0, name);
        PreparedQueryResult resultCharacter = CharacterDatabase.Query(stmt);

        if (!resultCharacter)
            return false;

        guid = (*resultCharacter)[0].GetUInt32();
    }
    else
        guid = pBanned->GetGUIDLow();

    if (!guid)
        return false;

    PreparedStatement* stmt = CharacterDatabase.GetPreparedStatement(CHAR_UPD_CHARACTER_BAN);
    stmt->setUInt32(0, guid);
    CharacterDatabase.Execute(stmt);
    return true;
}

/// Update the game time
void World::_UpdateGameTime()
{
    ///- update the time
    time_t thisTime = time(NULL);
    uint32 elapsed = uint32(thisTime - m_gameTime);
    m_gameTime = thisTime;

    ///- if there is a shutdown timer
    if (!IsStopped() && m_ShutdownTimer > 0 && elapsed > 0)
    {
        ///- ... and it is overdue, stop the world (set m_stopEvent)
        if (m_ShutdownTimer <= elapsed)
        {
            if (!(m_ShutdownMask & SHUTDOWN_MASK_IDLE) || GetActiveAndQueuedSessionCount() == 0)
                m_stopEvent = true;                         // exist code already set
            else
                m_ShutdownTimer = 1;                        // minimum timer value to wait idle state
        }
        ///- ... else decrease it and if necessary display a shutdown countdown to the users
        else
        {
            m_ShutdownTimer -= elapsed;

            ShutdownMsg();
        }
    }
}

/// Shutdown the server
void World::ShutdownServ(uint32 time, uint32 options, uint8 exitcode, const std::string& reason)
{
    // ignore if server shutdown at next tick
    if (IsStopped())
        return;

    m_ShutdownMask = options;
    m_ExitCode = exitcode;

    ///- If the shutdown time is 0, set m_stopEvent (except if shutdown is 'idle' with remaining sessions)
    if (time == 0)
    {
        if (!(options & SHUTDOWN_MASK_IDLE) || GetActiveAndQueuedSessionCount() == 0)
            m_stopEvent = true;                             // exist code already set
        else
            m_ShutdownTimer = 1;                            //So that the session count is re-evaluated at next world tick
    }
    ///- Else set the shutdown timer and warn users
    else
    {
        m_ShutdownTimer = time;
        ShutdownMsg(true, nullptr, reason);
    }

    sScriptMgr->OnShutdownInitiate(ShutdownExitCode(exitcode), ShutdownMask(options));
}

/// Display a shutdown message to the user(s)
void World::ShutdownMsg(bool show, Player* player, const std::string& reason)
{
    // not show messages for idle shutdown mode
    if (m_ShutdownMask & SHUTDOWN_MASK_IDLE)
        return;

    ///- Display a message every 12 hours, hours, 5 minutes, minute, 5 seconds and finally seconds
    if (show ||
        (m_ShutdownTimer < 5* MINUTE && (m_ShutdownTimer % 15) == 0) || // < 5 min; every 15 sec
        (m_ShutdownTimer < 15 * MINUTE && (m_ShutdownTimer % MINUTE) == 0) || // < 15 min ; every 1 min
        (m_ShutdownTimer < 30 * MINUTE && (m_ShutdownTimer % (5 * MINUTE)) == 0) || // < 30 min ; every 5 min
        (m_ShutdownTimer < 12 * HOUR && (m_ShutdownTimer % HOUR) == 0) || // < 12 h ; every 1 h
        (m_ShutdownTimer > 12 * HOUR && (m_ShutdownTimer % (12 * HOUR)) == 0)) // > 12 h ; every 12 h
    {
        std::string str = secsToTimeString(m_ShutdownTimer);
        if (!reason.empty())
            str += " - " + reason;

        ServerMessageType msgid = (m_ShutdownMask & SHUTDOWN_MASK_RESTART) ? SERVER_MSG_RESTART_TIME : SERVER_MSG_SHUTDOWN_TIME;

        SendServerMessage(msgid, str.c_str(), player);
        TC_LOG_DEBUG("misc", "Server is %s in %s", (m_ShutdownMask & SHUTDOWN_MASK_RESTART ? "restart" : "shuttingdown"), str.c_str());
    }
}

/// Cancel a planned server shutdown
void World::ShutdownCancel()
{
    // nothing cancel or too later
    if (!m_ShutdownTimer || m_stopEvent)
        return;

    ServerMessageType msgid = (m_ShutdownMask & SHUTDOWN_MASK_RESTART) ? SERVER_MSG_RESTART_CANCELLED : SERVER_MSG_SHUTDOWN_CANCELLED;

    m_ShutdownMask = 0;
    m_ShutdownTimer = 0;
    m_ExitCode = SHUTDOWN_EXIT_CODE;                       // to default value
    SendServerMessage(msgid);

    TC_LOG_DEBUG("misc", "Server %s cancelled.", (m_ShutdownMask & SHUTDOWN_MASK_RESTART ? "restart" : "shuttingdown"));

    sScriptMgr->OnShutdownCancel();
}

/// Send a server message to the user(s)
void World::SendServerMessage(ServerMessageType type, const char *text, Player* player)
{
    WorldPacket data(SMSG_SERVER_MESSAGE, 50);              // guess size
    data << uint32(type);
    if (type <= SERVER_MSG_STRING)
        data << text;

    if (player)
        player->GetSession()->SendPacket(&data);
    else
        SendGlobalMessage(&data);
}

void World::UpdateSessions(uint32 diff)
{
    ///- Add new sessions
    WorldSession* sess = NULL;
    while (addSessQueue.next(sess))
        AddSession_ (sess);

    ///- Then send an update signal to remaining ones
    for (SessionMap::iterator itr = m_sessions.begin(), next; itr != m_sessions.end(); itr = next)
    {
        next = itr;
        ++next;

        ///- and remove not active sessions from the list
        WorldSession* pSession = itr->second;
        WorldSessionFilter updater(pSession);

        if (!pSession->Update(diff, updater))    // As interval = 0
        {
            if (!RemoveQueuedPlayer(itr->second) && itr->second && getIntConfig(CONFIG_INTERVAL_DISCONNECT_TOLERANCE))
                m_disconnects[itr->second->GetAccountId()] = time(NULL);
            RemoveQueuedPlayer(pSession);
            m_sessions.erase(itr);
            delete pSession;

        }
    }
}

// This handles the issued and queued CLI commands
void World::ProcessCliCommands()
{
    CliCommandHolder::Print* zprint = NULL;
    void* callbackArg = NULL;
    CliCommandHolder* command = NULL;
    while (cliCmdQueue.next(command))
    {
        TC_LOG_INFO("misc", "CLI command under processing...");
        zprint = command->m_print;
        callbackArg = command->m_callbackArg;
        CliHandler handler(callbackArg, zprint);
        handler.ParseCommands(command->m_command);
        if (command->m_commandFinished)
            command->m_commandFinished(callbackArg, !handler.HasSentErrorMessage());
        delete command;
    }
}

void World::SendAutoBroadcast()
{
    if (m_Autobroadcasts.empty())
        return;

    uint32 weight = 0;
    AutobroadcastsWeightMap selectionWeights;
    std::string msg;

    for (AutobroadcastsWeightMap::const_iterator it = m_AutobroadcastsWeights.begin(); it != m_AutobroadcastsWeights.end(); ++it)
    {
        if (it->second)
        {
            weight += it->second;
            selectionWeights[it->first] = it->second;
        }
    }

    if (weight)
    {
        uint32 selectedWeight = urand(0, weight - 1);
        weight = 0;
        for (AutobroadcastsWeightMap::const_iterator it = selectionWeights.begin(); it != selectionWeights.end(); ++it)
        {
            weight += it->second;
            if (selectedWeight < weight)
            {
                msg = m_Autobroadcasts[it->first];
                break;
            }
        }
    }
    else
        msg = m_Autobroadcasts[urand(0, m_Autobroadcasts.size())];

    uint32 abcenter = sWorld->getIntConfig(CONFIG_AUTOBROADCAST_CENTER);

    if (abcenter == 0)
        sWorld->SendWorldText(LANG_AUTO_BROADCAST, msg.c_str());
    else if (abcenter == 1)
    {
        WorldPacket data(SMSG_NOTIFICATION, (msg.size()+1));
        data << msg;
        sWorld->SendGlobalMessage(&data);
    }
    else if (abcenter == 2)
    {
        sWorld->SendWorldText(LANG_AUTO_BROADCAST, msg.c_str());

        WorldPacket data(SMSG_NOTIFICATION, (msg.size()+1));
        data << msg;
        sWorld->SendGlobalMessage(&data);
    }

    TC_LOG_DEBUG("misc", "AutoBroadcast: '%s'", msg.c_str());
}

void World::UpdateRealmCharCount(uint32 accountId)
{
    PreparedStatement* stmt = CharacterDatabase.GetPreparedStatement(CHAR_SEL_CHARACTER_COUNT);
    stmt->setUInt32(0, accountId);
    m_realmCharCallbacks.push_back(CharacterDatabase.AsyncQuery(stmt));
}

void World::_UpdateRealmCharCount(PreparedQueryResult resultCharCount)
{
    if (resultCharCount)
    {
        Field* fields = resultCharCount->Fetch();
        uint32 accountId = fields[0].GetUInt32();
        uint8 charCount = uint8(fields[1].GetUInt64());

        PreparedStatement* stmt = LoginDatabase.GetPreparedStatement(LOGIN_DEL_REALM_CHARACTERS_BY_REALM);
        stmt->setUInt32(0, accountId);
        stmt->setUInt32(1, realmID);
        LoginDatabase.Execute(stmt);

        stmt = LoginDatabase.GetPreparedStatement(LOGIN_INS_REALM_CHARACTERS);
        stmt->setUInt8(0, charCount);
        stmt->setUInt32(1, accountId);
        stmt->setUInt32(2, realmID);
        LoginDatabase.Execute(stmt);
    }
}

void World::InitWeeklyQuestResetTime()
{
    time_t wstime = uint64(sWorld->getWorldState(WS_WEEKLY_QUEST_RESET_TIME));
    time_t curtime = time(NULL);
    m_NextWeeklyQuestReset = wstime < curtime ? curtime : time_t(wstime);
}

void World::InitDailyQuestResetTime()
{
    time_t mostRecentQuestTime;

    QueryResult result = CharacterDatabase.Query("SELECT MAX(time) FROM character_queststatus_daily");
    if (result)
    {
        Field* fields = result->Fetch();
        mostRecentQuestTime = time_t(fields[0].GetUInt32());
    }
    else
        mostRecentQuestTime = 0;

    // client built-in time for reset is 6:00 AM
    // FIX ME: client not show day start time
    time_t curTime = time(NULL);
    tm localTm;
    localtime_r(&curTime, &localTm);
    localTm.tm_hour = 6;
    localTm.tm_min  = 0;
    localTm.tm_sec  = 0;

    // current day reset time
    time_t curDayResetTime = mktime(&localTm);

    // last reset time before current moment
    time_t resetTime = (curTime < curDayResetTime) ? curDayResetTime - DAY : curDayResetTime;

    // need reset (if we have quest time before last reset time (not processed by some reason)
    if (mostRecentQuestTime && mostRecentQuestTime <= resetTime)
        m_NextDailyQuestReset = mostRecentQuestTime;
    else // plan next reset time
        m_NextDailyQuestReset = (curTime >= curDayResetTime) ? curDayResetTime + DAY : curDayResetTime;
}

void World::InitMonthlyQuestResetTime()
{
    time_t wstime = uint64(sWorld->getWorldState(WS_MONTHLY_QUEST_RESET_TIME));
    time_t curtime = time(NULL);
    m_NextMonthlyQuestReset = wstime < curtime ? curtime : time_t(wstime);
}

void World::InitRandomBGResetTime()
{
    time_t bgtime = uint64(sWorld->getWorldState(WS_BG_DAILY_RESET_TIME));
    if (!bgtime)
        m_NextRandomBGReset = time_t(time(NULL));         // game time not yet init

    // generate time by config
    time_t curTime = time(NULL);
    tm localTm;
    localtime_r(&curTime, &localTm);
    localTm.tm_hour = getIntConfig(CONFIG_RANDOM_BG_RESET_HOUR);
    localTm.tm_min = 0;
    localTm.tm_sec = 0;

    // current day reset time
    time_t nextDayResetTime = mktime(&localTm);

    // next reset time before current moment
    if (curTime >= nextDayResetTime)
        nextDayResetTime += DAY;

    // normalize reset time
    m_NextRandomBGReset = bgtime < curTime ? nextDayResetTime - DAY : nextDayResetTime;

    if (!bgtime)
        sWorld->setWorldState(WS_BG_DAILY_RESET_TIME, uint64(m_NextRandomBGReset));
}

void World::InitGuildResetTime()
{
    time_t gtime = uint64(getWorldState(WS_GUILD_DAILY_RESET_TIME));
    if (!gtime)
        m_NextGuildReset = time_t(time(NULL));         // game time not yet init

    // generate time by config
    time_t curTime = time(NULL);
    tm localTm;
    localtime_r(&curTime, &localTm);
    localTm.tm_hour = getIntConfig(CONFIG_GUILD_RESET_HOUR);
    localTm.tm_min = 0;
    localTm.tm_sec = 0;

    // current day reset time
    time_t nextDayResetTime = mktime(&localTm);

    // next reset time before current moment
    if (curTime >= nextDayResetTime)
        nextDayResetTime += DAY;

    // normalize reset time
    m_NextGuildReset = gtime < curTime ? nextDayResetTime - DAY : nextDayResetTime;

    if (!gtime)
        sWorld->setWorldState(WS_GUILD_DAILY_RESET_TIME, uint64(m_NextGuildReset));
}

void World::ResetDailyQuests()
{
    TC_LOG_INFO("misc", "Daily quests reset for all characters.");

    PreparedStatement* stmt = CharacterDatabase.GetPreparedStatement(CHAR_DEL_RESET_CHARACTER_QUESTSTATUS_DAILY);
    CharacterDatabase.Execute(stmt);

    for (SessionMap::const_iterator itr = m_sessions.begin(); itr != m_sessions.end(); ++itr)
        if (itr->second->GetPlayer())
            itr->second->GetPlayer()->ResetDailyQuestStatus();

    // change available dailies
    sPoolMgr->ChangeDailyQuests();
}

void World::LoadDBAllowedSecurityLevel()
{
    PreparedStatement* stmt = LoginDatabase.GetPreparedStatement(LOGIN_SEL_REALMLIST_SECURITY_LEVEL);
    stmt->setInt32(0, int32(realmID));
    PreparedQueryResult result = LoginDatabase.Query(stmt);

    if (result)
        SetPlayerSecurityLimit(AccountTypes(result->Fetch()->GetUInt8()));
}

void World::SetPlayerSecurityLimit(AccountTypes _sec)
{
    AccountTypes sec = _sec < SEC_CONSOLE ? _sec : SEC_PLAYER;
    bool update = sec > m_allowedSecurityLevel;
    m_allowedSecurityLevel = sec;
    if (update)
        KickAllLess(m_allowedSecurityLevel);
}

void World::ResetWeeklyQuests()
{
    TC_LOG_INFO("misc", "Weekly quests reset for all characters.");

    PreparedStatement* stmt = CharacterDatabase.GetPreparedStatement(CHAR_DEL_RESET_CHARACTER_QUESTSTATUS_WEEKLY);
    CharacterDatabase.Execute(stmt);

    for (SessionMap::const_iterator itr = m_sessions.begin(); itr != m_sessions.end(); ++itr)
        if (itr->second->GetPlayer())
            itr->second->GetPlayer()->ResetWeeklyQuestStatus();

    m_NextWeeklyQuestReset = time_t(m_NextWeeklyQuestReset + WEEK);
    sWorld->setWorldState(WS_WEEKLY_QUEST_RESET_TIME, uint64(m_NextWeeklyQuestReset));

    // change available weeklies
    sPoolMgr->ChangeWeeklyQuests();
}

void World::ResetMonthlyQuests()
{
    TC_LOG_INFO("misc", "Monthly quests reset for all characters.");

    PreparedStatement* stmt = CharacterDatabase.GetPreparedStatement(CHAR_DEL_RESET_CHARACTER_QUESTSTATUS_MONTHLY);
    CharacterDatabase.Execute(stmt);

    for (SessionMap::const_iterator itr = m_sessions.begin(); itr != m_sessions.end(); ++itr)
        if (itr->second->GetPlayer())
            itr->second->GetPlayer()->ResetMonthlyQuestStatus();

    // generate time
    time_t curTime = time(NULL);
    tm localTm;
    localtime_r(&curTime, &localTm);

    int month   = localTm.tm_mon;
    int year    = localTm.tm_year;

    ++month;

    // month 11 is december, next is january (0)
    if (month > 11)
    {
        month = 0;
        year += 1;
    }

    // reset time for next month
    localTm.tm_year     = year;
    localTm.tm_mon      = month;
    localTm.tm_mday     = 1;        // don't know if we really need config option for day / hour
    localTm.tm_hour     = 0;
    localTm.tm_min      = 0;
    localTm.tm_sec      = 0;

    time_t nextMonthResetTime = mktime(&localTm);

    // plan next reset time
    m_NextMonthlyQuestReset = (curTime >= nextMonthResetTime) ? nextMonthResetTime + MONTH : nextMonthResetTime;

    sWorld->setWorldState(WS_MONTHLY_QUEST_RESET_TIME, uint64(m_NextMonthlyQuestReset));
}

void World::ResetEventSeasonalQuests(uint16 event_id)
{
    TC_LOG_INFO("misc", "Seasonal quests reset for all characters.");

    PreparedStatement* stmt = CharacterDatabase.GetPreparedStatement(CHAR_DEL_RESET_CHARACTER_QUESTSTATUS_SEASONAL_BY_EVENT);
    stmt->setUInt16(0, event_id);
    CharacterDatabase.Execute(stmt);

    for (SessionMap::const_iterator itr = m_sessions.begin(); itr != m_sessions.end(); ++itr)
        if (itr->second->GetPlayer())
            itr->second->GetPlayer()->ResetSeasonalQuestStatus(event_id);
}

void World::ResetRandomBG()
{
    TC_LOG_INFO("misc", "Random BG status reset for all characters.");

    PreparedStatement* stmt = CharacterDatabase.GetPreparedStatement(CHAR_DEL_BATTLEGROUND_RANDOM);
    CharacterDatabase.Execute(stmt);

    for (SessionMap::const_iterator itr = m_sessions.begin(); itr != m_sessions.end(); ++itr)
        if (itr->second->GetPlayer())
            itr->second->GetPlayer()->SetRandomWinner(false);

    m_NextRandomBGReset = time_t(m_NextRandomBGReset + DAY);
    sWorld->setWorldState(WS_BG_DAILY_RESET_TIME, uint64(m_NextRandomBGReset));
}

void World::ResetGuildCap()
{
    TC_LOG_INFO("misc", "Guild Daily Cap reset.");

    m_NextGuildReset = time_t(m_NextGuildReset + DAY);
    sWorld->setWorldState(WS_GUILD_DAILY_RESET_TIME, uint64(m_NextGuildReset));
    sGuildMgr->ResetTimes();
}

void World::UpdateMaxSessionCounters()
{
    m_maxActiveSessionCount = std::max(m_maxActiveSessionCount, uint32(m_sessions.size()-m_QueuedPlayer.size()));
    m_maxQueuedSessionCount = std::max(m_maxQueuedSessionCount, uint32(m_QueuedPlayer.size()));
}

void World::LoadDBVersion()
{
    QueryResult result = WorldDatabase.Query("SELECT db_version, cache_id FROM version LIMIT 1");
    if (result)
    {
        Field* fields = result->Fetch();

        m_DBVersion = fields[0].GetString();
        // will be overwrite by config values if different and non-0
        m_int_configs[CONFIG_CLIENTCACHE_VERSION] = fields[1].GetUInt32();
    }

    if (m_DBVersion.empty())
        m_DBVersion = "Unknown world database.";
}

void World::UpdateAreaDependentAuras()
{
    SessionMap::const_iterator itr;
    for (itr = m_sessions.begin(); itr != m_sessions.end(); ++itr)
        if (itr->second && itr->second->GetPlayer() && itr->second->GetPlayer()->IsInWorld())
        {
            itr->second->GetPlayer()->UpdateAreaDependentAuras(itr->second->GetPlayer()->GetAreaId());
            itr->second->GetPlayer()->UpdateZoneDependentAuras(itr->second->GetPlayer()->GetZoneId());
        }
}

void World::LoadWorldStates()
{
    uint32 oldMSTime = getMSTime();

    QueryResult result = CharacterDatabase.Query("SELECT entry, value FROM worldstates");

    if (!result)
    {
        TC_LOG_INFO("server.loading", ">> Loaded 0 world states. DB table `worldstates` is empty!");

        return;
    }

    uint32 count = 0;

    do
    {
        Field* fields = result->Fetch();
        m_worldstates[fields[0].GetUInt32()] = fields[1].GetUInt32();
        ++count;
    }
    while (result->NextRow());

    TC_LOG_INFO("server.loading", ">> Loaded %u world states in %u ms", count, GetMSTimeDiffToNow(oldMSTime));

}

// Setting a worldstate will save it to DB
void World::setWorldState(uint32 index, uint64 value)
{
    WorldStatesMap::const_iterator it = m_worldstates.find(index);
    if (it != m_worldstates.end())
    {
        PreparedStatement* stmt = CharacterDatabase.GetPreparedStatement(CHAR_UPD_WORLDSTATE);

        stmt->setUInt32(0, uint32(value));
        stmt->setUInt32(1, index);

        CharacterDatabase.Execute(stmt);
    }
    else
    {
        PreparedStatement* stmt = CharacterDatabase.GetPreparedStatement(CHAR_INS_WORLDSTATE);

        stmt->setUInt32(0, index);
        stmt->setUInt32(1, uint32(value));

        CharacterDatabase.Execute(stmt);
    }
    m_worldstates[index] = value;
}

uint64 World::getWorldState(uint32 index) const
{
    WorldStatesMap::const_iterator it = m_worldstates.find(index);
    return it != m_worldstates.end() ? it->second : 0;
}

void World::ProcessQueryCallbacks()
{
    PreparedQueryResult result;

    for (std::deque<std::future<PreparedQueryResult>>::iterator itr = m_realmCharCallbacks.begin(); itr != m_realmCharCallbacks.end(); )
    {
        if ((*itr).wait_for(std::chrono::seconds(0)) != std::future_status::ready)
        {
            ++itr;
            continue;
        }

        result = (*itr).get();
        _UpdateRealmCharCount(result);
        itr = m_realmCharCallbacks.erase(itr);
    }
}

/**
* @brief Loads several pieces of information on server startup with the low GUID
* There is no further database query necessary.
* These are a number of methods that work into the calling function.
*
* @param guid Requires a lowGUID to call
* @return Name, Gender, Race, Class and Level of player character
* Example Usage:
* @code
*    CharacterNameData const* nameData = sWorld->GetCharacterNameData(lowGUID);
*    if (!nameData)
*        return;
*
* std::string playerName = nameData->m_name;
* uint8 playerGender = nameData->m_gender;
* uint8 playerRace = nameData->m_race;
* uint8 playerClass = nameData->m_class;
* uint8 playerLevel = nameData->m_level;
* @endcode
**/

void World::LoadCharacterNameData()
{
    TC_LOG_INFO("server.loading", "Loading character name data");

    QueryResult result = CharacterDatabase.Query("SELECT guid, name, race, gender, class, level FROM characters WHERE deleteDate IS NULL");
    if (!result)
    {
        TC_LOG_INFO("server.loading", "No character name data loaded, empty query");
        return;
    }

    uint32 count = 0;

    do
    {
        Field* fields = result->Fetch();
        AddCharacterNameData(fields[0].GetUInt32(), fields[1].GetString(),
            fields[3].GetUInt8() /*gender*/, fields[2].GetUInt8() /*race*/, fields[4].GetUInt8() /*class*/, fields[5].GetUInt8() /*level*/);
        ++count;
    } while (result->NextRow());

    TC_LOG_INFO("server.loading", "Loaded name data for %u characters", count);
}

void World::AddCharacterNameData(uint32 guid, std::string const& name, uint8 gender, uint8 race, uint8 playerClass, uint8 level)
{
    CharacterNameData& data = _characterNameDataMap[guid];
    data.m_name = name;
    data.m_race = race;
    data.m_gender = gender;
    data.m_class = playerClass;
    data.m_level = level;
}

void World::UpdateCharacterNameData(uint32 guid, std::string const& name, uint8 gender /*= GENDER_NONE*/, uint8 race /*= RACE_NONE*/)
{
    std::map<uint32, CharacterNameData>::iterator itr = _characterNameDataMap.find(guid);
    if (itr == _characterNameDataMap.end())
        return;

    itr->second.m_name = name;

    if (gender != GENDER_NONE)
        itr->second.m_gender = gender;

    if (race != RACE_NONE)
        itr->second.m_race = race;

    WorldPacket data(SMSG_INVALIDATE_PLAYER, 8);
    data << MAKE_NEW_GUID(guid, 0, HIGHGUID_PLAYER);
    SendGlobalMessage(&data);
}

void World::UpdateCharacterNameDataLevel(uint32 guid, uint8 level)
{
    std::map<uint32, CharacterNameData>::iterator itr = _characterNameDataMap.find(guid);
    if (itr == _characterNameDataMap.end())
        return;

    itr->second.m_level = level;
}

CharacterNameData const* World::GetCharacterNameData(uint32 guid) const
{
    std::map<uint32, CharacterNameData>::const_iterator itr = _characterNameDataMap.find(guid);
    if (itr != _characterNameDataMap.end())
        return &itr->second;
    else
        return NULL;
}

void World::ReloadRBAC()
{
    // Passive reload, we mark the data as invalidated and next time a permission is checked it will be reloaded
    TC_LOG_INFO("rbac", "World::ReloadRBAC()");
    for (SessionMap::const_iterator itr = m_sessions.begin(); itr != m_sessions.end(); ++itr)
        if (WorldSession* session = itr->second)
            session->InvalidateRBACData();
}

void World::ReloadNodes()
{
    m_nodes.clear();
    PreparedStatement* stmt = WorldDatabase.GetPreparedStatement(WORLD_SEL_NODES);
    PreparedQueryResult res = WorldDatabase.Query(stmt);
    if (!res)
    {
        TC_LOG_ERROR("server.loading", "No nodes defined! Redirecting disabled.");
        m_bool_configs[CONFIG_ENABLE_REDIRECTS] = false;
        return;
    }

    do
    {
        Field* fields = res->Fetch();
        int32 mapid_or_role = fields[0].GetInt32();
        RedirectInfo ri;
        ri.ip = fields[1].GetString();
        ri.port = fields[2].GetUInt16();
        m_nodes[mapid_or_role] = ri;
    } while (res->NextRow());

    if (!m_nodes.count(CATCHALL_NODE)) //you done goofed
    {
        m_nodes.clear();
        TC_LOG_ERROR("server.loading", "No catchall node defined! Redirecting disabled.");
        m_bool_configs[CONFIG_ENABLE_REDIRECTS] = false;
        return;
    }
}

RedirectInfo const& World::GetNodeForMap(uint32 mapId)
{
    if (m_nodes.count(mapId))
        return m_nodes[mapId];  //Placed at the top, since this is what will most likely happen

    // We didn't find the map, let's fallback by type
    MapEntry const* mEntry = sMapStore.LookupEntry(mapId);
    if (mEntry->IsBattlegroundOrArena() && m_nodes.count(BATTLEGROUND_NODE))
        return m_nodes[BATTLEGROUND_NODE];
    else if (mEntry->IsDungeon() && m_nodes.count(INSTANCE_NODE))
        return m_nodes[INSTANCE_NODE];
    else
        return m_nodes[CATCHALL_NODE];
}

bool World::IsMapHandledByCurrentNode(uint32 mapId)
{
    RedirectInfo const& ri = GetNodeForMap(mapId);
    if (ri.ip != GetCurrentNode().ip || ri.port != GetCurrentNode().port)
        return false;

    return true;
}<|MERGE_RESOLUTION|>--- conflicted
+++ resolved
@@ -58,17 +58,13 @@
 #include "SystemConfig.h"
 #include "TicketMgr.h"
 #include "TransportMgr.h"
-<<<<<<< HEAD
 #include "SocialServer.h"
-=======
 #include "Unit.h"
 #include "VMapFactory.h"
 #include "WardenCheckMgr.h"
 #include "WaypointMovementGenerator.h"
 #include "WeatherMgr.h"
 #include "WorldSession.h"
-
->>>>>>> aceec683
 
 std::atomic<bool> World::m_stopEvent(false);
 uint8 World::m_ExitCode = SHUTDOWN_EXIT_CODE;
@@ -2037,8 +2033,7 @@
         sAuctionMgr->Update();
     }
 
-<<<<<<< HEAD
-=======
+
     /// <li> Handle AHBot operations
     if (m_timers[WUPDATE_AHBOT].Passed())
     {
@@ -2047,7 +2042,6 @@
     }
 
     /// <li> Handle session updates when the timer has passed
->>>>>>> aceec683
     RecordTimeDiff(NULL);
     sSocialServer->Update();
     RecordTimeDiff("SocialServer");
