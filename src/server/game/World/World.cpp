/*
 * Copyright (C) 2008-2015 TrinityCore <http://www.trinitycore.org/>
 * Copyright (C) 2005-2009 MaNGOS <http://getmangos.com/>
 *
 * This program is free software; you can redistribute it and/or modify it
 * under the terms of the GNU General Public License as published by the
 * Free Software Foundation; either version 2 of the License, or (at your
 * option) any later version.
 *
 * This program is distributed in the hope that it will be useful, but WITHOUT
 * ANY WARRANTY; without even the implied warranty of MERCHANTABILITY or
 * FITNESS FOR A PARTICULAR PURPOSE. See the GNU General Public License for
 * more details.
 *
 * You should have received a copy of the GNU General Public License along
 * with this program. If not, see <http://www.gnu.org/licenses/>.
 */

/** \file
    \ingroup world
*/

#include "World.h"
#include "AchievementMgr.h"
#include "ArenaTeamMgr.h"
#include "AuctionHouseBot.h"
#include "AuctionHouseMgr.h"
#include "BattlefieldMgr.h"
#include "BattlegroundMgr.h"
#include "CalendarMgr.h"
#include "Channel.h"
#include "CharacterDatabaseCleaner.h"
#include "Chat.h"
#include "Config.h"
#include "CreatureAIRegistry.h"
#include "CreatureGroups.h"
#include "CreatureTextMgr.h"
#include "DatabaseEnv.h"
#include "DisableMgr.h"
#include "GameEventMgr.h"
#include "GridNotifiersImpl.h"
#include "GroupMgr.h"
#include "GuildMgr.h"
#include "InstanceSaveMgr.h"
#include "Language.h"
#include "LFGMgr.h"
#include "MapManager.h"
#include "Memory.h"
#include "MMapFactory.h"
#include "ObjectMgr.h"
#include "OutdoorPvPMgr.h"
#include "Player.h"
#include "PoolMgr.h"
#include "GitRevision.h"
#include "ScriptMgr.h"
#include "SkillDiscovery.h"
#include "SkillExtraItems.h"
#include "SmartAI.h"
#include "TicketMgr.h"
#include "TransportMgr.h"
#include "Unit.h"
#include "VMapFactory.h"
#include "WardenCheckMgr.h"
#include "WaypointMovementGenerator.h"
#include "WeatherMgr.h"
#include "WorldSession.h"

// playerbot mod
#include "../../plugins/ahbot/AhBot.h"
#include "../../plugins/playerbot/PlayerbotAIConfig.h"
#include "../../plugins/playerbot/RandomPlayerbotMgr.h"


std::atomic<bool> World::m_stopEvent(false);
uint8 World::m_ExitCode = SHUTDOWN_EXIT_CODE;
std::atomic<uint32> World::m_worldLoopCounter(0);

float World::m_MaxVisibleDistanceOnContinents = DEFAULT_VISIBILITY_DISTANCE;
float World::m_MaxVisibleDistanceInInstances  = DEFAULT_VISIBILITY_INSTANCE;
float World::m_MaxVisibleDistanceInBGArenas   = DEFAULT_VISIBILITY_BGARENAS;

int32 World::m_visibility_notify_periodOnContinents = DEFAULT_VISIBILITY_NOTIFY_PERIOD;
int32 World::m_visibility_notify_periodInInstances  = DEFAULT_VISIBILITY_NOTIFY_PERIOD;
int32 World::m_visibility_notify_periodInBGArenas   = DEFAULT_VISIBILITY_NOTIFY_PERIOD;

/// World constructor
World::World()
{
    m_playerLimit = 0;
    m_allowedSecurityLevel = SEC_PLAYER;
    m_allowMovement = true;
    m_ShutdownMask = 0;
    m_ShutdownTimer = 0;
    m_gameTime = time(NULL);
    m_startTime = m_gameTime;
    m_maxActiveSessionCount = 0;
    m_maxQueuedSessionCount = 0;
    m_PlayerCount = 0;
    m_MaxPlayerCount = 0;
    m_NextDailyQuestReset = 0;
    m_NextWeeklyQuestReset = 0;
    m_NextMonthlyQuestReset = 0;
    m_NextRandomBGReset = 0;
    m_NextGuildReset = 0;

    m_defaultDbcLocale = LOCALE_enUS;
    m_availableDbcLocaleMask = 0;

    mail_timer = 0;
    mail_timer_expires = 0;
    m_updateTime = 0;
    m_updateTimeSum = 0;
    m_updateTimeCount = 0;
    m_currentTime = 0;

    m_isClosed = false;

    m_CleaningFlags = 0;

    memset(rate_values, 0, sizeof(rate_values));
    memset(m_int_configs, 0, sizeof(m_int_configs));
    memset(m_bool_configs, 0, sizeof(m_bool_configs));
    memset(m_float_configs, 0, sizeof(m_float_configs));
}

/// World destructor
World::~World()
{
    ///- Empty the kicked session set
    while (!m_sessions.empty())
    {
        // not remove from queue, prevent loading new sessions
        delete m_sessions.begin()->second;
        m_sessions.erase(m_sessions.begin());
    }

    CliCommandHolder* command = NULL;
    while (cliCmdQueue.next(command))
        delete command;

    VMAP::VMapFactory::clear();
    MMAP::MMapFactory::clear();

    /// @todo free addSessQueue
}

/// Find a player in a specified zone
Player* World::FindPlayerInZone(uint32 zone)
{
    ///- circle through active sessions and return the first player found in the zone
    SessionMap::const_iterator itr;
    for (itr = m_sessions.begin(); itr != m_sessions.end(); ++itr)
    {
        if (!itr->second)
            continue;

        Player* player = itr->second->GetPlayer();
        if (!player)
            continue;

        if (player->IsInWorld() && player->GetZoneId() == zone)
            return player;
    }
    return NULL;
}

bool World::IsClosed() const
{
    return m_isClosed;
}

void World::SetClosed(bool val)
{
    m_isClosed = val;

    // Invert the value, for simplicity for scripters.
    sScriptMgr->OnOpenStateChange(!val);
}

void World::SetMotd(const std::string& motd)
{
    m_motd = motd;

    sScriptMgr->OnMotdChange(m_motd);
}

const char* World::GetMotd() const
{
    return m_motd.c_str();
}

/// Find a session by its id
WorldSession* World::FindSession(uint32 id) const
{
    SessionMap::const_iterator itr = m_sessions.find(id);

    if (itr != m_sessions.end())
        return itr->second;                                 // also can return NULL for kicked session
    else
        return NULL;
}

/// Remove a given session
bool World::RemoveSession(uint32 id)
{
    ///- Find the session, kick the user, but we can't delete session at this moment to prevent iterator invalidation
    SessionMap::const_iterator itr = m_sessions.find(id);

    if (itr != m_sessions.end() && itr->second)
    {
        if (itr->second->PlayerLoading())
            return false;

        itr->second->KickPlayer();
    }

    return true;
}

void World::AddSession(WorldSession* s)
{
    addSessQueue.add(s);
}

void World::AddSession_(WorldSession* s)
{
    ASSERT(s);

    //NOTE - Still there is race condition in WorldSession* being used in the Sockets

    ///- kick already loaded player with same account (if any) and remove session
    ///- if player is in loading and want to load again, return
    if (!RemoveSession (s->GetAccountId()))
    {
        s->KickPlayer();
        delete s;                                           // session not added yet in session list, so not listed in queue
        return;
    }

    // decrease session counts only at not reconnection case
    bool decrease_session = true;

    // if session already exist, prepare to it deleting at next world update
    // NOTE - KickPlayer() should be called on "old" in RemoveSession()
    {
        SessionMap::const_iterator old = m_sessions.find(s->GetAccountId());

        if (old != m_sessions.end())
        {
            // prevent decrease sessions count if session queued
            if (RemoveQueuedPlayer(old->second))
                decrease_session = false;
            // not remove replaced session form queue if listed
            delete old->second;
        }
    }

    m_sessions[s->GetAccountId()] = s;

    uint32 Sessions = GetActiveAndQueuedSessionCount();
    uint32 pLimit = GetPlayerAmountLimit();
    uint32 QueueSize = GetQueuedSessionCount(); //number of players in the queue

    //so we don't count the user trying to
    //login as a session and queue the socket that we are using
    if (decrease_session)
        --Sessions;

    if (pLimit > 0 && Sessions >= pLimit && !s->HasPermission(rbac::RBAC_PERM_SKIP_QUEUE) && !HasRecentlyDisconnected(s))
    {
        AddQueuedPlayer(s);
        UpdateMaxSessionCounters();
        TC_LOG_INFO("misc", "PlayerQueue: Account id %u is in Queue Position (%u).", s->GetAccountId(), ++QueueSize);
        return;
    }

    s->InitializeSession();

    UpdateMaxSessionCounters();

    // Updates the population
    if (pLimit > 0)
    {
        float popu = (float)GetActiveSessionCount();              // updated number of users on the server
        popu /= pLimit;
        popu *= 2;
        TC_LOG_INFO("misc", "Server Population (%f).", popu);
    }
}

bool World::HasRecentlyDisconnected(WorldSession* session)
{
    if (!session)
        return false;

    if (uint32 tolerance = getIntConfig(CONFIG_INTERVAL_DISCONNECT_TOLERANCE))
    {
        for (DisconnectMap::iterator i = m_disconnects.begin(); i != m_disconnects.end();)
        {
            if (difftime(i->second, time(NULL)) < tolerance)
            {
                if (i->first == session->GetAccountId())
                    return true;
                ++i;
            }
            else
                m_disconnects.erase(i++);
        }
    }
    return false;
 }

int32 World::GetQueuePos(WorldSession* sess)
{
    uint32 position = 1;

    for (Queue::const_iterator iter = m_QueuedPlayer.begin(); iter != m_QueuedPlayer.end(); ++iter, ++position)
        if ((*iter) == sess)
            return position;

    return 0;
}

void World::AddQueuedPlayer(WorldSession* sess)
{
    sess->SetInQueue(true);
    m_QueuedPlayer.push_back(sess);

    // The 1st SMSG_AUTH_RESPONSE needs to contain other info too.
    sess->SendAuthResponse(AUTH_WAIT_QUEUE, false, GetQueuePos(sess));
}

bool World::RemoveQueuedPlayer(WorldSession* sess)
{
    // sessions count including queued to remove (if removed_session set)
    uint32 sessions = GetActiveSessionCount();

    uint32 position = 1;
    Queue::iterator iter = m_QueuedPlayer.begin();

    // search to remove and count skipped positions
    bool found = false;

    for (; iter != m_QueuedPlayer.end(); ++iter, ++position)
    {
        if (*iter == sess)
        {
            sess->SetInQueue(false);
            sess->ResetTimeOutTime();
            iter = m_QueuedPlayer.erase(iter);
            found = true;                                   // removing queued session
            break;
        }
    }

    // iter point to next socked after removed or end()
    // position store position of removed socket and then new position next socket after removed

    // if session not queued then we need decrease sessions count
    if (!found && sessions)
        --sessions;

    // accept first in queue
    if ((!m_playerLimit || sessions < m_playerLimit) && !m_QueuedPlayer.empty())
    {
        WorldSession* pop_sess = m_QueuedPlayer.front();
        pop_sess->InitializeSession();
        m_QueuedPlayer.pop_front();

        // update iter to point first queued socket or end() if queue is empty now
        iter = m_QueuedPlayer.begin();
        position = 1;
    }

    // update position from iter to end()
    // iter point to first not updated socket, position store new position
    for (; iter != m_QueuedPlayer.end(); ++iter, ++position)
        (*iter)->SendAuthWaitQue(position);

    return found;
}

/// Initialize config values
void World::LoadConfigSettings(bool reload)
{
    if (reload)
    {
        std::string configError;
        if (!sConfigMgr->Reload(configError))
        {
            TC_LOG_ERROR("misc", "World settings reload fail: %s.", configError.c_str());
            return;
        }
        sLog->LoadFromConfig();
    }

    ///- Read the player limit and the Message of the day from the config file
    SetPlayerAmountLimit(sConfigMgr->GetIntDefault("PlayerLimit", 100));
    SetMotd(sConfigMgr->GetStringDefault("Motd", "Welcome to a Trinity Core Server."));

    ///- Read ticket system setting from the config file
    m_bool_configs[CONFIG_ALLOW_TICKETS] = sConfigMgr->GetBoolDefault("AllowTickets", true);
    m_bool_configs[CONFIG_DELETE_CHARACTER_TICKET_TRACE] = sConfigMgr->GetBoolDefault("DeletedCharacterTicketTrace", false);

    ///- Get string for new logins (newly created characters)
    SetNewCharString(sConfigMgr->GetStringDefault("PlayerStart.String", ""));

    ///- Send server info on login?
    m_int_configs[CONFIG_ENABLE_SINFO_LOGIN] = sConfigMgr->GetIntDefault("Server.LoginInfo", 0);

    ///- Read all rates from the config file
    rate_values[RATE_HEALTH]      = sConfigMgr->GetFloatDefault("Rate.Health", 1.0f);
    if (rate_values[RATE_HEALTH] < 0)
    {
        TC_LOG_ERROR("server.loading", "Rate.Health (%f) must be > 0. Using 1 instead.", rate_values[RATE_HEALTH]);
        rate_values[RATE_HEALTH] = 1;
    }
    rate_values[RATE_POWER_MANA]  = sConfigMgr->GetFloatDefault("Rate.Mana", 1.0f);
    if (rate_values[RATE_POWER_MANA] < 0)
    {
        TC_LOG_ERROR("server.loading", "Rate.Mana (%f) must be > 0. Using 1 instead.", rate_values[RATE_POWER_MANA]);
        rate_values[RATE_POWER_MANA] = 1;
    }
    rate_values[RATE_POWER_RAGE_INCOME] = sConfigMgr->GetFloatDefault("Rate.Rage.Income", 1.0f);
    rate_values[RATE_POWER_RAGE_LOSS]   = sConfigMgr->GetFloatDefault("Rate.Rage.Loss", 1.0f);
    if (rate_values[RATE_POWER_RAGE_LOSS] < 0)
    {
        TC_LOG_ERROR("server.loading", "Rate.Rage.Loss (%f) must be > 0. Using 1 instead.", rate_values[RATE_POWER_RAGE_LOSS]);
        rate_values[RATE_POWER_RAGE_LOSS] = 1;
    }
    rate_values[RATE_POWER_RUNICPOWER_INCOME] = sConfigMgr->GetFloatDefault("Rate.RunicPower.Income", 1.0f);
    rate_values[RATE_POWER_RUNICPOWER_LOSS]   = sConfigMgr->GetFloatDefault("Rate.RunicPower.Loss", 1.0f);
    if (rate_values[RATE_POWER_RUNICPOWER_LOSS] < 0)
    {
        TC_LOG_ERROR("server.loading", "Rate.RunicPower.Loss (%f) must be > 0. Using 1 instead.", rate_values[RATE_POWER_RUNICPOWER_LOSS]);
        rate_values[RATE_POWER_RUNICPOWER_LOSS] = 1;
    }
    rate_values[RATE_POWER_FOCUS]  = sConfigMgr->GetFloatDefault("Rate.Focus", 1.0f);
    rate_values[RATE_POWER_ENERGY] = sConfigMgr->GetFloatDefault("Rate.Energy", 1.0f);

    rate_values[RATE_SKILL_DISCOVERY]      = sConfigMgr->GetFloatDefault("Rate.Skill.Discovery", 1.0f);

    rate_values[RATE_DROP_ITEM_POOR]       = sConfigMgr->GetFloatDefault("Rate.Drop.Item.Poor", 1.0f);
    rate_values[RATE_DROP_ITEM_NORMAL]     = sConfigMgr->GetFloatDefault("Rate.Drop.Item.Normal", 1.0f);
    rate_values[RATE_DROP_ITEM_UNCOMMON]   = sConfigMgr->GetFloatDefault("Rate.Drop.Item.Uncommon", 1.0f);
    rate_values[RATE_DROP_ITEM_RARE]       = sConfigMgr->GetFloatDefault("Rate.Drop.Item.Rare", 1.0f);
    rate_values[RATE_DROP_ITEM_EPIC]       = sConfigMgr->GetFloatDefault("Rate.Drop.Item.Epic", 1.0f);
    rate_values[RATE_DROP_ITEM_LEGENDARY]  = sConfigMgr->GetFloatDefault("Rate.Drop.Item.Legendary", 1.0f);
    rate_values[RATE_DROP_ITEM_ARTIFACT]   = sConfigMgr->GetFloatDefault("Rate.Drop.Item.Artifact", 1.0f);
    rate_values[RATE_DROP_ITEM_REFERENCED] = sConfigMgr->GetFloatDefault("Rate.Drop.Item.Referenced", 1.0f);
    rate_values[RATE_DROP_ITEM_REFERENCED_AMOUNT] = sConfigMgr->GetFloatDefault("Rate.Drop.Item.ReferencedAmount", 1.0f);
    rate_values[RATE_DROP_MONEY]  = sConfigMgr->GetFloatDefault("Rate.Drop.Money", 1.0f);
    rate_values[RATE_XP_KILL]     = sConfigMgr->GetFloatDefault("Rate.XP.Kill", 1.0f);
    rate_values[RATE_XP_BG_KILL]  = sConfigMgr->GetFloatDefault("Rate.XP.BattlegroundKill", 1.0f);
    rate_values[RATE_XP_QUEST]    = sConfigMgr->GetFloatDefault("Rate.XP.Quest", 1.0f);
    rate_values[RATE_XP_EXPLORE]  = sConfigMgr->GetFloatDefault("Rate.XP.Explore", 1.0f);
    rate_values[RATE_REPAIRCOST]  = sConfigMgr->GetFloatDefault("Rate.RepairCost", 1.0f);
    if (rate_values[RATE_REPAIRCOST] < 0.0f)
    {
        TC_LOG_ERROR("server.loading", "Rate.RepairCost (%f) must be >=0. Using 0.0 instead.", rate_values[RATE_REPAIRCOST]);
        rate_values[RATE_REPAIRCOST] = 0.0f;
    }
    rate_values[RATE_REPUTATION_GAIN]  = sConfigMgr->GetFloatDefault("Rate.Reputation.Gain", 1.0f);
    rate_values[RATE_REPUTATION_LOWLEVEL_KILL]  = sConfigMgr->GetFloatDefault("Rate.Reputation.LowLevel.Kill", 1.0f);
    rate_values[RATE_REPUTATION_LOWLEVEL_QUEST]  = sConfigMgr->GetFloatDefault("Rate.Reputation.LowLevel.Quest", 1.0f);
    rate_values[RATE_REPUTATION_RECRUIT_A_FRIEND_BONUS] = sConfigMgr->GetFloatDefault("Rate.Reputation.RecruitAFriendBonus", 0.1f);
    rate_values[RATE_CREATURE_NORMAL_DAMAGE]          = sConfigMgr->GetFloatDefault("Rate.Creature.Normal.Damage", 1.0f);
    rate_values[RATE_CREATURE_ELITE_ELITE_DAMAGE]     = sConfigMgr->GetFloatDefault("Rate.Creature.Elite.Elite.Damage", 1.0f);
    rate_values[RATE_CREATURE_ELITE_RAREELITE_DAMAGE] = sConfigMgr->GetFloatDefault("Rate.Creature.Elite.RAREELITE.Damage", 1.0f);
    rate_values[RATE_CREATURE_ELITE_WORLDBOSS_DAMAGE] = sConfigMgr->GetFloatDefault("Rate.Creature.Elite.WORLDBOSS.Damage", 1.0f);
    rate_values[RATE_CREATURE_ELITE_RARE_DAMAGE]      = sConfigMgr->GetFloatDefault("Rate.Creature.Elite.RARE.Damage", 1.0f);
    rate_values[RATE_CREATURE_NORMAL_HP]          = sConfigMgr->GetFloatDefault("Rate.Creature.Normal.HP", 1.0f);
    rate_values[RATE_CREATURE_ELITE_ELITE_HP]     = sConfigMgr->GetFloatDefault("Rate.Creature.Elite.Elite.HP", 1.0f);
    rate_values[RATE_CREATURE_ELITE_RAREELITE_HP] = sConfigMgr->GetFloatDefault("Rate.Creature.Elite.RAREELITE.HP", 1.0f);
    rate_values[RATE_CREATURE_ELITE_WORLDBOSS_HP] = sConfigMgr->GetFloatDefault("Rate.Creature.Elite.WORLDBOSS.HP", 1.0f);
    rate_values[RATE_CREATURE_ELITE_RARE_HP]      = sConfigMgr->GetFloatDefault("Rate.Creature.Elite.RARE.HP", 1.0f);
    rate_values[RATE_CREATURE_NORMAL_SPELLDAMAGE]          = sConfigMgr->GetFloatDefault("Rate.Creature.Normal.SpellDamage", 1.0f);
    rate_values[RATE_CREATURE_ELITE_ELITE_SPELLDAMAGE]     = sConfigMgr->GetFloatDefault("Rate.Creature.Elite.Elite.SpellDamage", 1.0f);
    rate_values[RATE_CREATURE_ELITE_RAREELITE_SPELLDAMAGE] = sConfigMgr->GetFloatDefault("Rate.Creature.Elite.RAREELITE.SpellDamage", 1.0f);
    rate_values[RATE_CREATURE_ELITE_WORLDBOSS_SPELLDAMAGE] = sConfigMgr->GetFloatDefault("Rate.Creature.Elite.WORLDBOSS.SpellDamage", 1.0f);
    rate_values[RATE_CREATURE_ELITE_RARE_SPELLDAMAGE]      = sConfigMgr->GetFloatDefault("Rate.Creature.Elite.RARE.SpellDamage", 1.0f);
    rate_values[RATE_CREATURE_AGGRO]  = sConfigMgr->GetFloatDefault("Rate.Creature.Aggro", 1.0f);
    rate_values[RATE_REST_INGAME]                    = sConfigMgr->GetFloatDefault("Rate.Rest.InGame", 1.0f);
    rate_values[RATE_REST_OFFLINE_IN_TAVERN_OR_CITY] = sConfigMgr->GetFloatDefault("Rate.Rest.Offline.InTavernOrCity", 1.0f);
    rate_values[RATE_REST_OFFLINE_IN_WILDERNESS]     = sConfigMgr->GetFloatDefault("Rate.Rest.Offline.InWilderness", 1.0f);
    rate_values[RATE_DAMAGE_FALL]  = sConfigMgr->GetFloatDefault("Rate.Damage.Fall", 1.0f);
    rate_values[RATE_AUCTION_TIME]  = sConfigMgr->GetFloatDefault("Rate.Auction.Time", 1.0f);
    rate_values[RATE_AUCTION_DEPOSIT] = sConfigMgr->GetFloatDefault("Rate.Auction.Deposit", 1.0f);
    rate_values[RATE_AUCTION_CUT] = sConfigMgr->GetFloatDefault("Rate.Auction.Cut", 1.0f);
    rate_values[RATE_HONOR] = sConfigMgr->GetFloatDefault("Rate.Honor", 1.0f);
    rate_values[RATE_ARENA_POINTS] = sConfigMgr->GetFloatDefault("Rate.ArenaPoints", 1.0f);
    rate_values[RATE_INSTANCE_RESET_TIME] = sConfigMgr->GetFloatDefault("Rate.InstanceResetTime", 1.0f);
    rate_values[RATE_TALENT] = sConfigMgr->GetFloatDefault("Rate.Talent", 1.0f);
    if (rate_values[RATE_TALENT] < 0.0f)
    {
        TC_LOG_ERROR("server.loading", "Rate.Talent (%f) must be > 0. Using 1 instead.", rate_values[RATE_TALENT]);
        rate_values[RATE_TALENT] = 1.0f;
    }
    rate_values[RATE_MOVESPEED] = sConfigMgr->GetFloatDefault("Rate.MoveSpeed", 1.0f);
    if (rate_values[RATE_MOVESPEED] < 0)
    {
        TC_LOG_ERROR("server.loading", "Rate.MoveSpeed (%f) must be > 0. Using 1 instead.", rate_values[RATE_MOVESPEED]);
        rate_values[RATE_MOVESPEED] = 1.0f;
    }
    for (uint8 i = 0; i < MAX_MOVE_TYPE; ++i) playerBaseMoveSpeed[i] = baseMoveSpeed[i] * rate_values[RATE_MOVESPEED];
    rate_values[RATE_CORPSE_DECAY_LOOTED] = sConfigMgr->GetFloatDefault("Rate.Corpse.Decay.Looted", 0.5f);

    rate_values[RATE_TARGET_POS_RECALCULATION_RANGE] = sConfigMgr->GetFloatDefault("TargetPosRecalculateRange", 1.5f);
    if (rate_values[RATE_TARGET_POS_RECALCULATION_RANGE] < CONTACT_DISTANCE)
    {
        TC_LOG_ERROR("server.loading", "TargetPosRecalculateRange (%f) must be >= %f. Using %f instead.", rate_values[RATE_TARGET_POS_RECALCULATION_RANGE], CONTACT_DISTANCE, CONTACT_DISTANCE);
        rate_values[RATE_TARGET_POS_RECALCULATION_RANGE] = CONTACT_DISTANCE;
    }
    else if (rate_values[RATE_TARGET_POS_RECALCULATION_RANGE] > NOMINAL_MELEE_RANGE)
    {
        TC_LOG_ERROR("server.loading", "TargetPosRecalculateRange (%f) must be <= %f. Using %f instead.",
            rate_values[RATE_TARGET_POS_RECALCULATION_RANGE], NOMINAL_MELEE_RANGE, NOMINAL_MELEE_RANGE);
        rate_values[RATE_TARGET_POS_RECALCULATION_RANGE] = NOMINAL_MELEE_RANGE;
    }

    rate_values[RATE_DURABILITY_LOSS_ON_DEATH]  = sConfigMgr->GetFloatDefault("DurabilityLoss.OnDeath", 10.0f);
    if (rate_values[RATE_DURABILITY_LOSS_ON_DEATH] < 0.0f)
    {
        TC_LOG_ERROR("server.loading", "DurabilityLoss.OnDeath (%f) must be >=0. Using 0.0 instead.", rate_values[RATE_DURABILITY_LOSS_ON_DEATH]);
        rate_values[RATE_DURABILITY_LOSS_ON_DEATH] = 0.0f;
    }
    if (rate_values[RATE_DURABILITY_LOSS_ON_DEATH] > 100.0f)
    {
        TC_LOG_ERROR("server.loading", "DurabilityLoss.OnDeath (%f) must be <= 100. Using 100.0 instead.", rate_values[RATE_DURABILITY_LOSS_ON_DEATH]);
        rate_values[RATE_DURABILITY_LOSS_ON_DEATH] = 0.0f;
    }
    rate_values[RATE_DURABILITY_LOSS_ON_DEATH] = rate_values[RATE_DURABILITY_LOSS_ON_DEATH] / 100.0f;

    rate_values[RATE_DURABILITY_LOSS_DAMAGE] = sConfigMgr->GetFloatDefault("DurabilityLossChance.Damage", 0.5f);
    if (rate_values[RATE_DURABILITY_LOSS_DAMAGE] < 0.0f)
    {
        TC_LOG_ERROR("server.loading", "DurabilityLossChance.Damage (%f) must be >=0. Using 0.0 instead.", rate_values[RATE_DURABILITY_LOSS_DAMAGE]);
        rate_values[RATE_DURABILITY_LOSS_DAMAGE] = 0.0f;
    }
    rate_values[RATE_DURABILITY_LOSS_ABSORB] = sConfigMgr->GetFloatDefault("DurabilityLossChance.Absorb", 0.5f);
    if (rate_values[RATE_DURABILITY_LOSS_ABSORB] < 0.0f)
    {
        TC_LOG_ERROR("server.loading", "DurabilityLossChance.Absorb (%f) must be >=0. Using 0.0 instead.", rate_values[RATE_DURABILITY_LOSS_ABSORB]);
        rate_values[RATE_DURABILITY_LOSS_ABSORB] = 0.0f;
    }
    rate_values[RATE_DURABILITY_LOSS_PARRY] = sConfigMgr->GetFloatDefault("DurabilityLossChance.Parry", 0.05f);
    if (rate_values[RATE_DURABILITY_LOSS_PARRY] < 0.0f)
    {
        TC_LOG_ERROR("server.loading", "DurabilityLossChance.Parry (%f) must be >=0. Using 0.0 instead.", rate_values[RATE_DURABILITY_LOSS_PARRY]);
        rate_values[RATE_DURABILITY_LOSS_PARRY] = 0.0f;
    }
    rate_values[RATE_DURABILITY_LOSS_BLOCK] = sConfigMgr->GetFloatDefault("DurabilityLossChance.Block", 0.05f);
    if (rate_values[RATE_DURABILITY_LOSS_BLOCK] < 0.0f)
    {
        TC_LOG_ERROR("server.loading", "DurabilityLossChance.Block (%f) must be >=0. Using 0.0 instead.", rate_values[RATE_DURABILITY_LOSS_BLOCK]);
        rate_values[RATE_DURABILITY_LOSS_BLOCK] = 0.0f;
    }
    rate_values[RATE_MONEY_QUEST] = sConfigMgr->GetFloatDefault("Rate.Quest.Money.Reward", 1.0f);
    if (rate_values[RATE_MONEY_QUEST] < 0.0f)
    {
        TC_LOG_ERROR("server.loading", "Rate.Quest.Money.Reward (%f) must be >=0. Using 0 instead.", rate_values[RATE_MONEY_QUEST]);
        rate_values[RATE_MONEY_QUEST] = 0.0f;
    }
    rate_values[RATE_MONEY_MAX_LEVEL_QUEST] = sConfigMgr->GetFloatDefault("Rate.Quest.Money.Max.Level.Reward", 1.0f);
    if (rate_values[RATE_MONEY_MAX_LEVEL_QUEST] < 0.0f)
    {
        TC_LOG_ERROR("server.loading", "Rate.Quest.Money.Max.Level.Reward (%f) must be >=0. Using 0 instead.", rate_values[RATE_MONEY_MAX_LEVEL_QUEST]);
        rate_values[RATE_MONEY_MAX_LEVEL_QUEST] = 0.0f;
    }
    ///- Read other configuration items from the config file

    m_bool_configs[CONFIG_DURABILITY_LOSS_IN_PVP] = sConfigMgr->GetBoolDefault("DurabilityLoss.InPvP", false);

    m_int_configs[CONFIG_COMPRESSION] = sConfigMgr->GetIntDefault("Compression", 1);
    if (m_int_configs[CONFIG_COMPRESSION] < 1 || m_int_configs[CONFIG_COMPRESSION] > 9)
    {
        TC_LOG_ERROR("server.loading", "Compression level (%i) must be in range 1..9. Using default compression level (1).", m_int_configs[CONFIG_COMPRESSION]);
        m_int_configs[CONFIG_COMPRESSION] = 1;
    }
    m_bool_configs[CONFIG_ADDON_CHANNEL] = sConfigMgr->GetBoolDefault("AddonChannel", true);
    m_bool_configs[CONFIG_CLEAN_CHARACTER_DB] = sConfigMgr->GetBoolDefault("CleanCharacterDB", false);
    m_int_configs[CONFIG_PERSISTENT_CHARACTER_CLEAN_FLAGS] = sConfigMgr->GetIntDefault("PersistentCharacterCleanFlags", 0);
    m_int_configs[CONFIG_CHAT_CHANNEL_LEVEL_REQ] = sConfigMgr->GetIntDefault("ChatLevelReq.Channel", 1);
    m_int_configs[CONFIG_CHAT_WHISPER_LEVEL_REQ] = sConfigMgr->GetIntDefault("ChatLevelReq.Whisper", 1);
    m_int_configs[CONFIG_CHAT_SAY_LEVEL_REQ] = sConfigMgr->GetIntDefault("ChatLevelReq.Say", 1);
    m_int_configs[CONFIG_TRADE_LEVEL_REQ] = sConfigMgr->GetIntDefault("LevelReq.Trade", 1);
    m_int_configs[CONFIG_TICKET_LEVEL_REQ] = sConfigMgr->GetIntDefault("LevelReq.Ticket", 1);
    m_int_configs[CONFIG_AUCTION_LEVEL_REQ] = sConfigMgr->GetIntDefault("LevelReq.Auction", 1);
    m_int_configs[CONFIG_MAIL_LEVEL_REQ] = sConfigMgr->GetIntDefault("LevelReq.Mail", 1);
    m_bool_configs[CONFIG_PRESERVE_CUSTOM_CHANNELS] = sConfigMgr->GetBoolDefault("PreserveCustomChannels", false);
    m_int_configs[CONFIG_PRESERVE_CUSTOM_CHANNEL_DURATION] = sConfigMgr->GetIntDefault("PreserveCustomChannelDuration", 14);
    m_bool_configs[CONFIG_GRID_UNLOAD] = sConfigMgr->GetBoolDefault("GridUnload", true);
    m_int_configs[CONFIG_INTERVAL_SAVE] = sConfigMgr->GetIntDefault("PlayerSaveInterval", 15 * MINUTE * IN_MILLISECONDS);
    m_int_configs[CONFIG_INTERVAL_DISCONNECT_TOLERANCE] = sConfigMgr->GetIntDefault("DisconnectToleranceInterval", 0);
    m_bool_configs[CONFIG_STATS_SAVE_ONLY_ON_LOGOUT] = sConfigMgr->GetBoolDefault("PlayerSave.Stats.SaveOnlyOnLogout", true);

    m_int_configs[CONFIG_MIN_LEVEL_STAT_SAVE] = sConfigMgr->GetIntDefault("PlayerSave.Stats.MinLevel", 0);
    if (m_int_configs[CONFIG_MIN_LEVEL_STAT_SAVE] > MAX_LEVEL)
    {
        TC_LOG_ERROR("server.loading", "PlayerSave.Stats.MinLevel (%i) must be in range 0..80. Using default, do not save character stats (0).", m_int_configs[CONFIG_MIN_LEVEL_STAT_SAVE]);
        m_int_configs[CONFIG_MIN_LEVEL_STAT_SAVE] = 0;
    }

    m_int_configs[CONFIG_INTERVAL_GRIDCLEAN] = sConfigMgr->GetIntDefault("GridCleanUpDelay", 5 * MINUTE * IN_MILLISECONDS);
    if (m_int_configs[CONFIG_INTERVAL_GRIDCLEAN] < MIN_GRID_DELAY)
    {
        TC_LOG_ERROR("server.loading", "GridCleanUpDelay (%i) must be greater %u. Use this minimal value.", m_int_configs[CONFIG_INTERVAL_GRIDCLEAN], MIN_GRID_DELAY);
        m_int_configs[CONFIG_INTERVAL_GRIDCLEAN] = MIN_GRID_DELAY;
    }
    if (reload)
        sMapMgr->SetGridCleanUpDelay(m_int_configs[CONFIG_INTERVAL_GRIDCLEAN]);

    m_int_configs[CONFIG_INTERVAL_MAPUPDATE] = sConfigMgr->GetIntDefault("MapUpdateInterval", 100);
    if (m_int_configs[CONFIG_INTERVAL_MAPUPDATE] < MIN_MAP_UPDATE_DELAY)
    {
        TC_LOG_ERROR("server.loading", "MapUpdateInterval (%i) must be greater %u. Use this minimal value.", m_int_configs[CONFIG_INTERVAL_MAPUPDATE], MIN_MAP_UPDATE_DELAY);
        m_int_configs[CONFIG_INTERVAL_MAPUPDATE] = MIN_MAP_UPDATE_DELAY;
    }
    if (reload)
        sMapMgr->SetMapUpdateInterval(m_int_configs[CONFIG_INTERVAL_MAPUPDATE]);

    m_int_configs[CONFIG_INTERVAL_CHANGEWEATHER] = sConfigMgr->GetIntDefault("ChangeWeatherInterval", 10 * MINUTE * IN_MILLISECONDS);

    if (reload)
    {
        uint32 val = sConfigMgr->GetIntDefault("WorldServerPort", 8085);
        if (val != m_int_configs[CONFIG_PORT_WORLD])
            TC_LOG_ERROR("server.loading", "WorldServerPort option can't be changed at worldserver.conf reload, using current value (%u).", m_int_configs[CONFIG_PORT_WORLD]);
    }
    else
        m_int_configs[CONFIG_PORT_WORLD] = sConfigMgr->GetIntDefault("WorldServerPort", 8085);

    m_int_configs[CONFIG_SOCKET_TIMEOUTTIME] = sConfigMgr->GetIntDefault("SocketTimeOutTime", 900000);
    m_int_configs[CONFIG_SESSION_ADD_DELAY] = sConfigMgr->GetIntDefault("SessionAddDelay", 10000);

    m_float_configs[CONFIG_GROUP_XP_DISTANCE] = sConfigMgr->GetFloatDefault("MaxGroupXPDistance", 74.0f);
    m_float_configs[CONFIG_MAX_RECRUIT_A_FRIEND_DISTANCE] = sConfigMgr->GetFloatDefault("MaxRecruitAFriendBonusDistance", 100.0f);

    /// @todo Add MonsterSight and GuarderSight (with meaning) in worldserver.conf or put them as define
    m_float_configs[CONFIG_SIGHT_MONSTER] = sConfigMgr->GetFloatDefault("MonsterSight", 50.0f);
    m_float_configs[CONFIG_SIGHT_GUARDER] = sConfigMgr->GetFloatDefault("GuarderSight", 50.0f);

    if (reload)
    {
        uint32 val = sConfigMgr->GetIntDefault("GameType", 0);
        if (val != m_int_configs[CONFIG_GAME_TYPE])
            TC_LOG_ERROR("server.loading", "GameType option can't be changed at worldserver.conf reload, using current value (%u).", m_int_configs[CONFIG_GAME_TYPE]);
    }
    else
        m_int_configs[CONFIG_GAME_TYPE] = sConfigMgr->GetIntDefault("GameType", 0);

    if (reload)
    {
        uint32 val = sConfigMgr->GetIntDefault("RealmZone", REALM_ZONE_DEVELOPMENT);
        if (val != m_int_configs[CONFIG_REALM_ZONE])
            TC_LOG_ERROR("server.loading", "RealmZone option can't be changed at worldserver.conf reload, using current value (%u).", m_int_configs[CONFIG_REALM_ZONE]);
    }
    else
        m_int_configs[CONFIG_REALM_ZONE] = sConfigMgr->GetIntDefault("RealmZone", REALM_ZONE_DEVELOPMENT);

    m_bool_configs[CONFIG_ALLOW_TWO_SIDE_INTERACTION_CALENDAR]= sConfigMgr->GetBoolDefault("AllowTwoSide.Interaction.Calendar", false);
    m_bool_configs[CONFIG_ALLOW_TWO_SIDE_INTERACTION_CHANNEL] = sConfigMgr->GetBoolDefault("AllowTwoSide.Interaction.Channel", false);
    m_bool_configs[CONFIG_ALLOW_TWO_SIDE_INTERACTION_GROUP]   = sConfigMgr->GetBoolDefault("AllowTwoSide.Interaction.Group", false);
    m_bool_configs[CONFIG_ALLOW_TWO_SIDE_INTERACTION_GUILD]   = sConfigMgr->GetBoolDefault("AllowTwoSide.Interaction.Guild", false);
    m_bool_configs[CONFIG_ALLOW_TWO_SIDE_INTERACTION_AUCTION] = sConfigMgr->GetBoolDefault("AllowTwoSide.Interaction.Auction", false);
    m_bool_configs[CONFIG_ALLOW_TWO_SIDE_TRADE]               = sConfigMgr->GetBoolDefault("AllowTwoSide.Trade", false);
    m_int_configs[CONFIG_STRICT_PLAYER_NAMES]                 = sConfigMgr->GetIntDefault ("StrictPlayerNames",  0);
    m_int_configs[CONFIG_STRICT_CHARTER_NAMES]                = sConfigMgr->GetIntDefault ("StrictCharterNames", 0);
    m_int_configs[CONFIG_STRICT_PET_NAMES]                    = sConfigMgr->GetIntDefault ("StrictPetNames",     0);

    m_int_configs[CONFIG_MIN_PLAYER_NAME]                     = sConfigMgr->GetIntDefault ("MinPlayerName",  2);
    if (m_int_configs[CONFIG_MIN_PLAYER_NAME] < 1 || m_int_configs[CONFIG_MIN_PLAYER_NAME] > MAX_PLAYER_NAME)
    {
        TC_LOG_ERROR("server.loading", "MinPlayerName (%i) must be in range 1..%u. Set to 2.", m_int_configs[CONFIG_MIN_PLAYER_NAME], MAX_PLAYER_NAME);
        m_int_configs[CONFIG_MIN_PLAYER_NAME] = 2;
    }

    m_int_configs[CONFIG_MIN_CHARTER_NAME]                    = sConfigMgr->GetIntDefault ("MinCharterName", 2);
    if (m_int_configs[CONFIG_MIN_CHARTER_NAME] < 1 || m_int_configs[CONFIG_MIN_CHARTER_NAME] > MAX_CHARTER_NAME)
    {
        TC_LOG_ERROR("server.loading", "MinCharterName (%i) must be in range 1..%u. Set to 2.", m_int_configs[CONFIG_MIN_CHARTER_NAME], MAX_CHARTER_NAME);
        m_int_configs[CONFIG_MIN_CHARTER_NAME] = 2;
    }

    m_int_configs[CONFIG_MIN_PET_NAME]                        = sConfigMgr->GetIntDefault ("MinPetName",     2);
    if (m_int_configs[CONFIG_MIN_PET_NAME] < 1 || m_int_configs[CONFIG_MIN_PET_NAME] > MAX_PET_NAME)
    {
        TC_LOG_ERROR("server.loading", "MinPetName (%i) must be in range 1..%u. Set to 2.", m_int_configs[CONFIG_MIN_PET_NAME], MAX_PET_NAME);
        m_int_configs[CONFIG_MIN_PET_NAME] = 2;
    }

    m_int_configs[CONFIG_CHARTER_COST_GUILD] = sConfigMgr->GetIntDefault("Guild.CharterCost", 1000);
    m_int_configs[CONFIG_CHARTER_COST_ARENA_2v2] = sConfigMgr->GetIntDefault("ArenaTeam.CharterCost.2v2", 800000);
    m_int_configs[CONFIG_CHARTER_COST_ARENA_3v3] = sConfigMgr->GetIntDefault("ArenaTeam.CharterCost.3v3", 1200000);
    m_int_configs[CONFIG_CHARTER_COST_ARENA_5v5] = sConfigMgr->GetIntDefault("ArenaTeam.CharterCost.5v5", 2000000);

    m_int_configs[CONFIG_CHARACTER_CREATING_DISABLED] = sConfigMgr->GetIntDefault("CharacterCreating.Disabled", 0);
    m_int_configs[CONFIG_CHARACTER_CREATING_DISABLED_RACEMASK] = sConfigMgr->GetIntDefault("CharacterCreating.Disabled.RaceMask", 0);
    m_int_configs[CONFIG_CHARACTER_CREATING_DISABLED_CLASSMASK] = sConfigMgr->GetIntDefault("CharacterCreating.Disabled.ClassMask", 0);

    m_int_configs[CONFIG_CHARACTERS_PER_REALM] = sConfigMgr->GetIntDefault("CharactersPerRealm", 10);
    if (m_int_configs[CONFIG_CHARACTERS_PER_REALM] < 1 || m_int_configs[CONFIG_CHARACTERS_PER_REALM] > 10)
    {
        TC_LOG_ERROR("server.loading", "CharactersPerRealm (%i) must be in range 1..10. Set to 10.", m_int_configs[CONFIG_CHARACTERS_PER_REALM]);
        m_int_configs[CONFIG_CHARACTERS_PER_REALM] = 10;
    }

    // must be after CONFIG_CHARACTERS_PER_REALM
    m_int_configs[CONFIG_CHARACTERS_PER_ACCOUNT] = sConfigMgr->GetIntDefault("CharactersPerAccount", 50);
    if (m_int_configs[CONFIG_CHARACTERS_PER_ACCOUNT] < m_int_configs[CONFIG_CHARACTERS_PER_REALM])
    {
        TC_LOG_ERROR("server.loading", "CharactersPerAccount (%i) can't be less than CharactersPerRealm (%i).", m_int_configs[CONFIG_CHARACTERS_PER_ACCOUNT], m_int_configs[CONFIG_CHARACTERS_PER_REALM]);
        m_int_configs[CONFIG_CHARACTERS_PER_ACCOUNT] = m_int_configs[CONFIG_CHARACTERS_PER_REALM];
    }

    m_int_configs[CONFIG_HEROIC_CHARACTERS_PER_REALM] = sConfigMgr->GetIntDefault("HeroicCharactersPerRealm", 1);
    if (int32(m_int_configs[CONFIG_HEROIC_CHARACTERS_PER_REALM]) < 0 || m_int_configs[CONFIG_HEROIC_CHARACTERS_PER_REALM] > 10)
    {
        TC_LOG_ERROR("server.loading", "HeroicCharactersPerRealm (%i) must be in range 0..10. Set to 1.", m_int_configs[CONFIG_HEROIC_CHARACTERS_PER_REALM]);
        m_int_configs[CONFIG_HEROIC_CHARACTERS_PER_REALM] = 1;
    }

    m_int_configs[CONFIG_CHARACTER_CREATING_MIN_LEVEL_FOR_HEROIC_CHARACTER] = sConfigMgr->GetIntDefault("CharacterCreating.MinLevelForHeroicCharacter", 55);

    m_int_configs[CONFIG_SKIP_CINEMATICS] = sConfigMgr->GetIntDefault("SkipCinematics", 0);
    if (int32(m_int_configs[CONFIG_SKIP_CINEMATICS]) < 0 || m_int_configs[CONFIG_SKIP_CINEMATICS] > 2)
    {
        TC_LOG_ERROR("server.loading", "SkipCinematics (%i) must be in range 0..2. Set to 0.", m_int_configs[CONFIG_SKIP_CINEMATICS]);
        m_int_configs[CONFIG_SKIP_CINEMATICS] = 0;
    }

    if (reload)
    {
        uint32 val = sConfigMgr->GetIntDefault("MaxPlayerLevel", DEFAULT_MAX_LEVEL);
        if (val != m_int_configs[CONFIG_MAX_PLAYER_LEVEL])
            TC_LOG_ERROR("server.loading", "MaxPlayerLevel option can't be changed at config reload, using current value (%u).", m_int_configs[CONFIG_MAX_PLAYER_LEVEL]);
    }
    else
        m_int_configs[CONFIG_MAX_PLAYER_LEVEL] = sConfigMgr->GetIntDefault("MaxPlayerLevel", DEFAULT_MAX_LEVEL);

    if (m_int_configs[CONFIG_MAX_PLAYER_LEVEL] > MAX_LEVEL)
    {
        TC_LOG_ERROR("server.loading", "MaxPlayerLevel (%i) must be in range 1..%u. Set to %u.", m_int_configs[CONFIG_MAX_PLAYER_LEVEL], MAX_LEVEL, MAX_LEVEL);
        m_int_configs[CONFIG_MAX_PLAYER_LEVEL] = MAX_LEVEL;
    }

    m_int_configs[CONFIG_MIN_DUALSPEC_LEVEL] = sConfigMgr->GetIntDefault("MinDualSpecLevel", 40);

    m_int_configs[CONFIG_START_PLAYER_LEVEL] = sConfigMgr->GetIntDefault("StartPlayerLevel", 1);
    if (m_int_configs[CONFIG_START_PLAYER_LEVEL] < 1)
    {
        TC_LOG_ERROR("server.loading", "StartPlayerLevel (%i) must be in range 1..MaxPlayerLevel(%u). Set to 1.", m_int_configs[CONFIG_START_PLAYER_LEVEL], m_int_configs[CONFIG_MAX_PLAYER_LEVEL]);
        m_int_configs[CONFIG_START_PLAYER_LEVEL] = 1;
    }
    else if (m_int_configs[CONFIG_START_PLAYER_LEVEL] > m_int_configs[CONFIG_MAX_PLAYER_LEVEL])
    {
        TC_LOG_ERROR("server.loading", "StartPlayerLevel (%i) must be in range 1..MaxPlayerLevel(%u). Set to %u.", m_int_configs[CONFIG_START_PLAYER_LEVEL], m_int_configs[CONFIG_MAX_PLAYER_LEVEL], m_int_configs[CONFIG_MAX_PLAYER_LEVEL]);
        m_int_configs[CONFIG_START_PLAYER_LEVEL] = m_int_configs[CONFIG_MAX_PLAYER_LEVEL];
    }

    m_int_configs[CONFIG_START_HEROIC_PLAYER_LEVEL] = sConfigMgr->GetIntDefault("StartHeroicPlayerLevel", 55);
    if (m_int_configs[CONFIG_START_HEROIC_PLAYER_LEVEL] < 1)
    {
        TC_LOG_ERROR("server.loading", "StartHeroicPlayerLevel (%i) must be in range 1..MaxPlayerLevel(%u). Set to 55.",
            m_int_configs[CONFIG_START_HEROIC_PLAYER_LEVEL], m_int_configs[CONFIG_MAX_PLAYER_LEVEL]);
        m_int_configs[CONFIG_START_HEROIC_PLAYER_LEVEL] = 55;
    }
    else if (m_int_configs[CONFIG_START_HEROIC_PLAYER_LEVEL] > m_int_configs[CONFIG_MAX_PLAYER_LEVEL])
    {
        TC_LOG_ERROR("server.loading", "StartHeroicPlayerLevel (%i) must be in range 1..MaxPlayerLevel(%u). Set to %u.",
            m_int_configs[CONFIG_START_HEROIC_PLAYER_LEVEL], m_int_configs[CONFIG_MAX_PLAYER_LEVEL], m_int_configs[CONFIG_MAX_PLAYER_LEVEL]);
        m_int_configs[CONFIG_START_HEROIC_PLAYER_LEVEL] = m_int_configs[CONFIG_MAX_PLAYER_LEVEL];
    }

    m_int_configs[CONFIG_START_PLAYER_MONEY] = sConfigMgr->GetIntDefault("StartPlayerMoney", 0);
    if (int32(m_int_configs[CONFIG_START_PLAYER_MONEY]) < 0)
    {
        TC_LOG_ERROR("server.loading", "StartPlayerMoney (%i) must be in range 0..%u. Set to %u.", m_int_configs[CONFIG_START_PLAYER_MONEY], MAX_MONEY_AMOUNT, 0);
        m_int_configs[CONFIG_START_PLAYER_MONEY] = 0;
    }
    else if (m_int_configs[CONFIG_START_PLAYER_MONEY] > MAX_MONEY_AMOUNT)
    {
        TC_LOG_ERROR("server.loading", "StartPlayerMoney (%i) must be in range 0..%u. Set to %u.",
            m_int_configs[CONFIG_START_PLAYER_MONEY], MAX_MONEY_AMOUNT, MAX_MONEY_AMOUNT);
        m_int_configs[CONFIG_START_PLAYER_MONEY] = MAX_MONEY_AMOUNT;
    }

    m_int_configs[CONFIG_MAX_HONOR_POINTS] = sConfigMgr->GetIntDefault("MaxHonorPoints", 75000);
    if (int32(m_int_configs[CONFIG_MAX_HONOR_POINTS]) < 0)
    {
        TC_LOG_ERROR("server.loading", "MaxHonorPoints (%i) can't be negative. Set to 0.", m_int_configs[CONFIG_MAX_HONOR_POINTS]);
        m_int_configs[CONFIG_MAX_HONOR_POINTS] = 0;
    }

    m_int_configs[CONFIG_START_HONOR_POINTS] = sConfigMgr->GetIntDefault("StartHonorPoints", 0);
    if (int32(m_int_configs[CONFIG_START_HONOR_POINTS]) < 0)
    {
        TC_LOG_ERROR("server.loading", "StartHonorPoints (%i) must be in range 0..MaxHonorPoints(%u). Set to %u.",
            m_int_configs[CONFIG_START_HONOR_POINTS], m_int_configs[CONFIG_MAX_HONOR_POINTS], 0);
        m_int_configs[CONFIG_START_HONOR_POINTS] = 0;
    }
    else if (m_int_configs[CONFIG_START_HONOR_POINTS] > m_int_configs[CONFIG_MAX_HONOR_POINTS])
    {
        TC_LOG_ERROR("server.loading", "StartHonorPoints (%i) must be in range 0..MaxHonorPoints(%u). Set to %u.",
            m_int_configs[CONFIG_START_HONOR_POINTS], m_int_configs[CONFIG_MAX_HONOR_POINTS], m_int_configs[CONFIG_MAX_HONOR_POINTS]);
        m_int_configs[CONFIG_START_HONOR_POINTS] = m_int_configs[CONFIG_MAX_HONOR_POINTS];
    }

    m_int_configs[CONFIG_MAX_ARENA_POINTS] = sConfigMgr->GetIntDefault("MaxArenaPoints", 10000);
    if (int32(m_int_configs[CONFIG_MAX_ARENA_POINTS]) < 0)
    {
        TC_LOG_ERROR("server.loading", "MaxArenaPoints (%i) can't be negative. Set to 0.", m_int_configs[CONFIG_MAX_ARENA_POINTS]);
        m_int_configs[CONFIG_MAX_ARENA_POINTS] = 0;
    }

    m_int_configs[CONFIG_START_ARENA_POINTS] = sConfigMgr->GetIntDefault("StartArenaPoints", 0);
    if (int32(m_int_configs[CONFIG_START_ARENA_POINTS]) < 0)
    {
        TC_LOG_ERROR("server.loading", "StartArenaPoints (%i) must be in range 0..MaxArenaPoints(%u). Set to %u.",
            m_int_configs[CONFIG_START_ARENA_POINTS], m_int_configs[CONFIG_MAX_ARENA_POINTS], 0);
        m_int_configs[CONFIG_START_ARENA_POINTS] = 0;
    }
    else if (m_int_configs[CONFIG_START_ARENA_POINTS] > m_int_configs[CONFIG_MAX_ARENA_POINTS])
    {
        TC_LOG_ERROR("server.loading", "StartArenaPoints (%i) must be in range 0..MaxArenaPoints(%u). Set to %u.",
            m_int_configs[CONFIG_START_ARENA_POINTS], m_int_configs[CONFIG_MAX_ARENA_POINTS], m_int_configs[CONFIG_MAX_ARENA_POINTS]);
        m_int_configs[CONFIG_START_ARENA_POINTS] = m_int_configs[CONFIG_MAX_ARENA_POINTS];
    }

    m_int_configs[CONFIG_MAX_RECRUIT_A_FRIEND_BONUS_PLAYER_LEVEL] = sConfigMgr->GetIntDefault("RecruitAFriend.MaxLevel", 60);
    if (m_int_configs[CONFIG_MAX_RECRUIT_A_FRIEND_BONUS_PLAYER_LEVEL] > m_int_configs[CONFIG_MAX_PLAYER_LEVEL])
    {
        TC_LOG_ERROR("server.loading", "RecruitAFriend.MaxLevel (%i) must be in the range 0..MaxLevel(%u). Set to %u.",
            m_int_configs[CONFIG_MAX_RECRUIT_A_FRIEND_BONUS_PLAYER_LEVEL], m_int_configs[CONFIG_MAX_PLAYER_LEVEL], 60);
        m_int_configs[CONFIG_MAX_RECRUIT_A_FRIEND_BONUS_PLAYER_LEVEL] = 60;
    }

    m_int_configs[CONFIG_MAX_RECRUIT_A_FRIEND_BONUS_PLAYER_LEVEL_DIFFERENCE] = sConfigMgr->GetIntDefault("RecruitAFriend.MaxDifference", 4);
    m_bool_configs[CONFIG_ALL_TAXI_PATHS] = sConfigMgr->GetBoolDefault("AllFlightPaths", false);
    m_bool_configs[CONFIG_INSTANT_TAXI] = sConfigMgr->GetBoolDefault("InstantFlightPaths", false);

    m_bool_configs[CONFIG_INSTANCE_IGNORE_LEVEL] = sConfigMgr->GetBoolDefault("Instance.IgnoreLevel", false);
    m_bool_configs[CONFIG_INSTANCE_IGNORE_RAID]  = sConfigMgr->GetBoolDefault("Instance.IgnoreRaid", false);

    m_bool_configs[CONFIG_CAST_UNSTUCK] = sConfigMgr->GetBoolDefault("CastUnstuck", true);
    m_int_configs[CONFIG_INSTANCE_RESET_TIME_HOUR]  = sConfigMgr->GetIntDefault("Instance.ResetTimeHour", 4);
    m_int_configs[CONFIG_INSTANCE_UNLOAD_DELAY] = sConfigMgr->GetIntDefault("Instance.UnloadDelay", 30 * MINUTE * IN_MILLISECONDS);

    m_int_configs[CONFIG_MAX_PRIMARY_TRADE_SKILL] = sConfigMgr->GetIntDefault("MaxPrimaryTradeSkill", 2);
    m_int_configs[CONFIG_MIN_PETITION_SIGNS] = sConfigMgr->GetIntDefault("MinPetitionSigns", 9);
    if (m_int_configs[CONFIG_MIN_PETITION_SIGNS] > 9)
    {
        TC_LOG_ERROR("server.loading", "MinPetitionSigns (%i) must be in range 0..9. Set to 9.", m_int_configs[CONFIG_MIN_PETITION_SIGNS]);
        m_int_configs[CONFIG_MIN_PETITION_SIGNS] = 9;
    }

    m_int_configs[CONFIG_GM_LOGIN_STATE]        = sConfigMgr->GetIntDefault("GM.LoginState", 2);
    m_int_configs[CONFIG_GM_VISIBLE_STATE]      = sConfigMgr->GetIntDefault("GM.Visible", 2);
    m_int_configs[CONFIG_GM_CHAT]               = sConfigMgr->GetIntDefault("GM.Chat", 2);
    m_int_configs[CONFIG_GM_WHISPERING_TO]      = sConfigMgr->GetIntDefault("GM.WhisperingTo", 2);
    m_int_configs[CONFIG_GM_FREEZE_DURATION]    = sConfigMgr->GetIntDefault("GM.FreezeAuraDuration", 0);

    m_int_configs[CONFIG_GM_LEVEL_IN_GM_LIST]   = sConfigMgr->GetIntDefault("GM.InGMList.Level", SEC_ADMINISTRATOR);
    m_int_configs[CONFIG_GM_LEVEL_IN_WHO_LIST]  = sConfigMgr->GetIntDefault("GM.InWhoList.Level", SEC_ADMINISTRATOR);
    m_int_configs[CONFIG_START_GM_LEVEL]        = sConfigMgr->GetIntDefault("GM.StartLevel", 1);
    if (m_int_configs[CONFIG_START_GM_LEVEL] < m_int_configs[CONFIG_START_PLAYER_LEVEL])
    {
        TC_LOG_ERROR("server.loading", "GM.StartLevel (%i) must be in range StartPlayerLevel(%u)..%u. Set to %u.",
            m_int_configs[CONFIG_START_GM_LEVEL], m_int_configs[CONFIG_START_PLAYER_LEVEL], MAX_LEVEL, m_int_configs[CONFIG_START_PLAYER_LEVEL]);
        m_int_configs[CONFIG_START_GM_LEVEL] = m_int_configs[CONFIG_START_PLAYER_LEVEL];
    }
    else if (m_int_configs[CONFIG_START_GM_LEVEL] > MAX_LEVEL)
    {
        TC_LOG_ERROR("server.loading", "GM.StartLevel (%i) must be in range 1..%u. Set to %u.", m_int_configs[CONFIG_START_GM_LEVEL], MAX_LEVEL, MAX_LEVEL);
        m_int_configs[CONFIG_START_GM_LEVEL] = MAX_LEVEL;
    }
    m_bool_configs[CONFIG_ALLOW_GM_GROUP]       = sConfigMgr->GetBoolDefault("GM.AllowInvite", false);
    m_bool_configs[CONFIG_GM_LOWER_SECURITY] = sConfigMgr->GetBoolDefault("GM.LowerSecurity", false);
    m_float_configs[CONFIG_CHANCE_OF_GM_SURVEY] = sConfigMgr->GetFloatDefault("GM.TicketSystem.ChanceOfGMSurvey", 50.0f);

    m_int_configs[CONFIG_GROUP_VISIBILITY] = sConfigMgr->GetIntDefault("Visibility.GroupMode", 1);

    m_int_configs[CONFIG_MAIL_DELIVERY_DELAY] = sConfigMgr->GetIntDefault("MailDeliveryDelay", HOUR);

    m_int_configs[CONFIG_UPTIME_UPDATE] = sConfigMgr->GetIntDefault("UpdateUptimeInterval", 10);
    if (int32(m_int_configs[CONFIG_UPTIME_UPDATE]) <= 0)
    {
        TC_LOG_ERROR("server.loading", "UpdateUptimeInterval (%i) must be > 0, set to default 10.", m_int_configs[CONFIG_UPTIME_UPDATE]);
        m_int_configs[CONFIG_UPTIME_UPDATE] = 10;
    }
    if (reload)
    {
        m_timers[WUPDATE_UPTIME].SetInterval(m_int_configs[CONFIG_UPTIME_UPDATE]*MINUTE*IN_MILLISECONDS);
        m_timers[WUPDATE_UPTIME].Reset();
    }

    // log db cleanup interval
    m_int_configs[CONFIG_LOGDB_CLEARINTERVAL] = sConfigMgr->GetIntDefault("LogDB.Opt.ClearInterval", 10);
    if (int32(m_int_configs[CONFIG_LOGDB_CLEARINTERVAL]) <= 0)
    {
        TC_LOG_ERROR("server.loading", "LogDB.Opt.ClearInterval (%i) must be > 0, set to default 10.", m_int_configs[CONFIG_LOGDB_CLEARINTERVAL]);
        m_int_configs[CONFIG_LOGDB_CLEARINTERVAL] = 10;
    }
    if (reload)
    {
        m_timers[WUPDATE_CLEANDB].SetInterval(m_int_configs[CONFIG_LOGDB_CLEARINTERVAL] * MINUTE * IN_MILLISECONDS);
        m_timers[WUPDATE_CLEANDB].Reset();
    }
    m_int_configs[CONFIG_LOGDB_CLEARTIME] = sConfigMgr->GetIntDefault("LogDB.Opt.ClearTime", 1209600); // 14 days default
    TC_LOG_INFO("server.loading", "Will clear `logs` table of entries older than %i seconds every %u minutes.",
        m_int_configs[CONFIG_LOGDB_CLEARTIME], m_int_configs[CONFIG_LOGDB_CLEARINTERVAL]);

    m_int_configs[CONFIG_SKILL_CHANCE_ORANGE] = sConfigMgr->GetIntDefault("SkillChance.Orange", 100);
    m_int_configs[CONFIG_SKILL_CHANCE_YELLOW] = sConfigMgr->GetIntDefault("SkillChance.Yellow", 75);
    m_int_configs[CONFIG_SKILL_CHANCE_GREEN]  = sConfigMgr->GetIntDefault("SkillChance.Green", 25);
    m_int_configs[CONFIG_SKILL_CHANCE_GREY]   = sConfigMgr->GetIntDefault("SkillChance.Grey", 0);

    m_int_configs[CONFIG_SKILL_CHANCE_MINING_STEPS]  = sConfigMgr->GetIntDefault("SkillChance.MiningSteps", 75);
    m_int_configs[CONFIG_SKILL_CHANCE_SKINNING_STEPS]   = sConfigMgr->GetIntDefault("SkillChance.SkinningSteps", 75);

    m_bool_configs[CONFIG_SKILL_PROSPECTING] = sConfigMgr->GetBoolDefault("SkillChance.Prospecting", false);
    m_bool_configs[CONFIG_SKILL_MILLING] = sConfigMgr->GetBoolDefault("SkillChance.Milling", false);

    m_int_configs[CONFIG_SKILL_GAIN_CRAFTING]  = sConfigMgr->GetIntDefault("SkillGain.Crafting", 1);

    m_int_configs[CONFIG_SKILL_GAIN_DEFENSE]  = sConfigMgr->GetIntDefault("SkillGain.Defense", 1);

    m_int_configs[CONFIG_SKILL_GAIN_GATHERING]  = sConfigMgr->GetIntDefault("SkillGain.Gathering", 1);

    m_int_configs[CONFIG_SKILL_GAIN_WEAPON]  = sConfigMgr->GetIntDefault("SkillGain.Weapon", 1);

    m_int_configs[CONFIG_MAX_OVERSPEED_PINGS] = sConfigMgr->GetIntDefault("MaxOverspeedPings", 2);
    if (m_int_configs[CONFIG_MAX_OVERSPEED_PINGS] != 0 && m_int_configs[CONFIG_MAX_OVERSPEED_PINGS] < 2)
    {
        TC_LOG_ERROR("server.loading", "MaxOverspeedPings (%i) must be in range 2..infinity (or 0 to disable check). Set to 2.", m_int_configs[CONFIG_MAX_OVERSPEED_PINGS]);
        m_int_configs[CONFIG_MAX_OVERSPEED_PINGS] = 2;
    }

    m_bool_configs[CONFIG_SAVE_RESPAWN_TIME_IMMEDIATELY] = sConfigMgr->GetBoolDefault("SaveRespawnTimeImmediately", true);
    if (!m_bool_configs[CONFIG_SAVE_RESPAWN_TIME_IMMEDIATELY])
    {
        TC_LOG_WARN("server.loading", "SaveRespawnTimeImmediately triggers assertions when disabled, overridden to Enabled");
        m_bool_configs[CONFIG_SAVE_RESPAWN_TIME_IMMEDIATELY] = true;
    }

    m_bool_configs[CONFIG_WEATHER] = sConfigMgr->GetBoolDefault("ActivateWeather", true);

    m_int_configs[CONFIG_DISABLE_BREATHING] = sConfigMgr->GetIntDefault("DisableWaterBreath", SEC_CONSOLE);

    m_bool_configs[CONFIG_ALWAYS_MAX_SKILL_FOR_LEVEL] = sConfigMgr->GetBoolDefault("AlwaysMaxSkillForLevel", false);

    if (reload)
    {
        uint32 val = sConfigMgr->GetIntDefault("Expansion", 2);
        if (val != m_int_configs[CONFIG_EXPANSION])
            TC_LOG_ERROR("server.loading", "Expansion option can't be changed at worldserver.conf reload, using current value (%u).", m_int_configs[CONFIG_EXPANSION]);
    }
    else
        m_int_configs[CONFIG_EXPANSION] = sConfigMgr->GetIntDefault("Expansion", 2);

    m_int_configs[CONFIG_CHATFLOOD_MESSAGE_COUNT] = sConfigMgr->GetIntDefault("ChatFlood.MessageCount", 10);
    m_int_configs[CONFIG_CHATFLOOD_MESSAGE_DELAY] = sConfigMgr->GetIntDefault("ChatFlood.MessageDelay", 1);
    m_int_configs[CONFIG_CHATFLOOD_MUTE_TIME]     = sConfigMgr->GetIntDefault("ChatFlood.MuteTime", 10);

    m_bool_configs[CONFIG_EVENT_ANNOUNCE] = sConfigMgr->GetBoolDefault("Event.Announce", false);

    m_float_configs[CONFIG_CREATURE_FAMILY_FLEE_ASSISTANCE_RADIUS] = sConfigMgr->GetFloatDefault("CreatureFamilyFleeAssistanceRadius", 30.0f);
    m_float_configs[CONFIG_CREATURE_FAMILY_ASSISTANCE_RADIUS] = sConfigMgr->GetFloatDefault("CreatureFamilyAssistanceRadius", 10.0f);
    m_int_configs[CONFIG_CREATURE_FAMILY_ASSISTANCE_DELAY]  = sConfigMgr->GetIntDefault("CreatureFamilyAssistanceDelay", 1500);
    m_int_configs[CONFIG_CREATURE_FAMILY_FLEE_DELAY]        = sConfigMgr->GetIntDefault("CreatureFamilyFleeDelay", 7000);

    m_int_configs[CONFIG_WORLD_BOSS_LEVEL_DIFF] = sConfigMgr->GetIntDefault("WorldBossLevelDiff", 3);

    m_bool_configs[CONFIG_QUEST_ENABLE_QUEST_TRACKER] = sConfigMgr->GetBoolDefault("Quests.EnableQuestTracker", false);

    // note: disable value (-1) will assigned as 0xFFFFFFF, to prevent overflow at calculations limit it to max possible player level MAX_LEVEL(100)
    m_int_configs[CONFIG_QUEST_LOW_LEVEL_HIDE_DIFF] = sConfigMgr->GetIntDefault("Quests.LowLevelHideDiff", 4);
    if (m_int_configs[CONFIG_QUEST_LOW_LEVEL_HIDE_DIFF] > MAX_LEVEL)
        m_int_configs[CONFIG_QUEST_LOW_LEVEL_HIDE_DIFF] = MAX_LEVEL;
    m_int_configs[CONFIG_QUEST_HIGH_LEVEL_HIDE_DIFF] = sConfigMgr->GetIntDefault("Quests.HighLevelHideDiff", 7);
    if (m_int_configs[CONFIG_QUEST_HIGH_LEVEL_HIDE_DIFF] > MAX_LEVEL)
        m_int_configs[CONFIG_QUEST_HIGH_LEVEL_HIDE_DIFF] = MAX_LEVEL;
    m_bool_configs[CONFIG_QUEST_IGNORE_RAID] = sConfigMgr->GetBoolDefault("Quests.IgnoreRaid", false);
    m_bool_configs[CONFIG_QUEST_IGNORE_AUTO_ACCEPT] = sConfigMgr->GetBoolDefault("Quests.IgnoreAutoAccept", false);
    m_bool_configs[CONFIG_QUEST_IGNORE_AUTO_COMPLETE] = sConfigMgr->GetBoolDefault("Quests.IgnoreAutoComplete", false);

    m_int_configs[CONFIG_RANDOM_BG_RESET_HOUR] = sConfigMgr->GetIntDefault("Battleground.Random.ResetHour", 6);
    if (m_int_configs[CONFIG_RANDOM_BG_RESET_HOUR] > 23)
    {
        TC_LOG_ERROR("server.loading", "Battleground.Random.ResetHour (%i) can't be load. Set to 6.", m_int_configs[CONFIG_RANDOM_BG_RESET_HOUR]);
        m_int_configs[CONFIG_RANDOM_BG_RESET_HOUR] = 6;
    }

    m_int_configs[CONFIG_GUILD_RESET_HOUR] = sConfigMgr->GetIntDefault("Guild.ResetHour", 6);
    if (m_int_configs[CONFIG_GUILD_RESET_HOUR] > 23)
    {
        TC_LOG_ERROR("misc", "Guild.ResetHour (%i) can't be load. Set to 6.", m_int_configs[CONFIG_GUILD_RESET_HOUR]);
        m_int_configs[CONFIG_GUILD_RESET_HOUR] = 6;
    }

    m_bool_configs[CONFIG_DETECT_POS_COLLISION] = sConfigMgr->GetBoolDefault("DetectPosCollision", true);

    m_bool_configs[CONFIG_RESTRICTED_LFG_CHANNEL]      = sConfigMgr->GetBoolDefault("Channel.RestrictedLfg", true);
    m_bool_configs[CONFIG_TALENTS_INSPECTING]           = sConfigMgr->GetBoolDefault("TalentsInspecting", true);
    m_bool_configs[CONFIG_CHAT_FAKE_MESSAGE_PREVENTING] = sConfigMgr->GetBoolDefault("ChatFakeMessagePreventing", false);
    m_int_configs[CONFIG_CHAT_STRICT_LINK_CHECKING_SEVERITY] = sConfigMgr->GetIntDefault("ChatStrictLinkChecking.Severity", 0);
    m_int_configs[CONFIG_CHAT_STRICT_LINK_CHECKING_KICK] = sConfigMgr->GetIntDefault("ChatStrictLinkChecking.Kick", 0);

    m_int_configs[CONFIG_CORPSE_DECAY_NORMAL]    = sConfigMgr->GetIntDefault("Corpse.Decay.NORMAL", 60);
    m_int_configs[CONFIG_CORPSE_DECAY_RARE]      = sConfigMgr->GetIntDefault("Corpse.Decay.RARE", 300);
    m_int_configs[CONFIG_CORPSE_DECAY_ELITE]     = sConfigMgr->GetIntDefault("Corpse.Decay.ELITE", 300);
    m_int_configs[CONFIG_CORPSE_DECAY_RAREELITE] = sConfigMgr->GetIntDefault("Corpse.Decay.RAREELITE", 300);
    m_int_configs[CONFIG_CORPSE_DECAY_WORLDBOSS] = sConfigMgr->GetIntDefault("Corpse.Decay.WORLDBOSS", 3600);

    m_int_configs[CONFIG_DEATH_SICKNESS_LEVEL]           = sConfigMgr->GetIntDefault ("Death.SicknessLevel", 11);
    m_bool_configs[CONFIG_DEATH_CORPSE_RECLAIM_DELAY_PVP] = sConfigMgr->GetBoolDefault("Death.CorpseReclaimDelay.PvP", true);
    m_bool_configs[CONFIG_DEATH_CORPSE_RECLAIM_DELAY_PVE] = sConfigMgr->GetBoolDefault("Death.CorpseReclaimDelay.PvE", true);
    m_bool_configs[CONFIG_DEATH_BONES_WORLD]              = sConfigMgr->GetBoolDefault("Death.Bones.World", true);
    m_bool_configs[CONFIG_DEATH_BONES_BG_OR_ARENA]        = sConfigMgr->GetBoolDefault("Death.Bones.BattlegroundOrArena", true);

    m_bool_configs[CONFIG_DIE_COMMAND_MODE] = sConfigMgr->GetBoolDefault("Die.Command.Mode", true);

    m_float_configs[CONFIG_THREAT_RADIUS] = sConfigMgr->GetFloatDefault("ThreatRadius", 60.0f);

    // always use declined names in the russian client
    m_bool_configs[CONFIG_DECLINED_NAMES_USED] =
        (m_int_configs[CONFIG_REALM_ZONE] == REALM_ZONE_RUSSIAN) ? true : sConfigMgr->GetBoolDefault("DeclinedNames", false);

    m_float_configs[CONFIG_LISTEN_RANGE_SAY]       = sConfigMgr->GetFloatDefault("ListenRange.Say", 25.0f);
    m_float_configs[CONFIG_LISTEN_RANGE_TEXTEMOTE] = sConfigMgr->GetFloatDefault("ListenRange.TextEmote", 25.0f);
    m_float_configs[CONFIG_LISTEN_RANGE_YELL]      = sConfigMgr->GetFloatDefault("ListenRange.Yell", 300.0f);

    m_bool_configs[CONFIG_BATTLEGROUND_CAST_DESERTER]                = sConfigMgr->GetBoolDefault("Battleground.CastDeserter", true);
    m_bool_configs[CONFIG_BATTLEGROUND_QUEUE_ANNOUNCER_ENABLE]       = sConfigMgr->GetBoolDefault("Battleground.QueueAnnouncer.Enable", false);
    m_bool_configs[CONFIG_BATTLEGROUND_QUEUE_ANNOUNCER_PLAYERONLY]   = sConfigMgr->GetBoolDefault("Battleground.QueueAnnouncer.PlayerOnly", false);
    m_bool_configs[CONFIG_BATTLEGROUND_STORE_STATISTICS_ENABLE]      = sConfigMgr->GetBoolDefault("Battleground.StoreStatistics.Enable", false);
    m_bool_configs[CONFIG_BATTLEGROUND_TRACK_DESERTERS]              = sConfigMgr->GetBoolDefault("Battleground.TrackDeserters.Enable", false);
    m_int_configs[CONFIG_BATTLEGROUND_INVITATION_TYPE]               = sConfigMgr->GetIntDefault ("Battleground.InvitationType", 0);
    m_int_configs[CONFIG_BATTLEGROUND_PREMATURE_FINISH_TIMER]        = sConfigMgr->GetIntDefault ("Battleground.PrematureFinishTimer", 5 * MINUTE * IN_MILLISECONDS);
    m_int_configs[CONFIG_BATTLEGROUND_PREMADE_GROUP_WAIT_FOR_MATCH]  = sConfigMgr->GetIntDefault ("Battleground.PremadeGroupWaitForMatch", 30 * MINUTE * IN_MILLISECONDS);
    m_bool_configs[CONFIG_BG_XP_FOR_KILL]                            = sConfigMgr->GetBoolDefault("Battleground.GiveXPForKills", false);
    m_int_configs[CONFIG_ARENA_MAX_RATING_DIFFERENCE]                = sConfigMgr->GetIntDefault ("Arena.MaxRatingDifference", 150);
    m_int_configs[CONFIG_ARENA_RATING_DISCARD_TIMER]                 = sConfigMgr->GetIntDefault ("Arena.RatingDiscardTimer", 10 * MINUTE * IN_MILLISECONDS);
    m_int_configs[CONFIG_ARENA_RATED_UPDATE_TIMER]                   = sConfigMgr->GetIntDefault ("Arena.RatedUpdateTimer", 5 * IN_MILLISECONDS);
    m_bool_configs[CONFIG_ARENA_AUTO_DISTRIBUTE_POINTS]              = sConfigMgr->GetBoolDefault("Arena.AutoDistributePoints", false);
    m_int_configs[CONFIG_ARENA_AUTO_DISTRIBUTE_INTERVAL_DAYS]        = sConfigMgr->GetIntDefault ("Arena.AutoDistributeInterval", 7);
    m_bool_configs[CONFIG_ARENA_QUEUE_ANNOUNCER_ENABLE]              = sConfigMgr->GetBoolDefault("Arena.QueueAnnouncer.Enable", false);
    m_bool_configs[CONFIG_ARENA_QUEUE_ANNOUNCER_PLAYERONLY]          = sConfigMgr->GetBoolDefault("Arena.QueueAnnouncer.PlayerOnly", false);
    m_int_configs[CONFIG_ARENA_SEASON_ID]                            = sConfigMgr->GetIntDefault ("Arena.ArenaSeason.ID", 1);
    m_int_configs[CONFIG_ARENA_START_RATING]                         = sConfigMgr->GetIntDefault ("Arena.ArenaStartRating", 0);
    m_int_configs[CONFIG_ARENA_START_PERSONAL_RATING]                = sConfigMgr->GetIntDefault ("Arena.ArenaStartPersonalRating", 1000);
    m_int_configs[CONFIG_ARENA_START_MATCHMAKER_RATING]              = sConfigMgr->GetIntDefault ("Arena.ArenaStartMatchmakerRating", 1500);
    m_bool_configs[CONFIG_ARENA_SEASON_IN_PROGRESS]                  = sConfigMgr->GetBoolDefault("Arena.ArenaSeason.InProgress", true);
    m_bool_configs[CONFIG_ARENA_LOG_EXTENDED_INFO]                   = sConfigMgr->GetBoolDefault("ArenaLog.ExtendedInfo", false);
    m_float_configs[CONFIG_ARENA_WIN_RATING_MODIFIER_1]              = sConfigMgr->GetFloatDefault("Arena.ArenaWinRatingModifier1", 48.0f);
    m_float_configs[CONFIG_ARENA_WIN_RATING_MODIFIER_2]              = sConfigMgr->GetFloatDefault("Arena.ArenaWinRatingModifier2", 24.0f);
    m_float_configs[CONFIG_ARENA_LOSE_RATING_MODIFIER]               = sConfigMgr->GetFloatDefault("Arena.ArenaLoseRatingModifier", 24.0f);
    m_float_configs[CONFIG_ARENA_MATCHMAKER_RATING_MODIFIER]         = sConfigMgr->GetFloatDefault("Arena.ArenaMatchmakerRatingModifier", 24.0f);

    m_bool_configs[CONFIG_OFFHAND_CHECK_AT_SPELL_UNLEARN]            = sConfigMgr->GetBoolDefault("OffhandCheckAtSpellUnlearn", true);

    m_int_configs[CONFIG_CREATURE_PICKPOCKET_REFILL] = sConfigMgr->GetIntDefault("Creature.PickPocketRefillDelay", 10 * MINUTE);

    if (int32 clientCacheId = sConfigMgr->GetIntDefault("ClientCacheVersion", 0))
    {
        // overwrite DB/old value
        if (clientCacheId > 0)
        {
            m_int_configs[CONFIG_CLIENTCACHE_VERSION] = clientCacheId;
            TC_LOG_INFO("server.loading", "Client cache version set to: %u", clientCacheId);
        }
        else
            TC_LOG_ERROR("server.loading", "ClientCacheVersion can't be negative %d, ignored.", clientCacheId);
    }

    m_int_configs[CONFIG_GUILD_EVENT_LOG_COUNT] = sConfigMgr->GetIntDefault("Guild.EventLogRecordsCount", GUILD_EVENTLOG_MAX_RECORDS);
    if (m_int_configs[CONFIG_GUILD_EVENT_LOG_COUNT] > GUILD_EVENTLOG_MAX_RECORDS)
        m_int_configs[CONFIG_GUILD_EVENT_LOG_COUNT] = GUILD_EVENTLOG_MAX_RECORDS;
    m_int_configs[CONFIG_GUILD_BANK_EVENT_LOG_COUNT] = sConfigMgr->GetIntDefault("Guild.BankEventLogRecordsCount", GUILD_BANKLOG_MAX_RECORDS);
    if (m_int_configs[CONFIG_GUILD_BANK_EVENT_LOG_COUNT] > GUILD_BANKLOG_MAX_RECORDS)
        m_int_configs[CONFIG_GUILD_BANK_EVENT_LOG_COUNT] = GUILD_BANKLOG_MAX_RECORDS;

    //visibility on continents
    m_MaxVisibleDistanceOnContinents = sConfigMgr->GetFloatDefault("Visibility.Distance.Continents", DEFAULT_VISIBILITY_DISTANCE);
    if (m_MaxVisibleDistanceOnContinents < 45*sWorld->getRate(RATE_CREATURE_AGGRO))
    {
        TC_LOG_ERROR("server.loading", "Visibility.Distance.Continents can't be less max aggro radius %f", 45*sWorld->getRate(RATE_CREATURE_AGGRO));
        m_MaxVisibleDistanceOnContinents = 45*sWorld->getRate(RATE_CREATURE_AGGRO);
    }
    else if (m_MaxVisibleDistanceOnContinents > MAX_VISIBILITY_DISTANCE)
    {
        TC_LOG_ERROR("server.loading", "Visibility.Distance.Continents can't be greater %f", MAX_VISIBILITY_DISTANCE);
        m_MaxVisibleDistanceOnContinents = MAX_VISIBILITY_DISTANCE;
    }

    //visibility in instances
    m_MaxVisibleDistanceInInstances = sConfigMgr->GetFloatDefault("Visibility.Distance.Instances", DEFAULT_VISIBILITY_INSTANCE);
    if (m_MaxVisibleDistanceInInstances < 45*sWorld->getRate(RATE_CREATURE_AGGRO))
    {
        TC_LOG_ERROR("server.loading", "Visibility.Distance.Instances can't be less max aggro radius %f", 45*sWorld->getRate(RATE_CREATURE_AGGRO));
        m_MaxVisibleDistanceInInstances = 45*sWorld->getRate(RATE_CREATURE_AGGRO);
    }
    else if (m_MaxVisibleDistanceInInstances > MAX_VISIBILITY_DISTANCE)
    {
        TC_LOG_ERROR("server.loading", "Visibility.Distance.Instances can't be greater %f", MAX_VISIBILITY_DISTANCE);
        m_MaxVisibleDistanceInInstances = MAX_VISIBILITY_DISTANCE;
    }

    //visibility in BG/Arenas
    m_MaxVisibleDistanceInBGArenas = sConfigMgr->GetFloatDefault("Visibility.Distance.BGArenas", DEFAULT_VISIBILITY_BGARENAS);
    if (m_MaxVisibleDistanceInBGArenas < 45*sWorld->getRate(RATE_CREATURE_AGGRO))
    {
        TC_LOG_ERROR("server.loading", "Visibility.Distance.BGArenas can't be less max aggro radius %f", 45*sWorld->getRate(RATE_CREATURE_AGGRO));
        m_MaxVisibleDistanceInBGArenas = 45*sWorld->getRate(RATE_CREATURE_AGGRO);
    }
    else if (m_MaxVisibleDistanceInBGArenas > MAX_VISIBILITY_DISTANCE)
    {
        TC_LOG_ERROR("server.loading", "Visibility.Distance.BGArenas can't be greater %f", MAX_VISIBILITY_DISTANCE);
        m_MaxVisibleDistanceInBGArenas = MAX_VISIBILITY_DISTANCE;
    }

    m_visibility_notify_periodOnContinents = sConfigMgr->GetIntDefault("Visibility.Notify.Period.OnContinents", DEFAULT_VISIBILITY_NOTIFY_PERIOD);
    m_visibility_notify_periodInInstances = sConfigMgr->GetIntDefault("Visibility.Notify.Period.InInstances",   DEFAULT_VISIBILITY_NOTIFY_PERIOD);
    m_visibility_notify_periodInBGArenas = sConfigMgr->GetIntDefault("Visibility.Notify.Period.InBGArenas",    DEFAULT_VISIBILITY_NOTIFY_PERIOD);

    ///- Load the CharDelete related config options
    m_int_configs[CONFIG_CHARDELETE_METHOD] = sConfigMgr->GetIntDefault("CharDelete.Method", 0);
    m_int_configs[CONFIG_CHARDELETE_MIN_LEVEL] = sConfigMgr->GetIntDefault("CharDelete.MinLevel", 0);
    m_int_configs[CONFIG_CHARDELETE_HEROIC_MIN_LEVEL] = sConfigMgr->GetIntDefault("CharDelete.Heroic.MinLevel", 0);
    m_int_configs[CONFIG_CHARDELETE_KEEP_DAYS] = sConfigMgr->GetIntDefault("CharDelete.KeepDays", 30);

    // No aggro from gray mobs
    m_int_configs[CONFIG_NO_GRAY_AGGRO_ABOVE] = sConfigMgr->GetIntDefault("NoGrayAggro.Above", 0);
    m_int_configs[CONFIG_NO_GRAY_AGGRO_BELOW] = sConfigMgr->GetIntDefault("NoGrayAggro.Below", 0);
    if (m_int_configs[CONFIG_NO_GRAY_AGGRO_ABOVE] > m_int_configs[CONFIG_MAX_PLAYER_LEVEL])
    {
       TC_LOG_ERROR("server.loading", "NoGrayAggro.Above (%i) must be in range 0..%u. Set to %u.", m_int_configs[CONFIG_NO_GRAY_AGGRO_ABOVE], m_int_configs[CONFIG_MAX_PLAYER_LEVEL], m_int_configs[CONFIG_MAX_PLAYER_LEVEL]);
       m_int_configs[CONFIG_NO_GRAY_AGGRO_ABOVE] = m_int_configs[CONFIG_MAX_PLAYER_LEVEL];
    }
    if (m_int_configs[CONFIG_NO_GRAY_AGGRO_BELOW] > m_int_configs[CONFIG_MAX_PLAYER_LEVEL])
    {
       TC_LOG_ERROR("server.loading", "NoGrayAggro.Below (%i) must be in range 0..%u. Set to %u.", m_int_configs[CONFIG_NO_GRAY_AGGRO_BELOW], m_int_configs[CONFIG_MAX_PLAYER_LEVEL], m_int_configs[CONFIG_MAX_PLAYER_LEVEL]);
       m_int_configs[CONFIG_NO_GRAY_AGGRO_BELOW] = m_int_configs[CONFIG_MAX_PLAYER_LEVEL];
    }
    if (m_int_configs[CONFIG_NO_GRAY_AGGRO_ABOVE] > 0 && m_int_configs[CONFIG_NO_GRAY_AGGRO_ABOVE] < m_int_configs[CONFIG_NO_GRAY_AGGRO_BELOW])
    {
       TC_LOG_ERROR("server.loading", "NoGrayAggro.Below (%i) cannot be greater than NoGrayAggro.Above (%i). Set to %i.", m_int_configs[CONFIG_NO_GRAY_AGGRO_BELOW], m_int_configs[CONFIG_NO_GRAY_AGGRO_ABOVE], m_int_configs[CONFIG_NO_GRAY_AGGRO_ABOVE]);
       m_int_configs[CONFIG_NO_GRAY_AGGRO_BELOW] = m_int_configs[CONFIG_NO_GRAY_AGGRO_ABOVE];
    }

    ///- Read the "Data" directory from the config file
    std::string dataPath = sConfigMgr->GetStringDefault("DataDir", "./");
    if (dataPath.empty() || (dataPath.at(dataPath.length()-1) != '/' && dataPath.at(dataPath.length()-1) != '\\'))
        dataPath.push_back('/');

#if PLATFORM == PLATFORM_UNIX || PLATFORM == PLATFORM_APPLE
    if (dataPath[0] == '~')
    {
        const char* home = getenv("HOME");
        if (home)
            dataPath.replace(0, 1, home);
    }
#endif

    if (reload)
    {
        if (dataPath != m_dataPath)
            TC_LOG_ERROR("server.loading", "DataDir option can't be changed at worldserver.conf reload, using current value (%s).", m_dataPath.c_str());
    }
    else
    {
        m_dataPath = dataPath;
        TC_LOG_INFO("server.loading", "Using DataDir %s", m_dataPath.c_str());
    }

    m_bool_configs[CONFIG_ENABLE_MMAPS] = sConfigMgr->GetBoolDefault("mmap.enablePathFinding", false);
    TC_LOG_INFO("server.loading", "WORLD: MMap data directory is: %smmaps", m_dataPath.c_str());

    m_bool_configs[CONFIG_VMAP_INDOOR_CHECK] = sConfigMgr->GetBoolDefault("vmap.enableIndoorCheck", 0);
    bool enableIndoor = sConfigMgr->GetBoolDefault("vmap.enableIndoorCheck", true);
    bool enableLOS = sConfigMgr->GetBoolDefault("vmap.enableLOS", true);
    bool enableHeight = sConfigMgr->GetBoolDefault("vmap.enableHeight", true);

    if (!enableHeight)
        TC_LOG_ERROR("server.loading", "VMap height checking disabled! Creatures movements and other various things WILL be broken! Expect no support.");

    VMAP::VMapFactory::createOrGetVMapManager()->setEnableLineOfSightCalc(enableLOS);
    VMAP::VMapFactory::createOrGetVMapManager()->setEnableHeightCalc(enableHeight);
    TC_LOG_INFO("server.loading", "VMap support included. LineOfSight: %i, getHeight: %i, indoorCheck: %i", enableLOS, enableHeight, enableIndoor);
    TC_LOG_INFO("server.loading", "VMap data directory is: %svmaps", m_dataPath.c_str());

    m_int_configs[CONFIG_MAX_WHO] = sConfigMgr->GetIntDefault("MaxWhoListReturns", 49);
    m_bool_configs[CONFIG_START_ALL_SPELLS] = sConfigMgr->GetBoolDefault("PlayerStart.AllSpells", false);
    m_int_configs[CONFIG_HONOR_AFTER_DUEL] = sConfigMgr->GetIntDefault("HonorPointsAfterDuel", 0);
    m_bool_configs[CONFIG_RESET_DUEL_COOLDOWNS] = sConfigMgr->GetBoolDefault("ResetDuelCooldowns", false);
    m_bool_configs[CONFIG_RESET_DUEL_HEALTH_MANA] = sConfigMgr->GetBoolDefault("ResetDuelHealthMana", false);
    m_bool_configs[CONFIG_START_ALL_EXPLORED] = sConfigMgr->GetBoolDefault("PlayerStart.MapsExplored", false);
    m_bool_configs[CONFIG_START_ALL_REP] = sConfigMgr->GetBoolDefault("PlayerStart.AllReputation", false);
    m_bool_configs[CONFIG_ALWAYS_MAXSKILL] = sConfigMgr->GetBoolDefault("AlwaysMaxWeaponSkill", false);
    m_bool_configs[CONFIG_PVP_TOKEN_ENABLE] = sConfigMgr->GetBoolDefault("PvPToken.Enable", false);
    m_int_configs[CONFIG_PVP_TOKEN_MAP_TYPE] = sConfigMgr->GetIntDefault("PvPToken.MapAllowType", 4);
    m_int_configs[CONFIG_PVP_TOKEN_ID] = sConfigMgr->GetIntDefault("PvPToken.ItemID", 29434);
    m_int_configs[CONFIG_PVP_TOKEN_COUNT] = sConfigMgr->GetIntDefault("PvPToken.ItemCount", 1);
    if (m_int_configs[CONFIG_PVP_TOKEN_COUNT] < 1)
        m_int_configs[CONFIG_PVP_TOKEN_COUNT] = 1;

    m_bool_configs[CONFIG_ALLOW_TRACK_BOTH_RESOURCES] = sConfigMgr->GetBoolDefault("AllowTrackBothResources", false);
    m_bool_configs[CONFIG_NO_RESET_TALENT_COST] = sConfigMgr->GetBoolDefault("NoResetTalentsCost", false);
    m_bool_configs[CONFIG_SHOW_KICK_IN_WORLD] = sConfigMgr->GetBoolDefault("ShowKickInWorld", false);
    m_bool_configs[CONFIG_SHOW_MUTE_IN_WORLD] = sConfigMgr->GetBoolDefault("ShowMuteInWorld", false);
    m_bool_configs[CONFIG_SHOW_BAN_IN_WORLD] = sConfigMgr->GetBoolDefault("ShowBanInWorld", false);
    m_int_configs[CONFIG_INTERVAL_LOG_UPDATE] = sConfigMgr->GetIntDefault("RecordUpdateTimeDiffInterval", 60000);
    m_int_configs[CONFIG_MIN_LOG_UPDATE] = sConfigMgr->GetIntDefault("MinRecordUpdateTimeDiff", 100);
    m_int_configs[CONFIG_NUMTHREADS] = sConfigMgr->GetIntDefault("MapUpdate.Threads", 1);
    m_int_configs[CONFIG_MAX_RESULTS_LOOKUP_COMMANDS] = sConfigMgr->GetIntDefault("Command.LookupMaxResults", 0);

    // Warden
    m_bool_configs[CONFIG_WARDEN_ENABLED]              = sConfigMgr->GetBoolDefault("Warden.Enabled", false);
    m_int_configs[CONFIG_WARDEN_NUM_MEM_CHECKS]        = sConfigMgr->GetIntDefault("Warden.NumMemChecks", 3);
    m_int_configs[CONFIG_WARDEN_NUM_OTHER_CHECKS]      = sConfigMgr->GetIntDefault("Warden.NumOtherChecks", 7);
    m_int_configs[CONFIG_WARDEN_CLIENT_BAN_DURATION]   = sConfigMgr->GetIntDefault("Warden.BanDuration", 86400);
    m_int_configs[CONFIG_WARDEN_CLIENT_CHECK_HOLDOFF]  = sConfigMgr->GetIntDefault("Warden.ClientCheckHoldOff", 30);
    m_int_configs[CONFIG_WARDEN_CLIENT_FAIL_ACTION]    = sConfigMgr->GetIntDefault("Warden.ClientCheckFailAction", 0);
    m_int_configs[CONFIG_WARDEN_CLIENT_RESPONSE_DELAY] = sConfigMgr->GetIntDefault("Warden.ClientResponseDelay", 600);

    // Dungeon finder
    m_int_configs[CONFIG_LFG_OPTIONSMASK] = sConfigMgr->GetIntDefault("DungeonFinder.OptionsMask", 1);

    // DBC_ItemAttributes
    m_bool_configs[CONFIG_DBC_ENFORCE_ITEM_ATTRIBUTES] = sConfigMgr->GetBoolDefault("DBC.EnforceItemAttributes", true);

    // Accountpassword Secruity
    m_int_configs[CONFIG_ACC_PASSCHANGESEC] = sConfigMgr->GetIntDefault("Account.PasswordChangeSecurity", 0);

    // Random Battleground Rewards
    m_int_configs[CONFIG_BG_REWARD_WINNER_HONOR_FIRST] = sConfigMgr->GetIntDefault("Battleground.RewardWinnerHonorFirst", 30);
    m_int_configs[CONFIG_BG_REWARD_WINNER_ARENA_FIRST] = sConfigMgr->GetIntDefault("Battleground.RewardWinnerArenaFirst", 25);
    m_int_configs[CONFIG_BG_REWARD_WINNER_HONOR_LAST]  = sConfigMgr->GetIntDefault("Battleground.RewardWinnerHonorLast", 15);
    m_int_configs[CONFIG_BG_REWARD_WINNER_ARENA_LAST]  = sConfigMgr->GetIntDefault("Battleground.RewardWinnerArenaLast", 0);
    m_int_configs[CONFIG_BG_REWARD_LOSER_HONOR_FIRST]  = sConfigMgr->GetIntDefault("Battleground.RewardLoserHonorFirst", 5);
    m_int_configs[CONFIG_BG_REWARD_LOSER_HONOR_LAST]   = sConfigMgr->GetIntDefault("Battleground.RewardLoserHonorLast", 5);

    // Max instances per hour
    m_int_configs[CONFIG_MAX_INSTANCES_PER_HOUR] = sConfigMgr->GetIntDefault("AccountInstancesPerHour", 5);

    // Anounce reset of instance to whole party
    m_bool_configs[CONFIG_INSTANCES_RESET_ANNOUNCE] = sConfigMgr->GetBoolDefault("InstancesResetAnnounce", false);

    // AutoBroadcast
    m_bool_configs[CONFIG_AUTOBROADCAST] = sConfigMgr->GetBoolDefault("AutoBroadcast.On", false);
    m_int_configs[CONFIG_AUTOBROADCAST_CENTER] = sConfigMgr->GetIntDefault("AutoBroadcast.Center", 0);
    m_int_configs[CONFIG_AUTOBROADCAST_INTERVAL] = sConfigMgr->GetIntDefault("AutoBroadcast.Timer", 60000);
    if (reload)
    {
        m_timers[WUPDATE_AUTOBROADCAST].SetInterval(m_int_configs[CONFIG_AUTOBROADCAST_INTERVAL]);
        m_timers[WUPDATE_AUTOBROADCAST].Reset();
    }

    // MySQL ping time interval
    m_int_configs[CONFIG_DB_PING_INTERVAL] = sConfigMgr->GetIntDefault("MaxPingTime", 30);

    // misc
    m_bool_configs[CONFIG_PDUMP_NO_PATHS] = sConfigMgr->GetBoolDefault("PlayerDump.DisallowPaths", true);
    m_bool_configs[CONFIG_PDUMP_NO_OVERWRITE] = sConfigMgr->GetBoolDefault("PlayerDump.DisallowOverwrite", true);
    m_bool_configs[CONFIG_UI_QUESTLEVELS_IN_DIALOGS] = sConfigMgr->GetBoolDefault("UI.ShowQuestLevelsInDialogs", false);

    // Wintergrasp battlefield
    m_bool_configs[CONFIG_WINTERGRASP_ENABLE] = sConfigMgr->GetBoolDefault("Wintergrasp.Enable", false);
    m_int_configs[CONFIG_WINTERGRASP_PLR_MAX] = sConfigMgr->GetIntDefault("Wintergrasp.PlayerMax", 100);
    m_int_configs[CONFIG_WINTERGRASP_PLR_MIN] = sConfigMgr->GetIntDefault("Wintergrasp.PlayerMin", 0);
    m_int_configs[CONFIG_WINTERGRASP_PLR_MIN_LVL] = sConfigMgr->GetIntDefault("Wintergrasp.PlayerMinLvl", 77);
    m_int_configs[CONFIG_WINTERGRASP_BATTLETIME] = sConfigMgr->GetIntDefault("Wintergrasp.BattleTimer", 30);
    m_int_configs[CONFIG_WINTERGRASP_NOBATTLETIME] = sConfigMgr->GetIntDefault("Wintergrasp.NoBattleTimer", 150);
    m_int_configs[CONFIG_WINTERGRASP_RESTART_AFTER_CRASH] = sConfigMgr->GetIntDefault("Wintergrasp.CrashRestartTimer", 10);

    // Stats limits
    m_bool_configs[CONFIG_STATS_LIMITS_ENABLE] = sConfigMgr->GetBoolDefault("Stats.Limits.Enable", false);
    m_float_configs[CONFIG_STATS_LIMITS_DODGE] = sConfigMgr->GetFloatDefault("Stats.Limits.Dodge", 95.0f);
    m_float_configs[CONFIG_STATS_LIMITS_PARRY] = sConfigMgr->GetFloatDefault("Stats.Limits.Parry", 95.0f);
    m_float_configs[CONFIG_STATS_LIMITS_BLOCK] = sConfigMgr->GetFloatDefault("Stats.Limits.Block", 95.0f);
    m_float_configs[CONFIG_STATS_LIMITS_CRIT] = sConfigMgr->GetFloatDefault("Stats.Limits.Crit", 95.0f);

    //packet spoof punishment
    m_int_configs[CONFIG_PACKET_SPOOF_POLICY] = sConfigMgr->GetIntDefault("PacketSpoof.Policy", (uint32)WorldSession::DosProtection::POLICY_KICK);
    m_int_configs[CONFIG_PACKET_SPOOF_BANMODE] = sConfigMgr->GetIntDefault("PacketSpoof.BanMode", (uint32)BAN_ACCOUNT);
    if (m_int_configs[CONFIG_PACKET_SPOOF_BANMODE] == BAN_CHARACTER || m_int_configs[CONFIG_PACKET_SPOOF_BANMODE] > BAN_IP)
        m_int_configs[CONFIG_PACKET_SPOOF_BANMODE] = BAN_ACCOUNT;

    m_int_configs[CONFIG_PACKET_SPOOF_BANDURATION] = sConfigMgr->GetIntDefault("PacketSpoof.BanDuration", 86400);

    m_int_configs[CONFIG_BIRTHDAY_TIME] = sConfigMgr->GetIntDefault("BirthdayTime", 1222964635);

    m_bool_configs[CONFIG_IP_BASED_ACTION_LOGGING] = sConfigMgr->GetBoolDefault("Allow.IP.Based.Action.Logging", false);

    // AHBot
    m_int_configs[CONFIG_AHBOT_UPDATE_INTERVAL] = sConfigMgr->GetIntDefault("AuctionHouseBot.Update.Interval", 20);

    m_bool_configs[CONFIG_CALCULATE_CREATURE_ZONE_AREA_DATA] = sConfigMgr->GetBoolDefault("Calculate.Creature.Zone.Area.Data", false);
    m_bool_configs[CONFIG_CALCULATE_GAMEOBJECT_ZONE_AREA_DATA] = sConfigMgr->GetBoolDefault("Calculate.Gameoject.Zone.Area.Data", false);

    // call ScriptMgr if we're reloading the configuration
    if (reload)
        sScriptMgr->OnConfigLoad(reload);
}

extern void LoadGameObjectModelList(std::string const& dataPath);

/// Initialize the World
void World::SetInitialWorldSettings()
{
    ///- Server startup begin
    uint32 startupBegin = getMSTime();

    ///- Initialize the random number generator
    srand((unsigned int)time(NULL));

    ///- Initialize detour memory management
    dtAllocSetCustom(dtCustomAlloc, dtCustomFree);

    ///- Initialize VMapManager function pointers (to untangle game/collision circular deps)
    if (VMAP::VMapManager2* vmmgr2 = dynamic_cast<VMAP::VMapManager2*>(VMAP::VMapFactory::createOrGetVMapManager()))
    {
        vmmgr2->GetLiquidFlagsPtr = &GetLiquidFlags;
        vmmgr2->IsVMAPDisabledForPtr = &DisableMgr::IsVMAPDisabledFor;
    }

    ///- Initialize config settings
    LoadConfigSettings();

    ///- Initialize Allowed Security Level
    LoadDBAllowedSecurityLevel();

    ///- Init highest guids before any table loading to prevent using not initialized guids in some code.
    sObjectMgr->SetHighestGuids();

    ///- Check the existence of the map files for all races' startup areas.
    if (!MapManager::ExistMapAndVMap(0, -6240.32f, 331.033f)
        || !MapManager::ExistMapAndVMap(0, -8949.95f, -132.493f)
        || !MapManager::ExistMapAndVMap(1, -618.518f, -4251.67f)
        || !MapManager::ExistMapAndVMap(0, 1676.35f, 1677.45f)
        || !MapManager::ExistMapAndVMap(1, 10311.3f, 832.463f)
        || !MapManager::ExistMapAndVMap(1, -2917.58f, -257.98f)
        || (m_int_configs[CONFIG_EXPANSION] && (
            !MapManager::ExistMapAndVMap(530, 10349.6f, -6357.29f) ||
            !MapManager::ExistMapAndVMap(530, -3961.64f, -13931.2f))))
    {
        TC_LOG_FATAL("server.loading", "Unable to load critical files - server shutting down !!!");
        exit(1);
    }

    ///- Initialize pool manager
    sPoolMgr->Initialize();

    ///- Initialize game event manager
    sGameEventMgr->Initialize();

    ///- Loading strings. Getting no records means core load has to be canceled because no error message can be output.

    TC_LOG_INFO("server.loading", "Loading Trinity strings...");
    if (!sObjectMgr->LoadTrinityStrings())
        exit(1);                                            // Error message displayed in function already

    ///- Update the realm entry in the database with the realm type from the config file
    //No SQL injection as values are treated as integers

    // not send custom type REALM_FFA_PVP to realm list
    uint32 server_type = IsFFAPvPRealm() ? uint32(REALM_TYPE_PVP) : getIntConfig(CONFIG_GAME_TYPE);
    uint32 realm_zone = getIntConfig(CONFIG_REALM_ZONE);

    LoginDatabase.PExecute("UPDATE realmlist SET icon = %u, timezone = %u WHERE id = '%d'", server_type, realm_zone, realmID);      // One-time query

    ///- Load the DBC files
    TC_LOG_INFO("server.loading", "Initialize data stores...");
    LoadDBCStores(m_dataPath);
    DetectDBCLang();

    std::vector<uint32> mapIds;
    for (uint32 mapId = 0; mapId < sMapStore.GetNumRows(); mapId++)
        if (sMapStore.LookupEntry(mapId))
            mapIds.push_back(mapId);

    if (VMAP::VMapManager2* vmmgr2 = dynamic_cast<VMAP::VMapManager2*>(VMAP::VMapFactory::createOrGetVMapManager()))
        vmmgr2->InitializeThreadUnsafe(mapIds);

    MMAP::MMapManager* mmmgr = MMAP::MMapFactory::createOrGetMMapManager();
    mmmgr->InitializeThreadUnsafe(mapIds);

    TC_LOG_INFO("server.loading", "Loading SpellInfo store...");
    sSpellMgr->LoadSpellInfoStore();

    TC_LOG_INFO("server.loading", "Loading SpellInfo corrections...");
    sSpellMgr->LoadSpellInfoCorrections();

    TC_LOG_INFO("server.loading", "Loading SkillLineAbilityMultiMap Data...");
    sSpellMgr->LoadSkillLineAbilityMap();

    TC_LOG_INFO("server.loading", "Loading SpellInfo custom attributes...");
    sSpellMgr->LoadSpellInfoCustomAttributes();

    TC_LOG_INFO("server.loading", "Loading GameObject models...");
    LoadGameObjectModelList(m_dataPath);

    TC_LOG_INFO("server.loading", "Loading Script Names...");
    sObjectMgr->LoadScriptNames();

    TC_LOG_INFO("server.loading", "Loading Instance Template...");
    sObjectMgr->LoadInstanceTemplate();

    // Must be called before `creature_respawn`/`gameobject_respawn` tables
    TC_LOG_INFO("server.loading", "Loading instances...");
    sInstanceSaveMgr->LoadInstances();

    TC_LOG_INFO("server.loading", "Loading Broadcast texts...");
    sObjectMgr->LoadBroadcastTexts();
    sObjectMgr->LoadBroadcastTextLocales();

    TC_LOG_INFO("server.loading", "Loading Localization strings...");
    uint32 oldMSTime = getMSTime();
    sObjectMgr->LoadCreatureLocales();
    sObjectMgr->LoadGameObjectLocales();
    sObjectMgr->LoadItemLocales();
    sObjectMgr->LoadItemSetNameLocales();
    sObjectMgr->LoadQuestLocales();
    sObjectMgr->LoadNpcTextLocales();
    sObjectMgr->LoadPageTextLocales();
    sObjectMgr->LoadGossipMenuItemsLocales();
    sObjectMgr->LoadPointOfInterestLocales();

    sObjectMgr->SetDBCLocaleIndex(GetDefaultDbcLocale());        // Get once for all the locale index of DBC language (console/broadcasts)
    TC_LOG_INFO("server.loading", ">> Localization strings loaded in %u ms", GetMSTimeDiffToNow(oldMSTime));

    TC_LOG_INFO("server.loading", "Loading Account Roles and Permissions...");
    sAccountMgr->LoadRBAC();

    TC_LOG_INFO("server.loading", "Loading Page Texts...");
    sObjectMgr->LoadPageTexts();

    TC_LOG_INFO("server.loading", "Loading Game Object Templates...");         // must be after LoadPageTexts
    sObjectMgr->LoadGameObjectTemplate();

    TC_LOG_INFO("server.loading", "Loading Transport templates...");
    sTransportMgr->LoadTransportTemplates();

    TC_LOG_INFO("server.loading", "Loading Spell Rank Data...");
    sSpellMgr->LoadSpellRanks();

    TC_LOG_INFO("server.loading", "Loading Spell Required Data...");
    sSpellMgr->LoadSpellRequired();

    TC_LOG_INFO("server.loading", "Loading Spell Group types...");
    sSpellMgr->LoadSpellGroups();

    TC_LOG_INFO("server.loading", "Loading Spell Learn Skills...");
    sSpellMgr->LoadSpellLearnSkills();                           // must be after LoadSpellRanks

    TC_LOG_INFO("server.loading", "Loading Spell Learn Spells...");
    sSpellMgr->LoadSpellLearnSpells();

    TC_LOG_INFO("server.loading", "Loading Spell Proc Event conditions...");
    sSpellMgr->LoadSpellProcEvents();

    TC_LOG_INFO("server.loading", "Loading Spell Proc conditions and data...");
    sSpellMgr->LoadSpellProcs();

    TC_LOG_INFO("server.loading", "Loading Spell Bonus Data...");
    sSpellMgr->LoadSpellBonusess();

    TC_LOG_INFO("server.loading", "Loading Aggro Spells Definitions...");
    sSpellMgr->LoadSpellThreats();

    TC_LOG_INFO("server.loading", "Loading Spell Group Stack Rules...");
    sSpellMgr->LoadSpellGroupStackRules();

    TC_LOG_INFO("server.loading", "Loading NPC Texts...");
    sObjectMgr->LoadGossipText();

    TC_LOG_INFO("server.loading", "Loading Enchant Spells Proc datas...");
    sSpellMgr->LoadSpellEnchantProcData();

    TC_LOG_INFO("server.loading", "Loading Item Random Enchantments Table...");
    LoadRandomEnchantmentsTable();

    TC_LOG_INFO("server.loading", "Loading Disables");                         // must be before loading quests and items
    DisableMgr::LoadDisables();

    TC_LOG_INFO("server.loading", "Loading Items...");                         // must be after LoadRandomEnchantmentsTable and LoadPageTexts
    sObjectMgr->LoadItemTemplates();

    TC_LOG_INFO("server.loading", "Loading Item set names...");                // must be after LoadItemPrototypes
    sObjectMgr->LoadItemSetNames();

    TC_LOG_INFO("server.loading", "Loading Creature Model Based Info Data...");
    sObjectMgr->LoadCreatureModelInfo();

    TC_LOG_INFO("server.loading", "Loading Creature templates...");
    sObjectMgr->LoadCreatureTemplates();

    TC_LOG_INFO("server.loading", "Loading Equipment templates...");           // must be after LoadCreatureTemplates
    sObjectMgr->LoadEquipmentTemplates();

    TC_LOG_INFO("server.loading", "Loading Creature template addons...");
    sObjectMgr->LoadCreatureTemplateAddons();

    TC_LOG_INFO("server.loading", "Loading Reputation Reward Rates...");
    sObjectMgr->LoadReputationRewardRate();

    TC_LOG_INFO("server.loading", "Loading Creature Reputation OnKill Data...");
    sObjectMgr->LoadReputationOnKill();

    TC_LOG_INFO("server.loading", "Loading Reputation Spillover Data...");
    sObjectMgr->LoadReputationSpilloverTemplate();

    TC_LOG_INFO("server.loading", "Loading Points Of Interest Data...");
    sObjectMgr->LoadPointsOfInterest();

    TC_LOG_INFO("server.loading", "Loading Creature Base Stats...");
    sObjectMgr->LoadCreatureClassLevelStats();

    TC_LOG_INFO("server.loading", "Loading Creature Data...");
    sObjectMgr->LoadCreatures();

    TC_LOG_INFO("server.loading", "Loading Temporary Summon Data...");
    sObjectMgr->LoadTempSummons();                               // must be after LoadCreatureTemplates() and LoadGameObjectTemplates()

    TC_LOG_INFO("server.loading", "Loading pet levelup spells...");
    sSpellMgr->LoadPetLevelupSpellMap();

    TC_LOG_INFO("server.loading", "Loading pet default spells additional to levelup spells...");
    sSpellMgr->LoadPetDefaultSpells();

    TC_LOG_INFO("server.loading", "Loading Creature Addon Data...");
    sObjectMgr->LoadCreatureAddons();                            // must be after LoadCreatureTemplates() and LoadCreatures()

    TC_LOG_INFO("server.loading", "Loading Gameobject Data...");
    sObjectMgr->LoadGameobjects();

    TC_LOG_INFO("server.loading", "Loading GameObject Addon Data...");
    sObjectMgr->LoadGameObjectAddons();                          // must be after LoadGameObjectTemplate() and LoadGameobjects()

    TC_LOG_INFO("server.loading", "Loading GameObject Quest Items...");
    sObjectMgr->LoadGameObjectQuestItems();

    TC_LOG_INFO("server.loading", "Loading Creature Quest Items...");
    sObjectMgr->LoadCreatureQuestItems();

    TC_LOG_INFO("server.loading", "Loading Creature Linked Respawn...");
    sObjectMgr->LoadLinkedRespawn();                             // must be after LoadCreatures(), LoadGameObjects()

    TC_LOG_INFO("server.loading", "Loading Weather Data...");
    WeatherMgr::LoadWeatherData();

    TC_LOG_INFO("server.loading", "Loading Quests...");
    sObjectMgr->LoadQuests();                                    // must be loaded after DBCs, creature_template, item_template, gameobject tables

    TC_LOG_INFO("server.loading", "Checking Quest Disables");
    DisableMgr::CheckQuestDisables();                           // must be after loading quests

    TC_LOG_INFO("server.loading", "Loading Quest POI");
    sObjectMgr->LoadQuestPOI();

    TC_LOG_INFO("server.loading", "Loading Quests Starters and Enders...");
    sObjectMgr->LoadQuestStartersAndEnders();                    // must be after quest load

    TC_LOG_INFO("server.loading", "Loading Objects Pooling Data...");
    sPoolMgr->LoadFromDB();

    TC_LOG_INFO("server.loading", "Loading Game Event Data...");               // must be after loading pools fully
    sGameEventMgr->LoadFromDB();

    TC_LOG_INFO("server.loading", "Loading UNIT_NPC_FLAG_SPELLCLICK Data..."); // must be after LoadQuests
    sObjectMgr->LoadNPCSpellClickSpells();

    TC_LOG_INFO("server.loading", "Loading Vehicle Template Accessories...");
    sObjectMgr->LoadVehicleTemplateAccessories();                // must be after LoadCreatureTemplates() and LoadNPCSpellClickSpells()

    TC_LOG_INFO("server.loading", "Loading Vehicle Accessories...");
    sObjectMgr->LoadVehicleAccessories();                       // must be after LoadCreatureTemplates() and LoadNPCSpellClickSpells()

    TC_LOG_INFO("server.loading", "Loading SpellArea Data...");                // must be after quest load
    sSpellMgr->LoadSpellAreas();

    TC_LOG_INFO("server.loading", "Loading AreaTrigger definitions...");
    sObjectMgr->LoadAreaTriggerTeleports();

    TC_LOG_INFO("server.loading", "Loading Access Requirements...");
    sObjectMgr->LoadAccessRequirements();                        // must be after item template load

    TC_LOG_INFO("server.loading", "Loading Quest Area Triggers...");
    sObjectMgr->LoadQuestAreaTriggers();                         // must be after LoadQuests

    TC_LOG_INFO("server.loading", "Loading Tavern Area Triggers...");
    sObjectMgr->LoadTavernAreaTriggers();

    TC_LOG_INFO("server.loading", "Loading AreaTrigger script names...");
    sObjectMgr->LoadAreaTriggerScripts();

    TC_LOG_INFO("server.loading", "Loading LFG entrance positions..."); // Must be after areatriggers
    sLFGMgr->LoadLFGDungeons();

    TC_LOG_INFO("server.loading", "Loading Dungeon boss data...");
    sObjectMgr->LoadInstanceEncounters();

    TC_LOG_INFO("server.loading", "Loading LFG rewards...");
    sLFGMgr->LoadRewards();

    TC_LOG_INFO("server.loading", "Loading Graveyard-zone links...");
    sObjectMgr->LoadGraveyardZones();

    TC_LOG_INFO("server.loading", "Loading spell pet auras...");
    sSpellMgr->LoadSpellPetAuras();

    TC_LOG_INFO("server.loading", "Loading Spell target coordinates...");
    sSpellMgr->LoadSpellTargetPositions();

    TC_LOG_INFO("server.loading", "Loading enchant custom attributes...");
    sSpellMgr->LoadEnchantCustomAttr();

    TC_LOG_INFO("server.loading", "Loading linked spells...");
    sSpellMgr->LoadSpellLinked();

    TC_LOG_INFO("server.loading", "Loading Player Create Data...");
    sObjectMgr->LoadPlayerInfo();

    TC_LOG_INFO("server.loading", "Loading Exploration BaseXP Data...");
    sObjectMgr->LoadExplorationBaseXP();

    TC_LOG_INFO("server.loading", "Loading Pet Name Parts...");
    sObjectMgr->LoadPetNames();

    CharacterDatabaseCleaner::CleanDatabase();

    TC_LOG_INFO("server.loading", "Loading the max pet number...");
    sObjectMgr->LoadPetNumber();

    TC_LOG_INFO("server.loading", "Loading pet level stats...");
    sObjectMgr->LoadPetLevelInfo();

    TC_LOG_INFO("server.loading", "Loading Player level dependent mail rewards...");
    sObjectMgr->LoadMailLevelRewards();

    // Loot tables
    LoadLootTables();

    TC_LOG_INFO("server.loading", "Loading Skill Discovery Table...");
    LoadSkillDiscoveryTable();

    TC_LOG_INFO("server.loading", "Loading Skill Extra Item Table...");
    LoadSkillExtraItemTable();

    TC_LOG_INFO("server.loading", "Loading Skill Perfection Data Table...");
    LoadSkillPerfectItemTable();

    TC_LOG_INFO("server.loading", "Loading Skill Fishing base level requirements...");
    sObjectMgr->LoadFishingBaseSkillLevel();

    TC_LOG_INFO("server.loading", "Loading Achievements...");
    sAchievementMgr->LoadAchievementReferenceList();
    TC_LOG_INFO("server.loading", "Loading Achievement Criteria Lists...");
    sAchievementMgr->LoadAchievementCriteriaList();
    TC_LOG_INFO("server.loading", "Loading Achievement Criteria Data...");
    sAchievementMgr->LoadAchievementCriteriaData();
    TC_LOG_INFO("server.loading", "Loading Achievement Rewards...");
    sAchievementMgr->LoadRewards();
    TC_LOG_INFO("server.loading", "Loading Achievement Reward Locales...");
    sAchievementMgr->LoadRewardLocales();
    TC_LOG_INFO("server.loading", "Loading Completed Achievements...");
    sAchievementMgr->LoadCompletedAchievements();

    ///- Load dynamic data tables from the database
    TC_LOG_INFO("server.loading", "Loading Item Auctions...");
    sAuctionMgr->LoadAuctionItems();

    TC_LOG_INFO("server.loading", "Loading Auctions...");
    sAuctionMgr->LoadAuctions();

    TC_LOG_INFO("server.loading", "Loading Guilds...");
    sGuildMgr->LoadGuilds();

    TC_LOG_INFO("server.loading", "Loading ArenaTeams...");
    sArenaTeamMgr->LoadArenaTeams();

    TC_LOG_INFO("server.loading", "Loading Groups...");
    sGroupMgr->LoadGroups();

    TC_LOG_INFO("server.loading", "Loading ReservedNames...");
    sObjectMgr->LoadReservedPlayersNames();

    TC_LOG_INFO("server.loading", "Loading GameObjects for quests...");
    sObjectMgr->LoadGameObjectForQuests();

    TC_LOG_INFO("server.loading", "Loading BattleMasters...");
    sBattlegroundMgr->LoadBattleMastersEntry();                 // must be after load CreatureTemplate

    TC_LOG_INFO("server.loading", "Loading GameTeleports...");
    sObjectMgr->LoadGameTele();

    TC_LOG_INFO("server.loading", "Loading Gossip menu...");
    sObjectMgr->LoadGossipMenu();

    TC_LOG_INFO("server.loading", "Loading Gossip menu options...");
    sObjectMgr->LoadGossipMenuItems();

    TC_LOG_INFO("server.loading", "Loading Vendors...");
    sObjectMgr->LoadVendors();                                   // must be after load CreatureTemplate and ItemTemplate

    TC_LOG_INFO("server.loading", "Loading Trainers...");
    sObjectMgr->LoadTrainerSpell();                              // must be after load CreatureTemplate

    TC_LOG_INFO("server.loading", "Loading Waypoints...");
    sWaypointMgr->Load();

    TC_LOG_INFO("server.loading", "Loading SmartAI Waypoints...");
    sSmartWaypointMgr->LoadFromDB();

    TC_LOG_INFO("server.loading", "Loading Creature Formations...");
    sFormationMgr->LoadCreatureFormations();

    TC_LOG_INFO("server.loading", "Loading World States...");              // must be loaded before battleground, outdoor PvP and conditions
    LoadWorldStates();

    TC_LOG_INFO("server.loading", "Loading Conditions...");
    sConditionMgr->LoadConditions();

    TC_LOG_INFO("server.loading", "Loading faction change achievement pairs...");
    sObjectMgr->LoadFactionChangeAchievements();

    TC_LOG_INFO("server.loading", "Loading faction change spell pairs...");
    sObjectMgr->LoadFactionChangeSpells();

    TC_LOG_INFO("server.loading", "Loading faction change quest pairs...");
    sObjectMgr->LoadFactionChangeQuests();

    TC_LOG_INFO("server.loading", "Loading faction change item pairs...");
    sObjectMgr->LoadFactionChangeItems();

    TC_LOG_INFO("server.loading", "Loading faction change reputation pairs...");
    sObjectMgr->LoadFactionChangeReputations();

    TC_LOG_INFO("server.loading", "Loading faction change title pairs...");
    sObjectMgr->LoadFactionChangeTitles();

    TC_LOG_INFO("server.loading", "Loading GM tickets...");
    sTicketMgr->LoadTickets();

    TC_LOG_INFO("server.loading", "Loading GM surveys...");
    sTicketMgr->LoadSurveys();

    TC_LOG_INFO("server.loading", "Loading client addons...");
    AddonMgr::LoadFromDB();

    ///- Handle outdated emails (delete/return)
    TC_LOG_INFO("server.loading", "Returning old mails...");
    sObjectMgr->ReturnOrDeleteOldMails(false);

    TC_LOG_INFO("server.loading", "Loading Autobroadcasts...");
    LoadAutobroadcasts();

    ///- Load and initialize scripts
    sObjectMgr->LoadSpellScripts();                              // must be after load Creature/Gameobject(Template/Data)
    sObjectMgr->LoadEventScripts();                              // must be after load Creature/Gameobject(Template/Data)
    sObjectMgr->LoadWaypointScripts();

    TC_LOG_INFO("server.loading", "Loading spell script names...");
    sObjectMgr->LoadSpellScriptNames();

    TC_LOG_INFO("server.loading", "Loading Creature Texts...");
    sCreatureTextMgr->LoadCreatureTexts();

    TC_LOG_INFO("server.loading", "Loading Creature Text Locales...");
    sCreatureTextMgr->LoadCreatureTextLocales();

    TC_LOG_INFO("server.loading", "Initializing Scripts...");
    sScriptMgr->Initialize();
    sScriptMgr->OnConfigLoad(false);                                // must be done after the ScriptMgr has been properly initialized

    TC_LOG_INFO("server.loading", "Validating spell scripts...");
    sObjectMgr->ValidateSpellScripts();

    TC_LOG_INFO("server.loading", "Loading SmartAI scripts...");
    sSmartScriptMgr->LoadSmartAIFromDB();

    TC_LOG_INFO("server.loading", "Loading Calendar data...");
    sCalendarMgr->LoadFromDB();

    ///- Initialize game time and timers
    TC_LOG_INFO("server.loading", "Initialize game time and timers");
    m_gameTime = time(NULL);
    m_startTime = m_gameTime;

    LoginDatabase.PExecute("INSERT INTO uptime (realmid, starttime, uptime, revision) VALUES(%u, %u, 0, '%s')",
                            realmID, uint32(m_startTime), GitRevision::GetFullVersion());       // One-time query

    m_timers[WUPDATE_WEATHERS].SetInterval(1*IN_MILLISECONDS);
    m_timers[WUPDATE_AUCTIONS].SetInterval(MINUTE*IN_MILLISECONDS);
    m_timers[WUPDATE_AUCTIONS_PENDING].SetInterval(250);
    m_timers[WUPDATE_UPTIME].SetInterval(m_int_configs[CONFIG_UPTIME_UPDATE]*MINUTE*IN_MILLISECONDS);
                                                            //Update "uptime" table based on configuration entry in minutes.
    m_timers[WUPDATE_CORPSES].SetInterval(20 * MINUTE * IN_MILLISECONDS);
                                                            //erase corpses every 20 minutes
    m_timers[WUPDATE_CLEANDB].SetInterval(m_int_configs[CONFIG_LOGDB_CLEARINTERVAL]*MINUTE*IN_MILLISECONDS);
                                                            // clean logs table every 14 days by default
    m_timers[WUPDATE_AUTOBROADCAST].SetInterval(getIntConfig(CONFIG_AUTOBROADCAST_INTERVAL));
    m_timers[WUPDATE_DELETECHARS].SetInterval(DAY*IN_MILLISECONDS); // check for chars to delete every day

    // for AhBot
    m_timers[WUPDATE_AHBOT].SetInterval(getIntConfig(CONFIG_AHBOT_UPDATE_INTERVAL) * IN_MILLISECONDS); // every 20 sec

    m_timers[WUPDATE_PINGDB].SetInterval(getIntConfig(CONFIG_DB_PING_INTERVAL)*MINUTE*IN_MILLISECONDS);    // Mysql ping time in minutes

    //to set mailtimer to return mails every day between 4 and 5 am
    //mailtimer is increased when updating auctions
    //one second is 1000 -(tested on win system)
    /// @todo Get rid of magic numbers
    tm localTm;
    localtime_r(&m_gameTime, &localTm);
    mail_timer = ((((localTm.tm_hour + 20) % 24)* HOUR * IN_MILLISECONDS) / m_timers[WUPDATE_AUCTIONS].GetInterval());
                                                            //1440
    mail_timer_expires = ((DAY * IN_MILLISECONDS) / (m_timers[WUPDATE_AUCTIONS].GetInterval()));
    TC_LOG_INFO("server.loading", "Mail timer set to: " UI64FMTD ", mail return is called every " UI64FMTD " minutes", uint64(mail_timer), uint64(mail_timer_expires));

    ///- Initilize static helper structures
    AIRegistry::Initialize();

    ///- Initialize MapManager
    TC_LOG_INFO("server.loading", "Starting Map System");
    sMapMgr->Initialize();

    TC_LOG_INFO("server.loading", "Starting Game Event system...");
    uint32 nextGameEvent = sGameEventMgr->StartSystem();
    m_timers[WUPDATE_EVENTS].SetInterval(nextGameEvent);    //depend on next event

    // Delete all characters which have been deleted X days before
    Player::DeleteOldCharacters();

    TC_LOG_INFO("server.loading", "Initialize AuctionHouseBot...");
    sAuctionBot->Initialize();

    // Delete all custom channels which haven't been used for PreserveCustomChannelDuration days.
    Channel::CleanOldChannelsInDB();

    TC_LOG_INFO("server.loading", "Starting Arena Season...");
    sGameEventMgr->StartArenaSeason();

    sTicketMgr->Initialize();

    ///- Initialize Battlegrounds
    TC_LOG_INFO("server.loading", "Starting Battleground System");
    sBattlegroundMgr->LoadBattlegroundTemplates();
    sBattlegroundMgr->InitAutomaticArenaPointDistribution();

    ///- Initialize outdoor pvp
    TC_LOG_INFO("server.loading", "Starting Outdoor PvP System");
    sOutdoorPvPMgr->InitOutdoorPvP();

    ///- Initialize Battlefield
    TC_LOG_INFO("server.loading", "Starting Battlefield System");
    sBattlefieldMgr->InitBattlefield();

    TC_LOG_INFO("server.loading", "Loading Transports...");
    sTransportMgr->SpawnContinentTransports();

    ///- Initialize Warden
    TC_LOG_INFO("server.loading", "Loading Warden Checks...");
    sWardenCheckMgr->LoadWardenChecks();

    TC_LOG_INFO("server.loading", "Loading Warden Action Overrides...");
    sWardenCheckMgr->LoadWardenOverrides();

    TC_LOG_INFO("server.loading", "Deleting expired bans...");
    LoginDatabase.Execute("DELETE FROM ip_banned WHERE unbandate <= UNIX_TIMESTAMP() AND unbandate<>bandate");      // One-time query

    TC_LOG_INFO("server.loading", "Calculate next daily quest reset time...");
    InitDailyQuestResetTime();

    TC_LOG_INFO("server.loading", "Calculate next weekly quest reset time...");
    InitWeeklyQuestResetTime();

    TC_LOG_INFO("server.loading", "Calculate next monthly quest reset time...");
    InitMonthlyQuestResetTime();

    TC_LOG_INFO("server.loading", "Calculate random battleground reset time...");
    InitRandomBGResetTime();

    TC_LOG_INFO("server.loading", "Calculate guild limitation(s) reset time...");
    InitGuildResetTime();

    LoadCharacterInfoStore();

    uint32 startupDuration = GetMSTimeDiffToNow(startupBegin);

    TC_LOG_INFO("server.worldserver", "World initialized in %u minutes %u seconds", (startupDuration / 60000), ((startupDuration % 60000) / 1000));

    if (uint32 realmId = sConfigMgr->GetIntDefault("RealmID", 0)) // 0 reserved for auth
        sLog->SetRealmId(realmId);

    TC_LOG_INFO("server.loading", "Initializing AuctionHouseBot...");
    auctionbot.Init();

    sPlayerbotAIConfig.Initialize();
}

void World::DetectDBCLang()
{
    uint8 m_lang_confid = sConfigMgr->GetIntDefault("DBC.Locale", 255);

    if (m_lang_confid != 255 && m_lang_confid >= TOTAL_LOCALES)
    {
        TC_LOG_ERROR("server.loading", "Incorrect DBC.Locale! Must be >= 0 and < %d (set to 0)", TOTAL_LOCALES);
        m_lang_confid = LOCALE_enUS;
    }

    ChrRacesEntry const* race = sChrRacesStore.LookupEntry(1);

    std::string availableLocalsStr;

    uint8 default_locale = TOTAL_LOCALES;
    for (uint8 i = default_locale-1; i < TOTAL_LOCALES; --i)  // -1 will be 255 due to uint8
    {
        if (race->name[i][0] != '\0')                     // check by race names
        {
            default_locale = i;
            m_availableDbcLocaleMask |= (1 << i);
            availableLocalsStr += localeNames[i];
            availableLocalsStr += " ";
        }
    }

    if (default_locale != m_lang_confid && m_lang_confid < TOTAL_LOCALES &&
        (m_availableDbcLocaleMask & (1 << m_lang_confid)))
    {
        default_locale = m_lang_confid;
    }

    if (default_locale >= TOTAL_LOCALES)
    {
        TC_LOG_ERROR("server.loading", "Unable to determine your DBC Locale! (corrupt DBC?)");
        exit(1);
    }

    m_defaultDbcLocale = LocaleConstant(default_locale);

    TC_LOG_INFO("server.loading", "Using %s DBC Locale as default. All available DBC locales: %s", localeNames[m_defaultDbcLocale], availableLocalsStr.empty() ? "<none>" : availableLocalsStr.c_str());
}

void World::ResetTimeDiffRecord()
{
    if (m_updateTimeCount != 1)
        return;

    m_currentTime = getMSTime();
}

void World::RecordTimeDiff(std::string const& text)
{
    if (m_updateTimeCount != 1)
        return;

    uint32 thisTime = getMSTime();
    uint32 diff = getMSTimeDiff(m_currentTime, thisTime);

    if (diff > m_int_configs[CONFIG_MIN_LOG_UPDATE])
        TC_LOG_INFO("misc", "Difftime %s: %u.", text.c_str(), diff);

    m_currentTime = thisTime;
}

void World::LoadAutobroadcasts()
{
    uint32 oldMSTime = getMSTime();

    m_Autobroadcasts.clear();
    m_AutobroadcastsWeights.clear();

    uint32 realmId = sConfigMgr->GetIntDefault("RealmID", 0);
    PreparedStatement* stmt = LoginDatabase.GetPreparedStatement(LOGIN_SEL_AUTOBROADCAST);
    stmt->setInt32(0, realmId);
    PreparedQueryResult result = LoginDatabase.Query(stmt);

    if (!result)
    {
        TC_LOG_INFO("server.loading", ">> Loaded 0 autobroadcasts definitions. DB table `autobroadcast` is empty for this realm!");
        return;
    }

    uint32 count = 0;

    do
    {
        Field* fields = result->Fetch();
        uint8 id = fields[0].GetUInt8();

        m_Autobroadcasts[id] = fields[2].GetString();
        m_AutobroadcastsWeights[id] = fields[1].GetUInt8();

        ++count;
    } while (result->NextRow());

    TC_LOG_INFO("server.loading", ">> Loaded %u autobroadcast definitions in %u ms", count, GetMSTimeDiffToNow(oldMSTime));
}

/// Update the World !
void World::Update(uint32 diff)
{
    m_updateTime = diff;

    if (m_int_configs[CONFIG_INTERVAL_LOG_UPDATE] && diff > m_int_configs[CONFIG_MIN_LOG_UPDATE])
    {
        if (m_updateTimeSum > m_int_configs[CONFIG_INTERVAL_LOG_UPDATE])
        {
            TC_LOG_DEBUG("misc", "Update time diff: %u. Players online: %u.", m_updateTimeSum / m_updateTimeCount, GetActiveSessionCount());
            m_updateTimeSum = m_updateTime;
            m_updateTimeCount = 1;
        }
        else
        {
            m_updateTimeSum += m_updateTime;
            ++m_updateTimeCount;
        }
    }

    ///- Update the different timers
    for (int i = 0; i < WUPDATE_COUNT; ++i)
    {
        if (m_timers[i].GetCurrent() >= 0)
            m_timers[i].Update(diff);
        else
            m_timers[i].SetCurrent(0);
    }

    ///- Update the game time and check for shutdown time
    _UpdateGameTime();

    /// Handle daily quests reset time
    if (m_gameTime > m_NextDailyQuestReset)
    {
        ResetDailyQuests();
        m_NextDailyQuestReset += DAY;
    }

    /// Handle weekly quests reset time
    if (m_gameTime > m_NextWeeklyQuestReset)
        ResetWeeklyQuests();

    /// Handle monthly quests reset time
    if (m_gameTime > m_NextMonthlyQuestReset)
        ResetMonthlyQuests();

    if (m_gameTime > m_NextRandomBGReset)
        ResetRandomBG();

    if (m_gameTime > m_NextGuildReset)
        ResetGuildCap();

    /// <ul><li> Handle auctions when the timer has passed
    if (m_timers[WUPDATE_AUCTIONS].Passed())
    {
        m_timers[WUPDATE_AUCTIONS].Reset();

        ///- Update mails (return old mails with item, or delete them)
        //(tested... works on win)
        if (++mail_timer > mail_timer_expires)
        {
            mail_timer = 0;
            sObjectMgr->ReturnOrDeleteOldMails(true);
        }

        ///- Handle expired auctions
        sAuctionMgr->Update();

        // ahbot mod
        auctionbot.Update();
    }

<<<<<<< HEAD
    // playerbot mod
    sRandomPlayerbotMgr.UpdateAI(diff);
    sRandomPlayerbotMgr.UpdateSessions(diff);
=======
    if (m_timers[WUPDATE_AUCTIONS_PENDING].Passed())
    {
        m_timers[WUPDATE_AUCTIONS_PENDING].Reset();

        sAuctionMgr->UpdatePendingAuctions();
    }
>>>>>>> 13e509a6

    /// <li> Handle AHBot operations
    // if (m_timers[WUPDATE_AHBOT].Passed())
    //{
    //    sAuctionBot->Update();
    //    m_timers[WUPDATE_AHBOT].Reset();
    //}
    // end of playerbot mod

    /// <li> Handle session updates when the timer has passed
    ResetTimeDiffRecord();
    UpdateSessions(diff);
    RecordTimeDiff("UpdateSessions");

    /// <li> Handle weather updates when the timer has passed
    if (m_timers[WUPDATE_WEATHERS].Passed())
    {
        m_timers[WUPDATE_WEATHERS].Reset();
        WeatherMgr::Update(uint32(m_timers[WUPDATE_WEATHERS].GetInterval()));
    }

    /// <li> Update uptime table
    if (m_timers[WUPDATE_UPTIME].Passed())
    {
        uint32 tmpDiff = uint32(m_gameTime - m_startTime);
        uint32 maxOnlinePlayers = GetMaxPlayerCount();

        m_timers[WUPDATE_UPTIME].Reset();

        PreparedStatement* stmt = LoginDatabase.GetPreparedStatement(LOGIN_UPD_UPTIME_PLAYERS);

        stmt->setUInt32(0, tmpDiff);
        stmt->setUInt16(1, uint16(maxOnlinePlayers));
        stmt->setUInt32(2, realmID);
        stmt->setUInt32(3, uint32(m_startTime));

        LoginDatabase.Execute(stmt);
    }

    /// <li> Clean logs table
    if (sWorld->getIntConfig(CONFIG_LOGDB_CLEARTIME) > 0) // if not enabled, ignore the timer
    {
        if (m_timers[WUPDATE_CLEANDB].Passed())
        {
            m_timers[WUPDATE_CLEANDB].Reset();

            PreparedStatement* stmt = LoginDatabase.GetPreparedStatement(LOGIN_DEL_OLD_LOGS);

            stmt->setUInt32(0, sWorld->getIntConfig(CONFIG_LOGDB_CLEARTIME));
            stmt->setUInt32(1, uint32(time(0)));

            LoginDatabase.Execute(stmt);
        }
    }

    /// <li> Handle all other objects
    ///- Update objects when the timer has passed (maps, transport, creatures, ...)
    ResetTimeDiffRecord();
    sMapMgr->Update(diff);
    RecordTimeDiff("UpdateMapMgr");

    if (sWorld->getBoolConfig(CONFIG_AUTOBROADCAST))
    {
        if (m_timers[WUPDATE_AUTOBROADCAST].Passed())
        {
            m_timers[WUPDATE_AUTOBROADCAST].Reset();
            SendAutoBroadcast();
        }
    }

    sBattlegroundMgr->Update(diff);
    RecordTimeDiff("UpdateBattlegroundMgr");

    sOutdoorPvPMgr->Update(diff);
    RecordTimeDiff("UpdateOutdoorPvPMgr");

    sBattlefieldMgr->Update(diff);
    RecordTimeDiff("BattlefieldMgr");

    ///- Delete all characters which have been deleted X days before
    if (m_timers[WUPDATE_DELETECHARS].Passed())
    {
        m_timers[WUPDATE_DELETECHARS].Reset();
        Player::DeleteOldCharacters();
    }

    sLFGMgr->Update(diff);
    RecordTimeDiff("UpdateLFGMgr");

    // execute callbacks from sql queries that were queued recently
    ProcessQueryCallbacks();
    RecordTimeDiff("ProcessQueryCallbacks");

    ///- Erase corpses once every 20 minutes
    if (m_timers[WUPDATE_CORPSES].Passed())
    {
        m_timers[WUPDATE_CORPSES].Reset();
        sMapMgr->DoForAllMaps([](Map* map)
        {
            map->RemoveOldCorpses();
        });
    }

    ///- Process Game events when necessary
    if (m_timers[WUPDATE_EVENTS].Passed())
    {
        m_timers[WUPDATE_EVENTS].Reset();                   // to give time for Update() to be processed
        uint32 nextGameEvent = sGameEventMgr->Update();
        m_timers[WUPDATE_EVENTS].SetInterval(nextGameEvent);
        m_timers[WUPDATE_EVENTS].Reset();
    }

    ///- Ping to keep MySQL connections alive
    if (m_timers[WUPDATE_PINGDB].Passed())
    {
        m_timers[WUPDATE_PINGDB].Reset();
        TC_LOG_DEBUG("misc", "Ping MySQL to keep connection alive");
        CharacterDatabase.KeepAlive();
        LoginDatabase.KeepAlive();
        WorldDatabase.KeepAlive();
    }

    // update the instance reset times
    sInstanceSaveMgr->Update();

    // And last, but not least handle the issued cli commands
    ProcessCliCommands();

    sScriptMgr->OnWorldUpdate(diff);
}

void World::ForceGameEventUpdate()
{
    m_timers[WUPDATE_EVENTS].Reset();                   // to give time for Update() to be processed
    uint32 nextGameEvent = sGameEventMgr->Update();
    m_timers[WUPDATE_EVENTS].SetInterval(nextGameEvent);
    m_timers[WUPDATE_EVENTS].Reset();
}

/// Send a packet to all players (except self if mentioned)
void World::SendGlobalMessage(WorldPacket* packet, WorldSession* self, uint32 team)
{
    SessionMap::const_iterator itr;
    for (itr = m_sessions.begin(); itr != m_sessions.end(); ++itr)
    {
        if (itr->second &&
            itr->second->GetPlayer() &&
            itr->second->GetPlayer()->IsInWorld() &&
            itr->second != self &&
            (team == 0 || itr->second->GetPlayer()->GetTeam() == team))
        {
            itr->second->SendPacket(packet);
        }
    }
}

/// Send a packet to all GMs (except self if mentioned)
void World::SendGlobalGMMessage(WorldPacket* packet, WorldSession* self, uint32 team)
{
    for (SessionMap::const_iterator itr = m_sessions.begin(); itr != m_sessions.end(); ++itr)
    {
        // check if session and can receive global GM Messages and its not self
        WorldSession* session = itr->second;
        if (!session || session == self || !session->HasPermission(rbac::RBAC_PERM_RECEIVE_GLOBAL_GM_TEXTMESSAGE))
            continue;

        // Player should be in world
        Player* player = session->GetPlayer();
        if (!player || !player->IsInWorld())
            continue;

        // Send only to same team, if team is given
        if (!team || player->GetTeam() == team)
            session->SendPacket(packet);
    }
}

namespace Trinity
{
    class WorldWorldTextBuilder
    {
        public:
            typedef std::vector<WorldPacket*> WorldPacketList;
            explicit WorldWorldTextBuilder(uint32 textId, va_list* args = NULL) : i_textId(textId), i_args(args) { }
            void operator()(WorldPacketList& data_list, LocaleConstant loc_idx)
            {
                char const* text = sObjectMgr->GetTrinityString(i_textId, loc_idx);

                if (i_args)
                {
                    // we need copy va_list before use or original va_list will corrupted
                    va_list ap;
                    va_copy(ap, *i_args);

                    char str[2048];
                    vsnprintf(str, 2048, text, ap);
                    va_end(ap);

                    do_helper(data_list, &str[0]);
                }
                else
                    do_helper(data_list, (char*)text);
            }
        private:
            char* lineFromMessage(char*& pos) { char* start = strtok(pos, "\n"); pos = NULL; return start; }
            void do_helper(WorldPacketList& data_list, char* text)
            {
                char* pos = text;
                while (char* line = lineFromMessage(pos))
                {
                    WorldPacket* data = new WorldPacket();
                    ChatHandler::BuildChatPacket(*data, CHAT_MSG_SYSTEM, LANG_UNIVERSAL, NULL, NULL, line);
                    data_list.push_back(data);
                }
            }

            uint32 i_textId;
            va_list* i_args;
    };
}                                                           // namespace Trinity

/// Send a System Message to all players (except self if mentioned)
void World::SendWorldText(uint32 string_id, ...)
{
    va_list ap;
    va_start(ap, string_id);

    Trinity::WorldWorldTextBuilder wt_builder(string_id, &ap);
    Trinity::LocalizedPacketListDo<Trinity::WorldWorldTextBuilder> wt_do(wt_builder);
    for (SessionMap::const_iterator itr = m_sessions.begin(); itr != m_sessions.end(); ++itr)
    {
        if (!itr->second || !itr->second->GetPlayer() || !itr->second->GetPlayer()->IsInWorld())
            continue;

        wt_do(itr->second->GetPlayer());
    }

    va_end(ap);
}

/// Send a System Message to all GMs (except self if mentioned)
void World::SendGMText(uint32 string_id, ...)
{
    va_list ap;
    va_start(ap, string_id);

    Trinity::WorldWorldTextBuilder wt_builder(string_id, &ap);
    Trinity::LocalizedPacketListDo<Trinity::WorldWorldTextBuilder> wt_do(wt_builder);
    for (SessionMap::const_iterator itr = m_sessions.begin(); itr != m_sessions.end(); ++itr)
    {
        // Session should have permissions to receive global gm messages
        WorldSession* session = itr->second;
        if (!session || !session->HasPermission(rbac::RBAC_PERM_RECEIVE_GLOBAL_GM_TEXTMESSAGE))
            continue;

        // Player should be in world
        Player* player = session->GetPlayer();
        if (!player || !player->IsInWorld())
            continue;

        wt_do(player);
    }

    va_end(ap);
}

/// DEPRECATED, only for debug purpose. Send a System Message to all players (except self if mentioned)
void World::SendGlobalText(const char* text, WorldSession* self)
{
    WorldPacket data;

    // need copy to prevent corruption by strtok call in LineFromMessage original string
    char* buf = strdup(text);
    char* pos = buf;

    while (char* line = ChatHandler::LineFromMessage(pos))
    {
        ChatHandler::BuildChatPacket(data, CHAT_MSG_SYSTEM, LANG_UNIVERSAL, NULL, NULL, line);
        SendGlobalMessage(&data, self);
    }

    free(buf);
}

/// Send a packet to all players (or players selected team) in the zone (except self if mentioned)
bool World::SendZoneMessage(uint32 zone, WorldPacket* packet, WorldSession* self, uint32 team)
{
    bool foundPlayerToSend = false;
    SessionMap::const_iterator itr;

    for (itr = m_sessions.begin(); itr != m_sessions.end(); ++itr)
    {
        if (itr->second &&
            itr->second->GetPlayer() &&
            itr->second->GetPlayer()->IsInWorld() &&
            itr->second->GetPlayer()->GetZoneId() == zone &&
            itr->second != self &&
            (team == 0 || itr->second->GetPlayer()->GetTeam() == team))
        {
            itr->second->SendPacket(packet);
            foundPlayerToSend = true;
        }
    }

    return foundPlayerToSend;
}

/// Send a System Message to all players in the zone (except self if mentioned)
void World::SendZoneText(uint32 zone, const char* text, WorldSession* self, uint32 team)
{
    WorldPacket data;
    ChatHandler::BuildChatPacket(data, CHAT_MSG_SYSTEM, LANG_UNIVERSAL, NULL, NULL, text);
    SendZoneMessage(zone, &data, self, team);
}

/// Kick (and save) all players
void World::KickAll()
{
    m_QueuedPlayer.clear();                                 // prevent send queue update packet and login queued sessions

    // session not removed at kick and will removed in next update tick
    for (SessionMap::const_iterator itr = m_sessions.begin(); itr != m_sessions.end(); ++itr)
        itr->second->KickPlayer();
}

/// Kick (and save) all players with security level less `sec`
void World::KickAllLess(AccountTypes sec)
{
    // session not removed at kick and will removed in next update tick
    for (SessionMap::const_iterator itr = m_sessions.begin(); itr != m_sessions.end(); ++itr)
        if (itr->second->GetSecurity() < sec)
            itr->second->KickPlayer();
}

/// Ban an account or ban an IP address, duration will be parsed using TimeStringToSecs if it is positive, otherwise permban
BanReturn World::BanAccount(BanMode mode, std::string const& nameOrIP, std::string const& duration, std::string const& reason, std::string const& author)
{
    uint32 duration_secs = TimeStringToSecs(duration);
    return BanAccount(mode, nameOrIP, duration_secs, reason, author);
}

/// Ban an account or ban an IP address, duration is in seconds if positive, otherwise permban
BanReturn World::BanAccount(BanMode mode, std::string const& nameOrIP, uint32 duration_secs, std::string const& reason, std::string const& author)
{
    PreparedQueryResult resultAccounts = PreparedQueryResult(NULL); //used for kicking
    PreparedStatement* stmt = NULL;

    ///- Update the database with ban information
    switch (mode)
    {
        case BAN_IP:
            // No SQL injection with prepared statements
            stmt = LoginDatabase.GetPreparedStatement(LOGIN_SEL_ACCOUNT_BY_IP);
            stmt->setString(0, nameOrIP);
            resultAccounts = LoginDatabase.Query(stmt);
            stmt = LoginDatabase.GetPreparedStatement(LOGIN_INS_IP_BANNED);
            stmt->setString(0, nameOrIP);
            stmt->setUInt32(1, duration_secs);
            stmt->setString(2, author);
            stmt->setString(3, reason);
            LoginDatabase.Execute(stmt);
            break;
        case BAN_ACCOUNT:
            // No SQL injection with prepared statements
            stmt = LoginDatabase.GetPreparedStatement(LOGIN_SEL_ACCOUNT_ID_BY_NAME);
            stmt->setString(0, nameOrIP);
            resultAccounts = LoginDatabase.Query(stmt);
            break;
        case BAN_CHARACTER:
            // No SQL injection with prepared statements
            stmt = CharacterDatabase.GetPreparedStatement(CHAR_SEL_ACCOUNT_BY_NAME);
            stmt->setString(0, nameOrIP);
            resultAccounts = CharacterDatabase.Query(stmt);
            break;
        default:
            return BAN_SYNTAX_ERROR;
    }

    if (!resultAccounts)
    {
        if (mode == BAN_IP)
            return BAN_SUCCESS;                             // ip correctly banned but nobody affected (yet)
        else
            return BAN_NOTFOUND;                            // Nobody to ban
    }

    ///- Disconnect all affected players (for IP it can be several)
    SQLTransaction trans = LoginDatabase.BeginTransaction();
    do
    {
        Field* fieldsAccount = resultAccounts->Fetch();
        uint32 account = fieldsAccount[0].GetUInt32();

        if (mode != BAN_IP)
        {
            // make sure there is only one active ban
            stmt = LoginDatabase.GetPreparedStatement(LOGIN_UPD_ACCOUNT_NOT_BANNED);
            stmt->setUInt32(0, account);
            trans->Append(stmt);
            // No SQL injection with prepared statements
            stmt = LoginDatabase.GetPreparedStatement(LOGIN_INS_ACCOUNT_BANNED);
            stmt->setUInt32(0, account);
            stmt->setUInt32(1, duration_secs);
            stmt->setString(2, author);
            stmt->setString(3, reason);
            trans->Append(stmt);
        }

        if (WorldSession* sess = FindSession(account))
            if (std::string(sess->GetPlayerName()) != author)
                sess->KickPlayer();
    } while (resultAccounts->NextRow());

    LoginDatabase.CommitTransaction(trans);

    return BAN_SUCCESS;
}

/// Remove a ban from an account or IP address
bool World::RemoveBanAccount(BanMode mode, std::string const& nameOrIP)
{
    PreparedStatement* stmt = NULL;
    if (mode == BAN_IP)
    {
        stmt = LoginDatabase.GetPreparedStatement(LOGIN_DEL_IP_NOT_BANNED);
        stmt->setString(0, nameOrIP);
        LoginDatabase.Execute(stmt);
    }
    else
    {
        uint32 account = 0;
        if (mode == BAN_ACCOUNT)
            account = AccountMgr::GetId(nameOrIP);
        else if (mode == BAN_CHARACTER)
            account = sObjectMgr->GetPlayerAccountIdByPlayerName(nameOrIP);

        if (!account)
            return false;

        //NO SQL injection as account is uint32
        stmt = LoginDatabase.GetPreparedStatement(LOGIN_UPD_ACCOUNT_NOT_BANNED);
        stmt->setUInt32(0, account);
        LoginDatabase.Execute(stmt);
    }
    return true;
}

/// Ban an account or ban an IP address, duration will be parsed using TimeStringToSecs if it is positive, otherwise permban
BanReturn World::BanCharacter(std::string const& name, std::string const& duration, std::string const& reason, std::string const& author)
{
    Player* pBanned = ObjectAccessor::FindConnectedPlayerByName(name);
    ObjectGuid::LowType guid = 0;

    uint32 duration_secs = TimeStringToSecs(duration);

    /// Pick a player to ban if not online
    if (!pBanned)
    {
        PreparedStatement* stmt = CharacterDatabase.GetPreparedStatement(CHAR_SEL_GUID_BY_NAME);
        stmt->setString(0, name);
        PreparedQueryResult resultCharacter = CharacterDatabase.Query(stmt);

        if (!resultCharacter)
            return BAN_NOTFOUND;                                    // Nobody to ban

        guid = (*resultCharacter)[0].GetUInt32();
    }
    else
        guid = pBanned->GetGUID().GetCounter();

    // make sure there is only one active ban
    PreparedStatement* stmt = CharacterDatabase.GetPreparedStatement(CHAR_UPD_CHARACTER_BAN);
    stmt->setUInt32(0, guid);
    CharacterDatabase.Execute(stmt);

    stmt = CharacterDatabase.GetPreparedStatement(CHAR_INS_CHARACTER_BAN);
    stmt->setUInt32(0, guid);
    stmt->setUInt32(1, duration_secs);
    stmt->setString(2, author);
    stmt->setString(3, reason);
    CharacterDatabase.Execute(stmt);

    if (pBanned)
        pBanned->GetSession()->KickPlayer();

    return BAN_SUCCESS;
}

/// Remove a ban from a character
bool World::RemoveBanCharacter(std::string const& name)
{
    Player* pBanned = ObjectAccessor::FindConnectedPlayerByName(name);
    ObjectGuid::LowType guid = 0;

    /// Pick a player to ban if not online
    if (!pBanned)
    {
        PreparedStatement* stmt = CharacterDatabase.GetPreparedStatement(CHAR_SEL_GUID_BY_NAME);
        stmt->setString(0, name);
        PreparedQueryResult resultCharacter = CharacterDatabase.Query(stmt);

        if (!resultCharacter)
            return false;

        guid = (*resultCharacter)[0].GetUInt32();
    }
    else
        guid = pBanned->GetGUID().GetCounter();

    if (!guid)
        return false;

    PreparedStatement* stmt = CharacterDatabase.GetPreparedStatement(CHAR_UPD_CHARACTER_BAN);
    stmt->setUInt32(0, guid);
    CharacterDatabase.Execute(stmt);
    return true;
}

/// Update the game time
void World::_UpdateGameTime()
{
    ///- update the time
    time_t thisTime = time(NULL);
    uint32 elapsed = uint32(thisTime - m_gameTime);
    m_gameTime = thisTime;

    ///- if there is a shutdown timer
    if (!IsStopped() && m_ShutdownTimer > 0 && elapsed > 0)
    {
        ///- ... and it is overdue, stop the world (set m_stopEvent)
        if (m_ShutdownTimer <= elapsed)
        {
            if (!(m_ShutdownMask & SHUTDOWN_MASK_IDLE) || GetActiveAndQueuedSessionCount() == 0)
                m_stopEvent = true;                         // exist code already set
            else
                m_ShutdownTimer = 1;                        // minimum timer value to wait idle state
        }
        ///- ... else decrease it and if necessary display a shutdown countdown to the users
        else
        {
            m_ShutdownTimer -= elapsed;

            ShutdownMsg();
        }
    }
}

/// Shutdown the server
void World::ShutdownServ(uint32 time, uint32 options, uint8 exitcode, const std::string& reason)
{
    // ignore if server shutdown at next tick
    if (IsStopped())
        return;

    m_ShutdownMask = options;
    m_ExitCode = exitcode;

    ///- If the shutdown time is 0, set m_stopEvent (except if shutdown is 'idle' with remaining sessions)
    if (time == 0)
    {
        if (!(options & SHUTDOWN_MASK_IDLE) || GetActiveAndQueuedSessionCount() == 0)
            m_stopEvent = true;                             // exist code already set
        else
            m_ShutdownTimer = 1;                            //So that the session count is re-evaluated at next world tick
    }
    ///- Else set the shutdown timer and warn users
    else
    {
        m_ShutdownTimer = time;
        ShutdownMsg(true, nullptr, reason);
    }

    // playerbot mod
    sRandomPlayerbotMgr.LogoutAllBots();
    // end of playerbot mod

    sScriptMgr->OnShutdownInitiate(ShutdownExitCode(exitcode), ShutdownMask(options));
}

/// Display a shutdown message to the user(s)
void World::ShutdownMsg(bool show, Player* player, const std::string& reason)
{
    // not show messages for idle shutdown mode
    if (m_ShutdownMask & SHUTDOWN_MASK_IDLE)
        return;

    ///- Display a message every 12 hours, hours, 5 minutes, minute, 5 seconds and finally seconds
    if (show ||
        (m_ShutdownTimer < 5* MINUTE && (m_ShutdownTimer % 15) == 0) || // < 5 min; every 15 sec
        (m_ShutdownTimer < 15 * MINUTE && (m_ShutdownTimer % MINUTE) == 0) || // < 15 min ; every 1 min
        (m_ShutdownTimer < 30 * MINUTE && (m_ShutdownTimer % (5 * MINUTE)) == 0) || // < 30 min ; every 5 min
        (m_ShutdownTimer < 12 * HOUR && (m_ShutdownTimer % HOUR) == 0) || // < 12 h ; every 1 h
        (m_ShutdownTimer > 12 * HOUR && (m_ShutdownTimer % (12 * HOUR)) == 0)) // > 12 h ; every 12 h
    {
        std::string str = secsToTimeString(m_ShutdownTimer);
        if (!reason.empty())
            str += " - " + reason;

        ServerMessageType msgid = (m_ShutdownMask & SHUTDOWN_MASK_RESTART) ? SERVER_MSG_RESTART_TIME : SERVER_MSG_SHUTDOWN_TIME;

        SendServerMessage(msgid, str.c_str(), player);
        TC_LOG_DEBUG("misc", "Server is %s in %s", (m_ShutdownMask & SHUTDOWN_MASK_RESTART ? "restart" : "shuttingdown"), str.c_str());
    }
}

/// Cancel a planned server shutdown
void World::ShutdownCancel()
{
    // nothing cancel or too later
    if (!m_ShutdownTimer || m_stopEvent)
        return;

    ServerMessageType msgid = (m_ShutdownMask & SHUTDOWN_MASK_RESTART) ? SERVER_MSG_RESTART_CANCELLED : SERVER_MSG_SHUTDOWN_CANCELLED;

    m_ShutdownMask = 0;
    m_ShutdownTimer = 0;
    m_ExitCode = SHUTDOWN_EXIT_CODE;                       // to default value
    SendServerMessage(msgid);

    TC_LOG_DEBUG("misc", "Server %s cancelled.", (m_ShutdownMask & SHUTDOWN_MASK_RESTART ? "restart" : "shuttingdown"));

    sScriptMgr->OnShutdownCancel();
}

/// Send a server message to the user(s)
void World::SendServerMessage(ServerMessageType type, const char *text, Player* player)
{
    WorldPacket data(SMSG_SERVER_MESSAGE, 50);              // guess size
    data << uint32(type);
    if (type <= SERVER_MSG_STRING)
        data << text;

    if (player)
        player->GetSession()->SendPacket(&data);
    else
        SendGlobalMessage(&data);
}

void World::UpdateSessions(uint32 diff)
{
    ///- Add new sessions
    WorldSession* sess = NULL;
    while (addSessQueue.next(sess))
        AddSession_ (sess);

    ///- Then send an update signal to remaining ones
    for (SessionMap::iterator itr = m_sessions.begin(), next; itr != m_sessions.end(); itr = next)
    {
        next = itr;
        ++next;

        ///- and remove not active sessions from the list
        WorldSession* pSession = itr->second;
        WorldSessionFilter updater(pSession);

        if (!pSession->Update(diff, updater))    // As interval = 0
        {
            if (!RemoveQueuedPlayer(itr->second) && itr->second && getIntConfig(CONFIG_INTERVAL_DISCONNECT_TOLERANCE))
                m_disconnects[itr->second->GetAccountId()] = time(NULL);
            RemoveQueuedPlayer(pSession);
            m_sessions.erase(itr);
            delete pSession;

        }
    }
}

// This handles the issued and queued CLI commands
void World::ProcessCliCommands()
{
    CliCommandHolder::Print* zprint = NULL;
    void* callbackArg = NULL;
    CliCommandHolder* command = NULL;
    while (cliCmdQueue.next(command))
    {
        TC_LOG_INFO("misc", "CLI command under processing...");
        zprint = command->m_print;
        callbackArg = command->m_callbackArg;
        CliHandler handler(callbackArg, zprint);
        handler.ParseCommands(command->m_command);
        if (command->m_commandFinished)
            command->m_commandFinished(callbackArg, !handler.HasSentErrorMessage());
        delete command;
    }
}

void World::SendAutoBroadcast()
{
    if (m_Autobroadcasts.empty())
        return;

    uint32 weight = 0;
    AutobroadcastsWeightMap selectionWeights;
    std::string msg;

    for (AutobroadcastsWeightMap::const_iterator it = m_AutobroadcastsWeights.begin(); it != m_AutobroadcastsWeights.end(); ++it)
    {
        if (it->second)
        {
            weight += it->second;
            selectionWeights[it->first] = it->second;
        }
    }

    if (weight)
    {
        uint32 selectedWeight = urand(0, weight - 1);
        weight = 0;
        for (AutobroadcastsWeightMap::const_iterator it = selectionWeights.begin(); it != selectionWeights.end(); ++it)
        {
            weight += it->second;
            if (selectedWeight < weight)
            {
                msg = m_Autobroadcasts[it->first];
                break;
            }
        }
    }
    else
        msg = m_Autobroadcasts[urand(0, m_Autobroadcasts.size())];

    uint32 abcenter = sWorld->getIntConfig(CONFIG_AUTOBROADCAST_CENTER);

    if (abcenter == 0)
        sWorld->SendWorldText(LANG_AUTO_BROADCAST, msg.c_str());
    else if (abcenter == 1)
    {
        WorldPacket data(SMSG_NOTIFICATION, (msg.size()+1));
        data << msg;
        sWorld->SendGlobalMessage(&data);
    }
    else if (abcenter == 2)
    {
        sWorld->SendWorldText(LANG_AUTO_BROADCAST, msg.c_str());

        WorldPacket data(SMSG_NOTIFICATION, (msg.size()+1));
        data << msg;
        sWorld->SendGlobalMessage(&data);
    }

    TC_LOG_DEBUG("misc", "AutoBroadcast: '%s'", msg.c_str());
}

void World::UpdateRealmCharCount(uint32 accountId)
{
    PreparedStatement* stmt = CharacterDatabase.GetPreparedStatement(CHAR_SEL_CHARACTER_COUNT);
    stmt->setUInt32(0, accountId);
    m_realmCharCallbacks.push_back(CharacterDatabase.AsyncQuery(stmt));
}

void World::_UpdateRealmCharCount(PreparedQueryResult resultCharCount)
{
    if (resultCharCount)
    {
        Field* fields = resultCharCount->Fetch();
        uint32 accountId = fields[0].GetUInt32();
        uint8 charCount = uint8(fields[1].GetUInt64());

        PreparedStatement* stmt = LoginDatabase.GetPreparedStatement(LOGIN_DEL_REALM_CHARACTERS_BY_REALM);
        stmt->setUInt32(0, accountId);
        stmt->setUInt32(1, realmID);
        LoginDatabase.Execute(stmt);

        stmt = LoginDatabase.GetPreparedStatement(LOGIN_INS_REALM_CHARACTERS);
        stmt->setUInt8(0, charCount);
        stmt->setUInt32(1, accountId);
        stmt->setUInt32(2, realmID);
        LoginDatabase.Execute(stmt);
    }
}

void World::InitWeeklyQuestResetTime()
{
    time_t wstime = uint64(sWorld->getWorldState(WS_WEEKLY_QUEST_RESET_TIME));
    time_t curtime = time(NULL);
    m_NextWeeklyQuestReset = wstime < curtime ? curtime : time_t(wstime);
}

void World::InitDailyQuestResetTime()
{
    time_t mostRecentQuestTime;

    QueryResult result = CharacterDatabase.Query("SELECT MAX(time) FROM character_queststatus_daily");
    if (result)
    {
        Field* fields = result->Fetch();
        mostRecentQuestTime = time_t(fields[0].GetUInt32());
    }
    else
        mostRecentQuestTime = 0;

    // client built-in time for reset is 6:00 AM
    // FIX ME: client not show day start time
    time_t curTime = time(NULL);
    tm localTm;
    localtime_r(&curTime, &localTm);
    localTm.tm_hour = 6;
    localTm.tm_min  = 0;
    localTm.tm_sec  = 0;

    // current day reset time
    time_t curDayResetTime = mktime(&localTm);

    // last reset time before current moment
    time_t resetTime = (curTime < curDayResetTime) ? curDayResetTime - DAY : curDayResetTime;

    // need reset (if we have quest time before last reset time (not processed by some reason)
    if (mostRecentQuestTime && mostRecentQuestTime <= resetTime)
        m_NextDailyQuestReset = mostRecentQuestTime;
    else // plan next reset time
        m_NextDailyQuestReset = (curTime >= curDayResetTime) ? curDayResetTime + DAY : curDayResetTime;
}

void World::InitMonthlyQuestResetTime()
{
    time_t wstime = uint64(sWorld->getWorldState(WS_MONTHLY_QUEST_RESET_TIME));
    time_t curtime = time(NULL);
    m_NextMonthlyQuestReset = wstime < curtime ? curtime : time_t(wstime);
}

void World::InitRandomBGResetTime()
{
    time_t bgtime = uint64(sWorld->getWorldState(WS_BG_DAILY_RESET_TIME));
    if (!bgtime)
        m_NextRandomBGReset = time_t(time(NULL));         // game time not yet init

    // generate time by config
    time_t curTime = time(NULL);
    tm localTm;
    localtime_r(&curTime, &localTm);
    localTm.tm_hour = getIntConfig(CONFIG_RANDOM_BG_RESET_HOUR);
    localTm.tm_min = 0;
    localTm.tm_sec = 0;

    // current day reset time
    time_t nextDayResetTime = mktime(&localTm);

    // next reset time before current moment
    if (curTime >= nextDayResetTime)
        nextDayResetTime += DAY;

    // normalize reset time
    m_NextRandomBGReset = bgtime < curTime ? nextDayResetTime - DAY : nextDayResetTime;

    if (!bgtime)
        sWorld->setWorldState(WS_BG_DAILY_RESET_TIME, uint64(m_NextRandomBGReset));
}

void World::InitGuildResetTime()
{
    time_t gtime = uint64(getWorldState(WS_GUILD_DAILY_RESET_TIME));
    if (!gtime)
        m_NextGuildReset = time_t(time(NULL));         // game time not yet init

    // generate time by config
    time_t curTime = time(NULL);
    tm localTm;
    localtime_r(&curTime, &localTm);
    localTm.tm_hour = getIntConfig(CONFIG_GUILD_RESET_HOUR);
    localTm.tm_min = 0;
    localTm.tm_sec = 0;

    // current day reset time
    time_t nextDayResetTime = mktime(&localTm);

    // next reset time before current moment
    if (curTime >= nextDayResetTime)
        nextDayResetTime += DAY;

    // normalize reset time
    m_NextGuildReset = gtime < curTime ? nextDayResetTime - DAY : nextDayResetTime;

    if (!gtime)
        sWorld->setWorldState(WS_GUILD_DAILY_RESET_TIME, uint64(m_NextGuildReset));
}

void World::ResetDailyQuests()
{
    TC_LOG_INFO("misc", "Daily quests reset for all characters.");

    PreparedStatement* stmt = CharacterDatabase.GetPreparedStatement(CHAR_DEL_RESET_CHARACTER_QUESTSTATUS_DAILY);
    CharacterDatabase.Execute(stmt);

    for (SessionMap::const_iterator itr = m_sessions.begin(); itr != m_sessions.end(); ++itr)
        if (itr->second->GetPlayer())
            itr->second->GetPlayer()->ResetDailyQuestStatus();

    // change available dailies
    sPoolMgr->ChangeDailyQuests();
}

void World::LoadDBAllowedSecurityLevel()
{
    PreparedStatement* stmt = LoginDatabase.GetPreparedStatement(LOGIN_SEL_REALMLIST_SECURITY_LEVEL);
    stmt->setInt32(0, int32(realmID));
    PreparedQueryResult result = LoginDatabase.Query(stmt);

    if (result)
        SetPlayerSecurityLimit(AccountTypes(result->Fetch()->GetUInt8()));
}

void World::SetPlayerSecurityLimit(AccountTypes _sec)
{
    AccountTypes sec = _sec < SEC_CONSOLE ? _sec : SEC_PLAYER;
    bool update = sec > m_allowedSecurityLevel;
    m_allowedSecurityLevel = sec;
    if (update)
        KickAllLess(m_allowedSecurityLevel);
}

void World::ResetWeeklyQuests()
{
    TC_LOG_INFO("misc", "Weekly quests reset for all characters.");

    PreparedStatement* stmt = CharacterDatabase.GetPreparedStatement(CHAR_DEL_RESET_CHARACTER_QUESTSTATUS_WEEKLY);
    CharacterDatabase.Execute(stmt);

    for (SessionMap::const_iterator itr = m_sessions.begin(); itr != m_sessions.end(); ++itr)
        if (itr->second->GetPlayer())
            itr->second->GetPlayer()->ResetWeeklyQuestStatus();

    m_NextWeeklyQuestReset = time_t(m_NextWeeklyQuestReset + WEEK);
    sWorld->setWorldState(WS_WEEKLY_QUEST_RESET_TIME, uint64(m_NextWeeklyQuestReset));

    // change available weeklies
    sPoolMgr->ChangeWeeklyQuests();
}

void World::ResetMonthlyQuests()
{
    TC_LOG_INFO("misc", "Monthly quests reset for all characters.");

    PreparedStatement* stmt = CharacterDatabase.GetPreparedStatement(CHAR_DEL_RESET_CHARACTER_QUESTSTATUS_MONTHLY);
    CharacterDatabase.Execute(stmt);

    for (SessionMap::const_iterator itr = m_sessions.begin(); itr != m_sessions.end(); ++itr)
        if (itr->second->GetPlayer())
            itr->second->GetPlayer()->ResetMonthlyQuestStatus();

    // generate time
    time_t curTime = time(NULL);
    tm localTm;
    localtime_r(&curTime, &localTm);

    int month   = localTm.tm_mon;
    int year    = localTm.tm_year;

    ++month;

    // month 11 is december, next is january (0)
    if (month > 11)
    {
        month = 0;
        year += 1;
    }

    // reset time for next month
    localTm.tm_year     = year;
    localTm.tm_mon      = month;
    localTm.tm_mday     = 1;        // don't know if we really need config option for day / hour
    localTm.tm_hour     = 0;
    localTm.tm_min      = 0;
    localTm.tm_sec      = 0;

    time_t nextMonthResetTime = mktime(&localTm);

    // plan next reset time
    m_NextMonthlyQuestReset = (curTime >= nextMonthResetTime) ? nextMonthResetTime + MONTH : nextMonthResetTime;

    sWorld->setWorldState(WS_MONTHLY_QUEST_RESET_TIME, uint64(m_NextMonthlyQuestReset));
}

void World::ResetEventSeasonalQuests(uint16 event_id)
{
    TC_LOG_INFO("misc", "Seasonal quests reset for all characters.");

    PreparedStatement* stmt = CharacterDatabase.GetPreparedStatement(CHAR_DEL_RESET_CHARACTER_QUESTSTATUS_SEASONAL_BY_EVENT);
    stmt->setUInt16(0, event_id);
    CharacterDatabase.Execute(stmt);

    for (SessionMap::const_iterator itr = m_sessions.begin(); itr != m_sessions.end(); ++itr)
        if (itr->second->GetPlayer())
            itr->second->GetPlayer()->ResetSeasonalQuestStatus(event_id);
}

void World::ResetRandomBG()
{
    TC_LOG_INFO("misc", "Random BG status reset for all characters.");

    PreparedStatement* stmt = CharacterDatabase.GetPreparedStatement(CHAR_DEL_BATTLEGROUND_RANDOM_ALL);
    CharacterDatabase.Execute(stmt);

    for (SessionMap::const_iterator itr = m_sessions.begin(); itr != m_sessions.end(); ++itr)
        if (itr->second->GetPlayer())
            itr->second->GetPlayer()->SetRandomWinner(false);

    m_NextRandomBGReset = time_t(m_NextRandomBGReset + DAY);
    sWorld->setWorldState(WS_BG_DAILY_RESET_TIME, uint64(m_NextRandomBGReset));
}

void World::ResetGuildCap()
{
    TC_LOG_INFO("misc", "Guild Daily Cap reset.");

    m_NextGuildReset = time_t(m_NextGuildReset + DAY);
    sWorld->setWorldState(WS_GUILD_DAILY_RESET_TIME, uint64(m_NextGuildReset));
    sGuildMgr->ResetTimes();
}

void World::UpdateMaxSessionCounters()
{
    m_maxActiveSessionCount = std::max(m_maxActiveSessionCount, uint32(m_sessions.size()-m_QueuedPlayer.size()));
    m_maxQueuedSessionCount = std::max(m_maxQueuedSessionCount, uint32(m_QueuedPlayer.size()));
}

void World::LoadDBVersion()
{
    QueryResult result = WorldDatabase.Query("SELECT db_version, cache_id FROM version LIMIT 1");
    if (result)
    {
        Field* fields = result->Fetch();

        m_DBVersion = fields[0].GetString();
        // will be overwrite by config values if different and non-0
        m_int_configs[CONFIG_CLIENTCACHE_VERSION] = fields[1].GetUInt32();
    }

    if (m_DBVersion.empty())
        m_DBVersion = "Unknown world database.";
}

void World::UpdateAreaDependentAuras()
{
    SessionMap::const_iterator itr;
    for (itr = m_sessions.begin(); itr != m_sessions.end(); ++itr)
        if (itr->second && itr->second->GetPlayer() && itr->second->GetPlayer()->IsInWorld())
        {
            itr->second->GetPlayer()->UpdateAreaDependentAuras(itr->second->GetPlayer()->GetAreaId());
            itr->second->GetPlayer()->UpdateZoneDependentAuras(itr->second->GetPlayer()->GetZoneId());
        }
}

void World::LoadWorldStates()
{
    uint32 oldMSTime = getMSTime();

    QueryResult result = CharacterDatabase.Query("SELECT entry, value FROM worldstates");

    if (!result)
    {
        TC_LOG_INFO("server.loading", ">> Loaded 0 world states. DB table `worldstates` is empty!");

        return;
    }

    uint32 count = 0;

    do
    {
        Field* fields = result->Fetch();
        m_worldstates[fields[0].GetUInt32()] = fields[1].GetUInt32();
        ++count;
    }
    while (result->NextRow());

    TC_LOG_INFO("server.loading", ">> Loaded %u world states in %u ms", count, GetMSTimeDiffToNow(oldMSTime));

}

// Setting a worldstate will save it to DB
void World::setWorldState(uint32 index, uint64 value)
{
    WorldStatesMap::const_iterator it = m_worldstates.find(index);
    if (it != m_worldstates.end())
    {
        PreparedStatement* stmt = CharacterDatabase.GetPreparedStatement(CHAR_UPD_WORLDSTATE);

        stmt->setUInt32(0, uint32(value));
        stmt->setUInt32(1, index);

        CharacterDatabase.Execute(stmt);
    }
    else
    {
        PreparedStatement* stmt = CharacterDatabase.GetPreparedStatement(CHAR_INS_WORLDSTATE);

        stmt->setUInt32(0, index);
        stmt->setUInt32(1, uint32(value));

        CharacterDatabase.Execute(stmt);
    }
    m_worldstates[index] = value;
}

uint64 World::getWorldState(uint32 index) const
{
    WorldStatesMap::const_iterator it = m_worldstates.find(index);
    return it != m_worldstates.end() ? it->second : 0;
}

void World::ProcessQueryCallbacks()
{
    PreparedQueryResult result;

    for (std::deque<std::future<PreparedQueryResult>>::iterator itr = m_realmCharCallbacks.begin(); itr != m_realmCharCallbacks.end(); )
    {
        if ((*itr).wait_for(std::chrono::seconds(0)) != std::future_status::ready)
        {
            ++itr;
            continue;
        }

        result = (*itr).get();
        _UpdateRealmCharCount(result);
        itr = m_realmCharCallbacks.erase(itr);
    }
}

CharacterInfo const* World::GetCharacterInfo(ObjectGuid const& guid) const
{
    CharacterInfoContainer::const_iterator itr = _characterInfoStore.find(guid);
    if (itr != _characterInfoStore.end())
        return &itr->second;

    return nullptr;
}

/**
* @brief Loads several pieces of information on server startup with the GUID
* There is no further database query necessary.
* These are a number of methods that work into the calling function.
*
* @param guid Requires a guid to call
* @return Name, Gender, Race, Class and Level of player character
* Example Usage:
* @code
*    CharacterInfo const* characterInfo = sWorld->GetCharacterInfo(GUID);
*    if (!characterInfo)
*        return;
*
*    std::string playerName = characterInfo->Name;
*    uint8 playerGender = characterInfo->Sex;
*    uint8 playerRace = characterInfo->Race;
*    uint8 playerClass = characterInfo->Class;
*    uint8 playerLevel = characterInfo->Level;
* @endcode
**/

void World::LoadCharacterInfoStore()
{
    TC_LOG_INFO("server.loading", "Loading character info store");

    _characterInfoStore.clear();

    QueryResult result = CharacterDatabase.Query("SELECT guid, name, account, race, gender, class, level FROM characters");
    if (!result)
    {
        TC_LOG_INFO("server.loading", "No character name data loaded, empty query");
        return;
    }

    do
    {
        Field* fields = result->Fetch();
        AddCharacterInfo(ObjectGuid::Create<HighGuid::Player>(fields[0].GetUInt32()), fields[2].GetUInt32(), fields[1].GetString(),
            fields[4].GetUInt8() /*gender*/, fields[3].GetUInt8() /*race*/, fields[5].GetUInt8() /*class*/, fields[6].GetUInt8() /*level*/);
    } while (result->NextRow());

    TC_LOG_INFO("server.loading", "Loaded character infos for " SZFMTD " characters", _characterInfoStore.size());
}

void World::AddCharacterInfo(ObjectGuid const& guid, uint32 accountId, std::string const& name, uint8 gender, uint8 race, uint8 playerClass, uint8 level)
{
    CharacterInfo& data = _characterInfoStore[guid];
    data.Name = name;
    data.AccountId = accountId;
    data.Race = race;
    data.Sex = gender;
    data.Class = playerClass;
    data.Level = level;
}

void World::UpdateCharacterInfo(ObjectGuid const& guid, std::string const& name, uint8 gender /*= GENDER_NONE*/, uint8 race /*= RACE_NONE*/)
{
    CharacterInfoContainer::iterator itr = _characterInfoStore.find(guid);
    if (itr == _characterInfoStore.end())
        return;

    itr->second.Name = name;

    if (gender != GENDER_NONE)
        itr->second.Sex = gender;

    if (race != RACE_NONE)
        itr->second.Race = race;

    WorldPacket data(SMSG_INVALIDATE_PLAYER, 8);
    data << guid;
    SendGlobalMessage(&data);
}

void World::UpdateCharacterInfoLevel(ObjectGuid const& guid, uint8 level)
{
    CharacterInfoContainer::iterator itr = _characterInfoStore.find(guid);
    if (itr == _characterInfoStore.end())
        return;

    itr->second.Level = level;
}

void World::ReloadRBAC()
{
    // Passive reload, we mark the data as invalidated and next time a permission is checked it will be reloaded
    TC_LOG_INFO("rbac", "World::ReloadRBAC()");
    for (SessionMap::const_iterator itr = m_sessions.begin(); itr != m_sessions.end(); ++itr)
        if (WorldSession* session = itr->second)
            session->InvalidateRBACData();
}

void World::RemoveOldCorpses()
{
    m_timers[WUPDATE_CORPSES].SetCurrent(m_timers[WUPDATE_CORPSES].GetInterval());
}
<|MERGE_RESOLUTION|>--- conflicted
+++ resolved
@@ -2071,18 +2071,16 @@
         auctionbot.Update();
     }
 
-<<<<<<< HEAD
     // playerbot mod
     sRandomPlayerbotMgr.UpdateAI(diff);
     sRandomPlayerbotMgr.UpdateSessions(diff);
-=======
+    
     if (m_timers[WUPDATE_AUCTIONS_PENDING].Passed())
     {
         m_timers[WUPDATE_AUCTIONS_PENDING].Reset();
 
         sAuctionMgr->UpdatePendingAuctions();
     }
->>>>>>> 13e509a6
 
     /// <li> Handle AHBot operations
     // if (m_timers[WUPDATE_AHBOT].Passed())
