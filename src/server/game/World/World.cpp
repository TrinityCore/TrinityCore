/*
 * Copyright (C) 2008-2012 TrinityCore <http://www.trinitycore.org/>
 * Copyright (C) 2005-2009 MaNGOS <http://getmangos.com/>
 *
 * This program is free software; you can redistribute it and/or modify it
 * under the terms of the GNU General Public License as published by the
 * Free Software Foundation; either version 2 of the License, or (at your
 * option) any later version.
 *
 * This program is distributed in the hope that it will be useful, but WITHOUT
 * ANY WARRANTY; without even the implied warranty of MERCHANTABILITY or
 * FITNESS FOR A PARTICULAR PURPOSE. See the GNU General Public License for
 * more details.
 *
 * You should have received a copy of the GNU General Public License along
 * with this program. If not, see <http://www.gnu.org/licenses/>.
 */

/** \file
    \ingroup world
*/

#include "Common.h"
#include "DatabaseEnv.h"
#include "Config.h"
#include "SystemConfig.h"
#include "Log.h"
#include "Opcodes.h"
#include "WorldSession.h"
#include "WorldPacket.h"
#include "Player.h"
#include "Vehicle.h"
#include "SkillExtraItems.h"
#include "SkillDiscovery.h"
#include "World.h"
#include "AccountMgr.h"
#include "AchievementMgr.h"
#include "AuctionHouseMgr.h"
#include "ObjectMgr.h"
#include "ArenaTeamMgr.h"
#include "GuildMgr.h"
#include "TicketMgr.h"
#include "CreatureEventAIMgr.h"
#include "SpellMgr.h"
#include "GroupMgr.h"
#include "Chat.h"
#include "DBCStores.h"
#include "DB2Stores.h"
#include "LootMgr.h"
#include "ItemEnchantmentMgr.h"
#include "MapManager.h"
#include "CreatureAIRegistry.h"
#include "BattlegroundMgr.h"
#include "OutdoorPvPMgr.h"
#include "TemporarySummon.h"
#include "WaypointMovementGenerator.h"
#include "VMapFactory.h"
#include "GameEventMgr.h"
#include "PoolMgr.h"
#include "GridNotifiersImpl.h"
#include "CellImpl.h"
#include "InstanceSaveMgr.h"
#include "Util.h"
#include "Language.h"
#include "CreatureGroups.h"
#include "Transport.h"
#include "ScriptMgr.h"
#include "AddonMgr.h"
#include "LFGMgr.h"
#include "ConditionMgr.h"
#include "DisableMgr.h"
#include "CharacterDatabaseCleaner.h"
#include "ScriptMgr.h"
#include "WeatherMgr.h"
#include "CreatureTextMgr.h"
#include "SmartAI.h"
#include "Channel.h"
#include "WardenCheckMgr.h"
#include "Warden.h"
#include "CalendarMgr.h"

ACE_Atomic_Op<ACE_Thread_Mutex, bool> World::m_stopEvent = false;
uint8 World::m_ExitCode = SHUTDOWN_EXIT_CODE;
volatile uint32 World::m_worldLoopCounter = 0;

float World::m_MaxVisibleDistanceOnContinents = DEFAULT_VISIBILITY_DISTANCE;
float World::m_MaxVisibleDistanceInInstances  = DEFAULT_VISIBILITY_INSTANCE;
float World::m_MaxVisibleDistanceInBGArenas   = DEFAULT_VISIBILITY_BGARENAS;

int32 World::m_visibility_notify_periodOnContinents = DEFAULT_VISIBILITY_NOTIFY_PERIOD;
int32 World::m_visibility_notify_periodInInstances  = DEFAULT_VISIBILITY_NOTIFY_PERIOD;
int32 World::m_visibility_notify_periodInBGArenas   = DEFAULT_VISIBILITY_NOTIFY_PERIOD;

/// World constructor
World::World()
{
    m_playerLimit = 0;
    m_allowedSecurityLevel = SEC_PLAYER;
    m_allowMovement = true;
    m_ShutdownMask = 0;
    m_ShutdownTimer = 0;
    m_gameTime = time(NULL);
    m_startTime = m_gameTime;
    m_maxActiveSessionCount = 0;
    m_maxQueuedSessionCount = 0;
    m_PlayerCount = 0;
    m_MaxPlayerCount = 0;
    m_NextDailyQuestReset = 0;
    m_NextWeeklyQuestReset = 0;

    m_defaultDbcLocale = LOCALE_enUS;
    m_availableDbcLocaleMask = 0;

    m_updateTimeSum = 0;
    m_updateTimeCount = 0;

    m_isClosed = false;

    m_CleaningFlags = 0;
}

/// World destructor
World::~World()
{
    ///- Empty the kicked session set
    while (!m_sessions.empty())
    {
        // not remove from queue, prevent loading new sessions
        delete m_sessions.begin()->second;
        m_sessions.erase(m_sessions.begin());
    }

    CliCommandHolder* command = NULL;
    while (cliCmdQueue.next(command))
        delete command;

    VMAP::VMapFactory::clear();

    //TODO free addSessQueue
}

/// Find a player in a specified zone
Player* World::FindPlayerInZone(uint32 zone)
{
    ///- circle through active sessions and return the first player found in the zone
    SessionMap::const_iterator itr;
    for (itr = m_sessions.begin(); itr != m_sessions.end(); ++itr)
    {
        if (!itr->second)
            continue;

        Player* player = itr->second->GetPlayer();
        if (!player)
            continue;

        if (player->IsInWorld() && player->GetZoneId() == zone)
        {
            // Used by the weather system. We return the player to broadcast the change weather message to him and all players in the zone.
            return player;
        }
    }
    return NULL;
}

bool World::IsClosed() const
{
    return m_isClosed;
}

void World::SetClosed(bool val)
{
    m_isClosed = val;

    // Invert the value, for simplicity for scripters.
    sScriptMgr->OnOpenStateChange(!val);
}

void World::SetMotd(const std::string& motd)
{
    m_motd = motd;

    sScriptMgr->OnMotdChange(m_motd);
}

const char* World::GetMotd() const
{
    return m_motd.c_str();
}

/// Find a session by its id
WorldSession* World::FindSession(uint32 id) const
{
    SessionMap::const_iterator itr = m_sessions.find(id);

    if (itr != m_sessions.end())
        return itr->second;                                 // also can return NULL for kicked session
    else
        return NULL;
}

/// Remove a given session
bool World::RemoveSession(uint32 id)
{
    ///- Find the session, kick the user, but we can't delete session at this moment to prevent iterator invalidation
    SessionMap::const_iterator itr = m_sessions.find(id);

    if (itr != m_sessions.end() && itr->second)
    {
        if (itr->second->PlayerLoading())
            return false;

        itr->second->KickPlayer();
    }

    return true;
}

void World::AddSession(WorldSession* s)
{
    addSessQueue.add(s);
}

void World::AddSession_(WorldSession* s)
{
    ASSERT (s);

    //NOTE - Still there is race condition in WorldSession* being used in the Sockets

    ///- kick already loaded player with same account (if any) and remove session
    ///- if player is in loading and want to load again, return
    if (!RemoveSession (s->GetAccountId()))
    {
        s->KickPlayer();
        delete s;                                           // session not added yet in session list, so not listed in queue
        return;
    }

    // decrease session counts only at not reconnection case
    bool decrease_session = true;

    // if session already exist, prepare to it deleting at next world update
    // NOTE - KickPlayer() should be called on "old" in RemoveSession()
    {
        SessionMap::const_iterator old = m_sessions.find(s->GetAccountId());

        if (old != m_sessions.end())
        {
            // prevent decrease sessions count if session queued
            if (RemoveQueuedPlayer(old->second))
                decrease_session = false;
            // not remove replaced session form queue if listed
            delete old->second;
        }
    }

    m_sessions[s->GetAccountId()] = s;

    uint32 Sessions = GetActiveAndQueuedSessionCount();
    uint32 pLimit = GetPlayerAmountLimit();
    uint32 QueueSize = GetQueuedSessionCount();             //number of players in the queue

    //so we don't count the user trying to
    //login as a session and queue the socket that we are using
    if (decrease_session)
        --Sessions;

    if (pLimit > 0 && Sessions >= pLimit && AccountMgr::IsPlayerAccount(s->GetSecurity()) && !HasRecentlyDisconnected(s))
    {
        AddQueuedPlayer (s);
        UpdateMaxSessionCounters();
        sLog->outInfo(LOG_FILTER_GENERAL, "PlayerQueue: Account id %u is in Queue Position (%u).", s->GetAccountId(), ++QueueSize);
        return;
    }

    s->SendAuthResponse(AUTH_OK, false);
    s->SendAddonsInfo();
    s->SendClientCacheVersion(sWorld->getIntConfig(CONFIG_CLIENTCACHE_VERSION));
    s->SendTutorialsData();

    UpdateMaxSessionCounters();

    // Updates the population
    if (pLimit > 0)
    {
        float popu = (float)GetActiveSessionCount();              // updated number of users on the server
        popu /= pLimit;
        popu *= 2;
        sLog->outInfo(LOG_FILTER_GENERAL, "Server Population (%f).", popu);
    }
}

bool World::HasRecentlyDisconnected(WorldSession* session)
{
    if (!session)
        return false;

    if (uint32 tolerance = getIntConfig(CONFIG_INTERVAL_DISCONNECT_TOLERANCE))
    {
        for (DisconnectMap::iterator i = m_disconnects.begin(); i != m_disconnects.end();)
        {
            if (difftime(i->second, time(NULL)) < tolerance)
            {
                if (i->first == session->GetAccountId())
                    return true;
                ++i;
            }
            else
                m_disconnects.erase(i++);
        }
    }
    return false;
 }

int32 World::GetQueuePos(WorldSession* sess)
{
    uint32 position = 1;

    for (Queue::const_iterator iter = m_QueuedPlayer.begin(); iter != m_QueuedPlayer.end(); ++iter, ++position)
        if ((*iter) == sess)
            return position;

    return 0;
}

void World::AddQueuedPlayer(WorldSession* sess)
{
    sess->SetInQueue(true);
    m_QueuedPlayer.push_back(sess);

    // The 1st SMSG_AUTH_RESPONSE needs to contain other info too.
    sess->SendAuthResponse(AUTH_WAIT_QUEUE, true, GetQueuePos(sess));
}

bool World::RemoveQueuedPlayer(WorldSession* sess)
{
    // sessions count including queued to remove (if removed_session set)
    uint32 sessions = GetActiveSessionCount();

    uint32 position = 1;
    Queue::iterator iter = m_QueuedPlayer.begin();

    // search to remove and count skipped positions
    bool found = false;

    for (; iter != m_QueuedPlayer.end(); ++iter, ++position)
    {
        if (*iter == sess)
        {
            sess->SetInQueue(false);
            sess->ResetTimeOutTime();
            iter = m_QueuedPlayer.erase(iter);
            found = true;                                   // removing queued session
            break;
        }
    }

    // iter point to next socked after removed or end()
    // position store position of removed socket and then new position next socket after removed

    // if session not queued then we need decrease sessions count
    if (!found && sessions)
        --sessions;

    // accept first in queue
    if ((!m_playerLimit || sessions < m_playerLimit) && !m_QueuedPlayer.empty())
    {
        WorldSession* pop_sess = m_QueuedPlayer.front();
        pop_sess->SetInQueue(false);
        pop_sess->ResetTimeOutTime();
        pop_sess->SendAuthWaitQue(0);
        pop_sess->SendAddonsInfo();

        pop_sess->SendClientCacheVersion(sWorld->getIntConfig(CONFIG_CLIENTCACHE_VERSION));
        pop_sess->SendAccountDataTimes(GLOBAL_CACHE_MASK);
        pop_sess->SendTutorialsData();

        m_QueuedPlayer.pop_front();

        // update iter to point first queued socket or end() if queue is empty now
        iter = m_QueuedPlayer.begin();
        position = 1;
    }

    // update position from iter to end()
    // iter point to first not updated socket, position store new position
    for (; iter != m_QueuedPlayer.end(); ++iter, ++position)
        (*iter)->SendAuthWaitQue(position);

    return found;
}

/// Initialize config values
void World::LoadConfigSettings(bool reload)
{
    if (reload)
    {
        if (!ConfigMgr::Load())
        {
            sLog->outError(LOG_FILTER_GENERAL, "World settings reload fail: can't read settings from %s.", ConfigMgr::GetFilename().c_str());
            return;
        }
        sLog->LoadFromConfig();
    }

    ///- Read the player limit and the Message of the day from the config file
    SetPlayerAmountLimit(ConfigMgr::GetIntDefault("PlayerLimit", 100));
    SetMotd(ConfigMgr::GetStringDefault("Motd", "Welcome to a Trinity Core Server."));

    ///- Read ticket system setting from the config file
    m_bool_configs[CONFIG_ALLOW_TICKETS] = ConfigMgr::GetBoolDefault("AllowTickets", true);

    ///- Get string for new logins (newly created characters)
    SetNewCharString(ConfigMgr::GetStringDefault("PlayerStart.String", ""));

    ///- Send server info on login?
    m_int_configs[CONFIG_ENABLE_SINFO_LOGIN] = ConfigMgr::GetIntDefault("Server.LoginInfo", 0);

    ///- Read all rates from the config file
    rate_values[RATE_HEALTH]      = ConfigMgr::GetFloatDefault("Rate.Health", 1);
    if (rate_values[RATE_HEALTH] < 0)
    {
        sLog->outError(LOG_FILTER_GENERAL, "Rate.Health (%f) must be > 0. Using 1 instead.", rate_values[RATE_HEALTH]);
        rate_values[RATE_HEALTH] = 1;
    }
    rate_values[RATE_POWER_MANA]  = ConfigMgr::GetFloatDefault("Rate.Mana", 1);
    if (rate_values[RATE_POWER_MANA] < 0)
    {
        sLog->outError(LOG_FILTER_GENERAL, "Rate.Mana (%f) must be > 0. Using 1 instead.", rate_values[RATE_POWER_MANA]);
        rate_values[RATE_POWER_MANA] = 1;
    }
    rate_values[RATE_POWER_RAGE_INCOME] = ConfigMgr::GetFloatDefault("Rate.Rage.Income", 1);
    rate_values[RATE_POWER_RAGE_LOSS]   = ConfigMgr::GetFloatDefault("Rate.Rage.Loss", 1);
    if (rate_values[RATE_POWER_RAGE_LOSS] < 0)
    {
        sLog->outError(LOG_FILTER_GENERAL, "Rate.Rage.Loss (%f) must be > 0. Using 1 instead.", rate_values[RATE_POWER_RAGE_LOSS]);
        rate_values[RATE_POWER_RAGE_LOSS] = 1;
    }
    rate_values[RATE_POWER_RUNICPOWER_INCOME] = ConfigMgr::GetFloatDefault("Rate.RunicPower.Income", 1);
    rate_values[RATE_POWER_RUNICPOWER_LOSS]   = ConfigMgr::GetFloatDefault("Rate.RunicPower.Loss", 1);
    if (rate_values[RATE_POWER_RUNICPOWER_LOSS] < 0)
    {
        sLog->outError(LOG_FILTER_GENERAL, "Rate.RunicPower.Loss (%f) must be > 0. Using 1 instead.", rate_values[RATE_POWER_RUNICPOWER_LOSS]);
        rate_values[RATE_POWER_RUNICPOWER_LOSS] = 1;
    }
    rate_values[RATE_POWER_FOCUS]  = ConfigMgr::GetFloatDefault("Rate.Focus", 1.0f);
    rate_values[RATE_POWER_ENERGY] = ConfigMgr::GetFloatDefault("Rate.Energy", 1.0f);

    rate_values[RATE_SKILL_DISCOVERY]      = ConfigMgr::GetFloatDefault("Rate.Skill.Discovery", 1.0f);

    rate_values[RATE_DROP_ITEM_POOR]       = ConfigMgr::GetFloatDefault("Rate.Drop.Item.Poor", 1.0f);
    rate_values[RATE_DROP_ITEM_NORMAL]     = ConfigMgr::GetFloatDefault("Rate.Drop.Item.Normal", 1.0f);
    rate_values[RATE_DROP_ITEM_UNCOMMON]   = ConfigMgr::GetFloatDefault("Rate.Drop.Item.Uncommon", 1.0f);
    rate_values[RATE_DROP_ITEM_RARE]       = ConfigMgr::GetFloatDefault("Rate.Drop.Item.Rare", 1.0f);
    rate_values[RATE_DROP_ITEM_EPIC]       = ConfigMgr::GetFloatDefault("Rate.Drop.Item.Epic", 1.0f);
    rate_values[RATE_DROP_ITEM_LEGENDARY]  = ConfigMgr::GetFloatDefault("Rate.Drop.Item.Legendary", 1.0f);
    rate_values[RATE_DROP_ITEM_ARTIFACT]   = ConfigMgr::GetFloatDefault("Rate.Drop.Item.Artifact", 1.0f);
    rate_values[RATE_DROP_ITEM_REFERENCED] = ConfigMgr::GetFloatDefault("Rate.Drop.Item.Referenced", 1.0f);
    rate_values[RATE_DROP_ITEM_REFERENCED_AMOUNT] = ConfigMgr::GetFloatDefault("Rate.Drop.Item.ReferencedAmount", 1.0f);
    rate_values[RATE_DROP_MONEY]  = ConfigMgr::GetFloatDefault("Rate.Drop.Money", 1.0f);
    rate_values[RATE_XP_KILL]     = ConfigMgr::GetFloatDefault("Rate.XP.Kill", 1.0f);
    rate_values[RATE_XP_QUEST]    = ConfigMgr::GetFloatDefault("Rate.XP.Quest", 1.0f);
    rate_values[RATE_XP_EXPLORE]  = ConfigMgr::GetFloatDefault("Rate.XP.Explore", 1.0f);
    rate_values[RATE_REPAIRCOST]  = ConfigMgr::GetFloatDefault("Rate.RepairCost", 1.0f);
    if (rate_values[RATE_REPAIRCOST] < 0.0f)
    {
        sLog->outError(LOG_FILTER_GENERAL, "Rate.RepairCost (%f) must be >=0. Using 0.0 instead.", rate_values[RATE_REPAIRCOST]);
        rate_values[RATE_REPAIRCOST] = 0.0f;
    }
    rate_values[RATE_REPUTATION_GAIN]  = ConfigMgr::GetFloatDefault("Rate.Reputation.Gain", 1.0f);
    rate_values[RATE_REPUTATION_LOWLEVEL_KILL]  = ConfigMgr::GetFloatDefault("Rate.Reputation.LowLevel.Kill", 1.0f);
    rate_values[RATE_REPUTATION_LOWLEVEL_QUEST]  = ConfigMgr::GetFloatDefault("Rate.Reputation.LowLevel.Quest", 1.0f);
    rate_values[RATE_REPUTATION_RECRUIT_A_FRIEND_BONUS] = ConfigMgr::GetFloatDefault("Rate.Reputation.RecruitAFriendBonus", 0.1f);
    rate_values[RATE_CREATURE_NORMAL_DAMAGE]          = ConfigMgr::GetFloatDefault("Rate.Creature.Normal.Damage", 1.0f);
    rate_values[RATE_CREATURE_ELITE_ELITE_DAMAGE]     = ConfigMgr::GetFloatDefault("Rate.Creature.Elite.Elite.Damage", 1.0f);
    rate_values[RATE_CREATURE_ELITE_RAREELITE_DAMAGE] = ConfigMgr::GetFloatDefault("Rate.Creature.Elite.RAREELITE.Damage", 1.0f);
    rate_values[RATE_CREATURE_ELITE_WORLDBOSS_DAMAGE] = ConfigMgr::GetFloatDefault("Rate.Creature.Elite.WORLDBOSS.Damage", 1.0f);
    rate_values[RATE_CREATURE_ELITE_RARE_DAMAGE]      = ConfigMgr::GetFloatDefault("Rate.Creature.Elite.RARE.Damage", 1.0f);
    rate_values[RATE_CREATURE_NORMAL_HP]          = ConfigMgr::GetFloatDefault("Rate.Creature.Normal.HP", 1.0f);
    rate_values[RATE_CREATURE_ELITE_ELITE_HP]     = ConfigMgr::GetFloatDefault("Rate.Creature.Elite.Elite.HP", 1.0f);
    rate_values[RATE_CREATURE_ELITE_RAREELITE_HP] = ConfigMgr::GetFloatDefault("Rate.Creature.Elite.RAREELITE.HP", 1.0f);
    rate_values[RATE_CREATURE_ELITE_WORLDBOSS_HP] = ConfigMgr::GetFloatDefault("Rate.Creature.Elite.WORLDBOSS.HP", 1.0f);
    rate_values[RATE_CREATURE_ELITE_RARE_HP]      = ConfigMgr::GetFloatDefault("Rate.Creature.Elite.RARE.HP", 1.0f);
    rate_values[RATE_CREATURE_NORMAL_SPELLDAMAGE]          = ConfigMgr::GetFloatDefault("Rate.Creature.Normal.SpellDamage", 1.0f);
    rate_values[RATE_CREATURE_ELITE_ELITE_SPELLDAMAGE]     = ConfigMgr::GetFloatDefault("Rate.Creature.Elite.Elite.SpellDamage", 1.0f);
    rate_values[RATE_CREATURE_ELITE_RAREELITE_SPELLDAMAGE] = ConfigMgr::GetFloatDefault("Rate.Creature.Elite.RAREELITE.SpellDamage", 1.0f);
    rate_values[RATE_CREATURE_ELITE_WORLDBOSS_SPELLDAMAGE] = ConfigMgr::GetFloatDefault("Rate.Creature.Elite.WORLDBOSS.SpellDamage", 1.0f);
    rate_values[RATE_CREATURE_ELITE_RARE_SPELLDAMAGE]      = ConfigMgr::GetFloatDefault("Rate.Creature.Elite.RARE.SpellDamage", 1.0f);
    rate_values[RATE_CREATURE_AGGRO]  = ConfigMgr::GetFloatDefault("Rate.Creature.Aggro", 1.0f);
    rate_values[RATE_REST_INGAME]                    = ConfigMgr::GetFloatDefault("Rate.Rest.InGame", 1.0f);
    rate_values[RATE_REST_OFFLINE_IN_TAVERN_OR_CITY] = ConfigMgr::GetFloatDefault("Rate.Rest.Offline.InTavernOrCity", 1.0f);
    rate_values[RATE_REST_OFFLINE_IN_WILDERNESS]     = ConfigMgr::GetFloatDefault("Rate.Rest.Offline.InWilderness", 1.0f);
    rate_values[RATE_DAMAGE_FALL]  = ConfigMgr::GetFloatDefault("Rate.Damage.Fall", 1.0f);
    rate_values[RATE_AUCTION_TIME]  = ConfigMgr::GetFloatDefault("Rate.Auction.Time", 1.0f);
    rate_values[RATE_AUCTION_DEPOSIT] = ConfigMgr::GetFloatDefault("Rate.Auction.Deposit", 1.0f);
    rate_values[RATE_AUCTION_CUT] = ConfigMgr::GetFloatDefault("Rate.Auction.Cut", 1.0f);
    rate_values[RATE_HONOR] = ConfigMgr::GetFloatDefault("Rate.Honor", 1.0f);
    rate_values[RATE_MINING_AMOUNT] = ConfigMgr::GetFloatDefault("Rate.Mining.Amount", 1.0f);
    rate_values[RATE_MINING_NEXT]   = ConfigMgr::GetFloatDefault("Rate.Mining.Next", 1.0f);
    rate_values[RATE_INSTANCE_RESET_TIME] = ConfigMgr::GetFloatDefault("Rate.InstanceResetTime", 1.0f);
    rate_values[RATE_TALENT] = ConfigMgr::GetFloatDefault("Rate.Talent", 1.0f);
    if (rate_values[RATE_TALENT] < 0.0f)
    {
        sLog->outError(LOG_FILTER_GENERAL, "Rate.Talent (%f) must be > 0. Using 1 instead.", rate_values[RATE_TALENT]);
        rate_values[RATE_TALENT] = 1.0f;
    }
    rate_values[RATE_MOVESPEED] = ConfigMgr::GetFloatDefault("Rate.MoveSpeed", 1.0f);
    if (rate_values[RATE_MOVESPEED] < 0)
    {
        sLog->outError(LOG_FILTER_GENERAL, "Rate.MoveSpeed (%f) must be > 0. Using 1 instead.", rate_values[RATE_MOVESPEED]);
        rate_values[RATE_MOVESPEED] = 1.0f;
    }
    for (uint8 i = 0; i < MAX_MOVE_TYPE; ++i) playerBaseMoveSpeed[i] = baseMoveSpeed[i] * rate_values[RATE_MOVESPEED];
    rate_values[RATE_CORPSE_DECAY_LOOTED] = ConfigMgr::GetFloatDefault("Rate.Corpse.Decay.Looted", 0.5f);

    rate_values[RATE_TARGET_POS_RECALCULATION_RANGE] = ConfigMgr::GetFloatDefault("TargetPosRecalculateRange", 1.5f);
    if (rate_values[RATE_TARGET_POS_RECALCULATION_RANGE] < CONTACT_DISTANCE)
    {
        sLog->outError(LOG_FILTER_GENERAL, "TargetPosRecalculateRange (%f) must be >= %f. Using %f instead.", rate_values[RATE_TARGET_POS_RECALCULATION_RANGE], CONTACT_DISTANCE, CONTACT_DISTANCE);
        rate_values[RATE_TARGET_POS_RECALCULATION_RANGE] = CONTACT_DISTANCE;
    }
    else if (rate_values[RATE_TARGET_POS_RECALCULATION_RANGE] > NOMINAL_MELEE_RANGE)
    {
        sLog->outError(LOG_FILTER_GENERAL, "TargetPosRecalculateRange (%f) must be <= %f. Using %f instead.",
            rate_values[RATE_TARGET_POS_RECALCULATION_RANGE], NOMINAL_MELEE_RANGE, NOMINAL_MELEE_RANGE);
        rate_values[RATE_TARGET_POS_RECALCULATION_RANGE] = NOMINAL_MELEE_RANGE;
    }

    rate_values[RATE_DURABILITY_LOSS_ON_DEATH]  = ConfigMgr::GetFloatDefault("DurabilityLoss.OnDeath", 10.0f);
    if (rate_values[RATE_DURABILITY_LOSS_ON_DEATH] < 0.0f)
    {
        sLog->outError(LOG_FILTER_GENERAL, "DurabilityLoss.OnDeath (%f) must be >=0. Using 0.0 instead.", rate_values[RATE_DURABILITY_LOSS_ON_DEATH]);
        rate_values[RATE_DURABILITY_LOSS_ON_DEATH] = 0.0f;
    }
    if (rate_values[RATE_DURABILITY_LOSS_ON_DEATH] > 100.0f)
    {
        sLog->outError(LOG_FILTER_GENERAL, "DurabilityLoss.OnDeath (%f) must be <= 100. Using 100.0 instead.", rate_values[RATE_DURABILITY_LOSS_ON_DEATH]);
        rate_values[RATE_DURABILITY_LOSS_ON_DEATH] = 0.0f;
    }
    rate_values[RATE_DURABILITY_LOSS_ON_DEATH] = rate_values[RATE_DURABILITY_LOSS_ON_DEATH] / 100.0f;

    rate_values[RATE_DURABILITY_LOSS_DAMAGE] = ConfigMgr::GetFloatDefault("DurabilityLossChance.Damage", 0.5f);
    if (rate_values[RATE_DURABILITY_LOSS_DAMAGE] < 0.0f)
    {
        sLog->outError(LOG_FILTER_GENERAL, "DurabilityLossChance.Damage (%f) must be >=0. Using 0.0 instead.", rate_values[RATE_DURABILITY_LOSS_DAMAGE]);
        rate_values[RATE_DURABILITY_LOSS_DAMAGE] = 0.0f;
    }
    rate_values[RATE_DURABILITY_LOSS_ABSORB] = ConfigMgr::GetFloatDefault("DurabilityLossChance.Absorb", 0.5f);
    if (rate_values[RATE_DURABILITY_LOSS_ABSORB] < 0.0f)
    {
        sLog->outError(LOG_FILTER_GENERAL, "DurabilityLossChance.Absorb (%f) must be >=0. Using 0.0 instead.", rate_values[RATE_DURABILITY_LOSS_ABSORB]);
        rate_values[RATE_DURABILITY_LOSS_ABSORB] = 0.0f;
    }
    rate_values[RATE_DURABILITY_LOSS_PARRY] = ConfigMgr::GetFloatDefault("DurabilityLossChance.Parry", 0.05f);
    if (rate_values[RATE_DURABILITY_LOSS_PARRY] < 0.0f)
    {
        sLog->outError(LOG_FILTER_GENERAL, "DurabilityLossChance.Parry (%f) must be >=0. Using 0.0 instead.", rate_values[RATE_DURABILITY_LOSS_PARRY]);
        rate_values[RATE_DURABILITY_LOSS_PARRY] = 0.0f;
    }
    rate_values[RATE_DURABILITY_LOSS_BLOCK] = ConfigMgr::GetFloatDefault("DurabilityLossChance.Block", 0.05f);
    if (rate_values[RATE_DURABILITY_LOSS_BLOCK] < 0.0f)
    {
        sLog->outError(LOG_FILTER_GENERAL, "DurabilityLossChance.Block (%f) must be >=0. Using 0.0 instead.", rate_values[RATE_DURABILITY_LOSS_BLOCK]);
        rate_values[RATE_DURABILITY_LOSS_BLOCK] = 0.0f;
    }
    ///- Read other configuration items from the config file

    m_bool_configs[CONFIG_DURABILITY_LOSS_IN_PVP] = ConfigMgr::GetBoolDefault("DurabilityLoss.InPvP", false);

    m_int_configs[CONFIG_COMPRESSION] = ConfigMgr::GetIntDefault("Compression", 1);
    if (m_int_configs[CONFIG_COMPRESSION] < 1 || m_int_configs[CONFIG_COMPRESSION] > 9)
    {
        sLog->outError(LOG_FILTER_GENERAL, "Compression level (%i) must be in range 1..9. Using default compression level (1).", m_int_configs[CONFIG_COMPRESSION]);
        m_int_configs[CONFIG_COMPRESSION] = 1;
    }
    m_bool_configs[CONFIG_ADDON_CHANNEL] = ConfigMgr::GetBoolDefault("AddonChannel", true);
    m_bool_configs[CONFIG_CLEAN_CHARACTER_DB] = ConfigMgr::GetBoolDefault("CleanCharacterDB", false);
    m_int_configs[CONFIG_PERSISTENT_CHARACTER_CLEAN_FLAGS] = ConfigMgr::GetIntDefault("PersistentCharacterCleanFlags", 0);
    m_int_configs[CONFIG_CHAT_CHANNEL_LEVEL_REQ] = ConfigMgr::GetIntDefault("ChatLevelReq.Channel", 1);
    m_int_configs[CONFIG_CHAT_WHISPER_LEVEL_REQ] = ConfigMgr::GetIntDefault("ChatLevelReq.Whisper", 1);
    m_int_configs[CONFIG_CHAT_SAY_LEVEL_REQ] = ConfigMgr::GetIntDefault("ChatLevelReq.Say", 1);
    m_int_configs[CONFIG_TRADE_LEVEL_REQ] = ConfigMgr::GetIntDefault("LevelReq.Trade", 1);
    m_int_configs[CONFIG_TICKET_LEVEL_REQ] = ConfigMgr::GetIntDefault("LevelReq.Ticket", 1);
    m_int_configs[CONFIG_AUCTION_LEVEL_REQ] = ConfigMgr::GetIntDefault("LevelReq.Auction", 1);
    m_int_configs[CONFIG_MAIL_LEVEL_REQ] = ConfigMgr::GetIntDefault("LevelReq.Mail", 1);
    m_bool_configs[CONFIG_ALLOW_PLAYER_COMMANDS] = ConfigMgr::GetBoolDefault("AllowPlayerCommands", 1);
    m_bool_configs[CONFIG_PRESERVE_CUSTOM_CHANNELS] = ConfigMgr::GetBoolDefault("PreserveCustomChannels", false);
    m_int_configs[CONFIG_PRESERVE_CUSTOM_CHANNEL_DURATION] = ConfigMgr::GetIntDefault("PreserveCustomChannelDuration", 14);
    m_bool_configs[CONFIG_GRID_UNLOAD] = ConfigMgr::GetBoolDefault("GridUnload", true);
    m_int_configs[CONFIG_INTERVAL_SAVE] = ConfigMgr::GetIntDefault("PlayerSaveInterval", 15 * MINUTE * IN_MILLISECONDS);
    m_int_configs[CONFIG_INTERVAL_DISCONNECT_TOLERANCE] = ConfigMgr::GetIntDefault("DisconnectToleranceInterval", 0);
    m_bool_configs[CONFIG_STATS_SAVE_ONLY_ON_LOGOUT] = ConfigMgr::GetBoolDefault("PlayerSave.Stats.SaveOnlyOnLogout", true);

    m_int_configs[CONFIG_MIN_LEVEL_STAT_SAVE] = ConfigMgr::GetIntDefault("PlayerSave.Stats.MinLevel", 0);
    if (m_int_configs[CONFIG_MIN_LEVEL_STAT_SAVE] > MAX_LEVEL)
    {
        sLog->outError(LOG_FILTER_GENERAL, "PlayerSave.Stats.MinLevel (%i) must be in range 0..80. Using default, do not save character stats (0).", m_int_configs[CONFIG_MIN_LEVEL_STAT_SAVE]);
        m_int_configs[CONFIG_MIN_LEVEL_STAT_SAVE] = 0;
    }

    m_int_configs[CONFIG_INTERVAL_GRIDCLEAN] = ConfigMgr::GetIntDefault("GridCleanUpDelay", 5 * MINUTE * IN_MILLISECONDS);
    if (m_int_configs[CONFIG_INTERVAL_GRIDCLEAN] < MIN_GRID_DELAY)
    {
        sLog->outError(LOG_FILTER_GENERAL, "GridCleanUpDelay (%i) must be greater %u. Use this minimal value.", m_int_configs[CONFIG_INTERVAL_GRIDCLEAN], MIN_GRID_DELAY);
        m_int_configs[CONFIG_INTERVAL_GRIDCLEAN] = MIN_GRID_DELAY;
    }
    if (reload)
        sMapMgr->SetGridCleanUpDelay(m_int_configs[CONFIG_INTERVAL_GRIDCLEAN]);

    m_int_configs[CONFIG_INTERVAL_MAPUPDATE] = ConfigMgr::GetIntDefault("MapUpdateInterval", 100);
    if (m_int_configs[CONFIG_INTERVAL_MAPUPDATE] < MIN_MAP_UPDATE_DELAY)
    {
        sLog->outError(LOG_FILTER_GENERAL, "MapUpdateInterval (%i) must be greater %u. Use this minimal value.", m_int_configs[CONFIG_INTERVAL_MAPUPDATE], MIN_MAP_UPDATE_DELAY);
        m_int_configs[CONFIG_INTERVAL_MAPUPDATE] = MIN_MAP_UPDATE_DELAY;
    }
    if (reload)
        sMapMgr->SetMapUpdateInterval(m_int_configs[CONFIG_INTERVAL_MAPUPDATE]);

    m_int_configs[CONFIG_INTERVAL_CHANGEWEATHER] = ConfigMgr::GetIntDefault("ChangeWeatherInterval", 10 * MINUTE * IN_MILLISECONDS);

    if (reload)
    {
        uint32 val = ConfigMgr::GetIntDefault("WorldServerPort", 8085);
        if (val != m_int_configs[CONFIG_PORT_WORLD])
            sLog->outError(LOG_FILTER_GENERAL, "WorldServerPort option can't be changed at worldserver.conf reload, using current value (%u).", m_int_configs[CONFIG_PORT_WORLD]);
    }
    else
        m_int_configs[CONFIG_PORT_WORLD] = ConfigMgr::GetIntDefault("WorldServerPort", 8085);

    m_int_configs[CONFIG_SOCKET_TIMEOUTTIME] = ConfigMgr::GetIntDefault("SocketTimeOutTime", 900000);
    m_int_configs[CONFIG_SESSION_ADD_DELAY] = ConfigMgr::GetIntDefault("SessionAddDelay", 10000);

    m_float_configs[CONFIG_GROUP_XP_DISTANCE] = ConfigMgr::GetFloatDefault("MaxGroupXPDistance", 74.0f);
    m_float_configs[CONFIG_MAX_RECRUIT_A_FRIEND_DISTANCE] = ConfigMgr::GetFloatDefault("MaxRecruitAFriendBonusDistance", 100.0f);

    /// \todo Add MonsterSight and GuarderSight (with meaning) in worldserver.conf or put them as define
    m_float_configs[CONFIG_SIGHT_MONSTER] = ConfigMgr::GetFloatDefault("MonsterSight", 50);
    m_float_configs[CONFIG_SIGHT_GUARDER] = ConfigMgr::GetFloatDefault("GuarderSight", 50);

    if (reload)
    {
        uint32 val = ConfigMgr::GetIntDefault("GameType", 0);
        if (val != m_int_configs[CONFIG_GAME_TYPE])
            sLog->outError(LOG_FILTER_GENERAL, "GameType option can't be changed at worldserver.conf reload, using current value (%u).", m_int_configs[CONFIG_GAME_TYPE]);
    }
    else
        m_int_configs[CONFIG_GAME_TYPE] = ConfigMgr::GetIntDefault("GameType", 0);

    if (reload)
    {
        uint32 val = ConfigMgr::GetIntDefault("RealmZone", REALM_ZONE_DEVELOPMENT);
        if (val != m_int_configs[CONFIG_REALM_ZONE])
            sLog->outError(LOG_FILTER_GENERAL, "RealmZone option can't be changed at worldserver.conf reload, using current value (%u).", m_int_configs[CONFIG_REALM_ZONE]);
    }
    else
        m_int_configs[CONFIG_REALM_ZONE] = ConfigMgr::GetIntDefault("RealmZone", REALM_ZONE_DEVELOPMENT);

    m_bool_configs[CONFIG_ALLOW_TWO_SIDE_ACCOUNTS]            = ConfigMgr::GetBoolDefault("AllowTwoSide.Accounts", true);
    m_bool_configs[CONFIG_ALLOW_TWO_SIDE_INTERACTION_CHAT]    = ConfigMgr::GetBoolDefault("AllowTwoSide.Interaction.Chat", false);
    m_bool_configs[CONFIG_ALLOW_TWO_SIDE_INTERACTION_CHANNEL] = ConfigMgr::GetBoolDefault("AllowTwoSide.Interaction.Channel", false);
    m_bool_configs[CONFIG_ALLOW_TWO_SIDE_INTERACTION_GROUP]   = ConfigMgr::GetBoolDefault("AllowTwoSide.Interaction.Group", false);
    m_bool_configs[CONFIG_ALLOW_TWO_SIDE_INTERACTION_GUILD]   = ConfigMgr::GetBoolDefault("AllowTwoSide.Interaction.Guild", false);
    m_bool_configs[CONFIG_ALLOW_TWO_SIDE_INTERACTION_AUCTION] = ConfigMgr::GetBoolDefault("AllowTwoSide.Interaction.Auction", false);
    m_bool_configs[CONFIG_ALLOW_TWO_SIDE_INTERACTION_MAIL]    = ConfigMgr::GetBoolDefault("AllowTwoSide.Interaction.Mail", false);
    m_bool_configs[CONFIG_ALLOW_TWO_SIDE_WHO_LIST]            = ConfigMgr::GetBoolDefault("AllowTwoSide.WhoList", false);
    m_bool_configs[CONFIG_ALLOW_TWO_SIDE_ADD_FRIEND]          = ConfigMgr::GetBoolDefault("AllowTwoSide.AddFriend", false);
    m_bool_configs[CONFIG_ALLOW_TWO_SIDE_TRADE]               = ConfigMgr::GetBoolDefault("AllowTwoSide.trade", false);
    m_int_configs[CONFIG_STRICT_PLAYER_NAMES]                 = ConfigMgr::GetIntDefault ("StrictPlayerNames",  0);
    m_int_configs[CONFIG_STRICT_CHARTER_NAMES]                = ConfigMgr::GetIntDefault ("StrictCharterNames", 0);
    m_int_configs[CONFIG_STRICT_PET_NAMES]                    = ConfigMgr::GetIntDefault ("StrictPetNames",     0);

    m_int_configs[CONFIG_MIN_PLAYER_NAME]                     = ConfigMgr::GetIntDefault ("MinPlayerName",  2);
    if (m_int_configs[CONFIG_MIN_PLAYER_NAME] < 1 || m_int_configs[CONFIG_MIN_PLAYER_NAME] > MAX_PLAYER_NAME)
    {
        sLog->outError(LOG_FILTER_GENERAL, "MinPlayerName (%i) must be in range 1..%u. Set to 2.", m_int_configs[CONFIG_MIN_PLAYER_NAME], MAX_PLAYER_NAME);
        m_int_configs[CONFIG_MIN_PLAYER_NAME] = 2;
    }

    m_int_configs[CONFIG_MIN_CHARTER_NAME]                    = ConfigMgr::GetIntDefault ("MinCharterName", 2);
    if (m_int_configs[CONFIG_MIN_CHARTER_NAME] < 1 || m_int_configs[CONFIG_MIN_CHARTER_NAME] > MAX_CHARTER_NAME)
    {
        sLog->outError(LOG_FILTER_GENERAL, "MinCharterName (%i) must be in range 1..%u. Set to 2.", m_int_configs[CONFIG_MIN_CHARTER_NAME], MAX_CHARTER_NAME);
        m_int_configs[CONFIG_MIN_CHARTER_NAME] = 2;
    }

    m_int_configs[CONFIG_MIN_PET_NAME]                        = ConfigMgr::GetIntDefault ("MinPetName",     2);
    if (m_int_configs[CONFIG_MIN_PET_NAME] < 1 || m_int_configs[CONFIG_MIN_PET_NAME] > MAX_PET_NAME)
    {
        sLog->outError(LOG_FILTER_GENERAL, "MinPetName (%i) must be in range 1..%u. Set to 2.", m_int_configs[CONFIG_MIN_PET_NAME], MAX_PET_NAME);
        m_int_configs[CONFIG_MIN_PET_NAME] = 2;
    }

    m_int_configs[CONFIG_CHARACTER_CREATING_DISABLED] = ConfigMgr::GetIntDefault("CharacterCreating.Disabled", 0);
    m_int_configs[CONFIG_CHARACTER_CREATING_DISABLED_RACEMASK] = ConfigMgr::GetIntDefault("CharacterCreating.Disabled.RaceMask", 0);
    m_int_configs[CONFIG_CHARACTER_CREATING_DISABLED_CLASSMASK] = ConfigMgr::GetIntDefault("CharacterCreating.Disabled.ClassMask", 0);

    m_int_configs[CONFIG_CHARACTERS_PER_REALM] = ConfigMgr::GetIntDefault("CharactersPerRealm", 10);
    if (m_int_configs[CONFIG_CHARACTERS_PER_REALM] < 1 || m_int_configs[CONFIG_CHARACTERS_PER_REALM] > 10)
    {
        sLog->outError(LOG_FILTER_GENERAL, "CharactersPerRealm (%i) must be in range 1..10. Set to 10.", m_int_configs[CONFIG_CHARACTERS_PER_REALM]);
        m_int_configs[CONFIG_CHARACTERS_PER_REALM] = 10;
    }

    // must be after CONFIG_CHARACTERS_PER_REALM
    m_int_configs[CONFIG_CHARACTERS_PER_ACCOUNT] = ConfigMgr::GetIntDefault("CharactersPerAccount", 50);
    if (m_int_configs[CONFIG_CHARACTERS_PER_ACCOUNT] < m_int_configs[CONFIG_CHARACTERS_PER_REALM])
    {
        sLog->outError(LOG_FILTER_GENERAL, "CharactersPerAccount (%i) can't be less than CharactersPerRealm (%i).", m_int_configs[CONFIG_CHARACTERS_PER_ACCOUNT], m_int_configs[CONFIG_CHARACTERS_PER_REALM]);
        m_int_configs[CONFIG_CHARACTERS_PER_ACCOUNT] = m_int_configs[CONFIG_CHARACTERS_PER_REALM];
    }

    m_int_configs[CONFIG_HEROIC_CHARACTERS_PER_REALM] = ConfigMgr::GetIntDefault("HeroicCharactersPerRealm", 1);
    if (int32(m_int_configs[CONFIG_HEROIC_CHARACTERS_PER_REALM]) < 0 || m_int_configs[CONFIG_HEROIC_CHARACTERS_PER_REALM] > 10)
    {
        sLog->outError(LOG_FILTER_GENERAL, "HeroicCharactersPerRealm (%i) must be in range 0..10. Set to 1.", m_int_configs[CONFIG_HEROIC_CHARACTERS_PER_REALM]);
        m_int_configs[CONFIG_HEROIC_CHARACTERS_PER_REALM] = 1;
    }

    m_int_configs[CONFIG_CHARACTER_CREATING_MIN_LEVEL_FOR_HEROIC_CHARACTER] = ConfigMgr::GetIntDefault("CharacterCreating.MinLevelForHeroicCharacter", 55);

    m_int_configs[CONFIG_SKIP_CINEMATICS] = ConfigMgr::GetIntDefault("SkipCinematics", 0);
    if (int32(m_int_configs[CONFIG_SKIP_CINEMATICS]) < 0 || m_int_configs[CONFIG_SKIP_CINEMATICS] > 2)
    {
        sLog->outError(LOG_FILTER_GENERAL, "SkipCinematics (%i) must be in range 0..2. Set to 0.", m_int_configs[CONFIG_SKIP_CINEMATICS]);
        m_int_configs[CONFIG_SKIP_CINEMATICS] = 0;
    }

    if (reload)
    {
        uint32 val = ConfigMgr::GetIntDefault("MaxPlayerLevel", DEFAULT_MAX_LEVEL);
        if (val != m_int_configs[CONFIG_MAX_PLAYER_LEVEL])
            sLog->outError(LOG_FILTER_GENERAL, "MaxPlayerLevel option can't be changed at config reload, using current value (%u).", m_int_configs[CONFIG_MAX_PLAYER_LEVEL]);
    }
    else
        m_int_configs[CONFIG_MAX_PLAYER_LEVEL] = ConfigMgr::GetIntDefault("MaxPlayerLevel", DEFAULT_MAX_LEVEL);

    if (m_int_configs[CONFIG_MAX_PLAYER_LEVEL] > MAX_LEVEL)
    {
        sLog->outError(LOG_FILTER_GENERAL, "MaxPlayerLevel (%i) must be in range 1..%u. Set to %u.", m_int_configs[CONFIG_MAX_PLAYER_LEVEL], MAX_LEVEL, MAX_LEVEL);
        m_int_configs[CONFIG_MAX_PLAYER_LEVEL] = MAX_LEVEL;
    }

    m_int_configs[CONFIG_MIN_DUALSPEC_LEVEL] = ConfigMgr::GetIntDefault("MinDualSpecLevel", 40);

    m_int_configs[CONFIG_START_PLAYER_LEVEL] = ConfigMgr::GetIntDefault("StartPlayerLevel", 1);
    if (m_int_configs[CONFIG_START_PLAYER_LEVEL] < 1)
    {
        sLog->outError(LOG_FILTER_GENERAL, "StartPlayerLevel (%i) must be in range 1..MaxPlayerLevel(%u). Set to 1.", m_int_configs[CONFIG_START_PLAYER_LEVEL], m_int_configs[CONFIG_MAX_PLAYER_LEVEL]);
        m_int_configs[CONFIG_START_PLAYER_LEVEL] = 1;
    }
    else if (m_int_configs[CONFIG_START_PLAYER_LEVEL] > m_int_configs[CONFIG_MAX_PLAYER_LEVEL])
    {
        sLog->outError(LOG_FILTER_GENERAL, "StartPlayerLevel (%i) must be in range 1..MaxPlayerLevel(%u). Set to %u.", m_int_configs[CONFIG_START_PLAYER_LEVEL], m_int_configs[CONFIG_MAX_PLAYER_LEVEL], m_int_configs[CONFIG_MAX_PLAYER_LEVEL]);
        m_int_configs[CONFIG_START_PLAYER_LEVEL] = m_int_configs[CONFIG_MAX_PLAYER_LEVEL];
    }

    m_int_configs[CONFIG_START_HEROIC_PLAYER_LEVEL] = ConfigMgr::GetIntDefault("StartHeroicPlayerLevel", 55);
    if (m_int_configs[CONFIG_START_HEROIC_PLAYER_LEVEL] < 1)
    {
        sLog->outError(LOG_FILTER_GENERAL, "StartHeroicPlayerLevel (%i) must be in range 1..MaxPlayerLevel(%u). Set to 55.",
            m_int_configs[CONFIG_START_HEROIC_PLAYER_LEVEL], m_int_configs[CONFIG_MAX_PLAYER_LEVEL]);
        m_int_configs[CONFIG_START_HEROIC_PLAYER_LEVEL] = 55;
    }
    else if (m_int_configs[CONFIG_START_HEROIC_PLAYER_LEVEL] > m_int_configs[CONFIG_MAX_PLAYER_LEVEL])
    {
        sLog->outError(LOG_FILTER_GENERAL, "StartHeroicPlayerLevel (%i) must be in range 1..MaxPlayerLevel(%u). Set to %u.",
            m_int_configs[CONFIG_START_HEROIC_PLAYER_LEVEL], m_int_configs[CONFIG_MAX_PLAYER_LEVEL], m_int_configs[CONFIG_MAX_PLAYER_LEVEL]);
        m_int_configs[CONFIG_START_HEROIC_PLAYER_LEVEL] = m_int_configs[CONFIG_MAX_PLAYER_LEVEL];
    }

    m_int_configs[CONFIG_START_PLAYER_MONEY] = ConfigMgr::GetIntDefault("StartPlayerMoney", 0);
    if (int32(m_int_configs[CONFIG_START_PLAYER_MONEY]) < 0)
    {
        sLog->outError(LOG_FILTER_GENERAL, "StartPlayerMoney (%i) must be in range 0..%u. Set to %u.", m_int_configs[CONFIG_START_PLAYER_MONEY], MAX_MONEY_AMOUNT, 0);
            m_int_configs[CONFIG_START_PLAYER_MONEY] = 0;
    }
    else if (m_int_configs[CONFIG_START_PLAYER_MONEY] > 0x7FFFFFFF-1) // TODO: (See MAX_MONEY_AMOUNT)
    {
<<<<<<< HEAD
        sLog->outError("StartPlayerMoney (%i) must be in range 0..%u. Set to %u.",
            m_int_configs[CONFIG_START_PLAYER_MONEY], 0x7FFFFFFF-1, 0x7FFFFFFF-1);
        m_int_configs[CONFIG_START_PLAYER_MONEY] = 0x7FFFFFFF-1;
=======
        sLog->outError(LOG_FILTER_GENERAL, "StartPlayerMoney (%i) must be in range 0..%u. Set to %u.",
            m_int_configs[CONFIG_START_PLAYER_MONEY], MAX_MONEY_AMOUNT, MAX_MONEY_AMOUNT);
        m_int_configs[CONFIG_START_PLAYER_MONEY] = MAX_MONEY_AMOUNT;
>>>>>>> f8cd39b2
    }

    m_int_configs[CONFIG_MAX_HONOR_POINTS] = ConfigMgr::GetIntDefault("MaxHonorPoints", 75000);
    if (int32(m_int_configs[CONFIG_MAX_HONOR_POINTS]) < 0)
    {
        sLog->outError(LOG_FILTER_GENERAL, "MaxHonorPoints (%i) can't be negative. Set to 0.", m_int_configs[CONFIG_MAX_HONOR_POINTS]);
        m_int_configs[CONFIG_MAX_HONOR_POINTS] = 0;
    }

    m_int_configs[CONFIG_START_HONOR_POINTS] = ConfigMgr::GetIntDefault("StartHonorPoints", 0);
    if (int32(m_int_configs[CONFIG_START_HONOR_POINTS]) < 0)
    {
        sLog->outError(LOG_FILTER_GENERAL, "StartHonorPoints (%i) must be in range 0..MaxHonorPoints(%u). Set to %u.",
            m_int_configs[CONFIG_START_HONOR_POINTS], m_int_configs[CONFIG_MAX_HONOR_POINTS], 0);
        m_int_configs[CONFIG_START_HONOR_POINTS] = 0;
    }
    else if (m_int_configs[CONFIG_START_HONOR_POINTS] > m_int_configs[CONFIG_MAX_HONOR_POINTS])
    {
        sLog->outError(LOG_FILTER_GENERAL, "StartHonorPoints (%i) must be in range 0..MaxHonorPoints(%u). Set to %u.",
            m_int_configs[CONFIG_START_HONOR_POINTS], m_int_configs[CONFIG_MAX_HONOR_POINTS], m_int_configs[CONFIG_MAX_HONOR_POINTS]);
        m_int_configs[CONFIG_START_HONOR_POINTS] = m_int_configs[CONFIG_MAX_HONOR_POINTS];
    }

    m_int_configs[CONFIG_MAX_ARENA_POINTS] = ConfigMgr::GetIntDefault("MaxArenaPoints", 10000);
    if (int32(m_int_configs[CONFIG_MAX_ARENA_POINTS]) < 0)
    {
        sLog->outError(LOG_FILTER_GENERAL, "MaxArenaPoints (%i) can't be negative. Set to 0.", m_int_configs[CONFIG_MAX_ARENA_POINTS]);
        m_int_configs[CONFIG_MAX_ARENA_POINTS] = 0;
    }

    m_int_configs[CONFIG_START_ARENA_POINTS] = ConfigMgr::GetIntDefault("StartArenaPoints", 0);
    if (int32(m_int_configs[CONFIG_START_ARENA_POINTS]) < 0)
    {
        sLog->outError(LOG_FILTER_GENERAL, "StartArenaPoints (%i) must be in range 0..MaxArenaPoints(%u). Set to %u.",
            m_int_configs[CONFIG_START_ARENA_POINTS], m_int_configs[CONFIG_MAX_ARENA_POINTS], 0);
        m_int_configs[CONFIG_START_ARENA_POINTS] = 0;
    }
    else if (m_int_configs[CONFIG_START_ARENA_POINTS] > m_int_configs[CONFIG_MAX_ARENA_POINTS])
    {
        sLog->outError(LOG_FILTER_GENERAL, "StartArenaPoints (%i) must be in range 0..MaxArenaPoints(%u). Set to %u.",
            m_int_configs[CONFIG_START_ARENA_POINTS], m_int_configs[CONFIG_MAX_ARENA_POINTS], m_int_configs[CONFIG_MAX_ARENA_POINTS]);
        m_int_configs[CONFIG_START_ARENA_POINTS] = m_int_configs[CONFIG_MAX_ARENA_POINTS];
    }

    m_int_configs[CONFIG_MAX_RECRUIT_A_FRIEND_BONUS_PLAYER_LEVEL] = ConfigMgr::GetIntDefault("RecruitAFriend.MaxLevel", 60);
    if (m_int_configs[CONFIG_MAX_RECRUIT_A_FRIEND_BONUS_PLAYER_LEVEL] > m_int_configs[CONFIG_MAX_PLAYER_LEVEL])
    {
        sLog->outError(LOG_FILTER_GENERAL, "RecruitAFriend.MaxLevel (%i) must be in the range 0..MaxLevel(%u). Set to %u.",
            m_int_configs[CONFIG_MAX_RECRUIT_A_FRIEND_BONUS_PLAYER_LEVEL], m_int_configs[CONFIG_MAX_PLAYER_LEVEL], 60);
        m_int_configs[CONFIG_MAX_RECRUIT_A_FRIEND_BONUS_PLAYER_LEVEL] = 60;
    }

    m_int_configs[CONFIG_MAX_RECRUIT_A_FRIEND_BONUS_PLAYER_LEVEL_DIFFERENCE] = ConfigMgr::GetIntDefault("RecruitAFriend.MaxDifference", 4);
    m_bool_configs[CONFIG_ALL_TAXI_PATHS] = ConfigMgr::GetBoolDefault("AllFlightPaths", false);
    m_bool_configs[CONFIG_INSTANT_TAXI] = ConfigMgr::GetBoolDefault("InstantFlightPaths", false);

    m_bool_configs[CONFIG_INSTANCE_IGNORE_LEVEL] = ConfigMgr::GetBoolDefault("Instance.IgnoreLevel", false);
    m_bool_configs[CONFIG_INSTANCE_IGNORE_RAID]  = ConfigMgr::GetBoolDefault("Instance.IgnoreRaid", false);

    m_bool_configs[CONFIG_CAST_UNSTUCK] = ConfigMgr::GetBoolDefault("CastUnstuck", true);
    m_int_configs[CONFIG_INSTANCE_RESET_TIME_HOUR]  = ConfigMgr::GetIntDefault("Instance.ResetTimeHour", 4);
    m_int_configs[CONFIG_INSTANCE_UNLOAD_DELAY] = ConfigMgr::GetIntDefault("Instance.UnloadDelay", 30 * MINUTE * IN_MILLISECONDS);

    m_int_configs[CONFIG_MAX_PRIMARY_TRADE_SKILL] = ConfigMgr::GetIntDefault("MaxPrimaryTradeSkill", 2);
    m_int_configs[CONFIG_MIN_PETITION_SIGNS] = ConfigMgr::GetIntDefault("MinPetitionSigns", 9);
    if (m_int_configs[CONFIG_MIN_PETITION_SIGNS] > 9)
    {
        sLog->outError(LOG_FILTER_GENERAL, "MinPetitionSigns (%i) must be in range 0..9. Set to 9.", m_int_configs[CONFIG_MIN_PETITION_SIGNS]);
        m_int_configs[CONFIG_MIN_PETITION_SIGNS] = 9;
    }

    m_int_configs[CONFIG_GM_LOGIN_STATE]        = ConfigMgr::GetIntDefault("GM.LoginState", 2);
    m_int_configs[CONFIG_GM_VISIBLE_STATE]      = ConfigMgr::GetIntDefault("GM.Visible", 2);
    m_int_configs[CONFIG_GM_CHAT]               = ConfigMgr::GetIntDefault("GM.Chat", 2);
    m_int_configs[CONFIG_GM_WHISPERING_TO]      = ConfigMgr::GetIntDefault("GM.WhisperingTo", 2);

    m_int_configs[CONFIG_GM_LEVEL_IN_GM_LIST]   = ConfigMgr::GetIntDefault("GM.InGMList.Level", SEC_ADMINISTRATOR);
    m_int_configs[CONFIG_GM_LEVEL_IN_WHO_LIST]  = ConfigMgr::GetIntDefault("GM.InWhoList.Level", SEC_ADMINISTRATOR);
    m_bool_configs[CONFIG_GM_LOG_TRADE]         = ConfigMgr::GetBoolDefault("GM.LogTrade", false);
    m_int_configs[CONFIG_START_GM_LEVEL]        = ConfigMgr::GetIntDefault("GM.StartLevel", 1);
    if (m_int_configs[CONFIG_START_GM_LEVEL] < m_int_configs[CONFIG_START_PLAYER_LEVEL])
    {
        sLog->outError(LOG_FILTER_GENERAL, "GM.StartLevel (%i) must be in range StartPlayerLevel(%u)..%u. Set to %u.",
            m_int_configs[CONFIG_START_GM_LEVEL], m_int_configs[CONFIG_START_PLAYER_LEVEL], MAX_LEVEL, m_int_configs[CONFIG_START_PLAYER_LEVEL]);
        m_int_configs[CONFIG_START_GM_LEVEL] = m_int_configs[CONFIG_START_PLAYER_LEVEL];
    }
    else if (m_int_configs[CONFIG_START_GM_LEVEL] > MAX_LEVEL)
    {
        sLog->outError(LOG_FILTER_GENERAL, "GM.StartLevel (%i) must be in range 1..%u. Set to %u.", m_int_configs[CONFIG_START_GM_LEVEL], MAX_LEVEL, MAX_LEVEL);
        m_int_configs[CONFIG_START_GM_LEVEL] = MAX_LEVEL;
    }
    m_bool_configs[CONFIG_ALLOW_GM_GROUP]       = ConfigMgr::GetBoolDefault("GM.AllowInvite", false);
    m_bool_configs[CONFIG_ALLOW_GM_FRIEND]      = ConfigMgr::GetBoolDefault("GM.AllowFriend", false);
    m_bool_configs[CONFIG_GM_LOWER_SECURITY] = ConfigMgr::GetBoolDefault("GM.LowerSecurity", false);
    m_float_configs[CONFIG_CHANCE_OF_GM_SURVEY] = ConfigMgr::GetFloatDefault("GM.TicketSystem.ChanceOfGMSurvey", 50.0f);

    m_int_configs[CONFIG_GROUP_VISIBILITY] = ConfigMgr::GetIntDefault("Visibility.GroupMode", 1);

    m_int_configs[CONFIG_MAIL_DELIVERY_DELAY] = ConfigMgr::GetIntDefault("MailDeliveryDelay", HOUR);

    m_int_configs[CONFIG_UPTIME_UPDATE] = ConfigMgr::GetIntDefault("UpdateUptimeInterval", 10);
    if (int32(m_int_configs[CONFIG_UPTIME_UPDATE]) <= 0)
    {
        sLog->outError(LOG_FILTER_GENERAL, "UpdateUptimeInterval (%i) must be > 0, set to default 10.", m_int_configs[CONFIG_UPTIME_UPDATE]);
        m_int_configs[CONFIG_UPTIME_UPDATE] = 10;
    }
    if (reload)
    {
        m_timers[WUPDATE_UPTIME].SetInterval(m_int_configs[CONFIG_UPTIME_UPDATE]*MINUTE*IN_MILLISECONDS);
        m_timers[WUPDATE_UPTIME].Reset();
    }

    // log db cleanup interval
    m_int_configs[CONFIG_LOGDB_CLEARINTERVAL] = ConfigMgr::GetIntDefault("LogDB.Opt.ClearInterval", 10);
    if (int32(m_int_configs[CONFIG_LOGDB_CLEARINTERVAL]) <= 0)
    {
        sLog->outError(LOG_FILTER_GENERAL, "LogDB.Opt.ClearInterval (%i) must be > 0, set to default 10.", m_int_configs[CONFIG_LOGDB_CLEARINTERVAL]);
        m_int_configs[CONFIG_LOGDB_CLEARINTERVAL] = 10;
    }
    if (reload)
    {
        m_timers[WUPDATE_CLEANDB].SetInterval(m_int_configs[CONFIG_LOGDB_CLEARINTERVAL] * MINUTE * IN_MILLISECONDS);
        m_timers[WUPDATE_CLEANDB].Reset();
    }
    m_int_configs[CONFIG_LOGDB_CLEARTIME] = ConfigMgr::GetIntDefault("LogDB.Opt.ClearTime", 1209600); // 14 days default
    sLog->outInfo(LOG_FILTER_GENERAL, "Will clear `logs` table of entries older than %i seconds every %u minutes.",
        m_int_configs[CONFIG_LOGDB_CLEARTIME], m_int_configs[CONFIG_LOGDB_CLEARINTERVAL]);

    m_int_configs[CONFIG_SKILL_CHANCE_ORANGE] = ConfigMgr::GetIntDefault("SkillChance.Orange", 100);
    m_int_configs[CONFIG_SKILL_CHANCE_YELLOW] = ConfigMgr::GetIntDefault("SkillChance.Yellow", 75);
    m_int_configs[CONFIG_SKILL_CHANCE_GREEN]  = ConfigMgr::GetIntDefault("SkillChance.Green", 25);
    m_int_configs[CONFIG_SKILL_CHANCE_GREY]   = ConfigMgr::GetIntDefault("SkillChance.Grey", 0);

    m_int_configs[CONFIG_SKILL_CHANCE_MINING_STEPS]  = ConfigMgr::GetIntDefault("SkillChance.MiningSteps", 75);
    m_int_configs[CONFIG_SKILL_CHANCE_SKINNING_STEPS]   = ConfigMgr::GetIntDefault("SkillChance.SkinningSteps", 75);

    m_bool_configs[CONFIG_SKILL_PROSPECTING] = ConfigMgr::GetBoolDefault("SkillChance.Prospecting", false);
    m_bool_configs[CONFIG_SKILL_MILLING] = ConfigMgr::GetBoolDefault("SkillChance.Milling", false);

    m_int_configs[CONFIG_SKILL_GAIN_CRAFTING]  = ConfigMgr::GetIntDefault("SkillGain.Crafting", 1);

    m_int_configs[CONFIG_SKILL_GAIN_DEFENSE]  = ConfigMgr::GetIntDefault("SkillGain.Defense", 1);

    m_int_configs[CONFIG_SKILL_GAIN_GATHERING]  = ConfigMgr::GetIntDefault("SkillGain.Gathering", 1);

    m_int_configs[CONFIG_SKILL_GAIN_WEAPON]  = ConfigMgr::GetIntDefault("SkillGain.Weapon", 1);

    m_int_configs[CONFIG_MAX_OVERSPEED_PINGS] = ConfigMgr::GetIntDefault("MaxOverspeedPings", 2);
    if (m_int_configs[CONFIG_MAX_OVERSPEED_PINGS] != 0 && m_int_configs[CONFIG_MAX_OVERSPEED_PINGS] < 2)
    {
        sLog->outError(LOG_FILTER_GENERAL, "MaxOverspeedPings (%i) must be in range 2..infinity (or 0 to disable check). Set to 2.", m_int_configs[CONFIG_MAX_OVERSPEED_PINGS]);
        m_int_configs[CONFIG_MAX_OVERSPEED_PINGS] = 2;
    }

    m_bool_configs[CONFIG_SAVE_RESPAWN_TIME_IMMEDIATELY] = ConfigMgr::GetBoolDefault("SaveRespawnTimeImmediately", true);
    m_bool_configs[CONFIG_WEATHER] = ConfigMgr::GetBoolDefault("ActivateWeather", true);

    m_int_configs[CONFIG_DISABLE_BREATHING] = ConfigMgr::GetIntDefault("DisableWaterBreath", SEC_CONSOLE);

    m_bool_configs[CONFIG_ALWAYS_MAX_SKILL_FOR_LEVEL] = ConfigMgr::GetBoolDefault("AlwaysMaxSkillForLevel", false);

    if (reload)
    {
        uint32 val = ConfigMgr::GetIntDefault("Expansion", 1);
        if (val != m_int_configs[CONFIG_EXPANSION])
            sLog->outError(LOG_FILTER_GENERAL, "Expansion option can't be changed at worldserver.conf reload, using current value (%u).", m_int_configs[CONFIG_EXPANSION]);
    }
    else
        m_int_configs[CONFIG_EXPANSION] = ConfigMgr::GetIntDefault("Expansion", 1);

    m_int_configs[CONFIG_CHATFLOOD_MESSAGE_COUNT] = ConfigMgr::GetIntDefault("ChatFlood.MessageCount", 10);
    m_int_configs[CONFIG_CHATFLOOD_MESSAGE_DELAY] = ConfigMgr::GetIntDefault("ChatFlood.MessageDelay", 1);
    m_int_configs[CONFIG_CHATFLOOD_MUTE_TIME]     = ConfigMgr::GetIntDefault("ChatFlood.MuteTime", 10);

    m_int_configs[CONFIG_EVENT_ANNOUNCE] = ConfigMgr::GetIntDefault("Event.Announce", 0);

    m_float_configs[CONFIG_CREATURE_FAMILY_FLEE_ASSISTANCE_RADIUS] = ConfigMgr::GetFloatDefault("CreatureFamilyFleeAssistanceRadius", 30.0f);
    m_float_configs[CONFIG_CREATURE_FAMILY_ASSISTANCE_RADIUS] = ConfigMgr::GetFloatDefault("CreatureFamilyAssistanceRadius", 10.0f);
    m_int_configs[CONFIG_CREATURE_FAMILY_ASSISTANCE_DELAY]  = ConfigMgr::GetIntDefault("CreatureFamilyAssistanceDelay", 1500);
    m_int_configs[CONFIG_CREATURE_FAMILY_FLEE_DELAY]        = ConfigMgr::GetIntDefault("CreatureFamilyFleeDelay", 7000);

    m_int_configs[CONFIG_WORLD_BOSS_LEVEL_DIFF] = ConfigMgr::GetIntDefault("WorldBossLevelDiff", 3);

    // note: disable value (-1) will assigned as 0xFFFFFFF, to prevent overflow at calculations limit it to max possible player level MAX_LEVEL(100)
    m_int_configs[CONFIG_QUEST_LOW_LEVEL_HIDE_DIFF] = ConfigMgr::GetIntDefault("Quests.LowLevelHideDiff", 4);
    if (m_int_configs[CONFIG_QUEST_LOW_LEVEL_HIDE_DIFF] > MAX_LEVEL)
        m_int_configs[CONFIG_QUEST_LOW_LEVEL_HIDE_DIFF] = MAX_LEVEL;
    m_int_configs[CONFIG_QUEST_HIGH_LEVEL_HIDE_DIFF] = ConfigMgr::GetIntDefault("Quests.HighLevelHideDiff", 7);
    if (m_int_configs[CONFIG_QUEST_HIGH_LEVEL_HIDE_DIFF] > MAX_LEVEL)
        m_int_configs[CONFIG_QUEST_HIGH_LEVEL_HIDE_DIFF] = MAX_LEVEL;
    m_bool_configs[CONFIG_QUEST_IGNORE_RAID] = ConfigMgr::GetBoolDefault("Quests.IgnoreRaid", false);
    m_bool_configs[CONFIG_QUEST_IGNORE_AUTO_ACCEPT] = ConfigMgr::GetBoolDefault("Quests.IgnoreAutoAccept", false);
    m_bool_configs[CONFIG_QUEST_IGNORE_AUTO_COMPLETE] = ConfigMgr::GetBoolDefault("Quests.IgnoreAutoComplete", false);

    m_int_configs[CONFIG_RANDOM_BG_RESET_HOUR] = ConfigMgr::GetIntDefault("Battleground.Random.ResetHour", 6);
    if (m_int_configs[CONFIG_RANDOM_BG_RESET_HOUR] > 23)
    {
        sLog->outError(LOG_FILTER_GENERAL, "Battleground.Random.ResetHour (%i) can't be load. Set to 6.", m_int_configs[CONFIG_RANDOM_BG_RESET_HOUR]);
        m_int_configs[CONFIG_RANDOM_BG_RESET_HOUR] = 6;
    }

    m_bool_configs[CONFIG_DETECT_POS_COLLISION] = ConfigMgr::GetBoolDefault("DetectPosCollision", true);

    m_bool_configs[CONFIG_RESTRICTED_LFG_CHANNEL]      = ConfigMgr::GetBoolDefault("Channel.RestrictedLfg", true);
    m_bool_configs[CONFIG_SILENTLY_GM_JOIN_TO_CHANNEL] = ConfigMgr::GetBoolDefault("Channel.SilentlyGMJoin", false);

    m_bool_configs[CONFIG_TALENTS_INSPECTING]           = ConfigMgr::GetBoolDefault("TalentsInspecting", true);
    m_bool_configs[CONFIG_CHAT_FAKE_MESSAGE_PREVENTING] = ConfigMgr::GetBoolDefault("ChatFakeMessagePreventing", false);
    m_int_configs[CONFIG_CHAT_STRICT_LINK_CHECKING_SEVERITY] = ConfigMgr::GetIntDefault("ChatStrictLinkChecking.Severity", 0);
    m_int_configs[CONFIG_CHAT_STRICT_LINK_CHECKING_KICK] = ConfigMgr::GetIntDefault("ChatStrictLinkChecking.Kick", 0);

    m_int_configs[CONFIG_CORPSE_DECAY_NORMAL]    = ConfigMgr::GetIntDefault("Corpse.Decay.NORMAL", 60);
    m_int_configs[CONFIG_CORPSE_DECAY_RARE]      = ConfigMgr::GetIntDefault("Corpse.Decay.RARE", 300);
    m_int_configs[CONFIG_CORPSE_DECAY_ELITE]     = ConfigMgr::GetIntDefault("Corpse.Decay.ELITE", 300);
    m_int_configs[CONFIG_CORPSE_DECAY_RAREELITE] = ConfigMgr::GetIntDefault("Corpse.Decay.RAREELITE", 300);
    m_int_configs[CONFIG_CORPSE_DECAY_WORLDBOSS] = ConfigMgr::GetIntDefault("Corpse.Decay.WORLDBOSS", 3600);

    m_int_configs[CONFIG_DEATH_SICKNESS_LEVEL]           = ConfigMgr::GetIntDefault ("Death.SicknessLevel", 11);
    m_bool_configs[CONFIG_DEATH_CORPSE_RECLAIM_DELAY_PVP] = ConfigMgr::GetBoolDefault("Death.CorpseReclaimDelay.PvP", true);
    m_bool_configs[CONFIG_DEATH_CORPSE_RECLAIM_DELAY_PVE] = ConfigMgr::GetBoolDefault("Death.CorpseReclaimDelay.PvE", true);
    m_bool_configs[CONFIG_DEATH_BONES_WORLD]              = ConfigMgr::GetBoolDefault("Death.Bones.World", true);
    m_bool_configs[CONFIG_DEATH_BONES_BG_OR_ARENA]        = ConfigMgr::GetBoolDefault("Death.Bones.BattlegroundOrArena", true);

    m_bool_configs[CONFIG_DIE_COMMAND_MODE] = ConfigMgr::GetBoolDefault("Die.Command.Mode", true);

    m_float_configs[CONFIG_THREAT_RADIUS] = ConfigMgr::GetFloatDefault("ThreatRadius", 60.0f);

    // always use declined names in the russian client
    m_bool_configs[CONFIG_DECLINED_NAMES_USED] =
        (m_int_configs[CONFIG_REALM_ZONE] == REALM_ZONE_RUSSIAN) ? true : ConfigMgr::GetBoolDefault("DeclinedNames", false);

    m_float_configs[CONFIG_LISTEN_RANGE_SAY]       = ConfigMgr::GetFloatDefault("ListenRange.Say", 25.0f);
    m_float_configs[CONFIG_LISTEN_RANGE_TEXTEMOTE] = ConfigMgr::GetFloatDefault("ListenRange.TextEmote", 25.0f);
    m_float_configs[CONFIG_LISTEN_RANGE_YELL]      = ConfigMgr::GetFloatDefault("ListenRange.Yell", 300.0f);

    m_bool_configs[CONFIG_BATTLEGROUND_CAST_DESERTER]                = ConfigMgr::GetBoolDefault("Battleground.CastDeserter", true);
    m_bool_configs[CONFIG_BATTLEGROUND_QUEUE_ANNOUNCER_ENABLE]       = ConfigMgr::GetBoolDefault("Battleground.QueueAnnouncer.Enable", false);
    m_bool_configs[CONFIG_BATTLEGROUND_QUEUE_ANNOUNCER_PLAYERONLY]   = ConfigMgr::GetBoolDefault("Battleground.QueueAnnouncer.PlayerOnly", false);
    m_int_configs[CONFIG_BATTLEGROUND_INVITATION_TYPE]               = ConfigMgr::GetIntDefault ("Battleground.InvitationType", 0);
    m_int_configs[CONFIG_BATTLEGROUND_PREMATURE_FINISH_TIMER]        = ConfigMgr::GetIntDefault ("Battleground.PrematureFinishTimer", 5 * MINUTE * IN_MILLISECONDS);
    m_int_configs[CONFIG_BATTLEGROUND_PREMADE_GROUP_WAIT_FOR_MATCH]  = ConfigMgr::GetIntDefault ("Battleground.PremadeGroupWaitForMatch", 30 * MINUTE * IN_MILLISECONDS);
    m_bool_configs[CONFIG_BG_XP_FOR_KILL]                            = ConfigMgr::GetBoolDefault("Battleground.GiveXPForKills", false);
    m_int_configs[CONFIG_ARENA_MAX_RATING_DIFFERENCE]                = ConfigMgr::GetIntDefault ("Arena.MaxRatingDifference", 150);
    m_int_configs[CONFIG_ARENA_RATING_DISCARD_TIMER]                 = ConfigMgr::GetIntDefault ("Arena.RatingDiscardTimer", 10 * MINUTE * IN_MILLISECONDS);
    m_int_configs[CONFIG_ARENA_RATED_UPDATE_TIMER]                   = ConfigMgr::GetIntDefault ("Arena.RatedUpdateTimer", 5 * IN_MILLISECONDS);
    m_bool_configs[CONFIG_ARENA_AUTO_DISTRIBUTE_POINTS]              = ConfigMgr::GetBoolDefault("Arena.AutoDistributePoints", false);
    m_int_configs[CONFIG_ARENA_AUTO_DISTRIBUTE_INTERVAL_DAYS]        = ConfigMgr::GetIntDefault ("Arena.AutoDistributeInterval", 7);
    m_bool_configs[CONFIG_ARENA_QUEUE_ANNOUNCER_ENABLE]              = ConfigMgr::GetBoolDefault("Arena.QueueAnnouncer.Enable", false);
    m_bool_configs[CONFIG_ARENA_QUEUE_ANNOUNCER_PLAYERONLY]          = ConfigMgr::GetBoolDefault("Arena.QueueAnnouncer.PlayerOnly", false);
    m_int_configs[CONFIG_ARENA_SEASON_ID]                            = ConfigMgr::GetIntDefault ("Arena.ArenaSeason.ID", 1);
    m_int_configs[CONFIG_ARENA_START_RATING]                         = ConfigMgr::GetIntDefault ("Arena.ArenaStartRating", 0);
    m_int_configs[CONFIG_ARENA_START_PERSONAL_RATING]                = ConfigMgr::GetIntDefault ("Arena.ArenaStartPersonalRating", 1000);
    m_int_configs[CONFIG_ARENA_START_MATCHMAKER_RATING]              = ConfigMgr::GetIntDefault ("Arena.ArenaStartMatchmakerRating", 1500);
    m_bool_configs[CONFIG_ARENA_SEASON_IN_PROGRESS]                  = ConfigMgr::GetBoolDefault("Arena.ArenaSeason.InProgress", true);
    m_bool_configs[CONFIG_ARENA_LOG_EXTENDED_INFO]                   = ConfigMgr::GetBoolDefault("ArenaLog.ExtendedInfo", false);

    m_bool_configs[CONFIG_OFFHAND_CHECK_AT_SPELL_UNLEARN]            = ConfigMgr::GetBoolDefault("OffhandCheckAtSpellUnlearn", true);

    if (int32 clientCacheId = ConfigMgr::GetIntDefault("ClientCacheVersion", 0))
    {
        // overwrite DB/old value
        if (clientCacheId > 0)
        {
            m_int_configs[CONFIG_CLIENTCACHE_VERSION] = clientCacheId;
            sLog->outInfo(LOG_FILTER_GENERAL, "Client cache version set to: %u", clientCacheId);
        }
        else
            sLog->outError(LOG_FILTER_GENERAL, "ClientCacheVersion can't be negative %d, ignored.", clientCacheId);
    }

    m_int_configs[CONFIG_INSTANT_LOGOUT] = ConfigMgr::GetIntDefault("InstantLogout", SEC_MODERATOR);

    m_int_configs[CONFIG_GUILD_EVENT_LOG_COUNT] = ConfigMgr::GetIntDefault("Guild.EventLogRecordsCount", GUILD_EVENTLOG_MAX_RECORDS);
    if (m_int_configs[CONFIG_GUILD_EVENT_LOG_COUNT] > GUILD_EVENTLOG_MAX_RECORDS)
        m_int_configs[CONFIG_GUILD_EVENT_LOG_COUNT] = GUILD_EVENTLOG_MAX_RECORDS;
    m_int_configs[CONFIG_GUILD_BANK_EVENT_LOG_COUNT] = ConfigMgr::GetIntDefault("Guild.BankEventLogRecordsCount", GUILD_BANKLOG_MAX_RECORDS);
    if (m_int_configs[CONFIG_GUILD_BANK_EVENT_LOG_COUNT] > GUILD_BANKLOG_MAX_RECORDS)
        m_int_configs[CONFIG_GUILD_BANK_EVENT_LOG_COUNT] = GUILD_BANKLOG_MAX_RECORDS;

    //visibility on continents
    m_MaxVisibleDistanceOnContinents = ConfigMgr::GetFloatDefault("Visibility.Distance.Continents", DEFAULT_VISIBILITY_DISTANCE);
    if (m_MaxVisibleDistanceOnContinents < 45*sWorld->getRate(RATE_CREATURE_AGGRO))
    {
        sLog->outError(LOG_FILTER_GENERAL, "Visibility.Distance.Continents can't be less max aggro radius %f", 45*sWorld->getRate(RATE_CREATURE_AGGRO));
        m_MaxVisibleDistanceOnContinents = 45*sWorld->getRate(RATE_CREATURE_AGGRO);
    }
    else if (m_MaxVisibleDistanceOnContinents > MAX_VISIBILITY_DISTANCE)
    {
        sLog->outError(LOG_FILTER_GENERAL, "Visibility.Distance.Continents can't be greater %f", MAX_VISIBILITY_DISTANCE);
        m_MaxVisibleDistanceOnContinents = MAX_VISIBILITY_DISTANCE;
    }

    //visibility in instances
    m_MaxVisibleDistanceInInstances = ConfigMgr::GetFloatDefault("Visibility.Distance.Instances", DEFAULT_VISIBILITY_INSTANCE);
    if (m_MaxVisibleDistanceInInstances < 45*sWorld->getRate(RATE_CREATURE_AGGRO))
    {
        sLog->outError(LOG_FILTER_GENERAL, "Visibility.Distance.Instances can't be less max aggro radius %f", 45*sWorld->getRate(RATE_CREATURE_AGGRO));
        m_MaxVisibleDistanceInInstances = 45*sWorld->getRate(RATE_CREATURE_AGGRO);
    }
    else if (m_MaxVisibleDistanceInInstances > MAX_VISIBILITY_DISTANCE)
    {
        sLog->outError(LOG_FILTER_GENERAL, "Visibility.Distance.Instances can't be greater %f", MAX_VISIBILITY_DISTANCE);
        m_MaxVisibleDistanceInInstances = MAX_VISIBILITY_DISTANCE;
    }

    //visibility in BG/Arenas
    m_MaxVisibleDistanceInBGArenas = ConfigMgr::GetFloatDefault("Visibility.Distance.BGArenas", DEFAULT_VISIBILITY_BGARENAS);
    if (m_MaxVisibleDistanceInBGArenas < 45*sWorld->getRate(RATE_CREATURE_AGGRO))
    {
        sLog->outError(LOG_FILTER_GENERAL, "Visibility.Distance.BGArenas can't be less max aggro radius %f", 45*sWorld->getRate(RATE_CREATURE_AGGRO));
        m_MaxVisibleDistanceInBGArenas = 45*sWorld->getRate(RATE_CREATURE_AGGRO);
    }
    else if (m_MaxVisibleDistanceInBGArenas > MAX_VISIBILITY_DISTANCE)
    {
        sLog->outError(LOG_FILTER_GENERAL, "Visibility.Distance.BGArenas can't be greater %f", MAX_VISIBILITY_DISTANCE);
        m_MaxVisibleDistanceInBGArenas = MAX_VISIBILITY_DISTANCE;
    }

    m_visibility_notify_periodOnContinents = ConfigMgr::GetIntDefault("Visibility.Notify.Period.OnContinents", DEFAULT_VISIBILITY_NOTIFY_PERIOD);
    m_visibility_notify_periodInInstances = ConfigMgr::GetIntDefault("Visibility.Notify.Period.InInstances",   DEFAULT_VISIBILITY_NOTIFY_PERIOD);
    m_visibility_notify_periodInBGArenas = ConfigMgr::GetIntDefault("Visibility.Notify.Period.InBGArenas",    DEFAULT_VISIBILITY_NOTIFY_PERIOD);

    ///- Load the CharDelete related config options
    m_int_configs[CONFIG_CHARDELETE_METHOD] = ConfigMgr::GetIntDefault("CharDelete.Method", 0);
    m_int_configs[CONFIG_CHARDELETE_MIN_LEVEL] = ConfigMgr::GetIntDefault("CharDelete.MinLevel", 0);
    m_int_configs[CONFIG_CHARDELETE_KEEP_DAYS] = ConfigMgr::GetIntDefault("CharDelete.KeepDays", 30);

    ///- Read the "Data" directory from the config file
    std::string dataPath = ConfigMgr::GetStringDefault("DataDir", "./");
    if (dataPath.at(dataPath.length()-1) != '/' && dataPath.at(dataPath.length()-1) != '\\')
        dataPath.push_back('/');

    if (reload)
    {
        if (dataPath != m_dataPath)
            sLog->outError(LOG_FILTER_GENERAL, "DataDir option can't be changed at worldserver.conf reload, using current value (%s).", m_dataPath.c_str());
    }
    else
    {
        m_dataPath = dataPath;
        sLog->outInfo(LOG_FILTER_GENERAL, "Using DataDir %s", m_dataPath.c_str());
    }

    m_bool_configs[CONFIG_VMAP_INDOOR_CHECK] = ConfigMgr::GetBoolDefault("vmap.enableIndoorCheck", 0);
    bool enableIndoor = ConfigMgr::GetBoolDefault("vmap.enableIndoorCheck", true);
    bool enableLOS = ConfigMgr::GetBoolDefault("vmap.enableLOS", true);
    bool enableHeight = ConfigMgr::GetBoolDefault("vmap.enableHeight", true);
    bool enablePetLOS = ConfigMgr::GetBoolDefault("vmap.petLOS", true);
    std::string ignoreSpellIds = ConfigMgr::GetStringDefault("vmap.ignoreSpellIds", "");

    if (!enableHeight)
        sLog->outError(LOG_FILTER_GENERAL, "VMap height checking disabled! Creatures movements and other various things WILL be broken! Expect no support.");

    VMAP::VMapFactory::createOrGetVMapManager()->setEnableLineOfSightCalc(enableLOS);
    VMAP::VMapFactory::createOrGetVMapManager()->setEnableHeightCalc(enableHeight);
    VMAP::VMapFactory::preventSpellsFromBeingTestedForLoS(ignoreSpellIds.c_str());
    sLog->outInfo(LOG_FILTER_GENERAL, "WORLD: VMap support included. LineOfSight:%i, getHeight:%i, indoorCheck:%i PetLOS:%i", enableLOS, enableHeight, enableIndoor, enablePetLOS);
    sLog->outInfo(LOG_FILTER_GENERAL, "WORLD: VMap data directory is: %svmaps", m_dataPath.c_str());

    m_int_configs[CONFIG_MAX_WHO] = ConfigMgr::GetIntDefault("MaxWhoListReturns", 49);
    m_bool_configs[CONFIG_PET_LOS] = ConfigMgr::GetBoolDefault("vmap.petLOS", true);
    m_bool_configs[CONFIG_START_ALL_SPELLS] = ConfigMgr::GetBoolDefault("PlayerStart.AllSpells", false);
    if (m_bool_configs[CONFIG_START_ALL_SPELLS])
        sLog->outInfo(LOG_FILTER_GENERAL, "WORLD: WARNING: PlayerStart.AllSpells enabled - may not function as intended!");
    m_int_configs[CONFIG_HONOR_AFTER_DUEL] = ConfigMgr::GetIntDefault("HonorPointsAfterDuel", 0);
    m_bool_configs[CONFIG_START_ALL_EXPLORED] = ConfigMgr::GetBoolDefault("PlayerStart.MapsExplored", false);
    m_bool_configs[CONFIG_START_ALL_REP] = ConfigMgr::GetBoolDefault("PlayerStart.AllReputation", false);
    m_bool_configs[CONFIG_ALWAYS_MAXSKILL] = ConfigMgr::GetBoolDefault("AlwaysMaxWeaponSkill", false);
    m_bool_configs[CONFIG_PVP_TOKEN_ENABLE] = ConfigMgr::GetBoolDefault("PvPToken.Enable", false);
    m_int_configs[CONFIG_PVP_TOKEN_MAP_TYPE] = ConfigMgr::GetIntDefault("PvPToken.MapAllowType", 4);
    m_int_configs[CONFIG_PVP_TOKEN_ID] = ConfigMgr::GetIntDefault("PvPToken.ItemID", 29434);
    m_int_configs[CONFIG_PVP_TOKEN_COUNT] = ConfigMgr::GetIntDefault("PvPToken.ItemCount", 1);
    if (m_int_configs[CONFIG_PVP_TOKEN_COUNT] < 1)
        m_int_configs[CONFIG_PVP_TOKEN_COUNT] = 1;

    m_bool_configs[CONFIG_NO_RESET_TALENT_COST] = ConfigMgr::GetBoolDefault("NoResetTalentsCost", false);
    m_bool_configs[CONFIG_SHOW_KICK_IN_WORLD] = ConfigMgr::GetBoolDefault("ShowKickInWorld", false);
    m_int_configs[CONFIG_INTERVAL_LOG_UPDATE] = ConfigMgr::GetIntDefault("RecordUpdateTimeDiffInterval", 60000);
    m_int_configs[CONFIG_MIN_LOG_UPDATE] = ConfigMgr::GetIntDefault("MinRecordUpdateTimeDiff", 100);
    m_int_configs[CONFIG_NUMTHREADS] = ConfigMgr::GetIntDefault("MapUpdate.Threads", 1);
    m_int_configs[CONFIG_MAX_RESULTS_LOOKUP_COMMANDS] = ConfigMgr::GetIntDefault("Command.LookupMaxResults", 0);

    // chat logging
    m_bool_configs[CONFIG_CHATLOG_CHANNEL] = ConfigMgr::GetBoolDefault("ChatLogs.Channel", false);
    m_bool_configs[CONFIG_CHATLOG_WHISPER] = ConfigMgr::GetBoolDefault("ChatLogs.Whisper", false);
    m_bool_configs[CONFIG_CHATLOG_SYSCHAN] = ConfigMgr::GetBoolDefault("ChatLogs.SysChan", false);
    m_bool_configs[CONFIG_CHATLOG_PARTY] = ConfigMgr::GetBoolDefault("ChatLogs.Party", false);
    m_bool_configs[CONFIG_CHATLOG_RAID] = ConfigMgr::GetBoolDefault("ChatLogs.Raid", false);
    m_bool_configs[CONFIG_CHATLOG_GUILD] = ConfigMgr::GetBoolDefault("ChatLogs.Guild", false);
    m_bool_configs[CONFIG_CHATLOG_PUBLIC] = ConfigMgr::GetBoolDefault("ChatLogs.Public", false);
    m_bool_configs[CONFIG_CHATLOG_ADDON] = ConfigMgr::GetBoolDefault("ChatLogs.Addon", false);
    m_bool_configs[CONFIG_CHATLOG_BGROUND] = ConfigMgr::GetBoolDefault("ChatLogs.Battleground", false);

    // Warden
    m_bool_configs[CONFIG_WARDEN_ENABLED]              = ConfigMgr::GetBoolDefault("Warden.Enabled", false);
    m_int_configs[CONFIG_WARDEN_NUM_MEM_CHECKS]        = ConfigMgr::GetIntDefault("Warden.NumMemChecks", 3);
    m_int_configs[CONFIG_WARDEN_NUM_OTHER_CHECKS]      = ConfigMgr::GetIntDefault("Warden.NumOtherChecks", 7);
    m_int_configs[CONFIG_WARDEN_CLIENT_BAN_DURATION]   = ConfigMgr::GetIntDefault("Warden.BanDuration", 86400);
    m_int_configs[CONFIG_WARDEN_CLIENT_CHECK_HOLDOFF]  = ConfigMgr::GetIntDefault("Warden.ClientCheckHoldOff", 30);
    m_int_configs[CONFIG_WARDEN_CLIENT_FAIL_ACTION]    = ConfigMgr::GetIntDefault("Warden.ClientCheckFailAction", 0);
    m_int_configs[CONFIG_WARDEN_CLIENT_RESPONSE_DELAY] = ConfigMgr::GetIntDefault("Warden.ClientResponseDelay", 600);

    // Dungeon finder
    m_bool_configs[CONFIG_DUNGEON_FINDER_ENABLE] = ConfigMgr::GetBoolDefault("DungeonFinder.Enable", false);

    // DBC_ItemAttributes
    m_bool_configs[CONFIG_DBC_ENFORCE_ITEM_ATTRIBUTES] = ConfigMgr::GetBoolDefault("DBC.EnforceItemAttributes", true);

    // Max instances per hour
    m_int_configs[CONFIG_MAX_INSTANCES_PER_HOUR] = ConfigMgr::GetIntDefault("AccountInstancesPerHour", 5);

    // AutoBroadcast
    m_bool_configs[CONFIG_AUTOBROADCAST] = ConfigMgr::GetBoolDefault("AutoBroadcast.On", false);
    m_int_configs[CONFIG_AUTOBROADCAST_CENTER] = ConfigMgr::GetIntDefault("AutoBroadcast.Center", 0);
    m_int_configs[CONFIG_AUTOBROADCAST_INTERVAL] = ConfigMgr::GetIntDefault("AutoBroadcast.Timer", 60000);

    // MySQL ping time interval
    m_int_configs[CONFIG_DB_PING_INTERVAL] = ConfigMgr::GetIntDefault("MaxPingTime", 30);

    // misc
    m_bool_configs[CONFIG_PDUMP_NO_PATHS] = ConfigMgr::GetBoolDefault("PlayerDump.DisallowPaths", true);
    m_bool_configs[CONFIG_PDUMP_NO_OVERWRITE] = ConfigMgr::GetBoolDefault("PlayerDump.DisallowOverwrite", true);

    // call ScriptMgr if we're reloading the configuration
    if (reload)
        sScriptMgr->OnConfigLoad(reload);
}

extern void LoadGameObjectModelList();

/// Initialize the World
void World::SetInitialWorldSettings()
{
    ///- Server startup begin
    uint32 startupBegin = getMSTime();

    ///- Initialize the random number generator
    srand((unsigned int)time(NULL));

    ///- Initialize config settings
    LoadConfigSettings();

    ///- Initialize Allowed Security Level
    LoadDBAllowedSecurityLevel();

    ///- Init highest guids before any table loading to prevent using not initialized guids in some code.
    sObjectMgr->SetHighestGuids();

    ///- Check the existence of the map files for all races' startup areas.
    if (!MapManager::ExistMapAndVMap(0, -6240.32f, 331.033f)
        || !MapManager::ExistMapAndVMap(0, -8949.95f, -132.493f)
        || !MapManager::ExistMapAndVMap(1, -618.518f, -4251.67f)
        || !MapManager::ExistMapAndVMap(0, 1676.35f, 1677.45f)
        || !MapManager::ExistMapAndVMap(1, 10311.3f, 832.463f)
        || !MapManager::ExistMapAndVMap(1, -2917.58f, -257.98f)
        || (m_int_configs[CONFIG_EXPANSION] && (
            !MapManager::ExistMapAndVMap(530, 10349.6f, -6357.29f) ||
            !MapManager::ExistMapAndVMap(530, -3961.64f, -13931.2f))))
    {
        sLog->outError(LOG_FILTER_GENERAL, "Correct *.map files not found in path '%smaps' or *.vmtree/*.vmtile files in '%svmaps'. Please place *.map/*.vmtree/*.vmtile files in appropriate directories or correct the DataDir value in the worldserver.conf file.", m_dataPath.c_str(), m_dataPath.c_str());
        exit(1);
    }

    ///- Initialize pool manager
    sPoolMgr->Initialize();

    ///- Initialize game event manager
    sGameEventMgr->Initialize();

    ///- Loading strings. Getting no records means core load has to be canceled because no error message can be output.

    sLog->outInfo(LOG_FILTER_GENERAL, "Loading Trinity strings...");
    if (!sObjectMgr->LoadTrinityStrings())
        exit(1);                                            // Error message displayed in function already

    ///- Update the realm entry in the database with the realm type from the config file
    //No SQL injection as values are treated as integers

    // not send custom type REALM_FFA_PVP to realm list
    uint32 server_type = IsFFAPvPRealm() ? REALM_TYPE_PVP : getIntConfig(CONFIG_GAME_TYPE);
    uint32 realm_zone = getIntConfig(CONFIG_REALM_ZONE);

    LoginDatabase.PExecute("UPDATE realmlist SET icon = %u, timezone = %u WHERE id = '%d'", server_type, realm_zone, realmID);      // One-time query

    ///- Remove the bones (they should not exist in DB though) and old corpses after a restart
    PreparedStatement* stmt = CharacterDatabase.GetPreparedStatement(CHAR_DEL_OLD_CORPSES);
    stmt->setUInt32(0, 3 * DAY);
    CharacterDatabase.Execute(stmt);

    ///- Load the DBC files
    sLog->outInfo(LOG_FILTER_GENERAL, "Initialize data stores...");
    LoadDBCStores(m_dataPath);
    LoadDB2Stores(m_dataPath);
    DetectDBCLang();

    sLog->outInfo(LOG_FILTER_GENERAL, "Loading spell dbc data corrections...");
    sSpellMgr->LoadDbcDataCorrections();

    sLog->outInfo(LOG_FILTER_GENERAL, "Loading SpellInfo store...");
    sSpellMgr->LoadSpellInfoStore();

    sLog->outInfo(LOG_FILTER_GENERAL, "Loading SkillLineAbilityMultiMap Data...");
    sSpellMgr->LoadSkillLineAbilityMap();

    sLog->outInfo(LOG_FILTER_GENERAL, "Loading spell custom attributes...");
    sSpellMgr->LoadSpellCustomAttr();

    sLog->outInfo(LOG_FILTER_GENERAL, "Loading GameObject models...");
    LoadGameObjectModelList();

    sLog->outInfo(LOG_FILTER_GENERAL, "Loading Script Names...");
    sObjectMgr->LoadScriptNames();

    sLog->outInfo(LOG_FILTER_GENERAL, "Loading Instance Template...");
    sObjectMgr->LoadInstanceTemplate();

    // Must be called before `creature_respawn`/`gameobject_respawn` tables
    sLog->outInfo(LOG_FILTER_GENERAL, "Loading instances...");
    sInstanceSaveMgr->LoadInstances();

    sLog->outInfo(LOG_FILTER_GENERAL, "Loading Localization strings...");
    uint32 oldMSTime = getMSTime();
    sObjectMgr->LoadCreatureLocales();
    sObjectMgr->LoadGameObjectLocales();
    sObjectMgr->LoadItemLocales();
    sObjectMgr->LoadQuestLocales();
    sObjectMgr->LoadNpcTextLocales();
    sObjectMgr->LoadPageTextLocales();
    sObjectMgr->LoadGossipMenuItemsLocales();
    sObjectMgr->LoadPointOfInterestLocales();

    sObjectMgr->SetDBCLocaleIndex(GetDefaultDbcLocale());        // Get once for all the locale index of DBC language (console/broadcasts)
    sLog->outInfo(LOG_FILTER_GENERAL, ">> Localization strings loaded in %u ms", GetMSTimeDiffToNow(oldMSTime));


    sLog->outInfo(LOG_FILTER_GENERAL, "Loading Page Texts...");
    sObjectMgr->LoadPageTexts();

    sLog->outInfo(LOG_FILTER_GENERAL, "Loading Game Object Templates...");         // must be after LoadPageTexts
    sObjectMgr->LoadGameObjectTemplate();

    sLog->outInfo(LOG_FILTER_GENERAL, "Loading Spell Rank Data...");
    sSpellMgr->LoadSpellRanks();

    sLog->outInfo(LOG_FILTER_GENERAL, "Loading Spell Required Data...");
    sSpellMgr->LoadSpellRequired();

    sLog->outInfo(LOG_FILTER_GENERAL, "Loading Spell Group types...");
    sSpellMgr->LoadSpellGroups();

    sLog->outInfo(LOG_FILTER_GENERAL, "Loading Spell Learn Skills...");
    sSpellMgr->LoadSpellLearnSkills();                           // must be after LoadSpellRanks

    sLog->outInfo(LOG_FILTER_GENERAL, "Loading Spell Learn Spells...");
    sSpellMgr->LoadSpellLearnSpells();

    sLog->outInfo(LOG_FILTER_GENERAL, "Loading Spell Proc Event conditions...");
    sSpellMgr->LoadSpellProcEvents();

    sLog->outInfo(LOG_FILTER_GENERAL, "Loading Spell Proc conditions and data...");
    sSpellMgr->LoadSpellProcs();

    sLog->outInfo(LOG_FILTER_GENERAL, "Loading Spell Bonus Data...");
    sSpellMgr->LoadSpellBonusess();

    sLog->outInfo(LOG_FILTER_GENERAL, "Loading Aggro Spells Definitions...");
    sSpellMgr->LoadSpellThreats();

    sLog->outInfo(LOG_FILTER_GENERAL, "Loading Spell Group Stack Rules...");
    sSpellMgr->LoadSpellGroupStackRules();

    sLog->outInfo(LOG_FILTER_GENERAL, "Loading NPC Texts...");
    sObjectMgr->LoadGossipText();

    sLog->outInfo(LOG_FILTER_GENERAL, "Loading Enchant Spells Proc datas...");
    sSpellMgr->LoadSpellEnchantProcData();

    sLog->outInfo(LOG_FILTER_GENERAL, "Loading Item Random Enchantments Table...");
    LoadRandomEnchantmentsTable();

<<<<<<< HEAD
    sLog->outString("Loading Disables...");
    DisableMgr::LoadDisables();                                 // must be before loading quests and items

    sLog->outString("Loading Items...");                        // must be after LoadRandomEnchantmentsTable and LoadPageTexts
    sObjectMgr->LoadItemTemplates();

    sLog->outString("Loading Item Extra Data...");              // must be after LoadItemPrototypes
    sObjectMgr->LoadItemTemplateAddon();

    sLog->outString("Loading Item Scripts...");                 // must be after LoadItemPrototypes
    sObjectMgr->LoadItemScriptNames();
=======
    sLog->outInfo(LOG_FILTER_GENERAL, "Loading Disables");
    DisableMgr::LoadDisables();                                  // must be before loading quests and items

    sLog->outInfo(LOG_FILTER_GENERAL, "Loading Items...");                         // must be after LoadRandomEnchantmentsTable and LoadPageTexts
    sObjectMgr->LoadItemTemplates();

    sLog->outInfo(LOG_FILTER_GENERAL, "Loading Item set names...");                // must be after LoadItemPrototypes
    sObjectMgr->LoadItemSetNames();
>>>>>>> f8cd39b2

    sLog->outInfo(LOG_FILTER_GENERAL, "Loading Creature Model Based Info Data...");
    sObjectMgr->LoadCreatureModelInfo();

    sLog->outInfo(LOG_FILTER_GENERAL, "Loading Equipment templates...");
    sObjectMgr->LoadEquipmentTemplates();

    sLog->outInfo(LOG_FILTER_GENERAL, "Loading Creature templates...");
    sObjectMgr->LoadCreatureTemplates();

    sLog->outInfo(LOG_FILTER_GENERAL, "Loading Creature template addons...");
    sObjectMgr->LoadCreatureTemplateAddons();

    sLog->outInfo(LOG_FILTER_GENERAL, "Loading Reputation Reward Rates...");
    sObjectMgr->LoadReputationRewardRate();

    sLog->outInfo(LOG_FILTER_GENERAL, "Loading Creature Reputation OnKill Data...");
    sObjectMgr->LoadReputationOnKill();

    sLog->outInfo(LOG_FILTER_GENERAL, "Loading Reputation Spillover Data...");
    sObjectMgr->LoadReputationSpilloverTemplate();

    sLog->outInfo(LOG_FILTER_GENERAL, "Loading Points Of Interest Data...");
    sObjectMgr->LoadPointsOfInterest();

    sLog->outInfo(LOG_FILTER_GENERAL, "Loading Creature Base Stats...");
    sObjectMgr->LoadCreatureClassLevelStats();

    sLog->outInfo(LOG_FILTER_GENERAL, "Loading Creature Data...");
    sObjectMgr->LoadCreatures();

    sLog->outInfo(LOG_FILTER_GENERAL, "Loading pet levelup spells...");
    sSpellMgr->LoadPetLevelupSpellMap();

    sLog->outInfo(LOG_FILTER_GENERAL, "Loading pet default spells additional to levelup spells...");
    sSpellMgr->LoadPetDefaultSpells();

    sLog->outInfo(LOG_FILTER_GENERAL, "Loading Creature Addon Data...");
    sObjectMgr->LoadCreatureAddons();                            // must be after LoadCreatureTemplates() and LoadCreatures()

    sLog->outInfo(LOG_FILTER_GENERAL, "Loading Gameobject Data...");
    sObjectMgr->LoadGameobjects();

    sLog->outInfo(LOG_FILTER_GENERAL, "Loading Creature Linked Respawn...");
    sObjectMgr->LoadLinkedRespawn();                             // must be after LoadCreatures(), LoadGameObjects()

    sLog->outInfo(LOG_FILTER_GENERAL, "Loading Weather Data...");
    WeatherMgr::LoadWeatherData();

    sLog->outInfo(LOG_FILTER_GENERAL, "Loading Quests...");
    sObjectMgr->LoadQuests();                                    // must be loaded after DBCs, creature_template, item_template, gameobject tables

    sLog->outInfo(LOG_FILTER_GENERAL, "Checking Quest Disables");
    DisableMgr::CheckQuestDisables();                           // must be after loading quests

    sLog->outInfo(LOG_FILTER_GENERAL, "Loading Quest POI");
    sObjectMgr->LoadQuestPOI();

    sLog->outInfo(LOG_FILTER_GENERAL, "Loading Quests Relations...");
    sObjectMgr->LoadQuestRelations();                            // must be after quest load

    sLog->outInfo(LOG_FILTER_GENERAL, "Loading Objects Pooling Data...");
    sPoolMgr->LoadFromDB();

    sLog->outInfo(LOG_FILTER_GENERAL, "Loading Game Event Data...");               // must be after loading pools fully
    sGameEventMgr->LoadFromDB();

    sLog->outInfo(LOG_FILTER_GENERAL, "Loading UNIT_NPC_FLAG_SPELLCLICK Data..."); // must be after LoadQuests
    sObjectMgr->LoadNPCSpellClickSpells();

    sLog->outInfo(LOG_FILTER_GENERAL, "Loading Vehicle Template Accessories...");
    sObjectMgr->LoadVehicleTemplateAccessories();                // must be after LoadCreatureTemplates() and LoadNPCSpellClickSpells()

    sLog->outInfo(LOG_FILTER_GENERAL, "Loading Vehicle Accessories...");
    sObjectMgr->LoadVehicleAccessories();                       // must be after LoadCreatureTemplates() and LoadNPCSpellClickSpells()

    sLog->outInfo(LOG_FILTER_GENERAL, "Loading Dungeon boss data...");
    sObjectMgr->LoadInstanceEncounters();

    sLog->outInfo(LOG_FILTER_GENERAL, "Loading LFG rewards...");
    sLFGMgr->LoadRewards();

    sLog->outInfo(LOG_FILTER_GENERAL, "Loading SpellArea Data...");                // must be after quest load
    sSpellMgr->LoadSpellAreas();

    sLog->outInfo(LOG_FILTER_GENERAL, "Loading AreaTrigger definitions...");
    sObjectMgr->LoadAreaTriggerTeleports();

    sLog->outInfo(LOG_FILTER_GENERAL, "Loading Access Requirements...");
    sObjectMgr->LoadAccessRequirements();                        // must be after item template load

    sLog->outInfo(LOG_FILTER_GENERAL, "Loading Quest Area Triggers...");
    sObjectMgr->LoadQuestAreaTriggers();                         // must be after LoadQuests

    sLog->outInfo(LOG_FILTER_GENERAL, "Loading Tavern Area Triggers...");
    sObjectMgr->LoadTavernAreaTriggers();

    sLog->outInfo(LOG_FILTER_GENERAL, "Loading AreaTrigger script names...");
    sObjectMgr->LoadAreaTriggerScripts();

    sLog->outInfo(LOG_FILTER_GENERAL, "Loading Graveyard-zone links...");
    sObjectMgr->LoadGraveyardZones();

    sLog->outInfo(LOG_FILTER_GENERAL, "Loading spell pet auras...");
    sSpellMgr->LoadSpellPetAuras();

    sLog->outInfo(LOG_FILTER_GENERAL, "Loading Spell target coordinates...");
    sSpellMgr->LoadSpellTargetPositions();

    sLog->outInfo(LOG_FILTER_GENERAL, "Loading enchant custom attributes...");
    sSpellMgr->LoadEnchantCustomAttr();

    sLog->outInfo(LOG_FILTER_GENERAL, "Loading linked spells...");
    sSpellMgr->LoadSpellLinked();

    sLog->outInfo(LOG_FILTER_GENERAL, "Loading Player Create Data...");
    sObjectMgr->LoadPlayerInfo();

    sLog->outInfo(LOG_FILTER_GENERAL, "Loading Exploration BaseXP Data...");
    sObjectMgr->LoadExplorationBaseXP();

    sLog->outInfo(LOG_FILTER_GENERAL, "Loading Pet Name Parts...");
    sObjectMgr->LoadPetNames();

    CharacterDatabaseCleaner::CleanDatabase();

    sLog->outInfo(LOG_FILTER_GENERAL, "Loading the max pet number...");
    sObjectMgr->LoadPetNumber();

    sLog->outInfo(LOG_FILTER_GENERAL, "Loading pet level stats...");
    sObjectMgr->LoadPetLevelInfo();

    sLog->outInfo(LOG_FILTER_GENERAL, "Loading Player Corpses...");
    sObjectMgr->LoadCorpses();

    sLog->outInfo(LOG_FILTER_GENERAL, "Loading Player level dependent mail rewards...");
    sObjectMgr->LoadMailLevelRewards();

    // Loot tables
    LoadLootTables();

    sLog->outInfo(LOG_FILTER_GENERAL, "Loading Skill Discovery Table...");
    LoadSkillDiscoveryTable();

    sLog->outInfo(LOG_FILTER_GENERAL, "Loading Skill Extra Item Table...");
    LoadSkillExtraItemTable();

    sLog->outInfo(LOG_FILTER_GENERAL, "Loading Skill Fishing base level requirements...");
    sObjectMgr->LoadFishingBaseSkillLevel();

    sLog->outInfo(LOG_FILTER_GENERAL, "Loading Achievements...");
    sAchievementMgr->LoadAchievementReferenceList();
    sLog->outInfo(LOG_FILTER_GENERAL, "Loading Achievement Criteria Lists...");
    sAchievementMgr->LoadAchievementCriteriaList();
    sLog->outInfo(LOG_FILTER_GENERAL, "Loading Achievement Criteria Data...");
    sAchievementMgr->LoadAchievementCriteriaData();
    sLog->outInfo(LOG_FILTER_GENERAL, "Loading Achievement Rewards...");
    sAchievementMgr->LoadRewards();
    sLog->outInfo(LOG_FILTER_GENERAL, "Loading Achievement Reward Locales...");
    sAchievementMgr->LoadRewardLocales();
    sLog->outInfo(LOG_FILTER_GENERAL, "Loading Completed Achievements...");
    sAchievementMgr->LoadCompletedAchievements();

    // Delete expired auctions before loading
    sLog->outInfo(LOG_FILTER_GENERAL, "Deleting expired auctions...");
    sAuctionMgr->DeleteExpiredAuctionsAtStartup();

    ///- Load dynamic data tables from the database
    sLog->outInfo(LOG_FILTER_GENERAL, "Loading Item Auctions...");
    sAuctionMgr->LoadAuctionItems();
    sLog->outInfo(LOG_FILTER_GENERAL, "Loading Auctions...");
    sAuctionMgr->LoadAuctions();

    sGuildMgr->LoadGuilds();

    sLog->outInfo(LOG_FILTER_GENERAL, "Loading ArenaTeams...");
    sArenaTeamMgr->LoadArenaTeams();

    sLog->outInfo(LOG_FILTER_GENERAL, "Loading Groups...");
    sGroupMgr->LoadGroups();

    sLog->outInfo(LOG_FILTER_GENERAL, "Loading ReservedNames...");
    sObjectMgr->LoadReservedPlayersNames();

    sLog->outInfo(LOG_FILTER_GENERAL, "Loading GameObjects for quests...");
    sObjectMgr->LoadGameObjectForQuests();

    sLog->outInfo(LOG_FILTER_GENERAL, "Loading BattleMasters...");
    sBattlegroundMgr->LoadBattleMastersEntry();

    sLog->outInfo(LOG_FILTER_GENERAL, "Loading GameTeleports...");
    sObjectMgr->LoadGameTele();

    sLog->outInfo(LOG_FILTER_GENERAL, "Loading Gossip menu...");
    sObjectMgr->LoadGossipMenu();

    sLog->outInfo(LOG_FILTER_GENERAL, "Loading Gossip menu options...");
    sObjectMgr->LoadGossipMenuItems();

    sLog->outInfo(LOG_FILTER_GENERAL, "Loading Vendors...");
    sObjectMgr->LoadVendors();                                   // must be after load CreatureTemplate and ItemTemplate

    sLog->outInfo(LOG_FILTER_GENERAL, "Loading Trainers...");
    sObjectMgr->LoadTrainerSpell();                              // must be after load CreatureTemplate

    sLog->outInfo(LOG_FILTER_GENERAL, "Loading Waypoints...");
    sWaypointMgr->Load();

    sLog->outInfo(LOG_FILTER_GENERAL, "Loading SmartAI Waypoints...");
    sSmartWaypointMgr->LoadFromDB();

    sLog->outInfo(LOG_FILTER_GENERAL, "Loading Creature Formations...");
    sFormationMgr->LoadCreatureFormations();

    sLog->outInfo(LOG_FILTER_GENERAL, "Loading World States...");              // must be loaded before battleground, outdoor PvP and conditions
    LoadWorldStates();

    sLog->outInfo(LOG_FILTER_GENERAL, "Loading Conditions...");
    sConditionMgr->LoadConditions();

    sLog->outInfo(LOG_FILTER_GENERAL, "Loading faction change achievement pairs...");
    sObjectMgr->LoadFactionChangeAchievements();

    sLog->outInfo(LOG_FILTER_GENERAL, "Loading faction change spell pairs...");
    sObjectMgr->LoadFactionChangeSpells();

    sLog->outInfo(LOG_FILTER_GENERAL, "Loading faction change item pairs...");
    sObjectMgr->LoadFactionChangeItems();

    sLog->outInfo(LOG_FILTER_GENERAL, "Loading faction change reputation pairs...");
    sObjectMgr->LoadFactionChangeReputations();

    sLog->outInfo(LOG_FILTER_GENERAL, "Loading GM tickets...");
    sTicketMgr->LoadTickets();

    sLog->outInfo(LOG_FILTER_GENERAL, "Loading GM surveys...");
    sTicketMgr->LoadSurveys();

    sLog->outInfo(LOG_FILTER_GENERAL, "Loading client addons...");
    AddonMgr::LoadFromDB();

    ///- Handle outdated emails (delete/return)
    sLog->outInfo(LOG_FILTER_GENERAL, "Returning old mails...");
    sObjectMgr->ReturnOrDeleteOldMails(false);

    sLog->outInfo(LOG_FILTER_GENERAL, "Loading Autobroadcasts...");
    LoadAutobroadcasts();

    ///- Load and initialize scripts
    sObjectMgr->LoadQuestStartScripts();                         // must be after load Creature/Gameobject(Template/Data) and QuestTemplate
    sObjectMgr->LoadQuestEndScripts();                           // must be after load Creature/Gameobject(Template/Data) and QuestTemplate
    sObjectMgr->LoadSpellScripts();                              // must be after load Creature/Gameobject(Template/Data)
    sObjectMgr->LoadGameObjectScripts();                         // must be after load Creature/Gameobject(Template/Data)
    sObjectMgr->LoadEventScripts();                              // must be after load Creature/Gameobject(Template/Data)
    sObjectMgr->LoadWaypointScripts();

    sLog->outInfo(LOG_FILTER_GENERAL, "Loading Scripts text locales...");      // must be after Load*Scripts calls
    sObjectMgr->LoadDbScriptStrings();

    sLog->outInfo(LOG_FILTER_GENERAL, "Loading CreatureEventAI Texts...");
    sEventAIMgr->LoadCreatureEventAI_Texts();

    sLog->outInfo(LOG_FILTER_GENERAL, "Loading CreatureEventAI Summons...");
    sEventAIMgr->LoadCreatureEventAI_Summons();

    sLog->outInfo(LOG_FILTER_GENERAL, "Loading CreatureEventAI Scripts...");
    sEventAIMgr->LoadCreatureEventAI_Scripts();

    sLog->outInfo(LOG_FILTER_GENERAL, "Loading spell script names...");
    sObjectMgr->LoadSpellScriptNames();

    sLog->outInfo(LOG_FILTER_GENERAL, "Loading Creature Texts...");
    sCreatureTextMgr->LoadCreatureTexts();

    sLog->outInfo(LOG_FILTER_GENERAL, "Loading Creature Text Locales...");
    sCreatureTextMgr->LoadCreatureTextLocales();

    sLog->outInfo(LOG_FILTER_GENERAL, "Initializing Scripts...");
    sScriptMgr->Initialize();
    sScriptMgr->OnConfigLoad(false);                                // must be done after the ScriptMgr has been properly initialized

    sLog->outInfo(LOG_FILTER_GENERAL, "Validating spell scripts...");
    sObjectMgr->ValidateSpellScripts();

    sLog->outInfo(LOG_FILTER_GENERAL, "Loading SmartAI scripts...");
    sSmartScriptMgr->LoadSmartAIFromDB();

    sLog->outInfo(LOG_FILTER_GENERAL, "Loading Calendar data...");
    sCalendarMgr->LoadFromDB();

    ///- Initialize game time and timers
    sLog->outInfo(LOG_FILTER_GENERAL, "Initialize game time and timers");
    m_gameTime = time(NULL);
    m_startTime = m_gameTime;

    LoginDatabase.PExecute("INSERT INTO uptime (realmid, starttime, uptime, revision) VALUES(%u, %u, 0, '%s')",
                            realmID, uint32(m_startTime), _FULLVERSION);       // One-time query

    m_timers[WUPDATE_WEATHERS].SetInterval(1*IN_MILLISECONDS);
    m_timers[WUPDATE_AUCTIONS].SetInterval(MINUTE*IN_MILLISECONDS);
    m_timers[WUPDATE_UPTIME].SetInterval(m_int_configs[CONFIG_UPTIME_UPDATE]*MINUTE*IN_MILLISECONDS);
                                                            //Update "uptime" table based on configuration entry in minutes.
    m_timers[WUPDATE_CORPSES].SetInterval(20 * MINUTE * IN_MILLISECONDS);
                                                            //erase corpses every 20 minutes
    m_timers[WUPDATE_CLEANDB].SetInterval(m_int_configs[CONFIG_LOGDB_CLEARINTERVAL]*MINUTE*IN_MILLISECONDS);
                                                            // clean logs table every 14 days by default
    m_timers[WUPDATE_AUTOBROADCAST].SetInterval(getIntConfig(CONFIG_AUTOBROADCAST_INTERVAL));
    m_timers[WUPDATE_DELETECHARS].SetInterval(DAY*IN_MILLISECONDS); // check for chars to delete every day

    m_timers[WUPDATE_PINGDB].SetInterval(getIntConfig(CONFIG_DB_PING_INTERVAL)*MINUTE*IN_MILLISECONDS);    // Mysql ping time in minutes

    //to set mailtimer to return mails every day between 4 and 5 am
    //mailtimer is increased when updating auctions
    //one second is 1000 -(tested on win system)
    //TODO: Get rid of magic numbers
    mail_timer = ((((localtime(&m_gameTime)->tm_hour + 20) % 24)* HOUR * IN_MILLISECONDS) / m_timers[WUPDATE_AUCTIONS].GetInterval());
                                                            //1440
    mail_timer_expires = ((DAY * IN_MILLISECONDS) / (m_timers[WUPDATE_AUCTIONS].GetInterval()));
    sLog->outInfo(LOG_FILTER_GENERAL, "Mail timer set to: " UI64FMTD ", mail return is called every " UI64FMTD " minutes", uint64(mail_timer), uint64(mail_timer_expires));

    ///- Initilize static helper structures
    AIRegistry::Initialize();

    ///- Initialize MapManager
    sLog->outInfo(LOG_FILTER_GENERAL, "Starting Map System");
    sMapMgr->Initialize();

    sLog->outInfo(LOG_FILTER_GENERAL, "Starting Game Event system...");
    uint32 nextGameEvent = sGameEventMgr->StartSystem();
    m_timers[WUPDATE_EVENTS].SetInterval(nextGameEvent);    //depend on next event

    // Delete all characters which have been deleted X days before
    Player::DeleteOldCharacters();

    // Delete all custom channels which haven't been used for PreserveCustomChannelDuration days.
    Channel::CleanOldChannelsInDB();

    sLog->outInfo(LOG_FILTER_GENERAL, "Starting Arena Season...");
    sGameEventMgr->StartArenaSeason();

    sTicketMgr->Initialize();

    ///- Initialize Battlegrounds
    sLog->outInfo(LOG_FILTER_GENERAL, "Starting Battleground System");
    sBattlegroundMgr->CreateInitialBattlegrounds();
    sBattlegroundMgr->InitAutomaticArenaPointDistribution();

    ///- Initialize outdoor pvp
    sLog->outInfo(LOG_FILTER_GENERAL, "Starting Outdoor PvP System");
    sOutdoorPvPMgr->InitOutdoorPvP();

    sLog->outInfo(LOG_FILTER_GENERAL, "Loading Transports...");
    sMapMgr->LoadTransports();

    sLog->outInfo(LOG_FILTER_GENERAL, "Loading Transport NPCs...");
    sMapMgr->LoadTransportNPCs();

    ///- Initialize Warden
    sLog->outInfo(LOG_FILTER_GENERAL, "Loading Warden Checks...");
    sWardenCheckMgr->LoadWardenChecks();

    sLog->outInfo(LOG_FILTER_GENERAL, "Loading Warden Action Overrides...");
    sWardenCheckMgr->LoadWardenOverrides();

    sLog->outInfo(LOG_FILTER_GENERAL, "Deleting expired bans...");
    LoginDatabase.Execute("DELETE FROM ip_banned WHERE unbandate <= UNIX_TIMESTAMP() AND unbandate<>bandate");      // One-time query

    sLog->outInfo(LOG_FILTER_GENERAL, "Calculate next daily quest reset time...");
    InitDailyQuestResetTime();

    sLog->outInfo(LOG_FILTER_GENERAL, "Calculate next weekly quest reset time...");
    InitWeeklyQuestResetTime();

    sLog->outInfo(LOG_FILTER_GENERAL, "Calculate random battleground reset time...");
    InitRandomBGResetTime();

    LoadCharacterNameData();

<<<<<<< HEAD
    // possibly enable db logging; avoid massive startup spam by doing it here.
    if (sLog->GetLogDBLater())
    {
        sLog->outString("Enabling database logging...");
        sLog->SetLogDBLater(false);
        sLog->SetLogDB(true);
    }
    else
        sLog->SetLogDB(false);

    sLog->outString("Initializing Opcodes...");
    InitOpcodes();

    sLog->outString("Loading hotfix info...");
    sObjectMgr->LoadHotfixData();

=======
>>>>>>> f8cd39b2
    uint32 startupDuration = GetMSTimeDiffToNow(startupBegin);

    sLog->outInfo(LOG_FILTER_GENERAL, "WORLD: World initialized in %u minutes %u seconds", (startupDuration / 60000), ((startupDuration % 60000) / 1000));
    sLog->EnableDBAppenders();
}

void World::DetectDBCLang()
{
    uint8 m_lang_confid = ConfigMgr::GetIntDefault("DBC.Locale", 0);

    if (m_lang_confid >= TOTAL_LOCALES)
    {
        sLog->outError(LOG_FILTER_GENERAL, "Incorrect DBC.Locale! Must be >= 0 and < %d (set to 0)", TOTAL_LOCALES);
        m_lang_confid = LOCALE_enUS;
    }

    /*ChrRacesEntry const* race = sChrRacesStore.LookupEntry(1);

    std::string availableLocalsStr;

    uint8 default_locale = TOTAL_LOCALES;
    for (uint8 i = default_locale-1; i < TOTAL_LOCALES; --i)  // -1 will be 255 due to uint8
    {
        if (race->name[i][0] != '\0')                     // check by race names
        {
            default_locale = i;
            m_availableDbcLocaleMask |= (1 << i);
            availableLocalsStr += localeNames[i];
            availableLocalsStr += " ";
        }
    }

    if (default_locale != m_lang_confid && m_lang_confid < TOTAL_LOCALES &&
        (m_availableDbcLocaleMask & (1 << m_lang_confid)))
    {
        default_locale = m_lang_confid;
    }

    if (default_locale >= TOTAL_LOCALES)
    {
        sLog->outError(LOG_FILTER_GENERAL, "Unable to determine your DBC Locale! (corrupt DBC?)");
        exit(1);
    }*/

    m_defaultDbcLocale = LocaleConstant(m_lang_confid);

<<<<<<< HEAD
    sLog->outString("Using %s DBC Locale", localeNames[m_defaultDbcLocale]);
    sLog->outString();
=======
    sLog->outInfo(LOG_FILTER_GENERAL, "Using %s DBC Locale as default. All available DBC locales: %s", localeNames[m_defaultDbcLocale], availableLocalsStr.empty() ? "<none>" : availableLocalsStr.c_str());

>>>>>>> f8cd39b2
}

void World::RecordTimeDiff(const char *text, ...)
{
    if (m_updateTimeCount != 1)
        return;
    if (!text)
    {
        m_currentTime = getMSTime();
        return;
    }

    uint32 thisTime = getMSTime();
    uint32 diff = getMSTimeDiff(m_currentTime, thisTime);

    if (diff > m_int_configs[CONFIG_MIN_LOG_UPDATE])
    {
        va_list ap;
        char str[256];
        va_start(ap, text);
        vsnprintf(str, 256, text, ap);
        va_end(ap);
        sLog->outInfo(LOG_FILTER_GENERAL, "Difftime %s: %u.", str, diff);
    }

    m_currentTime = thisTime;
}

void World::LoadAutobroadcasts()
{
    uint32 oldMSTime = getMSTime();

    m_Autobroadcasts.clear();

    QueryResult result = WorldDatabase.Query("SELECT text FROM autobroadcast");

    if (!result)
    {
        sLog->outInfo(LOG_FILTER_GENERAL, ">> Loaded 0 autobroadcasts definitions. DB table `autobroadcast` is empty!");

        return;
    }

    uint32 count = 0;

    do
    {

        Field* fields = result->Fetch();
        std::string message = fields[0].GetString();

        m_Autobroadcasts.push_back(message);

        ++count;
    } while (result->NextRow());

    sLog->outInfo(LOG_FILTER_GENERAL, ">> Loaded %u autobroadcasts definitions in %u ms", count, GetMSTimeDiffToNow(oldMSTime));

}

/// Update the World !
void World::Update(uint32 diff)
{
    m_updateTime = diff;

    if (m_int_configs[CONFIG_INTERVAL_LOG_UPDATE] && diff > m_int_configs[CONFIG_MIN_LOG_UPDATE])
    {
        if (m_updateTimeSum > m_int_configs[CONFIG_INTERVAL_LOG_UPDATE])
        {
            sLog->outDebug(LOG_FILTER_GENERAL, "Update time diff: %u. Players online: %u.", m_updateTimeSum / m_updateTimeCount, GetActiveSessionCount());
            m_updateTimeSum = m_updateTime;
            m_updateTimeCount = 1;
        }
        else
        {
            m_updateTimeSum += m_updateTime;
            ++m_updateTimeCount;
        }
    }

    ///- Update the different timers
    for (int i = 0; i < WUPDATE_COUNT; ++i)
    {
        if (m_timers[i].GetCurrent() >= 0)
            m_timers[i].Update(diff);
        else
            m_timers[i].SetCurrent(0);
    }

    ///- Update the game time and check for shutdown time
    _UpdateGameTime();

    /// Handle daily quests reset time
    if (m_gameTime > m_NextDailyQuestReset)
    {
        ResetDailyQuests();
        m_NextDailyQuestReset += DAY;
    }

    if (m_gameTime > m_NextWeeklyQuestReset)
        ResetWeeklyQuests();

    if (m_gameTime > m_NextRandomBGReset)
        ResetRandomBG();

    /// <ul><li> Handle auctions when the timer has passed
    if (m_timers[WUPDATE_AUCTIONS].Passed())
    {
        m_timers[WUPDATE_AUCTIONS].Reset();

        ///- Update mails (return old mails with item, or delete them)
        //(tested... works on win)
        if (++mail_timer > mail_timer_expires)
        {
            mail_timer = 0;
            sObjectMgr->ReturnOrDeleteOldMails(true);
        }

        ///- Handle expired auctions
        sAuctionMgr->Update();
    }

    /// <li> Handle session updates when the timer has passed
    RecordTimeDiff(NULL);
    UpdateSessions(diff);
    RecordTimeDiff("UpdateSessions");

    /// <li> Handle weather updates when the timer has passed
    if (m_timers[WUPDATE_WEATHERS].Passed())
    {
        m_timers[WUPDATE_WEATHERS].Reset();
        WeatherMgr::Update(uint32(m_timers[WUPDATE_WEATHERS].GetInterval()));
    }

    /// <li> Update uptime table
    if (m_timers[WUPDATE_UPTIME].Passed())
    {
        uint32 tmpDiff = uint32(m_gameTime - m_startTime);
        uint32 maxOnlinePlayers = GetMaxPlayerCount();

        m_timers[WUPDATE_UPTIME].Reset();

        PreparedStatement* stmt = LoginDatabase.GetPreparedStatement(LOGIN_UPD_UPTIME_PLAYERS);

        stmt->setUInt32(0, tmpDiff);
        stmt->setUInt16(1, uint16(maxOnlinePlayers));
        stmt->setUInt32(2, realmID);
        stmt->setUInt32(3, uint32(m_startTime));

        LoginDatabase.Execute(stmt);
    }

    /// <li> Clean logs table
    if (sWorld->getIntConfig(CONFIG_LOGDB_CLEARTIME) > 0) // if not enabled, ignore the timer
    {
        if (m_timers[WUPDATE_CLEANDB].Passed())
        {
            m_timers[WUPDATE_CLEANDB].Reset();

            PreparedStatement* stmt = LoginDatabase.GetPreparedStatement(LOGIN_DEL_OLD_LOGS);

            stmt->setUInt32(0, sWorld->getIntConfig(CONFIG_LOGDB_CLEARTIME));
            stmt->setUInt32(1, uint32(time(0)));

            LoginDatabase.Execute(stmt);
        }
    }

    /// <li> Handle all other objects
    ///- Update objects when the timer has passed (maps, transport, creatures, ...)
    RecordTimeDiff(NULL);
    sMapMgr->Update(diff);
    RecordTimeDiff("UpdateMapMgr");

    if (sWorld->getBoolConfig(CONFIG_AUTOBROADCAST))
    {
        if (m_timers[WUPDATE_AUTOBROADCAST].Passed())
        {
            m_timers[WUPDATE_AUTOBROADCAST].Reset();
            SendAutoBroadcast();
        }
    }

    sBattlegroundMgr->Update(diff);
    RecordTimeDiff("UpdateBattlegroundMgr");

    sOutdoorPvPMgr->Update(diff);
    RecordTimeDiff("UpdateOutdoorPvPMgr");

    ///- Delete all characters which have been deleted X days before
    if (m_timers[WUPDATE_DELETECHARS].Passed())
    {
        m_timers[WUPDATE_DELETECHARS].Reset();
        Player::DeleteOldCharacters();
    }

    sLFGMgr->Update(diff);
    RecordTimeDiff("UpdateLFGMgr");

    // execute callbacks from sql queries that were queued recently
    ProcessQueryCallbacks();
    RecordTimeDiff("ProcessQueryCallbacks");

    ///- Erase corpses once every 20 minutes
    if (m_timers[WUPDATE_CORPSES].Passed())
    {
        m_timers[WUPDATE_CORPSES].Reset();
        sObjectAccessor->RemoveOldCorpses();
    }

    ///- Process Game events when necessary
    if (m_timers[WUPDATE_EVENTS].Passed())
    {
        m_timers[WUPDATE_EVENTS].Reset();                   // to give time for Update() to be processed
        uint32 nextGameEvent = sGameEventMgr->Update();
        m_timers[WUPDATE_EVENTS].SetInterval(nextGameEvent);
        m_timers[WUPDATE_EVENTS].Reset();
    }

    ///- Ping to keep MySQL connections alive
    if (m_timers[WUPDATE_PINGDB].Passed())
    {
        m_timers[WUPDATE_PINGDB].Reset();
        sLog->outInfo(LOG_FILTER_GENERAL, "Ping MySQL to keep connection alive");
        CharacterDatabase.KeepAlive();
        LoginDatabase.KeepAlive();
        WorldDatabase.KeepAlive();
    }

    // update the instance reset times
    sInstanceSaveMgr->Update();

    // And last, but not least handle the issued cli commands
    ProcessCliCommands();

    sScriptMgr->OnWorldUpdate(diff);
}

void World::ForceGameEventUpdate()
{
    m_timers[WUPDATE_EVENTS].Reset();                   // to give time for Update() to be processed
    uint32 nextGameEvent = sGameEventMgr->Update();
    m_timers[WUPDATE_EVENTS].SetInterval(nextGameEvent);
    m_timers[WUPDATE_EVENTS].Reset();
}

/// Send a packet to all players (except self if mentioned)
void World::SendGlobalMessage(WorldPacket* packet, WorldSession* self, uint32 team)
{
    SessionMap::const_iterator itr;
    for (itr = m_sessions.begin(); itr != m_sessions.end(); ++itr)
    {
        if (itr->second &&
            itr->second->GetPlayer() &&
            itr->second->GetPlayer()->IsInWorld() &&
            itr->second != self &&
            (team == 0 || itr->second->GetPlayer()->GetTeam() == team))
        {
            itr->second->SendPacket(packet);
        }
    }
}

/// Send a packet to all GMs (except self if mentioned)
void World::SendGlobalGMMessage(WorldPacket* packet, WorldSession* self, uint32 team)
{
    SessionMap::iterator itr;
    for (itr = m_sessions.begin(); itr != m_sessions.end(); ++itr)
    {
        if (itr->second &&
            itr->second->GetPlayer() &&
            itr->second->GetPlayer()->IsInWorld() &&
            itr->second != self &&
            !AccountMgr::IsPlayerAccount(itr->second->GetSecurity()) &&
            (team == 0 || itr->second->GetPlayer()->GetTeam() == team))
        {
            itr->second->SendPacket(packet);
        }
    }
}

namespace Trinity
{
    class WorldWorldTextBuilder
    {
        public:
            typedef std::vector<WorldPacket*> WorldPacketList;
            explicit WorldWorldTextBuilder(int32 textId, va_list* args = NULL) : i_textId(textId), i_args(args) {}
            void operator()(WorldPacketList& data_list, LocaleConstant loc_idx)
            {
                char const* text = sObjectMgr->GetTrinityString(i_textId, loc_idx);

                if (i_args)
                {
                    // we need copy va_list before use or original va_list will corrupted
                    va_list ap;
                    va_copy(ap, *i_args);

                    char str[2048];
                    vsnprintf(str, 2048, text, ap);
                    va_end(ap);

                    do_helper(data_list, &str[0]);
                }
                else
                    do_helper(data_list, (char*)text);
            }
        private:
            char* lineFromMessage(char*& pos) { char* start = strtok(pos, "\n"); pos = NULL; return start; }
            void do_helper(WorldPacketList& data_list, char* text)
            {
                char* pos = text;

                while (char* line = lineFromMessage(pos))
                {
                    WorldPacket* data = new WorldPacket();

                    uint32 lineLength = (line ? strlen(line) : 0) + 1;

                    data->Initialize(SMSG_MESSAGECHAT, 100);                // guess size
                    *data << uint8(CHAT_MSG_SYSTEM);
                    *data << uint32(LANG_UNIVERSAL);
                    *data << uint64(0);
                    *data << uint32(0);                                     // can be chat msg group or something
                    *data << uint64(0);
                    *data << uint32(lineLength);
                    *data << line;
                    *data << uint8(0);

                    data_list.push_back(data);
                }
            }

            int32 i_textId;
            va_list* i_args;
    };
}                                                           // namespace Trinity

/// Send a System Message to all players (except self if mentioned)
void World::SendWorldText(int32 string_id, ...)
{
    va_list ap;
    va_start(ap, string_id);

    Trinity::WorldWorldTextBuilder wt_builder(string_id, &ap);
    Trinity::LocalizedPacketListDo<Trinity::WorldWorldTextBuilder> wt_do(wt_builder);
    for (SessionMap::const_iterator itr = m_sessions.begin(); itr != m_sessions.end(); ++itr)
    {
        if (!itr->second || !itr->second->GetPlayer() || !itr->second->GetPlayer()->IsInWorld())
            continue;

        wt_do(itr->second->GetPlayer());
    }

    va_end(ap);
}

/// Send a System Message to all GMs (except self if mentioned)
void World::SendGMText(int32 string_id, ...)
{
    va_list ap;
    va_start(ap, string_id);

    Trinity::WorldWorldTextBuilder wt_builder(string_id, &ap);
    Trinity::LocalizedPacketListDo<Trinity::WorldWorldTextBuilder> wt_do(wt_builder);
    for (SessionMap::iterator itr = m_sessions.begin(); itr != m_sessions.end(); ++itr)
    {
        if (!itr->second || !itr->second->GetPlayer() || !itr->second->GetPlayer()->IsInWorld())
            continue;

        if (AccountMgr::IsPlayerAccount(itr->second->GetSecurity()))
            continue;

        wt_do(itr->second->GetPlayer());
    }

    va_end(ap);
}

/// DEPRECATED, only for debug purpose. Send a System Message to all players (except self if mentioned)
void World::SendGlobalText(const char* text, WorldSession* self)
{
    WorldPacket data;

    // need copy to prevent corruption by strtok call in LineFromMessage original string
    char* buf = strdup(text);
    char* pos = buf;

    while (char* line = ChatHandler::LineFromMessage(pos))
    {
        ChatHandler::FillMessageData(&data, NULL, CHAT_MSG_SYSTEM, LANG_UNIVERSAL, NULL, 0, line, NULL);
        SendGlobalMessage(&data, self);
    }

    free(buf);
}

/// Send a packet to all players (or players selected team) in the zone (except self if mentioned)
void World::SendZoneMessage(uint32 zone, WorldPacket* packet, WorldSession* self, uint32 team)
{
    SessionMap::const_iterator itr;
    for (itr = m_sessions.begin(); itr != m_sessions.end(); ++itr)
    {
        if (itr->second &&
            itr->second->GetPlayer() &&
            itr->second->GetPlayer()->IsInWorld() &&
            itr->second->GetPlayer()->GetZoneId() == zone &&
            itr->second != self &&
            (team == 0 || itr->second->GetPlayer()->GetTeam() == team))
        {
            itr->second->SendPacket(packet);
        }
    }
}

/// Send a System Message to all players in the zone (except self if mentioned)
void World::SendZoneText(uint32 zone, const char* text, WorldSession* self, uint32 team)
{
    WorldPacket data;
    ChatHandler::FillMessageData(&data, NULL, CHAT_MSG_SYSTEM, LANG_UNIVERSAL, NULL, 0, text, NULL);
    SendZoneMessage(zone, &data, self, team);
}

/// Kick (and save) all players
void World::KickAll()
{
    m_QueuedPlayer.clear();                                 // prevent send queue update packet and login queued sessions

    // session not removed at kick and will removed in next update tick
    for (SessionMap::const_iterator itr = m_sessions.begin(); itr != m_sessions.end(); ++itr)
        itr->second->KickPlayer();
}

/// Kick (and save) all players with security level less `sec`
void World::KickAllLess(AccountTypes sec)
{
    // session not removed at kick and will removed in next update tick
    for (SessionMap::const_iterator itr = m_sessions.begin(); itr != m_sessions.end(); ++itr)
        if (itr->second->GetSecurity() < sec)
            itr->second->KickPlayer();
}

/// Ban an account or ban an IP address, duration will be parsed using TimeStringToSecs if it is positive, otherwise permban
BanReturn World::BanAccount(BanMode mode, std::string nameOrIP, std::string duration, std::string reason, std::string author)
{
    uint32 duration_secs = TimeStringToSecs(duration);
    PreparedQueryResult resultAccounts = PreparedQueryResult(NULL); //used for kicking
    PreparedStatement* stmt = NULL;

    ///- Update the database with ban information
    switch (mode)
    {
        case BAN_IP:
            // No SQL injection with prepared statements
            stmt = LoginDatabase.GetPreparedStatement(LOGIN_SEL_ACCOUNT_BY_IP);
            stmt->setString(0, nameOrIP);
            resultAccounts = LoginDatabase.Query(stmt);
            stmt = LoginDatabase.GetPreparedStatement(LOGIN_INS_IP_BANNED);
            stmt->setString(0, nameOrIP);
            stmt->setUInt32(1, duration_secs);
            stmt->setString(2, author);
            stmt->setString(3, reason);
            LoginDatabase.Execute(stmt);
            break;
        case BAN_ACCOUNT:
            // No SQL injection with prepared statements
            stmt = LoginDatabase.GetPreparedStatement(LOGIN_SEL_ACCOUNT_ID_BY_NAME);
            stmt->setString(0, nameOrIP);
            resultAccounts = LoginDatabase.Query(stmt);
            break;
        case BAN_CHARACTER:
            // No SQL injection with prepared statements
            stmt = CharacterDatabase.GetPreparedStatement(CHAR_SEL_ACCOUNT_BY_NAME);
            stmt->setString(0, nameOrIP);
            resultAccounts = CharacterDatabase.Query(stmt);
            break;
        default:
            return BAN_SYNTAX_ERROR;
    }

    if (!resultAccounts)
    {
        if (mode == BAN_IP)
            return BAN_SUCCESS;                             // ip correctly banned but nobody affected (yet)
        else
            return BAN_NOTFOUND;                            // Nobody to ban
    }

    ///- Disconnect all affected players (for IP it can be several)
    SQLTransaction trans = LoginDatabase.BeginTransaction();
    do
    {
        Field* fieldsAccount = resultAccounts->Fetch();
        uint32 account = fieldsAccount[0].GetUInt32();

        if (mode != BAN_IP)
        {
            // make sure there is only one active ban
            stmt = LoginDatabase.GetPreparedStatement(LOGIN_UPD_ACCOUNT_NOT_BANNED);
            stmt->setUInt32(0, account);
            trans->Append(stmt);
            // No SQL injection with prepared statements
            stmt = LoginDatabase.GetPreparedStatement(LOGIN_INS_ACCOUNT_BANNED);
            stmt->setUInt32(0, account);
            stmt->setUInt32(1, duration_secs);
            stmt->setString(2, author);
            stmt->setString(3, reason);
            trans->Append(stmt);
        }

        if (WorldSession* sess = FindSession(account))
            if (std::string(sess->GetPlayerName()) != author)
                sess->KickPlayer();
    } while (resultAccounts->NextRow());

    LoginDatabase.CommitTransaction(trans);

    return BAN_SUCCESS;
}

/// Remove a ban from an account or IP address
bool World::RemoveBanAccount(BanMode mode, std::string nameOrIP)
{
    PreparedStatement* stmt = NULL;
    if (mode == BAN_IP)
    {
        stmt = LoginDatabase.GetPreparedStatement(LOGIN_DEL_IP_NOT_BANNED);
        stmt->setString(0, nameOrIP);
        LoginDatabase.Execute(stmt);
    }
    else
    {
        uint32 account = 0;
        if (mode == BAN_ACCOUNT)
            account = AccountMgr::GetId(nameOrIP);
        else if (mode == BAN_CHARACTER)
            account = sObjectMgr->GetPlayerAccountIdByPlayerName(nameOrIP);

        if (!account)
            return false;

        //NO SQL injection as account is uint32
        stmt = LoginDatabase.GetPreparedStatement(LOGIN_UPD_ACCOUNT_NOT_BANNED);
        stmt->setUInt32(0, account);
        LoginDatabase.Execute(stmt);
    }
    return true;
}

/// Ban an account or ban an IP address, duration will be parsed using TimeStringToSecs if it is positive, otherwise permban
BanReturn World::BanCharacter(std::string name, std::string duration, std::string reason, std::string author)
{
    Player* pBanned = sObjectAccessor->FindPlayerByName(name.c_str());
    uint32 guid = 0;

    uint32 duration_secs = TimeStringToSecs(duration);

    /// Pick a player to ban if not online
    if (!pBanned)
    {
        PreparedStatement* stmt = CharacterDatabase.GetPreparedStatement(CHAR_SEL_GUID_BY_NAME);
        stmt->setString(0, name);
        PreparedQueryResult resultCharacter = CharacterDatabase.Query(stmt);

        if (!resultCharacter)
            return BAN_NOTFOUND;                                    // Nobody to ban

        guid = (*resultCharacter)[0].GetUInt32();
    }
    else
        guid = pBanned->GetGUIDLow();

    // make sure there is only one active ban
    PreparedStatement* stmt = CharacterDatabase.GetPreparedStatement(CHAR_UPD_CHARACTER_BAN);
    stmt->setUInt32(0, guid);
    CharacterDatabase.Execute(stmt);

    stmt = CharacterDatabase.GetPreparedStatement(CHAR_INS_CHARACTER_BAN);
    stmt->setUInt32(0, guid);
    stmt->setUInt32(1, duration_secs);
    stmt->setString(2, author);
    stmt->setString(3, reason);
    CharacterDatabase.Execute(stmt);

    if (pBanned)
        pBanned->GetSession()->KickPlayer();

    return BAN_SUCCESS;
}

/// Remove a ban from a character
bool World::RemoveBanCharacter(std::string name)
{
    Player* pBanned = sObjectAccessor->FindPlayerByName(name.c_str());
    uint32 guid = 0;

    /// Pick a player to ban if not online
    if (!pBanned)
    {
        PreparedStatement* stmt = CharacterDatabase.GetPreparedStatement(CHAR_SEL_GUID_BY_NAME);
        stmt->setString(0, name);
        PreparedQueryResult resultCharacter = CharacterDatabase.Query(stmt);

        if (!resultCharacter)
            return false;

        guid = (*resultCharacter)[0].GetUInt32();
    }
    else
        guid = pBanned->GetGUIDLow();

    if (!guid)
        return false;

    PreparedStatement* stmt = CharacterDatabase.GetPreparedStatement(CHAR_UPD_CHARACTER_BAN);
    stmt->setUInt32(0, guid);
    CharacterDatabase.Execute(stmt);
    return true;
}

/// Update the game time
void World::_UpdateGameTime()
{
    ///- update the time
    time_t thisTime = time(NULL);
    uint32 elapsed = uint32(thisTime - m_gameTime);
    m_gameTime = thisTime;

    ///- if there is a shutdown timer
    if (!IsStopped() && m_ShutdownTimer > 0 && elapsed > 0)
    {
        ///- ... and it is overdue, stop the world (set m_stopEvent)
        if (m_ShutdownTimer <= elapsed)
        {
            if (!(m_ShutdownMask & SHUTDOWN_MASK_IDLE) || GetActiveAndQueuedSessionCount() == 0)
                m_stopEvent = true;                         // exist code already set
            else
                m_ShutdownTimer = 1;                        // minimum timer value to wait idle state
        }
        ///- ... else decrease it and if necessary display a shutdown countdown to the users
        else
        {
            m_ShutdownTimer -= elapsed;

            ShutdownMsg();
        }
    }
}

/// Shutdown the server
void World::ShutdownServ(uint32 time, uint32 options, uint8 exitcode)
{
    // ignore if server shutdown at next tick
    if (IsStopped())
        return;

    m_ShutdownMask = options;
    m_ExitCode = exitcode;

    ///- If the shutdown time is 0, set m_stopEvent (except if shutdown is 'idle' with remaining sessions)
    if (time == 0)
    {
        if (!(options & SHUTDOWN_MASK_IDLE) || GetActiveAndQueuedSessionCount() == 0)
            m_stopEvent = true;                             // exist code already set
        else
            m_ShutdownTimer = 1;                            //So that the session count is re-evaluated at next world tick
    }
    ///- Else set the shutdown timer and warn users
    else
    {
        m_ShutdownTimer = time;
        ShutdownMsg(true);
    }

    sScriptMgr->OnShutdownInitiate(ShutdownExitCode(exitcode), ShutdownMask(options));
}

/// Display a shutdown message to the user(s)
void World::ShutdownMsg(bool show, Player* player)
{
    // not show messages for idle shutdown mode
    if (m_ShutdownMask & SHUTDOWN_MASK_IDLE)
        return;

    ///- Display a message every 12 hours, hours, 5 minutes, minute, 5 seconds and finally seconds
    if (show ||
        (m_ShutdownTimer < 5* MINUTE && (m_ShutdownTimer % 15) == 0) || // < 5 min; every 15 sec
        (m_ShutdownTimer < 15 * MINUTE && (m_ShutdownTimer % MINUTE) == 0) || // < 15 min ; every 1 min
        (m_ShutdownTimer < 30 * MINUTE && (m_ShutdownTimer % (5 * MINUTE)) == 0) || // < 30 min ; every 5 min
        (m_ShutdownTimer < 12 * HOUR && (m_ShutdownTimer % HOUR) == 0) || // < 12 h ; every 1 h
        (m_ShutdownTimer > 12 * HOUR && (m_ShutdownTimer % (12 * HOUR)) == 0)) // > 12 h ; every 12 h
    {
        std::string str = secsToTimeString(m_ShutdownTimer);

        ServerMessageType msgid = (m_ShutdownMask & SHUTDOWN_MASK_RESTART) ? SERVER_MSG_RESTART_TIME : SERVER_MSG_SHUTDOWN_TIME;

        SendServerMessage(msgid, str.c_str(), player);
        sLog->outDebug(LOG_FILTER_GENERAL, "Server is %s in %s", (m_ShutdownMask & SHUTDOWN_MASK_RESTART ? "restart" : "shuttingdown"), str.c_str());
    }
}

/// Cancel a planned server shutdown
void World::ShutdownCancel()
{
    // nothing cancel or too later
    if (!m_ShutdownTimer || m_stopEvent.value())
        return;

    ServerMessageType msgid = (m_ShutdownMask & SHUTDOWN_MASK_RESTART) ? SERVER_MSG_RESTART_CANCELLED : SERVER_MSG_SHUTDOWN_CANCELLED;

    m_ShutdownMask = 0;
    m_ShutdownTimer = 0;
    m_ExitCode = SHUTDOWN_EXIT_CODE;                       // to default value
    SendServerMessage(msgid);

    sLog->outDebug(LOG_FILTER_GENERAL, "Server %s cancelled.", (m_ShutdownMask & SHUTDOWN_MASK_RESTART ? "restart" : "shuttingdown"));

    sScriptMgr->OnShutdownCancel();
}

/// Send a server message to the user(s)
void World::SendServerMessage(ServerMessageType type, const char *text, Player* player)
{
    WorldPacket data(SMSG_SERVER_MESSAGE, 50);              // guess size
    data << uint32(type);
    if (type <= SERVER_MSG_STRING)
        data << text;

    if (player)
        player->GetSession()->SendPacket(&data);
    else
        SendGlobalMessage(&data);
}

void World::UpdateSessions(uint32 diff)
{
    ///- Add new sessions
    WorldSession* sess = NULL;
    while (addSessQueue.next(sess))
        AddSession_ (sess);

    ///- Then send an update signal to remaining ones
    for (SessionMap::iterator itr = m_sessions.begin(), next; itr != m_sessions.end(); itr = next)
    {
        next = itr;
        ++next;

        ///- and remove not active sessions from the list
        WorldSession* pSession = itr->second;
        WorldSessionFilter updater(pSession);

        if (!pSession->Update(diff, updater))    // As interval = 0
        {
            if (!RemoveQueuedPlayer(itr->second) && itr->second && getIntConfig(CONFIG_INTERVAL_DISCONNECT_TOLERANCE))
                m_disconnects[itr->second->GetAccountId()] = time(NULL);
            RemoveQueuedPlayer(pSession);
            m_sessions.erase(itr);
            delete pSession;

        }
    }
}

// This handles the issued and queued CLI commands
void World::ProcessCliCommands()
{
    CliCommandHolder::Print* zprint = NULL;
    void* callbackArg = NULL;
    CliCommandHolder* command = NULL;
    while (cliCmdQueue.next(command))
    {
        sLog->outInfo(LOG_FILTER_GENERAL, "CLI command under processing...");
        zprint = command->m_print;
        callbackArg = command->m_callbackArg;
        CliHandler handler(callbackArg, zprint);
        handler.ParseCommands(command->m_command);
        if (command->m_commandFinished)
            command->m_commandFinished(callbackArg, !handler.HasSentErrorMessage());
        delete command;
    }
}

void World::SendAutoBroadcast()
{
    if (m_Autobroadcasts.empty())
        return;

    std::string msg;

    msg = Trinity::Containers::SelectRandomContainerElement(m_Autobroadcasts);

    uint32 abcenter = sWorld->getIntConfig(CONFIG_AUTOBROADCAST_CENTER);

    if (abcenter == 0)
        sWorld->SendWorldText(LANG_AUTO_BROADCAST, msg.c_str());

    else if (abcenter == 1)
    {
        WorldPacket data(SMSG_NOTIFICATION, 2 + msg.length());
        data.WriteBits(msg.length(), 13);
        data.FlushBits();
        data.append(msg.c_str(), msg.length());
        sWorld->SendGlobalMessage(&data);
    }

    else if (abcenter == 2)
    {
        sWorld->SendWorldText(LANG_AUTO_BROADCAST, msg.c_str());

        WorldPacket data(SMSG_NOTIFICATION, 2 + msg.length());
        data.WriteBits(msg.length(), 13);
        data.FlushBits();
        data.append(msg.c_str(), msg.length());
        sWorld->SendGlobalMessage(&data);
    }

    sLog->outInfo(LOG_FILTER_GENERAL, "AutoBroadcast: '%s'", msg.c_str());
}

void World::UpdateRealmCharCount(uint32 accountId)
{
    PreparedStatement* stmt = CharacterDatabase.GetPreparedStatement(CHAR_SEL_CHARACTER_COUNT);
    stmt->setUInt32(0, accountId);
    PreparedQueryResultFuture result = CharacterDatabase.AsyncQuery(stmt);
    m_realmCharCallbacks.insert(result);
}

void World::_UpdateRealmCharCount(PreparedQueryResult resultCharCount)
{
    if (resultCharCount)
    {
        Field* fields = resultCharCount->Fetch();
        uint32 accountId = fields[0].GetUInt32();
        uint8 charCount = uint8(fields[1].GetUInt64());

        PreparedStatement* stmt = LoginDatabase.GetPreparedStatement(LOGIN_DEL_REALM_CHARACTERS_BY_REALM);
        stmt->setUInt32(0, accountId);
        stmt->setUInt32(1, realmID);
        LoginDatabase.Execute(stmt);

        stmt = LoginDatabase.GetPreparedStatement(LOGIN_INS_REALM_CHARACTERS);
        stmt->setUInt8(0, charCount);
        stmt->setUInt32(1, accountId);
        stmt->setUInt32(2, realmID);
        LoginDatabase.Execute(stmt);
    }
}

void World::InitWeeklyQuestResetTime()
{
    time_t wstime = uint64(sWorld->getWorldState(WS_WEEKLY_QUEST_RESET_TIME));
    time_t curtime = time(NULL);
    m_NextWeeklyQuestReset = wstime < curtime ? curtime : time_t(wstime);
}

void World::InitDailyQuestResetTime()
{
    time_t mostRecentQuestTime;

    QueryResult result = CharacterDatabase.Query("SELECT MAX(time) FROM character_queststatus_daily");
    if (result)
    {
        Field* fields = result->Fetch();
        mostRecentQuestTime = time_t(fields[0].GetUInt32());
    }
    else
        mostRecentQuestTime = 0;

    // client built-in time for reset is 6:00 AM
    // FIX ME: client not show day start time
    time_t curTime = time(NULL);
    tm localTm = *localtime(&curTime);
    localTm.tm_hour = 6;
    localTm.tm_min  = 0;
    localTm.tm_sec  = 0;

    // current day reset time
    time_t curDayResetTime = mktime(&localTm);

    // last reset time before current moment
    time_t resetTime = (curTime < curDayResetTime) ? curDayResetTime - DAY : curDayResetTime;

    // need reset (if we have quest time before last reset time (not processed by some reason)
    if (mostRecentQuestTime && mostRecentQuestTime <= resetTime)
        m_NextDailyQuestReset = mostRecentQuestTime;
    else // plan next reset time
        m_NextDailyQuestReset = (curTime >= curDayResetTime) ? curDayResetTime + DAY : curDayResetTime;
}

void World::InitRandomBGResetTime()
{
    time_t bgtime = uint64(sWorld->getWorldState(WS_BG_DAILY_RESET_TIME));
    if (!bgtime)
        m_NextRandomBGReset = time_t(time(NULL));         // game time not yet init

    // generate time by config
    time_t curTime = time(NULL);
    tm localTm = *localtime(&curTime);
    localTm.tm_hour = getIntConfig(CONFIG_RANDOM_BG_RESET_HOUR);
    localTm.tm_min = 0;
    localTm.tm_sec = 0;

    // current day reset time
    time_t nextDayResetTime = mktime(&localTm);

    // next reset time before current moment
    if (curTime >= nextDayResetTime)
        nextDayResetTime += DAY;

    // normalize reset time
    m_NextRandomBGReset = bgtime < curTime ? nextDayResetTime - DAY : nextDayResetTime;

    if (!bgtime)
        sWorld->setWorldState(WS_BG_DAILY_RESET_TIME, uint64(m_NextRandomBGReset));
}

void World::ResetDailyQuests()
{
    sLog->outInfo(LOG_FILTER_GENERAL, "Daily quests reset for all characters.");

    PreparedStatement* stmt = CharacterDatabase.GetPreparedStatement(CHAR_DEL_QUEST_STATUS_DAILY);
    CharacterDatabase.Execute(stmt);

    for (SessionMap::const_iterator itr = m_sessions.begin(); itr != m_sessions.end(); ++itr)
        if (itr->second->GetPlayer())
            itr->second->GetPlayer()->ResetDailyQuestStatus();

    // change available dailies
    sPoolMgr->ChangeDailyQuests();
}

void World::LoadDBAllowedSecurityLevel()
{
    PreparedStatement* stmt = LoginDatabase.GetPreparedStatement(LOGIN_SEL_REALMLIST_SECURITY_LEVEL);
    stmt->setInt32(0, int32(realmID));
    PreparedQueryResult result = LoginDatabase.Query(stmt);

    if (result)
        SetPlayerSecurityLimit(AccountTypes(result->Fetch()->GetUInt8()));
}

void World::SetPlayerSecurityLimit(AccountTypes _sec)
{
    AccountTypes sec = _sec < SEC_CONSOLE ? _sec : SEC_PLAYER;
    bool update = sec > m_allowedSecurityLevel;
    m_allowedSecurityLevel = sec;
    if (update)
        KickAllLess(m_allowedSecurityLevel);
}

void World::ResetWeeklyQuests()
{
    PreparedStatement* stmt = CharacterDatabase.GetPreparedStatement(CHAR_DEL_QUEST_STATUS_WEEKLY);
    CharacterDatabase.Execute(stmt);

    for (SessionMap::const_iterator itr = m_sessions.begin(); itr != m_sessions.end(); ++itr)
        if (itr->second->GetPlayer())
            itr->second->GetPlayer()->ResetWeeklyQuestStatus();

    m_NextWeeklyQuestReset = time_t(m_NextWeeklyQuestReset + WEEK);
    sWorld->setWorldState(WS_WEEKLY_QUEST_RESET_TIME, uint64(m_NextWeeklyQuestReset));

    // change available weeklies
    sPoolMgr->ChangeWeeklyQuests();
}

void World::ResetEventSeasonalQuests(uint16 event_id)
{
    PreparedStatement* stmt = CharacterDatabase.GetPreparedStatement(CHAR_DEL_QUEST_STATUS_SEASONAL);
    stmt->setUInt16(0,event_id);
    CharacterDatabase.Execute(stmt);

    for (SessionMap::const_iterator itr = m_sessions.begin(); itr != m_sessions.end(); ++itr)
        if (itr->second->GetPlayer())
            itr->second->GetPlayer()->ResetSeasonalQuestStatus(event_id);
}

void World::ResetRandomBG()
{
    sLog->outInfo(LOG_FILTER_GENERAL, "Random BG status reset for all characters.");

    PreparedStatement* stmt = CharacterDatabase.GetPreparedStatement(CHAR_DEL_BATTLEGROUND_RANDOM);
    CharacterDatabase.Execute(stmt);

    for (SessionMap::const_iterator itr = m_sessions.begin(); itr != m_sessions.end(); ++itr)
        if (itr->second->GetPlayer())
            itr->second->GetPlayer()->SetRandomWinner(false);

    m_NextRandomBGReset = time_t(m_NextRandomBGReset + DAY);
    sWorld->setWorldState(WS_BG_DAILY_RESET_TIME, uint64(m_NextRandomBGReset));
}

void World::UpdateMaxSessionCounters()
{
    m_maxActiveSessionCount = std::max(m_maxActiveSessionCount, uint32(m_sessions.size()-m_QueuedPlayer.size()));
    m_maxQueuedSessionCount = std::max(m_maxQueuedSessionCount, uint32(m_QueuedPlayer.size()));
}

void World::LoadDBVersion()
{
    QueryResult result = WorldDatabase.Query("SELECT db_version, cache_id FROM version LIMIT 1");
    if (result)
    {
        Field* fields = result->Fetch();

        m_DBVersion = fields[0].GetString();
        // will be overwrite by config values if different and non-0
        m_int_configs[CONFIG_CLIENTCACHE_VERSION] = fields[1].GetUInt32();
    }

    if (m_DBVersion.empty())
        m_DBVersion = "Unknown world database.";
}

void World::ProcessStartEvent()
{
    isEventKillStart = true;
}

void World::ProcessStopEvent()
{
    isEventKillStart = false;
}

void World::UpdateAreaDependentAuras()
{
    SessionMap::const_iterator itr;
    for (itr = m_sessions.begin(); itr != m_sessions.end(); ++itr)
        if (itr->second && itr->second->GetPlayer() && itr->second->GetPlayer()->IsInWorld())
        {
            itr->second->GetPlayer()->UpdateAreaDependentAuras(itr->second->GetPlayer()->GetAreaId());
            itr->second->GetPlayer()->UpdateZoneDependentAuras(itr->second->GetPlayer()->GetZoneId());
        }
}

void World::LoadWorldStates()
{
    uint32 oldMSTime = getMSTime();

    QueryResult result = CharacterDatabase.Query("SELECT entry, value FROM worldstates");

    if (!result)
    {
        sLog->outInfo(LOG_FILTER_GENERAL, ">> Loaded 0 world states. DB table `worldstates` is empty!");

        return;
    }

    uint32 count = 0;

    do
    {
        Field* fields = result->Fetch();
        m_worldstates[fields[0].GetUInt32()] = fields[1].GetUInt32();
        ++count;
    }
    while (result->NextRow());

    sLog->outInfo(LOG_FILTER_GENERAL, ">> Loaded %u world states in %u ms", count, GetMSTimeDiffToNow(oldMSTime));

}

// Setting a worldstate will save it to DB
void World::setWorldState(uint32 index, uint64 value)
{
    WorldStatesMap::const_iterator it = m_worldstates.find(index);
    if (it != m_worldstates.end())
    {
        PreparedStatement* stmt = CharacterDatabase.GetPreparedStatement(CHAR_UPD_WORLDSTATE);

        stmt->setUInt32(0, uint32(value));
        stmt->setUInt32(1, index);

        CharacterDatabase.Execute(stmt);
    }
    else
    {
        PreparedStatement* stmt = CharacterDatabase.GetPreparedStatement(CHAR_INS_WORLDSTATE);

        stmt->setUInt32(0, index);
        stmt->setUInt32(1, uint32(value));

        CharacterDatabase.Execute(stmt);
    }
    m_worldstates[index] = value;
}

uint64 World::getWorldState(uint32 index) const
{
    WorldStatesMap::const_iterator it = m_worldstates.find(index);
    return it != m_worldstates.end() ? it->second : 0;
}

void World::ProcessQueryCallbacks()
{
    PreparedQueryResult result;

    while (!m_realmCharCallbacks.is_empty())
    {
        ACE_Future<PreparedQueryResult> lResult;
        ACE_Time_Value timeout = ACE_Time_Value::zero;
        if (m_realmCharCallbacks.next_readable(lResult, &timeout) != 1)
            break;

        if (lResult.ready())
        {
            lResult.get(result);
            _UpdateRealmCharCount(result);
            lResult.cancel();
        }
    }
}

void World::LoadCharacterNameData()
{
    sLog->outInfo(LOG_FILTER_GENERAL, "Loading character name data");

    QueryResult result = CharacterDatabase.Query("SELECT guid, name, race, gender, class FROM characters WHERE deleteDate IS NULL");
    if (!result)
    {
        sLog->outError(LOG_FILTER_GENERAL, "No character name data loaded, empty query");
        return;
    }

    uint32 count = 0;

    do
    {
        Field* fields = result->Fetch();
        AddCharacterNameData(fields[0].GetUInt32(), fields[1].GetString(),
            fields[3].GetUInt8() /*gender*/, fields[2].GetUInt8() /*race*/, fields[4].GetUInt8() /*class*/);
        ++count;
    } while (result->NextRow());

    sLog->outInfo(LOG_FILTER_GENERAL, "Loaded name data for %u characters", count);
}

void World::AddCharacterNameData(uint32 guid, std::string const& name, uint8 gender, uint8 race, uint8 playerClass)
{
    CharacterNameData& data = _characterNameDataMap[guid];
    data.m_name = name;
    data.m_race = race;
    data.m_gender = gender;
    data.m_class = playerClass;
}

void World::UpdateCharacterNameData(uint32 guid, std::string const& name, uint8 gender /*= GENDER_NONE*/, uint8 race /*= RACE_NONE*/)
{
    std::map<uint32, CharacterNameData>::iterator itr = _characterNameDataMap.find(guid);
    if (itr == _characterNameDataMap.end())
        return;

    itr->second.m_name = name;

    if (gender != GENDER_NONE)
        itr->second.m_gender = gender;

    if (race != RACE_NONE)
        itr->second.m_race = race;
}

CharacterNameData const* World::GetCharacterNameData(uint32 guid) const
{
    std::map<uint32, CharacterNameData>::const_iterator itr = _characterNameDataMap.find(guid);
    if (itr != _characterNameDataMap.end())
        return &itr->second;
    else
        return NULL;
}<|MERGE_RESOLUTION|>--- conflicted
+++ resolved
@@ -775,15 +775,9 @@
     }
     else if (m_int_configs[CONFIG_START_PLAYER_MONEY] > 0x7FFFFFFF-1) // TODO: (See MAX_MONEY_AMOUNT)
     {
-<<<<<<< HEAD
-        sLog->outError("StartPlayerMoney (%i) must be in range 0..%u. Set to %u.",
+        sLog->outError(LOG_FILTER_GENERAL, "StartPlayerMoney (%i) must be in range 0..%u. Set to %u.",
             m_int_configs[CONFIG_START_PLAYER_MONEY], 0x7FFFFFFF-1, 0x7FFFFFFF-1);
         m_int_configs[CONFIG_START_PLAYER_MONEY] = 0x7FFFFFFF-1;
-=======
-        sLog->outError(LOG_FILTER_GENERAL, "StartPlayerMoney (%i) must be in range 0..%u. Set to %u.",
-            m_int_configs[CONFIG_START_PLAYER_MONEY], MAX_MONEY_AMOUNT, MAX_MONEY_AMOUNT);
-        m_int_configs[CONFIG_START_PLAYER_MONEY] = MAX_MONEY_AMOUNT;
->>>>>>> f8cd39b2
     }
 
     m_int_configs[CONFIG_MAX_HONOR_POINTS] = ConfigMgr::GetIntDefault("MaxHonorPoints", 75000);
@@ -1364,28 +1358,17 @@
     sLog->outInfo(LOG_FILTER_GENERAL, "Loading Item Random Enchantments Table...");
     LoadRandomEnchantmentsTable();
 
-<<<<<<< HEAD
-    sLog->outString("Loading Disables...");
+    sLog->outInfo(LOG_FILTER_GENERAL, "Loading Disables...");
     DisableMgr::LoadDisables();                                 // must be before loading quests and items
 
-    sLog->outString("Loading Items...");                        // must be after LoadRandomEnchantmentsTable and LoadPageTexts
+    sLog->outInfo(LOG_FILTER_GENERAL, "Loading Items...");                        // must be after LoadRandomEnchantmentsTable and LoadPageTexts
     sObjectMgr->LoadItemTemplates();
 
-    sLog->outString("Loading Item Extra Data...");              // must be after LoadItemPrototypes
+    sLog->outInfo(LOG_FILTER_GENERAL, "Loading Item Extra Data...");              // must be after LoadItemPrototypes
     sObjectMgr->LoadItemTemplateAddon();
 
-    sLog->outString("Loading Item Scripts...");                 // must be after LoadItemPrototypes
+    sLog->outInfo(LOG_FILTER_GENERAL, "Loading Item Scripts...");                 // must be after LoadItemPrototypes
     sObjectMgr->LoadItemScriptNames();
-=======
-    sLog->outInfo(LOG_FILTER_GENERAL, "Loading Disables");
-    DisableMgr::LoadDisables();                                  // must be before loading quests and items
-
-    sLog->outInfo(LOG_FILTER_GENERAL, "Loading Items...");                         // must be after LoadRandomEnchantmentsTable and LoadPageTexts
-    sObjectMgr->LoadItemTemplates();
-
-    sLog->outInfo(LOG_FILTER_GENERAL, "Loading Item set names...");                // must be after LoadItemPrototypes
-    sObjectMgr->LoadItemSetNames();
->>>>>>> f8cd39b2
 
     sLog->outInfo(LOG_FILTER_GENERAL, "Loading Creature Model Based Info Data...");
     sObjectMgr->LoadCreatureModelInfo();
@@ -1764,25 +1747,12 @@
 
     LoadCharacterNameData();
 
-<<<<<<< HEAD
-    // possibly enable db logging; avoid massive startup spam by doing it here.
-    if (sLog->GetLogDBLater())
-    {
-        sLog->outString("Enabling database logging...");
-        sLog->SetLogDBLater(false);
-        sLog->SetLogDB(true);
-    }
-    else
-        sLog->SetLogDB(false);
-
-    sLog->outString("Initializing Opcodes...");
+    sLog->outInfo(LOG_FILTER_GENERAL, "Initializing Opcodes...");
     InitOpcodes();
 
-    sLog->outString("Loading hotfix info...");
+    sLog->outInfo(LOG_FILTER_GENERAL, "Loading hotfix info...");
     sObjectMgr->LoadHotfixData();
 
-=======
->>>>>>> f8cd39b2
     uint32 startupDuration = GetMSTimeDiffToNow(startupBegin);
 
     sLog->outInfo(LOG_FILTER_GENERAL, "WORLD: World initialized in %u minutes %u seconds", (startupDuration / 60000), ((startupDuration % 60000) / 1000));
@@ -1829,13 +1799,7 @@
 
     m_defaultDbcLocale = LocaleConstant(m_lang_confid);
 
-<<<<<<< HEAD
-    sLog->outString("Using %s DBC Locale", localeNames[m_defaultDbcLocale]);
-    sLog->outString();
-=======
-    sLog->outInfo(LOG_FILTER_GENERAL, "Using %s DBC Locale as default. All available DBC locales: %s", localeNames[m_defaultDbcLocale], availableLocalsStr.empty() ? "<none>" : availableLocalsStr.c_str());
-
->>>>>>> f8cd39b2
+    sLog->outInfo(LOG_FILTER_GENERAL, "Using %s DBC Locale", localeNames[m_defaultDbcLocale]);
 }
 
 void World::RecordTimeDiff(const char *text, ...)
