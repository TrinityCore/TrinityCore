--- conflicted
+++ resolved
@@ -1828,13 +1828,11 @@
     TC_LOG_INFO("server.loading", "Loading Pet Name Parts...");
     sObjectMgr->LoadPetNames();
 
-<<<<<<< HEAD
+    TC_LOG_INFO("server.loading", "Loading Scenes Templates...");
+    sObjectMgr->LoadSceneTemplates();
+
     TC_LOG_INFO("server.loading", "Loading Conversation Templates...");
     sObjectMgr->LoadConversationTemplates();
-=======
-    TC_LOG_INFO("server.loading", "Loading Scenes Templates...");
-    sObjectMgr->LoadSceneTemplates();
->>>>>>> d4887311
 
     CharacterDatabaseCleaner::CleanDatabase();
 
