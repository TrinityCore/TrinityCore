//小女孩 注释 此文件包含控制台启动时候的提示信息
/*
 * This file is part of the TrinityCore Project. See AUTHORS file for Copyright information
 *
 * This program is free software; you can redistribute it and/or modify it
 * under the terms of the GNU General Public License as published by the
 * Free Software Foundation; either version 2 of the License, or (at your
 * option) any later version.
 *
 * This program is distributed in the hope that it will be useful, but WITHOUT
 * ANY WARRANTY; without even the implied warranty of MERCHANTABILITY or
 * FITNESS FOR A PARTICULAR PURPOSE. See the GNU General Public License for
 * more details.
 *
 * You should have received a copy of the GNU General Public License along
 * with this program. If not, see <http://www.gnu.org/licenses/>.
 */

/** \file
    \ingroup world
*/

#include "World.h"
#include "AccountMgr.h"
#include "AchievementMgr.h"
#include "AreaTriggerDataStore.h"
#include "ArenaTeamMgr.h"
#include "AuctionHouseBot.h"
#include "AuctionHouseMgr.h"
#include "AuthenticationPackets.h"
#include "BattlefieldMgr.h"
#include "BattlegroundMgr.h"
#include "BattlenetRpcErrorCodes.h"
#include "BattlePetMgr.h"
#include "BlackMarketMgr.h"
#include "CalendarMgr.h"
#include "ChannelMgr.h"
#include "CharacterCache.h"
#include "CharacterDatabaseCleaner.h"
#include "CharacterTemplateDataStore.h"
#include "Chat.h"
#include "ChatCommand.h"
#include "ChatPackets.h"
#include "Config.h"
#include "Containers.h"
#include "ConversationDataStore.h"
#include "CreatureAIRegistry.h"
#include "CreatureGroups.h"
#include "CreatureTextMgr.h"
#include "DatabaseEnv.h"
#include "DB2Stores.h"
#include "DetourMemoryFunctions.h"
#include "DisableMgr.h"
#include "GameEventMgr.h"
#include "GameObjectModel.h"
#include "GameTables.h"
#include "GameTime.h"
#include "GarrisonMgr.h"
#include "GitRevision.h"
#include "GridNotifiersImpl.h"
#include "GroupMgr.h"
#include "GuildMgr.h"
#include "InstanceLockMgr.h"
#include "IPLocation.h"
#include "Language.h"
#include "LanguageMgr.h"
#include "LFGMgr.h"
#include "Log.h"
#include "LootItemStorage.h"
#include "LootMgr.h"
#include "M2Stores.h"
#include "Map.h"
#include "MapManager.h"
#include "Metric.h"
#include "MiscPackets.h"
#include "MMapFactory.h"
#include "ObjectAccessor.h"
#include "ObjectMgr.h"
#include "OutdoorPvPMgr.h"
#include "PetitionMgr.h"
#include "Player.h"
#include "PlayerDump.h"
#include "PoolMgr.h"
#include "QuestPools.h"
#include "Realm.h"
#include "ScenarioMgr.h"
#include "ScriptMgr.h"
#include "ScriptReloadMgr.h"
#include "SkillDiscovery.h"
#include "SkillExtraItems.h"
#include "SpellMgr.h"
#include "SmartScriptMgr.h"
#include "SupportMgr.h"
#include "TaxiPathGraph.h"
#include "TerrainMgr.h"
#include "TraitMgr.h"
#include "TransportMgr.h"
#include "Unit.h"
#include "UpdateTime.h"
#include "VMapFactory.h"
#include "VMapManager2.h"
#include "WardenCheckMgr.h"
#include "WaypointManager.h"
#include "WeatherMgr.h"
#include "WhoListStorage.h"
#include "WorldSession.h"
#include "WorldSocket.h"
#include "WorldStateMgr.h"

#include <boost/algorithm/string.hpp>

TC_GAME_API std::atomic<bool> World::m_stopEvent(false);
TC_GAME_API uint8 World::m_ExitCode = SHUTDOWN_EXIT_CODE;

TC_GAME_API std::atomic<uint32> World::m_worldLoopCounter(0);

TC_GAME_API float World::m_MaxVisibleDistanceOnContinents = DEFAULT_VISIBILITY_DISTANCE;
TC_GAME_API float World::m_MaxVisibleDistanceInInstances  = DEFAULT_VISIBILITY_INSTANCE;
TC_GAME_API float World::m_MaxVisibleDistanceInBG         = DEFAULT_VISIBILITY_BGARENAS;
TC_GAME_API float World::m_MaxVisibleDistanceInArenas     = DEFAULT_VISIBILITY_BGARENAS;

TC_GAME_API int32 World::m_visibility_notify_periodOnContinents = DEFAULT_VISIBILITY_NOTIFY_PERIOD;
TC_GAME_API int32 World::m_visibility_notify_periodInInstances  = DEFAULT_VISIBILITY_NOTIFY_PERIOD;
TC_GAME_API int32 World::m_visibility_notify_periodInBG         = DEFAULT_VISIBILITY_NOTIFY_PERIOD;
TC_GAME_API int32 World::m_visibility_notify_periodInArenas     = DEFAULT_VISIBILITY_NOTIFY_PERIOD;

struct PersistentWorldVariable
{
    std::string Id;
};

PersistentWorldVariable const World::NextCurrencyResetTimeVarId{ "NextCurrencyResetTime" };
PersistentWorldVariable const World::NextWeeklyQuestResetTimeVarId{ "NextWeeklyQuestResetTime" };
PersistentWorldVariable const World::NextBGRandomDailyResetTimeVarId{ "NextBGRandomDailyResetTime" };
PersistentWorldVariable const World::CharacterDatabaseCleaningFlagsVarId{ "PersistentCharacterCleanFlags" };
PersistentWorldVariable const World::NextGuildDailyResetTimeVarId{ "NextGuildDailyResetTime" };
PersistentWorldVariable const World::NextMonthlyQuestResetTimeVarId{ "NextMonthlyQuestResetTime" };
PersistentWorldVariable const World::NextDailyQuestResetTimeVarId{ "NextDailyQuestResetTime" };
PersistentWorldVariable const World::NextOldCalendarEventDeletionTimeVarId{ "NextOldCalendarEventDeletionTime" };
PersistentWorldVariable const World::NextGuildWeeklyResetTimeVarId{ "NextGuildWeeklyResetTime" };

/// World constructor
/// World 构造器
World::World()
{
    m_playerLimit = 0;                          //玩家限制,此处改为5,预计就限制了最高在线只能5人(估计论坛上的人数限制版就是这么来的)
                                                //(错,预计是是否限制玩家登录,如GM可以登录,玩家登录不了,可以设置为1,此处预计为是否启用的布尔标志)
    m_allowedSecurityLevel = SEC_PLAYER;        //允许的安全等级
    m_allowMovement = true;                     //允许移动
    m_ShutdownMask = 0;                         //关闭标志
    m_ShutdownTimer = 0;                        //关闭定时器

    m_maxActiveSessionCount = 0;            //最大的活动会话计数
    m_maxQueuedSessionCount = 0;            //最大的队列会话计数
    m_PlayerCount = 0;                      //玩家计数
    m_MaxPlayerCount = 0;                   //最大玩家计数
    m_NextDailyQuestReset = 0;              //下一个日常重置
    m_NextWeeklyQuestReset = 0;             //下一个周常重置
    m_NextMonthlyQuestReset = 0;            //下一个月常重置
    m_NextRandomBGReset = 0;                //下一个随机战场重置
    m_NextCalendarOldEventsDeletionTime = 0;//下一个日历旧事件删除时间
    m_NextGuildReset = 0;                   //下一个工会重置
    m_NextCurrencyReset = 0;                //下一个货币重置

    m_defaultDbcLocale = LOCALE_enUS;       //默认的Dbc地区=地区_美国(此处难不成就是地图解压工具总是出现乱码的根源所在?)
    m_availableDbcLocaleMask = 0;           //可用的dbc区域编号

    mail_timer = 0;                         //邮件定时器
    mail_timer_expires = 0;                 //邮件定时器过期
    blackmarket_timer = 0;

    m_isClosed = false;                     //是否关闭

    m_CleaningFlags = 0;                    //正在清除标志

    memset(rate_values, 0, sizeof(rate_values));
    memset(m_int_configs, 0, sizeof(m_int_configs));
    memset(m_int64_configs, 0, sizeof(m_int64_configs));
    memset(m_bool_configs, 0, sizeof(m_bool_configs));
    memset(m_float_configs, 0, sizeof(m_float_configs));

    _guidWarn = false;
    _guidAlert = false;
    _warnDiff = 0;
    _warnShutdownTime = GameTime::GetGameTime();
}

/// World destructor
/// World析构器
World::~World()
{
    ///- Empty the kicked session set
    ///- 清空被踢出会话设置
    while (!m_sessions.empty())
    {
        // not remove from queue, prevent loading new sessions
        delete m_sessions.begin()->second;
        m_sessions.erase(m_sessions.begin());
    }

    CliCommandHolder* command = nullptr;
    while (cliCmdQueue.next(command))
        delete command;

    VMAP::VMapFactory::clear();
    MMAP::MMapFactory::clear();

    /// @todo free addSessQueue
    /// @要做的免费增加会话队列
}

World* World::instance()
{
    static World instance;
    return &instance;
}

/// Find a player in a specified zone
/// 在一个特定区域找到一个玩家
Player* World::FindPlayerInZone(uint32 zone)
{
    ///- circle through active sessions and return the first player found in the zone
    ///- 在活动会话中循环并且返回在此区域中第一个找到的玩家
    SessionMap::const_iterator itr;
    for (itr = m_sessions.begin(); itr != m_sessions.end(); ++itr)
    {
        if (!itr->second)
            continue;

        Player* player = itr->second->GetPlayer();
        if (!player)
            continue;

        if (player->IsInWorld() && player->GetZoneId() == zone)
            return player;
    }
    return nullptr;
}

bool World::IsClosed() const
{
    return m_isClosed;
}

void World::SetClosed(bool val)
{
    m_isClosed = val;

    // Invert the value, for simplicity for scripters.
    sScriptMgr->OnOpenStateChange(!val);
}

void World::LoadDBAllowedSecurityLevel()
{
    LoginDatabasePreparedStatement* stmt = LoginDatabase.GetPreparedStatement(LOGIN_SEL_REALMLIST_SECURITY_LEVEL);
    stmt->setInt32(0, int32(realm.Id.Realm));
    PreparedQueryResult result = LoginDatabase.Query(stmt);

    if (result)
        SetPlayerSecurityLimit(AccountTypes(result->Fetch()->GetUInt8()));
}

void World::SetPlayerSecurityLimit(AccountTypes _sec)
{
    AccountTypes sec = _sec < SEC_CONSOLE ? _sec : SEC_PLAYER;
    bool update = sec > m_allowedSecurityLevel;
    m_allowedSecurityLevel = sec;
    if (update)
        KickAllLess(m_allowedSecurityLevel);
}

void World::SetMotd(std::string motd)
{
    /// we are using a string copy here to allow modifications in script hooks
    sScriptMgr->OnMotdChange(motd);

    _motd.clear();
    boost::split(_motd, motd, boost::is_any_of("@"));
}

std::vector<std::string> const& World::GetMotd() const
{
    return _motd;
}

void World::TriggerGuidWarning()
{
    // Lock this only to prevent multiple maps triggering at the same time
    std::lock_guard<std::mutex> lock(_guidAlertLock);

    time_t gameTime = GameTime::GetGameTime();
    time_t today = (gameTime / DAY) * DAY;

    // Check if our window to restart today has passed. 5 mins until quiet time
    while (gameTime >= GetLocalHourTimestamp(today, getIntConfig(CONFIG_RESPAWN_RESTARTQUIETTIME)) - 1810)
        today += DAY;

    // Schedule restart for 30 minutes before quiet time, or as long as we have
    _warnShutdownTime = GetLocalHourTimestamp(today, getIntConfig(CONFIG_RESPAWN_RESTARTQUIETTIME)) - 1800;

    _guidWarn = true;
    SendGuidWarning();
}

void World::TriggerGuidAlert()
{
    // Lock this only to prevent multiple maps triggering at the same time
    std::lock_guard<std::mutex> lock(_guidAlertLock);

    DoGuidAlertRestart();
    _guidAlert = true;
    _guidWarn = false;
}

void World::DoGuidWarningRestart()
{
    if (m_ShutdownTimer)
        return;

    ShutdownServ(1800, SHUTDOWN_MASK_RESTART, RESTART_EXIT_CODE);
    _warnShutdownTime += HOUR;
}

void World::DoGuidAlertRestart()
{
    if (m_ShutdownTimer)
        return;

    ShutdownServ(300, SHUTDOWN_MASK_RESTART, RESTART_EXIT_CODE, _alertRestartReason);
}

void World::SendGuidWarning()
{
    if (!m_ShutdownTimer && _guidWarn && getIntConfig(CONFIG_RESPAWN_GUIDWARNING_FREQUENCY) > 0)
        SendServerMessage(SERVER_MSG_STRING, _guidWarningMsg.c_str());
    _warnDiff = 0;
}

/// Find a session by its id
/// 根据ID找到会话
WorldSession* World::FindSession(uint32 id) const
{
    SessionMap::const_iterator itr = m_sessions.find(id);

    if (itr != m_sessions.end())
        return itr->second;                                 // also can return nullptr for kicked session
    else
        return nullptr;
}

/// Remove a given session
bool World::RemoveSession(uint32 id)
{
    ///- Find the session, kick the user, but we can't delete session at this moment to prevent iterator invalidation
    SessionMap::const_iterator itr = m_sessions.find(id);

    if (itr != m_sessions.end() && itr->second)
    {
        if (itr->second->PlayerLoading())
            return false;

        itr->second->KickPlayer("World::RemoveSession");
    }

    return true;
}

void World::AddSession(WorldSession* s)
{
    addSessQueue.add(s);
}

void World::AddInstanceSocket(std::weak_ptr<WorldSocket> sock, uint64 connectToKey)
{
    _linkSocketQueue.add(std::make_pair(sock, connectToKey));
}

void World::AddSession_(WorldSession* s)
{
    ASSERT(s);

    //NOTE - Still there is race condition in WorldSession* being used in the Sockets

    ///- kick already loaded player with same account (if any) and remove session
    ///- if player is in loading and want to load again, return
    if (!RemoveSession(s->GetAccountId()))
    {
        s->KickPlayer("World::AddSession_ Couldn't remove the other session while on loading screen");
        delete s;                                           // session not added yet in session list, so not listed in queue
        return;
    }

    // decrease session counts only at not reconnection case
    bool decrease_session = true;

    // if session already exist, prepare to it deleting at next world update
    // NOTE - KickPlayer() should be called on "old" in RemoveSession()
    {
        SessionMap::const_iterator old = m_sessions.find(s->GetAccountId());

        if (old != m_sessions.end())
        {
            // prevent decrease sessions count if session queued
            if (RemoveQueuedPlayer(old->second))
                decrease_session = false;
            // not remove replaced session form queue if listed
            Trinity::Containers::MultimapErasePair(m_sessionsByBnetGuid, old->second->GetBattlenetAccountGUID(), old->second);
            delete old->second;
        }
    }

    m_sessions[s->GetAccountId()] = s;
    m_sessionsByBnetGuid.emplace(s->GetBattlenetAccountGUID(), s);

    uint32 Sessions = GetActiveAndQueuedSessionCount();
    uint32 pLimit = GetPlayerAmountLimit();
    uint32 QueueSize = GetQueuedSessionCount(); //number of players in the queue

    //so we don't count the user trying to
    //login as a session and queue the socket that we are using
    if (decrease_session)
        --Sessions;

    if (pLimit > 0 && Sessions >= pLimit && !s->HasPermission(rbac::RBAC_PERM_SKIP_QUEUE) && !HasRecentlyDisconnected(s))
    {
        AddQueuedPlayer(s);
        UpdateMaxSessionCounters();
        TC_LOG_INFO("misc", "PlayerQueue: Account id {} is in Queue Position ({}).", s->GetAccountId(), ++QueueSize);
        return;
    }

    s->InitializeSession();

    UpdateMaxSessionCounters();

    // Updates the population
    if (pLimit > 0)
    {
        float popu = (float)GetActiveSessionCount();              // updated number of users on the server
        popu /= pLimit;
        popu *= 2;
        TC_LOG_INFO("misc", "Server Population ({}).", popu);
    }
}

void World::ProcessLinkInstanceSocket(std::pair<std::weak_ptr<WorldSocket>, uint64> linkInfo)
{
    if (std::shared_ptr<WorldSocket> sock = linkInfo.first.lock())
    {
        if (!sock->IsOpen())
            return;

        WorldSession::ConnectToKey key;
        key.Raw = linkInfo.second;

        WorldSession* session = FindSession(uint32(key.Fields.AccountId));
        if (!session || session->GetConnectToInstanceKey() != linkInfo.second)
        {
            sock->SendAuthResponseError(ERROR_TIMED_OUT);
            sock->DelayedCloseSocket();
            return;
        }

        sock->SetWorldSession(session);
        session->AddInstanceConnection(sock);
        session->HandleContinuePlayerLogin();
    }
}

bool World::HasRecentlyDisconnected(WorldSession* session)
{
    if (!session)
        return false;

    if (uint32 tolerance = getIntConfig(CONFIG_INTERVAL_DISCONNECT_TOLERANCE))
    {
        for (DisconnectMap::iterator i = m_disconnects.begin(); i != m_disconnects.end();)
        {
            if (difftime(i->second, GameTime::GetGameTime()) < tolerance)
            {
                if (i->first == session->GetAccountId())
                    return true;
                ++i;
            }
            else
                m_disconnects.erase(i++);
        }
    }
    return false;
 }

int32 World::GetQueuePos(WorldSession* sess)
{
    uint32 position = 1;

    for (Queue::const_iterator iter = m_QueuedPlayer.begin(); iter != m_QueuedPlayer.end(); ++iter, ++position)
        if ((*iter) == sess)
            return position;

    return 0;
}

void World::AddQueuedPlayer(WorldSession* sess)
{
    sess->SetInQueue(true);
    m_QueuedPlayer.push_back(sess);

    // The 1st SMSG_AUTH_RESPONSE needs to contain other info too.
    sess->SendAuthResponse(ERROR_OK, true, GetQueuePos(sess));
}

bool World::RemoveQueuedPlayer(WorldSession* sess)
{
    // sessions count including queued to remove (if removed_session set)
    uint32 sessions = GetActiveSessionCount();

    uint32 position = 1;
    Queue::iterator iter = m_QueuedPlayer.begin();

    // search to remove and count skipped positions
    bool found = false;

    for (; iter != m_QueuedPlayer.end(); ++iter, ++position)
    {
        if (*iter == sess)
        {
            sess->SetInQueue(false);
            sess->ResetTimeOutTime(false);
            iter = m_QueuedPlayer.erase(iter);
            found = true;                                   // removing queued session
            break;
        }
    }

    // iter point to next socked after removed or end()
    // position store position of removed socket and then new position next socket after removed

    // if session not queued then we need decrease sessions count
    if (!found && sessions)
        --sessions;

    // accept first in queue
    if ((!m_playerLimit || sessions < m_playerLimit) && !m_QueuedPlayer.empty())
    {
        WorldSession* pop_sess = m_QueuedPlayer.front();
        pop_sess->InitializeSession();
        m_QueuedPlayer.pop_front();

        // update iter to point first queued socket or end() if queue is empty now
        iter = m_QueuedPlayer.begin();
        position = 1;
    }

    // update position from iter to end()
    // iter point to first not updated socket, position store new position
    for (; iter != m_QueuedPlayer.end(); ++iter, ++position)
        (*iter)->SendAuthWaitQueue(position);

    return found;
}

/// Initialize config values
void World::LoadConfigSettings(bool reload)
{
    if (reload)
    {
        std::vector<std::string> configErrors;
        if (!sConfigMgr->Reload(configErrors))
        {
            for (std::string const& configError : configErrors)
                TC_LOG_ERROR("misc", "World settings reload fail: {}.", configError);

            return;
        }
        sLog->LoadFromConfig();
        sMetric->LoadFromConfigs();
    }

    m_defaultDbcLocale = LocaleConstant(sConfigMgr->GetIntDefault("DBC.Locale", 0));

    if (m_defaultDbcLocale >= TOTAL_LOCALES || m_defaultDbcLocale == LOCALE_none)
    {
        TC_LOG_ERROR("server.loading", "Incorrect DBC.Locale! Must be >= 0 and < {} and not {} (set to 0)", TOTAL_LOCALES, LOCALE_none);
        m_defaultDbcLocale = LOCALE_enUS;
    }

    TC_LOG_INFO("server.loading", "Using {} DBC Locale", localeNames[m_defaultDbcLocale]);

    ///- Read the player limit and the Message of the day from the config file
    SetPlayerAmountLimit(sConfigMgr->GetIntDefault("PlayerLimit", 100));
    SetMotd(sConfigMgr->GetStringDefault("Motd", "Welcome to a Trinity Core Server."));

    ///- Read support system setting from the config file
    m_bool_configs[CONFIG_SUPPORT_ENABLED] = sConfigMgr->GetBoolDefault("Support.Enabled", true);
    m_bool_configs[CONFIG_SUPPORT_TICKETS_ENABLED] = sConfigMgr->GetBoolDefault("Support.TicketsEnabled", false);
    m_bool_configs[CONFIG_SUPPORT_BUGS_ENABLED] = sConfigMgr->GetBoolDefault("Support.BugsEnabled", false);
    m_bool_configs[CONFIG_SUPPORT_COMPLAINTS_ENABLED] = sConfigMgr->GetBoolDefault("Support.ComplaintsEnabled", false);
    m_bool_configs[CONFIG_SUPPORT_SUGGESTIONS_ENABLED] = sConfigMgr->GetBoolDefault("Support.SuggestionsEnabled", false);
    if (reload)
    {
        sSupportMgr->SetSupportSystemStatus(m_bool_configs[CONFIG_SUPPORT_ENABLED]);
        sSupportMgr->SetTicketSystemStatus(m_bool_configs[CONFIG_SUPPORT_TICKETS_ENABLED]);
        sSupportMgr->SetBugSystemStatus(m_bool_configs[CONFIG_SUPPORT_BUGS_ENABLED]);
        sSupportMgr->SetComplaintSystemStatus(m_bool_configs[CONFIG_SUPPORT_COMPLAINTS_ENABLED]);
        sSupportMgr->SetSuggestionSystemStatus(m_bool_configs[CONFIG_SUPPORT_SUGGESTIONS_ENABLED]);
    }

    ///- Get string for new logins (newly created characters)
    SetNewCharString(sConfigMgr->GetStringDefault("PlayerStart.String", ""));

    ///- Send server info on login?
    m_int_configs[CONFIG_ENABLE_SINFO_LOGIN] = sConfigMgr->GetIntDefault("Server.LoginInfo", 0);

    ///- Read all rates from the config file
    auto setRegenRate = [this](Rates rate, char const* configKey)
    {
        rate_values[rate] = sConfigMgr->GetFloatDefault(configKey, 1.0f);
        if (rate_values[rate] < 0.0f)
        {
            TC_LOG_ERROR("server.loading", "{} ({}) must be > 0. Using 1 instead.", configKey, rate_values[rate]);
            rate_values[rate] = 1.0f;
        }
    };

    setRegenRate(RATE_HEALTH, "Rate.Health");
    setRegenRate(RATE_POWER_MANA, "Rate.Mana");
    setRegenRate(RATE_POWER_RAGE_INCOME, "Rate.Rage.Gain");
    setRegenRate(RATE_POWER_RAGE_LOSS, "Rate.Rage.Loss");
    setRegenRate(RATE_POWER_FOCUS, "Rate.Focus");
    setRegenRate(RATE_POWER_ENERGY, "Rate.Energy");
    setRegenRate(RATE_POWER_COMBO_POINTS_LOSS, "Rate.ComboPoints.Loss");
    setRegenRate(RATE_POWER_RUNIC_POWER_INCOME, "Rate.RunicPower.Gain");
    setRegenRate(RATE_POWER_RUNIC_POWER_LOSS, "Rate.RunicPower.Loss");
    setRegenRate(RATE_POWER_SOUL_SHARDS, "Rate.SoulShards.Loss");
    setRegenRate(RATE_POWER_LUNAR_POWER, "Rate.LunarPower.Loss");
    setRegenRate(RATE_POWER_HOLY_POWER, "Rate.HolyPower.Loss");
    setRegenRate(RATE_POWER_MAELSTROM, "Rate.Maelstrom.Loss");
    setRegenRate(RATE_POWER_CHI, "Rate.Chi.Loss");
    setRegenRate(RATE_POWER_INSANITY, "Rate.Insanity.Loss");
    setRegenRate(RATE_POWER_ARCANE_CHARGES, "Rate.ArcaneCharges.Loss");
    setRegenRate(RATE_POWER_FURY, "Rate.Fury.Loss");
    setRegenRate(RATE_POWER_PAIN, "Rate.Pain.Loss");

    rate_values[RATE_SKILL_DISCOVERY]      = sConfigMgr->GetFloatDefault("Rate.Skill.Discovery", 1.0f);
    rate_values[RATE_DROP_ITEM_POOR]       = sConfigMgr->GetFloatDefault("Rate.Drop.Item.Poor", 1.0f);
    rate_values[RATE_DROP_ITEM_NORMAL]     = sConfigMgr->GetFloatDefault("Rate.Drop.Item.Normal", 1.0f);
    rate_values[RATE_DROP_ITEM_UNCOMMON]   = sConfigMgr->GetFloatDefault("Rate.Drop.Item.Uncommon", 1.0f);
    rate_values[RATE_DROP_ITEM_RARE]       = sConfigMgr->GetFloatDefault("Rate.Drop.Item.Rare", 1.0f);
    rate_values[RATE_DROP_ITEM_EPIC]       = sConfigMgr->GetFloatDefault("Rate.Drop.Item.Epic", 1.0f);
    rate_values[RATE_DROP_ITEM_LEGENDARY]  = sConfigMgr->GetFloatDefault("Rate.Drop.Item.Legendary", 1.0f);
    rate_values[RATE_DROP_ITEM_ARTIFACT]   = sConfigMgr->GetFloatDefault("Rate.Drop.Item.Artifact", 1.0f);
    rate_values[RATE_DROP_ITEM_REFERENCED] = sConfigMgr->GetFloatDefault("Rate.Drop.Item.Referenced", 1.0f);
    rate_values[RATE_DROP_ITEM_REFERENCED_AMOUNT] = sConfigMgr->GetFloatDefault("Rate.Drop.Item.ReferencedAmount", 1.0f);
    rate_values[RATE_DROP_MONEY]  = sConfigMgr->GetFloatDefault("Rate.Drop.Money", 1.0f);
    rate_values[RATE_XP_KILL]     = sConfigMgr->GetFloatDefault("Rate.XP.Kill", 1.0f);
    rate_values[RATE_XP_BG_KILL]  = sConfigMgr->GetFloatDefault("Rate.XP.BattlegroundKill", 1.0f);
    rate_values[RATE_XP_QUEST]    = sConfigMgr->GetFloatDefault("Rate.XP.Quest", 1.0f);
    rate_values[RATE_XP_EXPLORE]  = sConfigMgr->GetFloatDefault("Rate.XP.Explore", 1.0f);

    m_int_configs[CONFIG_XP_BOOST_DAYMASK] = sConfigMgr->GetIntDefault("XP.Boost.Daymask", 0);
    rate_values[RATE_XP_BOOST] = sConfigMgr->GetFloatDefault("XP.Boost.Rate", 2.0f);

    rate_values[RATE_REPAIRCOST]  = sConfigMgr->GetFloatDefault("Rate.RepairCost", 1.0f);
    if (rate_values[RATE_REPAIRCOST] < 0.0f)
    {
        TC_LOG_ERROR("server.loading", "Rate.RepairCost ({}) must be >=0. Using 0.0 instead.", rate_values[RATE_REPAIRCOST]);
        rate_values[RATE_REPAIRCOST] = 0.0f;
    }
    rate_values[RATE_REPUTATION_GAIN]  = sConfigMgr->GetFloatDefault("Rate.Reputation.Gain", 1.0f);
    rate_values[RATE_REPUTATION_LOWLEVEL_KILL]  = sConfigMgr->GetFloatDefault("Rate.Reputation.LowLevel.Kill", 1.0f);
    rate_values[RATE_REPUTATION_LOWLEVEL_QUEST]  = sConfigMgr->GetFloatDefault("Rate.Reputation.LowLevel.Quest", 1.0f);
    rate_values[RATE_REPUTATION_RECRUIT_A_FRIEND_BONUS] = sConfigMgr->GetFloatDefault("Rate.Reputation.RecruitAFriendBonus", 0.1f);
    rate_values[RATE_CREATURE_NORMAL_DAMAGE]          = sConfigMgr->GetFloatDefault("Rate.Creature.Normal.Damage", 1.0f);
    rate_values[RATE_CREATURE_ELITE_ELITE_DAMAGE]     = sConfigMgr->GetFloatDefault("Rate.Creature.Elite.Elite.Damage", 1.0f);
    rate_values[RATE_CREATURE_ELITE_RAREELITE_DAMAGE] = sConfigMgr->GetFloatDefault("Rate.Creature.Elite.RAREELITE.Damage", 1.0f);
    rate_values[RATE_CREATURE_ELITE_WORLDBOSS_DAMAGE] = sConfigMgr->GetFloatDefault("Rate.Creature.Elite.WORLDBOSS.Damage", 1.0f);
    rate_values[RATE_CREATURE_ELITE_RARE_DAMAGE]      = sConfigMgr->GetFloatDefault("Rate.Creature.Elite.RARE.Damage", 1.0f);
    rate_values[RATE_CREATURE_NORMAL_HP]          = sConfigMgr->GetFloatDefault("Rate.Creature.Normal.HP", 1.0f);
    rate_values[RATE_CREATURE_ELITE_ELITE_HP]     = sConfigMgr->GetFloatDefault("Rate.Creature.Elite.Elite.HP", 1.0f);
    rate_values[RATE_CREATURE_ELITE_RAREELITE_HP] = sConfigMgr->GetFloatDefault("Rate.Creature.Elite.RAREELITE.HP", 1.0f);
    rate_values[RATE_CREATURE_ELITE_WORLDBOSS_HP] = sConfigMgr->GetFloatDefault("Rate.Creature.Elite.WORLDBOSS.HP", 1.0f);
    rate_values[RATE_CREATURE_ELITE_RARE_HP]      = sConfigMgr->GetFloatDefault("Rate.Creature.Elite.RARE.HP", 1.0f);
    rate_values[RATE_CREATURE_NORMAL_SPELLDAMAGE]          = sConfigMgr->GetFloatDefault("Rate.Creature.Normal.SpellDamage", 1.0f);
    rate_values[RATE_CREATURE_ELITE_ELITE_SPELLDAMAGE]     = sConfigMgr->GetFloatDefault("Rate.Creature.Elite.Elite.SpellDamage", 1.0f);
    rate_values[RATE_CREATURE_ELITE_RAREELITE_SPELLDAMAGE] = sConfigMgr->GetFloatDefault("Rate.Creature.Elite.RAREELITE.SpellDamage", 1.0f);
    rate_values[RATE_CREATURE_ELITE_WORLDBOSS_SPELLDAMAGE] = sConfigMgr->GetFloatDefault("Rate.Creature.Elite.WORLDBOSS.SpellDamage", 1.0f);
    rate_values[RATE_CREATURE_ELITE_RARE_SPELLDAMAGE]      = sConfigMgr->GetFloatDefault("Rate.Creature.Elite.RARE.SpellDamage", 1.0f);
    rate_values[RATE_CREATURE_AGGRO]  = sConfigMgr->GetFloatDefault("Rate.Creature.Aggro", 1.0f);
    rate_values[RATE_REST_INGAME]                    = sConfigMgr->GetFloatDefault("Rate.Rest.InGame", 1.0f);
    rate_values[RATE_REST_OFFLINE_IN_TAVERN_OR_CITY] = sConfigMgr->GetFloatDefault("Rate.Rest.Offline.InTavernOrCity", 1.0f);
    rate_values[RATE_REST_OFFLINE_IN_WILDERNESS]     = sConfigMgr->GetFloatDefault("Rate.Rest.Offline.InWilderness", 1.0f);
    rate_values[RATE_DAMAGE_FALL]  = sConfigMgr->GetFloatDefault("Rate.Damage.Fall", 1.0f);
    rate_values[RATE_AUCTION_TIME]  = sConfigMgr->GetFloatDefault("Rate.Auction.Time", 1.0f);
    rate_values[RATE_AUCTION_DEPOSIT] = sConfigMgr->GetFloatDefault("Rate.Auction.Deposit", 1.0f);
    rate_values[RATE_AUCTION_CUT] = sConfigMgr->GetFloatDefault("Rate.Auction.Cut", 1.0f);
    rate_values[RATE_HONOR] = sConfigMgr->GetFloatDefault("Rate.Honor", 1.0f);
    rate_values[RATE_INSTANCE_RESET_TIME] = sConfigMgr->GetFloatDefault("Rate.InstanceResetTime", 1.0f);
    rate_values[RATE_TALENT] = sConfigMgr->GetFloatDefault("Rate.Talent", 1.0f);
    if (rate_values[RATE_TALENT] < 0.0f)
    {
        TC_LOG_ERROR("server.loading", "Rate.Talent ({}) must be > 0. Using 1 instead.", rate_values[RATE_TALENT]);
        rate_values[RATE_TALENT] = 1.0f;
    }
    rate_values[RATE_MOVESPEED] = sConfigMgr->GetFloatDefault("Rate.MoveSpeed", 1.0f);
    if (rate_values[RATE_MOVESPEED] < 0)
    {
        TC_LOG_ERROR("server.loading", "Rate.MoveSpeed ({}) must be > 0. Using 1 instead.", rate_values[RATE_MOVESPEED]);
        rate_values[RATE_MOVESPEED] = 1.0f;
    }
    for (uint8 i = 0; i < MAX_MOVE_TYPE; ++i) playerBaseMoveSpeed[i] = baseMoveSpeed[i] * rate_values[RATE_MOVESPEED];
    rate_values[RATE_CORPSE_DECAY_LOOTED] = sConfigMgr->GetFloatDefault("Rate.Corpse.Decay.Looted", 0.5f);

    rate_values[RATE_DURABILITY_LOSS_ON_DEATH]  = sConfigMgr->GetFloatDefault("DurabilityLoss.OnDeath", 10.0f);
    if (rate_values[RATE_DURABILITY_LOSS_ON_DEATH] < 0.0f)
    {
        TC_LOG_ERROR("server.loading", "DurabilityLoss.OnDeath ({}) must be >=0. Using 0.0 instead.", rate_values[RATE_DURABILITY_LOSS_ON_DEATH]);
        rate_values[RATE_DURABILITY_LOSS_ON_DEATH] = 0.0f;
    }
    if (rate_values[RATE_DURABILITY_LOSS_ON_DEATH] > 100.0f)
    {
        TC_LOG_ERROR("server.loading", "DurabilityLoss.OnDeath ({}) must be <= 100. Using 100.0 instead.", rate_values[RATE_DURABILITY_LOSS_ON_DEATH]);
        rate_values[RATE_DURABILITY_LOSS_ON_DEATH] = 0.0f;
    }
    rate_values[RATE_DURABILITY_LOSS_ON_DEATH] = rate_values[RATE_DURABILITY_LOSS_ON_DEATH] / 100.0f;

    rate_values[RATE_DURABILITY_LOSS_DAMAGE] = sConfigMgr->GetFloatDefault("DurabilityLossChance.Damage", 0.5f);
    if (rate_values[RATE_DURABILITY_LOSS_DAMAGE] < 0.0f)
    {
        TC_LOG_ERROR("server.loading", "DurabilityLossChance.Damage ({}) must be >=0. Using 0.0 instead.", rate_values[RATE_DURABILITY_LOSS_DAMAGE]);
        rate_values[RATE_DURABILITY_LOSS_DAMAGE] = 0.0f;
    }
    rate_values[RATE_DURABILITY_LOSS_ABSORB] = sConfigMgr->GetFloatDefault("DurabilityLossChance.Absorb", 0.5f);
    if (rate_values[RATE_DURABILITY_LOSS_ABSORB] < 0.0f)
    {
        TC_LOG_ERROR("server.loading", "DurabilityLossChance.Absorb ({}) must be >=0. Using 0.0 instead.", rate_values[RATE_DURABILITY_LOSS_ABSORB]);
        rate_values[RATE_DURABILITY_LOSS_ABSORB] = 0.0f;
    }
    rate_values[RATE_DURABILITY_LOSS_PARRY] = sConfigMgr->GetFloatDefault("DurabilityLossChance.Parry", 0.05f);
    if (rate_values[RATE_DURABILITY_LOSS_PARRY] < 0.0f)
    {
        TC_LOG_ERROR("server.loading", "DurabilityLossChance.Parry ({}) must be >=0. Using 0.0 instead.", rate_values[RATE_DURABILITY_LOSS_PARRY]);
        rate_values[RATE_DURABILITY_LOSS_PARRY] = 0.0f;
    }
    rate_values[RATE_DURABILITY_LOSS_BLOCK] = sConfigMgr->GetFloatDefault("DurabilityLossChance.Block", 0.05f);
    if (rate_values[RATE_DURABILITY_LOSS_BLOCK] < 0.0f)
    {
        TC_LOG_ERROR("server.loading", "DurabilityLossChance.Block ({}) must be >=0. Using 0.0 instead.", rate_values[RATE_DURABILITY_LOSS_BLOCK]);
        rate_values[RATE_DURABILITY_LOSS_BLOCK] = 0.0f;
    }
    rate_values[RATE_MONEY_QUEST] = sConfigMgr->GetFloatDefault("Rate.Quest.Money.Reward", 1.0f);
    if (rate_values[RATE_MONEY_QUEST] < 0.0f)
    {
        TC_LOG_ERROR("server.loading", "Rate.Quest.Money.Reward ({}) must be >=0. Using 0 instead.", rate_values[RATE_MONEY_QUEST]);
        rate_values[RATE_MONEY_QUEST] = 0.0f;
    }
    rate_values[RATE_MONEY_MAX_LEVEL_QUEST] = sConfigMgr->GetFloatDefault("Rate.Quest.Money.Max.Level.Reward", 1.0f);
    if (rate_values[RATE_MONEY_MAX_LEVEL_QUEST] < 0.0f)
    {
        TC_LOG_ERROR("server.loading", "Rate.Quest.Money.Max.Level.Reward ({}) must be >=0. Using 0 instead.", rate_values[RATE_MONEY_MAX_LEVEL_QUEST]);
        rate_values[RATE_MONEY_MAX_LEVEL_QUEST] = 0.0f;
    }
    ///- Read other configuration items from the config file

    m_bool_configs[CONFIG_DURABILITY_LOSS_IN_PVP] = sConfigMgr->GetBoolDefault("DurabilityLoss.InPvP", false);

    m_int_configs[CONFIG_COMPRESSION] = sConfigMgr->GetIntDefault("Compression", 1);
    if (m_int_configs[CONFIG_COMPRESSION] < 1 || m_int_configs[CONFIG_COMPRESSION] > 9)
    {
        TC_LOG_ERROR("server.loading", "Compression level ({}) must be in range 1..9. Using default compression level (1).", m_int_configs[CONFIG_COMPRESSION]);
        m_int_configs[CONFIG_COMPRESSION] = 1;
    }
    m_bool_configs[CONFIG_ADDON_CHANNEL] = sConfigMgr->GetBoolDefault("AddonChannel", true);
    m_bool_configs[CONFIG_CLEAN_CHARACTER_DB] = sConfigMgr->GetBoolDefault("CleanCharacterDB", false);
    m_int_configs[CONFIG_PERSISTENT_CHARACTER_CLEAN_FLAGS] = sConfigMgr->GetIntDefault("PersistentCharacterCleanFlags", 0);
    m_int_configs[CONFIG_AUCTION_REPLICATE_DELAY] = sConfigMgr->GetIntDefault("Auction.ReplicateItemsCooldown", 900);
    m_int_configs[CONFIG_AUCTION_SEARCH_DELAY] = sConfigMgr->GetIntDefault("Auction.SearchDelay", 300);
    if (m_int_configs[CONFIG_AUCTION_SEARCH_DELAY] < 100 || m_int_configs[CONFIG_AUCTION_SEARCH_DELAY] > 10000)
    {
        TC_LOG_ERROR("server.loading", "Auction.SearchDelay ({}) must be between 100 and 10000. Using default of 300ms", m_int_configs[CONFIG_AUCTION_SEARCH_DELAY]);
        m_int_configs[CONFIG_AUCTION_SEARCH_DELAY] = 300;
    }
    m_int_configs[CONFIG_AUCTION_TAINTED_SEARCH_DELAY] = sConfigMgr->GetIntDefault("Auction.TaintedSearchDelay", 3000);
    if (m_int_configs[CONFIG_AUCTION_TAINTED_SEARCH_DELAY] < 100 || m_int_configs[CONFIG_AUCTION_TAINTED_SEARCH_DELAY] > 10000)
    {
        TC_LOG_ERROR("server.loading", "Auction.TaintedSearchDelay ({}) must be between 100 and 10000. Using default of 3s", m_int_configs[CONFIG_AUCTION_SEARCH_DELAY]);
        m_int_configs[CONFIG_AUCTION_TAINTED_SEARCH_DELAY] = 3000;
    }
    m_int_configs[CONFIG_CHAT_CHANNEL_LEVEL_REQ] = sConfigMgr->GetIntDefault("ChatLevelReq.Channel", 1);
    m_int_configs[CONFIG_CHAT_WHISPER_LEVEL_REQ] = sConfigMgr->GetIntDefault("ChatLevelReq.Whisper", 1);
    m_int_configs[CONFIG_CHAT_EMOTE_LEVEL_REQ] = sConfigMgr->GetIntDefault("ChatLevelReq.Emote", 1);
    m_int_configs[CONFIG_CHAT_SAY_LEVEL_REQ] = sConfigMgr->GetIntDefault("ChatLevelReq.Say", 1);
    m_int_configs[CONFIG_CHAT_YELL_LEVEL_REQ] = sConfigMgr->GetIntDefault("ChatLevelReq.Yell", 1);
    m_int_configs[CONFIG_PARTY_LEVEL_REQ] = sConfigMgr->GetIntDefault("PartyLevelReq", 1);
    m_int_configs[CONFIG_TRADE_LEVEL_REQ] = sConfigMgr->GetIntDefault("LevelReq.Trade", 1);
    m_int_configs[CONFIG_AUCTION_LEVEL_REQ] = sConfigMgr->GetIntDefault("LevelReq.Auction", 1);
    m_int_configs[CONFIG_MAIL_LEVEL_REQ] = sConfigMgr->GetIntDefault("LevelReq.Mail", 1);
    m_bool_configs[CONFIG_PRESERVE_CUSTOM_CHANNELS] = sConfigMgr->GetBoolDefault("PreserveCustomChannels", false);
    m_int_configs[CONFIG_PRESERVE_CUSTOM_CHANNEL_DURATION] = sConfigMgr->GetIntDefault("PreserveCustomChannelDuration", 14);
    m_int_configs[CONFIG_PRESERVE_CUSTOM_CHANNEL_INTERVAL] = sConfigMgr->GetIntDefault("PreserveCustomChannelInterval", 5);
    m_bool_configs[CONFIG_GRID_UNLOAD] = sConfigMgr->GetBoolDefault("GridUnload", true);
    m_bool_configs[CONFIG_BASEMAP_LOAD_GRIDS] = sConfigMgr->GetBoolDefault("BaseMapLoadAllGrids", false);
    if (m_bool_configs[CONFIG_BASEMAP_LOAD_GRIDS] && m_bool_configs[CONFIG_GRID_UNLOAD])
    {
        TC_LOG_ERROR("server.loading", "BaseMapLoadAllGrids enabled, but GridUnload also enabled. GridUnload must be disabled to enable base map pre-loading. Base map pre-loading disabled");
        m_bool_configs[CONFIG_BASEMAP_LOAD_GRIDS] = false;
    }
    m_bool_configs[CONFIG_INSTANCEMAP_LOAD_GRIDS] = sConfigMgr->GetBoolDefault("InstanceMapLoadAllGrids", false);
    if (m_bool_configs[CONFIG_INSTANCEMAP_LOAD_GRIDS] && m_bool_configs[CONFIG_GRID_UNLOAD])
    {
        TC_LOG_ERROR("server.loading", "InstanceMapLoadAllGrids enabled, but GridUnload also enabled. GridUnload must be disabled to enable instance map pre-loading. Instance map pre-loading disabled");
        m_bool_configs[CONFIG_INSTANCEMAP_LOAD_GRIDS] = false;
    }
    m_int_configs[CONFIG_INTERVAL_SAVE] = sConfigMgr->GetIntDefault("PlayerSaveInterval", 15 * MINUTE * IN_MILLISECONDS);
    m_int_configs[CONFIG_INTERVAL_DISCONNECT_TOLERANCE] = sConfigMgr->GetIntDefault("DisconnectToleranceInterval", 0);
    m_bool_configs[CONFIG_STATS_SAVE_ONLY_ON_LOGOUT] = sConfigMgr->GetBoolDefault("PlayerSave.Stats.SaveOnlyOnLogout", true);

    m_int_configs[CONFIG_MIN_LEVEL_STAT_SAVE] = sConfigMgr->GetIntDefault("PlayerSave.Stats.MinLevel", 0);
    if (m_int_configs[CONFIG_MIN_LEVEL_STAT_SAVE] > MAX_LEVEL)
    {
        TC_LOG_ERROR("server.loading", "PlayerSave.Stats.MinLevel ({}) must be in range 0..80. Using default, do not save character stats (0).", m_int_configs[CONFIG_MIN_LEVEL_STAT_SAVE]);
        m_int_configs[CONFIG_MIN_LEVEL_STAT_SAVE] = 0;
    }

    m_int_configs[CONFIG_INTERVAL_GRIDCLEAN] = sConfigMgr->GetIntDefault("GridCleanUpDelay", 5 * MINUTE * IN_MILLISECONDS);
    if (m_int_configs[CONFIG_INTERVAL_GRIDCLEAN] < MIN_GRID_DELAY)
    {
        TC_LOG_ERROR("server.loading", "GridCleanUpDelay ({}) must be greater {}. Use this minimal value.", m_int_configs[CONFIG_INTERVAL_GRIDCLEAN], MIN_GRID_DELAY);
        m_int_configs[CONFIG_INTERVAL_GRIDCLEAN] = MIN_GRID_DELAY;
    }
    if (reload)
        sMapMgr->SetGridCleanUpDelay(m_int_configs[CONFIG_INTERVAL_GRIDCLEAN]);

    m_int_configs[CONFIG_INTERVAL_MAPUPDATE] = sConfigMgr->GetIntDefault("MapUpdateInterval", 10);
    if (m_int_configs[CONFIG_INTERVAL_MAPUPDATE] < MIN_MAP_UPDATE_DELAY)
    {
        TC_LOG_ERROR("server.loading", "MapUpdateInterval ({}) must be greater {}. Use this minimal value.", m_int_configs[CONFIG_INTERVAL_MAPUPDATE], MIN_MAP_UPDATE_DELAY);
        m_int_configs[CONFIG_INTERVAL_MAPUPDATE] = MIN_MAP_UPDATE_DELAY;
    }
    if (reload)
        sMapMgr->SetMapUpdateInterval(m_int_configs[CONFIG_INTERVAL_MAPUPDATE]);

    m_int_configs[CONFIG_INTERVAL_CHANGEWEATHER] = sConfigMgr->GetIntDefault("ChangeWeatherInterval", 10 * MINUTE * IN_MILLISECONDS);

    if (reload)
    {
        uint32 val = sConfigMgr->GetIntDefault("WorldServerPort", 8085);
        if (val != m_int_configs[CONFIG_PORT_WORLD])
            TC_LOG_ERROR("server.loading", "WorldServerPort option can't be changed at worldserver.conf reload, using current value ({}).", m_int_configs[CONFIG_PORT_WORLD]);

        val = sConfigMgr->GetIntDefault("InstanceServerPort", 8086);
        if (val != m_int_configs[CONFIG_PORT_INSTANCE])
            TC_LOG_ERROR("server.loading", "InstanceServerPort option can't be changed at worldserver.conf reload, using current value ({}).", m_int_configs[CONFIG_PORT_INSTANCE]);
    }
    else
    {
        m_int_configs[CONFIG_PORT_WORLD] = sConfigMgr->GetIntDefault("WorldServerPort", 8085);
        m_int_configs[CONFIG_PORT_INSTANCE] = sConfigMgr->GetIntDefault("InstanceServerPort", 8086);
    }

    // Config values are in "milliseconds" but we handle SocketTimeOut only as "seconds" so divide by 1000
    m_int_configs[CONFIG_SOCKET_TIMEOUTTIME] = sConfigMgr->GetIntDefault("SocketTimeOutTime", 900000) / 1000;
    m_int_configs[CONFIG_SOCKET_TIMEOUTTIME_ACTIVE] = sConfigMgr->GetIntDefault("SocketTimeOutTimeActive", 60000) / 1000;

    m_int_configs[CONFIG_SESSION_ADD_DELAY] = sConfigMgr->GetIntDefault("SessionAddDelay", 10000);

    m_float_configs[CONFIG_GROUP_XP_DISTANCE] = sConfigMgr->GetFloatDefault("MaxGroupXPDistance", 74.0f);
    m_float_configs[CONFIG_MAX_RECRUIT_A_FRIEND_DISTANCE] = sConfigMgr->GetFloatDefault("MaxRecruitAFriendBonusDistance", 100.0f);

    m_int_configs[CONFIG_MIN_QUEST_SCALED_XP_RATIO] = sConfigMgr->GetIntDefault("MinQuestScaledXPRatio", 0);
    if (m_int_configs[CONFIG_MIN_QUEST_SCALED_XP_RATIO] > 100)
    {
        TC_LOG_ERROR("server.loading", "MinQuestScaledXPRatio ({}) must be in range 0..100. Set to 0.", m_int_configs[CONFIG_MIN_QUEST_SCALED_XP_RATIO]);
        m_int_configs[CONFIG_MIN_QUEST_SCALED_XP_RATIO] = 0;
    }

    m_int_configs[CONFIG_MIN_CREATURE_SCALED_XP_RATIO] = sConfigMgr->GetIntDefault("MinCreatureScaledXPRatio", 0);
    if (m_int_configs[CONFIG_MIN_CREATURE_SCALED_XP_RATIO] > 100)
    {
        TC_LOG_ERROR("server.loading", "MinCreatureScaledXPRatio ({}) must be in range 0..100. Set to 0.", m_int_configs[CONFIG_MIN_CREATURE_SCALED_XP_RATIO]);
        m_int_configs[CONFIG_MIN_CREATURE_SCALED_XP_RATIO] = 0;
    }

    m_int_configs[CONFIG_MIN_DISCOVERED_SCALED_XP_RATIO] = sConfigMgr->GetIntDefault("MinDiscoveredScaledXPRatio", 0);
    if (m_int_configs[CONFIG_MIN_DISCOVERED_SCALED_XP_RATIO] > 100)
    {
        TC_LOG_ERROR("server.loading", "MinDiscoveredScaledXPRatio ({}) must be in range 0..100. Set to 0.", m_int_configs[CONFIG_MIN_DISCOVERED_SCALED_XP_RATIO]);
        m_int_configs[CONFIG_MIN_DISCOVERED_SCALED_XP_RATIO] = 0;
    }

    /// @todo Add MonsterSight (with meaning) in worldserver.conf or put them as define
    m_float_configs[CONFIG_SIGHT_MONSTER] = sConfigMgr->GetFloatDefault("MonsterSight", 50.0f);

    m_bool_configs[CONFIG_REGEN_HP_CANNOT_REACH_TARGET_IN_RAID] = sConfigMgr->GetBoolDefault("Creature.RegenHPCannotReachTargetInRaid", true);

    if (reload)
    {
        uint32 val = sConfigMgr->GetIntDefault("GameType", 0);
        if (val != m_int_configs[CONFIG_GAME_TYPE])
            TC_LOG_ERROR("server.loading", "GameType option can't be changed at worldserver.conf reload, using current value ({}).", m_int_configs[CONFIG_GAME_TYPE]);
    }
    else
        m_int_configs[CONFIG_GAME_TYPE] = sConfigMgr->GetIntDefault("GameType", 0);

    if (reload)
    {
        uint32 val = sConfigMgr->GetIntDefault("RealmZone", REALM_ZONE_DEVELOPMENT);
        if (val != m_int_configs[CONFIG_REALM_ZONE])
            TC_LOG_ERROR("server.loading", "RealmZone option can't be changed at worldserver.conf reload, using current value ({}).", m_int_configs[CONFIG_REALM_ZONE]);
    }
    else
        m_int_configs[CONFIG_REALM_ZONE] = sConfigMgr->GetIntDefault("RealmZone", REALM_ZONE_DEVELOPMENT);

    m_bool_configs[CONFIG_ALLOW_TWO_SIDE_INTERACTION_CALENDAR]= sConfigMgr->GetBoolDefault("AllowTwoSide.Interaction.Calendar", false);
    m_bool_configs[CONFIG_ALLOW_TWO_SIDE_INTERACTION_CHANNEL] = sConfigMgr->GetBoolDefault("AllowTwoSide.Interaction.Channel", false);
    m_bool_configs[CONFIG_ALLOW_TWO_SIDE_INTERACTION_GROUP]   = sConfigMgr->GetBoolDefault("AllowTwoSide.Interaction.Group", false);
    m_bool_configs[CONFIG_ALLOW_TWO_SIDE_INTERACTION_GUILD]   = sConfigMgr->GetBoolDefault("AllowTwoSide.Interaction.Guild", false);
    m_bool_configs[CONFIG_ALLOW_TWO_SIDE_INTERACTION_AUCTION] = sConfigMgr->GetBoolDefault("AllowTwoSide.Interaction.Auction", true);
    m_bool_configs[CONFIG_ALLOW_TWO_SIDE_TRADE]               = sConfigMgr->GetBoolDefault("AllowTwoSide.Trade", false);
    m_int_configs[CONFIG_STRICT_PLAYER_NAMES]                 = sConfigMgr->GetIntDefault ("StrictPlayerNames",  0);
    m_int_configs[CONFIG_STRICT_CHARTER_NAMES]                = sConfigMgr->GetIntDefault ("StrictCharterNames", 0);
    m_int_configs[CONFIG_STRICT_PET_NAMES]                    = sConfigMgr->GetIntDefault ("StrictPetNames",     0);

    m_int_configs[CONFIG_MIN_PLAYER_NAME]                     = sConfigMgr->GetIntDefault ("MinPlayerName",  2);
    if (m_int_configs[CONFIG_MIN_PLAYER_NAME] < 1 || m_int_configs[CONFIG_MIN_PLAYER_NAME] > MAX_PLAYER_NAME)
    {
        TC_LOG_ERROR("server.loading", "MinPlayerName ({}) must be in range 1..{}. Set to 2.", m_int_configs[CONFIG_MIN_PLAYER_NAME], MAX_PLAYER_NAME);
        m_int_configs[CONFIG_MIN_PLAYER_NAME] = 2;
    }

    m_int_configs[CONFIG_MIN_CHARTER_NAME]                    = sConfigMgr->GetIntDefault ("MinCharterName", 2);
    if (m_int_configs[CONFIG_MIN_CHARTER_NAME] < 1 || m_int_configs[CONFIG_MIN_CHARTER_NAME] > MAX_CHARTER_NAME)
    {
        TC_LOG_ERROR("server.loading", "MinCharterName ({}) must be in range 1..{}. Set to 2.", m_int_configs[CONFIG_MIN_CHARTER_NAME], MAX_CHARTER_NAME);
        m_int_configs[CONFIG_MIN_CHARTER_NAME] = 2;
    }

    m_int_configs[CONFIG_MIN_PET_NAME]                        = sConfigMgr->GetIntDefault ("MinPetName",     2);
    if (m_int_configs[CONFIG_MIN_PET_NAME] < 1 || m_int_configs[CONFIG_MIN_PET_NAME] > MAX_PET_NAME)
    {
        TC_LOG_ERROR("server.loading", "MinPetName ({}) must be in range 1..{}. Set to 2.", m_int_configs[CONFIG_MIN_PET_NAME], MAX_PET_NAME);
        m_int_configs[CONFIG_MIN_PET_NAME] = 2;
    }

    m_int_configs[CONFIG_CHARTER_COST_GUILD] = sConfigMgr->GetIntDefault("Guild.CharterCost", 1000);
    m_int_configs[CONFIG_CHARTER_COST_ARENA_2v2] = sConfigMgr->GetIntDefault("ArenaTeam.CharterCost.2v2", 800000);
    m_int_configs[CONFIG_CHARTER_COST_ARENA_3v3] = sConfigMgr->GetIntDefault("ArenaTeam.CharterCost.3v3", 1200000);
    m_int_configs[CONFIG_CHARTER_COST_ARENA_5v5] = sConfigMgr->GetIntDefault("ArenaTeam.CharterCost.5v5", 2000000);

    m_int_configs[CONFIG_CHARACTER_CREATING_DISABLED] = sConfigMgr->GetIntDefault("CharacterCreating.Disabled", 0);
    m_int64_configs[CONFIG_CHARACTER_CREATING_DISABLED_RACEMASK] = sConfigMgr->GetInt64Default("CharacterCreating.Disabled.RaceMask", 0);
    m_int_configs[CONFIG_CHARACTER_CREATING_DISABLED_CLASSMASK] = sConfigMgr->GetIntDefault("CharacterCreating.Disabled.ClassMask", 0);

    m_int_configs[CONFIG_CHARACTERS_PER_REALM] = sConfigMgr->GetIntDefault("CharactersPerRealm", 60);
    if (m_int_configs[CONFIG_CHARACTERS_PER_REALM] < 1 || m_int_configs[CONFIG_CHARACTERS_PER_REALM] > MAX_CHARACTERS_PER_REALM)
    {
        TC_LOG_ERROR("server.loading", "CharactersPerRealm ({}) must be in range 1..{}. Set to {}.", m_int_configs[CONFIG_CHARACTERS_PER_REALM], MAX_CHARACTERS_PER_REALM, MAX_CHARACTERS_PER_REALM);
        m_int_configs[CONFIG_CHARACTERS_PER_REALM] = MAX_CHARACTERS_PER_REALM;
    }

    // must be after CONFIG_CHARACTERS_PER_REALM
    m_int_configs[CONFIG_CHARACTERS_PER_ACCOUNT] = sConfigMgr->GetIntDefault("CharactersPerAccount", 60);
    if (m_int_configs[CONFIG_CHARACTERS_PER_ACCOUNT] < m_int_configs[CONFIG_CHARACTERS_PER_REALM])
    {
        TC_LOG_ERROR("server.loading", "CharactersPerAccount ({}) can't be less than CharactersPerRealm ({}).", m_int_configs[CONFIG_CHARACTERS_PER_ACCOUNT], m_int_configs[CONFIG_CHARACTERS_PER_REALM]);
        m_int_configs[CONFIG_CHARACTERS_PER_ACCOUNT] = m_int_configs[CONFIG_CHARACTERS_PER_REALM];
    }

    m_int_configs[CONFIG_CHARACTER_CREATING_EVOKERS_PER_REALM] = sConfigMgr->GetIntDefault("CharacterCreating.EvokersPerRealm", 1);
    if (int32(m_int_configs[CONFIG_CHARACTER_CREATING_EVOKERS_PER_REALM]) < 0 || m_int_configs[CONFIG_CHARACTER_CREATING_EVOKERS_PER_REALM] > 10)
    {
        TC_LOG_ERROR("server.loading", "CharacterCreating.EvokersPerRealm ({}) must be in range 0..10. Set to 1.", m_int_configs[CONFIG_CHARACTER_CREATING_EVOKERS_PER_REALM]);
        m_int_configs[CONFIG_CHARACTER_CREATING_EVOKERS_PER_REALM] = 1;
    }

    m_int_configs[CONFIG_CHARACTER_CREATING_MIN_LEVEL_FOR_DEMON_HUNTER] = sConfigMgr->GetIntDefault("CharacterCreating.MinLevelForDemonHunter", 0);
    m_int_configs[CONFIG_CHARACTER_CREATING_MIN_LEVEL_FOR_EVOKER] = sConfigMgr->GetIntDefault("CharacterCreating.MinLevelForEvoker", 50);
    m_bool_configs[CONFIG_CHARACTER_CREATING_DISABLE_ALLIED_RACE_ACHIEVEMENT_REQUIREMENT] = sConfigMgr->GetBoolDefault("CharacterCreating.DisableAlliedRaceAchievementRequirement", false);

    m_int_configs[CONFIG_SKIP_CINEMATICS] = sConfigMgr->GetIntDefault("SkipCinematics", 0);
    if (int32(m_int_configs[CONFIG_SKIP_CINEMATICS]) < 0 || m_int_configs[CONFIG_SKIP_CINEMATICS] > 2)
    {
        TC_LOG_ERROR("server.loading", "SkipCinematics ({}) must be in range 0..2. Set to 0.", m_int_configs[CONFIG_SKIP_CINEMATICS]);
        m_int_configs[CONFIG_SKIP_CINEMATICS] = 0;
    }

    if (reload)
    {
        uint32 val = sConfigMgr->GetIntDefault("MaxPlayerLevel", DEFAULT_MAX_LEVEL);
        if (val != m_int_configs[CONFIG_MAX_PLAYER_LEVEL])
            TC_LOG_ERROR("server.loading", "MaxPlayerLevel option can't be changed at config reload, using current value ({}).", m_int_configs[CONFIG_MAX_PLAYER_LEVEL]);
    }
    else
        m_int_configs[CONFIG_MAX_PLAYER_LEVEL] = sConfigMgr->GetIntDefault("MaxPlayerLevel", DEFAULT_MAX_LEVEL);

    if (m_int_configs[CONFIG_MAX_PLAYER_LEVEL] > MAX_LEVEL)
    {
        TC_LOG_ERROR("server.loading", "MaxPlayerLevel ({}) must be in range 1..{}. Set to {}.", m_int_configs[CONFIG_MAX_PLAYER_LEVEL], MAX_LEVEL, MAX_LEVEL);
        m_int_configs[CONFIG_MAX_PLAYER_LEVEL] = MAX_LEVEL;
    }

    m_int_configs[CONFIG_MIN_DUALSPEC_LEVEL] = sConfigMgr->GetIntDefault("MinDualSpecLevel", 40);

    m_int_configs[CONFIG_START_PLAYER_LEVEL] = sConfigMgr->GetIntDefault("StartPlayerLevel", 1);
    if (m_int_configs[CONFIG_START_PLAYER_LEVEL] < 1)
    {
        TC_LOG_ERROR("server.loading", "StartPlayerLevel ({}) must be in range 1..MaxPlayerLevel({}). Set to 1.", m_int_configs[CONFIG_START_PLAYER_LEVEL], m_int_configs[CONFIG_MAX_PLAYER_LEVEL]);
        m_int_configs[CONFIG_START_PLAYER_LEVEL] = 1;
    }
    else if (m_int_configs[CONFIG_START_PLAYER_LEVEL] > m_int_configs[CONFIG_MAX_PLAYER_LEVEL])
    {
        TC_LOG_ERROR("server.loading", "StartPlayerLevel ({}) must be in range 1..MaxPlayerLevel({}). Set to {}.", m_int_configs[CONFIG_START_PLAYER_LEVEL], m_int_configs[CONFIG_MAX_PLAYER_LEVEL], m_int_configs[CONFIG_MAX_PLAYER_LEVEL]);
        m_int_configs[CONFIG_START_PLAYER_LEVEL] = m_int_configs[CONFIG_MAX_PLAYER_LEVEL];
    }

    m_int_configs[CONFIG_START_DEATH_KNIGHT_PLAYER_LEVEL] = sConfigMgr->GetIntDefault("StartDeathKnightPlayerLevel", 8);
    if (m_int_configs[CONFIG_START_DEATH_KNIGHT_PLAYER_LEVEL] < 1)
    {
        TC_LOG_ERROR("server.loading", "StartDeathKnightPlayerLevel ({}) must be in range 1..MaxPlayerLevel({}). Set to 1.",
            m_int_configs[CONFIG_START_DEATH_KNIGHT_PLAYER_LEVEL], m_int_configs[CONFIG_MAX_PLAYER_LEVEL]);
        m_int_configs[CONFIG_START_DEATH_KNIGHT_PLAYER_LEVEL] = 1;
    }
    else if (m_int_configs[CONFIG_START_DEATH_KNIGHT_PLAYER_LEVEL] > m_int_configs[CONFIG_MAX_PLAYER_LEVEL])
    {
        TC_LOG_ERROR("server.loading", "StartDeathKnightPlayerLevel ({}) must be in range 1..MaxPlayerLevel({}). Set to {}.",
            m_int_configs[CONFIG_START_DEATH_KNIGHT_PLAYER_LEVEL], m_int_configs[CONFIG_MAX_PLAYER_LEVEL], m_int_configs[CONFIG_MAX_PLAYER_LEVEL]);
        m_int_configs[CONFIG_START_DEATH_KNIGHT_PLAYER_LEVEL] = m_int_configs[CONFIG_MAX_PLAYER_LEVEL];
    }

    m_int_configs[CONFIG_START_DEMON_HUNTER_PLAYER_LEVEL] = sConfigMgr->GetIntDefault("StartDemonHunterPlayerLevel", 8);
    if (m_int_configs[CONFIG_START_DEMON_HUNTER_PLAYER_LEVEL] < 1)
    {
        TC_LOG_ERROR("server.loading", "StartDemonHunterPlayerLevel ({}) must be in range 1..MaxPlayerLevel({}). Set to 1.",
            m_int_configs[CONFIG_START_DEMON_HUNTER_PLAYER_LEVEL], m_int_configs[CONFIG_MAX_PLAYER_LEVEL]);
        m_int_configs[CONFIG_START_DEMON_HUNTER_PLAYER_LEVEL] = 1;
    }
    else if (m_int_configs[CONFIG_START_DEMON_HUNTER_PLAYER_LEVEL] > m_int_configs[CONFIG_MAX_PLAYER_LEVEL])
    {
        TC_LOG_ERROR("server.loading", "StartDemonHunterPlayerLevel ({}) must be in range 1..MaxPlayerLevel({}). Set to {}.",
            m_int_configs[CONFIG_START_DEMON_HUNTER_PLAYER_LEVEL], m_int_configs[CONFIG_MAX_PLAYER_LEVEL], m_int_configs[CONFIG_MAX_PLAYER_LEVEL]);
        m_int_configs[CONFIG_START_DEMON_HUNTER_PLAYER_LEVEL] = m_int_configs[CONFIG_MAX_PLAYER_LEVEL];
    }

    m_int_configs[CONFIG_START_EVOKER_PLAYER_LEVEL] = sConfigMgr->GetIntDefault("StartEvokerPlayerLevel", 58);
    if (m_int_configs[CONFIG_START_EVOKER_PLAYER_LEVEL] < 1)
    {
        TC_LOG_ERROR("server.loading", "StartEvokerPlayerLevel ({}) must be in range 1..MaxPlayerLevel({}). Set to 1.",
            m_int_configs[CONFIG_START_EVOKER_PLAYER_LEVEL], m_int_configs[CONFIG_MAX_PLAYER_LEVEL]);
        m_int_configs[CONFIG_START_EVOKER_PLAYER_LEVEL] = 1;
    }
    else if (m_int_configs[CONFIG_START_EVOKER_PLAYER_LEVEL] > m_int_configs[CONFIG_MAX_PLAYER_LEVEL])
    {
        TC_LOG_ERROR("server.loading", "StartEvokerPlayerLevel ({}) must be in range 1..MaxPlayerLevel({}). Set to {}.",
            m_int_configs[CONFIG_START_EVOKER_PLAYER_LEVEL], m_int_configs[CONFIG_MAX_PLAYER_LEVEL], m_int_configs[CONFIG_MAX_PLAYER_LEVEL]);
        m_int_configs[CONFIG_START_EVOKER_PLAYER_LEVEL] = m_int_configs[CONFIG_MAX_PLAYER_LEVEL];
    }

    m_int_configs[CONFIG_START_ALLIED_RACE_LEVEL] = sConfigMgr->GetIntDefault("StartAlliedRacePlayerLevel", 10);
    if (m_int_configs[CONFIG_START_ALLIED_RACE_LEVEL] < 1)
    {
        TC_LOG_ERROR("server.loading", "StartDemonHunterPlayerLevel ({}) must be in range 1..MaxPlayerLevel({}). Set to 1.",
            m_int_configs[CONFIG_START_ALLIED_RACE_LEVEL], m_int_configs[CONFIG_MAX_PLAYER_LEVEL]);
        m_int_configs[CONFIG_START_ALLIED_RACE_LEVEL] = 1;
    }
    else if (m_int_configs[CONFIG_START_ALLIED_RACE_LEVEL] > m_int_configs[CONFIG_MAX_PLAYER_LEVEL])
    {
        TC_LOG_ERROR("server.loading", "StartDemonHunterPlayerLevel ({}) must be in range 1..MaxPlayerLevel({}). Set to {}.",
            m_int_configs[CONFIG_START_ALLIED_RACE_LEVEL], m_int_configs[CONFIG_MAX_PLAYER_LEVEL], m_int_configs[CONFIG_MAX_PLAYER_LEVEL]);
        m_int_configs[CONFIG_START_ALLIED_RACE_LEVEL] = m_int_configs[CONFIG_MAX_PLAYER_LEVEL];
    }

    m_int_configs[CONFIG_START_PLAYER_MONEY] = sConfigMgr->GetIntDefault("StartPlayerMoney", 0);
    if (int32(m_int_configs[CONFIG_START_PLAYER_MONEY]) < 0)
    {
        TC_LOG_ERROR("server.loading", "StartPlayerMoney ({}) must be in range 0..{}. Set to {}.", m_int_configs[CONFIG_START_PLAYER_MONEY], MAX_MONEY_AMOUNT, 0);
        m_int_configs[CONFIG_START_PLAYER_MONEY] = 0;
    }
    else if (m_int_configs[CONFIG_START_PLAYER_MONEY] > 0x7FFFFFFF-1) // TODO: (See MAX_MONEY_AMOUNT)
    {
        TC_LOG_ERROR("server.loading", "StartPlayerMoney ({}) must be in range 0..{}. Set to {}.",
            m_int_configs[CONFIG_START_PLAYER_MONEY], 0x7FFFFFFF-1, 0x7FFFFFFF-1);
        m_int_configs[CONFIG_START_PLAYER_MONEY] = 0x7FFFFFFF-1;
    }

    m_int_configs[CONFIG_CURRENCY_RESET_HOUR] = sConfigMgr->GetIntDefault("Currency.ResetHour", 3);
    if (m_int_configs[CONFIG_CURRENCY_RESET_HOUR] > 23)
    {
        TC_LOG_ERROR("server.loading", "Currency.ResetHour ({}) can't be load. Set to 6.", m_int_configs[CONFIG_CURRENCY_RESET_HOUR]);
        m_int_configs[CONFIG_CURRENCY_RESET_HOUR] = 3;
    }
    m_int_configs[CONFIG_CURRENCY_RESET_DAY] = sConfigMgr->GetIntDefault("Currency.ResetDay", 3);
    if (m_int_configs[CONFIG_CURRENCY_RESET_DAY] > 6)
    {
        TC_LOG_ERROR("server.loading", "Currency.ResetDay ({}) can't be load. Set to 3.", m_int_configs[CONFIG_CURRENCY_RESET_DAY]);
        m_int_configs[CONFIG_CURRENCY_RESET_DAY] = 3;
    }
    m_int_configs[CONFIG_CURRENCY_RESET_INTERVAL] = sConfigMgr->GetIntDefault("Currency.ResetInterval", 7);
    if (int32(m_int_configs[CONFIG_CURRENCY_RESET_INTERVAL]) <= 0)
    {
        TC_LOG_ERROR("server.loading", "Currency.ResetInterval ({}) must be > 0, set to default 7.", m_int_configs[CONFIG_CURRENCY_RESET_INTERVAL]);
        m_int_configs[CONFIG_CURRENCY_RESET_INTERVAL] = 7;
    }

    m_int_configs[CONFIG_MAX_RECRUIT_A_FRIEND_BONUS_PLAYER_LEVEL] = sConfigMgr->GetIntDefault("RecruitAFriend.MaxLevel", 85);
    if (m_int_configs[CONFIG_MAX_RECRUIT_A_FRIEND_BONUS_PLAYER_LEVEL] > m_int_configs[CONFIG_MAX_PLAYER_LEVEL])
    {
        TC_LOG_ERROR("server.loading", "RecruitAFriend.MaxLevel ({}) must be in the range 0..MaxLevel({}). Set to {}.",
            m_int_configs[CONFIG_MAX_RECRUIT_A_FRIEND_BONUS_PLAYER_LEVEL], m_int_configs[CONFIG_MAX_PLAYER_LEVEL], 85);
        m_int_configs[CONFIG_MAX_RECRUIT_A_FRIEND_BONUS_PLAYER_LEVEL] = 85;
    }

    m_int_configs[CONFIG_MAX_RECRUIT_A_FRIEND_BONUS_PLAYER_LEVEL_DIFFERENCE] = sConfigMgr->GetIntDefault("RecruitAFriend.MaxDifference", 4);
    m_bool_configs[CONFIG_ALL_TAXI_PATHS] = sConfigMgr->GetBoolDefault("AllFlightPaths", false);
    m_bool_configs[CONFIG_INSTANT_TAXI] = sConfigMgr->GetBoolDefault("InstantFlightPaths", false);

    m_bool_configs[CONFIG_INSTANCE_IGNORE_LEVEL] = sConfigMgr->GetBoolDefault("Instance.IgnoreLevel", false);
    m_bool_configs[CONFIG_INSTANCE_IGNORE_RAID]  = sConfigMgr->GetBoolDefault("Instance.IgnoreRaid", false);

    m_bool_configs[CONFIG_CAST_UNSTUCK] = sConfigMgr->GetBoolDefault("CastUnstuck", true);
    m_int_configs[CONFIG_RESET_SCHEDULE_WEEK_DAY]  = sConfigMgr->GetIntDefault("ResetSchedule.WeekDay", 2);
    m_int_configs[CONFIG_RESET_SCHEDULE_HOUR]  = sConfigMgr->GetIntDefault("ResetSchedule.Hour", 8);
    m_int_configs[CONFIG_INSTANCE_UNLOAD_DELAY] = sConfigMgr->GetIntDefault("Instance.UnloadDelay", 30 * MINUTE * IN_MILLISECONDS);

    m_int_configs[CONFIG_DAILY_QUEST_RESET_TIME_HOUR] = sConfigMgr->GetIntDefault("Quests.DailyResetTime", 3);
    if (m_int_configs[CONFIG_DAILY_QUEST_RESET_TIME_HOUR] > 23)
    {
        TC_LOG_ERROR("server.loading", "Quests.DailyResetTime ({}) must be in range 0..23. Set to 3.", m_int_configs[CONFIG_DAILY_QUEST_RESET_TIME_HOUR]);
        m_int_configs[CONFIG_DAILY_QUEST_RESET_TIME_HOUR] = 3;
    }

    m_int_configs[CONFIG_WEEKLY_QUEST_RESET_TIME_WDAY] = sConfigMgr->GetIntDefault("Quests.WeeklyResetWDay", 3);
    if (m_int_configs[CONFIG_WEEKLY_QUEST_RESET_TIME_WDAY] > 6)
    {
        TC_LOG_ERROR("server.loading", "Quests.WeeklyResetDay ({}) must be in range 0..6. Set to 3 (Wednesday).", m_int_configs[CONFIG_WEEKLY_QUEST_RESET_TIME_WDAY]);
        m_int_configs[CONFIG_WEEKLY_QUEST_RESET_TIME_WDAY] = 3;
    }

    m_int_configs[CONFIG_MAX_PRIMARY_TRADE_SKILL] = sConfigMgr->GetIntDefault("MaxPrimaryTradeSkill", 2);
    m_int_configs[CONFIG_MIN_PETITION_SIGNS] = sConfigMgr->GetIntDefault("MinPetitionSigns", 4);
    if (m_int_configs[CONFIG_MIN_PETITION_SIGNS] > 4)
    {
        TC_LOG_ERROR("server.loading", "MinPetitionSigns ({}) must be in range 0..4. Set to 4.", m_int_configs[CONFIG_MIN_PETITION_SIGNS]);
        m_int_configs[CONFIG_MIN_PETITION_SIGNS] = 4;
    }

    m_int_configs[CONFIG_GM_LOGIN_STATE]        = sConfigMgr->GetIntDefault("GM.LoginState", 2);
    m_int_configs[CONFIG_GM_VISIBLE_STATE]      = sConfigMgr->GetIntDefault("GM.Visible", 2);
    m_int_configs[CONFIG_GM_CHAT]               = sConfigMgr->GetIntDefault("GM.Chat", 2);
    m_int_configs[CONFIG_GM_WHISPERING_TO]      = sConfigMgr->GetIntDefault("GM.WhisperingTo", 2);
    m_int_configs[CONFIG_GM_FREEZE_DURATION]    = sConfigMgr->GetIntDefault("GM.FreezeAuraDuration", 0);

    m_int_configs[CONFIG_GM_LEVEL_IN_GM_LIST]   = sConfigMgr->GetIntDefault("GM.InGMList.Level", SEC_ADMINISTRATOR);
    m_int_configs[CONFIG_GM_LEVEL_IN_WHO_LIST]  = sConfigMgr->GetIntDefault("GM.InWhoList.Level", SEC_ADMINISTRATOR);
    m_int_configs[CONFIG_START_GM_LEVEL]        = sConfigMgr->GetIntDefault("GM.StartLevel", 1);
    if (m_int_configs[CONFIG_START_GM_LEVEL] < m_int_configs[CONFIG_START_PLAYER_LEVEL])
    {
        TC_LOG_ERROR("server.loading", "GM.StartLevel ({}) must be in range StartPlayerLevel({})..{}. Set to {}.",
            m_int_configs[CONFIG_START_GM_LEVEL], m_int_configs[CONFIG_START_PLAYER_LEVEL], MAX_LEVEL, m_int_configs[CONFIG_START_PLAYER_LEVEL]);
        m_int_configs[CONFIG_START_GM_LEVEL] = m_int_configs[CONFIG_START_PLAYER_LEVEL];
    }
    else if (m_int_configs[CONFIG_START_GM_LEVEL] > MAX_LEVEL)
    {
        TC_LOG_ERROR("server.loading", "GM.StartLevel ({}) must be in range 1..{}. Set to {}.", m_int_configs[CONFIG_START_GM_LEVEL], MAX_LEVEL, MAX_LEVEL);
        m_int_configs[CONFIG_START_GM_LEVEL] = MAX_LEVEL;
    }
    m_bool_configs[CONFIG_ALLOW_GM_GROUP]       = sConfigMgr->GetBoolDefault("GM.AllowInvite", false);
    m_bool_configs[CONFIG_GM_LOWER_SECURITY] = sConfigMgr->GetBoolDefault("GM.LowerSecurity", false);
    m_int_configs[CONFIG_FORCE_SHUTDOWN_THRESHOLD] = sConfigMgr->GetIntDefault("GM.ForceShutdownThreshold", 30);

    m_int_configs[CONFIG_GROUP_VISIBILITY] = sConfigMgr->GetIntDefault("Visibility.GroupMode", 1);

    m_int_configs[CONFIG_MAIL_DELIVERY_DELAY] = sConfigMgr->GetIntDefault("MailDeliveryDelay", HOUR);
    m_int_configs[CONFIG_CLEAN_OLD_MAIL_TIME] = sConfigMgr->GetIntDefault("CleanOldMailTime", 4);
    if (m_int_configs[CONFIG_CLEAN_OLD_MAIL_TIME] > 23)
    {
        TC_LOG_ERROR("server.loading", "CleanOldMailTime ({}) must be an hour, between 0 and 23. Set to 4.", m_int_configs[CONFIG_CLEAN_OLD_MAIL_TIME]);
        m_int_configs[CONFIG_CLEAN_OLD_MAIL_TIME] = 4;
    }

    m_int_configs[CONFIG_UPTIME_UPDATE] = sConfigMgr->GetIntDefault("UpdateUptimeInterval", 10);
    if (int32(m_int_configs[CONFIG_UPTIME_UPDATE]) <= 0)
    {
        TC_LOG_ERROR("server.loading", "UpdateUptimeInterval ({}) must be > 0, set to default 10.", m_int_configs[CONFIG_UPTIME_UPDATE]);
        m_int_configs[CONFIG_UPTIME_UPDATE] = 10;
    }
    if (reload)
    {
        m_timers[WUPDATE_UPTIME].SetInterval(m_int_configs[CONFIG_UPTIME_UPDATE]*MINUTE*IN_MILLISECONDS);
        m_timers[WUPDATE_UPTIME].Reset();
    }

    // log db cleanup interval
    m_int_configs[CONFIG_LOGDB_CLEARINTERVAL] = sConfigMgr->GetIntDefault("LogDB.Opt.ClearInterval", 10);
    if (int32(m_int_configs[CONFIG_LOGDB_CLEARINTERVAL]) <= 0)
    {
        TC_LOG_ERROR("server.loading", "LogDB.Opt.ClearInterval ({}) must be > 0, set to default 10.", m_int_configs[CONFIG_LOGDB_CLEARINTERVAL]);
        m_int_configs[CONFIG_LOGDB_CLEARINTERVAL] = 10;
    }
    if (reload)
    {
        m_timers[WUPDATE_CLEANDB].SetInterval(m_int_configs[CONFIG_LOGDB_CLEARINTERVAL] * MINUTE * IN_MILLISECONDS);
        m_timers[WUPDATE_CLEANDB].Reset();
    }
    m_int_configs[CONFIG_LOGDB_CLEARTIME] = sConfigMgr->GetIntDefault("LogDB.Opt.ClearTime", 1209600); // 14 days default
    TC_LOG_INFO("server.loading", "Will clear `logs` table of entries older than {} seconds every {} minutes.",
        m_int_configs[CONFIG_LOGDB_CLEARTIME], m_int_configs[CONFIG_LOGDB_CLEARINTERVAL]);

    m_int_configs[CONFIG_SKILL_CHANCE_ORANGE] = sConfigMgr->GetIntDefault("SkillChance.Orange", 100);
    m_int_configs[CONFIG_SKILL_CHANCE_YELLOW] = sConfigMgr->GetIntDefault("SkillChance.Yellow", 75);
    m_int_configs[CONFIG_SKILL_CHANCE_GREEN]  = sConfigMgr->GetIntDefault("SkillChance.Green", 25);
    m_int_configs[CONFIG_SKILL_CHANCE_GREY]   = sConfigMgr->GetIntDefault("SkillChance.Grey", 0);

    m_int_configs[CONFIG_SKILL_CHANCE_MINING_STEPS]  = sConfigMgr->GetIntDefault("SkillChance.MiningSteps", 75);
    m_int_configs[CONFIG_SKILL_CHANCE_SKINNING_STEPS]   = sConfigMgr->GetIntDefault("SkillChance.SkinningSteps", 75);

    m_bool_configs[CONFIG_SKILL_PROSPECTING] = sConfigMgr->GetBoolDefault("SkillChance.Prospecting", false);
    m_bool_configs[CONFIG_SKILL_MILLING] = sConfigMgr->GetBoolDefault("SkillChance.Milling", false);

    m_int_configs[CONFIG_SKILL_GAIN_CRAFTING]  = sConfigMgr->GetIntDefault("SkillGain.Crafting", 1);

    m_int_configs[CONFIG_SKILL_GAIN_GATHERING]  = sConfigMgr->GetIntDefault("SkillGain.Gathering", 1);

    m_int_configs[CONFIG_MAX_OVERSPEED_PINGS] = sConfigMgr->GetIntDefault("MaxOverspeedPings", 2);

    if (m_int_configs[CONFIG_MAX_OVERSPEED_PINGS] != 0 && m_int_configs[CONFIG_MAX_OVERSPEED_PINGS] < 2)
    {
        TC_LOG_ERROR("server.loading", "MaxOverspeedPings ({}) must be in range 2..infinity (or 0 to disable check). Set to 2.", m_int_configs[CONFIG_MAX_OVERSPEED_PINGS]);
        m_int_configs[CONFIG_MAX_OVERSPEED_PINGS] = 2;
    }

    m_bool_configs[CONFIG_WEATHER] = sConfigMgr->GetBoolDefault("ActivateWeather", true);

    m_int_configs[CONFIG_DISABLE_BREATHING] = sConfigMgr->GetIntDefault("DisableWaterBreath", SEC_CONSOLE);

    if (reload)
    {
        uint32 val = sConfigMgr->GetIntDefault("Expansion", CURRENT_EXPANSION);
        if (val != m_int_configs[CONFIG_EXPANSION])
            TC_LOG_ERROR("server.loading", "Expansion option can't be changed at worldserver.conf reload, using current value ({}).", m_int_configs[CONFIG_EXPANSION]);
    }
    else
        m_int_configs[CONFIG_EXPANSION] = sConfigMgr->GetIntDefault("Expansion", CURRENT_EXPANSION);

    m_int_configs[CONFIG_CHATFLOOD_MESSAGE_COUNT] = sConfigMgr->GetIntDefault("ChatFlood.MessageCount", 10);
    m_int_configs[CONFIG_CHATFLOOD_MESSAGE_DELAY] = sConfigMgr->GetIntDefault("ChatFlood.MessageDelay", 1);
    m_int_configs[CONFIG_CHATFLOOD_ADDON_MESSAGE_COUNT] = sConfigMgr->GetIntDefault("ChatFlood.AddonMessageCount", 100);
    m_int_configs[CONFIG_CHATFLOOD_ADDON_MESSAGE_DELAY] = sConfigMgr->GetIntDefault("ChatFlood.AddonMessageDelay", 1);
    m_int_configs[CONFIG_CHATFLOOD_MUTE_TIME]     = sConfigMgr->GetIntDefault("ChatFlood.MuteTime", 10);

    m_bool_configs[CONFIG_EVENT_ANNOUNCE] = sConfigMgr->GetBoolDefault("Event.Announce", false);

    m_float_configs[CONFIG_CREATURE_FAMILY_FLEE_ASSISTANCE_RADIUS] = sConfigMgr->GetFloatDefault("CreatureFamilyFleeAssistanceRadius", 30.0f);
    m_float_configs[CONFIG_CREATURE_FAMILY_ASSISTANCE_RADIUS] = sConfigMgr->GetFloatDefault("CreatureFamilyAssistanceRadius", 10.0f);
    m_int_configs[CONFIG_CREATURE_FAMILY_ASSISTANCE_DELAY]  = sConfigMgr->GetIntDefault("CreatureFamilyAssistanceDelay", 1500);
    m_int_configs[CONFIG_CREATURE_FAMILY_FLEE_DELAY]        = sConfigMgr->GetIntDefault("CreatureFamilyFleeDelay", 7000);

    m_int_configs[CONFIG_WORLD_BOSS_LEVEL_DIFF] = sConfigMgr->GetIntDefault("WorldBossLevelDiff", 3);

    m_bool_configs[CONFIG_QUEST_ENABLE_QUEST_TRACKER] = sConfigMgr->GetBoolDefault("Quests.EnableQuestTracker", false);

    // note: disable value (-1) will assigned as 0xFFFFFFF, to prevent overflow at calculations limit it to max possible player level MAX_LEVEL(100)
    m_int_configs[CONFIG_QUEST_LOW_LEVEL_HIDE_DIFF] = sConfigMgr->GetIntDefault("Quests.LowLevelHideDiff", 4);
    if (m_int_configs[CONFIG_QUEST_LOW_LEVEL_HIDE_DIFF] > MAX_LEVEL)
        m_int_configs[CONFIG_QUEST_LOW_LEVEL_HIDE_DIFF] = MAX_LEVEL;
    m_int_configs[CONFIG_QUEST_HIGH_LEVEL_HIDE_DIFF] = sConfigMgr->GetIntDefault("Quests.HighLevelHideDiff", 7);
    if (m_int_configs[CONFIG_QUEST_HIGH_LEVEL_HIDE_DIFF] > MAX_LEVEL)
        m_int_configs[CONFIG_QUEST_HIGH_LEVEL_HIDE_DIFF] = MAX_LEVEL;
    m_bool_configs[CONFIG_QUEST_IGNORE_RAID] = sConfigMgr->GetBoolDefault("Quests.IgnoreRaid", false);
    m_bool_configs[CONFIG_QUEST_IGNORE_AUTO_ACCEPT] = sConfigMgr->GetBoolDefault("Quests.IgnoreAutoAccept", false);
    m_bool_configs[CONFIG_QUEST_IGNORE_AUTO_COMPLETE] = sConfigMgr->GetBoolDefault("Quests.IgnoreAutoComplete", false);

    m_int_configs[CONFIG_RANDOM_BG_RESET_HOUR] = sConfigMgr->GetIntDefault("Battleground.Random.ResetHour", 6);
    if (m_int_configs[CONFIG_RANDOM_BG_RESET_HOUR] > 23)
    {
        TC_LOG_ERROR("server.loading", "Battleground.Random.ResetHour ({}) can't be load. Set to 6.", m_int_configs[CONFIG_RANDOM_BG_RESET_HOUR]);
        m_int_configs[CONFIG_RANDOM_BG_RESET_HOUR] = 6;
    }

    m_int_configs[CONFIG_CALENDAR_DELETE_OLD_EVENTS_HOUR] = sConfigMgr->GetIntDefault("Calendar.DeleteOldEventsHour", 6);
    if (m_int_configs[CONFIG_CALENDAR_DELETE_OLD_EVENTS_HOUR] > 23)
    {
        TC_LOG_ERROR("misc", "Calendar.DeleteOldEventsHour ({}) can't be load. Set to 6.", m_int_configs[CONFIG_CALENDAR_DELETE_OLD_EVENTS_HOUR]);
        m_int_configs[CONFIG_CALENDAR_DELETE_OLD_EVENTS_HOUR] = 6;
    }

    m_int_configs[CONFIG_GUILD_RESET_HOUR] = sConfigMgr->GetIntDefault("Guild.ResetHour", 6);
    if (m_int_configs[CONFIG_GUILD_RESET_HOUR] > 23)
    {
        TC_LOG_ERROR("misc", "Guild.ResetHour ({}) can't be load. Set to 6.", m_int_configs[CONFIG_GUILD_RESET_HOUR]);
        m_int_configs[CONFIG_GUILD_RESET_HOUR] = 6;
    }

    m_bool_configs[CONFIG_DETECT_POS_COLLISION] = sConfigMgr->GetBoolDefault("DetectPosCollision", true);

    m_bool_configs[CONFIG_RESTRICTED_LFG_CHANNEL]      = sConfigMgr->GetBoolDefault("Channel.RestrictedLfg", true);
    m_int_configs[CONFIG_TALENTS_INSPECTING]           = sConfigMgr->GetIntDefault("TalentsInspecting", 1);
    m_bool_configs[CONFIG_CHAT_FAKE_MESSAGE_PREVENTING] = sConfigMgr->GetBoolDefault("ChatFakeMessagePreventing", false);
    m_int_configs[CONFIG_CHAT_STRICT_LINK_CHECKING_SEVERITY] = sConfigMgr->GetIntDefault("ChatStrictLinkChecking.Severity", 0);
    m_int_configs[CONFIG_CHAT_STRICT_LINK_CHECKING_KICK] = sConfigMgr->GetIntDefault("ChatStrictLinkChecking.Kick", 0);

    m_int_configs[CONFIG_CORPSE_DECAY_NORMAL]    = sConfigMgr->GetIntDefault("Corpse.Decay.NORMAL", 60);
    m_int_configs[CONFIG_CORPSE_DECAY_RARE]      = sConfigMgr->GetIntDefault("Corpse.Decay.RARE", 300);
    m_int_configs[CONFIG_CORPSE_DECAY_ELITE]     = sConfigMgr->GetIntDefault("Corpse.Decay.ELITE", 300);
    m_int_configs[CONFIG_CORPSE_DECAY_RAREELITE] = sConfigMgr->GetIntDefault("Corpse.Decay.RAREELITE", 300);
    m_int_configs[CONFIG_CORPSE_DECAY_WORLDBOSS] = sConfigMgr->GetIntDefault("Corpse.Decay.WORLDBOSS", 3600);

    m_int_configs[CONFIG_DEATH_SICKNESS_LEVEL]           = sConfigMgr->GetIntDefault ("Death.SicknessLevel", 11);
    m_bool_configs[CONFIG_DEATH_CORPSE_RECLAIM_DELAY_PVP] = sConfigMgr->GetBoolDefault("Death.CorpseReclaimDelay.PvP", true);
    m_bool_configs[CONFIG_DEATH_CORPSE_RECLAIM_DELAY_PVE] = sConfigMgr->GetBoolDefault("Death.CorpseReclaimDelay.PvE", true);
    m_bool_configs[CONFIG_DEATH_BONES_WORLD]              = sConfigMgr->GetBoolDefault("Death.Bones.World", true);
    m_bool_configs[CONFIG_DEATH_BONES_BG_OR_ARENA]        = sConfigMgr->GetBoolDefault("Death.Bones.BattlegroundOrArena", true);

    m_bool_configs[CONFIG_DIE_COMMAND_MODE] = sConfigMgr->GetBoolDefault("Die.Command.Mode", true);

    m_float_configs[CONFIG_THREAT_RADIUS] = sConfigMgr->GetFloatDefault("ThreatRadius", 60.0f);

    // always use declined names in the russian client
    m_bool_configs[CONFIG_DECLINED_NAMES_USED] =

        (m_int_configs[CONFIG_REALM_ZONE] == REALM_ZONE_RUSSIAN) ? true : sConfigMgr->GetBoolDefault("DeclinedNames", false);

    m_float_configs[CONFIG_LISTEN_RANGE_SAY]       = sConfigMgr->GetFloatDefault("ListenRange.Say", 25.0f);
    m_float_configs[CONFIG_LISTEN_RANGE_TEXTEMOTE] = sConfigMgr->GetFloatDefault("ListenRange.TextEmote", 25.0f);
    m_float_configs[CONFIG_LISTEN_RANGE_YELL]      = sConfigMgr->GetFloatDefault("ListenRange.Yell", 300.0f);

    m_bool_configs[CONFIG_BATTLEGROUND_CAST_DESERTER]                = sConfigMgr->GetBoolDefault("Battleground.CastDeserter", true);
    m_bool_configs[CONFIG_BATTLEGROUND_QUEUE_ANNOUNCER_ENABLE]       = sConfigMgr->GetBoolDefault("Battleground.QueueAnnouncer.Enable", false);
    m_bool_configs[CONFIG_BATTLEGROUND_QUEUE_ANNOUNCER_PLAYERONLY]   = sConfigMgr->GetBoolDefault("Battleground.QueueAnnouncer.PlayerOnly", false);
    m_bool_configs[CONFIG_BATTLEGROUND_STORE_STATISTICS_ENABLE]      = sConfigMgr->GetBoolDefault("Battleground.StoreStatistics.Enable", false);
    m_int_configs[CONFIG_BATTLEGROUND_REPORT_AFK]                    = sConfigMgr->GetIntDefault("Battleground.ReportAFK", 3);
    if (m_int_configs[CONFIG_BATTLEGROUND_REPORT_AFK] < 1)
    {
        TC_LOG_ERROR("server.loading", "Battleground.ReportAFK ({}) must be >0. Using 3 instead.", m_int_configs[CONFIG_BATTLEGROUND_REPORT_AFK]);
        m_int_configs[CONFIG_BATTLEGROUND_REPORT_AFK] = 3;
    }
    if (m_int_configs[CONFIG_BATTLEGROUND_REPORT_AFK] > 9)
    {
        TC_LOG_ERROR("server.loading", "Battleground.ReportAFK ({}) must be <10. Using 3 instead.", m_int_configs[CONFIG_BATTLEGROUND_REPORT_AFK]);
        m_int_configs[CONFIG_BATTLEGROUND_REPORT_AFK] = 3;
    }
    m_int_configs[CONFIG_BATTLEGROUND_INVITATION_TYPE]               = sConfigMgr->GetIntDefault ("Battleground.InvitationType", 0);
    m_int_configs[CONFIG_BATTLEGROUND_PREMATURE_FINISH_TIMER]        = sConfigMgr->GetIntDefault ("Battleground.PrematureFinishTimer", 5 * MINUTE * IN_MILLISECONDS);
    m_int_configs[CONFIG_BATTLEGROUND_PREMADE_GROUP_WAIT_FOR_MATCH]  = sConfigMgr->GetIntDefault ("Battleground.PremadeGroupWaitForMatch", 30 * MINUTE * IN_MILLISECONDS);
    m_bool_configs[CONFIG_BG_XP_FOR_KILL]                            = sConfigMgr->GetBoolDefault("Battleground.GiveXPForKills", false);
    m_int_configs[CONFIG_ARENA_MAX_RATING_DIFFERENCE]                = sConfigMgr->GetIntDefault ("Arena.MaxRatingDifference", 150);
    m_int_configs[CONFIG_ARENA_RATING_DISCARD_TIMER]                 = sConfigMgr->GetIntDefault ("Arena.RatingDiscardTimer", 10 * MINUTE * IN_MILLISECONDS);
    m_int_configs[CONFIG_ARENA_RATED_UPDATE_TIMER]                   = sConfigMgr->GetIntDefault ("Arena.RatedUpdateTimer", 5 * IN_MILLISECONDS);
    m_bool_configs[CONFIG_ARENA_QUEUE_ANNOUNCER_ENABLE]              = sConfigMgr->GetBoolDefault("Arena.QueueAnnouncer.Enable", false);
    m_int_configs[CONFIG_ARENA_SEASON_ID]                            = sConfigMgr->GetIntDefault ("Arena.ArenaSeason.ID", 32);
    m_int_configs[CONFIG_ARENA_START_RATING]                         = sConfigMgr->GetIntDefault ("Arena.ArenaStartRating", 0);
    m_int_configs[CONFIG_ARENA_START_PERSONAL_RATING]                = sConfigMgr->GetIntDefault ("Arena.ArenaStartPersonalRating", 1000);
    m_int_configs[CONFIG_ARENA_START_MATCHMAKER_RATING]              = sConfigMgr->GetIntDefault ("Arena.ArenaStartMatchmakerRating", 1500);
    m_bool_configs[CONFIG_ARENA_SEASON_IN_PROGRESS]                  = sConfigMgr->GetBoolDefault("Arena.ArenaSeason.InProgress", false);
    m_bool_configs[CONFIG_ARENA_LOG_EXTENDED_INFO]                   = sConfigMgr->GetBoolDefault("ArenaLog.ExtendedInfo", false);
    m_float_configs[CONFIG_ARENA_WIN_RATING_MODIFIER_1]              = sConfigMgr->GetFloatDefault("Arena.ArenaWinRatingModifier1", 48.0f);
    m_float_configs[CONFIG_ARENA_WIN_RATING_MODIFIER_2]              = sConfigMgr->GetFloatDefault("Arena.ArenaWinRatingModifier2", 24.0f);
    m_float_configs[CONFIG_ARENA_LOSE_RATING_MODIFIER]               = sConfigMgr->GetFloatDefault("Arena.ArenaLoseRatingModifier", 24.0f);
    m_float_configs[CONFIG_ARENA_MATCHMAKER_RATING_MODIFIER]         = sConfigMgr->GetFloatDefault("Arena.ArenaMatchmakerRatingModifier", 24.0f);

    if (reload)
    {
        sWorldStateMgr->SetValue(WS_CURRENT_PVP_SEASON_ID, getBoolConfig(CONFIG_ARENA_SEASON_IN_PROGRESS) ? getIntConfig(CONFIG_ARENA_SEASON_ID) : 0, false, nullptr);
        sWorldStateMgr->SetValue(WS_PREVIOUS_PVP_SEASON_ID, getIntConfig(CONFIG_ARENA_SEASON_ID) - getBoolConfig(CONFIG_ARENA_SEASON_IN_PROGRESS), false, nullptr);
    }

    m_bool_configs[CONFIG_OFFHAND_CHECK_AT_SPELL_UNLEARN]            = sConfigMgr->GetBoolDefault("OffhandCheckAtSpellUnlearn", true);

    m_int_configs[CONFIG_CREATURE_PICKPOCKET_REFILL] = sConfigMgr->GetIntDefault("Creature.PickPocketRefillDelay", 10 * MINUTE);
    m_int_configs[CONFIG_CREATURE_STOP_FOR_PLAYER] = sConfigMgr->GetIntDefault("Creature.MovingStopTimeForPlayer", 3 * MINUTE * IN_MILLISECONDS);

    if (int32 clientCacheId = sConfigMgr->GetIntDefault("ClientCacheVersion", 0))
    {
        // overwrite DB/old value
        if (clientCacheId > 0)
            m_int_configs[CONFIG_CLIENTCACHE_VERSION] = clientCacheId;
        else
            TC_LOG_ERROR("server.loading", "ClientCacheVersion can't be negative {}, ignored.", clientCacheId);
    }
    TC_LOG_INFO("server.loading", "Client cache version set to: {}", m_int_configs[CONFIG_CLIENTCACHE_VERSION]);

    m_int_configs[CONFIG_GUILD_NEWS_LOG_COUNT] = sConfigMgr->GetIntDefault("Guild.NewsLogRecordsCount", GUILD_NEWSLOG_MAX_RECORDS);
    if (m_int_configs[CONFIG_GUILD_NEWS_LOG_COUNT] > GUILD_NEWSLOG_MAX_RECORDS)
        m_int_configs[CONFIG_GUILD_NEWS_LOG_COUNT] = GUILD_NEWSLOG_MAX_RECORDS;
    m_int_configs[CONFIG_GUILD_EVENT_LOG_COUNT] = sConfigMgr->GetIntDefault("Guild.EventLogRecordsCount", GUILD_EVENTLOG_MAX_RECORDS);
    if (m_int_configs[CONFIG_GUILD_EVENT_LOG_COUNT] > GUILD_EVENTLOG_MAX_RECORDS)
        m_int_configs[CONFIG_GUILD_EVENT_LOG_COUNT] = GUILD_EVENTLOG_MAX_RECORDS;
    m_int_configs[CONFIG_GUILD_BANK_EVENT_LOG_COUNT] = sConfigMgr->GetIntDefault("Guild.BankEventLogRecordsCount", GUILD_BANKLOG_MAX_RECORDS);
    if (m_int_configs[CONFIG_GUILD_BANK_EVENT_LOG_COUNT] > GUILD_BANKLOG_MAX_RECORDS)
        m_int_configs[CONFIG_GUILD_BANK_EVENT_LOG_COUNT] = GUILD_BANKLOG_MAX_RECORDS;

    // visibility on continents
    m_MaxVisibleDistanceOnContinents = sConfigMgr->GetFloatDefault("Visibility.Distance.Continents", DEFAULT_VISIBILITY_DISTANCE);
    if (m_MaxVisibleDistanceOnContinents < 45*getRate(RATE_CREATURE_AGGRO))
    {
        TC_LOG_ERROR("server.loading", "Visibility.Distance.Continents can't be less max aggro radius {}", 45*getRate(RATE_CREATURE_AGGRO));
        m_MaxVisibleDistanceOnContinents = 45*getRate(RATE_CREATURE_AGGRO);
    }
    else if (m_MaxVisibleDistanceOnContinents > MAX_VISIBILITY_DISTANCE)
    {
        TC_LOG_ERROR("server.loading", "Visibility.Distance.Continents can't be greater {}", MAX_VISIBILITY_DISTANCE);
        m_MaxVisibleDistanceOnContinents = MAX_VISIBILITY_DISTANCE;
    }

    // visibility in instances
    m_MaxVisibleDistanceInInstances = sConfigMgr->GetFloatDefault("Visibility.Distance.Instances", DEFAULT_VISIBILITY_INSTANCE);
    if (m_MaxVisibleDistanceInInstances < 45*getRate(RATE_CREATURE_AGGRO))
    {
        TC_LOG_ERROR("server.loading", "Visibility.Distance.Instances can't be less max aggro radius {}", 45*getRate(RATE_CREATURE_AGGRO));
        m_MaxVisibleDistanceInInstances = 45*getRate(RATE_CREATURE_AGGRO);
    }
    else if (m_MaxVisibleDistanceInInstances > MAX_VISIBILITY_DISTANCE)
    {
        TC_LOG_ERROR("server.loading", "Visibility.Distance.Instances can't be greater {}", MAX_VISIBILITY_DISTANCE);
        m_MaxVisibleDistanceInInstances = MAX_VISIBILITY_DISTANCE;
    }

    // visibility in BG
    m_MaxVisibleDistanceInBG = sConfigMgr->GetFloatDefault("Visibility.Distance.BG", DEFAULT_VISIBILITY_BGARENAS);
    if (m_MaxVisibleDistanceInBG < 45*getRate(RATE_CREATURE_AGGRO))
    {
        TC_LOG_ERROR("server.loading", "Visibility.Distance.BG can't be less max aggro radius {}", 45*getRate(RATE_CREATURE_AGGRO));
        m_MaxVisibleDistanceInBG = 45*getRate(RATE_CREATURE_AGGRO);
    }
    else if (m_MaxVisibleDistanceInBG > MAX_VISIBILITY_DISTANCE)
    {
        TC_LOG_ERROR("server.loading", "Visibility.Distance.BG can't be greater {}", MAX_VISIBILITY_DISTANCE);
        m_MaxVisibleDistanceInBG = MAX_VISIBILITY_DISTANCE;
    }

    // Visibility in Arenas
    m_MaxVisibleDistanceInArenas = sConfigMgr->GetFloatDefault("Visibility.Distance.Arenas", DEFAULT_VISIBILITY_BGARENAS);
    if (m_MaxVisibleDistanceInArenas < 45*getRate(RATE_CREATURE_AGGRO))
    {
        TC_LOG_ERROR("server.loading", "Visibility.Distance.Arenas can't be less max aggro radius {}", 45*getRate(RATE_CREATURE_AGGRO));
        m_MaxVisibleDistanceInArenas = 45*getRate(RATE_CREATURE_AGGRO);
    }
    else if (m_MaxVisibleDistanceInArenas > MAX_VISIBILITY_DISTANCE)
    {
        TC_LOG_ERROR("server.loading", "Visibility.Distance.Arenas can't be greater {}", MAX_VISIBILITY_DISTANCE);
        m_MaxVisibleDistanceInArenas = MAX_VISIBILITY_DISTANCE;
    }

    m_visibility_notify_periodOnContinents = sConfigMgr->GetIntDefault("Visibility.Notify.Period.OnContinents", DEFAULT_VISIBILITY_NOTIFY_PERIOD);
    m_visibility_notify_periodInInstances  = sConfigMgr->GetIntDefault("Visibility.Notify.Period.InInstances",  DEFAULT_VISIBILITY_NOTIFY_PERIOD);
    m_visibility_notify_periodInBG         = sConfigMgr->GetIntDefault("Visibility.Notify.Period.InBG",         DEFAULT_VISIBILITY_NOTIFY_PERIOD);
    m_visibility_notify_periodInArenas     = sConfigMgr->GetIntDefault("Visibility.Notify.Period.InArenas",     DEFAULT_VISIBILITY_NOTIFY_PERIOD);

    ///- Load the CharDelete related config options
    m_int_configs[CONFIG_CHARDELETE_METHOD] = sConfigMgr->GetIntDefault("CharDelete.Method", 0);
    m_int_configs[CONFIG_CHARDELETE_MIN_LEVEL] = sConfigMgr->GetIntDefault("CharDelete.MinLevel", 0);
    m_int_configs[CONFIG_CHARDELETE_DEATH_KNIGHT_MIN_LEVEL] = sConfigMgr->GetIntDefault("CharDelete.DeathKnight.MinLevel", 0);
    m_int_configs[CONFIG_CHARDELETE_DEMON_HUNTER_MIN_LEVEL] = sConfigMgr->GetIntDefault("CharDelete.DemonHunter.MinLevel", 0);
    m_int_configs[CONFIG_CHARDELETE_KEEP_DAYS] = sConfigMgr->GetIntDefault("CharDelete.KeepDays", 30);

    // No aggro from gray mobs
    m_int_configs[CONFIG_NO_GRAY_AGGRO_ABOVE] = sConfigMgr->GetIntDefault("NoGrayAggro.Above", 0);
    m_int_configs[CONFIG_NO_GRAY_AGGRO_BELOW] = sConfigMgr->GetIntDefault("NoGrayAggro.Below", 0);
    if (m_int_configs[CONFIG_NO_GRAY_AGGRO_ABOVE] > m_int_configs[CONFIG_MAX_PLAYER_LEVEL])
    {
       TC_LOG_ERROR("server.loading", "NoGrayAggro.Above ({}) must be in range 0..{}. Set to {}.", m_int_configs[CONFIG_NO_GRAY_AGGRO_ABOVE], m_int_configs[CONFIG_MAX_PLAYER_LEVEL], m_int_configs[CONFIG_MAX_PLAYER_LEVEL]);
       m_int_configs[CONFIG_NO_GRAY_AGGRO_ABOVE] = m_int_configs[CONFIG_MAX_PLAYER_LEVEL];
    }
    if (m_int_configs[CONFIG_NO_GRAY_AGGRO_BELOW] > m_int_configs[CONFIG_MAX_PLAYER_LEVEL])
    {
       TC_LOG_ERROR("server.loading", "NoGrayAggro.Below ({}) must be in range 0..{}. Set to {}.", m_int_configs[CONFIG_NO_GRAY_AGGRO_BELOW], m_int_configs[CONFIG_MAX_PLAYER_LEVEL], m_int_configs[CONFIG_MAX_PLAYER_LEVEL]);
       m_int_configs[CONFIG_NO_GRAY_AGGRO_BELOW] = m_int_configs[CONFIG_MAX_PLAYER_LEVEL];
    }
    if (m_int_configs[CONFIG_NO_GRAY_AGGRO_ABOVE] > 0 && m_int_configs[CONFIG_NO_GRAY_AGGRO_ABOVE] < m_int_configs[CONFIG_NO_GRAY_AGGRO_BELOW])
    {
       TC_LOG_ERROR("server.loading", "NoGrayAggro.Below ({}) cannot be greater than NoGrayAggro.Above ({}). Set to {}.", m_int_configs[CONFIG_NO_GRAY_AGGRO_BELOW], m_int_configs[CONFIG_NO_GRAY_AGGRO_ABOVE], m_int_configs[CONFIG_NO_GRAY_AGGRO_ABOVE]);
       m_int_configs[CONFIG_NO_GRAY_AGGRO_BELOW] = m_int_configs[CONFIG_NO_GRAY_AGGRO_ABOVE];
    }

    // Respawn Settings
    m_int_configs[CONFIG_RESPAWN_MINCHECKINTERVALMS] = sConfigMgr->GetIntDefault("Respawn.MinCheckIntervalMS", 5000);
    m_int_configs[CONFIG_RESPAWN_DYNAMICMODE] = sConfigMgr->GetIntDefault("Respawn.DynamicMode", 0);
    if (m_int_configs[CONFIG_RESPAWN_DYNAMICMODE] > 1)
    {
        TC_LOG_ERROR("server.loading", "Invalid value for Respawn.DynamicMode ({}). Set to 0.", m_int_configs[CONFIG_RESPAWN_DYNAMICMODE]);
        m_int_configs[CONFIG_RESPAWN_DYNAMICMODE] = 0;
    }
    m_bool_configs[CONFIG_RESPAWN_DYNAMIC_ESCORTNPC] = sConfigMgr->GetBoolDefault("Respawn.DynamicEscortNPC", false);
    m_int_configs[CONFIG_RESPAWN_GUIDWARNLEVEL] = sConfigMgr->GetIntDefault("Respawn.GuidWarnLevel", 12000000);
    if (m_int_configs[CONFIG_RESPAWN_GUIDWARNLEVEL] > 16777215)
    {
        TC_LOG_ERROR("server.loading", "Respawn.GuidWarnLevel ({}) cannot be greater than maximum GUID (16777215). Set to 12000000.", m_int_configs[CONFIG_RESPAWN_GUIDWARNLEVEL]);
        m_int_configs[CONFIG_RESPAWN_GUIDWARNLEVEL] = 12000000;
    }
    m_int_configs[CONFIG_RESPAWN_GUIDALERTLEVEL] = sConfigMgr->GetIntDefault("Respawn.GuidAlertLevel", 16000000);
    if (m_int_configs[CONFIG_RESPAWN_GUIDALERTLEVEL] > 16777215)
    {
        TC_LOG_ERROR("server.loading", "Respawn.GuidWarnLevel ({}) cannot be greater than maximum GUID (16777215). Set to 16000000.", m_int_configs[CONFIG_RESPAWN_GUIDALERTLEVEL]);
        m_int_configs[CONFIG_RESPAWN_GUIDALERTLEVEL] = 16000000;
    }
    m_int_configs[CONFIG_RESPAWN_RESTARTQUIETTIME] = sConfigMgr->GetIntDefault("Respawn.RestartQuietTime", 3);
    if (m_int_configs[CONFIG_RESPAWN_RESTARTQUIETTIME] > 23)
    {
        TC_LOG_ERROR("server.loading", "Respawn.RestartQuietTime ({}) must be an hour, between 0 and 23. Set to 3.", m_int_configs[CONFIG_RESPAWN_RESTARTQUIETTIME]);
        m_int_configs[CONFIG_RESPAWN_RESTARTQUIETTIME] = 3;
    }
    m_float_configs[CONFIG_RESPAWN_DYNAMICRATE_CREATURE] = sConfigMgr->GetFloatDefault("Respawn.DynamicRateCreature", 10.0f);
    if (m_float_configs[CONFIG_RESPAWN_DYNAMICRATE_CREATURE] < 0.0f)
    {
        TC_LOG_ERROR("server.loading", "Respawn.DynamicRateCreature ({}) must be positive. Set to 10.", m_float_configs[CONFIG_RESPAWN_DYNAMICRATE_CREATURE]);
        m_float_configs[CONFIG_RESPAWN_DYNAMICRATE_CREATURE] = 10.0f;
    }
    m_int_configs[CONFIG_RESPAWN_DYNAMICMINIMUM_CREATURE] = sConfigMgr->GetIntDefault("Respawn.DynamicMinimumCreature", 10);
    m_float_configs[CONFIG_RESPAWN_DYNAMICRATE_GAMEOBJECT] = sConfigMgr->GetFloatDefault("Respawn.DynamicRateGameObject", 10.0f);
    if (m_float_configs[CONFIG_RESPAWN_DYNAMICRATE_GAMEOBJECT] < 0.0f)
    {
        TC_LOG_ERROR("server.loading", "Respawn.DynamicRateGameObject ({}) must be positive. Set to 10.", m_float_configs[CONFIG_RESPAWN_DYNAMICRATE_GAMEOBJECT]);
        m_float_configs[CONFIG_RESPAWN_DYNAMICRATE_GAMEOBJECT] = 10.0f;
    }
    m_int_configs[CONFIG_RESPAWN_DYNAMICMINIMUM_GAMEOBJECT] = sConfigMgr->GetIntDefault("Respawn.DynamicMinimumGameObject", 10);
    _guidWarningMsg = sConfigMgr->GetStringDefault("Respawn.WarningMessage", "There will be an unscheduled server restart at 03:00. The server will be available again shortly after.");
    _alertRestartReason = sConfigMgr->GetStringDefault("Respawn.AlertRestartReason", "Urgent Maintenance");
    m_int_configs[CONFIG_RESPAWN_GUIDWARNING_FREQUENCY] = sConfigMgr->GetIntDefault("Respawn.WarningFrequency", 1800);
    ///- Read the "Data" directory from the config file
    std::string dataPath = sConfigMgr->GetStringDefault("DataDir", "./");
    if (dataPath.empty() || (dataPath.at(dataPath.length()-1) != '/' && dataPath.at(dataPath.length()-1) != '\\'))
        dataPath.push_back('/');

#if TRINITY_PLATFORM == TRINITY_PLATFORM_UNIX || TRINITY_PLATFORM == TRINITY_PLATFORM_APPLE
    if (dataPath[0] == '~')
    {
        char const* home = getenv("HOME");
        if (home)
            dataPath.replace(0, 1, home);
    }
#endif

    if (reload)
    {
        if (dataPath != m_dataPath)
            TC_LOG_ERROR("server.loading", "DataDir option can't be changed at worldserver.conf reload, using current value ({}).", m_dataPath);
    }
    else
    {
        m_dataPath = dataPath;
        TC_LOG_INFO("server.loading", "Using DataDir {}", m_dataPath);
    }

    m_bool_configs[CONFIG_ENABLE_MMAPS] = sConfigMgr->GetBoolDefault("mmap.enablePathFinding", true);
    TC_LOG_INFO("server.loading", "WORLD: MMap data directory is: {}mmaps", m_dataPath);

    m_bool_configs[CONFIG_VMAP_INDOOR_CHECK] = sConfigMgr->GetBoolDefault("vmap.enableIndoorCheck", false);
    bool enableIndoor = sConfigMgr->GetBoolDefault("vmap.enableIndoorCheck", true);
    bool enableLOS = sConfigMgr->GetBoolDefault("vmap.enableLOS", true);
    bool enableHeight = sConfigMgr->GetBoolDefault("vmap.enableHeight", true);

    if (!enableHeight)
        TC_LOG_ERROR("server.loading", "VMap height checking disabled! Creatures movements and other various things WILL be broken! Expect no support.");

    VMAP::VMapFactory::createOrGetVMapManager()->setEnableLineOfSightCalc(enableLOS);
    VMAP::VMapFactory::createOrGetVMapManager()->setEnableHeightCalc(enableHeight);
    TC_LOG_INFO("server.loading", "VMap support included. LineOfSight: {}, getHeight: {}, indoorCheck: {}", enableLOS, enableHeight, enableIndoor);
    TC_LOG_INFO("server.loading", "VMap data directory is: {}vmaps", m_dataPath);

    m_int_configs[CONFIG_MAX_WHO] = sConfigMgr->GetIntDefault("MaxWhoListReturns", 49);
    m_bool_configs[CONFIG_START_ALL_SPELLS] = sConfigMgr->GetBoolDefault("PlayerStart.AllSpells", false);
    if (m_bool_configs[CONFIG_START_ALL_SPELLS])
        TC_LOG_WARN("server.loading", "PlayerStart.AllSpells enabled - may not function as intended!");
    m_int_configs[CONFIG_HONOR_AFTER_DUEL] = sConfigMgr->GetIntDefault("HonorPointsAfterDuel", 0);
    m_bool_configs[CONFIG_RESET_DUEL_COOLDOWNS] = sConfigMgr->GetBoolDefault("ResetDuelCooldowns", false);
    m_bool_configs[CONFIG_RESET_DUEL_HEALTH_MANA] = sConfigMgr->GetBoolDefault("ResetDuelHealthMana", false);
    m_bool_configs[CONFIG_START_ALL_EXPLORED] = sConfigMgr->GetBoolDefault("PlayerStart.MapsExplored", false);
    m_bool_configs[CONFIG_START_ALL_REP] = sConfigMgr->GetBoolDefault("PlayerStart.AllReputation", false);
    m_bool_configs[CONFIG_PVP_TOKEN_ENABLE] = sConfigMgr->GetBoolDefault("PvPToken.Enable", false);
    m_int_configs[CONFIG_PVP_TOKEN_MAP_TYPE] = sConfigMgr->GetIntDefault("PvPToken.MapAllowType", 4);
    m_int_configs[CONFIG_PVP_TOKEN_ID] = sConfigMgr->GetIntDefault("PvPToken.ItemID", 29434);
    m_int_configs[CONFIG_PVP_TOKEN_COUNT] = sConfigMgr->GetIntDefault("PvPToken.ItemCount", 1);
    if (m_int_configs[CONFIG_PVP_TOKEN_COUNT] < 1)
        m_int_configs[CONFIG_PVP_TOKEN_COUNT] = 1;

    m_bool_configs[CONFIG_NO_RESET_TALENT_COST] = sConfigMgr->GetBoolDefault("NoResetTalentsCost", false);
    m_bool_configs[CONFIG_SHOW_KICK_IN_WORLD] = sConfigMgr->GetBoolDefault("ShowKickInWorld", false);
    m_bool_configs[CONFIG_SHOW_MUTE_IN_WORLD] = sConfigMgr->GetBoolDefault("ShowMuteInWorld", false);
    m_bool_configs[CONFIG_SHOW_BAN_IN_WORLD] = sConfigMgr->GetBoolDefault("ShowBanInWorld", false);
    m_int_configs[CONFIG_NUMTHREADS] = sConfigMgr->GetIntDefault("MapUpdate.Threads", 1);
    m_int_configs[CONFIG_MAX_RESULTS_LOOKUP_COMMANDS] = sConfigMgr->GetIntDefault("Command.LookupMaxResults", 0);

    // Warden
    m_bool_configs[CONFIG_WARDEN_ENABLED]              = sConfigMgr->GetBoolDefault("Warden.Enabled", false);
    m_int_configs[CONFIG_WARDEN_NUM_INJECT_CHECKS]     = sConfigMgr->GetIntDefault("Warden.NumInjectionChecks", 9);
    m_int_configs[CONFIG_WARDEN_NUM_LUA_CHECKS]        = sConfigMgr->GetIntDefault("Warden.NumLuaSandboxChecks", 1);
    m_int_configs[CONFIG_WARDEN_NUM_CLIENT_MOD_CHECKS] = sConfigMgr->GetIntDefault("Warden.NumClientModChecks", 1);
    m_int_configs[CONFIG_WARDEN_CLIENT_BAN_DURATION]   = sConfigMgr->GetIntDefault("Warden.BanDuration", 86400);
    m_int_configs[CONFIG_WARDEN_CLIENT_CHECK_HOLDOFF]  = sConfigMgr->GetIntDefault("Warden.ClientCheckHoldOff", 30);
    m_int_configs[CONFIG_WARDEN_CLIENT_FAIL_ACTION]    = sConfigMgr->GetIntDefault("Warden.ClientCheckFailAction", 0);
    m_int_configs[CONFIG_WARDEN_CLIENT_RESPONSE_DELAY] = sConfigMgr->GetIntDefault("Warden.ClientResponseDelay", 600);

    // Feature System
    m_bool_configs[CONFIG_FEATURE_SYSTEM_BPAY_STORE_ENABLED]         = sConfigMgr->GetBoolDefault("FeatureSystem.BpayStore.Enabled", false);
    m_bool_configs[CONFIG_FEATURE_SYSTEM_CHARACTER_UNDELETE_ENABLED] = sConfigMgr->GetBoolDefault("FeatureSystem.CharacterUndelete.Enabled", false);
    m_int_configs[CONFIG_FEATURE_SYSTEM_CHARACTER_UNDELETE_COOLDOWN] = sConfigMgr->GetIntDefault("FeatureSystem.CharacterUndelete.Cooldown", 2592000);

    // Dungeon finder
    m_int_configs[CONFIG_LFG_OPTIONSMASK] = sConfigMgr->GetIntDefault("DungeonFinder.OptionsMask", 1);
    m_bool_configs[CONFIG_LFG_SOLOOPTIONSMASK] = sConfigMgr->GetBoolDefault("SoloLFG.Enable", true);
    
    // DBC_ItemAttributes
    m_bool_configs[CONFIG_DBC_ENFORCE_ITEM_ATTRIBUTES] = sConfigMgr->GetBoolDefault("DBC.EnforceItemAttributes", true);

    // Accountpassword Secruity
    m_int_configs[CONFIG_ACC_PASSCHANGESEC] = sConfigMgr->GetIntDefault("Account.PasswordChangeSecurity", 0);

    // Random Battleground Rewards
    m_int_configs[CONFIG_BG_REWARD_WINNER_HONOR_FIRST] = sConfigMgr->GetIntDefault("Battleground.RewardWinnerHonorFirst", 27000);
    m_int_configs[CONFIG_BG_REWARD_WINNER_CONQUEST_FIRST] = sConfigMgr->GetIntDefault("Battleground.RewardWinnerConquestFirst", 10000);
    m_int_configs[CONFIG_BG_REWARD_WINNER_HONOR_LAST]  = sConfigMgr->GetIntDefault("Battleground.RewardWinnerHonorLast", 13500);
    m_int_configs[CONFIG_BG_REWARD_WINNER_CONQUEST_LAST]  = sConfigMgr->GetIntDefault("Battleground.RewardWinnerConquestLast", 5000);
    m_int_configs[CONFIG_BG_REWARD_LOSER_HONOR_FIRST]  = sConfigMgr->GetIntDefault("Battleground.RewardLoserHonorFirst", 4500);
    m_int_configs[CONFIG_BG_REWARD_LOSER_HONOR_LAST]   = sConfigMgr->GetIntDefault("Battleground.RewardLoserHonorLast", 3500);

    // Max instances per hour
    m_int_configs[CONFIG_MAX_INSTANCES_PER_HOUR] = sConfigMgr->GetIntDefault("AccountInstancesPerHour", 5);

    // Anounce reset of instance to whole party
    m_bool_configs[CONFIG_INSTANCES_RESET_ANNOUNCE] = sConfigMgr->GetBoolDefault("InstancesResetAnnounce", false);

    // AutoBroadcast
    m_bool_configs[CONFIG_AUTOBROADCAST] = sConfigMgr->GetBoolDefault("AutoBroadcast.On", false);
    m_int_configs[CONFIG_AUTOBROADCAST_CENTER] = sConfigMgr->GetIntDefault("AutoBroadcast.Center", 0);
    m_int_configs[CONFIG_AUTOBROADCAST_INTERVAL] = sConfigMgr->GetIntDefault("AutoBroadcast.Timer", 60000);
    if (reload)
    {
        m_timers[WUPDATE_AUTOBROADCAST].SetInterval(m_int_configs[CONFIG_AUTOBROADCAST_INTERVAL]);
        m_timers[WUPDATE_AUTOBROADCAST].Reset();
    }

    // MySQL ping time interval
    m_int_configs[CONFIG_DB_PING_INTERVAL] = sConfigMgr->GetIntDefault("MaxPingTime", 30);

    // Guild save interval
    m_int_configs[CONFIG_GUILD_SAVE_INTERVAL] = sConfigMgr->GetIntDefault("Guild.SaveInterval", 15);

    // misc
    m_bool_configs[CONFIG_PDUMP_NO_PATHS] = sConfigMgr->GetBoolDefault("PlayerDump.DisallowPaths", true);
    m_bool_configs[CONFIG_PDUMP_NO_OVERWRITE] = sConfigMgr->GetBoolDefault("PlayerDump.DisallowOverwrite", true);

    // Wintergrasp battlefield
    m_bool_configs[CONFIG_WINTERGRASP_ENABLE] = sConfigMgr->GetBoolDefault("Wintergrasp.Enable", false);
    m_int_configs[CONFIG_WINTERGRASP_PLR_MAX] = sConfigMgr->GetIntDefault("Wintergrasp.PlayerMax", 100);
    m_int_configs[CONFIG_WINTERGRASP_PLR_MIN] = sConfigMgr->GetIntDefault("Wintergrasp.PlayerMin", 0);
    m_int_configs[CONFIG_WINTERGRASP_PLR_MIN_LVL] = sConfigMgr->GetIntDefault("Wintergrasp.PlayerMinLvl", 77);
    m_int_configs[CONFIG_WINTERGRASP_BATTLETIME] = sConfigMgr->GetIntDefault("Wintergrasp.BattleTimer", 30);
    m_int_configs[CONFIG_WINTERGRASP_NOBATTLETIME] = sConfigMgr->GetIntDefault("Wintergrasp.NoBattleTimer", 150);
    m_int_configs[CONFIG_WINTERGRASP_RESTART_AFTER_CRASH] = sConfigMgr->GetIntDefault("Wintergrasp.CrashRestartTimer", 10);

    // Tol Barad battlefield
    m_bool_configs[CONFIG_TOLBARAD_ENABLE] = sConfigMgr->GetBoolDefault("TolBarad.Enable", true);
    m_int_configs[CONFIG_TOLBARAD_PLR_MAX] = sConfigMgr->GetIntDefault("TolBarad.PlayerMax", 100);
    m_int_configs[CONFIG_TOLBARAD_PLR_MIN] = sConfigMgr->GetIntDefault("TolBarad.PlayerMin", 0);
    m_int_configs[CONFIG_TOLBARAD_PLR_MIN_LVL] = sConfigMgr->GetIntDefault("TolBarad.PlayerMinLvl", 85);
    m_int_configs[CONFIG_TOLBARAD_BATTLETIME] = sConfigMgr->GetIntDefault("TolBarad.BattleTimer", 15);
    m_int_configs[CONFIG_TOLBARAD_BONUSTIME] = sConfigMgr->GetIntDefault("TolBarad.BonusTime", 5);
    m_int_configs[CONFIG_TOLBARAD_NOBATTLETIME] = sConfigMgr->GetIntDefault("TolBarad.NoBattleTimer", 150);
    m_int_configs[CONFIG_TOLBARAD_RESTART_AFTER_CRASH] = sConfigMgr->GetIntDefault("TolBarad.CrashRestartTimer", 10);

    // Stats limits
    m_bool_configs[CONFIG_STATS_LIMITS_ENABLE] = sConfigMgr->GetBoolDefault("Stats.Limits.Enable", false);
    m_float_configs[CONFIG_STATS_LIMITS_DODGE] = sConfigMgr->GetFloatDefault("Stats.Limits.Dodge", 95.0f);
    m_float_configs[CONFIG_STATS_LIMITS_PARRY] = sConfigMgr->GetFloatDefault("Stats.Limits.Parry", 95.0f);
    m_float_configs[CONFIG_STATS_LIMITS_BLOCK] = sConfigMgr->GetFloatDefault("Stats.Limits.Block", 95.0f);
    m_float_configs[CONFIG_STATS_LIMITS_CRIT] = sConfigMgr->GetFloatDefault("Stats.Limits.Crit", 95.0f);

    //packet spoof punishment
    m_int_configs[CONFIG_PACKET_SPOOF_POLICY] = sConfigMgr->GetIntDefault("PacketSpoof.Policy", (uint32)WorldSession::DosProtection::POLICY_KICK);
    m_int_configs[CONFIG_PACKET_SPOOF_BANMODE] = sConfigMgr->GetIntDefault("PacketSpoof.BanMode", (uint32)BAN_ACCOUNT);
    if (m_int_configs[CONFIG_PACKET_SPOOF_BANMODE] == BAN_CHARACTER || m_int_configs[CONFIG_PACKET_SPOOF_BANMODE] > BAN_IP)
        m_int_configs[CONFIG_PACKET_SPOOF_BANMODE] = BAN_ACCOUNT;

    m_int_configs[CONFIG_PACKET_SPOOF_BANDURATION] = sConfigMgr->GetIntDefault("PacketSpoof.BanDuration", 86400);

    m_bool_configs[CONFIG_IP_BASED_ACTION_LOGGING] = sConfigMgr->GetBoolDefault("Allow.IP.Based.Action.Logging", false);

    // AHBot
    m_int_configs[CONFIG_AHBOT_UPDATE_INTERVAL] = sConfigMgr->GetIntDefault("AuctionHouseBot.Update.Interval", 20);

    m_bool_configs[CONFIG_CALCULATE_CREATURE_ZONE_AREA_DATA] = sConfigMgr->GetBoolDefault("Calculate.Creature.Zone.Area.Data", false);
    m_bool_configs[CONFIG_CALCULATE_GAMEOBJECT_ZONE_AREA_DATA] = sConfigMgr->GetBoolDefault("Calculate.Gameoject.Zone.Area.Data", false);

    // Black Market
    m_bool_configs[CONFIG_BLACKMARKET_ENABLED] = sConfigMgr->GetBoolDefault("BlackMarket.Enabled", true);

    m_int_configs[CONFIG_BLACKMARKET_MAXAUCTIONS] = sConfigMgr->GetIntDefault("BlackMarket.MaxAuctions", 12);
    m_int_configs[CONFIG_BLACKMARKET_UPDATE_PERIOD] = sConfigMgr->GetIntDefault("BlackMarket.UpdatePeriod", 24);

    // HotSwap
    m_bool_configs[CONFIG_HOTSWAP_ENABLED] = sConfigMgr->GetBoolDefault("HotSwap.Enabled", true);
    m_bool_configs[CONFIG_HOTSWAP_RECOMPILER_ENABLED] = sConfigMgr->GetBoolDefault("HotSwap.EnableReCompiler", true);
    m_bool_configs[CONFIG_HOTSWAP_EARLY_TERMINATION_ENABLED] = sConfigMgr->GetBoolDefault("HotSwap.EnableEarlyTermination", true);
    m_bool_configs[CONFIG_HOTSWAP_BUILD_FILE_RECREATION_ENABLED] = sConfigMgr->GetBoolDefault("HotSwap.EnableBuildFileRecreation", true);
    m_bool_configs[CONFIG_HOTSWAP_INSTALL_ENABLED] = sConfigMgr->GetBoolDefault("HotSwap.EnableInstall", true);
    m_bool_configs[CONFIG_HOTSWAP_PREFIX_CORRECTION_ENABLED] = sConfigMgr->GetBoolDefault("HotSwap.EnablePrefixCorrection", true);

    // prevent character rename on character customization
    m_bool_configs[CONFIG_PREVENT_RENAME_CUSTOMIZATION] = sConfigMgr->GetBoolDefault("PreventRenameCharacterOnCustomization", false);

    // Allow 5-man parties to use raid warnings
    m_bool_configs[CONFIG_CHAT_PARTY_RAID_WARNINGS] = sConfigMgr->GetBoolDefault("PartyRaidWarnings", false);

    // Allow to cache data queries
    m_bool_configs[CONFIG_CACHE_DATA_QUERIES] = sConfigMgr->GetBoolDefault("CacheDataQueries", true);

    // Check Invalid Position
    m_bool_configs[CONFIG_CREATURE_CHECK_INVALID_POSITION] = sConfigMgr->GetBoolDefault("Creature.CheckInvalidPosition", false);
    m_bool_configs[CONFIG_GAME_OBJECT_CHECK_INVALID_POSITION] = sConfigMgr->GetBoolDefault("GameObject.CheckInvalidPosition", false);

    // Whether to use LoS from game objects
    m_bool_configs[CONFIG_CHECK_GOBJECT_LOS] = sConfigMgr->GetBoolDefault("CheckGameObjectLoS", true);

    // FactionBalance
    m_int_configs[CONFIG_FACTION_BALANCE_LEVEL_CHECK_DIFF] = sConfigMgr->GetIntDefault("Pvp.FactionBalance.LevelCheckDiff", 0);
    m_float_configs[CONFIG_CALL_TO_ARMS_5_PCT] = sConfigMgr->GetFloatDefault("Pvp.FactionBalance.Pct5", 0.6f);
    m_float_configs[CONFIG_CALL_TO_ARMS_10_PCT] = sConfigMgr->GetFloatDefault("Pvp.FactionBalance.Pct10", 0.7f);
    m_float_configs[CONFIG_CALL_TO_ARMS_20_PCT] = sConfigMgr->GetFloatDefault("Pvp.FactionBalance.Pct20", 0.8f);

    // Specifies if IP addresses can be logged to the database
    m_bool_configs[CONFIG_ALLOW_LOGGING_IP_ADDRESSES_IN_DATABASE] = sConfigMgr->GetBoolDefault("AllowLoggingIPAddressesInDatabase", true, true);

    // call ScriptMgr if we're reloading the configuration
    if (reload)
        sScriptMgr->OnConfigLoad(reload);
}

/// Initialize the World
void World::SetInitialWorldSettings()
{
    sLog->SetRealmId(realm.Id.Realm);

    ///- Server startup begin
    uint32 startupBegin = getMSTime();

    ///- Initialize the random number generator
    srand((unsigned int)GameTime::GetGameTime());

    ///- Initialize detour memory management
    dtAllocSetCustom(dtCustomAlloc, dtCustomFree);

    ///- Initialize VMapManager function pointers (to untangle game/collision circular deps)
    VMAP::VMapManager2* vmmgr2 = VMAP::VMapFactory::createOrGetVMapManager();
    vmmgr2->GetLiquidFlagsPtr = &DB2Manager::GetLiquidFlags;
    vmmgr2->IsVMAPDisabledForPtr = &DisableMgr::IsVMAPDisabledFor;

    ///- Initialize config settings
    LoadConfigSettings();

    ///- Initialize Allowed Security Level
    LoadDBAllowedSecurityLevel();

    ///- Init highest guids before any table loading to prevent using not initialized guids in some code.
    sObjectMgr->SetHighestGuids();

    ///- Check the existence of the map files for all races' startup areas.
    if (!TerrainMgr::ExistMapAndVMap(0, -6240.32f, 331.033f)
        || !TerrainMgr::ExistMapAndVMap(0, -8949.95f, -132.493f)
        || !TerrainMgr::ExistMapAndVMap(1, -618.518f, -4251.67f)
        || !TerrainMgr::ExistMapAndVMap(0, 1676.35f, 1677.45f)
        || !TerrainMgr::ExistMapAndVMap(1, 10311.3f, 832.463f)
        || !TerrainMgr::ExistMapAndVMap(1, -2917.58f, -257.98f)
        || (m_int_configs[CONFIG_EXPANSION] && (
            !TerrainMgr::ExistMapAndVMap(530, 10349.6f, -6357.29f) ||
            !TerrainMgr::ExistMapAndVMap(530, -3961.64f, -13931.2f))))
    {
        TC_LOG_FATAL("server.loading", "Unable to load map and vmap data for starting zones - server shutting down!");
        exit(1);
    }

    ///- Initialize pool manager
    sPoolMgr->Initialize();

    ///- Initialize game event manager
    sGameEventMgr->Initialize();

    ///- Loading strings. Getting no records means core load has to be canceled because no error message can be output.

    TC_LOG_INFO("server.loading", "Loading Trinity strings...");
    if (!sObjectMgr->LoadTrinityStrings())
        exit(1);                                            // Error message displayed in function already

    ///- Update the realm entry in the database with the realm type from the config file
    //No SQL injection as values are treated as integers

    // not send custom type REALM_FFA_PVP to realm list
    uint32 server_type = IsFFAPvPRealm() ? uint32(REALM_TYPE_PVP) : getIntConfig(CONFIG_GAME_TYPE);
    uint32 realm_zone = getIntConfig(CONFIG_REALM_ZONE);

    LoginDatabase.PExecute("UPDATE realmlist SET icon = {}, timezone = {} WHERE id = '{}'", server_type, realm_zone, realm.Id.Realm);      // One-time query

    TC_LOG_INFO("server.loading", "Initialize data stores...");
    ///- Load DB2s
    m_availableDbcLocaleMask = sDB2Manager.LoadStores(m_dataPath, m_defaultDbcLocale);
    if (!(m_availableDbcLocaleMask & (1 << m_defaultDbcLocale)))
    {
        TC_LOG_FATAL("server.loading", "Unable to load db2 files for {} locale specified in DBC.Locale config!", localeNames[m_defaultDbcLocale]);
        exit(1);
    }

    TC_LOG_INFO("server.loading", "Loading GameObject models...");
    if (!LoadGameObjectModelList(m_dataPath))
    {
        TC_LOG_FATAL("server.loading", "Unable to load gameobject models (part of vmaps), objects using WMO models will crash the client - server shutting down!");
        exit(1);
    }

    TC_LOG_INFO("misc", "Loading hotfix blobs...");
    sDB2Manager.LoadHotfixBlob(m_availableDbcLocaleMask);
    TC_LOG_INFO("misc", "Loading hotfix info...");
    sDB2Manager.LoadHotfixData();
    TC_LOG_INFO("misc", "Loading hotfix optional data...");
    sDB2Manager.LoadHotfixOptionalData(m_availableDbcLocaleMask);
    ///- Close hotfix database - it is only used during DB2 loading
    HotfixDatabase.Close();
    ///- Load M2 fly by cameras
    LoadM2Cameras(m_dataPath);
    ///- Load GameTables
    LoadGameTables(m_dataPath);

    //Load weighted graph on taxi nodes path
    TaxiPathGraph::Initialize();
    // Load IP Location Database
    sIPLocation->Load();

    std::unordered_map<uint32, std::vector<uint32>> mapData;
    for (MapEntry const* mapEntry : sMapStore)
    {
        mapData.emplace(std::piecewise_construct, std::forward_as_tuple(mapEntry->ID), std::forward_as_tuple());
        if (mapEntry->ParentMapID != -1)
        {
            ASSERT(mapEntry->CosmeticParentMapID == -1 || mapEntry->ParentMapID == mapEntry->CosmeticParentMapID,
                "Inconsistent parent map data for map %u (ParentMapID = %hd, CosmeticParentMapID = %hd)",
                mapEntry->ID, mapEntry->ParentMapID, mapEntry->CosmeticParentMapID);

            mapData[mapEntry->ParentMapID].push_back(mapEntry->ID);
        }
        else if (mapEntry->CosmeticParentMapID != -1)
            mapData[mapEntry->CosmeticParentMapID].push_back(mapEntry->ID);
    }

    sTerrainMgr.InitializeParentMapData(mapData);

    vmmgr2->InitializeThreadUnsafe(mapData);

    MMAP::MMapManager* mmmgr = MMAP::MMapFactory::createOrGetMMapManager();
    mmmgr->InitializeThreadUnsafe(mapData);

    ///- Initialize static helper structures
    AIRegistry::Initialize();

    TC_LOG_INFO("server.loading", "Initializing PlayerDump tables...");
    PlayerDump::InitializeTables();

    TC_LOG_INFO("server.loading", "Loading SpellInfo store...");
    sSpellMgr->LoadSpellInfoStore();

    TC_LOG_INFO("server.loading", "Loading serverside spells...");
    sSpellMgr->LoadSpellInfoServerside();

    TC_LOG_INFO("server.loading", "Loading SpellInfo corrections...");
    sSpellMgr->LoadSpellInfoCorrections();

    TC_LOG_INFO("server.loading", "Loading SkillLineAbilityMultiMap Data...");
    sSpellMgr->LoadSkillLineAbilityMap();

    TC_LOG_INFO("server.loading", "Loading SpellInfo custom attributes...");
    sSpellMgr->LoadSpellInfoCustomAttributes();

    TC_LOG_INFO("server.loading", "Loading SpellInfo diminishing infos...");
    sSpellMgr->LoadSpellInfoDiminishing();

    TC_LOG_INFO("server.loading", "Loading SpellInfo immunity infos...");
    sSpellMgr->LoadSpellInfoImmunities();

    TC_LOG_INFO("server.loading", "Loading PetFamilySpellsStore Data...");
    sSpellMgr->LoadPetFamilySpellsStore();

    TC_LOG_INFO("server.loading", "Loading Spell Totem models...");
    sSpellMgr->LoadSpellTotemModel();

    TC_LOG_INFO("server.loading", "Loading Traits...");
    TraitMgr::Load();

    TC_LOG_INFO("server.loading", "Loading languages...");  // must be after LoadSpellInfoStore and LoadSkillLineAbilityMap
    sLanguageMgr->LoadLanguages();

    TC_LOG_INFO("server.loading", "Loading languages words...");
    sLanguageMgr->LoadLanguagesWords();

<<<<<<< HEAD
    TC_LOG_INFO("server.loading", "Loading GameObject models...");
    //It always crash, so I try to disable this to make it start!
   
    if (!LoadGameObjectModelList(m_dataPath))
    {
        //TC_LOG_FATAL("server.loading", "Unable to load gameobject models, objects using WMO models will crash the client - server shutting down!");
        TC_LOG_FATAL("server.loading", "Unable to load gameobject models, objects using WMO models may crash the client");
        //exit(1);
    }
   
=======
>>>>>>> d5ec4a7f
    TC_LOG_INFO("server.loading", "Loading Instance Template...");
    sObjectMgr->LoadInstanceTemplate();

    // Must be called before `respawn` data
    TC_LOG_INFO("server.loading", "Loading instances...");
    sMapMgr->InitInstanceIds();
    sInstanceLockMgr.Load();

    TC_LOG_INFO("server.loading", "Loading Localization strings...");
    uint32 oldMSTime = getMSTime();
    sObjectMgr->LoadCreatureLocales();
    sObjectMgr->LoadGameObjectLocales();
    sObjectMgr->LoadQuestTemplateLocale();
    sObjectMgr->LoadQuestOfferRewardLocale();
    sObjectMgr->LoadQuestRequestItemsLocale();
    sObjectMgr->LoadQuestObjectivesLocale();
    sObjectMgr->LoadPageTextLocales();
    sObjectMgr->LoadGossipMenuItemsLocales();
    sObjectMgr->LoadPointOfInterestLocales();

    sObjectMgr->SetDBCLocaleIndex(GetDefaultDbcLocale());        // Get once for all the locale index of DBC language (console/broadcasts)
    TC_LOG_INFO("server.loading", ">> Localization strings loaded in {} ms", GetMSTimeDiffToNow(oldMSTime));

    TC_LOG_INFO("server.loading", "Loading Account Roles and Permissions...");
    sAccountMgr->LoadRBAC();

    TC_LOG_INFO("server.loading", "Loading Page Texts...");
    sObjectMgr->LoadPageTexts();

    TC_LOG_INFO("server.loading", "Loading Game Object Templates...");         // must be after LoadPageTexts
    sObjectMgr->LoadGameObjectTemplate();

    TC_LOG_INFO("server.loading", "Loading Game Object template addons...");
    sObjectMgr->LoadGameObjectTemplateAddons();

    TC_LOG_INFO("server.loading", "Loading Transport templates...");
    sTransportMgr->LoadTransportTemplates();

    TC_LOG_INFO("server.loading", "Loading Transport animations and rotations...");
    sTransportMgr->LoadTransportAnimationAndRotation();

    TC_LOG_INFO("server.loading", "Loading Transport spawns...");
    sTransportMgr->LoadTransportSpawns();

    TC_LOG_INFO("server.loading", "Loading Spell Rank Data...");
    sSpellMgr->LoadSpellRanks();

    TC_LOG_INFO("server.loading", "Loading Spell Required Data...");
    sSpellMgr->LoadSpellRequired();

    TC_LOG_INFO("server.loading", "Loading Spell Group types...");
    sSpellMgr->LoadSpellGroups();

    TC_LOG_INFO("server.loading", "Loading Spell Learn Skills...");
    sSpellMgr->LoadSpellLearnSkills();                           // must be after LoadSpellRanks

    TC_LOG_INFO("server.loading", "Loading SpellInfo SpellSpecific and AuraState...");
    sSpellMgr->LoadSpellInfoSpellSpecificAndAuraState();         // must be after LoadSpellRanks

    TC_LOG_INFO("server.loading", "Loading Spell Learn Spells...");
    sSpellMgr->LoadSpellLearnSpells();

    TC_LOG_INFO("server.loading", "Loading Spell Proc conditions and data...");
    sSpellMgr->LoadSpellProcs();

    TC_LOG_INFO("server.loading", "Loading Aggro Spells Definitions...");
    sSpellMgr->LoadSpellThreats();

    TC_LOG_INFO("server.loading", "Loading Spell Group Stack Rules...");
    sSpellMgr->LoadSpellGroupStackRules();

    TC_LOG_INFO("server.loading", "Loading NPC Texts...");
    sObjectMgr->LoadNPCText();

    TC_LOG_INFO("server.loading", "Loading Enchant Spells Proc datas...");
    sSpellMgr->LoadSpellEnchantProcData();

    TC_LOG_INFO("server.loading", "Loading Random item bonus list definitions...");
    LoadItemRandomBonusListTemplates();

    TC_LOG_INFO("server.loading", "Loading Disables");                         // must be before loading quests and items
    DisableMgr::LoadDisables();

    TC_LOG_INFO("server.loading", "Loading Items...");                         // must be after LoadRandomEnchantmentsTable and LoadPageTexts
    sObjectMgr->LoadItemTemplates();

    TC_LOG_INFO("server.loading", "Loading Item set names...");                // must be after LoadItemPrototypes
    sObjectMgr->LoadItemTemplateAddon();

    TC_LOG_INFO("misc", "Loading Item Scripts...");                 // must be after LoadItemPrototypes
    sObjectMgr->LoadItemScriptNames();

    TC_LOG_INFO("server.loading", "Loading Creature Model Based Info Data...");
    sObjectMgr->LoadCreatureModelInfo();

    TC_LOG_INFO("server.loading", "Loading Creature template outfits...");     // must be before LoadCreatureTemplates
    sObjectMgr->LoadCreatureOutfits();

    TC_LOG_INFO("server.loading", "Loading Creature templates...");
    sObjectMgr->LoadCreatureTemplates();

    TC_LOG_INFO("server.loading", "Loading Equipment templates...");           // must be after LoadCreatureTemplates
    sObjectMgr->LoadEquipmentTemplates();

    TC_LOG_INFO("server.loading", "Loading Creature template addons...");
    sObjectMgr->LoadCreatureTemplateAddons();

    TC_LOG_INFO("server.loading", "Loading Creature template scaling...");
    sObjectMgr->LoadCreatureScalingData();

    TC_LOG_INFO("server.loading", "Loading Reputation Reward Rates...");
    sObjectMgr->LoadReputationRewardRate();

    TC_LOG_INFO("server.loading", "Loading Creature Reputation OnKill Data...");
    sObjectMgr->LoadReputationOnKill();

    TC_LOG_INFO("server.loading", "Loading Reputation Spillover Data...");
    sObjectMgr->LoadReputationSpilloverTemplate();

    TC_LOG_INFO("server.loading", "Loading Points Of Interest Data...");
    sObjectMgr->LoadPointsOfInterest();

    TC_LOG_INFO("server.loading", "Loading Creature Base Stats...");
    sObjectMgr->LoadCreatureClassLevelStats();

    TC_LOG_INFO("server.loading", "Loading Spawn Group Templates...");
    sObjectMgr->LoadSpawnGroupTemplates();

    TC_LOG_INFO("server.loading", "Loading Creature Data...");
    sObjectMgr->LoadCreatures();

    TC_LOG_INFO("server.loading", "Loading Temporary Summon Data...");
    sObjectMgr->LoadTempSummons();                               // must be after LoadCreatureTemplates() and LoadGameObjectTemplates()

    TC_LOG_INFO("server.loading", "Loading pet levelup spells...");
    sSpellMgr->LoadPetLevelupSpellMap();

    TC_LOG_INFO("server.loading", "Loading pet default spells additional to levelup spells...");
    sSpellMgr->LoadPetDefaultSpells();

    TC_LOG_INFO("server.loading", "Loading Creature Addon Data...");
    sObjectMgr->LoadCreatureAddons();                            // must be after LoadCreatureTemplates() and LoadCreatures()

    TC_LOG_INFO("server.loading", "Loading Creature Movement Overrides...");
    sObjectMgr->LoadCreatureMovementOverrides();                 // must be after LoadCreatures()

    TC_LOG_INFO("server.loading", "Loading Gameobject Data...");
    sObjectMgr->LoadGameObjects();

    TC_LOG_INFO("server.loading", "Loading Spawn Group Data...");
    sObjectMgr->LoadSpawnGroups();

    TC_LOG_INFO("server.loading", "Loading instance spawn groups...");
    sObjectMgr->LoadInstanceSpawnGroups();

    TC_LOG_INFO("server.loading", "Loading GameObject Addon Data...");
    sObjectMgr->LoadGameObjectAddons();                          // must be after LoadGameObjects()

    TC_LOG_INFO("server.loading", "Loading GameObject faction and flags overrides...");
    sObjectMgr->LoadGameObjectOverrides();                       // must be after LoadGameObjects()

    TC_LOG_INFO("server.loading", "Loading GameObject Quest Items...");
    sObjectMgr->LoadGameObjectQuestItems();

    TC_LOG_INFO("server.loading", "Loading Creature Quest Items...");
    sObjectMgr->LoadCreatureQuestItems();

    TC_LOG_INFO("server.loading", "Loading Creature Linked Respawn...");
    sObjectMgr->LoadLinkedRespawn();                             // must be after LoadCreatures(), LoadGameObjects()

    TC_LOG_INFO("server.loading", "Loading Weather Data...");
    WeatherMgr::LoadWeatherData();

    TC_LOG_INFO("server.loading", "Loading Quests...");
    sObjectMgr->LoadQuests();                                    // must be loaded after DBCs, creature_template, items, gameobject tables

    TC_LOG_INFO("server.loading", "Checking Quest Disables");
    DisableMgr::CheckQuestDisables();                           // must be after loading quests

    TC_LOG_INFO("server.loading", "Loading Quest POI");
    sObjectMgr->LoadQuestPOI();

    TC_LOG_INFO("server.loading", "Loading Quests Starters and Enders...");
    sObjectMgr->LoadQuestStartersAndEnders();                    // must be after quest load

    TC_LOG_INFO("server.loading", "Loading Quest Greetings...");
    sObjectMgr->LoadQuestGreetings();
    sObjectMgr->LoadQuestGreetingLocales();

    TC_LOG_INFO("server.loading", "Loading Objects Pooling Data...");
    sPoolMgr->LoadFromDB();
    TC_LOG_INFO("server.loading", "Loading Quest Pooling Data...");
    sQuestPoolMgr->LoadFromDB();                                // must be after quest templates

    TC_LOG_INFO("server.loading", "Loading Game Event Data...");               // must be after loading pools fully
    sGameEventMgr->LoadFromDB();

    TC_LOG_INFO("server.loading", "Loading UNIT_NPC_FLAG_SPELLCLICK Data..."); // must be after LoadQuests
    sObjectMgr->LoadNPCSpellClickSpells();

    TC_LOG_INFO("server.loading", "Loading Vehicle Templates...");
    sObjectMgr->LoadVehicleTemplate();                          // must be after LoadCreatureTemplates()

    TC_LOG_INFO("server.loading", "Loading Vehicle Template Accessories...");
    sObjectMgr->LoadVehicleTemplateAccessories();                // must be after LoadCreatureTemplates() and LoadNPCSpellClickSpells()

    TC_LOG_INFO("server.loading", "Loading Vehicle Accessories...");
    sObjectMgr->LoadVehicleAccessories();                       // must be after LoadCreatureTemplates() and LoadNPCSpellClickSpells()

    TC_LOG_INFO("server.loading", "Loading Vehicle Seat Addon Data...");
    sObjectMgr->LoadVehicleSeatAddon();                         // must be after loading DBC

    TC_LOG_INFO("server.loading", "Loading SpellArea Data...");                // must be after quest load
    sSpellMgr->LoadSpellAreas();

    TC_LOG_INFO("server.loading", "Loading World locations...");
    sObjectMgr->LoadWorldSafeLocs();                            // must be before LoadAreaTriggerTeleports and LoadGraveyardZones

    TC_LOG_INFO("server.loading", "Loading AreaTrigger definitions...");
    sObjectMgr->LoadAreaTriggerTeleports();

    TC_LOG_INFO("server.loading", "Loading Access Requirements...");
    sObjectMgr->LoadAccessRequirements();                        // must be after item template load

    TC_LOG_INFO("server.loading", "Loading Quest Area Triggers...");
    sObjectMgr->LoadQuestAreaTriggers();                         // must be after LoadQuests

    TC_LOG_INFO("server.loading", "Loading Tavern Area Triggers...");
    sObjectMgr->LoadTavernAreaTriggers();

    TC_LOG_INFO("server.loading", "Loading AreaTrigger script names...");
    sObjectMgr->LoadAreaTriggerScripts();

    TC_LOG_INFO("server.loading", "Loading LFG entrance positions..."); // Must be after areatriggers
    sLFGMgr->LoadLFGDungeons();

    TC_LOG_INFO("server.loading", "Loading Dungeon boss data...");
    sObjectMgr->LoadInstanceEncounters();

    TC_LOG_INFO("server.loading", "Loading LFG rewards...");
    sLFGMgr->LoadRewards();

    TC_LOG_INFO("server.loading", "Loading Graveyard-zone links...");
    sObjectMgr->LoadGraveyardZones();

    TC_LOG_INFO("server.loading", "Loading spell pet auras...");
    sSpellMgr->LoadSpellPetAuras();

    TC_LOG_INFO("server.loading", "Loading Spell target coordinates...");
    sSpellMgr->LoadSpellTargetPositions();

    TC_LOG_INFO("server.loading", "Loading linked spells...");
    sSpellMgr->LoadSpellLinked();

    TC_LOG_INFO("server.loading", "Loading Scenes Templates..."); // must be before LoadPlayerInfo
    sObjectMgr->LoadSceneTemplates();

    TC_LOG_INFO("server.loading", "Loading Player Create Data...");
    sObjectMgr->LoadPlayerInfo();

    TC_LOG_INFO("server.loading", "Loading Exploration BaseXP Data...");
    sObjectMgr->LoadExplorationBaseXP();

    TC_LOG_INFO("server.loading", "Loading Pet Name Parts...");
    sObjectMgr->LoadPetNames();

    TC_LOG_INFO("server.loading", "Loading AreaTrigger Templates...");
    sAreaTriggerDataStore->LoadAreaTriggerTemplates();

    TC_LOG_INFO("server.loading", "Loading AreaTrigger Spawns...");
    sAreaTriggerDataStore->LoadAreaTriggerSpawns();

    TC_LOG_INFO("server.loading", "Loading Conversation Templates...");
    sConversationDataStore->LoadConversationTemplates();

    TC_LOG_INFO("server.loading", "Loading Player Choices...");
    sObjectMgr->LoadPlayerChoices();

    TC_LOG_INFO("server.loading", "Loading Player Choices Locales...");
    sObjectMgr->LoadPlayerChoicesLocale();

    TC_LOG_INFO("server.loading", "Loading Jump Charge Params...");
    sObjectMgr->LoadJumpChargeParams();

    CharacterDatabaseCleaner::CleanDatabase();

    TC_LOG_INFO("server.loading", "Loading the max pet number...");
    sObjectMgr->LoadPetNumber();

    TC_LOG_INFO("server.loading", "Loading pet level stats...");
    sObjectMgr->LoadPetLevelInfo();

    TC_LOG_INFO("server.loading", "Loading Player level dependent mail rewards...");
    sObjectMgr->LoadMailLevelRewards();

    // Loot tables
    LoadLootTables();

    TC_LOG_INFO("server.loading", "Loading Skill Discovery Table...");
    LoadSkillDiscoveryTable();

    TC_LOG_INFO("server.loading", "Loading Skill Extra Item Table...");
    LoadSkillExtraItemTable();

    TC_LOG_INFO("server.loading", "Loading Skill Perfection Data Table...");
    LoadSkillPerfectItemTable();

    TC_LOG_INFO("server.loading", "Loading Skill Fishing base level requirements...");
    sObjectMgr->LoadFishingBaseSkillLevel();

    TC_LOG_INFO("server.loading", "Loading skill tier info...");
    sObjectMgr->LoadSkillTiers();

    TC_LOG_INFO("server.loading", "Loading Criteria Modifier trees...");
    sCriteriaMgr->LoadCriteriaModifiersTree();
    TC_LOG_INFO("server.loading", "Loading Criteria Lists...");
    sCriteriaMgr->LoadCriteriaList();
    TC_LOG_INFO("server.loading", "Loading Criteria Data...");
    sCriteriaMgr->LoadCriteriaData();
    TC_LOG_INFO("server.loading", "Loading Achievements...");
    sAchievementMgr->LoadAchievementReferenceList();
    TC_LOG_INFO("server.loading", "Loading Achievements Scripts...");
    sAchievementMgr->LoadAchievementScripts();
    TC_LOG_INFO("server.loading", "Loading Achievement Rewards...");
    sAchievementMgr->LoadRewards();
    TC_LOG_INFO("server.loading", "Loading Achievement Reward Locales...");
    sAchievementMgr->LoadRewardLocales();
    TC_LOG_INFO("server.loading", "Loading Completed Achievements...");
    sAchievementMgr->LoadCompletedAchievements();

    // Load before guilds and arena teams
    TC_LOG_INFO("server.loading", "Loading character cache store...");
    sCharacterCache->LoadCharacterCacheStorage();

    ///- Load dynamic data tables from the database
    TC_LOG_INFO("server.loading", "Loading Auctions...");
    sAuctionMgr->LoadAuctions();

    if (m_bool_configs[CONFIG_BLACKMARKET_ENABLED])
    {
        TC_LOG_INFO("server.loading", "Loading Black Market Templates...");
        sBlackMarketMgr->LoadTemplates();

        TC_LOG_INFO("server.loading", "Loading Black Market Auctions...");
        sBlackMarketMgr->LoadAuctions();
    }

    TC_LOG_INFO("server.loading", "Loading Guild rewards...");
    sGuildMgr->LoadGuildRewards();

    TC_LOG_INFO("server.loading", "Loading Guilds...");
    sGuildMgr->LoadGuilds();

    TC_LOG_INFO("server.loading", "Loading ArenaTeams...");
    sArenaTeamMgr->LoadArenaTeams();

    TC_LOG_INFO("server.loading", "Loading Groups...");
    sGroupMgr->LoadGroups();

    TC_LOG_INFO("server.loading", "Loading ReservedNames...");
    sObjectMgr->LoadReservedPlayersNames();

    TC_LOG_INFO("server.loading", "Loading GameObjects for quests...");
    sObjectMgr->LoadGameObjectForQuests();

    TC_LOG_INFO("server.loading", "Loading BattleMasters...");
    sBattlegroundMgr->LoadBattleMastersEntry();                 // must be after load CreatureTemplate

    TC_LOG_INFO("server.loading", "Loading GameTeleports...");
    sObjectMgr->LoadGameTele();

    TC_LOG_INFO("server.loading", "Loading Trainers...");
    sObjectMgr->LoadTrainers();                                 // must be after load CreatureTemplate

    TC_LOG_INFO("server.loading", "Loading Gossip menu...");
    sObjectMgr->LoadGossipMenu();

    TC_LOG_INFO("server.loading", "Loading Gossip menu options...");
    sObjectMgr->LoadGossipMenuItems();

    TC_LOG_INFO("server.loading", "Loading Gossip menu addon...");
    sObjectMgr->LoadGossipMenuAddon();

    TC_LOG_INFO("server.loading", "Loading Creature trainers...");
    sObjectMgr->LoadCreatureTrainers();                         // must be after LoadGossipMenuItems

    TC_LOG_INFO("server.loading", "Loading Vendors...");
    sObjectMgr->LoadVendors();                                  // must be after load CreatureTemplate and ItemTemplate

    TC_LOG_INFO("server.loading", "Loading Waypoints...");
    sWaypointMgr->Load();

    TC_LOG_INFO("server.loading", "Loading SmartAI Waypoints...");
    sSmartWaypointMgr->LoadFromDB();

    TC_LOG_INFO("server.loading", "Loading Creature Formations...");
    sFormationMgr->LoadCreatureFormations();

    TC_LOG_INFO("server.loading", "Loading World State templates...");
    sWorldStateMgr->LoadFromDB();                               // must be loaded before battleground, outdoor PvP and conditions

    TC_LOG_INFO("server.loading", "Loading Persistend World Variables...");
    LoadPersistentWorldVariables();

    sWorldStateMgr->SetValue(WS_CURRENT_PVP_SEASON_ID, getBoolConfig(CONFIG_ARENA_SEASON_IN_PROGRESS) ? getIntConfig(CONFIG_ARENA_SEASON_ID) : 0, false, nullptr);
    sWorldStateMgr->SetValue(WS_PREVIOUS_PVP_SEASON_ID, getIntConfig(CONFIG_ARENA_SEASON_ID) - getBoolConfig(CONFIG_ARENA_SEASON_IN_PROGRESS), false, nullptr);

    sObjectMgr->LoadPhases();

    TC_LOG_INFO("server.loading", "Loading Conditions...");
    sConditionMgr->LoadConditions();

    TC_LOG_INFO("server.loading", "Loading faction change achievement pairs...");
    sObjectMgr->LoadFactionChangeAchievements();

    TC_LOG_INFO("server.loading", "Loading faction change spell pairs...");
    sObjectMgr->LoadFactionChangeSpells();

    TC_LOG_INFO("server.loading", "Loading faction change quest pairs...");
    sObjectMgr->LoadFactionChangeQuests();

    TC_LOG_INFO("server.loading", "Loading faction change item pairs...");
    sObjectMgr->LoadFactionChangeItems();

    TC_LOG_INFO("server.loading", "Loading faction change reputation pairs...");
    sObjectMgr->LoadFactionChangeReputations();

    TC_LOG_INFO("server.loading", "Loading faction change title pairs...");
    sObjectMgr->LoadFactionChangeTitles();

    TC_LOG_INFO("server.loading", "Loading mount definitions...");
    CollectionMgr::LoadMountDefinitions();

    TC_LOG_INFO("server.loading", "Loading GM bugs...");
    sSupportMgr->LoadBugTickets();

    TC_LOG_INFO("server.loading", "Loading GM complaints...");
    sSupportMgr->LoadComplaintTickets();

    TC_LOG_INFO("server.loading", "Loading GM suggestions...");
    sSupportMgr->LoadSuggestionTickets();

    /*TC_LOG_INFO("server.loading", "Loading GM surveys...");
    sSupportMgr->LoadSurveys();*/

    TC_LOG_INFO("server.loading", "Loading garrison info...");
    sGarrisonMgr.Initialize();

    ///- Handle outdated emails (delete/return)
    TC_LOG_INFO("server.loading", "Returning old mails...");
    sObjectMgr->ReturnOrDeleteOldMails(false);

    TC_LOG_INFO("server.loading", "Loading Autobroadcasts...");
    LoadAutobroadcasts();

    ///- Load and initialize scripts
    sObjectMgr->LoadSpellScripts();                              // must be after load Creature/Gameobject(Template/Data)
    sObjectMgr->LoadEventScripts();                              // must be after load Creature/Gameobject(Template/Data)
    sObjectMgr->LoadWaypointScripts();

    TC_LOG_INFO("server.loading", "Loading spell script names...");
    sObjectMgr->LoadSpellScriptNames();

    TC_LOG_INFO("server.loading", "Loading Creature Texts...");
    sCreatureTextMgr->LoadCreatureTexts();

    TC_LOG_INFO("server.loading", "Loading Creature Text Locales...");
    sCreatureTextMgr->LoadCreatureTextLocales();

    TC_LOG_INFO("server.loading", "Initializing Scripts...");
    sScriptMgr->Initialize();
    sScriptMgr->OnConfigLoad(false);                                // must be done after the ScriptMgr has been properly initialized

    TC_LOG_INFO("server.loading", "Validating spell scripts...");
    sObjectMgr->ValidateSpellScripts();

    TC_LOG_INFO("server.loading", "Loading SmartAI scripts...");
    sSmartScriptMgr->LoadSmartAIFromDB();

    TC_LOG_INFO("server.loading", "Loading Calendar data...");
    sCalendarMgr->LoadFromDB();

    TC_LOG_INFO("server.loading", "Loading Petitions...");
    sPetitionMgr->LoadPetitions();

    TC_LOG_INFO("server.loading", "Loading Signatures...");
    sPetitionMgr->LoadSignatures();

    TC_LOG_INFO("server.loading", "Loading Item loot...");
    sLootItemStorage->LoadStorageFromDB();

    TC_LOG_INFO("server.loading", "Initialize query data...");
    sObjectMgr->InitializeQueriesData(QUERY_DATA_ALL);

    TC_LOG_INFO("server.loading", "Initialize commands...");
    Trinity::ChatCommands::LoadCommandMap();

    ///- Initialize game time and timers
    TC_LOG_INFO("server.loading", "Initialize game time and timers");
    GameTime::UpdateGameTimers();

    LoginDatabase.PExecute("INSERT INTO uptime (realmid, starttime, uptime, revision) VALUES({}, {}, 0, '{}')",
                            realm.Id.Realm, uint32(GameTime::GetStartTime()), GitRevision::GetFullVersion());       // One-time query

    m_timers[WUPDATE_AUCTIONS].SetInterval(MINUTE*IN_MILLISECONDS);
    m_timers[WUPDATE_AUCTIONS_PENDING].SetInterval(250);
    m_timers[WUPDATE_UPTIME].SetInterval(m_int_configs[CONFIG_UPTIME_UPDATE]*MINUTE*IN_MILLISECONDS);
                                                            //Update "uptime" table based on configuration entry in minutes.
    m_timers[WUPDATE_CORPSES].SetInterval(20 * MINUTE * IN_MILLISECONDS);
                                                            //erase corpses every 20 minutes
    m_timers[WUPDATE_CLEANDB].SetInterval(m_int_configs[CONFIG_LOGDB_CLEARINTERVAL]*MINUTE*IN_MILLISECONDS);
                                                            // clean logs table every 14 days by default
    m_timers[WUPDATE_AUTOBROADCAST].SetInterval(getIntConfig(CONFIG_AUTOBROADCAST_INTERVAL));
    m_timers[WUPDATE_DELETECHARS].SetInterval(DAY*IN_MILLISECONDS); // check for chars to delete every day

    // for AhBot
    m_timers[WUPDATE_AHBOT].SetInterval(getIntConfig(CONFIG_AHBOT_UPDATE_INTERVAL) * IN_MILLISECONDS); // every 20 sec

    m_timers[WUPDATE_PINGDB].SetInterval(getIntConfig(CONFIG_DB_PING_INTERVAL)*MINUTE*IN_MILLISECONDS);    // Mysql ping time in minutes

    m_timers[WUPDATE_GUILDSAVE].SetInterval(getIntConfig(CONFIG_GUILD_SAVE_INTERVAL) * MINUTE * IN_MILLISECONDS);

    m_timers[WUPDATE_BLACKMARKET].SetInterval(10 * IN_MILLISECONDS);

    m_timers[WUPDATE_CHECK_FILECHANGES].SetInterval(500);

    m_timers[WUPDATE_WHO_LIST].SetInterval(5 * IN_MILLISECONDS); // update who list cache every 5 seconds

    m_timers[WUPDATE_CHANNEL_SAVE].SetInterval(getIntConfig(CONFIG_PRESERVE_CUSTOM_CHANNEL_INTERVAL) * MINUTE * IN_MILLISECONDS);

    //to set mailtimer to return mails every day between 4 and 5 am
    //mailtimer is increased when updating auctions
    //one second is 1000 -(tested on win system)
    /// @todo Get rid of magic numbers
    tm localTm;
    time_t gameTime = GameTime::GetGameTime();
    localtime_r(&gameTime, &localTm);
    uint8 CleanOldMailsTime = getIntConfig(CONFIG_CLEAN_OLD_MAIL_TIME);
    mail_timer = ((((localTm.tm_hour + (24 - CleanOldMailsTime)) % 24)* HOUR * IN_MILLISECONDS) / m_timers[WUPDATE_AUCTIONS].GetInterval());
                                                            //1440
    mail_timer_expires = ((DAY * IN_MILLISECONDS) / (m_timers[WUPDATE_AUCTIONS].GetInterval()));
    TC_LOG_INFO("server.loading", "Mail timer set to: {}, mail return is called every {} minutes", uint64(mail_timer), uint64(mail_timer_expires));

    ///- Initialize MapManager
    TC_LOG_INFO("server.loading", "Starting Map System");
    sMapMgr->Initialize();

    TC_LOG_INFO("server.loading", "Starting Game Event system...");
    uint32 nextGameEvent = sGameEventMgr->StartSystem();
    m_timers[WUPDATE_EVENTS].SetInterval(nextGameEvent);    //depend on next event

    // Delete all characters which have been deleted X days before
    Player::DeleteOldCharacters();

    TC_LOG_INFO("server.loading", "Initialize AuctionHouseBot...");
    sAuctionBot->Initialize();

    TC_LOG_INFO("server.loading", "Initializing chat channels...");
    ChannelMgr::LoadFromDB();

    TC_LOG_INFO("server.loading", "Initializing Opcodes...");
    opcodeTable.Initialize();
    WorldPackets::Auth::ConnectTo::InitializeEncryption();
    WorldPackets::Auth::EnterEncryptedMode::InitializeEncryption();

    TC_LOG_INFO("server.loading", "Starting Arena Season...");
    sGameEventMgr->StartArenaSeason();

    sSupportMgr->Initialize();

    ///- Initialize Battlegrounds
    TC_LOG_INFO("server.loading", "Starting Battleground System");
    sBattlegroundMgr->LoadBattlegroundTemplates();

    ///- Initialize outdoor pvp
    TC_LOG_INFO("server.loading", "Starting Outdoor PvP System");
    sOutdoorPvPMgr->InitOutdoorPvP();

    ///- Initialize Battlefield
    TC_LOG_INFO("server.loading", "Starting Battlefield System");
    sBattlefieldMgr->InitBattlefield();

    ///- Initialize Warden
    TC_LOG_INFO("server.loading", "Loading Warden Checks...");
    sWardenCheckMgr->LoadWardenChecks();

    TC_LOG_INFO("server.loading", "Loading Warden Action Overrides...");
    sWardenCheckMgr->LoadWardenOverrides();

    TC_LOG_INFO("server.loading", "Deleting expired bans...");
    LoginDatabase.Execute("DELETE FROM ip_banned WHERE unbandate <= UNIX_TIMESTAMP() AND unbandate<>bandate");      // One-time query

    TC_LOG_INFO("server.loading", "Initializing quest reset times...");
    InitQuestResetTimes();
    CheckScheduledResetTimes();

    TC_LOG_INFO("server.loading", "Calculate random battleground reset time...");
    InitRandomBGResetTime();

    TC_LOG_INFO("server.loading", "Calculate deletion of old calendar events time...");
    InitCalendarOldEventsDeletionTime();

    TC_LOG_INFO("server.loading", "Calculate guild limitation(s) reset time...");
    InitGuildResetTime();

    TC_LOG_INFO("server.loading", "Calculate next currency reset time...");
    InitCurrencyResetTime();

    TC_LOG_INFO("server.loading", "Loading race and class expansion requirements...");
    sObjectMgr->LoadRaceAndClassExpansionRequirements();

    TC_LOG_INFO("server.loading", "Loading character templates...");
    sCharacterTemplateDataStore->LoadCharacterTemplates();

    TC_LOG_INFO("server.loading", "Loading realm names...");
    sObjectMgr->LoadRealmNames();

    TC_LOG_INFO("server.loading", "Loading battle pets info...");
    BattlePets::BattlePetMgr::Initialize();

    TC_LOG_INFO("server.loading", "Loading scenarios");
    sScenarioMgr->LoadDB2Data();
    sScenarioMgr->LoadDBData();

    TC_LOG_INFO("server.loading", "Loading scenario poi data");
    sScenarioMgr->LoadScenarioPOI();

    TC_LOG_INFO("server.loading", "Loading phase names...");
    sObjectMgr->LoadPhaseNames();

    uint32 startupDuration = GetMSTimeDiffToNow(startupBegin);

    TC_LOG_INFO("server.worldserver", "World initialized in {} minutes {} seconds", (startupDuration / 60000), ((startupDuration % 60000) / 1000));

    TC_METRIC_EVENT("events", "World initialized", "World initialized in " + std::to_string(startupDuration / 60000) + " minutes " + std::to_string((startupDuration % 60000) / 1000) + " seconds");
}

void World::SetForcedWarModeFactionBalanceState(TeamId team, int32 reward)
{
    sWorldStateMgr->SetValueAndSaveInDb(WS_WAR_MODE_HORDE_BUFF_VALUE, 10 + (team == TEAM_ALLIANCE ? reward : 0), false, nullptr);
    sWorldStateMgr->SetValueAndSaveInDb(WS_WAR_MODE_ALLIANCE_BUFF_VALUE, 10 + (team == TEAM_HORDE ? reward : 0), false, nullptr);
}

void World::DisableForcedWarModeFactionBalanceState()
{
    UpdateWarModeRewardValues();
}

void World::LoadAutobroadcasts()
{
    uint32 oldMSTime = getMSTime();

    m_Autobroadcasts.clear();

    LoginDatabasePreparedStatement* stmt = LoginDatabase.GetPreparedStatement(LOGIN_SEL_AUTOBROADCAST);
    stmt->setInt32(0, realm.Id.Realm);
    PreparedQueryResult result = LoginDatabase.Query(stmt);

    if (!result)
    {
        TC_LOG_INFO("server.loading", ">> Loaded 0 autobroadcasts definitions. DB table `autobroadcast` is empty for this realm!");
        return;
    }

    do
    {
        Field* fields = result->Fetch();
        uint8 id = fields[0].GetUInt8();

        m_Autobroadcasts[id] = { fields[2].GetString(), fields[1].GetUInt8() };

    } while (result->NextRow());

    TC_LOG_INFO("server.loading", ">> Loaded {} autobroadcast definitions in {} ms", m_Autobroadcasts.size(), GetMSTimeDiffToNow(oldMSTime));
}

/// Update the World !
void World::Update(uint32 diff)
{
    TC_METRIC_TIMER("world_update_time_total");
    ///- Update the game time and check for shutdown time
    _UpdateGameTime();
    time_t currentGameTime = GameTime::GetGameTime();

    sWorldUpdateTime.UpdateWithDiff(diff);

    ///- Update the different timers
    for (int i = 0; i < WUPDATE_COUNT; ++i)
    {
        if (m_timers[i].GetCurrent() >= 0)
            m_timers[i].Update(diff);
        else
            m_timers[i].SetCurrent(0);
    }

    ///- Update Who List Storage
    if (m_timers[WUPDATE_WHO_LIST].Passed())
    {
        TC_METRIC_TIMER("world_update_time", TC_METRIC_TAG("type", "Update who list"));
        m_timers[WUPDATE_WHO_LIST].Reset();
        sWhoListStorageMgr->Update();
    }

    if (IsStopped() || m_timers[WUPDATE_CHANNEL_SAVE].Passed())
    {
        m_timers[WUPDATE_CHANNEL_SAVE].Reset();

        if (getBoolConfig(CONFIG_PRESERVE_CUSTOM_CHANNELS))
        {
            TC_METRIC_TIMER("world_update_time", TC_METRIC_TAG("type", "Save custom channels"));
            ChannelMgr* mgr1 = ASSERT_NOTNULL(ChannelMgr::ForTeam(ALLIANCE));
            mgr1->SaveToDB();
            ChannelMgr* mgr2 = ASSERT_NOTNULL(ChannelMgr::ForTeam(HORDE));
            if (mgr1 != mgr2)
                mgr2->SaveToDB();
        }
    }

    {
        TC_METRIC_TIMER("world_update_time", TC_METRIC_TAG("type", "Check daily reset times"));
        CheckScheduledResetTimes();
    }

    if (currentGameTime > m_NextRandomBGReset)
    {
        TC_METRIC_TIMER("world_update_time", TC_METRIC_TAG("type", "Reset random BG"));
        ResetRandomBG();
    }

    if (currentGameTime > m_NextCalendarOldEventsDeletionTime)
    {
        TC_METRIC_TIMER("world_update_time", TC_METRIC_TAG("type", "Delete old calendar events"));
        CalendarDeleteOldEvents();
    }

    if (currentGameTime > m_NextGuildReset)
    {
        TC_METRIC_TIMER("world_update_time", TC_METRIC_TAG("type", "Reset guild cap"));
        ResetGuildCap();
    }

    if (currentGameTime > m_NextCurrencyReset)
    {
        TC_METRIC_TIMER("world_update_time", TC_METRIC_TAG("type", "Reset currency weekly cap"));
        ResetCurrencyWeekCap();
    }

    /// <ul><li> Handle auctions when the timer has passed
    if (m_timers[WUPDATE_AUCTIONS].Passed())
    {
        TC_METRIC_TIMER("world_update_time", TC_METRIC_TAG("type", "Update expired auctions"));
        m_timers[WUPDATE_AUCTIONS].Reset();

        ///- Update mails (return old mails with item, or delete them)
        //(tested... works on win)
        if (++mail_timer > mail_timer_expires)
        {
            mail_timer = 0;
            sObjectMgr->ReturnOrDeleteOldMails(true);
        }

        ///- Handle expired auctions
        sAuctionMgr->Update();
    }

    if (m_timers[WUPDATE_AUCTIONS_PENDING].Passed())
    {
        TC_METRIC_TIMER("world_update_time", TC_METRIC_TAG("type", "Update pending auctions"));
        m_timers[WUPDATE_AUCTIONS_PENDING].Reset();

        sAuctionMgr->UpdatePendingAuctions();
    }

    if (m_timers[WUPDATE_BLACKMARKET].Passed())
    {
        TC_METRIC_TIMER("world_update_time", TC_METRIC_TAG("type", "Update pending black market auctions"));
        m_timers[WUPDATE_BLACKMARKET].Reset();

        ///- Update blackmarket, refresh auctions if necessary
        if ((blackmarket_timer *  m_timers[WUPDATE_BLACKMARKET].GetInterval() >=
            getIntConfig(CONFIG_BLACKMARKET_UPDATE_PERIOD) * HOUR * IN_MILLISECONDS)
            || !blackmarket_timer)
        {
            sBlackMarketMgr->RefreshAuctions();
            blackmarket_timer = 1; // timer is 0 on startup
        }
        else
        {
            ++blackmarket_timer;
            sBlackMarketMgr->Update();
        }
    }

    /// <li> Handle AHBot operations
    if (m_timers[WUPDATE_AHBOT].Passed())
    {
        TC_METRIC_TIMER("world_update_time", TC_METRIC_TAG("type", "Update AHBot"));
        sAuctionBot->Update();
        m_timers[WUPDATE_AHBOT].Reset();
    }

    /// Synchronize all scripts with their ids before updating the sScriptReloadMgr
    sScriptMgr->SyncScripts();

    /// <li> Handle file changes
    if (m_timers[WUPDATE_CHECK_FILECHANGES].Passed())
    {
        TC_METRIC_TIMER("world_update_time", TC_METRIC_TAG("type", "Update HotSwap"));
        sScriptReloadMgr->Update();
        m_timers[WUPDATE_CHECK_FILECHANGES].Reset();
    }

    {
        /// <li> Handle session updates when the timer has passed
        TC_METRIC_TIMER("world_update_time", TC_METRIC_TAG("type", "Update sessions"));
        UpdateSessions(diff);
    }

    /// <li> Update uptime table
    if (m_timers[WUPDATE_UPTIME].Passed())
    {
        TC_METRIC_TIMER("world_update_time", TC_METRIC_TAG("type", "Update uptime"));
        uint32 tmpDiff = GameTime::GetUptime();
        uint32 maxOnlinePlayers = GetMaxPlayerCount();

        m_timers[WUPDATE_UPTIME].Reset();

        LoginDatabasePreparedStatement* stmt = LoginDatabase.GetPreparedStatement(LOGIN_UPD_UPTIME_PLAYERS);

        stmt->setUInt32(0, tmpDiff);
        stmt->setUInt16(1, uint16(maxOnlinePlayers));
        stmt->setUInt32(2, realm.Id.Realm);
        stmt->setUInt32(3, uint32(GameTime::GetStartTime()));

        LoginDatabase.Execute(stmt);
    }

    /// <li> Clean logs table
    if (getIntConfig(CONFIG_LOGDB_CLEARTIME) > 0) // if not enabled, ignore the timer
    {
        if (m_timers[WUPDATE_CLEANDB].Passed())
        {
            TC_METRIC_TIMER("world_update_time", TC_METRIC_TAG("type", "Clean logs table"));
            m_timers[WUPDATE_CLEANDB].Reset();

            LoginDatabasePreparedStatement* stmt = LoginDatabase.GetPreparedStatement(LOGIN_DEL_OLD_LOGS);

            stmt->setUInt32(0, getIntConfig(CONFIG_LOGDB_CLEARTIME));
            stmt->setUInt32(1, uint32(GameTime::GetGameTime()));
            stmt->setUInt32(2, realm.Id.Realm);

            LoginDatabase.Execute(stmt);
        }
    }

    /// <li> Handle all other objects
    ///- Update objects when the timer has passed (maps, transport, creatures, ...)
    {
        TC_METRIC_TIMER("world_update_time", TC_METRIC_TAG("type", "Update maps"));
        sMapMgr->Update(diff);
    }

    {
        TC_METRIC_TIMER("world_update_time", TC_METRIC_TAG("type", "Terrain data cleanup"));
        sTerrainMgr.Update(diff);
    }

    if (getBoolConfig(CONFIG_AUTOBROADCAST))
    {
        if (m_timers[WUPDATE_AUTOBROADCAST].Passed())
        {
            TC_METRIC_TIMER("world_update_time", TC_METRIC_TAG("type", "Send autobroadcast"));
            m_timers[WUPDATE_AUTOBROADCAST].Reset();
            SendAutoBroadcast();
        }
    }

    {
        TC_METRIC_TIMER("world_update_time", TC_METRIC_TAG("type", "Update battlegrounds"));
        sBattlegroundMgr->Update(diff);
    }

    {
        TC_METRIC_TIMER("world_update_time", TC_METRIC_TAG("type", "Update outdoor pvp"));
        sOutdoorPvPMgr->Update(diff);
    }

    {
        TC_METRIC_TIMER("world_update_time", TC_METRIC_TAG("type", "Update battlefields"));
        sBattlefieldMgr->Update(diff);
    }

    ///- Delete all characters which have been deleted X days before
    if (m_timers[WUPDATE_DELETECHARS].Passed())
    {
        TC_METRIC_TIMER("world_update_time", TC_METRIC_TAG("type", "Delete old characters"));
        m_timers[WUPDATE_DELETECHARS].Reset();
        Player::DeleteOldCharacters();
    }

    {
        TC_METRIC_TIMER("world_update_time", TC_METRIC_TAG("type", "Update groups"));
        sGroupMgr->Update(diff);
    }

    {
        TC_METRIC_TIMER("world_update_time", TC_METRIC_TAG("type", "Update LFG"));
        sLFGMgr->Update(diff);
    }

    {
        TC_METRIC_TIMER("world_update_time", TC_METRIC_TAG("type", "Process query callbacks"));
        // execute callbacks from sql queries that were queued recently
        ProcessQueryCallbacks();
    }

    ///- Erase corpses once every 20 minutes
    if (m_timers[WUPDATE_CORPSES].Passed())
    {
        TC_METRIC_TIMER("world_update_time", TC_METRIC_TAG("type", "Remove old corpses"));
        m_timers[WUPDATE_CORPSES].Reset();
        sMapMgr->DoForAllMaps([](Map* map)
        {
            map->RemoveOldCorpses();
        });
    }

    ///- Process Game events when necessary
    if (m_timers[WUPDATE_EVENTS].Passed())
    {
        TC_METRIC_TIMER("world_update_time", TC_METRIC_TAG("type", "Update game events"));
        m_timers[WUPDATE_EVENTS].Reset();                   // to give time for Update() to be processed
        uint32 nextGameEvent = sGameEventMgr->Update();
        m_timers[WUPDATE_EVENTS].SetInterval(nextGameEvent);
        m_timers[WUPDATE_EVENTS].Reset();
    }

    ///- Ping to keep MySQL connections alive
    if (m_timers[WUPDATE_PINGDB].Passed())
    {
        TC_METRIC_TIMER("world_update_time", TC_METRIC_TAG("type", "Ping MySQL"));
        m_timers[WUPDATE_PINGDB].Reset();
        TC_LOG_DEBUG("misc", "Ping MySQL to keep connection alive");
        CharacterDatabase.KeepAlive();
        LoginDatabase.KeepAlive();
        WorldDatabase.KeepAlive();
    }

    if (m_timers[WUPDATE_GUILDSAVE].Passed())
    {
        TC_METRIC_TIMER("world_update_time", TC_METRIC_TAG("type", "Save guilds"));
        m_timers[WUPDATE_GUILDSAVE].Reset();
        sGuildMgr->SaveGuilds();
    }

    // Check for shutdown warning
    if (_guidWarn && !_guidAlert)
    {
        _warnDiff += diff;
        if (GameTime::GetGameTime() >= _warnShutdownTime)
            DoGuidWarningRestart();
        else if (_warnDiff > getIntConfig(CONFIG_RESPAWN_GUIDWARNING_FREQUENCY) * IN_MILLISECONDS)
            SendGuidWarning();
    }

    {
        TC_METRIC_TIMER("world_update_time", TC_METRIC_TAG("type", "Process cli commands"));
        // And last, but not least handle the issued cli commands
        ProcessCliCommands();
    }

    {
        TC_METRIC_TIMER("world_update_time", TC_METRIC_TAG("type", "Update world scripts"));
        sScriptMgr->OnWorldUpdate(diff);
    }

    {
        TC_METRIC_TIMER("world_update_time", TC_METRIC_TAG("type", "Update metrics"));
        // Stats logger update
        sMetric->Update();
        TC_METRIC_VALUE("update_time_diff", diff);
    }
}

void World::ForceGameEventUpdate()
{
    m_timers[WUPDATE_EVENTS].Reset();                   // to give time for Update() to be processed
    uint32 nextGameEvent = sGameEventMgr->Update();
    m_timers[WUPDATE_EVENTS].SetInterval(nextGameEvent);
    m_timers[WUPDATE_EVENTS].Reset();
}

/// Send a packet to all players (except self if mentioned)
void World::SendGlobalMessage(WorldPacket const* packet, WorldSession* self, uint32 team)
{
    SessionMap::const_iterator itr;
    for (itr = m_sessions.begin(); itr != m_sessions.end(); ++itr)
    {
        if (itr->second &&
            itr->second->GetPlayer() &&
            itr->second->GetPlayer()->IsInWorld() &&
            itr->second != self &&
            (team == 0 || itr->second->GetPlayer()->GetTeam() == team))
        {
            itr->second->SendPacket(packet);
        }
    }
}

/// Send a packet to all GMs (except self if mentioned)
void World::SendGlobalGMMessage(WorldPacket const* packet, WorldSession* self, uint32 team)
{
    for (SessionMap::const_iterator itr = m_sessions.begin(); itr != m_sessions.end(); ++itr)
    {
        // check if session and can receive global GM Messages and its not self
        WorldSession* session = itr->second;
        if (!session || session == self || !session->HasPermission(rbac::RBAC_PERM_RECEIVE_GLOBAL_GM_TEXTMESSAGE))
            continue;

        // Player should be in world
        Player* player = session->GetPlayer();
        if (!player || !player->IsInWorld())
            continue;

        // Send only to same team, if team is given
        if (!team || player->GetTeam() == team)
            session->SendPacket(packet);
    }
}

namespace Trinity
{
    class WorldWorldTextBuilder
    {
        class MultiplePacketSender
        {
        public:
            void operator()(Player const* receiver) const
            {
                for (std::unique_ptr<WorldPackets::Packet> const& packet : Packets)
                    receiver->SendDirectMessage(packet->GetRawPacket());
            }

            std::vector<std::unique_ptr<WorldPackets::Packet>> Packets;
        };

        public:
            static size_t const BufferSize = 2048;

            explicit WorldWorldTextBuilder(uint32 textId, va_list* args = nullptr) : i_textId(textId), i_args(args) { }

            MultiplePacketSender* operator()(LocaleConstant locale)
            {
                char const* text = sObjectMgr->GetTrinityString(i_textId, locale);

                char strBuffer[BufferSize];
                if (i_args)
                {
                    // we need copy va_list before use or original va_list will corrupted
                    va_list ap;
                    va_copy(ap, *i_args);
                    vsnprintf(strBuffer, BufferSize, text, ap);
                    va_end(ap);
                }
                else
                {
                    std::strncpy(strBuffer, text, BufferSize);
                    strBuffer[BufferSize - 1] = '\0';
                }

                MultiplePacketSender* sender = new MultiplePacketSender();
                do_helper(sender->Packets, strBuffer);
                return sender;
            }

        private:
            void do_helper(std::vector<std::unique_ptr<WorldPackets::Packet>>& dataList, char* text)
            {
                while (char* line = ChatHandler::LineFromMessage(text))
                {
                    WorldPackets::Chat::Chat* packet = new WorldPackets::Chat::Chat();
                    packet->Initialize(CHAT_MSG_SYSTEM, LANG_UNIVERSAL, nullptr, nullptr, line);
                    packet->Write();
                    dataList.emplace_back(packet);
                }
            }

            uint32 i_textId;
            va_list* i_args;
    };
}                                                           // namespace Trinity

/// Send a System Message to all players (except self if mentioned)
void World::SendWorldText(uint32 string_id, ...)
{
    va_list ap;
    va_start(ap, string_id);

    Trinity::WorldWorldTextBuilder wt_builder(string_id, &ap);
    Trinity::LocalizedDo<Trinity::WorldWorldTextBuilder> wt_do(wt_builder);
    for (SessionMap::const_iterator itr = m_sessions.begin(); itr != m_sessions.end(); ++itr)
    {
        if (!itr->second || !itr->second->GetPlayer() || !itr->second->GetPlayer()->IsInWorld())
            continue;

        wt_do(itr->second->GetPlayer());
    }

    va_end(ap);
}

/// Send a System Message to all GMs (except self if mentioned)
void World::SendGMText(uint32 string_id, ...)
{
    va_list ap;
    va_start(ap, string_id);

    Trinity::WorldWorldTextBuilder wt_builder(string_id, &ap);
    Trinity::LocalizedDo<Trinity::WorldWorldTextBuilder> wt_do(wt_builder);
    for (SessionMap::const_iterator itr = m_sessions.begin(); itr != m_sessions.end(); ++itr)
    {
        // Session should have permissions to receive global gm messages
        WorldSession* session = itr->second;
        if (!session || !session->HasPermission(rbac::RBAC_PERM_RECEIVE_GLOBAL_GM_TEXTMESSAGE))
            continue;

        // Player should be in world
        Player* player = session->GetPlayer();
        if (!player || !player->IsInWorld())
            continue;

        wt_do(player);
    }

    va_end(ap);
}

/// DEPRECATED, only for debug purpose. Send a System Message to all players (except self if mentioned)
void World::SendGlobalText(char const* text, WorldSession* self)
{
    // need copy to prevent corruption by strtok call in LineFromMessage original string
    char* buf = strdup(text);
    char* pos = buf;

    while (char* line = ChatHandler::LineFromMessage(pos))
    {
        WorldPackets::Chat::Chat packet;
        packet.Initialize(CHAT_MSG_SYSTEM, LANG_UNIVERSAL, nullptr, nullptr, line);
        SendGlobalMessage(packet.Write(), self);
    }

    free(buf);
}

/// Send a packet to all players (or players selected team) in the zone (except self if mentioned)
bool World::SendZoneMessage(uint32 zone, WorldPacket const* packet, WorldSession* self, uint32 team)
{
    bool foundPlayerToSend = false;
    SessionMap::const_iterator itr;

    for (itr = m_sessions.begin(); itr != m_sessions.end(); ++itr)
    {
        if (itr->second &&
            itr->second->GetPlayer() &&
            itr->second->GetPlayer()->IsInWorld() &&
            itr->second->GetPlayer()->GetZoneId() == zone &&
            itr->second != self &&
            (team == 0 || itr->second->GetPlayer()->GetTeam() == team))
        {
            itr->second->SendPacket(packet);
            foundPlayerToSend = true;
        }
    }

    return foundPlayerToSend;
}

/// Send a System Message to all players in the zone (except self if mentioned)
void World::SendZoneText(uint32 zone, char const* text, WorldSession* self, uint32 team)
{
    WorldPackets::Chat::Chat packet;
    packet.Initialize(CHAT_MSG_SYSTEM, LANG_UNIVERSAL, nullptr, nullptr, text);
    SendZoneMessage(zone, packet.Write(), self, team);
}

/// Kick (and save) all players
void World::KickAll()
{
    m_QueuedPlayer.clear();                                 // prevent send queue update packet and login queued sessions

    // session not removed at kick and will removed in next update tick
    for (SessionMap::const_iterator itr = m_sessions.begin(); itr != m_sessions.end(); ++itr)
        itr->second->KickPlayer("World::KickAll");
}

/// Kick (and save) all players with security level less `sec`
void World::KickAllLess(AccountTypes sec)
{
    // session not removed at kick and will removed in next update tick
    for (SessionMap::const_iterator itr = m_sessions.begin(); itr != m_sessions.end(); ++itr)
        if (itr->second->GetSecurity() < sec)
            itr->second->KickPlayer("World::KickAllLess");
}

/// Ban an account or ban an IP address, duration will be parsed using TimeStringToSecs if it is positive, otherwise permban
BanReturn World::BanAccount(BanMode mode, std::string const& nameOrIP, std::string const& duration, std::string const& reason, std::string const& author)
{
    uint32 duration_secs = TimeStringToSecs(duration);
    return BanAccount(mode, nameOrIP, duration_secs, reason, author);
}

/// Ban an account or ban an IP address, duration is in seconds if positive, otherwise permban
BanReturn World::BanAccount(BanMode mode, std::string const& nameOrIP, uint32 duration_secs, std::string const& reason, std::string const& author)
{
    PreparedQueryResult resultAccounts = PreparedQueryResult(nullptr); //used for kicking

    // Prevent banning an already banned account
    if (mode == BAN_ACCOUNT && AccountMgr::IsBannedAccount(nameOrIP))
        return BAN_EXISTS;

    ///- Update the database with ban information
    switch (mode)
    {
        case BAN_IP:
        {
            // No SQL injection with prepared statements
            LoginDatabasePreparedStatement* stmt = LoginDatabase.GetPreparedStatement(LOGIN_SEL_ACCOUNT_BY_IP);
            stmt->setString(0, nameOrIP);
            resultAccounts = LoginDatabase.Query(stmt);
            stmt = LoginDatabase.GetPreparedStatement(LOGIN_INS_IP_BANNED);
            stmt->setString(0, nameOrIP);
            stmt->setUInt32(1, duration_secs);
            stmt->setString(2, author);
            stmt->setString(3, reason);
            LoginDatabase.Execute(stmt);
            break;
        }
        case BAN_ACCOUNT:
        {
            // No SQL injection with prepared statements
            LoginDatabasePreparedStatement* stmt = LoginDatabase.GetPreparedStatement(LOGIN_SEL_ACCOUNT_ID_BY_NAME);
            stmt->setString(0, nameOrIP);
            resultAccounts = LoginDatabase.Query(stmt);
            break;
        }
        case BAN_CHARACTER:
        {
            // No SQL injection with prepared statements
            CharacterDatabasePreparedStatement* stmt = CharacterDatabase.GetPreparedStatement(CHAR_SEL_ACCOUNT_BY_NAME);
            stmt->setString(0, nameOrIP);
            resultAccounts = CharacterDatabase.Query(stmt);
            break;
        }
        default:
            return BAN_SYNTAX_ERROR;
    }

    if (!resultAccounts)
    {
        if (mode == BAN_IP)
            return BAN_SUCCESS;                             // ip correctly banned but nobody affected (yet)
        else
            return BAN_NOTFOUND;                            // Nobody to ban
    }

    ///- Disconnect all affected players (for IP it can be several)
    LoginDatabaseTransaction trans = LoginDatabase.BeginTransaction();
    do
    {
        Field* fieldsAccount = resultAccounts->Fetch();
        uint32 account = fieldsAccount[0].GetUInt32();

        if (mode != BAN_IP)
        {
            // make sure there is only one active ban
            LoginDatabasePreparedStatement* stmt = LoginDatabase.GetPreparedStatement(LOGIN_UPD_ACCOUNT_NOT_BANNED);
            stmt->setUInt32(0, account);
            trans->Append(stmt);
            // No SQL injection with prepared statements
            stmt = LoginDatabase.GetPreparedStatement(LOGIN_INS_ACCOUNT_BANNED);
            stmt->setUInt32(0, account);
            stmt->setUInt32(1, duration_secs);
            stmt->setString(2, author);
            stmt->setString(3, reason);
            trans->Append(stmt);
        }

        if (WorldSession* sess = FindSession(account))
            if (std::string(sess->GetPlayerName()) != author)
                sess->KickPlayer("World::BanAccount Banning account");
    } while (resultAccounts->NextRow());

    LoginDatabase.CommitTransaction(trans);

    return BAN_SUCCESS;
}

/// Remove a ban from an account or IP address
bool World::RemoveBanAccount(BanMode mode, std::string const& nameOrIP)
{
    LoginDatabasePreparedStatement* stmt = nullptr;
    if (mode == BAN_IP)
    {
        stmt = LoginDatabase.GetPreparedStatement(LOGIN_DEL_IP_NOT_BANNED);
        stmt->setString(0, nameOrIP);
        LoginDatabase.Execute(stmt);
    }
    else
    {
        uint32 account = 0;
        if (mode == BAN_ACCOUNT)
            account = AccountMgr::GetId(nameOrIP);
        else if (mode == BAN_CHARACTER)
            account = sCharacterCache->GetCharacterAccountIdByName(nameOrIP);

        if (!account)
            return false;

        //NO SQL injection as account is uint32
        stmt = LoginDatabase.GetPreparedStatement(LOGIN_UPD_ACCOUNT_NOT_BANNED);
        stmt->setUInt32(0, account);
        LoginDatabase.Execute(stmt);
    }
    return true;
}

/// Ban an account or ban an IP address, duration will be parsed using TimeStringToSecs if it is positive, otherwise permban
BanReturn World::BanCharacter(std::string const& name, std::string const& duration, std::string const& reason, std::string const& author)
{
    Player* banned = ObjectAccessor::FindConnectedPlayerByName(name);
    ObjectGuid guid;

    uint32 duration_secs = TimeStringToSecs(duration);

    /// Pick a player to ban if not online
    if (!banned)
    {
        guid = sCharacterCache->GetCharacterGuidByName(name);
        if (guid.IsEmpty())
            return BAN_NOTFOUND;                                    // Nobody to ban
    }
    else
        guid = banned->GetGUID();

    //Use transaction in order to ensure the order of the queries
    CharacterDatabaseTransaction trans = CharacterDatabase.BeginTransaction();
    // make sure there is only one active ban
    CharacterDatabasePreparedStatement* stmt = CharacterDatabase.GetPreparedStatement(CHAR_UPD_CHARACTER_BAN);
    stmt->setUInt64(0, guid.GetCounter());
    trans->Append(stmt);

    stmt = CharacterDatabase.GetPreparedStatement(CHAR_INS_CHARACTER_BAN);
    stmt->setUInt64(0, guid.GetCounter());
    stmt->setInt64(1, duration_secs);
    stmt->setString(2, author);
    stmt->setString(3, reason);
    trans->Append(stmt);
    CharacterDatabase.CommitTransaction(trans);

    if (banned)
        banned->GetSession()->KickPlayer("World::BanCharacter Banning character");

    return BAN_SUCCESS;
}

/// Remove a ban from a character
bool World::RemoveBanCharacter(std::string const& name)
{
    Player* banned = ObjectAccessor::FindConnectedPlayerByName(name);
    ObjectGuid guid;

    /// Pick a player to ban if not online
    if (!banned)
    {
        guid = sCharacterCache->GetCharacterGuidByName(name);
        if (guid.IsEmpty())
            return false;                                    // Nobody to ban
    }
    else
        guid = banned->GetGUID();

    CharacterDatabasePreparedStatement* stmt = CharacterDatabase.GetPreparedStatement(CHAR_UPD_CHARACTER_BAN);
    stmt->setUInt64(0, guid.GetCounter());
    CharacterDatabase.Execute(stmt);
    return true;
}

/// Update the game time
void World::_UpdateGameTime()
{
    ///- update the time
    time_t lastGameTime = GameTime::GetGameTime();
    GameTime::UpdateGameTimers();

    uint32 elapsed = uint32(GameTime::GetGameTime() - lastGameTime);

    ///- if there is a shutdown timer
    if (!IsStopped() && m_ShutdownTimer > 0 && elapsed > 0)
    {
        ///- ... and it is overdue, stop the world (set m_stopEvent)
        if (m_ShutdownTimer <= elapsed)
        {
            if (!(m_ShutdownMask & SHUTDOWN_MASK_IDLE) || GetActiveAndQueuedSessionCount() == 0)
                m_stopEvent = true;                         // exist code already set
            else
                m_ShutdownTimer = 1;                        // minimum timer value to wait idle state
        }
        ///- ... else decrease it and if necessary display a shutdown countdown to the users
        else
        {
            m_ShutdownTimer -= elapsed;

            ShutdownMsg();
        }
    }
}

/// Shutdown the server
void World::ShutdownServ(uint32 time, uint32 options, uint8 exitcode, const std::string& reason)
{
    // ignore if server shutdown at next tick
    if (IsStopped())
        return;

    m_ShutdownMask = options;
    m_ExitCode = exitcode;

    ///- If the shutdown time is 0, evaluate shutdown on next tick (no message)
    if (time == 0)
        m_ShutdownTimer = 1;
    ///- Else set the shutdown timer and warn users
    else
    {
        m_ShutdownTimer = time;
        ShutdownMsg(true, nullptr, reason);
    }

    sScriptMgr->OnShutdownInitiate(ShutdownExitCode(exitcode), ShutdownMask(options));
}

/// Display a shutdown message to the user(s)
void World::ShutdownMsg(bool show, Player* player, const std::string& reason)
{
    // not show messages for idle shutdown mode
    if (m_ShutdownMask & SHUTDOWN_MASK_IDLE)
        return;

    ///- Display a message every 12 hours, hours, 5 minutes, minute, 5 seconds and finally seconds
    if (show ||
        (m_ShutdownTimer < 5* MINUTE && (m_ShutdownTimer % 15) == 0) || // < 5 min; every 15 sec
        (m_ShutdownTimer < 15 * MINUTE && (m_ShutdownTimer % MINUTE) == 0) || // < 15 min ; every 1 min
        (m_ShutdownTimer < 30 * MINUTE && (m_ShutdownTimer % (5 * MINUTE)) == 0) || // < 30 min ; every 5 min
        (m_ShutdownTimer < 12 * HOUR && (m_ShutdownTimer % HOUR) == 0) || // < 12 h ; every 1 h
        (m_ShutdownTimer > 12 * HOUR && (m_ShutdownTimer % (12 * HOUR)) == 0)) // > 12 h ; every 12 h
    {
        std::string str = secsToTimeString(m_ShutdownTimer, TimeFormat::Numeric);
        if (!reason.empty())
            str += " - " + reason;

        ServerMessageType msgid = (m_ShutdownMask & SHUTDOWN_MASK_RESTART) ? SERVER_MSG_RESTART_TIME : SERVER_MSG_SHUTDOWN_TIME;

        SendServerMessage(msgid, str, player);
        TC_LOG_DEBUG("misc", "Server is {} in {}", (m_ShutdownMask & SHUTDOWN_MASK_RESTART ? "restart" : "shuttingdown"), str);
    }
}

/// Cancel a planned server shutdown
uint32 World::ShutdownCancel()
{
    // nothing cancel or too late
    if (!m_ShutdownTimer || m_stopEvent)
        return 0;

    ServerMessageType msgid = (m_ShutdownMask & SHUTDOWN_MASK_RESTART) ? SERVER_MSG_RESTART_CANCELLED : SERVER_MSG_SHUTDOWN_CANCELLED;

    uint32 oldTimer = m_ShutdownTimer;
    m_ShutdownMask = 0;
    m_ShutdownTimer = 0;
    m_ExitCode = SHUTDOWN_EXIT_CODE;                       // to default value
    SendServerMessage(msgid);

    TC_LOG_DEBUG("misc", "Server {} cancelled.", (m_ShutdownMask & SHUTDOWN_MASK_RESTART ? "restart" : "shutdown"));

    sScriptMgr->OnShutdownCancel();
    return oldTimer;
}

/// Send a server message to the user(s)
void World::SendServerMessage(ServerMessageType messageID, std::string stringParam /*= ""*/, Player* player /*= nullptr*/)
{
    WorldPackets::Chat::ChatServerMessage chatServerMessage;
    chatServerMessage.MessageID = int32(messageID);
    if (messageID <= SERVER_MSG_STRING)
        chatServerMessage.StringParam = stringParam;

    if (player)
        player->SendDirectMessage(chatServerMessage.Write());
    else
        SendGlobalMessage(chatServerMessage.Write());
}

void World::UpdateSessions(uint32 diff)
{
    std::pair<std::weak_ptr<WorldSocket>, uint64> linkInfo;
    while (_linkSocketQueue.next(linkInfo))
        ProcessLinkInstanceSocket(std::move(linkInfo));

    {
        TC_METRIC_DETAILED_NO_THRESHOLD_TIMER("world_update_time",
            TC_METRIC_TAG("type", "Add sessions"),
            TC_METRIC_TAG("parent_type", "Update sessions"));
        ///- Add new sessions
        WorldSession* sess = nullptr;
        while (addSessQueue.next(sess))
            AddSession_(sess);
    }

    ///- Then send an update signal to remaining ones
    for (SessionMap::iterator itr = m_sessions.begin(), next; itr != m_sessions.end(); itr = next)
    {
        next = itr;
        ++next;

        ///- and remove not active sessions from the list
        WorldSession* pSession = itr->second;
        WorldSessionFilter updater(pSession);

        [[maybe_unused]] uint32 currentSessionId = itr->first;
        TC_METRIC_DETAILED_TIMER("world_update_sessions_time", TC_METRIC_TAG("account_id", std::to_string(currentSessionId)));

        if (!pSession->Update(diff, updater))    // As interval = 0
        {
            if (!RemoveQueuedPlayer(itr->second) && itr->second && getIntConfig(CONFIG_INTERVAL_DISCONNECT_TOLERANCE))
                m_disconnects[itr->second->GetAccountId()] = GameTime::GetGameTime();
            RemoveQueuedPlayer(pSession);
            m_sessions.erase(itr);
            Trinity::Containers::MultimapErasePair(m_sessionsByBnetGuid, pSession->GetBattlenetAccountGUID(), pSession);
            delete pSession;
        }
    }
}

// This handles the issued and queued CLI commands
void World::ProcessCliCommands()
{
    CliCommandHolder::Print zprint = nullptr;
    void* callbackArg = nullptr;
    CliCommandHolder* command = nullptr;
    while (cliCmdQueue.next(command))
    {
        TC_LOG_INFO("misc", "CLI command under processing...");
        zprint = command->m_print;
        callbackArg = command->m_callbackArg;
        CliHandler handler(callbackArg, zprint);
        handler.ParseCommands(command->m_command);
        if (command->m_commandFinished)
            command->m_commandFinished(callbackArg, !handler.HasSentErrorMessage());
        delete command;
    }
}

void World::SendAutoBroadcast()
{
    if (m_Autobroadcasts.empty())
        return;

    auto itr = Trinity::Containers::SelectRandomWeightedContainerElement(m_Autobroadcasts, [](AutobroadcastContainer::value_type const& pair)
    {
        return pair.second.Weight;
    });

    uint32 abcenter = getIntConfig(CONFIG_AUTOBROADCAST_CENTER);

    if (abcenter == 0)
        SendWorldText(LANG_AUTO_BROADCAST, itr->second.Message.c_str());
    else if (abcenter == 1)
        SendGlobalMessage(WorldPackets::Chat::PrintNotification(itr->second.Message).Write());
    else if (abcenter == 2)
    {
        SendWorldText(LANG_AUTO_BROADCAST, itr->second.Message.c_str());
        SendGlobalMessage(WorldPackets::Chat::PrintNotification(itr->second.Message).Write());
    }

    TC_LOG_DEBUG("misc", "AutoBroadcast: '{}'", itr->second.Message);
}

void World::UpdateRealmCharCount(uint32 accountId)
{
    CharacterDatabasePreparedStatement* stmt = CharacterDatabase.GetPreparedStatement(CHAR_SEL_CHARACTER_COUNT);
    stmt->setUInt32(0, accountId);
    _queryProcessor.AddCallback(CharacterDatabase.AsyncQuery(stmt).WithPreparedCallback(std::bind(&World::_UpdateRealmCharCount, this, std::placeholders::_1)));
}

void World::_UpdateRealmCharCount(PreparedQueryResult resultCharCount)
{
    if (resultCharCount)
    {
        Field* fields = resultCharCount->Fetch();
        uint32 accountId = fields[0].GetUInt32();
        uint8 charCount = uint8(fields[1].GetUInt64());

        LoginDatabaseTransaction trans = LoginDatabase.BeginTransaction();

        LoginDatabasePreparedStatement* stmt = LoginDatabase.GetPreparedStatement(LOGIN_REP_REALM_CHARACTERS);
        stmt->setUInt8(0, charCount);
        stmt->setUInt32(1, accountId);
        stmt->setUInt32(2, realm.Id.Realm);
        trans->Append(stmt);

        LoginDatabase.CommitTransaction(trans);
    }
}

void World::InitQuestResetTimes()
{
    m_NextDailyQuestReset = GetPersistentWorldVariable(NextDailyQuestResetTimeVarId);
    m_NextWeeklyQuestReset = GetPersistentWorldVariable(NextWeeklyQuestResetTimeVarId);
    m_NextMonthlyQuestReset = GetPersistentWorldVariable(NextMonthlyQuestResetTimeVarId);
}

static time_t GetNextDailyResetTime(time_t t)
{
    return GetLocalHourTimestamp(t, sWorld->getIntConfig(CONFIG_DAILY_QUEST_RESET_TIME_HOUR), true);
}

void World::DailyReset()
{
    // reset all saved quest status
    CharacterDatabasePreparedStatement* stmt = CharacterDatabase.GetPreparedStatement(CHAR_DEL_RESET_CHARACTER_QUESTSTATUS_DAILY);
    CharacterDatabase.Execute(stmt);

    stmt = CharacterDatabase.GetPreparedStatement(CHAR_UPD_CHARACTER_GARRISON_FOLLOWER_ACTIVATIONS);
    stmt->setUInt32(0, 1);
    CharacterDatabase.Execute(stmt);

    // reset all quest status in memory
    for (SessionMap::const_iterator itr = m_sessions.begin(); itr != m_sessions.end(); ++itr)
        if (Player* player = itr->second->GetPlayer())
            player->DailyReset();

    // reselect pools
    sQuestPoolMgr->ChangeDailyQuests();

    // store next reset time
    time_t now = GameTime::GetGameTime();
    time_t next = GetNextDailyResetTime(now);
    ASSERT(now < next);

    m_NextDailyQuestReset = next;
    SetPersistentWorldVariable(NextDailyQuestResetTimeVarId, uint64(next));

    TC_LOG_INFO("misc", "Daily quests for all characters have been reset.");
}

static time_t GetNextWeeklyResetTime(time_t t)
{
    t = GetNextDailyResetTime(t);
    tm time = TimeBreakdown(t);
    int wday = time.tm_wday;
    int target = sWorld->getIntConfig(CONFIG_WEEKLY_QUEST_RESET_TIME_WDAY);
    if (target < wday)
        wday -= 7;
    t += (DAY * (target - wday));
    return t;
}

void World::ResetWeeklyQuests()
{
    // reset all saved quest status
    CharacterDatabasePreparedStatement* stmt = CharacterDatabase.GetPreparedStatement(CHAR_DEL_RESET_CHARACTER_QUESTSTATUS_WEEKLY);
    CharacterDatabase.Execute(stmt);
    // reset all quest status in memory
    for (SessionMap::const_iterator itr = m_sessions.begin(); itr != m_sessions.end(); ++itr)
        if (Player* player = itr->second->GetPlayer())
            player->ResetWeeklyQuestStatus();

    // reselect pools
    sQuestPoolMgr->ChangeWeeklyQuests();

    // Update faction balance
    UpdateWarModeRewardValues();

    // store next reset time
    time_t now = GameTime::GetGameTime();
    time_t next = GetNextWeeklyResetTime(now);
    ASSERT(now < next);

    m_NextWeeklyQuestReset = next;
    SetPersistentWorldVariable(NextWeeklyQuestResetTimeVarId, uint64(next));

    TC_LOG_INFO("misc", "Weekly quests for all characters have been reset.");
}

static time_t GetNextMonthlyResetTime(time_t t)
{
    t = GetNextDailyResetTime(t);
    tm time = TimeBreakdown(t);
    if (time.tm_mday == 1)
        return t;

    time.tm_mday = 1;
    time.tm_mon += 1;
    return mktime(&time);
}

void World::ResetMonthlyQuests()
{
    // reset all saved quest status
    CharacterDatabasePreparedStatement* stmt = CharacterDatabase.GetPreparedStatement(CHAR_DEL_RESET_CHARACTER_QUESTSTATUS_MONTHLY);
    CharacterDatabase.Execute(stmt);
    // reset all quest status in memory
    for (SessionMap::const_iterator itr = m_sessions.begin(); itr != m_sessions.end(); ++itr)
        if (Player* player = itr->second->GetPlayer())
            player->ResetMonthlyQuestStatus();

    // reselect pools
    sQuestPoolMgr->ChangeMonthlyQuests();

    // store next reset time
    time_t now = GameTime::GetGameTime();
    time_t next = GetNextMonthlyResetTime(now);
    ASSERT(now < next);

    m_NextMonthlyQuestReset = next;
    SetPersistentWorldVariable(NextMonthlyQuestResetTimeVarId, uint64(next));

    TC_LOG_INFO("misc", "Monthly quests for all characters have been reset.");
}

void World::CheckScheduledResetTimes()
{
    time_t const now = GameTime::GetGameTime();
    if (m_NextDailyQuestReset <= now)
        DailyReset();
    if (m_NextWeeklyQuestReset <= now)
        ResetWeeklyQuests();
    if (m_NextMonthlyQuestReset <= now)
        ResetMonthlyQuests();
}

void World::InitRandomBGResetTime()
{
    time_t bgtime = GetPersistentWorldVariable(NextBGRandomDailyResetTimeVarId);
    if (!bgtime)
        m_NextRandomBGReset = GameTime::GetGameTime();         // game time not yet init

    // generate time by config
    time_t curTime = GameTime::GetGameTime();
    tm localTm;
    localtime_r(&curTime, &localTm);
    localTm.tm_hour = getIntConfig(CONFIG_RANDOM_BG_RESET_HOUR);
    localTm.tm_min = 0;
    localTm.tm_sec = 0;

    // current day reset time
    time_t nextDayResetTime = mktime(&localTm);

    // next reset time before current moment
    if (curTime >= nextDayResetTime)
        nextDayResetTime += DAY;

    // normalize reset time
    m_NextRandomBGReset = bgtime < curTime ? nextDayResetTime - DAY : nextDayResetTime;

    if (!bgtime)
        SetPersistentWorldVariable(NextBGRandomDailyResetTimeVarId, uint32(m_NextRandomBGReset));
}

void World::InitCalendarOldEventsDeletionTime()
{
    time_t now = GameTime::GetGameTime();
    time_t nextDeletionTime = GetLocalHourTimestamp(now, getIntConfig(CONFIG_CALENDAR_DELETE_OLD_EVENTS_HOUR));
    time_t currentDeletionTime = GetPersistentWorldVariable(NextOldCalendarEventDeletionTimeVarId);

    // If the reset time saved in the worldstate is before now it means the server was offline when the reset was supposed to occur.
    // In this case we set the reset time in the past and next world update will do the reset and schedule next one in the future.
    if (currentDeletionTime < now)
        m_NextCalendarOldEventsDeletionTime = nextDeletionTime - DAY;
    else
        m_NextCalendarOldEventsDeletionTime = nextDeletionTime;

    if (!currentDeletionTime)
        SetPersistentWorldVariable(NextOldCalendarEventDeletionTimeVarId, uint64(m_NextCalendarOldEventsDeletionTime));
}

void World::InitGuildResetTime()
{
    time_t gtime = GetPersistentWorldVariable(NextGuildDailyResetTimeVarId);
    if (!gtime)
        m_NextGuildReset = GameTime::GetGameTime();         // game time not yet init

    // generate time by config
    time_t curTime = GameTime::GetGameTime();
    tm localTm;
    localtime_r(&curTime, &localTm);
    localTm.tm_hour = getIntConfig(CONFIG_GUILD_RESET_HOUR);
    localTm.tm_min = 0;
    localTm.tm_sec = 0;

    // current day reset time
    time_t nextDayResetTime = mktime(&localTm);

    // next reset time before current moment
    if (curTime >= nextDayResetTime)
        nextDayResetTime += DAY;

    // normalize reset time
    m_NextGuildReset = gtime < curTime ? nextDayResetTime - DAY : nextDayResetTime;

    if (!gtime)
        SetPersistentWorldVariable(NextGuildDailyResetTimeVarId, uint32(m_NextGuildReset));
}

void World::InitCurrencyResetTime()
{
    time_t currencytime = GetPersistentWorldVariable(NextCurrencyResetTimeVarId);
    if (!currencytime)
        m_NextCurrencyReset = GameTime::GetGameTime();         // game time not yet init

    // generate time by config
    time_t curTime = GameTime::GetGameTime();
    tm localTm;
    localtime_r(&curTime, &localTm);

    localTm.tm_wday = getIntConfig(CONFIG_CURRENCY_RESET_DAY);
    localTm.tm_hour = getIntConfig(CONFIG_CURRENCY_RESET_HOUR);
    localTm.tm_min = 0;
    localTm.tm_sec = 0;

    // current week reset time
    time_t nextWeekResetTime = mktime(&localTm);

    // next reset time before current moment
    if (curTime >= nextWeekResetTime)
        nextWeekResetTime += getIntConfig(CONFIG_CURRENCY_RESET_INTERVAL) * DAY;

    // normalize reset time
    m_NextCurrencyReset = currencytime < curTime ? nextWeekResetTime - getIntConfig(CONFIG_CURRENCY_RESET_INTERVAL) * DAY : nextWeekResetTime;

    if (!currencytime)
        SetPersistentWorldVariable(NextCurrencyResetTimeVarId, uint32(m_NextCurrencyReset));
}

void World::ResetCurrencyWeekCap()
{
    CharacterDatabase.Execute("UPDATE `character_currency` SET `WeeklyQuantity` = 0");

    for (SessionMap::const_iterator itr = m_sessions.begin(); itr != m_sessions.end(); ++itr)
        if (itr->second->GetPlayer())
            itr->second->GetPlayer()->ResetCurrencyWeekCap();

    m_NextCurrencyReset = time_t(m_NextCurrencyReset + DAY * getIntConfig(CONFIG_CURRENCY_RESET_INTERVAL));
    SetPersistentWorldVariable(NextCurrencyResetTimeVarId, uint32(m_NextCurrencyReset));
}

void World::ResetEventSeasonalQuests(uint16 event_id, time_t eventStartTime)
{
    TC_LOG_INFO("misc", "Seasonal quests reset for all characters.");

    CharacterDatabasePreparedStatement* stmt = CharacterDatabase.GetPreparedStatement(CHAR_DEL_RESET_CHARACTER_QUESTSTATUS_SEASONAL_BY_EVENT);
    stmt->setUInt16(0, event_id);
    stmt->setInt64(1, eventStartTime);
    CharacterDatabase.Execute(stmt);

    for (SessionMap::const_iterator itr = m_sessions.begin(); itr != m_sessions.end(); ++itr)
        if (itr->second->GetPlayer())
            itr->second->GetPlayer()->ResetSeasonalQuestStatus(event_id, eventStartTime);
}

void World::ResetRandomBG()
{
    TC_LOG_INFO("misc", "Random BG status reset for all characters.");

    CharacterDatabasePreparedStatement* stmt = CharacterDatabase.GetPreparedStatement(CHAR_DEL_BATTLEGROUND_RANDOM_ALL);
    CharacterDatabase.Execute(stmt);

    for (SessionMap::const_iterator itr = m_sessions.begin(); itr != m_sessions.end(); ++itr)
        if (itr->second->GetPlayer())
            itr->second->GetPlayer()->SetRandomWinner(false);

    m_NextRandomBGReset = time_t(m_NextRandomBGReset + DAY);
    SetPersistentWorldVariable(NextBGRandomDailyResetTimeVarId, uint32(m_NextRandomBGReset));
}

void World::CalendarDeleteOldEvents()
{
    TC_LOG_INFO("misc", "Calendar deletion of old events.");

    m_NextCalendarOldEventsDeletionTime = time_t(m_NextCalendarOldEventsDeletionTime + DAY);
    SetPersistentWorldVariable(NextOldCalendarEventDeletionTimeVarId, uint64(m_NextCalendarOldEventsDeletionTime));
    sCalendarMgr->DeleteOldEvents();
}

void World::ResetGuildCap()
{
    m_NextGuildReset = time_t(m_NextGuildReset + DAY);
    SetPersistentWorldVariable(NextGuildDailyResetTimeVarId, uint32(m_NextGuildReset));
    uint32 week = GetPersistentWorldVariable(NextGuildWeeklyResetTimeVarId);
    week = week < 7 ? week + 1 : 1;

    TC_LOG_INFO("misc", "Guild Daily Cap reset. Week: {}", week == 1);
    SetPersistentWorldVariable(NextGuildWeeklyResetTimeVarId, week);
    sGuildMgr->ResetTimes(week == 1);
}

void World::UpdateMaxSessionCounters()
{
    m_maxActiveSessionCount = std::max(m_maxActiveSessionCount, uint32(m_sessions.size()-m_QueuedPlayer.size()));
    m_maxQueuedSessionCount = std::max(m_maxQueuedSessionCount, uint32(m_QueuedPlayer.size()));
}

void World::LoadDBVersion()
{
    if (QueryResult result = WorldDatabase.Query("SELECT db_version, cache_id FROM version LIMIT 1"))
    {
        Field* fields = result->Fetch();

        m_DBVersion = fields[0].GetString();
        // will be overwrite by config values if different and non-0
        m_int_configs[CONFIG_CLIENTCACHE_VERSION] = fields[1].GetUInt32();
    }

    if (m_DBVersion.empty())
        m_DBVersion = "Unknown world database.";
}

void World::UpdateAreaDependentAuras()
{
    SessionMap::const_iterator itr;
    for (itr = m_sessions.begin(); itr != m_sessions.end(); ++itr)
        if (itr->second && itr->second->GetPlayer() && itr->second->GetPlayer()->IsInWorld())
        {
            itr->second->GetPlayer()->UpdateAreaDependentAuras(itr->second->GetPlayer()->GetAreaId());
            itr->second->GetPlayer()->UpdateZoneDependentAuras(itr->second->GetPlayer()->GetZoneId());
        }
}

bool World::IsBattlePetJournalLockAcquired(ObjectGuid battlenetAccountGuid)
{
    for (auto&& sessionForBnet : Trinity::Containers::MapEqualRange(m_sessionsByBnetGuid, battlenetAccountGuid))
        if (sessionForBnet.second->GetBattlePetMgr()->HasJournalLock())
            return true;

    return false;
}

bool World::IsPvPRealm() const
{
    return (getIntConfig(CONFIG_GAME_TYPE) == REALM_TYPE_PVP || getIntConfig(CONFIG_GAME_TYPE) == REALM_TYPE_RPPVP || getIntConfig(CONFIG_GAME_TYPE) == REALM_TYPE_FFA_PVP);
}

bool World::IsFFAPvPRealm() const
{
    return getIntConfig(CONFIG_GAME_TYPE) == REALM_TYPE_FFA_PVP;
}

int32 World::GetPersistentWorldVariable(PersistentWorldVariable const& var) const
{
    if (int32 const* value = Trinity::Containers::MapGetValuePtr(m_worldVariables, var.Id))
        return *value;

    return 0;
}

void World::SetPersistentWorldVariable(PersistentWorldVariable const& var, int32 value)
{
    m_worldVariables[var.Id] = value;

    CharacterDatabasePreparedStatement* stmt = CharacterDatabase.GetPreparedStatement(CHAR_REP_WORLD_VARIABLE);
    stmt->setStringView(0, var.Id);
    stmt->setInt32(1, value);
    CharacterDatabase.Execute(stmt);
}

void World::LoadPersistentWorldVariables()
{
    uint32 oldMSTime = getMSTime();

    if (QueryResult result = CharacterDatabase.Query("SELECT ID, Value FROM world_variable"))
    {
        do
        {
            Field* fields = result->Fetch();
            m_worldVariables[fields[0].GetString()] = fields[1].GetInt32();
        } while (result->NextRow());
    }

    TC_LOG_INFO("server.loading", ">> Loaded {} world variables in {} ms", m_worldVariables.size(), GetMSTimeDiffToNow(oldMSTime));
}

void World::ProcessQueryCallbacks()
{
    _queryProcessor.ProcessReadyCallbacks();
}

void World::ReloadRBAC()
{
    // Passive reload, we mark the data as invalidated and next time a permission is checked it will be reloaded
    TC_LOG_INFO("rbac", "World::ReloadRBAC()");
    for (SessionMap::const_iterator itr = m_sessions.begin(); itr != m_sessions.end(); ++itr)
        if (WorldSession* session = itr->second)
            session->InvalidateRBACData();
}

void World::RemoveOldCorpses()
{
    m_timers[WUPDATE_CORPSES].SetCurrent(m_timers[WUPDATE_CORPSES].GetInterval());
}

void World::UpdateWarModeRewardValues()
{
    std::array<int64, 2> warModeEnabledFaction = { };

    // Search for characters that have war mode enabled and played during the last week
    CharacterDatabasePreparedStatement* stmt = CharacterDatabase.GetPreparedStatement(CHAR_SEL_WAR_MODE_TUNING);
    stmt->setUInt32(0, PLAYER_FLAGS_WAR_MODE_DESIRED);
    stmt->setUInt32(1, PLAYER_FLAGS_WAR_MODE_DESIRED);
    if (PreparedQueryResult result = CharacterDatabase.Query(stmt))
    {
        do
        {
            Field* fields = result->Fetch();
            uint8 race = fields[0].GetUInt8();
            if (ChrRacesEntry const* raceEntry = sChrRacesStore.LookupEntry(race))
            {
                if (FactionTemplateEntry const* raceFaction = sFactionTemplateStore.AssertEntry(raceEntry->FactionID))
                {
                    if (raceFaction->FactionGroup & FACTION_MASK_ALLIANCE)
                        warModeEnabledFaction[TEAM_ALLIANCE] += fields[1].GetInt64();
                    else if (raceFaction->FactionGroup & FACTION_MASK_HORDE)
                        warModeEnabledFaction[TEAM_HORDE] += fields[1].GetInt64();
                }
            }

        } while (result->NextRow());
    }

    TeamId dominantFaction = TEAM_ALLIANCE;
    int32 outnumberedFactionReward = 0;

    if (std::any_of(warModeEnabledFaction.begin(), warModeEnabledFaction.end(), [](int64 val) { return val != 0; }))
    {
        int64 dominantFactionCount = warModeEnabledFaction[TEAM_ALLIANCE];
        if (warModeEnabledFaction[TEAM_ALLIANCE] < warModeEnabledFaction[TEAM_HORDE])
        {
            dominantFactionCount = warModeEnabledFaction[TEAM_HORDE];
            dominantFaction = TEAM_HORDE;
        }

        double total = warModeEnabledFaction[TEAM_ALLIANCE] + warModeEnabledFaction[TEAM_HORDE];
        double pct = dominantFactionCount / total;

        if (pct >= getFloatConfig(CONFIG_CALL_TO_ARMS_20_PCT))
            outnumberedFactionReward = 20;
        else if (pct >= getFloatConfig(CONFIG_CALL_TO_ARMS_10_PCT))
            outnumberedFactionReward = 10;
        else if (pct >= getFloatConfig(CONFIG_CALL_TO_ARMS_5_PCT))
            outnumberedFactionReward = 5;
    }

    sWorldStateMgr->SetValueAndSaveInDb(WS_WAR_MODE_HORDE_BUFF_VALUE, 10 + (dominantFaction == TEAM_ALLIANCE ? outnumberedFactionReward : 0), false, nullptr);
    sWorldStateMgr->SetValueAndSaveInDb(WS_WAR_MODE_ALLIANCE_BUFF_VALUE, 10 + (dominantFaction == TEAM_HORDE ? outnumberedFactionReward : 0), false, nullptr);
}

Realm realm;

uint32 GetVirtualRealmAddress()
{
    return realm.Id.GetAddress();
}

CliCommandHolder::CliCommandHolder(void* callbackArg, char const* command, Print zprint, CommandFinished commandFinished)
    : m_callbackArg(callbackArg), m_command(strdup(command)), m_print(zprint), m_commandFinished(commandFinished)
{
}

CliCommandHolder::~CliCommandHolder()
{
    free(m_command);
}<|MERGE_RESOLUTION|>--- conflicted
+++ resolved
@@ -1,4 +1,4 @@
-//小女孩 注释 此文件包含控制台启动时候的提示信息
+//СŮ�� ע�� ���ļ���������̨���ʱ�����ʾ��Ϣ
 /*
  * This file is part of the TrinityCore Project. See AUTHORS file for Copyright information
  *
@@ -140,38 +140,38 @@
 PersistentWorldVariable const World::NextGuildWeeklyResetTimeVarId{ "NextGuildWeeklyResetTime" };
 
 /// World constructor
-/// World 构造器
+/// World ������
 World::World()
 {
-    m_playerLimit = 0;                          //玩家限制,此处改为5,预计就限制了最高在线只能5人(估计论坛上的人数限制版就是这么来的)
-                                                //(错,预计是是否限制玩家登录,如GM可以登录,玩家登录不了,可以设置为1,此处预计为是否启用的布尔标志)
-    m_allowedSecurityLevel = SEC_PLAYER;        //允许的安全等级
-    m_allowMovement = true;                     //允许移动
-    m_ShutdownMask = 0;                         //关闭标志
-    m_ShutdownTimer = 0;                        //关闭定时器
-
-    m_maxActiveSessionCount = 0;            //最大的活动会话计数
-    m_maxQueuedSessionCount = 0;            //最大的队列会话计数
-    m_PlayerCount = 0;                      //玩家计数
-    m_MaxPlayerCount = 0;                   //最大玩家计数
-    m_NextDailyQuestReset = 0;              //下一个日常重置
-    m_NextWeeklyQuestReset = 0;             //下一个周常重置
-    m_NextMonthlyQuestReset = 0;            //下一个月常重置
-    m_NextRandomBGReset = 0;                //下一个随机战场重置
-    m_NextCalendarOldEventsDeletionTime = 0;//下一个日历旧事件删除时间
-    m_NextGuildReset = 0;                   //下一个工会重置
-    m_NextCurrencyReset = 0;                //下一个货币重置
-
-    m_defaultDbcLocale = LOCALE_enUS;       //默认的Dbc地区=地区_美国(此处难不成就是地图解压工具总是出现乱码的根源所在?)
-    m_availableDbcLocaleMask = 0;           //可用的dbc区域编号
-
-    mail_timer = 0;                         //邮件定时器
-    mail_timer_expires = 0;                 //邮件定时器过期
+    m_playerLimit = 0;                          //�������,�˴���Ϊ5,Ԥ�ƾ��������������ֻ��5��(������̳�ϵ��������ư������ô����)
+                                                //(��,Ԥ�����Ƿ�������ҵ�¼,��GM���Ե�¼,��ҵ�¼����,��������Ϊ1,�˴�Ԥ��Ϊ�Ƿ����õĲ�����־)
+    m_allowedSecurityLevel = SEC_PLAYER;        //����İ�ȫ�ȼ�
+    m_allowMovement = true;                     //�����ƶ�
+    m_ShutdownMask = 0;                         //�رձ�־
+    m_ShutdownTimer = 0;                        //�رն�ʱ��
+
+    m_maxActiveSessionCount = 0;            //���Ļ�Ự����
+    m_maxQueuedSessionCount = 0;            //���Ķ��лỰ����
+    m_PlayerCount = 0;                      //��Ҽ���
+    m_MaxPlayerCount = 0;                   //�����Ҽ���
+    m_NextDailyQuestReset = 0;              //��һ���ճ�����
+    m_NextWeeklyQuestReset = 0;             //��һ���ܳ�����
+    m_NextMonthlyQuestReset = 0;            //��һ���³�����
+    m_NextRandomBGReset = 0;                //��һ�����ս������
+    m_NextCalendarOldEventsDeletionTime = 0;//��һ���������¼�ɾ��ʱ��
+    m_NextGuildReset = 0;                   //��һ����������
+    m_NextCurrencyReset = 0;                //��һ����������
+
+    m_defaultDbcLocale = LOCALE_enUS;       //Ĭ�ϵ�Dbc����=����_����(�˴��Ѳ��ɾ��ǵ�ͼ��ѹ�������ǳ�������ĸ�Դ����?)
+    m_availableDbcLocaleMask = 0;           //���õ�dbc������
+
+    mail_timer = 0;                         //�ʼ���ʱ��
+    mail_timer_expires = 0;                 //�ʼ���ʱ������
     blackmarket_timer = 0;
 
-    m_isClosed = false;                     //是否关闭
-
-    m_CleaningFlags = 0;                    //正在清除标志
+    m_isClosed = false;                     //�Ƿ�ر�
+
+    m_CleaningFlags = 0;                    //���������־
 
     memset(rate_values, 0, sizeof(rate_values));
     memset(m_int_configs, 0, sizeof(m_int_configs));
@@ -186,11 +186,11 @@
 }
 
 /// World destructor
-/// World析构器
+/// World������
 World::~World()
 {
     ///- Empty the kicked session set
-    ///- 清空被踢出会话设置
+    ///- ��ձ��߳��Ự����
     while (!m_sessions.empty())
     {
         // not remove from queue, prevent loading new sessions
@@ -206,7 +206,7 @@
     MMAP::MMapFactory::clear();
 
     /// @todo free addSessQueue
-    /// @要做的免费增加会话队列
+    /// @Ҫ����������ӻỰ����
 }
 
 World* World::instance()
@@ -216,11 +216,11 @@
 }
 
 /// Find a player in a specified zone
-/// 在一个特定区域找到一个玩家
+/// ��һ���ض������ҵ�һ�����
 Player* World::FindPlayerInZone(uint32 zone)
 {
     ///- circle through active sessions and return the first player found in the zone
-    ///- 在活动会话中循环并且返回在此区域中第一个找到的玩家
+    ///- �ڻ�Ự��ѭ�����ҷ����ڴ������е�һ���ҵ������
     SessionMap::const_iterator itr;
     for (itr = m_sessions.begin(); itr != m_sessions.end(); ++itr)
     {
@@ -337,7 +337,7 @@
 }
 
 /// Find a session by its id
-/// 根据ID找到会话
+/// ����ID�ҵ��Ự
 WorldSession* World::FindSession(uint32 id) const
 {
     SessionMap::const_iterator itr = m_sessions.find(id);
@@ -1886,7 +1886,6 @@
     TC_LOG_INFO("server.loading", "Loading languages words...");
     sLanguageMgr->LoadLanguagesWords();
 
-<<<<<<< HEAD
     TC_LOG_INFO("server.loading", "Loading GameObject models...");
     //It always crash, so I try to disable this to make it start!
    
@@ -1897,8 +1896,6 @@
         //exit(1);
     }
    
-=======
->>>>>>> d5ec4a7f
     TC_LOG_INFO("server.loading", "Loading Instance Template...");
     sObjectMgr->LoadInstanceTemplate();
 
