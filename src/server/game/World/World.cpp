--- conflicted
+++ resolved
@@ -1828,13 +1828,11 @@
     TC_LOG_INFO("server.loading", "Loading Pet Name Parts...");
     sObjectMgr->LoadPetNames();
 
-<<<<<<< HEAD
+    TC_LOG_INFO("server.loading", "Loading Scenes Templates...");
+    sObjectMgr->LoadSceneTemplates();
+
     TC_LOG_INFO("server.loading", "Loading AreaTrigger Templates...");
     sObjectMgr->LoadAreaTriggerTemplates();
-=======
-    TC_LOG_INFO("server.loading", "Loading Scenes Templates...");
-    sObjectMgr->LoadSceneTemplates();
->>>>>>> 49d5bc04
 
     CharacterDatabaseCleaner::CleanDatabase();
 
