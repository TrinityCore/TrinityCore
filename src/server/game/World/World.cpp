/*
 * Copyright (C) 2008-2014 TrinityCore <http://www.trinitycore.org/>
 * Copyright (C) 2005-2009 MaNGOS <http://getmangos.com/>
 *
 * This program is free software; you can redistribute it and/or modify it
 * under the terms of the GNU General Public License as published by the
 * Free Software Foundation; either version 2 of the License, or (at your
 * option) any later version.
 *
 * This program is distributed in the hope that it will be useful, but WITHOUT
 * ANY WARRANTY; without even the implied warranty of MERCHANTABILITY or
 * FITNESS FOR A PARTICULAR PURPOSE. See the GNU General Public License for
 * more details.
 *
 * You should have received a copy of the GNU General Public License along
 * with this program. If not, see <http://www.gnu.org/licenses/>.
 */

/** \file
    \ingroup world
*/

#include "Common.h"
#include "Memory.h"
#include "DatabaseEnv.h"
#include "Config.h"
#include "SystemConfig.h"
#include "Log.h"
#include "Opcodes.h"
#include "WorldSession.h"
#include "WorldPacket.h"
#include "Player.h"
#include "Vehicle.h"
#include "SkillExtraItems.h"
#include "SkillDiscovery.h"
#include "World.h"
#include "AccountMgr.h"
#include "AchievementMgr.h"
#include "AuctionHouseMgr.h"
#include "ObjectMgr.h"
#include "ArenaTeamMgr.h"
#include "GuildMgr.h"
#include "GuildFinderMgr.h"
#include "TicketMgr.h"
#include "SpellMgr.h"
#include "GroupMgr.h"
#include "Chat.h"
#include "DBCStores.h"
#include "DB2Stores.h"
#include "LootMgr.h"
#include "ItemEnchantmentMgr.h"
#include "MapManager.h"
#include "CreatureAIRegistry.h"
#include "BattlegroundMgr.h"
#include "OutdoorPvPMgr.h"
#include "TemporarySummon.h"
#include "WaypointMovementGenerator.h"
#include "VMapFactory.h"
#include "MMapFactory.h"
#include "GameEventMgr.h"
#include "PoolMgr.h"
#include "GridNotifiersImpl.h"
#include "CellImpl.h"
#include "InstanceSaveMgr.h"
#include "Util.h"
#include "Language.h"
#include "CreatureGroups.h"
#include "Transport.h"
#include "ScriptMgr.h"
#include "AddonMgr.h"
#include "LFGMgr.h"
#include "ConditionMgr.h"
#include "DisableMgr.h"
#include "CharacterDatabaseCleaner.h"
#include "ScriptMgr.h"
#include "WeatherMgr.h"
#include "CreatureTextMgr.h"
#include "SmartAI.h"
#include "Channel.h"
#include "WardenCheckMgr.h"
#include "Warden.h"
#include "CalendarMgr.h"
#include "BattlefieldMgr.h"
#include "TransportMgr.h"

ACE_Atomic_Op<ACE_Thread_Mutex, bool> World::m_stopEvent = false;
uint8 World::m_ExitCode = SHUTDOWN_EXIT_CODE;
ACE_Atomic_Op<ACE_Thread_Mutex, uint32> World::m_worldLoopCounter = 0;

float World::m_MaxVisibleDistanceOnContinents = DEFAULT_VISIBILITY_DISTANCE;
float World::m_MaxVisibleDistanceInInstances  = DEFAULT_VISIBILITY_INSTANCE;
float World::m_MaxVisibleDistanceInBGArenas   = DEFAULT_VISIBILITY_BGARENAS;

int32 World::m_visibility_notify_periodOnContinents = DEFAULT_VISIBILITY_NOTIFY_PERIOD;
int32 World::m_visibility_notify_periodInInstances  = DEFAULT_VISIBILITY_NOTIFY_PERIOD;
int32 World::m_visibility_notify_periodInBGArenas   = DEFAULT_VISIBILITY_NOTIFY_PERIOD;

/// World constructor
World::World()
{
    m_playerLimit = 0;
    m_allowedSecurityLevel = SEC_PLAYER;
    m_allowMovement = true;
    m_ShutdownMask = 0;
    m_ShutdownTimer = 0;
    m_gameTime = time(NULL);
    m_startTime = m_gameTime;
    m_maxActiveSessionCount = 0;
    m_maxQueuedSessionCount = 0;
    m_PlayerCount = 0;
    m_MaxPlayerCount = 0;
    m_NextDailyQuestReset = 0;
    m_NextWeeklyQuestReset = 0;
    m_NextMonthlyQuestReset = 0;
    m_NextRandomBGReset = 0;
    m_NextGuildReset = 0;
    m_NextCurrencyReset = 0;

    m_defaultDbcLocale = LOCALE_enUS;
    m_availableDbcLocaleMask = 0;

    mail_timer = 0;
    mail_timer_expires = 0;
    m_updateTime = 0;
    m_updateTimeSum = 0;
    m_updateTimeCount = 0;
    m_currentTime = 0;

    m_isClosed = false;

    m_CleaningFlags = 0;

    memset(rate_values, 0, sizeof(rate_values));
    memset(m_int_configs, 0, sizeof(m_int_configs));
    memset(m_bool_configs, 0, sizeof(m_bool_configs));
    memset(m_float_configs, 0, sizeof(m_float_configs));
}

/// World destructor
World::~World()
{
    ///- Empty the kicked session set
    while (!m_sessions.empty())
    {
        // not remove from queue, prevent loading new sessions
        delete m_sessions.begin()->second;
        m_sessions.erase(m_sessions.begin());
    }

    CliCommandHolder* command = NULL;
    while (cliCmdQueue.next(command))
        delete command;

    VMAP::VMapFactory::clear();
    MMAP::MMapFactory::clear();

    /// @todo free addSessQueue
}

/// Find a player in a specified zone
Player* World::FindPlayerInZone(uint32 zone)
{
    ///- circle through active sessions and return the first player found in the zone
    SessionMap::const_iterator itr;
    for (itr = m_sessions.begin(); itr != m_sessions.end(); ++itr)
    {
        if (!itr->second)
            continue;

        Player* player = itr->second->GetPlayer();
        if (!player)
            continue;

        if (player->IsInWorld() && player->GetZoneId() == zone)
            return player;
    }
    return NULL;
}

bool World::IsClosed() const
{
    return m_isClosed;
}

void World::SetClosed(bool val)
{
    m_isClosed = val;

    // Invert the value, for simplicity for scripters.
    sScriptMgr->OnOpenStateChange(!val);
}

void World::SetMotd(const std::string& motd)
{
    m_motd = motd;

    sScriptMgr->OnMotdChange(m_motd);
}

const char* World::GetMotd() const
{
    return m_motd.c_str();
}

/// Find a session by its id
WorldSession* World::FindSession(uint32 id) const
{
    SessionMap::const_iterator itr = m_sessions.find(id);

    if (itr != m_sessions.end())
        return itr->second;                                 // also can return NULL for kicked session
    else
        return NULL;
}

/// Remove a given session
bool World::RemoveSession(uint32 id)
{
    ///- Find the session, kick the user, but we can't delete session at this moment to prevent iterator invalidation
    SessionMap::const_iterator itr = m_sessions.find(id);

    if (itr != m_sessions.end() && itr->second)
    {
        if (itr->second->PlayerLoading())
            return false;

        itr->second->KickPlayer();
    }

    return true;
}

void World::AddSession(WorldSession* s)
{
    addSessQueue.add(s);
}

void World::AddSession_(WorldSession* s)
{
    ASSERT(s);

    //NOTE - Still there is race condition in WorldSession* being used in the Sockets

    ///- kick already loaded player with same account (if any) and remove session
    ///- if player is in loading and want to load again, return
    if (!RemoveSession (s->GetAccountId()))
    {
        s->KickPlayer();
        delete s;                                           // session not added yet in session list, so not listed in queue
        return;
    }

    // decrease session counts only at not reconnection case
    bool decrease_session = true;

    // if session already exist, prepare to it deleting at next world update
    // NOTE - KickPlayer() should be called on "old" in RemoveSession()
    {
        SessionMap::const_iterator old = m_sessions.find(s->GetAccountId());

        if (old != m_sessions.end())
        {
            // prevent decrease sessions count if session queued
            if (RemoveQueuedPlayer(old->second))
                decrease_session = false;
            // not remove replaced session form queue if listed
            delete old->second;
        }
    }

    m_sessions[s->GetAccountId()] = s;

    uint32 Sessions = GetActiveAndQueuedSessionCount();
    uint32 pLimit = GetPlayerAmountLimit();
    uint32 QueueSize = GetQueuedSessionCount(); //number of players in the queue

    //so we don't count the user trying to
    //login as a session and queue the socket that we are using
    if (decrease_session)
        --Sessions;

    if (pLimit > 0 && Sessions >= pLimit && !s->HasPermission(rbac::RBAC_PERM_SKIP_QUEUE) && !HasRecentlyDisconnected(s))
    {
        AddQueuedPlayer(s);
        UpdateMaxSessionCounters();
        TC_LOG_INFO("misc", "PlayerQueue: Account id %u is in Queue Position (%u).", s->GetAccountId(), ++QueueSize);
        return;
    }

    s->SendAuthResponse(AUTH_OK, false);
    s->SendAddonsInfo();
    s->SendClientCacheVersion(sWorld->getIntConfig(CONFIG_CLIENTCACHE_VERSION));
    s->SendTutorialsData();

    UpdateMaxSessionCounters();

    // Updates the population
    if (pLimit > 0)
    {
        float popu = (float)GetActiveSessionCount();              // updated number of users on the server
        popu /= pLimit;
        popu *= 2;
        TC_LOG_INFO("misc", "Server Population (%f).", popu);
    }
}

bool World::HasRecentlyDisconnected(WorldSession* session)
{
    if (!session)
        return false;

    if (uint32 tolerance = getIntConfig(CONFIG_INTERVAL_DISCONNECT_TOLERANCE))
    {
        for (DisconnectMap::iterator i = m_disconnects.begin(); i != m_disconnects.end();)
        {
            if (difftime(i->second, time(NULL)) < tolerance)
            {
                if (i->first == session->GetAccountId())
                    return true;
                ++i;
            }
            else
                m_disconnects.erase(i++);
        }
    }
    return false;
 }

int32 World::GetQueuePos(WorldSession* sess)
{
    uint32 position = 1;

    for (Queue::const_iterator iter = m_QueuedPlayer.begin(); iter != m_QueuedPlayer.end(); ++iter, ++position)
        if ((*iter) == sess)
            return position;

    return 0;
}

void World::AddQueuedPlayer(WorldSession* sess)
{
    sess->SetInQueue(true);
    m_QueuedPlayer.push_back(sess);

    // The 1st SMSG_AUTH_RESPONSE needs to contain other info too.
    sess->SendAuthResponse(AUTH_WAIT_QUEUE, true, GetQueuePos(sess));
}

bool World::RemoveQueuedPlayer(WorldSession* sess)
{
    // sessions count including queued to remove (if removed_session set)
    uint32 sessions = GetActiveSessionCount();

    uint32 position = 1;
    Queue::iterator iter = m_QueuedPlayer.begin();

    // search to remove and count skipped positions
    bool found = false;

    for (; iter != m_QueuedPlayer.end(); ++iter, ++position)
    {
        if (*iter == sess)
        {
            sess->SetInQueue(false);
            sess->ResetTimeOutTime();
            iter = m_QueuedPlayer.erase(iter);
            found = true;                                   // removing queued session
            break;
        }
    }

    // iter point to next socked after removed or end()
    // position store position of removed socket and then new position next socket after removed

    // if session not queued then we need decrease sessions count
    if (!found && sessions)
        --sessions;

    // accept first in queue
    if ((!m_playerLimit || sessions < m_playerLimit) && !m_QueuedPlayer.empty())
    {
        WorldSession* pop_sess = m_QueuedPlayer.front();
        pop_sess->SetInQueue(false);
        pop_sess->ResetTimeOutTime();
        pop_sess->SendAuthWaitQue(0);
        pop_sess->SendAddonsInfo();

        pop_sess->SendClientCacheVersion(sWorld->getIntConfig(CONFIG_CLIENTCACHE_VERSION));
        pop_sess->SendAccountDataTimes(GLOBAL_CACHE_MASK);
        pop_sess->SendTutorialsData();

        m_QueuedPlayer.pop_front();

        // update iter to point first queued socket or end() if queue is empty now
        iter = m_QueuedPlayer.begin();
        position = 1;
    }

    // update position from iter to end()
    // iter point to first not updated socket, position store new position
    for (; iter != m_QueuedPlayer.end(); ++iter, ++position)
        (*iter)->SendAuthWaitQue(position);

    return found;
}

/// Initialize config values
void World::LoadConfigSettings(bool reload)
{
    if (reload)
    {
        if (!sConfigMgr->Reload())
        {
            TC_LOG_ERROR("misc", "World settings reload fail: can't read settings from %s.", sConfigMgr->GetFilename().c_str());
            return;
        }
        sLog->LoadFromConfig();
    }

    m_defaultDbcLocale = LocaleConstant(sConfigMgr->GetIntDefault("DBC.Locale", 0));

    if (m_defaultDbcLocale >= TOTAL_LOCALES)
    {
        TC_LOG_ERROR("server.loading", "Incorrect DBC.Locale! Must be >= 0 and < %d (set to 0)", TOTAL_LOCALES);
        m_defaultDbcLocale = LOCALE_enUS;
    }

    TC_LOG_INFO("server.loading", "Using %s DBC Locale", localeNames[m_defaultDbcLocale]);

    ///- Read the player limit and the Message of the day from the config file
    SetPlayerAmountLimit(sConfigMgr->GetIntDefault("PlayerLimit", 100));
    SetMotd(sConfigMgr->GetStringDefault("Motd", "Welcome to a Trinity Core Server."));

    ///- Read ticket system setting from the config file
    m_bool_configs[CONFIG_ALLOW_TICKETS] = sConfigMgr->GetBoolDefault("AllowTickets", true);

    ///- Get string for new logins (newly created characters)
    SetNewCharString(sConfigMgr->GetStringDefault("PlayerStart.String", ""));

    ///- Send server info on login?
    m_int_configs[CONFIG_ENABLE_SINFO_LOGIN] = sConfigMgr->GetIntDefault("Server.LoginInfo", 0);

    ///- Read all rates from the config file
    rate_values[RATE_HEALTH]      = sConfigMgr->GetFloatDefault("Rate.Health", 1.0f);
    if (rate_values[RATE_HEALTH] < 0)
    {
        TC_LOG_ERROR("server.loading", "Rate.Health (%f) must be > 0. Using 1 instead.", rate_values[RATE_HEALTH]);
        rate_values[RATE_HEALTH] = 1;
    }
    rate_values[RATE_POWER_MANA]  = sConfigMgr->GetFloatDefault("Rate.Mana", 1.0f);
    if (rate_values[RATE_POWER_MANA] < 0)
    {
        TC_LOG_ERROR("server.loading", "Rate.Mana (%f) must be > 0. Using 1 instead.", rate_values[RATE_POWER_MANA]);
        rate_values[RATE_POWER_MANA] = 1;
    }
    rate_values[RATE_POWER_RAGE_INCOME] = sConfigMgr->GetFloatDefault("Rate.Rage.Income", 1.0f);
    rate_values[RATE_POWER_RAGE_LOSS]   = sConfigMgr->GetFloatDefault("Rate.Rage.Loss", 1.0f);
    if (rate_values[RATE_POWER_RAGE_LOSS] < 0)
    {
        TC_LOG_ERROR("server.loading", "Rate.Rage.Loss (%f) must be > 0. Using 1 instead.", rate_values[RATE_POWER_RAGE_LOSS]);
        rate_values[RATE_POWER_RAGE_LOSS] = 1;
    }
    rate_values[RATE_POWER_RUNICPOWER_INCOME] = sConfigMgr->GetFloatDefault("Rate.RunicPower.Income", 1.0f);
    rate_values[RATE_POWER_RUNICPOWER_LOSS]   = sConfigMgr->GetFloatDefault("Rate.RunicPower.Loss", 1.0f);
    if (rate_values[RATE_POWER_RUNICPOWER_LOSS] < 0)
    {
        TC_LOG_ERROR("server.loading", "Rate.RunicPower.Loss (%f) must be > 0. Using 1 instead.", rate_values[RATE_POWER_RUNICPOWER_LOSS]);
        rate_values[RATE_POWER_RUNICPOWER_LOSS] = 1;
    }
    rate_values[RATE_POWER_FOCUS]  = sConfigMgr->GetFloatDefault("Rate.Focus", 1.0f);
    rate_values[RATE_POWER_ENERGY] = sConfigMgr->GetFloatDefault("Rate.Energy", 1.0f);

    rate_values[RATE_SKILL_DISCOVERY]      = sConfigMgr->GetFloatDefault("Rate.Skill.Discovery", 1.0f);

    rate_values[RATE_DROP_ITEM_POOR]       = sConfigMgr->GetFloatDefault("Rate.Drop.Item.Poor", 1.0f);
    rate_values[RATE_DROP_ITEM_NORMAL]     = sConfigMgr->GetFloatDefault("Rate.Drop.Item.Normal", 1.0f);
    rate_values[RATE_DROP_ITEM_UNCOMMON]   = sConfigMgr->GetFloatDefault("Rate.Drop.Item.Uncommon", 1.0f);
    rate_values[RATE_DROP_ITEM_RARE]       = sConfigMgr->GetFloatDefault("Rate.Drop.Item.Rare", 1.0f);
    rate_values[RATE_DROP_ITEM_EPIC]       = sConfigMgr->GetFloatDefault("Rate.Drop.Item.Epic", 1.0f);
    rate_values[RATE_DROP_ITEM_LEGENDARY]  = sConfigMgr->GetFloatDefault("Rate.Drop.Item.Legendary", 1.0f);
    rate_values[RATE_DROP_ITEM_ARTIFACT]   = sConfigMgr->GetFloatDefault("Rate.Drop.Item.Artifact", 1.0f);
    rate_values[RATE_DROP_ITEM_REFERENCED] = sConfigMgr->GetFloatDefault("Rate.Drop.Item.Referenced", 1.0f);
    rate_values[RATE_DROP_ITEM_REFERENCED_AMOUNT] = sConfigMgr->GetFloatDefault("Rate.Drop.Item.ReferencedAmount", 1.0f);
    rate_values[RATE_DROP_MONEY]  = sConfigMgr->GetFloatDefault("Rate.Drop.Money", 1.0f);
    rate_values[RATE_XP_KILL]     = sConfigMgr->GetFloatDefault("Rate.XP.Kill", 1.0f);
    rate_values[RATE_XP_QUEST]    = sConfigMgr->GetFloatDefault("Rate.XP.Quest", 1.0f);
    rate_values[RATE_XP_EXPLORE]  = sConfigMgr->GetFloatDefault("Rate.XP.Explore", 1.0f);
    rate_values[RATE_REPAIRCOST]  = sConfigMgr->GetFloatDefault("Rate.RepairCost", 1.0f);
    if (rate_values[RATE_REPAIRCOST] < 0.0f)
    {
        TC_LOG_ERROR("server.loading", "Rate.RepairCost (%f) must be >=0. Using 0.0 instead.", rate_values[RATE_REPAIRCOST]);
        rate_values[RATE_REPAIRCOST] = 0.0f;
    }
    rate_values[RATE_REPUTATION_GAIN]  = sConfigMgr->GetFloatDefault("Rate.Reputation.Gain", 1.0f);
    rate_values[RATE_REPUTATION_LOWLEVEL_KILL]  = sConfigMgr->GetFloatDefault("Rate.Reputation.LowLevel.Kill", 1.0f);
    rate_values[RATE_REPUTATION_LOWLEVEL_QUEST]  = sConfigMgr->GetFloatDefault("Rate.Reputation.LowLevel.Quest", 1.0f);
    rate_values[RATE_REPUTATION_RECRUIT_A_FRIEND_BONUS] = sConfigMgr->GetFloatDefault("Rate.Reputation.RecruitAFriendBonus", 0.1f);
    rate_values[RATE_CREATURE_NORMAL_DAMAGE]          = sConfigMgr->GetFloatDefault("Rate.Creature.Normal.Damage", 1.0f);
    rate_values[RATE_CREATURE_ELITE_ELITE_DAMAGE]     = sConfigMgr->GetFloatDefault("Rate.Creature.Elite.Elite.Damage", 1.0f);
    rate_values[RATE_CREATURE_ELITE_RAREELITE_DAMAGE] = sConfigMgr->GetFloatDefault("Rate.Creature.Elite.RAREELITE.Damage", 1.0f);
    rate_values[RATE_CREATURE_ELITE_WORLDBOSS_DAMAGE] = sConfigMgr->GetFloatDefault("Rate.Creature.Elite.WORLDBOSS.Damage", 1.0f);
    rate_values[RATE_CREATURE_ELITE_RARE_DAMAGE]      = sConfigMgr->GetFloatDefault("Rate.Creature.Elite.RARE.Damage", 1.0f);
    rate_values[RATE_CREATURE_NORMAL_HP]          = sConfigMgr->GetFloatDefault("Rate.Creature.Normal.HP", 1.0f);
    rate_values[RATE_CREATURE_ELITE_ELITE_HP]     = sConfigMgr->GetFloatDefault("Rate.Creature.Elite.Elite.HP", 1.0f);
    rate_values[RATE_CREATURE_ELITE_RAREELITE_HP] = sConfigMgr->GetFloatDefault("Rate.Creature.Elite.RAREELITE.HP", 1.0f);
    rate_values[RATE_CREATURE_ELITE_WORLDBOSS_HP] = sConfigMgr->GetFloatDefault("Rate.Creature.Elite.WORLDBOSS.HP", 1.0f);
    rate_values[RATE_CREATURE_ELITE_RARE_HP]      = sConfigMgr->GetFloatDefault("Rate.Creature.Elite.RARE.HP", 1.0f);
    rate_values[RATE_CREATURE_NORMAL_SPELLDAMAGE]          = sConfigMgr->GetFloatDefault("Rate.Creature.Normal.SpellDamage", 1.0f);
    rate_values[RATE_CREATURE_ELITE_ELITE_SPELLDAMAGE]     = sConfigMgr->GetFloatDefault("Rate.Creature.Elite.Elite.SpellDamage", 1.0f);
    rate_values[RATE_CREATURE_ELITE_RAREELITE_SPELLDAMAGE] = sConfigMgr->GetFloatDefault("Rate.Creature.Elite.RAREELITE.SpellDamage", 1.0f);
    rate_values[RATE_CREATURE_ELITE_WORLDBOSS_SPELLDAMAGE] = sConfigMgr->GetFloatDefault("Rate.Creature.Elite.WORLDBOSS.SpellDamage", 1.0f);
    rate_values[RATE_CREATURE_ELITE_RARE_SPELLDAMAGE]      = sConfigMgr->GetFloatDefault("Rate.Creature.Elite.RARE.SpellDamage", 1.0f);
    rate_values[RATE_CREATURE_AGGRO]  = sConfigMgr->GetFloatDefault("Rate.Creature.Aggro", 1.0f);
    rate_values[RATE_REST_INGAME]                    = sConfigMgr->GetFloatDefault("Rate.Rest.InGame", 1.0f);
    rate_values[RATE_REST_OFFLINE_IN_TAVERN_OR_CITY] = sConfigMgr->GetFloatDefault("Rate.Rest.Offline.InTavernOrCity", 1.0f);
    rate_values[RATE_REST_OFFLINE_IN_WILDERNESS]     = sConfigMgr->GetFloatDefault("Rate.Rest.Offline.InWilderness", 1.0f);
    rate_values[RATE_DAMAGE_FALL]  = sConfigMgr->GetFloatDefault("Rate.Damage.Fall", 1.0f);
    rate_values[RATE_AUCTION_TIME]  = sConfigMgr->GetFloatDefault("Rate.Auction.Time", 1.0f);
    rate_values[RATE_AUCTION_DEPOSIT] = sConfigMgr->GetFloatDefault("Rate.Auction.Deposit", 1.0f);
    rate_values[RATE_AUCTION_CUT] = sConfigMgr->GetFloatDefault("Rate.Auction.Cut", 1.0f);
    rate_values[RATE_HONOR] = sConfigMgr->GetFloatDefault("Rate.Honor", 1.0f);
    rate_values[RATE_INSTANCE_RESET_TIME] = sConfigMgr->GetFloatDefault("Rate.InstanceResetTime", 1.0f);
    rate_values[RATE_TALENT] = sConfigMgr->GetFloatDefault("Rate.Talent", 1.0f);
    if (rate_values[RATE_TALENT] < 0.0f)
    {
        TC_LOG_ERROR("server.loading", "Rate.Talent (%f) must be > 0. Using 1 instead.", rate_values[RATE_TALENT]);
        rate_values[RATE_TALENT] = 1.0f;
    }
    rate_values[RATE_MOVESPEED] = sConfigMgr->GetFloatDefault("Rate.MoveSpeed", 1.0f);
    if (rate_values[RATE_MOVESPEED] < 0)
    {
        TC_LOG_ERROR("server.loading", "Rate.MoveSpeed (%f) must be > 0. Using 1 instead.", rate_values[RATE_MOVESPEED]);
        rate_values[RATE_MOVESPEED] = 1.0f;
    }
    for (uint8 i = 0; i < MAX_MOVE_TYPE; ++i) playerBaseMoveSpeed[i] = baseMoveSpeed[i] * rate_values[RATE_MOVESPEED];
    rate_values[RATE_CORPSE_DECAY_LOOTED] = sConfigMgr->GetFloatDefault("Rate.Corpse.Decay.Looted", 0.5f);

    rate_values[RATE_TARGET_POS_RECALCULATION_RANGE] = sConfigMgr->GetFloatDefault("TargetPosRecalculateRange", 1.5f);
    if (rate_values[RATE_TARGET_POS_RECALCULATION_RANGE] < CONTACT_DISTANCE)
    {
        TC_LOG_ERROR("server.loading", "TargetPosRecalculateRange (%f) must be >= %f. Using %f instead.", rate_values[RATE_TARGET_POS_RECALCULATION_RANGE], CONTACT_DISTANCE, CONTACT_DISTANCE);
        rate_values[RATE_TARGET_POS_RECALCULATION_RANGE] = CONTACT_DISTANCE;
    }
    else if (rate_values[RATE_TARGET_POS_RECALCULATION_RANGE] > NOMINAL_MELEE_RANGE)
    {
        TC_LOG_ERROR("server.loading", "TargetPosRecalculateRange (%f) must be <= %f. Using %f instead.",
            rate_values[RATE_TARGET_POS_RECALCULATION_RANGE], NOMINAL_MELEE_RANGE, NOMINAL_MELEE_RANGE);
        rate_values[RATE_TARGET_POS_RECALCULATION_RANGE] = NOMINAL_MELEE_RANGE;
    }

    rate_values[RATE_DURABILITY_LOSS_ON_DEATH]  = sConfigMgr->GetFloatDefault("DurabilityLoss.OnDeath", 10.0f);
    if (rate_values[RATE_DURABILITY_LOSS_ON_DEATH] < 0.0f)
    {
        TC_LOG_ERROR("server.loading", "DurabilityLoss.OnDeath (%f) must be >=0. Using 0.0 instead.", rate_values[RATE_DURABILITY_LOSS_ON_DEATH]);
        rate_values[RATE_DURABILITY_LOSS_ON_DEATH] = 0.0f;
    }
    if (rate_values[RATE_DURABILITY_LOSS_ON_DEATH] > 100.0f)
    {
        TC_LOG_ERROR("server.loading", "DurabilityLoss.OnDeath (%f) must be <= 100. Using 100.0 instead.", rate_values[RATE_DURABILITY_LOSS_ON_DEATH]);
        rate_values[RATE_DURABILITY_LOSS_ON_DEATH] = 0.0f;
    }
    rate_values[RATE_DURABILITY_LOSS_ON_DEATH] = rate_values[RATE_DURABILITY_LOSS_ON_DEATH] / 100.0f;

    rate_values[RATE_DURABILITY_LOSS_DAMAGE] = sConfigMgr->GetFloatDefault("DurabilityLossChance.Damage", 0.5f);
    if (rate_values[RATE_DURABILITY_LOSS_DAMAGE] < 0.0f)
    {
        TC_LOG_ERROR("server.loading", "DurabilityLossChance.Damage (%f) must be >=0. Using 0.0 instead.", rate_values[RATE_DURABILITY_LOSS_DAMAGE]);
        rate_values[RATE_DURABILITY_LOSS_DAMAGE] = 0.0f;
    }
    rate_values[RATE_DURABILITY_LOSS_ABSORB] = sConfigMgr->GetFloatDefault("DurabilityLossChance.Absorb", 0.5f);
    if (rate_values[RATE_DURABILITY_LOSS_ABSORB] < 0.0f)
    {
        TC_LOG_ERROR("server.loading", "DurabilityLossChance.Absorb (%f) must be >=0. Using 0.0 instead.", rate_values[RATE_DURABILITY_LOSS_ABSORB]);
        rate_values[RATE_DURABILITY_LOSS_ABSORB] = 0.0f;
    }
    rate_values[RATE_DURABILITY_LOSS_PARRY] = sConfigMgr->GetFloatDefault("DurabilityLossChance.Parry", 0.05f);
    if (rate_values[RATE_DURABILITY_LOSS_PARRY] < 0.0f)
    {
        TC_LOG_ERROR("server.loading", "DurabilityLossChance.Parry (%f) must be >=0. Using 0.0 instead.", rate_values[RATE_DURABILITY_LOSS_PARRY]);
        rate_values[RATE_DURABILITY_LOSS_PARRY] = 0.0f;
    }
    rate_values[RATE_DURABILITY_LOSS_BLOCK] = sConfigMgr->GetFloatDefault("DurabilityLossChance.Block", 0.05f);
    if (rate_values[RATE_DURABILITY_LOSS_BLOCK] < 0.0f)
    {
        TC_LOG_ERROR("server.loading", "DurabilityLossChance.Block (%f) must be >=0. Using 0.0 instead.", rate_values[RATE_DURABILITY_LOSS_BLOCK]);
        rate_values[RATE_DURABILITY_LOSS_BLOCK] = 0.0f;
    }
    ///- Read other configuration items from the config file

    m_bool_configs[CONFIG_DURABILITY_LOSS_IN_PVP] = sConfigMgr->GetBoolDefault("DurabilityLoss.InPvP", false);

    m_int_configs[CONFIG_COMPRESSION] = sConfigMgr->GetIntDefault("Compression", 1);
    if (m_int_configs[CONFIG_COMPRESSION] < 1 || m_int_configs[CONFIG_COMPRESSION] > 9)
    {
        TC_LOG_ERROR("server.loading", "Compression level (%i) must be in range 1..9. Using default compression level (1).", m_int_configs[CONFIG_COMPRESSION]);
        m_int_configs[CONFIG_COMPRESSION] = 1;
    }
    m_bool_configs[CONFIG_ADDON_CHANNEL] = sConfigMgr->GetBoolDefault("AddonChannel", true);
    m_bool_configs[CONFIG_CLEAN_CHARACTER_DB] = sConfigMgr->GetBoolDefault("CleanCharacterDB", false);
    m_int_configs[CONFIG_PERSISTENT_CHARACTER_CLEAN_FLAGS] = sConfigMgr->GetIntDefault("PersistentCharacterCleanFlags", 0);
    m_int_configs[CONFIG_CHAT_CHANNEL_LEVEL_REQ] = sConfigMgr->GetIntDefault("ChatLevelReq.Channel", 1);
    m_int_configs[CONFIG_CHAT_WHISPER_LEVEL_REQ] = sConfigMgr->GetIntDefault("ChatLevelReq.Whisper", 1);
    m_int_configs[CONFIG_CHAT_SAY_LEVEL_REQ] = sConfigMgr->GetIntDefault("ChatLevelReq.Say", 1);
    m_int_configs[CONFIG_TRADE_LEVEL_REQ] = sConfigMgr->GetIntDefault("LevelReq.Trade", 1);
    m_int_configs[CONFIG_TICKET_LEVEL_REQ] = sConfigMgr->GetIntDefault("LevelReq.Ticket", 1);
    m_int_configs[CONFIG_AUCTION_LEVEL_REQ] = sConfigMgr->GetIntDefault("LevelReq.Auction", 1);
    m_int_configs[CONFIG_MAIL_LEVEL_REQ] = sConfigMgr->GetIntDefault("LevelReq.Mail", 1);
    m_bool_configs[CONFIG_PRESERVE_CUSTOM_CHANNELS] = sConfigMgr->GetBoolDefault("PreserveCustomChannels", false);
    m_int_configs[CONFIG_PRESERVE_CUSTOM_CHANNEL_DURATION] = sConfigMgr->GetIntDefault("PreserveCustomChannelDuration", 14);
    m_bool_configs[CONFIG_GRID_UNLOAD] = sConfigMgr->GetBoolDefault("GridUnload", true);
    m_int_configs[CONFIG_INTERVAL_SAVE] = sConfigMgr->GetIntDefault("PlayerSaveInterval", 15 * MINUTE * IN_MILLISECONDS);
    m_int_configs[CONFIG_INTERVAL_DISCONNECT_TOLERANCE] = sConfigMgr->GetIntDefault("DisconnectToleranceInterval", 0);
    m_bool_configs[CONFIG_STATS_SAVE_ONLY_ON_LOGOUT] = sConfigMgr->GetBoolDefault("PlayerSave.Stats.SaveOnlyOnLogout", true);

    m_int_configs[CONFIG_MIN_LEVEL_STAT_SAVE] = sConfigMgr->GetIntDefault("PlayerSave.Stats.MinLevel", 0);
    if (m_int_configs[CONFIG_MIN_LEVEL_STAT_SAVE] > MAX_LEVEL)
    {
        TC_LOG_ERROR("server.loading", "PlayerSave.Stats.MinLevel (%i) must be in range 0..80. Using default, do not save character stats (0).", m_int_configs[CONFIG_MIN_LEVEL_STAT_SAVE]);
        m_int_configs[CONFIG_MIN_LEVEL_STAT_SAVE] = 0;
    }

    m_int_configs[CONFIG_INTERVAL_GRIDCLEAN] = sConfigMgr->GetIntDefault("GridCleanUpDelay", 5 * MINUTE * IN_MILLISECONDS);
    if (m_int_configs[CONFIG_INTERVAL_GRIDCLEAN] < MIN_GRID_DELAY)
    {
        TC_LOG_ERROR("server.loading", "GridCleanUpDelay (%i) must be greater %u. Use this minimal value.", m_int_configs[CONFIG_INTERVAL_GRIDCLEAN], MIN_GRID_DELAY);
        m_int_configs[CONFIG_INTERVAL_GRIDCLEAN] = MIN_GRID_DELAY;
    }
    if (reload)
        sMapMgr->SetGridCleanUpDelay(m_int_configs[CONFIG_INTERVAL_GRIDCLEAN]);

    m_int_configs[CONFIG_INTERVAL_MAPUPDATE] = sConfigMgr->GetIntDefault("MapUpdateInterval", 100);
    if (m_int_configs[CONFIG_INTERVAL_MAPUPDATE] < MIN_MAP_UPDATE_DELAY)
    {
        TC_LOG_ERROR("server.loading", "MapUpdateInterval (%i) must be greater %u. Use this minimal value.", m_int_configs[CONFIG_INTERVAL_MAPUPDATE], MIN_MAP_UPDATE_DELAY);
        m_int_configs[CONFIG_INTERVAL_MAPUPDATE] = MIN_MAP_UPDATE_DELAY;
    }
    if (reload)
        sMapMgr->SetMapUpdateInterval(m_int_configs[CONFIG_INTERVAL_MAPUPDATE]);

    m_int_configs[CONFIG_INTERVAL_CHANGEWEATHER] = sConfigMgr->GetIntDefault("ChangeWeatherInterval", 10 * MINUTE * IN_MILLISECONDS);

    if (reload)
    {
        uint32 val = sConfigMgr->GetIntDefault("WorldServerPort", 8085);
        if (val != m_int_configs[CONFIG_PORT_WORLD])
            TC_LOG_ERROR("server.loading", "WorldServerPort option can't be changed at worldserver.conf reload, using current value (%u).", m_int_configs[CONFIG_PORT_WORLD]);
    }
    else
        m_int_configs[CONFIG_PORT_WORLD] = sConfigMgr->GetIntDefault("WorldServerPort", 8085);

    m_int_configs[CONFIG_SOCKET_TIMEOUTTIME] = sConfigMgr->GetIntDefault("SocketTimeOutTime", 900000);
    m_int_configs[CONFIG_SESSION_ADD_DELAY] = sConfigMgr->GetIntDefault("SessionAddDelay", 10000);

    m_float_configs[CONFIG_GROUP_XP_DISTANCE] = sConfigMgr->GetFloatDefault("MaxGroupXPDistance", 74.0f);
    m_float_configs[CONFIG_MAX_RECRUIT_A_FRIEND_DISTANCE] = sConfigMgr->GetFloatDefault("MaxRecruitAFriendBonusDistance", 100.0f);

    /// @todo Add MonsterSight and GuarderSight (with meaning) in worldserver.conf or put them as define
    m_float_configs[CONFIG_SIGHT_MONSTER] = sConfigMgr->GetFloatDefault("MonsterSight", 50.0f);
    m_float_configs[CONFIG_SIGHT_GUARDER] = sConfigMgr->GetFloatDefault("GuarderSight", 50.0f);

    if (reload)
    {
        uint32 val = sConfigMgr->GetIntDefault("GameType", 0);
        if (val != m_int_configs[CONFIG_GAME_TYPE])
            TC_LOG_ERROR("server.loading", "GameType option can't be changed at worldserver.conf reload, using current value (%u).", m_int_configs[CONFIG_GAME_TYPE]);
    }
    else
        m_int_configs[CONFIG_GAME_TYPE] = sConfigMgr->GetIntDefault("GameType", 0);

    if (reload)
    {
        uint32 val = sConfigMgr->GetIntDefault("RealmZone", REALM_ZONE_DEVELOPMENT);
        if (val != m_int_configs[CONFIG_REALM_ZONE])
            TC_LOG_ERROR("server.loading", "RealmZone option can't be changed at worldserver.conf reload, using current value (%u).", m_int_configs[CONFIG_REALM_ZONE]);
    }
    else
        m_int_configs[CONFIG_REALM_ZONE] = sConfigMgr->GetIntDefault("RealmZone", REALM_ZONE_DEVELOPMENT);

    m_bool_configs[CONFIG_ALLOW_TWO_SIDE_INTERACTION_CALENDAR]= sConfigMgr->GetBoolDefault("AllowTwoSide.Interaction.Calendar", false);
    m_bool_configs[CONFIG_ALLOW_TWO_SIDE_INTERACTION_CHANNEL] = sConfigMgr->GetBoolDefault("AllowTwoSide.Interaction.Channel", false);
    m_bool_configs[CONFIG_ALLOW_TWO_SIDE_INTERACTION_GROUP]   = sConfigMgr->GetBoolDefault("AllowTwoSide.Interaction.Group", false);
    m_bool_configs[CONFIG_ALLOW_TWO_SIDE_INTERACTION_GUILD]   = sConfigMgr->GetBoolDefault("AllowTwoSide.Interaction.Guild", false);
    m_bool_configs[CONFIG_ALLOW_TWO_SIDE_INTERACTION_AUCTION] = sConfigMgr->GetBoolDefault("AllowTwoSide.Interaction.Auction", false);
    m_bool_configs[CONFIG_ALLOW_TWO_SIDE_TRADE]               = sConfigMgr->GetBoolDefault("AllowTwoSide.trade", false);
    m_int_configs[CONFIG_STRICT_PLAYER_NAMES]                 = sConfigMgr->GetIntDefault ("StrictPlayerNames",  0);
    m_int_configs[CONFIG_STRICT_CHARTER_NAMES]                = sConfigMgr->GetIntDefault ("StrictCharterNames", 0);
    m_int_configs[CONFIG_STRICT_PET_NAMES]                    = sConfigMgr->GetIntDefault ("StrictPetNames",     0);

    m_int_configs[CONFIG_MIN_PLAYER_NAME]                     = sConfigMgr->GetIntDefault ("MinPlayerName",  2);
    if (m_int_configs[CONFIG_MIN_PLAYER_NAME] < 1 || m_int_configs[CONFIG_MIN_PLAYER_NAME] > MAX_PLAYER_NAME)
    {
        TC_LOG_ERROR("server.loading", "MinPlayerName (%i) must be in range 1..%u. Set to 2.", m_int_configs[CONFIG_MIN_PLAYER_NAME], MAX_PLAYER_NAME);
        m_int_configs[CONFIG_MIN_PLAYER_NAME] = 2;
    }

    m_int_configs[CONFIG_MIN_CHARTER_NAME]                    = sConfigMgr->GetIntDefault ("MinCharterName", 2);
    if (m_int_configs[CONFIG_MIN_CHARTER_NAME] < 1 || m_int_configs[CONFIG_MIN_CHARTER_NAME] > MAX_CHARTER_NAME)
    {
        TC_LOG_ERROR("server.loading", "MinCharterName (%i) must be in range 1..%u. Set to 2.", m_int_configs[CONFIG_MIN_CHARTER_NAME], MAX_CHARTER_NAME);
        m_int_configs[CONFIG_MIN_CHARTER_NAME] = 2;
    }

    m_int_configs[CONFIG_MIN_PET_NAME]                        = sConfigMgr->GetIntDefault ("MinPetName",     2);
    if (m_int_configs[CONFIG_MIN_PET_NAME] < 1 || m_int_configs[CONFIG_MIN_PET_NAME] > MAX_PET_NAME)
    {
        TC_LOG_ERROR("server.loading", "MinPetName (%i) must be in range 1..%u. Set to 2.", m_int_configs[CONFIG_MIN_PET_NAME], MAX_PET_NAME);
        m_int_configs[CONFIG_MIN_PET_NAME] = 2;
    }

    m_int_configs[CONFIG_CHARACTER_CREATING_DISABLED] = sConfigMgr->GetIntDefault("CharacterCreating.Disabled", 0);
    m_int_configs[CONFIG_CHARACTER_CREATING_DISABLED_RACEMASK] = sConfigMgr->GetIntDefault("CharacterCreating.Disabled.RaceMask", 0);
    m_int_configs[CONFIG_CHARACTER_CREATING_DISABLED_CLASSMASK] = sConfigMgr->GetIntDefault("CharacterCreating.Disabled.ClassMask", 0);

    m_int_configs[CONFIG_CHARACTERS_PER_REALM] = sConfigMgr->GetIntDefault("CharactersPerRealm", 10);
    if (m_int_configs[CONFIG_CHARACTERS_PER_REALM] < 1 || m_int_configs[CONFIG_CHARACTERS_PER_REALM] > 10)
    {
        TC_LOG_ERROR("server.loading", "CharactersPerRealm (%i) must be in range 1..10. Set to 10.", m_int_configs[CONFIG_CHARACTERS_PER_REALM]);
        m_int_configs[CONFIG_CHARACTERS_PER_REALM] = 10;
    }

    // must be after CONFIG_CHARACTERS_PER_REALM
    m_int_configs[CONFIG_CHARACTERS_PER_ACCOUNT] = sConfigMgr->GetIntDefault("CharactersPerAccount", 50);
    if (m_int_configs[CONFIG_CHARACTERS_PER_ACCOUNT] < m_int_configs[CONFIG_CHARACTERS_PER_REALM])
    {
        TC_LOG_ERROR("server.loading", "CharactersPerAccount (%i) can't be less than CharactersPerRealm (%i).", m_int_configs[CONFIG_CHARACTERS_PER_ACCOUNT], m_int_configs[CONFIG_CHARACTERS_PER_REALM]);
        m_int_configs[CONFIG_CHARACTERS_PER_ACCOUNT] = m_int_configs[CONFIG_CHARACTERS_PER_REALM];
    }

    m_int_configs[CONFIG_HEROIC_CHARACTERS_PER_REALM] = sConfigMgr->GetIntDefault("HeroicCharactersPerRealm", 1);
    if (int32(m_int_configs[CONFIG_HEROIC_CHARACTERS_PER_REALM]) < 0 || m_int_configs[CONFIG_HEROIC_CHARACTERS_PER_REALM] > 10)
    {
        TC_LOG_ERROR("server.loading", "HeroicCharactersPerRealm (%i) must be in range 0..10. Set to 1.", m_int_configs[CONFIG_HEROIC_CHARACTERS_PER_REALM]);
        m_int_configs[CONFIG_HEROIC_CHARACTERS_PER_REALM] = 1;
    }

    m_int_configs[CONFIG_CHARACTER_CREATING_MIN_LEVEL_FOR_HEROIC_CHARACTER] = sConfigMgr->GetIntDefault("CharacterCreating.MinLevelForHeroicCharacter", 55);

    m_int_configs[CONFIG_SKIP_CINEMATICS] = sConfigMgr->GetIntDefault("SkipCinematics", 0);
    if (int32(m_int_configs[CONFIG_SKIP_CINEMATICS]) < 0 || m_int_configs[CONFIG_SKIP_CINEMATICS] > 2)
    {
        TC_LOG_ERROR("server.loading", "SkipCinematics (%i) must be in range 0..2. Set to 0.", m_int_configs[CONFIG_SKIP_CINEMATICS]);
        m_int_configs[CONFIG_SKIP_CINEMATICS] = 0;
    }

    if (reload)
    {
        uint32 val = sConfigMgr->GetIntDefault("MaxPlayerLevel", DEFAULT_MAX_LEVEL);
        if (val != m_int_configs[CONFIG_MAX_PLAYER_LEVEL])
            TC_LOG_ERROR("server.loading", "MaxPlayerLevel option can't be changed at config reload, using current value (%u).", m_int_configs[CONFIG_MAX_PLAYER_LEVEL]);
    }
    else
        m_int_configs[CONFIG_MAX_PLAYER_LEVEL] = sConfigMgr->GetIntDefault("MaxPlayerLevel", DEFAULT_MAX_LEVEL);

    if (m_int_configs[CONFIG_MAX_PLAYER_LEVEL] > MAX_LEVEL)
    {
        TC_LOG_ERROR("server.loading", "MaxPlayerLevel (%i) must be in range 1..%u. Set to %u.", m_int_configs[CONFIG_MAX_PLAYER_LEVEL], MAX_LEVEL, MAX_LEVEL);
        m_int_configs[CONFIG_MAX_PLAYER_LEVEL] = MAX_LEVEL;
    }

    m_int_configs[CONFIG_MIN_DUALSPEC_LEVEL] = sConfigMgr->GetIntDefault("MinDualSpecLevel", 40);

    m_int_configs[CONFIG_START_PLAYER_LEVEL] = sConfigMgr->GetIntDefault("StartPlayerLevel", 1);
    if (m_int_configs[CONFIG_START_PLAYER_LEVEL] < 1)
    {
        TC_LOG_ERROR("server.loading", "StartPlayerLevel (%i) must be in range 1..MaxPlayerLevel(%u). Set to 1.", m_int_configs[CONFIG_START_PLAYER_LEVEL], m_int_configs[CONFIG_MAX_PLAYER_LEVEL]);
        m_int_configs[CONFIG_START_PLAYER_LEVEL] = 1;
    }
    else if (m_int_configs[CONFIG_START_PLAYER_LEVEL] > m_int_configs[CONFIG_MAX_PLAYER_LEVEL])
    {
        TC_LOG_ERROR("server.loading", "StartPlayerLevel (%i) must be in range 1..MaxPlayerLevel(%u). Set to %u.", m_int_configs[CONFIG_START_PLAYER_LEVEL], m_int_configs[CONFIG_MAX_PLAYER_LEVEL], m_int_configs[CONFIG_MAX_PLAYER_LEVEL]);
        m_int_configs[CONFIG_START_PLAYER_LEVEL] = m_int_configs[CONFIG_MAX_PLAYER_LEVEL];
    }

    m_int_configs[CONFIG_START_HEROIC_PLAYER_LEVEL] = sConfigMgr->GetIntDefault("StartHeroicPlayerLevel", 55);
    if (m_int_configs[CONFIG_START_HEROIC_PLAYER_LEVEL] < 1)
    {
        TC_LOG_ERROR("server.loading", "StartHeroicPlayerLevel (%i) must be in range 1..MaxPlayerLevel(%u). Set to 55.",
            m_int_configs[CONFIG_START_HEROIC_PLAYER_LEVEL], m_int_configs[CONFIG_MAX_PLAYER_LEVEL]);
        m_int_configs[CONFIG_START_HEROIC_PLAYER_LEVEL] = 55;
    }
    else if (m_int_configs[CONFIG_START_HEROIC_PLAYER_LEVEL] > m_int_configs[CONFIG_MAX_PLAYER_LEVEL])
    {
        TC_LOG_ERROR("server.loading", "StartHeroicPlayerLevel (%i) must be in range 1..MaxPlayerLevel(%u). Set to %u.",
            m_int_configs[CONFIG_START_HEROIC_PLAYER_LEVEL], m_int_configs[CONFIG_MAX_PLAYER_LEVEL], m_int_configs[CONFIG_MAX_PLAYER_LEVEL]);
        m_int_configs[CONFIG_START_HEROIC_PLAYER_LEVEL] = m_int_configs[CONFIG_MAX_PLAYER_LEVEL];
    }

    m_int_configs[CONFIG_START_PLAYER_MONEY] = sConfigMgr->GetIntDefault("StartPlayerMoney", 0);
    if (int32(m_int_configs[CONFIG_START_PLAYER_MONEY]) < 0)
    {
        TC_LOG_ERROR("server.loading", "StartPlayerMoney (%i) must be in range 0.." UI64FMTD ". Set to %u.", m_int_configs[CONFIG_START_PLAYER_MONEY], uint64(MAX_MONEY_AMOUNT), 0);
        m_int_configs[CONFIG_START_PLAYER_MONEY] = 0;
    }
    else if (m_int_configs[CONFIG_START_PLAYER_MONEY] > 0x7FFFFFFF-1) // TODO: (See MAX_MONEY_AMOUNT)
    {
        TC_LOG_ERROR("server.loading", "StartPlayerMoney (%i) must be in range 0..%u. Set to %u.",
            m_int_configs[CONFIG_START_PLAYER_MONEY], 0x7FFFFFFF-1, 0x7FFFFFFF-1);
        m_int_configs[CONFIG_START_PLAYER_MONEY] = 0x7FFFFFFF-1;
    }

    m_int_configs[CONFIG_CURRENCY_RESET_HOUR] = sConfigMgr->GetIntDefault("Currency.ResetHour", 3);
    if (m_int_configs[CONFIG_CURRENCY_RESET_HOUR] > 23)
    {
        TC_LOG_ERROR("server.loading", "Currency.ResetHour (%i) can't be load. Set to 6.", m_int_configs[CONFIG_CURRENCY_RESET_HOUR]);
        m_int_configs[CONFIG_CURRENCY_RESET_HOUR] = 3;
    }
    m_int_configs[CONFIG_CURRENCY_RESET_DAY] = sConfigMgr->GetIntDefault("Currency.ResetDay", 3);
    if (m_int_configs[CONFIG_CURRENCY_RESET_DAY] > 6)
    {
        TC_LOG_ERROR("server.loading", "Currency.ResetDay (%i) can't be load. Set to 3.", m_int_configs[CONFIG_CURRENCY_RESET_DAY]);
        m_int_configs[CONFIG_CURRENCY_RESET_DAY] = 3;
    }
    m_int_configs[CONFIG_CURRENCY_RESET_INTERVAL] = sConfigMgr->GetIntDefault("Currency.ResetInterval", 7);
    if (int32(m_int_configs[CONFIG_CURRENCY_RESET_INTERVAL]) <= 0)
    {
        TC_LOG_ERROR("server.loading", "Currency.ResetInterval (%i) must be > 0, set to default 7.", m_int_configs[CONFIG_CURRENCY_RESET_INTERVAL]);
        m_int_configs[CONFIG_CURRENCY_RESET_INTERVAL] = 7;
    }

    m_int_configs[CONFIG_CURRENCY_START_HONOR_POINTS] = sConfigMgr->GetIntDefault("Currency.StartHonorPoints", 0);
    if (int32(m_int_configs[CONFIG_CURRENCY_START_HONOR_POINTS]) < 0)
    {
        TC_LOG_ERROR("server.loading", "Currency.StartHonorPoints (%i) must be >= 0, set to default 0.", m_int_configs[CONFIG_CURRENCY_START_HONOR_POINTS]);
        m_int_configs[CONFIG_CURRENCY_START_HONOR_POINTS] = 0;
    }
    m_int_configs[CONFIG_CURRENCY_MAX_HONOR_POINTS] = sConfigMgr->GetIntDefault("Currency.MaxHonorPoints", 4000);
    if (int32(m_int_configs[CONFIG_CURRENCY_MAX_HONOR_POINTS]) < 0)
    {
        TC_LOG_ERROR("server.loading", "Currency.MaxHonorPoints (%i) can't be negative. Set to default 4000.", m_int_configs[CONFIG_CURRENCY_MAX_HONOR_POINTS]);
        m_int_configs[CONFIG_CURRENCY_MAX_HONOR_POINTS] = 4000;
    }
    m_int_configs[CONFIG_CURRENCY_MAX_HONOR_POINTS] *= 100;     //precision mod

    m_int_configs[CONFIG_CURRENCY_START_JUSTICE_POINTS] = sConfigMgr->GetIntDefault("Currency.StartJusticePoints", 0);
    if (int32(m_int_configs[CONFIG_CURRENCY_START_JUSTICE_POINTS]) < 0)
    {
        TC_LOG_ERROR("server.loading", "Currency.StartJusticePoints (%i) must be >= 0, set to default 0.", m_int_configs[CONFIG_CURRENCY_START_JUSTICE_POINTS]);
        m_int_configs[CONFIG_CURRENCY_START_JUSTICE_POINTS] = 0;
    }
    m_int_configs[CONFIG_CURRENCY_MAX_JUSTICE_POINTS] = sConfigMgr->GetIntDefault("Currency.MaxJusticePoints", 4000);
    if (int32(m_int_configs[CONFIG_CURRENCY_MAX_JUSTICE_POINTS]) < 0)
    {
        TC_LOG_ERROR("server.loading", "Currency.MaxJusticePoints (%i) can't be negative. Set to default 4000.", m_int_configs[CONFIG_CURRENCY_MAX_JUSTICE_POINTS]);
        m_int_configs[CONFIG_CURRENCY_MAX_JUSTICE_POINTS] = 4000;
    }
    m_int_configs[CONFIG_CURRENCY_MAX_JUSTICE_POINTS] *= 100;     //precision mod

    m_int_configs[CONFIG_CURRENCY_START_CONQUEST_POINTS] = sConfigMgr->GetIntDefault("Currency.StartConquestPoints", 0);
    if (int32(m_int_configs[CONFIG_CURRENCY_START_CONQUEST_POINTS]) < 0)
    {
        TC_LOG_ERROR("server.loading", "Currency.StartConquestPoints (%i) must be >= 0, set to default 0.", m_int_configs[CONFIG_CURRENCY_START_CONQUEST_POINTS]);
        m_int_configs[CONFIG_CURRENCY_START_CONQUEST_POINTS] = 0;
    }
    m_int_configs[CONFIG_CURRENCY_CONQUEST_POINTS_WEEK_CAP] = sConfigMgr->GetIntDefault("Currency.ConquestPointsWeekCap", 1650);
    if (int32(m_int_configs[CONFIG_CURRENCY_CONQUEST_POINTS_WEEK_CAP]) <= 0)
    {
        TC_LOG_ERROR("server.loading", "Currency.ConquestPointsWeekCap (%i) must be > 0, set to default 1650.", m_int_configs[CONFIG_CURRENCY_CONQUEST_POINTS_WEEK_CAP]);
        m_int_configs[CONFIG_CURRENCY_CONQUEST_POINTS_WEEK_CAP] = 1650;
    }
    m_int_configs[CONFIG_CURRENCY_CONQUEST_POINTS_WEEK_CAP] *= 100;     //precision mod

    m_int_configs[CONFIG_CURRENCY_CONQUEST_POINTS_ARENA_REWARD] = sConfigMgr->GetIntDefault("Currency.ConquestPointsArenaReward", 180);
    if (int32(m_int_configs[CONFIG_CURRENCY_CONQUEST_POINTS_ARENA_REWARD]) <= 0)
    {
        TC_LOG_ERROR("server.loading", "Currency.ConquestPointsArenaReward (%i) must be > 0, set to default 180.", m_int_configs[CONFIG_CURRENCY_CONQUEST_POINTS_ARENA_REWARD]);
        m_int_configs[CONFIG_CURRENCY_CONQUEST_POINTS_ARENA_REWARD] = 180;
    }
    m_int_configs[CONFIG_CURRENCY_CONQUEST_POINTS_ARENA_REWARD] *= 100;     //precision mod

    m_int_configs[CONFIG_MAX_RECRUIT_A_FRIEND_BONUS_PLAYER_LEVEL] = sConfigMgr->GetIntDefault("RecruitAFriend.MaxLevel", 60);
    if (m_int_configs[CONFIG_MAX_RECRUIT_A_FRIEND_BONUS_PLAYER_LEVEL] > m_int_configs[CONFIG_MAX_PLAYER_LEVEL])
    {
        TC_LOG_ERROR("server.loading", "RecruitAFriend.MaxLevel (%i) must be in the range 0..MaxLevel(%u). Set to %u.",
            m_int_configs[CONFIG_MAX_RECRUIT_A_FRIEND_BONUS_PLAYER_LEVEL], m_int_configs[CONFIG_MAX_PLAYER_LEVEL], 60);
        m_int_configs[CONFIG_MAX_RECRUIT_A_FRIEND_BONUS_PLAYER_LEVEL] = 60;
    }

    m_int_configs[CONFIG_MAX_RECRUIT_A_FRIEND_BONUS_PLAYER_LEVEL_DIFFERENCE] = sConfigMgr->GetIntDefault("RecruitAFriend.MaxDifference", 4);
    m_bool_configs[CONFIG_ALL_TAXI_PATHS] = sConfigMgr->GetBoolDefault("AllFlightPaths", false);
    m_bool_configs[CONFIG_INSTANT_TAXI] = sConfigMgr->GetBoolDefault("InstantFlightPaths", false);

    m_bool_configs[CONFIG_INSTANCE_IGNORE_LEVEL] = sConfigMgr->GetBoolDefault("Instance.IgnoreLevel", false);
    m_bool_configs[CONFIG_INSTANCE_IGNORE_RAID]  = sConfigMgr->GetBoolDefault("Instance.IgnoreRaid", false);

    m_bool_configs[CONFIG_CAST_UNSTUCK] = sConfigMgr->GetBoolDefault("CastUnstuck", true);
    m_int_configs[CONFIG_INSTANCE_RESET_TIME_HOUR]  = sConfigMgr->GetIntDefault("Instance.ResetTimeHour", 4);
    m_int_configs[CONFIG_INSTANCE_UNLOAD_DELAY] = sConfigMgr->GetIntDefault("Instance.UnloadDelay", 30 * MINUTE * IN_MILLISECONDS);

    m_int_configs[CONFIG_MAX_PRIMARY_TRADE_SKILL] = sConfigMgr->GetIntDefault("MaxPrimaryTradeSkill", 2);
    m_int_configs[CONFIG_MIN_PETITION_SIGNS] = sConfigMgr->GetIntDefault("MinPetitionSigns", 9);
    if (m_int_configs[CONFIG_MIN_PETITION_SIGNS] > 9)
    {
        TC_LOG_ERROR("server.loading", "MinPetitionSigns (%i) must be in range 0..9. Set to 9.", m_int_configs[CONFIG_MIN_PETITION_SIGNS]);
        m_int_configs[CONFIG_MIN_PETITION_SIGNS] = 9;
    }

    m_int_configs[CONFIG_GM_LOGIN_STATE]        = sConfigMgr->GetIntDefault("GM.LoginState", 2);
    m_int_configs[CONFIG_GM_VISIBLE_STATE]      = sConfigMgr->GetIntDefault("GM.Visible", 2);
    m_int_configs[CONFIG_GM_CHAT]               = sConfigMgr->GetIntDefault("GM.Chat", 2);
    m_int_configs[CONFIG_GM_WHISPERING_TO]      = sConfigMgr->GetIntDefault("GM.WhisperingTo", 2);

    m_int_configs[CONFIG_GM_LEVEL_IN_GM_LIST]   = sConfigMgr->GetIntDefault("GM.InGMList.Level", SEC_ADMINISTRATOR);
    m_int_configs[CONFIG_GM_LEVEL_IN_WHO_LIST]  = sConfigMgr->GetIntDefault("GM.InWhoList.Level", SEC_ADMINISTRATOR);
    m_int_configs[CONFIG_START_GM_LEVEL]        = sConfigMgr->GetIntDefault("GM.StartLevel", 1);
    if (m_int_configs[CONFIG_START_GM_LEVEL] < m_int_configs[CONFIG_START_PLAYER_LEVEL])
    {
        TC_LOG_ERROR("server.loading", "GM.StartLevel (%i) must be in range StartPlayerLevel(%u)..%u. Set to %u.",
            m_int_configs[CONFIG_START_GM_LEVEL], m_int_configs[CONFIG_START_PLAYER_LEVEL], MAX_LEVEL, m_int_configs[CONFIG_START_PLAYER_LEVEL]);
        m_int_configs[CONFIG_START_GM_LEVEL] = m_int_configs[CONFIG_START_PLAYER_LEVEL];
    }
    else if (m_int_configs[CONFIG_START_GM_LEVEL] > MAX_LEVEL)
    {
        TC_LOG_ERROR("server.loading", "GM.StartLevel (%i) must be in range 1..%u. Set to %u.", m_int_configs[CONFIG_START_GM_LEVEL], MAX_LEVEL, MAX_LEVEL);
        m_int_configs[CONFIG_START_GM_LEVEL] = MAX_LEVEL;
    }
    m_bool_configs[CONFIG_ALLOW_GM_GROUP]       = sConfigMgr->GetBoolDefault("GM.AllowInvite", false);
    m_bool_configs[CONFIG_GM_LOWER_SECURITY] = sConfigMgr->GetBoolDefault("GM.LowerSecurity", false);
    m_float_configs[CONFIG_CHANCE_OF_GM_SURVEY] = sConfigMgr->GetFloatDefault("GM.TicketSystem.ChanceOfGMSurvey", 50.0f);

    m_int_configs[CONFIG_GROUP_VISIBILITY] = sConfigMgr->GetIntDefault("Visibility.GroupMode", 1);

    m_int_configs[CONFIG_MAIL_DELIVERY_DELAY] = sConfigMgr->GetIntDefault("MailDeliveryDelay", HOUR);

    m_int_configs[CONFIG_UPTIME_UPDATE] = sConfigMgr->GetIntDefault("UpdateUptimeInterval", 10);
    if (int32(m_int_configs[CONFIG_UPTIME_UPDATE]) <= 0)
    {
        TC_LOG_ERROR("server.loading", "UpdateUptimeInterval (%i) must be > 0, set to default 10.", m_int_configs[CONFIG_UPTIME_UPDATE]);
        m_int_configs[CONFIG_UPTIME_UPDATE] = 10;
    }
    if (reload)
    {
        m_timers[WUPDATE_UPTIME].SetInterval(m_int_configs[CONFIG_UPTIME_UPDATE]*MINUTE*IN_MILLISECONDS);
        m_timers[WUPDATE_UPTIME].Reset();
    }

    // log db cleanup interval
    m_int_configs[CONFIG_LOGDB_CLEARINTERVAL] = sConfigMgr->GetIntDefault("LogDB.Opt.ClearInterval", 10);
    if (int32(m_int_configs[CONFIG_LOGDB_CLEARINTERVAL]) <= 0)
    {
        TC_LOG_ERROR("server.loading", "LogDB.Opt.ClearInterval (%i) must be > 0, set to default 10.", m_int_configs[CONFIG_LOGDB_CLEARINTERVAL]);
        m_int_configs[CONFIG_LOGDB_CLEARINTERVAL] = 10;
    }
    if (reload)
    {
        m_timers[WUPDATE_CLEANDB].SetInterval(m_int_configs[CONFIG_LOGDB_CLEARINTERVAL] * MINUTE * IN_MILLISECONDS);
        m_timers[WUPDATE_CLEANDB].Reset();
    }
    m_int_configs[CONFIG_LOGDB_CLEARTIME] = sConfigMgr->GetIntDefault("LogDB.Opt.ClearTime", 1209600); // 14 days default
    TC_LOG_INFO("server.loading", "Will clear `logs` table of entries older than %i seconds every %u minutes.",
        m_int_configs[CONFIG_LOGDB_CLEARTIME], m_int_configs[CONFIG_LOGDB_CLEARINTERVAL]);

    m_int_configs[CONFIG_SKILL_CHANCE_ORANGE] = sConfigMgr->GetIntDefault("SkillChance.Orange", 100);
    m_int_configs[CONFIG_SKILL_CHANCE_YELLOW] = sConfigMgr->GetIntDefault("SkillChance.Yellow", 75);
    m_int_configs[CONFIG_SKILL_CHANCE_GREEN]  = sConfigMgr->GetIntDefault("SkillChance.Green", 25);
    m_int_configs[CONFIG_SKILL_CHANCE_GREY]   = sConfigMgr->GetIntDefault("SkillChance.Grey", 0);

    m_int_configs[CONFIG_SKILL_CHANCE_MINING_STEPS]  = sConfigMgr->GetIntDefault("SkillChance.MiningSteps", 75);
    m_int_configs[CONFIG_SKILL_CHANCE_SKINNING_STEPS]   = sConfigMgr->GetIntDefault("SkillChance.SkinningSteps", 75);

    m_bool_configs[CONFIG_SKILL_PROSPECTING] = sConfigMgr->GetBoolDefault("SkillChance.Prospecting", false);
    m_bool_configs[CONFIG_SKILL_MILLING] = sConfigMgr->GetBoolDefault("SkillChance.Milling", false);

    m_int_configs[CONFIG_SKILL_GAIN_CRAFTING]  = sConfigMgr->GetIntDefault("SkillGain.Crafting", 1);

    m_int_configs[CONFIG_SKILL_GAIN_GATHERING]  = sConfigMgr->GetIntDefault("SkillGain.Gathering", 1);

    m_int_configs[CONFIG_MAX_OVERSPEED_PINGS] = sConfigMgr->GetIntDefault("MaxOverspeedPings", 2);

    if (m_int_configs[CONFIG_MAX_OVERSPEED_PINGS] != 0 && m_int_configs[CONFIG_MAX_OVERSPEED_PINGS] < 2)
    {
        TC_LOG_ERROR("server.loading", "MaxOverspeedPings (%i) must be in range 2..infinity (or 0 to disable check). Set to 2.", m_int_configs[CONFIG_MAX_OVERSPEED_PINGS]);
        m_int_configs[CONFIG_MAX_OVERSPEED_PINGS] = 2;
    }

    m_bool_configs[CONFIG_SAVE_RESPAWN_TIME_IMMEDIATELY] = sConfigMgr->GetBoolDefault("SaveRespawnTimeImmediately", true);
    m_bool_configs[CONFIG_WEATHER] = sConfigMgr->GetBoolDefault("ActivateWeather", true);

    m_int_configs[CONFIG_DISABLE_BREATHING] = sConfigMgr->GetIntDefault("DisableWaterBreath", SEC_CONSOLE);

    if (reload)
    {
        uint32 val = sConfigMgr->GetIntDefault("Expansion", 2);
        if (val != m_int_configs[CONFIG_EXPANSION])
            TC_LOG_ERROR("server.loading", "Expansion option can't be changed at worldserver.conf reload, using current value (%u).", m_int_configs[CONFIG_EXPANSION]);
    }
    else
        m_int_configs[CONFIG_EXPANSION] = sConfigMgr->GetIntDefault("Expansion", 2);

    m_int_configs[CONFIG_CHATFLOOD_MESSAGE_COUNT] = sConfigMgr->GetIntDefault("ChatFlood.MessageCount", 10);
    m_int_configs[CONFIG_CHATFLOOD_MESSAGE_DELAY] = sConfigMgr->GetIntDefault("ChatFlood.MessageDelay", 1);
    m_int_configs[CONFIG_CHATFLOOD_MUTE_TIME]     = sConfigMgr->GetIntDefault("ChatFlood.MuteTime", 10);

    m_bool_configs[CONFIG_EVENT_ANNOUNCE] = sConfigMgr->GetIntDefault("Event.Announce", false);

    m_float_configs[CONFIG_CREATURE_FAMILY_FLEE_ASSISTANCE_RADIUS] = sConfigMgr->GetFloatDefault("CreatureFamilyFleeAssistanceRadius", 30.0f);
    m_float_configs[CONFIG_CREATURE_FAMILY_ASSISTANCE_RADIUS] = sConfigMgr->GetFloatDefault("CreatureFamilyAssistanceRadius", 10.0f);
    m_int_configs[CONFIG_CREATURE_FAMILY_ASSISTANCE_DELAY]  = sConfigMgr->GetIntDefault("CreatureFamilyAssistanceDelay", 1500);
    m_int_configs[CONFIG_CREATURE_FAMILY_FLEE_DELAY]        = sConfigMgr->GetIntDefault("CreatureFamilyFleeDelay", 7000);

    m_int_configs[CONFIG_WORLD_BOSS_LEVEL_DIFF] = sConfigMgr->GetIntDefault("WorldBossLevelDiff", 3);

    // note: disable value (-1) will assigned as 0xFFFFFFF, to prevent overflow at calculations limit it to max possible player level MAX_LEVEL(100)
    m_int_configs[CONFIG_QUEST_LOW_LEVEL_HIDE_DIFF] = sConfigMgr->GetIntDefault("Quests.LowLevelHideDiff", 4);
    if (m_int_configs[CONFIG_QUEST_LOW_LEVEL_HIDE_DIFF] > MAX_LEVEL)
        m_int_configs[CONFIG_QUEST_LOW_LEVEL_HIDE_DIFF] = MAX_LEVEL;
    m_int_configs[CONFIG_QUEST_HIGH_LEVEL_HIDE_DIFF] = sConfigMgr->GetIntDefault("Quests.HighLevelHideDiff", 7);
    if (m_int_configs[CONFIG_QUEST_HIGH_LEVEL_HIDE_DIFF] > MAX_LEVEL)
        m_int_configs[CONFIG_QUEST_HIGH_LEVEL_HIDE_DIFF] = MAX_LEVEL;
    m_bool_configs[CONFIG_QUEST_IGNORE_RAID] = sConfigMgr->GetBoolDefault("Quests.IgnoreRaid", false);
    m_bool_configs[CONFIG_QUEST_IGNORE_AUTO_ACCEPT] = sConfigMgr->GetBoolDefault("Quests.IgnoreAutoAccept", false);
    m_bool_configs[CONFIG_QUEST_IGNORE_AUTO_COMPLETE] = sConfigMgr->GetBoolDefault("Quests.IgnoreAutoComplete", false);

    m_int_configs[CONFIG_RANDOM_BG_RESET_HOUR] = sConfigMgr->GetIntDefault("Battleground.Random.ResetHour", 6);
    if (m_int_configs[CONFIG_RANDOM_BG_RESET_HOUR] > 23)
    {
        TC_LOG_ERROR("server.loading", "Battleground.Random.ResetHour (%i) can't be load. Set to 6.", m_int_configs[CONFIG_RANDOM_BG_RESET_HOUR]);
        m_int_configs[CONFIG_RANDOM_BG_RESET_HOUR] = 6;
    }

    m_int_configs[CONFIG_GUILD_RESET_HOUR] = sConfigMgr->GetIntDefault("Guild.ResetHour", 6);
    if (m_int_configs[CONFIG_GUILD_RESET_HOUR] > 23)
    {
        TC_LOG_ERROR("misc", "Guild.ResetHour (%i) can't be load. Set to 6.", m_int_configs[CONFIG_GUILD_RESET_HOUR]);
        m_int_configs[CONFIG_GUILD_RESET_HOUR] = 6;
    }

    m_bool_configs[CONFIG_DETECT_POS_COLLISION] = sConfigMgr->GetBoolDefault("DetectPosCollision", true);

    m_bool_configs[CONFIG_RESTRICTED_LFG_CHANNEL]      = sConfigMgr->GetBoolDefault("Channel.RestrictedLfg", true);
    m_bool_configs[CONFIG_TALENTS_INSPECTING]           = sConfigMgr->GetBoolDefault("TalentsInspecting", true);
    m_bool_configs[CONFIG_CHAT_FAKE_MESSAGE_PREVENTING] = sConfigMgr->GetBoolDefault("ChatFakeMessagePreventing", false);
    m_int_configs[CONFIG_CHAT_STRICT_LINK_CHECKING_SEVERITY] = sConfigMgr->GetIntDefault("ChatStrictLinkChecking.Severity", 0);
    m_int_configs[CONFIG_CHAT_STRICT_LINK_CHECKING_KICK] = sConfigMgr->GetIntDefault("ChatStrictLinkChecking.Kick", 0);

    m_int_configs[CONFIG_CORPSE_DECAY_NORMAL]    = sConfigMgr->GetIntDefault("Corpse.Decay.NORMAL", 60);
    m_int_configs[CONFIG_CORPSE_DECAY_RARE]      = sConfigMgr->GetIntDefault("Corpse.Decay.RARE", 300);
    m_int_configs[CONFIG_CORPSE_DECAY_ELITE]     = sConfigMgr->GetIntDefault("Corpse.Decay.ELITE", 300);
    m_int_configs[CONFIG_CORPSE_DECAY_RAREELITE] = sConfigMgr->GetIntDefault("Corpse.Decay.RAREELITE", 300);
    m_int_configs[CONFIG_CORPSE_DECAY_WORLDBOSS] = sConfigMgr->GetIntDefault("Corpse.Decay.WORLDBOSS", 3600);

    m_int_configs[CONFIG_DEATH_SICKNESS_LEVEL]           = sConfigMgr->GetIntDefault ("Death.SicknessLevel", 11);
    m_bool_configs[CONFIG_DEATH_CORPSE_RECLAIM_DELAY_PVP] = sConfigMgr->GetBoolDefault("Death.CorpseReclaimDelay.PvP", true);
    m_bool_configs[CONFIG_DEATH_CORPSE_RECLAIM_DELAY_PVE] = sConfigMgr->GetBoolDefault("Death.CorpseReclaimDelay.PvE", true);
    m_bool_configs[CONFIG_DEATH_BONES_WORLD]              = sConfigMgr->GetBoolDefault("Death.Bones.World", true);
    m_bool_configs[CONFIG_DEATH_BONES_BG_OR_ARENA]        = sConfigMgr->GetBoolDefault("Death.Bones.BattlegroundOrArena", true);

    m_bool_configs[CONFIG_DIE_COMMAND_MODE] = sConfigMgr->GetBoolDefault("Die.Command.Mode", true);

    m_float_configs[CONFIG_THREAT_RADIUS] = sConfigMgr->GetFloatDefault("ThreatRadius", 60.0f);

    // always use declined names in the russian client
    m_bool_configs[CONFIG_DECLINED_NAMES_USED] =

        (m_int_configs[CONFIG_REALM_ZONE] == REALM_ZONE_RUSSIAN) ? true : sConfigMgr->GetBoolDefault("DeclinedNames", false);

    m_float_configs[CONFIG_LISTEN_RANGE_SAY]       = sConfigMgr->GetFloatDefault("ListenRange.Say", 25.0f);
    m_float_configs[CONFIG_LISTEN_RANGE_TEXTEMOTE] = sConfigMgr->GetFloatDefault("ListenRange.TextEmote", 25.0f);
    m_float_configs[CONFIG_LISTEN_RANGE_YELL]      = sConfigMgr->GetFloatDefault("ListenRange.Yell", 300.0f);

    m_bool_configs[CONFIG_BATTLEGROUND_CAST_DESERTER]                = sConfigMgr->GetBoolDefault("Battleground.CastDeserter", true);
    m_bool_configs[CONFIG_BATTLEGROUND_QUEUE_ANNOUNCER_ENABLE]       = sConfigMgr->GetBoolDefault("Battleground.QueueAnnouncer.Enable", false);
    m_bool_configs[CONFIG_BATTLEGROUND_QUEUE_ANNOUNCER_PLAYERONLY]   = sConfigMgr->GetBoolDefault("Battleground.QueueAnnouncer.PlayerOnly", false);
    m_int_configs[CONFIG_BATTLEGROUND_INVITATION_TYPE]               = sConfigMgr->GetIntDefault ("Battleground.InvitationType", 0);
    m_int_configs[CONFIG_BATTLEGROUND_PREMATURE_FINISH_TIMER]        = sConfigMgr->GetIntDefault ("Battleground.PrematureFinishTimer", 5 * MINUTE * IN_MILLISECONDS);
    m_int_configs[CONFIG_BATTLEGROUND_PREMADE_GROUP_WAIT_FOR_MATCH]  = sConfigMgr->GetIntDefault ("Battleground.PremadeGroupWaitForMatch", 30 * MINUTE * IN_MILLISECONDS);
    m_bool_configs[CONFIG_BG_XP_FOR_KILL]                            = sConfigMgr->GetBoolDefault("Battleground.GiveXPForKills", false);
    m_int_configs[CONFIG_ARENA_MAX_RATING_DIFFERENCE]                = sConfigMgr->GetIntDefault ("Arena.MaxRatingDifference", 150);
    m_int_configs[CONFIG_ARENA_RATING_DISCARD_TIMER]                 = sConfigMgr->GetIntDefault ("Arena.RatingDiscardTimer", 10 * MINUTE * IN_MILLISECONDS);
    m_int_configs[CONFIG_ARENA_RATED_UPDATE_TIMER]                   = sConfigMgr->GetIntDefault ("Arena.RatedUpdateTimer", 5 * IN_MILLISECONDS);
    m_bool_configs[CONFIG_ARENA_QUEUE_ANNOUNCER_ENABLE]              = sConfigMgr->GetBoolDefault("Arena.QueueAnnouncer.Enable", false);
    m_bool_configs[CONFIG_ARENA_QUEUE_ANNOUNCER_PLAYERONLY]          = sConfigMgr->GetBoolDefault("Arena.QueueAnnouncer.PlayerOnly", false);
    m_int_configs[CONFIG_ARENA_SEASON_ID]                            = sConfigMgr->GetIntDefault ("Arena.ArenaSeason.ID", 1);
    m_int_configs[CONFIG_ARENA_START_RATING]                         = sConfigMgr->GetIntDefault ("Arena.ArenaStartRating", 0);
    m_int_configs[CONFIG_ARENA_START_PERSONAL_RATING]                = sConfigMgr->GetIntDefault ("Arena.ArenaStartPersonalRating", 1000);
    m_int_configs[CONFIG_ARENA_START_MATCHMAKER_RATING]              = sConfigMgr->GetIntDefault ("Arena.ArenaStartMatchmakerRating", 1500);
    m_bool_configs[CONFIG_ARENA_SEASON_IN_PROGRESS]                  = sConfigMgr->GetBoolDefault("Arena.ArenaSeason.InProgress", true);
    m_bool_configs[CONFIG_ARENA_LOG_EXTENDED_INFO]                   = sConfigMgr->GetBoolDefault("ArenaLog.ExtendedInfo", false);

    m_bool_configs[CONFIG_OFFHAND_CHECK_AT_SPELL_UNLEARN]            = sConfigMgr->GetBoolDefault("OffhandCheckAtSpellUnlearn", true);

    m_int_configs[CONFIG_CREATURE_PICKPOCKET_REFILL] = sConfigMgr->GetIntDefault("Creature.PickPocketRefillDelay", 10 * MINUTE);

    if (int32 clientCacheId = sConfigMgr->GetIntDefault("ClientCacheVersion", 0))
    {
        // overwrite DB/old value
        if (clientCacheId > 0)
        {
            m_int_configs[CONFIG_CLIENTCACHE_VERSION] = clientCacheId;
            TC_LOG_INFO("server.loading", "Client cache version set to: %u", clientCacheId);
        }
        else
            TC_LOG_ERROR("server.loading", "ClientCacheVersion can't be negative %d, ignored.", clientCacheId);
    }

    m_int_configs[CONFIG_GUILD_NEWS_LOG_COUNT] = sConfigMgr->GetIntDefault("Guild.NewsLogRecordsCount", GUILD_NEWSLOG_MAX_RECORDS);
    if (m_int_configs[CONFIG_GUILD_NEWS_LOG_COUNT] > GUILD_NEWSLOG_MAX_RECORDS)
        m_int_configs[CONFIG_GUILD_NEWS_LOG_COUNT] = GUILD_NEWSLOG_MAX_RECORDS;
    m_int_configs[CONFIG_GUILD_EVENT_LOG_COUNT] = sConfigMgr->GetIntDefault("Guild.EventLogRecordsCount", GUILD_EVENTLOG_MAX_RECORDS);
    if (m_int_configs[CONFIG_GUILD_EVENT_LOG_COUNT] > GUILD_EVENTLOG_MAX_RECORDS)
        m_int_configs[CONFIG_GUILD_EVENT_LOG_COUNT] = GUILD_EVENTLOG_MAX_RECORDS;
    m_int_configs[CONFIG_GUILD_BANK_EVENT_LOG_COUNT] = sConfigMgr->GetIntDefault("Guild.BankEventLogRecordsCount", GUILD_BANKLOG_MAX_RECORDS);
    if (m_int_configs[CONFIG_GUILD_BANK_EVENT_LOG_COUNT] > GUILD_BANKLOG_MAX_RECORDS)
        m_int_configs[CONFIG_GUILD_BANK_EVENT_LOG_COUNT] = GUILD_BANKLOG_MAX_RECORDS;

    //visibility on continents
    m_MaxVisibleDistanceOnContinents = sConfigMgr->GetFloatDefault("Visibility.Distance.Continents", DEFAULT_VISIBILITY_DISTANCE);
    if (m_MaxVisibleDistanceOnContinents < 45*sWorld->getRate(RATE_CREATURE_AGGRO))
    {
        TC_LOG_ERROR("server.loading", "Visibility.Distance.Continents can't be less max aggro radius %f", 45*sWorld->getRate(RATE_CREATURE_AGGRO));
        m_MaxVisibleDistanceOnContinents = 45*sWorld->getRate(RATE_CREATURE_AGGRO);
    }
    else if (m_MaxVisibleDistanceOnContinents > MAX_VISIBILITY_DISTANCE)
    {
        TC_LOG_ERROR("server.loading", "Visibility.Distance.Continents can't be greater %f", MAX_VISIBILITY_DISTANCE);
        m_MaxVisibleDistanceOnContinents = MAX_VISIBILITY_DISTANCE;
    }

    //visibility in instances
    m_MaxVisibleDistanceInInstances = sConfigMgr->GetFloatDefault("Visibility.Distance.Instances", DEFAULT_VISIBILITY_INSTANCE);
    if (m_MaxVisibleDistanceInInstances < 45*sWorld->getRate(RATE_CREATURE_AGGRO))
    {
        TC_LOG_ERROR("server.loading", "Visibility.Distance.Instances can't be less max aggro radius %f", 45*sWorld->getRate(RATE_CREATURE_AGGRO));
        m_MaxVisibleDistanceInInstances = 45*sWorld->getRate(RATE_CREATURE_AGGRO);
    }
    else if (m_MaxVisibleDistanceInInstances > MAX_VISIBILITY_DISTANCE)
    {
        TC_LOG_ERROR("server.loading", "Visibility.Distance.Instances can't be greater %f", MAX_VISIBILITY_DISTANCE);
        m_MaxVisibleDistanceInInstances = MAX_VISIBILITY_DISTANCE;
    }

    //visibility in BG/Arenas
    m_MaxVisibleDistanceInBGArenas = sConfigMgr->GetFloatDefault("Visibility.Distance.BGArenas", DEFAULT_VISIBILITY_BGARENAS);
    if (m_MaxVisibleDistanceInBGArenas < 45*sWorld->getRate(RATE_CREATURE_AGGRO))
    {
        TC_LOG_ERROR("server.loading", "Visibility.Distance.BGArenas can't be less max aggro radius %f", 45*sWorld->getRate(RATE_CREATURE_AGGRO));
        m_MaxVisibleDistanceInBGArenas = 45*sWorld->getRate(RATE_CREATURE_AGGRO);
    }
    else if (m_MaxVisibleDistanceInBGArenas > MAX_VISIBILITY_DISTANCE)
    {
        TC_LOG_ERROR("server.loading", "Visibility.Distance.BGArenas can't be greater %f", MAX_VISIBILITY_DISTANCE);
        m_MaxVisibleDistanceInBGArenas = MAX_VISIBILITY_DISTANCE;
    }

    m_visibility_notify_periodOnContinents = sConfigMgr->GetIntDefault("Visibility.Notify.Period.OnContinents", DEFAULT_VISIBILITY_NOTIFY_PERIOD);
    m_visibility_notify_periodInInstances = sConfigMgr->GetIntDefault("Visibility.Notify.Period.InInstances",   DEFAULT_VISIBILITY_NOTIFY_PERIOD);
    m_visibility_notify_periodInBGArenas = sConfigMgr->GetIntDefault("Visibility.Notify.Period.InBGArenas",    DEFAULT_VISIBILITY_NOTIFY_PERIOD);

    ///- Load the CharDelete related config options
    m_int_configs[CONFIG_CHARDELETE_METHOD] = sConfigMgr->GetIntDefault("CharDelete.Method", 0);
    m_int_configs[CONFIG_CHARDELETE_MIN_LEVEL] = sConfigMgr->GetIntDefault("CharDelete.MinLevel", 0);
    m_int_configs[CONFIG_CHARDELETE_HEROIC_MIN_LEVEL] = sConfigMgr->GetIntDefault("CharDelete.Heroic.MinLevel", 0);
    m_int_configs[CONFIG_CHARDELETE_KEEP_DAYS] = sConfigMgr->GetIntDefault("CharDelete.KeepDays", 30);

    ///- Read the "Data" directory from the config file
    std::string dataPath = sConfigMgr->GetStringDefault("DataDir", "./");
    if (dataPath.empty() || (dataPath.at(dataPath.length()-1) != '/' && dataPath.at(dataPath.length()-1) != '\\'))
        dataPath.push_back('/');

#if PLATFORM == PLATFORM_UNIX || PLATFORM == PLATFORM_APPLE
    if (dataPath[0] == '~')
    {
        const char* home = getenv("HOME");
        if (home)
            dataPath.replace(0, 1, home);
    }
#endif

    if (reload)
    {
        if (dataPath != m_dataPath)
            TC_LOG_ERROR("server.loading", "DataDir option can't be changed at worldserver.conf reload, using current value (%s).", m_dataPath.c_str());
    }
    else
    {
        m_dataPath = dataPath;
        TC_LOG_INFO("server.loading", "Using DataDir %s", m_dataPath.c_str());
    }

    m_bool_configs[CONFIG_ENABLE_MMAPS] = sConfigMgr->GetBoolDefault("mmap.enablePathFinding", false);
    TC_LOG_INFO("server.loading", "WORLD: MMap data directory is: %smmaps", m_dataPath.c_str());

    m_bool_configs[CONFIG_VMAP_INDOOR_CHECK] = sConfigMgr->GetBoolDefault("vmap.enableIndoorCheck", 0);
    bool enableIndoor = sConfigMgr->GetBoolDefault("vmap.enableIndoorCheck", true);
    bool enableLOS = sConfigMgr->GetBoolDefault("vmap.enableLOS", true);
    bool enableHeight = sConfigMgr->GetBoolDefault("vmap.enableHeight", true);

    if (!enableHeight)
        TC_LOG_ERROR("server.loading", "VMap height checking disabled! Creatures movements and other various things WILL be broken! Expect no support.");

    VMAP::VMapFactory::createOrGetVMapManager()->setEnableLineOfSightCalc(enableLOS);
    VMAP::VMapFactory::createOrGetVMapManager()->setEnableHeightCalc(enableHeight);
    TC_LOG_INFO("server.loading", "VMap support included. LineOfSight: %i, getHeight: %i, indoorCheck: %i", enableLOS, enableHeight, enableIndoor);
    TC_LOG_INFO("server.loading", "VMap data directory is: %svmaps", m_dataPath.c_str());

    m_int_configs[CONFIG_MAX_WHO] = sConfigMgr->GetIntDefault("MaxWhoListReturns", 49);
    m_bool_configs[CONFIG_START_ALL_SPELLS] = sConfigMgr->GetBoolDefault("PlayerStart.AllSpells", false);
    if (m_bool_configs[CONFIG_START_ALL_SPELLS])
        TC_LOG_WARN("server.loading", "PlayerStart.AllSpells enabled - may not function as intended!");
    m_int_configs[CONFIG_HONOR_AFTER_DUEL] = sConfigMgr->GetIntDefault("HonorPointsAfterDuel", 0);
    m_bool_configs[CONFIG_START_ALL_EXPLORED] = sConfigMgr->GetBoolDefault("PlayerStart.MapsExplored", false);
    m_bool_configs[CONFIG_START_ALL_REP] = sConfigMgr->GetBoolDefault("PlayerStart.AllReputation", false);
    m_bool_configs[CONFIG_ALWAYS_MAXSKILL] = sConfigMgr->GetBoolDefault("AlwaysMaxWeaponSkill", false);
    m_bool_configs[CONFIG_PVP_TOKEN_ENABLE] = sConfigMgr->GetBoolDefault("PvPToken.Enable", false);
    m_int_configs[CONFIG_PVP_TOKEN_MAP_TYPE] = sConfigMgr->GetIntDefault("PvPToken.MapAllowType", 4);
    m_int_configs[CONFIG_PVP_TOKEN_ID] = sConfigMgr->GetIntDefault("PvPToken.ItemID", 29434);
    m_int_configs[CONFIG_PVP_TOKEN_COUNT] = sConfigMgr->GetIntDefault("PvPToken.ItemCount", 1);
    if (m_int_configs[CONFIG_PVP_TOKEN_COUNT] < 1)
        m_int_configs[CONFIG_PVP_TOKEN_COUNT] = 1;

    m_bool_configs[CONFIG_NO_RESET_TALENT_COST] = sConfigMgr->GetBoolDefault("NoResetTalentsCost", false);
    m_bool_configs[CONFIG_SHOW_KICK_IN_WORLD] = sConfigMgr->GetBoolDefault("ShowKickInWorld", false);
    m_bool_configs[CONFIG_SHOW_MUTE_IN_WORLD] = sConfigMgr->GetBoolDefault("ShowMuteInWorld", false);
    m_bool_configs[CONFIG_SHOW_BAN_IN_WORLD] = sConfigMgr->GetBoolDefault("ShowBanInWorld", false);
    m_int_configs[CONFIG_INTERVAL_LOG_UPDATE] = sConfigMgr->GetIntDefault("RecordUpdateTimeDiffInterval", 60000);
    m_int_configs[CONFIG_MIN_LOG_UPDATE] = sConfigMgr->GetIntDefault("MinRecordUpdateTimeDiff", 100);
    m_int_configs[CONFIG_NUMTHREADS] = sConfigMgr->GetIntDefault("MapUpdate.Threads", 1);
    m_int_configs[CONFIG_MAX_RESULTS_LOOKUP_COMMANDS] = sConfigMgr->GetIntDefault("Command.LookupMaxResults", 0);

    // Warden
    m_bool_configs[CONFIG_WARDEN_ENABLED]              = sConfigMgr->GetBoolDefault("Warden.Enabled", false);
    m_int_configs[CONFIG_WARDEN_NUM_MEM_CHECKS]        = sConfigMgr->GetIntDefault("Warden.NumMemChecks", 3);
    m_int_configs[CONFIG_WARDEN_NUM_OTHER_CHECKS]      = sConfigMgr->GetIntDefault("Warden.NumOtherChecks", 7);
    m_int_configs[CONFIG_WARDEN_CLIENT_BAN_DURATION]   = sConfigMgr->GetIntDefault("Warden.BanDuration", 86400);
    m_int_configs[CONFIG_WARDEN_CLIENT_CHECK_HOLDOFF]  = sConfigMgr->GetIntDefault("Warden.ClientCheckHoldOff", 30);
    m_int_configs[CONFIG_WARDEN_CLIENT_FAIL_ACTION]    = sConfigMgr->GetIntDefault("Warden.ClientCheckFailAction", 0);
    m_int_configs[CONFIG_WARDEN_CLIENT_RESPONSE_DELAY] = sConfigMgr->GetIntDefault("Warden.ClientResponseDelay", 600);

    // Dungeon finder
    m_int_configs[CONFIG_LFG_OPTIONSMASK] = sConfigMgr->GetIntDefault("DungeonFinder.OptionsMask", 1);

    // DBC_ItemAttributes
    m_bool_configs[CONFIG_DBC_ENFORCE_ITEM_ATTRIBUTES] = sConfigMgr->GetBoolDefault("DBC.EnforceItemAttributes", true);

    // Accountpassword Secruity
    m_int_configs[CONFIG_ACC_PASSCHANGESEC] = sConfigMgr->GetIntDefault("Account.PasswordChangeSecurity", 0);

    // Random Battleground Rewards
    m_int_configs[CONFIG_BG_REWARD_WINNER_HONOR_FIRST] = sConfigMgr->GetIntDefault("Battleground.RewardWinnerHonorFirst", 27000);
    m_int_configs[CONFIG_BG_REWARD_WINNER_CONQUEST_FIRST] = sConfigMgr->GetIntDefault("Battleground.RewardWinnerConquestFirst", 10000);
    m_int_configs[CONFIG_BG_REWARD_WINNER_HONOR_LAST]  = sConfigMgr->GetIntDefault("Battleground.RewardWinnerHonorLast", 13500);
    m_int_configs[CONFIG_BG_REWARD_WINNER_CONQUEST_LAST]  = sConfigMgr->GetIntDefault("Battleground.RewardWinnerConquestLast", 5000);
    m_int_configs[CONFIG_BG_REWARD_LOSER_HONOR_FIRST]  = sConfigMgr->GetIntDefault("Battleground.RewardLoserHonorFirst", 4500);
    m_int_configs[CONFIG_BG_REWARD_LOSER_HONOR_LAST]   = sConfigMgr->GetIntDefault("Battleground.RewardLoserHonorLast", 3500);

    // Max instances per hour
    m_int_configs[CONFIG_MAX_INSTANCES_PER_HOUR] = sConfigMgr->GetIntDefault("AccountInstancesPerHour", 5);

    // Anounce reset of instance to whole party
    m_bool_configs[CONFIG_INSTANCES_RESET_ANNOUNCE] = sConfigMgr->GetBoolDefault("InstancesResetAnnounce", false);

    // AutoBroadcast
    m_bool_configs[CONFIG_AUTOBROADCAST] = sConfigMgr->GetBoolDefault("AutoBroadcast.On", false);
    m_int_configs[CONFIG_AUTOBROADCAST_CENTER] = sConfigMgr->GetIntDefault("AutoBroadcast.Center", 0);
    m_int_configs[CONFIG_AUTOBROADCAST_INTERVAL] = sConfigMgr->GetIntDefault("AutoBroadcast.Timer", 60000);
    if (reload)
    {
        m_timers[WUPDATE_AUTOBROADCAST].SetInterval(m_int_configs[CONFIG_AUTOBROADCAST_INTERVAL]);
        m_timers[WUPDATE_AUTOBROADCAST].Reset();
    }

    // MySQL ping time interval
    m_int_configs[CONFIG_DB_PING_INTERVAL] = sConfigMgr->GetIntDefault("MaxPingTime", 30);

    // Guild save interval
    m_bool_configs[CONFIG_GUILD_LEVELING_ENABLED] = sConfigMgr->GetBoolDefault("Guild.LevelingEnabled", true);
    m_int_configs[CONFIG_GUILD_SAVE_INTERVAL] = sConfigMgr->GetIntDefault("Guild.SaveInterval", 15);
    m_int_configs[CONFIG_GUILD_MAX_LEVEL] = sConfigMgr->GetIntDefault("Guild.MaxLevel", 25);
    m_int_configs[CONFIG_GUILD_UNDELETABLE_LEVEL] = sConfigMgr->GetIntDefault("Guild.UndeletableLevel", 4);
    rate_values[RATE_XP_GUILD_MODIFIER] = sConfigMgr->GetFloatDefault("Guild.XPModifier", 0.25f);
    m_int_configs[CONFIG_GUILD_DAILY_XP_CAP] = sConfigMgr->GetIntDefault("Guild.DailyXPCap", 7807500);
    m_int_configs[CONFIG_GUILD_WEEKLY_REP_CAP] = sConfigMgr->GetIntDefault("Guild.WeeklyReputationCap", 4375);

    // misc
    m_bool_configs[CONFIG_PDUMP_NO_PATHS] = sConfigMgr->GetBoolDefault("PlayerDump.DisallowPaths", true);
    m_bool_configs[CONFIG_PDUMP_NO_OVERWRITE] = sConfigMgr->GetBoolDefault("PlayerDump.DisallowOverwrite", true);
    m_bool_configs[CONFIG_UI_QUESTLEVELS_IN_DIALOGS] = sConfigMgr->GetBoolDefault("UI.ShowQuestLevelsInDialogs", false);

    // Wintergrasp battlefield
    m_bool_configs[CONFIG_WINTERGRASP_ENABLE] = sConfigMgr->GetBoolDefault("Wintergrasp.Enable", false);
    m_int_configs[CONFIG_WINTERGRASP_PLR_MAX] = sConfigMgr->GetIntDefault("Wintergrasp.PlayerMax", 100);
    m_int_configs[CONFIG_WINTERGRASP_PLR_MIN] = sConfigMgr->GetIntDefault("Wintergrasp.PlayerMin", 0);
    m_int_configs[CONFIG_WINTERGRASP_PLR_MIN_LVL] = sConfigMgr->GetIntDefault("Wintergrasp.PlayerMinLvl", 77);
    m_int_configs[CONFIG_WINTERGRASP_BATTLETIME] = sConfigMgr->GetIntDefault("Wintergrasp.BattleTimer", 30);
    m_int_configs[CONFIG_WINTERGRASP_NOBATTLETIME] = sConfigMgr->GetIntDefault("Wintergrasp.NoBattleTimer", 150);
    m_int_configs[CONFIG_WINTERGRASP_RESTART_AFTER_CRASH] = sConfigMgr->GetIntDefault("Wintergrasp.CrashRestartTimer", 10);

    // Stats limits
    m_bool_configs[CONFIG_STATS_LIMITS_ENABLE] = sConfigMgr->GetBoolDefault("Stats.Limits.Enable", false);
    m_float_configs[CONFIG_STATS_LIMITS_DODGE] = sConfigMgr->GetFloatDefault("Stats.Limits.Dodge", 95.0f);
    m_float_configs[CONFIG_STATS_LIMITS_PARRY] = sConfigMgr->GetFloatDefault("Stats.Limits.Parry", 95.0f);
    m_float_configs[CONFIG_STATS_LIMITS_BLOCK] = sConfigMgr->GetFloatDefault("Stats.Limits.Block", 95.0f);
    m_float_configs[CONFIG_STATS_LIMITS_CRIT] = sConfigMgr->GetFloatDefault("Stats.Limits.Crit", 95.0f);

    //packet spoof punishment
    m_int_configs[CONFIG_PACKET_SPOOF_POLICY] = sConfigMgr->GetIntDefault("PacketSpoof.Policy", (uint32)WorldSession::DosProtection::POLICY_KICK);
    m_int_configs[CONFIG_PACKET_SPOOF_BANMODE] = sConfigMgr->GetIntDefault("PacketSpoof.BanMode", (uint32)BAN_ACCOUNT);
    if (m_int_configs[CONFIG_PACKET_SPOOF_BANMODE] == BAN_CHARACTER || m_int_configs[CONFIG_PACKET_SPOOF_BANMODE] > BAN_IP)
        m_int_configs[CONFIG_PACKET_SPOOF_BANMODE] = BAN_ACCOUNT;

    m_int_configs[CONFIG_PACKET_SPOOF_BANDURATION] = sConfigMgr->GetIntDefault("PacketSpoof.BanDuration", 86400);

    m_bool_configs[CONFIG_IP_BASED_ACTION_LOGGING] = sConfigMgr->GetBoolDefault("Allow.IP.Based.Action.Logging", false);

    m_bool_configs[CONFIG_IP_BASED_LOGIN_LOGGING] = sConfigMgr->GetBoolDefault("Wrong.Password.Login.Logging", false);

    // call ScriptMgr if we're reloading the configuration
    if (reload)
        sScriptMgr->OnConfigLoad(reload);
}

extern void LoadGameObjectModelList();

/// Initialize the World
void World::SetInitialWorldSettings()
{
    ///- Server startup begin
    uint32 startupBegin = getMSTime();

    ///- Initialize the random number generator
    srand((unsigned int)time(NULL));

    ///- Initialize detour memory management
    dtAllocSetCustom(dtCustomAlloc, dtCustomFree);

    ///- Initialize config settings
    LoadConfigSettings();

    ///- Initialize Allowed Security Level
    LoadDBAllowedSecurityLevel();

    ///- Init highest guids before any table loading to prevent using not initialized guids in some code.
    sObjectMgr->SetHighestGuids();

    ///- Check the existence of the map files for all races' startup areas.
    if (!MapManager::ExistMapAndVMap(0, -6240.32f, 331.033f)
        || !MapManager::ExistMapAndVMap(0, -8949.95f, -132.493f)
        || !MapManager::ExistMapAndVMap(1, -618.518f, -4251.67f)
        || !MapManager::ExistMapAndVMap(0, 1676.35f, 1677.45f)
        || !MapManager::ExistMapAndVMap(1, 10311.3f, 832.463f)
        || !MapManager::ExistMapAndVMap(1, -2917.58f, -257.98f)
        || (m_int_configs[CONFIG_EXPANSION] && (
            !MapManager::ExistMapAndVMap(530, 10349.6f, -6357.29f) ||
            !MapManager::ExistMapAndVMap(530, -3961.64f, -13931.2f))))
    {
        TC_LOG_ERROR("server.loading", "Correct *.map files not found in path '%smaps' or *.vmtree/*.vmtile files in '%svmaps'. Please place *.map/*.vmtree/*.vmtile files in appropriate directories or correct the DataDir value in the worldserver.conf file.", m_dataPath.c_str(), m_dataPath.c_str());
        exit(1);
    }

    ///- Initialize pool manager
    sPoolMgr->Initialize();

    ///- Initialize game event manager
    sGameEventMgr->Initialize();

    ///- Loading strings. Getting no records means core load has to be canceled because no error message can be output.

    TC_LOG_INFO("server.loading", "Loading Trinity strings...");
    if (!sObjectMgr->LoadTrinityStrings())
        exit(1);                                            // Error message displayed in function already

    ///- Update the realm entry in the database with the realm type from the config file
    //No SQL injection as values are treated as integers

    // not send custom type REALM_FFA_PVP to realm list
    uint32 server_type = IsFFAPvPRealm() ? uint32(REALM_TYPE_PVP) : getIntConfig(CONFIG_GAME_TYPE);
    uint32 realm_zone = getIntConfig(CONFIG_REALM_ZONE);

    LoginDatabase.PExecute("UPDATE realmlist SET icon = %u, timezone = %u WHERE id = '%d'", server_type, realm_zone, realmID);      // One-time query

    ///- Remove the bones (they should not exist in DB though) and old corpses after a restart
    PreparedStatement* stmt = CharacterDatabase.GetPreparedStatement(CHAR_DEL_OLD_CORPSES);
    stmt->setUInt32(0, 3 * DAY);
    CharacterDatabase.Execute(stmt);

    ///- Load the DBC files
    TC_LOG_INFO("server.loading", "Initialize data stores...");
    LoadDBCStores(m_dataPath);
    LoadDB2Stores(m_dataPath);

    TC_LOG_INFO("server.loading", "Loading SpellInfo store...");
    sSpellMgr->LoadSpellInfoStore();

    TC_LOG_INFO("server.loading", "Loading SpellInfo corrections...");
    sSpellMgr->LoadSpellInfoCorrections();

    TC_LOG_INFO("server.loading", "Loading SkillLineAbilityMultiMap Data...");
    sSpellMgr->LoadSkillLineAbilityMap();

    TC_LOG_INFO("server.loading", "Loading SpellInfo custom attributes...");
    sSpellMgr->LoadSpellInfoCustomAttributes();

    TC_LOG_INFO("server.loading", "Loading GameObject models...");
    LoadGameObjectModelList();

    TC_LOG_INFO("server.loading", "Loading Script Names...");
    sObjectMgr->LoadScriptNames();

    TC_LOG_INFO("server.loading", "Loading Instance Template...");
    sObjectMgr->LoadInstanceTemplate();

    // Must be called before `creature_respawn`/`gameobject_respawn` tables
    TC_LOG_INFO("server.loading", "Loading instances...");
    sInstanceSaveMgr->LoadInstances();

    TC_LOG_INFO("server.loading", "Loading Broadcast texts...");
    sObjectMgr->LoadBroadcastTexts();
    sObjectMgr->LoadBroadcastTextLocales();

    TC_LOG_INFO("server.loading", "Loading Localization strings...");
    uint32 oldMSTime = getMSTime();
    sObjectMgr->LoadCreatureLocales();
    sObjectMgr->LoadGameObjectLocales();
    sObjectMgr->LoadItemLocales();
    sObjectMgr->LoadQuestLocales();
    sObjectMgr->LoadNpcTextLocales();
    sObjectMgr->LoadPageTextLocales();
    sObjectMgr->LoadGossipMenuItemsLocales();
    sObjectMgr->LoadPointOfInterestLocales();

    sObjectMgr->SetDBCLocaleIndex(GetDefaultDbcLocale());        // Get once for all the locale index of DBC language (console/broadcasts)
    TC_LOG_INFO("server.loading", ">> Localization strings loaded in %u ms", GetMSTimeDiffToNow(oldMSTime));

    TC_LOG_INFO("server.loading", "Loading Account Roles and Permissions...");
    sAccountMgr->LoadRBAC();

    TC_LOG_INFO("server.loading", "Loading Page Texts...");
    sObjectMgr->LoadPageTexts();

    TC_LOG_INFO("server.loading", "Loading Game Object Templates...");         // must be after LoadPageTexts
    sObjectMgr->LoadGameObjectTemplate();

    TC_LOG_INFO("server.loading", "Loading Transport templates...");
    sTransportMgr->LoadTransportTemplates();

    TC_LOG_INFO("server.loading", "Loading Spell Rank Data...");
    sSpellMgr->LoadSpellRanks();

    TC_LOG_INFO("server.loading", "Loading Spell Required Data...");
    sSpellMgr->LoadSpellRequired();

    TC_LOG_INFO("server.loading", "Loading Spell Group types...");
    sSpellMgr->LoadSpellGroups();

    TC_LOG_INFO("server.loading", "Loading Spell Learn Skills...");
    sSpellMgr->LoadSpellLearnSkills();                           // must be after LoadSpellRanks

    TC_LOG_INFO("server.loading", "Loading Spell Learn Spells...");
    sSpellMgr->LoadSpellLearnSpells();

    TC_LOG_INFO("server.loading", "Loading Spell Proc Event conditions...");
    sSpellMgr->LoadSpellProcEvents();

    TC_LOG_INFO("server.loading", "Loading Spell Proc conditions and data...");
    sSpellMgr->LoadSpellProcs();

    TC_LOG_INFO("server.loading", "Loading Spell Bonus Data...");
    sSpellMgr->LoadSpellBonusess();

    TC_LOG_INFO("server.loading", "Loading Aggro Spells Definitions...");
    sSpellMgr->LoadSpellThreats();

    TC_LOG_INFO("server.loading", "Loading Spell Group Stack Rules...");
    sSpellMgr->LoadSpellGroupStackRules();

    TC_LOG_INFO("server.loading", "Loading Spell Phase Dbc Info...");
    sObjectMgr->LoadPhaseInfo();

    TC_LOG_INFO("server.loading", "Loading NPC Texts...");
    sObjectMgr->LoadGossipText();

    TC_LOG_INFO("server.loading", "Loading Enchant Spells Proc datas...");
    sSpellMgr->LoadSpellEnchantProcData();

    TC_LOG_INFO("server.loading", "Loading Item Random Enchantments Table...");
    LoadRandomEnchantmentsTable();

    TC_LOG_INFO("server.loading", "Loading Disables");                         // must be before loading quests and items
    DisableMgr::LoadDisables();

    TC_LOG_INFO("server.loading", "Loading Items...");                         // must be after LoadRandomEnchantmentsTable and LoadPageTexts
    sObjectMgr->LoadItemTemplates();

    TC_LOG_INFO("server.loading", "Loading Item set names...");                // must be after LoadItemPrototypes
    sObjectMgr->LoadItemTemplateAddon();

    TC_LOG_INFO("misc", "Loading Item Scripts...");                 // must be after LoadItemPrototypes
    sObjectMgr->LoadItemScriptNames();

    TC_LOG_INFO("server.loading", "Loading Creature Model Based Info Data...");
    sObjectMgr->LoadCreatureModelInfo();

    TC_LOG_INFO("server.loading", "Loading Creature templates...");
    sObjectMgr->LoadCreatureTemplates();

    TC_LOG_INFO("server.loading", "Loading Equipment templates...");           // must be after LoadCreatureTemplates
    sObjectMgr->LoadEquipmentTemplates();

    TC_LOG_INFO("server.loading", "Loading Creature template addons...");
    sObjectMgr->LoadCreatureTemplateAddons();

    TC_LOG_INFO("server.loading", "Loading Reputation Reward Rates...");
    sObjectMgr->LoadReputationRewardRate();

    TC_LOG_INFO("server.loading", "Loading Creature Reputation OnKill Data...");
    sObjectMgr->LoadReputationOnKill();

    TC_LOG_INFO("server.loading", "Loading Reputation Spillover Data...");
    sObjectMgr->LoadReputationSpilloverTemplate();

    TC_LOG_INFO("server.loading", "Loading Points Of Interest Data...");
    sObjectMgr->LoadPointsOfInterest();

    TC_LOG_INFO("server.loading", "Loading Creature Base Stats...");
    sObjectMgr->LoadCreatureClassLevelStats();

    TC_LOG_INFO("server.loading", "Loading Creature Data...");
    sObjectMgr->LoadCreatures();

    TC_LOG_INFO("server.loading", "Loading Temporary Summon Data...");
    sObjectMgr->LoadTempSummons();                               // must be after LoadCreatureTemplates() and LoadGameObjectTemplates()

    TC_LOG_INFO("server.loading", "Loading pet levelup spells...");
    sSpellMgr->LoadPetLevelupSpellMap();

    TC_LOG_INFO("server.loading", "Loading pet default spells additional to levelup spells...");
    sSpellMgr->LoadPetDefaultSpells();

    TC_LOG_INFO("server.loading", "Loading Creature Addon Data...");
    sObjectMgr->LoadCreatureAddons();                            // must be after LoadCreatureTemplates() and LoadCreatures()

    TC_LOG_INFO("server.loading", "Loading Gameobject Data...");
    sObjectMgr->LoadGameobjects();

    TC_LOG_INFO("server.loading", "Loading Creature Linked Respawn...");
    sObjectMgr->LoadLinkedRespawn();                             // must be after LoadCreatures(), LoadGameObjects()

    TC_LOG_INFO("server.loading", "Loading Weather Data...");
    WeatherMgr::LoadWeatherData();

    TC_LOG_INFO("server.loading", "Loading Quests...");
    sObjectMgr->LoadQuests();                                    // must be loaded after DBCs, creature_template, item_template, gameobject tables

    TC_LOG_INFO("server.loading", "Checking Quest Disables");
    DisableMgr::CheckQuestDisables();                           // must be after loading quests

    TC_LOG_INFO("server.loading", "Loading Quest POI");
    sObjectMgr->LoadQuestPOI();

    TC_LOG_INFO("server.loading", "Loading Quests Starters and Enders...");
    sObjectMgr->LoadQuestStartersAndEnders();                    // must be after quest load

    TC_LOG_INFO("server.loading", "Loading Objects Pooling Data...");
    sPoolMgr->LoadFromDB();

    TC_LOG_INFO("server.loading", "Loading Game Event Data...");               // must be after loading pools fully
    sGameEventMgr->LoadFromDB();

    TC_LOG_INFO("server.loading", "Loading UNIT_NPC_FLAG_SPELLCLICK Data..."); // must be after LoadQuests
    sObjectMgr->LoadNPCSpellClickSpells();

    TC_LOG_INFO("server.loading", "Loading Vehicle Template Accessories...");
    sObjectMgr->LoadVehicleTemplateAccessories();                // must be after LoadCreatureTemplates() and LoadNPCSpellClickSpells()

    TC_LOG_INFO("server.loading", "Loading Vehicle Accessories...");
    sObjectMgr->LoadVehicleAccessories();                       // must be after LoadCreatureTemplates() and LoadNPCSpellClickSpells()

    TC_LOG_INFO("server.loading", "Loading SpellArea Data...");                // must be after quest load
    sSpellMgr->LoadSpellAreas();

    TC_LOG_INFO("server.loading", "Loading AreaTrigger definitions...");
    sObjectMgr->LoadAreaTriggerTeleports();

    TC_LOG_INFO("server.loading", "Loading Access Requirements...");
    sObjectMgr->LoadAccessRequirements();                        // must be after item template load

    TC_LOG_INFO("server.loading", "Loading Quest Area Triggers...");
    sObjectMgr->LoadQuestAreaTriggers();                         // must be after LoadQuests

    TC_LOG_INFO("server.loading", "Loading Tavern Area Triggers...");
    sObjectMgr->LoadTavernAreaTriggers();

    TC_LOG_INFO("server.loading", "Loading AreaTrigger script names...");
    sObjectMgr->LoadAreaTriggerScripts();

    TC_LOG_INFO("server.loading", "Loading LFG entrance positions..."); // Must be after areatriggers
    sLFGMgr->LoadLFGDungeons();

    TC_LOG_INFO("server.loading", "Loading Dungeon boss data...");
    sObjectMgr->LoadInstanceEncounters();

    TC_LOG_INFO("server.loading", "Loading LFG rewards...");
    sLFGMgr->LoadRewards();

    TC_LOG_INFO("server.loading", "Loading Graveyard-zone links...");
    sObjectMgr->LoadGraveyardZones();

    TC_LOG_INFO("server.loading", "Loading Graveyard Orientations...");
    sObjectMgr->LoadGraveyardOrientations();

    TC_LOG_INFO("server.loading", "Loading spell pet auras...");
    sSpellMgr->LoadSpellPetAuras();

    TC_LOG_INFO("server.loading", "Loading Spell target coordinates...");
    sSpellMgr->LoadSpellTargetPositions();

    TC_LOG_INFO("server.loading", "Loading enchant custom attributes...");
    sSpellMgr->LoadEnchantCustomAttr();

    TC_LOG_INFO("server.loading", "Loading linked spells...");
    sSpellMgr->LoadSpellLinked();

    TC_LOG_INFO("server.loading", "Loading Player Create Data...");
    sObjectMgr->LoadPlayerInfo();

    TC_LOG_INFO("server.loading", "Loading Exploration BaseXP Data...");
    sObjectMgr->LoadExplorationBaseXP();

    TC_LOG_INFO("server.loading", "Loading Pet Name Parts...");
    sObjectMgr->LoadPetNames();

    CharacterDatabaseCleaner::CleanDatabase();

    TC_LOG_INFO("server.loading", "Loading the max pet number...");
    sObjectMgr->LoadPetNumber();

    TC_LOG_INFO("server.loading", "Loading pet level stats...");
    sObjectMgr->LoadPetLevelInfo();

    TC_LOG_INFO("server.loading", "Loading Player Corpses...");
    sObjectMgr->LoadCorpses();

    TC_LOG_INFO("server.loading", "Loading Player level dependent mail rewards...");
    sObjectMgr->LoadMailLevelRewards();

    // Loot tables
    LoadLootTables();

    TC_LOG_INFO("server.loading", "Loading Skill Discovery Table...");
    LoadSkillDiscoveryTable();

    TC_LOG_INFO("server.loading", "Loading Skill Extra Item Table...");
    LoadSkillExtraItemTable();

    TC_LOG_INFO("server.loading", "Loading Skill Fishing base level requirements...");
    sObjectMgr->LoadFishingBaseSkillLevel();

    TC_LOG_INFO("server.loading", "Loading Achievements...");
    sAchievementMgr->LoadAchievementReferenceList();
    TC_LOG_INFO("server.loading", "Loading Achievement Criteria Lists...");
    sAchievementMgr->LoadAchievementCriteriaList();
    TC_LOG_INFO("server.loading", "Loading Achievement Criteria Data...");
    sAchievementMgr->LoadAchievementCriteriaData();
    TC_LOG_INFO("server.loading", "Loading Achievement Rewards...");
    sAchievementMgr->LoadRewards();
    TC_LOG_INFO("server.loading", "Loading Achievement Reward Locales...");
    sAchievementMgr->LoadRewardLocales();
    TC_LOG_INFO("server.loading", "Loading Completed Achievements...");
    sAchievementMgr->LoadCompletedAchievements();

    // Delete expired auctions before loading
    TC_LOG_INFO("server.loading", "Deleting expired auctions...");
    sAuctionMgr->DeleteExpiredAuctionsAtStartup();

    ///- Load dynamic data tables from the database
    TC_LOG_INFO("server.loading", "Loading Item Auctions...");
    sAuctionMgr->LoadAuctionItems();

    TC_LOG_INFO("server.loading", "Loading Auctions...");
    sAuctionMgr->LoadAuctions();

    TC_LOG_INFO("server.loading", "Loading Guild XP for level...");
    sGuildMgr->LoadGuildXpForLevel();

    TC_LOG_INFO("server.loading", "Loading Guild rewards...");
    sGuildMgr->LoadGuildRewards();

    TC_LOG_INFO("server.loading", "Loading Guilds...");
    sGuildMgr->LoadGuilds();

    sGuildFinderMgr->LoadFromDB();

    TC_LOG_INFO("server.loading", "Loading ArenaTeams...");
    sArenaTeamMgr->LoadArenaTeams();

    TC_LOG_INFO("server.loading", "Loading Groups...");
    sGroupMgr->LoadGroups();

    TC_LOG_INFO("server.loading", "Loading ReservedNames...");
    sObjectMgr->LoadReservedPlayersNames();

    TC_LOG_INFO("server.loading", "Loading GameObjects for quests...");
    sObjectMgr->LoadGameObjectForQuests();

    TC_LOG_INFO("server.loading", "Loading BattleMasters...");
    sBattlegroundMgr->LoadBattleMastersEntry();                 // must be after load CreatureTemplate

    TC_LOG_INFO("server.loading", "Loading GameTeleports...");
    sObjectMgr->LoadGameTele();

    TC_LOG_INFO("server.loading", "Loading Gossip menu...");
    sObjectMgr->LoadGossipMenu();

    TC_LOG_INFO("server.loading", "Loading Gossip menu options...");
    sObjectMgr->LoadGossipMenuItems();

    TC_LOG_INFO("server.loading", "Loading Vendors...");
    sObjectMgr->LoadVendors();                                   // must be after load CreatureTemplate and ItemTemplate

    TC_LOG_INFO("server.loading", "Loading Trainers...");
    sObjectMgr->LoadTrainerSpell();                              // must be after load CreatureTemplate

    TC_LOG_INFO("server.loading", "Loading Waypoints...");
    sWaypointMgr->Load();

    TC_LOG_INFO("server.loading", "Loading SmartAI Waypoints...");
    sSmartWaypointMgr->LoadFromDB();

    TC_LOG_INFO("server.loading", "Loading Creature Formations...");
    sFormationMgr->LoadCreatureFormations();

    TC_LOG_INFO("server.loading", "Loading World States...");              // must be loaded before battleground, outdoor PvP and conditions
    LoadWorldStates();

    TC_LOG_INFO("server.loading", "Loading Phase definitions...");
    sObjectMgr->LoadPhaseDefinitions();

    TC_LOG_INFO("server.loading", "Loading Conditions...");
    sConditionMgr->LoadConditions();

    TC_LOG_INFO("server.loading", "Loading faction change achievement pairs...");
    sObjectMgr->LoadFactionChangeAchievements();

    TC_LOG_INFO("server.loading", "Loading faction change spell pairs...");
    sObjectMgr->LoadFactionChangeSpells();

    TC_LOG_INFO("server.loading", "Loading faction change item pairs...");
    sObjectMgr->LoadFactionChangeItems();

    TC_LOG_INFO("server.loading", "Loading faction change reputation pairs...");
    sObjectMgr->LoadFactionChangeReputations();

    TC_LOG_INFO("server.loading", "Loading faction change title pairs...");
    sObjectMgr->LoadFactionChangeTitles();

    TC_LOG_INFO("server.loading", "Loading GM tickets...");
    sTicketMgr->LoadTickets();

    TC_LOG_INFO("server.loading", "Loading GM surveys...");
    sTicketMgr->LoadSurveys();

    TC_LOG_INFO("server.loading", "Loading client addons...");
    AddonMgr::LoadFromDB();

    ///- Handle outdated emails (delete/return)
    TC_LOG_INFO("server.loading", "Returning old mails...");
    sObjectMgr->ReturnOrDeleteOldMails(false);

    TC_LOG_INFO("server.loading", "Loading Autobroadcasts...");
    LoadAutobroadcasts();

    ///- Load and initialize scripts
    sObjectMgr->LoadSpellScripts();                              // must be after load Creature/Gameobject(Template/Data)
    sObjectMgr->LoadEventScripts();                              // must be after load Creature/Gameobject(Template/Data)
    sObjectMgr->LoadWaypointScripts();

    TC_LOG_INFO("server.loading", "Loading Scripts text locales...");      // must be after Load*Scripts calls
    sObjectMgr->LoadDbScriptStrings();

    TC_LOG_INFO("server.loading", "Loading spell script names...");
    sObjectMgr->LoadSpellScriptNames();

    TC_LOG_INFO("server.loading", "Loading Creature Texts...");
    sCreatureTextMgr->LoadCreatureTexts();

    TC_LOG_INFO("server.loading", "Loading Creature Text Locales...");
    sCreatureTextMgr->LoadCreatureTextLocales();

    TC_LOG_INFO("server.loading", "Initializing Scripts...");
    sScriptMgr->Initialize();
    sScriptMgr->OnConfigLoad(false);                                // must be done after the ScriptMgr has been properly initialized

    TC_LOG_INFO("server.loading", "Validating spell scripts...");
    sObjectMgr->ValidateSpellScripts();

    TC_LOG_INFO("server.loading", "Loading SmartAI scripts...");
    sSmartScriptMgr->LoadSmartAIFromDB();

    TC_LOG_INFO("server.loading", "Loading Calendar data...");
    sCalendarMgr->LoadFromDB();

    ///- Initialize game time and timers
    TC_LOG_INFO("server.loading", "Initialize game time and timers");
    m_gameTime = time(NULL);
    m_startTime = m_gameTime;

    LoginDatabase.PExecute("INSERT INTO uptime (realmid, starttime, uptime, revision) VALUES(%u, %u, 0, '%s')",
                            realmID, uint32(m_startTime), _FULLVERSION);       // One-time query

    m_timers[WUPDATE_WEATHERS].SetInterval(1*IN_MILLISECONDS);
    m_timers[WUPDATE_AUCTIONS].SetInterval(MINUTE*IN_MILLISECONDS);
    m_timers[WUPDATE_UPTIME].SetInterval(m_int_configs[CONFIG_UPTIME_UPDATE]*MINUTE*IN_MILLISECONDS);
                                                            //Update "uptime" table based on configuration entry in minutes.
    m_timers[WUPDATE_CORPSES].SetInterval(20 * MINUTE * IN_MILLISECONDS);
                                                            //erase corpses every 20 minutes
    m_timers[WUPDATE_CLEANDB].SetInterval(m_int_configs[CONFIG_LOGDB_CLEARINTERVAL]*MINUTE*IN_MILLISECONDS);
                                                            // clean logs table every 14 days by default
    m_timers[WUPDATE_AUTOBROADCAST].SetInterval(getIntConfig(CONFIG_AUTOBROADCAST_INTERVAL));
    m_timers[WUPDATE_DELETECHARS].SetInterval(DAY*IN_MILLISECONDS); // check for chars to delete every day

    m_timers[WUPDATE_PINGDB].SetInterval(getIntConfig(CONFIG_DB_PING_INTERVAL)*MINUTE*IN_MILLISECONDS);    // Mysql ping time in minutes

    m_timers[WUPDATE_GUILDSAVE].SetInterval(getIntConfig(CONFIG_GUILD_SAVE_INTERVAL) * MINUTE * IN_MILLISECONDS);

    //to set mailtimer to return mails every day between 4 and 5 am
    //mailtimer is increased when updating auctions
    //one second is 1000 -(tested on win system)
    /// @todo Get rid of magic numbers
    tm localTm;
    ACE_OS::localtime_r(&m_gameTime, &localTm);
    mail_timer = ((((localTm.tm_hour + 20) % 24)* HOUR * IN_MILLISECONDS) / m_timers[WUPDATE_AUCTIONS].GetInterval());
                                                            //1440
    mail_timer_expires = ((DAY * IN_MILLISECONDS) / (m_timers[WUPDATE_AUCTIONS].GetInterval()));
    TC_LOG_INFO("server.loading", "Mail timer set to: " UI64FMTD ", mail return is called every " UI64FMTD " minutes", uint64(mail_timer), uint64(mail_timer_expires));

    ///- Initilize static helper structures
    AIRegistry::Initialize();

    ///- Initialize MapManager
    TC_LOG_INFO("server.loading", "Starting Map System");
    sMapMgr->Initialize();

    TC_LOG_INFO("server.loading", "Starting Game Event system...");
    uint32 nextGameEvent = sGameEventMgr->StartSystem();
    m_timers[WUPDATE_EVENTS].SetInterval(nextGameEvent);    //depend on next event

    // Delete all characters which have been deleted X days before
    Player::DeleteOldCharacters();

    // Delete all custom channels which haven't been used for PreserveCustomChannelDuration days.
    Channel::CleanOldChannelsInDB();

    TC_LOG_INFO("server.loading", "Starting Arena Season...");
    sGameEventMgr->StartArenaSeason();

    sTicketMgr->Initialize();

    ///- Initialize Battlegrounds
    TC_LOG_INFO("server.loading", "Starting Battleground System");
<<<<<<< HEAD
    sBattlegroundMgr->CreateInitialBattlegrounds();
=======
    sBattlegroundMgr->LoadBattlegroundTemplates();
    sBattlegroundMgr->InitAutomaticArenaPointDistribution();
>>>>>>> 97bd327f

    ///- Initialize outdoor pvp
    TC_LOG_INFO("server.loading", "Starting Outdoor PvP System");
    sOutdoorPvPMgr->InitOutdoorPvP();

    ///- Initialize Battlefield
    TC_LOG_INFO("server.loading", "Starting Battlefield System");
    sBattlefieldMgr->InitBattlefield();

    TC_LOG_INFO("server.loading", "Loading Transports...");
    sTransportMgr->SpawnContinentTransports();

    ///- Initialize Warden
    TC_LOG_INFO("server.loading", "Loading Warden Checks...");
    sWardenCheckMgr->LoadWardenChecks();

    TC_LOG_INFO("server.loading", "Loading Warden Action Overrides...");
    sWardenCheckMgr->LoadWardenOverrides();

    TC_LOG_INFO("server.loading", "Deleting expired bans...");
    LoginDatabase.Execute("DELETE FROM ip_banned WHERE unbandate <= UNIX_TIMESTAMP() AND unbandate<>bandate");      // One-time query

    TC_LOG_INFO("server.loading", "Calculate next daily quest reset time...");
    InitDailyQuestResetTime();

    TC_LOG_INFO("server.loading", "Calculate next weekly quest reset time...");
    InitWeeklyQuestResetTime();

    TC_LOG_INFO("server.loading", "Calculate next monthly quest reset time...");
    InitMonthlyQuestResetTime();

    TC_LOG_INFO("server.loading", "Calculate random battleground reset time...");
    InitRandomBGResetTime();

    TC_LOG_INFO("server.loading", "Calculate guild limitation(s) reset time...");
    InitGuildResetTime();

    TC_LOG_INFO("server.loading", "Calculate next currency reset time...");
    InitCurrencyResetTime();

    LoadCharacterNameData();

    TC_LOG_INFO("misc", "Initializing Opcodes...");
    opcodeTable.Initialize();

    TC_LOG_INFO("misc", "Loading hotfix info...");
    sObjectMgr->LoadHotfixData();

    TC_LOG_INFO("server.loading", "Loading missing KeyChains...");
    sObjectMgr->LoadMissingKeyChains();

    uint32 startupDuration = GetMSTimeDiffToNow(startupBegin);

    TC_LOG_INFO("server.worldserver", "World initialized in %u minutes %u seconds", (startupDuration / 60000), ((startupDuration % 60000) / 1000));

    if (uint32 realmId = sConfigMgr->GetIntDefault("RealmID", 0)) // 0 reserved for auth
        sLog->SetRealmId(realmId);
}

void World::RecordTimeDiff(const char *text, ...)
{
    if (m_updateTimeCount != 1)
        return;
    if (!text)
    {
        m_currentTime = getMSTime();
        return;
    }

    uint32 thisTime = getMSTime();
    uint32 diff = getMSTimeDiff(m_currentTime, thisTime);

    if (diff > m_int_configs[CONFIG_MIN_LOG_UPDATE])
    {
        va_list ap;
        char str[256];
        va_start(ap, text);
        vsnprintf(str, 256, text, ap);
        va_end(ap);
        TC_LOG_INFO("misc", "Difftime %s: %u.", str, diff);
    }

    m_currentTime = thisTime;
}

void World::LoadAutobroadcasts()
{
    uint32 oldMSTime = getMSTime();

    m_Autobroadcasts.clear();
    m_AutobroadcastsWeights.clear();

    uint32 realmId = sConfigMgr->GetIntDefault("RealmID", 0);
    PreparedStatement* stmt = LoginDatabase.GetPreparedStatement(LOGIN_SEL_AUTOBROADCAST);
    stmt->setInt32(0, realmId);
    PreparedQueryResult result = LoginDatabase.Query(stmt);

    if (!result)
    {
        TC_LOG_INFO("server.loading", ">> Loaded 0 autobroadcasts definitions. DB table `autobroadcast` is empty for this realm!");
        return;
    }

    uint32 count = 0;

    do
    {
        Field* fields = result->Fetch();
        uint8 id = fields[0].GetUInt8();

        m_Autobroadcasts[id] = fields[2].GetString();
        m_AutobroadcastsWeights[id] = fields[1].GetUInt8();

        ++count;
    } while (result->NextRow());

    TC_LOG_INFO("server.loading", ">> Loaded %u autobroadcast definitions in %u ms", count, GetMSTimeDiffToNow(oldMSTime));
}

/// Update the World !
void World::Update(uint32 diff)
{
    m_updateTime = diff;

    if (m_int_configs[CONFIG_INTERVAL_LOG_UPDATE] && diff > m_int_configs[CONFIG_MIN_LOG_UPDATE])
    {
        if (m_updateTimeSum > m_int_configs[CONFIG_INTERVAL_LOG_UPDATE])
        {
            TC_LOG_DEBUG("misc", "Update time diff: %u. Players online: %u.", m_updateTimeSum / m_updateTimeCount, GetActiveSessionCount());
            m_updateTimeSum = m_updateTime;
            m_updateTimeCount = 1;
        }
        else
        {
            m_updateTimeSum += m_updateTime;
            ++m_updateTimeCount;
        }
    }

    ///- Update the different timers
    for (int i = 0; i < WUPDATE_COUNT; ++i)
    {
        if (m_timers[i].GetCurrent() >= 0)
            m_timers[i].Update(diff);
        else
            m_timers[i].SetCurrent(0);
    }

    ///- Update the game time and check for shutdown time
    _UpdateGameTime();

    /// Handle daily quests reset time
    if (m_gameTime > m_NextDailyQuestReset)
    {
        ResetDailyQuests();
        m_NextDailyQuestReset += DAY;
    }

    /// Handle weekly quests reset time
    if (m_gameTime > m_NextWeeklyQuestReset)
        ResetWeeklyQuests();

    /// Handle monthly quests reset time
    if (m_gameTime > m_NextMonthlyQuestReset)
        ResetMonthlyQuests();

    if (m_gameTime > m_NextRandomBGReset)
        ResetRandomBG();

    if (m_gameTime > m_NextGuildReset)
        ResetGuildCap();

    if (m_gameTime > m_NextCurrencyReset)
        ResetCurrencyWeekCap();

    /// <ul><li> Handle auctions when the timer has passed
    if (m_timers[WUPDATE_AUCTIONS].Passed())
    {
        m_timers[WUPDATE_AUCTIONS].Reset();

        ///- Update mails (return old mails with item, or delete them)
        //(tested... works on win)
        if (++mail_timer > mail_timer_expires)
        {
            mail_timer = 0;
            sObjectMgr->ReturnOrDeleteOldMails(true);
        }

        ///- Handle expired auctions
        sAuctionMgr->Update();
    }

    /// <li> Handle session updates when the timer has passed
    RecordTimeDiff(NULL);
    UpdateSessions(diff);
    RecordTimeDiff("UpdateSessions");

    /// <li> Handle weather updates when the timer has passed
    if (m_timers[WUPDATE_WEATHERS].Passed())
    {
        m_timers[WUPDATE_WEATHERS].Reset();
        WeatherMgr::Update(uint32(m_timers[WUPDATE_WEATHERS].GetInterval()));
    }

    /// <li> Update uptime table
    if (m_timers[WUPDATE_UPTIME].Passed())
    {
        uint32 tmpDiff = uint32(m_gameTime - m_startTime);
        uint32 maxOnlinePlayers = GetMaxPlayerCount();

        m_timers[WUPDATE_UPTIME].Reset();

        PreparedStatement* stmt = LoginDatabase.GetPreparedStatement(LOGIN_UPD_UPTIME_PLAYERS);

        stmt->setUInt32(0, tmpDiff);
        stmt->setUInt16(1, uint16(maxOnlinePlayers));
        stmt->setUInt32(2, realmID);
        stmt->setUInt32(3, uint32(m_startTime));

        LoginDatabase.Execute(stmt);
    }

    /// <li> Clean logs table
    if (sWorld->getIntConfig(CONFIG_LOGDB_CLEARTIME) > 0) // if not enabled, ignore the timer
    {
        if (m_timers[WUPDATE_CLEANDB].Passed())
        {
            m_timers[WUPDATE_CLEANDB].Reset();

            PreparedStatement* stmt = LoginDatabase.GetPreparedStatement(LOGIN_DEL_OLD_LOGS);

            stmt->setUInt32(0, sWorld->getIntConfig(CONFIG_LOGDB_CLEARTIME));
            stmt->setUInt32(1, uint32(time(0)));

            LoginDatabase.Execute(stmt);
        }
    }

    /// <li> Handle all other objects
    ///- Update objects when the timer has passed (maps, transport, creatures, ...)
    RecordTimeDiff(NULL);
    sMapMgr->Update(diff);
    RecordTimeDiff("UpdateMapMgr");

    if (sWorld->getBoolConfig(CONFIG_AUTOBROADCAST))
    {
        if (m_timers[WUPDATE_AUTOBROADCAST].Passed())
        {
            m_timers[WUPDATE_AUTOBROADCAST].Reset();
            SendAutoBroadcast();
        }
    }

    sBattlegroundMgr->Update(diff);
    RecordTimeDiff("UpdateBattlegroundMgr");

    sOutdoorPvPMgr->Update(diff);
    RecordTimeDiff("UpdateOutdoorPvPMgr");

    sBattlefieldMgr->Update(diff);
    RecordTimeDiff("BattlefieldMgr");

    ///- Delete all characters which have been deleted X days before
    if (m_timers[WUPDATE_DELETECHARS].Passed())
    {
        m_timers[WUPDATE_DELETECHARS].Reset();
        Player::DeleteOldCharacters();
    }

    sLFGMgr->Update(diff);
    RecordTimeDiff("UpdateLFGMgr");

    // execute callbacks from sql queries that were queued recently
    ProcessQueryCallbacks();
    RecordTimeDiff("ProcessQueryCallbacks");

    ///- Erase corpses once every 20 minutes
    if (m_timers[WUPDATE_CORPSES].Passed())
    {
        m_timers[WUPDATE_CORPSES].Reset();
        sObjectAccessor->RemoveOldCorpses();
    }

    ///- Process Game events when necessary
    if (m_timers[WUPDATE_EVENTS].Passed())
    {
        m_timers[WUPDATE_EVENTS].Reset();                   // to give time for Update() to be processed
        uint32 nextGameEvent = sGameEventMgr->Update();
        m_timers[WUPDATE_EVENTS].SetInterval(nextGameEvent);
        m_timers[WUPDATE_EVENTS].Reset();
    }

    ///- Ping to keep MySQL connections alive
    if (m_timers[WUPDATE_PINGDB].Passed())
    {
        m_timers[WUPDATE_PINGDB].Reset();
        TC_LOG_DEBUG("misc", "Ping MySQL to keep connection alive");
        CharacterDatabase.KeepAlive();
        LoginDatabase.KeepAlive();
        WorldDatabase.KeepAlive();
    }

    if (m_timers[WUPDATE_GUILDSAVE].Passed())
    {
        m_timers[WUPDATE_GUILDSAVE].Reset();
        sGuildMgr->SaveGuilds();
    }

    // update the instance reset times
    sInstanceSaveMgr->Update();

    // And last, but not least handle the issued cli commands
    ProcessCliCommands();

    sScriptMgr->OnWorldUpdate(diff);
}

void World::ForceGameEventUpdate()
{
    m_timers[WUPDATE_EVENTS].Reset();                   // to give time for Update() to be processed
    uint32 nextGameEvent = sGameEventMgr->Update();
    m_timers[WUPDATE_EVENTS].SetInterval(nextGameEvent);
    m_timers[WUPDATE_EVENTS].Reset();
}

/// Send a packet to all players (except self if mentioned)
void World::SendGlobalMessage(WorldPacket* packet, WorldSession* self, uint32 team)
{
    SessionMap::const_iterator itr;
    for (itr = m_sessions.begin(); itr != m_sessions.end(); ++itr)
    {
        if (itr->second &&
            itr->second->GetPlayer() &&
            itr->second->GetPlayer()->IsInWorld() &&
            itr->second != self &&
            (team == 0 || itr->second->GetPlayer()->GetTeam() == team))
        {
            itr->second->SendPacket(packet);
        }
    }
}

/// Send a packet to all GMs (except self if mentioned)
void World::SendGlobalGMMessage(WorldPacket* packet, WorldSession* self, uint32 team)
{
    for (SessionMap::const_iterator itr = m_sessions.begin(); itr != m_sessions.end(); ++itr)
    {
        // check if session and can receive global GM Messages and its not self
        WorldSession* session = itr->second;
        if (!session || session == self || !session->HasPermission(rbac::RBAC_PERM_RECEIVE_GLOBAL_GM_TEXTMESSAGE))
            continue;

        // Player should be in world
        Player* player = session->GetPlayer();
        if (!player || !player->IsInWorld())
            continue;

        // Send only to same team, if team is given
        if (!team || player->GetTeam() == team)
            session->SendPacket(packet);
    }
}

namespace Trinity
{
    class WorldWorldTextBuilder
    {
        public:
            typedef std::vector<WorldPacket*> WorldPacketList;
            explicit WorldWorldTextBuilder(int32 textId, va_list* args = NULL) : i_textId(textId), i_args(args) { }
            void operator()(WorldPacketList& data_list, LocaleConstant loc_idx)
            {
                char const* text = sObjectMgr->GetTrinityString(i_textId, loc_idx);

                if (i_args)
                {
                    // we need copy va_list before use or original va_list will corrupted
                    va_list ap;
                    va_copy(ap, *i_args);

                    char str[2048];
                    vsnprintf(str, 2048, text, ap);
                    va_end(ap);

                    do_helper(data_list, &str[0]);
                }
                else
                    do_helper(data_list, (char*)text);
            }
        private:
            char* lineFromMessage(char*& pos) { char* start = strtok(pos, "\n"); pos = NULL; return start; }
            void do_helper(WorldPacketList& data_list, char* text)
            {
                char* pos = text;
                while (char* line = lineFromMessage(pos))
                {
                    WorldPacket* data = new WorldPacket();
                    ChatHandler::BuildChatPacket(*data, CHAT_MSG_SYSTEM, LANG_UNIVERSAL, NULL, NULL, line);
                    data_list.push_back(data);
                }
            }

            int32 i_textId;
            va_list* i_args;
    };
}                                                           // namespace Trinity

/// Send a System Message to all players (except self if mentioned)
void World::SendWorldText(int32 string_id, ...)
{
    va_list ap;
    va_start(ap, string_id);

    Trinity::WorldWorldTextBuilder wt_builder(string_id, &ap);
    Trinity::LocalizedPacketListDo<Trinity::WorldWorldTextBuilder> wt_do(wt_builder);
    for (SessionMap::const_iterator itr = m_sessions.begin(); itr != m_sessions.end(); ++itr)
    {
        if (!itr->second || !itr->second->GetPlayer() || !itr->second->GetPlayer()->IsInWorld())
            continue;

        wt_do(itr->second->GetPlayer());
    }

    va_end(ap);
}

/// Send a System Message to all GMs (except self if mentioned)
void World::SendGMText(int32 string_id, ...)
{
    va_list ap;
    va_start(ap, string_id);

    Trinity::WorldWorldTextBuilder wt_builder(string_id, &ap);
    Trinity::LocalizedPacketListDo<Trinity::WorldWorldTextBuilder> wt_do(wt_builder);
    for (SessionMap::const_iterator itr = m_sessions.begin(); itr != m_sessions.end(); ++itr)
    {
        // Session should have permissions to receive global gm messages
        WorldSession* session = itr->second;
        if (!session || !session->HasPermission(rbac::RBAC_PERM_RECEIVE_GLOBAL_GM_TEXTMESSAGE))
            continue;

        // Player should be in world
        Player* player = session->GetPlayer();
        if (!player || !player->IsInWorld())
            continue;

        wt_do(player);
    }

    va_end(ap);
}

/// DEPRECATED, only for debug purpose. Send a System Message to all players (except self if mentioned)
void World::SendGlobalText(const char* text, WorldSession* self)
{
    WorldPacket data;

    // need copy to prevent corruption by strtok call in LineFromMessage original string
    char* buf = strdup(text);
    char* pos = buf;

    while (char* line = ChatHandler::LineFromMessage(pos))
    {
        ChatHandler::BuildChatPacket(data, CHAT_MSG_SYSTEM, LANG_UNIVERSAL, NULL, NULL, line);
        SendGlobalMessage(&data, self);
    }

    free(buf);
}

/// Send a packet to all players (or players selected team) in the zone (except self if mentioned)
bool World::SendZoneMessage(uint32 zone, WorldPacket* packet, WorldSession* self, uint32 team)
{
    bool foundPlayerToSend = false;
    SessionMap::const_iterator itr;

    for (itr = m_sessions.begin(); itr != m_sessions.end(); ++itr)
    {
        if (itr->second &&
            itr->second->GetPlayer() &&
            itr->second->GetPlayer()->IsInWorld() &&
            itr->second->GetPlayer()->GetZoneId() == zone &&
            itr->second != self &&
            (team == 0 || itr->second->GetPlayer()->GetTeam() == team))
        {
            itr->second->SendPacket(packet);
            foundPlayerToSend = true;
        }
    }

    return foundPlayerToSend;
}

/// Send a System Message to all players in the zone (except self if mentioned)
void World::SendZoneText(uint32 zone, const char* text, WorldSession* self, uint32 team)
{
    WorldPacket data;
    ChatHandler::BuildChatPacket(data, CHAT_MSG_SYSTEM, LANG_UNIVERSAL, NULL, NULL, text);
    SendZoneMessage(zone, &data, self, team);
}

/// Kick (and save) all players
void World::KickAll()
{
    m_QueuedPlayer.clear();                                 // prevent send queue update packet and login queued sessions

    // session not removed at kick and will removed in next update tick
    for (SessionMap::const_iterator itr = m_sessions.begin(); itr != m_sessions.end(); ++itr)
        itr->second->KickPlayer();
}

/// Kick (and save) all players with security level less `sec`
void World::KickAllLess(AccountTypes sec)
{
    // session not removed at kick and will removed in next update tick
    for (SessionMap::const_iterator itr = m_sessions.begin(); itr != m_sessions.end(); ++itr)
        if (itr->second->GetSecurity() < sec)
            itr->second->KickPlayer();
}

/// Ban an account or ban an IP address, duration will be parsed using TimeStringToSecs if it is positive, otherwise permban
BanReturn World::BanAccount(BanMode mode, std::string const& nameOrIP, std::string const& duration, std::string const& reason, std::string const& author)
{
    uint32 duration_secs = TimeStringToSecs(duration);
    return BanAccount(mode, nameOrIP, duration_secs, reason, author);
}

/// Ban an account or ban an IP address, duration is in seconds if positive, otherwise permban
BanReturn World::BanAccount(BanMode mode, std::string const& nameOrIP, uint32 duration_secs, std::string const& reason, std::string const& author)
{
    PreparedQueryResult resultAccounts = PreparedQueryResult(NULL); //used for kicking
    PreparedStatement* stmt = NULL;

    ///- Update the database with ban information
    switch (mode)
    {
        case BAN_IP:
            // No SQL injection with prepared statements
            stmt = LoginDatabase.GetPreparedStatement(LOGIN_SEL_ACCOUNT_BY_IP);
            stmt->setString(0, nameOrIP);
            resultAccounts = LoginDatabase.Query(stmt);
            stmt = LoginDatabase.GetPreparedStatement(LOGIN_INS_IP_BANNED);
            stmt->setString(0, nameOrIP);
            stmt->setUInt32(1, duration_secs);
            stmt->setString(2, author);
            stmt->setString(3, reason);
            LoginDatabase.Execute(stmt);
            break;
        case BAN_ACCOUNT:
            // No SQL injection with prepared statements
            stmt = LoginDatabase.GetPreparedStatement(LOGIN_SEL_ACCOUNT_ID_BY_NAME);
            stmt->setString(0, nameOrIP);
            resultAccounts = LoginDatabase.Query(stmt);
            break;
        case BAN_CHARACTER:
            // No SQL injection with prepared statements
            stmt = CharacterDatabase.GetPreparedStatement(CHAR_SEL_ACCOUNT_BY_NAME);
            stmt->setString(0, nameOrIP);
            resultAccounts = CharacterDatabase.Query(stmt);
            break;
        default:
            return BAN_SYNTAX_ERROR;
    }

    if (!resultAccounts)
    {
        if (mode == BAN_IP)
            return BAN_SUCCESS;                             // ip correctly banned but nobody affected (yet)
        else
            return BAN_NOTFOUND;                            // Nobody to ban
    }

    ///- Disconnect all affected players (for IP it can be several)
    SQLTransaction trans = LoginDatabase.BeginTransaction();
    do
    {
        Field* fieldsAccount = resultAccounts->Fetch();
        uint32 account = fieldsAccount[0].GetUInt32();

        if (mode != BAN_IP)
        {
            // make sure there is only one active ban
            stmt = LoginDatabase.GetPreparedStatement(LOGIN_UPD_ACCOUNT_NOT_BANNED);
            stmt->setUInt32(0, account);
            trans->Append(stmt);
            // No SQL injection with prepared statements
            stmt = LoginDatabase.GetPreparedStatement(LOGIN_INS_ACCOUNT_BANNED);
            stmt->setUInt32(0, account);
            stmt->setUInt32(1, duration_secs);
            stmt->setString(2, author);
            stmt->setString(3, reason);
            trans->Append(stmt);
        }

        if (WorldSession* sess = FindSession(account))
            if (std::string(sess->GetPlayerName()) != author)
                sess->KickPlayer();
    } while (resultAccounts->NextRow());

    LoginDatabase.CommitTransaction(trans);

    return BAN_SUCCESS;
}

/// Remove a ban from an account or IP address
bool World::RemoveBanAccount(BanMode mode, std::string const& nameOrIP)
{
    PreparedStatement* stmt = NULL;
    if (mode == BAN_IP)
    {
        stmt = LoginDatabase.GetPreparedStatement(LOGIN_DEL_IP_NOT_BANNED);
        stmt->setString(0, nameOrIP);
        LoginDatabase.Execute(stmt);
    }
    else
    {
        uint32 account = 0;
        if (mode == BAN_ACCOUNT)
            account = AccountMgr::GetId(nameOrIP);
        else if (mode == BAN_CHARACTER)
            account = sObjectMgr->GetPlayerAccountIdByPlayerName(nameOrIP);

        if (!account)
            return false;

        //NO SQL injection as account is uint32
        stmt = LoginDatabase.GetPreparedStatement(LOGIN_UPD_ACCOUNT_NOT_BANNED);
        stmt->setUInt32(0, account);
        LoginDatabase.Execute(stmt);
    }
    return true;
}

/// Ban an account or ban an IP address, duration will be parsed using TimeStringToSecs if it is positive, otherwise permban
BanReturn World::BanCharacter(std::string const& name, std::string const& duration, std::string const& reason, std::string const& author)
{
    Player* pBanned = sObjectAccessor->FindPlayerByName(name);
    uint32 guid = 0;

    uint32 duration_secs = TimeStringToSecs(duration);

    /// Pick a player to ban if not online
    if (!pBanned)
    {
        PreparedStatement* stmt = CharacterDatabase.GetPreparedStatement(CHAR_SEL_GUID_BY_NAME);
        stmt->setString(0, name);
        PreparedQueryResult resultCharacter = CharacterDatabase.Query(stmt);

        if (!resultCharacter)
            return BAN_NOTFOUND;                                    // Nobody to ban

        guid = (*resultCharacter)[0].GetUInt32();
    }
    else
        guid = pBanned->GetGUIDLow();

    // make sure there is only one active ban
    PreparedStatement* stmt = CharacterDatabase.GetPreparedStatement(CHAR_UPD_CHARACTER_BAN);
    stmt->setUInt32(0, guid);
    CharacterDatabase.Execute(stmt);

    stmt = CharacterDatabase.GetPreparedStatement(CHAR_INS_CHARACTER_BAN);
    stmt->setUInt32(0, guid);
    stmt->setUInt32(1, duration_secs);
    stmt->setString(2, author);
    stmt->setString(3, reason);
    CharacterDatabase.Execute(stmt);

    if (pBanned)
        pBanned->GetSession()->KickPlayer();

    return BAN_SUCCESS;
}

/// Remove a ban from a character
bool World::RemoveBanCharacter(std::string const& name)
{
    Player* pBanned = sObjectAccessor->FindPlayerByName(name);
    uint32 guid = 0;

    /// Pick a player to ban if not online
    if (!pBanned)
    {
        PreparedStatement* stmt = CharacterDatabase.GetPreparedStatement(CHAR_SEL_GUID_BY_NAME);
        stmt->setString(0, name);
        PreparedQueryResult resultCharacter = CharacterDatabase.Query(stmt);

        if (!resultCharacter)
            return false;

        guid = (*resultCharacter)[0].GetUInt32();
    }
    else
        guid = pBanned->GetGUIDLow();

    if (!guid)
        return false;

    PreparedStatement* stmt = CharacterDatabase.GetPreparedStatement(CHAR_UPD_CHARACTER_BAN);
    stmt->setUInt32(0, guid);
    CharacterDatabase.Execute(stmt);
    return true;
}

/// Update the game time
void World::_UpdateGameTime()
{
    ///- update the time
    time_t thisTime = time(NULL);
    uint32 elapsed = uint32(thisTime - m_gameTime);
    m_gameTime = thisTime;

    ///- if there is a shutdown timer
    if (!IsStopped() && m_ShutdownTimer > 0 && elapsed > 0)
    {
        ///- ... and it is overdue, stop the world (set m_stopEvent)
        if (m_ShutdownTimer <= elapsed)
        {
            if (!(m_ShutdownMask & SHUTDOWN_MASK_IDLE) || GetActiveAndQueuedSessionCount() == 0)
                m_stopEvent = true;                         // exist code already set
            else
                m_ShutdownTimer = 1;                        // minimum timer value to wait idle state
        }
        ///- ... else decrease it and if necessary display a shutdown countdown to the users
        else
        {
            m_ShutdownTimer -= elapsed;

            ShutdownMsg();
        }
    }
}

/// Shutdown the server
void World::ShutdownServ(uint32 time, uint32 options, uint8 exitcode)
{
    // ignore if server shutdown at next tick
    if (IsStopped())
        return;

    m_ShutdownMask = options;
    m_ExitCode = exitcode;

    ///- If the shutdown time is 0, set m_stopEvent (except if shutdown is 'idle' with remaining sessions)
    if (time == 0)
    {
        if (!(options & SHUTDOWN_MASK_IDLE) || GetActiveAndQueuedSessionCount() == 0)
            m_stopEvent = true;                             // exist code already set
        else
            m_ShutdownTimer = 1;                            //So that the session count is re-evaluated at next world tick
    }
    ///- Else set the shutdown timer and warn users
    else
    {
        m_ShutdownTimer = time;
        ShutdownMsg(true);
    }

    sScriptMgr->OnShutdownInitiate(ShutdownExitCode(exitcode), ShutdownMask(options));
}

/// Display a shutdown message to the user(s)
void World::ShutdownMsg(bool show, Player* player)
{
    // not show messages for idle shutdown mode
    if (m_ShutdownMask & SHUTDOWN_MASK_IDLE)
        return;

    ///- Display a message every 12 hours, hours, 5 minutes, minute, 5 seconds and finally seconds
    if (show ||
        (m_ShutdownTimer < 5* MINUTE && (m_ShutdownTimer % 15) == 0) || // < 5 min; every 15 sec
        (m_ShutdownTimer < 15 * MINUTE && (m_ShutdownTimer % MINUTE) == 0) || // < 15 min ; every 1 min
        (m_ShutdownTimer < 30 * MINUTE && (m_ShutdownTimer % (5 * MINUTE)) == 0) || // < 30 min ; every 5 min
        (m_ShutdownTimer < 12 * HOUR && (m_ShutdownTimer % HOUR) == 0) || // < 12 h ; every 1 h
        (m_ShutdownTimer > 12 * HOUR && (m_ShutdownTimer % (12 * HOUR)) == 0)) // > 12 h ; every 12 h
    {
        std::string str = secsToTimeString(m_ShutdownTimer);

        ServerMessageType msgid = (m_ShutdownMask & SHUTDOWN_MASK_RESTART) ? SERVER_MSG_RESTART_TIME : SERVER_MSG_SHUTDOWN_TIME;

        SendServerMessage(msgid, str.c_str(), player);
        TC_LOG_DEBUG("misc", "Server is %s in %s", (m_ShutdownMask & SHUTDOWN_MASK_RESTART ? "restart" : "shuttingdown"), str.c_str());
    }
}

/// Cancel a planned server shutdown
void World::ShutdownCancel()
{
    // nothing cancel or too later
    if (!m_ShutdownTimer || m_stopEvent.value())
        return;

    ServerMessageType msgid = (m_ShutdownMask & SHUTDOWN_MASK_RESTART) ? SERVER_MSG_RESTART_CANCELLED : SERVER_MSG_SHUTDOWN_CANCELLED;

    m_ShutdownMask = 0;
    m_ShutdownTimer = 0;
    m_ExitCode = SHUTDOWN_EXIT_CODE;                       // to default value
    SendServerMessage(msgid);

    TC_LOG_DEBUG("misc", "Server %s cancelled.", (m_ShutdownMask & SHUTDOWN_MASK_RESTART ? "restart" : "shuttingdown"));

    sScriptMgr->OnShutdownCancel();
}

/// Send a server message to the user(s)
void World::SendServerMessage(ServerMessageType type, const char *text, Player* player)
{
    WorldPacket data(SMSG_SERVER_MESSAGE, 50);              // guess size
    data << uint32(type);
    if (type <= SERVER_MSG_STRING)
        data << text;

    if (player)
        player->GetSession()->SendPacket(&data);
    else
        SendGlobalMessage(&data);
}

void World::UpdateSessions(uint32 diff)
{
    ///- Add new sessions
    WorldSession* sess = NULL;
    while (addSessQueue.next(sess))
        AddSession_ (sess);

    ///- Then send an update signal to remaining ones
    for (SessionMap::iterator itr = m_sessions.begin(), next; itr != m_sessions.end(); itr = next)
    {
        next = itr;
        ++next;

        ///- and remove not active sessions from the list
        WorldSession* pSession = itr->second;
        WorldSessionFilter updater(pSession);

        if (!pSession->Update(diff, updater))    // As interval = 0
        {
            if (!RemoveQueuedPlayer(itr->second) && itr->second && getIntConfig(CONFIG_INTERVAL_DISCONNECT_TOLERANCE))
                m_disconnects[itr->second->GetAccountId()] = time(NULL);
            RemoveQueuedPlayer(pSession);
            m_sessions.erase(itr);
            delete pSession;

        }
    }
}

// This handles the issued and queued CLI commands
void World::ProcessCliCommands()
{
    CliCommandHolder::Print* zprint = NULL;
    void* callbackArg = NULL;
    CliCommandHolder* command = NULL;
    while (cliCmdQueue.next(command))
    {
        TC_LOG_INFO("misc", "CLI command under processing...");
        zprint = command->m_print;
        callbackArg = command->m_callbackArg;
        CliHandler handler(callbackArg, zprint);
        handler.ParseCommands(command->m_command);
        if (command->m_commandFinished)
            command->m_commandFinished(callbackArg, !handler.HasSentErrorMessage());
        delete command;
    }
}

void World::SendAutoBroadcast()
{
    if (m_Autobroadcasts.empty())
        return;

    uint32 weight = 0;
    AutobroadcastsWeightMap selectionWeights;
    std::string msg;

    for (AutobroadcastsWeightMap::const_iterator it = m_AutobroadcastsWeights.begin(); it != m_AutobroadcastsWeights.end(); ++it)
    {
        if (it->second)
        {
            weight += it->second;
            selectionWeights[it->first] = it->second;
        }
    }

    if (weight)
    {
        uint32 selectedWeight = urand(0, weight - 1);
        weight = 0;
        for (AutobroadcastsWeightMap::const_iterator it = selectionWeights.begin(); it != selectionWeights.end(); ++it)
        {
            weight += it->second;
            if (selectedWeight < weight)
            {
                msg = m_Autobroadcasts[it->first];
                break;
            }
        }
    }
    else
        msg = m_Autobroadcasts[urand(0, m_Autobroadcasts.size())];

    uint32 abcenter = sWorld->getIntConfig(CONFIG_AUTOBROADCAST_CENTER);

    if (abcenter == 0)
        sWorld->SendWorldText(LANG_AUTO_BROADCAST, msg.c_str());
    else if (abcenter == 1)
    {
        WorldPacket data(SMSG_NOTIFICATION, 2 + msg.length());
        data.WriteBits(msg.length(), 13);
        data.FlushBits();
        data.WriteString(msg);
        sWorld->SendGlobalMessage(&data);
    }
    else if (abcenter == 2)
    {
        sWorld->SendWorldText(LANG_AUTO_BROADCAST, msg.c_str());

        WorldPacket data(SMSG_NOTIFICATION, 2 + msg.length());
        data.WriteBits(msg.length(), 13);
        data.FlushBits();
        data.WriteString(msg);
        sWorld->SendGlobalMessage(&data);
    }

    TC_LOG_DEBUG("misc", "AutoBroadcast: '%s'", msg.c_str());
}

void World::UpdateRealmCharCount(uint32 accountId)
{
    PreparedStatement* stmt = CharacterDatabase.GetPreparedStatement(CHAR_SEL_CHARACTER_COUNT);
    stmt->setUInt32(0, accountId);
    PreparedQueryResultFuture result = CharacterDatabase.AsyncQuery(stmt);
    m_realmCharCallbacks.insert(result);
}

void World::_UpdateRealmCharCount(PreparedQueryResult resultCharCount)
{
    if (resultCharCount)
    {
        Field* fields = resultCharCount->Fetch();
        uint32 accountId = fields[0].GetUInt32();
        uint8 charCount = uint8(fields[1].GetUInt64());

        PreparedStatement* stmt = LoginDatabase.GetPreparedStatement(LOGIN_DEL_REALM_CHARACTERS_BY_REALM);
        stmt->setUInt32(0, accountId);
        stmt->setUInt32(1, realmID);
        LoginDatabase.Execute(stmt);

        stmt = LoginDatabase.GetPreparedStatement(LOGIN_INS_REALM_CHARACTERS);
        stmt->setUInt8(0, charCount);
        stmt->setUInt32(1, accountId);
        stmt->setUInt32(2, realmID);
        LoginDatabase.Execute(stmt);
    }
}

void World::InitWeeklyQuestResetTime()
{
    time_t wstime = uint64(sWorld->getWorldState(WS_WEEKLY_QUEST_RESET_TIME));
    time_t curtime = time(NULL);
    m_NextWeeklyQuestReset = wstime < curtime ? curtime : time_t(wstime);
}

void World::InitDailyQuestResetTime()
{
    time_t mostRecentQuestTime;

    QueryResult result = CharacterDatabase.Query("SELECT MAX(time) FROM character_queststatus_daily");
    if (result)
    {
        Field* fields = result->Fetch();
        mostRecentQuestTime = time_t(fields[0].GetUInt32());
    }
    else
        mostRecentQuestTime = 0;

    // client built-in time for reset is 6:00 AM
    // FIX ME: client not show day start time
    time_t curTime = time(NULL);
    tm localTm;
    ACE_OS::localtime_r(&curTime, &localTm);
    localTm.tm_hour = 6;
    localTm.tm_min  = 0;
    localTm.tm_sec  = 0;

    // current day reset time
    time_t curDayResetTime = mktime(&localTm);

    // last reset time before current moment
    time_t resetTime = (curTime < curDayResetTime) ? curDayResetTime - DAY : curDayResetTime;

    // need reset (if we have quest time before last reset time (not processed by some reason)
    if (mostRecentQuestTime && mostRecentQuestTime <= resetTime)
        m_NextDailyQuestReset = mostRecentQuestTime;
    else // plan next reset time
        m_NextDailyQuestReset = (curTime >= curDayResetTime) ? curDayResetTime + DAY : curDayResetTime;
}

void World::InitMonthlyQuestResetTime()
{
    time_t wstime = uint64(sWorld->getWorldState(WS_MONTHLY_QUEST_RESET_TIME));
    time_t curtime = time(NULL);
    m_NextMonthlyQuestReset = wstime < curtime ? curtime : time_t(wstime);
}

void World::InitRandomBGResetTime()
{
    time_t bgtime = uint64(sWorld->getWorldState(WS_BG_DAILY_RESET_TIME));
    if (!bgtime)
        m_NextRandomBGReset = time_t(time(NULL));         // game time not yet init

    // generate time by config
    time_t curTime = time(NULL);
    tm localTm;
    ACE_OS::localtime_r(&curTime, &localTm);
    localTm.tm_hour = getIntConfig(CONFIG_RANDOM_BG_RESET_HOUR);
    localTm.tm_min = 0;
    localTm.tm_sec = 0;

    // current day reset time
    time_t nextDayResetTime = mktime(&localTm);

    // next reset time before current moment
    if (curTime >= nextDayResetTime)
        nextDayResetTime += DAY;

    // normalize reset time
    m_NextRandomBGReset = bgtime < curTime ? nextDayResetTime - DAY : nextDayResetTime;

    if (!bgtime)
        sWorld->setWorldState(WS_BG_DAILY_RESET_TIME, uint64(m_NextRandomBGReset));
}

void World::InitGuildResetTime()
{
    time_t gtime = uint64(getWorldState(WS_GUILD_DAILY_RESET_TIME));
    if (!gtime)
        m_NextGuildReset = time_t(time(NULL));         // game time not yet init

    // generate time by config
    time_t curTime = time(NULL);
    tm localTm;
    ACE_OS::localtime_r(&curTime, &localTm);
    localTm.tm_hour = getIntConfig(CONFIG_GUILD_RESET_HOUR);
    localTm.tm_min = 0;
    localTm.tm_sec = 0;

    // current day reset time
    time_t nextDayResetTime = mktime(&localTm);

    // next reset time before current moment
    if (curTime >= nextDayResetTime)
        nextDayResetTime += DAY;

    // normalize reset time
    m_NextGuildReset = gtime < curTime ? nextDayResetTime - DAY : nextDayResetTime;

    if (!gtime)
        sWorld->setWorldState(WS_GUILD_DAILY_RESET_TIME, uint64(m_NextGuildReset));
}

void World::InitCurrencyResetTime()
{
    time_t currencytime = uint64(sWorld->getWorldState(WS_CURRENCY_RESET_TIME));
    if (!currencytime)
        m_NextCurrencyReset = time_t(time(NULL));         // game time not yet init

    // generate time by config
    time_t curTime = time(NULL);
    tm localTm = *localtime(&curTime);

    localTm.tm_wday = getIntConfig(CONFIG_CURRENCY_RESET_DAY);
    localTm.tm_hour = getIntConfig(CONFIG_CURRENCY_RESET_HOUR);
    localTm.tm_min = 0;
    localTm.tm_sec = 0;

    // current week reset time
    time_t nextWeekResetTime = mktime(&localTm);

    // next reset time before current moment
    if (curTime >= nextWeekResetTime)
        nextWeekResetTime += getIntConfig(CONFIG_CURRENCY_RESET_INTERVAL) * DAY;

    // normalize reset time
    m_NextCurrencyReset = currencytime < curTime ? nextWeekResetTime - getIntConfig(CONFIG_CURRENCY_RESET_INTERVAL) * DAY : nextWeekResetTime;

    if (!currencytime)
        sWorld->setWorldState(WS_CURRENCY_RESET_TIME, uint64(m_NextCurrencyReset));
}

void World::ResetDailyQuests()
{
    TC_LOG_INFO("misc", "Daily quests reset for all characters.");

    PreparedStatement* stmt = CharacterDatabase.GetPreparedStatement(CHAR_DEL_RESET_CHARACTER_QUESTSTATUS_DAILY);
    CharacterDatabase.Execute(stmt);

    for (SessionMap::const_iterator itr = m_sessions.begin(); itr != m_sessions.end(); ++itr)
        if (itr->second->GetPlayer())
            itr->second->GetPlayer()->ResetDailyQuestStatus();

    // change available dailies
    sPoolMgr->ChangeDailyQuests();
}

void World::ResetCurrencyWeekCap()
{
    CharacterDatabase.Execute("UPDATE `character_currency` SET `week_count` = 0");

    for (SessionMap::const_iterator itr = m_sessions.begin(); itr != m_sessions.end(); ++itr)
        if (itr->second->GetPlayer())
            itr->second->GetPlayer()->ResetCurrencyWeekCap();

    m_NextCurrencyReset = time_t(m_NextCurrencyReset + DAY * getIntConfig(CONFIG_CURRENCY_RESET_INTERVAL));
    sWorld->setWorldState(WS_CURRENCY_RESET_TIME, uint64(m_NextCurrencyReset));
}

void World::LoadDBAllowedSecurityLevel()
{
    PreparedStatement* stmt = LoginDatabase.GetPreparedStatement(LOGIN_SEL_REALMLIST_SECURITY_LEVEL);
    stmt->setInt32(0, int32(realmID));
    PreparedQueryResult result = LoginDatabase.Query(stmt);

    if (result)
        SetPlayerSecurityLimit(AccountTypes(result->Fetch()->GetUInt8()));
}

void World::SetPlayerSecurityLimit(AccountTypes _sec)
{
    AccountTypes sec = _sec < SEC_CONSOLE ? _sec : SEC_PLAYER;
    bool update = sec > m_allowedSecurityLevel;
    m_allowedSecurityLevel = sec;
    if (update)
        KickAllLess(m_allowedSecurityLevel);
}

void World::ResetWeeklyQuests()
{
    TC_LOG_INFO("misc", "Weekly quests reset for all characters.");

    PreparedStatement* stmt = CharacterDatabase.GetPreparedStatement(CHAR_DEL_RESET_CHARACTER_QUESTSTATUS_WEEKLY);
    CharacterDatabase.Execute(stmt);

    for (SessionMap::const_iterator itr = m_sessions.begin(); itr != m_sessions.end(); ++itr)
        if (itr->second->GetPlayer())
            itr->second->GetPlayer()->ResetWeeklyQuestStatus();

    m_NextWeeklyQuestReset = time_t(m_NextWeeklyQuestReset + WEEK);
    sWorld->setWorldState(WS_WEEKLY_QUEST_RESET_TIME, uint64(m_NextWeeklyQuestReset));

    // change available weeklies
    sPoolMgr->ChangeWeeklyQuests();
}

void World::ResetMonthlyQuests()
{
    TC_LOG_INFO("misc", "Monthly quests reset for all characters.");

    PreparedStatement* stmt = CharacterDatabase.GetPreparedStatement(CHAR_DEL_RESET_CHARACTER_QUESTSTATUS_MONTHLY);
    CharacterDatabase.Execute(stmt);

    for (SessionMap::const_iterator itr = m_sessions.begin(); itr != m_sessions.end(); ++itr)
        if (itr->second->GetPlayer())
            itr->second->GetPlayer()->ResetMonthlyQuestStatus();

    // generate time
    time_t curTime = time(NULL);
    tm localTm;
    ACE_OS::localtime_r(&curTime, &localTm);

    int month   = localTm.tm_mon;
    int year    = localTm.tm_year;

    ++month;

    // month 11 is december, next is january (0)
    if (month > 11)
    {
        month = 0;
        year += 1;
    }

    // reset time for next month
    localTm.tm_year     = year;
    localTm.tm_mon      = month;
    localTm.tm_mday     = 1;        // don't know if we really need config option for day / hour
    localTm.tm_hour     = 0;
    localTm.tm_min      = 0;
    localTm.tm_sec      = 0;

    time_t nextMonthResetTime = mktime(&localTm);

    // plan next reset time
    m_NextMonthlyQuestReset = (curTime >= nextMonthResetTime) ? nextMonthResetTime + MONTH : nextMonthResetTime;

    sWorld->setWorldState(WS_MONTHLY_QUEST_RESET_TIME, uint64(m_NextMonthlyQuestReset));
}

void World::ResetEventSeasonalQuests(uint16 event_id)
{
    TC_LOG_INFO("misc", "Seasonal quests reset for all characters.");

    PreparedStatement* stmt = CharacterDatabase.GetPreparedStatement(CHAR_DEL_RESET_CHARACTER_QUESTSTATUS_SEASONAL_BY_EVENT);
    stmt->setUInt16(0, event_id);
    CharacterDatabase.Execute(stmt);

    for (SessionMap::const_iterator itr = m_sessions.begin(); itr != m_sessions.end(); ++itr)
        if (itr->second->GetPlayer())
            itr->second->GetPlayer()->ResetSeasonalQuestStatus(event_id);
}

void World::ResetRandomBG()
{
    TC_LOG_INFO("misc", "Random BG status reset for all characters.");

    PreparedStatement* stmt = CharacterDatabase.GetPreparedStatement(CHAR_DEL_BATTLEGROUND_RANDOM);
    CharacterDatabase.Execute(stmt);

    for (SessionMap::const_iterator itr = m_sessions.begin(); itr != m_sessions.end(); ++itr)
        if (itr->second->GetPlayer())
            itr->second->GetPlayer()->SetRandomWinner(false);

    m_NextRandomBGReset = time_t(m_NextRandomBGReset + DAY);
    sWorld->setWorldState(WS_BG_DAILY_RESET_TIME, uint64(m_NextRandomBGReset));
}

void World::ResetGuildCap()
{
    m_NextGuildReset = time_t(m_NextGuildReset + DAY);
    sWorld->setWorldState(WS_GUILD_DAILY_RESET_TIME, uint64(m_NextGuildReset));
    uint32 week = getWorldState(WS_GUILD_WEEKLY_RESET_TIME);
    week = week < 7 ? week + 1 : 1;

    TC_LOG_INFO("misc", "Guild Daily Cap reset. Week: %u", week == 1);
    sWorld->setWorldState(WS_GUILD_WEEKLY_RESET_TIME, week);
    sGuildMgr->ResetTimes(week == 1);
}

void World::UpdateMaxSessionCounters()
{
    m_maxActiveSessionCount = std::max(m_maxActiveSessionCount, uint32(m_sessions.size()-m_QueuedPlayer.size()));
    m_maxQueuedSessionCount = std::max(m_maxQueuedSessionCount, uint32(m_QueuedPlayer.size()));
}

void World::LoadDBVersion()
{
    QueryResult result = WorldDatabase.Query("SELECT db_version, cache_id FROM version LIMIT 1");
    if (result)
    {
        Field* fields = result->Fetch();

        m_DBVersion = fields[0].GetString();
        // will be overwrite by config values if different and non-0
        m_int_configs[CONFIG_CLIENTCACHE_VERSION] = fields[1].GetUInt32();
    }

    if (m_DBVersion.empty())
        m_DBVersion = "Unknown world database.";
}

void World::UpdateAreaDependentAuras()
{
    SessionMap::const_iterator itr;
    for (itr = m_sessions.begin(); itr != m_sessions.end(); ++itr)
        if (itr->second && itr->second->GetPlayer() && itr->second->GetPlayer()->IsInWorld())
        {
            itr->second->GetPlayer()->UpdateAreaDependentAuras(itr->second->GetPlayer()->GetAreaId());
            itr->second->GetPlayer()->UpdateZoneDependentAuras(itr->second->GetPlayer()->GetZoneId());
        }
}

void World::LoadWorldStates()
{
    uint32 oldMSTime = getMSTime();

    QueryResult result = CharacterDatabase.Query("SELECT entry, value FROM worldstates");

    if (!result)
    {
        TC_LOG_INFO("server.loading", ">> Loaded 0 world states. DB table `worldstates` is empty!");

        return;
    }

    uint32 count = 0;

    do
    {
        Field* fields = result->Fetch();
        m_worldstates[fields[0].GetUInt32()] = fields[1].GetUInt32();
        ++count;
    }
    while (result->NextRow());

    TC_LOG_INFO("server.loading", ">> Loaded %u world states in %u ms", count, GetMSTimeDiffToNow(oldMSTime));

}

// Setting a worldstate will save it to DB
void World::setWorldState(uint32 index, uint64 value)
{
    WorldStatesMap::const_iterator it = m_worldstates.find(index);
    if (it != m_worldstates.end())
    {
        PreparedStatement* stmt = CharacterDatabase.GetPreparedStatement(CHAR_UPD_WORLDSTATE);

        stmt->setUInt32(0, uint32(value));
        stmt->setUInt32(1, index);

        CharacterDatabase.Execute(stmt);
    }
    else
    {
        PreparedStatement* stmt = CharacterDatabase.GetPreparedStatement(CHAR_INS_WORLDSTATE);

        stmt->setUInt32(0, index);
        stmt->setUInt32(1, uint32(value));

        CharacterDatabase.Execute(stmt);
    }
    m_worldstates[index] = value;
}

uint64 World::getWorldState(uint32 index) const
{
    WorldStatesMap::const_iterator it = m_worldstates.find(index);
    return it != m_worldstates.end() ? it->second : 0;
}

void World::ProcessQueryCallbacks()
{
    PreparedQueryResult result;

    while (!m_realmCharCallbacks.is_empty())
    {
        ACE_Future<PreparedQueryResult> lResult;
        ACE_Time_Value timeout = ACE_Time_Value::zero;
        if (m_realmCharCallbacks.next_readable(lResult, &timeout) != 1)
            break;

        if (lResult.ready())
        {
            lResult.get(result);
            _UpdateRealmCharCount(result);
            lResult.cancel();
        }
    }
}

/**
* @brief Loads several pieces of information on server startup with the low GUID
* There is no further database query necessary.
* These are a number of methods that work into the calling function.
*
* @param guid Requires a lowGUID to call
* @return Name, Gender, Race, Class and Level of player character
* Example Usage:
* @code
*    CharacterNameData const* nameData = sWorld->GetCharacterNameData(lowGUID);
*    if (!nameData)
*        return;
*
* std::string playerName = nameData->m_name;
* uint8 playerGender = nameData->m_gender;
* uint8 playerRace = nameData->m_race;
* uint8 playerClass = nameData->m_class;
* uint8 playerLevel = nameData->m_level;
* @endcode
**/

void World::LoadCharacterNameData()
{
    TC_LOG_INFO("server.loading", "Loading character name data");

    QueryResult result = CharacterDatabase.Query("SELECT guid, name, race, gender, class, level FROM characters WHERE deleteDate IS NULL");
    if (!result)
    {
        TC_LOG_INFO("server.loading", "No character name data loaded, empty query");
        return;
    }

    uint32 count = 0;

    do
    {
        Field* fields = result->Fetch();
        AddCharacterNameData(fields[0].GetUInt32(), fields[1].GetString(),
            fields[3].GetUInt8() /*gender*/, fields[2].GetUInt8() /*race*/, fields[4].GetUInt8() /*class*/, fields[5].GetUInt8() /*level*/);
        ++count;
    } while (result->NextRow());

    TC_LOG_INFO("server.loading", "Loaded name data for %u characters", count);
}

void World::AddCharacterNameData(uint32 guid, std::string const& name, uint8 gender, uint8 race, uint8 playerClass, uint8 level)
{
    CharacterNameData& data = _characterNameDataMap[guid];
    data.m_name = name;
    data.m_race = race;
    data.m_gender = gender;
    data.m_class = playerClass;
    data.m_level = level;
}

void World::UpdateCharacterNameData(uint32 guid, std::string const& name, uint8 gender /*= GENDER_NONE*/, uint8 race /*= RACE_NONE*/)
{
    std::map<uint32, CharacterNameData>::iterator itr = _characterNameDataMap.find(guid);
    if (itr == _characterNameDataMap.end())
        return;

    itr->second.m_name = name;

    if (gender != GENDER_NONE)
        itr->second.m_gender = gender;

    if (race != RACE_NONE)
        itr->second.m_race = race;

    WorldPacket data(SMSG_INVALIDATE_PLAYER, 8);
    data << MAKE_NEW_GUID(guid, 0, HIGHGUID_PLAYER);
    SendGlobalMessage(&data);
}

void World::UpdateCharacterNameDataLevel(uint32 guid, uint8 level)
{
    std::map<uint32, CharacterNameData>::iterator itr = _characterNameDataMap.find(guid);
    if (itr == _characterNameDataMap.end())
        return;

    itr->second.m_level = level;
}

CharacterNameData const* World::GetCharacterNameData(uint32 guid) const
{
    std::map<uint32, CharacterNameData>::const_iterator itr = _characterNameDataMap.find(guid);
    if (itr != _characterNameDataMap.end())
        return &itr->second;
    else
        return NULL;
}

void World::UpdatePhaseDefinitions()
{

}

void World::ReloadRBAC()
{
    // Passive reload, we mark the data as invalidated and next time a permission is checked it will be reloaded
    TC_LOG_INFO("rbac", "World::ReloadRBAC()");
    for (SessionMap::const_iterator itr = m_sessions.begin(); itr != m_sessions.end(); ++itr)
        if (WorldSession* session = itr->second)
            session->InvalidateRBACData();
}<|MERGE_RESOLUTION|>--- conflicted
+++ resolved
@@ -1846,12 +1846,7 @@
 
     ///- Initialize Battlegrounds
     TC_LOG_INFO("server.loading", "Starting Battleground System");
-<<<<<<< HEAD
-    sBattlegroundMgr->CreateInitialBattlegrounds();
-=======
     sBattlegroundMgr->LoadBattlegroundTemplates();
-    sBattlegroundMgr->InitAutomaticArenaPointDistribution();
->>>>>>> 97bd327f
 
     ///- Initialize outdoor pvp
     TC_LOG_INFO("server.loading", "Starting Outdoor PvP System");
