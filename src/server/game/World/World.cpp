--- conflicted
+++ resolved
@@ -1245,39 +1245,12 @@
     if (m_int_configs[CONFIG_PVP_TOKEN_COUNT] < 1)
         m_int_configs[CONFIG_PVP_TOKEN_COUNT] = 1;
 
-<<<<<<< HEAD
-    m_bool_configs[CONFIG_NO_RESET_TALENT_COST] = sConfig->GetBoolDefault("NoResetTalentsCost", false);
-    m_bool_configs[CONFIG_SHOW_KICK_IN_WORLD] = sConfig->GetBoolDefault("ShowKickInWorld", false);
-    m_int_configs[CONFIG_INTERVAL_LOG_UPDATE] = sConfig->GetIntDefault("RecordUpdateTimeDiffInterval", 60000);
-    m_int_configs[CONFIG_MIN_LOG_UPDATE] = sConfig->GetIntDefault("MinRecordUpdateTimeDiff", 100);
-    m_int_configs[CONFIG_NUMTHREADS] = sConfig->GetIntDefault("MapUpdate.Threads", 1);
-    if (m_int_configs[CONFIG_NUMTHREADS] < 1)
-    {
-        sLog->outError("MapUpdate.Threads must be greater than 0");
-        m_int_configs[CONFIG_NUMTHREADS] = 1;
-    }
-    m_int_configs[CONFIG_MAX_RESULTS_LOOKUP_COMMANDS] = sConfig->GetIntDefault("Command.LookupMaxResults", 0);
-
-    // chat logging
-    m_bool_configs[CONFIG_CHATLOG_CHANNEL] = sConfig->GetBoolDefault("ChatLogs.Channel", false);
-    m_bool_configs[CONFIG_CHATLOG_WHISPER] = sConfig->GetBoolDefault("ChatLogs.Whisper", false);
-    m_bool_configs[CONFIG_CHATLOG_SYSCHAN] = sConfig->GetBoolDefault("ChatLogs.SysChan", false);
-    m_bool_configs[CONFIG_CHATLOG_PARTY] = sConfig->GetBoolDefault("ChatLogs.Party", false);
-    m_bool_configs[CONFIG_CHATLOG_RAID] = sConfig->GetBoolDefault("ChatLogs.Raid", false);
-    m_bool_configs[CONFIG_CHATLOG_GUILD] = sConfig->GetBoolDefault("ChatLogs.Guild", false);
-    m_bool_configs[CONFIG_CHATLOG_PUBLIC] = sConfig->GetBoolDefault("ChatLogs.Public", false);
-    m_bool_configs[CONFIG_CHATLOG_ADDON] = sConfig->GetBoolDefault("ChatLogs.Addon", false);
-    m_bool_configs[CONFIG_CHATLOG_BGROUND] = sConfig->GetBoolDefault("ChatLogs.Battleground", false);
-=======
     m_bool_configs[CONFIG_ALLOW_TRACK_BOTH_RESOURCES] = sConfigMgr->GetBoolDefault("AllowTrackBothResources", false);
     m_bool_configs[CONFIG_NO_RESET_TALENT_COST] = sConfigMgr->GetBoolDefault("NoResetTalentsCost", false);
     m_bool_configs[CONFIG_SHOW_KICK_IN_WORLD] = sConfigMgr->GetBoolDefault("ShowKickInWorld", false);
     m_bool_configs[CONFIG_SHOW_MUTE_IN_WORLD] = sConfigMgr->GetBoolDefault("ShowMuteInWorld", false);
     m_bool_configs[CONFIG_SHOW_BAN_IN_WORLD] = sConfigMgr->GetBoolDefault("ShowBanInWorld", false);
-    m_int_configs[CONFIG_INTERVAL_LOG_UPDATE] = sConfigMgr->GetIntDefault("RecordUpdateTimeDiffInterval", 60000);
-    m_int_configs[CONFIG_MIN_LOG_UPDATE] = sConfigMgr->GetIntDefault("MinRecordUpdateTimeDiff", 100);
-    m_int_configs[CONFIG_NUMTHREADS] = sConfigMgr->GetIntDefault("MapUpdate.Threads", 1);
-    m_int_configs[CONFIG_MAX_RESULTS_LOOKUP_COMMANDS] = sConfigMgr->GetIntDefault("Command.LookupMaxResults", 0);
+    }
 
     // Warden
     m_bool_configs[CONFIG_WARDEN_ENABLED]              = sConfigMgr->GetBoolDefault("Warden.Enabled", false);
@@ -1292,7 +1265,6 @@
     m_bool_configs[CONFIG_FEATURE_SYSTEM_BPAY_STORE_ENABLED]         = sConfigMgr->GetBoolDefault("FeatureSystem.BpayStore.Enabled", false);
     m_bool_configs[CONFIG_FEATURE_SYSTEM_CHARACTER_UNDELETE_ENABLED] = sConfigMgr->GetBoolDefault("FeatureSystem.CharacterUndelete.Enabled", false);
     m_int_configs[CONFIG_FEATURE_SYSTEM_CHARACTER_UNDELETE_COOLDOWN] = sConfigMgr->GetIntDefault("FeatureSystem.CharacterUndelete.Cooldown", 2592000);
->>>>>>> b7f254db
 
     // Dungeon finder
     m_int_configs[CONFIG_LFG_OPTIONSMASK] = sConfigMgr->GetIntDefault("DungeonFinder.OptionsMask", 1);
@@ -1918,14 +1890,8 @@
     sTicketMgr->Initialize();
 
     ///- Initialize Battlegrounds
-<<<<<<< HEAD
-    sLog->outString("Starting Battleground System");
-    sBattlegroundMgr->LoadBattlegroundTemplates();
-    sBattlegroundMgr->InitAutomaticArenaPointDistribution();
-=======
     TC_LOG_INFO("server.loading", "Starting Battleground System");
     sBattlegroundMgr->LoadBattlegroundTemplates();
->>>>>>> b7f254db
 
     ///- Initialize outdoor pvp
     TC_LOG_INFO("server.loading", "Starting Outdoor PvP System");
