--- conflicted
+++ resolved
@@ -1006,40 +1006,6 @@
 
     // always use declined names in the russian client
     m_bool_configs[CONFIG_DECLINED_NAMES_USED] =
-<<<<<<< HEAD
-        (m_int_configs[CONFIG_REALM_ZONE] == REALM_ZONE_RUSSIAN) ? true : ConfigMgr::GetBoolDefault("DeclinedNames", false);
-
-    m_float_configs[CONFIG_LISTEN_RANGE_SAY]       = ConfigMgr::GetFloatDefault("ListenRange.Say", 25.0f);
-    m_float_configs[CONFIG_LISTEN_RANGE_TEXTEMOTE] = ConfigMgr::GetFloatDefault("ListenRange.TextEmote", 25.0f);
-    m_float_configs[CONFIG_LISTEN_RANGE_YELL]      = ConfigMgr::GetFloatDefault("ListenRange.Yell", 300.0f);
-
-    m_bool_configs[CONFIG_BATTLEGROUND_CAST_DESERTER]                = ConfigMgr::GetBoolDefault("Battleground.CastDeserter", true);
-    m_bool_configs[CONFIG_BATTLEGROUND_QUEUE_ANNOUNCER_ENABLE]       = ConfigMgr::GetBoolDefault("Battleground.QueueAnnouncer.Enable", false);
-    m_bool_configs[CONFIG_BATTLEGROUND_QUEUE_ANNOUNCER_PLAYERONLY]   = ConfigMgr::GetBoolDefault("Battleground.QueueAnnouncer.PlayerOnly", false);
-    m_int_configs[CONFIG_BATTLEGROUND_INVITATION_TYPE]               = ConfigMgr::GetIntDefault ("Battleground.InvitationType", 0);
-    m_int_configs[CONFIG_BATTLEGROUND_PREMATURE_FINISH_TIMER]        = ConfigMgr::GetIntDefault ("Battleground.PrematureFinishTimer", 5 * MINUTE * IN_MILLISECONDS);
-    m_int_configs[CONFIG_BATTLEGROUND_PREMADE_GROUP_WAIT_FOR_MATCH]  = ConfigMgr::GetIntDefault ("Battleground.PremadeGroupWaitForMatch", 30 * MINUTE * IN_MILLISECONDS);
-    m_bool_configs[CONFIG_BG_XP_FOR_KILL]                            = ConfigMgr::GetBoolDefault("Battleground.GiveXPForKills", false);
-    m_int_configs[CONFIG_ARENA_MAX_RATING_DIFFERENCE]                = ConfigMgr::GetIntDefault ("Arena.MaxRatingDifference", 150);
-    m_int_configs[CONFIG_ARENA_RATING_DISCARD_TIMER]                 = ConfigMgr::GetIntDefault ("Arena.RatingDiscardTimer", 10 * MINUTE * IN_MILLISECONDS);
-    m_int_configs[CONFIG_ARENA_RATED_UPDATE_TIMER]                   = ConfigMgr::GetIntDefault ("Arena.RatedUpdateTimer", 5 * IN_MILLISECONDS);
-    m_bool_configs[CONFIG_ARENA_AUTO_DISTRIBUTE_POINTS]              = ConfigMgr::GetBoolDefault("Arena.AutoDistributePoints", false);
-    m_int_configs[CONFIG_ARENA_AUTO_DISTRIBUTE_INTERVAL_DAYS]        = ConfigMgr::GetIntDefault ("Arena.AutoDistributeInterval", 7);
-    m_bool_configs[CONFIG_ARENA_QUEUE_ANNOUNCER_ENABLE]              = ConfigMgr::GetBoolDefault("Arena.QueueAnnouncer.Enable", false);
-    m_bool_configs[CONFIG_ARENA_QUEUE_ANNOUNCER_PLAYERONLY]          = ConfigMgr::GetBoolDefault("Arena.QueueAnnouncer.PlayerOnly", false);
-    m_int_configs[CONFIG_ARENA_SEASON_ID]                            = ConfigMgr::GetIntDefault ("Arena.ArenaSeason.ID", 1);
-    m_int_configs[CONFIG_ARENA_START_RATING]                         = ConfigMgr::GetIntDefault ("Arena.ArenaStartRating", 0);
-    m_int_configs[CONFIG_ARENA_START_PERSONAL_RATING]                = ConfigMgr::GetIntDefault ("Arena.ArenaStartPersonalRating", 1000);
-    m_int_configs[CONFIG_ARENA_START_MATCHMAKER_RATING]              = ConfigMgr::GetIntDefault ("Arena.ArenaStartMatchmakerRating", 1500);
-    m_bool_configs[CONFIG_ARENA_SEASON_IN_PROGRESS]                  = ConfigMgr::GetBoolDefault("Arena.ArenaSeason.InProgress", true);
-    m_bool_configs[CONFIG_ARENA_LOG_EXTENDED_INFO]                   = ConfigMgr::GetBoolDefault("ArenaLog.ExtendedInfo", false);
-
-    m_bool_configs[CONFIG_OFFHAND_CHECK_AT_SPELL_UNLEARN]            = ConfigMgr::GetBoolDefault("OffhandCheckAtSpellUnlearn", true);
-
-    m_bool_configs[BATTLEGROUND_CROSSFACTION_ENABLED]                = ConfigMgr::GetBoolDefault("CrossfactionBG.enable", true);
-
-    if (int32 clientCacheId = ConfigMgr::GetIntDefault("ClientCacheVersion", 0))
-=======
         (m_int_configs[CONFIG_REALM_ZONE] == REALM_ZONE_RUSSIAN) ? true : sConfigMgr->GetBoolDefault("DeclinedNames", false);
 
     m_float_configs[CONFIG_LISTEN_RANGE_SAY]       = sConfigMgr->GetFloatDefault("ListenRange.Say", 25.0f);
@@ -1069,8 +1035,8 @@
 
     m_bool_configs[CONFIG_OFFHAND_CHECK_AT_SPELL_UNLEARN]            = sConfigMgr->GetBoolDefault("OffhandCheckAtSpellUnlearn", true);
 
+    m_bool_configs[BATTLEGROUND_CROSSFACTION_ENABLED]                = ConfigMgr::GetBoolDefault("CrossfactionBG.enable", true);
     if (int32 clientCacheId = sConfigMgr->GetIntDefault("ClientCacheVersion", 0))
->>>>>>> 19accfc3
     {
         // overwrite DB/old value
         if (clientCacheId > 0)
