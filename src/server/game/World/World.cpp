--- conflicted
+++ resolved
@@ -2183,11 +2183,7 @@
         if (!itr->second || !itr->second->GetPlayer() || !itr->second->GetPlayer()->IsInWorld())
             continue;
 
-<<<<<<< HEAD
         if (itr->second->GetSecurity() < SEC_ANWAERTER)
-=======
-        if (AccountMgr::IsPlayerAccount(itr->second->GetSecurity()))
->>>>>>> 3c3d77f6
             continue;
 
         wt_do(itr->second->GetPlayer());
