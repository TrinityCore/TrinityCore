--- conflicted
+++ resolved
@@ -324,16 +324,13 @@
     CONFIG_OUTDOORPVP_WINTERGRASP_DAMAGED_BUILDING,
     CONFIG_OUTDOORPVP_WINTERGRASP_INTACT_BUILDING,
     CONFIG_OUTDOORPVP_WINTERGRASP_SAVESTATE_PERIOD,
-<<<<<<< HEAD
-    CONFIG_CONFIG_OUTDOORPVP_WINTERGRASP_ANTIFARM_ATK,
-    CONFIG_CONFIG_OUTDOORPVP_WINTERGRASP_ANTIFARM_DEF,
+    CONFIG_OUTDOORPVP_WINTERGRASP_ANTIFARM_ATK,
+    CONFIG_OUTDOORPVP_WINTERGRASP_ANTIFARM_DEF,
     CONFIG_ANTICHEAT_REPORTS_INGAME_NOTIFICATION,
     CONFIG_ANTICHEAT_MAX_REPORTS_FOR_DAILY_REPORT,
     CONFIG_ANTICHEAT_DETECTIONS_ENABLED,
-=======
     CONFIG_OUTDOORPVP_WINTERGRASP_ANTIFARM_ATK,
     CONFIG_OUTDOORPVP_WINTERGRASP_ANTIFARM_DEF,
->>>>>>> 08845d3e
     CONFIG_MAX_INSTANCES_PER_HOUR,
     INT_CONFIG_VALUE_COUNT
 };
