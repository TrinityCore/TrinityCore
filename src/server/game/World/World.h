/*
 * Copyright (C) 2008-2013 TrinityCore <http://www.trinitycore.org/>
 * Copyright (C) 2005-2009 MaNGOS <http://getmangos.com/>
 *
 * This program is free software; you can redistribute it and/or modify it
 * under the terms of the GNU General Public License as published by the
 * Free Software Foundation; either version 2 of the License, or (at your
 * option) any later version.
 *
 * This program is distributed in the hope that it will be useful, but WITHOUT
 * ANY WARRANTY; without even the implied warranty of MERCHANTABILITY or
 * FITNESS FOR A PARTICULAR PURPOSE. See the GNU General Public License for
 * more details.
 *
 * You should have received a copy of the GNU General Public License along
 * with this program. If not, see <http://www.gnu.org/licenses/>.
 */

/// \addtogroup world The World
/// @{
/// \file

#ifndef __WORLD_H
#define __WORLD_H

#include "Common.h"
#include "Timer.h"
#include <ace/Singleton.h>
#include <ace/Atomic_Op.h>
#include "SharedDefines.h"
#include "QueryResult.h"
#include "Callback.h"

#include <map>
#include <set>
#include <list>

class Object;
class WorldPacket;
class WorldSession;
class Player;
class WorldSocket;
class SystemMgr;

// ServerMessages.dbc
enum ServerMessageType
{
    SERVER_MSG_SHUTDOWN_TIME      = 1,
    SERVER_MSG_RESTART_TIME       = 2,
    SERVER_MSG_STRING             = 3,
    SERVER_MSG_SHUTDOWN_CANCELLED = 4,
    SERVER_MSG_RESTART_CANCELLED  = 5
};

enum ShutdownMask
{
    SHUTDOWN_MASK_RESTART = 1,
    SHUTDOWN_MASK_IDLE    = 2
};

enum ShutdownExitCode
{
    SHUTDOWN_EXIT_CODE = 0,
    ERROR_EXIT_CODE    = 1,
    RESTART_EXIT_CODE  = 2
};

/// Timers for different object refresh rates
enum WorldTimers
{
    WUPDATE_AUCTIONS,
    WUPDATE_WEATHERS,
    WUPDATE_UPTIME,
    WUPDATE_CORPSES,
    WUPDATE_EVENTS,
    WUPDATE_CLEANDB,
    WUPDATE_AUTOBROADCAST,
    WUPDATE_MAILBOXQUEUE,
    WUPDATE_DELETECHARS,
    WUPDATE_PINGDB,
    WUPDATE_COUNT
};

/// Configuration elements
enum WorldBoolConfigs
{
    CONFIG_DURABILITY_LOSS_IN_PVP = 0,
    CONFIG_ADDON_CHANNEL,
    CONFIG_ALLOW_PLAYER_COMMANDS,
    CONFIG_CLEAN_CHARACTER_DB,
    CONFIG_GRID_UNLOAD,
    CONFIG_STATS_SAVE_ONLY_ON_LOGOUT,
    CONFIG_ALLOW_TWO_SIDE_ACCOUNTS,
    CONFIG_ALLOW_TWO_SIDE_INTERACTION_CALENDAR,
    CONFIG_ALLOW_TWO_SIDE_INTERACTION_CHAT,
    CONFIG_ALLOW_TWO_SIDE_INTERACTION_CHANNEL,
    CONFIG_ALLOW_TWO_SIDE_INTERACTION_GROUP,
    CONFIG_ALLOW_TWO_SIDE_INTERACTION_GUILD,
    CONFIG_ALLOW_TWO_SIDE_INTERACTION_AUCTION,
    CONFIG_ALLOW_TWO_SIDE_INTERACTION_MAIL,
    CONFIG_ALLOW_TWO_SIDE_WHO_LIST,
    CONFIG_ALLOW_TWO_SIDE_ADD_FRIEND,
    CONFIG_ALLOW_TWO_SIDE_TRADE,
    CONFIG_ALL_TAXI_PATHS,
    CONFIG_INSTANT_TAXI,
    CONFIG_INSTANCE_IGNORE_LEVEL,
    CONFIG_INSTANCE_IGNORE_RAID,
    CONFIG_CAST_UNSTUCK,
    CONFIG_GM_LOG_TRADE,
    CONFIG_ALLOW_GM_GROUP,
    CONFIG_ALLOW_GM_FRIEND,
    CONFIG_GM_LOWER_SECURITY,
    CONFIG_SKILL_PROSPECTING,
    CONFIG_SKILL_MILLING,
    CONFIG_SAVE_RESPAWN_TIME_IMMEDIATELY,
    CONFIG_WEATHER,
    CONFIG_ALWAYS_MAX_SKILL_FOR_LEVEL,
    CONFIG_QUEST_IGNORE_RAID,
    CONFIG_DETECT_POS_COLLISION,
    CONFIG_RESTRICTED_LFG_CHANNEL,
    CONFIG_SILENTLY_GM_JOIN_TO_CHANNEL,
    CONFIG_TALENTS_INSPECTING,
    CONFIG_CHAT_FAKE_MESSAGE_PREVENTING,
    CONFIG_DEATH_CORPSE_RECLAIM_DELAY_PVP,
    CONFIG_DEATH_CORPSE_RECLAIM_DELAY_PVE,
    CONFIG_DEATH_BONES_WORLD,
    CONFIG_DEATH_BONES_BG_OR_ARENA,
    CONFIG_DIE_COMMAND_MODE,
    CONFIG_DECLINED_NAMES_USED,
    CONFIG_BATTLEGROUND_CAST_DESERTER,
    CONFIG_BATTLEGROUND_QUEUE_ANNOUNCER_ENABLE,
    CONFIG_BATTLEGROUND_QUEUE_ANNOUNCER_PLAYERONLY,
    CONFIG_BG_XP_FOR_KILL,
    CONFIG_ARENA_AUTO_DISTRIBUTE_POINTS,
    CONFIG_ARENA_QUEUE_ANNOUNCER_ENABLE,
    CONFIG_ARENA_QUEUE_ANNOUNCER_PLAYERONLY,
    CONFIG_ARENA_SEASON_IN_PROGRESS,
    CONFIG_ARENA_LOG_EXTENDED_INFO,
    CONFIG_OFFHAND_CHECK_AT_SPELL_UNLEARN,
    CONFIG_VMAP_INDOOR_CHECK,
    CONFIG_START_ALL_SPELLS,
    CONFIG_START_ALL_EXPLORED,
    CONFIG_START_ALL_REP,
    CONFIG_ALWAYS_MAXSKILL,
    CONFIG_PVP_TOKEN_ENABLE,
    CONFIG_NO_RESET_TALENT_COST,
    CONFIG_SHOW_KICK_IN_WORLD,
    CONFIG_CHATLOG_CHANNEL,
    CONFIG_CHATLOG_WHISPER,
    CONFIG_CHATLOG_SYSCHAN,
    CONFIG_CHATLOG_PARTY,
    CONFIG_CHATLOG_RAID,
    CONFIG_CHATLOG_GUILD,
    CONFIG_CHATLOG_PUBLIC,
    CONFIG_CHATLOG_ADDON,
    CONFIG_CHATLOG_BGROUND,
    CONFIG_AUTOBROADCAST,
    CONFIG_ALLOW_TICKETS,
    CONFIG_DBC_ENFORCE_ITEM_ATTRIBUTES,
    CONFIG_PRESERVE_CUSTOM_CHANNELS,
    CONFIG_PDUMP_NO_PATHS,
    CONFIG_PDUMP_NO_OVERWRITE,
    CONFIG_QUEST_IGNORE_AUTO_ACCEPT,
    CONFIG_QUEST_IGNORE_AUTO_COMPLETE,
    CONFIG_WARDEN_ENABLED,
<<<<<<< HEAD
    CONFIG_ANTICHEAT_ENABLE,
    CONFIG_BAN_PLAYER,
    CONFIG_EXTERNAL_MAIL,
    CONFIG_ARMORY_ENABLE,
=======
    CONFIG_ENABLE_MMAPS,
>>>>>>> 1e575437
    CONFIG_WINTERGRASP_ENABLE,
    CONFIG_CUSTOM_ARENA_LOGS,
    CONFIG_GC_TOKEN_VENDOR,
    CONFIG_CRYPT_RUN_ENABLE,
    BOOL_CONFIG_VALUE_COUNT
};

enum WorldFloatConfigs
{
    CONFIG_GROUP_XP_DISTANCE = 0,
    CONFIG_MAX_RECRUIT_A_FRIEND_DISTANCE,
    CONFIG_SIGHT_MONSTER,
    CONFIG_SIGHT_GUARDER,
    CONFIG_LISTEN_RANGE_SAY,
    CONFIG_LISTEN_RANGE_TEXTEMOTE,
    CONFIG_LISTEN_RANGE_YELL,
    CONFIG_CREATURE_FAMILY_FLEE_ASSISTANCE_RADIUS,
    CONFIG_CREATURE_FAMILY_ASSISTANCE_RADIUS,
    CONFIG_THREAT_RADIUS,
    CONFIG_CHANCE_OF_GM_SURVEY,
    FLOAT_CONFIG_VALUE_COUNT
};

enum WorldIntConfigs
{
    CONFIG_COMPRESSION = 0,
    CONFIG_INTERVAL_SAVE,
    CONFIG_INTERVAL_GRIDCLEAN,
    CONFIG_INTERVAL_MAPUPDATE,
    CONFIG_INTERVAL_CHANGEWEATHER,
    CONFIG_INTERVAL_DISCONNECT_TOLERANCE,
    CONFIG_PORT_WORLD,
    CONFIG_SOCKET_TIMEOUTTIME,
    CONFIG_SESSION_ADD_DELAY,
    CONFIG_GAME_TYPE,
    CONFIG_REALM_ZONE,
    CONFIG_STRICT_PLAYER_NAMES,
    CONFIG_STRICT_CHARTER_NAMES,
    CONFIG_STRICT_PET_NAMES,
    CONFIG_MIN_PLAYER_NAME,
    CONFIG_MIN_CHARTER_NAME,
    CONFIG_MIN_PET_NAME,
    CONFIG_CHARACTER_CREATING_DISABLED,
    CONFIG_CHARACTER_CREATING_DISABLED_RACEMASK,
    CONFIG_CHARACTER_CREATING_DISABLED_CLASSMASK,
    CONFIG_CHARACTERS_PER_ACCOUNT,
    CONFIG_CHARACTERS_PER_REALM,
    CONFIG_HEROIC_CHARACTERS_PER_REALM,
    CONFIG_CHARACTER_CREATING_MIN_LEVEL_FOR_HEROIC_CHARACTER,
    CONFIG_SKIP_CINEMATICS,
    CONFIG_MAX_PLAYER_LEVEL,
    CONFIG_MIN_DUALSPEC_LEVEL,
    CONFIG_START_PLAYER_LEVEL,
    CONFIG_START_HEROIC_PLAYER_LEVEL,
    CONFIG_START_PLAYER_MONEY,
    CONFIG_MAX_HONOR_POINTS,
    CONFIG_START_HONOR_POINTS,
    CONFIG_MAX_ARENA_POINTS,
    CONFIG_START_ARENA_POINTS,
    CONFIG_MAX_RECRUIT_A_FRIEND_BONUS_PLAYER_LEVEL,
    CONFIG_MAX_RECRUIT_A_FRIEND_BONUS_PLAYER_LEVEL_DIFFERENCE,
    CONFIG_INSTANCE_RESET_TIME_HOUR,
    CONFIG_INSTANCE_UNLOAD_DELAY,
    CONFIG_MAX_PRIMARY_TRADE_SKILL,
    CONFIG_MIN_PETITION_SIGNS,
    CONFIG_GM_LOGIN_STATE,
    CONFIG_GM_VISIBLE_STATE,
    CONFIG_GM_ACCEPT_TICKETS,
    CONFIG_GM_CHAT,
    CONFIG_GM_WHISPERING_TO,
    CONFIG_GM_LEVEL_IN_GM_LIST,
    CONFIG_GM_LEVEL_IN_WHO_LIST,
    CONFIG_START_GM_LEVEL,
    CONFIG_GROUP_VISIBILITY,
    CONFIG_MAIL_DELIVERY_DELAY,
    CONFIG_UPTIME_UPDATE,
    CONFIG_SKILL_CHANCE_ORANGE,
    CONFIG_SKILL_CHANCE_YELLOW,
    CONFIG_SKILL_CHANCE_GREEN,
    CONFIG_SKILL_CHANCE_GREY,
    CONFIG_SKILL_CHANCE_MINING_STEPS,
    CONFIG_SKILL_CHANCE_SKINNING_STEPS,
    CONFIG_SKILL_GAIN_CRAFTING,
    CONFIG_SKILL_GAIN_DEFENSE,
    CONFIG_SKILL_GAIN_GATHERING,
    CONFIG_SKILL_GAIN_WEAPON,
    CONFIG_MAX_OVERSPEED_PINGS,
    CONFIG_EXPANSION,
    CONFIG_CHATFLOOD_MESSAGE_COUNT,
    CONFIG_CHATFLOOD_MESSAGE_DELAY,
    CONFIG_CHATFLOOD_MUTE_TIME,
    CONFIG_EVENT_ANNOUNCE,
    CONFIG_CREATURE_FAMILY_ASSISTANCE_DELAY,
    CONFIG_CREATURE_FAMILY_FLEE_DELAY,
    CONFIG_WORLD_BOSS_LEVEL_DIFF,
    CONFIG_QUEST_LOW_LEVEL_HIDE_DIFF,
    CONFIG_QUEST_HIGH_LEVEL_HIDE_DIFF,
    CONFIG_CHAT_STRICT_LINK_CHECKING_SEVERITY,
    CONFIG_CHAT_STRICT_LINK_CHECKING_KICK,
    CONFIG_CHAT_CHANNEL_LEVEL_REQ,
    CONFIG_CHAT_WHISPER_LEVEL_REQ,
    CONFIG_CHAT_SAY_LEVEL_REQ,
    CONFIG_TRADE_LEVEL_REQ,
    CONFIG_TICKET_LEVEL_REQ,
    CONFIG_AUCTION_LEVEL_REQ,
    CONFIG_MAIL_LEVEL_REQ,
    CONFIG_CORPSE_DECAY_NORMAL,
    CONFIG_CORPSE_DECAY_RARE,
    CONFIG_CORPSE_DECAY_ELITE,
    CONFIG_CORPSE_DECAY_RAREELITE,
    CONFIG_CORPSE_DECAY_WORLDBOSS,
    CONFIG_DEATH_SICKNESS_LEVEL,
    CONFIG_INSTANT_LOGOUT,
    CONFIG_DISABLE_BREATHING,
    CONFIG_BATTLEGROUND_INVITATION_TYPE,
    CONFIG_BATTLEGROUND_PREMATURE_FINISH_TIMER,
    CONFIG_BATTLEGROUND_PREMADE_GROUP_WAIT_FOR_MATCH,
    CONFIG_ARENA_MAX_RATING_DIFFERENCE,
    CONFIG_ARENA_RATING_DISCARD_TIMER,
    CONFIG_ARENA_RATED_UPDATE_TIMER,
    CONFIG_ARENA_PROGRESSIVE_MMR_TIMER,
    CONFIG_ARENA_PROGRESSIVE_MMR_STEPSIZE,
    CONFIG_ARENA_AUTO_DISTRIBUTE_INTERVAL_DAYS,
    CONFIG_ARENA_SEASON_ID,
    CONFIG_ARENA_START_RATING,
    CONFIG_ARENA_START_PERSONAL_RATING,
    CONFIG_ARENA_START_MATCHMAKER_RATING,
    CONFIG_MAX_WHO,
    CONFIG_HONOR_AFTER_DUEL,
    CONFIG_PVP_TOKEN_MAP_TYPE,
    CONFIG_PVP_TOKEN_ID,
    CONFIG_PVP_TOKEN_COUNT,
    CONFIG_INTERVAL_LOG_UPDATE,
    CONFIG_MIN_LOG_UPDATE,
    CONFIG_ENABLE_SINFO_LOGIN,
    CONFIG_PLAYER_ALLOW_COMMANDS,
    CONFIG_NUMTHREADS,
    CONFIG_LOGDB_CLEARINTERVAL,
    CONFIG_LOGDB_CLEARTIME,
    CONFIG_CLIENTCACHE_VERSION,
    CONFIG_GUILD_EVENT_LOG_COUNT,
    CONFIG_GUILD_BANK_EVENT_LOG_COUNT,
    CONFIG_MIN_LEVEL_STAT_SAVE,
    CONFIG_RANDOM_BG_RESET_HOUR,
    CONFIG_GUILD_RESET_HOUR,
    CONFIG_CHARDELETE_KEEP_DAYS,
    CONFIG_CHARDELETE_METHOD,
    CONFIG_CHARDELETE_MIN_LEVEL,
    CONFIG_AUTOBROADCAST_CENTER,
    CONFIG_AUTOBROADCAST_INTERVAL,
    CONFIG_MAX_RESULTS_LOOKUP_COMMANDS,
    CONFIG_DB_PING_INTERVAL,
    CONFIG_PRESERVE_CUSTOM_CHANNEL_DURATION,
    CONFIG_PERSISTENT_CHARACTER_CLEAN_FLAGS,
    CONFIG_LFG_OPTIONSMASK,
    CONFIG_MAX_INSTANCES_PER_HOUR,
    CONFIG_WARDEN_CLIENT_RESPONSE_DELAY,
    CONFIG_WARDEN_CLIENT_CHECK_HOLDOFF,
    CONFIG_WARDEN_CLIENT_FAIL_ACTION,
    CONFIG_WARDEN_CLIENT_BAN_DURATION,
    CONFIG_WARDEN_NUM_MEM_CHECKS,
    CONFIG_WARDEN_NUM_OTHER_CHECKS,
    CONFIG_ANTICHEAT_REPORTS_INGAME_NOTIFICATION,
    CONFIG_ANTICHEAT_MAX_REPORTS_FOR_DAILY_REPORT,
    CONFIG_ANTICHEAT_DETECTIONS_ENABLED,
    CONFIG_EXTERNAL_MAIL_INTERVAL,
    CONFIG_WINTERGRASP_PLR_MAX,
    CONFIG_WINTERGRASP_PLR_MIN,
    CONFIG_WINTERGRASP_PLR_MIN_LVL,
    CONFIG_WINTERGRASP_BATTLETIME,
    CONFIG_WINTERGRASP_NOBATTLETIME,
    CONFIG_WINTERGRASP_RESTART_AFTER_CRASH,
    CONFIG_ALLOW_TWO_SIDE_INTERACTION_CHAT_AREA,
    CONFIG_CRYPT_RUN_REWARDS,
    INT_CONFIG_VALUE_COUNT
};

/// Server rates
enum Rates
{
    RATE_HEALTH = 0,
    RATE_POWER_MANA,
    RATE_POWER_RAGE_INCOME,
    RATE_POWER_RAGE_LOSS,
    RATE_POWER_RUNICPOWER_INCOME,
    RATE_POWER_RUNICPOWER_LOSS,
    RATE_POWER_FOCUS,
    RATE_POWER_ENERGY,
    RATE_SKILL_DISCOVERY,
    RATE_DROP_ITEM_POOR,
    RATE_DROP_ITEM_NORMAL,
    RATE_DROP_ITEM_UNCOMMON,
    RATE_DROP_ITEM_RARE,
    RATE_DROP_ITEM_EPIC,
    RATE_DROP_ITEM_LEGENDARY,
    RATE_DROP_ITEM_ARTIFACT,
    RATE_DROP_ITEM_REFERENCED,
    RATE_DROP_ITEM_REFERENCED_AMOUNT,
    RATE_DROP_MONEY,
    RATE_XP_KILL,
    RATE_XP_QUEST,
    RATE_XP_EXPLORE,
    RATE_REPAIRCOST,
    RATE_REPUTATION_GAIN,
    RATE_REPUTATION_LOWLEVEL_KILL,
    RATE_REPUTATION_LOWLEVEL_QUEST,
    RATE_REPUTATION_RECRUIT_A_FRIEND_BONUS,
    RATE_CREATURE_NORMAL_HP,
    RATE_CREATURE_ELITE_ELITE_HP,
    RATE_CREATURE_ELITE_RAREELITE_HP,
    RATE_CREATURE_ELITE_WORLDBOSS_HP,
    RATE_CREATURE_ELITE_RARE_HP,
    RATE_CREATURE_NORMAL_DAMAGE,
    RATE_CREATURE_ELITE_ELITE_DAMAGE,
    RATE_CREATURE_ELITE_RAREELITE_DAMAGE,
    RATE_CREATURE_ELITE_WORLDBOSS_DAMAGE,
    RATE_CREATURE_ELITE_RARE_DAMAGE,
    RATE_CREATURE_NORMAL_SPELLDAMAGE,
    RATE_CREATURE_ELITE_ELITE_SPELLDAMAGE,
    RATE_CREATURE_ELITE_RAREELITE_SPELLDAMAGE,
    RATE_CREATURE_ELITE_WORLDBOSS_SPELLDAMAGE,
    RATE_CREATURE_ELITE_RARE_SPELLDAMAGE,
    RATE_CREATURE_AGGRO,
    RATE_REST_INGAME,
    RATE_REST_OFFLINE_IN_TAVERN_OR_CITY,
    RATE_REST_OFFLINE_IN_WILDERNESS,
    RATE_DAMAGE_FALL,
    RATE_AUCTION_TIME,
    RATE_AUCTION_DEPOSIT,
    RATE_AUCTION_CUT,
    RATE_HONOR,
    RATE_MINING_AMOUNT,
    RATE_MINING_NEXT,
    RATE_TALENT,
    RATE_CORPSE_DECAY_LOOTED,
    RATE_INSTANCE_RESET_TIME,
    RATE_TARGET_POS_RECALCULATION_RANGE,
    RATE_DURABILITY_LOSS_ON_DEATH,
    RATE_DURABILITY_LOSS_DAMAGE,
    RATE_DURABILITY_LOSS_PARRY,
    RATE_DURABILITY_LOSS_ABSORB,
    RATE_DURABILITY_LOSS_BLOCK,
    RATE_PVP_RANK_EXTRA_HONOR,
    RATE_MOVESPEED,
    MAX_RATES
};

enum HonorKillPvPRank
{
    HKRANK00,
    HKRANK01,
    HKRANK02,
    HKRANK03,
    HKRANK04,
    HKRANK05,
    HKRANK06,
    HKRANK07,
    HKRANK08,
    HKRANK09,
    HKRANK10,
    HKRANK11,
    HKRANK12,
    HKRANK13,
    HKRANK14,
    HKRANKMAX
};

/// Can be used in SMSG_AUTH_RESPONSE packet
enum BillingPlanFlags
{
    SESSION_NONE            = 0x00,
    SESSION_UNUSED          = 0x01,
    SESSION_RECURRING_BILL  = 0x02,
    SESSION_FREE_TRIAL      = 0x04,
    SESSION_IGR             = 0x08,
    SESSION_USAGE           = 0x10,
    SESSION_TIME_MIXTURE    = 0x20,
    SESSION_RESTRICTED      = 0x40,
    SESSION_ENABLE_CAIS     = 0x80
};

/// Type of server, this is values from second column of Cfg_Configs.dbc
enum RealmType
{
    REALM_TYPE_NORMAL       = 0,
    REALM_TYPE_PVP          = 1,
    REALM_TYPE_NORMAL2      = 4,
    REALM_TYPE_RP           = 6,
    REALM_TYPE_RPPVP        = 8,
    REALM_TYPE_FFA_PVP      = 16                            // custom, free for all pvp mode like arena PvP in all zones except rest activated places and sanctuaries
                                                            // replaced by REALM_PVP in realm list
};

enum RealmZone
{
    REALM_ZONE_UNKNOWN       = 0,                           // any language
    REALM_ZONE_DEVELOPMENT   = 1,                           // any language
    REALM_ZONE_UNITED_STATES = 2,                           // extended-Latin
    REALM_ZONE_OCEANIC       = 3,                           // extended-Latin
    REALM_ZONE_LATIN_AMERICA = 4,                           // extended-Latin
    REALM_ZONE_TOURNAMENT_5  = 5,                           // basic-Latin at create, any at login
    REALM_ZONE_KOREA         = 6,                           // East-Asian
    REALM_ZONE_TOURNAMENT_7  = 7,                           // basic-Latin at create, any at login
    REALM_ZONE_ENGLISH       = 8,                           // extended-Latin
    REALM_ZONE_GERMAN        = 9,                           // extended-Latin
    REALM_ZONE_FRENCH        = 10,                          // extended-Latin
    REALM_ZONE_SPANISH       = 11,                          // extended-Latin
    REALM_ZONE_RUSSIAN       = 12,                          // Cyrillic
    REALM_ZONE_TOURNAMENT_13 = 13,                          // basic-Latin at create, any at login
    REALM_ZONE_TAIWAN        = 14,                          // East-Asian
    REALM_ZONE_TOURNAMENT_15 = 15,                          // basic-Latin at create, any at login
    REALM_ZONE_CHINA         = 16,                          // East-Asian
    REALM_ZONE_CN1           = 17,                          // basic-Latin at create, any at login
    REALM_ZONE_CN2           = 18,                          // basic-Latin at create, any at login
    REALM_ZONE_CN3           = 19,                          // basic-Latin at create, any at login
    REALM_ZONE_CN4           = 20,                          // basic-Latin at create, any at login
    REALM_ZONE_CN5           = 21,                          // basic-Latin at create, any at login
    REALM_ZONE_CN6           = 22,                          // basic-Latin at create, any at login
    REALM_ZONE_CN7           = 23,                          // basic-Latin at create, any at login
    REALM_ZONE_CN8           = 24,                          // basic-Latin at create, any at login
    REALM_ZONE_TOURNAMENT_25 = 25,                          // basic-Latin at create, any at login
    REALM_ZONE_TEST_SERVER   = 26,                          // any language
    REALM_ZONE_TOURNAMENT_27 = 27,                          // basic-Latin at create, any at login
    REALM_ZONE_QA_SERVER     = 28,                          // any language
    REALM_ZONE_CN9           = 29,                          // basic-Latin at create, any at login
    REALM_ZONE_TEST_SERVER_2 = 30,                          // any language
    REALM_ZONE_CN10          = 31,                          // basic-Latin at create, any at login
    REALM_ZONE_CTC           = 32,
    REALM_ZONE_CNC           = 33,
    REALM_ZONE_CN1_4         = 34,                          // basic-Latin at create, any at login
    REALM_ZONE_CN2_6_9       = 35,                          // basic-Latin at create, any at login
    REALM_ZONE_CN3_7         = 36,                          // basic-Latin at create, any at login
    REALM_ZONE_CN5_8         = 37                           // basic-Latin at create, any at login
};

enum WorldStates
{
    WS_WEEKLY_QUEST_RESET_TIME  = 20002,                     // Next weekly reset time
    WS_BG_DAILY_RESET_TIME      = 20003,                     // Next daily BG reset time
    WS_CLEANING_FLAGS           = 20004,                     // Cleaning Flags
    WS_GUILD_DAILY_RESET_TIME   = 20006,                     // Next guild cap reset time
    WS_MONTHLY_QUEST_RESET_TIME = 20007,                     // Next monthly reset time
};

/// Storage class for commands issued for delayed execution
struct CliCommandHolder
{
    typedef void Print(void*, const char*);
    typedef void CommandFinished(void*, bool success);

    void* m_callbackArg;
    char *m_command;
    Print* m_print;

    CommandFinished* m_commandFinished;

    CliCommandHolder(void* callbackArg, const char *command, Print* zprint, CommandFinished* commandFinished)
        : m_callbackArg(callbackArg), m_print(zprint), m_commandFinished(commandFinished)
    {
        size_t len = strlen(command)+1;
        m_command = new char[len];
        memcpy(m_command, command, len);
    }

    ~CliCommandHolder() { delete[] m_command; }
};

typedef UNORDERED_MAP<uint32, WorldSession*> SessionMap;

struct CharacterNameData
{
    std::string m_name;
    uint8 m_class;
    uint8 m_race;
    uint8 m_gender;
    uint8 m_level;
};

/// The World
class World
{
    public:
        static volatile uint32 m_worldLoopCounter;

        World();
        ~World();

        WorldSession* FindSession(uint32 id) const;
        void AddSession(WorldSession* s);
        void SendAutoBroadcast();
        bool RemoveSession(uint32 id);
        /// Get the number of current active sessions
        void UpdateMaxSessionCounters();
        const SessionMap& GetAllSessions() const { return m_sessions; }
        uint32 GetActiveAndQueuedSessionCount() const { return m_sessions.size(); }
        uint32 GetActiveSessionCount() const { return m_sessions.size() - m_QueuedPlayer.size(); }
        uint32 GetQueuedSessionCount() const { return m_QueuedPlayer.size(); }
        /// Get the maximum number of parallel sessions on the server since last reboot
        uint32 GetMaxQueuedSessionCount() const { return m_maxQueuedSessionCount; }
        uint32 GetMaxActiveSessionCount() const { return m_maxActiveSessionCount; }
        /// Get number of players
        inline uint32 GetPlayerCount() const { return m_PlayerCount; }
        inline uint32 GetMaxPlayerCount() const { return m_MaxPlayerCount; }
        /// Increase/Decrease number of players
        inline void IncreasePlayerCount()
        {
            m_PlayerCount++;
            m_MaxPlayerCount = std::max(m_MaxPlayerCount, m_PlayerCount);
        }
        inline void DecreasePlayerCount() { m_PlayerCount--; }

        Player* FindPlayerInZone(uint32 zone);

        /// Deny clients?
        bool IsClosed() const;

        /// Close world
        void SetClosed(bool val);

        /// Security level limitations
        AccountTypes GetPlayerSecurityLimit() const { return m_allowedSecurityLevel; }
        void SetPlayerSecurityLimit(AccountTypes sec);
        void LoadDBAllowedSecurityLevel();

        /// Active session server limit
        void SetPlayerAmountLimit(uint32 limit) { m_playerLimit = limit; }
        uint32 GetPlayerAmountLimit() const { return m_playerLimit; }

        //player Queue
        typedef std::list<WorldSession*> Queue;
        void AddQueuedPlayer(WorldSession*);
        bool RemoveQueuedPlayer(WorldSession* session);
        int32 GetQueuePos(WorldSession*);
        bool HasRecentlyDisconnected(WorldSession*);

        /// \todo Actions on m_allowMovement still to be implemented
        /// Is movement allowed?
        bool getAllowMovement() const { return m_allowMovement; }
        /// Allow/Disallow object movements
        void SetAllowMovement(bool allow) { m_allowMovement = allow; }

        /// Set a new Message of the Day
        void SetMotd(std::string const& motd);
        /// Get the current Message of the Day
        const char* GetMotd() const;

        /// Set the string for new characters (first login)
        void SetNewCharString(std::string const& str) { m_newCharString = str; }
        /// Get the string for new characters (first login)
        std::string const& GetNewCharString() const { return m_newCharString; }

        LocaleConstant GetDefaultDbcLocale() const { return m_defaultDbcLocale; }

        /// Get the path where data (dbc, maps) are stored on disk
        std::string const& GetDataPath() const { return m_dataPath; }

        /// When server started?
        time_t const& GetStartTime() const { return m_startTime; }
        /// What time is it?
        time_t const& GetGameTime() const { return m_gameTime; }
        /// Uptime (in secs)
        uint32 GetUptime() const { return uint32(m_gameTime - m_startTime); }
        /// Update time
        uint32 GetUpdateTime() const { return m_updateTime; }
        void SetRecordDiffInterval(int32 t) { if (t >= 0) m_int_configs[CONFIG_INTERVAL_LOG_UPDATE] = (uint32)t; }

        /// Next daily quests and random bg reset time
        time_t GetNextDailyQuestsResetTime() const { return m_NextDailyQuestReset; }
        time_t GetNextWeeklyQuestsResetTime() const { return m_NextWeeklyQuestReset; }
        time_t GetNextRandomBGResetTime() const { return m_NextRandomBGReset; }

        /// Get the maximum skill level a player can reach
        uint16 GetConfigMaxSkillValue() const
        {
            uint16 lvl = uint16(getIntConfig(CONFIG_MAX_PLAYER_LEVEL));
            return lvl > 60 ? 300 + ((lvl - 60) * 75) / 10 : lvl * 5;
        }

        void SetInitialWorldSettings();
        void LoadConfigSettings(bool reload = false);

        void SendWorldText(int32 string_id, ...);
        void SendGlobalText(const char* text, WorldSession* self);
        void SendGMText(int32 string_id, ...);
        void SendGlobalMessage(WorldPacket* packet, WorldSession* self = 0, uint32 team = 0);
        void SendGlobalGMMessage(WorldPacket* packet, WorldSession* self = 0, uint32 team = 0);
        void SendZoneMessage(uint32 zone, WorldPacket* packet, WorldSession* self = 0, uint32 team = 0);
        void SendZoneText(uint32 zone, const char *text, WorldSession* self = 0, uint32 team = 0);
        void SendServerMessage(ServerMessageType type, const char *text = "", Player* player = NULL);

        uint32 pvp_ranks[HKRANKMAX];

        /// Are we in the middle of a shutdown?
        bool IsShuttingDown() const { return m_ShutdownTimer > 0; }
        uint32 GetShutDownTimeLeft() const { return m_ShutdownTimer; }
        void ShutdownServ(uint32 time, uint32 options, uint8 exitcode);
        void ShutdownCancel();
        void ShutdownMsg(bool show = false, Player* player = NULL);
        static uint8 GetExitCode() { return m_ExitCode; }
        static void StopNow(uint8 exitcode) { m_stopEvent = true; m_ExitCode = exitcode; }
        static bool IsStopped() { return m_stopEvent.value(); }

        void Update(uint32 diff);

        void UpdateSessions(uint32 diff);
        /// Set a server rate (see #Rates)
        void setRate(Rates rate, float value) { rate_values[rate]=value; }
        /// Get a server rate (see #Rates)
        float getRate(Rates rate) const { return rate_values[rate]; }

        /// Set a server configuration element (see #WorldConfigs)
        void setBoolConfig(WorldBoolConfigs index, bool value)
        {
            if (index < BOOL_CONFIG_VALUE_COUNT)
                m_bool_configs[index] = value;
        }

        /// Get a server configuration element (see #WorldConfigs)
        bool getBoolConfig(WorldBoolConfigs index) const
        {
            return index < BOOL_CONFIG_VALUE_COUNT ? m_bool_configs[index] : 0;
        }

        /// Set a server configuration element (see #WorldConfigs)
        void setFloatConfig(WorldFloatConfigs index, float value)
        {
            if (index < FLOAT_CONFIG_VALUE_COUNT)
                m_float_configs[index] = value;
        }

        /// Get a server configuration element (see #WorldConfigs)
        float getFloatConfig(WorldFloatConfigs index) const
        {
            return index < FLOAT_CONFIG_VALUE_COUNT ? m_float_configs[index] : 0;
        }

        /// Set a server configuration element (see #WorldConfigs)
        void setIntConfig(WorldIntConfigs index, uint32 value)
        {
            if (index < INT_CONFIG_VALUE_COUNT)
                m_int_configs[index] = value;
        }

        /// Get a server configuration element (see #WorldConfigs)
        uint32 getIntConfig(WorldIntConfigs index) const
        {
            return index < INT_CONFIG_VALUE_COUNT ? m_int_configs[index] : 0;
        }

        void setWorldState(uint32 index, uint64 value);
        uint64 getWorldState(uint32 index) const;
        void LoadWorldStates();

        /// Are we on a "Player versus Player" server?
        bool IsPvPRealm() const { return (getIntConfig(CONFIG_GAME_TYPE) == REALM_TYPE_PVP || getIntConfig(CONFIG_GAME_TYPE) == REALM_TYPE_RPPVP || getIntConfig(CONFIG_GAME_TYPE) == REALM_TYPE_FFA_PVP); }
        bool IsFFAPvPRealm() const { return getIntConfig(CONFIG_GAME_TYPE) == REALM_TYPE_FFA_PVP; }

        void KickAll();
        void KickAllLess(AccountTypes sec);
        BanReturn BanAccount(BanMode mode, std::string const& nameOrIP, std::string const& duration, std::string const& reason, std::string const& author);
        bool RemoveBanAccount(BanMode mode, std::string const& nameOrIP);
        BanReturn BanCharacter(std::string const& name, std::string const& duration, std::string const& reason, std::string const& author);
        bool RemoveBanCharacter(std::string const& name);

        // for max speed access
        static float GetMaxVisibleDistanceOnContinents()    { return m_MaxVisibleDistanceOnContinents; }
        static float GetMaxVisibleDistanceInInstances()     { return m_MaxVisibleDistanceInInstances;  }
        static float GetMaxVisibleDistanceInBGArenas()      { return m_MaxVisibleDistanceInBGArenas;   }

        static int32 GetVisibilityNotifyPeriodOnContinents(){ return m_visibility_notify_periodOnContinents; }
        static int32 GetVisibilityNotifyPeriodInInstances() { return m_visibility_notify_periodInInstances;  }
        static int32 GetVisibilityNotifyPeriodInBGArenas()  { return m_visibility_notify_periodInBGArenas;   }

        void ProcessCliCommands();
        void QueueCliCommand(CliCommandHolder* commandHolder) { cliCmdQueue.add(commandHolder); }

        void ForceGameEventUpdate();

        void UpdateRealmCharCount(uint32 accid);

        LocaleConstant GetAvailableDbcLocale(LocaleConstant locale) const { if (m_availableDbcLocaleMask & (1 << locale)) return locale; else return m_defaultDbcLocale; }

        // used World DB version
        void LoadDBVersion();
        char const* GetDBVersion() const { return m_DBVersion.c_str(); }

        void RecordTimeDiff(const char * text, ...);

        void LoadAutobroadcasts();

        void UpdateAreaDependentAuras();

        void ProcessStartEvent();
        void ProcessStopEvent();
        bool GetEventKill() const { return isEventKillStart; }

        bool isEventKillStart;

        CharacterNameData const* GetCharacterNameData(uint32 guid) const;
        void AddCharacterNameData(uint32 guid, std::string const& name, uint8 gender, uint8 race, uint8 playerClass, uint8 level);
        void UpdateCharacterNameData(uint32 guid, std::string const& name, uint8 gender = GENDER_NONE, uint8 race = RACE_NONE);
        void UpdateCharacterNameDataLevel(uint32 guid, uint8 level);
        void DeleteCharaceterNameData(uint32 guid) { _characterNameDataMap.erase(guid); }

        uint32 GetCleaningFlags() const { return m_CleaningFlags; }
        void   SetCleaningFlags(uint32 flags) { m_CleaningFlags = flags; }
        void   ResetEventSeasonalQuests(uint16 event_id);
    protected:
        void _UpdateGameTime();
        // callback for UpdateRealmCharacters
        void _UpdateRealmCharCount(PreparedQueryResult resultCharCount);

        void InitDailyQuestResetTime();
        void InitWeeklyQuestResetTime();
        void InitMonthlyQuestResetTime();
        void InitRandomBGResetTime();
        void InitGuildResetTime();
        void ResetDailyQuests();
        void ResetWeeklyQuests();
        void ResetMonthlyQuests();
        void ResetRandomBG();
        void ResetGuildCap();
    private:
        static ACE_Atomic_Op<ACE_Thread_Mutex, bool> m_stopEvent;
        static uint8 m_ExitCode;
        uint32 m_ShutdownTimer;
        uint32 m_ShutdownMask;

        uint32 m_CleaningFlags;

        bool m_isClosed;

        time_t m_startTime;
        time_t m_gameTime;
        IntervalTimer m_timers[WUPDATE_COUNT];
        IntervalTimer extmail_timer;
        time_t mail_timer;
        time_t mail_timer_expires;
        uint32 m_updateTime, m_updateTimeSum;
        uint32 m_updateTimeCount;
        uint32 m_currentTime;

        SessionMap m_sessions;
        typedef UNORDERED_MAP<uint32, time_t> DisconnectMap;
        DisconnectMap m_disconnects;
        uint32 m_maxActiveSessionCount;
        uint32 m_maxQueuedSessionCount;
        uint32 m_PlayerCount;
        uint32 m_MaxPlayerCount;

        std::string m_newCharString;

        float rate_values[MAX_RATES];
        uint32 m_int_configs[INT_CONFIG_VALUE_COUNT];
        bool m_bool_configs[BOOL_CONFIG_VALUE_COUNT];
        float m_float_configs[FLOAT_CONFIG_VALUE_COUNT];
        typedef std::map<uint32, uint64> WorldStatesMap;
        WorldStatesMap m_worldstates;
        uint32 m_playerLimit;
        AccountTypes m_allowedSecurityLevel;
        LocaleConstant m_defaultDbcLocale;                     // from config for one from loaded DBC locales
        uint32 m_availableDbcLocaleMask;                       // by loaded DBC
        void DetectDBCLang();
        bool m_allowMovement;
        std::string m_motd;
        std::string m_dataPath;

        // for max speed access
        static float m_MaxVisibleDistanceOnContinents;
        static float m_MaxVisibleDistanceInInstances;
        static float m_MaxVisibleDistanceInBGArenas;

        static int32 m_visibility_notify_periodOnContinents;
        static int32 m_visibility_notify_periodInInstances;
        static int32 m_visibility_notify_periodInBGArenas;

        // CLI command holder to be thread safe
        ACE_Based::LockedQueue<CliCommandHolder*, ACE_Thread_Mutex> cliCmdQueue;

        // next daily quests and random bg reset time
        time_t m_NextDailyQuestReset;
        time_t m_NextWeeklyQuestReset;
        time_t m_NextMonthlyQuestReset;
        time_t m_NextRandomBGReset;
        time_t m_NextGuildReset;

        //Player Queue
        Queue m_QueuedPlayer;

        // sessions that are added async
        void AddSession_(WorldSession* s);
        ACE_Based::LockedQueue<WorldSession*, ACE_Thread_Mutex> addSessQueue;

        // used versions
        std::string m_DBVersion;

        std::list<std::string> m_Autobroadcasts;

        std::map<uint32, CharacterNameData> _characterNameDataMap;
        void LoadCharacterNameData();

        void ProcessQueryCallbacks();
        ACE_Future_Set<PreparedQueryResult> m_realmCharCallbacks;
};

extern uint32 realmID;

#define sWorld ACE_Singleton<World, ACE_Null_Mutex>::instance()
#endif
/// @}<|MERGE_RESOLUTION|>--- conflicted
+++ resolved
@@ -163,14 +163,11 @@
     CONFIG_QUEST_IGNORE_AUTO_ACCEPT,
     CONFIG_QUEST_IGNORE_AUTO_COMPLETE,
     CONFIG_WARDEN_ENABLED,
-<<<<<<< HEAD
     CONFIG_ANTICHEAT_ENABLE,
     CONFIG_BAN_PLAYER,
     CONFIG_EXTERNAL_MAIL,
     CONFIG_ARMORY_ENABLE,
-=======
     CONFIG_ENABLE_MMAPS,
->>>>>>> 1e575437
     CONFIG_WINTERGRASP_ENABLE,
     CONFIG_CUSTOM_ARENA_LOGS,
     CONFIG_GC_TOKEN_VENDOR,
