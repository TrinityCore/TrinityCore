--- conflicted
+++ resolved
@@ -166,13 +166,10 @@
     CONFIG_WARDEN_ENABLED,
     CONFIG_ENABLE_MMAPS,
     CONFIG_WINTERGRASP_ENABLE,
-<<<<<<< HEAD
     CONFIG_CUSTOM_ARENA_LOGS,
     CONFIG_GC_TOKEN_VENDOR,
     CONFIG_CRYPT_RUN_ENABLE,
-=======
     CONFIG_UI_QUESTLEVELS_IN_DIALOGS,     // Should we add quest levels to the title in the NPC dialogs?
->>>>>>> ca280dbe
     BOOL_CONFIG_VALUE_COUNT
 };
 
