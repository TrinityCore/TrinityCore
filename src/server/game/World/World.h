--- conflicted
+++ resolved
@@ -144,7 +144,6 @@
     CONFIG_START_ALL_REP,
     CONFIG_ALWAYS_MAXSKILL,
     CONFIG_PVP_TOKEN_ENABLE,
-    CONFIG_PVP_DUEL_COOLDOWN,
     CONFIG_NO_RESET_TALENT_COST,
     CONFIG_SHOW_KICK_IN_WORLD,
     CONFIG_CHATLOG_CHANNEL,
@@ -341,10 +340,7 @@
     CONFIG_WINTERGRASP_BATTLETIME,
     CONFIG_WINTERGRASP_NOBATTLETIME,
     CONFIG_WINTERGRASP_RESTART_AFTER_CRASH,
-<<<<<<< HEAD
     CONFIG_ALLOW_TWO_SIDE_INTERACTION_CHAT_AREA,
-=======
->>>>>>> 71076fe4
     CONFIG_CRYPT_RUN_REWARDS,
     INT_CONFIG_VALUE_COUNT
 };
