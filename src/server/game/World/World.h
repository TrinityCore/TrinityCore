/*
 * Copyright (C) 2008-2013 TrinityCore <http://www.trinitycore.org/>
 * Copyright (C) 2005-2009 MaNGOS <http://getmangos.com/>
 *
 * This program is free software; you can redistribute it and/or modify it
 * under the terms of the GNU General Public License as published by the
 * Free Software Foundation; either version 2 of the License, or (at your
 * option) any later version.
 *
 * This program is distributed in the hope that it will be useful, but WITHOUT
 * ANY WARRANTY; without even the implied warranty of MERCHANTABILITY or
 * FITNESS FOR A PARTICULAR PURPOSE. See the GNU General Public License for
 * more details.
 *
 * You should have received a copy of the GNU General Public License along
 * with this program. If not, see <http://www.gnu.org/licenses/>.
 */

/// \addtogroup world The World
/// @{
/// \file

#ifndef __WORLD_H
#define __WORLD_H

#include "Common.h"
#include "Timer.h"
#include <ace/Singleton.h>
#include <ace/Atomic_Op.h>
#include "SharedDefines.h"
#include "QueryResult.h"
#include "Callback.h"

#include <map>
#include <set>
#include <list>

class Object;
class WorldPacket;
class WorldSession;
class Player;
class WorldSocket;
class SystemMgr;

// ServerMessages.dbc
enum ServerMessageType
{
    SERVER_MSG_SHUTDOWN_TIME      = 1,
    SERVER_MSG_RESTART_TIME       = 2,
    SERVER_MSG_STRING             = 3,
    SERVER_MSG_SHUTDOWN_CANCELLED = 4,
    SERVER_MSG_RESTART_CANCELLED  = 5
};

enum ShutdownMask
{
    SHUTDOWN_MASK_RESTART = 1,
    SHUTDOWN_MASK_IDLE    = 2
};

enum ShutdownExitCode
{
    SHUTDOWN_EXIT_CODE = 0,
    ERROR_EXIT_CODE    = 1,
    RESTART_EXIT_CODE  = 2
};

/// Timers for different object refresh rates
enum WorldTimers
{
    WUPDATE_AUCTIONS,
    WUPDATE_WEATHERS,
    WUPDATE_UPTIME,
    WUPDATE_CORPSES,
    WUPDATE_EVENTS,
    WUPDATE_CLEANDB,
    WUPDATE_AUTOBROADCAST,
    WUPDATE_MAILBOXQUEUE,
    WUPDATE_DELETECHARS,
    WUPDATE_PINGDB,
    WUPDATE_COUNT
};

/// Configuration elements
enum WorldBoolConfigs
{
    CONFIG_DURABILITY_LOSS_IN_PVP = 0,
    CONFIG_ADDON_CHANNEL,
    CONFIG_ALLOW_PLAYER_COMMANDS,
    CONFIG_CLEAN_CHARACTER_DB,
    CONFIG_GRID_UNLOAD,
    CONFIG_STATS_SAVE_ONLY_ON_LOGOUT,
    CONFIG_ALLOW_TWO_SIDE_ACCOUNTS,
    CONFIG_ALLOW_TWO_SIDE_INTERACTION_CALENDAR,
    CONFIG_ALLOW_TWO_SIDE_INTERACTION_CHAT,
    CONFIG_ALLOW_TWO_SIDE_INTERACTION_CHANNEL,
    CONFIG_ALLOW_TWO_SIDE_INTERACTION_GROUP,
    CONFIG_ALLOW_TWO_SIDE_INTERACTION_GUILD,
    CONFIG_ALLOW_TWO_SIDE_INTERACTION_AUCTION,
    CONFIG_ALLOW_TWO_SIDE_INTERACTION_MAIL,
    CONFIG_ALLOW_TWO_SIDE_WHO_LIST,
    CONFIG_ALLOW_TWO_SIDE_ADD_FRIEND,
    CONFIG_ALLOW_TWO_SIDE_TRADE,
    CONFIG_ALL_TAXI_PATHS,
    CONFIG_INSTANT_TAXI,
    CONFIG_INSTANCE_IGNORE_LEVEL,
    CONFIG_INSTANCE_IGNORE_RAID,
    CONFIG_CAST_UNSTUCK,
    CONFIG_GM_LOG_TRADE,
    CONFIG_ALLOW_GM_GROUP,
    CONFIG_ALLOW_GM_FRIEND,
    CONFIG_GM_LOWER_SECURITY,
    CONFIG_SKILL_PROSPECTING,
    CONFIG_SKILL_MILLING,
    CONFIG_SAVE_RESPAWN_TIME_IMMEDIATELY,
    CONFIG_WEATHER,
    CONFIG_ALWAYS_MAX_SKILL_FOR_LEVEL,
    CONFIG_QUEST_IGNORE_RAID,
    CONFIG_DETECT_POS_COLLISION,
    CONFIG_RESTRICTED_LFG_CHANNEL,
    CONFIG_SILENTLY_GM_JOIN_TO_CHANNEL,
    CONFIG_TALENTS_INSPECTING,
    CONFIG_CHAT_FAKE_MESSAGE_PREVENTING,
    CONFIG_DEATH_CORPSE_RECLAIM_DELAY_PVP,
    CONFIG_DEATH_CORPSE_RECLAIM_DELAY_PVE,
    CONFIG_DEATH_BONES_WORLD,
    CONFIG_DEATH_BONES_BG_OR_ARENA,
    CONFIG_DIE_COMMAND_MODE,
    CONFIG_DECLINED_NAMES_USED,
    CONFIG_BATTLEGROUND_CAST_DESERTER,
    CONFIG_BATTLEGROUND_QUEUE_ANNOUNCER_ENABLE,
    CONFIG_BATTLEGROUND_QUEUE_ANNOUNCER_PLAYERONLY,
    CONFIG_BG_XP_FOR_KILL,
    CONFIG_ARENA_AUTO_DISTRIBUTE_POINTS,
    CONFIG_ARENA_QUEUE_ANNOUNCER_ENABLE,
    CONFIG_ARENA_QUEUE_ANNOUNCER_PLAYERONLY,
    CONFIG_ARENA_SEASON_IN_PROGRESS,
    CONFIG_ARENA_LOG_EXTENDED_INFO,
    CONFIG_OFFHAND_CHECK_AT_SPELL_UNLEARN,
    CONFIG_VMAP_INDOOR_CHECK,
    CONFIG_START_ALL_SPELLS,
    CONFIG_START_ALL_EXPLORED,
    CONFIG_START_ALL_REP,
    CONFIG_ALWAYS_MAXSKILL,
    CONFIG_PVP_TOKEN_ENABLE,
    CONFIG_NO_RESET_TALENT_COST,
    CONFIG_SHOW_KICK_IN_WORLD,
    CONFIG_CHATLOG_CHANNEL,
    CONFIG_CHATLOG_WHISPER,
    CONFIG_CHATLOG_SYSCHAN,
    CONFIG_CHATLOG_PARTY,
    CONFIG_CHATLOG_RAID,
    CONFIG_CHATLOG_GUILD,
    CONFIG_CHATLOG_PUBLIC,
    CONFIG_CHATLOG_ADDON,
    CONFIG_CHATLOG_BGROUND,
    CONFIG_AUTOBROADCAST,
    CONFIG_ALLOW_TICKETS,
    CONFIG_DBC_ENFORCE_ITEM_ATTRIBUTES,
    CONFIG_PRESERVE_CUSTOM_CHANNELS,
    CONFIG_PDUMP_NO_PATHS,
    CONFIG_PDUMP_NO_OVERWRITE,
    CONFIG_QUEST_IGNORE_AUTO_ACCEPT,
    CONFIG_QUEST_IGNORE_AUTO_COMPLETE,
    CONFIG_WARDEN_ENABLED,
<<<<<<< HEAD
    CONFIG_ANTICHEAT_ENABLE,
    CONFIG_BAN_PLAYER,
    CONFIG_EXTERNAL_MAIL,
    CONFIG_ARMORY_ENABLE,
    CONFIG_ENABLE_MMAPS,
    CONFIG_WINTERGRASP_ENABLE,
    CONFIG_CUSTOM_ARENA_LOGS,
    CONFIG_GC_TOKEN_VENDOR,
    CONFIG_CRYPT_RUN_ENABLE,
=======
    CONFIG_ENABLE_MMAPS,
    CONFIG_WINTERGRASP_ENABLE,
    CONFIG_UI_QUESTLEVELS_IN_DIALOGS,     // Should we add quest levels to the title in the NPC dialogs?
>>>>>>> 5b45a87d
    BOOL_CONFIG_VALUE_COUNT
};

enum WorldFloatConfigs
{
    CONFIG_GROUP_XP_DISTANCE = 0,
    CONFIG_MAX_RECRUIT_A_FRIEND_DISTANCE,
    CONFIG_SIGHT_MONSTER,
    CONFIG_SIGHT_GUARDER,
    CONFIG_LISTEN_RANGE_SAY,
    CONFIG_LISTEN_RANGE_TEXTEMOTE,
    CONFIG_LISTEN_RANGE_YELL,
    CONFIG_CREATURE_FAMILY_FLEE_ASSISTANCE_RADIUS,
    CONFIG_CREATURE_FAMILY_ASSISTANCE_RADIUS,
    CONFIG_THREAT_RADIUS,
    CONFIG_CHANCE_OF_GM_SURVEY,
    FLOAT_CONFIG_VALUE_COUNT
};

enum WorldIntConfigs
{
    CONFIG_COMPRESSION = 0,
    CONFIG_INTERVAL_SAVE,
    CONFIG_INTERVAL_GRIDCLEAN,
    CONFIG_INTERVAL_MAPUPDATE,
    CONFIG_INTERVAL_CHANGEWEATHER,
    CONFIG_INTERVAL_DISCONNECT_TOLERANCE,
    CONFIG_PORT_WORLD,
    CONFIG_SOCKET_TIMEOUTTIME,
    CONFIG_SESSION_ADD_DELAY,
    CONFIG_GAME_TYPE,
    CONFIG_REALM_ZONE,
    CONFIG_STRICT_PLAYER_NAMES,
    CONFIG_STRICT_CHARTER_NAMES,
    CONFIG_STRICT_PET_NAMES,
    CONFIG_MIN_PLAYER_NAME,
    CONFIG_MIN_CHARTER_NAME,
    CONFIG_MIN_PET_NAME,
    CONFIG_CHARACTER_CREATING_DISABLED,
    CONFIG_CHARACTER_CREATING_DISABLED_RACEMASK,
    CONFIG_CHARACTER_CREATING_DISABLED_CLASSMASK,
    CONFIG_CHARACTERS_PER_ACCOUNT,
    CONFIG_CHARACTERS_PER_REALM,
    CONFIG_HEROIC_CHARACTERS_PER_REALM,
    CONFIG_CHARACTER_CREATING_MIN_LEVEL_FOR_HEROIC_CHARACTER,
    CONFIG_SKIP_CINEMATICS,
    CONFIG_MAX_PLAYER_LEVEL,
    CONFIG_MIN_DUALSPEC_LEVEL,
    CONFIG_START_PLAYER_LEVEL,
    CONFIG_START_HEROIC_PLAYER_LEVEL,
    CONFIG_START_PLAYER_MONEY,
    CONFIG_MAX_HONOR_POINTS,
    CONFIG_START_HONOR_POINTS,
    CONFIG_MAX_ARENA_POINTS,
    CONFIG_START_ARENA_POINTS,
    CONFIG_MAX_RECRUIT_A_FRIEND_BONUS_PLAYER_LEVEL,
    CONFIG_MAX_RECRUIT_A_FRIEND_BONUS_PLAYER_LEVEL_DIFFERENCE,
    CONFIG_INSTANCE_RESET_TIME_HOUR,
    CONFIG_INSTANCE_UNLOAD_DELAY,
    CONFIG_MAX_PRIMARY_TRADE_SKILL,
    CONFIG_MIN_PETITION_SIGNS,
    CONFIG_GM_LOGIN_STATE,
    CONFIG_GM_VISIBLE_STATE,
    CONFIG_GM_ACCEPT_TICKETS,
    CONFIG_GM_CHAT,
    CONFIG_GM_WHISPERING_TO,
    CONFIG_GM_LEVEL_IN_GM_LIST,
    CONFIG_GM_LEVEL_IN_WHO_LIST,
    CONFIG_START_GM_LEVEL,
    CONFIG_GROUP_VISIBILITY,
    CONFIG_MAIL_DELIVERY_DELAY,
    CONFIG_UPTIME_UPDATE,
    CONFIG_SKILL_CHANCE_ORANGE,
    CONFIG_SKILL_CHANCE_YELLOW,
    CONFIG_SKILL_CHANCE_GREEN,
    CONFIG_SKILL_CHANCE_GREY,
    CONFIG_SKILL_CHANCE_MINING_STEPS,
    CONFIG_SKILL_CHANCE_SKINNING_STEPS,
    CONFIG_SKILL_GAIN_CRAFTING,
    CONFIG_SKILL_GAIN_DEFENSE,
    CONFIG_SKILL_GAIN_GATHERING,
    CONFIG_SKILL_GAIN_WEAPON,
    CONFIG_MAX_OVERSPEED_PINGS,
    CONFIG_EXPANSION,
    CONFIG_CHATFLOOD_MESSAGE_COUNT,
    CONFIG_CHATFLOOD_MESSAGE_DELAY,
    CONFIG_CHATFLOOD_MUTE_TIME,
    CONFIG_EVENT_ANNOUNCE,
    CONFIG_CREATURE_FAMILY_ASSISTANCE_DELAY,
    CONFIG_CREATURE_FAMILY_FLEE_DELAY,
    CONFIG_WORLD_BOSS_LEVEL_DIFF,
    CONFIG_QUEST_LOW_LEVEL_HIDE_DIFF,
    CONFIG_QUEST_HIGH_LEVEL_HIDE_DIFF,
    CONFIG_CHAT_STRICT_LINK_CHECKING_SEVERITY,
    CONFIG_CHAT_STRICT_LINK_CHECKING_KICK,
    CONFIG_CHAT_CHANNEL_LEVEL_REQ,
    CONFIG_CHAT_WHISPER_LEVEL_REQ,
    CONFIG_CHAT_SAY_LEVEL_REQ,
    CONFIG_TRADE_LEVEL_REQ,
    CONFIG_TICKET_LEVEL_REQ,
    CONFIG_AUCTION_LEVEL_REQ,
    CONFIG_MAIL_LEVEL_REQ,
    CONFIG_CORPSE_DECAY_NORMAL,
    CONFIG_CORPSE_DECAY_RARE,
    CONFIG_CORPSE_DECAY_ELITE,
    CONFIG_CORPSE_DECAY_RAREELITE,
    CONFIG_CORPSE_DECAY_WORLDBOSS,
    CONFIG_DEATH_SICKNESS_LEVEL,
    CONFIG_INSTANT_LOGOUT,
    CONFIG_DISABLE_BREATHING,
    CONFIG_BATTLEGROUND_INVITATION_TYPE,
    CONFIG_BATTLEGROUND_PREMATURE_FINISH_TIMER,
    CONFIG_BATTLEGROUND_PREMADE_GROUP_WAIT_FOR_MATCH,
    CONFIG_ARENA_MAX_RATING_DIFFERENCE,
    CONFIG_ARENA_RATING_DISCARD_TIMER,
    CONFIG_ARENA_RATED_UPDATE_TIMER,
    CONFIG_ARENA_PROGRESSIVE_MMR_TIMER,
    CONFIG_ARENA_PROGRESSIVE_MMR_STEPSIZE,
    CONFIG_ARENA_AUTO_DISTRIBUTE_INTERVAL_DAYS,
    CONFIG_ARENA_SEASON_ID,
    CONFIG_ARENA_START_RATING,
    CONFIG_ARENA_START_PERSONAL_RATING,
    CONFIG_ARENA_START_MATCHMAKER_RATING,
    CONFIG_MAX_WHO,
    CONFIG_HONOR_AFTER_DUEL,
    CONFIG_PVP_TOKEN_MAP_TYPE,
    CONFIG_PVP_TOKEN_ID,
    CONFIG_PVP_TOKEN_COUNT,
    CONFIG_INTERVAL_LOG_UPDATE,
    CONFIG_MIN_LOG_UPDATE,
    CONFIG_ENABLE_SINFO_LOGIN,
    CONFIG_PLAYER_ALLOW_COMMANDS,
    CONFIG_NUMTHREADS,
    CONFIG_LOGDB_CLEARINTERVAL,
    CONFIG_LOGDB_CLEARTIME,
    CONFIG_CLIENTCACHE_VERSION,
    CONFIG_GUILD_EVENT_LOG_COUNT,
    CONFIG_GUILD_BANK_EVENT_LOG_COUNT,
    CONFIG_MIN_LEVEL_STAT_SAVE,
    CONFIG_RANDOM_BG_RESET_HOUR,
    CONFIG_GUILD_RESET_HOUR,
    CONFIG_CHARDELETE_KEEP_DAYS,
    CONFIG_CHARDELETE_METHOD,
    CONFIG_CHARDELETE_MIN_LEVEL,
    CONFIG_AUTOBROADCAST_CENTER,
    CONFIG_AUTOBROADCAST_INTERVAL,
    CONFIG_MAX_RESULTS_LOOKUP_COMMANDS,
    CONFIG_DB_PING_INTERVAL,
    CONFIG_PRESERVE_CUSTOM_CHANNEL_DURATION,
    CONFIG_PERSISTENT_CHARACTER_CLEAN_FLAGS,
    CONFIG_LFG_OPTIONSMASK,
    CONFIG_MAX_INSTANCES_PER_HOUR,
    CONFIG_WARDEN_CLIENT_RESPONSE_DELAY,
    CONFIG_WARDEN_CLIENT_CHECK_HOLDOFF,
    CONFIG_WARDEN_CLIENT_FAIL_ACTION,
    CONFIG_WARDEN_CLIENT_BAN_DURATION,
    CONFIG_WARDEN_NUM_MEM_CHECKS,
    CONFIG_WARDEN_NUM_OTHER_CHECKS,
    CONFIG_ANTICHEAT_REPORTS_INGAME_NOTIFICATION,
    CONFIG_ANTICHEAT_MAX_REPORTS_FOR_DAILY_REPORT,
    CONFIG_ANTICHEAT_DETECTIONS_ENABLED,
    CONFIG_EXTERNAL_MAIL_INTERVAL,
    CONFIG_WINTERGRASP_PLR_MAX,
    CONFIG_WINTERGRASP_PLR_MIN,
    CONFIG_WINTERGRASP_PLR_MIN_LVL,
    CONFIG_WINTERGRASP_BATTLETIME,
    CONFIG_WINTERGRASP_NOBATTLETIME,
    CONFIG_WINTERGRASP_RESTART_AFTER_CRASH,
    CONFIG_ALLOW_TWO_SIDE_INTERACTION_CHAT_AREA,
    CONFIG_CRYPT_RUN_REWARDS,
    INT_CONFIG_VALUE_COUNT
};

/// Server rates
enum Rates
{
    RATE_HEALTH = 0,
    RATE_POWER_MANA,
    RATE_POWER_RAGE_INCOME,
    RATE_POWER_RAGE_LOSS,
    RATE_POWER_RUNICPOWER_INCOME,
    RATE_POWER_RUNICPOWER_LOSS,
    RATE_POWER_FOCUS,
    RATE_POWER_ENERGY,
    RATE_SKILL_DISCOVERY,
    RATE_DROP_ITEM_POOR,
    RATE_DROP_ITEM_NORMAL,
    RATE_DROP_ITEM_UNCOMMON,
    RATE_DROP_ITEM_RARE,
    RATE_DROP_ITEM_EPIC,
    RATE_DROP_ITEM_LEGENDARY,
    RATE_DROP_ITEM_ARTIFACT,
    RATE_DROP_ITEM_REFERENCED,
    RATE_DROP_ITEM_REFERENCED_AMOUNT,
    RATE_DROP_MONEY,
    RATE_XP_KILL,
    RATE_XP_QUEST,
    RATE_XP_EXPLORE,
    RATE_REPAIRCOST,
    RATE_REPUTATION_GAIN,
    RATE_REPUTATION_LOWLEVEL_KILL,
    RATE_REPUTATION_LOWLEVEL_QUEST,
    RATE_REPUTATION_RECRUIT_A_FRIEND_BONUS,
    RATE_CREATURE_NORMAL_HP,
    RATE_CREATURE_ELITE_ELITE_HP,
    RATE_CREATURE_ELITE_RAREELITE_HP,
    RATE_CREATURE_ELITE_WORLDBOSS_HP,
    RATE_CREATURE_ELITE_RARE_HP,
    RATE_CREATURE_NORMAL_DAMAGE,
    RATE_CREATURE_ELITE_ELITE_DAMAGE,
    RATE_CREATURE_ELITE_RAREELITE_DAMAGE,
    RATE_CREATURE_ELITE_WORLDBOSS_DAMAGE,
    RATE_CREATURE_ELITE_RARE_DAMAGE,
    RATE_CREATURE_NORMAL_SPELLDAMAGE,
    RATE_CREATURE_ELITE_ELITE_SPELLDAMAGE,
    RATE_CREATURE_ELITE_RAREELITE_SPELLDAMAGE,
    RATE_CREATURE_ELITE_WORLDBOSS_SPELLDAMAGE,
    RATE_CREATURE_ELITE_RARE_SPELLDAMAGE,
    RATE_CREATURE_AGGRO,
    RATE_REST_INGAME,
    RATE_REST_OFFLINE_IN_TAVERN_OR_CITY,
    RATE_REST_OFFLINE_IN_WILDERNESS,
    RATE_DAMAGE_FALL,
    RATE_AUCTION_TIME,
    RATE_AUCTION_DEPOSIT,
    RATE_AUCTION_CUT,
    RATE_HONOR,
    RATE_MINING_AMOUNT,
    RATE_MINING_NEXT,
    RATE_TALENT,
    RATE_CORPSE_DECAY_LOOTED,
    RATE_INSTANCE_RESET_TIME,
    RATE_TARGET_POS_RECALCULATION_RANGE,
    RATE_DURABILITY_LOSS_ON_DEATH,
    RATE_DURABILITY_LOSS_DAMAGE,
    RATE_DURABILITY_LOSS_PARRY,
    RATE_DURABILITY_LOSS_ABSORB,
    RATE_DURABILITY_LOSS_BLOCK,
    RATE_PVP_RANK_EXTRA_HONOR,
    RATE_MOVESPEED,
    MAX_RATES
};

enum HonorKillPvPRank
{
    HKRANK00,
    HKRANK01,
    HKRANK02,
    HKRANK03,
    HKRANK04,
    HKRANK05,
    HKRANK06,
    HKRANK07,
    HKRANK08,
    HKRANK09,
    HKRANK10,
    HKRANK11,
    HKRANK12,
    HKRANK13,
    HKRANK14,
    HKRANKMAX
};

/// Can be used in SMSG_AUTH_RESPONSE packet
enum BillingPlanFlags
{
    SESSION_NONE            = 0x00,
    SESSION_UNUSED          = 0x01,
    SESSION_RECURRING_BILL  = 0x02,
    SESSION_FREE_TRIAL      = 0x04,
    SESSION_IGR             = 0x08,
    SESSION_USAGE           = 0x10,
    SESSION_TIME_MIXTURE    = 0x20,
    SESSION_RESTRICTED      = 0x40,
    SESSION_ENABLE_CAIS     = 0x80
};

/// Type of server, this is values from second column of Cfg_Configs.dbc
enum RealmType
{
    REALM_TYPE_NORMAL       = 0,
    REALM_TYPE_PVP          = 1,
    REALM_TYPE_NORMAL2      = 4,
    REALM_TYPE_RP           = 6,
    REALM_TYPE_RPPVP        = 8,
    REALM_TYPE_FFA_PVP      = 16                            // custom, free for all pvp mode like arena PvP in all zones except rest activated places and sanctuaries
                                                            // replaced by REALM_PVP in realm list
};

enum RealmZone
{
    REALM_ZONE_UNKNOWN       = 0,                           // any language
    REALM_ZONE_DEVELOPMENT   = 1,                           // any language
    REALM_ZONE_UNITED_STATES = 2,                           // extended-Latin
    REALM_ZONE_OCEANIC       = 3,                           // extended-Latin
    REALM_ZONE_LATIN_AMERICA = 4,                           // extended-Latin
    REALM_ZONE_TOURNAMENT_5  = 5,                           // basic-Latin at create, any at login
    REALM_ZONE_KOREA         = 6,                           // East-Asian
    REALM_ZONE_TOURNAMENT_7  = 7,                           // basic-Latin at create, any at login
    REALM_ZONE_ENGLISH       = 8,                           // extended-Latin
    REALM_ZONE_GERMAN        = 9,                           // extended-Latin
    REALM_ZONE_FRENCH        = 10,                          // extended-Latin
    REALM_ZONE_SPANISH       = 11,                          // extended-Latin
    REALM_ZONE_RUSSIAN       = 12,                          // Cyrillic
    REALM_ZONE_TOURNAMENT_13 = 13,                          // basic-Latin at create, any at login
    REALM_ZONE_TAIWAN        = 14,                          // East-Asian
    REALM_ZONE_TOURNAMENT_15 = 15,                          // basic-Latin at create, any at login
    REALM_ZONE_CHINA         = 16,                          // East-Asian
    REALM_ZONE_CN1           = 17,                          // basic-Latin at create, any at login
    REALM_ZONE_CN2           = 18,                          // basic-Latin at create, any at login
    REALM_ZONE_CN3           = 19,                          // basic-Latin at create, any at login
    REALM_ZONE_CN4           = 20,                          // basic-Latin at create, any at login
    REALM_ZONE_CN5           = 21,                          // basic-Latin at create, any at login
    REALM_ZONE_CN6           = 22,                          // basic-Latin at create, any at login
    REALM_ZONE_CN7           = 23,                          // basic-Latin at create, any at login
    REALM_ZONE_CN8           = 24,                          // basic-Latin at create, any at login
    REALM_ZONE_TOURNAMENT_25 = 25,                          // basic-Latin at create, any at login
    REALM_ZONE_TEST_SERVER   = 26,                          // any language
    REALM_ZONE_TOURNAMENT_27 = 27,                          // basic-Latin at create, any at login
    REALM_ZONE_QA_SERVER     = 28,                          // any language
    REALM_ZONE_CN9           = 29,                          // basic-Latin at create, any at login
    REALM_ZONE_TEST_SERVER_2 = 30,                          // any language
    REALM_ZONE_CN10          = 31,                          // basic-Latin at create, any at login
    REALM_ZONE_CTC           = 32,
    REALM_ZONE_CNC           = 33,
    REALM_ZONE_CN1_4         = 34,                          // basic-Latin at create, any at login
    REALM_ZONE_CN2_6_9       = 35,                          // basic-Latin at create, any at login
    REALM_ZONE_CN3_7         = 36,                          // basic-Latin at create, any at login
    REALM_ZONE_CN5_8         = 37                           // basic-Latin at create, any at login
};

enum WorldStates
{
    WS_WEEKLY_QUEST_RESET_TIME  = 20002,                     // Next weekly reset time
    WS_BG_DAILY_RESET_TIME      = 20003,                     // Next daily BG reset time
    WS_CLEANING_FLAGS           = 20004,                     // Cleaning Flags
    WS_GUILD_DAILY_RESET_TIME   = 20006,                     // Next guild cap reset time
    WS_MONTHLY_QUEST_RESET_TIME = 20007,                     // Next monthly reset time
};

/// Storage class for commands issued for delayed execution
struct CliCommandHolder
{
    typedef void Print(void*, const char*);
    typedef void CommandFinished(void*, bool success);

    void* m_callbackArg;
    char *m_command;
    Print* m_print;

    CommandFinished* m_commandFinished;

    CliCommandHolder(void* callbackArg, const char *command, Print* zprint, CommandFinished* commandFinished)
        : m_callbackArg(callbackArg), m_print(zprint), m_commandFinished(commandFinished)
    {
        size_t len = strlen(command)+1;
        m_command = new char[len];
        memcpy(m_command, command, len);
    }

    ~CliCommandHolder() { delete[] m_command; }
};

typedef UNORDERED_MAP<uint32, WorldSession*> SessionMap;

struct CharacterNameData
{
    std::string m_name;
    uint8 m_class;
    uint8 m_race;
    uint8 m_gender;
    uint8 m_level;
};

/// The World
class World
{
    public:
        static volatile uint32 m_worldLoopCounter;

        World();
        ~World();

        WorldSession* FindSession(uint32 id) const;
        void AddSession(WorldSession* s);
        void SendAutoBroadcast();
        bool RemoveSession(uint32 id);
        /// Get the number of current active sessions
        void UpdateMaxSessionCounters();
        const SessionMap& GetAllSessions() const { return m_sessions; }
        uint32 GetActiveAndQueuedSessionCount() const { return m_sessions.size(); }
        uint32 GetActiveSessionCount() const { return m_sessions.size() - m_QueuedPlayer.size(); }
        uint32 GetQueuedSessionCount() const { return m_QueuedPlayer.size(); }
        /// Get the maximum number of parallel sessions on the server since last reboot
        uint32 GetMaxQueuedSessionCount() const { return m_maxQueuedSessionCount; }
        uint32 GetMaxActiveSessionCount() const { return m_maxActiveSessionCount; }
        /// Get number of players
        inline uint32 GetPlayerCount() const { return m_PlayerCount; }
        inline uint32 GetMaxPlayerCount() const { return m_MaxPlayerCount; }
        /// Increase/Decrease number of players
        inline void IncreasePlayerCount()
        {
            m_PlayerCount++;
            m_MaxPlayerCount = std::max(m_MaxPlayerCount, m_PlayerCount);
        }
        inline void DecreasePlayerCount() { m_PlayerCount--; }

        Player* FindPlayerInZone(uint32 zone);

        /// Deny clients?
        bool IsClosed() const;

        /// Close world
        void SetClosed(bool val);

        /// Security level limitations
        AccountTypes GetPlayerSecurityLimit() const { return m_allowedSecurityLevel; }
        void SetPlayerSecurityLimit(AccountTypes sec);
        void LoadDBAllowedSecurityLevel();

        /// Active session server limit
        void SetPlayerAmountLimit(uint32 limit) { m_playerLimit = limit; }
        uint32 GetPlayerAmountLimit() const { return m_playerLimit; }

        //player Queue
        typedef std::list<WorldSession*> Queue;
        void AddQueuedPlayer(WorldSession*);
        bool RemoveQueuedPlayer(WorldSession* session);
        int32 GetQueuePos(WorldSession*);
        bool HasRecentlyDisconnected(WorldSession*);

        /// \todo Actions on m_allowMovement still to be implemented
        /// Is movement allowed?
        bool getAllowMovement() const { return m_allowMovement; }
        /// Allow/Disallow object movements
        void SetAllowMovement(bool allow) { m_allowMovement = allow; }

        /// Set a new Message of the Day
        void SetMotd(std::string const& motd);
        /// Get the current Message of the Day
        const char* GetMotd() const;

        /// Set the string for new characters (first login)
        void SetNewCharString(std::string const& str) { m_newCharString = str; }
        /// Get the string for new characters (first login)
        std::string const& GetNewCharString() const { return m_newCharString; }

        LocaleConstant GetDefaultDbcLocale() const { return m_defaultDbcLocale; }

        /// Get the path where data (dbc, maps) are stored on disk
        std::string const& GetDataPath() const { return m_dataPath; }

        /// When server started?
        time_t const& GetStartTime() const { return m_startTime; }
        /// What time is it?
        time_t const& GetGameTime() const { return m_gameTime; }
        /// Uptime (in secs)
        uint32 GetUptime() const { return uint32(m_gameTime - m_startTime); }
        /// Update time
        uint32 GetUpdateTime() const { return m_updateTime; }
        void SetRecordDiffInterval(int32 t) { if (t >= 0) m_int_configs[CONFIG_INTERVAL_LOG_UPDATE] = (uint32)t; }

        /// Next daily quests and random bg reset time
        time_t GetNextDailyQuestsResetTime() const { return m_NextDailyQuestReset; }
        time_t GetNextWeeklyQuestsResetTime() const { return m_NextWeeklyQuestReset; }
        time_t GetNextRandomBGResetTime() const { return m_NextRandomBGReset; }

        /// Get the maximum skill level a player can reach
        uint16 GetConfigMaxSkillValue() const
        {
            uint16 lvl = uint16(getIntConfig(CONFIG_MAX_PLAYER_LEVEL));
            return lvl > 60 ? 300 + ((lvl - 60) * 75) / 10 : lvl * 5;
        }

        void SetInitialWorldSettings();
        void LoadConfigSettings(bool reload = false);

        void SendWorldText(int32 string_id, ...);
        void SendGlobalText(const char* text, WorldSession* self);
        void SendGMText(int32 string_id, ...);
        void SendGlobalMessage(WorldPacket* packet, WorldSession* self = 0, uint32 team = 0);
        void SendGlobalGMMessage(WorldPacket* packet, WorldSession* self = 0, uint32 team = 0);
        void SendZoneMessage(uint32 zone, WorldPacket* packet, WorldSession* self = 0, uint32 team = 0);
        void SendZoneText(uint32 zone, const char *text, WorldSession* self = 0, uint32 team = 0);
        void SendServerMessage(ServerMessageType type, const char *text = "", Player* player = NULL);

        uint32 pvp_ranks[HKRANKMAX];

        /// Are we in the middle of a shutdown?
        bool IsShuttingDown() const { return m_ShutdownTimer > 0; }
        uint32 GetShutDownTimeLeft() const { return m_ShutdownTimer; }
        void ShutdownServ(uint32 time, uint32 options, uint8 exitcode);
        void ShutdownCancel();
        void ShutdownMsg(bool show = false, Player* player = NULL);
        static uint8 GetExitCode() { return m_ExitCode; }
        static void StopNow(uint8 exitcode) { m_stopEvent = true; m_ExitCode = exitcode; }
        static bool IsStopped() { return m_stopEvent.value(); }

        void Update(uint32 diff);

        void UpdateSessions(uint32 diff);
        /// Set a server rate (see #Rates)
        void setRate(Rates rate, float value) { rate_values[rate]=value; }
        /// Get a server rate (see #Rates)
        float getRate(Rates rate) const { return rate_values[rate]; }

        /// Set a server configuration element (see #WorldConfigs)
        void setBoolConfig(WorldBoolConfigs index, bool value)
        {
            if (index < BOOL_CONFIG_VALUE_COUNT)
                m_bool_configs[index] = value;
        }

        /// Get a server configuration element (see #WorldConfigs)
        bool getBoolConfig(WorldBoolConfigs index) const
        {
            return index < BOOL_CONFIG_VALUE_COUNT ? m_bool_configs[index] : 0;
        }

        /// Set a server configuration element (see #WorldConfigs)
        void setFloatConfig(WorldFloatConfigs index, float value)
        {
            if (index < FLOAT_CONFIG_VALUE_COUNT)
                m_float_configs[index] = value;
        }

        /// Get a server configuration element (see #WorldConfigs)
        float getFloatConfig(WorldFloatConfigs index) const
        {
            return index < FLOAT_CONFIG_VALUE_COUNT ? m_float_configs[index] : 0;
        }

        /// Set a server configuration element (see #WorldConfigs)
        void setIntConfig(WorldIntConfigs index, uint32 value)
        {
            if (index < INT_CONFIG_VALUE_COUNT)
                m_int_configs[index] = value;
        }

        /// Get a server configuration element (see #WorldConfigs)
        uint32 getIntConfig(WorldIntConfigs index) const
        {
            return index < INT_CONFIG_VALUE_COUNT ? m_int_configs[index] : 0;
        }

        void setWorldState(uint32 index, uint64 value);
        uint64 getWorldState(uint32 index) const;
        void LoadWorldStates();

        /// Are we on a "Player versus Player" server?
        bool IsPvPRealm() const { return (getIntConfig(CONFIG_GAME_TYPE) == REALM_TYPE_PVP || getIntConfig(CONFIG_GAME_TYPE) == REALM_TYPE_RPPVP || getIntConfig(CONFIG_GAME_TYPE) == REALM_TYPE_FFA_PVP); }
        bool IsFFAPvPRealm() const { return getIntConfig(CONFIG_GAME_TYPE) == REALM_TYPE_FFA_PVP; }

        void KickAll();
        void KickAllLess(AccountTypes sec);
        BanReturn BanAccount(BanMode mode, std::string const& nameOrIP, std::string const& duration, std::string const& reason, std::string const& author);
        bool RemoveBanAccount(BanMode mode, std::string const& nameOrIP);
        BanReturn BanCharacter(std::string const& name, std::string const& duration, std::string const& reason, std::string const& author);
        bool RemoveBanCharacter(std::string const& name);

        // for max speed access
        static float GetMaxVisibleDistanceOnContinents()    { return m_MaxVisibleDistanceOnContinents; }
        static float GetMaxVisibleDistanceInInstances()     { return m_MaxVisibleDistanceInInstances;  }
        static float GetMaxVisibleDistanceInBGArenas()      { return m_MaxVisibleDistanceInBGArenas;   }

        static int32 GetVisibilityNotifyPeriodOnContinents(){ return m_visibility_notify_periodOnContinents; }
        static int32 GetVisibilityNotifyPeriodInInstances() { return m_visibility_notify_periodInInstances;  }
        static int32 GetVisibilityNotifyPeriodInBGArenas()  { return m_visibility_notify_periodInBGArenas;   }

        void ProcessCliCommands();
        void QueueCliCommand(CliCommandHolder* commandHolder) { cliCmdQueue.add(commandHolder); }

        void ForceGameEventUpdate();

        void UpdateRealmCharCount(uint32 accid);

        LocaleConstant GetAvailableDbcLocale(LocaleConstant locale) const { if (m_availableDbcLocaleMask & (1 << locale)) return locale; else return m_defaultDbcLocale; }

        // used World DB version
        void LoadDBVersion();
        char const* GetDBVersion() const { return m_DBVersion.c_str(); }

        void RecordTimeDiff(const char * text, ...);

        void LoadAutobroadcasts();

        void UpdateAreaDependentAuras();

        void ProcessStartEvent();
        void ProcessStopEvent();
        bool GetEventKill() const { return isEventKillStart; }

        bool isEventKillStart;

        CharacterNameData const* GetCharacterNameData(uint32 guid) const;
        void AddCharacterNameData(uint32 guid, std::string const& name, uint8 gender, uint8 race, uint8 playerClass, uint8 level);
        void UpdateCharacterNameData(uint32 guid, std::string const& name, uint8 gender = GENDER_NONE, uint8 race = RACE_NONE);
        void UpdateCharacterNameDataLevel(uint32 guid, uint8 level);
        void DeleteCharaceterNameData(uint32 guid) { _characterNameDataMap.erase(guid); }

        uint32 GetCleaningFlags() const { return m_CleaningFlags; }
        void   SetCleaningFlags(uint32 flags) { m_CleaningFlags = flags; }
        void   ResetEventSeasonalQuests(uint16 event_id);
    protected:
        void _UpdateGameTime();
        // callback for UpdateRealmCharacters
        void _UpdateRealmCharCount(PreparedQueryResult resultCharCount);

        void InitDailyQuestResetTime();
        void InitWeeklyQuestResetTime();
        void InitMonthlyQuestResetTime();
        void InitRandomBGResetTime();
        void InitGuildResetTime();
        void ResetDailyQuests();
        void ResetWeeklyQuests();
        void ResetMonthlyQuests();
        void ResetRandomBG();
        void ResetGuildCap();
    private:
        static ACE_Atomic_Op<ACE_Thread_Mutex, bool> m_stopEvent;
        static uint8 m_ExitCode;
        uint32 m_ShutdownTimer;
        uint32 m_ShutdownMask;

        uint32 m_CleaningFlags;

        bool m_isClosed;

        time_t m_startTime;
        time_t m_gameTime;
        IntervalTimer m_timers[WUPDATE_COUNT];
        IntervalTimer extmail_timer;
        time_t mail_timer;
        time_t mail_timer_expires;
        uint32 m_updateTime, m_updateTimeSum;
        uint32 m_updateTimeCount;
        uint32 m_currentTime;

        SessionMap m_sessions;
        typedef UNORDERED_MAP<uint32, time_t> DisconnectMap;
        DisconnectMap m_disconnects;
        uint32 m_maxActiveSessionCount;
        uint32 m_maxQueuedSessionCount;
        uint32 m_PlayerCount;
        uint32 m_MaxPlayerCount;

        std::string m_newCharString;

        float rate_values[MAX_RATES];
        uint32 m_int_configs[INT_CONFIG_VALUE_COUNT];
        bool m_bool_configs[BOOL_CONFIG_VALUE_COUNT];
        float m_float_configs[FLOAT_CONFIG_VALUE_COUNT];
        typedef std::map<uint32, uint64> WorldStatesMap;
        WorldStatesMap m_worldstates;
        uint32 m_playerLimit;
        AccountTypes m_allowedSecurityLevel;
        LocaleConstant m_defaultDbcLocale;                     // from config for one from loaded DBC locales
        uint32 m_availableDbcLocaleMask;                       // by loaded DBC
        void DetectDBCLang();
        bool m_allowMovement;
        std::string m_motd;
        std::string m_dataPath;

        // for max speed access
        static float m_MaxVisibleDistanceOnContinents;
        static float m_MaxVisibleDistanceInInstances;
        static float m_MaxVisibleDistanceInBGArenas;

        static int32 m_visibility_notify_periodOnContinents;
        static int32 m_visibility_notify_periodInInstances;
        static int32 m_visibility_notify_periodInBGArenas;

        // CLI command holder to be thread safe
        ACE_Based::LockedQueue<CliCommandHolder*, ACE_Thread_Mutex> cliCmdQueue;

        // next daily quests and random bg reset time
        time_t m_NextDailyQuestReset;
        time_t m_NextWeeklyQuestReset;
        time_t m_NextMonthlyQuestReset;
        time_t m_NextRandomBGReset;
        time_t m_NextGuildReset;

        //Player Queue
        Queue m_QueuedPlayer;

        // sessions that are added async
        void AddSession_(WorldSession* s);
        ACE_Based::LockedQueue<WorldSession*, ACE_Thread_Mutex> addSessQueue;

        // used versions
        std::string m_DBVersion;

        std::list<std::string> m_Autobroadcasts;

        std::map<uint32, CharacterNameData> _characterNameDataMap;
        void LoadCharacterNameData();

        void ProcessQueryCallbacks();
        ACE_Future_Set<PreparedQueryResult> m_realmCharCallbacks;
};

extern uint32 realmID;

#define sWorld ACE_Singleton<World, ACE_Null_Mutex>::instance()
#endif
/// @}<|MERGE_RESOLUTION|>--- conflicted
+++ resolved
@@ -163,7 +163,6 @@
     CONFIG_QUEST_IGNORE_AUTO_ACCEPT,
     CONFIG_QUEST_IGNORE_AUTO_COMPLETE,
     CONFIG_WARDEN_ENABLED,
-<<<<<<< HEAD
     CONFIG_ANTICHEAT_ENABLE,
     CONFIG_BAN_PLAYER,
     CONFIG_EXTERNAL_MAIL,
@@ -173,11 +172,7 @@
     CONFIG_CUSTOM_ARENA_LOGS,
     CONFIG_GC_TOKEN_VENDOR,
     CONFIG_CRYPT_RUN_ENABLE,
-=======
-    CONFIG_ENABLE_MMAPS,
-    CONFIG_WINTERGRASP_ENABLE,
     CONFIG_UI_QUESTLEVELS_IN_DIALOGS,     // Should we add quest levels to the title in the NPC dialogs?
->>>>>>> 5b45a87d
     BOOL_CONFIG_VALUE_COUNT
 };
 
