/*
 * Copyright (C) 2008-2012 TrinityCore <http://www.trinitycore.org/>
 * Copyright (C) 2005-2009 MaNGOS <http://getmangos.com/>
 *
 * This program is free software; you can redistribute it and/or modify it
 * under the terms of the GNU General Public License as published by the
 * Free Software Foundation; either version 2 of the License, or (at your
 * option) any later version.
 *
 * This program is distributed in the hope that it will be useful, but WITHOUT
 * ANY WARRANTY; without even the implied warranty of MERCHANTABILITY or
 * FITNESS FOR A PARTICULAR PURPOSE. See the GNU General Public License for
 * more details.
 *
 * You should have received a copy of the GNU General Public License along
 * with this program. If not, see <http://www.gnu.org/licenses/>.
 */

/// \addtogroup world The World
/// @{
/// \file

#ifndef __WORLD_H
#define __WORLD_H

#include "Common.h"
#include "Timer.h"
#include <ace/Singleton.h>
#include "SharedDefines.h"
#include "QueryResult.h"
#include "Callback.h"

#include <map>
#include <set>
#include <list>

class Object;
class WorldPacket;
class WorldSession;
class Player;
class WorldSocket;
class SystemMgr;

// ServerMessages.dbc
enum ServerMessageType
{
    SERVER_MSG_SHUTDOWN_TIME      = 1,
    SERVER_MSG_RESTART_TIME       = 2,
    SERVER_MSG_STRING             = 3,
    SERVER_MSG_SHUTDOWN_CANCELLED = 4,
    SERVER_MSG_RESTART_CANCELLED  = 5
};

enum ShutdownMask
{
    SHUTDOWN_MASK_RESTART = 1,
    SHUTDOWN_MASK_IDLE    = 2,
};

enum ShutdownExitCode
{
    SHUTDOWN_EXIT_CODE = 0,
    ERROR_EXIT_CODE    = 1,
    RESTART_EXIT_CODE  = 2,
};

/// Timers for different object refresh rates
enum WorldTimers
{
    WUPDATE_AUCTIONS,
    WUPDATE_WEATHERS,
    WUPDATE_UPTIME,
    WUPDATE_CORPSES,
    WUPDATE_EVENTS,
    WUPDATE_CLEANDB,
    WUPDATE_AUTOBROADCAST,
    WUPDATE_MAILBOXQUEUE,
    WUPDATE_DELETECHARS,
    WUPDATE_PINGDB,
    WUPDATE_COUNT
};

/// Configuration elements
enum WorldBoolConfigs
{
    CONFIG_DURABILITY_LOSS_IN_PVP = 0,
    CONFIG_ADDON_CHANNEL,
    CONFIG_ALLOW_PLAYER_COMMANDS,
    CONFIG_CLEAN_CHARACTER_DB,
    CONFIG_GRID_UNLOAD,
    CONFIG_STATS_SAVE_ONLY_ON_LOGOUT,
    CONFIG_ALLOW_TWO_SIDE_ACCOUNTS,
    CONFIG_ALLOW_TWO_SIDE_INTERACTION_CHAT,
    CONFIG_ALLOW_TWO_SIDE_INTERACTION_CHANNEL,
    CONFIG_ALLOW_TWO_SIDE_INTERACTION_GROUP,
    CONFIG_ALLOW_TWO_SIDE_INTERACTION_GUILD,
    CONFIG_ALLOW_TWO_SIDE_INTERACTION_AUCTION,
    CONFIG_ALLOW_TWO_SIDE_INTERACTION_MAIL,
    CONFIG_ALLOW_TWO_SIDE_WHO_LIST,
    CONFIG_ALLOW_TWO_SIDE_ADD_FRIEND,
    CONFIG_ALLOW_TWO_SIDE_TRADE,
    CONFIG_ALL_TAXI_PATHS,
    CONFIG_INSTANT_TAXI,
    CONFIG_INSTANCE_IGNORE_LEVEL,
    CONFIG_INSTANCE_IGNORE_RAID,
    CONFIG_CAST_UNSTUCK,
    CONFIG_GM_LOG_TRADE,
    CONFIG_ALLOW_GM_GROUP,
    CONFIG_ALLOW_GM_FRIEND,
    CONFIG_GM_LOWER_SECURITY,
    CONFIG_SKILL_PROSPECTING,
    CONFIG_SKILL_MILLING,
    CONFIG_SAVE_RESPAWN_TIME_IMMEDIATELY,
    CONFIG_WEATHER,
    CONFIG_ALWAYS_MAX_SKILL_FOR_LEVEL,
    CONFIG_QUEST_IGNORE_RAID,
    CONFIG_DETECT_POS_COLLISION,
    CONFIG_RESTRICTED_LFG_CHANNEL,
    CONFIG_SILENTLY_GM_JOIN_TO_CHANNEL,
    CONFIG_TALENTS_INSPECTING,
    CONFIG_CHAT_FAKE_MESSAGE_PREVENTING,
    CONFIG_DEATH_CORPSE_RECLAIM_DELAY_PVP,
    CONFIG_DEATH_CORPSE_RECLAIM_DELAY_PVE,
    CONFIG_DEATH_BONES_WORLD,
    CONFIG_DEATH_BONES_BG_OR_ARENA,
    CONFIG_DIE_COMMAND_MODE,
    CONFIG_DECLINED_NAMES_USED,
    CONFIG_BATTLEGROUND_CAST_DESERTER,
    CONFIG_BATTLEGROUND_QUEUE_ANNOUNCER_ENABLE,
    CONFIG_BATTLEGROUND_QUEUE_ANNOUNCER_PLAYERONLY,
    CONFIG_BG_XP_FOR_KILL,
    CONFIG_ARENA_AUTO_DISTRIBUTE_POINTS,
    CONFIG_ARENA_QUEUE_ANNOUNCER_ENABLE,
    CONFIG_ARENA_QUEUE_ANNOUNCER_PLAYERONLY,
    CONFIG_ARENA_SEASON_IN_PROGRESS,
    CONFIG_ARENA_LOG_EXTENDED_INFO,
    CONFIG_OFFHAND_CHECK_AT_SPELL_UNLEARN,
    CONFIG_VMAP_INDOOR_CHECK,
    CONFIG_PET_LOS,
    CONFIG_START_ALL_SPELLS,
    CONFIG_START_ALL_EXPLORED,
    CONFIG_START_ALL_REP,
    CONFIG_ALWAYS_MAXSKILL,
    CONFIG_PVP_TOKEN_ENABLE,
    CONFIG_NO_RESET_TALENT_COST,
    CONFIG_SHOW_KICK_IN_WORLD,
    CONFIG_SHOW_BAN_IN_WORLD,
    CONFIG_SHOW_MUTE_IN_WORLD,
    CONFIG_CHATLOG_CHANNEL,
    CONFIG_CHATLOG_WHISPER,
    CONFIG_CHATLOG_SYSCHAN,
    CONFIG_CHATLOG_PARTY,
    CONFIG_CHATLOG_RAID,
    CONFIG_CHATLOG_GUILD,
    CONFIG_CHATLOG_PUBLIC,
    CONFIG_CHATLOG_ADDON,
    CONFIG_CHATLOG_BGROUND,
    CONFIG_DUNGEON_FINDER_ENABLE,
    CONFIG_AUTOBROADCAST,
    CONFIG_ALLOW_TICKETS,
    CONFIG_DBC_ENFORCE_ITEM_ATTRIBUTES,
    CONFIG_PRESERVE_CUSTOM_CHANNELS,
    CONFIG_OUTDOORPVP_WINTERGRASP_ENABLED,
    CONFIG_OUTDOORPVP_WINTERGRASP_CUSTOM_HONOR,
    CONFIG_CONFIG_OUTDOORPVP_WINTERGRASP_ANTIFARM_ENABLE,
    CONFIG_PDUMP_NO_PATHS,
    CONFIG_PDUMP_NO_OVERWRITE,
<<<<<<< HEAD
    CONFIG_WARDEN_ENABLED,
	CONFIG_CHANNEL_ON_CITY_ONLY_FLAG,
=======
    CONFIG_QUEST_IGNORE_AUTO_ACCEPT,
    CONFIG_QUEST_IGNORE_AUTO_COMPLETE,
>>>>>>> 231b849a
    BOOL_CONFIG_VALUE_COUNT
};

enum WorldFloatConfigs
{
    CONFIG_GROUP_XP_DISTANCE = 0,
    CONFIG_MAX_RECRUIT_A_FRIEND_DISTANCE,
    CONFIG_SIGHT_MONSTER,
    CONFIG_SIGHT_GUARDER,
    CONFIG_LISTEN_RANGE_SAY,
    CONFIG_LISTEN_RANGE_TEXTEMOTE,
    CONFIG_LISTEN_RANGE_YELL,
    CONFIG_CREATURE_FAMILY_FLEE_ASSISTANCE_RADIUS,
    CONFIG_CREATURE_FAMILY_ASSISTANCE_RADIUS,
    CONFIG_THREAT_RADIUS,
    CONFIG_CHANCE_OF_GM_SURVEY,
    FLOAT_CONFIG_VALUE_COUNT
};

enum WorldIntConfigs
{
    CONFIG_COMPRESSION = 0,
    CONFIG_INTERVAL_SAVE,
    CONFIG_INTERVAL_GRIDCLEAN,
    CONFIG_INTERVAL_MAPUPDATE,
    CONFIG_INTERVAL_CHANGEWEATHER,
    CONFIG_INTERVAL_DISCONNECT_TOLERANCE,
    CONFIG_PORT_WORLD,
    CONFIG_SOCKET_TIMEOUTTIME,
    CONFIG_SESSION_ADD_DELAY,
    CONFIG_GAME_TYPE,
    CONFIG_REALM_ZONE,
    CONFIG_STRICT_PLAYER_NAMES,
    CONFIG_STRICT_CHARTER_NAMES,
    CONFIG_STRICT_PET_NAMES,
    CONFIG_MIN_PLAYER_NAME,
    CONFIG_MIN_CHARTER_NAME,
    CONFIG_MIN_PET_NAME,
    CONFIG_CHARACTER_CREATING_DISABLED,
    CONFIG_CHARACTER_CREATING_DISABLED_RACEMASK,
    CONFIG_CHARACTER_CREATING_DISABLED_CLASSMASK,
    CONFIG_CHARACTERS_PER_ACCOUNT,
    CONFIG_CHARACTERS_PER_REALM,
    CONFIG_HEROIC_CHARACTERS_PER_REALM,
    CONFIG_CHARACTER_CREATING_MIN_LEVEL_FOR_HEROIC_CHARACTER,
    CONFIG_SKIP_CINEMATICS,
    CONFIG_MAX_PLAYER_LEVEL,
    CONFIG_MIN_DUALSPEC_LEVEL,
    CONFIG_START_PLAYER_LEVEL,
    CONFIG_START_HEROIC_PLAYER_LEVEL,
    CONFIG_START_PLAYER_MONEY,
    CONFIG_MAX_HONOR_POINTS,
    CONFIG_START_HONOR_POINTS,
    CONFIG_MAX_ARENA_POINTS,
    CONFIG_START_ARENA_POINTS,
    CONFIG_MAX_RECRUIT_A_FRIEND_BONUS_PLAYER_LEVEL,
    CONFIG_MAX_RECRUIT_A_FRIEND_BONUS_PLAYER_LEVEL_DIFFERENCE,
    CONFIG_INSTANCE_RESET_TIME_HOUR,
    CONFIG_INSTANCE_UNLOAD_DELAY,
    CONFIG_MAX_PRIMARY_TRADE_SKILL,
    CONFIG_MIN_PETITION_SIGNS,
    CONFIG_GM_LOGIN_STATE,
    CONFIG_GM_VISIBLE_STATE,
    CONFIG_GM_ACCEPT_TICKETS,
    CONFIG_GM_CHAT,
    CONFIG_GM_WHISPERING_TO,
    CONFIG_GM_LEVEL_IN_GM_LIST,
    CONFIG_GM_LEVEL_IN_WHO_LIST,
    CONFIG_START_GM_LEVEL,
    CONFIG_GROUP_VISIBILITY,
    CONFIG_MAIL_DELIVERY_DELAY,
    CONFIG_UPTIME_UPDATE,
    CONFIG_SKILL_CHANCE_ORANGE,
    CONFIG_SKILL_CHANCE_YELLOW,
    CONFIG_SKILL_CHANCE_GREEN,
    CONFIG_SKILL_CHANCE_GREY,
    CONFIG_SKILL_CHANCE_MINING_STEPS,
    CONFIG_SKILL_CHANCE_SKINNING_STEPS,
    CONFIG_SKILL_GAIN_CRAFTING,
    CONFIG_SKILL_GAIN_DEFENSE,
    CONFIG_SKILL_GAIN_GATHERING,
    CONFIG_SKILL_GAIN_WEAPON,
    CONFIG_MAX_OVERSPEED_PINGS,
    CONFIG_EXPANSION,
    CONFIG_CHATFLOOD_MESSAGE_COUNT,
    CONFIG_CHATFLOOD_MESSAGE_DELAY,
    CONFIG_CHATFLOOD_MUTE_TIME,
    CONFIG_EVENT_ANNOUNCE,
    CONFIG_CREATURE_FAMILY_ASSISTANCE_DELAY,
    CONFIG_CREATURE_FAMILY_FLEE_DELAY,
    CONFIG_WORLD_BOSS_LEVEL_DIFF,
    CONFIG_QUEST_LOW_LEVEL_HIDE_DIFF,
    CONFIG_QUEST_HIGH_LEVEL_HIDE_DIFF,
    CONFIG_CHAT_STRICT_LINK_CHECKING_SEVERITY,
    CONFIG_CHAT_STRICT_LINK_CHECKING_KICK,
    CONFIG_CHAT_CHANNEL_LEVEL_REQ,
    CONFIG_CHAT_WHISPER_LEVEL_REQ,
    CONFIG_CHAT_SAY_LEVEL_REQ,
    CONFIG_TRADE_LEVEL_REQ,
    CONFIG_TICKET_LEVEL_REQ,
    CONFIG_AUCTION_LEVEL_REQ,
    CONFIG_MAIL_LEVEL_REQ,
    CONFIG_CORPSE_DECAY_NORMAL,
    CONFIG_CORPSE_DECAY_RARE,
    CONFIG_CORPSE_DECAY_ELITE,
    CONFIG_CORPSE_DECAY_RAREELITE,
    CONFIG_CORPSE_DECAY_WORLDBOSS,
    CONFIG_DEATH_SICKNESS_LEVEL,
    CONFIG_INSTANT_LOGOUT,
    CONFIG_DISABLE_BREATHING,
    CONFIG_BATTLEGROUND_INVITATION_TYPE,
    CONFIG_BATTLEGROUND_PREMATURE_FINISH_TIMER,
    CONFIG_BATTLEGROUND_PREMADE_GROUP_WAIT_FOR_MATCH,
    CONFIG_ARENA_MAX_RATING_DIFFERENCE,
    CONFIG_ARENA_RATING_DISCARD_TIMER,
    CONFIG_ARENA_AUTO_DISTRIBUTE_INTERVAL_DAYS,
    CONFIG_ARENA_SEASON_ID,
    CONFIG_ARENA_START_RATING,
    CONFIG_ARENA_START_PERSONAL_RATING,
    CONFIG_ARENA_START_MATCHMAKER_RATING,
    CONFIG_MAX_WHO,
    CONFIG_HONOR_AFTER_DUEL,
    CONFIG_PVP_TOKEN_MAP_TYPE,
    CONFIG_PVP_TOKEN_ID,
    CONFIG_PVP_TOKEN_COUNT,
    CONFIG_INTERVAL_LOG_UPDATE,
    CONFIG_MIN_LOG_UPDATE,
    CONFIG_ENABLE_SINFO_LOGIN,
    CONFIG_PLAYER_ALLOW_COMMANDS,
    CONFIG_NUMTHREADS,
    CONFIG_LOGDB_CLEARINTERVAL,
    CONFIG_LOGDB_CLEARTIME,
    CONFIG_CLIENTCACHE_VERSION,
    CONFIG_GUILD_EVENT_LOG_COUNT,
    CONFIG_GUILD_BANK_EVENT_LOG_COUNT,
    CONFIG_MIN_LEVEL_STAT_SAVE,
    CONFIG_RANDOM_BG_RESET_HOUR,
    CONFIG_CHARDELETE_KEEP_DAYS,
    CONFIG_CHARDELETE_METHOD,
    CONFIG_CHARDELETE_MIN_LEVEL,
    CONFIG_AUTOBROADCAST_CENTER,
    CONFIG_AUTOBROADCAST_INTERVAL,
    CONFIG_MAX_RESULTS_LOOKUP_COMMANDS,
    CONFIG_DB_PING_INTERVAL,
    CONFIG_PRESERVE_CUSTOM_CHANNEL_DURATION,
    CONFIG_PERSISTENT_CHARACTER_CLEAN_FLAGS,
    CONFIG_OUTDOORPVP_WINTERGRASP_START_TIME,
    CONFIG_OUTDOORPVP_WINTERGRASP_BATTLE_TIME,
    CONFIG_OUTDOORPVP_WINTERGRASP_INTERVAL,
    CONFIG_OUTDOORPVP_WINTERGRASP_WIN_BATTLE,
    CONFIG_OUTDOORPVP_WINTERGRASP_LOSE_BATTLE,
    CONFIG_OUTDOORPVP_WINTERGRASP_DAMAGED_TOWER,
    CONFIG_OUTDOORPVP_WINTERGRASP_DESTROYED_TOWER,
    CONFIG_OUTDOORPVP_WINTERGRASP_DAMAGED_BUILDING,
    CONFIG_OUTDOORPVP_WINTERGRASP_INTACT_BUILDING,
    CONFIG_OUTDOORPVP_WINTERGRASP_SAVESTATE_PERIOD,
    CONFIG_CONFIG_OUTDOORPVP_WINTERGRASP_ANTIFARM_ATK,
    CONFIG_CONFIG_OUTDOORPVP_WINTERGRASP_ANTIFARM_DEF,
    CONFIG_MAX_INSTANCES_PER_HOUR,
    CONFIG_WARDEN_CLIENT_RESPONSE_DELAY,
    CONFIG_WARDEN_CLIENT_CHECK_HOLDOFF,
    CONFIG_WARDEN_CLIENT_FAIL_ACTION,
    CONFIG_WARDEN_CLIENT_BAN_DURATION,
    CONFIG_WARDEN_NUM_MEM_CHECKS,
    CONFIG_WARDEN_NUM_OTHER_CHECKS,
    INT_CONFIG_VALUE_COUNT
};

/// Server rates
enum Rates
{
    RATE_HEALTH = 0,
    RATE_POWER_MANA,
    RATE_POWER_RAGE_INCOME,
    RATE_POWER_RAGE_LOSS,
    RATE_POWER_RUNICPOWER_INCOME,
    RATE_POWER_RUNICPOWER_LOSS,
    RATE_POWER_FOCUS,
    RATE_POWER_ENERGY,
    RATE_SKILL_DISCOVERY,
    RATE_DROP_ITEM_POOR,
    RATE_DROP_ITEM_NORMAL,
    RATE_DROP_ITEM_UNCOMMON,
    RATE_DROP_ITEM_RARE,
    RATE_DROP_ITEM_EPIC,
    RATE_DROP_ITEM_LEGENDARY,
    RATE_DROP_ITEM_ARTIFACT,
    RATE_DROP_ITEM_REFERENCED,
    RATE_DROP_ITEM_REFERENCED_AMOUNT,
    RATE_DROP_MONEY,
    RATE_XP_KILL,
    RATE_XP_QUEST,
    RATE_XP_EXPLORE,
    RATE_REPAIRCOST,
    RATE_REPUTATION_GAIN,
    RATE_REPUTATION_LOWLEVEL_KILL,
    RATE_REPUTATION_LOWLEVEL_QUEST,
    RATE_REPUTATION_RECRUIT_A_FRIEND_BONUS,
    RATE_CREATURE_NORMAL_HP,
    RATE_CREATURE_ELITE_ELITE_HP,
    RATE_CREATURE_ELITE_RAREELITE_HP,
    RATE_CREATURE_ELITE_WORLDBOSS_HP,
    RATE_CREATURE_ELITE_RARE_HP,
    RATE_CREATURE_NORMAL_DAMAGE,
    RATE_CREATURE_ELITE_ELITE_DAMAGE,
    RATE_CREATURE_ELITE_RAREELITE_DAMAGE,
    RATE_CREATURE_ELITE_WORLDBOSS_DAMAGE,
    RATE_CREATURE_ELITE_RARE_DAMAGE,
    RATE_CREATURE_NORMAL_SPELLDAMAGE,
    RATE_CREATURE_ELITE_ELITE_SPELLDAMAGE,
    RATE_CREATURE_ELITE_RAREELITE_SPELLDAMAGE,
    RATE_CREATURE_ELITE_WORLDBOSS_SPELLDAMAGE,
    RATE_CREATURE_ELITE_RARE_SPELLDAMAGE,
    RATE_CREATURE_AGGRO,
    RATE_REST_INGAME,
    RATE_REST_OFFLINE_IN_TAVERN_OR_CITY,
    RATE_REST_OFFLINE_IN_WILDERNESS,
    RATE_DAMAGE_FALL,
    RATE_AUCTION_TIME,
    RATE_AUCTION_DEPOSIT,
    RATE_AUCTION_CUT,
    RATE_HONOR,
    RATE_MINING_AMOUNT,
    RATE_MINING_NEXT,
    RATE_TALENT,
    RATE_CORPSE_DECAY_LOOTED,
    RATE_INSTANCE_RESET_TIME,
    RATE_TARGET_POS_RECALCULATION_RANGE,
    RATE_DURABILITY_LOSS_ON_DEATH,
    RATE_DURABILITY_LOSS_DAMAGE,
    RATE_DURABILITY_LOSS_PARRY,
    RATE_DURABILITY_LOSS_ABSORB,
    RATE_DURABILITY_LOSS_BLOCK,
    RATE_MOVESPEED,
    MAX_RATES
};

/// Can be used in SMSG_AUTH_RESPONSE packet
enum BillingPlanFlags
{
    SESSION_NONE            = 0x00,
    SESSION_UNUSED          = 0x01,
    SESSION_RECURRING_BILL  = 0x02,
    SESSION_FREE_TRIAL      = 0x04,
    SESSION_IGR             = 0x08,
    SESSION_USAGE           = 0x10,
    SESSION_TIME_MIXTURE    = 0x20,
    SESSION_RESTRICTED      = 0x40,
    SESSION_ENABLE_CAIS     = 0x80,
};

/// Type of server, this is values from second column of Cfg_Configs.dbc
enum RealmType
{
    REALM_TYPE_NORMAL = 0,
    REALM_TYPE_PVP = 1,
    REALM_TYPE_NORMAL2 = 4,
    REALM_TYPE_RP = 6,
    REALM_TYPE_RPPVP = 8,
    REALM_TYPE_FFA_PVP = 16                                 // custom, free for all pvp mode like arena PvP in all zones except rest activated places and sanctuaries
                                                            // replaced by REALM_PVP in realm list
};

enum RealmZone
{
    REALM_ZONE_UNKNOWN       = 0,                           // any language
    REALM_ZONE_DEVELOPMENT   = 1,                           // any language
    REALM_ZONE_UNITED_STATES = 2,                           // extended-Latin
    REALM_ZONE_OCEANIC       = 3,                           // extended-Latin
    REALM_ZONE_LATIN_AMERICA = 4,                           // extended-Latin
    REALM_ZONE_TOURNAMENT_5  = 5,                           // basic-Latin at create, any at login
    REALM_ZONE_KOREA         = 6,                           // East-Asian
    REALM_ZONE_TOURNAMENT_7  = 7,                           // basic-Latin at create, any at login
    REALM_ZONE_ENGLISH       = 8,                           // extended-Latin
    REALM_ZONE_GERMAN        = 9,                           // extended-Latin
    REALM_ZONE_FRENCH        = 10,                          // extended-Latin
    REALM_ZONE_SPANISH       = 11,                          // extended-Latin
    REALM_ZONE_RUSSIAN       = 12,                          // Cyrillic
    REALM_ZONE_TOURNAMENT_13 = 13,                          // basic-Latin at create, any at login
    REALM_ZONE_TAIWAN        = 14,                          // East-Asian
    REALM_ZONE_TOURNAMENT_15 = 15,                          // basic-Latin at create, any at login
    REALM_ZONE_CHINA         = 16,                          // East-Asian
    REALM_ZONE_CN1           = 17,                          // basic-Latin at create, any at login
    REALM_ZONE_CN2           = 18,                          // basic-Latin at create, any at login
    REALM_ZONE_CN3           = 19,                          // basic-Latin at create, any at login
    REALM_ZONE_CN4           = 20,                          // basic-Latin at create, any at login
    REALM_ZONE_CN5           = 21,                          // basic-Latin at create, any at login
    REALM_ZONE_CN6           = 22,                          // basic-Latin at create, any at login
    REALM_ZONE_CN7           = 23,                          // basic-Latin at create, any at login
    REALM_ZONE_CN8           = 24,                          // basic-Latin at create, any at login
    REALM_ZONE_TOURNAMENT_25 = 25,                          // basic-Latin at create, any at login
    REALM_ZONE_TEST_SERVER   = 26,                          // any language
    REALM_ZONE_TOURNAMENT_27 = 27,                          // basic-Latin at create, any at login
    REALM_ZONE_QA_SERVER     = 28,                          // any language
    REALM_ZONE_CN9           = 29,                          // basic-Latin at create, any at login
    REALM_ZONE_TEST_SERVER_2 = 30,                          // any language
    REALM_ZONE_CN10          = 31,                          // basic-Latin at create, any at login
    REALM_ZONE_CTC           = 32,
    REALM_ZONE_CNC           = 33,
    REALM_ZONE_CN1_4         = 34,                          // basic-Latin at create, any at login
    REALM_ZONE_CN2_6_9       = 35,                          // basic-Latin at create, any at login
    REALM_ZONE_CN3_7         = 36,                          // basic-Latin at create, any at login
    REALM_ZONE_CN5_8         = 37                           // basic-Latin at create, any at login
};

enum WorldStates
{
    WS_WEEKLY_QUEST_RESET_TIME = 20002,                      // Next weekly reset time
    WS_BG_DAILY_RESET_TIME     = 20003                       // Next daily BG reset time
};

// DB scripting commands
enum ScriptCommands
{
    SCRIPT_COMMAND_TALK                  = 0,                // source/target = Creature, target = any, datalong = talk type (0=say, 1=whisper, 2=yell, 3=emote text, 4=boss emote text), datalong2 & 1 = player talk (instead of creature), dataint = string_id
    SCRIPT_COMMAND_EMOTE                 = 1,                // source/target = Creature, datalong = emote id, datalong2 = 0: set emote state; > 0: play emote state
    SCRIPT_COMMAND_FIELD_SET             = 2,                // source/target = Creature, datalong = field id, datalog2 = value
    SCRIPT_COMMAND_MOVE_TO               = 3,                // source/target = Creature, datalong2 = time to reach, x/y/z = destination
    SCRIPT_COMMAND_FLAG_SET              = 4,                // source/target = Creature, datalong = field id, datalog2 = bitmask
    SCRIPT_COMMAND_FLAG_REMOVE           = 5,                // source/target = Creature, datalong = field id, datalog2 = bitmask
    SCRIPT_COMMAND_TELEPORT_TO           = 6,                // source/target = Creature/Player (see datalong2), datalong = map_id, datalong2 = 0: Player; 1: Creature, x/y/z = destination, o = orientation
    SCRIPT_COMMAND_QUEST_EXPLORED        = 7,                // target/source = Player, target/source = GO/Creature, datalong = quest id, datalong2 = distance or 0
    SCRIPT_COMMAND_KILL_CREDIT           = 8,                // target/source = Player, datalong = creature entry, datalong2 = 0: personal credit, 1: group credit
    SCRIPT_COMMAND_RESPAWN_GAMEOBJECT    = 9,                // source = WorldObject (summoner), datalong = GO guid, datalong2 = despawn delay
    SCRIPT_COMMAND_TEMP_SUMMON_CREATURE  = 10,               // source = WorldObject (summoner), datalong = creature entry, datalong2 = despawn delay, x/y/z = summon position, o = orientation
    SCRIPT_COMMAND_OPEN_DOOR             = 11,               // source = Unit, datalong = GO guid, datalong2 = reset delay (min 15)
    SCRIPT_COMMAND_CLOSE_DOOR            = 12,               // source = Unit, datalong = GO guid, datalong2 = reset delay (min 15)
    SCRIPT_COMMAND_ACTIVATE_OBJECT       = 13,               // source = Unit, target = GO
    SCRIPT_COMMAND_REMOVE_AURA           = 14,               // source (datalong2 != 0) or target (datalong2 == 0) = Unit, datalong = spell id
    SCRIPT_COMMAND_CAST_SPELL            = 15,               // source and/or target = Unit, datalong2 = cast direction (0: s->t 1: s->s 2: t->t 3: t->s 4: s->creature with dataint entry), dataint & 1 = triggered flag
    SCRIPT_COMMAND_PLAY_SOUND            = 16,               // source = WorldObject, target = none/Player, datalong = sound id, datalong2 (bitmask: 0/1=anyone/player, 0/2=without/with distance dependency, so 1|2 = 3 is target with distance dependency)
    SCRIPT_COMMAND_CREATE_ITEM           = 17,               // target/source = Player, datalong = item entry, datalong2 = amount
    SCRIPT_COMMAND_DESPAWN_SELF          = 18,               // target/source = Creature, datalong = despawn delay

    SCRIPT_COMMAND_LOAD_PATH             = 20,               // source = Unit, datalong = path id, datalong2 = is repeatable
    SCRIPT_COMMAND_CALLSCRIPT_TO_UNIT    = 21,               // source = WorldObject (if present used as a search center), datalong = script id, datalong2 = unit lowguid, dataint = script table to use (see ScriptsType)
    SCRIPT_COMMAND_KILL                  = 22,               // source/target = Creature, dataint = remove corpse attribute

    // TrinityCore only
    SCRIPT_COMMAND_ORIENTATION           = 30,               // source = Unit, target (datalong > 0) = Unit, datalong = > 0 turn source to face target, o = orientation
    SCRIPT_COMMAND_EQUIP                 = 31,               // soucre = Creature, datalong = equipment id
    SCRIPT_COMMAND_MODEL                 = 32,               // source = Creature, datalong = model id
    SCRIPT_COMMAND_CLOSE_GOSSIP          = 33,               // source = Player
    SCRIPT_COMMAND_PLAYMOVIE             = 34                // source = Player, datalong = movie id
};

/// Storage class for commands issued for delayed execution
struct CliCommandHolder
{
    typedef void Print(void*, const char*);
    typedef void CommandFinished(void*, bool success);

    void* m_callbackArg;
    char *m_command;
    Print* m_print;

    CommandFinished* m_commandFinished;

    CliCommandHolder(void* callbackArg, const char *command, Print* zprint, CommandFinished* commandFinished)
        : m_callbackArg(callbackArg), m_print(zprint), m_commandFinished(commandFinished)
    {
        size_t len = strlen(command)+1;
        m_command = new char[len];
        memcpy(m_command, command, len);
    }

    ~CliCommandHolder() { delete[] m_command; }
};

typedef UNORDERED_MAP<uint32, WorldSession*> SessionMap;

struct CharacterNameData
{
    std::string m_name;
    uint8 m_class;
    uint8 m_race;
    uint8 m_gender;
};

/// The World
class World
{
    public:
        static volatile uint32 m_worldLoopCounter;

        World();
        ~World();

        WorldSession* FindSession(uint32 id) const;
        void AddSession(WorldSession* s);
        void SendAutoBroadcast();
        bool RemoveSession(uint32 id);
        /// Get the number of current active sessions
        void UpdateMaxSessionCounters();
        const SessionMap& GetAllSessions() const { return m_sessions; }
        uint32 GetActiveAndQueuedSessionCount() const { return m_sessions.size(); }
        uint32 GetActiveSessionCount() const { return m_sessions.size() - m_QueuedPlayer.size(); }
        uint32 GetQueuedSessionCount() const { return m_QueuedPlayer.size(); }
        /// Get the maximum number of parallel sessions on the server since last reboot
        uint32 GetMaxQueuedSessionCount() const { return m_maxQueuedSessionCount; }
        uint32 GetMaxActiveSessionCount() const { return m_maxActiveSessionCount; }
        /// Get number of players
        inline uint32 GetPlayerCount() const { return m_PlayerCount; }
        inline uint32 GetMaxPlayerCount() const { return m_MaxPlayerCount; }
        /// Increase/Decrease number of players
        inline void IncreasePlayerCount()
        {
            m_PlayerCount++;
            m_MaxPlayerCount = std::max(m_MaxPlayerCount, m_PlayerCount);
        }
        inline void DecreasePlayerCount() { m_PlayerCount--; }

        Player* FindPlayerInZone(uint32 zone);

        /// Deny clients?
        bool IsClosed() const;

        /// Close world
        void SetClosed(bool val);

        /// Security level limitations
        AccountTypes GetPlayerSecurityLimit() const { return m_allowedSecurityLevel; }
        void SetPlayerSecurityLimit(AccountTypes sec);
        void LoadDBAllowedSecurityLevel();

        /// Active session server limit
        void SetPlayerAmountLimit(uint32 limit) { m_playerLimit = limit; }
        uint32 GetPlayerAmountLimit() const { return m_playerLimit; }

        //player Queue
        typedef std::list<WorldSession*> Queue;
        void AddQueuedPlayer(WorldSession*);
        bool RemoveQueuedPlayer(WorldSession* session);
        int32 GetQueuePos(WorldSession*);
        bool HasRecentlyDisconnected(WorldSession*);

        /// \todo Actions on m_allowMovement still to be implemented
        /// Is movement allowed?
        bool getAllowMovement() const { return m_allowMovement; }
        /// Allow/Disallow object movements
        void SetAllowMovement(bool allow) { m_allowMovement = allow; }

        /// Set a new Message of the Day
        void SetMotd(const std::string& motd);
        /// Get the current Message of the Day
        const char* GetMotd() const;

        /// Set the string for new characters (first login)
        void SetNewCharString(std::string str) { m_newCharString = str; }
        /// Get the string for new characters (first login)
        const std::string& GetNewCharString() const { return m_newCharString; }

        LocaleConstant GetDefaultDbcLocale() const { return m_defaultDbcLocale; }

        /// Get the path where data (dbc, maps) are stored on disk
        std::string GetDataPath() const { return m_dataPath; }

        /// When server started?
        time_t const& GetStartTime() const { return m_startTime; }
        /// What time is it?
        time_t const& GetGameTime() const { return m_gameTime; }
        /// Uptime (in secs)
        uint32 GetUptime() const { return uint32(m_gameTime - m_startTime); }
        /// Update time
        uint32 GetUpdateTime() const { return m_updateTime; }
        void SetRecordDiffInterval(int32 t) { if (t >= 0) m_int_configs[CONFIG_INTERVAL_LOG_UPDATE] = (uint32)t; }

        /// Next daily quests and random bg reset time
        time_t GetNextDailyQuestsResetTime() const { return m_NextDailyQuestReset; }
        time_t GetNextWeeklyQuestsResetTime() const { return m_NextWeeklyQuestReset; }
        time_t GetNextRandomBGResetTime() const { return m_NextRandomBGReset; }

        /// Get the maximum skill level a player can reach
        uint16 GetConfigMaxSkillValue() const
        {
            uint8 lvl = getIntConfig(CONFIG_MAX_PLAYER_LEVEL);
            return lvl > 60 ? 300 + ((lvl - 60) * 75) / 10 : lvl*5;
        }

        void SetInitialWorldSettings();
        void LoadConfigSettings(bool reload = false);

        void SendWorldText(int32 string_id, ...);
        void SendGlobalText(const char* text, WorldSession* self);
        void SendGMText(int32 string_id, ...);
        void SendGlobalMessage(WorldPacket* packet, WorldSession* self = 0, uint32 team = 0);
        void SendGlobalGMMessage(WorldPacket* packet, WorldSession* self = 0, uint32 team = 0);
        void SendZoneMessage(uint32 zone, WorldPacket* packet, WorldSession* self = 0, uint32 team = 0);
        void SendZoneText(uint32 zone, const char *text, WorldSession* self = 0, uint32 team = 0);
        void SendServerMessage(ServerMessageType type, const char *text = "", Player* player = NULL);

        /// Are we in the middle of a shutdown?
        bool IsShuttingDown() const { return m_ShutdownTimer > 0; }
        uint32 GetShutDownTimeLeft() const { return m_ShutdownTimer; }
        void ShutdownServ(uint32 time, uint32 options, uint8 exitcode);
        void ShutdownCancel();
        void ShutdownMsg(bool show = false, Player* player = NULL);
        static uint8 GetExitCode() { return m_ExitCode; }
        static void StopNow(uint8 exitcode) { m_stopEvent = true; m_ExitCode = exitcode; }
        static bool IsStopped() { return m_stopEvent; }

        void Update(uint32 diff);

        void UpdateSessions(uint32 diff);
        /// Set a server rate (see #Rates)
        void setRate(Rates rate, float value) { rate_values[rate]=value; }
        /// Get a server rate (see #Rates)
        float getRate(Rates rate) const { return rate_values[rate]; }

        /// Set a server configuration element (see #WorldConfigs)
        void setBoolConfig(WorldBoolConfigs index, bool value)
        {
            if (index < BOOL_CONFIG_VALUE_COUNT)
                m_bool_configs[index] = value;
        }

        /// Get a server configuration element (see #WorldConfigs)
        bool getBoolConfig(WorldBoolConfigs index) const
        {
            return index < BOOL_CONFIG_VALUE_COUNT ? m_bool_configs[index] : 0;
        }

        /// Set a server configuration element (see #WorldConfigs)
        void setFloatConfig(WorldFloatConfigs index, float value)
        {
            if (index < FLOAT_CONFIG_VALUE_COUNT)
                m_float_configs[index] = value;
        }

        /// Get a server configuration element (see #WorldConfigs)
        float getFloatConfig(WorldFloatConfigs index) const
        {
            return index < FLOAT_CONFIG_VALUE_COUNT ? m_float_configs[index] : 0;
        }

        /// Set a server configuration element (see #WorldConfigs)
        void setIntConfig(WorldIntConfigs index, uint32 value)
        {
            if (index < INT_CONFIG_VALUE_COUNT)
                m_int_configs[index] = value;
        }

        /// Get a server configuration element (see #WorldConfigs)
        uint32 getIntConfig(WorldIntConfigs index) const
        {
            return index < INT_CONFIG_VALUE_COUNT ? m_int_configs[index] : 0;
        }

        void setWorldState(uint32 index, uint64 value);
        uint64 getWorldState(uint32 index) const;
        void LoadWorldStates();

        /// Are we on a "Player versus Player" server?
        bool IsPvPRealm() const { return (getIntConfig(CONFIG_GAME_TYPE) == REALM_TYPE_PVP || getIntConfig(CONFIG_GAME_TYPE) == REALM_TYPE_RPPVP || getIntConfig(CONFIG_GAME_TYPE) == REALM_TYPE_FFA_PVP); }
        bool IsFFAPvPRealm() const { return getIntConfig(CONFIG_GAME_TYPE) == REALM_TYPE_FFA_PVP; }

        void KickAll();
        void KickAllLess(AccountTypes sec);
        BanReturn BanAccount(BanMode mode, std::string nameOrIP, std::string duration, std::string reason, std::string author);
        bool RemoveBanAccount(BanMode mode, std::string nameOrIP);
        BanReturn BanCharacter(std::string name, std::string duration, std::string reason, std::string author);
        bool RemoveBanCharacter(std::string name);

        // for max speed access
        static float GetMaxVisibleDistanceOnContinents()    { return m_MaxVisibleDistanceOnContinents; }
        static float GetMaxVisibleDistanceInInstances()     { return m_MaxVisibleDistanceInInstances;  }
        static float GetMaxVisibleDistanceInBGArenas()      { return m_MaxVisibleDistanceInBGArenas;   }

        static int32 GetVisibilityNotifyPeriodOnContinents(){ return m_visibility_notify_periodOnContinents; }
        static int32 GetVisibilityNotifyPeriodInInstances() { return m_visibility_notify_periodInInstances;  }
        static int32 GetVisibilityNotifyPeriodInBGArenas()  { return m_visibility_notify_periodInBGArenas;   }

        void ProcessCliCommands();
        void QueueCliCommand(CliCommandHolder* commandHolder) { cliCmdQueue.add(commandHolder); }

        void ForceGameEventUpdate();

        void UpdateRealmCharCount(uint32 accid);

        LocaleConstant GetAvailableDbcLocale(LocaleConstant locale) const { if (m_availableDbcLocaleMask & (1 << locale)) return locale; else return m_defaultDbcLocale; }

        // used World DB version
        void LoadDBVersion();
        char const* GetDBVersion() const { return m_DBVersion.c_str(); }

        void RecordTimeDiff(const char * text, ...);

        void LoadAutobroadcasts();

        void UpdateAreaDependentAuras();

        void ProcessStartEvent();
        void ProcessStopEvent();
        bool GetEventKill() const { return isEventKillStart; }

        bool isEventKillStart;

        CharacterNameData const* GetCharacterNameData(uint32 guid) const;
        void AddCharacterNameData(uint32 guid, std::string const& name, uint8 gender, uint8 race, uint8 playerClass);
        void UpdateCharacterNameData(uint32 guid, std::string const& name, uint8 gender = GENDER_NONE, uint8 race = RACE_NONE);
        void DeleteCharaceterNameData(uint32 guid) { _characterNameDataMap.erase(guid); }

        uint32 GetCleaningFlags() const { return m_CleaningFlags; }
        void   SetCleaningFlags(uint32 flags) { m_CleaningFlags = flags; }
        void   ResetEventSeasonalQuests(uint16 event_id);
		
        uint32 GetWintergrapsTimer() { return m_WintergrapsTimer; }
        uint32 GetWintergrapsState() { return m_WintergrapsState; }
        uint32 m_WintergrapsTimer;
        uint32 m_WintergrapsState;
        void SendWintergraspState();
        void SetWintergrapsTimer(uint32 timer, uint32 state)
        {
            m_WintergrapsTimer = timer;
            m_WintergrapsState = state;
        }

    protected:
        void _UpdateGameTime();
        // callback for UpdateRealmCharacters
        void _UpdateRealmCharCount(PreparedQueryResult resultCharCount);

        void InitDailyQuestResetTime();
        void InitWeeklyQuestResetTime();
        void InitRandomBGResetTime();
        void ResetDailyQuests();
        void ResetWeeklyQuests();
        void ResetRandomBG();
    private:
        static volatile bool m_stopEvent;
        static uint8 m_ExitCode;
        uint32 m_ShutdownTimer;
        uint32 m_ShutdownMask;

        uint32 m_CleaningFlags;

        bool m_isClosed;

        time_t m_startTime;
        time_t m_gameTime;
        IntervalTimer m_timers[WUPDATE_COUNT];
        time_t mail_timer;
        time_t mail_timer_expires;
        uint32 m_updateTime, m_updateTimeSum;
        uint32 m_updateTimeCount;
        uint32 m_currentTime;

        SessionMap m_sessions;
        typedef UNORDERED_MAP<uint32, time_t> DisconnectMap;
        DisconnectMap m_disconnects;
        uint32 m_maxActiveSessionCount;
        uint32 m_maxQueuedSessionCount;
        uint32 m_PlayerCount;
        uint32 m_MaxPlayerCount;

        std::string m_newCharString;

        float rate_values[MAX_RATES];
        uint32 m_int_configs[INT_CONFIG_VALUE_COUNT];
        bool m_bool_configs[BOOL_CONFIG_VALUE_COUNT];
        float m_float_configs[FLOAT_CONFIG_VALUE_COUNT];
        typedef std::map<uint32, uint64> WorldStatesMap;
        WorldStatesMap m_worldstates;
        uint32 m_playerLimit;
        AccountTypes m_allowedSecurityLevel;
        LocaleConstant m_defaultDbcLocale;                     // from config for one from loaded DBC locales
        uint32 m_availableDbcLocaleMask;                       // by loaded DBC
        void DetectDBCLang();
        bool m_allowMovement;
        std::string m_motd;
        std::string m_dataPath;

        // for max speed access
        static float m_MaxVisibleDistanceOnContinents;
        static float m_MaxVisibleDistanceInInstances;
        static float m_MaxVisibleDistanceInBGArenas;

        static int32 m_visibility_notify_periodOnContinents;
        static int32 m_visibility_notify_periodInInstances;
        static int32 m_visibility_notify_periodInBGArenas;

        // CLI command holder to be thread safe
        ACE_Based::LockedQueue<CliCommandHolder*, ACE_Thread_Mutex> cliCmdQueue;

        // next daily quests and random bg reset time
        time_t m_NextDailyQuestReset;
        time_t m_NextWeeklyQuestReset;
        time_t m_NextRandomBGReset;

        //Player Queue
        Queue m_QueuedPlayer;

        // sessions that are added async
        void AddSession_(WorldSession* s);
        ACE_Based::LockedQueue<WorldSession*, ACE_Thread_Mutex> addSessQueue;

        // used versions
        std::string m_DBVersion;

        std::list<std::string> m_Autobroadcasts;

        std::map<uint32, CharacterNameData> _characterNameDataMap;
        void LoadCharacterNameData();

        void ProcessQueryCallbacks();
        ACE_Future_Set<PreparedQueryResult> m_realmCharCallbacks;
};

extern uint32 realmID;

#define sWorld ACE_Singleton<World, ACE_Null_Mutex>::instance()
#endif
/// @}<|MERGE_RESOLUTION|>--- conflicted
+++ resolved
@@ -16,9 +16,6 @@
  * with this program. If not, see <http://www.gnu.org/licenses/>.
  */
 
-/// \addtogroup world The World
-/// @{
-/// \file
 
 #ifndef __WORLD_H
 #define __WORLD_H
@@ -165,13 +162,10 @@
     CONFIG_CONFIG_OUTDOORPVP_WINTERGRASP_ANTIFARM_ENABLE,
     CONFIG_PDUMP_NO_PATHS,
     CONFIG_PDUMP_NO_OVERWRITE,
-<<<<<<< HEAD
     CONFIG_WARDEN_ENABLED,
 	CONFIG_CHANNEL_ON_CITY_ONLY_FLAG,
-=======
     CONFIG_QUEST_IGNORE_AUTO_ACCEPT,
     CONFIG_QUEST_IGNORE_AUTO_COMPLETE,
->>>>>>> 231b849a
     BOOL_CONFIG_VALUE_COUNT
 };
 
