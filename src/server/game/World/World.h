/*
 * Copyright (C) 2008-2016 TrinityCore <http://www.trinitycore.org/>
 * Copyright (C) 2005-2009 MaNGOS <http://getmangos.com/>
 *
 * This program is free software; you can redistribute it and/or modify it
 * under the terms of the GNU General Public License as published by the
 * Free Software Foundation; either version 2 of the License, or (at your
 * option) any later version.
 *
 * This program is distributed in the hope that it will be useful, but WITHOUT
 * ANY WARRANTY; without even the implied warranty of MERCHANTABILITY or
 * FITNESS FOR A PARTICULAR PURPOSE. See the GNU General Public License for
 * more details.
 *
 * You should have received a copy of the GNU General Public License along
 * with this program. If not, see <http://www.gnu.org/licenses/>.
 */

/// \addtogroup world The World
/// @{
/// \file

#ifndef __WORLD_H
#define __WORLD_H

#include "Common.h"
#include "ObjectGuid.h"
#include "Timer.h"
#include "SharedDefines.h"
#include "QueryResult.h"
#include "QueryCallback.h"
#include "Realm/Realm.h"

#include <atomic>
#include <map>
#include <set>
#include <list>

class Object;
class WorldPacket;
class WorldSession;
class Player;
class WorldSocket;
class SystemMgr;

// ServerMessages.dbc
enum ServerMessageType
{
    SERVER_MSG_SHUTDOWN_TIME      = 1,
    SERVER_MSG_RESTART_TIME       = 2,
    SERVER_MSG_STRING             = 3,
    SERVER_MSG_SHUTDOWN_CANCELLED = 4,
    SERVER_MSG_RESTART_CANCELLED  = 5
};

enum ShutdownMask
{
    SHUTDOWN_MASK_RESTART = 1,
    SHUTDOWN_MASK_IDLE    = 2,
    SHUTDOWN_MASK_FORCE   = 4
};

enum ShutdownExitCode
{
    SHUTDOWN_EXIT_CODE = 0,
    ERROR_EXIT_CODE    = 1,
    RESTART_EXIT_CODE  = 2
};

/// Timers for different object refresh rates
enum WorldTimers
{
    WUPDATE_AUCTIONS,
    WUPDATE_AUCTIONS_PENDING,
    WUPDATE_WEATHERS,
    WUPDATE_UPTIME,
    WUPDATE_CORPSES,
    WUPDATE_EVENTS,
    WUPDATE_CLEANDB,
    WUPDATE_AUTOBROADCAST,
    WUPDATE_MAILBOXQUEUE,
    WUPDATE_DELETECHARS,
    WUPDATE_AHBOT,
    WUPDATE_PINGDB,
    WUPDATE_CHECK_FILECHANGES,
    WUPDATE_COUNT
};

/// Configuration elements
enum WorldBoolConfigs
{
    CONFIG_DURABILITY_LOSS_IN_PVP = 0,
    CROSSFACTION_SYSTEM_BATTLEGROUNDS,
    CONFIG_ADDON_CHANNEL,
    CONFIG_ALLOW_PLAYER_COMMANDS,
    CONFIG_CLEAN_CHARACTER_DB,
    CONFIG_GRID_UNLOAD,
    CONFIG_STATS_SAVE_ONLY_ON_LOGOUT,
    CONFIG_ALLOW_TWO_SIDE_INTERACTION_CALENDAR,
    CONFIG_ALLOW_TWO_SIDE_INTERACTION_CHANNEL,
    CONFIG_ALLOW_TWO_SIDE_INTERACTION_GROUP,
    CONFIG_ALLOW_TWO_SIDE_INTERACTION_GUILD,
    CONFIG_ALLOW_TWO_SIDE_INTERACTION_AUCTION,
    CONFIG_ALLOW_TWO_SIDE_TRADE,
    CONFIG_ALL_TAXI_PATHS,
    CONFIG_INSTANT_TAXI,
    CONFIG_INSTANCE_IGNORE_LEVEL,
    CONFIG_INSTANCE_IGNORE_RAID,
    CONFIG_CAST_UNSTUCK,
    CONFIG_ALLOW_GM_GROUP,
    CONFIG_GM_LOWER_SECURITY,
    CONFIG_SKILL_PROSPECTING,
    CONFIG_SKILL_MILLING,
    CONFIG_SAVE_RESPAWN_TIME_IMMEDIATELY,
    CONFIG_WEATHER,
    CONFIG_ALWAYS_MAX_SKILL_FOR_LEVEL,
    CONFIG_QUEST_IGNORE_RAID,
    CONFIG_DETECT_POS_COLLISION,
    CONFIG_RESTRICTED_LFG_CHANNEL,
    CONFIG_CHAT_FAKE_MESSAGE_PREVENTING,
    CONFIG_DEATH_CORPSE_RECLAIM_DELAY_PVP,
    CONFIG_DEATH_CORPSE_RECLAIM_DELAY_PVE,
    CONFIG_DEATH_BONES_WORLD,
    CONFIG_DEATH_BONES_BG_OR_ARENA,
    CONFIG_DIE_COMMAND_MODE,
    CONFIG_DECLINED_NAMES_USED,
    CONFIG_BATTLEGROUND_CAST_DESERTER,
    CONFIG_BATTLEGROUND_QUEUE_ANNOUNCER_ENABLE,
    CONFIG_BATTLEGROUND_QUEUE_ANNOUNCER_PLAYERONLY,
    CONFIG_BATTLEGROUND_STORE_STATISTICS_ENABLE,
    CONFIG_BATTLEGROUND_TRACK_DESERTERS,
    CONFIG_BG_XP_FOR_KILL,
    CONFIG_ARENA_AUTO_DISTRIBUTE_POINTS,
    CONFIG_ARENA_QUEUE_ANNOUNCER_ENABLE,
    CONFIG_ARENA_SEASON_IN_PROGRESS,
    CONFIG_ARENA_LOG_EXTENDED_INFO,
    CONFIG_OFFHAND_CHECK_AT_SPELL_UNLEARN,
    CONFIG_VMAP_INDOOR_CHECK,
    CONFIG_START_ALL_SPELLS,
    CONFIG_START_ALL_EXPLORED,
    CONFIG_START_ALL_REP,
    CONFIG_ALWAYS_MAXSKILL,
    CONFIG_PVP_TOKEN_ENABLE,
    CONFIG_NO_RESET_TALENT_COST,
    CONFIG_SHOW_KICK_IN_WORLD,
    CONFIG_SHOW_MUTE_IN_WORLD,
    CONFIG_SHOW_BAN_IN_WORLD,
    CONFIG_AUTOBROADCAST,
    CONFIG_ALLOW_TICKETS,
    CONFIG_DELETE_CHARACTER_TICKET_TRACE,
    CONFIG_DBC_ENFORCE_ITEM_ATTRIBUTES,
    CONFIG_PRESERVE_CUSTOM_CHANNELS,
    CONFIG_PDUMP_NO_PATHS,
    CONFIG_PDUMP_NO_OVERWRITE,
    CONFIG_QUEST_IGNORE_AUTO_ACCEPT,
    CONFIG_QUEST_IGNORE_AUTO_COMPLETE,
    CONFIG_QUEST_ENABLE_QUEST_TRACKER,
    CONFIG_WARDEN_ENABLED,
    CONFIG_ENABLE_MMAPS,
    CONFIG_WINTERGRASP_ENABLE,
    CONFIG_UI_QUESTLEVELS_IN_DIALOGS,     // Should we add quest levels to the title in the NPC dialogs?
    CONFIG_EVENT_ANNOUNCE,
    CONFIG_STATS_LIMITS_ENABLE,
    CONFIG_INSTANCES_RESET_ANNOUNCE,
    CONFIG_IP_BASED_ACTION_LOGGING,
    CONFIG_ALLOW_TRACK_BOTH_RESOURCES,
    CONFIG_CALCULATE_CREATURE_ZONE_AREA_DATA,
    CONFIG_CALCULATE_GAMEOBJECT_ZONE_AREA_DATA,
    CONFIG_RESET_DUEL_COOLDOWNS,
    CONFIG_RESET_DUEL_HEALTH_MANA,
    CONFIG_BASEMAP_LOAD_GRIDS,
    CONFIG_INSTANCEMAP_LOAD_GRIDS,
    CONFIG_HOTSWAP_ENABLED,
    CONFIG_HOTSWAP_RECOMPILER_ENABLED,
    CONFIG_HOTSWAP_EARLY_TERMINATION_ENABLED,
    CONFIG_HOTSWAP_BUILD_FILE_RECREATION_ENABLED,
    CONFIG_HOTSWAP_INSTALL_ENABLED,
    CONFIG_HOTSWAP_PREFIX_CORRECTION_ENABLED,
    CONFIG_PREVENT_RENAME_CUSTOMIZATION,
<<<<<<< HEAD
	CONFIG_GAIN_HONOR_GUARD,
	CONFIG_GAIN_HONOR_ELITE,
	CONFIG_FAST_FISHING,
	CONFIG_NO_CAST_TIME,
	CONFIG_NO_COOLDOWN,
	CONFIG_HURT_IN_REAL_TIME,
=======
    CONFIG_RESPAWN_DYNAMIC_ESCORTNPC,
>>>>>>> 05bca174
    BOOL_CONFIG_VALUE_COUNT
};

enum WorldFloatConfigs
{
    CONFIG_GROUP_XP_DISTANCE = 0,
    CONFIG_MAX_RECRUIT_A_FRIEND_DISTANCE,
    CONFIG_SIGHT_MONSTER,
    CONFIG_LISTEN_RANGE_SAY,
    CONFIG_LISTEN_RANGE_TEXTEMOTE,
    CONFIG_LISTEN_RANGE_YELL,
    CONFIG_CREATURE_FAMILY_FLEE_ASSISTANCE_RADIUS,
    CONFIG_CREATURE_FAMILY_ASSISTANCE_RADIUS,
    CONFIG_THREAT_RADIUS,
    CONFIG_CHANCE_OF_GM_SURVEY,
	VAS_Config_xPlayer,
	VAS_Min_D_Mod,
	VAS_Min_HP_Mod,
    CONFIG_STATS_LIMITS_DODGE,
    CONFIG_STATS_LIMITS_PARRY,
    CONFIG_STATS_LIMITS_BLOCK,
    CONFIG_STATS_LIMITS_CRIT,
    CONFIG_ARENA_WIN_RATING_MODIFIER_1,
    CONFIG_ARENA_WIN_RATING_MODIFIER_2,
    CONFIG_ARENA_LOSE_RATING_MODIFIER,
    CONFIG_ARENA_MATCHMAKER_RATING_MODIFIER,
<<<<<<< HEAD
	CONFIG_RESPAWNSPEED,
	CONFIG_ATTACKSPEED_PLAYER,
	CONFIG_ATTACKSPEED_ALL,
	CONFIG_SPEED_GAME,
=======
    CONFIG_RESPAWN_DYNAMICRADIUS,
    CONFIG_RESPAWN_DYNAMICRATE_CREATURE,
    CONFIG_RESPAWN_DYNAMICRATE_GAMEOBJECT,
>>>>>>> 05bca174
    FLOAT_CONFIG_VALUE_COUNT
};

enum WorldIntConfigs
{
    CONFIG_COMPRESSION = 0,
    CONFIG_INTERVAL_SAVE,
    CONFIG_INTERVAL_GRIDCLEAN,
    CONFIG_INTERVAL_MAPUPDATE,
    CONFIG_INTERVAL_CHANGEWEATHER,
    CONFIG_INTERVAL_DISCONNECT_TOLERANCE,
    CONFIG_PORT_WORLD,
    CONFIG_SOCKET_TIMEOUTTIME,
    CONFIG_SESSION_ADD_DELAY,
    CONFIG_GAME_TYPE,
    CONFIG_REALM_ZONE,
    CONFIG_STRICT_PLAYER_NAMES,
    CONFIG_STRICT_CHARTER_NAMES,
    CONFIG_STRICT_PET_NAMES,
    CONFIG_MIN_PLAYER_NAME,
    CONFIG_MIN_CHARTER_NAME,
    CONFIG_MIN_PET_NAME,
    CONFIG_CHARACTER_CREATING_DISABLED,
    CONFIG_CHARACTER_CREATING_DISABLED_RACEMASK,
    CONFIG_CHARACTER_CREATING_DISABLED_CLASSMASK,
    CONFIG_CHARACTERS_PER_ACCOUNT,
    CONFIG_CHARACTERS_PER_REALM,
    CONFIG_HEROIC_CHARACTERS_PER_REALM,
    CONFIG_CHARACTER_CREATING_MIN_LEVEL_FOR_HEROIC_CHARACTER,
    CONFIG_SKIP_CINEMATICS,
    CONFIG_MAX_PLAYER_LEVEL,
    CONFIG_MIN_DUALSPEC_LEVEL,
    CONFIG_START_PLAYER_LEVEL,
    CONFIG_START_HEROIC_PLAYER_LEVEL,
    CONFIG_START_PLAYER_MONEY,
    CONFIG_MAX_HONOR_POINTS,
    CONFIG_START_HONOR_POINTS,
    CONFIG_MAX_ARENA_POINTS,
    CONFIG_START_ARENA_POINTS,
    CONFIG_MAX_RECRUIT_A_FRIEND_BONUS_PLAYER_LEVEL,
    CONFIG_MAX_RECRUIT_A_FRIEND_BONUS_PLAYER_LEVEL_DIFFERENCE,
    CONFIG_INSTANCE_RESET_TIME_HOUR,
    CONFIG_INSTANCE_UNLOAD_DELAY,
    CONFIG_MAX_PRIMARY_TRADE_SKILL,
    CONFIG_MIN_PETITION_SIGNS,
    CONFIG_GM_LOGIN_STATE,
    CONFIG_GM_VISIBLE_STATE,
    CONFIG_GM_ACCEPT_TICKETS,
    CONFIG_GM_CHAT,
    CONFIG_GM_WHISPERING_TO,
    CONFIG_GM_FREEZE_DURATION,
    CONFIG_GM_LEVEL_IN_GM_LIST,
    CONFIG_GM_LEVEL_IN_WHO_LIST,
    CONFIG_START_GM_LEVEL,
    CONFIG_FORCE_SHUTDOWN_THRESHOLD,
    CONFIG_GROUP_VISIBILITY,
    CONFIG_MAIL_DELIVERY_DELAY,
    CONFIG_UPTIME_UPDATE,
    CONFIG_SKILL_CHANCE_ORANGE,
    CONFIG_SKILL_CHANCE_YELLOW,
    CONFIG_SKILL_CHANCE_GREEN,
    CONFIG_SKILL_CHANCE_GREY,
    CONFIG_SKILL_CHANCE_MINING_STEPS,
    CONFIG_SKILL_CHANCE_SKINNING_STEPS,
    CONFIG_SKILL_GAIN_CRAFTING,
    CONFIG_SKILL_GAIN_DEFENSE,
    CONFIG_SKILL_GAIN_GATHERING,
    CONFIG_SKILL_GAIN_WEAPON,
    CONFIG_MAX_OVERSPEED_PINGS,
    CONFIG_EXPANSION,
    CONFIG_CHATFLOOD_MESSAGE_COUNT,
    CONFIG_CHATFLOOD_MESSAGE_DELAY,
    CONFIG_CHATFLOOD_MUTE_TIME,
    CONFIG_CREATURE_FAMILY_ASSISTANCE_DELAY,
    CONFIG_CREATURE_FAMILY_FLEE_DELAY,
    CONFIG_WORLD_BOSS_LEVEL_DIFF,
    CONFIG_QUEST_LOW_LEVEL_HIDE_DIFF,
    CONFIG_QUEST_HIGH_LEVEL_HIDE_DIFF,
    CONFIG_CHAT_STRICT_LINK_CHECKING_SEVERITY,
    CONFIG_CHAT_STRICT_LINK_CHECKING_KICK,
    CONFIG_CHAT_CHANNEL_LEVEL_REQ,
    CONFIG_CHAT_WHISPER_LEVEL_REQ,
    CONFIG_CHAT_EMOTE_LEVEL_REQ,
    CONFIG_CHAT_SAY_LEVEL_REQ,
    CONFIG_CHAT_YELL_LEVEL_REQ,
    CONFIG_PARTY_LEVEL_REQ,
    CONFIG_TRADE_LEVEL_REQ,
    CONFIG_TICKET_LEVEL_REQ,
    CONFIG_AUCTION_LEVEL_REQ,
    CONFIG_MAIL_LEVEL_REQ,
    CONFIG_CHAT_TIME_REQ,
    CONFIG_CHAT_LEVEL_REQ,
    CONFIG_CORPSE_DECAY_NORMAL,
    CONFIG_CORPSE_DECAY_RARE,
    CONFIG_CORPSE_DECAY_ELITE,
    CONFIG_CORPSE_DECAY_RAREELITE,
    CONFIG_CORPSE_DECAY_WORLDBOSS,
    CONFIG_DEATH_SICKNESS_LEVEL,
    CONFIG_INSTANT_LOGOUT,
    CONFIG_DISABLE_BREATHING,
    CONFIG_BATTLEGROUND_INVITATION_TYPE,
    CONFIG_BATTLEGROUND_PREMATURE_FINISH_TIMER,
    CONFIG_BATTLEGROUND_PREMADE_GROUP_WAIT_FOR_MATCH,
    CONFIG_BATTLEGROUND_REPORT_AFK,
    CONFIG_ARENA_MAX_RATING_DIFFERENCE,
    CONFIG_ARENA_RATING_DISCARD_TIMER,
    CONFIG_ARENA_RATED_UPDATE_TIMER,
    CONFIG_ARENA_AUTO_DISTRIBUTE_INTERVAL_DAYS,
    CONFIG_ARENA_SEASON_ID,
    CONFIG_ARENA_START_RATING,
    CONFIG_ARENA_START_PERSONAL_RATING,
    CONFIG_ARENA_START_MATCHMAKER_RATING,
    CONFIG_MAX_WHO,
    CONFIG_HONOR_AFTER_DUEL,
    CONFIG_PVP_TOKEN_MAP_TYPE,
    CONFIG_PVP_TOKEN_ID,
    CONFIG_PVP_TOKEN_COUNT,
    CONFIG_INTERVAL_LOG_UPDATE,
    CONFIG_MIN_LOG_UPDATE,
    CONFIG_ENABLE_SINFO_LOGIN,
    CONFIG_PLAYER_ALLOW_COMMANDS,
    CONFIG_NUMTHREADS,
    CONFIG_LOGDB_CLEARINTERVAL,
    CONFIG_LOGDB_CLEARTIME,
    CONFIG_CLIENTCACHE_VERSION,
    CONFIG_GUILD_EVENT_LOG_COUNT,
    CONFIG_GUILD_BANK_EVENT_LOG_COUNT,
    CONFIG_MIN_LEVEL_STAT_SAVE,
    CONFIG_RANDOM_BG_RESET_HOUR,
    CONFIG_GUILD_RESET_HOUR,
    CONFIG_CHARDELETE_KEEP_DAYS,
    CONFIG_CHARDELETE_METHOD,
    CONFIG_CHARDELETE_MIN_LEVEL,
    CONFIG_CHARDELETE_HEROIC_MIN_LEVEL,
    CONFIG_AUTOBROADCAST_CENTER,
    CONFIG_AUTOBROADCAST_INTERVAL,
    CONFIG_MAX_RESULTS_LOOKUP_COMMANDS,
    CONFIG_DB_PING_INTERVAL,
    CONFIG_PRESERVE_CUSTOM_CHANNEL_DURATION,
    CONFIG_PERSISTENT_CHARACTER_CLEAN_FLAGS,
    CONFIG_LFG_OPTIONSMASK,
    CONFIG_MAX_INSTANCES_PER_HOUR,
    CONFIG_WARDEN_CLIENT_RESPONSE_DELAY,
    CONFIG_WARDEN_CLIENT_CHECK_HOLDOFF,
    CONFIG_WARDEN_CLIENT_FAIL_ACTION,
    CONFIG_WARDEN_CLIENT_BAN_DURATION,
    CONFIG_WARDEN_NUM_MEM_CHECKS,
    CONFIG_WARDEN_NUM_OTHER_CHECKS,
	VAS_VasDebug,
	VAS_AutoInstance,
	VAS_PlayerChangeNotify,
    CONFIG_WINTERGRASP_PLR_MAX,
    CONFIG_WINTERGRASP_PLR_MIN,
    CONFIG_WINTERGRASP_PLR_MIN_LVL,
    CONFIG_WINTERGRASP_BATTLETIME,
    CONFIG_WINTERGRASP_NOBATTLETIME,
    CONFIG_WINTERGRASP_RESTART_AFTER_CRASH,
    CONFIG_PACKET_SPOOF_POLICY,
    CONFIG_PACKET_SPOOF_BANMODE,
    CONFIG_PACKET_SPOOF_BANDURATION,
    CONFIG_ACC_PASSCHANGESEC,
    CONFIG_BG_REWARD_WINNER_HONOR_FIRST,
    CONFIG_BG_REWARD_WINNER_ARENA_FIRST,
    CONFIG_BG_REWARD_WINNER_HONOR_LAST,
    CONFIG_BG_REWARD_WINNER_ARENA_LAST,
    CONFIG_BG_REWARD_LOSER_HONOR_FIRST,
    CONFIG_BG_REWARD_LOSER_HONOR_LAST,
    CONFIG_BIRTHDAY_TIME,
    CONFIG_CREATURE_PICKPOCKET_REFILL,
    CONFIG_CREATURE_STOP_FOR_PLAYER,
    CONFIG_AHBOT_UPDATE_INTERVAL,
	CONFIG_QUEST_AUTOCOMPLETE_DELAY,
    CONFIG_CHARTER_COST_GUILD,
    CONFIG_CHARTER_COST_ARENA_2v2,
    CONFIG_CHARTER_COST_ARENA_3v3,
    CONFIG_CHARTER_COST_ARENA_5v5,
    CONFIG_NO_GRAY_AGGRO_ABOVE,
    CONFIG_NO_GRAY_AGGRO_BELOW,
    CONFIG_AUCTION_GETALL_DELAY,
    CONFIG_AUCTION_SEARCH_DELAY,
    CONFIG_TALENTS_INSPECTING,
    CONFIG_RESPAWN_MINCELLCHECKMS,
    CONFIG_RESPAWN_DYNAMICMODE,
    CONFIG_RESPAWN_GUIDWARNLEVEL,
    CONFIG_RESPAWN_GUIDALERTLEVEL,
    CONFIG_RESPAWN_RESTARTQUIETTIME,
    CONFIG_RESPAWN_ACTIVITYSCOPECREATURE,
    CONFIG_RESPAWN_ACTIVITYSCOPEGAMEOBJECT,
    CONFIG_RESPAWN_DYNAMICMINIMUM_CREATURE,
    CONFIG_RESPAWN_DYNAMICMINIMUM_GAMEOBJECT,
    CONFIG_RESPAWN_GUIDWARNING_FREQUENCY,
    INT_CONFIG_VALUE_COUNT
};

/// Server rates
enum Rates
{
    RATE_HEALTH = 0,
    RATE_POWER_MANA,
    RATE_POWER_RAGE_INCOME,
    RATE_POWER_RAGE_LOSS,
    RATE_POWER_RUNICPOWER_INCOME,
    RATE_POWER_RUNICPOWER_LOSS,
    RATE_POWER_FOCUS,
    RATE_POWER_ENERGY,
    RATE_SKILL_DISCOVERY,
    RATE_DROP_ITEM_POOR,
    RATE_DROP_ITEM_NORMAL,
    RATE_DROP_ITEM_UNCOMMON,
    RATE_DROP_ITEM_RARE,
    RATE_DROP_ITEM_EPIC,
    RATE_DROP_ITEM_LEGENDARY,
    RATE_DROP_ITEM_ARTIFACT,
    RATE_DROP_ITEM_REFERENCED,
    RATE_DROP_ITEM_REFERENCED_AMOUNT,
    RATE_DROP_MONEY,
    RATE_XP_KILL,
    RATE_XP_BG_KILL,
    RATE_XP_QUEST,
    RATE_XP_EXPLORE,
    RATE_REPAIRCOST,
    RATE_REPUTATION_GAIN,
    RATE_REPUTATION_LOWLEVEL_KILL,
    RATE_REPUTATION_LOWLEVEL_QUEST,
    RATE_REPUTATION_RECRUIT_A_FRIEND_BONUS,
    RATE_CREATURE_NORMAL_HP,
    RATE_CREATURE_ELITE_ELITE_HP,
    RATE_CREATURE_ELITE_RAREELITE_HP,
    RATE_CREATURE_ELITE_WORLDBOSS_HP,
    RATE_CREATURE_ELITE_RARE_HP,
    RATE_CREATURE_NORMAL_DAMAGE,
    RATE_CREATURE_ELITE_ELITE_DAMAGE,
    RATE_CREATURE_ELITE_RAREELITE_DAMAGE,
    RATE_CREATURE_ELITE_WORLDBOSS_DAMAGE,
    RATE_CREATURE_ELITE_RARE_DAMAGE,
    RATE_CREATURE_NORMAL_SPELLDAMAGE,
    RATE_CREATURE_ELITE_ELITE_SPELLDAMAGE,
    RATE_CREATURE_ELITE_RAREELITE_SPELLDAMAGE,
    RATE_CREATURE_ELITE_WORLDBOSS_SPELLDAMAGE,
    RATE_CREATURE_ELITE_RARE_SPELLDAMAGE,
    RATE_CREATURE_AGGRO,
    RATE_REST_INGAME,
    RATE_REST_OFFLINE_IN_TAVERN_OR_CITY,
    RATE_REST_OFFLINE_IN_WILDERNESS,
    RATE_DAMAGE_FALL,
    RATE_AUCTION_TIME,
    RATE_AUCTION_DEPOSIT,
    RATE_AUCTION_CUT,
    RATE_HONOR,
    RATE_ARENA_POINTS,
    RATE_TALENT,
    RATE_CORPSE_DECAY_LOOTED,
    RATE_INSTANCE_RESET_TIME,
    RATE_TARGET_POS_RECALCULATION_RANGE,
	RATE_PVP_RANK_EXTRA_HONOR,
    RATE_DURABILITY_LOSS_ON_DEATH,
    RATE_DURABILITY_LOSS_DAMAGE,
    RATE_DURABILITY_LOSS_PARRY,
    RATE_DURABILITY_LOSS_ABSORB,
    RATE_DURABILITY_LOSS_BLOCK,
    RATE_MOVESPEED,
    RATE_MONEY_QUEST,
    RATE_MONEY_MAX_LEVEL_QUEST,
    MAX_RATES
};

enum HonorKillPvPRank
{
	HKRANK00,
	HKRANK01,
	HKRANK02,
	HKRANK03,
	HKRANK04,
	HKRANK05,
	HKRANK06,
	HKRANK07,
	HKRANK08,
	HKRANK09,
	HKRANK10,
	HKRANK11,
	HKRANK12,
	HKRANK13,
	HKRANK14,
	HKRANKMAX
};

/// Can be used in SMSG_AUTH_RESPONSE packet
enum BillingPlanFlags
{
    SESSION_NONE            = 0x00,
    SESSION_UNUSED          = 0x01,
    SESSION_RECURRING_BILL  = 0x02,
    SESSION_FREE_TRIAL      = 0x04,
    SESSION_IGR             = 0x08,
    SESSION_USAGE           = 0x10,
    SESSION_TIME_MIXTURE    = 0x20,
    SESSION_RESTRICTED      = 0x40,
    SESSION_ENABLE_CAIS     = 0x80
};

enum RealmZone
{
    REALM_ZONE_UNKNOWN       = 0,                           // any language
    REALM_ZONE_DEVELOPMENT   = 1,                           // any language
    REALM_ZONE_UNITED_STATES = 2,                           // extended-Latin
    REALM_ZONE_OCEANIC       = 3,                           // extended-Latin
    REALM_ZONE_LATIN_AMERICA = 4,                           // extended-Latin
    REALM_ZONE_TOURNAMENT_5  = 5,                           // basic-Latin at create, any at login
    REALM_ZONE_KOREA         = 6,                           // East-Asian
    REALM_ZONE_TOURNAMENT_7  = 7,                           // basic-Latin at create, any at login
    REALM_ZONE_ENGLISH       = 8,                           // extended-Latin
    REALM_ZONE_GERMAN        = 9,                           // extended-Latin
    REALM_ZONE_FRENCH        = 10,                          // extended-Latin
    REALM_ZONE_SPANISH       = 11,                          // extended-Latin
    REALM_ZONE_RUSSIAN       = 12,                          // Cyrillic
    REALM_ZONE_TOURNAMENT_13 = 13,                          // basic-Latin at create, any at login
    REALM_ZONE_TAIWAN        = 14,                          // East-Asian
    REALM_ZONE_TOURNAMENT_15 = 15,                          // basic-Latin at create, any at login
    REALM_ZONE_CHINA         = 16,                          // East-Asian
    REALM_ZONE_CN1           = 17,                          // basic-Latin at create, any at login
    REALM_ZONE_CN2           = 18,                          // basic-Latin at create, any at login
    REALM_ZONE_CN3           = 19,                          // basic-Latin at create, any at login
    REALM_ZONE_CN4           = 20,                          // basic-Latin at create, any at login
    REALM_ZONE_CN5           = 21,                          // basic-Latin at create, any at login
    REALM_ZONE_CN6           = 22,                          // basic-Latin at create, any at login
    REALM_ZONE_CN7           = 23,                          // basic-Latin at create, any at login
    REALM_ZONE_CN8           = 24,                          // basic-Latin at create, any at login
    REALM_ZONE_TOURNAMENT_25 = 25,                          // basic-Latin at create, any at login
    REALM_ZONE_TEST_SERVER   = 26,                          // any language
    REALM_ZONE_TOURNAMENT_27 = 27,                          // basic-Latin at create, any at login
    REALM_ZONE_QA_SERVER     = 28,                          // any language
    REALM_ZONE_CN9           = 29,                          // basic-Latin at create, any at login
    REALM_ZONE_TEST_SERVER_2 = 30,                          // any language
    REALM_ZONE_CN10          = 31,                          // basic-Latin at create, any at login
    REALM_ZONE_CTC           = 32,
    REALM_ZONE_CNC           = 33,
    REALM_ZONE_CN1_4         = 34,                          // basic-Latin at create, any at login
    REALM_ZONE_CN2_6_9       = 35,                          // basic-Latin at create, any at login
    REALM_ZONE_CN3_7         = 36,                          // basic-Latin at create, any at login
    REALM_ZONE_CN5_8         = 37                           // basic-Latin at create, any at login
};

enum WorldStates
{
    WS_ARENA_DISTRIBUTION_TIME  = 20001,                     // Next arena distribution time
    WS_WEEKLY_QUEST_RESET_TIME  = 20002,                     // Next weekly reset time
    WS_BG_DAILY_RESET_TIME      = 20003,                     // Next daily BG reset time
    WS_CLEANING_FLAGS           = 20004,                     // Cleaning Flags
    WS_GUILD_DAILY_RESET_TIME   = 20006,                     // Next guild cap reset time
    WS_MONTHLY_QUEST_RESET_TIME = 20007,                     // Next monthly reset time
};

/// Storage class for commands issued for delayed execution
struct CliCommandHolder
{
    typedef void Print(void*, const char*);
    typedef void CommandFinished(void*, bool success);

    void* m_callbackArg;
    char *m_command;
    Print* m_print;

    CommandFinished* m_commandFinished;

    CliCommandHolder(void* callbackArg, const char *command, Print* zprint, CommandFinished* commandFinished)
        : m_callbackArg(callbackArg), m_command(strdup(command)), m_print(zprint), m_commandFinished(commandFinished)
    {
    }

    ~CliCommandHolder() { free(m_command); }

private:
    CliCommandHolder(CliCommandHolder const& right) = delete;
    CliCommandHolder& operator=(CliCommandHolder const& right) = delete;
};

typedef std::unordered_map<uint32, WorldSession*> SessionMap;

struct CharacterInfo
{
    std::string Name;
    uint32 AccountId;
    uint8 Class;
    uint8 Race;
    uint8 Sex;
    uint8 Level;
};

/// The World
class TC_GAME_API World
{
    public:
        static World* instance();

        static std::atomic<uint32> m_worldLoopCounter;

        WorldSession* FindSession(uint32 id) const;
        void AddSession(WorldSession* s);
        void SendAutoBroadcast();
        bool RemoveSession(uint32 id);
        /// Get the number of current active sessions
        void UpdateMaxSessionCounters();
        const SessionMap& GetAllSessions() const { return m_sessions; }
        uint32 GetActiveAndQueuedSessionCount() const { return m_sessions.size(); }
        uint32 GetActiveSessionCount() const { return m_sessions.size() - m_QueuedPlayer.size(); }
        uint32 GetQueuedSessionCount() const { return m_QueuedPlayer.size(); }
        /// Get the maximum number of parallel sessions on the server since last reboot
        uint32 GetMaxQueuedSessionCount() const { return m_maxQueuedSessionCount; }
        uint32 GetMaxActiveSessionCount() const { return m_maxActiveSessionCount; }
        /// Get number of players
        inline uint32 GetPlayerCount() const { return m_PlayerCount; }
        inline uint32 GetMaxPlayerCount() const { return m_MaxPlayerCount; }
        /// Increase/Decrease number of players
        inline void IncreasePlayerCount()
        {
            m_PlayerCount++;
            m_MaxPlayerCount = std::max(m_MaxPlayerCount, m_PlayerCount);
        }
        inline void DecreasePlayerCount() { m_PlayerCount--; }

        Player* FindPlayerInZone(uint32 zone);

        /// Deny clients?
        bool IsClosed() const;

        /// Close world
        void SetClosed(bool val);

        /// Security level limitations
        AccountTypes GetPlayerSecurityLimit() const { return m_allowedSecurityLevel; }
        void SetPlayerSecurityLimit(AccountTypes sec);
        void LoadDBAllowedSecurityLevel();

        /// Active session server limit
        void SetPlayerAmountLimit(uint32 limit) { m_playerLimit = limit; }
        uint32 GetPlayerAmountLimit() const { return m_playerLimit; }

        //player Queue
        typedef std::list<WorldSession*> Queue;
        void AddQueuedPlayer(WorldSession*);
        bool RemoveQueuedPlayer(WorldSession* session);
        int32 GetQueuePos(WorldSession*);
        bool HasRecentlyDisconnected(WorldSession*);

        /// @todo Actions on m_allowMovement still to be implemented
        /// Is movement allowed?
        bool getAllowMovement() const { return m_allowMovement; }
        /// Allow/Disallow object movements
        void SetAllowMovement(bool allow) { m_allowMovement = allow; }

        /// Set a new Message of the Day
        void SetMotd(std::string const& motd);
        /// Get the current Message of the Day
        const char* GetMotd() const;

        /// Set the string for new characters (first login)
        void SetNewCharString(std::string const& str) { m_newCharString = str; }
        /// Get the string for new characters (first login)
        std::string const& GetNewCharString() const { return m_newCharString; }

        LocaleConstant GetDefaultDbcLocale() const { return m_defaultDbcLocale; }

        /// Get the path where data (dbc, maps) are stored on disk
        std::string const& GetDataPath() const { return m_dataPath; }

		/// Return the Mob IDs to be Autobalanced
		std::string GetVAS40() const { return VAS_AutoBalance_40_Name; }
		std::string GetVAS25() const { return VAS_AutoBalance_25_Name; }
		std::string GetVAS20() const { return VAS_AutoBalance_20_Name; }
		std::string GetVAS10() const { return VAS_AutoBalance_10_Name; }
		std::string GetVAS5() const { return VAS_AutoBalance_5_Name; }
		std::string GetVAS2() const { return VAS_AutoBalance_2_Name; }

        /// When server started?
        time_t const& GetStartTime() const { return m_startTime; }
        /// What time is it?
        time_t const& GetGameTime() const { return m_gameTime; }
        /// Uptime (in secs)
        uint32 GetUptime() const { return uint32(m_gameTime - m_startTime); }
        /// Update time
        uint32 GetUpdateTime() const { return m_updateTime; }
        void SetRecordDiffInterval(int32 t) { if (t >= 0) m_int_configs[CONFIG_INTERVAL_LOG_UPDATE] = (uint32)t; }

        /// Next daily quests and random bg reset time
        time_t GetNextDailyQuestsResetTime() const { return m_NextDailyQuestReset; }
        time_t GetNextWeeklyQuestsResetTime() const { return m_NextWeeklyQuestReset; }
        time_t GetNextRandomBGResetTime() const { return m_NextRandomBGReset; }

        /// Get the maximum skill level a player can reach
        uint16 GetConfigMaxSkillValue() const
        {
            uint16 lvl = uint16(getIntConfig(CONFIG_MAX_PLAYER_LEVEL));
            return lvl > 60 ? 300 + ((lvl - 60) * 75) / 10 : lvl * 5;
        }

        void SetInitialWorldSettings();
        void LoadConfigSettings(bool reload = false);

        void SendWorldText(uint32 string_id, ...);
        void SendGlobalText(const char* text, WorldSession* self);
        void SendGMText(uint32 string_id, ...);
        void SendServerMessage(ServerMessageType type, const char *text = "", Player* player = NULL);
        void SendGlobalMessage(WorldPacket* packet, WorldSession* self = nullptr, uint32 team = 0);
        void SendGlobalGMMessage(WorldPacket* packet, WorldSession* self = nullptr, uint32 team = 0);
        bool SendZoneMessage(uint32 zone, WorldPacket* packet, WorldSession* self = nullptr, uint32 team = 0);
        void SendZoneText(uint32 zone, const char *text, WorldSession* self = nullptr, uint32 team = 0);

		uint32 pvp_ranks[HKRANKMAX];

        /// Are we in the middle of a shutdown?
        bool IsShuttingDown() const { return m_ShutdownTimer > 0; }
        uint32 GetShutDownTimeLeft() const { return m_ShutdownTimer; }
        void ShutdownServ(uint32 time, uint32 options, uint8 exitcode, const std::string& reason = std::string());
        uint32 ShutdownCancel();
        void ShutdownMsg(bool show = false, Player* player = NULL, const std::string& reason = std::string());
        static uint8 GetExitCode() { return m_ExitCode; }
        static void StopNow(uint8 exitcode) { m_stopEvent = true; m_ExitCode = exitcode; }
        static bool IsStopped() { return m_stopEvent; }

        void Update(uint32 diff);

        void UpdateSessions(uint32 diff);
        /// Set a server rate (see #Rates)
        void setRate(Rates rate, float value) { rate_values[rate]=value; }
        /// Get a server rate (see #Rates)
        float getRate(Rates rate) const { return rate_values[rate]; }

        /// Set a server configuration element (see #WorldConfigs)
        void setBoolConfig(WorldBoolConfigs index, bool value)
        {
            if (index < BOOL_CONFIG_VALUE_COUNT)
                m_bool_configs[index] = value;
        }

        /// Get a server configuration element (see #WorldConfigs)
        bool getBoolConfig(WorldBoolConfigs index) const
        {
            return index < BOOL_CONFIG_VALUE_COUNT ? m_bool_configs[index] : 0;
        }

        /// Set a server configuration element (see #WorldConfigs)
        void setFloatConfig(WorldFloatConfigs index, float value)
        {
            if (index < FLOAT_CONFIG_VALUE_COUNT)
                m_float_configs[index] = value;
        }

        /// Get a server configuration element (see #WorldConfigs)
        float getFloatConfig(WorldFloatConfigs index) const
        {
            return index < FLOAT_CONFIG_VALUE_COUNT ? m_float_configs[index] : 0;
        }

        /// Set a server configuration element (see #WorldConfigs)
        void setIntConfig(WorldIntConfigs index, uint32 value)
        {
            if (index < INT_CONFIG_VALUE_COUNT)
                m_int_configs[index] = value;
        }

        /// Get a server configuration element (see #WorldConfigs)
        uint32 getIntConfig(WorldIntConfigs index) const
        {
            return index < INT_CONFIG_VALUE_COUNT ? m_int_configs[index] : 0;
        }

        void setWorldState(uint32 index, uint64 value);
        uint64 getWorldState(uint32 index) const;
        void LoadWorldStates();

        /// Are we on a "Player versus Player" server?
        bool IsPvPRealm() const { return (getIntConfig(CONFIG_GAME_TYPE) == REALM_TYPE_PVP || getIntConfig(CONFIG_GAME_TYPE) == REALM_TYPE_RPPVP || getIntConfig(CONFIG_GAME_TYPE) == REALM_TYPE_FFA_PVP); }
        bool IsFFAPvPRealm() const { return getIntConfig(CONFIG_GAME_TYPE) == REALM_TYPE_FFA_PVP; }

        void KickAll();
        void KickAllLess(AccountTypes sec);
        BanReturn BanAccount(BanMode mode, std::string const& nameOrIP, std::string const& duration, std::string const& reason, std::string const& author);
        BanReturn BanAccount(BanMode mode, std::string const& nameOrIP, uint32 duration_secs, std::string const& reason, std::string const& author);
        bool RemoveBanAccount(BanMode mode, std::string const& nameOrIP);
        BanReturn BanCharacter(std::string const& name, std::string const& duration, std::string const& reason, std::string const& author);
        bool RemoveBanCharacter(std::string const& name);

        // for max speed access
        static float GetMaxVisibleDistanceOnContinents()    { return m_MaxVisibleDistanceOnContinents; }
        static float GetMaxVisibleDistanceInInstances()     { return m_MaxVisibleDistanceInInstances;  }
        static float GetMaxVisibleDistanceInBGArenas()      { return m_MaxVisibleDistanceInBGArenas;   }

        static int32 GetVisibilityNotifyPeriodOnContinents(){ return m_visibility_notify_periodOnContinents; }
        static int32 GetVisibilityNotifyPeriodInInstances() { return m_visibility_notify_periodInInstances;  }
        static int32 GetVisibilityNotifyPeriodInBGArenas()  { return m_visibility_notify_periodInBGArenas;   }

        void ProcessCliCommands();
        void QueueCliCommand(CliCommandHolder* commandHolder) { cliCmdQueue.add(commandHolder); }

        void ForceGameEventUpdate();

        void UpdateRealmCharCount(uint32 accid);

        LocaleConstant GetAvailableDbcLocale(LocaleConstant locale) const { if (m_availableDbcLocaleMask & (1 << locale)) return locale; else return m_defaultDbcLocale; }

        // used World DB version
        void LoadDBVersion();
        char const* GetDBVersion() const { return m_DBVersion.c_str(); }

        void ResetTimeDiffRecord();
        void RecordTimeDiff(std::string const& text);

        void LoadAutobroadcasts();

        void UpdateAreaDependentAuras();

        CharacterInfo const* GetCharacterInfo(ObjectGuid const& guid) const;
        void AddCharacterInfo(ObjectGuid const& guid, uint32 accountId, std::string const& name, uint8 gender, uint8 race, uint8 playerClass, uint8 level);
        void DeleteCharacterInfo(ObjectGuid const& guid) { _characterInfoStore.erase(guid); }
        bool HasCharacterInfo(ObjectGuid const& guid) { return _characterInfoStore.find(guid) != _characterInfoStore.end(); }
        void UpdateCharacterInfo(ObjectGuid const& guid, std::string const& name, uint8 gender = GENDER_NONE, uint8 race = RACE_NONE);
        void UpdateCharacterInfoLevel(ObjectGuid const& guid, uint8 level);

        uint32 GetCleaningFlags() const { return m_CleaningFlags; }
        void   SetCleaningFlags(uint32 flags) { m_CleaningFlags = flags; }
        void   ResetEventSeasonalQuests(uint16 event_id);

        void ReloadRBAC();

        void RemoveOldCorpses();
        void TriggerGuidWarning();
        void TriggerGuidAlert();
        bool isGuidWarning() { return guidWarn; }
        bool isGuidAlert() { return guidAlert; }

    protected:
        void _UpdateGameTime();
        // callback for UpdateRealmCharacters
        void _UpdateRealmCharCount(PreparedQueryResult resultCharCount);

        void InitDailyQuestResetTime();
        void InitWeeklyQuestResetTime();
        void InitMonthlyQuestResetTime();
        void InitRandomBGResetTime();
        void InitGuildResetTime();
        void ResetDailyQuests();
        void ResetWeeklyQuests();
        void ResetMonthlyQuests();
        void ResetRandomBG();
        void ResetGuildCap();
    private:
        World();
        ~World();

        static std::atomic<bool> m_stopEvent;
        static uint8 m_ExitCode;
        uint32 m_ShutdownTimer;
        uint32 m_ShutdownMask;

		std::string VAS_AutoBalance_40_Name;
		std::string VAS_AutoBalance_25_Name;
		std::string VAS_AutoBalance_20_Name;
		std::string VAS_AutoBalance_10_Name;
		std::string VAS_AutoBalance_5_Name;
		std::string VAS_AutoBalance_2_Name;
		std::string VAS_color;

        uint32 m_CleaningFlags;

        bool m_isClosed;

        time_t m_startTime;
        time_t m_gameTime;
        IntervalTimer m_timers[WUPDATE_COUNT];
        time_t mail_timer;
        time_t mail_timer_expires;
        uint32 m_updateTime, m_updateTimeSum;
        uint32 m_updateTimeCount;
        uint32 m_currentTime;

        SessionMap m_sessions;
        typedef std::unordered_map<uint32, time_t> DisconnectMap;
        DisconnectMap m_disconnects;
        uint32 m_maxActiveSessionCount;
        uint32 m_maxQueuedSessionCount;
        uint32 m_PlayerCount;
        uint32 m_MaxPlayerCount;

        std::string m_newCharString;

        float rate_values[MAX_RATES];
        uint32 m_int_configs[INT_CONFIG_VALUE_COUNT];
        bool m_bool_configs[BOOL_CONFIG_VALUE_COUNT];
        float m_float_configs[FLOAT_CONFIG_VALUE_COUNT];
        typedef std::map<uint32, uint64> WorldStatesMap;
        WorldStatesMap m_worldstates;
        uint32 m_playerLimit;
        AccountTypes m_allowedSecurityLevel;
        LocaleConstant m_defaultDbcLocale;                     // from config for one from loaded DBC locales
        uint32 m_availableDbcLocaleMask;                       // by loaded DBC
        void DetectDBCLang();
        bool m_allowMovement;
        std::string m_motd;
        std::string m_dataPath;

        // for max speed access
        static float m_MaxVisibleDistanceOnContinents;
        static float m_MaxVisibleDistanceInInstances;
        static float m_MaxVisibleDistanceInBGArenas;

        static int32 m_visibility_notify_periodOnContinents;
        static int32 m_visibility_notify_periodInInstances;
        static int32 m_visibility_notify_periodInBGArenas;

        // CLI command holder to be thread safe
        LockedQueue<CliCommandHolder*> cliCmdQueue;

        // next daily quests and random bg reset time
        time_t m_NextDailyQuestReset;
        time_t m_NextWeeklyQuestReset;
        time_t m_NextMonthlyQuestReset;
        time_t m_NextRandomBGReset;
        time_t m_NextGuildReset;

        //Player Queue
        Queue m_QueuedPlayer;

        // sessions that are added async
        void AddSession_(WorldSession* s);
        LockedQueue<WorldSession*> addSessQueue;

        // used versions
        std::string m_DBVersion;

        typedef std::map<uint8, std::string> AutobroadcastsMap;
        AutobroadcastsMap m_Autobroadcasts;

        typedef std::map<uint8, uint8> AutobroadcastsWeightMap;
        AutobroadcastsWeightMap m_AutobroadcastsWeights;

        typedef std::unordered_map<ObjectGuid, CharacterInfo> CharacterInfoContainer;
        CharacterInfoContainer _characterInfoStore;
        void LoadCharacterInfoStore();

        void ProcessQueryCallbacks();

        void SendGuidWarning();
        void DoGuidWarningRestart();
        void DoGuidAlertRestart();
        std::deque<std::future<PreparedQueryResult>> m_realmCharCallbacks;

        std::string respawnWarningMsg;
        std::string alertRestartReason;

        std::mutex _guidAlertLock;

        bool guidWarn;
        bool guidAlert;
        uint32 warnDiff;
        time_t warnShutdownTime;
};

TC_GAME_API extern Realm realm;

#define sWorld World::instance()

#endif
/// @}<|MERGE_RESOLUTION|>--- conflicted
+++ resolved
@@ -177,16 +177,13 @@
     CONFIG_HOTSWAP_INSTALL_ENABLED,
     CONFIG_HOTSWAP_PREFIX_CORRECTION_ENABLED,
     CONFIG_PREVENT_RENAME_CUSTOMIZATION,
-<<<<<<< HEAD
+    CONFIG_RESPAWN_DYNAMIC_ESCORTNPC,
 	CONFIG_GAIN_HONOR_GUARD,
 	CONFIG_GAIN_HONOR_ELITE,
 	CONFIG_FAST_FISHING,
 	CONFIG_NO_CAST_TIME,
 	CONFIG_NO_COOLDOWN,
 	CONFIG_HURT_IN_REAL_TIME,
-=======
-    CONFIG_RESPAWN_DYNAMIC_ESCORTNPC,
->>>>>>> 05bca174
     BOOL_CONFIG_VALUE_COUNT
 };
 
@@ -213,16 +210,13 @@
     CONFIG_ARENA_WIN_RATING_MODIFIER_2,
     CONFIG_ARENA_LOSE_RATING_MODIFIER,
     CONFIG_ARENA_MATCHMAKER_RATING_MODIFIER,
-<<<<<<< HEAD
+    CONFIG_RESPAWN_DYNAMICRADIUS,
+    CONFIG_RESPAWN_DYNAMICRATE_CREATURE,
+    CONFIG_RESPAWN_DYNAMICRATE_GAMEOBJECT,
 	CONFIG_RESPAWNSPEED,
 	CONFIG_ATTACKSPEED_PLAYER,
 	CONFIG_ATTACKSPEED_ALL,
 	CONFIG_SPEED_GAME,
-=======
-    CONFIG_RESPAWN_DYNAMICRADIUS,
-    CONFIG_RESPAWN_DYNAMICRATE_CREATURE,
-    CONFIG_RESPAWN_DYNAMICRATE_GAMEOBJECT,
->>>>>>> 05bca174
     FLOAT_CONFIG_VALUE_COUNT
 };
 
