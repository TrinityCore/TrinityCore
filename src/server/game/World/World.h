/*
 * Copyright (C) 2008-2013 TrinityCore <http://www.trinitycore.org/>
 * Copyright (C) 2005-2009 MaNGOS <http://getmangos.com/>
 *
 * This program is free software; you can redistribute it and/or modify it
 * under the terms of the GNU General Public License as published by the
 * Free Software Foundation; either version 2 of the License, or (at your
 * option) any later version.
 *
 * This program is distributed in the hope that it will be useful, but WITHOUT
 * ANY WARRANTY; without even the implied warranty of MERCHANTABILITY or
 * FITNESS FOR A PARTICULAR PURPOSE. See the GNU General Public License for
 * more details.
 *
 * You should have received a copy of the GNU General Public License along
 * with this program. If not, see <http://www.gnu.org/licenses/>.
 */

/// \addtogroup world The World
/// @{
/// \file

#ifndef __WORLD_H
#define __WORLD_H

#include "Common.h"
#include "Timer.h"
#include <ace/Singleton.h>
#include <ace/Atomic_Op.h>
#include "SharedDefines.h"
#include "QueryResult.h"
#include "Callback.h"

#include <map>
#include <set>
#include <list>

class Object;
class WorldPacket;
class WorldSession;
class Player;
class WorldSocket;
class SystemMgr;

// ServerMessages.dbc
enum ServerMessageType
{
    SERVER_MSG_SHUTDOWN_TIME          = 1,
    SERVER_MSG_RESTART_TIME           = 2,
    SERVER_MSG_STRING                 = 3,
    SERVER_MSG_SHUTDOWN_CANCELLED     = 4,
    SERVER_MSG_RESTART_CANCELLED      = 5,
    SERVER_MSG_BG_SHUTDOWN_TIME       = 6,
    SERVER_MSG_BG_RESTART_TIME        = 7,
    SERVER_MSG_INSTANCE_SHUTDOWN_TIME = 8,
    SERVER_MSG_INSTANCE_RESTART_TIME  = 9,
    SERVER_MSG_CONTENT_READY          = 10,
    SERVER_MSG_TICKET_SERVICED_SOON   = 11,
    SERVER_MSG_WAIT_TIME_UNAVAILABLE  = 12,
    SERVER_MSG_TICKET_WAIT_TIME       = 13,
};

enum ShutdownMask
{
    SHUTDOWN_MASK_RESTART = 1,
    SHUTDOWN_MASK_IDLE    = 2
};

enum ShutdownExitCode
{
    SHUTDOWN_EXIT_CODE = 0,
    ERROR_EXIT_CODE    = 1,
    RESTART_EXIT_CODE  = 2
};

/// Timers for different object refresh rates
enum WorldTimers
{
    WUPDATE_AUCTIONS,
    WUPDATE_WEATHERS,
    WUPDATE_UPTIME,
    WUPDATE_CORPSES,
    WUPDATE_EVENTS,
    WUPDATE_CLEANDB,
    WUPDATE_AUTOBROADCAST,
    WUPDATE_MAILBOXQUEUE,
    WUPDATE_DELETECHARS,
    WUPDATE_PINGDB,
    WUPDATE_GUILDSAVE,
    WUPDATE_COUNT
};

/// Configuration elements
enum WorldBoolConfigs
{
    CONFIG_DURABILITY_LOSS_IN_PVP = 0,
    CONFIG_ADDON_CHANNEL,
    CONFIG_ALLOW_PLAYER_COMMANDS,
    CONFIG_CLEAN_CHARACTER_DB,
    CONFIG_GRID_UNLOAD,
    CONFIG_STATS_SAVE_ONLY_ON_LOGOUT,
    CONFIG_ALLOW_TWO_SIDE_ACCOUNTS,
    CONFIG_ALLOW_TWO_SIDE_INTERACTION_CALENDAR,
    CONFIG_ALLOW_TWO_SIDE_INTERACTION_CHAT,
    CONFIG_ALLOW_TWO_SIDE_INTERACTION_CHANNEL,
    CONFIG_ALLOW_TWO_SIDE_INTERACTION_GROUP,
    CONFIG_ALLOW_TWO_SIDE_INTERACTION_GUILD,
    CONFIG_ALLOW_TWO_SIDE_INTERACTION_AUCTION,
    CONFIG_ALLOW_TWO_SIDE_INTERACTION_MAIL,
    CONFIG_ALLOW_TWO_SIDE_WHO_LIST,
    CONFIG_ALLOW_TWO_SIDE_ADD_FRIEND,
    CONFIG_ALLOW_TWO_SIDE_TRADE,
    CONFIG_ALL_TAXI_PATHS,
    CONFIG_INSTANT_TAXI,
    CONFIG_INSTANCE_IGNORE_LEVEL,
    CONFIG_INSTANCE_IGNORE_RAID,
    CONFIG_CAST_UNSTUCK,
    CONFIG_GM_LOG_TRADE,
    CONFIG_ALLOW_GM_GROUP,
    CONFIG_ALLOW_GM_FRIEND,
    CONFIG_GM_LOWER_SECURITY,
    CONFIG_SKILL_PROSPECTING,
    CONFIG_SKILL_MILLING,
    CONFIG_SAVE_RESPAWN_TIME_IMMEDIATELY,
    CONFIG_WEATHER,
    CONFIG_QUEST_IGNORE_RAID,
    CONFIG_DETECT_POS_COLLISION,
    CONFIG_RESTRICTED_LFG_CHANNEL,
    CONFIG_SILENTLY_GM_JOIN_TO_CHANNEL,
    CONFIG_TALENTS_INSPECTING,
    CONFIG_CHAT_FAKE_MESSAGE_PREVENTING,
    CONFIG_DEATH_CORPSE_RECLAIM_DELAY_PVP,
    CONFIG_DEATH_CORPSE_RECLAIM_DELAY_PVE,
    CONFIG_DEATH_BONES_WORLD,
    CONFIG_DEATH_BONES_BG_OR_ARENA,
    CONFIG_DIE_COMMAND_MODE,
    CONFIG_DECLINED_NAMES_USED,
    CONFIG_BATTLEGROUND_CAST_DESERTER,
    CONFIG_BATTLEGROUND_QUEUE_ANNOUNCER_ENABLE,
    CONFIG_BATTLEGROUND_QUEUE_ANNOUNCER_PLAYERONLY,
    CONFIG_BG_XP_FOR_KILL,
    CONFIG_ARENA_QUEUE_ANNOUNCER_ENABLE,
    CONFIG_ARENA_QUEUE_ANNOUNCER_PLAYERONLY,
    CONFIG_ARENA_SEASON_IN_PROGRESS,
    CONFIG_ARENA_LOG_EXTENDED_INFO,
    CONFIG_OFFHAND_CHECK_AT_SPELL_UNLEARN,
    CONFIG_VMAP_INDOOR_CHECK,
    CONFIG_PET_LOS,
    CONFIG_START_ALL_SPELLS,
    CONFIG_START_ALL_EXPLORED,
    CONFIG_START_ALL_REP,
    CONFIG_ALWAYS_MAXSKILL,
    CONFIG_PVP_TOKEN_ENABLE,
    CONFIG_NO_RESET_TALENT_COST,
    CONFIG_SHOW_KICK_IN_WORLD,
    CONFIG_CHATLOG_CHANNEL,
    CONFIG_CHATLOG_WHISPER,
    CONFIG_CHATLOG_SYSCHAN,
    CONFIG_CHATLOG_PARTY,
    CONFIG_CHATLOG_RAID,
    CONFIG_CHATLOG_GUILD,
    CONFIG_CHATLOG_PUBLIC,
    CONFIG_CHATLOG_ADDON,
    CONFIG_CHATLOG_BGROUND,
    CONFIG_AUTOBROADCAST,
    CONFIG_ALLOW_TICKETS,
    CONFIG_DBC_ENFORCE_ITEM_ATTRIBUTES,
    CONFIG_PRESERVE_CUSTOM_CHANNELS,
    CONFIG_PDUMP_NO_PATHS,
    CONFIG_PDUMP_NO_OVERWRITE,
    CONFIG_QUEST_IGNORE_AUTO_ACCEPT,
    CONFIG_QUEST_IGNORE_AUTO_COMPLETE,
    CONFIG_WARDEN_ENABLED,
    CONFIG_WINTERGRASP_ENABLE,
    CONFIG_GUILD_LEVELING_ENABLED,
    BOOL_CONFIG_VALUE_COUNT
};

enum WorldFloatConfigs
{
    CONFIG_GROUP_XP_DISTANCE = 0,
    CONFIG_MAX_RECRUIT_A_FRIEND_DISTANCE,
    CONFIG_SIGHT_MONSTER,
    CONFIG_SIGHT_GUARDER,
    CONFIG_LISTEN_RANGE_SAY,
    CONFIG_LISTEN_RANGE_TEXTEMOTE,
    CONFIG_LISTEN_RANGE_YELL,
    CONFIG_CREATURE_FAMILY_FLEE_ASSISTANCE_RADIUS,
    CONFIG_CREATURE_FAMILY_ASSISTANCE_RADIUS,
    CONFIG_THREAT_RADIUS,
    CONFIG_CHANCE_OF_GM_SURVEY,
    FLOAT_CONFIG_VALUE_COUNT
};

enum WorldIntConfigs
{
    CONFIG_COMPRESSION = 0,
    CONFIG_INTERVAL_SAVE,
    CONFIG_INTERVAL_GRIDCLEAN,
    CONFIG_INTERVAL_MAPUPDATE,
    CONFIG_INTERVAL_CHANGEWEATHER,
    CONFIG_INTERVAL_DISCONNECT_TOLERANCE,
    CONFIG_PORT_WORLD,
    CONFIG_SOCKET_TIMEOUTTIME,
    CONFIG_SESSION_ADD_DELAY,
    CONFIG_GAME_TYPE,
    CONFIG_REALM_ZONE,
    CONFIG_STRICT_PLAYER_NAMES,
    CONFIG_STRICT_CHARTER_NAMES,
    CONFIG_STRICT_PET_NAMES,
    CONFIG_MIN_PLAYER_NAME,
    CONFIG_MIN_CHARTER_NAME,
    CONFIG_MIN_PET_NAME,
    CONFIG_CHARACTER_CREATING_DISABLED,
    CONFIG_CHARACTER_CREATING_DISABLED_RACEMASK,
    CONFIG_CHARACTER_CREATING_DISABLED_CLASSMASK,
    CONFIG_CHARACTERS_PER_ACCOUNT,
    CONFIG_CHARACTERS_PER_REALM,
    CONFIG_HEROIC_CHARACTERS_PER_REALM,
    CONFIG_CHARACTER_CREATING_MIN_LEVEL_FOR_HEROIC_CHARACTER,
    CONFIG_SKIP_CINEMATICS,
    CONFIG_MAX_PLAYER_LEVEL,
    CONFIG_MIN_DUALSPEC_LEVEL,
    CONFIG_START_PLAYER_LEVEL,
    CONFIG_START_HEROIC_PLAYER_LEVEL,
    CONFIG_START_PLAYER_MONEY,
    CONFIG_CURRENCY_START_JUSTICE_POINTS,
    CONFIG_CURRENCY_MAX_JUSTICE_POINTS,
    CONFIG_CURRENCY_START_HONOR_POINTS,
    CONFIG_CURRENCY_MAX_HONOR_POINTS,
    CONFIG_CURRENCY_START_CONQUEST_POINTS,
    CONFIG_CURRENCY_CONQUEST_POINTS_WEEK_CAP,
    CONFIG_CURRENCY_CONQUEST_POINTS_ARENA_REWARD,
    CONFIG_CURRENCY_RESET_HOUR,
    CONFIG_CURRENCY_RESET_DAY,
    CONFIG_CURRENCY_RESET_INTERVAL,
    CONFIG_MAX_RECRUIT_A_FRIEND_BONUS_PLAYER_LEVEL,
    CONFIG_MAX_RECRUIT_A_FRIEND_BONUS_PLAYER_LEVEL_DIFFERENCE,
    CONFIG_INSTANCE_RESET_TIME_HOUR,
    CONFIG_INSTANCE_UNLOAD_DELAY,
    CONFIG_MAX_PRIMARY_TRADE_SKILL,
    CONFIG_MIN_PETITION_SIGNS,
    CONFIG_GM_LOGIN_STATE,
    CONFIG_GM_VISIBLE_STATE,
    CONFIG_GM_ACCEPT_TICKETS,
    CONFIG_GM_CHAT,
    CONFIG_GM_WHISPERING_TO,
    CONFIG_GM_LEVEL_IN_GM_LIST,
    CONFIG_GM_LEVEL_IN_WHO_LIST,
    CONFIG_START_GM_LEVEL,
    CONFIG_GROUP_VISIBILITY,
    CONFIG_MAIL_DELIVERY_DELAY,
    CONFIG_UPTIME_UPDATE,
    CONFIG_SKILL_CHANCE_ORANGE,
    CONFIG_SKILL_CHANCE_YELLOW,
    CONFIG_SKILL_CHANCE_GREEN,
    CONFIG_SKILL_CHANCE_GREY,
    CONFIG_SKILL_CHANCE_MINING_STEPS,
    CONFIG_SKILL_CHANCE_SKINNING_STEPS,
    CONFIG_SKILL_GAIN_CRAFTING,
    CONFIG_SKILL_GAIN_GATHERING,
    CONFIG_MAX_OVERSPEED_PINGS,
    CONFIG_EXPANSION,
    CONFIG_CHATFLOOD_MESSAGE_COUNT,
    CONFIG_CHATFLOOD_MESSAGE_DELAY,
    CONFIG_CHATFLOOD_MUTE_TIME,
    CONFIG_EVENT_ANNOUNCE,
    CONFIG_CREATURE_FAMILY_ASSISTANCE_DELAY,
    CONFIG_CREATURE_FAMILY_FLEE_DELAY,
    CONFIG_WORLD_BOSS_LEVEL_DIFF,
    CONFIG_QUEST_LOW_LEVEL_HIDE_DIFF,
    CONFIG_QUEST_HIGH_LEVEL_HIDE_DIFF,
    CONFIG_CHAT_STRICT_LINK_CHECKING_SEVERITY,
    CONFIG_CHAT_STRICT_LINK_CHECKING_KICK,
    CONFIG_CHAT_CHANNEL_LEVEL_REQ,
    CONFIG_CHAT_WHISPER_LEVEL_REQ,
    CONFIG_CHAT_SAY_LEVEL_REQ,
    CONFIG_TRADE_LEVEL_REQ,
    CONFIG_TICKET_LEVEL_REQ,
    CONFIG_AUCTION_LEVEL_REQ,
    CONFIG_MAIL_LEVEL_REQ,
    CONFIG_CORPSE_DECAY_NORMAL,
    CONFIG_CORPSE_DECAY_RARE,
    CONFIG_CORPSE_DECAY_ELITE,
    CONFIG_CORPSE_DECAY_RAREELITE,
    CONFIG_CORPSE_DECAY_WORLDBOSS,
    CONFIG_DEATH_SICKNESS_LEVEL,
    CONFIG_INSTANT_LOGOUT,
    CONFIG_DISABLE_BREATHING,
    CONFIG_BATTLEGROUND_INVITATION_TYPE,
    CONFIG_BATTLEGROUND_PREMATURE_FINISH_TIMER,
    CONFIG_BATTLEGROUND_PREMADE_GROUP_WAIT_FOR_MATCH,
    CONFIG_ARENA_MAX_RATING_DIFFERENCE,
    CONFIG_ARENA_RATING_DISCARD_TIMER,
    CONFIG_ARENA_RATED_UPDATE_TIMER,
    CONFIG_ARENA_SEASON_ID,
    CONFIG_ARENA_START_RATING,
    CONFIG_ARENA_START_PERSONAL_RATING,
    CONFIG_ARENA_START_MATCHMAKER_RATING,
    CONFIG_MAX_WHO,
    CONFIG_HONOR_AFTER_DUEL,
    CONFIG_PVP_TOKEN_MAP_TYPE,
    CONFIG_PVP_TOKEN_ID,
    CONFIG_PVP_TOKEN_COUNT,
    CONFIG_INTERVAL_LOG_UPDATE,
    CONFIG_MIN_LOG_UPDATE,
    CONFIG_ENABLE_SINFO_LOGIN,
    CONFIG_PLAYER_ALLOW_COMMANDS,
    CONFIG_NUMTHREADS,
    CONFIG_LOGDB_CLEARINTERVAL,
    CONFIG_LOGDB_CLEARTIME,
    CONFIG_CLIENTCACHE_VERSION,
    CONFIG_GUILD_NEWS_LOG_COUNT,
    CONFIG_GUILD_EVENT_LOG_COUNT,
    CONFIG_GUILD_BANK_EVENT_LOG_COUNT,
    CONFIG_MIN_LEVEL_STAT_SAVE,
    CONFIG_RANDOM_BG_RESET_HOUR,
    CONFIG_GUILD_RESET_HOUR,
    CONFIG_CHARDELETE_KEEP_DAYS,
    CONFIG_CHARDELETE_METHOD,
    CONFIG_CHARDELETE_MIN_LEVEL,
    CONFIG_AUTOBROADCAST_CENTER,
    CONFIG_AUTOBROADCAST_INTERVAL,
    CONFIG_MAX_RESULTS_LOOKUP_COMMANDS,
    CONFIG_DB_PING_INTERVAL,
    CONFIG_PRESERVE_CUSTOM_CHANNEL_DURATION,
    CONFIG_PERSISTENT_CHARACTER_CLEAN_FLAGS,
    CONFIG_LFG_OPTIONSMASK,
    CONFIG_MAX_INSTANCES_PER_HOUR,
    CONFIG_WARDEN_CLIENT_RESPONSE_DELAY,
    CONFIG_WARDEN_CLIENT_CHECK_HOLDOFF,
    CONFIG_WARDEN_CLIENT_FAIL_ACTION,
    CONFIG_WARDEN_CLIENT_BAN_DURATION,
    CONFIG_WARDEN_NUM_MEM_CHECKS,
    CONFIG_WARDEN_NUM_OTHER_CHECKS,
    CONFIG_WINTERGRASP_PLR_MAX,
    CONFIG_WINTERGRASP_PLR_MIN,
    CONFIG_WINTERGRASP_PLR_MIN_LVL,
    CONFIG_WINTERGRASP_BATTLETIME,
    CONFIG_WINTERGRASP_NOBATTLETIME,
    CONFIG_WINTERGRASP_RESTART_AFTER_CRASH,
    CONFIG_GUILD_SAVE_INTERVAL,
    CONFIG_GUILD_MAX_LEVEL,
    CONFIG_GUILD_UNDELETABLE_LEVEL,
    CONFIG_GUILD_DAILY_XP_CAP,
    CONFIG_GUILD_WEEKLY_REP_CAP,
    INT_CONFIG_VALUE_COUNT
};

/// Server rates
enum Rates
{
    RATE_HEALTH = 0,
    RATE_POWER_MANA,
    RATE_POWER_RAGE_INCOME,
    RATE_POWER_RAGE_LOSS,
    RATE_POWER_RUNICPOWER_INCOME,
    RATE_POWER_RUNICPOWER_LOSS,
    RATE_POWER_FOCUS,
    RATE_POWER_ENERGY,
    RATE_SKILL_DISCOVERY,
    RATE_DROP_ITEM_POOR,
    RATE_DROP_ITEM_NORMAL,
    RATE_DROP_ITEM_UNCOMMON,
    RATE_DROP_ITEM_RARE,
    RATE_DROP_ITEM_EPIC,
    RATE_DROP_ITEM_LEGENDARY,
    RATE_DROP_ITEM_ARTIFACT,
    RATE_DROP_ITEM_REFERENCED,
    RATE_DROP_ITEM_REFERENCED_AMOUNT,
    RATE_DROP_MONEY,
    RATE_XP_KILL,
    RATE_XP_QUEST,
    RATE_XP_GUILD_MODIFIER,
    RATE_XP_EXPLORE,
    RATE_REPAIRCOST,
    RATE_REPUTATION_GAIN,
    RATE_REPUTATION_LOWLEVEL_KILL,
    RATE_REPUTATION_LOWLEVEL_QUEST,
    RATE_REPUTATION_RECRUIT_A_FRIEND_BONUS,
    RATE_CREATURE_NORMAL_HP,
    RATE_CREATURE_ELITE_ELITE_HP,
    RATE_CREATURE_ELITE_RAREELITE_HP,
    RATE_CREATURE_ELITE_WORLDBOSS_HP,
    RATE_CREATURE_ELITE_RARE_HP,
    RATE_CREATURE_NORMAL_DAMAGE,
    RATE_CREATURE_ELITE_ELITE_DAMAGE,
    RATE_CREATURE_ELITE_RAREELITE_DAMAGE,
    RATE_CREATURE_ELITE_WORLDBOSS_DAMAGE,
    RATE_CREATURE_ELITE_RARE_DAMAGE,
    RATE_CREATURE_NORMAL_SPELLDAMAGE,
    RATE_CREATURE_ELITE_ELITE_SPELLDAMAGE,
    RATE_CREATURE_ELITE_RAREELITE_SPELLDAMAGE,
    RATE_CREATURE_ELITE_WORLDBOSS_SPELLDAMAGE,
    RATE_CREATURE_ELITE_RARE_SPELLDAMAGE,
    RATE_CREATURE_AGGRO,
    RATE_REST_INGAME,
    RATE_REST_OFFLINE_IN_TAVERN_OR_CITY,
    RATE_REST_OFFLINE_IN_WILDERNESS,
    RATE_DAMAGE_FALL,
    RATE_AUCTION_TIME,
    RATE_AUCTION_DEPOSIT,
    RATE_AUCTION_CUT,
    RATE_HONOR,
    RATE_MINING_AMOUNT,
    RATE_MINING_NEXT,
    RATE_TALENT,
    RATE_CORPSE_DECAY_LOOTED,
    RATE_INSTANCE_RESET_TIME,
    RATE_TARGET_POS_RECALCULATION_RANGE,
    RATE_DURABILITY_LOSS_ON_DEATH,
    RATE_DURABILITY_LOSS_DAMAGE,
    RATE_DURABILITY_LOSS_PARRY,
    RATE_DURABILITY_LOSS_ABSORB,
    RATE_DURABILITY_LOSS_BLOCK,
    RATE_MOVESPEED,
    MAX_RATES
};

/// Can be used in SMSG_AUTH_RESPONSE packet
enum BillingPlanFlags
{
    SESSION_NONE            = 0x00,
    SESSION_UNUSED          = 0x01,
    SESSION_RECURRING_BILL  = 0x02,
    SESSION_FREE_TRIAL      = 0x04,
    SESSION_IGR             = 0x08,
    SESSION_USAGE           = 0x10,
    SESSION_TIME_MIXTURE    = 0x20,
    SESSION_RESTRICTED      = 0x40,
    SESSION_ENABLE_CAIS     = 0x80
};

/// Type of server, this is values from second column of Cfg_Configs.dbc
enum RealmType
{
    REALM_TYPE_NORMAL       = 0,
    REALM_TYPE_PVP          = 1,
    REALM_TYPE_NORMAL2      = 4,
    REALM_TYPE_RP           = 6,
    REALM_TYPE_RPPVP        = 8,
    REALM_TYPE_FFA_PVP      = 16                            // custom, free for all pvp mode like arena PvP in all zones except rest activated places and sanctuaries
                                                            // replaced by REALM_PVP in realm list
};

enum RealmZone
{
    REALM_ZONE_UNKNOWN       = 0,                           // any language
    REALM_ZONE_DEVELOPMENT   = 1,                           // any language
    REALM_ZONE_UNITED_STATES = 2,                           // extended-Latin
    REALM_ZONE_OCEANIC       = 3,                           // extended-Latin
    REALM_ZONE_LATIN_AMERICA = 4,                           // extended-Latin
    REALM_ZONE_TOURNAMENT_5  = 5,                           // basic-Latin at create, any at login
    REALM_ZONE_KOREA         = 6,                           // East-Asian
    REALM_ZONE_TOURNAMENT_7  = 7,                           // basic-Latin at create, any at login
    REALM_ZONE_ENGLISH       = 8,                           // extended-Latin
    REALM_ZONE_GERMAN        = 9,                           // extended-Latin
    REALM_ZONE_FRENCH        = 10,                          // extended-Latin
    REALM_ZONE_SPANISH       = 11,                          // extended-Latin
    REALM_ZONE_RUSSIAN       = 12,                          // Cyrillic
    REALM_ZONE_TOURNAMENT_13 = 13,                          // basic-Latin at create, any at login
    REALM_ZONE_TAIWAN        = 14,                          // East-Asian
    REALM_ZONE_TOURNAMENT_15 = 15,                          // basic-Latin at create, any at login
    REALM_ZONE_CHINA         = 16,                          // East-Asian
    REALM_ZONE_CN1           = 17,                          // basic-Latin at create, any at login
    REALM_ZONE_CN2           = 18,                          // basic-Latin at create, any at login
    REALM_ZONE_CN3           = 19,                          // basic-Latin at create, any at login
    REALM_ZONE_CN4           = 20,                          // basic-Latin at create, any at login
    REALM_ZONE_CN5           = 21,                          // basic-Latin at create, any at login
    REALM_ZONE_CN6           = 22,                          // basic-Latin at create, any at login
    REALM_ZONE_CN7           = 23,                          // basic-Latin at create, any at login
    REALM_ZONE_CN8           = 24,                          // basic-Latin at create, any at login
    REALM_ZONE_TOURNAMENT_25 = 25,                          // basic-Latin at create, any at login
    REALM_ZONE_TEST_SERVER   = 26,                          // any language
    REALM_ZONE_TOURNAMENT_27 = 27,                          // basic-Latin at create, any at login
    REALM_ZONE_QA_SERVER     = 28,                          // any language
    REALM_ZONE_CN9           = 29,                          // basic-Latin at create, any at login
    REALM_ZONE_TEST_SERVER_2 = 30,                          // any language
    REALM_ZONE_CN10          = 31,                          // basic-Latin at create, any at login
    REALM_ZONE_CTC           = 32,
    REALM_ZONE_CNC           = 33,
    REALM_ZONE_CN1_4         = 34,                          // basic-Latin at create, any at login
    REALM_ZONE_CN2_6_9       = 35,                          // basic-Latin at create, any at login
    REALM_ZONE_CN3_7         = 36,                          // basic-Latin at create, any at login
    REALM_ZONE_CN5_8         = 37                           // basic-Latin at create, any at login
};

enum WorldStates
{
    WS_WEEKLY_QUEST_RESET_TIME  = 20002,                     // Next weekly reset time
    WS_BG_DAILY_RESET_TIME      = 20003,                     // Next daily BG reset time
    WS_CLEANING_FLAGS           = 20004,                     // Cleaning Flags
    WS_GUILD_DAILY_RESET_TIME   = 20006,                     // Next guild cap reset time
    WS_MONTHLY_QUEST_RESET_TIME = 20007,                     // Next monthly reset time
    // Cata specific custom worldstates
    WS_GUILD_WEEKLY_RESET_TIME  = 20050,                     // Next guild week reset time
};

/// Storage class for commands issued for delayed execution
struct CliCommandHolder
{
    typedef void Print(void*, const char*);
    typedef void CommandFinished(void*, bool success);

    void* m_callbackArg;
    char *m_command;
    Print* m_print;

    CommandFinished* m_commandFinished;

    CliCommandHolder(void* callbackArg, const char *command, Print* zprint, CommandFinished* commandFinished)
        : m_callbackArg(callbackArg), m_print(zprint), m_commandFinished(commandFinished)
    {
        size_t len = strlen(command)+1;
        m_command = new char[len];
        memcpy(m_command, command, len);
    }

    ~CliCommandHolder() { delete[] m_command; }
};

typedef UNORDERED_MAP<uint32, WorldSession*> SessionMap;

struct CharacterNameData
{
    std::string m_name;
    uint8 m_class;
    uint8 m_race;
    uint8 m_gender;
    uint8 m_level;
};

/// The World
class World
{
    public:
        static volatile uint32 m_worldLoopCounter;

        World();
        ~World();

        WorldSession* FindSession(uint32 id) const;
        void AddSession(WorldSession* s);
        void SendAutoBroadcast();
        bool RemoveSession(uint32 id);
        /// Get the number of current active sessions
        void UpdateMaxSessionCounters();
        const SessionMap& GetAllSessions() const { return m_sessions; }
        uint32 GetActiveAndQueuedSessionCount() const { return m_sessions.size(); }
        uint32 GetActiveSessionCount() const { return m_sessions.size() - m_QueuedPlayer.size(); }
        uint32 GetQueuedSessionCount() const { return m_QueuedPlayer.size(); }
        /// Get the maximum number of parallel sessions on the server since last reboot
        uint32 GetMaxQueuedSessionCount() const { return m_maxQueuedSessionCount; }
        uint32 GetMaxActiveSessionCount() const { return m_maxActiveSessionCount; }
        /// Get number of players
        inline uint32 GetPlayerCount() const { return m_PlayerCount; }
        inline uint32 GetMaxPlayerCount() const { return m_MaxPlayerCount; }
        /// Increase/Decrease number of players
        inline void IncreasePlayerCount()
        {
            m_PlayerCount++;
            m_MaxPlayerCount = std::max(m_MaxPlayerCount, m_PlayerCount);
        }
        inline void DecreasePlayerCount() { m_PlayerCount--; }

        Player* FindPlayerInZone(uint32 zone);

        /// Deny clients?
        bool IsClosed() const;

        /// Close world
        void SetClosed(bool val);

        /// Security level limitations
        AccountTypes GetPlayerSecurityLimit() const { return m_allowedSecurityLevel; }
        void SetPlayerSecurityLimit(AccountTypes sec);
        void LoadDBAllowedSecurityLevel();

        /// Active session server limit
        void SetPlayerAmountLimit(uint32 limit) { m_playerLimit = limit; }
        uint32 GetPlayerAmountLimit() const { return m_playerLimit; }

        //player Queue
        typedef std::list<WorldSession*> Queue;
        void AddQueuedPlayer(WorldSession*);
        bool RemoveQueuedPlayer(WorldSession* session);
        int32 GetQueuePos(WorldSession*);
        bool HasRecentlyDisconnected(WorldSession*);

        /// \todo Actions on m_allowMovement still to be implemented
        /// Is movement allowed?
        bool getAllowMovement() const { return m_allowMovement; }
        /// Allow/Disallow object movements
        void SetAllowMovement(bool allow) { m_allowMovement = allow; }

        /// Set a new Message of the Day
        void SetMotd(std::string const& motd);
        /// Get the current Message of the Day
        const char* GetMotd() const;

        /// Set the string for new characters (first login)
        void SetNewCharString(std::string const& str) { m_newCharString = str; }
        /// Get the string for new characters (first login)
        std::string const& GetNewCharString() const { return m_newCharString; }

        LocaleConstant GetDefaultDbcLocale() const { return m_defaultDbcLocale; }

        /// Get the path where data (dbc, maps) are stored on disk
        std::string const& GetDataPath() const { return m_dataPath; }

        /// When server started?
        time_t const& GetStartTime() const { return m_startTime; }
        /// What time is it?
        time_t const& GetGameTime() const { return m_gameTime; }
        /// Uptime (in secs)
        uint32 GetUptime() const { return uint32(m_gameTime - m_startTime); }
        /// Update time
        uint32 GetUpdateTime() const { return m_updateTime; }
        void SetRecordDiffInterval(int32 t) { if (t >= 0) m_int_configs[CONFIG_INTERVAL_LOG_UPDATE] = (uint32)t; }

        /// Next daily quests and random bg reset time
        time_t GetNextDailyQuestsResetTime() const { return m_NextDailyQuestReset; }
        time_t GetNextWeeklyQuestsResetTime() const { return m_NextWeeklyQuestReset; }
        time_t GetNextRandomBGResetTime() const { return m_NextRandomBGReset; }

        /// Get the maximum skill level a player can reach
        uint16 GetConfigMaxSkillValue() const
        {
<<<<<<< HEAD
            uint8 lvl = uint8(getIntConfig(CONFIG_MAX_PLAYER_LEVEL));
            return lvl > 60 ? 300 + ((lvl - 60) * 75) / 10 : lvl*5;
=======
            uint16 lvl = uint16(getIntConfig(CONFIG_MAX_PLAYER_LEVEL));
            return lvl > 60 ? 300 + ((lvl - 60) * 75) / 10 : lvl * 5;
>>>>>>> e5bb9e48
        }

        void SetInitialWorldSettings();
        void LoadConfigSettings(bool reload = false);

        void SendWorldText(int32 string_id, ...);
        void SendGlobalText(const char* text, WorldSession* self);
        void SendGMText(int32 string_id, ...);
        void SendGlobalMessage(WorldPacket* packet, WorldSession* self = 0, uint32 team = 0);
        void SendGlobalGMMessage(WorldPacket* packet, WorldSession* self = 0, uint32 team = 0);
        void SendZoneMessage(uint32 zone, WorldPacket* packet, WorldSession* self = 0, uint32 team = 0);
        void SendZoneText(uint32 zone, const char *text, WorldSession* self = 0, uint32 team = 0);
        void SendServerMessage(ServerMessageType type, const char *text = "", Player* player = NULL);

        /// Are we in the middle of a shutdown?
        bool IsShuttingDown() const { return m_ShutdownTimer > 0; }
        uint32 GetShutDownTimeLeft() const { return m_ShutdownTimer; }
        void ShutdownServ(uint32 time, uint32 options, uint8 exitcode);
        void ShutdownCancel();
        void ShutdownMsg(bool show = false, Player* player = NULL);
        static uint8 GetExitCode() { return m_ExitCode; }
        static void StopNow(uint8 exitcode) { m_stopEvent = true; m_ExitCode = exitcode; }
        static bool IsStopped() { return m_stopEvent.value(); }

        void Update(uint32 diff);

        void UpdateSessions(uint32 diff);
        /// Set a server rate (see #Rates)
        void setRate(Rates rate, float value) { rate_values[rate]=value; }
        /// Get a server rate (see #Rates)
        float getRate(Rates rate) const { return rate_values[rate]; }

        /// Set a server configuration element (see #WorldConfigs)
        void setBoolConfig(WorldBoolConfigs index, bool value)
        {
            if (index < BOOL_CONFIG_VALUE_COUNT)
                m_bool_configs[index] = value;
        }

        /// Get a server configuration element (see #WorldConfigs)
        bool getBoolConfig(WorldBoolConfigs index) const
        {
            return index < BOOL_CONFIG_VALUE_COUNT ? m_bool_configs[index] : 0;
        }

        /// Set a server configuration element (see #WorldConfigs)
        void setFloatConfig(WorldFloatConfigs index, float value)
        {
            if (index < FLOAT_CONFIG_VALUE_COUNT)
                m_float_configs[index] = value;
        }

        /// Get a server configuration element (see #WorldConfigs)
        float getFloatConfig(WorldFloatConfigs index) const
        {
            return index < FLOAT_CONFIG_VALUE_COUNT ? m_float_configs[index] : 0;
        }

        /// Set a server configuration element (see #WorldConfigs)
        void setIntConfig(WorldIntConfigs index, uint32 value)
        {
            if (index < INT_CONFIG_VALUE_COUNT)
                m_int_configs[index] = value;
        }

        /// Get a server configuration element (see #WorldConfigs)
        uint32 getIntConfig(WorldIntConfigs index) const
        {
            return index < INT_CONFIG_VALUE_COUNT ? m_int_configs[index] : 0;
        }

        void setWorldState(uint32 index, uint64 value);
        uint64 getWorldState(uint32 index) const;
        void LoadWorldStates();

        /// Are we on a "Player versus Player" server?
        bool IsPvPRealm() const { return (getIntConfig(CONFIG_GAME_TYPE) == REALM_TYPE_PVP || getIntConfig(CONFIG_GAME_TYPE) == REALM_TYPE_RPPVP || getIntConfig(CONFIG_GAME_TYPE) == REALM_TYPE_FFA_PVP); }
        bool IsFFAPvPRealm() const { return getIntConfig(CONFIG_GAME_TYPE) == REALM_TYPE_FFA_PVP; }

        void KickAll();
        void KickAllLess(AccountTypes sec);
        BanReturn BanAccount(BanMode mode, std::string const& nameOrIP, std::string const& duration, std::string const& reason, std::string const& author);
        bool RemoveBanAccount(BanMode mode, std::string const& nameOrIP);
        BanReturn BanCharacter(std::string const& name, std::string const& duration, std::string const& reason, std::string const& author);
        bool RemoveBanCharacter(std::string const& name);

        // for max speed access
        static float GetMaxVisibleDistanceOnContinents()    { return m_MaxVisibleDistanceOnContinents; }
        static float GetMaxVisibleDistanceInInstances()     { return m_MaxVisibleDistanceInInstances;  }
        static float GetMaxVisibleDistanceInBGArenas()      { return m_MaxVisibleDistanceInBGArenas;   }

        static int32 GetVisibilityNotifyPeriodOnContinents(){ return m_visibility_notify_periodOnContinents; }
        static int32 GetVisibilityNotifyPeriodInInstances() { return m_visibility_notify_periodInInstances;  }
        static int32 GetVisibilityNotifyPeriodInBGArenas()  { return m_visibility_notify_periodInBGArenas;   }

        void ProcessCliCommands();
        void QueueCliCommand(CliCommandHolder* commandHolder) { cliCmdQueue.add(commandHolder); }

        void ForceGameEventUpdate();

        void UpdateRealmCharCount(uint32 accid);

        LocaleConstant GetAvailableDbcLocale(LocaleConstant locale) const { if (m_availableDbcLocaleMask & (1 << locale)) return locale; else return m_defaultDbcLocale; }

        // used World DB version
        void LoadDBVersion();
        char const* GetDBVersion() const { return m_DBVersion.c_str(); }

        void RecordTimeDiff(const char * text, ...);

        void LoadAutobroadcasts();

        void UpdateAreaDependentAuras();

        void ProcessStartEvent();
        void ProcessStopEvent();
        bool GetEventKill() const { return isEventKillStart; }

        bool isEventKillStart;

        CharacterNameData const* GetCharacterNameData(uint32 guid) const;
        void AddCharacterNameData(uint32 guid, std::string const& name, uint8 gender, uint8 race, uint8 playerClass, uint8 level);
        void UpdateCharacterNameData(uint32 guid, std::string const& name, uint8 gender = GENDER_NONE, uint8 race = RACE_NONE);
        void UpdateCharacterNameDataLevel(uint32 guid, uint8 level);

        void DeleteCharacterNameData(uint32 guid) { _characterNameDataMap.erase(guid); }

        uint32 GetCleaningFlags() const { return m_CleaningFlags; }
        void   SetCleaningFlags(uint32 flags) { m_CleaningFlags = flags; }
        void   ResetEventSeasonalQuests(uint16 event_id);

        void UpdatePhaseDefinitions();
    protected:
        void _UpdateGameTime();
        // callback for UpdateRealmCharacters
        void _UpdateRealmCharCount(PreparedQueryResult resultCharCount);

        void InitDailyQuestResetTime();
        void InitWeeklyQuestResetTime();
        void InitMonthlyQuestResetTime();
        void InitRandomBGResetTime();
        void InitGuildResetTime();
        void InitCurrencyResetTime();
        void ResetDailyQuests();
        void ResetWeeklyQuests();
        void ResetMonthlyQuests();
        void ResetRandomBG();
        void ResetGuildCap();
        void ResetCurrencyWeekCap();
    private:
        static ACE_Atomic_Op<ACE_Thread_Mutex, bool> m_stopEvent;
        static uint8 m_ExitCode;
        uint32 m_ShutdownTimer;
        uint32 m_ShutdownMask;

        uint32 m_CleaningFlags;

        bool m_isClosed;

        time_t m_startTime;
        time_t m_gameTime;
        IntervalTimer m_timers[WUPDATE_COUNT];
        time_t mail_timer;
        time_t mail_timer_expires;
        uint32 m_updateTime, m_updateTimeSum;
        uint32 m_updateTimeCount;
        uint32 m_currentTime;

        SessionMap m_sessions;
        typedef UNORDERED_MAP<uint32, time_t> DisconnectMap;
        DisconnectMap m_disconnects;
        uint32 m_maxActiveSessionCount;
        uint32 m_maxQueuedSessionCount;
        uint32 m_PlayerCount;
        uint32 m_MaxPlayerCount;

        std::string m_newCharString;

        float rate_values[MAX_RATES];
        uint32 m_int_configs[INT_CONFIG_VALUE_COUNT];
        bool m_bool_configs[BOOL_CONFIG_VALUE_COUNT];
        float m_float_configs[FLOAT_CONFIG_VALUE_COUNT];
        typedef std::map<uint32, uint64> WorldStatesMap;
        WorldStatesMap m_worldstates;
        uint32 m_playerLimit;
        AccountTypes m_allowedSecurityLevel;
        LocaleConstant m_defaultDbcLocale;                     // from config for one from loaded DBC locales
        uint32 m_availableDbcLocaleMask;                       // by loaded DBC
        void DetectDBCLang();
        bool m_allowMovement;
        std::string m_motd;
        std::string m_dataPath;

        // for max speed access
        static float m_MaxVisibleDistanceOnContinents;
        static float m_MaxVisibleDistanceInInstances;
        static float m_MaxVisibleDistanceInBGArenas;

        static int32 m_visibility_notify_periodOnContinents;
        static int32 m_visibility_notify_periodInInstances;
        static int32 m_visibility_notify_periodInBGArenas;

        // CLI command holder to be thread safe
        ACE_Based::LockedQueue<CliCommandHolder*, ACE_Thread_Mutex> cliCmdQueue;

        // scheduled reset times
        time_t m_NextDailyQuestReset;
        time_t m_NextWeeklyQuestReset;
        time_t m_NextMonthlyQuestReset;
        time_t m_NextRandomBGReset;
        time_t m_NextGuildReset;
        time_t m_NextCurrencyReset;

        //Player Queue
        Queue m_QueuedPlayer;

        // sessions that are added async
        void AddSession_(WorldSession* s);
        ACE_Based::LockedQueue<WorldSession*, ACE_Thread_Mutex> addSessQueue;

        // used versions
        std::string m_DBVersion;

        std::list<std::string> m_Autobroadcasts;

        std::map<uint32, CharacterNameData> _characterNameDataMap;
        void LoadCharacterNameData();

        void ProcessQueryCallbacks();
        ACE_Future_Set<PreparedQueryResult> m_realmCharCallbacks;
};

extern uint32 realmID;

#define sWorld ACE_Singleton<World, ACE_Null_Mutex>::instance()
#endif
/// @}<|MERGE_RESOLUTION|>--- conflicted
+++ resolved
@@ -626,13 +626,8 @@
         /// Get the maximum skill level a player can reach
         uint16 GetConfigMaxSkillValue() const
         {
-<<<<<<< HEAD
             uint8 lvl = uint8(getIntConfig(CONFIG_MAX_PLAYER_LEVEL));
-            return lvl > 60 ? 300 + ((lvl - 60) * 75) / 10 : lvl*5;
-=======
-            uint16 lvl = uint16(getIntConfig(CONFIG_MAX_PLAYER_LEVEL));
             return lvl > 60 ? 300 + ((lvl - 60) * 75) / 10 : lvl * 5;
->>>>>>> e5bb9e48
         }
 
         void SetInitialWorldSettings();
