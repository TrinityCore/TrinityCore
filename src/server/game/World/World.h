/*
 * Copyright (C) 2008-2016 TrinityCore <http://www.trinitycore.org/>
 * Copyright (C) 2005-2009 MaNGOS <http://getmangos.com/>
 *
 * This program is free software; you can redistribute it and/or modify it
 * under the terms of the GNU General Public License as published by the
 * Free Software Foundation; either version 2 of the License, or (at your
 * option) any later version.
 *
 * This program is distributed in the hope that it will be useful, but WITHOUT
 * ANY WARRANTY; without even the implied warranty of MERCHANTABILITY or
 * FITNESS FOR A PARTICULAR PURPOSE. See the GNU General Public License for
 * more details.
 *
 * You should have received a copy of the GNU General Public License along
 * with this program. If not, see <http://www.gnu.org/licenses/>.
 */

/// \addtogroup world The World
/// @{
/// \file

#ifndef __WORLD_H
#define __WORLD_H

#include "Common.h"
#include "ObjectGuid.h"
#include "Timer.h"
#include "SharedDefines.h"
#include "QueryResult.h"
#include "QueryCallback.h"
#include "Realm/Realm.h"

#include <atomic>
#include <map>
#include <set>
#include <list>

class Object;
class WorldPacket;
class WorldSession;
class Player;
class WorldSocket;
class SystemMgr;

// ServerMessages.dbc
enum ServerMessageType
{
    SERVER_MSG_SHUTDOWN_TIME      = 1,
    SERVER_MSG_RESTART_TIME       = 2,
    SERVER_MSG_STRING             = 3,
    SERVER_MSG_SHUTDOWN_CANCELLED = 4,
    SERVER_MSG_RESTART_CANCELLED  = 5
};

enum ShutdownMask
{
    SHUTDOWN_MASK_RESTART = 1,
    SHUTDOWN_MASK_IDLE    = 2,
    SHUTDOWN_MASK_FORCE   = 4
};

enum ShutdownExitCode
{
    SHUTDOWN_EXIT_CODE = 0,
    ERROR_EXIT_CODE    = 1,
    RESTART_EXIT_CODE  = 2
};

/// Timers for different object refresh rates
enum WorldTimers
{
    WUPDATE_AUCTIONS,
    WUPDATE_AUCTIONS_PENDING,
    WUPDATE_WEATHERS,
    WUPDATE_UPTIME,
    WUPDATE_CORPSES,
    WUPDATE_EVENTS,
    WUPDATE_CLEANDB,
    WUPDATE_AUTOBROADCAST,
    WUPDATE_MAILBOXQUEUE,
    WUPDATE_DELETECHARS,
    WUPDATE_AHBOT,
    WUPDATE_PINGDB,
    WUPDATE_CHECK_FILECHANGES,
    WUPDATE_COUNT
};

/// Configuration elements
enum WorldBoolConfigs
{
    CONFIG_DURABILITY_LOSS_IN_PVP = 0,
    CONFIG_ADDON_CHANNEL,
    CONFIG_ALLOW_PLAYER_COMMANDS,
    CONFIG_CLEAN_CHARACTER_DB,
    CONFIG_GRID_UNLOAD,
    CONFIG_STATS_SAVE_ONLY_ON_LOGOUT,
    CONFIG_ALLOW_TWO_SIDE_INTERACTION_CALENDAR,
    CONFIG_ALLOW_TWO_SIDE_INTERACTION_CHANNEL,
    CONFIG_ALLOW_TWO_SIDE_INTERACTION_GROUP,
    CONFIG_ALLOW_TWO_SIDE_INTERACTION_GUILD,
    CONFIG_ALLOW_TWO_SIDE_INTERACTION_AUCTION,
    CONFIG_ALLOW_TWO_SIDE_TRADE,
    CONFIG_ALL_TAXI_PATHS,
    CONFIG_INSTANT_TAXI,
    CONFIG_INSTANCE_IGNORE_LEVEL,
    CONFIG_INSTANCE_IGNORE_RAID,
    CONFIG_CAST_UNSTUCK,
    CONFIG_ALLOW_GM_GROUP,
    CONFIG_GM_LOWER_SECURITY,
    CONFIG_SKILL_PROSPECTING,
    CONFIG_SKILL_MILLING,
    CONFIG_SAVE_RESPAWN_TIME_IMMEDIATELY,
    CONFIG_WEATHER,
    CONFIG_ALWAYS_MAX_SKILL_FOR_LEVEL,
    CONFIG_QUEST_IGNORE_RAID,
    CONFIG_DETECT_POS_COLLISION,
    CONFIG_RESTRICTED_LFG_CHANNEL,
    CONFIG_CHAT_FAKE_MESSAGE_PREVENTING,
    CONFIG_DEATH_CORPSE_RECLAIM_DELAY_PVP,
    CONFIG_DEATH_CORPSE_RECLAIM_DELAY_PVE,
    CONFIG_DEATH_BONES_WORLD,
    CONFIG_DEATH_BONES_BG_OR_ARENA,
    CONFIG_DIE_COMMAND_MODE,
    CONFIG_DECLINED_NAMES_USED,
    CONFIG_BATTLEGROUND_CAST_DESERTER,
    CONFIG_BATTLEGROUND_QUEUE_ANNOUNCER_ENABLE,
    CONFIG_BATTLEGROUND_QUEUE_ANNOUNCER_PLAYERONLY,
    CONFIG_BATTLEGROUND_STORE_STATISTICS_ENABLE,
    CONFIG_BATTLEGROUND_TRACK_DESERTERS,
    CONFIG_BG_XP_FOR_KILL,
    CONFIG_ARENA_AUTO_DISTRIBUTE_POINTS,
    CONFIG_ARENA_QUEUE_ANNOUNCER_ENABLE,
    CONFIG_ARENA_SEASON_IN_PROGRESS,
    CONFIG_ARENA_LOG_EXTENDED_INFO,
    CONFIG_OFFHAND_CHECK_AT_SPELL_UNLEARN,
    CONFIG_VMAP_INDOOR_CHECK,
    CONFIG_START_ALL_SPELLS,
    CONFIG_START_ALL_EXPLORED,
    CONFIG_START_ALL_REP,
    CONFIG_ALWAYS_MAXSKILL,
    CONFIG_PVP_TOKEN_ENABLE,
    CONFIG_NO_RESET_TALENT_COST,
    CONFIG_SHOW_KICK_IN_WORLD,
    CONFIG_SHOW_MUTE_IN_WORLD,
    CONFIG_SHOW_BAN_IN_WORLD,
    CONFIG_AUTOBROADCAST,
    CONFIG_ALLOW_TICKETS,
    CONFIG_DELETE_CHARACTER_TICKET_TRACE,
    CONFIG_DBC_ENFORCE_ITEM_ATTRIBUTES,
    CONFIG_PRESERVE_CUSTOM_CHANNELS,
    CONFIG_PDUMP_NO_PATHS,
    CONFIG_PDUMP_NO_OVERWRITE,
    CONFIG_QUEST_IGNORE_AUTO_ACCEPT,
    CONFIG_QUEST_IGNORE_AUTO_COMPLETE,
    CONFIG_QUEST_ENABLE_QUEST_TRACKER,
    CONFIG_WARDEN_ENABLED,
    CONFIG_ENABLE_MMAPS,
    CONFIG_WINTERGRASP_ENABLE,
    CONFIG_UI_QUESTLEVELS_IN_DIALOGS,     // Should we add quest levels to the title in the NPC dialogs?
    CONFIG_EVENT_ANNOUNCE,
    CONFIG_STATS_LIMITS_ENABLE,
    CONFIG_INSTANCES_RESET_ANNOUNCE,
    CONFIG_IP_BASED_ACTION_LOGGING,
    CONFIG_ALLOW_TRACK_BOTH_RESOURCES,
    CONFIG_CALCULATE_CREATURE_ZONE_AREA_DATA,
    CONFIG_CALCULATE_GAMEOBJECT_ZONE_AREA_DATA,
    CONFIG_RESET_DUEL_COOLDOWNS,
    CONFIG_RESET_DUEL_HEALTH_MANA,
    CONFIG_BASEMAP_LOAD_GRIDS,
    CONFIG_INSTANCEMAP_LOAD_GRIDS,
    CONFIG_HOTSWAP_ENABLED,
    CONFIG_HOTSWAP_RECOMPILER_ENABLED,
    CONFIG_HOTSWAP_EARLY_TERMINATION_ENABLED,
    CONFIG_HOTSWAP_BUILD_FILE_RECREATION_ENABLED,
    CONFIG_HOTSWAP_INSTALL_ENABLED,
    CONFIG_HOTSWAP_PREFIX_CORRECTION_ENABLED,
<<<<<<< HEAD
	CONFIG_GAIN_HONOR_GUARD,
	CONFIG_GAIN_HONOR_ELITE,
	CONFIG_FAST_FISHING,
	CONFIG_NO_CAST_TIME,
	CONFIG_NO_COOLDOWN,
	CONFIG_HURT_IN_REAL_TIME,
=======
    CONFIG_PREVENT_RENAME_CUSTOMIZATION,
>>>>>>> 919ad0e1
    BOOL_CONFIG_VALUE_COUNT
};

enum WorldFloatConfigs
{
    CONFIG_GROUP_XP_DISTANCE = 0,
    CONFIG_MAX_RECRUIT_A_FRIEND_DISTANCE,
    CONFIG_SIGHT_MONSTER,
    CONFIG_LISTEN_RANGE_SAY,
    CONFIG_LISTEN_RANGE_TEXTEMOTE,
    CONFIG_LISTEN_RANGE_YELL,
    CONFIG_CREATURE_FAMILY_FLEE_ASSISTANCE_RADIUS,
    CONFIG_CREATURE_FAMILY_ASSISTANCE_RADIUS,
    CONFIG_THREAT_RADIUS,
    CONFIG_CHANCE_OF_GM_SURVEY,
	VAS_Config_xPlayer,
	VAS_Min_D_Mod,
	VAS_Min_HP_Mod,
    CONFIG_STATS_LIMITS_DODGE,
    CONFIG_STATS_LIMITS_PARRY,
    CONFIG_STATS_LIMITS_BLOCK,
    CONFIG_STATS_LIMITS_CRIT,
    CONFIG_ARENA_WIN_RATING_MODIFIER_1,
    CONFIG_ARENA_WIN_RATING_MODIFIER_2,
    CONFIG_ARENA_LOSE_RATING_MODIFIER,
    CONFIG_ARENA_MATCHMAKER_RATING_MODIFIER,
	CONFIG_RESPAWNSPEED,
	CONFIG_ATTACKSPEED_PLAYER,
	CONFIG_ATTACKSPEED_ALL,
	CONFIG_SPEED_GAME,
    FLOAT_CONFIG_VALUE_COUNT
};

enum WorldIntConfigs
{
	CONFIG_COMPRESSION = 0,
	CONFIG_INTERVAL_SAVE,
	CONFIG_INTERVAL_GRIDCLEAN,
	CONFIG_INTERVAL_MAPUPDATE,
	CONFIG_INTERVAL_CHANGEWEATHER,
	CONFIG_INTERVAL_DISCONNECT_TOLERANCE,
	CONFIG_PORT_WORLD,
	CONFIG_SOCKET_TIMEOUTTIME,
	CONFIG_SESSION_ADD_DELAY,
	CONFIG_GAME_TYPE,
	CONFIG_REALM_ZONE,
	CONFIG_STRICT_PLAYER_NAMES,
	CONFIG_STRICT_CHARTER_NAMES,
	CONFIG_STRICT_PET_NAMES,
	CONFIG_MIN_PLAYER_NAME,
	CONFIG_MIN_CHARTER_NAME,
	CONFIG_MIN_PET_NAME,
	CONFIG_CHARACTER_CREATING_DISABLED,
	CONFIG_CHARACTER_CREATING_DISABLED_RACEMASK,
	CONFIG_CHARACTER_CREATING_DISABLED_CLASSMASK,
	CONFIG_CHARACTERS_PER_ACCOUNT,
	CONFIG_CHARACTERS_PER_REALM,
	CONFIG_HEROIC_CHARACTERS_PER_REALM,
	CONFIG_CHARACTER_CREATING_MIN_LEVEL_FOR_HEROIC_CHARACTER,
	CONFIG_SKIP_CINEMATICS,
	CONFIG_MAX_PLAYER_LEVEL,
	CONFIG_MIN_DUALSPEC_LEVEL,
	CONFIG_START_PLAYER_LEVEL,
	CONFIG_START_HEROIC_PLAYER_LEVEL,
	CONFIG_START_PLAYER_MONEY,
	CONFIG_MAX_HONOR_POINTS,
	CONFIG_START_HONOR_POINTS,
	CONFIG_MAX_ARENA_POINTS,
	CONFIG_START_ARENA_POINTS,
	CONFIG_MAX_RECRUIT_A_FRIEND_BONUS_PLAYER_LEVEL,
	CONFIG_MAX_RECRUIT_A_FRIEND_BONUS_PLAYER_LEVEL_DIFFERENCE,
	CONFIG_INSTANCE_RESET_TIME_HOUR,
	CONFIG_INSTANCE_UNLOAD_DELAY,
	CONFIG_MAX_PRIMARY_TRADE_SKILL,
	CONFIG_MIN_PETITION_SIGNS,
	CONFIG_GM_LOGIN_STATE,
	CONFIG_GM_VISIBLE_STATE,
	CONFIG_GM_ACCEPT_TICKETS,
	CONFIG_GM_CHAT,
	CONFIG_GM_WHISPERING_TO,
	CONFIG_GM_FREEZE_DURATION,
	CONFIG_GM_LEVEL_IN_GM_LIST,
	CONFIG_GM_LEVEL_IN_WHO_LIST,
	CONFIG_START_GM_LEVEL,
	CONFIG_FORCE_SHUTDOWN_THRESHOLD,
	CONFIG_GROUP_VISIBILITY,
	CONFIG_MAIL_DELIVERY_DELAY,
	CONFIG_UPTIME_UPDATE,
	CONFIG_SKILL_CHANCE_ORANGE,
	CONFIG_SKILL_CHANCE_YELLOW,
	CONFIG_SKILL_CHANCE_GREEN,
	CONFIG_SKILL_CHANCE_GREY,
	CONFIG_SKILL_CHANCE_MINING_STEPS,
	CONFIG_SKILL_CHANCE_SKINNING_STEPS,
	CONFIG_SKILL_GAIN_CRAFTING,
	CONFIG_SKILL_GAIN_DEFENSE,
	CONFIG_SKILL_GAIN_GATHERING,
	CONFIG_SKILL_GAIN_WEAPON,
	CONFIG_MAX_OVERSPEED_PINGS,
	CONFIG_EXPANSION,
	CONFIG_CHATFLOOD_MESSAGE_COUNT,
	CONFIG_CHATFLOOD_MESSAGE_DELAY,
	CONFIG_CHATFLOOD_MUTE_TIME,
	CONFIG_CREATURE_FAMILY_ASSISTANCE_DELAY,
	CONFIG_CREATURE_FAMILY_FLEE_DELAY,
	CONFIG_WORLD_BOSS_LEVEL_DIFF,
	CONFIG_QUEST_LOW_LEVEL_HIDE_DIFF,
	CONFIG_QUEST_HIGH_LEVEL_HIDE_DIFF,
	CONFIG_CHAT_STRICT_LINK_CHECKING_SEVERITY,
	CONFIG_CHAT_STRICT_LINK_CHECKING_KICK,
	CONFIG_CHAT_CHANNEL_LEVEL_REQ,
	CONFIG_CHAT_WHISPER_LEVEL_REQ,
	CONFIG_CHAT_SAY_LEVEL_REQ,
	CONFIG_TRADE_LEVEL_REQ,
	CONFIG_TICKET_LEVEL_REQ,
	CONFIG_AUCTION_LEVEL_REQ,
	CONFIG_MAIL_LEVEL_REQ,
	CONFIG_CHAT_TIME_REQ,
	CONFIG_CHAT_LEVEL_REQ,
    CONFIG_CORPSE_DECAY_NORMAL,
    CONFIG_CORPSE_DECAY_RARE,
    CONFIG_CORPSE_DECAY_ELITE,
    CONFIG_CORPSE_DECAY_RAREELITE,
    CONFIG_CORPSE_DECAY_WORLDBOSS,
    CONFIG_DEATH_SICKNESS_LEVEL,
    CONFIG_INSTANT_LOGOUT,
    CONFIG_DISABLE_BREATHING,
    CONFIG_BATTLEGROUND_INVITATION_TYPE,
    CONFIG_BATTLEGROUND_PREMATURE_FINISH_TIMER,
    CONFIG_BATTLEGROUND_PREMADE_GROUP_WAIT_FOR_MATCH,
    CONFIG_ARENA_MAX_RATING_DIFFERENCE,
    CONFIG_ARENA_RATING_DISCARD_TIMER,
    CONFIG_ARENA_RATED_UPDATE_TIMER,
    CONFIG_ARENA_AUTO_DISTRIBUTE_INTERVAL_DAYS,
    CONFIG_ARENA_SEASON_ID,
    CONFIG_ARENA_START_RATING,
    CONFIG_ARENA_START_PERSONAL_RATING,
    CONFIG_ARENA_START_MATCHMAKER_RATING,
    CONFIG_MAX_WHO,
    CONFIG_HONOR_AFTER_DUEL,
    CONFIG_PVP_TOKEN_MAP_TYPE,
    CONFIG_PVP_TOKEN_ID,
    CONFIG_PVP_TOKEN_COUNT,
    CONFIG_INTERVAL_LOG_UPDATE,
    CONFIG_MIN_LOG_UPDATE,
    CONFIG_ENABLE_SINFO_LOGIN,
    CONFIG_PLAYER_ALLOW_COMMANDS,
    CONFIG_NUMTHREADS,
    CONFIG_LOGDB_CLEARINTERVAL,
    CONFIG_LOGDB_CLEARTIME,
    CONFIG_CLIENTCACHE_VERSION,
    CONFIG_GUILD_EVENT_LOG_COUNT,
    CONFIG_GUILD_BANK_EVENT_LOG_COUNT,
    CONFIG_MIN_LEVEL_STAT_SAVE,
    CONFIG_RANDOM_BG_RESET_HOUR,
    CONFIG_GUILD_RESET_HOUR,
    CONFIG_CHARDELETE_KEEP_DAYS,
    CONFIG_CHARDELETE_METHOD,
    CONFIG_CHARDELETE_MIN_LEVEL,
    CONFIG_CHARDELETE_HEROIC_MIN_LEVEL,
    CONFIG_AUTOBROADCAST_CENTER,
    CONFIG_AUTOBROADCAST_INTERVAL,
    CONFIG_MAX_RESULTS_LOOKUP_COMMANDS,
    CONFIG_DB_PING_INTERVAL,
    CONFIG_PRESERVE_CUSTOM_CHANNEL_DURATION,
    CONFIG_PERSISTENT_CHARACTER_CLEAN_FLAGS,
    CONFIG_LFG_OPTIONSMASK,
    CONFIG_MAX_INSTANCES_PER_HOUR,
    CONFIG_WARDEN_CLIENT_RESPONSE_DELAY,
    CONFIG_WARDEN_CLIENT_CHECK_HOLDOFF,
    CONFIG_WARDEN_CLIENT_FAIL_ACTION,
    CONFIG_WARDEN_CLIENT_BAN_DURATION,
    CONFIG_WARDEN_NUM_MEM_CHECKS,
    CONFIG_WARDEN_NUM_OTHER_CHECKS,
	VAS_VasDebug,
	VAS_AutoInstance,
	VAS_PlayerChangeNotify,
    CONFIG_WINTERGRASP_PLR_MAX,
    CONFIG_WINTERGRASP_PLR_MIN,
    CONFIG_WINTERGRASP_PLR_MIN_LVL,
    CONFIG_WINTERGRASP_BATTLETIME,
    CONFIG_WINTERGRASP_NOBATTLETIME,
    CONFIG_WINTERGRASP_RESTART_AFTER_CRASH,
    CONFIG_PACKET_SPOOF_POLICY,
    CONFIG_PACKET_SPOOF_BANMODE,
    CONFIG_PACKET_SPOOF_BANDURATION,
    CONFIG_ACC_PASSCHANGESEC,
    CONFIG_BG_REWARD_WINNER_HONOR_FIRST,
    CONFIG_BG_REWARD_WINNER_ARENA_FIRST,
    CONFIG_BG_REWARD_WINNER_HONOR_LAST,
    CONFIG_BG_REWARD_WINNER_ARENA_LAST,
    CONFIG_BG_REWARD_LOSER_HONOR_FIRST,
    CONFIG_BG_REWARD_LOSER_HONOR_LAST,
    CONFIG_BIRTHDAY_TIME,
    CONFIG_CREATURE_PICKPOCKET_REFILL,
    CONFIG_CREATURE_STOP_FOR_PLAYER,
    CONFIG_AHBOT_UPDATE_INTERVAL,
    CONFIG_CHARTER_COST_GUILD,
    CONFIG_CHARTER_COST_ARENA_2v2,
    CONFIG_CHARTER_COST_ARENA_3v3,
    CONFIG_CHARTER_COST_ARENA_5v5,
    CONFIG_NO_GRAY_AGGRO_ABOVE,
    CONFIG_NO_GRAY_AGGRO_BELOW,
    CONFIG_AUCTION_GETALL_DELAY,
    CONFIG_AUCTION_SEARCH_DELAY,
    CONFIG_TALENTS_INSPECTING,
    INT_CONFIG_VALUE_COUNT
};

/// Server rates
enum Rates
{
    RATE_HEALTH = 0,
    RATE_POWER_MANA,
    RATE_POWER_RAGE_INCOME,
    RATE_POWER_RAGE_LOSS,
    RATE_POWER_RUNICPOWER_INCOME,
    RATE_POWER_RUNICPOWER_LOSS,
    RATE_POWER_FOCUS,
    RATE_POWER_ENERGY,
    RATE_SKILL_DISCOVERY,
    RATE_DROP_ITEM_POOR,
    RATE_DROP_ITEM_NORMAL,
    RATE_DROP_ITEM_UNCOMMON,
    RATE_DROP_ITEM_RARE,
    RATE_DROP_ITEM_EPIC,
    RATE_DROP_ITEM_LEGENDARY,
    RATE_DROP_ITEM_ARTIFACT,
    RATE_DROP_ITEM_REFERENCED,
    RATE_DROP_ITEM_REFERENCED_AMOUNT,
    RATE_DROP_MONEY,
    RATE_XP_KILL,
    RATE_XP_BG_KILL,
    RATE_XP_QUEST,
    RATE_XP_EXPLORE,
    RATE_REPAIRCOST,
    RATE_REPUTATION_GAIN,
    RATE_REPUTATION_LOWLEVEL_KILL,
    RATE_REPUTATION_LOWLEVEL_QUEST,
    RATE_REPUTATION_RECRUIT_A_FRIEND_BONUS,
    RATE_CREATURE_NORMAL_HP,
    RATE_CREATURE_ELITE_ELITE_HP,
    RATE_CREATURE_ELITE_RAREELITE_HP,
    RATE_CREATURE_ELITE_WORLDBOSS_HP,
    RATE_CREATURE_ELITE_RARE_HP,
    RATE_CREATURE_NORMAL_DAMAGE,
    RATE_CREATURE_ELITE_ELITE_DAMAGE,
    RATE_CREATURE_ELITE_RAREELITE_DAMAGE,
    RATE_CREATURE_ELITE_WORLDBOSS_DAMAGE,
    RATE_CREATURE_ELITE_RARE_DAMAGE,
    RATE_CREATURE_NORMAL_SPELLDAMAGE,
    RATE_CREATURE_ELITE_ELITE_SPELLDAMAGE,
    RATE_CREATURE_ELITE_RAREELITE_SPELLDAMAGE,
    RATE_CREATURE_ELITE_WORLDBOSS_SPELLDAMAGE,
    RATE_CREATURE_ELITE_RARE_SPELLDAMAGE,
    RATE_CREATURE_AGGRO,
    RATE_REST_INGAME,
    RATE_REST_OFFLINE_IN_TAVERN_OR_CITY,
    RATE_REST_OFFLINE_IN_WILDERNESS,
    RATE_DAMAGE_FALL,
    RATE_AUCTION_TIME,
    RATE_AUCTION_DEPOSIT,
    RATE_AUCTION_CUT,
    RATE_HONOR,
    RATE_ARENA_POINTS,
    RATE_TALENT,
    RATE_CORPSE_DECAY_LOOTED,
    RATE_INSTANCE_RESET_TIME,
    RATE_TARGET_POS_RECALCULATION_RANGE,
	RATE_PVP_RANK_EXTRA_HONOR,
    RATE_DURABILITY_LOSS_ON_DEATH,
    RATE_DURABILITY_LOSS_DAMAGE,
    RATE_DURABILITY_LOSS_PARRY,
    RATE_DURABILITY_LOSS_ABSORB,
    RATE_DURABILITY_LOSS_BLOCK,
    RATE_MOVESPEED,
    RATE_MONEY_QUEST,
    RATE_MONEY_MAX_LEVEL_QUEST,
    MAX_RATES
};

enum HonorKillPvPRank
{
	HKRANK00,
	HKRANK01,
	HKRANK02,
	HKRANK03,
	HKRANK04,
	HKRANK05,
	HKRANK06,
	HKRANK07,
	HKRANK08,
	HKRANK09,
	HKRANK10,
	HKRANK11,
	HKRANK12,
	HKRANK13,
	HKRANK14,
	HKRANKMAX
};

/// Can be used in SMSG_AUTH_RESPONSE packet
enum BillingPlanFlags
{
    SESSION_NONE            = 0x00,
    SESSION_UNUSED          = 0x01,
    SESSION_RECURRING_BILL  = 0x02,
    SESSION_FREE_TRIAL      = 0x04,
    SESSION_IGR             = 0x08,
    SESSION_USAGE           = 0x10,
    SESSION_TIME_MIXTURE    = 0x20,
    SESSION_RESTRICTED      = 0x40,
    SESSION_ENABLE_CAIS     = 0x80
};

enum RealmZone
{
    REALM_ZONE_UNKNOWN       = 0,                           // any language
    REALM_ZONE_DEVELOPMENT   = 1,                           // any language
    REALM_ZONE_UNITED_STATES = 2,                           // extended-Latin
    REALM_ZONE_OCEANIC       = 3,                           // extended-Latin
    REALM_ZONE_LATIN_AMERICA = 4,                           // extended-Latin
    REALM_ZONE_TOURNAMENT_5  = 5,                           // basic-Latin at create, any at login
    REALM_ZONE_KOREA         = 6,                           // East-Asian
    REALM_ZONE_TOURNAMENT_7  = 7,                           // basic-Latin at create, any at login
    REALM_ZONE_ENGLISH       = 8,                           // extended-Latin
    REALM_ZONE_GERMAN        = 9,                           // extended-Latin
    REALM_ZONE_FRENCH        = 10,                          // extended-Latin
    REALM_ZONE_SPANISH       = 11,                          // extended-Latin
    REALM_ZONE_RUSSIAN       = 12,                          // Cyrillic
    REALM_ZONE_TOURNAMENT_13 = 13,                          // basic-Latin at create, any at login
    REALM_ZONE_TAIWAN        = 14,                          // East-Asian
    REALM_ZONE_TOURNAMENT_15 = 15,                          // basic-Latin at create, any at login
    REALM_ZONE_CHINA         = 16,                          // East-Asian
    REALM_ZONE_CN1           = 17,                          // basic-Latin at create, any at login
    REALM_ZONE_CN2           = 18,                          // basic-Latin at create, any at login
    REALM_ZONE_CN3           = 19,                          // basic-Latin at create, any at login
    REALM_ZONE_CN4           = 20,                          // basic-Latin at create, any at login
    REALM_ZONE_CN5           = 21,                          // basic-Latin at create, any at login
    REALM_ZONE_CN6           = 22,                          // basic-Latin at create, any at login
    REALM_ZONE_CN7           = 23,                          // basic-Latin at create, any at login
    REALM_ZONE_CN8           = 24,                          // basic-Latin at create, any at login
    REALM_ZONE_TOURNAMENT_25 = 25,                          // basic-Latin at create, any at login
    REALM_ZONE_TEST_SERVER   = 26,                          // any language
    REALM_ZONE_TOURNAMENT_27 = 27,                          // basic-Latin at create, any at login
    REALM_ZONE_QA_SERVER     = 28,                          // any language
    REALM_ZONE_CN9           = 29,                          // basic-Latin at create, any at login
    REALM_ZONE_TEST_SERVER_2 = 30,                          // any language
    REALM_ZONE_CN10          = 31,                          // basic-Latin at create, any at login
    REALM_ZONE_CTC           = 32,
    REALM_ZONE_CNC           = 33,
    REALM_ZONE_CN1_4         = 34,                          // basic-Latin at create, any at login
    REALM_ZONE_CN2_6_9       = 35,                          // basic-Latin at create, any at login
    REALM_ZONE_CN3_7         = 36,                          // basic-Latin at create, any at login
    REALM_ZONE_CN5_8         = 37                           // basic-Latin at create, any at login
};

enum WorldStates
{
    WS_WEEKLY_QUEST_RESET_TIME  = 20002,                     // Next weekly reset time
    WS_BG_DAILY_RESET_TIME      = 20003,                     // Next daily BG reset time
    WS_CLEANING_FLAGS           = 20004,                     // Cleaning Flags
    WS_GUILD_DAILY_RESET_TIME   = 20006,                     // Next guild cap reset time
    WS_MONTHLY_QUEST_RESET_TIME = 20007,                     // Next monthly reset time
};

/// Storage class for commands issued for delayed execution
struct CliCommandHolder
{
    typedef void Print(void*, const char*);
    typedef void CommandFinished(void*, bool success);

    void* m_callbackArg;
    char *m_command;
    Print* m_print;

    CommandFinished* m_commandFinished;

    CliCommandHolder(void* callbackArg, const char *command, Print* zprint, CommandFinished* commandFinished)
        : m_callbackArg(callbackArg), m_command(strdup(command)), m_print(zprint), m_commandFinished(commandFinished)
    {
    }

    ~CliCommandHolder() { free(m_command); }

private:
    CliCommandHolder(CliCommandHolder const& right) = delete;
    CliCommandHolder& operator=(CliCommandHolder const& right) = delete;
};

typedef std::unordered_map<uint32, WorldSession*> SessionMap;

struct CharacterInfo
{
    std::string Name;
    uint32 AccountId;
    uint8 Class;
    uint8 Race;
    uint8 Sex;
    uint8 Level;
};

/// The World
class TC_GAME_API World
{
    public:
        static World* instance();

        static std::atomic<uint32> m_worldLoopCounter;

        WorldSession* FindSession(uint32 id) const;
        void AddSession(WorldSession* s);
        void SendAutoBroadcast();
        bool RemoveSession(uint32 id);
        /// Get the number of current active sessions
        void UpdateMaxSessionCounters();
        const SessionMap& GetAllSessions() const { return m_sessions; }
        uint32 GetActiveAndQueuedSessionCount() const { return m_sessions.size(); }
        uint32 GetActiveSessionCount() const { return m_sessions.size() - m_QueuedPlayer.size(); }
        uint32 GetQueuedSessionCount() const { return m_QueuedPlayer.size(); }
        /// Get the maximum number of parallel sessions on the server since last reboot
        uint32 GetMaxQueuedSessionCount() const { return m_maxQueuedSessionCount; }
        uint32 GetMaxActiveSessionCount() const { return m_maxActiveSessionCount; }
        /// Get number of players
        inline uint32 GetPlayerCount() const { return m_PlayerCount; }
        inline uint32 GetMaxPlayerCount() const { return m_MaxPlayerCount; }
        /// Increase/Decrease number of players
        inline void IncreasePlayerCount()
        {
            m_PlayerCount++;
            m_MaxPlayerCount = std::max(m_MaxPlayerCount, m_PlayerCount);
        }
        inline void DecreasePlayerCount() { m_PlayerCount--; }

        Player* FindPlayerInZone(uint32 zone);

        /// Deny clients?
        bool IsClosed() const;

        /// Close world
        void SetClosed(bool val);

        /// Security level limitations
        AccountTypes GetPlayerSecurityLimit() const { return m_allowedSecurityLevel; }
        void SetPlayerSecurityLimit(AccountTypes sec);
        void LoadDBAllowedSecurityLevel();

        /// Active session server limit
        void SetPlayerAmountLimit(uint32 limit) { m_playerLimit = limit; }
        uint32 GetPlayerAmountLimit() const { return m_playerLimit; }

        //player Queue
        typedef std::list<WorldSession*> Queue;
        void AddQueuedPlayer(WorldSession*);
        bool RemoveQueuedPlayer(WorldSession* session);
        int32 GetQueuePos(WorldSession*);
        bool HasRecentlyDisconnected(WorldSession*);

        /// @todo Actions on m_allowMovement still to be implemented
        /// Is movement allowed?
        bool getAllowMovement() const { return m_allowMovement; }
        /// Allow/Disallow object movements
        void SetAllowMovement(bool allow) { m_allowMovement = allow; }

        /// Set a new Message of the Day
        void SetMotd(std::string const& motd);
        /// Get the current Message of the Day
        const char* GetMotd() const;

        /// Set the string for new characters (first login)
        void SetNewCharString(std::string const& str) { m_newCharString = str; }
        /// Get the string for new characters (first login)
        std::string const& GetNewCharString() const { return m_newCharString; }

        LocaleConstant GetDefaultDbcLocale() const { return m_defaultDbcLocale; }

        /// Get the path where data (dbc, maps) are stored on disk
        std::string const& GetDataPath() const { return m_dataPath; }

		/// Return the Mob IDs to be Autobalanced
		std::string GetVAS40() const { return VAS_AutoBalance_40_Name; }
		std::string GetVAS25() const { return VAS_AutoBalance_25_Name; }
		std::string GetVAS20() const { return VAS_AutoBalance_20_Name; }
		std::string GetVAS10() const { return VAS_AutoBalance_10_Name; }
		std::string GetVAS5() const { return VAS_AutoBalance_5_Name; }
		std::string GetVAS2() const { return VAS_AutoBalance_2_Name; }

        /// When server started?
        time_t const& GetStartTime() const { return m_startTime; }
        /// What time is it?
        time_t const& GetGameTime() const { return m_gameTime; }
        /// Uptime (in secs)
        uint32 GetUptime() const { return uint32(m_gameTime - m_startTime); }
        /// Update time
        uint32 GetUpdateTime() const { return m_updateTime; }
        void SetRecordDiffInterval(int32 t) { if (t >= 0) m_int_configs[CONFIG_INTERVAL_LOG_UPDATE] = (uint32)t; }

        /// Next daily quests and random bg reset time
        time_t GetNextDailyQuestsResetTime() const { return m_NextDailyQuestReset; }
        time_t GetNextWeeklyQuestsResetTime() const { return m_NextWeeklyQuestReset; }
        time_t GetNextRandomBGResetTime() const { return m_NextRandomBGReset; }

        /// Get the maximum skill level a player can reach
        uint16 GetConfigMaxSkillValue() const
        {
            uint16 lvl = uint16(getIntConfig(CONFIG_MAX_PLAYER_LEVEL));
            return lvl > 60 ? 300 + ((lvl - 60) * 75) / 10 : lvl * 5;
        }

        void SetInitialWorldSettings();
        void LoadConfigSettings(bool reload = false);

        void SendWorldText(uint32 string_id, ...);
        void SendGlobalText(const char* text, WorldSession* self);
        void SendGMText(uint32 string_id, ...);
        void SendServerMessage(ServerMessageType type, const char *text = "", Player* player = NULL);
        void SendGlobalMessage(WorldPacket* packet, WorldSession* self = nullptr, uint32 team = 0);
        void SendGlobalGMMessage(WorldPacket* packet, WorldSession* self = nullptr, uint32 team = 0);
        bool SendZoneMessage(uint32 zone, WorldPacket* packet, WorldSession* self = nullptr, uint32 team = 0);
        void SendZoneText(uint32 zone, const char *text, WorldSession* self = nullptr, uint32 team = 0);

		uint32 pvp_ranks[HKRANKMAX];

        /// Are we in the middle of a shutdown?
        bool IsShuttingDown() const { return m_ShutdownTimer > 0; }
        uint32 GetShutDownTimeLeft() const { return m_ShutdownTimer; }
        void ShutdownServ(uint32 time, uint32 options, uint8 exitcode, const std::string& reason = std::string());
        void ShutdownCancel();
        void ShutdownMsg(bool show = false, Player* player = NULL, const std::string& reason = std::string());
        static uint8 GetExitCode() { return m_ExitCode; }
        static void StopNow(uint8 exitcode) { m_stopEvent = true; m_ExitCode = exitcode; }
        static bool IsStopped() { return m_stopEvent; }

        void Update(uint32 diff);

        void UpdateSessions(uint32 diff);
        /// Set a server rate (see #Rates)
        void setRate(Rates rate, float value) { rate_values[rate]=value; }
        /// Get a server rate (see #Rates)
        float getRate(Rates rate) const { return rate_values[rate]; }

        /// Set a server configuration element (see #WorldConfigs)
        void setBoolConfig(WorldBoolConfigs index, bool value)
        {
            if (index < BOOL_CONFIG_VALUE_COUNT)
                m_bool_configs[index] = value;
        }

        /// Get a server configuration element (see #WorldConfigs)
        bool getBoolConfig(WorldBoolConfigs index) const
        {
            return index < BOOL_CONFIG_VALUE_COUNT ? m_bool_configs[index] : 0;
        }

        /// Set a server configuration element (see #WorldConfigs)
        void setFloatConfig(WorldFloatConfigs index, float value)
        {
            if (index < FLOAT_CONFIG_VALUE_COUNT)
                m_float_configs[index] = value;
        }

        /// Get a server configuration element (see #WorldConfigs)
        float getFloatConfig(WorldFloatConfigs index) const
        {
            return index < FLOAT_CONFIG_VALUE_COUNT ? m_float_configs[index] : 0;
        }

        /// Set a server configuration element (see #WorldConfigs)
        void setIntConfig(WorldIntConfigs index, uint32 value)
        {
            if (index < INT_CONFIG_VALUE_COUNT)
                m_int_configs[index] = value;
        }

        /// Get a server configuration element (see #WorldConfigs)
        uint32 getIntConfig(WorldIntConfigs index) const
        {
            return index < INT_CONFIG_VALUE_COUNT ? m_int_configs[index] : 0;
        }

        void setWorldState(uint32 index, uint64 value);
        uint64 getWorldState(uint32 index) const;
        void LoadWorldStates();

        /// Are we on a "Player versus Player" server?
        bool IsPvPRealm() const { return (getIntConfig(CONFIG_GAME_TYPE) == REALM_TYPE_PVP || getIntConfig(CONFIG_GAME_TYPE) == REALM_TYPE_RPPVP || getIntConfig(CONFIG_GAME_TYPE) == REALM_TYPE_FFA_PVP); }
        bool IsFFAPvPRealm() const { return getIntConfig(CONFIG_GAME_TYPE) == REALM_TYPE_FFA_PVP; }

        void KickAll();
        void KickAllLess(AccountTypes sec);
        BanReturn BanAccount(BanMode mode, std::string const& nameOrIP, std::string const& duration, std::string const& reason, std::string const& author);
        BanReturn BanAccount(BanMode mode, std::string const& nameOrIP, uint32 duration_secs, std::string const& reason, std::string const& author);
        bool RemoveBanAccount(BanMode mode, std::string const& nameOrIP);
        BanReturn BanCharacter(std::string const& name, std::string const& duration, std::string const& reason, std::string const& author);
        bool RemoveBanCharacter(std::string const& name);

        // for max speed access
        static float GetMaxVisibleDistanceOnContinents()    { return m_MaxVisibleDistanceOnContinents; }
        static float GetMaxVisibleDistanceInInstances()     { return m_MaxVisibleDistanceInInstances;  }
        static float GetMaxVisibleDistanceInBGArenas()      { return m_MaxVisibleDistanceInBGArenas;   }

        static int32 GetVisibilityNotifyPeriodOnContinents(){ return m_visibility_notify_periodOnContinents; }
        static int32 GetVisibilityNotifyPeriodInInstances() { return m_visibility_notify_periodInInstances;  }
        static int32 GetVisibilityNotifyPeriodInBGArenas()  { return m_visibility_notify_periodInBGArenas;   }

        void ProcessCliCommands();
        void QueueCliCommand(CliCommandHolder* commandHolder) { cliCmdQueue.add(commandHolder); }

        void ForceGameEventUpdate();

        void UpdateRealmCharCount(uint32 accid);

        LocaleConstant GetAvailableDbcLocale(LocaleConstant locale) const { if (m_availableDbcLocaleMask & (1 << locale)) return locale; else return m_defaultDbcLocale; }

        // used World DB version
        void LoadDBVersion();
        char const* GetDBVersion() const { return m_DBVersion.c_str(); }

        void ResetTimeDiffRecord();
        void RecordTimeDiff(std::string const& text);

        void LoadAutobroadcasts();

        void UpdateAreaDependentAuras();

        CharacterInfo const* GetCharacterInfo(ObjectGuid const& guid) const;
        void AddCharacterInfo(ObjectGuid const& guid, uint32 accountId, std::string const& name, uint8 gender, uint8 race, uint8 playerClass, uint8 level);
        void DeleteCharacterInfo(ObjectGuid const& guid) { _characterInfoStore.erase(guid); }
        bool HasCharacterInfo(ObjectGuid const& guid) { return _characterInfoStore.find(guid) != _characterInfoStore.end(); }
        void UpdateCharacterInfo(ObjectGuid const& guid, std::string const& name, uint8 gender = GENDER_NONE, uint8 race = RACE_NONE);
        void UpdateCharacterInfoLevel(ObjectGuid const& guid, uint8 level);

        uint32 GetCleaningFlags() const { return m_CleaningFlags; }
        void   SetCleaningFlags(uint32 flags) { m_CleaningFlags = flags; }
        void   ResetEventSeasonalQuests(uint16 event_id);

        void ReloadRBAC();

        void RemoveOldCorpses();

    protected:
        void _UpdateGameTime();
        // callback for UpdateRealmCharacters
        void _UpdateRealmCharCount(PreparedQueryResult resultCharCount);

        void InitDailyQuestResetTime();
        void InitWeeklyQuestResetTime();
        void InitMonthlyQuestResetTime();
        void InitRandomBGResetTime();
        void InitGuildResetTime();
        void ResetDailyQuests();
        void ResetWeeklyQuests();
        void ResetMonthlyQuests();
        void ResetRandomBG();
        void ResetGuildCap();
    private:
        World();
        ~World();

        static std::atomic<bool> m_stopEvent;
        static uint8 m_ExitCode;
        uint32 m_ShutdownTimer;
        uint32 m_ShutdownMask;

		std::string VAS_AutoBalance_40_Name;
		std::string VAS_AutoBalance_25_Name;
		std::string VAS_AutoBalance_20_Name;
		std::string VAS_AutoBalance_10_Name;
		std::string VAS_AutoBalance_5_Name;
		std::string VAS_AutoBalance_2_Name;
		std::string VAS_color;

        uint32 m_CleaningFlags;

        bool m_isClosed;

        time_t m_startTime;
        time_t m_gameTime;
        IntervalTimer m_timers[WUPDATE_COUNT];
        time_t mail_timer;
        time_t mail_timer_expires;
        uint32 m_updateTime, m_updateTimeSum;
        uint32 m_updateTimeCount;
        uint32 m_currentTime;

        SessionMap m_sessions;
        typedef std::unordered_map<uint32, time_t> DisconnectMap;
        DisconnectMap m_disconnects;
        uint32 m_maxActiveSessionCount;
        uint32 m_maxQueuedSessionCount;
        uint32 m_PlayerCount;
        uint32 m_MaxPlayerCount;

        std::string m_newCharString;

        float rate_values[MAX_RATES];
        uint32 m_int_configs[INT_CONFIG_VALUE_COUNT];
        bool m_bool_configs[BOOL_CONFIG_VALUE_COUNT];
        float m_float_configs[FLOAT_CONFIG_VALUE_COUNT];
        typedef std::map<uint32, uint64> WorldStatesMap;
        WorldStatesMap m_worldstates;
        uint32 m_playerLimit;
        AccountTypes m_allowedSecurityLevel;
        LocaleConstant m_defaultDbcLocale;                     // from config for one from loaded DBC locales
        uint32 m_availableDbcLocaleMask;                       // by loaded DBC
        void DetectDBCLang();
        bool m_allowMovement;
        std::string m_motd;
        std::string m_dataPath;

        // for max speed access
        static float m_MaxVisibleDistanceOnContinents;
        static float m_MaxVisibleDistanceInInstances;
        static float m_MaxVisibleDistanceInBGArenas;

        static int32 m_visibility_notify_periodOnContinents;
        static int32 m_visibility_notify_periodInInstances;
        static int32 m_visibility_notify_periodInBGArenas;

        // CLI command holder to be thread safe
        LockedQueue<CliCommandHolder*> cliCmdQueue;

        // next daily quests and random bg reset time
        time_t m_NextDailyQuestReset;
        time_t m_NextWeeklyQuestReset;
        time_t m_NextMonthlyQuestReset;
        time_t m_NextRandomBGReset;
        time_t m_NextGuildReset;

        //Player Queue
        Queue m_QueuedPlayer;

        // sessions that are added async
        void AddSession_(WorldSession* s);
        LockedQueue<WorldSession*> addSessQueue;

        // used versions
        std::string m_DBVersion;

        typedef std::map<uint8, std::string> AutobroadcastsMap;
        AutobroadcastsMap m_Autobroadcasts;

        typedef std::map<uint8, uint8> AutobroadcastsWeightMap;
        AutobroadcastsWeightMap m_AutobroadcastsWeights;

        typedef std::unordered_map<ObjectGuid, CharacterInfo> CharacterInfoContainer;
        CharacterInfoContainer _characterInfoStore;
        void LoadCharacterInfoStore();

        void ProcessQueryCallbacks();
        std::deque<std::future<PreparedQueryResult>> m_realmCharCallbacks;
};

TC_GAME_API extern Realm realm;

#define sWorld World::instance()

#endif
/// @}<|MERGE_RESOLUTION|>--- conflicted
+++ resolved
@@ -175,16 +175,13 @@
     CONFIG_HOTSWAP_BUILD_FILE_RECREATION_ENABLED,
     CONFIG_HOTSWAP_INSTALL_ENABLED,
     CONFIG_HOTSWAP_PREFIX_CORRECTION_ENABLED,
-<<<<<<< HEAD
+    CONFIG_PREVENT_RENAME_CUSTOMIZATION,
 	CONFIG_GAIN_HONOR_GUARD,
 	CONFIG_GAIN_HONOR_ELITE,
 	CONFIG_FAST_FISHING,
 	CONFIG_NO_CAST_TIME,
 	CONFIG_NO_COOLDOWN,
 	CONFIG_HURT_IN_REAL_TIME,
-=======
-    CONFIG_PREVENT_RENAME_CUSTOMIZATION,
->>>>>>> 919ad0e1
     BOOL_CONFIG_VALUE_COUNT
 };
 
