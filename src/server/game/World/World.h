--- conflicted
+++ resolved
@@ -319,24 +319,9 @@
     CONFIG_DB_PING_INTERVAL,
     CONFIG_PRESERVE_CUSTOM_CHANNEL_DURATION,
     CONFIG_PERSISTENT_CHARACTER_CLEAN_FLAGS,
-<<<<<<< HEAD
-    CONFIG_OUTDOORPVP_WINTERGRASP_START_TIME,
-    CONFIG_OUTDOORPVP_WINTERGRASP_BATTLE_TIME,
-    CONFIG_OUTDOORPVP_WINTERGRASP_INTERVAL,
-    CONFIG_OUTDOORPVP_WINTERGRASP_WIN_BATTLE,
-    CONFIG_OUTDOORPVP_WINTERGRASP_LOSE_BATTLE,
-    CONFIG_OUTDOORPVP_WINTERGRASP_DAMAGED_TOWER,
-    CONFIG_OUTDOORPVP_WINTERGRASP_DESTROYED_TOWER,
-    CONFIG_OUTDOORPVP_WINTERGRASP_DAMAGED_BUILDING,
-    CONFIG_OUTDOORPVP_WINTERGRASP_INTACT_BUILDING,
-    CONFIG_OUTDOORPVP_WINTERGRASP_SAVESTATE_PERIOD,
-    CONFIG_OUTDOORPVP_WINTERGRASP_ANTIFARM_ATK,
-    CONFIG_OUTDOORPVP_WINTERGRASP_ANTIFARM_DEF,
     CONFIG_ANTICHEAT_REPORTS_INGAME_NOTIFICATION,
     CONFIG_ANTICHEAT_MAX_REPORTS_FOR_DAILY_REPORT,
     CONFIG_ANTICHEAT_DETECTIONS_ENABLED,
-=======
->>>>>>> d31aefc9
     CONFIG_MAX_INSTANCES_PER_HOUR,
     CONFIG_WARDEN_CLIENT_RESPONSE_DELAY,
     CONFIG_WARDEN_CLIENT_CHECK_HOLDOFF,
@@ -344,15 +329,12 @@
     CONFIG_WARDEN_CLIENT_BAN_DURATION,
     CONFIG_WARDEN_NUM_MEM_CHECKS,
     CONFIG_WARDEN_NUM_OTHER_CHECKS,
-<<<<<<< HEAD
-=======
     CONFIG_WINTERGRASP_PLR_MAX,
     CONFIG_WINTERGRASP_PLR_MIN,
     CONFIG_WINTERGRASP_PLR_MIN_LVL,
     CONFIG_WINTERGRASP_BATTLETIME,
     CONFIG_WINTERGRASP_NOBATTLETIME,
     CONFIG_WINTERGRASP_RESTART_AFTER_CRASH,
->>>>>>> d31aefc9
     INT_CONFIG_VALUE_COUNT
 };
 
