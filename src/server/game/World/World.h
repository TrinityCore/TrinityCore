--- conflicted
+++ resolved
@@ -158,14 +158,11 @@
     CONFIG_ALLOW_TICKETS,
     CONFIG_DBC_ENFORCE_ITEM_ATTRIBUTES,
     CONFIG_PRESERVE_CUSTOM_CHANNELS,
-<<<<<<< HEAD
     CONFIG_PDUMP_NO_PATHS,
     CONFIG_PDUMP_NO_OVERWRITE,
     CONFIG_QUEST_IGNORE_AUTO_ACCEPT,
     CONFIG_QUEST_IGNORE_AUTO_COMPLETE,
-=======
     CONFIG_WINTERGRASP_ENABLE,
->>>>>>> 8afa090c
     BOOL_CONFIG_VALUE_COUNT
 };
 
