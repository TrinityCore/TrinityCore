/*
 * This file is part of the TrinityCore Project. See AUTHORS file for Copyright information
 *
 * This program is free software; you can redistribute it and/or modify it
 * under the terms of the GNU General Public License as published by the
 * Free Software Foundation; either version 2 of the License, or (at your
 * option) any later version.
 *
 * This program is distributed in the hope that it will be useful, but WITHOUT
 * ANY WARRANTY; without even the implied warranty of MERCHANTABILITY or
 * FITNESS FOR A PARTICULAR PURPOSE. See the GNU General Public License for
 * more details.
 *
 * You should have received a copy of the GNU General Public License along
 * with this program. If not, see <http://www.gnu.org/licenses/>.
 */

/// \addtogroup world The World
/// @{
/// \file

#ifndef __WORLD_H
#define __WORLD_H

#include "Common.h"
#include "AsyncCallbackProcessor.h"
#include "DatabaseEnvFwd.h"
#include "LockedQueue.h"
#include "ObjectGuid.h"
#include "SharedDefines.h"
#include "Timer.h"

#include <atomic>
#include <list>
#include <map>
#include <unordered_map>

class Player;
class WorldPacket;
class WorldSession;
class WorldSocket;
struct Realm;

// ServerMessages.dbc
enum ServerMessageType
{
    SERVER_MSG_SHUTDOWN_TIME      = 1,
    SERVER_MSG_RESTART_TIME       = 2,
    SERVER_MSG_STRING             = 3,
    SERVER_MSG_SHUTDOWN_CANCELLED = 4,
    SERVER_MSG_RESTART_CANCELLED  = 5
};

enum ShutdownMask : uint32
{
    SHUTDOWN_MASK_RESTART = 1,
    SHUTDOWN_MASK_IDLE    = 2,
    SHUTDOWN_MASK_FORCE   = 4
};

enum ShutdownExitCode : uint32
{
    SHUTDOWN_EXIT_CODE = 0,
    ERROR_EXIT_CODE    = 1,
    RESTART_EXIT_CODE  = 2
};

/// Timers for different object refresh rates
enum WorldTimers
{
    WUPDATE_AUCTIONS,
    WUPDATE_AUCTIONS_PENDING,
    WUPDATE_UPTIME,
    WUPDATE_CORPSES,
    WUPDATE_EVENTS,
    WUPDATE_CLEANDB,
    WUPDATE_AUTOBROADCAST,
    WUPDATE_MAILBOXQUEUE,
    WUPDATE_DELETECHARS,
    WUPDATE_AHBOT,
    WUPDATE_PINGDB,
    WUPDATE_CHECK_FILECHANGES,
    WUPDATE_WHO_LIST,
    WUPDATE_CHANNEL_SAVE,
    WUPDATE_COUNT
};

/// Configuration elements
enum WorldBoolConfigs
{
    CONFIG_DURABILITY_LOSS_IN_PVP = 0,
    CONFIG_ADDON_CHANNEL,
    CONFIG_CLEAN_CHARACTER_DB,
    CONFIG_GRID_UNLOAD,
    CONFIG_STATS_SAVE_ONLY_ON_LOGOUT,
    CONFIG_ALLOW_TWO_SIDE_INTERACTION_CALENDAR,
    CONFIG_ALLOW_TWO_SIDE_INTERACTION_CHANNEL,
    CONFIG_ALLOW_TWO_SIDE_INTERACTION_GROUP,
    CONFIG_ALLOW_TWO_SIDE_INTERACTION_GUILD,
    CONFIG_ALLOW_TWO_SIDE_INTERACTION_AUCTION,
    CONFIG_ALLOW_TWO_SIDE_TRADE,
    CONFIG_ALL_TAXI_PATHS,
    CONFIG_INSTANT_TAXI,
    CONFIG_INSTANCE_IGNORE_LEVEL,
    CONFIG_INSTANCE_IGNORE_RAID,
    CONFIG_CAST_UNSTUCK,
    CONFIG_ALLOW_GM_GROUP,
    CONFIG_GM_LOWER_SECURITY,
    CONFIG_SKILL_PROSPECTING,
    CONFIG_SKILL_MILLING,
    CONFIG_WEATHER,
    CONFIG_ALWAYS_MAX_SKILL_FOR_LEVEL,
    CONFIG_QUEST_IGNORE_RAID,
    CONFIG_CHAT_PARTY_RAID_WARNINGS,
    CONFIG_DETECT_POS_COLLISION,
    CONFIG_RESTRICTED_LFG_CHANNEL,
    CONFIG_CHAT_FAKE_MESSAGE_PREVENTING,
    CONFIG_DEATH_CORPSE_RECLAIM_DELAY_PVP,
    CONFIG_DEATH_CORPSE_RECLAIM_DELAY_PVE,
    CONFIG_DEATH_BONES_WORLD,
    CONFIG_DEATH_BONES_BG_OR_ARENA,
    CONFIG_DIE_COMMAND_MODE,
    CONFIG_DECLINED_NAMES_USED,
    CONFIG_BATTLEGROUND_CAST_DESERTER,
    CONFIG_BATTLEGROUND_QUEUE_ANNOUNCER_ENABLE,
    CONFIG_BATTLEGROUND_QUEUE_ANNOUNCER_PLAYERONLY,
    CONFIG_BATTLEGROUND_STORE_STATISTICS_ENABLE,
    CONFIG_BATTLEGROUND_TRACK_DESERTERS,
    CONFIG_BG_XP_FOR_KILL,
    CONFIG_ARENA_AUTO_DISTRIBUTE_POINTS,
    CONFIG_ARENA_QUEUE_ANNOUNCER_ENABLE,
    CONFIG_ARENA_SEASON_IN_PROGRESS,
    CONFIG_ARENA_LOG_EXTENDED_INFO,
    CONFIG_OFFHAND_CHECK_AT_SPELL_UNLEARN,
    CONFIG_VMAP_INDOOR_CHECK,
    CONFIG_START_ALL_SPELLS,
    CONFIG_START_ALL_EXPLORED,
    CONFIG_START_ALL_REP,
    CONFIG_ALWAYS_MAXSKILL,
    CONFIG_PVP_TOKEN_ENABLE,
    CONFIG_NO_RESET_TALENT_COST,
    CONFIG_SHOW_KICK_IN_WORLD,
    CONFIG_SHOW_MUTE_IN_WORLD,
    CONFIG_SHOW_BAN_IN_WORLD,
    CONFIG_AUTOBROADCAST,
    CONFIG_ALLOW_TICKETS,
    CONFIG_DELETE_CHARACTER_TICKET_TRACE,
    CONFIG_DBC_ENFORCE_ITEM_ATTRIBUTES,
    CONFIG_PRESERVE_CUSTOM_CHANNELS,
    CONFIG_PDUMP_NO_PATHS,
    CONFIG_PDUMP_NO_OVERWRITE,
    CONFIG_QUEST_IGNORE_AUTO_ACCEPT,
    CONFIG_QUEST_IGNORE_AUTO_COMPLETE,
    CONFIG_QUEST_ENABLE_QUEST_TRACKER,
    CONFIG_WARDEN_ENABLED,
    CONFIG_ENABLE_MMAPS,
    CONFIG_WINTERGRASP_ENABLE,
    CONFIG_EVENT_ANNOUNCE,
    CONFIG_STATS_LIMITS_ENABLE,
    CONFIG_INSTANCES_RESET_ANNOUNCE,
    CONFIG_IP_BASED_ACTION_LOGGING,
    CONFIG_ALLOW_TRACK_BOTH_RESOURCES,
    CONFIG_CALCULATE_CREATURE_ZONE_AREA_DATA,
    CONFIG_CALCULATE_GAMEOBJECT_ZONE_AREA_DATA,
    CONFIG_RESET_DUEL_COOLDOWNS,
    CONFIG_RESET_DUEL_HEALTH_MANA,
    CONFIG_BASEMAP_LOAD_GRIDS,
    CONFIG_INSTANCEMAP_LOAD_GRIDS,
    CONFIG_HOTSWAP_ENABLED,
    CONFIG_HOTSWAP_RECOMPILER_ENABLED,
    CONFIG_HOTSWAP_EARLY_TERMINATION_ENABLED,
    CONFIG_HOTSWAP_BUILD_FILE_RECREATION_ENABLED,
    CONFIG_HOTSWAP_INSTALL_ENABLED,
    CONFIG_HOTSWAP_PREFIX_CORRECTION_ENABLED,
    CONFIG_PREVENT_RENAME_CUSTOMIZATION,
    CONFIG_CACHE_DATA_QUERIES,
    CONFIG_CHECK_GOBJECT_LOS,
    CONFIG_RESPAWN_DYNAMIC_ESCORTNPC,
    CONFIG_REGEN_HP_CANNOT_REACH_TARGET_IN_RAID,
<<<<<<< HEAD
    CONFIG_HEARTBEAT_RESIST_ENABLED,
=======
    CONFIG_ALLOW_LOGGING_IP_ADDRESSES_IN_DATABASE,
>>>>>>> 7ae525d5
    BOOL_CONFIG_VALUE_COUNT
};

enum WorldFloatConfigs
{
    CONFIG_GROUP_XP_DISTANCE = 0,
    CONFIG_MAX_RECRUIT_A_FRIEND_DISTANCE,
    CONFIG_SIGHT_MONSTER,
    CONFIG_LISTEN_RANGE_SAY,
    CONFIG_LISTEN_RANGE_TEXTEMOTE,
    CONFIG_LISTEN_RANGE_YELL,
    CONFIG_CREATURE_FAMILY_FLEE_ASSISTANCE_RADIUS,
    CONFIG_CREATURE_FAMILY_ASSISTANCE_RADIUS,
    CONFIG_THREAT_RADIUS,
    CONFIG_CHANCE_OF_GM_SURVEY,
    CONFIG_STATS_LIMITS_DODGE,
    CONFIG_STATS_LIMITS_PARRY,
    CONFIG_STATS_LIMITS_BLOCK,
    CONFIG_STATS_LIMITS_CRIT,
    CONFIG_ARENA_WIN_RATING_MODIFIER_1,
    CONFIG_ARENA_WIN_RATING_MODIFIER_2,
    CONFIG_ARENA_LOSE_RATING_MODIFIER,
    CONFIG_ARENA_MATCHMAKER_RATING_MODIFIER,
    CONFIG_RESPAWN_DYNAMICRATE_CREATURE,
    CONFIG_RESPAWN_DYNAMICRATE_GAMEOBJECT,
    FLOAT_CONFIG_VALUE_COUNT
};

enum WorldIntConfigs
{
    CONFIG_COMPRESSION = 0,
    CONFIG_INTERVAL_SAVE,
    CONFIG_INTERVAL_GRIDCLEAN,
    CONFIG_INTERVAL_MAPUPDATE,
    CONFIG_INTERVAL_CHANGEWEATHER,
    CONFIG_INTERVAL_DISCONNECT_TOLERANCE,
    CONFIG_PORT_WORLD,
    CONFIG_SOCKET_TIMEOUTTIME,
    CONFIG_SESSION_ADD_DELAY,
    CONFIG_GAME_TYPE,
    CONFIG_REALM_ZONE,
    CONFIG_STRICT_PLAYER_NAMES,
    CONFIG_STRICT_CHARTER_NAMES,
    CONFIG_STRICT_PET_NAMES,
    CONFIG_MIN_PLAYER_NAME,
    CONFIG_MIN_CHARTER_NAME,
    CONFIG_MIN_PET_NAME,
    CONFIG_CHARACTER_CREATING_DISABLED,
    CONFIG_CHARACTER_CREATING_DISABLED_RACEMASK,
    CONFIG_CHARACTER_CREATING_DISABLED_CLASSMASK,
    CONFIG_CHARACTERS_PER_ACCOUNT,
    CONFIG_CHARACTERS_PER_REALM,
    CONFIG_DEATH_KNIGHTS_PER_REALM,
    CONFIG_CHARACTER_CREATING_MIN_LEVEL_FOR_DEATH_KNIGHT,
    CONFIG_SKIP_CINEMATICS,
    CONFIG_MAX_PLAYER_LEVEL,
    CONFIG_MIN_DUALSPEC_LEVEL,
    CONFIG_START_PLAYER_LEVEL,
    CONFIG_START_DEATH_KNIGHT_PLAYER_LEVEL,
    CONFIG_START_PLAYER_MONEY,
    CONFIG_MAX_HONOR_POINTS,
    CONFIG_START_HONOR_POINTS,
    CONFIG_MAX_ARENA_POINTS,
    CONFIG_START_ARENA_POINTS,
    CONFIG_MAX_RECRUIT_A_FRIEND_BONUS_PLAYER_LEVEL,
    CONFIG_MAX_RECRUIT_A_FRIEND_BONUS_PLAYER_LEVEL_DIFFERENCE,
    CONFIG_INSTANCE_RESET_TIME_HOUR,
    CONFIG_INSTANCE_UNLOAD_DELAY,
    CONFIG_DAILY_QUEST_RESET_TIME_HOUR,
    CONFIG_WEEKLY_QUEST_RESET_TIME_WDAY,
    CONFIG_MAX_PRIMARY_TRADE_SKILL,
    CONFIG_MIN_PETITION_SIGNS,
    CONFIG_MIN_QUEST_SCALED_XP_RATIO,
    CONFIG_MIN_CREATURE_SCALED_XP_RATIO,
    CONFIG_MIN_DISCOVERED_SCALED_XP_RATIO,
    CONFIG_GM_LOGIN_STATE,
    CONFIG_GM_VISIBLE_STATE,
    CONFIG_GM_ACCEPT_TICKETS,
    CONFIG_GM_CHAT,
    CONFIG_GM_WHISPERING_TO,
    CONFIG_GM_FREEZE_DURATION,
    CONFIG_GM_LEVEL_IN_GM_LIST,
    CONFIG_GM_LEVEL_IN_WHO_LIST,
    CONFIG_START_GM_LEVEL,
    CONFIG_FORCE_SHUTDOWN_THRESHOLD,
    CONFIG_GROUP_VISIBILITY,
    CONFIG_MAIL_DELIVERY_DELAY,
    CONFIG_CLEAN_OLD_MAIL_TIME,
    CONFIG_UPTIME_UPDATE,
    CONFIG_SKILL_CHANCE_ORANGE,
    CONFIG_SKILL_CHANCE_YELLOW,
    CONFIG_SKILL_CHANCE_GREEN,
    CONFIG_SKILL_CHANCE_GREY,
    CONFIG_SKILL_CHANCE_MINING_STEPS,
    CONFIG_SKILL_CHANCE_SKINNING_STEPS,
    CONFIG_SKILL_GAIN_CRAFTING,
    CONFIG_SKILL_GAIN_DEFENSE,
    CONFIG_SKILL_GAIN_GATHERING,
    CONFIG_SKILL_GAIN_WEAPON,
    CONFIG_MAX_OVERSPEED_PINGS,
    CONFIG_EXPANSION,
    CONFIG_CHATFLOOD_MESSAGE_COUNT,
    CONFIG_CHATFLOOD_MESSAGE_DELAY,
    CONFIG_CHATFLOOD_MUTE_TIME,
    CONFIG_CREATURE_FAMILY_ASSISTANCE_DELAY,
    CONFIG_CREATURE_FAMILY_FLEE_DELAY,
    CONFIG_WORLD_BOSS_LEVEL_DIFF,
    CONFIG_QUEST_LOW_LEVEL_HIDE_DIFF,
    CONFIG_QUEST_HIGH_LEVEL_HIDE_DIFF,
    CONFIG_CHAT_STRICT_LINK_CHECKING_SEVERITY,
    CONFIG_CHAT_STRICT_LINK_CHECKING_KICK,
    CONFIG_CHAT_CHANNEL_LEVEL_REQ,
    CONFIG_CHAT_WHISPER_LEVEL_REQ,
    CONFIG_CHAT_EMOTE_LEVEL_REQ,
    CONFIG_CHAT_SAY_LEVEL_REQ,
    CONFIG_CHAT_YELL_LEVEL_REQ,
    CONFIG_PARTY_LEVEL_REQ,
    CONFIG_TRADE_LEVEL_REQ,
    CONFIG_TICKET_LEVEL_REQ,
    CONFIG_AUCTION_LEVEL_REQ,
    CONFIG_MAIL_LEVEL_REQ,
    CONFIG_CORPSE_DECAY_NORMAL,
    CONFIG_CORPSE_DECAY_RARE,
    CONFIG_CORPSE_DECAY_ELITE,
    CONFIG_CORPSE_DECAY_RAREELITE,
    CONFIG_CORPSE_DECAY_WORLDBOSS,
    CONFIG_DEATH_SICKNESS_LEVEL,
    CONFIG_INSTANT_LOGOUT,
    CONFIG_DISABLE_BREATHING,
    CONFIG_BATTLEGROUND_INVITATION_TYPE,
    CONFIG_BATTLEGROUND_PREMATURE_FINISH_TIMER,
    CONFIG_BATTLEGROUND_PREMADE_GROUP_WAIT_FOR_MATCH,
    CONFIG_BATTLEGROUND_REPORT_AFK,
    CONFIG_ARENA_MAX_RATING_DIFFERENCE,
    CONFIG_ARENA_RATING_DISCARD_TIMER,
    CONFIG_ARENA_PREV_OPPONENTS_DISCARD_TIMER,
    CONFIG_ARENA_RATED_UPDATE_TIMER,
    CONFIG_ARENA_AUTO_DISTRIBUTE_INTERVAL_DAYS,
    CONFIG_ARENA_SEASON_ID,
    CONFIG_ARENA_START_RATING,
    CONFIG_ARENA_START_PERSONAL_RATING,
    CONFIG_ARENA_START_MATCHMAKER_RATING,
    CONFIG_MAX_WHO,
    CONFIG_HONOR_AFTER_DUEL,
    CONFIG_PVP_TOKEN_MAP_TYPE,
    CONFIG_PVP_TOKEN_ID,
    CONFIG_PVP_TOKEN_COUNT,
    CONFIG_ENABLE_SINFO_LOGIN,
    CONFIG_PLAYER_ALLOW_COMMANDS,
    CONFIG_NUMTHREADS,
    CONFIG_LOGDB_CLEARINTERVAL,
    CONFIG_LOGDB_CLEARTIME,
    CONFIG_CLIENTCACHE_VERSION,
    CONFIG_GUILD_EVENT_LOG_COUNT,
    CONFIG_GUILD_BANK_EVENT_LOG_COUNT,
    CONFIG_MIN_LEVEL_STAT_SAVE,
    CONFIG_RANDOM_BG_RESET_HOUR,
    CONFIG_CALENDAR_DELETE_OLD_EVENTS_HOUR,
    CONFIG_GUILD_RESET_HOUR,
    CONFIG_CHARDELETE_KEEP_DAYS,
    CONFIG_CHARDELETE_METHOD,
    CONFIG_CHARDELETE_MIN_LEVEL,
    CONFIG_CHARDELETE_DEATH_KNIGHT_MIN_LEVEL,
    CONFIG_AUTOBROADCAST_CENTER,
    CONFIG_AUTOBROADCAST_INTERVAL,
    CONFIG_MAX_RESULTS_LOOKUP_COMMANDS,
    CONFIG_DB_PING_INTERVAL,
    CONFIG_PRESERVE_CUSTOM_CHANNEL_DURATION,
    CONFIG_PRESERVE_CUSTOM_CHANNEL_INTERVAL,
    CONFIG_PERSISTENT_CHARACTER_CLEAN_FLAGS,
    CONFIG_LFG_OPTIONSMASK,
    CONFIG_MAX_INSTANCES_PER_HOUR,
    CONFIG_XP_BOOST_DAYMASK,
    CONFIG_WARDEN_CLIENT_RESPONSE_DELAY,
    CONFIG_WARDEN_CLIENT_CHECK_HOLDOFF,
    CONFIG_WARDEN_CLIENT_FAIL_ACTION,
    CONFIG_WARDEN_CLIENT_BAN_DURATION,
    CONFIG_WARDEN_NUM_INJECT_CHECKS,
    CONFIG_WARDEN_NUM_LUA_CHECKS,
    CONFIG_WARDEN_NUM_CLIENT_MOD_CHECKS,
    CONFIG_WINTERGRASP_PLR_MAX,
    CONFIG_WINTERGRASP_PLR_MIN,
    CONFIG_WINTERGRASP_PLR_MIN_LVL,
    CONFIG_WINTERGRASP_BATTLETIME,
    CONFIG_WINTERGRASP_NOBATTLETIME,
    CONFIG_WINTERGRASP_RESTART_AFTER_CRASH,
    CONFIG_PACKET_SPOOF_POLICY,
    CONFIG_PACKET_SPOOF_BANMODE,
    CONFIG_PACKET_SPOOF_BANDURATION,
    CONFIG_ACC_PASSCHANGESEC,
    CONFIG_BG_REWARD_WINNER_HONOR_FIRST,
    CONFIG_BG_REWARD_WINNER_ARENA_FIRST,
    CONFIG_BG_REWARD_WINNER_HONOR_LAST,
    CONFIG_BG_REWARD_WINNER_ARENA_LAST,
    CONFIG_BG_REWARD_LOSER_HONOR_FIRST,
    CONFIG_BG_REWARD_LOSER_HONOR_LAST,
    CONFIG_BIRTHDAY_TIME,
    CONFIG_CREATURE_PICKPOCKET_REFILL,
    CONFIG_CREATURE_STOP_FOR_PLAYER,
    CONFIG_AHBOT_UPDATE_INTERVAL,
    CONFIG_CHARTER_COST_GUILD,
    CONFIG_CHARTER_COST_ARENA_2v2,
    CONFIG_CHARTER_COST_ARENA_3v3,
    CONFIG_CHARTER_COST_ARENA_5v5,
    CONFIG_NO_GRAY_AGGRO_ABOVE,
    CONFIG_NO_GRAY_AGGRO_BELOW,
    CONFIG_AUCTION_GETALL_DELAY,
    CONFIG_AUCTION_SEARCH_DELAY,
    CONFIG_TALENTS_INSPECTING,
    CONFIG_RESPAWN_MINCHECKINTERVALMS,
    CONFIG_RESPAWN_DYNAMICMODE,
    CONFIG_RESPAWN_GUIDWARNLEVEL,
    CONFIG_RESPAWN_GUIDALERTLEVEL,
    CONFIG_RESPAWN_RESTARTQUIETTIME,
    CONFIG_RESPAWN_DYNAMICMINIMUM_CREATURE,
    CONFIG_RESPAWN_DYNAMICMINIMUM_GAMEOBJECT,
    CONFIG_RESPAWN_GUIDWARNING_FREQUENCY,
    CONFIG_SOCKET_TIMEOUTTIME_ACTIVE,
    CONFIG_PENDING_MOVE_CHANGES_TIMEOUT,
    INT_CONFIG_VALUE_COUNT
};

/// Server rates
enum Rates
{
    RATE_HEALTH = 0,
    RATE_POWER_MANA,
    RATE_POWER_RAGE_INCOME,
    RATE_POWER_RAGE_LOSS,
    RATE_POWER_RUNICPOWER_INCOME,
    RATE_POWER_RUNICPOWER_LOSS,
    RATE_POWER_FOCUS,
    RATE_POWER_ENERGY,
    RATE_SKILL_DISCOVERY,
    RATE_DROP_ITEM_POOR,
    RATE_DROP_ITEM_NORMAL,
    RATE_DROP_ITEM_UNCOMMON,
    RATE_DROP_ITEM_RARE,
    RATE_DROP_ITEM_EPIC,
    RATE_DROP_ITEM_LEGENDARY,
    RATE_DROP_ITEM_ARTIFACT,
    RATE_DROP_ITEM_REFERENCED,
    RATE_DROP_ITEM_REFERENCED_AMOUNT,
    RATE_DROP_MONEY,
    RATE_XP_KILL,
    RATE_XP_BG_KILL,
    RATE_XP_QUEST,
    RATE_XP_EXPLORE,
    RATE_REPAIRCOST,
    RATE_REPUTATION_GAIN,
    RATE_REPUTATION_LOWLEVEL_KILL,
    RATE_REPUTATION_LOWLEVEL_QUEST,
    RATE_REPUTATION_RECRUIT_A_FRIEND_BONUS,
    RATE_CREATURE_NORMAL_HP,
    RATE_CREATURE_ELITE_ELITE_HP,
    RATE_CREATURE_ELITE_RAREELITE_HP,
    RATE_CREATURE_ELITE_WORLDBOSS_HP,
    RATE_CREATURE_ELITE_RARE_HP,
    RATE_CREATURE_NORMAL_DAMAGE,
    RATE_CREATURE_ELITE_ELITE_DAMAGE,
    RATE_CREATURE_ELITE_RAREELITE_DAMAGE,
    RATE_CREATURE_ELITE_WORLDBOSS_DAMAGE,
    RATE_CREATURE_ELITE_RARE_DAMAGE,
    RATE_CREATURE_NORMAL_SPELLDAMAGE,
    RATE_CREATURE_ELITE_ELITE_SPELLDAMAGE,
    RATE_CREATURE_ELITE_RAREELITE_SPELLDAMAGE,
    RATE_CREATURE_ELITE_WORLDBOSS_SPELLDAMAGE,
    RATE_CREATURE_ELITE_RARE_SPELLDAMAGE,
    RATE_CREATURE_AGGRO,
    RATE_REST_INGAME,
    RATE_REST_OFFLINE_IN_TAVERN_OR_CITY,
    RATE_REST_OFFLINE_IN_WILDERNESS,
    RATE_DAMAGE_FALL,
    RATE_AUCTION_TIME,
    RATE_AUCTION_DEPOSIT,
    RATE_AUCTION_CUT,
    RATE_HONOR,
    RATE_ARENA_POINTS,
    RATE_TALENT,
    RATE_CORPSE_DECAY_LOOTED,
    RATE_INSTANCE_RESET_TIME,
    RATE_DURABILITY_LOSS_ON_DEATH,
    RATE_DURABILITY_LOSS_DAMAGE,
    RATE_DURABILITY_LOSS_PARRY,
    RATE_DURABILITY_LOSS_ABSORB,
    RATE_DURABILITY_LOSS_BLOCK,
    RATE_MOVESPEED,
    RATE_XP_BOOST,
    RATE_MONEY_QUEST,
    RATE_MONEY_MAX_LEVEL_QUEST,
    MAX_RATES
};

/// Can be used in SMSG_AUTH_RESPONSE packet
enum BillingPlanFlags
{
    SESSION_NONE            = 0x00,
    SESSION_UNUSED          = 0x01,
    SESSION_RECURRING_BILL  = 0x02,
    SESSION_FREE_TRIAL      = 0x04,
    SESSION_IGR             = 0x08,
    SESSION_USAGE           = 0x10,
    SESSION_TIME_MIXTURE    = 0x20,
    SESSION_RESTRICTED      = 0x40,
    SESSION_ENABLE_CAIS     = 0x80
};

enum RealmZone
{
    REALM_ZONE_UNKNOWN       = 0,                           // any language
    REALM_ZONE_DEVELOPMENT   = 1,                           // any language
    REALM_ZONE_UNITED_STATES = 2,                           // extended-Latin
    REALM_ZONE_OCEANIC       = 3,                           // extended-Latin
    REALM_ZONE_LATIN_AMERICA = 4,                           // extended-Latin
    REALM_ZONE_TOURNAMENT_5  = 5,                           // basic-Latin at create, any at login
    REALM_ZONE_KOREA         = 6,                           // East-Asian
    REALM_ZONE_TOURNAMENT_7  = 7,                           // basic-Latin at create, any at login
    REALM_ZONE_ENGLISH       = 8,                           // extended-Latin
    REALM_ZONE_GERMAN        = 9,                           // extended-Latin
    REALM_ZONE_FRENCH        = 10,                          // extended-Latin
    REALM_ZONE_SPANISH       = 11,                          // extended-Latin
    REALM_ZONE_RUSSIAN       = 12,                          // Cyrillic
    REALM_ZONE_TOURNAMENT_13 = 13,                          // basic-Latin at create, any at login
    REALM_ZONE_TAIWAN        = 14,                          // East-Asian
    REALM_ZONE_TOURNAMENT_15 = 15,                          // basic-Latin at create, any at login
    REALM_ZONE_CHINA         = 16,                          // East-Asian
    REALM_ZONE_CN1           = 17,                          // basic-Latin at create, any at login
    REALM_ZONE_CN2           = 18,                          // basic-Latin at create, any at login
    REALM_ZONE_CN3           = 19,                          // basic-Latin at create, any at login
    REALM_ZONE_CN4           = 20,                          // basic-Latin at create, any at login
    REALM_ZONE_CN5           = 21,                          // basic-Latin at create, any at login
    REALM_ZONE_CN6           = 22,                          // basic-Latin at create, any at login
    REALM_ZONE_CN7           = 23,                          // basic-Latin at create, any at login
    REALM_ZONE_CN8           = 24,                          // basic-Latin at create, any at login
    REALM_ZONE_TOURNAMENT_25 = 25,                          // basic-Latin at create, any at login
    REALM_ZONE_TEST_SERVER   = 26,                          // any language
    REALM_ZONE_TOURNAMENT_27 = 27,                          // basic-Latin at create, any at login
    REALM_ZONE_QA_SERVER     = 28,                          // any language
    REALM_ZONE_CN9           = 29,                          // basic-Latin at create, any at login
    REALM_ZONE_TEST_SERVER_2 = 30,                          // any language
    REALM_ZONE_CN10          = 31,                          // basic-Latin at create, any at login
    REALM_ZONE_CTC           = 32,
    REALM_ZONE_CNC           = 33,
    REALM_ZONE_CN1_4         = 34,                          // basic-Latin at create, any at login
    REALM_ZONE_CN2_6_9       = 35,                          // basic-Latin at create, any at login
    REALM_ZONE_CN3_7         = 36,                          // basic-Latin at create, any at login
    REALM_ZONE_CN5_8         = 37                           // basic-Latin at create, any at login
};

/// Storage class for commands issued for delayed execution
struct TC_GAME_API CliCommandHolder
{
    using Print = void(*)(void*, std::string_view);
    using CommandFinished = void(*)(void*, bool success);

    void* m_callbackArg;
    char* m_command;
    Print m_print;
    CommandFinished m_commandFinished;

    CliCommandHolder(void* callbackArg, char const* command, Print zprint, CommandFinished commandFinished);
    ~CliCommandHolder();

private:
    CliCommandHolder(CliCommandHolder const& right) = delete;
    CliCommandHolder& operator=(CliCommandHolder const& right) = delete;
};

typedef std::unordered_map<uint32, WorldSession*> SessionMap;

struct CharacterInfo
{
    std::string Name;
    uint32 AccountId;
    uint8 Class;
    uint8 Race;
    uint8 Sex;
    uint8 Level;
    ObjectGuid::LowType GuildId;
    uint32 ArenaTeamId[3];
};

/// The World
class TC_GAME_API World
{
    public:
        static World* instance();

        static std::atomic<uint32> m_worldLoopCounter;

        WorldSession* FindSession(uint32 id) const;
        void AddSession(WorldSession* s);
        void SendAutoBroadcast();
        bool RemoveSession(uint32 id);
        /// Get the number of current active sessions
        void UpdateMaxSessionCounters();
        SessionMap const& GetAllSessions() const { return m_sessions; }
        uint32 GetActiveAndQueuedSessionCount() const { return m_sessions.size(); }
        uint32 GetActiveSessionCount() const { return m_sessions.size() - m_QueuedPlayer.size(); }
        uint32 GetQueuedSessionCount() const { return m_QueuedPlayer.size(); }
        /// Get the maximum number of parallel sessions on the server since last reboot
        uint32 GetMaxQueuedSessionCount() const { return m_maxQueuedSessionCount; }
        uint32 GetMaxActiveSessionCount() const { return m_maxActiveSessionCount; }
        /// Get number of players
        inline uint32 GetPlayerCount() const { return m_PlayerCount; }
        inline uint32 GetMaxPlayerCount() const { return m_MaxPlayerCount; }
        /// Increase/Decrease number of players
        inline void IncreasePlayerCount()
        {
            m_PlayerCount++;
            m_MaxPlayerCount = std::max(m_MaxPlayerCount, m_PlayerCount);
        }
        inline void DecreasePlayerCount() { m_PlayerCount--; }

        Player* FindPlayerInZone(uint32 zone);

        /// Deny clients?
        bool IsClosed() const;

        /// Close world
        void SetClosed(bool val);

        /// Security level limitations
        AccountTypes GetPlayerSecurityLimit() const { return m_allowedSecurityLevel; }
        void SetPlayerSecurityLimit(AccountTypes sec);
        void LoadDBAllowedSecurityLevel();

        /// Active session server limit
        void SetPlayerAmountLimit(uint32 limit) { m_playerLimit = limit; }
        uint32 GetPlayerAmountLimit() const { return m_playerLimit; }

        //player Queue
        typedef std::list<WorldSession*> Queue;
        void AddQueuedPlayer(WorldSession*);
        bool RemoveQueuedPlayer(WorldSession* session);
        int32 GetQueuePos(WorldSession*);
        bool HasRecentlyDisconnected(WorldSession*);

        /// @todo Actions on m_allowMovement still to be implemented
        /// Is movement allowed?
        bool getAllowMovement() const { return m_allowMovement; }
        /// Allow/Disallow object movements
        void SetAllowMovement(bool allow) { m_allowMovement = allow; }

        /// Set the string for new characters (first login)
        void SetNewCharString(std::string const& str) { m_newCharString = str; }
        /// Get the string for new characters (first login)
        std::string const& GetNewCharString() const { return m_newCharString; }

        LocaleConstant GetDefaultDbcLocale() const { return m_defaultDbcLocale; }

        /// Get the path where data (dbc, maps) are stored on disk
        std::string const& GetDataPath() const { return m_dataPath; }

        /// Next daily quests and random bg reset time
        time_t GetNextDailyQuestsResetTime() const { return m_NextDailyQuestReset; }
        time_t GetNextWeeklyQuestsResetTime() const { return m_NextWeeklyQuestReset; }
        time_t GetNextRandomBGResetTime() const { return m_NextRandomBGReset; }

        /// Get the maximum skill level a player can reach
        uint16 GetConfigMaxSkillValue() const
        {
            uint16 lvl = uint16(getIntConfig(CONFIG_MAX_PLAYER_LEVEL));
            return lvl > 60 ? 300 + ((lvl - 60) * 75) / 10 : lvl * 5;
        }

        void SetInitialWorldSettings();
        void LoadConfigSettings(bool reload = false);

        void SendWorldText(uint32 string_id, ...);
        void SendGlobalText(char const* text, WorldSession* self);
        void SendGMText(uint32 string_id, ...);
        void SendServerMessage(ServerMessageType messageID, std::string stringParam = "", Player* player = nullptr);
        void SendGlobalMessage(WorldPacket const* packet, WorldSession* self = nullptr, uint32 team = 0);
        void SendGlobalGMMessage(WorldPacket const* packet, WorldSession* self = nullptr, uint32 team = 0);
        bool SendZoneMessage(uint32 zone, WorldPacket const* packet, WorldSession* self = nullptr, uint32 team = 0);
        void SendZoneText(uint32 zone, const char *text, WorldSession* self = nullptr, uint32 team = 0);

        /// Are we in the middle of a shutdown?
        bool IsShuttingDown() const { return m_ShutdownTimer > 0; }
        uint32 GetShutDownTimeLeft() const { return m_ShutdownTimer; }
        void ShutdownServ(uint32 time, uint32 options, uint8 exitcode, const std::string& reason = std::string());
        uint32 ShutdownCancel();
        void ShutdownMsg(bool show = false, Player* player = nullptr, const std::string& reason = std::string());
        static uint8 GetExitCode() { return m_ExitCode; }
        static void StopNow(uint8 exitcode) { m_stopEvent = true; m_ExitCode = exitcode; }
        static bool IsStopped() { return m_stopEvent; }

        void Update(uint32 diff);

        void UpdateSessions(uint32 diff);
        /// Set a server rate (see #Rates)
        void setRate(Rates rate, float value) { rate_values[rate]=value; }
        /// Get a server rate (see #Rates)
        float getRate(Rates rate) const { return rate_values[rate]; }

        /// Set a server configuration element (see #WorldConfigs)
        void setBoolConfig(WorldBoolConfigs index, bool value)
        {
            if (index < BOOL_CONFIG_VALUE_COUNT)
                m_bool_configs[index] = value;
        }

        /// Get a server configuration element (see #WorldConfigs)
        bool getBoolConfig(WorldBoolConfigs index) const
        {
            return index < BOOL_CONFIG_VALUE_COUNT ? m_bool_configs[index] : 0;
        }

        /// Set a server configuration element (see #WorldConfigs)
        void setFloatConfig(WorldFloatConfigs index, float value)
        {
            if (index < FLOAT_CONFIG_VALUE_COUNT)
                m_float_configs[index] = value;
        }

        /// Get a server configuration element (see #WorldConfigs)
        float getFloatConfig(WorldFloatConfigs index) const
        {
            return index < FLOAT_CONFIG_VALUE_COUNT ? m_float_configs[index] : 0;
        }

        /// Set a server configuration element (see #WorldConfigs)
        void setIntConfig(WorldIntConfigs index, uint32 value)
        {
            if (index < INT_CONFIG_VALUE_COUNT)
                m_int_configs[index] = value;
        }

        /// Get a server configuration element (see #WorldConfigs)
        uint32 getIntConfig(WorldIntConfigs index) const
        {
            return index < INT_CONFIG_VALUE_COUNT ? m_int_configs[index] : 0;
        }

        void setWorldState(uint32 index, uint64 value);
        uint64 getWorldState(uint32 index) const;
        void LoadWorldStates();

        /// Are we on a "Player versus Player" server?
        bool IsPvPRealm() const;
        bool IsFFAPvPRealm() const;

        void KickAll();
        void KickAllLess(AccountTypes sec);
        BanReturn BanAccount(BanMode mode, std::string const& nameOrIP, std::string const& duration, std::string const& reason, std::string const& author);
        BanReturn BanAccount(BanMode mode, std::string const& nameOrIP, uint32 duration_secs, std::string const& reason, std::string const& author);
        bool RemoveBanAccount(BanMode mode, std::string const& nameOrIP);
        BanReturn BanCharacter(std::string const& name, std::string const& duration, std::string const& reason, std::string const& author);
        bool RemoveBanCharacter(std::string const& name);

        // for max speed access
        static float GetMaxVisibleDistanceOnContinents()    { return m_MaxVisibleDistanceOnContinents; }
        static float GetMaxVisibleDistanceInInstances()     { return m_MaxVisibleDistanceInInstances;  }
        static float GetMaxVisibleDistanceInBG()            { return m_MaxVisibleDistanceInBG;         }
        static float GetMaxVisibleDistanceInArenas()        { return m_MaxVisibleDistanceInArenas;     }

        static int32 GetVisibilityNotifyPeriodOnContinents(){ return m_visibility_notify_periodOnContinents; }
        static int32 GetVisibilityNotifyPeriodInInstances() { return m_visibility_notify_periodInInstances;  }
        static int32 GetVisibilityNotifyPeriodInBG()        { return m_visibility_notify_periodInBG;         }
        static int32 GetVisibilityNotifyPeriodInArenas()    { return m_visibility_notify_periodInArenas;     }

        void ProcessCliCommands();
        void QueueCliCommand(CliCommandHolder* commandHolder) { cliCmdQueue.add(commandHolder); }

        void ForceGameEventUpdate();

        void UpdateRealmCharCount(uint32 accid);

        LocaleConstant GetAvailableDbcLocale(LocaleConstant locale) const { if (m_availableDbcLocaleMask & (1 << locale)) return locale; else return m_defaultDbcLocale; }

        // used World DB version
        void LoadDBVersion();
        char const* GetDBVersion() const { return m_DBVersion.c_str(); }

        void LoadAutobroadcasts();

        void UpdateAreaDependentAuras();

        uint32 GetCleaningFlags() const { return m_CleaningFlags; }
        void SetCleaningFlags(uint32 flags) { m_CleaningFlags = flags; }
        void ResetEventSeasonalQuests(uint16 event_id);

        void ReloadRBAC();

        void RemoveOldCorpses();
        void TriggerGuidWarning();
        void TriggerGuidAlert();
        bool IsGuidWarning() { return _guidWarn; }
        bool IsGuidAlert() { return _guidAlert; }

    protected:
        void _UpdateGameTime();

        // callback for UpdateRealmCharacters
        void _UpdateRealmCharCount(PreparedQueryResult resultCharCount);

        void InitQuestResetTimes();
        void CheckQuestResetTimes();
        void ResetDailyQuests();
        void ResetWeeklyQuests();
        void ResetMonthlyQuests();

        void InitRandomBGResetTime();
        void InitCalendarOldEventsDeletionTime();
        void InitGuildResetTime();
        void ResetRandomBG();
        void CalendarDeleteOldEvents();
        void ResetGuildCap();
    private:
        World();
        ~World();

        static std::atomic<bool> m_stopEvent;
        static uint8 m_ExitCode;
        uint32 m_ShutdownTimer;
        uint32 m_ShutdownMask;

        uint32 m_CleaningFlags;

        bool m_isClosed;

        IntervalTimer m_timers[WUPDATE_COUNT];
        time_t mail_timer;
        time_t mail_timer_expires;

        SessionMap m_sessions;
        typedef std::unordered_map<uint32, time_t> DisconnectMap;
        DisconnectMap m_disconnects;
        uint32 m_maxActiveSessionCount;
        uint32 m_maxQueuedSessionCount;
        uint32 m_PlayerCount;
        uint32 m_MaxPlayerCount;

        std::string m_newCharString;

        float rate_values[MAX_RATES];
        uint32 m_int_configs[INT_CONFIG_VALUE_COUNT];
        bool m_bool_configs[BOOL_CONFIG_VALUE_COUNT];
        float m_float_configs[FLOAT_CONFIG_VALUE_COUNT];
        typedef std::map<uint32, uint64> WorldStatesMap;
        WorldStatesMap m_worldstates;
        uint32 m_playerLimit;
        AccountTypes m_allowedSecurityLevel;
        LocaleConstant m_defaultDbcLocale;                     // from config for one from loaded DBC locales
        uint32 m_availableDbcLocaleMask;                       // by loaded DBC
        void DetectDBCLang();
        bool m_allowMovement;
        std::string m_dataPath;

        // for max speed access
        static float m_MaxVisibleDistanceOnContinents;
        static float m_MaxVisibleDistanceInInstances;
        static float m_MaxVisibleDistanceInBG;
        static float m_MaxVisibleDistanceInArenas;

        static int32 m_visibility_notify_periodOnContinents;
        static int32 m_visibility_notify_periodInInstances;
        static int32 m_visibility_notify_periodInBG;
        static int32 m_visibility_notify_periodInArenas;

        // CLI command holder to be thread safe
        LockedQueue<CliCommandHolder*> cliCmdQueue;

        // next daily quests and random bg reset time
        time_t m_NextDailyQuestReset;
        time_t m_NextWeeklyQuestReset;
        time_t m_NextMonthlyQuestReset;
        time_t m_NextRandomBGReset;
        time_t m_NextCalendarOldEventsDeletionTime;
        time_t m_NextGuildReset;

        //Player Queue
        Queue m_QueuedPlayer;

        // sessions that are added async
        void AddSession_(WorldSession* s);
        LockedQueue<WorldSession*> addSessQueue;

        // used versions
        std::string m_DBVersion;

        typedef std::map<uint8, std::string> AutobroadcastsMap;
        AutobroadcastsMap m_Autobroadcasts;

        typedef std::map<uint8, uint8> AutobroadcastsWeightMap;
        AutobroadcastsWeightMap m_AutobroadcastsWeights;

        void ProcessQueryCallbacks();

        void SendGuidWarning();
        void DoGuidWarningRestart();
        void DoGuidAlertRestart();
        QueryCallbackProcessor _queryProcessor;

        std::string _guidWarningMsg;
        std::string _alertRestartReason;

        std::mutex _guidAlertLock;

        bool _guidWarn;
        bool _guidAlert;
        uint32 _warnDiff;
        time_t _warnShutdownTime;

    friend class debug_commandscript;
};

TC_GAME_API extern Realm realm;

#define sWorld World::instance()

#endif
/// @}<|MERGE_RESOLUTION|>--- conflicted
+++ resolved
@@ -177,11 +177,8 @@
     CONFIG_CHECK_GOBJECT_LOS,
     CONFIG_RESPAWN_DYNAMIC_ESCORTNPC,
     CONFIG_REGEN_HP_CANNOT_REACH_TARGET_IN_RAID,
-<<<<<<< HEAD
+    CONFIG_ALLOW_LOGGING_IP_ADDRESSES_IN_DATABASE,
     CONFIG_HEARTBEAT_RESIST_ENABLED,
-=======
-    CONFIG_ALLOW_LOGGING_IP_ADDRESSES_IN_DATABASE,
->>>>>>> 7ae525d5
     BOOL_CONFIG_VALUE_COUNT
 };
 
