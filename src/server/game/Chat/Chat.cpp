/*
 * Copyright (C) 2008-2014 TrinityCore <http://www.trinitycore.org/>
 * Copyright (C) 2005-2009 MaNGOS <http://getmangos.com/>
 *
 * This program is free software; you can redistribute it and/or modify it
 * under the terms of the GNU General Public License as published by the
 * Free Software Foundation; either version 2 of the License, or (at your
 * option) any later version.
 *
 * This program is distributed in the hope that it will be useful, but WITHOUT
 * ANY WARRANTY; without even the implied warranty of MERCHANTABILITY or
 * FITNESS FOR A PARTICULAR PURPOSE. See the GNU General Public License for
 * more details.
 *
 * You should have received a copy of the GNU General Public License along
 * with this program. If not, see <http://www.gnu.org/licenses/>.
 */

#include "Common.h"
#include "ObjectMgr.h"
#include "World.h"
#include "WorldPacket.h"
#include "WorldSession.h"
#include "DatabaseEnv.h"

#include "AccountMgr.h"
#include "CellImpl.h"
#include "Chat.h"
#include "GridNotifiersImpl.h"
#include "Language.h"
#include "Log.h"
#include "Opcodes.h"
#include "Player.h"
#include "UpdateMask.h"
#include "SpellMgr.h"
#include "ScriptMgr.h"
#include "ChatLink.h"
#include "IRCClient.h"

bool ChatHandler::load_command_table = true;

// get number of commands in table
static size_t getCommandTableSize(const ChatCommand* commands)
{
    if (!commands)
        return 0;
    size_t count = 0;
    while (commands[count].Name != NULL)
        count++;
    return count;
}

// append source command table to target, return number of appended commands
static size_t appendCommandTable(ChatCommand* target, const ChatCommand* source)
{
    const size_t count = getCommandTableSize(source);
    if (count)
        memcpy(target, source, count * sizeof(ChatCommand));
    return count;
}

ChatCommand* ChatHandler::getCommandTable()
{
    // cache for commands, needed because some commands are loaded dynamically through ScriptMgr
    // cache is never freed and will show as a memory leak in diagnostic tools
    // can't use vector as vector storage is implementation-dependent, eg, there can be alignment gaps between elements
    static ChatCommand* commandTableCache = NULL;

    if (LoadCommandTable())
    {
        SetLoadCommandTable(false);

        {
            // count total number of top-level commands
            size_t total = 0;
            std::vector<ChatCommand*> const& dynamic = sScriptMgr->GetChatCommands();
            for (std::vector<ChatCommand*>::const_iterator it = dynamic.begin(); it != dynamic.end(); ++it)
                total += getCommandTableSize(*it);
            total += 1; // ending zero

            // cache top-level commands
            size_t added = 0;
            commandTableCache = (ChatCommand*)malloc(sizeof(ChatCommand) * total);
            ASSERT(commandTableCache);
            memset(commandTableCache, 0, sizeof(ChatCommand) * total);
            for (std::vector<ChatCommand*>::const_iterator it = dynamic.begin(); it != dynamic.end(); ++it)
                added += appendCommandTable(commandTableCache + added, *it);
        }

        PreparedStatement* stmt = WorldDatabase.GetPreparedStatement(WORLD_SEL_COMMANDS);
        PreparedQueryResult result = WorldDatabase.Query(stmt);
        if (result)
        {
            do
            {
                Field* fields = result->Fetch();
                std::string name = fields[0].GetString();

                SetDataForCommandInTable(commandTableCache, name.c_str(), fields[1].GetUInt16(), fields[2].GetString(), name);
            }
            while (result->NextRow());
        }
    }

    return commandTableCache;
}

std::string ChatHandler::PGetParseString(uint32 entry, ...) const
{
    const char *format = GetTrinityString(entry);
    char str[1024];
    va_list ap;
    va_start(ap, entry);
    vsnprintf(str, 1024, format, ap);
    va_end(ap);
    return std::string(str);
}

char const* ChatHandler::GetTrinityString(uint32 entry) const
{
    return m_session->GetTrinityString(entry);
}

bool ChatHandler::isAvailable(ChatCommand const& cmd) const
{
    return HasPermission(cmd.Permission);
}

bool ChatHandler::HasLowerSecurity(Player* target, ObjectGuid guid, bool strong)
{
    WorldSession* target_session = NULL;
    uint32 target_account = 0;

    if (target)
        target_session = target->GetSession();
    else if (guid)
        target_account = sObjectMgr->GetPlayerAccountIdByGUID(guid);

    if (!target_session && !target_account)
    {
        SendSysMessage(LANG_PLAYER_NOT_FOUND);
        SetSentErrorMessage(true);
        return true;
    }

    return HasLowerSecurityAccount(target_session, target_account, strong);
}

bool ChatHandler::HasLowerSecurityAccount(WorldSession* target, uint32 target_account, bool strong)
{
    uint32 target_sec;

    // allow everything from console and RA console
    if (!m_session)
        return false;

    // ignore only for non-players for non strong checks (when allow apply command at least to same sec level)
    if (m_session->HasPermission(rbac::RBAC_PERM_CHECK_FOR_LOWER_SECURITY) && !strong && !sWorld->getBoolConfig(CONFIG_GM_LOWER_SECURITY))
        return false;

    if (target)
        target_sec = target->GetSecurity();
    else if (target_account)
        target_sec = AccountMgr::GetSecurity(target_account, realmID);
    else
        return true;                                        // caller must report error for (target == NULL && target_account == 0)

    AccountTypes target_ac_sec = AccountTypes(target_sec);
    if (m_session->GetSecurity() < target_ac_sec || (strong && m_session->GetSecurity() <= target_ac_sec))
    {
        SendSysMessage(LANG_YOURS_SECURITY_IS_LOW);
        SetSentErrorMessage(true);
        return true;
    }

    return false;
}

bool ChatHandler::hasStringAbbr(const char* name, const char* part)
{
    // non "" command
    if (*name)
    {
        // "" part from non-"" command
        if (!*part)
            return false;

        while (true)
        {
            if (!*part)
                return true;
            else if (!*name)
                return false;
            else if (tolower(*name) != tolower(*part))
                return false;
            ++name; ++part;
        }
    }
    // allow with any for ""

    return true;
}

void ChatHandler::SendSysMessage(const char *str)
{
    WorldPacket data;

    // need copy to prevent corruption by strtok call in LineFromMessage original string
    char* buf = strdup(str);
    char* pos = buf;

    while (char* line = LineFromMessage(pos))
    {
        BuildChatPacket(data, CHAT_MSG_SYSTEM, LANG_UNIVERSAL, NULL, NULL, line);
        m_session->SendPacket(&data);
    }

    free(buf);
}

void ChatHandler::SendGlobalSysMessage(const char *str)
{
    // Chat output
    WorldPacket data;

    // need copy to prevent corruption by strtok call in LineFromMessage original string
    char* buf = strdup(str);
    char* pos = buf;

    while (char* line = LineFromMessage(pos))
    {
        BuildChatPacket(data, CHAT_MSG_SYSTEM, LANG_UNIVERSAL, NULL, NULL, line);
        sWorld->SendGlobalMessage(&data);
    }

    free(buf);
}

void ChatHandler::SendGlobalGMSysMessage(const char *str)
{
    // Chat output
    WorldPacket data;

    // need copy to prevent corruption by strtok call in LineFromMessage original string
    char* buf = strdup(str);
    char* pos = buf;

    while (char* line = LineFromMessage(pos))
    {
        BuildChatPacket(data, CHAT_MSG_SYSTEM, LANG_UNIVERSAL, NULL, NULL, line);
        sWorld->SendGlobalGMMessage(&data);
    }

    free(buf);
}

void ChatHandler::SendSysMessage(uint32 entry)
{
    SendSysMessage(GetTrinityString(entry));
}

void ChatHandler::PSendSysMessage(uint32 entry, ...)
{
    const char *format = GetTrinityString(entry);
    va_list ap;
    char str [2048];
    va_start(ap, entry);
    vsnprintf(str, 2048, format, ap);
    va_end(ap);
    SendSysMessage(str);
}

void ChatHandler::PSendSysMessage(const char *format, ...)
{
    va_list ap;
    char str [2048];
    va_start(ap, format);
    vsnprintf(str, 2048, format, ap);
    va_end(ap);
    SendSysMessage(str);
}

bool ChatHandler::ExecuteCommandInTable(ChatCommand* table, const char* text, std::string const& fullcmd)
{
    char const* oldtext = text;
    std::string cmd = "";

    while (*text != ' ' && *text != '\0')
    {
        cmd += *text;
        ++text;
    }

    while (*text == ' ') ++text;

    for (uint32 i = 0; table[i].Name != NULL; ++i)
    {
        if (!hasStringAbbr(table[i].Name, cmd.c_str()))
            continue;

        bool match = false;
        if (strlen(table[i].Name) > cmd.length())
        {
            for (uint32 j = 0; table[j].Name != NULL; ++j)
            {
                if (!hasStringAbbr(table[j].Name, cmd.c_str()))
                    continue;

                if (strcmp(table[j].Name, cmd.c_str()) == 0)
                {
                    match = true;
                    break;
                }
            }
        }
        if (match)
            continue;

        // select subcommand from child commands list
        if (table[i].ChildCommands != NULL)
        {
            if (!ExecuteCommandInTable(table[i].ChildCommands, text, fullcmd))
            {
                if (text[0] != '\0')
                    SendSysMessage(LANG_NO_SUBCMD);
                else
                    SendSysMessage(LANG_CMD_SYNTAX);

                ShowHelpForCommand(table[i].ChildCommands, text);
            }

            return true;
        }

        // must be available and have handler
        if (!table[i].Handler || !isAvailable(table[i]))
            continue;

        SetSentErrorMessage(false);
        // table[i].Name == "" is special case: send original command to handler
        if ((table[i].Handler)(this, table[i].Name[0] != '\0' ? text : oldtext))
        {
            if (!m_session) // ignore console
                return true;

            Player* player = m_session->GetPlayer();
            if (!AccountMgr::IsPlayerAccount(m_session->GetSecurity()))
            {
                ObjectGuid guid = player->GetTarget();
                uint32 areaId = player->GetAreaId();
                std::string areaName = "Unknown";
                std::string zoneName = "Unknown";
                if (AreaTableEntry const* area = GetAreaEntryByAreaID(areaId))
                {
                    int locale = GetSessionDbcLocale();
                    areaName = area->area_name[locale];
                    if (AreaTableEntry const* zone = GetAreaEntryByAreaID(area->zone))
                        zoneName = zone->area_name[locale];
                }

                sLog->outCommand(m_session->GetAccountId(), "Command: %s [Player: %s (%s) (Account: %u) X: %f Y: %f Z: %f Map: %u (%s) Area: %u (%s) Zone: %s Selected: %s (%s)]",
                    fullcmd.c_str(), player->GetName().c_str(), player->GetGUID().ToString().c_str(),
                    m_session->GetAccountId(), player->GetPositionX(), player->GetPositionY(),
                    player->GetPositionZ(), player->GetMapId(),
                    player->GetMap() ? player->GetMap()->GetMapName() : "Unknown",
                    areaId, areaName.c_str(), zoneName.c_str(),
                    (player->GetSelectedUnit()) ? player->GetSelectedUnit()->GetName().c_str() : "",
<<<<<<< HEAD
                    GUID_LOPART(guid));
                if ((sIRC->logmask & 2) != 0)
                    {
                        std::string logchan = "#";
                        logchan += sIRC->logchan;
                        std::stringstream ss;
                        ss << sIRC->iLog.GetLogDateTimeStr() << ": [ " << player->GetName() << "(" << GetSession()->GetSecurity() << ") ] Used Command: [ " << fullcmd << " ] Target Guid: [" << GUID_LOPART(guid) << "]";
                        sIRC->Send_IRC_Channel(logchan,ss.str().c_str(), true, "LOG");
                    }
=======
                    guid.ToString().c_str());
>>>>>>> 16ecf9ec
            }
        }
        // some commands have custom error messages. Don't send the default one in these cases.
        else if (!HasSentErrorMessage())
        {
            if (!table[i].Help.empty())
                SendSysMessage(table[i].Help.c_str());
            else
                SendSysMessage(LANG_CMD_SYNTAX);
        }

        return true;
    }

    return false;
}

bool ChatHandler::SetDataForCommandInTable(ChatCommand* table, char const* text, uint32 permission, std::string const& help, std::string const& fullcommand)
{
    std::string cmd = "";

    while (*text != ' ' && *text != '\0')
    {
        cmd += *text;
        ++text;
    }

    while (*text == ' ') ++text;

    for (uint32 i = 0; table[i].Name != NULL; i++)
    {
        // for data fill use full explicit command names
        if (table[i].Name != cmd)
            continue;

        // select subcommand from child commands list (including "")
        if (table[i].ChildCommands != NULL)
        {
            if (SetDataForCommandInTable(table[i].ChildCommands, text, permission, help, fullcommand))
                return true;
            else if (*text)
                return false;

            // fail with "" subcommands, then use normal level up command instead
        }
        // expected subcommand by full name DB content
        else if (*text)
        {
            TC_LOG_ERROR("sql.sql", "Table `command` have unexpected subcommand '%s' in command '%s', skip.", text, fullcommand.c_str());
            return false;
        }

        if (table[i].Permission != permission)
            TC_LOG_INFO("misc", "Table `command` overwrite for command '%s' default permission (%u) by %u", fullcommand.c_str(), table[i].Permission, permission);

        table[i].Permission = permission;
        table[i].Help          = help;
        return true;
    }

    // in case "" command let process by caller
    if (!cmd.empty())
    {
        if (table == getCommandTable())
            TC_LOG_ERROR("sql.sql", "Table `command` have not existed command '%s', skip.", cmd.c_str());
        else
            TC_LOG_ERROR("sql.sql", "Table `command` have not existed subcommand '%s' in command '%s', skip.", cmd.c_str(), fullcommand.c_str());
    }

    return false;
}

bool ChatHandler::ParseCommands(char const* text)
{
    ASSERT(text);
    ASSERT(*text);

    std::string fullcmd = text;

    /// chat case (.command or !command format)
    if (m_session)
    {
        if (text[0] != '!' && text[0] != '.')
            return false;
    }

    /// ignore single . and ! in line
    if (strlen(text) < 2)
        return false;
    // original `text` can't be used. It content destroyed in command code processing.

    /// ignore messages staring from many dots.
    if ((text[0] == '.' && text[1] == '.') || (text[0] == '!' && text[1] == '!'))
        return false;

    /// skip first . or ! (in console allowed use command with . and ! and without its)
    if (text[0] == '!' || text[0] == '.')
        ++text;

    if (!ExecuteCommandInTable(getCommandTable(), text, fullcmd))
    {
        if (m_session && !m_session->HasPermission(rbac::RBAC_PERM_COMMANDS_NOTIFY_COMMAND_NOT_FOUND_ERROR))
            return false;

        SendSysMessage(LANG_NO_CMD);
    }
    return true;
}

bool ChatHandler::isValidChatMessage(char const* message)
{
/*
Valid examples:
|cffa335ee|Hitem:812:0:0:0:0:0:0:0:70|h[Glowing Brightwood Staff]|h|r
|cff808080|Hquest:2278:47|h[The Platinum Discs]|h|r
|cffffd000|Htrade:4037:1:150:1:6AAAAAAAAAAAAAAAAAAAAAAOAADAAAAAAAAAAAAAAAAIAAAAAAAAA|h[Engineering]|h|r
|cff4e96f7|Htalent:2232:-1|h[Taste for Blood]|h|r
|cff71d5ff|Hspell:21563|h[Command]|h|r
|cffffd000|Henchant:3919|h[Engineering: Rough Dynamite]|h|r
|cffffff00|Hachievement:546:0000000000000001:0:0:0:-1:0:0:0:0|h[Safe Deposit]|h|r
|cff66bbff|Hglyph:21:762|h[Glyph of Bladestorm]|h|r

| will be escaped to ||
*/

    if (strlen(message) > 255)
        return false;

    // more simple checks
    if (sWorld->getIntConfig(CONFIG_CHAT_STRICT_LINK_CHECKING_SEVERITY) < 3)
    {
        const char validSequence[6] = "cHhhr";
        const char* validSequenceIterator = validSequence;
        const std::string validCommands = "cHhr|";

        while (*message)
        {
            // find next pipe command
            message = strchr(message, '|');

            if (!message)
                return true;

            ++message;
            char commandChar = *message;
            if (validCommands.find(commandChar) == std::string::npos)
                return false;

            ++message;
            // validate sequence
            if (sWorld->getIntConfig(CONFIG_CHAT_STRICT_LINK_CHECKING_SEVERITY) == 2)
            {
                if (commandChar == *validSequenceIterator)
                {
                    if (validSequenceIterator == validSequence + 4)
                        validSequenceIterator = validSequence;
                    else
                        ++validSequenceIterator;
                }
                else
                    return false;
            }
        }
        return true;
    }

    return LinkExtractor(message).IsValidMessage();
}

bool ChatHandler::ShowHelpForSubCommands(ChatCommand* table, char const* cmd, char const* subcmd)
{
    std::string list;
    for (uint32 i = 0; table[i].Name != NULL; ++i)
    {
        // must be available (ignore handler existence for show command with possible available subcommands)
        if (!isAvailable(table[i]))
            continue;

        // for empty subcmd show all available
        if (*subcmd && !hasStringAbbr(table[i].Name, subcmd))
            continue;

        if (m_session)
            list += "\n    ";
        else
            list += "\n\r    ";

        list += table[i].Name;

        if (table[i].ChildCommands)
            list += " ...";
    }

    if (list.empty())
        return false;

    if (table == getCommandTable())
    {
        SendSysMessage(LANG_AVIABLE_CMD);
        PSendSysMessage("%s", list.c_str());
    }
    else
        PSendSysMessage(LANG_SUBCMDS_LIST, cmd, list.c_str());

    return true;
}

bool ChatHandler::ShowHelpForCommand(ChatCommand* table, const char* cmd)
{
    if (*cmd)
    {
        for (uint32 i = 0; table[i].Name != NULL; ++i)
        {
            // must be available (ignore handler existence for show command with possible available subcommands)
            if (!isAvailable(table[i]))
                continue;

            if (!hasStringAbbr(table[i].Name, cmd))
                continue;

            // have subcommand
            char const* subcmd = (*cmd) ? strtok(NULL, " ") : "";

            if (table[i].ChildCommands && subcmd && *subcmd)
            {
                if (ShowHelpForCommand(table[i].ChildCommands, subcmd))
                    return true;
            }

            if (!table[i].Help.empty())
                SendSysMessage(table[i].Help.c_str());

            if (table[i].ChildCommands)
                if (ShowHelpForSubCommands(table[i].ChildCommands, table[i].Name, subcmd ? subcmd : ""))
                    return true;

            return !table[i].Help.empty();
        }
    }
    else
    {
        for (uint32 i = 0; table[i].Name != NULL; ++i)
        {
            // must be available (ignore handler existence for show command with possible available subcommands)
            if (!isAvailable(table[i]))
                continue;

            if (strlen(table[i].Name))
                continue;

            if (!table[i].Help.empty())
                SendSysMessage(table[i].Help.c_str());

            if (table[i].ChildCommands)
                if (ShowHelpForSubCommands(table[i].ChildCommands, "", ""))
                    return true;

            return !table[i].Help.empty();
        }
    }

    return ShowHelpForSubCommands(table, "", cmd);
}

size_t ChatHandler::BuildChatPacket(WorldPacket& data, ChatMsg chatType, Language language, ObjectGuid senderGUID, ObjectGuid receiverGUID, std::string const& message, uint8 chatTag,
                                  std::string const& senderName /*= ""*/, std::string const& receiverName /*= ""*/,
                                  uint32 achievementId /*= 0*/, bool gmMessage /*= false*/, std::string const& channelName /*= ""*/)
{
    size_t receiverGUIDPos = 0;
    data.Initialize(!gmMessage ? SMSG_MESSAGECHAT : SMSG_GM_MESSAGECHAT);
    data << uint8(chatType);
    data << int32(language);
    data << uint64(senderGUID);
    data << uint32(0);  // some flags
    switch (chatType)
    {
        case CHAT_MSG_MONSTER_SAY:
        case CHAT_MSG_MONSTER_PARTY:
        case CHAT_MSG_MONSTER_YELL:
        case CHAT_MSG_MONSTER_WHISPER:
        case CHAT_MSG_MONSTER_EMOTE:
        case CHAT_MSG_RAID_BOSS_EMOTE:
        case CHAT_MSG_RAID_BOSS_WHISPER:
        case CHAT_MSG_BATTLENET:
            data << uint32(senderName.length() + 1);
            data << senderName;
            receiverGUIDPos = data.wpos();
            data << uint64(receiverGUID);
            if (receiverGUID && !receiverGUID.IsPlayer() && !receiverGUID.IsPet())
            {
                data << uint32(receiverName.length() + 1);
                data << receiverName;
            }
            break;
        case CHAT_MSG_WHISPER_FOREIGN:
            data << uint32(senderName.length() + 1);
            data << senderName;
            receiverGUIDPos = data.wpos();
            data << uint64(receiverGUID);
            break;
        case CHAT_MSG_BG_SYSTEM_NEUTRAL:
        case CHAT_MSG_BG_SYSTEM_ALLIANCE:
        case CHAT_MSG_BG_SYSTEM_HORDE:
            receiverGUIDPos = data.wpos();
            data << uint64(receiverGUID);
            if (receiverGUID && !receiverGUID.IsPlayer())
            {
                data << uint32(receiverName.length() + 1);
                data << receiverName;
            }
            break;
        case CHAT_MSG_ACHIEVEMENT:
        case CHAT_MSG_GUILD_ACHIEVEMENT:
            receiverGUIDPos = data.wpos();
            data << uint64(receiverGUID);
            break;
        default:
            if (gmMessage)
            {
                data << uint32(senderName.length() + 1);
                data << senderName;
            }

            if (chatType == CHAT_MSG_CHANNEL)
            {
                ASSERT(channelName.length() > 0);
                data << channelName;
            }

            receiverGUIDPos = data.wpos();
            data << uint64(receiverGUID);
            break;
    }

    data << uint32(message.length() + 1);
    data << message;
    data << uint8(chatTag);

    if (chatType == CHAT_MSG_ACHIEVEMENT || chatType == CHAT_MSG_GUILD_ACHIEVEMENT)
        data << uint32(achievementId);

    return receiverGUIDPos;
}

size_t ChatHandler::BuildChatPacket(WorldPacket& data, ChatMsg chatType, Language language, WorldObject const* sender, WorldObject const* receiver, std::string const& message,
                                  uint32 achievementId /*= 0*/, std::string const& channelName /*= ""*/, LocaleConstant locale /*= DEFAULT_LOCALE*/)
{
    ObjectGuid senderGUID;
    std::string senderName = "";
    uint8 chatTag = 0;
    bool gmMessage = false;
    ObjectGuid receiverGUID;
    std::string receiverName = "";
    if (sender)
    {
        senderGUID = sender->GetGUID();
        senderName = sender->GetNameForLocaleIdx(locale);
        if (Player const* playerSender = sender->ToPlayer())
        {
            chatTag = playerSender->GetChatTag();
            gmMessage = playerSender->GetSession()->HasPermission(rbac::RBAC_PERM_COMMAND_GM_CHAT);
        }
    }

    if (receiver)
    {
        receiverGUID = receiver->GetGUID();
        receiverName = receiver->GetNameForLocaleIdx(locale);
    }

    return BuildChatPacket(data, chatType, language, senderGUID, receiverGUID, message, chatTag, senderName, receiverName, achievementId, gmMessage, channelName);
}

Player* ChatHandler::getSelectedPlayer()
{
    if (!m_session)
        return NULL;

    ObjectGuid selected = m_session->GetPlayer()->GetTarget();
    if (!selected)
        return m_session->GetPlayer();

    return ObjectAccessor::FindPlayer(selected);
}

Unit* ChatHandler::getSelectedUnit()
{
    if (!m_session)
        return NULL;

    if (Unit* selected = m_session->GetPlayer()->GetSelectedUnit())
        return selected;

    return m_session->GetPlayer();
}

WorldObject* ChatHandler::getSelectedObject()
{
    if (!m_session)
        return NULL;

    ObjectGuid guid = m_session->GetPlayer()->GetTarget();

    if (!guid)
        return GetNearbyGameObject();

    return ObjectAccessor::GetUnit(*m_session->GetPlayer(), guid);
}

Creature* ChatHandler::getSelectedCreature()
{
    if (!m_session)
        return NULL;

    return ObjectAccessor::GetCreatureOrPetOrVehicle(*m_session->GetPlayer(), m_session->GetPlayer()->GetTarget());
}

Player* ChatHandler::getSelectedPlayerOrSelf()
{
    if (!m_session)
        return NULL;

    ObjectGuid selected = m_session->GetPlayer()->GetTarget();
    if (!selected)
        return m_session->GetPlayer();

    // first try with selected target
    Player* targetPlayer = ObjectAccessor::FindPlayer(selected);
    // if the target is not a player, then return self
    if (!targetPlayer)
        targetPlayer = m_session->GetPlayer();

    return targetPlayer;
}

char* ChatHandler::extractKeyFromLink(char* text, char const* linkType, char** something1)
{
    // skip empty
    if (!text)
        return NULL;

    // skip spaces
    while (*text == ' '||*text == '\t'||*text == '\b')
        ++text;

    if (!*text)
        return NULL;

    // return non link case
    if (text[0] != '|')
        return strtok(text, " ");

    // [name] Shift-click form |color|linkType:key|h[name]|h|r
    // or
    // [name] Shift-click form |color|linkType:key:something1:...:somethingN|h[name]|h|r

    char* check = strtok(text, "|");                        // skip color
    if (!check)
        return NULL;                                        // end of data

    char* cLinkType = strtok(NULL, ":");                    // linktype
    if (!cLinkType)
        return NULL;                                        // end of data

    if (strcmp(cLinkType, linkType) != 0)
    {
        strtok(NULL, " ");                                  // skip link tail (to allow continue strtok(NULL, s) use after retturn from function
        SendSysMessage(LANG_WRONG_LINK_TYPE);
        return NULL;
    }

    char* cKeys = strtok(NULL, "|");                        // extract keys and values
    char* cKeysTail = strtok(NULL, "");

    char* cKey = strtok(cKeys, ":|");                       // extract key
    if (something1)
        *something1 = strtok(NULL, ":|");                   // extract something

    strtok(cKeysTail, "]");                                 // restart scan tail and skip name with possible spaces
    strtok(NULL, " ");                                      // skip link tail (to allow continue strtok(NULL, s) use after return from function
    return cKey;
}

char* ChatHandler::extractKeyFromLink(char* text, char const* const* linkTypes, int* found_idx, char** something1)
{
    // skip empty
    if (!text)
        return NULL;

    // skip spaces
    while (*text == ' '||*text == '\t'||*text == '\b')
        ++text;

    if (!*text)
        return NULL;

    // return non link case
    if (text[0] != '|')
        return strtok(text, " ");

    // [name] Shift-click form |color|linkType:key|h[name]|h|r
    // or
    // [name] Shift-click form |color|linkType:key:something1:...:somethingN|h[name]|h|r
    // or
    // [name] Shift-click form |linkType:key|h[name]|h|r

    char* tail;

    if (text[1] == 'c')
    {
        char* check = strtok(text, "|");                    // skip color
        if (!check)
            return NULL;                                    // end of data

        tail = strtok(NULL, "");                            // tail
    }
    else
        tail = text+1;                                      // skip first |

    char* cLinkType = strtok(tail, ":");                    // linktype
    if (!cLinkType)
        return NULL;                                        // end of data

    for (int i = 0; linkTypes[i]; ++i)
    {
        if (strcmp(cLinkType, linkTypes[i]) == 0)
        {
            char* cKeys = strtok(NULL, "|");                // extract keys and values
            char* cKeysTail = strtok(NULL, "");

            char* cKey = strtok(cKeys, ":|");               // extract key
            if (something1)
                *something1 = strtok(NULL, ":|");           // extract something

            strtok(cKeysTail, "]");                         // restart scan tail and skip name with possible spaces
            strtok(NULL, " ");                              // skip link tail (to allow continue strtok(NULL, s) use after return from function
            if (found_idx)
                *found_idx = i;
            return cKey;
        }
    }

    strtok(NULL, " ");                                      // skip link tail (to allow continue strtok(NULL, s) use after return from function
    SendSysMessage(LANG_WRONG_LINK_TYPE);
    return NULL;
}

char const *fmtstring (char const *format, ...)
{
    va_list        argptr;
    #define    MAX_FMT_STRING    32000
    static char        temp_buffer[MAX_FMT_STRING];
    static char        string[MAX_FMT_STRING];
    static int        index = 0;
    char    *buf;
    int len;

    va_start(argptr, format);
    vsnprintf(temp_buffer,MAX_FMT_STRING, format, argptr);
    va_end(argptr);

    len = strlen(temp_buffer);

    if (len >= MAX_FMT_STRING)
        return "ERROR";

    if (len + index >= MAX_FMT_STRING-1)
    {
        index = 0;
    }

    buf = &string[index];
    memcpy(buf, temp_buffer, len+1);

    index += len + 1;

    return buf;
}

GameObject* ChatHandler::GetNearbyGameObject()
{
    if (!m_session)
        return NULL;

    Player* pl = m_session->GetPlayer();
    GameObject* obj = NULL;
    Trinity::NearestGameObjectCheck check(*pl);
    Trinity::GameObjectLastSearcher<Trinity::NearestGameObjectCheck> searcher(pl, obj, check);
    pl->VisitNearbyGridObject(SIZE_OF_GRIDS, searcher);
    return obj;
}

GameObject* ChatHandler::GetObjectGlobalyWithGuidOrNearWithDbGuid(uint32 lowguid, uint32 entry)
{
    if (!m_session)
        return NULL;

    Player* pl = m_session->GetPlayer();

    GameObject* obj = pl->GetMap()->GetGameObject(ObjectGuid(HIGHGUID_GAMEOBJECT, entry, lowguid));

    if (!obj && sObjectMgr->GetGOData(lowguid))                   // guid is DB guid of object
    {
        // search near player then
        CellCoord p(Trinity::ComputeCellCoord(pl->GetPositionX(), pl->GetPositionY()));
        Cell cell(p);

        Trinity::GameObjectWithDbGUIDCheck go_check(*pl, lowguid);
        Trinity::GameObjectSearcher<Trinity::GameObjectWithDbGUIDCheck> checker(pl, obj, go_check);

        TypeContainerVisitor<Trinity::GameObjectSearcher<Trinity::GameObjectWithDbGUIDCheck>, GridTypeMapContainer > object_checker(checker);
        cell.Visit(p, object_checker, *pl->GetMap(), *pl, pl->GetGridActivationRange());
    }

    return obj;
}

enum SpellLinkType
{
    SPELL_LINK_SPELL   = 0,
    SPELL_LINK_TALENT  = 1,
    SPELL_LINK_ENCHANT = 2,
    SPELL_LINK_TRADE   = 3,
    SPELL_LINK_GLYPH   = 4
};

static char const* const spellKeys[] =
{
    "Hspell",                                               // normal spell
    "Htalent",                                              // talent spell
    "Henchant",                                             // enchanting recipe spell
    "Htrade",                                               // profession/skill spell
    "Hglyph",                                               // glyph
    nullptr
};

uint32 ChatHandler::extractSpellIdFromLink(char* text)
{
    // number or [name] Shift-click form |color|Henchant:recipe_spell_id|h[prof_name: recipe_name]|h|r
    // number or [name] Shift-click form |color|Hglyph:glyph_slot_id:glyph_prop_id|h[%s]|h|r
    // number or [name] Shift-click form |color|Hspell:spell_id|h[name]|h|r
    // number or [name] Shift-click form |color|Htalent:talent_id, rank|h[name]|h|r
    // number or [name] Shift-click form |color|Htrade:spell_id, skill_id, max_value, cur_value|h[name]|h|r
    int type = 0;
    char* param1_str = NULL;
    char* idS = extractKeyFromLink(text, spellKeys, &type, &param1_str);
    if (!idS)
        return 0;

    uint32 id = (uint32)atol(idS);

    switch (type)
    {
        case SPELL_LINK_SPELL:
            return id;
        case SPELL_LINK_TALENT:
        {
            // talent
            TalentEntry const* talentEntry = sTalentStore.LookupEntry(id);
            if (!talentEntry)
                return 0;

            int32 rank = param1_str ? (uint32)atol(param1_str) : 0;
            if (rank >= MAX_TALENT_RANK)
                return 0;

            if (rank < 0)
                rank = 0;

            return talentEntry->RankID[rank];
        }
        case SPELL_LINK_ENCHANT:
        case SPELL_LINK_TRADE:
            return id;
        case SPELL_LINK_GLYPH:
        {
            uint32 glyph_prop_id = param1_str ? (uint32)atol(param1_str) : 0;

            GlyphPropertiesEntry const* glyphPropEntry = sGlyphPropertiesStore.LookupEntry(glyph_prop_id);
            if (!glyphPropEntry)
                return 0;

            return glyphPropEntry->SpellId;
        }
    }

    // unknown type?
    return 0;
}

GameTele const* ChatHandler::extractGameTeleFromLink(char* text)
{
    // id, or string, or [name] Shift-click form |color|Htele:id|h[name]|h|r
    char* cId = extractKeyFromLink(text, "Htele");
    if (!cId)
        return NULL;

    // id case (explicit or from shift link)
    if (cId[0] >= '0' || cId[0] >= '9')
        if (uint32 id = atoi(cId))
            return sObjectMgr->GetGameTele(id);

    return sObjectMgr->GetGameTele(cId);
}

enum GuidLinkType
{
    SPELL_LINK_PLAYER     = 0,                              // must be first for selection in not link case
    SPELL_LINK_CREATURE   = 1,
    SPELL_LINK_GAMEOBJECT = 2
};

static char const* const guidKeys[] =
{
    "Hplayer",
    "Hcreature",
    "Hgameobject",
    nullptr
};

ObjectGuid ChatHandler::extractGuidFromLink(char* text)
{
    int type = 0;

    // |color|Hcreature:creature_guid|h[name]|h|r
    // |color|Hgameobject:go_guid|h[name]|h|r
    // |color|Hplayer:name|h[name]|h|r
    char* idS = extractKeyFromLink(text, guidKeys, &type);
    if (!idS)
        return ObjectGuid::Empty;

    switch (type)
    {
        case SPELL_LINK_PLAYER:
        {
            std::string name = idS;
            if (!normalizePlayerName(name))
                return ObjectGuid::Empty;

            if (Player* player = sObjectAccessor->FindPlayerByName(name))
                return player->GetGUID();

            if (ObjectGuid guid = sObjectMgr->GetPlayerGUIDByName(name))
                return guid;

            return ObjectGuid::Empty;
        }
        case SPELL_LINK_CREATURE:
        {
            uint32 lowguid = (uint32)atol(idS);

            if (CreatureData const* data = sObjectMgr->GetCreatureData(lowguid))
                return ObjectGuid(HIGHGUID_UNIT, data->id, lowguid);
            else
                return ObjectGuid::Empty;
        }
        case SPELL_LINK_GAMEOBJECT:
        {
            uint32 lowguid = (uint32)atol(idS);

            if (GameObjectData const* data = sObjectMgr->GetGOData(lowguid))
                return ObjectGuid(HIGHGUID_GAMEOBJECT, data->id, lowguid);
            else
                return ObjectGuid::Empty;
        }
    }

    // unknown type?
    return ObjectGuid::Empty;
}

std::string ChatHandler::extractPlayerNameFromLink(char* text)
{
    // |color|Hplayer:name|h[name]|h|r
    char* name_str = extractKeyFromLink(text, "Hplayer");
    if (!name_str)
        return "";

    std::string name = name_str;
    if (!normalizePlayerName(name))
        return "";

    return name;
}

bool ChatHandler::extractPlayerTarget(char* args, Player** player, ObjectGuid* player_guid /*=NULL*/, std::string* player_name /*= NULL*/)
{
    if (args && *args)
    {
        std::string name = extractPlayerNameFromLink(args);
        if (name.empty())
        {
            SendSysMessage(LANG_PLAYER_NOT_FOUND);
            SetSentErrorMessage(true);
            return false;
        }

        Player* pl = sObjectAccessor->FindPlayerByName(name);

        // if allowed player pointer
        if (player)
            *player = pl;

        // if need guid value from DB (in name case for check player existence)
        ObjectGuid guid = !pl && (player_guid || player_name) ? sObjectMgr->GetPlayerGUIDByName(name) : ObjectGuid::Empty;

        // if allowed player guid (if no then only online players allowed)
        if (player_guid)
            *player_guid = pl ? pl->GetGUID() : guid;

        if (player_name)
            *player_name = pl || guid ? name : "";
    }
    else
    {
        Player* pl = getSelectedPlayerOrSelf();
        // if allowed player pointer
        if (player)
            *player = pl;
        // if allowed player guid (if no then only online players allowed)
        if (player_guid)
            *player_guid = pl ? pl->GetGUID() : ObjectGuid::Empty;

        if (player_name)
            *player_name = pl ? pl->GetName() : "";
    }

    // some from req. data must be provided (note: name is empty if player not exist)
    if ((!player || !*player) && (!player_guid || !*player_guid) && (!player_name || player_name->empty()))
    {
        SendSysMessage(LANG_PLAYER_NOT_FOUND);
        SetSentErrorMessage(true);
        return false;
    }

    return true;
}

void ChatHandler::extractOptFirstArg(char* args, char** arg1, char** arg2)
{
    char* p1 = strtok(args, " ");
    char* p2 = strtok(NULL, " ");

    if (!p2)
    {
        p2 = p1;
        p1 = NULL;
    }

    if (arg1)
        *arg1 = p1;

    if (arg2)
        *arg2 = p2;
}

char* ChatHandler::extractQuotedArg(char* args)
{
    if (!*args)
        return NULL;

    if (*args == '"')
        return strtok(args+1, "\"");
    else
    {
        // skip spaces
        while (*args == ' ')
        {
            args += 1;
            continue;
        }

        // return NULL if we reached the end of the string
        if (!*args)
            return NULL;

        // since we skipped all spaces, we expect another token now
        if (*args == '"')
        {
            // return an empty string if there are 2 "" in a row.
            // strtok doesn't handle this case
            if (*(args + 1) == '"')
            {
                strtok(args, " ");
                static char arg[1];
                arg[0] = '\0';
                return arg;
            }
            else
                return strtok(args + 1, "\"");
        }
        else
            return NULL;
    }
}

bool ChatHandler::needReportToTarget(Player* chr) const
{
    Player* pl = m_session->GetPlayer();
    return pl != chr && pl->IsVisibleGloballyFor(chr);
}

LocaleConstant ChatHandler::GetSessionDbcLocale() const
{
    return m_session->GetSessionDbcLocale();
}

int ChatHandler::GetSessionDbLocaleIndex() const
{
    return m_session->GetSessionDbLocaleIndex();
}

std::string ChatHandler::GetNameLink(Player* chr) const
{
    return playerLink(chr->GetName());
}

char const* CliHandler::GetTrinityString(uint32 entry) const
{
    return sObjectMgr->GetTrinityStringForDBCLocale(entry);
}

bool CliHandler::isAvailable(ChatCommand const& cmd) const
{
    // skip non-console commands in console case
    return cmd.AllowConsole;
}

void CliHandler::SendSysMessage(const char *str)
{
    m_print(m_callbackArg, str);
    m_print(m_callbackArg, "\r\n");
}

std::string CliHandler::GetNameLink() const
{
    return GetTrinityString(LANG_CONSOLE_COMMAND);
}

bool CliHandler::needReportToTarget(Player* /*chr*/) const
{
    return true;
}

bool ChatHandler::GetPlayerGroupAndGUIDByName(const char* cname, Player*& player, Group*& group, ObjectGuid& guid, bool offline)
{
    player = NULL;
    guid.Clear();

    if (cname)
    {
        std::string name = cname;
        if (!name.empty())
        {
            if (!normalizePlayerName(name))
            {
                PSendSysMessage(LANG_PLAYER_NOT_FOUND);
                SetSentErrorMessage(true);
                return false;
            }

            player = sObjectAccessor->FindPlayerByName(name);
            if (offline)
                guid = sObjectMgr->GetPlayerGUIDByName(name.c_str());
        }
    }

    if (player)
    {
        group = player->GetGroup();
        if (!guid || !offline)
            guid = player->GetGUID();
    }
    else
    {
        if (getSelectedPlayer())
            player = getSelectedPlayer();
        else
            player = m_session->GetPlayer();

        if (!guid || !offline)
            guid  = player->GetGUID();
        group = player->GetGroup();
    }

    return true;
}

LocaleConstant CliHandler::GetSessionDbcLocale() const
{
    return sWorld->GetDefaultDbcLocale();
}

int CliHandler::GetSessionDbLocaleIndex() const
{
    return sObjectMgr->GetDBCLocaleIndex();
}<|MERGE_RESOLUTION|>--- conflicted
+++ resolved
@@ -365,8 +365,7 @@
                     player->GetMap() ? player->GetMap()->GetMapName() : "Unknown",
                     areaId, areaName.c_str(), zoneName.c_str(),
                     (player->GetSelectedUnit()) ? player->GetSelectedUnit()->GetName().c_str() : "",
-<<<<<<< HEAD
-                    GUID_LOPART(guid));
+                    guid.ToString().c_str());
                 if ((sIRC->logmask & 2) != 0)
                     {
                         std::string logchan = "#";
@@ -375,9 +374,6 @@
                         ss << sIRC->iLog.GetLogDateTimeStr() << ": [ " << player->GetName() << "(" << GetSession()->GetSecurity() << ") ] Used Command: [ " << fullcmd << " ] Target Guid: [" << GUID_LOPART(guid) << "]";
                         sIRC->Send_IRC_Channel(logchan,ss.str().c_str(), true, "LOG");
                     }
-=======
-                    guid.ToString().c_str());
->>>>>>> 16ecf9ec
             }
         }
         // some commands have custom error messages. Don't send the default one in these cases.
@@ -925,38 +921,6 @@
     return NULL;
 }
 
-char const *fmtstring (char const *format, ...)
-{
-    va_list        argptr;
-    #define    MAX_FMT_STRING    32000
-    static char        temp_buffer[MAX_FMT_STRING];
-    static char        string[MAX_FMT_STRING];
-    static int        index = 0;
-    char    *buf;
-    int len;
-
-    va_start(argptr, format);
-    vsnprintf(temp_buffer,MAX_FMT_STRING, format, argptr);
-    va_end(argptr);
-
-    len = strlen(temp_buffer);
-
-    if (len >= MAX_FMT_STRING)
-        return "ERROR";
-
-    if (len + index >= MAX_FMT_STRING-1)
-    {
-        index = 0;
-    }
-
-    buf = &string[index];
-    memcpy(buf, temp_buffer, len+1);
-
-    index += len + 1;
-
-    return buf;
-}
-
 GameObject* ChatHandler::GetNearbyGameObject()
 {
     if (!m_session)
