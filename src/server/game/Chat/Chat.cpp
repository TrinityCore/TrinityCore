--- conflicted
+++ resolved
@@ -276,15 +276,12 @@
         {
             if (!ExecuteCommandInTable(table[i].ChildCommands, text, fullcmd))
             {
-<<<<<<< HEAD
 #ifdef ELUNA
                 if (!sEluna->OnCommand(GetSession() ? GetSession()->GetPlayer() : NULL, oldtext))
                     return true;
 #endif
-=======
                 if (m_session && !m_session->HasPermission(rbac::RBAC_PERM_COMMANDS_NOTIFY_COMMAND_NOT_FOUND_ERROR))
                     return false;
->>>>>>> c809c220
 
                 if (text[0] != '\0')
                     SendSysMessage(LANG_NO_SUBCMD);
