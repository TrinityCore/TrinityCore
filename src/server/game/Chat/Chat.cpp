--- conflicted
+++ resolved
@@ -423,6 +423,11 @@
 {
     if (ExecuteCommandInTable(getCommandTable(), text, text))
         return true;
+
+#ifdef ELUNA
+    if (!sEluna->OnCommand(GetSession() ? GetSession()->GetPlayer() : NULL, text))
+        return true;
+#endif
     
     // Pretend commands don't exist for regular players
     if (m_session && !m_session->HasPermission(rbac::RBAC_PERM_COMMANDS_NOTIFY_COMMAND_NOT_FOUND_ERROR))
@@ -451,27 +456,7 @@
     if (text[1] == '!' || text[1] == '.')
         return false;
 
-<<<<<<< HEAD
-    /// skip first . or ! (in console allowed use command with . and ! and without its)
-    if (text[0] == '!' || text[0] == '.')
-        ++text;
-
-    if (!ExecuteCommandInTable(getCommandTable(), text, fullcmd))
-    {
-#ifdef ELUNA
-        if (!sEluna->OnCommand(GetSession() ? GetSession()->GetPlayer() : NULL, text))
-            return true;
-#endif
-
-        if (m_session && !m_session->HasPermission(rbac::RBAC_PERM_COMMANDS_NOTIFY_COMMAND_NOT_FOUND_ERROR))
-            return false;
-
-        SendSysMessage(LANG_NO_CMD);
-    }
-    return true;
-=======
     return _ParseCommands(text+1);
->>>>>>> 9cbacb56
 }
 
 bool ChatHandler::isValidChatMessage(char const* message)
