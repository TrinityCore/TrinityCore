--- conflicted
+++ resolved
@@ -225,10 +225,6 @@
 
     static ChatCommand commandTable[] =
     {
-<<<<<<< HEAD
-        { "list",           SEC_ADMINISTRATOR,  true,  NULL,                                           "", listCommandTable     },
-=======
->>>>>>> 92bcddfc
         { "lookup",         SEC_ADMINISTRATOR,  true,  NULL,                                           "", lookupCommandTable   },
         { "pdump",          SEC_ADMINISTRATOR,  true,  NULL,                                           "", pdumpCommandTable    },
         { "guild",          SEC_ADMINISTRATOR,  true,  NULL,                                           "", guildCommandTable    },
