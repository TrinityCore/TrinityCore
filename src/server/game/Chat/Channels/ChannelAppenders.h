--- conflicted
+++ resolved
@@ -1,5 +1,5 @@
 /*
- * This file is part of the TrinityCore Project. See AUTHORS file for Copyright information
+ * Copyright (C) 2008-2018 TrinityCore <https://www.trinitycore.org/>
  *
  * This program is free software; you can redistribute it and/or modify it
  * under the terms of the GNU General Public License as published by the
@@ -185,13 +185,8 @@
 {
     explicit ChannelOwnerAppend(Channel const* channel, ObjectGuid const& ownerGuid) : _channel(channel), _ownerGuid(ownerGuid)
     {
-<<<<<<< HEAD
-        if (CharacterCacheEntry const* cInfo = sCharacterCache->GetCharacterCacheByGuid(_ownerGuid))
-            _ownerName = cInfo->Name;
-=======
         if (CharacterCacheEntry const* characterInfo = sCharacterCache->GetCharacterCacheByGuid(_ownerGuid))
             _ownerName = characterInfo->Name;
->>>>>>> 02fb9eed
     }
 
     static uint8 const NotificationType = CHAT_CHANNEL_OWNER_NOTICE;
