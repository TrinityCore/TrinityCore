--- conflicted
+++ resolved
@@ -20,17 +20,11 @@
 
 #include "Common.h"
 #include "ObjectGuid.h"
-<<<<<<< HEAD
-#include <ctime>
-=======
->>>>>>> 28d470c5
 #include <map>
 #include <unordered_set>
 
 class Player;
 struct AreaTableEntry;
-<<<<<<< HEAD
-=======
 
 namespace WorldPackets
 {
@@ -39,10 +33,8 @@
         class ChannelNotify;
     }
 }
->>>>>>> 28d470c5
-
-// EnumUtils: DESCRIBE THIS
-enum ChatNotify : uint8
+
+enum ChatNotify
 {
     CHAT_JOINED_NOTICE                = 0x00,           //+ "%s joined channel.";
     CHAT_LEFT_NOTICE                  = 0x01,           //+ "%s left channel.";
@@ -137,18 +129,6 @@
 {
     struct PlayerInfo
     {
-<<<<<<< HEAD
-        uint8 flags;
-        bool invisible;
-
-        bool IsInvisible() const { return invisible; }
-        void SetInvisible(bool on) { invisible = on; }
-
-        bool HasFlag(uint8 flag) const { return (flags & flag) != 0; }
-        void SetFlag(uint8 flag) { flags |= flag; }
-
-        bool IsOwner() const { return (flags & MEMBER_FLAG_OWNER) != 0; }
-=======
         uint8 GetFlags() const { return _flags; }
 
         bool IsInvisible() const { return _invisible; }
@@ -159,7 +139,6 @@
         inline void RemoveFlag(uint8 flag) { _flags &= ~flag; }
 
         bool IsOwner() const { return HasFlag(MEMBER_FLAG_OWNER); }
->>>>>>> 28d470c5
         void SetOwner(bool state)
         {
             if (state)
@@ -168,11 +147,7 @@
                 RemoveFlag(MEMBER_FLAG_OWNER);
         }
 
-<<<<<<< HEAD
-        bool IsModerator() const { return (flags & MEMBER_FLAG_MODERATOR) != 0; }
-=======
         bool IsModerator() const { return HasFlag(MEMBER_FLAG_MODERATOR); }
->>>>>>> 28d470c5
         void SetModerator(bool state)
         {
             if (state)
@@ -181,11 +156,7 @@
                 RemoveFlag(MEMBER_FLAG_MODERATOR);
         }
 
-<<<<<<< HEAD
-        bool IsMuted() const { return (flags & MEMBER_FLAG_MUTED) != 0; }
-=======
         bool IsMuted() const { return HasFlag(MEMBER_FLAG_MUTED); }
->>>>>>> 28d470c5
         void SetMuted(bool state)
         {
             if (state)
@@ -200,34 +171,14 @@
     };
 
     public:
-<<<<<<< HEAD
-        Channel(uint32 channelId, uint32 team = 0, AreaTableEntry const* zoneEntry = nullptr);  // built-in channel ctor
-        Channel(std::string const& name, uint32 team, std::string const& banList = "");         // custom player channel ctor
-=======
         Channel(ObjectGuid const& guid, uint32 channelId, uint32 team = 0, AreaTableEntry const* zoneEntry = nullptr);  // built-in channel ctor
         Channel(ObjectGuid const& guid, std::string const& name, uint32 team = 0);                                      // custom player channel ctor
->>>>>>> 28d470c5
 
         static void GetChannelName(std::string& channelName, uint32 channelId, LocaleConstant locale, AreaTableEntry const* zoneEntry);
         std::string GetName(LocaleConstant locale = DEFAULT_LOCALE) const;
 
         uint32 GetChannelId() const { return _channelId; }
         bool IsConstant() const { return _channelId != 0; }
-<<<<<<< HEAD
-        bool IsLFG() const { return (GetFlags() & CHANNEL_FLAG_LFG) != 0; }
-
-        bool IsAnnounce() const { return _announceEnabled; }
-        void SetAnnounce(bool announce) { _announceEnabled = announce; }
-
-        // will be saved to DB on next channel save interval
-        void SetDirty() { _isDirty = true; }
-        void UpdateChannelInDB();
-
-        void SetPassword(std::string const& password) { _channelPassword = password; }
-        bool CheckPassword(std::string const& password) const { return _channelPassword.empty() || (_channelPassword == password); }
-
-        uint32 GetNumPlayers() const { return _playersStore.size(); }
-=======
 
         bool IsLFG() const { return (GetFlags() & CHANNEL_FLAG_LFG) != 0; }
 
@@ -238,20 +189,14 @@
         void SetPassword(std::string const& npassword) { _channelPassword = npassword; }
 
         uint32 GetNumPlayers() const { return uint32(_playersStore.size()); }
->>>>>>> 28d470c5
 
         uint8 GetFlags() const { return _channelFlags; }
         bool HasFlag(uint8 flag) const { return (_channelFlags & flag) != 0; }
 
         AreaTableEntry const* GetZoneEntry() const { return _zoneEntry; }
 
-<<<<<<< HEAD
-        void JoinChannel(Player* player, std::string const& pass = "");
-        void LeaveChannel(Player* player, bool send = true);
-=======
         void JoinChannel(Player* player, std::string const& pass);
         void LeaveChannel(Player* player, bool send = true, bool suspend = false);
->>>>>>> 28d470c5
 
         void KickOrBan(Player const* player, std::string const& badname, bool ban);
         void Kick(Player const* player, std::string const& badname) { KickOrBan(player, badname, false); }
@@ -261,58 +206,16 @@
         void Password(Player const* player, std::string const& pass);
         void SetMode(Player const* player, std::string const& p2n, bool mod, bool set);
 
-<<<<<<< HEAD
-=======
         void SetInvisible(Player const* player, bool on);
 
         void SetOwner(ObjectGuid const& guid, bool exclaim = true);
         void SetOwner(Player const* player, std::string const& name);
         void SendWhoOwner(Player const* player);
 
->>>>>>> 28d470c5
         void SetModerator(Player const* player, std::string const& newname) { SetMode(player, newname, true, true); }
         void UnsetModerator(Player const* player, std::string const& newname) { SetMode(player, newname, true, false); }
         void SetMute(Player const* player, std::string const& newname) { SetMode(player, newname, false, true); }
         void UnsetMute(Player const* player, std::string const& newname) { SetMode(player, newname, false, false); }
-<<<<<<< HEAD
-
-        void SetInvisible(Player const* player, bool on);
-
-        void SetOwner(ObjectGuid guid, bool exclaim = true);
-        void SetOwner(Player const* player, std::string const& name);
-        void SendWhoOwner(ObjectGuid guid);
-
-        void List(Player const* player) const;
-        void Announce(Player const* player);
-        void Say(ObjectGuid guid, std::string const& what, uint32 lang) const;
-        void Invite(Player const* player, std::string const& newp);
-        void Voice(ObjectGuid guid1, ObjectGuid guid2) const;
-        void DeVoice(ObjectGuid guid1, ObjectGuid guid2) const;
-        void JoinNotify(ObjectGuid guid) const;                                       // invisible notify
-        void LeaveNotify(ObjectGuid guid) const;                                      // invisible notify
-        void SetOwnership(bool ownership) { _ownershipEnabled = ownership; }
-
-    private:
-
-        template<class Builder>
-        void SendToAll(Builder&, ObjectGuid guid = ObjectGuid::Empty) const;
-
-        template<class Builder>
-        void SendToAllButOne(Builder& builder, ObjectGuid who) const;
-
-        template<class Builder>
-        void SendToOne(Builder& builder, ObjectGuid who) const;
-
-        bool IsOn(ObjectGuid who) const { return _playersStore.find(who) != _playersStore.end(); }
-        bool IsBanned(ObjectGuid guid) const { return _bannedStore.find(guid) != _bannedStore.end(); }
-
-
-        uint8 GetPlayerFlags(ObjectGuid guid) const
-        {
-            PlayerContainer::const_iterator itr = _playersStore.find(guid);
-            return itr != _playersStore.end() ? itr->second.flags : 0;
-        }
-=======
         void SilenceAll(Player const* player, std::string const& name);
         void UnsilenceAll(Player const* player, std::string const& name);
         void List(Player const* player);
@@ -353,26 +256,10 @@
 
         void SetModerator(ObjectGuid const& guid, bool set);
         void SetMute(ObjectGuid const& guid, bool set);
->>>>>>> 28d470c5
-
-        void SetModerator(ObjectGuid guid, bool set);
-        void SetMute(ObjectGuid guid, bool set);
 
         typedef std::map<ObjectGuid, PlayerInfo> PlayerContainer;
         typedef GuidUnorderedSet BannedContainer;
 
-<<<<<<< HEAD
-        bool _isDirty; // whether the channel needs to be saved to DB
-        time_t _nextActivityUpdateTime;
-
-        bool _announceEnabled;          //< Whether we should broadcast a packet whenever a player joins/exits the channel
-        bool _ownershipEnabled;         //< Whether the channel has to maintain an owner
-        bool _isOwnerInvisible;         //< Whether the channel is owned by invisible GM, ownership should change to first player that joins channel
-
-        uint8 _channelFlags;
-        uint32 _channelId;
-        uint32 _channelTeam;
-=======
         bool _announceEnabled;          //< Whether we should broadcast a packet whenever a player joins/exits the channel
         bool _ownershipEnabled;         //< Whether the channel has to maintain an owner
         bool _persistentChannel;        //< Whether the channel is saved to DB
@@ -382,7 +269,6 @@
         uint32 _channelId;
         uint32 _channelTeam;
         ObjectGuid _channelGuid;
->>>>>>> 28d470c5
         ObjectGuid _ownerGuid;
         std::string _channelName;
         std::string _channelPassword;
@@ -391,8 +277,5 @@
 
         AreaTableEntry const* _zoneEntry;
 };
-<<<<<<< HEAD
-=======
-
->>>>>>> 28d470c5
+
 #endif