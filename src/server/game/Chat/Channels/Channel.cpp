/*
 * Copyright (C) 2008-2012 TrinityCore <http://www.trinitycore.org/>
 * Copyright (C) 2005-2009 MaNGOS <http://getmangos.com/>
 *
 * This program is free software; you can redistribute it and/or modify it
 * under the terms of the GNU General Public License as published by the
 * Free Software Foundation; either version 2 of the License, or (at your
 * option) any later version.
 *
 * This program is distributed in the hope that it will be useful, but WITHOUT
 * ANY WARRANTY; without even the implied warranty of MERCHANTABILITY or
 * FITNESS FOR A PARTICULAR PURPOSE. See the GNU General Public License for
 * more details.
 *
 * You should have received a copy of the GNU General Public License along
 * with this program. If not, see <http://www.gnu.org/licenses/>.
 */

#include "Channel.h"
#include "Chat.h"
#include "ObjectMgr.h"
#include "SocialMgr.h"
#include "World.h"
#include "DatabaseEnv.h"
#include "AccountMgr.h"
#include "../worldserver/RemoteAccess/RASocket.h"

Channel::Channel(const std::string& name, uint32 channel_id, uint32 Team) : m_announce(true),
    m_ownership(true), m_name(name), m_password(""), m_flags(0), m_channelId(channel_id),
    m_ownerGUID(0), m_Team(Team)
{
    m_IsSaved = false;
    // set special flags if built-in channel
    if (ChatChannelsEntry const* ch = sChatChannelsStore.LookupEntry(channel_id)) // check whether it's a built-in channel
    {
        m_announce = false;                                 // no join/leave announces
        m_ownership = false;                                // no ownership handout

        m_flags |= CHANNEL_FLAG_GENERAL;                    // for all built-in channels

        if (ch->flags & CHANNEL_DBC_FLAG_TRADE)             // for trade channel
            m_flags |= CHANNEL_FLAG_TRADE;

        if (ch->flags & CHANNEL_DBC_FLAG_CITY_ONLY2)        // for city only channels
            m_flags |= CHANNEL_FLAG_CITY;

        if (ch->flags & CHANNEL_DBC_FLAG_LFG)               // for LFG channel
            m_flags |= CHANNEL_FLAG_LFG;
        else                                                // for all other channels
            m_flags |= CHANNEL_FLAG_NOT_LFG;
    }
    else                                                    // it's custom channel
    {
        m_flags |= CHANNEL_FLAG_CUSTOM;

        // If storing custom channels in the db is enabled either load or save the channel
        if (sWorld->getBoolConfig(CONFIG_PRESERVE_CUSTOM_CHANNELS))
        {
            PreparedStatement *stmt = CharacterDatabase.GetPreparedStatement(CHAR_SEL_CHANNEL);
            stmt->setString(0, name);
            stmt->setUInt32(1, m_Team);
            PreparedQueryResult result = CharacterDatabase.Query(stmt);

            if (result) //load
            {
                Field* fields = result->Fetch();
                m_announce = fields[0].GetBool();
                m_ownership = fields[1].GetBool();
                m_password  = fields[2].GetString();
                const char* db_BannedList = fields[3].GetCString();

                if (db_BannedList)
                {
                    Tokenizer tokens(db_BannedList, ' ');
                    for (Tokenizer::const_iterator i = tokens.begin(); i != tokens.end(); ++i)
                    {
                        uint64 banned_guid = atol(*i);
                        if (banned_guid)
                        {
                            sLog->outDebug(LOG_FILTER_CHATSYS, "Channel(%s) loaded banned guid:" UI64FMTD "", name.c_str(), banned_guid);
                            banned.insert(banned_guid);
                        }
                    }
                }
            }
            else // save
            {
                stmt = CharacterDatabase.GetPreparedStatement(CHAR_INS_CHANNEL);
                stmt->setString(0, name);
                stmt->setUInt32(1, m_Team);
                CharacterDatabase.Execute(stmt);
                sLog->outDebug(LOG_FILTER_CHATSYS, "Channel(%s) saved in database", name.c_str());
            }

            m_IsSaved = true;
        }
    }
}

void Channel::UpdateChannelInDB() const
{
    if (m_IsSaved)
    {
        std::ostringstream banlist;
        BannedList::const_iterator iter;
        for (iter = banned.begin(); iter != banned.end(); ++iter)
            banlist << (*iter) << ' ';

        std::string banListStr = banlist.str();

        PreparedStatement* stmt = CharacterDatabase.GetPreparedStatement(CHAR_UPD_CHANNEL);
        stmt->setBool(0, m_announce);
        stmt->setBool(1, m_ownership);
        stmt->setString(2, m_password);
        stmt->setString(3, banListStr);
        stmt->setString(4, m_name);
        stmt->setUInt32(5, m_Team);
        CharacterDatabase.Execute(stmt);

        sLog->outDebug(LOG_FILTER_CHATSYS, "Channel(%s) updated in database", m_name.c_str());
    }
}

void Channel::UpdateChannelUseageInDB() const
{
    PreparedStatement* stmt = CharacterDatabase.GetPreparedStatement(CHAR_UPD_CHANNEL_USAGE);
    stmt->setString(0, m_name);
    stmt->setUInt32(1, m_Team);
    CharacterDatabase.Execute(stmt);
}

void Channel::CleanOldChannelsInDB()
{
    if (sWorld->getIntConfig(CONFIG_PRESERVE_CUSTOM_CHANNEL_DURATION) > 0)
    {
        PreparedStatement* stmt = CharacterDatabase.GetPreparedStatement(CHAR_DEL_OLD_CHANNELS);
        stmt->setUInt32(0, sWorld->getIntConfig(CONFIG_PRESERVE_CUSTOM_CHANNEL_DURATION) * DAY);
        CharacterDatabase.Execute(stmt);

        sLog->outDebug(LOG_FILTER_CHATSYS, "Cleaned out unused custom chat channels.");
    }
}

void Channel::Join(uint64 p, const char *pass)
{
    WorldPacket data;
    if (IsOn(p))
    {
        if (!IsConstant())                                   // non send error message for built-in channels
        {
            MakePlayerAlreadyMember(&data, p);
            SendToOne(&data, p);
        }
        return;
    }

    if (IsBanned(p))
    {
        MakeBanned(&data);
        SendToOne(&data, p);
        return;
    }

    if (m_password.length() > 0 && strcmp(pass, m_password.c_str()))
    {
        MakeWrongPassword(&data);
        SendToOne(&data, p);
        return;
    }

    Player* player = ObjectAccessor::FindPlayer(p);

    if (player)
    {
        if (HasFlag(CHANNEL_FLAG_LFG) &&
            sWorld->getBoolConfig(CONFIG_RESTRICTED_LFG_CHANNEL) && AccountMgr::IsPlayerAccount(player->GetSession()->GetSecurity()) && player->GetGroup())
        {
            MakeNotInLfg(&data);
            SendToOne(&data, p);
            return;
        }

        player->JoinedChannel(this);
    }

    if (m_announce && (!player || !AccountMgr::IsGMAccount(player->GetSession()->GetSecurity()) || !sWorld->getBoolConfig(CONFIG_SILENTLY_GM_JOIN_TO_CHANNEL)))
    {
        MakeJoined(&data, p);
        SendToAll(&data);
    }

    data.clear();

    PlayerInfo pinfo;
    pinfo.player = p;
    pinfo.flags = MEMBER_FLAG_NONE;
    players[p] = pinfo;

    MakeYouJoined(&data);
    SendToOne(&data, p);

    JoinNotify(p);

    // Custom channel handling
    if (!IsConstant())
    {
        // Update last_used timestamp in db
        if (!players.empty())
            UpdateChannelUseageInDB();

        // If the channel has no owner yet and ownership is allowed, set the new owner.
        if (!m_ownerGUID && m_ownership)
        {
            SetOwner(p, (players.size() > 1 ? true : false));
            players[p].SetModerator(true);
        }
    }
}

void Channel::Leave(uint64 p, bool send)
{
    if (!IsOn(p))
    {
        if (send)
        {
            WorldPacket data;
            MakeNotMember(&data);
            SendToOne(&data, p);
        }
    }
    else
    {
        Player* player = ObjectAccessor::FindPlayer(p);

        if (send)
        {
            WorldPacket data;
            MakeYouLeft(&data);
            SendToOne(&data, p);
            if (player)
                player->LeftChannel(this);
            data.clear();
        }

        bool changeowner = players[p].IsOwner();

        players.erase(p);
        if (m_announce && (!player || !AccountMgr::IsGMAccount(player->GetSession()->GetSecurity()) || !sWorld->getBoolConfig(CONFIG_SILENTLY_GM_JOIN_TO_CHANNEL)))
        {
            WorldPacket data;
            MakeLeft(&data, p);
            SendToAll(&data);
        }

        LeaveNotify(p);

        if (!IsConstant())
        {
            // Update last_used timestamp in db
            UpdateChannelUseageInDB();

            // If the channel owner left and there are still players inside, pick a new owner
            if (changeowner && m_ownership && !players.empty())
            {
                uint64 newowner = players.begin()->second.player;
                players[newowner].SetModerator(true);
                SetOwner(newowner);
            }
        }
    }
}

void Channel::KickOrBan(uint64 good, const char *badname, bool ban)
{
    AccountTypes sec = SEC_PLAYER;
    Player* gplr = ObjectAccessor::FindPlayer(good);
    if (gplr)
        sec = gplr->GetSession()->GetSecurity();

    if (!IsOn(good))
    {
        WorldPacket data;
        MakeNotMember(&data);
        SendToOne(&data, good);
    }
    else if (!players[good].IsModerator() && !AccountMgr::IsGMAccount(sec))
    {
        WorldPacket data;
        MakeNotModerator(&data);
        SendToOne(&data, good);
    }
    else
    {
        Player* bad = sObjectAccessor->FindPlayerByName(badname);
        if (bad == NULL || !IsOn(bad->GetGUID()))
        {
            WorldPacket data;
            MakePlayerNotFound(&data, badname);
            SendToOne(&data, good);
        }
        else if (!AccountMgr::IsGMAccount(sec) && bad->GetGUID() == m_ownerGUID && good != m_ownerGUID)
        {
            WorldPacket data;
            MakeNotOwner(&data);
            SendToOne(&data, good);
        }
        else
        {
            bool changeowner = (m_ownerGUID == bad->GetGUID());

            WorldPacket data;
            bool notify = !(AccountMgr::IsGMAccount(sec) && sWorld->getBoolConfig(CONFIG_SILENTLY_GM_JOIN_TO_CHANNEL));

            if (ban && !IsBanned(bad->GetGUID()))
            {
                banned.insert(bad->GetGUID());
                UpdateChannelInDB();

                if (notify)
                    MakePlayerBanned(&data, bad->GetGUID(), good);
            }
            else if (notify)
                MakePlayerKicked(&data, bad->GetGUID(), good);

            if (notify)
                SendToAll(&data);

            players.erase(bad->GetGUID());
            bad->LeftChannel(this);

            if (changeowner && m_ownership && !players.empty())
            {
                uint64 newowner = good;
                players[newowner].SetModerator(true);
                SetOwner(newowner);
            }
        }
    }
}

void Channel::UnBan(uint64 good, const char *badname)
{
    uint32 sec = 0;
    Player* gplr = ObjectAccessor::FindPlayer(good);
    if (gplr)
        sec = gplr->GetSession()->GetSecurity();

    if (!IsOn(good))
    {
        WorldPacket data;
        MakeNotMember(&data);
        SendToOne(&data, good);
    }
    else if (!players[good].IsModerator() && !AccountMgr::IsGMAccount(sec))
    {
        WorldPacket data;
        MakeNotModerator(&data);
        SendToOne(&data, good);
    }
    else
    {
        Player* bad = sObjectAccessor->FindPlayerByName(badname);
        if (bad == NULL || !IsBanned(bad->GetGUID()))
        {
            WorldPacket data;
            MakePlayerNotFound(&data, badname);
            SendToOne(&data, good);
        }
        else
        {
            banned.erase(bad->GetGUID());

            WorldPacket data;
            MakePlayerUnbanned(&data, bad->GetGUID(), good);
            SendToAll(&data);

            UpdateChannelInDB();
        }
    }
}

void Channel::Password(uint64 p, const char *pass)
{
    uint32 sec = 0;
    Player* player = ObjectAccessor::FindPlayer(p);
    if (player)
        sec = player->GetSession()->GetSecurity();

    ChatHandler chat(player);

    if (!IsOn(p))
    {
        WorldPacket data;
        MakeNotMember(&data);
        SendToOne(&data, p);
    }
    else if (!players[p].IsModerator() && !AccountMgr::IsGMAccount(sec))
    {
        WorldPacket data;
        MakeNotModerator(&data);
        SendToOne(&data, p);
    }
    else
    {
        m_password = pass;

        WorldPacket data;
        MakePasswordChanged(&data, p);
        SendToAll(&data);

        UpdateChannelInDB();
    }
}

void Channel::SetMode(uint64 p, const char *p2n, bool mod, bool set)
{
    Player* player = ObjectAccessor::FindPlayer(p);
    if (!player)
        return;

    uint32 sec = player->GetSession()->GetSecurity();

    if (!IsOn(p))
    {
        WorldPacket data;
        MakeNotMember(&data);
        SendToOne(&data, p);
    }
    else if (!players[p].IsModerator() && !AccountMgr::IsGMAccount(sec))
    {
        WorldPacket data;
        MakeNotModerator(&data);
        SendToOne(&data, p);
    }
    else
    {
        Player* newp = sObjectAccessor->FindPlayerByName(p2n);
        if (!newp)
        {
            WorldPacket data;
            MakePlayerNotFound(&data, p2n);
            SendToOne(&data, p);
            return;
        }

        if (p == m_ownerGUID && newp->GetGUID() == m_ownerGUID && mod)
            return;

        if (!IsOn(newp->GetGUID()))
        {
            WorldPacket data;
            MakePlayerNotFound(&data, p2n);
            SendToOne(&data, p);
            return;
        }

        // allow make moderator from another team only if both is GMs
        // at this moment this only way to show channel post for GM from another team
        if ((!AccountMgr::IsGMAccount(player->GetSession()->GetSecurity()) || !AccountMgr::IsGMAccount(newp->GetSession()->GetSecurity())) &&
            player->GetTeam() != newp->GetTeam() && !sWorld->getBoolConfig(CONFIG_ALLOW_TWO_SIDE_INTERACTION_CHANNEL))
        {
            WorldPacket data;
            MakePlayerNotFound(&data, p2n);
            SendToOne(&data, p);
            return;
        }

        if (m_ownerGUID == newp->GetGUID() && m_ownerGUID != p)
        {
            WorldPacket data;
            MakeNotOwner(&data);
            SendToOne(&data, p);
            return;
        }

        if (mod)
            SetModerator(newp->GetGUID(), set);
        else
            SetMute(newp->GetGUID(), set);
    }
}

void Channel::SetOwner(uint64 p, const char *newname)
{
    Player* player = ObjectAccessor::FindPlayer(p);
    if (!player)
        return;

    uint32 sec = player->GetSession()->GetSecurity();

    if (!IsOn(p))
    {
        WorldPacket data;
        MakeNotMember(&data);
        SendToOne(&data, p);
        return;
    }

    if (!AccountMgr::IsGMAccount(sec) && p != m_ownerGUID)
    {
        WorldPacket data;
        MakeNotOwner(&data);
        SendToOne(&data, p);
        return;
    }

    Player* newp = sObjectAccessor->FindPlayerByName(newname);
    if (newp == NULL || !IsOn(newp->GetGUID()))
    {
        WorldPacket data;
        MakePlayerNotFound(&data, newname);
        SendToOne(&data, p);
        return;
    }

    if (newp->GetTeam() != player->GetTeam() && !sWorld->getBoolConfig(CONFIG_ALLOW_TWO_SIDE_INTERACTION_CHANNEL))
    {
        WorldPacket data;
        MakePlayerNotFound(&data, newname);
        SendToOne(&data, p);
        return;
    }

    players[newp->GetGUID()].SetModerator(true);
    SetOwner(newp->GetGUID());
}

void Channel::SendWhoOwner(uint64 p)
{
    if (!IsOn(p))
    {
        WorldPacket data;
        MakeNotMember(&data);
        SendToOne(&data, p);
    }
    else
    {
        WorldPacket data;
        MakeChannelOwner(&data);
        SendToOne(&data, p);
    }
}

void Channel::List(Player* player)
{
    uint64 p = player->GetGUID();

    if (!IsOn(p))
    {
        WorldPacket data;
        MakeNotMember(&data);
        SendToOne(&data, p);
    }
    else
    {
        WorldPacket data(SMSG_CHANNEL_LIST, 1+(GetName().size()+1)+1+4+players.size()*(8+1));
        data << uint8(1);                                   // channel type?
        data << GetName();                                  // channel name
        data << uint8(GetFlags());                          // channel flags?

        size_t pos = data.wpos();
        data << uint32(0);                                  // size of list, placeholder

        uint32 gmLevelInWhoList = sWorld->getIntConfig(CONFIG_GM_LEVEL_IN_WHO_LIST);

        uint32 count  = 0;
        for (PlayerList::const_iterator i = players.begin(); i != players.end(); ++i)
        {
            Player* member = ObjectAccessor::FindPlayer(i->first);

            // PLAYER can't see MODERATOR, GAME MASTER, ADMINISTRATOR characters
            // MODERATOR, GAME MASTER, ADMINISTRATOR can see all
            if (member && (!AccountMgr::IsPlayerAccount(player->GetSession()->GetSecurity()) || member->GetSession()->GetSecurity() <= AccountTypes(gmLevelInWhoList)) &&
                member->IsVisibleGloballyFor(player))
            {
                data << uint64(i->first);
                data << uint8(i->second.flags);             // flags seems to be changed...
                ++count;
            }
        }

        data.put<uint32>(pos, count);

        SendToOne(&data, p);
    }
}

void Channel::Announce(uint64 p)
{
    uint32 sec = 0;
    Player* player = ObjectAccessor::FindPlayer(p);
    if (player)
        sec = player->GetSession()->GetSecurity();

    if (!IsOn(p))
    {
        WorldPacket data;
        MakeNotMember(&data);
        SendToOne(&data, p);
    }
    else if (!players[p].IsModerator() && !AccountMgr::IsGMAccount(sec))
    {
        WorldPacket data;
        MakeNotModerator(&data);
        SendToOne(&data, p);
    }
    else
    {
        m_announce = !m_announce;

        WorldPacket data;
        if (m_announce)
            MakeAnnouncementsOn(&data, p);
        else
            MakeAnnouncementsOff(&data, p);
        SendToAll(&data);

        UpdateChannelInDB();
    }
}

void Channel::Say(uint64 p, const char *what, uint32 lang)
{
    if (!what)
        return;
<<<<<<< HEAD
=======

>>>>>>> 6a7844a7
    if (sWorld->getBoolConfig(CONFIG_ALLOW_TWO_SIDE_INTERACTION_CHANNEL) || AccountMgr::IsGMAccount)
        lang = LANG_UNIVERSAL;

    Player* player = ObjectAccessor::FindPlayer(p);

    if (!IsOn(p))
    {
        WorldPacket data;
        MakeNotMember(&data);
        SendToOne(&data, p);
    }
    else if (players[p].IsMuted())
    {
        WorldPacket data;
        MakeMuted(&data);
        SendToOne(&data, p);
    }
    else
    {
        uint32 messageLength = strlen(what) + 1;

        WorldPacket data(SMSG_MESSAGECHAT, 1+4+8+4+m_name.size()+1+8+4+messageLength+1);
        data << (uint8)CHAT_MSG_CHANNEL;
        data << (uint32)lang;
        data << p;                                          // 2.1.0
        data << uint32(0);                                  // 2.1.0
        data << m_name;
        data << p;
        data << messageLength;
        data << what;
        data << uint8(player ? player->GetChatTag() : 0);

        SendToAll(&data, !players[p].IsModerator() ? p : false);

        char msg[256];
        snprintf( ( char* )msg, 256, "MSG %s %s %s\n", GetName().c_str(), player->GetName().c_str(), what );
        RASocket::raprint(msg);
    }
}

void Channel::Invite(uint64 p, const char *newname)
{
    if (!IsOn(p))
    {
        WorldPacket data;
        MakeNotMember(&data);
        SendToOne(&data, p);
        return;
    }

    Player* newp = sObjectAccessor->FindPlayerByName(newname);
    if (!newp || !newp->isGMVisible())
    {
        WorldPacket data;
        MakePlayerNotFound(&data, newname);
        SendToOne(&data, p);
        return;
    }

    if (IsBanned(newp->GetGUID()))
    {
        WorldPacket data;
        MakePlayerInviteBanned(&data, newname);
        SendToOne(&data, p);
        return;
    }

    Player* player = ObjectAccessor::FindPlayer(p);
    if (!player)
        return;

    if (newp->GetTeam() != player->GetTeam() && !sWorld->getBoolConfig(CONFIG_ALLOW_TWO_SIDE_INTERACTION_CHANNEL))
    {
        WorldPacket data;
        MakeInviteWrongFaction(&data);
        SendToOne(&data, p);
        return;
    }

    if (IsOn(newp->GetGUID()))
    {
        WorldPacket data;
        MakePlayerAlreadyMember(&data, newp->GetGUID());
        SendToOne(&data, p);
        return;
    }

    WorldPacket data;
    if (!newp->GetSocial()->HasIgnore(GUID_LOPART(p)))
    {
        MakeInvite(&data, p);
        SendToOne(&data, newp->GetGUID());
        data.clear();
    }
    MakePlayerInvited(&data, newp->GetName());
    SendToOne(&data, p);
}

void Channel::SetOwner(uint64 guid, bool exclaim)
{
    if (m_ownerGUID)
    {
        // [] will re-add player after it possible removed
        PlayerList::iterator p_itr = players.find(m_ownerGUID);
        if (p_itr != players.end())
            p_itr->second.SetOwner(false);
    }

    m_ownerGUID = guid;
    if (m_ownerGUID)
    {
        uint8 oldFlag = GetPlayerFlags(m_ownerGUID);
        players[m_ownerGUID].SetModerator(true);
        players[m_ownerGUID].SetOwner(true);

        WorldPacket data;
        MakeModeChange(&data, m_ownerGUID, oldFlag);
        SendToAll(&data);

        if (exclaim)
        {
            MakeOwnerChanged(&data, m_ownerGUID);
            SendToAll(&data);
        }

        UpdateChannelInDB();
    }
}

void Channel::SendToAll(WorldPacket* data, uint64 p)
{
    for (PlayerList::const_iterator i = players.begin(); i != players.end(); ++i)
    {
        Player* player = ObjectAccessor::FindPlayer(i->first);
        if (player)
        {
            if (!p || !player->GetSocial()->HasIgnore(GUID_LOPART(p)))
                player->GetSession()->SendPacket(data);
        }
    }
}

void Channel::SendToAllButOne(WorldPacket* data, uint64 who)
{
    for (PlayerList::const_iterator i = players.begin(); i != players.end(); ++i)
    {
        if (i->first != who)
        {
            Player* player = ObjectAccessor::FindPlayer(i->first);
            if (player)
                player->GetSession()->SendPacket(data);
        }
    }
}

void Channel::SendToOne(WorldPacket* data, uint64 who)
{
    Player* player = ObjectAccessor::FindPlayer(who);
    if (player)
        player->GetSession()->SendPacket(data);
}

void Channel::Voice(uint64 /*guid1*/, uint64 /*guid2*/)
{

}

void Channel::DeVoice(uint64 /*guid1*/, uint64 /*guid2*/)
{

}

// done
void Channel::MakeNotifyPacket(WorldPacket* data, uint8 notify_type)
{
    data->Initialize(SMSG_CHANNEL_NOTIFY, 1+m_name.size()+1);
    *data << uint8(notify_type);
    *data << m_name;
}

// done 0x00
void Channel::MakeJoined(WorldPacket* data, uint64 guid)
{
    MakeNotifyPacket(data, CHAT_JOINED_NOTICE);
    *data << uint64(guid);
}

// done 0x01
void Channel::MakeLeft(WorldPacket* data, uint64 guid)
{
    MakeNotifyPacket(data, CHAT_LEFT_NOTICE);
    *data << uint64(guid);
}

// done 0x02
void Channel::MakeYouJoined(WorldPacket* data)
{
    MakeNotifyPacket(data, CHAT_YOU_JOINED_NOTICE);
    *data << uint8(GetFlags());
    *data << uint32(GetChannelId());
    *data << uint32(0);
}

// done 0x03
void Channel::MakeYouLeft(WorldPacket* data)
{
    MakeNotifyPacket(data, CHAT_YOU_LEFT_NOTICE);
    *data << uint32(GetChannelId());
    *data << uint8(IsConstant());
}

// done 0x04
void Channel::MakeWrongPassword(WorldPacket* data)
{
    MakeNotifyPacket(data, CHAT_WRONG_PASSWORD_NOTICE);
}

// done 0x05
void Channel::MakeNotMember(WorldPacket* data)
{
    MakeNotifyPacket(data, CHAT_NOT_MEMBER_NOTICE);
}

// done 0x06
void Channel::MakeNotModerator(WorldPacket* data)
{
    MakeNotifyPacket(data, CHAT_NOT_MODERATOR_NOTICE);
}

// done 0x07
void Channel::MakePasswordChanged(WorldPacket* data, uint64 guid)
{
    MakeNotifyPacket(data, CHAT_PASSWORD_CHANGED_NOTICE);
    *data << uint64(guid);
}

// done 0x08
void Channel::MakeOwnerChanged(WorldPacket* data, uint64 guid)
{
    MakeNotifyPacket(data, CHAT_OWNER_CHANGED_NOTICE);
    *data << uint64(guid);
}

// done 0x09
void Channel::MakePlayerNotFound(WorldPacket* data, const std::string& name)
{
    MakeNotifyPacket(data, CHAT_PLAYER_NOT_FOUND_NOTICE);
    *data << name;
}

// done 0x0A
void Channel::MakeNotOwner(WorldPacket* data)
{
    MakeNotifyPacket(data, CHAT_NOT_OWNER_NOTICE);
}

// done 0x0B
void Channel::MakeChannelOwner(WorldPacket* data)
{
    std::string name = "";

    if (!sObjectMgr->GetPlayerNameByGUID(m_ownerGUID, name) || name.empty())
        name = "PLAYER_NOT_FOUND";

    MakeNotifyPacket(data, CHAT_CHANNEL_OWNER_NOTICE);
    *data << ((IsConstant() || !m_ownerGUID) ? "Nobody" : name);
}

// done 0x0C
void Channel::MakeModeChange(WorldPacket* data, uint64 guid, uint8 oldflags)
{
    MakeNotifyPacket(data, CHAT_MODE_CHANGE_NOTICE);
    *data << uint64(guid);
    *data << uint8(oldflags);
    *data << uint8(GetPlayerFlags(guid));
}

// done 0x0D
void Channel::MakeAnnouncementsOn(WorldPacket* data, uint64 guid)
{
    MakeNotifyPacket(data, CHAT_ANNOUNCEMENTS_ON_NOTICE);
    *data << uint64(guid);
}

// done 0x0E
void Channel::MakeAnnouncementsOff(WorldPacket* data, uint64 guid)
{
    MakeNotifyPacket(data, CHAT_ANNOUNCEMENTS_OFF_NOTICE);
    *data << uint64(guid);
}

// done 0x11
void Channel::MakeMuted(WorldPacket* data)
{
    MakeNotifyPacket(data, CHAT_MUTED_NOTICE);
}

// done 0x12
void Channel::MakePlayerKicked(WorldPacket* data, uint64 bad, uint64 good)
{
    MakeNotifyPacket(data, CHAT_PLAYER_KICKED_NOTICE);
    *data << uint64(bad);
    *data << uint64(good);
}

// done 0x13
void Channel::MakeBanned(WorldPacket* data)
{
    MakeNotifyPacket(data, CHAT_BANNED_NOTICE);
}

// done 0x14
void Channel::MakePlayerBanned(WorldPacket* data, uint64 bad, uint64 good)
{
    MakeNotifyPacket(data, CHAT_PLAYER_BANNED_NOTICE);
    *data << uint64(bad);
    *data << uint64(good);
}

// done 0x15
void Channel::MakePlayerUnbanned(WorldPacket* data, uint64 bad, uint64 good)
{
    MakeNotifyPacket(data, CHAT_PLAYER_UNBANNED_NOTICE);
    *data << uint64(bad);
    *data << uint64(good);
}

// done 0x16
void Channel::MakePlayerNotBanned(WorldPacket* data, const std::string &name)
{
    MakeNotifyPacket(data, CHAT_PLAYER_NOT_BANNED_NOTICE);
    *data << name;
}

// done 0x17
void Channel::MakePlayerAlreadyMember(WorldPacket* data, uint64 guid)
{
    MakeNotifyPacket(data, CHAT_PLAYER_ALREADY_MEMBER_NOTICE);
    *data << uint64(guid);
}

// done 0x18
void Channel::MakeInvite(WorldPacket* data, uint64 guid)
{
    MakeNotifyPacket(data, CHAT_INVITE_NOTICE);
    *data << uint64(guid);
}

// done 0x19
void Channel::MakeInviteWrongFaction(WorldPacket* data)
{
    MakeNotifyPacket(data, CHAT_INVITE_WRONG_FACTION_NOTICE);
}

// done 0x1A
void Channel::MakeWrongFaction(WorldPacket* data)
{
    MakeNotifyPacket(data, CHAT_WRONG_FACTION_NOTICE);
}

// done 0x1B
void Channel::MakeInvalidName(WorldPacket* data)
{
    MakeNotifyPacket(data, CHAT_INVALID_NAME_NOTICE);
}

// done 0x1C
void Channel::MakeNotModerated(WorldPacket* data)
{
    MakeNotifyPacket(data, CHAT_NOT_MODERATED_NOTICE);
}

// done 0x1D
void Channel::MakePlayerInvited(WorldPacket* data, const std::string& name)
{
    MakeNotifyPacket(data, CHAT_PLAYER_INVITED_NOTICE);
    *data << name;
}

// done 0x1E
void Channel::MakePlayerInviteBanned(WorldPacket* data, const std::string& name)
{
    MakeNotifyPacket(data, CHAT_PLAYER_INVITE_BANNED_NOTICE);
    *data << name;
}

// done 0x1F
void Channel::MakeThrottled(WorldPacket* data)
{
    MakeNotifyPacket(data, CHAT_THROTTLED_NOTICE);
}

// done 0x20
void Channel::MakeNotInArea(WorldPacket* data)
{
    MakeNotifyPacket(data, CHAT_NOT_IN_AREA_NOTICE);
}

// done 0x21
void Channel::MakeNotInLfg(WorldPacket* data)
{
    MakeNotifyPacket(data, CHAT_NOT_IN_LFG_NOTICE);
}

// done 0x22
void Channel::MakeVoiceOn(WorldPacket* data, uint64 guid)
{
    MakeNotifyPacket(data, CHAT_VOICE_ON_NOTICE);
    *data << uint64(guid);
}

// done 0x23
void Channel::MakeVoiceOff(WorldPacket* data, uint64 guid)
{
    MakeNotifyPacket(data, CHAT_VOICE_OFF_NOTICE);
    *data << uint64(guid);
}

void Channel::JoinNotify(uint64 guid)
{
    WorldPacket data;

    if (IsConstant())
        data.Initialize(SMSG_USERLIST_ADD, 8+1+1+4+GetName().size()+1);
    else
        data.Initialize(SMSG_USERLIST_UPDATE, 8+1+1+4+GetName().size()+1);

    data << uint64(guid);
    data << uint8(GetPlayerFlags(guid));
    data << uint8(GetFlags());
    data << uint32(GetNumPlayers());
    data << GetName();

    if (IsConstant())
        SendToAllButOne(&data, guid);
    else
        SendToAll(&data);
}

void Channel::LeaveNotify(uint64 guid)
{
    WorldPacket data(SMSG_USERLIST_REMOVE, 8+1+4+GetName().size()+1);
    data << uint64(guid);
    data << uint8(GetFlags());
    data << uint32(GetNumPlayers());
    data << GetName();

    if (IsConstant())
        SendToAllButOne(&data, guid);
    else
        SendToAll(&data);
}<|MERGE_RESOLUTION|>--- conflicted
+++ resolved
@@ -623,11 +623,8 @@
 {
     if (!what)
         return;
-<<<<<<< HEAD
-=======
-
->>>>>>> 6a7844a7
-    if (sWorld->getBoolConfig(CONFIG_ALLOW_TWO_SIDE_INTERACTION_CHANNEL) || AccountMgr::IsGMAccount)
+
+    if (sWorld->getBoolConfig(CONFIG_ALLOW_TWO_SIDE_INTERACTION_CHANNEL) || AccountMgr::IsGMAccount || AccountMgr::IsAdminAccount)
         lang = LANG_UNIVERSAL;
 
     Player* player = ObjectAccessor::FindPlayer(p);
