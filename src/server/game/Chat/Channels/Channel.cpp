/*
 * Copyright (C) 2008-2012 TrinityCore <http://www.trinitycore.org/>
 * Copyright (C) 2005-2009 MaNGOS <http://getmangos.com/>
 *
 * This program is free software; you can redistribute it and/or modify it
 * under the terms of the GNU General Public License as published by the
 * Free Software Foundation; either version 2 of the License, or (at your
 * option) any later version.
 *
 * This program is distributed in the hope that it will be useful, but WITHOUT
 * ANY WARRANTY; without even the implied warranty of MERCHANTABILITY or
 * FITNESS FOR A PARTICULAR PURPOSE. See the GNU General Public License for
 * more details.
 *
 * You should have received a copy of the GNU General Public License along
 * with this program. If not, see <http://www.gnu.org/licenses/>.
 */

#include "Channel.h"
#include "Chat.h"
#include "ObjectMgr.h"
#include "SocialMgr.h"
#include "World.h"
#include "DatabaseEnv.h"
#include "AccountMgr.h"
#include "../worldserver/RemoteAccess/RASocket.h"
#include "Player.h"

Channel::Channel(std::string const& name, uint32 channelId, uint32 team):
    _announce(true),
    _ownership(true),
    _IsSaved(false),
    _flags(0),
    _channelId(channelId),
    _Team(team),
    _ownerGUID(0),
    _name(name),
    _password("")
{
    // set special flags if built-in channel
    if (ChatChannelsEntry const* ch = sChatChannelsStore.LookupEntry(channelId)) // check whether it's a built-in channel
    {
        _announce = false;                                 // no join/leave announces
        _ownership = false;                                // no ownership handout

        _flags |= CHANNEL_FLAG_GENERAL;                    // for all built-in channels

        if (ch->flags & CHANNEL_DBC_FLAG_TRADE)             // for trade channel
            _flags |= CHANNEL_FLAG_TRADE;

        if (ch->flags & CHANNEL_DBC_FLAG_CITY_ONLY2)        // for city only channels
            _flags |= CHANNEL_FLAG_CITY;

        if (ch->flags & CHANNEL_DBC_FLAG_LFG)               // for LFG channel
            _flags |= CHANNEL_FLAG_LFG;
        else                                                // for all other channels
            _flags |= CHANNEL_FLAG_NOT_LFG;
    }
    else                                                    // it's custom channel
    {
        _flags |= CHANNEL_FLAG_CUSTOM;

        // If storing custom channels in the db is enabled either load or save the channel
        if (sWorld->getBoolConfig(CONFIG_PRESERVE_CUSTOM_CHANNELS))
        {
            PreparedStatement *stmt = CharacterDatabase.GetPreparedStatement(CHAR_SEL_CHANNEL);
            stmt->setString(0, name);
            stmt->setUInt32(1, _Team);
            PreparedQueryResult result = CharacterDatabase.Query(stmt);

            if (result) //load
            {
                Field* fields = result->Fetch();
                _announce = fields[0].GetBool();
                _ownership = fields[1].GetBool();
                _password  = fields[2].GetString();
                const char* db_BannedList = fields[3].GetCString();

                if (db_BannedList)
                {
                    Tokenizer tokens(db_BannedList, ' ');
                    for (Tokenizer::const_iterator i = tokens.begin(); i != tokens.end(); ++i)
                    {
                        uint64 banned_guid = atol(*i);
                        if (banned_guid)
                        {
                            sLog->outDebug(LOG_FILTER_CHATSYS, "Channel(%s) loaded bannedStore guid:" UI64FMTD "", name.c_str(), banned_guid);
                            bannedStore.insert(banned_guid);
                        }
                    }
                }
            }
            else // save
            {
                stmt = CharacterDatabase.GetPreparedStatement(CHAR_INS_CHANNEL);
                stmt->setString(0, name);
                stmt->setUInt32(1, _Team);
                CharacterDatabase.Execute(stmt);
                sLog->outDebug(LOG_FILTER_CHATSYS, "Channel(%s) saved in database", name.c_str());
            }

            _IsSaved = true;
        }
    }
}

void Channel::UpdateChannelInDB() const
{
    if (_IsSaved)
    {
        std::ostringstream banlist;
        BannedContainer::const_iterator iter;
        for (iter = bannedStore.begin(); iter != bannedStore.end(); ++iter)
            banlist << (*iter) << ' ';

        std::string banListStr = banlist.str();

        PreparedStatement* stmt = CharacterDatabase.GetPreparedStatement(CHAR_UPD_CHANNEL);
        stmt->setBool(0, _announce);
        stmt->setBool(1, _ownership);
        stmt->setString(2, _password);
        stmt->setString(3, banListStr);
        stmt->setString(4, _name);
        stmt->setUInt32(5, _Team);
        CharacterDatabase.Execute(stmt);

        sLog->outDebug(LOG_FILTER_CHATSYS, "Channel(%s) updated in database", _name.c_str());
    }
}

void Channel::UpdateChannelUseageInDB() const
{
    PreparedStatement* stmt = CharacterDatabase.GetPreparedStatement(CHAR_UPD_CHANNEL_USAGE);
    stmt->setString(0, _name);
    stmt->setUInt32(1, _Team);
    CharacterDatabase.Execute(stmt);
}

void Channel::CleanOldChannelsInDB()
{
    if (sWorld->getIntConfig(CONFIG_PRESERVE_CUSTOM_CHANNEL_DURATION) > 0)
    {
        PreparedStatement* stmt = CharacterDatabase.GetPreparedStatement(CHAR_DEL_OLD_CHANNELS);
        stmt->setUInt32(0, sWorld->getIntConfig(CONFIG_PRESERVE_CUSTOM_CHANNEL_DURATION) * DAY);
        CharacterDatabase.Execute(stmt);

        sLog->outDebug(LOG_FILTER_CHATSYS, "Cleaned out unused custom chat channels.");
    }
}

void Channel::JoinChannel(Player* player, std::string const& pass)
{
    uint64 guid = player->GetGUID();
    if (IsOn(guid))
    {
        // Do not send error message for built-in channels
        if (!IsConstant())
        {
            WorldPacket data;
            MakePlayerAlreadyMember(&data, guid);
            SendToOne(&data, guid);
        }
        return;
    }

    if (IsBanned(guid))
    {
        WorldPacket data;
        MakeBanned(&data);
        SendToOne(&data, guid);
        return;
    }

    if (!_password.empty() && pass != _password)
    {
        WorldPacket data;
        MakeWrongPassword(&data);
        SendToOne(&data, guid);
        return;
    }

    if (HasFlag(CHANNEL_FLAG_LFG) &&
        sWorld->getBoolConfig(CONFIG_RESTRICTED_LFG_CHANNEL) &&
        AccountMgr::IsPlayerAccount(player->GetSession()->GetSecurity()) &&
        player->GetGroup())
    {
        WorldPacket data;
        MakeNotInLfg(&data);
        SendToOne(&data, guid);
        return;
    }

    player->JoinedChannel(this);

    if (_announce && (!AccountMgr::IsGMAccount(player->GetSession()->GetSecurity()) ||
                       !sWorld->getBoolConfig(CONFIG_SILENTLY_GM_JOIN_TO_CHANNEL)))
    {
        WorldPacket data;
        MakeJoined(&data, guid);
        SendToAll(&data);
    }

    PlayerInfo pinfo;
    pinfo.player = guid;
    pinfo.flags = MEMBER_FLAG_NONE;
    playersStore[guid] = pinfo;

    WorldPacket data;
    MakeYouJoined(&data);
    SendToOne(&data, guid);

    JoinNotify(guid);

    // Custom channel handling
    if (!IsConstant())
    {
        // Update last_used timestamp in db
        if (!playersStore.empty())
            UpdateChannelUseageInDB();

        // If the channel has no owner yet and ownership is allowed, set the new owner.
        if (!_ownerGUID && _ownership)
        {
            SetOwner(guid, playersStore.size() > 1);
            playersStore[guid].SetModerator(true);
        }
    }
}

void Channel::LeaveChannel(Player* player, bool send)
{
    uint64 guid = player->GetGUID();
    if (!IsOn(guid))
    {
        if (send)
        {
            WorldPacket data;
            MakeNotMember(&data);
            SendToOne(&data, guid);
        }
        return;
    }

    if (send)
    {
        WorldPacket data;
        MakeYouLeft(&data);
        SendToOne(&data, guid);
        player->LeftChannel(this);
        data.clear();
    }

    bool changeowner = playersStore[guid].IsOwner();

    playersStore.erase(guid);
    if (_announce && (!AccountMgr::IsGMAccount(player->GetSession()->GetSecurity()) ||
                       !sWorld->getBoolConfig(CONFIG_SILENTLY_GM_JOIN_TO_CHANNEL)))
    {
        WorldPacket data;
        MakeLeft(&data, guid);
        SendToAll(&data);
    }

    LeaveNotify(guid);

    if (!IsConstant())
    {
        // Update last_used timestamp in db
        UpdateChannelUseageInDB();

        // If the channel owner left and there are still playersStore inside, pick a new owner
        if (changeowner && _ownership && !playersStore.empty())
        {
            uint64 newowner = playersStore.begin()->second.player;
            playersStore[newowner].SetModerator(true);
            SetOwner(newowner);
        }
    }
}

void Channel::KickOrBan(Player const* player, std::string const& badname, bool ban)
{
    AccountTypes sec = player->GetSession()->GetSecurity();
    uint64 good = player->GetGUID();

    if (!IsOn(good))
    {
        WorldPacket data;
        MakeNotMember(&data);
        SendToOne(&data, good);
        return;
    }

    if (!playersStore[good].IsModerator() && !AccountMgr::IsGMAccount(sec))
    {
        WorldPacket data;
        MakeNotModerator(&data);
        SendToOne(&data, good);
        return;
    }

    Player* bad = sObjectAccessor->FindPlayerByName(badname);
    uint64 victim = bad ? bad->GetGUID() : 0;
    if (!victim || !IsOn(victim))
    {
        WorldPacket data;
        MakePlayerNotFound(&data, badname);
        SendToOne(&data, good);
        return;
    }

    bool changeowner = _ownerGUID == victim;

    if (!AccountMgr::IsGMAccount(sec) && changeowner && good != _ownerGUID)
    {
        WorldPacket data;
        MakeNotOwner(&data);
        SendToOne(&data, good);
        return;
    }

    bool notify = !(AccountMgr::IsGMAccount(sec) && sWorld->getBoolConfig(CONFIG_SILENTLY_GM_JOIN_TO_CHANNEL));

    if (ban && !IsBanned(victim))
    {
        bannedStore.insert(victim);
        UpdateChannelInDB();

        if (notify)
        {
            WorldPacket data;
            MakePlayerBanned(&data, victim, good);
            SendToAll(&data);
        }
    }
    else if (notify)
    {
        WorldPacket data;
        MakePlayerKicked(&data, victim, good);
        SendToAll(&data);
    }

    playersStore.erase(victim);
    bad->LeftChannel(this);

    if (changeowner && _ownership && !playersStore.empty())
    {
        uint64 newowner = good;
        playersStore[newowner].SetModerator(true);
        SetOwner(newowner);
    }
}

void Channel::UnBan(Player const* player, std::string const& badname)
{
    uint32 sec = player->GetSession()->GetSecurity();
    uint64 good = player->GetGUID();

    if (!IsOn(good))
    {
        WorldPacket data;
        MakeNotMember(&data);
        SendToOne(&data, good);
        return;
    }

    if (!playersStore[good].IsModerator() && !AccountMgr::IsGMAccount(sec))
    {
        WorldPacket data;
        MakeNotModerator(&data);
        SendToOne(&data, good);
        return;
    }

    Player* bad = sObjectAccessor->FindPlayerByName(badname);
    uint64 victim = bad ? bad->GetGUID(): 0;

    if (!victim || !IsBanned(victim))
    {
        WorldPacket data;
        MakePlayerNotFound(&data, badname);
        SendToOne(&data, good);
        return;
    }

    bannedStore.erase(victim);

    WorldPacket data;
    MakePlayerUnbanned(&data, victim, good);
    SendToAll(&data);

    UpdateChannelInDB();
}

void Channel::Password(Player const* player, std::string const& pass)
{
    uint64 guid = player->GetGUID();

    ChatHandler chat(player->GetSession());
    if (!IsOn(guid))
    {
        WorldPacket data;
        MakeNotMember(&data);
        SendToOne(&data, guid);
        return;
    }

    if (!playersStore[guid].IsModerator() && !AccountMgr::IsGMAccount(player->GetSession()->GetSecurity()))
    {
        WorldPacket data;
        MakeNotModerator(&data);
        SendToOne(&data, guid);
        return;
    }

    _password = pass;

    WorldPacket data;
    MakePasswordChanged(&data, guid);
    SendToAll(&data);

    UpdateChannelInDB();
}

void Channel::SetMode(Player const* player, std::string const& p2n, bool mod, bool set)
{
    uint64 guid = player->GetGUID();
    uint32 sec = player->GetSession()->GetSecurity();

    if (!IsOn(guid))
    {
        WorldPacket data;
        MakeNotMember(&data);
        SendToOne(&data, guid);
        return;
    }

    if (!playersStore[guid].IsModerator() && !AccountMgr::IsGMAccount(sec))
    {
        WorldPacket data;
        MakeNotModerator(&data);
        SendToOne(&data, guid);
        return;
    }

    if (guid == _ownerGUID && std::string(p2n) == player->GetName() && mod)
        return;

    Player* newp = sObjectAccessor->FindPlayerByName(p2n);
    uint64 victim = newp ? newp->GetGUID() : 0;

    if (!victim || !IsOn(victim) ||
        // allow make moderator from another team only if both is GMs
        // at this moment this only way to show channel post for GM from another team
        ((!AccountMgr::IsGMAccount(sec) || !AccountMgr::IsGMAccount(newp->GetSession()->GetSecurity())) &&
         player->GetTeam() != newp->GetTeam() && !sWorld->getBoolConfig(CONFIG_ALLOW_TWO_SIDE_INTERACTION_CHANNEL)))
    {
        WorldPacket data;
        MakePlayerNotFound(&data, p2n);
        SendToOne(&data, guid);
        return;
    }

    if (_ownerGUID == victim && _ownerGUID != guid)
    {
        WorldPacket data;
        MakeNotOwner(&data);
        SendToOne(&data, guid);
        return;
    }

    if (mod)
        SetModerator(newp->GetGUID(), set);
    else
        SetMute(newp->GetGUID(), set);
}

void Channel::SetOwner(Player const* player, std::string const& newname)
{
    uint64 guid = player->GetGUID();
    uint32 sec = player->GetSession()->GetSecurity();

    if (!IsOn(guid))
    {
        WorldPacket data;
        MakeNotMember(&data);
        SendToOne(&data, guid);
        return;
    }

    if (!AccountMgr::IsGMAccount(sec) && guid != _ownerGUID)
    {
        WorldPacket data;
        MakeNotOwner(&data);
        SendToOne(&data, guid);
        return;
    }

    Player* newp = sObjectAccessor->FindPlayerByName(newname);
    uint64 victim = newp ? newp->GetGUID() : 0;

    if (!victim || !IsOn(victim) ||
        (newp->GetTeam() != player->GetTeam() && !sWorld->getBoolConfig(CONFIG_ALLOW_TWO_SIDE_INTERACTION_CHANNEL)))
    {
        WorldPacket data;
        MakePlayerNotFound(&data, newname);
        SendToOne(&data, guid);
        return;
    }

    playersStore[victim].SetModerator(true);
    SetOwner(victim);
}

void Channel::SendWhoOwner(uint64 guid)
{
    WorldPacket data;
    if (IsOn(guid))
        MakeChannelOwner(&data);
    else
        MakeNotMember(&data);
    SendToOne(&data, guid);
}

void Channel::List(Player const* player)
{
    uint64 guid = player->GetGUID();

    if (!IsOn(guid))
    {
        WorldPacket data;
        MakeNotMember(&data);
        SendToOne(&data, guid);
        return;
    }

    sLog->outDebug(LOG_FILTER_CHATSYS, "SMSG_CHANNEL_LIST %s Channel: %s",
        player->GetSession()->GetPlayerInfo().c_str(), GetName().c_str());

    WorldPacket data(SMSG_CHANNEL_LIST, 1+(GetName().size()+1)+1+4+playersStore.size()*(8+1));
    data << uint8(1);                                   // channel type?
    data << GetName();                                  // channel name
    data << uint8(GetFlags());                          // channel flags?

    size_t pos = data.wpos();
    data << uint32(0);                                  // size of list, placeholder

    uint32 gmLevelInWhoList = sWorld->getIntConfig(CONFIG_GM_LEVEL_IN_WHO_LIST);

    uint32 count  = 0;
    for (PlayerContainer::const_iterator i = playersStore.begin(); i != playersStore.end(); ++i)
    {
        Player* member = ObjectAccessor::FindPlayer(i->first);

        // PLAYER can't see MODERATOR, GAME MASTER, ADMINISTRATOR characters
        // MODERATOR, GAME MASTER, ADMINISTRATOR can see all
        if (member && (!AccountMgr::IsPlayerAccount(player->GetSession()->GetSecurity()) || member->GetSession()->GetSecurity() <= AccountTypes(gmLevelInWhoList)) &&
            member->IsVisibleGloballyFor(player))
        {
            data << uint64(i->first);
            data << uint8(i->second.flags);             // flags seems to be changed...
            ++count;
        }
    }

    data.put<uint32>(pos, count);

    SendToOne(&data, guid);
}

void Channel::Announce(Player const* player)
{
    uint64 guid = player->GetGUID();
    uint32 sec = player->GetSession()->GetSecurity();

    if (!IsOn(guid))
    {
        WorldPacket data;
        MakeNotMember(&data);
        SendToOne(&data, guid);
        return;
    }

    if (!playersStore[guid].IsModerator() && !AccountMgr::IsGMAccount(sec))
    {
        WorldPacket data;
        MakeNotModerator(&data);
        SendToOne(&data, guid);
        return;
    }

    _announce = !_announce;

    WorldPacket data;
    if (_announce)
        MakeAnnouncementsOn(&data, guid);
    else
        MakeAnnouncementsOff(&data, guid);
    SendToAll(&data);

    UpdateChannelInDB();
}

void Channel::Say(uint64 guid, std::string const& what, uint32 lang)
{
    if (what.empty())
        return;

<<<<<<< HEAD
    if (sWorld->getBoolConfig(CONFIG_ALLOW_TWO_SIDE_INTERACTION_CHANNEL) || AccountMgr::IsGMAccount)
=======
    if (sWorld->getBoolConfig(CONFIG_ALLOW_TWO_SIDE_INTERACTION_CHANNEL))
>>>>>>> ea60648c
        lang = LANG_UNIVERSAL;

    if (!IsOn(guid))
    {
        WorldPacket data;
        MakeNotMember(&data);
        SendToOne(&data, guid);
        return;
    }

    if (playersStore[guid].IsMuted())
    {
        WorldPacket data;
        MakeMuted(&data);
<<<<<<< HEAD
        SendToOne(&data, p);
    }
    else
    {
        uint32 messageLength = strlen(what) + 1;

        WorldPacket data(SMSG_MESSAGECHAT, 1+4+8+4+m_name.size()+1+8+4+messageLength+1);
        data << (uint8)CHAT_MSG_CHANNEL;
        data << (uint32)lang;
        data << p;                                          // 2.1.0
        data << uint32(0);                                  // 2.1.0
        data << m_name;
        data << p;
        data << messageLength;
        data << what;
        data << uint8(player ? player->GetChatTag() : 0);

        SendToAll(&data, !players[p].IsModerator() ? p : false);

        char msg[256];
        snprintf( ( char* )msg, 256, "MSG %s %s %s\n", GetName().c_str(), player->GetName().c_str(), what );
        RASocket::raprint(msg);
=======
        SendToOne(&data, guid);
        return;
>>>>>>> ea60648c
    }

    WorldPacket data(SMSG_MESSAGECHAT, 1 + 4 + 8 + 4 + _name.size() + 8 + 4 + what.size() + 1);
    data << uint8(CHAT_MSG_CHANNEL);
    data << uint32(lang);
    data << uint64(guid);
    data << uint32(0);
    data << _name;
    data << uint64(guid);
    data << uint32(what.size() + 1);
    data << what;
    Player* player = ObjectAccessor::FindPlayer(guid);
    data << uint8(player ? player->GetChatTag() : 0);

    SendToAll(&data, !playersStore[guid].IsModerator() ? guid : false);
}

void Channel::Invite(Player const* player, std::string const& newname)
{
    uint64 guid = player->GetGUID();

    if (!IsOn(guid))
    {
        WorldPacket data;
        MakeNotMember(&data);
        SendToOne(&data, guid);
        return;
    }

    Player* newp = sObjectAccessor->FindPlayerByName(newname);
    if (!newp || !newp->isGMVisible())
    {
        WorldPacket data;
        MakePlayerNotFound(&data, newname);
        SendToOne(&data, guid);
        return;
    }

    if (IsBanned(newp->GetGUID()))
    {
        WorldPacket data;
        MakePlayerInviteBanned(&data, newname);
        SendToOne(&data, guid);
        return;
    }

    if (newp->GetTeam() != player->GetTeam() && !sWorld->getBoolConfig(CONFIG_ALLOW_TWO_SIDE_INTERACTION_CHANNEL))
    {
        WorldPacket data;
        MakeInviteWrongFaction(&data);
        SendToOne(&data, guid);
        return;
    }

    if (IsOn(newp->GetGUID()))
    {
        WorldPacket data;
        MakePlayerAlreadyMember(&data, newp->GetGUID());
        SendToOne(&data, guid);
        return;
    }

    if (!newp->GetSocial()->HasIgnore(GUID_LOPART(guid)))
    {
        WorldPacket data;
        MakeInvite(&data, guid);
        SendToOne(&data, newp->GetGUID());
        data.clear();
    }

    WorldPacket data;
    MakePlayerInvited(&data, newp->GetName());
    SendToOne(&data, guid);
}

void Channel::SetOwner(uint64 guid, bool exclaim)
{
    if (_ownerGUID)
    {
        // [] will re-add player after it possible removed
        PlayerContainer::iterator p_itr = playersStore.find(_ownerGUID);
        if (p_itr != playersStore.end())
            p_itr->second.SetOwner(false);
    }

    _ownerGUID = guid;
    if (_ownerGUID)
    {
        uint8 oldFlag = GetPlayerFlags(_ownerGUID);
        playersStore[_ownerGUID].SetModerator(true);
        playersStore[_ownerGUID].SetOwner(true);

        WorldPacket data;
        MakeModeChange(&data, _ownerGUID, oldFlag);
        SendToAll(&data);

        if (exclaim)
        {
            MakeOwnerChanged(&data, _ownerGUID);
            SendToAll(&data);
        }

        UpdateChannelInDB();
    }
}

void Channel::SendToAll(WorldPacket* data, uint64 guid)
{
    for (PlayerContainer::const_iterator i = playersStore.begin(); i != playersStore.end(); ++i)
        if (Player* player = ObjectAccessor::FindPlayer(i->first))
            if (!guid || !player->GetSocial()->HasIgnore(GUID_LOPART(guid)))
                player->GetSession()->SendPacket(data);
}

void Channel::SendToAllButOne(WorldPacket* data, uint64 who)
{
    for (PlayerContainer::const_iterator i = playersStore.begin(); i != playersStore.end(); ++i)
        if (i->first != who)
            if (Player* player = ObjectAccessor::FindPlayer(i->first))
                player->GetSession()->SendPacket(data);
}

void Channel::SendToOne(WorldPacket* data, uint64 who)
{
    if (Player* player = ObjectAccessor::FindPlayer(who))
        player->GetSession()->SendPacket(data);
}

void Channel::Voice(uint64 /*guid1*/, uint64 /*guid2*/)
{

}

void Channel::DeVoice(uint64 /*guid1*/, uint64 /*guid2*/)
{

}

void Channel::MakeNotifyPacket(WorldPacket* data, uint8 notify_type)
{
    data->Initialize(SMSG_CHANNEL_NOTIFY, 1 + _name.size());
    *data << uint8(notify_type);
    *data << _name;
}

void Channel::MakeJoined(WorldPacket* data, uint64 guid)
{
    MakeNotifyPacket(data, CHAT_JOINED_NOTICE);
    *data << uint64(guid);
}

void Channel::MakeLeft(WorldPacket* data, uint64 guid)
{
    MakeNotifyPacket(data, CHAT_LEFT_NOTICE);
    *data << uint64(guid);
}

void Channel::MakeYouJoined(WorldPacket* data)
{
    MakeNotifyPacket(data, CHAT_YOU_JOINED_NOTICE);
    *data << uint8(GetFlags());
    *data << uint32(GetChannelId());
    *data << uint32(0);
}

void Channel::MakeYouLeft(WorldPacket* data)
{
    MakeNotifyPacket(data, CHAT_YOU_LEFT_NOTICE);
    *data << uint32(GetChannelId());
    *data << uint8(IsConstant());
}

void Channel::MakeWrongPassword(WorldPacket* data)
{
    MakeNotifyPacket(data, CHAT_WRONG_PASSWORD_NOTICE);
}

void Channel::MakeNotMember(WorldPacket* data)
{
    MakeNotifyPacket(data, CHAT_NOT_MEMBER_NOTICE);
}

void Channel::MakeNotModerator(WorldPacket* data)
{
    MakeNotifyPacket(data, CHAT_NOT_MODERATOR_NOTICE);
}

void Channel::MakePasswordChanged(WorldPacket* data, uint64 guid)
{
    MakeNotifyPacket(data, CHAT_PASSWORD_CHANGED_NOTICE);
    *data << uint64(guid);
}

void Channel::MakeOwnerChanged(WorldPacket* data, uint64 guid)
{
    MakeNotifyPacket(data, CHAT_OWNER_CHANGED_NOTICE);
    *data << uint64(guid);
}

void Channel::MakePlayerNotFound(WorldPacket* data, std::string const& name)
{
    MakeNotifyPacket(data, CHAT_PLAYER_NOT_FOUND_NOTICE);
    *data << name;
}

void Channel::MakeNotOwner(WorldPacket* data)
{
    MakeNotifyPacket(data, CHAT_NOT_OWNER_NOTICE);
}

void Channel::MakeChannelOwner(WorldPacket* data)
{
    std::string name = "";

    if (!sObjectMgr->GetPlayerNameByGUID(_ownerGUID, name) || name.empty())
        name = "PLAYER_NOT_FOUND";

    MakeNotifyPacket(data, CHAT_CHANNEL_OWNER_NOTICE);
    *data << ((IsConstant() || !_ownerGUID) ? "Nobody" : name);
}

void Channel::MakeModeChange(WorldPacket* data, uint64 guid, uint8 oldflags)
{
    MakeNotifyPacket(data, CHAT_MODE_CHANGE_NOTICE);
    *data << uint64(guid);
    *data << uint8(oldflags);
    *data << uint8(GetPlayerFlags(guid));
}

void Channel::MakeAnnouncementsOn(WorldPacket* data, uint64 guid)
{
    MakeNotifyPacket(data, CHAT_ANNOUNCEMENTS_ON_NOTICE);
    *data << uint64(guid);
}

void Channel::MakeAnnouncementsOff(WorldPacket* data, uint64 guid)
{
    MakeNotifyPacket(data, CHAT_ANNOUNCEMENTS_OFF_NOTICE);
    *data << uint64(guid);
}

void Channel::MakeMuted(WorldPacket* data)
{
    MakeNotifyPacket(data, CHAT_MUTED_NOTICE);
}

void Channel::MakePlayerKicked(WorldPacket* data, uint64 bad, uint64 good)
{
    MakeNotifyPacket(data, CHAT_PLAYER_KICKED_NOTICE);
    *data << uint64(bad);
    *data << uint64(good);
}

void Channel::MakeBanned(WorldPacket* data)
{
    MakeNotifyPacket(data, CHAT_BANNED_NOTICE);
}

void Channel::MakePlayerBanned(WorldPacket* data, uint64 bad, uint64 good)
{
    MakeNotifyPacket(data, CHAT_PLAYER_BANNED_NOTICE);
    *data << uint64(bad);
    *data << uint64(good);
}

void Channel::MakePlayerUnbanned(WorldPacket* data, uint64 bad, uint64 good)
{
    MakeNotifyPacket(data, CHAT_PLAYER_UNBANNED_NOTICE);
    *data << uint64(bad);
    *data << uint64(good);
}

void Channel::MakePlayerNotBanned(WorldPacket* data, const std::string &name)
{
    MakeNotifyPacket(data, CHAT_PLAYER_NOT_BANNED_NOTICE);
    *data << name;
}

void Channel::MakePlayerAlreadyMember(WorldPacket* data, uint64 guid)
{
    MakeNotifyPacket(data, CHAT_PLAYER_ALREADY_MEMBER_NOTICE);
    *data << uint64(guid);
}

void Channel::MakeInvite(WorldPacket* data, uint64 guid)
{
    MakeNotifyPacket(data, CHAT_INVITE_NOTICE);
    *data << uint64(guid);
}

void Channel::MakeInviteWrongFaction(WorldPacket* data)
{
    MakeNotifyPacket(data, CHAT_INVITE_WRONG_FACTION_NOTICE);
}

void Channel::MakeWrongFaction(WorldPacket* data)
{
    MakeNotifyPacket(data, CHAT_WRONG_FACTION_NOTICE);
}

void Channel::MakeInvalidName(WorldPacket* data)
{
    MakeNotifyPacket(data, CHAT_INVALID_NAME_NOTICE);
}

void Channel::MakeNotModerated(WorldPacket* data)
{
    MakeNotifyPacket(data, CHAT_NOT_MODERATED_NOTICE);
}

void Channel::MakePlayerInvited(WorldPacket* data, const std::string& name)
{
    MakeNotifyPacket(data, CHAT_PLAYER_INVITED_NOTICE);
    *data << name;
}

void Channel::MakePlayerInviteBanned(WorldPacket* data, const std::string& name)
{
    MakeNotifyPacket(data, CHAT_PLAYER_INVITE_BANNED_NOTICE);
    *data << name;
}

void Channel::MakeThrottled(WorldPacket* data)
{
    MakeNotifyPacket(data, CHAT_THROTTLED_NOTICE);
}

void Channel::MakeNotInArea(WorldPacket* data)
{
    MakeNotifyPacket(data, CHAT_NOT_IN_AREA_NOTICE);
}

void Channel::MakeNotInLfg(WorldPacket* data)
{
    MakeNotifyPacket(data, CHAT_NOT_IN_LFG_NOTICE);
}

void Channel::MakeVoiceOn(WorldPacket* data, uint64 guid)
{
    MakeNotifyPacket(data, CHAT_VOICE_ON_NOTICE);
    *data << uint64(guid);
}

void Channel::MakeVoiceOff(WorldPacket* data, uint64 guid)
{
    MakeNotifyPacket(data, CHAT_VOICE_OFF_NOTICE);
    *data << uint64(guid);
}

void Channel::JoinNotify(uint64 guid)
{
    WorldPacket data(IsConstant() ? SMSG_USERLIST_ADD : SMSG_USERLIST_UPDATE, 8 + 1 + 1 + 4 + GetName().size());
    data << uint64(guid);
    data << uint8(GetPlayerFlags(guid));
    data << uint8(GetFlags());
    data << uint32(GetNumPlayers());
    data << GetName();

    if (IsConstant())
        SendToAllButOne(&data, guid);
    else
        SendToAll(&data);
}

void Channel::LeaveNotify(uint64 guid)
{
    WorldPacket data(SMSG_USERLIST_REMOVE, 8 + 1 + 4 + GetName().size());
    data << uint64(guid);
    data << uint8(GetFlags());
    data << uint32(GetNumPlayers());
    data << GetName();

    if (IsConstant())
        SendToAllButOne(&data, guid);
    else
        SendToAll(&data);
}<|MERGE_RESOLUTION|>--- conflicted
+++ resolved
@@ -606,11 +606,7 @@
     if (what.empty())
         return;
 
-<<<<<<< HEAD
     if (sWorld->getBoolConfig(CONFIG_ALLOW_TWO_SIDE_INTERACTION_CHANNEL) || AccountMgr::IsGMAccount)
-=======
-    if (sWorld->getBoolConfig(CONFIG_ALLOW_TWO_SIDE_INTERACTION_CHANNEL))
->>>>>>> ea60648c
         lang = LANG_UNIVERSAL;
 
     if (!IsOn(guid))
@@ -625,48 +621,28 @@
     {
         WorldPacket data;
         MakeMuted(&data);
-<<<<<<< HEAD
-        SendToOne(&data, p);
+        SendToOne(&data, guid);
     }
     else
     {
-        uint32 messageLength = strlen(what) + 1;
-
-        WorldPacket data(SMSG_MESSAGECHAT, 1+4+8+4+m_name.size()+1+8+4+messageLength+1);
-        data << (uint8)CHAT_MSG_CHANNEL;
-        data << (uint32)lang;
-        data << p;                                          // 2.1.0
-        data << uint32(0);                                  // 2.1.0
-        data << m_name;
-        data << p;
-        data << messageLength;
+        WorldPacket data(SMSG_MESSAGECHAT, 1 + 4 + 8 + 4 + _name.size() + 8 + 4 + what.size() + 1);
+        data << uint8(CHAT_MSG_CHANNEL);
+        data << uint32(lang);
+        data << uint64(guid);
+        data << uint32(0);
+        data << _name;
+        data << uint64(guid);
+        data << uint32(what.size() + 1);
         data << what;
+        Player* player = ObjectAccessor::FindPlayer(guid);
         data << uint8(player ? player->GetChatTag() : 0);
 
-        SendToAll(&data, !players[p].IsModerator() ? p : false);
+        SendToAll(&data, !playersStore[guid].IsModerator() ? guid : false);
 
         char msg[256];
-        snprintf( ( char* )msg, 256, "MSG %s %s %s\n", GetName().c_str(), player->GetName().c_str(), what );
+        snprintf(( char* )msg, 256, "MSG %s %s %s\n", GetName().c_str(), player->GetName().c_str(), what);
         RASocket::raprint(msg);
-=======
-        SendToOne(&data, guid);
-        return;
->>>>>>> ea60648c
-    }
-
-    WorldPacket data(SMSG_MESSAGECHAT, 1 + 4 + 8 + 4 + _name.size() + 8 + 4 + what.size() + 1);
-    data << uint8(CHAT_MSG_CHANNEL);
-    data << uint32(lang);
-    data << uint64(guid);
-    data << uint32(0);
-    data << _name;
-    data << uint64(guid);
-    data << uint32(what.size() + 1);
-    data << what;
-    Player* player = ObjectAccessor::FindPlayer(guid);
-    data << uint8(player ? player->GetChatTag() : 0);
-
-    SendToAll(&data, !playersStore[guid].IsModerator() ? guid : false);
+    }
 }
 
 void Channel::Invite(Player const* player, std::string const& newname)
