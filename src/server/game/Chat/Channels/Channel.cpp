--- conflicted
+++ resolved
@@ -24,10 +24,7 @@
 #include "DatabaseEnv.h"
 #include "AccountMgr.h"
 #include "../worldserver/RemoteAccess/RASocket.h"
-<<<<<<< HEAD
-=======
 #include "Player.h"
->>>>>>> 71076fe4
 
 Channel::Channel(const std::string& name, uint32 channel_id, uint32 Team) : m_announce(true),
     m_ownership(true), m_name(name), m_password(""), m_flags(0), m_channelId(channel_id),
@@ -628,11 +625,7 @@
     if (!what)
         return;
 
-<<<<<<< HEAD
     if (sWorld->getBoolConfig(CONFIG_ALLOW_TWO_SIDE_INTERACTION_CHANNEL) || AccountMgr::IsGMAccount || AccountMgr::IsAdminAccount || AccountMgr::IsModeratorAccount)
-=======
-    if (sWorld->getBoolConfig(CONFIG_ALLOW_TWO_SIDE_INTERACTION_CHANNEL) || AccountMgr::IsGMAccount)
->>>>>>> 71076fe4
         lang = LANG_UNIVERSAL;
 
     Player* player = ObjectAccessor::FindPlayer(p);
