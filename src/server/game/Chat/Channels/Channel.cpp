/*
 * This file is part of the TrinityCore Project. See AUTHORS file for Copyright information
 *
 * This program is free software; you can redistribute it and/or modify it
 * under the terms of the GNU General Public License as published by the
 * Free Software Foundation; either version 2 of the License, or (at your
 * option) any later version.
 *
 * This program is distributed in the hope that it will be useful, but WITHOUT
 * ANY WARRANTY; without even the implied warranty of MERCHANTABILITY or
 * FITNESS FOR A PARTICULAR PURPOSE. See the GNU General Public License for
 * more details.
 *
 * You should have received a copy of the GNU General Public License along
 * with this program. If not, see <http://www.gnu.org/licenses/>.
 */

#include "Channel.h"
#include "AccountMgr.h"
#include "ChannelAppenders.h"
#include "Chat.h"
<<<<<<< HEAD
#include "DatabaseEnv.h"
#include "DBCStores.h"
#include "GameTime.h"
=======
#include "ChatPackets.h"
#include "DB2Stores.h"
#include "DatabaseEnv.h"
>>>>>>> 28d470c5
#include "GridNotifiers.h"
#include "GridNotifiersImpl.h"
#include "Language.h"
#include "Log.h"
#include "ObjectAccessor.h"
#include "ObjectMgr.h"
#include "Player.h"
#include "SocialMgr.h"
#include "StringConvert.h"
#include "World.h"
<<<<<<< HEAD

Channel::Channel(uint32 channelId, uint32 team /*= 0*/, AreaTableEntry const* zoneEntry /*= nullptr*/) :
    _isDirty(false),
    _nextActivityUpdateTime(0),
    _announceEnabled(false),                                        // no join/leave announces
    _ownershipEnabled(false),                                       // no ownership handout
    _isOwnerInvisible(false),
    _channelFlags(CHANNEL_FLAG_GENERAL),                            // for all built-in channels
    _channelId(channelId),
    _channelTeam(team),
    _ownerGuid(),
    _channelName(),
    _channelPassword(),
    _zoneEntry(zoneEntry)
{
    ChatChannelsEntry const* channelEntry = sChatChannelsStore.AssertEntry(channelId);
    if (channelEntry->Flags & CHANNEL_DBC_FLAG_TRADE)              // for trade channel
        _channelFlags |= CHANNEL_FLAG_TRADE;

    if (channelEntry->Flags & CHANNEL_DBC_FLAG_CITY_ONLY2)         // for city only channels
        _channelFlags |= CHANNEL_FLAG_CITY;

    if (channelEntry->Flags & CHANNEL_DBC_FLAG_LFG)                // for LFG channel
        _channelFlags |= CHANNEL_FLAG_LFG;
    else                                                            // for all other channels
        _channelFlags |= CHANNEL_FLAG_NOT_LFG;
}

Channel::Channel(std::string const& name, uint32 team /*= 0*/, std::string const& banList) :
    _isDirty(false),
    _nextActivityUpdateTime(0),
    _announceEnabled(true),
    _ownershipEnabled(true),
    _isOwnerInvisible(false),
    _channelFlags(CHANNEL_FLAG_CUSTOM),
    _channelId(0),
    _channelTeam(team),
    _ownerGuid(),
    _channelName(name),
    _channelPassword(),
    _zoneEntry(nullptr)
{
    for (std::string_view guid : Trinity::Tokenize(banList, ' ', false))
    {
        ObjectGuid banned(Trinity::StringTo<uint64>(guid).value_or(0));
        if (!banned)
            continue;

        TC_LOG_DEBUG("chat.system", "Channel(%s) loaded player %s into bannedStore", name.c_str(), banned.ToString().c_str());
        _bannedStore.insert(banned);
    }
}

void Channel::GetChannelName(std::string& channelName, uint32 channelId, LocaleConstant locale, AreaTableEntry const* zoneEntry)
{
    if (channelId)
    {
        ChatChannelsEntry const* channelEntry = sChatChannelsStore.AssertEntry(channelId);
        if (!(channelEntry->Flags & CHANNEL_DBC_FLAG_GLOBAL))
        {
=======
#include "WorldSession.h"
#include <sstream>

Channel::Channel(ObjectGuid const& guid, uint32 channelId, uint32 team /*= 0*/, AreaTableEntry const* zoneEntry /*= nullptr*/) :
    _announceEnabled(false),                                               // no join/leave announces
    _ownershipEnabled(false),                                              // no ownership handout
    _persistentChannel(false),
    _isOwnerInvisible(false),
    _channelFlags(CHANNEL_FLAG_GENERAL),                                   // for all built-in channels
    _channelId(channelId),
    _channelTeam(team),
    _channelGuid(guid),
    _zoneEntry(zoneEntry)
{
    ChatChannelsEntry const* channelEntry = sChatChannelsStore.AssertEntry(channelId);
    if (channelEntry->Flags & CHANNEL_DBC_FLAG_TRADE)               // for trade channel
        _channelFlags |= CHANNEL_FLAG_TRADE;

    if (channelEntry->Flags & CHANNEL_DBC_FLAG_CITY_ONLY2)          // for city only channels
        _channelFlags |= CHANNEL_FLAG_CITY;

    if (channelEntry->Flags & CHANNEL_DBC_FLAG_LFG)                 // for LFG channel
        _channelFlags |= CHANNEL_FLAG_LFG;
    else                                                            // for all other channels
        _channelFlags |= CHANNEL_FLAG_NOT_LFG;
}

Channel::Channel(ObjectGuid const& guid, std::string const& name, uint32 team /*= 0*/) :
    _announceEnabled(true),
    _ownershipEnabled(true),
    _persistentChannel(false),
    _isOwnerInvisible(false),
    _channelFlags(CHANNEL_FLAG_CUSTOM),
    _channelId(0),
    _channelTeam(team),
    _channelGuid(guid),
    _channelName(name),
    _zoneEntry(nullptr)
{
    // If storing custom channels in the db is enabled either load or save the channel
    if (sWorld->getBoolConfig(CONFIG_PRESERVE_CUSTOM_CHANNELS))
    {
        CharacterDatabasePreparedStatement* stmt = CharacterDatabase.GetPreparedStatement(CHAR_SEL_CHANNEL);
        stmt->setString(0, _channelName);
        stmt->setUInt32(1, _channelTeam);
        if (PreparedQueryResult result = CharacterDatabase.Query(stmt)) // load
        {
            Field* fields = result->Fetch();
            _channelName = fields[0].GetString(); // re-get channel name. MySQL table collation is case insensitive
            _announceEnabled = fields[1].GetBool();
            _ownershipEnabled = fields[2].GetBool();
            _channelPassword = fields[3].GetString();
            std::string bannedList = fields[4].GetString();

            if (!bannedList.empty())
            {
                Tokenizer tokens(bannedList, ' ');
                for (auto const& token : tokens)
                {
                    // legacy db content might not have 0x prefix, account for that
                    std::string bannedGuidStr(memcmp(token, "0x", 2) ? token + 2 : token);
                    ObjectGuid bannedGuid;
                    bannedGuid.SetRawValue(uint64(strtoull(bannedGuidStr.substr(0, 16).c_str(), nullptr, 16)), uint64(strtoull(bannedGuidStr.substr(16).c_str(), nullptr, 16)));
                    if (!bannedGuid.IsEmpty())
                    {
                        TC_LOG_DEBUG("chat.system", "Channel (%s) loaded player %s into bannedStore", _channelName.c_str(), bannedGuid.ToString().c_str());
                        _bannedStore.insert(bannedGuid);
                    }
                }
            }
        }
        else // save
        {
            stmt = CharacterDatabase.GetPreparedStatement(CHAR_INS_CHANNEL);
            stmt->setString(0, _channelName);
            stmt->setUInt32(1, _channelTeam);
            CharacterDatabase.Execute(stmt);
            TC_LOG_DEBUG("chat.system", "Channel (%s) saved in database", _channelName.c_str());
        }

        _persistentChannel = true;
    }
}

void Channel::GetChannelName(std::string& channelName, uint32 channelId, LocaleConstant locale, AreaTableEntry const* zoneEntry)
{
    if (channelId)
    {
        ChatChannelsEntry const* channelEntry = sChatChannelsStore.AssertEntry(channelId);
        if (!(channelEntry->Flags & CHANNEL_DBC_FLAG_GLOBAL))
        {
>>>>>>> 28d470c5
            if (channelEntry->Flags & CHANNEL_DBC_FLAG_CITY_ONLY)
                channelName = Trinity::StringFormat(channelEntry->Name[locale], sObjectMgr->GetTrinityString(LANG_CHANNEL_CITY, locale));
            else
                channelName = Trinity::StringFormat(channelEntry->Name[locale], ASSERT_NOTNULL(zoneEntry)->AreaName[locale]);
        }
        else
            channelName = channelEntry->Name[locale];
    }
}

std::string Channel::GetName(LocaleConstant locale /*= DEFAULT_LOCALE*/) const
<<<<<<< HEAD
{
    std::string result = _channelName;
    Channel::GetChannelName(result, _channelId, locale, _zoneEntry);

    return result;
}

void Channel::UpdateChannelInDB()
{
    time_t const now = GameTime::GetGameTime();
    if (_isDirty)
    {
        std::ostringstream banlist;
        for (BannedContainer::const_iterator iter = _bannedStore.begin(); iter != _bannedStore.end(); ++iter)
            banlist << iter->GetRawValue() << ' ';

        std::string banListStr = banlist.str();

        CharacterDatabasePreparedStatement* stmt = CharacterDatabase.GetPreparedStatement(CHAR_UPD_CHANNEL);
        stmt->setString(0, _channelName);
        stmt->setUInt32(1, _channelTeam);
        stmt->setBool(2, _announceEnabled);
        stmt->setBool(3, _ownershipEnabled);
        stmt->setString(4, _channelPassword);
        stmt->setString(5, banListStr);
        CharacterDatabase.Execute(stmt);
    }
    else if (_nextActivityUpdateTime <= now)
    {
        if (!_playersStore.empty())
        {
            CharacterDatabasePreparedStatement* stmt = CharacterDatabase.GetPreparedStatement(CHAR_UPD_CHANNEL_USAGE);
            stmt->setString(0, _channelName);
            stmt->setUInt32(1, _channelTeam);
            CharacterDatabase.Execute(stmt);
        }
=======
{
    std::string result = _channelName;
    Channel::GetChannelName(result, _channelId, locale, _zoneEntry);

    return result;
}

void Channel::UpdateChannelInDB() const
{
    if (_persistentChannel)
    {
        std::ostringstream banlist;
        for (ObjectGuid const& guid : _bannedStore)
            banlist << guid.ToHexString() << ' ';

        CharacterDatabasePreparedStatement* stmt = CharacterDatabase.GetPreparedStatement(CHAR_UPD_CHANNEL);
        stmt->setBool(0, _announceEnabled);
        stmt->setBool(1, _ownershipEnabled);
        stmt->setString(2, _channelPassword);
        stmt->setString(3, banlist.str());
        stmt->setString(4, _channelName);
        stmt->setUInt32(5, _channelTeam);
        CharacterDatabase.Execute(stmt);

        TC_LOG_DEBUG("chat.system", "Channel (%s) updated in database", _channelName.c_str());
    }
}

void Channel::UpdateChannelUseageInDB() const
{
    CharacterDatabasePreparedStatement* stmt = CharacterDatabase.GetPreparedStatement(CHAR_UPD_CHANNEL_USAGE);
    stmt->setString(0, _channelName);
    stmt->setUInt32(1, _channelTeam);
    CharacterDatabase.Execute(stmt);
}

void Channel::CleanOldChannelsInDB()
{
    if (sWorld->getIntConfig(CONFIG_PRESERVE_CUSTOM_CHANNEL_DURATION) > 0)
    {
        CharacterDatabasePreparedStatement* stmt = CharacterDatabase.GetPreparedStatement(CHAR_DEL_OLD_CHANNELS);
        stmt->setUInt32(0, sWorld->getIntConfig(CONFIG_PRESERVE_CUSTOM_CHANNEL_DURATION) * DAY);
        CharacterDatabase.Execute(stmt);

        TC_LOG_DEBUG("chat.system", "Cleaned out unused custom chat channels.");
>>>>>>> 28d470c5
    }
    else
        return;

    _isDirty = false;
    _nextActivityUpdateTime = now + urand(1 * MINUTE, 6 * MINUTE) * std::max(1u, sWorld->getIntConfig(CONFIG_PRESERVE_CUSTOM_CHANNEL_INTERVAL));
}

void Channel::JoinChannel(Player* player, std::string const& pass)
{
    ObjectGuid const& guid = player->GetGUID();
    if (IsOn(guid))
    {
        // Do not send error message for built-in channels
        if (!IsConstant())
        {
            PlayerAlreadyMemberAppend appender(guid);
            ChannelNameBuilder<PlayerAlreadyMemberAppend> builder(this, appender);
            SendToOne(builder, guid);
        }
        return;
    }

    if (IsBanned(guid))
    {
        BannedAppend appender;
        ChannelNameBuilder<BannedAppend> builder(this, appender);
        SendToOne(builder, guid);
        return;
    }

<<<<<<< HEAD
    if (!CheckPassword(pass))
=======
    if (!_channelPassword.empty() && pass != _channelPassword)
>>>>>>> 28d470c5
    {
        WrongPasswordAppend appender;
        ChannelNameBuilder<WrongPasswordAppend> builder(this, appender);
        SendToOne(builder, guid);
        return;
    }

    if (HasFlag(CHANNEL_FLAG_LFG) &&
        sWorld->getBoolConfig(CONFIG_RESTRICTED_LFG_CHANNEL) &&
        AccountMgr::IsPlayerAccount(player->GetSession()->GetSecurity()) && //FIXME: Move to RBAC
        player->GetGroup())
    {
        NotInLFGAppend appender;
        ChannelNameBuilder<NotInLFGAppend> builder(this, appender);
        SendToOne(builder, guid);
        return;
    }

    player->JoinedChannel(this);

    if (_announceEnabled && !player->GetSession()->HasPermission(rbac::RBAC_PERM_SILENTLY_JOIN_CHANNEL))
    {
        JoinedAppend appender(guid);
        ChannelNameBuilder<JoinedAppend> builder(this, appender);
        SendToAll(builder);
    }

    bool newChannel = _playersStore.empty();
<<<<<<< HEAD
    if (newChannel)
        _nextActivityUpdateTime = 0; // force activity update on next channel tick

    PlayerInfo& pinfo = _playersStore[guid];
    pinfo.flags = MEMBER_FLAG_NONE;
    pinfo.invisible = !player->isGMVisible();

    YouJoinedAppend appender(this);
    ChannelNameBuilder<YouJoinedAppend> builder(this, appender);
    SendToOne(builder, guid);
=======

    PlayerInfo& playerInfo = _playersStore[guid];
    playerInfo.SetInvisible(!player->isGMVisible());

    /*
    YouJoinedAppend appender;
    ChannelNameBuilder<YouJoinedAppend> builder(this, appender);
    SendToOne(builder, guid);
    */

    auto builder = [&](LocaleConstant locale)
    {
        LocaleConstant localeIdx = sWorld->GetAvailableDbcLocale(locale);
>>>>>>> 28d470c5

        WorldPackets::Channel::ChannelNotifyJoined* notify = new WorldPackets::Channel::ChannelNotifyJoined();
        //notify->ChannelWelcomeMsg = "";
        notify->ChatChannelID = _channelId;
        //notify->InstanceID = 0;
        notify->_ChannelFlags = _channelFlags;
        notify->_Channel = GetName(localeIdx);
        notify->ChannelGUID = _channelGuid;
        return notify;
    };

    SendToOne(builder, guid);

    JoinNotify(player);

    // Custom channel handling
    if (!IsConstant())
    {
<<<<<<< HEAD
        // If the channel has no owner yet and ownership is allowed, set the new owner.
        // or if the owner was a GM with .gm visible off
        // don't do this if the new player is, too, an invis GM, unless the channel was empty
        if (_ownershipEnabled && (newChannel || !pinfo.IsInvisible()) && (!_ownerGuid || _isOwnerInvisible))
        {
            _isOwnerInvisible = pinfo.IsInvisible();

            SetOwner(guid, !newChannel && !_isOwnerInvisible);
            pinfo.SetModerator(true);
=======
        // Update last_used timestamp in db
        if (!_playersStore.empty())
            UpdateChannelUseageInDB();

        // If the channel has no owner yet and ownership is allowed, set the new owner.
        // or if the owner was a GM with .gm visible off
        // don't do this if the new player is, too, an invis GM, unless the channel was empty
        if (_ownershipEnabled && (newChannel || !playerInfo.IsInvisible()) && (_ownerGuid.IsEmpty() || _isOwnerInvisible))
        {
            _isOwnerInvisible = playerInfo.IsInvisible();

            SetOwner(guid, !newChannel && !_isOwnerInvisible);
            playerInfo.SetModerator(true);
>>>>>>> 28d470c5
        }
    }
}

void Channel::LeaveChannel(Player* player, bool send, bool suspend)
{
    ObjectGuid const& guid = player->GetGUID();
    if (!IsOn(guid))
    {
        if (send)
        {
            NotMemberAppend appender;
            ChannelNameBuilder<NotMemberAppend> builder(this, appender);
            SendToOne(builder, guid);
        }
        return;
    }

    player->LeftChannel(this);

    if (send)
    {
<<<<<<< HEAD
        YouLeftAppend appender(this);
        ChannelNameBuilder<YouLeftAppend> builder(this, appender);
        SendToOne(builder, guid);

        player->LeftChannel(this);
    }

=======
        /*
        YouLeftAppend appender;
        ChannelNameBuilder<YouLeftAppend> builder(this, appender);
        SendToOne(builder, guid);
        */

        auto builder = [&](LocaleConstant locale)
        {
            LocaleConstant localeIdx = sWorld->GetAvailableDbcLocale(locale);

            WorldPackets::Channel::ChannelNotifyLeft* notify = new WorldPackets::Channel::ChannelNotifyLeft();
            notify->Channel = GetName(localeIdx);
            notify->ChatChannelID = _channelId;
            notify->Suspended = suspend;
            return notify;
        };

        SendToOne(builder, guid);
    }

>>>>>>> 28d470c5
    PlayerInfo& info = _playersStore.at(guid);
    bool changeowner = info.IsOwner();
    _playersStore.erase(guid);

    if (_announceEnabled && !player->GetSession()->HasPermission(rbac::RBAC_PERM_SILENTLY_JOIN_CHANNEL))
    {
        LeftAppend appender(guid);
        ChannelNameBuilder<LeftAppend> builder(this, appender);
        SendToAll(builder);
    }

    LeaveNotify(player);

    if (!IsConstant())
    {
<<<<<<< HEAD
        // If the channel owner left and there are players still inside, pick a new owner
=======
        // Update last_used timestamp in db
        UpdateChannelUseageInDB();

        // If the channel owner left and there are still playersStore inside, pick a new owner
>>>>>>> 28d470c5
        // do not pick invisible gm owner unless there are only invisible gms in that channel (rare)
        if (changeowner && _ownershipEnabled && !_playersStore.empty())
        {
            PlayerContainer::iterator itr;
            for (itr = _playersStore.begin(); itr != _playersStore.end(); ++itr)
            {
                if (!itr->second.IsInvisible())
                    break;
            }

            if (itr == _playersStore.end())
                itr = _playersStore.begin();

<<<<<<< HEAD
            ObjectGuid newOwner = itr->first;
            itr->second.SetModerator(true);

            SetOwner(newOwner);
=======
            ObjectGuid const& newowner = itr->first;
            itr->second.SetModerator(true);

            SetOwner(newowner);
>>>>>>> 28d470c5

            // if the new owner is invisible gm, set flag to automatically choose a new owner
            if (itr->second.IsInvisible())
                _isOwnerInvisible = true;
        }
    }
}

void Channel::KickOrBan(Player const* player, std::string const& badname, bool ban)
{
    ObjectGuid const& good = player->GetGUID();

    if (!IsOn(good))
    {
        NotMemberAppend appender;
        ChannelNameBuilder<NotMemberAppend> builder(this, appender);
        SendToOne(builder, good);
        return;
    }

    PlayerInfo& info = _playersStore.at(good);
    if (!info.IsModerator() && !player->GetSession()->HasPermission(rbac::RBAC_PERM_CHANGE_CHANNEL_NOT_MODERATOR))
    {
        NotModeratorAppend appender;
        ChannelNameBuilder<NotModeratorAppend> builder(this, appender);
        SendToOne(builder, good);
        return;
    }

    Player* bad = ObjectAccessor::FindConnectedPlayerByName(badname);
<<<<<<< HEAD
    ObjectGuid victim = bad ? bad->GetGUID() : ObjectGuid::Empty;
    if (!bad || !victim || !IsOn(victim))
=======
    ObjectGuid const& victim = bad ? bad->GetGUID() : ObjectGuid::Empty;
    if (!victim || !IsOn(victim))
>>>>>>> 28d470c5
    {
        PlayerNotFoundAppend appender(badname);
        ChannelNameBuilder<PlayerNotFoundAppend> builder(this, appender);
        SendToOne(builder, good);
        return;
    }

    bool changeowner = _ownerGuid == victim;

    if (!player->GetSession()->HasPermission(rbac::RBAC_PERM_CHANGE_CHANNEL_NOT_MODERATOR) && changeowner && good != _ownerGuid)
    {
        NotOwnerAppend appender;
        ChannelNameBuilder<NotOwnerAppend> builder(this, appender);
        SendToOne(builder, good);
        return;
    }

    if (ban && !IsBanned(victim))
    {
        _bannedStore.insert(victim);
<<<<<<< HEAD
        _isDirty = true;
=======
        UpdateChannelInDB();
>>>>>>> 28d470c5

        if (!player->GetSession()->HasPermission(rbac::RBAC_PERM_SILENTLY_JOIN_CHANNEL))
        {
            PlayerBannedAppend appender(good, victim);
            ChannelNameBuilder<PlayerBannedAppend> builder(this, appender);
            SendToAll(builder);
        }
    }
    else if (!player->GetSession()->HasPermission(rbac::RBAC_PERM_SILENTLY_JOIN_CHANNEL))
    {
        PlayerKickedAppend appender(good, victim);
        ChannelNameBuilder<PlayerKickedAppend> builder(this, appender);
        SendToAll(builder);
    }

    _playersStore.erase(victim);
    bad->LeftChannel(this);

    if (changeowner && _ownershipEnabled && !_playersStore.empty())
    {
<<<<<<< HEAD
        ObjectGuid newowner = good;
        info.SetModerator(true);
        SetOwner(newowner);
=======
        info.SetModerator(true);
        SetOwner(good);
>>>>>>> 28d470c5
    }
}

void Channel::UnBan(Player const* player, std::string const& badname)
{
    ObjectGuid const& good = player->GetGUID();

    if (!IsOn(good))
    {
        NotMemberAppend appender;
        ChannelNameBuilder<NotMemberAppend> builder(this, appender);
        SendToOne(builder, good);
        return;
    }

    PlayerInfo& info = _playersStore.at(good);
    if (!info.IsModerator() && !player->GetSession()->HasPermission(rbac::RBAC_PERM_CHANGE_CHANNEL_NOT_MODERATOR))
    {
        NotModeratorAppend appender;
        ChannelNameBuilder<NotModeratorAppend> builder(this, appender);
        SendToOne(builder, good);
        return;
    }

    Player* bad = ObjectAccessor::FindConnectedPlayerByName(badname);
    ObjectGuid victim = bad ? bad->GetGUID() : ObjectGuid::Empty;

    if (victim.IsEmpty() || !IsBanned(victim))
    {
        PlayerNotFoundAppend appender(badname);
        ChannelNameBuilder<PlayerNotFoundAppend> builder(this, appender);
        SendToOne(builder, good);
        return;
    }

    _bannedStore.erase(victim);

    PlayerUnbannedAppend appender(good, victim);
    ChannelNameBuilder<PlayerUnbannedAppend> builder(this, appender);
    SendToAll(builder);

    _isDirty = true;
}

void Channel::Password(Player const* player, std::string const& pass)
{
    ObjectGuid const& guid = player->GetGUID();

    if (!IsOn(guid))
    {
        NotMemberAppend appender;
        ChannelNameBuilder<NotMemberAppend> builder(this, appender);
        SendToOne(builder, guid);
        return;
    }

    PlayerInfo& info = _playersStore.at(guid);
    if (!info.IsModerator() && !player->GetSession()->HasPermission(rbac::RBAC_PERM_CHANGE_CHANNEL_NOT_MODERATOR))
    {
        NotModeratorAppend appender;
        ChannelNameBuilder<NotModeratorAppend> builder(this, appender);
        SendToOne(builder, guid);
        return;
    }

    _channelPassword = pass;

    PasswordChangedAppend appender(guid);
    ChannelNameBuilder<PasswordChangedAppend> builder(this, appender);
    SendToAll(builder);

    _isDirty = true;
}

void Channel::SetMode(Player const* player, std::string const& p2n, bool mod, bool set)
{
    ObjectGuid const& guid = player->GetGUID();

    if (!IsOn(guid))
    {
        NotMemberAppend appender;
        ChannelNameBuilder<NotMemberAppend> builder(this, appender);
        SendToOne(builder, guid);
        return;
    }

    PlayerInfo& info = _playersStore.at(guid);
    if (!info.IsModerator() && !player->GetSession()->HasPermission(rbac::RBAC_PERM_CHANGE_CHANNEL_NOT_MODERATOR))
    {
        NotModeratorAppend appender;
        ChannelNameBuilder<NotModeratorAppend> builder(this, appender);
        SendToOne(builder, guid);
        return;
    }

<<<<<<< HEAD
    if (guid == _ownerGuid && std::string(p2n) == player->GetName() && mod)
=======
    if (guid == _ownerGuid && p2n == player->GetName() && mod)
>>>>>>> 28d470c5
        return;

    Player* newp = ObjectAccessor::FindConnectedPlayerByName(p2n);
    ObjectGuid victim = newp ? newp->GetGUID() : ObjectGuid::Empty;

<<<<<<< HEAD
    if (!newp || !victim || !IsOn(victim) ||
=======
    if (victim.IsEmpty() || !IsOn(victim) ||
>>>>>>> 28d470c5
        (player->GetTeam() != newp->GetTeam() &&
        (!player->GetSession()->HasPermission(rbac::RBAC_PERM_TWO_SIDE_INTERACTION_CHANNEL) ||
        !newp->GetSession()->HasPermission(rbac::RBAC_PERM_TWO_SIDE_INTERACTION_CHANNEL))))
    {
        PlayerNotFoundAppend appender(p2n);
        ChannelNameBuilder<PlayerNotFoundAppend> builder(this, appender);
        SendToOne(builder, guid);
        return;
    }

    if (_ownerGuid == victim && _ownerGuid != guid)
    {
        NotOwnerAppend appender;
        ChannelNameBuilder<NotOwnerAppend> builder(this, appender);
        SendToOne(builder, guid);
        return;
    }

    if (mod)
        SetModerator(newp->GetGUID(), set);
    else
        SetMute(newp->GetGUID(), set);
}

void Channel::SetInvisible(Player const* player, bool on)
{
    auto itr = _playersStore.find(player->GetGUID());
    if (itr == _playersStore.end())
        return;

    itr->second.SetInvisible(on);

    // we happen to be owner too, update flag
    if (_ownerGuid == player->GetGUID())
        _isOwnerInvisible = on;
}

<<<<<<< HEAD
void Channel::SetModerator(ObjectGuid guid, bool set)
{
    if (!IsOn(guid))
        return;

    PlayerInfo& playerInfo = _playersStore.at(guid);
    if (playerInfo.IsModerator() != set)
    {
        uint8 oldFlag = GetPlayerFlags(guid);
        playerInfo.SetModerator(set);

        ModeChangeAppend appender(guid, oldFlag, GetPlayerFlags(guid));
        ChannelNameBuilder<ModeChangeAppend> builder(this, appender);
        SendToAll(builder);
    }
}

void Channel::SetMute(ObjectGuid guid, bool set)
{
    if (!IsOn(guid))
        return;

    PlayerInfo& playerInfo = _playersStore.at(guid);
    if (playerInfo.IsMuted() != set)
    {
        uint8 oldFlag = GetPlayerFlags(guid);
        playerInfo.SetMuted(set);

        ModeChangeAppend appender(guid, oldFlag, GetPlayerFlags(guid));
        ChannelNameBuilder<ModeChangeAppend> builder(this, appender);
        SendToAll(builder);
    }
}

=======
>>>>>>> 28d470c5
void Channel::SetOwner(Player const* player, std::string const& newname)
{
    ObjectGuid const& guid = player->GetGUID();

    if (!IsOn(guid))
    {
        NotMemberAppend appender;
        ChannelNameBuilder<NotMemberAppend> builder(this, appender);
        SendToOne(builder, guid);
        return;
    }

    if (!player->GetSession()->HasPermission(rbac::RBAC_PERM_CHANGE_CHANNEL_NOT_MODERATOR) && guid != _ownerGuid)
    {
        NotOwnerAppend appender;
        ChannelNameBuilder<NotOwnerAppend> builder(this, appender);
        SendToOne(builder, guid);
        return;
    }

    Player* newp = ObjectAccessor::FindConnectedPlayerByName(newname);
    ObjectGuid victim = newp ? newp->GetGUID() : ObjectGuid::Empty;

    if (!newp || !victim || !IsOn(victim) ||
        (player->GetTeam() != newp->GetTeam() &&
        (!player->GetSession()->HasPermission(rbac::RBAC_PERM_TWO_SIDE_INTERACTION_CHANNEL) ||
        !newp->GetSession()->HasPermission(rbac::RBAC_PERM_TWO_SIDE_INTERACTION_CHANNEL))))
    {
        PlayerNotFoundAppend appender(newname);
        ChannelNameBuilder<PlayerNotFoundAppend> builder(this, appender);
        SendToOne(builder, guid);
        return;
    }

    PlayerInfo& info = _playersStore.at(victim);
    info.SetModerator(true);
    SetOwner(victim);
}

void Channel::SendWhoOwner(Player const* player)
{
<<<<<<< HEAD
=======
    ObjectGuid const& guid = player->GetGUID();
>>>>>>> 28d470c5
    if (IsOn(guid))
    {
        ChannelOwnerAppend appender(this, _ownerGuid);
        ChannelNameBuilder<ChannelOwnerAppend> builder(this, appender);
        SendToOne(builder, guid);
    }
    else
    {
        NotMemberAppend appender;
        ChannelNameBuilder<NotMemberAppend> builder(this, appender);
        SendToOne(builder, guid);
    }
}

void Channel::List(Player const* player) const
{
    ObjectGuid const& guid = player->GetGUID();
    if (!IsOn(guid))
    {
        NotMemberAppend appender;
        ChannelNameBuilder<NotMemberAppend> builder(this, appender);
        SendToOne(builder, guid);
        return;
    }

    std::string channelName = GetName(player->GetSession()->GetSessionDbcLocale());
    TC_LOG_DEBUG("chat.system", "SMSG_CHANNEL_LIST %s Channel: %s",
        player->GetSession()->GetPlayerInfo().c_str(), channelName.c_str());
<<<<<<< HEAD

    WorldPacket data(SMSG_CHANNEL_LIST, 1 + (channelName.size() + 1) + 1 + 4 + _playersStore.size() * (8 + 1));
    data << uint8(1);                                   // channel type?
    data << channelName;                                // channel name
    data << uint8(GetFlags());                          // channel flags?
=======
>>>>>>> 28d470c5

    WorldPackets::Channel::ChannelListResponse list;
    list._Display = true; /// always true?
    list._Channel = channelName;
    list._ChannelFlags = GetFlags();

    uint32 gmLevelInWhoList = sWorld->getIntConfig(CONFIG_GM_LEVEL_IN_WHO_LIST);

<<<<<<< HEAD
    uint32 count  = 0;
    for (PlayerContainer::const_iterator i = _playersStore.begin(); i != _playersStore.end(); ++i)
=======
    list._Members.reserve(_playersStore.size());
    for (PlayerContainer::value_type const& i : _playersStore)
>>>>>>> 28d470c5
    {
        Player* member = ObjectAccessor::FindConnectedPlayer(i.first);

        // PLAYER can't see MODERATOR, GAME MASTER, ADMINISTRATOR characters
        // MODERATOR, GAME MASTER, ADMINISTRATOR can see all
        if (member &&
            (player->GetSession()->HasPermission(rbac::RBAC_PERM_WHO_SEE_ALL_SEC_LEVELS) ||
             member->GetSession()->GetSecurity() <= AccountTypes(gmLevelInWhoList)) &&
            member->IsVisibleGloballyFor(player))
        {
            list._Members.emplace_back(i.first, GetVirtualRealmAddress(), i.second.GetFlags());
        }
    }

<<<<<<< HEAD
    data.put<uint32>(pos, count);
    player->SendDirectMessage(&data);
=======
    player->SendDirectMessage(list.Write());
>>>>>>> 28d470c5
}

void Channel::Announce(Player const* player)
{
    ObjectGuid const& guid = player->GetGUID();

    if (!IsOn(guid))
    {
        NotMemberAppend appender;
        ChannelNameBuilder<NotMemberAppend> builder(this, appender);
        SendToOne(builder, guid);
        return;
    }

<<<<<<< HEAD
    PlayerInfo& info = _playersStore.at(guid);
    if (!info.IsModerator() && !player->GetSession()->HasPermission(rbac::RBAC_PERM_CHANGE_CHANNEL_NOT_MODERATOR))
=======
    PlayerInfo const& playerInfo = _playersStore.at(guid);
    if (!playerInfo.IsModerator() && !player->GetSession()->HasPermission(rbac::RBAC_PERM_CHANGE_CHANNEL_NOT_MODERATOR))
>>>>>>> 28d470c5
    {
        NotModeratorAppend appender;
        ChannelNameBuilder<NotModeratorAppend> builder(this, appender);
        SendToOne(builder, guid);
        return;
    }

    _announceEnabled = !_announceEnabled;

<<<<<<< HEAD
=======
    WorldPackets::Channel::ChannelNotify notify;
>>>>>>> 28d470c5
    if (_announceEnabled)
    {
        AnnouncementsOnAppend appender(guid);
        ChannelNameBuilder<AnnouncementsOnAppend> builder(this, appender);
        SendToAll(builder);
    }
    else
    {
        AnnouncementsOffAppend appender(guid);
        ChannelNameBuilder<AnnouncementsOffAppend> builder(this, appender);
        SendToAll(builder);
    }

    _isDirty = true;
}

<<<<<<< HEAD
void Channel::Say(ObjectGuid guid, std::string const& what, uint32 lang) const
=======
void Channel::Say(ObjectGuid const& guid, std::string const& what, uint32 lang) const
>>>>>>> 28d470c5
{
    if (what.empty())
        return;

    // TODO: Add proper RBAC check
    if (sWorld->getBoolConfig(CONFIG_ALLOW_TWO_SIDE_INTERACTION_CHANNEL))
        lang = LANG_UNIVERSAL;

    if (!IsOn(guid))
    {
        NotMemberAppend appender;
        ChannelNameBuilder<NotMemberAppend> builder(this, appender);
        SendToOne(builder, guid);
        return;
    }

<<<<<<< HEAD
    PlayerInfo const& info = _playersStore.at(guid);
    if (info.IsMuted())
=======
    PlayerInfo const& playerInfo = _playersStore.at(guid);
    if (playerInfo.IsMuted())
>>>>>>> 28d470c5
    {
        MutedAppend appender;
        ChannelNameBuilder<MutedAppend> builder(this, appender);
        SendToOne(builder, guid);
        return;
    }

<<<<<<< HEAD
    auto builder = [&](WorldPacket& data, LocaleConstant locale)
    {
        LocaleConstant localeIdx = sWorld->GetAvailableDbcLocale(locale);

        if (Player* player = ObjectAccessor::FindConnectedPlayer(guid))
            ChatHandler::BuildChatPacket(data, CHAT_MSG_CHANNEL, Language(lang), player, player, what, 0, GetName(localeIdx));
        else
            ChatHandler::BuildChatPacket(data, CHAT_MSG_CHANNEL, Language(lang), guid, guid, what, 0, "", "", 0, false, GetName(localeIdx));
    };

    SendToAll(builder, !info.IsModerator() ? guid : ObjectGuid::Empty);
=======
    auto builder = [&](LocaleConstant locale)
    {
        LocaleConstant localeIdx = sWorld->GetAvailableDbcLocale(locale);

        WorldPackets::Chat::Chat* packet = new WorldPackets::Chat::Chat();
        if (Player* player = ObjectAccessor::FindConnectedPlayer(guid))
            packet->Initialize(CHAT_MSG_CHANNEL, Language(lang), player, player, what, 0, GetName(localeIdx));
        else
        {
            packet->Initialize(CHAT_MSG_CHANNEL, Language(lang), nullptr, nullptr, what, 0, GetName(localeIdx));
            packet->SenderGUID = guid;
            packet->TargetGUID = guid;
        }

        return packet;
    };

    SendToAll(builder, !playerInfo.IsModerator() ? guid : ObjectGuid::Empty);
}

void Channel::AddonSay(ObjectGuid const& guid, std::string const& prefix, std::string const& what, bool isLogged) const
{
    if (what.empty())
        return;

    if (!IsOn(guid))
    {
        NotMemberAppend appender;
        ChannelNameBuilder<NotMemberAppend> builder(this, appender);
        SendToOne(builder, guid);
        return;
    }

    PlayerInfo const& playerInfo = _playersStore.at(guid);
    if (playerInfo.IsMuted())
    {
        MutedAppend appender;
        ChannelNameBuilder<MutedAppend> builder(this, appender);
        SendToOne(builder, guid);
        return;
    }

    auto builder = [&](LocaleConstant locale)
    {
        LocaleConstant localeIdx = sWorld->GetAvailableDbcLocale(locale);

        WorldPackets::Chat::Chat* packet = new WorldPackets::Chat::Chat();
        if (Player* player = ObjectAccessor::FindConnectedPlayer(guid))
            packet->Initialize(CHAT_MSG_CHANNEL, isLogged ? LANG_ADDON_LOGGED : LANG_ADDON, player, player, what, 0, GetName(localeIdx), DEFAULT_LOCALE, prefix);
        else
        {
            packet->Initialize(CHAT_MSG_CHANNEL, isLogged ? LANG_ADDON_LOGGED : LANG_ADDON, nullptr, nullptr, what, 0, GetName(localeIdx), DEFAULT_LOCALE, prefix);
            packet->SenderGUID = guid;
            packet->TargetGUID = guid;
        }

        return packet;
    };

    SendToAllWithAddon(builder, prefix, !playerInfo.IsModerator() ? guid : ObjectGuid::Empty);
>>>>>>> 28d470c5
}

void Channel::Invite(Player const* player, std::string const& newname)
{
    ObjectGuid const& guid = player->GetGUID();

    if (!IsOn(guid))
    {
        NotMemberAppend appender;
        ChannelNameBuilder<NotMemberAppend> builder(this, appender);
        SendToOne(builder, guid);
        return;
    }

    Player* newp = ObjectAccessor::FindConnectedPlayerByName(newname);
    if (!newp || !newp->isGMVisible())
    {
        PlayerNotFoundAppend appender(newname);
        ChannelNameBuilder<PlayerNotFoundAppend> builder(this, appender);
        SendToOne(builder, guid);
        return;
    }

    if (IsBanned(newp->GetGUID()))
    {
        PlayerInviteBannedAppend appender(newname);
        ChannelNameBuilder<PlayerInviteBannedAppend> builder(this, appender);
        SendToOne(builder, guid);
        return;
    }

    if (newp->GetTeam() != player->GetTeam() &&
        (!player->GetSession()->HasPermission(rbac::RBAC_PERM_TWO_SIDE_INTERACTION_CHANNEL) ||
        !newp->GetSession()->HasPermission(rbac::RBAC_PERM_TWO_SIDE_INTERACTION_CHANNEL)))
    {
        InviteWrongFactionAppend appender;
        ChannelNameBuilder<InviteWrongFactionAppend> builder(this, appender);
        SendToOne(builder, guid);
        return;
    }

    if (IsOn(newp->GetGUID()))
    {
        PlayerAlreadyMemberAppend appender(newp->GetGUID());
        ChannelNameBuilder<PlayerAlreadyMemberAppend> builder(this, appender);
        SendToOne(builder, guid);
        return;
    }

    if (!newp->GetSocial()->HasIgnore(guid))
    {
        InviteAppend appender(guid);
        ChannelNameBuilder<InviteAppend> builder(this, appender);
        SendToOne(builder, newp->GetGUID());
    }

    PlayerInvitedAppend appender(newp->GetName());
    ChannelNameBuilder<PlayerInvitedAppend> builder(this, appender);
    SendToOne(builder, guid);
}

void Channel::SetOwner(ObjectGuid const& guid, bool exclaim)
{
<<<<<<< HEAD
    if (_ownerGuid)
    {
=======
    if (!_ownerGuid.IsEmpty())
    {
        // [] will re-add player after it possible removed
>>>>>>> 28d470c5
        auto itr = _playersStore.find(_ownerGuid);
        if (itr != _playersStore.end())
            itr->second.SetOwner(false);
    }

    _ownerGuid = guid;
<<<<<<< HEAD
    if (_ownerGuid)
=======
    if (!_ownerGuid.IsEmpty())
>>>>>>> 28d470c5
    {
        uint8 oldFlag = GetPlayerFlags(_ownerGuid);
        auto itr = _playersStore.find(_ownerGuid);
        if (itr == _playersStore.end())
            return;

        itr->second.SetModerator(true);
        itr->second.SetOwner(true);

        ModeChangeAppend appender(_ownerGuid, oldFlag, GetPlayerFlags(_ownerGuid));
        ChannelNameBuilder<ModeChangeAppend> builder(this, appender);
        SendToAll(builder);

        if (exclaim)
        {
<<<<<<< HEAD
            OwnerChangedAppend ownerAppender(_ownerGuid);
            ChannelNameBuilder<OwnerChangedAppend> ownerBuilder(this, ownerAppender);
            SendToAll(ownerBuilder);
=======
            OwnerChangedAppend ownerChangedAppender(_ownerGuid);
            ChannelNameBuilder<OwnerChangedAppend> ownerChangedBuilder(this, ownerChangedAppender);
            SendToAll(ownerChangedBuilder);
>>>>>>> 28d470c5
        }

        _isDirty = true;
    }
}

<<<<<<< HEAD
void Channel::Voice(ObjectGuid /*guid1*/, ObjectGuid /*guid2*/) const
{

}

void Channel::DeVoice(ObjectGuid /*guid1*/, ObjectGuid /*guid2*/) const
=======
void Channel::SilenceAll(Player const* /*player*/, std::string const& /*name*/)
{
}

void Channel::UnsilenceAll(Player const* /*player*/, std::string const& /*name*/)
{
}

void Channel::DeclineInvite(Player const* /*player*/)
{
}

void Channel::JoinNotify(Player const* player)
>>>>>>> 28d470c5
{
    ObjectGuid const& guid = player->GetGUID();

    if (IsConstant())
    {
        auto builder = [&](LocaleConstant locale)
        {
            LocaleConstant localeIdx = sWorld->GetAvailableDbcLocale(locale);

            WorldPackets::Channel::UserlistAdd* userlistAdd = new WorldPackets::Channel::UserlistAdd();
            userlistAdd->AddedUserGUID = guid;
            userlistAdd->_ChannelFlags = GetFlags();
            userlistAdd->UserFlags = GetPlayerFlags(guid);
            userlistAdd->ChannelID = GetChannelId();
            userlistAdd->ChannelName = GetName(localeIdx);
            return userlistAdd;
        };

        SendToAllButOne(builder, guid);
    }
    else
    {
        auto builder = [&](LocaleConstant locale)
        {
            LocaleConstant localeIdx = sWorld->GetAvailableDbcLocale(locale);

            WorldPackets::Channel::UserlistUpdate* userlistUpdate = new WorldPackets::Channel::UserlistUpdate();
            userlistUpdate->UpdatedUserGUID = guid;
            userlistUpdate->_ChannelFlags = GetFlags();
            userlistUpdate->UserFlags = GetPlayerFlags(guid);
            userlistUpdate->ChannelID = GetChannelId();
            userlistUpdate->ChannelName = GetName(localeIdx);
            return userlistUpdate;
        };

        SendToAll(builder);
    }
}

<<<<<<< HEAD
void Channel::JoinNotify(ObjectGuid guid) const
{
    auto builder = [&](WorldPacket& data, LocaleConstant locale)
    {
        LocaleConstant localeIdx = sWorld->GetAvailableDbcLocale(locale);

        data.Initialize(IsConstant() ? SMSG_USERLIST_ADD : SMSG_USERLIST_UPDATE, 8 + 1 + 1 + 4 + 30 /*channelName buffer*/);
        data << uint64(guid);
        data << uint8(GetPlayerFlags(guid));
        data << uint8(GetFlags());
        data << uint32(GetNumPlayers());
        data << GetName(localeIdx);
    };

    if (IsConstant())
        SendToAllButOne(builder, guid);
    else
        SendToAll(builder);
}

void Channel::LeaveNotify(ObjectGuid guid) const
{
    auto builder = [&](WorldPacket& data, LocaleConstant locale)
    {
        LocaleConstant localeIdx = sWorld->GetAvailableDbcLocale(locale);

        data.Initialize(SMSG_USERLIST_REMOVE, 8 + 1 + 4 + 30 /*channelName buffer*/);
        data << uint64(guid);
        data << uint8(GetFlags());
        data << uint32(GetNumPlayers());
        data << GetName(localeIdx);
    };

    if (IsConstant())
        SendToAllButOne(builder, guid);
    else
        SendToAll(builder);
}

template<class Builder>
void Channel::SendToAll(Builder& builder, ObjectGuid guid /*= ObjectGuid::Empty*/) const
{
    Trinity::LocalizedPacketDo<Builder> localizer(builder);

    for (PlayerContainer::const_iterator i = _playersStore.begin(); i != _playersStore.end(); ++i)
        if (Player* player = ObjectAccessor::FindConnectedPlayer(i->first))
            if (!guid || !player->GetSocial()->HasIgnore(guid))
                localizer(player);
}

template<class Builder>
void Channel::SendToAllButOne(Builder& builder, ObjectGuid who) const
{
    Trinity::LocalizedPacketDo<Builder> localizer(builder);

    for (PlayerContainer::const_iterator i = _playersStore.begin(); i != _playersStore.end(); ++i)
        if (i->first != who)
            if (Player* player = ObjectAccessor::FindConnectedPlayer(i->first))
                localizer(player);
}

template<class Builder>
void Channel::SendToOne(Builder& builder, ObjectGuid who) const
{
    Trinity::LocalizedPacketDo<Builder> localizer(builder);

    if (Player* player = ObjectAccessor::FindConnectedPlayer(who))
        localizer(player);
=======
void Channel::LeaveNotify(Player const* player)
{
    ObjectGuid const& guid = player->GetGUID();

    auto builder = [&](LocaleConstant locale)
    {
        LocaleConstant localeIdx = sWorld->GetAvailableDbcLocale(locale);

        WorldPackets::Channel::UserlistRemove* userlistRemove = new WorldPackets::Channel::UserlistRemove();
        userlistRemove->RemovedUserGUID = guid;
        userlistRemove->_ChannelFlags = GetFlags();
        userlistRemove->ChannelID = GetChannelId();
        userlistRemove->ChannelName = GetName(localeIdx);
        return userlistRemove;
    };

    if (IsConstant())
        SendToAllButOne(builder, guid);
    else
        SendToAll(builder);
}

void Channel::SetModerator(ObjectGuid const& guid, bool set)
{
    if (!IsOn(guid))
        return;

    PlayerInfo& playerInfo = _playersStore.at(guid);
    if (playerInfo.IsModerator() != set)
    {
        uint8 oldFlag = playerInfo.GetFlags();
        playerInfo.SetModerator(set);

        ModeChangeAppend appender(guid, oldFlag, playerInfo.GetFlags());
        ChannelNameBuilder<ModeChangeAppend> builder(this, appender);
        SendToAll(builder);
    }
}

void Channel::SetMute(ObjectGuid const& guid, bool set)
{
    if (!IsOn(guid))
        return;

    PlayerInfo& playerInfo = _playersStore.at(guid);
    if (playerInfo.IsMuted() != set)
    {
        uint8 oldFlag = playerInfo.GetFlags();
        playerInfo.SetMuted(set);

        ModeChangeAppend appender(guid, oldFlag, playerInfo.GetFlags());
        ChannelNameBuilder<ModeChangeAppend> builder(this, appender);
        SendToAll(builder);
    }
}

template <class Builder>
void Channel::SendToAll(Builder& builder, ObjectGuid const& guid) const
{
    Trinity::LocalizedPacketDo<Builder> localizer(builder);

    for (PlayerContainer::value_type const& i : _playersStore)
        if (Player* player = ObjectAccessor::FindConnectedPlayer(i.first))
            if (guid.IsEmpty() || !player->GetSocial()->HasIgnore(guid))
                localizer(player);
}

template <class Builder>
void Channel::SendToAllButOne(Builder& builder, ObjectGuid const& who) const
{
    Trinity::LocalizedPacketDo<Builder> localizer(builder);

    for (PlayerContainer::value_type const& i : _playersStore)
        if (i.first != who)
            if (Player* player = ObjectAccessor::FindConnectedPlayer(i.first))
                localizer(player);
}

template <class Builder>
void Channel::SendToOne(Builder& builder, ObjectGuid const& who) const
{
    Trinity::LocalizedPacketDo<Builder> localizer(builder);

    if (Player* player = ObjectAccessor::FindConnectedPlayer(who))
        localizer(player);
}

template <class Builder>
void Channel::SendToAllWithAddon(Builder& builder, std::string const& addonPrefix, ObjectGuid const& guid /*= ObjectGuid::Empty*/) const
{
    Trinity::LocalizedPacketDo<Builder> localizer(builder);

    for (PlayerContainer::value_type const& i : _playersStore)
        if (Player* player = ObjectAccessor::FindConnectedPlayer(i.first))
            if (player->GetSession()->IsAddonRegistered(addonPrefix) && (guid.IsEmpty() || !player->GetSocial()->HasIgnore(guid)))
                localizer(player);
>>>>>>> 28d470c5
}<|MERGE_RESOLUTION|>--- conflicted
+++ resolved
@@ -19,15 +19,9 @@
 #include "AccountMgr.h"
 #include "ChannelAppenders.h"
 #include "Chat.h"
-<<<<<<< HEAD
-#include "DatabaseEnv.h"
-#include "DBCStores.h"
-#include "GameTime.h"
-=======
 #include "ChatPackets.h"
 #include "DB2Stores.h"
 #include "DatabaseEnv.h"
->>>>>>> 28d470c5
 #include "GridNotifiers.h"
 #include "GridNotifiersImpl.h"
 #include "Language.h"
@@ -36,70 +30,7 @@
 #include "ObjectMgr.h"
 #include "Player.h"
 #include "SocialMgr.h"
-#include "StringConvert.h"
 #include "World.h"
-<<<<<<< HEAD
-
-Channel::Channel(uint32 channelId, uint32 team /*= 0*/, AreaTableEntry const* zoneEntry /*= nullptr*/) :
-    _isDirty(false),
-    _nextActivityUpdateTime(0),
-    _announceEnabled(false),                                        // no join/leave announces
-    _ownershipEnabled(false),                                       // no ownership handout
-    _isOwnerInvisible(false),
-    _channelFlags(CHANNEL_FLAG_GENERAL),                            // for all built-in channels
-    _channelId(channelId),
-    _channelTeam(team),
-    _ownerGuid(),
-    _channelName(),
-    _channelPassword(),
-    _zoneEntry(zoneEntry)
-{
-    ChatChannelsEntry const* channelEntry = sChatChannelsStore.AssertEntry(channelId);
-    if (channelEntry->Flags & CHANNEL_DBC_FLAG_TRADE)              // for trade channel
-        _channelFlags |= CHANNEL_FLAG_TRADE;
-
-    if (channelEntry->Flags & CHANNEL_DBC_FLAG_CITY_ONLY2)         // for city only channels
-        _channelFlags |= CHANNEL_FLAG_CITY;
-
-    if (channelEntry->Flags & CHANNEL_DBC_FLAG_LFG)                // for LFG channel
-        _channelFlags |= CHANNEL_FLAG_LFG;
-    else                                                            // for all other channels
-        _channelFlags |= CHANNEL_FLAG_NOT_LFG;
-}
-
-Channel::Channel(std::string const& name, uint32 team /*= 0*/, std::string const& banList) :
-    _isDirty(false),
-    _nextActivityUpdateTime(0),
-    _announceEnabled(true),
-    _ownershipEnabled(true),
-    _isOwnerInvisible(false),
-    _channelFlags(CHANNEL_FLAG_CUSTOM),
-    _channelId(0),
-    _channelTeam(team),
-    _ownerGuid(),
-    _channelName(name),
-    _channelPassword(),
-    _zoneEntry(nullptr)
-{
-    for (std::string_view guid : Trinity::Tokenize(banList, ' ', false))
-    {
-        ObjectGuid banned(Trinity::StringTo<uint64>(guid).value_or(0));
-        if (!banned)
-            continue;
-
-        TC_LOG_DEBUG("chat.system", "Channel(%s) loaded player %s into bannedStore", name.c_str(), banned.ToString().c_str());
-        _bannedStore.insert(banned);
-    }
-}
-
-void Channel::GetChannelName(std::string& channelName, uint32 channelId, LocaleConstant locale, AreaTableEntry const* zoneEntry)
-{
-    if (channelId)
-    {
-        ChatChannelsEntry const* channelEntry = sChatChannelsStore.AssertEntry(channelId);
-        if (!(channelEntry->Flags & CHANNEL_DBC_FLAG_GLOBAL))
-        {
-=======
 #include "WorldSession.h"
 #include <sstream>
 
@@ -191,7 +122,6 @@
         ChatChannelsEntry const* channelEntry = sChatChannelsStore.AssertEntry(channelId);
         if (!(channelEntry->Flags & CHANNEL_DBC_FLAG_GLOBAL))
         {
->>>>>>> 28d470c5
             if (channelEntry->Flags & CHANNEL_DBC_FLAG_CITY_ONLY)
                 channelName = Trinity::StringFormat(channelEntry->Name[locale], sObjectMgr->GetTrinityString(LANG_CHANNEL_CITY, locale));
             else
@@ -203,44 +133,6 @@
 }
 
 std::string Channel::GetName(LocaleConstant locale /*= DEFAULT_LOCALE*/) const
-<<<<<<< HEAD
-{
-    std::string result = _channelName;
-    Channel::GetChannelName(result, _channelId, locale, _zoneEntry);
-
-    return result;
-}
-
-void Channel::UpdateChannelInDB()
-{
-    time_t const now = GameTime::GetGameTime();
-    if (_isDirty)
-    {
-        std::ostringstream banlist;
-        for (BannedContainer::const_iterator iter = _bannedStore.begin(); iter != _bannedStore.end(); ++iter)
-            banlist << iter->GetRawValue() << ' ';
-
-        std::string banListStr = banlist.str();
-
-        CharacterDatabasePreparedStatement* stmt = CharacterDatabase.GetPreparedStatement(CHAR_UPD_CHANNEL);
-        stmt->setString(0, _channelName);
-        stmt->setUInt32(1, _channelTeam);
-        stmt->setBool(2, _announceEnabled);
-        stmt->setBool(3, _ownershipEnabled);
-        stmt->setString(4, _channelPassword);
-        stmt->setString(5, banListStr);
-        CharacterDatabase.Execute(stmt);
-    }
-    else if (_nextActivityUpdateTime <= now)
-    {
-        if (!_playersStore.empty())
-        {
-            CharacterDatabasePreparedStatement* stmt = CharacterDatabase.GetPreparedStatement(CHAR_UPD_CHANNEL_USAGE);
-            stmt->setString(0, _channelName);
-            stmt->setUInt32(1, _channelTeam);
-            CharacterDatabase.Execute(stmt);
-        }
-=======
 {
     std::string result = _channelName;
     Channel::GetChannelName(result, _channelId, locale, _zoneEntry);
@@ -286,13 +178,7 @@
         CharacterDatabase.Execute(stmt);
 
         TC_LOG_DEBUG("chat.system", "Cleaned out unused custom chat channels.");
->>>>>>> 28d470c5
-    }
-    else
-        return;
-
-    _isDirty = false;
-    _nextActivityUpdateTime = now + urand(1 * MINUTE, 6 * MINUTE) * std::max(1u, sWorld->getIntConfig(CONFIG_PRESERVE_CUSTOM_CHANNEL_INTERVAL));
+    }
 }
 
 void Channel::JoinChannel(Player* player, std::string const& pass)
@@ -318,11 +204,7 @@
         return;
     }
 
-<<<<<<< HEAD
-    if (!CheckPassword(pass))
-=======
     if (!_channelPassword.empty() && pass != _channelPassword)
->>>>>>> 28d470c5
     {
         WrongPasswordAppend appender;
         ChannelNameBuilder<WrongPasswordAppend> builder(this, appender);
@@ -351,18 +233,6 @@
     }
 
     bool newChannel = _playersStore.empty();
-<<<<<<< HEAD
-    if (newChannel)
-        _nextActivityUpdateTime = 0; // force activity update on next channel tick
-
-    PlayerInfo& pinfo = _playersStore[guid];
-    pinfo.flags = MEMBER_FLAG_NONE;
-    pinfo.invisible = !player->isGMVisible();
-
-    YouJoinedAppend appender(this);
-    ChannelNameBuilder<YouJoinedAppend> builder(this, appender);
-    SendToOne(builder, guid);
-=======
 
     PlayerInfo& playerInfo = _playersStore[guid];
     playerInfo.SetInvisible(!player->isGMVisible());
@@ -376,7 +246,6 @@
     auto builder = [&](LocaleConstant locale)
     {
         LocaleConstant localeIdx = sWorld->GetAvailableDbcLocale(locale);
->>>>>>> 28d470c5
 
         WorldPackets::Channel::ChannelNotifyJoined* notify = new WorldPackets::Channel::ChannelNotifyJoined();
         //notify->ChannelWelcomeMsg = "";
@@ -395,17 +264,6 @@
     // Custom channel handling
     if (!IsConstant())
     {
-<<<<<<< HEAD
-        // If the channel has no owner yet and ownership is allowed, set the new owner.
-        // or if the owner was a GM with .gm visible off
-        // don't do this if the new player is, too, an invis GM, unless the channel was empty
-        if (_ownershipEnabled && (newChannel || !pinfo.IsInvisible()) && (!_ownerGuid || _isOwnerInvisible))
-        {
-            _isOwnerInvisible = pinfo.IsInvisible();
-
-            SetOwner(guid, !newChannel && !_isOwnerInvisible);
-            pinfo.SetModerator(true);
-=======
         // Update last_used timestamp in db
         if (!_playersStore.empty())
             UpdateChannelUseageInDB();
@@ -419,7 +277,6 @@
 
             SetOwner(guid, !newChannel && !_isOwnerInvisible);
             playerInfo.SetModerator(true);
->>>>>>> 28d470c5
         }
     }
 }
@@ -442,15 +299,6 @@
 
     if (send)
     {
-<<<<<<< HEAD
-        YouLeftAppend appender(this);
-        ChannelNameBuilder<YouLeftAppend> builder(this, appender);
-        SendToOne(builder, guid);
-
-        player->LeftChannel(this);
-    }
-
-=======
         /*
         YouLeftAppend appender;
         ChannelNameBuilder<YouLeftAppend> builder(this, appender);
@@ -471,7 +319,6 @@
         SendToOne(builder, guid);
     }
 
->>>>>>> 28d470c5
     PlayerInfo& info = _playersStore.at(guid);
     bool changeowner = info.IsOwner();
     _playersStore.erase(guid);
@@ -487,14 +334,10 @@
 
     if (!IsConstant())
     {
-<<<<<<< HEAD
-        // If the channel owner left and there are players still inside, pick a new owner
-=======
         // Update last_used timestamp in db
         UpdateChannelUseageInDB();
 
         // If the channel owner left and there are still playersStore inside, pick a new owner
->>>>>>> 28d470c5
         // do not pick invisible gm owner unless there are only invisible gms in that channel (rare)
         if (changeowner && _ownershipEnabled && !_playersStore.empty())
         {
@@ -508,17 +351,10 @@
             if (itr == _playersStore.end())
                 itr = _playersStore.begin();
 
-<<<<<<< HEAD
-            ObjectGuid newOwner = itr->first;
-            itr->second.SetModerator(true);
-
-            SetOwner(newOwner);
-=======
             ObjectGuid const& newowner = itr->first;
             itr->second.SetModerator(true);
 
             SetOwner(newowner);
->>>>>>> 28d470c5
 
             // if the new owner is invisible gm, set flag to automatically choose a new owner
             if (itr->second.IsInvisible())
@@ -549,13 +385,8 @@
     }
 
     Player* bad = ObjectAccessor::FindConnectedPlayerByName(badname);
-<<<<<<< HEAD
-    ObjectGuid victim = bad ? bad->GetGUID() : ObjectGuid::Empty;
-    if (!bad || !victim || !IsOn(victim))
-=======
     ObjectGuid const& victim = bad ? bad->GetGUID() : ObjectGuid::Empty;
     if (!victim || !IsOn(victim))
->>>>>>> 28d470c5
     {
         PlayerNotFoundAppend appender(badname);
         ChannelNameBuilder<PlayerNotFoundAppend> builder(this, appender);
@@ -576,11 +407,7 @@
     if (ban && !IsBanned(victim))
     {
         _bannedStore.insert(victim);
-<<<<<<< HEAD
-        _isDirty = true;
-=======
         UpdateChannelInDB();
->>>>>>> 28d470c5
 
         if (!player->GetSession()->HasPermission(rbac::RBAC_PERM_SILENTLY_JOIN_CHANNEL))
         {
@@ -601,14 +428,8 @@
 
     if (changeowner && _ownershipEnabled && !_playersStore.empty())
     {
-<<<<<<< HEAD
-        ObjectGuid newowner = good;
-        info.SetModerator(true);
-        SetOwner(newowner);
-=======
         info.SetModerator(true);
         SetOwner(good);
->>>>>>> 28d470c5
     }
 }
 
@@ -650,7 +471,7 @@
     ChannelNameBuilder<PlayerUnbannedAppend> builder(this, appender);
     SendToAll(builder);
 
-    _isDirty = true;
+    UpdateChannelInDB();
 }
 
 void Channel::Password(Player const* player, std::string const& pass)
@@ -680,7 +501,7 @@
     ChannelNameBuilder<PasswordChangedAppend> builder(this, appender);
     SendToAll(builder);
 
-    _isDirty = true;
+    UpdateChannelInDB();
 }
 
 void Channel::SetMode(Player const* player, std::string const& p2n, bool mod, bool set)
@@ -704,21 +525,13 @@
         return;
     }
 
-<<<<<<< HEAD
-    if (guid == _ownerGuid && std::string(p2n) == player->GetName() && mod)
-=======
     if (guid == _ownerGuid && p2n == player->GetName() && mod)
->>>>>>> 28d470c5
         return;
 
     Player* newp = ObjectAccessor::FindConnectedPlayerByName(p2n);
     ObjectGuid victim = newp ? newp->GetGUID() : ObjectGuid::Empty;
 
-<<<<<<< HEAD
-    if (!newp || !victim || !IsOn(victim) ||
-=======
     if (victim.IsEmpty() || !IsOn(victim) ||
->>>>>>> 28d470c5
         (player->GetTeam() != newp->GetTeam() &&
         (!player->GetSession()->HasPermission(rbac::RBAC_PERM_TWO_SIDE_INTERACTION_CHANNEL) ||
         !newp->GetSession()->HasPermission(rbac::RBAC_PERM_TWO_SIDE_INTERACTION_CHANNEL))))
@@ -756,43 +569,6 @@
         _isOwnerInvisible = on;
 }
 
-<<<<<<< HEAD
-void Channel::SetModerator(ObjectGuid guid, bool set)
-{
-    if (!IsOn(guid))
-        return;
-
-    PlayerInfo& playerInfo = _playersStore.at(guid);
-    if (playerInfo.IsModerator() != set)
-    {
-        uint8 oldFlag = GetPlayerFlags(guid);
-        playerInfo.SetModerator(set);
-
-        ModeChangeAppend appender(guid, oldFlag, GetPlayerFlags(guid));
-        ChannelNameBuilder<ModeChangeAppend> builder(this, appender);
-        SendToAll(builder);
-    }
-}
-
-void Channel::SetMute(ObjectGuid guid, bool set)
-{
-    if (!IsOn(guid))
-        return;
-
-    PlayerInfo& playerInfo = _playersStore.at(guid);
-    if (playerInfo.IsMuted() != set)
-    {
-        uint8 oldFlag = GetPlayerFlags(guid);
-        playerInfo.SetMuted(set);
-
-        ModeChangeAppend appender(guid, oldFlag, GetPlayerFlags(guid));
-        ChannelNameBuilder<ModeChangeAppend> builder(this, appender);
-        SendToAll(builder);
-    }
-}
-
-=======
->>>>>>> 28d470c5
 void Channel::SetOwner(Player const* player, std::string const& newname)
 {
     ObjectGuid const& guid = player->GetGUID();
@@ -816,7 +592,7 @@
     Player* newp = ObjectAccessor::FindConnectedPlayerByName(newname);
     ObjectGuid victim = newp ? newp->GetGUID() : ObjectGuid::Empty;
 
-    if (!newp || !victim || !IsOn(victim) ||
+    if (!victim || !IsOn(victim) ||
         (player->GetTeam() != newp->GetTeam() &&
         (!player->GetSession()->HasPermission(rbac::RBAC_PERM_TWO_SIDE_INTERACTION_CHANNEL) ||
         !newp->GetSession()->HasPermission(rbac::RBAC_PERM_TWO_SIDE_INTERACTION_CHANNEL))))
@@ -834,10 +610,7 @@
 
 void Channel::SendWhoOwner(Player const* player)
 {
-<<<<<<< HEAD
-=======
     ObjectGuid const& guid = player->GetGUID();
->>>>>>> 28d470c5
     if (IsOn(guid))
     {
         ChannelOwnerAppend appender(this, _ownerGuid);
@@ -852,7 +625,7 @@
     }
 }
 
-void Channel::List(Player const* player) const
+void Channel::List(Player const* player)
 {
     ObjectGuid const& guid = player->GetGUID();
     if (!IsOn(guid))
@@ -866,14 +639,6 @@
     std::string channelName = GetName(player->GetSession()->GetSessionDbcLocale());
     TC_LOG_DEBUG("chat.system", "SMSG_CHANNEL_LIST %s Channel: %s",
         player->GetSession()->GetPlayerInfo().c_str(), channelName.c_str());
-<<<<<<< HEAD
-
-    WorldPacket data(SMSG_CHANNEL_LIST, 1 + (channelName.size() + 1) + 1 + 4 + _playersStore.size() * (8 + 1));
-    data << uint8(1);                                   // channel type?
-    data << channelName;                                // channel name
-    data << uint8(GetFlags());                          // channel flags?
-=======
->>>>>>> 28d470c5
 
     WorldPackets::Channel::ChannelListResponse list;
     list._Display = true; /// always true?
@@ -882,13 +647,8 @@
 
     uint32 gmLevelInWhoList = sWorld->getIntConfig(CONFIG_GM_LEVEL_IN_WHO_LIST);
 
-<<<<<<< HEAD
-    uint32 count  = 0;
-    for (PlayerContainer::const_iterator i = _playersStore.begin(); i != _playersStore.end(); ++i)
-=======
     list._Members.reserve(_playersStore.size());
     for (PlayerContainer::value_type const& i : _playersStore)
->>>>>>> 28d470c5
     {
         Player* member = ObjectAccessor::FindConnectedPlayer(i.first);
 
@@ -903,12 +663,7 @@
         }
     }
 
-<<<<<<< HEAD
-    data.put<uint32>(pos, count);
-    player->SendDirectMessage(&data);
-=======
     player->SendDirectMessage(list.Write());
->>>>>>> 28d470c5
 }
 
 void Channel::Announce(Player const* player)
@@ -923,13 +678,8 @@
         return;
     }
 
-<<<<<<< HEAD
-    PlayerInfo& info = _playersStore.at(guid);
-    if (!info.IsModerator() && !player->GetSession()->HasPermission(rbac::RBAC_PERM_CHANGE_CHANNEL_NOT_MODERATOR))
-=======
     PlayerInfo const& playerInfo = _playersStore.at(guid);
     if (!playerInfo.IsModerator() && !player->GetSession()->HasPermission(rbac::RBAC_PERM_CHANGE_CHANNEL_NOT_MODERATOR))
->>>>>>> 28d470c5
     {
         NotModeratorAppend appender;
         ChannelNameBuilder<NotModeratorAppend> builder(this, appender);
@@ -939,10 +689,7 @@
 
     _announceEnabled = !_announceEnabled;
 
-<<<<<<< HEAD
-=======
     WorldPackets::Channel::ChannelNotify notify;
->>>>>>> 28d470c5
     if (_announceEnabled)
     {
         AnnouncementsOnAppend appender(guid);
@@ -956,14 +703,10 @@
         SendToAll(builder);
     }
 
-    _isDirty = true;
-}
-
-<<<<<<< HEAD
-void Channel::Say(ObjectGuid guid, std::string const& what, uint32 lang) const
-=======
+    UpdateChannelInDB();
+}
+
 void Channel::Say(ObjectGuid const& guid, std::string const& what, uint32 lang) const
->>>>>>> 28d470c5
 {
     if (what.empty())
         return;
@@ -980,13 +723,8 @@
         return;
     }
 
-<<<<<<< HEAD
-    PlayerInfo const& info = _playersStore.at(guid);
-    if (info.IsMuted())
-=======
     PlayerInfo const& playerInfo = _playersStore.at(guid);
     if (playerInfo.IsMuted())
->>>>>>> 28d470c5
     {
         MutedAppend appender;
         ChannelNameBuilder<MutedAppend> builder(this, appender);
@@ -994,19 +732,6 @@
         return;
     }
 
-<<<<<<< HEAD
-    auto builder = [&](WorldPacket& data, LocaleConstant locale)
-    {
-        LocaleConstant localeIdx = sWorld->GetAvailableDbcLocale(locale);
-
-        if (Player* player = ObjectAccessor::FindConnectedPlayer(guid))
-            ChatHandler::BuildChatPacket(data, CHAT_MSG_CHANNEL, Language(lang), player, player, what, 0, GetName(localeIdx));
-        else
-            ChatHandler::BuildChatPacket(data, CHAT_MSG_CHANNEL, Language(lang), guid, guid, what, 0, "", "", 0, false, GetName(localeIdx));
-    };
-
-    SendToAll(builder, !info.IsModerator() ? guid : ObjectGuid::Empty);
-=======
     auto builder = [&](LocaleConstant locale)
     {
         LocaleConstant localeIdx = sWorld->GetAvailableDbcLocale(locale);
@@ -1067,7 +792,6 @@
     };
 
     SendToAllWithAddon(builder, prefix, !playerInfo.IsModerator() ? guid : ObjectGuid::Empty);
->>>>>>> 28d470c5
 }
 
 void Channel::Invite(Player const* player, std::string const& newname)
@@ -1131,25 +855,16 @@
 
 void Channel::SetOwner(ObjectGuid const& guid, bool exclaim)
 {
-<<<<<<< HEAD
-    if (_ownerGuid)
-    {
-=======
     if (!_ownerGuid.IsEmpty())
     {
         // [] will re-add player after it possible removed
->>>>>>> 28d470c5
         auto itr = _playersStore.find(_ownerGuid);
         if (itr != _playersStore.end())
             itr->second.SetOwner(false);
     }
 
     _ownerGuid = guid;
-<<<<<<< HEAD
-    if (_ownerGuid)
-=======
     if (!_ownerGuid.IsEmpty())
->>>>>>> 28d470c5
     {
         uint8 oldFlag = GetPlayerFlags(_ownerGuid);
         auto itr = _playersStore.find(_ownerGuid);
@@ -1165,29 +880,15 @@
 
         if (exclaim)
         {
-<<<<<<< HEAD
-            OwnerChangedAppend ownerAppender(_ownerGuid);
-            ChannelNameBuilder<OwnerChangedAppend> ownerBuilder(this, ownerAppender);
-            SendToAll(ownerBuilder);
-=======
             OwnerChangedAppend ownerChangedAppender(_ownerGuid);
             ChannelNameBuilder<OwnerChangedAppend> ownerChangedBuilder(this, ownerChangedAppender);
             SendToAll(ownerChangedBuilder);
->>>>>>> 28d470c5
-        }
-
-        _isDirty = true;
-    }
-}
-
-<<<<<<< HEAD
-void Channel::Voice(ObjectGuid /*guid1*/, ObjectGuid /*guid2*/) const
-{
-
-}
-
-void Channel::DeVoice(ObjectGuid /*guid1*/, ObjectGuid /*guid2*/) const
-=======
+        }
+
+        UpdateChannelInDB();
+    }
+}
+
 void Channel::SilenceAll(Player const* /*player*/, std::string const& /*name*/)
 {
 }
@@ -1201,7 +902,6 @@
 }
 
 void Channel::JoinNotify(Player const* player)
->>>>>>> 28d470c5
 {
     ObjectGuid const& guid = player->GetGUID();
 
@@ -1241,76 +941,6 @@
     }
 }
 
-<<<<<<< HEAD
-void Channel::JoinNotify(ObjectGuid guid) const
-{
-    auto builder = [&](WorldPacket& data, LocaleConstant locale)
-    {
-        LocaleConstant localeIdx = sWorld->GetAvailableDbcLocale(locale);
-
-        data.Initialize(IsConstant() ? SMSG_USERLIST_ADD : SMSG_USERLIST_UPDATE, 8 + 1 + 1 + 4 + 30 /*channelName buffer*/);
-        data << uint64(guid);
-        data << uint8(GetPlayerFlags(guid));
-        data << uint8(GetFlags());
-        data << uint32(GetNumPlayers());
-        data << GetName(localeIdx);
-    };
-
-    if (IsConstant())
-        SendToAllButOne(builder, guid);
-    else
-        SendToAll(builder);
-}
-
-void Channel::LeaveNotify(ObjectGuid guid) const
-{
-    auto builder = [&](WorldPacket& data, LocaleConstant locale)
-    {
-        LocaleConstant localeIdx = sWorld->GetAvailableDbcLocale(locale);
-
-        data.Initialize(SMSG_USERLIST_REMOVE, 8 + 1 + 4 + 30 /*channelName buffer*/);
-        data << uint64(guid);
-        data << uint8(GetFlags());
-        data << uint32(GetNumPlayers());
-        data << GetName(localeIdx);
-    };
-
-    if (IsConstant())
-        SendToAllButOne(builder, guid);
-    else
-        SendToAll(builder);
-}
-
-template<class Builder>
-void Channel::SendToAll(Builder& builder, ObjectGuid guid /*= ObjectGuid::Empty*/) const
-{
-    Trinity::LocalizedPacketDo<Builder> localizer(builder);
-
-    for (PlayerContainer::const_iterator i = _playersStore.begin(); i != _playersStore.end(); ++i)
-        if (Player* player = ObjectAccessor::FindConnectedPlayer(i->first))
-            if (!guid || !player->GetSocial()->HasIgnore(guid))
-                localizer(player);
-}
-
-template<class Builder>
-void Channel::SendToAllButOne(Builder& builder, ObjectGuid who) const
-{
-    Trinity::LocalizedPacketDo<Builder> localizer(builder);
-
-    for (PlayerContainer::const_iterator i = _playersStore.begin(); i != _playersStore.end(); ++i)
-        if (i->first != who)
-            if (Player* player = ObjectAccessor::FindConnectedPlayer(i->first))
-                localizer(player);
-}
-
-template<class Builder>
-void Channel::SendToOne(Builder& builder, ObjectGuid who) const
-{
-    Trinity::LocalizedPacketDo<Builder> localizer(builder);
-
-    if (Player* player = ObjectAccessor::FindConnectedPlayer(who))
-        localizer(player);
-=======
 void Channel::LeaveNotify(Player const* player)
 {
     ObjectGuid const& guid = player->GetGUID();
@@ -1407,5 +1037,4 @@
         if (Player* player = ObjectAccessor::FindConnectedPlayer(i.first))
             if (player->GetSession()->IsAddonRegistered(addonPrefix) && (guid.IsEmpty() || !player->GetSocial()->HasIgnore(guid)))
                 localizer(player);
->>>>>>> 28d470c5
 }