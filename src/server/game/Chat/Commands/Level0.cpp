/*
 * Copyright (C) 2008-2011 by WarHead - United Worlds of MaNGOS - http://www.uwom.de
 * Copyright (C) 2008-2011 TrinityCore <http://www.trinitycore.org/>
 * Copyright (C) 2005-2009 MaNGOS <http://getmangos.com/>
 *
 * This program is free software; you can redistribute it and/or modify it
 * under the terms of the GNU General Public License as published by the
 * Free Software Foundation; either version 2 of the License, or (at your
 * option) any later version.
 *
 * This program is distributed in the hope that it will be useful, but WITHOUT
 * ANY WARRANTY; without even the implied warranty of MERCHANTABILITY or
 * FITNESS FOR A PARTICULAR PURPOSE. See the GNU General Public License for
 * more details.
 *
 * You should have received a copy of the GNU General Public License along
 * with this program. If not, see <http://www.gnu.org/licenses/>.
 */

#include "Common.h"
#include "DatabaseEnv.h"
#include "World.h"
#include "Player.h"
#include "Opcodes.h"
#include "Chat.h"
#include "ObjectAccessor.h"
#include "Language.h"
#include "AccountMgr.h"
#include "SystemConfig.h"
#include "revision.h"
#include "Util.h"

bool ChatHandler::HandleHelpCommand(const char* args)
{
    char* cmd = strtok((char*)args, " ");
    if (!cmd)
    {
        ShowHelpForCommand(getCommandTable(), "help");
        ShowHelpForCommand(getCommandTable(), "");
    }
    else
    {
        if (!ShowHelpForCommand(getCommandTable(), cmd))
            SendSysMessage(LANG_NO_HELP_CMD);
    }

    return true;
}

bool ChatHandler::HandleCommandsCommand(const char* /*args*/)
{
    ShowHelpForCommand(getCommandTable(), "");
    return true;
}

bool ChatHandler::HandleStartCommand(const char* /*args*/)
{
<<<<<<< HEAD
    Player * chr = m_session->GetPlayer();
    if (!chr)
        return false;
=======
    Player* chr = m_session->GetPlayer();
>>>>>>> 80cc5433

    if (chr->isInFlight())
    {
        SendSysMessage(LANG_YOU_IN_FLIGHT);
        SetSentErrorMessage(true);
        return false;
    }

    if (chr->isInCombat())
    {
        SendSysMessage(LANG_YOU_IN_COMBAT);
        SetSentErrorMessage(true);
        return false;
    }

    if ((chr->isDead()) || (chr->HasFlag(PLAYER_FLAGS, PLAYER_FLAGS_GHOST)))
    {
    // if player is dead and stuck, send ghost to graveyard
    chr->RepopAtGraveyard();
    return true;
    }

    // cast spell Stuck
    chr->CastSpell(chr, 7355, false);
    return true;
}

bool ChatHandler::HandleServerInfoCommand(const char* /*args*/)
{
    uint32 PlayersNum = sWorld->GetPlayerCount();
    uint32 MaxPlayersNum = sWorld->GetMaxPlayerCount();
    uint32 activeClientsNum = sWorld->GetActiveSessionCount();
    uint32 queuedClientsNum = sWorld->GetQueuedSessionCount();
    uint32 maxActiveClientsNum = sWorld->GetMaxActiveSessionCount();
    uint32 maxQueuedClientsNum = sWorld->GetMaxQueuedSessionCount();
    std::string uptime = secsToTimeString(sWorld->GetUptime());
    uint32 updateTime = sWorld->GetUpdateTime();

    SendSysMessage(_FULLVERSION);
    PSendSysMessage(LANG_CONNECTED_PLAYERS, PlayersNum, MaxPlayersNum);
    PSendSysMessage(LANG_CONNECTED_USERS, activeClientsNum, maxActiveClientsNum, queuedClientsNum, maxQueuedClientsNum);
    PSendSysMessage(LANG_UPTIME, uptime.c_str());
    PSendSysMessage("Update time diff: %u.", updateTime);

    return true;
}

bool ChatHandler::HandleDismountCommand(const char* /*args*/)
{
    //If player is not mounted, so go out :)
    if (!m_session->GetPlayer()->IsMounted())
    {
        SendSysMessage(LANG_CHAR_NON_MOUNTED);
        SetSentErrorMessage(true);
        return false;
    }

    if (m_session->GetPlayer()->isInFlight())
    {
        SendSysMessage(LANG_YOU_IN_FLIGHT);
        SetSentErrorMessage(true);
        return false;
    }

    m_session->GetPlayer()->Unmount();
    m_session->GetPlayer()->RemoveAurasByType(SPELL_AURA_MOUNTED);
    return true;
}

bool ChatHandler::HandleSaveCommand(const char* /*args*/)
{
    Player* player = m_session->GetPlayer();

    // save GM account without delay and output message
    if (!AccountMgr::IsPlayerAccount(m_session->GetSecurity()))
    {
        if (Player* target = getSelectedPlayer())
            target->SaveToDB();
        else
            player->SaveToDB();
        SendSysMessage(LANG_PLAYER_SAVED);
        return true;
    }

    // save if the player has last been saved over 20 seconds ago
    uint32 save_interval = sWorld->getIntConfig(CONFIG_INTERVAL_SAVE);
    if (save_interval == 0 || (save_interval > 20*IN_MILLISECONDS && player->GetSaveTimer() <= save_interval - 20*IN_MILLISECONDS))
        player->SaveToDB();

    return true;
}

/// Display the 'Message of the day' for the realm
bool ChatHandler::HandleServerMotdCommand(const char* /*args*/)
{
    PSendSysMessage(LANG_MOTD_CURRENT, sWorld->GetMotd());
    return true;
}
<|MERGE_RESOLUTION|>--- conflicted
+++ resolved
@@ -55,13 +55,9 @@
 
 bool ChatHandler::HandleStartCommand(const char* /*args*/)
 {
-<<<<<<< HEAD
     Player * chr = m_session->GetPlayer();
     if (!chr)
         return false;
-=======
-    Player* chr = m_session->GetPlayer();
->>>>>>> 80cc5433
 
     if (chr->isInFlight())
     {
