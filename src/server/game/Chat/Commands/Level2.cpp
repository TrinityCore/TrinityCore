--- conflicted
+++ resolved
@@ -248,7 +248,6 @@
     uint32 latency = 0;
     uint8 race;
     uint8 Class;
-<<<<<<< HEAD
     bool p_jail_isjailed;
     uint32 p_jail_guid;
     std::string p_jail_char;
@@ -261,10 +260,8 @@
     std::string p_jail_lasttime;
     uint32 p_jail_duration;
     std::string gmname;
-=======
     int64 muteTime = 0;
     int64 banTime = -1;
->>>>>>> f3a12453
 
     // get additional information from Player object
     if (target)
@@ -280,7 +277,6 @@
         latency = target->GetSession()->GetLatency();
         race = target->getRace();
         Class = target->getClass();
-<<<<<<< HEAD
         p_jail_isjailed = target->m_jail_isjailed;
         p_jail_guid = target->m_jail_guid;
         p_jail_char = target->m_jail_char;
@@ -293,9 +289,7 @@
         p_jail_lasttime = target->m_jail_lasttime;
         p_jail_duration = target->m_jail_duration;
         gmname = target->GetName();
-=======
         muteTime = target->GetSession()->m_muteTime;
->>>>>>> f3a12453
     }
     // get additional information from DB
     else
