--- conflicted
+++ resolved
@@ -414,8 +414,6 @@
     MapEntry const* map = sMapStore.LookupEntry(mapId);
 
     AreaTableEntry const* area = GetAreaEntryByAreaID(areaId);
-<<<<<<< HEAD
-=======
     if (area)
     {
         areaName = area->area_name[locale];
@@ -425,7 +423,6 @@
         if (zone)
             zoneName = zone->area_name[locale];
     }
->>>>>>> bf88a159
 
     if (target)
     {
