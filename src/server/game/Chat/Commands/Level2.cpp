--- conflicted
+++ resolved
@@ -1029,30 +1029,6 @@
     return true;
 }
 
-<<<<<<< HEAD
-bool ChatHandler::HandlePetTpCommand(const char *args)
-{
-    if (!*args)
-        return false;
-
-    Player *plr = m_session->GetPlayer();
-    Pet *pet = plr->GetPet();
-
-    if (!pet)
-    {
-        PSendSysMessage("You have no pet");
-        SetSentErrorMessage(true);
-        return false;
-    }
-
-    uint32 tp = atol(args);
-
-    //pet->SetTP(tp);
-
-    PSendSysMessage("Pet's tp changed to %u", tp);
-    return true;
-}
-
 bool ChatHandler::HandleWintergraspStatusCommand(const char* /*args*/)
 {
     OutdoorPvPWG *pvpWG = (OutdoorPvPWG*)sOutdoorPvPMgr->GetOutdoorPvPToZoneId(4197);
@@ -1198,8 +1174,6 @@
     return true;
 }
 
-=======
->>>>>>> bcd62b8d
 bool ChatHandler::HandleLookupTitleCommand(const char* args)
 {
     if (!*args)
