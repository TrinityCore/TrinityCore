--- conflicted
+++ resolved
@@ -2920,7 +2920,6 @@
 
     std::string nameOrIP = cnameOrIP;
 
-<<<<<<< HEAD
     if (mode == BAN_ACCOUNT_ANTICHEAT)
     {
         if (!normalizePlayerName(nameOrIP))
@@ -2932,10 +2931,7 @@
         return true;
     }
 
-    char* duration = strtok (NULL," ");
-=======
     char* duration = strtok (NULL, " ");
->>>>>>> d64c6ad5
     if (!duration || !atoi(duration))
         return false;
 
@@ -3018,7 +3014,6 @@
             break;
     }
 
-<<<<<<< HEAD
     int time_stamp;
     time_t current_time = time(0);
     time_stamp = current_time;
@@ -3051,15 +3046,6 @@
                 PSendSysMessage(LANG_BAN_YOUPERMBANNED,nameOrIP.c_str(),reason);
                 sWorld->SendWorldText(LANG_PERMBAN_WORLD_ANNOUNCE,nameOrIP.c_str(),m_session ? m_session->GetPlayerName() : "",reason);
             }
-=======
-    switch(sWorld->BanAccount(mode, nameOrIP, duration, reason, m_session ? m_session->GetPlayerName() : ""))
-    {
-        case BAN_SUCCESS:
-            if (atoi(duration)>0)
-                PSendSysMessage(LANG_BAN_YOUBANNED, nameOrIP.c_str(), secsToTimeString(TimeStringToSecs(duration), true).c_str(), reason);
-            else
-                PSendSysMessage(LANG_BAN_YOUPERMBANNED, nameOrIP.c_str(), reason);
->>>>>>> d64c6ad5
             break;
         case BAN_SYNTAX_ERROR:
             return false;
@@ -4684,13 +4670,8 @@
             Field *fields=result->Fetch();
             uint64 pguid = fields[0].GetUInt64();
 
-<<<<<<< HEAD
-            CharacterDatabase.PExecute("DELETE FROM character_aura WHERE character_aura.spell = 9454 AND character_aura.guid = '%u'",pguid);
-            PSendSysMessage(LANG_COMMAND_UNFREEZE,name.c_str());
-=======
             CharacterDatabase.PQuery("DELETE FROM character_aura WHERE character_aura.spell = 9454 AND character_aura.guid = '%u'", pguid);
             PSendSysMessage(LANG_COMMAND_UNFREEZE, name.c_str());
->>>>>>> d64c6ad5
             return true;
         }
         else
