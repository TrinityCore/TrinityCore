/*
 * Copyright (C) 2008-2012 TrinityCore <http://www.trinitycore.org/>
 * Copyright (C) 2005-2009 MaNGOS <http://getmangos.com/>
 *
 * This program is free software; you can redistribute it and/or modify it
 * under the terms of the GNU General Public License as published by the
 * Free Software Foundation; either version 2 of the License, or (at your
 * option) any later version.
 *
 * This program is distributed in the hope that it will be useful, but WITHOUT
 * ANY WARRANTY; without even the implied warranty of MERCHANTABILITY or
 * FITNESS FOR A PARTICULAR PURPOSE. See the GNU General Public License for
 * more details.
 *
 * You should have received a copy of the GNU General Public License along
 * with this program. If not, see <http://www.gnu.org/licenses/>.
 */

#ifndef TRINITYCORE_CHAT_H
#define TRINITYCORE_CHAT_H

#include "SharedDefines.h"
#include "Player.h"

#include <vector>

class ChatHandler;
class WorldSession;
class WorldObject;
class Creature;
class Player;
class Unit;
struct GameTele;

class ChatCommand
{
    public:
        const char *       Name;
        uint32             SecurityLevel;                   // function pointer required correct align (use uint32)
        bool               AllowConsole;
        bool (*Handler)(ChatHandler*, const char* args);
        std::string        Help;
        ChatCommand*      ChildCommands;
};

class ChatHandler
{
    public:
        WorldSession* GetSession() { return m_session; }
        explicit ChatHandler(WorldSession* session) : m_session(session) {}
        explicit ChatHandler(Player* player) : m_session(player->GetSession()) {}
        virtual ~ChatHandler() {}

        static void FillMessageData(WorldPacket* data, WorldSession* session, uint8 type, uint32 language, const char *channelName, uint64 target_guid, const char *message, Unit* speaker, const char* addonPrefix = NULL);

        void FillMessageData(WorldPacket* data, uint8 type, uint32 language, uint64 target_guid, const char* message)
        {
            FillMessageData(data, m_session, type, language, NULL, target_guid, message, NULL);
        }

        void FillSystemMessageData(WorldPacket* data, const char* message)
        {
            FillMessageData(data, CHAT_MSG_SYSTEM, LANG_UNIVERSAL, 0, message);
        }

        static char* LineFromMessage(char*& pos) { char* start = strtok(pos, "\n"); pos = NULL; return start; }

        // function with different implementation for chat/console
        virtual const char *GetTrinityString(int32 entry) const;
        virtual void SendSysMessage(const char *str);

        void SendSysMessage(int32     entry);
        void PSendSysMessage(const char *format, ...) ATTR_PRINTF(2, 3);
        void PSendSysMessage(int32     entry, ...);
        std::string PGetParseString(int32 entry, ...) const;

        int ParseCommands(const char* text);

        static ChatCommand* getCommandTable();

        bool isValidChatMessage(const char* msg);
        void SendGlobalSysMessage(const char *str);

        bool hasStringAbbr(const char* name, const char* part);

        // function with different implementation for chat/console
        virtual bool isAvailable(ChatCommand const& cmd) const;
        virtual std::string GetNameLink() const { return GetNameLink(m_session->GetPlayer()); }
        virtual bool needReportToTarget(Player* chr) const;
        virtual LocaleConstant GetSessionDbcLocale() const;
        virtual int GetSessionDbLocaleIndex() const;

        bool HasLowerSecurity(Player* target, uint64 guid, bool strong = false);
        bool HasLowerSecurityAccount(WorldSession* target, uint32 account, bool strong = false);

        void SendGlobalGMSysMessage(const char *str);
        Player*   getSelectedPlayer();
        Creature* getSelectedCreature();
        Unit*     getSelectedUnit();
        WorldObject* getSelectedObject();

        char*     extractKeyFromLink(char* text, char const* linkType, char** something1 = NULL);
        char*     extractKeyFromLink(char* text, char const* const* linkTypes, int* found_idx, char** something1 = NULL);

        // if args have single value then it return in arg2 and arg1 == NULL
        void      extractOptFirstArg(char* args, char** arg1, char** arg2);
        char*     extractQuotedArg(char* args);

        uint32    extractSpellIdFromLink(char* text);
        uint64    extractGuidFromLink(char* text);
        GameTele const* extractGameTeleFromLink(char* text);
        bool GetPlayerGroupAndGUIDByName(const char* cname, Player* &player, Group* &group, uint64 &guid, bool offline = false);
        std::string extractPlayerNameFromLink(char* text);
        // select by arg (name/link) or in-game selection online/offline player
        bool extractPlayerTarget(char* args, Player** player, uint64* player_guid = NULL, std::string* player_name = NULL);

        std::string playerLink(std::string const& name) const { return m_session ? "|cffffffff|Hplayer:"+name+"|h["+name+"]|h|r" : name; }
        std::string GetNameLink(Player* chr) const { return playerLink(chr->GetName()); }

        GameObject* GetNearbyGameObject();
        GameObject* GetObjectGlobalyWithGuidOrNearWithDbGuid(uint32 lowguid, uint32 entry);
        bool HasSentErrorMessage() const { return sentErrorMessage; }
        void SetSentErrorMessage(bool val){ sentErrorMessage = val; }
        static bool LoadCommandTable() { return load_command_table; }
        static void SetLoadCommandTable(bool val) { load_command_table = val; }
<<<<<<< HEAD

        // cs_character
        void HandleCharacterLevel(Player* player, uint64 playerGuid, uint32 oldLevel, uint32 newLevel);
=======
>>>>>>> f8cd39b2

        bool ShowHelpForCommand(ChatCommand* table, const char* cmd);
    protected:
        explicit ChatHandler() : m_session(NULL) {}      // for CLI subclass
        static bool SetDataForCommandInTable(ChatCommand* table, const char* text, uint32 security, std::string const& help, std::string const& fullcommand);
        bool ExecuteCommandInTable(ChatCommand* table, const char* text, const std::string& fullcmd);
        bool ShowHelpForSubCommands(ChatCommand* table, char const* cmd, char const* subcmd);

    private:
        WorldSession* m_session;                           // != NULL for chat command call and NULL for CLI command

        // common global flag
        static bool load_command_table;
        bool sentErrorMessage;
};

class CliHandler : public ChatHandler
{
    public:
        typedef void Print(void*, char const*);
        explicit CliHandler(void* callbackArg, Print* zprint) : m_callbackArg(callbackArg), m_print(zprint) {}

        // overwrite functions
        const char *GetTrinityString(int32 entry) const;
        bool isAvailable(ChatCommand const& cmd) const;
        void SendSysMessage(const char *str);
        std::string GetNameLink() const;
        bool needReportToTarget(Player* chr) const;
        LocaleConstant GetSessionDbcLocale() const;
        int GetSessionDbLocaleIndex() const;

    private:
        void* m_callbackArg;
        Print* m_print;
};

#endif<|MERGE_RESOLUTION|>--- conflicted
+++ resolved
@@ -123,12 +123,6 @@
         void SetSentErrorMessage(bool val){ sentErrorMessage = val; }
         static bool LoadCommandTable() { return load_command_table; }
         static void SetLoadCommandTable(bool val) { load_command_table = val; }
-<<<<<<< HEAD
-
-        // cs_character
-        void HandleCharacterLevel(Player* player, uint64 playerGuid, uint32 oldLevel, uint32 newLevel);
-=======
->>>>>>> f8cd39b2
 
         bool ShowHelpForCommand(ChatCommand* table, const char* cmd);
     protected:
