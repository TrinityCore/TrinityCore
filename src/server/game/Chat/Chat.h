/*
 * Copyright (C) 2008-2012 TrinityCore <http://www.trinitycore.org/>
 * Copyright (C) 2005-2009 MaNGOS <http://getmangos.com/>
 *
 * This program is free software; you can redistribute it and/or modify it
 * under the terms of the GNU General Public License as published by the
 * Free Software Foundation; either version 2 of the License, or (at your
 * option) any later version.
 *
 * This program is distributed in the hope that it will be useful, but WITHOUT
 * ANY WARRANTY; without even the implied warranty of MERCHANTABILITY or
 * FITNESS FOR A PARTICULAR PURPOSE. See the GNU General Public License for
 * more details.
 *
 * You should have received a copy of the GNU General Public License along
 * with this program. If not, see <http://www.gnu.org/licenses/>.
 */

#ifndef TRINITYCORE_CHAT_H
#define TRINITYCORE_CHAT_H

#include "SharedDefines.h"
#include "Player.h"

#include <vector>

class ChatHandler;
class WorldSession;
class WorldObject;
class Creature;
class Player;
class Unit;
struct GameTele;

class ChatCommand
{
    public:
        const char *       Name;
        uint32             SecurityLevel;                   // function pointer required correct align (use uint32)
        bool               AllowConsole;
        bool (*Handler)(ChatHandler*, const char* args);
        std::string        Help;
        ChatCommand*      ChildCommands;
};

class ChatHandler
{
    public:
        WorldSession* GetSession() { return m_session; }
        explicit ChatHandler(WorldSession* session) : m_session(session) {}
        explicit ChatHandler(Player* player) : m_session(player->GetSession()) {}
        virtual ~ChatHandler() {}

        static void FillMessageData(WorldPacket* data, WorldSession* session, uint8 type, uint32 language, const char *channelName, uint64 target_guid, const char *message, Unit* speaker);

        void FillMessageData(WorldPacket* data, uint8 type, uint32 language, uint64 target_guid, const char* message)
        {
            FillMessageData(data, m_session, type, language, NULL, target_guid, message, NULL);
        }

        void FillSystemMessageData(WorldPacket* data, const char* message)
        {
            FillMessageData(data, CHAT_MSG_SYSTEM, LANG_UNIVERSAL, 0, message);
        }

        static char* LineFromMessage(char*& pos) { char* start = strtok(pos, "\n"); pos = NULL; return start; }

        // function with different implementation for chat/console
        virtual const char *GetTrinityString(int32 entry) const;
        virtual void SendSysMessage(const char *str);

        void SendSysMessage(int32     entry);
        void PSendSysMessage(const char *format, ...) ATTR_PRINTF(2, 3);
        void PSendSysMessage(int32     entry, ...);
        std::string PGetParseString(int32 entry, ...) const;

        int ParseCommands(const char* text);

        static ChatCommand* getCommandTable();

        bool isValidChatMessage(const char* msg);
        void SendGlobalSysMessage(const char *str);

        bool hasStringAbbr(const char* name, const char* part);

        // function with different implementation for chat/console
        virtual bool isAvailable(ChatCommand const& cmd) const;
        virtual std::string GetNameLink() const { return GetNameLink(m_session->GetPlayer()); }
        virtual bool needReportToTarget(Player* chr) const;
        virtual LocaleConstant GetSessionDbcLocale() const;
        virtual int GetSessionDbLocaleIndex() const;

        bool HasLowerSecurity(Player* target, uint64 guid, bool strong = false);
        bool HasLowerSecurityAccount(WorldSession* target, uint32 account, bool strong = false);

        void SendGlobalGMSysMessage(const char *str);
        Player*   getSelectedPlayer();
        Creature* getSelectedCreature();
        Unit*     getSelectedUnit();
        WorldObject* getSelectedObject();

        char*     extractKeyFromLink(char* text, char const* linkType, char** something1 = NULL);
        char*     extractKeyFromLink(char* text, char const* const* linkTypes, int* found_idx, char** something1 = NULL);

        // if args have single value then it return in arg2 and arg1 == NULL
        void      extractOptFirstArg(char* args, char** arg1, char** arg2);
        char*     extractQuotedArg(char* args);

        uint32    extractSpellIdFromLink(char* text);
        uint64    extractGuidFromLink(char* text);
        GameTele const* extractGameTeleFromLink(char* text);
        bool GetPlayerGroupAndGUIDByName(const char* cname, Player* &player, Group* &group, uint64 &guid, bool offline = false);
        std::string extractPlayerNameFromLink(char* text);
        // select by arg (name/link) or in-game selection online/offline player
        bool extractPlayerTarget(char* args, Player** player, uint64* player_guid = NULL, std::string* player_name = NULL);

        std::string playerLink(std::string const& name) const { return m_session ? "|cffffffff|Hplayer:"+name+"|h["+name+"]|h|r" : name; }
        std::string GetNameLink(Player* chr) const { return playerLink(chr->GetName()); }

        GameObject* GetNearbyGameObject();
        GameObject* GetObjectGlobalyWithGuidOrNearWithDbGuid(uint32 lowguid, uint32 entry);
        bool HasSentErrorMessage() const { return sentErrorMessage; }
        void SetSentErrorMessage(bool val){ sentErrorMessage = val; }
        static bool LoadCommandTable() { return load_command_table; }
        static void SetLoadCommandTable(bool val) { load_command_table = val; }
        
<<<<<<< HEAD
        // character_commandscript
=======
        // cs_character
>>>>>>> 92bcddfc
        void HandleCharacterLevel(Player* player, uint64 playerGuid, uint32 oldLevel, uint32 newLevel);

    protected:
        explicit ChatHandler() : m_session(NULL) {}      // for CLI subclass
        static bool SetDataForCommandInTable(ChatCommand* table, const char* text, uint32 security, std::string const& help, std::string const& fullcommand);
        bool ExecuteCommandInTable(ChatCommand* table, const char* text, const std::string& fullcmd);
        bool ShowHelpForCommand(ChatCommand* table, const char* cmd);
        bool ShowHelpForSubCommands(ChatCommand* table, char const* cmd, char const* subcmd);

        bool HandleNameAnnounceCommand(const char* args);
        bool HandleGMNameAnnounceCommand(const char* args);
        bool HandleGMAnnounceCommand(const char* args);
        bool HandleGMNotifyCommand(const char* args);

        bool HandleBanAccountCommand(const char* args);
        bool HandleBanAccountByCharCommand(const char* args);
        bool HandleBanCharacterCommand(const char* args);
        bool HandleBanIPCommand(const char* args);
        bool HandleBanInfoAccountCommand(const char* args);
        bool HandleBanInfoCharacterCommand(const char* args);
        bool HandleBanInfoIPCommand(const char* args);
        bool HandleBanListAccountCommand(const char* args);
        bool HandleBanListCharacterCommand(const char* args);
        bool HandleBanListIPCommand(const char* args);

        bool HandleChannelSetOwnership(const char *args);

        bool HandlePossessCommand(const char* args);
        bool HandleUnPossessCommand(const char* args);
        bool HandleBindSightCommand(const char* args);
        bool HandleUnbindSightCommand(const char* args);

        bool HandleGuildCreateCommand(const char* args);
        bool HandleGuildInviteCommand(const char* args);
        bool HandleGuildUninviteCommand(const char* args);
        bool HandleGuildRankCommand(const char* args);
        bool HandleGuildDeleteCommand(const char* args);

        bool HandleLookupAreaCommand(const char* args);
        bool HandleLookupCreatureCommand(const char* args);
        bool HandleLookupEventCommand(const char* args);
        bool HandleLookupFactionCommand(const char * args);
        bool HandleLookupItemCommand(const char * args);
        bool HandleLookupItemSetCommand(const char * args);
        bool HandleLookupObjectCommand(const char* args);
        bool HandleLookupPlayerIpCommand(const char* args);
        bool HandleLookupPlayerAccountCommand(const char* args);
        bool HandleLookupPlayerEmailCommand(const char* args);
        bool HandleLookupQuestCommand(const char* args);
        bool HandleLookupSkillCommand(const char* args);
        bool HandleLookupSpellCommand(const char* args);
        bool HandleLookupTaxiNodeCommand(const char * args);
        bool HandleLookupTeleCommand(const char * args);
        bool HandleLookupMapCommand(const char* args);
        bool HandleLookupTitleCommand(const char * args);

        bool HandlePDumpLoadCommand(const char *args);
        bool HandlePDumpWriteCommand(const char *args);

        bool HandleResetAchievementsCommand(const char * args);
        bool HandleResetAllCommand(const char * args);
        bool HandleResetHonorCommand(const char * args);
        bool HandleResetLevelCommand(const char * args);
        bool HandleResetSpellsCommand(const char* args);
        bool HandleResetStatsCommand(const char * args);
        bool HandleResetTalentsCommand(const char* args);

        bool HandleSendItemsCommand(const char* args);
        bool HandleSendMailCommand(const char* args);
        bool HandleSendMessageCommand(const char * args);
        bool HandleSendMoneyCommand(const char* args);

        bool HandleUnBanAccountCommand(const char* args);
        bool HandleUnBanAccountByCharCommand(const char* args);
        bool HandleUnBanCharacterCommand(const char* args);
        bool HandleUnBanIPCommand(const char* args);

        bool HandleHelpCommand(const char* args);
        bool HandleCommandsCommand(const char* args);
        bool HandleStartCommand(const char* args);
        bool HandleDismountCommand(const char* args);
        bool HandleSaveCommand(const char* args);

        bool HandleSummonCommand(const char* args);
        bool HandleAppearCommand(const char* args);
        bool HandleGroupSummonCommand(const char* args);
        bool HandleRecallCommand(const char* args);
        bool HandleAnnounceCommand(const char* args);
        bool HandleNotifyCommand(const char* args);
        bool HandleTaxiCheatCommand(const char* args);
        bool HandleWhispersCommand(const char* args);

        bool HandleGUIDCommand(const char* args);
        bool HandleItemMoveCommand(const char* args);
        bool HandleDeMorphCommand(const char* args);
        bool HandlePInfoCommand(const char* args);
        bool HandleMuteCommand(const char* args);
        bool HandleUnmuteCommand(const char* args);
        bool HandleMovegensCommand(const char* args);
        bool HandleFreezeCommand(const char *args);
        bool HandleUnFreezeCommand(const char *args);
        bool HandleListFreezeCommand(const char* args);

        bool HandleCooldownCommand(const char* args);
        bool HandleUnLearnCommand(const char* args);
        bool HandleGetDistanceCommand(const char* args);
        bool HandleDieCommand(const char* args);
        bool HandleDamageCommand(const char *args);
        bool HandleReviveCommand(const char* args);
        bool HandleAuraCommand(const char* args);
        bool HandleUnAuraCommand(const char* args);
        bool HandleLinkGraveCommand(const char* args);
        bool HandleNearGraveCommand(const char* args);
        bool HandleActivateObjectCommand(const char* args);
        bool HandleSpawnTransportCommand(const char* args);
        bool HandleExploreCheatCommand(const char* args);
        bool HandleWaterwalkCommand(const char* args);
        bool HandleLevelUpCommand(const char* args);
        bool HandleShowAreaCommand(const char* args);
        bool HandleHideAreaCommand(const char* args);
        bool HandleAddItemCommand(const char* args);
        bool HandleAddItemSetCommand(const char* args);
        bool HandlePetUnlearnCommand(const char* args);
        bool HandlePetLearnCommand(const char* args);
        bool HandleCreatePetCommand(const char* args);

        bool HandleGroupLeaderCommand(const char* args);
        bool HandleGroupDisbandCommand(const char* args);
        bool HandleGroupRemoveCommand(const char* args);

        bool HandleBankCommand(const char* args);
        bool HandleChangeWeather(const char* args);
        bool HandleKickPlayerCommand(const char * args);

        // GM ticket command handlers
        bool HandleGMTicketListCommand(const char* args);
        bool HandleGMTicketListOnlineCommand(const char* args);
        bool HandleGMTicketListClosedCommand(const char* args);
        bool HandleGMTicketListEscalatedCommand(const char* args);
        bool HandleGMTicketGetByIdCommand(const char* args);
        bool HandleGMTicketGetByNameCommand(const char* args);
        bool HandleGMTicketCloseByIdCommand(const char* args);
        bool HandleGMTicketAssignToCommand(const char* args);
        bool HandleGMTicketUnAssignCommand(const char* args);
        bool HandleGMTicketCommentCommand(const char* args);
        bool HandleGMTicketDeleteByIdCommand(const char* args);
        bool HandleGMTicketResetCommand(const char* /* args */);
        bool HandleGMTicketReloadCommand(const char*);
        bool HandleToggleGMTicketSystem(const char* args);
        bool HandleGMTicketEscalateCommand(const char* args);
        bool HandleGMTicketCompleteCommand(const char* args);
        bool HandleGMTicketResponseAppendCommand(const char* args);
        bool HandleGMTicketResponseAppendLnCommand(const char* args);

        bool HandleMaxSkillCommand(const char* args);
        bool HandleSetSkillCommand(const char* args);
        bool HandleRespawnCommand(const char* args);
        bool HandleComeToMeCommand(const char *args);
        bool HandleCombatStopCommand(const char *args);

        /*bool HandleCharDeleteCommand(const char *args);
        bool HandleSendMessageCommand(const char * args);*/

        bool HandleFlushArenaPointsCommand(const char *args);
        bool HandlePlayAllCommand(const char* args);
        bool HandleRepairitemsCommand(const char* args);

        bool HandleTempGameObjectCommand(const char* args);

        //! Development Commands

        /*bool HandleQuestAdd(const char * args);
        bool HandleQuestRemove(const char * args);
        bool HandleQuestComplete(const char * args);*/

        //bool HandleSet32Bit(const char* args);
        bool HandleSaveAllCommand(const char* args);

        // Utility methods for commands
        bool LookupPlayerSearchCommand(PreparedQueryResult result, int32 limit);
        bool HandleBanListHelper(PreparedQueryResult result);
        bool HandleBanHelper(BanMode mode, char const* args);
        bool HandleBanInfoHelper(uint32 accountid, char const* accountname);
        bool HandleUnBanHelper(BanMode mode, char const* args);
        void HandleLearnSkillRecipesHelper(Player* player, uint32 skill_id);

    private:
        bool _HandleGMTicketResponseAppendCommand(const char* args, bool newLine);

        WorldSession* m_session;                           // != NULL for chat command call and NULL for CLI command

        // common global flag
        static bool load_command_table;
        bool sentErrorMessage;
};

class CliHandler : public ChatHandler
{
    public:
        typedef void Print(void*, char const*);
        explicit CliHandler(void* callbackArg, Print* zprint) : m_callbackArg(callbackArg), m_print(zprint) {}

        // overwrite functions
        const char *GetTrinityString(int32 entry) const;
        bool isAvailable(ChatCommand const& cmd) const;
        void SendSysMessage(const char *str);
        std::string GetNameLink() const;
        bool needReportToTarget(Player* chr) const;
        LocaleConstant GetSessionDbcLocale() const;
        int GetSessionDbLocaleIndex() const;

    private:
        void* m_callbackArg;
        Print* m_print;
};

#endif<|MERGE_RESOLUTION|>--- conflicted
+++ resolved
@@ -124,11 +124,7 @@
         static bool LoadCommandTable() { return load_command_table; }
         static void SetLoadCommandTable(bool val) { load_command_table = val; }
         
-<<<<<<< HEAD
-        // character_commandscript
-=======
         // cs_character
->>>>>>> 92bcddfc
         void HandleCharacterLevel(Player* player, uint64 playerGuid, uint32 oldLevel, uint32 newLevel);
 
     protected:
