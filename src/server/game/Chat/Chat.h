/*
 * Copyright (C) 2008-2011 TrinityCore <http://www.trinitycore.org/>
 * Copyright (C) 2005-2009 MaNGOS <http://getmangos.com/>
 *
 * This program is free software; you can redistribute it and/or modify it
 * under the terms of the GNU General Public License as published by the
 * Free Software Foundation; either version 2 of the License, or (at your
 * option) any later version.
 *
 * This program is distributed in the hope that it will be useful, but WITHOUT
 * ANY WARRANTY; without even the implied warranty of MERCHANTABILITY or
 * FITNESS FOR A PARTICULAR PURPOSE. See the GNU General Public License for
 * more details.
 *
 * You should have received a copy of the GNU General Public License along
 * with this program. If not, see <http://www.gnu.org/licenses/>.
 */

#ifndef TRINITYCORE_CHAT_H
#define TRINITYCORE_CHAT_H

#include "SharedDefines.h"
#include "Player.h"

#include <vector>

class ChatHandler;
class WorldSession;
class WorldObject;
class Creature;
class Player;
class Unit;
struct GameTele;

class ChatCommand
{
    public:
        const char *       Name;
        uint32             SecurityLevel;                   // function pointer required correct align (use uint32)
        bool               AllowConsole;
        bool (*Handler)(ChatHandler*, const char* args);
        std::string        Help;
        ChatCommand *      ChildCommands;
};

class ChatHandler
{
    public:
        WorldSession * GetSession() { return m_session; }
        explicit ChatHandler(WorldSession* session) : m_session(session) {}
        explicit ChatHandler(Player* player) : m_session(player->GetSession()) {}
         ~ChatHandler() {}

        static void FillMessageData(WorldPacket *data, WorldSession* session, uint8 type, uint32 language, const char *channelName, uint64 target_guid, const char *message, Unit *speaker);

        void FillMessageData(WorldPacket *data, uint8 type, uint32 language, uint64 target_guid, const char* message)
        {
            FillMessageData(data, m_session, type, language, NULL, target_guid, message, NULL);
        }

        void FillSystemMessageData(WorldPacket *data, const char* message)
        {
            FillMessageData(data, CHAT_MSG_SYSTEM, LANG_UNIVERSAL, 0, message);
        }

        static char* LineFromMessage(char*& pos) { char* start = strtok(pos, "\n"); pos = NULL; return start; }

        // function with different implementation for chat/console
        virtual const char *GetTrinityString(int32 entry) const;
        virtual void SendSysMessage(const char *str);

        void SendSysMessage(int32     entry);
        void PSendSysMessage(const char *format, ...) ATTR_PRINTF(2, 3);
        void PSendSysMessage(int32     entry, ...);
        std::string PGetParseString(int32 entry, ...) const;

        int ParseCommands(const char* text);

        static ChatCommand* getCommandTable();

        bool isValidChatMessage(const char* msg);
        void SendGlobalSysMessage(const char *str);

        bool hasStringAbbr(const char* name, const char* part);

        // function with different implementation for chat/console
        virtual bool isAvailable(ChatCommand const& cmd) const;
        virtual std::string GetNameLink() const { return GetNameLink(m_session->GetPlayer()); }
        virtual bool needReportToTarget(Player* chr) const;
        virtual LocaleConstant GetSessionDbcLocale() const;
        virtual int GetSessionDbLocaleIndex() const;

        bool HasLowerSecurity(Player* target, uint64 guid, bool strong = false);
        bool HasLowerSecurityAccount(WorldSession* target, uint32 account, bool strong = false);

        void SendGlobalGMSysMessage(const char *str);
        Player*   getSelectedPlayer();
        Creature* getSelectedCreature();
        Unit*     getSelectedUnit();
        WorldObject* getSelectedObject();

        char*     extractKeyFromLink(char* text, char const* linkType, char** something1 = NULL);
        char*     extractKeyFromLink(char* text, char const* const* linkTypes, int* found_idx, char** something1 = NULL);

        // if args have single value then it return in arg2 and arg1 == NULL
        void      extractOptFirstArg(char* args, char** arg1, char** arg2);
        char*     extractQuotedArg(char* args);

        uint32    extractSpellIdFromLink(char* text);
        uint64    extractGuidFromLink(char* text);
        GameTele const* extractGameTeleFromLink(char* text);
        bool GetPlayerGroupAndGUIDByName(const char* cname, Player* &plr, Group* &group, uint64 &guid, bool offline = false);
        std::string extractPlayerNameFromLink(char* text);
        // select by arg (name/link) or in-game selection online/offline player
        bool extractPlayerTarget(char* args, Player** player, uint64* player_guid = NULL, std::string* player_name = NULL);

        std::string playerLink(std::string const& name) const { return m_session ? "|cffffffff|Hplayer:"+name+"|h["+name+"]|h|r" : name; }
        std::string GetNameLink(Player* chr) const { return playerLink(chr->GetName()); }

        GameObject* GetNearbyGameObject();
        GameObject* GetObjectGlobalyWithGuidOrNearWithDbGuid(uint32 lowguid, uint32 entry);
        bool HasSentErrorMessage() { return sentErrorMessage;}
        void SetSentErrorMessage(bool val){ sentErrorMessage = val;};
        static bool LoadCommandTable() { return load_command_table;}
        static void SetLoadCommandTable(bool val){ load_command_table = val;};
        bool HandleBanHelper(BanMode mode,char const* args);

    protected:
        explicit ChatHandler() : m_session(NULL) {}      // for CLI subclass
        static bool SetDataForCommandInTable(ChatCommand *table, const char* text, uint32 security, std::string const& help, std::string const& fullcommand);
        bool ExecuteCommandInTable(ChatCommand *table, const char* text, const std::string& fullcmd);
        bool ShowHelpForCommand(ChatCommand *table, const char* cmd);
        bool ShowHelpForSubCommands(ChatCommand *table, char const* cmd, char const* subcmd);

        bool HandleNameAnnounceCommand(const char* args);
        bool HandleGMNameAnnounceCommand(const char* args);
        bool HandleGMAnnounceCommand(const char* args);
        bool HandleGMNotifyCommand(const char* args);

        bool HandleBanAccountCommand(const char* args);
        bool HandleBanAccountByCharCommand(const char* args);
        bool HandleBanCharacterCommand(const char* args);
        bool HandleBanIPCommand(const char* args);
        bool HandleBanInfoAccountCommand(const char* args);
        bool HandleBanInfoCharacterCommand(const char* args);
        bool HandleBanInfoIPCommand(const char* args);
        bool HandleBanListAccountCommand(const char* args);
        bool HandleBanListCharacterCommand(const char* args);
        bool HandleBanListIPCommand(const char* args);

        bool HandleCastCommand(const char *args);
        bool HandleCastBackCommand(const char *args);
        bool HandleCastDistCommand(const char *args);
        bool HandleCastSelfCommand(const char *args);
        bool HandleCastTargetCommand(const char *args);

        bool HandleCharacterCustomizeCommand(const char * args);
        bool HandleCharacterChangeFactionCommand(const char * args);
        bool HandleCharacterChangeRaceCommand(const char * args);
        bool HandleCharacterDeletedDeleteCommand(const char* args);
        bool HandleCharacterDeletedListCommand(const char* args);
        bool HandleCharacterDeletedRestoreCommand(const char* args);
        bool HandleCharacterDeletedOldCommand(const char* args);
        bool HandleCharacterEraseCommand(const char* args);
        bool HandleCharacterLevelCommand(const char* args);
        bool HandleCharacterRenameCommand(const char * args);
        bool HandleCharacterReputationCommand(const char* args);
        bool HandleCharacterTitlesCommand(const char* args);

        bool HandleChannelSetOwnership(const char *args);

        bool HandlePossessCommand(const char* args);
        bool HandleUnPossessCommand(const char* args);
        bool HandleBindSightCommand(const char* args);
        bool HandleUnbindSightCommand(const char* args);

        bool HandleGuildCreateCommand(const char* args);
        bool HandleGuildInviteCommand(const char* args);
        bool HandleGuildUninviteCommand(const char* args);
        bool HandleGuildRankCommand(const char* args);
        bool HandleGuildDeleteCommand(const char* args);

        bool HandleInstanceListBindsCommand(const char* args);
        bool HandleInstanceUnbindCommand(const char* args);
        bool HandleInstanceStatsCommand(const char* args);
        bool HandleInstanceSaveDataCommand(const char * args);

        bool HandleListAurasCommand(const char * args);
        bool HandleListCreatureCommand(const char* args);
        bool HandleListItemCommand(const char* args);
        bool HandleListObjectCommand(const char* args);

        bool HandleLookupAreaCommand(const char* args);
        bool HandleLookupCreatureCommand(const char* args);
        bool HandleLookupEventCommand(const char* args);
        bool HandleLookupFactionCommand(const char * args);
        bool HandleLookupItemCommand(const char * args);
        bool HandleLookupItemSetCommand(const char * args);
        bool HandleLookupObjectCommand(const char* args);
        bool HandleLookupPlayerIpCommand(const char* args);
        bool HandleLookupPlayerAccountCommand(const char* args);
        bool HandleLookupPlayerEmailCommand(const char* args);
        bool HandleLookupQuestCommand(const char* args);
        bool HandleLookupSkillCommand(const char* args);
        bool HandleLookupSpellCommand(const char* args);
        bool HandleLookupTaxiNodeCommand(const char * args);
        bool HandleLookupTeleCommand(const char * args);
        bool HandleLookupMapCommand(const char* args);
        bool HandleLookupTitleCommand(const char * args);

        bool HandlePDumpLoadCommand(const char *args);
        bool HandlePDumpWriteCommand(const char *args);

        bool HandleResetAchievementsCommand(const char * args);
        bool HandleResetAllCommand(const char * args);
        bool HandleResetHonorCommand(const char * args);
        bool HandleResetLevelCommand(const char * args);
        bool HandleResetSpellsCommand(const char * args);
        bool HandleResetStatsCommand(const char * args);
        bool HandleResetTalentsCommand(const char * args);

        bool HandleSendItemsCommand(const char* args);
        bool HandleSendMailCommand(const char* args);
        bool HandleSendMessageCommand(const char * args);
        bool HandleSendMoneyCommand(const char* args);

        bool HandleServerCorpsesCommand(const char* args);
        bool HandleServerExitCommand(const char* args);
        bool HandleServerIdleRestartCommand(const char* args);
        bool HandleServerIdleShutDownCommand(const char* args);
        bool HandleServerInfoCommand(const char* args);
        bool HandleServerMotdCommand(const char* args);
        bool HandleServerPLimitCommand(const char* args);
        bool HandleServerRestartCommand(const char* args);
        bool HandleServerSetLogLevelCommand(const char* args);
        bool HandleServerSetMotdCommand(const char* args);
        bool HandleServerShutDownCommand(const char* args);
        bool HandleServerShutDownCancelCommand(const char* args);
        bool HandleServerSetClosedCommand(const char* args);
        bool HandleServerToggleQueryLogging(const char* args);

        bool HandleServerSetLogFileLevelCommand(const char* args);
        bool HandleServerSetDiffTimeCommand(const char* args);

        bool HandleUnBanAccountCommand(const char* args);
        bool HandleUnBanAccountByCharCommand(const char* args);
        bool HandleUnBanCharacterCommand(const char* args);
        bool HandleUnBanIPCommand(const char* args);

        bool HandleWintergraspStatusCommand(const char *args);
        bool HandleWintergraspStartCommand(const char *args);
        bool HandleWintergraspStopCommand(const char *args);
        bool HandleWintergraspEnableCommand(const char *args);
        bool HandleWintergraspSwitchTeamCommand(const char *args);
        bool HandleWintergraspTimerCommand(const char *args);

        bool HandleHelpCommand(const char* args);
        bool HandleCommandsCommand(const char* args);
        bool HandleStartCommand(const char* args);
        bool HandleDismountCommand(const char* args);
        bool HandleSaveCommand(const char* args);

        bool HandleSummonCommand(const char* args);
        bool HandleAppearCommand(const char* args);
        bool HandleGroupSummonCommand(const char* args);
        bool HandleRecallCommand(const char* args);
        bool HandleAnnounceCommand(const char* args);
        bool HandleNotifyCommand(const char* args);
        bool HandleGPSCommand(const char* args);
        bool HandleTaxiCheatCommand(const char* args);
        bool HandleWhispersCommand(const char* args);

        bool HandleGUIDCommand(const char* args);
        bool HandleItemMoveCommand(const char* args);
        bool HandleDeMorphCommand(const char* args);
        bool HandlePInfoCommand(const char* args);
        bool HandleMuteCommand(const char* args);
        bool HandleUnmuteCommand(const char* args);
        bool HandleMovegensCommand(const char* args);
        bool HandleFreezeCommand(const char *args);
        bool HandleUnFreezeCommand(const char *args);
        bool HandleListFreezeCommand(const char* args);
        bool HandlePartyInfoCommand(const char* args);

        bool HandleCooldownCommand(const char* args);
        bool HandleUnLearnCommand(const char* args);
        bool HandleGetDistanceCommand(const char* args);
        bool HandleDieCommand(const char* args);
        bool HandleDamageCommand(const char *args);
        bool HandleReviveCommand(const char* args);
        bool HandleAuraCommand(const char* args);
        bool HandleUnAuraCommand(const char* args);
        bool HandleLinkGraveCommand(const char* args);
        bool HandleNearGraveCommand(const char* args);
        bool HandleActivateObjectCommand(const char* args);
        bool HandleSpawnTransportCommand(const char* args);
        bool HandleExploreCheatCommand(const char* args);
        bool HandleHoverCommand(const char* args);
        bool HandleWaterwalkCommand(const char* args);
        bool HandleLevelUpCommand(const char* args);
        bool HandleShowAreaCommand(const char* args);
        bool HandleHideAreaCommand(const char* args);
        bool HandleAddItemCommand(const char* args);
        bool HandleAddItemSetCommand(const char* args);
        bool HandlePetTpCommand(const char* args);
        bool HandlePetUnlearnCommand(const char* args);
        bool HandlePetLearnCommand(const char* args);
        bool HandleCreatePetCommand(const char* args);

        bool HandleGroupLeaderCommand(const char* args);
        bool HandleGroupDisbandCommand(const char* args);
        bool HandleGroupRemoveCommand(const char* args);

        bool HandleBankCommand(const char* args);
        bool HandleChangeWeather(const char* args);
        bool HandleKickPlayerCommand(const char * args);

        // GM ticket command handlers
        bool HandleGMTicketListCommand(const char* args);
        bool HandleGMTicketListOnlineCommand(const char* args);
        bool HandleGMTicketListClosedCommand(const char* args);
        bool HandleGMTicketListEscalatedCommand(const char* args);
        bool HandleGMTicketGetByIdCommand(const char* args);
        bool HandleGMTicketGetByNameCommand(const char* args);
        bool HandleGMTicketCloseByIdCommand(const char* args);
        bool HandleGMTicketAssignToCommand(const char* args);
        bool HandleGMTicketUnAssignCommand(const char* args);
        bool HandleGMTicketCommentCommand(const char* args);
        bool HandleGMTicketDeleteByIdCommand(const char* args);
        bool HandleGMTicketReloadCommand(const char*);
        bool HandleToggleGMTicketSystem(const char* args);
        bool HandleGMTicketEscalateCommand(const char* args);
        bool HandleGMTicketCompleteCommand(const char* args);
        bool HandleGMTicketResponseAppendCommand(const char* args);
        bool HandleGMTicketResponseAppendLnCommand(const char* args);

        bool HandleMaxSkillCommand(const char* args);
        bool HandleSetSkillCommand(const char* args);
        bool HandleRespawnCommand(const char* args);
        bool HandleComeToMeCommand(const char *args);
        bool HandleCombatStopCommand(const char *args);

        /*bool HandleCharDeleteCommand(const char *args);
        bool HandleSendMessageCommand(const char * args);*/

        bool HandleFlushArenaPointsCommand(const char *args);

        // Jail by WarHead Edited by Vlad
        bool HandleJailCommand(const char* args);
        bool HandleJailInfoCommand(const char* args);
        bool HandleUnJailCommand(const char* args);
        bool HandleClearJailCommand(const char* args);
		
        bool HandlePlayAllCommand(const char* args);
        bool HandleRepairitemsCommand(const char* args);

        bool HandleTempGameObjectCommand(const char* args);

        // ChatSpy system
        bool HandleChatSpyResetCommand(const char * args);
        bool HandleChatSpyCancelCommand(const char * args);
        bool HandleChatSpySetCommand(const char * args);
        bool HandleChatSpyStatusCommand(const char * args);
        bool HandleChatSpyModeCommand(const char * args);

        //! Development Commands

        /*bool HandleQuestAdd(const char * args);
        bool HandleQuestRemove(const char * args);
        bool HandleQuestComplete(const char * args);*/

        //bool HandleSet32Bit(const char* args);
        bool HandleSaveAllCommand(const char* args);

        // Utility methods for commands
        bool LookupPlayerSearchCommand(QueryResult result, int32 limit);
        bool HandleBanListHelper(QueryResult result);
<<<<<<< HEAD
=======
        bool HandleBanHelper(BanMode mode, char const* args);
>>>>>>> d64c6ad5
        bool HandleBanInfoHelper(uint32 accountid, char const* accountname);
        bool HandleUnBanHelper(BanMode mode, char const* args);
        void HandleCharacterLevel(Player* player, uint64 player_guid, uint32 oldlevel, uint32 newlevel);
        void HandleLearnSkillRecipesHelper(Player* player, uint32 skill_id);

        // Stores informations about a deleted character
        struct DeletedInfo
        {
            uint32      lowguid;                            ///< the low GUID from the character
            std::string name;                               ///< the character name
            uint32      accountId;                          ///< the account id
            std::string accountName;                        ///< the account name
            time_t      deleteDate;                         ///< the date at which the character has been deleted
        };

        typedef std::list<DeletedInfo> DeletedInfoList;
        bool GetDeletedCharacterInfoList(DeletedInfoList& foundList, std::string searchString = "");
        std::string GenerateDeletedCharacterGUIDsWhereStr(DeletedInfoList::const_iterator& itr, DeletedInfoList::const_iterator const& itr_end);
        void HandleCharacterDeletedListHelper(DeletedInfoList const& foundList);
        void HandleCharacterDeletedRestoreHelper(DeletedInfo const& delInfo);

    private:
        bool _HandleGMTicketResponseAppendCommand(const char* args, bool newLine);

        WorldSession * m_session;                           // != NULL for chat command call and NULL for CLI command

        // common global flag
        static bool load_command_table;
        bool sentErrorMessage;
};

class CliHandler : public ChatHandler
{
    public:
        typedef void Print(void*, char const*);
        explicit CliHandler(void* callbackArg, Print* zprint) : m_callbackArg(callbackArg), m_print(zprint) {}

        // overwrite functions
        const char *GetTrinityString(int32 entry) const;
        bool isAvailable(ChatCommand const& cmd) const;
        void SendSysMessage(const char *str);
        std::string GetNameLink() const;
        bool needReportToTarget(Player* chr) const;
        LocaleConstant GetSessionDbcLocale() const;
        int GetSessionDbLocaleIndex() const;

    private:
        void* m_callbackArg;
        Print* m_print;
};

char const *fmtstring(char const *format, ...);

#endif<|MERGE_RESOLUTION|>--- conflicted
+++ resolved
@@ -92,6 +92,7 @@
 
         bool HasLowerSecurity(Player* target, uint64 guid, bool strong = false);
         bool HasLowerSecurityAccount(WorldSession* target, uint32 account, bool strong = false);
+        bool HandleBanHelper(BanMode mode, char const* args);
 
         void SendGlobalGMSysMessage(const char *str);
         Player*   getSelectedPlayer();
@@ -123,7 +124,6 @@
         void SetSentErrorMessage(bool val){ sentErrorMessage = val;};
         static bool LoadCommandTable() { return load_command_table;}
         static void SetLoadCommandTable(bool val){ load_command_table = val;};
-        bool HandleBanHelper(BanMode mode,char const* args);
 
     protected:
         explicit ChatHandler() : m_session(NULL) {}      // for CLI subclass
@@ -375,10 +375,6 @@
         // Utility methods for commands
         bool LookupPlayerSearchCommand(QueryResult result, int32 limit);
         bool HandleBanListHelper(QueryResult result);
-<<<<<<< HEAD
-=======
-        bool HandleBanHelper(BanMode mode, char const* args);
->>>>>>> d64c6ad5
         bool HandleBanInfoHelper(uint32 accountid, char const* accountname);
         bool HandleUnBanHelper(BanMode mode, char const* args);
         void HandleCharacterLevel(Player* player, uint64 player_guid, uint32 oldlevel, uint32 newlevel);
