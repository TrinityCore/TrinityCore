/*
 * This file is part of the TrinityCore Project. See AUTHORS file for Copyright information
 *
 * This program is free software; you can redistribute it and/or modify it
 * under the terms of the GNU General Public License as published by the
 * Free Software Foundation; either version 2 of the License, or (at your
 * option) any later version.
 *
 * This program is distributed in the hope that it will be useful, but WITHOUT
 * ANY WARRANTY; without even the implied warranty of MERCHANTABILITY or
 * FITNESS FOR A PARTICULAR PURPOSE. See the GNU General Public License for
 * more details.
 *
 * You should have received a copy of the GNU General Public License along
 * with this program. If not, see <http://www.gnu.org/licenses/>.
 */

#ifndef TRINITYCORE_CHAT_H
#define TRINITYCORE_CHAT_H

<<<<<<< HEAD
#include "Common.h"
#include "ChatCommand.h"
#include "ObjectGuid.h"
#include "SharedDefines.h"
#include "StringFormat.h"
#include <string>
=======
#include "ObjectGuid.h"
#include "SharedDefines.h"
#include "StringFormat.h"
>>>>>>> 28d470c5
#include <vector>

class ChatHandler;
class Creature;
class GameObject;
class Group;
class Player;
class Unit;
class WorldSession;
class WorldObject;
class WorldPacket;

struct GameTele;

<<<<<<< HEAD
=======
enum LocaleConstant : uint8;

class TC_GAME_API ChatCommand
{
    typedef bool(*pHandler)(ChatHandler*, char const*);

    public:
        ChatCommand(char const* name, uint32 permission, bool allowConsole, pHandler handler, std::string help, std::vector<ChatCommand> childCommands = std::vector<ChatCommand>());

        char const* Name;
        uint32 Permission;                   // function pointer required correct align (use uint32)
        bool AllowConsole;
        pHandler Handler;
        std::string Help;
        std::vector<ChatCommand> ChildCommands;
};

>>>>>>> 28d470c5
class TC_GAME_API ChatHandler
{
    public:
        bool IsConsole() const { return (m_session == nullptr); }
        WorldSession* GetSession() { return m_session; }
        WorldSession const* GetSession() const { return m_session; }
        Player* GetPlayer() const;
        explicit ChatHandler(WorldSession* session) : m_session(session), sentErrorMessage(false) { }
        virtual ~ChatHandler() { }

<<<<<<< HEAD
        // Builds chat packet and returns receiver guid position in the packet to substitute in whisper builders
        static size_t BuildChatPacket(WorldPacket& data, ChatMsg chatType, Language language, ObjectGuid senderGUID, ObjectGuid receiverGUID, std::string_view message, uint8 chatTag,
                                    std::string const& senderName = "", std::string const& receiverName = "",
                                    uint32 achievementId = 0, bool gmMessage = false, std::string const& channelName = "");

        // Builds chat packet and returns receiver guid position in the packet to substitute in whisper builders
        static size_t BuildChatPacket(WorldPacket& data, ChatMsg chatType, Language language, WorldObject const* sender, WorldObject const* receiver, std::string_view message, uint32 achievementId = 0, std::string const& channelName = "", LocaleConstant locale = DEFAULT_LOCALE);

=======
>>>>>>> 28d470c5
        static char* LineFromMessage(char*& pos) { char* start = strtok(pos, "\n"); pos = nullptr; return start; }

        // function with different implementation for chat/console
        virtual char const* GetTrinityString(uint32 entry) const;
<<<<<<< HEAD
        virtual void SendSysMessage(std::string_view str, bool escapeCharacters = false);
=======
        virtual void SendSysMessage(char const* str, bool escapeCharacters = false);
>>>>>>> 28d470c5

        void SendSysMessage(uint32 entry);

        template<typename... Args>
<<<<<<< HEAD
        void PSendSysMessage(char const* fmt, Args&&... args)
        {
            SendSysMessage(Trinity::StringFormat(fmt, std::forward<Args>(args)...).c_str());
        }

        template<typename... Args>
        void PSendSysMessage(uint32 entry, Args&&... args)
        {
            SendSysMessage(PGetParseString(entry, std::forward<Args>(args)...).c_str());
        }
=======
        void PSendSysMessage(const char* fmt, Args&&... args)
        {
            SendSysMessage(Trinity::StringFormat(fmt, std::forward<Args>(args)...).c_str());
        }

        template<typename... Args>
        void PSendSysMessage(uint32 entry, Args&&... args)
        {
            SendSysMessage(PGetParseString(entry, std::forward<Args>(args)...).c_str());
        }

        template<typename... Args>
        std::string PGetParseString(uint32 entry, Args&&... args) const
        {
            return Trinity::StringFormat(GetTrinityString(entry), std::forward<Args>(args)...);
        }

        bool _ParseCommands(char const* text);
        virtual bool ParseCommands(char const* text);

        static std::vector<ChatCommand> const& getCommandTable();
        static void invalidateCommandTable();
>>>>>>> 28d470c5

        template<typename... Args>
        std::string PGetParseString(uint32 entry, Args&&... args) const
        {
            return Trinity::StringFormat(GetTrinityString(entry), std::forward<Args>(args)...);
        }

        bool _ParseCommands(std::string_view text);
        virtual bool ParseCommands(std::string_view text);

        void SendGlobalSysMessage(const char *str);

        // function with different implementation for chat/console
<<<<<<< HEAD
=======
        virtual bool isAvailable(ChatCommand const& cmd) const;
>>>>>>> 28d470c5
        virtual bool IsHumanReadable() const { return true; }
        virtual bool HasPermission(uint32 permission) const;
        virtual std::string GetNameLink() const;
        virtual bool needReportToTarget(Player* chr) const;
        virtual LocaleConstant GetSessionDbcLocale() const;
        virtual LocaleConstant GetSessionDbLocaleIndex() const;

        bool HasLowerSecurity(Player* target, ObjectGuid guid, bool strong = false);
        bool HasLowerSecurityAccount(WorldSession* target, uint32 account, bool strong = false);

        void SendGlobalGMSysMessage(const char *str);
        Player* getSelectedPlayer();
        Creature* getSelectedCreature();
        Unit* getSelectedUnit();
        WorldObject* getSelectedObject();
        // Returns either the selected player or self if there is no selected player
<<<<<<< HEAD
        Player* getSelectedPlayerOrSelf();

        char* extractKeyFromLink(char* text, char const* linkType, char** something1 = nullptr);
        char* extractKeyFromLink(char* text, char const* const* linkTypes, int* found_idx, char** something1 = nullptr);
        char* extractQuotedArg(char* args);
        uint32 extractSpellIdFromLink(char* text);
        ObjectGuid::LowType extractLowGuidFromLink(char* text, HighGuid& guidHigh);
        bool GetPlayerGroupAndGUIDByName(char const* cname, Player*& player, Group*& group, ObjectGuid& guid, bool offline = false);
=======
        Player*   getSelectedPlayerOrSelf();

        char*     extractKeyFromLink(char* text, char const* linkType, char** something1 = nullptr);
        char*     extractKeyFromLink(char* text, char const* const* linkTypes, int* found_idx, char** something1 = nullptr);

        // if args have single value then it return in arg2 and arg1 == nullptr
        void      extractOptFirstArg(char* args, char** arg1, char** arg2);
        char*     extractQuotedArg(char* args);

        uint32    extractSpellIdFromLink(char* text);
        ObjectGuid::LowType extractLowGuidFromLink(char* text, HighGuid& guidHigh);
        GameTele const* extractGameTeleFromLink(char* text);
        bool GetPlayerGroupAndGUIDByName(const char* cname, Player*& player, Group*& group, ObjectGuid& guid, bool offline = false);
>>>>>>> 28d470c5
        std::string extractPlayerNameFromLink(char* text);
        // select by arg (name/link) or in-game selection online/offline player or self if a creature is selected
        bool extractPlayerTarget(char* args, Player** player, ObjectGuid* player_guid = nullptr, std::string* player_name = nullptr);

        std::string playerLink(std::string const& name) const { return m_session ? "|cffffffff|Hplayer:"+name+"|h["+name+"]|h|r" : name; }
        std::string GetNameLink(Player* chr) const;

        GameObject* GetNearbyGameObject();
        GameObject* GetObjectFromPlayerMapByDbGuid(ObjectGuid::LowType lowguid);
        Creature* GetCreatureFromPlayerMapByDbGuid(ObjectGuid::LowType lowguid);
        bool HasSentErrorMessage() const { return sentErrorMessage; }
        void SetSentErrorMessage(bool val){ sentErrorMessage = val; }
<<<<<<< HEAD
    protected:
        explicit ChatHandler() : m_session(nullptr), sentErrorMessage(false) { }     // for CLI subclass
=======

        bool ShowHelpForCommand(std::vector<ChatCommand> const& table, const char* cmd);
    protected:
        explicit ChatHandler() : m_session(nullptr), sentErrorMessage(false) { }     // for CLI subclass
        static bool SetDataForCommandInTable(std::vector<ChatCommand>& table, const char* text, uint32 permission, std::string const& help, std::string const& fullcommand);
        bool ExecuteCommandInTable(std::vector<ChatCommand> const& table, const char* text, std::string const& fullcmd);
        bool ShowHelpForSubCommands(std::vector<ChatCommand> const& table, char const* cmd, char const* subcmd);
>>>>>>> 28d470c5

    private:
        WorldSession* m_session;                           // != nullptr for chat command call and nullptr for CLI command

        // common global flag
        bool sentErrorMessage;
};

class TC_GAME_API CliHandler : public ChatHandler
{
    public:
        using Print = void(void*, std::string_view);
        explicit CliHandler(void* callbackArg, Print* zprint) : m_callbackArg(callbackArg), m_print(zprint) { }

        // overwrite functions
        char const* GetTrinityString(uint32 entry) const override;
        bool HasPermission(uint32 /*permission*/) const override { return true; }
<<<<<<< HEAD
        void SendSysMessage(std::string_view, bool escapeCharacters) override;
        bool ParseCommands(std::string_view str) override;
=======
        void SendSysMessage(const char *str, bool escapeCharacters) override;
        bool ParseCommands(char const* str) override;
>>>>>>> 28d470c5
        std::string GetNameLink() const override;
        bool needReportToTarget(Player* chr) const override;
        LocaleConstant GetSessionDbcLocale() const override;
        LocaleConstant GetSessionDbLocaleIndex() const override;

    private:
        void* m_callbackArg;
        Print* m_print;
};

class TC_GAME_API AddonChannelCommandHandler : public ChatHandler
{
    public:
<<<<<<< HEAD
        using ChatHandler::ChatHandler;
        bool ParseCommands(std::string_view str) override;
        void SendSysMessage(std::string_view, bool escapeCharacters) override;
=======
        static std::string const PREFIX;

        using ChatHandler::ChatHandler;
        bool ParseCommands(char const* str) override;
        void SendSysMessage(char const* str, bool escapeCharacters) override;
>>>>>>> 28d470c5
        using ChatHandler::SendSysMessage;
        bool IsHumanReadable() const override { return humanReadable; }

    private:
        void Send(std::string const& msg);
        void SendAck();
        void SendOK();
        void SendFailed();

        char const* echo = nullptr;
        bool hadAck = false;
        bool humanReadable = false;
};

#endif<|MERGE_RESOLUTION|>--- conflicted
+++ resolved
@@ -18,18 +18,9 @@
 #ifndef TRINITYCORE_CHAT_H
 #define TRINITYCORE_CHAT_H
 
-<<<<<<< HEAD
-#include "Common.h"
-#include "ChatCommand.h"
 #include "ObjectGuid.h"
 #include "SharedDefines.h"
 #include "StringFormat.h"
-#include <string>
-=======
-#include "ObjectGuid.h"
-#include "SharedDefines.h"
-#include "StringFormat.h"
->>>>>>> 28d470c5
 #include <vector>
 
 class ChatHandler;
@@ -40,12 +31,9 @@
 class Unit;
 class WorldSession;
 class WorldObject;
-class WorldPacket;
 
 struct GameTele;
 
-<<<<<<< HEAD
-=======
 enum LocaleConstant : uint8;
 
 class TC_GAME_API ChatCommand
@@ -63,43 +51,23 @@
         std::vector<ChatCommand> ChildCommands;
 };
 
->>>>>>> 28d470c5
 class TC_GAME_API ChatHandler
 {
     public:
-        bool IsConsole() const { return (m_session == nullptr); }
         WorldSession* GetSession() { return m_session; }
-        WorldSession const* GetSession() const { return m_session; }
-        Player* GetPlayer() const;
         explicit ChatHandler(WorldSession* session) : m_session(session), sentErrorMessage(false) { }
         virtual ~ChatHandler() { }
 
-<<<<<<< HEAD
-        // Builds chat packet and returns receiver guid position in the packet to substitute in whisper builders
-        static size_t BuildChatPacket(WorldPacket& data, ChatMsg chatType, Language language, ObjectGuid senderGUID, ObjectGuid receiverGUID, std::string_view message, uint8 chatTag,
-                                    std::string const& senderName = "", std::string const& receiverName = "",
-                                    uint32 achievementId = 0, bool gmMessage = false, std::string const& channelName = "");
-
-        // Builds chat packet and returns receiver guid position in the packet to substitute in whisper builders
-        static size_t BuildChatPacket(WorldPacket& data, ChatMsg chatType, Language language, WorldObject const* sender, WorldObject const* receiver, std::string_view message, uint32 achievementId = 0, std::string const& channelName = "", LocaleConstant locale = DEFAULT_LOCALE);
-
-=======
->>>>>>> 28d470c5
         static char* LineFromMessage(char*& pos) { char* start = strtok(pos, "\n"); pos = nullptr; return start; }
 
         // function with different implementation for chat/console
         virtual char const* GetTrinityString(uint32 entry) const;
-<<<<<<< HEAD
-        virtual void SendSysMessage(std::string_view str, bool escapeCharacters = false);
-=======
         virtual void SendSysMessage(char const* str, bool escapeCharacters = false);
->>>>>>> 28d470c5
 
         void SendSysMessage(uint32 entry);
 
         template<typename... Args>
-<<<<<<< HEAD
-        void PSendSysMessage(char const* fmt, Args&&... args)
+        void PSendSysMessage(const char* fmt, Args&&... args)
         {
             SendSysMessage(Trinity::StringFormat(fmt, std::forward<Args>(args)...).c_str());
         }
@@ -109,17 +77,6 @@
         {
             SendSysMessage(PGetParseString(entry, std::forward<Args>(args)...).c_str());
         }
-=======
-        void PSendSysMessage(const char* fmt, Args&&... args)
-        {
-            SendSysMessage(Trinity::StringFormat(fmt, std::forward<Args>(args)...).c_str());
-        }
-
-        template<typename... Args>
-        void PSendSysMessage(uint32 entry, Args&&... args)
-        {
-            SendSysMessage(PGetParseString(entry, std::forward<Args>(args)...).c_str());
-        }
 
         template<typename... Args>
         std::string PGetParseString(uint32 entry, Args&&... args) const
@@ -132,24 +89,14 @@
 
         static std::vector<ChatCommand> const& getCommandTable();
         static void invalidateCommandTable();
->>>>>>> 28d470c5
-
-        template<typename... Args>
-        std::string PGetParseString(uint32 entry, Args&&... args) const
-        {
-            return Trinity::StringFormat(GetTrinityString(entry), std::forward<Args>(args)...);
-        }
-
-        bool _ParseCommands(std::string_view text);
-        virtual bool ParseCommands(std::string_view text);
-
+
+        bool isValidChatMessage(const char* msg);
         void SendGlobalSysMessage(const char *str);
 
+        bool hasStringAbbr(const char* name, const char* part);
+
         // function with different implementation for chat/console
-<<<<<<< HEAD
-=======
         virtual bool isAvailable(ChatCommand const& cmd) const;
->>>>>>> 28d470c5
         virtual bool IsHumanReadable() const { return true; }
         virtual bool HasPermission(uint32 permission) const;
         virtual std::string GetNameLink() const;
@@ -161,21 +108,11 @@
         bool HasLowerSecurityAccount(WorldSession* target, uint32 account, bool strong = false);
 
         void SendGlobalGMSysMessage(const char *str);
-        Player* getSelectedPlayer();
+        Player*   getSelectedPlayer();
         Creature* getSelectedCreature();
-        Unit* getSelectedUnit();
+        Unit*     getSelectedUnit();
         WorldObject* getSelectedObject();
         // Returns either the selected player or self if there is no selected player
-<<<<<<< HEAD
-        Player* getSelectedPlayerOrSelf();
-
-        char* extractKeyFromLink(char* text, char const* linkType, char** something1 = nullptr);
-        char* extractKeyFromLink(char* text, char const* const* linkTypes, int* found_idx, char** something1 = nullptr);
-        char* extractQuotedArg(char* args);
-        uint32 extractSpellIdFromLink(char* text);
-        ObjectGuid::LowType extractLowGuidFromLink(char* text, HighGuid& guidHigh);
-        bool GetPlayerGroupAndGUIDByName(char const* cname, Player*& player, Group*& group, ObjectGuid& guid, bool offline = false);
-=======
         Player*   getSelectedPlayerOrSelf();
 
         char*     extractKeyFromLink(char* text, char const* linkType, char** something1 = nullptr);
@@ -189,7 +126,6 @@
         ObjectGuid::LowType extractLowGuidFromLink(char* text, HighGuid& guidHigh);
         GameTele const* extractGameTeleFromLink(char* text);
         bool GetPlayerGroupAndGUIDByName(const char* cname, Player*& player, Group*& group, ObjectGuid& guid, bool offline = false);
->>>>>>> 28d470c5
         std::string extractPlayerNameFromLink(char* text);
         // select by arg (name/link) or in-game selection online/offline player or self if a creature is selected
         bool extractPlayerTarget(char* args, Player** player, ObjectGuid* player_guid = nullptr, std::string* player_name = nullptr);
@@ -202,10 +138,6 @@
         Creature* GetCreatureFromPlayerMapByDbGuid(ObjectGuid::LowType lowguid);
         bool HasSentErrorMessage() const { return sentErrorMessage; }
         void SetSentErrorMessage(bool val){ sentErrorMessage = val; }
-<<<<<<< HEAD
-    protected:
-        explicit ChatHandler() : m_session(nullptr), sentErrorMessage(false) { }     // for CLI subclass
-=======
 
         bool ShowHelpForCommand(std::vector<ChatCommand> const& table, const char* cmd);
     protected:
@@ -213,7 +145,6 @@
         static bool SetDataForCommandInTable(std::vector<ChatCommand>& table, const char* text, uint32 permission, std::string const& help, std::string const& fullcommand);
         bool ExecuteCommandInTable(std::vector<ChatCommand> const& table, const char* text, std::string const& fullcmd);
         bool ShowHelpForSubCommands(std::vector<ChatCommand> const& table, char const* cmd, char const* subcmd);
->>>>>>> 28d470c5
 
     private:
         WorldSession* m_session;                           // != nullptr for chat command call and nullptr for CLI command
@@ -225,19 +156,15 @@
 class TC_GAME_API CliHandler : public ChatHandler
 {
     public:
-        using Print = void(void*, std::string_view);
+        typedef void Print(void*, char const*);
         explicit CliHandler(void* callbackArg, Print* zprint) : m_callbackArg(callbackArg), m_print(zprint) { }
 
         // overwrite functions
         char const* GetTrinityString(uint32 entry) const override;
+        bool isAvailable(ChatCommand const& cmd) const override;
         bool HasPermission(uint32 /*permission*/) const override { return true; }
-<<<<<<< HEAD
-        void SendSysMessage(std::string_view, bool escapeCharacters) override;
-        bool ParseCommands(std::string_view str) override;
-=======
         void SendSysMessage(const char *str, bool escapeCharacters) override;
         bool ParseCommands(char const* str) override;
->>>>>>> 28d470c5
         std::string GetNameLink() const override;
         bool needReportToTarget(Player* chr) const override;
         LocaleConstant GetSessionDbcLocale() const override;
@@ -251,17 +178,11 @@
 class TC_GAME_API AddonChannelCommandHandler : public ChatHandler
 {
     public:
-<<<<<<< HEAD
-        using ChatHandler::ChatHandler;
-        bool ParseCommands(std::string_view str) override;
-        void SendSysMessage(std::string_view, bool escapeCharacters) override;
-=======
         static std::string const PREFIX;
 
         using ChatHandler::ChatHandler;
         bool ParseCommands(char const* str) override;
         void SendSysMessage(char const* str, bool escapeCharacters) override;
->>>>>>> 28d470c5
         using ChatHandler::SendSysMessage;
         bool IsHumanReadable() const override { return humanReadable; }
 
