/*
 * Copyright (C) 2008-2016 TrinityCore <http://www.trinitycore.org/>
 * Copyright (C) 2005-2009 MaNGOS <http://getmangos.com/>
 *
 * This program is free software; you can redistribute it and/or modify it
 * under the terms of the GNU General Public License as published by the
 * Free Software Foundation; either version 2 of the License, or (at your
 * option) any later version.
 *
 * This program is distributed in the hope that it will be useful, but WITHOUT
 * ANY WARRANTY; without even the implied warranty of MERCHANTABILITY or
 * FITNESS FOR A PARTICULAR PURPOSE. See the GNU General Public License for
 * more details.
 *
 * You should have received a copy of the GNU General Public License along
 * with this program. If not, see <http://www.gnu.org/licenses/>.
 */

#ifndef TRINITY_SHAREDDEFINES_H
#define TRINITY_SHAREDDEFINES_H

#include "Define.h"
#include "DetourNavMesh.h"
#include <cassert>

enum SpellEffIndex : uint8
{
    EFFECT_0 = 0,
    EFFECT_1 = 1,
    EFFECT_2 = 2,
    EFFECT_3 = 3,
    EFFECT_4 = 4,
    EFFECT_5 = 5,
    EFFECT_6 = 6,
    EFFECT_7 = 7,
    EFFECT_8 = 8,
    EFFECT_9 = 9,
    EFFECT_10 = 10,
    EFFECT_11 = 11,
    EFFECT_12 = 12,
    EFFECT_13 = 13,
    EFFECT_14 = 14,
    EFFECT_15 = 15,
    EFFECT_16 = 16,
    EFFECT_17 = 17,
    EFFECT_18 = 18,
    EFFECT_19 = 19,
    EFFECT_20 = 20,
    EFFECT_21 = 21,
    EFFECT_22 = 22,
    EFFECT_23 = 23,
    EFFECT_24 = 24,
    EFFECT_25 = 25,
    EFFECT_26 = 26,
    EFFECT_27 = 27,
    EFFECT_28 = 28,
    EFFECT_29 = 29,
    EFFECT_30 = 30,
    EFFECT_31 = 31
};

// used in script definitions
#define EFFECT_FIRST_FOUND 254
#define EFFECT_ALL 255

// loot modes for creatures and gameobjects, bitmask!
enum LootModes
{
    LOOT_MODE_DEFAULT                  = 0x1,
    LOOT_MODE_HARD_MODE_1              = 0x2,
    LOOT_MODE_HARD_MODE_2              = 0x4,
    LOOT_MODE_HARD_MODE_3              = 0x8,
    LOOT_MODE_HARD_MODE_4              = 0x10,
    LOOT_MODE_JUNK_FISH                = 0x8000
};

enum Expansions
{
    EXPANSION_CLASSIC                  = 0,
    EXPANSION_THE_BURNING_CRUSADE      = 1,
    EXPANSION_WRATH_OF_THE_LICH_KING   = 2,
    EXPANSION_CATACLYSM                = 3,
    EXPANSION_MISTS_OF_PANDARIA        = 4,
    EXPANSION_WARLORDS_OF_DRAENOR      = 5,
    EXPANSION_LEGION                   = 6,
    MAX_EXPANSIONS
};

#define CURRENT_EXPANSION EXPANSION_LEGION

enum Gender
{
    GENDER_UNKNOWN                     = -1,
    GENDER_MALE                        =  0,
    GENDER_FEMALE                      =  1,
    GENDER_NONE                        =  2
};

// ChrRaces.dbc (6.0.2.18988)
enum Races
{
    RACE_NONE               = 0,
    RACE_HUMAN              = 1,
    RACE_ORC                = 2,
    RACE_DWARF              = 3,
    RACE_NIGHTELF           = 4,
    RACE_UNDEAD_PLAYER      = 5,
    RACE_TAUREN             = 6,
    RACE_GNOME              = 7,
    RACE_TROLL              = 8,
    RACE_GOBLIN             = 9,
    RACE_BLOODELF           = 10,
    RACE_DRAENEI            = 11,
    //RACE_FEL_ORC            = 12,
    //RACE_NAGA               = 13,
    //RACE_BROKEN             = 14,
    //RACE_SKELETON           = 15,
    //RACE_VRYKUL             = 16,
    //RACE_TUSKARR            = 17,
    //RACE_FOREST_TROLL       = 18,
    //RACE_TAUNKA             = 19,
    //RACE_NORTHREND_SKELETON = 20,
    //RACE_ICE_TROLL          = 21,
    RACE_WORGEN             = 22,
    //RACE_GILNEAN            = 23
    RACE_PANDAREN_NEUTRAL   = 24,
    RACE_PANDAREN_ALLIANCE  = 25,
    RACE_PANDAREN_HORDE     = 26
};

// max+1 for player race
#define MAX_RACES         27

#define RACEMASK_ALL_PLAYABLE      \
    ((1<<(RACE_HUMAN-1))         | \
     (1<<(RACE_ORC-1))           | \
     (1<<(RACE_DWARF-1))         | \
     (1<<(RACE_NIGHTELF-1))      | \
     (1<<(RACE_UNDEAD_PLAYER-1)) | \
     (1<<(RACE_TAUREN-1))        | \
     (1<<(RACE_GNOME-1))         | \
     (1<<(RACE_TROLL-1))         | \
     (1<<(RACE_BLOODELF-1))      | \
     (1<<(RACE_DRAENEI-1))       | \
     (1<<(RACE_GOBLIN-1))        | \
     (1<<(RACE_WORGEN-1))        | \
     (1<<(RACE_PANDAREN_NEUTRAL-1))  |\
     (1<<(RACE_PANDAREN_ALLIANCE-1)) |\
     (1<<(RACE_PANDAREN_HORDE-1)))

#define RACEMASK_NEUTRAL (1<<(RACE_PANDAREN_NEUTRAL-1))

#define RACEMASK_ALLIANCE     \
    ((1<<(RACE_HUMAN-1))    | \
     (1<<(RACE_DWARF-1))    | \
     (1<<(RACE_NIGHTELF-1)) | \
     (1<<(RACE_GNOME-1))    | \
     (1<<(RACE_DRAENEI-1))  | \
     (1<<(RACE_WORGEN-1))   | \
     (1<<(RACE_PANDAREN_ALLIANCE-1)))

#define RACEMASK_HORDE RACEMASK_ALL_PLAYABLE & ~RACEMASK_ALLIANCE

// Class value is index in ChrClasses.dbc
enum Classes
{
    CLASS_NONE          = 0,
    CLASS_WARRIOR       = 1,
    CLASS_PALADIN       = 2,
    CLASS_HUNTER        = 3,
    CLASS_ROGUE         = 4,
    CLASS_PRIEST        = 5,
    CLASS_DEATH_KNIGHT  = 6,
    CLASS_SHAMAN        = 7,
    CLASS_MAGE          = 8,
    CLASS_WARLOCK       = 9,
    CLASS_MONK          = 10,
    CLASS_DRUID         = 11,
    CLASS_DEMON_HUNTER  = 12
};

// max+1 for player class
#define MAX_CLASSES       13

#define CLASSMASK_ALL_PLAYABLE     \
    ((1<<(CLASS_WARRIOR-1))      | \
     (1<<(CLASS_PALADIN-1))      | \
     (1<<(CLASS_HUNTER-1))       | \
     (1<<(CLASS_ROGUE-1))        | \
     (1<<(CLASS_PRIEST-1))       | \
     (1<<(CLASS_DEATH_KNIGHT-1)) | \
     (1<<(CLASS_SHAMAN-1))       | \
     (1<<(CLASS_MAGE-1))         | \
     (1<<(CLASS_WARLOCK-1))      | \
     (1<<(CLASS_MONK-1))         | \
     (1<<(CLASS_DRUID-1))        | \
     (1<<(CLASS_DEMON_HUNTER-1)))

// valid classes for creature_template.unit_class
enum UnitClass
{
    UNIT_CLASS_WARRIOR                  = 1,
    UNIT_CLASS_PALADIN                  = 2,
    UNIT_CLASS_ROGUE                    = 4,
    UNIT_CLASS_MAGE                     = 8
};

#define CLASSMASK_ALL_CREATURES ((1<<(UNIT_CLASS_WARRIOR-1)) | (1<<(UNIT_CLASS_PALADIN-1)) | (1<<(UNIT_CLASS_ROGUE-1)) | (1<<(UNIT_CLASS_MAGE-1)))

#define CLASSMASK_WAND_USERS ((1<<(CLASS_PRIEST-1)) | (1<<(CLASS_MAGE-1)) | (1<<(CLASS_WARLOCK-1)))

#define PLAYER_MAX_BATTLEGROUND_QUEUES 2

enum ReputationRank
{
    REP_HATED       = 0,
    REP_HOSTILE     = 1,
    REP_UNFRIENDLY  = 2,
    REP_NEUTRAL     = 3,
    REP_FRIENDLY    = 4,
    REP_HONORED     = 5,
    REP_REVERED     = 6,
    REP_EXALTED     = 7
};

#define MIN_REPUTATION_RANK (REP_HATED)
#define MAX_REPUTATION_RANK 8

#define MAX_SPILLOVER_FACTIONS 5

enum MoneyConstants
{
    COPPER = 1,
    SILVER = COPPER*100,
    GOLD   = SILVER*100
};

enum Stats : uint16
{
    STAT_STRENGTH                      = 0,
    STAT_AGILITY                       = 1,
    STAT_STAMINA                       = 2,
    STAT_INTELLECT                     = 3,
};

#define MAX_STATS                        4

enum Powers // (6.0)
{
    POWER_MANA                          = 0,
    POWER_RAGE                          = 1,
    POWER_FOCUS                         = 2,
    POWER_ENERGY                        = 3,
    POWER_COMBO_POINTS                  = 4,
    POWER_RUNES                         = 5,
    POWER_RUNIC_POWER                   = 6,
    POWER_SOUL_SHARDS                   = 7,
    POWER_LUNAR_POWER                   = 8,
    POWER_HOLY_POWER                    = 9,
    POWER_ALTERNATE_POWER               = 10,           // Used in some quests
    POWER_MAELSTROM                     = 11,
    POWER_CHI                           = 12,
    POWER_INSANITY                      = 13,
    POWER_BURNING_EMBERS                = 14,
    POWER_DEMONIC_FURY                  = 15,
    POWER_ARCANE_CHARGES                = 16,
    POWER_FURY                          = 17,
    POWER_PAIN                          = 18,
    MAX_POWERS                          = 19,
    POWER_ALL                           = 127,          // default for class?
    POWER_HEALTH                        = 0xFFFFFFFE    // (-2 as signed value)
};

#define MAX_POWERS_PER_CLASS            6

enum SpellSchools : uint16
{
    SPELL_SCHOOL_NORMAL                 = 0,
    SPELL_SCHOOL_HOLY                   = 1,
    SPELL_SCHOOL_FIRE                   = 2,
    SPELL_SCHOOL_NATURE                 = 3,
    SPELL_SCHOOL_FROST                  = 4,
    SPELL_SCHOOL_SHADOW                 = 5,
    SPELL_SCHOOL_ARCANE                 = 6
};

#define MAX_SPELL_SCHOOL                  7

enum SpellSchoolMask
{
    SPELL_SCHOOL_MASK_NONE    = 0x00,                       // not exist
    SPELL_SCHOOL_MASK_NORMAL  = (1 << SPELL_SCHOOL_NORMAL), // PHYSICAL (Armor)
    SPELL_SCHOOL_MASK_HOLY    = (1 << SPELL_SCHOOL_HOLY),
    SPELL_SCHOOL_MASK_FIRE    = (1 << SPELL_SCHOOL_FIRE),
    SPELL_SCHOOL_MASK_NATURE  = (1 << SPELL_SCHOOL_NATURE),
    SPELL_SCHOOL_MASK_FROST   = (1 << SPELL_SCHOOL_FROST),
    SPELL_SCHOOL_MASK_SHADOW  = (1 << SPELL_SCHOOL_SHADOW),
    SPELL_SCHOOL_MASK_ARCANE  = (1 << SPELL_SCHOOL_ARCANE),

    // unions

    // 124, not include normal and holy damage
    SPELL_SCHOOL_MASK_SPELL   = (SPELL_SCHOOL_MASK_FIRE   |
                                  SPELL_SCHOOL_MASK_NATURE | SPELL_SCHOOL_MASK_FROST  |
                                  SPELL_SCHOOL_MASK_SHADOW | SPELL_SCHOOL_MASK_ARCANE),
    // 126
    SPELL_SCHOOL_MASK_MAGIC   = (SPELL_SCHOOL_MASK_HOLY | SPELL_SCHOOL_MASK_SPELL),

    // 127
    SPELL_SCHOOL_MASK_ALL     = (SPELL_SCHOOL_MASK_NORMAL | SPELL_SCHOOL_MASK_MAGIC)
};

inline SpellSchools GetFirstSchoolInMask(SpellSchoolMask mask)
{
    for (int i = 0; i < MAX_SPELL_SCHOOL; ++i)
        if (mask & (1 << i))
            return SpellSchools(i);

    return SPELL_SCHOOL_NORMAL;
}

enum ItemQualities
{
    ITEM_QUALITY_POOR                  = 0, // GREY
    ITEM_QUALITY_NORMAL                = 1, // WHITE
    ITEM_QUALITY_UNCOMMON              = 2, // GREEN
    ITEM_QUALITY_RARE                  = 3, // BLUE
    ITEM_QUALITY_EPIC                  = 4, // PURPLE
    ITEM_QUALITY_LEGENDARY             = 5, // ORANGE
    ITEM_QUALITY_ARTIFACT              = 6, // LIGHT YELLOW
    ITEM_QUALITY_HEIRLOOM              = 7
};

#define MAX_ITEM_QUALITY                 8

enum SpellCategory
{
    SPELL_CATEGORY_FOOD             = 11,
    SPELL_CATEGORY_DRINK            = 59
};

const uint32 ItemQualityColors[MAX_ITEM_QUALITY] =
{
    0xff9d9d9d, // GREY
    0xffffffff, // WHITE
    0xff1eff00, // GREEN
    0xff0070dd, // BLUE
    0xffa335ee, // PURPLE
    0xffff8000, // ORANGE
    0xffe6cc80, // LIGHT YELLOW
    0xffe6cc80  // LIGHT YELLOW
};

// ***********************************
// Spell Attributes definitions
// ***********************************

enum SpellAttr0
{
    SPELL_ATTR0_UNK0                             = 0x00000001, //  0
    SPELL_ATTR0_REQ_AMMO                         = 0x00000002, //  1 on next ranged
    SPELL_ATTR0_ON_NEXT_SWING                    = 0x00000004, //  2
    SPELL_ATTR0_IS_REPLENISHMENT                 = 0x00000008, //  3 not set in 3.0.3
    SPELL_ATTR0_ABILITY                          = 0x00000010, //  4 client puts 'ability' instead of 'spell' in game strings for these spells
    SPELL_ATTR0_TRADESPELL                       = 0x00000020, //  5 trade spells (recipes), will be added by client to a sublist of profession spell
    SPELL_ATTR0_PASSIVE                          = 0x00000040, //  6 Passive spell
    SPELL_ATTR0_HIDDEN_CLIENTSIDE                = 0x00000080, //  7 Spells with this attribute are not visible in spellbook or aura bar
    SPELL_ATTR0_HIDE_IN_COMBAT_LOG               = 0x00000100, //  8 This attribite controls whether spell appears in combat logs
    SPELL_ATTR0_TARGET_MAINHAND_ITEM             = 0x00000200, //  9 Client automatically selects item from mainhand slot as a cast target
    SPELL_ATTR0_ON_NEXT_SWING_2                  = 0x00000400, // 10
    SPELL_ATTR0_UNK11                            = 0x00000800, // 11
    SPELL_ATTR0_DAYTIME_ONLY                     = 0x00001000, // 12 only useable at daytime, not set in 2.4.2
    SPELL_ATTR0_NIGHT_ONLY                       = 0x00002000, // 13 only useable at night, not set in 2.4.2
    SPELL_ATTR0_INDOORS_ONLY                     = 0x00004000, // 14 only useable indoors, not set in 2.4.2
    SPELL_ATTR0_OUTDOORS_ONLY                    = 0x00008000, // 15 Only useable outdoors.
    SPELL_ATTR0_NOT_SHAPESHIFT                   = 0x00010000, // 16 Not while shapeshifted
    SPELL_ATTR0_ONLY_STEALTHED                   = 0x00020000, // 17 Must be in stealth
    SPELL_ATTR0_DONT_AFFECT_SHEATH_STATE         = 0x00040000, // 18 client won't hide unit weapons in sheath on cast/channel
    SPELL_ATTR0_LEVEL_DAMAGE_CALCULATION         = 0x00080000, // 19 spelldamage depends on caster level
    SPELL_ATTR0_STOP_ATTACK_TARGET               = 0x00100000, // 20 Stop attack after use this spell (and not begin attack if use)
    SPELL_ATTR0_IMPOSSIBLE_DODGE_PARRY_BLOCK     = 0x00200000, // 21 Cannot be dodged/parried/blocked
    SPELL_ATTR0_CAST_TRACK_TARGET                = 0x00400000, // 22 Client automatically forces player to face target when casting
    SPELL_ATTR0_CASTABLE_WHILE_DEAD              = 0x00800000, // 23 castable while dead?
    SPELL_ATTR0_CASTABLE_WHILE_MOUNTED           = 0x01000000, // 24 castable while mounted
    SPELL_ATTR0_DISABLED_WHILE_ACTIVE            = 0x02000000, // 25 Activate and start cooldown after aura fade or remove summoned creature or go
    SPELL_ATTR0_NEGATIVE_1                       = 0x04000000, // 26 Many negative spells have this attr
    SPELL_ATTR0_CASTABLE_WHILE_SITTING           = 0x08000000, // 27 castable while sitting
    SPELL_ATTR0_CANT_USED_IN_COMBAT              = 0x10000000, // 28 Cannot be used in combat
    SPELL_ATTR0_UNAFFECTED_BY_INVULNERABILITY    = 0x20000000, // 29 unaffected by invulnerability (hmm possible not...)
    SPELL_ATTR0_HEARTBEAT_RESIST_CHECK           = 0x40000000, // 30 random chance the effect will end TODO: implement core support
    SPELL_ATTR0_CANT_CANCEL                      = 0x80000000  // 31 positive aura can't be canceled
};

enum SpellAttr1
{
    SPELL_ATTR1_DISMISS_PET                      = 0x00000001, //  0 for spells without this flag client doesn't allow to summon pet if caster has a pet
    SPELL_ATTR1_DRAIN_ALL_POWER                  = 0x00000002, //  1 use all power (Only paladin Lay of Hands and Bunyanize)
    SPELL_ATTR1_CHANNELED_1                      = 0x00000004, //  2 clientside checked? cancelable?
    SPELL_ATTR1_CANT_BE_REDIRECTED               = 0x00000008, //  3
    SPELL_ATTR1_UNK4                             = 0x00000010, //  4 stealth and whirlwind
    SPELL_ATTR1_NOT_BREAK_STEALTH                = 0x00000020, //  5 Not break stealth
    SPELL_ATTR1_CHANNELED_2                      = 0x00000040, //  6
    SPELL_ATTR1_CANT_BE_REFLECTED                = 0x00000080, //  7
    SPELL_ATTR1_CANT_TARGET_IN_COMBAT            = 0x00000100, //  8 can target only out of combat units
    SPELL_ATTR1_MELEE_COMBAT_START               = 0x00000200, //  9 player starts melee combat after this spell is cast
    SPELL_ATTR1_NO_THREAT                        = 0x00000400, // 10 no generates threat on cast 100% (old NO_INITIAL_AGGRO)
    SPELL_ATTR1_UNK11                            = 0x00000800, // 11 aura
    SPELL_ATTR1_IS_PICKPOCKET                    = 0x00001000, // 12 Pickpocket
    SPELL_ATTR1_FARSIGHT                         = 0x00002000, // 13 Client removes farsight on aura loss
    SPELL_ATTR1_CHANNEL_TRACK_TARGET             = 0x00004000, // 14 Client automatically forces player to face target when channeling
    SPELL_ATTR1_DISPEL_AURAS_ON_IMMUNITY         = 0x00008000, // 15 remove auras on immunity
    SPELL_ATTR1_UNAFFECTED_BY_SCHOOL_IMMUNE      = 0x00010000, // 16 on immuniy
    SPELL_ATTR1_UNAUTOCASTABLE_BY_PET            = 0x00020000, // 17
    SPELL_ATTR1_UNK18                            = 0x00040000, // 18 stun, polymorph, daze, hex
    SPELL_ATTR1_CANT_TARGET_SELF                 = 0x00080000, // 19
    SPELL_ATTR1_REQ_COMBO_POINTS1                = 0x00100000, // 20 Req combo points on target
    SPELL_ATTR1_UNK21                            = 0x00200000, // 21
    SPELL_ATTR1_REQ_COMBO_POINTS2                = 0x00400000, // 22 Req combo points on target
    SPELL_ATTR1_UNK23                            = 0x00800000, // 23
    SPELL_ATTR1_IS_FISHING                       = 0x01000000, // 24 only fishing spells
    SPELL_ATTR1_UNK25                            = 0x02000000, // 25
    SPELL_ATTR1_UNK26                            = 0x04000000, // 26 works correctly with [target=focus] and [target=mouseover] macros?
    SPELL_ATTR1_UNK27                            = 0x08000000, // 27 melee spell?
    SPELL_ATTR1_DONT_DISPLAY_IN_AURA_BAR         = 0x10000000, // 28 client doesn't display these spells in aura bar
    SPELL_ATTR1_CHANNEL_DISPLAY_SPELL_NAME       = 0x20000000, // 29 spell name is displayed in cast bar instead of 'channeling' text
    SPELL_ATTR1_ENABLE_AT_DODGE                  = 0x40000000, // 30 Overpower
    SPELL_ATTR1_UNK31                            = 0x80000000  // 31
};

enum SpellAttr2
{
    SPELL_ATTR2_CAN_TARGET_DEAD                  = 0x00000001, //  0 can target dead unit or corpse
    SPELL_ATTR2_UNK1                             = 0x00000002, //  1 vanish, shadowform, Ghost Wolf and other
    SPELL_ATTR2_CAN_TARGET_NOT_IN_LOS            = 0x00000004, //  2 26368 4.0.1 dbc change
    SPELL_ATTR2_UNK3                             = 0x00000008, //  3
    SPELL_ATTR2_DISPLAY_IN_STANCE_BAR            = 0x00000010, //  4 client displays icon in stance bar when learned, even if not shapeshift
    SPELL_ATTR2_AUTOREPEAT_FLAG                  = 0x00000020, //  5
    SPELL_ATTR2_CANT_TARGET_TAPPED               = 0x00000040, //  6 target must be tapped by caster
    SPELL_ATTR2_UNK7                             = 0x00000080, //  7
    SPELL_ATTR2_UNK8                             = 0x00000100, //  8 not set in 3.0.3
    SPELL_ATTR2_UNK9                             = 0x00000200, //  9
    SPELL_ATTR2_UNK10                            = 0x00000400, // 10 related to tame
    SPELL_ATTR2_HEALTH_FUNNEL                    = 0x00000800, // 11
    SPELL_ATTR2_UNK12                            = 0x00001000, // 12 Cleave, Heart Strike, Maul, Sunder Armor, Swipe
    SPELL_ATTR2_PRESERVE_ENCHANT_IN_ARENA        = 0x00002000, // 13 Items enchanted by spells with this flag preserve the enchant to arenas
    SPELL_ATTR2_UNK14                            = 0x00004000, // 14
    SPELL_ATTR2_UNK15                            = 0x00008000, // 15 not set in 3.0.3
    SPELL_ATTR2_TAME_BEAST                       = 0x00010000, // 16
    SPELL_ATTR2_NOT_RESET_AUTO_ACTIONS           = 0x00020000, // 17 don't reset timers for melee autoattacks (swings) or ranged autoattacks (autoshoots)
    SPELL_ATTR2_REQ_DEAD_PET                     = 0x00040000, // 18 Only Revive pet and Heart of the Pheonix
    SPELL_ATTR2_NOT_NEED_SHAPESHIFT              = 0x00080000, // 19 does not necessarly need shapeshift
    SPELL_ATTR2_UNK20                            = 0x00100000, // 20
    SPELL_ATTR2_DAMAGE_REDUCED_SHIELD            = 0x00200000, // 21 for ice blocks, pala immunity buffs, priest absorb shields, but used also for other spells -> not sure!
    SPELL_ATTR2_UNK22                            = 0x00400000, // 22 Ambush, Backstab, Cheap Shot, Death Grip, Garrote, Judgements, Mutilate, Pounce, Ravage, Shiv, Shred
    SPELL_ATTR2_IS_ARCANE_CONCENTRATION          = 0x00800000, // 23 Only mage Arcane Concentration have this flag
    SPELL_ATTR2_UNK24                            = 0x01000000, // 24
    SPELL_ATTR2_UNK25                            = 0x02000000, // 25
    SPELL_ATTR2_UNK26                            = 0x04000000, // 26 unaffected by school immunity
    SPELL_ATTR2_UNK27                            = 0x08000000, // 27
    SPELL_ATTR2_UNK28                            = 0x10000000, // 28
    SPELL_ATTR2_CANT_CRIT                        = 0x20000000, // 29 Spell can't crit
    SPELL_ATTR2_TRIGGERED_CAN_TRIGGER_PROC       = 0x40000000, // 30 spell can trigger even if triggered
    SPELL_ATTR2_FOOD_BUFF                        = 0x80000000  // 31 Food or Drink Buff (like Well Fed)
};

enum SpellAttr3
{
    SPELL_ATTR3_UNK0                             = 0x00000001, //  0
    SPELL_ATTR3_UNK1                             = 0x00000002, //  1
    SPELL_ATTR3_UNK2                             = 0x00000004, //  2
    SPELL_ATTR3_BLOCKABLE_SPELL                  = 0x00000008, //  3 Only dmg class melee in 3.1.3
    SPELL_ATTR3_IGNORE_RESURRECTION_TIMER        = 0x00000010, //  4 you don't have to wait to be resurrected with these spells
    SPELL_ATTR3_UNK5                             = 0x00000020, //  5
    SPELL_ATTR3_UNK6                             = 0x00000040, //  6
    SPELL_ATTR3_STACK_FOR_DIFF_CASTERS           = 0x00000080, //  7 separate stack for every caster
    SPELL_ATTR3_ONLY_TARGET_PLAYERS              = 0x00000100, //  8 can only target players
    SPELL_ATTR3_TRIGGERED_CAN_TRIGGER_PROC_2     = 0x00000200, //  9 triggered from effect?
    SPELL_ATTR3_MAIN_HAND                        = 0x00000400, // 10 Main hand weapon required
    SPELL_ATTR3_BATTLEGROUND                     = 0x00000800, // 11 Can only be cast in battleground
    SPELL_ATTR3_ONLY_TARGET_GHOSTS               = 0x00001000, // 12
    SPELL_ATTR3_DONT_DISPLAY_CHANNEL_BAR         = 0x00002000, // 13 Clientside attribute - will not display channeling bar
    SPELL_ATTR3_IS_HONORLESS_TARGET              = 0x00004000, // 14 "Honorless Target" only this spells have this flag
    SPELL_ATTR3_UNK15                            = 0x00008000, // 15 Auto Shoot, Shoot, Throw,  - this is autoshot flag
    SPELL_ATTR3_CANT_TRIGGER_PROC                = 0x00010000, // 16 confirmed with many patchnotes
    SPELL_ATTR3_NO_INITIAL_AGGRO                 = 0x00020000, // 17 Soothe Animal, 39758, Mind Soothe
    SPELL_ATTR3_IGNORE_HIT_RESULT                = 0x00040000, // 18 Spell should always hit its target
    SPELL_ATTR3_DISABLE_PROC                     = 0x00080000, // 19 during aura proc no spells can trigger (20178, 20375)
    SPELL_ATTR3_DEATH_PERSISTENT                 = 0x00100000, // 20 Death persistent spells
    SPELL_ATTR3_UNK21                            = 0x00200000, // 21 unused
    SPELL_ATTR3_REQ_WAND                         = 0x00400000, // 22 Req wand
    SPELL_ATTR3_UNK23                            = 0x00800000, // 23
    SPELL_ATTR3_REQ_OFFHAND                      = 0x01000000, // 24 Req offhand weapon
    SPELL_ATTR3_UNK25                            = 0x02000000, // 25 no cause spell pushback ?
    SPELL_ATTR3_CAN_PROC_WITH_TRIGGERED          = 0x04000000, // 26 auras with this attribute can proc from triggered spell casts with SPELL_ATTR3_TRIGGERED_CAN_TRIGGER_PROC_2 (67736 + 52999)
    SPELL_ATTR3_DRAIN_SOUL                       = 0x08000000, // 27 only drain soul has this flag
    SPELL_ATTR3_UNK28                            = 0x10000000, // 28
    SPELL_ATTR3_NO_DONE_BONUS                    = 0x20000000, // 29 Ignore caster spellpower and done damage mods?  client doesn't apply spellmods for those spells
    SPELL_ATTR3_DONT_DISPLAY_RANGE               = 0x40000000, // 30 client doesn't display range in tooltip for those spells
    SPELL_ATTR3_UNK31                            = 0x80000000  // 31
};

enum SpellAttr4
{
    SPELL_ATTR4_IGNORE_RESISTANCES               = 0x00000001, //  0 spells with this attribute will completely ignore the target's resistance (these spells can't be resisted)
    SPELL_ATTR4_PROC_ONLY_ON_CASTER              = 0x00000002, //  1 proc only on effects with TARGET_UNIT_CASTER?
    SPELL_ATTR4_UNK2                             = 0x00000004, //  2
    SPELL_ATTR4_UNK3                             = 0x00000008, //  3
    SPELL_ATTR4_UNK4                             = 0x00000010, //  4 This will no longer cause guards to attack on use??
    SPELL_ATTR4_UNK5                             = 0x00000020, //  5
    SPELL_ATTR4_NOT_STEALABLE                    = 0x00000040, //  6 although such auras might be dispellable, they cannot be stolen
    SPELL_ATTR4_CAN_CAST_WHILE_CASTING           = 0x00000080, //  7 Can be cast while another cast is in progress - see CanCastWhileCasting(SpellRec const*,CGUnit_C *,int &)
    SPELL_ATTR4_FIXED_DAMAGE                     = 0x00000100, //  8 Ignores resilience and any (except mechanic related) damage or % damage taken auras on target.
    SPELL_ATTR4_TRIGGER_ACTIVATE                 = 0x00000200, //  9 initially disabled / trigger activate from event (Execute, Riposte, Deep Freeze end other)
    SPELL_ATTR4_SPELL_VS_EXTEND_COST             = 0x00000400, // 10 Rogue Shiv have this flag
    SPELL_ATTR4_UNK11                            = 0x00000800, // 11
    SPELL_ATTR4_UNK12                            = 0x00001000, // 12
    SPELL_ATTR4_COMBAT_LOG_NO_CASTER             = 0x00002000, // 13 No caster object is sent to client combat log
    SPELL_ATTR4_DAMAGE_DOESNT_BREAK_AURAS        = 0x00004000, // 14 doesn't break auras by damage from these spells
    SPELL_ATTR4_UNK15                            = 0x00008000, // 15
    SPELL_ATTR4_NOT_USABLE_IN_ARENA_OR_RATED_BG  = 0x00010000, // 16 Cannot be used in both Arenas or Rated Battlegrounds
    SPELL_ATTR4_USABLE_IN_ARENA                  = 0x00020000, // 17
    SPELL_ATTR4_AREA_TARGET_CHAIN                = 0x00040000, // 18 (NYI)hits area targets one after another instead of all at once
    SPELL_ATTR4_UNK19                            = 0x00080000, // 19 proc dalayed, after damage or don't proc on absorb?
    SPELL_ATTR4_NOT_CHECK_SELFCAST_POWER         = 0x00100000, // 20 supersedes message "More powerful spell applied" for self casts.
    SPELL_ATTR4_UNK21                            = 0x00200000, // 21 Pally aura, dk presence, dudu form, warrior stance, shadowform, hunter track
    SPELL_ATTR4_UNK22                            = 0x00400000, // 22 Seal of Command (42058, 57770) and Gymer's Smash 55426
    SPELL_ATTR4_UNK23                            = 0x00800000, // 23
    SPELL_ATTR4_UNK24                            = 0x01000000, // 24 some shoot spell
    SPELL_ATTR4_IS_PET_SCALING                   = 0x02000000, // 25 pet scaling auras
    SPELL_ATTR4_CAST_ONLY_IN_OUTLAND             = 0x04000000, // 26 Can only be used in Outland.
    SPELL_ATTR4_UNK27                            = 0x08000000, // 27
    SPELL_ATTR4_UNK28                            = 0x10000000, // 28 Aimed Shot
    SPELL_ATTR4_UNK29                            = 0x20000000, // 29
    SPELL_ATTR4_UNK30                            = 0x40000000, // 30
    SPELL_ATTR4_UNK31                            = 0x80000000  // 31 Polymorph (chicken) 228 and Sonic Boom (38052, 38488)
};

enum SpellAttr5
{
    SPELL_ATTR5_UNK0                             = 0x00000001, //  0
    SPELL_ATTR5_NO_REAGENT_WHILE_PREP            = 0x00000002, //  1 not need reagents if UNIT_FLAG_PREPARATION
    SPELL_ATTR5_UNK2                             = 0x00000004, //  2
    SPELL_ATTR5_USABLE_WHILE_STUNNED             = 0x00000008, //  3 usable while stunned
    SPELL_ATTR5_UNK4                             = 0x00000010, //  4
    SPELL_ATTR5_SINGLE_TARGET_SPELL              = 0x00000020, //  5 Only one target can be apply at a time
    SPELL_ATTR5_UNK6                             = 0x00000040, //  6
    SPELL_ATTR5_UNK7                             = 0x00000080, //  7
    SPELL_ATTR5_UNK8                             = 0x00000100, //  8
    SPELL_ATTR5_START_PERIODIC_AT_APPLY          = 0x00000200, //  9 begin periodic tick at aura apply
    SPELL_ATTR5_HIDE_DURATION                    = 0x00000400, // 10 do not send duration to client
    SPELL_ATTR5_ALLOW_TARGET_OF_TARGET_AS_TARGET = 0x00000800, // 11 (NYI) uses target's target as target if original target not valid (intervene for example)
    SPELL_ATTR5_UNK12                            = 0x00001000, // 12 Cleave related?
    SPELL_ATTR5_HASTE_AFFECT_DURATION            = 0x00002000, // 13 haste effects decrease duration of this
    SPELL_ATTR5_UNK14                            = 0x00004000, // 14
    SPELL_ATTR5_UNK15                            = 0x00008000, // 15 Inflits on multiple targets?
    SPELL_ATTR5_SPECIAL_ITEM_CLASS_CHECK         = 0x00010000, // 16 this allows spells with EquippedItemClass to affect spells from other items if the required item is equipped
    SPELL_ATTR5_USABLE_WHILE_FEARED              = 0x00020000, // 17 usable while feared
    SPELL_ATTR5_USABLE_WHILE_CONFUSED            = 0x00040000, // 18 usable while confused
    SPELL_ATTR5_DONT_TURN_DURING_CAST            = 0x00080000, // 19 Blocks caster's turning when casting (client does not automatically turn caster's model to face UNIT_FIELD_TARGET)
    SPELL_ATTR5_UNK20                            = 0x00100000, // 20
    SPELL_ATTR5_UNK21                            = 0x00200000, // 21
    SPELL_ATTR5_UNK22                            = 0x00400000, // 22
    SPELL_ATTR5_UNK23                            = 0x00800000, // 23
    SPELL_ATTR5_UNK24                            = 0x01000000, // 24
    SPELL_ATTR5_UNK25                            = 0x02000000, // 25
    SPELL_ATTR5_UNK26                            = 0x04000000, // 26 aoe related - Boulder, Cannon, Corpse Explosion, Fire Nova, Flames, Frost Bomb, Living Bomb, Seed of Corruption, Starfall, Thunder Clap, Volley
    SPELL_ATTR5_DONT_SHOW_AURA_IF_SELF_CAST      = 0x08000000, // 27 Auras with this attribute are not visible on units that are the caster
    SPELL_ATTR5_DONT_SHOW_AURA_IF_NOT_SELF_CAST  = 0x10000000, // 28 Auras with this attribute are not visible on units that are not the caster
    SPELL_ATTR5_UNK29                            = 0x20000000, // 29
    SPELL_ATTR5_UNK30                            = 0x40000000, // 30
    SPELL_ATTR5_UNK31                            = 0x80000000  // 31 Forces all nearby enemies to focus attacks caster
};

enum SpellAttr6
{
    SPELL_ATTR6_DONT_DISPLAY_COOLDOWN            = 0x00000001, //  0 client doesn't display cooldown in tooltip for these spells
    SPELL_ATTR6_ONLY_IN_ARENA                    = 0x00000002, //  1 only usable in arena
    SPELL_ATTR6_IGNORE_CASTER_AURAS              = 0x00000004, //  2
    SPELL_ATTR6_ASSIST_IGNORE_IMMUNE_FLAG        = 0x00000008, //  3 skips checking UNIT_FLAG_IMMUNE_TO_PC and UNIT_FLAG_IMMUNE_TO_NPC flags on assist
    SPELL_ATTR6_UNK4                             = 0x00000010, //  4
    SPELL_ATTR6_UNK5                             = 0x00000020, //  5
    SPELL_ATTR6_USE_SPELL_CAST_EVENT             = 0x00000040, //  6 Auras with this attribute trigger SPELL_CAST combat log event instead of SPELL_AURA_START (clientside attribute)
    SPELL_ATTR6_UNK7                             = 0x00000080, //  7
    SPELL_ATTR6_CANT_TARGET_CROWD_CONTROLLED     = 0x00000100, //  8
    SPELL_ATTR6_UNK9                             = 0x00000200, //  9
    SPELL_ATTR6_CAN_TARGET_POSSESSED_FRIENDS     = 0x00000400, // 10 NYI!
    SPELL_ATTR6_NOT_IN_RAID_INSTANCE             = 0x00000800, // 11 not usable in raid instance
    SPELL_ATTR6_CASTABLE_WHILE_ON_VEHICLE        = 0x00001000, // 12 castable while caster is on vehicle
    SPELL_ATTR6_CAN_TARGET_INVISIBLE             = 0x00002000, // 13 ignore visibility requirement for spell target (phases, invisibility, etc.)
    SPELL_ATTR6_UNK14                            = 0x00004000, // 14
    SPELL_ATTR6_UNK15                            = 0x00008000, // 15 only 54368, 67892
    SPELL_ATTR6_UNK16                            = 0x00010000, // 16
    SPELL_ATTR6_UNK17                            = 0x00020000, // 17 Mount spell
    SPELL_ATTR6_CAST_BY_CHARMER                  = 0x00040000, // 18 client won't allow to cast these spells when unit is not possessed && charmer of caster will be original caster
    SPELL_ATTR6_UNK19                            = 0x00080000, // 19 only 47488, 50782
    SPELL_ATTR6_ONLY_VISIBLE_TO_CASTER           = 0x00100000, // 20 Auras with this attribute are only visible to their caster (or pet's owner)
    SPELL_ATTR6_CLIENT_UI_TARGET_EFFECTS         = 0x00200000, // 21 it's only client-side attribute
    SPELL_ATTR6_UNK22                            = 0x00400000, // 22 only 72054
    SPELL_ATTR6_UNK23                            = 0x00800000, // 23
    SPELL_ATTR6_CAN_TARGET_UNTARGETABLE          = 0x01000000, // 24
    SPELL_ATTR6_UNK25                            = 0x02000000, // 25 Exorcism, Flash of Light
    SPELL_ATTR6_UNK26                            = 0x04000000, // 26 related to player castable positive buff
    SPELL_ATTR6_UNK27                            = 0x08000000, // 27
    SPELL_ATTR6_UNK28                            = 0x10000000, // 28 Death Grip
    SPELL_ATTR6_NO_DONE_PCT_DAMAGE_MODS          = 0x20000000, // 29 ignores done percent damage mods?
    SPELL_ATTR6_UNK30                            = 0x40000000, // 30
    SPELL_ATTR6_IGNORE_CATEGORY_COOLDOWN_MODS    = 0x80000000  // 31 Spells with this attribute skip applying modifiers to category cooldowns
};

enum SpellAttr7
{
    SPELL_ATTR7_UNK0                             = 0x00000001, //  0 Shaman's new spells (Call of the ...), Feign Death.
    SPELL_ATTR7_IGNORE_DURATION_MODS             = 0x00000002, //  1 Duration is not affected by duration modifiers
    SPELL_ATTR7_REACTIVATE_AT_RESURRECT          = 0x00000004, //  2 Paladin's auras and 65607 only.
    SPELL_ATTR7_IS_CHEAT_SPELL                   = 0x00000008, //  3 Cannot cast if caster doesn't have UnitFlag2 & UNIT_FLAG2_ALLOW_CHEAT_SPELLS
    SPELL_ATTR7_UNK4                             = 0x00000010, //  4 Only 47883 (Soulstone Resurrection) and test spell.
    SPELL_ATTR7_SUMMON_TOTEM                     = 0x00000020, //  5 Only Shaman totems.
    SPELL_ATTR7_NO_PUSHBACK_ON_DAMAGE            = 0x00000040, //  6 Does not cause spell pushback on damage
    SPELL_ATTR7_UNK7                             = 0x00000080, //  7 66218 (Launch) spell.
    SPELL_ATTR7_HORDE_ONLY                       = 0x00000100, //  8 Teleports, mounts and other spells.
    SPELL_ATTR7_ALLIANCE_ONLY                    = 0x00000200, //  9 Teleports, mounts and other spells.
    SPELL_ATTR7_DISPEL_CHARGES                   = 0x00000400, // 10 Dispel and Spellsteal individual charges instead of whole aura.
    SPELL_ATTR7_INTERRUPT_ONLY_NONPLAYER         = 0x00000800, // 11 Only non-player casts interrupt, though Feral Charge - Bear has it.
    SPELL_ATTR7_SILENCE_ONLY_NONPLAYER           = 0x00001000, // 12 Not set in 3.2.2a.
    SPELL_ATTR7_UNK13                            = 0x00002000, // 13 Not set in 3.2.2a.
    SPELL_ATTR7_UNK14                            = 0x00004000, // 14 Only 52150 (Raise Dead - Pet) spell.
    SPELL_ATTR7_UNK15                            = 0x00008000, // 15 Exorcism. Usable on players? 100% crit chance on undead and demons?
    SPELL_ATTR7_CAN_RESTORE_SECONDARY_POWER      = 0x00010000, // 16 These spells can replenish a powertype, which is not the current powertype.
    SPELL_ATTR7_UNK17                            = 0x00020000, // 17 Only 27965 (Suicide) spell.
    SPELL_ATTR7_HAS_CHARGE_EFFECT                = 0x00040000, // 18 Only spells that have Charge among effects.
    SPELL_ATTR7_ZONE_TELEPORT                    = 0x00080000, // 19 Teleports to specific zones.
    SPELL_ATTR7_UNK20                            = 0x00100000, // 20 Blink, Divine Shield, Ice Block
    SPELL_ATTR7_UNK21                            = 0x00200000, // 21 Not set
    SPELL_ATTR7_UNK22                            = 0x00400000, // 22
    SPELL_ATTR7_UNK23                            = 0x00800000, // 23 Motivate, Mutilate, Shattering Throw
    SPELL_ATTR7_UNK24                            = 0x01000000, // 24 Motivate, Mutilate, Perform Speech, Shattering Throw
    SPELL_ATTR7_UNK25                            = 0x02000000, // 25
    SPELL_ATTR7_UNK26                            = 0x04000000, // 26
    SPELL_ATTR7_UNK27                            = 0x08000000, // 27 Not set
    SPELL_ATTR7_CONSOLIDATED_RAID_BUFF           = 0x10000000, // 28 May be collapsed in raid buff frame (clientside attribute)
    SPELL_ATTR7_UNK29                            = 0x20000000, // 29 only 69028, 71237
    SPELL_ATTR7_UNK30                            = 0x40000000, // 30 Burning Determination, Divine Sacrifice, Earth Shield, Prayer of Mending
    SPELL_ATTR7_CLIENT_INDICATOR                 = 0x80000000
};

enum SpellAttr8
{
    SPELL_ATTR8_CANT_MISS                        = 0x00000001, //  0
    SPELL_ATTR8_UNK1                             = 0x00000002, //  1
    SPELL_ATTR8_UNK2                             = 0x00000004, //  2
    SPELL_ATTR8_UNK3                             = 0x00000008, //  3
    SPELL_ATTR8_UNK4                             = 0x00000010, //  4
    SPELL_ATTR8_UNK5                             = 0x00000020, //  5
    SPELL_ATTR8_UNK6                             = 0x00000040, //  6
    SPELL_ATTR8_UNK7                             = 0x00000080, //  7
    SPELL_ATTR8_AFFECT_PARTY_AND_RAID            = 0x00000100, //  8 Nearly all spells have "all party and raid" in description
    SPELL_ATTR8_DONT_RESET_PERIODIC_TIMER        = 0x00000200, //  9 Periodic auras with this flag keep old periodic timer when refreshing at close to one tick remaining (kind of anti DoT clipping)
    SPELL_ATTR8_NAME_CHANGED_DURING_TRANSFORM    = 0x00000400, // 10 according to wowhead comments, name changes, title remains
    SPELL_ATTR8_UNK11                            = 0x00000800, // 11
    SPELL_ATTR8_AURA_SEND_AMOUNT                 = 0x00001000, // 12 Aura must have flag AFLAG_ANY_EFFECT_AMOUNT_SENT to send amount
    SPELL_ATTR8_UNK13                            = 0x00002000, // 13
    SPELL_ATTR8_UNK14                            = 0x00004000, // 14
    SPELL_ATTR8_WATER_MOUNT                      = 0x00008000, // 15 only one River Boat used in Thousand Needles
    SPELL_ATTR8_UNK16                            = 0x00010000, // 16
    SPELL_ATTR8_UNK17                            = 0x00020000, // 17
    SPELL_ATTR8_REMEMBER_SPELLS                  = 0x00040000, // 18 at some point in time, these auras remember spells and allow to cast them later
    SPELL_ATTR8_USE_COMBO_POINTS_ON_ANY_TARGET   = 0x00080000, // 19 allows to consume combo points from dead targets
    SPELL_ATTR8_ARMOR_SPECIALIZATION             = 0x00100000, // 20
    SPELL_ATTR8_UNK21                            = 0x00200000, // 21
    SPELL_ATTR8_UNK22                            = 0x00400000, // 22
    SPELL_ATTR8_BATTLE_RESURRECTION              = 0x00800000, // 23 Used to limit the Amount of Resurrections in Boss Encounters
    SPELL_ATTR8_HEALING_SPELL                    = 0x01000000, // 24
    SPELL_ATTR8_UNK25                            = 0x02000000, // 25
    SPELL_ATTR8_RAID_MARKER                      = 0x04000000, // 26 probably spell no need learn to cast
    SPELL_ATTR8_UNK27                            = 0x08000000, // 27
    SPELL_ATTR8_NOT_IN_BG_OR_ARENA               = 0x10000000, // 28 not allow to cast or deactivate currently active effect, not sure about Fast Track
    SPELL_ATTR8_MASTERY_SPECIALIZATION           = 0x20000000, // 29
    SPELL_ATTR8_UNK30                            = 0x40000000, // 30
    SPELL_ATTR8_ATTACK_IGNORE_IMMUNE_TO_PC_FLAG  = 0x80000000  // 31 Do not check UNIT_FLAG_IMMUNE_TO_PC in IsValidAttackTarget
};

enum SpellAttr9
{
    SPELL_ATTR9_UNK0                             = 0x00000001, //  0
    SPELL_ATTR9_UNK1                             = 0x00000002, //  1
    SPELL_ATTR9_RESTRICTED_FLIGHT_AREA           = 0x00000004, //  2 Dalaran and Wintergrasp flight area auras have it
    SPELL_ATTR9_UNK3                             = 0x00000008, //  3
    SPELL_ATTR9_SPECIAL_DELAY_CALCULATION        = 0x00000010, //  4
    SPELL_ATTR9_SUMMON_PLAYER_TOTEM              = 0x00000020, //  5
    SPELL_ATTR9_UNK6                             = 0x00000040, //  6
    SPELL_ATTR9_UNK7                             = 0x00000080, //  7
    SPELL_ATTR9_AIMED_SHOT                       = 0x00000100, //  8
    SPELL_ATTR9_NOT_USABLE_IN_ARENA              = 0x00000200, //  9 Cannot be used in arenas
    SPELL_ATTR9_UNK10                            = 0x00000400, // 10
    SPELL_ATTR9_UNK11                            = 0x00000800, // 11
    SPELL_ATTR9_UNK12                            = 0x00001000, // 12
    SPELL_ATTR9_SLAM                             = 0x00002000, // 13
    SPELL_ATTR9_USABLE_IN_RATED_BATTLEGROUNDS    = 0x00004000, // 14 Can be used in Rated Battlegrounds
    SPELL_ATTR9_UNK15                            = 0x00008000, // 15
    SPELL_ATTR9_UNK16                            = 0x00010000, // 16
    SPELL_ATTR9_UNK17                            = 0x00020000, // 17
    SPELL_ATTR9_UNK18                            = 0x00040000, // 18
    SPELL_ATTR9_UNK19                            = 0x00080000, // 19
    SPELL_ATTR9_UNK20                            = 0x00100000, // 20
    SPELL_ATTR9_UNK21                            = 0x00200000, // 21
    SPELL_ATTR9_UNK22                            = 0x00400000, // 22
    SPELL_ATTR9_UNK23                            = 0x00800000, // 23
    SPELL_ATTR9_UNK24                            = 0x01000000, // 24
    SPELL_ATTR9_UNK25                            = 0x02000000, // 25
    SPELL_ATTR9_UNK26                            = 0x04000000, // 26
    SPELL_ATTR9_UNK27                            = 0x08000000, // 27
    SPELL_ATTR9_UNK28                            = 0x10000000, // 28
    SPELL_ATTR9_UNK29                            = 0x20000000, // 29
    SPELL_ATTR9_UNK30                            = 0x40000000, // 30
    SPELL_ATTR9_UNK31                            = 0x80000000  // 31
};

enum SpellAttr10
{
<<<<<<< HEAD
    SPELL_ATTR10_UNK0                             = 0x00000001, //  0
    SPELL_ATTR10_UNK1                             = 0x00000002, //  1
    SPELL_ATTR10_UNK2                             = 0x00000004, //  2
    SPELL_ATTR10_UNK3                             = 0x00000008, //  3
    SPELL_ATTR10_WATER_SPOUT                      = 0x00000010, //  4
    SPELL_ATTR10_UNK5                             = 0x00000020, //  5
    SPELL_ATTR10_UNK6                             = 0x00000040, //  6
    SPELL_ATTR10_TELEPORT_PLAYER                  = 0x00000080, //  7 4 Teleport Player spells
    SPELL_ATTR10_UNK8                             = 0x00000100, //  8
    SPELL_ATTR10_UNK9                             = 0x00000200, //  9
    SPELL_ATTR10_UNK10                            = 0x00000400, // 10
    SPELL_ATTR10_HERB_GATHERING_MINING            = 0x00000800, // 11 Only Herb Gathering and Mining
    SPELL_ATTR10_USE_SPELL_BASE_LEVEL_FOR_SCALING = 0x00001000, // 12
    SPELL_ATTR10_UNK13                            = 0x00002000, // 13
    SPELL_ATTR10_UNK14                            = 0x00004000, // 14
    SPELL_ATTR10_UNK15                            = 0x00008000, // 15
    SPELL_ATTR10_UNK16                            = 0x00010000, // 16
    SPELL_ATTR10_UNK17                            = 0x00020000, // 17
    SPELL_ATTR10_UNK18                            = 0x00040000, // 18
    SPELL_ATTR10_UNK19                            = 0x00080000, // 19
    SPELL_ATTR10_UNK20                            = 0x00100000, // 20
    SPELL_ATTR10_UNK21                            = 0x00200000, // 21
    SPELL_ATTR10_UNK22                            = 0x00400000, // 22
    SPELL_ATTR10_UNK23                            = 0x00800000, // 23
    SPELL_ATTR10_UNK24                            = 0x01000000, // 24
    SPELL_ATTR10_UNK25                            = 0x02000000, // 25
    SPELL_ATTR10_UNK26                            = 0x04000000, // 26
    SPELL_ATTR10_UNK27                            = 0x08000000, // 27
    SPELL_ATTR10_UNK28                            = 0x10000000, // 28
    SPELL_ATTR10_MOUNT_IS_NOT_ACCOUNT_WIDE        = 0x20000000, // 29 This mount is stored per-character
    SPELL_ATTR10_UNK30                            = 0x40000000, // 30
    SPELL_ATTR10_UNK31                            = 0x80000000  // 31
=======
    SPELL_ATTR10_UNK0                            = 0x00000001, //  0
    SPELL_ATTR10_UNK1                            = 0x00000002, //  1
    SPELL_ATTR10_UNK2                            = 0x00000004, //  2
    SPELL_ATTR10_UNK3                            = 0x00000008, //  3
    SPELL_ATTR10_WATER_SPOUT                     = 0x00000010, //  4
    SPELL_ATTR10_UNK5                            = 0x00000020, //  5
    SPELL_ATTR10_UNK6                            = 0x00000040, //  6
    SPELL_ATTR10_TELEPORT_PLAYER                 = 0x00000080, //  7 4 Teleport Player spells
    SPELL_ATTR10_UNK8                            = 0x00000100, //  8
    SPELL_ATTR10_UNK9                            = 0x00000200, //  9
    SPELL_ATTR10_UNK10                           = 0x00000400, // 10
    SPELL_ATTR10_HERB_GATHERING_MINING           = 0x00000800, // 11 Only Herb Gathering and Mining
    SPELL_ATTR10_UNK12                           = 0x00001000, // 12
    SPELL_ATTR10_UNK13                           = 0x00002000, // 13
    SPELL_ATTR10_UNK14                           = 0x00004000, // 14
    SPELL_ATTR10_UNK15                           = 0x00008000, // 15
    SPELL_ATTR10_UNK16                           = 0x00010000, // 16
    SPELL_ATTR10_UNK17                           = 0x00020000, // 17
    SPELL_ATTR10_UNK18                           = 0x00040000, // 18
    SPELL_ATTR10_UNK19                           = 0x00080000, // 19
    SPELL_ATTR10_UNK20                           = 0x00100000, // 20
    SPELL_ATTR10_UNK21                           = 0x00200000, // 21
    SPELL_ATTR10_UNK22                           = 0x00400000, // 22
    SPELL_ATTR10_UNK23                           = 0x00800000, // 23
    SPELL_ATTR10_UNK24                           = 0x01000000, // 24
    SPELL_ATTR10_UNK25                           = 0x02000000, // 25
    SPELL_ATTR10_UNK26                           = 0x04000000, // 26
    SPELL_ATTR10_UNK27                           = 0x08000000, // 27
    SPELL_ATTR10_UNK28                           = 0x10000000, // 28
    SPELL_ATTR10_MOUNT_IS_NOT_ACCOUNT_WIDE       = 0x20000000, // 29 This mount is stored per-character
    SPELL_ATTR10_UNK30                           = 0x40000000, // 30
    SPELL_ATTR10_UNK31                           = 0x80000000  // 31
>>>>>>> 2fe6fc63
};

enum SpellAttr11
{
<<<<<<< HEAD
    SPELL_ATTR11_UNK0                             = 0x00000001, //  0
    SPELL_ATTR11_UNK1                             = 0x00000002, //  1
    SPELL_ATTR11_SCALES_WITH_ITEM_LEVEL           = 0x00000004, //  2
    SPELL_ATTR11_UNK3                             = 0x00000008, //  3
    SPELL_ATTR11_UNK4                             = 0x00000010, //  4
    SPELL_ATTR11_UNK5                             = 0x00000020, //  5
    SPELL_ATTR11_UNK6                             = 0x00000040, //  6
    SPELL_ATTR11_RANK_IGNORES_CASTER_LEVEL        = 0x00000080, //  7 Spell_C_GetSpellRank returns SpellLevels->MaxLevel * 5 instead of std::min(SpellLevels->MaxLevel, caster->Level) * 5
    SPELL_ATTR11_UNK8                             = 0x00000100, //  8
    SPELL_ATTR11_UNK9                             = 0x00000200, //  9
    SPELL_ATTR11_UNK10                            = 0x00000400, // 10
    SPELL_ATTR11_UNK11                            = 0x00000800, // 11
    SPELL_ATTR11_UNK12                            = 0x00001000, // 12
    SPELL_ATTR11_UNK13                            = 0x00002000, // 13
    SPELL_ATTR11_UNK14                            = 0x00004000, // 14
    SPELL_ATTR11_UNK15                            = 0x00008000, // 15
    SPELL_ATTR11_NOT_USABLE_IN_CHALLENGE_MODE     = 0x00010000, // 16
    SPELL_ATTR11_UNK17                            = 0x00020000, // 17
    SPELL_ATTR11_UNK18                            = 0x00040000, // 18
    SPELL_ATTR11_UNK19                            = 0x00080000, // 19
    SPELL_ATTR11_UNK20                            = 0x00100000, // 20
    SPELL_ATTR11_UNK21                            = 0x00200000, // 21
    SPELL_ATTR11_UNK22                            = 0x00400000, // 22
    SPELL_ATTR11_UNK23                            = 0x00800000, // 23
    SPELL_ATTR11_UNK24                            = 0x01000000, // 24
    SPELL_ATTR11_UNK25                            = 0x02000000, // 25
    SPELL_ATTR11_UNK26                            = 0x04000000, // 26
    SPELL_ATTR11_UNK27                            = 0x08000000, // 27
    SPELL_ATTR11_UNK28                            = 0x10000000, // 28
    SPELL_ATTR11_UNK29                            = 0x20000000, // 29
    SPELL_ATTR11_UNK30                            = 0x40000000, // 30
    SPELL_ATTR11_UNK31                            = 0x80000000  // 31
=======
    SPELL_ATTR11_UNK0                            = 0x00000001, //  0
    SPELL_ATTR11_UNK1                            = 0x00000002, //  1
    SPELL_ATTR11_SCALES_WITH_ITEM_LEVEL          = 0x00000004, //  2
    SPELL_ATTR11_UNK3                            = 0x00000008, //  3
    SPELL_ATTR11_UNK4                            = 0x00000010, //  4
    SPELL_ATTR11_UNK5                            = 0x00000020, //  5
    SPELL_ATTR11_UNK6                            = 0x00000040, //  6
    SPELL_ATTR11_NO_RANK                         = 0x00000080, //  7 Spell_C_GetSpellRank returns 0 instead of 5 * std::min(SpellLevels->MaxLevel, caster->Level)
    SPELL_ATTR11_UNK8                            = 0x00000100, //  8
    SPELL_ATTR11_UNK9                            = 0x00000200, //  9
    SPELL_ATTR11_UNK10                           = 0x00000400, // 10
    SPELL_ATTR11_UNK11                           = 0x00000800, // 11
    SPELL_ATTR11_UNK12                           = 0x00001000, // 12
    SPELL_ATTR11_UNK13                           = 0x00002000, // 13
    SPELL_ATTR11_UNK14                           = 0x00004000, // 14
    SPELL_ATTR11_UNK15                           = 0x00008000, // 15
    SPELL_ATTR11_NOT_USABLE_IN_CHALLENGE_MODE    = 0x00010000, // 16
    SPELL_ATTR11_UNK17                           = 0x00020000, // 17
    SPELL_ATTR11_UNK18                           = 0x00040000, // 18
    SPELL_ATTR11_UNK19                           = 0x00080000, // 19
    SPELL_ATTR11_UNK20                           = 0x00100000, // 20
    SPELL_ATTR11_UNK21                           = 0x00200000, // 21
    SPELL_ATTR11_UNK22                           = 0x00400000, // 22
    SPELL_ATTR11_UNK23                           = 0x00800000, // 23
    SPELL_ATTR11_UNK24                           = 0x01000000, // 24
    SPELL_ATTR11_UNK25                           = 0x02000000, // 25
    SPELL_ATTR11_UNK26                           = 0x04000000, // 26
    SPELL_ATTR11_UNK27                           = 0x08000000, // 27
    SPELL_ATTR11_UNK28                           = 0x10000000, // 28
    SPELL_ATTR11_UNK29                           = 0x20000000, // 29
    SPELL_ATTR11_UNK30                           = 0x40000000, // 30
    SPELL_ATTR11_UNK31                           = 0x80000000  // 31
>>>>>>> 2fe6fc63
};

enum SpellAttr12
{
    SPELL_ATTR12_UNK0                            = 0x00000001, //  0
    SPELL_ATTR12_UNK1                            = 0x00000002, //  1
    SPELL_ATTR12_UNK2                            = 0x00000004, //  2
    SPELL_ATTR12_UNK3                            = 0x00000008, //  3
    SPELL_ATTR12_UNK4                            = 0x00000010, //  4
    SPELL_ATTR12_UNK5                            = 0x00000020, //  5
    SPELL_ATTR12_UNK6                            = 0x00000040, //  6
    SPELL_ATTR12_UNK7                            = 0x00000080, //  7
    SPELL_ATTR12_UNK8                            = 0x00000100, //  8
    SPELL_ATTR12_UNK9                            = 0x00000200, //  9
    SPELL_ATTR12_UNK10                           = 0x00000400, // 10
    SPELL_ATTR12_UNK11                           = 0x00000800, // 11
    SPELL_ATTR12_UNK12                           = 0x00001000, // 12
    SPELL_ATTR12_UNK13                           = 0x00002000, // 13
    SPELL_ATTR12_UNK14                           = 0x00004000, // 14
    SPELL_ATTR12_UNK15                           = 0x00008000, // 15
    SPELL_ATTR12_UNK16                           = 0x00010000, // 16
    SPELL_ATTR12_UNK17                           = 0x00020000, // 17
    SPELL_ATTR12_UNK18                           = 0x00040000, // 18
    SPELL_ATTR12_UNK19                           = 0x00080000, // 19
    SPELL_ATTR12_UNK20                           = 0x00100000, // 20
    SPELL_ATTR12_UNK21                           = 0x00200000, // 21
    SPELL_ATTR12_UNK22                           = 0x00400000, // 22
    SPELL_ATTR12_UNK23                           = 0x00800000, // 23
    SPELL_ATTR12_IS_GARRISON_BUFF                = 0x01000000, // 24
    SPELL_ATTR12_UNK25                           = 0x02000000, // 25
    SPELL_ATTR12_UNK26                           = 0x04000000, // 26
    SPELL_ATTR12_IS_READINESS_SPELL              = 0x08000000, // 27
    SPELL_ATTR12_UNK28                           = 0x10000000, // 28
    SPELL_ATTR12_UNK29                           = 0x20000000, // 29
    SPELL_ATTR12_UNK30                           = 0x40000000, // 30
    SPELL_ATTR12_UNK31                           = 0x80000000  // 31
};

enum SpellAttr13
{
    SPELL_ATTR13_UNK0                            = 0x00000001, //  0
    SPELL_ATTR13_UNK1                            = 0x00000002, //  1
    SPELL_ATTR13_UNK2                            = 0x00000004, //  2
    SPELL_ATTR13_UNK3                            = 0x00000008, //  3
    SPELL_ATTR13_UNK4                            = 0x00000010, //  4
    SPELL_ATTR13_UNK5                            = 0x00000020, //  5
    SPELL_ATTR13_UNK6                            = 0x00000040, //  6
    SPELL_ATTR13_UNK7                            = 0x00000080, //  7
    SPELL_ATTR13_UNK8                            = 0x00000100, //  8
    SPELL_ATTR13_UNK9                            = 0x00000200, //  9
    SPELL_ATTR13_UNK10                           = 0x00000400, // 10
    SPELL_ATTR13_UNK11                           = 0x00000800, // 11
    SPELL_ATTR13_UNK12                           = 0x00001000, // 12
    SPELL_ATTR13_UNK13                           = 0x00002000, // 13
    SPELL_ATTR13_UNK14                           = 0x00004000, // 14
    SPELL_ATTR13_UNK15                           = 0x00008000, // 15
    SPELL_ATTR13_UNK16                           = 0x00010000, // 16
    SPELL_ATTR13_UNK17                           = 0x00020000, // 17
    SPELL_ATTR13_ACTIVATES_REQUIRED_SHAPESHIFT   = 0x00040000, // 18
    SPELL_ATTR13_UNK19                           = 0x00080000, // 19
    SPELL_ATTR13_UNK20                           = 0x00100000, // 20
    SPELL_ATTR13_UNK21                           = 0x00200000, // 21
    SPELL_ATTR13_UNK22                           = 0x00400000, // 22
    SPELL_ATTR13_UNK23                           = 0x00800000  // 23
};

#define MIN_TALENT_GROUP            0
#define MAX_TALENT_GROUP            1
#define MIN_TALENT_GROUPS           1
#define MAX_TALENT_GROUPS           2
#define MIN_SPECIALIZATION_LEVEL    10
#define MAX_SPECIALIZATIONS         4
#define PET_SPEC_OVERRIDE_CLASS_INDEX MAX_CLASSES

// Custom values
enum SpellClickUserTypes
{
    SPELL_CLICK_USER_ANY    = 0,
    SPELL_CLICK_USER_FRIEND = 1,
    SPELL_CLICK_USER_RAID   = 2,
    SPELL_CLICK_USER_PARTY  = 3,
    SPELL_CLICK_USER_MAX    = 4
};

enum SpellClickCastFlags
{
    NPC_CLICK_CAST_CASTER_CLICKER       = 0x01,
    NPC_CLICK_CAST_TARGET_CLICKER       = 0x02,
    NPC_CLICK_CAST_ORIG_CASTER_OWNER    = 0x04
};

enum SheathTypes
{
    SHEATHETYPE_NONE                   = 0,
    SHEATHETYPE_MAINHAND               = 1,
    SHEATHETYPE_OFFHAND                = 2,
    SHEATHETYPE_LARGEWEAPONLEFT        = 3,
    SHEATHETYPE_LARGEWEAPONRIGHT       = 4,
    SHEATHETYPE_HIPWEAPONLEFT          = 5,
    SHEATHETYPE_HIPWEAPONRIGHT         = 6,
    SHEATHETYPE_SHIELD                 = 7
};

#define MAX_SHEATHETYPE                  8

enum CharacterFlags
{
    CHARACTER_FLAG_NONE                 = 0x00000000,
    CHARACTER_FLAG_UNK1                 = 0x00000001,
    CHARACTER_FLAG_UNK2                 = 0x00000002,
    CHARACTER_FLAG_LOCKED_FOR_TRANSFER  = 0x00000004,
    CHARACTER_FLAG_UNK4                 = 0x00000008,
    CHARACTER_FLAG_UNK5                 = 0x00000010,
    CHARACTER_FLAG_UNK6                 = 0x00000020,
    CHARACTER_FLAG_UNK7                 = 0x00000040,
    CHARACTER_FLAG_UNK8                 = 0x00000080,
    CHARACTER_FLAG_UNK9                 = 0x00000100,
    CHARACTER_FLAG_UNK10                = 0x00000200,
    CHARACTER_FLAG_HIDE_HELM            = 0x00000400,
    CHARACTER_FLAG_HIDE_CLOAK           = 0x00000800,
    CHARACTER_FLAG_UNK13                = 0x00001000,
    CHARACTER_FLAG_GHOST                = 0x00002000,
    CHARACTER_FLAG_RENAME               = 0x00004000,
    CHARACTER_FLAG_UNK16                = 0x00008000,
    CHARACTER_FLAG_UNK17                = 0x00010000,
    CHARACTER_FLAG_UNK18                = 0x00020000,
    CHARACTER_FLAG_UNK19                = 0x00040000,
    CHARACTER_FLAG_UNK20                = 0x00080000,
    CHARACTER_FLAG_UNK21                = 0x00100000,
    CHARACTER_FLAG_UNK22                = 0x00200000,
    CHARACTER_FLAG_UNK23                = 0x00400000,
    CHARACTER_FLAG_UNK24                = 0x00800000,
    CHARACTER_FLAG_LOCKED_BY_BILLING    = 0x01000000,
    CHARACTER_FLAG_DECLINED             = 0x02000000,
    CHARACTER_FLAG_UNK27                = 0x04000000,
    CHARACTER_FLAG_UNK28                = 0x08000000,
    CHARACTER_FLAG_UNK29                = 0x10000000,
    CHARACTER_FLAG_UNK30                = 0x20000000,
    CHARACTER_FLAG_UNK31                = 0x40000000,
    CHARACTER_FLAG_UNK32                = 0x80000000
};

enum CharacterCustomizeFlags
{
    CHAR_CUSTOMIZE_FLAG_NONE            = 0x00000000,
    CHAR_CUSTOMIZE_FLAG_CUSTOMIZE       = 0x00000001, // name, gender, etc...
    CHAR_CUSTOMIZE_FLAG_FACTION         = 0x00010000, // name, gender, faction, etc...
    CHAR_CUSTOMIZE_FLAG_RACE            = 0x00100000  // name, gender, race, etc...
};

enum CharacterFlags3 : uint32
{
    CHARACTER_FLAG_3_LOCKED_BY_REVOKED_VAS_TRANSACTION      = 0x00100000,
    CHARACTER_FLAG_3_LOCKED_BY_REVOKED_CHARACTER_UPGRADE    = 0x80000000,
};

enum CharacterFlags4 : uint32
{
    CHARACTER_FLAG_4_TRIAL_BOOST        = 0x00000080,
    CHARACTER_FLAG_4_TRIAL_BOOST_LOCKED = 0x00040000,
};

enum CharacterSlot
{
    SLOT_HEAD                          = 0,
    SLOT_NECK                          = 1,
    SLOT_SHOULDERS                     = 2,
    SLOT_SHIRT                         = 3,
    SLOT_CHEST                         = 4,
    SLOT_WAIST                         = 5,
    SLOT_LEGS                          = 6,
    SLOT_FEET                          = 7,
    SLOT_WRISTS                        = 8,
    SLOT_HANDS                         = 9,
    SLOT_FINGER1                       = 10,
    SLOT_FINGER2                       = 11,
    SLOT_TRINKET1                      = 12,
    SLOT_TRINKET2                      = 13,
    SLOT_BACK                          = 14,
    SLOT_MAIN_HAND                     = 15,
    SLOT_OFF_HAND                      = 16,
    SLOT_RANGED                        = 17,
    SLOT_TABARD                        = 18,
    SLOT_EMPTY                         = 19
};

// Languages.dbc (6.0.2.18988)
enum Language
{
    LANG_UNIVERSAL         = 0,
    LANG_ORCISH            = 1,
    LANG_DARNASSIAN        = 2,
    LANG_TAURAHE           = 3,
    LANG_DWARVISH          = 6,
    LANG_COMMON            = 7,
    LANG_DEMONIC           = 8,
    LANG_TITAN             = 9,
    LANG_THALASSIAN        = 10,
    LANG_DRACONIC          = 11,
    LANG_KALIMAG           = 12,
    LANG_GNOMISH           = 13,
    LANG_TROLL             = 14,
    LANG_GUTTERSPEAK       = 33,
    LANG_DRAENEI           = 35,
    LANG_ZOMBIE            = 36,
    LANG_GNOMISH_BINARY    = 37,
    LANG_GOBLIN_BINARY     = 38,
    LANG_WORGEN            = 39,
    LANG_GOBLIN            = 40,
    LANG_PANDAREN_NEUTRAL  = 42,
    LANG_PANDAREN_ALLIANCE = 43,
    LANG_PANDAREN_HORDE    = 44,
    LANG_RIKKITUN          = 168,
    LANG_ADDON             = 0xFFFFFFFF // used by addons, in 2.4.0 not exist, replaced by messagetype?
};

#define LANGUAGES_COUNT   25

enum TeamId
{
    TEAM_ALLIANCE = 0,
    TEAM_HORDE,
    TEAM_NEUTRAL
};

enum Team
{
    HORDE               = 67,
    ALLIANCE            = 469,
    //TEAM_STEAMWHEEDLE_CARTEL = 169,                       // not used in code
    //TEAM_ALLIANCE_FORCES     = 891,
    //TEAM_HORDE_FORCES        = 892,
    //TEAM_SANCTUARY           = 936,
    //TEAM_OUTLAND             = 980,
    TEAM_OTHER               = 0                            // if ReputationListId > 0 && Flags != FACTION_FLAG_TEAM_HEADER
};

enum SpellEffectName
{
    SPELL_EFFECT_INSTAKILL                          = 1,
    SPELL_EFFECT_SCHOOL_DAMAGE                      = 2,
    SPELL_EFFECT_DUMMY                              = 3,
    SPELL_EFFECT_PORTAL_TELEPORT                    = 4, // Unused (4.3.4)
    SPELL_EFFECT_TELEPORT_UNITS                     = 5,
    SPELL_EFFECT_APPLY_AURA                         = 6,
    SPELL_EFFECT_ENVIRONMENTAL_DAMAGE               = 7,
    SPELL_EFFECT_POWER_DRAIN                        = 8,
    SPELL_EFFECT_HEALTH_LEECH                       = 9,
    SPELL_EFFECT_HEAL                               = 10,
    SPELL_EFFECT_BIND                               = 11,
    SPELL_EFFECT_PORTAL                             = 12,
    SPELL_EFFECT_RITUAL_BASE                        = 13, // Unused (4.3.4)
    SPELL_EFFECT_RITUAL_SPECIALIZE                  = 14, // Unused (4.3.4)
    SPELL_EFFECT_RITUAL_ACTIVATE_PORTAL             = 15, // Unused (4.3.4)
    SPELL_EFFECT_QUEST_COMPLETE                     = 16,
    SPELL_EFFECT_WEAPON_DAMAGE_NOSCHOOL             = 17,
    SPELL_EFFECT_RESURRECT                          = 18,
    SPELL_EFFECT_ADD_EXTRA_ATTACKS                  = 19,
    SPELL_EFFECT_DODGE                              = 20,
    SPELL_EFFECT_EVADE                              = 21,
    SPELL_EFFECT_PARRY                              = 22,
    SPELL_EFFECT_BLOCK                              = 23,
    SPELL_EFFECT_CREATE_ITEM                        = 24,
    SPELL_EFFECT_WEAPON                             = 25,
    SPELL_EFFECT_DEFENSE                            = 26,
    SPELL_EFFECT_PERSISTENT_AREA_AURA               = 27,
    SPELL_EFFECT_SUMMON                             = 28,
    SPELL_EFFECT_LEAP                               = 29,
    SPELL_EFFECT_ENERGIZE                           = 30,
    SPELL_EFFECT_WEAPON_PERCENT_DAMAGE              = 31,
    SPELL_EFFECT_TRIGGER_MISSILE                    = 32,
    SPELL_EFFECT_OPEN_LOCK                          = 33,
    SPELL_EFFECT_SUMMON_CHANGE_ITEM                 = 34,
    SPELL_EFFECT_APPLY_AREA_AURA_PARTY              = 35,
    SPELL_EFFECT_LEARN_SPELL                        = 36,
    SPELL_EFFECT_SPELL_DEFENSE                      = 37,
    SPELL_EFFECT_DISPEL                             = 38,
    SPELL_EFFECT_LANGUAGE                           = 39,
    SPELL_EFFECT_DUAL_WIELD                         = 40,
    SPELL_EFFECT_JUMP                               = 41,
    SPELL_EFFECT_JUMP_DEST                          = 42,
    SPELL_EFFECT_TELEPORT_UNITS_FACE_CASTER         = 43,
    SPELL_EFFECT_SKILL_STEP                         = 44,
    SPELL_EFFECT_PLAY_MOVIE                         = 45,
    SPELL_EFFECT_SPAWN                              = 46,
    SPELL_EFFECT_TRADE_SKILL                        = 47,
    SPELL_EFFECT_STEALTH                            = 48,
    SPELL_EFFECT_DETECT                             = 49,
    SPELL_EFFECT_TRANS_DOOR                         = 50,
    SPELL_EFFECT_FORCE_CRITICAL_HIT                 = 51, // Unused (4.3.4)
    SPELL_EFFECT_GUARANTEE_HIT                      = 52, // Unused (4.3.4)
    SPELL_EFFECT_ENCHANT_ITEM                       = 53,
    SPELL_EFFECT_ENCHANT_ITEM_TEMPORARY             = 54,
    SPELL_EFFECT_TAMECREATURE                       = 55,
    SPELL_EFFECT_SUMMON_PET                         = 56,
    SPELL_EFFECT_LEARN_PET_SPELL                    = 57,
    SPELL_EFFECT_WEAPON_DAMAGE                      = 58,
    SPELL_EFFECT_CREATE_RANDOM_ITEM                 = 59,
    SPELL_EFFECT_PROFICIENCY                        = 60,
    SPELL_EFFECT_SEND_EVENT                         = 61,
    SPELL_EFFECT_POWER_BURN                         = 62,
    SPELL_EFFECT_THREAT                             = 63,
    SPELL_EFFECT_TRIGGER_SPELL                      = 64,
    SPELL_EFFECT_APPLY_AREA_AURA_RAID               = 65,
    SPELL_EFFECT_CREATE_MANA_GEM                    = 66,
    SPELL_EFFECT_HEAL_MAX_HEALTH                    = 67,
    SPELL_EFFECT_INTERRUPT_CAST                     = 68,
    SPELL_EFFECT_DISTRACT                           = 69,
    SPELL_EFFECT_PULL                               = 70,
    SPELL_EFFECT_PICKPOCKET                         = 71,
    SPELL_EFFECT_ADD_FARSIGHT                       = 72,
    SPELL_EFFECT_UNTRAIN_TALENTS                    = 73,
    SPELL_EFFECT_APPLY_GLYPH                        = 74,
    SPELL_EFFECT_HEAL_MECHANICAL                    = 75,
    SPELL_EFFECT_SUMMON_OBJECT_WILD                 = 76,
    SPELL_EFFECT_SCRIPT_EFFECT                      = 77,
    SPELL_EFFECT_ATTACK                             = 78,
    SPELL_EFFECT_SANCTUARY                          = 79,
    SPELL_EFFECT_ADD_COMBO_POINTS                   = 80,
    SPELL_EFFECT_CREATE_HOUSE                       = 81,
    SPELL_EFFECT_BIND_SIGHT                         = 82,
    SPELL_EFFECT_DUEL                               = 83,
    SPELL_EFFECT_STUCK                              = 84,
    SPELL_EFFECT_SUMMON_PLAYER                      = 85,
    SPELL_EFFECT_ACTIVATE_OBJECT                    = 86,
    SPELL_EFFECT_GAMEOBJECT_DAMAGE                  = 87,
    SPELL_EFFECT_GAMEOBJECT_REPAIR                  = 88,
    SPELL_EFFECT_GAMEOBJECT_SET_DESTRUCTION_STATE   = 89,
    SPELL_EFFECT_KILL_CREDIT                        = 90,
    SPELL_EFFECT_THREAT_ALL                         = 91,
    SPELL_EFFECT_ENCHANT_HELD_ITEM                  = 92,
    SPELL_EFFECT_FORCE_DESELECT                     = 93,
    SPELL_EFFECT_SELF_RESURRECT                     = 94,
    SPELL_EFFECT_SKINNING                           = 95,
    SPELL_EFFECT_CHARGE                             = 96,
    SPELL_EFFECT_CAST_BUTTON                        = 97,
    SPELL_EFFECT_KNOCK_BACK                         = 98,
    SPELL_EFFECT_DISENCHANT                         = 99,
    SPELL_EFFECT_INEBRIATE                          = 100,
    SPELL_EFFECT_FEED_PET                           = 101,
    SPELL_EFFECT_DISMISS_PET                        = 102,
    SPELL_EFFECT_REPUTATION                         = 103,
    SPELL_EFFECT_SUMMON_OBJECT_SLOT1                = 104,
    SPELL_EFFECT_SUMMON_OBJECT_SLOT2                = 105,
    SPELL_EFFECT_CHANGE_RAID_MARKER                 = 106,
    SPELL_EFFECT_SUMMON_OBJECT_SLOT4                = 107,
    SPELL_EFFECT_DISPEL_MECHANIC                    = 108,
    SPELL_EFFECT_RESURRECT_PET                      = 109,
    SPELL_EFFECT_DESTROY_ALL_TOTEMS                 = 110,
    SPELL_EFFECT_DURABILITY_DAMAGE                  = 111,
    SPELL_EFFECT_112                                = 112,
    SPELL_EFFECT_RESURRECT_NEW                      = 113,
    SPELL_EFFECT_ATTACK_ME                          = 114,
    SPELL_EFFECT_DURABILITY_DAMAGE_PCT              = 115,
    SPELL_EFFECT_SKIN_PLAYER_CORPSE                 = 116,
    SPELL_EFFECT_SPIRIT_HEAL                        = 117,
    SPELL_EFFECT_SKILL                              = 118,
    SPELL_EFFECT_APPLY_AREA_AURA_PET                = 119,
    SPELL_EFFECT_TELEPORT_GRAVEYARD                 = 120,
    SPELL_EFFECT_NORMALIZED_WEAPON_DMG              = 121,
    SPELL_EFFECT_122                                = 122, // Unused (4.3.4)
    SPELL_EFFECT_SEND_TAXI                          = 123,
    SPELL_EFFECT_PULL_TOWARDS                       = 124,
    SPELL_EFFECT_MODIFY_THREAT_PERCENT              = 125,
    SPELL_EFFECT_STEAL_BENEFICIAL_BUFF              = 126,
    SPELL_EFFECT_PROSPECTING                        = 127,
    SPELL_EFFECT_APPLY_AREA_AURA_FRIEND             = 128,
    SPELL_EFFECT_APPLY_AREA_AURA_ENEMY              = 129,
    SPELL_EFFECT_REDIRECT_THREAT                    = 130,
    SPELL_EFFECT_PLAY_SOUND                         = 131,
    SPELL_EFFECT_PLAY_MUSIC                         = 132,
    SPELL_EFFECT_UNLEARN_SPECIALIZATION             = 133,
    SPELL_EFFECT_KILL_CREDIT2                       = 134,
    SPELL_EFFECT_CALL_PET                           = 135,
    SPELL_EFFECT_HEAL_PCT                           = 136,
    SPELL_EFFECT_ENERGIZE_PCT                       = 137,
    SPELL_EFFECT_LEAP_BACK                          = 138,
    SPELL_EFFECT_CLEAR_QUEST                        = 139,
    SPELL_EFFECT_FORCE_CAST                         = 140,
    SPELL_EFFECT_FORCE_CAST_WITH_VALUE              = 141,
    SPELL_EFFECT_TRIGGER_SPELL_WITH_VALUE           = 142,
    SPELL_EFFECT_APPLY_AREA_AURA_OWNER              = 143,
    SPELL_EFFECT_KNOCK_BACK_DEST                    = 144,
    SPELL_EFFECT_PULL_TOWARDS_DEST                  = 145,
    SPELL_EFFECT_ACTIVATE_RUNE                      = 146,
    SPELL_EFFECT_QUEST_FAIL                         = 147,
    SPELL_EFFECT_TRIGGER_MISSILE_SPELL_WITH_VALUE   = 148,
    SPELL_EFFECT_CHARGE_DEST                        = 149,
    SPELL_EFFECT_QUEST_START                        = 150,
    SPELL_EFFECT_TRIGGER_SPELL_2                    = 151,
    SPELL_EFFECT_SUMMON_RAF_FRIEND                  = 152,
    SPELL_EFFECT_CREATE_TAMED_PET                   = 153,
    SPELL_EFFECT_DISCOVER_TAXI                      = 154,
    SPELL_EFFECT_TITAN_GRIP                         = 155,
    SPELL_EFFECT_ENCHANT_ITEM_PRISMATIC             = 156,
    SPELL_EFFECT_CREATE_ITEM_2                      = 157,
    SPELL_EFFECT_MILLING                            = 158,
    SPELL_EFFECT_ALLOW_RENAME_PET                   = 159,
    SPELL_EFFECT_FORCE_CAST_2                       = 160,
    SPELL_EFFECT_TALENT_SPEC_COUNT                  = 161,
    SPELL_EFFECT_TALENT_SPEC_SELECT                 = 162,
    SPELL_EFFECT_163                                = 163, // Unused (4.3.4)
    SPELL_EFFECT_REMOVE_AURA                        = 164,
    SPELL_EFFECT_DAMAGE_FROM_MAX_HEALTH_PCT         = 165,
    SPELL_EFFECT_GIVE_CURRENCY                      = 166,
    SPELL_EFFECT_UPDATE_PLAYER_PHASE                = 167,
    SPELL_EFFECT_ALLOW_CONTROL_PET                  = 168, // NYI
    SPELL_EFFECT_DESTROY_ITEM                       = 169,
    SPELL_EFFECT_UPDATE_ZONE_AURAS_AND_PHASES       = 170, // NYI
    SPELL_EFFECT_171                                = 171, // Summons gamebject
    SPELL_EFFECT_RESURRECT_WITH_AURA                = 172,
    SPELL_EFFECT_UNLOCK_GUILD_VAULT_TAB             = 173, // Guild tab unlocked (guild perk)
    SPELL_EFFECT_APPLY_AURA_ON_PET                  = 174, // NYI
    SPELL_EFFECT_175                                = 175, // Unused (4.3.4)
    SPELL_EFFECT_SANCTUARY_2                        = 176, // NYI
    SPELL_EFFECT_177                                = 177,
    SPELL_EFFECT_178                                = 178, // Unused (4.3.4)
    SPELL_EFFECT_CREATE_AREATRIGGER                 = 179,
    SPELL_EFFECT_UPDATE_AREATRIGGER                 = 180, // NYI
    SPELL_EFFECT_REMOVE_TALENT                      = 181,
    SPELL_EFFECT_182                                = 182,
    SPELL_EFFECT_183                                = 183,
    SPELL_EFFECT_REPUTATION_2                       = 184, // NYI
    SPELL_EFFECT_185                                = 185,
    SPELL_EFFECT_186                                = 186,
    SPELL_EFFECT_RANDOMIZE_ARCHAEOLOGY_DIGSITES     = 187, // NYI
    SPELL_EFFECT_188                                = 188,
    SPELL_EFFECT_LOOT                               = 189, // NYI, lootid in MiscValue ?
    SPELL_EFFECT_190                                = 190,
    SPELL_EFFECT_TELEPORT_TO_DIGSITE                = 191, // NYI
    SPELL_EFFECT_UNCAGE_BATTLEPET                   = 192,
    SPELL_EFFECT_START_PET_BATTLE                   = 193,
    SPELL_EFFECT_194                                = 194,
    SPELL_EFFECT_195                                = 195,
    SPELL_EFFECT_196                                = 196,
    SPELL_EFFECT_197                                = 197,
    SPELL_EFFECT_198                                = 198,
    SPELL_EFFECT_199                                = 199,
    SPELL_EFFECT_HEAL_BATTLEPET_PCT                 = 200, // BYI
    SPELL_EFFECT_ENABLE_BATTLE_PETS                 = 201, // NYI
    SPELL_EFFECT_202                                = 202,
    SPELL_EFFECT_203                                = 203,
    SPELL_EFFECT_CHANGE_BATTLEPET_QUALITY           = 204,
    SPELL_EFFECT_LAUNCH_QUEST_CHOICE                = 205,
    SPELL_EFFECT_ALTER_ITEM                         = 206, // NYI
    SPELL_EFFECT_LAUNCH_QUEST_TASK                  = 207, // Starts one of the "progress bar" quests
    SPELL_EFFECT_208                                = 208,
    SPELL_EFFECT_209                                = 209,
    SPELL_EFFECT_LEARN_GARRISON_BUILDING            = 210,
    SPELL_EFFECT_LEARN_GARRISON_SPECIALIZATION      = 211,
    SPELL_EFFECT_212                                = 212,
    SPELL_EFFECT_213                                = 213,
    SPELL_EFFECT_CREATE_GARRISON                    = 214,
    SPELL_EFFECT_UPGRADE_CHARACTER_SPELLS           = 215, // Unlocks boosted players' spells (ChrUpgrade*.db2)
    SPELL_EFFECT_CREATE_SHIPMENT                    = 216,
    SPELL_EFFECT_UPGRADE_GARRISON                   = 217,
    SPELL_EFFECT_218                                = 218,
    SPELL_EFFECT_219                                = 219,
    SPELL_EFFECT_ADD_GARRISON_FOLLOWER              = 220,
    SPELL_EFFECT_221                                = 221,
    SPELL_EFFECT_CREATE_HEIRLOOM_ITEM               = 222,
    SPELL_EFFECT_CHANGE_ITEM_BONUSES                = 223,
    SPELL_EFFECT_ACTIVATE_GARRISON_BUILDING         = 224,
    SPELL_EFFECT_GRANT_BATTLEPET_LEVEL              = 225,
    SPELL_EFFECT_226                                = 226,
    SPELL_EFFECT_227                                = 227,
    SPELL_EFFECT_228                                = 228,
    SPELL_EFFECT_SET_FOLLOWER_QUALITY               = 229,
    SPELL_EFFECT_INCREASE_FOLLOWER_ITEM_LEVEL       = 230,
    SPELL_EFFECT_INCREASE_FOLLOWER_EXPERIENCE       = 231,
    SPELL_EFFECT_REMOVE_PHASE                       = 232,
    SPELL_EFFECT_RANDOMIZE_FOLLOWER_ABILITIES       = 233,
    SPELL_EFFECT_234                                = 234,
    SPELL_EFFECT_235                                = 235,
    SPELL_EFFECT_GIVE_EXPERIENCE                    = 236, // Increases players XP
    SPELL_EFFECT_GIVE_RESTED_EXPERIENCE_BONUS       = 237,
    SPELL_EFFECT_INCREASE_SKILL                     = 238,
    SPELL_EFFECT_END_GARRISON_BUILDING_CONSTRUCTION = 239, // Instantly finishes building construction
    SPELL_EFFECT_240                                = 240,
    SPELL_EFFECT_241                                = 241,
    SPELL_EFFECT_242                                = 242,
    SPELL_EFFECT_APPLY_ENCHANT_ILLUSION             = 243,
    SPELL_EFFECT_LEARN_FOLLOWER_ABILITY             = 244,
    SPELL_EFFECT_UPGRADE_HEIRLOOM                   = 245,
    SPELL_EFFECT_FINISH_GARRISON_MISSION            = 246,
    SPELL_EFFECT_ADD_GARRISON_MISSION               = 247,
    SPELL_EFFECT_FINISH_SHIPMENT                    = 248,
    SPELL_EFFECT_249                                = 249,
    SPELL_EFFECT_TAKE_SCREENSHOT                    = 250, // Serverside marker for selfie screenshot - achievement check
    SPELL_EFFECT_SET_GARRISON_CACHE_SIZE            = 251,
    SPELL_EFFECT_252                                = 252,
    SPELL_EFFECT_253                                = 253,
    SPELL_EFFECT_254                                = 254,
    SPELL_EFFECT_255                                = 255,
    TOTAL_SPELL_EFFECTS                             = 256,
};

enum SpellCastResult
{
    SPELL_FAILED_SUCCESS                                        = 0,
    SPELL_FAILED_AFFECTING_COMBAT                               = 1,
    SPELL_FAILED_ALREADY_AT_FULL_HEALTH                         = 2,
    SPELL_FAILED_ALREADY_AT_FULL_MANA                           = 3,
    SPELL_FAILED_ALREADY_AT_FULL_POWER                          = 4,
    SPELL_FAILED_ALREADY_BEING_TAMED                            = 5,
    SPELL_FAILED_ALREADY_HAVE_CHARM                             = 6,
    SPELL_FAILED_ALREADY_HAVE_SUMMON                            = 7,
    SPELL_FAILED_ALREADY_HAVE_PET                               = 8,
    SPELL_FAILED_ALREADY_OPEN                                   = 9,
    SPELL_FAILED_AURA_BOUNCED                                   = 10,
    SPELL_FAILED_AUTOTRACK_INTERRUPTED                          = 11,
    SPELL_FAILED_BAD_IMPLICIT_TARGETS                           = 12,
    SPELL_FAILED_BAD_TARGETS                                    = 13,
    SPELL_FAILED_PVP_TARGET_WHILE_UNFLAGGED                     = 14,
    SPELL_FAILED_CANT_BE_CHARMED                                = 15,
    SPELL_FAILED_CANT_BE_DISENCHANTED                           = 16,
    SPELL_FAILED_CANT_BE_DISENCHANTED_SKILL                     = 17,
    SPELL_FAILED_CANT_BE_MILLED                                 = 18,
    SPELL_FAILED_CANT_BE_PROSPECTED                             = 19,
    SPELL_FAILED_CANT_CAST_ON_TAPPED                            = 20,
    SPELL_FAILED_CANT_DUEL_WHILE_INVISIBLE                      = 21,
    SPELL_FAILED_CANT_DUEL_WHILE_STEALTHED                      = 22,
    SPELL_FAILED_CANT_STEALTH                                   = 23,
    SPELL_FAILED_CANT_UNTALENT                                  = 24,
    SPELL_FAILED_CASTER_AURASTATE                               = 25,
    SPELL_FAILED_CASTER_DEAD                                    = 26,
    SPELL_FAILED_CHARMED                                        = 27,
    SPELL_FAILED_CHEST_IN_USE                                   = 28,
    SPELL_FAILED_CONFUSED                                       = 29,
    SPELL_FAILED_DONT_REPORT                                    = 30,
    SPELL_FAILED_EQUIPPED_ITEM                                  = 31,
    SPELL_FAILED_EQUIPPED_ITEM_CLASS                            = 32,
    SPELL_FAILED_EQUIPPED_ITEM_CLASS_MAINHAND                   = 33,
    SPELL_FAILED_EQUIPPED_ITEM_CLASS_OFFHAND                    = 34,
    SPELL_FAILED_ERROR                                          = 35,
    SPELL_FAILED_FALLING                                        = 36,
    SPELL_FAILED_FIZZLE                                         = 37,
    SPELL_FAILED_FLEEING                                        = 38,
    SPELL_FAILED_FOOD_LOWLEVEL                                  = 39,
    SPELL_FAILED_GARRISON_NOT_OWNED                             = 40,
    SPELL_FAILED_GARRISON_OWNED                                 = 41,
    SPELL_FAILED_GARRISON_MAX_LEVEL                             = 42,
    SPELL_FAILED_GARRISON_NOT_UPGRADEABLE                       = 43,
    SPELL_FAILED_GARRISON_FOLLOWER_ON_MISSION                   = 44,
    SPELL_FAILED_GARRISON_FOLLOWER_IN_BUILDING                  = 45,
    SPELL_FAILED_GARRISON_FOLLOWER_MAX_LEVEL                    = 46,
    SPELL_FAILED_GARRISON_FOLLOWER_MAX_ITEM_LEVEL               = 47,
    SPELL_FAILED_GARRISON_FOLLOWER_MAX_QUALITY                  = 48,
    SPELL_FAILED_GARRISON_FOLLOWER_NOT_MAX_LEVEL                = 49,
    SPELL_FAILED_GARRISON_FOLLOWER_HAS_ABILITY                  = 50,
    SPELL_FAILED_GARRISON_FOLLOWER_HAS_SINGLE_MISSION_ABILITY   = 51,
    SPELL_FAILED_GARRISON_FOLLOWER_REQUIRES_EPIC                = 52,
    SPELL_FAILED_GARRISON_MISSION_NOT_IN_PROGRESS               = 53,
    SPELL_FAILED_GARRISON_MISSION_COMPLETE                      = 54,
    SPELL_FAILED_GARRISON_NO_MISSIONS_AVAILABLE                 = 55,
    SPELL_FAILED_HIGHLEVEL                                      = 56,
    SPELL_FAILED_HUNGER_SATIATED                                = 57,
    SPELL_FAILED_IMMUNE                                         = 58,
    SPELL_FAILED_INCORRECT_AREA                                 = 59,
    SPELL_FAILED_INTERRUPTED                                    = 60,
    SPELL_FAILED_INTERRUPTED_COMBAT                             = 61,
    SPELL_FAILED_ITEM_ALREADY_ENCHANTED                         = 62,
    SPELL_FAILED_ITEM_GONE                                      = 63,
    SPELL_FAILED_ITEM_NOT_FOUND                                 = 64,
    SPELL_FAILED_ITEM_NOT_READY                                 = 65,
    SPELL_FAILED_LEVEL_REQUIREMENT                              = 66,
    SPELL_FAILED_LINE_OF_SIGHT                                  = 67,
    SPELL_FAILED_LOWLEVEL                                       = 68,
    SPELL_FAILED_LOW_CASTLEVEL                                  = 69,
    SPELL_FAILED_MAINHAND_EMPTY                                 = 70,
    SPELL_FAILED_MOVING                                         = 71,
    SPELL_FAILED_NEED_AMMO                                      = 72,
    SPELL_FAILED_NEED_AMMO_POUCH                                = 73,
    SPELL_FAILED_NEED_EXOTIC_AMMO                               = 74,
    SPELL_FAILED_NEED_MORE_ITEMS                                = 75,
    SPELL_FAILED_NOPATH                                         = 76,
    SPELL_FAILED_NOT_BEHIND                                     = 77,
    SPELL_FAILED_NOT_FISHABLE                                   = 78,
    SPELL_FAILED_NOT_FLYING                                     = 79,
    SPELL_FAILED_NOT_HERE                                       = 80,
    SPELL_FAILED_NOT_INFRONT                                    = 81,
    SPELL_FAILED_NOT_IN_CONTROL                                 = 82,
    SPELL_FAILED_NOT_KNOWN                                      = 83,
    SPELL_FAILED_NOT_MOUNTED                                    = 84,
    SPELL_FAILED_NOT_ON_TAXI                                    = 85,
    SPELL_FAILED_NOT_ON_TRANSPORT                               = 86,
    SPELL_FAILED_NOT_READY                                      = 87,
    SPELL_FAILED_NOT_SHAPESHIFT                                 = 88,
    SPELL_FAILED_NOT_STANDING                                   = 89,
    SPELL_FAILED_NOT_TRADEABLE                                  = 90,
    SPELL_FAILED_NOT_TRADING                                    = 91,
    SPELL_FAILED_NOT_UNSHEATHED                                 = 92,
    SPELL_FAILED_NOT_WHILE_GHOST                                = 93,
    SPELL_FAILED_NOT_WHILE_LOOTING                              = 94,
    SPELL_FAILED_NO_AMMO                                        = 95,
    SPELL_FAILED_NO_CHARGES_REMAIN                              = 96,
    SPELL_FAILED_NO_COMBO_POINTS                                = 97,
    SPELL_FAILED_NO_DUELING                                     = 98,
    SPELL_FAILED_NO_ENDURANCE                                   = 99,
    SPELL_FAILED_NO_FISH                                        = 100,
    SPELL_FAILED_NO_ITEMS_WHILE_SHAPESHIFTED                    = 101,
    SPELL_FAILED_NO_MOUNTS_ALLOWED                              = 102,
    SPELL_FAILED_NO_PET                                         = 103,
    SPELL_FAILED_NO_POWER                                       = 104,
    SPELL_FAILED_NOTHING_TO_DISPEL                              = 105,
    SPELL_FAILED_NOTHING_TO_STEAL                               = 106,
    SPELL_FAILED_ONLY_ABOVEWATER                                = 107,
    SPELL_FAILED_ONLY_INDOORS                                   = 108,
    SPELL_FAILED_ONLY_MOUNTED                                   = 109,
    SPELL_FAILED_ONLY_OUTDOORS                                  = 110,
    SPELL_FAILED_ONLY_SHAPESHIFT                                = 111,
    SPELL_FAILED_ONLY_STEALTHED                                 = 112,
    SPELL_FAILED_ONLY_UNDERWATER                                = 113,
    SPELL_FAILED_OUT_OF_RANGE                                   = 114,
    SPELL_FAILED_PACIFIED                                       = 115,
    SPELL_FAILED_POSSESSED                                      = 116,
    SPELL_FAILED_REAGENTS                                       = 117,
    SPELL_FAILED_REQUIRES_AREA                                  = 118,
    SPELL_FAILED_REQUIRES_SPELL_FOCUS                           = 119,
    SPELL_FAILED_ROOTED                                         = 120,
    SPELL_FAILED_SILENCED                                       = 121,
    SPELL_FAILED_SPELL_IN_PROGRESS                              = 122,
    SPELL_FAILED_SPELL_LEARNED                                  = 123,
    SPELL_FAILED_SPELL_UNAVAILABLE                              = 124,
    SPELL_FAILED_STUNNED                                        = 125,
    SPELL_FAILED_TARGETS_DEAD                                   = 126,
    SPELL_FAILED_TARGET_AFFECTING_COMBAT                        = 127,
    SPELL_FAILED_TARGET_AURASTATE                               = 128,
    SPELL_FAILED_TARGET_DUELING                                 = 129,
    SPELL_FAILED_TARGET_ENEMY                                   = 130,
    SPELL_FAILED_TARGET_ENRAGED                                 = 131,
    SPELL_FAILED_TARGET_FRIENDLY                                = 132,
    SPELL_FAILED_TARGET_IN_COMBAT                               = 133,
    SPELL_FAILED_TARGET_IN_PET_BATTLE                           = 134,
    SPELL_FAILED_TARGET_IS_PLAYER                               = 135,
    SPELL_FAILED_TARGET_IS_PLAYER_CONTROLLED                    = 136,
    SPELL_FAILED_TARGET_NOT_DEAD                                = 137,
    SPELL_FAILED_TARGET_NOT_IN_PARTY                            = 138,
    SPELL_FAILED_TARGET_NOT_LOOTED                              = 139,
    SPELL_FAILED_TARGET_NOT_PLAYER                              = 140,
    SPELL_FAILED_TARGET_NO_POCKETS                              = 141,
    SPELL_FAILED_TARGET_NO_WEAPONS                              = 142,
    SPELL_FAILED_TARGET_NO_RANGED_WEAPONS                       = 143,
    SPELL_FAILED_TARGET_UNSKINNABLE                             = 144,
    SPELL_FAILED_THIRST_SATIATED                                = 145,
    SPELL_FAILED_TOO_CLOSE                                      = 146,
    SPELL_FAILED_TOO_MANY_OF_ITEM                               = 147,
    SPELL_FAILED_TOTEM_CATEGORY                                 = 148,
    SPELL_FAILED_TOTEMS                                         = 149,
    SPELL_FAILED_TRY_AGAIN                                      = 150,
    SPELL_FAILED_UNIT_NOT_BEHIND                                = 151,
    SPELL_FAILED_UNIT_NOT_INFRONT                               = 152,
    SPELL_FAILED_VISION_OBSCURED                                = 153,
    SPELL_FAILED_WRONG_PET_FOOD                                 = 154,
    SPELL_FAILED_NOT_WHILE_FATIGUED                             = 155,
    SPELL_FAILED_TARGET_NOT_IN_INSTANCE                         = 156,
    SPELL_FAILED_NOT_WHILE_TRADING                              = 157,
    SPELL_FAILED_TARGET_NOT_IN_RAID                             = 158,
    SPELL_FAILED_TARGET_FREEFORALL                              = 159,
    SPELL_FAILED_NO_EDIBLE_CORPSES                              = 160,
    SPELL_FAILED_ONLY_BATTLEGROUNDS                             = 161,
    SPELL_FAILED_TARGET_NOT_GHOST                               = 162,
    SPELL_FAILED_TRANSFORM_UNUSABLE                             = 163,
    SPELL_FAILED_WRONG_WEATHER                                  = 164,
    SPELL_FAILED_DAMAGE_IMMUNE                                  = 165,
    SPELL_FAILED_PREVENTED_BY_MECHANIC                          = 166,
    SPELL_FAILED_PLAY_TIME                                      = 167,
    SPELL_FAILED_REPUTATION                                     = 168,
    SPELL_FAILED_MIN_SKILL                                      = 169,
    SPELL_FAILED_NOT_IN_RATED_BATTLEGROUND                      = 170,
    SPELL_FAILED_NOT_ON_SHAPESHIFT                              = 171,
    SPELL_FAILED_NOT_ON_STEALTHED                               = 172,
    SPELL_FAILED_NOT_ON_DAMAGE_IMMUNE                           = 173,
    SPELL_FAILED_NOT_ON_MOUNTED                                 = 174,
    SPELL_FAILED_TOO_SHALLOW                                    = 175,
    SPELL_FAILED_TARGET_NOT_IN_SANCTUARY                        = 176,
    SPELL_FAILED_TARGET_IS_TRIVIAL                              = 177,
    SPELL_FAILED_BM_OR_INVISGOD                                 = 178,
    SPELL_FAILED_GROUND_MOUNT_NOT_ALLOWED                       = 179,
    SPELL_FAILED_FLOATING_MOUNT_NOT_ALLOWED                     = 180,
    SPELL_FAILED_UNDERWATER_MOUNT_NOT_ALLOWED                   = 181,
    SPELL_FAILED_FLYING_MOUNT_NOT_ALLOWED                       = 182,
    SPELL_FAILED_APPRENTICE_RIDING_REQUIREMENT                  = 183,
    SPELL_FAILED_JOURNEYMAN_RIDING_REQUIREMENT                  = 184,
    SPELL_FAILED_EXPERT_RIDING_REQUIREMENT                      = 185,
    SPELL_FAILED_ARTISAN_RIDING_REQUIREMENT                     = 186,
    SPELL_FAILED_MASTER_RIDING_REQUIREMENT                      = 187,
    SPELL_FAILED_COLD_RIDING_REQUIREMENT                        = 188,
    SPELL_FAILED_FLIGHT_MASTER_RIDING_REQUIREMENT               = 189,
    SPELL_FAILED_CS_RIDING_REQUIREMENT                          = 190,
    SPELL_FAILED_PANDA_RIDING_REQUIREMENT                       = 191,
    SPELL_FAILED_DRAENOR_RIDING_REQUIREMENT                     = 192,
    SPELL_FAILED_MOUNT_NO_FLOAT_HERE                            = 193,
    SPELL_FAILED_MOUNT_NO_UNDERWATER_HERE                       = 194,
    SPELL_FAILED_MOUNT_ABOVE_WATER_HERE                         = 195,
    SPELL_FAILED_MOUNT_COLLECTED_ON_OTHER_CHAR                  = 196,
    SPELL_FAILED_NOT_IDLE                                       = 197,
    SPELL_FAILED_NOT_INACTIVE                                   = 198,
    SPELL_FAILED_PARTIAL_PLAYTIME                               = 199,
    SPELL_FAILED_NO_PLAYTIME                                    = 200,
    SPELL_FAILED_NOT_IN_BATTLEGROUND                            = 201,
    SPELL_FAILED_NOT_IN_RAID_INSTANCE                           = 202,
    SPELL_FAILED_ONLY_IN_ARENA                                  = 203,
    SPELL_FAILED_TARGET_LOCKED_TO_RAID_INSTANCE                 = 204,
    SPELL_FAILED_ON_USE_ENCHANT                                 = 205,
    SPELL_FAILED_NOT_ON_GROUND                                  = 206,
    SPELL_FAILED_CUSTOM_ERROR                                   = 207,
    SPELL_FAILED_CANT_DO_THAT_RIGHT_NOW                         = 208,
    SPELL_FAILED_TOO_MANY_SOCKETS                               = 209,
    SPELL_FAILED_INVALID_GLYPH                                  = 210,
    SPELL_FAILED_UNIQUE_GLYPH                                   = 211,
    SPELL_FAILED_GLYPH_SOCKET_LOCKED                            = 212,
    SPELL_FAILED_GLYPH_EXCLUSIVE_CATEGORY                       = 213,
    SPELL_FAILED_GLYPH_INVALID_SPEC                             = 214,
    SPELL_FAILED_GLYPH_NO_SPEC                                  = 215,
    SPELL_FAILED_NO_VALID_TARGETS                               = 216,
    SPELL_FAILED_ITEM_AT_MAX_CHARGES                            = 217,
    SPELL_FAILED_NOT_IN_BARBERSHOP                              = 218,
    SPELL_FAILED_FISHING_TOO_LOW                                = 219,
    SPELL_FAILED_ITEM_ENCHANT_TRADE_WINDOW                      = 220,
    SPELL_FAILED_SUMMON_PENDING                                 = 221,
    SPELL_FAILED_MAX_SOCKETS                                    = 222,
    SPELL_FAILED_PET_CAN_RENAME                                 = 223,
    SPELL_FAILED_TARGET_CANNOT_BE_RESURRECTED                   = 224,
    SPELL_FAILED_TARGET_HAS_RESURRECT_PENDING                   = 225,
    SPELL_FAILED_NO_ACTIONS                                     = 226,
    SPELL_FAILED_CURRENCY_WEIGHT_MISMATCH                       = 227,
    SPELL_FAILED_WEIGHT_NOT_ENOUGH                              = 228,
    SPELL_FAILED_WEIGHT_TOO_MUCH                                = 229,
    SPELL_FAILED_NO_VACANT_SEAT                                 = 230,
    SPELL_FAILED_NO_LIQUID                                      = 231,
    SPELL_FAILED_ONLY_NOT_SWIMMING                              = 232,
    SPELL_FAILED_BY_NOT_MOVING                                  = 233,
    SPELL_FAILED_IN_COMBAT_RES_LIMIT_REACHED                    = 234,
    SPELL_FAILED_NOT_IN_ARENA                                   = 235,
    SPELL_FAILED_TARGET_NOT_GROUNDED                            = 236,
    SPELL_FAILED_EXCEEDED_WEEKLY_USAGE                          = 237,
    SPELL_FAILED_NOT_IN_LFG_DUNGEON                             = 238,
    SPELL_FAILED_BAD_TARGET_FILTER                              = 239,
    SPELL_FAILED_NOT_ENOUGH_TARGETS                             = 240,
    SPELL_FAILED_NO_SPEC                                        = 241,
    SPELL_FAILED_CANT_ADD_BATTLE_PET                            = 242,
    SPELL_FAILED_CANT_UPGRADE_BATTLE_PET                        = 243,
    SPELL_FAILED_WRONG_BATTLE_PET_TYPE                          = 244,
    SPELL_FAILED_NO_DUNGEON_ENCOUNTER                           = 245,
    SPELL_FAILED_NO_TELEPORT_FROM_DUNGEON                       = 246,
    SPELL_FAILED_MAX_LEVEL_TOO_LOW                              = 247,
    SPELL_FAILED_CANT_REPLACE_ITEM_BONUS                        = 248,
    GRANT_PET_LEVEL_FAIL                                        = 249,
    SPELL_FAILED_SKILL_LINE_NOT_KNOWN                           = 250,
    SPELL_FAILED_BLUEPRINT_KNOWN                                = 251,
    SPELL_FAILED_FOLLOWER_KNOWN                                 = 252,
    SPELL_FAILED_CANT_OVERRIDE_ENCHANT_VISUAL                   = 253,
    SPELL_FAILED_ITEM_NOT_A_WEAPON                              = 254,
    SPELL_FAILED_SAME_ENCHANT_VISUAL                            = 255,
    SPELL_FAILED_TOY_USE_LIMIT_REACHED                          = 256,
    SPELL_FAILED_TOY_ALREADY_KNOWN                              = 257,
    SPELL_FAILED_SHIPMENTS_FULL                                 = 258,
    SPELL_FAILED_NO_SHIPMENTS_FOR_CONTAINER                     = 259,
    SPELL_FAILED_NO_BUILDING_FOR_SHIPMENT                       = 260,
    SPELL_FAILED_NOT_ENOUGH_SHIPMENTS_FOR_CONTAINER             = 261,
    SPELL_FAILED_HAS_MISSION                                    = 262,
    SPELL_FAILED_BUILDING_ACTIVATE_NOT_READY                    = 263,
    SPELL_FAILED_NOT_SOULBOUND                                  = 264,
    SPELL_FAILED_RIDING_VEHICLE                                 = 265,
    SPELL_FAILED_VETERAN_TRIAL_ABOVE_SKILL_RANK_MAX             = 266,
    SPELL_FAILED_NOT_WHILE_MERCENARY                            = 267,
    SPELL_FAILED_SPEC_DISABLED                                  = 268,
    SPELL_FAILED_CANT_BE_OBLITERATED                            = 269,
    SPELL_FAILED_FOLLOWER_CLASS_SPEC_CAP                        = 270,
    SPELL_FAILED_TRANSPORT_NOT_READY                            = 271,
    SPELL_FAILED_TRANSMOG_SET_ALREADY_KNOWN                     = 272,
    SPELL_FAILED_DISABLED_BY_AURA_LABEL                         = 273,
    SPELL_FAILED_DISABLED_BY_MAX_USABLE_LEVEL                   = 274,
    SPELL_FAILED_SPELL_ALREADY_KNOWN                            = 275,
    SPELL_FAILED_MUST_KNOW_SUPERCEDING_SPELL                    = 276,
    SPELL_FAILED_YOU_CANNOT_USE_THAT_IN_PVP_INSTANCE            = 277,
    SPELL_FAILED_UNKNOWN                                        = 278,

    // ok cast value - here in case a future version removes SPELL_FAILED_SUCCESS and we need to use a custom value (not sent to client either way)
    SPELL_CAST_OK                                               = SPELL_FAILED_SUCCESS
};

enum SpellCustomErrors
{
    SPELL_CUSTOM_ERROR_NONE                                             =  0,
    SPELL_CUSTOM_ERROR_CUSTOM_MSG                                       =  1,  // Something bad happened, and we want to display a custom message!
    SPELL_CUSTOM_ERROR_ALEX_BROKE_QUEST                                 =  2,  // Alex broke your quest! Thank him later!
    SPELL_CUSTOM_ERROR_NEED_HELPLESS_VILLAGER                           =  3,  // This spell may only be used on Helpless Wintergarde Villagers that have not been rescued.
    SPELL_CUSTOM_ERROR_NEED_WARSONG_DISGUISE                            =  4,  // Requires that you be wearing the Warsong Orc Disguise.
    SPELL_CUSTOM_ERROR_REQUIRES_PLAGUE_WAGON                            =  5,  // You must be closer to a plague wagon in order to drop off your 7th Legion Siege Engineer.
    SPELL_CUSTOM_ERROR_CANT_TARGET_FRIENDLY_NONPARTY                    =  6,  // You cannot target friendly units outside your party.
    SPELL_CUSTOM_ERROR_NEED_CHILL_NYMPH                                 =  7,  // You must target a weakened chill nymph.
    SPELL_CUSTOM_ERROR_MUST_BE_IN_ENKILAH                               =  8,  // The Imbued Scourge Shroud will only work when equipped in the Temple City of En'kilah.
    SPELL_CUSTOM_ERROR_REQUIRES_CORPSE_DUST                             =  9,  // Requires Corpse Dust
    SPELL_CUSTOM_ERROR_CANT_SUMMON_GARGOYLE                             = 10,  // You cannot summon another gargoyle yet.
    SPELL_CUSTOM_ERROR_NEED_CORPSE_DUST_IF_NO_TARGET                    = 11,  // Requires Corpse Dust if the target is not dead and humanoid.
    SPELL_CUSTOM_ERROR_MUST_BE_AT_SHATTERHORN                           = 12,  // Can only be placed near Shatterhorn
    SPELL_CUSTOM_ERROR_MUST_TARGET_PROTO_DRAKE_EGG                      = 13,  // You must first select a Proto-Drake Egg.
    SPELL_CUSTOM_ERROR_MUST_BE_CLOSE_TO_TREE                            = 14,  // You must be close to a marked tree.
    SPELL_CUSTOM_ERROR_MUST_TARGET_TURKEY                               = 15,  // You must target a Fjord Turkey.
    SPELL_CUSTOM_ERROR_MUST_TARGET_HAWK                                 = 16,  // You must target a Fjord Hawk.
    SPELL_CUSTOM_ERROR_TOO_FAR_FROM_BOUY                                = 17,  // You are too far from the bouy.
    SPELL_CUSTOM_ERROR_MUST_BE_CLOSE_TO_OIL_SLICK                       = 18,  // Must be used near an oil slick.
    SPELL_CUSTOM_ERROR_MUST_BE_CLOSE_TO_BOUY                            = 19,  // You must be closer to the buoy!
    SPELL_CUSTOM_ERROR_WYRMREST_VANQUISHER                              = 20,  // You may only call for the aid of a Wyrmrest Vanquisher in Wyrmrest Temple, The Dragon Wastes, Galakrond's Rest or The Wicked Coil.
    SPELL_CUSTOM_ERROR_MUST_TARGET_ICE_HEART_JORMUNGAR                  = 21,  // That can only be used on a Ice Heart Jormungar Spawn.
    SPELL_CUSTOM_ERROR_MUST_BE_CLOSE_TO_SINKHOLE                        = 22,  // You must be closer to a sinkhole to use your map.
    SPELL_CUSTOM_ERROR_REQUIRES_HAROLD_LANE                             = 23,  // You may only call down a stampede on Harold Lane.
    SPELL_CUSTOM_ERROR_REQUIRES_GAMMOTH_MAGNATAUR                       = 24,  // You may only use the Pouch of Crushed Bloodspore on Gammothra or other magnataur in the Bloodspore Plains and Gammoth.
    SPELL_CUSTOM_ERROR_MUST_BE_IN_RESURRECTION_CHAMBER                  = 25,  // Requires the magmawyrm resurrection chamber in the back of the Maw of Neltharion.
    SPELL_CUSTOM_ERROR_CANT_CALL_WINTERGARDE_HERE                       = 26,  // You may only call down a Wintergarde Gryphon in Wintergarde Keep or the Carrion Fields.
    SPELL_CUSTOM_ERROR_MUST_TARGET_WILHELM                              = 27,  // What are you doing? Only aim that thing at Wilhelm!
    SPELL_CUSTOM_ERROR_NOT_ENOUGH_HEALTH                                = 28,  // Not enough health!
    SPELL_CUSTOM_ERROR_NO_NEARBY_CORPSES                                = 29,  // There are no nearby corpses to use.
    SPELL_CUSTOM_ERROR_TOO_MANY_GHOULS                                  = 30,  // You've created enough ghouls. Return to Gothik the Harvester at Death's Breach.
    SPELL_CUSTOM_ERROR_GO_FURTHER_FROM_SUNDERED_SHARD                   = 31,  // Your companion does not want to come here.  Go further from the Sundered Shard.
    SPELL_CUSTOM_ERROR_MUST_BE_IN_CAT_FORM                              = 32,  // Must be in Cat Form
    SPELL_CUSTOM_ERROR_MUST_BE_DEATH_KNIGHT                             = 33,  // Only Death Knights may enter Ebon Hold.
    SPELL_CUSTOM_ERROR_MUST_BE_IN_BEAR_FORM                             = 34,  // Must be in Bear Form
    SPELL_CUSTOM_ERROR_MUST_BE_NEAR_HELPLESS_VILLAGER                   = 35,  // You must be within range of a Helpless Wintergarde Villager.
    SPELL_CUSTOM_ERROR_CANT_TARGET_ELEMENTAL_MECHANICAL                 = 36,  // You cannot target an elemental or mechanical corpse.
    SPELL_CUSTOM_ERROR_MUST_HAVE_USED_DALARAN_CRYSTAL                   = 37,  // This teleport crystal cannot be used until the teleport crystal in Dalaran has been used at least once.
    SPELL_CUSTOM_ERROR_YOU_ALREADY_HOLD_SOMETHING                       = 38,  // You are already holding something in your hand. You must throw the creature in your hand before picking up another.
    SPELL_CUSTOM_ERROR_YOU_DONT_HOLD_ANYTHING                           = 39,  // You don't have anything to throw! Find a Vargul and use Gymer Grab to pick one up!
    SPELL_CUSTOM_ERROR_MUST_BE_CLOSE_TO_VALDURAN                        = 40,  // Bouldercrag's War Horn can only be used within 10 yards of Valduran the Stormborn.
    SPELL_CUSTOM_ERROR_NO_PASSENGER                                     = 41,  // You are not carrying a passenger. There is nobody to drop off.
    SPELL_CUSTOM_ERROR_CANT_BUILD_MORE_VEHICLES                         = 42,  // You cannot build any more siege vehicles.
    SPELL_CUSTOM_ERROR_ALREADY_CARRYING_CRUSADER                        = 43,  // You are already carrying a captured Argent Crusader. You must return to the Argent Vanguard infirmary and drop off your passenger before you may pick up another.
    SPELL_CUSTOM_ERROR_CANT_DO_WHILE_ROOTED                             = 44,  // You can't do that while rooted.
    SPELL_CUSTOM_ERROR_REQUIRES_NEARBY_TARGET                           = 45,  // Requires a nearby target.
    SPELL_CUSTOM_ERROR_NOTHING_TO_DISCOVER                              = 46,  // Nothing left to discover.
    SPELL_CUSTOM_ERROR_NOT_ENOUGH_TARGETS                               = 47,  // No targets close enough to bluff.
    SPELL_CUSTOM_ERROR_CONSTRUCT_TOO_FAR                                = 48,  // Your Iron Rune Construct is out of range.
    SPELL_CUSTOM_ERROR_REQUIRES_GRAND_MASTER_ENGINEER                   = 49,  // Requires Engineering (350)
    SPELL_CUSTOM_ERROR_CANT_USE_THAT_MOUNT                              = 50,  // You can't use that mount.
    SPELL_CUSTOM_ERROR_NOONE_TO_EJECT                                   = 51,  // There is nobody to eject!
    SPELL_CUSTOM_ERROR_TARGET_MUST_BE_BOUND                             = 52,  // The target must be bound to you.
    SPELL_CUSTOM_ERROR_TARGET_MUST_BE_UNDEAD                            = 53,  // Target must be undead.
    SPELL_CUSTOM_ERROR_TARGET_TOO_FAR                                   = 54,  // You have no target or your target is too far away.
    SPELL_CUSTOM_ERROR_MISSING_DARK_MATTER                              = 55,  // Missing Reagents: Dark Matter
    SPELL_CUSTOM_ERROR_CANT_USE_THAT_ITEM                               = 56,  // You can't use that item
    SPELL_CUSTOM_ERROR_CANT_DO_WHILE_CYCYLONED                          = 57,  // You can't do that while Cycloned
    SPELL_CUSTOM_ERROR_TARGET_HAS_SCROLL                                = 58,  // Target is already affected by a similar effect
    SPELL_CUSTOM_ERROR_POISON_TOO_STRONG                                = 59,  // That anti-venom is not strong enough to dispel that poison
    SPELL_CUSTOM_ERROR_MUST_HAVE_LANCE_EQUIPPED                         = 60,  // You must have a lance equipped.
    SPELL_CUSTOM_ERROR_MUST_BE_CLOSE_TO_MAIDEN                          = 61,  // You must be near the Maiden of Winter's Breath Lake.
    SPELL_CUSTOM_ERROR_LEARNED_EVERYTHING                               = 62,  // You have learned everything from that book
    SPELL_CUSTOM_ERROR_PET_IS_DEAD                                      = 63,  // Your pet is dead
    SPELL_CUSTOM_ERROR_NO_VALID_TARGETS                                 = 64,  // There are no valid targets within range.
    SPELL_CUSTOM_ERROR_GM_ONLY                                          = 65,  // Only GMs may use that. Your account has been reported for investigation.
    SPELL_CUSTOM_ERROR_REQUIRES_LEVEL_58                                = 66,  // You must reach level 58 to use this portal.
    SPELL_CUSTOM_ERROR_AT_HONOR_CAP                                     = 67,  // You already have the maximum amount of honor.
    SPELL_CUSTOM_ERROR_HAVE_HOT_ROD                                     = 68,  // You already have a Hot Rod.
    SPELL_CUSTOM_ERROR_PARTYGOER_MORE_BUBBLY                            = 69,  // This partygoer wants some more bubbly.
    SPELL_CUSTOM_ERROR_PARTYGOER_NEED_BUCKET                            = 70,  // This partygoer needs a bucket!
    SPELL_CUSTOM_ERROR_PARTYGOER_WANT_TO_DANCE                          = 71,  // This partygoer wants to dance with you.
    SPELL_CUSTOM_ERROR_PARTYGOER_WANT_FIREWORKS                         = 72,  // This partygoer wants to see some fireworks.
    SPELL_CUSTOM_ERROR_PARTYGOER_WANT_APPETIZER                         = 73,  // This partygoer wants some more hors d'oeuvres.
    SPELL_CUSTOM_ERROR_GOBLIN_BATTERY_DEPLETED                          = 74,  // The Goblin All-In-1-Der Belt's battery is depleted.
    SPELL_CUSTOM_ERROR_MUST_HAVE_DEMONIC_CIRCLE                         = 75,  // You must have a demonic circle active.
    SPELL_CUSTOM_ERROR_AT_MAX_RAGE                                      = 76,  // You already have maximum rage
    SPELL_CUSTOM_ERROR_REQUIRES_350_ENGINEERING                         = 77,  // Requires Engineering (350)
    SPELL_CUSTOM_ERROR_SOUL_BELONGS_TO_LICH_KING                        = 78,  // Your soul belongs to the Lich King
    SPELL_CUSTOM_ERROR_ATTENDANT_HAS_PONY                               = 79,  // Your attendant already has an Argent Pony
    SPELL_CUSTOM_ERROR_GOBLIN_STARTING_MISSION                          = 80,  // First, Overload the Defective Generator, Activate the Leaky Stove, and Drop a Cigar on the Flammable Bed.
    SPELL_CUSTOM_ERROR_GASBOT_ALREADY_SENT                              = 81,  // You've already sent in the Gasbot and destroyed headquarters!
    SPELL_CUSTOM_ERROR_GOBLIN_IS_PARTIED_OUT                            = 82,  // This goblin is all partied out!
    SPELL_CUSTOM_ERROR_MUST_HAVE_FIRE_TOTEM                             = 83,  // You must have a Magma, Flametongue, or Fire Elemental Totem active.
    SPELL_CUSTOM_ERROR_CANT_TARGET_VAMPIRES                             = 84,  // You may not bite other vampires.
    SPELL_CUSTOM_ERROR_PET_ALREADY_AT_YOUR_LEVEL                        = 85,  // Your pet is already at your level.
    SPELL_CUSTOM_ERROR_MISSING_ITEM_REQUIREMENS                         = 86,  // You do not meet the level requirements for this item.
    SPELL_CUSTOM_ERROR_TOO_MANY_ABOMINATIONS                            = 87,  // There are too many Mutated Abominations.
    SPELL_CUSTOM_ERROR_ALL_POTIONS_USED                                 = 88,  // The potions have all been depleted by Professor Putricide.
    SPELL_CUSTOM_ERROR_DEFEATED_ENOUGH_ALREADY                          = 89,  // You have already defeated enough of them.
    SPELL_CUSTOM_ERROR_REQUIRES_LEVEL_65                                = 90,  // Requires level 65
    SPELL_CUSTOM_ERROR_DESTROYED_KTC_OIL_PLATFORM                       = 91,  // You have already destroyed the KTC Oil Platform.
    SPELL_CUSTOM_ERROR_LAUNCHED_ENOUGH_CAGES                            = 92,  // You have already launched enough cages.
    SPELL_CUSTOM_ERROR_REQUIRES_BOOSTER_ROCKETS                         = 93,  // Requires Single-Stage Booster Rockets. Return to Hobart Grapplehammer to get more.
    SPELL_CUSTOM_ERROR_ENOUGH_WILD_CLUCKERS                             = 94,  // You have already captured enough wild cluckers.
    SPELL_CUSTOM_ERROR_REQUIRES_CONTROL_FIREWORKS                       = 95,  // Requires Remote Control Fireworks. Return to Hobart Grapplehammer to get more.
    SPELL_CUSTOM_ERROR_MAX_NUMBER_OF_RECRUITS                           = 96,  // You already have the max number of recruits.
    SPELL_CUSTOM_ERROR_MAX_NUMBER_OF_VOLUNTEERS                         = 97,  // You already have the max number of volunteers.
    SPELL_CUSTOM_ERROR_FROSTMOURNE_RENDERED_RESURRECT                   = 98,  // Frostmourne has rendered you unable to resurrect.
    SPELL_CUSTOM_ERROR_CANT_MOUNT_WITH_SHAPESHIFT                       = 99,  // You can't mount while affected by that shapeshift.
    SPELL_CUSTOM_ERROR_FAWNS_ALREADY_FOLLOWING                          = 100, // Three fawns are already following you!
    SPELL_CUSTOM_ERROR_ALREADY_HAVE_RIVER_BOAT                          = 101, // You already have a River Boat.
    SPELL_CUSTOM_ERROR_NO_ACTIVE_ENCHANTMENT                            = 102, // You have no active enchantment to unleash.
    SPELL_CUSTOM_ERROR_ENOUGH_HIGHBOURNE_SOULS                          = 103, // You have bound enough Highborne souls. Return to Arcanist Valdurian.
    SPELL_CUSTOM_ERROR_ATLEAST_40YD_FROM_OIL_DRILLING                   = 104, // You must be at least 40 yards away from all other Oil Drilling Rigs.
    SPELL_CUSTOM_ERROR_ABOVE_ENSLAVED_PEARL_MINER                       = 106, // You must be above the Enslaved Pearl Miner.
    SPELL_CUSTOM_ERROR_MUST_TARGET_CORPSE_SPECIAL_1                     = 107, // You must target the corpse of a Seabrush Terrapin, Scourgut Remora, or Spinescale Hammerhead.
    SPELL_CUSTOM_ERROR_SLAGHAMMER_ALREADY_PRISONER                      = 108, // Ambassador Slaghammer is already your prisoner.
    SPELL_CUSTOM_ERROR_REQUIRE_ATTUNED_LOCATION_1                       = 109, // Requires a location that is attuned with the Naz'jar Battlemaiden.
    SPELL_CUSTOM_ERROR_NEED_TO_FREE_DRAKE_FIRST                         = 110, // Free the Drake from the net first!
    SPELL_CUSTOM_ERROR_DRAGONMAW_ALLIES_ALREADY_FOLLOW                  = 111, // You already have three Dragonmaw allies following you.
    SPELL_CUSTOM_ERROR_REQUIRE_OPPOSABLE_THUMBS                         = 112, // Requires Opposable Thumbs.
    SPELL_CUSTOM_ERROR_NOT_ENOUGH_HEALTH_2                              = 113, // Not enough health
    SPELL_CUSTOM_ERROR_ENOUGH_FORSAKEN_TROOPERS                         = 114, // You already have enough Forsaken Troopers.
    SPELL_CUSTOM_ERROR_CANNOT_JUMP_TO_BOULDER                           = 115, // You cannot jump to another boulder yet.
    SPELL_CUSTOM_ERROR_SKILL_TOO_HIGH                                   = 116, // Skill too high.
    SPELL_CUSTOM_ERROR_ALREADY_6_SURVIVORS_RESCUED                      = 117, // You have already rescued 6 Survivors.
    SPELL_CUSTOM_ERROR_MUST_FACE_SHIPS_FROM_BALLOON                     = 118, // You need to be facing the ships from the rescue balloon.
    SPELL_CUSTOM_ERROR_CANNOT_SUPERVISE_MORE_CULTISTS                   = 119, // You cannot supervise more than 5 Arrested Cultists at a time.
    SPELL_CUSTOM_ERROR_REQUIRES_LEVEL_85                                = 120, // You must reach level 85 to use this portal.
    SPELL_CUSTOM_ERROR_MUST_BE_BELOW_35_HEALTH                          = 121, // Your target must be below 35% health.
    SPELL_CUSTOM_ERROR_MUST_SELECT_SPECIALIZATION                       = 122, // You must select a specialization first.
    SPELL_CUSTOM_ERROR_TOO_WISE_AND_POWERFUL                            = 123, // You are too wise and powerful to gain any benefit from that item.
    SPELL_CUSTOM_ERROR_TOO_CLOSE_ARGENT_LIGHTWELL                       = 124, // You are within 10 yards of another Argent Lightwell.
    SPELL_CUSTOM_ERROR_NOT_WHILE_SHAPESHIFTED                           = 125, // You can't do that while shapeshifted.
    SPELL_CUSTOM_ERROR_MANA_GEM_IN_BANK                                 = 126, // You already have a Mana Gem in your bank.
    SPELL_CUSTOM_ERROR_FLAME_SHOCK_NOT_ACTIVE                           = 127, // You must have at least one Flame Shock active.
    SPELL_CUSTOM_ERROR_CANT_TRANSFORM                                   = 128, // You cannot transform right now
    SPELL_CUSTOM_ERROR_PET_MUST_BE_ATTACKING                            = 129, // Your pet must be attacking a target.
    SPELL_CUSTOM_ERROR_GNOMISH_ENGINEERING                              = 130, // Requires Gnomish Engineering
    SPELL_CUSTOM_ERROR_GOBLIN_ENGINEERING                               = 131, // Requires Goblin Engineering
    SPELL_CUSTOM_ERROR_NO_TARGET                                        = 132, // You have no target.
    SPELL_CUSTOM_ERROR_PET_OUT_OF_RANGE                                 = 133, // Your Pet is out of range of the target.
    SPELL_CUSTOM_ERROR_HOLDING_FLAG                                     = 134, // You can't do that while holding the flag.
    SPELL_CUSTOM_ERROR_TARGET_HOLDING_FLAG                              = 135, // You can't do that to targets holding the flag.
    SPELL_CUSTOM_ERROR_PORTAL_NOT_OPEN                                  = 136, // The portal is not yet open.  Continue helping the druids at the Sanctuary of Malorne.
    SPELL_CUSTOM_ERROR_AGGRA_AIR_TOTEM                                  = 137, // You need to be closer to Aggra's Air Totem, in the west.
    SPELL_CUSTOM_ERROR_AGGRA_WATER_TOTEM                                = 138, // You need to be closer to Aggra's Water Totem, in the north.
    SPELL_CUSTOM_ERROR_AGGRA_EARTH_TOTEM                                = 139, // You need to be closer to Aggra's Earth Totem, in the east.
    SPELL_CUSTOM_ERROR_AGGRA_FIRE_TOTEM                                 = 140, // You need to be closer to Aggra's Fire Totem, near Thrall.
    SPELL_CUSTOM_ERROR_FACING_WRONG_WAY                                 = 141, // You are facing the wrong way.
    SPELL_CUSTOM_ERROR_TOO_CLOSE_TO_MAKESHIFT_DYNAMITE                  = 142, // You are within 10 yards of another Makeshift Dynamite.
    SPELL_CUSTOM_ERROR_NOT_NEAR_SAPPHIRE_SUNKEN_SHIP                    = 143, // You must be near the sunken ship at Sapphire's End in the Jade Forest.
    SPELL_CUSTOM_ERROR_DEMONS_HEALTH_FULL                               = 144, // That demon's health is already full.
    SPELL_CUSTOM_ERROR_ONYX_SERPENT_NOT_OVERHEAD                        = 145, // Wait until the Onyx Serpent is directly overhead.
    SPELL_CUSTOM_ERROR_OBJECTIVE_ALREADY_COMPLETE                       = 146, // Your objective is already complete.
    SPELL_CUSTOM_ERROR_PUSH_SAD_PANDA_TOWARDS_TOWN                      = 147, // You can only push Sad Panda towards Sad Panda Town!
    SPELL_CUSTOM_ERROR_TARGET_HAS_STARTDUST_2                           = 148, // Target is already affected by Stardust No. 2.
    SPELL_CUSTOM_ERROR_ELEMENTIUM_GEM_CLUSTERS                          = 149, // You cannot deconstruct Elementium Gem Clusters while collecting them!
    SPELL_CUSTOM_ERROR_YOU_DONT_HAVE_ENOUGH_HEALTH                      = 150, // You don't have enough health.
    SPELL_CUSTOM_ERROR_YOU_CANNOT_USE_THE_GATEWAY_YET                   = 151, // You cannot use the gateway yet.
    SPELL_CUSTOM_ERROR_CHOOSE_SPEC_FOR_ASCENDANCE                       = 152, // You must choose a specialization to use Ascendance.
    SPELL_CUSTOM_ERROR_INSUFFICIENT_BLOOD_CHARGES                       = 153, // You have insufficient Blood Charges.
    SPELL_CUSTOM_ERROR_NO_FULLY_DEPLETED_RUNES                          = 154, // No fully depleted runes.
    SPELL_CUSTOM_ERROR_NO_MORE_CHARGES                                  = 155, // No more charges.
    SPELL_CUSTOM_ERROR_STATUE_IS_OUT_OF_RANGE_OF_TARGET                 = 156, // Statue is out of range of the target.
    SPELL_CUSTOM_ERROR_YOU_DONT_HAVE_A_STATUE_SUMMONED                  = 157, // You don't have a statue summoned.
    SPELL_CUSTOM_ERROR_YOU_HAVE_NO_SPIRIT_ACTIVE                        = 158, // You have no spirit active.
    SPELL_CUSTOM_ERROR_BOTH_DISESASES_MUST_BE_ON_TARGET                 = 159, // Both Frost Fever and Blood Plague must be present on the target.
    SPELL_CUSTOM_ERROR_CANT_DO_THAT_WITH_ORB_OF_POWER                   = 160, // You can't do that while holding an Orb of Power.
    SPELL_CUSTOM_ERROR_CANT_DO_THAT_WHILE_JUMPING_OR_FALLING            = 161, // You can't do that while jumping or falling.
    SPELL_CUSTOM_ERROR_MUST_BE_TRANSFORMED_BY_POLYFORMIC_ACID           = 162, // You must be transformed by Polyformic Acid.
    SPELL_CUSTOM_ERROR_NOT_ENOUGH_ACID_TO_STORE_TRANSFORMATION          = 163, // There isn't enough acid left to store this transformation.
    SPELL_CUSTOM_ERROR_MUST_HAVE_FLIGHT_MASTERS_LICENSE                 = 164, // You must obtain a Flight Master's License before using this spell.
    SPELL_CUSTOM_ERROR_ALREADY_SAMPLED_SAP_FROM_FEEDER                  = 165, // You have already sampled sap from this Feeder.
    SPELL_CUSTOM_ERROR_MUST_BE_NEWR_MANTID_FEEDER                       = 166, // Requires you to be near a Mantid Feeder in the Heart of Fear.
    SPELL_CUSTOM_ERROR_TARGET_MUST_BE_IN_DIRECTLY_FRONT                 = 167, // Target must be directly in front of you.
    SPELL_CUSTOM_ERROR_CANT_DO_THAT_WHILE_MYTHIC_KEYSTONE_IS_ACTIVE     = 168, // You can't do that while a Mythic Keystone is active.
    SPELL_CUSTOM_ERROR_WRONG_CLASS_FOR_MOUNT                            = 169, // You are not the correct class for that mount.
    SPELL_CUSTOM_ERROR_NOTHING_LEFT_TO_DISCOVER                         = 170, // Nothing left to discover.
    SPELL_CUSTOM_ERROR_NO_EXPLOSIVES_AVAILABLE                          = 171, // There are no explosives available.
    SPELL_CUSTOM_ERROR_YOU_MUST_BE_FLAGGED_FOR_PVP                      = 172, // You must be flagged for PvP.
    SPELL_CUSTOM_ERROR_REQUIRES_BATTLE_RATIONS                          = 173, // Requires Battle Rations or Meaty Haunch
    SPELL_CUSTOM_ERROR_REQUIRES_BRITTLE_ROOT                            = 174, // Requires Brittle Root
    SPELL_CUSTOM_ERROR_REQUIRES_LABORERS_TOOL                           = 175, // Requires Laborer's Tool
    SPELL_CUSTOM_ERROR_REQUIRES_UNEXPLODED_CANNONBALL                   = 176, // Requires Unexploded Cannonball
    SPELL_CUSTOM_ERROR_REQUIRES_MISPLACED_KEG                           = 177, // Requires Misplaced Keg
    SPELL_CUSTOM_ERROR_REQUIRES_LIQUID_FIRE                             = 178, // Requires Liquid Fire, Jungle Hops, or Spirit-kissed Water
    SPELL_CUSTOM_ERROR_REQUIRES_KRASARI_IRON                            = 179, // Requires Krasari Iron
    SPELL_CUSTOM_ERROR_REQUIRES_SPIRIT_KISSED_WATER                     = 180, // Requires Spirit-Kissed Water
    SPELL_CUSTOM_ERROR_REQUIRES_SNAKE_OIL                               = 181, // Requires Snake Oil
    SPELL_CUSTOM_ERROR_SCENARIO_IS_IN_PROGRESS                          = 182, // You can't do that while a Scenario is in progress.
    SPELL_CUSTOM_ERROR_REQUIRES_DARKMOON_FAIRE_OPEN                     = 183, // Requires the Darkmoon Faire to be open.
    SPELL_CUSTOM_ERROR_ALREADY_AT_VALOR_CAP                             = 184, // Already at Valor cap
    SPELL_CUSTOM_ERROR_ALREADY_COMMENDED_BY_THIS_FACTION                = 185, // Already commended by this faction
    SPELL_CUSTOM_ERROR_OUT_OF_COINS                                     = 186, // Out of coins! Pickpocket humanoids to get more.
    SPELL_CUSTOM_ERROR_ONLY_ONE_ELEMENTAL_SPIRIT                        = 187, // Only one elemental spirit on a target at a time.
    SPELL_CUSTOM_ERROR_DONT_KNOW_HOW_TO_TAME_DIREHORNS                  = 188, // You do not know how to tame Direhorns.
    SPELL_CUSTOM_ERROR_MUST_BE_NEAR_BLOODIED_COURT_GATE                 = 189, // You must be near the Bloodied Court gate.
    SPELL_CUSTOM_ERROR_YOU_ARE_NOT_ELECTRIFIED                          = 190, // You are not Electrified.
    SPELL_CUSTOM_ERROR_THERE_IS_NOTHING_TO_BE_FETCHED                   = 191, // There is nothing to be fetched.
    SPELL_CUSTOM_ERROR_REQUIRES_THE_THUNDER_FORGE                       = 192, // Requires The Thunder Forge.
    SPELL_CUSTOM_ERROR_CANNOT_USE_THE_DICE_AGAIN_YET                    = 193, // You cannot use the dice again yet.
    SPELL_CUSTOM_ERROR_ALREADY_MEMBER_OF_BRAWLERS_GUILD                 = 194, // You are already a member of the Brawler's Guild.
    SPELL_CUSTOM_ERROR_CANT_CHANGE_SPEC_IN_CELESTIAL_CHALLENGE          = 195, // You may not change talent specializations during a celestial challenge.
    SPELL_CUSTOM_ERROR_SPEC_DOES_MATCH_CHALLENGE                        = 196, // Your talent specialization does not match the selected challenge.
    SPELL_CUSTOM_ERROR_YOU_DONT_HAVE_ENOUGH_CURRENCY                    = 197, // You don't have enough currency to do that.
    SPELL_CUSTOM_ERROR_TARGET_CANNOT_BENEFIT_FROM_SPELL                 = 198, // Target cannot benefit from that spell
    SPELL_CUSTOM_ERROR_YOU_CAN_ONLY_HAVE_ONE_HEALING_RAIN               = 199, // You can only have one Healing Rain active at a time.
    SPELL_CUSTOM_ERROR_THE_DOOR_IS_LOCKED                               = 200, // The door is locked.
    SPELL_CUSTOM_ERROR_YOU_NEED_TO_SELECT_WAITING_CUSTOMER              = 201, // You need to select a customer who is waiting in line first.
    SPELL_CUSTOM_ERROR_CANT_CHANGE_SPEC_DURING_TRIAL                    = 202, // You may not change specialization while a trial is in progress.
    SPELL_CUSTOM_ERROR_CUSTOMER_NEED_TO_GET_IN_LINE                     = 203, // You must wait for customers to get in line before you can select them to be seated.
    SPELL_CUSTOM_ERROR_MUST_BE_CLOSER_TO_GAZLOWE_OBJECTIVE              = 204, // Must be closer to one of Gazlowe's objectives to deploy!
    SPELL_CUSTOM_ERROR_MUST_BE_CLOSER_TO_THAELIN_OBJECTIVE              = 205, // Must be closer to one of Thaelin's objectives to deploy!
    SPELL_CUSTOM_ERROR_YOUR_PACK_OF_VOLEN_IS_FULL                       = 206, // Your pack of volen is already full!
    SPELL_CUSTOM_ERROR_REQUIRES_600_MINING_OR_BLACKSMITHING             = 207, // Requires 600 Mining or Blacksmithing
    SPELL_CUSTOM_ERROR_ARKONITE_PROTECTOR_NOT_IN_RANGE                  = 208, // The Arkonite Protector is not in range.
    SPELL_CUSTOM_ERROR_TARGET_CANNOT_HAVE_BOTH_BEACONS                  = 209, // You are unable to have both Beacon of Light and Beacon of Faith on the same target.
    SPELL_CUSTOM_ERROR_CAN_ONLY_USE_ON_AFK_PLAYER                       = 210, // Can only be used on AFK players.
    SPELL_CUSTOM_ERROR_NO_LOOTABLE_CORPSES_IN_RANGE                     = 211, // No lootable corpse in range
    SPELL_CUSTOM_ERROR_CHIMAERON_TOO_CALM_TO_TAME                       = 212, // Chimaeron is too calm to tame right now.
    SPELL_CUSTOM_ERROR_CAN_ONLY_CARRY_ONE_TYPE_OF_MUNITIONS             = 213, // You may only carry one type of Blackrock Munitions.
    SPELL_CUSTOM_ERROR_OUT_OF_BLACKROCK_MUNITIONS                       = 214, // You have run out of Blackrock Munitions.
    SPELL_CUSTOM_ERROR_CARRYING_MAX_AMOUNT_OF_MUNITIONS                 = 215, // You are carrying the maximum amount of Blackrock Munitions.
    SPELL_CUSTOM_ERROR_TARGET_IS_TOO_FAR_AWAY                           = 216, // Target is too far away.
    SPELL_CUSTOM_ERROR_CANNOT_USE_DURING_BOSS_ENCOUNTER                 = 217, // Cannot use during a boss encounter.
    SPELL_CUSTOM_ERROR_MUST_HAVE_MELEE_WEAPON_IN_BOTH_HANDS             = 218, // Must have a Melee Weapon equipped in both hands
    SPELL_CUSTOM_ERROR_YOUR_WEAPON_HAS_OVERHEATED                       = 219, // Your weapon has overheated.
    SPELL_CUSTOM_ERROR_MUST_BE_PARTY_LEADER_TO_QUEUE                    = 220, // You must be a party leader to queue your group.
    SPELL_CUSTOM_ERROR_NOT_ENOUGH_FUEL                                  = 221, // Not enough fuel
    SPELL_CUSTOM_ERROR_YOU_ARE_ALREADY_DISGUISED                        = 222, // You are already disguised!
    SPELL_CUSTOM_ERROR_YOU_NEED_TO_BE_IN_SHREDDER                       = 223, // You need to be in a Shredder to chop this up!
    SPELL_CUSTOM_ERROR_FOOD_CANNOT_EAT_FOOD                             = 224, // Food cannot eat food
    SPELL_CUSTOM_ERROR_MYSTERIOUS_FORCE_PREVENTS_OPENING_CHEST          = 225, // A mysterious force prevents you from opening the chest.
    SPELL_CUSTOM_ERROR_CANT_DO_THAT_WHILE_HOLDING_EMPOWERED_ORE         = 226, // You can't do that while holding Empowered Ore.
    SPELL_CUSTOM_ERROR_NOT_ENOUGH_AMMUNITION                            = 227, // Not enough Ammunition!
    SPELL_CUSTOM_ERROR_YOU_NEED_BEATFACE_THE_GLADIATOR                  = 228, // You need Beatface the Sparring Arena gladiator to break this!
    SPELL_CUSTOM_ERROR_YOU_CAN_ONLY_HAVE_ONE_WAYGATE                    = 229, // You can only have one waygate open. Disable an activated waygate first.
    SPELL_CUSTOM_ERROR_YOU_CAN_ONLY_HAVE_TWO_WAYGATES                   = 230, // You can only have two waygates open. Disable an activated waygate first.
    SPELL_CUSTOM_ERROR_YOU_CAN_ONLY_HAVE_THREE_WAYGATES                 = 231, // You can only have three waygates open. Disable an activated waygate first.
    SPELL_CUSTOM_ERROR_REQUIRES_MAGE_TOWER                              = 232, // Requires Mage Tower
    SPELL_CUSTOM_ERROR_REQUIRES_SPIRIT_LODGE                            = 233, // Requires Spirit Lodge
    SPELL_CUSTOM_ERROR_FROST_WYRM_ALREADY_ACTIVE                        = 234, // A Frost Wyrm is already active.
    SPELL_CUSTOM_ERROR_NOT_ENOUGH_RUNIC_POWER                           = 235, // Not enough Runic Power
    SPELL_CUSTOM_ERROR_YOU_ARE_THE_PARTY_LEADER                         = 236, // You are the Party Leader.
    SPELL_CUSTOM_ERROR_YULON_IS_ALREADY_ACTIVE                          = 237, // Yu'lon is already active.
    SPELL_CUSTOM_ERROR_A_STAMPEDE_IS_ALREADY_ACTIVE                     = 238, // A Stampede is already active.
    SPELL_CUSTOM_ERROR_YOU_ARE_ALREADY_WELL_FED                         = 239, // You are already Well Fed.
    SPELL_CUSTOM_ERROR_CANT_DO_THAT_UNDER_SUPPRESSIVE_FIRE              = 240, // You cannot do that while under Suppressive Fire.
    SPELL_CUSTOM_ERROR_YOU_ALREADY_HAVE_MURLOC_SLOP                     = 241, // You already have a piece of Murloc Slop.
    SPELL_CUSTOM_ERROR_YOU_DONT_HAVE_ARTIFACT_FRAGMENTS                 = 242, // You don't have any Artifact Fragments.
    SPELL_CUSTOM_ERROR_YOU_ARENT_IN_A_PARTY                             = 243, // You aren't in a Party.
    SPELL_CUSTOM_ERROR_REQUIRES_20_AMMUNITION                           = 244, // Requires 30 Ammunition!
    SPELL_CUSTOM_ERROR_REQUIRES_30_AMMUNITION                           = 245, // Requires 20 Ammunition!
    SPELL_CUSTOM_ERROR_YOU_ALREADY_HAVE_MAX_OUTCAST_FOLLOWERS           = 246, // You already have the maximum amount of Outcasts following you.
    SPELL_CUSTOM_ERROR_NOT_IN_WORLD_PVP_ZONE                            = 247, // Not in World PvP zone.
    SPELL_CUSTOM_ERROR_ALREADY_AT_RESOURCE_CAP                          = 248, // Already at Resource cap
    SPELL_CUSTOM_ERROR_APEXIS_SENTINEL_REQUIRES_ENERGY                  = 249, // This Apexis Sentinel requires energy from a nearby Apexis Pylon to be powered up.
    SPELL_CUSTOM_ERROR_YOU_MUST_HAVE_3_OR_FEWER_PLAYER                  = 250, // You must have 3 or fewer players.
    SPELL_CUSTOM_ERROR_YOU_ALREADY_READ_TREASURE_MAP                    = 251, // You have already read that treasure map.
    SPELL_CUSTOM_ERROR_MAY_ONLY_USE_WHILE_GARRISON_UNDER_ATTACK         = 252, // You may only use this item while your garrison is under attack.
    SPELL_CUSTOM_ERROR_REQUIRES_ACTIVE_MUSHROOMS                        = 253, // This spell requires active mushrooms for you to detonate.
    SPELL_CUSTOM_ERROR_REQUIRES_FASTER_TIME_WITH_RACER                  = 254, // Requires a faster time with the basic racer
    SPELL_CUSTOM_ERROR_REQUIRES_INFERNO_SHOT_AMMO                       = 255, // Requires Inferno Shot Ammo!
    SPELL_CUSTOM_ERROR_YOU_CANNOT_DO_THAT_RIGHT_NOW                     = 256, // You cannot do that right now.
    SPELL_CUSTOM_ERROR_A_TRAP_IS_ALREADY_PLACED_THERE                   = 257, // A trap is already placed there.
    SPELL_CUSTOM_ERROR_YOU_ARE_ALREADY_ON_THAT_QUEST                    = 258, // You are already on that quest.
    SPELL_CUSTOM_ERROR_REQUIRES_FELFORGED_CUDGEL                        = 259, // Requires a Felforged Cudgel!
    SPELL_CUSTOM_ERROR_CANT_TAKE_WHILE_BEING_DAMAGED                    = 260, // Can't take while being damaged!
    SPELL_CUSTOM_ERROR_YOU_ARE_BOUND_TO_DRAENOR                         = 261, // You are bound to Draenor by Archimonde's magic.
    SPELL_CUSTOM_ERROR_ALREAY_HAVE_MAX_NUMBER_OF_SHIPS                  = 262, // You already have the maximum number of ships your shipyard can support.
    SPELL_CUSTOM_ERROR_MUST_BE_AT_SHIPYARD                              = 263, // You must be at your shipyard.
    SPELL_CUSTOM_ERROR_REQUIRES_LEVEL_3_MAGE_TOWER                      = 264, // Requires a level 3 Mage Tower.
    SPELL_CUSTOM_ERROR_REQUIRES_LEVEL_3_SPIRIT_LODGE                    = 265, // Requires a level 3 Spirit Lodge.
    SPELL_CUSTOM_ERROR_YOU_DO_NOT_LIKE_FEL_EGGS_AND_HAM                 = 266, // You do not like Fel Eggs and Ham.
    SPELL_CUSTOM_ERROR_ALREADY_ENTERED_IN_THIS_AGREEMENT                = 267, // You have already entered in to this trade agreement.
    SPELL_CUSTOM_ERROR_CANNOT_STEAL_THAT_WHILE_GUARDS_ARE_ON_DUTY       = 268, // You cannot steal that while guards are on duty.
    SPELL_CUSTOM_ERROR_YOU_ALREADY_USED_VANTUS_RUNE                     = 269, // You have already used a Vantus Rune this week.
    SPELL_CUSTOM_ERROR_THAT_ITEM_CANNOT_BE_OBLITERATED                  = 270, // That item cannot be obliterated.
    SPELL_CUSTOM_ERROR_NO_SKINNABLE_CORPSE_IN_RANGE                     = 271, // No skinnable corpse in range
    SPELL_CUSTOM_ERROR_MUST_BE_MERCENARY_TO_USE_TRINKET                 = 272, // You must be a Mercenary to use this trinket.
    SPELL_CUSTOM_ERROR_YOU_MUST_BE_IN_COMBAT                            = 273, // You must be in combat.
    SPELL_CUSTOM_ERROR_NO_ENEMIES_NEAR_TARGET                           = 274, // No enemies near target.
    SPELL_CUSTOM_ERROR_REQUIRES_LEYSPINE_MISSILE                        = 275, // Requires a Leyspine Missile
    SPELL_CUSTOM_ERROR_REQUIRES_BOTH_CURRENTS_CONNECTED                 = 276, // Requires both currents connected.
    SPELL_CUSTOM_ERROR_CANT_DO_THAT_IN_DEMON_FORM                       = 277, // Can't do that while in demon form (yet)
    SPELL_CUSTOM_ERROR_YOU_DONT_KNOW_HOW_TO_TAME_MECHS                  = 278, // You do not know how to tame or obtain lore about Mechs.
    SPELL_CUSTOM_ERROR_CANNOT_CHARM_ANY_MORE_WITHERED                   = 279, // You cannot charm any more withered.
    SPELL_CUSTOM_ERROR_REQUIRES_ACTIVE_HEALING_RAIN                     = 280, // Requires an active Healing Rain.
    SPELL_CUSTOM_ERROR_ALREADY_COLLECTED_APPEARANCES                    = 281, // You've already collected these appearances
    SPELL_CUSTOM_ERROR_CANNOT_RESURRECT_SURRENDERED_TO_MADNESS          = 282, // Cannot resurrect someone who has surrendered to madness
    SPELL_CUSTOM_ERROR_YOU_MUST_BE_IN_CAT_FORM                          = 283, // You must be in Cat Form.
    SPELL_CUSTOM_ERROR_YOU_CANNOT_RELEASE_SPIRIT_YET                    = 284, // You cannot Release Spirit yet.
    SPELL_CUSTOM_ERROR_NO_FISHING_NODES_NEARBY                          = 285, // No fishing nodes nearby.
    SPELL_CUSTOM_ERROR_YOU_ARE_NOT_IN_CORRECT_SPEC                      = 286, // You are not the correct specialization.
    SPELL_CUSTOM_ERROR_ULTHALESH_HAS_NO_POWER_WITHOUT_SOULS             = 287, // Ulthalesh has no power without souls.
    SPELL_CUSTOM_ERROR_CANNOT_CAST_THAT_WITH_VOODOO_TOTEM               = 288, // You cannot cast that while talented into Voodoo Totem.
    SPELL_CUSTOM_ERROR_ALREADY_COLLECTED_THIS_APPEARANCE                = 289, // You've already collected this appearance.
    SPELL_CUSTOM_ERROR_YOUR_PET_MAXIMUM_IS_ALREADY_HIGH                 = 290, // Your total pet maximum is already this high.
    SPELL_CUSTOM_ERROR_YOU_DONT_HAVE_ENOUGH_WITHERED                    = 291, // You do not have enough withered to do that.
    SPELL_CUSTOM_ERROR_REQUIRES_NEARBY_SOUL_FRAGMENT                    = 292, // Requires a nearby Soul Fragment.
    SPELL_CUSTOM_ERROR_REQUIRES_AT_LEAST_10_WITHERED                    = 293, // Requires at least 10 living withered
    SPELL_CUSTOM_ERROR_REQUIRES_AT_LEAST_14_WITHERED                    = 294, // Requires at least 14 living withered
    SPELL_CUSTOM_ERROR_REQUIRES_AT_LEAST_18_WITHERED                    = 295, // Requires at least 18 living withered
    SPELL_CUSTOM_ERROR_REQUIRES_2_WITHERED_MANA_RAGERS                  = 296, // Requires 2 Withered Mana-Ragers
    SPELL_CUSTOM_ERROR_REQUIRES_1_WITHERED_BERSERKE                     = 297, // Requires 1 Withered Berserker
    SPELL_CUSTOM_ERROR_REQUIRES_2_WITHERED_BERSERKER                    = 298, // Requires 2 Withered Berserkers
    SPELL_CUSTOM_ERROR_TARGET_HEALTH_IS_TOO_LOW                         = 299, // Target's health is too low
    SPELL_CUSTOM_ERROR_CANNOT_SHAPESHIFT_WHILE_RIDING_STORMTALON        = 300, // You cannot shapeshift while riding Stormtalon
    SPELL_CUSTOM_ERROR_CANNOT_CHANGE_SPEC_IN_COMBAT_TRAINING            = 301, // You can not change specializations while in Combat Training.
    SPELL_CUSTOM_ERROR_UNKNOWN_PHENOMENON_PREVENTS_LEYLINE_CONNECTION   = 302, // Unknown phenomenon is preventing a connection to the Leyline.
    SPELL_CUSTOM_ERROR_THE_NIGHTMARE_OBSCURES_YOUR_VISION               = 303, // The Nightmare obscures your vision.
    SPELL_CUSTOM_ERROR_YOU_ARE_IN_WRONG_CLASS_SPEC                      = 304, // You are in the wrong class specialization.
    SPELL_CUSTOM_ERROR_THERE_ARE_NO_VALID_CORPSES_NEARBY                = 305, // There are no valid corpses nearby.
    SPELL_CUSTOM_ERROR_CANT_CAST_THAT_RIGHT_NOW                         = 306, // Can't cast that right now.
    SPELL_CUSTOM_ERROR_NOT_ENOUGH_ANCIENT_MAN                           = 307, // Not enough Ancient Mana.
    SPELL_CUSTOM_ERROR_REQUIRES_SONG_SCROLL                             = 308, // Requires a Song Scroll to function.
    SPELL_CUSTOM_ERROR_MUST_HAVE_ARTIFACT_EQUIPPED                      = 309, // You must have an artifact weapon equipped.
    SPELL_CUSTOM_ERROR_REQUIRES_CAT_FORM                                = 310, // Requires Cat Form.
    SPELL_CUSTOM_ERROR_REQUIRES_BEAR_FORM                               = 311, // Requires Bear Form.
    SPELL_CUSTOM_ERROR_REQUIRES_CONJURED_FOOD                           = 312, // Requires either a Conjured Mana Pudding or Conjured Mana Fritter.
    SPELL_CUSTOM_ERROR_REQUIRES_ARTIFACT_WEAPON                         = 313, // Requires an artifact weapon.
    SPELL_CUSTOM_ERROR_YOU_CANT_CAST_THAT_HERE                          = 314, // You can't cast that here
    SPELL_CUSTOM_ERROR_CANT_DO_THAT_ON_CLASS_TRIAL                      = 315, // You cannot do that while on a Class Trial.
};

enum StealthType
{
    STEALTH_GENERAL     = 0,
    STEALTH_TRAP        = 1,

    TOTAL_STEALTH_TYPES = 2
};

enum InvisibilityType
{
    INVISIBILITY_GENERAL     =  0,
    INVISIBILITY_UNK1        =  1,
    INVISIBILITY_UNK2        =  2,
    INVISIBILITY_TRAP        =  3,
    INVISIBILITY_UNK4        =  4,
    INVISIBILITY_UNK5        =  5,
    INVISIBILITY_DRUNK       =  6,
    INVISIBILITY_UNK7        =  7,
    INVISIBILITY_UNK8        =  8,
    INVISIBILITY_UNK9        =  9,
    INVISIBILITY_UNK10       = 10,
    INVISIBILITY_UNK11       = 11,
    INVISIBILITY_UNK12       = 12,
    INVISIBILITY_TRA13       = 13,
    INVISIBILITY_UNK14       = 14,
    INVISIBILITY_UNK15       = 15,
    INVISIBILITY_UNK16       = 16,
    INVISIBILITY_UNK17       = 17,
    INVISIBILITY_UNK18       = 18,
    INVISIBILITY_UNK19       = 19,
    INVISIBILITY_UNK20       = 20,
    INVISIBILITY_UNK21       = 21,
    INVISIBILITY_UNK22       = 22,
    INVISIBILITY_TRA23       = 23,
    INVISIBILITY_UNK24       = 24,
    INVISIBILITY_UNK25       = 25,
    INVISIBILITY_UNK26       = 26,
    INVISIBILITY_UNK27       = 27,
    INVISIBILITY_UNK28       = 28,
    INVISIBILITY_UNK29       = 29,
    INVISIBILITY_UNK30       = 30,
    INVISIBILITY_UNK31       = 31,
    INVISIBILITY_UNK32       = 32,
    INVISIBILITY_UNK33       = 33,
    INVISIBILITY_UNK34       = 34,
    INVISIBILITY_UNK35       = 35,
    INVISIBILITY_UNK36       = 36,
    INVISIBILITY_UNK37       = 37,

    TOTAL_INVISIBILITY_TYPES = 38
};

enum ServerSideVisibilityType
{
    SERVERSIDE_VISIBILITY_GM          = 0,
    SERVERSIDE_VISIBILITY_GHOST       = 1,

    TOTAL_SERVERSIDE_VISIBILITY_TYPES = 2
};

enum GhostVisibilityType
{
    GHOST_VISIBILITY_ALIVE = 0x1,
    GHOST_VISIBILITY_GHOST = 0x2
};

// Spell aura states
enum AuraStateType
{   // (C) used in caster aura state     (T) used in target aura state
    // (c) used in caster aura state-not (t) used in target aura state-not
    AURA_STATE_NONE                         = 0,            // C   |
    AURA_STATE_DEFENSE                      = 1,            // C   |
    AURA_STATE_HEALTHLESS_20_PERCENT        = 2,            // CcT |
    AURA_STATE_BERSERKING                   = 3,            // C T |
    AURA_STATE_FROZEN                       = 4,            //  c t| frozen target
    AURA_STATE_JUDGEMENT                    = 5,            // C   |
    //AURA_STATE_UNKNOWN6                   = 6,            //     | not used
    AURA_STATE_HUNTER_PARRY                 = 7,            // C   |
    //AURA_STATE_UNKNOWN7                   = 7,            //  c  | creature cheap shot / focused bursts spells
    //AURA_STATE_UNKNOWN8                   = 8,            //    t| test spells
    //AURA_STATE_UNKNOWN9                   = 9,            //     |
    AURA_STATE_WARRIOR_VICTORY_RUSH         = 10,           // C   | warrior victory rush
    //AURA_STATE_UNKNOWN11                  = 11,           // C  t| 60348 - Maelstrom Ready!, test spells
    AURA_STATE_FAERIE_FIRE                  = 12,           //  c t|
    AURA_STATE_HEALTHLESS_35_PERCENT        = 13,           // C T |
    AURA_STATE_CONFLAGRATE                  = 14,           //   T |
    AURA_STATE_SWIFTMEND                    = 15,           //   T |
    AURA_STATE_DEADLY_POISON                = 16,           //   T |
    AURA_STATE_ENRAGE                       = 17,           // C   |
    AURA_STATE_BLEEDING                     = 18,           //    T|
    AURA_STATE_UNKNOWN19                    = 19,           //     |
    //AURA_STATE_UNKNOWN20                  = 20,           //  c  | only (45317 Suicide)
    //AURA_STATE_UNKNOWN21                  = 21,           //     | not used
    AURA_STATE_UNKNOWN22                    = 22,           // C  t| varius spells (63884, 50240)
    AURA_STATE_HEALTH_ABOVE_75_PERCENT      = 23            // C   |
};

#define PER_CASTER_AURA_STATE_MASK (\
    (1<<(AURA_STATE_CONFLAGRATE-1))|(1<<(AURA_STATE_DEADLY_POISON-1)))

// Spell mechanics
enum Mechanics
{
    MECHANIC_NONE             = 0,
    MECHANIC_CHARM            = 1,
    MECHANIC_DISORIENTED      = 2,
    MECHANIC_DISARM           = 3,
    MECHANIC_DISTRACT         = 4,
    MECHANIC_FEAR             = 5,
    MECHANIC_GRIP             = 6,
    MECHANIC_ROOT             = 7,
    MECHANIC_SLOW_ATTACK      = 8,
    MECHANIC_SILENCE          = 9,
    MECHANIC_SLEEP            = 10,
    MECHANIC_SNARE            = 11,
    MECHANIC_STUN             = 12,
    MECHANIC_FREEZE           = 13,
    MECHANIC_KNOCKOUT         = 14,
    MECHANIC_BLEED            = 15,
    MECHANIC_BANDAGE          = 16,
    MECHANIC_POLYMORPH        = 17,
    MECHANIC_BANISH           = 18,
    MECHANIC_SHIELD           = 19,
    MECHANIC_SHACKLE          = 20,
    MECHANIC_MOUNT            = 21,
    MECHANIC_INFECTED         = 22,
    MECHANIC_TURN             = 23,
    MECHANIC_HORROR           = 24,
    MECHANIC_INVULNERABILITY  = 25,
    MECHANIC_INTERRUPT        = 26,
    MECHANIC_DAZE             = 27,
    MECHANIC_DISCOVERY        = 28,
    MECHANIC_IMMUNE_SHIELD    = 29, // Divine (Blessing) Shield/Protection and Ice Block
    MECHANIC_SAPPED           = 30,
    MECHANIC_ENRAGED          = 31,
    MECHANIC_WOUNDED          = 32,
    MAX_MECHANIC = 33
};

// Used for spell 42292 Immune Movement Impairment and Loss of Control (0x49967ca6)
#define IMMUNE_TO_MOVEMENT_IMPAIRMENT_AND_LOSS_CONTROL_MASK (\
    (1<<MECHANIC_CHARM)|(1<<MECHANIC_DISORIENTED)|(1<<MECHANIC_FEAR)| \
    (1<<MECHANIC_ROOT)|(1<<MECHANIC_SLEEP)|(1<<MECHANIC_SNARE)| \
    (1<<MECHANIC_STUN)|(1<<MECHANIC_FREEZE)|(1<<MECHANIC_SILENCE)|(1<<MECHANIC_DISARM)|(1<<MECHANIC_KNOCKOUT)| \
    (1<<MECHANIC_POLYMORPH)|(1<<MECHANIC_BANISH)|(1<<MECHANIC_SHACKLE)| \
    (1<<MECHANIC_TURN)|(1<<MECHANIC_HORROR)|(1<<MECHANIC_DAZE)| \
    (1<<MECHANIC_SAPPED))

// Spell dispel type
enum DispelType
{
    DISPEL_NONE         = 0,
    DISPEL_MAGIC        = 1,
    DISPEL_CURSE        = 2,
    DISPEL_DISEASE      = 3,
    DISPEL_POISON       = 4,
    DISPEL_STEALTH      = 5,
    DISPEL_INVISIBILITY = 6,
    DISPEL_ALL          = 7,
    DISPEL_SPE_NPC_ONLY = 8,
    DISPEL_ENRAGE       = 9,
    DISPEL_ZG_TICKET    = 10,
    DESPEL_OLD_UNUSED   = 11
};

#define DISPEL_ALL_MASK ((1<<DISPEL_MAGIC) | (1<<DISPEL_CURSE) | (1<<DISPEL_DISEASE) | (1<<DISPEL_POISON))

//To all Immune system, if target has immunes,
//some spell that related to ImmuneToDispel or ImmuneToSchool or ImmuneToDamage type can't cast to it,
//some spell_effects that related to ImmuneToEffect<effect>(only this effect in the spell) can't cast to it,
//some aura(related to Mechanics or ImmuneToState<aura>) can't apply to it.
enum SpellImmunity
{
    IMMUNITY_EFFECT                = 0,                     // enum SpellEffects
    IMMUNITY_STATE                 = 1,                     // enum AuraType
    IMMUNITY_SCHOOL                = 2,                     // enum SpellSchoolMask
    IMMUNITY_DAMAGE                = 3,                     // enum SpellSchoolMask
    IMMUNITY_DISPEL                = 4,                     // enum DispelType
    IMMUNITY_MECHANIC              = 5,                     // enum Mechanics
    IMMUNITY_ID                    = 6
};

#define MAX_SPELL_IMMUNITY           7

// target enum name consist of:
// TARGET_[OBJECT_TYPE]_[REFERENCE_TYPE(skipped for caster)]_[SELECTION_TYPE(skipped for default)]_[additional specifiers(friendly, BACK_LEFT, etc.]
enum Targets
{
    TARGET_UNIT_CASTER                 = 1,
    TARGET_UNIT_NEARBY_ENEMY           = 2,
    TARGET_UNIT_NEARBY_PARTY           = 3,
    TARGET_UNIT_NEARBY_ALLY            = 4,
    TARGET_UNIT_PET                    = 5,
    TARGET_UNIT_TARGET_ENEMY           = 6,
    TARGET_UNIT_SRC_AREA_ENTRY         = 7,
    TARGET_UNIT_DEST_AREA_ENTRY        = 8,
    TARGET_DEST_HOME                   = 9,
    TARGET_UNIT_SRC_AREA_UNK_11        = 11,
    TARGET_UNIT_SRC_AREA_ENEMY         = 15,
    TARGET_UNIT_DEST_AREA_ENEMY        = 16,
    TARGET_DEST_DB                     = 17,
    TARGET_DEST_CASTER                 = 18,
    TARGET_UNIT_CASTER_AREA_PARTY      = 20,
    TARGET_UNIT_TARGET_ALLY            = 21,
    TARGET_SRC_CASTER                  = 22,
    TARGET_GAMEOBJECT_TARGET           = 23,
    TARGET_UNIT_CONE_ENEMY_24          = 24,
    TARGET_UNIT_TARGET_ANY             = 25,
    TARGET_GAMEOBJECT_ITEM_TARGET      = 26,
    TARGET_UNIT_MASTER                 = 27,
    TARGET_DEST_DYNOBJ_ENEMY           = 28,
    TARGET_DEST_DYNOBJ_ALLY            = 29,
    TARGET_UNIT_SRC_AREA_ALLY          = 30,
    TARGET_UNIT_DEST_AREA_ALLY         = 31,
    TARGET_DEST_CASTER_SUMMON          = 32, // front left, doesn't use radius
    TARGET_UNIT_SRC_AREA_PARTY         = 33,
    TARGET_UNIT_DEST_AREA_PARTY        = 34,
    TARGET_UNIT_TARGET_PARTY           = 35,
    TARGET_DEST_CASTER_UNK_36          = 36,
    TARGET_UNIT_LASTTARGET_AREA_PARTY  = 37,
    TARGET_UNIT_NEARBY_ENTRY           = 38,
    TARGET_DEST_CASTER_FISHING         = 39,
    TARGET_GAMEOBJECT_NEARBY_ENTRY     = 40,
    TARGET_DEST_CASTER_FRONT_RIGHT     = 41,
    TARGET_DEST_CASTER_BACK_RIGHT      = 42,
    TARGET_DEST_CASTER_BACK_LEFT       = 43,
    TARGET_DEST_CASTER_FRONT_LEFT      = 44,
    TARGET_UNIT_TARGET_CHAINHEAL_ALLY  = 45,
    TARGET_DEST_NEARBY_ENTRY           = 46,
    TARGET_DEST_CASTER_FRONT           = 47,
    TARGET_DEST_CASTER_BACK            = 48,
    TARGET_DEST_CASTER_RIGHT           = 49,
    TARGET_DEST_CASTER_LEFT            = 50,
    TARGET_GAMEOBJECT_SRC_AREA         = 51,
    TARGET_GAMEOBJECT_DEST_AREA        = 52,
    TARGET_DEST_TARGET_ENEMY           = 53,
    TARGET_UNIT_CONE_ENEMY_54          = 54,
    TARGET_DEST_CASTER_FRONT_LEAP      = 55, // for a leap spell
    TARGET_UNIT_CASTER_AREA_RAID       = 56,
    TARGET_UNIT_TARGET_RAID            = 57,
    TARGET_UNIT_NEARBY_RAID            = 58,
    TARGET_UNIT_CONE_ALLY              = 59,
    TARGET_UNIT_CONE_ENTRY             = 60,
    TARGET_UNIT_TARGET_AREA_RAID_CLASS = 61,
    TARGET_UNK_62                      = 62,
    TARGET_DEST_TARGET_ANY             = 63,
    TARGET_DEST_TARGET_FRONT           = 64,
    TARGET_DEST_TARGET_BACK            = 65,
    TARGET_DEST_TARGET_RIGHT           = 66,
    TARGET_DEST_TARGET_LEFT            = 67,
    TARGET_DEST_TARGET_FRONT_RIGHT     = 68,
    TARGET_DEST_TARGET_BACK_RIGHT      = 69,
    TARGET_DEST_TARGET_BACK_LEFT       = 70,
    TARGET_DEST_TARGET_FRONT_LEFT      = 71,
    TARGET_DEST_CASTER_RANDOM          = 72,
    TARGET_DEST_CASTER_RADIUS          = 73,
    TARGET_DEST_TARGET_RANDOM          = 74,
    TARGET_DEST_TARGET_RADIUS          = 75,
    TARGET_DEST_CHANNEL_TARGET         = 76,
    TARGET_UNIT_CHANNEL_TARGET         = 77,
    TARGET_DEST_DEST_FRONT             = 78,
    TARGET_DEST_DEST_BACK              = 79,
    TARGET_DEST_DEST_RIGHT             = 80,
    TARGET_DEST_DEST_LEFT              = 81,
    TARGET_DEST_DEST_FRONT_RIGHT       = 82,
    TARGET_DEST_DEST_BACK_RIGHT        = 83,
    TARGET_DEST_DEST_BACK_LEFT         = 84,
    TARGET_DEST_DEST_FRONT_LEFT        = 85,
    TARGET_DEST_DEST_RANDOM            = 86,
    TARGET_DEST_DEST                   = 87,
    TARGET_DEST_DYNOBJ_NONE            = 88,
    TARGET_DEST_TRAJ                   = 89,
    TARGET_UNIT_TARGET_MINIPET         = 90,
    TARGET_DEST_DEST_RADIUS            = 91,
    TARGET_UNIT_SUMMONER               = 92,
    TARGET_CORPSE_SRC_AREA_ENEMY       = 93, // NYI
    TARGET_UNIT_VEHICLE                = 94,
    TARGET_UNIT_TARGET_PASSENGER       = 95,
    TARGET_UNIT_PASSENGER_0            = 96,
    TARGET_UNIT_PASSENGER_1            = 97,
    TARGET_UNIT_PASSENGER_2            = 98,
    TARGET_UNIT_PASSENGER_3            = 99,
    TARGET_UNIT_PASSENGER_4            = 100,
    TARGET_UNIT_PASSENGER_5            = 101,
    TARGET_UNIT_PASSENGER_6            = 102,
    TARGET_UNIT_PASSENGER_7            = 103,
    TARGET_UNIT_CONE_ENEMY_104         = 104,
    TARGET_UNIT_UNK_105                = 105, // 1 spell
    TARGET_DEST_CHANNEL_CASTER         = 106,
    TARGET_UNK_DEST_AREA_UNK_107       = 107, // not enough info - only generic spells avalible
    TARGET_GAMEOBJECT_CONE             = 108,
    TARGET_DEST_UNK_110                = 110, // 1 spell
    TARGET_UNK_111                     = 111,
    TARGET_UNK_112                     = 112,
    TARGET_UNK_113                     = 113,
    TARGET_UNK_114                     = 114,
    TARGET_UNK_115                     = 115,
    TARGET_UNK_116                     = 116,
    TARGET_UNK_117                     = 117,
    TARGET_UNK_118                     = 118,
    TARGET_UNK_119                     = 119,
    TARGET_UNK_120                     = 120,
    TARGET_UNK_121                     = 121,
    TARGET_UNK_122                     = 122,
    TARGET_UNK_123                     = 123,
    TARGET_UNK_124                     = 124,
    TARGET_UNK_125                     = 125,
    TARGET_UNK_126                     = 126,
    TARGET_UNK_127                     = 127,
    TARGET_UNK_128                     = 128,
    TARGET_UNK_129                     = 129,
    TARGET_UNK_130                     = 130,
    TARGET_UNK_131                     = 131,
    TARGET_UNK_132                     = 132,
    TARGET_UNK_133                     = 133,
    TARGET_UNK_134                     = 134,
    TARGET_UNK_135                     = 135,
    TARGET_UNK_136                     = 136,
    TARGET_UNK_137                     = 137,
    TARGET_UNK_138                     = 138,
    TARGET_UNK_139                     = 139,
    TARGET_UNK_140                     = 140,
    TARGET_UNK_141                     = 141,
    TARGET_UNK_142                     = 142,
    TARGET_UNK_143                     = 143,
    TARGET_UNK_144                     = 144,
    TARGET_UNK_145                     = 145,
    TARGET_UNK_146                     = 146,
    TARGET_UNK_147                     = 147,
    TARGET_UNK_148                     = 148,
    TOTAL_SPELL_TARGETS
};

enum SpellMissInfo
{
    SPELL_MISS_NONE                    = 0,
    SPELL_MISS_MISS                    = 1,
    SPELL_MISS_RESIST                  = 2,
    SPELL_MISS_DODGE                   = 3,
    SPELL_MISS_PARRY                   = 4,
    SPELL_MISS_BLOCK                   = 5,
    SPELL_MISS_EVADE                   = 6,
    SPELL_MISS_IMMUNE                  = 7,
    SPELL_MISS_IMMUNE2                 = 8, // one of these 2 is MISS_TEMPIMMUNE
    SPELL_MISS_DEFLECT                 = 9,
    SPELL_MISS_ABSORB                  = 10,
    SPELL_MISS_REFLECT                 = 11
};

enum SpellHitType
{
    SPELL_HIT_TYPE_CRIT_DEBUG           = 0x01,
    SPELL_HIT_TYPE_CRIT                 = 0x02,
    SPELL_HIT_TYPE_HIT_DEBUG            = 0x04,
    SPELL_HIT_TYPE_SPLIT                = 0x08,
    SPELL_HIT_TYPE_VICTIM_IS_ATTACKER   = 0x10,
    SPELL_HIT_TYPE_ATTACK_TABLE_DEBUG   = 0x20,
    SPELL_HIT_TYPE_UNK                  = 0x40,
    SPELL_HIT_TYPE_NO_ATTACKER          = 0x80, // does the same as SPELL_ATTR4_COMBAT_LOG_NO_CASTER
};

enum SpellDmgClass
{
    SPELL_DAMAGE_CLASS_NONE     = 0,
    SPELL_DAMAGE_CLASS_MAGIC    = 1,
    SPELL_DAMAGE_CLASS_MELEE    = 2,
    SPELL_DAMAGE_CLASS_RANGED   = 3
};

enum SpellPreventionType
{
    SPELL_PREVENTION_TYPE_NONE      = 0,
    SPELL_PREVENTION_TYPE_SILENCE   = 1,
    SPELL_PREVENTION_TYPE_PACIFY    = 2,
    SPELL_PREVENTION_TYPE_UNK       = 3 // Only a few spells have this, but most of the should be interruptable.
};

enum GameobjectTypes : uint8 // (6.0.3.19103)
{
    GAMEOBJECT_TYPE_DOOR                        = 0,
    GAMEOBJECT_TYPE_BUTTON                      = 1,
    GAMEOBJECT_TYPE_QUESTGIVER                  = 2,
    GAMEOBJECT_TYPE_CHEST                       = 3,
    GAMEOBJECT_TYPE_BINDER                      = 4,
    GAMEOBJECT_TYPE_GENERIC                     = 5,
    GAMEOBJECT_TYPE_TRAP                        = 6,
    GAMEOBJECT_TYPE_CHAIR                       = 7,
    GAMEOBJECT_TYPE_SPELL_FOCUS                 = 8,
    GAMEOBJECT_TYPE_TEXT                        = 9,
    GAMEOBJECT_TYPE_GOOBER                      = 10,
    GAMEOBJECT_TYPE_TRANSPORT                   = 11,
    GAMEOBJECT_TYPE_AREADAMAGE                  = 12,
    GAMEOBJECT_TYPE_CAMERA                      = 13,
    GAMEOBJECT_TYPE_MAP_OBJECT                  = 14,
    GAMEOBJECT_TYPE_MAP_OBJ_TRANSPORT           = 15,
    GAMEOBJECT_TYPE_DUEL_ARBITER                = 16,
    GAMEOBJECT_TYPE_FISHINGNODE                 = 17,
    GAMEOBJECT_TYPE_RITUAL                      = 18,
    GAMEOBJECT_TYPE_MAILBOX                     = 19,
    GAMEOBJECT_TYPE_DO_NOT_USE                  = 20,
    GAMEOBJECT_TYPE_GUARDPOST                   = 21,
    GAMEOBJECT_TYPE_SPELLCASTER                 = 22,
    GAMEOBJECT_TYPE_MEETINGSTONE                = 23,
    GAMEOBJECT_TYPE_FLAGSTAND                   = 24,
    GAMEOBJECT_TYPE_FISHINGHOLE                 = 25,
    GAMEOBJECT_TYPE_FLAGDROP                    = 26,
    GAMEOBJECT_TYPE_MINI_GAME                   = 27,
    GAMEOBJECT_TYPE_DO_NOT_USE_2                = 28,
    GAMEOBJECT_TYPE_CONTROL_ZONE                = 29,
    GAMEOBJECT_TYPE_AURA_GENERATOR              = 30,
    GAMEOBJECT_TYPE_DUNGEON_DIFFICULTY          = 31,
    GAMEOBJECT_TYPE_BARBER_CHAIR                = 32,
    GAMEOBJECT_TYPE_DESTRUCTIBLE_BUILDING       = 33,
    GAMEOBJECT_TYPE_GUILD_BANK                  = 34,
    GAMEOBJECT_TYPE_TRAPDOOR                    = 35,
    GAMEOBJECT_TYPE_NEW_FLAG                    = 36,
    GAMEOBJECT_TYPE_NEW_FLAG_DROP               = 37,
    GAMEOBJECT_TYPE_GARRISON_BUILDING           = 38,
    GAMEOBJECT_TYPE_GARRISON_PLOT               = 39,
    GAMEOBJECT_TYPE_CLIENT_CREATURE             = 40,
    GAMEOBJECT_TYPE_CLIENT_ITEM                 = 41,
    GAMEOBJECT_TYPE_CAPTURE_POINT               = 42,
    GAMEOBJECT_TYPE_PHASEABLE_MO                = 43,
    GAMEOBJECT_TYPE_GARRISON_MONUMENT           = 44,
    GAMEOBJECT_TYPE_GARRISON_SHIPMENT           = 45,
    GAMEOBJECT_TYPE_GARRISON_MONUMENT_PLAQUE    = 46,
    GAMEOBJECT_TYPE_DO_NOT_USE_3                = 47,
    GAMEOBJECT_TYPE_UI_LINK                     = 48
};

#define MAX_GAMEOBJECT_TYPE                  49             // sending to client this or greater value can crash client.
#define MAX_GAMEOBJECT_DATA                  33             // Max number of uint32 vars in gameobject_template data field

enum GameObjectFlags
{
<<<<<<< HEAD
    GO_FLAG_IN_USE              = 0x00000001,                   // disables interaction while animated
    GO_FLAG_LOCKED              = 0x00000002,                   // require key, spell, event, etc to be opened. Makes "Locked" appear in tooltip
    GO_FLAG_INTERACT_COND       = 0x00000004,                   // cannot interact (condition to interact - requires GO_DYNFLAG_LO_ACTIVATE to enable interaction clientside)
    GO_FLAG_TRANSPORT           = 0x00000008,                   // any kind of transport? Object can transport (elevator, boat, car)
    GO_FLAG_NOT_SELECTABLE      = 0x00000010,                   // not selectable even in GM mode
    GO_FLAG_NODESPAWN           = 0x00000020,                   // never despawn, typically for doors, they just change state
    GO_FLAG_AI_OBSTACLE         = 0x00000040,
    GO_FLAG_FREEZE_ANIMATION    = 0x00000080,
    GO_FLAG_DAMAGED             = 0x00000200,
    GO_FLAG_DESTROYED           = 0x00000400,
    GO_FLAG_INTERACT_DISTANCE_USES_TEMPLATE_MODEL = 0x00080000, // client checks interaction distance from model sent in SMSG_QUERY_GAMEOBJECT_RESPONSE instead of GAMEOBJECT_DISPLAYID
    GO_FLAG_MAP_OBJECT          = 0x00100000                    // pre-7.0 model loading used to be controlled by file extension (wmo vs m2)
=======
    GO_FLAG_IN_USE          = 0x00000001,                   // disables interaction while animated
    GO_FLAG_LOCKED          = 0x00000002,                   // require key, spell, event, etc to be opened. Makes "Locked" appear in tooltip
    GO_FLAG_INTERACT_COND   = 0x00000004,                   // cannot interact (condition to interact - requires GO_DYNFLAG_LO_ACTIVATE to enable interaction clientside)
    GO_FLAG_TRANSPORT       = 0x00000008,                   // any kind of transport? Object can transport (elevator, boat, car)
    GO_FLAG_NOT_SELECTABLE  = 0x00000010,                   // not selectable even in GM mode
    GO_FLAG_NODESPAWN       = 0x00000020,                   // never despawn, typically for doors, they just change state
    GO_FLAG_AI_OBSTACLE     = 0x00000040,                   // makes the client register the object in something called AIObstacleMgr, unknown what it does
    GO_FLAG_FREEZE_ANIMATION = 0x00000080,
    GO_FLAG_DAMAGED         = 0x00000200,
    GO_FLAG_DESTROYED       = 0x00000400,
    GO_FLAG_INTERACT_DISTANCE_USES_TEMPLATE_MODEL = 0x00080000, // client checks interaction distance from model sent in SMSG_QUERY_GAMEOBJECT_RESPONSE instead of GAMEOBJECT_DISPLAYID
>>>>>>> 2fe6fc63
};

enum GameObjectDynamicLowFlags
{
    GO_DYNFLAG_LO_HIDE_MODEL        = 0x01,                 // Object model is not shown with this flag
    GO_DYNFLAG_LO_ACTIVATE          = 0x02,                 // enables interaction with GO
    GO_DYNFLAG_LO_ANIMATE           = 0x04,                 // possibly more distinct animation of GO
    GO_DYNFLAG_LO_NO_INTERACT       = 0x08,                 // appears to disable interaction (not fully verified)
    GO_DYNFLAG_LO_SPARKLE           = 0x10,                 // makes GO sparkle
    GO_DYNFLAG_LO_STOPPED           = 0x20                  // Transport is stopped
};

enum GameObjectDestructibleState
{
    GO_DESTRUCTIBLE_INTACT      = 0,
    GO_DESTRUCTIBLE_DAMAGED     = 1,
    GO_DESTRUCTIBLE_DESTROYED   = 2,
    GO_DESTRUCTIBLE_REBUILDING  = 3
};

// EmotesText.dbc (6.0.2.18988)
enum TextEmotes
{
    TEXT_EMOTE_AGREE                = 1,
    TEXT_EMOTE_AMAZE                = 2,
    TEXT_EMOTE_ANGRY                = 3,
    TEXT_EMOTE_APOLOGIZE            = 4,
    TEXT_EMOTE_APPLAUD              = 5,
    TEXT_EMOTE_BASHFUL              = 6,
    TEXT_EMOTE_BECKON               = 7,
    TEXT_EMOTE_BEG                  = 8,
    TEXT_EMOTE_BITE                 = 9,
    TEXT_EMOTE_BLEED                = 10,
    TEXT_EMOTE_BLINK                = 11,
    TEXT_EMOTE_BLUSH                = 12,
    TEXT_EMOTE_BONK                 = 13,
    TEXT_EMOTE_BORED                = 14,
    TEXT_EMOTE_BOUNCE               = 15,
    TEXT_EMOTE_BRB                  = 16,
    TEXT_EMOTE_BOW                  = 17,
    TEXT_EMOTE_BURP                 = 18,
    TEXT_EMOTE_BYE                  = 19,
    TEXT_EMOTE_CACKLE               = 20,
    TEXT_EMOTE_CHEER                = 21,
    TEXT_EMOTE_CHICKEN              = 22,
    TEXT_EMOTE_CHUCKLE              = 23,
    TEXT_EMOTE_CLAP                 = 24,
    TEXT_EMOTE_CONFUSED             = 25,
    TEXT_EMOTE_CONGRATULATE         = 26,
    TEXT_EMOTE_COUGH                = 27,
    TEXT_EMOTE_COWER                = 28,
    TEXT_EMOTE_CRACK                = 29,
    TEXT_EMOTE_CRINGE               = 30,
    TEXT_EMOTE_CRY                  = 31,
    TEXT_EMOTE_CURIOUS              = 32,
    TEXT_EMOTE_CURTSEY              = 33,
    TEXT_EMOTE_DANCE                = 34,
    TEXT_EMOTE_DRINK                = 35,
    TEXT_EMOTE_DROOL                = 36,
    TEXT_EMOTE_EAT                  = 37,
    TEXT_EMOTE_EYE                  = 38,
    TEXT_EMOTE_FART                 = 39,
    TEXT_EMOTE_FIDGET               = 40,
    TEXT_EMOTE_FLEX                 = 41,
    TEXT_EMOTE_FROWN                = 42,
    TEXT_EMOTE_GASP                 = 43,
    TEXT_EMOTE_GAZE                 = 44,
    TEXT_EMOTE_GIGGLE               = 45,
    TEXT_EMOTE_GLARE                = 46,
    TEXT_EMOTE_GLOAT                = 47,
    TEXT_EMOTE_GREET                = 48,
    TEXT_EMOTE_GRIN                 = 49,
    TEXT_EMOTE_GROAN                = 50,
    TEXT_EMOTE_GROVEL               = 51,
    TEXT_EMOTE_GUFFAW               = 52,
    TEXT_EMOTE_HAIL                 = 53,
    TEXT_EMOTE_HAPPY                = 54,
    TEXT_EMOTE_HELLO                = 55,
    TEXT_EMOTE_HUG                  = 56,
    TEXT_EMOTE_HUNGRY               = 57,
    TEXT_EMOTE_KISS                 = 58,
    TEXT_EMOTE_KNEEL                = 59,
    TEXT_EMOTE_LAUGH                = 60,
    TEXT_EMOTE_LAYDOWN              = 61,
    TEXT_EMOTE_MESSAGE              = 62,
    TEXT_EMOTE_MOAN                 = 63,
    TEXT_EMOTE_MOON                 = 64,
    TEXT_EMOTE_MOURN                = 65,
    TEXT_EMOTE_NO                   = 66,
    TEXT_EMOTE_NOD                  = 67,
    TEXT_EMOTE_NOSEPICK             = 68,
    TEXT_EMOTE_PANIC                = 69,
    TEXT_EMOTE_PEER                 = 70,
    TEXT_EMOTE_PLEAD                = 71,
    TEXT_EMOTE_POINT                = 72,
    TEXT_EMOTE_POKE                 = 73,
    TEXT_EMOTE_PRAY                 = 74,
    TEXT_EMOTE_ROAR                 = 75,
    TEXT_EMOTE_ROFL                 = 76,
    TEXT_EMOTE_RUDE                 = 77,
    TEXT_EMOTE_SALUTE               = 78,
    TEXT_EMOTE_SCRATCH              = 79,
    TEXT_EMOTE_SEXY                 = 80,
    TEXT_EMOTE_SHAKE                = 81,
    TEXT_EMOTE_SHOUT                = 82,
    TEXT_EMOTE_SHRUG                = 83,
    TEXT_EMOTE_SHY                  = 84,
    TEXT_EMOTE_SIGH                 = 85,
    TEXT_EMOTE_SIT                  = 86,
    TEXT_EMOTE_SLEEP                = 87,
    TEXT_EMOTE_SNARL                = 88,
    TEXT_EMOTE_SPIT                 = 89,
    TEXT_EMOTE_STARE                = 90,
    TEXT_EMOTE_SURPRISED            = 91,
    TEXT_EMOTE_SURRENDER            = 92,
    TEXT_EMOTE_TALK                 = 93,
    TEXT_EMOTE_TALKEX               = 94,
    TEXT_EMOTE_TALKQ                = 95,
    TEXT_EMOTE_TAP                  = 96,
    TEXT_EMOTE_THANK                = 97,
    TEXT_EMOTE_THREATEN             = 98,
    TEXT_EMOTE_TIRED                = 99,
    TEXT_EMOTE_VICTORY              = 100,
    TEXT_EMOTE_WAVE                 = 101,
    TEXT_EMOTE_WELCOME              = 102,
    TEXT_EMOTE_WHINE                = 103,
    TEXT_EMOTE_WHISTLE              = 104,
    TEXT_EMOTE_WORK                 = 105,
    TEXT_EMOTE_YAWN                 = 106,
    TEXT_EMOTE_BOGGLE               = 107,
    TEXT_EMOTE_CALM                 = 108,
    TEXT_EMOTE_COLD                 = 109,
    TEXT_EMOTE_COMFORT              = 110,
    TEXT_EMOTE_CUDDLE               = 111,
    TEXT_EMOTE_DUCK                 = 112,
    TEXT_EMOTE_INSULT               = 113,
    TEXT_EMOTE_INTRODUCE            = 114,
    TEXT_EMOTE_JK                   = 115,
    TEXT_EMOTE_LICK                 = 116,
    TEXT_EMOTE_LISTEN               = 117,
    TEXT_EMOTE_LOST                 = 118,
    TEXT_EMOTE_MOCK                 = 119,
    TEXT_EMOTE_PONDER               = 120,
    TEXT_EMOTE_POUNCE               = 121,
    TEXT_EMOTE_PRAISE               = 122,
    TEXT_EMOTE_PURR                 = 123,
    TEXT_EMOTE_PUZZLE               = 124,
    TEXT_EMOTE_RAISE                = 125,
    TEXT_EMOTE_READY                = 126,
    TEXT_EMOTE_SHIMMY               = 127,
    TEXT_EMOTE_SHIVER               = 128,
    TEXT_EMOTE_SHOO                 = 129,
    TEXT_EMOTE_SLAP                 = 130,
    TEXT_EMOTE_SMIRK                = 131,
    TEXT_EMOTE_SNIFF                = 132,
    TEXT_EMOTE_SNUB                 = 133,
    TEXT_EMOTE_SOOTHE               = 134,
    TEXT_EMOTE_STINK                = 135,
    TEXT_EMOTE_TAUNT                = 136,
    TEXT_EMOTE_TEASE                = 137,
    TEXT_EMOTE_THIRSTY              = 138,
    TEXT_EMOTE_VETO                 = 139,
    TEXT_EMOTE_SNICKER              = 140,
    TEXT_EMOTE_STAND                = 141,
    TEXT_EMOTE_TICKLE               = 142,
    TEXT_EMOTE_VIOLIN               = 143,
    TEXT_EMOTE_SMILE                = 163,
    TEXT_EMOTE_RASP                 = 183,
    TEXT_EMOTE_PITY                 = 203,
    TEXT_EMOTE_GROWL                = 204,
    TEXT_EMOTE_BARK                 = 205,
    TEXT_EMOTE_SCARED               = 223,
    TEXT_EMOTE_FLOP                 = 224,
    TEXT_EMOTE_LOVE                 = 225,
    TEXT_EMOTE_MOO                  = 226,
    TEXT_EMOTE_COMMEND              = 243,
    TEXT_EMOTE_TRAIN                = 264,
    TEXT_EMOTE_HELPME               = 303,
    TEXT_EMOTE_INCOMING             = 304,
    TEXT_EMOTE_CHARGE               = 305,
    TEXT_EMOTE_FLEE                 = 306,
    TEXT_EMOTE_ATTACKMYTARGET       = 307,
    TEXT_EMOTE_OOM                  = 323,
    TEXT_EMOTE_FOLLOW               = 324,
    TEXT_EMOTE_WAIT                 = 325,
    TEXT_EMOTE_HEALME               = 326,
    TEXT_EMOTE_OPENFIRE             = 327,
    TEXT_EMOTE_FLIRT                = 328,
    TEXT_EMOTE_JOKE                 = 329,
    TEXT_EMOTE_GOLFCLAP             = 343,
    TEXT_EMOTE_WINK                 = 363,
    TEXT_EMOTE_PAT                  = 364,
    TEXT_EMOTE_SERIOUS              = 365,
    TEXT_EMOTE_MOUNT_SPECIAL        = 366,
    TEXT_EMOTE_GOODLUCK             = 367,
    TEXT_EMOTE_BLAME                = 368,
    TEXT_EMOTE_BLANK                = 369,
    TEXT_EMOTE_BRANDISH             = 370,
    TEXT_EMOTE_BREATH               = 371,
    TEXT_EMOTE_DISAGREE             = 372,
    TEXT_EMOTE_DOUBT                = 373,
    TEXT_EMOTE_EMBARRASS            = 374,
    TEXT_EMOTE_ENCOURAGE            = 375,
    TEXT_EMOTE_ENEMY                = 376,
    TEXT_EMOTE_EYEBROW              = 377,
    TEXT_EMOTE_TOAST                = 378,
    TEXT_EMOTE_FAIL                 = 379,
    TEXT_EMOTE_HIGHFIVE             = 380,
    TEXT_EMOTE_ABSENT               = 381,
    TEXT_EMOTE_ARM                  = 382,
    TEXT_EMOTE_AWE                  = 383,
    TEXT_EMOTE_BACKPACK             = 384,
    TEXT_EMOTE_BADFEELING           = 385,
    TEXT_EMOTE_CHALLENGE            = 386,
    TEXT_EMOTE_CHUG                 = 387,
    TEXT_EMOTE_DING                 = 389,
    TEXT_EMOTE_FACEPALM             = 390,
    TEXT_EMOTE_FAINT                = 391,
    TEXT_EMOTE_GO                   = 392,
    TEXT_EMOTE_GOING                = 393,
    TEXT_EMOTE_GLOWER               = 394,
    TEXT_EMOTE_HEADACHE             = 395,
    TEXT_EMOTE_HICCUP               = 396,
    TEXT_EMOTE_HISS                 = 398,
    TEXT_EMOTE_HOLDHAND             = 399,
    TEXT_EMOTE_HURRY                = 401,
    TEXT_EMOTE_IDEA                 = 402,
    TEXT_EMOTE_JEALOUS              = 403,
    TEXT_EMOTE_LUCK                 = 404,
    TEXT_EMOTE_MAP                  = 405,
    TEXT_EMOTE_MERCY                = 406,
    TEXT_EMOTE_MUTTER               = 407,
    TEXT_EMOTE_NERVOUS              = 408,
    TEXT_EMOTE_OFFER                = 409,
    TEXT_EMOTE_PET                  = 410,
    TEXT_EMOTE_PINCH                = 411,
    TEXT_EMOTE_PROUD                = 413,
    TEXT_EMOTE_PROMISE              = 414,
    TEXT_EMOTE_PULSE                = 415,
    TEXT_EMOTE_PUNCH                = 416,
    TEXT_EMOTE_POUT                 = 417,
    TEXT_EMOTE_REGRET               = 418,
    TEXT_EMOTE_REVENGE              = 420,
    TEXT_EMOTE_ROLLEYES             = 421,
    TEXT_EMOTE_RUFFLE               = 422,
    TEXT_EMOTE_SAD                  = 423,
    TEXT_EMOTE_SCOFF                = 424,
    TEXT_EMOTE_SCOLD                = 425,
    TEXT_EMOTE_SCOWL                = 426,
    TEXT_EMOTE_SEARCH               = 427,
    TEXT_EMOTE_SHAKEFIST            = 428,
    TEXT_EMOTE_SHIFTY               = 429,
    TEXT_EMOTE_SHUDDER              = 430,
    TEXT_EMOTE_SIGNAL               = 431,
    TEXT_EMOTE_SILENCE              = 432,
    TEXT_EMOTE_SING                 = 433,
    TEXT_EMOTE_SMACK                = 434,
    TEXT_EMOTE_SNEAK                = 435,
    TEXT_EMOTE_SNEEZE               = 436,
    TEXT_EMOTE_SNORT                = 437,
    TEXT_EMOTE_SQUEAL               = 438,
    TEXT_EMOTE_STOPATTACK           = 439,
    TEXT_EMOTE_SUSPICIOUS           = 440,
    TEXT_EMOTE_THINK                = 441,
    TEXT_EMOTE_TRUCE                = 442,
    TEXT_EMOTE_TWIDDLE              = 443,
    TEXT_EMOTE_WARN                 = 444,
    TEXT_EMOTE_SNAP                 = 445,
    TEXT_EMOTE_CHARM                = 446,
    TEXT_EMOTE_COVEREARS            = 447,
    TEXT_EMOTE_CROSSARMS            = 448,
    TEXT_EMOTE_LOOK                 = 449,
    TEXT_EMOTE_OBJECT               = 450,
    TEXT_EMOTE_SWEAT                = 451,
    TEXT_EMOTE_YW                   = 453,
    TEXT_EMOTE_READ                 = 456,
    TEXT_EMOTE_BOOT                 = 506
};

// Emotes.dbc (6.0.2.18988)
enum Emote
{
    EMOTE_ONESHOT_NONE                           = 0,
    EMOTE_ONESHOT_TALK                           = 1,
    EMOTE_ONESHOT_BOW                            = 2,
    EMOTE_ONESHOT_WAVE                           = 3,
    EMOTE_ONESHOT_CHEER                          = 4,
    EMOTE_ONESHOT_EXCLAMATION                    = 5,
    EMOTE_ONESHOT_QUESTION                       = 6,
    EMOTE_ONESHOT_EAT                            = 7,
    EMOTE_STATE_DANCE                            = 10,
    EMOTE_ONESHOT_LAUGH                          = 11,
    EMOTE_STATE_SLEEP                            = 12,
    EMOTE_STATE_SIT                              = 13,
    EMOTE_ONESHOT_RUDE                           = 14,
    EMOTE_ONESHOT_ROAR                           = 15,
    EMOTE_ONESHOT_KNEEL                          = 16,
    EMOTE_ONESHOT_KISS                           = 17,
    EMOTE_ONESHOT_CRY                            = 18,
    EMOTE_ONESHOT_CHICKEN                        = 19,
    EMOTE_ONESHOT_BEG                            = 20,
    EMOTE_ONESHOT_APPLAUD                        = 21,
    EMOTE_ONESHOT_SHOUT                          = 22,
    EMOTE_ONESHOT_FLEX                           = 23,
    EMOTE_ONESHOT_SHY                            = 24,
    EMOTE_ONESHOT_POINT                          = 25,
    EMOTE_STATE_STAND                            = 26,
    EMOTE_STATE_READY_UNARMED                    = 27,
    EMOTE_STATE_WORK_SHEATHED                    = 28,
    EMOTE_STATE_POINT                            = 29,
    EMOTE_STATE_NONE                             = 30,
    EMOTE_ONESHOT_WOUND                          = 33,
    EMOTE_ONESHOT_WOUND_CRITICAL                 = 34,
    EMOTE_ONESHOT_ATTACK_UNARMED                 = 35,
    EMOTE_ONESHOT_ATTACK1H                       = 36,
    EMOTE_ONESHOT_ATTACK2HTIGHT                  = 37,
    EMOTE_ONESHOT_ATTACK2H_LOOSE                 = 38,
    EMOTE_ONESHOT_PARRY_UNARMED                  = 39,
    EMOTE_ONESHOT_PARRY_SHIELD                   = 43,
    EMOTE_ONESHOT_READY_UNARMED                  = 44,
    EMOTE_ONESHOT_READY1H                        = 45,
    EMOTE_ONESHOT_READY_BOW                      = 48,
    EMOTE_ONESHOT_SPELL_PRECAST                  = 50,
    EMOTE_ONESHOT_SPELL_CAST                     = 51,
    EMOTE_ONESHOT_BATTLE_ROAR                    = 53,
    EMOTE_ONESHOT_SPECIALATTACK1H                = 54,
    EMOTE_ONESHOT_KICK                           = 60,
    EMOTE_ONESHOT_ATTACK_THROWN                  = 61,
    EMOTE_STATE_STUN                             = 64,
    EMOTE_STATE_DEAD                             = 65,
    EMOTE_ONESHOT_SALUTE                         = 66,
    EMOTE_STATE_KNEEL                            = 68,
    EMOTE_STATE_USE_STANDING                     = 69,
    EMOTE_ONESHOT_WAVE_NO_SHEATHE                = 70,
    EMOTE_ONESHOT_CHEER_NO_SHEATHE               = 71,
    EMOTE_ONESHOT_EAT_NO_SHEATHE                 = 92,
    EMOTE_STATE_STUN_NO_SHEATHE                  = 93,
    EMOTE_ONESHOT_DANCE                          = 94,
    EMOTE_ONESHOT_SALUTE_NO_SHEATH               = 113,
    EMOTE_STATE_USE_STANDING_NO_SHEATHE          = 133,
    EMOTE_ONESHOT_LAUGH_NO_SHEATHE               = 153,
    EMOTE_STATE_WORK                             = 173,
    EMOTE_STATE_SPELL_PRECAST                    = 193,
    EMOTE_ONESHOT_READY_RIFLE                    = 213,
    EMOTE_STATE_READY_RIFLE                      = 214,
    EMOTE_STATE_WORK_MINING                      = 233,
    EMOTE_STATE_WORK_CHOPWOOD                    = 234,
    EMOTE_STATE_APPLAUD                          = 253,
    EMOTE_ONESHOT_LIFTOFF                        = 254,
    EMOTE_ONESHOT_YES                            = 273,
    EMOTE_ONESHOT_NO                             = 274,
    EMOTE_ONESHOT_TRAIN                          = 275,
    EMOTE_ONESHOT_LAND                           = 293,
    EMOTE_STATE_AT_EASE                          = 313,
    EMOTE_STATE_READY1H                          = 333,
    EMOTE_STATE_SPELL_KNEEL_START                = 353,
    EMOTE_STATE_SUBMERGED                        = 373,
    EMOTE_ONESHOT_SUBMERGE                       = 374,
    EMOTE_STATE_READY2H                          = 375,
    EMOTE_STATE_READY_BOW                        = 376,
    EMOTE_ONESHOT_MOUNT_SPECIAL                  = 377,
    EMOTE_STATE_TALK                             = 378,
    EMOTE_STATE_FISHING                          = 379,
    EMOTE_ONESHOT_FISHING                        = 380,
    EMOTE_ONESHOT_LOOT                           = 381,
    EMOTE_STATE_WHIRLWIND                        = 382,
    EMOTE_STATE_DROWNED                          = 383,
    EMOTE_STATE_HOLD_BOW                         = 384,
    EMOTE_STATE_HOLD_RIFLE                       = 385,
    EMOTE_STATE_HOLD_THROWN                      = 386,
    EMOTE_ONESHOT_DROWN                          = 387,
    EMOTE_ONESHOT_STOMP                          = 388,
    EMOTE_ONESHOT_ATTACK_OFF                     = 389,
    EMOTE_ONESHOT_ATTACK_OFF_PIERCE              = 390,
    EMOTE_STATE_ROAR                             = 391,
    EMOTE_STATE_LAUGH                            = 392,
    EMOTE_ONESHOT_CREATURE_SPECIAL               = 393,
    EMOTE_ONESHOT_JUMPLANDRUN                    = 394,
    EMOTE_ONESHOT_JUMPEND                        = 395,
    EMOTE_ONESHOT_TALK_NO_SHEATHE                = 396,
    EMOTE_ONESHOT_POINT_NO_SHEATHE               = 397,
    EMOTE_STATE_CANNIBALIZE                      = 398,
    EMOTE_ONESHOT_JUMPSTART                      = 399,
    EMOTE_STATE_DANCESPECIAL                     = 400,
    EMOTE_ONESHOT_DANCESPECIAL                   = 401,
    EMOTE_ONESHOT_CUSTOM_SPELL_01                = 402,
    EMOTE_ONESHOT_CUSTOM_SPELL_02                = 403,
    EMOTE_ONESHOT_CUSTOM_SPELL_03                = 404,
    EMOTE_ONESHOT_CUSTOM_SPELL_04                = 405,
    EMOTE_ONESHOT_CUSTOM_SPELL_05                = 406,
    EMOTE_ONESHOT_CUSTOM_SPELL_06                = 407,
    EMOTE_ONESHOT_CUSTOM_SPELL_07                = 408,
    EMOTE_ONESHOT_CUSTOM_SPELL_08                = 409,
    EMOTE_ONESHOT_CUSTOM_SPELL_09                = 410,
    EMOTE_ONESHOT_CUSTOM_SPELL_10                = 411,
    EMOTE_STATE_EXCLAIM                          = 412,
    EMOTE_STATE_DANCE_CUSTOM                     = 413,
    EMOTE_STATE_SIT_CHAIR_MED                    = 415,
    EMOTE_STATE_CUSTOM_SPELL_01                  = 416,
    EMOTE_STATE_CUSTOM_SPELL_02                  = 417,
    EMOTE_STATE_EAT                              = 418,
    EMOTE_STATE_CUSTOM_SPELL_04                  = 419,
    EMOTE_STATE_CUSTOM_SPELL_03                  = 420,
    EMOTE_STATE_CUSTOM_SPELL_05                  = 421,
    EMOTE_STATE_SPELLEFFECT_HOLD                 = 422,
    EMOTE_STATE_EAT_NO_SHEATHE                   = 423,
    EMOTE_STATE_MOUNT                            = 424,
    EMOTE_STATE_READY2HL                         = 425,
    EMOTE_STATE_SIT_CHAIR_HIGH                   = 426,
    EMOTE_STATE_FALL                             = 427,
    EMOTE_STATE_LOOT                             = 428,
    EMOTE_STATE_SUBMERGED_NEW                    = 429,
    EMOTE_ONESHOT_COWER                          = 430,
    EMOTE_STATE_COWER                            = 431,
    EMOTE_ONESHOT_USE_STANDING                   = 432,
    EMOTE_STATE_STEALTH_STAND                    = 433,
    EMOTE_ONESHOT_OMNICAST_GHOUL                 = 434,
    EMOTE_ONESHOT_ATTACK_BOW                     = 435,
    EMOTE_ONESHOT_ATTACK_RIFLE                   = 436,
    EMOTE_STATE_SWIM_IDLE                        = 437,
    EMOTE_STATE_ATTACK_UNARMED                   = 438,
    EMOTE_ONESHOT_SPELL_CAST_W_SOUND             = 439,
    EMOTE_ONESHOT_DODGE                          = 440,
    EMOTE_ONESHOT_PARRY1H                        = 441,
    EMOTE_ONESHOT_PARRY2H                        = 442,
    EMOTE_ONESHOT_PARRY2HL                       = 443,
    EMOTE_STATE_FLYFALL                          = 444,
    EMOTE_ONESHOT_FLYDEATH                       = 445,
    EMOTE_STATE_FLY_FALL                         = 446,
    EMOTE_ONESHOT_FLY_SIT_GROUND_DOWN            = 447,
    EMOTE_ONESHOT_FLY_SIT_GROUND_UP              = 448,
    EMOTE_ONESHOT_EMERGE                         = 449,
    EMOTE_ONESHOT_DRAGON_SPIT                    = 450,
    EMOTE_STATE_SPECIAL_UNARMED                  = 451,
    EMOTE_ONESHOT_FLYGRAB                        = 452,
    EMOTE_STATE_FLYGRABCLOSED                    = 453,
    EMOTE_ONESHOT_FLYGRABTHROWN                  = 454,
    EMOTE_STATE_FLY_SIT_GROUND                   = 455,
    EMOTE_STATE_WALK_BACKWARDS                   = 456,
    EMOTE_ONESHOT_FLYTALK                        = 457,
    EMOTE_ONESHOT_FLYATTACK1H                    = 458,
    EMOTE_STATE_CUSTOM_SPELL_08                  = 459,
    EMOTE_ONESHOT_FLY_DRAGON_SPIT                = 460,
    EMOTE_STATE_SIT_CHAIR_LOW                    = 461,
    EMOTE_ONESHOT_STUN                           = 462,
    EMOTE_ONESHOT_SPELL_CAST_OMNI                = 463,
    EMOTE_STATE_READY_THROWN                     = 465,
    EMOTE_ONESHOT_WORK_CHOPWOOD                  = 466,
    EMOTE_ONESHOT_WORK_MINING                    = 467,
    EMOTE_STATE_SPELL_CHANNEL_OMNI               = 468,
    EMOTE_STATE_SPELL_CHANNEL_DIRECTED           = 469,
    EMOTE_STAND_STATE_NONE                       = 470,
    EMOTE_STATE_READYJOUST                       = 471,
    EMOTE_STATE_STRANGULATE                      = 472,
    EMOTE_STATE_STRANGULATE2                     = 473,
    EMOTE_STATE_READY_SPELL_OMNI                 = 474,
    EMOTE_STATE_HOLD_JOUST                       = 475,
    EMOTE_ONESHOT_CRY_JAINA                      = 476,
    EMOTE_ONESHOT_SPECIAL_UNARMED                = 477,
    EMOTE_STATE_DANCE_NOSHEATHE                  = 478,
    EMOTE_ONESHOT_SNIFF                          = 479,
    EMOTE_ONESHOT_DRAGONSTOMP                    = 480,
    EMOTE_ONESHOT_KNOCKDOWN                      = 482,
    EMOTE_STATE_READ                             = 483,
    EMOTE_ONESHOT_FLYEMOTETALK                   = 485,
    EMOTE_STATE_READ_ALLOWMOVEMENT               = 492,
    EMOTE_STATE_CUSTOM_SPELL_06                  = 498,
    EMOTE_STATE_CUSTOM_SPELL_07                  = 499,
    EMOTE_STATE_CUSTOM_SPELL_08_2                = 500,
    EMOTE_STATE_CUSTOM_SPELL_09                  = 501,
    EMOTE_STATE_CUSTOM_SPELL_10                  = 502,
    EMOTE_STATE_READY1H_ALLOW_MOVEMENT           = 505,
    EMOTE_STATE_READY2H_ALLOW_MOVEMENT           = 506,
    EMOTE_ONESHOT_MONKOFFENSE_ATTACKUNARMED      = 507,
    EMOTE_ONESHOT_MONKOFFENSE_SPECIALUNARMED     = 508,
    EMOTE_ONESHOT_MONKOFFENSE_PARRYUNARMED       = 509,
    EMOTE_STATE_MONKOFFENSE_READYUNARMED         = 510,
    EMOTE_ONESHOT_PALMSTRIKE                     = 511,
    EMOTE_STATE_CRANE                            = 512,
    EMOTE_ONESHOT_OPEN                           = 517,
    EMOTE_STATE_READ_CHRISTMAS                   = 518,
    EMOTE_ONESHOT_FLYATTACK2HL                   = 526,
    EMOTE_ONESHOT_FLYATTACKTHROWN                = 527,
    EMOTE_STATE_FLYREADYSPELLDIRECTED            = 528,
    EMOTE_STATE_FLY_READY_1H                     = 531,
    EMOTE_STATE_MEDITATE                         = 533,
    EMOTE_STATE_FLY_READY_2HL                    = 534,
    EMOTE_ONESHOT_TOGROUND                       = 535,
    EMOTE_ONESHOT_TOFLY                          = 536,
    EMOTE_STATE_ATTACKTHROWN                     = 537,
    EMOTE_STATE_SPELL_CHANNEL_DIRECTED_NOSOUND   = 538,
    EMOTE_ONESHOT_WORK                           = 539,
    EMOTE_STATE_READYUNARMED_NOSOUND             = 540,
    EMOTE_ONESHOT_MONKOFFENSE_ATTACKUNARMEDOFF   = 543,
    EMOTE_RECLINED_MOUNT_PASSENGER               = 546,
    EMOTE_ONESHOT_QUESTION_2                     = 547,
    EMOTE_ONESHOT_SPELL_CHANNEL_DIRECTED_NOSOUND = 549,
    EMOTE_STATE_KNEEL_2                          = 550,
    EMOTE_ONESHOT_FLYATTACKUNARMED               = 551,
    EMOTE_ONESHOT_FLYCOMBATWOUND                 = 552,
    EMOTE_ONESHOT_MOUNTSELFSPECIAL               = 553,
    EMOTE_ONESHOT_ATTACKUNARMED_NOSOUND          = 554,
    EMOTE_STATE_WOUNDCRITICAL_DOESNT_WORK        = 555,
    EMOTE_ONESHOT_ATTACK1H_NO_SOUND              = 556,
    EMOTE_STATE_MOUNT_SELF_IDLE                  = 557,
    EMOTE_ONESHOT_WALK                           = 558,
    EMOTE_STATE_OPENED                           = 559,
    EMOTE_STATE_CUSTOMSPELL03                    = 564,
    EMOTE_ONESHOT_BREATHOFFIRE                   = 565,
    EMOTE_STATE_ATTACK1H                         = 567,
    EMOTE_STATE_WORK_CHOPWOOD_2                  = 568,
    EMOTE_STATE_USESTANDING_LOOP                 = 569,
    EMOTE_STATE_USESTANDING                      = 572,
    EMOTE_ONESHOT_SHEATH                         = 573,
    EMOTE_ONESHOT_LAUGH_NO_SOUND                 = 574,
    EMOTE_RECLINED_MOUNT                         = 575,
    EMOTE_ONESHOT_ATTACK1H_2                     = 577,
    EMOTE_STATE_CRY_NOSOUND                      = 578,
    EMOTE_ONESHOT_CRY_NOSOUND                    = 579,
    EMOTE_ONESHOT_COMBATCRITICAL                 = 584,
    EMOTE_STATE_TRAIN                            = 585,
    EMOTE_STATE_WORK_CHOPWOOD_LUMBER_AXE         = 586,
    EMOTE_ONESHOT_SPECIALATTACK2H                = 587,
    EMOTE_STATE_READ_AND_TALK                    = 588,
    EMOTE_ONESHOT_STAND_VAR1                     = 589,
    EMOTE_REXXAR_STRANGLES_GOBLIN                = 590,
    EMOTE_ONESHOT_STAND_VAR2                     = 591,
    EMOTE_ONESHOT_DEATH                          = 592,
    EMOTE_STATE_TALKONCE                         = 595,
    EMOTE_STATE_ATTACK2H                         = 596,
    EMOTE_STATE_SIT_GROUND                       = 598,
    EMOTE_STATE_WORK_CHOPWOOD3                   = 599,
    EMOTE_STATE_CUSTOMSPELL01                    = 601,
    EMOTE_ONESHOT_COMBATWOUND                    = 602,
    EMOTE_ONESHOT_TALK_EXCLAMATION               = 603,
    EMOTE_ONESHOT_QUESTION2                      = 604,
    EMOTE_STATE_CRY                              = 605,
    EMOTE_STATE_USESTANDING_LOOP2                = 606,
    EMOTE_STATE_WORK_SMITH                       = 613,
    EMOTE_STATE_WORK_CHOPWOOD4                   = 614,
    EMOTE_STATE_CUSTOMSPELL02                    = 615,
    EMOTE_STATE_READ_AND_SIT                     = 616,
    EMOTE_STATE_PARRY_UNARMED                    = 619,
    EMOTE_STATE_BLOCK_SHIELD                     = 620,
    EMOTE_STATE_SIT_GROUND_2                     = 621
};

// AnimationData.dbc (6.0.2.18988)
enum Anim
{
    ANIM_STAND                               = 0,
    ANIM_DEATH                               = 1,
    ANIM_SPELL                               = 2,
    ANIM_STOP                                = 3,
    ANIM_WALK                                = 4,
    ANIM_RUN                                 = 5,
    ANIM_DEAD                                = 6,
    ANIM_RISE                                = 7,
    ANIM_STAND_WOUND                         = 8,
    ANIM_COMBAT_WOUND                        = 9,
    ANIM_COMBAT_CRITICAL                     = 10,
    ANIM_SHUFFLE_LEFT                        = 11,
    ANIM_SHUFFLE_RIGHT                       = 12,
    ANIM_WALK_BACKWARDS                      = 13,
    ANIM_STUN                                = 14,
    ANIM_HANDS_CLOSED                        = 15,
    ANIM_ATTACK_UNARMED                      = 16,
    ANIM_ATTACK1H                            = 17,
    ANIM_ATTACK2H                            = 18,
    ANIM_ATTACK2HL                           = 19,
    ANIM_PARRY_UNARMED                       = 20,
    ANIM_PARRY1H                             = 21,
    ANIM_PARRY2H                             = 22,
    ANIM_PARRY2HL                            = 23,
    ANIM_SHIELD_BLOCK                        = 24,
    ANIM_READY_UNARMED                       = 25,
    ANIM_READY1H                             = 26,
    ANIM_READY2H                             = 27,
    ANIM_READY2HL                            = 28,
    ANIM_READY_BOW                           = 29,
    ANIM_DODGE                               = 30,
    ANIM_SPELL_PRECAST                       = 31,
    ANIM_SPELL_CAST                          = 32,
    ANIM_SPELL_CAST_AREA                     = 33,
    ANIM_NPC_WELCOME                         = 34,
    ANIM_NPC_GOODBYE                         = 35,
    ANIM_BLOCK                               = 36,
    ANIM_JUMP_START                          = 37,
    ANIM_JUMP                                = 38,
    ANIM_JUMP_END                            = 39,
    ANIM_FALL                                = 40,
    ANIM_SWIM_IDLE                           = 41,
    ANIM_SWIM                                = 42,
    ANIM_SWIM_LEFT                           = 43,
    ANIM_SWIM_RIGHT                          = 44,
    ANIM_SWIM_BACKWARDS                      = 45,
    ANIM_ATTACK_BOW                          = 46,
    ANIM_FIRE_BOW                            = 47,
    ANIM_READY_RIFLE                         = 48,
    ANIM_ATTACK_RIFLE                        = 49,
    ANIM_LOOT                                = 50,
    ANIM_READY_SPELL_DIRECTED                = 51,
    ANIM_READY_SPELL_OMNI                    = 52,
    ANIM_SPELL_CAST_DIRECTED                 = 53,
    ANIM_SPELL_CAST_OMNI                     = 54,
    ANIM_BATTLE_ROAR                         = 55,
    ANIM_READY_ABILITY                       = 56,
    ANIM_SPECIAL1H                           = 57,
    ANIM_SPECIAL2H                           = 58,
    ANIM_SHIELD_BASH                         = 59,
    ANIM_EMOTE_TALK                          = 60,
    ANIM_EMOTE_EAT                           = 61,
    ANIM_EMOTE_WORK                          = 62,
    ANIM_EMOTE_USE_STANDING                  = 63,
    ANIM_EMOTE_TALK_EXCLAMATION              = 64,
    ANIM_EMOTE_TALK_QUESTION                 = 65,
    ANIM_EMOTE_BOW                           = 66,
    ANIM_EMOTE_WAVE                          = 67,
    ANIM_EMOTE_CHEER                         = 68,
    ANIM_EMOTE_DANCE                         = 69,
    ANIM_EMOTE_LAUGH                         = 70,
    ANIM_EMOTE_SLEEP                         = 71,
    ANIM_EMOTE_SIT_GROUND                    = 72,
    ANIM_EMOTE_RUDE                          = 73,
    ANIM_EMOTE_ROAR                          = 74,
    ANIM_EMOTE_KNEEL                         = 75,
    ANIM_EMOTE_KISS                          = 76,
    ANIM_EMOTE_CRY                           = 77,
    ANIM_EMOTE_CHICKEN                       = 78,
    ANIM_EMOTE_BEG                           = 79,
    ANIM_EMOTE_APPLAUD                       = 80,
    ANIM_EMOTE_SHOUT                         = 81,
    ANIM_EMOTE_FLEX                          = 82,
    ANIM_EMOTE_SHY                           = 83,
    ANIM_EMOTE_POINT                         = 84,
    ANIM_ATTACK1H_PIERCE                     = 85,
    ANIM_ATTACK2H_LOOSE_PIERCE               = 86,
    ANIM_ATTACK_OFF                          = 87,
    ANIM_ATTACK_OFF_PIERCE                   = 88,
    ANIM_SHEATHE                             = 89,
    ANIM_HIP_SHEATHE                         = 90,
    ANIM_MOUNT                               = 91,
    ANIM_RUN_RIGHT                           = 92,
    ANIM_RUN_LEFT                            = 93,
    ANIM_MOUNT_SPECIAL                       = 94,
    ANIM_KICK                                = 95,
    ANIM_SIT_GROUND_DOWN                     = 96,
    ANIM_SIT_GROUND                          = 97,
    ANIM_SIT_GROUND_UP                       = 98,
    ANIM_SLEEP_DOWN                          = 99,
    ANIM_SLEEP                               = 100,
    ANIM_SLEEP_UP                            = 101,
    ANIM_SIT_CHAIR_LOW                       = 102,
    ANIM_SIT_CHAIR_MED                       = 103,
    ANIM_SIT_CHAIR_HIGH                      = 104,
    ANIM_LOAD_BOW                            = 105,
    ANIM_LOAD_RIFLE                          = 106,
    ANIM_ATTACK_THROWN                       = 107,
    ANIM_READY_THROWN                        = 108,
    ANIM_HOLD_BOW                            = 109,
    ANIM_HOLD_RIFLE                          = 110,
    ANIM_HOLD_THROWN                         = 111,
    ANIM_LOAD_THROWN                         = 112,
    ANIM_EMOTE_SALUTE                        = 113,
    ANIM_KNEEL_START                         = 114,
    ANIM_KNEEL_LOOP                          = 115,
    ANIM_KNEEL_END                           = 116,
    ANIM_ATTACK_UNARMED_OFF                  = 117,
    ANIM_SPECIAL_UNARMED                     = 118,
    ANIM_STEALTH_WALK                        = 119,
    ANIM_STEALTH_STAND                       = 120,
    ANIM_KNOCKDOWN                           = 121,
    ANIM_EATING_LOOP                         = 122,
    ANIM_USE_STANDING_LOOP                   = 123,
    ANIM_CHANNEL_CAST_DIRECTED               = 124,
    ANIM_CHANNEL_CAST_OMNI                   = 125,
    ANIM_WHIRLWIND                           = 126,
    ANIM_BIRTH                               = 127,
    ANIM_USE_STANDING_START                  = 128,
    ANIM_USE_STANDING_END                    = 129,
    ANIM_CREATURE_SPECIAL                    = 130,
    ANIM_DROWN                               = 131,
    ANIM_DROWNED                             = 132,
    ANIM_FISHING_CAST                        = 133,
    ANIM_FISHING_LOOP                        = 134,
    ANIM_FLY                                 = 135,
    ANIM_EMOTE_WORK_NO_SHEATHE               = 136,
    ANIM_EMOTE_STUN_NO_SHEATHE               = 137,
    ANIM_EMOTE_USE_STANDING_NO_SHEATHE       = 138,
    ANIM_SPELL_SLEEP_DOWN                    = 139,
    ANIM_SPELL_KNEEL_START                   = 140,
    ANIM_SPELL_KNEEL_LOOP                    = 141,
    ANIM_SPELL_KNEEL_END                     = 142,
    ANIM_SPRINT                              = 143,
    ANIM_IN_FLIGHT                           = 144,
    ANIM_SPAWN                               = 145,
    ANIM_CLOSE                               = 146,
    ANIM_CLOSED                              = 147,
    ANIM_OPEN                                = 148,
    ANIM_OPENED                              = 149,
    ANIM_DESTROY                             = 150,
    ANIM_DESTROYED                           = 151,
    ANIM_REBUILD                             = 152,
    ANIM_CUSTOM_0                            = 153,
    ANIM_CUSTOM_1                            = 154,
    ANIM_CUSTOM_2                            = 155,
    ANIM_CUSTOM_3                            = 156,
    ANIM_DESPAWN                             = 157,
    ANIM_HOLD                                = 158,
    ANIM_DECAY                               = 159,
    ANIM_BOW_PULL                            = 160,
    ANIM_BOW_RELEASE                         = 161,
    ANIM_SHIP_START                          = 162,
    ANIM_SHIP_MOVING                         = 163,
    ANIM_SHIP_STOP                           = 164,
    ANIM_GROUP_ARROW                         = 165,
    ANIM_ARROW                               = 166,
    ANIM_CORPSE_ARROW                        = 167,
    ANIM_GUIDE_ARROW                         = 168,
    ANIM_SWAY                                = 169,
    ANIM_DRUID_CAT_POUNCE                    = 170,
    ANIM_DRUID_CAT_RIP                       = 171,
    ANIM_DRUID_CAT_RAKE                      = 172,
    ANIM_DRUID_CAT_RAVAGE                    = 173,
    ANIM_DRUID_CAT_CLAW                      = 174,
    ANIM_DRUID_CAT_COWER                     = 175,
    ANIM_DRUID_BEAR_SWIPE                    = 176,
    ANIM_DRUID_BEAR_BITE                     = 177,
    ANIM_DRUID_BEAR_MAUL                     = 178,
    ANIM_DRUID_BEAR_BASH                     = 179,
    ANIM_DRAGON_TAIL                         = 180,
    ANIM_DRAGON_STOMP                        = 181,
    ANIM_DRAGON_SPIT                         = 182,
    ANIM_DRAGON_SPIT_HOVER                   = 183,
    ANIM_DRAGON_SPIT_FLY                     = 184,
    ANIM_EMOTE_YES                           = 185,
    ANIM_EMOTE_NO                            = 186,
    ANIM_JUMP_LAND_RUN                       = 187,
    ANIM_LOOT_HOLD                           = 188,
    ANIM_LOOT_UP                             = 189,
    ANIM_STAND_HIGH                          = 190,
    ANIM_IMPACT                              = 191,
    ANIM_LIFTOFF                             = 192,
    ANIM_HOVER                               = 193,
    ANIM_SUCCUBUS_ENTICE                     = 194,
    ANIM_EMOTE_TRAIN                         = 195,
    ANIM_EMOTE_DEAD                          = 196,
    ANIM_EMOTE_DANCE_ONCE                    = 197,
    ANIM_DEFLECT                             = 198,
    ANIM_EMOTE_EAT_NO_SHEATHE                = 199,
    ANIM_LAND                                = 200,
    ANIM_SUBMERGE                            = 201,
    ANIM_SUBMERGED                           = 202,
    ANIM_CANNIBALIZE                         = 203,
    ANIM_ARROW_BIRTH                         = 204,
    ANIM_GROUP_ARROW_BIRTH                   = 205,
    ANIM_CORPSE_ARROW_BIRTH                  = 206,
    ANIM_GUIDE_ARROW_BIRTH                   = 207,
    ANIM_EMOTE_TALK_NO_SHEATHE               = 208,
    ANIM_EMOTE_POINT_NO_SHEATHE              = 209,
    ANIM_EMOTE_SALUTE_NO_SHEATHE             = 210,
    ANIM_EMOTE_DANCE_SPECIAL                 = 211,
    ANIM_MUTILATE                            = 212,
    ANIM_CUSTOM_SPELL_01                     = 213,
    ANIM_CUSTOM_SPELL_02                     = 214,
    ANIM_CUSTOM_SPELL_03                     = 215,
    ANIM_CUSTOM_SPELL_04                     = 216,
    ANIM_CUSTOM_SPELL_05                     = 217,
    ANIM_CUSTOM_SPELL_06                     = 218,
    ANIM_CUSTOM_SPELL_07                     = 219,
    ANIM_CUSTOM_SPELL_08                     = 220,
    ANIM_CUSTOM_SPELL_09                     = 221,
    ANIM_CUSTOM_SPELL_10                     = 222,
    ANIM_STEALTH_RUN                         = 223,
    ANIM_EMERGE                              = 224,
    ANIM_COWER                               = 225,
    ANIM_GRAB                                = 226,
    ANIM_GRAB_CLOSED                         = 227,
    ANIM_GRAB_THROWN                         = 228,
    ANIM_FLY_STAND                           = 229,
    ANIM_FLY_DEATH                           = 230,
    ANIM_FLY_SPELL                           = 231,
    ANIM_FLY_STOP                            = 232,
    ANIM_FLY_WALK                            = 233,
    ANIM_FLY_RUN                             = 234,
    ANIM_FLY_DEAD                            = 235,
    ANIM_FLY_RISE                            = 236,
    ANIM_FLY_STAND_WOUND                     = 237,
    ANIM_FLY_COMBAT_WOUND                    = 238,
    ANIM_FLY_COMBAT_CRITICAL                 = 239,
    ANIM_FLY_SHUFFLE_LEFT                    = 240,
    ANIM_FLY_SHUFFLE_RIGHT                   = 241,
    ANIM_FLY_WALK_BACKWARDS                  = 242,
    ANIM_FLY_STUN                            = 243,
    ANIM_FLY_HANDS_CLOSED                    = 244,
    ANIM_FLY_ATTACK_UNARMED                  = 245,
    ANIM_FLY_ATTACK1H                        = 246,
    ANIM_FLY_ATTACK2H                        = 247,
    ANIM_FLY_ATTACK2HL                       = 248,
    ANIM_FLY_PARRY_UNARMED                   = 249,
    ANIM_FLY_PARRY1H                         = 250,
    ANIM_FLY_PARRY2H                         = 251,
    ANIM_FLY_PARRY2HL                        = 252,
    ANIM_FLY_SHIELD_BLOCK                    = 253,
    ANIM_FLY_READY_UNARMED                   = 254,
    ANIM_FLY_READY1H                         = 255,
    ANIM_FLY_READY2H                         = 256,
    ANIM_FLY_READY2HL                        = 257,
    ANIM_FLY_READY_BOW                       = 258,
    ANIM_FLY_DODGE                           = 259,
    ANIM_FLY_SPELL_PRECAST                   = 260,
    ANIM_FLY_SPELL_CAST                      = 261,
    ANIM_FLY_SPELL_CAST_AREA                 = 262,
    ANIM_FLY_NPC_WELCOME                     = 263,
    ANIM_FLY_NPC_GOODBYE                     = 264,
    ANIM_FLY_BLOCK                           = 265,
    ANIM_FLY_JUMP_START                      = 266,
    ANIM_FLY_JUMP                            = 267,
    ANIM_FLY_JUMP_END                        = 268,
    ANIM_FLY_FALL                            = 269,
    ANIM_FLY_SWIM_IDLE                       = 270,
    ANIM_FLY_SWIM                            = 271,
    ANIM_FLY_SWIM_LEFT                       = 272,
    ANIM_FLY_SWIM_RIGHT                      = 273,
    ANIM_FLY_SWIM_BACKWARDS                  = 274,
    ANIM_FLY_ATTACK_BOW                      = 275,
    ANIM_FLY_FIRE_BOW                        = 276,
    ANIM_FLY_READY_RIFLE                     = 277,
    ANIM_FLY_ATTACK_RIFLE                    = 278,
    ANIM_FLY_LOOT                            = 279,
    ANIM_FLY_READY_SPELL_DIRECTED            = 280,
    ANIM_FLY_READY_SPELL_OMNI                = 281,
    ANIM_FLY_SPELL_CAST_DIRECTED             = 282,
    ANIM_FLY_SPELL_CAST_OMNI                 = 283,
    ANIM_FLY_SPELL_BATTLE_ROAR               = 284,
    ANIM_FLY_READY_ABILITY                   = 285,
    ANIM_FLY_SPECIAL1H                       = 286,
    ANIM_FLY_SPECIAL2H                       = 287,
    ANIM_FLY_SHIELD_BASH                     = 288,
    ANIM_FLY_EMOTE_TALK                      = 289,
    ANIM_FLY_EMOTE_EAT                       = 290,
    ANIM_FLY_EMOTE_WORK                      = 291,
    ANIM_FLY_USE_STANDING                    = 292,
    ANIM_FLY_EMOTE_TALK_EXCLAMATION          = 293,
    ANIM_FLY_EMOTE_TALK_QUESTION             = 294,
    ANIM_FLY_EMOTE_BOW                       = 295,
    ANIM_FLY_EMOTE_WAVE                      = 296,
    ANIM_FLY_EMOTE_CHEER                     = 297,
    ANIM_FLY_EMOTE_DANCE                     = 298,
    ANIM_FLY_EMOTE_LAUGH                     = 299,
    ANIM_FLY_EMOTE_SLEEP                     = 300,
    ANIM_FLY_EMOTE_SIT_GROUND                = 301,
    ANIM_FLY_EMOTE_RUDE                      = 302,
    ANIM_FLY_EMOTE_ROAR                      = 303,
    ANIM_FLY_EMOTE_KNEEL                     = 304,
    ANIM_FLY_EMOTE_KISS                      = 305,
    ANIM_FLY_EMOTE_CRY                       = 306,
    ANIM_FLY_EMOTE_CHICKEN                   = 307,
    ANIM_FLY_EMOTE_BEG                       = 308,
    ANIM_FLY_EMOTE_APPLAUD                   = 309,
    ANIM_FLY_EMOTE_SHOUT                     = 310,
    ANIM_FLY_EMOTE_FLEX                      = 311,
    ANIM_FLY_EMOTE_SHY                       = 312,
    ANIM_FLY_EMOTE_POINT                     = 313,
    ANIM_FLY_ATTACK1H_PIERCE                 = 314,
    ANIM_FLY_ATTACK2H_LOOSE_PIERCE           = 315,
    ANIM_FLY_ATTACK_OFF                      = 316,
    ANIM_FLY_ATTACK_OFF_PIERCE               = 317,
    ANIM_FLY_SHEATH                          = 318,
    ANIM_FLY_HIP_SHEATH                      = 319,
    ANIM_FLY_MOUNT                           = 320,
    ANIM_FLY_RUN_RIGHT                       = 321,
    ANIM_FLY_RUN_LEFT                        = 322,
    ANIM_FLY_MOUNT_SPECIAL                   = 323,
    ANIM_FLY_KICK                            = 324,
    ANIM_FLY_SIT_GROUND_DOWN                 = 325,
    ANIM_FLY_SIT_GROUND                      = 326,
    ANIM_FLY_SIT_GROUND_UP                   = 327,
    ANIM_FLY_SLEEP_DOWN                      = 328,
    ANIM_FLY_SLEEP                           = 329,
    ANIM_FLY_SLEEP_UP                        = 330,
    ANIM_FLY_SIT_CHAIR_LOW                   = 331,
    ANIM_FLY_SIT_CHAIR_MED                   = 332,
    ANIM_FLY_SIT_CHAIR_HIGH                  = 333,
    ANIM_FLY_LOAD_BOW                        = 334,
    ANIM_FLY_LOAD_RIFLE                      = 335,
    ANIM_FLY_ATTACK_THROWN                   = 336,
    ANIM_FLY_READY_THROWN                    = 337,
    ANIM_FLY_HOLD_BOW                        = 338,
    ANIM_FLY_HOLD_RIFLE                      = 339,
    ANIM_FLY_HOLD_THROWN                     = 340,
    ANIM_FLY_LOAD_THROWN                     = 341,
    ANIM_FLY_EMOTE_SALUTE                    = 342,
    ANIM_FLY_KNEEL_START                     = 343,
    ANIM_FLY_KNEEL_LOOP                      = 344,
    ANIM_FLY_KNEEL_END                       = 345,
    ANIM_FLY_ATTACK_UNARMED_OFF              = 346,
    ANIM_FLY_SPECIAL_UNARMED                 = 347,
    ANIM_FLY_STEALTH_WALK                    = 348,
    ANIM_FLY_STEALTH_STAND                   = 349,
    ANIM_FLY_KNOCKDOWN                       = 350,
    ANIM_FLY_EATING_LOOP                     = 351,
    ANIM_FLY_USE_STANDING_LOOP               = 352,
    ANIM_FLY_CHANNEL_CAST_DIRECTED           = 353,
    ANIM_FLY_CHANNEL_CAST_OMNI               = 354,
    ANIM_FLY_WHIRLWIND                       = 355,
    ANIM_FLY_BIRTH                           = 356,
    ANIM_FLY_USE_STANDING_START              = 357,
    ANIM_FLY_USE_STANDING_END                = 358,
    ANIM_FLY_CREATURE_SPECIAL                = 359,
    ANIM_FLY_DROWN                           = 360,
    ANIM_FLY_DROWNED                         = 361,
    ANIM_FLY_FISHING_CAST                    = 362,
    ANIM_FLY_FISHING_LOOP                    = 363,
    ANIM_FLY_FLY                             = 364,
    ANIM_FLY_EMOTE_WORK_NO_SHEATHE           = 365,
    ANIM_FLY_EMOTE_STUN_NO_SHEATHE           = 366,
    ANIM_FLY_EMOTE_USE_STANDING_NO_SHEATHE   = 367,
    ANIM_FLY_SPELL_SLEEP_DOWN                = 368,
    ANIM_FLY_SPELL_KNEEL_START               = 369,
    ANIM_FLY_SPELL_KNEEL_LOOP                = 370,
    ANIM_FLY_SPELL_KNEEL_END                 = 371,
    ANIM_FLY_SPRINT                          = 372,
    ANIM_FLY_IN_FLIGHT                       = 373,
    ANIM_FLY_SPAWN                           = 374,
    ANIM_FLY_CLOSE                           = 375,
    ANIM_FLY_CLOSED                          = 376,
    ANIM_FLY_OPEN                            = 377,
    ANIM_FLY_OPENED                          = 378,
    ANIM_FLY_DESTROY                         = 379,
    ANIM_FLY_DESTROYED                       = 380,
    ANIM_FLY_REBUILD                         = 381,
    ANIM_FLY_CUSTOM_0                        = 382,
    ANIM_FLY_CUSTOM_1                        = 383,
    ANIM_FLY_CUSTOM_2                        = 384,
    ANIM_FLY_CUSTOM_3                        = 385,
    ANIM_FLY_DESPAWN                         = 386,
    ANIM_FLY_HOLD                            = 387,
    ANIM_FLY_DECAY                           = 388,
    ANIM_FLY_BOW_PULL                        = 389,
    ANIM_FLY_BOW_RELEASE                     = 390,
    ANIM_FLY_SHIP_START                      = 391,
    ANIM_FLY_SHIP_MOVING                     = 392,
    ANIM_FLY_SHIP_STOP                       = 393,
    ANIM_FLY_GROUP_ARROW                     = 394,
    ANIM_FLY_ARROW                           = 395,
    ANIM_FLY_CORPSE_ARROW                    = 396,
    ANIM_FLY_GUIDE_ARROW                     = 397,
    ANIM_FLY_SWAY                            = 398,
    ANIM_FLY_DRUID_CAT_POUNCE                = 399,
    ANIM_FLY_DRUID_CAT_RIP                   = 400,
    ANIM_FLY_DRUID_CAT_RAKE                  = 401,
    ANIM_FLY_DRUID_CAT_RAVAGE                = 402,
    ANIM_FLY_DRUID_CAT_CLAW                  = 403,
    ANIM_FLY_DRUID_CAT_COWER                 = 404,
    ANIM_FLY_DRUID_BEAR_SWIPE                = 405,
    ANIM_FLY_DRUID_BEAR_BITE                 = 406,
    ANIM_FLY_DRUID_BEAR_MAUL                 = 407,
    ANIM_FLY_DRUID_BEAR_BASH                 = 408,
    ANIM_FLY_DRAGON_TAIL                     = 409,
    ANIM_FLY_DRAGON_STOMP                    = 410,
    ANIM_FLY_DRAGON_SPIT                     = 411,
    ANIM_FLY_DRAGON_SPIT_HOVER               = 412,
    ANIM_FLY_DRAGON_SPIT_FLY                 = 413,
    ANIM_FLY_EMOTE_YES                       = 414,
    ANIM_FLY_EMOTE_NO                        = 415,
    ANIM_FLY_JUMP_LAND_RUN                   = 416,
    ANIM_FLY_LOOT_HOLD                       = 417,
    ANIM_FLY_LOOT_UP                         = 418,
    ANIM_FLY_STAND_HIGH                      = 419,
    ANIM_FLY_IMPACT                          = 420,
    ANIM_FLY_LIFTOFF                         = 421,
    ANIM_FLY_HOVER                           = 422,
    ANIM_FLY_SUCCUBUS_ENTICE                 = 423,
    ANIM_FLY_EMOTE_TRAIN                     = 424,
    ANIM_FLY_EMOTE_DEAD                      = 425,
    ANIM_FLY_EMOTE_DANCE_ONCE                = 426,
    ANIM_FLY_DEFLECT                         = 427,
    ANIM_FLY_EMOTE_EAT_NO_SHEATHE            = 428,
    ANIM_FLY_LAND                            = 429,
    ANIM_FLY_SUBMERGE                        = 430,
    ANIM_FLY_SUBMERGED                       = 431,
    ANIM_FLY_CANNIBALIZE                     = 432,
    ANIM_FLY_ARROW_BIRTH                     = 433,
    ANIM_FLY_GROUP_ARROW_BIRTH               = 434,
    ANIM_FLY_CORPSE_ARROW_BIRTH              = 435,
    ANIM_FLY_GUIDE_ARROW_BIRTH               = 436,
    ANIM_FLY_EMOTE_TALK_NO_SHEATHE           = 437,
    ANIM_FLY_EMOTE_POINT_NO_SHEATHE          = 438,
    ANIM_FLY_EMOTE_SALUTE_NO_SHEATHE         = 439,
    ANIM_FLY_EMOTE_DANCE_SPECIAL             = 440,
    ANIM_FLY_MUTILATE                        = 441,
    ANIM_FLY_CUSTOM_SPELL_01                 = 442,
    ANIM_FLY_CUSTOM_SPELL_02                 = 443,
    ANIM_FLY_CUSTOM_SPELL_03                 = 444,
    ANIM_FLY_CUSTOM_SPELL_04                 = 445,
    ANIM_FLY_CUSTOM_SPELL_05                 = 446,
    ANIM_FLY_CUSTOM_SPELL_06                 = 447,
    ANIM_FLY_CUSTOM_SPELL_07                 = 448,
    ANIM_FLY_CUSTOM_SPELL_08                 = 449,
    ANIM_FLY_CUSTOM_SPELL_09                 = 450,
    ANIM_FLY_CUSTOM_SPELL_10                 = 451,
    ANIM_FLY_STEALTH_RUN                     = 452,
    ANIM_FLY_EMERGE                          = 453,
    ANIM_FLY_COWER                           = 454,
    ANIM_FLY_GRAB                            = 455,
    ANIM_FLY_GRAB_CLOSED                     = 456,
    ANIM_FLY_GRAB_THROWN                     = 457,
    ANIM_TO_FLY                              = 458,
    ANIM_TO_HOVER                            = 459,
    ANIM_TO_GROUND                           = 460,
    ANIM_FLY_TO_FLY                          = 461,
    ANIM_FLY_TO_HOVER                        = 462,
    ANIM_FLY_TO_GROUND                       = 463,
    ANIM_SETTLE                              = 464,
    ANIM_FLY_SETTLE                          = 465,
    ANIM_DEATH_START                         = 466,
    ANIM_DEATH_LOOP                          = 467,
    ANIM_DEATH_END                           = 468,
    ANIM_FLY_DEATH_START                     = 469,
    ANIM_FLY_DEATH_LOOP                      = 470,
    ANIM_FLY_DEATH_END                       = 471,
    ANIM_DEATH_END_HOLD                      = 472,
    ANIM_FLY_DEATH_END_HOLD                  = 473,
    ANIM_STRANGULATE                         = 474,
    ANIM_FLY_STRANGULATE                     = 475,
    ANIM_READY_JOUST                         = 476,
    ANIM_LOAD_JOUST                          = 477,
    ANIM_HOLD_JOUST                          = 478,
    ANIM_FLY_READY_JOUST                     = 479,
    ANIM_FLY_LOAD_JOUST                      = 480,
    ANIM_FLY_HOLD_JOUST                      = 481,
    ANIM_ATTACK_JOUST                        = 482,
    ANIM_FLY_ATTACK_JOUST                    = 483,
    ANIM_RECLINED_MOUNT                      = 484,
    ANIM_FLY_RECLINED_MOUNT                  = 485,
    ANIM_TO_ALTERED                          = 486,
    ANIM_FROM_ALTERED                        = 487,
    ANIM_FLY_TO_ALTERED                      = 488,
    ANIM_FLY_FROM_ALTERED                    = 489,
    ANIM_IN_STOCKS                           = 490,
    ANIM_FLY_IN_STOCKS                       = 491,
    ANIM_VEHICLE_GRAB                        = 492,
    ANIM_VEHICLE_THROW                       = 493,
    ANIM_FLY_VEHICLE_GRAB                    = 494,
    ANIM_FLY_VEHICLE_THROW                   = 495,
    ANIM_TO_ALTERED_POST_SWAP                = 496,
    ANIM_FROM_ALTERED_POST_SWAP              = 497,
    ANIM_FLY_TO_ALTERED_POST_SWAP            = 498,
    ANIM_FLY_FROM_ALTERED_POST_SWAP          = 499,
    ANIM_RECLINED_MOUNT_PASSENGER            = 500,
    ANIM_FLY_RECLINED_MOUNT_PASSENGER        = 501,
    ANIM_CARRY2H                             = 502,
    ANIM_CARRIED2H                           = 503,
    ANIM_FLY_CARRY2H                         = 504,
    ANIM_FLY_CARRIED2H                       = 505,
    ANIM_EMOTE_SNIFF                         = 506,
    ANIM_EMOTE_FLY_SNIFF                     = 507,
    ANIM_ATTACK_FIST1H                       = 508,
    ANIM_FLY_ATTACK_FIST1H                   = 509,
    ANIM_ATTACK_FIST_1H_OFF                  = 510,
    ANIM_FLY_ATTACK_FIST_1H_OFF              = 511,
    ANIM_PARRY_FIST1H                        = 512,
    ANIM_FLY_PARRY_FIST1H                    = 513,
    ANIM_READY_FIST1H                        = 514,
    ANIM_FLY_READY_FIST1H                    = 515,
    ANIM_SPECIAL_FIST1H                      = 516,
    ANIM_FLY_SPECIAL_FIST1H                  = 517,
    ANIM_EMOTE_READ_START                    = 518,
    ANIM_FLY_EMOTE_READ_START                = 519,
    ANIM_EMOTE_READ_LOOP                     = 520,
    ANIM_FLY_EMOTE_READ_LOOP                 = 521,
    ANIM_EMOTE_READ_END                      = 522,
    ANIM_FLY_EMOTE_READ_END                  = 523,
    ANIM_SWIM_RUN                            = 524,
    ANIM_FLY_SWIM_RUN                        = 525,
    ANIM_SWIM_WALK                           = 526,
    ANIM_FLY_SWIM_WALK                       = 527,
    ANIM_SWIM_WALK_BACKWARDS                 = 528,
    ANIM_FLY_SWIM_WALK_BACKWARDS             = 529,
    ANIM_SWIM_SPRINT                         = 530,
    ANIM_FLY_SWIM_SPRINT                     = 531,
    ANIM_MOUNT_SWIM_IDLE                     = 532,
    ANIM_FLY_MOUNT_SWIM_IDLE                 = 533,
    ANIM_MOUNT_SWIM_BACKWARDS                = 534,
    ANIM_FLY_MOUNT_SWIM_BACKWARDS            = 535,
    ANIM_MOUNT_SWIM_LEFT                     = 536,
    ANIM_FLY_MOUNT_SWIM_LEFT                 = 537,
    ANIM_MOUNT_SWIM_RIGHT                    = 538,
    ANIM_FLY_MOUNT_SWIM_RIGHT                = 539,
    ANIM_MOUNT_SWIM_RUN                      = 540,
    ANIM_FLY_MOUNT_SWIM_RUN                  = 541,
    ANIM_MOUNT_SWIM_SPRINT                   = 542,
    ANIM_FLY_MOUNT_SWIM_SPRINT               = 543,
    ANIM_MOUNT_SWIM_WALK                     = 544,
    ANIM_FLY_MOUNT_SWIM_WALK                 = 545,
    ANIM_MOUNT_SWIM_WALK_BACKWARDS           = 546,
    ANIM_FLY_MOUNT_SWIM_WALK_BACKWARDS       = 547,
    ANIM_MOUNT_FLIGHT_IDLE                   = 548,
    ANIM_FLY_MOUNT_FLIGHT_IDLE               = 549,
    ANIM_MOUNT_FLIGHT_BACKWARDS              = 550,
    ANIM_FLY_MOUNT_FLIGHT_BACKWARDS          = 551,
    ANIM_MOUNT_FLIGHT_LEFT                   = 552,
    ANIM_FLY_MOUNT_FLIGHT_LEFT               = 553,
    ANIM_MOUNT_FLIGHT_RIGHT                  = 554,
    ANIM_FLY_MOUNT_FLIGHT_RIGHT              = 555,
    ANIM_MOUNT_FLIGHT_RUN                    = 556,
    ANIM_FLY_MOUNT_FLIGHT_RUN                = 557,
    ANIM_MOUNT_FLIGHT_SPRINT                 = 558,
    ANIM_FLY_MOUNT_FLIGHT_SPRINT             = 559,
    ANIM_MOUNT_FLIGHT_WALK                   = 560,
    ANIM_FLY_MOUNT_FLIGHT_WALK               = 561,
    ANIM_MOUNT_FLIGHT_WALK_BACKWARDS         = 562,
    ANIM_FLY_MOUNT_FLIGHT_WALK_BACKWARDS     = 563,
    ANIM_MOUNT_FLIGHT_START                  = 564,
    ANIM_FLY_MOUNT_FLIGHT_START              = 565,
    ANIM_MOUNT_SWIM_START                    = 566,
    ANIM_FLY_MOUNT_SWIM_START                = 567,
    ANIM_MOUNT_SWIM_LAND                     = 568,
    ANIM_FLY_MOUNT_SWIM_LAND                 = 569,
    ANIM_MOUNT_SWIM_LAND_RUN                 = 570,
    ANIM_FLY_MOUNT_SWIM_LAND_RUN             = 571,
    ANIM_MOUNT_FLIGHT_LAND                   = 572,
    ANIM_FLY_MOUNT_FLIGHT_LAND               = 573,
    ANIM_MOUNT_FLIGHT_LAND_RUN               = 574,
    ANIM_FLY_MOUNT_FLIGHT_LAND_RUN           = 575,
    ANIM_READY_BLOW_DART                     = 576,
    ANIM_FLY_READY_BLOW_DART                 = 577,
    ANIM_LOAD_BLOW_DART                      = 578,
    ANIM_FLY_LOAD_BLOW_DART                  = 579,
    ANIM_HOLD_BLOW_DART                      = 580,
    ANIM_FLY_HOLD_BLOW_DART                  = 581,
    ANIM_ATTACK_BLOW_DART                    = 582,
    ANIM_FLY_ATTACK_BLOW_DART                = 583,
    ANIM_CARRIAGE_MOUNT                      = 584,
    ANIM_FLY_CARRIAGE_MOUNT                  = 585,
    ANIM_CARRIAGE_PASSENGER_MOUNT            = 586,
    ANIM_FLY_CARRIAGE_PASSENGER_MOUNT        = 587,
    ANIM_CARRIAGE_MOUNT_ATTACK               = 588,
    ANIM_FLY_CARRIAGE_MOUNT_ATTACK           = 589,
    ANIM_BARTENDER_STAND                     = 590,
    ANIM_FLY_BARTENDER_STAND                 = 591,
    ANIM_BARTENDER_WALK                      = 592,
    ANIM_FLY_BARTENDER_WALK                  = 593,
    ANIM_BARTENDER_RUN                       = 594,
    ANIM_FLY_BARTENDER_RUN                   = 595,
    ANIM_BARTENDER_SHUFFLE_LEFT              = 596,
    ANIM_FLY_BARTENDER_SHUFFLE_LEFT          = 597,
    ANIM_BARTENDER_SHUFFLE_RIGHT             = 598,
    ANIM_FLY_BARTENDER_SHUFFLE_RIGHT         = 599,
    ANIM_BARTENDER_EMOTE_TALK                = 600,
    ANIM_FLY_BARTENDER_EMOTE_TALK            = 601,
    ANIM_BARTENDER_EMOTE_POINT               = 602,
    ANIM_FLY_BARTENDER_EMOTE_POINT           = 603,
    ANIM_BARMAID_STAND                       = 604,
    ANIM_FLY_BARMAID_STAND                   = 605,
    ANIM_BARMAID_WALK                        = 606,
    ANIM_FLY_BARMAID_WALK                    = 607,
    ANIM_BARMAID_RUN                         = 608,
    ANIM_FLY_BARMAID_RUN                     = 609,
    ANIM_BARMAID_SHUFFLE_LEFT                = 610,
    ANIM_FLY_BARMAID_SHUFFLE_LEFT            = 611,
    ANIM_BARMAID_SHUFFLE_RIGHT               = 612,
    ANIM_FLY_BARMAID_SHUFFLE_RIGHT           = 613,
    ANIM_BARMAID_EMOTE_TALK                  = 614,
    ANIM_FLY_BARMAID_EMOTE_TALK              = 615,
    ANIM_BARMAID_EMOTE_POINT                 = 616,
    ANIM_FLY_BARMAID_EMOTE_POINT             = 617,
    ANIM_MOUNT_SELF_IDLE                     = 618,
    ANIM_FLY_MOUNT_SELF_IDLE                 = 619,
    ANIM_MOUNT_SELF_WALK                     = 620,
    ANIM_FLY_MOUNT_SELF_WALK                 = 621,
    ANIM_MOUNT_SELF_RUN                      = 622,
    ANIM_FLY_MOUNT_SELF_RUN                  = 623,
    ANIM_MOUNT_SELF_SPRINT                   = 624,
    ANIM_FLY_MOUNT_SELF_SPRINT               = 625,
    ANIM_MOUNT_SELF_RUN_LEFT                 = 626,
    ANIM_FLY_MOUNT_SELF_RUN_LEFT             = 627,
    ANIM_MOUNT_SELF_RUN_RIGHT                = 628,
    ANIM_FLY_MOUNT_SELF_RUN_RIGHT            = 629,
    ANIM_MOUNT_SELF_SHUFFLE_LEFT             = 630,
    ANIM_FLY_MOUNT_SELF_SHUFFLE_LEFT         = 631,
    ANIM_MOUNT_SELF_SHUFFLE_RIGHT            = 632,
    ANIM_FLY_MOUNT_SELF_SHUFFLE_RIGHT        = 633,
    ANIM_MOUNT_SELF_WALK_BACKWARDS           = 634,
    ANIM_FLY_MOUNT_SELF_WALK_BACKWARDS       = 635,
    ANIM_MOUNT_SELF_SPECIAL                  = 636,
    ANIM_FLY_MOUNT_SELF_SPECIAL              = 637,
    ANIM_MOUNT_SELF_JUMP                     = 638,
    ANIM_FLY_MOUNT_SELF_JUMP                 = 639,
    ANIM_MOUNT_SELF_JUMP_START               = 640,
    ANIM_FLY_MOUNT_SELF_JUMP_START           = 641,
    ANIM_MOUNT_SELF_JUMP_END                 = 642,
    ANIM_FLY_MOUNT_SELF_JUMP_END             = 643,
    ANIM_MOUNT_SELF_JUMP_LAND_RUN            = 644,
    ANIM_FLY_MOUNT_SELF_JUMP_LAND_RUN        = 645,
    ANIM_MOUNT_SELF_START                    = 646,
    ANIM_FLY_MOUNT_SELF_START                = 647,
    ANIM_MOUNT_SELF_FALL                     = 648,
    ANIM_FLY_MOUNT_SELF_FALL                 = 649,
    ANIM_STORMSTRIKE                         = 650,
    ANIM_FLY_STORMSTRIKE                     = 651,
    ANIM_READY_JOUST_NO_SHEATHE              = 652,
    ANIM_FLY_READY_JOUST_NO_SHEATHE          = 653,
    ANIM_SLAM                                = 654,
    ANIM_FLY_SLAM                            = 655,
    ANIM_DEATH_STRIKE                        = 656,
    ANIM_FLY_DEATH_STRIKE                    = 657,
    ANIM_SWIM_ATTACK_UNARMED                 = 658,
    ANIM_FLY_SWIM_ATTACK_UNARMED             = 659,
    ANIM_SPINNING_KICK                       = 660,
    ANIM_FLY_SPINNING_KICK                   = 661,
    ANIM_ROUND_HOUSE_KICK                    = 662,
    ANIM_FLY_ROUND_HOUSE_KICK                = 663,
    ANIM_ROLL_START                          = 664,
    ANIM_FLY_ROLL_START                      = 665,
    ANIM_ROLL                                = 666,
    ANIM_FLY_ROLL                            = 667,
    ANIM_ROLL_END                            = 668,
    ANIM_FLY_ROLL_END                        = 669,
    ANIM_PALM_STRIKE                         = 670,
    ANIM_FLY_PALM_STRIKE                     = 671,
    ANIM_MONK_OFFENSE_ATTACK_UNARMED         = 672,
    ANIM_FLY_MONK_OFFENSE_ATTACK_UNARMED     = 673,
    ANIM_MONK_OFFENSE_ATTACK_UNARMED_OFF     = 674,
    ANIM_FLY_MONK_OFFENSE_ATTACK_UNARMED_OFF = 675,
    ANIM_MONK_OFFENSE_PARRY_UNARMED          = 676,
    ANIM_FLY_MONK_OFFENSE_PARRY_UNARMED      = 677,
    ANIM_MONK_OFFENSE_READY_UNARMED          = 678,
    ANIM_FLY_MONK_OFFENSE_READY_UNARMED      = 679,
    ANIM_MONK_OFFENSE_SPECIAL_UNARMED        = 680,
    ANIM_FLY_MONK_OFFENSE_SPECIAL_UNARMED    = 681,
    ANIM_MONK_DEFENSE_ATTACK_UNARMED         = 682,
    ANIM_FLY_MONK_DEFENSE_ATTACK_UNARMED     = 683,
    ANIM_MONK_DEFENSE_ATTACK_UNARMED_OFF     = 684,
    ANIM_FLY_MONK_DEFENSE_ATTACK_UNARMED_OFF = 685,
    ANIM_MONK_DEFENSE_PARRY_UNARMED          = 686,
    ANIM_FLY_MONK_DEFENSE_PARRY_UNARMED      = 687,
    ANIM_MONK_DEFENSE_READY_UNARMED          = 688,
    ANIM_FLY_MONK_DEFENSE_READY_UNARMED      = 689,
    ANIM_MONK_DEFENSE_SPECIAL_UNARMED        = 690,
    ANIM_FLY_MONK_DEFENSE_SPECIAL_UNARMED    = 691,
    ANIM_MONK_HEAL_ATTACK_UNARMED            = 692,
    ANIM_FLY_MONK_HEAL_ATTACK_UNARMED        = 693,
    ANIM_MONK_HEAL_ATTACK_UNARMED_OFF        = 694,
    ANIM_FLY_MONK_HEAL_ATTACK_UNARMED_OFF    = 695,
    ANIM_MONK_HEAL_PARRY_UNARMED             = 696,
    ANIM_FLY_MONK_HEAL_PARRY_UNARMED         = 697,
    ANIM_MONK_HEAL_READY_UNARMED             = 698,
    ANIM_FLY_MONK_HEAL_READY_UNARMED         = 699,
    ANIM_MONK_HEAL_SPECIAL_UNARMED           = 700,
    ANIM_FLY_MONK_HEAL_SPECIAL_UNARMED       = 701,
    ANIM_FLYING_KICK                         = 702,
    ANIM_FLY_FLYING_KICK                     = 703,
    ANIM_FLYING_KICK_START                   = 704,
    ANIM_FLY_FLYING_KICK_START               = 705,
    ANIM_FLYING_KICK_END                     = 706,
    ANIM_FLY_FLYING_KICK_END                 = 707,
    ANIM_CRANE_START                         = 708,
    ANIM_FLY_CRANE_START                     = 709,
    ANIM_CRANE_LOOP                          = 710,
    ANIM_FLY_CRANE_LOOP                      = 711,
    ANIM_CRANE_END                           = 712,
    ANIM_FLY_CRANE_END                       = 713,
    ANIM_DESPAWNED                           = 714,
    ANIM_FLY_DESPAWNED                       = 715,
    ANIM_THOUSAND_FISTS                      = 716,
    ANIM_FLY_THOUSAND_FISTS                  = 717,
    ANIM_MONK_HEAL_READY_SPELL_DIRECTED      = 718,
    ANIM_FLY_MONK_HEAL_READY_SPELL_DIRECTED  = 719,
    ANIM_MONK_HEAL_READY_SPELL_OMNI          = 720,
    ANIM_FLY_MONK_HEAL_READY_SPELL_OMNI      = 721,
    ANIM_MONK_HEAL_SPELL_CAST_DIRECTED       = 722,
    ANIM_FLY_MONK_HEAL_SPELL_CAST_DIRECTED   = 723,
    ANIM_MONK_HEAL_SPELL_CAST_OMNI           = 724,
    ANIM_FLY_MONK_HEAL_SPELL_CAST_OMNI       = 725,
    ANIM_MONK_HEAL_CHANNEL_CAST_DIRECTED     = 726,
    ANIM_FLY_MONK_HEAL_CHANNEL_CAST_DIRECTED = 727,
    ANIM_MONK_HEAL_CHANNEL_CAST_OMNI         = 728,
    ANIM_FLY_MONK_HEAL_CHANNEL_CAST_OMNI     = 729,
    ANIM_TORPEDO                             = 730,
    ANIM_FLY_TORPEDO                         = 731,
    ANIM_MEDITATE                            = 732,
    ANIM_FLY_MEDITATE                        = 733,
    ANIM_BREATH_OF_FIRE                      = 734,
    ANIM_FLY_BREATH_OF_FIRE                  = 735,
    ANIM_RISING_SUN_KICK                     = 736,
    ANIM_FLY_RISING_SUN_KICK                 = 737,
    ANIM_GROUND_KICK                         = 738,
    ANIM_FLY_GROUND_KICK                     = 739,
    ANIM_KICK_BACK                           = 740,
    ANIM_FLY_KICK_BACK                       = 741,
    ANIM_PET_BATTLE_STAND                    = 742,
    ANIM_FLY_PET_BATTLE_STAND                = 743,
    ANIM_PET_BATTLE_DEATH                    = 744,
    ANIM_FLY_PET_BATTLE_DEATH                = 745,
    ANIM_PET_BATTLE_RUN                      = 746,
    ANIM_FLY_PET_BATTLE_RUN                  = 747,
    ANIM_PET_BATTLE_WOUND                    = 748,
    ANIM_FLY_PET_BATTLE_WOUND                = 749,
    ANIM_PET_BATTLE_ATTACK                   = 750,
    ANIM_FLY_PET_BATTLE_ATTACK               = 751,
    ANIM_PET_BATTLE_READY_SPELL              = 752,
    ANIM_FLY_PET_BATTLE_READY_SPELL          = 753,
    ANIM_PET_BATTLE_SPELL_CAST               = 754,
    ANIM_FLY_PET_BATTLE_SPELL_CAST           = 755,
    ANIM_PET_BATTLE_CUSTOM0                  = 756,
    ANIM_FLY_PET_BATTLE_CUSTOM0              = 757,
    ANIM_PET_BATTLE_CUSTOM1                  = 758,
    ANIM_FLY_PET_BATTLE_CUSTOM1              = 759,
    ANIM_PET_BATTLE_CUSTOM2                  = 760,
    ANIM_FLY_PET_BATTLE_CUSTOM2              = 761,
    ANIM_PET_BATTLE_CUSTOM3                  = 762,
    ANIM_FLY_PET_BATTLE_CUSTOM3              = 763,
    ANIM_PET_BATTLE_VICTORY                  = 764,
    ANIM_FLY_PET_BATTLE_VICTORY              = 765,
    ANIM_PET_BATTLE_LOSS                     = 766,
    ANIM_FLY_PET_BATTLE_LOSS                 = 767,
    ANIM_PET_BATTLE_STUN                     = 768,
    ANIM_FLY_PET_BATTLE_STUN                 = 769,
    ANIM_PET_BATTLE_DEAD                     = 770,
    ANIM_FLY_PET_BATTLE_DEAD                 = 771,
    ANIM_PET_BATTLE_FREEZE                   = 772,
    ANIM_FLY_PET_BATTLE_FREEZE               = 773,
    ANIM_MONK_OFFENSE_ATTACK_WEAPON          = 774,
    ANIM_FLY_MONK_OFFENSE_ATTACK_WEAPON      = 775,
    ANIM_BAR_TEND_EMOTE_WAVE                 = 776,
    ANIM_FLY_BAR_TEND_EMOTE_WAVE             = 777,
    ANIM_BAR_SERVER_EMOTE_TALK               = 778,
    ANIM_FLY_BAR_SERVER_EMOTE_TALK           = 779,
    ANIM_BAR_SERVER_EMOTE_WAVE               = 780,
    ANIM_FLY_BAR_SERVER_EMOTE_WAVE           = 781,
    ANIM_BAR_SERVER_POUR_DRINKS              = 782,
    ANIM_FLY_BAR_SERVER_POUR_DRINKS          = 783,
    ANIM_BAR_SERVER_PICKUP                   = 784,
    ANIM_FLY_BAR_SERVER_PICKUP               = 785,
    ANIM_BAR_SERVER_PUT_DOWN                 = 786,
    ANIM_FLY_BAR_SERVER_PUT_DOWN             = 787,
    ANIM_BAR_SWEEP_STAND                     = 788,
    ANIM_FLY_BAR_SWEEP_STAND                 = 789,
    ANIM_BAR_PATRON_SIT                      = 790,
    ANIM_FLY_BAR_PATRON_SIT                  = 791,
    ANIM_BAR_PATRON_SIT_EMOTE_TALK           = 792,
    ANIM_FLY_BAR_PATRON_SIT_EMOTE_TALK       = 793,
    ANIM_BAR_PATRON_STAND                    = 794,
    ANIM_FLY_BAR_PATRON_STAND                = 795,
    ANIM_BAR_PATRON_STAND_EMOTE_TALK         = 796,
    ANIM_FLY_BAR_PATRON_STAND_EMOTE_TALK     = 797,
    ANIM_BAR_PATRON_STAND_EMOTE_POINT        = 798,
    ANIM_FLY_BAR_PATRON_STAND_EMOTE_POINT    = 799,
    ANIM_CARRION_SWARM                       = 800,
    ANIM_FLY_CARRION_SWARM                   = 801,
    ANIM_WHEEL_LOOP                          = 802,
    ANIM_FLY_WHEEL_LOOP                      = 803,
    ANIM_STAND_CHARACTER_CREATE              = 804,
    ANIM_FLY_STAND_CHARACTER_CREATE          = 805,
    ANIM_MOUNT_CHOPPER                       = 806,
    ANIM_FLY_MOUNT_CHOPPER                   = 807,
    ANIM_FACE_POSE                           = 808,
    ANIM_FLY_FACE_POSE                       = 809,
    ANIM_WARRIOR_COLOSSUS_SMASH              = 810,
    ANIM_FLY_WARRIOR_COLOSSUS_SMASH          = 811,
    ANIM_WARRIOR_MORTAL_STRIKE               = 812,
    ANIM_FLY_WARRIOR_MORTAL_STRIKE           = 813,
    ANIM_WARRIOR_WHIRLWIND                   = 814,
    ANIM_FLY_WARRIOR_WHIRLWIND               = 815,
    ANIM_WARRIOR_CHARGE                      = 816,
    ANIM_FLY_WARRIOR_CHARGE                  = 817,
    ANIM_WARRIOR_CHARGE_START                = 818,
    ANIM_FLY_WARRIOR_CHARGE_START            = 819,
    ANIM_WARRIOR_CHARGE_END                  = 820,
    ANIM_FLY_WARRIOR_CHARGE_END              = 821
};

enum LockKeyType
{
    LOCK_KEY_NONE  = 0,
    LOCK_KEY_ITEM  = 1,
    LOCK_KEY_SKILL = 2
};

// LockType.dbc (6.0.2.18988)
enum LockType
{
    LOCKTYPE_PICKLOCK              = 1,
    LOCKTYPE_HERBALISM             = 2,
    LOCKTYPE_MINING                = 3,
    LOCKTYPE_DISARM_TRAP           = 4,
    LOCKTYPE_OPEN                  = 5,
    LOCKTYPE_TREASURE              = 6,
    LOCKTYPE_CALCIFIED_ELVEN_GEMS  = 7,
    LOCKTYPE_CLOSE                 = 8,
    LOCKTYPE_ARM_TRAP              = 9,
    LOCKTYPE_QUICK_OPEN            = 10,
    LOCKTYPE_QUICK_CLOSE           = 11,
    LOCKTYPE_OPEN_TINKERING        = 12,
    LOCKTYPE_OPEN_KNEELING         = 13,
    LOCKTYPE_OPEN_ATTACKING        = 14,
    LOCKTYPE_GAHZRIDIAN            = 15,
    LOCKTYPE_BLASTING              = 16,
    LOCKTYPE_SLOW_OPEN             = 17,
    LOCKTYPE_SLOW_CLOSE            = 18,
    LOCKTYPE_FISHING               = 19,
    LOCKTYPE_INSCRIPTION           = 20,
    LOCKTYPE_OPEN_FROM_VEHICLE     = 21,
    LOCKTYPE_ARCHAELOGY            = 22,
    LOCKTYPE_PVP_OPEN_FAST         = 23,
    LOCKTYPE_LUMBER_MILL           = 28
};

// this is important type for npcs!
enum TrainerType
{
    TRAINER_TYPE_CLASS             = 0,
    TRAINER_TYPE_MOUNTS            = 1, // on blizz it's 2
    TRAINER_TYPE_TRADESKILLS       = 2,
    TRAINER_TYPE_PETS              = 3
};

#define MAX_TRAINER_TYPE 4

// CreatureType.dbc (6.0.2.18988)
enum CreatureType
{
    CREATURE_TYPE_BEAST            = 1,
    CREATURE_TYPE_DRAGONKIN        = 2,
    CREATURE_TYPE_DEMON            = 3,
    CREATURE_TYPE_ELEMENTAL        = 4,
    CREATURE_TYPE_GIANT            = 5,
    CREATURE_TYPE_UNDEAD           = 6,
    CREATURE_TYPE_HUMANOID         = 7,
    CREATURE_TYPE_CRITTER          = 8,
    CREATURE_TYPE_MECHANICAL       = 9,
    CREATURE_TYPE_NOT_SPECIFIED    = 10,
    CREATURE_TYPE_TOTEM            = 11,
    CREATURE_TYPE_NON_COMBAT_PET   = 12,
    CREATURE_TYPE_GAS_CLOUD        = 13,
    CREATURE_TYPE_WILD_PET         = 14,
    CREATURE_TYPE_ABERRATION       = 15
};

uint32 const CREATURE_TYPEMASK_DEMON_OR_UNDEAD = (1 << (CREATURE_TYPE_DEMON-1)) | (1 << (CREATURE_TYPE_UNDEAD-1));
uint32 const CREATURE_TYPEMASK_HUMANOID_OR_UNDEAD = (1 << (CREATURE_TYPE_HUMANOID-1)) | (1 << (CREATURE_TYPE_UNDEAD-1));
uint32 const CREATURE_TYPEMASK_MECHANICAL_OR_ELEMENTAL = (1 << (CREATURE_TYPE_MECHANICAL-1)) | (1 << (CREATURE_TYPE_ELEMENTAL-1));

// CreatureFamily.dbc (6.0.2.18988)
enum CreatureFamily
{
    CREATURE_FAMILY_WOLF                = 1,
    CREATURE_FAMILY_CAT                 = 2,
    CREATURE_FAMILY_SPIDER              = 3,
    CREATURE_FAMILY_BEAR                = 4,
    CREATURE_FAMILY_BOAR                = 5,
    CREATURE_FAMILY_CROCOLISK           = 6,
    CREATURE_FAMILY_CARRION_BIRD        = 7,
    CREATURE_FAMILY_CRAB                = 8,
    CREATURE_FAMILY_GORILLA             = 9,
    CREATURE_FAMILY_HORSE_CUSTOM        = 10, // Does not exist in DBC but used for horse like beasts in DB
    CREATURE_FAMILY_RAPTOR              = 11,
    CREATURE_FAMILY_TALLSTRIDER         = 12,
    CREATURE_FAMILY_FELHUNTER           = 15,
    CREATURE_FAMILY_VOIDWALKER          = 16,
    CREATURE_FAMILY_SUCCUBUS            = 17,
    CREATURE_FAMILY_DOOMGUARD           = 19,
    CREATURE_FAMILY_SCORPID             = 20,
    CREATURE_FAMILY_TURTLE              = 21,
    CREATURE_FAMILY_IMP                 = 23,
    CREATURE_FAMILY_BAT                 = 24,
    CREATURE_FAMILY_HYENA               = 25,
    CREATURE_FAMILY_BIRD_OF_PREY        = 26,
    CREATURE_FAMILY_WIND_SERPENT        = 27,
    CREATURE_FAMILY_REMOTE_CONTROL      = 28,
    CREATURE_FAMILY_FELGUARD            = 29,
    CREATURE_FAMILY_DRAGONHAWK          = 30,
    CREATURE_FAMILY_RAVAGER             = 31,
    CREATURE_FAMILY_WARP_STALKER        = 32,
    CREATURE_FAMILY_SPOREBAT            = 33,
    CREATURE_FAMILY_NETHER_RAY          = 34,
    CREATURE_FAMILY_SERPENT             = 35,
    CREATURE_FAMILY_MOTH                = 37,
    CREATURE_FAMILY_CHIMAERA            = 38,
    CREATURE_FAMILY_DEVILSAUR           = 39,
    CREATURE_FAMILY_GHOUL               = 40,
    CREATURE_FAMILY_SILITHID            = 41,
    CREATURE_FAMILY_WORM                = 42,
    CREATURE_FAMILY_RHINO               = 43,
    CREATURE_FAMILY_WASP                = 44,
    CREATURE_FAMILY_CORE_HOUND          = 45,
    CREATURE_FAMILY_SPIRIT_BEAST        = 46,
    CREATURE_FAMILY_WATER_ELEMENTAL     = 49,
    CREATURE_FAMILY_FOX                 = 50,
    CREATURE_FAMILY_MONKEY              = 51,
    CREATURE_FAMILY_DOG                 = 52,
    CREATURE_FAMILY_BEETLE              = 53,
    CREATURE_FAMILY_SHALE_SPIDER        = 55,
    CREATURE_FAMILY_ZOMBIE              = 56,
    CREATURE_FAMILY_BEETLE_OLD          = 57,
    CREATURE_FAMILY_SILITHID2           = 59,
    CREATURE_FAMILY_WASP2               = 66,
    CREATURE_FAMILY_HYDRA               = 68,
    CREATURE_FAMILY_FELIMP              = 100,
    CREATURE_FAMILY_VOIDLORD            = 101,
    CREATURE_FAMILY_SHIVARA             = 102,
    CREATURE_FAMILY_OBSERVER            = 103,
    CREATURE_FAMILY_WRATHGUARD          = 104,
    CREATURE_FAMILY_INFERNAL            = 108,
    CREATURE_FAMILY_FIREELEMENTAL       = 116,
    CREATURE_FAMILY_EARTHELEMENTAL      = 117,
    CREATURE_FAMILY_CRANE               = 125,
    CREATURE_FAMILY_WATERSTRIDER        = 126,
    CREATURE_FAMILY_PORCUPINE           = 127,
    CREATURE_FAMILY_QUILEN              = 128,
    CREATURE_FAMILY_GOAT                = 129,
    CREATURE_FAMILY_BASILISK            = 130,
    CREATURE_FAMILY_DIREHORN            = 138,
    CREATURE_FAMILY_STORMELEMENTAL      = 145,
    CREATURE_FAMILY_MTWATERELEMENTAL    = 146,
    CREATURE_FAMILY_TORRORGUARD         = 147,
    CREATURE_FAMILY_ABYSSAL             = 148,
    CREATURE_FAMILY_RYLAK               = 149,
    CREATURE_FAMILY_RIVERBEAST          = 150,
    CREATURE_FAMILY_STAG                = 151
};

enum CreatureTypeFlags
{
    CREATURE_TYPEFLAGS_TAMEABLE                          = 0x00000001, // Tameable by any hunter
    CREATURE_TYPEFLAGS_GHOST                             = 0x00000002, // Creature are also visible for not alive player. Allow gossip interaction if npcflag allow?
    CREATURE_TYPEFLAGS_BOSS                              = 0x00000004,
    CREATURE_TYPEFLAGS_DO_NOT_PLAY_WOUND_PARRY_ANIMATION = 0x00000008,
    CREATURE_TYPEFLAGS_HIDE_FACTION_TOOLTIP              = 0x00000010,
    CREATURE_TYPEFLAGS_UNK5                              = 0x00000020,
    CREATURE_TYPEFLAGS_SPELL_ATTACKABLE                  = 0x00000040,
    CREATURE_TYPEFLAGS_DEAD_INTERACT                     = 0x00000080, // Player can interact with the creature if its dead (not player dead)
    CREATURE_TYPEFLAGS_HERBLOOT                          = 0x00000100, // Can be looted by herbalist
    CREATURE_TYPEFLAGS_MININGLOOT                        = 0x00000200, // Can be looted by miner
    CREATURE_TYPEFLAGS_DONT_LOG_DEATH                    = 0x00000400, // Death event will not show up in combat log
    CREATURE_TYPEFLAGS_MOUNTED_COMBAT                    = 0x00000800, // Creature can remain mounted when entering combat
    CREATURE_TYPEFLAGS_CAN_ASSIST                        = 0x00001000,
    CREATURE_TYPEFLAGS_IS_PET_BAR_USED                   = 0x00002000,
    CREATURE_TYPEFLAGS_MASK_UID                          = 0x00004000,
    CREATURE_TYPEFLAGS_ENGINEERLOOT                      = 0x00008000, // Can be looted by engineer
    CREATURE_TYPEFLAGS_EXOTIC                            = 0x00010000, // Can be tamed by hunter as exotic pet
    CREATURE_TYPEFLAGS_USE_DEFAULT_COLLISION_BOX         = 0x00020000,
    CREATURE_TYPEFLAGS_IS_SIEGE_WEAPON                   = 0x00040000,
    CREATURE_TYPEFLAGS_PROJECTILE_COLLISION              = 0x00080000, // Projectiles can collide with this creature - interacts with TARGET_DEST_TRAJ
    CREATURE_TYPEFLAGS_HIDE_NAMEPLATE                    = 0x00100000,
    CREATURE_TYPEFLAGS_DO_NOT_PLAY_MOUNTED_ANIMATIONS    = 0x00200000,
    CREATURE_TYPEFLAGS_IS_LINK_ALL                       = 0x00400000,
    CREATURE_TYPEFLAGS_INTERACT_ONLY_WITH_CREATOR        = 0x00800000,
    CREATURE_TYPEFLAGS_DO_NOT_PLAY_UNIT_EVENT_SOUNDS     = 0x01000000,
    CREATURE_TYPEFLAGS_HAS_NO_SHADOW_BLOB                = 0x02000000,
    CREATURE_TYPEFLAGS_TREAT_AS_RAID_UNIT                = 0x04000000, //! Creature can be targeted by spells that require target to be in caster's party/raid
    CREATURE_TYPEFLAGS_FORCE_GOSSIP                      = 0x08000000,
    CREATURE_TYPEFLAGS_DO_NOT_SHEATHE                    = 0x10000000,
    CREATURE_TYPEFLAGS_DO_NOT_TARGET_ON_INTERACTION      = 0x20000000,
    CREATURE_TYPEFLAGS_DO_NOT_RENDER_OBJECT_NAME         = 0x40000000,
    CREATURE_TYPEFLAGS_UNIT_IS_QUEST_BOSS                = 0x80000000  // Not verified
};

enum CreatureTypeFlags2
{
    CREATURE_TYPEFLAGS_2_UNK1 = 0x00000001,
    CREATURE_TYPEFLAGS_2_UNK2 = 0x00000002,
    CREATURE_TYPEFLAGS_2_UNK3 = 0x00000004,
    CREATURE_TYPEFLAGS_2_UNK4 = 0x00000008,
    CREATURE_TYPEFLAGS_2_UNK5 = 0x00000010,
    CREATURE_TYPEFLAGS_2_UNK6 = 0x00000020,
    CREATURE_TYPEFLAGS_2_UNK7 = 0x00000040,
    CREATURE_TYPEFLAGS_2_UNK8 = 0x00000080
};

enum CreatureEliteType
{
    CREATURE_ELITE_NORMAL          = 0,
    CREATURE_ELITE_ELITE           = 1,
    CREATURE_ELITE_RAREELITE       = 2,
    CREATURE_ELITE_WORLDBOSS       = 3,
    CREATURE_ELITE_RARE            = 4,
    CREATURE_UNKNOWN               = 5, // found in 2.2.3 for 2 mobs
    CREATURE_WEAK                  = 6
};

// Holidays.dbc (6.0)
enum HolidayIds
{
    HOLIDAY_NONE                     = 0,

    HOLIDAY_FIREWORKS_SPECTACULAR    = 62,
    HOLIDAY_FEAST_OF_WINTER_VEIL     = 141,
    HOLIDAY_NOBLEGARDEN              = 181,
    HOLIDAY_CHILDRENS_WEEK           = 201,
    HOLIDAY_CALL_TO_ARMS_AV          = 283,
    HOLIDAY_CALL_TO_ARMS_WS          = 284,
    HOLIDAY_CALL_TO_ARMS_AB          = 285,
    HOLIDAY_FISHING_EXTRAVAGANZA     = 301,
    HOLIDAY_HARVEST_FESTIVAL         = 321,
    HOLIDAY_HALLOWS_END              = 324,
    HOLIDAY_LUNAR_FESTIVAL           = 327,
    // HOLIDAY_LOVE_IS_IN_THE_AIR    = 335, unused/duplicated
    HOLIDAY_FIRE_FESTIVAL            = 341,
    HOLIDAY_CALL_TO_ARMS_EY          = 353,
    HOLIDAY_BREWFEST                 = 372,
    HOLIDAY_DARKMOON_FAIRE_ELWYNN    = 374,
    HOLIDAY_DARKMOON_FAIRE_THUNDER   = 375,
    HOLIDAY_DARKMOON_FAIRE_SHATTRATH = 376,
    HOLIDAY_PIRATES_DAY              = 398,
    HOLIDAY_CALL_TO_ARMS_SA          = 400,
    HOLIDAY_PILGRIMS_BOUNTY          = 404,
    HOLIDAY_WOTLK_LAUNCH             = 406,
    HOLIDAY_DAY_OF_DEAD              = 409,
    HOLIDAY_CALL_TO_ARMS_IC          = 420,
    HOLIDAY_LOVE_IS_IN_THE_AIR       = 423,
    HOLIDAY_KALU_AK_FISHING_DERBY    = 424,
    HOLIDAY_CALL_TO_ARMS_BFG         = 435,
    HOLIDAY_CALL_TO_ARMS_TP          = 436,
    HOLIDAY_RATED_BG_15_VS_15        = 442,
    HOLIDAY_RATED_BG_25_VS_25        = 443,
    HOLIDAY_ANNIVERSARY_7_YEARS      = 467,
    HOLIDAY_DARKMOON_FAIRE_TEROKKAR  = 479,
    HOLIDAY_ANNIVERSARY_8_YEARS      = 484,
    HOLIDAY_CALL_TO_ARMS_SM          = 488,
    HOLIDAY_CALL_TO_ARMS_TK          = 489,
    //HOLIDAY_CALL_TO_ARMS_AV        = 490,
    //HOLIDAY_CALL_TO_ARMS_AB        = 491,
    //HOLIDAY_CALL_TO_ARMS_EY        = 492,
    //HOLIDAY_CALL_TO_ARMS_AV        = 493,
    //HOLIDAY_CALL_TO_ARMS_SM        = 494,
    //HOLIDAY_CALL_TO_ARMS_SA        = 495,
    //HOLIDAY_CALL_TO_ARMS_TK        = 496,
    //HOLIDAY_CALL_TO_ARMS_BFG       = 497,
    //HOLIDAY_CALL_TO_ARMS_TP        = 498,
    //HOLIDAY_CALL_TO_ARMS_WS        = 499,
    HOLIDAY_ANNIVERSARY_9_YEARS      = 509,
    HOLIDAY_ANNIVERSARY_10_YEARS     = 514,
    HOLIDAY_CALL_TO_ARMS_DG          = 515,
    //HOLIDAY_CALL_TO_ARMS_DG        = 516
};

enum QuestType
{
    QUEST_TYPE_AUTOCOMPLETE         = 0,
    QUEST_TYPE_DISABLED             = 1,
    QUEST_TYPE_NORMAL               = 2,
    QUEST_TYPE_UNK                  = 3,
    MAX_QUEST_TYPES                 = 4
};

// QuestInfo.dbc (6.0.2.18988)
enum QuestInfo
{
    QUEST_INFO_GROUP               = 1,
    QUEST_INFO_CLASS               = 21,
    QUEST_INFO_PVP                 = 41,
    QUEST_INFO_RAID                = 62,
    QUEST_INFO_DUNGEON             = 81,
    QUEST_INFO_WORLD_EVENT         = 82,
    QUEST_INFO_LEGENDARY           = 83,
    QUEST_INFO_ESCORT              = 84,
    QUEST_INFO_HEROIC              = 85,
    QUEST_INFO_RAID_10             = 88,
    QUEST_INFO_RAID_25             = 89,
    QUEST_INFO_SCENARIO            = 98,
    QUEST_INFO_ACCOUNT             = 102,
    QUEST_INFO_SIDE_QUEST          = 104
};

// QuestSort.dbc (6.0)
enum QuestSort
{
    QUEST_SORT_EPIC                       = 1,
    QUEST_SORT_HALLOWS_END                = 21,
    QUEST_SORT_SEASONAL                   = 22,
    QUEST_SORT_CATACLYSM                  = 23,
    QUEST_SORT_HERBALISM                  = 24,
    QUEST_SORT_BATTLEGROUNDS              = 25,
    QUEST_SORT_DAY_OF_THE_DEAD            = 41,
    QUEST_SORT_WARLOCK                    = 61,
    QUEST_SORT_WARRIOR                    = 81,
    QUEST_SORT_SHAMAN                     = 82,
    QUEST_SORT_FISHING                    = 101,
    QUEST_SORT_BLACKSMITHING              = 121,
    QUEST_SORT_PALADIN                    = 141,
    QUEST_SORT_MAGE                       = 161,
    QUEST_SORT_ROGUE                      = 162,
    QUEST_SORT_ALCHEMY                    = 181,
    QUEST_SORT_LEATHERWORKING             = 182,
    QUEST_SORT_ENGINEERING                = 201,
    QUEST_SORT_TREASURE_MAP               = 221,
    QUEST_SORT_TOURNAMENT                 = 241,
    QUEST_SORT_HUNTER                     = 261,
    QUEST_SORT_PRIEST                     = 262,
    QUEST_SORT_DRUID                      = 263,
    QUEST_SORT_TAILORING                  = 264,
    QUEST_SORT_SPECIAL                    = 284,
    QUEST_SORT_COOKING                    = 304,
    QUEST_SORT_FIRST_AID                  = 324,
    QUEST_SORT_LEGENDARY                  = 344,
    QUEST_SORT_DARKMOON_FAIRE             = 364,
    QUEST_SORT_AHN_QIRAJ_WAR              = 365,
    QUEST_SORT_LUNAR_FESTIVAL             = 366,
    QUEST_SORT_REPUTATION                 = 367,
    QUEST_SORT_INVASION                   = 368,
    QUEST_SORT_MIDSUMMER                  = 369,
    QUEST_SORT_BREWFEST                   = 370,
    QUEST_SORT_INSCRIPTION                = 371,
    QUEST_SORT_DEATH_KNIGHT               = 372,
    QUEST_SORT_JEWELCRAFTING              = 373,
    QUEST_SORT_NOBLEGARDEN                = 374,
    QUEST_SORT_PILGRIMS_BOUNTY            = 375,
    QUEST_SORT_LOVE_IS_IN_THE_AIR         = 376,
    QUEST_SORT_ARCHAEOLOGY                = 377,
    QUEST_SORT_CHILDRENS_WEEK             = 378,
    QUEST_SORT_FIRELANDS_INVASION         = 379,
    QUEST_SORT_THE_ZANDALARI              = 380,
    QUEST_SORT_ELEMENTAL_BONDS            = 381,
    QUEST_SORT_PANDAREN_BREWMASTER        = 391,
    QUEST_SORT_SCENARIO                   = 392,
    QUEST_SORT_BATTLE_PETS                = 394,
    QUEST_SORT_MONK                       = 395,
    QUEST_SORT_LANDFALL                   = 396,
    QUEST_SORT_PANDAREN_CAMPAIGN          = 397,
    QUEST_SORT_RIDING                     = 398,
    QUEST_SORT_BRAWLERS_GUILD             = 399,
    QUEST_SORT_PROVING_GROUNDS            = 400,
    QUEST_SORT_GARRISON_CAMPAIGN          = 401,
    QUEST_SORT_ASSAULT_ON_THE_DARK_PORTAL = 402,
    QUEST_SORT_GARRISON_SUPPORT           = 403,
    QUEST_SORT_LOGGING                    = 404,
    QUEST_SORT_PICKPOCKETING              = 405
};

inline uint8 ClassByQuestSort(int32 QuestSort)
{
    switch (QuestSort)
    {
        case QUEST_SORT_WARLOCK:        return CLASS_WARLOCK;
        case QUEST_SORT_WARRIOR:        return CLASS_WARRIOR;
        case QUEST_SORT_SHAMAN:         return CLASS_SHAMAN;
        case QUEST_SORT_PALADIN:        return CLASS_PALADIN;
        case QUEST_SORT_MAGE:           return CLASS_MAGE;
        case QUEST_SORT_ROGUE:          return CLASS_ROGUE;
        case QUEST_SORT_HUNTER:         return CLASS_HUNTER;
        case QUEST_SORT_PRIEST:         return CLASS_PRIEST;
        case QUEST_SORT_DRUID:          return CLASS_DRUID;
        case QUEST_SORT_DEATH_KNIGHT:   return CLASS_DEATH_KNIGHT;
    }
    return 0;
}

// SkillLine.dbc (6.0)
enum SkillType
{
    SKILL_NONE                           = 0,

    SKILL_FROST                          = 6,
    SKILL_FIRE                           = 8,
    SKILL_ARMS                           = 26,
    SKILL_COMBAT                         = 38,
    SKILL_SUBTLETY                       = 39,
    SKILL_SWORDS                         = 43,
    SKILL_AXES                           = 44,
    SKILL_BOWS                           = 45,
    SKILL_GUNS                           = 46,
    SKILL_BEAST_MASTERY                  = 50,
    SKILL_SURVIVAL                       = 51,
    SKILL_MACES                          = 54,
    SKILL_2H_SWORDS                      = 55,
    SKILL_HOLY                           = 56,
    SKILL_SHADOW                         = 78,
    SKILL_DEFENSE                        = 95,
    SKILL_LANG_COMMON                    = 98,
    SKILL_RACIAL_DWARVEN                 = 101,
    SKILL_LANG_ORCISH                    = 109,
    SKILL_LANG_DWARVEN                   = 111,
    SKILL_LANG_DARNASSIAN                = 113,
    SKILL_LANG_TAURAHE                   = 115,
    SKILL_DUAL_WIELD                     = 118,
    SKILL_RACIAL_TAUREN                  = 124,
    SKILL_ORC_RACIAL                     = 125,
    SKILL_RACIAL_NIGHT_ELF               = 126,
    SKILL_FIRST_AID                      = 129,
    SKILL_FERAL_COMBAT                   = 134,
    SKILL_STAVES                         = 136,
    SKILL_LANG_THALASSIAN                = 137,
    SKILL_LANG_DRACONIC                  = 138,
    SKILL_LANG_DEMON_TONGUE              = 139,
    SKILL_LANG_TITAN                     = 140,
    SKILL_LANG_OLD_TONGUE                = 141,
    SKILL_SURVIVAL2                      = 142,
    SKILL_RIDING_HORSE                   = 148,
    SKILL_RIDING_WOLF                    = 149,
    SKILL_RIDING_TIGER                   = 150,
    SKILL_RIDING_RAM                     = 152,
    SKILL_SWIMING                        = 155,
    SKILL_2H_MACES                       = 160,
    SKILL_UNARMED                        = 162,
    SKILL_MARKSMANSHIP                   = 163,
    SKILL_BLACKSMITHING                  = 164,
    SKILL_LEATHERWORKING                 = 165,
    SKILL_ALCHEMY                        = 171,
    SKILL_2H_AXES                        = 172,
    SKILL_DAGGERS                        = 173,
    SKILL_THROWN                         = 176,
    SKILL_HERBALISM                      = 182,
    SKILL_GENERIC_DND                    = 183,
    SKILL_RETRIBUTION                    = 184,
    SKILL_COOKING                        = 185,
    SKILL_MINING                         = 186,
    SKILL_PET_IMP                        = 188,
    SKILL_PET_FELHUNTER                  = 189,
    SKILL_TAILORING                      = 197,
    SKILL_ENGINEERING                    = 202,
    SKILL_PET_SPIDER                     = 203,
    SKILL_PET_VOIDWALKER                 = 204,
    SKILL_PET_SUCCUBUS                   = 205,
    SKILL_PET_INFERNAL                   = 206,
    SKILL_PET_DOOMGUARD                  = 207,
    SKILL_PET_WOLF                       = 208,
    SKILL_PET_CAT                        = 209,
    SKILL_PET_BEAR                       = 210,
    SKILL_PET_BOAR                       = 211,
    SKILL_PET_CROCILISK                  = 212,
    SKILL_PET_CARRION_BIRD               = 213,
    SKILL_PET_CRAB                       = 214,
    SKILL_PET_GORILLA                    = 215,
    SKILL_PET_RAPTOR                     = 217,
    SKILL_PET_TALLSTRIDER                = 218,
    SKILL_RACIAL_UNDED                   = 220,
    SKILL_CROSSBOWS                      = 226,
    SKILL_WANDS                          = 228,
    SKILL_POLEARMS                       = 229,
    SKILL_PET_SCORPID                    = 236,
    SKILL_ARCANE                         = 237,
    SKILL_PET_TURTLE                     = 251,
    SKILL_ASSASSINATION                  = 253,
    SKILL_FURY                           = 256,
    SKILL_PROTECTION                     = 257,
    SKILL_PROTECTION2                    = 267,
    SKILL_PET_TALENTS                    = 270,
    SKILL_PLATE_MAIL                     = 293,
    SKILL_LANG_GNOMISH                   = 313,
    SKILL_LANG_TROLL                     = 315,
    SKILL_ENCHANTING                     = 333,
    SKILL_DEMONOLOGY                     = 354,
    SKILL_AFFLICTION                     = 355,
    SKILL_FISHING                        = 356,
    SKILL_ENHANCEMENT                    = 373,
    SKILL_RESTORATION                    = 374,
    SKILL_ELEMENTAL_COMBAT               = 375,
    SKILL_SKINNING                       = 393,
    SKILL_MAIL                           = 413,
    SKILL_LEATHER                        = 414,
    SKILL_CLOTH                          = 415,
    SKILL_SHIELD                         = 433,
    SKILL_FIST_WEAPONS                   = 473,
    SKILL_RIDING_RAPTOR                  = 533,
    SKILL_RIDING_MECHANOSTRIDER          = 553,
    SKILL_RIDING_UNDEAD_HORSE            = 554,
    SKILL_RESTORATION2                   = 573,
    SKILL_BALANCE                        = 574,
    SKILL_DESTRUCTION                    = 593,
    SKILL_HOLY2                          = 594,
    SKILL_DISCIPLINE                     = 613,
    SKILL_LOCKPICKING                    = 633,
    SKILL_PET_BAT                        = 653,
    SKILL_PET_HYENA                      = 654,
    SKILL_PET_BIRD_OF_PREY               = 655,
    SKILL_PET_WIND_SERPENT               = 656,
    SKILL_LANG_GUTTERSPEAK               = 673,
    SKILL_RIDING_KODO                    = 713,
    SKILL_RACIAL_TROLL                   = 733,
    SKILL_RACIAL_GNOME                   = 753,
    SKILL_RACIAL_HUMAN                   = 754,
    SKILL_JEWELCRAFTING                  = 755,
    SKILL_RACIAL_BLOODELF                = 756,
    SKILL_PET_EVENT_RC                   = 758, // SkillCategory = -1
    SKILL_LANG_DRAENEI                   = 759,
    SKILL_RACIAL_DRAENEI                 = 760,
    SKILL_PET_FELGUARD                   = 761,
    SKILL_RIDING                         = 762,
    SKILL_PET_DRAGONHAWK                 = 763,
    SKILL_PET_NETHER_RAY                 = 764,
    SKILL_PET_SPOREBAT                   = 765,
    SKILL_PET_WARP_STALKER               = 766,
    SKILL_PET_RAVAGER                    = 767,
    SKILL_PET_SERPENT                    = 768,
    SKILL_INTERNAL                       = 769,
    SKILL_DK_BLOOD                       = 770,
    SKILL_DK_FROST                       = 771,
    SKILL_DK_UNHOLY                      = 772,
    SKILL_INSCRIPTION                    = 773,
    SKILL_PET_MOTH                       = 775,
    SKILL_RUNEFORGING                    = 776,
    SKILL_MOUNTS                         = 777,
    SKILL_COMPANIONS                     = 778,
    SKILL_PET_EXOTIC_CHIMAERA            = 780,
    SKILL_PET_EXOTIC_DEVILSAUR           = 781,
    SKILL_PET_GHOUL                      = 782,
    SKILL_PET_EXOTIC_SILITHID            = 783,
    SKILL_PET_EXOTIC_WORM                = 784,
    SKILL_PET_WASP                       = 785,
    SKILL_PET_EXOTIC_RHINO               = 786,
    SKILL_PET_EXOTIC_CORE_HOUND          = 787,
    SKILL_PET_EXOTIC_SPIRIT_BEAST        = 788,
    SKILL_RACIAL_WORGEN                  = 789,
    SKILL_RACIAL_GOBLIN                  = 790,
    SKILL_LANG_WORGEN                    = 791,
    SKILL_LANG_GOBLIN                    = 792,
    SKILL_ARCHAEOLOGY                    = 794,
    SKILL_GENERAL_HUNTER                 = 795,
    SKILL_GENERAL_DEATH_KNIGHT           = 796,
    SKILL_GENERAL_ROGUE                  = 797,
    SKILL_GENERAL_DRUID                  = 798,
    SKILL_GENERAL_MAGE                   = 799,
    SKILL_GENERAL_PALADIN                = 800,
    SKILL_GENERAL_SHAMAN                 = 801,
    SKILL_GENERAL_WARLOCK                = 802,
    SKILL_GENERAL_WARRIOR                = 803,
    SKILL_GENERAL_PRIEST                 = 804,
    SKILL_PET_WATER_ELEMENTAL            = 805,
    SKILL_PET_FOX                        = 808,
    SKILL_ALL_GLYPHS                     = 810,
    SKILL_PET_DOG                        = 811,
    SKILL_PET_MONKEY                     = 815,
    SKILL_PET_SHALE_SPIDER               = 817,
    SKILL_PET_BEETLE                     = 818,
    SKILL_ALL_GUILD_PERKS                = 821,
    SKILL_PET_HYDRA                      = 824,
    SKILL_MONK                           = 829,
    SKILL_WARRIOR                        = 840,
    SKILL_WARLOCK                        = 849,
    SKILL_RACIAL_PANDAREN                = 899,
    SKILL_MAGE                           = 904,
    SKILL_LANG_PANDAREN_NEUTRAL          = 905,
    SKILL_LANG_PANDAREN_ALLIANCE         = 906,
    SKILL_LANG_PANDAREN_HORDE            = 907,
    SKILL_ROGUE                          = 921,
    SKILL_SHAMAN                         = 924,
    SKILL_FEL_IMP                        = 927,
    SKILL_VOIDLORD                       = 928,
    SKILL_SHIVARRA                       = 929,
    SKILL_OBSERVER                       = 930,
    SKILL_WRATHGUARD                     = 931,
    SKILL_ALL_SPECIALIZATIONS            = 934,
    SKILL_RUNEFORGING_2                  = 960,
    SKILL_PET_PRIMAL_FIRE_ELEMENTAL      = 962,
    SKILL_PET_PRIMAL_EARTH_ELEMENTAL     = 963,
    SKILL_WAY_OF_THE_GRILL               = 975,
    SKILL_WAY_OF_THE_WOK                 = 976,
    SKILL_WAY_OF_THE_POT                 = 977,
    SKILL_WAY_OF_THE_STEAMER             = 978,
    SKILL_WAY_OF_THE_OVEN                = 979,
    SKILL_WAY_OF_THE_BREW                = 980,
    SKILL_APPRENTICE_COOKING             = 981,
    SKILL_JOURNEYMAN_COOKBOOK            = 982,
    SKILL_PORCUPINE                      = 983,
    SKILL_CRANE                          = 984,
    SKILL_WATER_STRIDER                  = 985,
    SKILL_PET_EXOTIC_QUILEN              = 986,
    SKILL_PET_GOAT                       = 987,
    SKILL_BASILISK                       = 988,
    SKILL_NO_PLAYERS                     = 999,
    SKILL_DIREHORN                       = 1305,
    SKILL_PET_PRIMAL_STORM_ELEMENTAL     = 1748,
    SKILL_PET_WATER_MINOR_TALENT_VERSION = 1777,
    SKILL_PET_EXOTIC_HOOK_WASP           = 1818,
    SKILL_PET_RIVERBEAST                 = 1819,
    SKILL_UNUSED                         = 1830,
    SKILL_LOGGING                        = 1945,
    SKILL_PET_TERRORGUARD                = 1981,
    SKILL_PET_ABYSSAL                    = 1982,
    SKILL_PET_STAG                       = 1993,
    SKILL_TRADING_POST                   = 2000
};

#define MAX_SKILL_TYPE                     2000

inline SkillType SkillByLockType(LockType locktype)
{
    switch (locktype)
    {
        case LOCKTYPE_PICKLOCK:    return SKILL_LOCKPICKING;
        case LOCKTYPE_HERBALISM:   return SKILL_HERBALISM;
        case LOCKTYPE_MINING:      return SKILL_MINING;
        case LOCKTYPE_FISHING:     return SKILL_FISHING;
        case LOCKTYPE_INSCRIPTION: return SKILL_INSCRIPTION;
        default: break;
    }
    return SKILL_NONE;
}

inline uint32 SkillByQuestSort(int32 QuestSort)
{
    switch (QuestSort)
    {
        case QUEST_SORT_HERBALISM:      return SKILL_HERBALISM;
        case QUEST_SORT_FISHING:        return SKILL_FISHING;
        case QUEST_SORT_BLACKSMITHING:  return SKILL_BLACKSMITHING;
        case QUEST_SORT_ALCHEMY:        return SKILL_ALCHEMY;
        case QUEST_SORT_LEATHERWORKING: return SKILL_LEATHERWORKING;
        case QUEST_SORT_ENGINEERING:    return SKILL_ENGINEERING;
        case QUEST_SORT_TAILORING:      return SKILL_TAILORING;
        case QUEST_SORT_COOKING:        return SKILL_COOKING;
        case QUEST_SORT_FIRST_AID:      return SKILL_FIRST_AID;
        case QUEST_SORT_JEWELCRAFTING:  return SKILL_JEWELCRAFTING;
        case QUEST_SORT_INSCRIPTION:    return SKILL_INSCRIPTION;
        case QUEST_SORT_ARCHAEOLOGY:    return SKILL_ARCHAEOLOGY;
    }
    return 0;
}

enum SkillCategory
{
    SKILL_CATEGORY_UNK1          = 0,
    SKILL_CATEGORY_ATTRIBUTES    = 5,
    SKILL_CATEGORY_WEAPON        = 6,
    SKILL_CATEGORY_CLASS         = 7,
    SKILL_CATEGORY_ARMOR         = 8,
    SKILL_CATEGORY_SECONDARY     = 9,                       // secondary professions
    SKILL_CATEGORY_LANGUAGES     = 10,
    SKILL_CATEGORY_PROFESSION    = 11,                      // primary professions
    SKILL_CATEGORY_GENERIC       = 12
};

// TotemCategory.dbc (6.0.2.18988)
enum TotemCategory
{
    TC_SKINNING_SKIFE_OLD          = 1,
    TC_EARTH_TOTEM                 = 2,
    TC_AIR_TOTEM                   = 3,
    TC_FIRE_TOTEM                  = 4,
    TC_WATER_TOTEM                 = 5,
    TC_COPPER_ROD                  = 6,
    TC_SILVER_ROD                  = 7,
    TC_GOLDEN_ROD                  = 8,
    TC_TRUESILVER_ROD              = 9,
    TC_ARCANITE_ROD                = 10,
    TC_MINING_PICK_OLD             = 11,
    TC_PHILOSOPHERS_STONE          = 12,
    TC_BLACKSMITH_HAMMER_OLD       = 13,
    TC_ARCLIGHT_SPANNER            = 14,
    TC_GYROMATIC_MA                = 15,
    TC_MASTER_TOTEM                = 21,
    TC_FEL_IRON_ROD                = 41,
    TC_ADAMANTITE_ROD              = 62,
    TC_ETERNIUM_ROD                = 63,
    TC_HOLLOW_QUILL                = 81,
    TC_RUNED_AZURITE_ROD           = 101,
    TC_VIRTUOSO_INKING_SET         = 121,
    TC_DRUMS                       = 141,
    TC_GNOMISH_ARMY_KNIFE          = 161,
    TC_BLACKSMITH_HAMMER           = 162,
    TC_MINING_PICK                 = 165,
    TC_SKINNING_KNIFE              = 166,
    TC_HAMMER_PICK                 = 167,
    TC_BLADED_PICKAXE              = 168,
    TC_FLINT_AND_TINDER            = 169,
    TC_RUNED_COBALT_ROD            = 189,
    TC_RUNED_TITANIUM_ROD          = 190,
    TC_RUNED_ELEMENTIUM_ROD        = 209,
    TC_HIGH_POWERED_BOLT_GUN       = 210,
    TC_RUNED_COPPER_ROD            = 230,
    TC_JEWELERS_KIT                = 238,
    TC_ULTIMATE_GNOMISH_ARMY_KNIFE = 250
};

enum UnitDynFlags
{
    UNIT_DYNFLAG_NONE                       = 0x0000,
    UNIT_DYNFLAG_HIDE_MODEL                 = 0x0001, // Object model is not shown with this flag
    UNIT_DYNFLAG_LOOTABLE                   = 0x0002,
    UNIT_DYNFLAG_TRACK_UNIT                 = 0x0004,
    UNIT_DYNFLAG_TAPPED                     = 0x0008, // Lua_UnitIsTapped
    UNIT_DYNFLAG_SPECIALINFO                = 0x0010,
    UNIT_DYNFLAG_DEAD                       = 0x0020,
    UNIT_DYNFLAG_REFER_A_FRIEND             = 0x0040
};

enum CorpseDynFlags
{
    CORPSE_DYNFLAG_LOOTABLE        = 0x0001
};

enum WeatherType
{
    WEATHER_TYPE_FINE       = 0,
    WEATHER_TYPE_RAIN       = 1,
    WEATHER_TYPE_SNOW       = 2,
    WEATHER_TYPE_STORM      = 3,
    WEATHER_TYPE_THUNDERS   = 86,
    WEATHER_TYPE_BLACKRAIN  = 90
};

#define MAX_WEATHER_TYPE 4

enum ChatMsg
{
    CHAT_MSG_ADDON                              = 0xFFFFFFFF, // -1
    CHAT_MSG_SYSTEM                             = 0x00,
    CHAT_MSG_SAY                                = 0x01,
    CHAT_MSG_PARTY                              = 0x02,
    CHAT_MSG_RAID                               = 0x03,
    CHAT_MSG_GUILD                              = 0x04,
    CHAT_MSG_OFFICER                            = 0x05,
    CHAT_MSG_YELL                               = 0x06,
    CHAT_MSG_WHISPER                            = 0x07,
    CHAT_MSG_WHISPER_FOREIGN                    = 0x08,
    CHAT_MSG_WHISPER_INFORM                     = 0x09,
    CHAT_MSG_EMOTE                              = 0x0A,
    CHAT_MSG_TEXT_EMOTE                         = 0x0B,
    CHAT_MSG_MONSTER_SAY                        = 0x0C,
    CHAT_MSG_MONSTER_PARTY                      = 0x0D,
    CHAT_MSG_MONSTER_YELL                       = 0x0E,
    CHAT_MSG_MONSTER_WHISPER                    = 0x0F,
    CHAT_MSG_MONSTER_EMOTE                      = 0x10,
    CHAT_MSG_CHANNEL                            = 0x11,
    CHAT_MSG_CHANNEL_JOIN                       = 0x12,
    CHAT_MSG_CHANNEL_LEAVE                      = 0x13,
    CHAT_MSG_CHANNEL_LIST                       = 0x14,
    CHAT_MSG_CHANNEL_NOTICE                     = 0x15,
    CHAT_MSG_CHANNEL_NOTICE_USER                = 0x16,
    CHAT_MSG_AFK                                = 0x17,
    CHAT_MSG_DND                                = 0x18,
    CHAT_MSG_IGNORED                            = 0x19,
    CHAT_MSG_SKILL                              = 0x1A,
    CHAT_MSG_LOOT                               = 0x1B,
    CHAT_MSG_MONEY                              = 0x1C,
    CHAT_MSG_OPENING                            = 0x1D,
    CHAT_MSG_TRADESKILLS                        = 0x1E,
    CHAT_MSG_PET_INFO                           = 0x1F,
    CHAT_MSG_COMBAT_MISC_INFO                   = 0x20,
    CHAT_MSG_COMBAT_XP_GAIN                     = 0x21,
    CHAT_MSG_COMBAT_HONOR_GAIN                  = 0x22,
    CHAT_MSG_COMBAT_FACTION_CHANGE              = 0x23,
    CHAT_MSG_BG_SYSTEM_NEUTRAL                  = 0x24,
    CHAT_MSG_BG_SYSTEM_ALLIANCE                 = 0x25,
    CHAT_MSG_BG_SYSTEM_HORDE                    = 0x26,
    CHAT_MSG_RAID_LEADER                        = 0x27,
    CHAT_MSG_RAID_WARNING                       = 0x28,
    CHAT_MSG_RAID_BOSS_EMOTE                    = 0x29,
    CHAT_MSG_RAID_BOSS_WHISPER                  = 0x2A,
    CHAT_MSG_FILTERED                           = 0x2B,
    CHAT_MSG_RESTRICTED                         = 0x2C,
    CHAT_MSG_BATTLENET                          = 0x2D,
    CHAT_MSG_ACHIEVEMENT                        = 0x2E,
    CHAT_MSG_GUILD_ACHIEVEMENT                  = 0x2F,
    CHAT_MSG_ARENA_POINTS                       = 0x30,
    CHAT_MSG_PARTY_LEADER                       = 0x31,
    CHAT_MSG_TARGETICONS                        = 0x32,
    CHAT_MSG_BN_WHISPER                         = 0x33,
    CHAT_MSG_BN_WHISPER_INFORM                  = 0x34,
    CHAT_MSG_BN_CONVERSATION                    = 0x35,
    CHAT_MSG_BN_CONVERSATION_NOTICE             = 0x36,
    CHAT_MSG_BN_CONVERSATION_LIST               = 0x37,
    CHAT_MSG_BN_INLINE_TOAST_ALERT              = 0x38,
    CHAT_MSG_BN_INLINE_TOAST_BROADCAST          = 0x39,
    CHAT_MSG_BN_INLINE_TOAST_BROADCAST_INFORM   = 0x3A,
    CHAT_MSG_BN_INLINE_TOAST_CONVERSATION       = 0x3B,
    CHAT_MSG_BN_WHISPER_PLAYER_OFFLINE          = 0x3C,
    CHAT_MSG_COMBAT_GUILD_XP_GAIN               = 0x3D,
    CHAT_MSG_CURRENCY                           = 0x3E,
    CHAT_MSG_QUEST_BOSS_EMOTE                   = 0x3F,
    CHAT_MSG_PET_BATTLE_COMBAT_LOG              = 0x40,
    CHAT_MSG_PET_BATTLE_INFO                    = 0x41,
    CHAT_MSG_INSTANCE_CHAT                      = 0x42,
    CHAT_MSG_INSTANCE_CHAT_LEADER               = 0x43,

    MAX_CHAT_MSG_TYPE
};

#define GM_SILENCE_AURA 1852

enum ChatFlags
{
    CHAT_FLAG_NONE       = 0x00,
    CHAT_FLAG_AFK        = 0x01,
    CHAT_FLAG_DND        = 0x02,
    CHAT_FLAG_GM         = 0x04,
    CHAT_FLAG_COM        = 0x08, // Commentator
    CHAT_FLAG_DEV        = 0x10,
    CHAT_FLAG_BOSS_SOUND = 0x20, // Plays "RaidBossEmoteWarning" sound on raid boss emote/whisper
    CHAT_FLAG_MOBILE     = 0x40
};

enum ChatLinkColors
{
    CHAT_LINK_COLOR_TRADE       = 0xffffd000,   // orange
    CHAT_LINK_COLOR_TALENT      = 0xff4e96f7,   // blue
    CHAT_LINK_COLOR_SPELL       = 0xff71d5ff,   // bright blue
    CHAT_LINK_COLOR_ENCHANT     = 0xffffd000,   // orange
    CHAT_LINK_COLOR_ACHIEVEMENT = 0xffffff00,
    CHAT_LINK_COLOR_GLYPH       = 0xff66bbff
};

// Values from ItemPetFood (power of (value-1) used for compare with CreatureFamilyEntry.petDietMask
enum PetDiet
{
    PET_DIET_MEAT     = 1,
    PET_DIET_FISH     = 2,
    PET_DIET_CHEESE   = 3,
    PET_DIET_BREAD    = 4,
    PET_DIET_FUNGAS   = 5,
    PET_DIET_FRUIT    = 6,
    PET_DIET_RAW_MEAT = 7,
    PET_DIET_RAW_FISH = 8
};

#define MAX_PET_DIET 9

#define CHAIN_SPELL_JUMP_RADIUS 8

enum GuildLogs
{
    GUILD_BANKLOG_MAX_RECORDS   = 25,
    GUILD_EVENTLOG_MAX_RECORDS  = 100,
    GUILD_NEWSLOG_MAX_RECORDS   = 250
};

enum AiReaction
{
    AI_REACTION_ALERT    = 0,                               // pre-aggro (used in client packet handler)
    AI_REACTION_FRIENDLY = 1,                               // (NOT used in client packet handler)
    AI_REACTION_HOSTILE  = 2,                               // sent on every attack, triggers aggro sound (used in client packet handler)
    AI_REACTION_AFRAID   = 3,                               // seen for polymorph (when AI not in control of self?) (NOT used in client packet handler)
    AI_REACTION_DESTROY  = 4                                // used on object destroy (NOT used in client packet handler)
};

// Diminishing Returns Types
enum DiminishingReturnsType
{
    DRTYPE_NONE         = 0,                                // this spell is not diminished, but may have its duration limited
    DRTYPE_PLAYER       = 1,                                // this spell is diminished only when applied on players
    DRTYPE_ALL          = 2                                 // this spell is diminished in every case
};

// Diminishing Return Groups
enum DiminishingGroup
{
    DIMINISHING_NONE             = 0,
    DIMINISHING_ROOT             = 1,
    DIMINISHING_STUN             = 2,
    DIMINISHING_INCAPACITATE     = 3,
    DIMINISHING_DISORIENT        = 4,
    DIMINISHING_SILENCE          = 5,
    DIMINISHING_AOE_KNOCKBACK    = 6,
    DIMINISHING_TAUNT            = 7,
    DIMINISHING_LIMITONLY        = 8,
};

enum SummonCategory
{
    SUMMON_CATEGORY_WILD        = 0,
    SUMMON_CATEGORY_ALLY        = 1,
    SUMMON_CATEGORY_PET         = 2,
    SUMMON_CATEGORY_PUPPET      = 3,
    SUMMON_CATEGORY_VEHICLE     = 4,
    SUMMON_CATEGORY_UNK         = 5  // as of patch 3.3.5a only Bone Spike in Icecrown Citadel
                                     // uses this category
};

enum SummonType
{
    SUMMON_TYPE_NONE        = 0,
    SUMMON_TYPE_PET         = 1,
    SUMMON_TYPE_GUARDIAN    = 2,
    SUMMON_TYPE_MINION      = 3,
    SUMMON_TYPE_TOTEM       = 4,
    SUMMON_TYPE_MINIPET     = 5,
    SUMMON_TYPE_GUARDIAN2   = 6,
    SUMMON_TYPE_WILD2       = 7,
    SUMMON_TYPE_WILD3       = 8,    // Related to phases and DK prequest line (3.3.5a)
    SUMMON_TYPE_VEHICLE     = 9,
    SUMMON_TYPE_VEHICLE2    = 10,   // Oculus and Argent Tournament vehicles (3.3.5a)
    SUMMON_TYPE_LIGHTWELL   = 11,
    SUMMON_TYPE_JEEVES      = 12,
    SUMMON_TYPE_UNK13       = 13
};

enum EventId
{
    EVENT_CHARGE            = 1003,
    EVENT_JUMP              = 1004,

    /// Special charge event which is used for charge spells that have explicit targets
    /// and had a path already generated - using it in PointMovementGenerator will not
    /// create a new spline and launch it
    EVENT_CHARGE_PREPATH    = 1005
};

enum ResponseCodes
{
    RESPONSE_SUCCESS                                       = 0,
    RESPONSE_FAILURE                                       = 1,
    RESPONSE_CANCELLED                                     = 2,
    RESPONSE_DISCONNECTED                                  = 3,
    RESPONSE_FAILED_TO_CONNECT                             = 4,
    RESPONSE_CONNECTED                                     = 5,
    RESPONSE_VERSION_MISMATCH                              = 6,

    CSTATUS_CONNECTING                                     = 7,
    CSTATUS_NEGOTIATING_SECURITY                           = 8,
    CSTATUS_NEGOTIATION_COMPLETE                           = 9,
    CSTATUS_NEGOTIATION_FAILED                             = 10,
    CSTATUS_AUTHENTICATING                                 = 11,

    REALM_LIST_IN_PROGRESS                                 = 12,
    REALM_LIST_SUCCESS                                     = 13,
    REALM_LIST_FAILED                                      = 14,
    REALM_LIST_INVALID                                     = 15,
    REALM_LIST_REALM_NOT_FOUND                             = 16,

    ACCOUNT_CREATE_IN_PROGRESS                             = 17,
    ACCOUNT_CREATE_SUCCESS                                 = 18,
    ACCOUNT_CREATE_FAILED                                  = 19,

    CHAR_LIST_RETRIEVING                                   = 20,
    CHAR_LIST_RETRIEVED                                    = 21,
    CHAR_LIST_FAILED                                       = 22,

    CHAR_CREATE_IN_PROGRESS                                = 23,
    CHAR_CREATE_SUCCESS                                    = 24,
    CHAR_CREATE_ERROR                                      = 25,
    CHAR_CREATE_FAILED                                     = 26,
    CHAR_CREATE_NAME_IN_USE                                = 27,
    CHAR_CREATE_DISABLED                                   = 28,
    CHAR_CREATE_PVP_TEAMS_VIOLATION                        = 29,
    CHAR_CREATE_SERVER_LIMIT                               = 30,
    CHAR_CREATE_ACCOUNT_LIMIT                              = 31,
    CHAR_CREATE_SERVER_QUEUE                               = 32,
    CHAR_CREATE_ONLY_EXISTING                              = 33,
    CHAR_CREATE_EXPANSION                                  = 34,
    CHAR_CREATE_EXPANSION_CLASS                            = 35,
    CHAR_CREATE_LEVEL_REQUIREMENT                          = 36,
    CHAR_CREATE_UNIQUE_CLASS_LIMIT                         = 37,
    CHAR_CREATE_CHARACTER_IN_GUILD                         = 38,
    CHAR_CREATE_RESTRICTED_RACECLASS                       = 39,
    CHAR_CREATE_CHARACTER_CHOOSE_RACE                      = 40,
    CHAR_CREATE_CHARACTER_ARENA_LEADER                     = 41,
    CHAR_CREATE_CHARACTER_DELETE_MAIL                      = 42,
    CHAR_CREATE_CHARACTER_SWAP_FACTION                     = 43,
    CHAR_CREATE_CHARACTER_RACE_ONLY                        = 44,
    CHAR_CREATE_CHARACTER_GOLD_LIMIT                       = 45,
    CHAR_CREATE_FORCE_LOGIN                                = 46,
    CHAR_CREATE_TRIAL                                      = 47,

    CHAR_DELETE_IN_PROGRESS                                = 48,
    CHAR_DELETE_SUCCESS                                    = 49,
    CHAR_DELETE_FAILED                                     = 50,
    CHAR_DELETE_FAILED_LOCKED_FOR_TRANSFER                 = 51,
    CHAR_DELETE_FAILED_GUILD_LEADER                        = 52,
    CHAR_DELETE_FAILED_ARENA_CAPTAIN                       = 53,
    CHAR_DELETE_FAILED_HAS_HEIRLOOM_OR_MAIL                = 54,
    CHAR_DELETE_FAILED_UPGRADE_IN_PROGRESS                 = 55,
    CHAR_DELETE_FAILED_HAS_WOW_TOKEN                       = 56,
    CHAR_DELETE_FAILED_VAS_TRANSACTION_IN_PROGRESS         = 57,

    CHAR_LOGIN_IN_PROGRESS                                 = 58,
    CHAR_LOGIN_SUCCESS                                     = 59,
    CHAR_LOGIN_NO_WORLD                                    = 60,
    CHAR_LOGIN_DUPLICATE_CHARACTER                         = 61,
    CHAR_LOGIN_NO_INSTANCES                                = 62,
    CHAR_LOGIN_FAILED                                      = 63,
    CHAR_LOGIN_DISABLED                                    = 64,
    CHAR_LOGIN_NO_CHARACTER                                = 65,
    CHAR_LOGIN_LOCKED_FOR_TRANSFER                         = 66,
    CHAR_LOGIN_LOCKED_BY_BILLING                           = 67,
    CHAR_LOGIN_LOCKED_BY_MOBILE_AH                         = 68,
    CHAR_LOGIN_TEMPORARY_GM_LOCK                           = 69,
    CHAR_LOGIN_LOCKED_BY_CHARACTER_UPGRADE                 = 70,
    CHAR_LOGIN_LOCKED_BY_REVOKED_CHARACTER_UPGRADE         = 71,
    CHAR_LOGIN_LOCKED_BY_REVOKED_VAS_TRANSACTION           = 72,

    CHAR_NAME_SUCCESS                                      = 73,
    CHAR_NAME_FAILURE                                      = 74,
    CHAR_NAME_NO_NAME                                      = 75,
    CHAR_NAME_TOO_SHORT                                    = 76,
    CHAR_NAME_TOO_LONG                                     = 77,
    CHAR_NAME_INVALID_CHARACTER                            = 78,
    CHAR_NAME_MIXED_LANGUAGES                              = 79,
    CHAR_NAME_PROFANE                                      = 80,
    CHAR_NAME_RESERVED                                     = 81,
    CHAR_NAME_INVALID_APOSTROPHE                           = 82,
    CHAR_NAME_MULTIPLE_APOSTROPHES                         = 83,
    CHAR_NAME_THREE_CONSECUTIVE                            = 84,
    CHAR_NAME_INVALID_SPACE                                = 85,
    CHAR_NAME_CONSECUTIVE_SPACES                           = 86,
    CHAR_NAME_RUSSIAN_CONSECUTIVE_SILENT_CHARACTERS        = 87,
};

enum CharacterUndeleteResult
{
    CHARACTER_UNDELETE_RESULT_OK                               = 0,
    CHARACTER_UNDELETE_RESULT_ERROR_COOLDOWN                   = 1,
    CHARACTER_UNDELETE_RESULT_ERROR_CHAR_CREATE                = 2,
    CHARACTER_UNDELETE_RESULT_ERROR_DISABLED                   = 3,
    CHARACTER_UNDELETE_RESULT_ERROR_NAME_TAKEN_BY_THIS_ACCOUNT = 4,
    CHARACTER_UNDELETE_RESULT_ERROR_UNKNOWN                    = 5
};

/// Ban function modes
enum BanMode
{
    BAN_ACCOUNT,
    BAN_CHARACTER,
    BAN_IP
};

/// Ban function return codes
enum BanReturn
{
    BAN_SUCCESS,
    BAN_SYNTAX_ERROR,
    BAN_NOTFOUND
};

enum BattlegroundTeamId : uint8
{
    BG_TEAM_HORDE       = 0, // Battleground: Horde,    Arena: Green
    BG_TEAM_ALLIANCE    = 1, // Battleground: Alliance, Arena: Gold
    BG_TEAM_NEUTRAL     = 2  // Battleground: Neutral,  Arena: None
};

#define BG_TEAMS_COUNT  2

// indexes of BattlemasterList.dbc (6.0)
enum BattlegroundTypeId
{
    BATTLEGROUND_TYPE_NONE      = 0,   // None
    BATTLEGROUND_AV             = 1,   // Alterac Valley
    BATTLEGROUND_WS             = 2,   // Warsong Gulch
    BATTLEGROUND_AB             = 3,   // Arathi Basin
    BATTLEGROUND_NA             = 4,   // Nagrand Arena
    BATTLEGROUND_BE             = 5,   // Blade's Edge Arena
    BATTLEGROUND_AA             = 6,   // All Arenas
    BATTLEGROUND_EY             = 7,   // Eye of the Storm
    BATTLEGROUND_RL             = 8,   // Ruins of Lordaernon
    BATTLEGROUND_SA             = 9,   // Strand of the Ancients
    BATTLEGROUND_DS             = 10,  // Dalaran Sewers
    BATTLEGROUND_RV             = 11,  // Ring of Valor
    BATTLEGROUND_IC             = 30,  // Isle of Conquest
    BATTLEGROUND_RB             = 32,  // Random Battleground
    BATTLEGROUND_RATED_10_VS_10 = 100, // Rated BG 10 vs 10
    BATTLEGROUND_RATED_15_VS_15 = 101, // Rated BG 15 vs 15
    BATTLEGROUND_RATED_25_VS_25 = 102, // Rated BG 25 vs 25
    BATTLEGROUND_TP             = 108, // Twin Peaks
    BATTLEGROUND_BFG            = 120, // Battle For Gilneas
    // 441 = "Icecrown Citadel"
    // 443 = "The Ruby Sanctum"
    // 656 = "Rated Eye of the Storm"
    BATTLEGROUND_TK             = 699, // Temple of Kotmogu
    // 706 = "CTF3"
    BATTLEGROUND_SM             = 708, // Silvershard Mines
    BATTLEGROUND_TVA            = 719, // Tol'Viron Arena
    BATTLEGROUND_DG             = 754, // Deepwind Gorge
    BATTLEGROUND_TTP            = 757, // The Tiger's Peak
    BATTLEGROUND_SS_VS_TM       = 789  // Southshore vs. Tarren Mill
};

#define MAX_BATTLEGROUND_TYPE_ID 758

enum MailResponseType
{
    MAIL_SEND               = 0,
    MAIL_MONEY_TAKEN        = 1,
    MAIL_ITEM_TAKEN         = 2,
    MAIL_RETURNED_TO_SENDER = 3,
    MAIL_DELETED            = 4,
    MAIL_MADE_PERMANENT     = 5
};

enum MailResponseResult
{
    MAIL_OK                            = 0,
    MAIL_ERR_EQUIP_ERROR               = 1,
    MAIL_ERR_CANNOT_SEND_TO_SELF       = 2,
    MAIL_ERR_NOT_ENOUGH_MONEY          = 3,
    MAIL_ERR_RECIPIENT_NOT_FOUND       = 4,
    MAIL_ERR_NOT_YOUR_TEAM             = 5,
    MAIL_ERR_INTERNAL_ERROR            = 6,
    MAIL_ERR_DISABLED_FOR_TRIAL_ACC    = 14,
    MAIL_ERR_RECIPIENT_CAP_REACHED     = 15,
    MAIL_ERR_CANT_SEND_WRAPPED_COD     = 16,
    MAIL_ERR_MAIL_AND_CHAT_SUSPENDED   = 17,
    MAIL_ERR_TOO_MANY_ATTACHMENTS      = 18,
    MAIL_ERR_MAIL_ATTACHMENT_INVALID   = 19,
    MAIL_ERR_ITEM_HAS_EXPIRED          = 21
};

enum SpellFamilyNames
{
    SPELLFAMILY_GENERIC     = 0,
    SPELLFAMILY_UNK1        = 1,                            // events, holidays
    // 2 - unused
    SPELLFAMILY_MAGE        = 3,
    SPELLFAMILY_WARRIOR     = 4,
    SPELLFAMILY_WARLOCK     = 5,
    SPELLFAMILY_PRIEST      = 6,
    SPELLFAMILY_DRUID       = 7,
    SPELLFAMILY_ROGUE       = 8,
    SPELLFAMILY_HUNTER      = 9,
    SPELLFAMILY_PALADIN     = 10,
    SPELLFAMILY_SHAMAN      = 11,
    SPELLFAMILY_UNK2        = 12,                           // 2 spells (silence resistance)
    SPELLFAMILY_POTION      = 13,
    // 14 - unused
    SPELLFAMILY_DEATHKNIGHT = 15,
    // 16 - unused
    SPELLFAMILY_PET         = 17,
    SPELLFAMILY_UNK3        = 50,
    SPELLFAMILY_MONK        = 53,
    SPELLFAMILY_WARLOCK_PET = 57,
};

enum TradeStatus
{
    TRADE_STATUS_PLAYER_BUSY           = 0,
    TRADE_STATUS_PROPOSED              = 1,
    TRADE_STATUS_INITIATED             = 2,
    TRADE_STATUS_CANCELLED             = 3,
    TRADE_STATUS_ACCEPTED              = 4,
    TRADE_STATUS_ALREADY_TRADING       = 5,
    TRADE_STATUS_NO_TARGET             = 6,
    TRADE_STATUS_UNACCEPTED            = 7,
    TRADE_STATUS_COMPLETE              = 8,
    TRADE_STATUS_STATE_CHANGED         = 9,
    TRADE_STATUS_TOO_FAR_AWAY          = 10,
    TRADE_STATUS_WRONG_FACTION         = 11,
    TRADE_STATUS_FAILED                = 12,
    TRADE_STATUS_PETITION              = 13,
    TRADE_STATUS_PLAYER_IGNORED        = 14,
    TRADE_STATUS_STUNNED               = 15,
    TRADE_STATUS_TARGET_STUNNED        = 16,
    TRADE_STATUS_DEAD                  = 17,
    TRADE_STATUS_TARGET_DEAD           = 18,
    TRADE_STATUS_LOGGING_OUT           = 19,
    TRADE_STATUS_TARGET_LOGGING_OUT    = 20,
    TRADE_STATUS_RESTRICTED_ACCOUNT    = 21,
    TRADE_STATUS_WRONG_REALM           = 22,
    TRADE_STATUS_NOT_ON_TAPLIST        = 23,
    TRADE_STATUS_CURRENCY_NOT_TRADABLE = 24,
    TRADE_STATUS_NOT_ENOUGH_CURRENCY   = 25,
};

enum XPColorChar
{
    XP_RED,
    XP_ORANGE,
    XP_YELLOW,
    XP_GREEN,
    XP_GRAY
};

enum RemoveMethod
{
    GROUP_REMOVEMETHOD_DEFAULT  = 0,
    GROUP_REMOVEMETHOD_KICK     = 1,
    GROUP_REMOVEMETHOD_LEAVE    = 2,
    GROUP_REMOVEMETHOD_KICK_LFG = 3
};

enum ActivateTaxiReply
{
    ERR_TAXIOK                      = 0,
    ERR_TAXIUNSPECIFIEDSERVERERROR  = 1,
    ERR_TAXINOSUCHPATH              = 2,
    ERR_TAXINOTENOUGHMONEY          = 3,
    ERR_TAXITOOFARAWAY              = 4,
    ERR_TAXINOVENDORNEARBY          = 5,
    ERR_TAXINOTVISITED              = 6,
    ERR_TAXIPLAYERBUSY              = 7,
    ERR_TAXIPLAYERALREADYMOUNTED    = 8,
    ERR_TAXIPLAYERSHAPESHIFTED      = 9,
    ERR_TAXIPLAYERMOVING            = 10,
    ERR_TAXISAMENODE                = 11,
    ERR_TAXINOTSTANDING             = 12
};

enum TaxiNodeStatus
{
    TAXISTATUS_NONE             = 0,
    TAXISTATUS_LEARNED          = 1,
    TAXISTATUS_UNLEARNED        = 2,
    TAXISTATUS_NOT_ELIGIBLE     = 3,
};

enum ProfessionUI
{
    MAX_PRIMARY_PROFESSIONS = 2,
    MAX_SECONDARY_SKILLS = 5
};

enum DuelCompleteType
{
    DUEL_INTERRUPTED = 0,
    DUEL_WON         = 1,
    DUEL_FLED        = 2
};

// handle the queue types and bg types separately to enable joining queue for different sized arenas at the same time
enum BattlegroundQueueTypeId
{
    BATTLEGROUND_QUEUE_NONE     = 0,
    BATTLEGROUND_QUEUE_AV       = 1,
    BATTLEGROUND_QUEUE_WS       = 2,
    BATTLEGROUND_QUEUE_AB       = 3,
    BATTLEGROUND_QUEUE_EY       = 4,
    BATTLEGROUND_QUEUE_SA       = 5,
    BATTLEGROUND_QUEUE_IC       = 6,
    BATTLEGROUND_QUEUE_TP       = 7,
    BATTLEGROUND_QUEUE_BFG      = 8,
    BATTLEGROUND_QUEUE_RB       = 9,
    BATTLEGROUND_QUEUE_2v2      = 10,
    BATTLEGROUND_QUEUE_3v3      = 11,
    BATTLEGROUND_QUEUE_5v5      = 12,
    MAX_BATTLEGROUND_QUEUE_TYPES
};

enum GroupJoinBattlegroundResult
{
    ERR_BATTLEGROUND_NONE                           = 0,
    ERR_GROUP_JOIN_BATTLEGROUND_DESERTERS           = 2,        // You cannot join the battleground yet because you or one of your party members is flagged as a Deserter.
    ERR_ARENA_TEAM_PARTY_SIZE                       = 3,        // Incorrect party size for this arena.
    ERR_BATTLEGROUND_TOO_MANY_QUEUES                = 4,        // You can only be queued for 2 battles at once
    ERR_BATTLEGROUND_CANNOT_QUEUE_FOR_RATED         = 5,        // You cannot queue for a rated match while queued for other battles
    ERR_BATTLEDGROUND_QUEUED_FOR_RATED              = 6,        // You cannot queue for another battle while queued for a rated arena match
    ERR_BATTLEGROUND_TEAM_LEFT_QUEUE                = 7,        // Your team has left the arena queue
    ERR_BATTLEGROUND_NOT_IN_BATTLEGROUND            = 8,        // You can't do that in a battleground.
    ERR_BATTLEGROUND_JOIN_XP_GAIN                   = 9,        // wtf, doesn't exist in client...
    ERR_BATTLEGROUND_JOIN_RANGE_INDEX               = 10,       // Cannot join the queue unless all members of your party are in the same battleground level range.
    ERR_BATTLEGROUND_JOIN_TIMED_OUT                 = 11,       // %s was unavailable to join the queue. (ObjectGuid exist in client cache)
    //ERR_BATTLEGROUND_JOIN_TIMED_OUT               = 12,       // same as 11
    //ERR_BATTLEGROUND_TEAM_LEFT_QUEUE              = 13,       // same as 7
    ERR_LFG_CANT_USE_BATTLEGROUND                   = 14,       // You cannot queue for a battleground or arena while using the dungeon system.
    ERR_IN_RANDOM_BG                                = 15,       // Can't do that while in a Random Battleground queue.
    ERR_IN_NON_RANDOM_BG                            = 16,       // Can't queue for Random Battleground while in another Battleground queue.
    ERR_BG_DEVELOPER_ONLY                           = 17,
    ERR_BATTLEGROUND_INVITATION_DECLINED            = 18,
    ERR_MEETING_STONE_NOT_FOUND                     = 19,
    ERR_WARGAME_REQUEST_FAILURE                     = 20,
    ERR_BATTLEFIELD_TEAM_PARTY_SIZE                 = 22,
    ERR_NOT_ON_TOURNAMENT_REALM                     = 23,
    ERR_BATTLEGROUND_PLAYERS_FROM_DIFFERENT_REALMS  = 24,
    ERR_REMOVE_FROM_PVP_QUEUE_GRANT_LEVEL           = 33,
    ERR_REMOVE_FROM_PVP_QUEUE_FACTION_CHANGE        = 34,
    ERR_BATTLEGROUND_JOIN_FAILED                    = 35,
    ERR_BATTLEGROUND_DUPE_QUEUE                     = 43,
    ERR_BATTLEGROUND_JOIN_NO_VALID_SPEC_FOR_ROLE    = 44,
    ERR_BATTLEGROUND_JOIN_RESPEC                    = 45,
    ERR_ALREADY_USING_LFG_LIST                      = 46,
    ERR_BATTLEGROUND_JOIN_MUST_COMPLETE_QUEST       = 47
};

enum PetNameInvalidReason
{
    // custom, not send
    PET_NAME_SUCCESS                                        = 0,

    PET_NAME_INVALID                                        = 1,
    PET_NAME_NO_NAME                                        = 2,
    PET_NAME_TOO_SHORT                                      = 3,
    PET_NAME_TOO_LONG                                       = 4,
    PET_NAME_MIXED_LANGUAGES                                = 6,
    PET_NAME_PROFANE                                        = 7,
    PET_NAME_RESERVED                                       = 8,
    PET_NAME_THREE_CONSECUTIVE                              = 11,
    PET_NAME_INVALID_SPACE                                  = 12,
    PET_NAME_CONSECUTIVE_SPACES                             = 13,
    PET_NAME_RUSSIAN_CONSECUTIVE_SILENT_CHARACTERS          = 14,
    PET_NAME_RUSSIAN_SILENT_CHARACTER_AT_BEGINNING_OR_END   = 15,
    PET_NAME_DECLENSION_DOESNT_MATCH_BASE_NAME              = 16
};

enum DungeonStatusFlag
{
    DUNGEON_STATUSFLAG_NORMAL = 0x01,
    DUNGEON_STATUSFLAG_HEROIC = 0x02,

    RAID_STATUSFLAG_10MAN_NORMAL = 0x01,
    RAID_STATUSFLAG_25MAN_NORMAL = 0x02,
    RAID_STATUSFLAG_10MAN_HEROIC = 0x04,
    RAID_STATUSFLAG_25MAN_HEROIC = 0x08
};

enum VoidStorageConstants
{
    VOID_STORAGE_UNLOCK_COST        = 100 * GOLD,
    VOID_STORAGE_STORE_ITEM_COST    = 10 * GOLD,
    VOID_STORAGE_MAX_DEPOSIT        = 9,
    VOID_STORAGE_MAX_WITHDRAW       = 9,
    VOID_STORAGE_MAX_SLOT           = 160
};

enum VoidTransferError
{
    VOID_TRANSFER_ERROR_NO_ERROR          = 0,
    VOID_TRANSFER_ERROR_INTERNAL_ERROR_1  = 1,
    VOID_TRANSFER_ERROR_INTERNAL_ERROR_2  = 2,
    VOID_TRANSFER_ERROR_FULL              = 3,
    VOID_TRANSFER_ERROR_INTERNAL_ERROR_3  = 4,
    VOID_TRANSFER_ERROR_INTERNAL_ERROR_4  = 5,
    VOID_TRANSFER_ERROR_NOT_ENOUGH_MONEY  = 6,
    VOID_TRANSFER_ERROR_INVENTORY_FULL    = 7,
    VOID_TRANSFER_ERROR_ITEM_INVALID      = 8,
    VOID_TRANSFER_ERROR_TRANSFER_UNKNOWN  = 9
};

#define CURRENCY_PRECISION 100

enum PartyResult
{
    ERR_PARTY_RESULT_OK                 = 0,
    ERR_BAD_PLAYER_NAME_S               = 1,
    ERR_TARGET_NOT_IN_GROUP_S           = 2,
    ERR_TARGET_NOT_IN_INSTANCE_S        = 3,
    ERR_GROUP_FULL                      = 4,
    ERR_ALREADY_IN_GROUP_S              = 5,
    ERR_NOT_IN_GROUP                    = 6,
    ERR_NOT_LEADER                      = 7,
    ERR_PLAYER_WRONG_FACTION            = 8,
    ERR_IGNORING_YOU_S                  = 9,
    ERR_LFG_PENDING                     = 12,
    ERR_INVITE_RESTRICTED               = 13,
    ERR_GROUP_SWAP_FAILED               = 14,               // if (PartyOperation == PARTY_OP_SWAP) ERR_GROUP_SWAP_FAILED else ERR_INVITE_IN_COMBAT
    ERR_INVITE_UNKNOWN_REALM            = 15,
    ERR_INVITE_NO_PARTY_SERVER          = 16,
    ERR_INVITE_PARTY_BUSY               = 17,
    ERR_PARTY_TARGET_AMBIGUOUS          = 18,
    ERR_PARTY_LFG_INVITE_RAID_LOCKED    = 19,
    ERR_PARTY_LFG_BOOT_LIMIT            = 20,
    ERR_PARTY_LFG_BOOT_COOLDOWN_S       = 21,
    ERR_PARTY_LFG_BOOT_IN_PROGRESS      = 22,
    ERR_PARTY_LFG_BOOT_TOO_FEW_PLAYERS  = 23,
    ERR_PARTY_LFG_BOOT_NOT_ELIGIBLE_S   = 24,
    ERR_RAID_DISALLOWED_BY_LEVEL        = 25,
    ERR_PARTY_LFG_BOOT_IN_COMBAT        = 26,
    ERR_VOTE_KICK_REASON_NEEDED         = 27,
    ERR_PARTY_LFG_BOOT_DUNGEON_COMPLETE = 28,
    ERR_PARTY_LFG_BOOT_LOOT_ROLLS       = 29,
    ERR_PARTY_LFG_TELEPORT_IN_COMBAT    = 30
};

enum DiminishingLevels
{
    DIMINISHING_LEVEL_1             = 0,
    DIMINISHING_LEVEL_2             = 1,
    DIMINISHING_LEVEL_3             = 2,
    DIMINISHING_LEVEL_IMMUNE        = 3,
    DIMINISHING_LEVEL_4             = 3,
    DIMINISHING_LEVEL_TAUNT_IMMUNE  = 4
};

enum TokenResult
{
    TOKEN_RESULT_SUCCESS                        = 0,
    TOKEN_RESULT_ERROR_DISABLED                 = 1,
    TOKEN_RESULT_ERROR_OTHER                    = 2,
    TOKEN_RESULT_ERROR_NONE_FOR_SALE            = 3,
    TOKEN_RESULT_ERROR_TOO_MANY_TOKENS          = 4,
    TOKEN_RESULT_SUCCESS_NO                     = 5,
    TOKEN_RESULT_ERROR_TRANSACTION_IN_PROGRESS  = 6,
    TOKEN_RESULT_ERROR_AUCTIONABLE_TOKEN_OWNED  = 7,
    TOKEN_RESULT_ERROR_TRIAL_RESTRICTED         = 8
};

enum RaidGroupReason
{
    RAID_GROUP_ERR_NONE                 = 0,
    RAID_GROUP_ERR_LOWLEVEL             = 1, // "You are too low level to enter this instance."
    RAID_GROUP_ERR_ONLY                 = 2, // "You must be in a raid group to enter this instance."
    RAID_GROUP_ERR_FULL                 = 3, // "The instance is full."
    RAID_GROUP_ERR_REQUIREMENTS_UNMATCH = 4  // "You do not meet the requirements to enter this instance."
};

enum ResetFailedReason : uint8
{
    INSTANCE_RESET_FAILED           = 0, // "Cannot reset %s.  There are players still inside the instance."
    INSTANCE_RESET_FAILED_ZONING    = 1, // "Cannot reset %s.  There are players in your party attempting to zone into an instance."
    INSTANCE_RESET_FAILED_OFFLINE   = 2  // "Cannot reset %s.  There are players offline in your party."
};

#endif<|MERGE_RESOLUTION|>--- conflicted
+++ resolved
@@ -717,40 +717,6 @@
 
 enum SpellAttr10
 {
-<<<<<<< HEAD
-    SPELL_ATTR10_UNK0                             = 0x00000001, //  0
-    SPELL_ATTR10_UNK1                             = 0x00000002, //  1
-    SPELL_ATTR10_UNK2                             = 0x00000004, //  2
-    SPELL_ATTR10_UNK3                             = 0x00000008, //  3
-    SPELL_ATTR10_WATER_SPOUT                      = 0x00000010, //  4
-    SPELL_ATTR10_UNK5                             = 0x00000020, //  5
-    SPELL_ATTR10_UNK6                             = 0x00000040, //  6
-    SPELL_ATTR10_TELEPORT_PLAYER                  = 0x00000080, //  7 4 Teleport Player spells
-    SPELL_ATTR10_UNK8                             = 0x00000100, //  8
-    SPELL_ATTR10_UNK9                             = 0x00000200, //  9
-    SPELL_ATTR10_UNK10                            = 0x00000400, // 10
-    SPELL_ATTR10_HERB_GATHERING_MINING            = 0x00000800, // 11 Only Herb Gathering and Mining
-    SPELL_ATTR10_USE_SPELL_BASE_LEVEL_FOR_SCALING = 0x00001000, // 12
-    SPELL_ATTR10_UNK13                            = 0x00002000, // 13
-    SPELL_ATTR10_UNK14                            = 0x00004000, // 14
-    SPELL_ATTR10_UNK15                            = 0x00008000, // 15
-    SPELL_ATTR10_UNK16                            = 0x00010000, // 16
-    SPELL_ATTR10_UNK17                            = 0x00020000, // 17
-    SPELL_ATTR10_UNK18                            = 0x00040000, // 18
-    SPELL_ATTR10_UNK19                            = 0x00080000, // 19
-    SPELL_ATTR10_UNK20                            = 0x00100000, // 20
-    SPELL_ATTR10_UNK21                            = 0x00200000, // 21
-    SPELL_ATTR10_UNK22                            = 0x00400000, // 22
-    SPELL_ATTR10_UNK23                            = 0x00800000, // 23
-    SPELL_ATTR10_UNK24                            = 0x01000000, // 24
-    SPELL_ATTR10_UNK25                            = 0x02000000, // 25
-    SPELL_ATTR10_UNK26                            = 0x04000000, // 26
-    SPELL_ATTR10_UNK27                            = 0x08000000, // 27
-    SPELL_ATTR10_UNK28                            = 0x10000000, // 28
-    SPELL_ATTR10_MOUNT_IS_NOT_ACCOUNT_WIDE        = 0x20000000, // 29 This mount is stored per-character
-    SPELL_ATTR10_UNK30                            = 0x40000000, // 30
-    SPELL_ATTR10_UNK31                            = 0x80000000  // 31
-=======
     SPELL_ATTR10_UNK0                            = 0x00000001, //  0
     SPELL_ATTR10_UNK1                            = 0x00000002, //  1
     SPELL_ATTR10_UNK2                            = 0x00000004, //  2
@@ -763,7 +729,7 @@
     SPELL_ATTR10_UNK9                            = 0x00000200, //  9
     SPELL_ATTR10_UNK10                           = 0x00000400, // 10
     SPELL_ATTR10_HERB_GATHERING_MINING           = 0x00000800, // 11 Only Herb Gathering and Mining
-    SPELL_ATTR10_UNK12                           = 0x00001000, // 12
+    SPELL_ATTR10_USE_SPELL_BASE_LEVEL_FOR_SCALING= 0x00001000, // 12
     SPELL_ATTR10_UNK13                           = 0x00002000, // 13
     SPELL_ATTR10_UNK14                           = 0x00004000, // 14
     SPELL_ATTR10_UNK15                           = 0x00008000, // 15
@@ -783,45 +749,10 @@
     SPELL_ATTR10_MOUNT_IS_NOT_ACCOUNT_WIDE       = 0x20000000, // 29 This mount is stored per-character
     SPELL_ATTR10_UNK30                           = 0x40000000, // 30
     SPELL_ATTR10_UNK31                           = 0x80000000  // 31
->>>>>>> 2fe6fc63
 };
 
 enum SpellAttr11
 {
-<<<<<<< HEAD
-    SPELL_ATTR11_UNK0                             = 0x00000001, //  0
-    SPELL_ATTR11_UNK1                             = 0x00000002, //  1
-    SPELL_ATTR11_SCALES_WITH_ITEM_LEVEL           = 0x00000004, //  2
-    SPELL_ATTR11_UNK3                             = 0x00000008, //  3
-    SPELL_ATTR11_UNK4                             = 0x00000010, //  4
-    SPELL_ATTR11_UNK5                             = 0x00000020, //  5
-    SPELL_ATTR11_UNK6                             = 0x00000040, //  6
-    SPELL_ATTR11_RANK_IGNORES_CASTER_LEVEL        = 0x00000080, //  7 Spell_C_GetSpellRank returns SpellLevels->MaxLevel * 5 instead of std::min(SpellLevels->MaxLevel, caster->Level) * 5
-    SPELL_ATTR11_UNK8                             = 0x00000100, //  8
-    SPELL_ATTR11_UNK9                             = 0x00000200, //  9
-    SPELL_ATTR11_UNK10                            = 0x00000400, // 10
-    SPELL_ATTR11_UNK11                            = 0x00000800, // 11
-    SPELL_ATTR11_UNK12                            = 0x00001000, // 12
-    SPELL_ATTR11_UNK13                            = 0x00002000, // 13
-    SPELL_ATTR11_UNK14                            = 0x00004000, // 14
-    SPELL_ATTR11_UNK15                            = 0x00008000, // 15
-    SPELL_ATTR11_NOT_USABLE_IN_CHALLENGE_MODE     = 0x00010000, // 16
-    SPELL_ATTR11_UNK17                            = 0x00020000, // 17
-    SPELL_ATTR11_UNK18                            = 0x00040000, // 18
-    SPELL_ATTR11_UNK19                            = 0x00080000, // 19
-    SPELL_ATTR11_UNK20                            = 0x00100000, // 20
-    SPELL_ATTR11_UNK21                            = 0x00200000, // 21
-    SPELL_ATTR11_UNK22                            = 0x00400000, // 22
-    SPELL_ATTR11_UNK23                            = 0x00800000, // 23
-    SPELL_ATTR11_UNK24                            = 0x01000000, // 24
-    SPELL_ATTR11_UNK25                            = 0x02000000, // 25
-    SPELL_ATTR11_UNK26                            = 0x04000000, // 26
-    SPELL_ATTR11_UNK27                            = 0x08000000, // 27
-    SPELL_ATTR11_UNK28                            = 0x10000000, // 28
-    SPELL_ATTR11_UNK29                            = 0x20000000, // 29
-    SPELL_ATTR11_UNK30                            = 0x40000000, // 30
-    SPELL_ATTR11_UNK31                            = 0x80000000  // 31
-=======
     SPELL_ATTR11_UNK0                            = 0x00000001, //  0
     SPELL_ATTR11_UNK1                            = 0x00000002, //  1
     SPELL_ATTR11_SCALES_WITH_ITEM_LEVEL          = 0x00000004, //  2
@@ -829,7 +760,7 @@
     SPELL_ATTR11_UNK4                            = 0x00000010, //  4
     SPELL_ATTR11_UNK5                            = 0x00000020, //  5
     SPELL_ATTR11_UNK6                            = 0x00000040, //  6
-    SPELL_ATTR11_NO_RANK                         = 0x00000080, //  7 Spell_C_GetSpellRank returns 0 instead of 5 * std::min(SpellLevels->MaxLevel, caster->Level)
+    SPELL_ATTR11_RANK_IGNORES_CASTER_LEVEL       = 0x00000080, //  7 Spell_C_GetSpellRank returns SpellLevels->MaxLevel * 5 instead of std::min(SpellLevels->MaxLevel, caster->Level) * 5
     SPELL_ATTR11_UNK8                            = 0x00000100, //  8
     SPELL_ATTR11_UNK9                            = 0x00000200, //  9
     SPELL_ATTR11_UNK10                           = 0x00000400, // 10
@@ -854,7 +785,6 @@
     SPELL_ATTR11_UNK29                           = 0x20000000, // 29
     SPELL_ATTR11_UNK30                           = 0x40000000, // 30
     SPELL_ATTR11_UNK31                           = 0x80000000  // 31
->>>>>>> 2fe6fc63
 };
 
 enum SpellAttr12
@@ -2392,20 +2322,6 @@
 
 enum GameObjectFlags
 {
-<<<<<<< HEAD
-    GO_FLAG_IN_USE              = 0x00000001,                   // disables interaction while animated
-    GO_FLAG_LOCKED              = 0x00000002,                   // require key, spell, event, etc to be opened. Makes "Locked" appear in tooltip
-    GO_FLAG_INTERACT_COND       = 0x00000004,                   // cannot interact (condition to interact - requires GO_DYNFLAG_LO_ACTIVATE to enable interaction clientside)
-    GO_FLAG_TRANSPORT           = 0x00000008,                   // any kind of transport? Object can transport (elevator, boat, car)
-    GO_FLAG_NOT_SELECTABLE      = 0x00000010,                   // not selectable even in GM mode
-    GO_FLAG_NODESPAWN           = 0x00000020,                   // never despawn, typically for doors, they just change state
-    GO_FLAG_AI_OBSTACLE         = 0x00000040,
-    GO_FLAG_FREEZE_ANIMATION    = 0x00000080,
-    GO_FLAG_DAMAGED             = 0x00000200,
-    GO_FLAG_DESTROYED           = 0x00000400,
-    GO_FLAG_INTERACT_DISTANCE_USES_TEMPLATE_MODEL = 0x00080000, // client checks interaction distance from model sent in SMSG_QUERY_GAMEOBJECT_RESPONSE instead of GAMEOBJECT_DISPLAYID
-    GO_FLAG_MAP_OBJECT          = 0x00100000                    // pre-7.0 model loading used to be controlled by file extension (wmo vs m2)
-=======
     GO_FLAG_IN_USE          = 0x00000001,                   // disables interaction while animated
     GO_FLAG_LOCKED          = 0x00000002,                   // require key, spell, event, etc to be opened. Makes "Locked" appear in tooltip
     GO_FLAG_INTERACT_COND   = 0x00000004,                   // cannot interact (condition to interact - requires GO_DYNFLAG_LO_ACTIVATE to enable interaction clientside)
@@ -2417,7 +2333,7 @@
     GO_FLAG_DAMAGED         = 0x00000200,
     GO_FLAG_DESTROYED       = 0x00000400,
     GO_FLAG_INTERACT_DISTANCE_USES_TEMPLATE_MODEL = 0x00080000, // client checks interaction distance from model sent in SMSG_QUERY_GAMEOBJECT_RESPONSE instead of GAMEOBJECT_DISPLAYID
->>>>>>> 2fe6fc63
+    GO_FLAG_MAP_OBJECT      = 0x00100000                    // pre-7.0 model loading used to be controlled by file extension (wmo vs m2)
 };
 
 enum GameObjectDynamicLowFlags
