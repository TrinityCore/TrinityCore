--- conflicted
+++ resolved
@@ -421,11 +421,7 @@
     SPELL_ATTR4_UNK11                            = 0x00000800, // 11
     SPELL_ATTR4_UNK12                            = 0x00001000, // 12
     SPELL_ATTR4_UNK13                            = 0x00002000, // 13
-<<<<<<< HEAD
-    SPELL_ATTR4_DAMAGE_NOT_BREAK_AURAS           = 0x00004000, // 14 don't break auras by damage
-=======
     SPELL_ATTR4_DAMAGE_DOESNT_BREAK_AURAS        = 0x00004000, // 14 doesn't break auras by damage from these spells
->>>>>>> 58f0a4b1
     SPELL_ATTR4_UNK15                            = 0x00008000, // 15
     SPELL_ATTR4_NOT_USABLE_IN_ARENA              = 0x00010000, // 16 not usable in arena
     SPELL_ATTR4_USABLE_IN_ARENA                  = 0x00020000, // 17 usable in arena
