/*
 * Copyright (C) 2008-2012 TrinityCore <http://www.trinitycore.org/>
 * Copyright (C) 2005-2009 MaNGOS <http://getmangos.com/>
 *
 * This program is free software; you can redistribute it and/or modify it
 * under the terms of the GNU General Public License as published by the
 * Free Software Foundation; either version 2 of the License, or (at your
 * option) any later version.
 *
 * This program is distributed in the hope that it will be useful, but WITHOUT
 * ANY WARRANTY; without even the implied warranty of MERCHANTABILITY or
 * FITNESS FOR A PARTICULAR PURPOSE. See the GNU General Public License for
 * more details.
 *
 * You should have received a copy of the GNU General Public License along
 * with this program. If not, see <http://www.gnu.org/licenses/>.
 */

#ifndef TRINITY_SHAREDDEFINES_H
#define TRINITY_SHAREDDEFINES_H

#include "Define.h"
#include <cassert>

enum SpellEffIndex
{
    EFFECT_0 = 0,
    EFFECT_1 = 1,
    EFFECT_2 = 2
};

// used in script definitions
#define EFFECT_FIRST_FOUND 254
#define EFFECT_ALL 255

// loot modes for creatures and gameobjects, bitmask!
enum LootModes
{
    LOOT_MODE_DEFAULT                  = 0x1,
    LOOT_MODE_HARD_MODE_1              = 0x2,
    LOOT_MODE_HARD_MODE_2              = 0x4,
    LOOT_MODE_HARD_MODE_3              = 0x8,
    LOOT_MODE_HARD_MODE_4              = 0x10
};

enum Gender
{
    GENDER_MALE                        = 0,
    GENDER_FEMALE                      = 1,
    GENDER_NONE                        = 2
};

// Race value is index in ChrRaces.dbc
enum Races
{
    RACE_NONE               = 0,
    RACE_HUMAN              = 1,
    RACE_ORC                = 2,
    RACE_DWARF              = 3,
    RACE_NIGHTELF           = 4,
    RACE_UNDEAD_PLAYER      = 5,
    RACE_TAUREN             = 6,
    RACE_GNOME              = 7,
    RACE_TROLL              = 8,
    //RACE_GOBLIN             = 9,
    RACE_BLOODELF           = 10,
    RACE_DRAENEI            = 11
    //RACE_FEL_ORC            = 12,
    //RACE_NAGA               = 13,
    //RACE_BROKEN             = 14,
    //RACE_SKELETON           = 15,
    //RACE_VRYKUL             = 16,
    //RACE_TUSKARR            = 17,
    //RACE_FOREST_TROLL       = 18,
    //RACE_TAUNKA             = 19,
    //RACE_NORTHREND_SKELETON = 20,
    //RACE_ICE_TROLL          = 21
};

// max+1 for player race
#define MAX_RACES         12

#define RACEMASK_ALL_PLAYABLE \
    ((1<<(RACE_HUMAN-1))   |(1<<(RACE_ORC-1))          |(1<<(RACE_DWARF-1))   | \
     (1<<(RACE_NIGHTELF-1))|(1<<(RACE_UNDEAD_PLAYER-1))|(1<<(RACE_TAUREN-1))  | \
     (1<<(RACE_GNOME-1))   |(1<<(RACE_TROLL-1))        |(1<<(RACE_BLOODELF-1))| \
     (1<<(RACE_DRAENEI-1)))

#define RACEMASK_ALLIANCE \
    ((1<<(RACE_HUMAN-1)) | (1<<(RACE_DWARF-1)) | (1<<(RACE_NIGHTELF-1)) | \
     (1<<(RACE_GNOME-1)) | (1<<(RACE_DRAENEI-1)))

#define RACEMASK_HORDE RACEMASK_ALL_PLAYABLE & ~RACEMASK_ALLIANCE

// Class value is index in ChrClasses.dbc
enum Classes
{
    CLASS_NONE          = 0,
    CLASS_WARRIOR       = 1,
    CLASS_PALADIN       = 2,
    CLASS_HUNTER        = 3,
    CLASS_ROGUE         = 4,
    CLASS_PRIEST        = 5,
    CLASS_DEATH_KNIGHT  = 6,
    CLASS_SHAMAN        = 7,
    CLASS_MAGE          = 8,
    CLASS_WARLOCK       = 9,
    //CLASS_UNK           = 10,
    CLASS_DRUID         = 11
};

// max+1 for player class
#define MAX_CLASSES       12

#define CLASSMASK_ALL_PLAYABLE \
    ((1<<(CLASS_WARRIOR-1))|(1<<(CLASS_PALADIN-1))|(1<<(CLASS_HUNTER-1))| \
    (1<<(CLASS_ROGUE-1))  |(1<<(CLASS_PRIEST-1)) |(1<<(CLASS_SHAMAN-1))| \
    (1<<(CLASS_MAGE-1))   |(1<<(CLASS_WARLOCK-1))|(1<<(CLASS_DRUID-1)) | \
    (1<<(CLASS_DEATH_KNIGHT-1)))

// valid classes for creature_template.unit_class
enum UnitClass
{
    UNIT_CLASS_WARRIOR                  = 1,
    UNIT_CLASS_PALADIN                  = 2,
    UNIT_CLASS_ROGUE                    = 4,
    UNIT_CLASS_MAGE                     = 8
};

#define CLASSMASK_ALL_CREATURES ((1<<(UNIT_CLASS_WARRIOR-1)) | (1<<(UNIT_CLASS_PALADIN-1)) | (1<<(UNIT_CLASS_ROGUE-1)) | (1<<(UNIT_CLASS_MAGE-1)))

#define CLASSMASK_WAND_USERS ((1<<(CLASS_PRIEST-1))|(1<<(CLASS_MAGE-1))|(1<<(CLASS_WARLOCK-1)))

#define PLAYER_MAX_BATTLEGROUND_QUEUES 2

enum ReputationRank
{
    REP_HATED       = 0,
    REP_HOSTILE     = 1,
    REP_UNFRIENDLY  = 2,
    REP_NEUTRAL     = 3,
    REP_FRIENDLY    = 4,
    REP_HONORED     = 5,
    REP_REVERED     = 6,
    REP_EXALTED     = 7
};

#define MIN_REPUTATION_RANK (REP_HATED)
#define MAX_REPUTATION_RANK 8

#define MAX_SPILLOVER_FACTIONS 4

enum MoneyConstants
{
    COPPER = 1,
    SILVER = COPPER*100,
    GOLD   = SILVER*100
};

enum Stats
{
    STAT_STRENGTH                      = 0,
    STAT_AGILITY                       = 1,
    STAT_STAMINA                       = 2,
    STAT_INTELLECT                     = 3,
    STAT_SPIRIT                        = 4
};

#define MAX_STATS                        5

enum Powers
{
    POWER_MANA                          = 0,
    POWER_RAGE                          = 1,
    POWER_FOCUS                         = 2,
    POWER_ENERGY                        = 3,
    POWER_HAPPINESS                     = 4,
    POWER_RUNE                          = 5,
    POWER_RUNIC_POWER                   = 6,
    MAX_POWERS                          = 7,
    POWER_ALL                           = 127,    // default for class?
    POWER_HEALTH                        = 0xFFFFFFFE    // (-2 as signed value)
};

enum SpellSchools
{
    SPELL_SCHOOL_NORMAL                 = 0,
    SPELL_SCHOOL_HOLY                   = 1,
    SPELL_SCHOOL_FIRE                   = 2,
    SPELL_SCHOOL_NATURE                 = 3,
    SPELL_SCHOOL_FROST                  = 4,
    SPELL_SCHOOL_SHADOW                 = 5,
    SPELL_SCHOOL_ARCANE                 = 6
};

#define MAX_SPELL_SCHOOL                  7

enum SpellSchoolMask
{
    SPELL_SCHOOL_MASK_NONE    = 0x00,                       // not exist
    SPELL_SCHOOL_MASK_NORMAL  = (1 << SPELL_SCHOOL_NORMAL), // PHYSICAL (Armor)
    SPELL_SCHOOL_MASK_HOLY    = (1 << SPELL_SCHOOL_HOLY),
    SPELL_SCHOOL_MASK_FIRE    = (1 << SPELL_SCHOOL_FIRE),
    SPELL_SCHOOL_MASK_NATURE  = (1 << SPELL_SCHOOL_NATURE),
    SPELL_SCHOOL_MASK_FROST   = (1 << SPELL_SCHOOL_FROST),
    SPELL_SCHOOL_MASK_SHADOW  = (1 << SPELL_SCHOOL_SHADOW),
    SPELL_SCHOOL_MASK_ARCANE  = (1 << SPELL_SCHOOL_ARCANE),

    // unions

    // 124, not include normal and holy damage
    SPELL_SCHOOL_MASK_SPELL   = (SPELL_SCHOOL_MASK_FIRE   |
                                  SPELL_SCHOOL_MASK_NATURE | SPELL_SCHOOL_MASK_FROST  |
                                  SPELL_SCHOOL_MASK_SHADOW | SPELL_SCHOOL_MASK_ARCANE),
    // 126
    SPELL_SCHOOL_MASK_MAGIC   = (SPELL_SCHOOL_MASK_HOLY | SPELL_SCHOOL_MASK_SPELL),

    // 127
    SPELL_SCHOOL_MASK_ALL     = (SPELL_SCHOOL_MASK_NORMAL | SPELL_SCHOOL_MASK_MAGIC)
};

inline SpellSchools GetFirstSchoolInMask(SpellSchoolMask mask)
{
    for (int i = 0; i < MAX_SPELL_SCHOOL; ++i)
        if (mask & (1 << i))
            return SpellSchools(i);

    return SPELL_SCHOOL_NORMAL;
}

enum ItemQualities
{
    ITEM_QUALITY_POOR                  = 0,                 //GREY
    ITEM_QUALITY_NORMAL                = 1,                 //WHITE
    ITEM_QUALITY_UNCOMMON              = 2,                 //GREEN
    ITEM_QUALITY_RARE                  = 3,                 //BLUE
    ITEM_QUALITY_EPIC                  = 4,                 //PURPLE
    ITEM_QUALITY_LEGENDARY             = 5,                 //ORANGE
    ITEM_QUALITY_ARTIFACT              = 6,                 //LIGHT YELLOW
    ITEM_QUALITY_HEIRLOOM              = 7
};

#define MAX_ITEM_QUALITY                 8

enum SpellCategory
{
    SPELL_CATEGORY_FOOD             = 11,
    SPELL_CATEGORY_DRINK            = 59
};

const uint32 ItemQualityColors[MAX_ITEM_QUALITY] =
{
    0xff9d9d9d,        //GREY
    0xffffffff,        //WHITE
    0xff1eff00,        //GREEN
    0xff0070dd,        //BLUE
    0xffa335ee,        //PURPLE
    0xffff8000,        //ORANGE
    0xffe6cc80,        //LIGHT YELLOW
    0xffe6cc80         //LIGHT YELLOW
};

// ***********************************
// Spell Attributes definitions
// ***********************************

enum SpellAttr0
{
    SPELL_ATTR0_UNK0                             = 0x00000001, //  0
    SPELL_ATTR0_REQ_AMMO                         = 0x00000002, //  1 on next ranged
    SPELL_ATTR0_ON_NEXT_SWING                    = 0x00000004, //  2
    SPELL_ATTR0_IS_REPLENISHMENT                 = 0x00000008, //  3 not set in 3.0.3
    SPELL_ATTR0_ABILITY                          = 0x00000010, //  4 client puts 'ability' instead of 'spell' in game strings for these spells
    SPELL_ATTR0_TRADESPELL                       = 0x00000020, //  5 trade spells (recipes), will be added by client to a sublist of profession spell
    SPELL_ATTR0_PASSIVE                          = 0x00000040, //  6 Passive spell
    SPELL_ATTR0_HIDDEN_CLIENTSIDE                = 0x00000080, //  7 Spells with this attribute are not visible in spellbook or aura bar
    SPELL_ATTR0_HIDE_IN_COMBAT_LOG               = 0x00000100, //  8 This attribite controls whether spell appears in combat logs
    SPELL_ATTR0_TARGET_MAINHAND_ITEM             = 0x00000200, //  9 Client automatically selects item from mainhand slot as a cast target
    SPELL_ATTR0_ON_NEXT_SWING_2                  = 0x00000400, // 10
    SPELL_ATTR0_UNK11                            = 0x00000800, // 11
    SPELL_ATTR0_DAYTIME_ONLY                     = 0x00001000, // 12 only useable at daytime, not set in 2.4.2
    SPELL_ATTR0_NIGHT_ONLY                       = 0x00002000, // 13 only useable at night, not set in 2.4.2
    SPELL_ATTR0_INDOORS_ONLY                     = 0x00004000, // 14 only useable indoors, not set in 2.4.2
    SPELL_ATTR0_OUTDOORS_ONLY                    = 0x00008000, // 15 Only useable outdoors.
    SPELL_ATTR0_NOT_SHAPESHIFT                   = 0x00010000, // 16 Not while shapeshifted
    SPELL_ATTR0_ONLY_STEALTHED                   = 0x00020000, // 17 Must be in stealth
    SPELL_ATTR0_DONT_AFFECT_SHEATH_STATE         = 0x00040000, // 18 client won't hide unit weapons in sheath on cast/channel
    SPELL_ATTR0_LEVEL_DAMAGE_CALCULATION         = 0x00080000, // 19 spelldamage depends on caster level
    SPELL_ATTR0_STOP_ATTACK_TARGET               = 0x00100000, // 20 Stop attack after use this spell (and not begin attack if use)
    SPELL_ATTR0_IMPOSSIBLE_DODGE_PARRY_BLOCK     = 0x00200000, // 21 Cannot be dodged/parried/blocked
    SPELL_ATTR0_CAST_TRACK_TARGET                = 0x00400000, // 22 Client automatically forces player to face target when casting
    SPELL_ATTR0_CASTABLE_WHILE_DEAD              = 0x00800000, // 23 castable while dead?
    SPELL_ATTR0_CASTABLE_WHILE_MOUNTED           = 0x01000000, // 24 castable while mounted
    SPELL_ATTR0_DISABLED_WHILE_ACTIVE            = 0x02000000, // 25 Activate and start cooldown after aura fade or remove summoned creature or go
    SPELL_ATTR0_NEGATIVE_1                       = 0x04000000, // 26 Many negative spells have this attr
    SPELL_ATTR0_CASTABLE_WHILE_SITTING           = 0x08000000, // 27 castable while sitting
    SPELL_ATTR0_CANT_USED_IN_COMBAT              = 0x10000000, // 28 Cannot be used in combat
    SPELL_ATTR0_UNAFFECTED_BY_INVULNERABILITY    = 0x20000000, // 29 unaffected by invulnerability (hmm possible not...)
    SPELL_ATTR0_BREAKABLE_BY_DAMAGE              = 0x40000000, // 30
    SPELL_ATTR0_CANT_CANCEL                      = 0x80000000  // 31 positive aura can't be canceled
};

enum SpellAttr1
{
    SPELL_ATTR1_DISMISS_PET                      = 0x00000001, //  0 for spells without this flag client doesn't allow to summon pet if caster has a pet
    SPELL_ATTR1_DRAIN_ALL_POWER                  = 0x00000002, //  1 use all power (Only paladin Lay of Hands and Bunyanize)
    SPELL_ATTR1_CHANNELED_1                      = 0x00000004, //  2 clientside checked? cancelable?
    SPELL_ATTR1_CANT_BE_REDIRECTED               = 0x00000008, //  3
    SPELL_ATTR1_UNK4                             = 0x00000010, //  4 stealth and whirlwind
    SPELL_ATTR1_NOT_BREAK_STEALTH                = 0x00000020, //  5 Not break stealth
    SPELL_ATTR1_CHANNELED_2                      = 0x00000040, //  6
    SPELL_ATTR1_CANT_BE_REFLECTED                = 0x00000080, //  7
    SPELL_ATTR1_CANT_TARGET_IN_COMBAT            = 0x00000100, //  8 can target only out of combat units
    SPELL_ATTR1_MELEE_COMBAT_START               = 0x00000200, //  9 player starts melee combat after this spell is cast
    SPELL_ATTR1_NO_THREAT                        = 0x00000400, // 10 no generates threat on cast 100% (old NO_INITIAL_AGGRO)
    SPELL_ATTR1_UNK11                            = 0x00000800, // 11 aura
    SPELL_ATTR1_IS_PICKPOCKET                    = 0x00001000, // 12 Pickpocket
    SPELL_ATTR1_FARSIGHT                         = 0x00002000, // 13 Client removes farsight on aura loss
    SPELL_ATTR1_CHANNEL_TRACK_TARGET             = 0x00004000, // 14 Client automatically forces player to face target when channeling
    SPELL_ATTR1_DISPEL_AURAS_ON_IMMUNITY         = 0x00008000, // 15 remove auras on immunity
    SPELL_ATTR1_UNAFFECTED_BY_SCHOOL_IMMUNE      = 0x00010000, // 16 on immuniy
    SPELL_ATTR1_UNAUTOCASTABLE_BY_PET            = 0x00020000, // 17
    SPELL_ATTR1_UNK18                            = 0x00040000, // 18 stun, polymorph, daze, hex
    SPELL_ATTR1_CANT_TARGET_SELF                 = 0x00080000, // 19
    SPELL_ATTR1_REQ_COMBO_POINTS1                = 0x00100000, // 20 Req combo points on target
    SPELL_ATTR1_UNK21                            = 0x00200000, // 21
    SPELL_ATTR1_REQ_COMBO_POINTS2                = 0x00400000, // 22 Req combo points on target
    SPELL_ATTR1_UNK23                            = 0x00800000, // 23
    SPELL_ATTR1_IS_FISHING                       = 0x01000000, // 24 only fishing spells
    SPELL_ATTR1_UNK25                            = 0x02000000, // 25
    SPELL_ATTR1_UNK26                            = 0x04000000, // 26 works correctly with [target=focus] and [target=mouseover] macros?
    SPELL_ATTR1_UNK27                            = 0x08000000, // 27 melee spell?
    SPELL_ATTR1_DONT_DISPLAY_IN_AURA_BAR         = 0x10000000, // 28 client doesn't display these spells in aura bar
    SPELL_ATTR1_CHANNEL_DISPLAY_SPELL_NAME       = 0x20000000, // 29 spell name is displayed in cast bar instead of 'channeling' text
    SPELL_ATTR1_ENABLE_AT_DODGE                  = 0x40000000, // 30 Overpower
    SPELL_ATTR1_UNK31                            = 0x80000000  // 31
};

enum SpellAttr2
{
    SPELL_ATTR2_CAN_TARGET_DEAD                  = 0x00000001, //  0 can target dead unit or corpse
    SPELL_ATTR2_UNK1                             = 0x00000002, //  1 vanish, shadowform, Ghost Wolf and other
    SPELL_ATTR2_CAN_TARGET_NOT_IN_LOS            = 0x00000004, //  2 26368 4.0.1 dbc change
    SPELL_ATTR2_UNK3                             = 0x00000008, //  3
    SPELL_ATTR2_DISPLAY_IN_STANCE_BAR            = 0x00000010, //  4 client displays icon in stance bar when learned, even if not shapeshift
    SPELL_ATTR2_AUTOREPEAT_FLAG                  = 0x00000020, //  5
    SPELL_ATTR2_CANT_TARGET_TAPPED               = 0x00000040, //  6 target must be tapped by caster
    SPELL_ATTR2_UNK7                             = 0x00000080, //  7
    SPELL_ATTR2_UNK8                             = 0x00000100, //  8 not set in 3.0.3
    SPELL_ATTR2_UNK9                             = 0x00000200, //  9
    SPELL_ATTR2_UNK10                            = 0x00000400, // 10 related to tame
    SPELL_ATTR2_HEALTH_FUNNEL                    = 0x00000800, // 11
    SPELL_ATTR2_UNK12                            = 0x00001000, // 12 Cleave, Heart Strike, Maul, Sunder Armor, Swipe
    SPELL_ATTR2_PRESERVE_ENCHANT_IN_ARENA        = 0x00002000, // 13 Items enchanted by spells with this flag preserve the enchant to arenas
    SPELL_ATTR2_UNK14                            = 0x00004000, // 14
    SPELL_ATTR2_UNK15                            = 0x00008000, // 15 not set in 3.0.3
    SPELL_ATTR2_TAME_BEAST                       = 0x00010000, // 16
    SPELL_ATTR2_NOT_RESET_AUTO_ACTIONS           = 0x00020000, // 17 don't reset timers for melee autoattacks (swings) or ranged autoattacks (autoshoots)
    SPELL_ATTR2_REQ_DEAD_PET                     = 0x00040000, // 18 Only Revive pet and Heart of the Pheonix
    SPELL_ATTR2_NOT_NEED_SHAPESHIFT              = 0x00080000, // 19 does not necessarly need shapeshift
    SPELL_ATTR2_UNK20                            = 0x00100000, // 20
    SPELL_ATTR2_DAMAGE_REDUCED_SHIELD            = 0x00200000, // 21 for ice blocks, pala immunity buffs, priest absorb shields, but used also for other spells -> not sure!
    SPELL_ATTR2_UNK22                            = 0x00400000, // 22 Ambush, Backstab, Cheap Shot, Death Grip, Garrote, Judgements, Mutilate, Pounce, Ravage, Shiv, Shred
    SPELL_ATTR2_IS_ARCANE_CONCENTRATION          = 0x00800000, // 23 Only mage Arcane Concentration have this flag
    SPELL_ATTR2_UNK24                            = 0x01000000, // 24
    SPELL_ATTR2_UNK25                            = 0x02000000, // 25
    SPELL_ATTR2_UNK26                            = 0x04000000, // 26 unaffected by school immunity
    SPELL_ATTR2_UNK27                            = 0x08000000, // 27
    SPELL_ATTR2_UNK28                            = 0x10000000, // 28
    SPELL_ATTR2_CANT_CRIT                        = 0x20000000, // 29 Spell can't crit
    SPELL_ATTR2_TRIGGERED_CAN_TRIGGER_PROC       = 0x40000000, // 30 spell can trigger even if triggered
    SPELL_ATTR2_FOOD_BUFF                        = 0x80000000  // 31 Food or Drink Buff (like Well Fed)
};

enum SpellAttr3
{
    SPELL_ATTR3_UNK0                             = 0x00000001, //  0
    SPELL_ATTR3_UNK1                             = 0x00000002, //  1
    SPELL_ATTR3_UNK2                             = 0x00000004, //  2
    SPELL_ATTR3_BLOCKABLE_SPELL                  = 0x00000008, //  3 Only dmg class melee in 3.1.3
    SPELL_ATTR3_IGNORE_RESURRECTION_TIMER        = 0x00000010, //  4 you don't have to wait to be resurrected with these spells
    SPELL_ATTR3_UNK5                             = 0x00000020, //  5
    SPELL_ATTR3_UNK6                             = 0x00000040, //  6
    SPELL_ATTR3_STACK_FOR_DIFF_CASTERS           = 0x00000080, //  7 separate stack for every caster
    SPELL_ATTR3_ONLY_TARGET_PLAYERS              = 0x00000100, //  8 can only target players
    SPELL_ATTR3_TRIGGERED_CAN_TRIGGER_PROC_2     = 0x00000200, //  9 triggered from effect?
    SPELL_ATTR3_MAIN_HAND                        = 0x00000400, // 10 Main hand weapon required
    SPELL_ATTR3_BATTLEGROUND                     = 0x00000800, // 11 Can casted only on battleground
    SPELL_ATTR3_ONLY_TARGET_GHOSTS               = 0x00001000, // 12
    SPELL_ATTR3_UNK13                            = 0x00002000, // 13
    SPELL_ATTR3_IS_HONORLESS_TARGET              = 0x00004000, // 14 "Honorless Target" only this spells have this flag
    SPELL_ATTR3_UNK15                            = 0x00008000, // 15 Auto Shoot, Shoot, Throw,  - this is autoshot flag
    SPELL_ATTR3_CANT_TRIGGER_PROC                = 0x00010000, // 16 confirmed with many patchnotes
    SPELL_ATTR3_NO_INITIAL_AGGRO                 = 0x00020000, // 17 Soothe Animal, 39758, Mind Soothe
    SPELL_ATTR3_IGNORE_HIT_RESULT                = 0x00040000, // 18 Spell should always hit its target
    SPELL_ATTR3_DISABLE_PROC                     = 0x00080000, // 19 during aura proc no spells can trigger (20178, 20375)
    SPELL_ATTR3_DEATH_PERSISTENT                 = 0x00100000, // 20 Death persistent spells
    SPELL_ATTR3_UNK21                            = 0x00200000, // 21 unused
    SPELL_ATTR3_REQ_WAND                         = 0x00400000, // 22 Req wand
    SPELL_ATTR3_UNK23                            = 0x00800000, // 23
    SPELL_ATTR3_REQ_OFFHAND                      = 0x01000000, // 24 Req offhand weapon
    SPELL_ATTR3_UNK25                            = 0x02000000, // 25 no cause spell pushback ?
    SPELL_ATTR3_CAN_PROC_WITH_TRIGGERED          = 0x04000000, // 26 auras with this attribute can proc from triggered spell casts with SPELL_ATTR3_TRIGGERED_CAN_TRIGGER_PROC_2 (67736 + 52999)
    SPELL_ATTR3_DRAIN_SOUL                       = 0x08000000, // 27 only drain soul has this flag
    SPELL_ATTR3_UNK28                            = 0x10000000, // 28
    SPELL_ATTR3_NO_DONE_BONUS                    = 0x20000000, // 29 Ignore caster spellpower and done damage mods?  client doesn't apply spellmods for those spells
    SPELL_ATTR3_DONT_DISPLAY_RANGE               = 0x40000000, // 30 client doesn't display range in tooltip for those spells
    SPELL_ATTR3_UNK31                            = 0x80000000  // 31
};

enum SpellAttr4
{
    SPELL_ATTR4_IGNORE_RESISTANCES               = 0x00000001, //  0 spells with this attribute will completely ignore the target's resistance (these spells can't be resisted)
    SPELL_ATTR4_PROC_ONLY_ON_CASTER              = 0x00000002, //  1 proc only on effects with TARGET_UNIT_CASTER?
    SPELL_ATTR4_UNK2                             = 0x00000004, //  2
    SPELL_ATTR4_UNK3                             = 0x00000008, //  3
    SPELL_ATTR4_UNK4                             = 0x00000010, //  4 This will no longer cause guards to attack on use??
    SPELL_ATTR4_UNK5                             = 0x00000020, //  5
    SPELL_ATTR4_NOT_STEALABLE                    = 0x00000040, //  6 although such auras might be dispellable, they cannot be stolen
    SPELL_ATTR4_TRIGGERED                        = 0x00000080, //  7 spells forced to be triggered
    SPELL_ATTR4_UNK8                             = 0x00000100, //  8 ignores taken percent damage mods?
    SPELL_ATTR4_TRIGGER_ACTIVATE                 = 0x00000200, //  9 initially disabled / trigger activate from event (Execute, Riposte, Deep Freeze end other)
    SPELL_ATTR4_SPELL_VS_EXTEND_COST             = 0x00000400, // 10 Rogue Shiv have this flag
    SPELL_ATTR4_UNK11                            = 0x00000800, // 11
    SPELL_ATTR4_UNK12                            = 0x00001000, // 12
    SPELL_ATTR4_UNK13                            = 0x00002000, // 13
    SPELL_ATTR4_DAMAGE_DOESNT_BREAK_AURAS        = 0x00004000, // 14 doesn't break auras by damage from these spells
    SPELL_ATTR4_UNK15                            = 0x00008000, // 15
    SPELL_ATTR4_NOT_USABLE_IN_ARENA              = 0x00010000, // 16
    SPELL_ATTR4_USABLE_IN_ARENA                  = 0x00020000, // 17
    SPELL_ATTR4_AREA_TARGET_CHAIN                = 0x00040000, // 18 (NYI)hits area targets one after another instead of all at once
    SPELL_ATTR4_UNK19                            = 0x00080000, // 19 proc dalayed, after damage or don't proc on absorb?
    SPELL_ATTR4_NOT_CHECK_SELFCAST_POWER         = 0x00100000, // 20 supersedes message "More powerful spell applied" for self casts.
    SPELL_ATTR4_UNK21                            = 0x00200000, // 21 Pally aura, dk presence, dudu form, warrior stance, shadowform, hunter track
    SPELL_ATTR4_UNK22                            = 0x00400000, // 22 Seal of Command (42058,57770) and Gymer's Smash 55426
    SPELL_ATTR4_UNK23                            = 0x00800000, // 23
    SPELL_ATTR4_UNK24                            = 0x01000000, // 24 some shoot spell
    SPELL_ATTR4_IS_PET_SCALING                   = 0x02000000, // 25 pet scaling auras
    SPELL_ATTR4_CAST_ONLY_IN_OUTLAND             = 0x04000000, // 26 Can only be used in Outland.
    SPELL_ATTR4_UNK27                            = 0x08000000, // 27
    SPELL_ATTR4_UNK28                            = 0x10000000, // 28 Aimed Shot
    SPELL_ATTR4_UNK29                            = 0x20000000, // 29
    SPELL_ATTR4_UNK30                            = 0x40000000, // 30
    SPELL_ATTR4_UNK31                            = 0x80000000  // 31 Polymorph (chicken) 228 and Sonic Boom (38052,38488)
};

enum SpellAttr5
{
    SPELL_ATTR5_UNK0                             = 0x00000001, //  0
    SPELL_ATTR5_NO_REAGENT_WHILE_PREP            = 0x00000002, //  1 not need reagents if UNIT_FLAG_PREPARATION
    SPELL_ATTR5_UNK2                             = 0x00000004, //  2
    SPELL_ATTR5_USABLE_WHILE_STUNNED             = 0x00000008, //  3 usable while stunned
    SPELL_ATTR5_UNK4                             = 0x00000010, //  4
    SPELL_ATTR5_SINGLE_TARGET_SPELL              = 0x00000020, //  5 Only one target can be apply at a time
    SPELL_ATTR5_UNK6                             = 0x00000040, //  6
    SPELL_ATTR5_UNK7                             = 0x00000080, //  7
    SPELL_ATTR5_UNK8                             = 0x00000100, //  8
    SPELL_ATTR5_START_PERIODIC_AT_APPLY          = 0x00000200, //  9 begin periodic tick at aura apply
    SPELL_ATTR5_HIDE_DURATION                    = 0x00000400, // 10 do not send duration to client
    SPELL_ATTR5_ALLOW_TARGET_OF_TARGET_AS_TARGET = 0x00000800, // 11 (NYI) uses target's target as target if original target not valid (intervene for example)
    SPELL_ATTR5_UNK12                            = 0x00001000, // 12 Cleave related?
    SPELL_ATTR5_HASTE_AFFECT_DURATION            = 0x00002000, // 13 haste effects decrease duration of this
    SPELL_ATTR5_UNK14                            = 0x00004000, // 14
    SPELL_ATTR5_UNK15                            = 0x00008000, // 15 Inflits on multiple targets?
    SPELL_ATTR5_SPECIAL_ITEM_CLASS_CHECK         = 0x00010000, // 16 this allows spells with EquippedItemClass to affect spells from other items if the required item is equipped
    SPELL_ATTR5_USABLE_WHILE_FEARED              = 0x00020000, // 17 usable while feared
    SPELL_ATTR5_USABLE_WHILE_CONFUSED            = 0x00040000, // 18 usable while confused
    SPELL_ATTR5_DONT_TURN_DURING_CAST            = 0x00080000, // 19 Blocks caster's turning when casting (client does not automatically turn caster's model to face UNIT_FIELD_TARGET)
    SPELL_ATTR5_UNK20                            = 0x00100000, // 20
    SPELL_ATTR5_UNK21                            = 0x00200000, // 21
    SPELL_ATTR5_UNK22                            = 0x00400000, // 22
    SPELL_ATTR5_UNK23                            = 0x00800000, // 23
    SPELL_ATTR5_UNK24                            = 0x01000000, // 24
    SPELL_ATTR5_UNK25                            = 0x02000000, // 25
    SPELL_ATTR5_UNK26                            = 0x04000000, // 26 aoe related - Boulder, Cannon, Corpse Explosion, Fire Nova, Flames, Frost Bomb, Living Bomb, Seed of Corruption, Starfall, Thunder Clap, Volley
    SPELL_ATTR5_UNK27                            = 0x08000000, // 27
    SPELL_ATTR5_UNK28                            = 0x10000000, // 28
    SPELL_ATTR5_UNK29                            = 0x20000000, // 29
    SPELL_ATTR5_UNK30                            = 0x40000000, // 30
    SPELL_ATTR5_UNK31                            = 0x80000000  // 31 Forces all nearby enemies to focus attacks caster
};

enum SpellAttr6
{
    SPELL_ATTR6_DONT_DISPLAY_COOLDOWN            = 0x00000001, //  0 client doesn't display cooldown in tooltip for these spells
    SPELL_ATTR6_ONLY_IN_ARENA                    = 0x00000002, //  1 only usable in arena
    SPELL_ATTR6_IGNORE_CASTER_AURAS              = 0x00000004, //  2
    SPELL_ATTR6_UNK3                             = 0x00000008, //  3
    SPELL_ATTR6_UNK4                             = 0x00000010, //  4
    SPELL_ATTR6_UNK5                             = 0x00000020, //  5
    SPELL_ATTR6_UNK6                             = 0x00000040, //  6
    SPELL_ATTR6_UNK7                             = 0x00000080, //  7
    SPELL_ATTR6_CANT_TARGET_CROWD_CONTROLLED     = 0x00000100, //  8
    SPELL_ATTR6_UNK9                             = 0x00000200, //  9
    SPELL_ATTR6_CAN_TARGET_POSSESSED_FRIENDS     = 0x00000400, // 10 NYI!
    SPELL_ATTR6_NOT_IN_RAID_INSTANCE             = 0x00000800, // 11 not usable in raid instance
    SPELL_ATTR6_CASTABLE_WHILE_ON_VEHICLE        = 0x00001000, // 12 castable while caster is on vehicle
    SPELL_ATTR6_CAN_TARGET_INVISIBLE             = 0x00002000, // 13 ignore visibility requirement for spell target (phases, invisibility, etc.)
    SPELL_ATTR6_UNK14                            = 0x00004000, // 14
    SPELL_ATTR6_UNK15                            = 0x00008000, // 15 only 54368, 67892
    SPELL_ATTR6_UNK16                            = 0x00010000, // 16
    SPELL_ATTR6_UNK17                            = 0x00020000, // 17 Mount spell
    SPELL_ATTR6_CAST_BY_CHARMER                  = 0x00040000, // 18 client won't allow to cast these spells when unit is not possessed && charmer of caster will be original caster
    SPELL_ATTR6_UNK19                            = 0x00080000, // 19 only 47488, 50782
    SPELL_ATTR6_UNK20                            = 0x00100000, // 20 only 58371, 62218
    SPELL_ATTR6_CLIENT_UI_TARGET_EFFECTS         = 0x00200000, // 21 it's only client-side attribute
    SPELL_ATTR6_UNK22                            = 0x00400000, // 22 only 72054
    SPELL_ATTR6_UNK23                            = 0x00800000, // 23
    SPELL_ATTR6_CAN_TARGET_UNTARGETABLE          = 0x01000000, // 24
    SPELL_ATTR6_UNK25                            = 0x02000000, // 25 Exorcism, Flash of Light
    SPELL_ATTR6_UNK26                            = 0x04000000, // 26 related to player castable positive buff
    SPELL_ATTR6_UNK27                            = 0x08000000, // 27
    SPELL_ATTR6_UNK28                            = 0x10000000, // 28 Death Grip
    SPELL_ATTR6_NO_DONE_PCT_DAMAGE_MODS          = 0x20000000, // 29 ignores done percent damage mods?
    SPELL_ATTR6_UNK30                            = 0x40000000, // 30
    SPELL_ATTR6_UNK31                            = 0x80000000  // 31 some special cooldown calc? only 2894
};

enum SpellAttr7
{
    SPELL_ATTR7_UNK0                             = 0x00000001, //  0 Shaman's new spells (Call of the ...), Feign Death.
    SPELL_ATTR7_UNK1                             = 0x00000002, //  1 Not set in 3.2.2a.
    SPELL_ATTR7_REACTIVATE_AT_RESURRECT          = 0x00000004, //  2 Paladin's auras and 65607 only.
    SPELL_ATTR7_IS_CHEAT_SPELL                   = 0x00000008, //  3 Cannot cast if caster doesn't have UnitFlag2 & UNIT_FLAG2_ALLOW_CHEAT_SPELLS
    SPELL_ATTR7_UNK4                             = 0x00000010, //  4 Only 47883 (Soulstone Resurrection) and test spell.
    SPELL_ATTR7_SUMMON_PLAYER_TOTEM              = 0x00000020, //  5 Only Shaman player totems.
    SPELL_ATTR7_UNK6                             = 0x00000040, //  6 Dark Surge, Surge of Light, Burning Breath triggers (boss spells).
    SPELL_ATTR7_UNK7                             = 0x00000080, //  7 66218 (Launch) spell.
    SPELL_ATTR7_HORDE_ONLY                       = 0x00000100, //  8 Teleports, mounts and other spells.
    SPELL_ATTR7_ALLIANCE_ONLY                    = 0x00000200, //  9 Teleports, mounts and other spells.
    SPELL_ATTR7_DISPEL_CHARGES                   = 0x00000400, // 10 Dispel and Spellsteal individual charges instead of whole aura.
    SPELL_ATTR7_INTERRUPT_ONLY_NONPLAYER         = 0x00000800, // 11 Only non-player casts interrupt, though Feral Charge - Bear has it.
    SPELL_ATTR7_UNK12                            = 0x00001000, // 12 Not set in 3.2.2a.
    SPELL_ATTR7_UNK13                            = 0x00002000, // 13 Not set in 3.2.2a.
    SPELL_ATTR7_UNK14                            = 0x00004000, // 14 Only 52150 (Raise Dead - Pet) spell.
    SPELL_ATTR7_UNK15                            = 0x00008000, // 15 Exorcism. Usable on players? 100% crit chance on undead and demons?
    SPELL_ATTR7_UNK16                            = 0x00010000, // 16 Druid spells (29166, 54833, 64372, 68285).
    SPELL_ATTR7_UNK17                            = 0x00020000, // 17 Only 27965 (Suicide) spell.
    SPELL_ATTR7_HAS_CHARGE_EFFECT                = 0x00040000, // 18 Only spells that have Charge among effects.
    SPELL_ATTR7_ZONE_TELEPORT                    = 0x00080000, // 19 Teleports to specific zones.
    SPELL_ATTR7_UNK20                            = 0x00100000, // 20 Blink, Divine Shield, Ice Block
    SPELL_ATTR7_UNK21                            = 0x00200000, // 21 Not set
    SPELL_ATTR7_UNK22                            = 0x00400000, // 22
    SPELL_ATTR7_UNK23                            = 0x00800000, // 23 Motivate, Mutilate, Shattering Throw
    SPELL_ATTR7_UNK24                            = 0x01000000, // 24 Motivate, Mutilate, Perform Speech, Shattering Throw
    SPELL_ATTR7_UNK25                            = 0x02000000, // 25
    SPELL_ATTR7_UNK26                            = 0x04000000, // 26
    SPELL_ATTR7_UNK27                            = 0x08000000, // 27 Not set
    SPELL_ATTR7_UNK28                            = 0x10000000, // 28 related to player positive buff
    SPELL_ATTR7_UNK29                            = 0x20000000, // 29 only 69028, 71237
    SPELL_ATTR7_UNK30                            = 0x40000000, // 30 Burning Determination, Divine Sacrifice, Earth Shield, Prayer of Mending
    SPELL_ATTR7_UNK31                            = 0x80000000  // 31 only 70769
};

#define MIN_TALENT_SPEC         0
#define MAX_TALENT_SPEC         1
#define MIN_TALENT_SPECS        1
#define MAX_TALENT_SPECS        2
#define MAX_GLYPH_SLOT_INDEX    6

// Custom values
enum SpellClickUserTypes
{
    SPELL_CLICK_USER_ANY = 0,
    SPELL_CLICK_USER_FRIEND = 1,
    SPELL_CLICK_USER_RAID = 2,
    SPELL_CLICK_USER_PARTY = 3,
    SPELL_CLICK_USER_MAX = 4
};

enum SpellClickCastFlags
{
    NPC_CLICK_CAST_CASTER_CLICKER       = 0x01,
    NPC_CLICK_CAST_TARGET_CLICKER       = 0x02,
    NPC_CLICK_CAST_ORIG_CASTER_OWNER    = 0x04
};

enum SheathTypes
{
    SHEATHETYPE_NONE                   = 0,
    SHEATHETYPE_MAINHAND               = 1,
    SHEATHETYPE_OFFHAND                = 2,
    SHEATHETYPE_LARGEWEAPONLEFT        = 3,
    SHEATHETYPE_LARGEWEAPONRIGHT       = 4,
    SHEATHETYPE_HIPWEAPONLEFT          = 5,
    SHEATHETYPE_HIPWEAPONRIGHT         = 6,
    SHEATHETYPE_SHIELD                 = 7
};

#define MAX_SHEATHETYPE                  8

enum CharacterSlot
{
    SLOT_HEAD                          = 0,
    SLOT_NECK                          = 1,
    SLOT_SHOULDERS                     = 2,
    SLOT_SHIRT                         = 3,
    SLOT_CHEST                         = 4,
    SLOT_WAIST                         = 5,
    SLOT_LEGS                          = 6,
    SLOT_FEET                          = 7,
    SLOT_WRISTS                        = 8,
    SLOT_HANDS                         = 9,
    SLOT_FINGER1                       = 10,
    SLOT_FINGER2                       = 11,
    SLOT_TRINKET1                      = 12,
    SLOT_TRINKET2                      = 13,
    SLOT_BACK                          = 14,
    SLOT_MAIN_HAND                     = 15,
    SLOT_OFF_HAND                      = 16,
    SLOT_RANGED                        = 17,
    SLOT_TABARD                        = 18,
    SLOT_EMPTY                         = 19
};

enum Language
{
    LANG_UNIVERSAL      = 0,
    LANG_ORCISH         = 1,
    LANG_DARNASSIAN     = 2,
    LANG_TAURAHE        = 3,
    LANG_DWARVISH       = 6,
    LANG_COMMON         = 7,
    LANG_DEMONIC        = 8,
    LANG_TITAN          = 9,
    LANG_THALASSIAN     = 10,
    LANG_DRACONIC       = 11,
    LANG_KALIMAG        = 12,
    LANG_GNOMISH        = 13,
    LANG_TROLL          = 14,
    LANG_GUTTERSPEAK    = 33,
    LANG_DRAENEI        = 35,
    LANG_ZOMBIE         = 36,
    LANG_GNOMISH_BINARY = 37,
    LANG_GOBLIN_BINARY  = 38,
    LANG_ADDON          = 0xFFFFFFFF                        // used by addons, in 2.4.0 not exist, replaced by messagetype?
};

#define LANGUAGES_COUNT   19

enum TeamId
{
    TEAM_ALLIANCE = 0,
    TEAM_HORDE,
    TEAM_NEUTRAL
};

enum Team
{
    HORDE               = 67,
    ALLIANCE            = 469,
    //TEAM_STEAMWHEEDLE_CARTEL = 169,                       // not used in code
    //TEAM_ALLIANCE_FORCES     = 891,
    //TEAM_HORDE_FORCES        = 892,
    //TEAM_SANCTUARY           = 936,
    //TEAM_OUTLAND             = 980,
    TEAM_OTHER               = 0                            // if ReputationListId > 0 && Flags != FACTION_FLAG_TEAM_HEADER
};

enum SpellEffects
{
    SPELL_EFFECT_INSTAKILL                          = 1,
    SPELL_EFFECT_SCHOOL_DAMAGE                      = 2,
    SPELL_EFFECT_DUMMY                              = 3,
    SPELL_EFFECT_PORTAL_TELEPORT                    = 4,
    SPELL_EFFECT_TELEPORT_UNITS                     = 5,
    SPELL_EFFECT_APPLY_AURA                         = 6,
    SPELL_EFFECT_ENVIRONMENTAL_DAMAGE               = 7,
    SPELL_EFFECT_POWER_DRAIN                        = 8,
    SPELL_EFFECT_HEALTH_LEECH                       = 9,
    SPELL_EFFECT_HEAL                               = 10,
    SPELL_EFFECT_BIND                               = 11,
    SPELL_EFFECT_PORTAL                             = 12,
    SPELL_EFFECT_RITUAL_BASE                        = 13,
    SPELL_EFFECT_RITUAL_SPECIALIZE                  = 14,
    SPELL_EFFECT_RITUAL_ACTIVATE_PORTAL             = 15,
    SPELL_EFFECT_QUEST_COMPLETE                     = 16,
    SPELL_EFFECT_WEAPON_DAMAGE_NOSCHOOL             = 17,
    SPELL_EFFECT_RESURRECT                          = 18,
    SPELL_EFFECT_ADD_EXTRA_ATTACKS                  = 19,
    SPELL_EFFECT_DODGE                              = 20,
    SPELL_EFFECT_EVADE                              = 21,
    SPELL_EFFECT_PARRY                              = 22,
    SPELL_EFFECT_BLOCK                              = 23,
    SPELL_EFFECT_CREATE_ITEM                        = 24,
    SPELL_EFFECT_WEAPON                             = 25,
    SPELL_EFFECT_DEFENSE                            = 26,
    SPELL_EFFECT_PERSISTENT_AREA_AURA               = 27,
    SPELL_EFFECT_SUMMON                             = 28,
    SPELL_EFFECT_LEAP                               = 29,
    SPELL_EFFECT_ENERGIZE                           = 30,
    SPELL_EFFECT_WEAPON_PERCENT_DAMAGE              = 31,
    SPELL_EFFECT_TRIGGER_MISSILE                    = 32,
    SPELL_EFFECT_OPEN_LOCK                          = 33,
    SPELL_EFFECT_SUMMON_CHANGE_ITEM                 = 34,
    SPELL_EFFECT_APPLY_AREA_AURA_PARTY              = 35,
    SPELL_EFFECT_LEARN_SPELL                        = 36,
    SPELL_EFFECT_SPELL_DEFENSE                      = 37,
    SPELL_EFFECT_DISPEL                             = 38,
    SPELL_EFFECT_LANGUAGE                           = 39,
    SPELL_EFFECT_DUAL_WIELD                         = 40,
    SPELL_EFFECT_JUMP                               = 41,
    SPELL_EFFECT_JUMP_DEST                          = 42,
    SPELL_EFFECT_TELEPORT_UNITS_FACE_CASTER         = 43,
    SPELL_EFFECT_SKILL_STEP                         = 44,
    SPELL_EFFECT_ADD_HONOR                          = 45,
    SPELL_EFFECT_SPAWN                              = 46,
    SPELL_EFFECT_TRADE_SKILL                        = 47,
    SPELL_EFFECT_STEALTH                            = 48,
    SPELL_EFFECT_DETECT                             = 49,
    SPELL_EFFECT_TRANS_DOOR                         = 50,
    SPELL_EFFECT_FORCE_CRITICAL_HIT                 = 51,
    SPELL_EFFECT_GUARANTEE_HIT                      = 52,
    SPELL_EFFECT_ENCHANT_ITEM                       = 53,
    SPELL_EFFECT_ENCHANT_ITEM_TEMPORARY             = 54,
    SPELL_EFFECT_TAMECREATURE                       = 55,
    SPELL_EFFECT_SUMMON_PET                         = 56,
    SPELL_EFFECT_LEARN_PET_SPELL                    = 57,
    SPELL_EFFECT_WEAPON_DAMAGE                      = 58,
    SPELL_EFFECT_CREATE_RANDOM_ITEM                 = 59,
    SPELL_EFFECT_PROFICIENCY                        = 60,
    SPELL_EFFECT_SEND_EVENT                         = 61,
    SPELL_EFFECT_POWER_BURN                         = 62,
    SPELL_EFFECT_THREAT                             = 63,
    SPELL_EFFECT_TRIGGER_SPELL                      = 64,
    SPELL_EFFECT_APPLY_AREA_AURA_RAID               = 65,
    SPELL_EFFECT_CREATE_MANA_GEM                    = 66,
    SPELL_EFFECT_HEAL_MAX_HEALTH                    = 67,
    SPELL_EFFECT_INTERRUPT_CAST                     = 68,
    SPELL_EFFECT_DISTRACT                           = 69,
    SPELL_EFFECT_PULL                               = 70,
    SPELL_EFFECT_PICKPOCKET                         = 71,
    SPELL_EFFECT_ADD_FARSIGHT                       = 72,
    SPELL_EFFECT_UNTRAIN_TALENTS                    = 73,
    SPELL_EFFECT_APPLY_GLYPH                        = 74,
    SPELL_EFFECT_HEAL_MECHANICAL                    = 75,
    SPELL_EFFECT_SUMMON_OBJECT_WILD                 = 76,
    SPELL_EFFECT_SCRIPT_EFFECT                      = 77,
    SPELL_EFFECT_ATTACK                             = 78,
    SPELL_EFFECT_SANCTUARY                          = 79,
    SPELL_EFFECT_ADD_COMBO_POINTS                   = 80,
    SPELL_EFFECT_CREATE_HOUSE                       = 81,
    SPELL_EFFECT_BIND_SIGHT                         = 82,
    SPELL_EFFECT_DUEL                               = 83,
    SPELL_EFFECT_STUCK                              = 84,
    SPELL_EFFECT_SUMMON_PLAYER                      = 85,
    SPELL_EFFECT_ACTIVATE_OBJECT                    = 86,
    SPELL_EFFECT_GAMEOBJECT_DAMAGE                  = 87,
    SPELL_EFFECT_GAMEOBJECT_REPAIR                  = 88,
    SPELL_EFFECT_GAMEOBJECT_SET_DESTRUCTION_STATE   = 89,
    SPELL_EFFECT_KILL_CREDIT                        = 90,
    SPELL_EFFECT_THREAT_ALL                         = 91,
    SPELL_EFFECT_ENCHANT_HELD_ITEM                  = 92,
    SPELL_EFFECT_FORCE_DESELECT                     = 93,
    SPELL_EFFECT_SELF_RESURRECT                     = 94,
    SPELL_EFFECT_SKINNING                           = 95,
    SPELL_EFFECT_CHARGE                             = 96,
    SPELL_EFFECT_CAST_BUTTON                        = 97,
    SPELL_EFFECT_KNOCK_BACK                         = 98,
    SPELL_EFFECT_DISENCHANT                         = 99,
    SPELL_EFFECT_INEBRIATE                          = 100,
    SPELL_EFFECT_FEED_PET                           = 101,
    SPELL_EFFECT_DISMISS_PET                        = 102,
    SPELL_EFFECT_REPUTATION                         = 103,
    SPELL_EFFECT_SUMMON_OBJECT_SLOT1                = 104,
    SPELL_EFFECT_SUMMON_OBJECT_SLOT2                = 105,
    SPELL_EFFECT_SUMMON_OBJECT_SLOT3                = 106,
    SPELL_EFFECT_SUMMON_OBJECT_SLOT4                = 107,
    SPELL_EFFECT_DISPEL_MECHANIC                    = 108,
    SPELL_EFFECT_SUMMON_DEAD_PET                    = 109,
    SPELL_EFFECT_DESTROY_ALL_TOTEMS                 = 110,
    SPELL_EFFECT_DURABILITY_DAMAGE                  = 111,
    SPELL_EFFECT_112                                = 112,
    SPELL_EFFECT_RESURRECT_NEW                      = 113,
    SPELL_EFFECT_ATTACK_ME                          = 114,
    SPELL_EFFECT_DURABILITY_DAMAGE_PCT              = 115,
    SPELL_EFFECT_SKIN_PLAYER_CORPSE                 = 116,
    SPELL_EFFECT_SPIRIT_HEAL                        = 117,
    SPELL_EFFECT_SKILL                              = 118,
    SPELL_EFFECT_APPLY_AREA_AURA_PET                = 119,
    SPELL_EFFECT_TELEPORT_GRAVEYARD                 = 120,
    SPELL_EFFECT_NORMALIZED_WEAPON_DMG              = 121,
    SPELL_EFFECT_122                                = 122,
    SPELL_EFFECT_SEND_TAXI                          = 123,
    SPELL_EFFECT_PULL_TOWARDS                       = 124,
    SPELL_EFFECT_MODIFY_THREAT_PERCENT              = 125,
    SPELL_EFFECT_STEAL_BENEFICIAL_BUFF              = 126,
    SPELL_EFFECT_PROSPECTING                        = 127,
    SPELL_EFFECT_APPLY_AREA_AURA_FRIEND             = 128,
    SPELL_EFFECT_APPLY_AREA_AURA_ENEMY              = 129,
    SPELL_EFFECT_REDIRECT_THREAT                    = 130,
    SPELL_EFFECT_131                                = 131,
    SPELL_EFFECT_PLAY_MUSIC                         = 132,
    SPELL_EFFECT_UNLEARN_SPECIALIZATION             = 133,
    SPELL_EFFECT_KILL_CREDIT2                       = 134,
    SPELL_EFFECT_CALL_PET                           = 135,
    SPELL_EFFECT_HEAL_PCT                           = 136,
    SPELL_EFFECT_ENERGIZE_PCT                       = 137,
    SPELL_EFFECT_LEAP_BACK                          = 138,
    SPELL_EFFECT_CLEAR_QUEST                        = 139,
    SPELL_EFFECT_FORCE_CAST                         = 140,
    SPELL_EFFECT_FORCE_CAST_WITH_VALUE              = 141,
    SPELL_EFFECT_TRIGGER_SPELL_WITH_VALUE           = 142,
    SPELL_EFFECT_APPLY_AREA_AURA_OWNER              = 143,
    SPELL_EFFECT_KNOCK_BACK_DEST                    = 144,
    SPELL_EFFECT_PULL_TOWARDS_DEST                  = 145,
    SPELL_EFFECT_ACTIVATE_RUNE                      = 146,
    SPELL_EFFECT_QUEST_FAIL                         = 147,
    SPELL_EFFECT_TRIGGER_MISSILE_SPELL_WITH_VALUE   = 148,
    SPELL_EFFECT_CHARGE_DEST                        = 149,
    SPELL_EFFECT_QUEST_START                        = 150,
    SPELL_EFFECT_TRIGGER_SPELL_2                    = 151,
    SPELL_EFFECT_SUMMON_RAF_FRIEND                  = 152,
    SPELL_EFFECT_CREATE_TAMED_PET                   = 153,
    SPELL_EFFECT_DISCOVER_TAXI                      = 154,
    SPELL_EFFECT_TITAN_GRIP                         = 155,
    SPELL_EFFECT_ENCHANT_ITEM_PRISMATIC             = 156,
    SPELL_EFFECT_CREATE_ITEM_2                      = 157,
    SPELL_EFFECT_MILLING                            = 158,
    SPELL_EFFECT_ALLOW_RENAME_PET                   = 159,
    SPELL_EFFECT_160                                = 160,
    SPELL_EFFECT_TALENT_SPEC_COUNT                  = 161,
    SPELL_EFFECT_TALENT_SPEC_SELECT                 = 162,
    SPELL_EFFECT_163                                = 163,
    SPELL_EFFECT_REMOVE_AURA                        = 164,
    TOTAL_SPELL_EFFECTS                             = 165
};

enum SpellCastResult
{
    SPELL_FAILED_SUCCESS = 0,
    SPELL_FAILED_AFFECTING_COMBAT = 1,
    SPELL_FAILED_ALREADY_AT_FULL_HEALTH = 2,
    SPELL_FAILED_ALREADY_AT_FULL_MANA = 3,
    SPELL_FAILED_ALREADY_AT_FULL_POWER = 4,
    SPELL_FAILED_ALREADY_BEING_TAMED = 5,
    SPELL_FAILED_ALREADY_HAVE_CHARM = 6,
    SPELL_FAILED_ALREADY_HAVE_SUMMON = 7,
    SPELL_FAILED_ALREADY_OPEN = 8,
    SPELL_FAILED_AURA_BOUNCED = 9,
    SPELL_FAILED_AUTOTRACK_INTERRUPTED = 10,
    SPELL_FAILED_BAD_IMPLICIT_TARGETS = 11,
    SPELL_FAILED_BAD_TARGETS = 12,
    SPELL_FAILED_CANT_BE_CHARMED = 13,
    SPELL_FAILED_CANT_BE_DISENCHANTED = 14,
    SPELL_FAILED_CANT_BE_DISENCHANTED_SKILL = 15,
    SPELL_FAILED_CANT_BE_MILLED = 16,
    SPELL_FAILED_CANT_BE_PROSPECTED = 17,
    SPELL_FAILED_CANT_CAST_ON_TAPPED = 18,
    SPELL_FAILED_CANT_DUEL_WHILE_INVISIBLE = 19,
    SPELL_FAILED_CANT_DUEL_WHILE_STEALTHED = 20,
    SPELL_FAILED_CANT_STEALTH = 21,
    SPELL_FAILED_CASTER_AURASTATE = 22,
    SPELL_FAILED_CASTER_DEAD = 23,
    SPELL_FAILED_CHARMED = 24,
    SPELL_FAILED_CHEST_IN_USE = 25,
    SPELL_FAILED_CONFUSED = 26,
    SPELL_FAILED_DONT_REPORT = 27,
    SPELL_FAILED_EQUIPPED_ITEM = 28,
    SPELL_FAILED_EQUIPPED_ITEM_CLASS = 29,
    SPELL_FAILED_EQUIPPED_ITEM_CLASS_MAINHAND = 30,
    SPELL_FAILED_EQUIPPED_ITEM_CLASS_OFFHAND = 31,
    SPELL_FAILED_ERROR = 32,
    SPELL_FAILED_FIZZLE = 33,
    SPELL_FAILED_FLEEING = 34,
    SPELL_FAILED_FOOD_LOWLEVEL = 35,
    SPELL_FAILED_HIGHLEVEL = 36,
    SPELL_FAILED_HUNGER_SATIATED = 37,
    SPELL_FAILED_IMMUNE = 38,
    SPELL_FAILED_INCORRECT_AREA = 39,
    SPELL_FAILED_INTERRUPTED = 40,
    SPELL_FAILED_INTERRUPTED_COMBAT = 41,
    SPELL_FAILED_ITEM_ALREADY_ENCHANTED = 42,
    SPELL_FAILED_ITEM_GONE = 43,
    SPELL_FAILED_ITEM_NOT_FOUND = 44,
    SPELL_FAILED_ITEM_NOT_READY = 45,
    SPELL_FAILED_LEVEL_REQUIREMENT = 46,
    SPELL_FAILED_LINE_OF_SIGHT = 47,
    SPELL_FAILED_LOWLEVEL = 48,
    SPELL_FAILED_LOW_CASTLEVEL = 49,
    SPELL_FAILED_MAINHAND_EMPTY = 50,
    SPELL_FAILED_MOVING = 51,
    SPELL_FAILED_NEED_AMMO = 52,
    SPELL_FAILED_NEED_AMMO_POUCH = 53,
    SPELL_FAILED_NEED_EXOTIC_AMMO = 54,
    SPELL_FAILED_NEED_MORE_ITEMS = 55,
    SPELL_FAILED_NOPATH = 56,
    SPELL_FAILED_NOT_BEHIND = 57,
    SPELL_FAILED_NOT_FISHABLE = 58,
    SPELL_FAILED_NOT_FLYING = 59,
    SPELL_FAILED_NOT_HERE = 60,
    SPELL_FAILED_NOT_INFRONT = 61,
    SPELL_FAILED_NOT_IN_CONTROL = 62,
    SPELL_FAILED_NOT_KNOWN = 63,
    SPELL_FAILED_NOT_MOUNTED = 64,
    SPELL_FAILED_NOT_ON_TAXI = 65,
    SPELL_FAILED_NOT_ON_TRANSPORT = 66,
    SPELL_FAILED_NOT_READY = 67,
    SPELL_FAILED_NOT_SHAPESHIFT = 68,
    SPELL_FAILED_NOT_STANDING = 69,
    SPELL_FAILED_NOT_TRADEABLE = 70,
    SPELL_FAILED_NOT_TRADING = 71,
    SPELL_FAILED_NOT_UNSHEATHED = 72,
    SPELL_FAILED_NOT_WHILE_GHOST = 73,
    SPELL_FAILED_NOT_WHILE_LOOTING = 74,
    SPELL_FAILED_NO_AMMO = 75,
    SPELL_FAILED_NO_CHARGES_REMAIN = 76,
    SPELL_FAILED_NO_CHAMPION = 77,
    SPELL_FAILED_NO_COMBO_POINTS = 78,
    SPELL_FAILED_NO_DUELING = 79,
    SPELL_FAILED_NO_ENDURANCE = 80,
    SPELL_FAILED_NO_FISH = 81,
    SPELL_FAILED_NO_ITEMS_WHILE_SHAPESHIFTED = 82,
    SPELL_FAILED_NO_MOUNTS_ALLOWED = 83,
    SPELL_FAILED_NO_PET = 84,
    SPELL_FAILED_NO_POWER = 85,
    SPELL_FAILED_NOTHING_TO_DISPEL = 86,
    SPELL_FAILED_NOTHING_TO_STEAL = 87,
    SPELL_FAILED_ONLY_ABOVEWATER = 88,
    SPELL_FAILED_ONLY_DAYTIME = 89,
    SPELL_FAILED_ONLY_INDOORS = 90,
    SPELL_FAILED_ONLY_MOUNTED = 91,
    SPELL_FAILED_ONLY_NIGHTTIME = 92,
    SPELL_FAILED_ONLY_OUTDOORS = 93,
    SPELL_FAILED_ONLY_SHAPESHIFT = 94,
    SPELL_FAILED_ONLY_STEALTHED = 95,
    SPELL_FAILED_ONLY_UNDERWATER = 96,
    SPELL_FAILED_OUT_OF_RANGE = 97,
    SPELL_FAILED_PACIFIED = 98,
    SPELL_FAILED_POSSESSED = 99,
    SPELL_FAILED_REAGENTS = 100,
    SPELL_FAILED_REQUIRES_AREA = 101,
    SPELL_FAILED_REQUIRES_SPELL_FOCUS = 102,
    SPELL_FAILED_ROOTED = 103,
    SPELL_FAILED_SILENCED = 104,
    SPELL_FAILED_SPELL_IN_PROGRESS = 105,
    SPELL_FAILED_SPELL_LEARNED = 106,
    SPELL_FAILED_SPELL_UNAVAILABLE = 107,
    SPELL_FAILED_STUNNED = 108,
    SPELL_FAILED_TARGETS_DEAD = 109,
    SPELL_FAILED_TARGET_AFFECTING_COMBAT = 110,
    SPELL_FAILED_TARGET_AURASTATE = 111,
    SPELL_FAILED_TARGET_DUELING = 112,
    SPELL_FAILED_TARGET_ENEMY = 113,
    SPELL_FAILED_TARGET_ENRAGED = 114,
    SPELL_FAILED_TARGET_FRIENDLY = 115,
    SPELL_FAILED_TARGET_IN_COMBAT = 116,
    SPELL_FAILED_TARGET_IS_PLAYER = 117,
    SPELL_FAILED_TARGET_IS_PLAYER_CONTROLLED = 118,
    SPELL_FAILED_TARGET_NOT_DEAD = 119,
    SPELL_FAILED_TARGET_NOT_IN_PARTY = 120,
    SPELL_FAILED_TARGET_NOT_LOOTED = 121,
    SPELL_FAILED_TARGET_NOT_PLAYER = 122,
    SPELL_FAILED_TARGET_NO_POCKETS = 123,
    SPELL_FAILED_TARGET_NO_WEAPONS = 124,
    SPELL_FAILED_TARGET_NO_RANGED_WEAPONS = 125,
    SPELL_FAILED_TARGET_UNSKINNABLE = 126,
    SPELL_FAILED_THIRST_SATIATED = 127,
    SPELL_FAILED_TOO_CLOSE = 128,
    SPELL_FAILED_TOO_MANY_OF_ITEM = 129,
    SPELL_FAILED_TOTEM_CATEGORY = 130,
    SPELL_FAILED_TOTEMS = 131,
    SPELL_FAILED_TRY_AGAIN = 132,
    SPELL_FAILED_UNIT_NOT_BEHIND = 133,
    SPELL_FAILED_UNIT_NOT_INFRONT = 134,
    SPELL_FAILED_WRONG_PET_FOOD = 135,
    SPELL_FAILED_NOT_WHILE_FATIGUED = 136,
    SPELL_FAILED_TARGET_NOT_IN_INSTANCE = 137,
    SPELL_FAILED_NOT_WHILE_TRADING = 138,
    SPELL_FAILED_TARGET_NOT_IN_RAID = 139,
    SPELL_FAILED_TARGET_FREEFORALL = 140,
    SPELL_FAILED_NO_EDIBLE_CORPSES = 141,
    SPELL_FAILED_ONLY_BATTLEGROUNDS = 142,
    SPELL_FAILED_TARGET_NOT_GHOST = 143,
    SPELL_FAILED_TRANSFORM_UNUSABLE = 144,
    SPELL_FAILED_WRONG_WEATHER = 145,
    SPELL_FAILED_DAMAGE_IMMUNE = 146,
    SPELL_FAILED_PREVENTED_BY_MECHANIC = 147,
    SPELL_FAILED_PLAY_TIME = 148,
    SPELL_FAILED_REPUTATION = 149,
    SPELL_FAILED_MIN_SKILL = 150,
    SPELL_FAILED_NOT_IN_ARENA = 151,
    SPELL_FAILED_NOT_ON_SHAPESHIFT = 152,
    SPELL_FAILED_NOT_ON_STEALTHED = 153,
    SPELL_FAILED_NOT_ON_DAMAGE_IMMUNE = 154,
    SPELL_FAILED_NOT_ON_MOUNTED = 155,
    SPELL_FAILED_TOO_SHALLOW = 156,
    SPELL_FAILED_TARGET_NOT_IN_SANCTUARY = 157,
    SPELL_FAILED_TARGET_IS_TRIVIAL = 158,
    SPELL_FAILED_BM_OR_INVISGOD = 159,
    SPELL_FAILED_EXPERT_RIDING_REQUIREMENT = 160,
    SPELL_FAILED_ARTISAN_RIDING_REQUIREMENT = 161,
    SPELL_FAILED_NOT_IDLE = 162,
    SPELL_FAILED_NOT_INACTIVE = 163,
    SPELL_FAILED_PARTIAL_PLAYTIME = 164,
    SPELL_FAILED_NO_PLAYTIME = 165,
    SPELL_FAILED_NOT_IN_BATTLEGROUND = 166,
    SPELL_FAILED_NOT_IN_RAID_INSTANCE = 167,
    SPELL_FAILED_ONLY_IN_ARENA = 168,
    SPELL_FAILED_TARGET_LOCKED_TO_RAID_INSTANCE = 169,
    SPELL_FAILED_ON_USE_ENCHANT = 170,
    SPELL_FAILED_NOT_ON_GROUND = 171,
    SPELL_FAILED_CUSTOM_ERROR = 172,
    SPELL_FAILED_CANT_DO_THAT_RIGHT_NOW = 173,
    SPELL_FAILED_TOO_MANY_SOCKETS = 174,
    SPELL_FAILED_INVALID_GLYPH = 175,
    SPELL_FAILED_UNIQUE_GLYPH = 176,
    SPELL_FAILED_GLYPH_SOCKET_LOCKED = 177,
    SPELL_FAILED_NO_VALID_TARGETS = 178,
    SPELL_FAILED_ITEM_AT_MAX_CHARGES = 179,
    SPELL_FAILED_NOT_IN_BARBERSHOP = 180,
    SPELL_FAILED_FISHING_TOO_LOW = 181,
    SPELL_FAILED_ITEM_ENCHANT_TRADE_WINDOW = 182,
    SPELL_FAILED_SUMMON_PENDING = 183,
    SPELL_FAILED_MAX_SOCKETS = 184,
    SPELL_FAILED_PET_CAN_RENAME = 185,
    SPELL_FAILED_TARGET_CANNOT_BE_RESURRECTED = 186,
    SPELL_FAILED_UNKNOWN = 187, // actually doesn't exist in client

    SPELL_CAST_OK = 255 // custom value, must not be sent to client
};

enum SpellCustomErrors
{
    SPELL_CUSTOM_ERROR_NONE                             =  0,
    SPELL_CUSTOM_ERROR_CUSTOM_MSG                       =  1, // Something bad happened, and we want to display a custom message!
    SPELL_CUSTOM_ERROR_ALEX_BROKE_QUEST                 =  2, // Alex broke your quest! Thank him later!
    SPELL_CUSTOM_ERROR_NEED_HELPLESS_VILLAGER           =  3, // This spell may only be used on Helpless Wintergarde Villagers that have not been rescued.
    SPELL_CUSTOM_ERROR_NEED_WARSONG_DISGUISE            =  4, // Requires that you be wearing the Warsong Orc Disguise.
    SPELL_CUSTOM_ERROR_REQUIRES_PLAGUE_WAGON            =  5, // You must be closer to a plague wagon in order to drop off your 7th Legion Siege Engineer.
    SPELL_CUSTOM_ERROR_CANT_TARGET_FRIENDLY_NONPARTY    =  6, // You cannot target friendly units outside your party.
    SPELL_CUSTOM_ERROR_NEED_CHILL_NYMPH                 =  7, // You must target a weakened chill nymph.
    SPELL_CUSTOM_ERROR_MUST_BE_IN_ENKILAH               =  8, // The Imbued Scourge Shroud will only work when equipped in the Temple City of En'kilah.
    SPELL_CUSTOM_ERROR_REQUIRES_CORPSE_DUST             =  9, // Requires Corpse Dust
    SPELL_CUSTOM_ERROR_CANT_SUMMON_GARGOYLE             = 10, // You cannot summon another gargoyle yet.
    SPELL_CUSTOM_ERROR_NEED_CORPSE_DUST_IF_NO_TARGET    = 11, // Requires Corpse Dust if the target is not dead and humanoid.
    SPELL_CUSTOM_ERROR_MUST_BE_AT_SHATTERHORN           = 12, // Can only be placed near Shatterhorn
    SPELL_CUSTOM_ERROR_MUST_TARGET_PROTO_DRAKE_EGG      = 13, // You must first select a Proto-Drake Egg.
    SPELL_CUSTOM_ERROR_MUST_BE_CLOSE_TO_TREE            = 14, // You must be close to a marked tree.
    SPELL_CUSTOM_ERROR_MUST_TARGET_TURKEY               = 15, // You must target a Fjord Turkey.
    SPELL_CUSTOM_ERROR_MUST_TARGET_HAWK                 = 16, // You must target a Fjord Hawk.
    SPELL_CUSTOM_ERROR_TOO_FAR_FROM_BOUY                = 17, // You are too far from the bouy.
    SPELL_CUSTOM_ERROR_MUST_BE_CLOSE_TO_OIL_SLICK       = 18, // Must be used near an oil slick.
    SPELL_CUSTOM_ERROR_MUST_BE_CLOSE_TO_BOUY            = 19, // You must be closer to the buoy!
    SPELL_CUSTOM_ERROR_WYRMREST_VANQUISHER              = 20, // You may only call for the aid of a Wyrmrest Vanquisher in Wyrmrest Temple, The Dragon Wastes, Galakrond's Rest or The Wicked Coil.
    SPELL_CUSTOM_ERROR_MUST_TARGET_ICE_HEART_JORMUNGAR  = 21, // That can only be used on a Ice Heart Jormungar Spawn.
    SPELL_CUSTOM_ERROR_MUST_BE_CLOSE_TO_SINKHOLE        = 22, // You must be closer to a sinkhole to use your map.
    SPELL_CUSTOM_ERROR_REQUIRES_HAROLD_LANE             = 23, // You may only call down a stampede on Harold Lane.
    SPELL_CUSTOM_ERROR_REQUIRES_GAMMOTH_MAGNATAUR       = 24, // You may only use the Pouch of Crushed Bloodspore on Gammothra or other magnataur in the Bloodspore Plains and Gammoth.
    SPELL_CUSTOM_ERROR_MUST_BE_IN_RESURRECTION_CHAMBER  = 25, // Requires the magmawyrm resurrection chamber in the back of the Maw of Neltharion.
    SPELL_CUSTOM_ERROR_CANT_CALL_WINTERGARDE_HERE       = 26, // You may only call down a Wintergarde Gryphon in Wintergarde Keep or the Carrion Fields.
    SPELL_CUSTOM_ERROR_MUST_TARGET_WILHELM              = 27, // What are you doing? Only aim that thing at Wilhelm!
    SPELL_CUSTOM_ERROR_NOT_ENOUGH_HEALTH                = 28, // Not enough health!
    SPELL_CUSTOM_ERROR_NO_NEARBY_CORPSES                = 29, // There are no nearby corpses to use
    SPELL_CUSTOM_ERROR_TOO_MANY_GHOULS                  = 30, // You've created enough ghouls. Return to Gothik the Harvester at Death's Breach.
    SPELL_CUSTOM_ERROR_GO_FURTHER_FROM_SUNDERED_SHARD   = 31, // Your companion does not want to come here.  Go further from the Sundered Shard.
    SPELL_CUSTOM_ERROR_MUST_BE_IN_CAT_FORM              = 32, // Must be in Cat Form
    SPELL_CUSTOM_ERROR_MUST_BE_DEATH_KNIGHT             = 33, // Only Death Knights may enter Ebon Hold.
    SPELL_CUSTOM_ERROR_MUST_BE_IN_FERAL_FORM            = 34, // Must be in Cat Form, Bear Form, or Dire Bear Form
    SPELL_CUSTOM_ERROR_MUST_BE_NEAR_HELPLESS_VILLAGER   = 35, // You must be within range of a Helpless Wintergarde Villager.
    SPELL_CUSTOM_ERROR_CANT_TARGET_ELEMENTAL_MECHANICAL = 36, // You cannot target an elemental or mechanical corpse.
    SPELL_CUSTOM_ERROR_MUST_HAVE_USED_DALARAN_CRYSTAL   = 37, // This teleport crystal cannot be used until the teleport crystal in Dalaran has been used at least once.
    SPELL_CUSTOM_ERROR_YOU_ALREADY_HOLD_SOMETHING       = 38, // You are already holding something in your hand. You must throw the creature in your hand before picking up another.
    SPELL_CUSTOM_ERROR_YOU_DONT_HOLD_ANYTHING           = 39, // You don't have anything to throw! Find a Vargul and use Gymer Grab to pick one up!
    SPELL_CUSTOM_ERROR_MUST_BE_CLOSE_TO_VALDURAN        = 40, // Bouldercrag's War Horn can only be used within 10 yards of Valduran the Stormborn.
    SPELL_CUSTOM_ERROR_NO_PASSENGER                     = 41, // You are not carrying a passenger. There is nobody to drop off.
    SPELL_CUSTOM_ERROR_CANT_BUILD_MORE_VEHICLES         = 42, // You cannot build any more siege vehicles.
    SPELL_CUSTOM_ERROR_ALREADY_CARRYING_CRUSADER        = 43, // You are already carrying a captured Argent Crusader. You must return to the Argent Vanguard infirmary and drop off your passenger before you may pick up another.
    SPELL_CUSTOM_ERROR_CANT_DO_WHILE_ROOTED             = 44, // You can't do that while rooted.
    SPELL_CUSTOM_ERROR_REQUIRES_NEARBY_TARGET           = 45, // Requires a nearby target.
    SPELL_CUSTOM_ERROR_NOTHING_TO_DISCOVER              = 46, // Nothing left to discover.
    SPELL_CUSTOM_ERROR_NOT_ENOUGH_TARGETS               = 47, // No targets close enough to bluff.
    SPELL_CUSTOM_ERROR_CONSTRUCT_TOO_FAR                = 48, // Your Iron Rune Construct is out of range.
    SPELL_CUSTOM_ERROR_REQUIRES_GRAND_MASTER_ENGINEER   = 49, // Requires Grand Master Engineer
    SPELL_CUSTOM_ERROR_CANT_USE_THAT_MOUNT              = 50, // You can't use that mount.
    SPELL_CUSTOM_ERROR_NOONE_TO_EJECT                   = 51, // There is nobody to eject!
    SPELL_CUSTOM_ERROR_TARGET_MUST_BE_BOUND             = 52, // The target must be bound to you.
    SPELL_CUSTOM_ERROR_TARGET_MUST_BE_UNDEAD            = 53, // Target must be undead.
    SPELL_CUSTOM_ERROR_TARGET_TOO_FAR                   = 54, // You have no target or your target is too far away.
    SPELL_CUSTOM_ERROR_MISSING_DARK_MATTER              = 55, // Missing Reagents: Dark Matter
    SPELL_CUSTOM_ERROR_CANT_USE_THAT_ITEM               = 56, // You can't use that item
    SPELL_CUSTOM_ERROR_CANT_DO_WHILE_CYCYLONED          = 57, // You can't do that while Cycloned
    SPELL_CUSTOM_ERROR_TARGET_HAS_SCROLL                = 58, // Target is already affected by a scroll
    SPELL_CUSTOM_ERROR_POISON_TOO_STRONG                = 59, // That anti-venom is not strong enough to dispel that poison
    SPELL_CUSTOM_ERROR_MUST_HAVE_LANCE_EQUIPPED         = 60, // You must have a lance equipped.
    SPELL_CUSTOM_ERROR_MUST_BE_CLOSE_TO_MAIDEN          = 61, // You must be near the Maiden of Winter's Breath Lake.
    SPELL_CUSTOM_ERROR_LEARNED_EVERYTHING               = 62, // You have learned everything from that book
    SPELL_CUSTOM_ERROR_PET_IS_DEAD                      = 63, // Your pet is dead
    SPELL_CUSTOM_ERROR_NO_VALID_TARGETS                 = 64, // There are no valid targets within range.
    SPELL_CUSTOM_ERROR_GM_ONLY                          = 65, // Only GMs may use that. Your account has been reported for investigation.
    SPELL_CUSTOM_ERROR_REQUIRES_LEVEL_58                = 66, // You must reach level 58 to use this portal.
    SPELL_CUSTOM_ERROR_AT_HONOR_CAP                     = 67, // You already have the maximum amount of honor.
    SPELL_CUSTOM_ERROR_68                               = 68, // ""
    SPELL_CUSTOM_ERROR_69                               = 69, // ""
    SPELL_CUSTOM_ERROR_70                               = 70, // ""
    SPELL_CUSTOM_ERROR_71                               = 71, // ""
    SPELL_CUSTOM_ERROR_72                               = 72, // ""
    SPELL_CUSTOM_ERROR_73                               = 73, // ""
    SPELL_CUSTOM_ERROR_74                               = 74, // ""
    SPELL_CUSTOM_ERROR_MUST_HAVE_DEMONIC_CIRCLE         = 75, // You must have a demonic circle active.
    SPELL_CUSTOM_ERROR_AT_MAX_RAGE                      = 76, // You already have maximum rage
    SPELL_CUSTOM_ERROR_REQUIRES_350_ENGINEERING         = 77, // Requires Engineering (350)
    SPELL_CUSTOM_ERROR_SOUL_BELONGS_TO_LICH_KING        = 78, // Your soul belongs to the Lich King
    SPELL_CUSTOM_ERROR_ATTENDANT_HAS_PONY               = 79, // Your attendant already has an Argent Pony
    SPELL_CUSTOM_ERROR_80                               = 80, // ""
    SPELL_CUSTOM_ERROR_81                               = 81, // ""
    SPELL_CUSTOM_ERROR_82                               = 82, // ""
    SPELL_CUSTOM_ERROR_MUST_HAVE_FIRE_TOTEM             = 83, // You must have a Fire Totem active.
    SPELL_CUSTOM_ERROR_CANT_TARGET_VAMPIRES             = 84, // You may not bite other vampires.
    SPELL_CUSTOM_ERROR_PET_ALREADY_AT_YOUR_LEVEL        = 85, // Your pet is already at your level.
    SPELL_CUSTOM_ERROR_MISSING_ITEM_REQUIREMENS         = 86, // You do not meet the level requirements for this item.
    SPELL_CUSTOM_ERROR_TOO_MANY_ABOMINATIONS            = 87, // There are too many Mutated Abominations.
    SPELL_CUSTOM_ERROR_ALL_POTIONS_USED                 = 88, // The potions have all been depleted by Professor Putricide.
    SPELL_CUSTOM_ERROR_89                               = 89, // ""
    SPELL_CUSTOM_ERROR_REQUIRES_LEVEL_65                = 90, // Requires level 65
    SPELL_CUSTOM_ERROR_91                               = 91, // ""
    SPELL_CUSTOM_ERROR_92                               = 92, // ""
    SPELL_CUSTOM_ERROR_93                               = 93, // ""
    SPELL_CUSTOM_ERROR_94                               = 94, // ""
    SPELL_CUSTOM_ERROR_95                               = 95, // ""
    SPELL_CUSTOM_ERROR_MAX_NUMBER_OF_RECRUITS           = 96, // You already have the max number of recruits.
    SPELL_CUSTOM_ERROR_MAX_NUMBER_OF_VOLUNTEERS         = 97, // You already have the max number of volunteers.
    SPELL_CUSTOM_ERROR_FROSTMOURNE_RENDERED_RESSURECT   = 98, // Frostmourne has rendered you unable to ressurect.
    SPELL_CUSTOM_ERROR_CANT_MOUNT_WITH_SHAPESHIFT       = 99  // You can't mount while affected by that shapeshift.
};

enum StealthType
{
    STEALTH_GENERAL     = 0,
    STEALTH_TRAP        = 1,

    TOTAL_STEALTH_TYPES = 2
};

enum InvisibilityType
{
    INVISIBILITY_GENERAL     =  0,
    INVISIBILITY_UNK1        =  1,
    INVISIBILITY_UNK2        =  2,
    INVISIBILITY_TRAP        =  3,
    INVISIBILITY_UNK4        =  4,
    INVISIBILITY_UNK5        =  5,
    INVISIBILITY_DRUNK       =  6,
    INVISIBILITY_UNK7        =  7,
    INVISIBILITY_UNK8        =  8,
    INVISIBILITY_UNK9        =  9,
    INVISIBILITY_UNK10       = 10,
    INVISIBILITY_UNK11       = 11,

    TOTAL_INVISIBILITY_TYPES = 12
};

enum ServerSideVisibilityType
{
    SERVERSIDE_VISIBILITY_GM          = 0,
    SERVERSIDE_VISIBILITY_GHOST       = 1,

    TOTAL_SERVERSIDE_VISIBILITY_TYPES = 2
};

enum GhostVisibilityType
{
    GHOST_VISIBILITY_ALIVE = 0x1,
    GHOST_VISIBILITY_GHOST = 0x2
};

// Spell aura states
enum AuraStateType
{   // (C) used in caster aura state     (T) used in target aura state
    // (c) used in caster aura state-not (t) used in target aura state-not
    AURA_STATE_NONE                         = 0,            // C   |
    AURA_STATE_DEFENSE                      = 1,            // C   |
    AURA_STATE_HEALTHLESS_20_PERCENT        = 2,            // CcT |
    AURA_STATE_BERSERKING                   = 3,            // C T |
    AURA_STATE_FROZEN                       = 4,            //  c t| frozen target
    AURA_STATE_JUDGEMENT                    = 5,            // C   |
    //AURA_STATE_UNKNOWN6                   = 6,            //     | not used
    AURA_STATE_HUNTER_PARRY                 = 7,            // C   |
    //AURA_STATE_UNKNOWN7                   = 7,            //  c  | creature cheap shot / focused bursts spells
    //AURA_STATE_UNKNOWN8                   = 8,            //    t| test spells
    //AURA_STATE_UNKNOWN9                   = 9,            //     |
    AURA_STATE_WARRIOR_VICTORY_RUSH         = 10,           // C   | warrior victory rush
    //AURA_STATE_UNKNOWN11                  = 11,           // C  t| 60348 - Maelstrom Ready!, test spells
    AURA_STATE_FAERIE_FIRE                  = 12,           //  c t|
    AURA_STATE_HEALTHLESS_35_PERCENT        = 13,           // C T |
    AURA_STATE_CONFLAGRATE                  = 14,           //   T |
    AURA_STATE_SWIFTMEND                    = 15,           //   T |
    AURA_STATE_DEADLY_POISON                = 16,           //   T |
    AURA_STATE_ENRAGE                       = 17,           // C   |
    AURA_STATE_BLEEDING                     = 18,           //    T|
    AURA_STATE_UNKNOWN19                    = 19,           //     |
    //AURA_STATE_UNKNOWN20                  = 20,           //  c  | only (45317 Suicide)
    //AURA_STATE_UNKNOWN21                  = 21,           //     | not used
    AURA_STATE_UNKNOWN22                    = 22,           // C  t| varius spells (63884, 50240)
    AURA_STATE_HEALTH_ABOVE_75_PERCENT      = 23            // C   |
};

#define PER_CASTER_AURA_STATE_MASK (\
    (1<<(AURA_STATE_CONFLAGRATE-1))|(1<<(AURA_STATE_DEADLY_POISON-1)))

// Spell mechanics
enum Mechanics
{
    MECHANIC_NONE             = 0,
    MECHANIC_CHARM            = 1,
    MECHANIC_DISORIENTED      = 2,
    MECHANIC_DISARM           = 3,
    MECHANIC_DISTRACT         = 4,
    MECHANIC_FEAR             = 5,
    MECHANIC_GRIP             = 6,
    MECHANIC_ROOT             = 7,
    MECHANIC_SLOW_ATTACK      = 8,
    MECHANIC_SILENCE          = 9,
    MECHANIC_SLEEP            = 10,
    MECHANIC_SNARE            = 11,
    MECHANIC_STUN             = 12,
    MECHANIC_FREEZE           = 13,
    MECHANIC_KNOCKOUT         = 14,
    MECHANIC_BLEED            = 15,
    MECHANIC_BANDAGE          = 16,
    MECHANIC_POLYMORPH        = 17,
    MECHANIC_BANISH           = 18,
    MECHANIC_SHIELD           = 19,
    MECHANIC_SHACKLE          = 20,
    MECHANIC_MOUNT            = 21,
    MECHANIC_INFECTED         = 22,
    MECHANIC_TURN             = 23,
    MECHANIC_HORROR           = 24,
    MECHANIC_INVULNERABILITY  = 25,
    MECHANIC_INTERRUPT        = 26,
    MECHANIC_DAZE             = 27,
    MECHANIC_DISCOVERY        = 28,
    MECHANIC_IMMUNE_SHIELD    = 29,                         // Divine (Blessing) Shield/Protection and Ice Block
    MECHANIC_SAPPED           = 30,
    MECHANIC_ENRAGED          = 31
};

// Used for spell 42292 Immune Movement Impairment and Loss of Control (0x49967ca6)
#define IMMUNE_TO_MOVEMENT_IMPAIRMENT_AND_LOSS_CONTROL_MASK (\
    (1<<MECHANIC_CHARM)|(1<<MECHANIC_DISORIENTED)|(1<<MECHANIC_FEAR)| \
    (1<<MECHANIC_ROOT)|(1<<MECHANIC_SLEEP)|(1<<MECHANIC_SNARE)| \
    (1<<MECHANIC_STUN)|(1<<MECHANIC_FREEZE)|(1<<MECHANIC_KNOCKOUT)| \
    (1<<MECHANIC_POLYMORPH)|(1<<MECHANIC_BANISH)|(1<<MECHANIC_SHACKLE)| \
    (1<<MECHANIC_TURN)|(1<<MECHANIC_HORROR)|(1<<MECHANIC_DAZE)| \
    (1<<MECHANIC_SAPPED))

// Spell dispel type
enum DispelType
{
    DISPEL_NONE         = 0,
    DISPEL_MAGIC        = 1,
    DISPEL_CURSE        = 2,
    DISPEL_DISEASE      = 3,
    DISPEL_POISON       = 4,
    DISPEL_STEALTH      = 5,
    DISPEL_INVISIBILITY = 6,
    DISPEL_ALL          = 7,
    DISPEL_SPE_NPC_ONLY = 8,
    DISPEL_ENRAGE       = 9,
    DISPEL_ZG_TICKET    = 10,
    DESPEL_OLD_UNUSED   = 11
};

#define DISPEL_ALL_MASK ((1<<DISPEL_MAGIC) | (1<<DISPEL_CURSE) | (1<<DISPEL_DISEASE) | (1<<DISPEL_POISON))

//To all Immune system, if target has immunes,
//some spell that related to ImmuneToDispel or ImmuneToSchool or ImmuneToDamage type can't cast to it,
//some spell_effects that related to ImmuneToEffect<effect>(only this effect in the spell) can't cast to it,
//some aura(related to Mechanics or ImmuneToState<aura>) can't apply to it.
enum SpellImmunity
{
    IMMUNITY_EFFECT                = 0,                     // enum SpellEffects
    IMMUNITY_STATE                 = 1,                     // enum AuraType
    IMMUNITY_SCHOOL                = 2,                     // enum SpellSchoolMask
    IMMUNITY_DAMAGE                = 3,                     // enum SpellSchoolMask
    IMMUNITY_DISPEL                = 4,                     // enum DispelType
    IMMUNITY_MECHANIC              = 5,                     // enum Mechanics
    IMMUNITY_ID                    = 6
};

#define MAX_SPELL_IMMUNITY           7

// target enum name consist of:
// TARGET_[OBJECT_TYPE]_[REFERENCE_TYPE(skipped for caster)]_[SELECTION_TYPE(skipped for default)]_[additional specifiers(friendly, BACK_LEFT, etc.]
enum Targets
{
    TARGET_UNIT_CASTER                 = 1,
    TARGET_UNIT_NEARBY_ENEMY           = 2,
    TARGET_UNIT_NEARBY_PARTY           = 3,
    TARGET_UNIT_NEARBY_ALLY            = 4,
    TARGET_UNIT_PET                    = 5,
    TARGET_UNIT_TARGET_ENEMY           = 6,
    TARGET_UNIT_SRC_AREA_ENTRY         = 7,
    TARGET_UNIT_DEST_AREA_ENTRY        = 8,
    TARGET_DEST_HOME                   = 9,
    TARGET_UNIT_SRC_AREA_UNK_11        = 11,
    TARGET_UNIT_SRC_AREA_ENEMY         = 15,
    TARGET_UNIT_DEST_AREA_ENEMY        = 16,
    TARGET_DEST_DB                     = 17,
    TARGET_DEST_CASTER                 = 18,
    TARGET_UNIT_CASTER_AREA_PARTY      = 20,
    TARGET_UNIT_TARGET_ALLY            = 21,
    TARGET_SRC_CASTER                  = 22,
    TARGET_GAMEOBJECT_TARGET           = 23,
    TARGET_UNIT_CONE_ENEMY_24          = 24,
    TARGET_UNIT_TARGET_ANY             = 25,
    TARGET_GAMEOBJECT_ITEM_TARGET      = 26,
    TARGET_UNIT_MASTER                 = 27,
    TARGET_DEST_DYNOBJ_ENEMY           = 28,
    TARGET_DEST_DYNOBJ_ALLY            = 29,
    TARGET_UNIT_SRC_AREA_ALLY          = 30,
    TARGET_UNIT_DEST_AREA_ALLY         = 31,
    TARGET_DEST_CASTER_SUMMON          = 32, // front left, doesn't use radius
    TARGET_UNIT_SRC_AREA_PARTY         = 33,
    TARGET_UNIT_DEST_AREA_PARTY        = 34,
    TARGET_UNIT_TARGET_PARTY           = 35,
    TARGET_DEST_CASTER_UNK_36          = 36,
    TARGET_UNIT_LASTTARGET_AREA_PARTY  = 37,
    TARGET_UNIT_NEARBY_ENTRY           = 38,
    TARGET_DEST_CASTER_FISHING         = 39,
    TARGET_GAMEOBJECT_NEARBY_ENTRY     = 40,
    TARGET_DEST_CASTER_FRONT_RIGHT     = 41,
    TARGET_DEST_CASTER_BACK_RIGHT      = 42,
    TARGET_DEST_CASTER_BACK_LEFT       = 43,
    TARGET_DEST_CASTER_FRONT_LEFT      = 44,
    TARGET_UNIT_TARGET_CHAINHEAL_ALLY  = 45,
    TARGET_DEST_NEARBY_ENTRY           = 46,
    TARGET_DEST_CASTER_FRONT           = 47,
    TARGET_DEST_CASTER_BACK            = 48,
    TARGET_DEST_CASTER_RIGHT           = 49,
    TARGET_DEST_CASTER_LEFT            = 50,
    TARGET_GAMEOBJECT_SRC_AREA         = 51,
    TARGET_GAMEOBJECT_DEST_AREA        = 52,
    TARGET_DEST_TARGET_ENEMY           = 53,
    TARGET_UNIT_CONE_ENEMY_54          = 54,
    TARGET_DEST_CASTER_FRONT_LEAP      = 55, // for a leap spell
    TARGET_UNIT_CASTER_AREA_RAID       = 56,
    TARGET_UNIT_TARGET_RAID            = 57,
    TARGET_UNIT_NEARBY_RAID            = 58,
    TARGET_UNIT_CONE_ALLY              = 59,
    TARGET_UNIT_CONE_ENTRY             = 60,
    TARGET_UNIT_TARGET_AREA_RAID_CLASS = 61,
    TARGET_UNK_62                      = 62,
    TARGET_DEST_TARGET_ANY             = 63,
    TARGET_DEST_TARGET_FRONT           = 64,
    TARGET_DEST_TARGET_BACK            = 65,
    TARGET_DEST_TARGET_RIGHT           = 66,
    TARGET_DEST_TARGET_LEFT            = 67,
    TARGET_DEST_TARGET_FRONT_RIGHT     = 68,
    TARGET_DEST_TARGET_BACK_RIGHT      = 69,
    TARGET_DEST_TARGET_BACK_LEFT       = 70,
    TARGET_DEST_TARGET_FRONT_LEFT      = 71,
    TARGET_DEST_CASTER_RANDOM          = 72,
    TARGET_DEST_CASTER_RADIUS          = 73,
    TARGET_DEST_TARGET_RANDOM          = 74,
    TARGET_DEST_TARGET_RADIUS          = 75,
    TARGET_DEST_CHANNEL_TARGET         = 76,
    TARGET_UNIT_CHANNEL_TARGET         = 77,
    TARGET_DEST_DEST_FRONT             = 78,
    TARGET_DEST_DEST_BACK              = 79,
    TARGET_DEST_DEST_RIGHT             = 80,
    TARGET_DEST_DEST_LEFT              = 81,
    TARGET_DEST_DEST_FRONT_RIGHT       = 82,
    TARGET_DEST_DEST_BACK_RIGHT        = 83,
    TARGET_DEST_DEST_BACK_LEFT         = 84,
    TARGET_DEST_DEST_FRONT_LEFT        = 85,
    TARGET_DEST_DEST_RANDOM            = 86,
    TARGET_DEST_DEST                   = 87,
    TARGET_DEST_DYNOBJ_NONE            = 88,
    TARGET_DEST_TRAJ                   = 89,
    TARGET_UNIT_TARGET_MINIPET         = 90,
    TARGET_DEST_DEST_RADIUS            = 91,
    TARGET_UNIT_SUMMONER               = 92,
    TARGET_CORPSE_SRC_AREA_ENEMY       = 93, // NYI
    TARGET_UNIT_VEHICLE                = 94,
    TARGET_UNIT_TARGET_PASSENGER       = 95,
    TARGET_UNIT_PASSENGER_0            = 96,
    TARGET_UNIT_PASSENGER_1            = 97,
    TARGET_UNIT_PASSENGER_2            = 98,
    TARGET_UNIT_PASSENGER_3            = 99,
    TARGET_UNIT_PASSENGER_4            = 100,
    TARGET_UNIT_PASSENGER_5            = 101,
    TARGET_UNIT_PASSENGER_6            = 102,
    TARGET_UNIT_PASSENGER_7            = 103,
    TARGET_UNIT_CONE_ENEMY_104         = 104,
    TARGET_UNIT_UNK_105                = 105, // 1 spell
    TARGET_DEST_CHANNEL_CASTER         = 106,
    TARGET_UNK_DEST_AREA_UNK_107       = 107, // not enough info - only generic spells avalible
    TARGET_GAMEOBJECT_CONE             = 108,
    TARGET_DEST_UNK_110                = 110, // 1 spell
    TOTAL_SPELL_TARGETS
};

enum SpellMissInfo
{
    SPELL_MISS_NONE                    = 0,
    SPELL_MISS_MISS                    = 1,
    SPELL_MISS_RESIST                  = 2,
    SPELL_MISS_DODGE                   = 3,
    SPELL_MISS_PARRY                   = 4,
    SPELL_MISS_BLOCK                   = 5,
    SPELL_MISS_EVADE                   = 6,
    SPELL_MISS_IMMUNE                  = 7,
    SPELL_MISS_IMMUNE2                 = 8, // one of these 2 is MISS_TEMPIMMUNE
    SPELL_MISS_DEFLECT                 = 9,
    SPELL_MISS_ABSORB                  = 10,
    SPELL_MISS_REFLECT                 = 11
};

enum SpellHitType
{
    SPELL_HIT_TYPE_UNK1 = 0x00001,
    SPELL_HIT_TYPE_CRIT = 0x00002,
    SPELL_HIT_TYPE_UNK3 = 0x00004,
    SPELL_HIT_TYPE_UNK4 = 0x00008,
    SPELL_HIT_TYPE_UNK5 = 0x00010,                          // replace caster?
    SPELL_HIT_TYPE_UNK6 = 0x00020
};

enum SpellDmgClass
{
    SPELL_DAMAGE_CLASS_NONE     = 0,
    SPELL_DAMAGE_CLASS_MAGIC    = 1,
    SPELL_DAMAGE_CLASS_MELEE    = 2,
    SPELL_DAMAGE_CLASS_RANGED   = 3
};

enum SpellPreventionType
{
    SPELL_PREVENTION_TYPE_NONE      = 0,
    SPELL_PREVENTION_TYPE_SILENCE   = 1,
    SPELL_PREVENTION_TYPE_PACIFY    = 2
};

enum GameobjectTypes
{
    GAMEOBJECT_TYPE_DOOR                   = 0,
    GAMEOBJECT_TYPE_BUTTON                 = 1,
    GAMEOBJECT_TYPE_QUESTGIVER             = 2,
    GAMEOBJECT_TYPE_CHEST                  = 3,
    GAMEOBJECT_TYPE_BINDER                 = 4,
    GAMEOBJECT_TYPE_GENERIC                = 5,
    GAMEOBJECT_TYPE_TRAP                   = 6,
    GAMEOBJECT_TYPE_CHAIR                  = 7,
    GAMEOBJECT_TYPE_SPELL_FOCUS            = 8,
    GAMEOBJECT_TYPE_TEXT                   = 9,
    GAMEOBJECT_TYPE_GOOBER                 = 10,
    GAMEOBJECT_TYPE_TRANSPORT              = 11,
    GAMEOBJECT_TYPE_AREADAMAGE             = 12,
    GAMEOBJECT_TYPE_CAMERA                 = 13,
    GAMEOBJECT_TYPE_MAP_OBJECT             = 14,
    GAMEOBJECT_TYPE_MO_TRANSPORT           = 15,
    GAMEOBJECT_TYPE_DUEL_ARBITER           = 16,
    GAMEOBJECT_TYPE_FISHINGNODE            = 17,
    GAMEOBJECT_TYPE_SUMMONING_RITUAL       = 18,
    GAMEOBJECT_TYPE_MAILBOX                = 19,
    GAMEOBJECT_TYPE_DO_NOT_USE             = 20,
    GAMEOBJECT_TYPE_GUARDPOST              = 21,
    GAMEOBJECT_TYPE_SPELLCASTER            = 22,
    GAMEOBJECT_TYPE_MEETINGSTONE           = 23,
    GAMEOBJECT_TYPE_FLAGSTAND              = 24,
    GAMEOBJECT_TYPE_FISHINGHOLE            = 25,
    GAMEOBJECT_TYPE_FLAGDROP               = 26,
    GAMEOBJECT_TYPE_MINI_GAME              = 27,
    GAMEOBJECT_TYPE_DO_NOT_USE_2           = 28,
    GAMEOBJECT_TYPE_CAPTURE_POINT          = 29,
    GAMEOBJECT_TYPE_AURA_GENERATOR         = 30,
    GAMEOBJECT_TYPE_DUNGEON_DIFFICULTY     = 31,
    GAMEOBJECT_TYPE_BARBER_CHAIR           = 32,
    GAMEOBJECT_TYPE_DESTRUCTIBLE_BUILDING  = 33,
    GAMEOBJECT_TYPE_GUILD_BANK             = 34,
    GAMEOBJECT_TYPE_TRAPDOOR               = 35
};

#define MAX_GAMEOBJECT_TYPE                  36             // sending to client this or greater value can crash client.
#define MAX_GAMEOBJECT_DATA                  24             // Max number of uint32 vars in gameobject_template data field

enum GameObjectFlags
{
    GO_FLAG_IN_USE          = 0x00000001,                   // disables interaction while animated
    GO_FLAG_LOCKED          = 0x00000002,                   // require key, spell, event, etc to be opened. Makes "Locked" appear in tooltip
    GO_FLAG_INTERACT_COND   = 0x00000004,                   // cannot interact (condition to interact)
    GO_FLAG_TRANSPORT       = 0x00000008,                   // any kind of transport? Object can transport (elevator, boat, car)
    GO_FLAG_NOT_SELECTABLE  = 0x00000010,                   // not selectable even in GM mode
    GO_FLAG_NODESPAWN       = 0x00000020,                   // never despawn, typically for doors, they just change state
    GO_FLAG_TRIGGERED       = 0x00000040,                   // typically, summoned objects. Triggered by spell or other events
    GO_FLAG_DAMAGED         = 0x00000200,
    GO_FLAG_DESTROYED       = 0x00000400
};

enum GameObjectDynamicLowFlags
{
    GO_DYNFLAG_LO_ACTIVATE          = 0x01,                 // enables interaction with GO
    GO_DYNFLAG_LO_ANIMATE           = 0x02,                 // possibly more distinct animation of GO
    GO_DYNFLAG_LO_NO_INTERACT       = 0x04,                 // appears to disable interaction (not fully verified)
    GO_DYNFLAG_LO_SPARKLE           = 0x08                  // makes GO sparkle
};

enum GameObjectDestructibleState
{
    GO_DESTRUCTIBLE_INTACT      = 0,
    GO_DESTRUCTIBLE_DAMAGED     = 1,
    GO_DESTRUCTIBLE_DESTROYED   = 2,
    GO_DESTRUCTIBLE_REBUILDING  = 3
};

// EmotesText.dbc
enum TextEmotes
{
    TEXT_EMOTE_AGREE                = 1,
    TEXT_EMOTE_AMAZE                = 2,
    TEXT_EMOTE_ANGRY                = 3,
    TEXT_EMOTE_APOLOGIZE            = 4,
    TEXT_EMOTE_APPLAUD              = 5,
    TEXT_EMOTE_BASHFUL              = 6,
    TEXT_EMOTE_BECKON               = 7,
    TEXT_EMOTE_BEG                  = 8,
    TEXT_EMOTE_BITE                 = 9,
    TEXT_EMOTE_BLEED                = 10,
    TEXT_EMOTE_BLINK                = 11,
    TEXT_EMOTE_BLUSH                = 12,
    TEXT_EMOTE_BONK                 = 13,
    TEXT_EMOTE_BORED                = 14,
    TEXT_EMOTE_BOUNCE               = 15,
    TEXT_EMOTE_BRB                  = 16,
    TEXT_EMOTE_BOW                  = 17,
    TEXT_EMOTE_BURP                 = 18,
    TEXT_EMOTE_BYE                  = 19,
    TEXT_EMOTE_CACKLE               = 20,
    TEXT_EMOTE_CHEER                = 21,
    TEXT_EMOTE_CHICKEN              = 22,
    TEXT_EMOTE_CHUCKLE              = 23,
    TEXT_EMOTE_CLAP                 = 24,
    TEXT_EMOTE_CONFUSED             = 25,
    TEXT_EMOTE_CONGRATULATE         = 26,
    TEXT_EMOTE_COUGH                = 27,
    TEXT_EMOTE_COWER                = 28,
    TEXT_EMOTE_CRACK                = 29,
    TEXT_EMOTE_CRINGE               = 30,
    TEXT_EMOTE_CRY                  = 31,
    TEXT_EMOTE_CURIOUS              = 32,
    TEXT_EMOTE_CURTSEY              = 33,
    TEXT_EMOTE_DANCE                = 34,
    TEXT_EMOTE_DRINK                = 35,
    TEXT_EMOTE_DROOL                = 36,
    TEXT_EMOTE_EAT                  = 37,
    TEXT_EMOTE_EYE                  = 38,
    TEXT_EMOTE_FART                 = 39,
    TEXT_EMOTE_FIDGET               = 40,
    TEXT_EMOTE_FLEX                 = 41,
    TEXT_EMOTE_FROWN                = 42,
    TEXT_EMOTE_GASP                 = 43,
    TEXT_EMOTE_GAZE                 = 44,
    TEXT_EMOTE_GIGGLE               = 45,
    TEXT_EMOTE_GLARE                = 46,
    TEXT_EMOTE_GLOAT                = 47,
    TEXT_EMOTE_GREET                = 48,
    TEXT_EMOTE_GRIN                 = 49,
    TEXT_EMOTE_GROAN                = 50,
    TEXT_EMOTE_GROVEL               = 51,
    TEXT_EMOTE_GUFFAW               = 52,
    TEXT_EMOTE_HAIL                 = 53,
    TEXT_EMOTE_HAPPY                = 54,
    TEXT_EMOTE_HELLO                = 55,
    TEXT_EMOTE_HUG                  = 56,
    TEXT_EMOTE_HUNGRY               = 57,
    TEXT_EMOTE_KISS                 = 58,
    TEXT_EMOTE_KNEEL                = 59,
    TEXT_EMOTE_LAUGH                = 60,
    TEXT_EMOTE_LAYDOWN              = 61,
    TEXT_EMOTE_MESSAGE              = 62,
    TEXT_EMOTE_MOAN                 = 63,
    TEXT_EMOTE_MOON                 = 64,
    TEXT_EMOTE_MOURN                = 65,
    TEXT_EMOTE_NO                   = 66,
    TEXT_EMOTE_NOD                  = 67,
    TEXT_EMOTE_NOSEPICK             = 68,
    TEXT_EMOTE_PANIC                = 69,
    TEXT_EMOTE_PEER                 = 70,
    TEXT_EMOTE_PLEAD                = 71,
    TEXT_EMOTE_POINT                = 72,
    TEXT_EMOTE_POKE                 = 73,
    TEXT_EMOTE_PRAY                 = 74,
    TEXT_EMOTE_ROAR                 = 75,
    TEXT_EMOTE_ROFL                 = 76,
    TEXT_EMOTE_RUDE                 = 77,
    TEXT_EMOTE_SALUTE               = 78,
    TEXT_EMOTE_SCRATCH              = 79,
    TEXT_EMOTE_SEXY                 = 80,
    TEXT_EMOTE_SHAKE                = 81,
    TEXT_EMOTE_SHOUT                = 82,
    TEXT_EMOTE_SHRUG                = 83,
    TEXT_EMOTE_SHY                  = 84,
    TEXT_EMOTE_SIGH                 = 85,
    TEXT_EMOTE_SIT                  = 86,
    TEXT_EMOTE_SLEEP                = 87,
    TEXT_EMOTE_SNARL                = 88,
    TEXT_EMOTE_SPIT                 = 89,
    TEXT_EMOTE_STARE                = 90,
    TEXT_EMOTE_SURPRISED            = 91,
    TEXT_EMOTE_SURRENDER            = 92,
    TEXT_EMOTE_TALK                 = 93,
    TEXT_EMOTE_TALKEX               = 94,
    TEXT_EMOTE_TALKQ                = 95,
    TEXT_EMOTE_TAP                  = 96,
    TEXT_EMOTE_THANK                = 97,
    TEXT_EMOTE_THREATEN             = 98,
    TEXT_EMOTE_TIRED                = 99,
    TEXT_EMOTE_VICTORY              = 100,
    TEXT_EMOTE_WAVE                 = 101,
    TEXT_EMOTE_WELCOME              = 102,
    TEXT_EMOTE_WHINE                = 103,
    TEXT_EMOTE_WHISTLE              = 104,
    TEXT_EMOTE_WORK                 = 105,
    TEXT_EMOTE_YAWN                 = 106,
    TEXT_EMOTE_BOGGLE               = 107,
    TEXT_EMOTE_CALM                 = 108,
    TEXT_EMOTE_COLD                 = 109,
    TEXT_EMOTE_COMFORT              = 110,
    TEXT_EMOTE_CUDDLE               = 111,
    TEXT_EMOTE_DUCK                 = 112,
    TEXT_EMOTE_INSULT               = 113,
    TEXT_EMOTE_INTRODUCE            = 114,
    TEXT_EMOTE_JK                   = 115,
    TEXT_EMOTE_LICK                 = 116,
    TEXT_EMOTE_LISTEN               = 117,
    TEXT_EMOTE_LOST                 = 118,
    TEXT_EMOTE_MOCK                 = 119,
    TEXT_EMOTE_PONDER               = 120,
    TEXT_EMOTE_POUNCE               = 121,
    TEXT_EMOTE_PRAISE               = 122,
    TEXT_EMOTE_PURR                 = 123,
    TEXT_EMOTE_PUZZLE               = 124,
    TEXT_EMOTE_RAISE                = 125,
    TEXT_EMOTE_READY                = 126,
    TEXT_EMOTE_SHIMMY               = 127,
    TEXT_EMOTE_SHIVER               = 128,
    TEXT_EMOTE_SHOO                 = 129,
    TEXT_EMOTE_SLAP                 = 130,
    TEXT_EMOTE_SMIRK                = 131,
    TEXT_EMOTE_SNIFF                = 132,
    TEXT_EMOTE_SNUB                 = 133,
    TEXT_EMOTE_SOOTHE               = 134,
    TEXT_EMOTE_STINK                = 135,
    TEXT_EMOTE_TAUNT                = 136,
    TEXT_EMOTE_TEASE                = 137,
    TEXT_EMOTE_THIRSTY              = 138,
    TEXT_EMOTE_VETO                 = 139,
    TEXT_EMOTE_SNICKER              = 140,
    TEXT_EMOTE_STAND                = 141,
    TEXT_EMOTE_TICKLE               = 142,
    TEXT_EMOTE_VIOLIN               = 143,
    TEXT_EMOTE_SMILE                = 163,
    TEXT_EMOTE_RASP                 = 183,
    TEXT_EMOTE_PITY                 = 203,
    TEXT_EMOTE_GROWL                = 204,
    TEXT_EMOTE_BARK                 = 205,
    TEXT_EMOTE_SCARED               = 223,
    TEXT_EMOTE_FLOP                 = 224,
    TEXT_EMOTE_LOVE                 = 225,
    TEXT_EMOTE_MOO                  = 226,
    TEXT_EMOTE_COMMEND              = 243,
    TEXT_EMOTE_TRAIN                = 264,
    TEXT_EMOTE_HELPME               = 303,
    TEXT_EMOTE_INCOMING             = 304,
    TEXT_EMOTE_CHARGE               = 305,
    TEXT_EMOTE_FLEE                 = 306,
    TEXT_EMOTE_ATTACKMYTARGET       = 307,
    TEXT_EMOTE_OOM                  = 323,
    TEXT_EMOTE_FOLLOW               = 324,
    TEXT_EMOTE_WAIT                 = 325,
    TEXT_EMOTE_HEALME               = 326,
    TEXT_EMOTE_OPENFIRE             = 327,
    TEXT_EMOTE_FLIRT                = 328,
    TEXT_EMOTE_JOKE                 = 329,
    TEXT_EMOTE_GOLFCLAP             = 343,
    TEXT_EMOTE_WINK                 = 363,
    TEXT_EMOTE_PAT                  = 364,
    TEXT_EMOTE_SERIOUS              = 365,
    TEXT_EMOTE_MOUNT_SPECIAL        = 366,
    TEXT_EMOTE_GOODLUCK             = 367,
    TEXT_EMOTE_BLAME                = 368,
    TEXT_EMOTE_BLANK                = 369,
    TEXT_EMOTE_BRANDISH             = 370,
    TEXT_EMOTE_BREATH               = 371,
    TEXT_EMOTE_DISAGREE             = 372,
    TEXT_EMOTE_DOUBT                = 373,
    TEXT_EMOTE_EMBARRASS            = 374,
    TEXT_EMOTE_ENCOURAGE            = 375,
    TEXT_EMOTE_ENEMY                = 376,
    TEXT_EMOTE_EYEBROW              = 377,
    TEXT_EMOTE_TOAST                = 378,
    TEXT_EMOTE_FAIL                 = 379,
    TEXT_EMOTE_HIGHFIVE             = 380,
    TEXT_EMOTE_ABSENT               = 381,
    TEXT_EMOTE_ARM                  = 382,
    TEXT_EMOTE_AWE                  = 383,
    TEXT_EMOTE_BACKPACK             = 384,
    TEXT_EMOTE_BADFEELING           = 385,
    TEXT_EMOTE_CHALLENGE            = 386,
    TEXT_EMOTE_CHUG                 = 387,
    TEXT_EMOTE_DING                 = 389,
    TEXT_EMOTE_FACEPALM             = 390,
    TEXT_EMOTE_FAINT                = 391,
    TEXT_EMOTE_GO                   = 392,
    TEXT_EMOTE_GOING                = 393,
    TEXT_EMOTE_GLOWER               = 394,
    TEXT_EMOTE_HEADACHE             = 395,
    TEXT_EMOTE_HICCUP               = 396,
    TEXT_EMOTE_HISS                 = 398,
    TEXT_EMOTE_HOLDHAND             = 399,
    TEXT_EMOTE_HURRY                = 401,
    TEXT_EMOTE_IDEA                 = 402,
    TEXT_EMOTE_JEALOUS              = 403,
    TEXT_EMOTE_LUCK                 = 404,
    TEXT_EMOTE_MAP                  = 405,
    TEXT_EMOTE_MERCY                = 406,
    TEXT_EMOTE_MUTTER               = 407,
    TEXT_EMOTE_NERVOUS              = 408,
    TEXT_EMOTE_OFFER                = 409,
    TEXT_EMOTE_PET                  = 410,
    TEXT_EMOTE_PINCH                = 411,
    TEXT_EMOTE_PROUD                = 413,
    TEXT_EMOTE_PROMISE              = 414,
    TEXT_EMOTE_PULSE                = 415,
    TEXT_EMOTE_PUNCH                = 416,
    TEXT_EMOTE_POUT                 = 417,
    TEXT_EMOTE_REGRET               = 418,
    TEXT_EMOTE_REVENGE              = 420,
    TEXT_EMOTE_ROLLEYES             = 421,
    TEXT_EMOTE_RUFFLE               = 422,
    TEXT_EMOTE_SAD                  = 423,
    TEXT_EMOTE_SCOFF                = 424,
    TEXT_EMOTE_SCOLD                = 425,
    TEXT_EMOTE_SCOWL                = 426,
    TEXT_EMOTE_SEARCH               = 427,
    TEXT_EMOTE_SHAKEFIST            = 428,
    TEXT_EMOTE_SHIFTY               = 429,
    TEXT_EMOTE_SHUDDER              = 430,
    TEXT_EMOTE_SIGNAL               = 431,
    TEXT_EMOTE_SILENCE              = 432,
    TEXT_EMOTE_SING                 = 433,
    TEXT_EMOTE_SMACK                = 434,
    TEXT_EMOTE_SNEAK                = 435,
    TEXT_EMOTE_SNEEZE               = 436,
    TEXT_EMOTE_SNORT                = 437,
    TEXT_EMOTE_SQUEAL               = 438,
    TEXT_EMOTE_STOPATTACK           = 439,
    TEXT_EMOTE_SUSPICIOUS           = 440,
    TEXT_EMOTE_THINK                = 441,
    TEXT_EMOTE_TRUCE                = 442,
    TEXT_EMOTE_TWIDDLE              = 443,
    TEXT_EMOTE_WARN                 = 444,
    TEXT_EMOTE_SNAP                 = 445,
    TEXT_EMOTE_CHARM                = 446,
    TEXT_EMOTE_COVEREARS            = 447,
    TEXT_EMOTE_CROSSARMS            = 448,
    TEXT_EMOTE_LOOK                 = 449,
    TEXT_EMOTE_OBJECT               = 450,
    TEXT_EMOTE_SWEAT                = 451,
    TEXT_EMOTE_YW                   = 453
};

// Emotes.dbc
enum Emote
{
    EMOTE_ONESHOT_NONE                  = 0,
    EMOTE_ONESHOT_TALK                  = 1,
    EMOTE_ONESHOT_BOW                   = 2,
    EMOTE_ONESHOT_WAVE                  = 3,
    EMOTE_ONESHOT_CHEER                 = 4,
    EMOTE_ONESHOT_EXCLAMATION           = 5,
    EMOTE_ONESHOT_QUESTION              = 6,
    EMOTE_ONESHOT_EAT                   = 7,
    EMOTE_STATE_DANCE                   = 10,
    EMOTE_ONESHOT_LAUGH                 = 11,
    EMOTE_STATE_SLEEP                   = 12,
    EMOTE_STATE_SIT                     = 13,
    EMOTE_ONESHOT_RUDE                  = 14,
    EMOTE_ONESHOT_ROAR                  = 15,
    EMOTE_ONESHOT_KNEEL                 = 16,
    EMOTE_ONESHOT_KISS                  = 17,
    EMOTE_ONESHOT_CRY                   = 18,
    EMOTE_ONESHOT_CHICKEN               = 19,
    EMOTE_ONESHOT_BEG                   = 20,
    EMOTE_ONESHOT_APPLAUD               = 21,
    EMOTE_ONESHOT_SHOUT                 = 22,
    EMOTE_ONESHOT_FLEX                  = 23,
    EMOTE_ONESHOT_SHY                   = 24,
    EMOTE_ONESHOT_POINT                 = 25,
    EMOTE_STATE_STAND                   = 26,
    EMOTE_STATE_READY_UNARMED           = 27,
    EMOTE_STATE_WORK_SHEATHED           = 28,
    EMOTE_STATE_POINT                   = 29,
    EMOTE_STATE_NONE                    = 30,
    EMOTE_ONESHOT_WOUND                 = 33,
    EMOTE_ONESHOT_WOUND_CRITICAL        = 34,
    EMOTE_ONESHOT_ATTACK_UNARMED        = 35,
    EMOTE_ONESHOT_ATTACK1H              = 36,
    EMOTE_ONESHOT_ATTACK2HTIGHT         = 37,
    EMOTE_ONESHOT_ATTACK2H_LOOSE        = 38,
    EMOTE_ONESHOT_PARRY_UNARMED         = 39,
    EMOTE_ONESHOT_PARRY_SHIELD          = 43,
    EMOTE_ONESHOT_READY_UNARMED         = 44,
    EMOTE_ONESHOT_READY1H               = 45,
    EMOTE_ONESHOT_READY_BOW             = 48,
    EMOTE_ONESHOT_SPELL_PRECAST         = 50,
    EMOTE_ONESHOT_SPELL_CAST            = 51,
    EMOTE_ONESHOT_BATTLE_ROAR           = 53,
    EMOTE_ONESHOT_SPECIALATTACK1H       = 54,
    EMOTE_ONESHOT_KICK                  = 60,
    EMOTE_ONESHOT_ATTACK_THROWN         = 61,
    EMOTE_STATE_STUN                    = 64,
    EMOTE_STATE_DEAD                    = 65,
    EMOTE_ONESHOT_SALUTE                = 66,
    EMOTE_STATE_KNEEL                   = 68,
    EMOTE_STATE_USE_STANDING            = 69,
    EMOTE_ONESHOT_WAVE_NO_SHEATHE       = 70,
    EMOTE_ONESHOT_CHEER_NO_SHEATHE      = 71,
    EMOTE_ONESHOT_EAT_NO_SHEATHE        = 92,
    EMOTE_STATE_STUN_NO_SHEATHE         = 93,
    EMOTE_ONESHOT_DANCE                 = 94,
    EMOTE_ONESHOT_SALUTE_NO_SHEATH      = 113,
    EMOTE_STATE_USE_STANDING_NO_SHEATHE = 133,
    EMOTE_ONESHOT_LAUGH_NO_SHEATHE      = 153,
    EMOTE_STATE_WORK                    = 173,
    EMOTE_STATE_SPELL_PRECAST           = 193,
    EMOTE_ONESHOT_READY_RIFLE           = 213,
    EMOTE_STATE_READY_RIFLE             = 214,
    EMOTE_STATE_WORK_MINING             = 233,
    EMOTE_STATE_WORK_CHOPWOOD           = 234,
    EMOTE_STATE_APPLAUD                 = 253,
    EMOTE_ONESHOT_LIFTOFF               = 254,
    EMOTE_ONESHOT_YES                   = 273,
    EMOTE_ONESHOT_NO                    = 274,
    EMOTE_ONESHOT_TRAIN                 = 275,
    EMOTE_ONESHOT_LAND                  = 293,
    EMOTE_STATE_AT_EASE                 = 313,
    EMOTE_STATE_READY1H                 = 333,
    EMOTE_STATE_SPELL_KNEEL_START       = 353,
    EMOTE_STATE_SUBMERGED               = 373,
    EMOTE_ONESHOT_SUBMERGE              = 374,
    EMOTE_STATE_READY2H                 = 375,
    EMOTE_STATE_READY_BOW               = 376,
    EMOTE_ONESHOT_MOUNT_SPECIAL         = 377,
    EMOTE_STATE_TALK                    = 378,
    EMOTE_STATE_FISHING                 = 379,
    EMOTE_ONESHOT_FISHING               = 380,
    EMOTE_ONESHOT_LOOT                  = 381,
    EMOTE_STATE_WHIRLWIND               = 382,
    EMOTE_STATE_DROWNED                 = 383,
    EMOTE_STATE_HOLD_BOW                = 384,
    EMOTE_STATE_HOLD_RIFLE              = 385,
    EMOTE_STATE_HOLD_THROWN             = 386,
    EMOTE_ONESHOT_DROWN                 = 387,
    EMOTE_ONESHOT_STOMP                 = 388,
    EMOTE_ONESHOT_ATTACK_OFF            = 389,
    EMOTE_ONESHOT_ATTACK_OFF_PIERCE     = 390,
    EMOTE_STATE_ROAR                    = 391,
    EMOTE_STATE_LAUGH                   = 392,
    EMOTE_ONESHOT_CREATURE_SPECIAL      = 393,
    EMOTE_ONESHOT_JUMPLANDRUN           = 394,
    EMOTE_ONESHOT_JUMPEND               = 395,
    EMOTE_ONESHOT_TALK_NO_SHEATHE       = 396,
    EMOTE_ONESHOT_POINT_NO_SHEATHE      = 397,
    EMOTE_STATE_CANNIBALIZE             = 398,
    EMOTE_ONESHOT_JUMPSTART             = 399,
    EMOTE_STATE_DANCESPECIAL            = 400,
    EMOTE_ONESHOT_DANCESPECIAL          = 401,
    EMOTE_ONESHOT_CUSTOM_SPELL_01       = 402,
    EMOTE_ONESHOT_CUSTOM_SPELL_02       = 403,
    EMOTE_ONESHOT_CUSTOM_SPELL_03       = 404,
    EMOTE_ONESHOT_CUSTOM_SPELL_04       = 405,
    EMOTE_ONESHOT_CUSTOM_SPELL_05       = 406,
    EMOTE_ONESHOT_CUSTOM_SPELL_06       = 407,
    EMOTE_ONESHOT_CUSTOM_SPELL_07       = 408,
    EMOTE_ONESHOT_CUSTOM_SPELL_08       = 409,
    EMOTE_ONESHOT_CUSTOM_SPELL_09       = 410,
    EMOTE_ONESHOT_CUSTOM_SPELL_10       = 411,
    EMOTE_STATE_EXCLAIM                 = 412,
    EMOTE_STATE_DANCE_CUSTOM            = 413,
    EMOTE_STATE_SIT_CHAIR_MED           = 415,
    EMOTE_STATE_CUSTOM_SPELL_01         = 416,
    EMOTE_STATE_CUSTOM_SPELL_02         = 417,
    EMOTE_STATE_EAT                     = 418,
    EMOTE_STATE_CUSTOM_SPELL_04         = 419,
    EMOTE_STATE_CUSTOM_SPELL_03         = 420,
    EMOTE_STATE_CUSTOM_SPELL_05         = 421,
    EMOTE_STATE_SPELLEFFECT_HOLD        = 422,
    EMOTE_STATE_EAT_NO_SHEATHE          = 423,
    EMOTE_STATE_MOUNT                   = 424,
    EMOTE_STATE_READY2HL                = 425,
    EMOTE_STATE_SIT_CHAIR_HIGH          = 426,
    EMOTE_STATE_FALL                    = 427,
    EMOTE_STATE_LOOT                    = 428,
    EMOTE_STATE_SUBMERGED_NEW           = 429,
    EMOTE_ONESHOT_COWER                 = 430,
    EMOTE_STATE_COWER                   = 431,
    EMOTE_ONESHOT_USE_STANDING          = 432,
    EMOTE_STATE_STEALTH_STAND           = 433,
    EMOTE_ONESHOT_OMNICAST_GHOUL        = 434,
    EMOTE_ONESHOT_ATTACK_BOW            = 435,
    EMOTE_ONESHOT_ATTACK_RIFLE          = 436,
    EMOTE_STATE_SWIM_IDLE               = 437,
    EMOTE_STATE_ATTACK_UNARMED          = 438,
    EMOTE_ONESHOT_SPELL_CAST_W_SOUND    = 439,
    EMOTE_ONESHOT_DODGE                 = 440,
    EMOTE_ONESHOT_PARRY1H               = 441,
    EMOTE_ONESHOT_PARRY2H               = 442,
    EMOTE_ONESHOT_PARRY2HL              = 443,
    EMOTE_STATE_FLYFALL                 = 444,
    EMOTE_ONESHOT_FLYDEATH              = 445,
    EMOTE_STATE_FLY_FALL                = 446,
    EMOTE_ONESHOT_FLY_SIT_GROUND_DOWN   = 447,
    EMOTE_ONESHOT_FLY_SIT_GROUND_UP     = 448,
    EMOTE_ONESHOT_EMERGE                = 449,
    EMOTE_ONESHOT_DRAGON_SPIT           = 450,
    EMOTE_STATE_SPECIAL_UNARMED         = 451,
    EMOTE_ONESHOT_FLYGRAB               = 452,
    EMOTE_STATE_FLYGRABCLOSED           = 453,
    EMOTE_ONESHOT_FLYGRABTHROWN         = 454,
    EMOTE_STATE_FLY_SIT_GROUND          = 455,
    EMOTE_STATE_WALK_BACKWARDS          = 456,
    EMOTE_ONESHOT_FLYTALK               = 457,
    EMOTE_ONESHOT_FLYATTACK1H           = 458,
    EMOTE_STATE_CUSTOM_SPELL_08         = 459,
    EMOTE_ONESHOT_FLY_DRAGON_SPIT       = 460,
    EMOTE_STATE_SIT_CHAIR_LOW           = 461,
    EMOTE_ONESHOT_STUN                  = 462,
    EMOTE_ONESHOT_SPELL_CAST_OMNI       = 463,
    EMOTE_STATE_READY_THROWN            = 465,
    EMOTE_ONESHOT_WORK_CHOPWOOD         = 466,
    EMOTE_ONESHOT_WORK_MINING           = 467,
    EMOTE_STATE_SPELL_CHANNEL_OMNI      = 468,
    EMOTE_STATE_SPELL_CHANNEL_DIRECTED  = 469,
    EMOTE_STAND_STATE_NONE              = 470,
    EMOTE_STATE_READYJOUST              = 471,
    EMOTE_STATE_STRANGULATE             = 473,
    EMOTE_STATE_READY_SPELL_OMNI        = 474,
    EMOTE_STATE_HOLD_JOUST              = 475,
    EMOTE_ONESHOT_CRY_JAINA             = 476
};

// AnimationData.dbc
enum Anim
{
    ANIM_STAND                             = 0,
    ANIM_DEATH                             = 1,
    ANIM_SPELL                             = 2,
    ANIM_STOP                              = 3,
    ANIM_WALK                              = 4,
    ANIM_RUN                               = 5,
    ANIM_DEAD                              = 6,
    ANIM_RISE                              = 7,
    ANIM_STAND_WOUND                       = 8,
    ANIM_COMBAT_WOUND                      = 9,
    ANIM_COMBAT_CRITICAL                   = 10,
    ANIM_SHUFFLE_LEFT                      = 11,
    ANIM_SHUFFLE_RIGHT                     = 12,
    ANIM_WALK_BACKWARDS                    = 13,
    ANIM_STUN                              = 14,
    ANIM_HANDS_CLOSED                      = 15,
    ANIM_ATTACK_UNARMED                    = 16,
    ANIM_ATTACK1H                          = 17,
    ANIM_ATTACK2H                          = 18,
    ANIM_ATTACK2HL                         = 19,
    ANIM_PARRY_UNARMED                     = 20,
    ANIM_PARRY1H                           = 21,
    ANIM_PARRY2H                           = 22,
    ANIM_PARRY2HL                          = 23,
    ANIM_SHIELD_BLOCK                      = 24,
    ANIM_READY_UNARMED                     = 25,
    ANIM_READY1H                           = 26,
    ANIM_READY2H                           = 27,
    ANIM_READY2HL                          = 28,
    ANIM_READY_BOW                         = 29,
    ANIM_DODGE                             = 30,
    ANIM_SPELL_PRECAST                     = 31,
    ANIM_SPELL_CAST                        = 32,
    ANIM_SPELL_CAST_AREA                   = 33,
    ANIM_NPC_WELCOME                       = 34,
    ANIM_NPC_GOODBYE                       = 35,
    ANIM_BLOCK                             = 36,
    ANIM_JUMP_START                        = 37,
    ANIM_JUMP                              = 38,
    ANIM_JUMP_END                          = 39,
    ANIM_FALL                              = 40,
    ANIM_SWIM_IDLE                         = 41,
    ANIM_SWIM                              = 42,
    ANIM_SWIM_LEFT                         = 43,
    ANIM_SWIM_RIGHT                        = 44,
    ANIM_SWIM_BACKWARDS                    = 45,
    ANIM_ATTACK_BOW                        = 46,
    ANIM_FIRE_BOW                          = 47,
    ANIM_READY_RIFLE                       = 48,
    ANIM_ATTACK_RIFLE                      = 49,
    ANIM_LOOT                              = 50,
    ANIM_READY_SPELL_DIRECTED              = 51,
    ANIM_READY_SPELL_OMNI                  = 52,
    ANIM_SPELL_CAST_DIRECTED               = 53,
    ANIM_SPELL_CAST_OMNI                   = 54,
    ANIM_BATTLE_ROAR                       = 55,
    ANIM_READY_ABILITY                     = 56,
    ANIM_SPECIAL1H                         = 57,
    ANIM_SPECIAL2H                         = 58,
    ANIM_SHIELD_BASH                       = 59,
    ANIM_EMOTE_TALK                        = 60,
    ANIM_EMOTE_EAT                         = 61,
    ANIM_EMOTE_WORK                        = 62,
    ANIM_EMOTE_USE_STANDING                = 63,
    ANIM_EMOTE_TALK_EXCLAMATION            = 64,
    ANIM_EMOTE_TALK_QUESTION               = 65,
    ANIM_EMOTE_BOW                         = 66,
    ANIM_EMOTE_WAVE                        = 67,
    ANIM_EMOTE_CHEER                       = 68,
    ANIM_EMOTE_DANCE                       = 69,
    ANIM_EMOTE_LAUGH                       = 70,
    ANIM_EMOTE_SLEEP                       = 71,
    ANIM_EMOTE_SIT_GROUND                  = 72,
    ANIM_EMOTE_RUDE                        = 73,
    ANIM_EMOTE_ROAR                        = 74,
    ANIM_EMOTE_KNEEL                       = 75,
    ANIM_EMOTE_KISS                        = 76,
    ANIM_EMOTE_CRY                         = 77,
    ANIM_EMOTE_CHICKEN                     = 78,
    ANIM_EMOTE_BEG                         = 79,
    ANIM_EMOTE_APPLAUD                     = 80,
    ANIM_EMOTE_SHOUT                       = 81,
    ANIM_EMOTE_FLEX                        = 82,
    ANIM_EMOTE_SHY                         = 83,
    ANIM_EMOTE_POINT                       = 84,
    ANIM_ATTACK1H_PIERCE                   = 85,
    ANIM_ATTACK2H_LOOSE_PIERCE             = 86,
    ANIM_ATTACK_OFF                        = 87,
    ANIM_ATTACK_OFF_PIERCE                 = 88,
    ANIM_SHEATHE                           = 89,
    ANIM_HIP_SHEATHE                       = 90,
    ANIM_MOUNT                             = 91,
    ANIM_RUN_RIGHT                         = 92,
    ANIM_RUN_LEFT                          = 93,
    ANIM_MOUNT_SPECIAL                     = 94,
    ANIM_KICK                              = 95,
    ANIM_SIT_GROUND_DOWN                   = 96,
    ANIM_SIT_GROUND                        = 97,
    ANIM_SIT_GROUND_UP                     = 98,
    ANIM_SLEEP_DOWN                        = 99,
    ANIM_SLEEP                             = 100,
    ANIM_SLEEP_UP                          = 101,
    ANIM_SIT_CHAIR_LOW                     = 102,
    ANIM_SIT_CHAIR_MED                     = 103,
    ANIM_SIT_CHAIR_HIGH                    = 104,
    ANIM_LOAD_BOW                          = 105,
    ANIM_LOAD_RIFLE                        = 106,
    ANIM_ATTACK_THROWN                     = 107,
    ANIM_READY_THROWN                      = 108,
    ANIM_HOLD_BOW                          = 109,
    ANIM_HOLD_RIFLE                        = 110,
    ANIM_HOLD_THROWN                       = 111,
    ANIM_LOAD_THROWN                       = 112,
    ANIM_EMOTE_SALUTE                      = 113,
    ANIM_KNEEL_START                       = 114,
    ANIM_KNEEL_LOOP                        = 115,
    ANIM_KNEEL_END                         = 116,
    ANIM_ATTACK_UNARMED_OFF                = 117,
    ANIM_SPECIAL_UNARMED                   = 118,
    ANIM_STEALTH_WALK                      = 119,
    ANIM_STEALTH_STAND                     = 120,
    ANIM_KNOCKDOWN                         = 121,
    ANIM_EATING_LOOP                       = 122,
    ANIM_USE_STANDING_LOOP                 = 123,
    ANIM_CHANNEL_CAST_DIRECTED             = 124,
    ANIM_CHANNEL_CAST_OMNI                 = 125,
    ANIM_WHIRLWIND                         = 126,
    ANIM_BIRTH                             = 127,
    ANIM_USE_STANDING_START                = 128,
    ANIM_USE_STANDING_END                  = 129,
    ANIM_CREATURE_SPECIAL                  = 130,
    ANIM_DROWN                             = 131,
    ANIM_DROWNED                           = 132,
    ANIM_FISHING_CAST                      = 133,
    ANIM_FISHING_LOOP                      = 134,
    ANIM_FLY                               = 135,
    ANIM_EMOTE_WORK_NO_SHEATHE             = 136,
    ANIM_EMOTE_STUN_NO_SHEATHE             = 137,
    ANIM_EMOTE_USE_STANDING_NO_SHEATHE     = 138,
    ANIM_SPELL_SLEEP_DOWN                  = 139,
    ANIM_SPELL_KNEEL_START                 = 140,
    ANIM_SPELL_KNEEL_LOOP                  = 141,
    ANIM_SPELL_KNEEL_END                   = 142,
    ANIM_SPRINT                            = 143,
    ANIM_IN_FIGHT                          = 144,
    ANIM_SPAWN                             = 145,
    ANIM_CLOSE                             = 146,
    ANIM_CLOSED                            = 147,
    ANIM_OPEN                              = 148,
    ANIM_OPENED                            = 149,
    ANIM_DESTROY                           = 150,
    ANIM_DESTROYED                         = 151,
    ANIM_REBUILD                           = 152,
    ANIM_CUSTOM_0                          = 153,
    ANIM_CUSTOM_1                          = 154,
    ANIM_CUSTOM_2                          = 155,
    ANIM_CUSTOM_3                          = 156,
    ANIM_DESPAWN                           = 157,
    ANIM_HOLD                              = 158,
    ANIM_DECAY                             = 159,
    ANIM_BOW_PULL                          = 160,
    ANIM_BOW_RELEASE                       = 161,
    ANIM_SHIP_START                        = 162,
    ANIM_SHIP_MOVING                       = 163,
    ANIM_SHIP_STOP                         = 164,
    ANIM_GROUP_ARROW                       = 165,
    ANIM_ARROW                             = 166,
    ANIM_CORPSE_ARROW                      = 167,
    ANIM_GUIDE_ARROW                       = 168,
    ANIM_SWAY                              = 169,
    ANIM_DRUID_CAT_POUNCE                  = 170,
    ANIM_DRUID_CAT_RIP                     = 171,
    ANIM_DRUID_CAT_RAKE                    = 172,
    ANIM_DRUID_CAT_RAVAGE                  = 173,
    ANIM_DRUID_CAT_CLAW                    = 174,
    ANIM_DRUID_CAT_COWER                   = 175,
    ANIM_DRUID_BEAR_SWIPE                  = 176,
    ANIM_DRUID_BEAR_BITE                   = 177,
    ANIM_DRUID_BEAR_MAUL                   = 178,
    ANIM_DRUID_BEAR_BASH                   = 179,
    ANIM_DRAGON_TAIL                       = 180,
    ANIM_DRAGON_STOMP                      = 181,
    ANIM_DRAGON_SPIT                       = 182,
    ANIM_DRAGON_SPIT_HOVER                 = 183,
    ANIM_DRAGON_SPIT_FLY                   = 184,
    ANIM_EMOTE_YES                         = 185,
    ANIM_EMOTE_NO                          = 186,
    ANIM_JUMP_LAND_RUN                     = 187,
    ANIM_LOOT_HOLD                         = 188,
    ANIM_LOOT_UP                           = 189,
    ANIM_STAND_HIGH                        = 190,
    ANIM_IMPACT                            = 191,
    ANIM_LIFTOFF                           = 192,
    ANIM_HOVER                             = 193,
    ANIM_SUCCUBUS_ENTICE                   = 194,
    ANIM_EMOTE_TRAIN                       = 195,
    ANIM_EMOTE_DEAD                        = 196,
    ANIM_EMOTE_DANCE_ONCE                  = 197,
    ANIM_DEFLECT                           = 198,
    ANIM_EMOTE_EAT_NO_SHEATHE              = 199,
    ANIM_LAND                              = 200,
    ANIM_SUBMERGE                          = 201,
    ANIM_SUBMERGED                         = 202,
    ANIM_CANNIBALIZE                       = 203,
    ANIM_ARROW_BIRTH                       = 204,
    ANIM_GROUP_ARROW_BIRTH                 = 205,
    ANIM_CORPSE_ARROW_BIRTH                = 206,
    ANIM_GUIDE_ARROW_BIRTH                 = 207,
    ANIM_EMOTE_TALK_NO_SHEATHE             = 208,
    ANIM_EMOTE_POINT_NO_SHEATHE            = 209,
    ANIM_EMOTE_SALUTE_NO_SHEATHE           = 210,
    ANIM_EMOTE_DANCE_SPECIAL               = 211,
    ANIM_MUTILATE                          = 212,
    ANIM_CUSTOM_SPELL_01                   = 213,
    ANIM_CUSTOM_SPELL_02                   = 214,
    ANIM_CUSTOM_SPELL_03                   = 215,
    ANIM_CUSTOM_SPELL_04                   = 216,
    ANIM_CUSTOM_SPELL_05                   = 217,
    ANIM_CUSTOM_SPELL_06                   = 218,
    ANIM_CUSTOM_SPELL_07                   = 219,
    ANIM_CUSTOM_SPELL_08                   = 220,
    ANIM_CUSTOM_SPELL_09                   = 221,
    ANIM_CUSTOM_SPELL_10                   = 222,
    ANIM_STEALTH_RUN                       = 223,
    ANIM_EMERGE                            = 224,
    ANIM_COWER                             = 225,
    ANIM_GRAB                              = 226,
    ANIM_GRAB_CLOSED                       = 227,
    ANIM_GRAB_THROWN                       = 228,
    ANIM_FLY_STAND                         = 229,
    ANIM_FLY_DEATH                         = 230,
    ANIM_FLY_SPELL                         = 231,
    ANIM_FLY_STOP                          = 232,
    ANIM_FLY_WALK                          = 233,
    ANIM_FLY_RUN                           = 234,
    ANIM_FLY_DEAD                          = 235,
    ANIM_FLY_RISE                          = 236,
    ANIM_FLY_STAND_WOUND                   = 237,
    ANIM_FLY_COMBAT_WOUND                  = 238,
    ANIM_FLY_COMBAT_CRITICAL               = 239,
    ANIM_FLY_SHUFFLE_LEFT                  = 240,
    ANIM_FLY_SHUFFLE_RIGHT                 = 241,
    ANIM_FLY_WALK_BACKWARDS                = 242,
    ANIM_FLY_STUN                          = 243,
    ANIM_FLY_HANDS_CLOSED                  = 244,
    ANIM_FLY_ATTACK_UNARMED                = 245,
    ANIM_FLY_ATTACK1H                      = 246,
    ANIM_FLY_ATTACK2H                      = 247,
    ANIM_FLY_ATTACK2HL                     = 248,
    ANIM_FLY_PARRY_UNARMED                 = 249,
    ANIM_FLY_PARRY1H                       = 250,
    ANIM_FLY_PARRY2H                       = 251,
    ANIM_FLY_PARRY2HL                      = 252,
    ANIM_FLY_SHIELD_BLOCK                  = 253,
    ANIM_FLY_READY_UNARMED                 = 254,
    ANIM_FLY_READY1H                       = 255,
    ANIM_FLY_READY2H                       = 256,
    ANIM_FLY_READY2HL                      = 257,
    ANIM_FLY_READY_BOW                     = 258,
    ANIM_FLY_DODGE                         = 259,
    ANIM_FLY_SPELL_PRECAST                 = 260,
    ANIM_FLY_SPELL_CAST                    = 261,
    ANIM_FLY_SPELL_CAST_AREA               = 262,
    ANIM_FLY_NPC_WELCOME                   = 263,
    ANIM_FLY_NPC_GOODBYE                   = 264,
    ANIM_FLY_BLOCK                         = 265,
    ANIM_FLY_JUMP_START                    = 266,
    ANIM_FLY_JUMP                          = 267,
    ANIM_FLY_JUMP_END                      = 268,
    ANIM_FLY_FALL                          = 269,
    ANIM_FLY_SWIM_IDLE                     = 270,
    ANIM_FLY_SWIM                          = 271,
    ANIM_FLY_SWIM_LEFT                     = 272,
    ANIM_FLY_SWIM_RIGHT                    = 273,
    ANIM_FLY_SWIM_BACKWARDS                = 274,
    ANIM_FLY_ATTACK_BOW                    = 275,
    ANIM_FLY_FIRE_BOW                      = 276,
    ANIM_FLY_READY_RIFLE                   = 277,
    ANIM_FLY_ATTACK_RIFLE                  = 278,
    ANIM_FLY_LOOT                          = 279,
    ANIM_FLY_READY_SPELL_DIRECTED          = 280,
    ANIM_FLY_READY_SPELL_OMNI              = 281,
    ANIM_FLY_SPELL_CAST_DIRECTED           = 282,
    ANIM_FLY_SPELL_CAST_OMNI               = 283,
    ANIM_FLY_SPELL_BATTLE_ROAR             = 284,
    ANIM_FLY_READY_ABILITY                 = 285,
    ANIM_FLY_SPECIAL1H                     = 286,
    ANIM_FLY_SPECIAL2H                     = 287,
    ANIM_FLY_SHIELD_BASH                   = 288,
    ANIM_FLY_EMOTE_TALK                    = 289,
    ANIM_FLY_EMOTE_EAT                     = 290,
    ANIM_FLY_EMOTE_WORK                    = 291,
    ANIM_FLY_USE_STANDING                  = 292,
    ANIM_FLY_EMOTE_TALK_EXCLAMATION        = 293,
    ANIM_FLY_EMOTE_TALK_QUESTION           = 294,
    ANIM_FLY_EMOTE_BOW                     = 295,
    ANIM_FLY_EMOTE_WAVE                    = 296,
    ANIM_FLY_EMOTE_CHEER                   = 297,
    ANIM_FLY_EMOTE_DANCE                   = 298,
    ANIM_FLY_EMOTE_LAUGH                   = 299,
    ANIM_FLY_EMOTE_SLEEP                   = 300,
    ANIM_FLY_EMOTE_SIT_GROUND              = 301,
    ANIM_FLY_EMOTE_RUDE                    = 302,
    ANIM_FLY_EMOTE_ROAR                    = 303,
    ANIM_FLY_EMOTE_KNEEL                   = 304,
    ANIM_FLY_EMOTE_KISS                    = 305,
    ANIM_FLY_EMOTE_CRY                     = 306,
    ANIM_FLY_EMOTE_CHICKEN                 = 307,
    ANIM_FLY_EMOTE_BEG                     = 308,
    ANIM_FLY_EMOTE_APPLAUD                 = 309,
    ANIM_FLY_EMOTE_SHOUT                   = 310,
    ANIM_FLY_EMOTE_FLEX                    = 311,
    ANIM_FLY_EMOTE_SHY                     = 312,
    ANIM_FLY_EMOTE_POINT                   = 313,
    ANIM_FLY_ATTACK1H_PIERCE               = 314,
    ANIM_FLY_ATTACK2H_LOOSE_PIERCE         = 315,
    ANIM_FLY_ATTACK_OFF                    = 316,
    ANIM_FLY_ATTACK_OFF_PIERCE             = 317,
    ANIM_FLY_SHEATH                        = 318,
    ANIM_FLY_HIP_SHEATH                    = 319,
    ANIM_FLY_MOUNT                         = 320,
    ANIM_FLY_RUN_RIGHT                     = 321,
    ANIM_FLY_RUN_LEFT                      = 322,
    ANIM_FLY_MOUNT_SPECIAL                 = 323,
    ANIM_FLY_KICK                          = 324,
    ANIM_FLY_SIT_GROUND_DOWN               = 325,
    ANIM_FLY_SIT_GROUND                    = 326,
    ANIM_FLY_SIT_GROUND_UP                 = 327,
    ANIM_FLY_SLEEP_DOWN                    = 328,
    ANIM_FLY_SLEEP                         = 329,
    ANIM_FLY_SLEEP_UP                      = 330,
    ANIM_FLY_SIT_CHAIR_LOW                 = 331,
    ANIM_FLY_SIT_CHAIR_MED                 = 332,
    ANIM_FLY_SIT_CHAIR_HIGH                = 333,
    ANIM_FLY_LOAD_BOW                      = 334,
    ANIM_FLY_LOAD_RIFLE                    = 335,
    ANIM_FLY_ATTACK_THROWN                 = 336,
    ANIM_FLY_READY_THROWN                  = 337,
    ANIM_FLY_HOLD_BOW                      = 338,
    ANIM_FLY_HOLD_RIFLE                    = 339,
    ANIM_FLY_HOLD_THROWN                   = 340,
    ANIM_FLY_LOAD_THROWN                   = 341,
    ANIM_FLY_EMOTE_SALUTE                  = 342,
    ANIM_FLY_KNEEL_START                   = 343,
    ANIM_FLY_KNEEL_LOOP                    = 344,
    ANIM_FLY_KNEEL_END                     = 345,
    ANIM_FLY_ATTACK_UNARMED_OFF            = 346,
    ANIM_FLY_SPECIAL_UNARMED               = 347,
    ANIM_FLY_STEALTH_WALK                  = 348,
    ANIM_FLY_STEALTH_STAND                 = 349,
    ANIM_FLY_KNOCKDOWN                     = 350,
    ANIM_FLY_EATING_LOOP                   = 351,
    ANIM_FLY_USE_STANDING_LOOP             = 352,
    ANIM_FLY_CHANNEL_CAST_DIRECTED         = 353,
    ANIM_FLY_CHANNEL_CAST_OMNI             = 354,
    ANIM_FLY_WHIRLWIND                     = 355,
    ANIM_FLY_BIRTH                         = 356,
    ANIM_FLY_USE_STANDING_START            = 357,
    ANIM_FLY_USE_STANDING_END              = 358,
    ANIM_FLY_CREATURE_SPECIAL              = 359,
    ANIM_FLY_DROWN                         = 360,
    ANIM_FLY_DROWNED                       = 361,
    ANIM_FLY_FISHING_CAST                  = 362,
    ANIM_FLY_FISHING_LOOP                  = 363,
    ANIM_FLY_FLY                           = 364,
    ANIM_FLY_EMOTE_WORK_NO_SHEATHE         = 365,
    ANIM_FLY_EMOTE_STUN_NO_SHEATHE         = 366,
    ANIM_FLY_EMOTE_USE_STANDING_NO_SHEATHE = 367,
    ANIM_FLY_SPELL_SLEEP_DOWN              = 368,
    ANIM_FLY_SPELL_KNEEL_START             = 369,
    ANIM_FLY_SPELL_KNEEL_LOOP              = 370,
    ANIM_FLY_SPELL_KNEEL_END               = 371,
    ANIM_FLY_SPRINT                        = 372,
    ANIM_FLY_IN_FLIGHT                     = 373,
    ANIM_FLY_SPAWN                         = 374,
    ANIM_FLY_CLOSE                         = 375,
    ANIM_FLY_CLOSED                        = 376,
    ANIM_FLY_OPEN                          = 377,
    ANIM_FLY_OPENED                        = 378,
    ANIM_FLY_DESTROY                       = 379,
    ANIM_FLY_DESTROYED                     = 380,
    ANIM_FLY_REBUILD                       = 381,
    ANIM_FLY_CUSTOM_0                      = 382,
    ANIM_FLY_CUSTOM_1                      = 383,
    ANIM_FLY_CUSTOM_2                      = 384,
    ANIM_FLY_CUSTOM_3                      = 385,
    ANIM_FLY_DESPAWN                       = 386,
    ANIM_FLY_HOLD                          = 387,
    ANIM_FLY_DECAY                         = 388,
    ANIM_FLY_BOW_PULL                      = 389,
    ANIM_FLY_BOW_RELEASE                   = 390,
    ANIM_FLY_SHIP_START                    = 391,
    ANIM_FLY_SHIP_MOVING                   = 392,
    ANIM_FLY_SHIP_STOP                     = 393,
    ANIM_FLY_GROUP_ARROW                   = 394,
    ANIM_FLY_ARROW                         = 395,
    ANIM_FLY_CORPSE_ARROW                  = 396,
    ANIM_FLY_GUIDE_ARROW                   = 397,
    ANIM_FLY_SWAY                          = 398,
    ANIM_FLY_DRUID_CAT_POUNCE              = 399,
    ANIM_FLY_DRUID_CAT_RIP                 = 400,
    ANIM_FLY_DRUID_CAT_RAKE                = 401,
    ANIM_FLY_DRUID_CAT_RAVAGE              = 402,
    ANIM_FLY_DRUID_CAT_CLAW                = 403,
    ANIM_FLY_DRUID_CAT_COWER               = 404,
    ANIM_FLY_DRUID_BEAR_SWIPE              = 405,
    ANIM_FLY_DRUID_BEAR_BITE               = 406,
    ANIM_FLY_DRUID_BEAR_MAUL               = 407,
    ANIM_FLY_DRUID_BEAR_BASH               = 408,
    ANIM_FLY_DRAGON_TAIL                   = 409,
    ANIM_FLY_DRAGON_STOMP                  = 410,
    ANIM_FLY_DRAGON_SPIT                   = 411,
    ANIM_FLY_DRAGON_SPIT_HOVER             = 412,
    ANIM_FLY_DRAGON_SPIT_FLY               = 413,
    ANIM_FLY_EMOTE_YES                     = 414,
    ANIM_FLY_EMOTE_NO                      = 415,
    ANIM_FLY_JUMP_LAND_RUN                 = 416,
    ANIM_FLY_LOOT_HOLD                     = 417,
    ANIM_FLY_LOOT_UP                       = 418,
    ANIM_FLY_STAND_HIGH                    = 419,
    ANIM_FLY_IMPACT                        = 420,
    ANIM_FLY_LIFTOFF                       = 421,
    ANIM_FLY_HOVER                         = 422,
    ANIM_FLY_SUCCUBUS_ENTICE               = 423,
    ANIM_FLY_EMOTE_TRAIN                   = 424,
    ANIM_FLY_EMOTE_DEAD                    = 425,
    ANIM_FLY_EMOTE_DANCE_ONCE              = 426,
    ANIM_FLY_DEFLECT                       = 427,
    ANIM_FLY_EMOTE_EAT_NO_SHEATHE          = 428,
    ANIM_FLY_LAND                          = 429,
    ANIM_FLY_SUBMERGE                      = 430,
    ANIM_FLY_SUBMERGED                     = 431,
    ANIM_FLY_CANNIBALIZE                   = 432,
    ANIM_FLY_ARROW_BIRTH                   = 433,
    ANIM_FLY_GROUP_ARROW_BIRTH             = 434,
    ANIM_FLY_CORPSE_ARROW_BIRTH            = 435,
    ANIM_FLY_GUIDE_ARROW_BIRTH             = 436,
    ANIM_FLY_EMOTE_TALK_NO_SHEATHE         = 437,
    ANIM_FLY_EMOTE_POINT_NO_SHEATHE        = 438,
    ANIM_FLY_EMOTE_SALUTE_NO_SHEATHE       = 439,
    ANIM_FLY_EMOTE_DANCE_SPECIAL           = 440,
    ANIM_FLY_MUTILATE                      = 441,
    ANIM_FLY_CUSTOM_SPELL_01               = 442,
    ANIM_FLY_CUSTOM_SPELL_02               = 443,
    ANIM_FLY_CUSTOM_SPELL_03               = 444,
    ANIM_FLY_CUSTOM_SPELL_04               = 445,
    ANIM_FLY_CUSTOM_SPELL_05               = 446,
    ANIM_FLY_CUSTOM_SPELL_06               = 447,
    ANIM_FLY_CUSTOM_SPELL_07               = 448,
    ANIM_FLY_CUSTOM_SPELL_08               = 449,
    ANIM_FLY_CUSTOM_SPELL_09               = 450,
    ANIM_FLY_CUSTOM_SPELL_10               = 451,
    ANIM_FLY_STEALTH_RUN                   = 452,
    ANIM_FLY_EMERGE                        = 453,
    ANIM_FLY_COWER                         = 454,
    ANIM_FLY_GRAB                          = 455,
    ANIM_FLY_GRAB_CLOSED                   = 456,
    ANIM_FLY_GRAB_THROWN                   = 457,
    ANIM_TO_FLY                            = 458,
    ANIM_TO_HOVER                          = 459,
    ANIM_TO_GROUND                         = 460,
    ANIM_FLY_TO_FLY                        = 461,
    ANIM_FLY_TO_HOVER                      = 462,
    ANIM_FLY_TO_GROUND                     = 463,
    ANIM_SETTLE                            = 464,
    ANIM_FLY_SETTLE                        = 465,
    ANIM_DEATH_START                       = 466,
    ANIM_DEATH_LOOP                        = 467,
    ANIM_DEATH_END                         = 468,
    ANIM_FLY_DEATH_START                   = 469,
    ANIM_FLY_DEATH_LOOP                    = 470,
    ANIM_FLY_DEATH_END                     = 471,
    ANIM_DEATH_END_HOLD                    = 472,
    ANIM_FLY_DEATH_END_HOLD                = 473,
    ANIM_STRANGULATE                       = 474,
    ANIM_FLY_STRANGULATE                   = 475,
    ANIM_READY_JOUST                       = 476,
    ANIM_LOAD_JOUST                        = 477,
    ANIM_HOLD_JOUST                        = 478,
    ANIM_FLY_READY_JOUST                   = 479,
    ANIM_FLY_LOAD_JOUST                    = 480,
    ANIM_FLY_HOLD_JOUST                    = 481,
    ANIM_ATTACK_JOUST                      = 482,
    ANIM_FLY_ATTACK_JOUST                  = 483,
    ANIM_RECLINED_MOUNT                    = 484,
    ANIM_FLY_RECLINED_MOUNT                = 485,
    ANIM_TO_ALTERED                        = 486,
    ANIM_FROM_ALTERED                      = 487,
    ANIM_FLY_TO_ALTERED                    = 488,
    ANIM_FLY_FROM_ALTERED                  = 489,
    ANIM_IN_STOCKS                         = 490,
    ANIM_FLY_IN_STOCKS                     = 491,
    ANIM_VEHICLE_GRAB                      = 492,
    ANIM_VEHICLE_THROW                     = 493,
    ANIM_FLY_VEHICLE_GRAB                  = 494,
    ANIM_FLY_VEHICLE_THROW                 = 495,
    ANIM_TO_ALTERED_POST_SWAP              = 496,
    ANIM_FROM_ALTERED_POST_SWAP            = 497,
    ANIM_FLY_TO_ALTERED_POST_SWAP          = 498,
    ANIM_FLY_FROM_ALTERED_POST_SWAP        = 499,
    ANIM_RECLINED_MOUNT_PASSENGER          = 500,
    ANIM_FLY_RECLINED_MOUNT_PASSENGER      = 501,
    ANIM_CARRY2H                           = 502,
    ANIM_CARRIED2H                         = 503,
    ANIM_FLY_CARRY2H                       = 504,
    ANIM_FLY_CARRIED2H                     = 505
};

enum LockKeyType
{
    LOCK_KEY_NONE  = 0,
    LOCK_KEY_ITEM  = 1,
    LOCK_KEY_SKILL = 2
};

enum LockType
{
    LOCKTYPE_PICKLOCK              = 1,
    LOCKTYPE_HERBALISM             = 2,
    LOCKTYPE_MINING                = 3,
    LOCKTYPE_DISARM_TRAP           = 4,
    LOCKTYPE_OPEN                  = 5,
    LOCKTYPE_TREASURE              = 6,
    LOCKTYPE_CALCIFIED_ELVEN_GEMS  = 7,
    LOCKTYPE_CLOSE                 = 8,
    LOCKTYPE_ARM_TRAP              = 9,
    LOCKTYPE_QUICK_OPEN            = 10,
    LOCKTYPE_QUICK_CLOSE           = 11,
    LOCKTYPE_OPEN_TINKERING        = 12,
    LOCKTYPE_OPEN_KNEELING         = 13,
    LOCKTYPE_OPEN_ATTACKING        = 14,
    LOCKTYPE_GAHZRIDIAN            = 15,
    LOCKTYPE_BLASTING              = 16,
    LOCKTYPE_SLOW_OPEN             = 17,
    LOCKTYPE_SLOW_CLOSE            = 18,
    LOCKTYPE_FISHING               = 19,
    LOCKTYPE_INSCRIPTION           = 20,
    LOCKTYPE_OPEN_FROM_VEHICLE     = 21
};

enum TrainerType                                            // this is important type for npcs!
{
    TRAINER_TYPE_CLASS             = 0,
    TRAINER_TYPE_MOUNTS            = 1,                     // on blizz it's 2
    TRAINER_TYPE_TRADESKILLS       = 2,
    TRAINER_TYPE_PETS              = 3
};

#define MAX_TRAINER_TYPE 4

// CreatureType.dbc
enum CreatureType
{
    CREATURE_TYPE_BEAST            = 1,
    CREATURE_TYPE_DRAGONKIN        = 2,
    CREATURE_TYPE_DEMON            = 3,
    CREATURE_TYPE_ELEMENTAL        = 4,
    CREATURE_TYPE_GIANT            = 5,
    CREATURE_TYPE_UNDEAD           = 6,
    CREATURE_TYPE_HUMANOID         = 7,
    CREATURE_TYPE_CRITTER          = 8,
    CREATURE_TYPE_MECHANICAL       = 9,
    CREATURE_TYPE_NOT_SPECIFIED    = 10,
    CREATURE_TYPE_TOTEM            = 11,
    CREATURE_TYPE_NON_COMBAT_PET   = 12,
    CREATURE_TYPE_GAS_CLOUD        = 13
};

uint32 const CREATURE_TYPEMASK_DEMON_OR_UNDEAD = (1 << (CREATURE_TYPE_DEMON-1)) | (1 << (CREATURE_TYPE_UNDEAD-1));
uint32 const CREATURE_TYPEMASK_HUMANOID_OR_UNDEAD = (1 << (CREATURE_TYPE_HUMANOID-1)) | (1 << (CREATURE_TYPE_UNDEAD-1));
uint32 const CREATURE_TYPEMASK_MECHANICAL_OR_ELEMENTAL = (1 << (CREATURE_TYPE_MECHANICAL-1)) | (1 << (CREATURE_TYPE_ELEMENTAL-1));

// CreatureFamily.dbc
enum CreatureFamily
{
    CREATURE_FAMILY_WOLF                = 1,
    CREATURE_FAMILY_CAT                 = 2,
    CREATURE_FAMILY_SPIDER              = 3,
    CREATURE_FAMILY_BEAR                = 4,
    CREATURE_FAMILY_BOAR                = 5,
    CREATURE_FAMILY_CROCOLISK           = 6,
    CREATURE_FAMILY_CARRION_BIRD        = 7,
    CREATURE_FAMILY_CRAB                = 8,
    CREATURE_FAMILY_GORILLA             = 9,
    CREATURE_FAMILY_HORSE_CUSTOM        = 10,   // Does not exist in DBC but used for horse like beasts in DB
    CREATURE_FAMILY_RAPTOR              = 11,
    CREATURE_FAMILY_TALLSTRIDER         = 12,
    CREATURE_FAMILY_FELHUNTER           = 15,
    CREATURE_FAMILY_VOIDWALKER          = 16,
    CREATURE_FAMILY_SUCCUBUS            = 17,
    CREATURE_FAMILY_DOOMGUARD           = 19,
    CREATURE_FAMILY_SCORPID             = 20,
    CREATURE_FAMILY_TURTLE              = 21,
    CREATURE_FAMILY_IMP                 = 23,
    CREATURE_FAMILY_BAT                 = 24,
    CREATURE_FAMILY_HYENA               = 25,
    CREATURE_FAMILY_BIRD_OF_PREY        = 26,
    CREATURE_FAMILY_WIND_SERPENT        = 27,
    CREATURE_FAMILY_REMOTE_CONTROL      = 28,
    CREATURE_FAMILY_FELGUARD            = 29,
    CREATURE_FAMILY_DRAGONHAWK          = 30,
    CREATURE_FAMILY_RAVAGER             = 31,
    CREATURE_FAMILY_WARP_STALKER        = 32,
    CREATURE_FAMILY_SPOREBAT            = 33,
    CREATURE_FAMILY_NETHER_RAY          = 34,
    CREATURE_FAMILY_SERPENT             = 35,
    CREATURE_FAMILY_MOTH                = 37,
    CREATURE_FAMILY_CHIMAERA            = 38,
    CREATURE_FAMILY_DEVILSAUR           = 39,
    CREATURE_FAMILY_GHOUL               = 40,
    CREATURE_FAMILY_SILITHID            = 41,
    CREATURE_FAMILY_WORM                = 42,
    CREATURE_FAMILY_RHINO               = 43,
    CREATURE_FAMILY_WASP                = 44,
    CREATURE_FAMILY_CORE_HOUND          = 45,
    CREATURE_FAMILY_SPIRIT_BEAST        = 46
};

enum CreatureTypeFlags
{
    CREATURE_TYPEFLAGS_TAMEABLE         = 0x00000001,         // Tameable by any hunter
    CREATURE_TYPEFLAGS_GHOST            = 0x00000002,         // Creature are also visible for not alive player. Allow gossip interaction if npcflag allow?
    CREATURE_TYPEFLAGS_BOSS             = 0x00000004,
    CREATURE_TYPEFLAGS_UNK3             = 0x00000008,
    CREATURE_TYPEFLAGS_UNK4             = 0x00000010,
    CREATURE_TYPEFLAGS_UNK5             = 0x00000020,
    CREATURE_TYPEFLAGS_UNK6             = 0x00000040,
    CREATURE_TYPEFLAGS_DEAD_INTERACT    = 0x00000080,         // Player can interact with the creature if its dead (not player dead)
    CREATURE_TYPEFLAGS_HERBLOOT         = 0x00000100,         // Can be looted by herbalist
    CREATURE_TYPEFLAGS_MININGLOOT       = 0x00000200,         // Can be looted by miner
    CREATURE_TYPEFLAGS_UNK10            = 0x00000400,
    CREATURE_TYPEFLAGS_MOUNTED_COMBAT   = 0x00000800,         // Creature can remain mounted when entering combat
    CREATURE_TYPEFLAGS_AID_PLAYERS      = 0x00001000,         // ? Can aid any player in combat if in range?
    CREATURE_TYPEFLAGS_UNK13            = 0x00002000,
    CREATURE_TYPEFLAGS_UNK14            = 0x00004000,         // ? Possibly not in use
    CREATURE_TYPEFLAGS_ENGINEERLOOT     = 0x00008000,         // Can be looted by engineer
    CREATURE_TYPEFLAGS_EXOTIC           = 0x00010000,         // Can be tamed by hunter as exotic pet
    CREATURE_TYPEFLAGS_UNK17            = 0x00020000,         // ? Related to vehicles/pvp?
    CREATURE_TYPEFLAGS_UNK18            = 0x00040000,         // ? Related to vehicle/siege weapons?
    CREATURE_TYPEFLAGS_UNK19            = 0x00080000,
    CREATURE_TYPEFLAGS_UNK20            = 0x00100000,
    CREATURE_TYPEFLAGS_UNK21            = 0x00200000,
    CREATURE_TYPEFLAGS_UNK22            = 0x00400000,
    CREATURE_TYPEFLAGS_UNK23            = 0x00800000,         // ? First seen in 3.2.2. Related to banner/backpack of creature/companion?
    CREATURE_TYPEFLAGS_UNK24            = 0x01000000,
    CREATURE_TYPEFLAGS_UNK25            = 0x02000000,
    CREATURE_TYPEFLAGS_PARTY_MEMBER     = 0x04000000,         //! Creature can be targeted by spells that require target to be in caster's party/raid
    CREATURE_TYPEFLAGS_UNK27            = 0x08000000,
    CREATURE_TYPEFLAGS_UNK28            = 0x10000000,
    CREATURE_TYPEFLAGS_UNK29            = 0x20000000,
    CREATURE_TYPEFLAGS_UNK30            = 0x40000000,
    CREATURE_TYPEFLAGS_UNK31            = 0x80000000
};

enum CreatureEliteType
{
    CREATURE_ELITE_NORMAL          = 0,
    CREATURE_ELITE_ELITE           = 1,
    CREATURE_ELITE_RAREELITE       = 2,
    CREATURE_ELITE_WORLDBOSS       = 3,
    CREATURE_ELITE_RARE            = 4,
    CREATURE_UNKNOWN               = 5                      // found in 2.2.3 for 2 mobs
};

// values based at Holidays.dbc
enum HolidayIds
{
    HOLIDAY_NONE                     = 0,

    HOLIDAY_FIREWORKS_SPECTACULAR    = 62,
    HOLIDAY_FEAST_OF_WINTER_VEIL     = 141,
    HOLIDAY_NOBLEGARDEN              = 181,
    HOLIDAY_CHILDRENS_WEEK           = 201,
    HOLIDAY_CALL_TO_ARMS_AV          = 283,
    HOLIDAY_CALL_TO_ARMS_WS          = 284,
    HOLIDAY_CALL_TO_ARMS_AB          = 285,
    HOLIDAY_FISHING_EXTRAVAGANZA     = 301,
    HOLIDAY_HARVEST_FESTIVAL         = 321,
    HOLIDAY_HALLOWS_END              = 324,
    HOLIDAY_LUNAR_FESTIVAL           = 327,
    // HOLIDAY_LOVE_IS_IN_THE_AIR    = 335, unused/duplicated
    HOLIDAY_FIRE_FESTIVAL            = 341,
    HOLIDAY_CALL_TO_ARMS_EY          = 353,
    HOLIDAY_BREWFEST                 = 372,
    HOLIDAY_DARKMOON_FAIRE_ELWYNN    = 374,
    HOLIDAY_DARKMOON_FAIRE_THUNDER   = 375,
    HOLIDAY_DARKMOON_FAIRE_SHATTRATH = 376,
    HOLIDAY_PIRATES_DAY              = 398,
    HOLIDAY_CALL_TO_ARMS_SA          = 400,
    HOLIDAY_PILGRIMS_BOUNTY          = 404,
    HOLIDAY_WOTLK_LAUNCH             = 406,
    HOLIDAY_DAY_OF_DEAD              = 409,
    HOLIDAY_CALL_TO_ARMS_IC          = 420,
    HOLIDAY_LOVE_IS_IN_THE_AIR       = 423,
    HOLIDAY_KALU_AK_FISHING_DERBY    = 424
};

// values based at QuestInfo.dbc
enum QuestTypes
{
    QUEST_TYPE_ELITE               = 1,
    QUEST_TYPE_LIFE                = 21,
    QUEST_TYPE_PVP                 = 41,
    QUEST_TYPE_RAID                = 62,
    QUEST_TYPE_DUNGEON             = 81,
    QUEST_TYPE_WORLD_EVENT         = 82,
    QUEST_TYPE_LEGENDARY           = 83,
    QUEST_TYPE_ESCORT              = 84,
    QUEST_TYPE_HEROIC              = 85,
    QUEST_TYPE_RAID_10             = 88,
    QUEST_TYPE_RAID_25             = 89
};

// values based at QuestSort.dbc
enum QuestSort
{
    QUEST_SORT_EPIC                = 1,
    QUEST_SORT_WAILING_CAVERNS_OLD = 21,
    QUEST_SORT_SEASONAL            = 22,
    QUEST_SORT_UNDERCITY_OLD       = 23,
    QUEST_SORT_HERBALISM           = 24,
    QUEST_SORT_BATTLEGROUNDS       = 25,
    QUEST_SORT_ULDAMN_OLD          = 41,
    QUEST_SORT_WARLOCK             = 61,
    QUEST_SORT_WARRIOR             = 81,
    QUEST_SORT_SHAMAN              = 82,
    QUEST_SORT_FISHING             = 101,
    QUEST_SORT_BLACKSMITHING       = 121,
    QUEST_SORT_PALADIN             = 141,
    QUEST_SORT_MAGE                = 161,
    QUEST_SORT_ROGUE               = 162,
    QUEST_SORT_ALCHEMY             = 181,
    QUEST_SORT_LEATHERWORKING      = 182,
    QUEST_SORT_ENGINEERING         = 201,
    QUEST_SORT_TREASURE_MAP        = 221,
    QUEST_SORT_SUNKEN_TEMPLE_OLD   = 241,
    QUEST_SORT_HUNTER              = 261,
    QUEST_SORT_PRIEST              = 262,
    QUEST_SORT_DRUID               = 263,
    QUEST_SORT_TAILORING           = 264,
    QUEST_SORT_SPECIAL             = 284,
    QUEST_SORT_COOKING             = 304,
    QUEST_SORT_FIRST_AID           = 324,
    QUEST_SORT_LEGENDARY           = 344,
    QUEST_SORT_DARKMOON_FAIRE      = 364,
    QUEST_SORT_AHN_QIRAJ_WAR       = 365,
    QUEST_SORT_LUNAR_FESTIVAL      = 366,
    QUEST_SORT_REPUTATION          = 367,
    QUEST_SORT_INVASION            = 368,
    QUEST_SORT_MIDSUMMER           = 369,
    QUEST_SORT_BREWFEST            = 370,
    QUEST_SORT_INSCRIPTION         = 371,
    QUEST_SORT_DEATH_KNIGHT        = 372,
    QUEST_SORT_JEWELCRAFTING       = 373,
    QUEST_SORT_NOBLEGARDEN         = 374,
    QUEST_SORT_PILGRIMS_BOUNTY     = 375,
    QUEST_SORT_LOVE_IS_IN_THE_AIR  = 376
};

inline uint8 ClassByQuestSort(int32 QuestSort)
{
    switch (QuestSort)
    {
        case QUEST_SORT_WARLOCK:        return CLASS_WARLOCK;
        case QUEST_SORT_WARRIOR:        return CLASS_WARRIOR;
        case QUEST_SORT_SHAMAN:         return CLASS_SHAMAN;
        case QUEST_SORT_PALADIN:        return CLASS_PALADIN;
        case QUEST_SORT_MAGE:           return CLASS_MAGE;
        case QUEST_SORT_ROGUE:          return CLASS_ROGUE;
        case QUEST_SORT_HUNTER:         return CLASS_HUNTER;
        case QUEST_SORT_PRIEST:         return CLASS_PRIEST;
        case QUEST_SORT_DRUID:          return CLASS_DRUID;
        case QUEST_SORT_DEATH_KNIGHT:   return CLASS_DEATH_KNIGHT;
    }
    return 0;
}

enum SkillType
{
    SKILL_NONE                     = 0,

    SKILL_FROST                    = 6,
    SKILL_FIRE                     = 8,
    SKILL_ARMS                     = 26,
    SKILL_COMBAT                   = 38,
    SKILL_SUBTLETY                 = 39,
    SKILL_SWORDS                   = 43,
    SKILL_AXES                     = 44,
    SKILL_BOWS                     = 45,
    SKILL_GUNS                     = 46,
    SKILL_BEAST_MASTERY            = 50,
    SKILL_SURVIVAL                 = 51,
    SKILL_MACES                    = 54,
    SKILL_2H_SWORDS                = 55,
    SKILL_HOLY                     = 56,
    SKILL_SHADOW                   = 78,
    SKILL_DEFENSE                  = 95,
    SKILL_LANG_COMMON              = 98,
    SKILL_RACIAL_DWARVEN           = 101,
    SKILL_LANG_ORCISH              = 109,
    SKILL_LANG_DWARVEN             = 111,
    SKILL_LANG_DARNASSIAN          = 113,
    SKILL_LANG_TAURAHE             = 115,
    SKILL_DUAL_WIELD               = 118,
    SKILL_RACIAL_TAUREN            = 124,
    SKILL_ORC_RACIAL               = 125,
    SKILL_RACIAL_NIGHT_ELF         = 126,
    SKILL_FIRST_AID                = 129,
    SKILL_FERAL_COMBAT             = 134,
    SKILL_STAVES                   = 136,
    SKILL_LANG_THALASSIAN          = 137,
    SKILL_LANG_DRACONIC            = 138,
    SKILL_LANG_DEMON_TONGUE        = 139,
    SKILL_LANG_TITAN               = 140,
    SKILL_LANG_OLD_TONGUE          = 141,
    SKILL_SURVIVAL2                = 142,
    SKILL_RIDING_HORSE             = 148,
    SKILL_RIDING_WOLF              = 149,
    SKILL_RIDING_TIGER             = 150,
    SKILL_RIDING_RAM               = 152,
    SKILL_SWIMING                  = 155,
    SKILL_2H_MACES                 = 160,
    SKILL_UNARMED                  = 162,
    SKILL_MARKSMANSHIP             = 163,
    SKILL_BLACKSMITHING            = 164,
    SKILL_LEATHERWORKING           = 165,
    SKILL_ALCHEMY                  = 171,
    SKILL_2H_AXES                  = 172,
    SKILL_DAGGERS                  = 173,
    SKILL_THROWN                   = 176,
    SKILL_HERBALISM                = 182,
    SKILL_GENERIC_DND              = 183,
    SKILL_RETRIBUTION              = 184,
    SKILL_COOKING                  = 185,
    SKILL_MINING                   = 186,
    SKILL_PET_IMP                  = 188,
    SKILL_PET_FELHUNTER            = 189,
    SKILL_TAILORING                = 197,
    SKILL_ENGINEERING              = 202,
    SKILL_PET_SPIDER               = 203,
    SKILL_PET_VOIDWALKER           = 204,
    SKILL_PET_SUCCUBUS             = 205,
    SKILL_PET_INFERNAL             = 206,
    SKILL_PET_DOOMGUARD            = 207,
    SKILL_PET_WOLF                 = 208,
    SKILL_PET_CAT                  = 209,
    SKILL_PET_BEAR                 = 210,
    SKILL_PET_BOAR                 = 211,
    SKILL_PET_CROCILISK            = 212,
    SKILL_PET_CARRION_BIRD         = 213,
    SKILL_PET_CRAB                 = 214,
    SKILL_PET_GORILLA              = 215,
    SKILL_PET_RAPTOR               = 217,
    SKILL_PET_TALLSTRIDER          = 218,
    SKILL_RACIAL_UNDED             = 220,
    SKILL_CROSSBOWS                = 226,
    SKILL_WANDS                    = 228,
    SKILL_POLEARMS                 = 229,
    SKILL_PET_SCORPID              = 236,
    SKILL_ARCANE                   = 237,
    SKILL_PET_TURTLE               = 251,
    SKILL_ASSASSINATION            = 253,
    SKILL_FURY                     = 256,
    SKILL_PROTECTION               = 257,
    SKILL_PROTECTION2              = 267,
    SKILL_PET_TALENTS              = 270,
    SKILL_PLATE_MAIL               = 293,
    SKILL_LANG_GNOMISH             = 313,
    SKILL_LANG_TROLL               = 315,
    SKILL_ENCHANTING               = 333,
    SKILL_DEMONOLOGY               = 354,
    SKILL_AFFLICTION               = 355,
    SKILL_FISHING                  = 356,
    SKILL_ENHANCEMENT              = 373,
    SKILL_RESTORATION              = 374,
    SKILL_ELEMENTAL_COMBAT         = 375,
    SKILL_SKINNING                 = 393,
    SKILL_MAIL                     = 413,
    SKILL_LEATHER                  = 414,
    SKILL_CLOTH                    = 415,
    SKILL_SHIELD                   = 433,
    SKILL_FIST_WEAPONS             = 473,
    SKILL_RIDING_RAPTOR            = 533,
    SKILL_RIDING_MECHANOSTRIDER    = 553,
    SKILL_RIDING_UNDEAD_HORSE      = 554,
    SKILL_RESTORATION2             = 573,
    SKILL_BALANCE                  = 574,
    SKILL_DESTRUCTION              = 593,
    SKILL_HOLY2                    = 594,
    SKILL_DISCIPLINE               = 613,
    SKILL_LOCKPICKING              = 633,
    SKILL_PET_BAT                  = 653,
    SKILL_PET_HYENA                = 654,
    SKILL_PET_BIRD_OF_PREY         = 655,
    SKILL_PET_WIND_SERPENT         = 656,
    SKILL_LANG_GUTTERSPEAK         = 673,
    SKILL_RIDING_KODO              = 713,
    SKILL_RACIAL_TROLL             = 733,
    SKILL_RACIAL_GNOME             = 753,
    SKILL_RACIAL_HUMAN             = 754,
    SKILL_JEWELCRAFTING            = 755,
    SKILL_RACIAL_BLOODELF          = 756,
    SKILL_PET_EVENT_RC             = 758,
    SKILL_LANG_DRAENEI             = 759,
    SKILL_RACIAL_DRAENEI           = 760,
    SKILL_PET_FELGUARD             = 761,
    SKILL_RIDING                   = 762,
    SKILL_PET_DRAGONHAWK           = 763,
    SKILL_PET_NETHER_RAY           = 764,
    SKILL_PET_SPOREBAT             = 765,
    SKILL_PET_WARP_STALKER         = 766,
    SKILL_PET_RAVAGER              = 767,
    SKILL_PET_SERPENT              = 768,
    SKILL_INTERNAL                 = 769,
    SKILL_DK_BLOOD                 = 770,
    SKILL_DK_FROST                 = 771,
    SKILL_DK_UNHOLY                = 772,
    SKILL_INSCRIPTION              = 773,
    SKILL_PET_MOTH                 = 775,
    SKILL_RUNEFORGING              = 776,
    SKILL_MOUNTS                   = 777,
    SKILL_COMPANIONS               = 778,
    SKILL_PET_EXOTIC_CHIMAERA      = 780,
    SKILL_PET_EXOTIC_DEVILSAUR     = 781,
    SKILL_PET_GHOUL                = 782,
    SKILL_PET_EXOTIC_SILITHID      = 783,
    SKILL_PET_EXOTIC_WORM          = 784,
    SKILL_PET_WASP                 = 785,
    SKILL_PET_EXOTIC_RHINO         = 786,
    SKILL_PET_EXOTIC_CORE_HOUND    = 787,
    SKILL_PET_EXOTIC_SPIRIT_BEAST  = 788
};

#define MAX_SKILL_TYPE               789

inline SkillType SkillByLockType(LockType locktype)
{
    switch (locktype)
    {
        case LOCKTYPE_PICKLOCK:    return SKILL_LOCKPICKING;
        case LOCKTYPE_HERBALISM:   return SKILL_HERBALISM;
        case LOCKTYPE_MINING:      return SKILL_MINING;
        case LOCKTYPE_FISHING:     return SKILL_FISHING;
        case LOCKTYPE_INSCRIPTION: return SKILL_INSCRIPTION;
        default: break;
    }
    return SKILL_NONE;
}

inline uint32 SkillByQuestSort(int32 QuestSort)
{
    switch (QuestSort)
    {
        case QUEST_SORT_HERBALISM:      return SKILL_HERBALISM;
        case QUEST_SORT_FISHING:        return SKILL_FISHING;
        case QUEST_SORT_BLACKSMITHING:  return SKILL_BLACKSMITHING;
        case QUEST_SORT_ALCHEMY:        return SKILL_ALCHEMY;
        case QUEST_SORT_LEATHERWORKING: return SKILL_LEATHERWORKING;
        case QUEST_SORT_ENGINEERING:    return SKILL_ENGINEERING;
        case QUEST_SORT_TAILORING:      return SKILL_TAILORING;
        case QUEST_SORT_COOKING:        return SKILL_COOKING;
        case QUEST_SORT_FIRST_AID:      return SKILL_FIRST_AID;
        case QUEST_SORT_JEWELCRAFTING:  return SKILL_JEWELCRAFTING;
        case QUEST_SORT_INSCRIPTION:    return SKILL_INSCRIPTION;
    }
    return 0;
}

enum SkillCategory
{
    SKILL_CATEGORY_ATTRIBUTES    = 5,
    SKILL_CATEGORY_WEAPON        = 6,
    SKILL_CATEGORY_CLASS         = 7,
    SKILL_CATEGORY_ARMOR         = 8,
    SKILL_CATEGORY_SECONDARY     = 9,                       // secondary professions
    SKILL_CATEGORY_LANGUAGES     = 10,
    SKILL_CATEGORY_PROFESSION    = 11,                      // primary professions
    SKILL_CATEGORY_GENERIC       = 12
};

enum TotemCategory
{
    TC_SKINNING_SKIFE_OLD          = 1,
    TC_EARTH_TOTEM                 = 2,
    TC_AIR_TOTEM                   = 3,
    TC_FIRE_TOTEM                  = 4,
    TC_WATER_TOTEM                 = 5,
    TC_COPPER_ROD                  = 6,
    TC_SILVER_ROD                  = 7,
    TC_GOLDEN_ROD                  = 8,
    TC_TRUESILVER_ROD              = 9,
    TC_ARCANITE_ROD                = 10,
    TC_MINING_PICK_OLD             = 11,
    TC_PHILOSOPHERS_STONE          = 12,
    TC_BLACKSMITH_HAMMER_OLD       = 13,
    TC_ARCLIGHT_SPANNER            = 14,
    TC_GYROMATIC_MA                = 15,
    TC_MASTER_TOTEM                = 21,
    TC_FEL_IRON_ROD                = 41,
    TC_ADAMANTITE_ROD              = 62,
    TC_ETERNIUM_ROD                = 63,
    TC_HOLLOW_QUILL                = 81,
    TC_RUNED_AZURITE_ROD           = 101,
    TC_VIRTUOSO_INKING_SET         = 121,
    TC_DRUMS                       = 141,
    TC_GNOMISH_ARMY_KNIFE          = 161,
    TC_BLACKSMITH_HAMMER           = 162,
    TC_MINING_PICK                 = 165,
    TC_SKINNING_KNIFE              = 166,
    TC_HAMMER_PICK                 = 167,
    TC_BLADED_PICKAXE              = 168,
    TC_FLINT_AND_TINDER            = 169,
    TC_RUNED_COBALT_ROD            = 189,
    TC_RUNED_TITANIUM_ROD          = 190
};

enum UnitDynFlags
{
    UNIT_DYNFLAG_NONE                       = 0x0000,
    UNIT_DYNFLAG_LOOTABLE                   = 0x0001,
    UNIT_DYNFLAG_TRACK_UNIT                 = 0x0002,
    UNIT_DYNFLAG_TAPPED                     = 0x0004,       // Lua_UnitIsTapped
    UNIT_DYNFLAG_TAPPED_BY_PLAYER           = 0x0008,       // Lua_UnitIsTappedByPlayer
    UNIT_DYNFLAG_SPECIALINFO                = 0x0010,
    UNIT_DYNFLAG_DEAD                       = 0x0020,
    UNIT_DYNFLAG_REFER_A_FRIEND             = 0x0040,
    UNIT_DYNFLAG_TAPPED_BY_ALL_THREAT_LIST  = 0x0080        // Lua_UnitIsTappedByAllThreatList
};

enum CorpseDynFlags
{
    CORPSE_DYNFLAG_LOOTABLE        = 0x0001
};

enum WeatherType
{
    WEATHER_TYPE_FINE       = 0,
    WEATHER_TYPE_RAIN       = 1,
    WEATHER_TYPE_SNOW       = 2,
    WEATHER_TYPE_STORM      = 3,
    WEATHER_TYPE_THUNDERS   = 86,
    WEATHER_TYPE_BLACKRAIN  = 90
};

#define MAX_WEATHER_TYPE 4

enum ChatMsg
{
    CHAT_MSG_ADDON                  = 0xFFFFFFFF, // -1
    CHAT_MSG_SYSTEM                 = 0x00,
    CHAT_MSG_SAY                    = 0x01,
    CHAT_MSG_PARTY                  = 0x02,
    CHAT_MSG_RAID                   = 0x03,
    CHAT_MSG_GUILD                  = 0x04,
    CHAT_MSG_OFFICER                = 0x05,
    CHAT_MSG_YELL                   = 0x06,
    CHAT_MSG_WHISPER                = 0x07,
    CHAT_MSG_WHISPER_FOREIGN        = 0x08,
    CHAT_MSG_WHISPER_INFORM         = 0x09,
    CHAT_MSG_EMOTE                  = 0x0A,
    CHAT_MSG_TEXT_EMOTE             = 0x0B,
    CHAT_MSG_MONSTER_SAY            = 0x0C,
    CHAT_MSG_MONSTER_PARTY          = 0x0D,
    CHAT_MSG_MONSTER_YELL           = 0x0E,
    CHAT_MSG_MONSTER_WHISPER        = 0x0F,
    CHAT_MSG_MONSTER_EMOTE          = 0x10,
    CHAT_MSG_CHANNEL                = 0x11,
    CHAT_MSG_CHANNEL_JOIN           = 0x12,
    CHAT_MSG_CHANNEL_LEAVE          = 0x13,
    CHAT_MSG_CHANNEL_LIST           = 0x14,
    CHAT_MSG_CHANNEL_NOTICE         = 0x15,
    CHAT_MSG_CHANNEL_NOTICE_USER    = 0x16,
    CHAT_MSG_AFK                    = 0x17,
    CHAT_MSG_DND                    = 0x18,
    CHAT_MSG_IGNORED                = 0x19,
    CHAT_MSG_SKILL                  = 0x1A,
    CHAT_MSG_LOOT                   = 0x1B,
    CHAT_MSG_MONEY                  = 0x1C,
    CHAT_MSG_OPENING                = 0x1D,
    CHAT_MSG_TRADESKILLS            = 0x1E,
    CHAT_MSG_PET_INFO               = 0x1F,
    CHAT_MSG_COMBAT_MISC_INFO       = 0x20,
    CHAT_MSG_COMBAT_XP_GAIN         = 0x21,
    CHAT_MSG_COMBAT_HONOR_GAIN      = 0x22,
    CHAT_MSG_COMBAT_FACTION_CHANGE  = 0x23,
    CHAT_MSG_BG_SYSTEM_NEUTRAL      = 0x24,
    CHAT_MSG_BG_SYSTEM_ALLIANCE     = 0x25,
    CHAT_MSG_BG_SYSTEM_HORDE        = 0x26,
    CHAT_MSG_RAID_LEADER            = 0x27,
    CHAT_MSG_RAID_WARNING           = 0x28,
    CHAT_MSG_RAID_BOSS_EMOTE        = 0x29,
    CHAT_MSG_RAID_BOSS_WHISPER      = 0x2A,
    CHAT_MSG_FILTERED               = 0x2B,
    CHAT_MSG_BATTLEGROUND           = 0x2C,
    CHAT_MSG_BATTLEGROUND_LEADER    = 0x2D,
    CHAT_MSG_RESTRICTED             = 0x2E,
    CHAT_MSG_BATTLENET              = 0x2F,
    CHAT_MSG_ACHIEVEMENT            = 0x30,
    CHAT_MSG_GUILD_ACHIEVEMENT      = 0x31,
    CHAT_MSG_ARENA_POINTS           = 0x32,
    CHAT_MSG_PARTY_LEADER           = 0x33
};

#define MAX_CHAT_MSG_TYPE 0x34

enum ChatLinkColors
{
    CHAT_LINK_COLOR_TRADE       = 0xffffd000,   // orange
    CHAT_LINK_COLOR_TALENT      = 0xff4e96f7,   // blue
    CHAT_LINK_COLOR_SPELL       = 0xff71d5ff,   // bright blue
    CHAT_LINK_COLOR_ENCHANT     = 0xffffd000,   // orange
    CHAT_LINK_COLOR_ACHIEVEMENT = 0xffffff00,
    CHAT_LINK_COLOR_GLYPH       = 0xff66bbff
};

// Values from ItemPetFood (power of (value-1) used for compare with CreatureFamilyEntry.petDietMask
enum PetDiet
{
    PET_DIET_MEAT     = 1,
    PET_DIET_FISH     = 2,
    PET_DIET_CHEESE   = 3,
    PET_DIET_BREAD    = 4,
    PET_DIET_FUNGAS   = 5,
    PET_DIET_FRUIT    = 6,
    PET_DIET_RAW_MEAT = 7,
    PET_DIET_RAW_FISH = 8
};

#define MAX_PET_DIET 9

#define CHAIN_SPELL_JUMP_RADIUS 8

enum GuildLogs
{
    GUILD_BANKLOG_MAX_RECORDS   = 25,
    GUILD_EVENTLOG_MAX_RECORDS  = 100,
};

enum AiReaction
{
    AI_REACTION_ALERT    = 0,                               // pre-aggro (used in client packet handler)
    AI_REACTION_FRIENDLY = 1,                               // (NOT used in client packet handler)
    AI_REACTION_HOSTILE  = 2,                               // sent on every attack, triggers aggro sound (used in client packet handler)
    AI_REACTION_AFRAID   = 3,                               // seen for polymorph (when AI not in control of self?) (NOT used in client packet handler)
    AI_REACTION_DESTROY  = 4                                // used on object destroy (NOT used in client packet handler)
};

// Diminishing Returns Types
enum DiminishingReturnsType
{
    DRTYPE_NONE         = 0,                                // this spell is not diminished, but may have limited it's duration to 10s
    DRTYPE_PLAYER       = 1,                                // this spell is diminished only when applied on players
    DRTYPE_ALL          = 2                                 // this spell is diminished in every case
};

// Diminishing Return Groups
enum DiminishingGroup
{
    DIMINISHING_NONE                = 0,
    DIMINISHING_BANISH              = 1,
    DIMINISHING_CHARGE              = 2,
    DIMINISHING_OPENING_STUN        = 3, // Cheap Shot and Pounce
    DIMINISHING_CONTROLLED_STUN     = 4,
    DIMINISHING_CONTROLLED_ROOT     = 5,
    DIMINISHING_CYCLONE             = 6,
    DIMINISHING_DISARM              = 7,
    DIMINISHING_DISORIENT           = 8, // Several spells where name cant be generalized.
    DIMINISHING_ENTRAPMENT          = 9,
    DIMINISHING_FEAR                = 10,
    DIMINISHING_HORROR              = 11,
    DIMINISHING_MIND_CONTROL        = 12,
    DIMINISHING_ROOT                = 13,
    DIMINISHING_STUN                = 14,
    DIMINISHING_SCATTER_SHOT        = 15,
    DIMINISHING_SILENCE             = 16,
    DIMINISHING_SLEEP               = 17,
    DIMINISHING_TAUNT               = 18,
    DIMINISHING_LIMITONLY           = 19,
    DIMINISHING_DRAGONS_BREATH      = 20
};

enum SummonCategory
{
    SUMMON_CATEGORY_WILD        = 0,
    SUMMON_CATEGORY_ALLY        = 1,
    SUMMON_CATEGORY_PET         = 2,
    SUMMON_CATEGORY_PUPPET      = 3,
    SUMMON_CATEGORY_VEHICLE     = 4,
    SUMMON_CATEGORY_UNK         = 5  // as of patch 3.3.5a only Bone Spike in Icecrown Citadel
                                     // uses this category
};

enum SummonType
{
    SUMMON_TYPE_NONE        = 0,
    SUMMON_TYPE_PET         = 1,
    SUMMON_TYPE_GUARDIAN    = 2,
    SUMMON_TYPE_MINION      = 3,
    SUMMON_TYPE_TOTEM       = 4,
    SUMMON_TYPE_MINIPET     = 5,
    SUMMON_TYPE_GUARDIAN2   = 6,
    SUMMON_TYPE_WILD2       = 7,
    SUMMON_TYPE_WILD3       = 8,
    SUMMON_TYPE_VEHICLE     = 9,
    SUMMON_TYPE_VEHICLE2    = 10,
    SUMMON_TYPE_OBJECT      = 11
};

enum EventId
{
<<<<<<< HEAD
    EVENT_SPELLCLICK        = 1001,
    EVENT_CHARGE            = 1003
=======
    EVENT_CHARGE            = 1003,
    EVENT_JUMP              = 1004
>>>>>>> e9544985
};

enum ResponseCodes
{
    RESPONSE_SUCCESS                                       = 0x00,
    RESPONSE_FAILURE                                       = 0x01,
    RESPONSE_CANCELLED                                     = 0x02,
    RESPONSE_DISCONNECTED                                  = 0x03,
    RESPONSE_FAILED_TO_CONNECT                             = 0x04,
    RESPONSE_CONNECTED                                     = 0x05,
    RESPONSE_VERSION_MISMATCH                              = 0x06,

    CSTATUS_CONNECTING                                     = 0x07,
    CSTATUS_NEGOTIATING_SECURITY                           = 0x08,
    CSTATUS_NEGOTIATION_COMPLETE                           = 0x09,
    CSTATUS_NEGOTIATION_FAILED                             = 0x0A,
    CSTATUS_AUTHENTICATING                                 = 0x0B,

    AUTH_OK                                                = 0x0C,
    AUTH_FAILED                                            = 0x0D,
    AUTH_REJECT                                            = 0x0E,
    AUTH_BAD_SERVER_PROOF                                  = 0x0F,
    AUTH_UNAVAILABLE                                       = 0x10,
    AUTH_SYSTEM_ERROR                                      = 0x11,
    AUTH_BILLING_ERROR                                     = 0x12,
    AUTH_BILLING_EXPIRED                                   = 0x13,
    AUTH_VERSION_MISMATCH                                  = 0x14,
    AUTH_UNKNOWN_ACCOUNT                                   = 0x15,
    AUTH_INCORRECT_PASSWORD                                = 0x16,
    AUTH_SESSION_EXPIRED                                   = 0x17,
    AUTH_SERVER_SHUTTING_DOWN                              = 0x18,
    AUTH_ALREADY_LOGGING_IN                                = 0x19,
    AUTH_LOGIN_SERVER_NOT_FOUND                            = 0x1A,
    AUTH_WAIT_QUEUE                                        = 0x1B,
    AUTH_BANNED                                            = 0x1C,
    AUTH_ALREADY_ONLINE                                    = 0x1D,
    AUTH_NO_TIME                                           = 0x1E,
    AUTH_DB_BUSY                                           = 0x1F,
    AUTH_SUSPENDED                                         = 0x20,
    AUTH_PARENTAL_CONTROL                                  = 0x21,
    AUTH_LOCKED_ENFORCED                                   = 0x22,

    REALM_LIST_IN_PROGRESS                                 = 0x23,
    REALM_LIST_SUCCESS                                     = 0x24,
    REALM_LIST_FAILED                                      = 0x25,
    REALM_LIST_INVALID                                     = 0x26,
    REALM_LIST_REALM_NOT_FOUND                             = 0x27,

    ACCOUNT_CREATE_IN_PROGRESS                             = 0x28,
    ACCOUNT_CREATE_SUCCESS                                 = 0x29,
    ACCOUNT_CREATE_FAILED                                  = 0x2A,

    CHAR_LIST_RETRIEVING                                   = 0x2B,
    CHAR_LIST_RETRIEVED                                    = 0x2C,
    CHAR_LIST_FAILED                                       = 0x2D,

    CHAR_CREATE_IN_PROGRESS                                = 0x2E,
    CHAR_CREATE_SUCCESS                                    = 0x2F,
    CHAR_CREATE_ERROR                                      = 0x30,
    CHAR_CREATE_FAILED                                     = 0x31,
    CHAR_CREATE_NAME_IN_USE                                = 0x32,
    CHAR_CREATE_DISABLED                                   = 0x33,
    CHAR_CREATE_PVP_TEAMS_VIOLATION                        = 0x34,
    CHAR_CREATE_SERVER_LIMIT                               = 0x35,
    CHAR_CREATE_ACCOUNT_LIMIT                              = 0x36,
    CHAR_CREATE_SERVER_QUEUE                               = 0x37,
    CHAR_CREATE_ONLY_EXISTING                              = 0x38,
    CHAR_CREATE_EXPANSION                                  = 0x39,
    CHAR_CREATE_EXPANSION_CLASS                            = 0x3A,
    CHAR_CREATE_LEVEL_REQUIREMENT                          = 0x3B,
    CHAR_CREATE_UNIQUE_CLASS_LIMIT                         = 0x3C,
    CHAR_CREATE_CHARACTER_IN_GUILD                         = 0x3D,
    CHAR_CREATE_RESTRICTED_RACECLASS                       = 0x3E,
    CHAR_CREATE_CHARACTER_CHOOSE_RACE                      = 0x3F,
    CHAR_CREATE_CHARACTER_ARENA_LEADER                     = 0x40,
    CHAR_CREATE_CHARACTER_DELETE_MAIL                      = 0x41,
    CHAR_CREATE_CHARACTER_SWAP_FACTION                     = 0x42,
    CHAR_CREATE_CHARACTER_RACE_ONLY                        = 0x43,
    CHAR_CREATE_CHARACTER_GOLD_LIMIT                       = 0x44,
    CHAR_CREATE_FORCE_LOGIN                                = 0x45,

    CHAR_DELETE_IN_PROGRESS                                = 0x46,
    CHAR_DELETE_SUCCESS                                    = 0x47,
    CHAR_DELETE_FAILED                                     = 0x48,
    CHAR_DELETE_FAILED_LOCKED_FOR_TRANSFER                 = 0x49,
    CHAR_DELETE_FAILED_GUILD_LEADER                        = 0x4A,
    CHAR_DELETE_FAILED_ARENA_CAPTAIN                       = 0x4B,

    CHAR_LOGIN_IN_PROGRESS                                 = 0x4C,
    CHAR_LOGIN_SUCCESS                                     = 0x4D,
    CHAR_LOGIN_NO_WORLD                                    = 0x4E,
    CHAR_LOGIN_DUPLICATE_CHARACTER                         = 0x4F,
    CHAR_LOGIN_NO_INSTANCES                                = 0x50,
    CHAR_LOGIN_FAILED                                      = 0x51,
    CHAR_LOGIN_DISABLED                                    = 0x52,
    CHAR_LOGIN_NO_CHARACTER                                = 0x53,
    CHAR_LOGIN_LOCKED_FOR_TRANSFER                         = 0x54,
    CHAR_LOGIN_LOCKED_BY_BILLING                           = 0x55,
    CHAR_LOGIN_LOCKED_BY_MOBILE_AH                         = 0x56,

    CHAR_NAME_SUCCESS                                      = 0x57,
    CHAR_NAME_FAILURE                                      = 0x58,
    CHAR_NAME_NO_NAME                                      = 0x59,
    CHAR_NAME_TOO_SHORT                                    = 0x5A,
    CHAR_NAME_TOO_LONG                                     = 0x5B,
    CHAR_NAME_INVALID_CHARACTER                            = 0x5C,
    CHAR_NAME_MIXED_LANGUAGES                              = 0x5D,
    CHAR_NAME_PROFANE                                      = 0x5E,
    CHAR_NAME_RESERVED                                     = 0x5F,
    CHAR_NAME_INVALID_APOSTROPHE                           = 0x60,
    CHAR_NAME_MULTIPLE_APOSTROPHES                         = 0x61,
    CHAR_NAME_THREE_CONSECUTIVE                            = 0x62,
    CHAR_NAME_INVALID_SPACE                                = 0x63,
    CHAR_NAME_CONSECUTIVE_SPACES                           = 0x64,
    CHAR_NAME_RUSSIAN_CONSECUTIVE_SILENT_CHARACTERS        = 0x65,
    CHAR_NAME_RUSSIAN_SILENT_CHARACTER_AT_BEGINNING_OR_END = 0x66,
    CHAR_NAME_DECLENSION_DOESNT_MATCH_BASE_NAME            = 0x67
};

/// Ban function modes
enum BanMode
{
    BAN_ACCOUNT,
    BAN_CHARACTER,
    BAN_IP
};

/// Ban function return codes
enum BanReturn
{
    BAN_SUCCESS,
    BAN_SYNTAX_ERROR,
    BAN_NOTFOUND
};

// indexes of BattlemasterList.dbc
enum BattlegroundTypeId
{
    BATTLEGROUND_TYPE_NONE      = 0, // None
    BATTLEGROUND_AV             = 1, // Alterac Valley
    BATTLEGROUND_WS             = 2, // Warsong Gulch
    BATTLEGROUND_AB             = 3, // Arathi Basin
    BATTLEGROUND_NA             = 4, // Nagrand Arena
    BATTLEGROUND_BE             = 5, // Blade's Edge Arena
    BATTLEGROUND_AA             = 6, // All Arenas
    BATTLEGROUND_EY             = 7, // Eye of the Storm
    BATTLEGROUND_RL             = 8, // Ruins of Lordaernon
    BATTLEGROUND_SA             = 9, // Strand of the Ancients
    BATTLEGROUND_DS             = 10, // Dalaran Sewers
    BATTLEGROUND_RV             = 11, // Ring of Valor
    BATTLEGROUND_IC             = 30, // Isle of Conquest
    BATTLEGROUND_RB             = 32 // Random Battleground
};

#define MAX_BATTLEGROUND_TYPE_ID 33

enum MailResponseType
{
    MAIL_SEND               = 0,
    MAIL_MONEY_TAKEN        = 1,
    MAIL_ITEM_TAKEN         = 2,
    MAIL_RETURNED_TO_SENDER = 3,
    MAIL_DELETED            = 4,
    MAIL_MADE_PERMANENT     = 5
};

enum MailResponseResult
{
    MAIL_OK                            = 0,
    MAIL_ERR_EQUIP_ERROR               = 1,
    MAIL_ERR_CANNOT_SEND_TO_SELF       = 2,
    MAIL_ERR_NOT_ENOUGH_MONEY          = 3,
    MAIL_ERR_RECIPIENT_NOT_FOUND       = 4,
    MAIL_ERR_NOT_YOUR_TEAM             = 5,
    MAIL_ERR_INTERNAL_ERROR            = 6,
    MAIL_ERR_DISABLED_FOR_TRIAL_ACC    = 14,
    MAIL_ERR_RECIPIENT_CAP_REACHED     = 15,
    MAIL_ERR_CANT_SEND_WRAPPED_COD     = 16,
    MAIL_ERR_MAIL_AND_CHAT_SUSPENDED   = 17,
    MAIL_ERR_TOO_MANY_ATTACHMENTS      = 18,
    MAIL_ERR_MAIL_ATTACHMENT_INVALID   = 19,
    MAIL_ERR_ITEM_HAS_EXPIRED          = 21
};

enum SpellFamilyNames
{
    SPELLFAMILY_GENERIC     = 0,
    SPELLFAMILY_UNK1        = 1,                            // events, holidays
    // 2 - unused
    SPELLFAMILY_MAGE        = 3,
    SPELLFAMILY_WARRIOR     = 4,
    SPELLFAMILY_WARLOCK     = 5,
    SPELLFAMILY_PRIEST      = 6,
    SPELLFAMILY_DRUID       = 7,
    SPELLFAMILY_ROGUE       = 8,
    SPELLFAMILY_HUNTER      = 9,
    SPELLFAMILY_PALADIN     = 10,
    SPELLFAMILY_SHAMAN      = 11,
    SPELLFAMILY_UNK2        = 12,                           // 2 spells (silence resistance)
    SPELLFAMILY_POTION      = 13,
    // 14 - unused
    SPELLFAMILY_DEATHKNIGHT = 15,
    // 16 - unused
    SPELLFAMILY_PET         = 17
};

enum TradeStatus
{
    TRADE_STATUS_BUSY           = 0,
    TRADE_STATUS_BEGIN_TRADE    = 1,
    TRADE_STATUS_OPEN_WINDOW    = 2,
    TRADE_STATUS_TRADE_CANCELED = 3,
    TRADE_STATUS_TRADE_ACCEPT   = 4,
    TRADE_STATUS_BUSY_2         = 5,
    TRADE_STATUS_NO_TARGET      = 6,
    TRADE_STATUS_BACK_TO_TRADE  = 7,
    TRADE_STATUS_TRADE_COMPLETE = 8,
    // 9?
    TRADE_STATUS_TARGET_TO_FAR  = 10,
    TRADE_STATUS_WRONG_FACTION  = 11,
    TRADE_STATUS_CLOSE_WINDOW   = 12,
    // 13?
    TRADE_STATUS_IGNORE_YOU     = 14,
    TRADE_STATUS_YOU_STUNNED    = 15,
    TRADE_STATUS_TARGET_STUNNED = 16,
    TRADE_STATUS_YOU_DEAD       = 17,
    TRADE_STATUS_TARGET_DEAD    = 18,
    TRADE_STATUS_YOU_LOGOUT     = 19,
    TRADE_STATUS_TARGET_LOGOUT  = 20,
    TRADE_STATUS_TRIAL_ACCOUNT  = 21,                       // Trial accounts can not perform that action
    TRADE_STATUS_ONLY_CONJURED  = 22,                       // You can only trade conjured items... (cross realm BG related).
    TRADE_STATUS_NOT_ELIGIBLE   = 23                        // Related to trading soulbound loot items
};

enum XPColorChar
{
    XP_RED,
    XP_ORANGE,
    XP_YELLOW,
    XP_GREEN,
    XP_GRAY
};

enum RemoveMethod
{
    GROUP_REMOVEMETHOD_DEFAULT  = 0,
    GROUP_REMOVEMETHOD_KICK     = 1,
    GROUP_REMOVEMETHOD_LEAVE    = 2,
    GROUP_REMOVEMETHOD_KICK_LFG = 3
};

enum ActivateTaxiReply
{
    ERR_TAXIOK                      = 0,
    ERR_TAXIUNSPECIFIEDSERVERERROR  = 1,
    ERR_TAXINOSUCHPATH              = 2,
    ERR_TAXINOTENOUGHMONEY          = 3,
    ERR_TAXITOOFARAWAY              = 4,
    ERR_TAXINOVENDORNEARBY          = 5,
    ERR_TAXINOTVISITED              = 6,
    ERR_TAXIPLAYERBUSY              = 7,
    ERR_TAXIPLAYERALREADYMOUNTED    = 8,
    ERR_TAXIPLAYERSHAPESHIFTED      = 9,
    ERR_TAXIPLAYERMOVING            = 10,
    ERR_TAXISAMENODE                = 11,
    ERR_TAXINOTSTANDING             = 12
};

enum DuelCompleteType
{
    DUEL_INTERRUPTED = 0,
    DUEL_WON         = 1,
    DUEL_FLED        = 2
};
// handle the queue types and bg types separately to enable joining queue for different sized arenas at the same time
enum BattlegroundQueueTypeId
{
    BATTLEGROUND_QUEUE_NONE     = 0,
    BATTLEGROUND_QUEUE_AV       = 1,
    BATTLEGROUND_QUEUE_WS       = 2,
    BATTLEGROUND_QUEUE_AB       = 3,
    BATTLEGROUND_QUEUE_EY       = 4,
    BATTLEGROUND_QUEUE_SA       = 5,
    BATTLEGROUND_QUEUE_IC       = 6,
    BATTLEGROUND_QUEUE_RB       = 7,
    BATTLEGROUND_QUEUE_2v2      = 8,
    BATTLEGROUND_QUEUE_3v3      = 9,
    BATTLEGROUND_QUEUE_5v5      = 10,
    MAX_BATTLEGROUND_QUEUE_TYPES
};

enum GroupJoinBattlegroundResult
{
    // positive values are indexes in BattlemasterList.dbc
    ERR_GROUP_JOIN_BATTLEGROUND_FAIL        = 0,            // Your group has joined a battleground queue, but you are not eligible (showed for non existing BattlemasterList.dbc indexes)
    ERR_BATTLEGROUND_NONE                   = -1,           // not show anything
    ERR_GROUP_JOIN_BATTLEGROUND_DESERTERS   = -2,           // You cannot join the battleground yet because you or one of your party members is flagged as a Deserter.
    ERR_ARENA_TEAM_PARTY_SIZE               = -3,           // Incorrect party size for this arena.
    ERR_BATTLEGROUND_TOO_MANY_QUEUES        = -4,           // You can only be queued for 2 battles at once
    ERR_BATTLEGROUND_CANNOT_QUEUE_FOR_RATED = -5,           // You cannot queue for a rated match while queued for other battles
    ERR_BATTLEDGROUND_QUEUED_FOR_RATED      = -6,           // You cannot queue for another battle while queued for a rated arena match
    ERR_BATTLEGROUND_TEAM_LEFT_QUEUE        = -7,           // Your team has left the arena queue
    ERR_BATTLEGROUND_NOT_IN_BATTLEGROUND    = -8,           // You can't do that in a battleground.
    ERR_BATTLEGROUND_JOIN_XP_GAIN           = -9,           // wtf, doesn't exist in client...
    ERR_BATTLEGROUND_JOIN_RANGE_INDEX       = -10,          // Cannot join the queue unless all members of your party are in the same battleground level range.
    ERR_BATTLEGROUND_JOIN_TIMED_OUT         = -11,          // %s was unavailable to join the queue. (uint64 guid exist in client cache)
    ERR_BATTLEGROUND_JOIN_FAILED            = -12,          // Join as a group failed (uint64 guid doesn't exist in client cache)
    ERR_LFG_CANT_USE_BATTLEGROUND           = -13,          // You cannot queue for a battleground or arena while using the dungeon system.
    ERR_IN_RANDOM_BG                        = -14,          // Can't do that while in a Random Battleground queue.
    ERR_IN_NON_RANDOM_BG                    = -15           // Can't queue for Random Battleground while in another Battleground queue.
};

enum PetNameInvalidReason
{
    // custom, not send
    PET_NAME_SUCCESS                                        = 0,

    PET_NAME_INVALID                                        = 1,
    PET_NAME_NO_NAME                                        = 2,
    PET_NAME_TOO_SHORT                                      = 3,
    PET_NAME_TOO_LONG                                       = 4,
    PET_NAME_MIXED_LANGUAGES                                = 6,
    PET_NAME_PROFANE                                        = 7,
    PET_NAME_RESERVED                                       = 8,
    PET_NAME_THREE_CONSECUTIVE                              = 11,
    PET_NAME_INVALID_SPACE                                  = 12,
    PET_NAME_CONSECUTIVE_SPACES                             = 13,
    PET_NAME_RUSSIAN_CONSECUTIVE_SILENT_CHARACTERS          = 14,
    PET_NAME_RUSSIAN_SILENT_CHARACTER_AT_BEGINNING_OR_END   = 15,
    PET_NAME_DECLENSION_DOESNT_MATCH_BASE_NAME              = 16
};

enum DungeonStatusFlag
{
    DUNGEON_STATUSFLAG_NORMAL = 0x01,
    DUNGEON_STATUSFLAG_HEROIC = 0x02,

    RAID_STATUSFLAG_10MAN_NORMAL = 0x01,
    RAID_STATUSFLAG_25MAN_NORMAL = 0x02,
    RAID_STATUSFLAG_10MAN_HEROIC = 0x04,
    RAID_STATUSFLAG_25MAN_HEROIC = 0x08
};

enum PartyResult
{
    ERR_PARTY_RESULT_OK                 = 0,
    ERR_BAD_PLAYER_NAME_S               = 1,
    ERR_TARGET_NOT_IN_GROUP_S           = 2,
    ERR_TARGET_NOT_IN_INSTANCE_S        = 3,
    ERR_GROUP_FULL                      = 4,
    ERR_ALREADY_IN_GROUP_S              = 5,
    ERR_NOT_IN_GROUP                    = 6,
    ERR_NOT_LEADER                      = 7,
    ERR_PLAYER_WRONG_FACTION            = 8,
    ERR_IGNORING_YOU_S                  = 9,
    ERR_LFG_PENDING                     = 12,
    ERR_INVITE_RESTRICTED               = 13,
    ERR_GROUP_SWAP_FAILED               = 14,               // if (PartyOperation == PARTY_OP_SWAP) ERR_GROUP_SWAP_FAILED else ERR_INVITE_IN_COMBAT
    ERR_INVITE_UNKNOWN_REALM            = 15,
    ERR_INVITE_NO_PARTY_SERVER          = 16,
    ERR_INVITE_PARTY_BUSY               = 17,
    ERR_PARTY_TARGET_AMBIGUOUS          = 18,
    ERR_PARTY_LFG_INVITE_RAID_LOCKED    = 19,
    ERR_PARTY_LFG_BOOT_LIMIT            = 20,
    ERR_PARTY_LFG_BOOT_COOLDOWN_S       = 21,
    ERR_PARTY_LFG_BOOT_IN_PROGRESS      = 22,
    ERR_PARTY_LFG_BOOT_TOO_FEW_PLAYERS  = 23,
    ERR_PARTY_LFG_BOOT_NOT_ELIGIBLE_S   = 24,
    ERR_RAID_DISALLOWED_BY_LEVEL        = 25,
    ERR_PARTY_LFG_BOOT_IN_COMBAT        = 26,
    ERR_VOTE_KICK_REASON_NEEDED         = 27,
    ERR_PARTY_LFG_BOOT_DUNGEON_COMPLETE = 28,
    ERR_PARTY_LFG_BOOT_LOOT_ROLLS       = 29,
    ERR_PARTY_LFG_TELEPORT_IN_COMBAT    = 30
};

#endif<|MERGE_RESOLUTION|>--- conflicted
+++ resolved
@@ -3154,13 +3154,8 @@
 
 enum EventId
 {
-<<<<<<< HEAD
-    EVENT_SPELLCLICK        = 1001,
-    EVENT_CHARGE            = 1003
-=======
     EVENT_CHARGE            = 1003,
     EVENT_JUMP              = 1004
->>>>>>> e9544985
 };
 
 enum ResponseCodes
