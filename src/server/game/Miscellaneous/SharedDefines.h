--- conflicted
+++ resolved
@@ -3887,10 +3887,9 @@
 
 enum TradeStatus
 {
-<<<<<<< HEAD
     TRADE_STATUS_OPEN_WINDOW = 0,
     // 1 - Related to EVENT_PLAYER_MONEY
-    TRADE_STATUS_NOT_ELIGIBLE = 2,           // Related to trading soulbound loot items
+    TRADE_STATUS_NOT_ON_TAPLIST = 2,           // Related to trading soulbound loot items
     TRADE_STATUS_YOU_LOGOUT = 3,
     TRADE_STATUS_IGNORE_YOU = 4,
     TRADE_STATUS_TARGET_DEAD = 5,
@@ -3914,38 +3913,12 @@
     TRADE_STATUS_TRADE_CANCELED = 23,
     TRADE_STATUS_CURRENCY = 24,              // new 4.x
     TRADE_STATUS_BACK_TO_TRADE = 25,
-    TRADE_STATUS_ONLY_CONJURED = 26,         // You can only trade conjured items... (cross realm BG related).
+    TRADE_STATUS_WRONG_REALM = 26,         // You can only trade conjured items... (cross realm BG related).
     TRADE_STATUS_YOU_STUNNED = 27,
     // 28 - nonexistent
     TRADE_STATUS_TARGET_STUNNED = 29,
     // 30 - nonexistent
     TRADE_STATUS_CLOSE_WINDOW = 31,
-=======
-    TRADE_STATUS_BUSY           = 0,
-    TRADE_STATUS_BEGIN_TRADE    = 1,
-    TRADE_STATUS_OPEN_WINDOW    = 2,
-    TRADE_STATUS_TRADE_CANCELED = 3,
-    TRADE_STATUS_TRADE_ACCEPT   = 4,
-    TRADE_STATUS_BUSY_2         = 5,
-    TRADE_STATUS_NO_TARGET      = 6,
-    TRADE_STATUS_BACK_TO_TRADE  = 7,
-    TRADE_STATUS_TRADE_COMPLETE = 8,
-    TRADE_STATUS_TRADE_REJECTED = 9,
-    TRADE_STATUS_TARGET_TO_FAR  = 10,
-    TRADE_STATUS_WRONG_FACTION  = 11,
-    TRADE_STATUS_CLOSE_WINDOW   = 12,
-    // 13?
-    TRADE_STATUS_IGNORE_YOU     = 14,
-    TRADE_STATUS_YOU_STUNNED    = 15,
-    TRADE_STATUS_TARGET_STUNNED = 16,
-    TRADE_STATUS_YOU_DEAD       = 17,
-    TRADE_STATUS_TARGET_DEAD    = 18,
-    TRADE_STATUS_YOU_LOGOUT     = 19,
-    TRADE_STATUS_TARGET_LOGOUT  = 20,
-    TRADE_STATUS_TRIAL_ACCOUNT  = 21,                       // Trial accounts can not perform that action
-    TRADE_STATUS_WRONG_REALM    = 22,                       // You can only trade conjured items... (cross realm BG related).
-    TRADE_STATUS_NOT_ON_TAPLIST = 23                        // Related to trading soulbound loot items
->>>>>>> 4579567b
 };
 
 enum XPColorChar
