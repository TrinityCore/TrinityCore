/*
 * Copyright (C) 2008-2012 TrinityCore <http://www.trinitycore.org/>
 * Copyright (C) 2005-2009 MaNGOS <http://getmangos.com/>
 *
 * This program is free software; you can redistribute it and/or modify it
 * under the terms of the GNU General Public License as published by the
 * Free Software Foundation; either version 2 of the License, or (at your
 * option) any later version.
 *
 * This program is distributed in the hope that it will be useful, but WITHOUT
 * ANY WARRANTY; without even the implied warranty of MERCHANTABILITY or
 * FITNESS FOR A PARTICULAR PURPOSE. See the GNU General Public License for
 * more details.
 *
 * You should have received a copy of the GNU General Public License along
 * with this program. If not, see <http://www.gnu.org/licenses/>.
 */

#ifndef TRINITY_SHAREDDEFINES_H
#define TRINITY_SHAREDDEFINES_H

#include "Define.h"
#include <cassert>

#define MAX_CREATURE_BASE_HP 4

enum SpellEffIndex
{
    EFFECT_0 = 0,
    EFFECT_1 = 1,
    EFFECT_2 = 2
};

// used in script definitions
#define EFFECT_FIRST_FOUND 254
#define EFFECT_ALL 255


// loot modes for creatures and gameobjects, bitmask!
enum LootModes
{
    LOOT_MODE_DEFAULT                  = 0x1,
    LOOT_MODE_HARD_MODE_1              = 0x2,
    LOOT_MODE_HARD_MODE_2              = 0x4,
    LOOT_MODE_HARD_MODE_3              = 0x8,
    LOOT_MODE_HARD_MODE_4              = 0x10
};

enum Gender
{
    GENDER_MALE                        = 0,
    GENDER_FEMALE                      = 1,
    GENDER_NONE                        = 2
};

// Race value is index in ChrRaces.dbc
enum Races
{
    RACE_NONE               = 0,
    RACE_HUMAN              = 1,
    RACE_ORC                = 2,
    RACE_DWARF              = 3,
    RACE_NIGHTELF           = 4,
    RACE_UNDEAD_PLAYER      = 5,
    RACE_TAUREN             = 6,
    RACE_GNOME              = 7,
    RACE_TROLL              = 8,
    RACE_GOBLIN             = 9,
    RACE_BLOODELF           = 10,
    RACE_DRAENEI            = 11,
    //RACE_FEL_ORC            = 12,
    //RACE_NAGA               = 13,
    //RACE_BROKEN             = 14,
    //RACE_SKELETON           = 15,
    //RACE_VRYKUL             = 16,
    //RACE_TUSKARR            = 17,
    //RACE_FOREST_TROLL       = 18,
    //RACE_TAUNKA             = 19,
    //RACE_NORTHREND_SKELETON = 20,
    //RACE_ICE_TROLL          = 21,
    RACE_WORGEN             = 22,
    //RACE_GILNEAN            = 23
};

// max+1 for player race
#define MAX_RACES         23

#define RACEMASK_ALL_PLAYABLE \
    ((1<<(RACE_HUMAN-1))   |(1<<(RACE_ORC-1))          |(1<<(RACE_DWARF-1))   | \
     (1<<(RACE_NIGHTELF-1))|(1<<(RACE_UNDEAD_PLAYER-1))|(1<<(RACE_TAUREN-1))  | \
     (1<<(RACE_GNOME-1))   |(1<<(RACE_TROLL-1))        |(1<<(RACE_BLOODELF-1))| \
     (1<<(RACE_DRAENEI-1)) |(1<<(RACE_GOBLIN-1))       |(1<<(RACE_WORGEN-1)))

#define RACEMASK_ALLIANCE \
    ((1<<(RACE_HUMAN-1)) | (1<<(RACE_DWARF-1)) | (1<<(RACE_NIGHTELF-1)) | \
    (1<<(RACE_GNOME-1)) | (1<<(RACE_DRAENEI-1)) | (1<<(RACE_WORGEN-1)))

#define RACEMASK_HORDE RACEMASK_ALL_PLAYABLE & ~RACEMASK_ALLIANCE

// Class value is index in ChrClasses.dbc
enum Classes
{
    CLASS_NONE          = 0,
    CLASS_WARRIOR       = 1,
    CLASS_PALADIN       = 2,
    CLASS_HUNTER        = 3,
    CLASS_ROGUE         = 4,
    CLASS_PRIEST        = 5,
    CLASS_DEATH_KNIGHT  = 6,
    CLASS_SHAMAN        = 7,
    CLASS_MAGE          = 8,
    CLASS_WARLOCK       = 9,
    //CLASS_UNK           = 10,
    CLASS_DRUID         = 11
};

// max+1 for player class
#define MAX_CLASSES       12

#define CLASSMASK_ALL_PLAYABLE \
    ((1<<(CLASS_WARRIOR-1))|(1<<(CLASS_PALADIN-1))|(1<<(CLASS_HUNTER-1))| \
    (1<<(CLASS_ROGUE-1))  |(1<<(CLASS_PRIEST-1)) |(1<<(CLASS_SHAMAN-1))| \
    (1<<(CLASS_MAGE-1))   |(1<<(CLASS_WARLOCK-1))|(1<<(CLASS_DRUID-1)) | \
    (1<<(CLASS_DEATH_KNIGHT-1)))

// valid classes for creature_template.unit_class
enum UnitClass
{
    UNIT_CLASS_WARRIOR                  = 1,
    UNIT_CLASS_PALADIN                  = 2,
    UNIT_CLASS_ROGUE                    = 4,
    UNIT_CLASS_MAGE                     = 8
};

#define CLASSMASK_ALL_CREATURES ((1<<(UNIT_CLASS_WARRIOR-1)) | (1<<(UNIT_CLASS_PALADIN-1)) | (1<<(UNIT_CLASS_ROGUE-1)) | (1<<(UNIT_CLASS_MAGE-1)))

#define CLASSMASK_WAND_USERS ((1<<(CLASS_PRIEST-1))|(1<<(CLASS_MAGE-1))|(1<<(CLASS_WARLOCK-1)))

#define PLAYER_MAX_BATTLEGROUND_QUEUES 2

enum ReputationRank
{
    REP_HATED       = 0,
    REP_HOSTILE     = 1,
    REP_UNFRIENDLY  = 2,
    REP_NEUTRAL     = 3,
    REP_FRIENDLY    = 4,
    REP_HONORED     = 5,
    REP_REVERED     = 6,
    REP_EXALTED     = 7
};

#define MIN_REPUTATION_RANK (REP_HATED)
#define MAX_REPUTATION_RANK 8

#define MAX_SPILLOVER_FACTIONS 5

enum MoneyConstants
{
    COPPER = 1,
    SILVER = COPPER*100,
    GOLD   = SILVER*100
};

enum Stats
{
    STAT_STRENGTH                      = 0,
    STAT_AGILITY                       = 1,
    STAT_STAMINA                       = 2,
    STAT_INTELLECT                     = 3,
    STAT_SPIRIT                        = 4
};

#define MAX_STATS                        5

enum Powers
{
    POWER_MANA                          = 0,
    POWER_RAGE                          = 1,
    POWER_FOCUS                         = 2,
    POWER_ENERGY                        = 3,
    POWER_UNUSED                        = 4,
    POWER_RUNES                         = 5,
    POWER_RUNIC_POWER                   = 6,
    POWER_SOUL_SHARDS                   = 7,
    POWER_ECLIPSE                       = 8,
    POWER_HOLY_POWER                    = 9,
    POWER_ALTERNATE_POWER               = 10,           // Used in some quests
    MAX_POWERS                          = 11,
    POWER_ALL                           = 127,          // default for class?
    POWER_HEALTH                        = 0xFFFFFFFE    // (-2 as signed value)
};

#define MAX_POWERS_PER_CLASS            5

enum SpellSchools
{
    SPELL_SCHOOL_NORMAL                 = 0,
    SPELL_SCHOOL_HOLY                   = 1,
    SPELL_SCHOOL_FIRE                   = 2,
    SPELL_SCHOOL_NATURE                 = 3,
    SPELL_SCHOOL_FROST                  = 4,
    SPELL_SCHOOL_SHADOW                 = 5,
    SPELL_SCHOOL_ARCANE                 = 6
};

#define MAX_SPELL_SCHOOL                  7

enum SpellSchoolMask
{
    SPELL_SCHOOL_MASK_NONE    = 0x00,                       // not exist
    SPELL_SCHOOL_MASK_NORMAL  = (1 << SPELL_SCHOOL_NORMAL), // PHYSICAL (Armor)
    SPELL_SCHOOL_MASK_HOLY    = (1 << SPELL_SCHOOL_HOLY),
    SPELL_SCHOOL_MASK_FIRE    = (1 << SPELL_SCHOOL_FIRE),
    SPELL_SCHOOL_MASK_NATURE  = (1 << SPELL_SCHOOL_NATURE),
    SPELL_SCHOOL_MASK_FROST   = (1 << SPELL_SCHOOL_FROST),
    SPELL_SCHOOL_MASK_SHADOW  = (1 << SPELL_SCHOOL_SHADOW),
    SPELL_SCHOOL_MASK_ARCANE  = (1 << SPELL_SCHOOL_ARCANE),

    // unions

    // 124, not include normal and holy damage
    SPELL_SCHOOL_MASK_SPELL   = (SPELL_SCHOOL_MASK_FIRE   |
                                  SPELL_SCHOOL_MASK_NATURE | SPELL_SCHOOL_MASK_FROST  |
                                  SPELL_SCHOOL_MASK_SHADOW | SPELL_SCHOOL_MASK_ARCANE),
    // 126
    SPELL_SCHOOL_MASK_MAGIC   = (SPELL_SCHOOL_MASK_HOLY | SPELL_SCHOOL_MASK_SPELL),

    // 127
    SPELL_SCHOOL_MASK_ALL     = (SPELL_SCHOOL_MASK_NORMAL | SPELL_SCHOOL_MASK_MAGIC)
};

inline SpellSchools GetFirstSchoolInMask(SpellSchoolMask mask)
{
    for (int i = 0; i < MAX_SPELL_SCHOOL; ++i)
        if (mask & (1 << i))
            return SpellSchools(i);

    return SPELL_SCHOOL_NORMAL;
}

enum ItemQualities
{
    ITEM_QUALITY_POOR                  = 0,                 //GREY
    ITEM_QUALITY_NORMAL                = 1,                 //WHITE
    ITEM_QUALITY_UNCOMMON              = 2,                 //GREEN
    ITEM_QUALITY_RARE                  = 3,                 //BLUE
    ITEM_QUALITY_EPIC                  = 4,                 //PURPLE
    ITEM_QUALITY_LEGENDARY             = 5,                 //ORANGE
    ITEM_QUALITY_ARTIFACT              = 6,                 //LIGHT YELLOW
    ITEM_QUALITY_HEIRLOOM              = 7
};

#define MAX_ITEM_QUALITY                 8

enum SpellCategory
{
    SPELL_CATEGORY_FOOD             = 11,
    SPELL_CATEGORY_DRINK            = 59
};

const uint32 ItemQualityColors[MAX_ITEM_QUALITY] =
{
    0xff9d9d9d,        //GREY
    0xffffffff,        //WHITE
    0xff1eff00,        //GREEN
    0xff0070dd,        //BLUE
    0xffa335ee,        //PURPLE
    0xffff8000,        //ORANGE
    0xffe6cc80,        //LIGHT YELLOW
    0xffe6cc80         //LIGHT YELLOW
};

// ***********************************
// Spell Attributes definitions
// ***********************************

enum SpellAttr0
{
    SPELL_ATTR0_UNK0                             = 0x00000001, //  0
    SPELL_ATTR0_REQ_AMMO                         = 0x00000002, //  1 on next ranged
    SPELL_ATTR0_ON_NEXT_SWING                    = 0x00000004, //  2
    SPELL_ATTR0_IS_REPLENISHMENT                 = 0x00000008, //  3 not set in 3.0.3
    SPELL_ATTR0_ABILITY                          = 0x00000010, //  4 client puts 'ability' instead of 'spell' in game strings for these spells
    SPELL_ATTR0_TRADESPELL                       = 0x00000020, //  5 trade spells (recipes), will be added by client to a sublist of profession spell
    SPELL_ATTR0_PASSIVE                          = 0x00000040, //  6 Passive spell
    SPELL_ATTR0_HIDDEN_CLIENTSIDE                = 0x00000080, //  7 Spells with this attribute are not visible in spellbook or aura bar
    SPELL_ATTR0_HIDE_IN_COMBAT_LOG               = 0x00000100, //  8 This attribite controls whether spell appears in combat logs
    SPELL_ATTR0_TARGET_MAINHAND_ITEM             = 0x00000200, //  9 Client automatically selects item from mainhand slot as a cast target
    SPELL_ATTR0_ON_NEXT_SWING_2                  = 0x00000400, // 10
    SPELL_ATTR0_UNK11                            = 0x00000800, // 11
    SPELL_ATTR0_DAYTIME_ONLY                     = 0x00001000, // 12 only useable at daytime, not set in 2.4.2
    SPELL_ATTR0_NIGHT_ONLY                       = 0x00002000, // 13 only useable at night, not set in 2.4.2
    SPELL_ATTR0_INDOORS_ONLY                     = 0x00004000, // 14 only useable indoors, not set in 2.4.2
    SPELL_ATTR0_OUTDOORS_ONLY                    = 0x00008000, // 15 Only useable outdoors.
    SPELL_ATTR0_NOT_SHAPESHIFT                   = 0x00010000, // 16 Not while shapeshifted
    SPELL_ATTR0_ONLY_STEALTHED                   = 0x00020000, // 17 Must be in stealth
    SPELL_ATTR0_DONT_AFFECT_SHEATH_STATE         = 0x00040000, // 18 client won't hide unit weapons in sheath on cast/channel
    SPELL_ATTR0_LEVEL_DAMAGE_CALCULATION         = 0x00080000, // 19 spelldamage depends on caster level
    SPELL_ATTR0_STOP_ATTACK_TARGET               = 0x00100000, // 20 Stop attack after use this spell (and not begin attack if use)
    SPELL_ATTR0_IMPOSSIBLE_DODGE_PARRY_BLOCK     = 0x00200000, // 21 Cannot be dodged/parried/blocked
    SPELL_ATTR0_CAST_TRACK_TARGET                = 0x00400000, // 22 Client automatically forces player to face target when casting
    SPELL_ATTR0_CASTABLE_WHILE_DEAD              = 0x00800000, // 23 castable while dead?
    SPELL_ATTR0_CASTABLE_WHILE_MOUNTED           = 0x01000000, // 24 castable while mounted
    SPELL_ATTR0_DISABLED_WHILE_ACTIVE            = 0x02000000, // 25 Activate and start cooldown after aura fade or remove summoned creature or go
    SPELL_ATTR0_NEGATIVE_1                       = 0x04000000, // 26 Many negative spells have this attr
    SPELL_ATTR0_CASTABLE_WHILE_SITTING           = 0x08000000, // 27 castable while sitting
    SPELL_ATTR0_CANT_USED_IN_COMBAT              = 0x10000000, // 28 Cannot be used in combat
    SPELL_ATTR0_UNAFFECTED_BY_INVULNERABILITY    = 0x20000000, // 29 unaffected by invulnerability (hmm possible not...)
    SPELL_ATTR0_BREAKABLE_BY_DAMAGE              = 0x40000000, // 30
    SPELL_ATTR0_CANT_CANCEL                      = 0x80000000  // 31 positive aura can't be canceled
};

enum SpellAttr1
{
    SPELL_ATTR1_DISMISS_PET                      = 0x00000001, //  0 for spells without this flag client doesn't allow to summon pet if caster has a pet
    SPELL_ATTR1_DRAIN_ALL_POWER                  = 0x00000002, //  1 use all power (Only paladin Lay of Hands and Bunyanize)
    SPELL_ATTR1_CHANNELED_1                      = 0x00000004, //  2 clientside checked? cancelable?
    SPELL_ATTR1_CANT_BE_REDIRECTED               = 0x00000008, //  3
    SPELL_ATTR1_UNK4                             = 0x00000010, //  4 stealth and whirlwind
    SPELL_ATTR1_NOT_BREAK_STEALTH                = 0x00000020, //  5 Not break stealth
    SPELL_ATTR1_CHANNELED_2                      = 0x00000040, //  6
    SPELL_ATTR1_CANT_BE_REFLECTED                = 0x00000080, //  7
    SPELL_ATTR1_CANT_TARGET_IN_COMBAT            = 0x00000100, //  8 can target only out of combat units
    SPELL_ATTR1_MELEE_COMBAT_START               = 0x00000200, //  9 player starts melee combat after this spell is cast
    SPELL_ATTR1_NO_THREAT                        = 0x00000400, // 10 no generates threat on cast 100% (old NO_INITIAL_AGGRO)
    SPELL_ATTR1_UNK11                            = 0x00000800, // 11 aura
    SPELL_ATTR1_IS_PICKPOCKET                    = 0x00001000, // 12 Pickpocket
    SPELL_ATTR1_FARSIGHT                         = 0x00002000, // 13 Client removes farsight on aura loss
    SPELL_ATTR1_CHANNEL_TRACK_TARGET             = 0x00004000, // 14 Client automatically forces player to face target when channeling
    SPELL_ATTR1_DISPEL_AURAS_ON_IMMUNITY         = 0x00008000, // 15 remove auras on immunity
    SPELL_ATTR1_UNAFFECTED_BY_SCHOOL_IMMUNE      = 0x00010000, // 16 on immuniy
    SPELL_ATTR1_UNAUTOCASTABLE_BY_PET            = 0x00020000, // 17
    SPELL_ATTR1_UNK18                            = 0x00040000, // 18 stun, polymorph, daze, hex
    SPELL_ATTR1_CANT_TARGET_SELF                 = 0x00080000, // 19
    SPELL_ATTR1_REQ_COMBO_POINTS1                = 0x00100000, // 20 Req combo points on target
    SPELL_ATTR1_UNK21                            = 0x00200000, // 21
    SPELL_ATTR1_REQ_COMBO_POINTS2                = 0x00400000, // 22 Req combo points on target
    SPELL_ATTR1_UNK23                            = 0x00800000, // 23
    SPELL_ATTR1_IS_FISHING                       = 0x01000000, // 24 only fishing spells
    SPELL_ATTR1_UNK25                            = 0x02000000, // 25
    SPELL_ATTR1_UNK26                            = 0x04000000, // 26 works correctly with [target=focus] and [target=mouseover] macros?
    SPELL_ATTR1_UNK27                            = 0x08000000, // 27 melee spell?
    SPELL_ATTR1_DONT_DISPLAY_IN_AURA_BAR         = 0x10000000, // 28 client doesn't display these spells in aura bar
    SPELL_ATTR1_CHANNEL_DISPLAY_SPELL_NAME       = 0x20000000, // 29 spell name is displayed in cast bar instead of 'channeling' text
    SPELL_ATTR1_ENABLE_AT_DODGE                  = 0x40000000, // 30 Overpower
    SPELL_ATTR1_UNK31                            = 0x80000000  // 31
};

enum SpellAttr2
{
    SPELL_ATTR2_CAN_TARGET_DEAD                  = 0x00000001, //  0 can target dead unit or corpse
    SPELL_ATTR2_UNK1                             = 0x00000002, //  1 vanish, shadowform, Ghost Wolf and other
    SPELL_ATTR2_CAN_TARGET_NOT_IN_LOS            = 0x00000004, //  2 26368 4.0.1 dbc change
    SPELL_ATTR2_UNK3                             = 0x00000008, //  3
    SPELL_ATTR2_DISPLAY_IN_STANCE_BAR            = 0x00000010, //  4 client displays icon in stance bar when learned, even if not shapeshift
    SPELL_ATTR2_AUTOREPEAT_FLAG                  = 0x00000020, //  5
    SPELL_ATTR2_CANT_TARGET_TAPPED               = 0x00000040, //  6 target must be tapped by caster
    SPELL_ATTR2_UNK7                             = 0x00000080, //  7
    SPELL_ATTR2_UNK8                             = 0x00000100, //  8 not set in 3.0.3
    SPELL_ATTR2_UNK9                             = 0x00000200, //  9
    SPELL_ATTR2_UNK10                            = 0x00000400, // 10 related to tame
    SPELL_ATTR2_HEALTH_FUNNEL                    = 0x00000800, // 11
    SPELL_ATTR2_UNK12                            = 0x00001000, // 12 Cleave, Heart Strike, Maul, Sunder Armor, Swipe
    SPELL_ATTR2_PRESERVE_ENCHANT_IN_ARENA        = 0x00002000, // 13 Items enchanted by spells with this flag preserve the enchant to arenas
    SPELL_ATTR2_UNK14                            = 0x00004000, // 14
    SPELL_ATTR2_UNK15                            = 0x00008000, // 15 not set in 3.0.3
    SPELL_ATTR2_TAME_BEAST                       = 0x00010000, // 16
    SPELL_ATTR2_NOT_RESET_AUTO_ACTIONS           = 0x00020000, // 17 don't reset timers for melee autoattacks (swings) or ranged autoattacks (autoshoots)
    SPELL_ATTR2_REQ_DEAD_PET                     = 0x00040000, // 18 Only Revive pet and Heart of the Pheonix
    SPELL_ATTR2_NOT_NEED_SHAPESHIFT              = 0x00080000, // 19 does not necessarly need shapeshift
    SPELL_ATTR2_UNK20                            = 0x00100000, // 20
    SPELL_ATTR2_DAMAGE_REDUCED_SHIELD            = 0x00200000, // 21 for ice blocks, pala immunity buffs, priest absorb shields, but used also for other spells -> not sure!
    SPELL_ATTR2_UNK22                            = 0x00400000, // 22 Ambush, Backstab, Cheap Shot, Death Grip, Garrote, Judgements, Mutilate, Pounce, Ravage, Shiv, Shred
    SPELL_ATTR2_IS_ARCANE_CONCENTRATION          = 0x00800000, // 23 Only mage Arcane Concentration have this flag
    SPELL_ATTR2_UNK24                            = 0x01000000, // 24
    SPELL_ATTR2_UNK25                            = 0x02000000, // 25
    SPELL_ATTR2_UNK26                            = 0x04000000, // 26 unaffected by school immunity
    SPELL_ATTR2_UNK27                            = 0x08000000, // 27
    SPELL_ATTR2_UNK28                            = 0x10000000, // 28
    SPELL_ATTR2_CANT_CRIT                        = 0x20000000, // 29 Spell can't crit
    SPELL_ATTR2_TRIGGERED_CAN_TRIGGER_PROC       = 0x40000000, // 30 spell can trigger even if triggered
    SPELL_ATTR2_FOOD_BUFF                        = 0x80000000  // 31 Food or Drink Buff (like Well Fed)
};

enum SpellAttr3
{
    SPELL_ATTR3_UNK0                             = 0x00000001, //  0
    SPELL_ATTR3_UNK1                             = 0x00000002, //  1
    SPELL_ATTR3_UNK2                             = 0x00000004, //  2
    SPELL_ATTR3_BLOCKABLE_SPELL                  = 0x00000008, //  3 Only dmg class melee in 3.1.3
    SPELL_ATTR3_IGNORE_RESURRECTION_TIMER        = 0x00000010, //  4 you don't have to wait to be resurrected with these spells
    SPELL_ATTR3_UNK5                             = 0x00000020, //  5
    SPELL_ATTR3_UNK6                             = 0x00000040, //  6
    SPELL_ATTR3_STACK_FOR_DIFF_CASTERS           = 0x00000080, //  7 separate stack for every caster
    SPELL_ATTR3_ONLY_TARGET_PLAYERS              = 0x00000100, //  8 can only target players
    SPELL_ATTR3_TRIGGERED_CAN_TRIGGER_PROC_2     = 0x00000200, //  9 triggered from effect?
    SPELL_ATTR3_MAIN_HAND                        = 0x00000400, // 10 Main hand weapon required
    SPELL_ATTR3_BATTLEGROUND                     = 0x00000800, // 11 Can casted only on battleground
    SPELL_ATTR3_ONLY_TARGET_GHOSTS               = 0x00001000, // 12
    SPELL_ATTR3_UNK13                            = 0x00002000, // 13
    SPELL_ATTR3_IS_HONORLESS_TARGET              = 0x00004000, // 14 "Honorless Target" only this spells have this flag
    SPELL_ATTR3_UNK15                            = 0x00008000, // 15 Auto Shoot, Shoot, Throw,  - this is autoshot flag
    SPELL_ATTR3_CANT_TRIGGER_PROC                = 0x00010000, // 16 confirmed with many patchnotes
    SPELL_ATTR3_NO_INITIAL_AGGRO                 = 0x00020000, // 17 Soothe Animal, 39758, Mind Soothe
    SPELL_ATTR3_IGNORE_HIT_RESULT                = 0x00040000, // 18 Spell should always hit its target
    SPELL_ATTR3_DISABLE_PROC                     = 0x00080000, // 19 during aura proc no spells can trigger (20178, 20375)
    SPELL_ATTR3_DEATH_PERSISTENT                 = 0x00100000, // 20 Death persistent spells
    SPELL_ATTR3_UNK21                            = 0x00200000, // 21 unused
    SPELL_ATTR3_REQ_WAND                         = 0x00400000, // 22 Req wand
    SPELL_ATTR3_UNK23                            = 0x00800000, // 23
    SPELL_ATTR3_REQ_OFFHAND                      = 0x01000000, // 24 Req offhand weapon
    SPELL_ATTR3_UNK25                            = 0x02000000, // 25 no cause spell pushback ?
    SPELL_ATTR3_CAN_PROC_WITH_TRIGGERED          = 0x04000000, // 26 auras with this attribute can proc from triggered spell casts with SPELL_ATTR3_TRIGGERED_CAN_TRIGGER_PROC_2 (67736 + 52999)
    SPELL_ATTR3_DRAIN_SOUL                       = 0x08000000, // 27 only drain soul has this flag
    SPELL_ATTR3_UNK28                            = 0x10000000, // 28
    SPELL_ATTR3_NO_DONE_BONUS                    = 0x20000000, // 29 Ignore caster spellpower and done damage mods?  client doesn't apply spellmods for those spells
    SPELL_ATTR3_DONT_DISPLAY_RANGE               = 0x40000000, // 30 client doesn't display range in tooltip for those spells
    SPELL_ATTR3_UNK31                            = 0x80000000  // 31
};

enum SpellAttr4
{
    SPELL_ATTR4_IGNORE_RESISTANCES               = 0x00000001, //  0 spells with this attribute will completely ignore the target's resistance (these spells can't be resisted)
    SPELL_ATTR4_PROC_ONLY_ON_CASTER              = 0x00000002, //  1 proc only on effects with TARGET_UNIT_CASTER?
    SPELL_ATTR4_UNK2                             = 0x00000004, //  2
    SPELL_ATTR4_UNK3                             = 0x00000008, //  3
    SPELL_ATTR4_UNK4                             = 0x00000010, //  4 This will no longer cause guards to attack on use??
    SPELL_ATTR4_UNK5                             = 0x00000020, //  5
    SPELL_ATTR4_NOT_STEALABLE                    = 0x00000040, //  6 although such auras might be dispellable, they cannot be stolen
    SPELL_ATTR4_TRIGGERED                        = 0x00000080, //  7 spells forced to be triggered
    SPELL_ATTR4_UNK8                             = 0x00000100, //  8 ignores taken percent damage mods?
    SPELL_ATTR4_TRIGGER_ACTIVATE                 = 0x00000200, //  9 initially disabled / trigger activate from event (Execute, Riposte, Deep Freeze end other)
    SPELL_ATTR4_SPELL_VS_EXTEND_COST             = 0x00000400, // 10 Rogue Shiv have this flag
    SPELL_ATTR4_UNK11                            = 0x00000800, // 11
    SPELL_ATTR4_UNK12                            = 0x00001000, // 12
    SPELL_ATTR4_UNK13                            = 0x00002000, // 13
    SPELL_ATTR4_DAMAGE_DOESNT_BREAK_AURAS        = 0x00004000, // 14 doesn't break auras by damage from these spells
    SPELL_ATTR4_UNK15                            = 0x00008000, // 15
    SPELL_ATTR4_NOT_USABLE_IN_ARENA_OR_RATED_BG  = 0x00010000, // 16 Cannot be used in both Arenas or Rated Battlegrounds
    SPELL_ATTR4_USABLE_IN_ARENA                  = 0x00020000, // 17
    SPELL_ATTR4_AREA_TARGET_CHAIN                = 0x00040000, // 18 (NYI)hits area targets one after another instead of all at once
    SPELL_ATTR4_UNK19                            = 0x00080000, // 19 proc dalayed, after damage or don't proc on absorb?
    SPELL_ATTR4_NOT_CHECK_SELFCAST_POWER         = 0x00100000, // 20 supersedes message "More powerful spell applied" for self casts.
    SPELL_ATTR4_UNK21                            = 0x00200000, // 21 Pally aura, dk presence, dudu form, warrior stance, shadowform, hunter track
    SPELL_ATTR4_UNK22                            = 0x00400000, // 22 Seal of Command (42058,57770) and Gymer's Smash 55426
    SPELL_ATTR4_UNK23                            = 0x00800000, // 23
    SPELL_ATTR4_UNK24                            = 0x01000000, // 24 some shoot spell
    SPELL_ATTR4_IS_PET_SCALING                   = 0x02000000, // 25 pet scaling auras
    SPELL_ATTR4_CAST_ONLY_IN_OUTLAND             = 0x04000000, // 26 Can only be used in Outland.
    SPELL_ATTR4_UNK27                            = 0x08000000, // 27
    SPELL_ATTR4_UNK28                            = 0x10000000, // 28 Aimed Shot
    SPELL_ATTR4_UNK29                            = 0x20000000, // 29
    SPELL_ATTR4_UNK30                            = 0x40000000, // 30
    SPELL_ATTR4_UNK31                            = 0x80000000  // 31 Polymorph (chicken) 228 and Sonic Boom (38052,38488)
};

enum SpellAttr5
{
    SPELL_ATTR5_UNK0                             = 0x00000001, //  0
    SPELL_ATTR5_NO_REAGENT_WHILE_PREP            = 0x00000002, //  1 not need reagents if UNIT_FLAG_PREPARATION
    SPELL_ATTR5_UNK2                             = 0x00000004, //  2
    SPELL_ATTR5_USABLE_WHILE_STUNNED             = 0x00000008, //  3 usable while stunned
    SPELL_ATTR5_UNK4                             = 0x00000010, //  4
    SPELL_ATTR5_SINGLE_TARGET_SPELL              = 0x00000020, //  5 Only one target can be apply at a time
    SPELL_ATTR5_UNK6                             = 0x00000040, //  6
    SPELL_ATTR5_UNK7                             = 0x00000080, //  7
    SPELL_ATTR5_UNK8                             = 0x00000100, //  8
    SPELL_ATTR5_START_PERIODIC_AT_APPLY          = 0x00000200, //  9 begin periodic tick at aura apply
    SPELL_ATTR5_HIDE_DURATION                    = 0x00000400, // 10 do not send duration to client
    SPELL_ATTR5_ALLOW_TARGET_OF_TARGET_AS_TARGET = 0x00000800, // 11 (NYI) uses target's target as target if original target not valid (intervene for example)
    SPELL_ATTR5_UNK12                            = 0x00001000, // 12 Cleave related?
    SPELL_ATTR5_HASTE_AFFECT_DURATION            = 0x00002000, // 13 haste effects decrease duration of this
    SPELL_ATTR5_UNK14                            = 0x00004000, // 14
    SPELL_ATTR5_UNK15                            = 0x00008000, // 15 Inflits on multiple targets?
    SPELL_ATTR5_SPECIAL_ITEM_CLASS_CHECK         = 0x00010000, // 16 this allows spells with EquippedItemClass to affect spells from other items if the required item is equipped
    SPELL_ATTR5_USABLE_WHILE_FEARED              = 0x00020000, // 17 usable while feared
    SPELL_ATTR5_USABLE_WHILE_CONFUSED            = 0x00040000, // 18 usable while confused
    SPELL_ATTR5_DONT_TURN_DURING_CAST            = 0x00080000, // 19 Blocks caster's turning when casting (client does not automatically turn caster's model to face UNIT_FIELD_TARGET)
    SPELL_ATTR5_UNK20                            = 0x00100000, // 20
    SPELL_ATTR5_UNK21                            = 0x00200000, // 21
    SPELL_ATTR5_UNK22                            = 0x00400000, // 22
    SPELL_ATTR5_UNK23                            = 0x00800000, // 23
    SPELL_ATTR5_UNK24                            = 0x01000000, // 24
    SPELL_ATTR5_UNK25                            = 0x02000000, // 25
    SPELL_ATTR5_UNK26                            = 0x04000000, // 26 aoe related - Boulder, Cannon, Corpse Explosion, Fire Nova, Flames, Frost Bomb, Living Bomb, Seed of Corruption, Starfall, Thunder Clap, Volley
    SPELL_ATTR5_UNK27                            = 0x08000000, // 27
    SPELL_ATTR5_UNK28                            = 0x10000000, // 28
    SPELL_ATTR5_UNK29                            = 0x20000000, // 29
    SPELL_ATTR5_UNK30                            = 0x40000000, // 30
    SPELL_ATTR5_UNK31                            = 0x80000000  // 31 Forces all nearby enemies to focus attacks caster
};

enum SpellAttr6
{
    SPELL_ATTR6_DONT_DISPLAY_COOLDOWN            = 0x00000001, //  0 client doesn't display cooldown in tooltip for these spells
    SPELL_ATTR6_ONLY_IN_ARENA                    = 0x00000002, //  1 only usable in arena
    SPELL_ATTR6_IGNORE_CASTER_AURAS              = 0x00000004, //  2
    SPELL_ATTR6_UNK3                             = 0x00000008, //  3
    SPELL_ATTR6_UNK4                             = 0x00000010, //  4
    SPELL_ATTR6_UNK5                             = 0x00000020, //  5
    SPELL_ATTR6_UNK6                             = 0x00000040, //  6
    SPELL_ATTR6_UNK7                             = 0x00000080, //  7
    SPELL_ATTR6_CANT_TARGET_CROWD_CONTROLLED     = 0x00000100, //  8
    SPELL_ATTR6_UNK9                             = 0x00000200, //  9
    SPELL_ATTR6_CAN_TARGET_POSSESSED_FRIENDS     = 0x00000400, // 10 NYI!
    SPELL_ATTR6_NOT_IN_RAID_INSTANCE             = 0x00000800, // 11 not usable in raid instance
    SPELL_ATTR6_CASTABLE_WHILE_ON_VEHICLE        = 0x00001000, // 12 castable while caster is on vehicle
    SPELL_ATTR6_CAN_TARGET_INVISIBLE             = 0x00002000, // 13 ignore visibility requirement for spell target (phases, invisibility, etc.)
    SPELL_ATTR6_UNK14                            = 0x00004000, // 14
    SPELL_ATTR6_UNK15                            = 0x00008000, // 15 only 54368, 67892
    SPELL_ATTR6_UNK16                            = 0x00010000, // 16
    SPELL_ATTR6_UNK17                            = 0x00020000, // 17 Mount spell
    SPELL_ATTR6_CAST_BY_CHARMER                  = 0x00040000, // 18 client won't allow to cast these spells when unit is not possessed && charmer of caster will be original caster
    SPELL_ATTR6_UNK19                            = 0x00080000, // 19 only 47488, 50782
    SPELL_ATTR6_UNK20                            = 0x00100000, // 20 only 58371, 62218
    SPELL_ATTR6_CLIENT_UI_TARGET_EFFECTS         = 0x00200000, // 21 it's only client-side attribute
    SPELL_ATTR6_UNK22                            = 0x00400000, // 22 only 72054
    SPELL_ATTR6_UNK23                            = 0x00800000, // 23
    SPELL_ATTR6_CAN_TARGET_UNTARGETABLE          = 0x01000000, // 24
    SPELL_ATTR6_UNK25                            = 0x02000000, // 25 Exorcism, Flash of Light
    SPELL_ATTR6_UNK26                            = 0x04000000, // 26 related to player castable positive buff
    SPELL_ATTR6_UNK27                            = 0x08000000, // 27
    SPELL_ATTR6_UNK28                            = 0x10000000, // 28 Death Grip
    SPELL_ATTR6_NO_DONE_PCT_DAMAGE_MODS          = 0x20000000, // 29 ignores done percent damage mods?
    SPELL_ATTR6_UNK30                            = 0x40000000, // 30
    SPELL_ATTR6_UNK31                            = 0x80000000  // 31 some special cooldown calc? only 2894
};

enum SpellAttr7
{
    SPELL_ATTR7_UNK0                             = 0x00000001, //  0 Shaman's new spells (Call of the ...), Feign Death.
    SPELL_ATTR7_UNK1                             = 0x00000002, //  1 Not set in 3.2.2a.
    SPELL_ATTR7_REACTIVATE_AT_RESURRECT          = 0x00000004, //  2 Paladin's auras and 65607 only.
    SPELL_ATTR7_IS_CHEAT_SPELL                   = 0x00000008, //  3 Cannot cast if caster doesn't have UnitFlag2 & UNIT_FLAG2_ALLOW_CHEAT_SPELLS
    SPELL_ATTR7_UNK4                             = 0x00000010, //  4 Only 47883 (Soulstone Resurrection) and test spell.
    SPELL_ATTR7_SUMMON_TOTEM                     = 0x00000020, //  5 Only Shaman totems.
    SPELL_ATTR7_UNK6                             = 0x00000040, //  6 Dark Surge, Surge of Light, Burning Breath triggers (boss spells).
    SPELL_ATTR7_UNK7                             = 0x00000080, //  7 66218 (Launch) spell.
    SPELL_ATTR7_HORDE_ONLY                       = 0x00000100, //  8 Teleports, mounts and other spells.
    SPELL_ATTR7_ALLIANCE_ONLY                    = 0x00000200, //  9 Teleports, mounts and other spells.
    SPELL_ATTR7_DISPEL_CHARGES                   = 0x00000400, // 10 Dispel and Spellsteal individual charges instead of whole aura.
    SPELL_ATTR7_INTERRUPT_ONLY_NONPLAYER         = 0x00000800, // 11 Only non-player casts interrupt, though Feral Charge - Bear has it.
    SPELL_ATTR7_UNK12                            = 0x00001000, // 12 Not set in 3.2.2a.
    SPELL_ATTR7_UNK13                            = 0x00002000, // 13 Not set in 3.2.2a.
    SPELL_ATTR7_UNK14                            = 0x00004000, // 14 Only 52150 (Raise Dead - Pet) spell.
    SPELL_ATTR7_UNK15                            = 0x00008000, // 15 Exorcism. Usable on players? 100% crit chance on undead and demons?
    SPELL_ATTR7_UNK16                            = 0x00010000, // 16 Druid spells (29166, 54833, 64372, 68285).
    SPELL_ATTR7_UNK17                            = 0x00020000, // 17 Only 27965 (Suicide) spell.
    SPELL_ATTR7_HAS_CHARGE_EFFECT                = 0x00040000, // 18 Only spells that have Charge among effects.
    SPELL_ATTR7_ZONE_TELEPORT                    = 0x00080000, // 19 Teleports to specific zones.
    SPELL_ATTR7_UNK20                            = 0x00100000, // 20 Blink, Divine Shield, Ice Block
    SPELL_ATTR7_UNK21                            = 0x00200000, // 21 Not set
    SPELL_ATTR7_UNK22                            = 0x00400000, // 22
    SPELL_ATTR7_UNK23                            = 0x00800000, // 23 Motivate, Mutilate, Shattering Throw
    SPELL_ATTR7_UNK24                            = 0x01000000, // 24 Motivate, Mutilate, Perform Speech, Shattering Throw
    SPELL_ATTR7_UNK25                            = 0x02000000, // 25
    SPELL_ATTR7_UNK26                            = 0x04000000, // 26
    SPELL_ATTR7_UNK27                            = 0x08000000, // 27 Not set
    SPELL_ATTR7_UNK28                            = 0x10000000, // 28 related to player positive buff
    SPELL_ATTR7_UNK29                            = 0x20000000, // 29 only 69028, 71237
    SPELL_ATTR7_UNK30                            = 0x40000000, // 30 Burning Determination, Divine Sacrifice, Earth Shield, Prayer of Mending
    SPELL_ATTR7_UNK31                            = 0x80000000  // 31 only 70769
};

enum SpellAttr8
{
    SPELL_ATTR8_CANT_MISS                        = 0x00000001, //  0
    SPELL_ATTR8_UNK1                             = 0x00000002, //  1
    SPELL_ATTR8_UNK2                             = 0x00000004, //  2
    SPELL_ATTR8_UNK3                             = 0x00000008, //  3
    SPELL_ATTR8_UNK4                             = 0x00000010, //  4
    SPELL_ATTR8_UNK5                             = 0x00000020, //  5
    SPELL_ATTR8_UNK6                             = 0x00000040, //  6
    SPELL_ATTR8_UNK7                             = 0x00000080, //  7
    SPELL_ATTR8_AFFECT_PARTY_AND_RAID            = 0x00000100, //  8 Nearly all spells have "all party and raid" in description
    SPELL_ATTR8_DONT_RESET_PERIODIC_TIMER        = 0x00000200, //  9 Periodic auras with this flag keep old periodic timer when refreshing at close to one tick remaining (kind of anti DoT clipping)
    SPELL_ATTR8_NAME_CHANGED_DURING_TRANSFORM    = 0x00000400, // 10 according to wowhead comments, name changes, title remains
    SPELL_ATTR8_UNK11                            = 0x00000800, // 11
    SPELL_ATTR8_AURA_SEND_AMOUNT                 = 0x00001000, // 12 Aura must have flag AFLAG_ANY_EFFECT_AMOUNT_SENT to send amount
    SPELL_ATTR8_UNK13                            = 0x00002000, // 13
    SPELL_ATTR8_UNK14                            = 0x00004000, // 14
    SPELL_ATTR8_WATER_MOUNT                      = 0x00008000, // 15 only one River Boat used in Thousand Needles
    SPELL_ATTR8_UNK16                            = 0x00010000, // 16
    SPELL_ATTR8_UNK17                            = 0x00020000, // 17
    SPELL_ATTR8_REMEMBER_SPELLS                  = 0x00040000, // 18 at some point in time, these auras remember spells and allow to cast them later
    SPELL_ATTR8_USE_COMBO_POINTS_ON_ANY_TARGET   = 0x00080000, // 19 allows to consume combo points from dead targets
    SPELL_ATTR8_ARMOR_SPECIALIZATION             = 0x00100000, // 20
    SPELL_ATTR8_UNK21                            = 0x00200000, // 21
    SPELL_ATTR8_UNK22                            = 0x00400000, // 22
    SPELL_ATTR8_UNK23                            = 0x00800000, // 23
    SPELL_ATTR8_HEALING_SPELL                    = 0x01000000, // 24
    SPELL_ATTR8_UNK25                            = 0x02000000, // 25
    SPELL_ATTR8_RAID_MARKER                      = 0x04000000, // 26 probably spell no need learn to cast
    SPELL_ATTR8_UNK27                            = 0x08000000, // 27
    SPELL_ATTR8_NOT_IN_BG_OR_ARENA               = 0x10000000, // 28 not allow to cast or deactivate currently active effect, not sure about Fast Track
    SPELL_ATTR8_MASTERY_SPECIALIZATION           = 0x20000000, // 29
    SPELL_ATTR8_UNK30                            = 0x40000000, // 30
    SPELL_ATTR8_UNK31                            = 0x80000000  // 31
};

enum SpellAttr9
{
    SPELL_ATTR9_UNK0                             = 0x00000001, //  0
    SPELL_ATTR9_UNK1                             = 0x00000002, //  1
    SPELL_ATTR9_RESTRICTED_FLIGHT_AREA           = 0x00000004, //  2 Dalaran and Wintergrasp flight area auras have it
    SPELL_ATTR9_UNK3                             = 0x00000008, //  3
    SPELL_ATTR9_SPECIAL_DELAY_CALCULATION        = 0x00000010, //  4
    SPELL_ATTR9_SUMMON_PLAYER_TOTEM              = 0x00000020, //  5
    SPELL_ATTR9_UNK6                             = 0x00000040, //  6
    SPELL_ATTR9_UNK7                             = 0x00000080, //  7
    SPELL_ATTR9_AIMED_SHOT                       = 0x00000100, //  8
    SPELL_ATTR9_NOT_USABLE_IN_ARENA              = 0x00000200, //  9 Cannot be used in arenas
    SPELL_ATTR9_UNK10                            = 0x00000400, // 10
    SPELL_ATTR9_UNK11                            = 0x00000800, // 11
    SPELL_ATTR9_UNK12                            = 0x00001000, // 12
    SPELL_ATTR9_SLAM                             = 0x00002000, // 13
    SPELL_ATTR9_USABLE_IN_RATED_BATTLEGROUNDS    = 0x00004000, // 14 Can be used in Rated Battlegrounds
    SPELL_ATTR9_UNK15                            = 0x00008000, // 15
    SPELL_ATTR9_UNK16                            = 0x00010000, // 16
    SPELL_ATTR9_UNK17                            = 0x00020000, // 17
    SPELL_ATTR9_UNK18                            = 0x00040000, // 18
    SPELL_ATTR9_UNK19                            = 0x00080000, // 19
    SPELL_ATTR9_UNK20                            = 0x00100000, // 20
    SPELL_ATTR9_UNK21                            = 0x00200000, // 21
    SPELL_ATTR9_UNK22                            = 0x00400000, // 22
    SPELL_ATTR9_UNK23                            = 0x00800000, // 23
    SPELL_ATTR9_UNK24                            = 0x01000000, // 24
    SPELL_ATTR9_UNK25                            = 0x02000000, // 25
    SPELL_ATTR9_UNK26                            = 0x04000000, // 26
    SPELL_ATTR9_UNK27                            = 0x08000000, // 27
    SPELL_ATTR9_UNK28                            = 0x10000000, // 28
    SPELL_ATTR9_UNK29                            = 0x20000000, // 29
    SPELL_ATTR9_UNK30                            = 0x40000000, // 30
    SPELL_ATTR9_UNK31                            = 0x80000000  // 31
};

enum SpellAttr10
{
    SPELL_ATTR10_UNK0                             = 0x00000001, //  0
    SPELL_ATTR10_UNK1                             = 0x00000002, //  1
    SPELL_ATTR10_UNK2                             = 0x00000004, //  2
    SPELL_ATTR10_UNK3                             = 0x00000008, //  3
    SPELL_ATTR10_WATER_SPOUT                      = 0x00000010, //  4
    SPELL_ATTR10_UNK5                             = 0x00000020, //  5
    SPELL_ATTR10_UNK6                             = 0x00000040, //  6
    SPELL_ATTR10_TELEPORT_PLAYER                  = 0x00000080, //  7 4 Teleport Player spells
    SPELL_ATTR10_UNK8                             = 0x00000100, //  8
    SPELL_ATTR10_UNK9                             = 0x00000200, //  9
    SPELL_ATTR10_UNK10                            = 0x00000400, // 10
    SPELL_ATTR10_HERB_GATHERING_MINING            = 0x00000800, // 11 Only Herb Gathering and Mining
    SPELL_ATTR10_UNK12                            = 0x00001000, // 12
    SPELL_ATTR10_UNK13                            = 0x00002000, // 13
    SPELL_ATTR10_UNK14                            = 0x00004000, // 14
    SPELL_ATTR10_UNK15                            = 0x00008000, // 15
    SPELL_ATTR10_UNK16                            = 0x00010000, // 16
    SPELL_ATTR10_UNK17                            = 0x00020000, // 17
    SPELL_ATTR10_UNK18                            = 0x00040000, // 18
    SPELL_ATTR10_UNK19                            = 0x00080000, // 19
    SPELL_ATTR10_UNK20                            = 0x00100000, // 20
    SPELL_ATTR10_UNK21                            = 0x00200000, // 21
    SPELL_ATTR10_UNK22                            = 0x00400000, // 22
    SPELL_ATTR10_UNK23                            = 0x00800000, // 23
    SPELL_ATTR10_UNK24                            = 0x01000000, // 24
    SPELL_ATTR10_UNK25                            = 0x02000000, // 25
    SPELL_ATTR10_UNK26                            = 0x04000000, // 26
    SPELL_ATTR10_UNK27                            = 0x08000000, // 27
    SPELL_ATTR10_UNK28                            = 0x10000000, // 28
    SPELL_ATTR10_UNK29                            = 0x20000000, // 29
    SPELL_ATTR10_UNK30                            = 0x40000000, // 30
    SPELL_ATTR10_UNK31                            = 0x80000000  // 31
};

#define MIN_TALENT_SPEC         0
#define MAX_TALENT_SPEC         1
#define MIN_TALENT_SPECS        1
#define MAX_TALENT_SPECS        2
#define MAX_GLYPH_SLOT_INDEX    9
#define REQ_PRIMARY_TREE_TALENTS 31

// Custom values
enum SpellClickUserTypes
{
    SPELL_CLICK_USER_ANY = 0,
    SPELL_CLICK_USER_FRIEND = 1,
    SPELL_CLICK_USER_RAID = 2,
    SPELL_CLICK_USER_PARTY = 3,
    SPELL_CLICK_USER_MAX = 4
};

enum SpellClickCastFlags
{
    NPC_CLICK_CAST_CASTER_CLICKER       = 0x01,
    NPC_CLICK_CAST_TARGET_CLICKER       = 0x02,
    NPC_CLICK_CAST_ORIG_CASTER_OWNER    = 0x04
};

enum SheathTypes
{
    SHEATHETYPE_NONE                   = 0,
    SHEATHETYPE_MAINHAND               = 1,
    SHEATHETYPE_OFFHAND                = 2,
    SHEATHETYPE_LARGEWEAPONLEFT        = 3,
    SHEATHETYPE_LARGEWEAPONRIGHT       = 4,
    SHEATHETYPE_HIPWEAPONLEFT          = 5,
    SHEATHETYPE_HIPWEAPONRIGHT         = 6,
    SHEATHETYPE_SHIELD                 = 7
};

#define MAX_SHEATHETYPE                  8

enum CharacterSlot
{
    SLOT_HEAD                          = 0,
    SLOT_NECK                          = 1,
    SLOT_SHOULDERS                     = 2,
    SLOT_SHIRT                         = 3,
    SLOT_CHEST                         = 4,
    SLOT_WAIST                         = 5,
    SLOT_LEGS                          = 6,
    SLOT_FEET                          = 7,
    SLOT_WRISTS                        = 8,
    SLOT_HANDS                         = 9,
    SLOT_FINGER1                       = 10,
    SLOT_FINGER2                       = 11,
    SLOT_TRINKET1                      = 12,
    SLOT_TRINKET2                      = 13,
    SLOT_BACK                          = 14,
    SLOT_MAIN_HAND                     = 15,
    SLOT_OFF_HAND                      = 16,
    SLOT_RANGED                        = 17,
    SLOT_TABARD                        = 18,
    SLOT_EMPTY                         = 19
};

enum Language
{
    LANG_UNIVERSAL      = 0,
    LANG_ORCISH         = 1,
    LANG_DARNASSIAN     = 2,
    LANG_TAURAHE        = 3,
    LANG_DWARVISH       = 6,
    LANG_COMMON         = 7,
    LANG_DEMONIC        = 8,
    LANG_TITAN          = 9,
    LANG_THALASSIAN     = 10,
    LANG_DRACONIC       = 11,
    LANG_KALIMAG        = 12,
    LANG_GNOMISH        = 13,
    LANG_TROLL          = 14,
    LANG_GUTTERSPEAK    = 33,
    LANG_DRAENEI        = 35,
    LANG_ZOMBIE         = 36,
    LANG_GNOMISH_BINARY = 37,
    LANG_GOBLIN_BINARY  = 38,
    LANG_WORGEN         = 39,
    LANG_GOBLIN         = 40,
    LANG_ADDON          = 0xFFFFFFFF                        // used by addons, in 2.4.0 not exist, replaced by messagetype?
};

#define LANGUAGES_COUNT   21

enum TeamId
{
    TEAM_ALLIANCE = 0,
    TEAM_HORDE,
    TEAM_NEUTRAL
};

enum Team
{
    HORDE               = 67,
    ALLIANCE            = 469,
    //TEAM_STEAMWHEEDLE_CARTEL = 169,                       // not used in code
    //TEAM_ALLIANCE_FORCES     = 891,
    //TEAM_HORDE_FORCES        = 892,
    //TEAM_SANCTUARY           = 936,
    //TEAM_OUTLAND             = 980,
    TEAM_OTHER               = 0                            // if ReputationListId > 0 && Flags != FACTION_FLAG_TEAM_HEADER
};

enum SpellEffects
{
    SPELL_EFFECT_INSTAKILL                          = 1,
    SPELL_EFFECT_SCHOOL_DAMAGE                      = 2,
    SPELL_EFFECT_DUMMY                              = 3,
    SPELL_EFFECT_PORTAL_TELEPORT                    = 4, // Unused (4.3.4)
    SPELL_EFFECT_TELEPORT_UNITS                     = 5,
    SPELL_EFFECT_APPLY_AURA                         = 6,
    SPELL_EFFECT_ENVIRONMENTAL_DAMAGE               = 7,
    SPELL_EFFECT_POWER_DRAIN                        = 8,
    SPELL_EFFECT_HEALTH_LEECH                       = 9,
    SPELL_EFFECT_HEAL                               = 10,
    SPELL_EFFECT_BIND                               = 11,
    SPELL_EFFECT_PORTAL                             = 12,
    SPELL_EFFECT_RITUAL_BASE                        = 13, // Unused (4.3.4)
    SPELL_EFFECT_RITUAL_SPECIALIZE                  = 14, // Unused (4.3.4)
    SPELL_EFFECT_RITUAL_ACTIVATE_PORTAL             = 15, // Unused (4.3.4)
    SPELL_EFFECT_QUEST_COMPLETE                     = 16,
    SPELL_EFFECT_WEAPON_DAMAGE_NOSCHOOL             = 17,
    SPELL_EFFECT_RESURRECT                          = 18,
    SPELL_EFFECT_ADD_EXTRA_ATTACKS                  = 19,
    SPELL_EFFECT_DODGE                              = 20,
    SPELL_EFFECT_EVADE                              = 21,
    SPELL_EFFECT_PARRY                              = 22,
    SPELL_EFFECT_BLOCK                              = 23,
    SPELL_EFFECT_CREATE_ITEM                        = 24,
    SPELL_EFFECT_WEAPON                             = 25,
    SPELL_EFFECT_DEFENSE                            = 26,
    SPELL_EFFECT_PERSISTENT_AREA_AURA               = 27,
    SPELL_EFFECT_SUMMON                             = 28,
    SPELL_EFFECT_LEAP                               = 29,
    SPELL_EFFECT_ENERGIZE                           = 30,
    SPELL_EFFECT_WEAPON_PERCENT_DAMAGE              = 31,
    SPELL_EFFECT_TRIGGER_MISSILE                    = 32,
    SPELL_EFFECT_OPEN_LOCK                          = 33,
    SPELL_EFFECT_SUMMON_CHANGE_ITEM                 = 34,
    SPELL_EFFECT_APPLY_AREA_AURA_PARTY              = 35,
    SPELL_EFFECT_LEARN_SPELL                        = 36,
    SPELL_EFFECT_SPELL_DEFENSE                      = 37,
    SPELL_EFFECT_DISPEL                             = 38,
    SPELL_EFFECT_LANGUAGE                           = 39,
    SPELL_EFFECT_DUAL_WIELD                         = 40,
    SPELL_EFFECT_JUMP                               = 41,
    SPELL_EFFECT_JUMP_DEST                          = 42,
    SPELL_EFFECT_TELEPORT_UNITS_FACE_CASTER         = 43,
    SPELL_EFFECT_SKILL_STEP                         = 44,
    SPELL_EFFECT_PLAY_MOVIE                         = 45,
    SPELL_EFFECT_SPAWN                              = 46,
    SPELL_EFFECT_TRADE_SKILL                        = 47,
    SPELL_EFFECT_STEALTH                            = 48,
    SPELL_EFFECT_DETECT                             = 49,
    SPELL_EFFECT_TRANS_DOOR                         = 50,
    SPELL_EFFECT_FORCE_CRITICAL_HIT                 = 51, // Unused (4.3.4)
    SPELL_EFFECT_GUARANTEE_HIT                      = 52, // Unused (4.3.4)
    SPELL_EFFECT_ENCHANT_ITEM                       = 53,
    SPELL_EFFECT_ENCHANT_ITEM_TEMPORARY             = 54,
    SPELL_EFFECT_TAMECREATURE                       = 55,
    SPELL_EFFECT_SUMMON_PET                         = 56,
    SPELL_EFFECT_LEARN_PET_SPELL                    = 57,
    SPELL_EFFECT_WEAPON_DAMAGE                      = 58,
    SPELL_EFFECT_CREATE_RANDOM_ITEM                 = 59,
    SPELL_EFFECT_PROFICIENCY                        = 60,
    SPELL_EFFECT_SEND_EVENT                         = 61,
    SPELL_EFFECT_POWER_BURN                         = 62,
    SPELL_EFFECT_THREAT                             = 63,
    SPELL_EFFECT_TRIGGER_SPELL                      = 64,
    SPELL_EFFECT_APPLY_AREA_AURA_RAID               = 65,
    SPELL_EFFECT_CREATE_MANA_GEM                    = 66,
    SPELL_EFFECT_HEAL_MAX_HEALTH                    = 67,
    SPELL_EFFECT_INTERRUPT_CAST                     = 68,
    SPELL_EFFECT_DISTRACT                           = 69,
    SPELL_EFFECT_PULL                               = 70,
    SPELL_EFFECT_PICKPOCKET                         = 71,
    SPELL_EFFECT_ADD_FARSIGHT                       = 72,
    SPELL_EFFECT_UNTRAIN_TALENTS                    = 73,
    SPELL_EFFECT_APPLY_GLYPH                        = 74,
    SPELL_EFFECT_HEAL_MECHANICAL                    = 75,
    SPELL_EFFECT_SUMMON_OBJECT_WILD                 = 76,
    SPELL_EFFECT_SCRIPT_EFFECT                      = 77,
    SPELL_EFFECT_ATTACK                             = 78,
    SPELL_EFFECT_SANCTUARY                          = 79,
    SPELL_EFFECT_ADD_COMBO_POINTS                   = 80,
    SPELL_EFFECT_CREATE_HOUSE                       = 81,
    SPELL_EFFECT_BIND_SIGHT                         = 82,
    SPELL_EFFECT_DUEL                               = 83,
    SPELL_EFFECT_STUCK                              = 84,
    SPELL_EFFECT_SUMMON_PLAYER                      = 85,
    SPELL_EFFECT_ACTIVATE_OBJECT                    = 86,
    SPELL_EFFECT_GAMEOBJECT_DAMAGE                  = 87,
    SPELL_EFFECT_GAMEOBJECT_REPAIR                  = 88,
    SPELL_EFFECT_GAMEOBJECT_SET_DESTRUCTION_STATE   = 89,
    SPELL_EFFECT_KILL_CREDIT                        = 90,
    SPELL_EFFECT_THREAT_ALL                         = 91,
    SPELL_EFFECT_ENCHANT_HELD_ITEM                  = 92,
    SPELL_EFFECT_FORCE_DESELECT                     = 93,
    SPELL_EFFECT_SELF_RESURRECT                     = 94,
    SPELL_EFFECT_SKINNING                           = 95,
    SPELL_EFFECT_CHARGE                             = 96,
    SPELL_EFFECT_CAST_BUTTON                        = 97,
    SPELL_EFFECT_KNOCK_BACK                         = 98,
    SPELL_EFFECT_DISENCHANT                         = 99,
    SPELL_EFFECT_INEBRIATE                          = 100,
    SPELL_EFFECT_FEED_PET                           = 101,
    SPELL_EFFECT_DISMISS_PET                        = 102,
    SPELL_EFFECT_REPUTATION                         = 103,
    SPELL_EFFECT_SUMMON_OBJECT_SLOT1                = 104,
    SPELL_EFFECT_SUMMON_OBJECT_SLOT2                = 105,
    SPELL_EFFECT_SUMMON_OBJECT_SLOT3                = 106,
    SPELL_EFFECT_SUMMON_OBJECT_SLOT4                = 107,
    SPELL_EFFECT_DISPEL_MECHANIC                    = 108,
    SPELL_EFFECT_SUMMON_DEAD_PET                    = 109,
    SPELL_EFFECT_DESTROY_ALL_TOTEMS                 = 110,
    SPELL_EFFECT_DURABILITY_DAMAGE                  = 111,
    SPELL_EFFECT_112                                = 112,
    SPELL_EFFECT_RESURRECT_NEW                      = 113,
    SPELL_EFFECT_ATTACK_ME                          = 114,
    SPELL_EFFECT_DURABILITY_DAMAGE_PCT              = 115,
    SPELL_EFFECT_SKIN_PLAYER_CORPSE                 = 116,
    SPELL_EFFECT_SPIRIT_HEAL                        = 117,
    SPELL_EFFECT_SKILL                              = 118,
    SPELL_EFFECT_APPLY_AREA_AURA_PET                = 119,
    SPELL_EFFECT_TELEPORT_GRAVEYARD                 = 120,
    SPELL_EFFECT_NORMALIZED_WEAPON_DMG              = 121,
    SPELL_EFFECT_122                                = 122, // Unused (4.3.4)
    SPELL_EFFECT_SEND_TAXI                          = 123,
    SPELL_EFFECT_PULL_TOWARDS                       = 124,
    SPELL_EFFECT_MODIFY_THREAT_PERCENT              = 125,
    SPELL_EFFECT_STEAL_BENEFICIAL_BUFF              = 126,
    SPELL_EFFECT_PROSPECTING                        = 127,
    SPELL_EFFECT_APPLY_AREA_AURA_FRIEND             = 128,
    SPELL_EFFECT_APPLY_AREA_AURA_ENEMY              = 129,
    SPELL_EFFECT_REDIRECT_THREAT                    = 130,
    SPELL_EFFECT_131                                = 131,
    SPELL_EFFECT_PLAY_MUSIC                         = 132,
    SPELL_EFFECT_UNLEARN_SPECIALIZATION             = 133,
    SPELL_EFFECT_KILL_CREDIT2                       = 134,
    SPELL_EFFECT_CALL_PET                           = 135,
    SPELL_EFFECT_HEAL_PCT                           = 136,
    SPELL_EFFECT_ENERGIZE_PCT                       = 137,
    SPELL_EFFECT_LEAP_BACK                          = 138,
    SPELL_EFFECT_CLEAR_QUEST                        = 139,
    SPELL_EFFECT_FORCE_CAST                         = 140,
    SPELL_EFFECT_FORCE_CAST_WITH_VALUE              = 141,
    SPELL_EFFECT_TRIGGER_SPELL_WITH_VALUE           = 142,
    SPELL_EFFECT_APPLY_AREA_AURA_OWNER              = 143,
    SPELL_EFFECT_KNOCK_BACK_DEST                    = 144,
    SPELL_EFFECT_PULL_TOWARDS_DEST                  = 145,
    SPELL_EFFECT_ACTIVATE_RUNE                      = 146,
    SPELL_EFFECT_QUEST_FAIL                         = 147,
    SPELL_EFFECT_TRIGGER_MISSILE_SPELL_WITH_VALUE   = 148,
    SPELL_EFFECT_CHARGE_DEST                        = 149,
    SPELL_EFFECT_QUEST_START                        = 150,
    SPELL_EFFECT_TRIGGER_SPELL_2                    = 151,
    SPELL_EFFECT_SUMMON_RAF_FRIEND                  = 152,
    SPELL_EFFECT_CREATE_TAMED_PET                   = 153,
    SPELL_EFFECT_DISCOVER_TAXI                      = 154,
    SPELL_EFFECT_TITAN_GRIP                         = 155,
    SPELL_EFFECT_ENCHANT_ITEM_PRISMATIC             = 156,
    SPELL_EFFECT_CREATE_ITEM_2                      = 157,
    SPELL_EFFECT_MILLING                            = 158,
    SPELL_EFFECT_ALLOW_RENAME_PET                   = 159,
    SPELL_EFFECT_160                                = 160,
    SPELL_EFFECT_TALENT_SPEC_COUNT                  = 161,
    SPELL_EFFECT_TALENT_SPEC_SELECT                 = 162,
    SPELL_EFFECT_163                                = 163, // Unused (4.3.4)
    SPELL_EFFECT_REMOVE_AURA                        = 164,
    SPELL_EFFECT_165                                = 165,
    SPELL_EFFECT_166                                = 166,
    SPELL_EFFECT_167                                = 167,
    SPELL_EFFECT_168                                = 168,
    SPELL_EFFECT_169                                = 169,
    SPELL_EFFECT_170                                = 170,
    SPELL_EFFECT_171                                = 171, // Summons gamebject
    SPELL_EFFECT_172                                = 172, // Aoe ressurection
    SPELL_EFFECT_UNLOCK_GUILD_VAULT_TAB             = 173, // Guild tab unlocked (guild perk)
    SPELL_EFFECT_174                                = 174,
    SPELL_EFFECT_175                                = 175, // Unused (4.3.4)
    SPELL_EFFECT_176                                = 176, // Some kind of sanctuary effect (Vanish)
    SPELL_EFFECT_177                                = 177,
    SPELL_EFFECT_178                                = 178, // Unused (4.3.4)
    SPELL_EFFECT_179                                = 179,
    SPELL_EFFECT_180                                = 180, // Unused (4.3.4)
    SPELL_EFFECT_181                                = 181, // Unused (4.3.4)
    SPELL_EFFECT_182                                = 182,
    TOTAL_SPELL_EFFECTS                             = 183,
};

enum SpellCastResult
{
    SPELL_FAILED_SUCCESS                        = 0,
    SPELL_FAILED_AFFECTING_COMBAT               = 1,
    SPELL_FAILED_ALREADY_AT_FULL_HEALTH         = 2,
    SPELL_FAILED_ALREADY_AT_FULL_MANA           = 3,
    SPELL_FAILED_ALREADY_AT_FULL_POWER          = 4,
    SPELL_FAILED_ALREADY_BEING_TAMED            = 5,
    SPELL_FAILED_ALREADY_HAVE_CHARM             = 6,
    SPELL_FAILED_ALREADY_HAVE_SUMMON            = 7,
    SPELL_FAILED_ALREADY_HAVE_PET               = 8,
    SPELL_FAILED_ALREADY_OPEN                   = 9,
    SPELL_FAILED_AURA_BOUNCED                   = 10,
    SPELL_FAILED_AUTOTRACK_INTERRUPTED          = 11,
    SPELL_FAILED_BAD_IMPLICIT_TARGETS           = 12,
    SPELL_FAILED_BAD_TARGETS                    = 13,
    SPELL_FAILED_CANT_BE_CHARMED                = 14,
    SPELL_FAILED_CANT_BE_DISENCHANTED           = 15,
    SPELL_FAILED_CANT_BE_DISENCHANTED_SKILL     = 16,
    SPELL_FAILED_CANT_BE_MILLED                 = 17,
    SPELL_FAILED_CANT_BE_PROSPECTED             = 18,
    SPELL_FAILED_CANT_CAST_ON_TAPPED            = 19,
    SPELL_FAILED_CANT_DUEL_WHILE_INVISIBLE      = 20,
    SPELL_FAILED_CANT_DUEL_WHILE_STEALTHED      = 21,
    SPELL_FAILED_CANT_STEALTH                   = 22,
    SPELL_FAILED_CASTER_AURASTATE               = 23,
    SPELL_FAILED_CASTER_DEAD                    = 24,
    SPELL_FAILED_CHARMED                        = 25,
    SPELL_FAILED_CHEST_IN_USE                   = 26,
    SPELL_FAILED_CONFUSED                       = 27,
    SPELL_FAILED_DONT_REPORT                    = 28,
    SPELL_FAILED_EQUIPPED_ITEM                  = 29,
    SPELL_FAILED_EQUIPPED_ITEM_CLASS            = 30,
    SPELL_FAILED_EQUIPPED_ITEM_CLASS_MAINHAND   = 31,
    SPELL_FAILED_EQUIPPED_ITEM_CLASS_OFFHAND    = 32,
    SPELL_FAILED_ERROR                          = 33,
    SPELL_FAILED_FALLING                        = 34,
    SPELL_FAILED_FIZZLE                         = 35,
    SPELL_FAILED_FLEEING                        = 36,
    SPELL_FAILED_FOOD_LOWLEVEL                  = 37,
    SPELL_FAILED_HIGHLEVEL                      = 38,
    SPELL_FAILED_HUNGER_SATIATED                = 39,
    SPELL_FAILED_IMMUNE                         = 40,
    SPELL_FAILED_INCORRECT_AREA                 = 41,
    SPELL_FAILED_INTERRUPTED                    = 42,
    SPELL_FAILED_INTERRUPTED_COMBAT             = 43,
    SPELL_FAILED_ITEM_ALREADY_ENCHANTED         = 44,
    SPELL_FAILED_ITEM_GONE                      = 45,
    SPELL_FAILED_ITEM_NOT_FOUND                 = 46,
    SPELL_FAILED_ITEM_NOT_READY                 = 47,
    SPELL_FAILED_LEVEL_REQUIREMENT              = 48,
    SPELL_FAILED_LINE_OF_SIGHT                  = 49,
    SPELL_FAILED_LOWLEVEL                       = 50,
    SPELL_FAILED_LOW_CASTLEVEL                  = 51,
    SPELL_FAILED_MAINHAND_EMPTY                 = 52,
    SPELL_FAILED_MOVING                         = 53,
    SPELL_FAILED_NEED_AMMO                      = 54,
    SPELL_FAILED_NEED_AMMO_POUCH                = 55,
    SPELL_FAILED_NEED_EXOTIC_AMMO               = 56,
    SPELL_FAILED_NEED_MORE_ITEMS                = 57,
    SPELL_FAILED_NOPATH                         = 58,
    SPELL_FAILED_NOT_BEHIND                     = 59,
    SPELL_FAILED_NOT_FISHABLE                   = 60,
    SPELL_FAILED_NOT_FLYING                     = 61,
    SPELL_FAILED_NOT_HERE                       = 62,
    SPELL_FAILED_NOT_INFRONT                    = 63,
    SPELL_FAILED_NOT_IN_CONTROL                 = 64,
    SPELL_FAILED_NOT_KNOWN                      = 65,
    SPELL_FAILED_NOT_MOUNTED                    = 66,
    SPELL_FAILED_NOT_ON_TAXI                    = 67,
    SPELL_FAILED_NOT_ON_TRANSPORT               = 68,
    SPELL_FAILED_NOT_READY                      = 69,
    SPELL_FAILED_NOT_SHAPESHIFT                 = 70,
    SPELL_FAILED_NOT_STANDING                   = 71,
    SPELL_FAILED_NOT_TRADEABLE                  = 72,
    SPELL_FAILED_NOT_TRADING                    = 73,
    SPELL_FAILED_NOT_UNSHEATHED                 = 74,
    SPELL_FAILED_NOT_WHILE_GHOST                = 75,
    SPELL_FAILED_NOT_WHILE_LOOTING              = 76,
    SPELL_FAILED_NO_AMMO                        = 77,
    SPELL_FAILED_NO_CHARGES_REMAIN              = 78,
    SPELL_FAILED_NO_CHAMPION                    = 79,
    SPELL_FAILED_NO_COMBO_POINTS                = 80,
    SPELL_FAILED_NO_DUELING                     = 81,
    SPELL_FAILED_NO_ENDURANCE                   = 82,
    SPELL_FAILED_NO_FISH                        = 83,
    SPELL_FAILED_NO_ITEMS_WHILE_SHAPESHIFTED    = 84,
    SPELL_FAILED_NO_MOUNTS_ALLOWED              = 85,
    SPELL_FAILED_NO_PET                         = 86,
    SPELL_FAILED_NO_POWER                       = 87,
    SPELL_FAILED_NOTHING_TO_DISPEL              = 88,
    SPELL_FAILED_NOTHING_TO_STEAL               = 89,
    SPELL_FAILED_ONLY_ABOVEWATER                = 90,
    SPELL_FAILED_ONLY_DAYTIME                   = 91,
    SPELL_FAILED_ONLY_INDOORS                   = 92,
    SPELL_FAILED_ONLY_MOUNTED                   = 93,
    SPELL_FAILED_ONLY_NIGHTTIME                 = 94,
    SPELL_FAILED_ONLY_OUTDOORS                  = 95,
    SPELL_FAILED_ONLY_SHAPESHIFT                = 96,
    SPELL_FAILED_ONLY_STEALTHED                 = 97,
    SPELL_FAILED_ONLY_UNDERWATER                = 98,
    SPELL_FAILED_OUT_OF_RANGE                   = 99,
    SPELL_FAILED_PACIFIED                       = 100,
    SPELL_FAILED_POSSESSED                      = 101,
    SPELL_FAILED_REAGENTS                       = 102,
    SPELL_FAILED_REQUIRES_AREA                  = 103,
    SPELL_FAILED_REQUIRES_SPELL_FOCUS           = 104,
    SPELL_FAILED_ROOTED                         = 105,
    SPELL_FAILED_SILENCED                       = 106,
    SPELL_FAILED_SPELL_IN_PROGRESS              = 107,
    SPELL_FAILED_SPELL_LEARNED                  = 108,
    SPELL_FAILED_SPELL_UNAVAILABLE              = 109,
    SPELL_FAILED_STUNNED                        = 110,
    SPELL_FAILED_TARGETS_DEAD                   = 111,
    SPELL_FAILED_TARGET_AFFECTING_COMBAT        = 112,
    SPELL_FAILED_TARGET_AURASTATE               = 113,
    SPELL_FAILED_TARGET_DUELING                 = 114,
    SPELL_FAILED_TARGET_ENEMY                   = 115,
    SPELL_FAILED_TARGET_ENRAGED                 = 116,
    SPELL_FAILED_TARGET_FRIENDLY                = 117,
    SPELL_FAILED_TARGET_IN_COMBAT               = 118,
    SPELL_FAILED_TARGET_IS_PLAYER               = 119,
    SPELL_FAILED_TARGET_IS_PLAYER_CONTROLLED    = 120,
    SPELL_FAILED_TARGET_NOT_DEAD                = 121,
    SPELL_FAILED_TARGET_NOT_IN_PARTY            = 122,
    SPELL_FAILED_TARGET_NOT_LOOTED              = 123,
    SPELL_FAILED_TARGET_NOT_PLAYER              = 124,
    SPELL_FAILED_TARGET_NO_POCKETS              = 125,
    SPELL_FAILED_TARGET_NO_WEAPONS              = 126,
    SPELL_FAILED_TARGET_NO_RANGED_WEAPONS       = 127,
    SPELL_FAILED_TARGET_UNSKINNABLE             = 128,
    SPELL_FAILED_THIRST_SATIATED                = 129,
    SPELL_FAILED_TOO_CLOSE                      = 130,
    SPELL_FAILED_TOO_MANY_OF_ITEM               = 131,
    SPELL_FAILED_TOTEM_CATEGORY                 = 132,
    SPELL_FAILED_TOTEMS                         = 133,
    SPELL_FAILED_TRY_AGAIN                      = 134,
    SPELL_FAILED_UNIT_NOT_BEHIND                = 135,
    SPELL_FAILED_UNIT_NOT_INFRONT               = 136,
    SPELL_FAILED_VISION_OBSCURED                = 137,
    SPELL_FAILED_WRONG_PET_FOOD                 = 138,
    SPELL_FAILED_NOT_WHILE_FATIGUED             = 139,
    SPELL_FAILED_TARGET_NOT_IN_INSTANCE         = 140,
    SPELL_FAILED_NOT_WHILE_TRADING              = 141,
    SPELL_FAILED_TARGET_NOT_IN_RAID             = 142,
    SPELL_FAILED_TARGET_FREEFORALL              = 143,
    SPELL_FAILED_NO_EDIBLE_CORPSES              = 144,
    SPELL_FAILED_ONLY_BATTLEGROUNDS             = 145,
    SPELL_FAILED_TARGET_NOT_GHOST               = 146,
    SPELL_FAILED_TRANSFORM_UNUSABLE             = 147,
    SPELL_FAILED_WRONG_WEATHER                  = 148,
    SPELL_FAILED_DAMAGE_IMMUNE                  = 149,
    SPELL_FAILED_PREVENTED_BY_MECHANIC          = 150,
    SPELL_FAILED_PLAY_TIME                      = 151,
    SPELL_FAILED_REPUTATION                     = 152,
    SPELL_FAILED_MIN_SKILL                      = 153,
    SPELL_FAILED_NOT_IN_RATED_BATTLEGROUND      = 154,
    SPELL_FAILED_NOT_ON_SHAPESHIFT              = 155,
    SPELL_FAILED_NOT_ON_STEALTHED               = 156,
    SPELL_FAILED_NOT_ON_DAMAGE_IMMUNE           = 157,
    SPELL_FAILED_NOT_ON_MOUNTED                 = 158,
    SPELL_FAILED_TOO_SHALLOW                    = 159,
    SPELL_FAILED_TARGET_NOT_IN_SANCTUARY        = 160,
    SPELL_FAILED_TARGET_IS_TRIVIAL              = 161,
    SPELL_FAILED_BM_OR_INVISGOD                 = 162,
    SPELL_FAILED_EXPERT_RIDING_REQUIREMENT      = 163,
    SPELL_FAILED_ARTISAN_RIDING_REQUIREMENT     = 164,
    SPELL_FAILED_NOT_IDLE                       = 165,
    SPELL_FAILED_NOT_INACTIVE                   = 166,
    SPELL_FAILED_PARTIAL_PLAYTIME               = 167,
    SPELL_FAILED_NO_PLAYTIME                    = 168,
    SPELL_FAILED_NOT_IN_BATTLEGROUND            = 169,
    SPELL_FAILED_NOT_IN_RAID_INSTANCE           = 170,
    SPELL_FAILED_ONLY_IN_ARENA                  = 171,
    SPELL_FAILED_TARGET_LOCKED_TO_RAID_INSTANCE = 172,
    SPELL_FAILED_ON_USE_ENCHANT                 = 173,
    SPELL_FAILED_NOT_ON_GROUND                  = 174,
    SPELL_FAILED_CUSTOM_ERROR                   = 175,
    SPELL_FAILED_CANT_DO_THAT_RIGHT_NOW         = 176,
    SPELL_FAILED_TOO_MANY_SOCKETS               = 177,
    SPELL_FAILED_INVALID_GLYPH                  = 178,
    SPELL_FAILED_UNIQUE_GLYPH                   = 179,
    SPELL_FAILED_GLYPH_SOCKET_LOCKED            = 180,
    SPELL_FAILED_NO_VALID_TARGETS               = 181,
    SPELL_FAILED_ITEM_AT_MAX_CHARGES            = 182,
    SPELL_FAILED_NOT_IN_BARBERSHOP              = 183,
    SPELL_FAILED_FISHING_TOO_LOW                = 184,
    SPELL_FAILED_ITEM_ENCHANT_TRADE_WINDOW      = 185,
    SPELL_FAILED_SUMMON_PENDING                 = 186,
    SPELL_FAILED_MAX_SOCKETS                    = 187,
    SPELL_FAILED_PET_CAN_RENAME                 = 188,
    SPELL_FAILED_TARGET_CANNOT_BE_RESURRECTED   = 189,
    SPELL_FAILED_NO_ACTIONS                     = 190,
    SPELL_FAILED_CURRENCY_WEIGHT_MISMATCH       = 191,
    SPELL_FAILED_WEIGHT_NOT_ENOUGH              = 192,
    SPELL_FAILED_WEIGHT_TOO_MUCH                = 193,
    SPELL_FAILED_NO_VACANT_SEAT                 = 194,
    SPELL_FAILED_NO_LIQUID                      = 195,
    SPELL_FAILED_ONLY_NOT_SWIMMING              = 196,
    SPELL_FAILED_BY_NOT_MOVING                  = 197,
    SPELL_FAILED_IN_COMBAT_RES_LIMIT_REACHED    = 198,
    SPELL_FAILED_NOT_IN_ARENA                   = 199,
    SPELL_FAILED_TARGET_NOT_GROUNDED            = 200,
    SPELL_FAILED_EXCEEDED_WEEKLY_USAGE          = 201,
    SPELL_FAILED_NOT_IN_LFG_DUNGEON             = 202,
    SPELL_FAILED_UNKNOWN                        = 254, // custom value, default case
    SPELL_CAST_OK                               = 255, // custom value, must not be sent to client
};

enum SpellCustomErrors
{
    SPELL_CUSTOM_ERROR_NONE                             =  0,
    SPELL_CUSTOM_ERROR_CUSTOM_MSG                       =  1, // Something bad happened, and we want to display a custom message!
    SPELL_CUSTOM_ERROR_ALEX_BROKE_QUEST                 =  2, // Alex broke your quest! Thank him later!
    SPELL_CUSTOM_ERROR_NEED_HELPLESS_VILLAGER           =  3, // This spell may only be used on Helpless Wintergarde Villagers that have not been rescued.
    SPELL_CUSTOM_ERROR_NEED_WARSONG_DISGUISE            =  4, // Requires that you be wearing the Warsong Orc Disguise.
    SPELL_CUSTOM_ERROR_REQUIRES_PLAGUE_WAGON            =  5, // You must be closer to a plague wagon in order to drop off your 7th Legion Siege Engineer.
    SPELL_CUSTOM_ERROR_CANT_TARGET_FRIENDLY_NONPARTY    =  6, // You cannot target friendly units outside your party.
    SPELL_CUSTOM_ERROR_NEED_CHILL_NYMPH                 =  7, // You must target a weakened chill nymph.
    SPELL_CUSTOM_ERROR_MUST_BE_IN_ENKILAH               =  8, // The Imbued Scourge Shroud will only work when equipped in the Temple City of En'kilah.
    SPELL_CUSTOM_ERROR_REQUIRES_CORPSE_DUST             =  9, // Requires Corpse Dust
    SPELL_CUSTOM_ERROR_CANT_SUMMON_GARGOYLE             = 10, // You cannot summon another gargoyle yet.
    SPELL_CUSTOM_ERROR_NEED_CORPSE_DUST_IF_NO_TARGET    = 11, // Requires Corpse Dust if the target is not dead and humanoid.
    SPELL_CUSTOM_ERROR_MUST_BE_AT_SHATTERHORN           = 12, // Can only be placed near Shatterhorn
    SPELL_CUSTOM_ERROR_MUST_TARGET_PROTO_DRAKE_EGG      = 13, // You must first select a Proto-Drake Egg.
    SPELL_CUSTOM_ERROR_MUST_BE_CLOSE_TO_TREE            = 14, // You must be close to a marked tree.
    SPELL_CUSTOM_ERROR_MUST_TARGET_TURKEY               = 15, // You must target a Fjord Turkey.
    SPELL_CUSTOM_ERROR_MUST_TARGET_HAWK                 = 16, // You must target a Fjord Hawk.
    SPELL_CUSTOM_ERROR_TOO_FAR_FROM_BOUY                = 17, // You are too far from the bouy.
    SPELL_CUSTOM_ERROR_MUST_BE_CLOSE_TO_OIL_SLICK       = 18, // Must be used near an oil slick.
    SPELL_CUSTOM_ERROR_MUST_BE_CLOSE_TO_BOUY            = 19, // You must be closer to the buoy!
    SPELL_CUSTOM_ERROR_WYRMREST_VANQUISHER              = 20, // You may only call for the aid of a Wyrmrest Vanquisher in Wyrmrest Temple, The Dragon Wastes, Galakrond's Rest or The Wicked Coil.
    SPELL_CUSTOM_ERROR_MUST_TARGET_ICE_HEART_JORMUNGAR  = 21, // That can only be used on a Ice Heart Jormungar Spawn.
    SPELL_CUSTOM_ERROR_MUST_BE_CLOSE_TO_SINKHOLE        = 22, // You must be closer to a sinkhole to use your map.
    SPELL_CUSTOM_ERROR_REQUIRES_HAROLD_LANE             = 23, // You may only call down a stampede on Harold Lane.
    SPELL_CUSTOM_ERROR_REQUIRES_GAMMOTH_MAGNATAUR       = 24, // You may only use the Pouch of Crushed Bloodspore on Gammothra or other magnataur in the Bloodspore Plains and Gammoth.
    SPELL_CUSTOM_ERROR_MUST_BE_IN_RESURRECTION_CHAMBER  = 25, // Requires the magmawyrm resurrection chamber in the back of the Maw of Neltharion.
    SPELL_CUSTOM_ERROR_CANT_CALL_WINTERGARDE_HERE       = 26, // You may only call down a Wintergarde Gryphon in Wintergarde Keep or the Carrion Fields.
    SPELL_CUSTOM_ERROR_MUST_TARGET_WILHELM              = 27, // What are you doing? Only aim that thing at Wilhelm!
    SPELL_CUSTOM_ERROR_NOT_ENOUGH_HEALTH                = 28, // Not enough health!
    SPELL_CUSTOM_ERROR_NO_NEARBY_CORPSES                = 29, // There are no nearby corpses to use
    SPELL_CUSTOM_ERROR_TOO_MANY_GHOULS                  = 30, // You've created enough ghouls. Return to Gothik the Harvester at Death's Breach.
    SPELL_CUSTOM_ERROR_GO_FURTHER_FROM_SUNDERED_SHARD   = 31, // Your companion does not want to come here.  Go further from the Sundered Shard.
    SPELL_CUSTOM_ERROR_MUST_BE_IN_CAT_FORM              = 32, // Must be in Cat Form
    SPELL_CUSTOM_ERROR_MUST_BE_DEATH_KNIGHT             = 33, // Only Death Knights may enter Ebon Hold.
    SPELL_CUSTOM_ERROR_MUST_BE_IN_FERAL_FORM            = 34, // Must be in Cat Form, Bear Form, or Dire Bear Form
    SPELL_CUSTOM_ERROR_MUST_BE_NEAR_HELPLESS_VILLAGER   = 35, // You must be within range of a Helpless Wintergarde Villager.
    SPELL_CUSTOM_ERROR_CANT_TARGET_ELEMENTAL_MECHANICAL = 36, // You cannot target an elemental or mechanical corpse.
    SPELL_CUSTOM_ERROR_MUST_HAVE_USED_DALARAN_CRYSTAL   = 37, // This teleport crystal cannot be used until the teleport crystal in Dalaran has been used at least once.
    SPELL_CUSTOM_ERROR_YOU_ALREADY_HOLD_SOMETHING       = 38, // You are already holding something in your hand. You must throw the creature in your hand before picking up another.
    SPELL_CUSTOM_ERROR_YOU_DONT_HOLD_ANYTHING           = 39, // You don't have anything to throw! Find a Vargul and use Gymer Grab to pick one up!
    SPELL_CUSTOM_ERROR_MUST_BE_CLOSE_TO_VALDURAN        = 40, // Bouldercrag's War Horn can only be used within 10 yards of Valduran the Stormborn.
    SPELL_CUSTOM_ERROR_NO_PASSENGER                     = 41, // You are not carrying a passenger. There is nobody to drop off.
    SPELL_CUSTOM_ERROR_CANT_BUILD_MORE_VEHICLES         = 42, // You cannot build any more siege vehicles.
    SPELL_CUSTOM_ERROR_ALREADY_CARRYING_CRUSADER        = 43, // You are already carrying a captured Argent Crusader. You must return to the Argent Vanguard infirmary and drop off your passenger before you may pick up another.
    SPELL_CUSTOM_ERROR_CANT_DO_WHILE_ROOTED             = 44, // You can't do that while rooted.
    SPELL_CUSTOM_ERROR_REQUIRES_NEARBY_TARGET           = 45, // Requires a nearby target.
    SPELL_CUSTOM_ERROR_NOTHING_TO_DISCOVER              = 46, // Nothing left to discover.
    SPELL_CUSTOM_ERROR_NOT_ENOUGH_TARGETS               = 47, // No targets close enough to bluff.
    SPELL_CUSTOM_ERROR_CONSTRUCT_TOO_FAR                = 48, // Your Iron Rune Construct is out of range.
    SPELL_CUSTOM_ERROR_REQUIRES_GRAND_MASTER_ENGINEER   = 49, // Requires Grand Master Engineer
    SPELL_CUSTOM_ERROR_CANT_USE_THAT_MOUNT              = 50, // You can't use that mount.
    SPELL_CUSTOM_ERROR_NOONE_TO_EJECT                   = 51, // There is nobody to eject!
    SPELL_CUSTOM_ERROR_TARGET_MUST_BE_BOUND             = 52, // The target must be bound to you.
    SPELL_CUSTOM_ERROR_TARGET_MUST_BE_UNDEAD            = 53, // Target must be undead.
    SPELL_CUSTOM_ERROR_TARGET_TOO_FAR                   = 54, // You have no target or your target is too far away.
    SPELL_CUSTOM_ERROR_MISSING_DARK_MATTER              = 55, // Missing Reagents: Dark Matter
    SPELL_CUSTOM_ERROR_CANT_USE_THAT_ITEM               = 56, // You can't use that item
    SPELL_CUSTOM_ERROR_CANT_DO_WHILE_CYCYLONED          = 57, // You can't do that while Cycloned
    SPELL_CUSTOM_ERROR_TARGET_HAS_SCROLL                = 58, // Target is already affected by a scroll
    SPELL_CUSTOM_ERROR_POISON_TOO_STRONG                = 59, // That anti-venom is not strong enough to dispel that poison
    SPELL_CUSTOM_ERROR_MUST_HAVE_LANCE_EQUIPPED         = 60, // You must have a lance equipped.
    SPELL_CUSTOM_ERROR_MUST_BE_CLOSE_TO_MAIDEN          = 61, // You must be near the Maiden of Winter's Breath Lake.
    SPELL_CUSTOM_ERROR_LEARNED_EVERYTHING               = 62, // You have learned everything from that book
    SPELL_CUSTOM_ERROR_PET_IS_DEAD                      = 63, // Your pet is dead
    SPELL_CUSTOM_ERROR_NO_VALID_TARGETS                 = 64, // There are no valid targets within range.
    SPELL_CUSTOM_ERROR_GM_ONLY                          = 65, // Only GMs may use that. Your account has been reported for investigation.
    SPELL_CUSTOM_ERROR_REQUIRES_LEVEL_58                = 66, // You must reach level 58 to use this portal.
    SPELL_CUSTOM_ERROR_AT_HONOR_CAP                     = 67, // You already have the maximum amount of honor.
    SPELL_CUSTOM_ERROR_HAVE_HOT_ROD                     = 68, // You already have a Hot Rod.
    SPELL_CUSTOM_ERROR_PARTYGOER_MORE_BUBBLY            = 69, // This partygoer wants some more bubbly
    SPELL_CUSTOM_ERROR_PARTYGOER_NEED_BUCKET            = 70, // This partygoer needs a bucket!
    SPELL_CUSTOM_ERROR_PARTYGOER_WANT_TO_DANCE          = 71, // This partygoer wants to dance with you.
    SPELL_CUSTOM_ERROR_PARTYGOER_WANT_FIREWORKS         = 72, // This partygoer wants to see some fireworks.
    SPELL_CUSTOM_ERROR_PARTYGOER_WANT_APPETIZER         = 73, // This partygoer wants some more hors d'oeuvres.
    SPELL_CUSTOM_ERROR_GOBLIN_BATTERY_DEPLETED          = 74, // The Goblin All-In-1-Der Belt's battery is depleted.
    SPELL_CUSTOM_ERROR_MUST_HAVE_DEMONIC_CIRCLE         = 75, // You must have a demonic circle active.
    SPELL_CUSTOM_ERROR_AT_MAX_RAGE                      = 76, // You already have maximum rage
    SPELL_CUSTOM_ERROR_REQUIRES_350_ENGINEERING         = 77, // Requires Engineering (350)
    SPELL_CUSTOM_ERROR_SOUL_BELONGS_TO_LICH_KING        = 78, // Your soul belongs to the Lich King
    SPELL_CUSTOM_ERROR_ATTENDANT_HAS_PONY               = 79, // Your attendant already has an Argent Pony
    SPELL_CUSTOM_ERROR_GOBLIN_STARTING_MISSION          = 80, // First, Overload the Defective Generator, Activate the Leaky Stove, and Drop a Cigar on the Flammable Bed.
    SPELL_CUSTOM_ERROR_GASBOT_ALREADY_SENT              = 81, // You've already sent in the Gasbot and destroyed headquarters!
    SPELL_CUSTOM_ERROR_GOBLIN_IS_PARTIED_OUT            = 82, // This goblin is all partied out!
    SPELL_CUSTOM_ERROR_MUST_HAVE_FIRE_TOTEM             = 83, // You must have a Fire Totem active.
    SPELL_CUSTOM_ERROR_CANT_TARGET_VAMPIRES             = 84, // You may not bite other vampires.
    SPELL_CUSTOM_ERROR_PET_ALREADY_AT_YOUR_LEVEL        = 85, // Your pet is already at your level.
    SPELL_CUSTOM_ERROR_MISSING_ITEM_REQUIREMENS         = 86, // You do not meet the level requirements for this item.
    SPELL_CUSTOM_ERROR_TOO_MANY_ABOMINATIONS            = 87, // There are too many Mutated Abominations.
    SPELL_CUSTOM_ERROR_ALL_POTIONS_USED                 = 88, // The potions have all been depleted by Professor Putricide.
    SPELL_CUSTOM_ERROR_DEFEATED_ENOUGH_ALREADY          = 89, // You have already defeated enough of them.
    SPELL_CUSTOM_ERROR_REQUIRES_LEVEL_65                = 90, // Requires level 65
    SPELL_CUSTOM_ERROR_DESTROYED_KTC_OIL_PLATFORM       = 91, // You have already destroyed the KTC Oil Platform.
    SPELL_CUSTOM_ERROR_LAUNCHED_ENOUGH_CAGES            = 92, // You have already launched enough cages.
    SPELL_CUSTOM_ERROR_REQUIRES_BOOSTER_ROCKETS         = 93, // Requires Single-Stage Booster Rockets. Return to Hobart Grapplehammer to get more.
    SPELL_CUSTOM_ERROR_ENOUGH_WILD_CLUCKERS             = 94, // You have already captured enough wild cluckers.
    SPELL_CUSTOM_ERROR_REQUIRES_CONTROL_FIREWORKS       = 95, // Requires Remote Control Fireworks. Return to Hobart Grapplehammer to get more.
    SPELL_CUSTOM_ERROR_MAX_NUMBER_OF_RECRUITS           = 96, // You already have the max number of recruits.
    SPELL_CUSTOM_ERROR_MAX_NUMBER_OF_VOLUNTEERS         = 97, // You already have the max number of volunteers.
    SPELL_CUSTOM_ERROR_FROSTMOURNE_RENDERED_RESSURECT   = 98, // Frostmourne has rendered you unable to ressurect.
    SPELL_CUSTOM_ERROR_CANT_MOUNT_WITH_SHAPESHIFT       = 99, // You can't mount while affected by that shapeshift.
    SPELL_CUSTOM_ERROR_FAWNS_ALREADY_FOLLOWING          = 100, // Three fawns are already following you!
    SPELL_CUSTOM_ERROR_ALREADY_HAVE_RIVER_BOAT          = 101, // You already have a River Boat.
    SPELL_CUSTOM_ERROR_NO_ACTIVE_ENCHANTMENT            = 102, // You have no active enchantment to unleash.
    SPELL_CUSTOM_ERROR_ENOUGH_HIGHBOURNE_SOULS          = 103, // You have bound enough Highborne souls. Return to Arcanist Valdurian.
    SPELL_CUSTOM_ERROR_ATLEAST_40YD_FROM_OIL_DRILLING   = 104, // You must be at least 40 yards away from all other Oil Drilling Rigs.
    SPELL_CUSTOM_ERROR_ABOVE_ENSLAVED_PEARL_MINER       = 106, // You must be above the Enslaved Pearl Miner.
    SPELL_CUSTOM_ERROR_MUST_TARGET_CORPSE_SPECIAL_1     = 107, // You must target the corpse of a Seabrush Terrapin, Scourgut Remora, or Spinescale Hammerhead.
    SPELL_CUSTOM_ERROR_SLAGHAMMER_ALREADY_PRISONER      = 108, // Ambassador Slaghammer is already your prisoner.
    SPELL_CUSTOM_ERROR_REQUIRE_ATTUNED_LOCATION_1       = 109, // Requires a location that is attuned with the Naz'jar Battlemaiden.
    SPELL_CUSTOM_ERROR_NEED_TO_FREE_DRAKE_FIRST         = 110, // Free the Drake from the net first!
    SPELL_CUSTOM_ERROR_DRAGONMAW_ALLIES_ALREADY_FOLLOW  = 111, // You already have three Dragonmaw allies following you.
    SPELL_CUSTOM_ERROR_REQUIRE_OPPOSABLE_THUMBS         = 112, // Requires Opposable Thumbs.
    SPELL_CUSTOM_ERROR_NOT_ENOUGH_HEALTH_2              = 113, // Not enough health
    SPELL_CUSTOM_ERROR_ENOUGH_FORSAKEN_TROOPERS         = 114, // You already have enough Forsaken Troopers.
    SPELL_CUSTOM_ERROR_CANNOT_JUMP_TO_BOULDER           = 115, // You cannot jump to another boulder yet.
    SPELL_CUSTOM_ERROR_SKILL_TOO_HIGH                   = 116, // Skill too high.
    SPELL_CUSTOM_ERROR_ALREADY_6_SURVIVORS_RESCUED      = 117, // You have already rescued 6 Survivors.
    SPELL_CUSTOM_ERROR_MUST_FACE_SHIPS_FROM_BALLOON     = 118, // You need to be facing the ships from the rescue balloon.
    SPELL_CUSTOM_ERROR_CANNOT_SUPERVISE_MORE_CULTISTS   = 119, // You cannot supervise more than 5 Arrested Cultists at a time.
    SPELL_CUSTOM_ERROR_REQUIRES_LEVEL_85                = 120, // You must reach level 85 to use this portal.
    SPELL_CUSTOM_ERROR_MUST_BE_BELOW_35_HEALTH          = 121, // Your target must be below 35% health.
    SPELL_CUSTOM_ERROR_MUST_SELECT_TALENT_SPECIAL       = 122, // You must select a talent specialization first.
    SPELL_CUSTOM_ERROR_TOO_WISE_AND_POWERFUL            = 123, // You are too wise and powerful to gain any benefit from that item.
    SPELL_CUSTOM_ERROR_TOO_CLOSE_ARGENT_LIGHTWELL       = 124, // You are within 10 yards of another Argent Lightwell.
    SPELL_CUSTOM_ERROR_NOT_WHILE_SHAPESHIFTED           = 125, // You can't do that while shapeshifted.
    SPELL_CUSTOM_ERROR_MANA_GEM_IN_BANK                 = 126, // You already have a Mana Gem in your bank.
    SPELL_CUSTOM_ERROR_FLAME_SHOCK_NOT_ACTIVE           = 127, // You must have at least one Flame Shock active.
    SPELL_CUSTOM_ERROR_CANT_TRANSFORM                   = 128, // You cannot transform right now
    SPELL_CUSTOM_ERROR_PET_MUST_BE_ATTACKING            = 129, // Your pet must be attacking a target.
    SPELL_CUSTOM_ERROR_GNOMISH_ENGINEERING              = 130, // Requires Gnomish Engineering
    SPELL_CUSTOM_ERROR_GOBLIN_ENGINEERING               = 131, // Requires Goblin Engineering
    SPELL_CUSTOM_ERROR_NO_TARGET                        = 132, // You have no target.
    SPELL_CUSTOM_ERROR_PET_OUT_OF_RANGE                 = 133, // Your Pet is out of range of the target.
    SPELL_CUSTOM_ERROR_HOLDING_FLAG                     = 134, // You can't do that while holding the flag.
    SPELL_CUSTOM_ERROR_TARGET_HOLDING_FLAG              = 135, // You can't do that to targets holding the flag.
    SPELL_CUSTOM_ERROR_PORTAL_NOT_OPEN                  = 136, // The portal is not yet open. Continue helping the druids at the Sanctuary of Malorne.
    SPELL_CUSTOM_ERROR_AGGRA_AIR_TOTEM                  = 137, // You need to be closer to Aggra's Air Totem, in the west.
    SPELL_CUSTOM_ERROR_AGGRA_WATER_TOTEM                = 138, // You need to be closer to Aggra's Water Totem, in the north.
    SPELL_CUSTOM_ERROR_AGGRA_EARTH_TOTEM                = 139, // You need to be closer to Aggra's Earth Totem, in the east.
    SPELL_CUSTOM_ERROR_AGGRA_FIRE_TOTEM                 = 140, // You need to be closer to Aggra's Fire Totem, near Thrall.
    SPELL_CUSTOM_ERROR_TARGET_HAS_STARTDUST_2           = 148, // Target is already affected by Stardust No. 2.
    SPELL_CUSTOM_ERROR_ELEMENTIUM_GEM_CLUSTERS          = 149  // You cannot deconstruct Elementium Gem Clusters while collecting them!
};

enum StealthType
{
    STEALTH_GENERAL     = 0,
    STEALTH_TRAP        = 1,

    TOTAL_STEALTH_TYPES = 2
};

enum InvisibilityType
{
    INVISIBILITY_GENERAL     =  0,
    INVISIBILITY_UNK1        =  1,
    INVISIBILITY_UNK2        =  2,
    INVISIBILITY_TRAP        =  3,
    INVISIBILITY_UNK4        =  4,
    INVISIBILITY_UNK5        =  5,
    INVISIBILITY_DRUNK       =  6,
    INVISIBILITY_UNK7        =  7,
    INVISIBILITY_UNK8        =  8,
    INVISIBILITY_UNK9        =  9,
    INVISIBILITY_UNK10       = 10,
    INVISIBILITY_UNK11       = 11,

    TOTAL_INVISIBILITY_TYPES = 12
};

enum ServerSideVisibilityType
{
    SERVERSIDE_VISIBILITY_GM          = 0,
    SERVERSIDE_VISIBILITY_GHOST       = 1,

    TOTAL_SERVERSIDE_VISIBILITY_TYPES = 2
};

enum GhostVisibilityType
{
    GHOST_VISIBILITY_ALIVE = 0x1,
    GHOST_VISIBILITY_GHOST = 0x2
};

// Spell aura states
enum AuraStateType
{   // (C) used in caster aura state     (T) used in target aura state
    // (c) used in caster aura state-not (t) used in target aura state-not
    AURA_STATE_NONE                         = 0,            // C   |
    AURA_STATE_DEFENSE                      = 1,            // C   |
    AURA_STATE_HEALTHLESS_20_PERCENT        = 2,            // CcT |
    AURA_STATE_BERSERKING                   = 3,            // C T |
    AURA_STATE_FROZEN                       = 4,            //  c t| frozen target
    AURA_STATE_JUDGEMENT                    = 5,            // C   |
    //AURA_STATE_UNKNOWN6                   = 6,            //     | not used
    AURA_STATE_HUNTER_PARRY                 = 7,            // C   |
    //AURA_STATE_UNKNOWN7                   = 7,            //  c  | creature cheap shot / focused bursts spells
    //AURA_STATE_UNKNOWN8                   = 8,            //    t| test spells
    //AURA_STATE_UNKNOWN9                   = 9,            //     |
    AURA_STATE_WARRIOR_VICTORY_RUSH         = 10,           // C   | warrior victory rush
    //AURA_STATE_UNKNOWN11                  = 11,           // C  t| 60348 - Maelstrom Ready!, test spells
    AURA_STATE_FAERIE_FIRE                  = 12,           //  c t|
    AURA_STATE_HEALTHLESS_35_PERCENT        = 13,           // C T |
    AURA_STATE_CONFLAGRATE                  = 14,           //   T |
    AURA_STATE_SWIFTMEND                    = 15,           //   T |
    AURA_STATE_DEADLY_POISON                = 16,           //   T |
    AURA_STATE_ENRAGE                       = 17,           // C   |
    AURA_STATE_BLEEDING                     = 18,           //    T|
    AURA_STATE_UNKNOWN19                    = 19,           //     |
    //AURA_STATE_UNKNOWN20                  = 20,           //  c  | only (45317 Suicide)
    //AURA_STATE_UNKNOWN21                  = 21,           //     | not used
    AURA_STATE_UNKNOWN22                    = 22,           // C  t| varius spells (63884, 50240)
    AURA_STATE_HEALTH_ABOVE_75_PERCENT      = 23            // C   |
};

#define PER_CASTER_AURA_STATE_MASK (\
    (1<<(AURA_STATE_CONFLAGRATE-1))|(1<<(AURA_STATE_DEADLY_POISON-1)))

// Spell mechanics
enum Mechanics
{
    MECHANIC_NONE             = 0,
    MECHANIC_CHARM            = 1,
    MECHANIC_DISORIENTED      = 2,
    MECHANIC_DISARM           = 3,
    MECHANIC_DISTRACT         = 4,
    MECHANIC_FEAR             = 5,
    MECHANIC_GRIP             = 6,
    MECHANIC_ROOT             = 7,
    MECHANIC_SLOW_ATTACK      = 8,
    MECHANIC_SILENCE          = 9,
    MECHANIC_SLEEP            = 10,
    MECHANIC_SNARE            = 11,
    MECHANIC_STUN             = 12,
    MECHANIC_FREEZE           = 13,
    MECHANIC_KNOCKOUT         = 14,
    MECHANIC_BLEED            = 15,
    MECHANIC_BANDAGE          = 16,
    MECHANIC_POLYMORPH        = 17,
    MECHANIC_BANISH           = 18,
    MECHANIC_SHIELD           = 19,
    MECHANIC_SHACKLE          = 20,
    MECHANIC_MOUNT            = 21,
    MECHANIC_INFECTED         = 22,
    MECHANIC_TURN             = 23,
    MECHANIC_HORROR           = 24,
    MECHANIC_INVULNERABILITY  = 25,
    MECHANIC_INTERRUPT        = 26,
    MECHANIC_DAZE             = 27,
    MECHANIC_DISCOVERY        = 28,
    MECHANIC_IMMUNE_SHIELD    = 29,                         // Divine (Blessing) Shield/Protection and Ice Block
    MECHANIC_SAPPED           = 30,
    MECHANIC_ENRAGED          = 31,
    MECHANIC_WOUNDED          = 32,
};

// Used for spell 42292 Immune Movement Impairment and Loss of Control (0x49967ca6)
#define IMMUNE_TO_MOVEMENT_IMPAIRMENT_AND_LOSS_CONTROL_MASK (\
    (1<<MECHANIC_CHARM)|(1<<MECHANIC_DISORIENTED)|(1<<MECHANIC_FEAR)| \
    (1<<MECHANIC_ROOT)|(1<<MECHANIC_SLEEP)|(1<<MECHANIC_SNARE)| \
    (1<<MECHANIC_STUN)|(1<<MECHANIC_FREEZE)|(1<<MECHANIC_SILENCE)|(1<<MECHANIC_DISARM)|(1<<MECHANIC_KNOCKOUT)| \
    (1<<MECHANIC_POLYMORPH)|(1<<MECHANIC_BANISH)|(1<<MECHANIC_SHACKLE)| \
    (1<<MECHANIC_TURN)|(1<<MECHANIC_HORROR)|(1<<MECHANIC_DAZE)| \
    (1<<MECHANIC_SAPPED))

// Spell dispel type
enum DispelType
{
    DISPEL_NONE         = 0,
    DISPEL_MAGIC        = 1,
    DISPEL_CURSE        = 2,
    DISPEL_DISEASE      = 3,
    DISPEL_POISON       = 4,
    DISPEL_STEALTH      = 5,
    DISPEL_INVISIBILITY = 6,
    DISPEL_ALL          = 7,
    DISPEL_SPE_NPC_ONLY = 8,
    DISPEL_ENRAGE       = 9,
    DISPEL_ZG_TICKET    = 10,
    DESPEL_OLD_UNUSED   = 11
};

#define DISPEL_ALL_MASK ((1<<DISPEL_MAGIC) | (1<<DISPEL_CURSE) | (1<<DISPEL_DISEASE) | (1<<DISPEL_POISON))

//To all Immune system, if target has immunes,
//some spell that related to ImmuneToDispel or ImmuneToSchool or ImmuneToDamage type can't cast to it,
//some spell_effects that related to ImmuneToEffect<effect>(only this effect in the spell) can't cast to it,
//some aura(related to Mechanics or ImmuneToState<aura>) can't apply to it.
enum SpellImmunity
{
    IMMUNITY_EFFECT                = 0,                     // enum SpellEffects
    IMMUNITY_STATE                 = 1,                     // enum AuraType
    IMMUNITY_SCHOOL                = 2,                     // enum SpellSchoolMask
    IMMUNITY_DAMAGE                = 3,                     // enum SpellSchoolMask
    IMMUNITY_DISPEL                = 4,                     // enum DispelType
    IMMUNITY_MECHANIC              = 5,                     // enum Mechanics
    IMMUNITY_ID                    = 6
};

#define MAX_SPELL_IMMUNITY           7

// target enum name consist of:
// TARGET_[OBJECT_TYPE]_[REFERENCE_TYPE(skipped for caster)]_[SELECTION_TYPE(skipped for default)]_[additional specifiers(friendly, BACK_LEFT, etc.]
enum Targets
{
    TARGET_UNIT_CASTER                 = 1,
    TARGET_UNIT_NEARBY_ENEMY           = 2,
    TARGET_UNIT_NEARBY_PARTY           = 3,
    TARGET_UNIT_NEARBY_ALLY            = 4,
    TARGET_UNIT_PET                    = 5,
    TARGET_UNIT_TARGET_ENEMY           = 6,
    TARGET_UNIT_SRC_AREA_ENTRY         = 7,
    TARGET_UNIT_DEST_AREA_ENTRY        = 8,
    TARGET_DEST_HOME                   = 9,
    TARGET_UNIT_SRC_AREA_UNK_11        = 11,
    TARGET_UNIT_SRC_AREA_ENEMY         = 15,
    TARGET_UNIT_DEST_AREA_ENEMY        = 16,
    TARGET_DEST_DB                     = 17,
    TARGET_DEST_CASTER                 = 18,
    TARGET_UNIT_CASTER_AREA_PARTY      = 20,
    TARGET_UNIT_TARGET_ALLY            = 21,
    TARGET_SRC_CASTER                  = 22,
    TARGET_GAMEOBJECT_TARGET           = 23,
    TARGET_UNIT_CONE_ENEMY_24          = 24,
    TARGET_UNIT_TARGET_ANY             = 25,
    TARGET_GAMEOBJECT_ITEM_TARGET      = 26,
    TARGET_UNIT_MASTER                 = 27,
    TARGET_DEST_DYNOBJ_ENEMY           = 28,
    TARGET_DEST_DYNOBJ_ALLY            = 29,
    TARGET_UNIT_SRC_AREA_ALLY          = 30,
    TARGET_UNIT_DEST_AREA_ALLY         = 31,
    TARGET_DEST_CASTER_SUMMON          = 32, // front left, doesn't use radius
    TARGET_UNIT_SRC_AREA_PARTY         = 33,
    TARGET_UNIT_DEST_AREA_PARTY        = 34,
    TARGET_UNIT_TARGET_PARTY           = 35,
    TARGET_DEST_CASTER_UNK_36          = 36,
    TARGET_UNIT_LASTTARGET_AREA_PARTY  = 37,
    TARGET_UNIT_NEARBY_ENTRY           = 38,
    TARGET_DEST_CASTER_FISHING         = 39,
    TARGET_GAMEOBJECT_NEARBY_ENTRY     = 40,
    TARGET_DEST_CASTER_FRONT_RIGHT     = 41,
    TARGET_DEST_CASTER_BACK_RIGHT      = 42,
    TARGET_DEST_CASTER_BACK_LEFT       = 43,
    TARGET_DEST_CASTER_FRONT_LEFT      = 44,
    TARGET_UNIT_TARGET_CHAINHEAL_ALLY  = 45,
    TARGET_DEST_NEARBY_ENTRY           = 46,
    TARGET_DEST_CASTER_FRONT           = 47,
    TARGET_DEST_CASTER_BACK            = 48,
    TARGET_DEST_CASTER_RIGHT           = 49,
    TARGET_DEST_CASTER_LEFT            = 50,
    TARGET_GAMEOBJECT_SRC_AREA         = 51,
    TARGET_GAMEOBJECT_DEST_AREA        = 52,
    TARGET_DEST_TARGET_ENEMY           = 53,
    TARGET_UNIT_CONE_ENEMY_54          = 54,
    TARGET_DEST_CASTER_FRONT_LEAP      = 55, // for a leap spell
    TARGET_UNIT_CASTER_AREA_RAID       = 56,
    TARGET_UNIT_TARGET_RAID            = 57,
    TARGET_UNIT_NEARBY_RAID            = 58,
    TARGET_UNIT_CONE_ALLY              = 59,
    TARGET_UNIT_CONE_ENTRY             = 60,
    TARGET_UNIT_TARGET_AREA_RAID_CLASS = 61,
    TARGET_UNK_62                      = 62,
    TARGET_DEST_TARGET_ANY             = 63,
    TARGET_DEST_TARGET_FRONT           = 64,
    TARGET_DEST_TARGET_BACK            = 65,
    TARGET_DEST_TARGET_RIGHT           = 66,
    TARGET_DEST_TARGET_LEFT            = 67,
    TARGET_DEST_TARGET_FRONT_RIGHT     = 68,
    TARGET_DEST_TARGET_BACK_RIGHT      = 69,
    TARGET_DEST_TARGET_BACK_LEFT       = 70,
    TARGET_DEST_TARGET_FRONT_LEFT      = 71,
    TARGET_DEST_CASTER_RANDOM          = 72,
    TARGET_DEST_CASTER_RADIUS          = 73,
    TARGET_DEST_TARGET_RANDOM          = 74,
    TARGET_DEST_TARGET_RADIUS          = 75,
    TARGET_DEST_CHANNEL_TARGET         = 76,
    TARGET_UNIT_CHANNEL_TARGET         = 77,
    TARGET_DEST_DEST_FRONT             = 78,
    TARGET_DEST_DEST_BACK              = 79,
    TARGET_DEST_DEST_RIGHT             = 80,
    TARGET_DEST_DEST_LEFT              = 81,
    TARGET_DEST_DEST_FRONT_RIGHT       = 82,
    TARGET_DEST_DEST_BACK_RIGHT        = 83,
    TARGET_DEST_DEST_BACK_LEFT         = 84,
    TARGET_DEST_DEST_FRONT_LEFT        = 85,
    TARGET_DEST_DEST_RANDOM            = 86,
    TARGET_DEST_DEST                   = 87,
    TARGET_DEST_DYNOBJ_NONE            = 88,
    TARGET_DEST_TRAJ                   = 89,
    TARGET_UNIT_TARGET_MINIPET         = 90,
    TARGET_DEST_DEST_RADIUS            = 91,
    TARGET_UNIT_SUMMONER               = 92,
    TARGET_CORPSE_SRC_AREA_ENEMY       = 93, // NYI
    TARGET_UNIT_VEHICLE                = 94,
    TARGET_UNIT_TARGET_PASSENGER       = 95,
    TARGET_UNIT_PASSENGER_0            = 96,
    TARGET_UNIT_PASSENGER_1            = 97,
    TARGET_UNIT_PASSENGER_2            = 98,
    TARGET_UNIT_PASSENGER_3            = 99,
    TARGET_UNIT_PASSENGER_4            = 100,
    TARGET_UNIT_PASSENGER_5            = 101,
    TARGET_UNIT_PASSENGER_6            = 102,
    TARGET_UNIT_PASSENGER_7            = 103,
    TARGET_UNIT_CONE_ENEMY_104         = 104,
    TARGET_UNIT_UNK_105                = 105, // 1 spell
    TARGET_DEST_CHANNEL_CASTER         = 106,
    TARGET_UNK_DEST_AREA_UNK_107       = 107, // not enough info - only generic spells avalible
    TARGET_GAMEOBJECT_CONE             = 108,
    TARGET_DEST_UNK_110                = 110, // 1 spell
    TARGET_UNK_111                     = 111,
    TARGET_UNK_112                     = 112,
    TARGET_UNK_113                     = 113,
    TARGET_UNK_114                     = 114,
    TARGET_UNK_115                     = 115,
    TARGET_UNK_116                     = 116,
    TARGET_UNK_117                     = 117,
    TARGET_UNK_118                     = 118,
    TARGET_UNK_119                     = 119,
    TARGET_UNK_120                     = 120,
    TARGET_UNK_121                     = 121,
    TARGET_UNK_122                     = 122,
    TARGET_UNK_123                     = 123,
    TARGET_UNK_124                     = 124,
    TARGET_UNK_125                     = 125,
    TARGET_UNK_126                     = 126,
    TARGET_UNK_127                     = 127,
    TOTAL_SPELL_TARGETS
};

enum SpellMissInfo
{
    SPELL_MISS_NONE                    = 0,
    SPELL_MISS_MISS                    = 1,
    SPELL_MISS_RESIST                  = 2,
    SPELL_MISS_DODGE                   = 3,
    SPELL_MISS_PARRY                   = 4,
    SPELL_MISS_BLOCK                   = 5,
    SPELL_MISS_EVADE                   = 6,
    SPELL_MISS_IMMUNE                  = 7,
    SPELL_MISS_IMMUNE2                 = 8, // one of these 2 is MISS_TEMPIMMUNE
    SPELL_MISS_DEFLECT                 = 9,
    SPELL_MISS_ABSORB                  = 10,
    SPELL_MISS_REFLECT                 = 11
};

enum SpellHitType
{
    SPELL_HIT_TYPE_UNK1 = 0x00001,
    SPELL_HIT_TYPE_CRIT = 0x00002,
    SPELL_HIT_TYPE_UNK3 = 0x00004,
    SPELL_HIT_TYPE_UNK4 = 0x00008,
    SPELL_HIT_TYPE_UNK5 = 0x00010,                          // replace caster?
    SPELL_HIT_TYPE_UNK6 = 0x00020
};

enum SpellDmgClass
{
    SPELL_DAMAGE_CLASS_NONE     = 0,
    SPELL_DAMAGE_CLASS_MAGIC    = 1,
    SPELL_DAMAGE_CLASS_MELEE    = 2,
    SPELL_DAMAGE_CLASS_RANGED   = 3
};

enum SpellPreventionType
{
    SPELL_PREVENTION_TYPE_NONE      = 0,
    SPELL_PREVENTION_TYPE_SILENCE   = 1,
    SPELL_PREVENTION_TYPE_PACIFY    = 2
};

enum GameobjectTypes
{
    GAMEOBJECT_TYPE_DOOR                   = 0,
    GAMEOBJECT_TYPE_BUTTON                 = 1,
    GAMEOBJECT_TYPE_QUESTGIVER             = 2,
    GAMEOBJECT_TYPE_CHEST                  = 3,
    GAMEOBJECT_TYPE_BINDER                 = 4,
    GAMEOBJECT_TYPE_GENERIC                = 5,
    GAMEOBJECT_TYPE_TRAP                   = 6,
    GAMEOBJECT_TYPE_CHAIR                  = 7,
    GAMEOBJECT_TYPE_SPELL_FOCUS            = 8,
    GAMEOBJECT_TYPE_TEXT                   = 9,
    GAMEOBJECT_TYPE_GOOBER                 = 10,
    GAMEOBJECT_TYPE_TRANSPORT              = 11,
    GAMEOBJECT_TYPE_AREADAMAGE             = 12,
    GAMEOBJECT_TYPE_CAMERA                 = 13,
    GAMEOBJECT_TYPE_MAP_OBJECT             = 14,
    GAMEOBJECT_TYPE_MO_TRANSPORT           = 15,
    GAMEOBJECT_TYPE_DUEL_ARBITER           = 16,
    GAMEOBJECT_TYPE_FISHINGNODE            = 17,
    GAMEOBJECT_TYPE_SUMMONING_RITUAL       = 18,
    GAMEOBJECT_TYPE_MAILBOX                = 19,
    GAMEOBJECT_TYPE_DO_NOT_USE             = 20,
    GAMEOBJECT_TYPE_GUARDPOST              = 21,
    GAMEOBJECT_TYPE_SPELLCASTER            = 22,
    GAMEOBJECT_TYPE_MEETINGSTONE           = 23,
    GAMEOBJECT_TYPE_FLAGSTAND              = 24,
    GAMEOBJECT_TYPE_FISHINGHOLE            = 25,
    GAMEOBJECT_TYPE_FLAGDROP               = 26,
    GAMEOBJECT_TYPE_MINI_GAME              = 27,
    GAMEOBJECT_TYPE_DO_NOT_USE_2           = 28,
    GAMEOBJECT_TYPE_CAPTURE_POINT          = 29,
    GAMEOBJECT_TYPE_AURA_GENERATOR         = 30,
    GAMEOBJECT_TYPE_DUNGEON_DIFFICULTY     = 31,
    GAMEOBJECT_TYPE_BARBER_CHAIR           = 32,
    GAMEOBJECT_TYPE_DESTRUCTIBLE_BUILDING  = 33,
    GAMEOBJECT_TYPE_GUILD_BANK             = 34,
    GAMEOBJECT_TYPE_TRAPDOOR               = 35
};

#define MAX_GAMEOBJECT_TYPE                  36             // sending to client this or greater value can crash client.
#define MAX_GAMEOBJECT_DATA                  32             // Max number of uint32 vars in gameobject_template data field

enum GameObjectFlags
{
    GO_FLAG_IN_USE          = 0x00000001,                   // disables interaction while animated
    GO_FLAG_LOCKED          = 0x00000002,                   // require key, spell, event, etc to be opened. Makes "Locked" appear in tooltip
    GO_FLAG_INTERACT_COND   = 0x00000004,                   // cannot interact (condition to interact)
    GO_FLAG_TRANSPORT       = 0x00000008,                   // any kind of transport? Object can transport (elevator, boat, car)
    GO_FLAG_NOT_SELECTABLE  = 0x00000010,                   // not selectable even in GM mode
    GO_FLAG_NODESPAWN       = 0x00000020,                   // never despawn, typically for doors, they just change state
    GO_FLAG_TRIGGERED       = 0x00000040,                   // typically, summoned objects. Triggered by spell or other events
    GO_FLAG_DAMAGED         = 0x00000200,
    GO_FLAG_DESTROYED       = 0x00000400
};

enum GameObjectDynamicLowFlags
{
    GO_DYNFLAG_LO_ACTIVATE          = 0x01,                 // enables interaction with GO
    GO_DYNFLAG_LO_ANIMATE           = 0x02,                 // possibly more distinct animation of GO
    GO_DYNFLAG_LO_NO_INTERACT       = 0x04,                 // appears to disable interaction (not fully verified)
    GO_DYNFLAG_LO_SPARKLE           = 0x08                  // makes GO sparkle
};

enum GameObjectDestructibleState
{
    GO_DESTRUCTIBLE_INTACT      = 0,
    GO_DESTRUCTIBLE_DAMAGED     = 1,
    GO_DESTRUCTIBLE_DESTROYED   = 2,
    GO_DESTRUCTIBLE_REBUILDING  = 3
};

// EmotesText.dbc
enum TextEmotes
{
    TEXT_EMOTE_AGREE                = 1,
    TEXT_EMOTE_AMAZE                = 2,
    TEXT_EMOTE_ANGRY                = 3,
    TEXT_EMOTE_APOLOGIZE            = 4,
    TEXT_EMOTE_APPLAUD              = 5,
    TEXT_EMOTE_BASHFUL              = 6,
    TEXT_EMOTE_BECKON               = 7,
    TEXT_EMOTE_BEG                  = 8,
    TEXT_EMOTE_BITE                 = 9,
    TEXT_EMOTE_BLEED                = 10,
    TEXT_EMOTE_BLINK                = 11,
    TEXT_EMOTE_BLUSH                = 12,
    TEXT_EMOTE_BONK                 = 13,
    TEXT_EMOTE_BORED                = 14,
    TEXT_EMOTE_BOUNCE               = 15,
    TEXT_EMOTE_BRB                  = 16,
    TEXT_EMOTE_BOW                  = 17,
    TEXT_EMOTE_BURP                 = 18,
    TEXT_EMOTE_BYE                  = 19,
    TEXT_EMOTE_CACKLE               = 20,
    TEXT_EMOTE_CHEER                = 21,
    TEXT_EMOTE_CHICKEN              = 22,
    TEXT_EMOTE_CHUCKLE              = 23,
    TEXT_EMOTE_CLAP                 = 24,
    TEXT_EMOTE_CONFUSED             = 25,
    TEXT_EMOTE_CONGRATULATE         = 26,
    TEXT_EMOTE_COUGH                = 27,
    TEXT_EMOTE_COWER                = 28,
    TEXT_EMOTE_CRACK                = 29,
    TEXT_EMOTE_CRINGE               = 30,
    TEXT_EMOTE_CRY                  = 31,
    TEXT_EMOTE_CURIOUS              = 32,
    TEXT_EMOTE_CURTSEY              = 33,
    TEXT_EMOTE_DANCE                = 34,
    TEXT_EMOTE_DRINK                = 35,
    TEXT_EMOTE_DROOL                = 36,
    TEXT_EMOTE_EAT                  = 37,
    TEXT_EMOTE_EYE                  = 38,
    TEXT_EMOTE_FART                 = 39,
    TEXT_EMOTE_FIDGET               = 40,
    TEXT_EMOTE_FLEX                 = 41,
    TEXT_EMOTE_FROWN                = 42,
    TEXT_EMOTE_GASP                 = 43,
    TEXT_EMOTE_GAZE                 = 44,
    TEXT_EMOTE_GIGGLE               = 45,
    TEXT_EMOTE_GLARE                = 46,
    TEXT_EMOTE_GLOAT                = 47,
    TEXT_EMOTE_GREET                = 48,
    TEXT_EMOTE_GRIN                 = 49,
    TEXT_EMOTE_GROAN                = 50,
    TEXT_EMOTE_GROVEL               = 51,
    TEXT_EMOTE_GUFFAW               = 52,
    TEXT_EMOTE_HAIL                 = 53,
    TEXT_EMOTE_HAPPY                = 54,
    TEXT_EMOTE_HELLO                = 55,
    TEXT_EMOTE_HUG                  = 56,
    TEXT_EMOTE_HUNGRY               = 57,
    TEXT_EMOTE_KISS                 = 58,
    TEXT_EMOTE_KNEEL                = 59,
    TEXT_EMOTE_LAUGH                = 60,
    TEXT_EMOTE_LAYDOWN              = 61,
    TEXT_EMOTE_MESSAGE              = 62,
    TEXT_EMOTE_MOAN                 = 63,
    TEXT_EMOTE_MOON                 = 64,
    TEXT_EMOTE_MOURN                = 65,
    TEXT_EMOTE_NO                   = 66,
    TEXT_EMOTE_NOD                  = 67,
    TEXT_EMOTE_NOSEPICK             = 68,
    TEXT_EMOTE_PANIC                = 69,
    TEXT_EMOTE_PEER                 = 70,
    TEXT_EMOTE_PLEAD                = 71,
    TEXT_EMOTE_POINT                = 72,
    TEXT_EMOTE_POKE                 = 73,
    TEXT_EMOTE_PRAY                 = 74,
    TEXT_EMOTE_ROAR                 = 75,
    TEXT_EMOTE_ROFL                 = 76,
    TEXT_EMOTE_RUDE                 = 77,
    TEXT_EMOTE_SALUTE               = 78,
    TEXT_EMOTE_SCRATCH              = 79,
    TEXT_EMOTE_SEXY                 = 80,
    TEXT_EMOTE_SHAKE                = 81,
    TEXT_EMOTE_SHOUT                = 82,
    TEXT_EMOTE_SHRUG                = 83,
    TEXT_EMOTE_SHY                  = 84,
    TEXT_EMOTE_SIGH                 = 85,
    TEXT_EMOTE_SIT                  = 86,
    TEXT_EMOTE_SLEEP                = 87,
    TEXT_EMOTE_SNARL                = 88,
    TEXT_EMOTE_SPIT                 = 89,
    TEXT_EMOTE_STARE                = 90,
    TEXT_EMOTE_SURPRISED            = 91,
    TEXT_EMOTE_SURRENDER            = 92,
    TEXT_EMOTE_TALK                 = 93,
    TEXT_EMOTE_TALKEX               = 94,
    TEXT_EMOTE_TALKQ                = 95,
    TEXT_EMOTE_TAP                  = 96,
    TEXT_EMOTE_THANK                = 97,
    TEXT_EMOTE_THREATEN             = 98,
    TEXT_EMOTE_TIRED                = 99,
    TEXT_EMOTE_VICTORY              = 100,
    TEXT_EMOTE_WAVE                 = 101,
    TEXT_EMOTE_WELCOME              = 102,
    TEXT_EMOTE_WHINE                = 103,
    TEXT_EMOTE_WHISTLE              = 104,
    TEXT_EMOTE_WORK                 = 105,
    TEXT_EMOTE_YAWN                 = 106,
    TEXT_EMOTE_BOGGLE               = 107,
    TEXT_EMOTE_CALM                 = 108,
    TEXT_EMOTE_COLD                 = 109,
    TEXT_EMOTE_COMFORT              = 110,
    TEXT_EMOTE_CUDDLE               = 111,
    TEXT_EMOTE_DUCK                 = 112,
    TEXT_EMOTE_INSULT               = 113,
    TEXT_EMOTE_INTRODUCE            = 114,
    TEXT_EMOTE_JK                   = 115,
    TEXT_EMOTE_LICK                 = 116,
    TEXT_EMOTE_LISTEN               = 117,
    TEXT_EMOTE_LOST                 = 118,
    TEXT_EMOTE_MOCK                 = 119,
    TEXT_EMOTE_PONDER               = 120,
    TEXT_EMOTE_POUNCE               = 121,
    TEXT_EMOTE_PRAISE               = 122,
    TEXT_EMOTE_PURR                 = 123,
    TEXT_EMOTE_PUZZLE               = 124,
    TEXT_EMOTE_RAISE                = 125,
    TEXT_EMOTE_READY                = 126,
    TEXT_EMOTE_SHIMMY               = 127,
    TEXT_EMOTE_SHIVER               = 128,
    TEXT_EMOTE_SHOO                 = 129,
    TEXT_EMOTE_SLAP                 = 130,
    TEXT_EMOTE_SMIRK                = 131,
    TEXT_EMOTE_SNIFF                = 132,
    TEXT_EMOTE_SNUB                 = 133,
    TEXT_EMOTE_SOOTHE               = 134,
    TEXT_EMOTE_STINK                = 135,
    TEXT_EMOTE_TAUNT                = 136,
    TEXT_EMOTE_TEASE                = 137,
    TEXT_EMOTE_THIRSTY              = 138,
    TEXT_EMOTE_VETO                 = 139,
    TEXT_EMOTE_SNICKER              = 140,
    TEXT_EMOTE_STAND                = 141,
    TEXT_EMOTE_TICKLE               = 142,
    TEXT_EMOTE_VIOLIN               = 143,
    TEXT_EMOTE_SMILE                = 163,
    TEXT_EMOTE_RASP                 = 183,
    TEXT_EMOTE_PITY                 = 203,
    TEXT_EMOTE_GROWL                = 204,
    TEXT_EMOTE_BARK                 = 205,
    TEXT_EMOTE_SCARED               = 223,
    TEXT_EMOTE_FLOP                 = 224,
    TEXT_EMOTE_LOVE                 = 225,
    TEXT_EMOTE_MOO                  = 226,
    TEXT_EMOTE_COMMEND              = 243,
    TEXT_EMOTE_TRAIN                = 264,
    TEXT_EMOTE_HELPME               = 303,
    TEXT_EMOTE_INCOMING             = 304,
    TEXT_EMOTE_CHARGE               = 305,
    TEXT_EMOTE_FLEE                 = 306,
    TEXT_EMOTE_ATTACKMYTARGET       = 307,
    TEXT_EMOTE_OOM                  = 323,
    TEXT_EMOTE_FOLLOW               = 324,
    TEXT_EMOTE_WAIT                 = 325,
    TEXT_EMOTE_HEALME               = 326,
    TEXT_EMOTE_OPENFIRE             = 327,
    TEXT_EMOTE_FLIRT                = 328,
    TEXT_EMOTE_JOKE                 = 329,
    TEXT_EMOTE_GOLFCLAP             = 343,
    TEXT_EMOTE_WINK                 = 363,
    TEXT_EMOTE_PAT                  = 364,
    TEXT_EMOTE_SERIOUS              = 365,
    TEXT_EMOTE_MOUNT_SPECIAL        = 366,
    TEXT_EMOTE_GOODLUCK             = 367,
    TEXT_EMOTE_BLAME                = 368,
    TEXT_EMOTE_BLANK                = 369,
    TEXT_EMOTE_BRANDISH             = 370,
    TEXT_EMOTE_BREATH               = 371,
    TEXT_EMOTE_DISAGREE             = 372,
    TEXT_EMOTE_DOUBT                = 373,
    TEXT_EMOTE_EMBARRASS            = 374,
    TEXT_EMOTE_ENCOURAGE            = 375,
    TEXT_EMOTE_ENEMY                = 376,
    TEXT_EMOTE_EYEBROW              = 377,
    TEXT_EMOTE_TOAST                = 378,
    TEXT_EMOTE_FAIL                 = 379,
    TEXT_EMOTE_HIGHFIVE             = 380,
    TEXT_EMOTE_ABSENT               = 381,
    TEXT_EMOTE_ARM                  = 382,
    TEXT_EMOTE_AWE                  = 383,
    TEXT_EMOTE_BACKPACK             = 384,
    TEXT_EMOTE_BADFEELING           = 385,
    TEXT_EMOTE_CHALLENGE            = 386,
    TEXT_EMOTE_CHUG                 = 387,
    TEXT_EMOTE_DING                 = 389,
    TEXT_EMOTE_FACEPALM             = 390,
    TEXT_EMOTE_FAINT                = 391,
    TEXT_EMOTE_GO                   = 392,
    TEXT_EMOTE_GOING                = 393,
    TEXT_EMOTE_GLOWER               = 394,
    TEXT_EMOTE_HEADACHE             = 395,
    TEXT_EMOTE_HICCUP               = 396,
    TEXT_EMOTE_HISS                 = 398,
    TEXT_EMOTE_HOLDHAND             = 399,
    TEXT_EMOTE_HURRY                = 401,
    TEXT_EMOTE_IDEA                 = 402,
    TEXT_EMOTE_JEALOUS              = 403,
    TEXT_EMOTE_LUCK                 = 404,
    TEXT_EMOTE_MAP                  = 405,
    TEXT_EMOTE_MERCY                = 406,
    TEXT_EMOTE_MUTTER               = 407,
    TEXT_EMOTE_NERVOUS              = 408,
    TEXT_EMOTE_OFFER                = 409,
    TEXT_EMOTE_PET                  = 410,
    TEXT_EMOTE_PINCH                = 411,
    TEXT_EMOTE_PROUD                = 413,
    TEXT_EMOTE_PROMISE              = 414,
    TEXT_EMOTE_PULSE                = 415,
    TEXT_EMOTE_PUNCH                = 416,
    TEXT_EMOTE_POUT                 = 417,
    TEXT_EMOTE_REGRET               = 418,
    TEXT_EMOTE_REVENGE              = 420,
    TEXT_EMOTE_ROLLEYES             = 421,
    TEXT_EMOTE_RUFFLE               = 422,
    TEXT_EMOTE_SAD                  = 423,
    TEXT_EMOTE_SCOFF                = 424,
    TEXT_EMOTE_SCOLD                = 425,
    TEXT_EMOTE_SCOWL                = 426,
    TEXT_EMOTE_SEARCH               = 427,
    TEXT_EMOTE_SHAKEFIST            = 428,
    TEXT_EMOTE_SHIFTY               = 429,
    TEXT_EMOTE_SHUDDER              = 430,
    TEXT_EMOTE_SIGNAL               = 431,
    TEXT_EMOTE_SILENCE              = 432,
    TEXT_EMOTE_SING                 = 433,
    TEXT_EMOTE_SMACK                = 434,
    TEXT_EMOTE_SNEAK                = 435,
    TEXT_EMOTE_SNEEZE               = 436,
    TEXT_EMOTE_SNORT                = 437,
    TEXT_EMOTE_SQUEAL               = 438,
    TEXT_EMOTE_STOPATTACK           = 439,
    TEXT_EMOTE_SUSPICIOUS           = 440,
    TEXT_EMOTE_THINK                = 441,
    TEXT_EMOTE_TRUCE                = 442,
    TEXT_EMOTE_TWIDDLE              = 443,
    TEXT_EMOTE_WARN                 = 444,
    TEXT_EMOTE_SNAP                 = 445,
    TEXT_EMOTE_CHARM                = 446,
    TEXT_EMOTE_COVEREARS            = 447,
    TEXT_EMOTE_CROSSARMS            = 448,
    TEXT_EMOTE_LOOK                 = 449,
    TEXT_EMOTE_OBJECT               = 450,
    TEXT_EMOTE_SWEAT                = 451,
    TEXT_EMOTE_YW                   = 453
};

// Emotes.dbc
enum Emote
{
    EMOTE_ONESHOT_NONE                  = 0,
    EMOTE_ONESHOT_TALK                  = 1,
    EMOTE_ONESHOT_BOW                   = 2,
    EMOTE_ONESHOT_WAVE                  = 3,
    EMOTE_ONESHOT_CHEER                 = 4,
    EMOTE_ONESHOT_EXCLAMATION           = 5,
    EMOTE_ONESHOT_QUESTION              = 6,
    EMOTE_ONESHOT_EAT                   = 7,
    EMOTE_STATE_DANCE                   = 10,
    EMOTE_ONESHOT_LAUGH                 = 11,
    EMOTE_STATE_SLEEP                   = 12,
    EMOTE_STATE_SIT                     = 13,
    EMOTE_ONESHOT_RUDE                  = 14,
    EMOTE_ONESHOT_ROAR                  = 15,
    EMOTE_ONESHOT_KNEEL                 = 16,
    EMOTE_ONESHOT_KISS                  = 17,
    EMOTE_ONESHOT_CRY                   = 18,
    EMOTE_ONESHOT_CHICKEN               = 19,
    EMOTE_ONESHOT_BEG                   = 20,
    EMOTE_ONESHOT_APPLAUD               = 21,
    EMOTE_ONESHOT_SHOUT                 = 22,
    EMOTE_ONESHOT_FLEX                  = 23,
    EMOTE_ONESHOT_SHY                   = 24,
    EMOTE_ONESHOT_POINT                 = 25,
    EMOTE_STATE_STAND                   = 26,
    EMOTE_STATE_READY_UNARMED           = 27,
    EMOTE_STATE_WORK_SHEATHED           = 28,
    EMOTE_STATE_POINT                   = 29,
    EMOTE_STATE_NONE                    = 30,
    EMOTE_ONESHOT_WOUND                 = 33,
    EMOTE_ONESHOT_WOUND_CRITICAL        = 34,
    EMOTE_ONESHOT_ATTACK_UNARMED        = 35,
    EMOTE_ONESHOT_ATTACK1H              = 36,
    EMOTE_ONESHOT_ATTACK2HTIGHT         = 37,
    EMOTE_ONESHOT_ATTACK2H_LOOSE        = 38,
    EMOTE_ONESHOT_PARRY_UNARMED         = 39,
    EMOTE_ONESHOT_PARRY_SHIELD          = 43,
    EMOTE_ONESHOT_READY_UNARMED         = 44,
    EMOTE_ONESHOT_READY1H               = 45,
    EMOTE_ONESHOT_READY_BOW             = 48,
    EMOTE_ONESHOT_SPELL_PRECAST         = 50,
    EMOTE_ONESHOT_SPELL_CAST            = 51,
    EMOTE_ONESHOT_BATTLE_ROAR           = 53,
    EMOTE_ONESHOT_SPECIALATTACK1H       = 54,
    EMOTE_ONESHOT_KICK                  = 60,
    EMOTE_ONESHOT_ATTACK_THROWN         = 61,
    EMOTE_STATE_STUN                    = 64,
    EMOTE_STATE_DEAD                    = 65,
    EMOTE_ONESHOT_SALUTE                = 66,
    EMOTE_STATE_KNEEL                   = 68,
    EMOTE_STATE_USE_STANDING            = 69,
    EMOTE_ONESHOT_WAVE_NO_SHEATHE       = 70,
    EMOTE_ONESHOT_CHEER_NO_SHEATHE      = 71,
    EMOTE_ONESHOT_EAT_NO_SHEATHE        = 92,
    EMOTE_STATE_STUN_NO_SHEATHE         = 93,
    EMOTE_ONESHOT_DANCE                 = 94,
    EMOTE_ONESHOT_SALUTE_NO_SHEATH      = 113,
    EMOTE_STATE_USE_STANDING_NO_SHEATHE = 133,
    EMOTE_ONESHOT_LAUGH_NO_SHEATHE      = 153,
    EMOTE_STATE_WORK                    = 173,
    EMOTE_STATE_SPELL_PRECAST           = 193,
    EMOTE_ONESHOT_READY_RIFLE           = 213,
    EMOTE_STATE_READY_RIFLE             = 214,
    EMOTE_STATE_WORK_MINING             = 233,
    EMOTE_STATE_WORK_CHOPWOOD           = 234,
    EMOTE_STATE_APPLAUD                 = 253,
    EMOTE_ONESHOT_LIFTOFF               = 254,
    EMOTE_ONESHOT_YES                   = 273,
    EMOTE_ONESHOT_NO                    = 274,
    EMOTE_ONESHOT_TRAIN                 = 275,
    EMOTE_ONESHOT_LAND                  = 293,
    EMOTE_STATE_AT_EASE                 = 313,
    EMOTE_STATE_READY1H                 = 333,
    EMOTE_STATE_SPELL_KNEEL_START       = 353,
    EMOTE_STATE_SUBMERGED               = 373,
    EMOTE_ONESHOT_SUBMERGE              = 374,
    EMOTE_STATE_READY2H                 = 375,
    EMOTE_STATE_READY_BOW               = 376,
    EMOTE_ONESHOT_MOUNT_SPECIAL         = 377,
    EMOTE_STATE_TALK                    = 378,
    EMOTE_STATE_FISHING                 = 379,
    EMOTE_ONESHOT_FISHING               = 380,
    EMOTE_ONESHOT_LOOT                  = 381,
    EMOTE_STATE_WHIRLWIND               = 382,
    EMOTE_STATE_DROWNED                 = 383,
    EMOTE_STATE_HOLD_BOW                = 384,
    EMOTE_STATE_HOLD_RIFLE              = 385,
    EMOTE_STATE_HOLD_THROWN             = 386,
    EMOTE_ONESHOT_DROWN                 = 387,
    EMOTE_ONESHOT_STOMP                 = 388,
    EMOTE_ONESHOT_ATTACK_OFF            = 389,
    EMOTE_ONESHOT_ATTACK_OFF_PIERCE     = 390,
    EMOTE_STATE_ROAR                    = 391,
    EMOTE_STATE_LAUGH                   = 392,
    EMOTE_ONESHOT_CREATURE_SPECIAL      = 393,
    EMOTE_ONESHOT_JUMPLANDRUN           = 394,
    EMOTE_ONESHOT_JUMPEND               = 395,
    EMOTE_ONESHOT_TALK_NO_SHEATHE       = 396,
    EMOTE_ONESHOT_POINT_NO_SHEATHE      = 397,
    EMOTE_STATE_CANNIBALIZE             = 398,
    EMOTE_ONESHOT_JUMPSTART             = 399,
    EMOTE_STATE_DANCESPECIAL            = 400,
    EMOTE_ONESHOT_DANCESPECIAL          = 401,
    EMOTE_ONESHOT_CUSTOM_SPELL_01       = 402,
    EMOTE_ONESHOT_CUSTOM_SPELL_02       = 403,
    EMOTE_ONESHOT_CUSTOM_SPELL_03       = 404,
    EMOTE_ONESHOT_CUSTOM_SPELL_04       = 405,
    EMOTE_ONESHOT_CUSTOM_SPELL_05       = 406,
    EMOTE_ONESHOT_CUSTOM_SPELL_06       = 407,
    EMOTE_ONESHOT_CUSTOM_SPELL_07       = 408,
    EMOTE_ONESHOT_CUSTOM_SPELL_08       = 409,
    EMOTE_ONESHOT_CUSTOM_SPELL_09       = 410,
    EMOTE_ONESHOT_CUSTOM_SPELL_10       = 411,
    EMOTE_STATE_EXCLAIM                 = 412,
    EMOTE_STATE_DANCE_CUSTOM            = 413,
    EMOTE_STATE_SIT_CHAIR_MED           = 415,
    EMOTE_STATE_CUSTOM_SPELL_01         = 416,
    EMOTE_STATE_CUSTOM_SPELL_02         = 417,
    EMOTE_STATE_EAT                     = 418,
    EMOTE_STATE_CUSTOM_SPELL_04         = 419,
    EMOTE_STATE_CUSTOM_SPELL_03         = 420,
    EMOTE_STATE_CUSTOM_SPELL_05         = 421,
    EMOTE_STATE_SPELLEFFECT_HOLD        = 422,
    EMOTE_STATE_EAT_NO_SHEATHE          = 423,
    EMOTE_STATE_MOUNT                   = 424,
    EMOTE_STATE_READY2HL                = 425,
    EMOTE_STATE_SIT_CHAIR_HIGH          = 426,
    EMOTE_STATE_FALL                    = 427,
    EMOTE_STATE_LOOT                    = 428,
    EMOTE_STATE_SUBMERGED_NEW           = 429,
    EMOTE_ONESHOT_COWER                 = 430,
    EMOTE_STATE_COWER                   = 431,
    EMOTE_ONESHOT_USE_STANDING          = 432,
    EMOTE_STATE_STEALTH_STAND           = 433,
    EMOTE_ONESHOT_OMNICAST_GHOUL        = 434,
    EMOTE_ONESHOT_ATTACK_BOW            = 435,
    EMOTE_ONESHOT_ATTACK_RIFLE          = 436,
    EMOTE_STATE_SWIM_IDLE               = 437,
    EMOTE_STATE_ATTACK_UNARMED          = 438,
    EMOTE_ONESHOT_SPELL_CAST_W_SOUND    = 439,
    EMOTE_ONESHOT_DODGE                 = 440,
    EMOTE_ONESHOT_PARRY1H               = 441,
    EMOTE_ONESHOT_PARRY2H               = 442,
    EMOTE_ONESHOT_PARRY2HL              = 443,
    EMOTE_STATE_FLYFALL                 = 444,
    EMOTE_ONESHOT_FLYDEATH              = 445,
    EMOTE_STATE_FLY_FALL                = 446,
    EMOTE_ONESHOT_FLY_SIT_GROUND_DOWN   = 447,
    EMOTE_ONESHOT_FLY_SIT_GROUND_UP     = 448,
    EMOTE_ONESHOT_EMERGE                = 449,
    EMOTE_ONESHOT_DRAGON_SPIT           = 450,
    EMOTE_STATE_SPECIAL_UNARMED         = 451,
    EMOTE_ONESHOT_FLYGRAB               = 452,
    EMOTE_STATE_FLYGRABCLOSED           = 453,
    EMOTE_ONESHOT_FLYGRABTHROWN         = 454,
    EMOTE_STATE_FLY_SIT_GROUND          = 455,
    EMOTE_STATE_WALK_BACKWARDS          = 456,
    EMOTE_ONESHOT_FLYTALK               = 457,
    EMOTE_ONESHOT_FLYATTACK1H           = 458,
    EMOTE_STATE_CUSTOM_SPELL_08         = 459,
    EMOTE_ONESHOT_FLY_DRAGON_SPIT       = 460,
    EMOTE_STATE_SIT_CHAIR_LOW           = 461,
    EMOTE_ONESHOT_STUN                  = 462,
    EMOTE_ONESHOT_SPELL_CAST_OMNI       = 463,
    EMOTE_STATE_READY_THROWN            = 465,
    EMOTE_ONESHOT_WORK_CHOPWOOD         = 466,
    EMOTE_ONESHOT_WORK_MINING           = 467,
    EMOTE_STATE_SPELL_CHANNEL_OMNI      = 468,
    EMOTE_STATE_SPELL_CHANNEL_DIRECTED  = 469,
    EMOTE_STAND_STATE_NONE              = 470,
    EMOTE_STATE_READYJOUST              = 471,
    EMOTE_STATE_STRANGULATE             = 473,
    EMOTE_STATE_READY_SPELL_OMNI        = 474,
    EMOTE_STATE_HOLD_JOUST              = 475,
    EMOTE_ONESHOT_CRY_JAINA             = 476
};

// AnimationData.dbc
enum Anim
{
    ANIM_STAND                             = 0,
    ANIM_DEATH                             = 1,
    ANIM_SPELL                             = 2,
    ANIM_STOP                              = 3,
    ANIM_WALK                              = 4,
    ANIM_RUN                               = 5,
    ANIM_DEAD                              = 6,
    ANIM_RISE                              = 7,
    ANIM_STAND_WOUND                       = 8,
    ANIM_COMBAT_WOUND                      = 9,
    ANIM_COMBAT_CRITICAL                   = 10,
    ANIM_SHUFFLE_LEFT                      = 11,
    ANIM_SHUFFLE_RIGHT                     = 12,
    ANIM_WALK_BACKWARDS                    = 13,
    ANIM_STUN                              = 14,
    ANIM_HANDS_CLOSED                      = 15,
    ANIM_ATTACK_UNARMED                    = 16,
    ANIM_ATTACK1H                          = 17,
    ANIM_ATTACK2H                          = 18,
    ANIM_ATTACK2HL                         = 19,
    ANIM_PARRY_UNARMED                     = 20,
    ANIM_PARRY1H                           = 21,
    ANIM_PARRY2H                           = 22,
    ANIM_PARRY2HL                          = 23,
    ANIM_SHIELD_BLOCK                      = 24,
    ANIM_READY_UNARMED                     = 25,
    ANIM_READY1H                           = 26,
    ANIM_READY2H                           = 27,
    ANIM_READY2HL                          = 28,
    ANIM_READY_BOW                         = 29,
    ANIM_DODGE                             = 30,
    ANIM_SPELL_PRECAST                     = 31,
    ANIM_SPELL_CAST                        = 32,
    ANIM_SPELL_CAST_AREA                   = 33,
    ANIM_NPC_WELCOME                       = 34,
    ANIM_NPC_GOODBYE                       = 35,
    ANIM_BLOCK                             = 36,
    ANIM_JUMP_START                        = 37,
    ANIM_JUMP                              = 38,
    ANIM_JUMP_END                          = 39,
    ANIM_FALL                              = 40,
    ANIM_SWIM_IDLE                         = 41,
    ANIM_SWIM                              = 42,
    ANIM_SWIM_LEFT                         = 43,
    ANIM_SWIM_RIGHT                        = 44,
    ANIM_SWIM_BACKWARDS                    = 45,
    ANIM_ATTACK_BOW                        = 46,
    ANIM_FIRE_BOW                          = 47,
    ANIM_READY_RIFLE                       = 48,
    ANIM_ATTACK_RIFLE                      = 49,
    ANIM_LOOT                              = 50,
    ANIM_READY_SPELL_DIRECTED              = 51,
    ANIM_READY_SPELL_OMNI                  = 52,
    ANIM_SPELL_CAST_DIRECTED               = 53,
    ANIM_SPELL_CAST_OMNI                   = 54,
    ANIM_BATTLE_ROAR                       = 55,
    ANIM_READY_ABILITY                     = 56,
    ANIM_SPECIAL1H                         = 57,
    ANIM_SPECIAL2H                         = 58,
    ANIM_SHIELD_BASH                       = 59,
    ANIM_EMOTE_TALK                        = 60,
    ANIM_EMOTE_EAT                         = 61,
    ANIM_EMOTE_WORK                        = 62,
    ANIM_EMOTE_USE_STANDING                = 63,
    ANIM_EMOTE_TALK_EXCLAMATION            = 64,
    ANIM_EMOTE_TALK_QUESTION               = 65,
    ANIM_EMOTE_BOW                         = 66,
    ANIM_EMOTE_WAVE                        = 67,
    ANIM_EMOTE_CHEER                       = 68,
    ANIM_EMOTE_DANCE                       = 69,
    ANIM_EMOTE_LAUGH                       = 70,
    ANIM_EMOTE_SLEEP                       = 71,
    ANIM_EMOTE_SIT_GROUND                  = 72,
    ANIM_EMOTE_RUDE                        = 73,
    ANIM_EMOTE_ROAR                        = 74,
    ANIM_EMOTE_KNEEL                       = 75,
    ANIM_EMOTE_KISS                        = 76,
    ANIM_EMOTE_CRY                         = 77,
    ANIM_EMOTE_CHICKEN                     = 78,
    ANIM_EMOTE_BEG                         = 79,
    ANIM_EMOTE_APPLAUD                     = 80,
    ANIM_EMOTE_SHOUT                       = 81,
    ANIM_EMOTE_FLEX                        = 82,
    ANIM_EMOTE_SHY                         = 83,
    ANIM_EMOTE_POINT                       = 84,
    ANIM_ATTACK1H_PIERCE                   = 85,
    ANIM_ATTACK2H_LOOSE_PIERCE             = 86,
    ANIM_ATTACK_OFF                        = 87,
    ANIM_ATTACK_OFF_PIERCE                 = 88,
    ANIM_SHEATHE                           = 89,
    ANIM_HIP_SHEATHE                       = 90,
    ANIM_MOUNT                             = 91,
    ANIM_RUN_RIGHT                         = 92,
    ANIM_RUN_LEFT                          = 93,
    ANIM_MOUNT_SPECIAL                     = 94,
    ANIM_KICK                              = 95,
    ANIM_SIT_GROUND_DOWN                   = 96,
    ANIM_SIT_GROUND                        = 97,
    ANIM_SIT_GROUND_UP                     = 98,
    ANIM_SLEEP_DOWN                        = 99,
    ANIM_SLEEP                             = 100,
    ANIM_SLEEP_UP                          = 101,
    ANIM_SIT_CHAIR_LOW                     = 102,
    ANIM_SIT_CHAIR_MED                     = 103,
    ANIM_SIT_CHAIR_HIGH                    = 104,
    ANIM_LOAD_BOW                          = 105,
    ANIM_LOAD_RIFLE                        = 106,
    ANIM_ATTACK_THROWN                     = 107,
    ANIM_READY_THROWN                      = 108,
    ANIM_HOLD_BOW                          = 109,
    ANIM_HOLD_RIFLE                        = 110,
    ANIM_HOLD_THROWN                       = 111,
    ANIM_LOAD_THROWN                       = 112,
    ANIM_EMOTE_SALUTE                      = 113,
    ANIM_KNEEL_START                       = 114,
    ANIM_KNEEL_LOOP                        = 115,
    ANIM_KNEEL_END                         = 116,
    ANIM_ATTACK_UNARMED_OFF                = 117,
    ANIM_SPECIAL_UNARMED                   = 118,
    ANIM_STEALTH_WALK                      = 119,
    ANIM_STEALTH_STAND                     = 120,
    ANIM_KNOCKDOWN                         = 121,
    ANIM_EATING_LOOP                       = 122,
    ANIM_USE_STANDING_LOOP                 = 123,
    ANIM_CHANNEL_CAST_DIRECTED             = 124,
    ANIM_CHANNEL_CAST_OMNI                 = 125,
    ANIM_WHIRLWIND                         = 126,
    ANIM_BIRTH                             = 127,
    ANIM_USE_STANDING_START                = 128,
    ANIM_USE_STANDING_END                  = 129,
    ANIM_CREATURE_SPECIAL                  = 130,
    ANIM_DROWN                             = 131,
    ANIM_DROWNED                           = 132,
    ANIM_FISHING_CAST                      = 133,
    ANIM_FISHING_LOOP                      = 134,
    ANIM_FLY                               = 135,
    ANIM_EMOTE_WORK_NO_SHEATHE             = 136,
    ANIM_EMOTE_STUN_NO_SHEATHE             = 137,
    ANIM_EMOTE_USE_STANDING_NO_SHEATHE     = 138,
    ANIM_SPELL_SLEEP_DOWN                  = 139,
    ANIM_SPELL_KNEEL_START                 = 140,
    ANIM_SPELL_KNEEL_LOOP                  = 141,
    ANIM_SPELL_KNEEL_END                   = 142,
    ANIM_SPRINT                            = 143,
    ANIM_IN_FIGHT                          = 144,
    ANIM_SPAWN                             = 145,
    ANIM_CLOSE                             = 146,
    ANIM_CLOSED                            = 147,
    ANIM_OPEN                              = 148,
    ANIM_OPENED                            = 149,
    ANIM_DESTROY                           = 150,
    ANIM_DESTROYED                         = 151,
    ANIM_REBUILD                           = 152,
    ANIM_CUSTOM_0                          = 153,
    ANIM_CUSTOM_1                          = 154,
    ANIM_CUSTOM_2                          = 155,
    ANIM_CUSTOM_3                          = 156,
    ANIM_DESPAWN                           = 157,
    ANIM_HOLD                              = 158,
    ANIM_DECAY                             = 159,
    ANIM_BOW_PULL                          = 160,
    ANIM_BOW_RELEASE                       = 161,
    ANIM_SHIP_START                        = 162,
    ANIM_SHIP_MOVING                       = 163,
    ANIM_SHIP_STOP                         = 164,
    ANIM_GROUP_ARROW                       = 165,
    ANIM_ARROW                             = 166,
    ANIM_CORPSE_ARROW                      = 167,
    ANIM_GUIDE_ARROW                       = 168,
    ANIM_SWAY                              = 169,
    ANIM_DRUID_CAT_POUNCE                  = 170,
    ANIM_DRUID_CAT_RIP                     = 171,
    ANIM_DRUID_CAT_RAKE                    = 172,
    ANIM_DRUID_CAT_RAVAGE                  = 173,
    ANIM_DRUID_CAT_CLAW                    = 174,
    ANIM_DRUID_CAT_COWER                   = 175,
    ANIM_DRUID_BEAR_SWIPE                  = 176,
    ANIM_DRUID_BEAR_BITE                   = 177,
    ANIM_DRUID_BEAR_MAUL                   = 178,
    ANIM_DRUID_BEAR_BASH                   = 179,
    ANIM_DRAGON_TAIL                       = 180,
    ANIM_DRAGON_STOMP                      = 181,
    ANIM_DRAGON_SPIT                       = 182,
    ANIM_DRAGON_SPIT_HOVER                 = 183,
    ANIM_DRAGON_SPIT_FLY                   = 184,
    ANIM_EMOTE_YES                         = 185,
    ANIM_EMOTE_NO                          = 186,
    ANIM_JUMP_LAND_RUN                     = 187,
    ANIM_LOOT_HOLD                         = 188,
    ANIM_LOOT_UP                           = 189,
    ANIM_STAND_HIGH                        = 190,
    ANIM_IMPACT                            = 191,
    ANIM_LIFTOFF                           = 192,
    ANIM_HOVER                             = 193,
    ANIM_SUCCUBUS_ENTICE                   = 194,
    ANIM_EMOTE_TRAIN                       = 195,
    ANIM_EMOTE_DEAD                        = 196,
    ANIM_EMOTE_DANCE_ONCE                  = 197,
    ANIM_DEFLECT                           = 198,
    ANIM_EMOTE_EAT_NO_SHEATHE              = 199,
    ANIM_LAND                              = 200,
    ANIM_SUBMERGE                          = 201,
    ANIM_SUBMERGED                         = 202,
    ANIM_CANNIBALIZE                       = 203,
    ANIM_ARROW_BIRTH                       = 204,
    ANIM_GROUP_ARROW_BIRTH                 = 205,
    ANIM_CORPSE_ARROW_BIRTH                = 206,
    ANIM_GUIDE_ARROW_BIRTH                 = 207,
    ANIM_EMOTE_TALK_NO_SHEATHE             = 208,
    ANIM_EMOTE_POINT_NO_SHEATHE            = 209,
    ANIM_EMOTE_SALUTE_NO_SHEATHE           = 210,
    ANIM_EMOTE_DANCE_SPECIAL               = 211,
    ANIM_MUTILATE                          = 212,
    ANIM_CUSTOM_SPELL_01                   = 213,
    ANIM_CUSTOM_SPELL_02                   = 214,
    ANIM_CUSTOM_SPELL_03                   = 215,
    ANIM_CUSTOM_SPELL_04                   = 216,
    ANIM_CUSTOM_SPELL_05                   = 217,
    ANIM_CUSTOM_SPELL_06                   = 218,
    ANIM_CUSTOM_SPELL_07                   = 219,
    ANIM_CUSTOM_SPELL_08                   = 220,
    ANIM_CUSTOM_SPELL_09                   = 221,
    ANIM_CUSTOM_SPELL_10                   = 222,
    ANIM_STEALTH_RUN                       = 223,
    ANIM_EMERGE                            = 224,
    ANIM_COWER                             = 225,
    ANIM_GRAB                              = 226,
    ANIM_GRAB_CLOSED                       = 227,
    ANIM_GRAB_THROWN                       = 228,
    ANIM_FLY_STAND                         = 229,
    ANIM_FLY_DEATH                         = 230,
    ANIM_FLY_SPELL                         = 231,
    ANIM_FLY_STOP                          = 232,
    ANIM_FLY_WALK                          = 233,
    ANIM_FLY_RUN                           = 234,
    ANIM_FLY_DEAD                          = 235,
    ANIM_FLY_RISE                          = 236,
    ANIM_FLY_STAND_WOUND                   = 237,
    ANIM_FLY_COMBAT_WOUND                  = 238,
    ANIM_FLY_COMBAT_CRITICAL               = 239,
    ANIM_FLY_SHUFFLE_LEFT                  = 240,
    ANIM_FLY_SHUFFLE_RIGHT                 = 241,
    ANIM_FLY_WALK_BACKWARDS                = 242,
    ANIM_FLY_STUN                          = 243,
    ANIM_FLY_HANDS_CLOSED                  = 244,
    ANIM_FLY_ATTACK_UNARMED                = 245,
    ANIM_FLY_ATTACK1H                      = 246,
    ANIM_FLY_ATTACK2H                      = 247,
    ANIM_FLY_ATTACK2HL                     = 248,
    ANIM_FLY_PARRY_UNARMED                 = 249,
    ANIM_FLY_PARRY1H                       = 250,
    ANIM_FLY_PARRY2H                       = 251,
    ANIM_FLY_PARRY2HL                      = 252,
    ANIM_FLY_SHIELD_BLOCK                  = 253,
    ANIM_FLY_READY_UNARMED                 = 254,
    ANIM_FLY_READY1H                       = 255,
    ANIM_FLY_READY2H                       = 256,
    ANIM_FLY_READY2HL                      = 257,
    ANIM_FLY_READY_BOW                     = 258,
    ANIM_FLY_DODGE                         = 259,
    ANIM_FLY_SPELL_PRECAST                 = 260,
    ANIM_FLY_SPELL_CAST                    = 261,
    ANIM_FLY_SPELL_CAST_AREA               = 262,
    ANIM_FLY_NPC_WELCOME                   = 263,
    ANIM_FLY_NPC_GOODBYE                   = 264,
    ANIM_FLY_BLOCK                         = 265,
    ANIM_FLY_JUMP_START                    = 266,
    ANIM_FLY_JUMP                          = 267,
    ANIM_FLY_JUMP_END                      = 268,
    ANIM_FLY_FALL                          = 269,
    ANIM_FLY_SWIM_IDLE                     = 270,
    ANIM_FLY_SWIM                          = 271,
    ANIM_FLY_SWIM_LEFT                     = 272,
    ANIM_FLY_SWIM_RIGHT                    = 273,
    ANIM_FLY_SWIM_BACKWARDS                = 274,
    ANIM_FLY_ATTACK_BOW                    = 275,
    ANIM_FLY_FIRE_BOW                      = 276,
    ANIM_FLY_READY_RIFLE                   = 277,
    ANIM_FLY_ATTACK_RIFLE                  = 278,
    ANIM_FLY_LOOT                          = 279,
    ANIM_FLY_READY_SPELL_DIRECTED          = 280,
    ANIM_FLY_READY_SPELL_OMNI              = 281,
    ANIM_FLY_SPELL_CAST_DIRECTED           = 282,
    ANIM_FLY_SPELL_CAST_OMNI               = 283,
    ANIM_FLY_SPELL_BATTLE_ROAR             = 284,
    ANIM_FLY_READY_ABILITY                 = 285,
    ANIM_FLY_SPECIAL1H                     = 286,
    ANIM_FLY_SPECIAL2H                     = 287,
    ANIM_FLY_SHIELD_BASH                   = 288,
    ANIM_FLY_EMOTE_TALK                    = 289,
    ANIM_FLY_EMOTE_EAT                     = 290,
    ANIM_FLY_EMOTE_WORK                    = 291,
    ANIM_FLY_USE_STANDING                  = 292,
    ANIM_FLY_EMOTE_TALK_EXCLAMATION        = 293,
    ANIM_FLY_EMOTE_TALK_QUESTION           = 294,
    ANIM_FLY_EMOTE_BOW                     = 295,
    ANIM_FLY_EMOTE_WAVE                    = 296,
    ANIM_FLY_EMOTE_CHEER                   = 297,
    ANIM_FLY_EMOTE_DANCE                   = 298,
    ANIM_FLY_EMOTE_LAUGH                   = 299,
    ANIM_FLY_EMOTE_SLEEP                   = 300,
    ANIM_FLY_EMOTE_SIT_GROUND              = 301,
    ANIM_FLY_EMOTE_RUDE                    = 302,
    ANIM_FLY_EMOTE_ROAR                    = 303,
    ANIM_FLY_EMOTE_KNEEL                   = 304,
    ANIM_FLY_EMOTE_KISS                    = 305,
    ANIM_FLY_EMOTE_CRY                     = 306,
    ANIM_FLY_EMOTE_CHICKEN                 = 307,
    ANIM_FLY_EMOTE_BEG                     = 308,
    ANIM_FLY_EMOTE_APPLAUD                 = 309,
    ANIM_FLY_EMOTE_SHOUT                   = 310,
    ANIM_FLY_EMOTE_FLEX                    = 311,
    ANIM_FLY_EMOTE_SHY                     = 312,
    ANIM_FLY_EMOTE_POINT                   = 313,
    ANIM_FLY_ATTACK1H_PIERCE               = 314,
    ANIM_FLY_ATTACK2H_LOOSE_PIERCE         = 315,
    ANIM_FLY_ATTACK_OFF                    = 316,
    ANIM_FLY_ATTACK_OFF_PIERCE             = 317,
    ANIM_FLY_SHEATH                        = 318,
    ANIM_FLY_HIP_SHEATH                    = 319,
    ANIM_FLY_MOUNT                         = 320,
    ANIM_FLY_RUN_RIGHT                     = 321,
    ANIM_FLY_RUN_LEFT                      = 322,
    ANIM_FLY_MOUNT_SPECIAL                 = 323,
    ANIM_FLY_KICK                          = 324,
    ANIM_FLY_SIT_GROUND_DOWN               = 325,
    ANIM_FLY_SIT_GROUND                    = 326,
    ANIM_FLY_SIT_GROUND_UP                 = 327,
    ANIM_FLY_SLEEP_DOWN                    = 328,
    ANIM_FLY_SLEEP                         = 329,
    ANIM_FLY_SLEEP_UP                      = 330,
    ANIM_FLY_SIT_CHAIR_LOW                 = 331,
    ANIM_FLY_SIT_CHAIR_MED                 = 332,
    ANIM_FLY_SIT_CHAIR_HIGH                = 333,
    ANIM_FLY_LOAD_BOW                      = 334,
    ANIM_FLY_LOAD_RIFLE                    = 335,
    ANIM_FLY_ATTACK_THROWN                 = 336,
    ANIM_FLY_READY_THROWN                  = 337,
    ANIM_FLY_HOLD_BOW                      = 338,
    ANIM_FLY_HOLD_RIFLE                    = 339,
    ANIM_FLY_HOLD_THROWN                   = 340,
    ANIM_FLY_LOAD_THROWN                   = 341,
    ANIM_FLY_EMOTE_SALUTE                  = 342,
    ANIM_FLY_KNEEL_START                   = 343,
    ANIM_FLY_KNEEL_LOOP                    = 344,
    ANIM_FLY_KNEEL_END                     = 345,
    ANIM_FLY_ATTACK_UNARMED_OFF            = 346,
    ANIM_FLY_SPECIAL_UNARMED               = 347,
    ANIM_FLY_STEALTH_WALK                  = 348,
    ANIM_FLY_STEALTH_STAND                 = 349,
    ANIM_FLY_KNOCKDOWN                     = 350,
    ANIM_FLY_EATING_LOOP                   = 351,
    ANIM_FLY_USE_STANDING_LOOP             = 352,
    ANIM_FLY_CHANNEL_CAST_DIRECTED         = 353,
    ANIM_FLY_CHANNEL_CAST_OMNI             = 354,
    ANIM_FLY_WHIRLWIND                     = 355,
    ANIM_FLY_BIRTH                         = 356,
    ANIM_FLY_USE_STANDING_START            = 357,
    ANIM_FLY_USE_STANDING_END              = 358,
    ANIM_FLY_CREATURE_SPECIAL              = 359,
    ANIM_FLY_DROWN                         = 360,
    ANIM_FLY_DROWNED                       = 361,
    ANIM_FLY_FISHING_CAST                  = 362,
    ANIM_FLY_FISHING_LOOP                  = 363,
    ANIM_FLY_FLY                           = 364,
    ANIM_FLY_EMOTE_WORK_NO_SHEATHE         = 365,
    ANIM_FLY_EMOTE_STUN_NO_SHEATHE         = 366,
    ANIM_FLY_EMOTE_USE_STANDING_NO_SHEATHE = 367,
    ANIM_FLY_SPELL_SLEEP_DOWN              = 368,
    ANIM_FLY_SPELL_KNEEL_START             = 369,
    ANIM_FLY_SPELL_KNEEL_LOOP              = 370,
    ANIM_FLY_SPELL_KNEEL_END               = 371,
    ANIM_FLY_SPRINT                        = 372,
    ANIM_FLY_IN_FLIGHT                     = 373,
    ANIM_FLY_SPAWN                         = 374,
    ANIM_FLY_CLOSE                         = 375,
    ANIM_FLY_CLOSED                        = 376,
    ANIM_FLY_OPEN                          = 377,
    ANIM_FLY_OPENED                        = 378,
    ANIM_FLY_DESTROY                       = 379,
    ANIM_FLY_DESTROYED                     = 380,
    ANIM_FLY_REBUILD                       = 381,
    ANIM_FLY_CUSTOM_0                      = 382,
    ANIM_FLY_CUSTOM_1                      = 383,
    ANIM_FLY_CUSTOM_2                      = 384,
    ANIM_FLY_CUSTOM_3                      = 385,
    ANIM_FLY_DESPAWN                       = 386,
    ANIM_FLY_HOLD                          = 387,
    ANIM_FLY_DECAY                         = 388,
    ANIM_FLY_BOW_PULL                      = 389,
    ANIM_FLY_BOW_RELEASE                   = 390,
    ANIM_FLY_SHIP_START                    = 391,
    ANIM_FLY_SHIP_MOVING                   = 392,
    ANIM_FLY_SHIP_STOP                     = 393,
    ANIM_FLY_GROUP_ARROW                   = 394,
    ANIM_FLY_ARROW                         = 395,
    ANIM_FLY_CORPSE_ARROW                  = 396,
    ANIM_FLY_GUIDE_ARROW                   = 397,
    ANIM_FLY_SWAY                          = 398,
    ANIM_FLY_DRUID_CAT_POUNCE              = 399,
    ANIM_FLY_DRUID_CAT_RIP                 = 400,
    ANIM_FLY_DRUID_CAT_RAKE                = 401,
    ANIM_FLY_DRUID_CAT_RAVAGE              = 402,
    ANIM_FLY_DRUID_CAT_CLAW                = 403,
    ANIM_FLY_DRUID_CAT_COWER               = 404,
    ANIM_FLY_DRUID_BEAR_SWIPE              = 405,
    ANIM_FLY_DRUID_BEAR_BITE               = 406,
    ANIM_FLY_DRUID_BEAR_MAUL               = 407,
    ANIM_FLY_DRUID_BEAR_BASH               = 408,
    ANIM_FLY_DRAGON_TAIL                   = 409,
    ANIM_FLY_DRAGON_STOMP                  = 410,
    ANIM_FLY_DRAGON_SPIT                   = 411,
    ANIM_FLY_DRAGON_SPIT_HOVER             = 412,
    ANIM_FLY_DRAGON_SPIT_FLY               = 413,
    ANIM_FLY_EMOTE_YES                     = 414,
    ANIM_FLY_EMOTE_NO                      = 415,
    ANIM_FLY_JUMP_LAND_RUN                 = 416,
    ANIM_FLY_LOOT_HOLD                     = 417,
    ANIM_FLY_LOOT_UP                       = 418,
    ANIM_FLY_STAND_HIGH                    = 419,
    ANIM_FLY_IMPACT                        = 420,
    ANIM_FLY_LIFTOFF                       = 421,
    ANIM_FLY_HOVER                         = 422,
    ANIM_FLY_SUCCUBUS_ENTICE               = 423,
    ANIM_FLY_EMOTE_TRAIN                   = 424,
    ANIM_FLY_EMOTE_DEAD                    = 425,
    ANIM_FLY_EMOTE_DANCE_ONCE              = 426,
    ANIM_FLY_DEFLECT                       = 427,
    ANIM_FLY_EMOTE_EAT_NO_SHEATHE          = 428,
    ANIM_FLY_LAND                          = 429,
    ANIM_FLY_SUBMERGE                      = 430,
    ANIM_FLY_SUBMERGED                     = 431,
    ANIM_FLY_CANNIBALIZE                   = 432,
    ANIM_FLY_ARROW_BIRTH                   = 433,
    ANIM_FLY_GROUP_ARROW_BIRTH             = 434,
    ANIM_FLY_CORPSE_ARROW_BIRTH            = 435,
    ANIM_FLY_GUIDE_ARROW_BIRTH             = 436,
    ANIM_FLY_EMOTE_TALK_NO_SHEATHE         = 437,
    ANIM_FLY_EMOTE_POINT_NO_SHEATHE        = 438,
    ANIM_FLY_EMOTE_SALUTE_NO_SHEATHE       = 439,
    ANIM_FLY_EMOTE_DANCE_SPECIAL           = 440,
    ANIM_FLY_MUTILATE                      = 441,
    ANIM_FLY_CUSTOM_SPELL_01               = 442,
    ANIM_FLY_CUSTOM_SPELL_02               = 443,
    ANIM_FLY_CUSTOM_SPELL_03               = 444,
    ANIM_FLY_CUSTOM_SPELL_04               = 445,
    ANIM_FLY_CUSTOM_SPELL_05               = 446,
    ANIM_FLY_CUSTOM_SPELL_06               = 447,
    ANIM_FLY_CUSTOM_SPELL_07               = 448,
    ANIM_FLY_CUSTOM_SPELL_08               = 449,
    ANIM_FLY_CUSTOM_SPELL_09               = 450,
    ANIM_FLY_CUSTOM_SPELL_10               = 451,
    ANIM_FLY_STEALTH_RUN                   = 452,
    ANIM_FLY_EMERGE                        = 453,
    ANIM_FLY_COWER                         = 454,
    ANIM_FLY_GRAB                          = 455,
    ANIM_FLY_GRAB_CLOSED                   = 456,
    ANIM_FLY_GRAB_THROWN                   = 457,
    ANIM_TO_FLY                            = 458,
    ANIM_TO_HOVER                          = 459,
    ANIM_TO_GROUND                         = 460,
    ANIM_FLY_TO_FLY                        = 461,
    ANIM_FLY_TO_HOVER                      = 462,
    ANIM_FLY_TO_GROUND                     = 463,
    ANIM_SETTLE                            = 464,
    ANIM_FLY_SETTLE                        = 465,
    ANIM_DEATH_START                       = 466,
    ANIM_DEATH_LOOP                        = 467,
    ANIM_DEATH_END                         = 468,
    ANIM_FLY_DEATH_START                   = 469,
    ANIM_FLY_DEATH_LOOP                    = 470,
    ANIM_FLY_DEATH_END                     = 471,
    ANIM_DEATH_END_HOLD                    = 472,
    ANIM_FLY_DEATH_END_HOLD                = 473,
    ANIM_STRANGULATE                       = 474,
    ANIM_FLY_STRANGULATE                   = 475,
    ANIM_READY_JOUST                       = 476,
    ANIM_LOAD_JOUST                        = 477,
    ANIM_HOLD_JOUST                        = 478,
    ANIM_FLY_READY_JOUST                   = 479,
    ANIM_FLY_LOAD_JOUST                    = 480,
    ANIM_FLY_HOLD_JOUST                    = 481,
    ANIM_ATTACK_JOUST                      = 482,
    ANIM_FLY_ATTACK_JOUST                  = 483,
    ANIM_RECLINED_MOUNT                    = 484,
    ANIM_FLY_RECLINED_MOUNT                = 485,
    ANIM_TO_ALTERED                        = 486,
    ANIM_FROM_ALTERED                      = 487,
    ANIM_FLY_TO_ALTERED                    = 488,
    ANIM_FLY_FROM_ALTERED                  = 489,
    ANIM_IN_STOCKS                         = 490,
    ANIM_FLY_IN_STOCKS                     = 491,
    ANIM_VEHICLE_GRAB                      = 492,
    ANIM_VEHICLE_THROW                     = 493,
    ANIM_FLY_VEHICLE_GRAB                  = 494,
    ANIM_FLY_VEHICLE_THROW                 = 495,
    ANIM_TO_ALTERED_POST_SWAP              = 496,
    ANIM_FROM_ALTERED_POST_SWAP            = 497,
    ANIM_FLY_TO_ALTERED_POST_SWAP          = 498,
    ANIM_FLY_FROM_ALTERED_POST_SWAP        = 499,
    ANIM_RECLINED_MOUNT_PASSENGER          = 500,
    ANIM_FLY_RECLINED_MOUNT_PASSENGER      = 501,
    ANIM_CARRY2H                           = 502,
    ANIM_CARRIED2H                         = 503,
    ANIM_FLY_CARRY2H                       = 504,
    ANIM_FLY_CARRIED2H                     = 505
};

enum LockKeyType
{
    LOCK_KEY_NONE  = 0,
    LOCK_KEY_ITEM  = 1,
    LOCK_KEY_SKILL = 2
};

enum LockType
{
    LOCKTYPE_PICKLOCK              = 1,
    LOCKTYPE_HERBALISM             = 2,
    LOCKTYPE_MINING                = 3,
    LOCKTYPE_DISARM_TRAP           = 4,
    LOCKTYPE_OPEN                  = 5,
    LOCKTYPE_TREASURE              = 6,
    LOCKTYPE_CALCIFIED_ELVEN_GEMS  = 7,
    LOCKTYPE_CLOSE                 = 8,
    LOCKTYPE_ARM_TRAP              = 9,
    LOCKTYPE_QUICK_OPEN            = 10,
    LOCKTYPE_QUICK_CLOSE           = 11,
    LOCKTYPE_OPEN_TINKERING        = 12,
    LOCKTYPE_OPEN_KNEELING         = 13,
    LOCKTYPE_OPEN_ATTACKING        = 14,
    LOCKTYPE_GAHZRIDIAN            = 15,
    LOCKTYPE_BLASTING              = 16,
    LOCKTYPE_SLOW_OPEN             = 17,
    LOCKTYPE_SLOW_CLOSE            = 18,
    LOCKTYPE_FISHING               = 19,
    LOCKTYPE_INSCRIPTION           = 20,
    LOCKTYPE_OPEN_FROM_VEHICLE     = 21
};

enum TrainerType                                            // this is important type for npcs!
{
    TRAINER_TYPE_CLASS             = 0,
    TRAINER_TYPE_MOUNTS            = 1,                     // on blizz it's 2
    TRAINER_TYPE_TRADESKILLS       = 2,
    TRAINER_TYPE_PETS              = 3
};

#define MAX_TRAINER_TYPE 4

// CreatureType.dbc
enum CreatureType
{
    CREATURE_TYPE_BEAST            = 1,
    CREATURE_TYPE_DRAGONKIN        = 2,
    CREATURE_TYPE_DEMON            = 3,
    CREATURE_TYPE_ELEMENTAL        = 4,
    CREATURE_TYPE_GIANT            = 5,
    CREATURE_TYPE_UNDEAD           = 6,
    CREATURE_TYPE_HUMANOID         = 7,
    CREATURE_TYPE_CRITTER          = 8,
    CREATURE_TYPE_MECHANICAL       = 9,
    CREATURE_TYPE_NOT_SPECIFIED    = 10,
    CREATURE_TYPE_TOTEM            = 11,
    CREATURE_TYPE_NON_COMBAT_PET   = 12,
    CREATURE_TYPE_GAS_CLOUD        = 13
};

uint32 const CREATURE_TYPEMASK_DEMON_OR_UNDEAD = (1 << (CREATURE_TYPE_DEMON-1)) | (1 << (CREATURE_TYPE_UNDEAD-1));
uint32 const CREATURE_TYPEMASK_HUMANOID_OR_UNDEAD = (1 << (CREATURE_TYPE_HUMANOID-1)) | (1 << (CREATURE_TYPE_UNDEAD-1));
uint32 const CREATURE_TYPEMASK_MECHANICAL_OR_ELEMENTAL = (1 << (CREATURE_TYPE_MECHANICAL-1)) | (1 << (CREATURE_TYPE_ELEMENTAL-1));

// CreatureFamily.dbc
enum CreatureFamily
{
    CREATURE_FAMILY_WOLF                = 1,
    CREATURE_FAMILY_CAT                 = 2,
    CREATURE_FAMILY_SPIDER              = 3,
    CREATURE_FAMILY_BEAR                = 4,
    CREATURE_FAMILY_BOAR                = 5,
    CREATURE_FAMILY_CROCOLISK           = 6,
    CREATURE_FAMILY_CARRION_BIRD        = 7,
    CREATURE_FAMILY_CRAB                = 8,
    CREATURE_FAMILY_GORILLA             = 9,
    CREATURE_FAMILY_HORSE_CUSTOM        = 10,   // Does not exist in DBC but used for horse like beasts in DB
    CREATURE_FAMILY_RAPTOR              = 11,
    CREATURE_FAMILY_TALLSTRIDER         = 12,
    CREATURE_FAMILY_FELHUNTER           = 15,
    CREATURE_FAMILY_VOIDWALKER          = 16,
    CREATURE_FAMILY_SUCCUBUS            = 17,
    CREATURE_FAMILY_DOOMGUARD           = 19,
    CREATURE_FAMILY_SCORPID             = 20,
    CREATURE_FAMILY_TURTLE              = 21,
    CREATURE_FAMILY_IMP                 = 23,
    CREATURE_FAMILY_BAT                 = 24,
    CREATURE_FAMILY_HYENA               = 25,
    CREATURE_FAMILY_BIRD_OF_PREY        = 26,
    CREATURE_FAMILY_WIND_SERPENT        = 27,
    CREATURE_FAMILY_REMOTE_CONTROL      = 28,
    CREATURE_FAMILY_FELGUARD            = 29,
    CREATURE_FAMILY_DRAGONHAWK          = 30,
    CREATURE_FAMILY_RAVAGER             = 31,
    CREATURE_FAMILY_WARP_STALKER        = 32,
    CREATURE_FAMILY_SPOREBAT            = 33,
    CREATURE_FAMILY_NETHER_RAY          = 34,
    CREATURE_FAMILY_SERPENT             = 35,
    CREATURE_FAMILY_MOTH                = 37,
    CREATURE_FAMILY_CHIMAERA            = 38,
    CREATURE_FAMILY_DEVILSAUR           = 39,
    CREATURE_FAMILY_GHOUL               = 40,
    CREATURE_FAMILY_SILITHID            = 41,
    CREATURE_FAMILY_WORM                = 42,
    CREATURE_FAMILY_RHINO               = 43,
    CREATURE_FAMILY_WASP                = 44,
    CREATURE_FAMILY_CORE_HOUND          = 45,
    CREATURE_FAMILY_SPIRIT_BEAST        = 46,
    CREATURE_FAMILY_WATER_ELEMENTAL     = 49,
    CREATURE_FAMILY_FOX                 = 50,
    CREATURE_FAMILY_MONKEY              = 51,
    CREATURE_FAMILY_DOG                 = 52,
    CREATURE_FAMILY_BEETLE              = 53,
    CREATURE_FAMILY_SHALE_SPIDER        = 55,
    CREATURE_FAMILY_ZOMBIE              = 56,
    CREATURE_FAMILY_BEETLE_OLD          = 57,
    CREATURE_FAMILY_SILITHID_2          = 59,
    CREATURE_FAMILY_WASP_2              = 66,
    CREATURE_FAMILY_HYDRA               = 68,
};

enum CreatureTypeFlags
{
    CREATURE_TYPEFLAGS_TAMEABLE         = 0x00000001,         // Tameable by any hunter
    CREATURE_TYPEFLAGS_GHOST            = 0x00000002,         // Creature are also visible for not alive player. Allow gossip interaction if npcflag allow?
    CREATURE_TYPEFLAGS_BOSS             = 0x00000004,
    CREATURE_TYPEFLAGS_UNK3             = 0x00000008,
    CREATURE_TYPEFLAGS_UNK4             = 0x00000010,
    CREATURE_TYPEFLAGS_UNK5             = 0x00000020,
    CREATURE_TYPEFLAGS_UNK6             = 0x00000040,
    CREATURE_TYPEFLAGS_DEAD_INTERACT    = 0x00000080,         // Player can interact with the creature if its dead (not player dead)
    CREATURE_TYPEFLAGS_HERBLOOT         = 0x00000100,         // Can be looted by herbalist
    CREATURE_TYPEFLAGS_MININGLOOT       = 0x00000200,         // Can be looted by miner
    CREATURE_TYPEFLAGS_UNK10            = 0x00000400,
    CREATURE_TYPEFLAGS_MOUNTED_COMBAT   = 0x00000800,         // Creature can remain mounted when entering combat
    CREATURE_TYPEFLAGS_AID_PLAYERS      = 0x00001000,         // ? Can aid any player in combat if in range?
    CREATURE_TYPEFLAGS_UNK13            = 0x00002000,
    CREATURE_TYPEFLAGS_UNK14            = 0x00004000,         // ? Possibly not in use
    CREATURE_TYPEFLAGS_ENGINEERLOOT     = 0x00008000,         // Can be looted by engineer
    CREATURE_TYPEFLAGS_EXOTIC           = 0x00010000,         // Can be tamed by hunter as exotic pet
    CREATURE_TYPEFLAGS_UNK17            = 0x00020000,         // ? Related to vehicles/pvp?
    CREATURE_TYPEFLAGS_UNK18            = 0x00040000,         // ? Related to vehicle/siege weapons?
    CREATURE_TYPEFLAGS_UNK19            = 0x00080000,
    CREATURE_TYPEFLAGS_UNK20            = 0x00100000,
    CREATURE_TYPEFLAGS_UNK21            = 0x00200000,
    CREATURE_TYPEFLAGS_UNK22            = 0x00400000,
    CREATURE_TYPEFLAGS_UNK23            = 0x00800000,         // ? First seen in 3.2.2. Related to banner/backpack of creature/companion?
    CREATURE_TYPEFLAGS_UNK24            = 0x01000000,
    CREATURE_TYPEFLAGS_UNK25            = 0x02000000,
    CREATURE_TYPEFLAGS_PARTY_MEMBER     = 0x04000000,         //! Creature can be targeted by spells that require target to be in caster's party/raid
    CREATURE_TYPEFLAGS_UNK27            = 0x08000000,
    CREATURE_TYPEFLAGS_UNK28            = 0x10000000,
    CREATURE_TYPEFLAGS_UNK29            = 0x20000000,
    CREATURE_TYPEFLAGS_UNK30            = 0x40000000,
    CREATURE_TYPEFLAGS_UNK31            = 0x80000000
};

enum CreatureTypeFlags2
{
    CREATURE_TYPEFLAGS_2_UNK1           = 0x00000001,
    CREATURE_TYPEFLAGS_2_UNK2           = 0x00000002,
    CREATURE_TYPEFLAGS_2_UNK3           = 0x00000004,
    CREATURE_TYPEFLAGS_2_UNK4           = 0x00000008,
    CREATURE_TYPEFLAGS_2_UNK5           = 0x00000010,
    CREATURE_TYPEFLAGS_2_UNK6           = 0x00000020,
    CREATURE_TYPEFLAGS_2_UNK7           = 0x00000040,
    CREATURE_TYPEFLAGS_2_UNK8           = 0x00000080,
};

enum CreatureEliteType
{
    CREATURE_ELITE_NORMAL          = 0,
    CREATURE_ELITE_ELITE           = 1,
    CREATURE_ELITE_RAREELITE       = 2,
    CREATURE_ELITE_WORLDBOSS       = 3,
    CREATURE_ELITE_RARE            = 4,
    CREATURE_UNKNOWN               = 5                      // found in 2.2.3 for 2 mobs
};

// values based at Holidays.dbc
enum HolidayIds
{
    HOLIDAY_NONE                     = 0,

    HOLIDAY_FIREWORKS_SPECTACULAR    = 62,
    HOLIDAY_FEAST_OF_WINTER_VEIL     = 141,
    HOLIDAY_NOBLEGARDEN              = 181,
    HOLIDAY_CHILDRENS_WEEK           = 201,
    HOLIDAY_CALL_TO_ARMS_AV          = 283,
    HOLIDAY_CALL_TO_ARMS_WS          = 284,
    HOLIDAY_CALL_TO_ARMS_AB          = 285,
    HOLIDAY_FISHING_EXTRAVAGANZA     = 301,
    HOLIDAY_HARVEST_FESTIVAL         = 321,
    HOLIDAY_HALLOWS_END              = 324,
    HOLIDAY_LUNAR_FESTIVAL           = 327,
    // HOLIDAY_LOVE_IS_IN_THE_AIR    = 335, unused/duplicated
    HOLIDAY_FIRE_FESTIVAL            = 341,
    HOLIDAY_CALL_TO_ARMS_EY          = 353,
    HOLIDAY_BREWFEST                 = 372,
    HOLIDAY_DARKMOON_FAIRE_ELWYNN    = 374,
    HOLIDAY_DARKMOON_FAIRE_THUNDER   = 375,
    HOLIDAY_DARKMOON_FAIRE_SHATTRATH = 376,
    HOLIDAY_PIRATES_DAY              = 398,
    HOLIDAY_CALL_TO_ARMS_SA          = 400,
    HOLIDAY_PILGRIMS_BOUNTY          = 404,
    HOLIDAY_WOTLK_LAUNCH             = 406,
    HOLIDAY_DAY_OF_DEAD              = 409,
    HOLIDAY_CALL_TO_ARMS_IC          = 420,
    HOLIDAY_LOVE_IS_IN_THE_AIR       = 423,
    HOLIDAY_KALU_AK_FISHING_DERBY    = 424,
    HOLIDAY_CALL_TO_ARMS_BFG         = 435,
    HOLIDAY_CALL_TO_ARMS_TP          = 436,
    HOLIDAY_RATED_BG_15_VS_15        = 442,
    HOLIDAY_RATED_BG_25_VS_25        = 443,
    HOLIDAY_ANNIVERSARY_7_YEARS      = 467,
    HOLIDAY_DARKMOON_FAIRE_TEROKKAR  = 479,
    HOLIDAY_ANNIVERSARY_8_YEARS      = 484,
};

// values based at QuestInfo.dbc
enum QuestTypes
{
    QUEST_TYPE_ELITE               = 1,
    QUEST_TYPE_LIFE                = 21,
    QUEST_TYPE_PVP                 = 41,
    QUEST_TYPE_RAID                = 62,
    QUEST_TYPE_DUNGEON             = 81,
    QUEST_TYPE_WORLD_EVENT         = 82,
    QUEST_TYPE_LEGENDARY           = 83,
    QUEST_TYPE_ESCORT              = 84,
    QUEST_TYPE_HEROIC              = 85,
    QUEST_TYPE_RAID_10             = 88,
    QUEST_TYPE_RAID_25             = 89
};

// values based at QuestSort.dbc
enum QuestSort
{
    QUEST_SORT_EPIC                = 1,
    QUEST_SORT_WAILING_CAVERNS_OLD = 21,
    QUEST_SORT_SEASONAL            = 22,
    QUEST_SORT_UNDERCITY_OLD       = 23,
    QUEST_SORT_HERBALISM           = 24,
    QUEST_SORT_BATTLEGROUNDS       = 25,
    QUEST_SORT_ULDAMN_OLD          = 41,
    QUEST_SORT_WARLOCK             = 61,
    QUEST_SORT_WARRIOR             = 81,
    QUEST_SORT_SHAMAN              = 82,
    QUEST_SORT_FISHING             = 101,
    QUEST_SORT_BLACKSMITHING       = 121,
    QUEST_SORT_PALADIN             = 141,
    QUEST_SORT_MAGE                = 161,
    QUEST_SORT_ROGUE               = 162,
    QUEST_SORT_ALCHEMY             = 181,
    QUEST_SORT_LEATHERWORKING      = 182,
    QUEST_SORT_ENGINEERING         = 201,
    QUEST_SORT_TREASURE_MAP        = 221,
    QUEST_SORT_SUNKEN_TEMPLE_OLD   = 241,
    QUEST_SORT_HUNTER              = 261,
    QUEST_SORT_PRIEST              = 262,
    QUEST_SORT_DRUID               = 263,
    QUEST_SORT_TAILORING           = 264,
    QUEST_SORT_SPECIAL             = 284,
    QUEST_SORT_COOKING             = 304,
    QUEST_SORT_FIRST_AID           = 324,
    QUEST_SORT_LEGENDARY           = 344,
    QUEST_SORT_DARKMOON_FAIRE      = 364,
    QUEST_SORT_AHN_QIRAJ_WAR       = 365,
    QUEST_SORT_LUNAR_FESTIVAL      = 366,
    QUEST_SORT_REPUTATION          = 367,
    QUEST_SORT_INVASION            = 368,
    QUEST_SORT_MIDSUMMER           = 369,
    QUEST_SORT_BREWFEST            = 370,
    QUEST_SORT_INSCRIPTION         = 371,
    QUEST_SORT_DEATH_KNIGHT        = 372,
    QUEST_SORT_JEWELCRAFTING       = 373,
    QUEST_SORT_NOBLEGARDEN         = 374,
    QUEST_SORT_PILGRIMS_BOUNTY     = 375,
    QUEST_SORT_LOVE_IS_IN_THE_AIR  = 376,
    QUEST_SORT_ARCHAEOLOGY         = 377,
    QUEST_SORT_CHILDRENS_WEEK      = 378,
    QUEST_SORT_FIRELANDS_INVASION  = 379,
    QUEST_SORT_ZANDALARI           = 380,
    QUEST_SORT_ELEMENTAL_BONDS     = 381
};

inline uint8 ClassByQuestSort(int32 QuestSort)
{
    switch (QuestSort)
    {
        case QUEST_SORT_WARLOCK:        return CLASS_WARLOCK;
        case QUEST_SORT_WARRIOR:        return CLASS_WARRIOR;
        case QUEST_SORT_SHAMAN:         return CLASS_SHAMAN;
        case QUEST_SORT_PALADIN:        return CLASS_PALADIN;
        case QUEST_SORT_MAGE:           return CLASS_MAGE;
        case QUEST_SORT_ROGUE:          return CLASS_ROGUE;
        case QUEST_SORT_HUNTER:         return CLASS_HUNTER;
        case QUEST_SORT_PRIEST:         return CLASS_PRIEST;
        case QUEST_SORT_DRUID:          return CLASS_DRUID;
        case QUEST_SORT_DEATH_KNIGHT:   return CLASS_DEATH_KNIGHT;
    }
    return 0;
}

enum SkillType
{
    SKILL_NONE                     = 0,

    SKILL_FROST                    = 6,
    SKILL_FIRE                     = 8,
    SKILL_ARMS                     = 26,
    SKILL_COMBAT                   = 38,
    SKILL_SUBTLETY                 = 39,
    SKILL_SWORDS                   = 43,
    SKILL_AXES                     = 44,
    SKILL_BOWS                     = 45,
    SKILL_GUNS                     = 46,
    SKILL_BEAST_MASTERY            = 50,
    SKILL_SURVIVAL                 = 51,
    SKILL_MACES                    = 54,
    SKILL_2H_SWORDS                = 55,
    SKILL_HOLY                     = 56,
    SKILL_SHADOW                   = 78,
    SKILL_DEFENSE                  = 95,
    SKILL_LANG_COMMON              = 98,
    SKILL_RACIAL_DWARVEN           = 101,
    SKILL_LANG_ORCISH              = 109,
    SKILL_LANG_DWARVEN             = 111,
    SKILL_LANG_DARNASSIAN          = 113,
    SKILL_LANG_TAURAHE             = 115,
    SKILL_DUAL_WIELD               = 118,
    SKILL_RACIAL_TAUREN            = 124,
    SKILL_ORC_RACIAL               = 125,
    SKILL_RACIAL_NIGHT_ELF         = 126,
    SKILL_FIRST_AID                = 129,
    SKILL_FERAL_COMBAT             = 134,
    SKILL_STAVES                   = 136,
    SKILL_LANG_THALASSIAN          = 137,
    SKILL_LANG_DRACONIC            = 138,
    SKILL_LANG_DEMON_TONGUE        = 139,
    SKILL_LANG_TITAN               = 140,
    SKILL_LANG_OLD_TONGUE          = 141,
    SKILL_SURVIVAL2                = 142,
    SKILL_RIDING_HORSE             = 148,
    SKILL_RIDING_WOLF              = 149,
    SKILL_RIDING_TIGER             = 150,
    SKILL_RIDING_RAM               = 152,
    SKILL_SWIMING                  = 155,
    SKILL_2H_MACES                 = 160,
    SKILL_UNARMED                  = 162,
    SKILL_MARKSMANSHIP             = 163,
    SKILL_BLACKSMITHING            = 164,
    SKILL_LEATHERWORKING           = 165,
    SKILL_ALCHEMY                  = 171,
    SKILL_2H_AXES                  = 172,
    SKILL_DAGGERS                  = 173,
    SKILL_THROWN                   = 176,
    SKILL_HERBALISM                = 182,
    SKILL_GENERIC_DND              = 183,
    SKILL_RETRIBUTION              = 184,
    SKILL_COOKING                  = 185,
    SKILL_MINING                   = 186,
    SKILL_PET_IMP                  = 188,
    SKILL_PET_FELHUNTER            = 189,
    SKILL_TAILORING                = 197,
    SKILL_ENGINEERING              = 202,
    SKILL_PET_SPIDER               = 203,
    SKILL_PET_VOIDWALKER           = 204,
    SKILL_PET_SUCCUBUS             = 205,
    SKILL_PET_INFERNAL             = 206,
    SKILL_PET_DOOMGUARD            = 207,
    SKILL_PET_WOLF                 = 208,
    SKILL_PET_CAT                  = 209,
    SKILL_PET_BEAR                 = 210,
    SKILL_PET_BOAR                 = 211,
    SKILL_PET_CROCILISK            = 212,
    SKILL_PET_CARRION_BIRD         = 213,
    SKILL_PET_CRAB                 = 214,
    SKILL_PET_GORILLA              = 215,
    SKILL_PET_RAPTOR               = 217,
    SKILL_PET_TALLSTRIDER          = 218,
    SKILL_RACIAL_UNDED             = 220,
    SKILL_CROSSBOWS                = 226,
    SKILL_WANDS                    = 228,
    SKILL_POLEARMS                 = 229,
    SKILL_PET_SCORPID              = 236,
    SKILL_ARCANE                   = 237,
    SKILL_PET_TURTLE               = 251,
    SKILL_ASSASSINATION            = 253,
    SKILL_FURY                     = 256,
    SKILL_PROTECTION               = 257,
    SKILL_PROTECTION2              = 267,
    SKILL_PET_TALENTS              = 270,
    SKILL_PLATE_MAIL               = 293,
    SKILL_LANG_GNOMISH             = 313,
    SKILL_LANG_TROLL               = 315,
    SKILL_ENCHANTING               = 333,
    SKILL_DEMONOLOGY               = 354,
    SKILL_AFFLICTION               = 355,
    SKILL_FISHING                  = 356,
    SKILL_ENHANCEMENT              = 373,
    SKILL_RESTORATION              = 374,
    SKILL_ELEMENTAL_COMBAT         = 375,
    SKILL_SKINNING                 = 393,
    SKILL_MAIL                     = 413,
    SKILL_LEATHER                  = 414,
    SKILL_CLOTH                    = 415,
    SKILL_SHIELD                   = 433,
    SKILL_FIST_WEAPONS             = 473,
    SKILL_RIDING_RAPTOR            = 533,
    SKILL_RIDING_MECHANOSTRIDER    = 553,
    SKILL_RIDING_UNDEAD_HORSE      = 554,
    SKILL_RESTORATION2             = 573,
    SKILL_BALANCE                  = 574,
    SKILL_DESTRUCTION              = 593,
    SKILL_HOLY2                    = 594,
    SKILL_DISCIPLINE               = 613,
    SKILL_LOCKPICKING              = 633,
    SKILL_PET_BAT                  = 653,
    SKILL_PET_HYENA                = 654,
    SKILL_PET_BIRD_OF_PREY         = 655,
    SKILL_PET_WIND_SERPENT         = 656,
    SKILL_LANG_GUTTERSPEAK         = 673,
    SKILL_RIDING_KODO              = 713,
    SKILL_RACIAL_TROLL             = 733,
    SKILL_RACIAL_GNOME             = 753,
    SKILL_RACIAL_HUMAN             = 754,
    SKILL_JEWELCRAFTING            = 755,
    SKILL_RACIAL_BLOODELF          = 756,
    SKILL_PET_EVENT_RC             = 758,   // SkillCategory = -1
    SKILL_LANG_DRAENEI             = 759,
    SKILL_RACIAL_DRAENEI           = 760,
    SKILL_PET_FELGUARD             = 761,
    SKILL_RIDING                   = 762,
    SKILL_PET_DRAGONHAWK           = 763,
    SKILL_PET_NETHER_RAY           = 764,
    SKILL_PET_SPOREBAT             = 765,
    SKILL_PET_WARP_STALKER         = 766,
    SKILL_PET_RAVAGER              = 767,
    SKILL_PET_SERPENT              = 768,
    SKILL_INTERNAL                 = 769,
    SKILL_DK_BLOOD                 = 770,
    SKILL_DK_FROST                 = 771,
    SKILL_DK_UNHOLY                = 772,
    SKILL_INSCRIPTION              = 773,
    SKILL_PET_MOTH                 = 775,
    SKILL_RUNEFORGING              = 776,
    SKILL_MOUNTS                   = 777,
    SKILL_COMPANIONS               = 778,
    SKILL_PET_EXOTIC_CHIMAERA      = 780,
    SKILL_PET_EXOTIC_DEVILSAUR     = 781,
    SKILL_PET_GHOUL                = 782,
    SKILL_PET_EXOTIC_SILITHID      = 783,
    SKILL_PET_EXOTIC_WORM          = 784,
    SKILL_PET_WASP                 = 785,
    SKILL_PET_EXOTIC_RHINO         = 786,
    SKILL_PET_EXOTIC_CORE_HOUND    = 787,
    SKILL_PET_EXOTIC_SPIRIT_BEAST  = 788,
    SKILL_RACIAL_WORGEN            = 789,
    SKILL_RACIAL_GOBLIN            = 790,
    SKILL_LANG_WORGEN              = 791,
    SKILL_LANG_GOBLIN              = 792,
    SKILL_ARCHAEOLOGY              = 794,
    SKILL_GENERAL_HUNTER           = 795,
    SKILL_GENERAL_DEATH_KNIGHT     = 796,
    SKILL_GENERAL_ROGUE            = 797,
    SKILL_GENERAL_DRUID            = 798,
    SKILL_GENERAL_MAGE             = 799,
    SKILL_GENERAL_PALADIN          = 800,
    SKILL_GENERAL_SHAMAN           = 801,
    SKILL_GENERAL_WARLOCK          = 802,
    SKILL_GENERAL_WARRIOR          = 803,
    SKILL_GENERAL_PRIEST           = 804,
    SKILL_PET_WATER_ELEMENTAL      = 805,
    SKILL_PET_FOX                  = 808,
    SKILL_ALL_GLYPHS               = 810,
    SKILL_PET_DOG                  = 811,
    SKILL_PET_MONKEY               = 815,
    SKILL_PET_SHALE_SPIDER         = 817,
    SKILL_PET_BEETLE               = 818,
    SKILL_ALL_GUILD_PERKS          = 821,
    SKILL_PET_HYDRA                = 824,
};

#define MAX_SKILL_TYPE               825

inline SkillType SkillByLockType(LockType locktype)
{
    switch (locktype)
    {
        case LOCKTYPE_PICKLOCK:    return SKILL_LOCKPICKING;
        case LOCKTYPE_HERBALISM:   return SKILL_HERBALISM;
        case LOCKTYPE_MINING:      return SKILL_MINING;
        case LOCKTYPE_FISHING:     return SKILL_FISHING;
        case LOCKTYPE_INSCRIPTION: return SKILL_INSCRIPTION;
        default: break;
    }
    return SKILL_NONE;
}

inline uint32 SkillByQuestSort(int32 QuestSort)
{
    switch (QuestSort)
    {
        case QUEST_SORT_HERBALISM:      return SKILL_HERBALISM;
        case QUEST_SORT_FISHING:        return SKILL_FISHING;
        case QUEST_SORT_BLACKSMITHING:  return SKILL_BLACKSMITHING;
        case QUEST_SORT_ALCHEMY:        return SKILL_ALCHEMY;
        case QUEST_SORT_LEATHERWORKING: return SKILL_LEATHERWORKING;
        case QUEST_SORT_ENGINEERING:    return SKILL_ENGINEERING;
        case QUEST_SORT_TAILORING:      return SKILL_TAILORING;
        case QUEST_SORT_COOKING:        return SKILL_COOKING;
        case QUEST_SORT_FIRST_AID:      return SKILL_FIRST_AID;
        case QUEST_SORT_JEWELCRAFTING:  return SKILL_JEWELCRAFTING;
        case QUEST_SORT_INSCRIPTION:    return SKILL_INSCRIPTION;
        case QUEST_SORT_ARCHAEOLOGY:    return SKILL_ARCHAEOLOGY;
    }
    return 0;
}

enum SkillCategory
{
    SKILL_CATEGORY_UNK1          = 0,
    SKILL_CATEGORY_ATTRIBUTES    = 5,
    SKILL_CATEGORY_WEAPON        = 6,
    SKILL_CATEGORY_CLASS         = 7,
    SKILL_CATEGORY_ARMOR         = 8,
    SKILL_CATEGORY_SECONDARY     = 9,                       // secondary professions
    SKILL_CATEGORY_LANGUAGES     = 10,
    SKILL_CATEGORY_PROFESSION    = 11,                      // primary professions
    SKILL_CATEGORY_GENERIC       = 12
};

enum TotemCategory
{
    TC_SKINNING_SKIFE_OLD          = 1,
    TC_EARTH_TOTEM                 = 2,
    TC_AIR_TOTEM                   = 3,
    TC_FIRE_TOTEM                  = 4,
    TC_WATER_TOTEM                 = 5,
    TC_COPPER_ROD                  = 6,
    TC_SILVER_ROD                  = 7,
    TC_GOLDEN_ROD                  = 8,
    TC_TRUESILVER_ROD              = 9,
    TC_ARCANITE_ROD                = 10,
    TC_MINING_PICK_OLD             = 11,
    TC_PHILOSOPHERS_STONE          = 12,
    TC_BLACKSMITH_HAMMER_OLD       = 13,
    TC_ARCLIGHT_SPANNER            = 14,
    TC_GYROMATIC_MA                = 15,
    TC_MASTER_TOTEM                = 21,
    TC_FEL_IRON_ROD                = 41,
    TC_ADAMANTITE_ROD              = 62,
    TC_ETERNIUM_ROD                = 63,
    TC_HOLLOW_QUILL                = 81,
    TC_RUNED_AZURITE_ROD           = 101,
    TC_VIRTUOSO_INKING_SET         = 121,
    TC_DRUMS                       = 141,
    TC_GNOMISH_ARMY_KNIFE          = 161,
    TC_BLACKSMITH_HAMMER           = 162,
    TC_MINING_PICK                 = 165,
    TC_SKINNING_KNIFE              = 166,
    TC_HAMMER_PICK                 = 167,
    TC_BLADED_PICKAXE              = 168,
    TC_FLINT_AND_TINDER            = 169,
    TC_RUNED_COBALT_ROD            = 189,
    TC_RUNED_TITANIUM_ROD          = 190,
    TC_RUNED_ELEMENTIUM_ROD        = 209,
    TC_HIGH_POWERED_BOLT_GUN       = 210,
};

enum UnitDynFlags
{
    UNIT_DYNFLAG_NONE                       = 0x0000,
    UNIT_DYNFLAG_LOOTABLE                   = 0x0001,
    UNIT_DYNFLAG_TRACK_UNIT                 = 0x0002,
    UNIT_DYNFLAG_TAPPED                     = 0x0004,       // Lua_UnitIsTapped
    UNIT_DYNFLAG_TAPPED_BY_PLAYER           = 0x0008,       // Lua_UnitIsTappedByPlayer
    UNIT_DYNFLAG_SPECIALINFO                = 0x0010,
    UNIT_DYNFLAG_DEAD                       = 0x0020,
    UNIT_DYNFLAG_REFER_A_FRIEND             = 0x0040,
    UNIT_DYNFLAG_TAPPED_BY_ALL_THREAT_LIST  = 0x0080        // Lua_UnitIsTappedByAllThreatList
};

enum CorpseDynFlags
{
    CORPSE_DYNFLAG_LOOTABLE        = 0x0001
};

enum WeatherType
{
    WEATHER_TYPE_FINE       = 0,
    WEATHER_TYPE_RAIN       = 1,
    WEATHER_TYPE_SNOW       = 2,
    WEATHER_TYPE_STORM      = 3,
    WEATHER_TYPE_THUNDERS   = 86,
    WEATHER_TYPE_BLACKRAIN  = 90
};

#define MAX_WEATHER_TYPE 4

enum ChatMsg
{
    CHAT_MSG_ADDON                  = 0xFFFFFFFF, // -1
    CHAT_MSG_SYSTEM                 = 0x00,
    CHAT_MSG_SAY                    = 0x01,
    CHAT_MSG_PARTY                  = 0x02,
    CHAT_MSG_RAID                   = 0x03,
    CHAT_MSG_GUILD                  = 0x04,
    CHAT_MSG_OFFICER                = 0x05,
    CHAT_MSG_YELL                   = 0x06,
    CHAT_MSG_WHISPER                = 0x07,
    CHAT_MSG_WHISPER_FOREIGN        = 0x08,
    CHAT_MSG_WHISPER_INFORM         = 0x09,
    CHAT_MSG_EMOTE                  = 0x0A,
    CHAT_MSG_TEXT_EMOTE             = 0x0B,
    CHAT_MSG_MONSTER_SAY            = 0x0C,
    CHAT_MSG_MONSTER_PARTY          = 0x0D,
    CHAT_MSG_MONSTER_YELL           = 0x0E,
    CHAT_MSG_MONSTER_WHISPER        = 0x0F,
    CHAT_MSG_MONSTER_EMOTE          = 0x10,
    CHAT_MSG_CHANNEL                = 0x11,
    CHAT_MSG_CHANNEL_JOIN           = 0x12,
    CHAT_MSG_CHANNEL_LEAVE          = 0x13,
    CHAT_MSG_CHANNEL_LIST           = 0x14,
    CHAT_MSG_CHANNEL_NOTICE         = 0x15,
    CHAT_MSG_CHANNEL_NOTICE_USER    = 0x16,
    // CHAT_MSG_TARGETICONS
    CHAT_MSG_AFK                    = 0x17,
    CHAT_MSG_DND                    = 0x18,
    CHAT_MSG_IGNORED                = 0x19,
    CHAT_MSG_SKILL                  = 0x1A,
    CHAT_MSG_LOOT                   = 0x1B,
    CHAT_MSG_MONEY                  = 0x1C,
    CHAT_MSG_OPENING                = 0x1D,
    CHAT_MSG_TRADESKILLS            = 0x1E,
    CHAT_MSG_PET_INFO               = 0x1F,
    CHAT_MSG_COMBAT_MISC_INFO       = 0x20,
    CHAT_MSG_COMBAT_XP_GAIN         = 0x21,
    CHAT_MSG_COMBAT_HONOR_GAIN      = 0x22,
    CHAT_MSG_COMBAT_FACTION_CHANGE  = 0x23,
    CHAT_MSG_BG_SYSTEM_NEUTRAL      = 0x24,
    CHAT_MSG_BG_SYSTEM_ALLIANCE     = 0x25,
    CHAT_MSG_BG_SYSTEM_HORDE        = 0x26,
    CHAT_MSG_RAID_LEADER            = 0x27,
    CHAT_MSG_RAID_WARNING           = 0x28,
    CHAT_MSG_RAID_BOSS_EMOTE        = 0x29,
    CHAT_MSG_RAID_BOSS_WHISPER      = 0x2A,
    CHAT_MSG_FILTERED               = 0x2B,
    CHAT_MSG_BATTLEGROUND           = 0x2C,
    CHAT_MSG_BATTLEGROUND_LEADER    = 0x2D,
    CHAT_MSG_RESTRICTED             = 0x2E,
    CHAT_MSG_BATTLENET              = 0x2F,
    CHAT_MSG_ACHIEVEMENT            = 0x30,
    CHAT_MSG_GUILD_ACHIEVEMENT      = 0x31,
    CHAT_MSG_ARENA_POINTS           = 0x32,
    CHAT_MSG_PARTY_LEADER           = 0x33,
};

#define MAX_CHAT_MSG_TYPE 0x34

enum ChatLinkColors
{
    CHAT_LINK_COLOR_TRADE       = 0xffffd000,   // orange
    CHAT_LINK_COLOR_TALENT      = 0xff4e96f7,   // blue
    CHAT_LINK_COLOR_SPELL       = 0xff71d5ff,   // bright blue
    CHAT_LINK_COLOR_ENCHANT     = 0xffffd000,   // orange
    CHAT_LINK_COLOR_ACHIEVEMENT = 0xffffff00,
    CHAT_LINK_COLOR_GLYPH       = 0xff66bbff
};

// Values from ItemPetFood (power of (value-1) used for compare with CreatureFamilyEntry.petDietMask
enum PetDiet
{
    PET_DIET_MEAT       = 1,
    PET_DIET_FISH       = 2,
    PET_DIET_CHEESE     = 3,
    PET_DIET_BREAD      = 4,
    PET_DIET_FUNGAS     = 5,
    PET_DIET_FRUIT      = 6,
    PET_DIET_RAW_MEAT   = 7,
    PET_DIET_RAW_FISH   = 8
};

#define MAX_PET_DIET 9

#define CHAIN_SPELL_JUMP_RADIUS 8

enum GuildLogs
{
    GUILD_BANKLOG_MAX_RECORDS   = 25,
    GUILD_EVENTLOG_MAX_RECORDS  = 100,
    GUILD_NEWSLOG_MAX_RECORDS   = 250
};

enum AiReaction
{
    AI_REACTION_ALERT    = 0,                               // pre-aggro (used in client packet handler)
    AI_REACTION_FRIENDLY = 1,                               // (NOT used in client packet handler)
    AI_REACTION_HOSTILE  = 2,                               // sent on every attack, triggers aggro sound (used in client packet handler)
    AI_REACTION_AFRAID   = 3,                               // seen for polymorph (when AI not in control of self?) (NOT used in client packet handler)
    AI_REACTION_DESTROY  = 4                                // used on object destroy (NOT used in client packet handler)
};

// Diminishing Returns Types
enum DiminishingReturnsType
{
    DRTYPE_NONE         = 0,                                // this spell is not diminished, but may have limited it's duration to 10s
    DRTYPE_PLAYER       = 1,                                // this spell is diminished only when applied on players
    DRTYPE_ALL          = 2                                 // this spell is diminished in every case
};

// Diminishing Return Groups
enum DiminishingGroup
{
    DIMINISHING_NONE                = 0,
    DIMINISHING_BANISH              = 1,
    DIMINISHING_CHARGE              = 2,
    DIMINISHING_OPENING_STUN        = 3, // Cheap Shot and Pounce
    DIMINISHING_CONTROLLED_STUN     = 4,
    DIMINISHING_CONTROLLED_ROOT     = 5,
    DIMINISHING_CYCLONE             = 6,
    DIMINISHING_DISARM              = 7,
    DIMINISHING_DISORIENT           = 8, // Several spells where name cant be generalized.
    DIMINISHING_ENTRAPMENT          = 9,
    DIMINISHING_FEAR                = 10,
    DIMINISHING_HORROR              = 11,
    DIMINISHING_MIND_CONTROL        = 12,
    DIMINISHING_ROOT                = 13,
    DIMINISHING_STUN                = 14,
    DIMINISHING_SCATTER_SHOT        = 15,
    DIMINISHING_SILENCE             = 16,
    DIMINISHING_SLEEP               = 17,
    DIMINISHING_TAUNT               = 18,
    DIMINISHING_LIMITONLY           = 19,
    DIMINISHING_DRAGONS_BREATH      = 20
};

enum SummonCategory
{
    SUMMON_CATEGORY_WILD        = 0,
    SUMMON_CATEGORY_ALLY        = 1,
    SUMMON_CATEGORY_PET         = 2,
    SUMMON_CATEGORY_PUPPET      = 3,
    SUMMON_CATEGORY_VEHICLE     = 4,
    SUMMON_CATEGORY_UNK         = 5  // as of patch 3.3.5a only Bone Spike in Icecrown Citadel
                                     // uses this category
};

enum SummonType
{
    SUMMON_TYPE_NONE        = 0,
    SUMMON_TYPE_PET         = 1,
    SUMMON_TYPE_GUARDIAN    = 2,
    SUMMON_TYPE_MINION      = 3,
    SUMMON_TYPE_TOTEM       = 4,
    SUMMON_TYPE_MINIPET     = 5,
    SUMMON_TYPE_GUARDIAN2   = 6,
    SUMMON_TYPE_WILD2       = 7,
    SUMMON_TYPE_WILD3       = 8,
    SUMMON_TYPE_VEHICLE     = 9,
    SUMMON_TYPE_VEHICLE2    = 10,
    SUMMON_TYPE_OBJECT      = 11,
    SUMMON_TYPE_UNK12       = 12,
    SUMMON_TYPE_UNK13       = 13
};

enum EventId
{
    EVENT_CHARGE            = 1003,
    EVENT_JUMP              = 1004
};

enum ResponseCodes
{
    RESPONSE_SUCCESS                                       = 0,
    RESPONSE_FAILURE                                       = 1,
    RESPONSE_CANCELLED                                     = 2,
    RESPONSE_DISCONNECTED                                  = 3,
    RESPONSE_FAILED_TO_CONNECT                             = 4,
    RESPONSE_CONNECTED                                     = 5,
    RESPONSE_VERSION_MISMATCH                              = 6,

    CSTATUS_CONNECTING                                     = 7,
    CSTATUS_NEGOTIATING_SECURITY                           = 8,
    CSTATUS_NEGOTIATION_COMPLETE                           = 9,
    CSTATUS_NEGOTIATION_FAILED                             = 10,
    CSTATUS_AUTHENTICATING                                 = 11,

    AUTH_OK                                                = 12,
    AUTH_FAILED                                            = 13,
    AUTH_REJECT                                            = 14,
    AUTH_BAD_SERVER_PROOF                                  = 15,
    AUTH_UNAVAILABLE                                       = 16,
    AUTH_SYSTEM_ERROR                                      = 17,
    AUTH_BILLING_ERROR                                     = 18,
    AUTH_BILLING_EXPIRED                                   = 19,
    AUTH_VERSION_MISMATCH                                  = 20,
    AUTH_UNKNOWN_ACCOUNT                                   = 21,
    AUTH_INCORRECT_PASSWORD                                = 22,
    AUTH_SESSION_EXPIRED                                   = 23,
    AUTH_SERVER_SHUTTING_DOWN                              = 24,
    AUTH_ALREADY_LOGGING_IN                                = 25,
    AUTH_LOGIN_SERVER_NOT_FOUND                            = 26,
    AUTH_WAIT_QUEUE                                        = 27,
    AUTH_BANNED                                            = 28,
    AUTH_ALREADY_ONLINE                                    = 29,
    AUTH_NO_TIME                                           = 30,
    AUTH_DB_BUSY                                           = 31,
    AUTH_SUSPENDED                                         = 32,
    AUTH_PARENTAL_CONTROL                                  = 33,
    AUTH_LOCKED_ENFORCED                                   = 34,

    REALM_LIST_IN_PROGRESS                                 = 35,
    REALM_LIST_SUCCESS                                     = 36,
    REALM_LIST_FAILED                                      = 37,
    REALM_LIST_INVALID                                     = 38,
    REALM_LIST_REALM_NOT_FOUND                             = 39,

    ACCOUNT_CREATE_IN_PROGRESS                             = 40,
    ACCOUNT_CREATE_SUCCESS                                 = 41,
    ACCOUNT_CREATE_FAILED                                  = 42,

    CHAR_LIST_RETRIEVING                                   = 43,
    CHAR_LIST_RETRIEVED                                    = 44,
    CHAR_LIST_FAILED                                       = 45,

    CHAR_CREATE_IN_PROGRESS                                = 46,
    CHAR_CREATE_SUCCESS                                    = 47,
    CHAR_CREATE_ERROR                                      = 48,
    CHAR_CREATE_FAILED                                     = 49,
    CHAR_CREATE_NAME_IN_USE                                = 50,
    CHAR_CREATE_DISABLED                                   = 51,
    CHAR_CREATE_PVP_TEAMS_VIOLATION                        = 52,
    CHAR_CREATE_SERVER_LIMIT                               = 53,
    CHAR_CREATE_ACCOUNT_LIMIT                              = 54,
    CHAR_CREATE_SERVER_QUEUE                               = 55,
    CHAR_CREATE_ONLY_EXISTING                              = 56,
    CHAR_CREATE_EXPANSION                                  = 57,
    CHAR_CREATE_EXPANSION_CLASS                            = 58,
    CHAR_CREATE_LEVEL_REQUIREMENT                          = 59,
    CHAR_CREATE_UNIQUE_CLASS_LIMIT                         = 60,
    CHAR_CREATE_CHARACTER_IN_GUILD                         = 61,
    CHAR_CREATE_RESTRICTED_RACECLASS                       = 62,
    CHAR_CREATE_CHARACTER_CHOOSE_RACE                      = 63,
    CHAR_CREATE_CHARACTER_ARENA_LEADER                     = 64,
    CHAR_CREATE_CHARACTER_DELETE_MAIL                      = 65,
    CHAR_CREATE_CHARACTER_SWAP_FACTION                     = 66,
    CHAR_CREATE_CHARACTER_RACE_ONLY                        = 67,
    CHAR_CREATE_CHARACTER_GOLD_LIMIT                       = 68,
    CHAR_CREATE_FORCE_LOGIN                                = 69,

    CHAR_DELETE_IN_PROGRESS                                = 70,
    CHAR_DELETE_SUCCESS                                    = 71,
    CHAR_DELETE_FAILED                                     = 72,
    CHAR_DELETE_FAILED_LOCKED_FOR_TRANSFER                 = 73,
    CHAR_DELETE_FAILED_GUILD_LEADER                        = 74,
    CHAR_DELETE_FAILED_ARENA_CAPTAIN                       = 75,
    CHAR_DELETE_FAILED_HAS_HEIRLOOM_OR_MAIL                = 76,

    CHAR_LOGIN_IN_PROGRESS                                 = 77,
    CHAR_LOGIN_SUCCESS                                     = 78,
    CHAR_LOGIN_NO_WORLD                                    = 79,
    CHAR_LOGIN_DUPLICATE_CHARACTER                         = 80,
    CHAR_LOGIN_NO_INSTANCES                                = 81,
    CHAR_LOGIN_FAILED                                      = 82,
    CHAR_LOGIN_DISABLED                                    = 83,
    CHAR_LOGIN_NO_CHARACTER                                = 84,
    CHAR_LOGIN_LOCKED_FOR_TRANSFER                         = 85,
    CHAR_LOGIN_LOCKED_BY_BILLING                           = 86,
    CHAR_LOGIN_LOCKED_BY_MOBILE_AH                         = 87,
    CHAR_LOGIN_TEMPORARY_GM_LOCK                           = 88,

    CHAR_NAME_SUCCESS                                      = 89,
    CHAR_NAME_FAILURE                                      = 90,
    CHAR_NAME_NO_NAME                                      = 91,
    CHAR_NAME_TOO_SHORT                                    = 92,
    CHAR_NAME_TOO_LONG                                     = 93,
    CHAR_NAME_INVALID_CHARACTER                            = 94,
    CHAR_NAME_MIXED_LANGUAGES                              = 95,
    CHAR_NAME_PROFANE                                      = 96,
    CHAR_NAME_RESERVED                                     = 97,
    CHAR_NAME_INVALID_APOSTROPHE                           = 98,
    CHAR_NAME_MULTIPLE_APOSTROPHES                         = 99,
    CHAR_NAME_THREE_CONSECUTIVE                            = 100,
    CHAR_NAME_INVALID_SPACE                                = 101,
    CHAR_NAME_CONSECUTIVE_SPACES                           = 102,
    CHAR_NAME_RUSSIAN_CONSECUTIVE_SILENT_CHARACTERS        = 103,
    CHAR_NAME_RUSSIAN_SILENT_CHARACTER_AT_BEGINNING_OR_END = 104,
    CHAR_NAME_DECLENSION_DOESNT_MATCH_BASE_NAME            = 105,
};

/// Ban function modes
enum BanMode
{
    BAN_ACCOUNT,
    BAN_CHARACTER,
    BAN_IP
};

/// Ban function return codes
enum BanReturn
{
    BAN_SUCCESS,
    BAN_SYNTAX_ERROR,
    BAN_NOTFOUND
};

// indexes of BattlemasterList.dbc
enum BattlegroundTypeId
{
    BATTLEGROUND_TYPE_NONE          = 0, // None
    BATTLEGROUND_AV                 = 1, // Alterac Valley
    BATTLEGROUND_WS                 = 2, // Warsong Gulch
    BATTLEGROUND_AB                 = 3, // Arathi Basin
    BATTLEGROUND_NA                 = 4, // Nagrand Arena
    BATTLEGROUND_BE                 = 5, // Blade's Edge Arena
    BATTLEGROUND_AA                 = 6, // All Arenas
    BATTLEGROUND_EY                 = 7, // Eye of the Storm
    BATTLEGROUND_RL                 = 8, // Ruins of Lordaernon
    BATTLEGROUND_SA                 = 9, // Strand of the Ancients
    BATTLEGROUND_DS                 = 10, // Dalaran Sewers
    BATTLEGROUND_RV                 = 11, // Ring of Valor
    BATTLEGROUND_IC                 = 30, // Isle of Conquest
    BATTLEGROUND_RB                 = 32, // Random Battleground
    BATTLEGROUND_RATED_10_VS_10     = 100, // Rated BG 10 vs 10
    BATTLEGROUND_RATED_15_VS_15     = 101, // Rated BG 15 vs 15
    BATTLEGROUND_RATED_25_VS_25     = 102, // Rated BG 25 vs 25
    BATTLEGROUND_TP                 = 108, // Twin Peaks
    BATTLEGROUND_BFG                = 120, // Battle For Gilneas
    // 441 = "Icecrown Citadel"
    // 443 = "The Ruby Sanctum"
    // 656 = "Rated Eye of the Storm"
};

#define MAX_BATTLEGROUND_TYPE_ID 121

enum MailResponseType
{
    MAIL_SEND               = 0,
    MAIL_MONEY_TAKEN        = 1,
    MAIL_ITEM_TAKEN         = 2,
    MAIL_RETURNED_TO_SENDER = 3,
    MAIL_DELETED            = 4,
    MAIL_MADE_PERMANENT     = 5
};

enum MailResponseResult
{
    MAIL_OK                            = 0,
    MAIL_ERR_EQUIP_ERROR               = 1,
    MAIL_ERR_CANNOT_SEND_TO_SELF       = 2,
    MAIL_ERR_NOT_ENOUGH_MONEY          = 3,
    MAIL_ERR_RECIPIENT_NOT_FOUND       = 4,
    MAIL_ERR_NOT_YOUR_TEAM             = 5,
    MAIL_ERR_INTERNAL_ERROR            = 6,
    MAIL_ERR_DISABLED_FOR_TRIAL_ACC    = 14,
    MAIL_ERR_RECIPIENT_CAP_REACHED     = 15,
    MAIL_ERR_CANT_SEND_WRAPPED_COD     = 16,
    MAIL_ERR_MAIL_AND_CHAT_SUSPENDED   = 17,
    MAIL_ERR_TOO_MANY_ATTACHMENTS      = 18,
    MAIL_ERR_MAIL_ATTACHMENT_INVALID   = 19,
    MAIL_ERR_ITEM_HAS_EXPIRED          = 21
};

enum SpellFamilyNames
{
    SPELLFAMILY_GENERIC     = 0,
    SPELLFAMILY_UNK1        = 1,                            // events, holidays
    // 2 - unused
    SPELLFAMILY_MAGE        = 3,
    SPELLFAMILY_WARRIOR     = 4,
    SPELLFAMILY_WARLOCK     = 5,
    SPELLFAMILY_PRIEST      = 6,
    SPELLFAMILY_DRUID       = 7,
    SPELLFAMILY_ROGUE       = 8,
    SPELLFAMILY_HUNTER      = 9,
    SPELLFAMILY_PALADIN     = 10,
    SPELLFAMILY_SHAMAN      = 11,
    SPELLFAMILY_UNK2        = 12,                           // 2 spells (silence resistance)
    SPELLFAMILY_POTION      = 13,
    // 14 - unused
    SPELLFAMILY_DEATHKNIGHT = 15,
    // 16 - unused
    SPELLFAMILY_PET         = 17,
    SPELLFAMILY_UNK3        = 50,
};

enum TradeStatus
{
    TRADE_STATUS_OPEN_WINDOW = 0,
    // 1 - Related to EVENT_PLAYER_MONEY
    TRADE_STATUS_NOT_ELIGIBLE = 2,           // Related to trading soulbound loot items
    TRADE_STATUS_YOU_LOGOUT = 3,
    TRADE_STATUS_IGNORE_YOU = 4,
    TRADE_STATUS_TARGET_DEAD = 5,
    TRADE_STATUS_TRADE_ACCEPT = 6,
    TRADE_STATUS_TARGET_LOGOUT = 7,
    // 8 - nonexistent
    TRADE_STATUS_TRADE_COMPLETE = 9,
    TRADE_STATUS_TRIAL_ACCOUNT = 10,         // Trial accounts can not perform that action
    // 11 - nonexistent
    TRADE_STATUS_BEGIN_TRADE = 12,
    TRADE_STATUS_YOU_DEAD = 13,
    // 14 - nonexistent
    // 15 - nonexistent
    TRADE_STATUS_TARGET_TO_FAR = 16,
    TRADE_STATUS_NO_TARGET = 17,
    TRADE_STATUS_BUSY_2 = 18,
    TRADE_STATUS_CURRENCY_NOT_TRADABLE = 19, // new 4.x
    TRADE_STATUS_WRONG_FACTION = 20,
    TRADE_STATUS_BUSY = 21,
    // 22 - equivalent to 335 unk status 9
    TRADE_STATUS_TRADE_CANCELED = 23,
    TRADE_STATUS_CURRENCY = 24,              // new 4.x
    TRADE_STATUS_BACK_TO_TRADE = 25,
    TRADE_STATUS_ONLY_CONJURED = 26,         // You can only trade conjured items... (cross realm BG related).
    TRADE_STATUS_YOU_STUNNED = 27,
    // 28 - nonexistent
    TRADE_STATUS_TARGET_STUNNED = 29,
    // 30 - nonexistent
    TRADE_STATUS_CLOSE_WINDOW = 31,
};

enum XPColorChar
{
    XP_RED,
    XP_ORANGE,
    XP_YELLOW,
    XP_GREEN,
    XP_GRAY
};

enum RemoveMethod
{
    GROUP_REMOVEMETHOD_DEFAULT  = 0,
    GROUP_REMOVEMETHOD_KICK     = 1,
    GROUP_REMOVEMETHOD_LEAVE    = 2,
    GROUP_REMOVEMETHOD_KICK_LFG = 3
};

enum ActivateTaxiReply
{
    ERR_TAXIOK                      = 0,
    ERR_TAXIUNSPECIFIEDSERVERERROR  = 1,
    ERR_TAXINOSUCHPATH              = 2,
    ERR_TAXINOTENOUGHMONEY          = 3,
    ERR_TAXITOOFARAWAY              = 4,
    ERR_TAXINOVENDORNEARBY          = 5,
    ERR_TAXINOTVISITED              = 6,
    ERR_TAXIPLAYERBUSY              = 7,
    ERR_TAXIPLAYERALREADYMOUNTED    = 8,
    ERR_TAXIPLAYERSHAPESHIFTED      = 9,
    ERR_TAXIPLAYERMOVING            = 10,
    ERR_TAXISAMENODE                = 11,
    ERR_TAXINOTSTANDING             = 12
};

<<<<<<< HEAD
enum ProfessionUI
{
    MAX_PRIMARY_PROFESSIONS = 2,
    MAX_SECONDARY_SKILLS = 5
};

// Calendar - start

enum CalendarFlags
{
    CALENDAR_FLAG_ALL_ALLOWED     = 0x001,
    CALENDAR_FLAG_INVITES_LOCKED  = 0x010,
    CALENDAR_FLAG_WITHOUT_INVITES = 0x040,
    CALENDAR_FLAG_GUILD_ONLY      = 0x400
};

enum CalendarActionData
{
    CALENDAR_ACTION_NONE,
    CALENDAR_ACTION_ADD_EVENT,
    CALENDAR_ACTION_MODIFY_EVENT,
    CALENDAR_ACTION_REMOVE_EVENT,
    CALENDAR_ACTION_COPY_EVENT,
    CALENDAR_ACTION_ADD_EVENT_INVITE,
    CALENDAR_ACTION_MODIFY_EVENT_INVITE,
    CALENDAR_ACTION_MODIFY_MODERATOR_EVENT_INVITE,
    CALENDAR_ACTION_REMOVE_EVENT_INVITE,
    CALENDAR_ACTION_SIGNUP_TO_EVENT
};

enum CalendarModerationRank
{
    CALENDAR_RANK_PLAYER,
    CALENDAR_RANK_MODERATOR,
    CALENDAR_RANK_OWNER
};

enum CalendarSendEventType
{
    CALENDAR_SENDTYPE_GET,
    CALENDAR_SENDTYPE_ADD,
    CALENDAR_SENDTYPE_COPY
};

enum CalendarEventType
{
    CALENDAR_TYPE_RAID,
    CALENDAR_TYPE_DUNGEON,
    CALENDAR_TYPE_PVP,
    CALENDAR_TYPE_MEETING,
    CALENDAR_TYPE_OTHER
};

enum CalendarInviteStatus
{
    CALENDAR_STATUS_INVITED,
    CALENDAR_STATUS_ACCEPTED,
    CALENDAR_STATUS_DECLINED,
    CALENDAR_STATUS_TENTATIVE,
    CALENDAR_STATUS_OUT,
    CALENDAR_STATUS_STANDBY,
    CALENDAR_STATUS_CONFIRMED,
    CALENDAR_STATUS_NO_OWNER,
    CALENDAR_STATUS_8,
    CALENDAR_STATUS_9
};

enum CalendarError
{
    CALENDAR_OK                                 = 0,
    CALENDAR_ERROR_GUILD_EVENTS_EXCEEDED        = 1,
    CALENDAR_ERROR_EVENTS_EXCEEDED              = 2,
    CALENDAR_ERROR_SELF_INVITES_EXCEEDED        = 3,
    CALENDAR_ERROR_OTHER_INVITES_EXCEEDED       = 4,
    CALENDAR_ERROR_PERMISSIONS                  = 5,
    CALENDAR_ERROR_EVENT_INVALID                = 6,
    CALENDAR_ERROR_NOT_INVITED                  = 7,
    CALENDAR_ERROR_INTERNAL                     = 8,
    CALENDAR_ERROR_GUILD_PLAYER_NOT_IN_GUILD    = 9,
    CALENDAR_ERROR_ALREADY_INVITED_TO_EVENT_S   = 10,
    CALENDAR_ERROR_PLAYER_NOT_FOUND             = 11,
    CALENDAR_ERROR_NOT_ALLIED                   = 12,
    CALENDAR_ERROR_IGNORING_YOU_S               = 13,
    CALENDAR_ERROR_INVITES_EXCEEDED             = 14,
    CALENDAR_ERROR_INVALID_DATE                 = 16,
    CALENDAR_ERROR_INVALID_TIME                 = 17,

    CALENDAR_ERROR_NEEDS_TITLE                  = 19,
    CALENDAR_ERROR_EVENT_PASSED                 = 20,
    CALENDAR_ERROR_EVENT_LOCKED                 = 21,
    CALENDAR_ERROR_DELETE_CREATOR_FAILED        = 22,
    CALENDAR_ERROR_SYSTEM_DISABLED              = 24,
    CALENDAR_ERROR_RESTRICTED_ACCOUNT           = 25,
    CALENDAR_ERROR_ARENA_EVENTS_EXCEEDED        = 26,
    CALENDAR_ERROR_RESTRICTED_LEVEL             = 27,
    CALENDAR_ERROR_USER_SQUELCHED               = 28,
    CALENDAR_ERROR_NO_INVITE                    = 29,

    CALENDAR_ERROR_EVENT_WRONG_SERVER           = 36,
    CALENDAR_ERROR_INVITE_WRONG_SERVER          = 37,
    CALENDAR_ERROR_NO_GUILD_INVITES             = 38,
    CALENDAR_ERROR_INVALID_SIGNUP               = 39,
    CALENDAR_ERROR_NO_MODERATOR                 = 40
};

// Calendar - end
=======
enum DuelCompleteType
{
    DUEL_INTERRUPTED = 0,
    DUEL_WON         = 1,
    DUEL_FLED        = 2
};
// handle the queue types and bg types separately to enable joining queue for different sized arenas at the same time
enum BattlegroundQueueTypeId
{
    BATTLEGROUND_QUEUE_NONE     = 0,
    BATTLEGROUND_QUEUE_AV       = 1,
    BATTLEGROUND_QUEUE_WS       = 2,
    BATTLEGROUND_QUEUE_AB       = 3,
    BATTLEGROUND_QUEUE_EY       = 4,
    BATTLEGROUND_QUEUE_SA       = 5,
    BATTLEGROUND_QUEUE_IC       = 6,
    BATTLEGROUND_QUEUE_RB       = 7,
    BATTLEGROUND_QUEUE_2v2      = 8,
    BATTLEGROUND_QUEUE_3v3      = 9,
    BATTLEGROUND_QUEUE_5v5      = 10,
    MAX_BATTLEGROUND_QUEUE_TYPES
};

enum GroupJoinBattlegroundResult
{
    // positive values are indexes in BattlemasterList.dbc
    ERR_GROUP_JOIN_BATTLEGROUND_FAIL        = 0,            // Your group has joined a battleground queue, but you are not eligible (showed for non existing BattlemasterList.dbc indexes)
    ERR_BATTLEGROUND_NONE                   = -1,           // not show anything
    ERR_GROUP_JOIN_BATTLEGROUND_DESERTERS   = -2,           // You cannot join the battleground yet because you or one of your party members is flagged as a Deserter.
    ERR_ARENA_TEAM_PARTY_SIZE               = -3,           // Incorrect party size for this arena.
    ERR_BATTLEGROUND_TOO_MANY_QUEUES        = -4,           // You can only be queued for 2 battles at once
    ERR_BATTLEGROUND_CANNOT_QUEUE_FOR_RATED = -5,           // You cannot queue for a rated match while queued for other battles
    ERR_BATTLEDGROUND_QUEUED_FOR_RATED      = -6,           // You cannot queue for another battle while queued for a rated arena match
    ERR_BATTLEGROUND_TEAM_LEFT_QUEUE        = -7,           // Your team has left the arena queue
    ERR_BATTLEGROUND_NOT_IN_BATTLEGROUND    = -8,           // You can't do that in a battleground.
    ERR_BATTLEGROUND_JOIN_XP_GAIN           = -9,           // wtf, doesn't exist in client...
    ERR_BATTLEGROUND_JOIN_RANGE_INDEX       = -10,          // Cannot join the queue unless all members of your party are in the same battleground level range.
    ERR_BATTLEGROUND_JOIN_TIMED_OUT         = -11,          // %s was unavailable to join the queue. (uint64 guid exist in client cache)
    ERR_BATTLEGROUND_JOIN_FAILED            = -12,          // Join as a group failed (uint64 guid doesn't exist in client cache)
    ERR_LFG_CANT_USE_BATTLEGROUND           = -13,          // You cannot queue for a battleground or arena while using the dungeon system.
    ERR_IN_RANDOM_BG                        = -14,          // Can't do that while in a Random Battleground queue.
    ERR_IN_NON_RANDOM_BG                    = -15           // Can't queue for Random Battleground while in another Battleground queue.
};

enum PetNameInvalidReason
{
    // custom, not send
    PET_NAME_SUCCESS                                        = 0,

    PET_NAME_INVALID                                        = 1,
    PET_NAME_NO_NAME                                        = 2,
    PET_NAME_TOO_SHORT                                      = 3,
    PET_NAME_TOO_LONG                                       = 4,
    PET_NAME_MIXED_LANGUAGES                                = 6,
    PET_NAME_PROFANE                                        = 7,
    PET_NAME_RESERVED                                       = 8,
    PET_NAME_THREE_CONSECUTIVE                              = 11,
    PET_NAME_INVALID_SPACE                                  = 12,
    PET_NAME_CONSECUTIVE_SPACES                             = 13,
    PET_NAME_RUSSIAN_CONSECUTIVE_SILENT_CHARACTERS          = 14,
    PET_NAME_RUSSIAN_SILENT_CHARACTER_AT_BEGINNING_OR_END   = 15,
    PET_NAME_DECLENSION_DOESNT_MATCH_BASE_NAME              = 16
};

enum DungeonStatusFlag
{
    DUNGEON_STATUSFLAG_NORMAL = 0x01,
    DUNGEON_STATUSFLAG_HEROIC = 0x02,

    RAID_STATUSFLAG_10MAN_NORMAL = 0x01,
    RAID_STATUSFLAG_25MAN_NORMAL = 0x02,
    RAID_STATUSFLAG_10MAN_HEROIC = 0x04,
    RAID_STATUSFLAG_25MAN_HEROIC = 0x08
};
>>>>>>> d42212b5

#define VOID_STORAGE_UNLOCK       100*GOLD
#define VOID_STORAGE_STORE_ITEM   25*GOLD
#define VOID_STORAGE_MAX_DEPOSIT  9
#define VOID_STORAGE_MAX_WITHDRAW 9
#define VOID_STORAGE_MAX_SLOT     80

enum VoidTransferError
{
    VOID_TRANSFER_ERROR_NO_ERROR          = 0,
    VOID_TRANSFER_ERROR_INTERNAL_ERROR_1  = 1,
    VOID_TRANSFER_ERROR_INTERNAL_ERROR_2  = 2,
    VOID_TRANSFER_ERROR_FULL              = 3,
    VOID_TRANSFER_ERROR_INTERNAL_ERROR_3  = 4,
    VOID_TRANSFER_ERROR_INTERNAL_ERROR_4  = 5,
    VOID_TRANSFER_ERROR_NOT_ENOUGH_MONEY  = 6,
    VOID_TRANSFER_ERROR_INVENTORY_FULL    = 7,
    VOID_TRANSFER_ERROR_INTERNAL_ERROR_5  = 8,
    VOID_TRANSFER_ERROR_TRANSFER_UNKNOWN  = 9,
};

#define CURRENCY_PRECISION 100

#endif<|MERGE_RESOLUTION|>--- conflicted
+++ resolved
@@ -3725,114 +3725,12 @@
     ERR_TAXINOTSTANDING             = 12
 };
 
-<<<<<<< HEAD
 enum ProfessionUI
 {
     MAX_PRIMARY_PROFESSIONS = 2,
     MAX_SECONDARY_SKILLS = 5
 };
 
-// Calendar - start
-
-enum CalendarFlags
-{
-    CALENDAR_FLAG_ALL_ALLOWED     = 0x001,
-    CALENDAR_FLAG_INVITES_LOCKED  = 0x010,
-    CALENDAR_FLAG_WITHOUT_INVITES = 0x040,
-    CALENDAR_FLAG_GUILD_ONLY      = 0x400
-};
-
-enum CalendarActionData
-{
-    CALENDAR_ACTION_NONE,
-    CALENDAR_ACTION_ADD_EVENT,
-    CALENDAR_ACTION_MODIFY_EVENT,
-    CALENDAR_ACTION_REMOVE_EVENT,
-    CALENDAR_ACTION_COPY_EVENT,
-    CALENDAR_ACTION_ADD_EVENT_INVITE,
-    CALENDAR_ACTION_MODIFY_EVENT_INVITE,
-    CALENDAR_ACTION_MODIFY_MODERATOR_EVENT_INVITE,
-    CALENDAR_ACTION_REMOVE_EVENT_INVITE,
-    CALENDAR_ACTION_SIGNUP_TO_EVENT
-};
-
-enum CalendarModerationRank
-{
-    CALENDAR_RANK_PLAYER,
-    CALENDAR_RANK_MODERATOR,
-    CALENDAR_RANK_OWNER
-};
-
-enum CalendarSendEventType
-{
-    CALENDAR_SENDTYPE_GET,
-    CALENDAR_SENDTYPE_ADD,
-    CALENDAR_SENDTYPE_COPY
-};
-
-enum CalendarEventType
-{
-    CALENDAR_TYPE_RAID,
-    CALENDAR_TYPE_DUNGEON,
-    CALENDAR_TYPE_PVP,
-    CALENDAR_TYPE_MEETING,
-    CALENDAR_TYPE_OTHER
-};
-
-enum CalendarInviteStatus
-{
-    CALENDAR_STATUS_INVITED,
-    CALENDAR_STATUS_ACCEPTED,
-    CALENDAR_STATUS_DECLINED,
-    CALENDAR_STATUS_TENTATIVE,
-    CALENDAR_STATUS_OUT,
-    CALENDAR_STATUS_STANDBY,
-    CALENDAR_STATUS_CONFIRMED,
-    CALENDAR_STATUS_NO_OWNER,
-    CALENDAR_STATUS_8,
-    CALENDAR_STATUS_9
-};
-
-enum CalendarError
-{
-    CALENDAR_OK                                 = 0,
-    CALENDAR_ERROR_GUILD_EVENTS_EXCEEDED        = 1,
-    CALENDAR_ERROR_EVENTS_EXCEEDED              = 2,
-    CALENDAR_ERROR_SELF_INVITES_EXCEEDED        = 3,
-    CALENDAR_ERROR_OTHER_INVITES_EXCEEDED       = 4,
-    CALENDAR_ERROR_PERMISSIONS                  = 5,
-    CALENDAR_ERROR_EVENT_INVALID                = 6,
-    CALENDAR_ERROR_NOT_INVITED                  = 7,
-    CALENDAR_ERROR_INTERNAL                     = 8,
-    CALENDAR_ERROR_GUILD_PLAYER_NOT_IN_GUILD    = 9,
-    CALENDAR_ERROR_ALREADY_INVITED_TO_EVENT_S   = 10,
-    CALENDAR_ERROR_PLAYER_NOT_FOUND             = 11,
-    CALENDAR_ERROR_NOT_ALLIED                   = 12,
-    CALENDAR_ERROR_IGNORING_YOU_S               = 13,
-    CALENDAR_ERROR_INVITES_EXCEEDED             = 14,
-    CALENDAR_ERROR_INVALID_DATE                 = 16,
-    CALENDAR_ERROR_INVALID_TIME                 = 17,
-
-    CALENDAR_ERROR_NEEDS_TITLE                  = 19,
-    CALENDAR_ERROR_EVENT_PASSED                 = 20,
-    CALENDAR_ERROR_EVENT_LOCKED                 = 21,
-    CALENDAR_ERROR_DELETE_CREATOR_FAILED        = 22,
-    CALENDAR_ERROR_SYSTEM_DISABLED              = 24,
-    CALENDAR_ERROR_RESTRICTED_ACCOUNT           = 25,
-    CALENDAR_ERROR_ARENA_EVENTS_EXCEEDED        = 26,
-    CALENDAR_ERROR_RESTRICTED_LEVEL             = 27,
-    CALENDAR_ERROR_USER_SQUELCHED               = 28,
-    CALENDAR_ERROR_NO_INVITE                    = 29,
-
-    CALENDAR_ERROR_EVENT_WRONG_SERVER           = 36,
-    CALENDAR_ERROR_INVITE_WRONG_SERVER          = 37,
-    CALENDAR_ERROR_NO_GUILD_INVITES             = 38,
-    CALENDAR_ERROR_INVALID_SIGNUP               = 39,
-    CALENDAR_ERROR_NO_MODERATOR                 = 40
-};
-
-// Calendar - end
-=======
 enum DuelCompleteType
 {
     DUEL_INTERRUPTED = 0,
@@ -3849,10 +3747,12 @@
     BATTLEGROUND_QUEUE_EY       = 4,
     BATTLEGROUND_QUEUE_SA       = 5,
     BATTLEGROUND_QUEUE_IC       = 6,
-    BATTLEGROUND_QUEUE_RB       = 7,
-    BATTLEGROUND_QUEUE_2v2      = 8,
-    BATTLEGROUND_QUEUE_3v3      = 9,
-    BATTLEGROUND_QUEUE_5v5      = 10,
+    BATTLEGROUND_QUEUE_TP       = 7,
+    BATTLEGROUND_QUEUE_BFG      = 8,
+    BATTLEGROUND_QUEUE_RB       = 9,
+    BATTLEGROUND_QUEUE_2v2      = 10,
+    BATTLEGROUND_QUEUE_3v3      = 11,
+    BATTLEGROUND_QUEUE_5v5      = 12,
     MAX_BATTLEGROUND_QUEUE_TYPES
 };
 
@@ -3907,7 +3807,6 @@
     RAID_STATUSFLAG_10MAN_HEROIC = 0x04,
     RAID_STATUSFLAG_25MAN_HEROIC = 0x08
 };
->>>>>>> d42212b5
 
 #define VOID_STORAGE_UNLOCK       100*GOLD
 #define VOID_STORAGE_STORE_ITEM   25*GOLD
