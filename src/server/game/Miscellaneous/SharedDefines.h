--- conflicted
+++ resolved
@@ -1430,11 +1430,8 @@
     MECHANIC_IMMUNE_SHIELD    = 29,                         // Divine (Blessing) Shield/Protection and Ice Block
     MECHANIC_SAPPED           = 30,
     MECHANIC_ENRAGED          = 31,
-<<<<<<< HEAD
     MECHANIC_WOUNDED          = 32,
-=======
-    MAX_MECHANIC = 32
->>>>>>> f38ecd6e
+    MAX_MECHANIC = 33
 };
 
 // Used for spell 42292 Immune Movement Impairment and Loss of Control (0x49967ca6)
