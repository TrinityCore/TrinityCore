--- conflicted
+++ resolved
@@ -868,11 +868,7 @@
 
                 if (sWorld->getBoolConfig(CONFIG_CUSTOM_ARENA_LOGS))
                 {
-<<<<<<< HEAD
                     CharacterDatabase.PExecute("INSERT INTO `arena_logs` (`team1`,`team1_members`,`team1_rating_change`,`team2`,`team2_members`,`team2_rating_change`,`winner`,`timestamp`) VALUES ('%u','%s','%i','%u','%s','%i','%u','%u')",
-=======
-                    CharacterDatabase.PExecute("INSERT INTO `gc_custom`.`arena_logs` (`team1`,`team1_members`,`team1_rating_change`,`team2`,`team2_members`,`team2_rating_change`,`winner`,`timestamp`) VALUES ('%u','%s','%i','%u','%s','%i','%u','%u')",
->>>>>>> 2d179ffa
                                             winnerArenaTeam->GetId(), winnerIds.c_str(), winnerChange,
                                             loserArenaTeam->GetId(), loserIds.c_str(), loserChange,
                                             winnerArenaTeam->GetId(), time(NULL) );
