/*
 * Copyright (C) 2008-2012 TrinityCore <http://www.trinitycore.org/>
 * Copyright (C) 2005-2009 MaNGOS <http://getmangos.com/>
 *
 * This program is free software; you can redistribute it and/or modify it
 * under the terms of the GNU General Public License as published by the
 * Free Software Foundation; either version 2 of the License, or (at your
 * option) any later version.
 *
 * This program is distributed in the hope that it will be useful, but WITHOUT
 * ANY WARRANTY; without even the implied warranty of MERCHANTABILITY or
 * FITNESS FOR A PARTICULAR PURPOSE. See the GNU General Public License for
 * more details.
 *
 * You should have received a copy of the GNU General Public License along
 * with this program. If not, see <http://www.gnu.org/licenses/>.
 */

#include "Player.h"
#include "ObjectMgr.h"
#include "ArenaTeamMgr.h"
#include "World.h"
#include "WorldPacket.h"
#include "ArenaTeam.h"
#include "Battleground.h"
#include "BattlegroundMgr.h"
#include "Creature.h"
#include "Formulas.h"
#include "GridNotifiersImpl.h"
#include "Group.h"
#include "Language.h"
#include "MapManager.h"
#include "Object.h"
#include "SpellAuras.h"
#include "SpellAuraEffects.h"
#include "Util.h"

namespace Trinity
{
    class BattlegroundChatBuilder
    {
        public:
            BattlegroundChatBuilder(ChatMsg msgtype, int32 textId, Player const* source, va_list* args = NULL)
                : _msgtype(msgtype), _textId(textId), _source(source), _args(args) { }

            void operator()(WorldPacket& data, LocaleConstant loc_idx)
            {
                char const* text = sObjectMgr->GetTrinityString(_textId, loc_idx);
                if (_args)
                {
                    // we need copy va_list before use or original va_list will corrupted
                    va_list ap;
                    va_copy(ap, *_args);

                    char str[2048];
                    vsnprintf(str, 2048, text, ap);
                    va_end(ap);

                    do_helper(data, &str[0]);
                }
                else
                    do_helper(data, text);
            }

        private:
            void do_helper(WorldPacket& data, char const* text)
            {
                uint64 target_guid = _source ? _source->GetGUID() : 0;

                data << uint8 (_msgtype);
                data << uint32(LANG_UNIVERSAL);
                data << uint64(target_guid);                // there 0 for BG messages
                data << uint32(0);                          // can be chat msg group or something
                data << uint64(target_guid);
                data << uint32(strlen(text) + 1);
                data << text;
                data << uint8 (_source ? _source->GetChatTag() : 0);
            }

            ChatMsg _msgtype;
            int32 _textId;
            Player const* _source;
            va_list* _args;
    };

    class Battleground2ChatBuilder
    {
        public:
            Battleground2ChatBuilder(ChatMsg msgtype, int32 textId, Player const* source, int32 arg1, int32 arg2)
                : _msgtype(msgtype), _textId(textId), _source(source), _arg1(arg1), _arg2(arg2) {}

            void operator()(WorldPacket& data, LocaleConstant loc_idx)
            {
                char const* text = sObjectMgr->GetTrinityString(_textId, loc_idx);
                char const* arg1str = _arg1 ? sObjectMgr->GetTrinityString(_arg1, loc_idx) : "";
                char const* arg2str = _arg2 ? sObjectMgr->GetTrinityString(_arg2, loc_idx) : "";

                char str[2048];
                snprintf(str, 2048, text, arg1str, arg2str);

                uint64 target_guid = _source  ? _source->GetGUID() : 0;

                data << uint8 (_msgtype);
                data << uint32(LANG_UNIVERSAL);
                data << uint64(target_guid);                // there 0 for BG messages
                data << uint32(0);                          // can be chat msg group or something
                data << uint64(target_guid);
                data << uint32(strlen(str) + 1);
                data << str;
                data << uint8 (_source ? _source->GetChatTag() : uint8(0));
            }

        private:
            ChatMsg _msgtype;
            int32 _textId;
            Player const* _source;
            int32 _arg1;
            int32 _arg2;
    };
}                                                           // namespace Trinity

template<class Do>
void Battleground::BroadcastWorker(Do& _do)
{
    for (BattlegroundPlayerMap::const_iterator itr = m_Players.begin(); itr != m_Players.end(); ++itr)
        if (Player* player = ObjectAccessor::FindPlayer(MAKE_NEW_GUID(itr->first, 0, HIGHGUID_PLAYER)))
            _do(player);
}

Battleground::Battleground()
{
    m_TypeID            = BATTLEGROUND_TYPE_NONE;
    m_RandomTypeID      = BATTLEGROUND_TYPE_NONE;
    m_InstanceID        = 0;
    m_Status            = STATUS_NONE;
    m_ClientInstanceID  = 0;
    m_EndTime           = 0;
    m_LastResurrectTime = 0;
    m_BracketId         = BG_BRACKET_ID_FIRST;
    m_InvitedAlliance   = 0;
    m_InvitedHorde      = 0;
    m_ArenaType         = 0;
    m_IsArena           = false;
    m_Winner            = 2;
    m_StartTime         = 0;
    m_ResetStatTimer    = 0;
    m_ValidStartPositionTimer = 0;
    m_Events            = 0;
    m_IsRated           = false;
    m_BuffChange        = false;
    m_IsRandom          = false;
    m_Name              = "";
    m_LevelMin          = 0;
    m_LevelMax          = 0;
    m_InBGFreeSlotQueue = false;
    m_SetDeleteThis     = false;

    m_MaxPlayersPerTeam = 0;
    m_MaxPlayers        = 0;
    m_MinPlayersPerTeam = 0;
    m_MinPlayers        = 0;

    m_MapId             = 0;
    m_Map               = NULL;

    m_TeamStartLocX[BG_TEAM_ALLIANCE]   = 0;
    m_TeamStartLocX[BG_TEAM_HORDE]      = 0;

    m_TeamStartLocY[BG_TEAM_ALLIANCE]   = 0;
    m_TeamStartLocY[BG_TEAM_HORDE]      = 0;

    m_TeamStartLocZ[BG_TEAM_ALLIANCE]   = 0;
    m_TeamStartLocZ[BG_TEAM_HORDE]      = 0;

    m_TeamStartLocO[BG_TEAM_ALLIANCE]   = 0;
    m_TeamStartLocO[BG_TEAM_HORDE]      = 0;

    m_ArenaTeamIds[BG_TEAM_ALLIANCE]   = 0;
    m_ArenaTeamIds[BG_TEAM_HORDE]      = 0;

    m_StartMaxDist = 0.0f;

    m_ArenaTeamRatingChanges[BG_TEAM_ALLIANCE]   = 0;
    m_ArenaTeamRatingChanges[BG_TEAM_HORDE]      = 0;

    m_BgRaids[BG_TEAM_ALLIANCE]         = NULL;
    m_BgRaids[BG_TEAM_HORDE]            = NULL;

    m_PlayersCount[BG_TEAM_ALLIANCE]    = 0;
    m_PlayersCount[BG_TEAM_HORDE]       = 0;

    m_TeamScores[BG_TEAM_ALLIANCE]      = 0;
    m_TeamScores[BG_TEAM_HORDE]         = 0;

    m_PrematureCountDown = false;

    m_HonorMode = BG_NORMAL;

    StartDelayTimes[BG_STARTING_EVENT_FIRST]  = BG_START_DELAY_2M;
    StartDelayTimes[BG_STARTING_EVENT_SECOND] = BG_START_DELAY_1M;
    StartDelayTimes[BG_STARTING_EVENT_THIRD]  = BG_START_DELAY_30S;
    StartDelayTimes[BG_STARTING_EVENT_FOURTH] = BG_START_DELAY_NONE;
    //we must set to some default existing values
    StartMessageIds[BG_STARTING_EVENT_FIRST]  = LANG_BG_WS_START_TWO_MINUTES;
    StartMessageIds[BG_STARTING_EVENT_SECOND] = LANG_BG_WS_START_ONE_MINUTE;
    StartMessageIds[BG_STARTING_EVENT_THIRD]  = LANG_BG_WS_START_HALF_MINUTE;
    StartMessageIds[BG_STARTING_EVENT_FOURTH] = LANG_BG_WS_HAS_BEGUN;
}

Battleground::~Battleground()
{
    // remove objects and creatures
    // (this is done automatically in mapmanager update, when the instance is reset after the reset time)
    uint32 size = uint32(BgCreatures.size());
    for (uint32 i = 0; i < size; ++i)
        DelCreature(i);

    size = uint32(BgObjects.size());
    for (uint32 i = 0; i < size; ++i)
        DelObject(i);

    sBattlegroundMgr->RemoveBattleground(GetInstanceID(), GetTypeID());
    // unload map
    if (m_Map)
    {
        m_Map->SetUnload();
        //unlink to prevent crash, always unlink all pointer reference before destruction
        m_Map->SetBG(NULL);
        m_Map = NULL;
    }
    // remove from bg free slot queue
    RemoveFromBGFreeSlotQueue();

    for (BattlegroundScoreMap::const_iterator itr = PlayerScores.begin(); itr != PlayerScores.end(); ++itr)
        delete itr->second;
}

void Battleground::Update(uint32 diff)
{
    if (!PreUpdateImpl(diff))
        return;

    if (!GetPlayersSize())
    {
        //BG is empty
        // if there are no players invited, delete BG
        // this will delete arena or bg object, where any player entered
        // [[   but if you use battleground object again (more battles possible to be played on 1 instance)
        //      then this condition should be removed and code:
        //      if (!GetInvitedCount(HORDE) && !GetInvitedCount(ALLIANCE))
        //          this->AddToFreeBGObjectsQueue(); // not yet implemented
        //      should be used instead of current
        // ]]
        // Battleground Template instance cannot be updated, because it would be deleted
        if (!GetInvitedCount(HORDE) && !GetInvitedCount(ALLIANCE))
            m_SetDeleteThis = true;
        return;
    }

    switch (GetStatus())
    {
        case STATUS_WAIT_JOIN:
            if (GetPlayersSize())
                _ProcessJoin(diff);
            break;
        case STATUS_IN_PROGRESS:
            _ProcessOfflineQueue();
            // after 47 minutes without one team losing, the arena closes with no winner and no rating change
            if (isArena())
            {
                if (GetStartTime() >= 47*MINUTE*IN_MILLISECONDS)
                {
                    UpdateArenaWorldState();
                    CheckArenaAfterTimerConditions();
                    return;
                }
            }
            else
            {
                _ProcessRessurect(diff);
                if (sBattlegroundMgr->GetPrematureFinishTime() && (GetPlayersCountByTeam(ALLIANCE) < GetMinPlayersPerTeam() || GetPlayersCountByTeam(HORDE) < GetMinPlayersPerTeam()))
                    _ProcessProgress(diff);
                else if (m_PrematureCountDown)
                    m_PrematureCountDown = false;
            }
            break;
        case STATUS_WAIT_LEAVE:
            _ProcessLeave(diff);
            break;
        default:
            break;
    }

    // Update start time and reset stats timer
    m_StartTime += diff;
    m_ResetStatTimer += diff;
    m_ValidStartPositionTimer += diff;

    PostUpdateImpl(diff);
}

inline void Battleground::_ProcessOfflineQueue()
{
    // remove offline players from bg after 5 minutes
    if (!m_OfflineQueue.empty())
    {
        BattlegroundPlayerMap::iterator itr = m_Players.find(*(m_OfflineQueue.begin()));
        if (itr != m_Players.end())
        {
            if (itr->second.OfflineRemoveTime <= sWorld->GetGameTime())
            {
                RemovePlayerAtLeave(itr->first, true, true);// remove player from BG
                m_OfflineQueue.pop_front();                 // remove from offline queue
                //do not use itr for anything, because it is erased in RemovePlayerAtLeave()
            }
        }
    }

}

inline void Battleground::_ProcessRessurect(uint32 diff)
{
    // *********************************************************
    // ***        BATTLEGROUND RESSURECTION SYSTEM           ***
    // *********************************************************
    // this should be handled by spell system
    m_LastResurrectTime += diff;
    if (m_LastResurrectTime >= RESURRECTION_INTERVAL)
    {
        if (GetReviveQueueSize())
        {
            for (std::map<uint64, std::vector<uint64> >::iterator itr = m_ReviveQueue.begin(); itr != m_ReviveQueue.end(); ++itr)
            {
                Creature* sh = NULL;
                for (std::vector<uint64>::const_iterator itr2 = (itr->second).begin(); itr2 != (itr->second).end(); ++itr2)
                {
                    Player* player = ObjectAccessor::FindPlayer(*itr2);
                    if (!player)
                        continue;

                    if (!sh && player->IsInWorld())
                    {
                        sh = player->GetMap()->GetCreature(itr->first);
                        // only for visual effect
                        if (sh)
                            // Spirit Heal, effect 117
                            sh->CastSpell(sh, SPELL_SPIRIT_HEAL, true);
                    }

                    // Resurrection visual
                    player->CastSpell(player, SPELL_RESURRECTION_VISUAL, true);
                    m_ResurrectQueue.push_back(*itr2);
                }
                (itr->second).clear();
            }

            m_ReviveQueue.clear();
            m_LastResurrectTime = 0;
        }
        else
            // queue is clear and time passed, just update last resurrection time
            m_LastResurrectTime = 0;
    }
    else if (m_LastResurrectTime > 500)    // Resurrect players only half a second later, to see spirit heal effect on NPC
    {
        for (std::vector<uint64>::const_iterator itr = m_ResurrectQueue.begin(); itr != m_ResurrectQueue.end(); ++itr)
        {
            Player* player = ObjectAccessor::FindPlayer(*itr);
            if (!player)
                continue;
            player->ResurrectPlayer(1.0f);
            player->CastSpell(player, 6962, true);
            player->CastSpell(player, SPELL_SPIRIT_HEAL_MANA, true);
            sObjectAccessor->ConvertCorpseForPlayer(*itr);
        }
        m_ResurrectQueue.clear();
    }
}

inline void Battleground::_ProcessProgress(uint32 diff)
{
    // *********************************************************
    // ***           BATTLEGROUND BALLANCE SYSTEM            ***
    // *********************************************************
    // if less then minimum players are in on one side, then start premature finish timer
    if (!m_PrematureCountDown)
    {
        m_PrematureCountDown = true;
        m_PrematureCountDownTimer = sBattlegroundMgr->GetPrematureFinishTime();
    }
    else if (m_PrematureCountDownTimer < diff)
    {
        // time's up!
        uint32 winner = 0;
        if (GetPlayersCountByTeam(ALLIANCE) >= GetMinPlayersPerTeam())
            winner = ALLIANCE;
        else if (GetPlayersCountByTeam(HORDE) >= GetMinPlayersPerTeam())
            winner = HORDE;

        EndBattleground(winner);
        m_PrematureCountDown = false;
    }
    else if (!sBattlegroundMgr->isTesting())
    {
        uint32 newtime = m_PrematureCountDownTimer - diff;
        // announce every minute
        if (newtime > (MINUTE * IN_MILLISECONDS))
        {
            if (newtime / (MINUTE * IN_MILLISECONDS) != m_PrematureCountDownTimer / (MINUTE * IN_MILLISECONDS))
                PSendMessageToAll(LANG_BATTLEGROUND_PREMATURE_FINISH_WARNING, CHAT_MSG_SYSTEM, NULL, (uint32)(m_PrematureCountDownTimer / (MINUTE * IN_MILLISECONDS)));
        }
        else
        {
            //announce every 15 seconds
            if (newtime / (15 * IN_MILLISECONDS) != m_PrematureCountDownTimer / (15 * IN_MILLISECONDS))
                PSendMessageToAll(LANG_BATTLEGROUND_PREMATURE_FINISH_WARNING_SECS, CHAT_MSG_SYSTEM, NULL, (uint32)(m_PrematureCountDownTimer / IN_MILLISECONDS));
        }
        m_PrematureCountDownTimer = newtime;
    }
}

inline void Battleground::_ProcessJoin(uint32 diff)
{
    // *********************************************************
    // ***           BATTLEGROUND STARTING SYSTEM            ***
    // *********************************************************
    ModifyStartDelayTime(diff);

    if (m_ResetStatTimer > 5000)
    {
        m_ResetStatTimer = 0;
        for (BattlegroundPlayerMap::const_iterator itr = GetPlayers().begin(); itr != GetPlayers().end(); ++itr)
            if (Player* player = ObjectAccessor::FindPlayer(itr->first))
                player->ResetAllPowers();
    }

    if (!(m_Events & BG_STARTING_EVENT_1))
    {
        m_Events |= BG_STARTING_EVENT_1;

        if (!FindBgMap())
        {
            sLog->outError(LOG_FILTER_BATTLEGROUND, "Battleground::_ProcessJoin: map (map id: %u, instance id: %u) is not created!", m_MapId, m_InstanceID);
            EndNow();
            return;
        }

        // Setup here, only when at least one player has ported to the map
        if (!SetupBattleground())
        {
            EndNow();
            return;
        }

        StartingEventCloseDoors();
        SetStartDelayTime(StartDelayTimes[BG_STARTING_EVENT_FIRST]);
        // First start warning - 2 or 1 minute
        SendMessageToAll(StartMessageIds[BG_STARTING_EVENT_FIRST], CHAT_MSG_BG_SYSTEM_NEUTRAL);
    }
    // After 1 minute or 30 seconds, warning is signaled
    else if (GetStartDelayTime() <= StartDelayTimes[BG_STARTING_EVENT_SECOND] && !(m_Events & BG_STARTING_EVENT_2))
    {
        m_Events |= BG_STARTING_EVENT_2;
        SendMessageToAll(StartMessageIds[BG_STARTING_EVENT_SECOND], CHAT_MSG_BG_SYSTEM_NEUTRAL);
    }
    // After 30 or 15 seconds, warning is signaled
    else if (GetStartDelayTime() <= StartDelayTimes[BG_STARTING_EVENT_THIRD] && !(m_Events & BG_STARTING_EVENT_3))
    {
        m_Events |= BG_STARTING_EVENT_3;
        SendMessageToAll(StartMessageIds[BG_STARTING_EVENT_THIRD], CHAT_MSG_BG_SYSTEM_NEUTRAL);
    }
    // Delay expired (after 2 or 1 minute)
    else if (GetStartDelayTime() <= 0 && !(m_Events & BG_STARTING_EVENT_4))
    {
        m_Events |= BG_STARTING_EVENT_4;

        StartingEventOpenDoors();

        SendWarningToAll(StartMessageIds[BG_STARTING_EVENT_FOURTH]);
        SetStatus(STATUS_IN_PROGRESS);
        SetStartDelayTime(StartDelayTimes[BG_STARTING_EVENT_FOURTH]);

        // Remove preparation
        if (isArena())
        {
            // TODO : add arena sound PlaySoundToAll(SOUND_ARENA_START);
            for (BattlegroundPlayerMap::const_iterator itr = GetPlayers().begin(); itr != GetPlayers().end(); ++itr)
                if (Player* player = ObjectAccessor::FindPlayer(itr->first))
                {
                    // BG Status packet
                    WorldPacket status;
                    BattlegroundQueueTypeId bgQueueTypeId = sBattlegroundMgr->BGQueueTypeId(m_TypeID, GetArenaType());
                    uint32 queueSlot = player->GetBattlegroundQueueIndex(bgQueueTypeId);
                    sBattlegroundMgr->BuildBattlegroundStatusPacket(&status, this, queueSlot, STATUS_IN_PROGRESS, 0, GetStartTime(), GetArenaType());
                    player->GetSession()->SendPacket(&status);

                    player->RemoveAurasDueToSpell(SPELL_ARENA_PREPARATION);
                    player->ResetAllPowers();
                    // remove auras with duration lower than 30s
                    Unit::AuraApplicationMap & auraMap = player->GetAppliedAuras();
                    for (Unit::AuraApplicationMap::iterator iter = auraMap.begin(); iter != auraMap.end();)
                    {
                        AuraApplication * aurApp = iter->second;
                        Aura* aura = aurApp->GetBase();
                        if (!aura->IsPermanent()
                            && aura->GetDuration() <= 30*IN_MILLISECONDS
                            && aurApp->IsPositive()
                            && (!(aura->GetSpellInfo()->Attributes & SPELL_ATTR0_UNAFFECTED_BY_INVULNERABILITY))
                            && (!aura->HasEffectType(SPELL_AURA_MOD_INVISIBILITY)))
                            player->RemoveAura(iter);
                        else
                            ++iter;
                    }
                }

            CheckArenaWinConditions();
        }
        else
        {
            PlaySoundToAll(SOUND_BG_START);

            for (BattlegroundPlayerMap::const_iterator itr = GetPlayers().begin(); itr != GetPlayers().end(); ++itr)
                if (Player* player = ObjectAccessor::FindPlayer(itr->first))
                {
                    player->RemoveAurasDueToSpell(SPELL_PREPARATION);
                    player->ResetAllPowers();
                }
            // Announce BG starting
            if (sWorld->getBoolConfig(CONFIG_BATTLEGROUND_QUEUE_ANNOUNCER_ENABLE))
                sWorld->SendWorldText(LANG_BG_STARTED_ANNOUNCE_WORLD, GetName(), GetMinLevel(), GetMaxLevel());
        }
    }

    // Find if the player left our start zone; if so, teleport it back
    if (m_ValidStartPositionTimer > 1000)
    {
        m_ValidStartPositionTimer = 0;
        float maxDist = GetStartMaxDist();
        if (maxDist > 0.0f)
        {
            for (BattlegroundPlayerMap::const_iterator itr = GetPlayers().begin(); itr != GetPlayers().end(); ++itr)
            {
                if (Player *plr = ObjectAccessor::FindPlayer(itr->first))
                {
                    float x, y, z, o;
                    uint32 team = plr->GetBGTeam();
                    GetTeamStartLoc(team, x, y, z, o);

                    float dist = plr->GetDistance(x, y, z);

                    if (dist >= maxDist)
                    {
                        sLog->outError(LOG_FILTER_BATTLEGROUND, "BATTLEGROUND: Sending %s back to start location (map: %u) (possible exploit)", plr->GetName(), GetMapId());
                        plr->TeleportTo(GetMapId(), x, y, z, o);
                    }
                }
            }
        }
    }
}

inline void Battleground::_ProcessLeave(uint32 diff)
{
    // *********************************************************
    // ***           BATTLEGROUND ENDING SYSTEM              ***
    // *********************************************************
    // remove all players from battleground after 2 minutes
    m_EndTime -= diff;
    if (m_EndTime <= 0)
    {
        m_EndTime = 0;
        BattlegroundPlayerMap::iterator itr, next;
        for (itr = m_Players.begin(); itr != m_Players.end(); itr = next)
        {
            next = itr;
            ++next;
            //itr is erased here!
            RemovePlayerAtLeave(itr->first, true, true);// remove player from BG
            // do not change any battleground's private variables
        }
    }
}

inline Player* Battleground::_GetPlayer(uint64 guid, bool offlineRemove, const char* context) const
{
    Player* player = NULL;
    if (!offlineRemove)
    {
        player = ObjectAccessor::FindPlayer(guid);
        if (!player)
            sLog->outError(LOG_FILTER_BATTLEGROUND, "Battleground::%s: player (GUID: %u) not found for BG (map: %u, instance id: %u)!",
                context, GUID_LOPART(guid), m_MapId, m_InstanceID);
    }
    return player;
}

inline Player* Battleground::_GetPlayer(BattlegroundPlayerMap::iterator itr, const char* context)
{
    return _GetPlayer(itr->first, itr->second.OfflineRemoveTime, context);
}

inline Player* Battleground::_GetPlayer(BattlegroundPlayerMap::const_iterator itr, const char* context) const
{
    return _GetPlayer(itr->first, itr->second.OfflineRemoveTime, context);
}

inline Player* Battleground::_GetPlayerForTeam(uint32 teamId, BattlegroundPlayerMap::const_iterator itr, const char* context) const
{
    Player* player = _GetPlayer(itr, context);
    if (player)
    {
        uint32 team = itr->second.Team;
        if (!team)
            team = player->GetTeam();
        if (team != teamId)
            player = NULL;
    }
    return player;
}

void Battleground::SetTeamStartLoc(uint32 TeamID, float X, float Y, float Z, float O)
{
    BattlegroundTeamId idx = GetTeamIndexByTeamId(TeamID);
    m_TeamStartLocX[idx] = X;
    m_TeamStartLocY[idx] = Y;
    m_TeamStartLocZ[idx] = Z;
    m_TeamStartLocO[idx] = O;
}

void Battleground::SendPacketToAll(WorldPacket* packet)
{
    for (BattlegroundPlayerMap::const_iterator itr = m_Players.begin(); itr != m_Players.end(); ++itr)
        if (Player* player = _GetPlayer(itr, "SendPacketToAll"))
            player->GetSession()->SendPacket(packet);
}

void Battleground::SendPacketToTeam(uint32 TeamID, WorldPacket* packet, Player* sender, bool self)
{
    for (BattlegroundPlayerMap::const_iterator itr = m_Players.begin(); itr != m_Players.end(); ++itr)
        if (Player* player = _GetPlayerForTeam(TeamID, itr, "SendPacketToTeam"))
            if (self || sender != player)
                player->GetSession()->SendPacket(packet);
}

void Battleground::PlaySoundToAll(uint32 SoundID)
{
    WorldPacket data;
    sBattlegroundMgr->BuildPlaySoundPacket(&data, SoundID);
    SendPacketToAll(&data);
}

void Battleground::PlaySoundToTeam(uint32 SoundID, uint32 TeamID)
{
    WorldPacket data;
    for (BattlegroundPlayerMap::const_iterator itr = m_Players.begin(); itr != m_Players.end(); ++itr)
        if (Player* player = _GetPlayerForTeam(TeamID, itr, "PlaySoundToTeam"))
        {
            sBattlegroundMgr->BuildPlaySoundPacket(&data, SoundID);
            player->GetSession()->SendPacket(&data);
        }
}

void Battleground::CastSpellOnTeam(uint32 SpellID, uint32 TeamID)
{
    for (BattlegroundPlayerMap::const_iterator itr = m_Players.begin(); itr != m_Players.end(); ++itr)
        if (Player* player = _GetPlayerForTeam(TeamID, itr, "CastSpellOnTeam"))
            player->CastSpell(player, SpellID, true);
}

void Battleground::RemoveAuraOnTeam(uint32 SpellID, uint32 TeamID)
{
    for (BattlegroundPlayerMap::const_iterator itr = m_Players.begin(); itr != m_Players.end(); ++itr)
        if (Player* player = _GetPlayerForTeam(TeamID, itr, "RemoveAuraOnTeam"))
            player->RemoveAura(SpellID);
}

void Battleground::YellToAll(Creature* creature, const char* text, uint32 language)
{
    for (BattlegroundPlayerMap::const_iterator itr = m_Players.begin(); itr != m_Players.end(); ++itr)
        if (Player* player = _GetPlayer(itr, "YellToAll"))
        {
            WorldPacket data(SMSG_MESSAGECHAT, 200);
            creature->BuildMonsterChat(&data, CHAT_MSG_MONSTER_YELL, text, language, creature->GetName(), itr->first);
            player->GetSession()->SendPacket(&data);
        }
}

void Battleground::RewardHonorToTeam(uint32 Honor, uint32 TeamID)
{
    for (BattlegroundPlayerMap::const_iterator itr = m_Players.begin(); itr != m_Players.end(); ++itr)
        if (Player* player = _GetPlayerForTeam(TeamID, itr, "RewardHonorToTeam"))
            UpdatePlayerScore(player, SCORE_BONUS_HONOR, Honor);
}

void Battleground::RewardReputationToTeam(uint32 faction_id, uint32 Reputation, uint32 TeamID)
{
    if (FactionEntry const* factionEntry = sFactionStore.LookupEntry(faction_id))
        for (BattlegroundPlayerMap::const_iterator itr = m_Players.begin(); itr != m_Players.end(); ++itr)
            if (Player* player = _GetPlayerForTeam(TeamID, itr, "RewardReputationToTeam"))
                player->GetReputationMgr().ModifyReputation(factionEntry, Reputation);
}

void Battleground::UpdateWorldState(uint32 Field, uint32 Value)
{
    WorldPacket data;
    sBattlegroundMgr->BuildUpdateWorldStatePacket(&data, Field, Value);
    SendPacketToAll(&data);
}

void Battleground::UpdateWorldStateForPlayer(uint32 Field, uint32 Value, Player* Source)
{
    WorldPacket data;
    sBattlegroundMgr->BuildUpdateWorldStatePacket(&data, Field, Value);
    Source->GetSession()->SendPacket(&data);
}

void Battleground::EndBattleground(uint32 winner)
{
    RemoveFromBGFreeSlotQueue();

    ArenaTeam* winner_arena_team = NULL;
    ArenaTeam* loser_arena_team = NULL;
    uint32 loser_team_rating = 0;
    uint32 loser_matchmaker_rating = 0;
    int32  loser_change = 0;
    int32  loser_matchmaker_change = 0;
    uint32 winner_team_rating = 0;
    uint32 winner_matchmaker_rating = 0;
    int32  winner_change = 0;
    int32  winner_matchmaker_change = 0;
    WorldPacket data;
    int32 winmsg_id = 0;

    if (winner == ALLIANCE)
    {
        winmsg_id = isBattleground() ? LANG_BG_A_WINS : LANG_ARENA_GOLD_WINS;

        PlaySoundToAll(SOUND_ALLIANCE_WINS);                // alliance wins sound

        SetWinner(WINNER_ALLIANCE);
    }
    else if (winner == HORDE)
    {
        winmsg_id = isBattleground() ? LANG_BG_H_WINS : LANG_ARENA_GREEN_WINS;

        PlaySoundToAll(SOUND_HORDE_WINS);                   // horde wins sound

        SetWinner(WINNER_HORDE);
    }
    else
    {
        SetWinner(3);
    }

    SetStatus(STATUS_WAIT_LEAVE);
    //we must set it this way, because end time is sent in packet!
    m_EndTime = TIME_TO_AUTOREMOVE;

    // arena rating calculation
    if (isArena() && isRated())
    {
        winner_arena_team = sArenaTeamMgr->GetArenaTeamById(GetArenaTeamIdForTeam(winner));
        loser_arena_team = sArenaTeamMgr->GetArenaTeamById(GetArenaTeamIdForTeam(GetOtherTeam(winner)));
        if (winner_arena_team && loser_arena_team && winner_arena_team != loser_arena_team)
        {
            if (winner != WINNER_NONE)
            {
                loser_team_rating = loser_arena_team->GetRating();
                loser_matchmaker_rating = GetArenaMatchmakerRating(GetOtherTeam(winner));
                winner_team_rating = winner_arena_team->GetRating();
                winner_matchmaker_rating = GetArenaMatchmakerRating(winner);
                winner_matchmaker_change = winner_arena_team->WonAgainst(winner_matchmaker_rating, loser_matchmaker_rating, winner_change);
                loser_matchmaker_change = loser_arena_team->LostAgainst(loser_matchmaker_rating, winner_matchmaker_rating, loser_change);
                sLog->outDebug(LOG_FILTER_ARENAS, "match Type: %u --- Winner: old rating: %u, rating gain: %d, old MMR: %u, MMR gain: %d --- Loser: old rating: %u, rating loss: %d, old MMR: %u, MMR loss: %d ---", m_ArenaType, winner_team_rating, winner_change, winner_matchmaker_rating,
                    winner_matchmaker_change, loser_team_rating, loser_change, loser_matchmaker_rating, loser_matchmaker_change);
                SetArenaMatchmakerRating(winner, winner_matchmaker_rating + winner_matchmaker_change);
                SetArenaMatchmakerRating(GetOtherTeam(winner), loser_matchmaker_rating + loser_matchmaker_change);
                SetArenaTeamRatingChangeForTeam(winner, winner_change);
                SetArenaTeamRatingChangeForTeam(GetOtherTeam(winner), loser_change);
<<<<<<< HEAD
                /** World of Warcraft Armory **/
                if (sWorld->getBoolConfig(CONFIG_ARMORY_ENABLE))
                {
                    uint32 maxChartID;
                    QueryResult result = CharacterDatabase.PQuery("SELECT MAX(gameid) FROM armory_game_chart");
                    if(!result)
                        maxChartID = 0;
                    else
                    {
                        maxChartID = (*result)[0].GetUInt32();
                        //result.release();
                    }
                    uint32 gameID = maxChartID+1;
                    for(BattlegroundScoreMap::const_iterator itr = PlayerScores.begin(); itr != PlayerScores.end(); ++itr)
                    {
                        Player* player = ObjectAccessor::FindPlayer(itr->first);
                        if (!player)
                            continue;
                        uint32 plTeamID = player->GetArenaTeamId(winner_arena_team->GetSlot());
                        int changeType;
                        uint32 resultRating;
                        uint32 resultTeamID;
                        int32 ratingChange;
                        if (plTeamID == winner_arena_team->GetId())
                        {
                            changeType = 1; //win
                            resultRating = winner_team_rating;
                            resultTeamID = plTeamID;
                            ratingChange = winner_change;
                        }
                        else
                        {
                            changeType = 2; //lose
                            resultRating = loser_team_rating;
                            resultTeamID = loser_arena_team->GetId();
                            ratingChange = loser_change;
                        }
                        std::ostringstream sql_query;
                        //                                                        gameid,              teamid,                     guid,                    changeType,             ratingChange,               teamRating,                  damageDone,                          deaths,                          healingDone,                           damageTaken,,                           healingTaken,                         killingBlows,                      mapId,                 start,                   end
                        sql_query << "INSERT INTO armory_game_chart VALUES ('" << gameID << "', '" << resultTeamID << "', '" << player->GetGUID() << "', '" << changeType << "', '" << ratingChange  << "', '" << resultRating << "', '" << itr->second->DamageDone << "', '" << itr->second->Deaths << "', '" << itr->second->HealingDone << "', '" << itr->second->DamageTaken << "', '" << itr->second->HealingTaken << "', '" << itr->second->KillingBlows << "', '" << m_MapId << "', '" << m_StartTime << "', '" << m_EndTime << "')";
                        CharacterDatabase.Execute(sql_query.str().c_str());
                    }
                }
                /** World of Warcraft Armory **/
                sLog->outDebug(LOG_FILTER_BATTLEGROUND, "Arena match Type: %u for Team1Id: %u - Team2Id: %u ended. WinnerTeamId: %u. Winner rating: +%d, Loser rating: %d", m_ArenaType, m_ArenaTeamIds[BG_TEAM_ALLIANCE], m_ArenaTeamIds[BG_TEAM_HORDE], winner_arena_team->GetId(), winner_change, loser_change);
=======
                sLog->outDebug(LOG_FILTER_ARENAS, "Arena match Type: %u for Team1Id: %u - Team2Id: %u ended. WinnerTeamId: %u. Winner rating: +%d, Loser rating: %d", m_ArenaType, m_ArenaTeamIds[BG_TEAM_ALLIANCE], m_ArenaTeamIds[BG_TEAM_HORDE], winner_arena_team->GetId(), winner_change, loser_change);
>>>>>>> 13aa00d5
                if (sWorld->getBoolConfig(CONFIG_ARENA_LOG_EXTENDED_INFO))
                    for (Battleground::BattlegroundScoreMap::const_iterator itr = GetPlayerScoresBegin(); itr != GetPlayerScoresEnd(); ++itr)
                        if (Player* player = ObjectAccessor::FindPlayer(itr->first))
                            sLog->outDebug(LOG_FILTER_ARENAS, "Statistics match Type: %u for %s (GUID: " UI64FMTD ", Team: %d, IP: %s): %u damage, %u healing, %u killing blows", m_ArenaType, player->GetName(), itr->first, player->GetArenaTeamId(m_ArenaType == 5 ? 2 : m_ArenaType == 3), player->GetSession()->GetRemoteAddress().c_str(), itr->second->DamageDone, itr->second->HealingDone, itr->second->KillingBlows);
            }
            // Deduct 16 points from each teams arena-rating if there are no winners after 45+2 minutes
            else
            {
                SetArenaTeamRatingChangeForTeam(ALLIANCE, ARENA_TIMELIMIT_POINTS_LOSS);
                SetArenaTeamRatingChangeForTeam(HORDE, ARENA_TIMELIMIT_POINTS_LOSS);
                winner_arena_team->FinishGame(ARENA_TIMELIMIT_POINTS_LOSS);
                loser_arena_team->FinishGame(ARENA_TIMELIMIT_POINTS_LOSS);
            }
        }
        else
        {
            SetArenaTeamRatingChangeForTeam(ALLIANCE, 0);
            SetArenaTeamRatingChangeForTeam(HORDE, 0);
        }
    }

    uint8 aliveWinners = GetAlivePlayersCountByTeam(winner);
    for (BattlegroundPlayerMap::iterator itr = m_Players.begin(); itr != m_Players.end(); ++itr)
    {
        uint32 team = itr->second.Team;

        if (itr->second.OfflineRemoveTime)
        {
            //if rated arena match - make member lost!
            if (isArena() && isRated() && winner_arena_team && loser_arena_team && winner_arena_team != loser_arena_team)
            {
                if (team == winner)
                    winner_arena_team->OfflineMemberLost(itr->first, loser_matchmaker_rating, winner_matchmaker_change);
                else
                    loser_arena_team->OfflineMemberLost(itr->first, winner_matchmaker_rating, loser_matchmaker_change);
            }
            continue;
        }

        Player* player = _GetPlayer(itr, "EndBattleground");
        if (!player)
            continue;

        // should remove spirit of redemption
        if (player->HasAuraType(SPELL_AURA_SPIRIT_OF_REDEMPTION))
            player->RemoveAurasByType(SPELL_AURA_MOD_SHAPESHIFT);

        // Last standing - Rated 5v5 arena & be solely alive player
        if (team == winner && isArena() && isRated() && GetArenaType() == ARENA_TYPE_5v5 && aliveWinners == 1 && player->isAlive())
            player->CastSpell(player, SPELL_THE_LAST_STANDING, true);

        if (!player->isAlive())
        {
            player->ResurrectPlayer(1.0f);
            player->SpawnCorpseBones();
        }
        else
        {
            //needed cause else in av some creatures will kill the players at the end
            player->CombatStop();
            player->getHostileRefManager().deleteReferences();
        }

        //this line is obsolete - team is set ALWAYS
        //if (!team) team = player->GetTeam();

        // per player calculation
        if (isArena() && isRated() && winner_arena_team && loser_arena_team && winner_arena_team != loser_arena_team)
        {
            if (team == winner)
            {
                // update achievement BEFORE personal rating update
                uint32 rating = player->GetArenaPersonalRating(winner_arena_team->GetSlot());
                player->GetAchievementMgr().UpdateAchievementCriteria(ACHIEVEMENT_CRITERIA_TYPE_WIN_RATED_ARENA, rating ? rating : 1);

                winner_arena_team->MemberWon(player, loser_matchmaker_rating, winner_matchmaker_change);
            }
            else
            {
                loser_arena_team->MemberLost(player, winner_matchmaker_rating, loser_matchmaker_change);

                // Arena lost => reset the win_rated_arena having the "no_lose" condition
                player->GetAchievementMgr().ResetAchievementCriteria(ACHIEVEMENT_CRITERIA_TYPE_WIN_RATED_ARENA, ACHIEVEMENT_CRITERIA_CONDITION_NO_LOSE);
            }
        }

        uint32 winner_kills = player->GetRandomWinner() ? BG_REWARD_WINNER_HONOR_LAST : BG_REWARD_WINNER_HONOR_FIRST;
        uint32 loser_kills = player->GetRandomWinner() ? BG_REWARD_LOSER_HONOR_LAST : BG_REWARD_LOSER_HONOR_FIRST;
        uint32 winner_arena = player->GetRandomWinner() ? BG_REWARD_WINNER_ARENA_LAST : BG_REWARD_WINNER_ARENA_FIRST;

        // Reward winner team
        if (team == winner)
        {
            if (IsRandom() || BattlegroundMgr::IsBGWeekend(GetTypeID()))
            {
                UpdatePlayerScore(player, SCORE_BONUS_HONOR, GetBonusHonorFromKill(winner_kills));
                if (CanAwardArenaPoints())
                    player->ModifyArenaPoints(winner_arena);
                if (!player->GetRandomWinner())
                    player->SetRandomWinner(true);
            }

            player->GetAchievementMgr().UpdateAchievementCriteria(ACHIEVEMENT_CRITERIA_TYPE_WIN_BG, 1);
        }
        else
        {
            if (IsRandom() || BattlegroundMgr::IsBGWeekend(GetTypeID()))
                UpdatePlayerScore(player, SCORE_BONUS_HONOR, GetBonusHonorFromKill(loser_kills));
        }

        player->ResetAllPowers();
        player->CombatStopWithPets(true);

        BlockMovement(player);

        sBattlegroundMgr->BuildPvpLogDataPacket(&data, this);
        player->GetSession()->SendPacket(&data);

        BattlegroundQueueTypeId bgQueueTypeId = BattlegroundMgr::BGQueueTypeId(GetTypeID(), GetArenaType());
        sBattlegroundMgr->BuildBattlegroundStatusPacket(&data, this, player->GetBattlegroundQueueIndex(bgQueueTypeId), STATUS_IN_PROGRESS, TIME_TO_AUTOREMOVE, GetStartTime(), GetArenaType());
        player->GetSession()->SendPacket(&data);
        player->GetAchievementMgr().UpdateAchievementCriteria(ACHIEVEMENT_CRITERIA_TYPE_COMPLETE_BATTLEGROUND, 1);
    }

    if (isArena() && isRated() && winner_arena_team && loser_arena_team && winner_arena_team != loser_arena_team)
    {
        // update arena points only after increasing the player's match count!
        //obsolete: winner_arena_team->UpdateArenaPointsHelper();
        //obsolete: loser_arena_team->UpdateArenaPointsHelper();
        // save the stat changes
        winner_arena_team->SaveToDB();
        loser_arena_team->SaveToDB();
        // send updated arena team stats to players
        // this way all arena team members will get notified, not only the ones who participated in this match
        winner_arena_team->NotifyStatsChanged();
        loser_arena_team->NotifyStatsChanged();
    }

    if (winmsg_id)
        SendMessageToAll(winmsg_id, CHAT_MSG_BG_SYSTEM_NEUTRAL);
}

uint32 Battleground::GetBonusHonorFromKill(uint32 kills) const
{
    //variable kills means how many honorable kills you scored (so we need kills * honor_for_one_kill)
    uint32 maxLevel = std::min(GetMaxLevel(), 80U);
    return Trinity::Honor::hk_honor_at_level(maxLevel, float(kills));
}

void Battleground::BlockMovement(Player* player)
{
    player->SetClientControl(player, 0);                          // movement disabled NOTE: the effect will be automatically removed by client when the player is teleported from the battleground, so no need to send with uint8(1) in RemovePlayerAtLeave()
}

void Battleground::RemovePlayerAtLeave(uint64 guid, bool Transport, bool SendPacket)
{
    uint32 team = GetPlayerTeam(guid);
    bool participant = false;
    // Remove from lists/maps
    BattlegroundPlayerMap::iterator itr = m_Players.find(guid);
    if (itr != m_Players.end())
    {
        UpdatePlayersCountByTeam(team, true);               // -1 player
        m_Players.erase(itr);
        // check if the player was a participant of the match, or only entered through gm command (goname)
        participant = true;
    }

    BattlegroundScoreMap::iterator itr2 = PlayerScores.find(guid);
    if (itr2 != PlayerScores.end())
    {
        delete itr2->second;                                // delete player's score
        PlayerScores.erase(itr2);
    }

    RemovePlayerFromResurrectQueue(guid);

    Player* player = ObjectAccessor::FindPlayer(guid);

    // should remove spirit of redemption
    if (player)
    {
        if (player->HasAuraType(SPELL_AURA_SPIRIT_OF_REDEMPTION))
            player->RemoveAurasByType(SPELL_AURA_MOD_SHAPESHIFT);

        if (!player->isAlive())                              // resurrect on exit
        {
            player->ResurrectPlayer(1.0f);
            player->SpawnCorpseBones();
        }
    }

    RemovePlayer(player, guid, team);                           // BG subclass specific code

    if (participant) // if the player was a match participant, remove auras, calc rating, update queue
    {
        BattlegroundTypeId bgTypeId = GetTypeID();
        BattlegroundQueueTypeId bgQueueTypeId = BattlegroundMgr::BGQueueTypeId(GetTypeID(), GetArenaType());
        if (player)
        {
            player->ClearAfkReports();

            if (!team) team = player->GetTeam();

            // if arena, remove the specific arena auras
            if (isArena())
            {
                bgTypeId=BATTLEGROUND_AA;                   // set the bg type to all arenas (it will be used for queue refreshing)

                // unsummon current and summon old pet if there was one and there isn't a current pet
                player->RemovePet(NULL, PET_SAVE_NOT_IN_SLOT);
                player->ResummonPetTemporaryUnSummonedIfAny();

                if (isRated() && GetStatus() == STATUS_IN_PROGRESS)
                {
                    //left a rated match while the encounter was in progress, consider as loser
                    ArenaTeam* winner_arena_team = sArenaTeamMgr->GetArenaTeamById(GetArenaTeamIdForTeam(GetOtherTeam(team)));
                    ArenaTeam* loser_arena_team = sArenaTeamMgr->GetArenaTeamById(GetArenaTeamIdForTeam(team));
                    if (winner_arena_team && loser_arena_team && winner_arena_team != loser_arena_team)
                        loser_arena_team->MemberLost(player, GetArenaMatchmakerRating(GetOtherTeam(team)));
                }
            }
            if (SendPacket)
            {
                WorldPacket data;
                sBattlegroundMgr->BuildBattlegroundStatusPacket(&data, this, player->GetBattlegroundQueueIndex(bgQueueTypeId), STATUS_NONE, 0, 0, 0);
                player->GetSession()->SendPacket(&data);
            }

            // this call is important, because player, when joins to battleground, this method is not called, so it must be called when leaving bg
            player->RemoveBattlegroundQueueId(bgQueueTypeId);
        }
        else
        // removing offline participant
        {
            if (isRated() && GetStatus() == STATUS_IN_PROGRESS)
            {
                //left a rated match while the encounter was in progress, consider as loser
                ArenaTeam* others_arena_team = sArenaTeamMgr->GetArenaTeamById(GetArenaTeamIdForTeam(GetOtherTeam(team)));
                ArenaTeam* players_arena_team = sArenaTeamMgr->GetArenaTeamById(GetArenaTeamIdForTeam(team));
                if (others_arena_team && players_arena_team)
                    players_arena_team->OfflineMemberLost(guid, GetArenaMatchmakerRating(GetOtherTeam(team)));
            }
        }

        // remove from raid group if player is member
        if (Group* group = GetBgRaid(team))
        {
            if (!group->RemoveMember(guid))                // group was disbanded
            {
                SetBgRaid(team, NULL);
            }
        }
        DecreaseInvitedCount(team);
        //we should update battleground queue, but only if bg isn't ending
        if (isBattleground() && GetStatus() < STATUS_WAIT_LEAVE)
        {
            // a player has left the battleground, so there are free slots -> add to queue
            AddToBGFreeSlotQueue();
            sBattlegroundMgr->ScheduleQueueUpdate(0, 0, bgQueueTypeId, bgTypeId, GetBracketId());
        }
        // Let others know
        WorldPacket data;
        sBattlegroundMgr->BuildPlayerLeftBattlegroundPacket(&data, guid);
        SendPacketToTeam(team, &data, player, false);
    }

    if (player)
    {
        // Do next only if found in battleground
        player->SetBattlegroundId(0, BATTLEGROUND_TYPE_NONE);  // We're not in BG.
        // reset destination bg team
        player->SetBGTeam(0);

        if (Transport)
            player->TeleportToBGEntryPoint();

        sLog->outInfo(LOG_FILTER_BATTLEGROUND, "BATTLEGROUND: Removed player %s from Battleground.", player->GetName());
    }

    //battleground object will be deleted next Battleground::Update() call
}

// this method is called when no players remains in battleground
void Battleground::Reset()
{
    SetWinner(WINNER_NONE);
    SetStatus(STATUS_WAIT_QUEUE);
    SetStartTime(0);
    SetEndTime(0);
    SetLastResurrectTime(0);
    SetArenaType(0);
    SetRated(false);

    m_Events = 0;

    if (m_InvitedAlliance > 0 || m_InvitedHorde > 0)
        sLog->outError(LOG_FILTER_BATTLEGROUND, "Battleground::Reset: one of the counters is not 0 (alliance: %u, horde: %u) for BG (map: %u, instance id: %u)!",
            m_InvitedAlliance, m_InvitedHorde, m_MapId, m_InstanceID);

    m_InvitedAlliance = 0;
    m_InvitedHorde = 0;
    m_InBGFreeSlotQueue = false;

    m_Players.clear();

    for (BattlegroundScoreMap::const_iterator itr = PlayerScores.begin(); itr != PlayerScores.end(); ++itr)
        delete itr->second;
    PlayerScores.clear();

    ResetBGSubclass();
}

void Battleground::StartBattleground()
{
    SetStartTime(0);
    SetLastResurrectTime(0);
    // add BG to free slot queue
    AddToBGFreeSlotQueue();

    // add bg to update list
    // This must be done here, because we need to have already invited some players when first BG::Update() method is executed
    // and it doesn't matter if we call StartBattleground() more times, because m_Battlegrounds is a map and instance id never changes
    sBattlegroundMgr->AddBattleground(GetInstanceID(), GetTypeID(), this);
    if (m_IsRated)
        sLog->outDebug(LOG_FILTER_ARENAS, "Arena match type: %u for Team1Id: %u - Team2Id: %u started.", m_ArenaType, m_ArenaTeamIds[BG_TEAM_ALLIANCE], m_ArenaTeamIds[BG_TEAM_HORDE]);
}

void Battleground::AddPlayer(Player* player)
{
    // remove afk from player
    if (player->HasFlag(PLAYER_FLAGS, PLAYER_FLAGS_AFK))
        player->ToggleAFK();

    // score struct must be created in inherited class

    uint64 guid = player->GetGUID();
    uint32 team = player->GetBGTeam();

    BattlegroundPlayer bp;
    bp.OfflineRemoveTime = 0;
    bp.Team = team;

    // Add to list/maps
    m_Players[guid] = bp;

    UpdatePlayersCountByTeam(team, false);                  // +1 player

    WorldPacket data;
    sBattlegroundMgr->BuildPlayerJoinedBattlegroundPacket(&data, player);
    SendPacketToTeam(team, &data, player, false);

    // BG Status packet
    WorldPacket status;
    BattlegroundQueueTypeId bgQueueTypeId = sBattlegroundMgr->BGQueueTypeId(m_TypeID, GetArenaType());
    uint32 queueSlot = player->GetBattlegroundQueueIndex(bgQueueTypeId);
    sBattlegroundMgr->BuildBattlegroundStatusPacket(&status, this, queueSlot, STATUS_IN_PROGRESS, 0, GetStartTime(), GetArenaType(), isArena() ? 0 : 1);
    player->GetSession()->SendPacket(&status);

    player->RemoveAurasByType(SPELL_AURA_MOUNTED);

    // add arena specific auras
    if (isArena())
    {
        player->RemoveArenaEnchantments(TEMP_ENCHANTMENT_SLOT);
        if (team == ALLIANCE)                                // gold
        {
            if (player->GetTeam() == HORDE)
                player->CastSpell(player, SPELL_HORDE_GOLD_FLAG, true);
            else
                player->CastSpell(player, SPELL_ALLIANCE_GOLD_FLAG, true);
        }
        else                                                // green
        {
            if (player->GetTeam() == HORDE)
                player->CastSpell(player, SPELL_HORDE_GREEN_FLAG, true);
            else
                player->CastSpell(player, SPELL_ALLIANCE_GREEN_FLAG, true);
        }

        player->DestroyConjuredItems(true);
        player->UnsummonPetTemporaryIfAny();

        if (GetStatus() == STATUS_WAIT_JOIN)                 // not started yet
        {
            player->CastSpell(player, SPELL_ARENA_PREPARATION, true);
            player->ResetAllPowers();
        }
        WorldPacket teammate;
        teammate.Initialize(SMSG_ARENA_OPPONENT_UPDATE, 8);
        teammate << uint64(player->GetGUID());
        SendPacketToTeam(team, &teammate, player, false);
    }
    else
    {
        if (GetStatus() == STATUS_WAIT_JOIN)                 // not started yet
            player->CastSpell(player, SPELL_PREPARATION, true);   // reduces all mana cost of spells.
    }

    player->GetAchievementMgr().ResetAchievementCriteria(ACHIEVEMENT_CRITERIA_TYPE_KILL_CREATURE, ACHIEVEMENT_CRITERIA_CONDITION_BG_MAP, GetMapId(), true);
    player->GetAchievementMgr().ResetAchievementCriteria(ACHIEVEMENT_CRITERIA_TYPE_WIN_BG, ACHIEVEMENT_CRITERIA_CONDITION_BG_MAP, GetMapId(), true);
    player->GetAchievementMgr().ResetAchievementCriteria(ACHIEVEMENT_CRITERIA_TYPE_DAMAGE_DONE, ACHIEVEMENT_CRITERIA_CONDITION_BG_MAP, GetMapId(), true);
    player->GetAchievementMgr().ResetAchievementCriteria(ACHIEVEMENT_CRITERIA_TYPE_BE_SPELL_TARGET, ACHIEVEMENT_CRITERIA_CONDITION_BG_MAP, GetMapId(), true);
    player->GetAchievementMgr().ResetAchievementCriteria(ACHIEVEMENT_CRITERIA_TYPE_CAST_SPELL, ACHIEVEMENT_CRITERIA_CONDITION_BG_MAP, GetMapId(), true);
    player->GetAchievementMgr().ResetAchievementCriteria(ACHIEVEMENT_CRITERIA_TYPE_BG_OBJECTIVE_CAPTURE, ACHIEVEMENT_CRITERIA_CONDITION_BG_MAP, GetMapId(), true);
    player->GetAchievementMgr().ResetAchievementCriteria(ACHIEVEMENT_CRITERIA_TYPE_HONORABLE_KILL_AT_AREA, ACHIEVEMENT_CRITERIA_CONDITION_BG_MAP, GetMapId(), true);
    player->GetAchievementMgr().ResetAchievementCriteria(ACHIEVEMENT_CRITERIA_TYPE_HONORABLE_KILL, ACHIEVEMENT_CRITERIA_CONDITION_BG_MAP, GetMapId(), true);
    player->GetAchievementMgr().ResetAchievementCriteria(ACHIEVEMENT_CRITERIA_TYPE_HEALING_DONE, ACHIEVEMENT_CRITERIA_CONDITION_BG_MAP, GetMapId(), true);
    player->GetAchievementMgr().ResetAchievementCriteria(ACHIEVEMENT_CRITERIA_TYPE_GET_KILLING_BLOWS, ACHIEVEMENT_CRITERIA_CONDITION_BG_MAP, GetMapId(), true);
    player->GetAchievementMgr().ResetAchievementCriteria(ACHIEVEMENT_CRITERIA_TYPE_SPECIAL_PVP_KILL, ACHIEVEMENT_CRITERIA_CONDITION_BG_MAP, GetMapId(), true);

    // setup BG group membership
    PlayerAddedToBGCheckIfBGIsRunning(player);
    AddOrSetPlayerToCorrectBgGroup(player, team);

    // Log
    sLog->outInfo(LOG_FILTER_BATTLEGROUND, "BATTLEGROUND: Player %s joined the battle.", player->GetName());
}

// this method adds player to his team's bg group, or sets his correct group if player is already in bg group
void Battleground::AddOrSetPlayerToCorrectBgGroup(Player* player, uint32 team)
{
    uint64 playerGuid = player->GetGUID();
    Group* group = GetBgRaid(team);
    if (!group)                                      // first player joined
    {
        group = new Group;
        SetBgRaid(team, group);
        group->Create(player);
    }
    else                                            // raid already exist
    {
        if (group->IsMember(playerGuid))
        {
            uint8 subgroup = group->GetMemberGroup(playerGuid);
            player->SetBattlegroundRaid(group, subgroup);
        }
        else
        {
            group->AddMember(player);
            if (Group* originalGroup = player->GetOriginalGroup())
                if (originalGroup->IsLeader(playerGuid))
                {
                    group->ChangeLeader(playerGuid);
                    group->SendUpdate();
                }
        }
    }
}

// This method should be called when player logs into running battleground
void Battleground::EventPlayerLoggedIn(Player* player)
{
    uint64 guid = player->GetGUID();
    // player is correct pointer
    for (std::deque<uint64>::iterator itr = m_OfflineQueue.begin(); itr != m_OfflineQueue.end(); ++itr)
    {
        if (*itr == guid)
        {
            m_OfflineQueue.erase(itr);
            break;
        }
    }
    m_Players[guid].OfflineRemoveTime = 0;
    PlayerAddedToBGCheckIfBGIsRunning(player);
    // if battleground is starting, then add preparation aura
    // we don't have to do that, because preparation aura isn't removed when player logs out
}

// This method should be called when player logs out from running battleground
void Battleground::EventPlayerLoggedOut(Player* player)
{
    uint64 guid = player->GetGUID();
    // player is correct pointer, it is checked in WorldSession::LogoutPlayer()
    m_OfflineQueue.push_back(player->GetGUID());
    m_Players[guid].OfflineRemoveTime = sWorld->GetGameTime() + MAX_OFFLINE_TIME;
    if (GetStatus() == STATUS_IN_PROGRESS)
    {
        // drop flag and handle other cleanups
        RemovePlayer(player, guid, GetPlayerTeam(guid));

        // 1 player is logging out, if it is the last, then end arena!
        if (isArena())
            if (GetAlivePlayersCountByTeam(player->GetTeam()) <= 1 && GetPlayersCountByTeam(GetOtherTeam(player->GetTeam())))
                EndBattleground(GetOtherTeam(player->GetTeam()));
    }
}

// This method should be called only once ... it adds pointer to queue
void Battleground::AddToBGFreeSlotQueue()
{
    // make sure to add only once
    if (!m_InBGFreeSlotQueue && isBattleground())
    {
        sBattlegroundMgr->BGFreeSlotQueue[m_TypeID].push_front(this);
        m_InBGFreeSlotQueue = true;
    }
}

// This method removes this battleground from free queue - it must be called when deleting battleground - not used now
void Battleground::RemoveFromBGFreeSlotQueue()
{
    // set to be able to re-add if needed
    m_InBGFreeSlotQueue = false;
    // uncomment this code when battlegrounds will work like instances
    for (BGFreeSlotQueueType::iterator itr = sBattlegroundMgr->BGFreeSlotQueue[m_TypeID].begin(); itr != sBattlegroundMgr->BGFreeSlotQueue[m_TypeID].end(); ++itr)
    {
        if ((*itr)->GetInstanceID() == m_InstanceID)
        {
            sBattlegroundMgr->BGFreeSlotQueue[m_TypeID].erase(itr);
            return;
        }
    }
}

// get the number of free slots for team
// returns the number how many players can join battleground to MaxPlayersPerTeam
uint32 Battleground::GetFreeSlotsForTeam(uint32 Team) const
{
    // if BG is starting ... invite anyone
    if (GetStatus() == STATUS_WAIT_JOIN)
        return (GetInvitedCount(Team) < GetMaxPlayersPerTeam()) ? GetMaxPlayersPerTeam() - GetInvitedCount(Team) : 0;
    // if BG is already started .. do not allow to join too much players of one faction
    uint32 otherTeam;
    uint32 otherIn;
    if (Team == ALLIANCE)
    {
        otherTeam = GetInvitedCount(HORDE);
        otherIn = GetPlayersCountByTeam(HORDE);
    }
    else
    {
        otherTeam = GetInvitedCount(ALLIANCE);
        otherIn = GetPlayersCountByTeam(ALLIANCE);
    }
    if (GetStatus() == STATUS_IN_PROGRESS)
    {
        // difference based on ppl invited (not necessarily entered battle)
        // default: allow 0
        uint32 diff = 0;
        // allow join one person if the sides are equal (to fill up bg to minplayersperteam)
        if (otherTeam == GetInvitedCount(Team))
            diff = 1;
        // allow join more ppl if the other side has more players
        else if (otherTeam > GetInvitedCount(Team))
            diff = otherTeam - GetInvitedCount(Team);

        // difference based on max players per team (don't allow inviting more)
        uint32 diff2 = (GetInvitedCount(Team) < GetMaxPlayersPerTeam()) ? GetMaxPlayersPerTeam() - GetInvitedCount(Team) : 0;
        // difference based on players who already entered
        // default: allow 0
        uint32 diff3 = 0;
        // allow join one person if the sides are equal (to fill up bg minplayersperteam)
        if (otherIn == GetPlayersCountByTeam(Team))
            diff3 = 1;
        // allow join more ppl if the other side has more players
        else if (otherIn > GetPlayersCountByTeam(Team))
            diff3 = otherIn - GetPlayersCountByTeam(Team);
        // or other side has less than minPlayersPerTeam
        else if (GetInvitedCount(Team) <= GetMinPlayersPerTeam())
            diff3 = GetMinPlayersPerTeam() - GetInvitedCount(Team) + 1;

        // return the minimum of the 3 differences

        // min of diff and diff 2
        diff = std::min(diff, diff2);
        // min of diff, diff2 and diff3
        return std::min(diff, diff3);
    }
    return 0;
}

bool Battleground::HasFreeSlots() const
{
    return GetPlayersSize() < GetMaxPlayers();
}

void Battleground::UpdatePlayerScore(Player* Source, uint32 type, uint32 value, bool doAddHonor)
{
    //this procedure is called from virtual function implemented in bg subclass
    BattlegroundScoreMap::const_iterator itr = PlayerScores.find(Source->GetGUID());
    if (itr == PlayerScores.end())                         // player not found...
        return;

    switch (type)
    {
        case SCORE_KILLING_BLOWS:                           // Killing blows
            itr->second->KillingBlows += value;
            break;
        case SCORE_DEATHS:                                  // Deaths
            itr->second->Deaths += value;
            break;
        case SCORE_HONORABLE_KILLS:                         // Honorable kills
            itr->second->HonorableKills += value;
            break;
        case SCORE_BONUS_HONOR:                             // Honor bonus
            // do not add honor in arenas
            if (isBattleground())
            {
                // reward honor instantly
                if (doAddHonor)
                    Source->RewardHonor(NULL, 1, value);    // RewardHonor calls UpdatePlayerScore with doAddHonor = false
                else
                    itr->second->BonusHonor += value;
            }
            break;
            // used only in EY, but in MSG_PVP_LOG_DATA opcode
        case SCORE_DAMAGE_DONE:                             // Damage Done
            itr->second->DamageDone += value;
            break;
        case SCORE_HEALING_DONE:                            // Healing Done
            itr->second->HealingDone += value;
            break;
        /** World of Warcraft Armory **/
        case SCORE_DAMAGE_TAKEN:
            itr->second->DamageTaken += value;              // Damage Taken
            break;
        case SCORE_HEALING_TAKEN:
            itr->second->HealingTaken += value;             // Healing Taken
            break;
        /** World of Warcraft Armory **/
        default:
            sLog->outError(LOG_FILTER_BATTLEGROUND, "Battleground::UpdatePlayerScore: unknown score type (%u) for BG (map: %u, instance id: %u)!",
                type, m_MapId, m_InstanceID);
            break;
    }
}

void Battleground::AddPlayerToResurrectQueue(uint64 npc_guid, uint64 player_guid)
{
    m_ReviveQueue[npc_guid].push_back(player_guid);

    Player* player = ObjectAccessor::FindPlayer(player_guid);
    if (!player)
        return;

    player->CastSpell(player, SPELL_WAITING_FOR_RESURRECT, true);
}

void Battleground::RemovePlayerFromResurrectQueue(uint64 player_guid)
{
    for (std::map<uint64, std::vector<uint64> >::iterator itr = m_ReviveQueue.begin(); itr != m_ReviveQueue.end(); ++itr)
    {
        for (std::vector<uint64>::iterator itr2 = (itr->second).begin(); itr2 != (itr->second).end(); ++itr2)
        {
            if (*itr2 == player_guid)
            {
                (itr->second).erase(itr2);
                if (Player* player = ObjectAccessor::FindPlayer(player_guid))
                    player->RemoveAurasDueToSpell(SPELL_WAITING_FOR_RESURRECT);
                return;
            }
        }
    }
}

bool Battleground::AddObject(uint32 type, uint32 entry, float x, float y, float z, float o, float rotation0, float rotation1, float rotation2, float rotation3, uint32 /*respawnTime*/)
{
    // If the assert is called, means that BgObjects must be resized!
    ASSERT(type < BgObjects.size());

    Map* map = FindBgMap();
    if (!map)
        return false;
    // Must be created this way, adding to godatamap would add it to the base map of the instance
    // and when loading it (in go::LoadFromDB()), a new guid would be assigned to the object, and a new object would be created
    // So we must create it specific for this instance
    GameObject* go = new GameObject;
    if (!go->Create(sObjectMgr->GenerateLowGuid(HIGHGUID_GAMEOBJECT), entry, GetBgMap(),
        PHASEMASK_NORMAL, x, y, z, o, rotation0, rotation1, rotation2, rotation3, 100, GO_STATE_READY))
    {
        sLog->outError(LOG_FILTER_SQL, "Battleground::AddObject: cannot create gameobject (entry: %u) for BG (map: %u, instance id: %u)!",
                entry, m_MapId, m_InstanceID);
        sLog->outError(LOG_FILTER_BATTLEGROUND, "Battleground::AddObject: cannot create gameobject (entry: %u) for BG (map: %u, instance id: %u)!",
                entry, m_MapId, m_InstanceID);
        delete go;
        return false;
    }
/*
    uint32 guid = go->GetGUIDLow();

    // without this, UseButtonOrDoor caused the crash, since it tried to get go info from godata
    // iirc that was changed, so adding to go data map is no longer required if that was the only function using godata from GameObject without checking if it existed
    GameObjectData& data = sObjectMgr->NewGOData(guid);

    data.id             = entry;
    data.mapid          = GetMapId();
    data.posX           = x;
    data.posY           = y;
    data.posZ           = z;
    data.orientation    = o;
    data.rotation0      = rotation0;
    data.rotation1      = rotation1;
    data.rotation2      = rotation2;
    data.rotation3      = rotation3;
    data.spawntimesecs  = respawnTime;
    data.spawnMask      = 1;
    data.animprogress   = 100;
    data.go_state       = 1;
*/
    // Add to world, so it can be later looked up from HashMapHolder
    if (!map->AddToMap(go))
    {
        delete go;
        return false;
    }
    BgObjects[type] = go->GetGUID();
    return true;
}

// Some doors aren't despawned so we cannot handle their closing in gameobject::update()
// It would be nice to correctly implement GO_ACTIVATED state and open/close doors in gameobject code
void Battleground::DoorClose(uint32 type)
{
    if (GameObject* obj = GetBgMap()->GetGameObject(BgObjects[type]))
    {
        // If doors are open, close it
        if (obj->getLootState() == GO_ACTIVATED && obj->GetGoState() != GO_STATE_READY)
        {
            obj->SetLootState(GO_READY);
            obj->SetGoState(GO_STATE_READY);
        }
    }
    else
        sLog->outError(LOG_FILTER_BATTLEGROUND, "Battleground::DoorClose: door gameobject (type: %u, GUID: %u) not found for BG (map: %u, instance id: %u)!",
            type, GUID_LOPART(BgObjects[type]), m_MapId, m_InstanceID);
}

void Battleground::DoorOpen(uint32 type)
{
    if (GameObject* obj = GetBgMap()->GetGameObject(BgObjects[type]))
    {
        obj->SetLootState(GO_ACTIVATED);
        obj->SetGoState(GO_STATE_ACTIVE);
    }
    else
        sLog->outError(LOG_FILTER_BATTLEGROUND, "Battleground::DoorOpen: door gameobject (type: %u, GUID: %u) not found for BG (map: %u, instance id: %u)!",
            type, GUID_LOPART(BgObjects[type]), m_MapId, m_InstanceID);
}

GameObject* Battleground::GetBGObject(uint32 type)
{
    GameObject* obj = GetBgMap()->GetGameObject(BgObjects[type]);
    if (!obj)
        sLog->outError(LOG_FILTER_BATTLEGROUND, "Battleground::GetBGObject: gameobject (type: %u, GUID: %u) not found for BG (map: %u, instance id: %u)!",
            type, GUID_LOPART(BgObjects[type]), m_MapId, m_InstanceID);
    return obj;
}

Creature* Battleground::GetBGCreature(uint32 type)
{
    Creature* creature = GetBgMap()->GetCreature(BgCreatures[type]);
    if (!creature)
        sLog->outError(LOG_FILTER_BATTLEGROUND, "Battleground::GetBGCreature: creature (type: %u, GUID: %u) not found for BG (map: %u, instance id: %u)!",
            type, GUID_LOPART(BgCreatures[type]), m_MapId, m_InstanceID);
    return creature;
}

void Battleground::SpawnBGObject(uint32 type, uint32 respawntime)
{
    if (Map* map = FindBgMap())
        if (GameObject* obj = map->GetGameObject(BgObjects[type]))
        {
            if (respawntime)
                obj->SetLootState(GO_JUST_DEACTIVATED);
            else
                if (obj->getLootState() == GO_JUST_DEACTIVATED)
                    // Change state from GO_JUST_DEACTIVATED to GO_READY in case battleground is starting again
                    obj->SetLootState(GO_READY);
            obj->SetRespawnTime(respawntime);
            map->AddToMap(obj);
        }
}

Creature* Battleground::AddCreature(uint32 entry, uint32 type, uint32 teamval, float x, float y, float z, float o, uint32 respawntime)
{
    // If the assert is called, means that BgCreatures must be resized!
    ASSERT(type < BgCreatures.size());

    Map* map = FindBgMap();
    if (!map)
        return NULL;

    Creature* creature = new Creature;
    if (!creature->Create(sObjectMgr->GenerateLowGuid(HIGHGUID_UNIT), map, PHASEMASK_NORMAL, entry, 0, teamval, x, y, z, o))
    {
        sLog->outError(LOG_FILTER_BATTLEGROUND, "Battleground::AddCreature: cannot create creature (entry: %u) for BG (map: %u, instance id: %u)!",
            entry, m_MapId, m_InstanceID);
        delete creature;
        return NULL;
    }

    creature->SetHomePosition(x, y, z, o);

    CreatureTemplate const* cinfo = sObjectMgr->GetCreatureTemplate(entry);
    if (!cinfo)
    {
        sLog->outError(LOG_FILTER_BATTLEGROUND, "Battleground::AddCreature: creature template (entry: %u) does not exist for BG (map: %u, instance id: %u)!",
            entry, m_MapId, m_InstanceID);
        delete creature;
        return NULL;
    }
    // Force using DB speeds
    creature->SetSpeed(MOVE_WALK,  cinfo->speed_walk);
    creature->SetSpeed(MOVE_RUN,   cinfo->speed_run);

    if (!map->AddToMap(creature))
    {
        delete creature;
        return NULL;
    }

    BgCreatures[type] = creature->GetGUID();

    if (respawntime)
        creature->SetRespawnDelay(respawntime);

    return  creature;
}

bool Battleground::DelCreature(uint32 type)
{
    if (!BgCreatures[type])
        return true;

    if (Creature* creature = GetBgMap()->GetCreature(BgCreatures[type]))
    {
        creature->AddObjectToRemoveList();
        BgCreatures[type] = 0;
        return true;
    }

    sLog->outError(LOG_FILTER_BATTLEGROUND, "Battleground::DelCreature: creature (type: %u, GUID: %u) not found for BG (map: %u, instance id: %u)!",
        type, GUID_LOPART(BgCreatures[type]), m_MapId, m_InstanceID);
    BgCreatures[type] = 0;
    return false;
}

bool Battleground::DelObject(uint32 type)
{
    if (!BgObjects[type])
        return true;

    if (GameObject* obj = GetBgMap()->GetGameObject(BgObjects[type]))
    {
        obj->SetRespawnTime(0);                                 // not save respawn time
        obj->Delete();
        BgObjects[type] = 0;
        return true;
    }
    sLog->outError(LOG_FILTER_BATTLEGROUND, "Battleground::DelObject: gameobject (type: %u, GUID: %u) not found for BG (map: %u, instance id: %u)!",
        type, GUID_LOPART(BgObjects[type]), m_MapId, m_InstanceID);
    BgObjects[type] = 0;
    return false;
}

bool Battleground::AddSpiritGuide(uint32 type, float x, float y, float z, float o, uint32 team)
{
    uint32 entry = (team == ALLIANCE) ?
        BG_CREATURE_ENTRY_A_SPIRITGUIDE :
        BG_CREATURE_ENTRY_H_SPIRITGUIDE;

    if (Creature* creature = AddCreature(entry, type, team, x, y, z, o))
    {
        creature->setDeathState(DEAD);
        creature->SetUInt64Value(UNIT_FIELD_CHANNEL_OBJECT, creature->GetGUID());
        // aura
        // TODO: Fix display here
        // creature->SetVisibleAura(0, SPELL_SPIRIT_HEAL_CHANNEL);
        // casting visual effect
        creature->SetUInt32Value(UNIT_CHANNEL_SPELL, SPELL_SPIRIT_HEAL_CHANNEL);
        // correct cast speed
        creature->SetFloatValue(UNIT_MOD_CAST_SPEED, 1.0f);
        //creature->CastSpell(creature, SPELL_SPIRIT_HEAL_CHANNEL, true);
        return true;
    }
    sLog->outError(LOG_FILTER_BATTLEGROUND, "Battleground::AddSpiritGuide: cannot create spirit guide (type: %u, entry: %u) for BG (map: %u, instance id: %u)!",
        type, entry, m_MapId, m_InstanceID);
    EndNow();
    return false;
}

void Battleground::SendMessageToAll(int32 entry, ChatMsg type, Player const* source)
{
    if (!entry)
        return;

    Trinity::BattlegroundChatBuilder bg_builder(type, entry, source);
    Trinity::LocalizedPacketDo<Trinity::BattlegroundChatBuilder> bg_do(bg_builder);
    BroadcastWorker(bg_do);
}

void Battleground::PSendMessageToAll(int32 entry, ChatMsg type, Player const* source, ...)
{
    if (!entry)
        return;

    va_list ap;
    va_start(ap, source);

    Trinity::BattlegroundChatBuilder bg_builder(type, entry, source, &ap);
    Trinity::LocalizedPacketDo<Trinity::BattlegroundChatBuilder> bg_do(bg_builder);
    BroadcastWorker(bg_do);

    va_end(ap);
}

void Battleground::SendWarningToAll(int32 entry, ...)
{
    if (!entry)
        return;

    const char *format = sObjectMgr->GetTrinityStringForDBCLocale(entry);

    char str[1024];
    va_list ap;
    va_start(ap, entry);
    vsnprintf(str, 1024, format, ap);
    va_end(ap);
    std::string msg(str);

    WorldPacket data(SMSG_MESSAGECHAT, 200);

    data << (uint8)CHAT_MSG_RAID_BOSS_EMOTE;
    data << (uint32)LANG_UNIVERSAL;
    data << (uint64)0;
    data << (uint32)0;                                     // 2.1.0
    data << (uint32)1;
    data << (uint8)0;
    data << (uint64)0;
    data << (uint32)(msg.length() + 1);
    data << msg.c_str();
    data << (uint8)0;
    for (BattlegroundPlayerMap::const_iterator itr = m_Players.begin(); itr != m_Players.end(); ++itr)
        if (Player* player = ObjectAccessor::FindPlayer(MAKE_NEW_GUID(itr->first, 0, HIGHGUID_PLAYER)))
            if (player->GetSession())
                player->GetSession()->SendPacket(&data);
}

void Battleground::SendMessage2ToAll(int32 entry, ChatMsg type, Player const* source, int32 arg1, int32 arg2)
{
    Trinity::Battleground2ChatBuilder bg_builder(type, entry, source, arg1, arg2);
    Trinity::LocalizedPacketDo<Trinity::Battleground2ChatBuilder> bg_do(bg_builder);
    BroadcastWorker(bg_do);
}

void Battleground::EndNow()
{
    RemoveFromBGFreeSlotQueue();
    SetStatus(STATUS_WAIT_LEAVE);
    SetEndTime(0);
}

// To be removed
const char* Battleground::GetTrinityString(int32 entry)
{
    // FIXME: now we have different DBC locales and need localized message for each target client
    return sObjectMgr->GetTrinityStringForDBCLocale(entry);
}

// IMPORTANT NOTICE:
// buffs aren't spawned/despawned when players captures anything
// buffs are in their positions when battleground starts
void Battleground::HandleTriggerBuff(uint64 go_guid)
{
    GameObject* obj = GetBgMap()->GetGameObject(go_guid);
    if (!obj || obj->GetGoType() != GAMEOBJECT_TYPE_TRAP || !obj->isSpawned())
        return;

    // Change buff type, when buff is used:
    int32 index = BgObjects.size() - 1;
    while (index >= 0 && BgObjects[index] != go_guid)
        index--;
    if (index < 0)
    {
        sLog->outError(LOG_FILTER_BATTLEGROUND, "Battleground::HandleTriggerBuff: cannot find buff gameobject (GUID: %u, entry: %u, type: %u) in internal data for BG (map: %u, instance id: %u)!",
            GUID_LOPART(go_guid), obj->GetEntry(), obj->GetGoType(), m_MapId, m_InstanceID);
        return;
    }

    // Randomly select new buff
    uint8 buff = urand(0, 2);
    uint32 entry = obj->GetEntry();
    if (m_BuffChange && entry != Buff_Entries[buff])
    {
        // Despawn current buff
        SpawnBGObject(index, RESPAWN_ONE_DAY);
        // Set index for new one
        for (uint8 currBuffTypeIndex = 0; currBuffTypeIndex < 3; ++currBuffTypeIndex)
            if (entry == Buff_Entries[currBuffTypeIndex])
            {
                index -= currBuffTypeIndex;
                index += buff;
            }
    }

    SpawnBGObject(index, BUFF_RESPAWN_TIME);
}

void Battleground::HandleKillPlayer(Player* victim, Player* killer)
{
    // Keep in mind that for arena this will have to be changed a bit

    // Add +1 deaths
    UpdatePlayerScore(victim, SCORE_DEATHS, 1);
    // Add +1 kills to group and +1 killing_blows to killer
    if (killer)
    {
        // Don't reward credit for killing ourselves, like fall damage of hellfire (warlock)
        if (killer == victim)
            return;

        UpdatePlayerScore(killer, SCORE_HONORABLE_KILLS, 1);
        UpdatePlayerScore(killer, SCORE_KILLING_BLOWS, 1);

        for (BattlegroundPlayerMap::const_iterator itr = m_Players.begin(); itr != m_Players.end(); ++itr)
        {
            Player* creditedPlayer = ObjectAccessor::FindPlayer(itr->first);
            if (!creditedPlayer || creditedPlayer == killer)
                continue;

            if (creditedPlayer->GetTeam() == killer->GetTeam() && creditedPlayer->IsAtGroupRewardDistance(victim))
                UpdatePlayerScore(creditedPlayer, SCORE_HONORABLE_KILLS, 1);
        }
    }

    if (!isArena())
    {
        // To be able to remove insignia -- ONLY IN Battlegrounds
        victim->SetFlag(UNIT_FIELD_FLAGS, UNIT_FLAG_SKINNABLE);
        RewardXPAtKill(killer, victim);
    }
}

// Return the player's team based on battlegroundplayer info
// Used in same faction arena matches mainly
uint32 Battleground::GetPlayerTeam(uint64 guid) const
{
    BattlegroundPlayerMap::const_iterator itr = m_Players.find(guid);
    if (itr != m_Players.end())
        return itr->second.Team;
    return 0;
}

uint32 Battleground::GetOtherTeam(uint32 teamId) const
{
    return teamId ? ((teamId == ALLIANCE) ? HORDE : ALLIANCE) : 0;
}

bool Battleground::IsPlayerInBattleground(uint64 guid) const
{
    BattlegroundPlayerMap::const_iterator itr = m_Players.find(guid);
    if (itr != m_Players.end())
        return true;
    return false;
}

void Battleground::PlayerAddedToBGCheckIfBGIsRunning(Player* player)
{
    if (GetStatus() != STATUS_WAIT_LEAVE)
        return;

    WorldPacket data;
    BattlegroundQueueTypeId bgQueueTypeId = BattlegroundMgr::BGQueueTypeId(GetTypeID(), GetArenaType());

    BlockMovement(player);

    sBattlegroundMgr->BuildPvpLogDataPacket(&data, this);
    player->GetSession()->SendPacket(&data);

    sBattlegroundMgr->BuildBattlegroundStatusPacket(&data, this, player->GetBattlegroundQueueIndex(bgQueueTypeId), STATUS_IN_PROGRESS, GetEndTime(), GetStartTime(), GetArenaType());
    player->GetSession()->SendPacket(&data);
}

uint32 Battleground::GetAlivePlayersCountByTeam(uint32 Team) const
{
    int count = 0;
    for (BattlegroundPlayerMap::const_iterator itr = m_Players.begin(); itr != m_Players.end(); ++itr)
    {
        if (itr->second.Team == Team)
        {
            Player* player = ObjectAccessor::FindPlayer(itr->first);
            if (player && player->isAlive() && !player->HasByteFlag(UNIT_FIELD_BYTES_2, 3, FORM_SPIRITOFREDEMPTION))
                ++count;
        }
    }
    return count;
}

void Battleground::SetHoliday(bool is_holiday)
{
    m_HonorMode = is_holiday ? BG_HOLIDAY : BG_NORMAL;
}

int32 Battleground::GetObjectType(uint64 guid)
{
    for (uint32 i = 0; i < BgObjects.size(); ++i)
        if (BgObjects[i] == guid)
            return i;
    sLog->outError(LOG_FILTER_BATTLEGROUND, "Battleground::GetObjectType: player used gameobject (GUID: %u) which is not in internal data for BG (map: %u, instance id: %u), cheating?",
        GUID_LOPART(guid), m_MapId, m_InstanceID);
    return -1;
}

void Battleground::HandleKillUnit(Creature* /*creature*/, Player* /*killer*/)
{
}

void Battleground::CheckArenaAfterTimerConditions()
{
    EndBattleground(WINNER_NONE);
}

void Battleground::CheckArenaWinConditions()
{
    if (!GetAlivePlayersCountByTeam(ALLIANCE) && GetPlayersCountByTeam(HORDE))
        EndBattleground(HORDE);
    else if (GetPlayersCountByTeam(ALLIANCE) && !GetAlivePlayersCountByTeam(HORDE))
        EndBattleground(ALLIANCE);
}

void Battleground::UpdateArenaWorldState()
{
    UpdateWorldState(0xe10, GetAlivePlayersCountByTeam(HORDE));
    UpdateWorldState(0xe11, GetAlivePlayersCountByTeam(ALLIANCE));
}

void Battleground::SetBgRaid(uint32 TeamID, Group* bg_raid)
{
    Group*& old_raid = TeamID == ALLIANCE ? m_BgRaids[BG_TEAM_ALLIANCE] : m_BgRaids[BG_TEAM_HORDE];
    if (old_raid)
        old_raid->SetBattlegroundGroup(NULL);
    if (bg_raid)
        bg_raid->SetBattlegroundGroup(this);
    old_raid = bg_raid;
}

WorldSafeLocsEntry const* Battleground::GetClosestGraveYard(Player* player)
{
    return sObjectMgr->GetClosestGraveYard(player->GetPositionX(), player->GetPositionY(), player->GetPositionZ(), player->GetMapId(), player->GetTeam());
}

bool Battleground::IsTeamScoreInRange(uint32 team, uint32 minScore, uint32 maxScore) const
{
    BattlegroundTeamId teamIndex = GetTeamIndexByTeamId(team);
    uint32 score = std::max(m_TeamScores[teamIndex], 0);
    return score >= minScore && score <= maxScore;
}

void Battleground::StartTimedAchievement(AchievementCriteriaTimedTypes type, uint32 entry)
{
    for (BattlegroundPlayerMap::const_iterator itr = GetPlayers().begin(); itr != GetPlayers().end(); ++itr)
        if (Player* player = ObjectAccessor::FindPlayer(itr->first))
            player->GetAchievementMgr().StartTimedAchievement(type, entry);
}

void Battleground::SetBracket(PvPDifficultyEntry const* bracketEntry)
{
    m_BracketId = bracketEntry->GetBracketId();
    SetLevelRange(bracketEntry->minLevel, bracketEntry->maxLevel);
}

void Battleground::RewardXPAtKill(Player* killer, Player* victim)
{
    if (sWorld->getBoolConfig(CONFIG_BG_XP_FOR_KILL) && killer && victim)
        killer->RewardPlayerAndGroupAtKill(victim, true);
}<|MERGE_RESOLUTION|>--- conflicted
+++ resolved
@@ -777,7 +777,6 @@
                 SetArenaMatchmakerRating(GetOtherTeam(winner), loser_matchmaker_rating + loser_matchmaker_change);
                 SetArenaTeamRatingChangeForTeam(winner, winner_change);
                 SetArenaTeamRatingChangeForTeam(GetOtherTeam(winner), loser_change);
-<<<<<<< HEAD
                 /** World of Warcraft Armory **/
                 if (sWorld->getBoolConfig(CONFIG_ARMORY_ENABLE))
                 {
@@ -822,10 +821,7 @@
                     }
                 }
                 /** World of Warcraft Armory **/
-                sLog->outDebug(LOG_FILTER_BATTLEGROUND, "Arena match Type: %u for Team1Id: %u - Team2Id: %u ended. WinnerTeamId: %u. Winner rating: +%d, Loser rating: %d", m_ArenaType, m_ArenaTeamIds[BG_TEAM_ALLIANCE], m_ArenaTeamIds[BG_TEAM_HORDE], winner_arena_team->GetId(), winner_change, loser_change);
-=======
                 sLog->outDebug(LOG_FILTER_ARENAS, "Arena match Type: %u for Team1Id: %u - Team2Id: %u ended. WinnerTeamId: %u. Winner rating: +%d, Loser rating: %d", m_ArenaType, m_ArenaTeamIds[BG_TEAM_ALLIANCE], m_ArenaTeamIds[BG_TEAM_HORDE], winner_arena_team->GetId(), winner_change, loser_change);
->>>>>>> 13aa00d5
                 if (sWorld->getBoolConfig(CONFIG_ARENA_LOG_EXTENDED_INFO))
                     for (Battleground::BattlegroundScoreMap::const_iterator itr = GetPlayerScoresBegin(); itr != GetPlayerScoresEnd(); ++itr)
                         if (Player* player = ObjectAccessor::FindPlayer(itr->first))
