/*
 * This file is part of the TrinityCore Project. See AUTHORS file for Copyright information
 *
 * This program is free software; you can redistribute it and/or modify it
 * under the terms of the GNU General Public License as published by the
 * Free Software Foundation; either version 2 of the License, or (at your
 * option) any later version.
 *
 * This program is distributed in the hope that it will be useful, but WITHOUT
 * ANY WARRANTY; without even the implied warranty of MERCHANTABILITY or
 * FITNESS FOR A PARTICULAR PURPOSE. See the GNU General Public License for
 * more details.
 *
 * You should have received a copy of the GNU General Public License along
 * with this program. If not, see <http://www.gnu.org/licenses/>.
 */

// @tswow-begin
#include "TSMutable.h"
#include "TSEvents.h"
#include "TSPlayer.h"
#include "TSUnit.h"
#include "TSCreature.h"
#include "TSBattleground.h"
#include "TSWorldObject.h"
#include "TSGameObject.h"
// @tswow-end
#include "Battleground.h"
#include "ArenaScore.h"
#include "BattlegroundMgr.h"
#include "BattlegroundScore.h"
#include "ChatTextBuilder.h"
#include "Creature.h"
#include "CreatureTextMgr.h"
#include "DatabaseEnv.h"
#include "Formulas.h"
#include "GameTime.h"
#include "GridNotifiersImpl.h"
#include "Group.h"
#include "GroupMgr.h"
#include "MiscPackets.h"
#include "Object.h"
#include "ObjectAccessor.h"
#include "ObjectMgr.h"
#include "Player.h"
#include "ReputationMgr.h"
#include "SpellAuras.h"
#include "TemporarySummon.h"
#include "Transport.h"
#include "Util.h"
#include "WorldPacket.h"
#include "WorldStatePackets.h"
#include <cstdarg>

void BattlegroundScore::AppendToPacket(WorldPacket& data)
{
    data << uint64(PlayerGuid);

    data << uint32(KillingBlows);
    data << uint32(HonorableKills);
    data << uint32(Deaths);
    data << uint32(BonusHonor);
    data << uint32(DamageDone);
    data << uint32(HealingDone);
    BuildObjectivesBlock(data);
}

template<class Do>
void Battleground::BroadcastWorker(Do& _do)
{
    for (BattlegroundPlayerMap::const_iterator itr = m_Players.begin(); itr != m_Players.end(); ++itr)
        if (Player* player = _GetPlayer(itr, "BroadcastWorker"))
            _do(player);
}

Battleground::Battleground()
{
    m_TypeID            = BATTLEGROUND_TYPE_NONE;
    m_RandomTypeID      = BATTLEGROUND_TYPE_NONE;
    m_InstanceID        = 0;
    m_Status            = STATUS_NONE;
    m_ClientInstanceID  = 0;
    m_EndTime           = 0;
    m_LastResurrectTime = 0;
    m_BracketId         = BG_BRACKET_ID_FIRST;
    m_InvitedAlliance   = 0;
    m_InvitedHorde      = 0;
    m_ArenaType         = 0;
    m_IsArena           = false;
    _winnerTeamId       = PVP_TEAM_NEUTRAL;
    m_StartTime         = 0;
    m_ResetStatTimer    = 0;
    m_ValidStartPositionTimer = 0;
    m_Events            = 0;
    m_StartDelayTime    = 0;
    m_IsRated           = false;
    m_BuffChange        = false;
    m_IsRandom          = false;
    m_LevelMin          = 0;
    m_LevelMax          = 0;
    m_InBGFreeSlotQueue = false;
    m_SetDeleteThis     = false;

    m_MaxPlayersPerTeam = 0;
    m_MaxPlayers        = 0;
    m_MinPlayersPerTeam = 0;
    m_MinPlayers        = 0;

    m_MapId             = 0;
    m_Map               = nullptr;
    m_StartMaxDist      = 0.0f;
    ScriptId            = 0;

    m_ArenaTeamIds[TEAM_ALLIANCE]   = 0;
    m_ArenaTeamIds[TEAM_HORDE]      = 0;

    m_ArenaTeamMMR[TEAM_ALLIANCE]   = 0;
    m_ArenaTeamMMR[TEAM_HORDE]      = 0;

    m_BgRaids[TEAM_ALLIANCE]         = nullptr;
    m_BgRaids[TEAM_HORDE]            = nullptr;

    m_PlayersCount[TEAM_ALLIANCE]    = 0;
    m_PlayersCount[TEAM_HORDE]       = 0;

    m_TeamScores[TEAM_ALLIANCE]      = 0;
    m_TeamScores[TEAM_HORDE]         = 0;

    m_PrematureCountDown = false;
    m_PrematureCountDownTimer = 0;

    m_HonorMode = BG_NORMAL;

    StartDelayTimes[BG_STARTING_EVENT_FIRST]  = BG_START_DELAY_2M;
    StartDelayTimes[BG_STARTING_EVENT_SECOND] = BG_START_DELAY_1M;
    StartDelayTimes[BG_STARTING_EVENT_THIRD]  = BG_START_DELAY_30S;
    StartDelayTimes[BG_STARTING_EVENT_FOURTH] = BG_START_DELAY_NONE;

    StartMessageIds[BG_STARTING_EVENT_FIRST]  = BG_TEXT_START_TWO_MINUTES;
    StartMessageIds[BG_STARTING_EVENT_SECOND] = BG_TEXT_START_ONE_MINUTE;
    StartMessageIds[BG_STARTING_EVENT_THIRD]  = BG_TEXT_START_HALF_MINUTE;
    StartMessageIds[BG_STARTING_EVENT_FOURTH] = BG_TEXT_BATTLE_HAS_BEGUN;
}

Battleground::~Battleground()
{
    // remove objects and creatures
    // (this is done automatically in mapmanager update, when the instance is reset after the reset time)
    uint32 size = uint32(BgCreatures.size());
    for (uint32 i = 0; i < size; ++i)
        DelCreature(i);

    size = uint32(BgObjects.size());
    for (uint32 i = 0; i < size; ++i)
        DelObject(i);

    sBattlegroundMgr->RemoveBattleground(GetTypeID(), GetInstanceID());
    // unload map
    if (m_Map)
    {
        m_Map->SetUnload();
        //unlink to prevent crash, always unlink all pointer reference before destruction
        m_Map->SetBG(nullptr);
        m_Map = nullptr;
    }
    // remove from bg free slot queue
    RemoveFromBGFreeSlotQueue();

    for (BattlegroundScoreMap::const_iterator itr = PlayerScores.begin(); itr != PlayerScores.end(); ++itr)
        delete itr->second;
}

void Battleground::Update(uint32 diff)
{
    // @tswow-begin
    FIRE_ID(
          m_MapId
        , Battleground,OnUpdateEarly
        , TSBattleground(m_Map,this)
        , diff
    );
    m_tsWorldEntity.tick(TSBattleground(m_Map,this));
    // @tswow-end

    if (!PreUpdateImpl(diff))
        return;

    if (!GetPlayersSize())
    {
        //BG is empty
        // if there are no players invited, delete BG
        // this will delete arena or bg object, where any player entered
        // [[   but if you use battleground object again (more battles possible to be played on 1 instance)
        //      then this condition should be removed and code:
        //      if (!GetInvitedCount(HORDE) && !GetInvitedCount(ALLIANCE))
        //          AddToFreeBGObjectsQueue(); // not yet implemented
        //      should be used instead of current
        // ]]
        // Battleground Template instance cannot be updated, because it would be deleted
        if (!GetInvitedCount(HORDE) && !GetInvitedCount(ALLIANCE))
            m_SetDeleteThis = true;
        return;
    }

    switch (GetStatus())
    {
        case STATUS_WAIT_JOIN:
            if (GetPlayersSize())
            {
                _ProcessJoin(diff);
                _CheckSafePositions(diff);
            }
            break;
        case STATUS_IN_PROGRESS:
            _ProcessOfflineQueue();
            // after 47 minutes without one team losing, the arena closes with no winner and no rating change
            if (isArena())
            {
                if (GetStartTime() >= 47 * MINUTE*IN_MILLISECONDS)
                {
                    EndBattleground(0);
                    return;
                }
            }
            else
            {
                _ProcessResurrect(diff);
                if (sBattlegroundMgr->GetPrematureFinishTime() && (GetPlayersCountByTeam(ALLIANCE) < GetMinPlayersPerTeam() || GetPlayersCountByTeam(HORDE) < GetMinPlayersPerTeam()))
                    _ProcessProgress(diff);
                else if (m_PrematureCountDown)
                    m_PrematureCountDown = false;
            }
            break;
        case STATUS_WAIT_LEAVE:
            _ProcessLeave(diff);
            break;
        default:
            break;
    }

    // Update start time and reset stats timer
    m_StartTime += diff;
    m_ResetStatTimer += diff;

    PostUpdateImpl(diff);
    // @tswow-begin
    FIRE_ID(
          m_MapId
        , Battleground,OnUpdateLate
        , TSBattleground(m_Map,this)
        , diff
    );
    // @tswow-end
}

inline void Battleground::_CheckSafePositions(uint32 diff)
{
    float maxDist = GetStartMaxDist();
    if (!maxDist)
        return;

    m_ValidStartPositionTimer += diff;
    if (m_ValidStartPositionTimer >= CHECK_PLAYER_POSITION_INVERVAL)
    {
        m_ValidStartPositionTimer = 0;

        for (BattlegroundPlayerMap::const_iterator itr = GetPlayers().begin(); itr != GetPlayers().end(); ++itr)
        {
            if (Player* player = ObjectAccessor::FindPlayer(itr->first))
            {
                if (player->IsGameMaster())
                    continue;

                Position pos = player->GetPosition();
                Position const* startPos = GetTeamStartPosition(Battleground::GetTeamIndexByTeamId(player->GetBGTeam()));
                if (pos.GetExactDistSq(startPos) > maxDist)
                {
                    TC_LOG_DEBUG("bg.battleground", "BATTLEGROUND: Sending {} back to start location (map: {}) (possible exploit)", player->GetName(), GetMapId());
                    player->TeleportTo(GetMapId(), startPos->GetPositionX(), startPos->GetPositionY(), startPos->GetPositionZ(), startPos->GetOrientation());
                }
            }
        }
    }
}

inline void Battleground::_ProcessOfflineQueue()
{
    // remove offline players from bg after 5 minutes
    if (!m_OfflineQueue.empty())
    {
        BattlegroundPlayerMap::iterator itr = m_Players.find(*(m_OfflineQueue.begin()));
        if (itr != m_Players.end())
        {
            if (itr->second.OfflineRemoveTime <= GameTime::GetGameTime())
            {
                if (isBattleground() && sWorld->getBoolConfig(CONFIG_BATTLEGROUND_TRACK_DESERTERS) &&
                    (GetStatus() == STATUS_IN_PROGRESS || GetStatus() == STATUS_WAIT_JOIN))
                {
                    CharacterDatabasePreparedStatement* stmt = CharacterDatabase.GetPreparedStatement(CHAR_INS_DESERTER_TRACK);
                    stmt->setUInt32(0, itr->first.GetCounter());
                    stmt->setUInt8(1, BG_DESERTION_TYPE_OFFLINE);
                    CharacterDatabase.Execute(stmt);
                }

                RemovePlayerAtLeave(itr->first, true, true);// remove player from BG
                m_OfflineQueue.pop_front();                 // remove from offline queue
                //do not use itr for anything, because it is erased in RemovePlayerAtLeave()
            }
        }
    }
}

inline void Battleground::_ProcessResurrect(uint32 diff)
{
    // *********************************************************
    // ***        BATTLEGROUND RESURRECTION SYSTEM           ***
    // *********************************************************
    // this should be handled by spell system
    m_LastResurrectTime += diff;
    if (m_LastResurrectTime >= RESURRECTION_INTERVAL)
    {
        if (GetReviveQueueSize())
        {
            for (std::map<ObjectGuid, GuidVector>::iterator itr = m_ReviveQueue.begin(); itr != m_ReviveQueue.end(); ++itr)
            {
                Creature* sh = nullptr;
                for (GuidVector::const_iterator itr2 = (itr->second).begin(); itr2 != (itr->second).end(); ++itr2)
                {
                    Player* player = ObjectAccessor::FindPlayer(*itr2);
                    if (!player)
                        continue;

                    if (!sh && player->IsInWorld())
                    {
                        sh = player->GetMap()->GetCreature(itr->first);
                        // only for visual effect
                        if (sh)
                            // Spirit Heal, effect 117
                            sh->CastSpell(sh, SPELL_SPIRIT_HEAL, true);
                    }

                    // Resurrection visual
                    player->CastSpell(player, SPELL_RESURRECTION_VISUAL, true);
                    m_ResurrectQueue.push_back(*itr2);
                }
                (itr->second).clear();
            }

            m_ReviveQueue.clear();
            m_LastResurrectTime = 0;
        }
        else
            // queue is clear and time passed, just update last resurrection time
            m_LastResurrectTime = 0;
    }
    else if (m_LastResurrectTime > 500)    // Resurrect players only half a second later, to see spirit heal effect on NPC
    {
        for (GuidVector::const_iterator itr = m_ResurrectQueue.begin(); itr != m_ResurrectQueue.end(); ++itr)
        {
            Player* player = ObjectAccessor::FindPlayer(*itr);
            if (!player)
                continue;
            player->ResurrectPlayer(1.0f);
            player->CastSpell(player, 6962, true);
            player->CastSpell(player, SPELL_SPIRIT_HEAL_MANA, true);
            player->SpawnCorpseBones(false);
        }
        m_ResurrectQueue.clear();
    }
}

uint32 Battleground::GetPrematureWinner()
{
    uint32 winner = 0;
    if (GetPlayersCountByTeam(ALLIANCE) >= GetMinPlayersPerTeam())
        winner = ALLIANCE;
    else if (GetPlayersCountByTeam(HORDE) >= GetMinPlayersPerTeam())
        winner = HORDE;

    return winner;
}

inline void Battleground::_ProcessProgress(uint32 diff)
{
    // *********************************************************
    // ***           BATTLEGROUND BALLANCE SYSTEM            ***
    // *********************************************************
    // if less then minimum players are in on one side, then start premature finish timer
    if (!m_PrematureCountDown)
    {
        m_PrematureCountDown = true;
        m_PrematureCountDownTimer = sBattlegroundMgr->GetPrematureFinishTime();
    }
    else if (m_PrematureCountDownTimer < diff)
    {
        // time's up!
        EndBattleground(GetPrematureWinner());
        m_PrematureCountDown = false;
    }
    else if (!sBattlegroundMgr->isTesting())
    {
        uint32 newtime = m_PrematureCountDownTimer - diff;
        // announce every minute
        if (newtime > (MINUTE * IN_MILLISECONDS))
        {
            if (newtime / (MINUTE * IN_MILLISECONDS) != m_PrematureCountDownTimer / (MINUTE * IN_MILLISECONDS))
                PSendMessageToAll(LANG_BATTLEGROUND_PREMATURE_FINISH_WARNING, CHAT_MSG_SYSTEM, nullptr, (uint32)(m_PrematureCountDownTimer / (MINUTE * IN_MILLISECONDS)));
        }
        else
        {
            //announce every 15 seconds
            if (newtime / (15 * IN_MILLISECONDS) != m_PrematureCountDownTimer / (15 * IN_MILLISECONDS))
                PSendMessageToAll(LANG_BATTLEGROUND_PREMATURE_FINISH_WARNING_SECS, CHAT_MSG_SYSTEM, nullptr, (uint32)(m_PrematureCountDownTimer / IN_MILLISECONDS));
        }
        m_PrematureCountDownTimer = newtime;
    }
}

inline void Battleground::_ProcessJoin(uint32 diff)
{
    // *********************************************************
    // ***           BATTLEGROUND STARTING SYSTEM            ***
    // *********************************************************
    ModifyStartDelayTime(diff);

    if (m_ResetStatTimer > 5000)
    {
        m_ResetStatTimer = 0;
        for (BattlegroundPlayerMap::const_iterator itr = GetPlayers().begin(); itr != GetPlayers().end(); ++itr)
            if (Player* player = ObjectAccessor::FindPlayer(itr->first))
                player->ResetAllPowers();
    }

    if (!(m_Events & BG_STARTING_EVENT_1))
    {
        m_Events |= BG_STARTING_EVENT_1;

        if (!FindBgMap())
        {
            TC_LOG_ERROR("bg.battleground", "Battleground::_ProcessJoin: map (map id: {}, instance id: {}) is not created!", m_MapId, m_InstanceID);
            EndNow();
            return;
        }

        // @tswow-begin - move start time so we can change it in setup events
        SetStartDelayTime(StartDelayTimes[BG_STARTING_EVENT_FIRST]);

        // Setup here, only when at least one player has ported to the map
        if (!SetupBattleground())
        {
            EndNow();
            return;
        }

        StartingEventCloseDoors();
        // @tswow-end
        // First start warning - 2 or 1 minute
        if (StartMessageIds[BG_STARTING_EVENT_FIRST])
            SendBroadcastText(StartMessageIds[BG_STARTING_EVENT_FIRST], CHAT_MSG_BG_SYSTEM_NEUTRAL);
    }
    // After 1 minute or 30 seconds, warning is signaled
    else if (GetStartDelayTime() <= StartDelayTimes[BG_STARTING_EVENT_SECOND] && !(m_Events & BG_STARTING_EVENT_2))
    {
        m_Events |= BG_STARTING_EVENT_2;
        if (StartMessageIds[BG_STARTING_EVENT_SECOND])
            SendBroadcastText(StartMessageIds[BG_STARTING_EVENT_SECOND], CHAT_MSG_BG_SYSTEM_NEUTRAL);
    }
    // After 30 or 15 seconds, warning is signaled
    else if (GetStartDelayTime() <= StartDelayTimes[BG_STARTING_EVENT_THIRD] && !(m_Events & BG_STARTING_EVENT_3))
    {
        m_Events |= BG_STARTING_EVENT_3;
        if (StartMessageIds[BG_STARTING_EVENT_THIRD])
            SendBroadcastText(StartMessageIds[BG_STARTING_EVENT_THIRD], CHAT_MSG_BG_SYSTEM_NEUTRAL);
    }
    // Delay expired (after 2 or 1 minute)
    else if (GetStartDelayTime() <= 0 && !(m_Events & BG_STARTING_EVENT_4))
    {
        m_Events |= BG_STARTING_EVENT_4;

        StartingEventOpenDoors();

        if (StartMessageIds[BG_STARTING_EVENT_FOURTH])
            SendBroadcastText(StartMessageIds[BG_STARTING_EVENT_FOURTH], CHAT_MSG_BG_SYSTEM_NEUTRAL);
        SetStatus(STATUS_IN_PROGRESS);
        SetStartDelayTime(StartDelayTimes[BG_STARTING_EVENT_FOURTH]);

        // Remove preparation
        if (isArena())
        {
            /// @todo add arena sound PlaySoundToAll(SOUND_ARENA_START);
            for (BattlegroundPlayerMap::const_iterator itr = GetPlayers().begin(); itr != GetPlayers().end(); ++itr)
                if (Player* player = ObjectAccessor::FindPlayer(itr->first))
                {
                    // BG Status packet
                    WorldPacket status;
                    BattlegroundQueueTypeId bgQueueTypeId = sBattlegroundMgr->BGQueueTypeId(m_TypeID, GetArenaType());
                    uint32 queueSlot = player->GetBattlegroundQueueIndex(bgQueueTypeId);
                    sBattlegroundMgr->BuildBattlegroundStatusPacket(&status, this, queueSlot, STATUS_IN_PROGRESS, 0, GetStartTime(), GetArenaType(), player->GetBGTeam());
                    player->SendDirectMessage(&status);

                    player->RemoveAurasDueToSpell(SPELL_ARENA_PREPARATION);
                    player->ResetAllPowers();
                    if (!player->IsGameMaster())
                    {
                        // remove auras with duration lower than 30s
                        player->RemoveAppliedAuras([](AuraApplication const* aurApp)
                        {
                            Aura* aura = aurApp->GetBase();
                            return !aura->IsPermanent()
                                && aura->GetDuration() <= 30 * IN_MILLISECONDS
                                && aurApp->IsPositive()
                                && !aura->GetSpellInfo()->HasAttribute(SPELL_ATTR0_UNAFFECTED_BY_INVULNERABILITY)
                                && !aura->HasEffectType(SPELL_AURA_MOD_INVISIBILITY);
                        });
                    }
                }

            CheckWinConditions();
        }
        else
        {
            PlaySoundToAll(SOUND_BG_START);

            for (BattlegroundPlayerMap::const_iterator itr = GetPlayers().begin(); itr != GetPlayers().end(); ++itr)
                if (Player* player = ObjectAccessor::FindPlayer(itr->first))
                {
                    player->RemoveAurasDueToSpell(SPELL_PREPARATION);
                    player->ResetAllPowers();
                }
            // Announce BG starting
            if (sWorld->getBoolConfig(CONFIG_BATTLEGROUND_QUEUE_ANNOUNCER_ENABLE))
                sWorld->SendWorldText(LANG_BG_STARTED_ANNOUNCE_WORLD, GetName().c_str(), GetMinLevel(), GetMaxLevel());
        }
    }
}

inline void Battleground::_ProcessLeave(uint32 diff)
{
    // *********************************************************
    // ***           BATTLEGROUND ENDING SYSTEM              ***
    // *********************************************************
    // remove all players from battleground after 2 minutes
    m_EndTime -= diff;
    if (m_EndTime <= 0)
    {
        m_EndTime = 0;
        BattlegroundPlayerMap::iterator itr, next;
        for (itr = m_Players.begin(); itr != m_Players.end(); itr = next)
        {
            next = itr;
            ++next;
            //itr is erased here!
            RemovePlayerAtLeave(itr->first, true, true);// remove player from BG
            // do not change any battleground's private variables
        }
    }
}

Player* Battleground::_GetPlayer(ObjectGuid guid, bool offlineRemove, char const* context) const
{
    Player* player = nullptr;
    if (!offlineRemove)
    {
        // should this be ObjectAccessor::FindConnectedPlayer() to return players teleporting ?
        player = ObjectAccessor::FindPlayer(guid);
        if (!player)
            TC_LOG_ERROR("bg.battleground", "Battleground::{}: player ({}) not found for BG (map: {}, instance id: {})!",
                context, guid.ToString(), m_MapId, m_InstanceID);
    }
    return player;
}

Player* Battleground::_GetPlayerForTeam(uint32 teamId, BattlegroundPlayerMap::const_iterator itr, char const* context) const
{
    Player* player = _GetPlayer(itr, context);
    if (player)
    {
        uint32 team = itr->second.Team;
        if (!team)
            team = player->GetTeam();
        if (team != teamId)
            player = nullptr;
    }
    return player;
}

void Battleground::SetTeamStartPosition(TeamId teamId, Position const& pos)
{
    ASSERT(teamId < TEAM_NEUTRAL);
    StartPosition[teamId] = pos;
}

Position const* Battleground::GetTeamStartPosition(TeamId teamId) const
{
    ASSERT(teamId < TEAM_NEUTRAL);
    return &StartPosition[teamId];
}

void Battleground::SendPacketToAll(WorldPacket const* packet)
{
    for (BattlegroundPlayerMap::const_iterator itr = m_Players.begin(); itr != m_Players.end(); ++itr)
        if (Player* player = _GetPlayer(itr, "SendPacketToAll"))
            player->SendDirectMessage(packet);
}

void Battleground::SendPacketToTeam(uint32 TeamID, WorldPacket const* packet, Player* sender, bool self)
{
    for (BattlegroundPlayerMap::const_iterator itr = m_Players.begin(); itr != m_Players.end(); ++itr)
    {
        if (Player* player = _GetPlayerForTeam(TeamID, itr, "SendPacketToTeam"))
        {
            if (self || sender != player)
                player->SendDirectMessage(packet);
        }
    }
}

void Battleground::SendChatMessage(Creature* source, uint8 textId, WorldObject* target /*= nullptr*/)
{
    sCreatureTextMgr->SendChat(source, textId, target);
}

void Battleground::SendBroadcastText(uint32 id, ChatMsg msgType, WorldObject const* target)
{
    if (!sObjectMgr->GetBroadcastText(id))
    {
        TC_LOG_ERROR("bg.battleground", "Battleground::SendBroadcastText: `broadcast_text` (ID: {}) was not found", id);
        return;
    }

    Trinity::BroadcastTextBuilder builder(nullptr, msgType, id, GENDER_MALE, target);
    Trinity::LocalizedPacketDo<Trinity::BroadcastTextBuilder> localizer(builder);
    BroadcastWorker(localizer);
}

void Battleground::PlaySoundToAll(uint32 soundID)
{
    SendPacketToAll(WorldPackets::Misc::PlaySound(soundID).Write());
}

void Battleground::PlaySoundToTeam(uint32 soundID, uint32 teamID)
{
    for (BattlegroundPlayerMap::const_iterator itr = m_Players.begin(); itr != m_Players.end(); ++itr)
    {
        if (Player* player = _GetPlayerForTeam(teamID, itr, "PlaySoundToTeam"))
            player->SendDirectMessage(WorldPackets::Misc::PlaySound(soundID).Write());
    }
}

void Battleground::CastSpellOnTeam(uint32 SpellID, uint32 TeamID)
{
    for (BattlegroundPlayerMap::const_iterator itr = m_Players.begin(); itr != m_Players.end(); ++itr)
        if (Player* player = _GetPlayerForTeam(TeamID, itr, "CastSpellOnTeam"))
            player->CastSpell(player, SpellID, true);
}

void Battleground::RemoveAuraOnTeam(uint32 SpellID, uint32 TeamID)
{
    for (BattlegroundPlayerMap::const_iterator itr = m_Players.begin(); itr != m_Players.end(); ++itr)
        if (Player* player = _GetPlayerForTeam(TeamID, itr, "RemoveAuraOnTeam"))
            player->RemoveAura(SpellID);
}

void Battleground::RewardHonorToTeam(uint32 Honor, uint32 TeamID)
{
    for (BattlegroundPlayerMap::const_iterator itr = m_Players.begin(); itr != m_Players.end(); ++itr)
        if (Player* player = _GetPlayerForTeam(TeamID, itr, "RewardHonorToTeam"))
            UpdatePlayerScore(player, SCORE_BONUS_HONOR, Honor);
}

void Battleground::RewardReputationToTeam(uint32 faction_id, uint32 Reputation, uint32 TeamID)
{
    FactionEntry const* factionEntry = sFactionStore.LookupEntry(faction_id);
    if (!factionEntry)
        return;

    for (BattlegroundPlayerMap::const_iterator itr = m_Players.begin(); itr != m_Players.end(); ++itr)
    {
        Player* player = _GetPlayerForTeam(TeamID, itr, "RewardReputationToTeam");
        if (!player)
            continue;

        uint32 repGain = Reputation;
        AddPct(repGain, player->GetTotalAuraModifier(SPELL_AURA_MOD_REPUTATION_GAIN));
        AddPct(repGain, player->GetTotalAuraModifierByMiscValue(SPELL_AURA_MOD_FACTION_REPUTATION_GAIN, faction_id));
        player->GetReputationMgr().ModifyReputation(factionEntry, repGain);
    }
}

void Battleground::UpdateWorldState(uint32 variable, uint32 value)
{
    WorldPackets::WorldState::UpdateWorldState worldstate;
    worldstate.VariableID = variable;
    worldstate.Value = value;
    SendPacketToAll(worldstate.Write());
}

void Battleground::EndBattleground(uint32 winner)
{
    // @tswow-begin
    FIRE_ID(
          m_MapId
        , Battleground,OnEndEarly
        , TSBattleground(m_Map, this)
        , TSMutableNumber<uint32>(&winner)
    );
    // @tswow-end
    RemoveFromBGFreeSlotQueue();

    if (winner == ALLIANCE)
    {
        if (isBattleground())
            SendBroadcastText(BG_TEXT_ALLIANCE_WINS, CHAT_MSG_BG_SYSTEM_NEUTRAL);

        PlaySoundToAll(SOUND_ALLIANCE_WINS);                // alliance wins sound

        SetWinner(PVP_TEAM_ALLIANCE);
    }
    else if (winner == HORDE)
    {
        if (isBattleground())
            SendBroadcastText(BG_TEXT_HORDE_WINS, CHAT_MSG_BG_SYSTEM_NEUTRAL);

        PlaySoundToAll(SOUND_HORDE_WINS);                   // horde wins sound

        SetWinner(PVP_TEAM_HORDE);
    }
    else
    {
        SetWinner(PVP_TEAM_NEUTRAL);
    }

    CharacterDatabasePreparedStatement* stmt = nullptr;
    uint64 battlegroundId = 1;
    if (isBattleground() && sWorld->getBoolConfig(CONFIG_BATTLEGROUND_STORE_STATISTICS_ENABLE))
    {
        stmt = CharacterDatabase.GetPreparedStatement(CHAR_SEL_PVPSTATS_MAXID);
        PreparedQueryResult result = CharacterDatabase.Query(stmt);

        if (result)
        {
            Field* fields = result->Fetch();
            battlegroundId = fields[0].GetUInt64() + 1;
        }

        stmt = CharacterDatabase.GetPreparedStatement(CHAR_INS_PVPSTATS_BATTLEGROUND);
        stmt->setUInt64(0, battlegroundId);
        stmt->setUInt8(1, GetWinner());
        stmt->setUInt8(2, GetUniqueBracketId());
        stmt->setUInt8(3, GetTypeID(true));
        CharacterDatabase.Execute(stmt);
    }

    SetStatus(STATUS_WAIT_LEAVE);
    //we must set it this way, because end time is sent in packet!
    m_EndTime = TIME_TO_AUTOREMOVE;

    WorldPacket pvpLogData;
    BuildPvPLogDataPacket(pvpLogData);

    BattlegroundQueueTypeId bgQueueTypeId = BattlegroundMgr::BGQueueTypeId(GetTypeID(), GetArenaType());

    for (BattlegroundPlayerMap::iterator itr = m_Players.begin(); itr != m_Players.end(); ++itr)
    {
        uint32 team = itr->second.Team;

        Player* player = _GetPlayer(itr, "EndBattleground");
        if (!player)
            continue;

        // should remove spirit of redemption
        if (player->HasAuraType(SPELL_AURA_SPIRIT_OF_REDEMPTION))
            player->RemoveAurasByType(SPELL_AURA_MOD_SHAPESHIFT);

        if (!player->IsAlive())
        {
            player->ResurrectPlayer(1.0f);
            player->SpawnCorpseBones();
        }
        else
            //needed cause else in av some creatures will kill the players at the end
            player->CombatStop();

        uint32 winner_kills = player->GetRandomWinner() ? sWorld->getIntConfig(CONFIG_BG_REWARD_WINNER_HONOR_LAST) : sWorld->getIntConfig(CONFIG_BG_REWARD_WINNER_HONOR_FIRST);
        uint32 loser_kills = player->GetRandomWinner() ? sWorld->getIntConfig(CONFIG_BG_REWARD_LOSER_HONOR_LAST) : sWorld->getIntConfig(CONFIG_BG_REWARD_LOSER_HONOR_FIRST);
        uint32 winner_arena = player->GetRandomWinner() ? sWorld->getIntConfig(CONFIG_BG_REWARD_WINNER_ARENA_LAST) : sWorld->getIntConfig(CONFIG_BG_REWARD_WINNER_ARENA_FIRST);

        if (isBattleground() && sWorld->getBoolConfig(CONFIG_BATTLEGROUND_STORE_STATISTICS_ENABLE))
        {
            stmt = CharacterDatabase.GetPreparedStatement(CHAR_INS_PVPSTATS_PLAYER);
            BattlegroundScoreMap::const_iterator score = PlayerScores.find(player->GetGUID().GetCounter());

            stmt->setUInt32(0,  battlegroundId);
            stmt->setUInt32(1,  player->GetGUID().GetCounter());
            stmt->setBool  (2,  team == winner);
            stmt->setUInt32(3,  score->second->GetKillingBlows());
            stmt->setUInt32(4,  score->second->GetDeaths());
            stmt->setUInt32(5,  score->second->GetHonorableKills());
            stmt->setUInt32(6,  score->second->GetBonusHonor());
            stmt->setUInt32(7,  score->second->GetDamageDone());
            stmt->setUInt32(8,  score->second->GetHealingDone());
            stmt->setUInt32(9,  score->second->GetAttr1());
            stmt->setUInt32(10, score->second->GetAttr2());
            stmt->setUInt32(11, score->second->GetAttr3());
            stmt->setUInt32(12, score->second->GetAttr4());
            stmt->setUInt32(13, score->second->GetAttr5());

            CharacterDatabase.Execute(stmt);
        }

        // Reward winner team
        if (team == winner)
        {
            if (IsRandom() || BattlegroundMgr::IsBGWeekend(GetTypeID()))
            {
                UpdatePlayerScore(player, SCORE_BONUS_HONOR, GetBonusHonorFromKill(winner_kills));
                if (CanAwardArenaPoints())
                    player->ModifyArenaPoints(winner_arena);
                if (!player->GetRandomWinner())
                    player->SetRandomWinner(true);
            }

            player->UpdateAchievementCriteria(ACHIEVEMENT_CRITERIA_TYPE_WIN_BG, player->GetMapId());
        }
        else
        {
            if (IsRandom() || BattlegroundMgr::IsBGWeekend(GetTypeID()))
                UpdatePlayerScore(player, SCORE_BONUS_HONOR, GetBonusHonorFromKill(loser_kills));
        }

        player->ResetAllPowers();
        player->CombatStopWithPets(true);

        BlockMovement(player);

        player->SendDirectMessage(&pvpLogData);

        WorldPacket data;
        sBattlegroundMgr->BuildBattlegroundStatusPacket(&data, this, player->GetBattlegroundQueueIndex(bgQueueTypeId), STATUS_IN_PROGRESS, TIME_TO_AUTOREMOVE, GetStartTime(), GetArenaType(), player->GetBGTeam());
        player->SendDirectMessage(&data);
        player->UpdateAchievementCriteria(ACHIEVEMENT_CRITERIA_TYPE_COMPLETE_BATTLEGROUND, player->GetMapId());
    }

    // @tswow-begin
    FIRE_ID(
          m_MapId
        , Battleground,OnEndLate
        , TSBattleground(m_Map, this)
        , winner
    );
    // @tswow-end
}

uint32 Battleground::GetBonusHonorFromKill(uint32 kills) const
{
    //variable kills means how many honorable kills you scored (so we need kills * honor_for_one_kill)
    uint32 maxLevel = std::min<uint32>(GetMaxLevel(), 80U);
    return Trinity::Honor::hk_honor_at_level(maxLevel, float(kills));
}

void Battleground::BlockMovement(Player* player)
{
    // movement disabled NOTE: the effect will be automatically removed by client when the player is teleported from the battleground, so no need to send with uint8(1) in RemovePlayerAtLeave()
    player->SetClientControl(player, false);
}

void Battleground::RemovePlayerAtLeave(ObjectGuid guid, bool Transport, bool SendPacket)
{
    uint32 team = GetPlayerTeam(guid);
    bool participant = false;
    // Remove from lists/maps
    BattlegroundPlayerMap::iterator itr = m_Players.find(guid);
    if (itr != m_Players.end())
    {
        UpdatePlayersCountByTeam(team, true);               // -1 player
        m_Players.erase(itr);
        // check if the player was a participant of the match, or only entered through gm command (goname)
        participant = true;
    }

    BattlegroundScoreMap::iterator itr2 = PlayerScores.find(guid.GetCounter());
    if (itr2 != PlayerScores.end())
    {
        delete itr2->second;                                // delete player's score
        PlayerScores.erase(itr2);
    }

    RemovePlayerFromResurrectQueue(guid);

    Player* player = ObjectAccessor::FindPlayer(guid);

    if (player)
    {
        // should remove spirit of redemption
        if (player->HasAuraType(SPELL_AURA_SPIRIT_OF_REDEMPTION))
            player->RemoveAurasByType(SPELL_AURA_MOD_SHAPESHIFT);

        player->RemoveAurasByType(SPELL_AURA_MOUNTED);

        if (!player->IsAlive())                              // resurrect on exit
        {
            player->ResurrectPlayer(1.0f);
            player->SpawnCorpseBones();
        }
    }
    else
    {
        CharacterDatabaseTransaction trans(nullptr);
        Player::OfflineResurrect(guid, trans);
    }

    RemovePlayer(player, guid, team);                           // BG subclass specific code

    if (participant) // if the player was a match participant, remove auras, calc rating, update queue
    {
        BattlegroundTypeId bgTypeId = GetTypeID();
        BattlegroundQueueTypeId bgQueueTypeId = BattlegroundMgr::BGQueueTypeId(GetTypeID(), GetArenaType());
        if (player)
        {
            player->ClearAfkReports();

            // if arena, remove the specific arena auras
            if (isArena())
            {
                bgTypeId = BATTLEGROUND_AA;                   // set the bg type to all arenas (it will be used for queue refreshing)

                // unsummon current and summon old pet if there was one and there isn't a current pet
                player->RemovePet(nullptr, PET_SAVE_NOT_IN_SLOT);
                player->ResummonPetTemporaryUnSummonedIfAny();
            }

            if (SendPacket)
            {
                WorldPacket data;
                sBattlegroundMgr->BuildBattlegroundStatusPacket(&data, this, player->GetBattlegroundQueueIndex(bgQueueTypeId), STATUS_NONE, 0, 0, 0, 0);
                player->SendDirectMessage(&data);
            }

            // this call is important, because player, when joins to battleground, this method is not called, so it must be called when leaving bg
            player->RemoveBattlegroundQueueId(bgQueueTypeId);
        }

        // remove from raid group if player is member
        if (Group* group = GetBgRaid(team))
        {
            if (!group->RemoveMember(guid))                // group was disbanded
                SetBgRaid(team, nullptr);
        }
        DecreaseInvitedCount(team);
        //we should update battleground queue, but only if bg isn't ending
        if (isBattleground() && GetStatus() < STATUS_WAIT_LEAVE)
        {
            // a player has left the battleground, so there are free slots -> add to queue
            AddToBGFreeSlotQueue();
            sBattlegroundMgr->ScheduleQueueUpdate(0, 0, bgQueueTypeId, bgTypeId, GetBracketId());
        }
        // Let others know
        WorldPacket data;
        sBattlegroundMgr->BuildPlayerLeftBattlegroundPacket(&data, guid);
        SendPacketToTeam(team, &data, player, false);
    }

    if (player)
    {
        // Do next only if found in battleground
        player->SetBattlegroundId(0, BATTLEGROUND_TYPE_NONE);  // We're not in BG.
        // reset destination bg team
        player->SetBGTeam(0);

        // remove all criterias on bg leave
        player->ResetAchievementCriteria(ACHIEVEMENT_CRITERIA_CONDITION_BG_MAP, GetMapId(), true);

        if (Transport)
            player->TeleportToBGEntryPoint();

        TC_LOG_DEBUG("bg.battleground", "Removed player {} from Battleground.", player->GetName());
    }

    //battleground object will be deleted next Battleground::Update() call
}

// this method is called when no players remains in battleground
void Battleground::Reset()
{
    // @tswow-begin
    m_tsEntity = TSEntity();
    m_playerEntityMap.clear();
    // @tswow-end
    SetWinner(PVP_TEAM_NEUTRAL);
    SetStatus(STATUS_WAIT_QUEUE);
    SetStartTime(0);
    SetEndTime(0);
    SetLastResurrectTime(0);
    m_Events = 0;

    if (m_InvitedAlliance > 0 || m_InvitedHorde > 0)
        TC_LOG_ERROR("bg.battleground", "Battleground::Reset: one of the counters is not 0 (alliance: {}, horde: {}) for BG (map: {}, instance id: {})!",
            m_InvitedAlliance, m_InvitedHorde, m_MapId, m_InstanceID);

    m_InvitedAlliance = 0;
    m_InvitedHorde = 0;
    m_InBGFreeSlotQueue = false;

    m_Players.clear();

    for (BattlegroundScoreMap::const_iterator itr = PlayerScores.begin(); itr != PlayerScores.end(); ++itr)
        delete itr->second;
    PlayerScores.clear();

    for (uint8 i = 0; i < PVP_TEAMS_COUNT; ++i)
        _arenaTeamScores[i].Reset();

    ResetBGSubclass();
    // @tswow-begin
    FIRE_ID(
          m_MapId
        , Battleground,OnReset
        , TSBattleground(m_Map, this)
    );
    // @tswow-end
}

void Battleground::StartBattleground()
{
    SetStartTime(0);
    SetLastResurrectTime(0);
    // add BG to free slot queue
    AddToBGFreeSlotQueue();

    // add bg to update list
    // This must be done here, because we need to have already invited some players when first BG::Update() method is executed
    // and it doesn't matter if we call StartBattleground() more times, because m_Battlegrounds is a map and instance id never changes
    sBattlegroundMgr->AddBattleground(this);

    // tswow-begin
    FIRE_ID(
          m_MapId
        , Battleground,OnCreate
        , TSBattleground(m_Map, this)
    );
    // @tswow-end

    if (m_IsRated)
        TC_LOG_DEBUG("bg.arena", "Arena match type: {} for Team1Id: {} - Team2Id: {} started.", m_ArenaType, m_ArenaTeamIds[TEAM_ALLIANCE], m_ArenaTeamIds[TEAM_HORDE]);
}

void Battleground::AddPlayer(Player* player)
{
    // remove afk from player
    if (player->HasFlag(PLAYER_FLAGS, PLAYER_FLAGS_AFK))
        player->ToggleAFK();

    // score struct must be created in inherited class

    uint32 team = player->GetBGTeam();

    BattlegroundPlayer bp;
    bp.OfflineRemoveTime = 0;
    bp.Team = team;

    bool const isInBattleground = IsPlayerInBattleground(player->GetGUID());
    // Add to list/maps
    m_Players[player->GetGUID()] = bp;

    if (!isInBattleground)
        UpdatePlayersCountByTeam(team, false);                  // +1 player

    WorldPacket data;
    sBattlegroundMgr->BuildPlayerJoinedBattlegroundPacket(&data, player);
    SendPacketToTeam(team, &data, player, false);

    player->RemoveAurasByType(SPELL_AURA_MOUNTED);

    // add arena specific auras
    if (isArena())
    {
        player->RemoveArenaEnchantments(TEMP_ENCHANTMENT_SLOT);
        player->DestroyConjuredItems(true);
        player->UnsummonPetTemporaryIfAny();

        if (GetStatus() == STATUS_WAIT_JOIN)                 // not started yet
        {
            player->CastSpell(player, SPELL_ARENA_PREPARATION, true);
            player->ResetAllPowers();
        }
    }
    else
    {
        if (GetStatus() == STATUS_WAIT_JOIN)                 // not started yet
            player->CastSpell(player, SPELL_PREPARATION, true);   // reduces all mana cost of spells.
    }

    // reset all map criterias on map enter
    if (!isInBattleground)
        player->ResetAchievementCriteria(ACHIEVEMENT_CRITERIA_CONDITION_BG_MAP, GetMapId(), true);

    // setup BG group membership
    PlayerAddedToBGCheckIfBGIsRunning(player);
    AddOrSetPlayerToCorrectBgGroup(player, team);
    // @tswow-begin
    FIRE_ID(
          m_MapId
        , Battleground,OnAddPlayer
        , TSBattleground(m_Map, this)
        , TSPlayer(player)
    );
    TSPlayer(player).SendAddonMessage("tsmp", std::to_string(m_MapId), CHAT_MSG_WHISPER, TSPlayer(player));
    // @tswow-end
}

// this method adds player to his team's bg group, or sets his correct group if player is already in bg group
void Battleground::AddOrSetPlayerToCorrectBgGroup(Player* player, uint32 team)
{
    ObjectGuid playerGuid = player->GetGUID();
    Group* group = GetBgRaid(team);
    if (!group)                                      // first player joined
    {
        group = new Group;
        SetBgRaid(team, group);
        group->Create(player);
        sGroupMgr->AddGroup(group);
    }
    else                                            // raid already exist
    {
        if (group->IsMember(playerGuid))
        {
            uint8 subgroup = group->GetMemberGroup(playerGuid);
            player->SetBattlegroundOrBattlefieldRaid(group, subgroup);
        }
        else
        {
            group->AddMember(player);
            if (Group* originalGroup = player->GetOriginalGroup())
                if (originalGroup->IsLeader(playerGuid))
                {
                    group->ChangeLeader(playerGuid);
                    group->SendUpdate();
                }
        }
    }
}

// This method should be called when player logs into running battleground
void Battleground::EventPlayerLoggedIn(Player* player)
{
    ObjectGuid guid = player->GetGUID();
    // player is correct pointer
    for (auto itr = m_OfflineQueue.begin(); itr != m_OfflineQueue.end(); ++itr)
    {
        if (*itr == guid)
        {
            m_OfflineQueue.erase(itr);
            break;
        }
    }
    m_Players[guid].OfflineRemoveTime = 0;
    PlayerAddedToBGCheckIfBGIsRunning(player);
    // if battleground is starting, then add preparation aura
    // we don't have to do that, because preparation aura isn't removed when player logs out
    // @tswow-begin
    FIRE_ID(
          m_MapId
        , Battleground,OnPlayerLogin
        , TSBattleground(m_Map, this)
        , TSPlayer(player)
    );
    // @tswow-end

}

// This method should be called when player logs out from running battleground
void Battleground::EventPlayerLoggedOut(Player* player)
{
    ObjectGuid guid = player->GetGUID();
    if (!IsPlayerInBattleground(guid))  // Check if this player really is in battleground (might be a GM who teleported inside)
        return;

    // player is correct pointer, it is checked in WorldSession::LogoutPlayer()
    m_OfflineQueue.push_back(player->GetGUID());
    m_Players[guid].OfflineRemoveTime = GameTime::GetGameTime() + MAX_OFFLINE_TIME;
    if (GetStatus() == STATUS_IN_PROGRESS)
    {
        // drop flag and handle other cleanups
        RemovePlayer(player, guid, GetPlayerTeam(guid));

        // 1 player is logging out, if it is the last alive, then end arena!
        if (isArena() && player->IsAlive())
            if (GetAlivePlayersCountByTeam(player->GetBGTeam()) <= 1 && GetPlayersCountByTeam(GetOtherTeam(player->GetBGTeam())))
                EndBattleground(GetOtherTeam(player->GetBGTeam()));
    }
    // @tswow-begin
    FIRE_ID(
          m_MapId
        , Battleground,OnPlayerLogout
        , TSBattleground(m_Map, this)
        , TSPlayer(player)
    );
    // @tswow-end

}

// This method should be called only once ... it adds pointer to queue
void Battleground::AddToBGFreeSlotQueue()
{
    if (!m_InBGFreeSlotQueue && isBattleground())
    {
        sBattlegroundMgr->AddToBGFreeSlotQueue(m_TypeID, this);
        m_InBGFreeSlotQueue = true;
    }
}

// This method removes this battleground from free queue - it must be called when deleting battleground
void Battleground::RemoveFromBGFreeSlotQueue()
{
    if (m_InBGFreeSlotQueue)
    {
        sBattlegroundMgr->RemoveFromBGFreeSlotQueue(m_TypeID, m_InstanceID);
        m_InBGFreeSlotQueue = false;
    }
}

// get the number of free slots for team
// returns the number how many players can join battleground to MaxPlayersPerTeam
uint32 Battleground::GetFreeSlotsForTeam(uint32 Team) const
{
    // if BG is starting and CONFIG_BATTLEGROUND_INVITATION_TYPE == BG_QUEUE_INVITATION_TYPE_NO_BALANCE, invite anyone
    if (GetStatus() == STATUS_WAIT_JOIN && sWorld->getIntConfig(CONFIG_BATTLEGROUND_INVITATION_TYPE) == BG_QUEUE_INVITATION_TYPE_NO_BALANCE)
        return (GetInvitedCount(Team) < GetMaxPlayersPerTeam()) ? GetMaxPlayersPerTeam() - GetInvitedCount(Team) : 0;

    // if BG is already started or CONFIG_BATTLEGROUND_INVITATION_TYPE != BG_QUEUE_INVITATION_TYPE_NO_BALANCE, do not allow to join too much players of one faction
    uint32 otherTeamInvitedCount;
    uint32 thisTeamInvitedCount;
    uint32 otherTeamPlayersCount;
    uint32 thisTeamPlayersCount;

    if (Team == ALLIANCE)
    {
        thisTeamInvitedCount  = GetInvitedCount(ALLIANCE);
        otherTeamInvitedCount = GetInvitedCount(HORDE);
        thisTeamPlayersCount  = GetPlayersCountByTeam(ALLIANCE);
        otherTeamPlayersCount = GetPlayersCountByTeam(HORDE);
    }
    else
    {
        thisTeamInvitedCount  = GetInvitedCount(HORDE);
        otherTeamInvitedCount = GetInvitedCount(ALLIANCE);
        thisTeamPlayersCount  = GetPlayersCountByTeam(HORDE);
        otherTeamPlayersCount = GetPlayersCountByTeam(ALLIANCE);
    }
    if (GetStatus() == STATUS_IN_PROGRESS || GetStatus() == STATUS_WAIT_JOIN)
    {
        // difference based on ppl invited (not necessarily entered battle)
        // default: allow 0
        uint32 diff = 0;

        // allow join one person if the sides are equal (to fill up bg to minPlayerPerTeam)
        if (otherTeamInvitedCount == thisTeamInvitedCount)
            diff = 1;
        // allow join more ppl if the other side has more players
        else if (otherTeamInvitedCount > thisTeamInvitedCount)
            diff = otherTeamInvitedCount - thisTeamInvitedCount;

        // difference based on max players per team (don't allow inviting more)
        uint32 diff2 = (thisTeamInvitedCount < GetMaxPlayersPerTeam()) ? GetMaxPlayersPerTeam() - thisTeamInvitedCount : 0;

        // difference based on players who already entered
        // default: allow 0
        uint32 diff3 = 0;
        // allow join one person if the sides are equal (to fill up bg minPlayerPerTeam)
        if (otherTeamPlayersCount == thisTeamPlayersCount)
            diff3 = 1;
        // allow join more ppl if the other side has more players
        else if (otherTeamPlayersCount > thisTeamPlayersCount)
            diff3 = otherTeamPlayersCount - thisTeamPlayersCount;
        // or other side has less than minPlayersPerTeam
        else if (thisTeamInvitedCount <= GetMinPlayersPerTeam())
            diff3 = GetMinPlayersPerTeam() - thisTeamInvitedCount + 1;

        // return the minimum of the 3 differences

        // min of diff and diff 2
        diff = std::min(diff, diff2);
        // min of diff, diff2 and diff3
        return std::min(diff, diff3);
    }
    return 0;
}

bool Battleground::HasFreeSlots() const
{
    return GetPlayersSize() < GetMaxPlayers();
}

void Battleground::BuildPvPLogDataPacket(WorldPacket& data)
{
    uint8 type = (isArena() ? 1 : 0);

    data.Initialize(MSG_PVP_LOG_DATA, 1 + 1 + 4 + 40 * GetPlayerScoresSize());
    data << uint8(type);                                // type (battleground = 0 / arena = 1)

    if (type)                                           // arena
    {
        for (uint8 i = 0; i < PVP_TEAMS_COUNT; ++i)
            _arenaTeamScores[i].BuildRatingInfoBlock(data);

        for (uint8 i = 0; i < PVP_TEAMS_COUNT; ++i)
            _arenaTeamScores[i].BuildTeamInfoBlock(data);
    }

    if (GetStatus() == STATUS_WAIT_LEAVE)
    {
        data << uint8(1);                      // bg ended
        data << uint8(GetWinner());            // who win
    }
    else
        data << uint8(0);                      // bg not ended

    data << uint32(GetPlayerScoresSize());

    // @tswow-begin event, make score mutable
    for (auto& score : PlayerScores)
    {
        // @tswow-begin
        bool cancel = false;
        FIRE_ID(
              m_MapId
            , Battleground, OnSendScore
            , TSBattleground(m_Map, this)
            , TSBattlegroundScore(score.second)
            , TSWorldPacket(&data)
            , TSMutable<bool,bool>(&cancel)
        );
        if (cancel)
        {
            continue;
        }
        // @tswow-end
        score.second->AppendToPacket(data);
    }
}

bool Battleground::UpdatePlayerScore(Player* player, uint32 type, uint32 value, bool doAddHonor)
{
    BattlegroundScoreMap::const_iterator itr = PlayerScores.find(player->GetGUID().GetCounter());
    if (itr == PlayerScores.end()) // player not found...
        return false;

    // @tswow-begin
    FIRE_ID(
          m_MapId
        , Battleground,OnUpdateScore
        , TSBattleground(m_Map, this)
        , TSPlayer(player)
        , type
        , doAddHonor
        , TSMutable<uint32, TSNumber<uint32>>(&value)
    );
    // @tswow-end

    if (type == SCORE_BONUS_HONOR && doAddHonor && isBattleground())
        player->RewardHonor(nullptr, 1, value); // RewardHonor calls UpdatePlayerScore with doAddHonor = false
    else
        itr->second->UpdateScore(type, value);

    return true;
}

void Battleground::AddPlayerToResurrectQueue(ObjectGuid npc_guid, ObjectGuid player_guid)
{
    m_ReviveQueue[npc_guid].push_back(player_guid);

    Player* player = ObjectAccessor::FindPlayer(player_guid);
    if (!player)
        return;

    player->CastSpell(player, SPELL_WAITING_FOR_RESURRECT, true);
}

void Battleground::RemovePlayerFromResurrectQueue(ObjectGuid player_guid)
{
    for (std::map<ObjectGuid, GuidVector>::iterator itr = m_ReviveQueue.begin(); itr != m_ReviveQueue.end(); ++itr)
    {
        for (GuidVector::iterator itr2 = itr->second.begin(); itr2 != itr->second.end(); ++itr2)
        {
            if (*itr2 == player_guid)
            {
                itr->second.erase(itr2);
                if (Player* player = ObjectAccessor::FindPlayer(player_guid))
                    player->RemoveAurasDueToSpell(SPELL_WAITING_FOR_RESURRECT);
                return;
            }
        }
    }
}

void Battleground::RelocateDeadPlayers(ObjectGuid guideGuid)
{
    // Those who are waiting to resurrect at this node are taken to the closest own node's graveyard
    GuidVector& ghostList = m_ReviveQueue[guideGuid];
    if (!ghostList.empty())
    {
        WorldSafeLocsEntry const* closestGrave = nullptr;
        for (GuidVector::const_iterator itr = ghostList.begin(); itr != ghostList.end(); ++itr)
        {
            Player* player = ObjectAccessor::FindPlayer(*itr);
            if (!player)
                continue;

            if (!closestGrave)
                closestGrave = GetClosestGraveyard(player);

            if (closestGrave)
                player->TeleportTo(GetMapId(), closestGrave->Loc.X, closestGrave->Loc.Y, closestGrave->Loc.Z, player->GetOrientation());
        }
        ghostList.clear();
    }
}

bool Battleground::AddObject(uint32 type, uint32 entry, float x, float y, float z, float o, float rotation0, float rotation1, float rotation2, float rotation3, uint32 /*respawnTime*/, GOState goState)
{
    // If the assert is called, means that BgObjects must be resized!
    // @tswow-begin
    FIRE_ID(
          m_MapId
        , Battleground,OnAddGameObject
        , TSBattleground(m_Map, this)
        , type
        , TSMutable<uint32, TSNumber<uint32>>(&entry)
        , TSMutable<uint8, TSNumber<uint8>>((uint8*)&goState)
        , TSMutable<float, TSNumber<float>>(&x)
        , TSMutable<float, TSNumber<float>>(&y)
        , TSMutable<float, TSNumber<float>>(&z)
        , TSMutable<float, TSNumber<float>>(&o)
        , TSMutable<float, TSNumber<float>>(&rotation0)
        , TSMutable<float, TSNumber<float>>(&rotation1)
        , TSMutable<float, TSNumber<float>>(&rotation2)
        , TSMutable<float, TSNumber<float>>(&rotation3)
    );
    if (type >= BgObjects.size()) BgObjects.resize(type + 1);
    //ASSERT(type < BgObjects.size());
    // @tswow-end

    Map* map = FindBgMap();
    if (!map)
        return false;

    QuaternionData rot(rotation0, rotation1, rotation2, rotation3);
    // Temporally add safety check for bad spawns and send log (object rotations need to be rechecked in sniff)
    if (!rotation0 && !rotation1 && !rotation2 && !rotation3)
    {
        TC_LOG_DEBUG("bg.battleground", "Battleground::AddObject: gameoobject [entry: {}, object type: {}] for BG (map: {}) has zeroed rotation fields, "
            "orientation used temporally, but please fix the spawn", entry, type, m_MapId);

        rot = QuaternionData::fromEulerAnglesZYX(o, 0.f, 0.f);
    }

    // Must be created this way, adding to godatamap would add it to the base map of the instance
    // and when loading it (in go::LoadFromDB()), a new guid would be assigned to the object, and a new object would be created
    // So we must create it specific for this instance
    GameObject* go = new GameObject;
    if (!go->Create(GetBgMap()->GenerateLowGuid<HighGuid::GameObject>(), entry, GetBgMap(), PHASEMASK_NORMAL, Position(x, y, z, o), rot, 255, goState))
    {
        TC_LOG_ERROR("bg.battleground", "Battleground::AddObject: cannot create gameobject (entry: {}) for BG (map: {}, instance id: {})!",
                entry, m_MapId, m_InstanceID);
        delete go;
        return false;
    }
/*
    uint32 guid = go->GetGUID().GetCounter();

    // without this, UseButtonOrDoor caused the crash, since it tried to get go info from godata
    // iirc that was changed, so adding to go data map is no longer required if that was the only function using godata from GameObject without checking if it existed
    GameObjectData& data = sObjectMgr->NewGOData(guid);

    data.id             = entry;
    data.mapid          = GetMapId();
    data.posX           = x;
    data.posY           = y;
    data.posZ           = z;
    data.orientation    = o;
    data.rotation0      = rotation0;
    data.rotation1      = rotation1;
    data.rotation2      = rotation2;
    data.rotation3      = rotation3;
    data.spawntimesecs  = respawnTime;
    data.spawnMask      = 1;
    data.animprogress   = 100;
    data.go_state       = 1;
*/
    // Add to world, so it can be later looked up from HashMapHolder
    if (!map->AddToMap(go))
    {
        delete go;
        return false;
    }
    BgObjects[type] = go->GetGUID();
    return true;
}

bool Battleground::AddObject(uint32 type, uint32 entry, Position const& pos, float rotation0, float rotation1, float rotation2, float rotation3, uint32 respawnTime /*= 0*/, GOState goState /*= GO_STATE_READY*/)
{
    return AddObject(type, entry, pos.GetPositionX(), pos.GetPositionY(), pos.GetPositionZ(), pos.GetOrientation(), rotation0, rotation1, rotation2, rotation3, respawnTime, goState);
}

// Some doors aren't despawned so we cannot handle their closing in gameobject::update()
// It would be nice to correctly implement GO_ACTIVATED state and open/close doors in gameobject code
void Battleground::DoorClose(uint32 type)
{
    if (GameObject* obj = GetBgMap()->GetGameObject(BgObjects[type]))
    {
        // If doors are open, close it
        if (obj->getLootState() == GO_ACTIVATED && obj->GetGoState() != GO_STATE_READY)
        {
            obj->SetLootState(GO_READY);
            obj->SetGoState(GO_STATE_READY);
        }
    }
    else
        TC_LOG_ERROR("bg.battleground", "Battleground::DoorClose: door gameobject (type: {}, {}) not found for BG (map: {}, instance id: {})!",
            type, BgObjects[type].ToString(), m_MapId, m_InstanceID);
}

void Battleground::DoorOpen(uint32 type)
{
    if (GameObject* obj = GetBgMap()->GetGameObject(BgObjects[type]))
    {
        obj->SetLootState(GO_ACTIVATED);
        obj->SetGoState(GO_STATE_ACTIVE);
    }
    else
        TC_LOG_ERROR("bg.battleground", "Battleground::DoorOpen: door gameobject (type: {}, {}) not found for BG (map: {}, instance id: {})!",
            type, BgObjects[type].ToString(), m_MapId, m_InstanceID);
}

GameObject* Battleground::GetBGObject(uint32 type, bool logError)
{
    GameObject* obj = GetBgMap()->GetGameObject(BgObjects[type]);
    if (!obj)
    {
        if (logError)
            TC_LOG_ERROR("bg.battleground", "Battleground::GetBGObject: gameobject (type: {}, {}) not found for BG (map: {}, instance id: {})!",
                type, BgObjects[type].ToString(), m_MapId, m_InstanceID);
        else
            TC_LOG_INFO("bg.battleground", "Battleground::GetBGObject: gameobject (type: {}, {}) not found for BG (map: {}, instance id: {})!",
                type, BgObjects[type].ToString(), m_MapId, m_InstanceID);
    }
    return obj;
}

Creature* Battleground::GetBGCreature(uint32 type, bool logError)
{
    Creature* creature = GetBgMap()->GetCreature(BgCreatures[type]);
    if (!creature)
    {
        if (logError)
            TC_LOG_ERROR("bg.battleground", "Battleground::GetBGCreature: creature (type: {}, {}) not found for BG (map: {}, instance id: {})!",
                type, BgCreatures[type].ToString(), m_MapId, m_InstanceID);
        else
            TC_LOG_INFO("bg.battleground", "Battleground::GetBGCreature: creature (type: {}, {}) not found for BG (map: {}, instance id: {})!",
                type, BgCreatures[type].ToString(), m_MapId, m_InstanceID);
    }
    return creature;
}

void Battleground::SpawnBGObject(uint32 type, uint32 respawntime)
{
    if (Map* map = FindBgMap())
        if (GameObject* obj = map->GetGameObject(BgObjects[type]))
        {
            if (respawntime)
            {
                obj->SetLootState(GO_JUST_DEACTIVATED);

                if (GameObjectOverride const* goOverride = obj->GetGameObjectOverride())
                    if (goOverride->Flags & GO_FLAG_NODESPAWN)
                    {
                        // This function should be called in GameObject::Update() but in case of
                        // GO_FLAG_NODESPAWN flag the function is never called, so we call it here
                        obj->SendObjectDeSpawnAnim(obj->GetGUID());
                    }
            }
            else if (obj->getLootState() == GO_JUST_DEACTIVATED)
            {
                // Change state from GO_JUST_DEACTIVATED to GO_READY in case battleground is starting again
                obj->SetLootState(GO_READY);
            }
            obj->SetRespawnTime(respawntime);
            map->AddToMap(obj);
        }
}

Creature* Battleground::AddCreature(uint32 entry, uint32 type, float x, float y, float z, float o, TeamId /*teamId = TEAM_NEUTRAL*/, uint32 respawntime /*= 0*/, Transport* transport)
{
    // If the assert is called, means that BgCreatures must be resized!
    // @tswow-begin
    FIRE_ID(
          m_MapId
        , Battleground,OnAddCreature
        , TSBattleground(m_Map, this)
        , type
        , TSMutable<uint32, TSNumber<uint32>>(&entry)
        , TSMutable<float, TSNumber<float>>(&x)
        , TSMutable<float, TSNumber<float>>(&y)
        , TSMutable<float, TSNumber<float>>(&z)
        , TSMutable<float, TSNumber<float>>(&o)
        , TSMutable<uint32_t, TSNumber<uint32>>(&respawntime)
    );
    if (type >= BgCreatures.size()) BgCreatures.resize(type + 1);
    //ASSERT(type < BgCreatures.size());
    // @tswow-end

    Map* map = FindBgMap();
    if (!map)
        return nullptr;

    if (transport)
    {
        if (Creature* creature = transport->SummonPassenger(entry, { x, y, z, o }, TEMPSUMMON_MANUAL_DESPAWN))
        {
            BgCreatures[type] = creature->GetGUID();
            return creature;
        }

        return nullptr;
    }

    Creature* creature = new Creature();

    if (!creature->Create(map->GenerateLowGuid<HighGuid::Unit>(), map, PHASEMASK_NORMAL, entry, { x, y, z, o }))
    {
        TC_LOG_ERROR("bg.battleground", "Battleground::AddCreature: cannot create creature (entry: {}) for BG (map: {}, instance id: {})!",
            entry, m_MapId, m_InstanceID);
        delete creature;
        return nullptr;
    }

    creature->SetHomePosition(x, y, z, o);

    CreatureTemplate const* cinfo = sObjectMgr->GetCreatureTemplate(entry);
    if (!cinfo)
    {
        TC_LOG_ERROR("bg.battleground", "Battleground::AddCreature: creature template (entry: {}) does not exist for BG (map: {}, instance id: {})!",
            entry, m_MapId, m_InstanceID);
        delete creature;
        return nullptr;
    }

    if (!map->AddToMap(creature))
    {
        delete creature;
        return nullptr;
    }

    BgCreatures[type] = creature->GetGUID();

    if (respawntime)
        creature->SetRespawnDelay(respawntime);

    return creature;
}

Creature* Battleground::AddCreature(uint32 entry, uint32 type, Position const& pos, TeamId teamId /*= TEAM_NEUTRAL*/, uint32 respawntime /*= 0*/, Transport* transport)
{
    return AddCreature(entry, type, pos.GetPositionX(), pos.GetPositionY(), pos.GetPositionZ(), pos.GetOrientation(), teamId, respawntime, transport);
}

bool Battleground::DelCreature(uint32 type)
{
    if (!BgCreatures[type])
        return true;

    if (Creature* creature = GetBgMap()->GetCreature(BgCreatures[type]))
    {
        creature->AddObjectToRemoveList();
        BgCreatures[type].Clear();
        return true;
    }

    TC_LOG_ERROR("bg.battleground", "Battleground::DelCreature: creature (type: {}, {}) not found for BG (map: {}, instance id: {})!",
        type, BgCreatures[type].ToString(), m_MapId, m_InstanceID);
    BgCreatures[type].Clear();
    return false;
}

bool Battleground::DelObject(uint32 type)
{
    if (!BgObjects[type])
        return true;

    if (GameObject* obj = GetBgMap()->GetGameObject(BgObjects[type]))
    {
        obj->SetRespawnTime(0);                                 // not save respawn time
        obj->Delete();
        BgObjects[type].Clear();
        return true;
    }
    TC_LOG_ERROR("bg.battleground", "Battleground::DelObject: gameobject (type: {}, {}) not found for BG (map: {}, instance id: {})!",
        type, BgObjects[type].ToString(), m_MapId, m_InstanceID);
    BgObjects[type].Clear();
    return false;
}

bool Battleground::RemoveObjectFromWorld(uint32 type)
{
    if (!BgObjects[type])
        return true;

    if (GameObject* obj = GetBgMap()->GetGameObject(BgObjects[type]))
    {
        obj->RemoveFromWorld();
        BgObjects[type].Clear();
        return true;
    }
    TC_LOG_INFO("bg.battleground", "Battleground::RemoveObjectFromWorld: gameobject (type: {}, {}) not found for BG (map: {}, instance id: {})!",
        type, BgObjects[type].ToString(), m_MapId, m_InstanceID);
    return false;
}

bool Battleground::AddSpiritGuide(uint32 type, float x, float y, float z, float o, TeamId teamId /*= TEAM_NEUTRAL*/)
{
    uint32 entry = (teamId == TEAM_ALLIANCE) ? BG_CREATURE_ENTRY_A_SPIRITGUIDE : BG_CREATURE_ENTRY_H_SPIRITGUIDE;

    uint8 _teamId = (uint8)teamId;
    // @tswow-begin
    FIRE_ID(
          m_MapId
        , Battleground,OnAddSpiritGuide
        , TSBattleground(m_Map, this)
        , type
        , TSMutable<uint32, TSNumber<uint32>>(&entry)
        , TSMutable<uint8, TSNumber<uint8>>(&_teamId)
        , TSMutable<float, TSNumber<float>>(&x)
        , TSMutable<float, TSNumber<float>>(&y)
        , TSMutable<float, TSNumber<float>>(&z)
        , TSMutable<float, TSNumber<float>>(&o)
    );
    teamId = (TeamId)_teamId;
    // @tswow-end

    if (Creature* creature = AddCreature(entry, type, x, y, z, o, teamId))
    {
        creature->setDeathState(DEAD);
        creature->SetChannelObjectGuid(creature->GetGUID());
        // aura
        /// @todo Fix display here
        // creature->SetVisibleAura(0, SPELL_SPIRIT_HEAL_CHANNEL);
        // casting visual effect
        creature->SetChannelSpellId(SPELL_SPIRIT_HEAL_CHANNEL);
        // correct cast speed
        creature->SetModCastingSpeed(1.0f);
        //creature->CastSpell(creature, SPELL_SPIRIT_HEAL_CHANNEL, true);
        return true;
    }
    TC_LOG_ERROR("bg.battleground", "Battleground::AddSpiritGuide: cannot create spirit guide (type: {}, entry: {}) for BG (map: {}, instance id: {})!",
        type, entry, m_MapId, m_InstanceID);
    EndNow();
    return false;
}

bool Battleground::AddSpiritGuide(uint32 type, Position const& pos, TeamId teamId /*= TEAM_NEUTRAL*/)
{
    return AddSpiritGuide(type, pos.GetPositionX(), pos.GetPositionY(), pos.GetPositionZ(), pos.GetOrientation(), teamId);
}

void Battleground::SendMessageToAll(uint32 entry, ChatMsg msgType, Player const* source)
{
    if (!entry)
        return;

    Trinity::TrinityStringChatBuilder builder(nullptr, msgType, entry, source);
    Trinity::LocalizedPacketDo<Trinity::TrinityStringChatBuilder> localizer(builder);
    BroadcastWorker(localizer);
}

void Battleground::PSendMessageToAll(uint32 entry, ChatMsg msgType, Player const* source, ...)
{
    if (!entry)
        return;

    va_list ap;
    va_start(ap, source);

    Trinity::TrinityStringChatBuilder builder(nullptr, msgType, entry, source, &ap);
    Trinity::LocalizedPacketDo<Trinity::TrinityStringChatBuilder> localizer(builder);
    BroadcastWorker(localizer);

    va_end(ap);
}

void Battleground::EndNow()
{
    RemoveFromBGFreeSlotQueue();
    SetStatus(STATUS_WAIT_LEAVE);
    SetEndTime(0);
}

// IMPORTANT NOTICE:
// buffs aren't spawned/despawned when players captures anything
// buffs are in their positions when battleground starts
void Battleground::HandleTriggerBuff(ObjectGuid go_guid)
{
    if (!FindBgMap())
    {
        TC_LOG_ERROR("bg.battleground", "Battleground::HandleTriggerBuff called with null bg map, {}", go_guid.ToString());
        return;
    }

    GameObject* obj = GetBgMap()->GetGameObject(go_guid);
    if (!obj || obj->GetGoType() != GAMEOBJECT_TYPE_TRAP || !obj->isSpawned())
        return;

    // Change buff type, when buff is used:
    int32 index = BgObjects.size() - 1;
    while (index >= 0 && BgObjects[index] != go_guid)
        index--;
    if (index < 0)
    {
        TC_LOG_ERROR("bg.battleground", "Battleground::HandleTriggerBuff: cannot find buff gameobject ({}, entry: {}, type: {}) in internal data for BG (map: {}, instance id: {})!",
            go_guid.ToString(), obj->GetEntry(), obj->GetGoType(), m_MapId, m_InstanceID);
        return;
    }

    // Randomly select new buff
    uint8 buff = urand(0, 2);
    uint32 entry = obj->GetEntry();
    if (m_BuffChange && entry != Buff_Entries[buff])
    {
        // Despawn current buff
        SpawnBGObject(index, RESPAWN_ONE_DAY);
        // Set index for new one
        for (uint8 currBuffTypeIndex = 0; currBuffTypeIndex < 3; ++currBuffTypeIndex)
            if (entry == Buff_Entries[currBuffTypeIndex])
            {
                index -= currBuffTypeIndex;
                index += buff;
            }
    }

    SpawnBGObject(index, BUFF_RESPAWN_TIME);
}

void Battleground::HandleKillPlayer(Player* victim, Player* killer)
{
    // Keep in mind that for arena this will have to be changed a bit

    // Add +1 deaths
    UpdatePlayerScore(victim, SCORE_DEATHS, 1);
    // Add +1 kills to group and +1 killing_blows to killer
    if (killer)
    {
        // Don't reward credit for killing ourselves, like fall damage of hellfire (warlock)
        if (killer == victim)
            return;

        UpdatePlayerScore(killer, SCORE_HONORABLE_KILLS, 1);
        UpdatePlayerScore(killer, SCORE_KILLING_BLOWS, 1);

        for (BattlegroundPlayerMap::const_iterator itr = m_Players.begin(); itr != m_Players.end(); ++itr)
        {
            Player* creditedPlayer = ObjectAccessor::FindPlayer(itr->first);
            if (!creditedPlayer || creditedPlayer == killer)
                continue;

            if (creditedPlayer->GetTeam() == killer->GetTeam() && creditedPlayer->IsAtGroupRewardDistance(victim))
                UpdatePlayerScore(creditedPlayer, SCORE_HONORABLE_KILLS, 1);
        }
    }

    if (!isArena())
    {
        // To be able to remove insignia -- ONLY IN Battlegrounds
        victim->SetUnitFlag(UNIT_FLAG_SKINNABLE);
        RewardXPAtKill(killer, victim);
    }
    // tswow-begin
    FIRE_ID(
          m_MapId
        , Battleground,OnKillPlayer
        , TSBattleground(m_Map, this)
        , TSPlayer(victim)
        , TSPlayer(killer)
    );
    // @tswow-end
}

// Return the player's team based on battlegroundplayer info
// Used in same faction arena matches mainly
uint32 Battleground::GetPlayerTeam(ObjectGuid guid) const
{
    BattlegroundPlayerMap::const_iterator itr = m_Players.find(guid);
    if (itr != m_Players.end())
        return itr->second.Team;
    return 0;
}

uint32 Battleground::GetOtherTeam(uint32 teamId) const
{
    return teamId ? ((teamId == ALLIANCE) ? HORDE : ALLIANCE) : 0;
}

bool Battleground::IsPlayerInBattleground(ObjectGuid guid) const
{
    BattlegroundPlayerMap::const_iterator itr = m_Players.find(guid);
    if (itr != m_Players.end())
        return true;
    return false;
}

void Battleground::PlayerAddedToBGCheckIfBGIsRunning(Player* player)
{
    if (GetStatus() != STATUS_WAIT_LEAVE)
        return;

    WorldPacket data;
    BattlegroundQueueTypeId bgQueueTypeId = BattlegroundMgr::BGQueueTypeId(GetTypeID(), GetArenaType());

    BlockMovement(player);

    BuildPvPLogDataPacket(data);
    player->SendDirectMessage(&data);

    sBattlegroundMgr->BuildBattlegroundStatusPacket(&data, this, player->GetBattlegroundQueueIndex(bgQueueTypeId), STATUS_IN_PROGRESS, GetEndTime(), GetStartTime(), GetArenaType(), player->GetBGTeam());
    player->SendDirectMessage(&data);
}

uint32 Battleground::GetAlivePlayersCountByTeam(uint32 Team) const
{
    int count = 0;
    for (BattlegroundPlayerMap::const_iterator itr = m_Players.begin(); itr != m_Players.end(); ++itr)
    {
        if (itr->second.Team == Team)
        {
            Player* player = ObjectAccessor::FindPlayer(itr->first);
            if (player && player->IsAlive() && player->GetShapeshiftForm() != FORM_SPIRITOFREDEMPTION)
                ++count;
        }
    }
    return count;
}

void Battleground::SetHoliday(bool is_holiday)
{
    m_HonorMode = is_holiday ? BG_HOLIDAY : BG_NORMAL;
}

int32 Battleground::GetObjectType(ObjectGuid guid)
{
    for (uint32 i = 0; i < BgObjects.size(); ++i)
        if (BgObjects[i] == guid)
            return i;
    TC_LOG_ERROR("bg.battleground", "Battleground::GetObjectType: player used gameobject ({}) which is not in internal data for BG (map: {}, instance id: {}), cheating?",
        guid.ToString(), m_MapId, m_InstanceID);
    return -1;
}

void Battleground::SetBgRaid(uint32 TeamID, Group* bg_raid)
{
    Group*& old_raid = TeamID == ALLIANCE ? m_BgRaids[TEAM_ALLIANCE] : m_BgRaids[TEAM_HORDE];
    if (old_raid)
        old_raid->SetBattlegroundGroup(nullptr);
    if (bg_raid)
        bg_raid->SetBattlegroundGroup(this);
    old_raid = bg_raid;
}

WorldSafeLocsEntry const* Battleground::GetClosestGraveyard(Player* player)
{
    return sObjectMgr->GetClosestGraveyard(player->GetPositionX(), player->GetPositionY(), player->GetPositionZ(), player->GetMapId(), player->GetTeam());
}

void Battleground::StartTimedAchievement(AchievementCriteriaTimedTypes type, uint32 entry)
{
    for (BattlegroundPlayerMap::const_iterator itr = GetPlayers().begin(); itr != GetPlayers().end(); ++itr)
        if (Player* player = ObjectAccessor::FindPlayer(itr->first))
            player->StartTimedAchievement(type, entry);
}

void Battleground::SetBracket(PvPDifficultyEntry const* bracketEntry)
{
    m_BracketId = bracketEntry->GetBracketId();
    SetLevelRange(bracketEntry->MinLevel, bracketEntry->MaxLevel);
}

void Battleground::RewardXPAtKill(Player* killer, Player* victim)
{
    if (sWorld->getBoolConfig(CONFIG_BG_XP_FOR_KILL) && killer && victim)
        killer->RewardPlayerAndGroupAtKill(victim, true);
}

uint32 Battleground::GetTeamScore(uint32 teamId) const
{
    if (teamId == TEAM_ALLIANCE || teamId == TEAM_HORDE)
        return m_TeamScores[teamId];

    TC_LOG_ERROR("bg.battleground", "GetTeamScore with wrong Team {} for BG {}", teamId, GetTypeID());
    return 0;
}

void Battleground::HandleAreaTrigger(Player* player, uint32 trigger)
{
<<<<<<< HEAD
    // @tswow-begin
    bool handled = false;
    FIRE_ID(
          m_MapId
        , Battleground,OnAreaTrigger
        , TSBattleground(m_Map, this)
        , TSPlayer(player)
        , trigger
        , TSMutable<bool,bool>(&handled)
    );
    if (handled) return;
    // @tswow-end
    TC_LOG_DEBUG("bg.battleground", "Unhandled AreaTrigger %u in Battleground %u. Player coords (x: %f, y: %f, z: %f)",
                   trigger, player->GetMapId(), player->GetPositionX(), player->GetPositionY(), player->GetPositionZ());
}

// @tswow-begin
bool Battleground::CheckAchievementCriteriaMeet(uint32 criteriaId, Player const* source, Unit const* target, uint32 miscvalue1)
{
    bool handled = false;
    FIRE_ID(
          m_MapId
        , Battleground,OnAchievementCriteria
        , TSBattleground(m_Map, this)
        , criteriaId
        , TSPlayer(const_cast<Player*>(source))
        , TSUnit(const_cast<Unit*>(target))
        , miscvalue1
        , TSMutable<bool,bool>(&handled)
    );
    if (handled) return true;
// @tswow-end
    TC_LOG_ERROR("bg.battleground", "Battleground::CheckAchievementCriteriaMeet: No implementation for criteria %u", criteriaId);
=======
    TC_LOG_DEBUG("bg.battleground", "Unhandled AreaTrigger {} in Battleground {}. Player coords (x: {}, y: {}, z: {})",
                   trigger, player->GetMapId(), player->GetPositionX(), player->GetPositionY(), player->GetPositionZ());
}

bool Battleground::CheckAchievementCriteriaMeet(uint32 criteriaId, Player const* /*source*/, Unit const* /*target*/, uint32 /*miscvalue1*/)
{
    TC_LOG_ERROR("bg.battleground", "Battleground::CheckAchievementCriteriaMeet: No implementation for criteria {}", criteriaId);
>>>>>>> d028bb0e
    return false;
}

uint8 Battleground::GetUniqueBracketId() const
{
    return GetMinLevel() / 10;
}

// @tswow-begin - new implementations to hook tswow events
// these base functions should now called from all implementations in subclasses
bool Battleground::SetupBattleground()
{
    bool result = true;
    FIRE_ID(
          m_MapId
        , Battleground,OnReload
        , TSBattleground(m_Map, this)
    );
    FIRE_ID(
          m_MapId
        , Battleground,OnCanCreate
        , TSBattleground(m_Map, this)
        , TSMutable<bool,bool>(&result)
    );
    return result;
}

void Battleground::StartingEventCloseDoors()
{
    if (std::vector<BattlegroundDoorData> const* doors = sObjectMgr->GetBattlegroundDoors(m_MapId))
    {
        for (BattlegroundDoorData const& door : *doors)
        {
            for (auto& val : this->m_Map->GetGameObjectBySpawnIdStore())
            {
                if (val.second->GetEntry() == door.entry)
                {
                    switch (door.type)
                    {
                    case BG_DOOR_OPENS_ON_START:
                        val.second->SetGoState(GO_STATE_READY);
                        break;
                    case BG_DOOR_CLOSES_ON_START:
                        val.second->SetGoState(GO_STATE_ACTIVE);
                        break;
                    }
                }
            }
        }
    }
    FIRE_ID(
        m_MapId
        , Battleground,OnCloseDoors
        , TSBattleground(m_Map, this)
    );
}

void Battleground::StartingEventOpenDoors()
{
    if (std::vector<BattlegroundDoorData> const* doors = sObjectMgr->GetBattlegroundDoors(m_MapId))
    {
        for (BattlegroundDoorData const& door : *doors)
        {
            for (auto& val : this->m_Map->GetGameObjectBySpawnIdStore())
            {
                if (val.second->GetEntry() == door.entry)
                {
                    switch (door.type)
                    {
                    case BG_DOOR_OPENS_ON_START:
                        val.second->SetGoState(GO_STATE_ACTIVE);
                        break;
                    case BG_DOOR_CLOSES_ON_START:
                        val.second->SetGoState(GO_STATE_READY);
                        break;
                    }
                }
            }
        }
    }
    FIRE_ID(
        m_MapId
        , Battleground,OnOpenDoors
        , TSBattleground(m_Map, this)
    );
}

void Battleground::DestroyGate(Player* player, GameObject* go)
{
    FIRE_ID(
          m_MapId
        , Battleground,OnDestroyGate
        , TSBattleground(m_Map, this)
        , TSPlayer(player)
        , TSGameObject(go)
    );
}

void Battleground::EventPlayerDroppedFlag(Player* player)
{
    FIRE_ID(
          m_MapId
        , Battleground,OnDropFlag
        , TSBattleground(m_Map, this)
        , TSPlayer(player)
    );
}

void Battleground::EventPlayerClickedOnFlag(Player* player, GameObject* target)
{
    FIRE_ID(
          m_MapId
        , Battleground,OnClickFlag
        , TSBattleground(m_Map, this)
        , TSPlayer(player)
        , TSGameObject(target)
    );
}

void Battleground::ProcessEvent(WorldObject* obj, uint32 eventId, WorldObject* invoker)
{
    FIRE_ID(
          m_MapId
        , Battleground,OnGenericEvent
        , TSBattleground(m_Map, this)
        , TSWorldObject(obj)
        , eventId
        , TSWorldObject(invoker)
    );
}

bool Battleground::HandlePlayerUnderMap(Player* player)
{
    bool handled = false;
    FIRE_ID(
          m_MapId
        , Battleground,OnPlayerUnderMap
        , TSBattleground(m_Map, this)
        , TSPlayer(player)
        , TSMutable<bool,bool>(&handled)
    );
    return handled;
}

void Battleground::RemovePlayer(Player* player, ObjectGuid guid, uint32 team)
{
    FIRE_ID(
          m_MapId
        , Battleground,OnRemovePlayer
        , TSBattleground(m_Map, this)
        , guid.GetRawValue()
        , TSPlayer(player)
        , team
    );
}

void Battleground::HandleKillUnit(Creature* creature, Player* killer)
{
    FIRE_ID(
          m_MapId
        , Battleground,OnKillCreature
        , TSBattleground(m_Map, this)
        , TSCreature(creature)
        , TSPlayer(killer)
    );
}
// @tswow-end<|MERGE_RESOLUTION|>--- conflicted
+++ resolved
@@ -1998,7 +1998,6 @@
 
 void Battleground::HandleAreaTrigger(Player* player, uint32 trigger)
 {
-<<<<<<< HEAD
     // @tswow-begin
     bool handled = false;
     FIRE_ID(
@@ -2011,7 +2010,7 @@
     );
     if (handled) return;
     // @tswow-end
-    TC_LOG_DEBUG("bg.battleground", "Unhandled AreaTrigger %u in Battleground %u. Player coords (x: %f, y: %f, z: %f)",
+    TC_LOG_DEBUG("bg.battleground", "Unhandled AreaTrigger {} in Battleground {}. Player coords (x: {}, y: {}, z: {})",
                    trigger, player->GetMapId(), player->GetPositionX(), player->GetPositionY(), player->GetPositionZ());
 }
 
@@ -2031,16 +2030,7 @@
     );
     if (handled) return true;
 // @tswow-end
-    TC_LOG_ERROR("bg.battleground", "Battleground::CheckAchievementCriteriaMeet: No implementation for criteria %u", criteriaId);
-=======
-    TC_LOG_DEBUG("bg.battleground", "Unhandled AreaTrigger {} in Battleground {}. Player coords (x: {}, y: {}, z: {})",
-                   trigger, player->GetMapId(), player->GetPositionX(), player->GetPositionY(), player->GetPositionZ());
-}
-
-bool Battleground::CheckAchievementCriteriaMeet(uint32 criteriaId, Player const* /*source*/, Unit const* /*target*/, uint32 /*miscvalue1*/)
-{
     TC_LOG_ERROR("bg.battleground", "Battleground::CheckAchievementCriteriaMeet: No implementation for criteria {}", criteriaId);
->>>>>>> d028bb0e
     return false;
 }
 
