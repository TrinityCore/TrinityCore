/*
 * Copyright (C) 2008-2013 TrinityCore <http://www.trinitycore.org/>
 * Copyright (C) 2005-2009 MaNGOS <http://getmangos.com/>
 *
 * This program is free software; you can redistribute it and/or modify it
 * under the terms of the GNU General Public License as published by the
 * Free Software Foundation; either version 2 of the License, or (at your
 * option) any later version.
 *
 * This program is distributed in the hope that it will be useful, but WITHOUT
 * ANY WARRANTY; without even the implied warranty of MERCHANTABILITY or
 * FITNESS FOR A PARTICULAR PURPOSE. See the GNU General Public License for
 * more details.
 *
 * You should have received a copy of the GNU General Public License along
 * with this program. If not, see <http://www.gnu.org/licenses/>.
 */

#include "ArenaTeam.h"
#include "ArenaTeamMgr.h"
#include "Battleground.h"
#include "BattlegroundMgr.h"
#include "Creature.h"
#include "Formulas.h"
#include "GridNotifiersImpl.h"
#include "Group.h"
#include "MapManager.h"
#include "Object.h"
#include "ObjectMgr.h"
#include "Player.h"
#include "ReputationMgr.h"
#include "SpellAuraEffects.h"
#include "SpellAuras.h"
#include "Util.h"
#include "World.h"
#include "WorldPacket.h"

namespace Trinity
{
    class BattlegroundChatBuilder
    {
        public:
            BattlegroundChatBuilder(ChatMsg msgtype, int32 textId, Player const* source, va_list* args = NULL)
                : _msgtype(msgtype), _textId(textId), _source(source), _args(args) { }

            void operator()(WorldPacket& data, LocaleConstant loc_idx)
            {
                char const* text = sObjectMgr->GetTrinityString(_textId, loc_idx);
                if (_args)
                {
                    // we need copy va_list before use or original va_list will corrupted
                    va_list ap;
                    va_copy(ap, *_args);

                    char str[2048];
                    vsnprintf(str, 2048, text, ap);
                    va_end(ap);

                    do_helper(data, &str[0]);
                }
                else
                    do_helper(data, text);
            }

        private:
            void do_helper(WorldPacket& data, char const* text)
            {
                uint64 target_guid = _source ? _source->GetGUID() : 0;

                data << uint8 (_msgtype);
                data << uint32(LANG_UNIVERSAL);
                data << uint64(target_guid);                // there 0 for BG messages
                data << uint32(0);                          // can be chat msg group or something
                data << uint64(target_guid);
                data << uint32(strlen(text) + 1);
                data << text;
                data << uint8 (_source ? _source->GetChatTag() : 0);
            }

            ChatMsg _msgtype;
            int32 _textId;
            Player const* _source;
            va_list* _args;
    };

    class Battleground2ChatBuilder
    {
        public:
            Battleground2ChatBuilder(ChatMsg msgtype, int32 textId, Player const* source, int32 arg1, int32 arg2)
                : _msgtype(msgtype), _textId(textId), _source(source), _arg1(arg1), _arg2(arg2) {}

            void operator()(WorldPacket& data, LocaleConstant loc_idx)
            {
                char const* text = sObjectMgr->GetTrinityString(_textId, loc_idx);
                char const* arg1str = _arg1 ? sObjectMgr->GetTrinityString(_arg1, loc_idx) : "";
                char const* arg2str = _arg2 ? sObjectMgr->GetTrinityString(_arg2, loc_idx) : "";

                char str[2048];
                snprintf(str, 2048, text, arg1str, arg2str);

                uint64 target_guid = _source  ? _source->GetGUID() : 0;

                data << uint8 (_msgtype);
                data << uint32(LANG_UNIVERSAL);
                data << uint64(target_guid);                // there 0 for BG messages
                data << uint32(0);                          // can be chat msg group or something
                data << uint64(target_guid);
                data << uint32(strlen(str) + 1);
                data << str;
                data << uint8 (_source ? _source->GetChatTag() : uint8(0));
            }

        private:
            ChatMsg _msgtype;
            int32 _textId;
            Player const* _source;
            int32 _arg1;
            int32 _arg2;
    };
}                                                           // namespace Trinity

template<class Do>
void Battleground::BroadcastWorker(Do& _do)
{
    for (BattlegroundPlayerMap::const_iterator itr = m_Players.begin(); itr != m_Players.end(); ++itr)
        if (Player* player = ObjectAccessor::FindPlayer(MAKE_NEW_GUID(itr->first, 0, HIGHGUID_PLAYER)))
            _do(player);
}

Battleground::Battleground()
{
    m_TypeID            = BATTLEGROUND_TYPE_NONE;
    m_RandomTypeID      = BATTLEGROUND_TYPE_NONE;
    m_InstanceID        = 0;
    m_Status            = STATUS_NONE;
    m_ClientInstanceID  = 0;
    m_EndTime           = 0;
    m_LastResurrectTime = 0;
    m_BracketId         = BG_BRACKET_ID_FIRST;
    m_InvitedAlliance   = 0;
    m_InvitedHorde      = 0;
    m_ArenaType         = 0;
    m_IsArena           = false;
    m_Winner            = 2;
    m_StartTime         = 0;
    m_ResetStatTimer    = 0;
    m_ValidStartPositionTimer = 0;
    m_Events            = 0;
    m_IsRated           = false;
    m_BuffChange        = false;
    m_IsRandom          = false;
    m_Name              = "";
    m_LevelMin          = 0;
    m_LevelMax          = 0;
    m_InBGFreeSlotQueue = false;
    m_SetDeleteThis     = false;

    m_MaxPlayersPerTeam = 0;
    m_MaxPlayers        = 0;
    m_MinPlayersPerTeam = 0;
    m_MinPlayers        = 0;

    m_MapId             = 0;
    m_Map               = NULL;
    m_StartMaxDist      = 0.0f;

    m_TeamStartLocX[TEAM_ALLIANCE]   = 0;
    m_TeamStartLocX[TEAM_HORDE]      = 0;

    m_TeamStartLocY[TEAM_ALLIANCE]   = 0;
    m_TeamStartLocY[TEAM_HORDE]      = 0;

    m_TeamStartLocZ[TEAM_ALLIANCE]   = 0;
    m_TeamStartLocZ[TEAM_HORDE]      = 0;

    m_TeamStartLocO[TEAM_ALLIANCE]   = 0;
    m_TeamStartLocO[TEAM_HORDE]      = 0;

    m_ArenaTeamIds[TEAM_ALLIANCE]   = 0;
    m_ArenaTeamIds[TEAM_HORDE]      = 0;

    m_ArenaTeamRatingChanges[TEAM_ALLIANCE]   = 0;
    m_ArenaTeamRatingChanges[TEAM_HORDE]      = 0;

    m_BgRaids[TEAM_ALLIANCE]         = NULL;
    m_BgRaids[TEAM_HORDE]            = NULL;

    m_PlayersCount[TEAM_ALLIANCE]    = 0;
    m_PlayersCount[TEAM_HORDE]       = 0;

    m_TeamScores[TEAM_ALLIANCE]      = 0;
    m_TeamScores[TEAM_HORDE]         = 0;

    m_PrematureCountDown = false;

    m_HonorMode = BG_NORMAL;

    StartDelayTimes[BG_STARTING_EVENT_FIRST]  = BG_START_DELAY_2M;
    StartDelayTimes[BG_STARTING_EVENT_SECOND] = BG_START_DELAY_1M;
    StartDelayTimes[BG_STARTING_EVENT_THIRD]  = BG_START_DELAY_30S;
    StartDelayTimes[BG_STARTING_EVENT_FOURTH] = BG_START_DELAY_NONE;
    //we must set to some default existing values
    StartMessageIds[BG_STARTING_EVENT_FIRST]  = LANG_BG_WS_START_TWO_MINUTES;
    StartMessageIds[BG_STARTING_EVENT_SECOND] = LANG_BG_WS_START_ONE_MINUTE;
    StartMessageIds[BG_STARTING_EVENT_THIRD]  = LANG_BG_WS_START_HALF_MINUTE;
    StartMessageIds[BG_STARTING_EVENT_FOURTH] = LANG_BG_WS_HAS_BEGUN;
}

Battleground::~Battleground()
{
    // remove objects and creatures
    // (this is done automatically in mapmanager update, when the instance is reset after the reset time)
    uint32 size = uint32(BgCreatures.size());
    for (uint32 i = 0; i < size; ++i)
        DelCreature(i);

    size = uint32(BgObjects.size());
    for (uint32 i = 0; i < size; ++i)
        DelObject(i);

    sBattlegroundMgr->RemoveBattleground(GetTypeID(), GetInstanceID());
    // unload map
    if (m_Map)
    {
        m_Map->SetUnload();
        //unlink to prevent crash, always unlink all pointer reference before destruction
        m_Map->SetBG(NULL);
        m_Map = NULL;
    }
    // remove from bg free slot queue
    RemoveFromBGFreeSlotQueue();

    for (BattlegroundScoreMap::const_iterator itr = PlayerScores.begin(); itr != PlayerScores.end(); ++itr)
        delete itr->second;
}

void Battleground::Update(uint32 diff)
{
    if (!PreUpdateImpl(diff))
        return;

    if (!GetPlayersSize())
    {
        //BG is empty
        // if there are no players invited, delete BG
        // this will delete arena or bg object, where any player entered
        // [[   but if you use battleground object again (more battles possible to be played on 1 instance)
        //      then this condition should be removed and code:
        //      if (!GetInvitedCount(HORDE) && !GetInvitedCount(ALLIANCE))
        //          this->AddToFreeBGObjectsQueue(); // not yet implemented
        //      should be used instead of current
        // ]]
        // Battleground Template instance cannot be updated, because it would be deleted
        if (!GetInvitedCount(HORDE) && !GetInvitedCount(ALLIANCE))
            m_SetDeleteThis = true;
        return;
    }

    switch (GetStatus())
    {
        case STATUS_WAIT_JOIN:
            if (GetPlayersSize())
            {
                _ProcessJoin(diff);
                _CheckSafePositions(diff);
            }
            break;
        case STATUS_IN_PROGRESS:
            _ProcessOfflineQueue();
            // after 47 minutes without one team losing, the arena closes with no winner and no rating change
            if (isArena())
            {
                if (GetStartTime() >= 47*MINUTE*IN_MILLISECONDS)
                {
                    UpdateArenaWorldState();
                    CheckArenaAfterTimerConditions();
                    return;
                }
            }
            else
            {
                _ProcessRessurect(diff);
                if (sBattlegroundMgr->GetPrematureFinishTime() && (GetPlayersCountByTeam(ALLIANCE) < GetMinPlayersPerTeam() || GetPlayersCountByTeam(HORDE) < GetMinPlayersPerTeam()))
                    _ProcessProgress(diff);
                else if (m_PrematureCountDown)
                    m_PrematureCountDown = false;
            }
            break;
        case STATUS_WAIT_LEAVE:
            _ProcessLeave(diff);
            break;
        default:
            break;
    }

    // Update start time and reset stats timer
    m_StartTime += diff;
    m_ResetStatTimer += diff;

    PostUpdateImpl(diff);
}

inline void Battleground::_CheckSafePositions(uint32 diff)
{
    float maxDist = GetStartMaxDist();
    if (!maxDist)
        return;

    m_ValidStartPositionTimer += diff;
    if (m_ValidStartPositionTimer >= CHECK_PLAYER_POSITION_INVERVAL)
    {
        m_ValidStartPositionTimer = 0;

        Position pos;
        float x, y, z, o;
        for (BattlegroundPlayerMap::const_iterator itr = GetPlayers().begin(); itr != GetPlayers().end(); ++itr)
            if (Player* player = ObjectAccessor::FindPlayer(itr->first))
            {
                player->GetPosition(&pos);
                GetTeamStartLoc(player->GetBGTeam(), x, y, z, o);
                if (pos.GetExactDistSq(x, y, z) > maxDist)
                {
                    sLog->outDebug(LOG_FILTER_BATTLEGROUND, "BATTLEGROUND: Sending %s back to start location (map: %u) (possible exploit)", player->GetName().c_str(), GetMapId());
                    player->TeleportTo(GetMapId(), x, y, z, o);
                }
            }
    }
}

inline void Battleground::_ProcessOfflineQueue()
{
    // remove offline players from bg after 5 minutes
    if (!m_OfflineQueue.empty())
    {
        BattlegroundPlayerMap::iterator itr = m_Players.find(*(m_OfflineQueue.begin()));
        if (itr != m_Players.end())
        {
            if (itr->second.OfflineRemoveTime <= sWorld->GetGameTime())
            {
                RemovePlayerAtLeave(itr->first, true, true);// remove player from BG
                m_OfflineQueue.pop_front();                 // remove from offline queue
                //do not use itr for anything, because it is erased in RemovePlayerAtLeave()
            }
        }
    }
}

inline void Battleground::_ProcessRessurect(uint32 diff)
{
    // *********************************************************
    // ***        BATTLEGROUND RESSURECTION SYSTEM           ***
    // *********************************************************
    // this should be handled by spell system
    m_LastResurrectTime += diff;
    if (m_LastResurrectTime >= RESURRECTION_INTERVAL)
    {
        if (GetReviveQueueSize())
        {
            for (std::map<uint64, std::vector<uint64> >::iterator itr = m_ReviveQueue.begin(); itr != m_ReviveQueue.end(); ++itr)
            {
                Creature* sh = NULL;
                for (std::vector<uint64>::const_iterator itr2 = (itr->second).begin(); itr2 != (itr->second).end(); ++itr2)
                {
                    Player* player = ObjectAccessor::FindPlayer(*itr2);
                    if (!player)
                        continue;

                    if (!sh && player->IsInWorld())
                    {
                        sh = player->GetMap()->GetCreature(itr->first);
                        // only for visual effect
                        if (sh)
                            // Spirit Heal, effect 117
                            sh->CastSpell(sh, SPELL_SPIRIT_HEAL, true);
                    }

                    // Resurrection visual
                    player->CastSpell(player, SPELL_RESURRECTION_VISUAL, true);
                    m_ResurrectQueue.push_back(*itr2);
                }
                (itr->second).clear();
            }

            m_ReviveQueue.clear();
            m_LastResurrectTime = 0;
        }
        else
            // queue is clear and time passed, just update last resurrection time
            m_LastResurrectTime = 0;
    }
    else if (m_LastResurrectTime > 500)    // Resurrect players only half a second later, to see spirit heal effect on NPC
    {
        for (std::vector<uint64>::const_iterator itr = m_ResurrectQueue.begin(); itr != m_ResurrectQueue.end(); ++itr)
        {
            Player* player = ObjectAccessor::FindPlayer(*itr);
            if (!player)
                continue;
            player->ResurrectPlayer(1.0f);
            player->CastSpell(player, 6962, true);
            player->CastSpell(player, SPELL_SPIRIT_HEAL_MANA, true);
            sObjectAccessor->ConvertCorpseForPlayer(*itr);
        }
        m_ResurrectQueue.clear();
    }
}

uint32 Battleground::GetPrematureWinner()
{
    uint32 winner = 0;
    if (GetPlayersCountByTeam(ALLIANCE) >= GetMinPlayersPerTeam())
        winner = ALLIANCE;
    else if (GetPlayersCountByTeam(HORDE) >= GetMinPlayersPerTeam())
        winner = HORDE;

    return winner;
}

inline void Battleground::_ProcessProgress(uint32 diff)
{
    // *********************************************************
    // ***           BATTLEGROUND BALLANCE SYSTEM            ***
    // *********************************************************
    // if less then minimum players are in on one side, then start premature finish timer
    if (!m_PrematureCountDown)
    {
        m_PrematureCountDown = true;
        m_PrematureCountDownTimer = sBattlegroundMgr->GetPrematureFinishTime();
    }
    else if (m_PrematureCountDownTimer < diff)
    {
        // time's up!
        EndBattleground(GetPrematureWinner());
        m_PrematureCountDown = false;
    }
    else if (!sBattlegroundMgr->isTesting())
    {
        uint32 newtime = m_PrematureCountDownTimer - diff;
        // announce every minute
        if (newtime > (MINUTE * IN_MILLISECONDS))
        {
            if (newtime / (MINUTE * IN_MILLISECONDS) != m_PrematureCountDownTimer / (MINUTE * IN_MILLISECONDS))
                PSendMessageToAll(LANG_BATTLEGROUND_PREMATURE_FINISH_WARNING, CHAT_MSG_SYSTEM, NULL, (uint32)(m_PrematureCountDownTimer / (MINUTE * IN_MILLISECONDS)));
        }
        else
        {
            //announce every 15 seconds
            if (newtime / (15 * IN_MILLISECONDS) != m_PrematureCountDownTimer / (15 * IN_MILLISECONDS))
                PSendMessageToAll(LANG_BATTLEGROUND_PREMATURE_FINISH_WARNING_SECS, CHAT_MSG_SYSTEM, NULL, (uint32)(m_PrematureCountDownTimer / IN_MILLISECONDS));
        }
        m_PrematureCountDownTimer = newtime;
    }
}

inline void Battleground::_ProcessJoin(uint32 diff)
{
    // *********************************************************
    // ***           BATTLEGROUND STARTING SYSTEM            ***
    // *********************************************************
    ModifyStartDelayTime(diff);

    if (m_ResetStatTimer > 5000)
    {
        m_ResetStatTimer = 0;
        for (BattlegroundPlayerMap::const_iterator itr = GetPlayers().begin(); itr != GetPlayers().end(); ++itr)
            if (Player* player = ObjectAccessor::FindPlayer(itr->first))
                player->ResetAllPowers();
    }

    if (!(m_Events & BG_STARTING_EVENT_1))
    {
        m_Events |= BG_STARTING_EVENT_1;

        if (!FindBgMap())
        {
            sLog->outError(LOG_FILTER_BATTLEGROUND, "Battleground::_ProcessJoin: map (map id: %u, instance id: %u) is not created!", m_MapId, m_InstanceID);
            EndNow();
            return;
        }

        // Setup here, only when at least one player has ported to the map
        if (!SetupBattleground())
        {
            EndNow();
            return;
        }

        StartingEventCloseDoors();
        SetStartDelayTime(StartDelayTimes[BG_STARTING_EVENT_FIRST]);
        // First start warning - 2 or 1 minute
        SendMessageToAll(StartMessageIds[BG_STARTING_EVENT_FIRST], CHAT_MSG_BG_SYSTEM_NEUTRAL);
    }
    // After 1 minute or 30 seconds, warning is signaled
    else if (GetStartDelayTime() <= StartDelayTimes[BG_STARTING_EVENT_SECOND] && !(m_Events & BG_STARTING_EVENT_2))
    {
        m_Events |= BG_STARTING_EVENT_2;
        SendMessageToAll(StartMessageIds[BG_STARTING_EVENT_SECOND], CHAT_MSG_BG_SYSTEM_NEUTRAL);
    }
    // After 30 or 15 seconds, warning is signaled
    else if (GetStartDelayTime() <= StartDelayTimes[BG_STARTING_EVENT_THIRD] && !(m_Events & BG_STARTING_EVENT_3))
    {
        m_Events |= BG_STARTING_EVENT_3;
        SendMessageToAll(StartMessageIds[BG_STARTING_EVENT_THIRD], CHAT_MSG_BG_SYSTEM_NEUTRAL);
    }
    // Delay expired (after 2 or 1 minute)
    else if (GetStartDelayTime() <= 0 && !(m_Events & BG_STARTING_EVENT_4))
    {
        m_Events |= BG_STARTING_EVENT_4;

        StartingEventOpenDoors();

        SendWarningToAll(StartMessageIds[BG_STARTING_EVENT_FOURTH]);
        SetStatus(STATUS_IN_PROGRESS);
        SetStartDelayTime(StartDelayTimes[BG_STARTING_EVENT_FOURTH]);

        // Remove preparation
        if (isArena())
        {
            // TODO : add arena sound PlaySoundToAll(SOUND_ARENA_START);
            for (BattlegroundPlayerMap::const_iterator itr = GetPlayers().begin(); itr != GetPlayers().end(); ++itr)
                if (Player* player = ObjectAccessor::FindPlayer(itr->first))
                {
                    // BG Status packet
                    WorldPacket status;
                    BattlegroundQueueTypeId bgQueueTypeId = sBattlegroundMgr->BGQueueTypeId(m_TypeID, GetArenaType());
                    uint32 queueSlot = player->GetBattlegroundQueueIndex(bgQueueTypeId);
                    sBattlegroundMgr->BuildBattlegroundStatusPacket(&status, this, queueSlot, STATUS_IN_PROGRESS, 0, GetStartTime(), GetArenaType(), player->GetBGTeam());
                    player->GetSession()->SendPacket(&status);

                    player->RemoveAurasDueToSpell(SPELL_ARENA_PREPARATION);
                    player->ResetAllPowers();
                    if (!player->isGameMaster())
                    {
                        // remove auras with duration lower than 30s
                        Unit::AuraApplicationMap & auraMap = player->GetAppliedAuras();
                        for (Unit::AuraApplicationMap::iterator iter = auraMap.begin(); iter != auraMap.end();)
                        {
                            AuraApplication * aurApp = iter->second;
                            Aura* aura = aurApp->GetBase();
                            if (!aura->IsPermanent()
                                && aura->GetDuration() <= 30*IN_MILLISECONDS
                                && aurApp->IsPositive()
                                && (!(aura->GetSpellInfo()->Attributes & SPELL_ATTR0_UNAFFECTED_BY_INVULNERABILITY))
                                && (!aura->HasEffectType(SPELL_AURA_MOD_INVISIBILITY)))
                                player->RemoveAura(iter);
                            else
                                ++iter;
                        }
                    }
                }

            CheckArenaWinConditions();
        }
        else
        {
            PlaySoundToAll(SOUND_BG_START);

            for (BattlegroundPlayerMap::const_iterator itr = GetPlayers().begin(); itr != GetPlayers().end(); ++itr)
                if (Player* player = ObjectAccessor::FindPlayer(itr->first))
                {
                    player->RemoveAurasDueToSpell(SPELL_PREPARATION);
                    player->ResetAllPowers();
                }
            // Announce BG starting
            if (sWorld->getBoolConfig(CONFIG_BATTLEGROUND_QUEUE_ANNOUNCER_ENABLE))
                sWorld->SendWorldText(LANG_BG_STARTED_ANNOUNCE_WORLD, GetName(), GetMinLevel(), GetMaxLevel());
        }
    }
}

inline void Battleground::_ProcessLeave(uint32 diff)
{
    // *********************************************************
    // ***           BATTLEGROUND ENDING SYSTEM              ***
    // *********************************************************
    // remove all players from battleground after 2 minutes
    m_EndTime -= diff;
    if (m_EndTime <= 0)
    {
        m_EndTime = 0;
        BattlegroundPlayerMap::iterator itr, next;
        for (itr = m_Players.begin(); itr != m_Players.end(); itr = next)
        {
            next = itr;
            ++next;
            //itr is erased here!
            RemovePlayerAtLeave(itr->first, true, true);// remove player from BG
            // do not change any battleground's private variables
        }
    }
}

inline Player* Battleground::_GetPlayer(uint64 guid, bool offlineRemove, char const* context) const
{
    Player* player = NULL;
    if (!offlineRemove)
    {
        player = ObjectAccessor::FindPlayer(guid);
        if (!player)
            sLog->outError(LOG_FILTER_BATTLEGROUND, "Battleground::%s: player (GUID: %u) not found for BG (map: %u, instance id: %u)!",
                context, GUID_LOPART(guid), m_MapId, m_InstanceID);
    }
    return player;
}

inline Player* Battleground::_GetPlayer(BattlegroundPlayerMap::iterator itr, char const* context)
{
    return _GetPlayer(itr->first, itr->second.OfflineRemoveTime, context);
}

inline Player* Battleground::_GetPlayer(BattlegroundPlayerMap::const_iterator itr, char const* context) const
{
    return _GetPlayer(itr->first, itr->second.OfflineRemoveTime, context);
}

inline Player* Battleground::_GetPlayerForTeam(uint32 teamId, BattlegroundPlayerMap::const_iterator itr, char const* context) const
{
    Player* player = _GetPlayer(itr, context);
    if (player)
    {
        uint32 team = itr->second.Team;
        if (!team)
            team = player->GetTeam();
        if (team != teamId)
            player = NULL;
    }
    return player;
}

void Battleground::SetTeamStartLoc(uint32 TeamID, float X, float Y, float Z, float O)
{
    TeamId idx = GetTeamIndexByTeamId(TeamID);
    m_TeamStartLocX[idx] = X;
    m_TeamStartLocY[idx] = Y;
    m_TeamStartLocZ[idx] = Z;
    m_TeamStartLocO[idx] = O;
}

void Battleground::SendPacketToAll(WorldPacket* packet)
{
    for (BattlegroundPlayerMap::const_iterator itr = m_Players.begin(); itr != m_Players.end(); ++itr)
        if (Player* player = _GetPlayer(itr, "SendPacketToAll"))
            player->GetSession()->SendPacket(packet);
}

void Battleground::SendPacketToTeam(uint32 TeamID, WorldPacket* packet, Player* sender, bool self)
{
    for (BattlegroundPlayerMap::const_iterator itr = m_Players.begin(); itr != m_Players.end(); ++itr)
        if (Player* player = _GetPlayerForTeam(TeamID, itr, "SendPacketToTeam"))
            if (self || sender != player)
            {
                WorldSession* session = player->GetSession();
                sLog->outDebug(LOG_FILTER_BATTLEGROUND, "%s %s - SendPacketToTeam %u, Player: %s", GetOpcodeNameForLogging(packet->GetOpcode()).c_str(),
                    session->GetPlayerInfo().c_str(), TeamID, sender ? sender->GetName().c_str() : "null");
                session->SendPacket(packet);
            }
}

void Battleground::PlaySoundToAll(uint32 SoundID)
{
    WorldPacket data;
    sBattlegroundMgr->BuildPlaySoundPacket(&data, SoundID);
    SendPacketToAll(&data);
}

void Battleground::PlaySoundToTeam(uint32 SoundID, uint32 TeamID)
{
    WorldPacket data;
    for (BattlegroundPlayerMap::const_iterator itr = m_Players.begin(); itr != m_Players.end(); ++itr)
        if (Player* player = _GetPlayerForTeam(TeamID, itr, "PlaySoundToTeam"))
        {
            sBattlegroundMgr->BuildPlaySoundPacket(&data, SoundID);
            player->GetSession()->SendPacket(&data);
        }
}

void Battleground::CastSpellOnTeam(uint32 SpellID, uint32 TeamID)
{
    for (BattlegroundPlayerMap::const_iterator itr = m_Players.begin(); itr != m_Players.end(); ++itr)
        if (Player* player = _GetPlayerForTeam(TeamID, itr, "CastSpellOnTeam"))
            player->CastSpell(player, SpellID, true);
}

void Battleground::RemoveAuraOnTeam(uint32 SpellID, uint32 TeamID)
{
    for (BattlegroundPlayerMap::const_iterator itr = m_Players.begin(); itr != m_Players.end(); ++itr)
        if (Player* player = _GetPlayerForTeam(TeamID, itr, "RemoveAuraOnTeam"))
            player->RemoveAura(SpellID);
}

void Battleground::YellToAll(Creature* creature, char const* text, uint32 language)
{
    for (BattlegroundPlayerMap::const_iterator itr = m_Players.begin(); itr != m_Players.end(); ++itr)
        if (Player* player = _GetPlayer(itr, "YellToAll"))
        {
            WorldPacket data(SMSG_MESSAGECHAT, 200);
            creature->BuildMonsterChat(&data, CHAT_MSG_MONSTER_YELL, text, language, creature->GetName(), itr->first);
            player->GetSession()->SendPacket(&data);
        }
}

void Battleground::RewardHonorToTeam(uint32 Honor, uint32 TeamID)
{
    for (BattlegroundPlayerMap::const_iterator itr = m_Players.begin(); itr != m_Players.end(); ++itr)
        if (Player* player = _GetPlayerForTeam(TeamID, itr, "RewardHonorToTeam"))
            UpdatePlayerScore(player, SCORE_BONUS_HONOR, Honor);
}

void Battleground::RewardReputationToTeam(uint32 faction_id, uint32 Reputation, uint32 TeamID)
{
    if (FactionEntry const* factionEntry = sFactionStore.LookupEntry(faction_id))
        for (BattlegroundPlayerMap::const_iterator itr = m_Players.begin(); itr != m_Players.end(); ++itr)
            if (Player* player = _GetPlayerForTeam(TeamID, itr, "RewardReputationToTeam"))
                player->GetReputationMgr().ModifyReputation(factionEntry, Reputation);
}

void Battleground::UpdateWorldState(uint32 Field, uint32 Value)
{
    WorldPacket data;
    sBattlegroundMgr->BuildUpdateWorldStatePacket(&data, Field, Value);
    SendPacketToAll(&data);
}

void Battleground::UpdateWorldStateForPlayer(uint32 Field, uint32 Value, Player* Source)
{
    WorldPacket data;
    sBattlegroundMgr->BuildUpdateWorldStatePacket(&data, Field, Value);
    Source->GetSession()->SendPacket(&data);
}

void Battleground::EndBattleground(uint32 winner)
{
    RemoveFromBGFreeSlotQueue();

    ArenaTeam* winnerArenaTeam = NULL;
    ArenaTeam* loserArenaTeam = NULL;

    uint32 loserTeamRating = 0;
    uint32 loserMatchmakerRating = 0;
    int32  loserChange = 0;
    int32  loserMatchmakerChange = 0;
    uint32 winnerTeamRating = 0;
    uint32 winnerMatchmakerRating = 0;
    int32  winnerChange = 0;
    int32  winnerMatchmakerChange = 0;

    int32 winmsg_id = 0;

    if (winner == ALLIANCE)
    {
        winmsg_id = isBattleground() ? LANG_BG_A_WINS : LANG_ARENA_GOLD_WINS;

        PlaySoundToAll(SOUND_ALLIANCE_WINS);                // alliance wins sound

        SetWinner(WINNER_ALLIANCE);
    }
    else if (winner == HORDE)
    {
        winmsg_id = isBattleground() ? LANG_BG_H_WINS : LANG_ARENA_GREEN_WINS;

        PlaySoundToAll(SOUND_HORDE_WINS);                   // horde wins sound

        SetWinner(WINNER_HORDE);
    }
    else
    {
        SetWinner(3);
    }

    SetStatus(STATUS_WAIT_LEAVE);
    //we must set it this way, because end time is sent in packet!
    m_EndTime = TIME_TO_AUTOREMOVE;

    // arena rating calculation
    if (isArena() && isRated())
    {
        winnerArenaTeam = sArenaTeamMgr->GetArenaTeamById(GetArenaTeamIdForTeam(winner));
        loserArenaTeam = sArenaTeamMgr->GetArenaTeamById(GetArenaTeamIdForTeam(GetOtherTeam(winner)));

        if (winnerArenaTeam && loserArenaTeam && winnerArenaTeam != loserArenaTeam)
        {
            if (winner != WINNER_NONE)
            {
                loserTeamRating = loserArenaTeam->GetRating();
                loserMatchmakerRating = GetArenaMatchmakerRating(GetOtherTeam(winner));
                winnerTeamRating = winnerArenaTeam->GetRating();
                winnerMatchmakerRating = GetArenaMatchmakerRating(winner);
                winnerMatchmakerChange = winnerArenaTeam->WonAgainst(winnerMatchmakerRating, loserMatchmakerRating, winnerChange);
                loserMatchmakerChange = loserArenaTeam->LostAgainst(loserMatchmakerRating, winnerMatchmakerRating, loserChange);
                sLog->outDebug(LOG_FILTER_ARENAS, "match Type: %u --- Winner: old rating: %u, rating gain: %d, old MMR: %u, MMR gain: %d --- Loser: old rating: %u, rating loss: %d, old MMR: %u, MMR loss: %d ---", m_ArenaType, winnerTeamRating, winnerChange, winnerMatchmakerRating,
                    winnerMatchmakerChange, loserTeamRating, loserChange, loserMatchmakerRating, loserMatchmakerChange);
                SetArenaMatchmakerRating(winner, winnerMatchmakerRating + winnerMatchmakerChange);
                SetArenaMatchmakerRating(GetOtherTeam(winner), loserMatchmakerRating + loserMatchmakerChange);
                SetArenaTeamRatingChangeForTeam(winner, winnerChange);
                SetArenaTeamRatingChangeForTeam(GetOtherTeam(winner), loserChange);
                sLog->outDebug(LOG_FILTER_ARENAS, "Arena match Type: %u for Team1Id: %u - Team2Id: %u ended. WinnerTeamId: %u. Winner rating: +%d, Loser rating: %d", m_ArenaType, m_ArenaTeamIds[TEAM_ALLIANCE], m_ArenaTeamIds[TEAM_HORDE], winnerArenaTeam->GetId(), winnerChange, loserChange);
                if (sWorld->getBoolConfig(CONFIG_ARENA_LOG_EXTENDED_INFO))
                    for (Battleground::BattlegroundScoreMap::const_iterator itr = GetPlayerScoresBegin(); itr != GetPlayerScoresEnd(); ++itr)
                        if (Player* player = ObjectAccessor::FindPlayer(itr->first))
                        {
                            sLog->outDebug(LOG_FILTER_ARENAS, "Statistics match Type: %u for %s (GUID: " UI64FMTD ", Team: %d, IP: %s): %u damage, %u healing, %u killing blows",
                                m_ArenaType, player->GetName().c_str(), itr->first, player->GetArenaTeamId(m_ArenaType == 5 ? 2 : m_ArenaType == 3),
                                player->GetSession()->GetRemoteAddress().c_str(), itr->second->DamageDone, itr->second->HealingDone,
                                itr->second->KillingBlows);
                        }
            }
            // Deduct 16 points from each teams arena-rating if there are no winners after 45+2 minutes
            else
            {
                SetArenaTeamRatingChangeForTeam(ALLIANCE, ARENA_TIMELIMIT_POINTS_LOSS);
                SetArenaTeamRatingChangeForTeam(HORDE, ARENA_TIMELIMIT_POINTS_LOSS);
                winnerArenaTeam->FinishGame(ARENA_TIMELIMIT_POINTS_LOSS);
                loserArenaTeam->FinishGame(ARENA_TIMELIMIT_POINTS_LOSS);
            }
        }
        else
        {
            SetArenaTeamRatingChangeForTeam(ALLIANCE, 0);
            SetArenaTeamRatingChangeForTeam(HORDE, 0);
        }
    }

    WorldPacket pvpLogData;
    sBattlegroundMgr->BuildPvpLogDataPacket(&pvpLogData, this);

    BattlegroundQueueTypeId bgQueueTypeId = BattlegroundMgr::BGQueueTypeId(GetTypeID(), GetArenaType());

    uint8 aliveWinners = GetAlivePlayersCountByTeam(winner);
    for (BattlegroundPlayerMap::iterator itr = m_Players.begin(); itr != m_Players.end(); ++itr)
    {
        uint32 team = itr->second.Team;

        if (itr->second.OfflineRemoveTime)
        {
            //if rated arena match - make member lost!
            if (isArena() && isRated() && winnerArenaTeam && loserArenaTeam && winnerArenaTeam != loserArenaTeam)
            {
                if (team == winner)
                    winnerArenaTeam->OfflineMemberLost(itr->first, loserMatchmakerRating, winnerMatchmakerChange);
                else
                    loserArenaTeam->OfflineMemberLost(itr->first, winnerMatchmakerRating, loserMatchmakerChange);
            }
            continue;
        }

        Player* player = _GetPlayer(itr, "EndBattleground");
        if (!player)
            continue;

        // should remove spirit of redemption
        if (player->HasAuraType(SPELL_AURA_SPIRIT_OF_REDEMPTION))
            player->RemoveAurasByType(SPELL_AURA_MOD_SHAPESHIFT);

        // Last standing - Rated 5v5 arena & be solely alive player
        if (team == winner && isArena() && isRated() && GetArenaType() == ARENA_TYPE_5v5 && aliveWinners == 1 && player->isAlive())
            player->CastSpell(player, SPELL_THE_LAST_STANDING, true);

        if (!player->isAlive())
        {
            player->ResurrectPlayer(1.0f);
            player->SpawnCorpseBones();
        }
        else
        {
            //needed cause else in av some creatures will kill the players at the end
            player->CombatStop();
            player->getHostileRefManager().deleteReferences();
        }

        // per player calculation
        if (isArena() && isRated() && winnerArenaTeam && loserArenaTeam && winnerArenaTeam != loserArenaTeam)
        {
            if (team == winner)
            {
                // update achievement BEFORE personal rating update
                uint32 rating = player->GetArenaPersonalRating(winnerArenaTeam->GetSlot());
                player->UpdateAchievementCriteria(ACHIEVEMENT_CRITERIA_TYPE_WIN_RATED_ARENA, rating ? rating : 1);
                player->UpdateAchievementCriteria(ACHIEVEMENT_CRITERIA_TYPE_WIN_ARENA, GetMapId());

                winnerArenaTeam->MemberWon(player, loserMatchmakerRating, winnerMatchmakerChange);
            }
            else
            {
                loserArenaTeam->MemberLost(player, winnerMatchmakerRating, loserMatchmakerChange);

                // Arena lost => reset the win_rated_arena having the "no_lose" condition
                player->ResetAchievementCriteria(ACHIEVEMENT_CRITERIA_TYPE_WIN_RATED_ARENA, ACHIEVEMENT_CRITERIA_CONDITION_NO_LOSE);
            }
        }

        uint32 winner_kills = player->GetRandomWinner() ? BG_REWARD_WINNER_HONOR_LAST : BG_REWARD_WINNER_HONOR_FIRST;
        uint32 loser_kills = player->GetRandomWinner() ? BG_REWARD_LOSER_HONOR_LAST : BG_REWARD_LOSER_HONOR_FIRST;
        uint32 winner_arena = player->GetRandomWinner() ? BG_REWARD_WINNER_ARENA_LAST : BG_REWARD_WINNER_ARENA_FIRST;

        // Reward winner team
        if (team == winner)
        {
            if (IsRandom() || BattlegroundMgr::IsBGWeekend(GetTypeID()))
            {
                UpdatePlayerScore(player, SCORE_BONUS_HONOR, GetBonusHonorFromKill(winner_kills));
                if (CanAwardArenaPoints())
                    player->ModifyArenaPoints(winner_arena);
                if (!player->GetRandomWinner())
                    player->SetRandomWinner(true);
            }

            player->UpdateAchievementCriteria(ACHIEVEMENT_CRITERIA_TYPE_WIN_BG, 1);
        }
        else
        {
            if (IsRandom() || BattlegroundMgr::IsBGWeekend(GetTypeID()))
                UpdatePlayerScore(player, SCORE_BONUS_HONOR, GetBonusHonorFromKill(loser_kills));
        }

        player->ResetAllPowers();
        player->CombatStopWithPets(true);

        BlockMovement(player);

        player->GetSession()->SendPacket(&pvpLogData);

        WorldPacket data;
        sBattlegroundMgr->BuildBattlegroundStatusPacket(&data, this, player->GetBattlegroundQueueIndex(bgQueueTypeId), STATUS_IN_PROGRESS, TIME_TO_AUTOREMOVE, GetStartTime(), GetArenaType(), player->GetBGTeam());
        player->GetSession()->SendPacket(&data);
        player->UpdateAchievementCriteria(ACHIEVEMENT_CRITERIA_TYPE_COMPLETE_BATTLEGROUND, 1);
    }

    if (isArena() && isRated() && winnerArenaTeam && loserArenaTeam && winnerArenaTeam != loserArenaTeam)
    {
        // save the stat changes
        winnerArenaTeam->SaveToDB();
        loserArenaTeam->SaveToDB();
        // send updated arena team stats to players
        // this way all arena team members will get notified, not only the ones who participated in this match
        winnerArenaTeam->NotifyStatsChanged();
        loserArenaTeam->NotifyStatsChanged();
    }

    if (winmsg_id)
        SendMessageToAll(winmsg_id, CHAT_MSG_BG_SYSTEM_NEUTRAL);
}

uint32 Battleground::GetBonusHonorFromKill(uint32 kills) const
{
    //variable kills means how many honorable kills you scored (so we need kills * honor_for_one_kill)
    uint32 maxLevel = std::min<uint32>(GetMaxLevel(), 80U);
    return Trinity::Honor::hk_honor_at_level(maxLevel, float(kills));
}

void Battleground::BlockMovement(Player* player)
{
    player->SetClientControl(player, 0);                          // movement disabled NOTE: the effect will be automatically removed by client when the player is teleported from the battleground, so no need to send with uint8(1) in RemovePlayerAtLeave()
}

void Battleground::RemovePlayerAtLeave(uint64 guid, bool Transport, bool SendPacket)
{
    uint32 team = GetPlayerTeam(guid);
    bool participant = false;
    // Remove from lists/maps
    BattlegroundPlayerMap::iterator itr = m_Players.find(guid);
    if (itr != m_Players.end())
    {
        UpdatePlayersCountByTeam(team, true);               // -1 player
        m_Players.erase(itr);
        // check if the player was a participant of the match, or only entered through gm command (goname)
        participant = true;
    }

    BattlegroundScoreMap::iterator itr2 = PlayerScores.find(guid);
    if (itr2 != PlayerScores.end())
    {
        delete itr2->second;                                // delete player's score
        PlayerScores.erase(itr2);
    }

    RemovePlayerFromResurrectQueue(guid);

    Player* player = ObjectAccessor::FindPlayer(guid);

    // should remove spirit of redemption
    if (player)
    {
        if (player->HasAuraType(SPELL_AURA_SPIRIT_OF_REDEMPTION))
            player->RemoveAurasByType(SPELL_AURA_MOD_SHAPESHIFT);

        if (!player->isAlive())                              // resurrect on exit
        {
            player->ResurrectPlayer(1.0f);
            player->SpawnCorpseBones();
        }
    }

    RemovePlayer(player, guid, team);                           // BG subclass specific code

    if (participant) // if the player was a match participant, remove auras, calc rating, update queue
    {
        BattlegroundTypeId bgTypeId = GetTypeID();
        BattlegroundQueueTypeId bgQueueTypeId = BattlegroundMgr::BGQueueTypeId(GetTypeID(), GetArenaType());
        if (player)
        {
            player->ClearAfkReports();

            if (!team) team = player->GetTeam();

            // if arena, remove the specific arena auras
            if (isArena())
            {
                bgTypeId=BATTLEGROUND_AA;                   // set the bg type to all arenas (it will be used for queue refreshing)

                // unsummon current and summon old pet if there was one and there isn't a current pet
                player->RemovePet(NULL, PET_SAVE_NOT_IN_SLOT);
                player->ResummonPetTemporaryUnSummonedIfAny();

                if (isRated() && GetStatus() == STATUS_IN_PROGRESS)
                {
                    //left a rated match while the encounter was in progress, consider as loser
                    ArenaTeam* winnerArenaTeam = sArenaTeamMgr->GetArenaTeamById(GetArenaTeamIdForTeam(GetOtherTeam(team)));
                    ArenaTeam* loserArenaTeam = sArenaTeamMgr->GetArenaTeamById(GetArenaTeamIdForTeam(team));
                    if (winnerArenaTeam && loserArenaTeam && winnerArenaTeam != loserArenaTeam)
                        loserArenaTeam->MemberLost(player, GetArenaMatchmakerRating(GetOtherTeam(team)));
                }
            }
            if (SendPacket)
            {
                WorldPacket data;
                sBattlegroundMgr->BuildBattlegroundStatusPacket(&data, this, player->GetBattlegroundQueueIndex(bgQueueTypeId), STATUS_NONE, 0, 0, 0, 0);
                player->GetSession()->SendPacket(&data);
            }

            // this call is important, because player, when joins to battleground, this method is not called, so it must be called when leaving bg
            player->RemoveBattlegroundQueueId(bgQueueTypeId);
        }
        else
        // removing offline participant
        {
            if (isRated() && GetStatus() == STATUS_IN_PROGRESS)
            {
                //left a rated match while the encounter was in progress, consider as loser
                ArenaTeam* others_arena_team = sArenaTeamMgr->GetArenaTeamById(GetArenaTeamIdForTeam(GetOtherTeam(team)));
                ArenaTeam* players_arena_team = sArenaTeamMgr->GetArenaTeamById(GetArenaTeamIdForTeam(team));
                if (others_arena_team && players_arena_team)
                    players_arena_team->OfflineMemberLost(guid, GetArenaMatchmakerRating(GetOtherTeam(team)));
            }
        }

        // remove from raid group if player is member
        if (Group* group = GetBgRaid(team))
        {
            if (!group->RemoveMember(guid))                // group was disbanded
            {
                SetBgRaid(team, NULL);
            }
        }
        DecreaseInvitedCount(team);
        //we should update battleground queue, but only if bg isn't ending
        if (isBattleground() && GetStatus() < STATUS_WAIT_LEAVE)
        {
            // a player has left the battleground, so there are free slots -> add to queue
            AddToBGFreeSlotQueue();
            sBattlegroundMgr->ScheduleQueueUpdate(0, 0, bgQueueTypeId, bgTypeId, GetBracketId());
        }
        // Let others know
        WorldPacket data;
        sBattlegroundMgr->BuildPlayerLeftBattlegroundPacket(&data, guid);
        SendPacketToTeam(team, &data, player, false);
    }

    if (player)
    {
        // Do next only if found in battleground
        player->SetBattlegroundId(0, BATTLEGROUND_TYPE_NONE);  // We're not in BG.
        // reset destination bg team
        player->SetBGTeam(0);

        if (Transport)
            player->TeleportToBGEntryPoint();

        sLog->outDebug(LOG_FILTER_BATTLEGROUND, "Removed player %s from Battleground.", player->GetName().c_str());
    }

    //battleground object will be deleted next Battleground::Update() call
}

// this method is called when no players remains in battleground
void Battleground::Reset()
{
    SetWinner(WINNER_NONE);
    SetStatus(STATUS_WAIT_QUEUE);
    SetStartTime(0);
    SetEndTime(0);
    SetLastResurrectTime(0);

    m_Events = 0;

    if (m_InvitedAlliance > 0 || m_InvitedHorde > 0)
        sLog->outError(LOG_FILTER_BATTLEGROUND, "Battleground::Reset: one of the counters is not 0 (alliance: %u, horde: %u) for BG (map: %u, instance id: %u)!",
            m_InvitedAlliance, m_InvitedHorde, m_MapId, m_InstanceID);

    m_InvitedAlliance = 0;
    m_InvitedHorde = 0;
    m_InBGFreeSlotQueue = false;

    m_Players.clear();

    for (BattlegroundScoreMap::const_iterator itr = PlayerScores.begin(); itr != PlayerScores.end(); ++itr)
        delete itr->second;
    PlayerScores.clear();

    ResetBGSubclass();
}

void Battleground::StartBattleground()
{
    SetStartTime(0);
    SetLastResurrectTime(0);
    // add BG to free slot queue
    AddToBGFreeSlotQueue();

    // add bg to update list
    // This must be done here, because we need to have already invited some players when first BG::Update() method is executed
    // and it doesn't matter if we call StartBattleground() more times, because m_Battlegrounds is a map and instance id never changes
    sBattlegroundMgr->AddBattleground(this);

    if (m_IsRated)
        sLog->outDebug(LOG_FILTER_ARENAS, "Arena match type: %u for Team1Id: %u - Team2Id: %u started.", m_ArenaType, m_ArenaTeamIds[TEAM_ALLIANCE], m_ArenaTeamIds[TEAM_HORDE]);
}

void Battleground::AddPlayer(Player* player)
{
    // remove afk from player
    if (player->HasFlag(PLAYER_FLAGS, PLAYER_FLAGS_AFK))
        player->ToggleAFK();

    // score struct must be created in inherited class

    uint64 guid = player->GetGUID();
    uint32 team = player->GetBGTeam();

    BattlegroundPlayer bp;
    bp.OfflineRemoveTime = 0;
    bp.Team = team;

    // Add to list/maps
    m_Players[guid] = bp;

    UpdatePlayersCountByTeam(team, false);                  // +1 player

    WorldPacket data;
    sBattlegroundMgr->BuildPlayerJoinedBattlegroundPacket(&data, player);
    SendPacketToTeam(team, &data, player, false);

<<<<<<< HEAD
    // BG Status packet
    //WorldPacket status;
    //BattlegroundQueueTypeId bgQueueTypeId = sBattlegroundMgr->BGQueueTypeId(m_TypeID, GetArenaType());
    //uint32 queueSlot = player->GetBattlegroundQueueIndex(bgQueueTypeId);
    //sBattlegroundMgr->BuildBattlegroundStatusPacket(&status, this, queueSlot, STATUS_IN_PROGRESS, 0, GetStartTime(), GetArenaType(), team);
    //player->GetSession()->SendPacket(&status);

=======
>>>>>>> 864a85b8
    player->RemoveAurasByType(SPELL_AURA_MOUNTED);

    // add arena specific auras
    if (isArena())
    {
        player->RemoveArenaEnchantments(TEMP_ENCHANTMENT_SLOT);
        if (team == ALLIANCE)                                // gold
        {
            if (player->GetTeam() == HORDE)
                player->CastSpell(player, SPELL_HORDE_GOLD_FLAG, true);
            else
                player->CastSpell(player, SPELL_ALLIANCE_GOLD_FLAG, true);
        }
        else                                                // green
        {
            if (player->GetTeam() == HORDE)
                player->CastSpell(player, SPELL_HORDE_GREEN_FLAG, true);
            else
                player->CastSpell(player, SPELL_ALLIANCE_GREEN_FLAG, true);
        }

        player->DestroyConjuredItems(true);
        player->UnsummonPetTemporaryIfAny();

        if (GetStatus() == STATUS_WAIT_JOIN)                 // not started yet
        {
            player->CastSpell(player, SPELL_ARENA_PREPARATION, true);
            player->ResetAllPowers();
        }
    }
    else
    {
        if (GetStatus() == STATUS_WAIT_JOIN)                 // not started yet
            player->CastSpell(player, SPELL_PREPARATION, true);   // reduces all mana cost of spells.
    }

    player->ResetAchievementCriteria(ACHIEVEMENT_CRITERIA_TYPE_KILL_CREATURE, ACHIEVEMENT_CRITERIA_CONDITION_BG_MAP, GetMapId(), true);
    player->ResetAchievementCriteria(ACHIEVEMENT_CRITERIA_TYPE_WIN_BG, ACHIEVEMENT_CRITERIA_CONDITION_BG_MAP, GetMapId(), true);
    player->ResetAchievementCriteria(ACHIEVEMENT_CRITERIA_TYPE_DAMAGE_DONE, ACHIEVEMENT_CRITERIA_CONDITION_BG_MAP, GetMapId(), true);
    player->ResetAchievementCriteria(ACHIEVEMENT_CRITERIA_TYPE_BE_SPELL_TARGET, ACHIEVEMENT_CRITERIA_CONDITION_BG_MAP, GetMapId(), true);
    player->ResetAchievementCriteria(ACHIEVEMENT_CRITERIA_TYPE_CAST_SPELL, ACHIEVEMENT_CRITERIA_CONDITION_BG_MAP, GetMapId(), true);
    player->ResetAchievementCriteria(ACHIEVEMENT_CRITERIA_TYPE_BG_OBJECTIVE_CAPTURE, ACHIEVEMENT_CRITERIA_CONDITION_BG_MAP, GetMapId(), true);
    player->ResetAchievementCriteria(ACHIEVEMENT_CRITERIA_TYPE_HONORABLE_KILL_AT_AREA, ACHIEVEMENT_CRITERIA_CONDITION_BG_MAP, GetMapId(), true);
    player->ResetAchievementCriteria(ACHIEVEMENT_CRITERIA_TYPE_HONORABLE_KILL, ACHIEVEMENT_CRITERIA_CONDITION_BG_MAP, GetMapId(), true);
    player->ResetAchievementCriteria(ACHIEVEMENT_CRITERIA_TYPE_HEALING_DONE, ACHIEVEMENT_CRITERIA_CONDITION_BG_MAP, GetMapId(), true);
    player->ResetAchievementCriteria(ACHIEVEMENT_CRITERIA_TYPE_GET_KILLING_BLOWS, ACHIEVEMENT_CRITERIA_CONDITION_BG_MAP, GetMapId(), true);
    player->ResetAchievementCriteria(ACHIEVEMENT_CRITERIA_TYPE_SPECIAL_PVP_KILL, ACHIEVEMENT_CRITERIA_CONDITION_BG_MAP, GetMapId(), true);

    // setup BG group membership
    PlayerAddedToBGCheckIfBGIsRunning(player);
    AddOrSetPlayerToCorrectBgGroup(player, team);
}

// this method adds player to his team's bg group, or sets his correct group if player is already in bg group
void Battleground::AddOrSetPlayerToCorrectBgGroup(Player* player, uint32 team)
{
    uint64 playerGuid = player->GetGUID();
    Group* group = GetBgRaid(team);
    if (!group)                                      // first player joined
    {
        group = new Group;
        SetBgRaid(team, group);
        group->Create(player);
    }
    else                                            // raid already exist
    {
        if (group->IsMember(playerGuid))
        {
            uint8 subgroup = group->GetMemberGroup(playerGuid);
            player->SetBattlegroundOrBattlefieldRaid(group, subgroup);
        }
        else
        {
            group->AddMember(player);
            if (Group* originalGroup = player->GetOriginalGroup())
                if (originalGroup->IsLeader(playerGuid))
                {
                    group->ChangeLeader(playerGuid);
                    group->SendUpdate();
                }
        }
    }
}

// This method should be called when player logs into running battleground
void Battleground::EventPlayerLoggedIn(Player* player)
{
    uint64 guid = player->GetGUID();
    // player is correct pointer
    for (std::deque<uint64>::iterator itr = m_OfflineQueue.begin(); itr != m_OfflineQueue.end(); ++itr)
    {
        if (*itr == guid)
        {
            m_OfflineQueue.erase(itr);
            break;
        }
    }
    m_Players[guid].OfflineRemoveTime = 0;
    PlayerAddedToBGCheckIfBGIsRunning(player);
    // if battleground is starting, then add preparation aura
    // we don't have to do that, because preparation aura isn't removed when player logs out
}

// This method should be called when player logs out from running battleground
void Battleground::EventPlayerLoggedOut(Player* player)
{
    uint64 guid = player->GetGUID();
    if (!IsPlayerInBattleground(guid))  // Check if this player really is in battleground (might be a GM who teleported inside)
        return;

    // player is correct pointer, it is checked in WorldSession::LogoutPlayer()
    m_OfflineQueue.push_back(player->GetGUID());
    m_Players[guid].OfflineRemoveTime = sWorld->GetGameTime() + MAX_OFFLINE_TIME;
    if (GetStatus() == STATUS_IN_PROGRESS)
    {
        // drop flag and handle other cleanups
        RemovePlayer(player, guid, GetPlayerTeam(guid));

        // 1 player is logging out, if it is the last, then end arena!
        if (isArena())
            if (GetAlivePlayersCountByTeam(player->GetBGTeam()) <= 1 && GetPlayersCountByTeam(GetOtherTeam(player->GetBGTeam())))
                EndBattleground(GetOtherTeam(player->GetBGTeam()));
    }
}


// This method should be called only once ... it adds pointer to queue
void Battleground::AddToBGFreeSlotQueue()
{
    if (!m_InBGFreeSlotQueue && isBattleground())
    {
        sBattlegroundMgr->AddToBGFreeSlotQueue(m_TypeID, this);
        m_InBGFreeSlotQueue = true;
    }
}

// This method removes this battleground from free queue - it must be called when deleting battleground
void Battleground::RemoveFromBGFreeSlotQueue()
{
    if (m_InBGFreeSlotQueue)
    {
        sBattlegroundMgr->RemoveFromBGFreeSlotQueue(m_TypeID, m_InstanceID);
        m_InBGFreeSlotQueue = false;
    }
}

// get the number of free slots for team
// returns the number how many players can join battleground to MaxPlayersPerTeam
uint32 Battleground::GetFreeSlotsForTeam(uint32 Team) const
{
    // if BG is starting ... invite anyone
    if (GetStatus() == STATUS_WAIT_JOIN)
        return (GetInvitedCount(Team) < GetMaxPlayersPerTeam()) ? GetMaxPlayersPerTeam() - GetInvitedCount(Team) : 0;
    // if BG is already started .. do not allow to join too much players of one faction
    uint32 otherTeam;
    uint32 otherIn;
    if (Team == ALLIANCE)
    {
        otherTeam = GetInvitedCount(HORDE);
        otherIn = GetPlayersCountByTeam(HORDE);
    }
    else
    {
        otherTeam = GetInvitedCount(ALLIANCE);
        otherIn = GetPlayersCountByTeam(ALLIANCE);
    }
    if (GetStatus() == STATUS_IN_PROGRESS)
    {
        // difference based on ppl invited (not necessarily entered battle)
        // default: allow 0
        uint32 diff = 0;
        // allow join one person if the sides are equal (to fill up bg to minplayersperteam)
        if (otherTeam == GetInvitedCount(Team))
            diff = 1;
        // allow join more ppl if the other side has more players
        else if (otherTeam > GetInvitedCount(Team))
            diff = otherTeam - GetInvitedCount(Team);

        // difference based on max players per team (don't allow inviting more)
        uint32 diff2 = (GetInvitedCount(Team) < GetMaxPlayersPerTeam()) ? GetMaxPlayersPerTeam() - GetInvitedCount(Team) : 0;
        // difference based on players who already entered
        // default: allow 0
        uint32 diff3 = 0;
        // allow join one person if the sides are equal (to fill up bg minplayersperteam)
        if (otherIn == GetPlayersCountByTeam(Team))
            diff3 = 1;
        // allow join more ppl if the other side has more players
        else if (otherIn > GetPlayersCountByTeam(Team))
            diff3 = otherIn - GetPlayersCountByTeam(Team);
        // or other side has less than minPlayersPerTeam
        else if (GetInvitedCount(Team) <= GetMinPlayersPerTeam())
            diff3 = GetMinPlayersPerTeam() - GetInvitedCount(Team) + 1;

        // return the minimum of the 3 differences

        // min of diff and diff 2
        diff = std::min(diff, diff2);
        // min of diff, diff2 and diff3
        return std::min(diff, diff3);
    }
    return 0;
}

bool Battleground::HasFreeSlots() const
{
    return GetPlayersSize() < GetMaxPlayers();
}

void Battleground::UpdatePlayerScore(Player* Source, uint32 type, uint32 value, bool doAddHonor)
{
    //this procedure is called from virtual function implemented in bg subclass
    BattlegroundScoreMap::const_iterator itr = PlayerScores.find(Source->GetGUID());
    if (itr == PlayerScores.end())                         // player not found...
        return;

    switch (type)
    {
        case SCORE_KILLING_BLOWS:                           // Killing blows
            itr->second->KillingBlows += value;
            break;
        case SCORE_DEATHS:                                  // Deaths
            itr->second->Deaths += value;
            break;
        case SCORE_HONORABLE_KILLS:                         // Honorable kills
            itr->second->HonorableKills += value;
            break;
        case SCORE_BONUS_HONOR:                             // Honor bonus
            // do not add honor in arenas
            if (isBattleground())
            {
                // reward honor instantly
                if (doAddHonor)
                    Source->RewardHonor(NULL, 1, value);    // RewardHonor calls UpdatePlayerScore with doAddHonor = false
                else
                    itr->second->BonusHonor += value;
            }
            break;
            // used only in EY, but in MSG_PVP_LOG_DATA opcode
        case SCORE_DAMAGE_DONE:                             // Damage Done
            itr->second->DamageDone += value;
            break;
        case SCORE_HEALING_DONE:                            // Healing Done
            itr->second->HealingDone += value;
            break;
        default:
            sLog->outError(LOG_FILTER_BATTLEGROUND, "Battleground::UpdatePlayerScore: unknown score type (%u) for BG (map: %u, instance id: %u)!",
                type, m_MapId, m_InstanceID);
            break;
    }
}

void Battleground::AddPlayerToResurrectQueue(uint64 npc_guid, uint64 player_guid)
{
    m_ReviveQueue[npc_guid].push_back(player_guid);

    Player* player = ObjectAccessor::FindPlayer(player_guid);
    if (!player)
        return;

    player->CastSpell(player, SPELL_WAITING_FOR_RESURRECT, true);
}

void Battleground::RemovePlayerFromResurrectQueue(uint64 player_guid)
{
    for (std::map<uint64, std::vector<uint64> >::iterator itr = m_ReviveQueue.begin(); itr != m_ReviveQueue.end(); ++itr)
    {
        for (std::vector<uint64>::iterator itr2 = (itr->second).begin(); itr2 != (itr->second).end(); ++itr2)
        {
            if (*itr2 == player_guid)
            {
                (itr->second).erase(itr2);
                if (Player* player = ObjectAccessor::FindPlayer(player_guid))
                    player->RemoveAurasDueToSpell(SPELL_WAITING_FOR_RESURRECT);
                return;
            }
        }
    }
}

bool Battleground::AddObject(uint32 type, uint32 entry, float x, float y, float z, float o, float rotation0, float rotation1, float rotation2, float rotation3, uint32 /*respawnTime*/)
{
    // If the assert is called, means that BgObjects must be resized!
    ASSERT(type < BgObjects.size());

    Map* map = FindBgMap();
    if (!map)
        return false;
    // Must be created this way, adding to godatamap would add it to the base map of the instance
    // and when loading it (in go::LoadFromDB()), a new guid would be assigned to the object, and a new object would be created
    // So we must create it specific for this instance
    GameObject* go = new GameObject;
    if (!go->Create(sObjectMgr->GenerateLowGuid(HIGHGUID_GAMEOBJECT), entry, GetBgMap(),
        PHASEMASK_NORMAL, x, y, z, o, rotation0, rotation1, rotation2, rotation3, 100, GO_STATE_READY))
    {
        sLog->outError(LOG_FILTER_SQL, "Battleground::AddObject: cannot create gameobject (entry: %u) for BG (map: %u, instance id: %u)!",
                entry, m_MapId, m_InstanceID);
        sLog->outError(LOG_FILTER_BATTLEGROUND, "Battleground::AddObject: cannot create gameobject (entry: %u) for BG (map: %u, instance id: %u)!",
                entry, m_MapId, m_InstanceID);
        delete go;
        return false;
    }
/*
    uint32 guid = go->GetGUIDLow();

    // without this, UseButtonOrDoor caused the crash, since it tried to get go info from godata
    // iirc that was changed, so adding to go data map is no longer required if that was the only function using godata from GameObject without checking if it existed
    GameObjectData& data = sObjectMgr->NewGOData(guid);

    data.id             = entry;
    data.mapid          = GetMapId();
    data.posX           = x;
    data.posY           = y;
    data.posZ           = z;
    data.orientation    = o;
    data.rotation0      = rotation0;
    data.rotation1      = rotation1;
    data.rotation2      = rotation2;
    data.rotation3      = rotation3;
    data.spawntimesecs  = respawnTime;
    data.spawnMask      = 1;
    data.animprogress   = 100;
    data.go_state       = 1;
*/
    // Add to world, so it can be later looked up from HashMapHolder
    if (!map->AddToMap(go))
    {
        delete go;
        return false;
    }
    BgObjects[type] = go->GetGUID();
    return true;
}

// Some doors aren't despawned so we cannot handle their closing in gameobject::update()
// It would be nice to correctly implement GO_ACTIVATED state and open/close doors in gameobject code
void Battleground::DoorClose(uint32 type)
{
    if (GameObject* obj = GetBgMap()->GetGameObject(BgObjects[type]))
    {
        // If doors are open, close it
        if (obj->getLootState() == GO_ACTIVATED && obj->GetGoState() != GO_STATE_READY)
        {
            obj->SetLootState(GO_READY);
            obj->SetGoState(GO_STATE_READY);
        }
    }
    else
        sLog->outError(LOG_FILTER_BATTLEGROUND, "Battleground::DoorClose: door gameobject (type: %u, GUID: %u) not found for BG (map: %u, instance id: %u)!",
            type, GUID_LOPART(BgObjects[type]), m_MapId, m_InstanceID);
}

void Battleground::DoorOpen(uint32 type)
{
    if (GameObject* obj = GetBgMap()->GetGameObject(BgObjects[type]))
    {
        obj->SetLootState(GO_ACTIVATED);
        obj->SetGoState(GO_STATE_ACTIVE);
    }
    else
        sLog->outError(LOG_FILTER_BATTLEGROUND, "Battleground::DoorOpen: door gameobject (type: %u, GUID: %u) not found for BG (map: %u, instance id: %u)!",
            type, GUID_LOPART(BgObjects[type]), m_MapId, m_InstanceID);
}

GameObject* Battleground::GetBGObject(uint32 type)
{
    GameObject* obj = GetBgMap()->GetGameObject(BgObjects[type]);
    if (!obj)
        sLog->outError(LOG_FILTER_BATTLEGROUND, "Battleground::GetBGObject: gameobject (type: %u, GUID: %u) not found for BG (map: %u, instance id: %u)!",
            type, GUID_LOPART(BgObjects[type]), m_MapId, m_InstanceID);
    return obj;
}

Creature* Battleground::GetBGCreature(uint32 type)
{
    Creature* creature = GetBgMap()->GetCreature(BgCreatures[type]);
    if (!creature)
        sLog->outError(LOG_FILTER_BATTLEGROUND, "Battleground::GetBGCreature: creature (type: %u, GUID: %u) not found for BG (map: %u, instance id: %u)!",
            type, GUID_LOPART(BgCreatures[type]), m_MapId, m_InstanceID);
    return creature;
}

void Battleground::SpawnBGObject(uint32 type, uint32 respawntime)
{
    if (Map* map = FindBgMap())
        if (GameObject* obj = map->GetGameObject(BgObjects[type]))
        {
            if (respawntime)
                obj->SetLootState(GO_JUST_DEACTIVATED);
            else
                if (obj->getLootState() == GO_JUST_DEACTIVATED)
                    // Change state from GO_JUST_DEACTIVATED to GO_READY in case battleground is starting again
                    obj->SetLootState(GO_READY);
            obj->SetRespawnTime(respawntime);
            map->AddToMap(obj);
        }
}

Creature* Battleground::AddCreature(uint32 entry, uint32 type, uint32 teamval, float x, float y, float z, float o, uint32 respawntime)
{
    // If the assert is called, means that BgCreatures must be resized!
    ASSERT(type < BgCreatures.size());

    Map* map = FindBgMap();
    if (!map)
        return NULL;

    Creature* creature = new Creature;
    if (!creature->Create(sObjectMgr->GenerateLowGuid(HIGHGUID_UNIT), map, PHASEMASK_NORMAL, entry, 0, teamval, x, y, z, o))
    {
        sLog->outError(LOG_FILTER_BATTLEGROUND, "Battleground::AddCreature: cannot create creature (entry: %u) for BG (map: %u, instance id: %u)!",
            entry, m_MapId, m_InstanceID);
        delete creature;
        return NULL;
    }

    creature->SetHomePosition(x, y, z, o);

    CreatureTemplate const* cinfo = sObjectMgr->GetCreatureTemplate(entry);
    if (!cinfo)
    {
        sLog->outError(LOG_FILTER_BATTLEGROUND, "Battleground::AddCreature: creature template (entry: %u) does not exist for BG (map: %u, instance id: %u)!",
            entry, m_MapId, m_InstanceID);
        delete creature;
        return NULL;
    }
    // Force using DB speeds
    creature->SetSpeed(MOVE_WALK,  cinfo->speed_walk);
    creature->SetSpeed(MOVE_RUN,   cinfo->speed_run);

    if (!map->AddToMap(creature))
    {
        delete creature;
        return NULL;
    }

    BgCreatures[type] = creature->GetGUID();

    if (respawntime)
        creature->SetRespawnDelay(respawntime);

    return  creature;
}

bool Battleground::DelCreature(uint32 type)
{
    if (!BgCreatures[type])
        return true;

    if (Creature* creature = GetBgMap()->GetCreature(BgCreatures[type]))
    {
        creature->AddObjectToRemoveList();
        BgCreatures[type] = 0;
        return true;
    }

    sLog->outError(LOG_FILTER_BATTLEGROUND, "Battleground::DelCreature: creature (type: %u, GUID: %u) not found for BG (map: %u, instance id: %u)!",
        type, GUID_LOPART(BgCreatures[type]), m_MapId, m_InstanceID);
    BgCreatures[type] = 0;
    return false;
}

bool Battleground::DelObject(uint32 type)
{
    if (!BgObjects[type])
        return true;

    if (GameObject* obj = GetBgMap()->GetGameObject(BgObjects[type]))
    {
        obj->SetRespawnTime(0);                                 // not save respawn time
        obj->Delete();
        BgObjects[type] = 0;
        return true;
    }
    sLog->outError(LOG_FILTER_BATTLEGROUND, "Battleground::DelObject: gameobject (type: %u, GUID: %u) not found for BG (map: %u, instance id: %u)!",
        type, GUID_LOPART(BgObjects[type]), m_MapId, m_InstanceID);
    BgObjects[type] = 0;
    return false;
}

bool Battleground::AddSpiritGuide(uint32 type, float x, float y, float z, float o, uint32 team)
{
    uint32 entry = (team == ALLIANCE) ?
        BG_CREATURE_ENTRY_A_SPIRITGUIDE :
        BG_CREATURE_ENTRY_H_SPIRITGUIDE;

    if (Creature* creature = AddCreature(entry, type, team, x, y, z, o))
    {
        creature->setDeathState(DEAD);
        creature->SetUInt64Value(UNIT_FIELD_CHANNEL_OBJECT, creature->GetGUID());
        // aura
        // TODO: Fix display here
        // creature->SetVisibleAura(0, SPELL_SPIRIT_HEAL_CHANNEL);
        // casting visual effect
        creature->SetUInt32Value(UNIT_CHANNEL_SPELL, SPELL_SPIRIT_HEAL_CHANNEL);
        // correct cast speed
        creature->SetFloatValue(UNIT_MOD_CAST_SPEED, 1.0f);
        //creature->CastSpell(creature, SPELL_SPIRIT_HEAL_CHANNEL, true);
        return true;
    }
    sLog->outError(LOG_FILTER_BATTLEGROUND, "Battleground::AddSpiritGuide: cannot create spirit guide (type: %u, entry: %u) for BG (map: %u, instance id: %u)!",
        type, entry, m_MapId, m_InstanceID);
    EndNow();
    return false;
}

void Battleground::SendMessageToAll(int32 entry, ChatMsg type, Player const* source)
{
    if (!entry)
        return;

    Trinity::BattlegroundChatBuilder bg_builder(type, entry, source);
    Trinity::LocalizedPacketDo<Trinity::BattlegroundChatBuilder> bg_do(bg_builder);
    BroadcastWorker(bg_do);
}

void Battleground::PSendMessageToAll(int32 entry, ChatMsg type, Player const* source, ...)
{
    if (!entry)
        return;

    va_list ap;
    va_start(ap, source);

    Trinity::BattlegroundChatBuilder bg_builder(type, entry, source, &ap);
    Trinity::LocalizedPacketDo<Trinity::BattlegroundChatBuilder> bg_do(bg_builder);
    BroadcastWorker(bg_do);

    va_end(ap);
}

void Battleground::SendWarningToAll(int32 entry, ...)
{
    if (!entry)
        return;

    char const* format = sObjectMgr->GetTrinityStringForDBCLocale(entry);

    char str[1024];
    va_list ap;
    va_start(ap, entry);
    vsnprintf(str, 1024, format, ap);
    va_end(ap);
    std::string msg(str);

    WorldPacket data(SMSG_MESSAGECHAT, 200);

    data << (uint8)CHAT_MSG_RAID_BOSS_EMOTE;
    data << (uint32)LANG_UNIVERSAL;
    data << (uint64)0;
    data << (uint32)0;                                     // 2.1.0
    data << (uint32)1;
    data << (uint8)0;
    data << (uint64)0;
    data << (uint32)(msg.length() + 1);
    data << msg.c_str();
    data << (uint8)0;
    for (BattlegroundPlayerMap::const_iterator itr = m_Players.begin(); itr != m_Players.end(); ++itr)
        if (Player* player = ObjectAccessor::FindPlayer(MAKE_NEW_GUID(itr->first, 0, HIGHGUID_PLAYER)))
            if (player->GetSession())
                player->GetSession()->SendPacket(&data);
}

void Battleground::SendMessage2ToAll(int32 entry, ChatMsg type, Player const* source, int32 arg1, int32 arg2)
{
    Trinity::Battleground2ChatBuilder bg_builder(type, entry, source, arg1, arg2);
    Trinity::LocalizedPacketDo<Trinity::Battleground2ChatBuilder> bg_do(bg_builder);
    BroadcastWorker(bg_do);
}

void Battleground::EndNow()
{
    RemoveFromBGFreeSlotQueue();
    SetStatus(STATUS_WAIT_LEAVE);
    SetEndTime(0);
}

// To be removed
char const* Battleground::GetTrinityString(int32 entry)
{
    // FIXME: now we have different DBC locales and need localized message for each target client
    return sObjectMgr->GetTrinityStringForDBCLocale(entry);
}

// IMPORTANT NOTICE:
// buffs aren't spawned/despawned when players captures anything
// buffs are in their positions when battleground starts
void Battleground::HandleTriggerBuff(uint64 go_guid)
{
    GameObject* obj = GetBgMap()->GetGameObject(go_guid);
    if (!obj || obj->GetGoType() != GAMEOBJECT_TYPE_TRAP || !obj->isSpawned())
        return;

    // Change buff type, when buff is used:
    int32 index = BgObjects.size() - 1;
    while (index >= 0 && BgObjects[index] != go_guid)
        index--;
    if (index < 0)
    {
        sLog->outError(LOG_FILTER_BATTLEGROUND, "Battleground::HandleTriggerBuff: cannot find buff gameobject (GUID: %u, entry: %u, type: %u) in internal data for BG (map: %u, instance id: %u)!",
            GUID_LOPART(go_guid), obj->GetEntry(), obj->GetGoType(), m_MapId, m_InstanceID);
        return;
    }

    // Randomly select new buff
    uint8 buff = urand(0, 2);
    uint32 entry = obj->GetEntry();
    if (m_BuffChange && entry != Buff_Entries[buff])
    {
        // Despawn current buff
        SpawnBGObject(index, RESPAWN_ONE_DAY);
        // Set index for new one
        for (uint8 currBuffTypeIndex = 0; currBuffTypeIndex < 3; ++currBuffTypeIndex)
            if (entry == Buff_Entries[currBuffTypeIndex])
            {
                index -= currBuffTypeIndex;
                index += buff;
            }
    }

    SpawnBGObject(index, BUFF_RESPAWN_TIME);
}

void Battleground::HandleKillPlayer(Player* victim, Player* killer)
{
    // Keep in mind that for arena this will have to be changed a bit

    // Add +1 deaths
    UpdatePlayerScore(victim, SCORE_DEATHS, 1);
    // Add +1 kills to group and +1 killing_blows to killer
    if (killer)
    {
        // Don't reward credit for killing ourselves, like fall damage of hellfire (warlock)
        if (killer == victim)
            return;

        UpdatePlayerScore(killer, SCORE_HONORABLE_KILLS, 1);
        UpdatePlayerScore(killer, SCORE_KILLING_BLOWS, 1);

        for (BattlegroundPlayerMap::const_iterator itr = m_Players.begin(); itr != m_Players.end(); ++itr)
        {
            Player* creditedPlayer = ObjectAccessor::FindPlayer(itr->first);
            if (!creditedPlayer || creditedPlayer == killer)
                continue;

            if (creditedPlayer->GetTeam() == killer->GetTeam() && creditedPlayer->IsAtGroupRewardDistance(victim))
                UpdatePlayerScore(creditedPlayer, SCORE_HONORABLE_KILLS, 1);
        }
    }

    if (!isArena())
    {
        // To be able to remove insignia -- ONLY IN Battlegrounds
        victim->SetFlag(UNIT_FIELD_FLAGS, UNIT_FLAG_SKINNABLE);
        RewardXPAtKill(killer, victim);
    }
}

// Return the player's team based on battlegroundplayer info
// Used in same faction arena matches mainly
uint32 Battleground::GetPlayerTeam(uint64 guid) const
{
    BattlegroundPlayerMap::const_iterator itr = m_Players.find(guid);
    if (itr != m_Players.end())
        return itr->second.Team;
    return 0;
}

uint32 Battleground::GetOtherTeam(uint32 teamId) const
{
    return teamId ? ((teamId == ALLIANCE) ? HORDE : ALLIANCE) : 0;
}

bool Battleground::IsPlayerInBattleground(uint64 guid) const
{
    BattlegroundPlayerMap::const_iterator itr = m_Players.find(guid);
    if (itr != m_Players.end())
        return true;
    return false;
}

void Battleground::PlayerAddedToBGCheckIfBGIsRunning(Player* player)
{
    if (GetStatus() != STATUS_WAIT_LEAVE)
        return;

    WorldPacket data;
    BattlegroundQueueTypeId bgQueueTypeId = BattlegroundMgr::BGQueueTypeId(GetTypeID(), GetArenaType());

    BlockMovement(player);

    sBattlegroundMgr->BuildPvpLogDataPacket(&data, this);
    player->GetSession()->SendPacket(&data);

    sBattlegroundMgr->BuildBattlegroundStatusPacket(&data, this, player->GetBattlegroundQueueIndex(bgQueueTypeId), STATUS_IN_PROGRESS, GetEndTime(), GetStartTime(), GetArenaType(), player->GetBGTeam());
    player->GetSession()->SendPacket(&data);
}

uint32 Battleground::GetAlivePlayersCountByTeam(uint32 Team) const
{
    int count = 0;
    for (BattlegroundPlayerMap::const_iterator itr = m_Players.begin(); itr != m_Players.end(); ++itr)
    {
        if (itr->second.Team == Team)
        {
            Player* player = ObjectAccessor::FindPlayer(itr->first);
            if (player && player->isAlive() && !player->HasByteFlag(UNIT_FIELD_BYTES_2, 3, FORM_SPIRITOFREDEMPTION))
                ++count;
        }
    }
    return count;
}

void Battleground::SetHoliday(bool is_holiday)
{
    m_HonorMode = is_holiday ? BG_HOLIDAY : BG_NORMAL;
}

int32 Battleground::GetObjectType(uint64 guid)
{
    for (uint32 i = 0; i < BgObjects.size(); ++i)
        if (BgObjects[i] == guid)
            return i;
    sLog->outError(LOG_FILTER_BATTLEGROUND, "Battleground::GetObjectType: player used gameobject (GUID: %u) which is not in internal data for BG (map: %u, instance id: %u), cheating?",
        GUID_LOPART(guid), m_MapId, m_InstanceID);
    return -1;
}

void Battleground::HandleKillUnit(Creature* /*victim*/, Player* /*killer*/)
{
}

void Battleground::CheckArenaAfterTimerConditions()
{
    EndBattleground(WINNER_NONE);
}

void Battleground::CheckArenaWinConditions()
{
    if (!GetAlivePlayersCountByTeam(ALLIANCE) && GetPlayersCountByTeam(HORDE))
        EndBattleground(HORDE);
    else if (GetPlayersCountByTeam(ALLIANCE) && !GetAlivePlayersCountByTeam(HORDE))
        EndBattleground(ALLIANCE);
}

void Battleground::UpdateArenaWorldState()
{
    UpdateWorldState(0xe10, GetAlivePlayersCountByTeam(HORDE));
    UpdateWorldState(0xe11, GetAlivePlayersCountByTeam(ALLIANCE));
}

void Battleground::SetBgRaid(uint32 TeamID, Group* bg_raid)
{
    Group*& old_raid = TeamID == ALLIANCE ? m_BgRaids[TEAM_ALLIANCE] : m_BgRaids[TEAM_HORDE];
    if (old_raid)
        old_raid->SetBattlegroundGroup(NULL);
    if (bg_raid)
        bg_raid->SetBattlegroundGroup(this);
    old_raid = bg_raid;
}

WorldSafeLocsEntry const* Battleground::GetClosestGraveYard(Player* player)
{
    return sObjectMgr->GetClosestGraveYard(player->GetPositionX(), player->GetPositionY(), player->GetPositionZ(), player->GetMapId(), player->GetTeam());
}

void Battleground::StartTimedAchievement(AchievementCriteriaTimedTypes type, uint32 entry)
{
    for (BattlegroundPlayerMap::const_iterator itr = GetPlayers().begin(); itr != GetPlayers().end(); ++itr)
        if (Player* player = ObjectAccessor::FindPlayer(itr->first))
            player->StartTimedAchievement(type, entry);
}

void Battleground::SetBracket(PvPDifficultyEntry const* bracketEntry)
{
    m_BracketId = bracketEntry->GetBracketId();
    SetLevelRange(bracketEntry->minLevel, bracketEntry->maxLevel);
}

void Battleground::RewardXPAtKill(Player* killer, Player* victim)
{
    if (sWorld->getBoolConfig(CONFIG_BG_XP_FOR_KILL) && killer && victim)
        killer->RewardPlayerAndGroupAtKill(victim, true);
}

uint32 Battleground::GetTeamScore(uint32 teamId) const
{
    if (teamId == TEAM_ALLIANCE || teamId == TEAM_HORDE)
        return m_TeamScores[teamId];

    sLog->outError(LOG_FILTER_BATTLEGROUND, "GetTeamScore with wrong Team %u for BG %u", teamId, GetTypeID());
    return 0;
}

void Battleground::HandleAreaTrigger(Player* player, uint32 trigger)
{
    sLog->outDebug(LOG_FILTER_BATTLEGROUND, "Unhandled AreaTrigger %u in Battleground %u. Player coords (x: %f, y: %f, z: %f)",
                   trigger, player->GetMapId(), player->GetPositionX(), player->GetPositionY(), player->GetPositionZ());
}<|MERGE_RESOLUTION|>--- conflicted
+++ resolved
@@ -1148,16 +1148,6 @@
     sBattlegroundMgr->BuildPlayerJoinedBattlegroundPacket(&data, player);
     SendPacketToTeam(team, &data, player, false);
 
-<<<<<<< HEAD
-    // BG Status packet
-    //WorldPacket status;
-    //BattlegroundQueueTypeId bgQueueTypeId = sBattlegroundMgr->BGQueueTypeId(m_TypeID, GetArenaType());
-    //uint32 queueSlot = player->GetBattlegroundQueueIndex(bgQueueTypeId);
-    //sBattlegroundMgr->BuildBattlegroundStatusPacket(&status, this, queueSlot, STATUS_IN_PROGRESS, 0, GetStartTime(), GetArenaType(), team);
-    //player->GetSession()->SendPacket(&status);
-
-=======
->>>>>>> 864a85b8
     player->RemoveAurasByType(SPELL_AURA_MOUNTED);
 
     // add arena specific auras
