/*
 * Copyright (C) 2008-2014 TrinityCore <http://www.trinitycore.org/>
 * Copyright (C) 2005-2009 MaNGOS <http://getmangos.com/>
 *
 * This program is free software; you can redistribute it and/or modify it
 * under the terms of the GNU General Public License as published by the
 * Free Software Foundation; either version 2 of the License, or (at your
 * option) any later version.
 *
 * This program is distributed in the hope that it will be useful, but WITHOUT
 * ANY WARRANTY; without even the implied warranty of MERCHANTABILITY or
 * FITNESS FOR A PARTICULAR PURPOSE. See the GNU General Public License for
 * more details.
 *
 * You should have received a copy of the GNU General Public License along
 * with this program. If not, see <http://www.gnu.org/licenses/>.
 */

#include "ArenaScore.h"
#include "Battleground.h"
#include "BattlegroundMgr.h"
#include "BattlegroundScore.h"
#include "Creature.h"
#include "CreatureTextMgr.h"
#include "Chat.h"
#include "Formulas.h"
#include "GridNotifiersImpl.h"
#include "Group.h"
#include "Guild.h"
#include "GuildMgr.h"
#include "MapManager.h"
#include "Object.h"
#include "ObjectMgr.h"
#include "Player.h"
#include "ReputationMgr.h"
#include "SpellAuraEffects.h"
#include "SpellAuras.h"
#include "Util.h"
#include "WorldPacket.h"

namespace Trinity
{
    class BattlegroundChatBuilder
    {
        public:
            BattlegroundChatBuilder(ChatMsg msgtype, int32 textId, Player const* source, va_list* args = NULL)
                : _msgtype(msgtype), _textId(textId), _source(source), _args(args) { }

            void operator()(WorldPacket& data, LocaleConstant loc_idx)
            {
                char const* text = sObjectMgr->GetTrinityString(_textId, loc_idx);
                if (_args)
                {
                    // we need copy va_list before use or original va_list will corrupted
                    va_list ap;
                    va_copy(ap, *_args);

                    char str[2048];
                    vsnprintf(str, 2048, text, ap);
                    va_end(ap);

                    do_helper(data, &str[0]);
                }
                else
                    do_helper(data, text);
            }

        private:
            void do_helper(WorldPacket& data, char const* text)
            {
                ChatHandler::BuildChatPacket(data, _msgtype, LANG_UNIVERSAL, _source, _source, text);
            }

            ChatMsg _msgtype;
            int32 _textId;
            Player const* _source;
            va_list* _args;
    };

    class Battleground2ChatBuilder
    {
        public:
            Battleground2ChatBuilder(ChatMsg msgtype, int32 textId, Player const* source, int32 arg1, int32 arg2)
                : _msgtype(msgtype), _textId(textId), _source(source), _arg1(arg1), _arg2(arg2) { }

            void operator()(WorldPacket& data, LocaleConstant loc_idx)
            {
                char const* text = sObjectMgr->GetTrinityString(_textId, loc_idx);
                char const* arg1str = _arg1 ? sObjectMgr->GetTrinityString(_arg1, loc_idx) : "";
                char const* arg2str = _arg2 ? sObjectMgr->GetTrinityString(_arg2, loc_idx) : "";

                char str[2048];
                snprintf(str, 2048, text, arg1str, arg2str);

                ChatHandler::BuildChatPacket(data, _msgtype, LANG_UNIVERSAL, _source, _source, str);
            }

        private:
            ChatMsg _msgtype;
            int32 _textId;
            Player const* _source;
            int32 _arg1;
            int32 _arg2;
    };
} // namespace Trinity

template<class Do>
void Battleground::BroadcastWorker(Do& _do)
{
    for (BattlegroundPlayerMap::const_iterator itr = m_Players.begin(); itr != m_Players.end(); ++itr)
        if (Player* player = _GetPlayer(itr, "BroadcastWorker"))
            _do(player);
}

Battleground::Battleground()
{
    m_Guid              = 0;
    m_TypeID            = BATTLEGROUND_TYPE_NONE;
    m_RandomTypeID      = BATTLEGROUND_TYPE_NONE;
    m_InstanceID        = 0;
    m_Status            = STATUS_NONE;
    m_ClientInstanceID  = 0;
    m_EndTime           = 0;
    m_LastResurrectTime = 0;
    m_BracketId         = BG_BRACKET_ID_FIRST;
    m_InvitedAlliance   = 0;
    m_InvitedHorde      = 0;
    m_ArenaType         = 0;
    m_IsArena           = false;
    _winnerTeamId       = BG_TEAM_NEUTRAL;
    m_StartTime         = 0;
    m_CountdownTimer    = 0;
    m_ResetStatTimer    = 0;
    m_ValidStartPositionTimer = 0;
    m_Events            = 0;
    m_StartDelayTime    = 0;
    m_IsRated           = false;
    m_BuffChange        = false;
    m_IsRandom          = false;
    m_Name              = "";
    m_LevelMin          = 0;
    m_LevelMax          = 0;
    m_InBGFreeSlotQueue = false;
    m_SetDeleteThis     = false;

    m_MaxPlayersPerTeam = 0;
    m_MaxPlayers        = 0;
    m_MinPlayersPerTeam = 0;
    m_MinPlayers        = 0;

    m_MapId             = 0;
    m_Map               = NULL;
    m_StartMaxDist      = 0.0f;
    ScriptId            = 0;

    m_ArenaTeamIds[TEAM_ALLIANCE]   = 0;
    m_ArenaTeamIds[TEAM_HORDE]      = 0;

    m_ArenaTeamMMR[TEAM_ALLIANCE]   = 0;
    m_ArenaTeamMMR[TEAM_HORDE]      = 0;

    m_BgRaids[TEAM_ALLIANCE]         = NULL;
    m_BgRaids[TEAM_HORDE]            = NULL;

    m_PlayersCount[TEAM_ALLIANCE]    = 0;
    m_PlayersCount[TEAM_HORDE]       = 0;

    m_TeamScores[TEAM_ALLIANCE]      = 0;
    m_TeamScores[TEAM_HORDE]         = 0;

    m_PrematureCountDown = false;
    m_PrematureCountDownTimer = 0;

    m_HonorMode = BG_NORMAL;

    StartDelayTimes[BG_STARTING_EVENT_FIRST]  = BG_START_DELAY_2M;
    StartDelayTimes[BG_STARTING_EVENT_SECOND] = BG_START_DELAY_1M;
    StartDelayTimes[BG_STARTING_EVENT_THIRD]  = BG_START_DELAY_30S;
    StartDelayTimes[BG_STARTING_EVENT_FOURTH] = BG_START_DELAY_NONE;
    //we must set to some default existing values
    StartMessageIds[BG_STARTING_EVENT_FIRST]  = LANG_BG_WS_START_TWO_MINUTES;
    StartMessageIds[BG_STARTING_EVENT_SECOND] = LANG_BG_WS_START_ONE_MINUTE;
    StartMessageIds[BG_STARTING_EVENT_THIRD]  = LANG_BG_WS_START_HALF_MINUTE;
    StartMessageIds[BG_STARTING_EVENT_FOURTH] = LANG_BG_WS_HAS_BEGUN;
}

Battleground::~Battleground()
{
    // remove objects and creatures
    // (this is done automatically in mapmanager update, when the instance is reset after the reset time)
    uint32 size = uint32(BgCreatures.size());
    for (uint32 i = 0; i < size; ++i)
        DelCreature(i);

    size = uint32(BgObjects.size());
    for (uint32 i = 0; i < size; ++i)
        DelObject(i);

    sBattlegroundMgr->RemoveBattleground(GetTypeID(), GetInstanceID());
    // unload map
    if (m_Map)
    {
        m_Map->SetUnload();
        //unlink to prevent crash, always unlink all pointer reference before destruction
        m_Map->SetBG(NULL);
        m_Map = NULL;
    }
    // remove from bg free slot queue
    RemoveFromBGFreeSlotQueue();

    for (BattlegroundScoreMap::const_iterator itr = PlayerScores.begin(); itr != PlayerScores.end(); ++itr)
        delete itr->second;
}

void Battleground::Update(uint32 diff)
{
    if (!PreUpdateImpl(diff))
        return;

    if (!GetPlayersSize())
    {
        //BG is empty
        // if there are no players invited, delete BG
        // this will delete arena or bg object, where any player entered
        // [[   but if you use battleground object again (more battles possible to be played on 1 instance)
        //      then this condition should be removed and code:
        //      if (!GetInvitedCount(HORDE) && !GetInvitedCount(ALLIANCE))
        //          this->AddToFreeBGObjectsQueue(); // not yet implemented
        //      should be used instead of current
        // ]]
        // Battleground Template instance cannot be updated, because it would be deleted
        if (!GetInvitedCount(HORDE) && !GetInvitedCount(ALLIANCE))
            m_SetDeleteThis = true;
        return;
    }

    switch (GetStatus())
    {
        case STATUS_WAIT_JOIN:
            if (GetPlayersSize())
            {
                _ProcessJoin(diff);
                _CheckSafePositions(diff);
            }
            break;
        case STATUS_IN_PROGRESS:
            _ProcessOfflineQueue();
            // after 47 minutes without one team losing, the arena closes with no winner and no rating change
            if (isArena())
            {
                if (GetElapsedTime() >= 47 * MINUTE*IN_MILLISECONDS)
                {
                    EndBattleground(0);
                    return;
                }
            }
            else
            {
                _ProcessResurrect(diff);
                if (sBattlegroundMgr->GetPrematureFinishTime() && (GetPlayersCountByTeam(ALLIANCE) < GetMinPlayersPerTeam() || GetPlayersCountByTeam(HORDE) < GetMinPlayersPerTeam()))
                    _ProcessProgress(diff);
                else if (m_PrematureCountDown)
                    m_PrematureCountDown = false;
            }
            break;
        case STATUS_WAIT_LEAVE:
            _ProcessLeave(diff);
            break;
        default:
            break;
    }

    // Update start time and reset stats timer
    SetElapsedTime(GetElapsedTime() + diff);
    if (GetStatus() == STATUS_WAIT_JOIN)
    {
        m_ResetStatTimer += diff;
        m_CountdownTimer += diff;
    }

    PostUpdateImpl(diff);
}

inline void Battleground::_CheckSafePositions(uint32 diff)
{
    float maxDist = GetStartMaxDist();
    if (!maxDist)
        return;

    m_ValidStartPositionTimer += diff;
    if (m_ValidStartPositionTimer >= CHECK_PLAYER_POSITION_INVERVAL)
    {
        m_ValidStartPositionTimer = 0;

        for (BattlegroundPlayerMap::const_iterator itr = GetPlayers().begin(); itr != GetPlayers().end(); ++itr)
            if (Player* player = ObjectAccessor::FindPlayer(itr->first))
            {
                Position pos = player->GetPosition();
                Position const* startPos = GetTeamStartPosition(Battleground::GetTeamIndexByTeamId(player->GetBGTeam()));
                if (pos.GetExactDistSq(startPos) > maxDist)
                {
                    TC_LOG_DEBUG("bg.battleground", "BATTLEGROUND: Sending %s back to start location (map: %u) (possible exploit)", player->GetName().c_str(), GetMapId());
                    player->TeleportTo(GetMapId(), startPos->GetPositionX(), startPos->GetPositionY(), startPos->GetPositionZ(), startPos->GetOrientation());
                }
            }
    }
}

inline void Battleground::_ProcessOfflineQueue()
{
    // remove offline players from bg after 5 minutes
    if (!m_OfflineQueue.empty())
    {
        BattlegroundPlayerMap::iterator itr = m_Players.find(*(m_OfflineQueue.begin()));
        if (itr != m_Players.end())
        {
            if (itr->second.OfflineRemoveTime <= sWorld->GetGameTime())
            {
                RemovePlayerAtLeave(itr->first, true, true);// remove player from BG
                m_OfflineQueue.pop_front();                 // remove from offline queue
                //do not use itr for anything, because it is erased in RemovePlayerAtLeave()
            }
        }
    }
}

inline void Battleground::_ProcessResurrect(uint32 diff)
{
    // *********************************************************
    // ***        BATTLEGROUND RESURRECTION SYSTEM           ***
    // *********************************************************
    // this should be handled by spell system
    m_LastResurrectTime += diff;
    if (m_LastResurrectTime >= RESURRECTION_INTERVAL)
    {
        if (GetReviveQueueSize())
        {
            for (std::map<uint64, std::vector<uint64> >::iterator itr = m_ReviveQueue.begin(); itr != m_ReviveQueue.end(); ++itr)
            {
                Creature* sh = NULL;
                for (std::vector<uint64>::const_iterator itr2 = (itr->second).begin(); itr2 != (itr->second).end(); ++itr2)
                {
                    Player* player = ObjectAccessor::FindPlayer(*itr2);
                    if (!player)
                        continue;

                    if (!sh && player->IsInWorld())
                    {
                        sh = player->GetMap()->GetCreature(itr->first);
                        // only for visual effect
                        if (sh)
                            // Spirit Heal, effect 117
                            sh->CastSpell(sh, SPELL_SPIRIT_HEAL, true);
                    }

                    // Resurrection visual
                    player->CastSpell(player, SPELL_RESURRECTION_VISUAL, true);
                    m_ResurrectQueue.push_back(*itr2);
                }
                (itr->second).clear();
            }

            m_ReviveQueue.clear();
            m_LastResurrectTime = 0;
        }
        else
            // queue is clear and time passed, just update last resurrection time
            m_LastResurrectTime = 0;
    }
    else if (m_LastResurrectTime > 500)    // Resurrect players only half a second later, to see spirit heal effect on NPC
    {
        for (std::vector<uint64>::const_iterator itr = m_ResurrectQueue.begin(); itr != m_ResurrectQueue.end(); ++itr)
        {
            Player* player = ObjectAccessor::FindPlayer(*itr);
            if (!player)
                continue;
            player->ResurrectPlayer(1.0f);
            player->CastSpell(player, 6962, true);
            player->CastSpell(player, SPELL_SPIRIT_HEAL_MANA, true);
            sObjectAccessor->ConvertCorpseForPlayer(*itr);
        }
        m_ResurrectQueue.clear();
    }
}

uint32 Battleground::GetPrematureWinner()
{
    uint32 winner = 0;
    if (GetPlayersCountByTeam(ALLIANCE) >= GetMinPlayersPerTeam())
        winner = ALLIANCE;
    else if (GetPlayersCountByTeam(HORDE) >= GetMinPlayersPerTeam())
        winner = HORDE;

    return winner;
}

inline void Battleground::_ProcessProgress(uint32 diff)
{
    // *********************************************************
    // ***           BATTLEGROUND BALLANCE SYSTEM            ***
    // *********************************************************
    // if less then minimum players are in on one side, then start premature finish timer
    if (!m_PrematureCountDown)
    {
        m_PrematureCountDown = true;
        m_PrematureCountDownTimer = sBattlegroundMgr->GetPrematureFinishTime();
    }
    else if (m_PrematureCountDownTimer < diff)
    {
        // time's up!
        EndBattleground(GetPrematureWinner());
        m_PrematureCountDown = false;
    }
    else if (!sBattlegroundMgr->isTesting())
    {
        uint32 newtime = m_PrematureCountDownTimer - diff;
        // announce every minute
        if (newtime > (MINUTE * IN_MILLISECONDS))
        {
            if (newtime / (MINUTE * IN_MILLISECONDS) != m_PrematureCountDownTimer / (MINUTE * IN_MILLISECONDS))
                PSendMessageToAll(LANG_BATTLEGROUND_PREMATURE_FINISH_WARNING, CHAT_MSG_SYSTEM, NULL, (uint32)(m_PrematureCountDownTimer / (MINUTE * IN_MILLISECONDS)));
        }
        else
        {
            //announce every 15 seconds
            if (newtime / (15 * IN_MILLISECONDS) != m_PrematureCountDownTimer / (15 * IN_MILLISECONDS))
                PSendMessageToAll(LANG_BATTLEGROUND_PREMATURE_FINISH_WARNING_SECS, CHAT_MSG_SYSTEM, NULL, (uint32)(m_PrematureCountDownTimer / IN_MILLISECONDS));
        }
        m_PrematureCountDownTimer = newtime;
    }
}

inline void Battleground::_ProcessJoin(uint32 diff)
{
    // *********************************************************
    // ***           BATTLEGROUND STARTING SYSTEM            ***
    // *********************************************************
    ModifyStartDelayTime(diff);

    if (!isArena())
        SetRemainingTime(300000);

    if (m_ResetStatTimer > 5000)
    {
        m_ResetStatTimer = 0;
        for (BattlegroundPlayerMap::const_iterator itr = GetPlayers().begin(); itr != GetPlayers().end(); ++itr)
            if (Player* player = ObjectAccessor::FindPlayer(itr->first))
                player->ResetAllPowers();
    }

    // Send packet every 10 seconds until the 2nd field reach 0
    if (m_CountdownTimer >= 10000)
    {
        uint32 countdownMaxForBGType = isArena() ? ARENA_COUNTDOWN_MAX : BATTLEGROUND_COUNTDOWN_MAX;

        WorldPacket data(SMSG_START_TIMER, 4+4+4);
        data << uint32(0); // unk
        data << uint32(countdownMaxForBGType - (GetElapsedTime() / 1000));
        data << uint32(countdownMaxForBGType);

        for (BattlegroundPlayerMap::const_iterator itr = GetPlayers().begin(); itr != GetPlayers().end(); ++itr)
            if (Player* player = ObjectAccessor::FindPlayer(itr->first))
                player->GetSession()->SendPacket(&data);

        m_CountdownTimer = 0;
    }

    if (!(m_Events & BG_STARTING_EVENT_1))
    {
        m_Events |= BG_STARTING_EVENT_1;

        if (!FindBgMap())
        {
            TC_LOG_ERROR("bg.battleground", "Battleground::_ProcessJoin: map (map id: %u, instance id: %u) is not created!", m_MapId, m_InstanceID);
            EndNow();
            return;
        }

        // Setup here, only when at least one player has ported to the map
        if (!SetupBattleground())
        {
            EndNow();
            return;
        }

        StartingEventCloseDoors();
        SetStartDelayTime(StartDelayTimes[BG_STARTING_EVENT_FIRST]);
        // First start warning - 2 or 1 minute
        SendMessageToAll(StartMessageIds[BG_STARTING_EVENT_FIRST], CHAT_MSG_BG_SYSTEM_NEUTRAL);
    }
    // After 1 minute or 30 seconds, warning is signaled
    else if (GetStartDelayTime() <= StartDelayTimes[BG_STARTING_EVENT_SECOND] && !(m_Events & BG_STARTING_EVENT_2))
    {
        m_Events |= BG_STARTING_EVENT_2;
        SendMessageToAll(StartMessageIds[BG_STARTING_EVENT_SECOND], CHAT_MSG_BG_SYSTEM_NEUTRAL);
    }
    // After 30 or 15 seconds, warning is signaled
    else if (GetStartDelayTime() <= StartDelayTimes[BG_STARTING_EVENT_THIRD] && !(m_Events & BG_STARTING_EVENT_3))
    {
        m_Events |= BG_STARTING_EVENT_3;
        SendMessageToAll(StartMessageIds[BG_STARTING_EVENT_THIRD], CHAT_MSG_BG_SYSTEM_NEUTRAL);
    }
    // Delay expired (after 2 or 1 minute)
    else if (GetStartDelayTime() <= 0 && !(m_Events & BG_STARTING_EVENT_4))
    {
        m_Events |= BG_STARTING_EVENT_4;

        StartingEventOpenDoors();

        SendWarningToAll(StartMessageIds[BG_STARTING_EVENT_FOURTH]);
        SetStatus(STATUS_IN_PROGRESS);
        SetStartDelayTime(StartDelayTimes[BG_STARTING_EVENT_FOURTH]);

        // Remove preparation
        if (isArena())
        {
            /// @todo add arena sound PlaySoundToAll(SOUND_ARENA_START);
            for (BattlegroundPlayerMap::const_iterator itr = GetPlayers().begin(); itr != GetPlayers().end(); ++itr)
                if (Player* player = ObjectAccessor::FindPlayer(itr->first))
                {
                    // BG Status packet
                    WorldPacket status;
                    BattlegroundQueueTypeId bgQueueTypeId = sBattlegroundMgr->BGQueueTypeId(m_TypeID, GetArenaType());
                    uint32 queueSlot = player->GetBattlegroundQueueIndex(bgQueueTypeId);

                    sBattlegroundMgr->BuildBattlegroundStatusPacket(&status, this, player, queueSlot, STATUS_IN_PROGRESS, player->GetBattlegroundQueueJoinTime(m_TypeID), GetElapsedTime(), GetArenaType());
                    player->GetSession()->SendPacket(&status);

                    // Correctly display EnemyUnitFrame
                    player->SetByteValue(PLAYER_BYTES_3, 3, player->GetBGTeam());

                    player->RemoveAurasDueToSpell(SPELL_ARENA_PREPARATION);
                    player->ResetAllPowers();
                    if (!player->IsGameMaster())
                    {
                        // remove auras with duration lower than 30s
                        Unit::AuraApplicationMap & auraMap = player->GetAppliedAuras();
                        for (Unit::AuraApplicationMap::iterator iter = auraMap.begin(); iter != auraMap.end();)
                        {
                            AuraApplication * aurApp = iter->second;
                            Aura* aura = aurApp->GetBase();
                            if (!aura->IsPermanent()
                                && aura->GetDuration() <= 30*IN_MILLISECONDS
                                && aurApp->IsPositive()
                                && (!(aura->GetSpellInfo()->Attributes & SPELL_ATTR0_UNAFFECTED_BY_INVULNERABILITY))
                                && (!aura->HasEffectType(SPELL_AURA_MOD_INVISIBILITY)))
                                player->RemoveAura(iter);
                            else
                                ++iter;
                        }
                    }
                }

            CheckWinConditions();
        }
        else
        {
            PlaySoundToAll(SOUND_BG_START);

            for (BattlegroundPlayerMap::const_iterator itr = GetPlayers().begin(); itr != GetPlayers().end(); ++itr)
                if (Player* player = ObjectAccessor::FindPlayer(itr->first))
                {
                    player->RemoveAurasDueToSpell(SPELL_PREPARATION);
                    player->ResetAllPowers();
                }
            // Announce BG starting
            if (sWorld->getBoolConfig(CONFIG_BATTLEGROUND_QUEUE_ANNOUNCER_ENABLE))
                sWorld->SendWorldText(LANG_BG_STARTED_ANNOUNCE_WORLD, GetName().c_str(), GetMinLevel(), GetMaxLevel());
        }
    }

    if (GetRemainingTime() > 0 && (m_EndTime -= diff) > 0)
        SetRemainingTime(GetRemainingTime() - diff);
}

inline void Battleground::_ProcessLeave(uint32 diff)
{
    // *********************************************************
    // ***           BATTLEGROUND ENDING SYSTEM              ***
    // *********************************************************
    // remove all players from battleground after 2 minutes
    SetRemainingTime(GetRemainingTime() - diff);
    if (GetRemainingTime() <= 0)
    {
        SetRemainingTime(0);
        BattlegroundPlayerMap::iterator itr, next;
        for (itr = m_Players.begin(); itr != m_Players.end(); itr = next)
        {
            next = itr;
            ++next;
            //itr is erased here!
            RemovePlayerAtLeave(itr->first, true, true);// remove player from BG
            // do not change any battleground's private variables
        }
    }
}

inline Player* Battleground::_GetPlayer(uint64 guid, bool offlineRemove, char const* context) const
{
    Player* player = NULL;
    if (!offlineRemove)
    {
        player = ObjectAccessor::FindPlayer(guid);
        if (!player)
            TC_LOG_ERROR("bg.battleground", "Battleground::%s: player (GUID: %u) not found for BG (map: %u, instance id: %u)!",
                context, GUID_LOPART(guid), m_MapId, m_InstanceID);
    }
    return player;
}

inline Player* Battleground::_GetPlayer(BattlegroundPlayerMap::iterator itr, char const* context)
{
    return _GetPlayer(itr->first, itr->second.OfflineRemoveTime, context);
}

inline Player* Battleground::_GetPlayer(BattlegroundPlayerMap::const_iterator itr, char const* context) const
{
    return _GetPlayer(itr->first, itr->second.OfflineRemoveTime, context);
}

inline Player* Battleground::_GetPlayerForTeam(uint32 teamId, BattlegroundPlayerMap::const_iterator itr, char const* context) const
{
    Player* player = _GetPlayer(itr, context);
    if (player)
    {
        uint32 team = itr->second.Team;
        if (!team)
            team = player->GetTeam();
        if (team != teamId)
            player = NULL;
    }
    return player;
}

void Battleground::SetTeamStartPosition(TeamId teamId, Position const& pos)
{
    ASSERT(teamId < TEAM_NEUTRAL);
    StartPosition[teamId] = pos;
}

Position const* Battleground::GetTeamStartPosition(TeamId teamId) const
{
    ASSERT(teamId < TEAM_NEUTRAL);
    return &StartPosition[teamId];
}

void Battleground::SendPacketToAll(WorldPacket* packet)
{
    for (BattlegroundPlayerMap::const_iterator itr = m_Players.begin(); itr != m_Players.end(); ++itr)
        if (Player* player = _GetPlayer(itr, "SendPacketToAll"))
            player->SendDirectMessage(packet);
}

void Battleground::SendPacketToTeam(uint32 TeamID, WorldPacket* packet, Player* sender, bool self)
{
    for (BattlegroundPlayerMap::const_iterator itr = m_Players.begin(); itr != m_Players.end(); ++itr)
    {
        if (Player* player = _GetPlayerForTeam(TeamID, itr, "SendPacketToTeam"))
        {
            if (self || sender != player)
                player->SendDirectMessage(packet);
        }
    }
}

void Battleground::SendChatMessage(Creature* source, uint8 textId, WorldObject* target /*= NULL*/)
{
    sCreatureTextMgr->SendChat(source, textId, target, CHAT_MSG_ADDON, LANG_ADDON, TEXT_RANGE_MAP);
}

void Battleground::PlaySoundToAll(uint32 SoundID)
{
    WorldPacket data;
    sBattlegroundMgr->BuildPlaySoundPacket(&data, SoundID);
    SendPacketToAll(&data);
}

void Battleground::PlaySoundToTeam(uint32 SoundID, uint32 TeamID)
{
    WorldPacket data;
    for (BattlegroundPlayerMap::const_iterator itr = m_Players.begin(); itr != m_Players.end(); ++itr)
        if (Player* player = _GetPlayerForTeam(TeamID, itr, "PlaySoundToTeam"))
        {
            sBattlegroundMgr->BuildPlaySoundPacket(&data, SoundID);
            player->SendDirectMessage(&data);
        }
}

void Battleground::CastSpellOnTeam(uint32 SpellID, uint32 TeamID)
{
    for (BattlegroundPlayerMap::const_iterator itr = m_Players.begin(); itr != m_Players.end(); ++itr)
        if (Player* player = _GetPlayerForTeam(TeamID, itr, "CastSpellOnTeam"))
            player->CastSpell(player, SpellID, true);
}

void Battleground::RemoveAuraOnTeam(uint32 SpellID, uint32 TeamID)
{
    for (BattlegroundPlayerMap::const_iterator itr = m_Players.begin(); itr != m_Players.end(); ++itr)
        if (Player* player = _GetPlayerForTeam(TeamID, itr, "RemoveAuraOnTeam"))
            player->RemoveAura(SpellID);
}

void Battleground::YellToAll(Creature* creature, char const* text, uint32 language)
{
    for (BattlegroundPlayerMap::const_iterator itr = m_Players.begin(); itr != m_Players.end(); ++itr)
        if (Player* player = _GetPlayer(itr, "YellToAll"))
        {
            WorldPacket data;
            ChatHandler::BuildChatPacket(data, CHAT_MSG_MONSTER_YELL, Language(language), creature, player, text);
            player->SendDirectMessage(&data);
        }
}

void Battleground::RewardHonorToTeam(uint32 Honor, uint32 TeamID)
{
    for (BattlegroundPlayerMap::const_iterator itr = m_Players.begin(); itr != m_Players.end(); ++itr)
        if (Player* player = _GetPlayerForTeam(TeamID, itr, "RewardHonorToTeam"))
            UpdatePlayerScore(player, SCORE_BONUS_HONOR, Honor);
}

void Battleground::RewardReputationToTeam(uint32 faction_id, uint32 Reputation, uint32 TeamID)
{
    if (FactionEntry const* factionEntry = sFactionStore.LookupEntry(faction_id))
        for (BattlegroundPlayerMap::const_iterator itr = m_Players.begin(); itr != m_Players.end(); ++itr)
            if (Player* player = _GetPlayerForTeam(TeamID, itr, "RewardReputationToTeam"))
                player->GetReputationMgr().ModifyReputation(factionEntry, Reputation);
}

void Battleground::UpdateWorldState(uint32 Field, uint32 Value)
{
    WorldPacket data;
    sBattlegroundMgr->BuildUpdateWorldStatePacket(&data, Field, Value);
    SendPacketToAll(&data);
}

void Battleground::UpdateWorldStateForPlayer(uint32 field, uint32 value, Player* player)
{
    WorldPacket data;
    sBattlegroundMgr->BuildUpdateWorldStatePacket(&data, field, value);
    player->SendDirectMessage(&data);
}

void Battleground::EndBattleground(uint32 winner)
{
    RemoveFromBGFreeSlotQueue();

    int32 winmsg_id = 0;

    if (winner == ALLIANCE)
    {
        winmsg_id = isBattleground() ? LANG_BG_A_WINS : LANG_ARENA_GOLD_WINS;

        PlaySoundToAll(SOUND_ALLIANCE_WINS);                // alliance wins sound

        SetWinner(BG_TEAM_ALLIANCE);
    }
    else if (winner == HORDE)
    {
        winmsg_id = isBattleground() ? LANG_BG_H_WINS : LANG_ARENA_GREEN_WINS;

        PlaySoundToAll(SOUND_HORDE_WINS);                   // horde wins sound

        SetWinner(BG_TEAM_HORDE);
    }
    else
    {
        SetWinner(BG_TEAM_NEUTRAL);
    }

    SetStatus(STATUS_WAIT_LEAVE);
    //we must set it this way, because end time is sent in packet!
    SetRemainingTime(TIME_AUTOCLOSE_BATTLEGROUND);

<<<<<<< HEAD
    // arena rating calculation
    if (isArena() && isRated())
    {
        winnerArenaTeam = sArenaTeamMgr->GetArenaTeamById(GetArenaTeamIdForTeam(winner));
        loserArenaTeam = sArenaTeamMgr->GetArenaTeamById(GetArenaTeamIdForTeam(GetOtherTeam(winner)));

        if (winnerArenaTeam && loserArenaTeam && winnerArenaTeam != loserArenaTeam)
        {
            loserTeamRating = loserArenaTeam->GetRating();
            loserMatchmakerRating = GetArenaMatchmakerRating(GetOtherTeam(winner));
            winnerTeamRating = winnerArenaTeam->GetRating();
            winnerMatchmakerRating = GetArenaMatchmakerRating(winner);

            if (winner != WINNER_NONE)
            {
                winnerMatchmakerChange = winnerArenaTeam->WonAgainst(winnerMatchmakerRating, loserMatchmakerRating, winnerChange);
                loserMatchmakerChange = loserArenaTeam->LostAgainst(loserMatchmakerRating, winnerMatchmakerRating, loserChange);
                TC_LOG_DEBUG("bg.arena", "match Type: %u --- Winner: old rating: %u, rating gain: %d, old MMR: %u, MMR gain: %d --- Loser: old rating: %u, rating loss: %d, old MMR: %u, MMR loss: %d ---", m_ArenaType, winnerTeamRating, winnerChange, winnerMatchmakerRating,
                    winnerMatchmakerChange, loserTeamRating, loserChange, loserMatchmakerRating, loserMatchmakerChange);
                SetArenaMatchmakerRating(winner, winnerMatchmakerRating + winnerMatchmakerChange);
                SetArenaMatchmakerRating(GetOtherTeam(winner), loserMatchmakerRating + loserMatchmakerChange);

                // bg team that the client expects is different to TeamId
                // alliance 1, horde 0
                uint8 winnerTeam = winner == ALLIANCE ? WINNER_ALLIANCE : WINNER_HORDE;
                uint8 loserTeam = winner == ALLIANCE ? WINNER_HORDE : WINNER_ALLIANCE;

                _arenaTeamScores[winnerTeam].Assign(winnerChange, winnerMatchmakerRating, winnerArenaTeam->GetName());
                _arenaTeamScores[loserTeam].Assign(loserChange, loserMatchmakerRating, loserArenaTeam->GetName());

                TC_LOG_DEBUG("bg.arena", "Arena match Type: %u for Team1Id: %u - Team2Id: %u ended. WinnerTeamId: %u. Winner rating: +%d, Loser rating: %d", m_ArenaType, m_ArenaTeamIds[TEAM_ALLIANCE], m_ArenaTeamIds[TEAM_HORDE], winnerArenaTeam->GetId(), winnerChange, loserChange);
                if (sWorld->getBoolConfig(CONFIG_ARENA_LOG_EXTENDED_INFO))
                    for (auto const& score : PlayerScores)
                        if (Player* player = ObjectAccessor::FindPlayer(MAKE_NEW_GUID(score.first, 0, HIGHGUID_PLAYER)))
                        {
                            TC_LOG_DEBUG("bg.arena", "Statistics match Type: %u for %s (GUID: %u, Team: %d, IP: %s): %s",
                                m_ArenaType, player->GetName().c_str(), score.first, player->GetArenaTeamId(m_ArenaType == 5 ? 2 : m_ArenaType == 3),
                                player->GetSession()->GetRemoteAddress().c_str(), score.second->ToString().c_str());
                        }
            }
            // Deduct 16 points from each teams arena-rating if there are no winners after 45+2 minutes
            else
            {
                _arenaTeamScores[WINNER_ALLIANCE].Assign(ARENA_TIMELIMIT_POINTS_LOSS, winnerMatchmakerRating, winnerArenaTeam->GetName());
                _arenaTeamScores[WINNER_HORDE].Assign(ARENA_TIMELIMIT_POINTS_LOSS, loserMatchmakerRating, loserArenaTeam->GetName());

                winnerArenaTeam->FinishGame(ARENA_TIMELIMIT_POINTS_LOSS);
                loserArenaTeam->FinishGame(ARENA_TIMELIMIT_POINTS_LOSS);
            }
        }
    }

    bool guildAwarded = false;
=======
>>>>>>> 11076ed0
    WorldPacket pvpLogData;
    BuildPvPLogDataPacket(pvpLogData);

    BattlegroundQueueTypeId bgQueueTypeId = BattlegroundMgr::BGQueueTypeId(GetTypeID(), GetArenaType());

    for (BattlegroundPlayerMap::iterator itr = m_Players.begin(); itr != m_Players.end(); ++itr)
    {
        uint32 team = itr->second.Team;

        Player* player = _GetPlayer(itr, "EndBattleground");
        if (!player)
            continue;

        // should remove spirit of redemption
        if (player->HasAuraType(SPELL_AURA_SPIRIT_OF_REDEMPTION))
            player->RemoveAurasByType(SPELL_AURA_MOD_SHAPESHIFT);

        if (!player->IsAlive())
        {
            player->ResurrectPlayer(1.0f);
            player->SpawnCorpseBones();
        }
        else
        {
            //needed cause else in av some creatures will kill the players at the end
            player->CombatStop();
            player->getHostileRefManager().deleteReferences();
        }

<<<<<<< HEAD
        // per player calculation
        if (isArena() && isRated() && winnerArenaTeam && loserArenaTeam && winnerArenaTeam != loserArenaTeam)
        {
            if (team == winner)
            {
                // update achievement BEFORE personal rating update
                uint32 rating = player->GetArenaPersonalRating(winnerArenaTeam->GetSlot());
                player->UpdateAchievementCriteria(ACHIEVEMENT_CRITERIA_TYPE_WIN_RATED_ARENA, rating ? rating : 1);
                player->UpdateAchievementCriteria(ACHIEVEMENT_CRITERIA_TYPE_WIN_ARENA, GetMapId());
                player->ModifyCurrency(CURRENCY_TYPE_CONQUEST_META_ARENA, sWorld->getIntConfig(CONFIG_CURRENCY_CONQUEST_POINTS_ARENA_REWARD));

                winnerArenaTeam->MemberWon(player, loserMatchmakerRating, winnerMatchmakerChange);
            }
            else
            {
                loserArenaTeam->MemberLost(player, winnerMatchmakerRating, loserMatchmakerChange);

                // Arena lost => reset the win_rated_arena having the "no_lose" condition
                player->ResetAchievementCriteria(ACHIEVEMENT_CRITERIA_TYPE_WIN_RATED_ARENA, ACHIEVEMENT_CRITERIA_CONDITION_NO_LOSE);
            }
        }

        uint32 winnerKills = player->GetRandomWinner() ? sWorld->getIntConfig(CONFIG_BG_REWARD_WINNER_HONOR_LAST) : sWorld->getIntConfig(CONFIG_BG_REWARD_WINNER_HONOR_FIRST);
        uint32 loserKills = player->GetRandomWinner() ? sWorld->getIntConfig(CONFIG_BG_REWARD_LOSER_HONOR_LAST) : sWorld->getIntConfig(CONFIG_BG_REWARD_LOSER_HONOR_FIRST);

        // remove temporary currency bonus auras before rewarding player
        player->RemoveAura(SPELL_HONORABLE_DEFENDER_25Y);
        player->RemoveAura(SPELL_HONORABLE_DEFENDER_60Y);
=======
        uint32 winner_kills = player->GetRandomWinner() ? sWorld->getIntConfig(CONFIG_BG_REWARD_WINNER_HONOR_LAST) : sWorld->getIntConfig(CONFIG_BG_REWARD_WINNER_HONOR_FIRST);
        uint32 loser_kills = player->GetRandomWinner() ? sWorld->getIntConfig(CONFIG_BG_REWARD_LOSER_HONOR_LAST) : sWorld->getIntConfig(CONFIG_BG_REWARD_LOSER_HONOR_FIRST);
        uint32 winner_arena = player->GetRandomWinner() ? sWorld->getIntConfig(CONFIG_BG_REWARD_WINNER_ARENA_LAST) : sWorld->getIntConfig(CONFIG_BG_REWARD_WINNER_ARENA_FIRST);
>>>>>>> 11076ed0

        // Reward winner team
        if (team == winner)
        {
            if (IsRandom() || BattlegroundMgr::IsBGWeekend(GetTypeID()))
            {
                UpdatePlayerScore(player, SCORE_BONUS_HONOR, GetBonusHonorFromKill(winnerKills));
                if (!player->GetRandomWinner())
                {
                    // 100cp awarded for the first random battleground won each day
                    player->ModifyCurrency(CURRENCY_TYPE_CONQUEST_META_ARENA, sWorld->getIntConfig(CONFIG_BG_REWARD_WINNER_CONQUEST_FIRST));
                    player->SetRandomWinner(true);
                }
            }
            else // 50cp awarded for each non-rated battleground won
                player->ModifyCurrency(CURRENCY_TYPE_CONQUEST_META_ARENA, sWorld->getIntConfig(CONFIG_BG_REWARD_WINNER_CONQUEST_LAST));

            player->UpdateAchievementCriteria(ACHIEVEMENT_CRITERIA_TYPE_WIN_BG, 1);
            if (!guildAwarded)
            {
                guildAwarded = true;
                if (uint32 guildId = GetBgMap()->GetOwnerGuildId(player->GetTeam()))
                    if (Guild* guild = sGuildMgr->GetGuildById(guildId))
                    {
                        guild->UpdateAchievementCriteria(ACHIEVEMENT_CRITERIA_TYPE_WIN_BG, 1, 0, 0, NULL, player);
                        if (isArena() && isRated() && winnerArenaTeam && loserArenaTeam && winnerArenaTeam != loserArenaTeam)
                            guild->UpdateAchievementCriteria(ACHIEVEMENT_CRITERIA_TYPE_WIN_RATED_ARENA, std::max<uint32>(winnerArenaTeam->GetRating(), 1), 0, 0, NULL, player);
                    }
            }
        }
        else
        {
            if (IsRandom() || BattlegroundMgr::IsBGWeekend(GetTypeID()))
                UpdatePlayerScore(player, SCORE_BONUS_HONOR, GetBonusHonorFromKill(loserKills));
        }

        player->ResetAllPowers();
        player->CombatStopWithPets(true);

        BlockMovement(player);

        player->SendDirectMessage(&pvpLogData);

        WorldPacket data;
        sBattlegroundMgr->BuildBattlegroundStatusPacket(&data, this, player, player->GetBattlegroundQueueIndex(bgQueueTypeId), STATUS_IN_PROGRESS, player->GetBattlegroundQueueJoinTime(GetTypeID()), GetElapsedTime(), GetArenaType());
        player->SendDirectMessage(&data);

        player->UpdateAchievementCriteria(ACHIEVEMENT_CRITERIA_TYPE_COMPLETE_BATTLEGROUND, 1);
    }

    if (winmsg_id)
        SendMessageToAll(winmsg_id, CHAT_MSG_BG_SYSTEM_NEUTRAL);
}

uint32 Battleground::GetBonusHonorFromKill(uint32 kills) const
{
    //variable kills means how many honorable kills you scored (so we need kills * honor_for_one_kill)
    uint32 maxLevel = std::min<uint32>(GetMaxLevel(), 80U);
    return Trinity::Honor::hk_honor_at_level(maxLevel, float(kills));
}

void Battleground::BlockMovement(Player* player)
{
    player->SetClientControl(player, 0);                          // movement disabled NOTE: the effect will be automatically removed by client when the player is teleported from the battleground, so no need to send with uint8(1) in RemovePlayerAtLeave()
}

void Battleground::RemovePlayerAtLeave(uint64 guid, bool Transport, bool SendPacket)
{
    uint32 team = GetPlayerTeam(guid);
    bool participant = false;
    // Remove from lists/maps
    BattlegroundPlayerMap::iterator itr = m_Players.find(guid);
    if (itr != m_Players.end())
    {
        UpdatePlayersCountByTeam(team, true);               // -1 player
        m_Players.erase(itr);
        // check if the player was a participant of the match, or only entered through gm command (goname)
        participant = true;
    }

    BattlegroundScoreMap::iterator itr2 = PlayerScores.find(GUID_LOPART(guid));
    if (itr2 != PlayerScores.end())
    {
        delete itr2->second;                                // delete player's score
        PlayerScores.erase(itr2);
    }

    RemovePlayerFromResurrectQueue(guid);

    Player* player = ObjectAccessor::FindPlayer(guid);

    // should remove spirit of redemption
    if (player)
    {
        if (player->HasAuraType(SPELL_AURA_SPIRIT_OF_REDEMPTION))
            player->RemoveAurasByType(SPELL_AURA_MOD_SHAPESHIFT);

        if (!player->IsAlive())                              // resurrect on exit
        {
            player->ResurrectPlayer(1.0f);
            player->SpawnCorpseBones();
        }
    }
    else // try to resurrect the offline player. If he is alive nothing will happen
        sObjectAccessor->ConvertCorpseForPlayer(guid);

    RemovePlayer(player, guid, team);                           // BG subclass specific code

    BattlegroundTypeId bgTypeId = GetTypeID();
    BattlegroundQueueTypeId bgQueueTypeId = BattlegroundMgr::BGQueueTypeId(GetTypeID(), GetArenaType());

    if (participant) // if the player was a match participant, remove auras, calc rating, update queue
    {
        if (player)
        {
            player->ClearAfkReports();

            // if arena, remove the specific arena auras
            if (isArena())
            {
                bgTypeId = BATTLEGROUND_AA;                   // set the bg type to all arenas (it will be used for queue refreshing)

                // unsummon current and summon old pet if there was one and there isn't a current pet
                player->RemovePet(NULL, PET_SAVE_NOT_IN_SLOT);
                player->ResummonPetTemporaryUnSummonedIfAny();
            }

            if (SendPacket)
            {
                WorldPacket data;
                sBattlegroundMgr->BuildBattlegroundStatusPacket(&data, this, player, player->GetBattlegroundQueueIndex(bgQueueTypeId), STATUS_NONE, player->GetBattlegroundQueueJoinTime(bgTypeId), 0, 0);
                player->SendDirectMessage(&data);
            }

            // this call is important, because player, when joins to battleground, this method is not called, so it must be called when leaving bg
            player->RemoveBattlegroundQueueId(bgQueueTypeId);
        }

        // remove from raid group if player is member
        if (Group* group = GetBgRaid(team))
        {
            if (!group->RemoveMember(guid))                // group was disbanded
                SetBgRaid(team, NULL);
        }
        DecreaseInvitedCount(team);
        //we should update battleground queue, but only if bg isn't ending
        if (isBattleground() && GetStatus() < STATUS_WAIT_LEAVE)
        {
            // a player has left the battleground, so there are free slots -> add to queue
            AddToBGFreeSlotQueue();
            sBattlegroundMgr->ScheduleQueueUpdate(0, 0, bgQueueTypeId, bgTypeId, GetBracketId());
        }
        // Let others know
        WorldPacket data;
        sBattlegroundMgr->BuildPlayerLeftBattlegroundPacket(&data, guid);
        SendPacketToTeam(team, &data, player, false);
    }

    if (player)
    {
        // Do next only if found in battleground
        player->SetBattlegroundId(0, BATTLEGROUND_TYPE_NONE);  // We're not in BG.
        // reset destination bg team
        player->SetBGTeam(0);
        player->RemoveBattlegroundQueueJoinTime(bgTypeId);

        if (Transport)
            player->TeleportToBGEntryPoint();

        TC_LOG_DEBUG("bg.battleground", "Removed player %s from Battleground.", player->GetName().c_str());
    }

    //battleground object will be deleted next Battleground::Update() call
}

// this method is called when no players remains in battleground
void Battleground::Reset()
{
    SetWinner(BG_TEAM_NEUTRAL);
    SetStatus(STATUS_WAIT_QUEUE);
    SetElapsedTime(0);
    SetRemainingTime(0);
    SetLastResurrectTime(0);
    m_Events = 0;

    if (m_InvitedAlliance > 0 || m_InvitedHorde > 0)
        TC_LOG_ERROR("bg.battleground", "Battleground::Reset: one of the counters is not 0 (alliance: %u, horde: %u) for BG (map: %u, instance id: %u)!",
            m_InvitedAlliance, m_InvitedHorde, m_MapId, m_InstanceID);

    m_InvitedAlliance = 0;
    m_InvitedHorde = 0;
    m_InBGFreeSlotQueue = false;

    m_Players.clear();

    for (BattlegroundScoreMap::const_iterator itr = PlayerScores.begin(); itr != PlayerScores.end(); ++itr)
        delete itr->second;
    PlayerScores.clear();

    for (uint8 i = 0; i < BG_TEAMS_COUNT; ++i)
        _arenaTeamScores[i].Reset();

    ResetBGSubclass();
}

void Battleground::StartBattleground()
{
    SetElapsedTime(0);
    SetLastResurrectTime(0);
    // add BG to free slot queue
    AddToBGFreeSlotQueue();

    // add bg to update list
    // This must be done here, because we need to have already invited some players when first BG::Update() method is executed
    // and it doesn't matter if we call StartBattleground() more times, because m_Battlegrounds is a map and instance id never changes
    sBattlegroundMgr->AddBattleground(this);

    if (m_IsRated)
        TC_LOG_DEBUG("bg.arena", "Arena match type: %u for Team1Id: %u - Team2Id: %u started.", m_ArenaType, m_ArenaTeamIds[TEAM_ALLIANCE], m_ArenaTeamIds[TEAM_HORDE]);
}

void Battleground::AddPlayer(Player* player)
{
    // remove afk from player
    if (player->HasFlag(PLAYER_FLAGS, PLAYER_FLAGS_AFK))
        player->ToggleAFK();

    // score struct must be created in inherited class

    uint64 guid = player->GetGUID();
    uint32 team = player->GetBGTeam();
    int32  primaryTree = player->GetPrimaryTalentTree(player->GetActiveSpec());

    BattlegroundPlayer bp;
    bp.OfflineRemoveTime = 0;
    bp.Team = team;
    bp.PrimaryTree = primaryTree;

    // Add to list/maps
    m_Players[guid] = bp;

    UpdatePlayersCountByTeam(team, false);                  // +1 player

    WorldPacket data;
    sBattlegroundMgr->BuildPlayerJoinedBattlegroundPacket(&data, player->GetGUID());
    SendPacketToTeam(team, &data, player, false);

    // BG Status packet
    BattlegroundQueueTypeId bgQueueTypeId = sBattlegroundMgr->BGQueueTypeId(m_TypeID, GetArenaType());
    uint32 queueSlot = player->GetBattlegroundQueueIndex(bgQueueTypeId);

    sBattlegroundMgr->BuildBattlegroundStatusPacket(&data, this, player, queueSlot, STATUS_IN_PROGRESS, player->GetBattlegroundQueueJoinTime(m_TypeID), GetElapsedTime(), GetArenaType());
    player->GetSession()->SendPacket(&data);

    player->RemoveAurasByType(SPELL_AURA_MOUNTED);

    // add arena specific auras
    if (isArena())
    {
        player->RemoveArenaEnchantments(TEMP_ENCHANTMENT_SLOT);
        player->DestroyConjuredItems(true);
        player->UnsummonPetTemporaryIfAny();

        if (GetStatus() == STATUS_WAIT_JOIN)                 // not started yet
        {
            player->CastSpell(player, SPELL_ARENA_PREPARATION, true);
            player->ResetAllPowers();
        }
    }
    else
    {
        if (GetStatus() == STATUS_WAIT_JOIN)                 // not started yet
        {
            player->CastSpell(player, SPELL_PREPARATION, true);   // reduces all mana cost of spells.

            int32 countdownMaxForBGType = isArena() ? ARENA_COUNTDOWN_MAX : BATTLEGROUND_COUNTDOWN_MAX;
            WorldPacket data(SMSG_START_TIMER, 4+4+4);
            data << uint32(0); // unk
            data << uint32(countdownMaxForBGType - (GetElapsedTime() / 1000));
            data << uint32(countdownMaxForBGType);
            player->GetSession()->SendPacket(&data);
        }
    }

    player->ResetAchievementCriteria(ACHIEVEMENT_CRITERIA_TYPE_KILL_CREATURE, ACHIEVEMENT_CRITERIA_CONDITION_BG_MAP, GetMapId(), true);
    player->ResetAchievementCriteria(ACHIEVEMENT_CRITERIA_TYPE_WIN_BG, ACHIEVEMENT_CRITERIA_CONDITION_BG_MAP, GetMapId(), true);
    player->ResetAchievementCriteria(ACHIEVEMENT_CRITERIA_TYPE_DAMAGE_DONE, ACHIEVEMENT_CRITERIA_CONDITION_BG_MAP, GetMapId(), true);
    player->ResetAchievementCriteria(ACHIEVEMENT_CRITERIA_TYPE_BE_SPELL_TARGET, ACHIEVEMENT_CRITERIA_CONDITION_BG_MAP, GetMapId(), true);
    player->ResetAchievementCriteria(ACHIEVEMENT_CRITERIA_TYPE_CAST_SPELL, ACHIEVEMENT_CRITERIA_CONDITION_BG_MAP, GetMapId(), true);
    player->ResetAchievementCriteria(ACHIEVEMENT_CRITERIA_TYPE_BG_OBJECTIVE_CAPTURE, ACHIEVEMENT_CRITERIA_CONDITION_BG_MAP, GetMapId(), true);
    player->ResetAchievementCriteria(ACHIEVEMENT_CRITERIA_TYPE_HONORABLE_KILL_AT_AREA, ACHIEVEMENT_CRITERIA_CONDITION_BG_MAP, GetMapId(), true);
    player->ResetAchievementCriteria(ACHIEVEMENT_CRITERIA_TYPE_HONORABLE_KILL, ACHIEVEMENT_CRITERIA_CONDITION_BG_MAP, GetMapId(), true);
    player->ResetAchievementCriteria(ACHIEVEMENT_CRITERIA_TYPE_HEALING_DONE, ACHIEVEMENT_CRITERIA_CONDITION_BG_MAP, GetMapId(), true);
    player->ResetAchievementCriteria(ACHIEVEMENT_CRITERIA_TYPE_GET_KILLING_BLOWS, ACHIEVEMENT_CRITERIA_CONDITION_BG_MAP, GetMapId(), true);
    player->ResetAchievementCriteria(ACHIEVEMENT_CRITERIA_TYPE_SPECIAL_PVP_KILL, ACHIEVEMENT_CRITERIA_CONDITION_BG_MAP, GetMapId(), true);

    // setup BG group membership
    PlayerAddedToBGCheckIfBGIsRunning(player);
    AddOrSetPlayerToCorrectBgGroup(player, team);
}

// this method adds player to his team's bg group, or sets his correct group if player is already in bg group
void Battleground::AddOrSetPlayerToCorrectBgGroup(Player* player, uint32 team)
{
    uint64 playerGuid = player->GetGUID();
    Group* group = GetBgRaid(team);
    if (!group)                                      // first player joined
    {
        group = new Group;
        SetBgRaid(team, group);
        group->Create(player);
    }
    else                                            // raid already exist
    {
        if (group->IsMember(playerGuid))
        {
            uint8 subgroup = group->GetMemberGroup(playerGuid);
            player->SetBattlegroundOrBattlefieldRaid(group, subgroup);
        }
        else
        {
            group->AddMember(player);
            if (Group* originalGroup = player->GetOriginalGroup())
                if (originalGroup->IsLeader(playerGuid))
                {
                    group->ChangeLeader(playerGuid);
                    group->SendUpdate();
                }
        }
    }
}

// This method should be called when player logs into running battleground
void Battleground::EventPlayerLoggedIn(Player* player)
{
    uint64 guid = player->GetGUID();
    // player is correct pointer
    for (std::deque<uint64>::iterator itr = m_OfflineQueue.begin(); itr != m_OfflineQueue.end(); ++itr)
    {
        if (*itr == guid)
        {
            m_OfflineQueue.erase(itr);
            break;
        }
    }
    m_Players[guid].OfflineRemoveTime = 0;
    PlayerAddedToBGCheckIfBGIsRunning(player);
    // if battleground is starting, then add preparation aura
    // we don't have to do that, because preparation aura isn't removed when player logs out
}

// This method should be called when player logs out from running battleground
void Battleground::EventPlayerLoggedOut(Player* player)
{
    uint64 guid = player->GetGUID();
    if (!IsPlayerInBattleground(guid))  // Check if this player really is in battleground (might be a GM who teleported inside)
        return;

    // player is correct pointer, it is checked in WorldSession::LogoutPlayer()
    m_OfflineQueue.push_back(player->GetGUID());
    m_Players[guid].OfflineRemoveTime = sWorld->GetGameTime() + MAX_OFFLINE_TIME;
    if (GetStatus() == STATUS_IN_PROGRESS)
    {
        // drop flag and handle other cleanups
        RemovePlayer(player, guid, GetPlayerTeam(guid));

        // 1 player is logging out, if it is the last, then end arena!
        if (isArena())
            if (GetAlivePlayersCountByTeam(player->GetBGTeam()) <= 1 && GetPlayersCountByTeam(GetOtherTeam(player->GetBGTeam())))
                EndBattleground(GetOtherTeam(player->GetBGTeam()));
    }
}

// This method should be called only once ... it adds pointer to queue
void Battleground::AddToBGFreeSlotQueue()
{
    if (!m_InBGFreeSlotQueue && isBattleground())
    {
        sBattlegroundMgr->AddToBGFreeSlotQueue(m_TypeID, this);
        m_InBGFreeSlotQueue = true;
    }
}

// This method removes this battleground from free queue - it must be called when deleting battleground
void Battleground::RemoveFromBGFreeSlotQueue()
{
    if (m_InBGFreeSlotQueue)
    {
        sBattlegroundMgr->RemoveFromBGFreeSlotQueue(m_TypeID, m_InstanceID);
        m_InBGFreeSlotQueue = false;
    }
}

// get the number of free slots for team
// returns the number how many players can join battleground to MaxPlayersPerTeam
uint32 Battleground::GetFreeSlotsForTeam(uint32 Team) const
{
    // if BG is starting ... invite anyone
    if (GetStatus() == STATUS_WAIT_JOIN)
        return (GetInvitedCount(Team) < GetMaxPlayersPerTeam()) ? GetMaxPlayersPerTeam() - GetInvitedCount(Team) : 0;
    // if BG is already started .. do not allow to join too much players of one faction
    uint32 otherTeam;
    uint32 otherIn;
    if (Team == ALLIANCE)
    {
        otherTeam = GetInvitedCount(HORDE);
        otherIn = GetPlayersCountByTeam(HORDE);
    }
    else
    {
        otherTeam = GetInvitedCount(ALLIANCE);
        otherIn = GetPlayersCountByTeam(ALLIANCE);
    }
    if (GetStatus() == STATUS_IN_PROGRESS)
    {
        // difference based on ppl invited (not necessarily entered battle)
        // default: allow 0
        uint32 diff = 0;
        // allow join one person if the sides are equal (to fill up bg to minplayersperteam)
        if (otherTeam == GetInvitedCount(Team))
            diff = 1;
        // allow join more ppl if the other side has more players
        else if (otherTeam > GetInvitedCount(Team))
            diff = otherTeam - GetInvitedCount(Team);

        // difference based on max players per team (don't allow inviting more)
        uint32 diff2 = (GetInvitedCount(Team) < GetMaxPlayersPerTeam()) ? GetMaxPlayersPerTeam() - GetInvitedCount(Team) : 0;
        // difference based on players who already entered
        // default: allow 0
        uint32 diff3 = 0;
        // allow join one person if the sides are equal (to fill up bg minplayersperteam)
        if (otherIn == GetPlayersCountByTeam(Team))
            diff3 = 1;
        // allow join more ppl if the other side has more players
        else if (otherIn > GetPlayersCountByTeam(Team))
            diff3 = otherIn - GetPlayersCountByTeam(Team);
        // or other side has less than minPlayersPerTeam
        else if (GetInvitedCount(Team) <= GetMinPlayersPerTeam())
            diff3 = GetMinPlayersPerTeam() - GetInvitedCount(Team) + 1;

        // return the minimum of the 3 differences

        // min of diff and diff 2
        diff = std::min(diff, diff2);
        // min of diff, diff2 and diff3
        return std::min(diff, diff3);
    }
    return 0;
}

bool Battleground::HasFreeSlots() const
{
    return GetPlayersSize() < GetMaxPlayers();
}

void Battleground::BuildPvPLogDataPacket(WorldPacket& data)
{
    ByteBuffer buff;

    data.Initialize(SMSG_PVP_LOG_DATA, (1 + 1 + 4 + 40 * GetPlayerScoresSize()));

    data.WriteBit(isRated());
    data.WriteBit(isArena());

    if (isArena())
    {
        // it seems this must be according to BG_WINNER_A/H and _NOT_ TEAM_A/H
        for (uint8 i = 0; i < BG_TEAMS_COUNT; ++i)
            _arenaTeamScores[i].BuildTeamInfoLengthBlock(data);
    }

    size_t countPos = data.bitwpos();
    data.WriteBits(0, 21);
    for (auto const& score : PlayerScores)
        score.second->AppendToPacket(data, buff);

    data.PutBits(countPos, GetPlayerScoresSize(), 21);
    data.WriteBit(GetStatus() == STATUS_WAIT_LEAVE);    // If Ended

    if (isRated())
    {
        // it seems this must be according to BG_WINNER_A/H and _NOT_ BG_TEAM_A/H
        for (uint8 i = 0; i < BG_TEAMS_COUNT; ++i)
            _arenaTeamScores[i].BuildRatingInfoBlock(data);
    }

    data.FlushBits();
    data.append(buff);

    if (isArena())
    {
        // it seems this must be according to BG_WINNER_A/H and _NOT_ TEAM_A/H
        for (uint8 i = 0; i < BG_TEAMS_COUNT; ++i)
            _arenaTeamScores[i].BuildTeamInfoBlock(data);
    }

    data << uint8(GetPlayersCountByTeam(HORDE));

    if (GetStatus() == STATUS_WAIT_LEAVE)
        data << uint8(GetWinner());

    data << uint8(GetPlayersCountByTeam(ALLIANCE));
}

bool Battleground::UpdatePlayerScore(Player* player, uint32 type, uint32 value, bool doAddHonor)
{
    BattlegroundScoreMap::const_iterator itr = PlayerScores.find(player->GetGUIDLow());
    if (itr == PlayerScores.end()) // player not found...
        return false;

    if (type == SCORE_BONUS_HONOR && doAddHonor && isBattleground())
        player->RewardHonor(NULL, 1, value); // RewardHonor calls UpdatePlayerScore with doAddHonor = false
    else
        itr->second->UpdateScore(type, value);

    return true;
}

void Battleground::AddPlayerToResurrectQueue(uint64 npc_guid, uint64 player_guid)
{
    m_ReviveQueue[npc_guid].push_back(player_guid);

    Player* player = ObjectAccessor::FindPlayer(player_guid);
    if (!player)
        return;

    player->CastSpell(player, SPELL_WAITING_FOR_RESURRECT, true);
}

void Battleground::RemovePlayerFromResurrectQueue(uint64 player_guid)
{
    for (std::map<uint64, std::vector<uint64> >::iterator itr = m_ReviveQueue.begin(); itr != m_ReviveQueue.end(); ++itr)
    {
        for (std::vector<uint64>::iterator itr2 = (itr->second).begin(); itr2 != (itr->second).end(); ++itr2)
        {
            if (*itr2 == player_guid)
            {
                (itr->second).erase(itr2);
                if (Player* player = ObjectAccessor::FindPlayer(player_guid))
                    player->RemoveAurasDueToSpell(SPELL_WAITING_FOR_RESURRECT);
                return;
            }
        }
    }
}

void Battleground::RelocateDeadPlayers(uint64 queueIndex)
{
    // Those who are waiting to resurrect at this node are taken to the closest own node's graveyard
    std::vector<uint64>& ghostList = m_ReviveQueue[queueIndex];
    if (!ghostList.empty())
    {
        WorldSafeLocsEntry const* closestGrave = NULL;
        for (std::vector<uint64>::const_iterator itr = ghostList.begin(); itr != ghostList.end(); ++itr)
        {
            Player* player = ObjectAccessor::FindPlayer(*itr);
            if (!player)
                continue;

            if (!closestGrave)
                closestGrave = GetClosestGraveYard(player);

            if (closestGrave)
                player->TeleportTo(GetMapId(), closestGrave->x, closestGrave->y, closestGrave->z, player->GetOrientation());
        }
        ghostList.clear();
    }
}

bool Battleground::AddObject(uint32 type, uint32 entry, float x, float y, float z, float o, float rotation0, float rotation1, float rotation2, float rotation3, uint32 /*respawnTime*/)
{
    // If the assert is called, means that BgObjects must be resized!
    ASSERT(type < BgObjects.size());

    Map* map = FindBgMap();
    if (!map)
        return false;
    // Must be created this way, adding to godatamap would add it to the base map of the instance
    // and when loading it (in go::LoadFromDB()), a new guid would be assigned to the object, and a new object would be created
    // So we must create it specific for this instance
    GameObject* go = new GameObject;
    if (!go->Create(sObjectMgr->GenerateLowGuid(HIGHGUID_GAMEOBJECT), entry, GetBgMap(),
        PHASEMASK_NORMAL, x, y, z, o, rotation0, rotation1, rotation2, rotation3, 100, GO_STATE_READY))
    {
        TC_LOG_ERROR("bg.battleground", "Battleground::AddObject: cannot create gameobject (entry: %u) for BG (map: %u, instance id: %u)!",
                entry, m_MapId, m_InstanceID);
        delete go;
        return false;
    }

/*
    uint32 guid = go->GetGUIDLow();

    // without this, UseButtonOrDoor caused the crash, since it tried to get go info from godata
    // iirc that was changed, so adding to go data map is no longer required if that was the only function using godata from GameObject without checking if it existed
    GameObjectData& data = sObjectMgr->NewGOData(guid);

    data.id             = entry;
    data.mapid          = GetMapId();
    data.posX           = x;
    data.posY           = y;
    data.posZ           = z;
    data.orientation    = o;
    data.rotation0      = rotation0;
    data.rotation1      = rotation1;
    data.rotation2      = rotation2;
    data.rotation3      = rotation3;
    data.spawntimesecs  = respawnTime;
    data.spawnMask      = 1;
    data.animprogress   = 100;
    data.go_state       = 1;
*/
    // Add to world, so it can be later looked up from HashMapHolder
    if (!map->AddToMap(go))
    {
        delete go;
        return false;
    }
    BgObjects[type] = go->GetGUID();
    return true;
}

bool Battleground::AddObject(uint32 type, uint32 entry, Position const& pos, float rotation0, float rotation1, float rotation2, float rotation3, uint32 respawnTime /*= 0*/)
{
    return AddObject(type, entry, pos.GetPositionX(), pos.GetPositionY(), pos.GetPositionZ(), pos.GetOrientation(), rotation0, rotation1, rotation2, rotation3, respawnTime);
}

// Some doors aren't despawned so we cannot handle their closing in gameobject::update()
// It would be nice to correctly implement GO_ACTIVATED state and open/close doors in gameobject code
void Battleground::DoorClose(uint32 type)
{
    if (GameObject* obj = GetBgMap()->GetGameObject(BgObjects[type]))
    {
        // If doors are open, close it
        if (obj->getLootState() == GO_ACTIVATED && obj->GetGoState() != GO_STATE_READY)
        {
            obj->SetLootState(GO_READY);
            obj->SetGoState(GO_STATE_READY);
        }
    }
    else
        TC_LOG_ERROR("bg.battleground", "Battleground::DoorClose: door gameobject (type: %u, GUID: %u) not found for BG (map: %u, instance id: %u)!",
            type, GUID_LOPART(BgObjects[type]), m_MapId, m_InstanceID);
}

void Battleground::DoorOpen(uint32 type)
{
    if (GameObject* obj = GetBgMap()->GetGameObject(BgObjects[type]))
    {
        obj->SetLootState(GO_ACTIVATED);
        obj->SetGoState(GO_STATE_ACTIVE);
    }
    else
        TC_LOG_ERROR("bg.battleground", "Battleground::DoorOpen: door gameobject (type: %u, GUID: %u) not found for BG (map: %u, instance id: %u)!",
            type, GUID_LOPART(BgObjects[type]), m_MapId, m_InstanceID);
}

GameObject* Battleground::GetBGObject(uint32 type, bool logError)
{
    GameObject* obj = GetBgMap()->GetGameObject(BgObjects[type]);
    if (!obj)
    {
        if (logError)
            TC_LOG_ERROR("bg.battleground", "Battleground::GetBGObject: gameobject (type: %u, GUID: %u) not found for BG (map: %u, instance id: %u)!",
                type, GUID_LOPART(BgObjects[type]), m_MapId, m_InstanceID);
        else
            TC_LOG_INFO("bg.battleground", "Battleground::GetBGObject: gameobject (type: %u, GUID: %u) not found for BG (map: %u, instance id: %u)!",
                type, GUID_LOPART(BgObjects[type]), m_MapId, m_InstanceID);
    }
    return obj;
}

Creature* Battleground::GetBGCreature(uint32 type, bool logError)
{
    Creature* creature = GetBgMap()->GetCreature(BgCreatures[type]);
    if (!creature)
    {
        if (logError)
            TC_LOG_ERROR("bg.battleground", "Battleground::GetBGCreature: creature (type: %u, GUID: %u) not found for BG (map: %u, instance id: %u)!",
                type, GUID_LOPART(BgCreatures[type]), m_MapId, m_InstanceID);
        else
            TC_LOG_INFO("bg.battleground", "Battleground::GetBGCreature: creature (type: %u, GUID: %u) not found for BG (map: %u, instance id: %u)!",
                type, GUID_LOPART(BgCreatures[type]), m_MapId, m_InstanceID);
    }
    return creature;
}

void Battleground::SpawnBGObject(uint32 type, uint32 respawntime)
{
    if (Map* map = FindBgMap())
        if (GameObject* obj = map->GetGameObject(BgObjects[type]))
        {
            if (respawntime)
                obj->SetLootState(GO_JUST_DEACTIVATED);
            else
                if (obj->getLootState() == GO_JUST_DEACTIVATED)
                    // Change state from GO_JUST_DEACTIVATED to GO_READY in case battleground is starting again
                    obj->SetLootState(GO_READY);
            obj->SetRespawnTime(respawntime);
            map->AddToMap(obj);
        }
}

Creature* Battleground::AddCreature(uint32 entry, uint32 type, float x, float y, float z, float o, TeamId /*teamId = TEAM_NEUTRAL*/, uint32 respawntime /*= 0*/)
{
    // If the assert is called, means that BgCreatures must be resized!
    ASSERT(type < BgCreatures.size());

    Map* map = FindBgMap();
    if (!map)
        return NULL;

    Creature* creature = new Creature();
    if (!creature->Create(sObjectMgr->GenerateLowGuid(HIGHGUID_UNIT), map, PHASEMASK_NORMAL, entry, x, y, z, o))
    {
        TC_LOG_ERROR("bg.battleground", "Battleground::AddCreature: cannot create creature (entry: %u) for BG (map: %u, instance id: %u)!",
            entry, m_MapId, m_InstanceID);
        delete creature;
        return NULL;
    }

    creature->SetHomePosition(x, y, z, o);

    CreatureTemplate const* cinfo = sObjectMgr->GetCreatureTemplate(entry);
    if (!cinfo)
    {
        TC_LOG_ERROR("bg.battleground", "Battleground::AddCreature: creature template (entry: %u) does not exist for BG (map: %u, instance id: %u)!",
            entry, m_MapId, m_InstanceID);
        delete creature;
        return NULL;
    }

    if (!map->AddToMap(creature))
    {
        delete creature;
        return NULL;
    }

    BgCreatures[type] = creature->GetGUID();

    if (respawntime)
        creature->SetRespawnDelay(respawntime);

    return creature;
}

Creature* Battleground::AddCreature(uint32 entry, uint32 type, Position const& pos, TeamId teamId /*= TEAM_NEUTRAL*/, uint32 respawntime /*= 0*/)
{
    return AddCreature(entry, type, pos.GetPositionX(), pos.GetPositionY(), pos.GetPositionZ(), pos.GetOrientation(), teamId, respawntime);
}

bool Battleground::DelCreature(uint32 type)
{
    if (!BgCreatures[type])
        return true;

    if (Creature* creature = GetBgMap()->GetCreature(BgCreatures[type]))
    {
        creature->AddObjectToRemoveList();
        BgCreatures[type] = 0;
        return true;
    }

    TC_LOG_ERROR("bg.battleground", "Battleground::DelCreature: creature (type: %u, GUID: %u) not found for BG (map: %u, instance id: %u)!",
        type, GUID_LOPART(BgCreatures[type]), m_MapId, m_InstanceID);
    BgCreatures[type] = 0;
    return false;
}

bool Battleground::DelObject(uint32 type)
{
    if (!BgObjects[type])
        return true;

    if (GameObject* obj = GetBgMap()->GetGameObject(BgObjects[type]))
    {
        obj->SetRespawnTime(0);                                 // not save respawn time
        obj->Delete();
        BgObjects[type] = 0;
        return true;
    }
    TC_LOG_ERROR("bg.battleground", "Battleground::DelObject: gameobject (type: %u, GUID: %u) not found for BG (map: %u, instance id: %u)!",
        type, GUID_LOPART(BgObjects[type]), m_MapId, m_InstanceID);
    BgObjects[type] = 0;
    return false;
}

bool Battleground::AddSpiritGuide(uint32 type, float x, float y, float z, float o, TeamId teamId /*= TEAM_NEUTRAL*/)
{
    uint32 entry = (teamId == TEAM_ALLIANCE) ? BG_CREATURE_ENTRY_A_SPIRITGUIDE : BG_CREATURE_ENTRY_H_SPIRITGUIDE;

    if (Creature* creature = AddCreature(entry, type, x, y, z, o, teamId))
    {
        creature->setDeathState(DEAD);
        creature->SetUInt64Value(UNIT_FIELD_CHANNEL_OBJECT, creature->GetGUID());
        // aura
        /// @todo Fix display here
        // creature->SetVisibleAura(0, SPELL_SPIRIT_HEAL_CHANNEL);
        // casting visual effect
        creature->SetUInt32Value(UNIT_CHANNEL_SPELL, SPELL_SPIRIT_HEAL_CHANNEL);
        // correct cast speed
        creature->SetFloatValue(UNIT_MOD_CAST_SPEED, 1.0f);
        creature->SetFloatValue(UNIT_MOD_CAST_HASTE, 1.0f);
        //creature->CastSpell(creature, SPELL_SPIRIT_HEAL_CHANNEL, true);
        return true;
    }
    TC_LOG_ERROR("bg.battleground", "Battleground::AddSpiritGuide: cannot create spirit guide (type: %u, entry: %u) for BG (map: %u, instance id: %u)!",
        type, entry, m_MapId, m_InstanceID);
    EndNow();
    return false;
}

bool Battleground::AddSpiritGuide(uint32 type, Position const& pos, TeamId teamId /*= TEAM_NEUTRAL*/)
{
    return AddSpiritGuide(type, pos.GetPositionX(), pos.GetPositionY(), pos.GetPositionZ(), pos.GetOrientation(), teamId);
}

void Battleground::SendMessageToAll(int32 entry, ChatMsg type, Player const* source)
{
    if (!entry)
        return;

    Trinity::BattlegroundChatBuilder bg_builder(type, entry, source);
    Trinity::LocalizedPacketDo<Trinity::BattlegroundChatBuilder> bg_do(bg_builder);
    BroadcastWorker(bg_do);
}

void Battleground::PSendMessageToAll(int32 entry, ChatMsg type, Player const* source, ...)
{
    if (!entry)
        return;

    va_list ap;
    va_start(ap, source);

    Trinity::BattlegroundChatBuilder bg_builder(type, entry, source, &ap);
    Trinity::LocalizedPacketDo<Trinity::BattlegroundChatBuilder> bg_do(bg_builder);
    BroadcastWorker(bg_do);

    va_end(ap);
}

void Battleground::SendWarningToAll(int32 entry, ...)
{
    if (!entry)
        return;

    std::map<uint32, WorldPacket> localizedPackets;
    for (BattlegroundPlayerMap::const_iterator itr = m_Players.begin(); itr != m_Players.end(); ++itr)
        if (Player* player = _GetPlayer(itr, "SendWarningToAll"))
        {
            if (localizedPackets.find(player->GetSession()->GetSessionDbLocaleIndex()) == localizedPackets.end())
            {
                char const* format = sObjectMgr->GetTrinityString(entry, player->GetSession()->GetSessionDbLocaleIndex());

                char str[1024];
                va_list ap;
                va_start(ap, entry);
                vsnprintf(str, 1024, format, ap);
                va_end(ap);

                ChatHandler::BuildChatPacket(localizedPackets[player->GetSession()->GetSessionDbLocaleIndex()], CHAT_MSG_RAID_BOSS_EMOTE, LANG_UNIVERSAL, NULL, NULL, str);
            }

            player->SendDirectMessage(&localizedPackets[player->GetSession()->GetSessionDbLocaleIndex()]);
        }
}

void Battleground::SendMessage2ToAll(int32 entry, ChatMsg type, Player const* source, int32 arg1, int32 arg2)
{
    Trinity::Battleground2ChatBuilder bg_builder(type, entry, source, arg1, arg2);
    Trinity::LocalizedPacketDo<Trinity::Battleground2ChatBuilder> bg_do(bg_builder);
    BroadcastWorker(bg_do);
}

void Battleground::EndNow()
{
    RemoveFromBGFreeSlotQueue();
    SetStatus(STATUS_WAIT_LEAVE);
    SetRemainingTime(0);
}

// To be removed
char const* Battleground::GetTrinityString(int32 entry)
{
    // FIXME: now we have different DBC locales and need localized message for each target client
    return sObjectMgr->GetTrinityStringForDBCLocale(entry);
}

// IMPORTANT NOTICE:
// buffs aren't spawned/despawned when players captures anything
// buffs are in their positions when battleground starts
void Battleground::HandleTriggerBuff(uint64 go_guid)
{
    GameObject* obj = GetBgMap()->GetGameObject(go_guid);
    if (!obj || obj->GetGoType() != GAMEOBJECT_TYPE_TRAP || !obj->isSpawned())
        return;

    // Change buff type, when buff is used:
    int32 index = BgObjects.size() - 1;
    while (index >= 0 && BgObjects[index] != go_guid)
        index--;
    if (index < 0)
    {
        TC_LOG_ERROR("bg.battleground", "Battleground::HandleTriggerBuff: cannot find buff gameobject (GUID: %u, entry: %u, type: %u) in internal data for BG (map: %u, instance id: %u)!",
            GUID_LOPART(go_guid), obj->GetEntry(), obj->GetGoType(), m_MapId, m_InstanceID);
        return;
    }

    // Randomly select new buff
    uint8 buff = urand(0, 2);
    uint32 entry = obj->GetEntry();
    if (m_BuffChange && entry != Buff_Entries[buff])
    {
        // Despawn current buff
        SpawnBGObject(index, RESPAWN_ONE_DAY);
        // Set index for new one
        for (uint8 currBuffTypeIndex = 0; currBuffTypeIndex < 3; ++currBuffTypeIndex)
            if (entry == Buff_Entries[currBuffTypeIndex])
            {
                index -= currBuffTypeIndex;
                index += buff;
            }
    }

    SpawnBGObject(index, BUFF_RESPAWN_TIME);
}

void Battleground::HandleKillPlayer(Player* victim, Player* killer)
{
    // Keep in mind that for arena this will have to be changed a bit

    // Add +1 deaths
    UpdatePlayerScore(victim, SCORE_DEATHS, 1);
    // Add +1 kills to group and +1 killing_blows to killer
    if (killer)
    {
        // Don't reward credit for killing ourselves, like fall damage of hellfire (warlock)
        if (killer == victim)
            return;

        UpdatePlayerScore(killer, SCORE_HONORABLE_KILLS, 1);
        UpdatePlayerScore(killer, SCORE_KILLING_BLOWS, 1);

        for (BattlegroundPlayerMap::const_iterator itr = m_Players.begin(); itr != m_Players.end(); ++itr)
        {
            Player* creditedPlayer = ObjectAccessor::FindPlayer(itr->first);
            if (!creditedPlayer || creditedPlayer == killer)
                continue;

            if (creditedPlayer->GetTeam() == killer->GetTeam() && creditedPlayer->IsAtGroupRewardDistance(victim))
                UpdatePlayerScore(creditedPlayer, SCORE_HONORABLE_KILLS, 1);
        }
    }

    if (!isArena())
    {
        // To be able to remove insignia -- ONLY IN Battlegrounds
        victim->SetFlag(UNIT_FIELD_FLAGS, UNIT_FLAG_SKINNABLE);
        RewardXPAtKill(killer, victim);
    }
}

// Return the player's team based on battlegroundplayer info
// Used in same faction arena matches mainly
uint32 Battleground::GetPlayerTeam(uint64 guid) const
{
    BattlegroundPlayerMap::const_iterator itr = m_Players.find(guid);
    if (itr != m_Players.end())
        return itr->second.Team;
    return 0;
}

uint32 Battleground::GetOtherTeam(uint32 teamId) const
{
    return teamId ? ((teamId == ALLIANCE) ? HORDE : ALLIANCE) : 0;
}

bool Battleground::IsPlayerInBattleground(uint64 guid) const
{
    BattlegroundPlayerMap::const_iterator itr = m_Players.find(guid);
    if (itr != m_Players.end())
        return true;
    return false;
}

void Battleground::PlayerAddedToBGCheckIfBGIsRunning(Player* player)
{
    if (GetStatus() != STATUS_WAIT_LEAVE)
        return;

    WorldPacket data;
    BattlegroundQueueTypeId bgQueueTypeId = BattlegroundMgr::BGQueueTypeId(GetTypeID(), GetArenaType());

    BlockMovement(player);

    BuildPvPLogDataPacket(data);
    player->SendDirectMessage(&data);

    sBattlegroundMgr->BuildBattlegroundStatusPacket(&data, this, player, player->GetBattlegroundQueueIndex(bgQueueTypeId), STATUS_IN_PROGRESS, player->GetBattlegroundQueueJoinTime(GetTypeID()), GetElapsedTime(), GetArenaType());
    player->SendDirectMessage(&data);
}

uint32 Battleground::GetAlivePlayersCountByTeam(uint32 Team) const
{
    int count = 0;
    for (BattlegroundPlayerMap::const_iterator itr = m_Players.begin(); itr != m_Players.end(); ++itr)
    {
        if (itr->second.Team == Team)
        {
            Player* player = ObjectAccessor::FindPlayer(itr->first);
            if (player && player->IsAlive() && !player->HasByteFlag(UNIT_FIELD_BYTES_2, 3, FORM_SPIRITOFREDEMPTION))
                ++count;
        }
    }
    return count;
}

void Battleground::SetHoliday(bool is_holiday)
{
    m_HonorMode = is_holiday ? BG_HOLIDAY : BG_NORMAL;
}

int32 Battleground::GetObjectType(uint64 guid)
{
    for (uint32 i = 0; i < BgObjects.size(); ++i)
        if (BgObjects[i] == guid)
            return i;
    TC_LOG_ERROR("bg.battleground", "Battleground::GetObjectType: player used gameobject (GUID: %u) which is not in internal data for BG (map: %u, instance id: %u), cheating?",
        GUID_LOPART(guid), m_MapId, m_InstanceID);
    return -1;
}

void Battleground::SetBgRaid(uint32 TeamID, Group* bg_raid)
{
    Group*& old_raid = TeamID == ALLIANCE ? m_BgRaids[TEAM_ALLIANCE] : m_BgRaids[TEAM_HORDE];
    if (old_raid)
        old_raid->SetBattlegroundGroup(NULL);
    if (bg_raid)
        bg_raid->SetBattlegroundGroup(this);
    old_raid = bg_raid;
}

WorldSafeLocsEntry const* Battleground::GetClosestGraveYard(Player* player)
{
    return sObjectMgr->GetClosestGraveYard(player->GetPositionX(), player->GetPositionY(), player->GetPositionZ(), player->GetMapId(), player->GetTeam());
}

void Battleground::StartTimedAchievement(AchievementCriteriaTimedTypes type, uint32 entry)
{
    for (BattlegroundPlayerMap::const_iterator itr = GetPlayers().begin(); itr != GetPlayers().end(); ++itr)
        if (Player* player = ObjectAccessor::FindPlayer(itr->first))
            player->StartTimedAchievement(type, entry);
}

void Battleground::SetBracket(PvPDifficultyEntry const* bracketEntry)
{
    m_BracketId = bracketEntry->GetBracketId();
    SetLevelRange(bracketEntry->minLevel, bracketEntry->maxLevel);
}

void Battleground::RewardXPAtKill(Player* killer, Player* victim)
{
    if (sWorld->getBoolConfig(CONFIG_BG_XP_FOR_KILL) && killer && victim)
        killer->RewardPlayerAndGroupAtKill(victim, true);
}

uint32 Battleground::GetTeamScore(uint32 teamId) const
{
    if (teamId == TEAM_ALLIANCE || teamId == TEAM_HORDE)
        return m_TeamScores[teamId];

    TC_LOG_ERROR("bg.battleground", "GetTeamScore with wrong Team %u for BG %u", teamId, GetTypeID());
    return 0;
}

void Battleground::HandleAreaTrigger(Player* player, uint32 trigger)
{
    TC_LOG_DEBUG("bg.battleground", "Unhandled AreaTrigger %u in Battleground %u. Player coords (x: %f, y: %f, z: %f)",
                   trigger, player->GetMapId(), player->GetPositionX(), player->GetPositionY(), player->GetPositionZ());
}

bool Battleground::CheckAchievementCriteriaMeet(uint32 criteriaId, Player const* /*source*/, Unit const* /*target*/, uint32 /*miscvalue1*/)
{
    TC_LOG_ERROR("bg.battleground", "Battleground::CheckAchievementCriteriaMeet: No implementation for criteria %u", criteriaId);
    return false;
}<|MERGE_RESOLUTION|>--- conflicted
+++ resolved
@@ -26,8 +26,6 @@
 #include "Formulas.h"
 #include "GridNotifiersImpl.h"
 #include "Group.h"
-#include "Guild.h"
-#include "GuildMgr.h"
 #include "MapManager.h"
 #include "Object.h"
 #include "ObjectMgr.h"
@@ -770,63 +768,7 @@
     SetStatus(STATUS_WAIT_LEAVE);
     //we must set it this way, because end time is sent in packet!
     SetRemainingTime(TIME_AUTOCLOSE_BATTLEGROUND);
-
-<<<<<<< HEAD
-    // arena rating calculation
-    if (isArena() && isRated())
-    {
-        winnerArenaTeam = sArenaTeamMgr->GetArenaTeamById(GetArenaTeamIdForTeam(winner));
-        loserArenaTeam = sArenaTeamMgr->GetArenaTeamById(GetArenaTeamIdForTeam(GetOtherTeam(winner)));
-
-        if (winnerArenaTeam && loserArenaTeam && winnerArenaTeam != loserArenaTeam)
-        {
-            loserTeamRating = loserArenaTeam->GetRating();
-            loserMatchmakerRating = GetArenaMatchmakerRating(GetOtherTeam(winner));
-            winnerTeamRating = winnerArenaTeam->GetRating();
-            winnerMatchmakerRating = GetArenaMatchmakerRating(winner);
-
-            if (winner != WINNER_NONE)
-            {
-                winnerMatchmakerChange = winnerArenaTeam->WonAgainst(winnerMatchmakerRating, loserMatchmakerRating, winnerChange);
-                loserMatchmakerChange = loserArenaTeam->LostAgainst(loserMatchmakerRating, winnerMatchmakerRating, loserChange);
-                TC_LOG_DEBUG("bg.arena", "match Type: %u --- Winner: old rating: %u, rating gain: %d, old MMR: %u, MMR gain: %d --- Loser: old rating: %u, rating loss: %d, old MMR: %u, MMR loss: %d ---", m_ArenaType, winnerTeamRating, winnerChange, winnerMatchmakerRating,
-                    winnerMatchmakerChange, loserTeamRating, loserChange, loserMatchmakerRating, loserMatchmakerChange);
-                SetArenaMatchmakerRating(winner, winnerMatchmakerRating + winnerMatchmakerChange);
-                SetArenaMatchmakerRating(GetOtherTeam(winner), loserMatchmakerRating + loserMatchmakerChange);
-
-                // bg team that the client expects is different to TeamId
-                // alliance 1, horde 0
-                uint8 winnerTeam = winner == ALLIANCE ? WINNER_ALLIANCE : WINNER_HORDE;
-                uint8 loserTeam = winner == ALLIANCE ? WINNER_HORDE : WINNER_ALLIANCE;
-
-                _arenaTeamScores[winnerTeam].Assign(winnerChange, winnerMatchmakerRating, winnerArenaTeam->GetName());
-                _arenaTeamScores[loserTeam].Assign(loserChange, loserMatchmakerRating, loserArenaTeam->GetName());
-
-                TC_LOG_DEBUG("bg.arena", "Arena match Type: %u for Team1Id: %u - Team2Id: %u ended. WinnerTeamId: %u. Winner rating: +%d, Loser rating: %d", m_ArenaType, m_ArenaTeamIds[TEAM_ALLIANCE], m_ArenaTeamIds[TEAM_HORDE], winnerArenaTeam->GetId(), winnerChange, loserChange);
-                if (sWorld->getBoolConfig(CONFIG_ARENA_LOG_EXTENDED_INFO))
-                    for (auto const& score : PlayerScores)
-                        if (Player* player = ObjectAccessor::FindPlayer(MAKE_NEW_GUID(score.first, 0, HIGHGUID_PLAYER)))
-                        {
-                            TC_LOG_DEBUG("bg.arena", "Statistics match Type: %u for %s (GUID: %u, Team: %d, IP: %s): %s",
-                                m_ArenaType, player->GetName().c_str(), score.first, player->GetArenaTeamId(m_ArenaType == 5 ? 2 : m_ArenaType == 3),
-                                player->GetSession()->GetRemoteAddress().c_str(), score.second->ToString().c_str());
-                        }
-            }
-            // Deduct 16 points from each teams arena-rating if there are no winners after 45+2 minutes
-            else
-            {
-                _arenaTeamScores[WINNER_ALLIANCE].Assign(ARENA_TIMELIMIT_POINTS_LOSS, winnerMatchmakerRating, winnerArenaTeam->GetName());
-                _arenaTeamScores[WINNER_HORDE].Assign(ARENA_TIMELIMIT_POINTS_LOSS, loserMatchmakerRating, loserArenaTeam->GetName());
-
-                winnerArenaTeam->FinishGame(ARENA_TIMELIMIT_POINTS_LOSS);
-                loserArenaTeam->FinishGame(ARENA_TIMELIMIT_POINTS_LOSS);
-            }
-        }
-    }
-
-    bool guildAwarded = false;
-=======
->>>>>>> 11076ed0
+    
     WorldPacket pvpLogData;
     BuildPvPLogDataPacket(pvpLogData);
 
@@ -856,40 +798,12 @@
             player->getHostileRefManager().deleteReferences();
         }
 
-<<<<<<< HEAD
-        // per player calculation
-        if (isArena() && isRated() && winnerArenaTeam && loserArenaTeam && winnerArenaTeam != loserArenaTeam)
-        {
-            if (team == winner)
-            {
-                // update achievement BEFORE personal rating update
-                uint32 rating = player->GetArenaPersonalRating(winnerArenaTeam->GetSlot());
-                player->UpdateAchievementCriteria(ACHIEVEMENT_CRITERIA_TYPE_WIN_RATED_ARENA, rating ? rating : 1);
-                player->UpdateAchievementCriteria(ACHIEVEMENT_CRITERIA_TYPE_WIN_ARENA, GetMapId());
-                player->ModifyCurrency(CURRENCY_TYPE_CONQUEST_META_ARENA, sWorld->getIntConfig(CONFIG_CURRENCY_CONQUEST_POINTS_ARENA_REWARD));
-
-                winnerArenaTeam->MemberWon(player, loserMatchmakerRating, winnerMatchmakerChange);
-            }
-            else
-            {
-                loserArenaTeam->MemberLost(player, winnerMatchmakerRating, loserMatchmakerChange);
-
-                // Arena lost => reset the win_rated_arena having the "no_lose" condition
-                player->ResetAchievementCriteria(ACHIEVEMENT_CRITERIA_TYPE_WIN_RATED_ARENA, ACHIEVEMENT_CRITERIA_CONDITION_NO_LOSE);
-            }
-        }
-
-        uint32 winnerKills = player->GetRandomWinner() ? sWorld->getIntConfig(CONFIG_BG_REWARD_WINNER_HONOR_LAST) : sWorld->getIntConfig(CONFIG_BG_REWARD_WINNER_HONOR_FIRST);
-        uint32 loserKills = player->GetRandomWinner() ? sWorld->getIntConfig(CONFIG_BG_REWARD_LOSER_HONOR_LAST) : sWorld->getIntConfig(CONFIG_BG_REWARD_LOSER_HONOR_FIRST);
-
         // remove temporary currency bonus auras before rewarding player
         player->RemoveAura(SPELL_HONORABLE_DEFENDER_25Y);
         player->RemoveAura(SPELL_HONORABLE_DEFENDER_60Y);
-=======
-        uint32 winner_kills = player->GetRandomWinner() ? sWorld->getIntConfig(CONFIG_BG_REWARD_WINNER_HONOR_LAST) : sWorld->getIntConfig(CONFIG_BG_REWARD_WINNER_HONOR_FIRST);
-        uint32 loser_kills = player->GetRandomWinner() ? sWorld->getIntConfig(CONFIG_BG_REWARD_LOSER_HONOR_LAST) : sWorld->getIntConfig(CONFIG_BG_REWARD_LOSER_HONOR_FIRST);
-        uint32 winner_arena = player->GetRandomWinner() ? sWorld->getIntConfig(CONFIG_BG_REWARD_WINNER_ARENA_LAST) : sWorld->getIntConfig(CONFIG_BG_REWARD_WINNER_ARENA_FIRST);
->>>>>>> 11076ed0
+
+        uint32 winnerKills = player->GetRandomWinner() ? sWorld->getIntConfig(CONFIG_BG_REWARD_WINNER_HONOR_LAST) : sWorld->getIntConfig(CONFIG_BG_REWARD_WINNER_HONOR_FIRST);
+        uint32 loserKills = player->GetRandomWinner() ? sWorld->getIntConfig(CONFIG_BG_REWARD_LOSER_HONOR_LAST) : sWorld->getIntConfig(CONFIG_BG_REWARD_LOSER_HONOR_FIRST);
 
         // Reward winner team
         if (team == winner)
@@ -908,17 +822,6 @@
                 player->ModifyCurrency(CURRENCY_TYPE_CONQUEST_META_ARENA, sWorld->getIntConfig(CONFIG_BG_REWARD_WINNER_CONQUEST_LAST));
 
             player->UpdateAchievementCriteria(ACHIEVEMENT_CRITERIA_TYPE_WIN_BG, 1);
-            if (!guildAwarded)
-            {
-                guildAwarded = true;
-                if (uint32 guildId = GetBgMap()->GetOwnerGuildId(player->GetTeam()))
-                    if (Guild* guild = sGuildMgr->GetGuildById(guildId))
-                    {
-                        guild->UpdateAchievementCriteria(ACHIEVEMENT_CRITERIA_TYPE_WIN_BG, 1, 0, 0, NULL, player);
-                        if (isArena() && isRated() && winnerArenaTeam && loserArenaTeam && winnerArenaTeam != loserArenaTeam)
-                            guild->UpdateAchievementCriteria(ACHIEVEMENT_CRITERIA_TYPE_WIN_RATED_ARENA, std::max<uint32>(winnerArenaTeam->GetRating(), 1), 0, 0, NULL, player);
-                    }
-            }
         }
         else
         {
