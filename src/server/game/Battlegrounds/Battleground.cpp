--- conflicted
+++ resolved
@@ -748,27 +748,6 @@
     int32 winmsg_id = 0;
     bool guildAwarded = false;
 
-<<<<<<< HEAD
-    PreparedStatement* stmt = nullptr;
-    PreparedQueryResult result;
-    uint64 battleground_id = 1;
-
-    if (isBattleground() && sWorld->getBoolConfig(CONFIG_BATTLEGROUND_STORE_STATISTICS_ENABLE))
-    {
-        stmt = CharacterDatabase.GetPreparedStatement(CHAR_SEL_PVPSTATS_MAXID);
-        result = CharacterDatabase.Query(stmt);
-
-        if (result)
-        {
-            Field* fields = result->Fetch();
-            battleground_id = fields[0].GetInt64() + 1;
-        }
-
-        stmt = CharacterDatabase.GetPreparedStatement(CHAR_INS_PVPSTATS_BATTLEGROUND);
-    }
-
-=======
->>>>>>> bf31482b
     if (winner == ALLIANCE)
     {
         winmsg_id = isBattleground() ? LANG_BG_A_WINS : LANG_ARENA_GOLD_WINS;
