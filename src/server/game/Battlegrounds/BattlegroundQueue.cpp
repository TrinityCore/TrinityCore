--- conflicted
+++ resolved
@@ -19,15 +19,9 @@
 #include "ArenaTeam.h"
 #include "ArenaTeamMgr.h"
 #include "BattlegroundMgr.h"
-<<<<<<< HEAD
-#include "Chat.h"
-#include "DatabaseEnv.h"
-#include "DBCStores.h"
-=======
 #include "BattlegroundPackets.h"
 #include "Chat.h"
 #include "DB2Stores.h"
->>>>>>> 28d470c5
 #include "GameTime.h"
 #include "Group.h"
 #include "Language.h"
@@ -42,7 +36,7 @@
 
 BattlegroundQueue::BattlegroundQueue(BattlegroundQueueTypeId queueId) : m_queueId(queueId)
 {
-    for (uint32 i = 0; i < PVP_TEAMS_COUNT; ++i)
+    for (uint32 i = 0; i < BG_TEAMS_COUNT; ++i)
     {
         for (uint32 j = 0; j < MAX_BATTLEGROUND_BRACKETS; ++j)
         {
@@ -136,11 +130,7 @@
 /*********************************************************/
 
 // add group or player (grp == NULL) to bg queue with the given leader and bg specifications
-<<<<<<< HEAD
-GroupQueueInfo* BattlegroundQueue::AddGroup(Player* leader, Group* grp, BattlegroundTypeId BgTypeId, PvPDifficultyEntry const* bracketEntry, uint8 ArenaType, bool isRated, bool isPremade, uint32 ArenaRating, uint32 MatchmakerRating, uint32 arenateamid, uint32 PreviousOpponentsArenaTeamId)
-=======
 GroupQueueInfo* BattlegroundQueue::AddGroup(Player* leader, Group* grp, BattlegroundTypeId BgTypeId, PVPDifficultyEntry const*  bracketEntry, uint8 ArenaType, bool isRated, bool isPremade, uint32 ArenaRating, uint32 MatchmakerRating, uint32 arenateamid)
->>>>>>> 28d470c5
 {
     BattlegroundBracketId bracketId = bracketEntry->GetBracketId();
 
@@ -156,7 +146,6 @@
     ginfo->Team                      = leader->GetTeam();
     ginfo->ArenaTeamRating           = ArenaRating;
     ginfo->ArenaMatchmakerRating     = MatchmakerRating;
-    ginfo->PreviousOpponentsTeamId   = PreviousOpponentsArenaTeamId;
     ginfo->OpponentsTeamRating       = 0;
     ginfo->OpponentsMatchmakerRating = 0;
 
@@ -165,7 +154,7 @@
     //compute index (if group is premade or joined a rated match) to queues
     uint32 index = 0;
     if (!isRated && !isPremade)
-        index += PVP_TEAMS_COUNT;
+        index += BG_TEAMS_COUNT;
     if (ginfo->Team == HORDE)
         index++;
     TC_LOG_DEBUG("bg.battleground", "Adding Group to BattlegroundQueue bgTypeId : %u, bracket_id : %u, index : %u", BgTypeId, bracketId, index);
@@ -323,7 +312,7 @@
     {
         //we must check premade and normal team's queue - because when players from premade are joining bg,
         //they leave groupinfo so we can't use its players size to find out index
-        for (uint32 j = index; j < BG_QUEUE_GROUP_TYPES_COUNT; j += PVP_TEAMS_COUNT)
+        for (uint32 j = index; j < BG_QUEUE_GROUP_TYPES_COUNT; j += BG_TEAMS_COUNT)
         {
             GroupsQueueType::iterator k = m_QueuedGroups[bracket_id_tmp][j].begin();
             for (; k != m_QueuedGroups[bracket_id_tmp][j].end(); ++k)
@@ -406,16 +395,10 @@
 
             plr2->RemoveBattlegroundQueueId(m_queueId); // must be called this way, because if you move this call to
                                                             // queue->removeplayer, it causes bugs
-<<<<<<< HEAD
-            WorldPacket data;
-            sBattlegroundMgr->BuildBattlegroundStatusPacket(&data, bg, queueSlot, STATUS_NONE, 0, 0, 0, 0);
-            plr2->SendDirectMessage(&data);
-=======
 
             WorldPackets::Battleground::BattlefieldStatusNone battlefieldStatus;
             sBattlegroundMgr->BuildBattlegroundStatusNone(&battlefieldStatus, plr2, queueSlot, plr2->GetBattlegroundQueueJoinTime(m_queueId));
             plr2->SendDirectMessage(battlefieldStatus.Write());
->>>>>>> 28d470c5
         }
         // then actually delete, this may delete the group as well!
         RemovePlayer(group->Players.begin()->first, decreaseInvitedCount);
@@ -486,33 +469,19 @@
 
             // create remind invite events
             BGQueueInviteEvent* inviteEvent = new BGQueueInviteEvent(player->GetGUID(), ginfo->IsInvitedToBGInstanceGUID, bgTypeId, ginfo->ArenaType, ginfo->RemoveInviteTime);
-            m_events.AddEvent(inviteEvent, m_events.CalculateTime(Milliseconds(INVITATION_REMIND_TIME)));
+            m_events.AddEvent(inviteEvent, m_events.CalculateTime(INVITATION_REMIND_TIME));
             // create automatic remove events
-<<<<<<< HEAD
-            BGQueueRemoveEvent* removeEvent = new BGQueueRemoveEvent(player->GetGUID(), ginfo->IsInvitedToBGInstanceGUID, bgTypeId, bgQueueTypeId, ginfo->RemoveInviteTime);
-            m_events.AddEvent(removeEvent, m_events.CalculateTime(Milliseconds(INVITE_ACCEPT_WAIT_TIME)));
-=======
             BGQueueRemoveEvent* removeEvent = new BGQueueRemoveEvent(player->GetGUID(), ginfo->IsInvitedToBGInstanceGUID, bgQueueTypeId, ginfo->RemoveInviteTime);
             m_events.AddEvent(removeEvent, m_events.CalculateTime(INVITE_ACCEPT_WAIT_TIME));
->>>>>>> 28d470c5
 
             uint32 queueSlot = player->GetBattlegroundQueueIndex(bgQueueTypeId);
 
-<<<<<<< HEAD
-            TC_LOG_DEBUG("bg.battleground", "Battleground: invited player %s %s to BG instance %u queueindex %u bgtype %u",
-                 player->GetName().c_str(), player->GetGUID().ToString().c_str(), bg->GetInstanceID(), queueSlot, bg->GetTypeID());
-
-            // send status packet
-            sBattlegroundMgr->BuildBattlegroundStatusPacket(&data, bg, queueSlot, STATUS_WAIT_JOIN, INVITE_ACCEPT_WAIT_TIME, 0, ginfo->ArenaType, 0);
-            player->SendDirectMessage(&data);
-=======
             TC_LOG_DEBUG("bg.battleground", "Battleground: invited player %s (%s) to BG instance %u queueindex %u bgtype %u",
                 player->GetName().c_str(), player->GetGUID().ToString().c_str(), bg->GetInstanceID(), queueSlot, bg->GetTypeID());
 
             WorldPackets::Battleground::BattlefieldStatusNeedConfirmation battlefieldStatus;
             sBattlegroundMgr->BuildBattlegroundStatusNeedConfirmation(&battlefieldStatus, bg, player, queueSlot, player->GetBattlegroundQueueJoinTime(bgQueueTypeId), INVITE_ACCEPT_WAIT_TIME, ginfo->ArenaType);
             player->SendDirectMessage(battlefieldStatus.Write());
->>>>>>> 28d470c5
         }
         return true;
     }
@@ -652,7 +621,7 @@
             //add groups/players from normal queue to size of bigger group
             uint32 maxPlayers = std::min(m_SelectionPools[TEAM_ALLIANCE].GetPlayerCount(), m_SelectionPools[TEAM_HORDE].GetPlayerCount());
             GroupsQueueType::const_iterator itr;
-            for (uint32 i = 0; i < PVP_TEAMS_COUNT; i++)
+            for (uint32 i = 0; i < BG_TEAMS_COUNT; i++)
             {
                 for (itr = m_QueuedGroups[bracket_id][BG_QUEUE_NORMAL_ALLIANCE + i].begin(); itr != m_QueuedGroups[bracket_id][BG_QUEUE_NORMAL_ALLIANCE + i].end(); ++itr)
                 {
@@ -670,11 +639,7 @@
     // if first is invited to BG and seconds timer expired, but we can ignore it, because players have only 80 seconds to click to enter bg
     // and when they click or after 80 seconds the queue info is removed from queue
     uint32 time_before = GameTime::GetGameTimeMS() - sWorld->getIntConfig(CONFIG_BATTLEGROUND_PREMADE_GROUP_WAIT_FOR_MATCH);
-<<<<<<< HEAD
-    for (uint32 i = 0; i < PVP_TEAMS_COUNT; i++)
-=======
     for (uint32 i = 0; i < BG_TEAMS_COUNT; i++)
->>>>>>> 28d470c5
     {
         if (!m_QueuedGroups[bracket_id][BG_QUEUE_PREMADE_ALLIANCE + i].empty())
         {
@@ -694,8 +659,8 @@
 // this method tries to create battleground or arena with MinPlayersPerTeam against MinPlayersPerTeam
 bool BattlegroundQueue::CheckNormalMatch(Battleground* /*bg_template*/, BattlegroundBracketId bracket_id, uint32 minPlayers, uint32 maxPlayers)
 {
-    GroupsQueueType::const_iterator itr_team[PVP_TEAMS_COUNT];
-    for (uint32 i = 0; i < PVP_TEAMS_COUNT; i++)
+    GroupsQueueType::const_iterator itr_team[BG_TEAMS_COUNT];
+    for (uint32 i = 0; i < BG_TEAMS_COUNT; i++)
     {
         itr_team[i] = m_QueuedGroups[bracket_id][BG_QUEUE_NORMAL_ALLIANCE + i].begin();
         for (; itr_team[i] != m_QueuedGroups[bracket_id][BG_QUEUE_NORMAL_ALLIANCE + i].end(); ++(itr_team[i]))
@@ -720,7 +685,7 @@
         for (; itr_team[j] != m_QueuedGroups[bracket_id][BG_QUEUE_NORMAL_ALLIANCE + j].end(); ++(itr_team[j]))
         {
             if (!(*(itr_team[j]))->IsInvitedToBGInstanceGUID)
-                if (!m_SelectionPools[j].AddGroup(*(itr_team[j]), m_SelectionPools[(j + 1) % PVP_TEAMS_COUNT].GetPlayerCount()))
+                if (!m_SelectionPools[j].AddGroup(*(itr_team[j]), m_SelectionPools[(j + 1) % BG_TEAMS_COUNT].GetPlayerCount()))
                     break;
         }
         // do not allow to start bg with more than 2 players more on 1 faction
@@ -884,7 +849,7 @@
                 return;
             }
             // invite those selection pools
-            for (uint32 i = 0; i < PVP_TEAMS_COUNT; i++)
+            for (uint32 i = 0; i < BG_TEAMS_COUNT; i++)
                 for (GroupsQueueType::const_iterator citr = m_SelectionPools[TEAM_ALLIANCE + i].SelectedGroups.begin(); citr != m_SelectionPools[TEAM_ALLIANCE + i].SelectedGroups.end(); ++citr)
                     InviteGroupToBG((*citr), bg2, (*citr)->Team);
 
@@ -911,7 +876,7 @@
             }
 
             // invite those selection pools
-            for (uint32 i = 0; i < PVP_TEAMS_COUNT; i++)
+            for (uint32 i = 0; i < BG_TEAMS_COUNT; i++)
                 for (GroupsQueueType::const_iterator citr = m_SelectionPools[TEAM_ALLIANCE + i].SelectedGroups.begin(); citr != m_SelectionPools[TEAM_ALLIANCE + i].SelectedGroups.end(); ++citr)
                     InviteGroupToBG((*citr), bg2, (*citr)->Team);
             // start bg
@@ -955,15 +920,9 @@
         // else leave the discard time on 0, this way all ratings will be discarded
         // this has to be signed value - when the server starts, this value would be negative and thus overflow
         int32 discardTime = GameTime::GetGameTimeMS() - sBattlegroundMgr->GetRatingDiscardTimer();
-<<<<<<< HEAD
-
-        // timer for previous opponents
-        int32 discardOpponentsTime = GameTime::GetGameTimeMS() - sWorld->getIntConfig(CONFIG_ARENA_PREV_OPPONENTS_DISCARD_TIMER);
-=======
->>>>>>> 28d470c5
 
         // we need to find 2 teams which will play next game
-        GroupsQueueType::iterator itr_teams[PVP_TEAMS_COUNT];
+        GroupsQueueType::iterator itr_teams[BG_TEAMS_COUNT];
         uint8 found = 0;
         uint8 team = 0;
 
@@ -993,13 +952,8 @@
             for (GroupsQueueType::iterator itr3 = itr_teams[0]; itr3 != m_QueuedGroups[bracket_id][team].end(); ++itr3)
             {
                 if (!(*itr3)->IsInvitedToBGInstanceGUID
-<<<<<<< HEAD
-                    && (((*itr3)->ArenaMatchmakerRating >= arenaMinRating && (*itr3)->ArenaMatchmakerRating <= arenaMaxRating) || (int32)(*itr3)->JoinTime < discardTime)
-                    && ((*itr_teams[0])->ArenaTeamId != (*itr3)->PreviousOpponentsTeamId || ((int32)(*itr3)->JoinTime < discardOpponentsTime))
-=======
                     && (((*itr3)->ArenaMatchmakerRating >= arenaMinRating && (*itr3)->ArenaMatchmakerRating <= arenaMaxRating)
                         || (int32)(*itr3)->JoinTime < discardTime)
->>>>>>> 28d470c5
                     && (*itr_teams[0])->ArenaTeamId != (*itr3)->ArenaTeamId)
                 {
                     itr_teams[found++] = itr3;
@@ -1074,16 +1028,9 @@
         BattlegroundQueue &bgQueue = sBattlegroundMgr->GetBattlegroundQueue(bgQueueTypeId);
         if (bgQueue.IsPlayerInvited(m_PlayerGuid, m_BgInstanceGUID, m_RemoveTime))
         {
-<<<<<<< HEAD
-            WorldPacket data;
-            //we must send remaining time in queue
-            sBattlegroundMgr->BuildBattlegroundStatusPacket(&data, bg, queueSlot, STATUS_WAIT_JOIN, INVITE_ACCEPT_WAIT_TIME - INVITATION_REMIND_TIME, 0, m_ArenaType, 0);
-            player->SendDirectMessage(&data);
-=======
             WorldPackets::Battleground::BattlefieldStatusNeedConfirmation battlefieldStatus;
             sBattlegroundMgr->BuildBattlegroundStatusNeedConfirmation(&battlefieldStatus, bg, player, queueSlot, player->GetBattlegroundQueueJoinTime(bgQueueTypeId), INVITE_ACCEPT_WAIT_TIME - INVITATION_REMIND_TIME, m_ArenaType);
             player->SendDirectMessage(battlefieldStatus.Write());
->>>>>>> 28d470c5
         }
     }
     return true;                                            //event will be deleted
@@ -1121,21 +1068,7 @@
         BattlegroundQueue &bgQueue = sBattlegroundMgr->GetBattlegroundQueue(m_BgQueueTypeId);
         if (bgQueue.IsPlayerInvited(m_PlayerGuid, m_BgInstanceGUID, m_RemoveTime))
         {
-<<<<<<< HEAD
-            // track if player leaves the BG by not clicking enter button
-            if (bg && bg->isBattleground() && sWorld->getBoolConfig(CONFIG_BATTLEGROUND_TRACK_DESERTERS) &&
-                (bg->GetStatus() == STATUS_IN_PROGRESS || bg->GetStatus() == STATUS_WAIT_JOIN))
-            {
-                CharacterDatabasePreparedStatement* stmt = CharacterDatabase.GetPreparedStatement(CHAR_INS_DESERTER_TRACK);
-                stmt->setUInt32(0, player->GetGUID().GetCounter());
-                stmt->setUInt8(1, BG_DESERTION_TYPE_NO_ENTER_BUTTON);
-                CharacterDatabase.Execute(stmt);
-            }
-
-            TC_LOG_DEBUG("bg.battleground", "Battleground: removing player %s from bg queue for instance %u because of not pressing enter battle in time.", player->GetGUID().ToString().c_str(), m_BgInstanceGUID);
-=======
             TC_LOG_DEBUG("bg.battleground", "Battleground: removing %s from bg queue for instance %u because of not pressing enter battle in time.", player->GetGUID().ToString().c_str(), m_BgInstanceGUID);
->>>>>>> 28d470c5
 
             player->RemoveBattlegroundQueueId(m_BgQueueTypeId);
             bgQueue.RemovePlayer(m_PlayerGuid, true);
@@ -1143,15 +1076,9 @@
             if (bg && bg->isBattleground() && bg->GetStatus() != STATUS_WAIT_LEAVE)
                 sBattlegroundMgr->ScheduleQueueUpdate(0, m_BgQueueTypeId, bg->GetBracketId());
 
-<<<<<<< HEAD
-            WorldPacket data;
-            sBattlegroundMgr->BuildBattlegroundStatusPacket(&data, bg, queueSlot, STATUS_NONE, 0, 0, 0, 0);
-            player->SendDirectMessage(&data);
-=======
             WorldPackets::Battleground::BattlefieldStatusNone battlefieldStatus;
             sBattlegroundMgr->BuildBattlegroundStatusNone(&battlefieldStatus, player, queueSlot, player->GetBattlegroundQueueJoinTime(m_BgQueueTypeId));
             player->SendDirectMessage(battlefieldStatus.Write());
->>>>>>> 28d470c5
         }
     }
 
