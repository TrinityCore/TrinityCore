--- conflicted
+++ resolved
@@ -36,11 +36,8 @@
 #include "BattlegroundDS.h"
 #include "BattlegroundRV.h"
 #include "BattlegroundIC.h"
-<<<<<<< HEAD
-=======
 #include "BattlegroundTP.h"
 #include "BattlegroundBFG.h"
->>>>>>> b7f254db
 #include "Chat.h"
 #include "Map.h"
 #include "MapInstanced.h"
@@ -56,20 +53,10 @@
 /***            BATTLEGROUND MANAGER                   ***/
 /*********************************************************/
 
-<<<<<<< HEAD
-BattlegroundMgr::BattlegroundMgr() : m_AutoDistributionTimeChecker(0), m_ArenaTesting(false)
-{
-    for (uint32 i = BATTLEGROUND_TYPE_NONE; i < MAX_BATTLEGROUND_TYPE_ID; i++)
-        _battlegrounds[i].clear();
-    m_NextRatingDiscardUpdate = sWorld->getIntConfig(CONFIG_ARENA_RATING_DISCARD_TIMER);
-    m_Testing=false;
-}
-=======
 BattlegroundMgr::BattlegroundMgr() :
     m_NextRatedArenaUpdate(sWorld->getIntConfig(CONFIG_ARENA_RATED_UPDATE_TIMER)),
     m_ArenaTesting(false), m_Testing(false)
-{ }
->>>>>>> b7f254db
+        _battlegrounds[i].clear();
 
 BattlegroundMgr::~BattlegroundMgr()
 {
@@ -80,19 +67,8 @@
 {
     for (BattlegroundDataContainer::iterator itr1 = bgDataStore.begin(); itr1 != bgDataStore.end(); ++itr1)
     {
-<<<<<<< HEAD
         for (BattlegroundMap::iterator itr = _battlegrounds[i].begin(); itr != _battlegrounds[i].end();)
-        {
-            Battleground* bg = itr->second;
             _battlegrounds[i].erase(itr++);
-            if (!m_ClientBattlegroundIds[i][bg->GetBracketId()].empty())
-                m_ClientBattlegroundIds[i][bg->GetBracketId()].erase(bg->GetClientInstanceID());
-            delete bg;
-        }
-    }
-=======
-        BattlegroundData& data = itr1->second;
->>>>>>> b7f254db
 
         while (!data.m_Battlegrounds.empty())
             delete data.m_Battlegrounds.begin()->second;
@@ -108,23 +84,13 @@
 // used to update running battlegrounds, and delete finished ones
 void BattlegroundMgr::Update(uint32 diff)
 {
-<<<<<<< HEAD
-    BattlegroundMap::iterator itr, next;
-    for (uint32 i = BATTLEGROUND_TYPE_NONE; i < MAX_BATTLEGROUND_TYPE_ID; ++i)
+    BattlegroundSet::iterator itr, next;
     {
         itr = _battlegrounds[i].begin();
-        // skip updating battleground template
-        if (itr != _battlegrounds[i].end())
-            ++itr;
-        for (; itr != _battlegrounds[i].end(); itr = next)
-=======
-    for (BattlegroundDataContainer::iterator itr1 = bgDataStore.begin(); itr1 != bgDataStore.end(); ++itr1)
-    {
-        BattlegroundContainer& bgs = itr1->second.m_Battlegrounds;
         BattlegroundContainer::iterator itrDelete = bgs.begin();
         // first one is template and should not be deleted
         for (BattlegroundContainer::iterator itr = ++itrDelete; itr != bgs.end();)
->>>>>>> b7f254db
+        for (; itr != m_Battlegrounds[i].end(); itr = next)
         {
             itrDelete = itr++;
             Battleground* bg = itrDelete->second;
@@ -132,18 +98,11 @@
             bg->Update(diff);
             if (bg->ToBeDeleted())
             {
-<<<<<<< HEAD
-                Battleground* bg = itr->second;
-                _battlegrounds[i].erase(itr);
-                if (!m_ClientBattlegroundIds[i][bg->GetBracketId()].empty())
-                    m_ClientBattlegroundIds[i][bg->GetBracketId()].erase(bg->GetClientInstanceID());
-=======
                 itrDelete->second = NULL;
                 bgs.erase(itrDelete);
                 BattlegroundClientIdsContainer& clients = itr1->second.m_ClientBattlegroundIds[bg->GetBracketId()];
                 if (!clients.empty())
                      clients.erase(bg->GetClientInstanceID());
->>>>>>> b7f254db
 
                 delete bg;
             }
@@ -197,63 +156,6 @@
     ObjectGuid playerGuid = player->GetGUID();
     ObjectGuid bgGuid;
 
-<<<<<<< HEAD
-    if (StatusID == 0 || !bg)
-    {
-        data->Initialize(SMSG_BATTLEFIELD_STATUS, 4+8);
-        *data << uint32(QueueSlot);                         // queue id (0...1)
-        *data << uint64(0);
-        return;
-    }
-
-    data->Initialize(SMSG_BATTLEFIELD_STATUS, (4+8+1+1+4+1+4+4+4));
-    *data << uint32(QueueSlot);                             // queue id (0...1) - player can be in 2 queues in time
-    // The following segment is read as uint64 in client but can be appended as their original type.
-    *data << uint8(arenatype);
-    sLog->outDebug(LOG_FILTER_NETWORKIO, "BattlegroundMgr::BuildBattlegroundStatusPacket: arenatype = %u for bg instanceID %u, TypeID %u.", arenatype, bg->GetClientInstanceID(), bg->GetTypeID());
-    *data << uint8(bg->isArena() ? 0xC : 0x2);
-    *data << uint32(bg->GetTypeID());
-    *data << uint16(0x1F90);
-    // End of uint64 segment, decomposed this way for simplicity
-    *data << uint8(0);                                      // 3.3.0, some level, only saw 80...
-    *data << uint8(0);                                      // 3.3.0, some level, only saw 80...
-    *data << uint32(bg->GetClientInstanceID());
-    // alliance/horde for BG and skirmish/rated for Arenas
-    // following displays the minimap-icon 0 = faction icon 1 = arenaicon
-    *data << uint8(bg->isRated());                          // 1 for rated match, 0 for bg or non rated match
-
-    *data << uint32(StatusID);                              // status
-    switch(StatusID)
-    {
-        case STATUS_WAIT_QUEUE:                             // status_in_queue
-            *data << uint32(Time1);                         // average wait time, milliseconds
-            *data << uint32(Time2);                         // time in queue, updated every minute!, milliseconds
-            break;
-        case STATUS_WAIT_JOIN:                              // status_invite
-            *data << uint32(bg->GetMapId());                // map id
-            *data << uint64(0);                             // 3.3.5, unknown
-            *data << uint32(Time1);                         // time to remove from queue, milliseconds
-            break;
-        case STATUS_IN_PROGRESS:                            // status_in_progress
-            *data << uint32(bg->GetMapId());                // map id
-            *data << uint64(0);                             // 3.3.5, unknown
-            *data << uint32(Time1);                         // time to bg auto leave, 0 at bg start, 120000 after bg end, milliseconds
-            *data << uint32(Time2);                         // time from bg start, milliseconds
-            *data << uint8(uiFrame);
-            break;
-        default:
-            sLog->outError("Unknown BG status!");
-            break;
-    }
-}
-
-void BattlegroundMgr::BuildGroupJoinedBattlegroundPacket(WorldPacket *data, GroupJoinBattlegroundResult result)
-{
-    data->Initialize(SMSG_GROUP_JOINED_BATTLEGROUND, 4);
-    *data << int32(result);
-    if (result == ERR_BATTLEGROUND_JOIN_TIMED_OUT || result == ERR_BATTLEGROUND_JOIN_FAILED)
-        *data << uint64(0);                                 // player guid
-=======
     if (bg)
         ;//bgGuid = bg->GetGUID();
     else
@@ -262,35 +164,11 @@
     switch (StatusID)
     {
         case STATUS_NONE:
-        {
+{
             data->Initialize(SMSG_BATTLEFIELD_STATUS_NONE);
-
-            data->WriteBit(playerGuid[0]);
-            data->WriteBit(playerGuid[4]);
-            data->WriteBit(playerGuid[7]);
-            data->WriteBit(playerGuid[1]);
-            data->WriteBit(playerGuid[6]);
-            data->WriteBit(playerGuid[3]);
-            data->WriteBit(playerGuid[5]);
-            data->WriteBit(playerGuid[2]);
-
-            data->WriteByteSeq(playerGuid[5]);
-            data->WriteByteSeq(playerGuid[6]);
-            data->WriteByteSeq(playerGuid[7]);
-            data->WriteByteSeq(playerGuid[2]);
-            *data << uint32(arenatype ? arenatype : 1); // Player count, 1 for bgs, 2-3-5 for arenas
-            data->WriteByteSeq(playerGuid[3]);
-            data->WriteByteSeq(playerGuid[1]);
-            *data << uint32(QueueSlot);                 // Queue slot
-            *data << uint32(Time1);                     // Join Time
-            data->WriteByteSeq(playerGuid[0]);
-            data->WriteByteSeq(playerGuid[4]);
-            break;
-        }
         case STATUS_WAIT_QUEUE:
-        {
+    {
             data->Initialize(SMSG_BATTLEFIELD_STATUS_QUEUED);
-
             data->WriteBit(playerGuid[3]);
             data->WriteBit(playerGuid[0]);
             data->WriteBit(bgGuid[3]);
@@ -311,9 +189,7 @@
             data->WriteBit(bg->isRated());              // Is Rated
             data->WriteBit(0);                          // Waiting On Other Activity
             data->WriteBit(bgGuid[1]);
-
-            data->FlushBits();
-
+    Battleground::BattlegroundScoreMap::const_iterator itr2 = bg->GetPlayerScoresBegin();
             data->WriteByteSeq(playerGuid[0]);
             *data << uint32(bg->isArena() ? arenatype : 1); // Player count, 1 for bgs, 2-3-5 for arena (2v2, 3v3, 5v5)
             data->WriteByteSeq(bgGuid[5]);
@@ -340,59 +216,8 @@
             *data << uint32(bg->GetClientInstanceID()); // Client Instance ID
             data->WriteByteSeq(playerGuid[4]);
             break;
-        }
-        case STATUS_WAIT_JOIN:
-        {
-            data->Initialize(SMSG_BATTLEFIELD_STATUS_NEEDCONFIRMATION);
-
-            *data << uint32(bg->GetClientInstanceID()); // Client Instance ID
-            *data << uint32(Time1);                     // Time until closed
-            *data << uint8(0);                          // unk
-            *data << uint32(QueueSlot);                 // Queue slot
-            *data << uint32(Time2);                     // Join Time
-            *data << uint8(bg->GetMinLevel());          // Min Level
-            *data << uint32(bg->isArena() ? arenatype : 1); // Player count, 1 for bgs, 2-3-5 for arena (2v2, 3v3, 5v5)
-            *data << uint32(bg->GetMapId());            // Map Id
-            *data << uint8(0);                          // unk
-
-            data->WriteBit(playerGuid[5]);
-            data->WriteBit(playerGuid[2]);
-            data->WriteBit(playerGuid[1]);
-            data->WriteBit(bgGuid[2]);
-            data->WriteBit(playerGuid[4]);
-            data->WriteBit(bgGuid[6]);
-            data->WriteBit(bgGuid[3]);
-            data->WriteBit(bg->isRated());              // Is Rated
-            data->WriteBit(playerGuid[7]);
-            data->WriteBit(playerGuid[3]);
-            data->WriteBit(bgGuid[7]);
-            data->WriteBit(bgGuid[0]);
-            data->WriteBit(bgGuid[4]);
-            data->WriteBit(playerGuid[6]);
-            data->WriteBit(bgGuid[1]);
-            data->WriteBit(bgGuid[5]);
-            data->WriteBit(playerGuid[0]);
-
-            data->WriteByteSeq(bgGuid[6]);
-            data->WriteByteSeq(bgGuid[5]);
-            data->WriteByteSeq(bgGuid[7]);
-            data->WriteByteSeq(bgGuid[2]);
-            data->WriteByteSeq(playerGuid[0]);
-            data->WriteByteSeq(playerGuid[7]);
-            data->WriteByteSeq(bgGuid[4]);
-            data->WriteByteSeq(playerGuid[1]);
-            data->WriteByteSeq(bgGuid[0]);
-            data->WriteByteSeq(playerGuid[4]);
-            data->WriteByteSeq(bgGuid[1]);
-            data->WriteByteSeq(playerGuid[5]);
-            data->WriteByteSeq(bgGuid[3]);
-            data->WriteByteSeq(playerGuid[6]);
-            data->WriteByteSeq(playerGuid[2]);
-            data->WriteByteSeq(playerGuid[3]);
-            break;
-        }
+        else
         case STATUS_IN_PROGRESS:
-        {
             data->Initialize(SMSG_BATTLEFIELD_STATUS_ACTIVE);
 
             data->WriteBit(playerGuid[2]);
@@ -449,14 +274,8 @@
 
             data->WriteByteSeq(bgGuid[0]);
             data->WriteByteSeq(playerGuid[7]);
-            break;
-        }
         case STATUS_WAIT_LEAVE:
             break;
-    }
->>>>>>> b7f254db
-}
-
 void BattlegroundMgr::BuildStatusFailedPacket(WorldPacket* data, Battleground* bg, Player* player, uint8 QueueSlot, GroupJoinBattlegroundResult result)
 {
     ObjectGuid guidBytes1 = player->GetGUID(); // player who caused the error
@@ -592,15 +411,11 @@
     if (bg->isArena())
         return GetBattleground(instanceId, bgTypeId);
 
-<<<<<<< HEAD
     for (BattlegroundMap::iterator itr = _battlegrounds[bgTypeId].begin(); itr != _battlegrounds[bgTypeId].end(); ++itr)
-=======
-    BattlegroundDataContainer::const_iterator it = bgDataStore.find(bgTypeId);
     if (it == bgDataStore.end())
         return NULL;
 
     for (BattlegroundContainer::const_iterator itr = it->second.m_Battlegrounds.begin(); itr != it->second.m_Battlegrounds.end(); ++itr)
->>>>>>> b7f254db
     {
         if (itr->second->GetClientInstanceID() == instanceId)
             return itr->second;
@@ -609,43 +424,22 @@
     return NULL;
 }
 
-<<<<<<< HEAD
 BattlegroundMap* BattlegroundMgr::GetBattleground(uint32 instanceId, BattlegroundTypeId bgTypeId)
-=======
-Battleground* BattlegroundMgr::GetBattleground(uint32 instanceId, BattlegroundTypeId bgTypeId)
->>>>>>> b7f254db
 {
     if (!instanceId)
         return NULL;
 
-<<<<<<< HEAD
-    //search if needed
+    BattlegroundDataContainer::const_iterator begin, end;
     BattlegroundMaps::const_iterator itr;
     if (bgTypeId == BATTLEGROUND_TYPE_NONE)
     {
-        for (uint32 i = BATTLEGROUND_AV; i < MAX_BATTLEGROUND_TYPE_ID; ++i)
-        {
+        begin = bgDataStore.begin();
+        end = bgDataStore.end();
+    }
+    else
+    {
             itr = _battlegrounds[i].find(instanceId);
             if (itr != _battlegrounds[i].end())
-                return itr->second;
-        }
-        return NULL;
-    }
-
-    itr = _battlegrounds[bgTypeId].find(instanceId);
-    return ((itr != _battlegrounds[bgTypeId].end()) ? itr->second : NULL);
-=======
-    BattlegroundDataContainer::const_iterator begin, end;
-
-    if (bgTypeId == BATTLEGROUND_TYPE_NONE)
-    {
-        begin = bgDataStore.begin();
-        end = bgDataStore.end();
-    }
-    else
-    {
-        end = bgDataStore.find(bgTypeId);
-        if (end == bgDataStore.end())
             return NULL;
         begin = end++;
     }
@@ -659,23 +453,18 @@
     }
 
     return NULL;
->>>>>>> b7f254db
-}
+}
+    return ((itr != _battlegrounds[bgTypeId].end()) ? itr->second : NULL);
 
 BattlegroundMap* BattlegroundMgr::GetBattleground(BattlegroundTypeId bgTypeId)
 {
-<<<<<<< HEAD
-    //map is sorted and we can be sure that lowest instance id has only BG template
-    return _battlegrounds[bgTypeId].empty() ? NULL : _battlegrounds[bgTypeId].begin()->second;
-=======
     BattlegroundDataContainer::const_iterator itr = bgDataStore.find(bgTypeId);
     if (itr == bgDataStore.end())
         return NULL;
 
     BattlegroundContainer const& bgs = itr->second.m_Battlegrounds;
     // map is sorted and we can be sure that lowest instance id has only BG template
-    return bgs.empty() ? NULL : bgs.begin()->second;
->>>>>>> b7f254db
+    return _battlegrounds[bgTypeId].empty() ? NULL : _battlegrounds[bgTypeId].begin()->second;
 }
 
 uint32 BattlegroundMgr::CreateClientVisibleInstanceId(BattlegroundTypeId bgTypeId, BattlegroundBracketId bracket_id)
@@ -709,66 +498,16 @@
     BattlegroundTypeId bgTypeId = GetRandomBG(originalBgTypeId);
 
     // get the template BG
-<<<<<<< HEAD
     Battleground *bg_template = GetBattleground(bgTypeId);
-    BattlegroundSelectionWeightMap *selectionWeights = NULL;
-=======
-    Battleground* bg_template = GetBattlegroundTemplate(bgTypeId);
->>>>>>> b7f254db
 
     if (!bg_template)
     {
         TC_LOG_ERROR("bg.battleground", "Battleground: CreateNewBattleground - bg template not found for %u", bgTypeId);
         return NULL;
     }
-
-<<<<<<< HEAD
-    if (bg_template->isArena())
-        selectionWeights = &m_ArenaSelectionWeights;
-    else if (bgTypeId == BATTLEGROUND_RB)
-    {
-        selectionWeights = &m_BGSelectionWeights;
-        isRandom = true;
-    }
-
-    if (selectionWeights)
-    {
-        if (!selectionWeights->size())
-           return NULL;
-        uint32 Weight = 0;
-        uint32 selectedWeight = 0;
-        bgTypeId = BATTLEGROUND_TYPE_NONE;
-        // Get sum of all weights
-        for (BattlegroundSelectionWeightMap::const_iterator it = selectionWeights->begin(); it != selectionWeights->end(); ++it)
-            Weight += it->second;
-        if (!Weight)
-            return NULL;
-        // Select a random value
-        selectedWeight = urand(0, Weight-1);
-
-        // Select the correct bg (if we have in DB A(10), B(20), C(10), D(15) --> [0---A---9|10---B---29|30---C---39|40---D---54])
-        Weight = 0;
-        for (BattlegroundSelectionWeightMap::const_iterator it = selectionWeights->begin(); it != selectionWeights->end(); ++it)
-        {
-            Weight += it->second;
-            if (selectedWeight < Weight)
-            {
-                bgTypeId = it->first;
-                break;
-            }
-        }
-        bg_template = GetBattleground(bgTypeId);
-        if (!bg_template)
-        {
-            sLog->outError("Battleground: CreateNewBattleground - bg template not found for %u", bgTypeId);
-            return NULL;
-        }
-    }
-
-    Battleground *bg = NULL;
-=======
+        bg_template = GetBattlegroundTemplate(bgTypeId);
+
     Battleground* bg = NULL;
->>>>>>> b7f254db
     // create a copy of the BG template
     switch (bgTypeId)
     {
@@ -943,21 +682,9 @@
 {
     uint32 oldMSTime = getMSTime();
 
-<<<<<<< HEAD
-    Position startLocation[BG_TEAMS_COUNT];
-    uint32 maxPlayersPerTeam, minPlayersPerTeam, minLvl, maxLvl;
-    uint8 selectionWeight;
-    
-    WorldSafeLocsEntry const *start;
-    bool isArena;
-    uint32 scriptId = 0;
-
-    //                                                       0   1                 2                 3      4      5                6              7             8           9      10
-    QueryResult result = WorldDatabase.Query("SELECT id, MinPlayersPerTeam, MaxPlayersPerTeam, MinLvl, MaxLvl, AllianceStartLoc, AllianceStartO, HordeStartLoc, HordeStartO, Weight, ScriptName FROM battleground_template");
-=======
     _battlegroundMapTemplates.clear();
     _battlegroundTemplates.clear();
->>>>>>> b7f254db
+    BattlemasterListEntry const *bl;
 
     //                                               0   1                  2                  3       4       5                 6               7              8            9             10      11
     QueryResult result = WorldDatabase.Query("SELECT id, MinPlayersPerTeam, MaxPlayersPerTeam, MinLvl, MaxLvl, AllianceStartLoc, AllianceStartO, HordeStartLoc, HordeStartO, StartMaxDist, Weight, ScriptName FROM battleground_template");
@@ -972,96 +699,16 @@
     do
     {
         Field* fields = result->Fetch();
-<<<<<<< HEAD
 
         BattlegroundTypeId bgTypeId = BattlegroundTypeId(fields[0].GetUInt32());
 
-        if (sDisableMgr->IsDisabledFor(DISABLE_TYPE_BATTLEGROUND, bgTypeId, NULL))
             continue;
 
         // can be overwrite by values from DB
-        BattlemasterListEntry const *bl = sBattlemasterListStore.LookupEntry(uint32(bgTypeId));
+        bl = sBattlemasterListStore.LookupEntry(bgTypeID_);
         if (!bl)
         {
             sLog->outError("Battleground ID %u not found in BattlemasterList.dbc. Battleground not created.", bgTypeId);
-            continue;
-        }
-
-        isArena = (bl->type == TYPE_ARENA);
-        minPlayersPerTeam = fields[1].GetUInt32();
-        maxPlayersPerTeam = fields[2].GetUInt32();
-        minLvl = fields[3].GetUInt32();
-        maxLvl = fields[4].GetUInt32();
-
-        //check values from DB
-        if (maxPlayersPerTeam == 0 || minPlayersPerTeam == 0 || minPlayersPerTeam > maxPlayersPerTeam)
-        {
-            minPlayersPerTeam = 0;                          // by default now expected strong full bg requirement
-            maxPlayersPerTeam = 40;
-        }
-
-        if (minLvl == 0 || maxLvl == 0 || minLvl > maxLvl)
-        {
-            //TO-DO: FIX ME
-            minLvl = 0;//bl->minlvl;
-            maxLvl = 80;//bl->maxlvl;
-        }
-
-        uint32 startId = fields[5].GetUInt32();
-
-        if (WorldSafeLocsEntry const* startLocationEntry = sWorldSafeLocsStore.LookupEntry(startId))
-            startLocation[BG_TEAM_ALLIANCE].Relocate(start->x, start->y, start->z, fields[6].GetFloat());
-        else if (bgTypeId == BATTLEGROUND_AA || bgTypeId == BATTLEGROUND_RB)
-            startLocation[BG_TEAM_ALLIANCE].Relocate(0.0f, 0.0f, 0.0f, fields[6].GetFloat());
-        else
-        {
-            sLog->outErrorDb("Table `battleground_template` for id %u has non-existed WorldSafeLocs.dbc id %u in field `AllianceStartLoc`. BG not created.", bgTypeId, start1);
-            continue;
-        }
-
-        startId = fields[7].GetUInt32();
-
-        if (WorldSafeLocsEntry const* startLocationEntry = sWorldSafeLocsStore.LookupEntry(start2))
-            startLocation[BG_TEAM_HORDE].Relocate(start->x, start->y, start->z, fields[6].GetFloat());
-        else if (bgTypeId == BATTLEGROUND_AA || bgTypeId == BATTLEGROUND_RB)
-            startLocation[BG_TEAM_HORDE].Relocate(0.0f, 0.0f, 0.0f, fields[6].GetFloat());
-        else
-        {
-            sLog->outErrorDb("Table `battleground_template` for id %u has non-existed WorldSafeLocs.dbc id %u in field `HordeStartLoc`. BG not created.", bgTypeId, start2);
-            continue;
-        }
-
-        BattlegroundTemplate bgTemplate;
-        bgTemplate.Id = bgTypeId;
-        bgTemplate.MinPlayersPerTeam = minPlayersPerTeam;
-        bgTemplate.MaxPlayersPerTeam = maxPlayersPerTeam;
-        bgTemplate.MinLevel = minLvl;
-        bgTemplate.MaxLevel = maxLvl;
-        *bgTemplate.StartLocation = *startLocation;
-        bgTemplate.Weight = fields[9].GetUInt8();
-        bgTemplate.ScriptId = sObjectMgr->GetScriptId(fields[10].GetCString());
-        bgTemplate.BattlemasterEntry = bl;
-        _battlegroundTemplates[bgTypeId] = bgTemplate;        
-
-        if (isArena)
-        {
-            if (bgTypeId != BATTLEGROUND_AA)
-                m_ArenaSelectionWeights[bgTypeId] = selectionWeight;
-        }
-        else if (bgTypeId != BATTLEGROUND_RB)
-            m_BGSelectionWeights[bgTypeId] = selectionWeight;
-=======
-
-        BattlegroundTypeId bgTypeId = BattlegroundTypeId(fields[0].GetUInt32());
-
-        if (DisableMgr::IsDisabledFor(DISABLE_TYPE_BATTLEGROUND, bgTypeId, NULL))
-            continue;
-
-        // can be overwrite by values from DB
-        BattlemasterListEntry const* bl = sBattlemasterListStore.LookupEntry(bgTypeId);
-        if (!bl)
-        {
-            TC_LOG_ERROR("bg.battleground", "Battleground ID %u not found in BattlemasterList.dbc. Battleground not created.", bgTypeId);
             continue;
         }
 
@@ -1077,54 +724,65 @@
         bgTemplate.ScriptId          = sObjectMgr->GetScriptId(fields[11].GetCString());
         bgTemplate.BattlemasterEntry = bl;
 
-        if (bgTemplate.MaxPlayersPerTeam == 0 || bgTemplate.MinPlayersPerTeam > bgTemplate.MaxPlayersPerTeam)
+        if (MaxPlayersPerTeam == 0 || MinPlayersPerTeam == 0 || MinPlayersPerTeam > MaxPlayersPerTeam)
         {
             TC_LOG_ERROR("sql.sql", "Table `battleground_template` for id %u has bad values for MinPlayersPerTeam (%u) and MaxPlayersPerTeam(%u)",
                 bgTemplate.Id, bgTemplate.MinPlayersPerTeam, bgTemplate.MaxPlayersPerTeam);
             continue;
         }
 
-        if (bgTemplate.MinLevel == 0 || bgTemplate.MaxLevel == 0 || bgTemplate.MinLevel > bgTemplate.MaxLevel)
+        if (minLvl == 0 || maxLvl == 0 || minLvl > maxLvl)
         {
             TC_LOG_ERROR("sql.sql", "Table `battleground_template` for id %u has bad values for MinLevel (%u) and MaxLevel (%u)",
-                bgTemplate.Id, bgTemplate.MinLevel, bgTemplate.MaxLevel);
-            continue;
+            MinLvl = 0;//bl->minlvl;
+            MaxLvl = 80;//bl->maxlvl;
         }
 
         if (bgTemplate.Id != BATTLEGROUND_AA && bgTemplate.Id != BATTLEGROUND_RB)
-        {
+        start = sWorldSafeLocsStore.LookupEntry(start1);
+        if (start)
+        else if (bgTypeId == BATTLEGROUND_AA || bgTypeId == BATTLEGROUND_RB)
             uint32 startId = fields[5].GetUInt32();
             if (WorldSafeLocsEntry const* start = sWorldSafeLocsStore.LookupEntry(startId))
-            {
-                bgTemplate.StartLocation[TEAM_ALLIANCE].Relocate(start->Loc.X, start->Loc.Y, start->Loc.Z, fields[6].GetFloat());
+        {
             }
             else
             {
-                TC_LOG_ERROR("sql.sql", "Table `battleground_template` for id %u has non-existed WorldSafeLocs.dbc id %u in field `AllianceStartLoc`. BG not created.", bgTemplate.Id, startId);
+            sLog->outErrorDb("Table `battleground_template` for id %u have non-existed WorldSafeLocs.dbc id %u in field `AllianceStartLoc`. BG not created.", bgTypeID, start1);
                 continue;
             }
 
-            startId = fields[7].GetUInt32();
+        startId = fields[7].GetUInt32();
             if (WorldSafeLocsEntry const* start = sWorldSafeLocsStore.LookupEntry(startId))
+        if (WorldSafeLocsEntry const* startLocationEntry = sWorldSafeLocsStore.LookupEntry(start2))
+            startLocation[BG_TEAM_HORDE].Relocate(start->x, start->y, start->z, fields[6].GetFloat());
+        else if (bgTypeId == BATTLEGROUND_AA || bgTypeId == BATTLEGROUND_RB)
+            startLocation[BG_TEAM_HORDE].Relocate(0.0f, 0.0f, 0.0f, fields[6].GetFloat());
             {
-                bgTemplate.StartLocation[TEAM_HORDE].Relocate(start->Loc.X, start->Loc.Y, start->Loc.Z, fields[8].GetFloat());
-            }
+        }
             else
             {
-                TC_LOG_ERROR("sql.sql", "Table `battleground_template` for id %u has non-existed WorldSafeLocs.dbc id %u in field `HordeStartLoc`. BG not created.", bgTemplate.Id, startId);
+            sLog->outErrorDb("Table `battleground_template` for id %u has non-existed WorldSafeLocs.dbc id %u in field `HordeStartLoc`. BG not created.", bgTypeId, start2);
                 continue;
             }
         }
 
         if (!CreateBattleground(&bgTemplate))
-            continue;
-
-        _battlegroundTemplates[bgTypeId] = bgTemplate;
+        bgTemplate.MinLevel = minLvl;
+        bgTemplate.MaxLevel = maxLvl;
+        *bgTemplate.StartLocation = *startLocation;
+        bgTemplate.Weight = fields[9].GetUInt8();
+        bgTemplate.ScriptId = sObjectMgr->GetScriptId(fields[10].GetCString());
+        bgTemplate.BattlemasterEntry = bl;
+        _battlegroundTemplates[bgTypeId] = bgTemplate;        
+
+        if (IsArena)
 
         if (bgTemplate.BattlemasterEntry->MapID[1] == -1) // in this case we have only one mapId
             _battlegroundMapTemplates[bgTemplate.BattlemasterEntry->MapID[0]] = &_battlegroundTemplates[bgTypeId];
 
->>>>>>> b7f254db
+        else if (bgTypeID != BATTLEGROUND_RB)
+            m_BGSelectionWeights[bgTypeID] = selectionWeight;
         ++count;
     }
     while (result->NextRow());
@@ -1184,21 +842,8 @@
     if (it != bgDataStore.end())
     {
 
-<<<<<<< HEAD
-    if (bgTypeId == BATTLEGROUND_AA)                         // arena
-    {
-        *data << uint32(0);                                 // unk (count?)
-    }
-    else                                                    // battleground
-    {
-        size_t count_pos = data->wpos();
-        *data << uint32(0);                                 // number of bg instances
-
-        if (Battleground* bgTemplate = sBattlegroundMgr->GetBattleground(bgTypeId))
-=======
         PvPDifficultyEntry const* bracketEntry = GetBattlegroundBracketByLevel(it->second.m_Battlegrounds.begin()->second->GetMapId(), player->getLevel());
         if (bracketEntry)
->>>>>>> b7f254db
         {
             BattlegroundBracketId bracketId = bracketEntry->GetBracketId();
             BattlegroundClientIdsContainer& clientIds = it->second.m_ClientBattlegroundIds[bracketId];
@@ -1215,34 +860,20 @@
     data->WriteByteSeq(guid[3]);
 }
 
-<<<<<<< HEAD
 void BattlegroundMgr::SendToBattleground(Player *pl, uint32 instanceId, Battleground* bg)
 {
-    uint32 mapid = bg->MapId;
-    float x, y, z, O;
-    uint32 team = pl->GetBGTeam();
-    if (team == 0)
-        team = pl->GetTeam();
-    bg->GetTeamStartLoc(team, x, y, z, O);
+    if (Battleground* bg = GetBattleground(instanceId, bgTypeId))
+        float x, y, z, O;
+        uint32 team = pl->GetBGTeam();
+        if (team == 0)
+            team = pl->GetTeam();
+        bg->GetTeamStartLoc(team, x, y, z, O);
 
     sLog->outDetail("BATTLEGROUND: Sending %s to map %u, X %f, Y %f, Z %f, O %f", pl->GetName(), mapid, x, y, z, O);
     pl->TeleportTo(mapid, x, y, z, O);
-=======
-void BattlegroundMgr::SendToBattleground(Player* player, uint32 instanceId, BattlegroundTypeId bgTypeId)
-{
-    if (Battleground* bg = GetBattleground(instanceId, bgTypeId))
-    {
-        uint32 mapid = bg->GetMapId();
-        uint32 team = player->GetBGTeam();
-
-        Position const* pos = bg->GetTeamStartPosition(Battleground::GetTeamIndexByTeamId(team));
-        TC_LOG_DEBUG("bg.battleground", "BattlegroundMgr::SendToBattleground: Sending %s to map %u, %s (bgType %u)", player->GetName().c_str(), mapid, pos->ToString().c_str(), bgTypeId);
         player->TeleportTo(mapid, pos->GetPositionX(), pos->GetPositionY(), pos->GetPositionZ(), pos->GetOrientation());
-    }
-    else
-        TC_LOG_ERROR("bg.battleground", "BattlegroundMgr::SendToBattleground: Instance %u (bgType %u) not found while trying to teleport player %s", instanceId, bgTypeId, player->GetName().c_str());
->>>>>>> b7f254db
-}
+}
+    {
 
 void BattlegroundMgr::SendAreaSpiritHealerQueryOpcode(Player* player, Battleground* bg, ObjectGuid guid)
 {
@@ -1369,17 +1000,8 @@
 void BattlegroundMgr::SetHolidayWeekends(uint32 mask)
 {
     for (uint32 bgtype = 1; bgtype < MAX_BATTLEGROUND_TYPE_ID; ++bgtype)
-<<<<<<< HEAD
-    {
         if (Battleground* bg = GetBattleground(BattlegroundTypeId(bgtype)))
-        {
-            bg->SetHoliday(mask & (1 << bgtype));
-        }
-    }
-=======
-        if (Battleground* bg = GetBattlegroundTemplate(BattlegroundTypeId(bgtype)))
             bg->SetHoliday((mask & (1 << bgtype)) != 0);
->>>>>>> b7f254db
 }
 
 void BattlegroundMgr::ScheduleQueueUpdate(uint32 arenaMatchmakerRating, uint8 arenaType, BattlegroundQueueTypeId bgQueueTypeId, BattlegroundTypeId bgTypeId, BattlegroundBracketId bracket_id)
