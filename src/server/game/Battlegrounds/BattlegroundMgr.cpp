/*
 * Copyright (C) 2008-2014 TrinityCore <http://www.trinitycore.org/>
 * Copyright (C) 2005-2009 MaNGOS <http://getmangos.com/>
 *
 * This program is free software; you can redistribute it and/or modify it
 * under the terms of the GNU General Public License as published by the
 * Free Software Foundation; either version 2 of the License, or (at your
 * option) any later version.
 *
 * This program is distributed in the hope that it will be useful, but WITHOUT
 * ANY WARRANTY; without even the implied warranty of MERCHANTABILITY or
 * FITNESS FOR A PARTICULAR PURPOSE. See the GNU General Public License for
 * more details.
 *
 * You should have received a copy of the GNU General Public License along
 * with this program. If not, see <http://www.gnu.org/licenses/>.
 */

#include "Common.h"
#include "ObjectMgr.h"
#include "ArenaTeamMgr.h"
#include "World.h"
#include "WorldPacket.h"

#include "ArenaTeam.h"
#include "BattlegroundMgr.h"
#include "BattlegroundAV.h"
#include "BattlegroundAB.h"
#include "BattlegroundEY.h"
#include "BattlegroundWS.h"
#include "BattlegroundNA.h"
#include "BattlegroundBE.h"
#include "BattlegroundRL.h"
#include "BattlegroundSA.h"
#include "BattlegroundDS.h"
#include "BattlegroundRV.h"
#include "BattlegroundIC.h"
#include "BattlegroundTP.h"
#include "BattlegroundBFG.h"
#include "Chat.h"
#include "Map.h"
#include "MapInstanced.h"
#include "MapManager.h"
#include "Player.h"
#include "GameEventMgr.h"
#include "SharedDefines.h"
#include "Formulas.h"
#include "DisableMgr.h"
#include "Opcodes.h"

/*********************************************************/
/***            BATTLEGROUND MANAGER                   ***/
/*********************************************************/

BattlegroundMgr::BattlegroundMgr() :
    m_NextRatedArenaUpdate(sWorld->getIntConfig(CONFIG_ARENA_RATED_UPDATE_TIMER)),
    m_ArenaTesting(false), m_Testing(false)
{ }

BattlegroundMgr::~BattlegroundMgr()
{
    DeleteAllBattlegrounds();
}

void BattlegroundMgr::DeleteAllBattlegrounds()
{
    for (BattlegroundDataContainer::iterator itr1 = bgDataStore.begin(); itr1 != bgDataStore.end(); ++itr1)
    {
        BattlegroundData& data = itr1->second;

        while (!data.m_Battlegrounds.empty())
            delete data.m_Battlegrounds.begin()->second;
        data.m_Battlegrounds.clear();

        while (!data.BGFreeSlotQueue.empty())
            delete data.BGFreeSlotQueue.front();
    }

    bgDataStore.clear();
}

// used to update running battlegrounds, and delete finished ones
void BattlegroundMgr::Update(uint32 diff)
{
    for (BattlegroundDataContainer::iterator itr1 = bgDataStore.begin(); itr1 != bgDataStore.end(); ++itr1)
    {
        BattlegroundContainer& bgs = itr1->second.m_Battlegrounds;
        BattlegroundContainer::iterator itrDelete = bgs.begin();
        // first one is template and should not be deleted
        for (BattlegroundContainer::iterator itr = ++itrDelete; itr != bgs.end();)
        {
            itrDelete = itr++;
            Battleground* bg = itrDelete->second;

            bg->Update(diff);
            if (bg->ToBeDeleted())
            {
                itrDelete->second = NULL;
                bgs.erase(itrDelete);
                BattlegroundClientIdsContainer& clients = itr1->second.m_ClientBattlegroundIds[bg->GetBracketId()];
                if (!clients.empty())
                     clients.erase(bg->GetClientInstanceID());

                delete bg;
            }
        }
    }

    // update events timer
    for (int qtype = BATTLEGROUND_QUEUE_NONE; qtype < MAX_BATTLEGROUND_QUEUE_TYPES; ++qtype)
        m_BattlegroundQueues[qtype].UpdateEvents(diff);

    // update scheduled queues
    if (!m_QueueUpdateScheduler.empty())
    {
        std::vector<uint64> scheduled;
        std::swap(scheduled, m_QueueUpdateScheduler);

        for (uint8 i = 0; i < scheduled.size(); i++)
        {
            uint32 arenaMMRating = scheduled[i] >> 32;
            uint8 arenaType = scheduled[i] >> 24 & 255;
            BattlegroundQueueTypeId bgQueueTypeId = BattlegroundQueueTypeId(scheduled[i] >> 16 & 255);
            BattlegroundTypeId bgTypeId = BattlegroundTypeId((scheduled[i] >> 8) & 255);
            BattlegroundBracketId bracket_id = BattlegroundBracketId(scheduled[i] & 255);
            m_BattlegroundQueues[bgQueueTypeId].BattlegroundQueueUpdate(diff, bgTypeId, bracket_id, arenaType, arenaMMRating > 0, arenaMMRating);
        }
    }

    // if rating difference counts, maybe force-update queues
    if (sWorld->getIntConfig(CONFIG_ARENA_MAX_RATING_DIFFERENCE) && sWorld->getIntConfig(CONFIG_ARENA_RATED_UPDATE_TIMER))
    {
        // it's time to force update
        if (m_NextRatedArenaUpdate < diff)
        {
            // forced update for rated arenas (scan all, but skipped non rated)
            TC_LOG_TRACE("bg.arena", "BattlegroundMgr: UPDATING ARENA QUEUES");
            for (int qtype = BATTLEGROUND_QUEUE_2v2; qtype <= BATTLEGROUND_QUEUE_5v5; ++qtype)
                for (int bracket = BG_BRACKET_ID_FIRST; bracket < MAX_BATTLEGROUND_BRACKETS; ++bracket)
                    m_BattlegroundQueues[qtype].BattlegroundQueueUpdate(diff,
                        BATTLEGROUND_AA, BattlegroundBracketId(bracket),
                        BattlegroundMgr::BGArenaType(BattlegroundQueueTypeId(qtype)), true, 0);

            m_NextRatedArenaUpdate = sWorld->getIntConfig(CONFIG_ARENA_RATED_UPDATE_TIMER);
        }
        else
            m_NextRatedArenaUpdate -= diff;
    }
}

void BattlegroundMgr::BuildBattlegroundStatusPacket(WorldPacket* data, Battleground* bg, Player* player, uint8 QueueSlot, uint8 StatusID, uint32 Time1, uint32 Time2, uint8 arenatype)
{
    ObjectGuid playerGuid = player->GetGUID();
    ObjectGuid bgGuid;

    if (bg)
        bgGuid = bg->GetGUID();
    else
        StatusID = STATUS_NONE;

    switch (StatusID)
    {
        case STATUS_NONE:
        {
            data->Initialize(SMSG_BATTLEFIELD_STATUS);

            data->WriteBit(playerGuid[0]);
            data->WriteBit(playerGuid[4]);
            data->WriteBit(playerGuid[7]);
            data->WriteBit(playerGuid[1]);
            data->WriteBit(playerGuid[6]);
            data->WriteBit(playerGuid[3]);
            data->WriteBit(playerGuid[5]);
            data->WriteBit(playerGuid[2]);

            data->WriteByteSeq(playerGuid[5]);
            data->WriteByteSeq(playerGuid[6]);
            data->WriteByteSeq(playerGuid[7]);
            data->WriteByteSeq(playerGuid[2]);
            *data << uint32(arenatype ? arenatype : 1); // Player count, 1 for bgs, 2-3-5 for arenas
            data->WriteByteSeq(playerGuid[3]);
            data->WriteByteSeq(playerGuid[1]);
            *data << uint32(QueueSlot);                 // Queue slot
            *data << uint32(Time1);                     // Join Time
            data->WriteByteSeq(playerGuid[0]);
            data->WriteByteSeq(playerGuid[4]);
            break;
        }
        case STATUS_WAIT_QUEUE:
        {
            data->Initialize(SMSG_BATTLEFIELD_STATUS_QUEUED);

            data->WriteBit(playerGuid[3]);
            data->WriteBit(playerGuid[0]);
            data->WriteBit(bgGuid[3]);
            data->WriteBit(playerGuid[2]);
            data->WriteBit(1);                          // Eligible In Queue
            data->WriteBit(0);                          // Join Failed, 1 when it's arena ...
            data->WriteBit(bgGuid[2]);
            data->WriteBit(playerGuid[1]);
            data->WriteBit(bgGuid[0]);
            data->WriteBit(bgGuid[6]);
            data->WriteBit(bgGuid[4]);
            data->WriteBit(playerGuid[6]);
            data->WriteBit(playerGuid[7]);
            data->WriteBit(bgGuid[7]);
            data->WriteBit(bgGuid[5]);
            data->WriteBit(playerGuid[4]);
            data->WriteBit(playerGuid[5]);
            data->WriteBit(bg->isRated());              // Is Rated
            data->WriteBit(0);                          // Waiting On Other Activity
            data->WriteBit(bgGuid[1]);

            data->FlushBits();

            data->WriteByteSeq(playerGuid[0]);
            *data << uint32(bg->isArena() ? arenatype : 1); // Player count, 1 for bgs, 2-3-5 for arena (2v2, 3v3, 5v5)
            data->WriteByteSeq(bgGuid[5]);
            data->WriteByteSeq(playerGuid[3]);
            *data << uint32(Time1);                     // Estimated Wait Time
            data->WriteByteSeq(bgGuid[7]);
            data->WriteByteSeq(bgGuid[1]);
            data->WriteByteSeq(bgGuid[2]);
            *data << uint8(0);                          // unk
            data->WriteByteSeq(bgGuid[4]);
            data->WriteByteSeq(playerGuid[2]);
            *data << uint8(0);                          // unk
            data->WriteByteSeq(bgGuid[6]);
            data->WriteByteSeq(playerGuid[7]);
            data->WriteByteSeq(bgGuid[3]);
            data->WriteByteSeq(playerGuid[6]);
            data->WriteByteSeq(bgGuid[0]);
            *data << uint32(Time2);                     // Join Time
            *data << uint32(QueueSlot);                 // Queue slot
            *data << uint8(bg->GetMinLevel());          // Min Level
            *data << uint32(GetMSTimeDiffToNow(Time2)); // Time since joined
            data->WriteByteSeq(playerGuid[1]);
            data->WriteByteSeq(playerGuid[5]);
            *data << uint32(bg->GetClientInstanceID()); // Client Instance ID
            data->WriteByteSeq(playerGuid[4]);
            break;
        }
        case STATUS_WAIT_JOIN:
        {
            data->Initialize(SMSG_BATTLEFIELD_STATUS_NEEDCONFIRMATION);

            *data << uint32(bg->GetClientInstanceID()); // Client Instance ID
            *data << uint32(Time1);                     // Time until closed
            *data << uint8(0);                          // unk
            *data << uint32(QueueSlot);                 // Queue slot
            *data << uint32(Time2);                     // Join Time
            *data << uint8(bg->GetMinLevel());          // Min Level
            *data << uint32(bg->isArena() ? arenatype : 1); // Player count, 1 for bgs, 2-3-5 for arena (2v2, 3v3, 5v5)
            *data << uint32(bg->GetMapId());            // Map Id
            *data << uint8(0);                          // unk

            data->WriteBit(playerGuid[5]);
            data->WriteBit(playerGuid[2]);
            data->WriteBit(playerGuid[1]);
            data->WriteBit(bgGuid[2]);
            data->WriteBit(playerGuid[4]);
            data->WriteBit(bgGuid[6]);
            data->WriteBit(bgGuid[3]);
            data->WriteBit(bg->isRated());              // Is Rated
            data->WriteBit(playerGuid[7]);
            data->WriteBit(playerGuid[3]);
            data->WriteBit(bgGuid[7]);
            data->WriteBit(bgGuid[0]);
            data->WriteBit(bgGuid[4]);
            data->WriteBit(playerGuid[6]);
            data->WriteBit(bgGuid[1]);
            data->WriteBit(bgGuid[5]);
            data->WriteBit(playerGuid[0]);

            data->WriteByteSeq(bgGuid[6]);
            data->WriteByteSeq(bgGuid[5]);
            data->WriteByteSeq(bgGuid[7]);
            data->WriteByteSeq(bgGuid[2]);
            data->WriteByteSeq(playerGuid[0]);
            data->WriteByteSeq(playerGuid[7]);
            data->WriteByteSeq(bgGuid[4]);
            data->WriteByteSeq(playerGuid[1]);
            data->WriteByteSeq(bgGuid[0]);
            data->WriteByteSeq(playerGuid[4]);
            data->WriteByteSeq(bgGuid[1]);
            data->WriteByteSeq(playerGuid[5]);
            data->WriteByteSeq(bgGuid[3]);
            data->WriteByteSeq(playerGuid[6]);
            data->WriteByteSeq(playerGuid[2]);
            data->WriteByteSeq(playerGuid[3]);
            break;
        }
        case STATUS_IN_PROGRESS:
        {
            data->Initialize(SMSG_BATTLEFIELD_STATUS_ACTIVE);

            data->WriteBit(playerGuid[2]);
            data->WriteBit(playerGuid[7]);
            data->WriteBit(bgGuid[7]);
            data->WriteBit(bgGuid[1]);
            data->WriteBit(playerGuid[5]);
            data->WriteBit(player->GetBGTeam() == HORDE ? 0 : 1);
            data->WriteBit(bgGuid[0]);
            data->WriteBit(playerGuid[1]);
            data->WriteBit(bgGuid[3]);
            data->WriteBit(playerGuid[6]);
            data->WriteBit(bgGuid[5]);
            data->WriteBit(bg->isRated());              // Is Rated
            data->WriteBit(playerGuid[4]);
            data->WriteBit(bgGuid[6]);
            data->WriteBit(bgGuid[4]);
            data->WriteBit(bgGuid[2]);
            data->WriteBit(playerGuid[3]);
            data->WriteBit(playerGuid[0]);

            data->FlushBits();

            data->WriteByteSeq(bgGuid[4]);
            data->WriteByteSeq(bgGuid[5]);
            data->WriteByteSeq(playerGuid[5]);
            data->WriteByteSeq(bgGuid[1]);
            data->WriteByteSeq(bgGuid[6]);
            data->WriteByteSeq(bgGuid[3]);
            data->WriteByteSeq(bgGuid[7]);
            data->WriteByteSeq(playerGuid[6]);

            *data << uint32(Time1);                     // Join Time
            *data << uint8(0);                          // unk

            data->WriteByteSeq(playerGuid[4]);
            data->WriteByteSeq(playerGuid[1]);

            *data << uint32(QueueSlot);                 // Queue slot
            *data << uint8(0);                          // unk
            *data << uint32(bg->isArena() ? arenatype : 1); // Player count, 1 for bgs, 2-3-5 for arena (2v2, 3v3, 5v5)
            *data << uint32(bg->GetMapId());            // Map Id
            *data << uint8(bg->GetMinLevel());          // Min Level
            *data << uint32(Time2);                     // Elapsed Time

            data->WriteByteSeq(playerGuid[2]);
            *data << uint32(bg->GetRemainingTime());    // Remaining Time

            data->WriteByteSeq(playerGuid[0]);
            data->WriteByteSeq(playerGuid[3]);
            data->WriteByteSeq(bgGuid[2]);

            *data << uint32(bg->GetClientInstanceID()); // Client Instance ID or faction ?

            data->WriteByteSeq(bgGuid[0]);
            data->WriteByteSeq(playerGuid[7]);
            break;
        }
        case STATUS_WAIT_LEAVE:
            break;
    }
}

void BattlegroundMgr::BuildStatusFailedPacket(WorldPacket* data, Battleground* bg, Player* player, uint8 QueueSlot, GroupJoinBattlegroundResult result)
{
    ObjectGuid guidBytes1 = player->GetGUID(); // player who caused the error
    ObjectGuid guidBytes2 = bg->GetGUID();
    ObjectGuid unkGuid3 = 0;

    data->Initialize(SMSG_BATTLEFIELD_STATUS_FAILED);

    data->WriteBit(guidBytes2[3]);
    data->WriteBit(unkGuid3[3]);
    data->WriteBit(guidBytes1[3]);
    data->WriteBit(unkGuid3[0]);
    data->WriteBit(guidBytes2[6]);
    data->WriteBit(guidBytes1[5]);
    data->WriteBit(guidBytes1[6]);
    data->WriteBit(guidBytes1[4]);

    data->WriteBit(guidBytes1[2]);
    data->WriteBit(unkGuid3[1]);
    data->WriteBit(guidBytes2[1]);
    data->WriteBit(unkGuid3[5]);
    data->WriteBit(unkGuid3[6]);
    data->WriteBit(guidBytes1[1]);
    data->WriteBit(guidBytes2[7]);
    data->WriteBit(unkGuid3[4]);

    data->WriteBit(guidBytes2[2]);
    data->WriteBit(guidBytes2[5]);
    data->WriteBit(unkGuid3[7]);
    data->WriteBit(guidBytes2[4]);
    data->WriteBit(guidBytes2[0]);
    data->WriteBit(guidBytes1[0]);
    data->WriteBit(unkGuid3[2]);
    data->WriteBit(guidBytes1[7]);

    data->WriteByteSeq(guidBytes2[1]);

    *data << uint32(1);                         // Unk, always 1
    *data << uint32(QueueSlot);                 // Queue slot

    data->WriteByteSeq(guidBytes1[6]);
    data->WriteByteSeq(guidBytes1[3]);
    data->WriteByteSeq(guidBytes1[7]);
    data->WriteByteSeq(guidBytes1[4]);
    data->WriteByteSeq(guidBytes2[0]);
    data->WriteByteSeq(guidBytes1[5]);
    data->WriteByteSeq(guidBytes2[7]);
    data->WriteByteSeq(guidBytes2[6]);
    data->WriteByteSeq(guidBytes2[2]);
    data->WriteByteSeq(unkGuid3[6]);
    data->WriteByteSeq(unkGuid3[3]);
    data->WriteByteSeq(guidBytes1[1]);
    data->WriteByteSeq(guidBytes2[3]);
    data->WriteByteSeq(unkGuid3[0]);
    data->WriteByteSeq(unkGuid3[1]);
    data->WriteByteSeq(unkGuid3[4]);
    data->WriteByteSeq(guidBytes1[0]);
    data->WriteByteSeq(guidBytes2[5]);
    data->WriteByteSeq(unkGuid3[7]);
    data->WriteByteSeq(guidBytes2[4]);
    data->WriteByteSeq(guidBytes1[2]);

    *data << uint32(result);                    // Result

    data->WriteByteSeq(unkGuid3[2]);

    *data << uint32(player->GetBattlegroundQueueJoinTime(bg->GetTypeID())); // Join Time

    data->WriteByteSeq(unkGuid3[5]);
}

void BattlegroundMgr::BuildUpdateWorldStatePacket(WorldPacket* data, uint32 field, uint32 value)
{
    data->Initialize(SMSG_UPDATE_WORLD_STATE, 4+4);
    *data << uint32(field);
    *data << uint32(value);
}

void BattlegroundMgr::BuildPlaySoundPacket(WorldPacket* data, uint32 soundid)
{
    data->Initialize(SMSG_PLAY_SOUND, 4 + 8);
    *data << uint32(soundid);
    *data << uint64(0);
}

void BattlegroundMgr::BuildPlayerLeftBattlegroundPacket(WorldPacket* data, ObjectGuid guid)
{
    ObjectGuid guidBytes = guid;

    data->Initialize(SMSG_BATTLEGROUND_PLAYER_LEFT, 8);

    data->WriteBit(guidBytes[7]);
    data->WriteBit(guidBytes[6]);
    data->WriteBit(guidBytes[2]);
    data->WriteBit(guidBytes[4]);
    data->WriteBit(guidBytes[5]);
    data->WriteBit(guidBytes[1]);
    data->WriteBit(guidBytes[3]);
    data->WriteBit(guidBytes[0]);

    data->WriteByteSeq(guidBytes[4]);
    data->WriteByteSeq(guidBytes[2]);
    data->WriteByteSeq(guidBytes[5]);
    data->WriteByteSeq(guidBytes[7]);
    data->WriteByteSeq(guidBytes[0]);
    data->WriteByteSeq(guidBytes[6]);
    data->WriteByteSeq(guidBytes[1]);
    data->WriteByteSeq(guidBytes[3]);
}

void BattlegroundMgr::BuildPlayerJoinedBattlegroundPacket(WorldPacket* data, uint64 guid)
{
    ObjectGuid guidBytes = guid;

    data->Initialize(SMSG_BATTLEGROUND_PLAYER_JOINED, 8);

    data->WriteBit(guidBytes[0]);
    data->WriteBit(guidBytes[4]);
    data->WriteBit(guidBytes[3]);
    data->WriteBit(guidBytes[5]);
    data->WriteBit(guidBytes[7]);
    data->WriteBit(guidBytes[6]);
    data->WriteBit(guidBytes[2]);
    data->WriteBit(guidBytes[1]);

    data->WriteByteSeq(guidBytes[1]);
    data->WriteByteSeq(guidBytes[5]);
    data->WriteByteSeq(guidBytes[3]);
    data->WriteByteSeq(guidBytes[2]);
    data->WriteByteSeq(guidBytes[0]);
    data->WriteByteSeq(guidBytes[7]);
    data->WriteByteSeq(guidBytes[4]);
    data->WriteByteSeq(guidBytes[6]);
}

Battleground* BattlegroundMgr::GetBattlegroundThroughClientInstance(uint32 instanceId, BattlegroundTypeId bgTypeId)
{
    //cause at HandleBattlegroundJoinOpcode the clients sends the instanceid he gets from
    //SMSG_BATTLEFIELD_LIST we need to find the battleground with this clientinstance-id
    Battleground* bg = GetBattlegroundTemplate(bgTypeId);
    if (!bg)
        return NULL;

    if (bg->isArena())
        return GetBattleground(instanceId, bgTypeId);

    BattlegroundDataContainer::const_iterator it = bgDataStore.find(bgTypeId);
    if (it == bgDataStore.end())
        return NULL;

    for (BattlegroundContainer::const_iterator itr = it->second.m_Battlegrounds.begin(); itr != it->second.m_Battlegrounds.end(); ++itr)
    {
        if (itr->second->GetClientInstanceID() == instanceId)
            return itr->second;
    }

    return NULL;
}

Battleground* BattlegroundMgr::GetBattleground(uint32 instanceId, BattlegroundTypeId bgTypeId)
{
    if (!instanceId)
        return NULL;

    BattlegroundDataContainer::const_iterator begin, end;

    if (bgTypeId == BATTLEGROUND_TYPE_NONE)
    {
        begin = bgDataStore.begin();
        end = bgDataStore.end();
    }
    else
    {
        end = bgDataStore.find(bgTypeId);
        if (end == bgDataStore.end())
            return NULL;
        begin = end++;
    }

    for (BattlegroundDataContainer::const_iterator it = begin; it != end; ++it)
    {
        BattlegroundContainer const& bgs = it->second.m_Battlegrounds;
        BattlegroundContainer::const_iterator itr = bgs.find(instanceId);
        if (itr != bgs.end())
           return itr->second;
    }

    return NULL;
}

Battleground* BattlegroundMgr::GetBattlegroundTemplate(BattlegroundTypeId bgTypeId)
{
    BattlegroundDataContainer::const_iterator itr = bgDataStore.find(bgTypeId);
    if (itr == bgDataStore.end())
        return NULL;

    BattlegroundContainer const& bgs = itr->second.m_Battlegrounds;
    // map is sorted and we can be sure that lowest instance id has only BG template
    return bgs.empty() ? NULL : bgs.begin()->second;
}

uint32 BattlegroundMgr::CreateClientVisibleInstanceId(BattlegroundTypeId bgTypeId, BattlegroundBracketId bracket_id)
{
    if (IsArenaType(bgTypeId))
        return 0;                                           //arenas don't have client-instanceids

    // we create here an instanceid, which is just for
    // displaying this to the client and without any other use..
    // the client-instanceIds are unique for each battleground-type
    // the instance-id just needs to be as low as possible, beginning with 1
    // the following works, because std::set is default ordered with "<"
    // the optimalization would be to use as bitmask std::vector<uint32> - but that would only make code unreadable

    BattlegroundClientIdsContainer& clientIds = bgDataStore[bgTypeId].m_ClientBattlegroundIds[bracket_id];
    uint32 lastId = 0;
    for (BattlegroundClientIdsContainer::const_iterator itr = clientIds.begin(); itr != clientIds.end();)
    {
        if ((++lastId) != *itr)                             //if there is a gap between the ids, we will break..
            break;
        lastId = *itr;
    }

    clientIds.insert(++lastId);
    return lastId;
}

// create a new battleground that will really be used to play
Battleground* BattlegroundMgr::CreateNewBattleground(BattlegroundTypeId originalBgTypeId, PvPDifficultyEntry const* bracketEntry, uint8 arenaType, bool isRated)
{
    BattlegroundTypeId bgTypeId = GetRandomBG(originalBgTypeId);

    // get the template BG
    Battleground* bg_template = GetBattlegroundTemplate(bgTypeId);

    if (!bg_template)
    {
        TC_LOG_ERROR("bg.battleground", "Battleground: CreateNewBattleground - bg template not found for %u", bgTypeId);
        return NULL;
    }

    Battleground* bg = NULL;
    // create a copy of the BG template
    switch (bgTypeId)
    {
        case BATTLEGROUND_AV:
            bg = new BattlegroundAV(*(BattlegroundAV*)bg_template);
            break;
        case BATTLEGROUND_WS:
            bg = new BattlegroundWS(*(BattlegroundWS*)bg_template);
            break;
        case BATTLEGROUND_AB:
            bg = new BattlegroundAB(*(BattlegroundAB*)bg_template);
            break;
        case BATTLEGROUND_NA:
            bg = new BattlegroundNA(*(BattlegroundNA*)bg_template);
            break;
        case BATTLEGROUND_BE:
            bg = new BattlegroundBE(*(BattlegroundBE*)bg_template);
            break;
        case BATTLEGROUND_EY:
            bg = new BattlegroundEY(*(BattlegroundEY*)bg_template);
            break;
        case BATTLEGROUND_RL:
            bg = new BattlegroundRL(*(BattlegroundRL*)bg_template);
            break;
        case BATTLEGROUND_SA:
            bg = new BattlegroundSA(*(BattlegroundSA*)bg_template);
            break;
        case BATTLEGROUND_DS:
            bg = new BattlegroundDS(*(BattlegroundDS*)bg_template);
            break;
        case BATTLEGROUND_RV:
            bg = new BattlegroundRV(*(BattlegroundRV*)bg_template);
            break;
        case BATTLEGROUND_IC:
            bg = new BattlegroundIC(*(BattlegroundIC*)bg_template);
            break;
        case BATTLEGROUND_TP:
            bg = new BattlegroundTP(*(BattlegroundTP*)bg_template);
            break;
        case BATTLEGROUND_BFG:
            bg = new BattlegroundBFG(*(BattlegroundBFG*)bg_template);
            break;
        case BATTLEGROUND_RB:
        case BATTLEGROUND_AA:
        default:
            return NULL;
    }

    bool isRandom = bgTypeId != originalBgTypeId && !bg->isArena();

    bg->SetBracket(bracketEntry);
    bg->SetInstanceID(sMapMgr->GenerateInstanceId());
    bg->SetClientInstanceID(CreateClientVisibleInstanceId(originalBgTypeId, bracketEntry->GetBracketId()));
    bg->Reset();                     // reset the new bg (set status to status_wait_queue from status_none)
    bg->SetStatus(STATUS_WAIT_JOIN); // start the joining of the bg
    bg->SetArenaType(arenaType);
    bg->SetTypeID(originalBgTypeId);
    bg->SetRandomTypeID(bgTypeId);
    bg->SetRated(isRated);
    bg->SetRandom(isRandom);
    bg->SetGuid(MAKE_NEW_GUID(bgTypeId, 0, HIGHGUID_BATTLEGROUND));

    // Set up correct min/max player counts for scoreboards
    if (bg->isArena())
    {
        uint32 maxPlayersPerTeam = 0;
        switch (arenaType)
        {
            case ARENA_TYPE_2v2:
                maxPlayersPerTeam = 2;
                break;
            case ARENA_TYPE_3v3:
                maxPlayersPerTeam = 3;
                break;
            case ARENA_TYPE_5v5:
                maxPlayersPerTeam = 5;
                break;
        }

        bg->SetMaxPlayersPerTeam(maxPlayersPerTeam);
        bg->SetMaxPlayers(maxPlayersPerTeam * 2);
    }

    return bg;
}

// used to create the BG templates
bool BattlegroundMgr::CreateBattleground(BattlegroundTemplate const* bgTemplate)
{
    Battleground* bg = GetBattlegroundTemplate(bgTemplate->Id);
    if (!bg)
    {
        // Create the BG
        switch (bgTemplate->Id)
        {
            case BATTLEGROUND_AV:
                bg = new BattlegroundAV;
                break;
            case BATTLEGROUND_WS:
                bg = new BattlegroundWS;
                break;
            case BATTLEGROUND_AB:
                bg = new BattlegroundAB;
                break;
            case BATTLEGROUND_NA:
                bg = new BattlegroundNA;
                break;
            case BATTLEGROUND_BE:
                bg = new BattlegroundBE;
                break;
            case BATTLEGROUND_EY:
                bg = new BattlegroundEY;
                break;
            case BATTLEGROUND_RL:
                bg = new BattlegroundRL;
                break;
            case BATTLEGROUND_SA:
                bg = new BattlegroundSA;
                break;
            case BATTLEGROUND_DS:
                bg = new BattlegroundDS;
                break;
            case BATTLEGROUND_RV:
                bg = new BattlegroundRV;
                break;
            case BATTLEGROUND_IC:
                bg = new BattlegroundIC;
                break;
            case BATTLEGROUND_AA:
                bg = new Battleground;
                break;
            case BATTLEGROUND_RB:
                bg = new Battleground;
                bg->SetRandom(true);
                break;
            case BATTLEGROUND_TP:
                bg = new BattlegroundTP;
                break;
            case BATTLEGROUND_BFG:
                bg = new BattlegroundBFG;
                break;
            default:
                return false;
        }

        bg->SetTypeID(bgTemplate->Id);
        bg->SetInstanceID(0);
        AddBattleground(bg);
    }

    bg->SetMapId(bgTemplate->BattlemasterEntry->mapid[0]);
    bg->SetName(bgTemplate->BattlemasterEntry->name);
    bg->SetInstanceID(0);
    bg->SetArenaorBGType(bgTemplate->IsArena());
    bg->SetMinPlayersPerTeam(bgTemplate->MinPlayersPerTeam);
    bg->SetMaxPlayersPerTeam(bgTemplate->MaxPlayersPerTeam);
    bg->SetMinPlayers(bgTemplate->MinPlayersPerTeam * 2);
    bg->SetMaxPlayers(bgTemplate->MaxPlayersPerTeam * 2);
    bg->SetTeamStartPosition(TEAM_ALLIANCE, bgTemplate->StartLocation[TEAM_ALLIANCE]);
    bg->SetTeamStartPosition(TEAM_HORDE, bgTemplate->StartLocation[TEAM_HORDE]);
    bg->SetStartMaxDist(bgTemplate->MaxStartDistSq);
    bg->SetLevelRange(bgTemplate->MinLevel, bgTemplate->MaxLevel);
    bg->SetScriptId(bgTemplate->ScriptId);
    bg->SetGuid(MAKE_NEW_GUID(bgTemplate->Id, 0, HIGHGUID_BATTLEGROUND));

    AddBattleground(bg);

    return true;
}

void BattlegroundMgr::LoadBattlegroundTemplates()
{
    uint32 oldMSTime = getMSTime();

    _battlegroundMapTemplates.clear();
    _battlegroundTemplates.clear();

    //                                               0   1                  2                  3       4       5                 6               7              8            9             10      11
    QueryResult result = WorldDatabase.Query("SELECT id, MinPlayersPerTeam, MaxPlayersPerTeam, MinLvl, MaxLvl, AllianceStartLoc, AllianceStartO, HordeStartLoc, HordeStartO, StartMaxDist, Weight, ScriptName FROM battleground_template");
    if (!result)
    {
        TC_LOG_ERROR("server.loading", ">> Loaded 0 battlegrounds. DB table `battleground_template` is empty.");
        return;
    }

    uint32 count = 0;

    do
    {
        Field* fields = result->Fetch();

        BattlegroundTypeId bgTypeId = BattlegroundTypeId(fields[0].GetUInt32());

        if (DisableMgr::IsDisabledFor(DISABLE_TYPE_BATTLEGROUND, bgTypeId, NULL))
            continue;

        // can be overwrite by values from DB
        BattlemasterListEntry const* bl = sBattlemasterListStore.LookupEntry(bgTypeId);
        if (!bl)
        {
            TC_LOG_ERROR("bg.battleground", "Battleground ID %u not found in BattlemasterList.dbc. Battleground not created.", bgTypeId);
            continue;
        }

        BattlegroundTemplate bgTemplate;
        bgTemplate.Id                = bgTypeId;
        bgTemplate.MinPlayersPerTeam = fields[1].GetUInt16();
        bgTemplate.MaxPlayersPerTeam = fields[2].GetUInt16();
        bgTemplate.MinLevel          = fields[3].GetUInt8();
        bgTemplate.MaxLevel          = fields[4].GetUInt8();
        float dist                   = fields[9].GetFloat();
        bgTemplate.MaxStartDistSq    = dist * dist;
        bgTemplate.Weight            = fields[10].GetUInt8();
        bgTemplate.ScriptId          = sObjectMgr->GetScriptId(fields[11].GetCString());
        bgTemplate.BattlemasterEntry = bl;

        if (bgTemplate.MaxPlayersPerTeam == 0 || bgTemplate.MinPlayersPerTeam > bgTemplate.MaxPlayersPerTeam)
        {
            TC_LOG_ERROR("sql.sql", "Table `battleground_template` for id %u has bad values for MinPlayersPerTeam (%u) and MaxPlayersPerTeam(%u)",
                bgTemplate.Id, bgTemplate.MinPlayersPerTeam, bgTemplate.MaxPlayersPerTeam);
            continue;
        }

        if (bgTemplate.MinLevel == 0 || bgTemplate.MaxLevel == 0 || bgTemplate.MinLevel > bgTemplate.MaxLevel)
        {
            TC_LOG_ERROR("sql.sql", "Table `battleground_template` for id %u has bad values for MinLevel (%u) and MaxLevel (%u)",
                bgTemplate.Id, bgTemplate.MinLevel, bgTemplate.MaxLevel);
            continue;
        }

        if (bgTemplate.Id != BATTLEGROUND_AA && bgTemplate.Id != BATTLEGROUND_RB)
        {
            uint32 startId = fields[5].GetUInt32();
            if (WorldSafeLocsEntry const* start = sWorldSafeLocsStore.LookupEntry(startId))
            {
                bgTemplate.StartLocation[TEAM_ALLIANCE].Relocate(start->x, start->y, start->z, fields[6].GetFloat());
            }
            else
            {
                TC_LOG_ERROR("sql.sql", "Table `battleground_template` for id %u has non-existed WorldSafeLocs.dbc id %u in field `AllianceStartLoc`. BG not created.", bgTemplate.Id, startId);
                continue;
            }

            startId = fields[7].GetUInt32();
            if (WorldSafeLocsEntry const* start = sWorldSafeLocsStore.LookupEntry(startId))
            {
                bgTemplate.StartLocation[TEAM_HORDE].Relocate(start->x, start->y, start->z, fields[8].GetFloat());
            }
            else
            {
                TC_LOG_ERROR("sql.sql", "Table `battleground_template` for id %u has non-existed WorldSafeLocs.dbc id %u in field `HordeStartLoc`. BG not created.", bgTemplate.Id, startId);
                continue;
            }
        }

        if (!CreateBattleground(&bgTemplate))
            continue;

        _battlegroundTemplates[bgTypeId] = bgTemplate;

        if (bgTemplate.BattlemasterEntry->mapid[1] == -1) // in this case we have only one mapId
            _battlegroundMapTemplates[bgTemplate.BattlemasterEntry->mapid[0]] = &_battlegroundTemplates[bgTypeId];

        ++count;
    }
    while (result->NextRow());

    TC_LOG_INFO("server.loading", ">> Loaded %u battlegrounds in %u ms", count, GetMSTimeDiffToNow(oldMSTime));
}

void BattlegroundMgr::BuildBattlegroundListPacket(WorldPacket* data, uint64 guid, Player* player, BattlegroundTypeId bgTypeId)
{
    if (!player)
        return;

<<<<<<< HEAD
    BattlegroundTemplate const* bgTemplate = GetBattlegroundTemplateByTypeId(bgTypeId);
    if (!bgTemplate)
=======
    time_t wstime = time_t(sWorld->getWorldState(WS_ARENA_DISTRIBUTION_TIME));
    time_t curtime = time(NULL);
    TC_LOG_DEBUG("bg.battleground", "Initializing Automatic Arena Point Distribution");
    if (wstime < curtime)
    {
        m_NextAutoDistributionTime = curtime;           // reset will be called in the next update
        TC_LOG_DEBUG("bg.battleground", "Battleground: Next arena point distribution time in the past, reseting it now.");
    }
    else
        m_NextAutoDistributionTime = wstime;
    TC_LOG_DEBUG("bg.battleground", "Automatic Arena Point Distribution initialized.");
}

void BattlegroundMgr::BuildBattlegroundListPacket(WorldPacket* data, ObjectGuid guid, Player* player, BattlegroundTypeId bgTypeId, uint8 fromWhere)
{
    if (!player)
>>>>>>> 2d94e614
        return;

    uint32 winnerConquest = (player->GetRandomWinner() ? sWorld->getIntConfig(CONFIG_BG_REWARD_WINNER_CONQUEST_FIRST) : sWorld->getIntConfig(CONFIG_BG_REWARD_WINNER_CONQUEST_LAST)) / CURRENCY_PRECISION;
    uint32 winnerHonor = (player->GetRandomWinner() ? sWorld->getIntConfig(CONFIG_BG_REWARD_WINNER_HONOR_FIRST) : sWorld->getIntConfig(CONFIG_BG_REWARD_WINNER_HONOR_LAST)) / CURRENCY_PRECISION;
    uint32 loserHonor = (!player->GetRandomWinner() ? sWorld->getIntConfig(CONFIG_BG_REWARD_LOSER_HONOR_FIRST) : sWorld->getIntConfig(CONFIG_BG_REWARD_LOSER_HONOR_LAST)) / CURRENCY_PRECISION;

    ObjectGuid guidBytes = guid;

    data->Initialize(SMSG_BATTLEFIELD_LIST);
    *data << uint32(winnerConquest)             // Winner Conquest Reward or Random Winner Conquest Reward
          << uint32(winnerConquest)             // Winner Conquest Reward or Random Winner Conquest Reward
          << uint32(loserHonor)                 // Loser Honor Reward or Random Loser Honor Reward
          << uint32(bgTypeId)                   // battleground id
          << uint32(loserHonor)                 // Loser Honor Reward or Random Loser Honor Reward
          << uint32(winnerHonor)                // Winner Honor Reward or Random Winner Honor Reward
          << uint32(winnerHonor)                // Winner Honor Reward or Random Winner Honor Reward
          << uint8(bgTemplate->MaxLevel)        // max level
          << uint8(bgTemplate->MinLevel);       // min level

    data->WriteBit(guidBytes[0]);
    data->WriteBit(guidBytes[1]);
    data->WriteBit(guidBytes[7]);
    data->WriteBit(0);                                      // unk
    data->WriteBit(0);                                      // unk

    size_t count_pos = data->bitwpos();
    data->WriteBits(0, 24);                                 // placeholder

    data->WriteBit(guidBytes[6]);
    data->WriteBit(guidBytes[4]);
    data->WriteBit(guidBytes[2]);
    data->WriteBit(guidBytes[3]);
    data->WriteBit(0);                                      // unk
    data->WriteBit(guidBytes[5]);
    data->WriteBit(0);                                      // unk

    data->FlushBits();

    data->WriteByteSeq(guidBytes[6]);
    data->WriteByteSeq(guidBytes[1]);
    data->WriteByteSeq(guidBytes[7]);
    data->WriteByteSeq(guidBytes[5]);

    BattlegroundDataContainer::iterator it = bgDataStore.find(bgTypeId);
    if (it != bgDataStore.end())
    {

        PvPDifficultyEntry const* bracketEntry = GetBattlegroundBracketByLevel(it->second.m_Battlegrounds.begin()->second->GetMapId(), player->getLevel());
        if (bracketEntry)
        {
            BattlegroundBracketId bracketId = bracketEntry->GetBracketId();
            BattlegroundClientIdsContainer& clientIds = it->second.m_ClientBattlegroundIds[bracketId];
            for (BattlegroundClientIdsContainer::const_iterator itr = clientIds.begin(); itr != clientIds.end(); ++itr)
                *data << uint32(*itr);

            data->PutBits(count_pos, clientIds.size(), 24);                    // bg instance count
        }
    }

    data->WriteByteSeq(guidBytes[0]);
    data->WriteByteSeq(guidBytes[2]);
    data->WriteByteSeq(guidBytes[4]);
    data->WriteByteSeq(guidBytes[3]);
}

void BattlegroundMgr::SendToBattleground(Player* player, uint32 instanceId, BattlegroundTypeId bgTypeId)
{
    if (Battleground* bg = GetBattleground(instanceId, bgTypeId))
    {
        uint32 mapid = bg->GetMapId();
        uint32 team = player->GetBGTeam();

        Position const* pos = bg->GetTeamStartPosition(Battleground::GetTeamIndexByTeamId(team));
        TC_LOG_DEBUG("bg.battleground", "BattlegroundMgr::SendToBattleground: Sending %s to map %u, %s (bgType %u)", player->GetName().c_str(), mapid, pos->ToString().c_str(), bgTypeId);
        player->TeleportTo(mapid, pos->GetPositionX(), pos->GetPositionY(), pos->GetPositionZ(), pos->GetOrientation());
    }
    else
        TC_LOG_ERROR("bg.battleground", "BattlegroundMgr::SendToBattleground: Instance %u (bgType %u) not found while trying to teleport player %s", instanceId, bgTypeId, player->GetName().c_str());
}

void BattlegroundMgr::SendAreaSpiritHealerQueryOpcode(Player* player, Battleground* bg, ObjectGuid guid)
{
    WorldPacket data(SMSG_AREA_SPIRIT_HEALER_TIME, 12);
    uint32 time_ = 30000 - bg->GetLastResurrectTime();      // resurrect every 30 seconds
    if (time_ == uint32(-1))
        time_ = 0;
    data << guid << time_;
    player->GetSession()->SendPacket(&data);
}

bool BattlegroundMgr::IsArenaType(BattlegroundTypeId bgTypeId)
{
    return bgTypeId == BATTLEGROUND_AA
            || bgTypeId == BATTLEGROUND_BE
            || bgTypeId == BATTLEGROUND_NA
            || bgTypeId == BATTLEGROUND_DS
            || bgTypeId == BATTLEGROUND_RV
            || bgTypeId == BATTLEGROUND_RL;
}

BattlegroundQueueTypeId BattlegroundMgr::BGQueueTypeId(BattlegroundTypeId bgTypeId, uint8 arenaType)
{
    switch (bgTypeId)
    {
        case BATTLEGROUND_AB:
            return BATTLEGROUND_QUEUE_AB;
        case BATTLEGROUND_AV:
            return BATTLEGROUND_QUEUE_AV;
        case BATTLEGROUND_EY:
            return BATTLEGROUND_QUEUE_EY;
        case BATTLEGROUND_IC:
            return BATTLEGROUND_QUEUE_IC;
        case BATTLEGROUND_TP:
            return BATTLEGROUND_QUEUE_TP;
        case BATTLEGROUND_BFG:
            return BATTLEGROUND_QUEUE_BFG;
        case BATTLEGROUND_RB:
            return BATTLEGROUND_QUEUE_RB;
        case BATTLEGROUND_SA:
            return BATTLEGROUND_QUEUE_SA;
        case BATTLEGROUND_WS:
            return BATTLEGROUND_QUEUE_WS;
        case BATTLEGROUND_AA:
        case BATTLEGROUND_BE:
        case BATTLEGROUND_DS:
        case BATTLEGROUND_NA:
        case BATTLEGROUND_RL:
        case BATTLEGROUND_RV:
            switch (arenaType)
            {
                case ARENA_TYPE_2v2:
                    return BATTLEGROUND_QUEUE_2v2;
                case ARENA_TYPE_3v3:
                    return BATTLEGROUND_QUEUE_3v3;
                case ARENA_TYPE_5v5:
                    return BATTLEGROUND_QUEUE_5v5;
                default:
                    return BATTLEGROUND_QUEUE_NONE;
            }
        default:
            return BATTLEGROUND_QUEUE_NONE;
    }
}

BattlegroundTypeId BattlegroundMgr::BGTemplateId(BattlegroundQueueTypeId bgQueueTypeId)
{
    switch (bgQueueTypeId)
    {
        case BATTLEGROUND_QUEUE_WS:
            return BATTLEGROUND_WS;
        case BATTLEGROUND_QUEUE_AB:
            return BATTLEGROUND_AB;
        case BATTLEGROUND_QUEUE_AV:
            return BATTLEGROUND_AV;
        case BATTLEGROUND_QUEUE_EY:
            return BATTLEGROUND_EY;
        case BATTLEGROUND_QUEUE_SA:
            return BATTLEGROUND_SA;
        case BATTLEGROUND_QUEUE_IC:
            return BATTLEGROUND_IC;
        case BATTLEGROUND_QUEUE_TP:
            return BATTLEGROUND_TP;
        case BATTLEGROUND_QUEUE_BFG:
            return BATTLEGROUND_BFG;
        case BATTLEGROUND_QUEUE_RB:
            return BATTLEGROUND_RB;
        case BATTLEGROUND_QUEUE_2v2:
        case BATTLEGROUND_QUEUE_3v3:
        case BATTLEGROUND_QUEUE_5v5:
            return BATTLEGROUND_AA;
        default:
            return BattlegroundTypeId(0);                   // used for unknown template (it existed and do nothing)
    }
}

uint8 BattlegroundMgr::BGArenaType(BattlegroundQueueTypeId bgQueueTypeId)
{
    switch (bgQueueTypeId)
    {
        case BATTLEGROUND_QUEUE_2v2:
            return ARENA_TYPE_2v2;
        case BATTLEGROUND_QUEUE_3v3:
            return ARENA_TYPE_3v3;
        case BATTLEGROUND_QUEUE_5v5:
            return ARENA_TYPE_5v5;
        default:
            return 0;
    }
}

void BattlegroundMgr::ToggleTesting()
{
    m_Testing = !m_Testing;
    sWorld->SendWorldText(m_Testing ? LANG_DEBUG_BG_ON : LANG_DEBUG_BG_OFF);
}

void BattlegroundMgr::ToggleArenaTesting()
{
    m_ArenaTesting = !m_ArenaTesting;
    sWorld->SendWorldText(m_ArenaTesting ? LANG_DEBUG_ARENA_ON : LANG_DEBUG_ARENA_OFF);
}

void BattlegroundMgr::SetHolidayWeekends(uint32 mask)
{
    for (uint32 bgtype = 1; bgtype < MAX_BATTLEGROUND_TYPE_ID; ++bgtype)
        if (Battleground* bg = GetBattlegroundTemplate(BattlegroundTypeId(bgtype)))
            bg->SetHoliday((mask & (1 << bgtype)) != 0);
}

void BattlegroundMgr::ScheduleQueueUpdate(uint32 arenaMatchmakerRating, uint8 arenaType, BattlegroundQueueTypeId bgQueueTypeId, BattlegroundTypeId bgTypeId, BattlegroundBracketId bracket_id)
{
    //This method must be atomic, @todo add mutex
    //we will use only 1 number created of bgTypeId and bracket_id
    uint64 const scheduleId = ((uint64)arenaMatchmakerRating << 32) | (uint32(arenaType) << 24) | (bgQueueTypeId << 16) | (bgTypeId << 8) | bracket_id;
    if (std::find(m_QueueUpdateScheduler.begin(), m_QueueUpdateScheduler.end(), scheduleId) == m_QueueUpdateScheduler.end())
        m_QueueUpdateScheduler.push_back(scheduleId);
}

uint32 BattlegroundMgr::GetMaxRatingDifference() const
{
    // this is for stupid people who can't use brain and set max rating difference to 0
    uint32 diff = sWorld->getIntConfig(CONFIG_ARENA_MAX_RATING_DIFFERENCE);
    if (diff == 0)
        diff = 5000;
    return diff;
}

uint32 BattlegroundMgr::GetRatingDiscardTimer() const
{
    return sWorld->getIntConfig(CONFIG_ARENA_RATING_DISCARD_TIMER);
}

uint32 BattlegroundMgr::GetPrematureFinishTime() const
{
    return sWorld->getIntConfig(CONFIG_BATTLEGROUND_PREMATURE_FINISH_TIMER);
}

void BattlegroundMgr::LoadBattleMastersEntry()
{
    uint32 oldMSTime = getMSTime();

    mBattleMastersMap.clear();                                  // need for reload case

    QueryResult result = WorldDatabase.Query("SELECT entry, bg_template FROM battlemaster_entry");

    if (!result)
    {
        TC_LOG_INFO("server.loading", ">> Loaded 0 battlemaster entries. DB table `battlemaster_entry` is empty!");
        return;
    }

    uint32 count = 0;

    do
    {
        ++count;

        Field* fields = result->Fetch();

        uint32 entry = fields[0].GetUInt32();
        if (CreatureTemplate const* cInfo = sObjectMgr->GetCreatureTemplate(entry))
        {
            if ((cInfo->npcflag & UNIT_NPC_FLAG_BATTLEMASTER) == 0)
                TC_LOG_ERROR("sql.sql", "Creature (Entry: %u) listed in `battlemaster_entry` is not a battlemaster.", entry);
        }
        else
        {
            TC_LOG_ERROR("sql.sql", "Creature (Entry: %u) listed in `battlemaster_entry` does not exist.", entry);
            continue;
        }

        uint32 bgTypeId  = fields[1].GetUInt32();
        if (!sBattlemasterListStore.LookupEntry(bgTypeId))
        {
            TC_LOG_ERROR("sql.sql", "Table `battlemaster_entry` contain entry %u for not existed battleground type %u, ignored.", entry, bgTypeId);
            continue;
        }

        mBattleMastersMap[entry] = BattlegroundTypeId(bgTypeId);
    }
    while (result->NextRow());

    CheckBattleMasters();

    TC_LOG_INFO("server.loading", ">> Loaded %u battlemaster entries in %u ms", count, GetMSTimeDiffToNow(oldMSTime));
}

void BattlegroundMgr::CheckBattleMasters()
{
    CreatureTemplateContainer const* ctc = sObjectMgr->GetCreatureTemplates();
    for (CreatureTemplateContainer::const_iterator itr = ctc->begin(); itr != ctc->end(); ++itr)
    {
        if ((itr->second.npcflag & UNIT_NPC_FLAG_BATTLEMASTER) && mBattleMastersMap.find(itr->second.Entry) == mBattleMastersMap.end())
        {
            TC_LOG_ERROR("sql.sql", "CreatureTemplate (Entry: %u) has UNIT_NPC_FLAG_BATTLEMASTER but no data in `battlemaster_entry` table. Removing flag!", itr->second.Entry);
            const_cast<CreatureTemplate*>(&itr->second)->npcflag &= ~UNIT_NPC_FLAG_BATTLEMASTER;
        }
    }
}

HolidayIds BattlegroundMgr::BGTypeToWeekendHolidayId(BattlegroundTypeId bgTypeId)
{
    switch (bgTypeId)
    {
        case BATTLEGROUND_AV: return HOLIDAY_CALL_TO_ARMS_AV;
        case BATTLEGROUND_EY: return HOLIDAY_CALL_TO_ARMS_EY;
        case BATTLEGROUND_WS: return HOLIDAY_CALL_TO_ARMS_WS;
        case BATTLEGROUND_SA: return HOLIDAY_CALL_TO_ARMS_SA;
        case BATTLEGROUND_AB: return HOLIDAY_CALL_TO_ARMS_AB;
        case BATTLEGROUND_IC: return HOLIDAY_CALL_TO_ARMS_IC;
        case BATTLEGROUND_TP: return HOLIDAY_CALL_TO_ARMS_TP;
        case BATTLEGROUND_BFG: return HOLIDAY_CALL_TO_ARMS_BFG;
        default: return HOLIDAY_NONE;
    }
}

BattlegroundTypeId BattlegroundMgr::WeekendHolidayIdToBGType(HolidayIds holiday)
{
    switch (holiday)
    {
        case HOLIDAY_CALL_TO_ARMS_AV: return BATTLEGROUND_AV;
        case HOLIDAY_CALL_TO_ARMS_EY: return BATTLEGROUND_EY;
        case HOLIDAY_CALL_TO_ARMS_WS: return BATTLEGROUND_WS;
        case HOLIDAY_CALL_TO_ARMS_SA: return BATTLEGROUND_SA;
        case HOLIDAY_CALL_TO_ARMS_AB: return BATTLEGROUND_AB;
        case HOLIDAY_CALL_TO_ARMS_IC: return BATTLEGROUND_IC;
        case HOLIDAY_CALL_TO_ARMS_TP: return BATTLEGROUND_TP;
        case HOLIDAY_CALL_TO_ARMS_BFG: return BATTLEGROUND_BFG;
        default: return BATTLEGROUND_TYPE_NONE;
    }
}

bool BattlegroundMgr::IsBGWeekend(BattlegroundTypeId bgTypeId)
{
    return IsHolidayActive(BGTypeToWeekendHolidayId(bgTypeId));
}

BattlegroundTypeId BattlegroundMgr::GetRandomBG(BattlegroundTypeId bgTypeId)
{
    if (BattlegroundTemplate const* bgTemplate = GetBattlegroundTemplateByTypeId(bgTypeId))
    {
        uint32 weight = 0;
        BattlegroundSelectionWeightMap selectionWeights;

        for (int32 mapId : bgTemplate->BattlemasterEntry->mapid)
        {
            if (mapId == -1)
                break;

            if (BattlegroundTemplate const* bg = GetBattlegroundTemplateByMapId(mapId))
            {
                weight += bg->Weight;
                selectionWeights[bg->Id] = bg->Weight;
            }
        }

        // there is only one bg to select
        if (selectionWeights.size() == 1)
            return selectionWeights.begin()->first;

        if (weight)
        {
            // Select a random value
            uint32 selectedWeight = urand(0, weight - 1);
            // Select the correct bg (if we have in DB A(10), B(20), C(10), D(15) --> [0---A---9|10---B---29|30---C---39|40---D---54])
            weight = 0;
            for (auto it : selectionWeights)
            {
                weight += it.second;
                if (selectedWeight < weight)
                    return it.first;
            }
        }
    }

    return BATTLEGROUND_TYPE_NONE;
}

BGFreeSlotQueueContainer& BattlegroundMgr::GetBGFreeSlotQueueStore(BattlegroundTypeId bgTypeId)
{
    return bgDataStore[bgTypeId].BGFreeSlotQueue;
}

void BattlegroundMgr::AddToBGFreeSlotQueue(BattlegroundTypeId bgTypeId, Battleground* bg)
{
    bgDataStore[bgTypeId].BGFreeSlotQueue.push_front(bg);
}

void BattlegroundMgr::RemoveFromBGFreeSlotQueue(BattlegroundTypeId bgTypeId, uint32 instanceId)
{
    BGFreeSlotQueueContainer& queues = bgDataStore[bgTypeId].BGFreeSlotQueue;
    for (BGFreeSlotQueueContainer::iterator itr = queues.begin(); itr != queues.end(); ++itr)
        if ((*itr)->GetInstanceID() == instanceId)
        {
            queues.erase(itr);
            return;
        }
}

void BattlegroundMgr::AddBattleground(Battleground* bg)
{
    if (bg)
        bgDataStore[bg->GetTypeID()].m_Battlegrounds[bg->GetInstanceID()] = bg;
}

void BattlegroundMgr::RemoveBattleground(BattlegroundTypeId bgTypeId, uint32 instanceId)
{
    bgDataStore[bgTypeId].m_Battlegrounds.erase(instanceId);
}<|MERGE_RESOLUTION|>--- conflicted
+++ resolved
@@ -359,7 +359,7 @@
 {
     ObjectGuid guidBytes1 = player->GetGUID(); // player who caused the error
     ObjectGuid guidBytes2 = bg->GetGUID();
-    ObjectGuid unkGuid3 = 0;
+    ObjectGuid unkGuid3;
 
     data->Initialize(SMSG_BATTLEFIELD_STATUS_FAILED);
 
@@ -442,52 +442,48 @@
 
 void BattlegroundMgr::BuildPlayerLeftBattlegroundPacket(WorldPacket* data, ObjectGuid guid)
 {
-    ObjectGuid guidBytes = guid;
-
     data->Initialize(SMSG_BATTLEGROUND_PLAYER_LEFT, 8);
 
-    data->WriteBit(guidBytes[7]);
-    data->WriteBit(guidBytes[6]);
-    data->WriteBit(guidBytes[2]);
-    data->WriteBit(guidBytes[4]);
-    data->WriteBit(guidBytes[5]);
-    data->WriteBit(guidBytes[1]);
-    data->WriteBit(guidBytes[3]);
-    data->WriteBit(guidBytes[0]);
-
-    data->WriteByteSeq(guidBytes[4]);
-    data->WriteByteSeq(guidBytes[2]);
-    data->WriteByteSeq(guidBytes[5]);
-    data->WriteByteSeq(guidBytes[7]);
-    data->WriteByteSeq(guidBytes[0]);
-    data->WriteByteSeq(guidBytes[6]);
-    data->WriteByteSeq(guidBytes[1]);
-    data->WriteByteSeq(guidBytes[3]);
-}
-
-void BattlegroundMgr::BuildPlayerJoinedBattlegroundPacket(WorldPacket* data, uint64 guid)
-{
-    ObjectGuid guidBytes = guid;
-
+    data->WriteBit(guid[7]);
+    data->WriteBit(guid[6]);
+    data->WriteBit(guid[2]);
+    data->WriteBit(guid[4]);
+    data->WriteBit(guid[5]);
+    data->WriteBit(guid[1]);
+    data->WriteBit(guid[3]);
+    data->WriteBit(guid[0]);
+
+    data->WriteByteSeq(guid[4]);
+    data->WriteByteSeq(guid[2]);
+    data->WriteByteSeq(guid[5]);
+    data->WriteByteSeq(guid[7]);
+    data->WriteByteSeq(guid[0]);
+    data->WriteByteSeq(guid[6]);
+    data->WriteByteSeq(guid[1]);
+    data->WriteByteSeq(guid[3]);
+}
+
+void BattlegroundMgr::BuildPlayerJoinedBattlegroundPacket(WorldPacket* data, ObjectGuid guid)
+{
     data->Initialize(SMSG_BATTLEGROUND_PLAYER_JOINED, 8);
 
-    data->WriteBit(guidBytes[0]);
-    data->WriteBit(guidBytes[4]);
-    data->WriteBit(guidBytes[3]);
-    data->WriteBit(guidBytes[5]);
-    data->WriteBit(guidBytes[7]);
-    data->WriteBit(guidBytes[6]);
-    data->WriteBit(guidBytes[2]);
-    data->WriteBit(guidBytes[1]);
-
-    data->WriteByteSeq(guidBytes[1]);
-    data->WriteByteSeq(guidBytes[5]);
-    data->WriteByteSeq(guidBytes[3]);
-    data->WriteByteSeq(guidBytes[2]);
-    data->WriteByteSeq(guidBytes[0]);
-    data->WriteByteSeq(guidBytes[7]);
-    data->WriteByteSeq(guidBytes[4]);
-    data->WriteByteSeq(guidBytes[6]);
+    data->WriteBit(guid[0]);
+    data->WriteBit(guid[4]);
+    data->WriteBit(guid[3]);
+    data->WriteBit(guid[5]);
+    data->WriteBit(guid[7]);
+    data->WriteBit(guid[6]);
+    data->WriteBit(guid[2]);
+    data->WriteBit(guid[1]);
+
+    data->WriteByteSeq(guid[1]);
+    data->WriteByteSeq(guid[5]);
+    data->WriteByteSeq(guid[3]);
+    data->WriteByteSeq(guid[2]);
+    data->WriteByteSeq(guid[0]);
+    data->WriteByteSeq(guid[7]);
+    data->WriteByteSeq(guid[4]);
+    data->WriteByteSeq(guid[6]);
 }
 
 Battleground* BattlegroundMgr::GetBattlegroundThroughClientInstance(uint32 instanceId, BattlegroundTypeId bgTypeId)
@@ -656,7 +652,7 @@
     bg->SetRandomTypeID(bgTypeId);
     bg->SetRated(isRated);
     bg->SetRandom(isRandom);
-    bg->SetGuid(MAKE_NEW_GUID(bgTypeId, 0, HIGHGUID_BATTLEGROUND));
+    bg->SetGuid(ObjectGuid(HIGHGUID_BATTLEGROUND, uint32(bgTypeId)));
 
     // Set up correct min/max player counts for scoreboards
     if (bg->isArena())
@@ -759,7 +755,7 @@
     bg->SetStartMaxDist(bgTemplate->MaxStartDistSq);
     bg->SetLevelRange(bgTemplate->MinLevel, bgTemplate->MaxLevel);
     bg->SetScriptId(bgTemplate->ScriptId);
-    bg->SetGuid(MAKE_NEW_GUID(bgTemplate->Id, 0, HIGHGUID_BATTLEGROUND));
+    bg->SetGuid(ObjectGuid(HIGHGUID_BATTLEGROUND, uint32(bgTemplate->Id)));
 
     AddBattleground(bg);
 
@@ -866,39 +862,18 @@
     TC_LOG_INFO("server.loading", ">> Loaded %u battlegrounds in %u ms", count, GetMSTimeDiffToNow(oldMSTime));
 }
 
-void BattlegroundMgr::BuildBattlegroundListPacket(WorldPacket* data, uint64 guid, Player* player, BattlegroundTypeId bgTypeId)
+void BattlegroundMgr::BuildBattlegroundListPacket(WorldPacket* data, ObjectGuid guid, Player* player, BattlegroundTypeId bgTypeId)
 {
     if (!player)
         return;
 
-<<<<<<< HEAD
     BattlegroundTemplate const* bgTemplate = GetBattlegroundTemplateByTypeId(bgTypeId);
     if (!bgTemplate)
-=======
-    time_t wstime = time_t(sWorld->getWorldState(WS_ARENA_DISTRIBUTION_TIME));
-    time_t curtime = time(NULL);
-    TC_LOG_DEBUG("bg.battleground", "Initializing Automatic Arena Point Distribution");
-    if (wstime < curtime)
-    {
-        m_NextAutoDistributionTime = curtime;           // reset will be called in the next update
-        TC_LOG_DEBUG("bg.battleground", "Battleground: Next arena point distribution time in the past, reseting it now.");
-    }
-    else
-        m_NextAutoDistributionTime = wstime;
-    TC_LOG_DEBUG("bg.battleground", "Automatic Arena Point Distribution initialized.");
-}
-
-void BattlegroundMgr::BuildBattlegroundListPacket(WorldPacket* data, ObjectGuid guid, Player* player, BattlegroundTypeId bgTypeId, uint8 fromWhere)
-{
-    if (!player)
->>>>>>> 2d94e614
         return;
 
     uint32 winnerConquest = (player->GetRandomWinner() ? sWorld->getIntConfig(CONFIG_BG_REWARD_WINNER_CONQUEST_FIRST) : sWorld->getIntConfig(CONFIG_BG_REWARD_WINNER_CONQUEST_LAST)) / CURRENCY_PRECISION;
     uint32 winnerHonor = (player->GetRandomWinner() ? sWorld->getIntConfig(CONFIG_BG_REWARD_WINNER_HONOR_FIRST) : sWorld->getIntConfig(CONFIG_BG_REWARD_WINNER_HONOR_LAST)) / CURRENCY_PRECISION;
     uint32 loserHonor = (!player->GetRandomWinner() ? sWorld->getIntConfig(CONFIG_BG_REWARD_LOSER_HONOR_FIRST) : sWorld->getIntConfig(CONFIG_BG_REWARD_LOSER_HONOR_LAST)) / CURRENCY_PRECISION;
-
-    ObjectGuid guidBytes = guid;
 
     data->Initialize(SMSG_BATTLEFIELD_LIST);
     *data << uint32(winnerConquest)             // Winner Conquest Reward or Random Winner Conquest Reward
@@ -911,29 +886,29 @@
           << uint8(bgTemplate->MaxLevel)        // max level
           << uint8(bgTemplate->MinLevel);       // min level
 
-    data->WriteBit(guidBytes[0]);
-    data->WriteBit(guidBytes[1]);
-    data->WriteBit(guidBytes[7]);
+    data->WriteBit(guid[0]);
+    data->WriteBit(guid[1]);
+    data->WriteBit(guid[7]);
     data->WriteBit(0);                                      // unk
     data->WriteBit(0);                                      // unk
 
     size_t count_pos = data->bitwpos();
     data->WriteBits(0, 24);                                 // placeholder
 
-    data->WriteBit(guidBytes[6]);
-    data->WriteBit(guidBytes[4]);
-    data->WriteBit(guidBytes[2]);
-    data->WriteBit(guidBytes[3]);
+    data->WriteBit(guid[6]);
+    data->WriteBit(guid[4]);
+    data->WriteBit(guid[2]);
+    data->WriteBit(guid[3]);
     data->WriteBit(0);                                      // unk
-    data->WriteBit(guidBytes[5]);
+    data->WriteBit(guid[5]);
     data->WriteBit(0);                                      // unk
 
     data->FlushBits();
 
-    data->WriteByteSeq(guidBytes[6]);
-    data->WriteByteSeq(guidBytes[1]);
-    data->WriteByteSeq(guidBytes[7]);
-    data->WriteByteSeq(guidBytes[5]);
+    data->WriteByteSeq(guid[6]);
+    data->WriteByteSeq(guid[1]);
+    data->WriteByteSeq(guid[7]);
+    data->WriteByteSeq(guid[5]);
 
     BattlegroundDataContainer::iterator it = bgDataStore.find(bgTypeId);
     if (it != bgDataStore.end())
@@ -951,10 +926,10 @@
         }
     }
 
-    data->WriteByteSeq(guidBytes[0]);
-    data->WriteByteSeq(guidBytes[2]);
-    data->WriteByteSeq(guidBytes[4]);
-    data->WriteByteSeq(guidBytes[3]);
+    data->WriteByteSeq(guid[0]);
+    data->WriteByteSeq(guid[2]);
+    data->WriteByteSeq(guid[4]);
+    data->WriteByteSeq(guid[3]);
 }
 
 void BattlegroundMgr::SendToBattleground(Player* player, uint32 instanceId, BattlegroundTypeId bgTypeId)
