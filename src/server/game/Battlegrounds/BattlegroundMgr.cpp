/*
 * This file is part of the TrinityCore Project. See AUTHORS file for Copyright information
 *
 * This program is free software; you can redistribute it and/or modify it
 * under the terms of the GNU General Public License as published by the
 * Free Software Foundation; either version 2 of the License, or (at your
 * option) any later version.
 *
 * This program is distributed in the hope that it will be useful, but WITHOUT
 * ANY WARRANTY; without even the implied warranty of MERCHANTABILITY or
 * FITNESS FOR A PARTICULAR PURPOSE. See the GNU General Public License for
 * more details.
 *
 * You should have received a copy of the GNU General Public License along
 * with this program. If not, see <http://www.gnu.org/licenses/>.
 */

#include "BattlegroundMgr.h"
#include "BattlegroundAB.h"
#include "BattlegroundAV.h"
#include "BattlegroundBE.h"
#include "BattlegroundBFG.h"
#include "BattlegroundDS.h"
#include "BattlegroundEY.h"
#include "BattlegroundIC.h"
#include "BattlegroundNA.h"
#include "BattlegroundPackets.h"
#include "BattlegroundRL.h"
#include "BattlegroundRV.h"
#include "BattlegroundSA.h"
#include "BattlegroundTP.h"
#include "BattlegroundWS.h"
#include "Common.h"
#include "Containers.h"
#include "DatabaseEnv.h"
#include "DB2Stores.h"
#include "DisableMgr.h"
#include "GameEventMgr.h"
#include "Language.h"
#include "Log.h"
#include "Map.h"
#include "MapInstanced.h"
#include "MapManager.h"
#include "ObjectMgr.h"
#include "Opcodes.h"
#include "Player.h"
#include "SharedDefines.h"
#include "World.h"

bool BattlegroundTemplate::IsArena() const
{
    return BattlemasterEntry->InstanceType == MAP_ARENA;
}

uint16 BattlegroundTemplate::GetMinPlayersPerTeam() const
{
    return BattlemasterEntry->MinPlayers;
}

uint16 BattlegroundTemplate::GetMaxPlayersPerTeam() const
{
    return BattlemasterEntry->MaxPlayers;
}

uint8 BattlegroundTemplate::GetMinLevel() const
{
    return BattlemasterEntry->MinLevel;
}

uint8 BattlegroundTemplate::GetMaxLevel() const
{
    return BattlemasterEntry->MaxLevel;
}

/*********************************************************/
/***            BATTLEGROUND MANAGER                   ***/
/*********************************************************/

BattlegroundMgr::BattlegroundMgr() :
    m_NextRatedArenaUpdate(sWorld->getIntConfig(CONFIG_ARENA_RATED_UPDATE_TIMER)),
    m_UpdateTimer(0), m_ArenaTesting(false), m_Testing(false)
{ }

BattlegroundMgr::~BattlegroundMgr()
{
    DeleteAllBattlegrounds();
}

void BattlegroundMgr::DeleteAllBattlegrounds()
{
    for (BattlegroundDataContainer::iterator itr1 = bgDataStore.begin(); itr1 != bgDataStore.end(); ++itr1)
    {
        BattlegroundData& data = itr1->second;

        while (!data.m_Battlegrounds.empty())
            delete data.m_Battlegrounds.begin()->second;

        data.m_Battlegrounds.clear();
    }

    bgDataStore.clear();

    for (auto itr = m_BGFreeSlotQueue.begin(); itr != m_BGFreeSlotQueue.end(); ++itr)
        while (!itr->second.empty())
            delete itr->second.front();

    m_BGFreeSlotQueue.clear();
}

BattlegroundMgr* BattlegroundMgr::instance()
{
    static BattlegroundMgr instance;
    return &instance;
}

// used to update running battlegrounds, and delete finished ones
void BattlegroundMgr::Update(uint32 diff)
{
    m_UpdateTimer += diff;
    if (m_UpdateTimer > BATTLEGROUND_OBJECTIVE_UPDATE_INTERVAL)
    {
        for (BattlegroundDataContainer::iterator itr1 = bgDataStore.begin(); itr1 != bgDataStore.end(); ++itr1)
        {
            BattlegroundContainer& bgs = itr1->second.m_Battlegrounds;
            BattlegroundContainer::iterator itrDelete = bgs.begin();
            // first one is template and should not be deleted
            for (BattlegroundContainer::iterator itr = ++itrDelete; itr != bgs.end();)
            {
                itrDelete = itr++;
                Battleground* bg = itrDelete->second;

                bg->Update(m_UpdateTimer);
                if (bg->ToBeDeleted())
                {
                    itrDelete->second = nullptr;
                    bgs.erase(itrDelete);
                    BattlegroundClientIdsContainer& clients = itr1->second.m_ClientBattlegroundIds[bg->GetBracketId()];
                    if (!clients.empty())
                        clients.erase(bg->GetClientInstanceID());

                    delete bg;
                }
            }
        }

        m_UpdateTimer = 0;
    }

    // update events timer
    for (std::pair<BattlegroundQueueTypeId const, BattlegroundQueue>& pair : m_BattlegroundQueues)
        pair.second.UpdateEvents(diff);

    // update scheduled queues
    if (!m_QueueUpdateScheduler.empty())
    {
        std::vector<ScheduledQueueUpdate> scheduled;
        std::swap(scheduled, m_QueueUpdateScheduler);

        for (uint8 i = 0; i < scheduled.size(); i++)
        {
            uint32 arenaMMRating = scheduled[i].ArenaMatchmakerRating;
            BattlegroundQueueTypeId bgQueueTypeId = scheduled[i].QueueId;
            BattlegroundBracketId bracket_id = scheduled[i].BracketId;
            GetBattlegroundQueue(bgQueueTypeId).BattlegroundQueueUpdate(diff, bracket_id, arenaMMRating);
        }
    }

    // if rating difference counts, maybe force-update queues
    if (sWorld->getIntConfig(CONFIG_ARENA_MAX_RATING_DIFFERENCE) && sWorld->getIntConfig(CONFIG_ARENA_RATED_UPDATE_TIMER))
    {
        // it's time to force update
        if (m_NextRatedArenaUpdate < diff)
        {
            // forced update for rated arenas (scan all, but skipped non rated)
            TC_LOG_TRACE("bg.arena", "BattlegroundMgr: UPDATING ARENA QUEUES");
            for (uint8 teamSize : { ARENA_TYPE_2v2, ARENA_TYPE_3v3, ARENA_TYPE_5v5 })
            {
                BattlegroundQueueTypeId ratedArenaQueueId = BGQueueTypeId(BATTLEGROUND_AA, BattlegroundQueueIdType::Arena, true, teamSize);
                for (int bracket = BG_BRACKET_ID_FIRST; bracket < MAX_BATTLEGROUND_BRACKETS; ++bracket)
                    GetBattlegroundQueue(ratedArenaQueueId).BattlegroundQueueUpdate(diff, BattlegroundBracketId(bracket), 0);
            }

            m_NextRatedArenaUpdate = sWorld->getIntConfig(CONFIG_ARENA_RATED_UPDATE_TIMER);
        }
        else
            m_NextRatedArenaUpdate -= diff;
    }
}

void BattlegroundMgr::BuildBattlegroundStatusHeader(WorldPackets::Battleground::BattlefieldStatusHeader* header, Battleground* bg, Player* player, uint32 ticketId, uint32 joinTime, BattlegroundQueueTypeId queueId, uint32 arenaType)
{
    header->Ticket.RequesterGuid = player->GetGUID();
    header->Ticket.Id = ticketId;
    header->Ticket.Type = WorldPackets::LFG::RideType::Battlegrounds;
    header->Ticket.Time = joinTime;
    header->QueueID.push_back(queueId.GetPacked());
    header->RangeMin = bg->GetMinLevel();
    header->RangeMax = bg->GetMaxLevel();
    header->TeamSize = bg->isArena() ? arenaType : 0;
    header->InstanceID = bg->GetClientInstanceID();
    header->RegisteredMatch = bg->isRated();
    header->TournamentRules = false;
}

void BattlegroundMgr::BuildBattlegroundStatusNone(WorldPackets::Battleground::BattlefieldStatusNone* battlefieldStatus, Player* player, uint32 ticketId, uint32 joinTime)
{
    battlefieldStatus->Ticket.RequesterGuid = player->GetGUID();
    battlefieldStatus->Ticket.Id = ticketId;
    battlefieldStatus->Ticket.Type = WorldPackets::LFG::RideType::Battlegrounds;
    battlefieldStatus->Ticket.Time = joinTime;
}

void BattlegroundMgr::BuildBattlegroundStatusNeedConfirmation(WorldPackets::Battleground::BattlefieldStatusNeedConfirmation* battlefieldStatus, Battleground* bg, Player* player, uint32 ticketId, uint32 joinTime, uint32 timeout, uint32 arenaType)
{
    BuildBattlegroundStatusHeader(&battlefieldStatus->Hdr, bg, player, ticketId, joinTime, bg->GetQueueId(), arenaType);
    battlefieldStatus->Mapid = bg->GetMapId();
    battlefieldStatus->Timeout = timeout;
    battlefieldStatus->Role = 0;
}

void BattlegroundMgr::BuildBattlegroundStatusActive(WorldPackets::Battleground::BattlefieldStatusActive* battlefieldStatus, Battleground* bg, Player* player, uint32 ticketId, uint32 joinTime, uint32 arenaType)
{
    BuildBattlegroundStatusHeader(&battlefieldStatus->Hdr, bg, player, ticketId, joinTime, bg->GetQueueId(), arenaType);
    battlefieldStatus->ShutdownTimer = bg->GetRemainingTime();
    battlefieldStatus->ArenaFaction = player->GetBGTeam() == HORDE ? PVP_TEAM_HORDE : PVP_TEAM_ALLIANCE;
    battlefieldStatus->LeftEarly = false;
    battlefieldStatus->StartTimer = bg->GetElapsedTime();
    battlefieldStatus->Mapid = bg->GetMapId();
}

void BattlegroundMgr::BuildBattlegroundStatusQueued(WorldPackets::Battleground::BattlefieldStatusQueued* battlefieldStatus, Battleground* bg, Player* player, uint32 ticketId, uint32 joinTime, BattlegroundQueueTypeId queueId, uint32 avgWaitTime, uint32 arenaType, bool asGroup)
{
    BuildBattlegroundStatusHeader(&battlefieldStatus->Hdr, bg, player, ticketId, joinTime, queueId, arenaType);
    battlefieldStatus->AverageWaitTime = avgWaitTime;
    battlefieldStatus->AsGroup = asGroup;
    battlefieldStatus->SuspendedQueue = false;
    battlefieldStatus->EligibleForMatchmaking = true;
    battlefieldStatus->WaitTime = GetMSTimeDiffToNow(joinTime);
}

void BattlegroundMgr::BuildBattlegroundStatusFailed(WorldPackets::Battleground::BattlefieldStatusFailed* battlefieldStatus, BattlegroundQueueTypeId queueId, Player* pPlayer, uint32 ticketId, GroupJoinBattlegroundResult result, ObjectGuid const* errorGuid /*= nullptr*/)
{
    battlefieldStatus->Ticket.RequesterGuid = pPlayer->GetGUID();
    battlefieldStatus->Ticket.Id = ticketId;
    battlefieldStatus->Ticket.Type = WorldPackets::LFG::RideType::Battlegrounds;
    battlefieldStatus->Ticket.Time = pPlayer->GetBattlegroundQueueJoinTime(queueId);
    battlefieldStatus->QueueID = queueId.GetPacked();
    battlefieldStatus->Reason = result;
    if (errorGuid && (result == ERR_BATTLEGROUND_NOT_IN_BATTLEGROUND || result == ERR_BATTLEGROUND_JOIN_TIMED_OUT))
        battlefieldStatus->ClientID = *errorGuid;
}

Battleground* BattlegroundMgr::GetBattleground(uint32 instanceId, BattlegroundTypeId bgTypeId)
{
    if (!instanceId)
        return nullptr;

    BattlegroundDataContainer::const_iterator begin, end;

    if (bgTypeId == BATTLEGROUND_TYPE_NONE || bgTypeId == BATTLEGROUND_RB || bgTypeId == BATTLEGROUND_RANDOM_EPIC)
    {
        begin = bgDataStore.begin();
        end = bgDataStore.end();
    }
    else
    {
        end = bgDataStore.find(bgTypeId);
        if (end == bgDataStore.end())
            return nullptr;
        begin = end++;
    }

    for (BattlegroundDataContainer::const_iterator it = begin; it != end; ++it)
    {
        BattlegroundContainer const& bgs = it->second.m_Battlegrounds;
        BattlegroundContainer::const_iterator itr = bgs.find(instanceId);
        if (itr != bgs.end())
           return itr->second;
    }

    return nullptr;
}

Battleground* BattlegroundMgr::GetBattlegroundTemplate(BattlegroundTypeId bgTypeId)
{
    BattlegroundDataContainer::const_iterator itr = bgDataStore.find(bgTypeId);
    if (itr == bgDataStore.end())
        return nullptr;

    BattlegroundContainer const& bgs = itr->second.m_Battlegrounds;
    // map is sorted and we can be sure that lowest instance id has only BG template
    return bgs.empty() ? nullptr : bgs.begin()->second;
}

uint32 BattlegroundMgr::CreateClientVisibleInstanceId(BattlegroundTypeId bgTypeId, BattlegroundBracketId bracket_id)
{
    if (IsArenaType(bgTypeId))
        return 0;                                           //arenas don't have client-instanceids

    // we create here an instanceid, which is just for
    // displaying this to the client and without any other use..
    // the client-instanceIds are unique for each battleground-type
    // the instance-id just needs to be as low as possible, beginning with 1
    // the following works, because std::set is default ordered with "<"
    // the optimalization would be to use as bitmask std::vector<uint32> - but that would only make code unreadable

    BattlegroundClientIdsContainer& clientIds = bgDataStore[bgTypeId].m_ClientBattlegroundIds[bracket_id];
    uint32 lastId = 0;
    for (BattlegroundClientIdsContainer::const_iterator itr = clientIds.begin(); itr != clientIds.end();)
    {
        if ((++lastId) != *itr)                             //if there is a gap between the ids, we will break..
            break;
        lastId = *itr;
    }

    clientIds.insert(++lastId);
    return lastId;
}

// create a new battleground that will really be used to play
Battleground* BattlegroundMgr::CreateNewBattleground(BattlegroundQueueTypeId queueId, PVPDifficultyEntry const* bracketEntry)
{
    BattlegroundTypeId bgTypeId = GetRandomBG(BattlegroundTypeId(queueId.BattlemasterListId));

    // get the template BG
    Battleground* bg_template = GetBattlegroundTemplate(bgTypeId);

    if (!bg_template)
    {
        TC_LOG_ERROR("bg.battleground", "Battleground: CreateNewBattleground - bg template not found for %u", bgTypeId);
        return nullptr;
    }

    Battleground* bg = nullptr;
    // create a copy of the BG template
    switch (bgTypeId)
    {
        case BATTLEGROUND_AV:
            bg = new BattlegroundAV(*(BattlegroundAV*)bg_template);
            break;
        case BATTLEGROUND_WS:
            bg = new BattlegroundWS(*(BattlegroundWS*)bg_template);
            break;
        case BATTLEGROUND_AB:
<<<<<<< HEAD
		case BATTLEGROUND_DOM_AB:
=======
        case BATTLEGROUND_DOM_AB:
>>>>>>> 4a804bae
            bg = new BattlegroundAB(*(BattlegroundAB*)bg_template);
            break;
        case BATTLEGROUND_NA:
            bg = new BattlegroundNA(*(BattlegroundNA*)bg_template);
            break;
        case BATTLEGROUND_BE:
            bg = new BattlegroundBE(*(BattlegroundBE*)bg_template);
            break;
        case BATTLEGROUND_EY:
            bg = new BattlegroundEY(*(BattlegroundEY*)bg_template);
            break;
        case BATTLEGROUND_RL:
            bg = new BattlegroundRL(*(BattlegroundRL*)bg_template);
            break;
        case BATTLEGROUND_SA:
            bg = new BattlegroundSA(*(BattlegroundSA*)bg_template);
            break;
        case BATTLEGROUND_DS:
            bg = new BattlegroundDS(*(BattlegroundDS*)bg_template);
            break;
        case BATTLEGROUND_RV:
            bg = new BattlegroundRV(*(BattlegroundRV*)bg_template);
            break;
        case BATTLEGROUND_IC:
            bg = new BattlegroundIC(*(BattlegroundIC*)bg_template);
            break;
        case BATTLEGROUND_TP:
            bg = new BattlegroundTP(*(BattlegroundTP*)bg_template);
            break;
        case BATTLEGROUND_BFG:
            bg = new BattlegroundBFG(*(BattlegroundBFG*)bg_template);
            break;
        case BATTLEGROUND_RB:
        case BATTLEGROUND_AA:
        case BATTLEGROUND_RANDOM_EPIC:
        default:
            return nullptr;
    }

    bool isRandom = bgTypeId != BattlegroundTypeId(queueId.BattlemasterListId) && !bg->isArena();

    bg->SetQueueId(queueId);
    bg->SetBracket(bracketEntry);
    bg->SetInstanceID(sMapMgr->GenerateInstanceId());
    bg->SetClientInstanceID(CreateClientVisibleInstanceId(BattlegroundTypeId(queueId.BattlemasterListId), bracketEntry->GetBracketId()));
    bg->Reset();                     // reset the new bg (set status to status_wait_queue from status_none)
    bg->SetStatus(STATUS_WAIT_JOIN); // start the joining of the bg
    bg->SetArenaType(queueId.TeamSize);
    bg->SetRandomTypeID(bgTypeId);
    bg->SetRated(queueId.Rated);
    bg->SetRandom(isRandom);

    return bg;
}

// used to create the BG templates
bool BattlegroundMgr::CreateBattleground(BattlegroundTemplate const* bgTemplate)
{
    Battleground* bg = GetBattlegroundTemplate(bgTemplate->Id);
    if (!bg)
    {
        // Create the BG
        switch (bgTemplate->Id)
        {
            case BATTLEGROUND_AV:
                bg = new BattlegroundAV(bgTemplate);
                break;
            case BATTLEGROUND_WS:
                bg = new BattlegroundWS(bgTemplate);
                break;
            case BATTLEGROUND_AB:
            case BATTLEGROUND_DOM_AB:
                bg = new BattlegroundAB(bgTemplate);
                break;
            case BATTLEGROUND_NA:
                bg = new BattlegroundNA(bgTemplate);
                break;
            case BATTLEGROUND_BE:
                bg = new BattlegroundBE(bgTemplate);
                break;
            case BATTLEGROUND_EY:
                bg = new BattlegroundEY(bgTemplate);
                break;
            case BATTLEGROUND_RL:
                bg = new BattlegroundRL(bgTemplate);
                break;
            case BATTLEGROUND_SA:
                bg = new BattlegroundSA(bgTemplate);
                break;
            case BATTLEGROUND_DS:
                bg = new BattlegroundDS(bgTemplate);
                break;
            case BATTLEGROUND_RV:
                bg = new BattlegroundRV(bgTemplate);
                break;
            case BATTLEGROUND_IC:
                bg = new BattlegroundIC(bgTemplate);
                break;
            case BATTLEGROUND_AA:
                bg = new Battleground(bgTemplate);
                break;
            case BATTLEGROUND_RB:
                bg = new Battleground(bgTemplate);
                bg->SetRandom(true);
                break;
            case BATTLEGROUND_TP:
                bg = new BattlegroundTP(bgTemplate);
                break;
            case BATTLEGROUND_BFG:
                bg = new BattlegroundBFG(bgTemplate);
                break;
            case BATTLEGROUND_RANDOM_EPIC:
                bg = new Battleground(bgTemplate);
                bg->SetRandom(true);
                break;
            default:
                return false;
        }

        bg->SetInstanceID(0);
        AddBattleground(bg);
    }

    return true;
}

void BattlegroundMgr::LoadBattlegroundTemplates()
{
    uint32 oldMSTime = getMSTime();

    //                                               0   1                 2              3             4       5
    QueryResult result = WorldDatabase.Query("SELECT ID, AllianceStartLoc, HordeStartLoc, StartMaxDist, Weight, ScriptName FROM battleground_template");
    if (!result)
    {
        TC_LOG_INFO("server.loading", ">> Loaded 0 battlegrounds. DB table `battleground_template` is empty.");
        return;
    }

    uint32 count = 0;

    do
    {
        Field* fields = result->Fetch();

        BattlegroundTypeId bgTypeId = BattlegroundTypeId(fields[0].GetUInt32());

        if (DisableMgr::IsDisabledFor(DISABLE_TYPE_BATTLEGROUND, bgTypeId, nullptr))
            continue;

        // can be overwrite by values from DB
        BattlemasterListEntry const* bl = sBattlemasterListStore.LookupEntry(bgTypeId);
        if (!bl)
        {
            TC_LOG_ERROR("bg.battleground", "Battleground ID %u could not be found in BattlemasterList.dbc. The battleground was not created.", bgTypeId);
            continue;
        }

        BattlegroundTemplate& bgTemplate = _battlegroundTemplates[bgTypeId];
        bgTemplate.Id                = bgTypeId;
        float dist                   = fields[3].GetFloat();
        bgTemplate.MaxStartDistSq    = dist * dist;
        bgTemplate.Weight            = fields[4].GetUInt8();
        bgTemplate.ScriptId          = sObjectMgr->GetScriptId(fields[5].GetString());
        bgTemplate.BattlemasterEntry = bl;

        if (bgTemplate.Id != BATTLEGROUND_AA && bgTemplate.Id != BATTLEGROUND_RB && bgTemplate.Id != BATTLEGROUND_RANDOM_EPIC)
        {
            uint32 startId = fields[1].GetUInt32();
            if (WorldSafeLocsEntry const* start = sObjectMgr->GetWorldSafeLoc(startId))
                bgTemplate.StartLocation[TEAM_ALLIANCE] = start;
            else if (bgTemplate.StartLocation[TEAM_ALLIANCE]) // reload case
                TC_LOG_ERROR("sql.sql", "Table `battleground_template` for id %u contains a non-existing WorldSafeLocs.dbc id %u in field `AllianceStartLoc`. Ignoring.", bgTemplate.Id, startId);
            else
            {
                TC_LOG_ERROR("sql.sql", "Table `battleground_template` for id %u contains a non-existing WorldSafeLocs.dbc id %u in field `AllianceStartLoc`. BG not created.", bgTemplate.Id, startId);
                _battlegroundTemplates.erase(bgTypeId);
                continue;
            }

            startId = fields[2].GetUInt32();
            if (WorldSafeLocsEntry const* start = sObjectMgr->GetWorldSafeLoc(startId))
                bgTemplate.StartLocation[TEAM_HORDE] = start;
            else if (bgTemplate.StartLocation[TEAM_HORDE]) // reload case
                TC_LOG_ERROR("sql.sql", "Table `battleground_template` for id %u contains a non-existing WorldSafeLocs.dbc id %u in field `HordeStartLoc`. Ignoring.", bgTemplate.Id, startId);
            else
            {
                TC_LOG_ERROR("sql.sql", "Table `battleground_template` for id %u contains a non-existing WorldSafeLocs.dbc id %u in field `HordeStartLoc`. BG not created.", bgTemplate.Id, startId);
                _battlegroundTemplates.erase(bgTypeId);
                continue;
            }
        }

        if (!CreateBattleground(&bgTemplate))
        {
            TC_LOG_ERROR("bg.battleground", "Could not create battleground template class (%u)!", bgTemplate.Id);
            _battlegroundTemplates.erase(bgTypeId);
            continue;
        }

        if (bgTemplate.BattlemasterEntry->MapID[1] == -1) // in this case we have only one mapId
            _battlegroundMapTemplates[bgTemplate.BattlemasterEntry->MapID[0]] = &_battlegroundTemplates[bgTypeId];

        ++count;
    }
    while (result->NextRow());

    TC_LOG_INFO("server.loading", ">> Loaded %u battlegrounds in %u ms", count, GetMSTimeDiffToNow(oldMSTime));
}

void BattlegroundMgr::SendBattlegroundList(Player* player, ObjectGuid const& guid, BattlegroundTypeId bgTypeId)
{
    BattlegroundTemplate const* bgTemplate = GetBattlegroundTemplateByTypeId(bgTypeId);
    if (!bgTemplate)
        return;

    WorldPackets::Battleground::BattlefieldList battlefieldList;
    battlefieldList.BattlemasterGuid = guid;
    battlefieldList.BattlemasterListID = bgTypeId;
    battlefieldList.MinLevel = bgTemplate->GetMinLevel();
    battlefieldList.MaxLevel = bgTemplate->GetMaxLevel();
    battlefieldList.PvpAnywhere = guid.IsEmpty();
    battlefieldList.HasRandomWinToday = player->GetRandomWinner();
    player->SendDirectMessage(battlefieldList.Write());
}

void BattlegroundMgr::SendToBattleground(Player* player, uint32 instanceId, BattlegroundTypeId bgTypeId)
{
    if (Battleground* bg = GetBattleground(instanceId, bgTypeId))
    {
        uint32 mapid = bg->GetMapId();
        uint32 team = player->GetBGTeam();

        WorldSafeLocsEntry const* pos = bg->GetTeamStartPosition(Battleground::GetTeamIndexByTeamId(team));
        TC_LOG_DEBUG("bg.battleground", "BattlegroundMgr::SendToBattleground: Sending %s to map %u, %s (bgType %u)", player->GetName().c_str(), mapid, pos->Loc.ToString().c_str(), bgTypeId);
        player->TeleportTo(pos->Loc);
    }
    else
        TC_LOG_ERROR("bg.battleground", "BattlegroundMgr::SendToBattleground: Instance %u (bgType %u) not found while trying to teleport player %s", instanceId, bgTypeId, player->GetName().c_str());
}

void BattlegroundMgr::SendAreaSpiritHealerQueryOpcode(Player* player, Battleground* bg, ObjectGuid const& guid)
{
    uint32 time_ = 30000 - bg->GetLastResurrectTime();      // resurrect every 30 seconds
    if (time_ == uint32(-1))
        time_ = 0;

    WorldPackets::Battleground::AreaSpiritHealerTime areaSpiritHealerTime;
    areaSpiritHealerTime.HealerGuid = guid;
    areaSpiritHealerTime.TimeLeft = time_;
    player->SendDirectMessage(areaSpiritHealerTime.Write());
}

bool BattlegroundMgr::IsArenaType(BattlegroundTypeId bgTypeId)
{
    return bgTypeId == BATTLEGROUND_AA
            || bgTypeId == BATTLEGROUND_BE
            || bgTypeId == BATTLEGROUND_NA
            || bgTypeId == BATTLEGROUND_DS
            || bgTypeId == BATTLEGROUND_RV
            || bgTypeId == BATTLEGROUND_RL;
}

BattlegroundQueueTypeId BattlegroundMgr::BGQueueTypeId(uint16 battlemasterListId, BattlegroundQueueIdType type, bool rated, uint8 teamSize)
{
    return { battlemasterListId, AsUnderlyingType(type), rated, teamSize };
}

void BattlegroundMgr::ToggleTesting()
{
    m_Testing = !m_Testing;
    sWorld->SendWorldText(m_Testing ? LANG_DEBUG_BG_ON : LANG_DEBUG_BG_OFF);
}

void BattlegroundMgr::ToggleArenaTesting()
{
    m_ArenaTesting = !m_ArenaTesting;
    sWorld->SendWorldText(m_ArenaTesting ? LANG_DEBUG_ARENA_ON : LANG_DEBUG_ARENA_OFF);
}

void BattlegroundMgr::SetHolidayWeekends(uint32 mask)
{
    // The current code supports battlegrounds up to BattlegroundTypeId(31)
    for (uint32 bgtype = 1; bgtype < MAX_BATTLEGROUND_TYPE_ID && bgtype < 32; ++bgtype)
        if (Battleground* bg = GetBattlegroundTemplate(BattlegroundTypeId(bgtype)))
            bg->SetHoliday((mask & (1 << bgtype)) != 0);
}

bool BattlegroundMgr::IsValidQueueId(BattlegroundQueueTypeId bgQueueTypeId)
{
    BattlemasterListEntry const* battlemasterList = sBattlemasterListStore.LookupEntry(bgQueueTypeId.BattlemasterListId);
    if (!battlemasterList)
        return false;

    switch (BattlegroundQueueIdType(bgQueueTypeId.Type))
    {
        case BattlegroundQueueIdType::Battleground:
            if (battlemasterList->InstanceType != MAP_BATTLEGROUND)
                return false;
            if (bgQueueTypeId.TeamSize)
                return false;
            break;
        case BattlegroundQueueIdType::Arena:
            if (battlemasterList->InstanceType != MAP_ARENA)
                return false;
            if (!bgQueueTypeId.Rated)
                return false;
            if (!bgQueueTypeId.TeamSize)
                return false;
            break;
        case BattlegroundQueueIdType::Wargame:
            if (bgQueueTypeId.Rated)
                return false;
            break;
        case BattlegroundQueueIdType::ArenaSkirmish:
            if (battlemasterList->InstanceType != MAP_ARENA)
                return false;
            if (bgQueueTypeId.Rated)
                return false;
            if (bgQueueTypeId.TeamSize)
                return false;
            break;
        default:
            return false;
    }

    return true;
}

void BattlegroundMgr::ScheduleQueueUpdate(uint32 arenaMatchmakerRating, BattlegroundQueueTypeId bgQueueTypeId, BattlegroundBracketId bracket_id)
{
    //This method must be atomic, @todo add mutex
    //we will use only 1 number created of bgTypeId and bracket_id
    ScheduledQueueUpdate scheduleId{ arenaMatchmakerRating, bgQueueTypeId, bracket_id };
    if (std::find(m_QueueUpdateScheduler.begin(), m_QueueUpdateScheduler.end(), scheduleId) == m_QueueUpdateScheduler.end())
        m_QueueUpdateScheduler.push_back(scheduleId);
}

uint32 BattlegroundMgr::GetMaxRatingDifference() const
{
    // this is for stupid people who can't use brain and set max rating difference to 0
    uint32 diff = sWorld->getIntConfig(CONFIG_ARENA_MAX_RATING_DIFFERENCE);
    if (diff == 0)
        diff = 5000;
    return diff;
}

uint32 BattlegroundMgr::GetRatingDiscardTimer() const
{
    return sWorld->getIntConfig(CONFIG_ARENA_RATING_DISCARD_TIMER);
}

uint32 BattlegroundMgr::GetPrematureFinishTime() const
{
    return sWorld->getIntConfig(CONFIG_BATTLEGROUND_PREMATURE_FINISH_TIMER);
}

void BattlegroundMgr::LoadBattleMastersEntry()
{
    uint32 oldMSTime = getMSTime();

    mBattleMastersMap.clear();                                  // need for reload case

    QueryResult result = WorldDatabase.Query("SELECT entry, bg_template FROM battlemaster_entry");

    if (!result)
    {
        TC_LOG_INFO("server.loading", ">> Loaded 0 battlemaster entries. DB table `battlemaster_entry` is empty!");
        return;
    }

    uint32 count = 0;

    do
    {
        ++count;

        Field* fields = result->Fetch();

        uint32 entry = fields[0].GetUInt32();
        if (CreatureTemplate const* cInfo = sObjectMgr->GetCreatureTemplate(entry))
        {
            if ((cInfo->npcflag & UNIT_NPC_FLAG_BATTLEMASTER) == 0)
                TC_LOG_ERROR("sql.sql", "Creature (Entry: %u) listed in `battlemaster_entry` is not a battlemaster.", entry);
        }
        else
        {
            TC_LOG_ERROR("sql.sql", "Creature (Entry: %u) listed in `battlemaster_entry` does not exist.", entry);
            continue;
        }

        uint32 bgTypeId  = fields[1].GetUInt32();
        if (!sBattlemasterListStore.LookupEntry(bgTypeId))
        {
            TC_LOG_ERROR("sql.sql", "Table `battlemaster_entry` contains entry %u for a non-existing battleground type %u, ignored.", entry, bgTypeId);
            continue;
        }

        mBattleMastersMap[entry] = BattlegroundTypeId(bgTypeId);
    }
    while (result->NextRow());

    CheckBattleMasters();

    TC_LOG_INFO("server.loading", ">> Loaded %u battlemaster entries in %u ms", count, GetMSTimeDiffToNow(oldMSTime));
}

void BattlegroundMgr::CheckBattleMasters()
{
    CreatureTemplateContainer const& ctc = sObjectMgr->GetCreatureTemplates();
    for (auto const& creatureTemplatePair : ctc)
    {
        if ((creatureTemplatePair.second.npcflag & UNIT_NPC_FLAG_BATTLEMASTER) && !mBattleMastersMap.count(creatureTemplatePair.first))
        {
            TC_LOG_ERROR("sql.sql", "Creature_Template Entry: %u has UNIT_NPC_FLAG_BATTLEMASTER, but no data in the `battlemaster_entry` table. Removing flag.", creatureTemplatePair.first);
            const_cast<CreatureTemplate&>(creatureTemplatePair.second).npcflag &= ~UNIT_NPC_FLAG_BATTLEMASTER;
        }
    }
}

HolidayIds BattlegroundMgr::BGTypeToWeekendHolidayId(BattlegroundTypeId bgTypeId)
{
    switch (bgTypeId)
    {
        case BATTLEGROUND_AV:  return HOLIDAY_CALL_TO_ARMS_AV;
        case BATTLEGROUND_EY:  return HOLIDAY_CALL_TO_ARMS_ES;
        case BATTLEGROUND_WS:  return HOLIDAY_CALL_TO_ARMS_WG;
        case BATTLEGROUND_SA:  return HOLIDAY_CALL_TO_ARMS_SA;
        case BATTLEGROUND_AB:  return HOLIDAY_CALL_TO_ARMS_AB;
        case BATTLEGROUND_IC:  return HOLIDAY_CALL_TO_ARMS_IC;
        case BATTLEGROUND_TP:  return HOLIDAY_CALL_TO_ARMS_TP;
        case BATTLEGROUND_BFG: return HOLIDAY_CALL_TO_ARMS_BG;
        default: return HOLIDAY_NONE;
    }
}

BattlegroundTypeId BattlegroundMgr::WeekendHolidayIdToBGType(HolidayIds holiday)
{
    switch (holiday)
    {
        case HOLIDAY_CALL_TO_ARMS_AV: return BATTLEGROUND_AV;
        case HOLIDAY_CALL_TO_ARMS_ES: return BATTLEGROUND_EY;
        case HOLIDAY_CALL_TO_ARMS_WG: return BATTLEGROUND_WS;
        case HOLIDAY_CALL_TO_ARMS_SA: return BATTLEGROUND_SA;
        case HOLIDAY_CALL_TO_ARMS_AB: return BATTLEGROUND_AB;
        case HOLIDAY_CALL_TO_ARMS_IC: return BATTLEGROUND_IC;
        case HOLIDAY_CALL_TO_ARMS_TP: return BATTLEGROUND_TP;
        case HOLIDAY_CALL_TO_ARMS_BG: return BATTLEGROUND_BFG;
        default: return BATTLEGROUND_TYPE_NONE;
    }
}

bool BattlegroundMgr::IsBGWeekend(BattlegroundTypeId bgTypeId)
{
    return IsHolidayActive(BGTypeToWeekendHolidayId(bgTypeId));
}

BattlegroundTypeId BattlegroundMgr::GetRandomBG(BattlegroundTypeId bgTypeId)
{
    if (BattlegroundTemplate const* bgTemplate = GetBattlegroundTemplateByTypeId(bgTypeId))
    {
        std::vector<BattlegroundTypeId> ids;
        ids.reserve(16);
        std::vector<double> weights;
        weights.reserve(16);
        for (int32 mapId : bgTemplate->BattlemasterEntry->MapID)
        {
            if (mapId == -1)
                break;

            if (BattlegroundTemplate const* bg = GetBattlegroundTemplateByMapId(mapId))
            {
                ids.push_back(bg->Id);
                weights.push_back(bg->Weight);
            }
        }

        return *Trinity::Containers::SelectRandomWeightedContainerElement(ids, weights);
    }

    return BATTLEGROUND_TYPE_NONE;
}

BGFreeSlotQueueContainer& BattlegroundMgr::GetBGFreeSlotQueueStore(BattlegroundQueueTypeId bgTypeId)
{
    return m_BGFreeSlotQueue[bgTypeId];
}

void BattlegroundMgr::AddToBGFreeSlotQueue(BattlegroundQueueTypeId bgTypeId, Battleground* bg)
{
    m_BGFreeSlotQueue[bgTypeId].push_front(bg);
}

void BattlegroundMgr::RemoveFromBGFreeSlotQueue(BattlegroundQueueTypeId bgTypeId, uint32 instanceId)
{
    BGFreeSlotQueueContainer& queues = m_BGFreeSlotQueue[bgTypeId];
    for (BGFreeSlotQueueContainer::iterator itr = queues.begin(); itr != queues.end(); ++itr)
        if ((*itr)->GetInstanceID() == instanceId)
        {
            queues.erase(itr);
            return;
        }
}

void BattlegroundMgr::AddBattleground(Battleground* bg)
{
    if (bg)
        bgDataStore[bg->GetTypeID()].m_Battlegrounds[bg->GetInstanceID()] = bg;
}

void BattlegroundMgr::RemoveBattleground(BattlegroundTypeId bgTypeId, uint32 instanceId)
{
    bgDataStore[bgTypeId].m_Battlegrounds.erase(instanceId);
}<|MERGE_RESOLUTION|>--- conflicted
+++ resolved
@@ -342,11 +342,7 @@
             bg = new BattlegroundWS(*(BattlegroundWS*)bg_template);
             break;
         case BATTLEGROUND_AB:
-<<<<<<< HEAD
-		case BATTLEGROUND_DOM_AB:
-=======
         case BATTLEGROUND_DOM_AB:
->>>>>>> 4a804bae
             bg = new BattlegroundAB(*(BattlegroundAB*)bg_template);
             break;
         case BATTLEGROUND_NA:
