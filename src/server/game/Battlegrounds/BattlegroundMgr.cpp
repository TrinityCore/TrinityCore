--- conflicted
+++ resolved
@@ -15,10 +15,6 @@
  * with this program. If not, see <http://www.gnu.org/licenses/>.
  */
 
-<<<<<<< HEAD
-#include "ArenaTeamMgr.h"
-=======
->>>>>>> 28d470c5
 #include "BattlegroundMgr.h"
 #include "BattlegroundAB.h"
 #include "BattlegroundAV.h"
@@ -31,18 +27,6 @@
 #include "BattlegroundPackets.h"
 #include "BattlegroundRL.h"
 #include "BattlegroundRV.h"
-<<<<<<< HEAD
-#include "BattlegroundIC.h"
-#include "Common.h"
-#include "Containers.h"
-#include "Chat.h"
-#include "DatabaseEnv.h"
-#include "DisableMgr.h"
-#include "Formulas.h"
-#include "GameEventMgr.h"
-#include "GameTime.h"
-#include "Language.h"
-=======
 #include "BattlegroundSA.h"
 #include "BattlegroundTP.h"
 #include "BattlegroundWS.h"
@@ -54,31 +38,19 @@
 #include "GameEventMgr.h"
 #include "Language.h"
 #include "Log.h"
->>>>>>> 28d470c5
 #include "Map.h"
+#include "MapInstanced.h"
 #include "MapManager.h"
-<<<<<<< HEAD
-#include "MiscPackets.h"
-#include "SharedDefines.h"
-#include "ObjectMgr.h"
-#include "Opcodes.h"
-#include "Player.h"
-#include "World.h"
-#include "WorldPacket.h"
-=======
 #include "ObjectMgr.h"
 #include "Opcodes.h"
 #include "Player.h"
 #include "SharedDefines.h"
 #include "World.h"
->>>>>>> 28d470c5
 
 bool BattlegroundTemplate::IsArena() const
 {
     return BattlemasterEntry->InstanceType == MAP_ARENA;
 }
-<<<<<<< HEAD
-=======
 
 uint16 BattlegroundTemplate::GetMinPlayersPerTeam() const
 {
@@ -99,7 +71,6 @@
 {
     return BattlemasterEntry->MaxLevel;
 }
->>>>>>> 28d470c5
 
 /*********************************************************/
 /***            BATTLEGROUND MANAGER                   ***/
@@ -107,12 +78,7 @@
 
 BattlegroundMgr::BattlegroundMgr() :
     m_NextRatedArenaUpdate(sWorld->getIntConfig(CONFIG_ARENA_RATED_UPDATE_TIMER)),
-<<<<<<< HEAD
-    m_NextAutoDistributionTime(0),
-    m_AutoDistributionTimeChecker(0), m_UpdateTimer(0), m_ArenaTesting(false), m_Testing(false)
-=======
     m_UpdateTimer(0), m_ArenaTesting(false), m_Testing(false)
->>>>>>> 28d470c5
 { }
 
 BattlegroundMgr::~BattlegroundMgr()
@@ -139,12 +105,6 @@
             delete itr->second.front();
 
     m_BGFreeSlotQueue.clear();
-}
-
-BattlegroundMgr* BattlegroundMgr::instance()
-{
-    static BattlegroundMgr instance;
-    return &instance;
 }
 
 BattlegroundMgr* BattlegroundMgr::instance()
@@ -225,27 +185,6 @@
         else
             m_NextRatedArenaUpdate -= diff;
     }
-<<<<<<< HEAD
-
-    if (sWorld->getBoolConfig(CONFIG_ARENA_AUTO_DISTRIBUTE_POINTS))
-    {
-        if (m_AutoDistributionTimeChecker < diff)
-        {
-            if (GameTime::GetGameTime() > m_NextAutoDistributionTime)
-            {
-                sArenaTeamMgr->DistributeArenaPoints();
-
-                time_t arenaDistributionTime = sWorld->getWorldState(WS_ARENA_DISTRIBUTION_TIME) == 0 ? m_NextAutoDistributionTime : time_t(sWorld->getWorldState(WS_ARENA_DISTRIBUTION_TIME));
-                m_NextAutoDistributionTime = arenaDistributionTime + BATTLEGROUND_ARENA_POINT_DISTRIBUTION_DAY * sWorld->getIntConfig(CONFIG_ARENA_AUTO_DISTRIBUTE_INTERVAL_DAYS);
-                sWorld->setWorldState(WS_ARENA_DISTRIBUTION_TIME, uint64(m_NextAutoDistributionTime));
-            }
-            m_AutoDistributionTimeChecker = 600000; // check 10 minutes
-        }
-        else
-            m_AutoDistributionTimeChecker -= diff;
-    }
-=======
->>>>>>> 28d470c5
 }
 
 void BattlegroundMgr::BuildBattlegroundStatusHeader(WorldPackets::Battleground::BattlefieldStatusHeader* header, Battleground* bg, Player* player, uint32 ticketId, uint32 joinTime, BattlegroundQueueTypeId queueId, uint32 arenaType)
@@ -271,9 +210,6 @@
     battlefieldStatus->Ticket.Time = joinTime;
 }
 
-<<<<<<< HEAD
-void BattlegroundMgr::BuildPlayerLeftBattlegroundPacket(WorldPacket* data, ObjectGuid guid)
-=======
 void BattlegroundMgr::BuildBattlegroundStatusNeedConfirmation(WorldPackets::Battleground::BattlefieldStatusNeedConfirmation* battlefieldStatus, Battleground* bg, Player* player, uint32 ticketId, uint32 joinTime, uint32 timeout, uint32 arenaType)
 {
     BuildBattlegroundStatusHeader(&battlefieldStatus->Hdr, bg, player, ticketId, joinTime, bg->GetQueueId(), arenaType);
@@ -293,7 +229,6 @@
 }
 
 void BattlegroundMgr::BuildBattlegroundStatusQueued(WorldPackets::Battleground::BattlefieldStatusQueued* battlefieldStatus, Battleground* bg, Player* player, uint32 ticketId, uint32 joinTime, BattlegroundQueueTypeId queueId, uint32 avgWaitTime, uint32 arenaType, bool asGroup)
->>>>>>> 28d470c5
 {
     BuildBattlegroundStatusHeader(&battlefieldStatus->Hdr, bg, player, ticketId, joinTime, queueId, arenaType);
     battlefieldStatus->AverageWaitTime = avgWaitTime;
@@ -305,34 +240,6 @@
 
 void BattlegroundMgr::BuildBattlegroundStatusFailed(WorldPackets::Battleground::BattlefieldStatusFailed* battlefieldStatus, Battleground* bg, Player* pPlayer, uint32 ticketId, GroupJoinBattlegroundResult result, ObjectGuid const* errorGuid /*= nullptr*/)
 {
-<<<<<<< HEAD
-    data->Initialize(SMSG_BATTLEGROUND_PLAYER_JOINED, 8);
-    *data << uint64(player->GetGUID());
-}
-
-Battleground* BattlegroundMgr::GetBattlegroundThroughClientInstance(uint32 instanceId, BattlegroundTypeId bgTypeId)
-{
-    //cause at HandleBattlegroundJoinOpcode the clients sends the instanceid he gets from
-    //SMSG_BATTLEFIELD_LIST we need to find the battleground with this clientinstance-id
-    Battleground* bg = GetBattlegroundTemplate(bgTypeId);
-    if (!bg)
-        return nullptr;
-
-    if (bg->isArena())
-        return GetBattleground(instanceId, bgTypeId);
-
-    BattlegroundDataContainer::const_iterator it = bgDataStore.find(bgTypeId);
-    if (it == bgDataStore.end())
-        return nullptr;
-
-    for (BattlegroundContainer::const_iterator itr = it->second.m_Battlegrounds.begin(); itr != it->second.m_Battlegrounds.end(); ++itr)
-    {
-        if (itr->second->GetClientInstanceID() == instanceId)
-            return itr->second;
-    }
-
-    return nullptr;
-=======
     battlefieldStatus->Ticket.RequesterGuid = pPlayer->GetGUID();
     battlefieldStatus->Ticket.Id = ticketId;
     battlefieldStatus->Ticket.Type = WorldPackets::LFG::RideType::Battlegrounds;
@@ -341,7 +248,6 @@
     battlefieldStatus->Reason = result;
     if (errorGuid && (result == ERR_BATTLEGROUND_NOT_IN_BATTLEGROUND || result == ERR_BATTLEGROUND_JOIN_TIMED_OUT))
         battlefieldStatus->ClientID = *errorGuid;
->>>>>>> 28d470c5
 }
 
 Battleground* BattlegroundMgr::GetBattleground(uint32 instanceId, BattlegroundTypeId bgTypeId)
@@ -382,11 +288,7 @@
         return nullptr;
 
     BattlegroundContainer const& bgs = itr->second.m_Battlegrounds;
-<<<<<<< HEAD
-    //map is sorted and we can be sure that lowest instance id has only BG template
-=======
     // map is sorted and we can be sure that lowest instance id has only BG template
->>>>>>> 28d470c5
     return bgs.empty() ? nullptr : bgs.begin()->second;
 }
 
@@ -562,22 +464,6 @@
         AddBattleground(bg);
     }
 
-<<<<<<< HEAD
-    bg->SetMapId(bgTemplate->BattlemasterEntry->MapID[0]);
-    bg->SetName(bgTemplate->BattlemasterEntry->Name[sWorld->GetDefaultDbcLocale()]);
-    bg->SetArenaorBGType(bgTemplate->IsArena());
-    bg->SetMinPlayersPerTeam(bgTemplate->MinPlayersPerTeam);
-    bg->SetMaxPlayersPerTeam(bgTemplate->MaxPlayersPerTeam);
-    bg->SetMinPlayers(bgTemplate->MinPlayersPerTeam * 2);
-    bg->SetMaxPlayers(bgTemplate->MaxPlayersPerTeam * 2);
-    bg->SetTeamStartPosition(TEAM_ALLIANCE, bgTemplate->StartLocation[TEAM_ALLIANCE]);
-    bg->SetTeamStartPosition(TEAM_HORDE,    bgTemplate->StartLocation[TEAM_HORDE]);
-    bg->SetStartMaxDist(bgTemplate->MaxStartDistSq);
-    bg->SetLevelRange(bgTemplate->MinLevel, bgTemplate->MaxLevel);
-    bg->SetScriptId(bgTemplate->ScriptId);
-
-=======
->>>>>>> 28d470c5
     return true;
 }
 
@@ -585,19 +471,11 @@
 {
     uint32 oldMSTime = getMSTime();
 
-<<<<<<< HEAD
-    _battlegroundMapTemplates.clear();
-    _battlegroundTemplates.clear();
-
-    //                                               0   1                  2                  3       4       5                 6               7              8            9             10      11
-    QueryResult result = WorldDatabase.Query("SELECT ID, MinPlayersPerTeam, MaxPlayersPerTeam, MinLvl, MaxLvl, AllianceStartLoc, AllianceStartO, HordeStartLoc, HordeStartO, StartMaxDist, Weight, ScriptName FROM battleground_template");
-=======
     //                                               0   1                 2              3             4       5
     QueryResult result = WorldDatabase.Query("SELECT ID, AllianceStartLoc, HordeStartLoc, StartMaxDist, Weight, ScriptName FROM battleground_template");
->>>>>>> 28d470c5
     if (!result)
     {
-        TC_LOG_INFO("server.loading", ">> Loaded 0 battlegrounds. DB table `battleground_template` is empty.");
+        TC_LOG_ERROR("server.loading", ">> Loaded 0 battlegrounds. DB table `battleground_template` is empty.");
         return;
     }
 
@@ -624,52 +502,12 @@
         bgTemplate.Id                = bgTypeId;
         float dist                   = fields[3].GetFloat();
         bgTemplate.MaxStartDistSq    = dist * dist;
-<<<<<<< HEAD
-        bgTemplate.Weight            = fields[10].GetUInt8();
-        bgTemplate.ScriptId          = sObjectMgr->GetScriptId(fields[11].GetString());
-=======
         bgTemplate.Weight            = fields[4].GetUInt8();
         bgTemplate.ScriptId          = sObjectMgr->GetScriptId(fields[5].GetString());
->>>>>>> 28d470c5
         bgTemplate.BattlemasterEntry = bl;
 
         if (bgTemplate.Id != BATTLEGROUND_AA && bgTemplate.Id != BATTLEGROUND_RB && bgTemplate.Id != BATTLEGROUND_RANDOM_EPIC)
         {
-<<<<<<< HEAD
-            TC_LOG_ERROR("sql.sql", "Table `battleground_template` for id %u contains bad values for MinPlayersPerTeam (%u) and MaxPlayersPerTeam(%u).",
-                bgTemplate.Id, bgTemplate.MinPlayersPerTeam, bgTemplate.MaxPlayersPerTeam);
-            continue;
-        }
-
-        if (bgTemplate.MinLevel == 0 || bgTemplate.MaxLevel == 0 || bgTemplate.MinLevel > bgTemplate.MaxLevel)
-        {
-            TC_LOG_ERROR("sql.sql", "Table `battleground_template` for id %u contains bad values for MinLevel (%u) and MaxLevel (%u).",
-                bgTemplate.Id, bgTemplate.MinLevel, bgTemplate.MaxLevel);
-            continue;
-        }
-
-        if (bgTemplate.Id != BATTLEGROUND_AA && bgTemplate.Id != BATTLEGROUND_RB)
-        {
-            uint32 startId = fields[5].GetUInt32();
-            if (WorldSafeLocsEntry const* start = sWorldSafeLocsStore.LookupEntry(startId))
-            {
-                bgTemplate.StartLocation[TEAM_ALLIANCE].Relocate(start->Loc.X, start->Loc.Y, start->Loc.Z, fields[6].GetFloat());
-            }
-            else
-            {
-                TC_LOG_ERROR("sql.sql", "Table `battleground_template` for id %u contains a non-existing WorldSafeLocs.dbc id %u in field `AllianceStartLoc`. BG not created.", bgTemplate.Id, startId);
-                continue;
-            }
-
-            startId = fields[7].GetUInt32();
-            if (WorldSafeLocsEntry const* start = sWorldSafeLocsStore.LookupEntry(startId))
-            {
-                bgTemplate.StartLocation[TEAM_HORDE].Relocate(start->Loc.X, start->Loc.Y, start->Loc.Z, fields[8].GetFloat());
-            }
-            else
-            {
-                TC_LOG_ERROR("sql.sql", "Table `battleground_template` for id %u contains a non-existing WorldSafeLocs.dbc id %u in field `HordeStartLoc`. BG not created.", bgTemplate.Id, startId);
-=======
             uint32 startId = fields[1].GetUInt32();
             if (WorldSafeLocsEntry const* start = sObjectMgr->GetWorldSafeLoc(startId))
                 bgTemplate.StartLocation[TEAM_ALLIANCE] = start;
@@ -691,7 +529,6 @@
             {
                 TC_LOG_ERROR("sql.sql", "Table `battleground_template` for id %u contains a non-existing WorldSafeLocs.dbc id %u in field `HordeStartLoc`. BG not created.", bgTemplate.Id, startId);
                 _battlegroundTemplates.erase(bgTypeId);
->>>>>>> 28d470c5
                 continue;
             }
         }
@@ -703,11 +540,6 @@
             continue;
         }
 
-<<<<<<< HEAD
-        _battlegroundTemplates[bgTypeId] = bgTemplate;
-
-=======
->>>>>>> 28d470c5
         if (bgTemplate.BattlemasterEntry->MapID[1] == -1) // in this case we have only one mapId
             _battlegroundMapTemplates[bgTemplate.BattlemasterEntry->MapID[0]] = &_battlegroundTemplates[bgTypeId];
 
@@ -720,86 +552,6 @@
 
 void BattlegroundMgr::SendBattlegroundList(Player* player, ObjectGuid const& guid, BattlegroundTypeId bgTypeId)
 {
-<<<<<<< HEAD
-    if (!sWorld->getBoolConfig(CONFIG_ARENA_AUTO_DISTRIBUTE_POINTS) || !sWorld->getBoolConfig(CONFIG_ARENA_SEASON_IN_PROGRESS))
-        return;
-
-    time_t wstime = time_t(sWorld->getWorldState(WS_ARENA_DISTRIBUTION_TIME));
-    time_t curtime = GameTime::GetGameTime();
-    TC_LOG_DEBUG("bg.battleground", "Initializing Automatic Arena Point Distribution");
-    if (wstime < curtime)
-    {
-        m_NextAutoDistributionTime = curtime;           // reset will be called in the next update
-        TC_LOG_DEBUG("bg.battleground", "Battleground: Next arena point distribution time in the past, reseting it now.");
-    }
-    else
-        m_NextAutoDistributionTime = wstime;
-    TC_LOG_DEBUG("bg.battleground", "Automatic Arena Point Distribution initialized.");
-}
-
-void BattlegroundMgr::BuildBattlegroundListPacket(WorldPacket* data, ObjectGuid guid, Player* player, BattlegroundTypeId bgTypeId, uint8 fromWhere)
-{
-    if (!player)
-        return;
-
-    uint32 winner_kills = player->GetRandomWinner() ? sWorld->getIntConfig(CONFIG_BG_REWARD_WINNER_HONOR_LAST) : sWorld->getIntConfig(CONFIG_BG_REWARD_WINNER_HONOR_FIRST);
-    uint32 winner_arena = player->GetRandomWinner() ? sWorld->getIntConfig(CONFIG_BG_REWARD_WINNER_ARENA_LAST) : sWorld->getIntConfig(CONFIG_BG_REWARD_WINNER_ARENA_FIRST);
-    uint32 loser_kills = player->GetRandomWinner() ? sWorld->getIntConfig(CONFIG_BG_REWARD_LOSER_HONOR_LAST) : sWorld->getIntConfig(CONFIG_BG_REWARD_LOSER_HONOR_FIRST);
-
-    winner_kills = Trinity::Honor::hk_honor_at_level(player->GetLevel(), float(winner_kills));
-    loser_kills = Trinity::Honor::hk_honor_at_level(player->GetLevel(), float(loser_kills));
-
-    data->Initialize(SMSG_BATTLEFIELD_LIST);
-    *data << uint64(guid);                                  // battlemaster guid
-    *data << uint8(fromWhere);                              // from where you joined
-    *data << uint32(bgTypeId);                              // battleground id
-    *data << uint8(0);                                      // unk
-    *data << uint8(0);                                      // unk
-
-    // Rewards
-    *data << uint8(player->GetRandomWinner());              // 3.3.3 hasWin
-    *data << uint32(winner_kills);                          // 3.3.3 winHonor
-    *data << uint32(winner_arena);                          // 3.3.3 winArena
-    *data << uint32(loser_kills);                           // 3.3.3 lossHonor
-
-    uint8 isRandom = bgTypeId == BATTLEGROUND_RB;
-
-    *data << uint8(isRandom);                               // 3.3.3 isRandom
-    if (isRandom)
-    {
-        // Rewards (random)
-        *data << uint8(player->GetRandomWinner());          // 3.3.3 hasWin_Random
-        *data << uint32(winner_kills);                      // 3.3.3 winHonor_Random
-        *data << uint32(winner_arena);                      // 3.3.3 winArena_Random
-        *data << uint32(loser_kills);                       // 3.3.3 lossHonor_Random
-    }
-
-    if (bgTypeId == BATTLEGROUND_AA)                        // arena
-        *data << uint32(0);                                 // unk (count?)
-    else                                                    // battleground
-    {
-        size_t count_pos = data->wpos();
-        *data << uint32(0);                                 // number of bg instances
-
-        BattlegroundDataContainer::iterator it = bgDataStore.find(bgTypeId);
-        if (it != bgDataStore.end())
-        {
-            // expected bracket entry
-            if (PvPDifficultyEntry const* bracketEntry = GetBattlegroundBracketByLevel(it->second.m_Battlegrounds.begin()->second->GetMapId(), player->GetLevel()))
-            {
-                uint32 count = 0;
-                BattlegroundBracketId bracketId = bracketEntry->GetBracketId();
-                BattlegroundClientIdsContainer& clientIds = it->second.m_ClientBattlegroundIds[bracketId];
-                for (BattlegroundClientIdsContainer::const_iterator itr = clientIds.begin(); itr != clientIds.end(); ++itr)
-                {
-                    *data << uint32(*itr);
-                    ++count;
-                }
-                data->put<uint32>(count_pos, count);
-            }
-        }
-    }
-=======
     BattlegroundTemplate const* bgTemplate = GetBattlegroundTemplateByTypeId(bgTypeId);
     if (!bgTemplate)
         return;
@@ -812,7 +564,6 @@
     battlefieldList.PvpAnywhere = guid.IsEmpty();
     battlefieldList.HasRandomWinToday = player->GetRandomWinner();
     player->SendDirectMessage(battlefieldList.Write());
->>>>>>> 28d470c5
 }
 
 void BattlegroundMgr::SendToBattleground(Player* player, uint32 instanceId, BattlegroundTypeId bgTypeId)
@@ -835,16 +586,11 @@
     uint32 time_ = 30000 - bg->GetLastResurrectTime();      // resurrect every 30 seconds
     if (time_ == uint32(-1))
         time_ = 0;
-<<<<<<< HEAD
-    data << guid << time_;
-    player->SendDirectMessage(&data);
-=======
 
     WorldPackets::Battleground::AreaSpiritHealerTime areaSpiritHealerTime;
     areaSpiritHealerTime.HealerGuid = guid;
     areaSpiritHealerTime.TimeLeft = time_;
     player->SendDirectMessage(areaSpiritHealerTime.Write());
->>>>>>> 28d470c5
 }
 
 bool BattlegroundMgr::IsArenaType(BattlegroundTypeId bgTypeId)
@@ -859,88 +605,7 @@
 
 BattlegroundQueueTypeId BattlegroundMgr::BGQueueTypeId(uint16 battlemasterListId, BattlegroundQueueIdType type, bool rated, uint8 teamSize)
 {
-<<<<<<< HEAD
-    switch (bgTypeId)
-    {
-        case BATTLEGROUND_AB:
-            return BATTLEGROUND_QUEUE_AB;
-        case BATTLEGROUND_AV:
-            return BATTLEGROUND_QUEUE_AV;
-        case BATTLEGROUND_EY:
-            return BATTLEGROUND_QUEUE_EY;
-        case BATTLEGROUND_IC:
-            return BATTLEGROUND_QUEUE_IC;
-        case BATTLEGROUND_RB:
-            return BATTLEGROUND_QUEUE_RB;
-        case BATTLEGROUND_SA:
-            return BATTLEGROUND_QUEUE_SA;
-        case BATTLEGROUND_WS:
-            return BATTLEGROUND_QUEUE_WS;
-        case BATTLEGROUND_AA:
-        case BATTLEGROUND_BE:
-        case BATTLEGROUND_DS:
-        case BATTLEGROUND_NA:
-        case BATTLEGROUND_RL:
-        case BATTLEGROUND_RV:
-            switch (arenaType)
-            {
-                case ARENA_TYPE_2v2:
-                    return BATTLEGROUND_QUEUE_2v2;
-                case ARENA_TYPE_3v3:
-                    return BATTLEGROUND_QUEUE_3v3;
-                case ARENA_TYPE_5v5:
-                    return BATTLEGROUND_QUEUE_5v5;
-                default:
-                    return BATTLEGROUND_QUEUE_NONE;
-            }
-        default:
-            return BATTLEGROUND_QUEUE_NONE;
-    }
-}
-
-BattlegroundTypeId BattlegroundMgr::BGTemplateId(BattlegroundQueueTypeId bgQueueTypeId)
-{
-    switch (bgQueueTypeId)
-    {
-        case BATTLEGROUND_QUEUE_WS:
-            return BATTLEGROUND_WS;
-        case BATTLEGROUND_QUEUE_AB:
-            return BATTLEGROUND_AB;
-        case BATTLEGROUND_QUEUE_AV:
-            return BATTLEGROUND_AV;
-        case BATTLEGROUND_QUEUE_EY:
-            return BATTLEGROUND_EY;
-        case BATTLEGROUND_QUEUE_SA:
-            return BATTLEGROUND_SA;
-        case BATTLEGROUND_QUEUE_IC:
-            return BATTLEGROUND_IC;
-        case BATTLEGROUND_QUEUE_RB:
-            return BATTLEGROUND_RB;
-        case BATTLEGROUND_QUEUE_2v2:
-        case BATTLEGROUND_QUEUE_3v3:
-        case BATTLEGROUND_QUEUE_5v5:
-            return BATTLEGROUND_AA;
-        default:
-            return BattlegroundTypeId(0);                   // used for unknown template (it exists and does nothing)
-    }
-}
-
-uint8 BattlegroundMgr::BGArenaType(BattlegroundQueueTypeId bgQueueTypeId)
-{
-    switch (bgQueueTypeId)
-    {
-        case BATTLEGROUND_QUEUE_2v2:
-            return ARENA_TYPE_2v2;
-        case BATTLEGROUND_QUEUE_3v3:
-            return ARENA_TYPE_3v3;
-        case BATTLEGROUND_QUEUE_5v5:
-            return ARENA_TYPE_5v5;
-        default:
-            return 0;
-    }
-=======
     return { battlemasterListId, AsUnderlyingType(type), rated, teamSize };
->>>>>>> 28d470c5
 }
 
 void BattlegroundMgr::ToggleTesting()
@@ -955,24 +620,12 @@
     sWorld->SendWorldText(m_ArenaTesting ? LANG_DEBUG_ARENA_ON : LANG_DEBUG_ARENA_OFF);
 }
 
-void BattlegroundMgr::ResetHolidays()
-{
-    for (uint32 i = BATTLEGROUND_AV; i < MAX_BATTLEGROUND_TYPE_ID; i++)
-        if (Battleground* bg = GetBattlegroundTemplate(BattlegroundTypeId(i)))
-            bg->SetHoliday(false);
-}
-
-void BattlegroundMgr::SetHolidayActive(uint32 battlegroundId)
-{
-<<<<<<< HEAD
-    if (Battleground* bg = GetBattlegroundTemplate(BattlegroundTypeId(battlegroundId)))
-        bg->SetHoliday(true);
-=======
+void BattlegroundMgr::SetHolidayWeekends(uint32 mask)
+{
     // The current code supports battlegrounds up to BattlegroundTypeId(31)
     for (uint32 bgtype = 1; bgtype < MAX_BATTLEGROUND_TYPE_ID && bgtype < 32; ++bgtype)
         if (Battleground* bg = GetBattlegroundTemplate(BattlegroundTypeId(bgtype)))
             bg->SetHoliday((mask & (1 << bgtype)) != 0);
->>>>>>> 28d470c5
 }
 
 bool BattlegroundMgr::IsValidQueueId(BattlegroundQueueTypeId bgQueueTypeId)
@@ -1020,11 +673,7 @@
 {
     //This method must be atomic, @todo add mutex
     //we will use only 1 number created of bgTypeId and bracket_id
-<<<<<<< HEAD
-    uint64 const scheduleId = ((uint64)arenaMatchmakerRating << 32) | ((uint64)arenaType << 24) | ((uint64)bgQueueTypeId << 16) | ((uint64)bgTypeId << 8) | (uint64)bracket_id;
-=======
     ScheduledQueueUpdate scheduleId{ arenaMatchmakerRating, bgQueueTypeId, bracket_id };
->>>>>>> 28d470c5
     if (std::find(m_QueueUpdateScheduler.begin(), m_QueueUpdateScheduler.end(), scheduleId) == m_QueueUpdateScheduler.end())
         m_QueueUpdateScheduler.push_back(scheduleId);
 }
@@ -1100,18 +749,13 @@
 
 void BattlegroundMgr::CheckBattleMasters()
 {
-    CreatureTemplateContainer const& ctc = sObjectMgr->GetCreatureTemplates();
-    for (auto const& creatureTemplatePair : ctc)
-    {
-        if ((creatureTemplatePair.second.npcflag & UNIT_NPC_FLAG_BATTLEMASTER) && !mBattleMastersMap.count(creatureTemplatePair.first))
-        {
-<<<<<<< HEAD
-            TC_LOG_ERROR("sql.sql", "Creature_Template Entry: %u has UNIT_NPC_FLAG_BATTLEMASTER, but no data in the `battlemaster_entry` table. Removing flag.", creatureTemplatePair.first);
-            const_cast<CreatureTemplate&>(creatureTemplatePair.second).npcflag &= ~UNIT_NPC_FLAG_BATTLEMASTER;
-=======
+    CreatureTemplateContainer const* ctc = sObjectMgr->GetCreatureTemplates();
+    for (CreatureTemplateContainer::const_iterator itr = ctc->begin(); itr != ctc->end(); ++itr)
+    {
+        if ((itr->second.npcflag & UNIT_NPC_FLAG_BATTLEMASTER) && mBattleMastersMap.find(itr->second.Entry) == mBattleMastersMap.end())
+        {
             TC_LOG_ERROR("sql.sql", "Creature_Template Entry: %u has UNIT_NPC_FLAG_BATTLEMASTER, but no data in the `battlemaster_entry` table. Removing flag.", itr->second.Entry);
             const_cast<CreatureTemplate*>(&itr->second)->npcflag &= ~UNIT_NPC_FLAG_BATTLEMASTER;
->>>>>>> 28d470c5
         }
     }
 }
