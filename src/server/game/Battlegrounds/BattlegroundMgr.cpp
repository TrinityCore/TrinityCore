/*
 * Copyright (C) 2008-2013 TrinityCore <http://www.trinitycore.org/>
 * Copyright (C) 2005-2009 MaNGOS <http://getmangos.com/>
 *
 * This program is free software; you can redistribute it and/or modify it
 * under the terms of the GNU General Public License as published by the
 * Free Software Foundation; either version 2 of the License, or (at your
 * option) any later version.
 *
 * This program is distributed in the hope that it will be useful, but WITHOUT
 * ANY WARRANTY; without even the implied warranty of MERCHANTABILITY or
 * FITNESS FOR A PARTICULAR PURPOSE. See the GNU General Public License for
 * more details.
 *
 * You should have received a copy of the GNU General Public License along
 * with this program. If not, see <http://www.gnu.org/licenses/>.
 */

#include "Common.h"
#include "ObjectMgr.h"
#include "ArenaTeamMgr.h"
#include "World.h"
#include "WorldPacket.h"

#include "ArenaTeam.h"
#include "BattlegroundMgr.h"
#include "BattlegroundAV.h"
#include "BattlegroundAB.h"
#include "BattlegroundEY.h"
#include "BattlegroundWS.h"
#include "BattlegroundNA.h"
#include "BattlegroundBE.h"
#include "BattlegroundRL.h"
#include "BattlegroundSA.h"
#include "BattlegroundDS.h"
#include "BattlegroundRV.h"
#include "BattlegroundIC.h"
#include "Chat.h"
#include "Map.h"
#include "MapInstanced.h"
#include "MapManager.h"
#include "Player.h"
#include "GameEventMgr.h"
#include "SharedDefines.h"
#include "Formulas.h"
#include "DisableMgr.h"
#include "Opcodes.h"

/*********************************************************/
/***            BATTLEGROUND MANAGER                   ***/
/*********************************************************/

BattlegroundMgr::BattlegroundMgr() :
    m_NextRatedArenaUpdate(sWorld->getIntConfig(CONFIG_ARENA_RATED_UPDATE_TIMER)),
    m_AutoDistributionTimeChecker(0), m_ArenaTesting(false), m_Testing(false)
{ }

BattlegroundMgr::~BattlegroundMgr()
{
    DeleteAllBattlegrounds();
}

void BattlegroundMgr::DeleteAllBattlegrounds()
{
    for (BattlegroundDataContainer::iterator itr1 = bgDataStore.begin(); itr1 != bgDataStore.end(); ++itr1)
    {
        BattlegroundData& data = itr1->second;

        while (!data.m_Battlegrounds.empty())
            delete data.m_Battlegrounds.begin()->second;
        data.m_Battlegrounds.clear();

        while (!data.BGFreeSlotQueue.empty())
            delete data.BGFreeSlotQueue.front();
    }

    bgDataStore.clear();
}

// used to update running battlegrounds, and delete finished ones
void BattlegroundMgr::Update(uint32 diff)
{
    for (BattlegroundDataContainer::iterator itr1 = bgDataStore.begin(); itr1 != bgDataStore.end(); ++itr1)
    {
        BattlegroundContainer& bgs = itr1->second.m_Battlegrounds;
        BattlegroundContainer::iterator itrDelete = bgs.begin();
        // first one is template and should not be deleted
        for (BattlegroundContainer::iterator itr = ++itrDelete; itr != bgs.end();)
        {
            itrDelete = itr++;
            Battleground* bg = itrDelete->second;

            bg->Update(diff);
            if (bg->ToBeDeleted())
            {
                itrDelete->second = NULL;
                bgs.erase(itrDelete);
                BattlegroundClientIdsContainer& clients = itr1->second.m_ClientBattlegroundIds[bg->GetBracketId()];
                if (!clients.empty())
                     clients.erase(bg->GetClientInstanceID());

                delete bg;
            }
        }
    }

    // update events timer
    for (int qtype = BATTLEGROUND_QUEUE_NONE; qtype < MAX_BATTLEGROUND_QUEUE_TYPES; ++qtype)
        m_BattlegroundQueues[qtype].UpdateEvents(diff);

    // update scheduled queues
    if (!m_QueueUpdateScheduler.empty())
    {
        std::vector<uint64> scheduled;
        std::swap(scheduled, m_QueueUpdateScheduler);

        for (uint8 i = 0; i < scheduled.size(); i++)
        {
            uint32 arenaMMRating = scheduled[i] >> 32;
            uint8 arenaType = scheduled[i] >> 24 & 255;
            BattlegroundQueueTypeId bgQueueTypeId = BattlegroundQueueTypeId(scheduled[i] >> 16 & 255);
            BattlegroundTypeId bgTypeId = BattlegroundTypeId((scheduled[i] >> 8) & 255);
            BattlegroundBracketId bracket_id = BattlegroundBracketId(scheduled[i] & 255);
            m_BattlegroundQueues[bgQueueTypeId].BattlegroundQueueUpdate(diff, bgTypeId, bracket_id, arenaType, arenaMMRating > 0, arenaMMRating);
        }
    }

    // if rating difference counts, maybe force-update queues
    if (sWorld->getIntConfig(CONFIG_ARENA_MAX_RATING_DIFFERENCE) && sWorld->getIntConfig(CONFIG_ARENA_RATED_UPDATE_TIMER))
    {
        // it's time to force update
        if (m_NextRatedArenaUpdate < diff)
        {
            // forced update for rated arenas (scan all, but skipped non rated)
            sLog->outTrace(LOG_FILTER_ARENAS, "BattlegroundMgr: UPDATING ARENA QUEUES");
            for (int qtype = BATTLEGROUND_QUEUE_2v2; qtype <= BATTLEGROUND_QUEUE_5v5; ++qtype)
                for (int bracket = BG_BRACKET_ID_FIRST; bracket < MAX_BATTLEGROUND_BRACKETS; ++bracket)
                    m_BattlegroundQueues[qtype].BattlegroundQueueUpdate(diff,
                        BATTLEGROUND_AA, BattlegroundBracketId(bracket),
                 BattlegroundMgr::BGArenaType(BattlegroundQueueTypeId(qtype)), true, 0);

            m_NextRatedArenaUpdate = sWorld->getIntConfig(CONFIG_ARENA_RATED_UPDATE_TIMER);
        }
        else
            m_NextRatedArenaUpdate -= diff;
    }

    if (sWorld->getBoolConfig(CONFIG_ARENA_AUTO_DISTRIBUTE_POINTS))
    {
        if (m_AutoDistributionTimeChecker < diff)
        {
            if (time(NULL) > m_NextAutoDistributionTime)
            {
                sArenaTeamMgr->DistributeArenaPoints();
                m_NextAutoDistributionTime = m_NextAutoDistributionTime + BATTLEGROUND_ARENA_POINT_DISTRIBUTION_DAY * sWorld->getIntConfig(CONFIG_ARENA_AUTO_DISTRIBUTE_INTERVAL_DAYS);
                sWorld->setWorldState(WS_ARENA_DISTRIBUTION_TIME, uint64(m_NextAutoDistributionTime));
            }
            m_AutoDistributionTimeChecker = 600000; // check 10 minutes
        }
        else
            m_AutoDistributionTimeChecker -= diff;
    }
}

void BattlegroundMgr::BuildBattlegroundStatusPacket(WorldPacket* data, Battleground* bg, uint8 QueueSlot, uint8 StatusID, uint32 Time1, uint32 Time2, uint8 arenatype, uint8 arenaFaction)
{
    // we can be in 2 queues in same time...

    if (StatusID == 0 || !bg)
    {
        data->Initialize(SMSG_BATTLEFIELD_STATUS, 4+8);
        *data << uint32(QueueSlot);                         // queue id (0...1)
        *data << uint64(0);
        return;
    }

    data->Initialize(SMSG_BATTLEFIELD_STATUS, (4+8+1+1+4+1+4+4+4));
    *data << uint32(QueueSlot);                             // queue id (0...1) - player can be in 2 queues in time
    // The following segment is read as uint64 in client but can be appended as their original type.
    *data << uint8(arenatype);
    sLog->outDebug(LOG_FILTER_NETWORKIO, "BattlegroundMgr::BuildBattlegroundStatusPacket: arenatype = %u for bg instanceID %u, TypeID %u.", arenatype, bg->GetClientInstanceID(), bg->GetTypeID());
    *data << uint8(bg->isArena() ? 0xE : 0x0);
    *data << uint32(bg->GetTypeID());
    *data << uint16(0x1F90);
    // End of uint64 segment, decomposed this way for simplicity
    *data << uint8(bg->GetMinLevel());
    *data << uint8(bg->GetMaxLevel());
    *data << uint32(bg->GetClientInstanceID());
    // alliance/horde for BG and skirmish/rated for Arenas
    // following displays the minimap-icon 0 = faction icon 1 = arenaicon
    *data << uint8(bg->isRated());                          // 1 for rated match, 0 for bg or non rated match

    *data << uint32(StatusID);                              // status
    switch (StatusID)
    {
        case STATUS_WAIT_QUEUE:                             // status_in_queue
            *data << uint32(Time1);                         // average wait time, milliseconds
            *data << uint32(Time2);                         // time in queue, updated every minute!, milliseconds
            break;
        case STATUS_WAIT_JOIN:                              // status_invite
            *data << uint32(bg->GetMapId());                // map id
            *data << uint64(0);                             // 3.3.5, unknown
            *data << uint32(Time1);                         // time to remove from queue, milliseconds
            break;
        case STATUS_IN_PROGRESS:                            // status_in_progress
            *data << uint32(bg->GetMapId());                // map id
            *data << uint64(0);                             // 3.3.5, unknown
            *data << uint32(Time1);                         // time to bg auto leave, 0 at bg start, 120000 after bg end, milliseconds
            *data << uint32(Time2);                         // time from bg start, milliseconds
<<<<<<< HEAD
            *data << uint8(bg->GetStatus() == STATUS_IN_PROGRESS ? uiFrame : 0);
=======
            *data << uint8(arenaFaction);                   // arenafaction (0 for horde, 1 for alliance)
>>>>>>> 7fbd6d33
            break;
        default:
            sLog->outError(LOG_FILTER_BATTLEGROUND, "Unknown BG status!");
            break;
    }
}

void BattlegroundMgr::BuildPvpLogDataPacket(WorldPacket* data, Battleground* bg)
{
    uint8 type = (bg->isArena() ? 1 : 0);

    data->Initialize(MSG_PVP_LOG_DATA, (1+1+4+40*bg->GetPlayerScoresSize()));
    *data << uint8(type);                                   // type (battleground=0/arena=1)

    if (type)                                               // arena
    {
        // it seems this must be according to BG_WINNER_A/H and _NOT_ TEAM_A/H
        for (int8 i = 1; i >= 0; --i)
        {
            int32 rating_change = bg->GetArenaTeamRatingChangeByIndex(i);

            uint32 pointsLost = rating_change < 0 ? -rating_change : 0;
            uint32 pointsGained = rating_change > 0 ? rating_change : 0;
            uint32 MatchmakerRating = bg->GetArenaMatchmakerRatingByIndex(i);

            *data << uint32(pointsLost);                    // Rating Lost
            *data << uint32(pointsGained);                  // Rating gained
            *data << uint32(MatchmakerRating);              // Matchmaking Value
            sLog->outDebug(LOG_FILTER_BATTLEGROUND, "rating change: %d", rating_change);
        }
        for (int8 i = 1; i >= 0; --i)
        {
            if (ArenaTeam* at = sArenaTeamMgr->GetArenaTeamById(bg->GetArenaTeamIdByIndex(i)))
                *data << at->GetName();
            else
                *data << uint8(0);
        }
    }

    if (bg->GetStatus() != STATUS_WAIT_LEAVE)
        *data << uint8(0);                                  // bg not ended
    else
    {
        *data << uint8(1);                                  // bg ended
        *data << uint8(bg->GetWinner());                    // who win
    }

    size_t wpos = data->wpos();
    uint32 scoreCount = 0;
    *data << uint32(scoreCount);                            // placeholder

    Battleground::BattlegroundScoreMap::const_iterator itr2 = bg->GetPlayerScoresBegin();
    for (Battleground::BattlegroundScoreMap::const_iterator itr = itr2; itr != bg->GetPlayerScoresEnd();)
    {
        itr2 = itr++;
        if (!bg->IsPlayerInBattleground(itr2->first))
        {
            sLog->outError(LOG_FILTER_BATTLEGROUND, "Player " UI64FMTD " has scoreboard entry for battleground %u but is not in battleground!", itr->first, bg->GetTypeID(true));
            continue;
        }

        *data << uint64(itr2->first);
        *data << uint32(itr2->second->KillingBlows);
        if (type == 0)
        {
            *data << uint32(itr2->second->HonorableKills);
            *data << uint32(itr2->second->Deaths);
            *data << uint32(itr2->second->BonusHonor);
        }
        else
        {
            Player* player = ObjectAccessor::FindPlayer(itr2->first);
            uint32 team = bg->GetPlayerTeam(itr2->first);
            if (!team && player)
                team = player->GetBGTeam();
            *data << uint8(team == ALLIANCE ? 1 : 0); // green or yellow
        }
        *data << uint32(itr2->second->DamageDone);              // damage done
        *data << uint32(itr2->second->HealingDone);             // healing done
        switch (bg->GetTypeID(true))                            // battleground specific things
        {
            case BATTLEGROUND_RB:
                switch (bg->GetMapId())
                {
                    case 489:
                        *data << uint32(0x00000002);            // count of next fields
                        *data << uint32(((BattlegroundWGScore*)itr2->second)->FlagCaptures);        // flag captures
                        *data << uint32(((BattlegroundWGScore*)itr2->second)->FlagReturns);         // flag returns
                        break;
                    case 566:
                        *data << uint32(0x00000001);            // count of next fields
                        *data << uint32(((BattlegroundEYScore*)itr2->second)->FlagCaptures);        // flag captures
                        break;
                    case 529:
                        *data << uint32(0x00000002);            // count of next fields
                        *data << uint32(((BattlegroundABScore*)itr2->second)->BasesAssaulted);      // bases asssulted
                        *data << uint32(((BattlegroundABScore*)itr2->second)->BasesDefended);       // bases defended
                        break;
                    case 30:
                        *data << uint32(0x00000005);            // count of next fields
                        *data << uint32(((BattlegroundAVScore*)itr2->second)->GraveyardsAssaulted); // GraveyardsAssaulted
                        *data << uint32(((BattlegroundAVScore*)itr2->second)->GraveyardsDefended);  // GraveyardsDefended
                        *data << uint32(((BattlegroundAVScore*)itr2->second)->TowersAssaulted);     // TowersAssaulted
                        *data << uint32(((BattlegroundAVScore*)itr2->second)->TowersDefended);      // TowersDefended
                        *data << uint32(((BattlegroundAVScore*)itr2->second)->MinesCaptured);       // MinesCaptured
                        break;
                    case 607:
                        *data << uint32(0x00000002);            // count of next fields
                        *data << uint32(((BattlegroundSAScore*)itr2->second)->demolishers_destroyed);
                        *data << uint32(((BattlegroundSAScore*)itr2->second)->gates_destroyed);
                        break;
                    case 628:                                   // IC
                        *data << uint32(0x00000002);            // count of next fields
                        *data << uint32(((BattlegroundICScore*)itr2->second)->BasesAssaulted);       // bases asssulted
                        *data << uint32(((BattlegroundICScore*)itr2->second)->BasesDefended);        // bases defended
                    default:
                        *data << uint32(0);
                        break;
                }
            case BATTLEGROUND_AV:
                *data << uint32(0x00000005);                    // count of next fields
                *data << uint32(((BattlegroundAVScore*)itr2->second)->GraveyardsAssaulted); // GraveyardsAssaulted
                *data << uint32(((BattlegroundAVScore*)itr2->second)->GraveyardsDefended);  // GraveyardsDefended
                *data << uint32(((BattlegroundAVScore*)itr2->second)->TowersAssaulted);     // TowersAssaulted
                *data << uint32(((BattlegroundAVScore*)itr2->second)->TowersDefended);      // TowersDefended
                *data << uint32(((BattlegroundAVScore*)itr2->second)->MinesCaptured);       // MinesCaptured
                break;
            case BATTLEGROUND_WS:
                *data << uint32(0x00000002);                    // count of next fields
                *data << uint32(((BattlegroundWGScore*)itr2->second)->FlagCaptures);        // flag captures
                *data << uint32(((BattlegroundWGScore*)itr2->second)->FlagReturns);         // flag returns
                break;
            case BATTLEGROUND_AB:
                *data << uint32(0x00000002);                    // count of next fields
                *data << uint32(((BattlegroundABScore*)itr2->second)->BasesAssaulted);      // bases assaulted
                *data << uint32(((BattlegroundABScore*)itr2->second)->BasesDefended);       // bases defended
                break;
            case BATTLEGROUND_EY:
                *data << uint32(0x00000001);                    // count of next fields
                *data << uint32(((BattlegroundEYScore*)itr2->second)->FlagCaptures);        // flag captures
                break;
            case BATTLEGROUND_SA:
                *data << uint32(0x00000002);                    // count of next fields
                *data << uint32(((BattlegroundSAScore*)itr2->second)->demolishers_destroyed);
                *data << uint32(((BattlegroundSAScore*)itr2->second)->gates_destroyed);
                break;
            case BATTLEGROUND_IC:
                *data << uint32(0x00000002);                // count of next fields
                *data << uint32(((BattlegroundICScore*)itr2->second)->BasesAssaulted);       // bases assaulted
                *data << uint32(((BattlegroundICScore*)itr2->second)->BasesDefended);        // bases defended
                break;
            case BATTLEGROUND_NA:
            case BATTLEGROUND_BE:
            case BATTLEGROUND_AA:
            case BATTLEGROUND_RL:
            case BATTLEGROUND_DS:
            case BATTLEGROUND_RV:
                *data << uint32(0);
                break;
            default:
                sLog->outDebug(LOG_FILTER_NETWORKIO, "Unhandled MSG_PVP_LOG_DATA for BG id %u", bg->GetTypeID());
                *data << uint32(0);
                break;
        }
        // should never happen
        if (++scoreCount >= bg->GetMaxPlayers() && itr != bg->GetPlayerScoresEnd())
        {
            sLog->outError(LOG_FILTER_BATTLEGROUND, "Battleground %u scoreboard has more entries (%u) than allowed players in this bg (%u)", bg->GetTypeID(true), bg->GetPlayerScoresSize(), bg->GetMaxPlayers());
            break;
        }
    }

    data->put(wpos, scoreCount);
}

void BattlegroundMgr::BuildGroupJoinedBattlegroundPacket(WorldPacket* data, GroupJoinBattlegroundResult result)
{
    data->Initialize(SMSG_GROUP_JOINED_BATTLEGROUND, 4);
    *data << int32(result);
    if (result == ERR_BATTLEGROUND_JOIN_TIMED_OUT || result == ERR_BATTLEGROUND_JOIN_FAILED)
        *data << uint64(0);                                 // player guid
}

void BattlegroundMgr::BuildUpdateWorldStatePacket(WorldPacket* data, uint32 field, uint32 value)
{
    data->Initialize(SMSG_UPDATE_WORLD_STATE, 4+4);
    *data << uint32(field);
    *data << uint32(value);
}

void BattlegroundMgr::BuildPlaySoundPacket(WorldPacket* data, uint32 soundid)
{
    data->Initialize(SMSG_PLAY_SOUND, 4);
    *data << uint32(soundid);
}

void BattlegroundMgr::BuildPlayerLeftBattlegroundPacket(WorldPacket* data, uint64 guid)
{
    data->Initialize(SMSG_BATTLEGROUND_PLAYER_LEFT, 8);
    *data << uint64(guid);
}

void BattlegroundMgr::BuildPlayerJoinedBattlegroundPacket(WorldPacket* data, Player* player)
{
    data->Initialize(SMSG_BATTLEGROUND_PLAYER_JOINED, 8);
    *data << uint64(player->GetGUID());
}

Battleground* BattlegroundMgr::GetBattlegroundThroughClientInstance(uint32 instanceId, BattlegroundTypeId bgTypeId)
{
    //cause at HandleBattlegroundJoinOpcode the clients sends the instanceid he gets from
    //SMSG_BATTLEFIELD_LIST we need to find the battleground with this clientinstance-id
    Battleground* bg = GetBattlegroundTemplate(bgTypeId);
    if (!bg)
        return NULL;

    if (bg->isArena())
        return GetBattleground(instanceId, bgTypeId);

    BattlegroundDataContainer::const_iterator it = bgDataStore.find(bgTypeId);
    if (it == bgDataStore.end())
        return NULL;

    for (BattlegroundContainer::const_iterator itr = it->second.m_Battlegrounds.begin(); itr != it->second.m_Battlegrounds.end(); ++itr)
    {
        if (itr->second->GetClientInstanceID() == instanceId)
            return itr->second;
    }

    return NULL;
}

Battleground* BattlegroundMgr::GetBattleground(uint32 instanceId, BattlegroundTypeId bgTypeId)
{
    if (!instanceId)
        return NULL;

    BattlegroundDataContainer::const_iterator begin, end;

    if (bgTypeId == BATTLEGROUND_TYPE_NONE)
    {
        begin = bgDataStore.begin();
        end = bgDataStore.end();
    }
    else
    {
        end = bgDataStore.find(bgTypeId);
        if (end == bgDataStore.end())
            return NULL;
        begin = end++;
    }

    for (BattlegroundDataContainer::const_iterator it = begin; it != end; ++it)
    {
        BattlegroundContainer const& bgs = it->second.m_Battlegrounds;
        BattlegroundContainer::const_iterator itr = bgs.find(instanceId);
        if (itr != bgs.end())
           return itr->second;
    }

    return NULL;
}

Battleground* BattlegroundMgr::GetBattlegroundTemplate(BattlegroundTypeId bgTypeId)
{
    BattlegroundDataContainer::const_iterator itr = bgDataStore.find(bgTypeId);
    if (itr == bgDataStore.end())
        return NULL;

    BattlegroundContainer const& bgs = itr->second.m_Battlegrounds;
    //map is sorted and we can be sure that lowest instance id has only BG template
    return bgs.empty() ? NULL : bgs.begin()->second;
}

uint32 BattlegroundMgr::CreateClientVisibleInstanceId(BattlegroundTypeId bgTypeId, BattlegroundBracketId bracket_id)
{
    if (IsArenaType(bgTypeId))
        return 0;                                           //arenas don't have client-instanceids

    // we create here an instanceid, which is just for
    // displaying this to the client and without any other use..
    // the client-instanceIds are unique for each battleground-type
    // the instance-id just needs to be as low as possible, beginning with 1
    // the following works, because std::set is default ordered with "<"
    // the optimalization would be to use as bitmask std::vector<uint32> - but that would only make code unreadable

    BattlegroundClientIdsContainer& clientIds = bgDataStore[bgTypeId].m_ClientBattlegroundIds[bracket_id];
    uint32 lastId = 0;
    for (BattlegroundClientIdsContainer::const_iterator itr = clientIds.begin(); itr != clientIds.end();)
    {
        if ((++lastId) != *itr)                             //if there is a gap between the ids, we will break..
            break;
        lastId = *itr;
    }

    clientIds.insert(++lastId);
    return lastId;
}

// create a new battleground that will really be used to play
Battleground* BattlegroundMgr::CreateNewBattleground(BattlegroundTypeId originalBgTypeId, PvPDifficultyEntry const* bracketEntry, uint8 arenaType, bool isRated)
{
    BattlegroundTypeId bgTypeId = originalBgTypeId;
    bool isRandom = false;

    switch (originalBgTypeId)
    {
        case BATTLEGROUND_RB:
            isRandom = true;
        case BATTLEGROUND_AA:
            bgTypeId = GetRandomBG(originalBgTypeId);
            break;
        default:
            break;
    }

    // get the template BG
    Battleground* bg_template = GetBattlegroundTemplate(bgTypeId);

    if (!bg_template)
    {
        sLog->outError(LOG_FILTER_BATTLEGROUND, "Battleground: CreateNewBattleground - bg template not found for %u", bgTypeId);
        return NULL;
    }

    Battleground* bg = NULL;
    // create a copy of the BG template
    switch (bgTypeId)
    {
        case BATTLEGROUND_AV:
            bg = new BattlegroundAV(*(BattlegroundAV*)bg_template);
            break;
        case BATTLEGROUND_WS:
            bg = new BattlegroundWS(*(BattlegroundWS*)bg_template);
            break;
        case BATTLEGROUND_AB:
            bg = new BattlegroundAB(*(BattlegroundAB*)bg_template);
            break;
        case BATTLEGROUND_NA:
            bg = new BattlegroundNA(*(BattlegroundNA*)bg_template);
            break;
        case BATTLEGROUND_BE:
            bg = new BattlegroundBE(*(BattlegroundBE*)bg_template);
            break;
        case BATTLEGROUND_EY:
            bg = new BattlegroundEY(*(BattlegroundEY*)bg_template);
            break;
        case BATTLEGROUND_RL:
            bg = new BattlegroundRL(*(BattlegroundRL*)bg_template);
            break;
        case BATTLEGROUND_SA:
            bg = new BattlegroundSA(*(BattlegroundSA*)bg_template);
            break;
        case BATTLEGROUND_DS:
            bg = new BattlegroundDS(*(BattlegroundDS*)bg_template);
            break;
        case BATTLEGROUND_RV:
            bg = new BattlegroundRV(*(BattlegroundRV*)bg_template);
            break;
        case BATTLEGROUND_IC:
            bg = new BattlegroundIC(*(BattlegroundIC*)bg_template);
            break;
        case BATTLEGROUND_RB:
        case BATTLEGROUND_AA:
            bg = new Battleground(*bg_template);
            break;
        default:
            return NULL;
    }

    bg->SetBracket(bracketEntry);
    bg->SetInstanceID(sMapMgr->GenerateInstanceId());
    bg->SetClientInstanceID(CreateClientVisibleInstanceId(isRandom ? BATTLEGROUND_RB : bgTypeId, bracketEntry->GetBracketId()));
    bg->Reset();                     // reset the new bg (set status to status_wait_queue from status_none)
    bg->SetStatus(STATUS_WAIT_JOIN); // start the joining of the bg
    bg->SetArenaType(arenaType);
    bg->SetTypeID(originalBgTypeId);
    bg->SetRandomTypeID(bgTypeId);
    bg->SetRated(isRated);
    bg->SetRandom(isRandom);

    return bg;
}

// used to create the BG templates
bool BattlegroundMgr::CreateBattleground(CreateBattlegroundData& data)
{
    // Create the BG
    Battleground* bg = NULL;
    switch (data.bgTypeId)
    {
        case BATTLEGROUND_AV:
            bg = new BattlegroundAV;
            break;
        case BATTLEGROUND_WS:
            bg = new BattlegroundWS;
            break;
        case BATTLEGROUND_AB:
            bg = new BattlegroundAB;
            break;
        case BATTLEGROUND_NA:
            bg = new BattlegroundNA;
            break;
        case BATTLEGROUND_BE:
            bg = new BattlegroundBE;
            break;
        case BATTLEGROUND_EY:
            bg = new BattlegroundEY;
            break;
        case BATTLEGROUND_RL:
            bg = new BattlegroundRL;
            break;
        case BATTLEGROUND_SA:
            bg = new BattlegroundSA;
            break;
        case BATTLEGROUND_DS:
            bg = new BattlegroundDS;
            break;
        case BATTLEGROUND_RV:
            bg = new BattlegroundRV;
            break;
        case BATTLEGROUND_IC:
            bg = new BattlegroundIC;
            break;
        case BATTLEGROUND_AA:
            bg = new Battleground;
            break;
        case BATTLEGROUND_RB:
            bg = new Battleground;
            bg->SetRandom(true);
            break;
        default:
            return false;
    }

    bg->SetMapId(data.MapID);
    bg->SetTypeID(data.bgTypeId);
    bg->SetInstanceID(0);
    bg->SetArenaorBGType(data.IsArena);
    bg->SetMinPlayersPerTeam(data.MinPlayersPerTeam);
    bg->SetMaxPlayersPerTeam(data.MaxPlayersPerTeam);
    bg->SetMinPlayers(data.MinPlayersPerTeam* 2);
    bg->SetMaxPlayers(data.MaxPlayersPerTeam* 2);
    bg->SetName(data.BattlegroundName);
    bg->SetTeamStartLoc(ALLIANCE, data.Team1StartLocX, data.Team1StartLocY, data.Team1StartLocZ, data.Team1StartLocO);
    bg->SetTeamStartLoc(HORDE,    data.Team2StartLocX, data.Team2StartLocY, data.Team2StartLocZ, data.Team2StartLocO);
    bg->SetStartMaxDist(data.StartMaxDist);
    bg->SetLevelRange(data.LevelMin, data.LevelMax);
    bg->SetScriptId(data.scriptId);

    AddBattleground(bg);

    return true;
}

void BattlegroundMgr::CreateInitialBattlegrounds()
{
    uint32 oldMSTime = getMSTime();
    //                                               0   1                  2                  3       4       5                 6               7              8            9             10      11
    QueryResult result = WorldDatabase.Query("SELECT id, MinPlayersPerTeam, MaxPlayersPerTeam, MinLvl, MaxLvl, AllianceStartLoc, AllianceStartO, HordeStartLoc, HordeStartO, StartMaxDist, Weight, ScriptName FROM battleground_template");

    if (!result)
    {
        sLog->outError(LOG_FILTER_SERVER_LOADING, ">> Loaded 0 battlegrounds. DB table `battleground_template` is empty.");
        return;
    }

    uint32 count = 0;

    do
    {
        Field* fields = result->Fetch();

        uint32 bgTypeId = fields[0].GetUInt32();
        if (DisableMgr::IsDisabledFor(DISABLE_TYPE_BATTLEGROUND, bgTypeId, NULL))
            continue;

        // can be overwrite by values from DB
        BattlemasterListEntry const* bl = sBattlemasterListStore.LookupEntry(bgTypeId);
        if (!bl)
        {
            sLog->outError(LOG_FILTER_BATTLEGROUND, "Battleground ID %u not found in BattlemasterList.dbc. Battleground not created.", bgTypeId);
            continue;
        }

        CreateBattlegroundData data;
        data.bgTypeId = BattlegroundTypeId(bgTypeId);
        data.IsArena = (bl->type == TYPE_ARENA);
        data.MinPlayersPerTeam = fields[1].GetUInt16();
        data.MaxPlayersPerTeam = fields[2].GetUInt16();
        data.LevelMin = fields[3].GetUInt8();
        data.LevelMax = fields[4].GetUInt8();
        float dist = fields[9].GetFloat();
        data.StartMaxDist = dist * dist;

        data.scriptId = sObjectMgr->GetScriptId(fields[11].GetCString());
        data.BattlegroundName = bl->name[sWorld->GetDefaultDbcLocale()];
        data.MapID = bl->mapid[0];

        if (data.MaxPlayersPerTeam == 0 || data.MinPlayersPerTeam > data.MaxPlayersPerTeam)
        {
            sLog->outError(LOG_FILTER_SQL, "Table `battleground_template` for id %u has bad values for MinPlayersPerTeam (%u) and MaxPlayersPerTeam(%u)",
                data.bgTypeId, data.MinPlayersPerTeam, data.MaxPlayersPerTeam);
            continue;
        }

        if (data.LevelMin == 0 || data.LevelMax == 0 || data.LevelMin > data.LevelMax)
        {
            sLog->outError(LOG_FILTER_SQL, "Table `battleground_template` for id %u has bad values for LevelMin (%u) and LevelMax(%u)",
                data.bgTypeId, data.LevelMin, data.LevelMax);
            continue;
        }

        if (data.bgTypeId == BATTLEGROUND_AA || data.bgTypeId == BATTLEGROUND_RB)
        {
            data.Team1StartLocX = 0;
            data.Team1StartLocY = 0;
            data.Team1StartLocZ = 0;
            data.Team1StartLocO = fields[6].GetFloat();
            data.Team2StartLocX = 0;
            data.Team2StartLocY = 0;
            data.Team2StartLocZ = 0;
            data.Team2StartLocO = fields[8].GetFloat();
        }
        else
        {
            uint32 startId = fields[5].GetUInt32();
            if (WorldSafeLocsEntry const* start = sWorldSafeLocsStore.LookupEntry(startId))
            {
                data.Team1StartLocX = start->x;
                data.Team1StartLocY = start->y;
                data.Team1StartLocZ = start->z;
                data.Team1StartLocO = fields[6].GetFloat();
            }
            else
            {
                sLog->outError(LOG_FILTER_SQL, "Table `battleground_template` for id %u have non-existed WorldSafeLocs.dbc id %u in field `AllianceStartLoc`. BG not created.", data.bgTypeId, startId);
                continue;
            }

            startId = fields[7].GetUInt32();
            if (WorldSafeLocsEntry const* start = sWorldSafeLocsStore.LookupEntry(startId))
            {
                data.Team2StartLocX = start->x;
                data.Team2StartLocY = start->y;
                data.Team2StartLocZ = start->z;
                data.Team2StartLocO = fields[8].GetFloat();
            }
            else
            {
                sLog->outError(LOG_FILTER_SQL, "Table `battleground_template` for id %u have non-existed WorldSafeLocs.dbc id %u in field `HordeStartLoc`. BG not created.", data.bgTypeId, startId);
                continue;
            }
        }

        if (!CreateBattleground(data))
            continue;

        if (data.IsArena)
        {
            if (data.bgTypeId != BATTLEGROUND_AA)
                m_ArenaSelectionWeights[data.bgTypeId] = fields[10].GetUInt8();
        }
        else if (data.bgTypeId != BATTLEGROUND_RB)
            m_BGSelectionWeights[data.bgTypeId] = fields[10].GetUInt8();

        ++count;
    }
    while (result->NextRow());

    sLog->outInfo(LOG_FILTER_SERVER_LOADING, ">> Loaded %u battlegrounds in %u ms", count, GetMSTimeDiffToNow(oldMSTime));
}

void BattlegroundMgr::InitAutomaticArenaPointDistribution()
{
    if (!sWorld->getBoolConfig(CONFIG_ARENA_AUTO_DISTRIBUTE_POINTS))
        return;

    time_t wstime = time_t(sWorld->getWorldState(WS_ARENA_DISTRIBUTION_TIME));
    time_t curtime = time(NULL);
    sLog->outDebug(LOG_FILTER_BATTLEGROUND, "Initializing Automatic Arena Point Distribution");
    if (wstime < curtime)
    {
        m_NextAutoDistributionTime = curtime;           // reset will be called in the next update
        sLog->outDebug(LOG_FILTER_BATTLEGROUND, "Battleground: Next arena point distribution time in the past, reseting it now.");
    }
    else
        m_NextAutoDistributionTime = wstime;
    sLog->outDebug(LOG_FILTER_BATTLEGROUND, "Automatic Arena Point Distribution initialized.");
}

void BattlegroundMgr::BuildBattlegroundListPacket(WorldPacket* data, uint64 guid, Player* player, BattlegroundTypeId bgTypeId, uint8 fromWhere)
{
    if (!player)
        return;

    uint32 winner_kills = player->GetRandomWinner() ? BG_REWARD_WINNER_HONOR_LAST : BG_REWARD_WINNER_HONOR_FIRST;
    uint32 winner_arena = player->GetRandomWinner() ? BG_REWARD_WINNER_ARENA_LAST : BG_REWARD_WINNER_ARENA_FIRST;
    uint32 loser_kills = player->GetRandomWinner() ? BG_REWARD_LOSER_HONOR_LAST : BG_REWARD_LOSER_HONOR_FIRST;

    winner_kills = Trinity::Honor::hk_honor_at_level(player->getLevel(), float(winner_kills));
    loser_kills = Trinity::Honor::hk_honor_at_level(player->getLevel(), float(loser_kills));

    data->Initialize(SMSG_BATTLEFIELD_LIST);
    *data << uint64(guid);                                  // battlemaster guid
    *data << uint8(fromWhere);                              // from where you joined
    *data << uint32(bgTypeId);                              // battleground id
    *data << uint8(0);                                      // unk
    *data << uint8(0);                                      // unk

    // Rewards
    *data << uint8(player->GetRandomWinner());              // 3.3.3 hasWin
    *data << uint32(winner_kills);                          // 3.3.3 winHonor
    *data << uint32(winner_arena);                          // 3.3.3 winArena
    *data << uint32(loser_kills);                           // 3.3.3 lossHonor

    uint8 isRandom = bgTypeId == BATTLEGROUND_RB;

    *data << uint8(isRandom);                               // 3.3.3 isRandom
    if (isRandom)
    {
        // Rewards (random)
        *data << uint8(player->GetRandomWinner());          // 3.3.3 hasWin_Random
        *data << uint32(winner_kills);                      // 3.3.3 winHonor_Random
        *data << uint32(winner_arena);                      // 3.3.3 winArena_Random
        *data << uint32(loser_kills);                       // 3.3.3 lossHonor_Random
    }

    if (bgTypeId == BATTLEGROUND_AA)                        // arena
        *data << uint32(0);                                 // unk (count?)
    else                                                    // battleground
    {
        size_t count_pos = data->wpos();
        *data << uint32(0);                                 // number of bg instances

        BattlegroundDataContainer::iterator it = bgDataStore.find(bgTypeId);
        if (it != bgDataStore.end())
        {
            // expected bracket entry
            if (PvPDifficultyEntry const* bracketEntry = GetBattlegroundBracketByLevel(it->second.m_Battlegrounds.begin()->second->GetMapId(), player->getLevel()))
            {
                uint32 count = 0;
                BattlegroundBracketId bracketId = bracketEntry->GetBracketId();
                BattlegroundClientIdsContainer& clientIds = it->second.m_ClientBattlegroundIds[bracketId];
                for (BattlegroundClientIdsContainer::const_iterator itr = clientIds.begin(); itr != clientIds.end(); ++itr)
                {
                    *data << uint32(*itr);
                    ++count;
                }
                data->put<uint32>(count_pos, count);
            }
        }
    }
}

void BattlegroundMgr::SendToBattleground(Player* player, uint32 instanceId, BattlegroundTypeId bgTypeId)
{
    if (Battleground* bg = GetBattleground(instanceId, bgTypeId))
    {
        float x, y, z, O;
        uint32 mapid = bg->GetMapId();
        uint32 team = player->GetBGTeam();
        if (team == 0)
            team = player->GetTeam();

        bg->GetTeamStartLoc(team, x, y, z, O);
        sLog->outDebug(LOG_FILTER_BATTLEGROUND, "BattlegroundMgr::SendToBattleground: Sending %s to map %u, X %f, Y %f, Z %f, O %f (bgType %u)", player->GetName().c_str(), mapid, x, y, z, O, bgTypeId);
        player->TeleportTo(mapid, x, y, z, O);
    }
    else
        sLog->outError(LOG_FILTER_BATTLEGROUND, "BattlegroundMgr::SendToBattleground: Instance %u (bgType %u) not found while trying to teleport player %s", instanceId, bgTypeId, player->GetName().c_str());
}

void BattlegroundMgr::SendAreaSpiritHealerQueryOpcode(Player* player, Battleground* bg, uint64 guid)
{
    WorldPacket data(SMSG_AREA_SPIRIT_HEALER_TIME, 12);
    uint32 time_ = 30000 - bg->GetLastResurrectTime();      // resurrect every 30 seconds
    if (time_ == uint32(-1))
        time_ = 0;
    data << guid << time_;
    player->GetSession()->SendPacket(&data);
}

bool BattlegroundMgr::IsArenaType(BattlegroundTypeId bgTypeId)
{
    return bgTypeId == BATTLEGROUND_AA
            || bgTypeId == BATTLEGROUND_BE
            || bgTypeId == BATTLEGROUND_NA
            || bgTypeId == BATTLEGROUND_DS
            || bgTypeId == BATTLEGROUND_RV
            || bgTypeId == BATTLEGROUND_RL;
}

BattlegroundQueueTypeId BattlegroundMgr::BGQueueTypeId(BattlegroundTypeId bgTypeId, uint8 arenaType)
{
    switch (bgTypeId)
    {
        case BATTLEGROUND_AB:
            return BATTLEGROUND_QUEUE_AB;
        case BATTLEGROUND_AV:
            return BATTLEGROUND_QUEUE_AV;
        case BATTLEGROUND_EY:
            return BATTLEGROUND_QUEUE_EY;
        case BATTLEGROUND_IC:
            return BATTLEGROUND_QUEUE_IC;
        case BATTLEGROUND_RB:
            return BATTLEGROUND_QUEUE_RB;
        case BATTLEGROUND_SA:
            return BATTLEGROUND_QUEUE_SA;
        case BATTLEGROUND_WS:
            return BATTLEGROUND_QUEUE_WS;
        case BATTLEGROUND_AA:
        case BATTLEGROUND_BE:
        case BATTLEGROUND_DS:
        case BATTLEGROUND_NA:
        case BATTLEGROUND_RL:
        case BATTLEGROUND_RV:
            switch (arenaType)
            {
                case ARENA_TYPE_2v2:
                    return BATTLEGROUND_QUEUE_2v2;
                case ARENA_TYPE_3v3:
                    return BATTLEGROUND_QUEUE_3v3;
                case ARENA_TYPE_5v5:
                    return BATTLEGROUND_QUEUE_5v5;
                default:
                    return BATTLEGROUND_QUEUE_NONE;
            }
        default:
            return BATTLEGROUND_QUEUE_NONE;
    }
}

BattlegroundTypeId BattlegroundMgr::BGTemplateId(BattlegroundQueueTypeId bgQueueTypeId)
{
    switch (bgQueueTypeId)
    {
        case BATTLEGROUND_QUEUE_WS:
            return BATTLEGROUND_WS;
        case BATTLEGROUND_QUEUE_AB:
            return BATTLEGROUND_AB;
        case BATTLEGROUND_QUEUE_AV:
            return BATTLEGROUND_AV;
        case BATTLEGROUND_QUEUE_EY:
            return BATTLEGROUND_EY;
        case BATTLEGROUND_QUEUE_SA:
            return BATTLEGROUND_SA;
        case BATTLEGROUND_QUEUE_IC:
            return BATTLEGROUND_IC;
        case BATTLEGROUND_QUEUE_RB:
            return BATTLEGROUND_RB;
        case BATTLEGROUND_QUEUE_2v2:
        case BATTLEGROUND_QUEUE_3v3:
        case BATTLEGROUND_QUEUE_5v5:
            return BATTLEGROUND_AA;
        default:
            return BattlegroundTypeId(0);                   // used for unknown template (it existed and do nothing)
    }
}

uint8 BattlegroundMgr::BGArenaType(BattlegroundQueueTypeId bgQueueTypeId)
{
    switch (bgQueueTypeId)
    {
        case BATTLEGROUND_QUEUE_2v2:
            return ARENA_TYPE_2v2;
        case BATTLEGROUND_QUEUE_3v3:
            return ARENA_TYPE_3v3;
        case BATTLEGROUND_QUEUE_5v5:
            return ARENA_TYPE_5v5;
        default:
            return 0;
    }
}

void BattlegroundMgr::ToggleTesting()
{
    m_Testing = !m_Testing;
    sWorld->SendWorldText(m_Testing ? LANG_DEBUG_BG_ON : LANG_DEBUG_BG_OFF);
}

void BattlegroundMgr::ToggleArenaTesting()
{
    m_ArenaTesting = !m_ArenaTesting;
    sWorld->SendWorldText(m_ArenaTesting ? LANG_DEBUG_ARENA_ON : LANG_DEBUG_ARENA_OFF);
}

void BattlegroundMgr::SetHolidayWeekends(uint32 mask)
{
    for (uint32 bgtype = 1; bgtype < MAX_BATTLEGROUND_TYPE_ID; ++bgtype)
    {
        if (Battleground* bg = GetBattlegroundTemplate(BattlegroundTypeId(bgtype)))
        {
            bg->SetHoliday(mask & (1 << bgtype));
        }
    }
}

void BattlegroundMgr::ScheduleQueueUpdate(uint32 arenaMatchmakerRating, uint8 arenaType, BattlegroundQueueTypeId bgQueueTypeId, BattlegroundTypeId bgTypeId, BattlegroundBracketId bracket_id)
{
    //This method must be atomic, TODO add mutex
    //we will use only 1 number created of bgTypeId and bracket_id
    uint64 const scheduleId = ((uint64)arenaMatchmakerRating << 32) | (arenaType << 24) | (bgQueueTypeId << 16) | (bgTypeId << 8) | bracket_id;
    if (std::find(m_QueueUpdateScheduler.begin(), m_QueueUpdateScheduler.end(), scheduleId) == m_QueueUpdateScheduler.end())
        m_QueueUpdateScheduler.push_back(scheduleId);
}

uint32 BattlegroundMgr::GetMaxRatingDifference() const
{
    // this is for stupid people who can't use brain and set max rating difference to 0
    uint32 diff = sWorld->getIntConfig(CONFIG_ARENA_MAX_RATING_DIFFERENCE);
    if (diff == 0)
        diff = 5000;
    return diff;
}

uint32 BattlegroundMgr::GetRatingDiscardTimer() const
{
    return sWorld->getIntConfig(CONFIG_ARENA_RATING_DISCARD_TIMER);
}

uint32 BattlegroundMgr::GetPrematureFinishTime() const
{
    return sWorld->getIntConfig(CONFIG_BATTLEGROUND_PREMATURE_FINISH_TIMER);
}

void BattlegroundMgr::LoadBattleMastersEntry()
{
    uint32 oldMSTime = getMSTime();

    mBattleMastersMap.clear();                                  // need for reload case

    QueryResult result = WorldDatabase.Query("SELECT entry, bg_template FROM battlemaster_entry");

    if (!result)
    {
        sLog->outInfo(LOG_FILTER_SERVER_LOADING, ">> Loaded 0 battlemaster entries. DB table `battlemaster_entry` is empty!");
        return;
    }

    uint32 count = 0;

    do
    {
        ++count;

        Field* fields = result->Fetch();

        uint32 entry = fields[0].GetUInt32();
        uint32 bgTypeId  = fields[1].GetUInt32();
        if (!sBattlemasterListStore.LookupEntry(bgTypeId))
        {
            sLog->outError(LOG_FILTER_SQL, "Table `battlemaster_entry` contain entry %u for not existed battleground type %u, ignored.", entry, bgTypeId);
            continue;
        }

        mBattleMastersMap[entry] = BattlegroundTypeId(bgTypeId);
    }
    while (result->NextRow());

    sLog->outInfo(LOG_FILTER_SERVER_LOADING, ">> Loaded %u battlemaster entries in %u ms", count, GetMSTimeDiffToNow(oldMSTime));
}

HolidayIds BattlegroundMgr::BGTypeToWeekendHolidayId(BattlegroundTypeId bgTypeId)
{
    switch (bgTypeId)
    {
        case BATTLEGROUND_AV: return HOLIDAY_CALL_TO_ARMS_AV;
        case BATTLEGROUND_EY: return HOLIDAY_CALL_TO_ARMS_EY;
        case BATTLEGROUND_WS: return HOLIDAY_CALL_TO_ARMS_WS;
        case BATTLEGROUND_SA: return HOLIDAY_CALL_TO_ARMS_SA;
        case BATTLEGROUND_AB: return HOLIDAY_CALL_TO_ARMS_AB;
        case BATTLEGROUND_IC: return HOLIDAY_CALL_TO_ARMS_IC;
        default: return HOLIDAY_NONE;
    }
}

BattlegroundTypeId BattlegroundMgr::WeekendHolidayIdToBGType(HolidayIds holiday)
{
    switch (holiday)
    {
        case HOLIDAY_CALL_TO_ARMS_AV: return BATTLEGROUND_AV;
        case HOLIDAY_CALL_TO_ARMS_EY: return BATTLEGROUND_EY;
        case HOLIDAY_CALL_TO_ARMS_WS: return BATTLEGROUND_WS;
        case HOLIDAY_CALL_TO_ARMS_SA: return BATTLEGROUND_SA;
        case HOLIDAY_CALL_TO_ARMS_AB: return BATTLEGROUND_AB;
        case HOLIDAY_CALL_TO_ARMS_IC: return BATTLEGROUND_IC;
        default: return BATTLEGROUND_TYPE_NONE;
    }
}

bool BattlegroundMgr::IsBGWeekend(BattlegroundTypeId bgTypeId)
{
    return IsHolidayActive(BGTypeToWeekendHolidayId(bgTypeId));
}

BattlegroundTypeId BattlegroundMgr::GetRandomBG(BattlegroundTypeId bgTypeId)
{
    uint32 weight = 0;
    BattlegroundTypeId returnBgTypeId = BATTLEGROUND_TYPE_NONE;
    BattlegroundSelectionWeightMap selectionWeights;

    if (bgTypeId == BATTLEGROUND_AA)
    {
        for (BattlegroundSelectionWeightMap::const_iterator it = m_ArenaSelectionWeights.begin(); it != m_ArenaSelectionWeights.end(); ++it)
        {
            if (it->second)
            {
                weight += it->second;
                selectionWeights[it->first] = it->second;
            }
        }
    }
    else if (bgTypeId == BATTLEGROUND_RB)
    {
        for (BattlegroundSelectionWeightMap::const_iterator it = m_BGSelectionWeights.begin(); it != m_BGSelectionWeights.end(); ++it)
        {
            if (it->second)
            {
                weight += it->second;
                selectionWeights[it->first] = it->second;
            }
        }
    }

    if (weight)
    {
        // Select a random value
        uint32 selectedWeight = urand(0, weight - 1);
        // Select the correct bg (if we have in DB A(10), B(20), C(10), D(15) --> [0---A---9|10---B---29|30---C---39|40---D---54])
        weight = 0;
        for (BattlegroundSelectionWeightMap::const_iterator it = selectionWeights.begin(); it != selectionWeights.end(); ++it)
        {
            weight += it->second;
            if (selectedWeight < weight)
            {
                returnBgTypeId = it->first;
                break;
            }
        }
    }

    return returnBgTypeId;
}

BGFreeSlotQueueContainer& BattlegroundMgr::GetBGFreeSlotQueueStore(BattlegroundTypeId bgTypeId)
{
    return bgDataStore[bgTypeId].BGFreeSlotQueue;
}

void BattlegroundMgr::AddToBGFreeSlotQueue(BattlegroundTypeId bgTypeId, Battleground* bg)
{
    bgDataStore[bgTypeId].BGFreeSlotQueue.push_front(bg);
}

void BattlegroundMgr::RemoveFromBGFreeSlotQueue(BattlegroundTypeId bgTypeId, uint32 instanceId)
{
    BGFreeSlotQueueContainer& queues = bgDataStore[bgTypeId].BGFreeSlotQueue;
    for (BGFreeSlotQueueContainer::iterator itr = queues.begin(); itr != queues.end(); ++itr)
        if ((*itr)->GetInstanceID() == instanceId)
        {
            queues.erase(itr);
            return;
        }
}

void BattlegroundMgr::AddBattleground(Battleground* bg)
{
    if (bg)
        bgDataStore[bg->GetTypeID()].m_Battlegrounds[bg->GetInstanceID()] = bg;
}

void BattlegroundMgr::RemoveBattleground(BattlegroundTypeId bgTypeId, uint32 instanceId)
{
    bgDataStore[bgTypeId].m_Battlegrounds.erase(instanceId);
}
<|MERGE_RESOLUTION|>--- conflicted
+++ resolved
@@ -207,11 +207,7 @@
             *data << uint64(0);                             // 3.3.5, unknown
             *data << uint32(Time1);                         // time to bg auto leave, 0 at bg start, 120000 after bg end, milliseconds
             *data << uint32(Time2);                         // time from bg start, milliseconds
-<<<<<<< HEAD
-            *data << uint8(bg->GetStatus() == STATUS_IN_PROGRESS ? uiFrame : 0);
-=======
-            *data << uint8(arenaFaction);                   // arenafaction (0 for horde, 1 for alliance)
->>>>>>> 7fbd6d33
+            *data << uint8(arenaFaction);                   // arenafaction (0 for horde, 1 for alliance) 
             break;
         default:
             sLog->outError(LOG_FILTER_BATTLEGROUND, "Unknown BG status!");
