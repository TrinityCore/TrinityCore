--- conflicted
+++ resolved
@@ -78,12 +78,7 @@
         void BuildBattlegroundListPacket(WorldPacket* data, uint64 guid, Player* player, BattlegroundTypeId bgTypeId);
         void BuildStatusFailedPacket(WorldPacket* data, Battleground* bg, Player* pPlayer, uint8 QueueSlot, GroupJoinBattlegroundResult result);
         void BuildUpdateWorldStatePacket(WorldPacket* data, uint32 field, uint32 value);
-<<<<<<< HEAD
-        void BuildPvpLogDataPacket(WorldPacket* data, Battleground* bg);
         void BuildBattlegroundStatusPacket(WorldPacket* data, Battleground* bg, Player* player, uint8 queueSlot, uint8 statusId, uint32 time1, uint32 time2, uint8 arenaType);
-=======
-        void BuildBattlegroundStatusPacket(WorldPacket* data, Battleground* bg, uint8 queueSlot, uint8 statusId, uint32 time1, uint32 time2, uint8 arenaType, uint32 arenaFaction);
->>>>>>> 68958205
         void BuildPlaySoundPacket(WorldPacket* data, uint32 soundId);
         void SendAreaSpiritHealerQueryOpcode(Player* player, Battleground* bg, uint64 guid);
 
