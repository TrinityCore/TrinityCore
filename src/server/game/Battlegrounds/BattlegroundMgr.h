--- conflicted
+++ resolved
@@ -79,11 +79,7 @@
         void BuildStatusFailedPacket(WorldPacket* data, Battleground* bg, Player* pPlayer, uint8 QueueSlot, GroupJoinBattlegroundResult result);
         void BuildUpdateWorldStatePacket(WorldPacket* data, uint32 field, uint32 value);
         void BuildPvpLogDataPacket(WorldPacket* data, Battleground* bg);
-<<<<<<< HEAD
         void BuildBattlegroundStatusPacket(WorldPacket* data, Battleground* bg, Player* player, uint8 queueSlot, uint8 statusId, uint32 time1, uint32 time2, uint8 arenaType);
-=======
-        void BuildBattlegroundStatusPacket(WorldPacket* data, Battleground* bg, uint8 queueSlot, uint8 statusId, uint32 time1, uint32 time2, uint8 arenaType, uint8 uiFrame = 1);
->>>>>>> 3b5fec36
         void BuildPlaySoundPacket(WorldPacket* data, uint32 soundId);
         void SendAreaSpiritHealerQueryOpcode(Player* player, Battleground* bg, uint64 guid);
 
