--- conflicted
+++ resolved
@@ -125,12 +125,10 @@
         uint32 GetType() const { return Type; }
         uint8  GetSlot() const { return GetSlotByType(GetType()); }
         static uint8 GetSlotByType(uint32 type);
-<<<<<<< HEAD
-        const uint64& GetCaptain() const  { return CaptainGuid; }
-=======
         static uint8 GetTypeBySlot(uint8 slot);
+        std::string const& GetName() const { return TeamName; }
         ObjectGuid GetCaptain() const { return CaptainGuid; }
->>>>>>> b7f254db
+        std::string GetName() const       { return TeamName; }
         std::string const& GetName() const { return TeamName; }
         const ArenaTeamStats& GetStats() const { return Stats; }
 
