--- conflicted
+++ resolved
@@ -73,18 +73,6 @@
     ERR_ARENA_TEAM_DISBANDED_S              = 9             // captain name + arena team name
 };
 
-<<<<<<< HEAD
-/*
-need info how to send these ones:
-ERR_ARENA_TEAM_YOU_JOIN_S - client show it automatically when accept invite
-ERR_ARENA_TEAM_TARGET_TOO_LOW_S
-ERR_ARENA_TEAM_TOO_MANY_MEMBERS_S
-ERR_ARENA_TEAM_LEVEL_TOO_LOW_I
-*/
-
-// EnumUtils: DESCRIBE THIS
-=======
->>>>>>> 28d470c5
 enum ArenaTeamTypes
 {
     ARENA_TEAM_2v2      = 2,
@@ -134,11 +122,7 @@
 
         uint32 GetId() const { return TeamId; }
         uint32 GetType() const { return Type; }
-<<<<<<< HEAD
-        uint8 GetSlot() const { return GetSlotByType(GetType()); }
-=======
         uint8  GetSlot() const { return GetSlotByType(GetType()); }
->>>>>>> 28d470c5
         static uint8 GetSlotByType(uint32 type);
         static uint8 GetTypeBySlot(uint8 slot);
         ObjectGuid GetCaptain() const { return CaptainGuid; }
@@ -153,10 +137,10 @@
         bool AddMember(ObjectGuid PlayerGuid);
         void DelMember(ObjectGuid guid, bool cleanDb);
 
-        size_t GetMembersSize() const { return Members.size(); }
-        bool Empty() const { return Members.empty(); }
+        size_t GetMembersSize() const         { return Members.size(); }
+        bool   Empty() const                  { return Members.empty(); }
         MemberList::iterator m_membersBegin() { return Members.begin(); }
-        MemberList::iterator m_membersEnd() { return Members.end(); }
+        MemberList::iterator m_membersEnd()   { return Members.end(); }
         bool IsMember(ObjectGuid guid) const;
 
         ArenaTeamMember* GetMember(ObjectGuid guid);
@@ -176,47 +160,35 @@
         void Inspect(WorldSession* session, ObjectGuid guid);
 
         uint32 GetPoints(uint32 MemberRating);
-        int32 GetMatchmakerRatingMod(uint32 ownRating, uint32 opponentRating, bool won);
-        int32 GetRatingMod(uint32 ownRating, uint32 opponentRating, bool won);
-        float GetChanceAgainst(uint32 ownRating, uint32 opponentRating);
-        int32 WonAgainst(uint32 Own_MMRating, uint32 Opponent_MMRating, int32& rating_change);
-        void MemberWon(Player* player, uint32 againstMatchmakerRating, int32 MatchmakerRatingChange);
-        int32 LostAgainst(uint32 Own_MMRating, uint32 Opponent_MMRating, int32& rating_change);
-        void MemberLost(Player* player, uint32 againstMatchmakerRating, int32 MatchmakerRatingChange = -12);
-        void OfflineMemberLost(ObjectGuid guid, uint32 againstMatchmakerRating, int32 MatchmakerRatingChange = -12);
+        int32  GetMatchmakerRatingMod(uint32 ownRating, uint32 opponentRating, bool won);
+        int32  GetRatingMod(uint32 ownRating, uint32 opponentRating, bool won);
+        float  GetChanceAgainst(uint32 ownRating, uint32 opponentRating);
+        int32  WonAgainst(uint32 Own_MMRating, uint32 Opponent_MMRating, int32& rating_change);
+        void   MemberWon(Player* player, uint32 againstMatchmakerRating, int32 MatchmakerRatingChange);
+        int32  LostAgainst(uint32 Own_MMRating, uint32 Opponent_MMRating, int32& rating_change);
+        void   MemberLost(Player* player, uint32 againstMatchmakerRating, int32 MatchmakerRatingChange = -12);
+        void   OfflineMemberLost(ObjectGuid guid, uint32 againstMatchmakerRating, int32 MatchmakerRatingChange = -12);
 
 
-<<<<<<< HEAD
-=======
 
 
->>>>>>> 28d470c5
         bool FinishWeek(); // returns true if arena team played this week
         void FinishGame(int32 mod);
-
-        void SetPreviousOpponents(uint32 arenaTeamId) { PreviousOpponents = arenaTeamId; }
-        uint32 GetPreviousOpponents() { return PreviousOpponents; }
 
     protected:
 
         uint32 TeamId;
-<<<<<<< HEAD
-        uint8 Type;
-=======
         uint8  Type;
->>>>>>> 28d470c5
         std::string TeamName;
-        ObjectGuid CaptainGuid;
+        ObjectGuid  CaptainGuid;
 
         uint32 BackgroundColor; // ARGB format
-        uint8 EmblemStyle;      // icon id
+        uint8  EmblemStyle;     // icon id
         uint32 EmblemColor;     // ARGB format
-        uint8 BorderStyle;      // border image id
+        uint8  BorderStyle;     // border image id
         uint32 BorderColor;     // ARGB format
 
         MemberList Members;
         ArenaTeamStats Stats;
-
-        uint32 PreviousOpponents;
 };
 #endif