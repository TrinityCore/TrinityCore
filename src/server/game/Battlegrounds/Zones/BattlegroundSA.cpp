/*
 * This file is part of the TrinityCore Project. See AUTHORS file for Copyright information
 *
 * This program is free software; you can redistribute it and/or modify it
 * under the terms of the GNU General Public License as published by the
 * Free Software Foundation; either version 2 of the License, or (at your
 * option) any later version.
 *
 * This program is distributed in the hope that it will be useful, but WITHOUT
 * ANY WARRANTY; without even the implied warranty of MERCHANTABILITY or
 * FITNESS FOR A PARTICULAR PURPOSE. See the GNU General Public License for
 * more details.
 *
 * You should have received a copy of the GNU General Public License along
 * with this program. If not, see <http://www.gnu.org/licenses/>.
 */

#include "BattlegroundSA.h"
<<<<<<< HEAD
#include "DBCStores.h"
=======
#include "Creature.h"
#include "CreatureAI.h"
#include "DB2Stores.h"
>>>>>>> 28d470c5
#include "GameObject.h"
#include "GameTime.h"
#include "Log.h"
#include "Map.h"
#include "ObjectAccessor.h"
#include "ObjectMgr.h"
#include "Player.h"
<<<<<<< HEAD
#include "ScriptedCreature.h"
#include "UpdateData.h"
#include "WorldPacket.h"
#include "WorldStatePackets.h"

void BattlegroundSAScore::BuildObjectivesBlock(WorldPacket& data)
{
    data << uint32(2); // Objectives Count
    data << uint32(DemolishersDestroyed);
    data << uint32(GatesDestroyed);
}
=======
#include "Random.h"
#include "UpdateData.h"
#include "WorldStatePackets.h"
>>>>>>> 28d470c5

BattlegroundSA::BattlegroundSA(BattlegroundTemplate const* battlegroundTemplate) : Battleground(battlegroundTemplate)
{
    StartMessageIds[BG_STARTING_EVENT_FOURTH] = 0; // handle by Kanrethad

    BgObjects.resize(BG_SA_MAXOBJ);
    BgCreatures.resize(BG_SA_MAXNPC + BG_SA_MAX_GY);
    TimerEnabled = false;
    UpdateWaitTimer = 0;
    SignaledRoundTwo = false;
    SignaledRoundTwoHalfMin = false;
    InitSecondRound = false;
    _gateDestroyed = false;
    Attackers = TEAM_ALLIANCE;
    TotalTime = 0;
    EndRoundTimer = 0;
    ShipsStarted = false;
    Status = BG_SA_NOT_STARTED;

    for (uint8 i = 0; i < MAX_GATES; ++i)
        GateStatus[i] = BG_SA_GATE_OK;

    for (uint8 i = 0; i < 2; i++)
    {
        RoundScores[i].winner = TEAM_ALLIANCE;
        RoundScores[i].time = 0;
        _allVehiclesAlive[i] = true;
    }

    //! This is here to prevent an uninitialised variable warning
    //! The warning only occurs when SetUpBattleGround fails though.
    //! In the future this function should be called BEFORE sending initial worldstates.
    memset(&GraveyardStatus, 0, sizeof(GraveyardStatus));
}

BattlegroundSA::~BattlegroundSA() { }

void BattlegroundSA::Reset()
{
    TotalTime = 0;
    Attackers = ((urand(0, 1)) ? TEAM_ALLIANCE : TEAM_HORDE);
    for (uint8 i = 0; i <= 5; i++)
        GateStatus[i] = BG_SA_GATE_OK;
    ShipsStarted = false;
    _gateDestroyed = false;
    _allVehiclesAlive[TEAM_ALLIANCE] = true;
    _allVehiclesAlive[TEAM_HORDE] = true;
    Status = BG_SA_WARMUP;
}

bool BattlegroundSA::SetupBattleground()
{
    return ResetObjs();
}

bool BattlegroundSA::ResetObjs()
{
    for (BattlegroundPlayerMap::const_iterator itr = GetPlayers().begin(); itr != GetPlayers().end(); ++itr)
        if (Player* player = ObjectAccessor::FindPlayer(itr->first))
            SendTransportsRemove(player);

    uint32 atF = BG_SA_Factions[Attackers];
    uint32 defF = BG_SA_Factions[Attackers ? TEAM_ALLIANCE : TEAM_HORDE];

    for (uint8 i = 0; i < BG_SA_MAXOBJ; i++)
        DelObject(i);

    for (uint8 i = 0; i < BG_SA_MAXNPC; i++)
        DelCreature(i);

    for (uint8 i = BG_SA_MAXNPC; i < BG_SA_MAXNPC + BG_SA_MAX_GY; i++)
        DelCreature(i);

    for (uint8 i = 0; i < MAX_GATES; ++i)
        GateStatus[i] = BG_SA_GATE_OK;

    if (!AddCreature(BG_SA_NpcEntries[BG_SA_NPC_KANRETHAD], BG_SA_NPC_KANRETHAD, BG_SA_NpcSpawnlocs[BG_SA_NPC_KANRETHAD]))
    {
        TC_LOG_ERROR("bg.battleground", "SOTA: couldn't spawn Kanrethad, aborted. Entry: %u", BG_SA_NpcEntries[BG_SA_NPC_KANRETHAD]);
        return false;
    }

    for (uint8 i = 0; i <= BG_SA_PORTAL_DEFFENDER_RED; i++)
    {
        if (!AddObject(i, BG_SA_ObjEntries[i], BG_SA_ObjSpawnlocs[i], 0, 0, 0, 0, RESPAWN_ONE_DAY))
        {
            TC_LOG_ERROR("bg.battleground", "SOTA: couldn't spawn BG_SA_PORTAL_DEFFENDER_RED, Entry: %u", BG_SA_ObjEntries[i]);
            continue;
        }
    }

    for (uint8 i = BG_SA_BOAT_ONE; i <= BG_SA_BOAT_TWO; i++)
    {
        uint32 boatid = 0;
        switch (i)
        {
            case BG_SA_BOAT_ONE:
                boatid = Attackers ? BG_SA_BOAT_ONE_H : BG_SA_BOAT_ONE_A;
                break;
            case BG_SA_BOAT_TWO:
                boatid = Attackers ? BG_SA_BOAT_TWO_H : BG_SA_BOAT_TWO_A;
                break;
            default:
                break;
        }
        if (!AddObject(i, boatid, BG_SA_ObjSpawnlocs[i].GetPositionX(),
          BG_SA_ObjSpawnlocs[i].GetPositionY(),
          BG_SA_ObjSpawnlocs[i].GetPositionZ() + (Attackers ? -3.750f: 0),
          BG_SA_ObjSpawnlocs[i].GetOrientation(), 0, 0, 0, 0, RESPAWN_ONE_DAY))
        {
            TC_LOG_ERROR("bg.battleground", "SOTA: couldn't spawn one of the BG_SA_BOAT, Entry: %u", boatid);
            continue;
        }
    }

    for (uint8 i = BG_SA_SIGIL_1; i <= BG_SA_LEFT_FLAGPOLE; i++)
    {
        if (!AddObject(i, BG_SA_ObjEntries[i], BG_SA_ObjSpawnlocs[i], 0, 0, 0, 0, RESPAWN_ONE_DAY))
        {
            TC_LOG_ERROR("bg.battleground", "SOTA: couldn't spawn Sigil, Entry: %u", BG_SA_ObjEntries[i]);
            continue;
        }
    }

    // MAD props for Kiper for discovering those values - 4 hours of his work.
    GetBGObject(BG_SA_BOAT_ONE)->SetParentRotation(QuaternionData(0.f, 0.f, 1.0f, 0.0002f));
    GetBGObject(BG_SA_BOAT_TWO)->SetParentRotation(QuaternionData(0.f, 0.f, 1.0f, 0.00001f));
    SpawnBGObject(BG_SA_BOAT_ONE, RESPAWN_IMMEDIATELY);
    SpawnBGObject(BG_SA_BOAT_TWO, RESPAWN_IMMEDIATELY);

    //Cannons and demolishers - NPCs are spawned
    //By capturing GYs.
    for (uint8 i = 0; i < BG_SA_DEMOLISHER_5; i++)
    {
        if (!AddCreature(BG_SA_NpcEntries[i], i, BG_SA_NpcSpawnlocs[i], Attackers == TEAM_ALLIANCE ? TEAM_HORDE : TEAM_ALLIANCE, 600))
        {
            TC_LOG_ERROR("bg.battleground", "SOTA: couldn't spawn Cannon or demolisher, Entry: %u, Attackers: %s", BG_SA_NpcEntries[i], Attackers == TEAM_ALLIANCE ? "Horde(1)" : "Alliance(0)");
            continue;
        }
    }

    OverrideGunFaction();
    DemolisherStartState(true);

    for (uint8 i = 0; i <= BG_SA_PORTAL_DEFFENDER_RED; i++)
    {
        SpawnBGObject(i, RESPAWN_IMMEDIATELY);
        GetBGObject(i)->SetFaction(defF);
    }

    GetBGObject(BG_SA_TITAN_RELIC)->SetFaction(atF);
    GetBGObject(BG_SA_TITAN_RELIC)->Refresh();

    TotalTime = 0;
    ShipsStarted = false;

    //Graveyards
    for (uint8 i = 0; i < BG_SA_MAX_GY; i++)
    {
<<<<<<< HEAD
        WorldSafeLocsEntry const* sg = sWorldSafeLocsStore.LookupEntry(BG_SA_GYEntries[i]);
=======
        WorldSafeLocsEntry const* sg = sObjectMgr->GetWorldSafeLoc(BG_SA_GYEntries[i]);
>>>>>>> 28d470c5

        if (!sg)
        {
            TC_LOG_ERROR("bg.battleground", "SOTA: Can't find GY entry %u", BG_SA_GYEntries[i]);
            return false;
        }

        if (i == BG_SA_BEACH_GY)
        {
            GraveyardStatus[i] = Attackers;
<<<<<<< HEAD
            AddSpiritGuide(i + BG_SA_MAXNPC, sg->Loc.X, sg->Loc.Y, sg->Loc.Z, BG_SA_GYOrientation[i], Attackers);
=======
            AddSpiritGuide(i + BG_SA_MAXNPC, sg->Loc.GetPositionX(), sg->Loc.GetPositionY(), sg->Loc.GetPositionZ(), BG_SA_GYOrientation[i], Attackers);
>>>>>>> 28d470c5
        }
        else
        {
            GraveyardStatus[i] = ((Attackers == TEAM_HORDE)? TEAM_ALLIANCE : TEAM_HORDE);
<<<<<<< HEAD
            if (!AddSpiritGuide(i + BG_SA_MAXNPC, sg->Loc.X, sg->Loc.Y, sg->Loc.Z, BG_SA_GYOrientation[i], Attackers == TEAM_HORDE ? TEAM_ALLIANCE : TEAM_HORDE))
=======
            if (!AddSpiritGuide(i + BG_SA_MAXNPC, sg->Loc.GetPositionX(), sg->Loc.GetPositionY(), sg->Loc.GetPositionZ(), BG_SA_GYOrientation[i], Attackers == TEAM_HORDE ? TEAM_ALLIANCE : TEAM_HORDE))
>>>>>>> 28d470c5
                TC_LOG_ERROR("bg.battleground", "SOTA: couldn't spawn GY: %u", i);
        }
    }

    //GY capture points
    for (uint8 i = BG_SA_CENTRAL_FLAG; i <= BG_SA_LEFT_FLAG; i++)
    {
        if (!AddObject(i, (BG_SA_ObjEntries[i] - (Attackers == TEAM_ALLIANCE ? 1 : 0)), BG_SA_ObjSpawnlocs[i], 0, 0, 0, 0, RESPAWN_ONE_DAY))
        {
            TC_LOG_ERROR("bg.battleground", "SOTA: couldn't spawn Central Flag Entry: %u", BG_SA_ObjEntries[i] - (Attackers == TEAM_ALLIANCE ? 1 : 0));
            continue;
        }
        GetBGObject(i)->SetFaction(atF);
    }

    UpdateObjectInteractionFlags();

    for (uint8 i = BG_SA_BOMB; i < BG_SA_MAXOBJ; i++)
    {
        if (!AddObject(i, BG_SA_ObjEntries[BG_SA_BOMB], BG_SA_ObjSpawnlocs[i], 0, 0, 0, 0, RESPAWN_ONE_DAY))
        {
            TC_LOG_ERROR("bg.battleground", "SOTA: couldn't spawn SA Bomb Entry: %u", BG_SA_ObjEntries[BG_SA_BOMB] + i);
            continue;
        }
        GetBGObject(i)->SetFaction(atF);
    }

    //Player may enter BEFORE we set up BG - lets update his worldstates anyway...
    UpdateWorldState(BG_SA_RIGHT_GY_HORDE, GraveyardStatus[BG_SA_RIGHT_CAPTURABLE_GY] == TEAM_HORDE ? 1 : 0);
    UpdateWorldState(BG_SA_LEFT_GY_HORDE, GraveyardStatus[BG_SA_LEFT_CAPTURABLE_GY] == TEAM_HORDE ? 1 : 0);
    UpdateWorldState(BG_SA_CENTER_GY_HORDE, GraveyardStatus[BG_SA_CENTRAL_CAPTURABLE_GY] == TEAM_HORDE ? 1 : 0);

    UpdateWorldState(BG_SA_RIGHT_GY_ALLIANCE, GraveyardStatus[BG_SA_RIGHT_CAPTURABLE_GY] == TEAM_ALLIANCE ? 1 : 0);
    UpdateWorldState(BG_SA_LEFT_GY_ALLIANCE, GraveyardStatus[BG_SA_LEFT_CAPTURABLE_GY] == TEAM_ALLIANCE ? 1 : 0);
    UpdateWorldState(BG_SA_CENTER_GY_ALLIANCE, GraveyardStatus[BG_SA_CENTRAL_CAPTURABLE_GY] == TEAM_ALLIANCE ? 1 : 0);

    if (Attackers == TEAM_ALLIANCE)
    {
        UpdateWorldState(BG_SA_ALLY_ATTACKS, 1);
        UpdateWorldState(BG_SA_HORDE_ATTACKS, 0);

        UpdateWorldState(BG_SA_RIGHT_ATT_TOKEN_ALL, 1);
        UpdateWorldState(BG_SA_LEFT_ATT_TOKEN_ALL, 1);
        UpdateWorldState(BG_SA_RIGHT_ATT_TOKEN_HRD, 0);
        UpdateWorldState(BG_SA_LEFT_ATT_TOKEN_HRD, 0);

        UpdateWorldState(BG_SA_HORDE_DEFENCE_TOKEN, 1);
        UpdateWorldState(BG_SA_ALLIANCE_DEFENCE_TOKEN, 0);
    }
    else
    {
        UpdateWorldState(BG_SA_HORDE_ATTACKS, 1);
        UpdateWorldState(BG_SA_ALLY_ATTACKS, 0);

        UpdateWorldState(BG_SA_RIGHT_ATT_TOKEN_ALL, 0);
        UpdateWorldState(BG_SA_LEFT_ATT_TOKEN_ALL, 0);
        UpdateWorldState(BG_SA_RIGHT_ATT_TOKEN_HRD, 1);
        UpdateWorldState(BG_SA_LEFT_ATT_TOKEN_HRD, 1);

        UpdateWorldState(BG_SA_HORDE_DEFENCE_TOKEN, 0);
        UpdateWorldState(BG_SA_ALLIANCE_DEFENCE_TOKEN, 1);
    }

    UpdateWorldState(BG_SA_PURPLE_GATEWS, 1);
    UpdateWorldState(BG_SA_RED_GATEWS, 1);
    UpdateWorldState(BG_SA_BLUE_GATEWS, 1);
    UpdateWorldState(BG_SA_GREEN_GATEWS, 1);
    UpdateWorldState(BG_SA_YELLOW_GATEWS, 1);
    UpdateWorldState(BG_SA_ANCIENT_GATEWS, 1);

    for (int i = BG_SA_BOAT_ONE; i <= BG_SA_BOAT_TWO; i++)
        for (BattlegroundPlayerMap::const_iterator itr = GetPlayers().begin(); itr != GetPlayers().end(); ++itr)
            if (Player* player = ObjectAccessor::FindPlayer(itr->first))
                SendTransportInit(player);

    // set status manually so preparation is cast correctly in 2nd round too
    SetStatus(STATUS_WAIT_JOIN);

    TeleportPlayers();
    return true;
}

void BattlegroundSA::StartShips()
{
    if (ShipsStarted)
        return;

    DoorOpen(BG_SA_BOAT_ONE);
    DoorOpen(BG_SA_BOAT_TWO);

    for (int i = BG_SA_BOAT_ONE; i <= BG_SA_BOAT_TWO; i++)
    {
        for (BattlegroundPlayerMap::const_iterator itr = GetPlayers().begin(); itr != GetPlayers().end(); ++itr)
        {
            if (Player* p = ObjectAccessor::FindPlayer(itr->first))
            {
                UpdateData data(p->GetMapId());
                WorldPacket pkt;
                GetBGObject(i)->BuildValuesUpdateBlockForPlayer(&data, p);
                data.BuildPacket(&pkt);
                p->SendDirectMessage(&pkt);
            }
        }
    }
    ShipsStarted = true;
}

void BattlegroundSA::PostUpdateImpl(uint32 diff)
{
    if (InitSecondRound)
    {
        if (UpdateWaitTimer < diff)
        {
            if (!SignaledRoundTwo)
            {
                SignaledRoundTwo = true;
                InitSecondRound = false;
                SendBroadcastText(BG_SA_TEXT_ROUND_TWO_START_ONE_MINUTE, CHAT_MSG_BG_SYSTEM_NEUTRAL);
            }
        }
        else
        {
            UpdateWaitTimer -= diff;
            return;
        }
    }
    TotalTime += diff;

    if (Status == BG_SA_WARMUP)
    {
        EndRoundTimer = BG_SA_ROUNDLENGTH;
        if (TotalTime >= BG_SA_WARMUPLENGTH)
        {
            if (Creature* c = GetBGCreature(BG_SA_NPC_KANRETHAD))
                SendChatMessage(c, TEXT_ROUND_STARTED);

            TotalTime = 0;
            ToggleTimer();
            DemolisherStartState(false);
            Status = BG_SA_ROUND_ONE;
            StartCriteriaTimer(CRITERIA_TIMED_TYPE_EVENT, (Attackers == TEAM_ALLIANCE) ? 23748 : 21702);
        }
        if (TotalTime >= BG_SA_BOAT_START)
            StartShips();
        return;
    }
    else if (Status == BG_SA_SECOND_WARMUP)
    {
        if (RoundScores[0].time<BG_SA_ROUNDLENGTH)
            EndRoundTimer = RoundScores[0].time;
        else
            EndRoundTimer = BG_SA_ROUNDLENGTH;

        if (TotalTime >= 60000)
        {
            if (Creature* c = GetBGCreature(BG_SA_NPC_KANRETHAD))
                SendChatMessage(c, TEXT_ROUND_STARTED);

            TotalTime = 0;
            ToggleTimer();
            DemolisherStartState(false);
            Status = BG_SA_ROUND_TWO;
            StartCriteriaTimer(CRITERIA_TIMED_TYPE_EVENT, (Attackers == TEAM_ALLIANCE) ? 23748 : 21702);
            // status was set to STATUS_WAIT_JOIN manually for Preparation, set it back now
            SetStatus(STATUS_IN_PROGRESS);
            for (BattlegroundPlayerMap::const_iterator itr = GetPlayers().begin(); itr != GetPlayers().end(); ++itr)
                if (Player* p = ObjectAccessor::FindPlayer(itr->first))
                    p->RemoveAurasDueToSpell(SPELL_PREPARATION);
        }
        if (TotalTime >= 30000)
        {
            if (!SignaledRoundTwoHalfMin)
            {
                SignaledRoundTwoHalfMin = true;
                SendBroadcastText(BG_SA_TEXT_ROUND_TWO_START_HALF_MINUTE, CHAT_MSG_BG_SYSTEM_NEUTRAL);
            }
        }
        StartShips();
        return;
    }
    else if (GetStatus() == STATUS_IN_PROGRESS)
    {
        if (Status == BG_SA_ROUND_ONE)
        {
            if (TotalTime >= BG_SA_ROUNDLENGTH)
            {
                CastSpellOnTeam(SPELL_END_OF_ROUND, ALLIANCE);
                CastSpellOnTeam(SPELL_END_OF_ROUND, HORDE);
                RoundScores[0].winner = Attackers;
                RoundScores[0].time = BG_SA_ROUNDLENGTH;
                TotalTime = 0;
                Status = BG_SA_SECOND_WARMUP;
                Attackers = (Attackers == TEAM_ALLIANCE) ? TEAM_HORDE : TEAM_ALLIANCE;
                UpdateWaitTimer = 5000;
                SignaledRoundTwo = false;
                SignaledRoundTwoHalfMin = false;
                InitSecondRound = true;
                ToggleTimer();
                ResetObjs();
                GetBgMap()->UpdateAreaDependentAuras();
                return;
            }
        }
        else if (Status == BG_SA_ROUND_TWO)
        {
            if (TotalTime >= EndRoundTimer)
            {
                CastSpellOnTeam(SPELL_END_OF_ROUND, ALLIANCE);
                CastSpellOnTeam(SPELL_END_OF_ROUND, HORDE);
                RoundScores[1].time = BG_SA_ROUNDLENGTH;
                RoundScores[1].winner = (Attackers == TEAM_ALLIANCE) ? TEAM_HORDE : TEAM_ALLIANCE;
                if (RoundScores[0].time == RoundScores[1].time)
                    EndBattleground(0);
                else if (RoundScores[0].time < RoundScores[1].time)
                    EndBattleground(RoundScores[0].winner == TEAM_ALLIANCE ? ALLIANCE : HORDE);
                else
                    EndBattleground(RoundScores[1].winner == TEAM_ALLIANCE ? ALLIANCE : HORDE);
                return;
            }
        }
        if (Status == BG_SA_ROUND_ONE || Status == BG_SA_ROUND_TWO)
        {
            SendTime();
            UpdateDemolisherSpawns();
        }
    }
}

void BattlegroundSA::StartingEventCloseDoors() { }

void BattlegroundSA::StartingEventOpenDoors() { }

void BattlegroundSA::FillInitialWorldStates(WorldPackets::WorldState::InitWorldStates& packet)
{
    bool const allyAttacks = Attackers == TEAM_ALLIANCE;
    bool const hordeAttacks = Attackers == TEAM_HORDE;

<<<<<<< HEAD
    packet.Worldstates.emplace_back(BG_SA_ANCIENT_GATEWS, GateStatus[BG_SA_ANCIENT_GATE]);
    packet.Worldstates.emplace_back(BG_SA_YELLOW_GATEWS, GateStatus[BG_SA_YELLOW_GATE]);
    packet.Worldstates.emplace_back(BG_SA_GREEN_GATEWS, GateStatus[BG_SA_GREEN_GATE]);
    packet.Worldstates.emplace_back(BG_SA_BLUE_GATEWS, GateStatus[BG_SA_BLUE_GATE]);
    packet.Worldstates.emplace_back(BG_SA_RED_GATEWS, GateStatus[BG_SA_RED_GATE]);
    packet.Worldstates.emplace_back(BG_SA_PURPLE_GATEWS, GateStatus[BG_SA_PURPLE_GATE]);

    packet.Worldstates.emplace_back(BG_SA_BONUS_TIMER, 0);
    packet.Worldstates.emplace_back(BG_SA_HORDE_ATTACKS, hordeAttacks);
    packet.Worldstates.emplace_back(BG_SA_ALLY_ATTACKS, allyAttacks);

    // Time will be sent on first update...
    packet.Worldstates.emplace_back(BG_SA_ENABLE_TIMER, TimerEnabled);
    packet.Worldstates.emplace_back(BG_SA_TIMER_MINS, 0);
    packet.Worldstates.emplace_back(BG_SA_TIMER_SEC_TENS, 0);
    packet.Worldstates.emplace_back(BG_SA_TIMER_SEC_DECS, 0);

    packet.Worldstates.emplace_back(BG_SA_RIGHT_GY_HORDE, (GraveyardStatus[BG_SA_RIGHT_CAPTURABLE_GY] == TEAM_HORDE) ? 1 : 0);
    packet.Worldstates.emplace_back(BG_SA_LEFT_GY_HORDE, (GraveyardStatus[BG_SA_LEFT_CAPTURABLE_GY] == TEAM_HORDE) ? 1 : 0);
    packet.Worldstates.emplace_back(BG_SA_CENTER_GY_HORDE, (GraveyardStatus[BG_SA_CENTRAL_CAPTURABLE_GY] == TEAM_HORDE) ? 1 : 0);
    packet.Worldstates.emplace_back(BG_SA_RIGHT_GY_ALLIANCE, (GraveyardStatus[BG_SA_RIGHT_CAPTURABLE_GY] == TEAM_ALLIANCE) ? 1 : 0);
    packet.Worldstates.emplace_back(BG_SA_LEFT_GY_ALLIANCE, (GraveyardStatus[BG_SA_LEFT_CAPTURABLE_GY] == TEAM_ALLIANCE) ? 1 : 0);
    packet.Worldstates.emplace_back(BG_SA_CENTER_GY_ALLIANCE, (GraveyardStatus[BG_SA_CENTRAL_CAPTURABLE_GY] == TEAM_ALLIANCE) ? 1 : 0);

    packet.Worldstates.emplace_back(BG_SA_HORDE_DEFENCE_TOKEN, allyAttacks);
    packet.Worldstates.emplace_back(BG_SA_ALLIANCE_DEFENCE_TOKEN, hordeAttacks);
    packet.Worldstates.emplace_back(BG_SA_LEFT_ATT_TOKEN_HRD, hordeAttacks);
    packet.Worldstates.emplace_back(BG_SA_RIGHT_ATT_TOKEN_HRD, hordeAttacks);
    packet.Worldstates.emplace_back(BG_SA_RIGHT_ATT_TOKEN_ALL, allyAttacks);
    packet.Worldstates.emplace_back(BG_SA_LEFT_ATT_TOKEN_ALL, allyAttacks);
=======
    packet.Worldstates.emplace_back(uint32(BG_SA_ANCIENT_GATEWS), int32(GateStatus[BG_SA_ANCIENT_GATE]));
    packet.Worldstates.emplace_back(uint32(BG_SA_YELLOW_GATEWS), int32(GateStatus[BG_SA_YELLOW_GATE]));
    packet.Worldstates.emplace_back(uint32(BG_SA_GREEN_GATEWS), int32(GateStatus[BG_SA_GREEN_GATE]));
    packet.Worldstates.emplace_back(uint32(BG_SA_BLUE_GATEWS), int32(GateStatus[BG_SA_BLUE_GATE]));
    packet.Worldstates.emplace_back(uint32(BG_SA_RED_GATEWS), int32(GateStatus[BG_SA_RED_GATE]));
    packet.Worldstates.emplace_back(uint32(BG_SA_PURPLE_GATEWS), int32(GateStatus[BG_SA_PURPLE_GATE]));

    packet.Worldstates.emplace_back(uint32(BG_SA_BONUS_TIMER), 0);

    packet.Worldstates.emplace_back(uint32(BG_SA_HORDE_ATTACKS), int32(hordeAttacks));
    packet.Worldstates.emplace_back(uint32(BG_SA_ALLY_ATTACKS), int32(allyAttacks));

    // Time will be sent on first update...
    packet.Worldstates.emplace_back(uint32(BG_SA_ENABLE_TIMER), int32(TimerEnabled));
    packet.Worldstates.emplace_back(uint32(BG_SA_TIMER_MINS), 0);
    packet.Worldstates.emplace_back(uint32(BG_SA_TIMER_SEC_TENS), 0);
    packet.Worldstates.emplace_back(uint32(BG_SA_TIMER_SEC_DECS), 0);

    packet.Worldstates.emplace_back(uint32(BG_SA_RIGHT_GY_HORDE), int32(GraveyardStatus[BG_SA_RIGHT_CAPTURABLE_GY] == TEAM_HORDE));
    packet.Worldstates.emplace_back(uint32(BG_SA_LEFT_GY_HORDE), int32(GraveyardStatus[BG_SA_LEFT_CAPTURABLE_GY] == TEAM_HORDE));
    packet.Worldstates.emplace_back(uint32(BG_SA_CENTER_GY_HORDE), int32(GraveyardStatus[BG_SA_CENTRAL_CAPTURABLE_GY] == TEAM_HORDE));

    packet.Worldstates.emplace_back(uint32(BG_SA_RIGHT_GY_ALLIANCE), int32(GraveyardStatus[BG_SA_RIGHT_CAPTURABLE_GY] == TEAM_ALLIANCE));
    packet.Worldstates.emplace_back(uint32(BG_SA_LEFT_GY_ALLIANCE), int32(GraveyardStatus[BG_SA_LEFT_CAPTURABLE_GY] == TEAM_ALLIANCE));
    packet.Worldstates.emplace_back(uint32(BG_SA_CENTER_GY_ALLIANCE), int32(GraveyardStatus[BG_SA_CENTRAL_CAPTURABLE_GY] == TEAM_ALLIANCE));

    packet.Worldstates.emplace_back(uint32(BG_SA_HORDE_DEFENCE_TOKEN), int32(allyAttacks));
    packet.Worldstates.emplace_back(uint32(BG_SA_ALLIANCE_DEFENCE_TOKEN), int32(hordeAttacks));

    packet.Worldstates.emplace_back(uint32(BG_SA_LEFT_ATT_TOKEN_HRD), int32(hordeAttacks));
    packet.Worldstates.emplace_back(uint32(BG_SA_RIGHT_ATT_TOKEN_HRD), int32(hordeAttacks));
    packet.Worldstates.emplace_back(uint32(BG_SA_RIGHT_ATT_TOKEN_ALL), int32(allyAttacks));
    packet.Worldstates.emplace_back(uint32(BG_SA_LEFT_ATT_TOKEN_ALL), int32(allyAttacks));
>>>>>>> 28d470c5
}

void BattlegroundSA::AddPlayer(Player* player)
{
    Battleground::AddPlayer(player);
<<<<<<< HEAD
    PlayerScores[player->GetGUID().GetCounter()] = new BattlegroundSAScore(player->GetGUID());
=======
    PlayerScores[player->GetGUID()] = new BattlegroundSAScore(player->GetGUID(), player->GetBGTeam());
>>>>>>> 28d470c5

    SendTransportInit(player);

    TeleportToEntrancePosition(player);
}

void BattlegroundSA::RemovePlayer(Player* /*player*/, ObjectGuid /*guid*/, uint32 /*team*/) { }

void BattlegroundSA::HandleAreaTrigger(Player* /*source*/, uint32 /*trigger*/, bool /*entered*/)
{
    // this is wrong way to implement these things. On official it done by gameobject spell cast.
    if (GetStatus() != STATUS_IN_PROGRESS)
        return;
}

void BattlegroundSA::TeleportPlayers()
{
    for (BattlegroundPlayerMap::const_iterator itr = GetPlayers().begin(); itr != GetPlayers().end(); ++itr)
    {
        if (Player* player = ObjectAccessor::FindPlayer(itr->first))
        {
            // should remove spirit of redemption
            if (player->HasAuraType(SPELL_AURA_SPIRIT_OF_REDEMPTION))
                player->RemoveAurasByType(SPELL_AURA_MOD_SHAPESHIFT);

            if (!player->IsAlive())
            {
                player->ResurrectPlayer(1.0f);
                player->SpawnCorpseBones();
            }

            player->ResetAllPowers();
            player->CombatStopWithPets(true);

            player->CastSpell(player, SPELL_PREPARATION, true);

            TeleportToEntrancePosition(player);
        }
    }
}

void BattlegroundSA::TeleportToEntrancePosition(Player* player)
{
    if (player->GetTeamId() == Attackers)
    {
        if (!ShipsStarted)
        {
<<<<<<< HEAD
            player->AddUnitMovementFlag(MOVEMENTFLAG_ONTRANSPORT);
=======
            // player->AddUnitMovementFlag(MOVEMENTFLAG_ONTRANSPORT);
>>>>>>> 28d470c5

            if (urand(0, 1))
                player->TeleportTo(607, 2682.936f, -830.368f, 15.0f, 2.895f, 0);
            else
                player->TeleportTo(607, 2577.003f, 980.261f, 15.0f, 0.807f, 0);
        }
        else
            player->TeleportTo(607, 1600.381f, -106.263f, 8.8745f, 3.78f, 0);
    }
    else
        player->TeleportTo(607, 1209.7f, -65.16f, 70.1f, 0.0f, 0);
}

void BattlegroundSA::ProcessEvent(WorldObject* obj, uint32 eventId, WorldObject* invoker /*= nullptr*/)
{
    if (GameObject* go = obj->ToGameObject())
    {
        switch (go->GetGoType())
        {
            case GAMEOBJECT_TYPE_GOOBER:
                if (invoker)
                    if (eventId == BG_SA_EVENT_TITAN_RELIC_ACTIVATED)
                        TitanRelicActivated(invoker->ToPlayer());
                break;
            case GAMEOBJECT_TYPE_DESTRUCTIBLE_BUILDING:
            {
                if (GateInfo const* gate = GetGate(obj->GetEntry()))
                {
                    uint8 gateId = gate->GateId;

                    // damaged
                    if (eventId == go->GetGOInfo()->destructibleBuilding.DamagedEvent)
                    {
                        GateStatus[gateId] = BG_SA_GATE_DAMAGED;

                        if (Creature* c = obj->FindNearestCreature(NPC_WORLD_TRIGGER, 500.0f))
                            SendChatMessage(c, gate->DamagedText, invoker);

                        PlaySoundToAll(Attackers == TEAM_ALLIANCE ? SOUND_WALL_ATTACKED_ALLIANCE : SOUND_WALL_ATTACKED_HORDE);
                    }
                    // destroyed
                    else if (eventId == go->GetGOInfo()->destructibleBuilding.DestroyedEvent)
                    {
                        GateStatus[gate->GateId] = BG_SA_GATE_DESTROYED;
                        _gateDestroyed = true;

                        if (gateId < 5)
                            DelObject(gateId + 14);

                        if (Creature* c = obj->FindNearestCreature(NPC_WORLD_TRIGGER, 500.0f))
                            SendChatMessage(c, gate->DestroyedText, invoker);

                        PlaySoundToAll(Attackers == TEAM_ALLIANCE ? SOUND_WALL_DESTROYED_ALLIANCE : SOUND_WALL_DESTROYED_HORDE);

                        bool rewardHonor = true;
                        switch (gateId)
                        {
                            case BG_SA_GREEN_GATE:
                                if (GateStatus[BG_SA_BLUE_GATE] == BG_SA_GATE_DESTROYED)
                                    rewardHonor = false;
                                break;
                            case BG_SA_BLUE_GATE:
                                if (GateStatus[BG_SA_GREEN_GATE] == BG_SA_GATE_DESTROYED)
                                    rewardHonor = false;
                                break;
                            case BG_SA_RED_GATE:
                                if (GateStatus[BG_SA_PURPLE_GATE] == BG_SA_GATE_DESTROYED)
                                    rewardHonor = false;
                                break;
                            case BG_SA_PURPLE_GATE:
                                if (GateStatus[BG_SA_RED_GATE] == BG_SA_GATE_DESTROYED)
                                    rewardHonor = false;
                                break;
                            default:
                                break;
                        }

                        if (invoker)
                        {
                            if (Unit* unit = invoker->ToUnit())
                            {
                                if (Player* player = unit->GetCharmerOrOwnerPlayerOrPlayerItself())
                                {
                                    UpdatePlayerScore(player, SCORE_DESTROYED_WALL, 1);
                                    if (rewardHonor)
                                        UpdatePlayerScore(player, SCORE_BONUS_HONOR, GetBonusHonorFromKill(1));
                                }
                            }
                        }

                        UpdateObjectInteractionFlags();
                    }
                    else
                        break;

                    UpdateWorldState(gate->WorldState, GateStatus[gateId]);
                }
                break;
            }
            default:
                break;
        }
    }
}

void BattlegroundSA::HandleKillUnit(Creature* creature, Player* killer)
{
    if (creature->GetEntry() == NPC_DEMOLISHER_SA)
    {
        UpdatePlayerScore(killer, SCORE_DESTROYED_DEMOLISHER, 1);
        _allVehiclesAlive[Attackers] = false;
    }
}

/*
  You may ask what the fuck does it do?
  Prevents owner overwriting guns faction with own.
 */
void BattlegroundSA::OverrideGunFaction()
{
    if (!BgCreatures[0])
        return;

    for (uint8 i = BG_SA_GUN_1; i <= BG_SA_GUN_10; i++)
    {
        if (Creature* gun = GetBGCreature(i))
            gun->SetFaction(BG_SA_Factions[Attackers ? TEAM_ALLIANCE : TEAM_HORDE]);
    }

    for (uint8 i = BG_SA_DEMOLISHER_1; i <= BG_SA_DEMOLISHER_4; i++)
    {
        if (Creature* dem = GetBGCreature(i))
            dem->SetFaction(BG_SA_Factions[Attackers]);
    }
}

void BattlegroundSA::DemolisherStartState(bool start)
{
    if (!BgCreatures[0])
        return;

    // set flags only for the demolishers on the beach, factory ones dont need it
    for (uint8 i = BG_SA_DEMOLISHER_1; i <= BG_SA_DEMOLISHER_4; i++)
    {
        if (Creature* dem = GetBGCreature(i))
        {
            if (start)
                dem->AddUnitFlag(UnitFlags(UNIT_FLAG_NON_ATTACKABLE | UNIT_FLAG_NOT_SELECTABLE));
            else
                dem->RemoveUnitFlag(UnitFlags(UNIT_FLAG_NON_ATTACKABLE | UNIT_FLAG_NOT_SELECTABLE));
        }
    }
}

void BattlegroundSA::DestroyGate(Player* /*player*/, GameObject* /*go*/)
{
}

WorldSafeLocsEntry const* BattlegroundSA::GetClosestGraveyard(Player* player)
{
    uint32 safeloc = 0;
    WorldSafeLocsEntry const* ret;
    WorldSafeLocsEntry const* closest;
    float dist, nearest;
    float x, y, z;

    player->GetPosition(x, y, z);

    if (player->GetTeamId() == Attackers)
        safeloc = BG_SA_GYEntries[BG_SA_BEACH_GY];
    else
        safeloc = BG_SA_GYEntries[BG_SA_DEFENDER_LAST_GY];

<<<<<<< HEAD
    closest = sWorldSafeLocsStore.LookupEntry(safeloc);
    nearest = player->GetExactDistSq(closest->Loc.X, closest->Loc.Y, closest->Loc.Z);
=======
    closest = sObjectMgr->GetWorldSafeLoc(safeloc);
    nearest = player->GetExactDistSq(closest->Loc);
>>>>>>> 28d470c5

    for (uint8 i = BG_SA_RIGHT_CAPTURABLE_GY; i < BG_SA_MAX_GY; i++)
    {
        if (GraveyardStatus[i] != player->GetTeamId())
            continue;

<<<<<<< HEAD
        ret = sWorldSafeLocsStore.LookupEntry(BG_SA_GYEntries[i]);
        dist = player->GetExactDistSq(ret->Loc.X, ret->Loc.Y, ret->Loc.Z);
=======
        ret = sObjectMgr->GetWorldSafeLoc(BG_SA_GYEntries[i]);
        dist = player->GetExactDistSq(ret->Loc);
>>>>>>> 28d470c5
        if (dist < nearest)
        {
            closest = ret;
            nearest = dist;
        }
    }

    return closest;
}

void BattlegroundSA::SendTime()
{
    uint32 end_of_round = (EndRoundTimer - TotalTime);
    UpdateWorldState(BG_SA_TIMER_MINS, end_of_round/60000);
    UpdateWorldState(BG_SA_TIMER_SEC_TENS, (end_of_round%60000)/10000);
    UpdateWorldState(BG_SA_TIMER_SEC_DECS, ((end_of_round%60000)%10000)/1000);
}

bool BattlegroundSA::CanInteractWithObject(uint32 objectId)
{
    switch (objectId)
    {
        case BG_SA_TITAN_RELIC:
            if (GateStatus[BG_SA_ANCIENT_GATE] != BG_SA_GATE_DESTROYED || GateStatus[BG_SA_YELLOW_GATE] != BG_SA_GATE_DESTROYED)
                return false;
<<<<<<< HEAD
            [[fallthrough]];
        case BG_SA_CENTRAL_FLAG:
            if (GateStatus[BG_SA_RED_GATE] != BG_SA_GATE_DESTROYED && GateStatus[BG_SA_PURPLE_GATE] != BG_SA_GATE_DESTROYED)
                return false;
            [[fallthrough]];
=======
            /* fallthrough */
        case BG_SA_CENTRAL_FLAG:
            if (GateStatus[BG_SA_RED_GATE] != BG_SA_GATE_DESTROYED && GateStatus[BG_SA_PURPLE_GATE] != BG_SA_GATE_DESTROYED)
                return false;
            /* fallthrough */
>>>>>>> 28d470c5
        case BG_SA_LEFT_FLAG:
        case BG_SA_RIGHT_FLAG:
            if (GateStatus[BG_SA_GREEN_GATE] != BG_SA_GATE_DESTROYED && GateStatus[BG_SA_BLUE_GATE] != BG_SA_GATE_DESTROYED)
                return false;
            break;
        default:
            ABORT();
            break;
    }

    return true;
}

void BattlegroundSA::UpdateObjectInteractionFlags(uint32 objectId)
{
    if (GameObject* go = GetBGObject(objectId))
    {
        if (CanInteractWithObject(objectId))
<<<<<<< HEAD
            go->RemoveFlag(GAMEOBJECT_FLAGS, GO_FLAG_NOT_SELECTABLE);
        else
            go->SetFlag(GAMEOBJECT_FLAGS, GO_FLAG_NOT_SELECTABLE);
=======
            go->RemoveFlag(GO_FLAG_NOT_SELECTABLE);
        else
            go->AddFlag(GO_FLAG_NOT_SELECTABLE);
>>>>>>> 28d470c5
    }
}

void BattlegroundSA::UpdateObjectInteractionFlags()
{
    for (uint8 i = BG_SA_CENTRAL_FLAG; i <= BG_SA_LEFT_FLAG; ++i)
        UpdateObjectInteractionFlags(i);
    UpdateObjectInteractionFlags(BG_SA_TITAN_RELIC);
}

void BattlegroundSA::EventPlayerClickedOnFlag(Player* source, GameObject* go)
{
    switch (go->GetEntry())
    {
        case 191307:
        case 191308:
            if (CanInteractWithObject(BG_SA_LEFT_FLAG))
                CaptureGraveyard(BG_SA_LEFT_CAPTURABLE_GY, source);
            break;
        case 191305:
        case 191306:
            if (CanInteractWithObject(BG_SA_RIGHT_FLAG))
                CaptureGraveyard(BG_SA_RIGHT_CAPTURABLE_GY, source);
            break;
        case 191310:
        case 191309:
            if (CanInteractWithObject(BG_SA_CENTRAL_FLAG))
                CaptureGraveyard(BG_SA_CENTRAL_CAPTURABLE_GY, source);
            break;
        default:
            return;
    };
}

void BattlegroundSA::CaptureGraveyard(BG_SA_Graveyards i, Player* Source)
{
    if (GraveyardStatus[i] == Attackers)
        return;

    DelCreature(BG_SA_MAXNPC + i);
    GraveyardStatus[i] = Source->GetTeamId();
    WorldSafeLocsEntry const* sg = sObjectMgr->GetWorldSafeLoc(BG_SA_GYEntries[i]);
    if (!sg)
    {
        TC_LOG_ERROR("bg.battleground", "BattlegroundSA::CaptureGraveyard: non-existant GY entry: %u", BG_SA_GYEntries[i]);
        return;
    }

<<<<<<< HEAD
    AddSpiritGuide(i + BG_SA_MAXNPC, sg->Loc.X, sg->Loc.Y, sg->Loc.Z, BG_SA_GYOrientation[i], GraveyardStatus[i]);
=======
    AddSpiritGuide(i + BG_SA_MAXNPC, sg->Loc.GetPositionX(), sg->Loc.GetPositionY(), sg->Loc.GetPositionZ(), BG_SA_GYOrientation[i], GraveyardStatus[i]);
>>>>>>> 28d470c5
    uint32 npc = 0;
    uint32 flag = 0;

    switch (i)
    {
        case BG_SA_LEFT_CAPTURABLE_GY:
            flag = BG_SA_LEFT_FLAG;
            DelObject(flag);
            AddObject(flag, (BG_SA_ObjEntries[flag] - (Source->GetTeamId() == TEAM_ALLIANCE ? 0 : 1)),
                BG_SA_ObjSpawnlocs[flag], 0, 0, 0, 0, RESPAWN_ONE_DAY);

            npc = BG_SA_NPC_RIGSPARK;
            if (Creature* rigspark = AddCreature(BG_SA_NpcEntries[npc], npc, BG_SA_NpcSpawnlocs[npc], Attackers))
                rigspark->AI()->Talk(TEXT_SPARKLIGHT_RIGSPARK_SPAWN);

            for (uint8 j = BG_SA_DEMOLISHER_7; j <= BG_SA_DEMOLISHER_8; j++)
            {
                AddCreature(BG_SA_NpcEntries[j], j, BG_SA_NpcSpawnlocs[j], (Attackers == TEAM_ALLIANCE ? TEAM_HORDE : TEAM_ALLIANCE), 600);

                if (Creature* dem = GetBGCreature(j))
                    dem->SetFaction(BG_SA_Factions[Attackers]);
            }

            UpdateWorldState(BG_SA_LEFT_GY_ALLIANCE, GraveyardStatus[i] == TEAM_ALLIANCE);
            UpdateWorldState(BG_SA_LEFT_GY_HORDE, GraveyardStatus[i] == TEAM_HORDE);

            if (Creature* c = Source->FindNearestCreature(NPC_WORLD_TRIGGER, 500.0f))
                SendChatMessage(c, Source->GetTeamId() == TEAM_ALLIANCE ? TEXT_WEST_GRAVEYARD_CAPTURED_A : TEXT_WEST_GRAVEYARD_CAPTURED_H, Source);

            break;
        case BG_SA_RIGHT_CAPTURABLE_GY:
            flag = BG_SA_RIGHT_FLAG;
            DelObject(flag);
            AddObject(flag, (BG_SA_ObjEntries[flag] - (Source->GetTeamId() == TEAM_ALLIANCE ? 0 : 1)),
                BG_SA_ObjSpawnlocs[flag], 0, 0, 0, 0, RESPAWN_ONE_DAY);

            npc = BG_SA_NPC_SPARKLIGHT;
            if (Creature* sparklight = AddCreature(BG_SA_NpcEntries[npc], npc, BG_SA_NpcSpawnlocs[npc], Attackers))
                sparklight->AI()->Talk(TEXT_SPARKLIGHT_RIGSPARK_SPAWN);

            for (uint8 j = BG_SA_DEMOLISHER_5; j <= BG_SA_DEMOLISHER_6; j++)
            {
                AddCreature(BG_SA_NpcEntries[j], j, BG_SA_NpcSpawnlocs[j], Attackers == TEAM_ALLIANCE ? TEAM_HORDE : TEAM_ALLIANCE, 600);

                if (Creature* dem = GetBGCreature(j))
                    dem->SetFaction(BG_SA_Factions[Attackers]);
            }

            UpdateWorldState(BG_SA_RIGHT_GY_ALLIANCE, GraveyardStatus[i] == TEAM_ALLIANCE);
            UpdateWorldState(BG_SA_RIGHT_GY_HORDE, GraveyardStatus[i] == TEAM_HORDE);

            if (Creature* c = Source->FindNearestCreature(NPC_WORLD_TRIGGER, 500.0f))
                SendChatMessage(c, Source->GetTeamId() == TEAM_ALLIANCE ? TEXT_EAST_GRAVEYARD_CAPTURED_A : TEXT_EAST_GRAVEYARD_CAPTURED_H, Source);

            break;
        case BG_SA_CENTRAL_CAPTURABLE_GY:
            flag = BG_SA_CENTRAL_FLAG;
            DelObject(flag);
            AddObject(flag, (BG_SA_ObjEntries[flag] - (Source->GetTeamId() == TEAM_ALLIANCE ? 0 : 1)),
              BG_SA_ObjSpawnlocs[flag], 0, 0, 0, 0, RESPAWN_ONE_DAY);

            UpdateWorldState(BG_SA_CENTER_GY_ALLIANCE, GraveyardStatus[i] == TEAM_ALLIANCE);
            UpdateWorldState(BG_SA_CENTER_GY_HORDE, GraveyardStatus[i] == TEAM_HORDE);

            if (Creature* c = Source->FindNearestCreature(NPC_WORLD_TRIGGER, 500.0f))
                SendChatMessage(c, Source->GetTeamId() == TEAM_ALLIANCE ? TEXT_SOUTH_GRAVEYARD_CAPTURED_A : TEXT_SOUTH_GRAVEYARD_CAPTURED_H, Source);

            break;
        default:
            ABORT();
            break;
    };
}

void BattlegroundSA::TitanRelicActivated(Player* clicker)
{
    if (!clicker)
        return;

    if (CanInteractWithObject(BG_SA_TITAN_RELIC))
    {
        if (clicker->GetTeamId() == Attackers)
        {
            if (clicker->GetTeamId() == TEAM_ALLIANCE)
                SendBroadcastText(BG_SA_TEXT_ALLIANCE_CAPTURED_TITAN_PORTAL, CHAT_MSG_BG_SYSTEM_ALLIANCE);
            else
                SendBroadcastText(BG_SA_TEXT_HORDE_CAPTURED_TITAN_PORTAL, CHAT_MSG_BG_SYSTEM_HORDE);

            if (Status == BG_SA_ROUND_ONE)
            {
                RoundScores[0].winner = Attackers;
                RoundScores[0].time = TotalTime;
                // Achievement Storm the Beach (1310)
                for (BattlegroundPlayerMap::const_iterator itr = GetPlayers().begin(); itr != GetPlayers().end(); ++itr)
                {
                    if (Player* player = ObjectAccessor::FindPlayer(itr->first))
                        if (player->GetTeamId() == Attackers)
                            player->UpdateCriteria(CRITERIA_TYPE_BE_SPELL_TARGET, 65246);
                }

                Attackers = (Attackers == TEAM_ALLIANCE) ? TEAM_HORDE : TEAM_ALLIANCE;
                Status = BG_SA_SECOND_WARMUP;
                TotalTime = 0;
                ToggleTimer();

                if (Creature* c = GetBGCreature(BG_SA_NPC_KANRETHAD))
                    SendChatMessage(c, TEXT_ROUND_1_FINISHED);

                UpdateWaitTimer = 5000;
                SignaledRoundTwo = false;
                SignaledRoundTwoHalfMin = false;
                InitSecondRound = true;
                ResetObjs();
                GetBgMap()->UpdateAreaDependentAuras();
                CastSpellOnTeam(SPELL_END_OF_ROUND, ALLIANCE);
                CastSpellOnTeam(SPELL_END_OF_ROUND, HORDE);
            }
            else if (Status == BG_SA_ROUND_TWO)
            {
                RoundScores[1].winner = Attackers;
                RoundScores[1].time = TotalTime;
                ToggleTimer();
                // Achievement Storm the Beach (1310)
                for (BattlegroundPlayerMap::const_iterator itr = GetPlayers().begin(); itr != GetPlayers().end(); ++itr)
                {
                    if (Player* player = ObjectAccessor::FindPlayer(itr->first))
                        if (player->GetTeamId() == Attackers && RoundScores[1].winner == Attackers)
                            player->UpdateCriteria(CRITERIA_TYPE_BE_SPELL_TARGET, 65246);
                }

                if (RoundScores[0].time == RoundScores[1].time)
                    EndBattleground(0);
                else if (RoundScores[0].time < RoundScores[1].time)
                    EndBattleground(RoundScores[0].winner == TEAM_ALLIANCE ? ALLIANCE : HORDE);
                else
                    EndBattleground(RoundScores[1].winner == TEAM_ALLIANCE ? ALLIANCE : HORDE);
            }
        }
    }
}

void BattlegroundSA::ToggleTimer()
{
    TimerEnabled = !TimerEnabled;
    UpdateWorldState(BG_SA_ENABLE_TIMER, TimerEnabled);
}

void BattlegroundSA::EndBattleground(uint32 winner)
{
    // honor reward for winning
    if (winner == ALLIANCE)
        RewardHonorToTeam(GetBonusHonorFromKill(1), ALLIANCE);
    else if (winner == HORDE)
        RewardHonorToTeam(GetBonusHonorFromKill(1), HORDE);

    // complete map_end rewards (even if no team wins)
    RewardHonorToTeam(GetBonusHonorFromKill(2), ALLIANCE);
    RewardHonorToTeam(GetBonusHonorFromKill(2), HORDE);

    Battleground::EndBattleground(winner);
}

void BattlegroundSA::UpdateDemolisherSpawns()
{
    for (uint8 i = BG_SA_DEMOLISHER_1; i <= BG_SA_DEMOLISHER_8; i++)
    {
        if (!BgCreatures[i].IsEmpty())
        {
            if (Creature* Demolisher = GetBGCreature(i))
            {
                if (Demolisher->isDead())
                {
                    // Demolisher is not in list
                    if (DemoliserRespawnList.find(i) == DemoliserRespawnList.end())
                    {
<<<<<<< HEAD
                        DemoliserRespawnList[i] = GameTime::GetGameTimeMS()+30000;
=======
                        DemoliserRespawnList[i] = GameTime::GetGameTimeMS() +30000;
>>>>>>> 28d470c5
                    }
                    else
                    {
                        if (DemoliserRespawnList[i] < GameTime::GetGameTimeMS())
                        {
                            Demolisher->Relocate(BG_SA_NpcSpawnlocs[i]);
                            Demolisher->Respawn();
                            DemoliserRespawnList.erase(i);
                        }
                    }
                }
            }
        }
    }
}

void BattlegroundSA::SendTransportInit(Player* player)
{
    if (!BgObjects[BG_SA_BOAT_ONE].IsEmpty() || !BgObjects[BG_SA_BOAT_TWO].IsEmpty())
    {
        UpdateData transData(player->GetMapId());
        if (!BgObjects[BG_SA_BOAT_ONE].IsEmpty())
            GetBGObject(BG_SA_BOAT_ONE)->BuildCreateUpdateBlockForPlayer(&transData, player);

        if (!BgObjects[BG_SA_BOAT_TWO].IsEmpty())
            GetBGObject(BG_SA_BOAT_TWO)->BuildCreateUpdateBlockForPlayer(&transData, player);

        WorldPacket packet;
        transData.BuildPacket(&packet);
        player->SendDirectMessage(&packet);
    }
}

void BattlegroundSA::SendTransportsRemove(Player* player)
{
    if (!BgObjects[BG_SA_BOAT_ONE].IsEmpty() || !BgObjects[BG_SA_BOAT_TWO].IsEmpty())
    {
        UpdateData transData(player->GetMapId());
        if (!BgObjects[BG_SA_BOAT_ONE].IsEmpty())
            GetBGObject(BG_SA_BOAT_ONE)->BuildOutOfRangeUpdateBlock(&transData);
        if (!BgObjects[BG_SA_BOAT_TWO].IsEmpty())
            GetBGObject(BG_SA_BOAT_TWO)->BuildOutOfRangeUpdateBlock(&transData);
        WorldPacket packet;
        transData.BuildPacket(&packet);
        player->SendDirectMessage(&packet);
    }
}

bool BattlegroundSA::CheckAchievementCriteriaMeet(uint32 criteriaId, Player const* source, Unit const* target, uint32 miscValue)
{
    switch (criteriaId)
    {
        case BG_CRITERIA_CHECK_NOT_EVEN_A_SCRATCH:
            return _allVehiclesAlive[GetTeamIndexByTeamId(source->GetTeam())];
        case BG_CRITERIA_CHECK_DEFENSE_OF_THE_ANCIENTS:
            return source->GetTeamId() != Attackers && !_gateDestroyed;
    }

    return Battleground::CheckAchievementCriteriaMeet(criteriaId, source, target, miscValue);
}

bool BattlegroundSA::IsSpellAllowed(uint32 spellId, Player const* /*player*/) const
{
    switch (spellId)
    {
        case SPELL_ALLIANCE_CONTROL_PHASE_SHIFT:
            return Attackers == TEAM_HORDE;
        case SPELL_HORDE_CONTROL_PHASE_SHIFT:
            return Attackers == TEAM_ALLIANCE;
        case SPELL_PREPARATION:
            return Status == BG_SA_WARMUP || Status == BG_SA_SECOND_WARMUP;
        default:
           break;
    }

    return true;
}

bool BattlegroundSA::UpdatePlayerScore(Player* player, uint32 type, uint32 value, bool doAddHonor /*= true*/)
{
    if (!Battleground::UpdatePlayerScore(player, type, value, doAddHonor))
        return false;

    switch (type)
    {
        case SCORE_DESTROYED_DEMOLISHER:
            player->UpdateCriteria(CRITERIA_TYPE_BG_OBJECTIVE_CAPTURE, BG_SA_DEMOLISHERS_DESTROYED);
            break;
        case SCORE_DESTROYED_WALL:
            player->UpdateCriteria(CRITERIA_TYPE_BG_OBJECTIVE_CAPTURE, BG_SA_GATES_DESTROYED);
            break;
        default:
            break;
    }
    return true;
}<|MERGE_RESOLUTION|>--- conflicted
+++ resolved
@@ -16,13 +16,9 @@
  */
 
 #include "BattlegroundSA.h"
-<<<<<<< HEAD
-#include "DBCStores.h"
-=======
 #include "Creature.h"
 #include "CreatureAI.h"
 #include "DB2Stores.h"
->>>>>>> 28d470c5
 #include "GameObject.h"
 #include "GameTime.h"
 #include "Log.h"
@@ -30,23 +26,9 @@
 #include "ObjectAccessor.h"
 #include "ObjectMgr.h"
 #include "Player.h"
-<<<<<<< HEAD
-#include "ScriptedCreature.h"
-#include "UpdateData.h"
-#include "WorldPacket.h"
-#include "WorldStatePackets.h"
-
-void BattlegroundSAScore::BuildObjectivesBlock(WorldPacket& data)
-{
-    data << uint32(2); // Objectives Count
-    data << uint32(DemolishersDestroyed);
-    data << uint32(GatesDestroyed);
-}
-=======
 #include "Random.h"
 #include "UpdateData.h"
 #include "WorldStatePackets.h"
->>>>>>> 28d470c5
 
 BattlegroundSA::BattlegroundSA(BattlegroundTemplate const* battlegroundTemplate) : Battleground(battlegroundTemplate)
 {
@@ -206,11 +188,7 @@
     //Graveyards
     for (uint8 i = 0; i < BG_SA_MAX_GY; i++)
     {
-<<<<<<< HEAD
-        WorldSafeLocsEntry const* sg = sWorldSafeLocsStore.LookupEntry(BG_SA_GYEntries[i]);
-=======
         WorldSafeLocsEntry const* sg = sObjectMgr->GetWorldSafeLoc(BG_SA_GYEntries[i]);
->>>>>>> 28d470c5
 
         if (!sg)
         {
@@ -221,20 +199,12 @@
         if (i == BG_SA_BEACH_GY)
         {
             GraveyardStatus[i] = Attackers;
-<<<<<<< HEAD
-            AddSpiritGuide(i + BG_SA_MAXNPC, sg->Loc.X, sg->Loc.Y, sg->Loc.Z, BG_SA_GYOrientation[i], Attackers);
-=======
             AddSpiritGuide(i + BG_SA_MAXNPC, sg->Loc.GetPositionX(), sg->Loc.GetPositionY(), sg->Loc.GetPositionZ(), BG_SA_GYOrientation[i], Attackers);
->>>>>>> 28d470c5
         }
         else
         {
             GraveyardStatus[i] = ((Attackers == TEAM_HORDE)? TEAM_ALLIANCE : TEAM_HORDE);
-<<<<<<< HEAD
-            if (!AddSpiritGuide(i + BG_SA_MAXNPC, sg->Loc.X, sg->Loc.Y, sg->Loc.Z, BG_SA_GYOrientation[i], Attackers == TEAM_HORDE ? TEAM_ALLIANCE : TEAM_HORDE))
-=======
             if (!AddSpiritGuide(i + BG_SA_MAXNPC, sg->Loc.GetPositionX(), sg->Loc.GetPositionY(), sg->Loc.GetPositionZ(), BG_SA_GYOrientation[i], Attackers == TEAM_HORDE ? TEAM_ALLIANCE : TEAM_HORDE))
->>>>>>> 28d470c5
                 TC_LOG_ERROR("bg.battleground", "SOTA: couldn't spawn GY: %u", i);
         }
     }
@@ -469,41 +439,9 @@
 
 void BattlegroundSA::FillInitialWorldStates(WorldPackets::WorldState::InitWorldStates& packet)
 {
-    bool const allyAttacks = Attackers == TEAM_ALLIANCE;
-    bool const hordeAttacks = Attackers == TEAM_HORDE;
-
-<<<<<<< HEAD
-    packet.Worldstates.emplace_back(BG_SA_ANCIENT_GATEWS, GateStatus[BG_SA_ANCIENT_GATE]);
-    packet.Worldstates.emplace_back(BG_SA_YELLOW_GATEWS, GateStatus[BG_SA_YELLOW_GATE]);
-    packet.Worldstates.emplace_back(BG_SA_GREEN_GATEWS, GateStatus[BG_SA_GREEN_GATE]);
-    packet.Worldstates.emplace_back(BG_SA_BLUE_GATEWS, GateStatus[BG_SA_BLUE_GATE]);
-    packet.Worldstates.emplace_back(BG_SA_RED_GATEWS, GateStatus[BG_SA_RED_GATE]);
-    packet.Worldstates.emplace_back(BG_SA_PURPLE_GATEWS, GateStatus[BG_SA_PURPLE_GATE]);
-
-    packet.Worldstates.emplace_back(BG_SA_BONUS_TIMER, 0);
-    packet.Worldstates.emplace_back(BG_SA_HORDE_ATTACKS, hordeAttacks);
-    packet.Worldstates.emplace_back(BG_SA_ALLY_ATTACKS, allyAttacks);
-
-    // Time will be sent on first update...
-    packet.Worldstates.emplace_back(BG_SA_ENABLE_TIMER, TimerEnabled);
-    packet.Worldstates.emplace_back(BG_SA_TIMER_MINS, 0);
-    packet.Worldstates.emplace_back(BG_SA_TIMER_SEC_TENS, 0);
-    packet.Worldstates.emplace_back(BG_SA_TIMER_SEC_DECS, 0);
-
-    packet.Worldstates.emplace_back(BG_SA_RIGHT_GY_HORDE, (GraveyardStatus[BG_SA_RIGHT_CAPTURABLE_GY] == TEAM_HORDE) ? 1 : 0);
-    packet.Worldstates.emplace_back(BG_SA_LEFT_GY_HORDE, (GraveyardStatus[BG_SA_LEFT_CAPTURABLE_GY] == TEAM_HORDE) ? 1 : 0);
-    packet.Worldstates.emplace_back(BG_SA_CENTER_GY_HORDE, (GraveyardStatus[BG_SA_CENTRAL_CAPTURABLE_GY] == TEAM_HORDE) ? 1 : 0);
-    packet.Worldstates.emplace_back(BG_SA_RIGHT_GY_ALLIANCE, (GraveyardStatus[BG_SA_RIGHT_CAPTURABLE_GY] == TEAM_ALLIANCE) ? 1 : 0);
-    packet.Worldstates.emplace_back(BG_SA_LEFT_GY_ALLIANCE, (GraveyardStatus[BG_SA_LEFT_CAPTURABLE_GY] == TEAM_ALLIANCE) ? 1 : 0);
-    packet.Worldstates.emplace_back(BG_SA_CENTER_GY_ALLIANCE, (GraveyardStatus[BG_SA_CENTRAL_CAPTURABLE_GY] == TEAM_ALLIANCE) ? 1 : 0);
-
-    packet.Worldstates.emplace_back(BG_SA_HORDE_DEFENCE_TOKEN, allyAttacks);
-    packet.Worldstates.emplace_back(BG_SA_ALLIANCE_DEFENCE_TOKEN, hordeAttacks);
-    packet.Worldstates.emplace_back(BG_SA_LEFT_ATT_TOKEN_HRD, hordeAttacks);
-    packet.Worldstates.emplace_back(BG_SA_RIGHT_ATT_TOKEN_HRD, hordeAttacks);
-    packet.Worldstates.emplace_back(BG_SA_RIGHT_ATT_TOKEN_ALL, allyAttacks);
-    packet.Worldstates.emplace_back(BG_SA_LEFT_ATT_TOKEN_ALL, allyAttacks);
-=======
+    bool allyAttacks = Attackers == TEAM_ALLIANCE;
+    bool hordeAttacks = Attackers == TEAM_HORDE;
+
     packet.Worldstates.emplace_back(uint32(BG_SA_ANCIENT_GATEWS), int32(GateStatus[BG_SA_ANCIENT_GATE]));
     packet.Worldstates.emplace_back(uint32(BG_SA_YELLOW_GATEWS), int32(GateStatus[BG_SA_YELLOW_GATE]));
     packet.Worldstates.emplace_back(uint32(BG_SA_GREEN_GATEWS), int32(GateStatus[BG_SA_GREEN_GATE]));
@@ -537,17 +475,12 @@
     packet.Worldstates.emplace_back(uint32(BG_SA_RIGHT_ATT_TOKEN_HRD), int32(hordeAttacks));
     packet.Worldstates.emplace_back(uint32(BG_SA_RIGHT_ATT_TOKEN_ALL), int32(allyAttacks));
     packet.Worldstates.emplace_back(uint32(BG_SA_LEFT_ATT_TOKEN_ALL), int32(allyAttacks));
->>>>>>> 28d470c5
 }
 
 void BattlegroundSA::AddPlayer(Player* player)
 {
     Battleground::AddPlayer(player);
-<<<<<<< HEAD
-    PlayerScores[player->GetGUID().GetCounter()] = new BattlegroundSAScore(player->GetGUID());
-=======
     PlayerScores[player->GetGUID()] = new BattlegroundSAScore(player->GetGUID(), player->GetBGTeam());
->>>>>>> 28d470c5
 
     SendTransportInit(player);
 
@@ -595,11 +528,7 @@
     {
         if (!ShipsStarted)
         {
-<<<<<<< HEAD
-            player->AddUnitMovementFlag(MOVEMENTFLAG_ONTRANSPORT);
-=======
             // player->AddUnitMovementFlag(MOVEMENTFLAG_ONTRANSPORT);
->>>>>>> 28d470c5
 
             if (urand(0, 1))
                 player->TeleportTo(607, 2682.936f, -830.368f, 15.0f, 2.895f, 0);
@@ -773,26 +702,16 @@
     else
         safeloc = BG_SA_GYEntries[BG_SA_DEFENDER_LAST_GY];
 
-<<<<<<< HEAD
-    closest = sWorldSafeLocsStore.LookupEntry(safeloc);
-    nearest = player->GetExactDistSq(closest->Loc.X, closest->Loc.Y, closest->Loc.Z);
-=======
     closest = sObjectMgr->GetWorldSafeLoc(safeloc);
     nearest = player->GetExactDistSq(closest->Loc);
->>>>>>> 28d470c5
 
     for (uint8 i = BG_SA_RIGHT_CAPTURABLE_GY; i < BG_SA_MAX_GY; i++)
     {
         if (GraveyardStatus[i] != player->GetTeamId())
             continue;
 
-<<<<<<< HEAD
-        ret = sWorldSafeLocsStore.LookupEntry(BG_SA_GYEntries[i]);
-        dist = player->GetExactDistSq(ret->Loc.X, ret->Loc.Y, ret->Loc.Z);
-=======
         ret = sObjectMgr->GetWorldSafeLoc(BG_SA_GYEntries[i]);
         dist = player->GetExactDistSq(ret->Loc);
->>>>>>> 28d470c5
         if (dist < nearest)
         {
             closest = ret;
@@ -818,19 +737,11 @@
         case BG_SA_TITAN_RELIC:
             if (GateStatus[BG_SA_ANCIENT_GATE] != BG_SA_GATE_DESTROYED || GateStatus[BG_SA_YELLOW_GATE] != BG_SA_GATE_DESTROYED)
                 return false;
-<<<<<<< HEAD
-            [[fallthrough]];
-        case BG_SA_CENTRAL_FLAG:
-            if (GateStatus[BG_SA_RED_GATE] != BG_SA_GATE_DESTROYED && GateStatus[BG_SA_PURPLE_GATE] != BG_SA_GATE_DESTROYED)
-                return false;
-            [[fallthrough]];
-=======
             /* fallthrough */
         case BG_SA_CENTRAL_FLAG:
             if (GateStatus[BG_SA_RED_GATE] != BG_SA_GATE_DESTROYED && GateStatus[BG_SA_PURPLE_GATE] != BG_SA_GATE_DESTROYED)
                 return false;
             /* fallthrough */
->>>>>>> 28d470c5
         case BG_SA_LEFT_FLAG:
         case BG_SA_RIGHT_FLAG:
             if (GateStatus[BG_SA_GREEN_GATE] != BG_SA_GATE_DESTROYED && GateStatus[BG_SA_BLUE_GATE] != BG_SA_GATE_DESTROYED)
@@ -849,15 +760,9 @@
     if (GameObject* go = GetBGObject(objectId))
     {
         if (CanInteractWithObject(objectId))
-<<<<<<< HEAD
-            go->RemoveFlag(GAMEOBJECT_FLAGS, GO_FLAG_NOT_SELECTABLE);
-        else
-            go->SetFlag(GAMEOBJECT_FLAGS, GO_FLAG_NOT_SELECTABLE);
-=======
             go->RemoveFlag(GO_FLAG_NOT_SELECTABLE);
         else
             go->AddFlag(GO_FLAG_NOT_SELECTABLE);
->>>>>>> 28d470c5
     }
 }
 
@@ -906,11 +811,7 @@
         return;
     }
 
-<<<<<<< HEAD
-    AddSpiritGuide(i + BG_SA_MAXNPC, sg->Loc.X, sg->Loc.Y, sg->Loc.Z, BG_SA_GYOrientation[i], GraveyardStatus[i]);
-=======
     AddSpiritGuide(i + BG_SA_MAXNPC, sg->Loc.GetPositionX(), sg->Loc.GetPositionY(), sg->Loc.GetPositionZ(), BG_SA_GYOrientation[i], GraveyardStatus[i]);
->>>>>>> 28d470c5
     uint32 npc = 0;
     uint32 flag = 0;
 
@@ -1086,11 +987,7 @@
                     // Demolisher is not in list
                     if (DemoliserRespawnList.find(i) == DemoliserRespawnList.end())
                     {
-<<<<<<< HEAD
-                        DemoliserRespawnList[i] = GameTime::GetGameTimeMS()+30000;
-=======
                         DemoliserRespawnList[i] = GameTime::GetGameTimeMS() +30000;
->>>>>>> 28d470c5
                     }
                     else
                     {
