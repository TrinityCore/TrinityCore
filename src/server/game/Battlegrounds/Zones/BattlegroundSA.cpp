--- conflicted
+++ resolved
@@ -16,11 +16,7 @@
  * with this program. If not, see <http://www.gnu.org/licenses/>.
  */
 
-<<<<<<< HEAD
-#include "BattlegroundMap.h"
 #include "BattlegroundScore.h"
-=======
->>>>>>> b7f254db
 #include "BattlegroundSA.h"
 #include "GameObject.h"
 #include "Language.h"
@@ -32,39 +28,19 @@
 
 void BattlegroundSA::InstallBattleground()
 {
-<<<<<<< HEAD
     _timerEnabled = false;
-
-    _attackers = urand(BG_TEAM_ALLIANCE, BG_TEAM_HORDE);
-
-    _shipsStarted = false;
-
-    _round = 0;
-=======
-    StartMessageIds[BG_STARTING_EVENT_FIRST]  = LANG_BG_SA_START_TWO_MINUTES;
-    StartMessageIds[BG_STARTING_EVENT_SECOND] = LANG_BG_SA_START_ONE_MINUTE;
-    StartMessageIds[BG_STARTING_EVENT_THIRD]  = LANG_BG_SA_START_HALF_MINUTE;
-    StartMessageIds[BG_STARTING_EVENT_FOURTH] = 0;
-
-    BgObjects.resize(BG_SA_MAXOBJ);
     BgCreatures.resize(BG_SA_MAXNPC + BG_SA_MAX_GY);
-    TimerEnabled = false;
-    UpdateWaitTimer = 0;
-    SignaledRoundTwo = false;
-    SignaledRoundTwoHalfMin = false;
-    InitSecondRound = false;
-    _gateDestroyed = false;
+}
     Attackers = TEAM_ALLIANCE;
     TotalTime = 0;
     EndRoundTimer = 0;
     ShipsStarted = false;
     Status = BG_SA_NOT_STARTED;
 
-    for (uint8 i = 0; i < MAX_GATES; ++i)
+    _attackers = urand(BG_TEAM_ALLIANCE, BG_TEAM_HORDE);
         GateStatus[i] = BG_SA_GATE_OK;
 
     for (uint8 i = 0; i < 2; i++)
-    {
         RoundScores[i].winner = TEAM_ALLIANCE;
         RoundScores[i].time = 0;
         _allVehiclesAlive[i] = true;
@@ -74,22 +50,13 @@
     //! The warning only occurs when SetUpBattleGround fails though.
     //! In the future this function should be called BEFORE sending initial worldstates.
     memset(&GraveyardStatus, 0, sizeof(GraveyardStatus));
-}
-
-BattlegroundSA::~BattlegroundSA() { }
-
-void BattlegroundSA::Reset()
-{
-    TotalTime = 0;
-    Attackers = ((urand(0, 1)) ? TEAM_ALLIANCE : TEAM_HORDE);
-    for (uint8 i = 0; i <= 5; i++)
-        GateStatus[i] = BG_SA_GATE_OK;
-    ShipsStarted = false;
+
+    _shipsStarted = false;
+
+    _round = 0;
     _gateDestroyed = false;
     _allVehiclesAlive[TEAM_ALLIANCE] = true;
     _allVehiclesAlive[TEAM_HORDE] = true;
-    Status = BG_SA_WARMUP;
->>>>>>> b7f254db
 }
 
 void BattlegroundSA::InitializeTextIds()
@@ -102,23 +69,10 @@
 
 void BattlegroundSA::InitializeObjects()
 {
-<<<<<<< HEAD
     for (uint8 i = 0; i < BG_SA_MAXOBJ; ++i)
         DeleteGameObject(i);
-
     for (uint8 i = 0; i < BG_SA_MAXNPC; ++i)
         DeleteCreature(i);
-=======
-    for (BattlegroundPlayerMap::const_iterator itr = GetPlayers().begin(); itr != GetPlayers().end(); ++itr)
-        if (Player* player = ObjectAccessor::FindPlayer(itr->first))
-            SendTransportsRemove(player);
-
-    uint32 atF = BG_SA_Factions[Attackers];
-    uint32 defF = BG_SA_Factions[Attackers ? TEAM_ALLIANCE : TEAM_HORDE];
-
-    for (uint8 i = 0; i < BG_SA_MAXOBJ; i++)
-        DelObject(i);
->>>>>>> b7f254db
 
     for (uint8 i = BG_SA_MAXNPC; i < BG_SA_MAXNPC + BG_SA_MAX_GY; ++i)
         DeleteCreature(i);
@@ -129,48 +83,26 @@
     for (uint8 i = 0; i < BG_SA_BOAT_ONE; ++i)
         AddGameObject(i, BG_SA_ObjEntries[i], BG_SA_ObjSpawnlocs[i][0], BG_SA_ObjSpawnlocs[i][1], BG_SA_ObjSpawnlocs[i][2], BG_SA_ObjSpawnlocs[i][3], 0, 0, 0, 0, RESPAWN_ONE_DAY);
 
-<<<<<<< HEAD
     for (uint8 i = BG_SA_BOAT_ONE; i < BG_SA_SIGIL_1; ++i)
+    {
+        if (!AddObject(i, BG_SA_ObjEntries[i], BG_SA_ObjSpawnlocs[i], 0, 0, 0, 0, RESPAWN_ONE_DAY))
+        {
+            TC_LOG_ERROR("bg.battleground", "SOTA: couldn't spawn BG_SA_PORTAL_DEFFENDER_RED, Entry: %u", BG_SA_ObjEntries[i]);
+            continue;
+        }
+    }
+
+    for (uint8 i = BG_SA_BOAT_ONE; i <= BG_SA_BOAT_TWO; i++)
     {
         uint32 boatid = 0;
         switch (i)
         {
         case BG_SA_BOAT_ONE:
-            boatid = _attackers ? BG_SA_BOAT_ONE_H : BG_SA_BOAT_ONE_A;
+                boatid = Attackers ? BG_SA_BOAT_ONE_H : BG_SA_BOAT_ONE_A;
             break;
         case BG_SA_BOAT_TWO:
-            boatid = _attackers ? BG_SA_BOAT_TWO_H : BG_SA_BOAT_TWO_A;
-            break;
-        }
-
-        AddGameObject(i, boatid, BG_SA_ObjSpawnlocs[i][0], BG_SA_ObjSpawnlocs[i][1], BG_SA_ObjSpawnlocs[i][2]+(_attackers ? -3.750f: 0), BG_SA_ObjSpawnlocs[i][3], 0, 0, 0, 0, RESPAWN_ONE_DAY);
-=======
-    if (!AddCreature(BG_SA_NpcEntries[BG_SA_NPC_KANRETHAD], BG_SA_NPC_KANRETHAD, BG_SA_NpcSpawnlocs[BG_SA_NPC_KANRETHAD]))
-    {
-        TC_LOG_ERROR("bg.battleground", "SOTA: couldn't spawn Kanrethad, aborted. Entry: %u", BG_SA_NpcEntries[BG_SA_NPC_KANRETHAD]);
-        return false;
-    }
-
-    for (uint8 i = 0; i <= BG_SA_PORTAL_DEFFENDER_RED; i++)
-    {
-        if (!AddObject(i, BG_SA_ObjEntries[i], BG_SA_ObjSpawnlocs[i], 0, 0, 0, 0, RESPAWN_ONE_DAY))
-        {
-            TC_LOG_ERROR("bg.battleground", "SOTA: couldn't spawn BG_SA_PORTAL_DEFFENDER_RED, Entry: %u", BG_SA_ObjEntries[i]);
-            continue;
-        }
-    }
-
-    for (uint8 i = BG_SA_BOAT_ONE; i <= BG_SA_BOAT_TWO; i++)
-    {
-        uint32 boatid = 0;
-        switch (i)
-        {
-            case BG_SA_BOAT_ONE:
-                boatid = Attackers ? BG_SA_BOAT_ONE_H : BG_SA_BOAT_ONE_A;
-                break;
-            case BG_SA_BOAT_TWO:
                 boatid = Attackers ? BG_SA_BOAT_TWO_H : BG_SA_BOAT_TWO_A;
-                break;
+            break;
             default:
                 break;
         }
@@ -182,20 +114,7 @@
             TC_LOG_ERROR("bg.battleground", "SOTA: couldn't spawn one of the BG_SA_BOAT, Entry: %u", boatid);
             continue;
         }
-    }
-
-    for (uint8 i = BG_SA_SIGIL_1; i <= BG_SA_LEFT_FLAGPOLE; i++)
-    {
-        if (!AddObject(i, BG_SA_ObjEntries[i], BG_SA_ObjSpawnlocs[i], 0, 0, 0, 0, RESPAWN_ONE_DAY))
-        {
-            TC_LOG_ERROR("bg.battleground", "SOTA: couldn't spawn Sigil, Entry: %u", BG_SA_ObjEntries[i]);
-            continue;
-        }
->>>>>>> b7f254db
-    }
-
-    for (uint8 i = BG_SA_SIGIL_1; i < BG_SA_CENTRAL_FLAG; ++i)
-        AddGameObject(i, BG_SA_ObjEntries[i], BG_SA_ObjSpawnlocs[i][0], BG_SA_ObjSpawnlocs[i][1], BG_SA_ObjSpawnlocs[i][2], BG_SA_ObjSpawnlocs[i][3], 0, 0, 0, 0, RESPAWN_ONE_DAY);
+    for (uint8 i = BG_SA_SIGIL_1; i < BG_SA_CENTRAL_FLAG; i++)
 }
 
 void BattlegroundSA::ResetObjectsAndWorldstates()
@@ -216,45 +135,25 @@
 
     //Cannons and demolishers - NPCs are spawned
     //By capturing GYs.
-<<<<<<< HEAD
-    for (uint8 i = 0; i < BG_SA_NPC_SPARKLIGHT; i++)
+    for (uint8 i = 0; i < BG_SA_DEMOLISHER_5; i++)
         AddCreature(BG_SA_NpcEntries[i], i, (_attackers == BG_TEAM_ALLIANCE ? BG_TEAM_HORDE : BG_TEAM_ALLIANCE), BG_SA_NpcSpawnlocs[i][0], BG_SA_NpcSpawnlocs[i][1], BG_SA_NpcSpawnlocs[i][2], BG_SA_NpcSpawnlocs[i][3], 600);
-=======
-    for (uint8 i = 0; i < BG_SA_DEMOLISHER_5; i++)
-    {
-        if (!AddCreature(BG_SA_NpcEntries[i], i, BG_SA_NpcSpawnlocs[i], Attackers == TEAM_ALLIANCE ? TEAM_HORDE : TEAM_ALLIANCE, 600))
-        {
-            TC_LOG_ERROR("bg.battleground", "SOTA: couldn't spawn Cannon or demolisher, Entry: %u, Attackers: %s", BG_SA_NpcEntries[i], Attackers == TEAM_ALLIANCE ? "Horde(1)" : "Alliance(0)");
-            continue;
-        }
-    }
->>>>>>> b7f254db
+        if (!AddCreature(BG_SA_NpcEntries[i], i, (Attackers == TEAM_ALLIANCE ? TEAM_HORDE : TEAM_ALLIANCE),
+              BG_SA_NpcSpawnlocs[i][0], BG_SA_NpcSpawnlocs[i][1],
+              BG_SA_NpcSpawnlocs[i][2], BG_SA_NpcSpawnlocs[i][3], 600))
+        return false;
+        }
 
     OverrideGunFaction();
     DemolisherStartState(true);
 
-<<<<<<< HEAD
-    for (uint8 i = 0; i <= BG_SA_TITAN_RELIC; ++i)
+    for (uint8 i = 0; i <= BG_SA_PORTAL_DEFFENDER_RED; i++)
     {
         SpawnGameObject(i, RESPAWN_IMMEDIATELY);
-        GetGameObject(i)->SetUInt32Value(GAMEOBJECT_FACTION, defF);
+        GetBGObject(i)->SetUInt32Value(GAMEOBJECT_FACTION, defF);
     }
 
     GetGameObject(BG_SA_TITAN_RELIC)->SetUInt32Value(GAMEOBJECT_FACTION, atF);
     GetGameObject(BG_SA_TITAN_RELIC)->Refresh();
-=======
-    for (uint8 i = 0; i <= BG_SA_PORTAL_DEFFENDER_RED; i++)
-    {
-        SpawnBGObject(i, RESPAWN_IMMEDIATELY);
-        GetBGObject(i)->SetFaction(defF);
-    }
-
-    GetBGObject(BG_SA_TITAN_RELIC)->SetFaction(atF);
-    GetBGObject(BG_SA_TITAN_RELIC)->Refresh();
-
-    for (uint8 i = 0; i <= 5; i++)
-        GateStatus[i] = BG_SA_GATE_OK;
->>>>>>> b7f254db
 
     _shipsStarted = false;
 
@@ -266,94 +165,47 @@
 
         if (i == BG_SA_BEACH_GY && sg)
         {
-<<<<<<< HEAD
             _graveyardStatus[i] = _attackers;
             AddSpiritGuide(i + BG_SA_MAXNPC, sg->x, sg->y, sg->z, BG_SA_GYOrientation[i], ((_attackers == BG_TEAM_HORDE)? HORDE : ALLIANCE));
-=======
-            TC_LOG_ERROR("bg.battleground", "SOTA: Can't find GY entry %u", BG_SA_GYEntries[i]);
-            return false;
->>>>>>> b7f254db
         }
 
         else if (sg)
         {
-<<<<<<< HEAD
             _graveyardStatus[i] = ((_attackers == BG_TEAM_HORDE)? BG_TEAM_ALLIANCE : BG_TEAM_HORDE);
-            AddSpiritGuide(i + BG_SA_MAXNPC, sg->x, sg->y, sg->z, BG_SA_GYOrientation[i], ((_attackers == BG_TEAM_HORDE)? ALLIANCE : HORDE));
-=======
-            GraveyardStatus[i] = Attackers;
             AddSpiritGuide(i + BG_SA_MAXNPC, sg->Loc.X, sg->Loc.Y, sg->Loc.Z, BG_SA_GYOrientation[i], Attackers);
         }
-        else
-        {
-            GraveyardStatus[i] = ((Attackers == TEAM_HORDE)? TEAM_ALLIANCE : TEAM_HORDE);
-            if (!AddSpiritGuide(i + BG_SA_MAXNPC, sg->Loc.X, sg->Loc.Y, sg->Loc.Z, BG_SA_GYOrientation[i], Attackers == TEAM_HORDE ? TEAM_ALLIANCE : TEAM_HORDE))
-                TC_LOG_ERROR("bg.battleground", "SOTA: couldn't spawn GY: %u", i);
->>>>>>> b7f254db
-        }
+            if (!AddSpiritGuide(i + BG_SA_MAXNPC, sg->x, sg->y, sg->z, BG_SA_GYOrientation[i], ((Attackers == TEAM_HORDE)? ALLIANCE : HORDE)))
+                sLog->outError("SOTA: couldn't spawn GY: %u", i);
     }
 
     //GY capture points
     for (uint8 i = BG_SA_CENTRAL_FLAG; i <= BG_SA_LEFT_FLAG; i++)
     {
-<<<<<<< HEAD
         AddGameObject(i, (BG_SA_ObjEntries[i] - (_attackers == BG_TEAM_ALLIANCE ? 1:0)),
-            BG_SA_ObjSpawnlocs[i][0], BG_SA_ObjSpawnlocs[i][1],
-            BG_SA_ObjSpawnlocs[i][2], BG_SA_ObjSpawnlocs[i][3],
+        {
+        AddObject(i, BG_SA_ObjEntries[i],
+            continue;
+        }
+            0, 0, 0, 0, RESPAWN_ONE_DAY)->SetUInt32Value(GAMEOBJECT_FACTION, defF);
+    }
+
+    for (uint8 i = BG_SA_BOMB; i < BG_SA_MAXOBJ; i++)
+    {
+        if (!AddObject(i, BG_SA_ObjEntries[BG_SA_BOMB], BG_SA_ObjSpawnlocs[i], 0, 0, 0, 0, RESPAWN_ONE_DAY))
+        {
+            TC_LOG_ERROR("bg.battleground", "SOTA: couldn't spawn SA Bomb Entry: %u", BG_SA_ObjEntries[BG_SA_BOMB] + i);
             0, 0, 0, 0, RESPAWN_ONE_DAY)->SetUInt32Value(GAMEOBJECT_FACTION, atF);
-    }
-
-    for (uint8 i = BG_SA_PORTAL_DEFFENDER_BLUE; i < BG_SA_BOMB; i++)
-    {
-        AddGameObject(i, BG_SA_ObjEntries[i],
-            BG_SA_ObjSpawnlocs[i][0], BG_SA_ObjSpawnlocs[i][1],
-            BG_SA_ObjSpawnlocs[i][2], BG_SA_ObjSpawnlocs[i][3],
-            0, 0, 0, 0, RESPAWN_ONE_DAY)->SetUInt32Value(GAMEOBJECT_FACTION, defF);
-=======
-        if (!AddObject(i, (BG_SA_ObjEntries[i] - (Attackers == TEAM_ALLIANCE ? 1 : 0)), BG_SA_ObjSpawnlocs[i], 0, 0, 0, 0, RESPAWN_ONE_DAY))
-        {
-            TC_LOG_ERROR("bg.battleground", "SOTA: couldn't spawn Central Flag Entry: %u", BG_SA_ObjEntries[i] - (Attackers == TEAM_ALLIANCE ? 1 : 0));
-            continue;
-        }
         GetBGObject(i)->SetFaction(atF);
->>>>>>> b7f254db
-    }
-
-    for (uint8 i = BG_SA_BOMB; i < BG_SA_MAXOBJ; i++)
-    {
-<<<<<<< HEAD
-        AddGameObject(i, BG_SA_ObjEntries[BG_SA_BOMB],
-            BG_SA_ObjSpawnlocs[i][0], BG_SA_ObjSpawnlocs[i][1],
-            BG_SA_ObjSpawnlocs[i][2], BG_SA_ObjSpawnlocs[i][3],
-            0, 0, 0, 0, RESPAWN_ONE_DAY)->SetUInt32Value(GAMEOBJECT_FACTION, atF);
-    }
-
-    //Player may enter BEFORE we set up bG - lets update his worldstates anyway...
+    }
+
+    //Player may enter BEFORE we set up BG - lets update his worldstates anyway...
     UpdateWorldState(BG_SA_RIGHT_GY_HORDE , _graveyardStatus[BG_SA_RIGHT_CAPTURABLE_GY] == BG_TEAM_HORDE?1:0);
     UpdateWorldState(BG_SA_LEFT_GY_HORDE , _graveyardStatus[BG_SA_LEFT_CAPTURABLE_GY] == BG_TEAM_HORDE?1:0);
     UpdateWorldState(BG_SA_CENTER_GY_HORDE , _graveyardStatus[BG_SA_CENTRAL_CAPTURABLE_GY] == BG_TEAM_HORDE?1:0);
 
-    UpdateWorldState(BG_SA_RIGHT_GY_ALLIANCE , _graveyardStatus[BG_SA_RIGHT_CAPTURABLE_GY] == BG_TEAM_ALLIANCE?1:0);
-    UpdateWorldState(BG_SA_LEFT_GY_ALLIANCE , _graveyardStatus[BG_SA_LEFT_CAPTURABLE_GY] == BG_TEAM_ALLIANCE?1:0);
-    UpdateWorldState(BG_SA_CENTER_GY_ALLIANCE , _graveyardStatus[BG_SA_CENTRAL_CAPTURABLE_GY] == BG_TEAM_ALLIANCE?1:0);
-=======
-        if (!AddObject(i, BG_SA_ObjEntries[BG_SA_BOMB], BG_SA_ObjSpawnlocs[i], 0, 0, 0, 0, RESPAWN_ONE_DAY))
-        {
-            TC_LOG_ERROR("bg.battleground", "SOTA: couldn't spawn SA Bomb Entry: %u", BG_SA_ObjEntries[BG_SA_BOMB] + i);
-            continue;
-        }
-        GetBGObject(i)->SetFaction(atF);
-    }
-
-    //Player may enter BEFORE we set up BG - lets update his worldstates anyway...
-    UpdateWorldState(BG_SA_RIGHT_GY_HORDE, GraveyardStatus[BG_SA_RIGHT_CAPTURABLE_GY] == TEAM_HORDE ? 1 : 0);
-    UpdateWorldState(BG_SA_LEFT_GY_HORDE, GraveyardStatus[BG_SA_LEFT_CAPTURABLE_GY] == TEAM_HORDE ? 1 : 0);
-    UpdateWorldState(BG_SA_CENTER_GY_HORDE, GraveyardStatus[BG_SA_CENTRAL_CAPTURABLE_GY] == TEAM_HORDE ? 1 : 0);
-
     UpdateWorldState(BG_SA_RIGHT_GY_ALLIANCE, GraveyardStatus[BG_SA_RIGHT_CAPTURABLE_GY] == TEAM_ALLIANCE ? 1 : 0);
     UpdateWorldState(BG_SA_LEFT_GY_ALLIANCE, GraveyardStatus[BG_SA_LEFT_CAPTURABLE_GY] == TEAM_ALLIANCE ? 1 : 0);
     UpdateWorldState(BG_SA_CENTER_GY_ALLIANCE, GraveyardStatus[BG_SA_CENTRAL_CAPTURABLE_GY] == TEAM_ALLIANCE ? 1 : 0);
->>>>>>> b7f254db
 
     if (_attackers == BG_TEAM_ALLIANCE)
     {
@@ -389,20 +241,13 @@
     UpdateWorldState(BG_SA_YELLOW_GATEWS, 1);
     UpdateWorldState(BG_SA_ANCIENT_GATEWS, 1);
 
-<<<<<<< HEAD
     for (uint8 i = BG_SA_BOAT_ONE; i <= BG_SA_BOAT_TWO; ++i)
         for (MapRefManager::iterator itr = m_mapRefManager.begin(); itr != m_mapRefManager.end(); ++itr)
-            if (Player* player = itr->getSource())
-                SendTransportInit(player);
-=======
-    for (int i = BG_SA_BOAT_ONE; i <= BG_SA_BOAT_TWO; i++)
-        for (BattlegroundPlayerMap::const_iterator itr = GetPlayers().begin(); itr != GetPlayers().end(); ++itr)
-            if (Player* player = ObjectAccessor::FindPlayer(itr->first))
+            if (Player *plr = sObjectMgr->GetPlayer(itr->first))
                 SendTransportInit(player);
 
     // set status manually so preparation is cast correctly in 2nd round too
     SetStatus(STATUS_WAIT_JOIN);
->>>>>>> b7f254db
 
     TeleportPlayers();
 }
@@ -445,157 +290,48 @@
 
     for (int i = BG_SA_BOAT_ONE; i <= BG_SA_BOAT_TWO; i++)
     {
-<<<<<<< HEAD
         for (MapRefManager::iterator itr = m_mapRefManager.begin(); itr != m_mapRefManager.end(); ++itr)
         {
-            if (Player* player = itr->getSource())
-=======
-        for (BattlegroundPlayerMap::const_iterator itr = GetPlayers().begin(); itr != GetPlayers().end(); ++itr)
-        {
             if (Player* p = ObjectAccessor::FindPlayer(itr->first))
->>>>>>> b7f254db
             {
                 UpdateData data(p->GetMapId());
                 WorldPacket pkt;
                 GetGameObject(i)->BuildValuesUpdateBlockForPlayer(&data, player);
                 data.BuildPacket(&pkt);
-<<<<<<< HEAD
-                player->GetSession()->SendPacket(&pkt);
-=======
-                p->SendDirectMessage(&pkt);
->>>>>>> b7f254db
+                p->GetSession()->SendPacket(&pkt);
             }
         }
     }
 
     _shipsStarted = true;
-}
-
-<<<<<<< HEAD
-void BattlegroundSA::ProcessPreparation(uint32 const& diff)
+        }
+        else
+}
+
+    if (Status == BG_SA_WARMUP )
 {
     if (PreparationPhase <= BG_STARTING_EVENT_FOURTH)
     {
         BattlegroundMap::ProcessPreparation(diff);
         if (_timerBoats <= diff)
-=======
-void BattlegroundSA::PostUpdateImpl(uint32 diff)
-{
-    if (InitSecondRound)
-    {
-        if (UpdateWaitTimer < diff)
-        {
-            if (!SignaledRoundTwo)
-            {
-                SignaledRoundTwo = true;
-                InitSecondRound = false;
-                SendMessageToAll(LANG_BG_SA_ROUND_TWO_ONE_MINUTE, CHAT_MSG_BG_SYSTEM_NEUTRAL);
-            }
-        }
-        else
-        {
-            UpdateWaitTimer -= diff;
-            return;
-        }
-    }
-    TotalTime += diff;
-
-    if (Status == BG_SA_WARMUP)
-    {
-        EndRoundTimer = BG_SA_ROUNDLENGTH;
-        if (TotalTime >= BG_SA_WARMUPLENGTH)
-        {
-            if (Creature* c = GetBGCreature(BG_SA_NPC_KANRETHAD))
-                SendChatMessage(c, TEXT_ROUND_STARTED);
-
-            TotalTime = 0;
-            ToggleTimer();
-            DemolisherStartState(false);
-            Status = BG_SA_ROUND_ONE;
+
             StartTimedAchievement(ACHIEVEMENT_TIMED_TYPE_EVENT, (Attackers == TEAM_ALLIANCE) ? 23748 : 21702);
-        }
-        if (TotalTime >= BG_SA_BOAT_START)
->>>>>>> b7f254db
             StartShips();
         else
-<<<<<<< HEAD
             _timerBoats -= diff;
         return;
     }
 
     if (PreparationTimer <= diff)
     {
-        switch (PreparationPhase++)
-=======
-            EndRoundTimer = BG_SA_ROUNDLENGTH;
-
-        if (TotalTime >= 60000)
-        {
-            if (Creature* c = GetBGCreature(BG_SA_NPC_KANRETHAD))
+            SendWarningToAll(LANG_BG_SA_HAS_BEGUN);
                 SendChatMessage(c, TEXT_ROUND_STARTED);
 
-            TotalTime = 0;
-            ToggleTimer();
-            DemolisherStartState(false);
-            Status = BG_SA_ROUND_TWO;
-            StartTimedAchievement(ACHIEVEMENT_TIMED_TYPE_EVENT, (Attackers == TEAM_ALLIANCE) ? 23748 : 21702);
             // status was set to STATUS_WAIT_JOIN manually for Preparation, set it back now
             SetStatus(STATUS_IN_PROGRESS);
             for (BattlegroundPlayerMap::const_iterator itr = GetPlayers().begin(); itr != GetPlayers().end(); ++itr)
                 if (Player* p = ObjectAccessor::FindPlayer(itr->first))
                     p->RemoveAurasDueToSpell(SPELL_PREPARATION);
-        }
-        if (TotalTime >= 30000)
-        {
-            if (!SignaledRoundTwoHalfMin)
-            {
-                SignaledRoundTwoHalfMin = true;
-                SendMessageToAll(LANG_BG_SA_ROUND_TWO_START_HALF_MINUTE, CHAT_MSG_BG_SYSTEM_NEUTRAL);
-            }
-        }
-        StartShips();
-        return;
-    }
-    else if (GetStatus() == STATUS_IN_PROGRESS)
-    {
-        if (Status == BG_SA_ROUND_ONE)
-        {
-            if (TotalTime >= BG_SA_ROUNDLENGTH)
-            {
-                RoundScores[0].winner = Attackers;
-                RoundScores[0].time = BG_SA_ROUNDLENGTH;
-                TotalTime = 0;
-                Status = BG_SA_SECOND_WARMUP;
-                Attackers = (Attackers == TEAM_ALLIANCE) ? TEAM_HORDE : TEAM_ALLIANCE;
-                UpdateWaitTimer = 5000;
-                SignaledRoundTwo = false;
-                SignaledRoundTwoHalfMin = false;
-                InitSecondRound = true;
-                ToggleTimer();
-                ResetObjs();
-                GetBgMap()->UpdateAreaDependentAuras();
-                CastSpellOnTeam(SPELL_END_OF_ROUND, ALLIANCE);
-                CastSpellOnTeam(SPELL_END_OF_ROUND, HORDE);
-                return;
-            }
-        }
-        else if (Status == BG_SA_ROUND_TWO)
-        {
-            if (TotalTime >= EndRoundTimer)
-            {
-                RoundScores[1].time = BG_SA_ROUNDLENGTH;
-                RoundScores[1].winner = (Attackers == TEAM_ALLIANCE) ? TEAM_HORDE : TEAM_ALLIANCE;
-                if (RoundScores[0].time == RoundScores[1].time)
-                    EndBattleground(0);
-                else if (RoundScores[0].time < RoundScores[1].time)
-                    EndBattleground(RoundScores[0].winner == TEAM_ALLIANCE ? ALLIANCE : HORDE);
-                else
-                    EndBattleground(RoundScores[1].winner == TEAM_ALLIANCE ? ALLIANCE : HORDE);
-                return;
-            }
-        }
-        if (Status == BG_SA_ROUND_ONE || Status == BG_SA_ROUND_TWO)
->>>>>>> b7f254db
         {
             case BG_STARTING_EVENT_FOURTH + 1:
                 SendMessageToAll(LANG_BG_SA_ROUND_TWO_START_ONE_MINUTE, CHAT_MSG_BG_SYSTEM_NEUTRAL);
@@ -610,13 +346,15 @@
                 SendMessageToAll(LANG_BG_SA_HAS_BEGUN, CHAT_MSG_RAID_BOSS_EMOTE);
                 StartBattleground();
                 break;
+                GetBgMap()->UpdateAreaDependentAuras();
+                CastSpellOnTeam(SPELL_END_OF_ROUND, ALLIANCE);
+                CastSpellOnTeam(SPELL_END_OF_ROUND, HORDE);
         }
     }
     else
         PreparationTimer -= diff;
 }
 
-<<<<<<< HEAD
 void BattlegroundSA::ProcessInProgress(uint32 const& diff)
 {
     BattlegroundMap::ProcessInProgress(diff);
@@ -624,16 +362,14 @@
     // Respawn dead demolishers
     UpdateDemolisherSpawns();
 
-    // Update timer to clients. Must not be done at every Update call
-    if (_timerWorldStateUpdate)
+void BattlegroundSA::StartingEventCloseDoors() { }
         if (_timerWorldStateUpdate <= diff)
             SendTime();
         else
             _timerWorldStateUpdate -= diff;
 
-}
-
-void BattlegroundSA::OnTimeoutReached()
+
+void BattlegroundSA::StartingEventOpenDoors()
 {
     switch (_round)
     {
@@ -661,71 +397,18 @@
                 EndBattleground(_roundScores[1].winner == BG_TEAM_ALLIANCE ? WINNER_ALLIANCE : WINNER_HORDE);
             break;
     }
-}
-
-void BattlegroundSA::FillInitialWorldStates(WorldPacket& data)
-{
-  uint32 ally_attacks = uint32(_attackers == BG_TEAM_ALLIANCE ? 1 : 0);
-  uint32 horde_attacks = uint32(_attackers == BG_TEAM_HORDE ? 1 : 0);
-
-  data << uint32(BG_SA_ANCIENT_GATEWS) << uint32(_gateStatus[BG_SA_ANCIENT_GATE]);
-  data << uint32(BG_SA_YELLOW_GATEWS) << uint32(_gateStatus[BG_SA_YELLOW_GATE]);
-  data << uint32(BG_SA_GREEN_GATEWS) << uint32(_gateStatus[BG_SA_GREEN_GATE]);
-  data << uint32(BG_SA_BLUE_GATEWS) << uint32(_gateStatus[BG_SA_BLUE_GATE]);
-  data << uint32(BG_SA_RED_GATEWS) << uint32(_gateStatus[BG_SA_RED_GATE]);
-  data << uint32(BG_SA_PURPLE_GATEWS) << uint32(_gateStatus[BG_SA_PURPLE_GATE]);
-
-  data << uint32(BG_SA_BONUS_TIMER) << uint32(0);
-
-  data << uint32(BG_SA_HORDE_ATTACKS)<< horde_attacks;
-  data << uint32(BG_SA_ALLY_ATTACKS) << ally_attacks;
-
-  //Time will be sent on first update...
-  data << uint32(BG_SA_ENABLE_TIMER) << ((_timerEnabled) ? uint32(1) : uint32(0));
-  data << uint32(BG_SA_TIMER_MINS) << uint32(0);
-  data << uint32(BG_SA_TIMER_SEC_TENS) << uint32(0);
-  data << uint32(BG_SA_TIMER_SEC_DECS) << uint32(0);
-
-  data << uint32(BG_SA_RIGHT_GY_HORDE) << uint32(_graveyardStatus[BG_SA_RIGHT_CAPTURABLE_GY] == BG_TEAM_HORDE?1:0);
-  data << uint32(BG_SA_LEFT_GY_HORDE) << uint32(_graveyardStatus[BG_SA_LEFT_CAPTURABLE_GY] == BG_TEAM_HORDE?1:0);
-  data << uint32(BG_SA_CENTER_GY_HORDE) << uint32(_graveyardStatus[BG_SA_CENTRAL_CAPTURABLE_GY] == BG_TEAM_HORDE?1:0);
-
-  data << uint32(BG_SA_RIGHT_GY_ALLIANCE) << uint32(_graveyardStatus[BG_SA_RIGHT_CAPTURABLE_GY] == BG_TEAM_ALLIANCE?1:0);
-  data << uint32(BG_SA_LEFT_GY_ALLIANCE) << uint32(_graveyardStatus[BG_SA_LEFT_CAPTURABLE_GY] == BG_TEAM_ALLIANCE?1:0);
-  data << uint32(BG_SA_CENTER_GY_ALLIANCE) << uint32(_graveyardStatus[BG_SA_CENTRAL_CAPTURABLE_GY] == BG_TEAM_ALLIANCE?1:0);
-
-  data << uint32(BG_SA_HORDE_DEFENCE_TOKEN) << ally_attacks;
-  data << uint32(BG_SA_ALLIANCE_DEFENCE_TOKEN) << horde_attacks;
-
-  data << uint32(BG_SA_LEFT_ATT_TOKEN_HRD) << horde_attacks;
-  data << uint32(BG_SA_RIGHT_ATT_TOKEN_HRD) << horde_attacks;
-  data << uint32(BG_SA_RIGHT_ATT_TOKEN_ALL) <<  ally_attacks;
-  data << uint32(BG_SA_LEFT_ATT_TOKEN_ALL) <<  ally_attacks;
-}
-
-void BattlegroundSA::OnPlayerJoin(Player *plr)
-{
-    BattlegroundMap::OnPlayerJoin(plr);
-
-    //create score and add it to map, default values are set in constructor
-    BattlegroundSAScore* sc = new BattlegroundSAScore;
-    PlayerScores[plr->GetGUIDLow()] = sc;
-=======
-void BattlegroundSA::StartingEventCloseDoors() { }
-
-void BattlegroundSA::StartingEventOpenDoors() { }
 
 void BattlegroundSA::FillInitialWorldStates(WorldPacket& data)
 {
     bool allyAttacks = Attackers == TEAM_ALLIANCE;
     bool hordeAttacks = Attackers == TEAM_HORDE;
 
-    data << uint32(BG_SA_ANCIENT_GATEWS) << uint32(GateStatus[BG_SA_ANCIENT_GATE]);
-    data << uint32(BG_SA_YELLOW_GATEWS) << uint32(GateStatus[BG_SA_YELLOW_GATE]);
-    data << uint32(BG_SA_GREEN_GATEWS) << uint32(GateStatus[BG_SA_GREEN_GATE]);
-    data << uint32(BG_SA_BLUE_GATEWS) << uint32(GateStatus[BG_SA_BLUE_GATE]);
-    data << uint32(BG_SA_RED_GATEWS) << uint32(GateStatus[BG_SA_RED_GATE]);
-    data << uint32(BG_SA_PURPLE_GATEWS) << uint32(GateStatus[BG_SA_PURPLE_GATE]);
+  data << uint32(BG_SA_ANCIENT_GATEWS) << uint32(GateStatus[BG_SA_ANCIENT_GATE]);
+  data << uint32(BG_SA_YELLOW_GATEWS) << uint32(GateStatus[BG_SA_YELLOW_GATE]);
+  data << uint32(BG_SA_GREEN_GATEWS) << uint32(GateStatus[BG_SA_GREEN_GATE]);
+  data << uint32(BG_SA_BLUE_GATEWS) << uint32(GateStatus[BG_SA_BLUE_GATE]);
+  data << uint32(BG_SA_RED_GATEWS) << uint32(GateStatus[BG_SA_RED_GATE]);
+  data << uint32(BG_SA_PURPLE_GATEWS) << uint32(GateStatus[BG_SA_PURPLE_GATE]);
 
     data << uint32(BG_SA_BONUS_TIMER) << uint32(0);
 
@@ -733,7 +416,7 @@
     data << uint32(BG_SA_ALLY_ATTACKS) << uint32(allyAttacks);
 
     // Time will be sent on first update...
-    data << uint32(BG_SA_ENABLE_TIMER) << uint32(TimerEnabled);
+  data << uint32(BG_SA_ENABLE_TIMER) << ((_timerEnabled) ? uint32(1) : uint32(0));
     data << uint32(BG_SA_TIMER_MINS) << uint32(0);
     data << uint32(BG_SA_TIMER_SEC_TENS) << uint32(0);
     data << uint32(BG_SA_TIMER_SEC_DECS) << uint32(0);
@@ -742,9 +425,9 @@
     data << uint32(BG_SA_LEFT_GY_HORDE) << uint32(GraveyardStatus[BG_SA_LEFT_CAPTURABLE_GY] == TEAM_HORDE);
     data << uint32(BG_SA_CENTER_GY_HORDE) << uint32(GraveyardStatus[BG_SA_CENTRAL_CAPTURABLE_GY] == TEAM_HORDE);
 
-    data << uint32(BG_SA_RIGHT_GY_ALLIANCE) << uint32(GraveyardStatus[BG_SA_RIGHT_CAPTURABLE_GY] == TEAM_ALLIANCE);
-    data << uint32(BG_SA_LEFT_GY_ALLIANCE) << uint32(GraveyardStatus[BG_SA_LEFT_CAPTURABLE_GY] == TEAM_ALLIANCE);
-    data << uint32(BG_SA_CENTER_GY_ALLIANCE) << uint32(GraveyardStatus[BG_SA_CENTRAL_CAPTURABLE_GY] == TEAM_ALLIANCE);
+  data << uint32(BG_SA_RIGHT_GY_ALLIANCE) << uint32(GraveyardStatus[BG_SA_RIGHT_CAPTURABLE_GY] == TEAM_ALLIANCE?1:0);
+  data << uint32(BG_SA_LEFT_GY_ALLIANCE) << uint32(GraveyardStatus[BG_SA_LEFT_CAPTURABLE_GY] == TEAM_ALLIANCE?1:0);
+  data << uint32(BG_SA_CENTER_GY_ALLIANCE) << uint32(GraveyardStatus[BG_SA_CENTRAL_CAPTURABLE_GY] == TEAM_ALLIANCE?1:0);
 
     data << uint32(BG_SA_HORDE_DEFENCE_TOKEN) << uint32(allyAttacks);
     data << uint32(BG_SA_ALLIANCE_DEFENCE_TOKEN) << uint32(hordeAttacks);
@@ -755,21 +438,17 @@
     data << uint32(BG_SA_LEFT_ATT_TOKEN_ALL) <<  uint32(allyAttacks);
 }
 
-void BattlegroundSA::AddPlayer(Player* player)
+void BattlegroundSA::OnPlayerJoin(Player *plr)
 {
     Battleground::AddPlayer(player);
     PlayerScores[player->GetGUID()] = new BattlegroundSAScore(player->GetGUID(), player->GetBGTeam());
 
     SendTransportInit(player);
->>>>>>> b7f254db
+    PlayerScores[plr->GetGUIDLow()] = sc;
 
     if (!_shipsStarted)
     {
-<<<<<<< HEAD
-        if (plr->GetTeamId() == _attackers)
-=======
-        if (player->GetTeamId() == Attackers)
->>>>>>> b7f254db
+        if (plr->GetTeamId() == Attackers)
         {
             //player->AddUnitMovementFlag(MOVEMENTFLAG_ONTRANSPORT);
 
@@ -784,66 +463,30 @@
     }
     else
     {
-<<<<<<< HEAD
         if (plr->GetTeamId() == _attackers)
-            plr->TeleportTo(607, 1600.381f, -106.263f, 8.8745f, 3.78f, 0);
-=======
-        if (player->GetTeamId() == Attackers)
             player->TeleportTo(607, 1600.381f, -106.263f, 8.8745f, 3.78f, 0);
->>>>>>> b7f254db
         else
             player->TeleportTo(607, 1209.7f, -65.16f, 70.1f, 0.0f, 0);
     }
-<<<<<<< HEAD
-    SendTransportInit(plr);
-}
-
-void BattlegroundSA::UpdatePlayerScore(Player* Source, uint32 type, uint32 value, bool doAddHonor)
-{
-    BattlegroundScoreMap::const_iterator itr = PlayerScores.find(Source->GetGUIDLow());
-    if (itr == PlayerScores.end())                         // player not found...
-        return;
-
-    if (type == SCORE_DESTROYED_DEMOLISHER)
+void BattlegroundSA::RemovePlayer(Player* /*player*/, ObjectGuid /*guid*/, uint32 /*team*/) { }
+}
+
+    BattlegroundScoreMap::iterator itr = m_PlayerScores.find(Source->GetGUID());
+    if (itr == m_PlayerScores.end())                         // player not found...
         ((BattlegroundSAScore*)itr->second)->DemolishersDestroyed += value;
-    else if (type == SCORE_DESTROYED_WALL)
         ((BattlegroundSAScore*)itr->second)->GatesDestroyed += value;
-    else
-        BattlegroundMap::UpdatePlayerScore(Source, type, value, doAddHonor);
-}
-
-=======
-}
-
-void BattlegroundSA::RemovePlayer(Player* /*player*/, ObjectGuid /*guid*/, uint32 /*team*/) { }
-
-void BattlegroundSA::HandleAreaTrigger(Player* /*Source*/, uint32 /*Trigger*/)
-{
-    // this is wrong way to implement these things. On official it done by gameobject spell cast.
-    if (GetStatus() != STATUS_IN_PROGRESS)
-        return;
-}
-
->>>>>>> b7f254db
+        Battleground::UpdatePlayerScore(Source, type, value, doAddHonor);
 void BattlegroundSA::TeleportPlayers()
 {
     for (MapRefManager::iterator itr = m_mapRefManager.begin(); itr != m_mapRefManager.end(); ++itr)
     {
-<<<<<<< HEAD
         if (Player* player = itr->getSource())
-=======
-        if (Player* player = ObjectAccessor::FindPlayer(itr->first))
->>>>>>> b7f254db
         {
             // should remove spirit of redemption
             if (player->HasAuraType(SPELL_AURA_SPIRIT_OF_REDEMPTION))
                 player->RemoveAurasByType(SPELL_AURA_MOD_SHAPESHIFT);
 
-<<<<<<< HEAD
-            if (!player->isAlive())
-=======
             if (!player->IsAlive())
->>>>>>> b7f254db
             {
                 player->ResurrectPlayer(1.0f);
                 player->SpawnCorpseBones();
@@ -852,29 +495,18 @@
             player->ResetAllPowers();
             player->CombatStopWithPets(true);
 
-<<<<<<< HEAD
             if (player->GetBGTeam() == _attackers)
-            {
-                player->CastSpell(player, 12438, true);     //Without this player falls before boat loads...
-
-                if (urand(0, 1))
-                    player->TeleportTo(607, 2682.936f, -830.368f, 50.0f, 2.895f, 0);
-                else
-                    player->TeleportTo(607, 2577.003f, 980.261f, 50.0f, 0.807f, 0);
-=======
-            for (BattlegroundPlayerMap::const_iterator itr = GetPlayers().begin(); itr != GetPlayers().end(); ++itr)
                 if (Player* p = ObjectAccessor::FindPlayer(itr->first))
                     p->CastSpell(p, SPELL_PREPARATION, true);
 
             if (player->GetTeamId() == Attackers)
             {
-                //player->AddUnitMovementFlag(MOVEMENTFLAG_ONTRANSPORT);
+                plr->CastSpell(plr, 12438, true);     //Without this player falls before boat loads...
 
                 if (urand(0, 1))
                     player->TeleportTo(607, 2682.936f, -830.368f, 15.0f, 2.895f, 0);
                 else
-                    player->TeleportTo(607, 2577.003f, 980.261f, 15.0f, 0.807f, 0);
->>>>>>> b7f254db
+                    player->TeleportTo(607, 2577.003f, 980.261f, 50.0f, 0.807f, 0);
             }
             else
                 player->TeleportTo(607, 1209.7f, -65.16f, 70.1f, 0.0f, 0);
@@ -886,28 +518,6 @@
 {
     if (GameObject* go = obj->ToGameObject())
     {
-<<<<<<< HEAD
-        uint32 i = GetGateIDFromDestroyEventID(eventType);
-        _gateStatus[i] = BG_SA_GATE_DAMAGED;
-        uint32 uws = GetWorldStateFromGateID(i);
-        if (uws)
-            UpdateWorldState(uws, _gateStatus[i]);
-    }
-
-    if (eventType == go->GetGOInfo()->building.destroyedEvent)
-    {
-        if (go->GetGOInfo()->building.destroyedEvent == 19837)
-            SendMessageToAll(LANG_BG_SA_CHAMBER_BREACHED, CHAT_MSG_RAID_BOSS_EMOTE);
-        else
-            SendMessageToAll(ParseStrings(LANG_BG_SA_WAS_DESTROYED, go->GetGOInfo()->name.c_str()), CHAT_MSG_RAID_BOSS_EMOTE);
-    }
-
-    if (eventType == go->GetGOInfo()->building.damageEvent)
-        SendMessageToAll(ParseStrings(LANG_BG_SA_IS_UNDER_ATTACK, go->GetGOInfo()->name.c_str()), CHAT_MSG_RAID_BOSS_EMOTE);
-}
-
-void BattlegroundSA::OnUnitKill(Creature* unit, Player* killer)
-=======
         switch (go->GetGoType())
         {
             case GAMEOBJECT_TYPE_GOOBER:
@@ -925,10 +535,10 @@
                     if (eventId == go->GetGOInfo()->destructibleBuilding.DamagedEvent)
                     {
                         GateStatus[gateId] = BG_SA_GATE_DAMAGED;
-
+        GateStatus[i] = BG_SA_GATE_DAMAGED;
                         if (Creature* c = obj->FindNearestCreature(NPC_WORLD_TRIGGER, 500.0f))
                             SendChatMessage(c, gate->DamagedText, invoker);
-
+            UpdateWorldState(uws, _gateStatus[i]);
                         PlaySoundToAll(Attackers == TEAM_ALLIANCE ? SOUND_WALL_ATTACKED_ALLIANCE : SOUND_WALL_ATTACKED_HORDE);
                     }
                     // destroyed
@@ -949,9 +559,9 @@
                         switch (gateId)
                         {
                             case BG_SA_GREEN_GATE:
-                                if (GateStatus[BG_SA_BLUE_GATE] == BG_SA_GATE_DESTROYED)
+            SendMessageToAll(LANG_BG_SA_CHAMBER_BREACHED, CHAT_MSG_RAID_BOSS_EMOTE);
                                     rewardHonor = false;
-                                break;
+            SendMessageToAll(ParseStrings(LANG_BG_SA_WAS_DESTROYED, go->GetGOInfo()->name.c_str()), CHAT_MSG_RAID_BOSS_EMOTE);
                             case BG_SA_BLUE_GATE:
                                 if (GateStatus[BG_SA_GREEN_GATE] == BG_SA_GATE_DESTROYED)
                                     rewardHonor = false;
@@ -969,7 +579,7 @@
                         }
 
                         if (invoker)
-                        {
+        SendMessageToAll(ParseStrings(LANG_BG_SA_IS_UNDER_ATTACK, go->GetGOInfo()->name.c_str()), CHAT_MSG_RAID_BOSS_EMOTE);
                             if (Unit* unit = invoker->ToUnit())
                             {
                                 if (Player* player = unit->GetCharmerOrOwnerPlayerOrPlayerItself())
@@ -984,7 +594,7 @@
                     else
                         break;
 
-                    UpdateWorldState(gate->WorldState, GateStatus[gateId]);
+void BattlegroundSA::HandleKillUnit(Creature* unit, Player* killer)
                 }
                 break;
             }
@@ -995,7 +605,6 @@
 }
 
 void BattlegroundSA::HandleKillUnit(Creature* creature, Player* killer)
->>>>>>> b7f254db
 {
     if (creature->GetEntry() == NPC_DEMOLISHER_SA)
     {
@@ -1010,20 +619,11 @@
  */
 void BattlegroundSA::OverrideGunFaction()
 {
-<<<<<<< HEAD
-    for (uint8 i = BG_SA_GUN_1; i <= BG_SA_GUN_10;i++)
+    if (!m_BgCreatures[0])
+    for (uint8 i = BG_SA_GUN_1; i <= BG_SA_GUN_10; i++)
     {
         if (Creature* gun = GetCreature(i))
             gun->setFaction(BG_SA_Factions[_attackers ? BG_TEAM_ALLIANCE : BG_TEAM_HORDE]);
-=======
-    if (!BgCreatures[0])
-        return;
-
-    for (uint8 i = BG_SA_GUN_1; i <= BG_SA_GUN_10; i++)
-    {
-        if (Creature* gun = GetBGCreature(i))
-            gun->setFaction(BG_SA_Factions[Attackers ? TEAM_ALLIANCE : TEAM_HORDE]);
->>>>>>> b7f254db
     }
 
     for (uint8 i = BG_SA_DEMOLISHER_1; i <= BG_SA_DEMOLISHER_4; i++)
@@ -1035,13 +635,7 @@
 
 void BattlegroundSA::DemolisherStartState(bool start)
 {
-<<<<<<< HEAD
-=======
-    if (!BgCreatures[0])
-        return;
-
     // set flags only for the demolishers on the beach, factory ones dont need it
->>>>>>> b7f254db
     for (uint8 i = BG_SA_DEMOLISHER_1; i <= BG_SA_DEMOLISHER_4; i++)
     {
         if (Creature* dem = GetCreature(i))
@@ -1056,49 +650,15 @@
 
 void BattlegroundSA::DestroyGate(Player* /*player*/, GameObject* /*go*/)
 {
-<<<<<<< HEAD
-    uint32 i = GetGateIDFromDestroyEventID(destroyedEvent);
     if (!_gateStatus[i])
-        return;
-
     if (GameObject* g = GetGameObject(i))
-    {
-        if (g->GetGOValue()->building.health == 0)
-        {
             _gateStatus[i] = BG_SA_GATE_DESTROYED;
-            uint32 uws = GetWorldStateFromGateID(i);
-            if (uws)
-                UpdateWorldState(uws, _gateStatus[i]);
-            bool rewardHonor = true;
-            switch(i)
-            {
-                case BG_SA_GREEN_GATE:
+                UpdateWorldState(uws, GateStatus[i]);
                     if (_gateStatus[BG_SA_BLUE_GATE] == BG_SA_GATE_DESTROYED)
-                        rewardHonor = false;
-                    break;
-                case BG_SA_BLUE_GATE:
-                    if (_gateStatus[BG_SA_GREEN_GATE] == BG_SA_GATE_DESTROYED)
-                        rewardHonor = false;
-                    break;
-                case BG_SA_RED_GATE:
+                    if (GateStatus[BG_SA_GREEN_GATE] == BG_SA_GATE_DESTROYED)
                     if (_gateStatus[BG_SA_PURPLE_GATE] == BG_SA_GATE_DESTROYED)
-                        rewardHonor = false;
-                    break;
-                case BG_SA_PURPLE_GATE:
-                    if (_gateStatus[BG_SA_RED_GATE] == BG_SA_GATE_DESTROYED)
-                        rewardHonor = false;
-                    break;
-            }
-
-            if (i < 5)
+                    if (GateStatus[BG_SA_RED_GATE] == BG_SA_GATE_DESTROYED)
                 DeleteGameObject(i+9);
-            UpdatePlayerScore(pl, SCORE_DESTROYED_WALL, 1);
-            if (rewardHonor)
-                UpdatePlayerScore(pl, SCORE_BONUS_HONOR, (GetBonusHonorFromKill(1)));
-        }
-    }
-=======
->>>>>>> b7f254db
 }
 
 WorldSafeLocsEntry const* BattlegroundSA::GetClosestGraveYard(Player* player)
@@ -1149,33 +709,18 @@
     {
         case 191307:
         case 191308:
-<<<<<<< HEAD
             if (_gateStatus[BG_SA_GREEN_GATE] == BG_SA_GATE_DESTROYED || _gateStatus[BG_SA_BLUE_GATE] == BG_SA_GATE_DESTROYED)
-                CaptureGraveyard(BG_SA_LEFT_CAPTURABLE_GY, Source);
+                CaptureGraveyard(BG_SA_LEFT_CAPTURABLE_GY, source);
             break;
         case 191305:
         case 191306:
             if (_gateStatus[BG_SA_GREEN_GATE] == BG_SA_GATE_DESTROYED || _gateStatus[BG_SA_BLUE_GATE] == BG_SA_GATE_DESTROYED)
-                CaptureGraveyard(BG_SA_RIGHT_CAPTURABLE_GY, Source);
+                CaptureGraveyard(BG_SA_RIGHT_CAPTURABLE_GY, source);
             break;
         case 191310:
         case 191309:
             if ((_gateStatus[BG_SA_GREEN_GATE] == BG_SA_GATE_DESTROYED || _gateStatus[BG_SA_BLUE_GATE] == BG_SA_GATE_DESTROYED) && (_gateStatus[BG_SA_RED_GATE] == BG_SA_GATE_DESTROYED || _gateStatus[BG_SA_PURPLE_GATE] == BG_SA_GATE_DESTROYED))
-                CaptureGraveyard(BG_SA_CENTRAL_CAPTURABLE_GY, Source);
-=======
-            if (GateStatus[BG_SA_GREEN_GATE] == BG_SA_GATE_DESTROYED || GateStatus[BG_SA_BLUE_GATE] == BG_SA_GATE_DESTROYED)
-                CaptureGraveyard(BG_SA_LEFT_CAPTURABLE_GY, source);
-            break;
-        case 191305:
-        case 191306:
-            if (GateStatus[BG_SA_GREEN_GATE] == BG_SA_GATE_DESTROYED || GateStatus[BG_SA_BLUE_GATE] == BG_SA_GATE_DESTROYED)
-                CaptureGraveyard(BG_SA_RIGHT_CAPTURABLE_GY, source);
-            break;
-        case 191310:
-        case 191309:
-            if ((GateStatus[BG_SA_GREEN_GATE] == BG_SA_GATE_DESTROYED || GateStatus[BG_SA_BLUE_GATE] == BG_SA_GATE_DESTROYED) && (GateStatus[BG_SA_RED_GATE] == BG_SA_GATE_DESTROYED || GateStatus[BG_SA_PURPLE_GATE] == BG_SA_GATE_DESTROYED))
                 CaptureGraveyard(BG_SA_CENTRAL_CAPTURABLE_GY, source);
->>>>>>> b7f254db
             break;
         default:
             return;
@@ -1187,15 +732,8 @@
     if (_graveyardStatus[i] == _attackers)
         return;
 
-<<<<<<< HEAD
     DeleteCreature(BG_SA_MAXNPC + i);
     _graveyardStatus[i] = Source->GetTeamId();
-    WorldSafeLocsEntry const *sg = NULL;
-    sg = sWorldSafeLocsStore.LookupEntry(BG_SA_GYEntries[i]);
-    AddSpiritGuide(i + BG_SA_MAXNPC, sg->x, sg->y, sg->z, BG_SA_GYOrientation[i], (_graveyardStatus[i] == BG_TEAM_ALLIANCE?  ALLIANCE : HORDE));
-=======
-    DelCreature(BG_SA_MAXNPC + i);
-    GraveyardStatus[i] = Source->GetTeamId();
     WorldSafeLocsEntry const* sg = sWorldSafeLocsStore.LookupEntry(BG_SA_GYEntries[i]);
     if (!sg)
     {
@@ -1204,7 +742,6 @@
     }
 
     AddSpiritGuide(i + BG_SA_MAXNPC, sg->Loc.X, sg->Loc.Y, sg->Loc.Z, BG_SA_GYOrientation[i], GraveyardStatus[i]);
->>>>>>> b7f254db
     uint32 npc = 0;
     uint32 flag = 0;
 
@@ -1212,109 +749,66 @@
     {
         case BG_SA_LEFT_CAPTURABLE_GY:
             flag = BG_SA_LEFT_FLAG;
-<<<<<<< HEAD
             DeleteGameObject(flag);
             AddGameObject(flag, (BG_SA_ObjEntries[flag] - (Source->GetTeamId() == BG_TEAM_ALLIANCE ? 0:1)),
-            BG_SA_ObjSpawnlocs[flag][0], BG_SA_ObjSpawnlocs[flag][1],
-            BG_SA_ObjSpawnlocs[flag][2], BG_SA_ObjSpawnlocs[flag][3], 0, 0, 0, 0, RESPAWN_ONE_DAY);
+                BG_SA_ObjSpawnlocs[flag], 0, 0, 0, 0, RESPAWN_ONE_DAY);
 
             npc = BG_SA_NPC_RIGSPARK;
-            AddCreature(BG_SA_NpcEntries[npc], npc, _attackers,
-              BG_SA_NpcSpawnlocs[npc][0], BG_SA_NpcSpawnlocs[npc][1],
-              BG_SA_NpcSpawnlocs[npc][2], BG_SA_NpcSpawnlocs[npc][3]);
+            AddCreature(BG_SA_NpcEntries[npc], npc, Attackers,
+                rigspark->AI()->Talk(TEXT_SPARKLIGHT_RIGSPARK_SPAWN);
+
+            for (uint8 j = BG_SA_DEMOLISHER_7; j <= BG_SA_DEMOLISHER_8; j++)
+            {
+                AddCreature(BG_SA_NpcEntries[j], j, BG_SA_NpcSpawnlocs[j], (Attackers == TEAM_ALLIANCE ? TEAM_HORDE : TEAM_ALLIANCE), 600);
+
+                if (Creature* dem = GetBGCreature(j))
+                    dem->setFaction(BG_SA_Factions[Attackers]);
+            }
+
+            UpdateWorldState(BG_SA_LEFT_GY_ALLIANCE, GraveyardStatus[i] == TEAM_ALLIANCE);
+            UpdateWorldState(BG_SA_LEFT_GY_HORDE, GraveyardStatus[i] == TEAM_HORDE);
+
+            if (Creature* c = Source->FindNearestCreature(NPC_WORLD_TRIGGER, 500.0f))
+                SendChatMessage(c, Source->GetTeamId() == TEAM_ALLIANCE ? TEXT_WEST_GRAVEYARD_CAPTURED_A : TEXT_WEST_GRAVEYARD_CAPTURED_H, Source);
 
             UpdateWorldState(BG_SA_LEFT_GY_ALLIANCE, (_graveyardStatus[i] == BG_TEAM_ALLIANCE? 1:0));
             UpdateWorldState(BG_SA_LEFT_GY_HORDE, (_graveyardStatus[i] == BG_TEAM_ALLIANCE? 0:1));
             if (Source->GetTeamId() == BG_TEAM_ALLIANCE)
                 SendMessageToAll(LANG_BG_SA_A_GY_WEST, CHAT_MSG_RAID_BOSS_EMOTE);
-            else
-                SendMessageToAll(LANG_BG_SA_H_GY_WEST, CHAT_MSG_RAID_BOSS_EMOTE);
             break;
         case BG_SA_RIGHT_CAPTURABLE_GY:
             flag = BG_SA_RIGHT_FLAG;
             DeleteGameObject(flag);
             AddGameObject(flag, (BG_SA_ObjEntries[flag] - (Source->GetTeamId() == BG_TEAM_ALLIANCE ? 0:1)),
-              BG_SA_ObjSpawnlocs[flag][0], BG_SA_ObjSpawnlocs[flag][1],
-              BG_SA_ObjSpawnlocs[flag][2], BG_SA_ObjSpawnlocs[flag][3], 0, 0, 0, 0, RESPAWN_ONE_DAY);
+                BG_SA_ObjSpawnlocs[flag], 0, 0, 0, 0, RESPAWN_ONE_DAY);
 
             npc = BG_SA_NPC_SPARKLIGHT;
-            AddCreature(BG_SA_NpcEntries[npc], npc, _attackers,
-              BG_SA_NpcSpawnlocs[npc][0], BG_SA_NpcSpawnlocs[npc][1],
-              BG_SA_NpcSpawnlocs[npc][2], BG_SA_NpcSpawnlocs[npc][3]);
+            AddCreature(BG_SA_NpcEntries[npc], npc, Attackers,
+                sparklight->AI()->Talk(TEXT_SPARKLIGHT_RIGSPARK_SPAWN);
+
+            for (uint8 j = BG_SA_DEMOLISHER_5; j <= BG_SA_DEMOLISHER_6; j++)
+            {
+                AddCreature(BG_SA_NpcEntries[j], j, BG_SA_NpcSpawnlocs[j], Attackers == TEAM_ALLIANCE ? TEAM_HORDE : TEAM_ALLIANCE, 600);
+
+                if (Creature* dem = GetBGCreature(j))
+                    dem->setFaction(BG_SA_Factions[Attackers]);
+            }
+
+            UpdateWorldState(BG_SA_RIGHT_GY_ALLIANCE, GraveyardStatus[i] == TEAM_ALLIANCE);
+            UpdateWorldState(BG_SA_RIGHT_GY_HORDE, GraveyardStatus[i] == TEAM_HORDE);
+
+            if (Creature* c = Source->FindNearestCreature(NPC_WORLD_TRIGGER, 500.0f))
+                SendChatMessage(c, Source->GetTeamId() == TEAM_ALLIANCE ? TEXT_EAST_GRAVEYARD_CAPTURED_A : TEXT_EAST_GRAVEYARD_CAPTURED_H, Source);
 
             UpdateWorldState(BG_SA_RIGHT_GY_ALLIANCE, (_graveyardStatus[i] == BG_TEAM_ALLIANCE? 1:0));
             UpdateWorldState(BG_SA_RIGHT_GY_HORDE, (_graveyardStatus[i] == BG_TEAM_ALLIANCE? 0:1));
             if (Source->GetTeamId() == BG_TEAM_ALLIANCE)
                 SendMessageToAll(LANG_BG_SA_A_GY_EAST, CHAT_MSG_RAID_BOSS_EMOTE);
-            else
-                SendMessageToAll(LANG_BG_SA_H_GY_EAST, CHAT_MSG_RAID_BOSS_EMOTE);
             break;
         case BG_SA_CENTRAL_CAPTURABLE_GY:
             flag = BG_SA_CENTRAL_FLAG;
             DeleteGameObject(flag);
             AddGameObject(flag, (BG_SA_ObjEntries[flag] - (Source->GetTeamId() == BG_TEAM_ALLIANCE ? 0:1)),
-              BG_SA_ObjSpawnlocs[flag][0], BG_SA_ObjSpawnlocs[flag][1],
-              BG_SA_ObjSpawnlocs[flag][2], BG_SA_ObjSpawnlocs[flag][3], 0, 0, 0, 0, RESPAWN_ONE_DAY);
-
-            UpdateWorldState(BG_SA_CENTER_GY_ALLIANCE, (_graveyardStatus[i] == BG_TEAM_ALLIANCE? 1:0));
-            UpdateWorldState(BG_SA_CENTER_GY_HORDE, (_graveyardStatus[i] == BG_TEAM_ALLIANCE? 0:1));
-            if (Source->GetTeamId() == BG_TEAM_ALLIANCE)
-                SendMessageToAll(LANG_BG_SA_A_GY_SOUTH, CHAT_MSG_RAID_BOSS_EMOTE);
-            else
-                SendMessageToAll(LANG_BG_SA_H_GY_SOUTH, CHAT_MSG_RAID_BOSS_EMOTE);
-=======
-            DelObject(flag);
-            AddObject(flag, (BG_SA_ObjEntries[flag] - (Source->GetTeamId() == TEAM_ALLIANCE ? 0 : 1)),
-                BG_SA_ObjSpawnlocs[flag], 0, 0, 0, 0, RESPAWN_ONE_DAY);
-
-            npc = BG_SA_NPC_RIGSPARK;
-            if (Creature* rigspark = AddCreature(BG_SA_NpcEntries[npc], npc, BG_SA_NpcSpawnlocs[npc], Attackers))
-                rigspark->AI()->Talk(TEXT_SPARKLIGHT_RIGSPARK_SPAWN);
-
-            for (uint8 j = BG_SA_DEMOLISHER_7; j <= BG_SA_DEMOLISHER_8; j++)
-            {
-                AddCreature(BG_SA_NpcEntries[j], j, BG_SA_NpcSpawnlocs[j], (Attackers == TEAM_ALLIANCE ? TEAM_HORDE : TEAM_ALLIANCE), 600);
-
-                if (Creature* dem = GetBGCreature(j))
-                    dem->setFaction(BG_SA_Factions[Attackers]);
-            }
-
-            UpdateWorldState(BG_SA_LEFT_GY_ALLIANCE, GraveyardStatus[i] == TEAM_ALLIANCE);
-            UpdateWorldState(BG_SA_LEFT_GY_HORDE, GraveyardStatus[i] == TEAM_HORDE);
-
-            if (Creature* c = Source->FindNearestCreature(NPC_WORLD_TRIGGER, 500.0f))
-                SendChatMessage(c, Source->GetTeamId() == TEAM_ALLIANCE ? TEXT_WEST_GRAVEYARD_CAPTURED_A : TEXT_WEST_GRAVEYARD_CAPTURED_H, Source);
-
-            break;
-        case BG_SA_RIGHT_CAPTURABLE_GY:
-            flag = BG_SA_RIGHT_FLAG;
-            DelObject(flag);
-            AddObject(flag, (BG_SA_ObjEntries[flag] - (Source->GetTeamId() == TEAM_ALLIANCE ? 0 : 1)),
-                BG_SA_ObjSpawnlocs[flag], 0, 0, 0, 0, RESPAWN_ONE_DAY);
-
-            npc = BG_SA_NPC_SPARKLIGHT;
-            if (Creature* sparklight = AddCreature(BG_SA_NpcEntries[npc], npc, BG_SA_NpcSpawnlocs[npc], Attackers))
-                sparklight->AI()->Talk(TEXT_SPARKLIGHT_RIGSPARK_SPAWN);
-
-            for (uint8 j = BG_SA_DEMOLISHER_5; j <= BG_SA_DEMOLISHER_6; j++)
-            {
-                AddCreature(BG_SA_NpcEntries[j], j, BG_SA_NpcSpawnlocs[j], Attackers == TEAM_ALLIANCE ? TEAM_HORDE : TEAM_ALLIANCE, 600);
-
-                if (Creature* dem = GetBGCreature(j))
-                    dem->setFaction(BG_SA_Factions[Attackers]);
-            }
-
-            UpdateWorldState(BG_SA_RIGHT_GY_ALLIANCE, GraveyardStatus[i] == TEAM_ALLIANCE);
-            UpdateWorldState(BG_SA_RIGHT_GY_HORDE, GraveyardStatus[i] == TEAM_HORDE);
-
-            if (Creature* c = Source->FindNearestCreature(NPC_WORLD_TRIGGER, 500.0f))
-                SendChatMessage(c, Source->GetTeamId() == TEAM_ALLIANCE ? TEXT_EAST_GRAVEYARD_CAPTURED_A : TEXT_EAST_GRAVEYARD_CAPTURED_H, Source);
-
-            break;
-        case BG_SA_CENTRAL_CAPTURABLE_GY:
-            flag = BG_SA_CENTRAL_FLAG;
-            DelObject(flag);
-            AddObject(flag, (BG_SA_ObjEntries[flag] - (Source->GetTeamId() == TEAM_ALLIANCE ? 0 : 1)),
               BG_SA_ObjSpawnlocs[flag], 0, 0, 0, 0, RESPAWN_ONE_DAY);
 
             UpdateWorldState(BG_SA_CENTER_GY_ALLIANCE, GraveyardStatus[i] == TEAM_ALLIANCE);
@@ -1323,7 +817,11 @@
             if (Creature* c = Source->FindNearestCreature(NPC_WORLD_TRIGGER, 500.0f))
                 SendChatMessage(c, Source->GetTeamId() == TEAM_ALLIANCE ? TEXT_SOUTH_GRAVEYARD_CAPTURED_A : TEXT_SOUTH_GRAVEYARD_CAPTURED_H, Source);
 
->>>>>>> b7f254db
+            UpdateWorldState(BG_SA_CENTER_GY_ALLIANCE, (GraveyardStatus[i] == TEAM_ALLIANCE? 1:0));
+            UpdateWorldState(BG_SA_CENTER_GY_HORDE, (GraveyardStatus[i] == TEAM_ALLIANCE? 0:1));
+            if (Source->GetTeamId() == TEAM_ALLIANCE)
+                SendWarningToAll(LANG_BG_SA_A_GY_SOUTH);
+                SendWarningToAll(LANG_BG_SA_H_GY_SOUTH);
             break;
         default:
             ASSERT(false);
@@ -1331,16 +829,7 @@
     };
 }
 
-<<<<<<< HEAD
 void BattlegroundSA::EventPlayerUsedGO(Player* source, GameObject* object)
-{
-    if (object->GetEntry() == BG_SA_ObjEntries[BG_SA_TITAN_RELIC] && _gateStatus[BG_SA_ANCIENT_GATE] == BG_SA_GATE_DESTROYED)
-    {
-        if (source->GetBGTeam() == _attackers)
-        {
-            if (source->GetBGTeam() == BG_TEAM_ALLIANCE)
-=======
-void BattlegroundSA::TitanRelicActivated(Player* clicker)
 {
     if (!clicker)
         return;
@@ -1350,74 +839,45 @@
         (GateStatus[BG_SA_PURPLE_GATE] == BG_SA_GATE_DESTROYED || GateStatus[BG_SA_RED_GATE] == BG_SA_GATE_DESTROYED) &&
         (GateStatus[BG_SA_GREEN_GATE] == BG_SA_GATE_DESTROYED || GateStatus[BG_SA_BLUE_GATE] == BG_SA_GATE_DESTROYED))
     {
-        if (clicker->GetTeamId() == Attackers)
-        {
-            if (clicker->GetTeamId() == TEAM_ALLIANCE)
->>>>>>> b7f254db
+        if (source->GetBGTeam() == _attackers)
+        {
+            if (Source->GetTeamId() == TEAM_ALLIANCE)
                 SendMessageToAll(LANG_BG_SA_ALLIANCE_CAPTURED_RELIC, CHAT_MSG_BG_SYSTEM_NEUTRAL);
             else
                 SendMessageToAll(LANG_BG_SA_HORDE_CAPTURED_RELIC, CHAT_MSG_BG_SYSTEM_NEUTRAL);
 
-<<<<<<< HEAD
             //Achievement Storm the Beach (1310)
             if ((BG_SA_ROUNDLENGTH - EndTimer) < 4 * MINUTE)
                 for (MapRefManager::iterator itr = m_mapRefManager.begin(); itr != m_mapRefManager.end(); ++itr)
                     if (Player* player = itr->getSource())
                         if (player->GetBGTeam() == _attackers)
                             player->UpdateAchievementCriteria(ACHIEVEMENT_CRITERIA_TYPE_BE_SPELL_TARGET, 65246);
-=======
-            if (Status == BG_SA_ROUND_ONE)
+
+            if (_round == 1)
             {
-                RoundScores[0].winner = Attackers;
-                RoundScores[0].time = TotalTime;
-                // Achievement Storm the Beach (1310)
-                for (BattlegroundPlayerMap::const_iterator itr = GetPlayers().begin(); itr != GetPlayers().end(); ++itr)
-                {
                     if (Player* player = ObjectAccessor::FindPlayer(itr->first))
                         if (player->GetTeamId() == Attackers)
                             player->UpdateAchievementCriteria(ACHIEVEMENT_CRITERIA_TYPE_BE_SPELL_TARGET, 65246);
-                }
->>>>>>> b7f254db
-
-            if (_round == 1)
-            {
-                _roundScores[0].winner = _attackers;
-                _roundScores[0].time = BG_SA_ROUNDLENGTH - EndTimer;
                 
                 _attackers = (_attackers == BG_TEAM_ALLIANCE) ? BG_TEAM_HORDE : BG_TEAM_ALLIANCE;
                 ToggleTimer();
-<<<<<<< HEAD
                 SendMessageToAll(LANG_BG_SA_ROUND_ONE_END, CHAT_MSG_RAID_BOSS_EMOTE);
-=======
-
                 if (Creature* c = GetBGCreature(BG_SA_NPC_KANRETHAD))
                     SendChatMessage(c, TEXT_ROUND_1_FINISHED);
 
-                UpdateWaitTimer = 5000;
-                SignaledRoundTwo = false;
-                SignaledRoundTwoHalfMin = false;
-                InitSecondRound = true;
-                ResetObjs();
                 GetBgMap()->UpdateAreaDependentAuras();
                 CastSpellOnTeam(SPELL_END_OF_ROUND, ALLIANCE);
                 CastSpellOnTeam(SPELL_END_OF_ROUND, HORDE);
->>>>>>> b7f254db
             }
             else if (_round == 2)
             {
                 _roundScores[1].winner = _attackers;
                 _roundScores[1].time = BG_SA_ROUNDLENGTH - EndTimer;
                 ToggleTimer();
-<<<<<<< HEAD
-=======
-                // Achievement Storm the Beach (1310)
-                for (BattlegroundPlayerMap::const_iterator itr = GetPlayers().begin(); itr != GetPlayers().end(); ++itr)
-                {
+                //Achievement Storm the Beach (1310)
                     if (Player* player = ObjectAccessor::FindPlayer(itr->first))
                         if (player->GetTeamId() == Attackers && RoundScores[1].winner == Attackers)
                             player->UpdateAchievementCriteria(ACHIEVEMENT_CRITERIA_TYPE_BE_SPELL_TARGET, 65246);
-                }
->>>>>>> b7f254db
 
                 if (_roundScores[0].time == _roundScores[1].time)
                     EndBattleground(WINNER_NONE);
@@ -1432,76 +892,28 @@
 
 void BattlegroundSA::ToggleTimer()
 {
-<<<<<<< HEAD
     _timerEnabled = !_timerEnabled;
-    UpdateWorldState(BG_SA_ENABLE_TIMER, (_timerEnabled) ? 1 : 0);
-=======
-    TimerEnabled = !TimerEnabled;
-    UpdateWorldState(BG_SA_ENABLE_TIMER, TimerEnabled);
-}
-
-void BattlegroundSA::EndBattleground(uint32 winner)
-{
-    // honor reward for winning
-    if (winner == ALLIANCE)
-        RewardHonorToTeam(GetBonusHonorFromKill(1), ALLIANCE);
-    else if (winner == HORDE)
-        RewardHonorToTeam(GetBonusHonorFromKill(1), HORDE);
+    UpdateWorldState(BG_SA_ENABLE_TIMER, (TimerEnabled) ? 1 : 0);
+}
 
     // complete map_end rewards (even if no team wins)
-    RewardHonorToTeam(GetBonusHonorFromKill(2), ALLIANCE);
-    RewardHonorToTeam(GetBonusHonorFromKill(2), HORDE);
-
-    Battleground::EndBattleground(winner);
->>>>>>> b7f254db
-}
-
 void BattlegroundSA::UpdateDemolisherSpawns()
 {
     for (uint8 i = BG_SA_DEMOLISHER_1; i <= BG_SA_DEMOLISHER_8; i++)
     {
-<<<<<<< HEAD
-        if (Creature *Demolisher = GetCreature(i))
-        {
+        if (!BgCreatures[i].IsEmpty())
+        {
+            if (Creature* Demolisher = GetBGCreature(i))
             if (Demolisher->isDead())
-=======
-        if (!BgCreatures[i].IsEmpty())
-        {
-            if (Creature* Demolisher = GetBGCreature(i))
->>>>>>> b7f254db
             {
                 // Demolisher is not in list
-                if (DemoliserRespawnList.find(i) == DemoliserRespawnList.end())
-                    DemoliserRespawnList[i] = getMSTime() + 30000;
+                    if (DemoliserRespawnList.find(i) == DemoliserRespawnList.end())
+                        DemoliserRespawnList[i] = getMSTime()+30000;
                 else if (DemoliserRespawnList[i] < getMSTime())
                 {
-<<<<<<< HEAD
-                    uint8 gy = (i >= BG_SA_DEMOLISHER_3 ? 3 : 2);
-                    if (_graveyardStatus[gy] == _attackers)
-                        Demolisher->Relocate(BG_SA_NpcSpawnlocs[i + 11][0], BG_SA_NpcSpawnlocs[i + 11][1],
-                        BG_SA_NpcSpawnlocs[i + 11][2], BG_SA_NpcSpawnlocs[i + 11][3]);
-                    else
-                        Demolisher->Relocate(BG_SA_NpcSpawnlocs[i][0], BG_SA_NpcSpawnlocs[i][1],
-                        BG_SA_NpcSpawnlocs[i][2], BG_SA_NpcSpawnlocs[i][3]);
-
+                            Demolisher->Relocate(BG_SA_NpcSpawnlocs[i]);
                     Demolisher->Respawn();
                     DemoliserRespawnList.erase(i);
-=======
-                    // Demolisher is not in list
-                    if (DemoliserRespawnList.find(i) == DemoliserRespawnList.end())
-                    {
-                        DemoliserRespawnList[i] = getMSTime()+30000;
-                    }
-                    else
-                    {
-                        if (DemoliserRespawnList[i] < getMSTime())
-                        {
-                            Demolisher->Relocate(BG_SA_NpcSpawnlocs[i]);
-                            Demolisher->Respawn();
-                            DemoliserRespawnList.erase(i);
-                        }
-                    }
->>>>>>> b7f254db
                 }
             }
         }
@@ -1510,25 +922,14 @@
 
 void BattlegroundSA::SendTransportInit(Player* player)
 {
-<<<<<<< HEAD
-    if (GetGameObject(BG_SA_BOAT_ONE) || GetGameObject(BG_SA_BOAT_TWO))
-    {
-        UpdateData transData;
-        if (GameObject* go = GetGameObject(BG_SA_BOAT_ONE))
-            go->BuildCreateUpdateBlockForPlayer(&transData, player);
-        if (GameObject* go = GetGameObject(BG_SA_BOAT_TWO))
-            go->BuildCreateUpdateBlockForPlayer(&transData, player);
-=======
     if (!BgObjects[BG_SA_BOAT_ONE].IsEmpty() || !BgObjects[BG_SA_BOAT_TWO].IsEmpty())
     {
         UpdateData transData(player->GetMapId());
         if (!BgObjects[BG_SA_BOAT_ONE].IsEmpty())
-            GetBGObject(BG_SA_BOAT_ONE)->BuildCreateUpdateBlockForPlayer(&transData, player);
+            go->BuildCreateUpdateBlockForPlayer(&transData, player);
 
         if (!BgObjects[BG_SA_BOAT_TWO].IsEmpty())
-            GetBGObject(BG_SA_BOAT_TWO)->BuildCreateUpdateBlockForPlayer(&transData, player);
-
->>>>>>> b7f254db
+
         WorldPacket packet;
         transData.BuildPacket(&packet);
         player->SendDirectMessage(&packet);
@@ -1537,23 +938,13 @@
 
 void BattlegroundSA::SendTransportsRemove(Player* player)
 {
-<<<<<<< HEAD
-    if (GetGameObject(BG_SA_BOAT_ONE) || GetGameObject(BG_SA_BOAT_TWO))
-    {
-        UpdateData transData;
-        if (GameObject* go = GetGameObject(BG_SA_BOAT_ONE))
+    if (!BgObjects[BG_SA_BOAT_ONE].IsEmpty() || !BgObjects[BG_SA_BOAT_TWO].IsEmpty())
+    {
+        UpdateData transData(player->GetMapId());
+        if (!BgObjects[BG_SA_BOAT_ONE].IsEmpty())
             go->BuildOutOfRangeUpdateBlock(&transData);
         if (GameObject* go = GetGameObject(BG_SA_BOAT_TWO))
             go->BuildOutOfRangeUpdateBlock(&transData);
-=======
-    if (!BgObjects[BG_SA_BOAT_ONE].IsEmpty() || !BgObjects[BG_SA_BOAT_TWO].IsEmpty())
-    {
-        UpdateData transData(player->GetMapId());
-        if (!BgObjects[BG_SA_BOAT_ONE].IsEmpty())
-            GetBGObject(BG_SA_BOAT_ONE)->BuildOutOfRangeUpdateBlock(&transData);
-        if (!BgObjects[BG_SA_BOAT_TWO].IsEmpty())
-            GetBGObject(BG_SA_BOAT_TWO)->BuildOutOfRangeUpdateBlock(&transData);
->>>>>>> b7f254db
         WorldPacket packet;
         transData.BuildPacket(&packet);
         player->SendDirectMessage(&packet);
@@ -1569,8 +960,6 @@
         case BG_CRITERIA_CHECK_DEFENSE_OF_THE_ANCIENTS:
             return source->GetTeamId() != Attackers && !_gateDestroyed;
     }
-<<<<<<< HEAD
-=======
 
     return Battleground::CheckAchievementCriteriaMeet(criteriaId, source, target, miscValue);
 }
@@ -1590,5 +979,4 @@
     }
 
     return true;
->>>>>>> b7f254db
 }