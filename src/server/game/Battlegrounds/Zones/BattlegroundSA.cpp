--- conflicted
+++ resolved
@@ -594,14 +594,10 @@
 
 void BattlegroundSA::HandleKillUnit(Creature* creature, Unit* killer)
 {
-    if (killer->IsPlayer() && creature->GetEntry() == NPC_DEMOLISHER_SA)
-    {
-<<<<<<< HEAD
-        UpdatePvpStat(killer->ToPlayer(), PVP_STAT_DEMOLISHERS_DESTROYED, 1);
-=======
+    if (creature->GetEntry() == NPC_DEMOLISHER_SA)
+    {
         if (Player* killerPlayer = killer->GetCharmerOrOwnerPlayerOrPlayerItself())
             UpdatePvpStat(killerPlayer, PVP_STAT_DEMOLISHERS_DESTROYED, 1);
->>>>>>> bf107e05
         int32 worldStateId = Attackers == TEAM_HORDE ? BG_SA_DESTROYED_HORDE_VEHICLES : BG_SA_DESTROYED_ALLIANCE_VEHICLES;
         int32 currentDestroyedVehicles = sWorldStateMgr->GetValue(worldStateId, GetBgMap());
         UpdateWorldState(worldStateId, currentDestroyedVehicles + 1);
