--- conflicted
+++ resolved
@@ -877,13 +877,7 @@
     switch (criteriaId)
     {
         case BG_CRITERIA_CHECK_SAVE_THE_DAY:
-<<<<<<< HEAD
-            if (GetFlagState(player->GetTeam()) == BG_WS_FLAG_STATE_ON_BASE)
-                return true;
-            break;
-=======
             return GetFlagState(player->GetTeam()) == BG_WS_FLAG_STATE_ON_BASE;
->>>>>>> 1ad954e2
     }
 
     return Battleground::CheckAchievementCriteriaMeet(criteriaId, player, target, miscValue);
