/*
 * Copyright (C) 2008-2012 TrinityCore <http://www.trinitycore.org/>
 * Copyright (C) 2005-2009 MaNGOS <http://getmangos.com/>
 *
 * This program is free software; you can redistribute it and/or modify it
 * under the terms of the GNU General Public License as published by the
 * Free Software Foundation; either version 2 of the License, or (at your
 * option) any later version.
 *
 * This program is distributed in the hope that it will be useful, but WITHOUT
 * ANY WARRANTY; without even the implied warranty of MERCHANTABILITY or
 * FITNESS FOR A PARTICULAR PURPOSE. See the GNU General Public License for
 * more details.
 *
 * You should have received a copy of the GNU General Public License along
 * with this program. If not, see <http://www.gnu.org/licenses/>.
 */

#include "ObjectMgr.h"
#include "WorldPacket.h"

#include "Battleground.h"
#include "BattlegroundAV.h"
#include "Miscellaneous/Formulas.h"
#include "GameObject.h"
#include "Miscellaneous/Language.h"
#include "Player.h"
#include "SpellAuras.h"

BattlegroundAV::BattlegroundAV()
{
    m_BgObjects.resize(BG_AV_OBJECT_MAX);
    m_BgCreatures.resize(AV_CPLACE_MAX+AV_STATICCPLACE_MAX);

    m_StartMessageIds[BG_STARTING_EVENT_FIRST]  = LANG_BG_AV_START_TWO_MINUTES;
    m_StartMessageIds[BG_STARTING_EVENT_SECOND] = LANG_BG_AV_START_ONE_MINUTE;
    m_StartMessageIds[BG_STARTING_EVENT_THIRD]  = LANG_BG_AV_START_HALF_MINUTE;
    m_StartMessageIds[BG_STARTING_EVENT_FOURTH] = LANG_BG_AV_HAS_BEGUN;
}

BattlegroundAV::~BattlegroundAV()
{
}

uint16 BattlegroundAV::GetBonusHonor(uint8 kills) //TODO: move this function to Battleground.cpp (needs to find a way to get m_MaxLevel)
{
    return Trinity::Honor::hk_honor_at_level(m_MaxLevel, kills);
}

void BattlegroundAV::HandleKillPlayer(Player* player, Player* killer)
{
    if (GetStatus() != STATUS_IN_PROGRESS)
        return;

    Battleground::HandleKillPlayer(player, killer);
    UpdateScore(player->GetTeam(), -1);
}

void BattlegroundAV::HandleKillUnit(Creature* unit, Player* killer)
{
    sLog->outDebug(LOG_FILTER_BATTLEGROUND, "bg_av HandleKillUnit %i", unit->GetEntry());
    if (GetStatus() != STATUS_IN_PROGRESS)
        return;
    uint32 entry = unit->GetEntry();
    /*
    uint32 triggerSpawnID = 0;
    if (creature->GetEntry() == BG_AV_CreatureInfo[AV_NPC_A_CAPTAIN][0])
        triggerSpawnID = AV_CPLACE_TRIGGER16;
    else if (creature->GetEntry() == BG_AV_CreatureInfo[AV_NPC_A_BOSS][0])
        triggerSpawnID = AV_CPLACE_TRIGGER17;
    else if (creature->GetEntry() == BG_AV_CreatureInfo[AV_NPC_H_CAPTAIN][0])
        triggerSpawnID = AV_CPLACE_TRIGGER18;
    else if (creature->GetEntry() == BG_AV_CreatureInfo[AV_NPC_H_BOSS][0])
        triggerSpawnID = AV_CPLACE_TRIGGER19;
    */
    if (entry == BG_AV_CreatureInfo[AV_NPC_A_BOSS][0])
    {
        CastSpellOnTeam(23658, HORDE); //this is a spell which finishes a quest where a player has to kill the boss
        RewardReputationToTeam(729, BG_AV_REP_BOSS, HORDE);
        RewardHonorToTeam(GetBonusHonor(BG_AV_KILL_BOSS), HORDE);
        EndBattleground(HORDE);
        DelCreature(AV_CPLACE_TRIGGER17);
    }
    else if (entry == BG_AV_CreatureInfo[AV_NPC_H_BOSS][0])
    {
        CastSpellOnTeam(23658, ALLIANCE); //this is a spell which finishes a quest where a player has to kill the boss
        RewardReputationToTeam(730, BG_AV_REP_BOSS, ALLIANCE);
        RewardHonorToTeam(GetBonusHonor(BG_AV_KILL_BOSS), ALLIANCE);
        EndBattleground(ALLIANCE);
        DelCreature(AV_CPLACE_TRIGGER19);
    }
    else if (entry == BG_AV_CreatureInfo[AV_NPC_A_CAPTAIN][0])
    {
        if (!m_CaptainAlive[0])
        {
            sLog->outError("Killed a Captain twice, please report this bug, if you haven't done \".respawn\"");
            return;
        }
        m_CaptainAlive[0]=false;
        RewardReputationToTeam(729, BG_AV_REP_CAPTAIN, HORDE);
        RewardHonorToTeam(GetBonusHonor(BG_AV_KILL_CAPTAIN), HORDE);
        UpdateScore(ALLIANCE, (-1)*BG_AV_RES_CAPTAIN);
        //spawn destroyed aura
        for (uint8 i=0; i <= 9; i++)
            SpawnBGObject(BG_AV_OBJECT_BURN_BUILDING_ALLIANCE+i, RESPAWN_IMMEDIATELY);
        Creature* creature = GetBGCreature(AV_CPLACE_HERALD);
        if (creature)
            YellToAll(creature, GetTrinityString(LANG_BG_AV_A_CAPTAIN_DEAD), LANG_UNIVERSAL);
        DelCreature(AV_CPLACE_TRIGGER16);
    }
    else if (entry == BG_AV_CreatureInfo[AV_NPC_H_CAPTAIN][0])
    {
        if (!m_CaptainAlive[1])
        {
            sLog->outError("Killed a Captain twice, please report this bug, if you haven't done \".respawn\"");
            return;
        }
        m_CaptainAlive[1]=false;
        RewardReputationToTeam(730, BG_AV_REP_CAPTAIN, ALLIANCE);
        RewardHonorToTeam(GetBonusHonor(BG_AV_KILL_CAPTAIN), ALLIANCE);
        UpdateScore(HORDE, (-1)*BG_AV_RES_CAPTAIN);
        //spawn destroyed aura
        for (uint8 i=0; i <= 9; i++)
            SpawnBGObject(BG_AV_OBJECT_BURN_BUILDING_HORDE+i, RESPAWN_IMMEDIATELY);
        Creature* creature = GetBGCreature(AV_CPLACE_HERALD);
        if (creature)
            YellToAll(creature, GetTrinityString(LANG_BG_AV_H_CAPTAIN_DEAD), LANG_UNIVERSAL);
        DelCreature(AV_CPLACE_TRIGGER18);
    }
    else if (entry == BG_AV_CreatureInfo[AV_NPC_N_MINE_N_4][0] || entry == BG_AV_CreatureInfo[AV_NPC_N_MINE_A_4][0] || entry == BG_AV_CreatureInfo[AV_NPC_N_MINE_H_4][0])
        ChangeMineOwner(AV_NORTH_MINE, killer->GetTeam());
    else if (entry == BG_AV_CreatureInfo[AV_NPC_S_MINE_N_4][0] || entry == BG_AV_CreatureInfo[AV_NPC_S_MINE_A_4][0] || entry == BG_AV_CreatureInfo[AV_NPC_S_MINE_H_4][0])
        ChangeMineOwner(AV_SOUTH_MINE, killer->GetTeam());
}

void BattlegroundAV::HandleQuestComplete(uint32 questid, Player* player)
{
    if (GetStatus() != STATUS_IN_PROGRESS)
        return;//maybe we should log this, cause this must be a cheater or a big bug
    uint8 team = GetTeamIndexByTeamId(player->GetTeam());
    //TODO add reputation, events (including quest not available anymore, next quest availabe, go/npc de/spawning)and maybe honor
    sLog->outDebug(LOG_FILTER_BATTLEGROUND, "BG_AV Quest %i completed", questid);
    switch (questid)
    {
        case AV_QUEST_A_SCRAPS1:
        case AV_QUEST_A_SCRAPS2:
        case AV_QUEST_H_SCRAPS1:
        case AV_QUEST_H_SCRAPS2:
            m_Team_QuestStatus[team][0]+=20;
            if (m_Team_QuestStatus[team][0] == 500 || m_Team_QuestStatus[team][0] == 1000 || m_Team_QuestStatus[team][0] == 1500) //25, 50, 75 turn ins
            {
                sLog->outDebug(LOG_FILTER_BATTLEGROUND, "BG_AV Quest %i completed starting with unit upgrading..", questid);
                for (BG_AV_Nodes i = BG_AV_NODES_FIRSTAID_STATION; i <= BG_AV_NODES_FROSTWOLF_HUT; ++i)
                    if (m_Nodes[i].Owner == player->GetTeam() && m_Nodes[i].State == POINT_CONTROLED)
                    {
                        DePopulateNode(i);
                        PopulateNode(i);
                            //maybe this is bad, because it will instantly respawn all creatures on every grave..
                     }
            }
            break;
        case AV_QUEST_A_COMMANDER1:
        case AV_QUEST_H_COMMANDER1:
            m_Team_QuestStatus[team][1]++;
            RewardReputationToTeam(team, 1, player->GetTeam());
            if (m_Team_QuestStatus[team][1] == 30)
                sLog->outDebug(LOG_FILTER_BATTLEGROUND, "BG_AV Quest %i completed (need to implement some events here", questid);
            break;
        case AV_QUEST_A_COMMANDER2:
        case AV_QUEST_H_COMMANDER2:
            m_Team_QuestStatus[team][2]++;
            RewardReputationToTeam(team, 1, player->GetTeam());
            if (m_Team_QuestStatus[team][2] == 60)
                sLog->outDebug(LOG_FILTER_BATTLEGROUND, "BG_AV Quest %i completed (need to implement some events here", questid);
            break;
        case AV_QUEST_A_COMMANDER3:
        case AV_QUEST_H_COMMANDER3:
            m_Team_QuestStatus[team][3]++;
            RewardReputationToTeam(team, 1, player->GetTeam());
            if (m_Team_QuestStatus[team][1] == 120)
                sLog->outDebug(LOG_FILTER_BATTLEGROUND, "BG_AV Quest %i completed (need to implement some events here", questid);
            break;
        case AV_QUEST_A_BOSS1:
        case AV_QUEST_H_BOSS1:
            m_Team_QuestStatus[team][4] += 9; //you can turn in 10 or 1 item..
        case AV_QUEST_A_BOSS2:
        case AV_QUEST_H_BOSS2:
            m_Team_QuestStatus[team][4]++;
            if (m_Team_QuestStatus[team][4] >= 200)
                sLog->outDebug(LOG_FILTER_BATTLEGROUND, "BG_AV Quest %i completed (need to implement some events here", questid);
            break;
        case AV_QUEST_A_NEAR_MINE:
        case AV_QUEST_H_NEAR_MINE:
            m_Team_QuestStatus[team][5]++;
            if (m_Team_QuestStatus[team][5] == 28)
            {
                sLog->outDebug(LOG_FILTER_BATTLEGROUND, "BG_AV Quest %i completed (need to implement some events here", questid);
                if (m_Team_QuestStatus[team][6] == 7)
                    sLog->outDebug(LOG_FILTER_BATTLEGROUND, "BG_AV Quest %i completed (need to implement some events here - ground assault ready", questid);
            }
            break;
        case AV_QUEST_A_OTHER_MINE:
        case AV_QUEST_H_OTHER_MINE:
            m_Team_QuestStatus[team][6]++;
            if (m_Team_QuestStatus[team][6] == 7)
            {
                sLog->outDebug(LOG_FILTER_BATTLEGROUND, "BG_AV Quest %i completed (need to implement some events here", questid);
                if (m_Team_QuestStatus[team][5] == 20)
                    sLog->outDebug(LOG_FILTER_BATTLEGROUND, "BG_AV Quest %i completed (need to implement some events here - ground assault ready", questid);
            }
            break;
        case AV_QUEST_A_RIDER_HIDE:
        case AV_QUEST_H_RIDER_HIDE:
            m_Team_QuestStatus[team][7]++;
            if (m_Team_QuestStatus[team][7] == 25)
            {
                sLog->outDebug(LOG_FILTER_BATTLEGROUND, "BG_AV Quest %i completed (need to implement some events here", questid);
                if (m_Team_QuestStatus[team][8] == 25)
                    sLog->outDebug(LOG_FILTER_BATTLEGROUND, "BG_AV Quest %i completed (need to implement some events here - rider assault ready", questid);
            }
            break;
        case AV_QUEST_A_RIDER_TAME:
        case AV_QUEST_H_RIDER_TAME:
            m_Team_QuestStatus[team][8]++;
            if (m_Team_QuestStatus[team][8] == 25)
            {
                sLog->outDebug(LOG_FILTER_BATTLEGROUND, "BG_AV Quest %i completed (need to implement some events here", questid);
                if (m_Team_QuestStatus[team][7] == 25)
                    sLog->outDebug(LOG_FILTER_BATTLEGROUND, "BG_AV Quest %i completed (need to implement some events here - rider assault ready", questid);
            }
            break;
        default:
            sLog->outDebug(LOG_FILTER_BATTLEGROUND, "BG_AV Quest %i completed but is not interesting at all", questid);
            return; //was no interesting quest at all
            break;
    }
}

void BattlegroundAV::UpdateScore(uint16 team, int16 points)
{ //note: to remove reinforcementpoints points must be negative, for adding reinforcements points must be positive
    ASSERT(team == ALLIANCE || team == HORDE);
    uint8 teamindex = GetTeamIndexByTeamId(team); //0=ally 1=horde
    m_Team_Scores[teamindex] += points;

    UpdateWorldState(((teamindex == BG_TEAM_HORDE)?AV_Horde_Score:AV_Alliance_Score), m_Team_Scores[teamindex]);
    if (points < 0)
    {
        if (m_Team_Scores[teamindex] < 1)
        {
            m_Team_Scores[teamindex]=0;
            EndBattleground(((teamindex == BG_TEAM_HORDE)?ALLIANCE:HORDE));
        }
        else if (!m_IsInformedNearVictory[teamindex] && m_Team_Scores[teamindex] < SEND_MSG_NEAR_LOSE)
        {
            SendMessageToAll(teamindex == BG_TEAM_HORDE?LANG_BG_AV_H_NEAR_LOSE:LANG_BG_AV_A_NEAR_LOSE, teamindex == BG_TEAM_HORDE ? CHAT_MSG_BG_SYSTEM_HORDE : CHAT_MSG_BG_SYSTEM_ALLIANCE);
            PlaySoundToAll(AV_SOUND_NEAR_VICTORY);
            m_IsInformedNearVictory[teamindex] = true;
        }
    }
}

Creature* BattlegroundAV::AddAVCreature(uint16 cinfoid, uint16 type)
{
    uint8 level;
    bool isStatic = false;
    Creature* creature = NULL;
    ASSERT(type <= AV_CPLACE_MAX + AV_STATICCPLACE_MAX);
    if (type >= AV_CPLACE_MAX) //static
    {
        type -= AV_CPLACE_MAX;
        cinfoid=uint16(BG_AV_StaticCreaturePos[type][4]);
        creature = AddCreature(BG_AV_StaticCreatureInfo[cinfoid][0], (type+AV_CPLACE_MAX), BG_AV_StaticCreatureInfo[cinfoid][1], BG_AV_StaticCreaturePos[type][0], BG_AV_StaticCreaturePos[type][1], BG_AV_StaticCreaturePos[type][2], BG_AV_StaticCreaturePos[type][3]);
        level = (BG_AV_StaticCreatureInfo[cinfoid][2] == BG_AV_StaticCreatureInfo[cinfoid][3]) ? BG_AV_StaticCreatureInfo[cinfoid][2] : urand(BG_AV_StaticCreatureInfo[cinfoid][2], BG_AV_StaticCreatureInfo[cinfoid][3]);
        isStatic = true;
    }
    else
    {
        creature = AddCreature(BG_AV_CreatureInfo[cinfoid][0], type, BG_AV_CreatureInfo[cinfoid][1], BG_AV_CreaturePos[type][0], BG_AV_CreaturePos[type][1], BG_AV_CreaturePos[type][2], BG_AV_CreaturePos[type][3]);
        level = (BG_AV_CreatureInfo[cinfoid][2] == BG_AV_CreatureInfo[cinfoid][3]) ? BG_AV_CreatureInfo[cinfoid][2] : urand(BG_AV_CreatureInfo[cinfoid][2], BG_AV_CreatureInfo[cinfoid][3]);
    }
    if (!creature)
        return NULL;
    if (creature->GetEntry() == BG_AV_CreatureInfo[AV_NPC_A_CAPTAIN][0] || creature->GetEntry() == BG_AV_CreatureInfo[AV_NPC_H_CAPTAIN][0])
        creature->SetRespawnDelay(RESPAWN_ONE_DAY); // TODO: look if this can be done by database + also add this for the wingcommanders

    if ((isStatic && cinfoid >= 10 && cinfoid <= 14) || (!isStatic && ((cinfoid >= AV_NPC_A_GRAVEDEFENSE0 && cinfoid <= AV_NPC_A_GRAVEDEFENSE3) ||
        (cinfoid >= AV_NPC_H_GRAVEDEFENSE0 && cinfoid <= AV_NPC_H_GRAVEDEFENSE3))))
    {
        if (!isStatic && ((cinfoid >= AV_NPC_A_GRAVEDEFENSE0 && cinfoid <= AV_NPC_A_GRAVEDEFENSE3)
            || (cinfoid >= AV_NPC_H_GRAVEDEFENSE0 && cinfoid <= AV_NPC_H_GRAVEDEFENSE3)))
        {
            CreatureData &data = sObjectMgr->NewOrExistCreatureData(creature->GetDBTableGUIDLow());
            data.spawndist = 5;
        }
        //else spawndist will be 15, so creatures move maximum=10
        //creature->SetDefaultMovementType(RANDOM_MOTION_TYPE);
        creature->GetMotionMaster()->Initialize();
        creature->setDeathState(JUST_DIED);
        creature->Respawn();
        //TODO: find a way to add a motionmaster without killing the creature (i
        //just copied this code from a gm-command
    }

    if (level != 0)
        level += m_MaxLevel - 60; //maybe we can do this more generic for custom level-range.. actually it's blizzlike
    creature->SetLevel(level);

    uint32 triggerSpawnID = 0;
    uint32 newFaction = 0;
    if (creature->GetEntry() == BG_AV_CreatureInfo[AV_NPC_A_CAPTAIN][0])
    {
        triggerSpawnID = AV_CPLACE_TRIGGER16;
        newFaction = 84;
    }
    else if (creature->GetEntry() == BG_AV_CreatureInfo[AV_NPC_A_BOSS][0])
    {
        triggerSpawnID = AV_CPLACE_TRIGGER17;
        newFaction = 84;
    }
    else if (creature->GetEntry() == BG_AV_CreatureInfo[AV_NPC_H_CAPTAIN][0])
    {
        triggerSpawnID = AV_CPLACE_TRIGGER18;
        newFaction = 83;
    }
    else if (creature->GetEntry() == BG_AV_CreatureInfo[AV_NPC_H_BOSS][0])
    {
        triggerSpawnID = AV_CPLACE_TRIGGER19;
        newFaction = 83;
    }
    if (triggerSpawnID && newFaction)
    {
        if (Creature* trigger = AddCreature(WORLD_TRIGGER, triggerSpawnID, BG_AV_CreatureInfo[creature->GetEntry()][1], BG_AV_CreaturePos[triggerSpawnID][0], BG_AV_CreaturePos[triggerSpawnID][1], BG_AV_CreaturePos[triggerSpawnID][2], BG_AV_CreaturePos[triggerSpawnID][3]))
        {
            trigger->setFaction(newFaction);
            trigger->CastSpell(trigger, SPELL_HONORABLE_DEFENDER_25Y, false);
        }
    }

    return creature;
}

void BattlegroundAV::PostUpdateImpl(uint32 diff)
{
    if (GetStatus() == STATUS_IN_PROGRESS)
    {
        for (uint8 i=0; i <= 1; i++)//0=alliance, 1=horde
        {
            if (!m_CaptainAlive[i])
                continue;
            if (m_CaptainBuffTimer[i] > diff)
                m_CaptainBuffTimer[i] -= diff;
            else
            {
                if (i == 0)
                {
                    CastSpellOnTeam(AV_BUFF_A_CAPTAIN, ALLIANCE);
                    Creature* creature = GetBGCreature(AV_CPLACE_MAX + 61);
                    if (creature)
                        YellToAll(creature, LANG_BG_AV_A_CAPTAIN_BUFF, LANG_COMMON);
                }
                else
                {
                    CastSpellOnTeam(AV_BUFF_H_CAPTAIN, HORDE);
                    Creature* creature = GetBGCreature(AV_CPLACE_MAX + 59); //TODO: make the captains a dynamic creature
                    if (creature)
                        YellToAll(creature, LANG_BG_AV_H_CAPTAIN_BUFF, LANG_ORCISH);
                }
                m_CaptainBuffTimer[i] = 120000 + urand(0, 4)* 60000; //as far as i could see, the buff is randomly so i make 2minutes (thats the duration of the buff itself) + 0-4minutes TODO get the right times
            }
        }
        //add points from mine owning, and look if he neutral team wanrts to reclaim the mine
        m_Mine_Timer -=diff;
        for (uint8 mine=0; mine <2; mine++)
        {
            if (m_Mine_Owner[mine] == ALLIANCE || m_Mine_Owner[mine] == HORDE)
            {
                if (m_Mine_Timer <= 0)
                    UpdateScore(m_Mine_Owner[mine], 1);

                if (m_Mine_Reclaim_Timer[mine] > diff)
                    m_Mine_Reclaim_Timer[mine] -= diff;
                else{ //we don't need to set this timer to 0 cause this codepart wont get called when this thing is 0
                    ChangeMineOwner(mine, AV_NEUTRAL_TEAM);
                }
            }
        }
        if (m_Mine_Timer <= 0)
            m_Mine_Timer=AV_MINE_TICK_TIMER; //this is at the end, cause we need to update both mines

        //looks for all timers of the nodes and destroy the building (for graveyards the building wont get destroyed, it goes just to the other team
        for (BG_AV_Nodes i = BG_AV_NODES_FIRSTAID_STATION; i < BG_AV_NODES_MAX; ++i)
            if (m_Nodes[i].State == POINT_ASSAULTED) //maybe remove this
            {
                if (m_Nodes[i].Timer > diff)
                    m_Nodes[i].Timer -= diff;
                else
                     EventPlayerDestroyedPoint(i);
            }
    }
}

void BattlegroundAV::StartingEventCloseDoors()
{
    DoorClose(BG_AV_OBJECT_DOOR_A);
    DoorClose(BG_AV_OBJECT_DOOR_H);
}

void BattlegroundAV::StartingEventOpenDoors()
{
    sLog->outDebug(LOG_FILTER_BATTLEGROUND, "BG_AV: start spawning mine stuff");
    for (uint16 i= BG_AV_OBJECT_MINE_SUPPLY_N_MIN; i <= BG_AV_OBJECT_MINE_SUPPLY_N_MAX; i++)
        SpawnBGObject(i, RESPAWN_IMMEDIATELY);
    for (uint16 i= BG_AV_OBJECT_MINE_SUPPLY_S_MIN; i <= BG_AV_OBJECT_MINE_SUPPLY_S_MAX; i++)
        SpawnBGObject(i, RESPAWN_IMMEDIATELY);
    for (uint8 mine = AV_NORTH_MINE; mine <= AV_SOUTH_MINE; mine++) //mine population
        ChangeMineOwner(mine, AV_NEUTRAL_TEAM, true);

    UpdateWorldState(AV_SHOW_H_SCORE, 1);
    UpdateWorldState(AV_SHOW_A_SCORE, 1);

    DoorOpen(BG_AV_OBJECT_DOOR_H);
    DoorOpen(BG_AV_OBJECT_DOOR_A);

<<<<<<< HEAD
    // The Alterac Blitz
=======
    // Achievement: The Alterac Blitz
>>>>>>> b67b75c7
    StartTimedAchievement(ACHIEVEMENT_TIMED_TYPE_EVENT, AV_EVENT_START_BATTLE);
}

void BattlegroundAV::AddPlayer(Player* player)
{
    Battleground::AddPlayer(player);
    //create score and add it to map, default values are set in constructor
    BattlegroundAVScore* sc = new BattlegroundAVScore;
    m_PlayerScores[player->GetGUID()] = sc;
    if (m_MaxLevel == 0)
        m_MaxLevel=(player->getLevel()%10 == 0)? player->getLevel() : (player->getLevel()-(player->getLevel()%10))+10; //TODO: just look at the code \^_^/ --but queue-info should provide this information..

}

void BattlegroundAV::EndBattleground(uint32 winner)
{
    //calculate bonuskills for both teams:
    //first towers:
    uint8 kills[2]={0, 0}; //0=ally 1=horde
    uint8 rep[2]={0, 0}; //0=ally 1=horde
    for (BG_AV_Nodes i = BG_AV_NODES_DUNBALDAR_SOUTH; i <= BG_AV_NODES_FROSTWOLF_WTOWER; ++i)
    {
            if (m_Nodes[i].State == POINT_CONTROLED)
            {
                if (m_Nodes[i].Owner == ALLIANCE)
                {
                    rep[0]   += BG_AV_REP_SURVIVING_TOWER;
                    kills[0] += BG_AV_KILL_SURVIVING_TOWER;
                }
                else
                {
                    rep[0]   += BG_AV_KILL_SURVIVING_TOWER;
                    kills[1] += BG_AV_KILL_SURVIVING_TOWER;
                }
            }
    }

    for (int i=0; i <= 1; i++) //0=ally 1=horde
    {
        if (m_CaptainAlive[i])
        {
            kills[i] += BG_AV_KILL_SURVIVING_CAPTAIN;
            rep[i]   += BG_AV_REP_SURVIVING_CAPTAIN;
        }
        if (rep[i] != 0)
            RewardReputationToTeam((i == 0)?730:729, rep[i], (i == 0)?ALLIANCE:HORDE);
        if (kills[i] != 0)
            RewardHonorToTeam(GetBonusHonor(kills[i]), (i == 0)?ALLIANCE:HORDE);
    }

    //TODO add enterevademode for all attacking creatures
    Battleground::EndBattleground(winner);
}

void BattlegroundAV::RemovePlayer(Player* player, uint64 /*guid*/, uint32 /*team*/)
{
   if (!player)
    {
        sLog->outError("bg_AV no player at remove");
        return;
    }
    //TODO search more buffs
    player->RemoveAurasDueToSpell(AV_BUFF_ARMOR);
    player->RemoveAurasDueToSpell(AV_BUFF_A_CAPTAIN);
    player->RemoveAurasDueToSpell(AV_BUFF_H_CAPTAIN);
}

void BattlegroundAV::HandleAreaTrigger(Player* Source, uint32 Trigger)
{
    // this is wrong way to implement these things. On official it done by gameobject spell cast.
    if (GetStatus() != STATUS_IN_PROGRESS)
        return;

    uint32 SpellId = 0;
    switch (Trigger)
    {
        case 95:
        case 2608:
            if (Source->GetTeam() != ALLIANCE)
                Source->GetSession()->SendAreaTriggerMessage("Only The Alliance can use that portal");
            else
                Source->LeaveBattleground();
            break;
        case 2606:
            if (Source->GetTeam() != HORDE)
                Source->GetSession()->SendAreaTriggerMessage("Only The Horde can use that portal");
            else
                Source->LeaveBattleground();
            break;
        case 3326:
        case 3327:
        case 3328:
        case 3329:
        case 3330:
        case 3331:
            //Source->Unmount();
            break;
        default:
            sLog->outDebug(LOG_FILTER_BATTLEGROUND, "WARNING: Unhandled AreaTrigger in Battleground: %u", Trigger);
//            Source->GetSession()->SendAreaTriggerMessage("Warning: Unhandled AreaTrigger in Battleground: %u", Trigger);
            break;
    }

    if (SpellId)
        Source->CastSpell(Source, SpellId, true);
}

void BattlegroundAV::UpdatePlayerScore(Player* Source, uint32 type, uint32 value, bool doAddHonor)
{

    BattlegroundScoreMap::iterator itr = m_PlayerScores.find(Source->GetGUID());
    if (itr == m_PlayerScores.end())                         // player not found...
        return;

    switch (type)
    {
        case SCORE_GRAVEYARDS_ASSAULTED:
            ((BattlegroundAVScore*)itr->second)->GraveyardsAssaulted += value;
            Source->GetAchievementMgr().UpdateAchievementCriteria(ACHIEVEMENT_CRITERIA_TYPE_BG_OBJECTIVE_CAPTURE, AV_OBJECTIVE_ASSAULT_GRAVEYARD);
            break;
        case SCORE_GRAVEYARDS_DEFENDED:
            ((BattlegroundAVScore*)itr->second)->GraveyardsDefended += value;
            Source->GetAchievementMgr().UpdateAchievementCriteria(ACHIEVEMENT_CRITERIA_TYPE_BG_OBJECTIVE_CAPTURE, AV_OBJECTIVE_DEFEND_GRAVEYARD);
            break;
        case SCORE_TOWERS_ASSAULTED:
            ((BattlegroundAVScore*)itr->second)->TowersAssaulted += value;
            Source->GetAchievementMgr().UpdateAchievementCriteria(ACHIEVEMENT_CRITERIA_TYPE_BG_OBJECTIVE_CAPTURE, AV_OBJECTIVE_ASSAULT_TOWER);
            break;
        case SCORE_TOWERS_DEFENDED:
            ((BattlegroundAVScore*)itr->second)->TowersDefended += value;
            Source->GetAchievementMgr().UpdateAchievementCriteria(ACHIEVEMENT_CRITERIA_TYPE_BG_OBJECTIVE_CAPTURE, AV_OBJECTIVE_DEFEND_TOWER);
            break;
        case SCORE_MINES_CAPTURED:
            ((BattlegroundAVScore*)itr->second)->MinesCaptured += value;
            break;
        case SCORE_LEADERS_KILLED:
            ((BattlegroundAVScore*)itr->second)->LeadersKilled += value;
            break;
        case SCORE_SECONDARY_OBJECTIVES:
            ((BattlegroundAVScore*)itr->second)->SecondaryObjectives += value;
            break;
        default:
            Battleground::UpdatePlayerScore(Source, type, value, doAddHonor);
            break;
    }
}

void BattlegroundAV::EventPlayerDestroyedPoint(BG_AV_Nodes node)
{

    uint32 object = GetObjectThroughNode(node);
    sLog->outDebug(LOG_FILTER_BATTLEGROUND, "bg_av: player destroyed point node %i object %i", node, object);

    //despawn banner
    SpawnBGObject(object, RESPAWN_ONE_DAY);
    DestroyNode(node);
    UpdateNodeWorldState(node);

    uint32 owner = m_Nodes[node].Owner;
    if (IsTower(node))
    {
        uint8 tmp = node-BG_AV_NODES_DUNBALDAR_SOUTH;
        //despawn marshal
        if (m_BgCreatures[AV_CPLACE_A_MARSHAL_SOUTH + tmp])
            DelCreature(AV_CPLACE_A_MARSHAL_SOUTH + tmp);
        else
            sLog->outError("BG_AV: playerdestroyedpoint: marshal %i doesn't exist", AV_CPLACE_A_MARSHAL_SOUTH + tmp);
        //spawn destroyed aura
        for (uint8 i=0; i <= 9; i++)
            SpawnBGObject(BG_AV_OBJECT_BURN_DUNBALDAR_SOUTH + i + (tmp * 10), RESPAWN_IMMEDIATELY);

        UpdateScore((owner == ALLIANCE) ? HORDE : ALLIANCE, (-1)*BG_AV_RES_TOWER);
        RewardReputationToTeam((owner == ALLIANCE)?730:729, BG_AV_REP_TOWER, owner);
        RewardHonorToTeam(GetBonusHonor(BG_AV_KILL_TOWER), owner);

        SpawnBGObject(BG_AV_OBJECT_TAURA_A_DUNBALDAR_SOUTH+GetTeamIndexByTeamId(owner)+(2*tmp), RESPAWN_ONE_DAY);
        SpawnBGObject(BG_AV_OBJECT_TFLAG_A_DUNBALDAR_SOUTH+GetTeamIndexByTeamId(owner)+(2*tmp), RESPAWN_ONE_DAY);
    }
    else
    {
        if (owner == ALLIANCE)
            SpawnBGObject(object-11, RESPAWN_IMMEDIATELY);
        else
            SpawnBGObject(object+11, RESPAWN_IMMEDIATELY);
        SpawnBGObject(BG_AV_OBJECT_AURA_N_FIRSTAID_STATION+3*node, RESPAWN_ONE_DAY);
        SpawnBGObject(BG_AV_OBJECT_AURA_A_FIRSTAID_STATION+GetTeamIndexByTeamId(owner)+3*node, RESPAWN_IMMEDIATELY);
        PopulateNode(node);
        if (node == BG_AV_NODES_SNOWFALL_GRAVE) //snowfall eyecandy
        {
            for (uint8 i = 0; i < 4; i++)
            {
                SpawnBGObject(((owner == ALLIANCE)?BG_AV_OBJECT_SNOW_EYECANDY_PA : BG_AV_OBJECT_SNOW_EYECANDY_PH)+i, RESPAWN_ONE_DAY);
                SpawnBGObject(((owner == ALLIANCE)?BG_AV_OBJECT_SNOW_EYECANDY_A  : BG_AV_OBJECT_SNOW_EYECANDY_H)+i, RESPAWN_IMMEDIATELY);
            }
        }
    }
    //send a nice message to all :)
    char buf[256];
    if (IsTower(node))
        sprintf(buf, GetTrinityString(LANG_BG_AV_TOWER_TAKEN), GetNodeName(node), (owner == ALLIANCE) ? GetTrinityString(LANG_BG_AV_ALLY) : GetTrinityString(LANG_BG_AV_HORDE));
    else
        sprintf(buf, GetTrinityString(LANG_BG_AV_GRAVE_TAKEN), GetNodeName(node), (owner == ALLIANCE) ? GetTrinityString(LANG_BG_AV_ALLY) :GetTrinityString(LANG_BG_AV_HORDE));

    Creature* creature = GetBGCreature(AV_CPLACE_HERALD);
    if (creature)
        YellToAll(creature, buf, LANG_UNIVERSAL);
}

void BattlegroundAV::ChangeMineOwner(uint8 mine, uint32 team, bool initial)
{ //mine=0 northmine mine=1 southmin
//changing the owner results in setting respawntim to infinite for current creatures, spawning new mine owners creatures and changing the chest-objects so that the current owning team can use them
    ASSERT(mine == AV_NORTH_MINE || mine == AV_SOUTH_MINE);
    if (team != ALLIANCE && team != HORDE)
        team = AV_NEUTRAL_TEAM;
    else
        PlaySoundToAll((team == ALLIANCE)?AV_SOUND_ALLIANCE_GOOD:AV_SOUND_HORDE_GOOD);

    if (m_Mine_Owner[mine] == team && !initial)
        return;
    m_Mine_PrevOwner[mine] = m_Mine_Owner[mine];
    m_Mine_Owner[mine] = team;

    if (!initial)
    {
        sLog->outDebug(LOG_FILTER_BATTLEGROUND, "bg_av depopulating mine %i (0=north, 1=south)", mine);
        if (mine == AV_SOUTH_MINE)
            for (uint16 i=AV_CPLACE_MINE_S_S_MIN; i <= AV_CPLACE_MINE_S_S_MAX; i++)
                if (m_BgCreatures[i])
                    DelCreature(i); //TODO just set the respawntime to 999999
        for (uint16 i=((mine == AV_NORTH_MINE)?AV_CPLACE_MINE_N_1_MIN:AV_CPLACE_MINE_S_1_MIN); i <= ((mine == AV_NORTH_MINE)?AV_CPLACE_MINE_N_3:AV_CPLACE_MINE_S_3); i++)
            if (m_BgCreatures[i])
                DelCreature(i); //TODO here also
    }
    SendMineWorldStates(mine);

    sLog->outDebug(LOG_FILTER_BATTLEGROUND, "bg_av populating mine %i (0=north, 1=south)", mine);
    uint16 miner;
    //also neutral team exists.. after a big time, the neutral team tries to conquer the mine
    if (mine == AV_NORTH_MINE)
    {
        if (team == ALLIANCE)
            miner = AV_NPC_N_MINE_A_1;
        else if (team == HORDE)
            miner = AV_NPC_N_MINE_H_1;
        else
            miner = AV_NPC_N_MINE_N_1;
    }
    else
    {
        uint16 cinfo;
        if (team == ALLIANCE)
            miner = AV_NPC_S_MINE_A_1;
        else if (team == HORDE)
            miner = AV_NPC_S_MINE_H_1;
        else
            miner = AV_NPC_S_MINE_N_1;
       //vermin
        sLog->outDebug(LOG_FILTER_BATTLEGROUND, "spawning vermin");
        if (team == ALLIANCE)
            cinfo = AV_NPC_S_MINE_A_3;
        else if (team == HORDE)
            cinfo = AV_NPC_S_MINE_H_3;
        else
            cinfo = AV_NPC_S_MINE_N_S;
        for (uint16 i=AV_CPLACE_MINE_S_S_MIN; i <= AV_CPLACE_MINE_S_S_MAX; i++)
            AddAVCreature(cinfo, i);
    }
    for (uint16 i=((mine == AV_NORTH_MINE)?AV_CPLACE_MINE_N_1_MIN:AV_CPLACE_MINE_S_1_MIN); i <= ((mine == AV_NORTH_MINE)?AV_CPLACE_MINE_N_1_MAX:AV_CPLACE_MINE_S_1_MAX); i++)
        AddAVCreature(miner, i);
    //the next chooses randomly between 2 cretures
    for (uint16 i=((mine == AV_NORTH_MINE)?AV_CPLACE_MINE_N_2_MIN:AV_CPLACE_MINE_S_2_MIN); i <= ((mine == AV_NORTH_MINE)?AV_CPLACE_MINE_N_2_MAX:AV_CPLACE_MINE_S_2_MAX); i++)
        AddAVCreature(miner+(urand(1, 2)), i);
    AddAVCreature(miner+3, (mine == AV_NORTH_MINE)?AV_CPLACE_MINE_N_3:AV_CPLACE_MINE_S_3);
    //because the gameobjects in this mine have changed, update all surrounding players:
//    for (uint16 i = ((mine == AV_NORTH_MINE)?BG_AV_OBJECT_MINE_SUPPLY_N_MIN:BG_AV_OBJECT_MINE_SUPPLY_N_MIN); i <= ((mine == AV_NORTH_MINE)?BG_AV_OBJECT_MINE_SUPPLY_N_MAX:BG_AV_OBJECT_MINE_SUPPLY_N_MAX); i++)
//    {
        //TODO: add gameobject-update code
//    }
    if (team == ALLIANCE || team == HORDE)
    {
        m_Mine_Reclaim_Timer[mine]=AV_MINE_RECLAIM_TIMER;
        char buf[256];
        sprintf(buf, GetTrinityString(LANG_BG_AV_MINE_TAKEN), GetTrinityString((mine == AV_NORTH_MINE) ? LANG_BG_AV_MINE_NORTH : LANG_BG_AV_MINE_SOUTH), (team == ALLIANCE) ?  GetTrinityString(LANG_BG_AV_ALLY) : GetTrinityString(LANG_BG_AV_HORDE));
        Creature* creature = GetBGCreature(AV_CPLACE_HERALD);
        if (creature)
            YellToAll(creature, buf, LANG_UNIVERSAL);
    }
    else
    {
        if (mine == AV_SOUTH_MINE) //i think this gets called all the time
        {
            if (Creature* creature = GetBGCreature(AV_CPLACE_MINE_S_3))
                YellToAll(creature, LANG_BG_AV_S_MINE_BOSS_CLAIMS, LANG_UNIVERSAL);
        }
    }
    return;
}

bool BattlegroundAV::PlayerCanDoMineQuest(int32 GOId, uint32 team)
{
    if (GOId == BG_AV_OBJECTID_MINE_N)
         return (m_Mine_Owner[AV_NORTH_MINE] == team);
    if (GOId == BG_AV_OBJECTID_MINE_S)
         return (m_Mine_Owner[AV_SOUTH_MINE] == team);
    return true; //cause it's no mine'object it is ok if this is true
}

void BattlegroundAV::PopulateNode(BG_AV_Nodes node)
{
    uint32 owner = m_Nodes[node].Owner;
    ASSERT(owner);

    uint32 c_place = AV_CPLACE_DEFENSE_STORM_AID + (4 * node);
    uint32 creatureid;
    if (IsTower(node))
        creatureid=(owner == ALLIANCE)?AV_NPC_A_TOWERDEFENSE:AV_NPC_H_TOWERDEFENSE;
    else
    {
        uint8 team2 = GetTeamIndexByTeamId(owner);
    if (m_Team_QuestStatus[team2][0] < 500)
            creatureid = (owner == ALLIANCE)? AV_NPC_A_GRAVEDEFENSE0 : AV_NPC_H_GRAVEDEFENSE0;
        else if (m_Team_QuestStatus[team2][0] < 1000)
            creatureid = (owner == ALLIANCE)? AV_NPC_A_GRAVEDEFENSE1 : AV_NPC_H_GRAVEDEFENSE1;
        else if (m_Team_QuestStatus[team2][0] < 1500)
            creatureid = (owner == ALLIANCE)? AV_NPC_A_GRAVEDEFENSE2 : AV_NPC_H_GRAVEDEFENSE2;
        else
           creatureid = (owner == ALLIANCE)? AV_NPC_A_GRAVEDEFENSE3 : AV_NPC_H_GRAVEDEFENSE3;
        //spiritguide
        if (m_BgCreatures[node])
            DelCreature(node);
        if (!AddSpiritGuide(node, BG_AV_CreaturePos[node][0], BG_AV_CreaturePos[node][1], BG_AV_CreaturePos[node][2], BG_AV_CreaturePos[node][3], owner))
            sLog->outError("AV: couldn't spawn spiritguide at node %i", node);

    }
    for (uint8 i=0; i<4; i++)
        AddAVCreature(creatureid, c_place+i);

    if (node >= BG_AV_NODES_MAX)//fail safe
        return;
    Creature* trigger = GetBGCreature(node + 302);//0-302 other creatures
    if (!trigger)
       trigger = AddCreature(WORLD_TRIGGER, node + 302, owner, BG_AV_CreaturePos[node + 302][0], BG_AV_CreaturePos[node + 302][1], BG_AV_CreaturePos[node + 302][2], BG_AV_CreaturePos[node + 302][3]);

    //add bonus honor aura trigger creature when node is accupied
    //cast bonus aura (+50% honor in 25yards)
    //aura should only apply to players who have accupied the node, set correct faction for trigger
    if (trigger)
    {
        if (owner != ALLIANCE && owner != HORDE)//node can be neutral, remove trigger
        {
            DelCreature(node + 302);
            return;
        }
        trigger->setFaction(owner == ALLIANCE ? 84 : 83);
        trigger->CastSpell(trigger, SPELL_HONORABLE_DEFENDER_25Y, false);
    }
}
void BattlegroundAV::DePopulateNode(BG_AV_Nodes node)
{
    uint32 c_place = AV_CPLACE_DEFENSE_STORM_AID + (4 * node);
    for (uint8 i=0; i<4; i++)
        if (m_BgCreatures[c_place+i])
            DelCreature(c_place+i);
    //spiritguide
    if (!IsTower(node) && m_BgCreatures[node])
        DelCreature(node);

    //remove bonus honor aura trigger creature when node is lost
    if (node < BG_AV_NODES_MAX)//fail safe
        DelCreature(node + 302);//NULL checks are in DelCreature! 0-302 spirit guides
}

BG_AV_Nodes BattlegroundAV::GetNodeThroughObject(uint32 object)
{
    sLog->outDebug(LOG_FILTER_BATTLEGROUND, "bg_AV getnodethroughobject %i", object);
    if (object <= BG_AV_OBJECT_FLAG_A_STONEHEART_BUNKER)
        return BG_AV_Nodes(object);
    if (object <= BG_AV_OBJECT_FLAG_C_A_FROSTWOLF_HUT)
        return BG_AV_Nodes(object - 11);
    if (object <= BG_AV_OBJECT_FLAG_C_A_FROSTWOLF_WTOWER)
        return BG_AV_Nodes(object - 7);
    if (object <= BG_AV_OBJECT_FLAG_C_H_STONEHEART_BUNKER)
        return BG_AV_Nodes(object -22);
    if (object <= BG_AV_OBJECT_FLAG_H_FROSTWOLF_HUT)
        return BG_AV_Nodes(object - 33);
    if (object <= BG_AV_OBJECT_FLAG_H_FROSTWOLF_WTOWER)
        return BG_AV_Nodes(object - 29);
    if (object == BG_AV_OBJECT_FLAG_N_SNOWFALL_GRAVE)
        return BG_AV_NODES_SNOWFALL_GRAVE;
    sLog->outError("BattlegroundAV: ERROR! GetPlace got a wrong object :(");
    ASSERT(false);
    return BG_AV_Nodes(0);
}

uint32 BattlegroundAV::GetObjectThroughNode(BG_AV_Nodes node)
{ //this function is the counterpart to GetNodeThroughObject()
    sLog->outDebug(LOG_FILTER_BATTLEGROUND, "bg_AV GetObjectThroughNode %i", node);
    if (m_Nodes[node].Owner == ALLIANCE)
    {
        if (m_Nodes[node].State == POINT_ASSAULTED)
        {
            if (node <= BG_AV_NODES_FROSTWOLF_HUT)
                return node+11;
            if (node >= BG_AV_NODES_ICEBLOOD_TOWER && node <= BG_AV_NODES_FROSTWOLF_WTOWER)
                return node+7;
        }
        else if (m_Nodes[node].State == POINT_CONTROLED)
            if (node <= BG_AV_NODES_STONEHEART_BUNKER)
                return node;
    }
    else if (m_Nodes[node].Owner == HORDE)
    {
        if (m_Nodes[node].State == POINT_ASSAULTED)
        {
            if (node <= BG_AV_NODES_STONEHEART_BUNKER)
                return node+22;
        }
        else if (m_Nodes[node].State == POINT_CONTROLED)
        {
            if (node <= BG_AV_NODES_FROSTWOLF_HUT)
                return node+33;
            if (node >= BG_AV_NODES_ICEBLOOD_TOWER && node <= BG_AV_NODES_FROSTWOLF_WTOWER)
                return node+29;
        }
    }
    else if (m_Nodes[node].Owner == AV_NEUTRAL_TEAM)
        return BG_AV_OBJECT_FLAG_N_SNOWFALL_GRAVE;
    sLog->outError("BattlegroundAV: Error! GetPlaceNode couldn't resolve node %i", node);
    ASSERT(false);
    return 0;
}

//called when using banner

void BattlegroundAV::EventPlayerClickedOnFlag(Player* source, GameObject* target_obj)
{
    if (GetStatus() != STATUS_IN_PROGRESS)
        return;
    int32 object = GetObjectType(target_obj->GetGUID());
    sLog->outDebug(LOG_FILTER_BATTLEGROUND, "BG_AV using gameobject %i with type %i", target_obj->GetEntry(), object);
    if (object < 0)
        return;
    switch (target_obj->GetEntry())
    {
        case BG_AV_OBJECTID_BANNER_A:
        case BG_AV_OBJECTID_BANNER_A_B:
        case BG_AV_OBJECTID_BANNER_H:
        case BG_AV_OBJECTID_BANNER_H_B:
        case BG_AV_OBJECTID_BANNER_SNOWFALL_N:
            EventPlayerAssaultsPoint(source, object);
            break;
        case BG_AV_OBJECTID_BANNER_CONT_A:
        case BG_AV_OBJECTID_BANNER_CONT_A_B:
        case BG_AV_OBJECTID_BANNER_CONT_H:
        case BG_AV_OBJECTID_BANNER_CONT_H_B:
            EventPlayerDefendsPoint(source, object);
            break;
        default:
            break;
    }
}

void BattlegroundAV::EventPlayerDefendsPoint(Player* player, uint32 object)
{
    ASSERT(GetStatus() == STATUS_IN_PROGRESS);
    BG_AV_Nodes node = GetNodeThroughObject(object);

    uint32 owner = m_Nodes[node].Owner; //maybe should name it prevowner
    uint32 team = player->GetTeam();

    if (owner == player->GetTeam() || m_Nodes[node].State != POINT_ASSAULTED)
        return;
    if (m_Nodes[node].TotalOwner == AV_NEUTRAL_TEAM)
    { //until snowfall doesn't belong to anyone it is better handled in assault-code
        ASSERT(node == BG_AV_NODES_SNOWFALL_GRAVE); //currently the only neutral grave
        EventPlayerAssaultsPoint(player, object);
        return;
    }
    sLog->outDebug(LOG_FILTER_BATTLEGROUND, "player defends point object: %i node: %i", object, node);
    if (m_Nodes[node].PrevOwner != team)
    {
        sLog->outError("BG_AV: player defends point which doesn't belong to his team %i", node);
        return;
    }

   //spawn new go :)
    if (m_Nodes[node].Owner == ALLIANCE)
        SpawnBGObject(object+22, RESPAWN_IMMEDIATELY); //spawn horde banner
    else
        SpawnBGObject(object-22, RESPAWN_IMMEDIATELY); //spawn alliance banner

    if (!IsTower(node))
    {
        SpawnBGObject(BG_AV_OBJECT_AURA_N_FIRSTAID_STATION+3*node, RESPAWN_ONE_DAY);
        SpawnBGObject(BG_AV_OBJECT_AURA_A_FIRSTAID_STATION+GetTeamIndexByTeamId(team)+3*node, RESPAWN_IMMEDIATELY);
    }
        // despawn old go
    SpawnBGObject(object, RESPAWN_ONE_DAY);

    DefendNode(node, team);
    PopulateNode(node);
    UpdateNodeWorldState(node);

    if (IsTower(node))
    {
        //spawn big flag+aura on top of tower
        SpawnBGObject(BG_AV_OBJECT_TAURA_A_DUNBALDAR_SOUTH+(2*(node-BG_AV_NODES_DUNBALDAR_SOUTH)), (team == ALLIANCE)? RESPAWN_IMMEDIATELY : RESPAWN_ONE_DAY);
        SpawnBGObject(BG_AV_OBJECT_TAURA_H_DUNBALDAR_SOUTH+(2*(node-BG_AV_NODES_DUNBALDAR_SOUTH)), (team == HORDE)? RESPAWN_IMMEDIATELY : RESPAWN_ONE_DAY);
        SpawnBGObject(BG_AV_OBJECT_TFLAG_A_DUNBALDAR_SOUTH+(2*(node-BG_AV_NODES_DUNBALDAR_SOUTH)), (team == ALLIANCE)? RESPAWN_IMMEDIATELY : RESPAWN_ONE_DAY);
        SpawnBGObject(BG_AV_OBJECT_TFLAG_H_DUNBALDAR_SOUTH+(2*(node-BG_AV_NODES_DUNBALDAR_SOUTH)), (team == HORDE)? RESPAWN_IMMEDIATELY : RESPAWN_ONE_DAY);
    }
    else if (node == BG_AV_NODES_SNOWFALL_GRAVE) //snowfall eyecandy
    {
        for (uint8 i = 0; i < 4; i++)
        {
            SpawnBGObject(((owner == ALLIANCE)?BG_AV_OBJECT_SNOW_EYECANDY_PA : BG_AV_OBJECT_SNOW_EYECANDY_PH)+i, RESPAWN_ONE_DAY);
            SpawnBGObject(((team == ALLIANCE)?BG_AV_OBJECT_SNOW_EYECANDY_A : BG_AV_OBJECT_SNOW_EYECANDY_H)+i, RESPAWN_IMMEDIATELY);
        }
    }
    //send a nice message to all :)
    char buf[256];
    sprintf(buf, GetTrinityString((IsTower(node)) ? LANG_BG_AV_TOWER_DEFENDED : LANG_BG_AV_GRAVE_DEFENDED), GetNodeName(node), (team == ALLIANCE) ?  GetTrinityString(LANG_BG_AV_ALLY) : GetTrinityString(LANG_BG_AV_HORDE));
    Creature* creature = GetBGCreature(AV_CPLACE_HERALD);
    if (creature)
        YellToAll(creature, buf, LANG_UNIVERSAL);
    //update the statistic for the defending player
    UpdatePlayerScore(player, (IsTower(node)) ? SCORE_TOWERS_DEFENDED : SCORE_GRAVEYARDS_DEFENDED, 1);
    if (IsTower(node))
        PlaySoundToAll(AV_SOUND_BOTH_TOWER_DEFEND);
    else
        PlaySoundToAll((team == ALLIANCE)?AV_SOUND_ALLIANCE_GOOD:AV_SOUND_HORDE_GOOD);
}

void BattlegroundAV::EventPlayerAssaultsPoint(Player* player, uint32 object)
{
    ASSERT(GetStatus() == STATUS_IN_PROGRESS);

    BG_AV_Nodes node = GetNodeThroughObject(object);
    uint32 owner = m_Nodes[node].Owner; //maybe name it prevowner
    uint32 team  = player->GetTeam();
    sLog->outDebug(LOG_FILTER_BATTLEGROUND, "bg_av: player assaults point object %i node %i", object, node);
    if (owner == team || team == m_Nodes[node].TotalOwner)
        return; //surely a gm used this object

    if (node == BG_AV_NODES_SNOWFALL_GRAVE) //snowfall is a bit special in capping + it gets eyecandy stuff
    {
        if (object == BG_AV_OBJECT_FLAG_N_SNOWFALL_GRAVE) //initial capping
        {
            if (!(owner == AV_NEUTRAL_TEAM && m_Nodes[node].TotalOwner == AV_NEUTRAL_TEAM))
                return;

            if (team == ALLIANCE)
                SpawnBGObject(BG_AV_OBJECT_FLAG_C_A_SNOWFALL_GRAVE, RESPAWN_IMMEDIATELY);
            else
                SpawnBGObject(BG_AV_OBJECT_FLAG_C_H_SNOWFALL_GRAVE, RESPAWN_IMMEDIATELY);
            SpawnBGObject(BG_AV_OBJECT_AURA_N_FIRSTAID_STATION+3*node, RESPAWN_IMMEDIATELY); //neutral aura spawn
        }
        else if (m_Nodes[node].TotalOwner == AV_NEUTRAL_TEAM) //recapping, when no team owns this node realy
        {
            if (!(m_Nodes[node].State != POINT_CONTROLED))
                return;

            if (team == ALLIANCE)
                SpawnBGObject(object-11, RESPAWN_IMMEDIATELY);
            else
                SpawnBGObject(object+11, RESPAWN_IMMEDIATELY);
        }
        //eyecandy
        uint32 spawn, despawn;
        if (team == ALLIANCE)
        {
            despawn = (m_Nodes[node].State == POINT_ASSAULTED)?BG_AV_OBJECT_SNOW_EYECANDY_PH : BG_AV_OBJECT_SNOW_EYECANDY_H;
            spawn = BG_AV_OBJECT_SNOW_EYECANDY_PA;
        }
        else
        {
            despawn = (m_Nodes[node].State == POINT_ASSAULTED)?BG_AV_OBJECT_SNOW_EYECANDY_PA : BG_AV_OBJECT_SNOW_EYECANDY_A;
            spawn = BG_AV_OBJECT_SNOW_EYECANDY_PH;
        }
        for (uint8 i = 0; i < 4; i++)
        {
            SpawnBGObject(despawn+i, RESPAWN_ONE_DAY);
            SpawnBGObject(spawn+i, RESPAWN_IMMEDIATELY);
        }
    }

    //if snowfall gots capped it can be handled like all other graveyards
    if (m_Nodes[node].TotalOwner != AV_NEUTRAL_TEAM)
    {
        ASSERT(m_Nodes[node].Owner != AV_NEUTRAL_TEAM);
        if (team == ALLIANCE)
            SpawnBGObject(object-22, RESPAWN_IMMEDIATELY);
        else
            SpawnBGObject(object+22, RESPAWN_IMMEDIATELY);
        if (IsTower(node))
        { //spawning/despawning of bigflag+aura
            SpawnBGObject(BG_AV_OBJECT_TAURA_A_DUNBALDAR_SOUTH+(2*(node-BG_AV_NODES_DUNBALDAR_SOUTH)), (team == ALLIANCE)? RESPAWN_IMMEDIATELY : RESPAWN_ONE_DAY);
            SpawnBGObject(BG_AV_OBJECT_TAURA_H_DUNBALDAR_SOUTH+(2*(node-BG_AV_NODES_DUNBALDAR_SOUTH)), (team == HORDE)? RESPAWN_IMMEDIATELY : RESPAWN_ONE_DAY);
            SpawnBGObject(BG_AV_OBJECT_TFLAG_A_DUNBALDAR_SOUTH+(2*(node-BG_AV_NODES_DUNBALDAR_SOUTH)), (team == ALLIANCE)? RESPAWN_IMMEDIATELY : RESPAWN_ONE_DAY);
            SpawnBGObject(BG_AV_OBJECT_TFLAG_H_DUNBALDAR_SOUTH+(2*(node-BG_AV_NODES_DUNBALDAR_SOUTH)), (team == HORDE)? RESPAWN_IMMEDIATELY : RESPAWN_ONE_DAY);
        }
        else
        {
            //spawning/despawning of aura
            SpawnBGObject(BG_AV_OBJECT_AURA_N_FIRSTAID_STATION+3*node, RESPAWN_IMMEDIATELY); //neutral aura spawn
            SpawnBGObject(BG_AV_OBJECT_AURA_A_FIRSTAID_STATION+GetTeamIndexByTeamId(owner)+3*node, RESPAWN_ONE_DAY); //teeamaura despawn
            // Those who are waiting to resurrect at this object are taken to the closest own object's graveyard
            std::vector<uint64> ghost_list = m_ReviveQueue[m_BgCreatures[node]];
            if (!ghost_list.empty())
            {
                Player* player;
                WorldSafeLocsEntry const* ClosestGrave = NULL;
                for (std::vector<uint64>::iterator itr = ghost_list.begin(); itr != ghost_list.end(); ++itr)
                {
                    player = ObjectAccessor::FindPlayer(*ghost_list.begin());
                    if (!player)
                        continue;
                    if (!ClosestGrave)
                        ClosestGrave = GetClosestGraveYard(player);
                    else
                        player->TeleportTo(GetMapId(), ClosestGrave->x, ClosestGrave->y, ClosestGrave->z, player->GetOrientation());
                }
                m_ReviveQueue[m_BgCreatures[node]].clear();
            }
        }
        DePopulateNode(node);
    }

    SpawnBGObject(object, RESPAWN_ONE_DAY); //delete old banner
    AssaultNode(node, team);
    UpdateNodeWorldState(node);

    //send a nice message to all :)
    char buf[256];
    sprintf(buf, (IsTower(node)) ? GetTrinityString(LANG_BG_AV_TOWER_ASSAULTED) : GetTrinityString(LANG_BG_AV_GRAVE_ASSAULTED), GetNodeName(node),  (team == ALLIANCE) ?  GetTrinityString(LANG_BG_AV_ALLY) : GetTrinityString(LANG_BG_AV_HORDE));
    Creature* creature = GetBGCreature(AV_CPLACE_HERALD);
    if (creature)
        YellToAll(creature, buf, LANG_UNIVERSAL);
    //update the statistic for the assaulting player
    UpdatePlayerScore(player, (IsTower(node)) ? SCORE_TOWERS_ASSAULTED : SCORE_GRAVEYARDS_ASSAULTED, 1);
    PlaySoundToAll((team == ALLIANCE)?AV_SOUND_ALLIANCE_ASSAULTS:AV_SOUND_HORDE_ASSAULTS);
}

void BattlegroundAV::FillInitialWorldStates(WorldPacket& data)
{
    bool stateok;
    //graveyards
    for (uint8 i = BG_AV_NODES_FIRSTAID_STATION; i <= BG_AV_NODES_FROSTWOLF_HUT; i++)
    {
        for (uint8 j =1; j <= 3; j+=2)
        {//j=1=assaulted j=3=controled
            stateok = (m_Nodes[i].State == j);
            data << uint32(BG_AV_NodeWorldStates[i][GetWorldStateType(j, ALLIANCE)]) << uint32((m_Nodes[i].Owner == ALLIANCE && stateok)?1:0);
            data << uint32(BG_AV_NodeWorldStates[i][GetWorldStateType(j, HORDE)]) << uint32((m_Nodes[i].Owner == HORDE && stateok)?1:0);
        }
    }

    //towers
    for (uint8 i = BG_AV_NODES_DUNBALDAR_SOUTH; i < BG_AV_NODES_MAX; ++i)
        for (uint8 j =1; j <= 3; j+=2)
        {//j=1=assaulted j=3=controled //i dont have j=2=destroyed cause destroyed is the same like enemy-team controll
            stateok = (m_Nodes[i].State == j || (m_Nodes[i].State == POINT_DESTROYED && j == 3));
            data << uint32(BG_AV_NodeWorldStates[i][GetWorldStateType(j, ALLIANCE)]) << uint32((m_Nodes[i].Owner == ALLIANCE && stateok)?1:0);
            data << uint32(BG_AV_NodeWorldStates[i][GetWorldStateType(j, HORDE)]) << uint32((m_Nodes[i].Owner == HORDE && stateok)?1:0);
        }
    if (m_Nodes[BG_AV_NODES_SNOWFALL_GRAVE].Owner == AV_NEUTRAL_TEAM) //cause neutral teams aren't handled generic
        data << uint32(AV_SNOWFALL_N) << uint32(1);
    data << uint32(AV_Alliance_Score)  << uint32(m_Team_Scores[0]);
    data << uint32(AV_Horde_Score) << uint32(m_Team_Scores[1]);
    if (GetStatus() == STATUS_IN_PROGRESS){ //only if game started the teamscores are displayed
        data << uint32(AV_SHOW_A_SCORE) << uint32(1);
        data << uint32(AV_SHOW_H_SCORE) << uint32(1);
    }
    else
    {
        data << uint32(AV_SHOW_A_SCORE) << uint32(0);
        data << uint32(AV_SHOW_H_SCORE) << uint32(0);
    }
    SendMineWorldStates(AV_NORTH_MINE);
    SendMineWorldStates(AV_SOUTH_MINE);
}

uint8 BattlegroundAV::GetWorldStateType(uint8 state, uint16 team) //this is used for node worldstates and returns values which fit good into the worldstatesarray
{
    //neutral stuff cant get handled (currently its only snowfall)
    ASSERT(team != AV_NEUTRAL_TEAM);
    //a_c a_a h_c h_a the positions in worldstate-array
    if (team == ALLIANCE)
    {
        if (state == POINT_CONTROLED || state == POINT_DESTROYED)
            return 0;
        if (state == POINT_ASSAULTED)
            return 1;
    }
    if (team == HORDE)
    {
        if (state == POINT_DESTROYED || state == POINT_CONTROLED)
            return 2;
        if (state == POINT_ASSAULTED)
            return 3;
    }
    sLog->outError("BG_AV: should update a strange worldstate state:%i team:%i", state, team);
    return 5; //this will crash the game, but i want to know if something is wrong here
}

void BattlegroundAV::UpdateNodeWorldState(BG_AV_Nodes node)
{
    UpdateWorldState(BG_AV_NodeWorldStates[node][GetWorldStateType(m_Nodes[node].State, m_Nodes[node].Owner)], 1);
    if (m_Nodes[node].PrevOwner == AV_NEUTRAL_TEAM) //currently only snowfall is supported as neutral node (i don't want to make an extra row (neutral states) in worldstatesarray just for one node
        UpdateWorldState(AV_SNOWFALL_N, 0);
    else
        UpdateWorldState(BG_AV_NodeWorldStates[node][GetWorldStateType(m_Nodes[node].PrevState, m_Nodes[node].PrevOwner)], 0);
}

void BattlegroundAV::SendMineWorldStates(uint32 mine)
{
    ASSERT(mine == AV_NORTH_MINE || mine == AV_SOUTH_MINE);
// currently i'm sure, that this works (:
//    ASSERT(m_Mine_PrevOwner[mine] == ALLIANCE || m_Mine_PrevOwner[mine] == HORDE || m_Mine_PrevOwner[mine] == AV_NEUTRAL_TEAM);
//    ASSERT(m_Mine_Owner[mine] == ALLIANCE || m_Mine_Owner[mine] == HORDE || m_Mine_Owner[mine] == AV_NEUTRAL_TEAM);

    uint8 owner, prevowner, mine2; //those variables are needed to access the right worldstate in the BG_AV_MineWorldStates array
    mine2 = (mine == AV_NORTH_MINE)?0:1;
    if (m_Mine_PrevOwner[mine] == ALLIANCE)
        prevowner = 0;
    else if (m_Mine_PrevOwner[mine] == HORDE)
        prevowner = 2;
    else
        prevowner = 1;
    if (m_Mine_Owner[mine] == ALLIANCE)
        owner = 0;
    else if (m_Mine_Owner[mine] == HORDE)
        owner = 2;
    else
        owner = 1;

    UpdateWorldState(BG_AV_MineWorldStates[mine2][owner], 1);
    if (prevowner != owner)
        UpdateWorldState(BG_AV_MineWorldStates[mine2][prevowner], 0);
}

WorldSafeLocsEntry const* BattlegroundAV::GetClosestGraveYard(Player* player)
{
    WorldSafeLocsEntry const* pGraveyard = NULL;
    WorldSafeLocsEntry const* entry = NULL;
    float dist = 0;
    float minDist = 0;
    float x, y;

    player->GetPosition(x, y);

    pGraveyard = sWorldSafeLocsStore.LookupEntry(BG_AV_GraveyardIds[GetTeamIndexByTeamId(player->GetTeam())+7]);
    minDist = (pGraveyard->x - x)*(pGraveyard->x - x)+(pGraveyard->y - y)*(pGraveyard->y - y);

    for (uint8 i = BG_AV_NODES_FIRSTAID_STATION; i <= BG_AV_NODES_FROSTWOLF_HUT; ++i)
        if (m_Nodes[i].Owner == player->GetTeam() && m_Nodes[i].State == POINT_CONTROLED)
        {
            entry = sWorldSafeLocsStore.LookupEntry(BG_AV_GraveyardIds[i]);
            if (entry)
            {
                dist = (entry->x - x)*(entry->x - x)+(entry->y - y)*(entry->y - y);
                if (dist < minDist)
                {
                    minDist = dist;
                    pGraveyard = entry;
                }
            }
        }
    return pGraveyard;
}

bool BattlegroundAV::SetupBattleground()
{
    // Create starting objects
    if (
       // alliance gates
        !AddObject(BG_AV_OBJECT_DOOR_A, BG_AV_OBJECTID_GATE_A, BG_AV_DoorPositons[0][0], BG_AV_DoorPositons[0][1], BG_AV_DoorPositons[0][2], BG_AV_DoorPositons[0][3], 0, 0, sin(BG_AV_DoorPositons[0][3]/2), cos(BG_AV_DoorPositons[0][3]/2), RESPAWN_IMMEDIATELY)
        // horde gates
        || !AddObject(BG_AV_OBJECT_DOOR_H, BG_AV_OBJECTID_GATE_H, BG_AV_DoorPositons[1][0], BG_AV_DoorPositons[1][1], BG_AV_DoorPositons[1][2], BG_AV_DoorPositons[1][3], 0, 0, sin(BG_AV_DoorPositons[1][3]/2), cos(BG_AV_DoorPositons[1][3]/2), RESPAWN_IMMEDIATELY))
    {
        sLog->outErrorDb("BatteGroundAV: Failed to spawn some object Battleground not created!1");
        return false;
    }

    //spawn node-objects
    for (uint8 i = BG_AV_NODES_FIRSTAID_STATION ; i < BG_AV_NODES_MAX; ++i)
    {
        if (i <= BG_AV_NODES_FROSTWOLF_HUT)
        {
            if (!AddObject(i, BG_AV_OBJECTID_BANNER_A_B, BG_AV_ObjectPos[i][0], BG_AV_ObjectPos[i][1], BG_AV_ObjectPos[i][2], BG_AV_ObjectPos[i][3], 0, 0, sin(BG_AV_ObjectPos[i][3]/2), cos(BG_AV_ObjectPos[i][3]/2), RESPAWN_ONE_DAY)
                || !AddObject(i+11, BG_AV_OBJECTID_BANNER_CONT_A_B, BG_AV_ObjectPos[i][0], BG_AV_ObjectPos[i][1], BG_AV_ObjectPos[i][2], BG_AV_ObjectPos[i][3], 0, 0, sin(BG_AV_ObjectPos[i][3]/2), cos(BG_AV_ObjectPos[i][3]/2), RESPAWN_ONE_DAY)
                || !AddObject(i+33, BG_AV_OBJECTID_BANNER_H_B, BG_AV_ObjectPos[i][0], BG_AV_ObjectPos[i][1], BG_AV_ObjectPos[i][2], BG_AV_ObjectPos[i][3], 0, 0, sin(BG_AV_ObjectPos[i][3]/2), cos(BG_AV_ObjectPos[i][3]/2), RESPAWN_ONE_DAY)
                || !AddObject(i+22, BG_AV_OBJECTID_BANNER_CONT_H_B, BG_AV_ObjectPos[i][0], BG_AV_ObjectPos[i][1], BG_AV_ObjectPos[i][2], BG_AV_ObjectPos[i][3], 0, 0, sin(BG_AV_ObjectPos[i][3]/2), cos(BG_AV_ObjectPos[i][3]/2), RESPAWN_ONE_DAY)
                //aura
                || !AddObject(BG_AV_OBJECT_AURA_N_FIRSTAID_STATION+i*3, BG_AV_OBJECTID_AURA_N, BG_AV_ObjectPos[i][0], BG_AV_ObjectPos[i][1], BG_AV_ObjectPos[i][2], BG_AV_ObjectPos[i][3], 0, 0, sin(BG_AV_ObjectPos[i][3]/2), cos(BG_AV_ObjectPos[i][3]/2), RESPAWN_ONE_DAY)
                || !AddObject(BG_AV_OBJECT_AURA_A_FIRSTAID_STATION+i*3, BG_AV_OBJECTID_AURA_A, BG_AV_ObjectPos[i][0], BG_AV_ObjectPos[i][1], BG_AV_ObjectPos[i][2], BG_AV_ObjectPos[i][3], 0, 0, sin(BG_AV_ObjectPos[i][3]/2), cos(BG_AV_ObjectPos[i][3]/2), RESPAWN_ONE_DAY)
                || !AddObject(BG_AV_OBJECT_AURA_H_FIRSTAID_STATION+i*3, BG_AV_OBJECTID_AURA_H, BG_AV_ObjectPos[i][0], BG_AV_ObjectPos[i][1], BG_AV_ObjectPos[i][2], BG_AV_ObjectPos[i][3], 0, 0, sin(BG_AV_ObjectPos[i][3]/2), cos(BG_AV_ObjectPos[i][3]/2), RESPAWN_ONE_DAY))
            {
                sLog->outError("BatteGroundAV: Failed to spawn some object Battleground not created!2");
                return false;
            }
        }
        else //towers
        {
            if (i <= BG_AV_NODES_STONEHEART_BUNKER) //alliance towers
            {
                if (!AddObject(i, BG_AV_OBJECTID_BANNER_A, BG_AV_ObjectPos[i][0], BG_AV_ObjectPos[i][1], BG_AV_ObjectPos[i][2], BG_AV_ObjectPos[i][3], 0, 0, sin(BG_AV_ObjectPos[i][3]/2), cos(BG_AV_ObjectPos[i][3]/2), RESPAWN_ONE_DAY)
                    || !AddObject(i+22, BG_AV_OBJECTID_BANNER_CONT_H, BG_AV_ObjectPos[i][0], BG_AV_ObjectPos[i][1], BG_AV_ObjectPos[i][2], BG_AV_ObjectPos[i][3], 0, 0, sin(BG_AV_ObjectPos[i][3]/2), cos(BG_AV_ObjectPos[i][3]/2), RESPAWN_ONE_DAY)
                    || !AddObject(BG_AV_OBJECT_TAURA_A_DUNBALDAR_SOUTH+(2*(i-BG_AV_NODES_DUNBALDAR_SOUTH)), BG_AV_OBJECTID_AURA_A, BG_AV_ObjectPos[i+8][0], BG_AV_ObjectPos[i+8][1], BG_AV_ObjectPos[i+8][2], BG_AV_ObjectPos[i+8][3], 0, 0, sin(BG_AV_ObjectPos[i+8][3]/2), cos(BG_AV_ObjectPos[i+8][3]/2), RESPAWN_ONE_DAY)
                    || !AddObject(BG_AV_OBJECT_TAURA_H_DUNBALDAR_SOUTH+(2*(i-BG_AV_NODES_DUNBALDAR_SOUTH)), BG_AV_OBJECTID_AURA_N, BG_AV_ObjectPos[i+8][0], BG_AV_ObjectPos[i+8][1], BG_AV_ObjectPos[i+8][2], BG_AV_ObjectPos[i+8][3], 0, 0, sin(BG_AV_ObjectPos[i+8][3]/2), cos(BG_AV_ObjectPos[i+8][3]/2), RESPAWN_ONE_DAY)
                    || !AddObject(BG_AV_OBJECT_TFLAG_A_DUNBALDAR_SOUTH+(2*(i-BG_AV_NODES_DUNBALDAR_SOUTH)), BG_AV_OBJECTID_TOWER_BANNER_A, BG_AV_ObjectPos[i+8][0], BG_AV_ObjectPos[i+8][1], BG_AV_ObjectPos[i+8][2], BG_AV_ObjectPos[i+8][3], 0, 0, sin(BG_AV_ObjectPos[i+8][3]/2), cos(BG_AV_ObjectPos[i+8][3]/2), RESPAWN_ONE_DAY)
                    || !AddObject(BG_AV_OBJECT_TFLAG_H_DUNBALDAR_SOUTH+(2*(i-BG_AV_NODES_DUNBALDAR_SOUTH)), BG_AV_OBJECTID_TOWER_BANNER_PH, BG_AV_ObjectPos[i+8][0], BG_AV_ObjectPos[i+8][1], BG_AV_ObjectPos[i+8][2], BG_AV_ObjectPos[i+8][3], 0, 0, sin(BG_AV_ObjectPos[i+8][3]/2), cos(BG_AV_ObjectPos[i+8][3]/2), RESPAWN_ONE_DAY))
                {
                    sLog->outError("BatteGroundAV: Failed to spawn some object Battleground not created!3");
                    return false;
                }
            }
            else //horde towers
            {
                if (!AddObject(i+7, BG_AV_OBJECTID_BANNER_CONT_A, BG_AV_ObjectPos[i][0], BG_AV_ObjectPos[i][1], BG_AV_ObjectPos[i][2], BG_AV_ObjectPos[i][3], 0, 0, sin(BG_AV_ObjectPos[i][3]/2), cos(BG_AV_ObjectPos[i][3]/2), RESPAWN_ONE_DAY)
                    || !AddObject(i+29, BG_AV_OBJECTID_BANNER_H, BG_AV_ObjectPos[i][0], BG_AV_ObjectPos[i][1], BG_AV_ObjectPos[i][2], BG_AV_ObjectPos[i][3], 0, 0, sin(BG_AV_ObjectPos[i][3]/2), cos(BG_AV_ObjectPos[i][3]/2), RESPAWN_ONE_DAY)
                    || !AddObject(BG_AV_OBJECT_TAURA_A_DUNBALDAR_SOUTH+(2*(i-BG_AV_NODES_DUNBALDAR_SOUTH)), BG_AV_OBJECTID_AURA_N, BG_AV_ObjectPos[i+8][0], BG_AV_ObjectPos[i+8][1], BG_AV_ObjectPos[i+8][2], BG_AV_ObjectPos[i+8][3], 0, 0, sin(BG_AV_ObjectPos[i+8][3]/2), cos(BG_AV_ObjectPos[i+8][3]/2), RESPAWN_ONE_DAY)
                    || !AddObject(BG_AV_OBJECT_TAURA_H_DUNBALDAR_SOUTH+(2*(i-BG_AV_NODES_DUNBALDAR_SOUTH)), BG_AV_OBJECTID_AURA_H, BG_AV_ObjectPos[i+8][0], BG_AV_ObjectPos[i+8][1], BG_AV_ObjectPos[i+8][2], BG_AV_ObjectPos[i+8][3], 0, 0, sin(BG_AV_ObjectPos[i+8][3]/2), cos(BG_AV_ObjectPos[i+8][3]/2), RESPAWN_ONE_DAY)
                    || !AddObject(BG_AV_OBJECT_TFLAG_A_DUNBALDAR_SOUTH+(2*(i-BG_AV_NODES_DUNBALDAR_SOUTH)), BG_AV_OBJECTID_TOWER_BANNER_PA, BG_AV_ObjectPos[i+8][0], BG_AV_ObjectPos[i+8][1], BG_AV_ObjectPos[i+8][2], BG_AV_ObjectPos[i+8][3], 0, 0, sin(BG_AV_ObjectPos[i+8][3]/2), cos(BG_AV_ObjectPos[i+8][3]/2), RESPAWN_ONE_DAY)
                    || !AddObject(BG_AV_OBJECT_TFLAG_H_DUNBALDAR_SOUTH+(2*(i-BG_AV_NODES_DUNBALDAR_SOUTH)), BG_AV_OBJECTID_TOWER_BANNER_H, BG_AV_ObjectPos[i+8][0], BG_AV_ObjectPos[i+8][1], BG_AV_ObjectPos[i+8][2], BG_AV_ObjectPos[i+8][3], 0, 0, sin(BG_AV_ObjectPos[i+8][3]/2), cos(BG_AV_ObjectPos[i+8][3]/2), RESPAWN_ONE_DAY))
                {
                    sLog->outError("BatteGroundAV: Failed to spawn some object Battleground not created!4");
                    return false;
                }
            }
            for (uint8 j=0; j <= 9; j++) //burning aura
            {
                if (!AddObject(BG_AV_OBJECT_BURN_DUNBALDAR_SOUTH+((i-BG_AV_NODES_DUNBALDAR_SOUTH)*10)+j, BG_AV_OBJECTID_FIRE, BG_AV_ObjectPos[AV_OPLACE_BURN_DUNBALDAR_SOUTH+((i-BG_AV_NODES_DUNBALDAR_SOUTH)*10)+j][0], BG_AV_ObjectPos[AV_OPLACE_BURN_DUNBALDAR_SOUTH+((i-BG_AV_NODES_DUNBALDAR_SOUTH)*10)+j][1], BG_AV_ObjectPos[AV_OPLACE_BURN_DUNBALDAR_SOUTH+((i-BG_AV_NODES_DUNBALDAR_SOUTH)*10)+j][2], BG_AV_ObjectPos[AV_OPLACE_BURN_DUNBALDAR_SOUTH+((i-BG_AV_NODES_DUNBALDAR_SOUTH)*10)+j][3], 0, 0, sin(BG_AV_ObjectPos[AV_OPLACE_BURN_DUNBALDAR_SOUTH+((i-BG_AV_NODES_DUNBALDAR_SOUTH)*10)+j][3]/2), cos(BG_AV_ObjectPos[AV_OPLACE_BURN_DUNBALDAR_SOUTH+((i-BG_AV_NODES_DUNBALDAR_SOUTH)*10)+j][3]/2), RESPAWN_ONE_DAY))
                {
                    sLog->outError("BatteGroundAV: Failed to spawn some object Battleground not created!5.%i", i);
                    return false;
                }
            }
        }
    }
    for (uint8 i=0; i<2; i++) //burning aura for buildings
    {
        for (uint8 j=0; j <= 9; j++)
        {
            if (j<5)
            {
                if (!AddObject(BG_AV_OBJECT_BURN_BUILDING_ALLIANCE+(i*10)+j, BG_AV_OBJECTID_SMOKE, BG_AV_ObjectPos[AV_OPLACE_BURN_BUILDING_A+(i*10)+j][0], BG_AV_ObjectPos[AV_OPLACE_BURN_BUILDING_A+(i*10)+j][1], BG_AV_ObjectPos[AV_OPLACE_BURN_BUILDING_A+(i*10)+j][2], BG_AV_ObjectPos[AV_OPLACE_BURN_BUILDING_A+(i*10)+j][3], 0, 0, sin(BG_AV_ObjectPos[AV_OPLACE_BURN_BUILDING_A+(i*10)+j][3]/2), cos(BG_AV_ObjectPos[AV_OPLACE_BURN_BUILDING_A+(i*10)+j][3]/2), RESPAWN_ONE_DAY))
                {
                    sLog->outError("BatteGroundAV: Failed to spawn some object Battleground not created!6.%i", i);
                    return false;
                }
            }
            else
            {
                if (!AddObject(BG_AV_OBJECT_BURN_BUILDING_ALLIANCE+(i*10)+j, BG_AV_OBJECTID_FIRE, BG_AV_ObjectPos[AV_OPLACE_BURN_BUILDING_A+(i*10)+j][0], BG_AV_ObjectPos[AV_OPLACE_BURN_BUILDING_A+(i*10)+j][1], BG_AV_ObjectPos[AV_OPLACE_BURN_BUILDING_A+(i*10)+j][2], BG_AV_ObjectPos[AV_OPLACE_BURN_BUILDING_A+(i*10)+j][3], 0, 0, sin(BG_AV_ObjectPos[AV_OPLACE_BURN_BUILDING_A+(i*10)+j][3]/2), cos(BG_AV_ObjectPos[AV_OPLACE_BURN_BUILDING_A+(i*10)+j][3]/2), RESPAWN_ONE_DAY))
                {
                    sLog->outError("BatteGroundAV: Failed to spawn some object Battleground not created!7.%i", i);
                    return false;
                }
            }
        }
    }
    for (uint16 i= 0; i <= (BG_AV_OBJECT_MINE_SUPPLY_N_MAX-BG_AV_OBJECT_MINE_SUPPLY_N_MIN); i++)
    {
        if (!AddObject(BG_AV_OBJECT_MINE_SUPPLY_N_MIN+i, BG_AV_OBJECTID_MINE_N, BG_AV_ObjectPos[AV_OPLACE_MINE_SUPPLY_N_MIN+i][0], BG_AV_ObjectPos[AV_OPLACE_MINE_SUPPLY_N_MIN+i][1], BG_AV_ObjectPos[AV_OPLACE_MINE_SUPPLY_N_MIN+i][2], BG_AV_ObjectPos[AV_OPLACE_MINE_SUPPLY_N_MIN+i][3], 0, 0, sin(BG_AV_ObjectPos[AV_OPLACE_MINE_SUPPLY_N_MIN+i][3]/2), cos(BG_AV_ObjectPos[AV_OPLACE_MINE_SUPPLY_N_MIN+i][3]/2), RESPAWN_ONE_DAY))
        {
            sLog->outError("BatteGroundAV: Failed to spawn some mine supplies Battleground not created!7.5.%i", i);
            return false;
        }
    }
    for (uint16 i= 0 ; i <= (BG_AV_OBJECT_MINE_SUPPLY_S_MAX-BG_AV_OBJECT_MINE_SUPPLY_S_MIN); i++)
    {
        if (!AddObject(BG_AV_OBJECT_MINE_SUPPLY_S_MIN+i, BG_AV_OBJECTID_MINE_S, BG_AV_ObjectPos[AV_OPLACE_MINE_SUPPLY_S_MIN+i][0], BG_AV_ObjectPos[AV_OPLACE_MINE_SUPPLY_S_MIN+i][1], BG_AV_ObjectPos[AV_OPLACE_MINE_SUPPLY_S_MIN+i][2], BG_AV_ObjectPos[AV_OPLACE_MINE_SUPPLY_S_MIN+i][3], 0, 0, sin(BG_AV_ObjectPos[AV_OPLACE_MINE_SUPPLY_S_MIN+i][3]/2), cos(BG_AV_ObjectPos[AV_OPLACE_MINE_SUPPLY_S_MIN+i][3]/2), RESPAWN_ONE_DAY))
        {
            sLog->outError("BatteGroundAV: Failed to spawn some mine supplies Battleground not created!7.6.%i", i);
            return false;
        }
    }

    if (!AddObject(BG_AV_OBJECT_FLAG_N_SNOWFALL_GRAVE, BG_AV_OBJECTID_BANNER_SNOWFALL_N, BG_AV_ObjectPos[BG_AV_NODES_SNOWFALL_GRAVE][0], BG_AV_ObjectPos[BG_AV_NODES_SNOWFALL_GRAVE][1], BG_AV_ObjectPos[BG_AV_NODES_SNOWFALL_GRAVE][2], BG_AV_ObjectPos[BG_AV_NODES_SNOWFALL_GRAVE][3], 0, 0, sin(BG_AV_ObjectPos[BG_AV_NODES_SNOWFALL_GRAVE][3]/2), cos(BG_AV_ObjectPos[BG_AV_NODES_SNOWFALL_GRAVE][3]/2), RESPAWN_ONE_DAY))
    {
        sLog->outError("BatteGroundAV: Failed to spawn some object Battleground not created!8");
        return false;
    }
    for (uint8 i = 0; i < 4; i++)
    {
        if (!AddObject(BG_AV_OBJECT_SNOW_EYECANDY_A+i, BG_AV_OBJECTID_SNOWFALL_CANDY_A, BG_AV_ObjectPos[AV_OPLACE_SNOW_1+i][0], BG_AV_ObjectPos[AV_OPLACE_SNOW_1+i][1], BG_AV_ObjectPos[AV_OPLACE_SNOW_1+i][2], BG_AV_ObjectPos[AV_OPLACE_SNOW_1+i][3], 0, 0, sin(BG_AV_ObjectPos[AV_OPLACE_SNOW_1+i][3]/2), cos(BG_AV_ObjectPos[AV_OPLACE_SNOW_1+i][3]/2), RESPAWN_ONE_DAY)
            || !AddObject(BG_AV_OBJECT_SNOW_EYECANDY_PA+i, BG_AV_OBJECTID_SNOWFALL_CANDY_PA, BG_AV_ObjectPos[AV_OPLACE_SNOW_1+i][0], BG_AV_ObjectPos[AV_OPLACE_SNOW_1+i][1], BG_AV_ObjectPos[AV_OPLACE_SNOW_1+i][2], BG_AV_ObjectPos[AV_OPLACE_SNOW_1+i][3], 0, 0, sin(BG_AV_ObjectPos[AV_OPLACE_SNOW_1+i][3]/2), cos(BG_AV_ObjectPos[AV_OPLACE_SNOW_1+i][3]/2), RESPAWN_ONE_DAY)
            || !AddObject(BG_AV_OBJECT_SNOW_EYECANDY_H+i, BG_AV_OBJECTID_SNOWFALL_CANDY_H, BG_AV_ObjectPos[AV_OPLACE_SNOW_1+i][0], BG_AV_ObjectPos[AV_OPLACE_SNOW_1+i][1], BG_AV_ObjectPos[AV_OPLACE_SNOW_1+i][2], BG_AV_ObjectPos[AV_OPLACE_SNOW_1+i][3], 0, 0, sin(BG_AV_ObjectPos[AV_OPLACE_SNOW_1+i][3]/2), cos(BG_AV_ObjectPos[AV_OPLACE_SNOW_1+i][3]/2), RESPAWN_ONE_DAY)
            || !AddObject(BG_AV_OBJECT_SNOW_EYECANDY_PH+i, BG_AV_OBJECTID_SNOWFALL_CANDY_PH, BG_AV_ObjectPos[AV_OPLACE_SNOW_1+i][0], BG_AV_ObjectPos[AV_OPLACE_SNOW_1+i][1], BG_AV_ObjectPos[AV_OPLACE_SNOW_1+i][2], BG_AV_ObjectPos[AV_OPLACE_SNOW_1+i][3], 0, 0, sin(BG_AV_ObjectPos[AV_OPLACE_SNOW_1+i][3]/2), cos(BG_AV_ObjectPos[AV_OPLACE_SNOW_1+i][3]/2), RESPAWN_ONE_DAY))
        {
            sLog->outError("BatteGroundAV: Failed to spawn some object Battleground not created!9.%i", i);
            return false;
        }
    }

    uint16 i;
    sLog->outDebug(LOG_FILTER_BATTLEGROUND, "Alterac Valley: entering state STATUS_WAIT_JOIN ...");
    // Initial Nodes
    for (i = 0; i < BG_AV_OBJECT_MAX; i++)
        SpawnBGObject(i, RESPAWN_ONE_DAY);
    for (i = BG_AV_OBJECT_FLAG_A_FIRSTAID_STATION; i <= BG_AV_OBJECT_FLAG_A_STONEHEART_GRAVE ; i++){
        SpawnBGObject(BG_AV_OBJECT_AURA_A_FIRSTAID_STATION+3*i, RESPAWN_IMMEDIATELY);
        SpawnBGObject(i, RESPAWN_IMMEDIATELY);
    }
    for (i = BG_AV_OBJECT_FLAG_A_DUNBALDAR_SOUTH; i <= BG_AV_OBJECT_FLAG_A_STONEHEART_BUNKER ; i++)
        SpawnBGObject(i, RESPAWN_IMMEDIATELY);
    for (i = BG_AV_OBJECT_FLAG_H_ICEBLOOD_GRAVE; i <= BG_AV_OBJECT_FLAG_H_FROSTWOLF_WTOWER ; i++){
        SpawnBGObject(i, RESPAWN_IMMEDIATELY);
        if (i <= BG_AV_OBJECT_FLAG_H_FROSTWOLF_HUT)
            SpawnBGObject(BG_AV_OBJECT_AURA_H_FIRSTAID_STATION+3*GetNodeThroughObject(i), RESPAWN_IMMEDIATELY);
    }
    for (i = BG_AV_OBJECT_TFLAG_A_DUNBALDAR_SOUTH; i <= BG_AV_OBJECT_TFLAG_A_STONEHEART_BUNKER; i+=2)
    {
        SpawnBGObject(i, RESPAWN_IMMEDIATELY); //flag
        SpawnBGObject(i+16, RESPAWN_IMMEDIATELY); //aura
    }
    for (i = BG_AV_OBJECT_TFLAG_H_ICEBLOOD_TOWER; i <= BG_AV_OBJECT_TFLAG_H_FROSTWOLF_WTOWER; i+=2)
    {
        SpawnBGObject(i, RESPAWN_IMMEDIATELY); //flag
        SpawnBGObject(i+16, RESPAWN_IMMEDIATELY); //aura
    }
    //snowfall and the doors
    for (i = BG_AV_OBJECT_FLAG_N_SNOWFALL_GRAVE; i <= BG_AV_OBJECT_DOOR_A; i++)
        SpawnBGObject(i, RESPAWN_IMMEDIATELY);
    SpawnBGObject(BG_AV_OBJECT_AURA_N_SNOWFALL_GRAVE, RESPAWN_IMMEDIATELY);

    //creatures
    sLog->outDebug(LOG_FILTER_BATTLEGROUND, "BG_AV start poputlating nodes");
    for (i = BG_AV_NODES_FIRSTAID_STATION; i < BG_AV_NODES_MAX; ++i)
    {
        if (m_Nodes[i].Owner)
            PopulateNode(BG_AV_Nodes(i));
    }
    //all creatures which don't get despawned through the script are static
    sLog->outDebug(LOG_FILTER_BATTLEGROUND, "BG_AV: start spawning static creatures");
    for (i = 0; i < AV_STATICCPLACE_MAX; i++)
        AddAVCreature(0, i + AV_CPLACE_MAX);
    //mainspiritguides:
    sLog->outDebug(LOG_FILTER_BATTLEGROUND, "BG_AV: start spawning spiritguides creatures");
    AddSpiritGuide(7, BG_AV_CreaturePos[7][0], BG_AV_CreaturePos[7][1], BG_AV_CreaturePos[7][2], BG_AV_CreaturePos[7][3], ALLIANCE);
    AddSpiritGuide(8, BG_AV_CreaturePos[8][0], BG_AV_CreaturePos[8][1], BG_AV_CreaturePos[8][2], BG_AV_CreaturePos[8][3], HORDE);
    //spawn the marshals (those who get deleted, if a tower gets destroyed)
    sLog->outDebug(LOG_FILTER_BATTLEGROUND, "BG_AV: start spawning marshal creatures");
    for (i = AV_NPC_A_MARSHAL_SOUTH; i <= AV_NPC_H_MARSHAL_WTOWER; i++)
        AddAVCreature(i, AV_CPLACE_A_MARSHAL_SOUTH + (i - AV_NPC_A_MARSHAL_SOUTH));
    AddAVCreature(AV_NPC_HERALD, AV_CPLACE_HERALD);
    return true;
}

const char* BattlegroundAV::GetNodeName(BG_AV_Nodes node)
{
    switch (node)
    {
        case BG_AV_NODES_FIRSTAID_STATION:  return GetTrinityString(LANG_BG_AV_NODE_GRAVE_STORM_AID);
        case BG_AV_NODES_DUNBALDAR_SOUTH:   return GetTrinityString(LANG_BG_AV_NODE_TOWER_DUN_S);
        case BG_AV_NODES_DUNBALDAR_NORTH:   return GetTrinityString(LANG_BG_AV_NODE_TOWER_DUN_N);
        case BG_AV_NODES_STORMPIKE_GRAVE:   return GetTrinityString(LANG_BG_AV_NODE_GRAVE_STORMPIKE);
        case BG_AV_NODES_ICEWING_BUNKER:    return GetTrinityString(LANG_BG_AV_NODE_TOWER_ICEWING);
        case BG_AV_NODES_STONEHEART_GRAVE:  return GetTrinityString(LANG_BG_AV_NODE_GRAVE_STONE);
        case BG_AV_NODES_STONEHEART_BUNKER: return GetTrinityString(LANG_BG_AV_NODE_TOWER_STONE);
        case BG_AV_NODES_SNOWFALL_GRAVE:    return GetTrinityString(LANG_BG_AV_NODE_GRAVE_SNOW);
        case BG_AV_NODES_ICEBLOOD_TOWER:    return GetTrinityString(LANG_BG_AV_NODE_TOWER_ICE);
        case BG_AV_NODES_ICEBLOOD_GRAVE:    return GetTrinityString(LANG_BG_AV_NODE_GRAVE_ICE);
        case BG_AV_NODES_TOWER_POINT:       return GetTrinityString(LANG_BG_AV_NODE_TOWER_POINT);
        case BG_AV_NODES_FROSTWOLF_GRAVE:   return GetTrinityString(LANG_BG_AV_NODE_GRAVE_FROST);
        case BG_AV_NODES_FROSTWOLF_ETOWER:  return GetTrinityString(LANG_BG_AV_NODE_TOWER_FROST_E);
        case BG_AV_NODES_FROSTWOLF_WTOWER:  return GetTrinityString(LANG_BG_AV_NODE_TOWER_FROST_W);
        case BG_AV_NODES_FROSTWOLF_HUT:     return GetTrinityString(LANG_BG_AV_NODE_GRAVE_FROST_HUT);
        default:
            sLog->outError("tried to get name for node %u", node);
            break;
    }

    return "Unknown";
}

void BattlegroundAV::AssaultNode(BG_AV_Nodes node, uint16 team)
{
    if (m_Nodes[node].TotalOwner == team)
    {
        sLog->outCrash("Assaulting team is TotalOwner of node");
        ASSERT (false);
    }
    if (m_Nodes[node].Owner == team)
    {
        sLog->outCrash("Assaulting team is owner of node");
        ASSERT (false);
    }
    if (m_Nodes[node].State == POINT_DESTROYED)
    {
        sLog->outCrash("Destroyed node is being assaulted");
        ASSERT (false);
    }
    if (m_Nodes[node].State == POINT_ASSAULTED && m_Nodes[node].TotalOwner) //only assault an assaulted node if no totalowner exists
    {
        sLog->outCrash("Assault on an not assaulted node with total owner");
        ASSERT (false);
    }
    //the timer gets another time, if the previous owner was 0 == Neutral
    m_Nodes[node].Timer      = (m_Nodes[node].PrevOwner)? BG_AV_CAPTIME : BG_AV_SNOWFALL_FIRSTCAP;
    m_Nodes[node].PrevOwner  = m_Nodes[node].Owner;
    m_Nodes[node].Owner      = team;
    m_Nodes[node].PrevState  = m_Nodes[node].State;
    m_Nodes[node].State      = POINT_ASSAULTED;
}

void BattlegroundAV::DestroyNode(BG_AV_Nodes node)
{
    ASSERT(m_Nodes[node].State == POINT_ASSAULTED);

    m_Nodes[node].TotalOwner = m_Nodes[node].Owner;
    m_Nodes[node].PrevOwner  = m_Nodes[node].Owner;
    m_Nodes[node].PrevState  = m_Nodes[node].State;
    m_Nodes[node].State      = (m_Nodes[node].Tower)? POINT_DESTROYED : POINT_CONTROLED;
    m_Nodes[node].Timer      = 0;
}

void BattlegroundAV::InitNode(BG_AV_Nodes node, uint16 team, bool tower)
{
    m_Nodes[node].TotalOwner = team;
    m_Nodes[node].Owner      = team;
    m_Nodes[node].PrevOwner  = 0;
    m_Nodes[node].State      = POINT_CONTROLED;
    m_Nodes[node].PrevState  = m_Nodes[node].State;
    m_Nodes[node].State      = POINT_CONTROLED;
    m_Nodes[node].Timer      = 0;
    m_Nodes[node].Tower      = tower;
}

void BattlegroundAV::DefendNode(BG_AV_Nodes node, uint16 team)
{
    ASSERT(m_Nodes[node].TotalOwner == team);
    ASSERT(m_Nodes[node].Owner != team);
    ASSERT(m_Nodes[node].State != POINT_CONTROLED && m_Nodes[node].State != POINT_DESTROYED);
    m_Nodes[node].PrevOwner  = m_Nodes[node].Owner;
    m_Nodes[node].Owner      = team;
    m_Nodes[node].PrevState  = m_Nodes[node].State;
    m_Nodes[node].State      = POINT_CONTROLED;
    m_Nodes[node].Timer      = 0;
}

void BattlegroundAV::ResetBGSubclass()
{
    m_MaxLevel=0;
    for (uint8 i=0; i<2; i++) //forloop for both teams (it just make 0 == alliance and 1 == horde also for both mines 0=north 1=south
    {
        for (uint8 j=0; j<9; j++)
            m_Team_QuestStatus[i][j]=0;
    m_Team_Scores[i]=BG_AV_SCORE_INITIAL_POINTS;
        m_IsInformedNearVictory[i]=false;
        m_CaptainAlive[i] = true;
        m_CaptainBuffTimer[i] = 120000 + urand(0, 4)* 60; //as far as i could see, the buff is randomly so i make 2minutes (thats the duration of the buff itself) + 0-4minutes TODO get the right times
        m_Mine_Owner[i] = AV_NEUTRAL_TEAM;
        m_Mine_PrevOwner[i] = m_Mine_Owner[i];
    }
    for (BG_AV_Nodes i = BG_AV_NODES_FIRSTAID_STATION; i <= BG_AV_NODES_STONEHEART_GRAVE; ++i) //alliance graves
        InitNode(i, ALLIANCE, false);
    for (BG_AV_Nodes i = BG_AV_NODES_DUNBALDAR_SOUTH; i <= BG_AV_NODES_STONEHEART_BUNKER; ++i) //alliance towers
        InitNode(i, ALLIANCE, true);
    for (BG_AV_Nodes i = BG_AV_NODES_ICEBLOOD_GRAVE; i <= BG_AV_NODES_FROSTWOLF_HUT; ++i) //horde graves
        InitNode(i, HORDE, false);
    for (BG_AV_Nodes i = BG_AV_NODES_ICEBLOOD_TOWER; i <= BG_AV_NODES_FROSTWOLF_WTOWER; ++i) //horde towers
        InitNode(i, HORDE, true);
    InitNode(BG_AV_NODES_SNOWFALL_GRAVE, AV_NEUTRAL_TEAM, false); //give snowfall neutral owner

    m_Mine_Timer=AV_MINE_TICK_TIMER;
    for (uint16 i = 0; i < AV_CPLACE_MAX+AV_STATICCPLACE_MAX; i++)
        if (m_BgCreatures[i])
            DelCreature(i);

}

bool BattlegroundAV::IsBothMinesControlledByTeam(uint32 team) const
{
    for (uint8 mine = 0; mine < 2; mine++)
        if (m_Mine_Owner[mine] != team)
            return false;

    return true;
}

bool BattlegroundAV::IsAllTowersControlledAndCaptainAlive(uint32 team) const
{
    if (team == ALLIANCE)
    {
        for (BG_AV_Nodes i = BG_AV_NODES_DUNBALDAR_SOUTH; i <= BG_AV_NODES_STONEHEART_BUNKER; ++i) // alliance towers controlled
        {
            if (m_Nodes[i].State == POINT_CONTROLED)
            {
                if (m_Nodes[i].Owner != ALLIANCE)
                    return false;
            }
            else
                return false;
        }

        for (BG_AV_Nodes i = BG_AV_NODES_ICEBLOOD_TOWER; i <= BG_AV_NODES_FROSTWOLF_WTOWER; ++i) // horde towers destroyed
            if (m_Nodes[i].State != POINT_DESTROYED)
                return false;

        if (!m_CaptainAlive[0])
            return false;

        return true;
    }
    else if (team == HORDE)
    {
        for (BG_AV_Nodes i = BG_AV_NODES_ICEBLOOD_TOWER; i <= BG_AV_NODES_FROSTWOLF_WTOWER; ++i) // horde towers controlled
        {
            if (m_Nodes[i].State == POINT_CONTROLED)
            {
                if (m_Nodes[i].Owner != HORDE)
                    return false;
            }
            else
                return false;
        }

        for (BG_AV_Nodes i = BG_AV_NODES_DUNBALDAR_SOUTH; i <= BG_AV_NODES_STONEHEART_BUNKER; ++i) // alliance towers destroyed
            if (m_Nodes[i].State != POINT_DESTROYED)
                return false;

        if (!m_CaptainAlive[1])
            return false;

        return true;
    }

    return false;
}<|MERGE_RESOLUTION|>--- conflicted
+++ resolved
@@ -421,11 +421,7 @@
     DoorOpen(BG_AV_OBJECT_DOOR_H);
     DoorOpen(BG_AV_OBJECT_DOOR_A);
 
-<<<<<<< HEAD
-    // The Alterac Blitz
-=======
     // Achievement: The Alterac Blitz
->>>>>>> b67b75c7
     StartTimedAchievement(ACHIEVEMENT_TIMED_TYPE_EVENT, AV_EVENT_START_BATTLE);
 }
 
