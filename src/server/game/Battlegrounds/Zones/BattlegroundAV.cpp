--- conflicted
+++ resolved
@@ -18,11 +18,7 @@
 #include "BattlegroundAV.h"
 #include "Creature.h"
 #include "CreatureAI.h"
-<<<<<<< HEAD
-#include "DBCStores.h"
-=======
 #include "DB2Stores.h"
->>>>>>> 28d470c5
 #include "GameObject.h"
 #include "Log.h"
 #include "MotionMaster.h"
@@ -30,19 +26,6 @@
 #include "Player.h"
 #include "WorldSession.h"
 #include "WorldStatePackets.h"
-<<<<<<< HEAD
-
-void BattlegroundAVScore::BuildObjectivesBlock(WorldPacket& data)
-{
-    data << uint32(5); // Objectives Count
-    data << uint32(GraveyardsAssaulted);
-    data << uint32(GraveyardsDefended);
-    data << uint32(TowersAssaulted);
-    data << uint32(TowersDefended);
-    data << uint32(MinesCaptured);
-}
-=======
->>>>>>> 28d470c5
 
 BattlegroundAV::BattlegroundAV(BattlegroundTemplate const* battlegroundTemplate) : Battleground(battlegroundTemplate)
 {
@@ -210,11 +193,7 @@
         case AV_QUEST_A_BOSS1:
         case AV_QUEST_H_BOSS1:
             m_Team_QuestStatus[team][4] += 9; //you can turn in 10 or 1 item..
-<<<<<<< HEAD
-            [[fallthrough]];
-=======
             /* fallthrough */
->>>>>>> 28d470c5
         case AV_QUEST_A_BOSS2:
         case AV_QUEST_H_BOSS2:
             m_Team_QuestStatus[team][4]++;
@@ -298,11 +277,7 @@
 {
     bool isStatic = false;
     Creature* creature = nullptr;
-<<<<<<< HEAD
-    ASSERT(type < AV_CPLACE_MAX + AV_STATICCPLACE_MAX);
-=======
     ASSERT(type <= AV_CPLACE_MAX + AV_STATICCPLACE_MAX);
->>>>>>> 28d470c5
     if (type >= AV_CPLACE_MAX) //static
     {
         type -= AV_CPLACE_MAX;
@@ -324,19 +299,17 @@
     if (creature->GetEntry() == BG_AV_CreatureInfo[AV_NPC_A_CAPTAIN] || creature->GetEntry() == BG_AV_CreatureInfo[AV_NPC_H_CAPTAIN])
         creature->SetRespawnDelay(RESPAWN_ONE_DAY); /// @todo look if this can be done by database + also add this for the wingcommanders
 
-    if ((isStatic && cinfoid >= 10 && cinfoid <= 14) || (!isStatic && (cinfoid <= AV_NPC_A_GRAVEDEFENSE3 || (cinfoid >= AV_NPC_H_GRAVEDEFENSE0 && cinfoid <= AV_NPC_H_GRAVEDEFENSE3))))
-    {
-        if (!isStatic && (cinfoid <= AV_NPC_A_GRAVEDEFENSE3 || (cinfoid >= AV_NPC_H_GRAVEDEFENSE0 && cinfoid <= AV_NPC_H_GRAVEDEFENSE3)))
+    if ((isStatic && cinfoid >= 10 && cinfoid <= 14) || (!isStatic && ((cinfoid >= AV_NPC_A_GRAVEDEFENSE0 && cinfoid <= AV_NPC_A_GRAVEDEFENSE3) ||
+        (cinfoid >= AV_NPC_H_GRAVEDEFENSE0 && cinfoid <= AV_NPC_H_GRAVEDEFENSE3))))
+    {
+        if (!isStatic && ((cinfoid >= AV_NPC_A_GRAVEDEFENSE0 && cinfoid <= AV_NPC_A_GRAVEDEFENSE3)
+            || (cinfoid >= AV_NPC_H_GRAVEDEFENSE0 && cinfoid <= AV_NPC_H_GRAVEDEFENSE3)))
         {
             CreatureData &data = sObjectMgr->NewOrExistCreatureData(creature->GetSpawnId());
             data.spawnGroupData = sObjectMgr->GetDefaultSpawnGroup();
-<<<<<<< HEAD
-            data.wander_distance = 5;
-=======
             data.spawndist = 5;
->>>>>>> 28d470c5
-        }
-        //else wander_distance will be 15, so creatures move maximum=10
+        }
+        //else spawndist will be 15, so creatures move maximum=10
         //creature->SetDefaultMovementType(RANDOM_MOTION_TYPE);
         creature->GetMotionMaster()->Initialize();
         creature->setDeathState(JUST_DIED);
@@ -466,11 +439,7 @@
 void BattlegroundAV::AddPlayer(Player* player)
 {
     Battleground::AddPlayer(player);
-<<<<<<< HEAD
-    PlayerScores[player->GetGUID().GetCounter()] = new BattlegroundAVScore(player->GetGUID());
-=======
     PlayerScores[player->GetGUID()] = new BattlegroundAVScore(player->GetGUID(), player->GetBGTeam());
->>>>>>> 28d470c5
 }
 
 void BattlegroundAV::EndBattleground(uint32 winner)
@@ -1057,32 +1026,11 @@
 
 void BattlegroundAV::FillInitialWorldStates(WorldPackets::WorldState::InitWorldStates& packet)
 {
-    for (uint8 itr = BG_AV_NODES_FIRSTAID_STATION; itr < BG_AV_NODES_MAX; ++itr)
-    {
-        uint16 owner = m_Nodes[itr].Owner;
-        BG_AV_States state = m_Nodes[itr].State;
-
-<<<<<<< HEAD
-        packet.Worldstates.emplace_back(BGAVNodeInfo[itr].WorldStateIds.AllianceAssault, (owner == ALLIANCE && state == POINT_ASSAULTED) ? 1 : 0);
-        packet.Worldstates.emplace_back(BGAVNodeInfo[itr].WorldStateIds.AllianceControl, (owner == ALLIANCE && state >= POINT_DESTROYED) ? 1 : 0);
-        packet.Worldstates.emplace_back(BGAVNodeInfo[itr].WorldStateIds.HordeAssault, (owner == HORDE && state == POINT_ASSAULTED) ? 1 : 0);
-        packet.Worldstates.emplace_back(BGAVNodeInfo[itr].WorldStateIds.HordeControl, (owner == HORDE && state >= POINT_DESTROYED) ? 1 : 0);
-    }
-
-    packet.Worldstates.emplace_back(AV_SNOWFALL_N, (m_Nodes[BG_AV_NODES_SNOWFALL_GRAVE].Owner == AV_NEUTRAL_TEAM ? 1 : 0));
-    packet.Worldstates.emplace_back(AV_Alliance_Score, m_Team_Scores[0]);
-    packet.Worldstates.emplace_back(AV_Horde_Score, m_Team_Scores[1]);
-
-    // only if game started the teamscores are displayed
-    if (GetStatus() == STATUS_IN_PROGRESS) {
-        packet.Worldstates.emplace_back(AV_SHOW_A_SCORE, 1);
-        packet.Worldstates.emplace_back(AV_SHOW_H_SCORE, 1);
-    }
-    else
-    {
-        packet.Worldstates.emplace_back(AV_SHOW_A_SCORE, 0);
-        packet.Worldstates.emplace_back(AV_SHOW_H_SCORE, 0);
-=======
+    for (uint8 i = BG_AV_NODES_FIRSTAID_STATION; i < BG_AV_NODES_MAX; ++i)
+    {
+        uint16 owner = m_Nodes[i].Owner;
+        BG_AV_States state = m_Nodes[i].State;
+
         packet.Worldstates.emplace_back(uint32(BGAVNodeInfo[i].WorldStateIds.AllianceAssault), int32(owner == ALLIANCE && state == POINT_ASSAULTED));
         packet.Worldstates.emplace_back(uint32(BGAVNodeInfo[i].WorldStateIds.AllianceControl), int32(owner == ALLIANCE && state >= POINT_DESTROYED));
         packet.Worldstates.emplace_back(uint32(BGAVNodeInfo[i].WorldStateIds.HordeAssault), int32(owner == HORDE && state == POINT_ASSAULTED));
@@ -1102,7 +1050,6 @@
     {
         packet.Worldstates.emplace_back(uint32(AV_SHOW_A_SCORE), 0);
         packet.Worldstates.emplace_back(uint32(AV_SHOW_H_SCORE), 0);
->>>>>>> 28d470c5
     }
 
     SendMineWorldStates(AV_NORTH_MINE);
@@ -1163,13 +1110,8 @@
 
     player->GetPosition(x, y);
 
-<<<<<<< HEAD
-    pGraveyard = sWorldSafeLocsStore.LookupEntry(BG_AV_GraveyardIds[GetTeamIndexByTeamId(player->GetTeam())+7]);
-    minDist = (pGraveyard->Loc.X - x)*(pGraveyard->Loc.X - x)+(pGraveyard->Loc.Y - y)*(pGraveyard->Loc.Y - y);
-=======
     pGraveyard = sObjectMgr->GetWorldSafeLoc(BG_AV_GraveyardIds[GetTeamIndexByTeamId(player->GetTeam()) + 7]);
     minDist = (pGraveyard->Loc.GetPositionX() - x) * (pGraveyard->Loc.GetPositionX() - x) + (pGraveyard->Loc.GetPositionY() - y) * (pGraveyard->Loc.GetPositionY() - y);
->>>>>>> 28d470c5
 
     for (uint8 i = BG_AV_NODES_FIRSTAID_STATION; i <= BG_AV_NODES_FROSTWOLF_HUT; ++i)
         if (m_Nodes[i].Owner == player->GetTeam() && m_Nodes[i].State == POINT_CONTROLED)
@@ -1177,11 +1119,7 @@
             entry = sObjectMgr->GetWorldSafeLoc(BG_AV_GraveyardIds[i]);
             if (entry)
             {
-<<<<<<< HEAD
-                dist = (entry->Loc.X - x)*(entry->Loc.X - x)+(entry->Loc.Y - y)*(entry->Loc.Y - y);
-=======
                 dist = (entry->Loc.GetPositionX() - x) * (entry->Loc.GetPositionX() - x) + (entry->Loc.GetPositionY() - y) * (entry->Loc.GetPositionY() - y);
->>>>>>> 28d470c5
                 if (dist < minDist)
                 {
                     minDist = dist;
@@ -1201,9 +1139,9 @@
 {
     // Create starting objects
     if (// alliance gates
-        !AddObject(BG_AV_OBJECT_DOOR_A, BG_AV_OBJECTID_GATE_A, BG_AV_DoorPositons[0], BG_AV_DoorRotation[0].x, BG_AV_DoorRotation[0].y, BG_AV_DoorRotation[0].z, BG_AV_DoorRotation[0].w, RESPAWN_IMMEDIATELY)
+        !AddObject(BG_AV_OBJECT_DOOR_A, BG_AV_OBJECTID_GATE_A, BG_AV_DoorPositons[0], 0, 0, std::sin(BG_AV_DoorPositons[0].GetOrientation()/2), std::cos(BG_AV_DoorPositons[0].GetOrientation()/2), RESPAWN_IMMEDIATELY)
         // horde gates
-        || !AddObject(BG_AV_OBJECT_DOOR_H, BG_AV_OBJECTID_GATE_H, BG_AV_DoorPositons[1], BG_AV_DoorRotation[1].x, BG_AV_DoorRotation[1].y, BG_AV_DoorRotation[1].z, BG_AV_DoorRotation[1].w, RESPAWN_IMMEDIATELY))
+        || !AddObject(BG_AV_OBJECT_DOOR_H, BG_AV_OBJECTID_GATE_H, BG_AV_DoorPositons[1], 0, 0, std::sin(BG_AV_DoorPositons[1].GetOrientation()/2), std::cos(BG_AV_DoorPositons[1].GetOrientation()/2), RESPAWN_IMMEDIATELY))
     {
         TC_LOG_ERROR("sql.sql", "BatteGroundAV: Failed to spawn some object Battleground not created!1");
         return false;
