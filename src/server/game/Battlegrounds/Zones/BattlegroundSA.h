--- conflicted
+++ resolved
@@ -19,19 +19,11 @@
 #ifndef __BATTLEGROUNDSA_H
 #define __BATTLEGROUNDSA_H
 
-<<<<<<< HEAD
-#include "BattlegroundScore.h"
-
-class BattlegroundSA;
-
-class BattlegroundSAScore : public BattlegroundScore
-{
-    friend class BattlegroundSA;
-    protected:
+class Battleground;
+
         BattlegroundSAScore() : BattlegroundScore(), DemolishersDestroyed(0), GatesDestroyed(0) {};
-        virtual ~BattlegroundSAScore() {};
-
-        void AppendToPacket(WorldPacket* data)
+    uint8 demolishers_destroyed;
+    uint8 gates_destroyed;
         {
             *data << GetMemberCount<BattlegroundSAScore>();
             *data << DemolishersDestroyed;
@@ -40,19 +32,9 @@
 
         uint32 DemolishersDestroyed;
         uint32 GatesDestroyed;
-};
-
-#define BG_SA_FLAG_AMOUNT 3
-#define BG_SA_DEMOLISHER_AMOUNT 4
-#define BG_SA_GATE_COUNT 6
-=======
-#include "Battleground.h"
-#include "BattlegroundScore.h"
-#include "Object.h"
-
 #define BG_SA_FLAG_AMOUNT           3
 #define BG_SA_DEMOLISHER_AMOUNT     4
->>>>>>> b7f254db
+#define BG_SA_GATE_COUNT 6
 
 enum BG_SA_Status
 {
@@ -536,9 +518,6 @@
     uint32 time;
 };
 
-<<<<<<< HEAD
-class BattlegroundMap;
-=======
 struct BattlegroundSAScore final : public BattlegroundScore
 {
     friend class BattlegroundSA;
@@ -575,145 +554,64 @@
         uint32 DemolishersDestroyed;
         uint32 GatesDestroyed;
 };
->>>>>>> b7f254db
 
 /// Class for manage Strand of Ancient battleground
 class BattlegroundSA : public BattlegroundMap
 {
-<<<<<<< HEAD
-    friend class BattlegroundMgr;
-
     protected:
-        /// Constructor
-=======
-    public:
->>>>>>> b7f254db
         BattlegroundSA();
         ~BattlegroundSA();
 
-<<<<<<< HEAD
         void InitializeTextIds();    // Initializes text IDs that are used in the battleground at any possible phase.
         void InitializeObjects();
+        void Update(uint32 diff);
 
         void InstallBattleground();
         void ResetObjectsAndWorldstates();
         void StartBattleground();
         void EndBattleground(BattlegroundWinner winner);
-
-        void OnPlayerJoin(Player* player);
+        virtual void StartingEventCloseDoors();
+        virtual void StartingEventOpenDoors();
         void OnUnitKill(Creature* unit, Player* killer);    /// Called when a player kill a unit in bg
-        void OnTimeoutReached();
-
+        bool SetupBattleground() override;
+        void Reset() override;
         void EventPlayerDamagedGO(Player* plr, GameObject* go, uint32 eventType);   /// Called when a player deal damage to building (door)
-        void EventPlayerClickedOnFlag(Player *Source, GameObject* target_obj);  /// Called when a player click on flag (graveyard flag)
-        void EventPlayerUsedGO(Player* Source, GameObject* object);        /// Called when a player use a gamobject (relic)
-
+        void FillInitialWorldStates(WorldPacket& data) override;
         void ProcessPreparation(uint32 const& diff);    // Both warmup rounds
         void ProcessInProgress(uint32 const& diff);
 
-        void FillInitialWorldStates(WorldPacket& data);
-
-        void UpdatePlayerScore(Player* source, uint32 type, uint32 value, bool adHonor = true); /// Called for generate packet contain worldstate data
+        virtual WorldSafeLocsEntry const* GetClosestGraveYard(Player* player);
 
         WorldSafeLocsEntry const* GetClosestGraveYard(Player* player);  /// Return the nearest graveyard where player can respawn
 
         void HandleAreaTrigger(Player *Source, uint32 Trigger);
 
-    private:
-        /// Return gate id, relative to bg data, according to gameobject id
-        uint32 GetGateIDFromDestroyEventID(uint32 id)
-        {
-            uint32 i = 0;
-            switch(id)
-            {
+        /// Return GateInfo, relative to bg data, according to gameobject entry
+        GateInfo const* GetGate(uint32 entry)
             case 19046: i = BG_SA_GREEN_GATE;   break; //Green gate destroyed
             case 19045: i = BG_SA_BLUE_GATE;    break; //blue gate
             case 19047: i = BG_SA_RED_GATE;     break; //red gate
             case 19048: i = BG_SA_PURPLE_GATE;  break; //purple gate
             case 19049: i = BG_SA_YELLOW_GATE;  break; //yellow gate
             case 19837: i = BG_SA_ANCIENT_GATE; break; //ancient gate
-            }
-            return i;
-        }
-        /// Return worldstate id, according to door id
-        uint32 GetWorldStateFromGateID(uint32 id)
+            switch(id)
         {
-            uint32 uws = 0;
-            switch (id)
-            {
             case BG_SA_GREEN_GATE:   uws = BG_SA_GREEN_GATEWS;   break;
             case BG_SA_YELLOW_GATE:  uws = BG_SA_YELLOW_GATEWS;  break;
             case BG_SA_BLUE_GATE:    uws = BG_SA_BLUE_GATEWS;    break;
             case BG_SA_RED_GATE:     uws = BG_SA_RED_GATEWS;     break;
             case BG_SA_PURPLE_GATE:  uws = BG_SA_PURPLE_GATEWS;  break;
             case BG_SA_ANCIENT_GATE: uws = BG_SA_ANCIENT_GATEWS; break;
-            }
-            return uws;
         }
 
-=======
-        /**
-         * \brief Called every time for update battle data
-         * -Update timer
-         * -Round switch
-         */
-        void PostUpdateImpl(uint32 diff) override;
-
-        /* inherited from BattlegroundClass */
-        /// Called when a player join battle
-        void AddPlayer(Player* player) override;
-        /// Called when battle start
-        void StartingEventCloseDoors() override;
-        void StartingEventOpenDoors() override;
-        /// Called for ini battleground, after that the first player be entered
-        bool SetupBattleground() override;
-        void Reset() override;
-        /// Called for generate packet contain worldstate data
-        void FillInitialWorldStates(WorldPacket& data) override;
-        /// Called when a player kill a unit in bg
-        void HandleKillUnit(Creature* creature, Player* killer) override;
-        /// Return the nearest graveyard where player can respawn
-        WorldSafeLocsEntry const* GetClosestGraveYard(Player* player) override;
-        /// Called when someone activates an event
-        void ProcessEvent(WorldObject* /*obj*/, uint32 /*eventId*/, WorldObject* /*invoker*/ = NULL) override;
-        /// Called when a player click on flag (graveyard flag)
-        void EventPlayerClickedOnFlag(Player* source, GameObject* go) override;
-        /// Called when a player clicked on relic
-        void TitanRelicActivated(Player* clicker);
-
-        /// Return GateInfo, relative to bg data, according to gameobject entry
-        GateInfo const* GetGate(uint32 entry)
-        {
-            for (uint8 i = 0; i < MAX_GATES; ++i)
-                if (Gates[i].GameObjectId == entry)
-                    return &Gates[i];
-            return NULL;
-        }
-
-        /// Called on battleground ending
         void EndBattleground(uint32 winner) override;
-
-        /// Called when a player leave battleground
-        void RemovePlayer(Player* player, ObjectGuid guid, uint32 team) override;
-        void HandleAreaTrigger(Player* Source, uint32 Trigger) override;
-
-        /* Scorekeeping */
-
-        // Achievement: Not Even a Scratch
+        /// CAlled when a player leave battleground
+        void RemovePlayer(Player *plr, uint64 guid, uint32 team);
+        void HandleAreaTrigger(Player *Source, uint32 Trigger);
         bool CheckAchievementCriteriaMeet(uint32 criteriaId, Player const* source, Unit const* target = NULL, uint32 miscValue = 0) override;
 
         // Control Phase Shift
         bool IsSpellAllowed(uint32 spellId, Player const* player) const override;
-
-    private:
-
-        /**
-         * \brief Called on setup and between the two round
-         * -Delete all gameobject / creature
-         * -Respawn all gameobject / creature to have good faction
-         */
-        bool ResetObjs();
->>>>>>> b7f254db
         /// Called for start ship movement
         void StartShips();
         /**
@@ -734,16 +632,10 @@
          * -Update worldstate
          * -Delete gameobject in front of door (lighting object, with different colours for each door)
          */
-<<<<<<< HEAD
-        void DestroyGate(Player* pl, GameObject* /*go*/, uint32 destroyedEvent);
+        void DestroyGate(Player* player, GameObject* go) override;
         
         void SendTime();    /// Update timer worldstate
 
-=======
-        void DestroyGate(Player* player, GameObject* go) override;
-        /// Update timer worldstate
-        void SendTime();
->>>>>>> b7f254db
         /**
          * \brief Called when a graveyard is captured
          * -Update spiritguide
@@ -753,8 +645,7 @@
          * \param i : id of graveyard
          * \param Source : Player who capture gy
          */
-<<<<<<< HEAD
-        void CaptureGraveyard(BG_SA_Graveyards i, Player *Source);
+        void CaptureGraveyard(BG_SA_Graveyards i, Player* Source);
         
         void ToggleTimer(); /// Switch on/off timer worldstate
         
@@ -770,59 +661,17 @@
         uint32 _graveyardStatus[BG_SA_MAX_GY];  /// Team witch conntrol each graveyard (BattlegroundTeamId)
         BG_SA_RoundScore _roundScores[2];   /// Score of each round
         bool _timerEnabled;  /// used for know we are in timer phase or not (used for worldstate update)
-
+        BG_SA_GateState GateStatus[MAX_GATES];
+
+        // Achievement: Defense of the Ancients
+        bool _gateDestroyed;
+
+        // Achievement: Not Even a Scratch
+        bool _allVehiclesAlive[BG_TEAMS_COUNT];
         uint8 _round;   // Round 1 or 2
         uint32 _timerBoats;
         uint32 _timerWorldStateUpdate;
 
         std::map<uint32/*id*/, uint32/*timer*/> DemoliserRespawnList;
-=======
-        void CaptureGraveyard(BG_SA_Graveyards i, Player* Source);
-        /// Switch on/off timer worldstate
-        void ToggleTimer();
-
-        /// Respawn dead demolisher
-        void UpdateDemolisherSpawns();
-
-        /// Send packet to player for create boats (client part)
-        void SendTransportInit(Player* player);
-        /// Send packet to player for destroy boats (client part)
-        void SendTransportsRemove(Player* player);
-
-        /// Id of attacker team
-        TeamId Attackers;
-
-        /// Totale elapsed time of current round
-        uint32 TotalTime;
-        /// Max time of round
-        uint32 EndRoundTimer;
-        /// For know if boats has start moving or not yet
-        bool ShipsStarted;
-        /// Status of each gate (Destroy/Damage/Intact)
-        BG_SA_GateState GateStatus[MAX_GATES];
-        /// Statu of battle (Start or not, and what round)
-        BG_SA_Status Status;
-        /// Team witch conntrol each graveyard
-        TeamId GraveyardStatus[BG_SA_MAX_GY];
-        /// Score of each round
-        BG_SA_RoundScore RoundScores[2];
-        /// used for know we are in timer phase or not (used for worldstate update)
-        bool TimerEnabled;
-        /// 5secs before starting the 1min countdown for second round
-        uint32 UpdateWaitTimer;
-        /// for know if warning about second round start has been sent
-        bool SignaledRoundTwo;
-        /// for know if warning about second round start has been sent
-        bool SignaledRoundTwoHalfMin;
-        /// for know if second round has been init
-        bool InitSecondRound;
-        std::map<uint32/*id*/, uint32/*timer*/> DemoliserRespawnList;
-
-        // Achievement: Defense of the Ancients
-        bool _gateDestroyed;
-
-        // Achievement: Not Even a Scratch
-        bool _allVehiclesAlive[BG_TEAMS_COUNT];
->>>>>>> b7f254db
 };
 #endif