/*
 * Copyright (C) 2008-2015 TrinityCore <http://www.trinitycore.org/>
 * Copyright (C) 2005-2009 MaNGOS <http://getmangos.com/>
 *
 * This program is free software; you can redistribute it and/or modify it
 * under the terms of the GNU General Public License as published by the
 * Free Software Foundation; either version 2 of the License, or (at your
 * option) any later version.
 *
 * This program is distributed in the hope that it will be useful, but WITHOUT
 * ANY WARRANTY; without even the implied warranty of MERCHANTABILITY or
 * FITNESS FOR A PARTICULAR PURPOSE. See the GNU General Public License for
 * more details.
 *
 * You should have received a copy of the GNU General Public License along
 * with this program. If not, see <http://www.gnu.org/licenses/>.
 */
#ifndef __BATTLEGROUNDRV_H
#define __BATTLEGROUNDRV_H

<<<<<<< HEAD
#include "ArenaMap.h"
=======
#include "Arena.h"
>>>>>>> b7f254db

enum BattlegroundRVObjectTypes
{
    BG_RV_OBJECT_BUFF_1,
    BG_RV_OBJECT_BUFF_2,
    BG_RV_OBJECT_FIRE_1,
    BG_RV_OBJECT_FIRE_2,
    BG_RV_OBJECT_FIREDOOR_1,
    BG_RV_OBJECT_FIREDOOR_2,

    BG_RV_OBJECT_PILAR_1,
    BG_RV_OBJECT_PILAR_3,
    BG_RV_OBJECT_GEAR_1,
    BG_RV_OBJECT_GEAR_2,

    BG_RV_OBJECT_PILAR_2,
    BG_RV_OBJECT_PILAR_4,
    BG_RV_OBJECT_PULLEY_1,
    BG_RV_OBJECT_PULLEY_2,

    BG_RV_OBJECT_PILAR_COLLISION_1,
    BG_RV_OBJECT_PILAR_COLLISION_2,
    BG_RV_OBJECT_PILAR_COLLISION_3,
    BG_RV_OBJECT_PILAR_COLLISION_4,

    BG_RV_OBJECT_ELEVATOR_1,
    BG_RV_OBJECT_ELEVATOR_2,
    BG_RV_OBJECT_MAX
};

enum BattlegroundRVGameObjects
{
    BG_RV_OBJECT_TYPE_BUFF_1                     = 184663,
    BG_RV_OBJECT_TYPE_BUFF_2                     = 184664,
    BG_RV_OBJECT_TYPE_FIRE_1                     = 192704,
    BG_RV_OBJECT_TYPE_FIRE_2                     = 192705,

    BG_RV_OBJECT_TYPE_FIREDOOR_2                 = 192387,
    BG_RV_OBJECT_TYPE_FIREDOOR_1                 = 192388,
    BG_RV_OBJECT_TYPE_PULLEY_1                   = 192389,
    BG_RV_OBJECT_TYPE_PULLEY_2                   = 192390,
    BG_RV_OBJECT_TYPE_GEAR_1                     = 192393,
    BG_RV_OBJECT_TYPE_GEAR_2                     = 192394,
    BG_RV_OBJECT_TYPE_ELEVATOR_1                 = 194582,
    BG_RV_OBJECT_TYPE_ELEVATOR_2                 = 194586,

    BG_RV_OBJECT_TYPE_PILAR_COLLISION_1          = 194580, // axe
    BG_RV_OBJECT_TYPE_PILAR_COLLISION_2          = 194579, // arena
    BG_RV_OBJECT_TYPE_PILAR_COLLISION_3          = 194581, // lightning
    BG_RV_OBJECT_TYPE_PILAR_COLLISION_4          = 194578, // ivory

    BG_RV_OBJECT_TYPE_PILAR_1                    = 194583, // axe
    BG_RV_OBJECT_TYPE_PILAR_2                    = 194584, // arena
    BG_RV_OBJECT_TYPE_PILAR_3                    = 194585, // lightning
    BG_RV_OBJECT_TYPE_PILAR_4                    = 194587  // ivory
};

enum BattlegroundRVData
{
    BG_RV_STATE_OPEN_FENCES,
    BG_RV_STATE_SWITCH_PILLARS,
    BG_RV_STATE_CLOSE_FIRE,

    BG_RV_PILLAR_SWITCH_TIMER                    = 25000,
    BG_RV_FIRE_TO_PILLAR_TIMER                   = 20000,
    BG_RV_CLOSE_FIRE_TIMER                       =  5000,
    BG_RV_FIRST_TIMER                            = 20133,

<<<<<<< HEAD
class ArenaMap;

class BattlegroundRV : public ArenaMap
{
    friend class BattlegroundMgr;

    protected:
        BattlegroundRV();
        ~BattlegroundRV();

        void ProcessInProgress(uint32 const& diff);

        void StartBattleground();
        void InitializeObjects();

        void FillInitialWorldStates(WorldPacket& data);

        void HandleAreaTrigger(Player *Source, uint32 Trigger);
        bool SetupBattleground();

        bool HandlePlayerUnderMap(Player* plr);

    private:
        uint32 _timer;
        uint32 _state;
=======
    BG_RV_WORLD_STATE                            = 0xe1a
};

class BattlegroundRV : public Arena
{
    public:
        BattlegroundRV();

        /* inherited from BattlegroundClass */
        void StartingEventOpenDoors() override;
        void FillInitialWorldStates(WorldPacket &d) override;

        void HandleAreaTrigger(Player* Source, uint32 Trigger) override;
        bool SetupBattleground() override;

    private:
        void PostUpdateImpl(uint32 diff) override;

        void TogglePillarCollision();

        uint32 _timer;
        uint32 _state;
        bool   _pillarCollision;
>>>>>>> b7f254db
};
#endif<|MERGE_RESOLUTION|>--- conflicted
+++ resolved
@@ -18,11 +18,7 @@
 #ifndef __BATTLEGROUNDRV_H
 #define __BATTLEGROUNDRV_H
 
-<<<<<<< HEAD
 #include "ArenaMap.h"
-=======
-#include "Arena.h"
->>>>>>> b7f254db
 
 enum BattlegroundRVObjectTypes
 {
@@ -91,16 +87,12 @@
     BG_RV_CLOSE_FIRE_TIMER                       =  5000,
     BG_RV_FIRST_TIMER                            = 20133,
 
-<<<<<<< HEAD
-class ArenaMap;
+    BG_RV_WORLD_STATE                            = 0xe1a
 
 class BattlegroundRV : public ArenaMap
 {
-    friend class BattlegroundMgr;
-
     protected:
         BattlegroundRV();
-        ~BattlegroundRV();
 
         void ProcessInProgress(uint32 const& diff);
 
@@ -109,38 +101,15 @@
 
         void FillInitialWorldStates(WorldPacket& data);
 
-        void HandleAreaTrigger(Player *Source, uint32 Trigger);
-        bool SetupBattleground();
+        void RemovePlayer(Player *plr, uint64 guid, uint32 team);
+        bool SetupBattleground() override;
 
-        bool HandlePlayerUnderMap(Player* plr);
 
     private:
         uint32 _timer;
         uint32 _state;
-=======
-    BG_RV_WORLD_STATE                            = 0xe1a
-};
-
-class BattlegroundRV : public Arena
-{
-    public:
-        BattlegroundRV();
-
-        /* inherited from BattlegroundClass */
-        void StartingEventOpenDoors() override;
-        void FillInitialWorldStates(WorldPacket &d) override;
-
-        void HandleAreaTrigger(Player* Source, uint32 Trigger) override;
-        bool SetupBattleground() override;
-
-    private:
-        void PostUpdateImpl(uint32 diff) override;
-
-        void TogglePillarCollision();
-
-        uint32 _timer;
-        uint32 _state;
+        uint32 getState() { return State; };
+        void setState(uint32 state) { State = state; };
         bool   _pillarCollision;
->>>>>>> b7f254db
 };
 #endif