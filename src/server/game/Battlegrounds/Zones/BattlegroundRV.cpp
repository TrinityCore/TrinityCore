/*
 * Copyright (C) 2008-2015 TrinityCore <http://www.trinitycore.org/>
 * Copyright (C) 2005-2009 MaNGOS <http://getmangos.com/>
 *
 * This program is free software; you can redistribute it and/or modify it
 * under the terms of the GNU General Public License as published by the
 * Free Software Foundation; either version 2 of the License, or (at your
 * option) any later version.
 *
 * This program is distributed in the hope that it will be useful, but WITHOUT
 * ANY WARRANTY; without even the implied warranty of MERCHANTABILITY or
 * FITNESS FOR A PARTICULAR PURPOSE. See the GNU General Public License for
 * more details.
 *
 * You should have received a copy of the GNU General Public License along
 * with this program. If not, see <http://www.gnu.org/licenses/>.
 */

<<<<<<< HEAD
#include "BattlegroundMap.h"
#include "BattlegroundScore.h"
=======
>>>>>>> b7f254db
#include "BattlegroundRV.h"
#include "GameObject.h"
#include "ObjectAccessor.h"
#include "Player.h"
#include "WorldPacket.h"

<<<<<<< HEAD
void BattlegroundRV::InitializeObjects()
{
    ObjectGUIDsByType.resize(BG_RV_OBJECT_MAX);

    // Fence
    AddGameObject(BG_RV_OBJECT_FENCE_1, BG_RV_OBJECT_TYPE_FENCE_1, 763.432373f, -274.058197f, 28.276695f, 3.141593f, 0, 0, 0, RESPAWN_IMMEDIATELY);
    AddGameObject(BG_RV_OBJECT_FENCE_2, BG_RV_OBJECT_TYPE_FENCE_2, 763.432373f, -294.419464f, 28.276684f, 3.141593f, 0, 0, 0, RESPAWN_IMMEDIATELY);
    // elevators
    AddGameObject(BG_RV_OBJECT_ELEVATOR_1, BG_RV_OBJECT_TYPE_ELEVATOR_1, 763.536377f, -294.535767f, 0.505383f, 3.141593f, 0, 0, 0, RESPAWN_IMMEDIATELY);
    AddGameObject(BG_RV_OBJECT_ELEVATOR_2, BG_RV_OBJECT_TYPE_ELEVATOR_2, 763.506348f, -273.873352f, 0.505383f, 0.000000f, 0, 0, 0, RESPAWN_IMMEDIATELY);
    // buffs
    AddGameObject(BG_RV_OBJECT_BUFF_1, BG_RV_OBJECT_TYPE_BUFF_1, 735.551819f, -284.794678f, 28.276682f, 0.034906f, 0, 0, 0, RESPAWN_IMMEDIATELY);
    AddGameObject(BG_RV_OBJECT_BUFF_2, BG_RV_OBJECT_TYPE_BUFF_2, 791.224487f, -284.794464f, 28.276682f, 2.600535f, 0, 0, 0, RESPAWN_IMMEDIATELY);
    // fire
    AddGameObject(BG_RV_OBJECT_FIRE_1, BG_RV_OBJECT_TYPE_FIRE_1, 743.543457f, -283.799469f, 28.286655f, 3.141593f, 0, 0, 0, RESPAWN_IMMEDIATELY);
    AddGameObject(BG_RV_OBJECT_FIRE_2, BG_RV_OBJECT_TYPE_FIRE_2, 782.971802f, -283.799469f, 28.286655f, 3.141593f, 0, 0, 0, RESPAWN_IMMEDIATELY);
    AddGameObject(BG_RV_OBJECT_FIREDOOR_1, BG_RV_OBJECT_TYPE_FIREDOOR_1, 743.711060f, -284.099609f, 27.542587f, 3.141593f, 0, 0, 0, RESPAWN_IMMEDIATELY);
    AddGameObject(BG_RV_OBJECT_FIREDOOR_2, BG_RV_OBJECT_TYPE_FIREDOOR_2, 783.221252f, -284.133362f, 27.535686f, 0.000000f, 0, 0, 0, RESPAWN_IMMEDIATELY);
    // Gear
    AddGameObject(BG_RV_OBJECT_GEAR_1, BG_RV_OBJECT_TYPE_GEAR_1, 763.664551f, -261.872986f, 26.686588f, 0.000000f, 0, 0, 0, RESPAWN_IMMEDIATELY);
    AddGameObject(BG_RV_OBJECT_GEAR_2, BG_RV_OBJECT_TYPE_GEAR_2, 763.578979f, -306.146149f, 26.665222f, 3.141593f, 0, 0, 0, RESPAWN_IMMEDIATELY);
    // Pulley
    AddGameObject(BG_RV_OBJECT_PULLEY_1, BG_RV_OBJECT_TYPE_PULLEY_1, 700.722290f, -283.990662f, 39.517582f, 3.141593f, 0, 0, 0, RESPAWN_IMMEDIATELY);
    AddGameObject(BG_RV_OBJECT_PULLEY_2, BG_RV_OBJECT_TYPE_PULLEY_2, 826.303833f, -283.996429f, 39.517582f, 0.000000f, 0, 0, 0, RESPAWN_IMMEDIATELY);
    // Pilars
    AddGameObject(BG_RV_OBJECT_PILAR_1, BG_RV_OBJECT_TYPE_PILAR_1, 763.632385f, -306.162384f, 25.909504f, 3.141593f, 0, 0, 0, RESPAWN_IMMEDIATELY);
    AddGameObject(BG_RV_OBJECT_PILAR_2, BG_RV_OBJECT_TYPE_PILAR_2, 723.644287f, -284.493256f, 24.648525f, 3.141593f, 0, 0, 0, RESPAWN_IMMEDIATELY);
    AddGameObject(BG_RV_OBJECT_PILAR_3, BG_RV_OBJECT_TYPE_PILAR_3, 763.611145f, -261.856750f, 25.909504f, 0.000000f, 0, 0, 0, RESPAWN_IMMEDIATELY);
    AddGameObject(BG_RV_OBJECT_PILAR_4, BG_RV_OBJECT_TYPE_PILAR_4, 802.211609f, -284.493256f, 24.648525f, 0.000000f, 0, 0, 0, RESPAWN_IMMEDIATELY);
/*
    // Pilars Collision - Fixme: Use the collision pilars - should make u break LoS
        || !AddObject(BG_RV_OBJECT_PILAR_COLLISION_1, BG_RV_OBJECT_TYPE_PILAR_COLLISION_1, 763.632385f, -306.162384f, 30.639660f, 3.141593f, 0, 0, 0, RESPAWN_IMMEDIATELY)
        || !AddObject(BG_RV_OBJECT_PILAR_COLLISION_2, BG_RV_OBJECT_TYPE_PILAR_COLLISION_2, 723.644287f, -284.493256f, 32.382710f, 0.000000f, 0, 0, 0, RESPAWN_IMMEDIATELY)
        || !AddObject(BG_RV_OBJECT_PILAR_COLLISION_3, BG_RV_OBJECT_TYPE_PILAR_COLLISION_3, 763.611145f, -261.856750f, 30.639660f, 0.000000f, 0, 0, 0, RESPAWN_IMMEDIATELY)
        || !AddObject(BG_RV_OBJECT_PILAR_COLLISION_4, BG_RV_OBJECT_TYPE_PILAR_COLLISION_4, 802.211609f, -284.493256f, 32.382710f, 3.141593f, 0, 0, 0, RESPAWN_IMMEDIATELY)
*/
}

void BattlegroundRV::StartBattleground()
{
    // Buff respawn
    SpawnGameObject(BG_RV_OBJECT_BUFF_1, 90);
    SpawnGameObject(BG_RV_OBJECT_BUFF_2, 90);

    // Open fences
    DoorOpen(BG_RV_OBJECT_FENCE_1);
    DoorOpen(BG_RV_OBJECT_FENCE_2);

=======
BattlegroundRV::BattlegroundRV()
{
    BgObjects.resize(BG_RV_OBJECT_MAX);

    _timer = 0;
    _state = 0;
    _pillarCollision = false;
}

void BattlegroundRV::PostUpdateImpl(uint32 diff)
{
    if (GetStatus() != STATUS_IN_PROGRESS)
        return;

    if (_timer < diff)
    {
        switch (_state)
        {
            case BG_RV_STATE_OPEN_FENCES:
                // Open fire (only at game start)
                for (uint8 i = BG_RV_OBJECT_FIRE_1; i <= BG_RV_OBJECT_FIREDOOR_2; ++i)
                    DoorOpen(i);
                _timer = BG_RV_CLOSE_FIRE_TIMER;
                _state = BG_RV_STATE_CLOSE_FIRE;
                break;
            case BG_RV_STATE_CLOSE_FIRE:
                for (uint8 i = BG_RV_OBJECT_FIRE_1; i <= BG_RV_OBJECT_FIREDOOR_2; ++i)
                    DoorClose(i);
                // Fire got closed after five seconds, leaves twenty seconds before toggling pillars
                _timer = BG_RV_FIRE_TO_PILLAR_TIMER;
                _state = BG_RV_STATE_SWITCH_PILLARS;
                break;
            case BG_RV_STATE_SWITCH_PILLARS:
                TogglePillarCollision();
                _timer = BG_RV_PILLAR_SWITCH_TIMER;
                break;
        }
    }
    else
        _timer -= diff;
}

void BattlegroundRV::StartingEventOpenDoors()
{
    // Buff respawn
    SpawnBGObject(BG_RV_OBJECT_BUFF_1, 90);
    SpawnBGObject(BG_RV_OBJECT_BUFF_2, 90);
>>>>>>> b7f254db
    // Elevators
    DoorOpen(BG_RV_OBJECT_ELEVATOR_1);
    DoorOpen(BG_RV_OBJECT_ELEVATOR_2);

<<<<<<< HEAD
    _state = (BG_RV_STATE_OPEN_FENCES);
    _timer = (BG_RV_FIRST_TIMER);
}

void BattlegroundRV::ProcessInProgress(uint32 const& diff)
{
    BattlegroundMap::ProcessInProgress(diff);

    if (_timer <= diff)
    {
        uint32 i;
        switch (_state)
        {
        case BG_RV_STATE_OPEN_FENCES:
            _timer = BG_RV_PILAR_TO_FIRE_TIMER;
            _state = BG_RV_STATE_CLOSE_FIRE;
            break;
        case BG_RV_STATE_CLOSE_FIRE:
            for (i = BG_RV_OBJECT_FIRE_1; i <= BG_RV_OBJECT_FIREDOOR_2; ++i)
                DoorClose(i);

            _timer = BG_RV_FIRE_TO_PILAR_TIMER;
            _state = BG_RV_STATE_OPEN_PILARS;
            break;
        case BG_RV_STATE_OPEN_PILARS:
            for (i = BG_RV_OBJECT_PILAR_1; i <= BG_RV_OBJECT_PULLEY_2; ++i)
                DoorOpen(i);

            _timer = BG_RV_PILAR_TO_FIRE_TIMER;
            _state = BG_RV_STATE_OPEN_FIRE;
            break;
        case BG_RV_STATE_OPEN_FIRE:
            for (i = BG_RV_OBJECT_FIRE_1; i <= BG_RV_OBJECT_FIREDOOR_2; ++i)
                DoorOpen(i);

            _timer = BG_RV_FIRE_TO_PILAR_TIMER;
            _state = BG_RV_STATE_CLOSE_PILARS;
            break;
        case BG_RV_STATE_CLOSE_PILARS:
            for (i = BG_RV_OBJECT_PILAR_1; i <= BG_RV_OBJECT_PULLEY_2; ++i)
                DoorOpen(i);

            _timer = BG_RV_PILAR_TO_FIRE_TIMER;
            _state = BG_RV_STATE_CLOSE_FIRE;
            break;
        }
    }
    else
        _timer -= diff;
}

bool BattlegroundRV::HandlePlayerUnderMap(Player* player)
{
    player->TeleportTo(GetId(), 763.5f, -284, 28.276f, 2.422f, false);
    return true;
}

void BattlegroundRV::HandleAreaTrigger(Player *Source, uint32 Trigger)
{
    if (GetStatus() != STATUS_IN_PROGRESS)
        return;

    switch(Trigger)
=======
    _state = BG_RV_STATE_OPEN_FENCES;
    _timer = BG_RV_FIRST_TIMER;

    // Should be false at first, TogglePillarCollision will do it.
    _pillarCollision = true;
    TogglePillarCollision();
}

void BattlegroundRV::HandleAreaTrigger(Player* player, uint32 trigger)
{
    if (GetStatus() != STATUS_IN_PROGRESS)
        return;

    switch (trigger)
>>>>>>> b7f254db
    {
        case 5224:
        case 5226:
        // fire was removed in 3.2.0
        case 5473:
        case 5474:
            break;
        default:
            Battleground::HandleAreaTrigger(player, trigger);
            break;
    }
}

void BattlegroundRV::FillInitialWorldStates(WorldPacket& data)
{
    data << uint32(BG_RV_WORLD_STATE) << uint32(1);
<<<<<<< HEAD
    UpdateArenaWorldState();
=======
    Arena::FillInitialWorldStates(data);
}

bool BattlegroundRV::SetupBattleground()
{
    // elevators
    if (!AddObject(BG_RV_OBJECT_ELEVATOR_1, BG_RV_OBJECT_TYPE_ELEVATOR_1, 763.536377f, -294.535767f, 0.505383f, 3.141593f, 0, 0, 0, RESPAWN_IMMEDIATELY)
        || !AddObject(BG_RV_OBJECT_ELEVATOR_2, BG_RV_OBJECT_TYPE_ELEVATOR_2, 763.506348f, -273.873352f, 0.505383f, 0.000000f, 0, 0, 0, RESPAWN_IMMEDIATELY)
    // buffs
        || !AddObject(BG_RV_OBJECT_BUFF_1, BG_RV_OBJECT_TYPE_BUFF_1, 735.551819f, -284.794678f, 28.276682f, 0.034906f, 0, 0, 0, RESPAWN_IMMEDIATELY)
        || !AddObject(BG_RV_OBJECT_BUFF_2, BG_RV_OBJECT_TYPE_BUFF_2, 791.224487f, -284.794464f, 28.276682f, 2.600535f, 0, 0, 0, RESPAWN_IMMEDIATELY)
    // fire
        || !AddObject(BG_RV_OBJECT_FIRE_1, BG_RV_OBJECT_TYPE_FIRE_1, 743.543457f, -283.799469f, 28.286655f, 3.141593f, 0, 0, 0, RESPAWN_IMMEDIATELY)
        || !AddObject(BG_RV_OBJECT_FIRE_2, BG_RV_OBJECT_TYPE_FIRE_2, 782.971802f, -283.799469f, 28.286655f, 3.141593f, 0, 0, 0, RESPAWN_IMMEDIATELY)
        || !AddObject(BG_RV_OBJECT_FIREDOOR_1, BG_RV_OBJECT_TYPE_FIREDOOR_1, 743.711060f, -284.099609f, 27.542587f, 3.141593f, 0, 0, 0, RESPAWN_IMMEDIATELY)
        || !AddObject(BG_RV_OBJECT_FIREDOOR_2, BG_RV_OBJECT_TYPE_FIREDOOR_2, 783.221252f, -284.133362f, 27.535686f, 0.000000f, 0, 0, 0, RESPAWN_IMMEDIATELY)
    // Gear
        || !AddObject(BG_RV_OBJECT_GEAR_1, BG_RV_OBJECT_TYPE_GEAR_1, 763.664551f, -261.872986f, 26.686588f, 0.000000f, 0, 0, 0, RESPAWN_IMMEDIATELY)
        || !AddObject(BG_RV_OBJECT_GEAR_2, BG_RV_OBJECT_TYPE_GEAR_2, 763.578979f, -306.146149f, 26.665222f, 3.141593f, 0, 0, 0, RESPAWN_IMMEDIATELY)
    // Pulley
        || !AddObject(BG_RV_OBJECT_PULLEY_1, BG_RV_OBJECT_TYPE_PULLEY_1, 700.722290f, -283.990662f, 39.517582f, 3.141593f, 0, 0, 0, RESPAWN_IMMEDIATELY)
        || !AddObject(BG_RV_OBJECT_PULLEY_2, BG_RV_OBJECT_TYPE_PULLEY_2, 826.303833f, -283.996429f, 39.517582f, 0.000000f, 0, 0, 0, RESPAWN_IMMEDIATELY)
    // Pilars
        || !AddObject(BG_RV_OBJECT_PILAR_1, BG_RV_OBJECT_TYPE_PILAR_1, 763.632385f, -306.162384f, 25.909504f, 3.141593f, 0, 0, 0, RESPAWN_IMMEDIATELY)
        || !AddObject(BG_RV_OBJECT_PILAR_2, BG_RV_OBJECT_TYPE_PILAR_2, 723.644287f, -284.493256f, 24.648525f, 3.141593f, 0, 0, 0, RESPAWN_IMMEDIATELY)
        || !AddObject(BG_RV_OBJECT_PILAR_3, BG_RV_OBJECT_TYPE_PILAR_3, 763.611145f, -261.856750f, 25.909504f, 0.000000f, 0, 0, 0, RESPAWN_IMMEDIATELY)
        || !AddObject(BG_RV_OBJECT_PILAR_4, BG_RV_OBJECT_TYPE_PILAR_4, 802.211609f, -284.493256f, 24.648525f, 0.000000f, 0, 0, 0, RESPAWN_IMMEDIATELY)

    // Pilars Collision
        || !AddObject(BG_RV_OBJECT_PILAR_COLLISION_1, BG_RV_OBJECT_TYPE_PILAR_COLLISION_1, 763.632385f, -306.162384f, 30.639660f, 3.141593f, 0, 0, 0, RESPAWN_IMMEDIATELY)
        || !AddObject(BG_RV_OBJECT_PILAR_COLLISION_2, BG_RV_OBJECT_TYPE_PILAR_COLLISION_2, 723.644287f, -284.493256f, 32.382710f, 0.000000f, 0, 0, 0, RESPAWN_IMMEDIATELY)
        || !AddObject(BG_RV_OBJECT_PILAR_COLLISION_3, BG_RV_OBJECT_TYPE_PILAR_COLLISION_3, 763.611145f, -261.856750f, 30.639660f, 0.000000f, 0, 0, 0, RESPAWN_IMMEDIATELY)
        || !AddObject(BG_RV_OBJECT_PILAR_COLLISION_4, BG_RV_OBJECT_TYPE_PILAR_COLLISION_4, 802.211609f, -284.493256f, 32.382710f, 3.141593f, 0, 0, 0, RESPAWN_IMMEDIATELY))
    {
        TC_LOG_ERROR("sql.sql", "BatteGroundRV: Failed to spawn some object!");
        return false;
    }
    return true;
}

void BattlegroundRV::TogglePillarCollision()
{
    // Toggle visual pillars, pulley, gear, and collision based on previous state
    for (uint8 i = BG_RV_OBJECT_PILAR_1; i <= BG_RV_OBJECT_GEAR_2; ++i)
        _pillarCollision ? DoorOpen(i) : DoorClose(i);

    for (uint8 i = BG_RV_OBJECT_PILAR_2; i <= BG_RV_OBJECT_PULLEY_2; ++i)
        _pillarCollision ? DoorClose(i) : DoorOpen(i);

    for (uint8 i = BG_RV_OBJECT_PILAR_1; i <= BG_RV_OBJECT_PILAR_COLLISION_4; ++i)
    {
        if (GameObject* go = GetBGObject(i))
        {
            if (i >= BG_RV_OBJECT_PILAR_COLLISION_1)
            {
                GOState state = ((go->GetGOInfo()->door.startOpen != 0) == _pillarCollision) ? GO_STATE_ACTIVE : GO_STATE_READY;
                go->SetGoState(state);
            }

            for (BattlegroundPlayerMap::const_iterator itr = GetPlayers().begin(); itr != GetPlayers().end(); ++itr)
                if (Player* player = ObjectAccessor::FindPlayer(itr->first))
                    go->SendUpdateToPlayer(player);
        }
    }

    _pillarCollision = !_pillarCollision;
>>>>>>> b7f254db
}<|MERGE_RESOLUTION|>--- conflicted
+++ resolved
@@ -16,31 +16,27 @@
  * with this program. If not, see <http://www.gnu.org/licenses/>.
  */
 
-<<<<<<< HEAD
 #include "BattlegroundMap.h"
 #include "BattlegroundScore.h"
-=======
->>>>>>> b7f254db
 #include "BattlegroundRV.h"
 #include "GameObject.h"
 #include "ObjectAccessor.h"
 #include "Player.h"
 #include "WorldPacket.h"
 
-<<<<<<< HEAD
 void BattlegroundRV::InitializeObjects()
 {
-    ObjectGUIDsByType.resize(BG_RV_OBJECT_MAX);
+    BgObjects.resize(BG_RV_OBJECT_MAX);
 
-    // Fence
-    AddGameObject(BG_RV_OBJECT_FENCE_1, BG_RV_OBJECT_TYPE_FENCE_1, 763.432373f, -274.058197f, 28.276695f, 3.141593f, 0, 0, 0, RESPAWN_IMMEDIATELY);
-    AddGameObject(BG_RV_OBJECT_FENCE_2, BG_RV_OBJECT_TYPE_FENCE_2, 763.432373f, -294.419464f, 28.276684f, 3.141593f, 0, 0, 0, RESPAWN_IMMEDIATELY);
-    // elevators
-    AddGameObject(BG_RV_OBJECT_ELEVATOR_1, BG_RV_OBJECT_TYPE_ELEVATOR_1, 763.536377f, -294.535767f, 0.505383f, 3.141593f, 0, 0, 0, RESPAWN_IMMEDIATELY);
-    AddGameObject(BG_RV_OBJECT_ELEVATOR_2, BG_RV_OBJECT_TYPE_ELEVATOR_2, 763.506348f, -273.873352f, 0.505383f, 0.000000f, 0, 0, 0, RESPAWN_IMMEDIATELY);
-    // buffs
-    AddGameObject(BG_RV_OBJECT_BUFF_1, BG_RV_OBJECT_TYPE_BUFF_1, 735.551819f, -284.794678f, 28.276682f, 0.034906f, 0, 0, 0, RESPAWN_IMMEDIATELY);
-    AddGameObject(BG_RV_OBJECT_BUFF_2, BG_RV_OBJECT_TYPE_BUFF_2, 791.224487f, -284.794464f, 28.276682f, 2.600535f, 0, 0, 0, RESPAWN_IMMEDIATELY);
+    m_StartDelayTimes[BG_STARTING_EVENT_FIRST]  = BG_START_DELAY_1M;
+    m_StartDelayTimes[BG_STARTING_EVENT_SECOND] = BG_START_DELAY_30S;
+    m_StartDelayTimes[BG_STARTING_EVENT_THIRD]  = BG_START_DELAY_15S;
+    m_StartDelayTimes[BG_STARTING_EVENT_FOURTH] = BG_START_DELAY_NONE;
+    //we must set messageIds
+    m_StartMessageIds[BG_STARTING_EVENT_FIRST]  = LANG_ARENA_ONE_MINUTE;
+    m_StartMessageIds[BG_STARTING_EVENT_SECOND] = LANG_ARENA_THIRTY_SECONDS;
+    m_StartMessageIds[BG_STARTING_EVENT_THIRD]  = LANG_ARENA_FIFTEEN_SECONDS;
+    m_StartMessageIds[BG_STARTING_EVENT_FOURTH] = LANG_ARENA_HAS_BEGUN;
     // fire
     AddGameObject(BG_RV_OBJECT_FIRE_1, BG_RV_OBJECT_TYPE_FIRE_1, 743.543457f, -283.799469f, 28.286655f, 3.141593f, 0, 0, 0, RESPAWN_IMMEDIATELY);
     AddGameObject(BG_RV_OBJECT_FIRE_2, BG_RV_OBJECT_TYPE_FIRE_2, 782.971802f, -283.799469f, 28.286655f, 3.141593f, 0, 0, 0, RESPAWN_IMMEDIATELY);
@@ -64,142 +60,72 @@
         || !AddObject(BG_RV_OBJECT_PILAR_COLLISION_3, BG_RV_OBJECT_TYPE_PILAR_COLLISION_3, 763.611145f, -261.856750f, 30.639660f, 0.000000f, 0, 0, 0, RESPAWN_IMMEDIATELY)
         || !AddObject(BG_RV_OBJECT_PILAR_COLLISION_4, BG_RV_OBJECT_TYPE_PILAR_COLLISION_4, 802.211609f, -284.493256f, 32.382710f, 3.141593f, 0, 0, 0, RESPAWN_IMMEDIATELY)
 */
-}
-
 void BattlegroundRV::StartBattleground()
-{
     // Buff respawn
     SpawnGameObject(BG_RV_OBJECT_BUFF_1, 90);
     SpawnGameObject(BG_RV_OBJECT_BUFF_2, 90);
-
     // Open fences
     DoorOpen(BG_RV_OBJECT_FENCE_1);
     DoorOpen(BG_RV_OBJECT_FENCE_2);
 
-=======
-BattlegroundRV::BattlegroundRV()
-{
-    BgObjects.resize(BG_RV_OBJECT_MAX);
-
-    _timer = 0;
-    _state = 0;
-    _pillarCollision = false;
+void BattlegroundRV::PostUpdateImpl(uint32 diff)
+    _state = (BG_RV_STATE_OPEN_FENCES);
+    _timer = (BG_RV_FIRST_TIMER);
+        {
+    if (GetStatus() != STATUS_IN_PROGRESS)
+        return;
 }
 
-void BattlegroundRV::PostUpdateImpl(uint32 diff)
-{
-    if (GetStatus() != STATUS_IN_PROGRESS)
-        return;
-
-    if (_timer < diff)
-    {
-        switch (_state)
-        {
-            case BG_RV_STATE_OPEN_FENCES:
-                // Open fire (only at game start)
-                for (uint8 i = BG_RV_OBJECT_FIRE_1; i <= BG_RV_OBJECT_FIREDOOR_2; ++i)
-                    DoorOpen(i);
-                _timer = BG_RV_CLOSE_FIRE_TIMER;
-                _state = BG_RV_STATE_CLOSE_FIRE;
-                break;
-            case BG_RV_STATE_CLOSE_FIRE:
-                for (uint8 i = BG_RV_OBJECT_FIRE_1; i <= BG_RV_OBJECT_FIREDOOR_2; ++i)
-                    DoorClose(i);
-                // Fire got closed after five seconds, leaves twenty seconds before toggling pillars
-                _timer = BG_RV_FIRE_TO_PILLAR_TIMER;
-                _state = BG_RV_STATE_SWITCH_PILLARS;
-                break;
-            case BG_RV_STATE_SWITCH_PILLARS:
-                TogglePillarCollision();
-                _timer = BG_RV_PILLAR_SWITCH_TIMER;
-                break;
-        }
-    }
-    else
-        _timer -= diff;
-}
-
-void BattlegroundRV::StartingEventOpenDoors()
-{
-    // Buff respawn
-    SpawnBGObject(BG_RV_OBJECT_BUFF_1, 90);
-    SpawnBGObject(BG_RV_OBJECT_BUFF_2, 90);
->>>>>>> b7f254db
-    // Elevators
-    DoorOpen(BG_RV_OBJECT_ELEVATOR_1);
-    DoorOpen(BG_RV_OBJECT_ELEVATOR_2);
-
-<<<<<<< HEAD
-    _state = (BG_RV_STATE_OPEN_FENCES);
-    _timer = (BG_RV_FIRST_TIMER);
-}
-
-void BattlegroundRV::ProcessInProgress(uint32 const& diff)
+    if (getTimer() < diff)
 {
     BattlegroundMap::ProcessInProgress(diff);
 
     if (_timer <= diff)
     {
-        uint32 i;
         switch (_state)
         {
         case BG_RV_STATE_OPEN_FENCES:
             _timer = BG_RV_PILAR_TO_FIRE_TIMER;
             _state = BG_RV_STATE_CLOSE_FIRE;
+                _timer = BG_RV_CLOSE_FIRE_TIMER;
+                _state = BG_RV_STATE_CLOSE_FIRE;
             break;
         case BG_RV_STATE_CLOSE_FIRE:
-            for (i = BG_RV_OBJECT_FIRE_1; i <= BG_RV_OBJECT_FIREDOOR_2; ++i)
+                for (i = BG_RV_OBJECT_FIRE_1; i <= BG_RV_OBJECT_FIREDOOR_2; ++i)
                 DoorClose(i);
 
             _timer = BG_RV_FIRE_TO_PILAR_TIMER;
             _state = BG_RV_STATE_OPEN_PILARS;
             break;
-        case BG_RV_STATE_OPEN_PILARS:
-            for (i = BG_RV_OBJECT_PILAR_1; i <= BG_RV_OBJECT_PULLEY_2; ++i)
-                DoorOpen(i);
+            case BG_RV_STATE_SWITCH_PILLARS:
+                TogglePillarCollision();
+                _timer = BG_RV_PILLAR_SWITCH_TIMER;
 
             _timer = BG_RV_PILAR_TO_FIRE_TIMER;
             _state = BG_RV_STATE_OPEN_FIRE;
-            break;
-        case BG_RV_STATE_OPEN_FIRE:
-            for (i = BG_RV_OBJECT_FIRE_1; i <= BG_RV_OBJECT_FIREDOOR_2; ++i)
-                DoorOpen(i);
+                break;
+            case BG_RV_STATE_OPEN_FIRE:
+                for (i = BG_RV_OBJECT_FIRE_1; i <= BG_RV_OBJECT_FIREDOOR_2; ++i)
+                    DoorOpen(i);
 
             _timer = BG_RV_FIRE_TO_PILAR_TIMER;
             _state = BG_RV_STATE_CLOSE_PILARS;
-            break;
-        case BG_RV_STATE_CLOSE_PILARS:
             for (i = BG_RV_OBJECT_PILAR_1; i <= BG_RV_OBJECT_PULLEY_2; ++i)
                 DoorOpen(i);
-
-            _timer = BG_RV_PILAR_TO_FIRE_TIMER;
+                setTimer(BG_RV_PILAR_TO_FIRE_TIMER);
+                setState(BG_RV_STATE_CLOSE_FIRE);
             _state = BG_RV_STATE_CLOSE_FIRE;
             break;
         }
     }
     else
         _timer -= diff;
-}
-
-bool BattlegroundRV::HandlePlayerUnderMap(Player* player)
-{
-    player->TeleportTo(GetId(), 763.5f, -284, 28.276f, 2.422f, false);
-    return true;
-}
-
-void BattlegroundRV::HandleAreaTrigger(Player *Source, uint32 Trigger)
-{
-    if (GetStatus() != STATUS_IN_PROGRESS)
-        return;
-
-    switch(Trigger)
-=======
     _state = BG_RV_STATE_OPEN_FENCES;
     _timer = BG_RV_FIRST_TIMER;
 
     // Should be false at first, TogglePillarCollision will do it.
     _pillarCollision = true;
-    TogglePillarCollision();
+    player->TeleportTo(GetId(), 763.5f, -284, 28.276f, 2.422f, false);
 }
 
 void BattlegroundRV::HandleAreaTrigger(Player* player, uint32 trigger)
@@ -208,7 +134,6 @@
         return;
 
     switch (trigger)
->>>>>>> b7f254db
     {
         case 5224:
         case 5226:
@@ -225,47 +150,12 @@
 void BattlegroundRV::FillInitialWorldStates(WorldPacket& data)
 {
     data << uint32(BG_RV_WORLD_STATE) << uint32(1);
-<<<<<<< HEAD
     UpdateArenaWorldState();
-=======
-    Arena::FillInitialWorldStates(data);
-}
-
-bool BattlegroundRV::SetupBattleground()
-{
-    // elevators
-    if (!AddObject(BG_RV_OBJECT_ELEVATOR_1, BG_RV_OBJECT_TYPE_ELEVATOR_1, 763.536377f, -294.535767f, 0.505383f, 3.141593f, 0, 0, 0, RESPAWN_IMMEDIATELY)
-        || !AddObject(BG_RV_OBJECT_ELEVATOR_2, BG_RV_OBJECT_TYPE_ELEVATOR_2, 763.506348f, -273.873352f, 0.505383f, 0.000000f, 0, 0, 0, RESPAWN_IMMEDIATELY)
-    // buffs
-        || !AddObject(BG_RV_OBJECT_BUFF_1, BG_RV_OBJECT_TYPE_BUFF_1, 735.551819f, -284.794678f, 28.276682f, 0.034906f, 0, 0, 0, RESPAWN_IMMEDIATELY)
-        || !AddObject(BG_RV_OBJECT_BUFF_2, BG_RV_OBJECT_TYPE_BUFF_2, 791.224487f, -284.794464f, 28.276682f, 2.600535f, 0, 0, 0, RESPAWN_IMMEDIATELY)
-    // fire
-        || !AddObject(BG_RV_OBJECT_FIRE_1, BG_RV_OBJECT_TYPE_FIRE_1, 743.543457f, -283.799469f, 28.286655f, 3.141593f, 0, 0, 0, RESPAWN_IMMEDIATELY)
-        || !AddObject(BG_RV_OBJECT_FIRE_2, BG_RV_OBJECT_TYPE_FIRE_2, 782.971802f, -283.799469f, 28.286655f, 3.141593f, 0, 0, 0, RESPAWN_IMMEDIATELY)
-        || !AddObject(BG_RV_OBJECT_FIREDOOR_1, BG_RV_OBJECT_TYPE_FIREDOOR_1, 743.711060f, -284.099609f, 27.542587f, 3.141593f, 0, 0, 0, RESPAWN_IMMEDIATELY)
-        || !AddObject(BG_RV_OBJECT_FIREDOOR_2, BG_RV_OBJECT_TYPE_FIREDOOR_2, 783.221252f, -284.133362f, 27.535686f, 0.000000f, 0, 0, 0, RESPAWN_IMMEDIATELY)
-    // Gear
-        || !AddObject(BG_RV_OBJECT_GEAR_1, BG_RV_OBJECT_TYPE_GEAR_1, 763.664551f, -261.872986f, 26.686588f, 0.000000f, 0, 0, 0, RESPAWN_IMMEDIATELY)
-        || !AddObject(BG_RV_OBJECT_GEAR_2, BG_RV_OBJECT_TYPE_GEAR_2, 763.578979f, -306.146149f, 26.665222f, 3.141593f, 0, 0, 0, RESPAWN_IMMEDIATELY)
-    // Pulley
-        || !AddObject(BG_RV_OBJECT_PULLEY_1, BG_RV_OBJECT_TYPE_PULLEY_1, 700.722290f, -283.990662f, 39.517582f, 3.141593f, 0, 0, 0, RESPAWN_IMMEDIATELY)
-        || !AddObject(BG_RV_OBJECT_PULLEY_2, BG_RV_OBJECT_TYPE_PULLEY_2, 826.303833f, -283.996429f, 39.517582f, 0.000000f, 0, 0, 0, RESPAWN_IMMEDIATELY)
-    // Pilars
-        || !AddObject(BG_RV_OBJECT_PILAR_1, BG_RV_OBJECT_TYPE_PILAR_1, 763.632385f, -306.162384f, 25.909504f, 3.141593f, 0, 0, 0, RESPAWN_IMMEDIATELY)
-        || !AddObject(BG_RV_OBJECT_PILAR_2, BG_RV_OBJECT_TYPE_PILAR_2, 723.644287f, -284.493256f, 24.648525f, 3.141593f, 0, 0, 0, RESPAWN_IMMEDIATELY)
-        || !AddObject(BG_RV_OBJECT_PILAR_3, BG_RV_OBJECT_TYPE_PILAR_3, 763.611145f, -261.856750f, 25.909504f, 0.000000f, 0, 0, 0, RESPAWN_IMMEDIATELY)
-        || !AddObject(BG_RV_OBJECT_PILAR_4, BG_RV_OBJECT_TYPE_PILAR_4, 802.211609f, -284.493256f, 24.648525f, 0.000000f, 0, 0, 0, RESPAWN_IMMEDIATELY)
 
     // Pilars Collision
-        || !AddObject(BG_RV_OBJECT_PILAR_COLLISION_1, BG_RV_OBJECT_TYPE_PILAR_COLLISION_1, 763.632385f, -306.162384f, 30.639660f, 3.141593f, 0, 0, 0, RESPAWN_IMMEDIATELY)
-        || !AddObject(BG_RV_OBJECT_PILAR_COLLISION_2, BG_RV_OBJECT_TYPE_PILAR_COLLISION_2, 723.644287f, -284.493256f, 32.382710f, 0.000000f, 0, 0, 0, RESPAWN_IMMEDIATELY)
-        || !AddObject(BG_RV_OBJECT_PILAR_COLLISION_3, BG_RV_OBJECT_TYPE_PILAR_COLLISION_3, 763.611145f, -261.856750f, 30.639660f, 0.000000f, 0, 0, 0, RESPAWN_IMMEDIATELY)
-        || !AddObject(BG_RV_OBJECT_PILAR_COLLISION_4, BG_RV_OBJECT_TYPE_PILAR_COLLISION_4, 802.211609f, -284.493256f, 32.382710f, 3.141593f, 0, 0, 0, RESPAWN_IMMEDIATELY))
-    {
+        || !AddObject(BG_RV_OBJECT_PILAR_COLLISION_4, BG_RV_OBJECT_TYPE_PILAR_COLLISION_4, 802.211609f, -284.493256f, 32.382710f, 3.141593f, 0, 0, 0, RESPAWN_IMMEDIATELY)
         TC_LOG_ERROR("sql.sql", "BatteGroundRV: Failed to spawn some object!");
-        return false;
-    }
-    return true;
+        sLog->outErrorDb("BatteGroundRV: Failed to spawn some object!");
 }
 
 void BattlegroundRV::TogglePillarCollision()
@@ -294,5 +184,4 @@
     }
 
     _pillarCollision = !_pillarCollision;
->>>>>>> b7f254db
 }