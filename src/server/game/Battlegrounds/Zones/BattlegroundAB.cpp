/*
 * Copyright (C) 2008-2015 TrinityCore <http://www.trinitycore.org/>
 * Copyright (C) 2005-2009 MaNGOS <http://getmangos.com/>
 *
 * This program is free software; you can redistribute it and/or modify it
 * under the terms of the GNU General Public License as published by the
 * Free Software Foundation; either version 2 of the License, or (at your
 * option) any later version.
 *
 * This program is distributed in the hope that it will be useful, but WITHOUT
 * ANY WARRANTY; without even the implied warranty of MERCHANTABILITY or
 * FITNESS FOR A PARTICULAR PURPOSE. See the GNU General Public License for
 * more details.
 *
 * You should have received a copy of the GNU General Public License along
 * with this program. If not, see <http://www.gnu.org/licenses/>.
 */

#include "BattlegroundAB.h"
#include "World.h"
#include "WorldPacket.h"
#include "ObjectMgr.h"
#include "BattlegroundMgr.h"
<<<<<<< HEAD
#include "BattlegroundMap.h"
#include "BattlegroundAB.h"
=======
>>>>>>> b7f254db
#include "Creature.h"
#include "Language.h"
#include "Player.h"
#include "Util.h"
<<<<<<< HEAD

// these variables aren't used outside of this file, so declare them only here
uint32 BG_AB_HonorScoreTicks[BG_HONOR_MODE_NUM] =
{
    330, // normal honor
    200  // holiday
};

uint32 BG_AB_ReputationScoreTicks[BG_HONOR_MODE_NUM] =
{
    200, // normal honor
    150  // holiday
};
=======
#include "WorldSession.h"
>>>>>>> b7f254db

void BattlegroundAB::InstallBattleground()
{
<<<<<<< HEAD
    TeamScores[BG_TEAM_ALLIANCE]          = 0;
    TeamScores[BG_TEAM_HORDE]             = 0;
    _lastTick[BG_TEAM_ALLIANCE]            = 0;
    _lastTick[BG_TEAM_HORDE]               = 0;
    _honorScoreTicks[BG_TEAM_ALLIANCE]      = 0;
    _honorScoreTicks[BG_TEAM_HORDE]         = 0;
    _reputationScoreTicks[BG_TEAM_ALLIANCE] = 0;
    _reputationScoreTicks[BG_TEAM_HORDE]    = 0;
    _isInformedNearVictory                 = false;
    bool isBGWeekend = sBattlegroundMgr->IsBGWeekend(GetTypeID());
    _honorTicks = (isBGWeekend) ? BG_AB_ABBGWeekendHonorTicks : BG_AB_NotABBGWeekendHonorTicks;
    _reputationTicks = (isBGWeekend) ? BG_AB_ABBGWeekendReputationTicks : BG_AB_NotABBGWeekendReputationTicks;
    _teamScores500Disadvantage[BG_TEAM_ALLIANCE] = false;
    _teamScores500Disadvantage[BG_TEAM_HORDE]    = false;

    for (uint8 i = 0; i < BG_AB_DYNAMIC_NODES_COUNT; ++i)
    {
        _nodes[i] = 0;
        _prevNodes[i] = 0;
        _nodeTimers[i] = 0;
        _bannerTimers[i].timer = 0;
    }
}

void BattlegroundAB::InitializeObjects()
{
    ObjectGUIDsByType.resize(BG_AB_OBJECT_MAX + BG_AB_ALL_NODES_COUNT + 5);

    for (uint8 i = 0 ; i < BG_AB_DYNAMIC_NODES_COUNT; ++i)
    {
        AddGameObject(BG_AB_OBJECT_BANNER_NEUTRAL + 8*i, BG_AB_OBJECTID_NODE_BANNER_0 + i, BG_AB_NodePositions[i][0], BG_AB_NodePositions[i][1], BG_AB_NodePositions[i][2], BG_AB_NodePositions[i][3], 0, 0, sin(BG_AB_NodePositions[i][3]/2), cos(BG_AB_NodePositions[i][3]/2), RESPAWN_ONE_DAY);
        AddGameObject(BG_AB_OBJECT_BANNER_CONT_A + 8*i, BG_AB_OBJECTID_BANNER_CONT_A, BG_AB_NodePositions[i][0], BG_AB_NodePositions[i][1], BG_AB_NodePositions[i][2], BG_AB_NodePositions[i][3], 0, 0, sin(BG_AB_NodePositions[i][3]/2), cos(BG_AB_NodePositions[i][3]/2), RESPAWN_ONE_DAY);
        AddGameObject(BG_AB_OBJECT_BANNER_CONT_H + 8*i, BG_AB_OBJECTID_BANNER_CONT_H, BG_AB_NodePositions[i][0], BG_AB_NodePositions[i][1], BG_AB_NodePositions[i][2], BG_AB_NodePositions[i][3], 0, 0, sin(BG_AB_NodePositions[i][3]/2), cos(BG_AB_NodePositions[i][3]/2), RESPAWN_ONE_DAY);
        AddGameObject(BG_AB_OBJECT_BANNER_ALLY + 8*i, BG_AB_OBJECTID_BANNER_A, BG_AB_NodePositions[i][0], BG_AB_NodePositions[i][1], BG_AB_NodePositions[i][2], BG_AB_NodePositions[i][3], 0, 0, sin(BG_AB_NodePositions[i][3]/2), cos(BG_AB_NodePositions[i][3]/2), RESPAWN_ONE_DAY);
        AddGameObject(BG_AB_OBJECT_BANNER_HORDE + 8*i, BG_AB_OBJECTID_BANNER_H, BG_AB_NodePositions[i][0], BG_AB_NodePositions[i][1], BG_AB_NodePositions[i][2], BG_AB_NodePositions[i][3], 0, 0, sin(BG_AB_NodePositions[i][3]/2), cos(BG_AB_NodePositions[i][3]/2), RESPAWN_ONE_DAY);
        AddGameObject(BG_AB_OBJECT_AURA_ALLY + 8*i, BG_AB_OBJECTID_AURA_A, BG_AB_NodePositions[i][0], BG_AB_NodePositions[i][1], BG_AB_NodePositions[i][2], BG_AB_NodePositions[i][3], 0, 0, sin(BG_AB_NodePositions[i][3]/2), cos(BG_AB_NodePositions[i][3]/2), RESPAWN_ONE_DAY);
        AddGameObject(BG_AB_OBJECT_AURA_HORDE + 8*i, BG_AB_OBJECTID_AURA_H, BG_AB_NodePositions[i][0], BG_AB_NodePositions[i][1], BG_AB_NodePositions[i][2], BG_AB_NodePositions[i][3], 0, 0, sin(BG_AB_NodePositions[i][3]/2), cos(BG_AB_NodePositions[i][3]/2), RESPAWN_ONE_DAY);
        AddGameObject(BG_AB_OBJECT_AURA_CONTESTED + 8*i, BG_AB_OBJECTID_AURA_C, BG_AB_NodePositions[i][0], BG_AB_NodePositions[i][1], BG_AB_NodePositions[i][2], BG_AB_NodePositions[i][3], 0, 0, sin(BG_AB_NodePositions[i][3]/2), cos(BG_AB_NodePositions[i][3]/2), RESPAWN_ONE_DAY);
    }

    AddGameObject(BG_AB_OBJECT_GATE_A, BG_AB_OBJECTID_GATE_A, BG_AB_DoorPositions[0][0], BG_AB_DoorPositions[0][1], BG_AB_DoorPositions[0][2], BG_AB_DoorPositions[0][3], BG_AB_DoorPositions[0][4], BG_AB_DoorPositions[0][5], BG_AB_DoorPositions[0][6], BG_AB_DoorPositions[0][7], RESPAWN_IMMEDIATELY);
    AddGameObject(BG_AB_OBJECT_GATE_H, BG_AB_OBJECTID_GATE_H, BG_AB_DoorPositions[1][0], BG_AB_DoorPositions[1][1], BG_AB_DoorPositions[1][2], BG_AB_DoorPositions[1][3], BG_AB_DoorPositions[1][4], BG_AB_DoorPositions[1][5], BG_AB_DoorPositions[1][6], BG_AB_DoorPositions[1][7], RESPAWN_IMMEDIATELY);

    //buffs
    for (uint8 i = 0; i < BG_AB_DYNAMIC_NODES_COUNT; ++i)
    {
        AddGameObject(BG_AB_OBJECT_SPEEDBUFF_STABLES + 3 * i, BuffEntries[0], BG_AB_BuffPositions[i][0], BG_AB_BuffPositions[i][1], BG_AB_BuffPositions[i][2], BG_AB_BuffPositions[i][3], 0, 0, sin(BG_AB_BuffPositions[i][3]/2), cos(BG_AB_BuffPositions[i][3]/2), RESPAWN_ONE_DAY);
        AddGameObject(BG_AB_OBJECT_SPEEDBUFF_STABLES + 3 * i + 1, Buff_Entries[1], BG_AB_BuffPositions[i][0], BG_AB_BuffPositions[i][1], BG_AB_BuffPositions[i][2], BG_AB_BuffPositions[i][3], 0, 0, sin(BG_AB_BuffPositions[i][3]/2), cos(BG_AB_BuffPositions[i][3]/2), RESPAWN_ONE_DAY);
        AddGameObject(BG_AB_OBJECT_SPEEDBUFF_STABLES + 3 * i + 2, BuffEntries[2], BG_AB_BuffPositions[i][0], BG_AB_BuffPositions[i][1], BG_AB_BuffPositions[i][2], BG_AB_BuffPositions[i][3], 0, 0, sin(BG_AB_BuffPositions[i][3]/2), cos(BG_AB_BuffPositions[i][3]/2), RESPAWN_ONE_DAY);
    }

    // despawn banners, auras and buffs
    for (int obj = BG_AB_OBJECT_BANNER_NEUTRAL; obj < BG_AB_DYNAMIC_NODES_COUNT * 8; ++obj)
        SpawnGameObject(obj, RESPAWN_ONE_DAY);
    for (int i = 0; i < BG_AB_DYNAMIC_NODES_COUNT * 3; ++i)
        SpawnGameObject(BG_AB_OBJECT_SPEEDBUFF_STABLES + i, RESPAWN_ONE_DAY);

    // Starting doors
    DoorClose(BG_AB_OBJECT_GATE_A);
    DoorClose(BG_AB_OBJECT_GATE_H);
    SpawnGameObject(BG_AB_OBJECT_GATE_A, RESPAWN_IMMEDIATELY);
    SpawnGameObject(BG_AB_OBJECT_GATE_H, RESPAWN_IMMEDIATELY);

    // Starting base spirit guides
    _NodeOccupied(BG_AB_SPIRIT_ALIANCE, ALLIANCE);
    _NodeOccupied(BG_AB_SPIRIT_HORDE, HORDE);
}

void BattlegroundAB::InitializeTextIds()
{
    PreparationPhaseTextIds[BG_STARTING_EVENT_FIRST]  = LANG_BG_AB_START_TWO_MINUTES;
    PreparationPhaseTextIds[BG_STARTING_EVENT_SECOND] = LANG_BG_AB_START_ONE_MINUTE;
    PreparationPhaseTextIds[BG_STARTING_EVENT_THIRD]  = LANG_BG_AB_START_HALF_MINUTE;
    PreparationPhaseTextIds[BG_STARTING_EVENT_FOURTH] = LANG_BG_AB_HAS_BEGUN;    
}

void BattlegroundAB::ProcessInProgress(uint32 const& diff)
{
    BattlegroundMap::ProcessInProgress(diff);
=======
    m_IsInformedNearVictory = false;
    m_BuffChange = true;
    BgObjects.resize(BG_AB_OBJECT_MAX);
    BgCreatures.resize(BG_AB_ALL_NODES_COUNT + 5);//+5 for aura triggers

    for (uint8 i = 0; i < BG_AB_DYNAMIC_NODES_COUNT; ++i)
    {
        m_Nodes[i] = 0;
        m_prevNodes[i] = 0;
        m_NodeTimers[i] = 0;
        m_BannerTimers[i].timer = 0;
        m_BannerTimers[i].type = 0;
        m_BannerTimers[i].teamIndex = 0;
    }

    for (uint8 i = 0; i < BG_TEAMS_COUNT; ++i)
    {
        m_lastTick[i] = 0;
        m_HonorScoreTics[i] = 0;
        m_ReputationScoreTics[i] = 0;
        m_TeamScores500Disadvantage[i] = false;
    }

    m_HonorTics = 0;
    m_ReputationTics = 0;

    StartMessageIds[BG_STARTING_EVENT_FIRST]  = LANG_BG_AB_START_TWO_MINUTES;
    StartMessageIds[BG_STARTING_EVENT_SECOND] = LANG_BG_AB_START_ONE_MINUTE;
    StartMessageIds[BG_STARTING_EVENT_THIRD]  = LANG_BG_AB_START_HALF_MINUTE;
    StartMessageIds[BG_STARTING_EVENT_FOURTH] = LANG_BG_AB_HAS_BEGUN;
}

BattlegroundAB::~BattlegroundAB() { }

void BattlegroundAB::PostUpdateImpl(uint32 diff)
{
    if (GetStatus() == STATUS_IN_PROGRESS)
    {
        int team_points[BG_TEAMS_COUNT] = { 0, 0 };
>>>>>>> b7f254db

    int team_points[BG_TEAMS_COUNT] = { 0, 0 };

    for (int node = 0; node < BG_AB_DYNAMIC_NODES_COUNT; ++node)
    {
        // 3 sec delay to spawn new banner instead previous despawned one
        if (_bannerTimers[node].timer)
        {
            if (_bannerTimers[node].timer > diff)
                _bannerTimers[node].timer -= diff;
            else
            {
                _bannerTimers[node].timer = 0;
                _CreateBanner(node, _bannerTimers[node].type, _bannerTimers[node].teamIndex, false);
            }
        }

        // 1-minute to occupy a node from contested state
        if (_nodeTimers[node])
        {
            if (_nodeTimers[node] > diff)
                _nodeTimers[node] -= diff;
            else
            {
                _nodeTimers[node] = 0;
                // Change from contested to occupied !
                uint8 teamIndex = _nodes[node]-1;
                _prevNodes[node] = _nodes[node];
                _nodes[node] += 2;
                // burn current contested banner
                _DelBanner(node, BG_AB_NODE_TYPE_CONTESTED, teamIndex);
                // create new occupied banner
                _CreateBanner(node, BG_AB_NODE_TYPE_OCCUPIED, teamIndex, true);
                _SendNodeUpdate(node);
                _NodeOccupied(node, (teamIndex == 0) ? ALLIANCE:HORDE);
                // Message to chatlog

                if (teamIndex == 0)
                {
                    // FIXME: team and node names not localized
                    SendMessageToAll(ParseStrings(LANG_BG_AB_NODE_TAKEN, LANG_BG_AB_ALLY, _GetNodeNameId(node)), CHAT_MSG_BG_SYSTEM_ALLIANCE);
                    PlaySoundToAll(BG_AB_SOUND_NODE_CAPTURED_ALLIANCE);
                }
                else
                {
                    // FIXME: team and node names not localized
                    SendMessageToAll(ParseStrings(LANG_BG_AB_NODE_TAKEN, LANG_BG_AB_HORDE, _GetNodeNameId(node)), CHAT_MSG_BG_SYSTEM_HORDE);
                    PlaySoundToAll(BG_AB_SOUND_NODE_CAPTURED_HORDE);
                }
            }
        }

        for (int team = 0; team < BG_TEAMS_COUNT; ++team)
            if (_nodes[node] == team + BG_AB_NODE_TYPE_OCCUPIED)
                ++team_points[team];
    }

    // Accumulate points
    for (int team = 0; team < BG_TEAMS_COUNT; ++team)
    {
        int points = team_points[team];
        if (!points)
            continue;
        _lastTick[team] += diff;
        if (_lastTick[team] > BG_AB_TickIntervals[points])
        {
<<<<<<< HEAD
            _lastTick[team] -= BG_AB_TickIntervals[points];
            TeamScores[team] += BG_AB_TickPoints[points];
            _honorScoreTicks[team] += BG_AB_TickPoints[points];
            _reputationScoreTicks[team] += BG_AB_TickPoints[points];
            if (_reputationScoreTicks[team] >= _reputationTicks)
            {
                (team == BG_TEAM_ALLIANCE) ? RewardReputationToTeam(509, 10, ALLIANCE) : RewardReputationToTeam(510, 10, HORDE);
                _reputationScoreTicks[team] -= _reputationTicks;
            }
            if (_honorScoreTicks[team] >= _honorTicks)
            {
                RewardHonorToTeam(GetBonusHonorFromKill(1), team);
                _honorScoreTicks[team] -= _honorTicks;
            }
            if (!_isInformedNearVictory && TeamScores[team] > BG_AB_WARNING_NEAR_VICTORY_SCORE)
            {
                if (team == BG_TEAM_ALLIANCE)
                    SendMessageToAll(LANG_BG_AB_A_NEAR_VICTORY, CHAT_MSG_BG_SYSTEM_NEUTRAL);
                else
                    SendMessageToAll(LANG_BG_AB_H_NEAR_VICTORY, CHAT_MSG_BG_SYSTEM_NEUTRAL);
                PlaySoundToAll(BG_AB_SOUND_NEAR_VICTORY);
                _isInformedNearVictory = true;
=======
            int points = team_points[team];
            if (!points)
                continue;

            m_lastTick[team] += diff;

            if (m_lastTick[team] > BG_AB_TickIntervals[points])
            {
                m_lastTick[team] -= BG_AB_TickIntervals[points];
                m_TeamScores[team] += BG_AB_TickPoints[points];
                m_HonorScoreTics[team] += BG_AB_TickPoints[points];
                m_ReputationScoreTics[team] += BG_AB_TickPoints[points];

                if (m_ReputationScoreTics[team] >= m_ReputationTics)
                {
                    (team == TEAM_ALLIANCE) ? RewardReputationToTeam(509, 10, ALLIANCE) : RewardReputationToTeam(510, 10, HORDE);
                    m_ReputationScoreTics[team] -= m_ReputationTics;
                }

                if (m_HonorScoreTics[team] >= m_HonorTics)
                {
                    RewardHonorToTeam(GetBonusHonorFromKill(1), (team == TEAM_ALLIANCE) ? ALLIANCE : HORDE);
                    m_HonorScoreTics[team] -= m_HonorTics;
                }

                if (!m_IsInformedNearVictory && m_TeamScores[team] > BG_AB_WARNING_NEAR_VICTORY_SCORE)
                {
                    if (team == TEAM_ALLIANCE)
                        SendMessageToAll(LANG_BG_AB_A_NEAR_VICTORY, CHAT_MSG_BG_SYSTEM_NEUTRAL);
                    else
                        SendMessageToAll(LANG_BG_AB_H_NEAR_VICTORY, CHAT_MSG_BG_SYSTEM_NEUTRAL);
                    PlaySoundToAll(BG_AB_SOUND_NEAR_VICTORY);
                    m_IsInformedNearVictory = true;
                }

                if (m_TeamScores[team] > BG_AB_MAX_TEAM_SCORE)
                    m_TeamScores[team] = BG_AB_MAX_TEAM_SCORE;

                if (team == TEAM_ALLIANCE)
                    UpdateWorldState(BG_AB_OP_RESOURCES_ALLY, m_TeamScores[team]);
                else if (team == TEAM_HORDE)
                    UpdateWorldState(BG_AB_OP_RESOURCES_HORDE, m_TeamScores[team]);
                // update achievement flags
                // we increased m_TeamScores[team] so we just need to check if it is 500 more than other teams resources
                uint8 otherTeam = (team + 1) % BG_TEAMS_COUNT;
                if (m_TeamScores[team] > m_TeamScores[otherTeam] + 500)
                    m_TeamScores500Disadvantage[otherTeam] = true;
>>>>>>> b7f254db
            }

<<<<<<< HEAD
            if (TeamScores[team] > BG_AB_MAX_TEAM_SCORE)
                TeamScores[team] = BG_AB_MAX_TEAM_SCORE;
            if (team == BG_TEAM_ALLIANCE)
                UpdateWorldState(BG_AB_OP_RESOURCES_ALLY, TeamScores[team]);
            if (team == BG_TEAM_HORDE)
                UpdateWorldState(BG_AB_OP_RESOURCES_HORDE, TeamScores[team]);
            // update achievement flags
            // we increased TeamScores[team] so we just need to check if it is 500 more than other teams resources
            uint8 otherTeam = (team + 1) % BG_TEAMS_COUNT;
            if (TeamScores[team] > TeamScores[otherTeam] + 500)
                _teamScores500Disadvantage[otherTeam] = true;
        }
=======
        // Test win condition
        if (m_TeamScores[TEAM_ALLIANCE] >= BG_AB_MAX_TEAM_SCORE)
            EndBattleground(ALLIANCE);
        else if (m_TeamScores[TEAM_HORDE] >= BG_AB_MAX_TEAM_SCORE)
            EndBattleground(HORDE);
>>>>>>> b7f254db
    }

<<<<<<< HEAD
    // Test win condition
    if (TeamScores[BG_TEAM_ALLIANCE] >= BG_AB_MAX_TEAM_SCORE)
        EndBattleground(WINNER_ALLIANCE);
    if (TeamScores[BG_TEAM_HORDE] >= BG_AB_MAX_TEAM_SCORE)
        EndBattleground(WINNER_HORDE);
}

void BattlegroundAB::OnPlayerJoin(Player *plr)
{
    BattlegroundMap::OnPlayerJoin(plr);
    //create score and add it to map, default values are set in the constructor
    BattlegroundABScore* sc = new BattlegroundABScore;

    PlayerScores[plr->GetGUIDLow()] = sc;
=======
void BattlegroundAB::StartingEventCloseDoors()
{
    // despawn banners, auras and buffs
    for (int obj = BG_AB_OBJECT_BANNER_NEUTRAL; obj < BG_AB_DYNAMIC_NODES_COUNT * 8; ++obj)
        SpawnBGObject(obj, RESPAWN_ONE_DAY);
    for (int i = 0; i < BG_AB_DYNAMIC_NODES_COUNT * 3; ++i)
        SpawnBGObject(BG_AB_OBJECT_SPEEDBUFF_STABLES + i, RESPAWN_ONE_DAY);

    // Starting doors
    DoorClose(BG_AB_OBJECT_GATE_A);
    DoorClose(BG_AB_OBJECT_GATE_H);
    SpawnBGObject(BG_AB_OBJECT_GATE_A, RESPAWN_IMMEDIATELY);
    SpawnBGObject(BG_AB_OBJECT_GATE_H, RESPAWN_IMMEDIATELY);

    // Starting base spirit guides
    _NodeOccupied(BG_AB_SPIRIT_ALIANCE, ALLIANCE);
    _NodeOccupied(BG_AB_SPIRIT_HORDE, HORDE);
}

void BattlegroundAB::StartingEventOpenDoors()
{
    // spawn neutral banners
    for (int banner = BG_AB_OBJECT_BANNER_NEUTRAL, i = 0; i < 5; banner += 8, ++i)
        SpawnBGObject(banner, RESPAWN_IMMEDIATELY);
    for (int i = 0; i < BG_AB_DYNAMIC_NODES_COUNT; ++i)
    {
        //randomly select buff to spawn
        uint8 buff = urand(0, 2);
        SpawnBGObject(BG_AB_OBJECT_SPEEDBUFF_STABLES + buff + i * 3, RESPAWN_IMMEDIATELY);
    }
    DoorOpen(BG_AB_OBJECT_GATE_A);
    DoorOpen(BG_AB_OBJECT_GATE_H);

    // Achievement: Let's Get This Done
    StartTimedAchievement(ACHIEVEMENT_TIMED_TYPE_EVENT, AB_EVENT_START_BATTLE);
}

void BattlegroundAB::AddPlayer(Player* player)
{
    Battleground::AddPlayer(player);
    PlayerScores[player->GetGUID()] = new BattlegroundABScore(player->GetGUID(), player->GetBGTeam());
}

void BattlegroundAB::RemovePlayer(Player* /*player*/, ObjectGuid /*guid*/, uint32 /*team*/)
{
>>>>>>> b7f254db
}

void BattlegroundAB::HandleAreaTrigger(Player* player, uint32 trigger)
{
    if (GetStatus() != STATUS_IN_PROGRESS)
        return;

    switch (trigger)
    {
        case 3948:                                          // Arathi Basin Alliance Exit.
            if (player->GetTeam() != ALLIANCE)
                player->GetSession()->SendAreaTriggerMessage("Only The Alliance can use that portal");
            else
                player->LeaveBattleground();
            break;
        case 3949:                                          // Arathi Basin Horde Exit.
            if (player->GetTeam() != HORDE)
                player->GetSession()->SendAreaTriggerMessage("Only The Horde can use that portal");
            else
                player->LeaveBattleground();
            break;
        case 3866:                                          // Stables
        case 3869:                                          // Gold Mine
        case 3867:                                          // Farm
        case 3868:                                          // Lumber Mill
        case 3870:                                          // Black Smith
        case 4020:                                          // Unk1
        case 4021:                                          // Unk2
        case 4674:                                          // Unk3
            //break;
        default:
            Battleground::HandleAreaTrigger(player, trigger);
            break;
    }
}

/*  type: 0-neutral, 1-contested, 3-occupied
    teamIndex: 0-ally, 1-horde                        */
void BattlegroundAB::_CreateBanner(uint8 node, uint8 type, uint8 teamIndex, bool delay)
{
    // Just put it into the queue
    if (delay)
    {
        _bannerTimers[node].timer = 2000;
        _bannerTimers[node].type = type;
        _bannerTimers[node].teamIndex = teamIndex;
        return;
    }

    uint8 obj = node*8 + type + teamIndex;

    SpawnGameObject(obj, RESPAWN_IMMEDIATELY);

    // handle aura with banner
    if (!type)
        return;
    obj = node * 8 + ((type == BG_AB_NODE_TYPE_OCCUPIED) ? (5 + teamIndex) : 7);
    SpawnGameObject(obj, RESPAWN_IMMEDIATELY);
}

void BattlegroundAB::_DelBanner(uint8 node, uint8 type, uint8 teamIndex)
{
    uint8 obj = node*8 + type + teamIndex;
    SpawnGameObject(obj, RESPAWN_ONE_DAY);

    // handle aura with banner
    if (!type)
        return;
    obj = node * 8 + ((type == BG_AB_NODE_TYPE_OCCUPIED) ? (5 + teamIndex) : 7);
    SpawnGameObject(obj, RESPAWN_ONE_DAY);
}

int32 BattlegroundAB::_GetNodeNameId(uint8 node)
{
    switch (node)
    {
        case BG_AB_NODE_STABLES:    return LANG_BG_AB_NODE_STABLES;
        case BG_AB_NODE_BLACKSMITH: return LANG_BG_AB_NODE_BLACKSMITH;
        case BG_AB_NODE_FARM:       return LANG_BG_AB_NODE_FARM;
        case BG_AB_NODE_LUMBER_MILL:return LANG_BG_AB_NODE_LUMBER_MILL;
        case BG_AB_NODE_GOLD_MINE:  return LANG_BG_AB_NODE_GOLD_MINE;
        default:
            ASSERT(false);
    }
    return 0;
}

void BattlegroundAB::FillInitialWorldStates(WorldPacket& data)
{
    const uint8 plusArray[] = {0, 2, 3, 0, 1};

    // Node icons
    for (uint8 node = 0; node < BG_AB_DYNAMIC_NODES_COUNT; ++node)
        data << uint32(BG_AB_OP_NODEICONS[node]) << uint32((_nodes[node] == 0)?1:0);

    // Node occupied states
    for (uint8 node = 0; node < BG_AB_DYNAMIC_NODES_COUNT; ++node)
        for (uint8 i = 1; i < BG_AB_DYNAMIC_NODES_COUNT; ++i)
            data << uint32(BG_AB_OP_NODESTATES[node] + plusArray[i]) << uint32((_nodes[node] == i)?1:0);

    // How many bases each team owns
    uint8 ally = 0, horde = 0;
    for (uint8 node = 0; node < BG_AB_DYNAMIC_NODES_COUNT; ++node)
        if (_nodes[node] == BG_AB_NODE_STATUS_ALLY_OCCUPIED)
            ++ally;
        else if (_nodes[node] == BG_AB_NODE_STATUS_HORDE_OCCUPIED)
            ++horde;

    data << uint32(BG_AB_OP_OCCUPIED_BASES_ALLY)  << uint32(ally);
    data << uint32(BG_AB_OP_OCCUPIED_BASES_HORDE) << uint32(horde);

    // Team scores
    data << uint32(BG_AB_OP_RESOURCES_MAX)      << uint32(BG_AB_MAX_TEAM_SCORE);
    data << uint32(BG_AB_OP_RESOURCES_WARNING)  << uint32(BG_AB_WARNING_NEAR_VICTORY_SCORE);
<<<<<<< HEAD
    data << uint32(BG_AB_OP_RESOURCES_ALLY)     << uint32(TeamScores[BG_TEAM_ALLIANCE]);
    data << uint32(BG_AB_OP_RESOURCES_HORDE)    << uint32(TeamScores[BG_TEAM_HORDE]);
=======
    data << uint32(BG_AB_OP_RESOURCES_ALLY)     << uint32(m_TeamScores[TEAM_ALLIANCE]);
    data << uint32(BG_AB_OP_RESOURCES_HORDE)    << uint32(m_TeamScores[TEAM_HORDE]);
>>>>>>> b7f254db

    // other unknown
    data << uint32(0x745) << uint32(0x2);           // 37 1861 unk
}

void BattlegroundAB::_SendNodeUpdate(uint8 node)
{
    // Send node owner state update to refresh map icons on client
    const uint8 plusArray[] = {0, 2, 3, 0, 1};

    if (_prevNodes[node])
        UpdateWorldState(BG_AB_OP_NODESTATES[node] + plusArray[_prevNodes[node]], 0);
    else
        UpdateWorldState(BG_AB_OP_NODEICONS[node], 0);

    UpdateWorldState(BG_AB_OP_NODESTATES[node] + plusArray[_nodes[node]], 1);

    // How many bases each team owns
    uint8 ally = 0, horde = 0;
    for (uint8 i = 0; i < BG_AB_DYNAMIC_NODES_COUNT; ++i)
        if (_nodes[i] == BG_AB_NODE_STATUS_ALLY_OCCUPIED)
            ++ally;
        else if (_nodes[i] == BG_AB_NODE_STATUS_HORDE_OCCUPIED)
            ++horde;

    UpdateWorldState(BG_AB_OP_OCCUPIED_BASES_ALLY, ally);
    UpdateWorldState(BG_AB_OP_OCCUPIED_BASES_HORDE, horde);
}

void BattlegroundAB::_NodeOccupied(uint8 node, Team team)
{
    if (!AddSpiritGuide(node, BG_AB_SpiritGuidePos[node], GetTeamIndexByTeamId(team)))
        TC_LOG_ERROR("bg.battleground", "Failed to spawn spirit guide! point: %u, team: %u, ", node, team);

    if (node >= BG_AB_DYNAMIC_NODES_COUNT)//only dynamic nodes, no start points
        return;

    uint8 capturedNodes = 0;
    for (uint8 i = 0; i < BG_AB_DYNAMIC_NODES_COUNT; ++i)
<<<<<<< HEAD
    {
        if (_nodes[node] == GetTeamIndexByTeamId(team) + BG_AB_NODE_TYPE_OCCUPIED && !_nodeTimers[i])
=======
        if (m_Nodes[i] == GetTeamIndexByTeamId(team) + BG_AB_NODE_TYPE_OCCUPIED && !m_NodeTimers[i])
>>>>>>> b7f254db
            ++capturedNodes;

    if (capturedNodes >= 5)
        CastSpellOnTeam(SPELL_AB_QUEST_REWARD_5_BASES, team);
    if (capturedNodes >= 4)
        CastSpellOnTeam(SPELL_AB_QUEST_REWARD_4_BASES, team);

<<<<<<< HEAD
    if (node >= BG_AB_DYNAMIC_NODES_COUNT)//only dynamic nodes, no start points
        return;
    Creature* trigger = GetCreature(node+7);//0-6 spirit guides
=======
    Creature* trigger = !BgCreatures[node + 7] ? GetBGCreature(node + 7) : NULL; // 0-6 spirit guides
>>>>>>> b7f254db
    if (!trigger)
        trigger = AddCreature(WORLD_TRIGGER, node+7, BG_AB_NodePositions[node], GetTeamIndexByTeamId(team));

    //add bonus honor aura trigger creature when node is accupied
    //cast bonus aura (+50% honor in 25yards)
    //aura should only apply to players who have accupied the node, set correct faction for trigger
    if (trigger)
    {
        trigger->setFaction(team == ALLIANCE ? 84 : 83);
        trigger->CastSpell(trigger, SPELL_HONORABLE_DEFENDER_25Y, false);
    }
}

void BattlegroundAB::_NodeDeOccupied(uint8 node)
{
    if (node >= BG_AB_DYNAMIC_NODES_COUNT)
        return;

    //remove bonus honor aura trigger creature when node is lost
    if (node < BG_AB_DYNAMIC_NODES_COUNT)//only dynamic nodes, no start points
        DeleteCreature(node+7);//NULL checks are in DeleteCreature! 0-6 spirit guides

<<<<<<< HEAD
    // Those who are waiting to resurrect at this node are taken to the closest own node's graveyard
    std::vector<uint64> ghost_list = ReviveQueue[m_BgCreatures[node]];
    if (!ghost_list.empty())
    {
        WorldSafeLocsEntry const *ClosestGrave = NULL;
        for (std::vector<uint64>::const_iterator itr = ghost_list.begin(); itr != ghost_list.end(); ++itr)
        {
            Player* plr = sObjectMgr->GetPlayer(*itr);
            if (!plr)
                continue;

            if (!ClosestGrave)                              // cache
                ClosestGrave = GetClosestGraveYard(plr);

            if (ClosestGrave)
                plr->TeleportTo(GetMapId(), ClosestGrave->x, ClosestGrave->y, ClosestGrave->z, plr->GetOrientation());
        }
    }

    if (m_BgCreatures[node])
        DeleteCreature(node);
=======
    RelocateDeadPlayers(BgCreatures[node]);

    DelCreature(node);
>>>>>>> b7f254db

    // buff object isn't despawned
}

/* Invoked if a player used a banner as a gameobject */
void BattlegroundAB::EventPlayerClickedOnFlag(Player* source, GameObject* /*target_obj*/)
{
    if (GetStatus() != STATUS_IN_PROGRESS)
        return;

    uint8 node = BG_AB_NODE_STABLES;
    GameObject* obj = GetBgMap()->GetGameObject(BgObjects[node*8+7]);
    while ((node < BG_AB_DYNAMIC_NODES_COUNT) && ((!obj) || (!source->IsWithinDistInMap(obj, 10))))
    {
        ++node;
        obj = GetBgMap()->GetGameObject(BgObjects[node*8+BG_AB_OBJECT_AURA_CONTESTED]);
    }

    if (node == BG_AB_DYNAMIC_NODES_COUNT)
    {
        // this means our player isn't close to any of banners - maybe cheater ??
        return;
    }

    TeamId teamIndex = GetTeamIndexByTeamId(source->GetTeam());

    // Check if player really could use this banner, not cheated
    if (!(_nodes[node] == 0 || teamIndex == _nodes[node]%2))
        return;

    source->RemoveAurasWithInterruptFlags(AURA_INTERRUPT_FLAG_ENTER_PVP_COMBAT);
    uint32 sound = 0;
    // If node is neutral, change to contested
    if (_nodes[node] == BG_AB_NODE_TYPE_NEUTRAL)
    {
        UpdatePlayerScore(source, SCORE_BASES_ASSAULTED, 1);
        _prevNodes[node] = _nodes[node];
        _nodes[node] = teamIndex + 1;
        // burn current neutral banner
        _DelBanner(node, BG_AB_NODE_TYPE_NEUTRAL, 0);
        // create new contested banner
        _CreateBanner(node, BG_AB_NODE_TYPE_CONTESTED, teamIndex, true);
        _SendNodeUpdate(node);
        _nodeTimers[node] = BG_AB_FLAG_CAPTURING_TIME;

        // FIXME: team and node names not localized
        if (teamIndex == 0)
            SendMessageToAll(ParseStrings(LANG_BG_AB_NODE_CLAIMED, _GetNodeNameId(node), LANG_BG_AB_ALLY), CHAT_MSG_BG_SYSTEM_ALLIANCE, source);
        else
            SendMessageToAll(ParseStrings(LANG_BG_AB_NODE_CLAIMED, _GetNodeNameId(node), LANG_BG_AB_HORDE), CHAT_MSG_BG_SYSTEM_HORDE, source);

        sound = BG_AB_SOUND_NODE_CLAIMED;
    }
    // If node is contested
    else if ((_nodes[node] == BG_AB_NODE_STATUS_ALLY_CONTESTED) || (_nodes[node] == BG_AB_NODE_STATUS_HORDE_CONTESTED))
    {
        // If last state is NOT occupied, change node to enemy-contested
        if (_prevNodes[node] < BG_AB_NODE_TYPE_OCCUPIED)
        {
            UpdatePlayerScore(source, SCORE_BASES_ASSAULTED, 1);
            _prevNodes[node] = _nodes[node];
            _nodes[node] = teamIndex + BG_AB_NODE_TYPE_CONTESTED;
            // burn current contested banner
            _DelBanner(node, BG_AB_NODE_TYPE_CONTESTED, !teamIndex);
            // create new contested banner
            _CreateBanner(node, BG_AB_NODE_TYPE_CONTESTED, teamIndex, true);
            _SendNodeUpdate(node);
            _nodeTimers[node] = BG_AB_FLAG_CAPTURING_TIME;

            // FIXME: node names not localized
<<<<<<< HEAD
            if (teamIndex == BG_TEAM_ALLIANCE)
                SendMessageToAll(ParseStrings(LANG_BG_AB_NODE_ASSAULTED, _GetNodeNameId(node)), CHAT_MSG_BG_SYSTEM_ALLIANCE, source);
=======
            if (teamIndex == TEAM_ALLIANCE)
                SendMessage2ToAll(LANG_BG_AB_NODE_ASSAULTED, CHAT_MSG_BG_SYSTEM_ALLIANCE, source, _GetNodeNameId(node));
>>>>>>> b7f254db
            else
                SendMessageToAll(ParseStrings(LANG_BG_AB_NODE_ASSAULTED, _GetNodeNameId(node)), CHAT_MSG_BG_SYSTEM_HORDE, source);
        }
        // If contested, change back to occupied
        else
        {
            UpdatePlayerScore(source, SCORE_BASES_DEFENDED, 1);
            _prevNodes[node] = _nodes[node];
            _nodes[node] = teamIndex + BG_AB_NODE_TYPE_OCCUPIED;
            // burn current contested banner
            _DelBanner(node, BG_AB_NODE_TYPE_CONTESTED, !teamIndex);
            // create new occupied banner
            _CreateBanner(node, BG_AB_NODE_TYPE_OCCUPIED, teamIndex, true);
            _SendNodeUpdate(node);
<<<<<<< HEAD
            _nodeTimers[node] = 0;
            _NodeOccupied(node, (teamIndex == BG_TEAM_ALLIANCE) ? ALLIANCE:HORDE);
=======
            m_NodeTimers[node] = 0;
            _NodeOccupied(node, (teamIndex == TEAM_ALLIANCE) ? ALLIANCE:HORDE);
>>>>>>> b7f254db

            // FIXME: node names not localized
            if (teamIndex == TEAM_ALLIANCE)
                SendMessage2ToAll(LANG_BG_AB_NODE_DEFENDED, CHAT_MSG_BG_SYSTEM_ALLIANCE, source, _GetNodeNameId(node));
            else
                SendMessage2ToAll(LANG_BG_AB_NODE_DEFENDED, CHAT_MSG_BG_SYSTEM_HORDE, source, _GetNodeNameId(node));
        }
        sound = (teamIndex == TEAM_ALLIANCE) ? BG_AB_SOUND_NODE_ASSAULTED_ALLIANCE : BG_AB_SOUND_NODE_ASSAULTED_HORDE;
    }
    // If node is occupied, change to enemy-contested
    else
    {
        UpdatePlayerScore(source, SCORE_BASES_ASSAULTED, 1);
        _prevNodes[node] = _nodes[node];
        _nodes[node] = teamIndex + BG_AB_NODE_TYPE_CONTESTED;
        // burn current occupied banner
        _DelBanner(node, BG_AB_NODE_TYPE_OCCUPIED, !teamIndex);
        // create new contested banner
        _CreateBanner(node, BG_AB_NODE_TYPE_CONTESTED, teamIndex, true);
        _SendNodeUpdate(node);
        _NodeDeOccupied(node);
        _nodeTimers[node] = BG_AB_FLAG_CAPTURING_TIME;

        // FIXME: node names not localized
        if (teamIndex == TEAM_ALLIANCE)
            SendMessage2ToAll(LANG_BG_AB_NODE_ASSAULTED, CHAT_MSG_BG_SYSTEM_ALLIANCE, source, _GetNodeNameId(node));
        else
            SendMessage2ToAll(LANG_BG_AB_NODE_ASSAULTED, CHAT_MSG_BG_SYSTEM_HORDE, source, _GetNodeNameId(node));

        sound = (teamIndex == TEAM_ALLIANCE) ? BG_AB_SOUND_NODE_ASSAULTED_ALLIANCE : BG_AB_SOUND_NODE_ASSAULTED_HORDE;
    }

    // If node is occupied again, send "X has taken the Y" msg.
    if (_nodes[node] >= BG_AB_NODE_TYPE_OCCUPIED)
    {
        // FIXME: team and node names not localized
        if (teamIndex == TEAM_ALLIANCE)
            SendMessage2ToAll(LANG_BG_AB_NODE_TAKEN, CHAT_MSG_BG_SYSTEM_ALLIANCE, NULL, LANG_BG_AB_ALLY, _GetNodeNameId(node));
        else
            SendMessage2ToAll(LANG_BG_AB_NODE_TAKEN, CHAT_MSG_BG_SYSTEM_HORDE, NULL, LANG_BG_AB_HORDE, _GetNodeNameId(node));
    }
    PlaySoundToAll(sound);
}

<<<<<<< HEAD
void BattlegroundAB::StartBattleground()
{
    BattlegroundMap::StartBattleground();

    // spawn neutral banners
    for (int banner = BG_AB_OBJECT_BANNER_NEUTRAL, i = 0; i < 5; banner += 8, ++i)
        SpawnGameObject(banner, RESPAWN_IMMEDIATELY);
=======
uint32 BattlegroundAB::GetPrematureWinner()
{
    // How many bases each team owns
    uint8 ally = 0, horde = 0;
    for (uint8 i = 0; i < BG_AB_DYNAMIC_NODES_COUNT; ++i)
        if (m_Nodes[i] == BG_AB_NODE_STATUS_ALLY_OCCUPIED)
            ++ally;
        else if (m_Nodes[i] == BG_AB_NODE_STATUS_HORDE_OCCUPIED)
            ++horde;

    if (ally > horde)
        return ALLIANCE;
    else if (horde > ally)
        return HORDE;

    // If the values are equal, fall back to the original result (based on number of players on each team)
    return Battleground::GetPrematureWinner();
}

bool BattlegroundAB::SetupBattleground()
{
    for (int i = 0; i < BG_AB_DYNAMIC_NODES_COUNT; ++i)
    {
        if (!AddObject(BG_AB_OBJECT_BANNER_NEUTRAL + 8*i, BG_AB_OBJECTID_NODE_BANNER_0 + i, BG_AB_NodePositions[i], 0, 0, std::sin(BG_AB_NodePositions[i].GetOrientation()/2), std::cos(BG_AB_NodePositions[i].GetOrientation()/2), RESPAWN_ONE_DAY)
            || !AddObject(BG_AB_OBJECT_BANNER_CONT_A + 8*i, BG_AB_OBJECTID_BANNER_CONT_A, BG_AB_NodePositions[i], 0, 0, std::sin(BG_AB_NodePositions[i].GetOrientation()/2), std::cos(BG_AB_NodePositions[i].GetOrientation()/2), RESPAWN_ONE_DAY)
            || !AddObject(BG_AB_OBJECT_BANNER_CONT_H + 8*i, BG_AB_OBJECTID_BANNER_CONT_H, BG_AB_NodePositions[i], 0, 0, std::sin(BG_AB_NodePositions[i].GetOrientation()/2), std::cos(BG_AB_NodePositions[i].GetOrientation()/2), RESPAWN_ONE_DAY)
            || !AddObject(BG_AB_OBJECT_BANNER_ALLY + 8*i, BG_AB_OBJECTID_BANNER_A, BG_AB_NodePositions[i], 0, 0, std::sin(BG_AB_NodePositions[i].GetOrientation()/2), std::cos(BG_AB_NodePositions[i].GetOrientation()/2), RESPAWN_ONE_DAY)
            || !AddObject(BG_AB_OBJECT_BANNER_HORDE + 8*i, BG_AB_OBJECTID_BANNER_H, BG_AB_NodePositions[i], 0, 0, std::sin(BG_AB_NodePositions[i].GetOrientation()/2), std::cos(BG_AB_NodePositions[i].GetOrientation()/2), RESPAWN_ONE_DAY)
            || !AddObject(BG_AB_OBJECT_AURA_ALLY + 8*i, BG_AB_OBJECTID_AURA_A, BG_AB_NodePositions[i], 0, 0, std::sin(BG_AB_NodePositions[i].GetOrientation()/2), std::cos(BG_AB_NodePositions[i].GetOrientation()/2), RESPAWN_ONE_DAY)
            || !AddObject(BG_AB_OBJECT_AURA_HORDE + 8*i, BG_AB_OBJECTID_AURA_H, BG_AB_NodePositions[i], 0, 0, std::sin(BG_AB_NodePositions[i].GetOrientation()/2), std::cos(BG_AB_NodePositions[i].GetOrientation()/2), RESPAWN_ONE_DAY)
            || !AddObject(BG_AB_OBJECT_AURA_CONTESTED + 8*i, BG_AB_OBJECTID_AURA_C, BG_AB_NodePositions[i], 0, 0, std::sin(BG_AB_NodePositions[i].GetOrientation()/2), std::cos(BG_AB_NodePositions[i].GetOrientation()/2), RESPAWN_ONE_DAY))
        {
            TC_LOG_ERROR("sql.sql", "BatteGroundAB: Failed to spawn some object Battleground not created!");
            return false;
        }
    }

    if (!AddObject(BG_AB_OBJECT_GATE_A, BG_AB_OBJECTID_GATE_A, BG_AB_DoorPositions[0][0], BG_AB_DoorPositions[0][1], BG_AB_DoorPositions[0][2], BG_AB_DoorPositions[0][3], BG_AB_DoorPositions[0][4], BG_AB_DoorPositions[0][5], BG_AB_DoorPositions[0][6], BG_AB_DoorPositions[0][7], RESPAWN_IMMEDIATELY)
        || !AddObject(BG_AB_OBJECT_GATE_H, BG_AB_OBJECTID_GATE_H, BG_AB_DoorPositions[1][0], BG_AB_DoorPositions[1][1], BG_AB_DoorPositions[1][2], BG_AB_DoorPositions[1][3], BG_AB_DoorPositions[1][4], BG_AB_DoorPositions[1][5], BG_AB_DoorPositions[1][6], BG_AB_DoorPositions[1][7], RESPAWN_IMMEDIATELY))
    {
        TC_LOG_ERROR("sql.sql", "BatteGroundAB: Failed to spawn door object Battleground not created!");
        return false;
    }

    //buffs
    for (int i = 0; i < BG_AB_DYNAMIC_NODES_COUNT; ++i)
    {
        if (!AddObject(BG_AB_OBJECT_SPEEDBUFF_STABLES + 3 * i, Buff_Entries[0], BG_AB_BuffPositions[i][0], BG_AB_BuffPositions[i][1], BG_AB_BuffPositions[i][2], BG_AB_BuffPositions[i][3], 0, 0, std::sin(BG_AB_BuffPositions[i][3]/2), std::cos(BG_AB_BuffPositions[i][3]/2), RESPAWN_ONE_DAY)
            || !AddObject(BG_AB_OBJECT_SPEEDBUFF_STABLES + 3 * i + 1, Buff_Entries[1], BG_AB_BuffPositions[i][0], BG_AB_BuffPositions[i][1], BG_AB_BuffPositions[i][2], BG_AB_BuffPositions[i][3], 0, 0, std::sin(BG_AB_BuffPositions[i][3]/2), std::cos(BG_AB_BuffPositions[i][3]/2), RESPAWN_ONE_DAY)
            || !AddObject(BG_AB_OBJECT_SPEEDBUFF_STABLES + 3 * i + 2, Buff_Entries[2], BG_AB_BuffPositions[i][0], BG_AB_BuffPositions[i][1], BG_AB_BuffPositions[i][2], BG_AB_BuffPositions[i][3], 0, 0, std::sin(BG_AB_BuffPositions[i][3]/2), std::cos(BG_AB_BuffPositions[i][3]/2), RESPAWN_ONE_DAY))
            TC_LOG_ERROR("sql.sql", "BatteGroundAB: Failed to spawn buff object!");
    }

    return true;
}

void BattlegroundAB::Reset()
{
    //call parent's class reset
    Battleground::Reset();

    m_TeamScores[TEAM_ALLIANCE]          = 0;
    m_TeamScores[TEAM_HORDE]             = 0;
    m_lastTick[TEAM_ALLIANCE]            = 0;
    m_lastTick[TEAM_HORDE]               = 0;
    m_HonorScoreTics[TEAM_ALLIANCE]      = 0;
    m_HonorScoreTics[TEAM_HORDE]         = 0;
    m_ReputationScoreTics[TEAM_ALLIANCE] = 0;
    m_ReputationScoreTics[TEAM_HORDE]    = 0;
    m_IsInformedNearVictory                 = false;
    bool isBGWeekend = sBattlegroundMgr->IsBGWeekend(GetTypeID());
    m_HonorTics = (isBGWeekend) ? BG_AB_ABBGWeekendHonorTicks : BG_AB_NotABBGWeekendHonorTicks;
    m_ReputationTics = (isBGWeekend) ? BG_AB_ABBGWeekendReputationTicks : BG_AB_NotABBGWeekendReputationTicks;
    m_TeamScores500Disadvantage[TEAM_ALLIANCE] = false;
    m_TeamScores500Disadvantage[TEAM_HORDE]    = false;
>>>>>>> b7f254db

    for (int i = 0; i < BG_AB_DYNAMIC_NODES_COUNT; ++i)
    {
        //randomly select buff to spawn
        uint8 buff = urand(0, 2);
        SpawnGameObject(BG_AB_OBJECT_SPEEDBUFF_STABLES + buff + i * 3, RESPAWN_IMMEDIATELY);
    }

<<<<<<< HEAD
    DoorOpen(BG_AB_OBJECT_GATE_A);
    DoorOpen(BG_AB_OBJECT_GATE_H);
=======
    for (uint8 i = 0; i < BG_AB_ALL_NODES_COUNT + 5; ++i)//+5 for aura triggers
        if (!BgCreatures[i].IsEmpty())
            DelCreature(i);
>>>>>>> b7f254db
}

void BattlegroundAB::EndBattleground(BattlegroundWinner winner)
{
<<<<<<< HEAD
    //win reward
    RewardHonorToTeam(GetBonusHonorFromKill(1), winner);

    //complete map reward
    RewardHonorToTeam(GetBonusHonorFromKill(1), BG_TEAM_ALLIANCE);
    RewardHonorToTeam(GetBonusHonorFromKill(1), BG_TEAM_HORDE);

    BattlegroundMap::EndBattleground(winner);
=======
    // Win reward
    if (winner == ALLIANCE)
        RewardHonorToTeam(GetBonusHonorFromKill(1), ALLIANCE);
    if (winner == HORDE)
        RewardHonorToTeam(GetBonusHonorFromKill(1), HORDE);
    // Complete map_end rewards (even if no team wins)
    RewardHonorToTeam(GetBonusHonorFromKill(1), HORDE);
    RewardHonorToTeam(GetBonusHonorFromKill(1), ALLIANCE);

    Battleground::EndBattleground(winner);
>>>>>>> b7f254db
}

WorldSafeLocsEntry const* BattlegroundAB::GetClosestGraveYard(Player* player)
{
<<<<<<< HEAD
    BattlegroundTeamId teamIndex = BattlegroundTeamId(player->GetBGTeam());
=======
    TeamId teamIndex = GetTeamIndexByTeamId(player->GetTeam());
>>>>>>> b7f254db

    // Is there any occupied node for this team?
    std::vector<uint8> nodes;
    for (uint8 i = 0; i < BG_AB_DYNAMIC_NODES_COUNT; ++i)
        if (_nodes[i] == teamIndex + 3)
            nodes.push_back(i);

    WorldSafeLocsEntry const* good_entry = NULL;
    // If so, select the closest node to place ghost on
    if (!nodes.empty())
    {
        float plr_x = player->GetPositionX();
        float plr_y = player->GetPositionY();

        float mindist = 999999.0f;
        for (uint8 i = 0; i < nodes.size(); ++i)
        {
            WorldSafeLocsEntry const*entry = sWorldSafeLocsStore.LookupEntry(BG_AB_GraveyardIds[nodes[i]]);
            if (!entry)
                continue;
            float dist = (entry->Loc.X - plr_x)*(entry->Loc.X - plr_x)+(entry->Loc.Y - plr_y)*(entry->Loc.Y - plr_y);
            if (mindist > dist)
            {
                mindist = dist;
                good_entry = entry;
            }
        }
        nodes.clear();
    }
    // If not, place ghost on starting location
    if (!good_entry)
        good_entry = sWorldSafeLocsStore.LookupEntry(BG_AB_GraveyardIds[teamIndex+5]);

    return good_entry;
}

<<<<<<< HEAD
void BattlegroundAB::UpdatePlayerScore(Player *source, uint32 type, uint32 value, bool addHonor)
{
    BattlegroundScoreMap::iterator itr = PlayerScores.find(source->GetGUIDLow());
    if (itr == PlayerScores.end())                         // player not found...
        return;
=======
bool BattlegroundAB::UpdatePlayerScore(Player* player, uint32 type, uint32 value, bool doAddHonor)
{
    if (!Battleground::UpdatePlayerScore(player, type, value, doAddHonor))
        return false;
>>>>>>> b7f254db

    switch (type)
    {
        case SCORE_BASES_ASSAULTED:
<<<<<<< HEAD
            ((BattlegroundABScore*)itr->second)->BasesAssaulted += value;
            source->GetAchievementMgr().UpdateAchievementCriteria(ACHIEVEMENT_CRITERIA_TYPE_BG_OBJECTIVE_CAPTURE, AB_OBJECTIVE_ASSAULT_BASE);
            break;
        case SCORE_BASES_DEFENDED:
            ((BattlegroundABScore*)itr->second)->BasesDefended += value;
            source->GetAchievementMgr().UpdateAchievementCriteria(ACHIEVEMENT_CRITERIA_TYPE_BG_OBJECTIVE_CAPTURE, AB_OBJECTIVE_DEFEND_BASE);
            break;
        default:
            BattlegroundMap::UpdatePlayerScore(source, type, value, addHonor);
=======
            player->UpdateAchievementCriteria(ACHIEVEMENT_CRITERIA_TYPE_BG_OBJECTIVE_CAPTURE, AB_OBJECTIVE_ASSAULT_BASE);
            break;
        case SCORE_BASES_DEFENDED:
            player->UpdateAchievementCriteria(ACHIEVEMENT_CRITERIA_TYPE_BG_OBJECTIVE_CAPTURE, AB_OBJECTIVE_DEFEND_BASE);
            break;
        default:
>>>>>>> b7f254db
            break;
    }
    return true;
}

bool BattlegroundAB::IsAllNodesControlledByTeam(uint32 team) const
{
    uint32 count = 0;
    for (int i = 0; i < BG_AB_DYNAMIC_NODES_COUNT; ++i)
        if ((team == ALLIANCE && _nodes[i] == BG_AB_NODE_STATUS_ALLY_OCCUPIED) ||
            (team == HORDE    && _nodes[i] == BG_AB_NODE_STATUS_HORDE_OCCUPIED))
            ++count;

    return count == BG_AB_DYNAMIC_NODES_COUNT;
}

bool BattlegroundAB::CheckAchievementCriteriaMeet(uint32 criteriaId, Player const* player, Unit const* target, uint32 miscvalue)
{
    switch (criteriaId)
    {
        case BG_CRITERIA_CHECK_RESILIENT_VICTORY:
            return m_TeamScores500Disadvantage[GetTeamIndexByTeamId(player->GetTeam())];
    }

    return Battleground::CheckAchievementCriteriaMeet(criteriaId, player, target, miscvalue);
}<|MERGE_RESOLUTION|>--- conflicted
+++ resolved
@@ -21,40 +21,22 @@
 #include "WorldPacket.h"
 #include "ObjectMgr.h"
 #include "BattlegroundMgr.h"
-<<<<<<< HEAD
 #include "BattlegroundMap.h"
-#include "BattlegroundAB.h"
-=======
->>>>>>> b7f254db
 #include "Creature.h"
 #include "Language.h"
 #include "Player.h"
 #include "Util.h"
-<<<<<<< HEAD
-
-// these variables aren't used outside of this file, so declare them only here
+#include "WorldSession.h"
 uint32 BG_AB_HonorScoreTicks[BG_HONOR_MODE_NUM] =
 {
-    330, // normal honor
-    200  // holiday
-};
-
-uint32 BG_AB_ReputationScoreTicks[BG_HONOR_MODE_NUM] =
-{
-    200, // normal honor
-    150  // holiday
-};
-=======
-#include "WorldSession.h"
->>>>>>> b7f254db
+{
 
 void BattlegroundAB::InstallBattleground()
 {
-<<<<<<< HEAD
     TeamScores[BG_TEAM_ALLIANCE]          = 0;
     TeamScores[BG_TEAM_HORDE]             = 0;
-    _lastTick[BG_TEAM_ALLIANCE]            = 0;
-    _lastTick[BG_TEAM_HORDE]               = 0;
+    m_BgObjects.resize(BG_AB_OBJECT_MAX);
+    m_BgCreatures.resize(BG_AB_ALL_NODES_COUNT + 5);//+5 for aura triggers
     _honorScoreTicks[BG_TEAM_ALLIANCE]      = 0;
     _honorScoreTicks[BG_TEAM_HORDE]         = 0;
     _reputationScoreTicks[BG_TEAM_ALLIANCE] = 0;
@@ -73,9 +55,10 @@
         _nodeTimers[i] = 0;
         _bannerTimers[i].timer = 0;
     }
-}
-
-void BattlegroundAB::InitializeObjects()
+        m_BannerTimers[i].teamIndex = 0;
+    }
+
+    for (uint8 i = 0; i < BG_TEAMS_COUNT; ++i)
 {
     ObjectGUIDsByType.resize(BG_AB_OBJECT_MAX + BG_AB_ALL_NODES_COUNT + 5);
 
@@ -100,18 +83,10 @@
         AddGameObject(BG_AB_OBJECT_SPEEDBUFF_STABLES + 3 * i, BuffEntries[0], BG_AB_BuffPositions[i][0], BG_AB_BuffPositions[i][1], BG_AB_BuffPositions[i][2], BG_AB_BuffPositions[i][3], 0, 0, sin(BG_AB_BuffPositions[i][3]/2), cos(BG_AB_BuffPositions[i][3]/2), RESPAWN_ONE_DAY);
         AddGameObject(BG_AB_OBJECT_SPEEDBUFF_STABLES + 3 * i + 1, Buff_Entries[1], BG_AB_BuffPositions[i][0], BG_AB_BuffPositions[i][1], BG_AB_BuffPositions[i][2], BG_AB_BuffPositions[i][3], 0, 0, sin(BG_AB_BuffPositions[i][3]/2), cos(BG_AB_BuffPositions[i][3]/2), RESPAWN_ONE_DAY);
         AddGameObject(BG_AB_OBJECT_SPEEDBUFF_STABLES + 3 * i + 2, BuffEntries[2], BG_AB_BuffPositions[i][0], BG_AB_BuffPositions[i][1], BG_AB_BuffPositions[i][2], BG_AB_BuffPositions[i][3], 0, 0, sin(BG_AB_BuffPositions[i][3]/2), cos(BG_AB_BuffPositions[i][3]/2), RESPAWN_ONE_DAY);
-    }
-
-    // despawn banners, auras and buffs
-    for (int obj = BG_AB_OBJECT_BANNER_NEUTRAL; obj < BG_AB_DYNAMIC_NODES_COUNT * 8; ++obj)
-        SpawnGameObject(obj, RESPAWN_ONE_DAY);
-    for (int i = 0; i < BG_AB_DYNAMIC_NODES_COUNT * 3; ++i)
-        SpawnGameObject(BG_AB_OBJECT_SPEEDBUFF_STABLES + i, RESPAWN_ONE_DAY);
-
-    // Starting doors
-    DoorClose(BG_AB_OBJECT_GATE_A);
-    DoorClose(BG_AB_OBJECT_GATE_H);
-    SpawnGameObject(BG_AB_OBJECT_GATE_A, RESPAWN_IMMEDIATELY);
+        m_TeamScores500Disadvantage[i] = false;
+    }
+
+void BattlegroundAB::Update(uint32 diff)
     SpawnGameObject(BG_AB_OBJECT_GATE_H, RESPAWN_IMMEDIATELY);
 
     // Starting base spirit guides
@@ -120,57 +95,16 @@
 }
 
 void BattlegroundAB::InitializeTextIds()
-{
     PreparationPhaseTextIds[BG_STARTING_EVENT_FIRST]  = LANG_BG_AB_START_TWO_MINUTES;
     PreparationPhaseTextIds[BG_STARTING_EVENT_SECOND] = LANG_BG_AB_START_ONE_MINUTE;
     PreparationPhaseTextIds[BG_STARTING_EVENT_THIRD]  = LANG_BG_AB_START_HALF_MINUTE;
     PreparationPhaseTextIds[BG_STARTING_EVENT_FOURTH] = LANG_BG_AB_HAS_BEGUN;    
 }
 
-void BattlegroundAB::ProcessInProgress(uint32 const& diff)
+void BattlegroundAB::PostUpdateImpl(uint32 diff)
+{
 {
     BattlegroundMap::ProcessInProgress(diff);
-=======
-    m_IsInformedNearVictory = false;
-    m_BuffChange = true;
-    BgObjects.resize(BG_AB_OBJECT_MAX);
-    BgCreatures.resize(BG_AB_ALL_NODES_COUNT + 5);//+5 for aura triggers
-
-    for (uint8 i = 0; i < BG_AB_DYNAMIC_NODES_COUNT; ++i)
-    {
-        m_Nodes[i] = 0;
-        m_prevNodes[i] = 0;
-        m_NodeTimers[i] = 0;
-        m_BannerTimers[i].timer = 0;
-        m_BannerTimers[i].type = 0;
-        m_BannerTimers[i].teamIndex = 0;
-    }
-
-    for (uint8 i = 0; i < BG_TEAMS_COUNT; ++i)
-    {
-        m_lastTick[i] = 0;
-        m_HonorScoreTics[i] = 0;
-        m_ReputationScoreTics[i] = 0;
-        m_TeamScores500Disadvantage[i] = false;
-    }
-
-    m_HonorTics = 0;
-    m_ReputationTics = 0;
-
-    StartMessageIds[BG_STARTING_EVENT_FIRST]  = LANG_BG_AB_START_TWO_MINUTES;
-    StartMessageIds[BG_STARTING_EVENT_SECOND] = LANG_BG_AB_START_ONE_MINUTE;
-    StartMessageIds[BG_STARTING_EVENT_THIRD]  = LANG_BG_AB_START_HALF_MINUTE;
-    StartMessageIds[BG_STARTING_EVENT_FOURTH] = LANG_BG_AB_HAS_BEGUN;
-}
-
-BattlegroundAB::~BattlegroundAB() { }
-
-void BattlegroundAB::PostUpdateImpl(uint32 diff)
-{
-    if (GetStatus() == STATUS_IN_PROGRESS)
-    {
-        int team_points[BG_TEAMS_COUNT] = { 0, 0 };
->>>>>>> b7f254db
 
     int team_points[BG_TEAMS_COUNT] = { 0, 0 };
 
@@ -236,20 +170,19 @@
             continue;
         _lastTick[team] += diff;
         if (_lastTick[team] > BG_AB_TickIntervals[points])
+
         {
-<<<<<<< HEAD
             _lastTick[team] -= BG_AB_TickIntervals[points];
             TeamScores[team] += BG_AB_TickPoints[points];
             _honorScoreTicks[team] += BG_AB_TickPoints[points];
             _reputationScoreTicks[team] += BG_AB_TickPoints[points];
-            if (_reputationScoreTicks[team] >= _reputationTicks)
             {
                 (team == BG_TEAM_ALLIANCE) ? RewardReputationToTeam(509, 10, ALLIANCE) : RewardReputationToTeam(510, 10, HORDE);
                 _reputationScoreTicks[team] -= _reputationTicks;
             }
-            if (_honorScoreTicks[team] >= _honorTicks)
+
             {
-                RewardHonorToTeam(GetBonusHonorFromKill(1), team);
+                    RewardHonorToTeam(GetBonusHonorFromKill(1), (team == TEAM_ALLIANCE) ? ALLIANCE : HORDE);
                 _honorScoreTicks[team] -= _honorTicks;
             }
             if (!_isInformedNearVictory && TeamScores[team] > BG_AB_WARNING_NEAR_VICTORY_SCORE)
@@ -260,63 +193,13 @@
                     SendMessageToAll(LANG_BG_AB_H_NEAR_VICTORY, CHAT_MSG_BG_SYSTEM_NEUTRAL);
                 PlaySoundToAll(BG_AB_SOUND_NEAR_VICTORY);
                 _isInformedNearVictory = true;
-=======
-            int points = team_points[team];
-            if (!points)
-                continue;
-
-            m_lastTick[team] += diff;
-
-            if (m_lastTick[team] > BG_AB_TickIntervals[points])
-            {
-                m_lastTick[team] -= BG_AB_TickIntervals[points];
-                m_TeamScores[team] += BG_AB_TickPoints[points];
-                m_HonorScoreTics[team] += BG_AB_TickPoints[points];
-                m_ReputationScoreTics[team] += BG_AB_TickPoints[points];
-
-                if (m_ReputationScoreTics[team] >= m_ReputationTics)
-                {
-                    (team == TEAM_ALLIANCE) ? RewardReputationToTeam(509, 10, ALLIANCE) : RewardReputationToTeam(510, 10, HORDE);
-                    m_ReputationScoreTics[team] -= m_ReputationTics;
-                }
-
-                if (m_HonorScoreTics[team] >= m_HonorTics)
-                {
-                    RewardHonorToTeam(GetBonusHonorFromKill(1), (team == TEAM_ALLIANCE) ? ALLIANCE : HORDE);
-                    m_HonorScoreTics[team] -= m_HonorTics;
-                }
-
-                if (!m_IsInformedNearVictory && m_TeamScores[team] > BG_AB_WARNING_NEAR_VICTORY_SCORE)
-                {
-                    if (team == TEAM_ALLIANCE)
-                        SendMessageToAll(LANG_BG_AB_A_NEAR_VICTORY, CHAT_MSG_BG_SYSTEM_NEUTRAL);
-                    else
-                        SendMessageToAll(LANG_BG_AB_H_NEAR_VICTORY, CHAT_MSG_BG_SYSTEM_NEUTRAL);
-                    PlaySoundToAll(BG_AB_SOUND_NEAR_VICTORY);
-                    m_IsInformedNearVictory = true;
-                }
-
-                if (m_TeamScores[team] > BG_AB_MAX_TEAM_SCORE)
-                    m_TeamScores[team] = BG_AB_MAX_TEAM_SCORE;
-
-                if (team == TEAM_ALLIANCE)
-                    UpdateWorldState(BG_AB_OP_RESOURCES_ALLY, m_TeamScores[team]);
-                else if (team == TEAM_HORDE)
-                    UpdateWorldState(BG_AB_OP_RESOURCES_HORDE, m_TeamScores[team]);
-                // update achievement flags
-                // we increased m_TeamScores[team] so we just need to check if it is 500 more than other teams resources
-                uint8 otherTeam = (team + 1) % BG_TEAMS_COUNT;
-                if (m_TeamScores[team] > m_TeamScores[otherTeam] + 500)
-                    m_TeamScores500Disadvantage[otherTeam] = true;
->>>>>>> b7f254db
             }
 
-<<<<<<< HEAD
             if (TeamScores[team] > BG_AB_MAX_TEAM_SCORE)
                 TeamScores[team] = BG_AB_MAX_TEAM_SCORE;
-            if (team == BG_TEAM_ALLIANCE)
-                UpdateWorldState(BG_AB_OP_RESOURCES_ALLY, TeamScores[team]);
-            if (team == BG_TEAM_HORDE)
+                if (team == BG_TEAM_ALLIANCE)
+                if (team == TEAM_ALLIANCE)
+                if (team == BG_TEAM_HORDE)
                 UpdateWorldState(BG_AB_OP_RESOURCES_HORDE, TeamScores[team]);
             // update achievement flags
             // we increased TeamScores[team] so we just need to check if it is 500 more than other teams resources
@@ -324,79 +207,27 @@
             if (TeamScores[team] > TeamScores[otherTeam] + 500)
                 _teamScores500Disadvantage[otherTeam] = true;
         }
-=======
-        // Test win condition
-        if (m_TeamScores[TEAM_ALLIANCE] >= BG_AB_MAX_TEAM_SCORE)
-            EndBattleground(ALLIANCE);
-        else if (m_TeamScores[TEAM_HORDE] >= BG_AB_MAX_TEAM_SCORE)
-            EndBattleground(HORDE);
->>>>>>> b7f254db
-    }
-
-<<<<<<< HEAD
+    }
+
     // Test win condition
     if (TeamScores[BG_TEAM_ALLIANCE] >= BG_AB_MAX_TEAM_SCORE)
         EndBattleground(WINNER_ALLIANCE);
-    if (TeamScores[BG_TEAM_HORDE] >= BG_AB_MAX_TEAM_SCORE)
+        else if (m_TeamScores[TEAM_HORDE] >= BG_AB_MAX_TEAM_SCORE)
         EndBattleground(WINNER_HORDE);
 }
-
-void BattlegroundAB::OnPlayerJoin(Player *plr)
-{
-    BattlegroundMap::OnPlayerJoin(plr);
-    //create score and add it to map, default values are set in the constructor
-    BattlegroundABScore* sc = new BattlegroundABScore;
-
-    PlayerScores[plr->GetGUIDLow()] = sc;
-=======
-void BattlegroundAB::StartingEventCloseDoors()
-{
-    // despawn banners, auras and buffs
-    for (int obj = BG_AB_OBJECT_BANNER_NEUTRAL; obj < BG_AB_DYNAMIC_NODES_COUNT * 8; ++obj)
-        SpawnBGObject(obj, RESPAWN_ONE_DAY);
-    for (int i = 0; i < BG_AB_DYNAMIC_NODES_COUNT * 3; ++i)
-        SpawnBGObject(BG_AB_OBJECT_SPEEDBUFF_STABLES + i, RESPAWN_ONE_DAY);
-
-    // Starting doors
-    DoorClose(BG_AB_OBJECT_GATE_A);
-    DoorClose(BG_AB_OBJECT_GATE_H);
-    SpawnBGObject(BG_AB_OBJECT_GATE_A, RESPAWN_IMMEDIATELY);
-    SpawnBGObject(BG_AB_OBJECT_GATE_H, RESPAWN_IMMEDIATELY);
-
-    // Starting base spirit guides
-    _NodeOccupied(BG_AB_SPIRIT_ALIANCE, ALLIANCE);
-    _NodeOccupied(BG_AB_SPIRIT_HORDE, HORDE);
-}
-
-void BattlegroundAB::StartingEventOpenDoors()
-{
-    // spawn neutral banners
-    for (int banner = BG_AB_OBJECT_BANNER_NEUTRAL, i = 0; i < 5; banner += 8, ++i)
-        SpawnBGObject(banner, RESPAWN_IMMEDIATELY);
-    for (int i = 0; i < BG_AB_DYNAMIC_NODES_COUNT; ++i)
-    {
-        //randomly select buff to spawn
-        uint8 buff = urand(0, 2);
-        SpawnBGObject(BG_AB_OBJECT_SPEEDBUFF_STABLES + buff + i * 3, RESPAWN_IMMEDIATELY);
-    }
-    DoorOpen(BG_AB_OBJECT_GATE_A);
-    DoorOpen(BG_AB_OBJECT_GATE_H);
 
     // Achievement: Let's Get This Done
     StartTimedAchievement(ACHIEVEMENT_TIMED_TYPE_EVENT, AB_EVENT_START_BATTLE);
-}
-
-void BattlegroundAB::AddPlayer(Player* player)
-{
+
+void BattlegroundAB::AddPlayer(Player *plr)
+{
+    Battleground::AddPlayer(plr);
     Battleground::AddPlayer(player);
     PlayerScores[player->GetGUID()] = new BattlegroundABScore(player->GetGUID(), player->GetBGTeam());
+    PlayerScores[plr->GetGUIDLow()] = sc;
 }
 
 void BattlegroundAB::RemovePlayer(Player* /*player*/, ObjectGuid /*guid*/, uint32 /*team*/)
-{
->>>>>>> b7f254db
-}
-
 void BattlegroundAB::HandleAreaTrigger(Player* player, uint32 trigger)
 {
     if (GetStatus() != STATUS_IN_PROGRESS)
@@ -509,13 +340,8 @@
     // Team scores
     data << uint32(BG_AB_OP_RESOURCES_MAX)      << uint32(BG_AB_MAX_TEAM_SCORE);
     data << uint32(BG_AB_OP_RESOURCES_WARNING)  << uint32(BG_AB_WARNING_NEAR_VICTORY_SCORE);
-<<<<<<< HEAD
-    data << uint32(BG_AB_OP_RESOURCES_ALLY)     << uint32(TeamScores[BG_TEAM_ALLIANCE]);
-    data << uint32(BG_AB_OP_RESOURCES_HORDE)    << uint32(TeamScores[BG_TEAM_HORDE]);
-=======
-    data << uint32(BG_AB_OP_RESOURCES_ALLY)     << uint32(m_TeamScores[TEAM_ALLIANCE]);
-    data << uint32(BG_AB_OP_RESOURCES_HORDE)    << uint32(m_TeamScores[TEAM_HORDE]);
->>>>>>> b7f254db
+    data << uint32(BG_AB_OP_RESOURCES_ALLY)     << uint32(m_TeamScores[BG_TEAM_ALLIANCE]);
+    data << uint32(BG_AB_OP_RESOURCES_HORDE)    << uint32(m_TeamScores[BG_TEAM_HORDE]);
 
     // other unknown
     data << uint32(0x745) << uint32(0x2);           // 37 1861 unk
@@ -555,12 +381,8 @@
 
     uint8 capturedNodes = 0;
     for (uint8 i = 0; i < BG_AB_DYNAMIC_NODES_COUNT; ++i)
-<<<<<<< HEAD
-    {
+        if (m_Nodes[i] == GetTeamIndexByTeamId(team) + BG_AB_NODE_TYPE_OCCUPIED && !m_NodeTimers[i])
         if (_nodes[node] == GetTeamIndexByTeamId(team) + BG_AB_NODE_TYPE_OCCUPIED && !_nodeTimers[i])
-=======
-        if (m_Nodes[i] == GetTeamIndexByTeamId(team) + BG_AB_NODE_TYPE_OCCUPIED && !m_NodeTimers[i])
->>>>>>> b7f254db
             ++capturedNodes;
 
     if (capturedNodes >= 5)
@@ -568,13 +390,8 @@
     if (capturedNodes >= 4)
         CastSpellOnTeam(SPELL_AB_QUEST_REWARD_4_BASES, team);
 
-<<<<<<< HEAD
-    if (node >= BG_AB_DYNAMIC_NODES_COUNT)//only dynamic nodes, no start points
-        return;
+    Creature* trigger = !BgCreatures[node + 7] ? GetBGCreature(node + 7) : NULL; // 0-6 spirit guides
     Creature* trigger = GetCreature(node+7);//0-6 spirit guides
-=======
-    Creature* trigger = !BgCreatures[node + 7] ? GetBGCreature(node + 7) : NULL; // 0-6 spirit guides
->>>>>>> b7f254db
     if (!trigger)
         trigger = AddCreature(WORLD_TRIGGER, node+7, BG_AB_NodePositions[node], GetTeamIndexByTeamId(team));
 
@@ -597,33 +414,9 @@
     if (node < BG_AB_DYNAMIC_NODES_COUNT)//only dynamic nodes, no start points
         DeleteCreature(node+7);//NULL checks are in DeleteCreature! 0-6 spirit guides
 
-<<<<<<< HEAD
-    // Those who are waiting to resurrect at this node are taken to the closest own node's graveyard
-    std::vector<uint64> ghost_list = ReviveQueue[m_BgCreatures[node]];
-    if (!ghost_list.empty())
-    {
-        WorldSafeLocsEntry const *ClosestGrave = NULL;
-        for (std::vector<uint64>::const_iterator itr = ghost_list.begin(); itr != ghost_list.end(); ++itr)
-        {
-            Player* plr = sObjectMgr->GetPlayer(*itr);
-            if (!plr)
-                continue;
-
-            if (!ClosestGrave)                              // cache
-                ClosestGrave = GetClosestGraveYard(plr);
-
-            if (ClosestGrave)
-                plr->TeleportTo(GetMapId(), ClosestGrave->x, ClosestGrave->y, ClosestGrave->z, plr->GetOrientation());
-        }
-    }
-
-    if (m_BgCreatures[node])
+    RelocateDeadPlayers(BgCreatures[node]);
+
         DeleteCreature(node);
-=======
-    RelocateDeadPlayers(BgCreatures[node]);
-
-    DelCreature(node);
->>>>>>> b7f254db
 
     // buff object isn't despawned
 }
@@ -694,13 +487,8 @@
             _nodeTimers[node] = BG_AB_FLAG_CAPTURING_TIME;
 
             // FIXME: node names not localized
-<<<<<<< HEAD
-            if (teamIndex == BG_TEAM_ALLIANCE)
+            if (teamIndex == TEAM_ALLIANCE)
                 SendMessageToAll(ParseStrings(LANG_BG_AB_NODE_ASSAULTED, _GetNodeNameId(node)), CHAT_MSG_BG_SYSTEM_ALLIANCE, source);
-=======
-            if (teamIndex == TEAM_ALLIANCE)
-                SendMessage2ToAll(LANG_BG_AB_NODE_ASSAULTED, CHAT_MSG_BG_SYSTEM_ALLIANCE, source, _GetNodeNameId(node));
->>>>>>> b7f254db
             else
                 SendMessageToAll(ParseStrings(LANG_BG_AB_NODE_ASSAULTED, _GetNodeNameId(node)), CHAT_MSG_BG_SYSTEM_HORDE, source);
         }
@@ -715,13 +503,8 @@
             // create new occupied banner
             _CreateBanner(node, BG_AB_NODE_TYPE_OCCUPIED, teamIndex, true);
             _SendNodeUpdate(node);
-<<<<<<< HEAD
             _nodeTimers[node] = 0;
-            _NodeOccupied(node, (teamIndex == BG_TEAM_ALLIANCE) ? ALLIANCE:HORDE);
-=======
-            m_NodeTimers[node] = 0;
             _NodeOccupied(node, (teamIndex == TEAM_ALLIANCE) ? ALLIANCE:HORDE);
->>>>>>> b7f254db
 
             // FIXME: node names not localized
             if (teamIndex == TEAM_ALLIANCE)
@@ -766,16 +549,7 @@
     PlaySoundToAll(sound);
 }
 
-<<<<<<< HEAD
 void BattlegroundAB::StartBattleground()
-{
-    BattlegroundMap::StartBattleground();
-
-    // spawn neutral banners
-    for (int banner = BG_AB_OBJECT_BANNER_NEUTRAL, i = 0; i < 5; banner += 8, ++i)
-        SpawnGameObject(banner, RESPAWN_IMMEDIATELY);
-=======
-uint32 BattlegroundAB::GetPrematureWinner()
 {
     // How many bases each team owns
     uint8 ally = 0, horde = 0;
@@ -794,47 +568,16 @@
     return Battleground::GetPrematureWinner();
 }
 
-bool BattlegroundAB::SetupBattleground()
-{
-    for (int i = 0; i < BG_AB_DYNAMIC_NODES_COUNT; ++i)
-    {
-        if (!AddObject(BG_AB_OBJECT_BANNER_NEUTRAL + 8*i, BG_AB_OBJECTID_NODE_BANNER_0 + i, BG_AB_NodePositions[i], 0, 0, std::sin(BG_AB_NodePositions[i].GetOrientation()/2), std::cos(BG_AB_NodePositions[i].GetOrientation()/2), RESPAWN_ONE_DAY)
-            || !AddObject(BG_AB_OBJECT_BANNER_CONT_A + 8*i, BG_AB_OBJECTID_BANNER_CONT_A, BG_AB_NodePositions[i], 0, 0, std::sin(BG_AB_NodePositions[i].GetOrientation()/2), std::cos(BG_AB_NodePositions[i].GetOrientation()/2), RESPAWN_ONE_DAY)
-            || !AddObject(BG_AB_OBJECT_BANNER_CONT_H + 8*i, BG_AB_OBJECTID_BANNER_CONT_H, BG_AB_NodePositions[i], 0, 0, std::sin(BG_AB_NodePositions[i].GetOrientation()/2), std::cos(BG_AB_NodePositions[i].GetOrientation()/2), RESPAWN_ONE_DAY)
-            || !AddObject(BG_AB_OBJECT_BANNER_ALLY + 8*i, BG_AB_OBJECTID_BANNER_A, BG_AB_NodePositions[i], 0, 0, std::sin(BG_AB_NodePositions[i].GetOrientation()/2), std::cos(BG_AB_NodePositions[i].GetOrientation()/2), RESPAWN_ONE_DAY)
-            || !AddObject(BG_AB_OBJECT_BANNER_HORDE + 8*i, BG_AB_OBJECTID_BANNER_H, BG_AB_NodePositions[i], 0, 0, std::sin(BG_AB_NodePositions[i].GetOrientation()/2), std::cos(BG_AB_NodePositions[i].GetOrientation()/2), RESPAWN_ONE_DAY)
-            || !AddObject(BG_AB_OBJECT_AURA_ALLY + 8*i, BG_AB_OBJECTID_AURA_A, BG_AB_NodePositions[i], 0, 0, std::sin(BG_AB_NodePositions[i].GetOrientation()/2), std::cos(BG_AB_NodePositions[i].GetOrientation()/2), RESPAWN_ONE_DAY)
-            || !AddObject(BG_AB_OBJECT_AURA_HORDE + 8*i, BG_AB_OBJECTID_AURA_H, BG_AB_NodePositions[i], 0, 0, std::sin(BG_AB_NodePositions[i].GetOrientation()/2), std::cos(BG_AB_NodePositions[i].GetOrientation()/2), RESPAWN_ONE_DAY)
-            || !AddObject(BG_AB_OBJECT_AURA_CONTESTED + 8*i, BG_AB_OBJECTID_AURA_C, BG_AB_NodePositions[i], 0, 0, std::sin(BG_AB_NodePositions[i].GetOrientation()/2), std::cos(BG_AB_NodePositions[i].GetOrientation()/2), RESPAWN_ONE_DAY))
-        {
-            TC_LOG_ERROR("sql.sql", "BatteGroundAB: Failed to spawn some object Battleground not created!");
-            return false;
-        }
-    }
-
-    if (!AddObject(BG_AB_OBJECT_GATE_A, BG_AB_OBJECTID_GATE_A, BG_AB_DoorPositions[0][0], BG_AB_DoorPositions[0][1], BG_AB_DoorPositions[0][2], BG_AB_DoorPositions[0][3], BG_AB_DoorPositions[0][4], BG_AB_DoorPositions[0][5], BG_AB_DoorPositions[0][6], BG_AB_DoorPositions[0][7], RESPAWN_IMMEDIATELY)
-        || !AddObject(BG_AB_OBJECT_GATE_H, BG_AB_OBJECTID_GATE_H, BG_AB_DoorPositions[1][0], BG_AB_DoorPositions[1][1], BG_AB_DoorPositions[1][2], BG_AB_DoorPositions[1][3], BG_AB_DoorPositions[1][4], BG_AB_DoorPositions[1][5], BG_AB_DoorPositions[1][6], BG_AB_DoorPositions[1][7], RESPAWN_IMMEDIATELY))
-    {
+    for (int i = 0 ; i < BG_AB_DYNAMIC_NODES_COUNT; ++i)
+
         TC_LOG_ERROR("sql.sql", "BatteGroundAB: Failed to spawn door object Battleground not created!");
-        return false;
-    }
-
-    //buffs
-    for (int i = 0; i < BG_AB_DYNAMIC_NODES_COUNT; ++i)
-    {
+
         if (!AddObject(BG_AB_OBJECT_SPEEDBUFF_STABLES + 3 * i, Buff_Entries[0], BG_AB_BuffPositions[i][0], BG_AB_BuffPositions[i][1], BG_AB_BuffPositions[i][2], BG_AB_BuffPositions[i][3], 0, 0, std::sin(BG_AB_BuffPositions[i][3]/2), std::cos(BG_AB_BuffPositions[i][3]/2), RESPAWN_ONE_DAY)
             || !AddObject(BG_AB_OBJECT_SPEEDBUFF_STABLES + 3 * i + 1, Buff_Entries[1], BG_AB_BuffPositions[i][0], BG_AB_BuffPositions[i][1], BG_AB_BuffPositions[i][2], BG_AB_BuffPositions[i][3], 0, 0, std::sin(BG_AB_BuffPositions[i][3]/2), std::cos(BG_AB_BuffPositions[i][3]/2), RESPAWN_ONE_DAY)
             || !AddObject(BG_AB_OBJECT_SPEEDBUFF_STABLES + 3 * i + 2, Buff_Entries[2], BG_AB_BuffPositions[i][0], BG_AB_BuffPositions[i][1], BG_AB_BuffPositions[i][2], BG_AB_BuffPositions[i][3], 0, 0, std::sin(BG_AB_BuffPositions[i][3]/2), std::cos(BG_AB_BuffPositions[i][3]/2), RESPAWN_ONE_DAY))
             TC_LOG_ERROR("sql.sql", "BatteGroundAB: Failed to spawn buff object!");
-    }
-
-    return true;
-}
-
-void BattlegroundAB::Reset()
-{
-    //call parent's class reset
-    Battleground::Reset();
+{
+    BattlegroundMap::StartBattleground();
 
     m_TeamScores[TEAM_ALLIANCE]          = 0;
     m_TeamScores[TEAM_HORDE]             = 0;
@@ -844,13 +587,8 @@
     m_HonorScoreTics[TEAM_HORDE]         = 0;
     m_ReputationScoreTics[TEAM_ALLIANCE] = 0;
     m_ReputationScoreTics[TEAM_HORDE]    = 0;
-    m_IsInformedNearVictory                 = false;
-    bool isBGWeekend = sBattlegroundMgr->IsBGWeekend(GetTypeID());
-    m_HonorTics = (isBGWeekend) ? BG_AB_ABBGWeekendHonorTicks : BG_AB_NotABBGWeekendHonorTicks;
-    m_ReputationTics = (isBGWeekend) ? BG_AB_ABBGWeekendReputationTicks : BG_AB_NotABBGWeekendReputationTicks;
     m_TeamScores500Disadvantage[TEAM_ALLIANCE] = false;
     m_TeamScores500Disadvantage[TEAM_HORDE]    = false;
->>>>>>> b7f254db
 
     for (int i = 0; i < BG_AB_DYNAMIC_NODES_COUNT; ++i)
     {
@@ -859,48 +597,26 @@
         SpawnGameObject(BG_AB_OBJECT_SPEEDBUFF_STABLES + buff + i * 3, RESPAWN_IMMEDIATELY);
     }
 
-<<<<<<< HEAD
     DoorOpen(BG_AB_OBJECT_GATE_A);
-    DoorOpen(BG_AB_OBJECT_GATE_H);
-=======
-    for (uint8 i = 0; i < BG_AB_ALL_NODES_COUNT + 5; ++i)//+5 for aura triggers
         if (!BgCreatures[i].IsEmpty())
-            DelCreature(i);
->>>>>>> b7f254db
 }
 
 void BattlegroundAB::EndBattleground(BattlegroundWinner winner)
 {
-<<<<<<< HEAD
-    //win reward
+    // Win reward
     RewardHonorToTeam(GetBonusHonorFromKill(1), winner);
+    // Complete map_end rewards (even if no team wins)
 
     //complete map reward
     RewardHonorToTeam(GetBonusHonorFromKill(1), BG_TEAM_ALLIANCE);
     RewardHonorToTeam(GetBonusHonorFromKill(1), BG_TEAM_HORDE);
 
     BattlegroundMap::EndBattleground(winner);
-=======
-    // Win reward
-    if (winner == ALLIANCE)
-        RewardHonorToTeam(GetBonusHonorFromKill(1), ALLIANCE);
-    if (winner == HORDE)
-        RewardHonorToTeam(GetBonusHonorFromKill(1), HORDE);
-    // Complete map_end rewards (even if no team wins)
-    RewardHonorToTeam(GetBonusHonorFromKill(1), HORDE);
-    RewardHonorToTeam(GetBonusHonorFromKill(1), ALLIANCE);
-
-    Battleground::EndBattleground(winner);
->>>>>>> b7f254db
 }
 
 WorldSafeLocsEntry const* BattlegroundAB::GetClosestGraveYard(Player* player)
 {
-<<<<<<< HEAD
-    BattlegroundTeamId teamIndex = BattlegroundTeamId(player->GetBGTeam());
-=======
     TeamId teamIndex = GetTeamIndexByTeamId(player->GetTeam());
->>>>>>> b7f254db
 
     // Is there any occupied node for this team?
     std::vector<uint8> nodes;
@@ -937,40 +653,23 @@
     return good_entry;
 }
 
-<<<<<<< HEAD
-void BattlegroundAB::UpdatePlayerScore(Player *source, uint32 type, uint32 value, bool addHonor)
-{
-    BattlegroundScoreMap::iterator itr = PlayerScores.find(source->GetGUIDLow());
-    if (itr == PlayerScores.end())                         // player not found...
-        return;
-=======
 bool BattlegroundAB::UpdatePlayerScore(Player* player, uint32 type, uint32 value, bool doAddHonor)
 {
-    if (!Battleground::UpdatePlayerScore(player, type, value, doAddHonor))
-        return false;
->>>>>>> b7f254db
+    BattlegroundScoreMap::iterator itr = m_PlayerScores.find(Source->GetGUID());
+    if (itr == m_PlayerScores.end())                         // player not found...
 
     switch (type)
     {
         case SCORE_BASES_ASSAULTED:
-<<<<<<< HEAD
-            ((BattlegroundABScore*)itr->second)->BasesAssaulted += value;
-            source->GetAchievementMgr().UpdateAchievementCriteria(ACHIEVEMENT_CRITERIA_TYPE_BG_OBJECTIVE_CAPTURE, AB_OBJECTIVE_ASSAULT_BASE);
-            break;
-        case SCORE_BASES_DEFENDED:
-            ((BattlegroundABScore*)itr->second)->BasesDefended += value;
-            source->GetAchievementMgr().UpdateAchievementCriteria(ACHIEVEMENT_CRITERIA_TYPE_BG_OBJECTIVE_CAPTURE, AB_OBJECTIVE_DEFEND_BASE);
-            break;
-        default:
-            BattlegroundMap::UpdatePlayerScore(source, type, value, addHonor);
-=======
             player->UpdateAchievementCriteria(ACHIEVEMENT_CRITERIA_TYPE_BG_OBJECTIVE_CAPTURE, AB_OBJECTIVE_ASSAULT_BASE);
+            Source->GetAchievementMgr().UpdateAchievementCriteria(ACHIEVEMENT_CRITERIA_TYPE_BG_OBJECTIVE_CAPTURE, AB_OBJECTIVE_ASSAULT_BASE);
             break;
         case SCORE_BASES_DEFENDED:
             player->UpdateAchievementCriteria(ACHIEVEMENT_CRITERIA_TYPE_BG_OBJECTIVE_CAPTURE, AB_OBJECTIVE_DEFEND_BASE);
+            Source->GetAchievementMgr().UpdateAchievementCriteria(ACHIEVEMENT_CRITERIA_TYPE_BG_OBJECTIVE_CAPTURE, AB_OBJECTIVE_DEFEND_BASE);
             break;
         default:
->>>>>>> b7f254db
+            Battleground::UpdatePlayerScore(Source, type, value, doAddHonor);
             break;
     }
     return true;
