--- conflicted
+++ resolved
@@ -19,27 +19,16 @@
 #include "BattlegroundMgr.h"
 #include "BattlegroundPackets.h"
 #include "Creature.h"
-<<<<<<< HEAD
-#include "DBCStores.h"
-=======
 #include "DB2Stores.h"
->>>>>>> 28d470c5
 #include "GameObject.h"
 #include "Log.h"
 #include "Map.h"
 #include "ObjectAccessor.h"
-<<<<<<< HEAD
-#include "Player.h"
-#include "Random.h"
-#include "Util.h"
-#include "WorldPacket.h"
-=======
 #include "ObjectMgr.h"
 #include "Player.h"
 #include "Random.h"
 #include "SpellInfo.h"
 #include "Util.h"
->>>>>>> 28d470c5
 #include "WorldStatePackets.h"
 
 // these variables aren't used outside of this file, so declare them only here
@@ -49,17 +38,7 @@
     160  // holiday
 };
 
-<<<<<<< HEAD
-void BattlegroundEYScore::BuildObjectivesBlock(WorldPacket& data)
-{
-    data << uint32(1); // Objectives Count
-    data << uint32(FlagCaptures);
-}
-
-BattlegroundEY::BattlegroundEY()
-=======
 BattlegroundEY::BattlegroundEY(BattlegroundTemplate const* battlegroundTemplate) : Battleground(battlegroundTemplate)
->>>>>>> 28d470c5
 {
     m_BuffChange = true;
     BgObjects.resize(BG_EY_OBJECT_MAX);
@@ -214,10 +193,6 @@
     for (uint8 i = 0; i < EY_POINTS_MAX; ++i)
     {
         obj = GetBgMap()->GetGameObject(BgObjects[BG_EY_OBJECT_TOWER_CAP_FEL_REAVER + i]);
-<<<<<<< HEAD
-
-=======
->>>>>>> 28d470c5
         if (obj)
         {
             uint8 j = 0;
@@ -258,10 +233,6 @@
     for (uint8 i = 0; i < EY_POINTS_MAX; ++i)
     {
         obj = GetBgMap()->GetGameObject(BgObjects[BG_EY_OBJECT_TOWER_CAP_FEL_REAVER + i]);
-<<<<<<< HEAD
-
-=======
->>>>>>> 28d470c5
         if (obj)
         {
             uint8 j = 0;
@@ -323,19 +294,6 @@
 
             for (uint8 i = 0; i < m_PlayersNearPoint[point].size(); ++i)
             {
-<<<<<<< HEAD
-                player->SendUpdateWorldState(PROGRESS_BAR_STATUS, m_PointBarStatus[point]);
-                //if point owner changed we must evoke event!
-                if (pointOwnerTeamId != m_PointOwnedByTeam[point])
-                {
-                    //point was uncontrolled and player is from team which captured point
-                    if (m_PointState[point] == EY_POINT_STATE_UNCONTROLLED && player->GetTeam() == pointOwnerTeamId)
-                        EventTeamCapturedPoint(player, point);
-
-                    //point was under control and player isn't from team which controlled it
-                    if (m_PointState[point] == EY_POINT_UNDER_CONTROL && player->GetTeam() != m_PointOwnedByTeam[point])
-                        EventTeamLostPoint(player, point);
-=======
                 Player* player = ObjectAccessor::FindPlayer(m_PlayersNearPoint[point][i]);
                 if (player)
                 {
@@ -357,7 +315,6 @@
                         if (m_FlagState && GetFlagPickerGUID() == player->GetGUID())
                             if (player->GetDistance(2044.0f, 1729.729f, 1190.03f) < 3.0f)
                                 EventPlayerCapturedFlag(player, BG_EY_OBJECT_FLAG_FEL_REAVER);
->>>>>>> 28d470c5
                 }
             }
         }
@@ -437,11 +394,7 @@
 void BattlegroundEY::AddPlayer(Player* player)
 {
     Battleground::AddPlayer(player);
-<<<<<<< HEAD
-    PlayerScores[player->GetGUID().GetCounter()] = new BattlegroundEYScore(player->GetGUID());
-=======
     PlayerScores[player->GetGUID()] = new BattlegroundEYScore(player->GetGUID(), player->GetBGTeam());
->>>>>>> 28d470c5
 
     m_PlayersNearPoint[EY_POINTS_MAX].push_back(player->GetGUID());
 }
@@ -595,25 +548,15 @@
             TC_LOG_ERROR("bg.battleground", "BattlegroundEY: Could not spawn Speedbuff Fel Reaver.");
     }
 
-<<<<<<< HEAD
-    WorldSafeLocsEntry const* sg = sWorldSafeLocsStore.LookupEntry(EY_GRAVEYARD_MAIN_ALLIANCE);
-    if (!sg || !AddSpiritGuide(EY_SPIRIT_MAIN_ALLIANCE, sg->Loc.X, sg->Loc.Y, sg->Loc.Z, 3.124139f, TEAM_ALLIANCE))
-=======
     WorldSafeLocsEntry const* sg = sObjectMgr->GetWorldSafeLoc(EY_GRAVEYARD_MAIN_ALLIANCE);
     if (!sg || !AddSpiritGuide(EY_SPIRIT_MAIN_ALLIANCE, sg->Loc.GetPositionX(), sg->Loc.GetPositionY(), sg->Loc.GetPositionZ(), 3.124139f, TEAM_ALLIANCE))
->>>>>>> 28d470c5
     {
         TC_LOG_ERROR("sql.sql", "BatteGroundEY: Failed to spawn spirit guide. The battleground was not created.");
         return false;
     }
 
-<<<<<<< HEAD
-    sg = sWorldSafeLocsStore.LookupEntry(EY_GRAVEYARD_MAIN_HORDE);
-    if (!sg || !AddSpiritGuide(EY_SPIRIT_MAIN_HORDE, sg->Loc.X, sg->Loc.Y, sg->Loc.Z, 3.193953f, TEAM_HORDE))
-=======
     sg = sObjectMgr->GetWorldSafeLoc(EY_GRAVEYARD_MAIN_HORDE);
     if (!sg || !AddSpiritGuide(EY_SPIRIT_MAIN_HORDE, sg->Loc.GetPositionX(), sg->Loc.GetPositionY(), sg->Loc.GetPositionZ(), 3.193953f, TEAM_HORDE))
->>>>>>> 28d470c5
     {
         TC_LOG_ERROR("sql.sql", "BatteGroundEY: Failed to spawn spirit guide. The battleground was not created.");
         return false;
@@ -677,10 +620,6 @@
     RespawnFlag(true);
 
     GameObject* obj = GetBgMap()->GetGameObject(GetDroppedFlagGUID());
-<<<<<<< HEAD
-
-=======
->>>>>>> 28d470c5
     if (obj)
         obj->Delete();
     else
@@ -852,13 +791,8 @@
     if (!BgCreatures[Point].IsEmpty())
         DelCreature(Point);
 
-<<<<<<< HEAD
-    WorldSafeLocsEntry const* sg = sWorldSafeLocsStore.LookupEntry(m_CapturingPointTypes[Point].GraveyardId);
-    if (!sg || !AddSpiritGuide(Point, sg->Loc.X, sg->Loc.Y, sg->Loc.Z, 3.124139f, GetTeamIndexByTeamId(Team)))
-=======
     WorldSafeLocsEntry const* sg = sObjectMgr->GetWorldSafeLoc(m_CapturingPointTypes[Point].GraveyardId);
     if (!sg || !AddSpiritGuide(Point, sg->Loc.GetPositionX(), sg->Loc.GetPositionY(), sg->Loc.GetPositionZ(), 3.124139f, GetTeamIndexByTeamId(Team)))
->>>>>>> 28d470c5
         TC_LOG_ERROR("bg.battleground", "BatteGroundEY: Failed to spawn spirit guide. point: %u, team: %u, graveyard_id: %u",
             Point, Team, m_CapturingPointTypes[Point].GraveyardId);
 
@@ -936,42 +870,6 @@
 
 void BattlegroundEY::FillInitialWorldStates(WorldPackets::WorldState::InitWorldStates& packet)
 {
-<<<<<<< HEAD
-    packet.Worldstates.emplace_back(EY_HORDE_BASE, m_TeamPointsCount[TEAM_HORDE]);
-    packet.Worldstates.emplace_back(EY_ALLIANCE_BASE, m_TeamPointsCount[TEAM_ALLIANCE]);
-    packet.Worldstates.emplace_back(2742, 0); // Mage Tower - Horde conflict
-    packet.Worldstates.emplace_back(2741, 0); // Mage Tower - Alliance conflict
-    packet.Worldstates.emplace_back(2740, 0); // Fel Reaver - Horde conflict
-    packet.Worldstates.emplace_back(2739, 0); // Fel Reaver - Alliance conflict
-    packet.Worldstates.emplace_back(2738, 0); // Draenei - Alliance conflict
-    packet.Worldstates.emplace_back(2737, 0); // Draenei - Horde conflict
-    packet.Worldstates.emplace_back(2736, 0); // unk (0 at start)
-    packet.Worldstates.emplace_back(2735, 0); // unk (0 at start)
-
-    packet.Worldstates.emplace_back(DRAENEI_RUINS_HORDE_CONTROL, (m_PointOwnedByTeam[DRAENEI_RUINS] == HORDE && m_PointState[DRAENEI_RUINS] == EY_POINT_UNDER_CONTROL) ? 1 : 0);
-    packet.Worldstates.emplace_back(DRAENEI_RUINS_ALLIANCE_CONTROL, (m_PointOwnedByTeam[DRAENEI_RUINS] == ALLIANCE && m_PointState[DRAENEI_RUINS] == EY_POINT_UNDER_CONTROL) ? 1 : 0);
-    packet.Worldstates.emplace_back(DRAENEI_RUINS_UNCONTROL, (m_PointState[DRAENEI_RUINS] != EY_POINT_UNDER_CONTROL) ? 1 : 0);
-    packet.Worldstates.emplace_back(MAGE_TOWER_ALLIANCE_CONTROL, (m_PointOwnedByTeam[MAGE_TOWER] == ALLIANCE && m_PointState[MAGE_TOWER] == EY_POINT_UNDER_CONTROL) ? 1 : 0);
-    packet.Worldstates.emplace_back(MAGE_TOWER_HORDE_CONTROL, (m_PointOwnedByTeam[MAGE_TOWER] == HORDE && m_PointState[MAGE_TOWER] == EY_POINT_UNDER_CONTROL) ? 1 : 0);
-    packet.Worldstates.emplace_back(MAGE_TOWER_UNCONTROL, (m_PointState[MAGE_TOWER] != EY_POINT_UNDER_CONTROL) ? 1 : 0);
-    packet.Worldstates.emplace_back(FEL_REAVER_HORDE_CONTROL, (m_PointOwnedByTeam[FEL_REAVER] == HORDE && m_PointState[FEL_REAVER] == EY_POINT_UNDER_CONTROL) ? 1 : 0);
-    packet.Worldstates.emplace_back(FEL_REAVER_ALLIANCE_CONTROL, (m_PointOwnedByTeam[FEL_REAVER] == ALLIANCE && m_PointState[FEL_REAVER] == EY_POINT_UNDER_CONTROL) ? 1 : 0);
-    packet.Worldstates.emplace_back(FEL_REAVER_UNCONTROL, (m_PointState[FEL_REAVER] != EY_POINT_UNDER_CONTROL) ? 1 : 0);
-    packet.Worldstates.emplace_back(BLOOD_ELF_HORDE_CONTROL, (m_PointOwnedByTeam[BLOOD_ELF] == HORDE && m_PointState[BLOOD_ELF] == EY_POINT_UNDER_CONTROL) ? 1 : 0);
-    packet.Worldstates.emplace_back(BLOOD_ELF_ALLIANCE_CONTROL, (m_PointOwnedByTeam[BLOOD_ELF] == ALLIANCE && m_PointState[BLOOD_ELF] == EY_POINT_UNDER_CONTROL) ? 1 : 0);
-    packet.Worldstates.emplace_back(BLOOD_ELF_UNCONTROL, (m_PointState[BLOOD_ELF] != EY_POINT_UNDER_CONTROL) ? 1 : 0);
-    packet.Worldstates.emplace_back(NETHERSTORM_FLAG, (m_FlagState == BG_EY_FLAG_STATE_ON_BASE) ? 1 : 0);
-
-    packet.Worldstates.emplace_back(2770, 1); // Horde top-stats (1 - show, 0 - hide) // 02 -> horde picked up the flag
-    packet.Worldstates.emplace_back(2769, 1); // Alliance top-stats (1 - show, 0 - hide) // 02 -> alliance picked up the flag
-    packet.Worldstates.emplace_back(2750, GetTeamScore(TEAM_HORDE)); // Horde resources
-    packet.Worldstates.emplace_back(2749, GetTeamScore(TEAM_ALLIANCE)); // Alliance resources
-    packet.Worldstates.emplace_back(2565, 142); // unk, constant?
-    packet.Worldstates.emplace_back(2720, 0); // Capturing progress-bar (100 -> empty (only grey), 0 -> blue|red (no grey), default 0)
-    packet.Worldstates.emplace_back(2719, 0); // Capturing progress-bar (0 - left, 100 - right)
-    packet.Worldstates.emplace_back(2718, 0); // Capturing progress-bar (1 - show, 0 - hide)
-    packet.Worldstates.emplace_back(3085, 379); // unk, constant?
-=======
     packet.Worldstates.emplace_back(uint32(EY_HORDE_BASE), int32(m_TeamPointsCount[TEAM_HORDE]));
     packet.Worldstates.emplace_back(uint32(EY_ALLIANCE_BASE), int32(m_TeamPointsCount[TEAM_ALLIANCE]));
     packet.Worldstates.emplace_back(0xAB6, 0x0);
@@ -1016,7 +914,6 @@
         packet.Worldstates.emplace_back(m_PointsIconStruct[point].WorldStateAllianceStatusBarIcon, captureStatus == BattlegroundPointCaptureStatus::AllianceControlled ? 2 : (captureStatus == BattlegroundPointCaptureStatus::AllianceCapturing ? 1 : 0));
         packet.Worldstates.emplace_back(m_PointsIconStruct[point].WorldStateHordeStatusBarIcon, captureStatus == BattlegroundPointCaptureStatus::HordeControlled ? 2 : (captureStatus == BattlegroundPointCaptureStatus::HordeCapturing ? 1 : 0));
     }
->>>>>>> 28d470c5
 }
 
 WorldSafeLocsEntry const* BattlegroundEY::GetClosestGraveyard(Player* player)
@@ -1034,11 +931,7 @@
 
     WorldSafeLocsEntry const* entry = nullptr;
     WorldSafeLocsEntry const* nearestEntry = nullptr;
-<<<<<<< HEAD
-    entry = sWorldSafeLocsStore.LookupEntry(g_id);
-=======
     entry = sObjectMgr->GetWorldSafeLoc(g_id);
->>>>>>> 28d470c5
     nearestEntry = entry;
 
     if (!entry)
@@ -1051,35 +944,23 @@
     float plr_y = player->GetPositionY();
     float plr_z = player->GetPositionZ();
 
-<<<<<<< HEAD
-    distance = (entry->Loc.X - plr_x)*(entry->Loc.X - plr_x) + (entry->Loc.Y - plr_y)*(entry->Loc.Y - plr_y) + (entry->Loc.Z - plr_z)*(entry->Loc.Z - plr_z);
-=======
     distance = (entry->Loc.GetPositionX() - plr_x) * (entry->Loc.GetPositionX() - plr_x)
         + (entry->Loc.GetPositionY() - plr_y) * (entry->Loc.GetPositionY() - plr_y)
         + (entry->Loc.GetPositionZ() - plr_z) * (entry->Loc.GetPositionZ() - plr_z);
->>>>>>> 28d470c5
     nearestDistance = distance;
 
     for (uint8 i = 0; i < EY_POINTS_MAX; ++i)
     {
         if (m_PointOwnedByTeam[i] == player->GetTeam() && m_PointState[i] == EY_POINT_UNDER_CONTROL)
         {
-<<<<<<< HEAD
-            entry = sWorldSafeLocsStore.LookupEntry(m_CapturingPointTypes[i].GraveyardId);
-=======
             entry = sObjectMgr->GetWorldSafeLoc(m_CapturingPointTypes[i].GraveyardId);
->>>>>>> 28d470c5
             if (!entry)
                 TC_LOG_ERROR("bg.battleground", "BattlegroundEY: Graveyard %u could not be found.", m_CapturingPointTypes[i].GraveyardId);
             else
             {
-<<<<<<< HEAD
-                distance = (entry->Loc.X - plr_x)*(entry->Loc.X - plr_x) + (entry->Loc.Y - plr_y)*(entry->Loc.Y - plr_y) + (entry->Loc.Z - plr_z)*(entry->Loc.Z - plr_z);
-=======
                 distance = (entry->Loc.GetPositionX() - plr_x) * (entry->Loc.GetPositionX() - plr_x)
                     + (entry->Loc.GetPositionY() - plr_y) * (entry->Loc.GetPositionY() - plr_y)
                     + (entry->Loc.GetPositionZ() - plr_z) * (entry->Loc.GetPositionZ() - plr_z);
->>>>>>> 28d470c5
                 if (distance < nearestDistance)
                 {
                     nearestDistance = distance;
