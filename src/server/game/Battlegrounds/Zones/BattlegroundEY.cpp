--- conflicted
+++ resolved
@@ -258,17 +258,10 @@
                     if (m_PointState[point] == EY_POINT_UNDER_CONTROL && player->GetTeam() != m_PointOwnedByTeam[point])
                         this->EventTeamLostPoint(player, point);
                 }
-<<<<<<< HEAD
-                // hack fix for Fel Reaver Ruins
-                if (point == FEL_REAVER && m_PointOwnedByTeam[point] == player->GetTeam())
-                    if (m_FlagState && GetFlagPickerGUID() == player->GetGUID())
-                        if (player->GetDistance2d(2044,1730) < 2)
-=======
 
                 if (point == FEL_REAVER && m_PointOwnedByTeam[point] == player->GetTeam())
                     if (m_FlagState && GetFlagPickerGUID() == player->GetGUID())
                         if (player->GetDistance2d(2044.0f, 1730.0f) < 2.0f)
->>>>>>> d7383717
                             EventPlayerCapturedFlag(player, BG_EY_OBJECT_FLAG_FEL_REAVER);
             }
         }
