--- conflicted
+++ resolved
@@ -16,10 +16,7 @@
  * with this program. If not, see <http://www.gnu.org/licenses/>.
  */
 
-<<<<<<< HEAD
-#include "ArenaMap.h"
-=======
->>>>>>> b7f254db
+#include "Battleground.h"
 #include "BattlegroundDS.h"
 #include "Creature.h"
 #include "GameObject.h"
@@ -28,39 +25,15 @@
 
 void BattlegroundDS::InitializeObjects()
 {
-<<<<<<< HEAD
     ObjectGUIDsByType.resize(BG_DS_OBJECT_MAX);
-
-    // gates
-    AddGameObject(BG_DS_OBJECT_DOOR_1, BG_DS_OBJECT_TYPE_DOOR_1, 1350.95f, 817.2f, 20.8096f, 3.15f, 0, 0, 0.99627f, 0.0862864f, RESPAWN_IMMEDIATELY);
-    AddGameObject(BG_DS_OBJECT_DOOR_2, BG_DS_OBJECT_TYPE_DOOR_2, 1232.65f, 764.913f, 20.0729f, 6.3f, 0, 0, 0.0310211f, -0.999519f, RESPAWN_IMMEDIATELY);
-    // water
-    AddGameObject(BG_DS_OBJECT_WATER_1, BG_DS_OBJECT_TYPE_WATER_1, 1291.56f, 790.837f, 7.1f, 3.14238f, 0, 0, 0.694215f, -0.719768f, BUFF_RESPAWN_TIME);
-    AddGameObject(BG_DS_OBJECT_WATER_2, BG_DS_OBJECT_TYPE_WATER_2, 1291.56f, 790.837f, 7.1f, 3.14238f, 0, 0, 0.694215f, -0.719768f, BUFF_RESPAWN_TIME);
-    // buffs
-    AddGameObject(BG_DS_OBJECT_BUFF_1, BG_DS_OBJECT_TYPE_BUFF_1, 1291.7f, 813.424f, 7.11472f, 4.64562f, 0, 0, 0.730314f, -0.683111f, BUFF_RESPAWN_TIME);
-    AddGameObject(BG_DS_OBJECT_BUFF_2, BG_DS_OBJECT_TYPE_BUFF_2, 1291.7f, 768.911f, 7.11472f, 1.55194f, 0, 0, 0.700409f, 0.713742f, BUFF_RESPAWN_TIME);
-=======
-    BgObjects.resize(BG_DS_OBJECT_MAX);
     BgCreatures.resize(BG_DS_NPC_MAX);
-
-    _pipeKnockBackTimer = 0;
-    _pipeKnockBackCount = 0;
-}
-
-void BattlegroundDS::PostUpdateImpl(uint32 diff)
-{
+    m_StartDelayTimes[BG_STARTING_EVENT_FIRST]  = BG_START_DELAY_1M;
+    m_StartDelayTimes[BG_STARTING_EVENT_SECOND] = BG_START_DELAY_30S;
     if (GetStatus() != STATUS_IN_PROGRESS)
         return;
-
-    _events.Update(diff);
-
+}
     while (uint32 eventId = _events.ExecuteEvent())
-    {
-        switch (eventId)
-        {
-            case BG_DS_EVENT_WATERFALL_WARNING:
-                // Add the water
+        if (GetStartTime() >= 47*MINUTE*IN_MILLISECONDS)    // after 47 minutes without one team losing, the arena closes with no winner and no rating change
                 DoorClose(BG_DS_OBJECT_WATER_2);
                 _events.ScheduleEvent(BG_DS_EVENT_WATERFALL_ON, BG_DS_WATERFALL_WARNING_DURATION);
                 break;
@@ -88,25 +61,17 @@
                     if (Creature* waterSpout = GetBGCreature(i))
                         waterSpout->CastSpell(waterSpout, BG_DS_SPELL_FLUSH, true);
                 break;
-        }
-    }
 
-    if (_pipeKnockBackCount < BG_DS_PIPE_KNOCKBACK_TOTAL_COUNT)
-    {
-        if (_pipeKnockBackTimer < diff)
-        {
+    // gates
+    AddGameObject(BG_DS_OBJECT_DOOR_1, BG_DS_OBJECT_TYPE_DOOR_1, 1350.95f, 817.2f, 20.8096f, 3.15f, 0, 0, 0.99627f, 0.0862864f, RESPAWN_IMMEDIATELY);
+    AddGameObject(BG_DS_OBJECT_DOOR_2, BG_DS_OBJECT_TYPE_DOOR_2, 1232.65f, 764.913f, 20.0729f, 6.3f, 0, 0, 0.0310211f, -0.999519f, RESPAWN_IMMEDIATELY);
+    // water
             for (uint32 i = BG_DS_NPC_PIPE_KNOCKBACK_1; i <= BG_DS_NPC_PIPE_KNOCKBACK_2; ++i)
                 if (Creature* waterSpout = GetBGCreature(i))
                     waterSpout->CastSpell(waterSpout, BG_DS_SPELL_FLUSH, true);
 
             ++_pipeKnockBackCount;
             _pipeKnockBackTimer = BG_DS_PIPE_KNOCKBACK_DELAY;
-        }
-        else
-            _pipeKnockBackTimer -= diff;
-    }
-}
->>>>>>> b7f254db
 
     for (uint32 i = BG_DS_OBJECT_DOOR_1; i <= BG_DS_OBJECT_DOOR_2; ++i)
         SpawnGameObject(i, RESPAWN_IMMEDIATELY);
@@ -120,72 +85,42 @@
     for (uint32 i = BG_DS_OBJECT_BUFF_1; i <= BG_DS_OBJECT_BUFF_2; ++i)
         SpawnGameObject(i, 60);
 
-<<<<<<< HEAD
-    SetWaterFallTimer(urand(BG_DS_WATERFALL_TIMER_MIN, BG_DS_WATERFALL_TIMER_MAX));
-    SetWaterFallActive(false);
-
-    for (uint32 i = BG_DS_OBJECT_WATER_1; i <= BG_DS_OBJECT_WATER_2; ++i)
+    setWaterFallTimer(urand(BG_DS_WATERFALL_TIMER_MIN, BG_DS_WATERFALL_TIMER_MAX));
+    setWaterFallActive(false);
+    //    _events.ScheduleEvent(BG_DS_EVENT_PIPE_KNOCKBACK, BG_DS_PIPE_KNOCKBACK_FIRST_DELAY + i * BG_DS_PIPE_KNOCKBACK_DELAY);
         SpawnGameObject(i, GetWaterFallTimer());
-}
-
-void BattlegroundDS::ProcessInProgress(uint32 const& diff)
-{
-    ArenaMap::ProcessInProgress(diff);
-
-    if (GetWaterFallTimer() < diff)
-    {
+    Battleground::AddPlayer(plr);
+void BattlegroundDS::RemovePlayer(Player* /*plr*/, uint64 /*guid*/, uint32 /*team*/)
         if (IsWaterFallActive())
         {
             SetWaterFallTimer(urand(BG_DS_WATERFALL_TIMER_MIN, BG_DS_WATERFALL_TIMER_MAX));
             for (uint32 i = BG_DS_OBJECT_WATER_1; i <= BG_DS_OBJECT_WATER_2; ++i)
                 SpawnGameObject(i, GetWaterFallTimer());
-
-            SetWaterFallActive(false);
-        }
+    UpdateArenaWorldState();
+}
         else
-        {
-            SetWaterFallTimer(BG_DS_WATERFALL_DURATION);
-            for (uint32 i = BG_DS_OBJECT_WATER_1; i <= BG_DS_OBJECT_WATER_2; ++i)
+void BattlegroundDS::HandleKillPlayer(Player* player, Player* killer)
+{
+    if (GetStatus() != STATUS_IN_PROGRESS)
+        return;
                 SpawnGameObject(i, RESPAWN_IMMEDIATELY);
 
             SetWaterFallActive(true);
-        }
     }
     else
         SetWaterFallTimer(GetWaterFallTimer() - diff);
-}
-
-void BattlegroundDS::HandleAreaTrigger(Player *Source, uint32 Trigger)
-=======
-    _events.ScheduleEvent(BG_DS_EVENT_WATERFALL_WARNING, urand(BG_DS_WATERFALL_TIMER_MIN, BG_DS_WATERFALL_TIMER_MAX));
-    //for (uint8 i = 0; i < BG_DS_PIPE_KNOCKBACK_TOTAL_COUNT; ++i)
-    //    _events.ScheduleEvent(BG_DS_EVENT_PIPE_KNOCKBACK, BG_DS_PIPE_KNOCKBACK_FIRST_DELAY + i * BG_DS_PIPE_KNOCKBACK_DELAY);
-
-    _pipeKnockBackCount = 0;
-    _pipeKnockBackTimer = BG_DS_PIPE_KNOCKBACK_FIRST_DELAY;
-
-    SpawnBGObject(BG_DS_OBJECT_WATER_2, RESPAWN_IMMEDIATELY);
-
-    DoorOpen(BG_DS_OBJECT_WATER_1); // Turn off collision
-    DoorOpen(BG_DS_OBJECT_WATER_2);
-
-    // Remove effects of Demonic Circle Summon
-    for (BattlegroundPlayerMap::const_iterator itr = GetPlayers().begin(); itr != GetPlayers().end(); ++itr)
+    UpdateArenaWorldState();
+    CheckArenaWinConditions();
         if (Player* player = _GetPlayer(itr, "BattlegroundDS::StartingEventOpenDoors"))
             player->RemoveAurasDueToSpell(SPELL_WARL_DEMONIC_CIRCLE);
 }
 
 void BattlegroundDS::HandleAreaTrigger(Player* player, uint32 trigger)
->>>>>>> b7f254db
 {
     if (GetStatus() != STATUS_IN_PROGRESS)
         return;
 
-<<<<<<< HEAD
-    switch(Trigger)
-=======
     switch (trigger)
->>>>>>> b7f254db
     {
         case 5347:
         case 5348:
@@ -203,44 +138,14 @@
     }
 }
 
-<<<<<<< HEAD
-bool BattlegroundDS::HandlePlayerUnderMap(Player* player)
-{
     player->TeleportTo(GetId(), 1299.046f, 784.825f, 9.338f, 2.422f, false);
-    return true;
-}
-
-void BattlegroundDS::FillInitialWorldStates(WorldPacket &data)
-{
-    data << uint32(3610) << uint32(1);                                              // 9 show
-    UpdateArenaWorldState();
-=======
 void BattlegroundDS::FillInitialWorldStates(WorldPacket& data)
 {
     data << uint32(3610) << uint32(1);      // 9 show
     Arena::FillInitialWorldStates(data);
-}
-
-bool BattlegroundDS::SetupBattleground()
-{
-    // gates
-    if (!AddObject(BG_DS_OBJECT_DOOR_1, BG_DS_OBJECT_TYPE_DOOR_1, 1350.95f, 817.2f, 20.8096f, 3.15f, 0, 0, 0.99627f, 0.0862864f, RESPAWN_IMMEDIATELY)
-        || !AddObject(BG_DS_OBJECT_DOOR_2, BG_DS_OBJECT_TYPE_DOOR_2, 1232.65f, 764.913f, 20.0729f, 6.3f, 0, 0, 0.0310211f, -0.999519f, RESPAWN_IMMEDIATELY)
-        // water
-        || !AddObject(BG_DS_OBJECT_WATER_1, BG_DS_OBJECT_TYPE_WATER_1, 1291.56f, 790.837f, 7.1f, 3.14238f, 0, 0, 0.694215f, -0.719768f, 120)
-        || !AddObject(BG_DS_OBJECT_WATER_2, BG_DS_OBJECT_TYPE_WATER_2, 1291.56f, 790.837f, 7.1f, 3.14238f, 0, 0, 0.694215f, -0.719768f, 120)
-        // buffs
-        || !AddObject(BG_DS_OBJECT_BUFF_1, BG_DS_OBJECT_TYPE_BUFF_1, 1291.7f, 813.424f, 7.11472f, 4.64562f, 0, 0, 0.730314f, -0.683111f, 120)
-        || !AddObject(BG_DS_OBJECT_BUFF_2, BG_DS_OBJECT_TYPE_BUFF_2, 1291.7f, 768.911f, 7.11472f, 1.55194f, 0, 0, 0.700409f, 0.713742f, 120)
         // knockback creatures
         || !AddCreature(BG_DS_NPC_TYPE_WATER_SPOUT, BG_DS_NPC_WATERFALL_KNOCKBACK, 1292.587f, 790.2205f, 7.19796f, 3.054326f, TEAM_NEUTRAL, RESPAWN_IMMEDIATELY)
         || !AddCreature(BG_DS_NPC_TYPE_WATER_SPOUT, BG_DS_NPC_PIPE_KNOCKBACK_1, 1369.977f, 817.2882f, 16.08718f, 3.106686f, TEAM_NEUTRAL, RESPAWN_IMMEDIATELY)
         || !AddCreature(BG_DS_NPC_TYPE_WATER_SPOUT, BG_DS_NPC_PIPE_KNOCKBACK_2, 1212.833f, 765.3871f, 16.09484f, 0.0f, TEAM_NEUTRAL, RESPAWN_IMMEDIATELY))
-    {
         TC_LOG_ERROR("sql.sql", "BatteGroundDS: Failed to spawn some object!");
-        return false;
-    }
-
-    return true;
->>>>>>> b7f254db
 }