/*
 * Copyright (C) 2008-2015 TrinityCore <http://www.trinitycore.org/>
 * Copyright (C) 2005-2009 MaNGOS <http://getmangos.com/>
 *
 * This program is free software; you can redistribute it and/or modify it
 * under the terms of the GNU General Public License as published by the
 * Free Software Foundation; either version 2 of the License, or (at your
 * option) any later version.
 *
 * This program is distributed in the hope that it will be useful, but WITHOUT
 * ANY WARRANTY; without even the implied warranty of MERCHANTABILITY or
 * FITNESS FOR A PARTICULAR PURPOSE. See the GNU General Public License for
 * more details.
 *
 * You should have received a copy of the GNU General Public License along
 * with this program. If not, see <http://www.gnu.org/licenses/>.
 */

<<<<<<< HEAD
#include "ArenaMap.h"
#include "ArenaScore.h"
=======
>>>>>>> b7f254db
#include "BattlegroundBE.h"
#include "Player.h"
#include "WorldPacket.h"

void BattlegroundBE::InitializeObjects()
{
<<<<<<< HEAD
    ObjectGUIDsByType.resize(BG_BE_OBJECT_MAX);

    // gates
    AddGameObject(BG_BE_OBJECT_DOOR_1, BG_BE_OBJECT_TYPE_DOOR_1, 6287.277f, 282.1877f, 3.810925f, -2.260201f, 0, 0, 0.9044551f, -0.4265689f, RESPAWN_IMMEDIATELY);
    AddGameObject(BG_BE_OBJECT_DOOR_2, BG_BE_OBJECT_TYPE_DOOR_2, 6189.546f, 241.7099f, 3.101481f, 0.8813917f, 0, 0, 0.4265689f, 0.9044551f, RESPAWN_IMMEDIATELY);
    AddGameObject(BG_BE_OBJECT_DOOR_3, BG_BE_OBJECT_TYPE_DOOR_3, 6299.116f, 296.5494f, 3.308032f, 0.8813917f, 0, 0, 0.4265689f, 0.9044551f, RESPAWN_IMMEDIATELY);
    AddGameObject(BG_BE_OBJECT_DOOR_4, BG_BE_OBJECT_TYPE_DOOR_4, 6177.708f, 227.3481f, 3.604374f, -2.260201f, 0, 0, 0.9044551f, -0.4265689f, RESPAWN_IMMEDIATELY);
    // buffs
    AddGameObject(BG_BE_OBJECT_BUFF_1, BG_BE_OBJECT_TYPE_BUFF_1, 6249.042f, 275.3239f, 11.22033f, -1.448624f, 0, 0, 0.6626201f, -0.7489557f, BUFF_RESPAWN_TIME);
    AddGameObject(BG_BE_OBJECT_BUFF_2, BG_BE_OBJECT_TYPE_BUFF_2, 6228.26f, 249.566f, 11.21812f, -0.06981307f, 0, 0, 0.03489945f, -0.9993908f, BUFF_RESPAWN_TIME);
=======
    BgObjects.resize(BG_BE_OBJECT_MAX);
}
>>>>>>> b7f254db

    for (uint32 i = BG_BE_OBJECT_DOOR_1; i <= BG_BE_OBJECT_DOOR_4; ++i)
        SpawnGameObject(i, RESPAWN_IMMEDIATELY);

    for (uint32 i = BG_BE_OBJECT_BUFF_1; i <= BG_BE_OBJECT_BUFF_2; ++i)
        SpawnGameObject(i, RESPAWN_ONE_DAY);
}

void BattlegroundBE::StartBattleground()
{
    BattlegroundMap::StartBattleground();

    for (uint32 i = BG_BE_OBJECT_DOOR_1; i <= BG_BE_OBJECT_DOOR_2; ++i)
        DoorOpen(i);

    for (uint32 i = BG_BE_OBJECT_BUFF_1; i <= BG_BE_OBJECT_BUFF_2; ++i)
<<<<<<< HEAD
        SpawnGameObject(i, 60);
}

bool BattlegroundBE::HandlePlayerUnderMap(Player* player)
{
    player->TeleportTo(GetId(), 6238.930176f, 262.963470f, 0.889519f, player->GetOrientation(), false);
    return true;
}

void BattlegroundBE::HandleAreaTrigger(Player *Source, uint32 Trigger)
{
    // this is wrong way to implement these things. On official it done by gameobject spell cast.
=======
        SpawnBGObject(i, 60);
}

void BattlegroundBE::HandleAreaTrigger(Player* player, uint32 trigger)
{
>>>>>>> b7f254db
    if (GetStatus() != STATUS_IN_PROGRESS)
        return;

    switch (trigger)
    {
        case 4538:                                          // buff trigger?
        case 4539:                                          // buff trigger?
            break;
        default:
            Battleground::HandleAreaTrigger(player, trigger);
            break;
    }
}

<<<<<<< HEAD
/*
21:45:46 id:231310 [S2C] SMSG_INIT_WORLD_STATES (706 = 0x02C2) len: 86
0000: 32 02 00 00 76 0e 00 00 00 00 00 00 09 00 f3 09  |  2...v...........
0010: 00 00 01 00 00 00 f1 09 00 00 01 00 00 00 f0 09  |  ................
0020: 00 00 02 00 00 00 d4 08 00 00 00 00 00 00 d8 08  |  ................
0030: 00 00 00 00 00 00 d7 08 00 00 00 00 00 00 d6 08  |  ................
0040: 00 00 00 00 00 00 d5 08 00 00 00 00 00 00 d3 08  |  ................
0050: 00 00 00 00 00 00                                |  ......

spell 32724 - Gold Team
spell 32725 - Green Team
35774 Gold Team
35775 Green Team
*/
=======
void BattlegroundBE::FillInitialWorldStates(WorldPacket& data)
{
    data << uint32(0x9f3) << uint32(1);     // 9 show
    Arena::FillInitialWorldStates(data);
}

bool BattlegroundBE::SetupBattleground()
{
    // gates
    if (!AddObject(BG_BE_OBJECT_DOOR_1, BG_BE_OBJECT_TYPE_DOOR_1, 6287.277f, 282.1877f, 3.810925f, -2.260201f, 0, 0, 0.9044551f, -0.4265689f, RESPAWN_IMMEDIATELY)
        || !AddObject(BG_BE_OBJECT_DOOR_2, BG_BE_OBJECT_TYPE_DOOR_2, 6189.546f, 241.7099f, 3.101481f, 0.8813917f, 0, 0, 0.4265689f, 0.9044551f, RESPAWN_IMMEDIATELY)
        || !AddObject(BG_BE_OBJECT_DOOR_3, BG_BE_OBJECT_TYPE_DOOR_3, 6299.116f, 296.5494f, 3.308032f, 0.8813917f, 0, 0, 0.4265689f, 0.9044551f, RESPAWN_IMMEDIATELY)
        || !AddObject(BG_BE_OBJECT_DOOR_4, BG_BE_OBJECT_TYPE_DOOR_4, 6177.708f, 227.3481f, 3.604374f, -2.260201f, 0, 0, 0.9044551f, -0.4265689f, RESPAWN_IMMEDIATELY)
        // buffs
        || !AddObject(BG_BE_OBJECT_BUFF_1, BG_BE_OBJECT_TYPE_BUFF_1, 6249.042f, 275.3239f, 11.22033f, -1.448624f, 0, 0, 0.6626201f, -0.7489557f, 120)
        || !AddObject(BG_BE_OBJECT_BUFF_2, BG_BE_OBJECT_TYPE_BUFF_2, 6228.26f, 249.566f, 11.21812f, -0.06981307f, 0, 0, 0.03489945f, -0.9993908f, 120))
    {
        TC_LOG_ERROR("sql.sql", "BatteGroundBE: Failed to spawn some object!");
        return false;
    }

    return true;
}
>>>>>>> b7f254db
<|MERGE_RESOLUTION|>--- conflicted
+++ resolved
@@ -16,32 +16,15 @@
  * with this program. If not, see <http://www.gnu.org/licenses/>.
  */
 
-<<<<<<< HEAD
-#include "ArenaMap.h"
+#include "Battleground.h"
 #include "ArenaScore.h"
-=======
->>>>>>> b7f254db
 #include "BattlegroundBE.h"
 #include "Player.h"
 #include "WorldPacket.h"
 
 void BattlegroundBE::InitializeObjects()
 {
-<<<<<<< HEAD
     ObjectGUIDsByType.resize(BG_BE_OBJECT_MAX);
-
-    // gates
-    AddGameObject(BG_BE_OBJECT_DOOR_1, BG_BE_OBJECT_TYPE_DOOR_1, 6287.277f, 282.1877f, 3.810925f, -2.260201f, 0, 0, 0.9044551f, -0.4265689f, RESPAWN_IMMEDIATELY);
-    AddGameObject(BG_BE_OBJECT_DOOR_2, BG_BE_OBJECT_TYPE_DOOR_2, 6189.546f, 241.7099f, 3.101481f, 0.8813917f, 0, 0, 0.4265689f, 0.9044551f, RESPAWN_IMMEDIATELY);
-    AddGameObject(BG_BE_OBJECT_DOOR_3, BG_BE_OBJECT_TYPE_DOOR_3, 6299.116f, 296.5494f, 3.308032f, 0.8813917f, 0, 0, 0.4265689f, 0.9044551f, RESPAWN_IMMEDIATELY);
-    AddGameObject(BG_BE_OBJECT_DOOR_4, BG_BE_OBJECT_TYPE_DOOR_4, 6177.708f, 227.3481f, 3.604374f, -2.260201f, 0, 0, 0.9044551f, -0.4265689f, RESPAWN_IMMEDIATELY);
-    // buffs
-    AddGameObject(BG_BE_OBJECT_BUFF_1, BG_BE_OBJECT_TYPE_BUFF_1, 6249.042f, 275.3239f, 11.22033f, -1.448624f, 0, 0, 0.6626201f, -0.7489557f, BUFF_RESPAWN_TIME);
-    AddGameObject(BG_BE_OBJECT_BUFF_2, BG_BE_OBJECT_TYPE_BUFF_2, 6228.26f, 249.566f, 11.21812f, -0.06981307f, 0, 0, 0.03489945f, -0.9993908f, BUFF_RESPAWN_TIME);
-=======
-    BgObjects.resize(BG_BE_OBJECT_MAX);
-}
->>>>>>> b7f254db
 
     for (uint32 i = BG_BE_OBJECT_DOOR_1; i <= BG_BE_OBJECT_DOOR_4; ++i)
         SpawnGameObject(i, RESPAWN_IMMEDIATELY);
@@ -58,26 +41,12 @@
         DoorOpen(i);
 
     for (uint32 i = BG_BE_OBJECT_BUFF_1; i <= BG_BE_OBJECT_BUFF_2; ++i)
-<<<<<<< HEAD
         SpawnGameObject(i, 60);
 }
 
-bool BattlegroundBE::HandlePlayerUnderMap(Player* player)
+void BattlegroundBE::AddPlayer(Player *plr)
+    player->TeleportTo(GetId(), 6238.930176f, 262.963470f, 0.889519f, player->GetOrientation(), false);
 {
-    player->TeleportTo(GetId(), 6238.930176f, 262.963470f, 0.889519f, player->GetOrientation(), false);
-    return true;
-}
-
-void BattlegroundBE::HandleAreaTrigger(Player *Source, uint32 Trigger)
-{
-    // this is wrong way to implement these things. On official it done by gameobject spell cast.
-=======
-        SpawnBGObject(i, 60);
-}
-
-void BattlegroundBE::HandleAreaTrigger(Player* player, uint32 trigger)
-{
->>>>>>> b7f254db
     if (GetStatus() != STATUS_IN_PROGRESS)
         return;
 
@@ -92,43 +61,9 @@
     }
 }
 
-<<<<<<< HEAD
-/*
-21:45:46 id:231310 [S2C] SMSG_INIT_WORLD_STATES (706 = 0x02C2) len: 86
-0000: 32 02 00 00 76 0e 00 00 00 00 00 00 09 00 f3 09  |  2...v...........
-0010: 00 00 01 00 00 00 f1 09 00 00 01 00 00 00 f0 09  |  ................
-0020: 00 00 02 00 00 00 d4 08 00 00 00 00 00 00 d8 08  |  ................
-0030: 00 00 00 00 00 00 d7 08 00 00 00 00 00 00 d6 08  |  ................
-0040: 00 00 00 00 00 00 d5 08 00 00 00 00 00 00 d3 08  |  ................
-0050: 00 00 00 00 00 00                                |  ......
-
-spell 32724 - Gold Team
-spell 32725 - Green Team
-35774 Gold Team
-35775 Green Team
-*/
-=======
 void BattlegroundBE::FillInitialWorldStates(WorldPacket& data)
 {
     data << uint32(0x9f3) << uint32(1);     // 9 show
     Arena::FillInitialWorldStates(data);
-}
-
-bool BattlegroundBE::SetupBattleground()
-{
-    // gates
-    if (!AddObject(BG_BE_OBJECT_DOOR_1, BG_BE_OBJECT_TYPE_DOOR_1, 6287.277f, 282.1877f, 3.810925f, -2.260201f, 0, 0, 0.9044551f, -0.4265689f, RESPAWN_IMMEDIATELY)
-        || !AddObject(BG_BE_OBJECT_DOOR_2, BG_BE_OBJECT_TYPE_DOOR_2, 6189.546f, 241.7099f, 3.101481f, 0.8813917f, 0, 0, 0.4265689f, 0.9044551f, RESPAWN_IMMEDIATELY)
-        || !AddObject(BG_BE_OBJECT_DOOR_3, BG_BE_OBJECT_TYPE_DOOR_3, 6299.116f, 296.5494f, 3.308032f, 0.8813917f, 0, 0, 0.4265689f, 0.9044551f, RESPAWN_IMMEDIATELY)
-        || !AddObject(BG_BE_OBJECT_DOOR_4, BG_BE_OBJECT_TYPE_DOOR_4, 6177.708f, 227.3481f, 3.604374f, -2.260201f, 0, 0, 0.9044551f, -0.4265689f, RESPAWN_IMMEDIATELY)
-        // buffs
-        || !AddObject(BG_BE_OBJECT_BUFF_1, BG_BE_OBJECT_TYPE_BUFF_1, 6249.042f, 275.3239f, 11.22033f, -1.448624f, 0, 0, 0.6626201f, -0.7489557f, 120)
-        || !AddObject(BG_BE_OBJECT_BUFF_2, BG_BE_OBJECT_TYPE_BUFF_2, 6228.26f, 249.566f, 11.21812f, -0.06981307f, 0, 0, 0.03489945f, -0.9993908f, 120))
-    {
         TC_LOG_ERROR("sql.sql", "BatteGroundBE: Failed to spawn some object!");
-        return false;
-    }
-
-    return true;
-}
->>>>>>> b7f254db
+        sLog->outErrorDb("BatteGroundBE: Failed to spawn some object!");