--- conflicted
+++ resolved
@@ -18,36 +18,11 @@
 #include "BattlegroundBE.h"
 #include "Log.h"
 #include "Player.h"
-<<<<<<< HEAD
-#include "WorldPacket.h"
-=======
->>>>>>> 28d470c5
 #include "WorldStatePackets.h"
 
 BattlegroundBE::BattlegroundBE(BattlegroundTemplate const* battlegroundTemplate) : Arena(battlegroundTemplate)
 {
     BgObjects.resize(BG_BE_OBJECT_MAX);
-}
-
-void BattlegroundBE::PostUpdateImpl(uint32 diff)
-{
-    if (GetStatus() != STATUS_IN_PROGRESS)
-        return;
-
-    _events.Update(diff);
-
-    while (uint32 eventId = _events.ExecuteEvent())
-    {
-        switch (eventId)
-        {
-            case BG_BE_EVENT_REMOVE_DOORS:
-                for (uint32 i = BG_BE_OBJECT_DOOR_1; i <= BG_BE_OBJECT_DOOR_2; ++i)
-                    DelObject(i);
-                break;
-            default:
-                break;
-        }
-    }
 }
 
 void BattlegroundBE::StartingEventCloseDoors()
@@ -63,7 +38,6 @@
 {
     for (uint32 i = BG_BE_OBJECT_DOOR_1; i <= BG_BE_OBJECT_DOOR_2; ++i)
         DoorOpen(i);
-    _events.ScheduleEvent(BG_BE_EVENT_REMOVE_DOORS, BG_BE_REMOVE_DOORS_TIMER);
 
     for (uint32 i = BG_BE_OBJECT_BUFF_1; i <= BG_BE_OBJECT_BUFF_2; ++i)
         SpawnBGObject(i, 60);
@@ -87,12 +61,7 @@
 
 void BattlegroundBE::FillInitialWorldStates(WorldPackets::WorldState::InitWorldStates& packet)
 {
-<<<<<<< HEAD
-    packet.Worldstates.emplace_back(2547, 1); // BATTLEGROUND_BLADES_EDGE_ARENA_SHOW
-
-=======
     packet.Worldstates.emplace_back(0x9f3, 1);
->>>>>>> 28d470c5
     Arena::FillInitialWorldStates(packet);
 }
 
