/*
 * This file is part of the TrinityCore Project. See AUTHORS file for Copyright information
 *
 * This program is free software; you can redistribute it and/or modify it
 * under the terms of the GNU General Public License as published by the
 * Free Software Foundation; either version 2 of the License, or (at your
 * option) any later version.
 *
 * This program is distributed in the hope that it will be useful, but WITHOUT
 * ANY WARRANTY; without even the implied warranty of MERCHANTABILITY or
 * FITNESS FOR A PARTICULAR PURPOSE. See the GNU General Public License for
 * more details.
 *
 * You should have received a copy of the GNU General Public License along
 * with this program. If not, see <http://www.gnu.org/licenses/>.
 */

#ifndef __BATTLEGROUNDAV_H
#define __BATTLEGROUNDAV_H

#include "Battleground.h"
#include "BattlegroundScore.h"
#include "GameObjectData.h"
#include "Object.h"

#define BG_AV_CAPTIME                    240000  //4:00
#define BG_AV_SNOWFALL_FIRSTCAP          300000  //5:00 but i also have seen 4:05

#define BG_AV_SCORE_INITIAL_POINTS       600
#define SEND_MSG_NEAR_LOSE               120

#define BG_AV_KILL_BOSS                 4
#define BG_AV_REP_BOSS                  350

#define BG_AV_KILL_CAPTAIN              3
#define BG_AV_REP_CAPTAIN               125
#define BG_AV_RES_CAPTAIN               100

#define BG_AV_KILL_TOWER                3
#define BG_AV_REP_TOWER                 12
#define BG_AV_RES_TOWER                 75

#define BG_AV_GET_COMMANDER            1 //for a safely returned wingcommander
//bonushonor at the end
#define BG_AV_KILL_SURVIVING_TOWER      2
#define BG_AV_REP_SURVIVING_TOWER       12

#define BG_AV_KILL_SURVIVING_CAPTAIN    2
#define BG_AV_REP_SURVIVING_CAPTAIN     125

#define BG_AV_EVENT_START_BATTLE           9166 // Achievement: The Alterac Blitz

enum SharedActions
{
    ACTION_BUFF_YELL    = -30001
};

enum BG_AV_BroadcastTexts
{
    BG_AV_TEXT_START_ONE_MINUTE     = 10638,
    BG_AV_TEXT_START_HALF_MINUTE    = 10639,
    BG_AV_TEXT_BATTLE_HAS_BEGUN     = 10640,

    BG_AV_TEXT_ALLIANCE_NEAR_LOSE   = 23210,
    BG_AV_TEXT_HORDE_NEAR_LOSE      = 23211
};

enum BG_AV_Sounds
{ /// @todo: get out if there comes a sound when neutral team captures mine

/*
8212:
    alliance grave assault
    alliance tower assault
    drek "mlanzenabschaum! In meiner Burg?! Toetet sie all" - nicht immer der sound
8333:
    galv "sterbt fuer euch ist kein platz hier"

8332:
    bal "Verschwinde, dreckiger Abschaum! Die Allianz wird im Alteractal "
8174:
    horde tower assault
    horde grave assault
    van "es Sturmlanzenklans, euer General wird angegriffen! Ich fordere Unterst"
8173:
    ally grave capture/defend
    tower destroy
    mine capture
    ally wins
8192:
    ally tower destroy(only iceblood - found a bug^^)
    ally tower defend
    horde tower defend
8213
horde:
    grave defend/capture
    tower destroy
    mine capture
    horde wins
    */

    AV_SOUND_NEAR_VICTORY                   = 8456, /// @todo: Not confirmed yet

    AV_SOUND_ALLIANCE_ASSAULTS              = 8212, //tower, grave + enemy boss if someone tries to attack him
    AV_SOUND_HORDE_ASSAULTS                 = 8174,
    AV_SOUND_ALLIANCE_GOOD                  = 8173, //if something good happens for the team:  wins(maybe only through killing the boss), captures mine or grave, destroys tower and defends grave
    AV_SOUND_HORDE_GOOD                     = 8213,
    AV_SOUND_BOTH_TOWER_DEFEND              = 8192,

    AV_SOUND_ALLIANCE_CAPTAIN               = 8232, //gets called when someone attacks them and at the beginning after 5min+rand(x)*10sec (maybe buff)
    AV_SOUND_HORDE_CAPTAIN                  = 8333
};

enum BG_AV_OTHER_VALUES
{
    AV_STATICCPLACE_MAX        = 123,
    AV_NORTH_MINE              = 0,
    AV_SOUTH_MINE              = 1,
    AV_MINE_TICK_TIMER         = 45000,
    AV_MINE_RECLAIM_TIMER      = 1200000, /// @todo: get the right value.. this is currently 20 minutes
    AV_NEUTRAL_TEAM            = 0 //this is the neutral owner of snowfall
};
enum BG_AV_ObjectIds
{
    //cause the mangos-system is a bit different, we don't use the right go-ids for every node.. if we want to be 100% like another big server, we must take one object for every node
    //snowfall 4flags as eyecandy 179424 (alliance neutral)
    //Banners - stolen from battleground_AB.h ;-)
    BG_AV_OBJECTID_BANNER_A             = 178925, // can only be used by horde
    BG_AV_OBJECTID_BANNER_H             = 178943, // can only be used by alliance
    BG_AV_OBJECTID_BANNER_CONT_A        = 178940, // can only be used by horde
    BG_AV_OBJECTID_BANNER_CONT_H        = 179435, // can only be used by alliance

    BG_AV_OBJECTID_BANNER_A_B           = 178365,
    BG_AV_OBJECTID_BANNER_H_B           = 178364,
    BG_AV_OBJECTID_BANNER_CONT_A_B      = 179286,
    BG_AV_OBJECTID_BANNER_CONT_H_B      = 179287,
    BG_AV_OBJECTID_BANNER_SNOWFALL_N    = 180418,

    //snowfall eyecandy banner:
    BG_AV_OBJECTID_SNOWFALL_CANDY_A     = 179044,
    BG_AV_OBJECTID_SNOWFALL_CANDY_PA    = 179424,
    BG_AV_OBJECTID_SNOWFALL_CANDY_H     = 179064,
    BG_AV_OBJECTID_SNOWFALL_CANDY_PH    = 179425,

    //banners on top of towers:
    BG_AV_OBJECTID_TOWER_BANNER_A       = 178927, //[PH] Alliance A1 Tower Banner BIG
    BG_AV_OBJECTID_TOWER_BANNER_H       = 178955, //[PH] Horde H1 Tower Banner BIG
    BG_AV_OBJECTID_TOWER_BANNER_PA      = 179446, //[PH] Alliance H1 Tower Pre-Banner BIG
    BG_AV_OBJECTID_TOWER_BANNER_PH      = 179436, //[PH] Horde A1 Tower Pre-Banner BIG

    //Auras
    BG_AV_OBJECTID_AURA_A               = 180421,
    BG_AV_OBJECTID_AURA_H               = 180422,
    BG_AV_OBJECTID_AURA_N               = 180423,
    BG_AV_OBJECTID_AURA_A_S             = 180100,
    BG_AV_OBJECTID_AURA_H_S             = 180101,
    BG_AV_OBJECTID_AURA_N_S             = 180102,

    BG_AV_OBJECTID_GATE_A               = 180424,
    BG_AV_OBJECTID_GATE_H               = 180424,

    //mine supplies
    BG_AV_OBJECTID_MINE_N               = 178785,
    BG_AV_OBJECTID_MINE_S               = 178784,

    BG_AV_OBJECTID_FIRE                 = 179065,
    BG_AV_OBJECTID_SMOKE                = 179066
};

enum BG_AV_Nodes
{
    BG_AV_NODES_FIRSTAID_STATION        = 0,
    BG_AV_NODES_STORMPIKE_GRAVE         = 1,
    BG_AV_NODES_STONEHEART_GRAVE        = 2,
    BG_AV_NODES_SNOWFALL_GRAVE          = 3,
    BG_AV_NODES_ICEBLOOD_GRAVE          = 4,
    BG_AV_NODES_FROSTWOLF_GRAVE         = 5,
    BG_AV_NODES_FROSTWOLF_HUT           = 6,
    BG_AV_NODES_DUNBALDAR_SOUTH         = 7,
    BG_AV_NODES_DUNBALDAR_NORTH         = 8,
    BG_AV_NODES_ICEWING_BUNKER          = 9,
    BG_AV_NODES_STONEHEART_BUNKER       = 10,
    BG_AV_NODES_ICEBLOOD_TOWER          = 11,
    BG_AV_NODES_TOWER_POINT             = 12,
    BG_AV_NODES_FROSTWOLF_ETOWER        = 13,
    BG_AV_NODES_FROSTWOLF_WTOWER        = 14,

    BG_AV_NODES_MAX                     = 15
};

enum BG_AV_ObjectTypes
{
    BG_AV_OBJECT_FLAG_A_FIRSTAID_STATION    = 0,
    BG_AV_OBJECT_FLAG_A_STORMPIKE_GRAVE     = 1,
    BG_AV_OBJECT_FLAG_A_STONEHEART_GRAVE    = 2,
    BG_AV_OBJECT_FLAG_A_SNOWFALL_GRAVE      = 3,
    BG_AV_OBJECT_FLAG_A_ICEBLOOD_GRAVE      = 4,
    BG_AV_OBJECT_FLAG_A_FROSTWOLF_GRAVE     = 5,
    BG_AV_OBJECT_FLAG_A_FROSTWOLF_HUT       = 6,
    BG_AV_OBJECT_FLAG_A_DUNBALDAR_SOUTH     = 7,
    BG_AV_OBJECT_FLAG_A_DUNBALDAR_NORTH     = 8,
    BG_AV_OBJECT_FLAG_A_ICEWING_BUNKER      = 9,
    BG_AV_OBJECT_FLAG_A_STONEHEART_BUNKER   = 10,

    BG_AV_OBJECT_FLAG_C_A_FIRSTAID_STATION    = 11,
    BG_AV_OBJECT_FLAG_C_A_STORMPIKE_GRAVE     = 12,
    BG_AV_OBJECT_FLAG_C_A_STONEHEART_GRAVE    = 13,
    BG_AV_OBJECT_FLAG_C_A_SNOWFALL_GRAVE      = 14,
    BG_AV_OBJECT_FLAG_C_A_ICEBLOOD_GRAVE      = 15,
    BG_AV_OBJECT_FLAG_C_A_FROSTWOLF_GRAVE     = 16,
    BG_AV_OBJECT_FLAG_C_A_FROSTWOLF_HUT       = 17,
    BG_AV_OBJECT_FLAG_C_A_ICEBLOOD_TOWER      = 18,
    BG_AV_OBJECT_FLAG_C_A_TOWER_POINT         = 19,
    BG_AV_OBJECT_FLAG_C_A_FROSTWOLF_ETOWER    = 20,
    BG_AV_OBJECT_FLAG_C_A_FROSTWOLF_WTOWER    = 21,

    BG_AV_OBJECT_FLAG_C_H_FIRSTAID_STATION    = 22,
    BG_AV_OBJECT_FLAG_C_H_STORMPIKE_GRAVE     = 23,
    BG_AV_OBJECT_FLAG_C_H_STONEHEART_GRAVE    = 24,
    BG_AV_OBJECT_FLAG_C_H_SNOWFALL_GRAVE      = 25,
    BG_AV_OBJECT_FLAG_C_H_ICEBLOOD_GRAVE      = 26,
    BG_AV_OBJECT_FLAG_C_H_FROSTWOLF_GRAVE     = 27,
    BG_AV_OBJECT_FLAG_C_H_FROSTWOLF_HUT       = 28,
    BG_AV_OBJECT_FLAG_C_H_DUNBALDAR_SOUTH     = 29,
    BG_AV_OBJECT_FLAG_C_H_DUNBALDAR_NORTH     = 30,
    BG_AV_OBJECT_FLAG_C_H_ICEWING_BUNKER      = 31,
    BG_AV_OBJECT_FLAG_C_H_STONEHEART_BUNKER   = 32,

    BG_AV_OBJECT_FLAG_H_FIRSTAID_STATION    = 33,
    BG_AV_OBJECT_FLAG_H_STORMPIKE_GRAVE     = 34,
    BG_AV_OBJECT_FLAG_H_STONEHEART_GRAVE    = 35,
    BG_AV_OBJECT_FLAG_H_SNOWFALL_GRAVE      = 36,
    BG_AV_OBJECT_FLAG_H_ICEBLOOD_GRAVE      = 37,
    BG_AV_OBJECT_FLAG_H_FROSTWOLF_GRAVE     = 38,
    BG_AV_OBJECT_FLAG_H_FROSTWOLF_HUT       = 39,
    BG_AV_OBJECT_FLAG_H_ICEBLOOD_TOWER      = 40,
    BG_AV_OBJECT_FLAG_H_TOWER_POINT         = 41,
    BG_AV_OBJECT_FLAG_H_FROSTWOLF_ETOWER    = 42,
    BG_AV_OBJECT_FLAG_H_FROSTWOLF_WTOWER    = 43,

    BG_AV_OBJECT_FLAG_N_SNOWFALL_GRAVE      = 44,

    BG_AV_OBJECT_DOOR_H                     = 45,
    BG_AV_OBJECT_DOOR_A                     = 46,
//auras for graveyards (3auras per graveyard neutral, alliance, horde)
    BG_AV_OBJECT_AURA_N_FIRSTAID_STATION    = 47,
    BG_AV_OBJECT_AURA_A_FIRSTAID_STATION    = 48,
    BG_AV_OBJECT_AURA_H_FIRSTAID_STATION    = 49,
    BG_AV_OBJECT_AURA_N_STORMPIKE_GRAVE     = 50,
    BG_AV_OBJECT_AURA_A_STORMPIKE_GRAVE     = 51,
    BG_AV_OBJECT_AURA_H_STORMPIKE_GRAVE     = 52,
    BG_AV_OBJECT_AURA_N_STONEHEART_GRAVE    = 53,
    BG_AV_OBJECT_AURA_A_STONEHEART_GRAVE    = 54,
    BG_AV_OBJECT_AURA_H_STONEHEART_GRAVE    = 55,
    BG_AV_OBJECT_AURA_N_SNOWFALL_GRAVE      = 56,
    BG_AV_OBJECT_AURA_A_SNOWFALL_GRAVE      = 57,
    BG_AV_OBJECT_AURA_H_SNOWFALL_GRAVE      = 58,
    BG_AV_OBJECT_AURA_N_ICEBLOOD_GRAVE      = 59,
    BG_AV_OBJECT_AURA_A_ICEBLOOD_GRAVE      = 60,
    BG_AV_OBJECT_AURA_H_ICEBLOOD_GRAVE      = 61,
    BG_AV_OBJECT_AURA_N_FROSTWOLF_GRAVE     = 62,
    BG_AV_OBJECT_AURA_A_FROSTWOLF_GRAVE     = 63,
    BG_AV_OBJECT_AURA_H_FROSTWOLF_GRAVE     = 64,
    BG_AV_OBJECT_AURA_N_FROSTWOLF_HUT       = 65,
    BG_AV_OBJECT_AURA_A_FROSTWOLF_HUT       = 66,
    BG_AV_OBJECT_AURA_H_FROSTWOLF_HUT       = 67,

    //big flags on top of towers 2 flags on each (contested, (alliance | horde)) + 2 auras
    BG_AV_OBJECT_TFLAG_A_DUNBALDAR_SOUTH     = 67,
    BG_AV_OBJECT_TFLAG_H_DUNBALDAR_SOUTH     = 68,
    BG_AV_OBJECT_TFLAG_A_DUNBALDAR_NORTH     = 69,
    BG_AV_OBJECT_TFLAG_H_DUNBALDAR_NORTH     = 70,
    BG_AV_OBJECT_TFLAG_A_ICEWING_BUNKER      = 71,
    BG_AV_OBJECT_TFLAG_H_ICEWING_BUNKER      = 72,
    BG_AV_OBJECT_TFLAG_A_STONEHEART_BUNKER   = 73,
    BG_AV_OBJECT_TFLAG_H_STONEHEART_BUNKER   = 74,
    BG_AV_OBJECT_TFLAG_A_ICEBLOOD_TOWER      = 75,
    BG_AV_OBJECT_TFLAG_H_ICEBLOOD_TOWER      = 76,
    BG_AV_OBJECT_TFLAG_A_TOWER_POINT         = 77,
    BG_AV_OBJECT_TFLAG_H_TOWER_POINT         = 78,
    BG_AV_OBJECT_TFLAG_A_FROSTWOLF_ETOWER    = 79,
    BG_AV_OBJECT_TFLAG_H_FROSTWOLF_ETOWER    = 80,
    BG_AV_OBJECT_TFLAG_A_FROSTWOLF_WTOWER    = 81,
    BG_AV_OBJECT_TFLAG_H_FROSTWOLF_WTOWER    = 82,
    BG_AV_OBJECT_TAURA_A_DUNBALDAR_SOUTH     = 83,
    BG_AV_OBJECT_TAURA_H_DUNBALDAR_SOUTH     = 84,
    BG_AV_OBJECT_TAURA_A_DUNBALDAR_NORTH     = 85,
    BG_AV_OBJECT_TAURA_H_DUNBALDAR_NORTH     = 86,
    BG_AV_OBJECT_TAURA_A_ICEWING_BUNKER      = 87,
    BG_AV_OBJECT_TAURA_H_ICEWING_BUNKER      = 88,
    BG_AV_OBJECT_TAURA_A_STONEHEART_BUNKER   = 89,
    BG_AV_OBJECT_TAURA_H_STONEHEART_BUNKER   = 90,
    BG_AV_OBJECT_TAURA_A_ICEBLOOD_TOWER      = 91,
    BG_AV_OBJECT_TAURA_H_ICEBLOOD_TOWER      = 92,
    BG_AV_OBJECT_TAURA_A_TOWER_POINT         = 93,
    BG_AV_OBJECT_TAURA_H_TOWER_POINT         = 94,
    BG_AV_OBJECT_TAURA_A_FROSTWOLF_ETOWER    = 95,
    BG_AV_OBJECT_TAURA_H_FROSTWOLF_ETOWER    = 96,
    BG_AV_OBJECT_TAURA_A_FROSTWOLF_WTOWER    = 97,
    BG_AV_OBJECT_TAURA_H_FROSTWOLF_WTOWER    = 98,

    BG_AV_OBJECT_BURN_DUNBALDAR_SOUTH        = 99,
    BG_AV_OBJECT_BURN_DUNBALDAR_NORTH        = 109,
    BG_AV_OBJECT_BURN_ICEWING_BUNKER         = 119,
    BG_AV_OBJECT_BURN_STONEHEART_BUNKER      = 129,
    BG_AV_OBJECT_BURN_ICEBLOOD_TOWER         = 139,
    BG_AV_OBJECT_BURN_TOWER_POINT            = 149,
    BG_AV_OBJECT_BURN_FROSTWOLF_ETWOER       = 159,
    BG_AV_OBJECT_BURN_FROSTWOLF_WTOWER       = 169,
    BG_AV_OBJECT_BURN_BUILDING_ALLIANCE      = 179,
    BG_AV_OBJECT_BURN_BUILDING_HORDE         = 189,
    BG_AV_OBJECT_SNOW_EYECANDY_A             = 199,
    BG_AV_OBJECT_SNOW_EYECANDY_PA            = 203,
    BG_AV_OBJECT_SNOW_EYECANDY_H             = 207,
    BG_AV_OBJECT_SNOW_EYECANDY_PH            = 211,
    BG_AV_OBJECT_MINE_SUPPLY_N_MIN           = 215,
    BG_AV_OBJECT_MINE_SUPPLY_N_MAX           = 224,
    BG_AV_OBJECT_MINE_SUPPLY_S_MIN           = 225,
    BG_AV_OBJECT_MINE_SUPPLY_S_MAX           = 236,

    BG_AV_OBJECT_MAX                         = 237
};

enum BG_AV_OBJECTS
{
    AV_OPLACE_FIRSTAID_STATION              = 0,
    AV_OPLACE_STORMPIKE_GRAVE               = 1,
    AV_OPLACE_STONEHEART_GRAVE              = 2,
    AV_OPLACE_SNOWFALL_GRAVE                = 3,
    AV_OPLACE_ICEBLOOD_GRAVE                = 4,
    AV_OPLACE_FROSTWOLF_GRAVE               = 5,
    AV_OPLACE_FROSTWOLF_HUT                 = 6,
    AV_OPLACE_DUNBALDAR_SOUTH               = 7,
    AV_OPLACE_DUNBALDAR_NORTH               = 8,
    AV_OPLACE_ICEWING_BUNKER                = 9,
    AV_OPLACE_STONEHEART_BUNKER             = 10,
    AV_OPLACE_ICEBLOOD_TOWER                = 11,
    AV_OPLACE_TOWER_POINT                   = 12,
    AV_OPLACE_FROSTWOLF_ETOWER              = 13,
    AV_OPLACE_FROSTWOLF_WTOWER              = 14,
    AV_OPLACE_BIGBANNER_DUNBALDAR_SOUTH     = 15,
    AV_OPLACE_BIGBANNER_DUNBALDAR_NORTH     = 16,
    AV_OPLACE_BIGBANNER_ICEWING_BUNKER      = 17,
    AV_OPLACE_BIGBANNER_STONEHEART_BUNKER   = 18,
    AV_OPLACE_BIGBANNER_ICEBLOOD_TOWER      = 19,
    AV_OPLACE_BIGBANNER_TOWER_POINT         = 20,
    AV_OPLACE_BIGBANNER_FROSTWOLF_ETOWER    = 21,
    AV_OPLACE_BIGBANNER_FROSTWOLF_WTOWER    = 22,

    AV_OPLACE_BURN_DUNBALDAR_SOUTH          = 23,
    AV_OPLACE_BURN_DUNBALDAR_NORTH          = 33,
    AV_OPLACE_BURN_ICEWING_BUNKER           = 43,
    AV_OPLACE_BURN_STONEHEART_BUNKER        = 53,
    AV_OPLACE_BURN_ICEBLOOD_TOWER           = 63,
    AV_OPLACE_BURN_TOWER_POINT              = 73,
    AV_OPLACE_BURN_FROSTWOLF_ETOWER         = 83,
    AV_OPLACE_BURN_FROSTWOLF_WTOWER         = 93,
    AV_OPLACE_BURN_BUILDING_A               = 103,
    AV_OPLACE_BURN_BUILDING_H               = 113,
    AV_OPLACE_SNOW_1                        = 123,
    AV_OPLACE_SNOW_2                        = 124,
    AV_OPLACE_SNOW_3                        = 125,
    AV_OPLACE_SNOW_4                        = 126,
    AV_OPLACE_MINE_SUPPLY_N_MIN             = 127,
    AV_OPLACE_MINE_SUPPLY_N_MAX             = 136,
    AV_OPLACE_MINE_SUPPLY_S_MIN             = 137,
    AV_OPLACE_MINE_SUPPLY_S_MAX             = 148,

    AV_OPLACE_MAX                           = 149
};

Position const BG_AV_ObjectPos[AV_OPLACE_MAX] =
{
    {638.592f, -32.422f, 46.0608f, -1.62316f }, //firstaid station
    {669.007f, -294.078f, 30.2909f, 2.77507f }, //stormpike
    {77.8013f, -404.7f, 46.7549f, -0.872665f }, //stone grave
    {-202.581f, -112.73f, 78.4876f, -0.715585f }, //snowfall
    {-611.962f, -396.17f, 60.8351f, 2.53682f},  //iceblood grave
    {-1082.45f, -346.823f, 54.9219f, -1.53589f }, //frostwolf grave
    {-1402.21f, -307.431f, 89.4424f, 0.191986f }, //frostwolf hut
    {553.779f, -78.6566f, 51.9378f, -1.22173f }, //dunnbaldar south
    {674.001f, -143.125f, 63.6615f, 0.994838f }, //dunbaldar north
    {203.281f, -360.366f, 56.3869f, -0.925024f }, //icew
    {-152.437f, -441.758f, 40.3982f, -1.95477f }, //stone
    {-571.88f, -262.777f, 75.0087f, -0.802851f }, //ice tower
    {-768.907f, -363.71f, 90.8949f, 1.07991f},  //tower point
    {-1302.9f, -316.981f, 113.867f, 2.00713f }, //frostwolf etower
    {-1297.5f, -266.767f, 114.15f, 3.31044f},   //frostwolf wtower
    //bigbanner:
    {555.848f, -84.4151f, 64.4397f, 3.12414f }, //duns
    {679.339f, -136.468f, 73.9626f, -2.16421f }, //dunn
    {208.973f, -365.971f, 66.7409f, -0.244346f }, //icew
    {-155.832f, -449.401f, 52.7306f, 0.610865f }, //stone
    {-572.329f, -262.476f, 88.6496f, -0.575959f }, //icetower
    {-768.199f, -363.105f, 104.537f, 0.10472f }, //towerp
    {-1302.84f, -316.582f, 127.516f, 0.122173f }, //etower
    {-1297.87f, -266.762f, 127.796f, 0.0698132f }, //wtower
    //burning auras towers have 9*179065 captain-buildings have 5*179066+5*179065
    //dunns
    {562.632f, -88.1815f, 61.993f, 0.383972f },
    {562.523f, -74.5028f, 37.9474f, -0.0523599f },
    {558.097f, -70.9842f, 52.4876f, 0.820305f },
    {578.167f, -71.8191f, 38.1514f, 2.72271f },
    {556.028f, -94.9242f, 44.8191f, 3.05433f },
    {572.451f, -94.3655f, 37.9443f, -1.72788f },
    {549.263f, -79.3645f, 44.8191f, 0.436332f },
    {543.513f, -94.4006f, 52.4819f, 0.0349066f },
    {572.149f, -93.7862f, 52.5726f, 0.541052f },
    {582.162f, -81.2375f, 37.9216f, 0.0872665f },
    //dunn
    {664.797f, -143.65f, 64.1784f, -0.453786f},
    {664.505f, -139.452f, 49.6696f, -0.0349067f},
    {676.067f, -124.319f, 49.6726f, -1.01229f},
    {693.004f, -144.025f, 64.1755f, 2.44346f},
    {661.175f, -117.691f, 49.645f, 1.91986f},
    {684.423f, -146.582f, 63.6662f, 0.994838f},
    {682.791f, -127.769f, 62.4155f, 1.09956f},
    {674.576f, -147.101f, 56.5425f, -1.6057f},
    {655.719f, -126.673f, 49.8138f, 2.80998f},
    {0, 0, 0, 0},
    //icew
    {231.503f, -356.688f, 42.3704f, 0.296706f},
    {224.989f, -348.175f, 42.5607f, 1.50098f},
    {205.782f, -351.335f, 56.8998f, 1.01229f},
    {196.605f, -369.187f, 56.3914f, 2.46091f},
    {210.619f, -376.938f, 49.2677f, 2.86234f},
    {209.647f, -352.632f, 42.3959f, -0.698132f},
    {220.65f, -368.132f, 42.3978f, -0.2618f},
    {224.682f, -374.031f, 57.0679f, 0.541052f},
    {200.26f, -359.968f, 49.2677f, -2.89725f},
    {196.619f, -378.016f, 56.9131f, 1.01229f},
    //stone
    {-155.488f, -437.356f, 33.2796f, 2.60054f},
    {-163.441f, -454.188f, 33.2796f, 1.93732f},
    {-143.977f, -445.148f, 26.4097f, -1.8675f},
    {-135.764f, -464.708f, 26.3823f, 2.25147f},
    {-154.076f, -466.929f, 41.0636f, -1.8675f},
    {-149.908f, -460.332f, 26.4083f, -2.09439f},
    {-151.638f, -439.521f, 40.3797f, 0.436332f},
    {-131.301f, -454.905f, 26.5771f, 2.93215f},
    {-171.291f, -444.684f, 40.9211f, 2.30383f},
    {-143.591f, -439.75f, 40.9275f, -1.72788f},
    //iceblood
    {-572.667f, -267.923f, 56.8542f, 2.35619f},
    {-561.021f, -262.689f, 68.4589f, 1.37881f},
    {-572.538f, -262.649f, 88.6197f, 1.8326f},
    {-574.77f, -251.45f, 74.9422f, -1.18682f},
    {-578.625f, -267.571f, 68.4696f, 0.506145f},
    {-571.476f, -257.234f, 63.3223f, 3.10669f},
    {-566.035f, -273.907f, 52.9582f, -0.890118f},
    {-580.948f, -259.77f, 68.4696f, 1.46608f},
    {-568.318f, -267.1f, 75.0008f, 1.01229f},
    {-559.621f, -268.597f, 52.8986f, 0.0523599f},
    //towerp
    {-776.072f, -368.046f, 84.3558f, 2.63545f},
    {-777.564f, -368.521f, 90.6701f, 1.72788f},
    {-765.461f, -357.711f, 90.888f, 0.314159f},
    {-768.763f, -362.735f, 104.612f, 1.81514f},
    {-760.356f, -358.896f, 84.3558f, 2.1293f},
    {-771.967f, -352.838f, 84.3484f, 1.74533f},
    {-773.333f, -364.653f, 79.2351f, -1.64061f},
    {-764.109f, -366.069f, 70.0934f, 0.383972f},
    {-767.103f, -350.737f, 68.7933f, 2.80998f},
    {-760.115f, -353.845f, 68.8633f, 1.79769f},
    //froste
    {-1304.87f, -304.525f, 91.8366f, -0.680679f},
    {-1301.77f, -310.974f, 95.8252f, 0.907571f},
    {-1305.58f, -320.625f, 102.166f, -0.558505f},
    {-1294.27f, -323.468f, 113.893f, -1.67552f},
    {-1302.65f, -317.192f, 127.487f, 2.30383f},
    {-1293.89f, -313.478f, 107.328f, 1.6057f},
    {-1312.41f, -312.999f, 107.328f, 1.5708f},
    {-1311.57f, -308.08f, 91.7666f, -1.85005f},
    {-1314.7f, -322.131f, 107.36f, 0.645772f},
    {-1304.6f, -310.754f, 113.859f, -0.401426f},
    //frostw
    {-1308.24f, -273.26f, 92.0514f, -0.139626f},
    {-1302.26f, -262.858f, 95.9269f, 0.418879f},
    {-1297.28f, -267.773f, 126.756f, 2.23402f},
    {-1299.08f, -256.89f, 114.108f, -2.44346f},
    {-1303.41f, -268.237f, 114.151f, -1.23918f},
    {-1304.43f, -273.682f, 107.612f, 0.244346f},
    {-1309.53f, -265.951f, 92.1418f, -2.49582f},
    {-1295.55f, -263.865f, 105.033f, 0.925024f},
    {-1294.71f, -281.466f, 107.664f, -1.50098f},
    {-1289.69f, -259.521f, 107.612f, -2.19912f},

    //the two buildings of the captains
    //alliance
    {-64.4987f, -289.33f, 33.4616f, -2.82743f},
    {-5.98025f, -326.144f, 38.8538f, 0},
    {-2.67893f, -306.998f, 33.4165f, 0},
    {-60.25f, -309.232f, 50.2408f, -1.46608f},
    {-48.7941f, -266.533f, 47.7916f, 2.44346f},
    {-3.40929f, -306.288f, 33.34f, 0},
    {-48.619f, -266.917f, 47.8168f, 0},
    {-62.9474f, -286.212f, 66.7288f, 0},
    {-5.05132f, -325.323f, 38.8536f, 0},
    {-64.2677f, -289.412f, 33.469f, 0},
//horde
    {-524.276f, -199.6f, 82.8733f, -1.46608f},
    {-518.196f, -173.085f, 102.43f, 0},
    {-500.732f, -145.358f, 88.5337f, 2.44346f},
    {-501.084f, -150.784f, 80.8506f, 0},
    {-518.309f, -163.963f, 102.521f, 2.96706f},
    {-517.053f, -200.429f, 80.759f, 0},
    {-514.361f, -163.864f, 104.163f, 0},
    {-568.04f, -188.707f, 81.55f, 0},
    {-501.775f, -151.581f, 81.2027f, 0},
    {-509.975f, -191.652f, 83.2978f, 0},

//snowfall eyecandy
    {-191.153f, -129.868f, 78.5595f, -1.25664f },
    {-201.282f, -134.319f, 78.6753f, -0.942478f },
    {-215.981f, -91.4101f, 80.8702f, -1.74533f },
    {-200.465f, -96.418f, 79.7587f, 1.36136f },
    //mine supplies
    //irondeep
    {870.899f, -388.434f, 61.6406f, -1.22173f},
    {825.214f, -320.174f, 63.712f, -2.82743f},
    {837.117f, -452.556f, 47.2331f, -3.12414f},
    {869.755f, -448.867f, 52.5448f, -0.855212f},
    {949.877f, -458.198f, 56.4874f, 0.314159f},
    {900.35f, -479.024f, 58.3553f, 0.122173f},
    {854.449f, -442.255f, 50.6589f, 0.401426f},
    {886.685f, -442.358f, 54.6962f, -1.22173f},
    {817.509f, -457.331f, 48.4666f, 2.07694f},
    {793.411f, -326.281f, 63.1117f, -2.79253f},
    //coldtooth
    {-934.212f, -57.3517f, 80.277f, -0.0174535f},
    {-916.281f, -36.8579f, 77.0227f, 0.122173f},
    {-902.73f, -103.868f, 75.4378f, -1.58825f},
    {-900.514f, -143.527f, 75.9686f, 1.8675f},
    {-862.882f, -0.353299f, 72.1526f, -2.51327f},
    {-854.932f, -85.9184f, 68.6056f, -2.04204f},
    {-851.833f, -118.959f, 63.8672f, -0.0698131f},
    {-849.832f, -20.8421f, 70.4672f, -1.81514f},
    {-844.25f, -60.0374f, 72.1031f, -2.19912f},
    {-820.644f, -136.043f, 63.1977f, 2.40855f},
    {-947.642f, -208.807f, 77.0101f, 1.36136f},
    {-951.394f, -193.695f, 67.634f, 0.802851f}
};

Position const BG_AV_DoorPositons[2] =
{
    {794.64310f, -493.4745f, 99.77789f, -0.122173f}, //alliance
    {-1382.057f, -545.9169f, 54.90467f, 0.7679439f}  //horde
};

QuaternionData const BG_AV_DoorRotation[2] =
{
    {0.0f, 0.0f, -0.06104851f, 0.9981348f}, //alliance
    {0.0f, 0.0f, 0.374606100f, 0.9271840f}  //horde
};

//creaturestuff starts here
//is related to BG_AV_CreaturePos
enum BG_AV_CreaturePlace
{
    AV_CPLACE_SPIRIT_STORM_AID      = 0,
    AV_CPLACE_SPIRIT_STORM_GRAVE    = 1,
    AV_CPLACE_SPIRIT_STONE_GRAVE    = 2,
    AV_CPLACE_SPIRIT_SNOWFALL       = 3,
    AV_CPLACE_SPIRIT_ICE_GRAVE      = 4,
    AV_CPLACE_SPIRIT_FROSTWOLF      = 5,
    AV_CPLACE_SPIRIT_FROST_HUT      = 6,
    AV_CPLACE_SPIRIT_MAIN_ALLIANCE  = 7,
    AV_CPLACE_SPIRIT_MAIN_HORDE     = 8,
//I don't add a variable for all 4 positions... I think one is enough to compute the rest
    AV_CPLACE_DEFENSE_STORM_AID      = 9,
    AV_CPLACE_DEFEMSE_STORM_GRAVE    = 13,
    AV_CPLACE_DEFENSE_STONE_GRAVE    = 17,
    AV_CPLACE_DEFENSE_SNOWFALL       = 21,
    AV_CPLACE_DEFENSE_FROSTWOLF      = 25,
    AV_CPLACE_DEFENSE_ICE_GRAVE      = 29,
    AV_CPLACE_DEFENSE_FROST_HUT      = 33,

    AV_CPLACE_DEFENSE_DUN_S          = 37,
    AV_CPLACE_DEFENSE_DUN_N          = 41,
    AV_CPLACE_DEFENSE_ICEWING        = 45,
    AV_CPLACE_DEFENSE_STONE_TOWER    = 49,
    AV_CPLACE_DEFENSE_ICE_TOWER      = 53,
    AV_CPLACE_DEFENSE_TOWERPOINT     = 57,
    AV_CPLACE_DEFENSE_FROST_E        = 61,
    AV_CPLACE_DEFENSE_FROST_t        = 65,

    AV_CPLACE_A_MARSHAL_SOUTH       = 69,
    AV_CPLACE_A_MARSHAL_NORTH       = 70,
    AV_CPLACE_A_MARSHAL_ICE         = 71,
    AV_CPLACE_A_MARSHAL_STONE       = 72,
    AV_CPLACE_H_MARSHAL_ICE         = 73,
    AV_CPLACE_H_MARSHAL_TOWER       = 74,
    AV_CPLACE_H_MARSHAL_ETOWER      = 75,
    AV_CPLACE_H_MARSHAL_WTOWER      = 76,
    //irondeep
    //miner:
    AV_CPLACE_MINE_N_1_MIN      = 77,
    AV_CPLACE_MINE_N_1_MAX      = 136,
    //special types
    AV_CPLACE_MINE_N_2_MIN      = 137,
    AV_CPLACE_MINE_N_2_MAX      = 192,
    //boss
    AV_CPLACE_MINE_N_3          = 193,
    //coldtooth
    //miner:
    AV_CPLACE_MINE_S_1_MIN      = 194,
    AV_CPLACE_MINE_S_1_MAX      = 250,
    //special types
    AV_CPLACE_MINE_S_2_MIN      = 251,
    AV_CPLACE_MINE_S_2_MAX      = 289,
    //vermin
    AV_CPLACE_MINE_S_S_MIN      = 290,
    AV_CPLACE_MINE_S_S_MAX      = 299,
    //boss
    AV_CPLACE_MINE_S_3          = 300,

    //herald
    AV_CPLACE_HERALD          = 301,

    //node aura triggers
    AV_CPLACE_TRIGGER01       = 302,
    AV_CPLACE_TRIGGER02       = 303,
    AV_CPLACE_TRIGGER03       = 304,
    AV_CPLACE_TRIGGER04       = 305,
    AV_CPLACE_TRIGGER05       = 306,
    AV_CPLACE_TRIGGER06       = 307,
    AV_CPLACE_TRIGGER07       = 308,
    AV_CPLACE_TRIGGER08       = 309,
    AV_CPLACE_TRIGGER09       = 310,
    AV_CPLACE_TRIGGER10       = 311,
    AV_CPLACE_TRIGGER11       = 312,
    AV_CPLACE_TRIGGER12       = 313,
    AV_CPLACE_TRIGGER13       = 314,
    AV_CPLACE_TRIGGER14       = 315,
    AV_CPLACE_TRIGGER15       = 316,

    //boss, captain triggers
    AV_CPLACE_TRIGGER16       = 317,
    AV_CPLACE_TRIGGER17       = 318,
    AV_CPLACE_TRIGGER18       = 319,
    AV_CPLACE_TRIGGER19       = 320,

    AV_CPLACE_MAX = 321
};

Position const BG_AV_CreaturePos[AV_CPLACE_MAX] =
{
    //spiritguides
    {643.000000f, 44.000000f, 69.740196f, -0.001854f},
    {676.000000f, -374.000000f, 30.000000f, -0.001854f},
    {73.417755f, -496.433105f, 48.731918f, -0.001854f},
    {-157.409195f, 31.206272f, 77.050598f, -0.001854f},
    {-531.217834f, -405.231384f, 49.551376f, -0.001854f},
    {-1090.476807f, -253.308670f, 57.672371f, -0.001854f},
    {-1496.065063f, -333.338409f, 101.134804f, -0.001854f},
    {873.001770f, -491.283630f, 96.541931f, -0.001854f},
    {-1437.670044f, -610.088989f, 51.161900f, -0.001854f},
 //grave
 //firstaid
    {635.17f, -29.5594f, 46.5056f, 4.81711f},
    {642.488f, -32.9437f, 46.365f, 4.67748f},
    {642.326f, -27.9442f, 46.9211f, 4.59022f},
    {635.945f, -33.6171f, 45.7164f, 4.97419f},
   //stormpike
    {669.272f, -297.304f, 30.291f, 4.66604f},
    {674.08f, -292.328f, 30.4817f, 0.0918785f},
    {667.01f, -288.532f, 29.8809f, 1.81583f},
    {664.153f, -294.042f, 30.2851f, 3.28531f},
  //stone
    {81.7027f, -406.135f, 47.7843f, 0.598464f},
    {78.1431f, -409.215f, 48.0401f, 5.05953f},
    {73.4135f, -407.035f, 46.7527f, 3.34736f},
    {78.2258f, -401.859f, 46.4202f, 2.05852f},
  //snowfall
    {-207.412f, -110.616f, 78.7959f, 2.43251f},
    {-197.95f, -112.205f, 78.5686f, 6.22441f},
    {-202.709f, -116.829f, 78.4358f, 5.13742f},
    {-202.059f, -108.314f, 78.5783f, 5.91968f},
  //ice
    {-615.501f, -393.802f, 60.4299f, 3.06147f},
    {-608.513f, -392.717f, 62.5724f, 2.06323f},
    {-609.769f, -400.072f, 60.7174f, 5.22367f},
    {-616.093f, -398.293f, 60.5628f, 3.73613f},
  //frost
    {-1077.7f, -340.21f, 55.4682f, 6.25569f},
    {-1082.74f, -333.821f, 54.7962f, 2.05459f},
    {-1090.66f, -341.267f, 54.6768f, 3.27746f},
    {-1081.58f, -344.63f, 55.256f, 4.75636f},
  //frost hut
    {-1408.95f, -311.69f, 89.2536f, 4.49954f},
    {-1407.15f, -305.323f, 89.1993f, 2.86827f},
    {-1400.64f, -304.3f, 89.7008f, 1.0595f},
    {-1400.4f, -311.35f, 89.3028f, 4.99434f},
  //towers
  //dun south - OK
    {569.395f, -101.064f, 52.8296f, 2.34974f},
    {574.85f, -92.9842f, 52.5869f, 3.09325f},
    {575.411f, -83.597f, 52.3626f, 6.26573f},
    {571.352f, -75.6582f, 52.479f, 0.523599f},
    //dun north - OK
    {668.60f, -122.53f, 64.12f, 2.34f}, /// @todo: To be confirm - Not completely okay
    {662.253f, -129.105f, 64.1794f, 2.77507f},
    {661.209f, -138.877f, 64.2251f, 3.38594f},
    {665.481f, -146.857f, 64.1271f, 3.75246f},
    //icewing - OK
    {225.228f, -368.909f, 56.9983f, 6.23806f},
    {191.36f, -369.899f, 57.1524f, 3.24631f},
    {215.518f, -384.019f, 56.9889f, 5.09636f},
    {199.625f, -382.177f, 56.8691f, 4.08407f},
    //stone
    {-172.851f, -452.366f, 40.8725f, 3.31829f},
    {-147.147f, -435.053f, 40.8022f, 0.599238f},
    {-169.456f, -440.325f, 40.985f, 2.59101f},
    {-163.494f, -434.904f, 41.0725f, 1.84174f},
    //ice - OK
    {-573.522f, -271.854f, 75.0078f, 3.9619f},
    {-565.616f, -269.051f, 74.9952f, 5.02655f},
    {-562.825f, -261.087f, 74.9898f, 5.95157f},
    {-569.176f, -254.446f, 74.8771f, 0.820305f},
    //towerpoint
    {-763.04f, -371.032f, 90.7933f, 5.25979f},
    {-759.764f, -358.264f, 90.8681f, 0.289795f},
    {-768.808f, -353.056f, 90.8811f, 1.52601f},
    {-775.944f, -362.639f, 90.8949f, 2.59573f},
    //frost etower
    {-1294.13f, -313.045f, 107.328f, 0.270162f},
    {-1306.5f, -308.105f, 113.767f, 1.78755f},
    {-1294.78f, -319.966f, 113.79f, 5.94545f},
    {-1294.83f, -312.241f, 113.799f, 0.295293f},
    //frost wtower
    {-1300.96f, -275.111f, 114.058f, 4.12804f},
    {-1302.41f, -259.256f, 114.065f, 1.67602f},
    {-1287.97f, -262.087f, 114.165f, 6.18264f},
    {-1291.59f, -271.166f, 114.151f, 5.28257f},

    //alliance marshall
    {721.104f, -7.64155f, 50.7046f, 3.45575f}, // south
    {723.058f, -14.1548f, 50.7046f, 3.40339f}, // north
    {715.691f, -4.72233f, 50.2187f, 3.47321f}, // icewing
    {720.046f, -19.9413f, 50.2187f, 3.36849f}, // stone
/// horde @todo: Confirm positions
    {-1363.99f, -221.99f, 98.4053f, 4.93012f},
    {-1370.96f, -223.532f, 98.4266f, 4.93012f},
    {-1378.37f, -228.614f, 99.3546f, 5.38565f},
    {-1358.02f, -228.998f, 98.868f, 3.87768f},

 //irondeep mine
 //Irondeep Trogg
    {971.671f, -442.657f, 57.6951f, 3.1765f},
    {969.979f, -457.148f, 58.1119f, 4.5204f},
    {958.692f, -333.477f, 63.2276f, 5.77704f},
    {957.113f, -325.92f, 61.7589f, 1.13446f},
    {948.25f, -448.268f, 56.9009f, 5.60251f},
    {934.727f, -385.802f, 63.0344f, 3.75246f},
    {931.751f, -403.458f, 59.6737f, 5.63741f},
    {931.146f, -359.666f, 66.0294f, 3.9619f},
    {929.702f, -412.401f, 56.8776f, 5.89921f},
    {926.849f, -379.074f, 63.5286f, 2.0944f},
    {921.972f, -358.597f, 66.4313f, 2.93215f},
    {921.449f, -341.981f, 67.1264f, 3.4383f},
    {921.1f, -395.812f, 60.4615f, 2.71695f},
    {919.274f, -394.986f, 60.3478f, 2.71696f},
    {916.852f, -393.891f, 60.1726f, 2.71695f},
    {914.568f, -326.21f, 66.1733f, 2.25147f},
    {913.064f, -395.773f, 60.1364f, 4.41568f},
    {909.246f, -474.576f, 58.2067f, 0.226893f},
    {909.246f, -474.576f, 58.2901f, 0.226893f},
    {907.209f, -428.267f, 59.8065f, 1.8675f},
    {905.973f, -459.528f, 58.7594f, 1.37189f},
    {905.067f, -396.074f, 60.2085f, 5.07891f},
    {901.809f, -457.709f, 59.0116f, 3.52557f},
    {900.962f, -427.44f, 59.0842f, 1.50098f},
    {897.929f, -471.742f, 59.7729f, 2.54818f},
    {893.376f, -343.171f, 68.1499f, 5.35816f},
    {890.584f, -406.049f, 61.1925f, 5.67232f},
    {888.208f, -332.564f, 68.148f, 1.93732f},
    {887.647f, -391.537f, 61.8734f, 1.37881f},
    {885.109f, -343.338f, 67.0867f, 3.78979f},
    {881.618f, -419.948f, 53.5228f, 0.593412f},
    {878.675f, -345.36f, 66.1052f, 3.45651f},
    {877.127f, -351.8f, 66.5296f, 5.74213f},
    {876.778f, -345.97f, 65.7724f, 3.45262f},
    {874.577f, -414.786f, 52.7817f, 1.67552f},
    {868.247f, -343.136f, 64.9894f, 1.6057f},
    {859.03f, -367.231f, 47.4655f, 0.0174533f},
    {857.513f, -351.817f, 65.1867f, 4.39823f},
    {852.632f, -372.416f, 48.1657f, 3.66519f},
    {849.86f, -340.944f, 66.2447f, 0.401426f},
    {847.99f, -386.287f, 60.9277f, 2.32374f},
    {847.601f, -423.072f, 50.0852f, 4.57276f},
    {847.135f, -411.307f, 50.2106f, 1.5708f},
    {835.077f, -379.418f, 48.2755f, 5.93412f},
    {834.87f, -453.304f, 47.9075f, 0.226893f},
    {834.634f, -365.981f, 62.8801f, 1.32645f},
    {834.354f, -355.526f, 48.1491f, 6.07375f},
    {833.702f, -327.506f, 65.0439f, 0.331613f},
    {833.151f, -374.228f, 63.0938f, 3.66519f},
    {831.711f, -346.785f, 47.2975f, 0.226893f},
    {827.874f, -413.624f, 48.5818f, 1.49241f},
    {827.728f, -415.483f, 48.5593f, 1.49238f},
    {827.016f, -424.543f, 48.2856f, 1.49236f},
    {823.222f, -334.283f, 65.6306f, 4.88692f},
    {821.892f, -464.723f, 48.9451f, 4.66003f},
    {821.006f, -387.635f, 49.0728f, 3.15905f},
    {817.26f, -447.432f, 49.4308f, 2.18166f},
    {805.399f, -320.146f, 52.7712f, 0.296706f},
    {801.405f, -328.055f, 53.0195f, 4.31096f},
    //irondeep skullthumber irondeep shaman
    {955.812f, -440.302f, 55.3411f, 3.19395f},
    {937.378f, -377.816f, 65.3919f, 3.56047f},
    {925.059f, -331.347f, 65.7564f, 3.66519f},
    {922.918f, -396.634f, 60.3942f, 2.71695f},
    {909.99f, -462.154f, 59.0811f, 3.7001f},
    {907.893f, -388.787f, 61.7923f, 5.74213f},
    {898.801f, -437.105f, 58.5266f, 0.959931f},
    {884.237f, -407.597f, 61.566f, 0.820305f},
    {880.744f, -344.683f, 66.4086f, 3.4644f},
    {876.047f, -341.857f, 65.8743f, 4.45059f},
    {874.674f, -402.077f, 61.7573f, 0.26341f},
    {871.914f, -404.209f, 62.1269f, 6.06163f},
    {871.606f, -403.665f, 62.0795f, 0.765774f},
    {871.561f, -404.114f, 62.1297f, 0.00981727f},
    {871.528f, -404.248f, 62.1455f, 0.498032f},
    {871.493f, -404.122f, 62.1331f, 5.65727f},
    {871.282f, -403.843f, 62.1108f, 0.788382f},
    {868.294f, -392.395f, 61.4772f, 4.38685f},
    {868.256f, -392.363f, 61.4803f, 0.732738f},
    {867.804f, -392.51f, 61.5089f, 2.30167f},
    {867.612f, -392.371f, 61.524f, 2.86149f},
    {858.593f, -439.614f, 50.2184f, 0.872665f},
    {851.471f, -362.52f, 47.314f, 4.06662f},
    {846.939f, -347.279f, 66.2876f, 0.942478f},
    {842.08f, -421.775f, 48.2659f, 1.0821f},
    {838.358f, -371.212f, 63.3299f, 4.04916f},
    {827.57f, -417.483f, 48.4538f, 1.49237f},
    {827.012f, -457.397f, 48.9331f, 2.35619f},
    {825.535f, -322.373f, 63.9357f, 4.76475f},
    {867.635f, -443.605f, 51.3347f, 1.38626f},
    {957.293f, -455.039f, 56.7395f, 5.79449f},
    {950.077f, -326.672f, 61.6552f, 5.48033f},
    {936.692f, -356.78f, 65.9835f, 2.75762f},
    {926.475f, -419.345f, 56.1833f, 2.0944f},
    {924.729f, -397.453f, 60.213f, 2.71695f},
    {902.195f, -475.891f, 58.312f, 1.39626f},
    {897.464f, -338.758f, 68.1715f, 2.94961f},
    {884.237f, -407.597f, 61.566f, 0.820305f},
    {882.517f, -344.111f, 66.7887f, 3.46962f},
    {881.437f, -400.254f, 61.2028f, 0.263427f},
    {880.156f, -400.678f, 61.3113f, 3.41373f},
    {877.989f, -418.051f, 52.9753f, 4.46804f},
    {871.212f, -404.12f, 62.1433f, 3.6554f},
    {871.036f, -404.119f, 62.2237f, 4.50295f},
    {857.396f, -395.766f, 61.263f, 4.78684f},
    {857.276f, -395.395f, 61.2418f, 0.0845553f},
    {857.231f, -394.577f, 61.2174f, 1.96817f},
    {857.108f, -395.682f, 61.2317f, 4.87022f},
    {856.709f, -395.28f, 61.1814f, 2.54913f},
    {850.922f, -390.399f, 60.8771f, 2.85405f},
    {847.556f, -388.228f, 60.9438f, 2.56872f},
    {842.031f, -384.663f, 61.6028f, 2.56871f},
    {832.035f, -389.301f, 47.5567f, 2.11185f},
    {827.415f, -419.468f, 48.3322f, 1.49232f},
    {826.402f, -349.454f, 47.2722f, 1.51844f},
    {817.83f, -455.715f, 48.4207f, 0.925025f},
    {808.953f, -325.964f, 52.4043f, 3.01942f},
    // Morloch
    {865.554f, -438.735f, 50.7333f, 2.12431f},
    //coldtooth mine
    //miner/digger
    {-917.648f, -46.8922f, 77.0872f, 5.27089f},
    {-912.689f, -45.4494f, 76.2277f, 4.60767f},
    {-905.455f, -84.5179f, 75.3642f, 3.29867f},
    {-904.332f, -111.509f, 75.5925f, 2.47837f},
    {-904.27f, -160.419f, 61.9876f, 3.61192f},
    {-904.023f, -90.4558f, 75.3706f, 3.40339f},
    {-978.678f, -37.3136f, 75.8364f, 2.84489f},
    {-973.076f, -36.5013f, 77.5047f, 1.0821f},
    {-963.951f, -87.734f, 81.5555f, 0.575959f},
    {-961.941f, -90.7252f, 81.6629f, 0.820305f},
    {-957.623f, -186.582f, 66.6021f, 1.95477f},
    {-952.476f, -179.778f, 78.6771f, 4.5204f},
    {-950.427f, -115.007f, 79.6127f, 3.68264f},
    {-950.25f, -151.95f, 79.4598f, -1.81423f},
    {-950.169f, -188.099f, 66.6184f, 5.55015f},
    {-949.944f, -142.977f, 80.5382f, 2.70526f},
    {-947.854f, -170.5f, 79.7618f, 0.942478f},
    {-946.738f, -139.567f, 80.0904f, 2.3911f},
    {-945.503f, -65.0654f, 79.7907f, 5.02655f},
    {-943.678f, -110.986f, 80.2557f, 0.959931f},
    {-942.993f, -56.9881f, 79.8915f, 5.65487f},
    {-938.197f, -155.838f, 61.3111f, 1.65806f},
    {-930.488f, -214.524f, 72.1431f, 2.1236f},
    {-929.947f, -154.449f, 61.5084f, 1.67552f},
    {-927.412f, -135.313f, 61.1987f, 3.29867f},
    {-920.677f, -156.859f, 62.8033f, 3.15306f},
    {-916.75f, -136.094f, 62.2357f, 0.0698132f},
    {-915.319f, -132.718f, 62.562f, 1.16984f},
    {-913.589f, -146.794f, 76.9366f, 1.8675f},
    {-907.572f, -148.937f, 76.6898f, 4.76475f},
    {-902.02f, -64.6174f, 73.9707f, 1.19169f},
    {-899.489f, -61.7252f, 73.2498f, 5.09636f},
    {-894.792f, -127.141f, 75.3834f, 6.14356f},
    {-892.408f, -162.525f, 64.1212f, 2.69884f},
    {-892.326f, -123.158f, 76.0318f, 5.5676f},
    {-888.468f, -148.462f, 61.8012f, 1.65806f},
    {-883.268f, -159.738f, 63.5311f, 5.20108f},
    {-877.76f, -118.07f, 65.215f, 2.94961f},
    {-876.792f, -128.646f, 64.1045f, 3.40339f},
    {-874.901f, -36.6579f, 69.4246f, 2.00713f},
    {-874.856f, -151.351f, 62.7537f, 3.57875f},
    {-872.135f, -150.08f, 62.7513f, 3.57201f},
    {-870.288f, -149.217f, 62.5413f, 3.56624f},
    {-870.03f, -6.27443f, 70.3867f, 2.3911f},
    {-869.023f, -82.2118f, 69.5848f, 3.22886f},
    {-866.354f, -40.2455f, 70.842f, 0.0698132f},
    {-865.305f, -152.302f, 63.5044f, 4.86947f},
    {-861.926f, -79.0519f, 71.4178f, 0.20944f},
    {-857.292f, -152.277f, 63.2114f, 4.18879f},
    {-853.357f, -0.696194f, 72.0655f, 0.994838f},
    {-850.685f, -14.2596f, 70.2298f, 0.20944f},
    {-839.987f, -67.7695f, 72.7916f, 4.93928f},
    {-839.199f, -57.0558f, 73.4891f, 1.67552f},
    {-836.963f, -153.224f, 63.3821f, 4.46804f},
    {-832.721f, -67.7555f, 72.9062f, 4.99164f},
    {-821.496f, -143.095f, 63.1292f, 0.541052f},
    {-818.829f, -153.004f, 62.1757f, 6.12611f},
    //special
    {-954.622f, -110.958f, 80.7911f, 6.24828f},
    {-951.477f, -53.9647f, 80.0235f, 5.32325f},
    {-946.812f, -126.04f, 78.8601f, 5.15265f},
    {-940.689f, -140.707f, 79.9225f, 2.79253f},
    {-933.954f, -159.632f, 60.778f, 2.56563f},
    {-922.537f, -130.291f, 61.3756f, 4.95674f},
    {-915.862f, -151.74f, 76.9427f, 0.942478f},
    {-888.321f, -159.831f, 62.5303f, 1.20428f},
    {-874.361f, -42.4751f, 69.4316f, 0.785398f},
    {-873.19f, -50.4899f, 70.0568f, -2.41288f},
    {-868.511f, -148.386f, 62.3547f, 3.57875f},
    {-868.44f, -121.649f, 64.5056f, 3.33358f},
    {-868.324f, -77.7196f, 71.4768f, 5.41052f},
    {-859.846f, -19.6549f, 70.7304f, 1.97222f},
    {-828.05f, -150.508f, 62.2019f, 2.14675f},
    {-826.254f, -58.6911f, 72.0041f, 3.68264f},
    {-976.086f, -44.1775f, 76.029f, 1.46608f},
    {-971.864f, -87.4223f, 81.4954f, 5.8294f},
    {-966.551f, -74.1111f, 80.0243f, 4.2129f},
    {-958.509f, -173.652f, 77.9013f, 6.24828f},
    {-951.511f, -181.242f, 65.529f, 4.39823f},
    {-940.967f, -186.243f, 77.698f, 1.28164f},
    {-930.004f, -65.0898f, 79.077f, 0.0581657f},
    {-920.864f, -40.2009f, 78.256f, 5.16617f},
    {-919.089f, -148.021f, 62.0317f, 2.59327f},
    {-901.516f, -116.329f, 75.6876f, 0.471239f},
    {-897.864f, -84.4348f, 74.083f, 3.00197f},
    {-897.617f, -52.0457f, 71.9503f, 4.36332f},
    {-894.891f, -153.951f, 61.6827f, 3.23569f},
    {-893.933f, -111.625f, 75.6591f, 4.22536f},
    {-883.265f, -152.854f, 61.8384f, 0.0941087f},
    {-868.293f, -147.243f, 62.1097f, 3.2056f},
    {-867.501f, -11.8709f, 70.018f, 6.14356f},
    {-866.699f, -147.54f, 62.1646f, 3.57878f},
    {-866.566f, -91.1916f, 67.4414f, 4.56707f},
    {-857.272f, -141.142f, 61.7356f, 4.17134f},
    {-847.446f, -98.0061f, 68.5131f, 3.24631f},
    {-837.026f, -140.729f, 62.5141f, 5.51524f},
    {-824.204f, -65.053f, 72.3381f, 3.01942f},
    //vermin (s.th special for this mine)
    {-951.955f, -197.5f, 77.212f, 5.63741f},
    {-944.837f, -199.608f, 77.0737f, 4.97419f},
    {-933.494f, -209.063f, 73.7803f, 5.88176f},
    {-929.666f, -201.308f, 73.7032f, 5.02655f},
    {-978.997f, -249.356f, 65.4345f, 5.05464f},
    {-974.565f, -224.828f, 69.5858f, 4.88846f},
    {-946.514f, -259.239f, 66.0874f, 3.78132f},
    {-918.402f, -250.439f, 69.5271f, 2.21352f},
    {-910.14f, -229.959f, 72.9279f, 0.27677f},
    {-851.563f, -88.6527f, 68.5983f, 3.61896f},
    //boss
    {-848.902f, -92.931f, 68.6325f, 3.33350f},
    //herald
    {-48.459f, -288.802f, 55.47f, 1.0f},
    //triggers
    {637.083f, -32.6603f, 45.9715f, 1.14353f},         //firstaid_station
    {669.007f, -294.078f, 30.2909f, 2.77507f},     //stormpike_grave
    {77.8013f, -404.7f, 46.7549f, -0.872665f},     //stoneheart_grave
    {-202.581f, -112.73f, 78.4876f, -0.715585f},   //snowfall_grave
    {-611.962f, -396.17f, 60.8351f, 2.53682f},     //iceblood_grave
    {-1082.45f, -346.823f, 54.9219f, -1.53589f},   //frostwolf_grave
    {-1402.21f, -307.431f, 89.4424f, 0.191986f},   //frostwolf_hut
    {553.779f, -78.6566f, 51.9378f, -1.22173f},    //dunbaldar_south
    {674.001f, -143.125f, 63.6615f, 0.994838f},    //dunbaldar_north
    {203.281f, -360.366f, 56.3869f, -0.925024f},    //icewing_bunker
    {-152.437f, -441.758f, 40.3982f, -1.95477f},   //stoneheart_bunker
    {-571.88f, -262.777f, 75.0087f, -0.802851f},   //iceblood_tower
    {-768.907f, -363.71f, 90.8949f, 1.07991f},     //tower_point
    {-1302.9f, -316.981f, 113.867f, 2.00713f},     //frostwolf_etower
    {-1297.5f, -266.767f, 114.15f, 3.31044f},      //frostwolf_wtower
    {-57.7891f, -286.597f, 15.6479f, 6.02139f},    //AV_NPC_A_CAPTAIN balinda
    {722.43f, -10.9982f, 50.7046f, 3.42085f},      //AV_NPC_A_BOSS vanndar
    {-545.23f, -165.35f, 57.7886f, 3.01145f},      //AV_NPC_H_CAPTAIN galvangar
    {-1370.9f, -219.793f, 98.4258f, 5.04381f}      //AV_NPC_H_BOSS drek thar
};

enum BG_AV_CreatureIds
{
    AV_NPC_A_GRAVEDEFENSE0 = 0,     // stormpike Defender
    AV_NPC_A_GRAVEDEFENSE1 = 1,     // seasoned defender
    AV_NPC_A_GRAVEDEFENSE2 = 2,     // veteran defender
    AV_NPC_A_GRAVEDEFENSE3 = 3,     // champion defender
    AV_NPC_A_TOWERDEFENSE  = 4,     // stormpike bowman
    AV_NPC_A_CAPTAIN       = 5,     // balinda
    AV_NPC_A_BOSS          = 6,     // vanndar

    AV_NPC_H_GRAVEDEFENSE0 = 7,     // frostwolf guardian
    AV_NPC_H_GRAVEDEFENSE1 = 8,     // seasoned guardian
    AV_NPC_H_GRAVEDEFENSE2 = 9,     // veteran guardian
    AV_NPC_H_GRAVEDEFENSE3 = 10,    // champion guardian
    AV_NPC_H_TOWERDEFENSE  = 11,    // frostwolf bowman
    AV_NPC_H_CAPTAIN       = 12,    // galvangar
    AV_NPC_H_BOSS          = 13,    // drek thar

    AV_NPC_A_MARSHAL_SOUTH = 14,
    AV_NPC_MARSHAL_NORTH   = 15,
    AV_NPC_A_MARSHAL_ICE   = 16,
    AV_NPC_A_MARSHAL_STONE = 17,
    AV_NPC_H_MARSHAL_ICE   = 18,
    AV_NPC_H_MARSHAL_TOWER = 19,
    AV_NPC_MARSHAL_ETOWER  = 20,
    AV_NPC_H_MARSHAL_WTOWER= 21,
    AV_NPC_N_MINE_N_1      = 22,
    AV_NPC_N_MINE_N_2      = 23,
    AV_NPC_N_MINE_N_3      = 24,
    AV_NPC_N_MINE_N_4      = 25,
    AV_NPC_N_MINE_A_1      = 26,
    AV_NPC_N_MINE_A_2      = 27,
    AV_NPC_N_MINE_A_3      = 28,
    AV_NPC_N_MINE_A_4      = 29,
    AV_NPC_N_MINE_H_1      = 30,
    AV_NPC_N_MINE_H_2      = 31,
    AV_NPC_N_MINE_H_3      = 32,
    AV_NPC_N_MINE_H_4      = 33,
    AV_NPC_S_MINE_N_1      = 34,
    AV_NPC_S_MINE_N_2      = 35,
    AV_NPC_S_MINE_N_3      = 36,
    AV_NPC_S_MINE_N_4      = 37,
    AV_NPC_S_MINE_N_S      = 38,
    AV_NPC_S_MINE_A_1      = 39,
    AV_NPC_S_MINE_A_2      = 40,
    AV_NPC_S_MINE_A_3      = 41,
    AV_NPC_S_MINE_A_4      = 42,
    AV_NPC_S_MINE_H_1      = 43,
    AV_NPC_S_MINE_H_2      = 44,
    AV_NPC_S_MINE_H_3      = 45,
    AV_NPC_S_MINE_H_4      = 46,
    AV_NPC_HERALD          = 47,
    AV_NPC_INFO_MAX        = 48
};

//entry, team, minlevel, maxlevel
/// @todo: this array should be removed, the only needed things are the entrys (for spawning(?) and handlekillunit)
const uint32 BG_AV_CreatureInfo[AV_NPC_INFO_MAX] =
{
    12050, // Stormpike Defender
    13326, // Seasoned Defender
    13331, // Veteran Defender
    13422, // Champion Defender
    13358, // Stormpike Bowman /// @todo: Confirm if this is correct. Author assumpted 60, 61 & 69, 70, but wouldn't work here
    11949, // not spawned with this data, but used for handlekillunit
    11948, // not spawned with this data, but used for handlekillunit
    12053, // Frostwolf Guardian
    13328, // Seasoned Guardian
    13332, // Veteran Guardian
    13421, // Champion Guardian
    13359, // Frostwolf Bowman
    11947, // not spawned with this data, but used for handlekillunit
    11946, // not spawned with this data, but used for handlekillunit
    14763, // Dun Baldar South Marshal
    14762, // Dun Baldar North Marshal
    14764, // Icewing Marshal
    14765, // Stonehearth Marshal

    14773, // Iceblood Warmaster
    14776, // Tower Point Warmaster
    14772, // East Frostwolf Warmaster
    14777, // West Frostwolf Warmaster

    10987, // Irondeep Trogg
    11600, // Irondeep Shaman
    11602, // Irondeep Skullthumper
    11657, // Morloch

    13396, // irondeep alliance /// @todo: Correct and give correct ids
    13080,
    13098,
    13078,

    13397, // irondeep horde
    13099,
    13081,
    13079,

    11603, // south mine neutral
    11604,
    11605,
    11677,
    10982, // vermin

    13317, // alliance
    13096, // explorer
    13087, // invader
    13086,

    13316, // horde
    13097, // surveypr
    13089, // guard
    13088,
    14848  // Herald
};

//x, y, z, o, static_creature_info-id
const float BG_AV_StaticCreaturePos[AV_STATICCPLACE_MAX][5] =
{
    //static creatures
    {-1235.31f, -340.777f, 60.5088f, 3.31613f, 0 }, //2225 - Zora Guthrek
    {-1244.02f, -323.795f, 61.0485f, 5.21853f, 1 }, //3343 - Grelkor
    {-1235.16f, -332.302f, 60.2985f, 2.96706f, 2 }, //3625 - Rarck
    {587.303f, -42.8257f, 37.5615f, 5.23599f, 3 }, //4255 - Brogus Thunderbrew
    {643.635f, -58.3987f, 41.7405f, 4.72984f, 4 }, //4257 - Lana Thunderbrew
    {591.464f, -44.452f, 37.6166f, 5.65487f, 5 }, //5134 - Jonivera Farmountain
    {608.515f, -33.3935f, 42.0003f, 5.41052f, 6 }, //5135 - Svalbrad Farmountain
    {617.656f, -32.0701f, 42.7168f, 4.06662f, 7 }, //5139 - Kurdrum Barleybeard
    {-1183.76f, -268.295f, 72.8233f, 3.28122f, 8 }, //10364 - Yaelika Farclaw
    {-1187.86f, -275.31f, 73.0481f, 3.63028f, 9 }, //10367 - Shrye Ragefist
    {-1008.42f, -368.006f, 55.3426f, 5.95647f, 10 }, //10981 - Frostwolf
    {-1091.92f, -424.28f, 53.0139f, 2.93958f, 10 }, //10981 - Frostwolf
    {-558.455f, -198.768f, 58.1755f, 4.97946f, 10 }, //10981 - Frostwolf
    {-861.247f, -312.51f, 55.1427f, 3.35382f, 10 }, //10981 - Frostwolf
    {-1003.81f, -395.913f, 50.4736f, 2.85631f, 10 }, //10981 - Frostwolf
    {-904.5f, -289.815f, 65.1222f, 5.7847f, 10 }, //10981 - Frostwolf
    {-1064.41f, -438.839f, 51.3614f, 1.88857f, 10 }, //10981 - Frostwolf
    {258.814f, 76.2017f, 18.6468f, 6.19052f, 11 }, //10986 - Snowblind Harpy
    {265.838f, -315.846f, -16.5429f, 3.15917f, 11 }, //10986 - Snowblind Harpy
    {426.485f, -51.1927f, -5.66286f, 1.60347f, 11 }, //10986 - Snowblind Harpy
    {452.044f, -33.9594f, -0.044651f, 2.72815f, 11 }, //10986 - Snowblind Harpy
    {266.032f, -315.639f, -16.5429f, 4.67962f, 11 }, //10986 - Snowblind Harpy
    {532.64f, -54.5863f, 20.7024f, 2.93215f, 11 }, //10986 - Snowblind Harpy
    {295.183f, -299.908f, -34.6123f, 0.135851f, 12 }, //10990 - Alterac Ram
    {421.08f, -225.006f, -23.73f, 0.166754f, 12 }, //10990 - Alterac Ram
    {-55.7766f, -192.498f, 20.4352f, 6.12221f, 12 }, //10990 - Alterac Ram
    {527.887f, -477.223f, 62.3559f, 0.170935f, 12 }, //10990 - Alterac Ram
    {389.144f, -346.508f, -30.334f, 4.14117f, 12 }, //10990 - Alterac Ram
    {108.121f, -322.248f, 37.5655f, 4.46788f, 12 }, //10990 - Alterac Ram
    {507.479f, -67.9403f, 10.3571f, 3.26304f, 12 }, //10990 - Alterac Ram
    {329.071f, -185.016f, -29.1542f, 0.356943f, 12 }, //10990 - Alterac Ram
    {252.449f, -422.313f, 35.1404f, 4.53771f, 12 }, //10990 - Alterac Ram
    {358.882f, -118.061f, -24.9119f, 2.29257f, 12 }, //10990 - Alterac Ram
    {487.151f, -174.229f, 14.7558f, 4.73192f, 12 }, //10990 - Alterac Ram
    {449.652f, -123.561f, 6.14273f, 6.12029f, 12 }, //10990 - Alterac Ram
    {272.419f, -261.802f, -41.8835f, 3.66559f, 12 }, //10990 - Alterac Ram
    {359.021f, -210.954f, -29.3483f, 4.31339f, 12 }, //10990 - Alterac Ram
    {450.598f, -318.048f, -37.7548f, 0.655219f, 12 }, //10990 - Alterac Ram
    {509.333f, -218.2f, 3.05439f, 3.66292f, 12 }, //10990 - Alterac Ram
    {485.771f, -223.613f, -1.53f, 2.04862f, 12 }, //10990 - Alterac Ram
    {486.636f, -452.172f, 39.6592f, 2.3341f, 12 }, //10990 - Alterac Ram
    {702.783f, -257.494f, 25.9777f, 1.68329f, 12 }, //10990 - Alterac Ram
    {460.942f, -199.263f, -6.0149f, 0.380506f, 12 }, //10990 - Alterac Ram
    {483.108f, -115.307f, 10.1056f, 3.69701f, 12 }, //10990 - Alterac Ram
    {471.601f, -154.174f, 14.0702f, 5.5807f, 12 }, //10990 - Alterac Ram
    {213.938f, -420.793f, 41.2549f, 5.71394f, 12 }, //10990 - Alterac Ram
    {289.387f, -294.685f, -33.9073f, 0.555494f, 12 }, //10990 - Alterac Ram
    {155.649f, -402.891f, 43.3915f, 5.94838f, 12 }, //10990 - Alterac Ram
    {517.184f, -295.105f, -9.78195f, 6.05668f, 12 }, //10990 - Alterac Ram
    {102.334f, -332.165f, 38.9812f, 3.31445f, 12 }, //10990 - Alterac Ram
    {320.244f, -107.793f, -42.6357f, -1.00311f, 12 }, //10990 - Alterac Ram
    {217.976f, 110.774f, 15.7603f, 4.56793f, 13 }, //11675 - Snowblind Windcaller
    {269.872f, 6.66684f, 20.7592f, 0.381212f, 13 }, //11675 - Snowblind Windcaller
    {313.528f, -319.041f, -27.2373f, 0.554098f, 13 }, //11675 - Snowblind Windcaller
    {435.441f, -39.9289f, -0.169651f, 0.549454f, 13 }, //11675 - Snowblind Windcaller
    {315.115f, -317.62f, -29.1123f, 0.90111f, 13 }, //11675 - Snowblind Windcaller
    {428.091f, -122.731f, 3.40332f, 6.05901f, 14 }, //11678 - Snowblind Ambusher
    {235.05f, 85.5705f, 18.3079f, -0.914255f, 14 }, //11678 - Snowblind Ambusher
    {-1553.04f, -344.342f, 64.4163f, 6.09933f, 15 }, //11839 - Wildpaw Brute
    {-545.23f, -165.35f, 57.7886f, 3.01145f, 16 }, //11947 - Captain Galvangar
    {722.43f, -10.9982f, 50.7046f, 3.42085f, 17 }, //11948 - Vanndar Stormpike
    {-57.7891f, -286.597f, 15.6479f, 6.02139f, 18 }, //11949 - Captain Balinda Stonehearth
    {930.498f, -520.755f, 93.7334f, 1.8326f, 19 }, //11997 - Stormpike Herald
    {-776.092f, -345.161f, 67.4092f, 1.89257f, 20 }, //12051 - Frostwolf Legionnaire
    {-1224.63f, -308.144f, 65.0087f, 4.01139f, 20 }, //12051 - Frostwolf Legionnaire
    {-713.039f, -442.515f, 82.8638f, 0.68724f, 20 }, //12051 - Frostwolf Legionnaire
    {-711.783f, -444.061f, 82.7039f, 0.683494f, 20 }, //12051 - Frostwolf Legionnaire
    {587.633f, -45.9816f, 37.5438f, 5.81195f, 21 }, //12096 - Stormpike Quartermaster
    {-1293.79f, -194.407f, 72.4398f, 5.84685f, 22 }, //12097 - Frostwolf Quartermaster
    {446.163f, -377.119f, -1.12725f, 0.209526f, 23 }, //12127 - Stormpike Guardsman
    {549.348f, -399.254f, 53.3537f, 3.24729f, 23 }, //12127 - Stormpike Guardsman
    {549.801f, -401.217f, 53.8305f, 3.24729f, 23 }, //12127 - Stormpike Guardsman
    {192.704f, -406.874f, 42.9183f, 6.10696f, 23 }, //12127 - Stormpike Guardsman
    {441.305f, -435.765f, 28.2385f, 2.14472f, 23 }, //12127 - Stormpike Guardsman
    {192.982f, -404.891f, 43.0132f, 6.1061f, 23 }, //12127 - Stormpike Guardsman
    {355.342f, -391.989f, -0.486707f, 3.00643f, 23 }, //12127 - Stormpike Guardsman
    {446.035f, -375.104f, -1.12725f, 0.21033f, 23 }, //12127 - Stormpike Guardsman
    {697.864f, -433.238f, 62.7914f, 1.65776f, 23 }, //12127 - Stormpike Guardsman
    {610.74f, -331.585f, 30.8021f, 5.14253f, 23 }, //12127 - Stormpike Guardsman
    {609.815f, -329.775f, 30.9271f, -2.38829f, 23 }, //12127 - Stormpike Guardsman
    {695.874f, -433.434f, 62.8543f, 1.65776f, 23 }, //12127 - Stormpike Guardsman
    {443.337f, -435.283f, 28.6842f, 2.13768f, 23 }, //12127 - Stormpike Guardsman
    {-1251.5f, -316.327f, 62.6565f, 5.02655f, 24 }, //13176 - Smith Regzar
    {-1332.0f, -331.243f, 91.2631f, 1.50098f, 25 }, //13179 - Wing Commander Guse
    {569.983f, -94.9992f, 38.0325f, 1.39626f, 26 }, //13216 - Gaelden Hammersmith
    {-1244.92f, -308.916f, 63.2525f, 1.62316f, 27 }, //13218 - Grunnda Wolfheart
    {-1319.56f, -342.675f, 60.3404f, 1.20428f, 28 }, //13236 - Primalist Thurloga
    {647.61f, -61.1548f, 41.7405f, 4.24115f, 29 }, //13257 - Murgot Deepforge
    {-1321.64f, -343.73f, 60.4833f, 1.01229f, 30 }, //13284 - Frostwolf Shaman
    {-1317.61f, -342.853f, 60.3726f, 2.47837f, 30 }, //13284 - Frostwolf Shaman
    {-1319.31f, -344.475f, 60.3825f, 1.72788f, 30 }, //13284 - Frostwolf Shaman
    {569.963f, -42.0218f, 37.7581f, 4.27606f, 31 }, //13438 - Wing Commander Slidore
    {729.2f, -78.812f, 51.6335f, 3.97935f, 32 }, //13442 - Arch Druid Renferal
    {729.118f, -82.8713f, 51.6335f, 2.53073f, 33 }, //13443 - Druid of the Grove
    {725.554f, -79.4973f, 51.6335f, 5.27089f, 33 }, //13443 - Druid of the Grove
    {724.768f, -84.1642f, 51.6335f, 0.733038f, 33 }, //13443 - Druid of the Grove
    {596.68f, -83.0633f, 39.0051f, 6.24828f, 34 }, //13447 - Corporal Noreg Stormpike
    {600.032f, -2.92475f, 42.0788f, 5.00909f, 35 }, //13577 - Stormpike Ram Rider Commander
    {610.239f, -21.8454f, 43.272f, 4.90438f, 36 }, //13617 - Stormpike Stable Master
    {613.422f, -150.764f, 33.4517f, 5.55015f, 37 }, //13797 - Mountaineer Boombellow
    {-1213.91f, -370.619f, 56.4455f, 0.837758f, 38 }, //13798 - Jotek
    {704.35f, -22.9071f, 50.2187f, 0.785398f, 39 }, //13816 - Prospector Stonehewer
    {-1271.24f, -335.766f, 62.3971f, 5.75959f, 40 }, //14185 - Najak Hexxen
    {-1268.64f, -332.688f, 62.6171f, 5.28835f, 41 }, //14186 - Ravak Grimtotem
    {648.363f, -65.2233f, 41.7405f, 3.12414f, 42 }, //14187 - Athramanis
    {648.238f, -67.8931f, 41.7405f, 2.60054f, 43 }, //14188 - Dirk Swindle
    {-1223.44f, -309.833f, 64.9331f, 4.0131f, 44 }, //14282 - Frostwolf Bloodhound
    {-1226.4f, -307.136f, 64.9706f, 4.0145f, 44 }, //14282 - Frostwolf Bloodhound
    {356.001f, -389.969f, -0.438796f, 3.0334f, 45 }, //14283 - Stormpike Owl
    {355.835f, -394.005f, -0.60149f, 3.02498f, 45 }, //14283 - Stormpike Owl
    {882.266f, -496.378f, 96.7707f, 4.83248f, 45 }, //14283 - Stormpike Owl
    {878.649f, -495.917f, 96.6171f, 4.67693f, 45 }, //14283 - Stormpike Owl
    {932.851f, -511.017f, 93.6748f, 3.61004f, 45 }, //14283 - Stormpike Owl
    {935.806f, -513.983f, 93.7436f, 3.61788f, 45 }, //14283 - Stormpike Owl
    {947.412f, -509.982f, 95.1098f, 2.82743f, 46 }, //14284 - Stormpike Battleguard
    {934.557f, -512.395f, 93.662f, 3.61004f, 46 }, //14284 - Stormpike Battleguard
    {939.42f, -502.777f, 94.5887f, 5.14872f, 46 }, //14284 - Stormpike Battleguard
    {854.276f, -494.241f, 96.8017f, 5.44543f, 46 }, //14284 - Stormpike Battleguard
    {776.621f, -487.775f, 99.4049f, 3.50811f, 46 }, //14284 - Stormpike Battleguard
    {880.169f, -495.699f, 96.6204f, 4.8325f, 46 }, //14284 - Stormpike Battleguard
    {773.651f, -497.482f, 99.0408f, 2.11185f, 46 }, //14284 - Stormpike Battleguard
    {949.1f, -506.913f, 95.4237f, 3.31613f, 46 }, //14284 - Stormpike Battleguard
    {-1370.9f, -219.793f, 98.4258f, 5.04381f, 47}, //drek thar
};

const uint32 BG_AV_StaticCreatureInfo[51] =
{
    2225,  // Zora Guthrek
    3343,  // Grelkor
    3625,  // Rarck
    4255,  // Brogus Thunderbrew
    4257,  // Lana Thunderbrew
    5134,  // Jonivera Farmountain
    5135,  // Svalbrad Farmountain
    5139,  // Kurdrum Barleybeard
    10364, // Yaelika Farclaw
    10367, // Shrye Ragefist
    10981, // Frostwolf
    10986, // Snowblind Harpy
    10990, // Alterac Ram
    11675, // Snowblind Windcaller
    11678, // Snowblind Ambusher
    11839, // Wildpaw Brute
    11947, // Captain Galvangar
    11948, // Vanndar Stormpike
    11949, // Captain Balinda Stonehearth
    11997, // Stormpike Herald
    12051, // Frostwolf Legionnaire
    12096, // Stormpike Quartermaster
    12097, // Frostwolf Quartermaster
    12127, // Stormpike Guardsman
    13176, // Smith Regzar
    13179, // Wing Commander Guse
    13216, // Gaelden Hammersmith
    13218, // Grunnda Wolfheart
    13236, // Primalist Thurloga
    13257, // Murgot Deepforge
    13284, // Frostwolf Shaman
    13438, // Wing Commander Slidore
    13442, // Arch Druid Renferal
    13443, // Druid of the Grove
    13447, // Corporal Noreg Stormpike
    13577, // Stormpike Ram Rider Commander
    13617, // Stormpike Stable Master
    13797, // Mountaineer Boombellow
    13798, // Jotek
    13816, // Prospector Stonehewer
    14185, // Najak Hexxen
    14186, // Ravak Grimtotem
    14187, // Athramanis
    14188, // Dirk Swindle
    14282, // Frostwolf Bloodhound
    14283, // Stormpike Owl
    14284, // Stormpike Battleguard
    11946, // Drek'Thar
    11948, // Vanndar Stormpike
    11947, // Captain Galvangar
    11949, // Captain Balinda Stonehearth
};

enum BG_AV_Graveyards
{
    AV_GRAVE_STORM_AID         = 751,
    AV_GRAVE_STORM_GRAVE       = 689,
    AV_GRAVE_STONE_GRAVE       = 729,
    AV_GRAVE_SNOWFALL          = 169,
    AV_GRAVE_ICE_GRAVE         = 749,
    AV_GRAVE_FROSTWOLF         = 690,
    AV_GRAVE_FROST_HUT         = 750,
    AV_GRAVE_MAIN_ALLIANCE     = 611,
    AV_GRAVE_MAIN_HORDE        = 610
};

const uint32 BG_AV_GraveyardIds[9]=
{
    AV_GRAVE_STORM_AID,
    AV_GRAVE_STORM_GRAVE,
    AV_GRAVE_STONE_GRAVE,
    AV_GRAVE_SNOWFALL,
    AV_GRAVE_ICE_GRAVE,
    AV_GRAVE_FROSTWOLF,
    AV_GRAVE_FROST_HUT,
    AV_GRAVE_MAIN_ALLIANCE,
    AV_GRAVE_MAIN_HORDE
};

enum BG_AV_BUFF
{ /// @todo: Add all other buffs here
    AV_BUFF_ARMOR = 21163,
    AV_BUFF_A_CAPTAIN = 23693, //the buff which the alliance captain does
    AV_BUFF_H_CAPTAIN = 22751 //the buff which the horde captain does
};
enum BG_AV_States
{
    POINT_NEUTRAL              =  0,
    POINT_ASSAULTED            =  1,
    POINT_DESTROYED            =  2,
    POINT_CONTROLED            =  3
};

enum BG_AV_WorldStates
{
    AV_Alliance_Score               = 3127,
    AV_Horde_Score                  = 3128,
    AV_SHOW_H_SCORE                 = 3133,
    AV_SHOW_A_SCORE                 = 3134,

/*
    //the comments behind the state shows which icon overlaps the other.. but is, until now, unused and maybe not a good solution (but give few performance (:)

// Graves

    // Alliance
    //Stormpike first aid station
    AV_AID_A_C                      = 1325,
    AV_AID_A_A                      = 1326,
    AV_AID_H_C                      = 1327,
    AV_AID_H_A                      = 1328,
    //Stormpike Graveyard
    AV_PIKEGRAVE_A_C                = 1333,
    AV_PIKEGRAVE_A_A                = 1335,
    AV_PIKEGRAVE_H_C                = 1334,
    AV_PIKEGRAVE_H_A                = 1336,
    //Stoneheart Grave
    AV_STONEHEART_A_C               = 1302,
    AV_STONEHEART_A_A               = 1304, //over hc
    AV_STONEHEART_H_C               = 1301, //over ac
    AV_STONEHEART_H_A               = 1303, //over aa
    //Neutral
    //Snowfall Grave
*/
    AV_SNOWFALL_N                   = 1966 //over aa
/*
    AV_SNOWFALL_A_C                 = 1341, //over hc
    AV_SNOWFALL_A_A                 = 1343, //over ha
    AV_SNOWFALL_H_C                 = 1342,
    AV_SNOWFALL_H_A                 = 1344, //over ac
    //Horde
    //Iceblood grave
    AV_ICEBLOOD_A_C                 = 1346, //over hc
    AV_ICEBLOOD_A_A                 = 1348, //over ac
    AV_ICEBLOOD_H_C                 = 1347,
    AV_ICEBLOOD_H_A                 = 1349, //over aa
    //Frostwolf Grave
    AV_FROSTWOLF_A_C                = 1337, //over hc
    AV_FROSTWOLF_A_A                = 1339, //over ac
    AV_FROSTWOLF_H_C                = 1338,
    AV_FROSTWOLF_H_A                = 1340, //over aa
    //Frostwolf Hut
    AV_FROSTWOLFHUT_A_C             = 1329, //over hc
    AV_FROSTWOLFHUT_A_A             = 1331, //over ha
    AV_FROSTWOLFHUT_H_C             = 1330,
    AV_FROSTWOLFHUT_H_A             = 1332, //over ac

//Towers
    //Alliance
    //Dunbaldar South Bunker
    AV_DUNS_CONTROLLED              = 1361,
    AV_DUNS_DESTROYED               = 1370,
    AV_DUNS_ASSAULTED               = 1378,
    //Dunbaldar North Bunker
    AV_DUNN_CONTROLLED              = 1362,
    AV_DUNN_DESTROYED               = 1371,
    AV_DUNN_ASSAULTED               = 1379,
    //Icewing Bunker
    AV_ICEWING_CONTROLLED           = 1363,
    AV_ICEWING_DESTROYED            = 1372,
    AV_ICEWING_ASSAULTED            = 1380,
    //Stoneheart Bunker
    AV_STONEH_CONTROLLED            = 1364,
    AV_STONEH_DESTROYED             = 1373,
    AV_STONEH_ASSAULTED             = 1381,
    //Horde
    //Iceblood Tower
    AV_ICEBLOOD_CONTROLLED          = 1385,
    AV_ICEBLOOD_DESTROYED           = 1368,
    AV_ICEBLOOD_ASSAULTED           = 1390,
    //Tower Point
    AV_TOWERPOINT_CONTROLLED        = 1384,
    AV_TOWERPOINT_DESTROYED         = 1367, //goes over controlled
    AV_TOWERPOINT_ASSAULTED         = 1389, //goes over destroyed
    //Frostwolf West
    AV_FROSTWOLFW_CONTROLLED        = 1382,
    AV_FROSTWOLFW_DESTROYED         = 1365, //over controlled
    AV_FROSTWOLFW_ASSAULTED         = 1387, //over destroyed
    //Frostwolf East
    AV_FROSTWOLFE_CONTROLLED        = 1383,
    AV_FROSTWOLFE_DESTROYED         = 1366,
    AV_FROSTWOLFE_ASSAULTED         = 1388,

//mines

    AV_N_MINE_N              = 1360,
    AV_N_MINE_A              = 1358,
    AV_N_MINE_H              = 1359,

    AV_S_MINE_N                     = 1357,
    AV_S_MINE_A                     = 1355,
    AV_S_MINE_H                     = 1356,

//towers assaulted by own team (unused)
    AV_STONEH_UNUSED                = 1377,
    AV_ICEWING_UNUSED               = 1376,
    AV_DUNS_UNUSED                  = 1375,
    AV_DUNN_UNUSED                  = 1374,

    AV_ICEBLOOD_UNUSED              = 1395,
    AV_TOWERPOINT_UNUSED            = 1394,
    AV_FROSTWOLFE_UNUSED            = 1393,
    AV_FROSTWOLFW_UNUSED            = 1392
*/
};

//alliance_control neutral_control horde_control
const uint32 BG_AV_MineWorldStates[2][3] =
{
    {1358, 1360, 1359},
    {1355, 1357, 1356}
};

enum BG_AV_QuestIds
{
    AV_QUEST_A_SCRAPS1      = 7223,
    AV_QUEST_A_SCRAPS2      = 6781,
    AV_QUEST_H_SCRAPS1      = 7224,
    AV_QUEST_H_SCRAPS2      = 6741,
    AV_QUEST_A_COMMANDER1   = 6942, //soldier
    AV_QUEST_H_COMMANDER1   = 6825,
    AV_QUEST_A_COMMANDER2   = 6941, //leutnant
    AV_QUEST_H_COMMANDER2   = 6826,
    AV_QUEST_A_COMMANDER3   = 6943, //commander
    AV_QUEST_H_COMMANDER3   = 6827,
    AV_QUEST_A_BOSS1        = 7386, // 5 cristal/blood
    AV_QUEST_H_BOSS1        = 7385,
    AV_QUEST_A_BOSS2        = 6881, // 1
    AV_QUEST_H_BOSS2        = 6801,
    AV_QUEST_A_NEAR_MINE    = 5892, //the mine near start location of team
    AV_QUEST_H_NEAR_MINE    = 5893,
    AV_QUEST_A_OTHER_MINE   = 6982, //the other mine ;)
    AV_QUEST_H_OTHER_MINE   = 6985,
    AV_QUEST_A_RIDER_HIDE   = 7026,
    AV_QUEST_H_RIDER_HIDE   = 7002,
    AV_QUEST_A_RIDER_TAME   = 7027,
    AV_QUEST_H_RIDER_TAME   = 7001
};

enum BG_AV_Objectives
{
    AV_OBJECTIVE_ASSAULT_TOWER      = 61,
    AV_OBJECTIVE_ASSAULT_GRAVEYARD  = 63,
    AV_OBJECTIVE_DEFEND_TOWER       = 64,
    AV_OBJECTIVE_DEFEND_GRAVEYARD   = 65,
    AV_OBJECTIVE_SECONDARY_OBJECTIVE= 82
};

struct StaticNodeInfo
{
    BG_AV_Nodes NodeId;

    struct
    {
        uint8 AllianceCapture;
        uint8 AllianceAttack;
        uint8 HordeCapture;
        uint8 HordeAttack;
    } TextIds;

    struct
    {
        uint32 AllianceControl;
        uint32 AllianceAssault;
        uint32 HordeControl;
        uint32 HordeAssault;
    } WorldStateIds;
};

static StaticNodeInfo const BGAVNodeInfo[] =
{
    { BG_AV_NODES_FIRSTAID_STATION,  { 47, 48, 45, 46 }, { 1325, 1326, 1327, 1328 } }, // Stormpike First Aid Station
    { BG_AV_NODES_STORMPIKE_GRAVE,   {  1,  2,  3,  4 }, { 1333, 1335, 1334, 1336 } }, // Stormpike Graveyard
    { BG_AV_NODES_STONEHEART_GRAVE,  { 55, 56, 53, 54 }, { 1302, 1304, 1301, 1303 } }, // Stoneheart Graveyard
    { BG_AV_NODES_SNOWFALL_GRAVE,    {  5,  6,  7,  8 }, { 1341, 1343, 1342, 1344 } }, // Snowfall Graveyard
    { BG_AV_NODES_ICEBLOOD_GRAVE,    { 59, 60, 57, 58 }, { 1346, 1348, 1347, 1349 } }, // Iceblood Graveyard
    { BG_AV_NODES_FROSTWOLF_GRAVE,   {  9, 10, 11, 12 }, { 1337, 1339, 1338, 1340 } }, // Frostwolf Graveyard
    { BG_AV_NODES_FROSTWOLF_HUT,     { 51, 52, 49, 50 }, { 1329, 1331, 1330, 1332 } }, // Frostwolf Hut
    { BG_AV_NODES_DUNBALDAR_SOUTH,   { 16, 15, 14, 13 }, { 1361, 1375, 1370, 1378 } }, // Dunbaldar South Bunker
    { BG_AV_NODES_DUNBALDAR_NORTH,   { 20, 19, 18, 17 }, { 1362, 1374, 1371, 1379 } }, // Dunbaldar North Bunker
    { BG_AV_NODES_ICEWING_BUNKER,    { 24, 23, 22, 21 }, { 1363, 1376, 1372, 1380 } }, // Icewing Bunker
    { BG_AV_NODES_STONEHEART_BUNKER, { 28, 27, 26, 25 }, { 1364, 1377, 1373, 1381 } }, // Stoneheart Bunker
    { BG_AV_NODES_ICEBLOOD_TOWER,    { 44, 43, 42, 41 }, { 1368, 1390, 1385, 1395 } }, // Iceblood Tower
    { BG_AV_NODES_TOWER_POINT,       { 40, 39, 38, 37 }, { 1367, 1389, 1384, 1394 } }, // Tower Point
    { BG_AV_NODES_FROSTWOLF_ETOWER,  { 36, 35, 34, 33 }, { 1366, 1388, 1383, 1393 } }, // Frostwolf East Tower
    { BG_AV_NODES_FROSTWOLF_WTOWER,  { 32, 31, 30, 29 }, { 1365, 1387, 1382, 1392 } }, // Frostwolf West Tower
};

enum Texts
{
    // Herold
    // Towers/Graveyards = 1 - 60
    TEXT_COLDTOOTH_MINE_ALLIANCE_TAKEN  = 61,
    TEXT_IRONDEEP_MINE_ALLIANCE_TAKEN   = 62,
    TEXT_COLDTOOTH_MINE_HORDE_TAKEN     = 63,
    TEXT_IRONDEEP_MINE_HORDE_TAKEN      = 64,
    TEXT_FROSTWOLF_GENERAL_DEAD         = 65, /// @todo: sound is missing
    TEXT_STORMPIKE_GENERAL_DEAD         = 66, /// @todo: sound is missing
    TEXT_ALLIANCE_WINS                  = 67, // NYI /// @todo: sound is missing
    TEXT_HORDE_WINS                     = 68, // NYI /// @todo: sound is missing

    // Taskmaster Snivvle
    TEXT_SNIVVLE_RANDOM                 = 0
};

enum BG_AV_ExploitTeleportLocations
{
    AV_EXPLOIT_TELEPORT_LOCATION_ALLIANCE = 3664,
    AV_EXPLOIT_TELEPORT_LOCATION_HORDE = 3665
};

struct BG_AV_NodeInfo
{
    BG_AV_States State;
    BG_AV_States PrevState;
    uint32       Timer;
    uint16       TotalOwner;
    uint16       Owner;
    uint16       PrevOwner;
    bool         Tower;
};

inline BG_AV_Nodes &operator++(BG_AV_Nodes& i) { return i = BG_AV_Nodes(i + 1); }

struct BattlegroundAVScore final : public BattlegroundScore
{
    friend class BattlegroundAV;

    protected:
        BattlegroundAVScore(ObjectGuid playerGuid, uint32 team) : BattlegroundScore(playerGuid, team), GraveyardsAssaulted(0), GraveyardsDefended(0), TowersAssaulted(0), TowersDefended(0), MinesCaptured(0) { }

        void UpdateScore(uint32 type, uint32 value) override
        {
            switch (type)
            {
                case SCORE_GRAVEYARDS_ASSAULTED:
                    GraveyardsAssaulted += value;
                    break;
                case SCORE_GRAVEYARDS_DEFENDED:
                    GraveyardsDefended += value;
                    break;
                case SCORE_TOWERS_ASSAULTED:
                    TowersAssaulted += value;
                    break;
                case SCORE_TOWERS_DEFENDED:
                    TowersDefended += value;
                    break;
                case SCORE_MINES_CAPTURED:
                    MinesCaptured += value;
                    break;
                default:
                    BattlegroundScore::UpdateScore(type, value);
                    break;
            }
        }

<<<<<<< HEAD
        void BuildObjectivesBlock(WorldPacket& data) final override;
=======
        void BuildPvPLogPlayerDataPacket(WorldPackets::Battleground::PVPMatchStatistics::PVPMatchPlayerStatistics& playerData) const override
        {
            BattlegroundScore::BuildPvPLogPlayerDataPacket(playerData);

            playerData.Stats.emplace_back(AV_OBJECTIVE_ASSAULT_GRAVEYARD, GraveyardsAssaulted);
            playerData.Stats.emplace_back(AV_OBJECTIVE_DEFEND_GRAVEYARD, GraveyardsDefended);
            playerData.Stats.emplace_back(AV_OBJECTIVE_ASSAULT_TOWER, TowersAssaulted);
            playerData.Stats.emplace_back(AV_OBJECTIVE_DEFEND_TOWER, TowersDefended);
            playerData.Stats.emplace_back(AV_OBJECTIVE_SECONDARY_OBJECTIVE, MinesCaptured);
        }
>>>>>>> 28d470c5

        uint32 GetAttr1() const final override { return GraveyardsAssaulted; }
        uint32 GetAttr2() const final override { return GraveyardsDefended; }
        uint32 GetAttr3() const final override { return TowersAssaulted; }
        uint32 GetAttr4() const final override { return TowersDefended; }
        uint32 GetAttr5() const final override { return MinesCaptured; }

        uint32 GraveyardsAssaulted;
        uint32 GraveyardsDefended;
        uint32 TowersAssaulted;
        uint32 TowersDefended;
        uint32 MinesCaptured;
};

class BattlegroundAV : public Battleground
{
    public:
        BattlegroundAV(BattlegroundTemplate const* battlegroundTemplate);
        ~BattlegroundAV();

        /* inherited from BattlegroundClass */
        void AddPlayer(Player* player) override;
        void StartingEventCloseDoors() override;
        void StartingEventOpenDoors() override;

        void RemovePlayer(Player* player, ObjectGuid guid, uint32 team) override;
        void HandleAreaTrigger(Player* player, uint32 trigger, bool entered) override;
        bool SetupBattleground() override;
        void ResetBGSubclass() override;

        /*general stuff*/
        void UpdateScore(uint16 team, int16 points);
        bool UpdatePlayerScore(Player* player, uint32 type, uint32 value, bool doAddHonor = true) override;

        /*handlestuff*/ //these are functions which get called from extern
        void EventPlayerClickedOnFlag(Player* source, GameObject* target_obj) override;
        void HandleKillPlayer(Player* player, Player* killer) override;
        void HandleKillUnit(Creature* unit, Player* killer) override;
        void HandleQuestComplete(uint32 questid, Player* player) override;
        bool CanActivateGO(int32 GOId, uint32 team) const override;

        void EndBattleground(uint32 winner) override;

        WorldSafeLocsEntry const* GetClosestGraveyard(Player* player) override;
<<<<<<< HEAD
=======
        WorldSafeLocsEntry const* GetExploitTeleportLocation(Team team) override;
>>>>>>> 28d470c5

        // Achievement: Av perfection and Everything counts
        bool CheckAchievementCriteriaMeet(uint32 criteriaId, Player const* source, Unit const* target = nullptr, uint32 miscvalue1 = 0) override;

        uint32 GetPrematureWinner() override;

    private:
        void PostUpdateImpl(uint32 diff) override;

        /* Nodes occupying */
        void EventPlayerAssaultsPoint(Player* player, uint32 object);
        void EventPlayerDefendsPoint(Player* player, uint32 object);
        void EventPlayerDestroyedPoint(BG_AV_Nodes node);

        void AssaultNode(BG_AV_Nodes node, uint16 team);
        void DestroyNode(BG_AV_Nodes node);
        void InitNode(BG_AV_Nodes node, uint16 team, bool tower);
        void DefendNode(BG_AV_Nodes node, uint16 team);

        void PopulateNode(BG_AV_Nodes node);
        void DePopulateNode(BG_AV_Nodes node);

        StaticNodeInfo const* GetStaticNodeInfo(BG_AV_Nodes node) const
        {
            for (uint8 i = 0; i < BG_AV_NODES_MAX; ++i)
                if (BGAVNodeInfo[i].NodeId == node)
                    return &BGAVNodeInfo[i];
            return nullptr;
        }

        BG_AV_Nodes GetNodeThroughObject(uint32 object);
        uint32 GetObjectThroughNode(BG_AV_Nodes node);
        bool IsTower(BG_AV_Nodes node) { return m_Nodes[node].Tower; }

        /*mine*/
        void ChangeMineOwner(uint8 mine, uint32 team, bool initial = false);

        /*worldstates*/
        void FillInitialWorldStates(WorldPackets::WorldState::InitWorldStates& packet) override;
        void SendMineWorldStates(uint32 mine);
        void UpdateNodeWorldState(BG_AV_Nodes node);

        /*general */
        Creature* AddAVCreature(uint16 cinfoid, uint16 type);

        /*variables */
        int32 m_Team_Scores[2];
        uint32 m_Team_QuestStatus[2][9]; //[x][y] x=team y=questcounter

        BG_AV_NodeInfo m_Nodes[BG_AV_NODES_MAX];

        uint32 m_Mine_Owner[2];
        uint32 m_Mine_PrevOwner[2]; //only for worldstates needed
        int32 m_Mine_Timer; //ticks for both teams
        uint32 m_Mine_Reclaim_Timer[2];
        uint32 m_CaptainBuffTimer[2];
        bool m_CaptainAlive[2];

        bool m_IsInformedNearVictory[2];
};

#endif<|MERGE_RESOLUTION|>--- conflicted
+++ resolved
@@ -20,7 +20,6 @@
 
 #include "Battleground.h"
 #include "BattlegroundScore.h"
-#include "GameObjectData.h"
 #include "Object.h"
 
 #define BG_AV_CAPTIME                    240000  //4:00
@@ -89,7 +88,7 @@
     ally wins
 8192:
     ally tower destroy(only iceblood - found a bug^^)
-    ally tower defend
+    ally tower  defend
     horde tower defend
 8213
 horde:
@@ -107,7 +106,7 @@
     AV_SOUND_HORDE_GOOD                     = 8213,
     AV_SOUND_BOTH_TOWER_DEFEND              = 8192,
 
-    AV_SOUND_ALLIANCE_CAPTAIN               = 8232, //gets called when someone attacks them and at the beginning after 5min+rand(x)*10sec (maybe buff)
+    AV_SOUND_ALLIANCE_CAPTAIN               = 8232, //gets called when someone attacks them and at the beginning after 3min+rand(x)*10sec (maybe buff)
     AV_SOUND_HORDE_CAPTAIN                  = 8333
 };
 
@@ -543,14 +542,8 @@
 
 Position const BG_AV_DoorPositons[2] =
 {
-    {794.64310f, -493.4745f, 99.77789f, -0.122173f}, //alliance
-    {-1382.057f, -545.9169f, 54.90467f, 0.7679439f}  //horde
-};
-
-QuaternionData const BG_AV_DoorRotation[2] =
-{
-    {0.0f, 0.0f, -0.06104851f, 0.9981348f}, //alliance
-    {0.0f, 0.0f, 0.374606100f, 0.9271840f}  //horde
+    {780.487f, -493.024f, 99.9553f, 3.0976f},   //alliance
+    {-1375.193f, -538.981f, 55.2824f, 0.72178f} //horde
 };
 
 //creaturestuff starts here
@@ -1003,19 +996,19 @@
 
 enum BG_AV_CreatureIds
 {
-    AV_NPC_A_GRAVEDEFENSE0 = 0,     // stormpike Defender
-    AV_NPC_A_GRAVEDEFENSE1 = 1,     // seasoned defender
-    AV_NPC_A_GRAVEDEFENSE2 = 2,     // veteran defender
-    AV_NPC_A_GRAVEDEFENSE3 = 3,     // champion defender
-    AV_NPC_A_TOWERDEFENSE  = 4,     // stormpike bowman
+    AV_NPC_A_TOWERDEFENSE  = 0,     // stormpike bowman
+    AV_NPC_A_GRAVEDEFENSE0 = 1,     // stormpike Defender
+    AV_NPC_A_GRAVEDEFENSE1 = 2,     // seasoned defender
+    AV_NPC_A_GRAVEDEFENSE2 = 3,     // veteran defender
+    AV_NPC_A_GRAVEDEFENSE3 = 4,     // champion defender
     AV_NPC_A_CAPTAIN       = 5,     // balinda
     AV_NPC_A_BOSS          = 6,     // vanndar
 
-    AV_NPC_H_GRAVEDEFENSE0 = 7,     // frostwolf guardian
-    AV_NPC_H_GRAVEDEFENSE1 = 8,     // seasoned guardian
-    AV_NPC_H_GRAVEDEFENSE2 = 9,     // veteran guardian
-    AV_NPC_H_GRAVEDEFENSE3 = 10,    // champion guardian
-    AV_NPC_H_TOWERDEFENSE  = 11,    // frostwolf bowman
+    AV_NPC_H_TOWERDEFENSE  = 7,     // frostwolf bowman
+    AV_NPC_H_GRAVEDEFENSE0 = 8,     // frostwolf guardian
+    AV_NPC_H_GRAVEDEFENSE1 = 9,     // seasoned guardian
+    AV_NPC_H_GRAVEDEFENSE2 = 10,    // veteran guardian
+    AV_NPC_H_GRAVEDEFENSE3 = 11,    // champion guardian
     AV_NPC_H_CAPTAIN       = 12,    // galvangar
     AV_NPC_H_BOSS          = 13,    // drek thar
 
@@ -1604,9 +1597,6 @@
             }
         }
 
-<<<<<<< HEAD
-        void BuildObjectivesBlock(WorldPacket& data) final override;
-=======
         void BuildPvPLogPlayerDataPacket(WorldPackets::Battleground::PVPMatchStatistics::PVPMatchPlayerStatistics& playerData) const override
         {
             BattlegroundScore::BuildPvPLogPlayerDataPacket(playerData);
@@ -1617,7 +1607,6 @@
             playerData.Stats.emplace_back(AV_OBJECTIVE_DEFEND_TOWER, TowersDefended);
             playerData.Stats.emplace_back(AV_OBJECTIVE_SECONDARY_OBJECTIVE, MinesCaptured);
         }
->>>>>>> 28d470c5
 
         uint32 GetAttr1() const final override { return GraveyardsAssaulted; }
         uint32 GetAttr2() const final override { return GraveyardsDefended; }
@@ -1662,10 +1651,7 @@
         void EndBattleground(uint32 winner) override;
 
         WorldSafeLocsEntry const* GetClosestGraveyard(Player* player) override;
-<<<<<<< HEAD
-=======
         WorldSafeLocsEntry const* GetExploitTeleportLocation(Team team) override;
->>>>>>> 28d470c5
 
         // Achievement: Av perfection and Everything counts
         bool CheckAchievementCriteriaMeet(uint32 criteriaId, Player const* source, Unit const* target = nullptr, uint32 miscvalue1 = 0) override;
