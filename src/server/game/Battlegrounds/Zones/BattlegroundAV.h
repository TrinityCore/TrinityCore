/*
 * Copyright (C) 2008-2015 TrinityCore <http://www.trinitycore.org/>
 * Copyright (C) 2005-2009 MaNGOS <http://getmangos.com/>
 *
 * This program is free software; you can redistribute it and/or modify it
 * under the terms of the GNU General Public License as published by the
 * Free Software Foundation; either version 2 of the License, or (at your
 * option) any later version.
 *
 * This program is distributed in the hope that it will be useful, but WITHOUT
 * ANY WARRANTY; without even the implied warranty of MERCHANTABILITY or
 * FITNESS FOR A PARTICULAR PURPOSE. See the GNU General Public License for
 * more details.
 *
 * You should have received a copy of the GNU General Public License along
 * with this program. If not, see <http://www.gnu.org/licenses/>.
 */

#ifndef __BATTLEGROUNDAV_H
#define __BATTLEGROUNDAV_H

<<<<<<< HEAD
#include "BattlegroundMap.h"
#include "BattlegroundScore.h"

#define LANG_BG_AV_A_CAPTAIN_BUFF       "Begone. Uncouth scum! The Alliance shall prevail in Alterac Valley!"
#define LANG_BG_AV_H_CAPTAIN_BUFF       "Now is the time to attack! For the Horde!"
#define LANG_BG_AV_S_MINE_BOSS_CLAIMS   "Snivvle is here! Snivvle claims the Coldtooth Mine!"
=======
#include "Battleground.h"
#include "BattlegroundScore.h"
#include "Object.h"
>>>>>>> b7f254db

#define BG_AV_CAPTIME                    240000  //4:00
#define BG_AV_SNOWFALL_FIRSTCAP          300000  //5:00 but i also have seen 4:05

#define BG_AV_SCORE_INITIAL_POINTS       600
#define SEND_MSG_NEAR_LOSE               120

#define BG_AV_KILL_BOSS                 4
#define BG_AV_REP_BOSS                  350

#define BG_AV_KILL_CAPTAIN              3
#define BG_AV_REP_CAPTAIN               125
#define BG_AV_RES_CAPTAIN               100

#define BG_AV_KILL_TOWER                3
#define BG_AV_REP_TOWER                 12
#define BG_AV_RES_TOWER                 75

#define BG_AV_GET_COMMANDER            1 //for a safely returned wingcommander
//bonushonor at the end
#define BG_AV_KILL_SURVIVING_TOWER      2
#define BG_AV_REP_SURVIVING_TOWER       12

#define BG_AV_KILL_SURVIVING_CAPTAIN    2
#define BG_AV_REP_SURVIVING_CAPTAIN     125

#define BG_AV_EVENT_START_BATTLE           9166 // Achievement: The Alterac Blitz

enum SharedActions
{
    ACTION_BUFF_YELL    = -30001
};

enum BG_AV_Sounds
{ /// @todo: get out if there comes a sound when neutral team captures mine

/*
8212:
    alliance grave assault
    alliance tower assault
    drek "mlanzenabschaum! In meiner Burg?! Toetet sie all" - nicht immer der sound
8333:
    galv "sterbt fuer euch ist kein platz hier"

8332:
    bal "Verschwinde, dreckiger Abschaum! Die Allianz wird im Alteractal "
8174:
    horde tower assault
    horde grave assault
    van "es Sturmlanzenklans, euer General wird angegriffen! Ich fordere Unterst"
8173:
    ally grave capture/defend
    tower destroy
    mine capture
    ally wins
8192:
    ally tower destroy(only iceblood - found a bug^^)
    ally tower  defend
    horde tower defend
8213
horde:
    grave defend/capture
    tower destroy
    mine capture
    horde wins
    */

    AV_SOUND_NEAR_VICTORY                   = 8456, /// @todo: Not confirmed yet

    AV_SOUND_ALLIANCE_ASSAULTS              = 8212, //tower, grave + enemy boss if someone tries to attack him
    AV_SOUND_HORDE_ASSAULTS                 = 8174,
    AV_SOUND_ALLIANCE_GOOD                  = 8173, //if something good happens for the team:  wins(maybe only through killing the boss), captures mine or grave, destroys tower and defends grave
    AV_SOUND_HORDE_GOOD                     = 8213,
    AV_SOUND_BOTH_TOWER_DEFEND              = 8192,

    AV_SOUND_ALLIANCE_CAPTAIN               = 8232, //gets called when someone attacks them and at the beginning after 3min+rand(x)*10sec (maybe buff)
    AV_SOUND_HORDE_CAPTAIN                  = 8333
};

enum BG_AV_OTHER_VALUES
{
    AV_STATICCPLACE_MAX        = 123,
    AV_NORTH_MINE              = 0,
    AV_SOUTH_MINE              = 1,
    AV_MINE_TICK_TIMER         = 45000,
    AV_MINE_RECLAIM_TIMER      = 1200000, /// @todo: get the right value.. this is currently 20 minutes
    AV_NEUTRAL_TEAM            = 0 //this is the neutral owner of snowfall
};
enum BG_AV_ObjectIds
{
    //cause the mangos-system is a bit different, we don't use the right go-ids for every node.. if we want to be 100% like another big server, we must take one object for every node
    //snowfall 4flags as eyecandy 179424 (alliance neutral)
    //Banners - stolen from battleground_AB.h ;-)
    BG_AV_OBJECTID_BANNER_A             = 178925, // can only be used by horde
    BG_AV_OBJECTID_BANNER_H             = 178943, // can only be used by alliance
    BG_AV_OBJECTID_BANNER_CONT_A        = 178940, // can only be used by horde
    BG_AV_OBJECTID_BANNER_CONT_H        = 179435, // can only be used by alliance

    BG_AV_OBJECTID_BANNER_A_B           = 178365,
    BG_AV_OBJECTID_BANNER_H_B           = 178364,
    BG_AV_OBJECTID_BANNER_CONT_A_B      = 179286,
    BG_AV_OBJECTID_BANNER_CONT_H_B      = 179287,
    BG_AV_OBJECTID_BANNER_SNOWFALL_N    = 180418,

    //snowfall eyecandy banner:
    BG_AV_OBJECTID_SNOWFALL_CANDY_A     = 179044,
    BG_AV_OBJECTID_SNOWFALL_CANDY_PA    = 179424,
    BG_AV_OBJECTID_SNOWFALL_CANDY_H     = 179064,
    BG_AV_OBJECTID_SNOWFALL_CANDY_PH    = 179425,

    //banners on top of towers:
    BG_AV_OBJECTID_TOWER_BANNER_A       = 178927, //[PH] Alliance A1 Tower Banner BIG
    BG_AV_OBJECTID_TOWER_BANNER_H       = 178955, //[PH] Horde H1 Tower Banner BIG
    BG_AV_OBJECTID_TOWER_BANNER_PA      = 179446, //[PH] Alliance H1 Tower Pre-Banner BIG
    BG_AV_OBJECTID_TOWER_BANNER_PH      = 179436, //[PH] Horde A1 Tower Pre-Banner BIG

    //Auras
    BG_AV_OBJECTID_AURA_A               = 180421,
    BG_AV_OBJECTID_AURA_H               = 180422,
    BG_AV_OBJECTID_AURA_N               = 180423,
    BG_AV_OBJECTID_AURA_A_S             = 180100,
    BG_AV_OBJECTID_AURA_H_S             = 180101,
    BG_AV_OBJECTID_AURA_N_S             = 180102,

    BG_AV_OBJECTID_GATE_A               = 180424,
    BG_AV_OBJECTID_GATE_H               = 180424,

    //mine supplies
    BG_AV_OBJECTID_MINE_N               = 178785,
    BG_AV_OBJECTID_MINE_S               = 178784,

    BG_AV_OBJECTID_FIRE                 = 179065,
    BG_AV_OBJECTID_SMOKE                = 179066
};

enum AVNodeId
{
    BG_AV_NODES_FIRSTAID_STATION        = 0,
    BG_AV_NODES_STORMPIKE_GRAVE         = 1,
    BG_AV_NODES_STONEHEART_GRAVE        = 2,
    BG_AV_NODES_SNOWFALL_GRAVE          = 3,
    BG_AV_NODES_ICEBLOOD_GRAVE          = 4,
    BG_AV_NODES_FROSTWOLF_GRAVE         = 5,
    BG_AV_NODES_FROSTWOLF_HUT           = 6,
    BG_AV_NODES_DUNBALDAR_SOUTH         = 7,
    BG_AV_NODES_DUNBALDAR_NORTH         = 8,
    BG_AV_NODES_ICEWING_BUNKER          = 9,
    BG_AV_NODES_STONEHEART_BUNKER       = 10,
    BG_AV_NODES_ICEBLOOD_TOWER          = 11,
    BG_AV_NODES_TOWER_POINT             = 12,
    BG_AV_NODES_FROSTWOLF_ETOWER        = 13,
    BG_AV_NODES_FROSTWOLF_WTOWER        = 14,

    BG_AV_NODES_MAX                     = 15
};

enum BG_AV_ObjectTypes
{
    BG_AV_OBJECT_FLAG_A_FIRSTAID_STATION    = 0,
    BG_AV_OBJECT_FLAG_A_STORMPIKE_GRAVE     = 1,
    BG_AV_OBJECT_FLAG_A_STONEHEART_GRAVE    = 2,
    BG_AV_OBJECT_FLAG_A_SNOWFALL_GRAVE      = 3,
    BG_AV_OBJECT_FLAG_A_ICEBLOOD_GRAVE      = 4,
    BG_AV_OBJECT_FLAG_A_FROSTWOLF_GRAVE     = 5,
    BG_AV_OBJECT_FLAG_A_FROSTWOLF_HUT       = 6,
    BG_AV_OBJECT_FLAG_A_DUNBALDAR_SOUTH     = 7,
    BG_AV_OBJECT_FLAG_A_DUNBALDAR_NORTH     = 8,
    BG_AV_OBJECT_FLAG_A_ICEWING_BUNKER      = 9,
    BG_AV_OBJECT_FLAG_A_STONEHEART_BUNKER   = 10,

    BG_AV_OBJECT_FLAG_C_A_FIRSTAID_STATION    = 11,
    BG_AV_OBJECT_FLAG_C_A_STORMPIKE_GRAVE     = 12,
    BG_AV_OBJECT_FLAG_C_A_STONEHEART_GRAVE    = 13,
    BG_AV_OBJECT_FLAG_C_A_SNOWFALL_GRAVE      = 14,
    BG_AV_OBJECT_FLAG_C_A_ICEBLOOD_GRAVE      = 15,
    BG_AV_OBJECT_FLAG_C_A_FROSTWOLF_GRAVE     = 16,
    BG_AV_OBJECT_FLAG_C_A_FROSTWOLF_HUT       = 17,
    BG_AV_OBJECT_FLAG_C_A_ICEBLOOD_TOWER      = 18,
    BG_AV_OBJECT_FLAG_C_A_TOWER_POINT         = 19,
    BG_AV_OBJECT_FLAG_C_A_FROSTWOLF_ETOWER    = 20,
    BG_AV_OBJECT_FLAG_C_A_FROSTWOLF_WTOWER    = 21,

    BG_AV_OBJECT_FLAG_C_H_FIRSTAID_STATION    = 22,
    BG_AV_OBJECT_FLAG_C_H_STORMPIKE_GRAVE     = 23,
    BG_AV_OBJECT_FLAG_C_H_STONEHEART_GRAVE    = 24,
    BG_AV_OBJECT_FLAG_C_H_SNOWFALL_GRAVE      = 25,
    BG_AV_OBJECT_FLAG_C_H_ICEBLOOD_GRAVE      = 26,
    BG_AV_OBJECT_FLAG_C_H_FROSTWOLF_GRAVE     = 27,
    BG_AV_OBJECT_FLAG_C_H_FROSTWOLF_HUT       = 28,
    BG_AV_OBJECT_FLAG_C_H_DUNBALDAR_SOUTH     = 29,
    BG_AV_OBJECT_FLAG_C_H_DUNBALDAR_NORTH     = 30,
    BG_AV_OBJECT_FLAG_C_H_ICEWING_BUNKER      = 31,
    BG_AV_OBJECT_FLAG_C_H_STONEHEART_BUNKER   = 32,

    BG_AV_OBJECT_FLAG_H_FIRSTAID_STATION    = 33,
    BG_AV_OBJECT_FLAG_H_STORMPIKE_GRAVE     = 34,
    BG_AV_OBJECT_FLAG_H_STONEHEART_GRAVE    = 35,
    BG_AV_OBJECT_FLAG_H_SNOWFALL_GRAVE      = 36,
    BG_AV_OBJECT_FLAG_H_ICEBLOOD_GRAVE      = 37,
    BG_AV_OBJECT_FLAG_H_FROSTWOLF_GRAVE     = 38,
    BG_AV_OBJECT_FLAG_H_FROSTWOLF_HUT       = 39,
    BG_AV_OBJECT_FLAG_H_ICEBLOOD_TOWER      = 40,
    BG_AV_OBJECT_FLAG_H_TOWER_POINT         = 41,
    BG_AV_OBJECT_FLAG_H_FROSTWOLF_ETOWER    = 42,
    BG_AV_OBJECT_FLAG_H_FROSTWOLF_WTOWER    = 43,

    BG_AV_OBJECT_FLAG_N_SNOWFALL_GRAVE      = 44,

    BG_AV_OBJECT_DOOR_H                     = 45,
    BG_AV_OBJECT_DOOR_A                     = 46,
//auras for graveyards (3auras per graveyard neutral, alliance, horde)
    BG_AV_OBJECT_AURA_N_FIRSTAID_STATION    = 47,
    BG_AV_OBJECT_AURA_A_FIRSTAID_STATION    = 48,
    BG_AV_OBJECT_AURA_H_FIRSTAID_STATION    = 49,
    BG_AV_OBJECT_AURA_N_STORMPIKE_GRAVE     = 50,
    BG_AV_OBJECT_AURA_A_STORMPIKE_GRAVE     = 51,
    BG_AV_OBJECT_AURA_H_STORMPIKE_GRAVE     = 52,
    BG_AV_OBJECT_AURA_N_STONEHEART_GRAVE    = 53,
    BG_AV_OBJECT_AURA_A_STONEHEART_GRAVE    = 54,
    BG_AV_OBJECT_AURA_H_STONEHEART_GRAVE    = 55,
    BG_AV_OBJECT_AURA_N_SNOWFALL_GRAVE      = 56,
    BG_AV_OBJECT_AURA_A_SNOWFALL_GRAVE      = 57,
    BG_AV_OBJECT_AURA_H_SNOWFALL_GRAVE      = 58,
    BG_AV_OBJECT_AURA_N_ICEBLOOD_GRAVE      = 59,
    BG_AV_OBJECT_AURA_A_ICEBLOOD_GRAVE      = 60,
    BG_AV_OBJECT_AURA_H_ICEBLOOD_GRAVE      = 61,
    BG_AV_OBJECT_AURA_N_FROSTWOLF_GRAVE     = 62,
    BG_AV_OBJECT_AURA_A_FROSTWOLF_GRAVE     = 63,
    BG_AV_OBJECT_AURA_H_FROSTWOLF_GRAVE     = 64,
    BG_AV_OBJECT_AURA_N_FROSTWOLF_HUT       = 65,
    BG_AV_OBJECT_AURA_A_FROSTWOLF_HUT       = 66,
    BG_AV_OBJECT_AURA_H_FROSTWOLF_HUT       = 67,

    //big flags on top of towers 2 flags on each (contested, (alliance | horde)) + 2 auras
    BG_AV_OBJECT_TFLAG_A_DUNBALDAR_SOUTH     = 67,
    BG_AV_OBJECT_TFLAG_H_DUNBALDAR_SOUTH     = 68,
    BG_AV_OBJECT_TFLAG_A_DUNBALDAR_NORTH     = 69,
    BG_AV_OBJECT_TFLAG_H_DUNBALDAR_NORTH     = 70,
    BG_AV_OBJECT_TFLAG_A_ICEWING_BUNKER      = 71,
    BG_AV_OBJECT_TFLAG_H_ICEWING_BUNKER      = 72,
    BG_AV_OBJECT_TFLAG_A_STONEHEART_BUNKER   = 73,
    BG_AV_OBJECT_TFLAG_H_STONEHEART_BUNKER   = 74,
    BG_AV_OBJECT_TFLAG_A_ICEBLOOD_TOWER      = 75,
    BG_AV_OBJECT_TFLAG_H_ICEBLOOD_TOWER      = 76,
    BG_AV_OBJECT_TFLAG_A_TOWER_POINT         = 77,
    BG_AV_OBJECT_TFLAG_H_TOWER_POINT         = 78,
    BG_AV_OBJECT_TFLAG_A_FROSTWOLF_ETOWER    = 79,
    BG_AV_OBJECT_TFLAG_H_FROSTWOLF_ETOWER    = 80,
    BG_AV_OBJECT_TFLAG_A_FROSTWOLF_WTOWER    = 81,
    BG_AV_OBJECT_TFLAG_H_FROSTWOLF_WTOWER    = 82,
    BG_AV_OBJECT_TAURA_A_DUNBALDAR_SOUTH     = 83,
    BG_AV_OBJECT_TAURA_H_DUNBALDAR_SOUTH     = 84,
    BG_AV_OBJECT_TAURA_A_DUNBALDAR_NORTH     = 85,
    BG_AV_OBJECT_TAURA_H_DUNBALDAR_NORTH     = 86,
    BG_AV_OBJECT_TAURA_A_ICEWING_BUNKER      = 87,
    BG_AV_OBJECT_TAURA_H_ICEWING_BUNKER      = 88,
    BG_AV_OBJECT_TAURA_A_STONEHEART_BUNKER   = 89,
    BG_AV_OBJECT_TAURA_H_STONEHEART_BUNKER   = 90,
    BG_AV_OBJECT_TAURA_A_ICEBLOOD_TOWER      = 91,
    BG_AV_OBJECT_TAURA_H_ICEBLOOD_TOWER      = 92,
    BG_AV_OBJECT_TAURA_A_TOWER_POINT         = 93,
    BG_AV_OBJECT_TAURA_H_TOWER_POINT         = 94,
    BG_AV_OBJECT_TAURA_A_FROSTWOLF_ETOWER    = 95,
    BG_AV_OBJECT_TAURA_H_FROSTWOLF_ETOWER    = 96,
    BG_AV_OBJECT_TAURA_A_FROSTWOLF_WTOWER    = 97,
    BG_AV_OBJECT_TAURA_H_FROSTWOLF_WTOWER    = 98,

    BG_AV_OBJECT_BURN_DUNBALDAR_SOUTH        = 99,
    BG_AV_OBJECT_BURN_DUNBALDAR_NORTH        = 109,
    BG_AV_OBJECT_BURN_ICEWING_BUNKER         = 119,
    BG_AV_OBJECT_BURN_STONEHEART_BUNKER      = 129,
    BG_AV_OBJECT_BURN_ICEBLOOD_TOWER         = 139,
    BG_AV_OBJECT_BURN_TOWER_POINT            = 149,
    BG_AV_OBJECT_BURN_FROSTWOLF_ETWOER       = 159,
    BG_AV_OBJECT_BURN_FROSTWOLF_WTOWER       = 169,
    BG_AV_OBJECT_BURN_BUILDING_ALLIANCE      = 179,
    BG_AV_OBJECT_BURN_BUILDING_HORDE         = 189,
    BG_AV_OBJECT_SNOW_EYECANDY_A             = 199,
    BG_AV_OBJECT_SNOW_EYECANDY_PA            = 203,
    BG_AV_OBJECT_SNOW_EYECANDY_H             = 207,
    BG_AV_OBJECT_SNOW_EYECANDY_PH            = 211,
    BG_AV_OBJECT_MINE_SUPPLY_N_MIN           = 215,
    BG_AV_OBJECT_MINE_SUPPLY_N_MAX           = 224,
    BG_AV_OBJECT_MINE_SUPPLY_S_MIN           = 225,
    BG_AV_OBJECT_MINE_SUPPLY_S_MAX           = 236,

    BG_AV_OBJECT_MAX                         = 237
};

enum BG_AV_OBJECTS
{
    AV_OPLACE_FIRSTAID_STATION              = 0,
    AV_OPLACE_STORMPIKE_GRAVE               = 1,
    AV_OPLACE_STONEHEART_GRAVE              = 2,
    AV_OPLACE_SNOWFALL_GRAVE                = 3,
    AV_OPLACE_ICEBLOOD_GRAVE                = 4,
    AV_OPLACE_FROSTWOLF_GRAVE               = 5,
    AV_OPLACE_FROSTWOLF_HUT                 = 6,
    AV_OPLACE_DUNBALDAR_SOUTH               = 7,
    AV_OPLACE_DUNBALDAR_NORTH               = 8,
    AV_OPLACE_ICEWING_BUNKER                = 9,
    AV_OPLACE_STONEHEART_BUNKER             = 10,
    AV_OPLACE_ICEBLOOD_TOWER                = 11,
    AV_OPLACE_TOWER_POINT                   = 12,
    AV_OPLACE_FROSTWOLF_ETOWER              = 13,
    AV_OPLACE_FROSTWOLF_WTOWER              = 14,
    AV_OPLACE_BIGBANNER_DUNBALDAR_SOUTH     = 15,
    AV_OPLACE_BIGBANNER_DUNBALDAR_NORTH     = 16,
    AV_OPLACE_BIGBANNER_ICEWING_BUNKER      = 17,
    AV_OPLACE_BIGBANNER_STONEHEART_BUNKER   = 18,
    AV_OPLACE_BIGBANNER_ICEBLOOD_TOWER      = 19,
    AV_OPLACE_BIGBANNER_TOWER_POINT         = 20,
    AV_OPLACE_BIGBANNER_FROSTWOLF_ETOWER    = 21,
    AV_OPLACE_BIGBANNER_FROSTWOLF_WTOWER    = 22,

    AV_OPLACE_BURN_DUNBALDAR_SOUTH          = 23,
    AV_OPLACE_BURN_DUNBALDAR_NORTH          = 33,
    AV_OPLACE_BURN_ICEWING_BUNKER           = 43,
    AV_OPLACE_BURN_STONEHEART_BUNKER        = 53,
    AV_OPLACE_BURN_ICEBLOOD_TOWER           = 63,
    AV_OPLACE_BURN_TOWER_POINT              = 73,
    AV_OPLACE_BURN_FROSTWOLF_ETOWER         = 83,
    AV_OPLACE_BURN_FROSTWOLF_WTOWER         = 93,
    AV_OPLACE_BURN_BUILDING_A               = 103,
    AV_OPLACE_BURN_BUILDING_H               = 113,
    AV_OPLACE_SNOW_1                        = 123,
    AV_OPLACE_SNOW_2                        = 124,
    AV_OPLACE_SNOW_3                        = 125,
    AV_OPLACE_SNOW_4                        = 126,
    AV_OPLACE_MINE_SUPPLY_N_MIN             = 127,
    AV_OPLACE_MINE_SUPPLY_N_MAX             = 136,
    AV_OPLACE_MINE_SUPPLY_S_MIN             = 137,
    AV_OPLACE_MINE_SUPPLY_S_MAX             = 148,

    AV_OPLACE_MAX                           = 149
};

Position const BG_AV_ObjectPos[AV_OPLACE_MAX] =
{
    {638.592f, -32.422f, 46.0608f, -1.62316f }, //firstaid station
    {669.007f, -294.078f, 30.2909f, 2.77507f }, //stormpike
    {77.8013f, -404.7f, 46.7549f, -0.872665f }, //stone grave
    {-202.581f, -112.73f, 78.4876f, -0.715585f }, //snowfall
    {-611.962f, -396.17f, 60.8351f, 2.53682f},  //iceblood grave
    {-1082.45f, -346.823f, 54.9219f, -1.53589f }, //frostwolf grave
    {-1402.21f, -307.431f, 89.4424f, 0.191986f }, //frostwolf hut
    {553.779f, -78.6566f, 51.9378f, -1.22173f }, //dunnbaldar south
    {674.001f, -143.125f, 63.6615f, 0.994838f }, //dunbaldar north
    {203.281f, -360.366f, 56.3869f, -0.925024f }, //icew
    {-152.437f, -441.758f, 40.3982f, -1.95477f }, //stone
    {-571.88f, -262.777f, 75.0087f, -0.802851f }, //ice tower
    {-768.907f, -363.71f, 90.8949f, 1.07991f},  //tower point
    {-1302.9f, -316.981f, 113.867f, 2.00713f }, //frostwolf etower
    {-1297.5f, -266.767f, 114.15f, 3.31044f},   //frostwolf wtower
    //bigbanner:
    {555.848f, -84.4151f, 64.4397f, 3.12414f }, //duns
    {679.339f, -136.468f, 73.9626f, -2.16421f }, //dunn
    {208.973f, -365.971f, 66.7409f, -0.244346f }, //icew
    {-155.832f, -449.401f, 52.7306f, 0.610865f }, //stone
    {-572.329f, -262.476f, 88.6496f, -0.575959f }, //icetower
    {-768.199f, -363.105f, 104.537f, 0.10472f }, //towerp
    {-1302.84f, -316.582f, 127.516f, 0.122173f }, //etower
    {-1297.87f, -266.762f, 127.796f, 0.0698132f }, //wtower
    //burning auras towers have 9*179065 captain-buildings have 5*179066+5*179065
    //dunns
    {562.632f, -88.1815f, 61.993f, 0.383972f },
    {562.523f, -74.5028f, 37.9474f, -0.0523599f },
    {558.097f, -70.9842f, 52.4876f, 0.820305f },
    {578.167f, -71.8191f, 38.1514f, 2.72271f },
    {556.028f, -94.9242f, 44.8191f, 3.05433f },
    {572.451f, -94.3655f, 37.9443f, -1.72788f },
    {549.263f, -79.3645f, 44.8191f, 0.436332f },
    {543.513f, -94.4006f, 52.4819f, 0.0349066f },
    {572.149f, -93.7862f, 52.5726f, 0.541052f },
    {582.162f, -81.2375f, 37.9216f, 0.0872665f },
    //dunn
    {664.797f, -143.65f, 64.1784f, -0.453786f},
    {664.505f, -139.452f, 49.6696f, -0.0349067f},
    {676.067f, -124.319f, 49.6726f, -1.01229f},
    {693.004f, -144.025f, 64.1755f, 2.44346f},
    {661.175f, -117.691f, 49.645f, 1.91986f},
    {684.423f, -146.582f, 63.6662f, 0.994838f},
    {682.791f, -127.769f, 62.4155f, 1.09956f},
    {674.576f, -147.101f, 56.5425f, -1.6057f},
    {655.719f, -126.673f, 49.8138f, 2.80998f},
    {0, 0, 0, 0},
    //icew
    {231.503f, -356.688f, 42.3704f, 0.296706f},
    {224.989f, -348.175f, 42.5607f, 1.50098f},
    {205.782f, -351.335f, 56.8998f, 1.01229f},
    {196.605f, -369.187f, 56.3914f, 2.46091f},
    {210.619f, -376.938f, 49.2677f, 2.86234f},
    {209.647f, -352.632f, 42.3959f, -0.698132f},
    {220.65f, -368.132f, 42.3978f, -0.2618f},
    {224.682f, -374.031f, 57.0679f, 0.541052f},
    {200.26f, -359.968f, 49.2677f, -2.89725f},
    {196.619f, -378.016f, 56.9131f, 1.01229f},
    //stone
    {-155.488f, -437.356f, 33.2796f, 2.60054f},
    {-163.441f, -454.188f, 33.2796f, 1.93732f},
    {-143.977f, -445.148f, 26.4097f, -1.8675f},
    {-135.764f, -464.708f, 26.3823f, 2.25147f},
    {-154.076f, -466.929f, 41.0636f, -1.8675f},
    {-149.908f, -460.332f, 26.4083f, -2.09439f},
    {-151.638f, -439.521f, 40.3797f, 0.436332f},
    {-131.301f, -454.905f, 26.5771f, 2.93215f},
    {-171.291f, -444.684f, 40.9211f, 2.30383f},
    {-143.591f, -439.75f, 40.9275f, -1.72788f},
    //iceblood
    {-572.667f, -267.923f, 56.8542f, 2.35619f},
    {-561.021f, -262.689f, 68.4589f, 1.37881f},
    {-572.538f, -262.649f, 88.6197f, 1.8326f},
    {-574.77f, -251.45f, 74.9422f, -1.18682f},
    {-578.625f, -267.571f, 68.4696f, 0.506145f},
    {-571.476f, -257.234f, 63.3223f, 3.10669f},
    {-566.035f, -273.907f, 52.9582f, -0.890118f},
    {-580.948f, -259.77f, 68.4696f, 1.46608f},
    {-568.318f, -267.1f, 75.0008f, 1.01229f},
    {-559.621f, -268.597f, 52.8986f, 0.0523599f},
    //towerp
    {-776.072f, -368.046f, 84.3558f, 2.63545f},
    {-777.564f, -368.521f, 90.6701f, 1.72788f},
    {-765.461f, -357.711f, 90.888f, 0.314159f},
    {-768.763f, -362.735f, 104.612f, 1.81514f},
    {-760.356f, -358.896f, 84.3558f, 2.1293f},
    {-771.967f, -352.838f, 84.3484f, 1.74533f},
    {-773.333f, -364.653f, 79.2351f, -1.64061f},
    {-764.109f, -366.069f, 70.0934f, 0.383972f},
    {-767.103f, -350.737f, 68.7933f, 2.80998f},
    {-760.115f, -353.845f, 68.8633f, 1.79769f},
    //froste
    {-1304.87f, -304.525f, 91.8366f, -0.680679f},
    {-1301.77f, -310.974f, 95.8252f, 0.907571f},
    {-1305.58f, -320.625f, 102.166f, -0.558505f},
    {-1294.27f, -323.468f, 113.893f, -1.67552f},
    {-1302.65f, -317.192f, 127.487f, 2.30383f},
    {-1293.89f, -313.478f, 107.328f, 1.6057f},
    {-1312.41f, -312.999f, 107.328f, 1.5708f},
    {-1311.57f, -308.08f, 91.7666f, -1.85005f},
    {-1314.7f, -322.131f, 107.36f, 0.645772f},
    {-1304.6f, -310.754f, 113.859f, -0.401426f},
    //frostw
    {-1308.24f, -273.26f, 92.0514f, -0.139626f},
    {-1302.26f, -262.858f, 95.9269f, 0.418879f},
    {-1297.28f, -267.773f, 126.756f, 2.23402f},
    {-1299.08f, -256.89f, 114.108f, -2.44346f},
    {-1303.41f, -268.237f, 114.151f, -1.23918f},
    {-1304.43f, -273.682f, 107.612f, 0.244346f},
    {-1309.53f, -265.951f, 92.1418f, -2.49582f},
    {-1295.55f, -263.865f, 105.033f, 0.925024f},
    {-1294.71f, -281.466f, 107.664f, -1.50098f},
    {-1289.69f, -259.521f, 107.612f, -2.19912f},

    //the two buildings of the captains
    //alliance
    {-64.4987f, -289.33f, 33.4616f, -2.82743f},
    {-5.98025f, -326.144f, 38.8538f, 0},
    {-2.67893f, -306.998f, 33.4165f, 0},
    {-60.25f, -309.232f, 50.2408f, -1.46608f},
    {-48.7941f, -266.533f, 47.7916f, 2.44346f},
    {-3.40929f, -306.288f, 33.34f, 0},
    {-48.619f, -266.917f, 47.8168f, 0},
    {-62.9474f, -286.212f, 66.7288f, 0},
    {-5.05132f, -325.323f, 38.8536f, 0},
    {-64.2677f, -289.412f, 33.469f, 0},
//horde
    {-524.276f, -199.6f, 82.8733f, -1.46608f},
    {-518.196f, -173.085f, 102.43f, 0},
    {-500.732f, -145.358f, 88.5337f, 2.44346f},
    {-501.084f, -150.784f, 80.8506f, 0},
    {-518.309f, -163.963f, 102.521f, 2.96706f},
    {-517.053f, -200.429f, 80.759f, 0},
    {-514.361f, -163.864f, 104.163f, 0},
    {-568.04f, -188.707f, 81.55f, 0},
    {-501.775f, -151.581f, 81.2027f, 0},
    {-509.975f, -191.652f, 83.2978f, 0},

//snowfall eyecandy
    {-191.153f, -129.868f, 78.5595f, -1.25664f },
    {-201.282f, -134.319f, 78.6753f, -0.942478f },
    {-215.981f, -91.4101f, 80.8702f, -1.74533f },
    {-200.465f, -96.418f, 79.7587f, 1.36136f },
    //mine supplies
    //irondeep
    {870.899f, -388.434f, 61.6406f, -1.22173f},
    {825.214f, -320.174f, 63.712f, -2.82743f},
    {837.117f, -452.556f, 47.2331f, -3.12414f},
    {869.755f, -448.867f, 52.5448f, -0.855212f},
    {949.877f, -458.198f, 56.4874f, 0.314159f},
    {900.35f, -479.024f, 58.3553f, 0.122173f},
    {854.449f, -442.255f, 50.6589f, 0.401426f},
    {886.685f, -442.358f, 54.6962f, -1.22173f},
    {817.509f, -457.331f, 48.4666f, 2.07694f},
    {793.411f, -326.281f, 63.1117f, -2.79253f},
    //coldtooth
    {-934.212f, -57.3517f, 80.277f, -0.0174535f},
    {-916.281f, -36.8579f, 77.0227f, 0.122173f},
    {-902.73f, -103.868f, 75.4378f, -1.58825f},
    {-900.514f, -143.527f, 75.9686f, 1.8675f},
    {-862.882f, -0.353299f, 72.1526f, -2.51327f},
    {-854.932f, -85.9184f, 68.6056f, -2.04204f},
    {-851.833f, -118.959f, 63.8672f, -0.0698131f},
    {-849.832f, -20.8421f, 70.4672f, -1.81514f},
    {-844.25f, -60.0374f, 72.1031f, -2.19912f},
    {-820.644f, -136.043f, 63.1977f, 2.40855f},
    {-947.642f, -208.807f, 77.0101f, 1.36136f},
    {-951.394f, -193.695f, 67.634f, 0.802851f}
};

Position const BG_AV_DoorPositons[2] =
{
    {780.487f, -493.024f, 99.9553f, 3.0976f},   //alliance
    {-1375.193f, -538.981f, 55.2824f, 0.72178f} //horde
};

//creaturestuff starts here
//is related to BG_AV_CreaturePos
enum BG_AV_CreaturePlace
{
    AV_CPLACE_SPIRIT_STORM_AID      = 0,
    AV_CPLACE_SPIRIT_STORM_GRAVE    = 1,
    AV_CPLACE_SPIRIT_STONE_GRAVE    = 2,
    AV_CPLACE_SPIRIT_SNOWFALL       = 3,
    AV_CPLACE_SPIRIT_ICE_GRAVE      = 4,
    AV_CPLACE_SPIRIT_FROSTWOLF      = 5,
    AV_CPLACE_SPIRIT_FROST_HUT      = 6,
    AV_CPLACE_SPIRIT_MAIN_ALLIANCE  = 7,
    AV_CPLACE_SPIRIT_MAIN_HORDE     = 8,
//I don't add a variable for all 4 positions... I think one is enough to compute the rest
    AV_CPLACE_DEFENSE_STORM_AID      = 9,
    AV_CPLACE_DEFEMSE_STORM_GRAVE    = 13,
    AV_CPLACE_DEFENSE_STONE_GRAVE    = 17,
    AV_CPLACE_DEFENSE_SNOWFALL       = 21,
    AV_CPLACE_DEFENSE_FROSTWOLF      = 25,
    AV_CPLACE_DEFENSE_ICE_GRAVE      = 29,
    AV_CPLACE_DEFENSE_FROST_HUT      = 33,

    AV_CPLACE_DEFENSE_DUN_S          = 37,
    AV_CPLACE_DEFENSE_DUN_N          = 41,
    AV_CPLACE_DEFENSE_ICEWING        = 45,
    AV_CPLACE_DEFENSE_STONE_TOWER    = 49,
    AV_CPLACE_DEFENSE_ICE_TOWER      = 53,
    AV_CPLACE_DEFENSE_TOWERPOINT     = 57,
    AV_CPLACE_DEFENSE_FROST_E        = 61,
    AV_CPLACE_DEFENSE_FROST_t        = 65,

    AV_CPLACE_A_MARSHAL_SOUTH       = 69,
    AV_CPLACE_A_MARSHAL_NORTH       = 70,
    AV_CPLACE_A_MARSHAL_ICE         = 71,
    AV_CPLACE_A_MARSHAL_STONE       = 72,
    AV_CPLACE_H_MARSHAL_ICE         = 73,
    AV_CPLACE_H_MARSHAL_TOWER       = 74,
    AV_CPLACE_H_MARSHAL_ETOWER      = 75,
    AV_CPLACE_H_MARSHAL_WTOWER      = 76,
    //irondeep
    //miner:
    AV_CPLACE_MINE_N_1_MIN      = 77,
    AV_CPLACE_MINE_N_1_MAX      = 136,
    //special types
    AV_CPLACE_MINE_N_2_MIN      = 137,
    AV_CPLACE_MINE_N_2_MAX      = 192,
    //boss
    AV_CPLACE_MINE_N_3          = 193,
    //coldtooth
    //miner:
    AV_CPLACE_MINE_S_1_MIN      = 194,
    AV_CPLACE_MINE_S_1_MAX      = 250,
    //special types
    AV_CPLACE_MINE_S_2_MIN      = 251,
    AV_CPLACE_MINE_S_2_MAX      = 289,
    //vermin
    AV_CPLACE_MINE_S_S_MIN      = 290,
    AV_CPLACE_MINE_S_S_MAX      = 299,
    //boss
    AV_CPLACE_MINE_S_3          = 300,

    //herald
    AV_CPLACE_HERALD          = 301,

    //node aura triggers
    AV_CPLACE_TRIGGER01       = 302,
    AV_CPLACE_TRIGGER02       = 303,
    AV_CPLACE_TRIGGER03       = 304,
    AV_CPLACE_TRIGGER04       = 305,
    AV_CPLACE_TRIGGER05       = 306,
    AV_CPLACE_TRIGGER06       = 307,
    AV_CPLACE_TRIGGER07       = 308,
    AV_CPLACE_TRIGGER08       = 309,
    AV_CPLACE_TRIGGER09       = 310,
    AV_CPLACE_TRIGGER10       = 311,
    AV_CPLACE_TRIGGER11       = 312,
    AV_CPLACE_TRIGGER12       = 313,
    AV_CPLACE_TRIGGER13       = 314,
    AV_CPLACE_TRIGGER14       = 315,
    AV_CPLACE_TRIGGER15       = 316,

    //boss, captain triggers
    AV_CPLACE_TRIGGER16       = 317,
    AV_CPLACE_TRIGGER17       = 318,
    AV_CPLACE_TRIGGER18       = 319,
    AV_CPLACE_TRIGGER19       = 320,

    AV_CPLACE_MAX = 321
};

Position const BG_AV_CreaturePos[AV_CPLACE_MAX] =
{
    //spiritguides
    {643.000000f, 44.000000f, 69.740196f, -0.001854f},
    {676.000000f, -374.000000f, 30.000000f, -0.001854f},
    {73.417755f, -496.433105f, 48.731918f, -0.001854f},
    {-157.409195f, 31.206272f, 77.050598f, -0.001854f},
    {-531.217834f, -405.231384f, 49.551376f, -0.001854f},
    {-1090.476807f, -253.308670f, 57.672371f, -0.001854f},
    {-1496.065063f, -333.338409f, 101.134804f, -0.001854f},
    {873.001770f, -491.283630f, 96.541931f, -0.001854f},
    {-1437.670044f, -610.088989f, 51.161900f, -0.001854f},
 //grave
 //firstaid
    {635.17f, -29.5594f, 46.5056f, 4.81711f},
    {642.488f, -32.9437f, 46.365f, 4.67748f},
    {642.326f, -27.9442f, 46.9211f, 4.59022f},
    {635.945f, -33.6171f, 45.7164f, 4.97419f},
   //stormpike
    {669.272f, -297.304f, 30.291f, 4.66604f},
    {674.08f, -292.328f, 30.4817f, 0.0918785f},
    {667.01f, -288.532f, 29.8809f, 1.81583f},
    {664.153f, -294.042f, 30.2851f, 3.28531f},
  //stone
    {81.7027f, -406.135f, 47.7843f, 0.598464f},
    {78.1431f, -409.215f, 48.0401f, 5.05953f},
    {73.4135f, -407.035f, 46.7527f, 3.34736f},
    {78.2258f, -401.859f, 46.4202f, 2.05852f},
  //snowfall
    {-207.412f, -110.616f, 78.7959f, 2.43251f},
    {-197.95f, -112.205f, 78.5686f, 6.22441f},
    {-202.709f, -116.829f, 78.4358f, 5.13742f},
    {-202.059f, -108.314f, 78.5783f, 5.91968f},
  //ice
    {-615.501f, -393.802f, 60.4299f, 3.06147f},
    {-608.513f, -392.717f, 62.5724f, 2.06323f},
    {-609.769f, -400.072f, 60.7174f, 5.22367f},
    {-616.093f, -398.293f, 60.5628f, 3.73613f},
  //frost
    {-1077.7f, -340.21f, 55.4682f, 6.25569f},
    {-1082.74f, -333.821f, 54.7962f, 2.05459f},
    {-1090.66f, -341.267f, 54.6768f, 3.27746f},
    {-1081.58f, -344.63f, 55.256f, 4.75636f},
  //frost hut
    {-1408.95f, -311.69f, 89.2536f, 4.49954f},
    {-1407.15f, -305.323f, 89.1993f, 2.86827f},
    {-1400.64f, -304.3f, 89.7008f, 1.0595f},
    {-1400.4f, -311.35f, 89.3028f, 4.99434f},
  //towers
  //dun south - OK
    {569.395f, -101.064f, 52.8296f, 2.34974f},
    {574.85f, -92.9842f, 52.5869f, 3.09325f},
    {575.411f, -83.597f, 52.3626f, 6.26573f},
    {571.352f, -75.6582f, 52.479f, 0.523599f},
    //dun north - OK
    {668.60f, -122.53f, 64.12f, 2.34f}, /// @todo: To be confirm - Not completely okay
    {662.253f, -129.105f, 64.1794f, 2.77507f},
    {661.209f, -138.877f, 64.2251f, 3.38594f},
    {665.481f, -146.857f, 64.1271f, 3.75246f},
    //icewing - OK
    {225.228f, -368.909f, 56.9983f, 6.23806f},
    {191.36f, -369.899f, 57.1524f, 3.24631f},
    {215.518f, -384.019f, 56.9889f, 5.09636f},
    {199.625f, -382.177f, 56.8691f, 4.08407f},
    //stone
    {-172.851f, -452.366f, 40.8725f, 3.31829f},
    {-147.147f, -435.053f, 40.8022f, 0.599238f},
    {-169.456f, -440.325f, 40.985f, 2.59101f},
    {-163.494f, -434.904f, 41.0725f, 1.84174f},
    //ice - OK
    {-573.522f, -271.854f, 75.0078f, 3.9619f},
    {-565.616f, -269.051f, 74.9952f, 5.02655f},
    {-562.825f, -261.087f, 74.9898f, 5.95157f},
    {-569.176f, -254.446f, 74.8771f, 0.820305f},
    //towerpoint
    {-763.04f, -371.032f, 90.7933f, 5.25979f},
    {-759.764f, -358.264f, 90.8681f, 0.289795f},
    {-768.808f, -353.056f, 90.8811f, 1.52601f},
    {-775.944f, -362.639f, 90.8949f, 2.59573f},
    //frost etower
    {-1294.13f, -313.045f, 107.328f, 0.270162f},
    {-1306.5f, -308.105f, 113.767f, 1.78755f},
    {-1294.78f, -319.966f, 113.79f, 5.94545f},
    {-1294.83f, -312.241f, 113.799f, 0.295293f},
    //frost wtower
    {-1300.96f, -275.111f, 114.058f, 4.12804f},
    {-1302.41f, -259.256f, 114.065f, 1.67602f},
    {-1287.97f, -262.087f, 114.165f, 6.18264f},
    {-1291.59f, -271.166f, 114.151f, 5.28257f},

    //alliance marshall
    {721.104f, -7.64155f, 50.7046f, 3.45575f}, // south
    {723.058f, -14.1548f, 50.7046f, 3.40339f}, // north
    {715.691f, -4.72233f, 50.2187f, 3.47321f}, // icewing
    {720.046f, -19.9413f, 50.2187f, 3.36849f}, // stone
/// horde @todo: Confirm positions
    {-1363.99f, -221.99f, 98.4053f, 4.93012f},
    {-1370.96f, -223.532f, 98.4266f, 4.93012f},
    {-1378.37f, -228.614f, 99.3546f, 5.38565f},
    {-1358.02f, -228.998f, 98.868f, 3.87768f},

 //irondeep mine
 //Irondeep Trogg
    {971.671f, -442.657f, 57.6951f, 3.1765f},
    {969.979f, -457.148f, 58.1119f, 4.5204f},
    {958.692f, -333.477f, 63.2276f, 5.77704f},
    {957.113f, -325.92f, 61.7589f, 1.13446f},
    {948.25f, -448.268f, 56.9009f, 5.60251f},
    {934.727f, -385.802f, 63.0344f, 3.75246f},
    {931.751f, -403.458f, 59.6737f, 5.63741f},
    {931.146f, -359.666f, 66.0294f, 3.9619f},
    {929.702f, -412.401f, 56.8776f, 5.89921f},
    {926.849f, -379.074f, 63.5286f, 2.0944f},
    {921.972f, -358.597f, 66.4313f, 2.93215f},
    {921.449f, -341.981f, 67.1264f, 3.4383f},
    {921.1f, -395.812f, 60.4615f, 2.71695f},
    {919.274f, -394.986f, 60.3478f, 2.71696f},
    {916.852f, -393.891f, 60.1726f, 2.71695f},
    {914.568f, -326.21f, 66.1733f, 2.25147f},
    {913.064f, -395.773f, 60.1364f, 4.41568f},
    {909.246f, -474.576f, 58.2067f, 0.226893f},
    {909.246f, -474.576f, 58.2901f, 0.226893f},
    {907.209f, -428.267f, 59.8065f, 1.8675f},
    {905.973f, -459.528f, 58.7594f, 1.37189f},
    {905.067f, -396.074f, 60.2085f, 5.07891f},
    {901.809f, -457.709f, 59.0116f, 3.52557f},
    {900.962f, -427.44f, 59.0842f, 1.50098f},
    {897.929f, -471.742f, 59.7729f, 2.54818f},
    {893.376f, -343.171f, 68.1499f, 5.35816f},
    {890.584f, -406.049f, 61.1925f, 5.67232f},
    {888.208f, -332.564f, 68.148f, 1.93732f},
    {887.647f, -391.537f, 61.8734f, 1.37881f},
    {885.109f, -343.338f, 67.0867f, 3.78979f},
    {881.618f, -419.948f, 53.5228f, 0.593412f},
    {878.675f, -345.36f, 66.1052f, 3.45651f},
    {877.127f, -351.8f, 66.5296f, 5.74213f},
    {876.778f, -345.97f, 65.7724f, 3.45262f},
    {874.577f, -414.786f, 52.7817f, 1.67552f},
    {868.247f, -343.136f, 64.9894f, 1.6057f},
    {859.03f, -367.231f, 47.4655f, 0.0174533f},
    {857.513f, -351.817f, 65.1867f, 4.39823f},
    {852.632f, -372.416f, 48.1657f, 3.66519f},
    {849.86f, -340.944f, 66.2447f, 0.401426f},
    {847.99f, -386.287f, 60.9277f, 2.32374f},
    {847.601f, -423.072f, 50.0852f, 4.57276f},
    {847.135f, -411.307f, 50.2106f, 1.5708f},
    {835.077f, -379.418f, 48.2755f, 5.93412f},
    {834.87f, -453.304f, 47.9075f, 0.226893f},
    {834.634f, -365.981f, 62.8801f, 1.32645f},
    {834.354f, -355.526f, 48.1491f, 6.07375f},
    {833.702f, -327.506f, 65.0439f, 0.331613f},
    {833.151f, -374.228f, 63.0938f, 3.66519f},
    {831.711f, -346.785f, 47.2975f, 0.226893f},
    {827.874f, -413.624f, 48.5818f, 1.49241f},
    {827.728f, -415.483f, 48.5593f, 1.49238f},
    {827.016f, -424.543f, 48.2856f, 1.49236f},
    {823.222f, -334.283f, 65.6306f, 4.88692f},
    {821.892f, -464.723f, 48.9451f, 4.66003f},
    {821.006f, -387.635f, 49.0728f, 3.15905f},
    {817.26f, -447.432f, 49.4308f, 2.18166f},
    {805.399f, -320.146f, 52.7712f, 0.296706f},
    {801.405f, -328.055f, 53.0195f, 4.31096f},
    //irondeep skullthumber irondeep shaman
    {955.812f, -440.302f, 55.3411f, 3.19395f},
    {937.378f, -377.816f, 65.3919f, 3.56047f},
    {925.059f, -331.347f, 65.7564f, 3.66519f},
    {922.918f, -396.634f, 60.3942f, 2.71695f},
    {909.99f, -462.154f, 59.0811f, 3.7001f},
    {907.893f, -388.787f, 61.7923f, 5.74213f},
    {898.801f, -437.105f, 58.5266f, 0.959931f},
    {884.237f, -407.597f, 61.566f, 0.820305f},
    {880.744f, -344.683f, 66.4086f, 3.4644f},
    {876.047f, -341.857f, 65.8743f, 4.45059f},
    {874.674f, -402.077f, 61.7573f, 0.26341f},
    {871.914f, -404.209f, 62.1269f, 6.06163f},
    {871.606f, -403.665f, 62.0795f, 0.765774f},
    {871.561f, -404.114f, 62.1297f, 0.00981727f},
    {871.528f, -404.248f, 62.1455f, 0.498032f},
    {871.493f, -404.122f, 62.1331f, 5.65727f},
    {871.282f, -403.843f, 62.1108f, 0.788382f},
    {868.294f, -392.395f, 61.4772f, 4.38685f},
    {868.256f, -392.363f, 61.4803f, 0.732738f},
    {867.804f, -392.51f, 61.5089f, 2.30167f},
    {867.612f, -392.371f, 61.524f, 2.86149f},
    {858.593f, -439.614f, 50.2184f, 0.872665f},
    {851.471f, -362.52f, 47.314f, 4.06662f},
    {846.939f, -347.279f, 66.2876f, 0.942478f},
    {842.08f, -421.775f, 48.2659f, 1.0821f},
    {838.358f, -371.212f, 63.3299f, 4.04916f},
    {827.57f, -417.483f, 48.4538f, 1.49237f},
    {827.012f, -457.397f, 48.9331f, 2.35619f},
    {825.535f, -322.373f, 63.9357f, 4.76475f},
    {867.635f, -443.605f, 51.3347f, 1.38626f},
    {957.293f, -455.039f, 56.7395f, 5.79449f},
    {950.077f, -326.672f, 61.6552f, 5.48033f},
    {936.692f, -356.78f, 65.9835f, 2.75762f},
    {926.475f, -419.345f, 56.1833f, 2.0944f},
    {924.729f, -397.453f, 60.213f, 2.71695f},
    {902.195f, -475.891f, 58.312f, 1.39626f},
    {897.464f, -338.758f, 68.1715f, 2.94961f},
    {884.237f, -407.597f, 61.566f, 0.820305f},
    {882.517f, -344.111f, 66.7887f, 3.46962f},
    {881.437f, -400.254f, 61.2028f, 0.263427f},
    {880.156f, -400.678f, 61.3113f, 3.41373f},
    {877.989f, -418.051f, 52.9753f, 4.46804f},
    {871.212f, -404.12f, 62.1433f, 3.6554f},
    {871.036f, -404.119f, 62.2237f, 4.50295f},
    {857.396f, -395.766f, 61.263f, 4.78684f},
    {857.276f, -395.395f, 61.2418f, 0.0845553f},
    {857.231f, -394.577f, 61.2174f, 1.96817f},
    {857.108f, -395.682f, 61.2317f, 4.87022f},
    {856.709f, -395.28f, 61.1814f, 2.54913f},
    {850.922f, -390.399f, 60.8771f, 2.85405f},
    {847.556f, -388.228f, 60.9438f, 2.56872f},
    {842.031f, -384.663f, 61.6028f, 2.56871f},
    {832.035f, -389.301f, 47.5567f, 2.11185f},
    {827.415f, -419.468f, 48.3322f, 1.49232f},
    {826.402f, -349.454f, 47.2722f, 1.51844f},
    {817.83f, -455.715f, 48.4207f, 0.925025f},
    {808.953f, -325.964f, 52.4043f, 3.01942f},
    // Morloch
    {865.554f, -438.735f, 50.7333f, 2.12431f},
    //coldtooth mine
    //miner/digger
    {-917.648f, -46.8922f, 77.0872f, 5.27089f},
    {-912.689f, -45.4494f, 76.2277f, 4.60767f},
    {-905.455f, -84.5179f, 75.3642f, 3.29867f},
    {-904.332f, -111.509f, 75.5925f, 2.47837f},
    {-904.27f, -160.419f, 61.9876f, 3.61192f},
    {-904.023f, -90.4558f, 75.3706f, 3.40339f},
    {-978.678f, -37.3136f, 75.8364f, 2.84489f},
    {-973.076f, -36.5013f, 77.5047f, 1.0821f},
    {-963.951f, -87.734f, 81.5555f, 0.575959f},
    {-961.941f, -90.7252f, 81.6629f, 0.820305f},
    {-957.623f, -186.582f, 66.6021f, 1.95477f},
    {-952.476f, -179.778f, 78.6771f, 4.5204f},
    {-950.427f, -115.007f, 79.6127f, 3.68264f},
    {-950.25f, -151.95f, 79.4598f, -1.81423f},
    {-950.169f, -188.099f, 66.6184f, 5.55015f},
    {-949.944f, -142.977f, 80.5382f, 2.70526f},
    {-947.854f, -170.5f, 79.7618f, 0.942478f},
    {-946.738f, -139.567f, 80.0904f, 2.3911f},
    {-945.503f, -65.0654f, 79.7907f, 5.02655f},
    {-943.678f, -110.986f, 80.2557f, 0.959931f},
    {-942.993f, -56.9881f, 79.8915f, 5.65487f},
    {-938.197f, -155.838f, 61.3111f, 1.65806f},
    {-930.488f, -214.524f, 72.1431f, 2.1236f},
    {-929.947f, -154.449f, 61.5084f, 1.67552f},
    {-927.412f, -135.313f, 61.1987f, 3.29867f},
    {-920.677f, -156.859f, 62.8033f, 3.15306f},
    {-916.75f, -136.094f, 62.2357f, 0.0698132f},
    {-915.319f, -132.718f, 62.562f, 1.16984f},
    {-913.589f, -146.794f, 76.9366f, 1.8675f},
    {-907.572f, -148.937f, 76.6898f, 4.76475f},
    {-902.02f, -64.6174f, 73.9707f, 1.19169f},
    {-899.489f, -61.7252f, 73.2498f, 5.09636f},
    {-894.792f, -127.141f, 75.3834f, 6.14356f},
    {-892.408f, -162.525f, 64.1212f, 2.69884f},
    {-892.326f, -123.158f, 76.0318f, 5.5676f},
    {-888.468f, -148.462f, 61.8012f, 1.65806f},
    {-883.268f, -159.738f, 63.5311f, 5.20108f},
    {-877.76f, -118.07f, 65.215f, 2.94961f},
    {-876.792f, -128.646f, 64.1045f, 3.40339f},
    {-874.901f, -36.6579f, 69.4246f, 2.00713f},
    {-874.856f, -151.351f, 62.7537f, 3.57875f},
    {-872.135f, -150.08f, 62.7513f, 3.57201f},
    {-870.288f, -149.217f, 62.5413f, 3.56624f},
    {-870.03f, -6.27443f, 70.3867f, 2.3911f},
    {-869.023f, -82.2118f, 69.5848f, 3.22886f},
    {-866.354f, -40.2455f, 70.842f, 0.0698132f},
    {-865.305f, -152.302f, 63.5044f, 4.86947f},
    {-861.926f, -79.0519f, 71.4178f, 0.20944f},
    {-857.292f, -152.277f, 63.2114f, 4.18879f},
    {-853.357f, -0.696194f, 72.0655f, 0.994838f},
    {-850.685f, -14.2596f, 70.2298f, 0.20944f},
    {-839.987f, -67.7695f, 72.7916f, 4.93928f},
    {-839.199f, -57.0558f, 73.4891f, 1.67552f},
    {-836.963f, -153.224f, 63.3821f, 4.46804f},
    {-832.721f, -67.7555f, 72.9062f, 4.99164f},
    {-821.496f, -143.095f, 63.1292f, 0.541052f},
    {-818.829f, -153.004f, 62.1757f, 6.12611f},
    //special
    {-954.622f, -110.958f, 80.7911f, 6.24828f},
    {-951.477f, -53.9647f, 80.0235f, 5.32325f},
    {-946.812f, -126.04f, 78.8601f, 5.15265f},
    {-940.689f, -140.707f, 79.9225f, 2.79253f},
    {-933.954f, -159.632f, 60.778f, 2.56563f},
    {-922.537f, -130.291f, 61.3756f, 4.95674f},
    {-915.862f, -151.74f, 76.9427f, 0.942478f},
    {-888.321f, -159.831f, 62.5303f, 1.20428f},
    {-874.361f, -42.4751f, 69.4316f, 0.785398f},
    {-873.19f, -50.4899f, 70.0568f, -2.41288f},
    {-868.511f, -148.386f, 62.3547f, 3.57875f},
    {-868.44f, -121.649f, 64.5056f, 3.33358f},
    {-868.324f, -77.7196f, 71.4768f, 5.41052f},
    {-859.846f, -19.6549f, 70.7304f, 1.97222f},
    {-828.05f, -150.508f, 62.2019f, 2.14675f},
    {-826.254f, -58.6911f, 72.0041f, 3.68264f},
    {-976.086f, -44.1775f, 76.029f, 1.46608f},
    {-971.864f, -87.4223f, 81.4954f, 5.8294f},
    {-966.551f, -74.1111f, 80.0243f, 4.2129f},
    {-958.509f, -173.652f, 77.9013f, 6.24828f},
    {-951.511f, -181.242f, 65.529f, 4.39823f},
    {-940.967f, -186.243f, 77.698f, 1.28164f},
    {-930.004f, -65.0898f, 79.077f, 0.0581657f},
    {-920.864f, -40.2009f, 78.256f, 5.16617f},
    {-919.089f, -148.021f, 62.0317f, 2.59327f},
    {-901.516f, -116.329f, 75.6876f, 0.471239f},
    {-897.864f, -84.4348f, 74.083f, 3.00197f},
    {-897.617f, -52.0457f, 71.9503f, 4.36332f},
    {-894.891f, -153.951f, 61.6827f, 3.23569f},
    {-893.933f, -111.625f, 75.6591f, 4.22536f},
    {-883.265f, -152.854f, 61.8384f, 0.0941087f},
    {-868.293f, -147.243f, 62.1097f, 3.2056f},
    {-867.501f, -11.8709f, 70.018f, 6.14356f},
    {-866.699f, -147.54f, 62.1646f, 3.57878f},
    {-866.566f, -91.1916f, 67.4414f, 4.56707f},
    {-857.272f, -141.142f, 61.7356f, 4.17134f},
    {-847.446f, -98.0061f, 68.5131f, 3.24631f},
    {-837.026f, -140.729f, 62.5141f, 5.51524f},
    {-824.204f, -65.053f, 72.3381f, 3.01942f},
    //vermin (s.th special for this mine)
    {-951.955f, -197.5f, 77.212f, 5.63741f},
    {-944.837f, -199.608f, 77.0737f, 4.97419f},
    {-933.494f, -209.063f, 73.7803f, 5.88176f},
    {-929.666f, -201.308f, 73.7032f, 5.02655f},
    {-978.997f, -249.356f, 65.4345f, 5.05464f},
    {-974.565f, -224.828f, 69.5858f, 4.88846f},
    {-946.514f, -259.239f, 66.0874f, 3.78132f},
    {-918.402f, -250.439f, 69.5271f, 2.21352f},
    {-910.14f, -229.959f, 72.9279f, 0.27677f},
    {-851.563f, -88.6527f, 68.5983f, 3.61896f},
    //boss
    {-848.902f, -92.931f, 68.6325f, 3.33350f},
    //herald
    {-48.459f, -288.802f, 55.47f, 1.0f},
    //triggers
    {637.083f, -32.6603f, 45.9715f, 1.14353f},         //firstaid_station
    {669.007f, -294.078f, 30.2909f, 2.77507f},     //stormpike_grave
    {77.8013f, -404.7f, 46.7549f, -0.872665f},     //stoneheart_grave
    {-202.581f, -112.73f, 78.4876f, -0.715585f},   //snowfall_grave
    {-611.962f, -396.17f, 60.8351f, 2.53682f},     //iceblood_grave
    {-1082.45f, -346.823f, 54.9219f, -1.53589f},   //frostwolf_grave
    {-1402.21f, -307.431f, 89.4424f, 0.191986f},   //frostwolf_hut
    {553.779f, -78.6566f, 51.9378f, -1.22173f},    //dunbaldar_south
    {674.001f, -143.125f, 63.6615f, 0.994838f},    //dunbaldar_north
    {203.281f, -360.366f, 56.3869f, -0.925024f},    //icewing_bunker
    {-152.437f, -441.758f, 40.3982f, -1.95477f},   //stoneheart_bunker
    {-571.88f, -262.777f, 75.0087f, -0.802851f},   //iceblood_tower
    {-768.907f, -363.71f, 90.8949f, 1.07991f},     //tower_point
    {-1302.9f, -316.981f, 113.867f, 2.00713f},     //frostwolf_etower
    {-1297.5f, -266.767f, 114.15f, 3.31044f},      //frostwolf_wtower
    {-57.7891f, -286.597f, 15.6479f, 6.02139f},    //AV_NPC_A_CAPTAIN balinda
    {722.43f, -10.9982f, 50.7046f, 3.42085f},      //AV_NPC_A_BOSS vanndar
    {-545.23f, -165.35f, 57.7886f, 3.01145f},      //AV_NPC_H_CAPTAIN galvangar
    {-1370.9f, -219.793f, 98.4258f, 5.04381f}      //AV_NPC_H_BOSS drek thar
};

enum BG_AV_CreatureIds
{
    AV_NPC_A_TOWERDEFENSE  = 0,     // stormpike bowman
    AV_NPC_A_GRAVEDEFENSE0 = 1,     // stormpike Defender
    AV_NPC_A_GRAVEDEFENSE1 = 2,     // seasoned defender
    AV_NPC_A_GRAVEDEFENSE2 = 3,     // veteran defender
    AV_NPC_A_GRAVEDEFENSE3 = 4,     // champion defender
    AV_NPC_A_CAPTAIN       = 5,     // balinda
    AV_NPC_A_BOSS          = 6,     // vanndar

    AV_NPC_H_TOWERDEFENSE  = 7,     // frostwolf bowman
    AV_NPC_H_GRAVEDEFENSE0 = 8,     // frostwolf guardian
    AV_NPC_H_GRAVEDEFENSE1 = 9,     // seasoned guardian
    AV_NPC_H_GRAVEDEFENSE2 = 10,    // veteran guardian
    AV_NPC_H_GRAVEDEFENSE3 = 11,    // champion guardian
    AV_NPC_H_CAPTAIN       = 12,    // galvangar
    AV_NPC_H_BOSS          = 13,    // drek thar

    AV_NPC_A_MARSHAL_SOUTH = 14,
    AV_NPC_MARSHAL_NORTH   = 15,
    AV_NPC_A_MARSHAL_ICE   = 16,
    AV_NPC_A_MARSHAL_STONE = 17,
    AV_NPC_H_MARSHAL_ICE   = 18,
    AV_NPC_H_MARSHAL_TOWER = 19,
    AV_NPC_MARSHAL_ETOWER  = 20,
    AV_NPC_H_MARSHAL_WTOWER= 21,
    AV_NPC_N_MINE_N_1      = 22,
    AV_NPC_N_MINE_N_2      = 23,
    AV_NPC_N_MINE_N_3      = 24,
    AV_NPC_N_MINE_N_4      = 25,
    AV_NPC_N_MINE_A_1      = 26,
    AV_NPC_N_MINE_A_2      = 27,
    AV_NPC_N_MINE_A_3      = 28,
    AV_NPC_N_MINE_A_4      = 29,
    AV_NPC_N_MINE_H_1      = 30,
    AV_NPC_N_MINE_H_2      = 31,
    AV_NPC_N_MINE_H_3      = 32,
    AV_NPC_N_MINE_H_4      = 33,
    AV_NPC_S_MINE_N_1      = 34,
    AV_NPC_S_MINE_N_2      = 35,
    AV_NPC_S_MINE_N_3      = 36,
    AV_NPC_S_MINE_N_4      = 37,
    AV_NPC_S_MINE_N_S      = 38,
    AV_NPC_S_MINE_A_1      = 39,
    AV_NPC_S_MINE_A_2      = 40,
    AV_NPC_S_MINE_A_3      = 41,
    AV_NPC_S_MINE_A_4      = 42,
    AV_NPC_S_MINE_H_1      = 43,
    AV_NPC_S_MINE_H_2      = 44,
    AV_NPC_S_MINE_H_3      = 45,
    AV_NPC_S_MINE_H_4      = 46,
    AV_NPC_HERALD          = 47,
    AV_NPC_INFO_MAX        = 48
};

//entry, team, minlevel, maxlevel
/// @todo: this array should be removed, the only needed things are the entrys (for spawning(?) and handlekillunit)
const uint32 BG_AV_CreatureInfo[AV_NPC_INFO_MAX] =
{
    12050, // Stormpike Defender
    13326, // Seasoned Defender
    13331, // Veteran Defender
    13422, // Champion Defender
    13358, // Stormpike Bowman /// @todo: Confirm if this is correct. Author assumpted 60, 61 & 69, 70, but wouldn't work here
    11949, // not spawned with this data, but used for handlekillunit
    11948, // not spawned with this data, but used for handlekillunit
    12053, // Frostwolf Guardian
    13328, // Seasoned Guardian
    13332, // Veteran Guardian
    13421, // Champion Guardian
    13359, // Frostwolf Bowman
    11947, // not spawned with this data, but used for handlekillunit
    11946, // not spawned with this data, but used for handlekillunit
    14763, // Dun Baldar South Marshal
    14762, // Dun Baldar North Marshal
    14764, // Icewing Marshal
    14765, // Stonehearth Marshal

    14773, // Iceblood Warmaster
    14776, // Tower Point Warmaster
    14772, // East Frostwolf Warmaster
    14777, // West Frostwolf Warmaster

    10987, // Irondeep Trogg
    11600, // Irondeep Shaman
    11602, // Irondeep Skullthumper
    11657, // Morloch

    13396, // irondeep alliance /// @todo: Correct and give correct ids
    13080,
    13098,
    13078,

    13397, // irondeep horde
    13099,
    13081,
    13079,

    11603, // south mine neutral
    11604,
    11605,
    11677,
    10982, // vermin

    13317, // alliance
    13096, // explorer
    13087, // invader
    13086,

    13316, // horde
    13097, // surveypr
    13089, // guard
    13088,
    14848  // Herald
};

//x, y, z, o, static_creature_info-id
const float BG_AV_StaticCreaturePos[AV_STATICCPLACE_MAX][5] =
{
    //static creatures
    {-1235.31f, -340.777f, 60.5088f, 3.31613f, 0 }, //2225 - Zora Guthrek
    {-1244.02f, -323.795f, 61.0485f, 5.21853f, 1 }, //3343 - Grelkor
    {-1235.16f, -332.302f, 60.2985f, 2.96706f, 2 }, //3625 - Rarck
    {587.303f, -42.8257f, 37.5615f, 5.23599f, 3 }, //4255 - Brogus Thunderbrew
    {643.635f, -58.3987f, 41.7405f, 4.72984f, 4 }, //4257 - Lana Thunderbrew
    {591.464f, -44.452f, 37.6166f, 5.65487f, 5 }, //5134 - Jonivera Farmountain
    {608.515f, -33.3935f, 42.0003f, 5.41052f, 6 }, //5135 - Svalbrad Farmountain
    {617.656f, -32.0701f, 42.7168f, 4.06662f, 7 }, //5139 - Kurdrum Barleybeard
    {-1183.76f, -268.295f, 72.8233f, 3.28122f, 8 }, //10364 - Yaelika Farclaw
    {-1187.86f, -275.31f, 73.0481f, 3.63028f, 9 }, //10367 - Shrye Ragefist
    {-1008.42f, -368.006f, 55.3426f, 5.95647f, 10 }, //10981 - Frostwolf
    {-1091.92f, -424.28f, 53.0139f, 2.93958f, 10 }, //10981 - Frostwolf
    {-558.455f, -198.768f, 58.1755f, 4.97946f, 10 }, //10981 - Frostwolf
    {-861.247f, -312.51f, 55.1427f, 3.35382f, 10 }, //10981 - Frostwolf
    {-1003.81f, -395.913f, 50.4736f, 2.85631f, 10 }, //10981 - Frostwolf
    {-904.5f, -289.815f, 65.1222f, 5.7847f, 10 }, //10981 - Frostwolf
    {-1064.41f, -438.839f, 51.3614f, 1.88857f, 10 }, //10981 - Frostwolf
    {258.814f, 76.2017f, 18.6468f, 6.19052f, 11 }, //10986 - Snowblind Harpy
    {265.838f, -315.846f, -16.5429f, 3.15917f, 11 }, //10986 - Snowblind Harpy
    {426.485f, -51.1927f, -5.66286f, 1.60347f, 11 }, //10986 - Snowblind Harpy
    {452.044f, -33.9594f, -0.044651f, 2.72815f, 11 }, //10986 - Snowblind Harpy
    {266.032f, -315.639f, -16.5429f, 4.67962f, 11 }, //10986 - Snowblind Harpy
    {532.64f, -54.5863f, 20.7024f, 2.93215f, 11 }, //10986 - Snowblind Harpy
    {295.183f, -299.908f, -34.6123f, 0.135851f, 12 }, //10990 - Alterac Ram
    {421.08f, -225.006f, -23.73f, 0.166754f, 12 }, //10990 - Alterac Ram
    {-55.7766f, -192.498f, 20.4352f, 6.12221f, 12 }, //10990 - Alterac Ram
    {527.887f, -477.223f, 62.3559f, 0.170935f, 12 }, //10990 - Alterac Ram
    {389.144f, -346.508f, -30.334f, 4.14117f, 12 }, //10990 - Alterac Ram
    {108.121f, -322.248f, 37.5655f, 4.46788f, 12 }, //10990 - Alterac Ram
    {507.479f, -67.9403f, 10.3571f, 3.26304f, 12 }, //10990 - Alterac Ram
    {329.071f, -185.016f, -29.1542f, 0.356943f, 12 }, //10990 - Alterac Ram
    {252.449f, -422.313f, 35.1404f, 4.53771f, 12 }, //10990 - Alterac Ram
    {358.882f, -118.061f, -24.9119f, 2.29257f, 12 }, //10990 - Alterac Ram
    {487.151f, -174.229f, 14.7558f, 4.73192f, 12 }, //10990 - Alterac Ram
    {449.652f, -123.561f, 6.14273f, 6.12029f, 12 }, //10990 - Alterac Ram
    {272.419f, -261.802f, -41.8835f, 3.66559f, 12 }, //10990 - Alterac Ram
    {359.021f, -210.954f, -29.3483f, 4.31339f, 12 }, //10990 - Alterac Ram
    {450.598f, -318.048f, -37.7548f, 0.655219f, 12 }, //10990 - Alterac Ram
    {509.333f, -218.2f, 3.05439f, 3.66292f, 12 }, //10990 - Alterac Ram
    {485.771f, -223.613f, -1.53f, 2.04862f, 12 }, //10990 - Alterac Ram
    {486.636f, -452.172f, 39.6592f, 2.3341f, 12 }, //10990 - Alterac Ram
    {702.783f, -257.494f, 25.9777f, 1.68329f, 12 }, //10990 - Alterac Ram
    {460.942f, -199.263f, -6.0149f, 0.380506f, 12 }, //10990 - Alterac Ram
    {483.108f, -115.307f, 10.1056f, 3.69701f, 12 }, //10990 - Alterac Ram
    {471.601f, -154.174f, 14.0702f, 5.5807f, 12 }, //10990 - Alterac Ram
    {213.938f, -420.793f, 41.2549f, 5.71394f, 12 }, //10990 - Alterac Ram
    {289.387f, -294.685f, -33.9073f, 0.555494f, 12 }, //10990 - Alterac Ram
    {155.649f, -402.891f, 43.3915f, 5.94838f, 12 }, //10990 - Alterac Ram
    {517.184f, -295.105f, -9.78195f, 6.05668f, 12 }, //10990 - Alterac Ram
    {102.334f, -332.165f, 38.9812f, 3.31445f, 12 }, //10990 - Alterac Ram
    {320.244f, -107.793f, -42.6357f, -1.00311f, 12 }, //10990 - Alterac Ram
    {217.976f, 110.774f, 15.7603f, 4.56793f, 13 }, //11675 - Snowblind Windcaller
    {269.872f, 6.66684f, 20.7592f, 0.381212f, 13 }, //11675 - Snowblind Windcaller
    {313.528f, -319.041f, -27.2373f, 0.554098f, 13 }, //11675 - Snowblind Windcaller
    {435.441f, -39.9289f, -0.169651f, 0.549454f, 13 }, //11675 - Snowblind Windcaller
    {315.115f, -317.62f, -29.1123f, 0.90111f, 13 }, //11675 - Snowblind Windcaller
    {428.091f, -122.731f, 3.40332f, 6.05901f, 14 }, //11678 - Snowblind Ambusher
    {235.05f, 85.5705f, 18.3079f, -0.914255f, 14 }, //11678 - Snowblind Ambusher
    {-1553.04f, -344.342f, 64.4163f, 6.09933f, 15 }, //11839 - Wildpaw Brute
    {-545.23f, -165.35f, 57.7886f, 3.01145f, 16 }, //11947 - Captain Galvangar
    {722.43f, -10.9982f, 50.7046f, 3.42085f, 17 }, //11948 - Vanndar Stormpike
    {-57.7891f, -286.597f, 15.6479f, 6.02139f, 18 }, //11949 - Captain Balinda Stonehearth
    {930.498f, -520.755f, 93.7334f, 1.8326f, 19 }, //11997 - Stormpike Herald
    {-776.092f, -345.161f, 67.4092f, 1.89257f, 20 }, //12051 - Frostwolf Legionnaire
    {-1224.63f, -308.144f, 65.0087f, 4.01139f, 20 }, //12051 - Frostwolf Legionnaire
    {-713.039f, -442.515f, 82.8638f, 0.68724f, 20 }, //12051 - Frostwolf Legionnaire
    {-711.783f, -444.061f, 82.7039f, 0.683494f, 20 }, //12051 - Frostwolf Legionnaire
    {587.633f, -45.9816f, 37.5438f, 5.81195f, 21 }, //12096 - Stormpike Quartermaster
    {-1293.79f, -194.407f, 72.4398f, 5.84685f, 22 }, //12097 - Frostwolf Quartermaster
    {446.163f, -377.119f, -1.12725f, 0.209526f, 23 }, //12127 - Stormpike Guardsman
    {549.348f, -399.254f, 53.3537f, 3.24729f, 23 }, //12127 - Stormpike Guardsman
    {549.801f, -401.217f, 53.8305f, 3.24729f, 23 }, //12127 - Stormpike Guardsman
    {192.704f, -406.874f, 42.9183f, 6.10696f, 23 }, //12127 - Stormpike Guardsman
    {441.305f, -435.765f, 28.2385f, 2.14472f, 23 }, //12127 - Stormpike Guardsman
    {192.982f, -404.891f, 43.0132f, 6.1061f, 23 }, //12127 - Stormpike Guardsman
    {355.342f, -391.989f, -0.486707f, 3.00643f, 23 }, //12127 - Stormpike Guardsman
    {446.035f, -375.104f, -1.12725f, 0.21033f, 23 }, //12127 - Stormpike Guardsman
    {697.864f, -433.238f, 62.7914f, 1.65776f, 23 }, //12127 - Stormpike Guardsman
    {610.74f, -331.585f, 30.8021f, 5.14253f, 23 }, //12127 - Stormpike Guardsman
    {609.815f, -329.775f, 30.9271f, -2.38829f, 23 }, //12127 - Stormpike Guardsman
    {695.874f, -433.434f, 62.8543f, 1.65776f, 23 }, //12127 - Stormpike Guardsman
    {443.337f, -435.283f, 28.6842f, 2.13768f, 23 }, //12127 - Stormpike Guardsman
    {-1251.5f, -316.327f, 62.6565f, 5.02655f, 24 }, //13176 - Smith Regzar
    {-1332.0f, -331.243f, 91.2631f, 1.50098f, 25 }, //13179 - Wing Commander Guse
    {569.983f, -94.9992f, 38.0325f, 1.39626f, 26 }, //13216 - Gaelden Hammersmith
    {-1244.92f, -308.916f, 63.2525f, 1.62316f, 27 }, //13218 - Grunnda Wolfheart
    {-1319.56f, -342.675f, 60.3404f, 1.20428f, 28 }, //13236 - Primalist Thurloga
    {647.61f, -61.1548f, 41.7405f, 4.24115f, 29 }, //13257 - Murgot Deepforge
    {-1321.64f, -343.73f, 60.4833f, 1.01229f, 30 }, //13284 - Frostwolf Shaman
    {-1317.61f, -342.853f, 60.3726f, 2.47837f, 30 }, //13284 - Frostwolf Shaman
    {-1319.31f, -344.475f, 60.3825f, 1.72788f, 30 }, //13284 - Frostwolf Shaman
    {569.963f, -42.0218f, 37.7581f, 4.27606f, 31 }, //13438 - Wing Commander Slidore
    {729.2f, -78.812f, 51.6335f, 3.97935f, 32 }, //13442 - Arch Druid Renferal
    {729.118f, -82.8713f, 51.6335f, 2.53073f, 33 }, //13443 - Druid of the Grove
    {725.554f, -79.4973f, 51.6335f, 5.27089f, 33 }, //13443 - Druid of the Grove
    {724.768f, -84.1642f, 51.6335f, 0.733038f, 33 }, //13443 - Druid of the Grove
    {596.68f, -83.0633f, 39.0051f, 6.24828f, 34 }, //13447 - Corporal Noreg Stormpike
    {600.032f, -2.92475f, 42.0788f, 5.00909f, 35 }, //13577 - Stormpike Ram Rider Commander
    {610.239f, -21.8454f, 43.272f, 4.90438f, 36 }, //13617 - Stormpike Stable Master
    {613.422f, -150.764f, 33.4517f, 5.55015f, 37 }, //13797 - Mountaineer Boombellow
    {-1213.91f, -370.619f, 56.4455f, 0.837758f, 38 }, //13798 - Jotek
    {704.35f, -22.9071f, 50.2187f, 0.785398f, 39 }, //13816 - Prospector Stonehewer
    {-1271.24f, -335.766f, 62.3971f, 5.75959f, 40 }, //14185 - Najak Hexxen
    {-1268.64f, -332.688f, 62.6171f, 5.28835f, 41 }, //14186 - Ravak Grimtotem
    {648.363f, -65.2233f, 41.7405f, 3.12414f, 42 }, //14187 - Athramanis
    {648.238f, -67.8931f, 41.7405f, 2.60054f, 43 }, //14188 - Dirk Swindle
    {-1223.44f, -309.833f, 64.9331f, 4.0131f, 44 }, //14282 - Frostwolf Bloodhound
    {-1226.4f, -307.136f, 64.9706f, 4.0145f, 44 }, //14282 - Frostwolf Bloodhound
    {356.001f, -389.969f, -0.438796f, 3.0334f, 45 }, //14283 - Stormpike Owl
    {355.835f, -394.005f, -0.60149f, 3.02498f, 45 }, //14283 - Stormpike Owl
    {882.266f, -496.378f, 96.7707f, 4.83248f, 45 }, //14283 - Stormpike Owl
    {878.649f, -495.917f, 96.6171f, 4.67693f, 45 }, //14283 - Stormpike Owl
    {932.851f, -511.017f, 93.6748f, 3.61004f, 45 }, //14283 - Stormpike Owl
    {935.806f, -513.983f, 93.7436f, 3.61788f, 45 }, //14283 - Stormpike Owl
    {947.412f, -509.982f, 95.1098f, 2.82743f, 46 }, //14284 - Stormpike Battleguard
    {934.557f, -512.395f, 93.662f, 3.61004f, 46 }, //14284 - Stormpike Battleguard
    {939.42f, -502.777f, 94.5887f, 5.14872f, 46 }, //14284 - Stormpike Battleguard
    {854.276f, -494.241f, 96.8017f, 5.44543f, 46 }, //14284 - Stormpike Battleguard
    {776.621f, -487.775f, 99.4049f, 3.50811f, 46 }, //14284 - Stormpike Battleguard
    {880.169f, -495.699f, 96.6204f, 4.8325f, 46 }, //14284 - Stormpike Battleguard
    {773.651f, -497.482f, 99.0408f, 2.11185f, 46 }, //14284 - Stormpike Battleguard
    {949.1f, -506.913f, 95.4237f, 3.31613f, 46 }, //14284 - Stormpike Battleguard
    {-1370.9f, -219.793f, 98.4258f, 5.04381f, 47}, //drek thar
};

const uint32 BG_AV_StaticCreatureInfo[51] =
{
    2225,  // Zora Guthrek
    3343,  // Grelkor
    3625,  // Rarck
    4255,  // Brogus Thunderbrew
    4257,  // Lana Thunderbrew
    5134,  // Jonivera Farmountain
    5135,  // Svalbrad Farmountain
    5139,  // Kurdrum Barleybeard
    10364, // Yaelika Farclaw
    10367, // Shrye Ragefist
    10981, // Frostwolf
    10986, // Snowblind Harpy
    10990, // Alterac Ram
    11675, // Snowblind Windcaller
    11678, // Snowblind Ambusher
    11839, // Wildpaw Brute
    11947, // Captain Galvangar
    11948, // Vanndar Stormpike
    11949, // Captain Balinda Stonehearth
    11997, // Stormpike Herald
    12051, // Frostwolf Legionnaire
    12096, // Stormpike Quartermaster
    12097, // Frostwolf Quartermaster
    12127, // Stormpike Guardsman
    13176, // Smith Regzar
    13179, // Wing Commander Guse
    13216, // Gaelden Hammersmith
    13218, // Grunnda Wolfheart
    13236, // Primalist Thurloga
    13257, // Murgot Deepforge
    13284, // Frostwolf Shaman
    13438, // Wing Commander Slidore
    13442, // Arch Druid Renferal
    13443, // Druid of the Grove
    13447, // Corporal Noreg Stormpike
    13577, // Stormpike Ram Rider Commander
    13617, // Stormpike Stable Master
    13797, // Mountaineer Boombellow
    13798, // Jotek
    13816, // Prospector Stonehewer
    14185, // Najak Hexxen
    14186, // Ravak Grimtotem
    14187, // Athramanis
    14188, // Dirk Swindle
    14282, // Frostwolf Bloodhound
    14283, // Stormpike Owl
    14284, // Stormpike Battleguard
    11946, // Drek'Thar
    11948, // Vanndar Stormpike
    11947, // Captain Galvangar
    11949, // Captain Balinda Stonehearth
};

enum BG_AV_Graveyards
{
    AV_GRAVE_STORM_AID         = 751,
    AV_GRAVE_STORM_GRAVE       = 689,
    AV_GRAVE_STONE_GRAVE       = 729,
    AV_GRAVE_SNOWFALL          = 169,
    AV_GRAVE_ICE_GRAVE         = 749,
    AV_GRAVE_FROSTWOLF         = 690,
    AV_GRAVE_FROST_HUT         = 750,
    AV_GRAVE_MAIN_ALLIANCE     = 611,
    AV_GRAVE_MAIN_HORDE        = 610
};

const uint32 BG_AV_GraveyardIds[9]=
{
    AV_GRAVE_STORM_AID,
    AV_GRAVE_STORM_GRAVE,
    AV_GRAVE_STONE_GRAVE,
    AV_GRAVE_SNOWFALL,
    AV_GRAVE_ICE_GRAVE,
    AV_GRAVE_FROSTWOLF,
    AV_GRAVE_FROST_HUT,
    AV_GRAVE_MAIN_ALLIANCE,
    AV_GRAVE_MAIN_HORDE
};

enum BG_AV_BUFF
{ /// @todo: Add all other buffs here
    AV_BUFF_ARMOR = 21163,
    AV_BUFF_A_CAPTAIN = 23693, //the buff which the alliance captain does
    AV_BUFF_H_CAPTAIN = 22751 //the buff which the horde captain does
};
enum BG_AV_States
{
    POINT_NEUTRAL              =  0,
    POINT_ASSAULTED            =  1,
    POINT_DESTROYED            =  2,
    POINT_CONTROLED            =  3
};

enum BG_AV_WorldStates
{
    AV_Alliance_Score               = 3127,
    AV_Horde_Score                  = 3128,
    AV_SHOW_H_SCORE                 = 3133,
    AV_SHOW_A_SCORE                 = 3134,

/*
    //the comments behind the state shows which icon overlaps the other.. but is, until now, unused and maybe not a good solution (but give few performance (:)

// Graves

    // Alliance
    //Stormpike first aid station
    AV_AID_A_C                      = 1325,
    AV_AID_A_A                      = 1326,
    AV_AID_H_C                      = 1327,
    AV_AID_H_A                      = 1328,
    //Stormpike Graveyard
    AV_PIKEGRAVE_A_C                = 1333,
    AV_PIKEGRAVE_A_A                = 1335,
    AV_PIKEGRAVE_H_C                = 1334,
    AV_PIKEGRAVE_H_A                = 1336,
    //Stoneheart Grave
    AV_STONEHEART_A_C               = 1302,
    AV_STONEHEART_A_A               = 1304, //over hc
    AV_STONEHEART_H_C               = 1301, //over ac
    AV_STONEHEART_H_A               = 1303, //over aa
    //Neutral
    //Snowfall Grave
*/
    AV_SNOWFALL_N                   = 1966 //over aa
/*
    AV_SNOWFALL_A_C                 = 1341, //over hc
    AV_SNOWFALL_A_A                 = 1343, //over ha
    AV_SNOWFALL_H_C                 = 1342,
    AV_SNOWFALL_H_A                 = 1344, //over ac
    //Horde
    //Iceblood grave
    AV_ICEBLOOD_A_C                 = 1346, //over hc
    AV_ICEBLOOD_A_A                 = 1348, //over ac
    AV_ICEBLOOD_H_C                 = 1347,
    AV_ICEBLOOD_H_A                 = 1349, //over aa
    //Frostwolf Grave
    AV_FROSTWOLF_A_C                = 1337, //over hc
    AV_FROSTWOLF_A_A                = 1339, //over ac
    AV_FROSTWOLF_H_C                = 1338,
    AV_FROSTWOLF_H_A                = 1340, //over aa
    //Frostwolf Hut
    AV_FROSTWOLFHUT_A_C             = 1329, //over hc
    AV_FROSTWOLFHUT_A_A             = 1331, //over ha
    AV_FROSTWOLFHUT_H_C             = 1330,
    AV_FROSTWOLFHUT_H_A             = 1332, //over ac

//Towers
    //Alliance
    //Dunbaldar South Bunker
    AV_DUNS_CONTROLLED              = 1361,
    AV_DUNS_DESTROYED               = 1370,
    AV_DUNS_ASSAULTED               = 1378,
    //Dunbaldar North Bunker
    AV_DUNN_CONTROLLED              = 1362,
    AV_DUNN_DESTROYED               = 1371,
    AV_DUNN_ASSAULTED               = 1379,
    //Icewing Bunker
    AV_ICEWING_CONTROLLED           = 1363,
    AV_ICEWING_DESTROYED            = 1372,
    AV_ICEWING_ASSAULTED            = 1380,
    //Stoneheart Bunker
    AV_STONEH_CONTROLLED            = 1364,
    AV_STONEH_DESTROYED             = 1373,
    AV_STONEH_ASSAULTED             = 1381,
    //Horde
    //Iceblood Tower
    AV_ICEBLOOD_CONTROLLED          = 1385,
    AV_ICEBLOOD_DESTROYED           = 1368,
    AV_ICEBLOOD_ASSAULTED           = 1390,
    //Tower Point
    AV_TOWERPOINT_CONTROLLED        = 1384,
    AV_TOWERPOINT_DESTROYED         = 1367, //goes over controlled
    AV_TOWERPOINT_ASSAULTED         = 1389, //goes over destroyed
    //Frostwolf West
    AV_FROSTWOLFW_CONTROLLED        = 1382,
    AV_FROSTWOLFW_DESTROYED         = 1365, //over controlled
    AV_FROSTWOLFW_ASSAULTED         = 1387, //over destroyed
    //Frostwolf East
    AV_FROSTWOLFE_CONTROLLED        = 1383,
    AV_FROSTWOLFE_DESTROYED         = 1366,
    AV_FROSTWOLFE_ASSAULTED         = 1388,

//mines

    AV_N_MINE_N              = 1360,
    AV_N_MINE_A              = 1358,
    AV_N_MINE_H              = 1359,

    AV_S_MINE_N                     = 1357,
    AV_S_MINE_A                     = 1355,
    AV_S_MINE_H                     = 1356,

//towers assaulted by own team (unused)
    AV_STONEH_UNUSED                = 1377,
    AV_ICEWING_UNUSED               = 1376,
    AV_DUNS_UNUSED                  = 1375,
    AV_DUNN_UNUSED                  = 1374,

    AV_ICEBLOOD_UNUSED              = 1395,
    AV_TOWERPOINT_UNUSED            = 1394,
    AV_FROSTWOLFE_UNUSED            = 1393,
    AV_FROSTWOLFW_UNUSED            = 1392
*/
};

//alliance_control neutral_control horde_control
const uint32 BG_AV_MineWorldStates[2][3] =
{
    {1358, 1360, 1359},
    {1355, 1357, 1356}
};

enum BG_AV_QuestIds
{
    AV_QUEST_A_SCRAPS1      = 7223,
    AV_QUEST_A_SCRAPS2      = 6781,
    AV_QUEST_H_SCRAPS1      = 7224,
    AV_QUEST_H_SCRAPS2      = 6741,
    AV_QUEST_A_COMMANDER1   = 6942, //soldier
    AV_QUEST_H_COMMANDER1   = 6825,
    AV_QUEST_A_COMMANDER2   = 6941, //leutnant
    AV_QUEST_H_COMMANDER2   = 6826,
    AV_QUEST_A_COMMANDER3   = 6943, //commander
    AV_QUEST_H_COMMANDER3   = 6827,
    AV_QUEST_A_BOSS1        = 7386, // 5 cristal/blood
    AV_QUEST_H_BOSS1        = 7385,
    AV_QUEST_A_BOSS2        = 6881, // 1
    AV_QUEST_H_BOSS2        = 6801,
    AV_QUEST_A_NEAR_MINE    = 5892, //the mine near start location of team
    AV_QUEST_H_NEAR_MINE    = 5893,
    AV_QUEST_A_OTHER_MINE   = 6982, //the other mine ;)
    AV_QUEST_H_OTHER_MINE   = 6985,
    AV_QUEST_A_RIDER_HIDE   = 7026,
    AV_QUEST_H_RIDER_HIDE   = 7002,
    AV_QUEST_A_RIDER_TAME   = 7027,
    AV_QUEST_H_RIDER_TAME   = 7001
};

enum BG_AV_Objectives
{
    AV_OBJECTIVE_ASSAULT_TOWER      = 61,
    AV_OBJECTIVE_ASSAULT_GRAVEYARD  = 63,
    AV_OBJECTIVE_DEFEND_TOWER       = 64,
    AV_OBJECTIVE_DEFEND_GRAVEYARD   = 65
};

struct StaticNodeInfo
{
    BG_AV_Nodes NodeId;

    struct
    {
        uint8 AllianceCapture;
        uint8 AllianceAttack;
        uint8 HordeCapture;
        uint8 HordeAttack;
    } TextIds;

    struct
    {
        uint32 AllianceControl;
        uint32 AllianceAssault;
        uint32 HordeControl;
        uint32 HordeAssault;
    } WorldStateIds;
};

static StaticNodeInfo const BGAVNodeInfo[] =
{
    { BG_AV_NODES_FIRSTAID_STATION,  { 47, 48, 45, 46 }, { 1325, 1326, 1327, 1328 } }, // Stormpike First Aid Station
    { BG_AV_NODES_STORMPIKE_GRAVE,   {  1,  2,  3,  4 }, { 1333, 1335, 1334, 1336 } }, // Stormpike Graveyard
    { BG_AV_NODES_STONEHEART_GRAVE,  { 55, 56, 53, 54 }, { 1302, 1304, 1301, 1303 } }, // Stoneheart Graveyard
    { BG_AV_NODES_SNOWFALL_GRAVE,    {  5,  6,  7,  8 }, { 1341, 1343, 1342, 1344 } }, // Snowfall Graveyard
    { BG_AV_NODES_ICEBLOOD_GRAVE,    { 59, 60, 57, 58 }, { 1346, 1348, 1347, 1349 } }, // Iceblood Graveyard
    { BG_AV_NODES_FROSTWOLF_GRAVE,   {  9, 10, 11, 12 }, { 1337, 1339, 1338, 1340 } }, // Frostwolf Graveyard
    { BG_AV_NODES_FROSTWOLF_HUT,     { 51, 52, 49, 50 }, { 1329, 1331, 1330, 1332 } }, // Frostwolf Hut
    { BG_AV_NODES_DUNBALDAR_SOUTH,   { 16, 15, 14, 13 }, { 1361, 1375, 1370, 1378 } }, // Dunbaldar South Bunker
    { BG_AV_NODES_DUNBALDAR_NORTH,   { 20, 19, 18, 17 }, { 1362, 1374, 1371, 1379 } }, // Dunbaldar North Bunker
    { BG_AV_NODES_ICEWING_BUNKER,    { 24, 23, 22, 21 }, { 1363, 1376, 1372, 1380 } }, // Icewing Bunker
    { BG_AV_NODES_STONEHEART_BUNKER, { 28, 27, 26, 25 }, { 1364, 1377, 1373, 1381 } }, // Stoneheart Bunker
    { BG_AV_NODES_ICEBLOOD_TOWER,    { 44, 43, 42, 41 }, { 1368, 1390, 1385, 1395 } }, // Iceblood Tower
    { BG_AV_NODES_TOWER_POINT,       { 40, 39, 38, 37 }, { 1367, 1389, 1384, 1394 } }, // Tower Point
    { BG_AV_NODES_FROSTWOLF_ETOWER,  { 36, 35, 34, 33 }, { 1366, 1388, 1383, 1393 } }, // Frostwolf East Tower
    { BG_AV_NODES_FROSTWOLF_WTOWER,  { 32, 31, 30, 29 }, { 1365, 1387, 1382, 1392 } }, // Frostwolf West Tower
};

enum Texts
{
    // Herold
    // Towers/Graveyards = 1 - 60
    TEXT_COLDTOOTH_MINE_ALLIANCE_TAKEN  = 61,
    TEXT_IRONDEEP_MINE_ALLIANCE_TAKEN   = 62,
    TEXT_COLDTOOTH_MINE_HORDE_TAKEN     = 63,
    TEXT_IRONDEEP_MINE_HORDE_TAKEN      = 64,
    TEXT_FROSTWOLF_GENERAL_DEAD         = 65, /// @todo: sound is missing
    TEXT_STORMPIKE_GENERAL_DEAD         = 66, /// @todo: sound is missing
    TEXT_ALLIANCE_WINS                  = 67, // NYI /// @todo: sound is missing
    TEXT_HORDE_WINS                     = 68, // NYI /// @todo: sound is missing

    // Taskmaster Snivvle
    TEXT_SNIVVLE_RANDOM                 = 0
};

struct BG_AV_NodeInfo
{
<<<<<<< HEAD
    uint16       TotalOwner;
    BattlegroundTeamId Owner;
    uint16       PrevOwner;
=======
>>>>>>> b7f254db
    BG_AV_States State;
    BG_AV_States PrevState;
    uint32       Timer;
    uint16       TotalOwner;
    uint16       Owner;
    uint16       PrevOwner;
    bool         Tower;
};

<<<<<<< HEAD
inline AVNodeId &operator++(AVNodeId &i){ return i = AVNodeId(i + 1); }

class BattlegroundAV;
=======
inline BG_AV_Nodes &operator++(BG_AV_Nodes& i) { return i = BG_AV_Nodes(i + 1); }
>>>>>>> b7f254db

struct BattlegroundAVScore final : public BattlegroundScore
{
    friend class BattlegroundAV;
<<<<<<< HEAD
    protected:
        BattlegroundAVScore() : BattlegroundScore(), GraveyardsAssaulted(0), GraveyardsDefended(0), TowersAssaulted(0), TowersDefended(0), MinesCaptured(0) {};
        virtual ~BattlegroundAVScore() {};

        void AppendToPacket(WorldPacket* data)
        {
            BattlegroundScore::AppendToPacket(data);
            *data << GetMemberCount<BattlegroundAVScore>();
            *data << GraveyardsAssaulted;
            *data << GraveyardsDefended;
            *data << TowersAssaulted;
            *data << TowersDefended;
            *data << MinesCaptured;
        }

=======

    protected:
        BattlegroundAVScore(ObjectGuid playerGuid, uint32 team) : BattlegroundScore(playerGuid, team), GraveyardsAssaulted(0), GraveyardsDefended(0), TowersAssaulted(0), TowersDefended(0), MinesCaptured(0) { }

        void UpdateScore(uint32 type, uint32 value) override
        {
            switch (type)
            {
                case SCORE_GRAVEYARDS_ASSAULTED:
                    GraveyardsAssaulted += value;
                    break;
                case SCORE_GRAVEYARDS_DEFENDED:
                    GraveyardsDefended += value;
                    break;
                case SCORE_TOWERS_ASSAULTED:
                    TowersAssaulted += value;
                    break;
                case SCORE_TOWERS_DEFENDED:
                    TowersDefended += value;
                    break;
                case SCORE_MINES_CAPTURED:
                    MinesCaptured += value;
                    break;
                default:
                    BattlegroundScore::UpdateScore(type, value);
                    break;
            }
        }

        void BuildObjectivesBlock(WorldPacket& data, ByteBuffer& content) final override
        {
            data.WriteBits(5, 24); // Objectives Count
            content << uint32(GraveyardsAssaulted);
            content << uint32(GraveyardsDefended);
            content << uint32(TowersAssaulted);
            content << uint32(TowersDefended);
            content << uint32(MinesCaptured);
        }

        uint32 GetAttr1() const final override { return GraveyardsAssaulted; }
        uint32 GetAttr2() const final override { return GraveyardsDefended; }
        uint32 GetAttr3() const final override { return TowersAssaulted; }
        uint32 GetAttr4() const final override { return TowersDefended; }
        uint32 GetAttr5() const final override { return MinesCaptured; }

>>>>>>> b7f254db
        uint32 GraveyardsAssaulted;
        uint32 GraveyardsDefended;
        uint32 TowersAssaulted;
        uint32 TowersDefended;
        uint32 MinesCaptured;
};

class BattlegroundMap;

class BattlegroundAV : public BattlegroundMap
{
    public:
<<<<<<< HEAD
        void ProcessInProgress(uint32 const& diff);

        void InitializeTextIds();       // Initializes text IDs that are used in the battleground at any possible phase.
        void InitializeObjects();

        void InstallBattleground();
        void StartBattleground();
        void EndBattleground(BattlegroundWinner winner);

        /* inherited from BattlegroundClass */
        virtual void OnPlayerJoin(Player *plr);
        virtual void StartingEventCloseDoors();
        virtual void StartingEventOpenDoors();

        void RemovePlayer(Player *plr, uint64 guid, uint32 team);
        void HandleAreaTrigger(Player *Source, uint32 Trigger);
        
        virtual void ResetBGSubclass();
=======
        BattlegroundAV();
        ~BattlegroundAV();

        /* inherited from BattlegroundClass */
        void AddPlayer(Player* player) override;
        void StartingEventCloseDoors() override;
        void StartingEventOpenDoors() override;

        void RemovePlayer(Player* player, ObjectGuid guid, uint32 team) override;
        void HandleAreaTrigger(Player* player, uint32 trigger) override;
        bool SetupBattleground() override;
        void ResetBGSubclass() override;
>>>>>>> b7f254db

        /*general stuff*/
        void UpdateScore(uint16 team, int16 points);
        bool UpdatePlayerScore(Player* player, uint32 type, uint32 value, bool doAddHonor = true) override;

        /*handlestuff*/ //these are functions which get called from extern
<<<<<<< HEAD
        virtual void EventPlayerClickedOnFlag(Player *source, GameObject* target_obj);
        void OnPlayerKill(Player* player, Player* killer);
        void HandleKillUnit(Creature* unit, Player* killer);
        void HandleQuestComplete(uint32 questid, Player* player);
        bool PlayerCanDoMineQuest(int32 GOId, uint32 team);

        virtual WorldSafeLocsEntry const* GetClosestGraveYard(Player* player);
=======
        void EventPlayerClickedOnFlag(Player* source, GameObject* target_obj) override;
        void HandleKillPlayer(Player* player, Player* killer) override;
        void HandleKillUnit(Creature* unit, Player* killer) override;
        void HandleQuestComplete(uint32 questid, Player* player) override;
        bool CanActivateGO(int32 GOId, uint32 team) const override;

        void EndBattleground(uint32 winner) override;

        WorldSafeLocsEntry const* GetClosestGraveYard(Player* player) override;

        // Achievement: Av perfection and Everything counts
        bool CheckAchievementCriteriaMeet(uint32 criteriaId, Player const* source, Unit const* target = nullptr, uint32 miscvalue1 = 0) override;

        uint32 GetPrematureWinner() override;
>>>>>>> b7f254db

    private:
        void PostUpdateImpl(uint32 diff) override;

        /* Nodes occupying */
        void EventPlayerAssaultsPoint(Player* player, uint32 object);
        void EventPlayerDefendsPoint(Player* player, uint32 object);
        void EventPlayerDestroyedPoint(AVNodeId node);

        void AssaultNode(AVNodeId node, BattlegroundTeamId team);
        void DestroyNode(AVNodeId node);
        void InitNode(AVNodeId node, BattlegroundTeamId team, bool tower);
        void DefendNode(AVNodeId node, BattlegroundTeamId team);

        void PopulateNode(AVNodeId node);
        void DePopulateNode(AVNodeId node);

<<<<<<< HEAD
        AVNodeId GetNodeThroughObject(uint32 object);
        uint32 GetObjectThroughNode(AVNodeId node);
        const char* GetNodeName(AVNodeId node);
        bool IsTower(AVNodeId node) { return m_Nodes[node].Tower; }
=======
        StaticNodeInfo const* GetStaticNodeInfo(BG_AV_Nodes node) const
        {
            for (uint8 i = 0; i < BG_AV_NODES_MAX; ++i)
                if (BGAVNodeInfo[i].NodeId == node)
                    return &BGAVNodeInfo[i];
            return nullptr;
        }

        BG_AV_Nodes GetNodeThroughObject(uint32 object);
        uint32 GetObjectThroughNode(BG_AV_Nodes node);
        bool IsTower(BG_AV_Nodes node) { return m_Nodes[node].Tower; }
>>>>>>> b7f254db

        /*mine*/
        void ChangeMineOwner(uint8 mine, uint32 team, bool initial=false);

        /*worldstates*/
        void FillInitialWorldStates(WorldPacket& data) override;
        void SendMineWorldStates(uint32 mine);
        void UpdateNodeWorldState(AVNodeId node);

        /*general */
        Creature* AddAVCreature(uint16 cinfoid, uint16 type);

        /*variables */
        uint32 _teamQuestStatus[BG_TEAMS_COUNT][9]; //[x][y] x=team y=questcounter

        BG_AV_NodeInfo m_Nodes[BG_AV_NODES_MAX];

        uint32 _mineOwner[BG_TEAMS_COUNT];
        uint32 _minePreviousOwner[BG_TEAMS_COUNT]; //only for worldstates needed
        int32 _mineTimer; //ticks for both teams
        uint32 _mineReclaimTimer[BG_TEAMS_COUNT];
        uint32 _captainBuffTimer[BG_TEAMS_COUNT];
        bool _captainAlive[BG_TEAMS_COUNT];

<<<<<<< HEAD
        uint8 _maxLevel; //TODO remove this when battleground-getmaxlevel() returns something usefull
        bool _isInformedNearVictory[BG_TEAMS_COUNT];

=======
        bool m_IsInformedNearVictory[2];
>>>>>>> b7f254db
};

#endif<|MERGE_RESOLUTION|>--- conflicted
+++ resolved
@@ -19,18 +19,9 @@
 #ifndef __BATTLEGROUNDAV_H
 #define __BATTLEGROUNDAV_H
 
-<<<<<<< HEAD
-#include "BattlegroundMap.h"
-#include "BattlegroundScore.h"
-
-#define LANG_BG_AV_A_CAPTAIN_BUFF       "Begone. Uncouth scum! The Alliance shall prevail in Alterac Valley!"
-#define LANG_BG_AV_H_CAPTAIN_BUFF       "Now is the time to attack! For the Horde!"
-#define LANG_BG_AV_S_MINE_BOSS_CLAIMS   "Snivvle is here! Snivvle claims the Coldtooth Mine!"
-=======
-#include "Battleground.h"
+class Battleground;
 #include "BattlegroundScore.h"
 #include "Object.h"
->>>>>>> b7f254db
 
 #define BG_AV_CAPTIME                    240000  //4:00
 #define BG_AV_SNOWFALL_FIRSTCAP          300000  //5:00 but i also have seen 4:05
@@ -1547,12 +1538,6 @@
 
 struct BG_AV_NodeInfo
 {
-<<<<<<< HEAD
-    uint16       TotalOwner;
-    BattlegroundTeamId Owner;
-    uint16       PrevOwner;
-=======
->>>>>>> b7f254db
     BG_AV_States State;
     BG_AV_States PrevState;
     uint32       Timer;
@@ -1562,39 +1547,17 @@
     bool         Tower;
 };
 
-<<<<<<< HEAD
 inline AVNodeId &operator++(AVNodeId &i){ return i = AVNodeId(i + 1); }
 
 class BattlegroundAV;
-=======
-inline BG_AV_Nodes &operator++(BG_AV_Nodes& i) { return i = BG_AV_Nodes(i + 1); }
->>>>>>> b7f254db
 
 struct BattlegroundAVScore final : public BattlegroundScore
 {
     friend class BattlegroundAV;
-<<<<<<< HEAD
-    protected:
-        BattlegroundAVScore() : BattlegroundScore(), GraveyardsAssaulted(0), GraveyardsDefended(0), TowersAssaulted(0), TowersDefended(0), MinesCaptured(0) {};
-        virtual ~BattlegroundAVScore() {};
+        BattlegroundAVScore() : GraveyardsAssaulted(0), GraveyardsDefended(0), TowersAssaulted(0), TowersDefended(0), MinesCaptured(0), LeadersKilled(0), SecondaryObjectives(0) {};
+        BattlegroundAVScore(ObjectGuid playerGuid, uint32 team) : BattlegroundScore(playerGuid, team), GraveyardsAssaulted(0), GraveyardsDefended(0), TowersAssaulted(0), TowersDefended(0), MinesCaptured(0) { }
 
         void AppendToPacket(WorldPacket* data)
-        {
-            BattlegroundScore::AppendToPacket(data);
-            *data << GetMemberCount<BattlegroundAVScore>();
-            *data << GraveyardsAssaulted;
-            *data << GraveyardsDefended;
-            *data << TowersAssaulted;
-            *data << TowersDefended;
-            *data << MinesCaptured;
-        }
-
-=======
-
-    protected:
-        BattlegroundAVScore(ObjectGuid playerGuid, uint32 team) : BattlegroundScore(playerGuid, team), GraveyardsAssaulted(0), GraveyardsDefended(0), TowersAssaulted(0), TowersDefended(0), MinesCaptured(0) { }
-
-        void UpdateScore(uint32 type, uint32 value) override
         {
             switch (type)
             {
@@ -1635,7 +1598,6 @@
         uint32 GetAttr4() const final override { return TowersDefended; }
         uint32 GetAttr5() const final override { return MinesCaptured; }
 
->>>>>>> b7f254db
         uint32 GraveyardsAssaulted;
         uint32 GraveyardsDefended;
         uint32 TowersAssaulted;
@@ -1648,10 +1610,9 @@
 class BattlegroundAV : public BattlegroundMap
 {
     public:
-<<<<<<< HEAD
         void ProcessInProgress(uint32 const& diff);
 
-        void InitializeTextIds();       // Initializes text IDs that are used in the battleground at any possible phase.
+        void Update(uint32 diff);
         void InitializeObjects();
 
         void InstallBattleground();
@@ -1660,19 +1621,6 @@
 
         /* inherited from BattlegroundClass */
         virtual void OnPlayerJoin(Player *plr);
-        virtual void StartingEventCloseDoors();
-        virtual void StartingEventOpenDoors();
-
-        void RemovePlayer(Player *plr, uint64 guid, uint32 team);
-        void HandleAreaTrigger(Player *Source, uint32 Trigger);
-        
-        virtual void ResetBGSubclass();
-=======
-        BattlegroundAV();
-        ~BattlegroundAV();
-
-        /* inherited from BattlegroundClass */
-        void AddPlayer(Player* player) override;
         void StartingEventCloseDoors() override;
         void StartingEventOpenDoors() override;
 
@@ -1680,37 +1628,25 @@
         void HandleAreaTrigger(Player* player, uint32 trigger) override;
         bool SetupBattleground() override;
         void ResetBGSubclass() override;
->>>>>>> b7f254db
 
         /*general stuff*/
         void UpdateScore(uint16 team, int16 points);
         bool UpdatePlayerScore(Player* player, uint32 type, uint32 value, bool doAddHonor = true) override;
 
         /*handlestuff*/ //these are functions which get called from extern
-<<<<<<< HEAD
-        virtual void EventPlayerClickedOnFlag(Player *source, GameObject* target_obj);
+        void EventPlayerClickedOnFlag(Player* source, GameObject* target_obj) override;
         void OnPlayerKill(Player* player, Player* killer);
-        void HandleKillUnit(Creature* unit, Player* killer);
-        void HandleQuestComplete(uint32 questid, Player* player);
-        bool PlayerCanDoMineQuest(int32 GOId, uint32 team);
-
-        virtual WorldSafeLocsEntry const* GetClosestGraveYard(Player* player);
-=======
-        void EventPlayerClickedOnFlag(Player* source, GameObject* target_obj) override;
-        void HandleKillPlayer(Player* player, Player* killer) override;
         void HandleKillUnit(Creature* unit, Player* killer) override;
         void HandleQuestComplete(uint32 questid, Player* player) override;
         bool CanActivateGO(int32 GOId, uint32 team) const override;
 
-        void EndBattleground(uint32 winner) override;
-
+        void EndBattleground(uint32 winner);
         WorldSafeLocsEntry const* GetClosestGraveYard(Player* player) override;
 
         // Achievement: Av perfection and Everything counts
         bool CheckAchievementCriteriaMeet(uint32 criteriaId, Player const* source, Unit const* target = nullptr, uint32 miscvalue1 = 0) override;
 
         uint32 GetPrematureWinner() override;
->>>>>>> b7f254db
 
     private:
         void PostUpdateImpl(uint32 diff) override;
@@ -1728,24 +1664,14 @@
         void PopulateNode(AVNodeId node);
         void DePopulateNode(AVNodeId node);
 
-<<<<<<< HEAD
         AVNodeId GetNodeThroughObject(uint32 object);
         uint32 GetObjectThroughNode(AVNodeId node);
         const char* GetNodeName(AVNodeId node);
         bool IsTower(AVNodeId node) { return m_Nodes[node].Tower; }
-=======
-        StaticNodeInfo const* GetStaticNodeInfo(BG_AV_Nodes node) const
-        {
-            for (uint8 i = 0; i < BG_AV_NODES_MAX; ++i)
-                if (BGAVNodeInfo[i].NodeId == node)
                     return &BGAVNodeInfo[i];
             return nullptr;
         }
 
-        BG_AV_Nodes GetNodeThroughObject(uint32 object);
-        uint32 GetObjectThroughNode(BG_AV_Nodes node);
-        bool IsTower(BG_AV_Nodes node) { return m_Nodes[node].Tower; }
->>>>>>> b7f254db
 
         /*mine*/
         void ChangeMineOwner(uint8 mine, uint32 team, bool initial=false);
@@ -1770,13 +1696,7 @@
         uint32 _captainBuffTimer[BG_TEAMS_COUNT];
         bool _captainAlive[BG_TEAMS_COUNT];
 
-<<<<<<< HEAD
-        uint8 _maxLevel; //TODO remove this when battleground-getmaxlevel() returns something usefull
         bool _isInformedNearVictory[BG_TEAMS_COUNT];
-
-=======
-        bool m_IsInformedNearVictory[2];
->>>>>>> b7f254db
 };
 
 #endif