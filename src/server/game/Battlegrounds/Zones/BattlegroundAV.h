/*
 * Copyright (C) 2008-2012 TrinityCore <http://www.trinitycore.org/>
 * Copyright (C) 2005-2009 MaNGOS <http://getmangos.com/>
 *
 * This program is free software; you can redistribute it and/or modify it
 * under the terms of the GNU General Public License as published by the
 * Free Software Foundation; either version 2 of the License, or (at your
 * option) any later version.
 *
 * This program is distributed in the hope that it will be useful, but WITHOUT
 * ANY WARRANTY; without even the implied warranty of MERCHANTABILITY or
 * FITNESS FOR A PARTICULAR PURPOSE. See the GNU General Public License for
 * more details.
 *
 * You should have received a copy of the GNU General Public License along
 * with this program. If not, see <http://www.gnu.org/licenses/>.
 */

#ifndef __BATTLEGROUNDAV_H
#define __BATTLEGROUNDAV_H

class Battleground;

#define LANG_BG_AV_A_CAPTAIN_BUFF       "Begone. Uncouth scum! The Alliance shall prevail in Alterac Valley!"
#define LANG_BG_AV_H_CAPTAIN_BUFF       "Now is the time to attack! For the Horde!"
#define LANG_BG_AV_S_MINE_BOSS_CLAIMS   "Snivvle is here! Snivvle claims the Coldtooth Mine!"

#define BG_AV_CAPTIME                    240000  //4:00
#define BG_AV_SNOWFALL_FIRSTCAP          300000  //5:00 but i also have seen 4:05

#define BG_AV_SCORE_INITIAL_POINTS       600
#define SEND_MSG_NEAR_LOSE               120

#define BG_AV_KILL_BOSS                 4
#define BG_AV_REP_BOSS                  350

#define BG_AV_KILL_CAPTAIN              3
#define BG_AV_REP_CAPTAIN               125
#define BG_AV_RES_CAPTAIN               100

#define BG_AV_KILL_TOWER                3
#define BG_AV_REP_TOWER                 12
#define BG_AV_RES_TOWER                 75

#define BG_AV_GET_COMMANDER            1 //for a safely returned wingcommander
//bonushonor at the end
#define BG_AV_KILL_SURVIVING_TOWER      2
#define BG_AV_REP_SURVIVING_TOWER       12

#define BG_AV_KILL_SURVIVING_CAPTAIN    2
#define BG_AV_REP_SURVIVING_CAPTAIN     125

<<<<<<< HEAD
#define AV_EVENT_START_BATTLE           9166 // The Alterac Blitz
=======
#define AV_EVENT_START_BATTLE           9166 // Achievement: The Alterac Blitz
>>>>>>> b67b75c7

enum BG_AV_Sounds
{ //TODO: get out if there comes a sound when neutral team captures mine

/*
8212:
    alliance grave assault
    alliance tower assault
    drek "mlanzenabschaum! In meiner Burg?! Toetet sie all" - nicht immer der sound
8333:
    galv "sterbt fuer euch ist kein platz hier"

8332:
    bal "Verschwinde, dreckiger Abschaum! Die Allianz wird im Alteractal "
8174:
    horde tower assault
    horde grave assault
    van "es Sturmlanzenklans, euer General wird angegriffen! Ich fordere Unterst"
8173:
    ally grave capture/defend
    tower destroy
    mine capture
    ally wins
8192:
    ally tower destroy(only iceblood - found a bug^^)
    ally tower  defend
    horde tower defend
8213
horde:
    grave defend/capture
    tower destroy
    mine capture
    horde wins
    */

    AV_SOUND_NEAR_VICTORY                   = 8456, //not confirmed yet

    AV_SOUND_ALLIANCE_ASSAULTS              = 8212, //tower, grave + enemy boss if someone tries to attack him
    AV_SOUND_HORDE_ASSAULTS                 = 8174,
    AV_SOUND_ALLIANCE_GOOD                  = 8173, //if something good happens for the team:  wins(maybe only through killing the boss), captures mine or grave, destroys tower and defends grave
    AV_SOUND_HORDE_GOOD                     = 8213,
    AV_SOUND_BOTH_TOWER_DEFEND              = 8192,

    AV_SOUND_ALLIANCE_CAPTAIN               = 8232, //gets called when someone attacks them and at the beginning after 3min+rand(x)*10sec (maybe buff)
    AV_SOUND_HORDE_CAPTAIN                  = 8333,

};

enum BG_AV_OTHER_VALUES
{
    AV_STATICCPLACE_MAX        = 123,
    AV_NORTH_MINE              = 0,
    AV_SOUTH_MINE              = 1,
    AV_MINE_TICK_TIMER         = 45000,
    AV_MINE_RECLAIM_TIMER      = 1200000, //TODO: get the right value.. this is currently 20 minutes
    AV_NEUTRAL_TEAM            = 0 //this is the neutral owner of snowfall
};
enum BG_AV_ObjectIds
{
    //cause the mangos-system is a bit different, we don't use the right go-ids for every node.. if we want to be 100% like another big server, we must take one object for every node
    //snowfall 4flags as eyecandy 179424 (alliance neutral)
    //Banners - stolen from battleground_AB.h ;-)
    BG_AV_OBJECTID_BANNER_A             = 178925, // can only be used by horde
    BG_AV_OBJECTID_BANNER_H             = 178943, // can only be used by alliance
    BG_AV_OBJECTID_BANNER_CONT_A        = 178940, // can only be used by horde
    BG_AV_OBJECTID_BANNER_CONT_H        = 179435, // can only be used by alliance

    BG_AV_OBJECTID_BANNER_A_B           = 178365,
    BG_AV_OBJECTID_BANNER_H_B           = 178364,
    BG_AV_OBJECTID_BANNER_CONT_A_B      = 179286,
    BG_AV_OBJECTID_BANNER_CONT_H_B      = 179287,
    BG_AV_OBJECTID_BANNER_SNOWFALL_N    = 180418,

    //snowfall eyecandy banner:
    BG_AV_OBJECTID_SNOWFALL_CANDY_A     = 179044,
    BG_AV_OBJECTID_SNOWFALL_CANDY_PA    = 179424,
    BG_AV_OBJECTID_SNOWFALL_CANDY_H     = 179064,
    BG_AV_OBJECTID_SNOWFALL_CANDY_PH    = 179425,

    //banners on top of towers:
    BG_AV_OBJECTID_TOWER_BANNER_A  = 178927, //[PH] Alliance A1 Tower Banner BIG
    BG_AV_OBJECTID_TOWER_BANNER_H  = 178955, //[PH] Horde H1 Tower Banner BIG
    BG_AV_OBJECTID_TOWER_BANNER_PA = 179446, //[PH] Alliance H1 Tower Pre-Banner BIG
    BG_AV_OBJECTID_TOWER_BANNER_PH = 179436, //[PH] Horde A1 Tower Pre-Banner BIG

    //Auras
    BG_AV_OBJECTID_AURA_A               = 180421,
    BG_AV_OBJECTID_AURA_H               = 180422,
    BG_AV_OBJECTID_AURA_N               = 180423,
    BG_AV_OBJECTID_AURA_A_S             = 180100,
    BG_AV_OBJECTID_AURA_H_S             = 180101,
    BG_AV_OBJECTID_AURA_N_S             = 180102,

    BG_AV_OBJECTID_GATE_A               = 180424,
    BG_AV_OBJECTID_GATE_H               = 180424,

    //mine supplies
    BG_AV_OBJECTID_MINE_N        = 178785,
    BG_AV_OBJECTID_MINE_S       = 178784,

    BG_AV_OBJECTID_FIRE                 = 179065,
    BG_AV_OBJECTID_SMOKE                 = 179066
};

enum BG_AV_Nodes
{
    BG_AV_NODES_FIRSTAID_STATION        = 0,
    BG_AV_NODES_STORMPIKE_GRAVE         = 1,
    BG_AV_NODES_STONEHEART_GRAVE        = 2,
    BG_AV_NODES_SNOWFALL_GRAVE          = 3,
    BG_AV_NODES_ICEBLOOD_GRAVE          = 4,
    BG_AV_NODES_FROSTWOLF_GRAVE         = 5,
    BG_AV_NODES_FROSTWOLF_HUT           = 6,
    BG_AV_NODES_DUNBALDAR_SOUTH         = 7,
    BG_AV_NODES_DUNBALDAR_NORTH         = 8,
    BG_AV_NODES_ICEWING_BUNKER          = 9,
    BG_AV_NODES_STONEHEART_BUNKER       = 10,
    BG_AV_NODES_ICEBLOOD_TOWER          = 11,
    BG_AV_NODES_TOWER_POINT             = 12,
    BG_AV_NODES_FROSTWOLF_ETOWER        = 13,
    BG_AV_NODES_FROSTWOLF_WTOWER        = 14,

    BG_AV_NODES_MAX                     = 15
};

enum BG_AV_ObjectTypes
{
    BG_AV_OBJECT_FLAG_A_FIRSTAID_STATION    = 0,
    BG_AV_OBJECT_FLAG_A_STORMPIKE_GRAVE     = 1,
    BG_AV_OBJECT_FLAG_A_STONEHEART_GRAVE    = 2,
    BG_AV_OBJECT_FLAG_A_SNOWFALL_GRAVE      = 3,
    BG_AV_OBJECT_FLAG_A_ICEBLOOD_GRAVE      = 4,
    BG_AV_OBJECT_FLAG_A_FROSTWOLF_GRAVE     = 5,
    BG_AV_OBJECT_FLAG_A_FROSTWOLF_HUT       = 6,
    BG_AV_OBJECT_FLAG_A_DUNBALDAR_SOUTH     = 7,
    BG_AV_OBJECT_FLAG_A_DUNBALDAR_NORTH     = 8,
    BG_AV_OBJECT_FLAG_A_ICEWING_BUNKER      = 9,
    BG_AV_OBJECT_FLAG_A_STONEHEART_BUNKER   = 10,

    BG_AV_OBJECT_FLAG_C_A_FIRSTAID_STATION    = 11,
    BG_AV_OBJECT_FLAG_C_A_STORMPIKE_GRAVE     = 12,
    BG_AV_OBJECT_FLAG_C_A_STONEHEART_GRAVE    = 13,
    BG_AV_OBJECT_FLAG_C_A_SNOWFALL_GRAVE      = 14,
    BG_AV_OBJECT_FLAG_C_A_ICEBLOOD_GRAVE      = 15,
    BG_AV_OBJECT_FLAG_C_A_FROSTWOLF_GRAVE     = 16,
    BG_AV_OBJECT_FLAG_C_A_FROSTWOLF_HUT       = 17,
    BG_AV_OBJECT_FLAG_C_A_ICEBLOOD_TOWER      = 18,
    BG_AV_OBJECT_FLAG_C_A_TOWER_POINT         = 19,
    BG_AV_OBJECT_FLAG_C_A_FROSTWOLF_ETOWER    = 20,
    BG_AV_OBJECT_FLAG_C_A_FROSTWOLF_WTOWER    = 21,

    BG_AV_OBJECT_FLAG_C_H_FIRSTAID_STATION    = 22,
    BG_AV_OBJECT_FLAG_C_H_STORMPIKE_GRAVE     = 23,
    BG_AV_OBJECT_FLAG_C_H_STONEHEART_GRAVE    = 24,
    BG_AV_OBJECT_FLAG_C_H_SNOWFALL_GRAVE      = 25,
    BG_AV_OBJECT_FLAG_C_H_ICEBLOOD_GRAVE      = 26,
    BG_AV_OBJECT_FLAG_C_H_FROSTWOLF_GRAVE     = 27,
    BG_AV_OBJECT_FLAG_C_H_FROSTWOLF_HUT       = 28,
    BG_AV_OBJECT_FLAG_C_H_DUNBALDAR_SOUTH     = 29,
    BG_AV_OBJECT_FLAG_C_H_DUNBALDAR_NORTH     = 30,
    BG_AV_OBJECT_FLAG_C_H_ICEWING_BUNKER      = 31,
    BG_AV_OBJECT_FLAG_C_H_STONEHEART_BUNKER   = 32,

    BG_AV_OBJECT_FLAG_H_FIRSTAID_STATION    = 33,
    BG_AV_OBJECT_FLAG_H_STORMPIKE_GRAVE     = 34,
    BG_AV_OBJECT_FLAG_H_STONEHEART_GRAVE    = 35,
    BG_AV_OBJECT_FLAG_H_SNOWFALL_GRAVE      = 36,
    BG_AV_OBJECT_FLAG_H_ICEBLOOD_GRAVE      = 37,
    BG_AV_OBJECT_FLAG_H_FROSTWOLF_GRAVE     = 38,
    BG_AV_OBJECT_FLAG_H_FROSTWOLF_HUT       = 39,
    BG_AV_OBJECT_FLAG_H_ICEBLOOD_TOWER      = 40,
    BG_AV_OBJECT_FLAG_H_TOWER_POINT         = 41,
    BG_AV_OBJECT_FLAG_H_FROSTWOLF_ETOWER    = 42,
    BG_AV_OBJECT_FLAG_H_FROSTWOLF_WTOWER    = 43,

    BG_AV_OBJECT_FLAG_N_SNOWFALL_GRAVE      = 44,

    BG_AV_OBJECT_DOOR_H                     = 45,
    BG_AV_OBJECT_DOOR_A                     = 46,
//auras for graveyards (3auras per graveyard neutral, alliance, horde)
    BG_AV_OBJECT_AURA_N_FIRSTAID_STATION    = 47,
    BG_AV_OBJECT_AURA_A_FIRSTAID_STATION    = 48,
    BG_AV_OBJECT_AURA_H_FIRSTAID_STATION    = 49,
    BG_AV_OBJECT_AURA_N_STORMPIKE_GRAVE     = 50,
    BG_AV_OBJECT_AURA_A_STORMPIKE_GRAVE     = 51,
    BG_AV_OBJECT_AURA_H_STORMPIKE_GRAVE     = 52,
    BG_AV_OBJECT_AURA_N_STONEHEART_GRAVE    = 53,
    BG_AV_OBJECT_AURA_A_STONEHEART_GRAVE    = 54,
    BG_AV_OBJECT_AURA_H_STONEHEART_GRAVE    = 55,
    BG_AV_OBJECT_AURA_N_SNOWFALL_GRAVE      = 56,
    BG_AV_OBJECT_AURA_A_SNOWFALL_GRAVE      = 57,
    BG_AV_OBJECT_AURA_H_SNOWFALL_GRAVE      = 58,
    BG_AV_OBJECT_AURA_N_ICEBLOOD_GRAVE      = 59,
    BG_AV_OBJECT_AURA_A_ICEBLOOD_GRAVE      = 60,
    BG_AV_OBJECT_AURA_H_ICEBLOOD_GRAVE      = 61,
    BG_AV_OBJECT_AURA_N_FROSTWOLF_GRAVE     = 62,
    BG_AV_OBJECT_AURA_A_FROSTWOLF_GRAVE     = 63,
    BG_AV_OBJECT_AURA_H_FROSTWOLF_GRAVE     = 64,
    BG_AV_OBJECT_AURA_N_FROSTWOLF_HUT       = 65,
    BG_AV_OBJECT_AURA_A_FROSTWOLF_HUT       = 66,
    BG_AV_OBJECT_AURA_H_FROSTWOLF_HUT       = 67,

    //big flags on top of towers 2 flags on each (contested, (alliance | horde)) + 2 auras
    BG_AV_OBJECT_TFLAG_A_DUNBALDAR_SOUTH     = 67,
    BG_AV_OBJECT_TFLAG_H_DUNBALDAR_SOUTH     = 68,
    BG_AV_OBJECT_TFLAG_A_DUNBALDAR_NORTH     = 69,
    BG_AV_OBJECT_TFLAG_H_DUNBALDAR_NORTH     = 70,
    BG_AV_OBJECT_TFLAG_A_ICEWING_BUNKER      = 71,
    BG_AV_OBJECT_TFLAG_H_ICEWING_BUNKER      = 72,
    BG_AV_OBJECT_TFLAG_A_STONEHEART_BUNKER   = 73,
    BG_AV_OBJECT_TFLAG_H_STONEHEART_BUNKER   = 74,
    BG_AV_OBJECT_TFLAG_A_ICEBLOOD_TOWER      = 75,
    BG_AV_OBJECT_TFLAG_H_ICEBLOOD_TOWER      = 76,
    BG_AV_OBJECT_TFLAG_A_TOWER_POINT         = 77,
    BG_AV_OBJECT_TFLAG_H_TOWER_POINT         = 78,
    BG_AV_OBJECT_TFLAG_A_FROSTWOLF_ETOWER    = 79,
    BG_AV_OBJECT_TFLAG_H_FROSTWOLF_ETOWER    = 80,
    BG_AV_OBJECT_TFLAG_A_FROSTWOLF_WTOWER    = 81,
    BG_AV_OBJECT_TFLAG_H_FROSTWOLF_WTOWER    = 82,
    BG_AV_OBJECT_TAURA_A_DUNBALDAR_SOUTH     = 83,
    BG_AV_OBJECT_TAURA_H_DUNBALDAR_SOUTH     = 84,
    BG_AV_OBJECT_TAURA_A_DUNBALDAR_NORTH     = 85,
    BG_AV_OBJECT_TAURA_H_DUNBALDAR_NORTH     = 86,
    BG_AV_OBJECT_TAURA_A_ICEWING_BUNKER      = 87,
    BG_AV_OBJECT_TAURA_H_ICEWING_BUNKER      = 88,
    BG_AV_OBJECT_TAURA_A_STONEHEART_BUNKER   = 89,
    BG_AV_OBJECT_TAURA_H_STONEHEART_BUNKER   = 90,
    BG_AV_OBJECT_TAURA_A_ICEBLOOD_TOWER      = 91,
    BG_AV_OBJECT_TAURA_H_ICEBLOOD_TOWER      = 92,
    BG_AV_OBJECT_TAURA_A_TOWER_POINT         = 93,
    BG_AV_OBJECT_TAURA_H_TOWER_POINT         = 94,
    BG_AV_OBJECT_TAURA_A_FROSTWOLF_ETOWER    = 95,
    BG_AV_OBJECT_TAURA_H_FROSTWOLF_ETOWER    = 96,
    BG_AV_OBJECT_TAURA_A_FROSTWOLF_WTOWER    = 97,
    BG_AV_OBJECT_TAURA_H_FROSTWOLF_WTOWER    = 98,

    BG_AV_OBJECT_BURN_DUNBALDAR_SOUTH        = 99,
    BG_AV_OBJECT_BURN_DUNBALDAR_NORTH        = 109,
    BG_AV_OBJECT_BURN_ICEWING_BUNKER         = 119,
    BG_AV_OBJECT_BURN_STONEHEART_BUNKER      = 129,
    BG_AV_OBJECT_BURN_ICEBLOOD_TOWER         = 139,
    BG_AV_OBJECT_BURN_TOWER_POINT            = 149,
    BG_AV_OBJECT_BURN_FROSTWOLF_ETWOER       = 159,
    BG_AV_OBJECT_BURN_FROSTWOLF_WTOWER       = 169,
    BG_AV_OBJECT_BURN_BUILDING_ALLIANCE      = 179,
    BG_AV_OBJECT_BURN_BUILDING_HORDE         = 189,
    BG_AV_OBJECT_SNOW_EYECANDY_A             = 199,
    BG_AV_OBJECT_SNOW_EYECANDY_PA            = 203,
    BG_AV_OBJECT_SNOW_EYECANDY_H             = 207,
    BG_AV_OBJECT_SNOW_EYECANDY_PH            = 211,
    BG_AV_OBJECT_MINE_SUPPLY_N_MIN           = 215,
    BG_AV_OBJECT_MINE_SUPPLY_N_MAX           = 224,
    BG_AV_OBJECT_MINE_SUPPLY_S_MIN           = 225,
    BG_AV_OBJECT_MINE_SUPPLY_S_MAX           = 236,

    BG_AV_OBJECT_MAX                          = 237
};

enum BG_AV_OBJECTS
{
    AV_OPLACE_FIRSTAID_STATION          = 0,
    AV_OPLACE_STORMPIKE_GRAVE         = 1,
    AV_OPLACE_STONEHEART_GRAVE        = 2,
    AV_OPLACE_SNOWFALL_GRAVE          = 3,
    AV_OPLACE_ICEBLOOD_GRAVE          = 4,
    AV_OPLACE_FROSTWOLF_GRAVE         = 5,
    AV_OPLACE_FROSTWOLF_HUT           = 6,
    AV_OPLACE_DUNBALDAR_SOUTH         = 7,
    AV_OPLACE_DUNBALDAR_NORTH         = 8,
    AV_OPLACE_ICEWING_BUNKER          = 9,
    AV_OPLACE_STONEHEART_BUNKER       = 10,
    AV_OPLACE_ICEBLOOD_TOWER          = 11,
    AV_OPLACE_TOWER_POINT             = 12,
    AV_OPLACE_FROSTWOLF_ETOWER        = 13,
    AV_OPLACE_FROSTWOLF_WTOWER        = 14,
    AV_OPLACE_BIGBANNER_DUNBALDAR_SOUTH         = 15,
    AV_OPLACE_BIGBANNER_DUNBALDAR_NORTH         = 16,
    AV_OPLACE_BIGBANNER_ICEWING_BUNKER          = 17,
    AV_OPLACE_BIGBANNER_STONEHEART_BUNKER       = 18,
    AV_OPLACE_BIGBANNER_ICEBLOOD_TOWER          = 19,
    AV_OPLACE_BIGBANNER_TOWER_POINT             = 20,
    AV_OPLACE_BIGBANNER_FROSTWOLF_ETOWER        = 21,
    AV_OPLACE_BIGBANNER_FROSTWOLF_WTOWER        = 22,

    AV_OPLACE_BURN_DUNBALDAR_SOUTH         = 23,
    AV_OPLACE_BURN_DUNBALDAR_NORTH         = 33,
    AV_OPLACE_BURN_ICEWING_BUNKER          = 43,
    AV_OPLACE_BURN_STONEHEART_BUNKER       = 53,
    AV_OPLACE_BURN_ICEBLOOD_TOWER          = 63,
    AV_OPLACE_BURN_TOWER_POINT             = 73,
    AV_OPLACE_BURN_FROSTWOLF_ETOWER        = 83,
    AV_OPLACE_BURN_FROSTWOLF_WTOWER        = 93,
    AV_OPLACE_BURN_BUILDING_A        = 103,
    AV_OPLACE_BURN_BUILDING_H        = 113,
    AV_OPLACE_SNOW_1                      = 123,
    AV_OPLACE_SNOW_2                      = 124,
    AV_OPLACE_SNOW_3                      = 125,
    AV_OPLACE_SNOW_4                      = 126,
    AV_OPLACE_MINE_SUPPLY_N_MIN           = 127,
    AV_OPLACE_MINE_SUPPLY_N_MAX           = 136,
    AV_OPLACE_MINE_SUPPLY_S_MIN           = 137,
    AV_OPLACE_MINE_SUPPLY_S_MAX           = 148,

    AV_OPLACE_MAX                         = 149
};
const float BG_AV_ObjectPos[AV_OPLACE_MAX][4] = {
    {638.592f, -32.422f, 46.0608f, -1.62316f }, //firstaid station
    {669.007f, -294.078f, 30.2909f, 2.77507f }, //stormpike
    {77.8013f, -404.7f, 46.7549f, -0.872665f }, //stone grave
    {-202.581f, -112.73f, 78.4876f, -0.715585f }, //snowfall
    {-611.962f, -396.17f, 60.8351f, 2.53682f},  //iceblood grave
    {-1082.45f, -346.823f, 54.9219f, -1.53589f }, //frostwolf grave
    {-1402.21f, -307.431f, 89.4424f, 0.191986f }, //frostwolf hut
    {553.779f, -78.6566f, 51.9378f, -1.22173f }, //dunnbaldar south
    {674.001f, -143.125f, 63.6615f, 0.994838f }, //dunbaldar north
    {203.281f, -360.366f, 56.3869f, -0.925024f }, //icew
    {-152.437f, -441.758f, 40.3982f, -1.95477f }, //stone
    {-571.88f, -262.777f, 75.0087f, -0.802851f }, //ice tower
    {-768.907f, -363.71f, 90.8949f, 1.07991f},  //tower point
    {-1302.9f, -316.981f, 113.867f, 2.00713f }, //frostwolf etower
    {-1297.5f, -266.767f, 114.15f, 3.31044f},   //frostwolf wtower
    //bigbanner:
    {555.848f, -84.4151f, 64.4397f, 3.12414f }, //duns
    {679.339f, -136.468f, 73.9626f, -2.16421f }, //dunn
    {208.973f, -365.971f, 66.7409f, -0.244346f }, //icew
    {-155.832f, -449.401f, 52.7306f, 0.610865f }, //stone
    {-572.329f, -262.476f, 88.6496f, -0.575959f }, //icetower
    {-768.199f, -363.105f, 104.537f, 0.10472f }, //towerp
    {-1302.84f, -316.582f, 127.516f, 0.122173f }, //etower
    {-1297.87f, -266.762f, 127.796f, 0.0698132f }, //wtower
    //burning auras towers have 9*179065 captain-buildings have 5*179066+5*179065
    //dunns
    {562.632f, -88.1815f, 61.993f, 0.383972f },
    {562.523f, -74.5028f, 37.9474f, -0.0523599f },
    {558.097f, -70.9842f, 52.4876f, 0.820305f },
    {578.167f, -71.8191f, 38.1514f, 2.72271f },
    {556.028f, -94.9242f, 44.8191f, 3.05433f },
    {572.451f, -94.3655f, 37.9443f, -1.72788f },
    {549.263f, -79.3645f, 44.8191f, 0.436332f },
    {543.513f, -94.4006f, 52.4819f, 0.0349066f },
    {572.149f, -93.7862f, 52.5726f, 0.541052f },
    {582.162f, -81.2375f, 37.9216f, 0.0872665f },
    //dunn
    {664.797f, -143.65f, 64.1784f, -0.453786f},
    {664.505f, -139.452f, 49.6696f, -0.0349067f},
    {676.067f, -124.319f, 49.6726f, -1.01229f},
    {693.004f, -144.025f, 64.1755f, 2.44346f},
    {661.175f, -117.691f, 49.645f, 1.91986f},
    {684.423f, -146.582f, 63.6662f, 0.994838f},
    {682.791f, -127.769f, 62.4155f, 1.09956f},
    {674.576f, -147.101f, 56.5425f, -1.6057f},
    {655.719f, -126.673f, 49.8138f, 2.80998f},
    {0, 0, 0, 0},
    //icew
    {231.503f, -356.688f, 42.3704f, 0.296706f},
    {224.989f, -348.175f, 42.5607f, 1.50098f},
    {205.782f, -351.335f, 56.8998f, 1.01229f},
    {196.605f, -369.187f, 56.3914f, 2.46091f},
    {210.619f, -376.938f, 49.2677f, 2.86234f},
    {209.647f, -352.632f, 42.3959f, -0.698132f},
    {220.65f, -368.132f, 42.3978f, -0.2618f},
    {224.682f, -374.031f, 57.0679f, 0.541052f},
    {200.26f, -359.968f, 49.2677f, -2.89725f},
    {196.619f, -378.016f, 56.9131f, 1.01229f},
    //stone
    {-155.488f, -437.356f, 33.2796f, 2.60054f},
    {-163.441f, -454.188f, 33.2796f, 1.93732f},
    {-143.977f, -445.148f, 26.4097f, -1.8675f},
    {-135.764f, -464.708f, 26.3823f, 2.25147f},
    {-154.076f, -466.929f, 41.0636f, -1.8675f},
    {-149.908f, -460.332f, 26.4083f, -2.09439f},
    {-151.638f, -439.521f, 40.3797f, 0.436332f},
    {-131.301f, -454.905f, 26.5771f, 2.93215f},
    {-171.291f, -444.684f, 40.9211f, 2.30383f},
    {-143.591f, -439.75f, 40.9275f, -1.72788f},
    //iceblood
    {-572.667f, -267.923f, 56.8542f, 2.35619f},
    {-561.021f, -262.689f, 68.4589f, 1.37881f},
    {-572.538f, -262.649f, 88.6197f, 1.8326f},
    {-574.77f, -251.45f, 74.9422f, -1.18682f},
    {-578.625f, -267.571f, 68.4696f, 0.506145f},
    {-571.476f, -257.234f, 63.3223f, 3.10669f},
    {-566.035f, -273.907f, 52.9582f, -0.890118f},
    {-580.948f, -259.77f, 68.4696f, 1.46608f},
    {-568.318f, -267.1f, 75.0008f, 1.01229f},
    {-559.621f, -268.597f, 52.8986f, 0.0523599f},
    //towerp
    {-776.072f, -368.046f, 84.3558f, 2.63545f},
    {-777.564f, -368.521f, 90.6701f, 1.72788f},
    {-765.461f, -357.711f, 90.888f, 0.314159f},
    {-768.763f, -362.735f, 104.612f, 1.81514f},
    {-760.356f, -358.896f, 84.3558f, 2.1293f},
    {-771.967f, -352.838f, 84.3484f, 1.74533f},
    {-773.333f, -364.653f, 79.2351f, -1.64061f},
    {-764.109f, -366.069f, 70.0934f, 0.383972f},
    {-767.103f, -350.737f, 68.7933f, 2.80998f},
    {-760.115f, -353.845f, 68.8633f, 1.79769f},
    //froste
    {-1304.87f, -304.525f, 91.8366f, -0.680679f},
    {-1301.77f, -310.974f, 95.8252f, 0.907571f},
    {-1305.58f, -320.625f, 102.166f, -0.558505f},
    {-1294.27f, -323.468f, 113.893f, -1.67552f},
    {-1302.65f, -317.192f, 127.487f, 2.30383f},
    {-1293.89f, -313.478f, 107.328f, 1.6057f},
    {-1312.41f, -312.999f, 107.328f, 1.5708f},
    {-1311.57f, -308.08f, 91.7666f, -1.85005f},
    {-1314.7f, -322.131f, 107.36f, 0.645772f},
    {-1304.6f, -310.754f, 113.859f, -0.401426f},
    //frostw
    {-1308.24f, -273.26f, 92.0514f, -0.139626f},
    {-1302.26f, -262.858f, 95.9269f, 0.418879f},
    {-1297.28f, -267.773f, 126.756f, 2.23402f},
    {-1299.08f, -256.89f, 114.108f, -2.44346f},
    {-1303.41f, -268.237f, 114.151f, -1.23918f},
    {-1304.43f, -273.682f, 107.612f, 0.244346f},
    {-1309.53f, -265.951f, 92.1418f, -2.49582f},
    {-1295.55f, -263.865f, 105.033f, 0.925024f},
    {-1294.71f, -281.466f, 107.664f, -1.50098f},
    {-1289.69f, -259.521f, 107.612f, -2.19912f},

    //the two buildings of the captains
    //alliance
    {-64.4987f, -289.33f, 33.4616f, -2.82743f},
    {-5.98025f, -326.144f, 38.8538f, 0},
    {-2.67893f, -306.998f, 33.4165f, 0},
    {-60.25f, -309.232f, 50.2408f, -1.46608f},
    {-48.7941f, -266.533f, 47.7916f, 2.44346f},
    {-3.40929f, -306.288f, 33.34f, 0},
    {-48.619f, -266.917f, 47.8168f, 0},
    {-62.9474f, -286.212f, 66.7288f, 0},
    {-5.05132f, -325.323f, 38.8536f, 0},
    {-64.2677f, -289.412f, 33.469f, 0},
//horde
    {-524.276f, -199.6f, 82.8733f, -1.46608f},
    {-518.196f, -173.085f, 102.43f, 0},
    {-500.732f, -145.358f, 88.5337f, 2.44346f},
    {-501.084f, -150.784f, 80.8506f, 0},
    {-518.309f, -163.963f, 102.521f, 2.96706f},
    {-517.053f, -200.429f, 80.759f, 0},
    {-514.361f, -163.864f, 104.163f, 0},
    {-568.04f, -188.707f, 81.55f, 0},
    {-501.775f, -151.581f, 81.2027f, 0},
    {-509.975f, -191.652f, 83.2978f, 0},

//snowfall eyecandy
    {-191.153f, -129.868f, 78.5595f, -1.25664f },
    {-201.282f, -134.319f, 78.6753f, -0.942478f },
    {-215.981f, -91.4101f, 80.8702f, -1.74533f },
    {-200.465f, -96.418f, 79.7587f, 1.36136f },
    //mine supplies
    //irondeep
    {870.899f, -388.434f, 61.6406f, -1.22173f},
    {825.214f, -320.174f, 63.712f, -2.82743f},
    {837.117f, -452.556f, 47.2331f, -3.12414f},
    {869.755f, -448.867f, 52.5448f, -0.855212f},
    {949.877f, -458.198f, 56.4874f, 0.314159f},
    {900.35f, -479.024f, 58.3553f, 0.122173f},
    {854.449f, -442.255f, 50.6589f, 0.401426f},
    {886.685f, -442.358f, 54.6962f, -1.22173f},
    {817.509f, -457.331f, 48.4666f, 2.07694f},
    {793.411f, -326.281f, 63.1117f, -2.79253f},
    //coldtooth
    {-934.212f, -57.3517f, 80.277f, -0.0174535f},
    {-916.281f, -36.8579f, 77.0227f, 0.122173f},
    {-902.73f, -103.868f, 75.4378f, -1.58825f},
    {-900.514f, -143.527f, 75.9686f, 1.8675f},
    {-862.882f, -0.353299f, 72.1526f, -2.51327f},
    {-854.932f, -85.9184f, 68.6056f, -2.04204f},
    {-851.833f, -118.959f, 63.8672f, -0.0698131f},
    {-849.832f, -20.8421f, 70.4672f, -1.81514f},
    {-844.25f, -60.0374f, 72.1031f, -2.19912f},
    {-820.644f, -136.043f, 63.1977f, 2.40855f},
    {-947.642f, -208.807f, 77.0101f, 1.36136f},
    {-951.394f, -193.695f, 67.634f, 0.802851f}
};

const float BG_AV_DoorPositons[2][4] = {
    {780.487f, -493.024f, 99.9553f, 3.0976f},   //alliance
    {-1375.193f, -538.981f, 55.2824f, 0.72178f} //horde
};

//creaturestuff starts here
//is related to BG_AV_CreaturePos
enum BG_AV_CreaturePlace
{
    AV_CPLACE_SPIRIT_STORM_AID      = 0,
    AV_CPLACE_SPIRIT_STORM_GRAVE    = 1,
    AV_CPLACE_SPIRIT_STONE_GRAVE    = 2,
    AV_CPLACE_SPIRIT_SNOWFALL       = 3,
    AV_CPLACE_SPIRIT_ICE_GRAVE      = 4,
    AV_CPLACE_SPIRIT_FROSTWOLF      = 5,
    AV_CPLACE_SPIRIT_FROST_HUT      = 6,
    AV_CPLACE_SPIRIT_MAIN_ALLIANCE  = 7,
    AV_CPLACE_SPIRIT_MAIN_HORDE     = 8,
//i don't will add for all 4 positions a variable.. i think one is enough to compute the rest
    AV_CPLACE_DEFENSE_STORM_AID      = 9,
    AV_CPLACE_DEFEMSE_STORM_GRAVE    = 13,
    AV_CPLACE_DEFENSE_STONE_GRAVE    = 17,
    AV_CPLACE_DEFENSE_SNOWFALL       = 21,
    AV_CPLACE_DEFENSE_FROSTWOLF      = 25,
    AV_CPLACE_DEFENSE_ICE_GRAVE      = 29,
    AV_CPLACE_DEFENSE_FROST_HUT      = 33,

    AV_CPLACE_DEFENSE_DUN_S          = 37,
    AV_CPLACE_DEFENSE_DUN_N          = 41,
    AV_CPLACE_DEFENSE_ICEWING        = 45,
    AV_CPLACE_DEFENSE_STONE_TOWER    = 49,
    AV_CPLACE_DEFENSE_ICE_TOWER      = 53,
    AV_CPLACE_DEFENSE_TOWERPOINT     = 57,
    AV_CPLACE_DEFENSE_FROST_E        = 61,
    AV_CPLACE_DEFENSE_FROST_t        = 65,

    AV_CPLACE_A_MARSHAL_SOUTH       = 69,
    AV_CPLACE_A_MARSHAL_NORTH       = 70,
    AV_CPLACE_A_MARSHAL_ICE         = 71,
    AV_CPLACE_A_MARSHAL_STONE       = 72,
    AV_CPLACE_H_MARSHAL_ICE         = 73,
    AV_CPLACE_H_MARSHAL_TOWER       = 74,
    AV_CPLACE_H_MARSHAL_ETOWER      = 75,
    AV_CPLACE_H_MARSHAL_WTOWER      = 76,
    //irondeep
    //miner:
    AV_CPLACE_MINE_N_1_MIN      = 77,
    AV_CPLACE_MINE_N_1_MAX      = 136,
    //special types
    AV_CPLACE_MINE_N_2_MIN      = 137,
    AV_CPLACE_MINE_N_2_MAX      = 192,
    //boss
    AV_CPLACE_MINE_N_3          = 193,
    //coldtooth
    //miner:
    AV_CPLACE_MINE_S_1_MIN      = 194,
    AV_CPLACE_MINE_S_1_MAX      = 250,
    //special types
    AV_CPLACE_MINE_S_2_MIN      = 251,
    AV_CPLACE_MINE_S_2_MAX      = 289,
    //vermin
    AV_CPLACE_MINE_S_S_MIN      = 290,
    AV_CPLACE_MINE_S_S_MAX      = 299,
    //boss
    AV_CPLACE_MINE_S_3          = 300,

    //herald
    AV_CPLACE_HERALD          = 301,

    //node aura triggers
    AV_CPLACE_TRIGGER01       = 302,
    AV_CPLACE_TRIGGER02       = 303,
    AV_CPLACE_TRIGGER03       = 304,
    AV_CPLACE_TRIGGER04       = 305,
    AV_CPLACE_TRIGGER05       = 306,
    AV_CPLACE_TRIGGER06       = 307,
    AV_CPLACE_TRIGGER07       = 308,
    AV_CPLACE_TRIGGER08       = 309,
    AV_CPLACE_TRIGGER09       = 310,
    AV_CPLACE_TRIGGER10       = 311,
    AV_CPLACE_TRIGGER11       = 312,
    AV_CPLACE_TRIGGER12       = 313,
    AV_CPLACE_TRIGGER13       = 314,
    AV_CPLACE_TRIGGER14       = 315,
    AV_CPLACE_TRIGGER15       = 316,

    //boss, captain triggers
    AV_CPLACE_TRIGGER16       = 317,
    AV_CPLACE_TRIGGER17       = 318,
    AV_CPLACE_TRIGGER18       = 319,
    AV_CPLACE_TRIGGER19       = 320,

    AV_CPLACE_MAX = 321
};

//x, y, z, o
const float BG_AV_CreaturePos[AV_CPLACE_MAX][4] = {
    //spiritguides
    {643.000000f, 44.000000f, 69.740196f, -0.001854f},
    {676.000000f, -374.000000f, 30.000000f, -0.001854f},
    {73.417755f, -496.433105f, 48.731918f, -0.001854f},
    {-157.409195f, 31.206272f, 77.050598f, -0.001854f},
    {-531.217834f, -405.231384f, 49.551376f, -0.001854f},
    {-1090.476807f, -253.308670f, 57.672371f, -0.001854f},
    {-1496.065063f, -333.338409f, 101.134804f, -0.001854f},
    {873.001770f, -491.283630f, 96.541931f, -0.001854f},
    {-1437.670044f, -610.088989f, 51.161900f, -0.001854f},
 //grave
 //firstaid
    {635.17f, -29.5594f, 46.5056f, 4.81711f},
    {642.488f, -32.9437f, 46.365f, 4.67748f},
    {642.326f, -27.9442f, 46.9211f, 4.59022f},
    {635.945f, -33.6171f, 45.7164f, 4.97419f},
   //stormpike
    {669.272f, -297.304f, 30.291f, 4.66604f},
    {674.08f, -292.328f, 30.4817f, 0.0918785f},
    {667.01f, -288.532f, 29.8809f, 1.81583f},
    {664.153f, -294.042f, 30.2851f, 3.28531f},
  //stone
    {81.7027f, -406.135f, 47.7843f, 0.598464f},
    {78.1431f, -409.215f, 48.0401f, 5.05953f},
    {73.4135f, -407.035f, 46.7527f, 3.34736f},
    {78.2258f, -401.859f, 46.4202f, 2.05852f},
  //snowfall
    {-207.412f, -110.616f, 78.7959f, 2.43251f},
    {-197.95f, -112.205f, 78.5686f, 6.22441f},
    {-202.709f, -116.829f, 78.4358f, 5.13742f},
    {-202.059f, -108.314f, 78.5783f, 5.91968f},
  //ice
    {-615.501f, -393.802f, 60.4299f, 3.06147f},
    {-608.513f, -392.717f, 62.5724f, 2.06323f},
    {-609.769f, -400.072f, 60.7174f, 5.22367f},
    {-616.093f, -398.293f, 60.5628f, 3.73613f},
  //frost
    {-1077.7f, -340.21f, 55.4682f, 6.25569f},
    {-1082.74f, -333.821f, 54.7962f, 2.05459f},
    {-1090.66f, -341.267f, 54.6768f, 3.27746f},
    {-1081.58f, -344.63f, 55.256f, 4.75636f},
  //frost hut
    {-1408.95f, -311.69f, 89.2536f, 4.49954f},
    {-1407.15f, -305.323f, 89.1993f, 2.86827f},
    {-1400.64f, -304.3f, 89.7008f, 1.0595f},
    {-1400.4f, -311.35f, 89.3028f, 4.99434f},
  //towers
  //dun south - OK
    {569.395f, -101.064f, 52.8296f, 2.34974f},
    {574.85f, -92.9842f, 52.5869f, 3.09325f},
    {575.411f, -83.597f, 52.3626f, 6.26573f},
    {571.352f, -75.6582f, 52.479f, 0.523599f},
    //dun north - OK
    {668.60f, -122.53f, 64.12f, 2.34f}, //not 100% ok
    {662.253f, -129.105f, 64.1794f, 2.77507f},
    {661.209f, -138.877f, 64.2251f, 3.38594f},
    {665.481f, -146.857f, 64.1271f, 3.75246f},
    //icewing - OK
    {225.228f, -368.909f, 56.9983f, 6.23806f},
    {191.36f, -369.899f, 57.1524f, 3.24631f},
    {215.518f, -384.019f, 56.9889f, 5.09636f},
    {199.625f, -382.177f, 56.8691f, 4.08407f},
    //stone
    {-172.851f, -452.366f, 40.8725f, 3.31829f},
    {-147.147f, -435.053f, 40.8022f, 0.599238f},
    {-169.456f, -440.325f, 40.985f, 2.59101f},
    {-163.494f, -434.904f, 41.0725f, 1.84174f},
    //ice - OK
    {-573.522f, -271.854f, 75.0078f, 3.9619f},
    {-565.616f, -269.051f, 74.9952f, 5.02655f},
    {-562.825f, -261.087f, 74.9898f, 5.95157f},
    {-569.176f, -254.446f, 74.8771f, 0.820305f},
    //towerpoint
    {-763.04f, -371.032f, 90.7933f, 5.25979f},
    {-759.764f, -358.264f, 90.8681f, 0.289795f},
    {-768.808f, -353.056f, 90.8811f, 1.52601f},
    {-775.944f, -362.639f, 90.8949f, 2.59573f},
    //frost etower
    {-1294.13f, -313.045f, 107.328f, 0.270162f},
    {-1306.5f, -308.105f, 113.767f, 1.78755f},
    {-1294.78f, -319.966f, 113.79f, 5.94545f},
    {-1294.83f, -312.241f, 113.799f, 0.295293f},
    //frost wtower
    {-1300.96f, -275.111f, 114.058f, 4.12804f},
    {-1302.41f, -259.256f, 114.065f, 1.67602f},
    {-1287.97f, -262.087f, 114.165f, 6.18264f},
    {-1291.59f, -271.166f, 114.151f, 5.28257f},

    //alliance marshall
    {721.104f, -7.64155f, 50.7046f, 3.45575f}, // south
    {723.058f, -14.1548f, 50.7046f, 3.40339f}, // north
    {715.691f, -4.72233f, 50.2187f, 3.47321f}, // icewing
    {720.046f, -19.9413f, 50.2187f, 3.36849f}, // stone
//horde  (coords not 100% ok)
    {-1363.99f, -221.99f, 98.4053f, 4.93012f},
    {-1370.96f, -223.532f, 98.4266f, 4.93012f},
    {-1378.37f, -228.614f, 99.3546f, 5.38565f},
    {-1358.02f, -228.998f, 98.868f, 3.87768f},

 //irondeep mine
 //Irondeep Trogg
    {971.671f, -442.657f, 57.6951f, 3.1765f},
    {969.979f, -457.148f, 58.1119f, 4.5204f},
    {958.692f, -333.477f, 63.2276f, 5.77704f},
    {957.113f, -325.92f, 61.7589f, 1.13446f},
    {948.25f, -448.268f, 56.9009f, 5.60251f},
    {934.727f, -385.802f, 63.0344f, 3.75246f},
    {931.751f, -403.458f, 59.6737f, 5.63741f},
    {931.146f, -359.666f, 66.0294f, 3.9619f},
    {929.702f, -412.401f, 56.8776f, 5.89921f},
    {926.849f, -379.074f, 63.5286f, 2.0944f},
    {921.972f, -358.597f, 66.4313f, 2.93215f},
    {921.449f, -341.981f, 67.1264f, 3.4383f},
    {921.1f, -395.812f, 60.4615f, 2.71695f},
    {919.274f, -394.986f, 60.3478f, 2.71696f},
    {916.852f, -393.891f, 60.1726f, 2.71695f},
    {914.568f, -326.21f, 66.1733f, 2.25147f},
    {913.064f, -395.773f, 60.1364f, 4.41568f},
    {909.246f, -474.576f, 58.2067f, 0.226893f},
    {909.246f, -474.576f, 58.2901f, 0.226893f},
    {907.209f, -428.267f, 59.8065f, 1.8675f},
    {905.973f, -459.528f, 58.7594f, 1.37189f},
    {905.067f, -396.074f, 60.2085f, 5.07891f},
    {901.809f, -457.709f, 59.0116f, 3.52557f},
    {900.962f, -427.44f, 59.0842f, 1.50098f},
    {897.929f, -471.742f, 59.7729f, 2.54818f},
    {893.376f, -343.171f, 68.1499f, 5.35816f},
    {890.584f, -406.049f, 61.1925f, 5.67232f},
    {888.208f, -332.564f, 68.148f, 1.93732f},
    {887.647f, -391.537f, 61.8734f, 1.37881f},
    {885.109f, -343.338f, 67.0867f, 3.78979f},
    {881.618f, -419.948f, 53.5228f, 0.593412f},
    {878.675f, -345.36f, 66.1052f, 3.45651f},
    {877.127f, -351.8f, 66.5296f, 5.74213f},
    {876.778f, -345.97f, 65.7724f, 3.45262f},
    {874.577f, -414.786f, 52.7817f, 1.67552f},
    {868.247f, -343.136f, 64.9894f, 1.6057f},
    {859.03f, -367.231f, 47.4655f, 0.0174533f},
    {857.513f, -351.817f, 65.1867f, 4.39823f},
    {852.632f, -372.416f, 48.1657f, 3.66519f},
    {849.86f, -340.944f, 66.2447f, 0.401426f},
    {847.99f, -386.287f, 60.9277f, 2.32374f},
    {847.601f, -423.072f, 50.0852f, 4.57276f},
    {847.135f, -411.307f, 50.2106f, 1.5708f},
    {835.077f, -379.418f, 48.2755f, 5.93412f},
    {834.87f, -453.304f, 47.9075f, 0.226893f},
    {834.634f, -365.981f, 62.8801f, 1.32645f},
    {834.354f, -355.526f, 48.1491f, 6.07375f},
    {833.702f, -327.506f, 65.0439f, 0.331613f},
    {833.151f, -374.228f, 63.0938f, 3.66519f},
    {831.711f, -346.785f, 47.2975f, 0.226893f},
    {827.874f, -413.624f, 48.5818f, 1.49241f},
    {827.728f, -415.483f, 48.5593f, 1.49238f},
    {827.016f, -424.543f, 48.2856f, 1.49236f},
    {823.222f, -334.283f, 65.6306f, 4.88692f},
    {821.892f, -464.723f, 48.9451f, 4.66003f},
    {821.006f, -387.635f, 49.0728f, 3.15905f},
    {817.26f, -447.432f, 49.4308f, 2.18166f},
    {805.399f, -320.146f, 52.7712f, 0.296706f},
    {801.405f, -328.055f, 53.0195f, 4.31096f},
    //irondeep skullthumber irondeep shaman
    {955.812f, -440.302f, 55.3411f, 3.19395f},
    {937.378f, -377.816f, 65.3919f, 3.56047f},
    {925.059f, -331.347f, 65.7564f, 3.66519f},
    {922.918f, -396.634f, 60.3942f, 2.71695f},
    {909.99f, -462.154f, 59.0811f, 3.7001f},
    {907.893f, -388.787f, 61.7923f, 5.74213f},
    {898.801f, -437.105f, 58.5266f, 0.959931f},
    {884.237f, -407.597f, 61.566f, 0.820305f},
    {880.744f, -344.683f, 66.4086f, 3.4644f},
    {876.047f, -341.857f, 65.8743f, 4.45059f},
    {874.674f, -402.077f, 61.7573f, 0.26341f},
    {871.914f, -404.209f, 62.1269f, 6.06163f},
    {871.606f, -403.665f, 62.0795f, 0.765774f},
    {871.561f, -404.114f, 62.1297f, 0.00981727f},
    {871.528f, -404.248f, 62.1455f, 0.498032f},
    {871.493f, -404.122f, 62.1331f, 5.65727f},
    {871.282f, -403.843f, 62.1108f, 0.788382f},
    {868.294f, -392.395f, 61.4772f, 4.38685f},
    {868.256f, -392.363f, 61.4803f, 0.732738f},
    {867.804f, -392.51f, 61.5089f, 2.30167f},
    {867.612f, -392.371f, 61.524f, 2.86149f},
    {858.593f, -439.614f, 50.2184f, 0.872665f},
    {851.471f, -362.52f, 47.314f, 4.06662f},
    {846.939f, -347.279f, 66.2876f, 0.942478f},
    {842.08f, -421.775f, 48.2659f, 1.0821f},
    {838.358f, -371.212f, 63.3299f, 4.04916f},
    {827.57f, -417.483f, 48.4538f, 1.49237f},
    {827.012f, -457.397f, 48.9331f, 2.35619f},
    {825.535f, -322.373f, 63.9357f, 4.76475f},
    {867.635f, -443.605f, 51.3347f, 1.38626f},
    {957.293f, -455.039f, 56.7395f, 5.79449f},
    {950.077f, -326.672f, 61.6552f, 5.48033f},
    {936.692f, -356.78f, 65.9835f, 2.75762f},
    {926.475f, -419.345f, 56.1833f, 2.0944f},
    {924.729f, -397.453f, 60.213f, 2.71695f},
    {902.195f, -475.891f, 58.312f, 1.39626f},
    {897.464f, -338.758f, 68.1715f, 2.94961f},
    {884.237f, -407.597f, 61.566f, 0.820305f},
    {882.517f, -344.111f, 66.7887f, 3.46962f},
    {881.437f, -400.254f, 61.2028f, 0.263427f},
    {880.156f, -400.678f, 61.3113f, 3.41373f},
    {877.989f, -418.051f, 52.9753f, 4.46804f},
    {871.212f, -404.12f, 62.1433f, 3.6554f},
    {871.036f, -404.119f, 62.2237f, 4.50295f},
    {857.396f, -395.766f, 61.263f, 4.78684f},
    {857.276f, -395.395f, 61.2418f, 0.0845553f},
    {857.231f, -394.577f, 61.2174f, 1.96817f},
    {857.108f, -395.682f, 61.2317f, 4.87022f},
    {856.709f, -395.28f, 61.1814f, 2.54913f},
    {850.922f, -390.399f, 60.8771f, 2.85405f},
    {847.556f, -388.228f, 60.9438f, 2.56872f},
    {842.031f, -384.663f, 61.6028f, 2.56871f},
    {832.035f, -389.301f, 47.5567f, 2.11185f},
    {827.415f, -419.468f, 48.3322f, 1.49232f},
    {826.402f, -349.454f, 47.2722f, 1.51844f},
    {817.83f, -455.715f, 48.4207f, 0.925025f},
    {808.953f, -325.964f, 52.4043f, 3.01942f},
    // Morloch
    {865.554f, -438.735f, 50.7333f, 2.12431f},
    //coldtooth mine
    //miner/digger
    {-917.648f, -46.8922f, 77.0872f, 5.27089f},
    {-912.689f, -45.4494f, 76.2277f, 4.60767f},
    {-905.455f, -84.5179f, 75.3642f, 3.29867f},
    {-904.332f, -111.509f, 75.5925f, 2.47837f},
    {-904.27f, -160.419f, 61.9876f, 3.61192f},
    {-904.023f, -90.4558f, 75.3706f, 3.40339f},
    {-978.678f, -37.3136f, 75.8364f, 2.84489f},
    {-973.076f, -36.5013f, 77.5047f, 1.0821f},
    {-963.951f, -87.734f, 81.5555f, 0.575959f},
    {-961.941f, -90.7252f, 81.6629f, 0.820305f},
    {-957.623f, -186.582f, 66.6021f, 1.95477f},
    {-952.476f, -179.778f, 78.6771f, 4.5204f},
    {-950.427f, -115.007f, 79.6127f, 3.68264f},
    {-950.25f, -151.95f, 79.4598f, -1.81423f},
    {-950.169f, -188.099f, 66.6184f, 5.55015f},
    {-949.944f, -142.977f, 80.5382f, 2.70526f},
    {-947.854f, -170.5f, 79.7618f, 0.942478f},
    {-946.738f, -139.567f, 80.0904f, 2.3911f},
    {-945.503f, -65.0654f, 79.7907f, 5.02655f},
    {-943.678f, -110.986f, 80.2557f, 0.959931f},
    {-942.993f, -56.9881f, 79.8915f, 5.65487f},
    {-938.197f, -155.838f, 61.3111f, 1.65806f},
    {-930.488f, -214.524f, 72.1431f, 2.1236f},
    {-929.947f, -154.449f, 61.5084f, 1.67552f},
    {-927.412f, -135.313f, 61.1987f, 3.29867f},
    {-920.677f, -156.859f, 62.8033f, 3.15306f},
    {-916.75f, -136.094f, 62.2357f, 0.0698132f},
    {-915.319f, -132.718f, 62.562f, 1.16984f},
    {-913.589f, -146.794f, 76.9366f, 1.8675f},
    {-907.572f, -148.937f, 76.6898f, 4.76475f},
    {-902.02f, -64.6174f, 73.9707f, 1.19169f},
    {-899.489f, -61.7252f, 73.2498f, 5.09636f},
    {-894.792f, -127.141f, 75.3834f, 6.14356f},
    {-892.408f, -162.525f, 64.1212f, 2.69884f},
    {-892.326f, -123.158f, 76.0318f, 5.5676f},
    {-888.468f, -148.462f, 61.8012f, 1.65806f},
    {-883.268f, -159.738f, 63.5311f, 5.20108f},
    {-877.76f, -118.07f, 65.215f, 2.94961f},
    {-876.792f, -128.646f, 64.1045f, 3.40339f},
    {-874.901f, -36.6579f, 69.4246f, 2.00713f},
    {-874.856f, -151.351f, 62.7537f, 3.57875f},
    {-872.135f, -150.08f, 62.7513f, 3.57201f},
    {-870.288f, -149.217f, 62.5413f, 3.56624f},
    {-870.03f, -6.27443f, 70.3867f, 2.3911f},
    {-869.023f, -82.2118f, 69.5848f, 3.22886f},
    {-866.354f, -40.2455f, 70.842f, 0.0698132f},
    {-865.305f, -152.302f, 63.5044f, 4.86947f},
    {-861.926f, -79.0519f, 71.4178f, 0.20944f},
    {-857.292f, -152.277f, 63.2114f, 4.18879f},
    {-853.357f, -0.696194f, 72.0655f, 0.994838f},
    {-850.685f, -14.2596f, 70.2298f, 0.20944f},
    {-839.987f, -67.7695f, 72.7916f, 4.93928f},
    {-839.199f, -57.0558f, 73.4891f, 1.67552f},
    {-836.963f, -153.224f, 63.3821f, 4.46804f},
    {-832.721f, -67.7555f, 72.9062f, 4.99164f},
    {-821.496f, -143.095f, 63.1292f, 0.541052f},
    {-818.829f, -153.004f, 62.1757f, 6.12611f},
    //special
    {-954.622f, -110.958f, 80.7911f, 6.24828f},
    {-951.477f, -53.9647f, 80.0235f, 5.32325f},
    {-946.812f, -126.04f, 78.8601f, 5.15265f},
    {-940.689f, -140.707f, 79.9225f, 2.79253f},
    {-933.954f, -159.632f, 60.778f, 2.56563f},
    {-922.537f, -130.291f, 61.3756f, 4.95674f},
    {-915.862f, -151.74f, 76.9427f, 0.942478f},
    {-888.321f, -159.831f, 62.5303f, 1.20428f},
    {-874.361f, -42.4751f, 69.4316f, 0.785398f},
    {-873.19f, -50.4899f, 70.0568f, -2.41288f},
    {-868.511f, -148.386f, 62.3547f, 3.57875f},
    {-868.44f, -121.649f, 64.5056f, 3.33358f},
    {-868.324f, -77.7196f, 71.4768f, 5.41052f},
    {-859.846f, -19.6549f, 70.7304f, 1.97222f},
    {-828.05f, -150.508f, 62.2019f, 2.14675f},
    {-826.254f, -58.6911f, 72.0041f, 3.68264f},
    {-976.086f, -44.1775f, 76.029f, 1.46608f},
    {-971.864f, -87.4223f, 81.4954f, 5.8294f},
    {-966.551f, -74.1111f, 80.0243f, 4.2129f},
    {-958.509f, -173.652f, 77.9013f, 6.24828f},
    {-951.511f, -181.242f, 65.529f, 4.39823f},
    {-940.967f, -186.243f, 77.698f, 1.28164f},
    {-930.004f, -65.0898f, 79.077f, 0.0581657f},
    {-920.864f, -40.2009f, 78.256f, 5.16617f},
    {-919.089f, -148.021f, 62.0317f, 2.59327f},
    {-901.516f, -116.329f, 75.6876f, 0.471239f},
    {-897.864f, -84.4348f, 74.083f, 3.00197f},
    {-897.617f, -52.0457f, 71.9503f, 4.36332f},
    {-894.891f, -153.951f, 61.6827f, 3.23569f},
    {-893.933f, -111.625f, 75.6591f, 4.22536f},
    {-883.265f, -152.854f, 61.8384f, 0.0941087f},
    {-868.293f, -147.243f, 62.1097f, 3.2056f},
    {-867.501f, -11.8709f, 70.018f, 6.14356f},
    {-866.699f, -147.54f, 62.1646f, 3.57878f},
    {-866.566f, -91.1916f, 67.4414f, 4.56707f},
    {-857.272f, -141.142f, 61.7356f, 4.17134f},
    {-847.446f, -98.0061f, 68.5131f, 3.24631f},
    {-837.026f, -140.729f, 62.5141f, 5.51524f},
    {-824.204f, -65.053f, 72.3381f, 3.01942f},
    //vermin (s.th special for this mine)
    {-951.955f, -197.5f, 77.212f, 5.63741f},
    {-944.837f, -199.608f, 77.0737f, 4.97419f},
    {-933.494f, -209.063f, 73.7803f, 5.88176f},
    {-929.666f, -201.308f, 73.7032f, 5.02655f},
    {-978.997f, -249.356f, 65.4345f, 5.05464f},
    {-974.565f, -224.828f, 69.5858f, 4.88846f},
    {-946.514f, -259.239f, 66.0874f, 3.78132f},
    {-918.402f, -250.439f, 69.5271f, 2.21352f},
    {-910.14f, -229.959f, 72.9279f, 0.27677f},
    {-851.563f, -88.6527f, 68.5983f, 3.61896f},
    //boss
    {-848.902f, -92.931f, 68.6325f, 3.33350f},
    //herald
    {-48.459f, -288.802f, 55.47f, 1.0f},
    //triggers
    {637.083f, -32.6603f, 45.9715f, 1.14353f},         //firstaid_station
    {669.007f, -294.078f, 30.2909f, 2.77507f},     //stormpike_grave
    {77.8013f, -404.7f, 46.7549f, -0.872665f},     //stoneheart_grave
    {-202.581f, -112.73f, 78.4876f, -0.715585f},   //snowfall_grave
    {-611.962f, -396.17f, 60.8351f, 2.53682f},     //iceblood_grave
    {-1082.45f, -346.823f, 54.9219f, -1.53589f},   //frostwolf_grave
    {-1402.21f, -307.431f, 89.4424f, 0.191986f},   //frostwolf_hut
    {553.779f, -78.6566f, 51.9378f, -1.22173f},    //dunbaldar_south
    {674.001f, -143.125f, 63.6615f, 0.994838f},    //dunbaldar_north
    {203.281f, -360.366f, 56.3869f, -0.925024f},    //icewing_bunker
    {-152.437f, -441.758f, 40.3982f, -1.95477f},   //stoneheart_bunker
    {-571.88f, -262.777f, 75.0087f, -0.802851f},   //iceblood_tower
    {-768.907f, -363.71f, 90.8949f, 1.07991f},     //tower_point
    {-1302.9f, -316.981f, 113.867f, 2.00713f},     //frostwolf_etower
    {-1297.5f, -266.767f, 114.15f, 3.31044f},      //frostwolf_wtower
    {-57.7891f, -286.597f, 15.6479f, 6.02139f},    //AV_NPC_A_CAPTAIN balinda
    {722.43f, -10.9982f, 50.7046f, 3.42085f},      //AV_NPC_A_BOSS vanndar
    {-545.23f, -165.35f, 57.7886f, 3.01145f},      //AV_NPC_H_CAPTAIN galvangar
    {-1370.9f, -219.793f, 98.4258f, 5.04381f}      //AV_NPC_H_BOSS drek thar
};

enum BG_AV_CreatureIds
{

    AV_NPC_A_TOWERDEFENSE  = 0,     // stormpike bowman
    AV_NPC_A_GRAVEDEFENSE0 = 1,     // stormpike Defender
    AV_NPC_A_GRAVEDEFENSE1 = 2,     // seasoned defender
    AV_NPC_A_GRAVEDEFENSE2 = 3,     // veteran defender
    AV_NPC_A_GRAVEDEFENSE3 = 4,     // champion defender
    AV_NPC_A_CAPTAIN       = 5,     // balinda
    AV_NPC_A_BOSS          = 6,     // vanndar

    AV_NPC_H_TOWERDEFENSE  = 7,     // frostwolf bowman
    AV_NPC_H_GRAVEDEFENSE0 = 8,     // frostwolf guardian
    AV_NPC_H_GRAVEDEFENSE1 = 9,     // seasoned guardian
    AV_NPC_H_GRAVEDEFENSE2 = 10,    // veteran guardian
    AV_NPC_H_GRAVEDEFENSE3 = 11,    // champion guardian
    AV_NPC_H_CAPTAIN       = 12,    // galvangar
    AV_NPC_H_BOSS          = 13,    // drek thar

    AV_NPC_A_MARSHAL_SOUTH = 14,
    AV_NPC_MARSHAL_NORTH   = 15,
    AV_NPC_A_MARSHAL_ICE   = 16,
    AV_NPC_A_MARSHAL_STONE = 17,
    AV_NPC_H_MARSHAL_ICE   = 18,
    AV_NPC_H_MARSHAL_TOWER = 19,
    AV_NPC_MARSHAL_ETOWER  = 20,
    AV_NPC_H_MARSHAL_WTOWER= 21,
    AV_NPC_N_MINE_N_1      = 22,
    AV_NPC_N_MINE_N_2      = 23,
    AV_NPC_N_MINE_N_3      = 24,
    AV_NPC_N_MINE_N_4      = 25,
    AV_NPC_N_MINE_A_1      = 26,
    AV_NPC_N_MINE_A_2      = 27,
    AV_NPC_N_MINE_A_3      = 28,
    AV_NPC_N_MINE_A_4      = 29,
    AV_NPC_N_MINE_H_1      = 30,
    AV_NPC_N_MINE_H_2      = 31,
    AV_NPC_N_MINE_H_3      = 32,
    AV_NPC_N_MINE_H_4      = 33,
    AV_NPC_S_MINE_N_1      = 34,
    AV_NPC_S_MINE_N_2      = 35,
    AV_NPC_S_MINE_N_3      = 36,
    AV_NPC_S_MINE_N_4      = 37,
    AV_NPC_S_MINE_N_S      = 38,
    AV_NPC_S_MINE_A_1      = 39,
    AV_NPC_S_MINE_A_2      = 40,
    AV_NPC_S_MINE_A_3      = 41,
    AV_NPC_S_MINE_A_4      = 42,
    AV_NPC_S_MINE_H_1      = 43,
    AV_NPC_S_MINE_H_2      = 44,
    AV_NPC_S_MINE_H_3      = 45,
    AV_NPC_S_MINE_H_4      = 46,
    AV_NPC_HERALD          = 47,
    AV_NPC_INFO_MAX        = 48

};

//entry, team, minlevel, maxlevel
//TODO this array should be removed, the only needed things are the entrys (for spawning(?) and handlekillunit)
const uint32 BG_AV_CreatureInfo[AV_NPC_INFO_MAX][4] = {
    { 12050, 1216, 58, 58 }, //Stormpike Defender
    { 13326, 1216, 59, 59 }, //Seasoned Defender
    { 13331, 1216, 60, 60 }, //Veteran Defender
    { 13422, 1216, 61, 61 }, //Champion Defender
    { 13358, 1216, 59, 60 }, //Stormpike Bowman //i think its 60, 61 and 69, 70.. but this is until now not possible TODO look if this is ok
    { 11949, 469, 0, 0}, //not spawned with this data, but used for handlekillunit
    { 11948, 469, 0, 0}, //not spawned with this data, but used for handlekillunit
    { 12053, 1214, 58, 58 }, //Frostwolf Guardian
    { 13328, 1214, 59, 59 }, //Seasoned Guardian
    { 13332, 1214, 60, 60 }, //Veteran Guardian
    { 13421, 1214, 61, 61 }, //Champion Guardian
    { 13359, 1214, 59, 60 }, //Frostwolf Bowman
    { 11947, 67, 0, 0}, //not spawned with this data, but used for handlekillunit
    { 11946, 67, 0, 0}, //not spawned with this data, but used for handlekillunit
    { 14763, 1534, 60, 60 }, //Dun Baldar South Marshal
    { 14762, 1534, 60, 60 }, //Dun Baldar North Marshal
    { 14764, 1534, 60, 60 }, //Icewing Marshal
    { 14765, 1534, 60, 60 }, //Stonehearth Marshal

    { 14773, 1214, 60, 60 }, //Iceblood Warmaster
    { 14776, 1214, 60, 60 }, //Tower Point Warmaster
    { 14772, 1214, 60, 60 }, //East Frostwolf Warmaster
    { 14777, 1214, 60, 60 }, //West Frostwolf Warmaster

    { 10987, 59, 52, 53 }, //Irondeep Trogg
    { 11600, 59, 53, 54 }, //Irondeep Shaman
    { 11602, 59, 54, 55 }, //Irondeep Skullthumper
    { 11657, 59, 58, 58 }, //Morloch

    {13396, 469, 52, 53}, //irondeep alliance TODO: get the right ids
    {13080, 469, 53, 54},
    {13098, 469, 54, 55},
    {13078, 469, 58, 58},

    {13397, 67, 52, 53}, //irondeep horde
    {13099, 67, 53, 54},
    {13081, 67, 54, 55},
    {13079, 67, 58, 58},

    { 11603, 59, 52, 53 }, //south mine neutral
    { 11604, 59, 53, 54 },
    { 11605, 59, 54, 55 },
    { 11677, 59, 58, 58 },
    { 10982, 59, 52, 53 }, //vermin

    {13317, 469, 52, 53}, //alliance
    {13096, 469, 54, 55}, //explorer
    {13087, 469, 54, 55}, //invader
    {13086, 469, 58, 58},

    {13316, 67, 52, 53}, //horde
    {13097, 67, 54, 55}, //surveypr
    {13089, 67, 54, 55}, //guard
    {13088, 67, 58, 58},
    {14848, 67, 58, 58} //Herald

};

//x, y, z, o, static_creature_info-id
const float BG_AV_StaticCreaturePos[AV_STATICCPLACE_MAX][5] = { //static creatures
    {-1235.31f, -340.777f, 60.5088f, 3.31613f, 0 }, //2225 - Zora Guthrek
    {-1244.02f, -323.795f, 61.0485f, 5.21853f, 1 }, //3343 - Grelkor
    {-1235.16f, -332.302f, 60.2985f, 2.96706f, 2 }, //3625 - Rarck
    {587.303f, -42.8257f, 37.5615f, 5.23599f, 3 }, //4255 - Brogus Thunderbrew
    {643.635f, -58.3987f, 41.7405f, 4.72984f, 4 }, //4257 - Lana Thunderbrew
    {591.464f, -44.452f, 37.6166f, 5.65487f, 5 }, //5134 - Jonivera Farmountain
    {608.515f, -33.3935f, 42.0003f, 5.41052f, 6 }, //5135 - Svalbrad Farmountain
    {617.656f, -32.0701f, 42.7168f, 4.06662f, 7 }, //5139 - Kurdrum Barleybeard
    {-1183.76f, -268.295f, 72.8233f, 3.28122f, 8 }, //10364 - Yaelika Farclaw
    {-1187.86f, -275.31f, 73.0481f, 3.63028f, 9 }, //10367 - Shrye Ragefist
    {-1008.42f, -368.006f, 55.3426f, 5.95647f, 10 }, //10981 - Frostwolf
    {-1091.92f, -424.28f, 53.0139f, 2.93958f, 10 }, //10981 - Frostwolf
    {-558.455f, -198.768f, 58.1755f, 4.97946f, 10 }, //10981 - Frostwolf
    {-861.247f, -312.51f, 55.1427f, 3.35382f, 10 }, //10981 - Frostwolf
    {-1003.81f, -395.913f, 50.4736f, 2.85631f, 10 }, //10981 - Frostwolf
    {-904.5f, -289.815f, 65.1222f, 5.7847f, 10 }, //10981 - Frostwolf
    {-1064.41f, -438.839f, 51.3614f, 1.88857f, 10 }, //10981 - Frostwolf
    {258.814f, 76.2017f, 18.6468f, 6.19052f, 11 }, //10986 - Snowblind Harpy
    {265.838f, -315.846f, -16.5429f, 3.15917f, 11 }, //10986 - Snowblind Harpy
    {426.485f, -51.1927f, -5.66286f, 1.60347f, 11 }, //10986 - Snowblind Harpy
    {452.044f, -33.9594f, -0.044651f, 2.72815f, 11 }, //10986 - Snowblind Harpy
    {266.032f, -315.639f, -16.5429f, 4.67962f, 11 }, //10986 - Snowblind Harpy
    {532.64f, -54.5863f, 20.7024f, 2.93215f, 11 }, //10986 - Snowblind Harpy
    {295.183f, -299.908f, -34.6123f, 0.135851f, 12 }, //10990 - Alterac Ram
    {421.08f, -225.006f, -23.73f, 0.166754f, 12 }, //10990 - Alterac Ram
    {-55.7766f, -192.498f, 20.4352f, 6.12221f, 12 }, //10990 - Alterac Ram
    {527.887f, -477.223f, 62.3559f, 0.170935f, 12 }, //10990 - Alterac Ram
    {389.144f, -346.508f, -30.334f, 4.14117f, 12 }, //10990 - Alterac Ram
    {108.121f, -322.248f, 37.5655f, 4.46788f, 12 }, //10990 - Alterac Ram
    {507.479f, -67.9403f, 10.3571f, 3.26304f, 12 }, //10990 - Alterac Ram
    {329.071f, -185.016f, -29.1542f, 0.356943f, 12 }, //10990 - Alterac Ram
    {252.449f, -422.313f, 35.1404f, 4.53771f, 12 }, //10990 - Alterac Ram
    {358.882f, -118.061f, -24.9119f, 2.29257f, 12 }, //10990 - Alterac Ram
    {487.151f, -174.229f, 14.7558f, 4.73192f, 12 }, //10990 - Alterac Ram
    {449.652f, -123.561f, 6.14273f, 6.12029f, 12 }, //10990 - Alterac Ram
    {272.419f, -261.802f, -41.8835f, 3.66559f, 12 }, //10990 - Alterac Ram
    {359.021f, -210.954f, -29.3483f, 4.31339f, 12 }, //10990 - Alterac Ram
    {450.598f, -318.048f, -37.7548f, 0.655219f, 12 }, //10990 - Alterac Ram
    {509.333f, -218.2f, 3.05439f, 3.66292f, 12 }, //10990 - Alterac Ram
    {485.771f, -223.613f, -1.53f, 2.04862f, 12 }, //10990 - Alterac Ram
    {486.636f, -452.172f, 39.6592f, 2.3341f, 12 }, //10990 - Alterac Ram
    {702.783f, -257.494f, 25.9777f, 1.68329f, 12 }, //10990 - Alterac Ram
    {460.942f, -199.263f, -6.0149f, 0.380506f, 12 }, //10990 - Alterac Ram
    {483.108f, -115.307f, 10.1056f, 3.69701f, 12 }, //10990 - Alterac Ram
    {471.601f, -154.174f, 14.0702f, 5.5807f, 12 }, //10990 - Alterac Ram
    {213.938f, -420.793f, 41.2549f, 5.71394f, 12 }, //10990 - Alterac Ram
    {289.387f, -294.685f, -33.9073f, 0.555494f, 12 }, //10990 - Alterac Ram
    {155.649f, -402.891f, 43.3915f, 5.94838f, 12 }, //10990 - Alterac Ram
    {517.184f, -295.105f, -9.78195f, 6.05668f, 12 }, //10990 - Alterac Ram
    {102.334f, -332.165f, 38.9812f, 3.31445f, 12 }, //10990 - Alterac Ram
    {320.244f, -107.793f, -42.6357f, -1.00311f, 12 }, //10990 - Alterac Ram
    {217.976f, 110.774f, 15.7603f, 4.56793f, 13 }, //11675 - Snowblind Windcaller
    {269.872f, 6.66684f, 20.7592f, 0.381212f, 13 }, //11675 - Snowblind Windcaller
    {313.528f, -319.041f, -27.2373f, 0.554098f, 13 }, //11675 - Snowblind Windcaller
    {435.441f, -39.9289f, -0.169651f, 0.549454f, 13 }, //11675 - Snowblind Windcaller
    {315.115f, -317.62f, -29.1123f, 0.90111f, 13 }, //11675 - Snowblind Windcaller
    {428.091f, -122.731f, 3.40332f, 6.05901f, 14 }, //11678 - Snowblind Ambusher
    {235.05f, 85.5705f, 18.3079f, -0.914255f, 14 }, //11678 - Snowblind Ambusher
    {-1553.04f, -344.342f, 64.4163f, 6.09933f, 15 }, //11839 - Wildpaw Brute
    {-545.23f, -165.35f, 57.7886f, 3.01145f, 16 }, //11947 - Captain Galvangar
    {722.43f, -10.9982f, 50.7046f, 3.42085f, 17 }, //11948 - Vanndar Stormpike
    {-57.7891f, -286.597f, 15.6479f, 6.02139f, 18 }, //11949 - Captain Balinda Stonehearth
    {930.498f, -520.755f, 93.7334f, 1.8326f, 19 }, //11997 - Stormpike Herald
    {-776.092f, -345.161f, 67.4092f, 1.89257f, 20 }, //12051 - Frostwolf Legionnaire
    {-1224.63f, -308.144f, 65.0087f, 4.01139f, 20 }, //12051 - Frostwolf Legionnaire
    {-713.039f, -442.515f, 82.8638f, 0.68724f, 20 }, //12051 - Frostwolf Legionnaire
    {-711.783f, -444.061f, 82.7039f, 0.683494f, 20 }, //12051 - Frostwolf Legionnaire
    {587.633f, -45.9816f, 37.5438f, 5.81195f, 21 }, //12096 - Stormpike Quartermaster
    {-1293.79f, -194.407f, 72.4398f, 5.84685f, 22 }, //12097 - Frostwolf Quartermaster
    {446.163f, -377.119f, -1.12725f, 0.209526f, 23 }, //12127 - Stormpike Guardsman
    {549.348f, -399.254f, 53.3537f, 3.24729f, 23 }, //12127 - Stormpike Guardsman
    {549.801f, -401.217f, 53.8305f, 3.24729f, 23 }, //12127 - Stormpike Guardsman
    {192.704f, -406.874f, 42.9183f, 6.10696f, 23 }, //12127 - Stormpike Guardsman
    {441.305f, -435.765f, 28.2385f, 2.14472f, 23 }, //12127 - Stormpike Guardsman
    {192.982f, -404.891f, 43.0132f, 6.1061f, 23 }, //12127 - Stormpike Guardsman
    {355.342f, -391.989f, -0.486707f, 3.00643f, 23 }, //12127 - Stormpike Guardsman
    {446.035f, -375.104f, -1.12725f, 0.21033f, 23 }, //12127 - Stormpike Guardsman
    {697.864f, -433.238f, 62.7914f, 1.65776f, 23 }, //12127 - Stormpike Guardsman
    {610.74f, -331.585f, 30.8021f, 5.14253f, 23 }, //12127 - Stormpike Guardsman
    {609.815f, -329.775f, 30.9271f, -2.38829f, 23 }, //12127 - Stormpike Guardsman
    {695.874f, -433.434f, 62.8543f, 1.65776f, 23 }, //12127 - Stormpike Guardsman
    {443.337f, -435.283f, 28.6842f, 2.13768f, 23 }, //12127 - Stormpike Guardsman
    {-1251.5f, -316.327f, 62.6565f, 5.02655f, 24 }, //13176 - Smith Regzar
    {-1332.0f, -331.243f, 91.2631f, 1.50098f, 25 }, //13179 - Wing Commander Guse
    {569.983f, -94.9992f, 38.0325f, 1.39626f, 26 }, //13216 - Gaelden Hammersmith
    {-1244.92f, -308.916f, 63.2525f, 1.62316f, 27 }, //13218 - Grunnda Wolfheart
    {-1319.56f, -342.675f, 60.3404f, 1.20428f, 28 }, //13236 - Primalist Thurloga
    {647.61f, -61.1548f, 41.7405f, 4.24115f, 29 }, //13257 - Murgot Deepforge
    {-1321.64f, -343.73f, 60.4833f, 1.01229f, 30 }, //13284 - Frostwolf Shaman
    {-1317.61f, -342.853f, 60.3726f, 2.47837f, 30 }, //13284 - Frostwolf Shaman
    {-1319.31f, -344.475f, 60.3825f, 1.72788f, 30 }, //13284 - Frostwolf Shaman
    {569.963f, -42.0218f, 37.7581f, 4.27606f, 31 }, //13438 - Wing Commander Slidore
    {729.2f, -78.812f, 51.6335f, 3.97935f, 32 }, //13442 - Arch Druid Renferal
    {729.118f, -82.8713f, 51.6335f, 2.53073f, 33 }, //13443 - Druid of the Grove
    {725.554f, -79.4973f, 51.6335f, 5.27089f, 33 }, //13443 - Druid of the Grove
    {724.768f, -84.1642f, 51.6335f, 0.733038f, 33 }, //13443 - Druid of the Grove
    {596.68f, -83.0633f, 39.0051f, 6.24828f, 34 }, //13447 - Corporal Noreg Stormpike
    {600.032f, -2.92475f, 42.0788f, 5.00909f, 35 }, //13577 - Stormpike Ram Rider Commander
    {610.239f, -21.8454f, 43.272f, 4.90438f, 36 }, //13617 - Stormpike Stable Master
    {613.422f, -150.764f, 33.4517f, 5.55015f, 37 }, //13797 - Mountaineer Boombellow
    {-1213.91f, -370.619f, 56.4455f, 0.837758f, 38 }, //13798 - Jotek
    {704.35f, -22.9071f, 50.2187f, 0.785398f, 39 }, //13816 - Prospector Stonehewer
    {-1271.24f, -335.766f, 62.3971f, 5.75959f, 40 }, //14185 - Najak Hexxen
    {-1268.64f, -332.688f, 62.6171f, 5.28835f, 41 }, //14186 - Ravak Grimtotem
    {648.363f, -65.2233f, 41.7405f, 3.12414f, 42 }, //14187 - Athramanis
    {648.238f, -67.8931f, 41.7405f, 2.60054f, 43 }, //14188 - Dirk Swindle
    {-1223.44f, -309.833f, 64.9331f, 4.0131f, 44 }, //14282 - Frostwolf Bloodhound
    {-1226.4f, -307.136f, 64.9706f, 4.0145f, 44 }, //14282 - Frostwolf Bloodhound
    {356.001f, -389.969f, -0.438796f, 3.0334f, 45 }, //14283 - Stormpike Owl
    {355.835f, -394.005f, -0.60149f, 3.02498f, 45 }, //14283 - Stormpike Owl
    {882.266f, -496.378f, 96.7707f, 4.83248f, 45 }, //14283 - Stormpike Owl
    {878.649f, -495.917f, 96.6171f, 4.67693f, 45 }, //14283 - Stormpike Owl
    {932.851f, -511.017f, 93.6748f, 3.61004f, 45 }, //14283 - Stormpike Owl
    {935.806f, -513.983f, 93.7436f, 3.61788f, 45 }, //14283 - Stormpike Owl
    {947.412f, -509.982f, 95.1098f, 2.82743f, 46 }, //14284 - Stormpike Battleguard
    {934.557f, -512.395f, 93.662f, 3.61004f, 46 }, //14284 - Stormpike Battleguard
    {939.42f, -502.777f, 94.5887f, 5.14872f, 46 }, //14284 - Stormpike Battleguard
    {854.276f, -494.241f, 96.8017f, 5.44543f, 46 }, //14284 - Stormpike Battleguard
    {776.621f, -487.775f, 99.4049f, 3.50811f, 46 }, //14284 - Stormpike Battleguard
    {880.169f, -495.699f, 96.6204f, 4.8325f, 46 }, //14284 - Stormpike Battleguard
    {773.651f, -497.482f, 99.0408f, 2.11185f, 46 }, //14284 - Stormpike Battleguard
    {949.1f, -506.913f, 95.4237f, 3.31613f, 46 }, //14284 - Stormpike Battleguard
    {-1370.9f, -219.793f, 98.4258f, 5.04381f, 47}, //drek thar

};

const uint32 BG_AV_StaticCreatureInfo[51][4] = {
    { 2225, 1215, 55, 55 }, //Zora Guthrek
    { 3343, 1215, 55, 55 }, //Grelkor
    { 3625, 1215, 55, 55 }, //Rarck
    { 4255, 1217, 55, 55 }, //Brogus Thunderbrew
    { 4257, 1217, 55, 55 }, //Lana Thunderbrew
    { 5134, 1217, 55, 55 }, //Jonivera Farmountain
    { 5135, 1217, 55, 55 }, //Svalbrad Farmountain
    { 5139, 1217, 55, 55 }, //Kurdrum Barleybeard
    { 10364, 1215, 55, 55 }, //Yaelika Farclaw
    { 10367, 1215, 55, 55 }, //Shrye Ragefist
    { 10981, 38, 50, 51 }, //Frostwolf
    { 10986, 514, 52, 53 }, //Snowblind Harpy
    { 10990, 1274, 50, 51 }, //Alterac Ram
    { 11675, 514, 53, 53 }, //Snowblind Windcaller
    { 11678, 14, 52, 53 }, //Snowblind Ambusher
    { 11839, 39, 56, 56 }, //Wildpaw Brute
    { 11947, 1214, 61, 61 }, //Captain Galvangar --TODO: doubled
    { 11948, 1216, 63, 63 }, //Vanndar Stormpike
    { 11949, 1216, 61, 61 }, //Captain Balinda Stonehearth
    { 11997, 1334, 60, 60 }, //Stormpike Herald
    { 12051, 1214, 57, 57 }, //Frostwolf Legionnaire
    { 12096, 1217, 55, 55 }, //Stormpike Quartermaster
    { 12097, 1215, 55, 55 }, //Frostwolf Quartermaster
    { 12127, 1216, 57, 57 }, //Stormpike Guardsman
    { 13176, 1215, 60, 60 }, //Smith Regzar
    { 13179, 1215, 59, 59 }, //Wing Commander Guse
    { 13216, 1217, 58, 58 }, //Gaelden Hammersmith
    { 13218, 1215, 58, 58 }, //Grunnda Wolfheart
    { 13236, 1214, 60, 60 }, //Primalist Thurloga
    { 13257, 1216, 60, 60 }, //Murgot Deepforge
    { 13284, 1214, 58, 58 }, //Frostwolf Shaman
    { 13438, 1217, 58, 58 }, //Wing Commander Slidore
    { 13442, 1216, 60, 60 }, //Arch Druid Renferal
    { 13443, 1216, 60, 60 }, //Druid of the Grove
    { 13447, 1216, 58, 58 }, //Corporal Noreg Stormpike
    { 13577, 1216, 60, 60 }, //Stormpike Ram Rider Commander
    { 13617, 1216, 60, 60 }, //Stormpike Stable Master
    { 13797, 32, 60, 61 }, //Mountaineer Boombellow
    { 13798, 1214, 60, 61 }, //Jotek
    { 13816, 1216, 61, 61 }, //Prospector Stonehewer
    { 14185, 877, 59, 59 }, //Najak Hexxen
    { 14186, 105, 60, 60 }, //Ravak Grimtotem
    { 14187, 1594, 60, 60 }, //Athramanis
    { 14188, 57, 59, 59 }, //Dirk Swindle
    { 14282, 1214, 53, 54 }, //Frostwolf Bloodhound
    { 14283, 1216, 53, 54 }, //Stormpike Owl
    { 14284, 1216, 61, 61 }, //Stormpike Battleguard
    { 11946, 1214, 63, 63 }, //Drek'Thar //TODO: make the levels right (boss=0 maybe)
    { 11948, 1216, 63, 63 }, //Vanndar Stormpike
    { 11947, 1214, 61, 61 }, //Captain Galvangar
    { 11949, 1216, 61, 61 } //Captain Balinda Stonehearth
};

enum BG_AV_Graveyards
{
    AV_GRAVE_STORM_AID         = 751,
    AV_GRAVE_STORM_GRAVE       = 689,
    AV_GRAVE_STONE_GRAVE       = 729,
    AV_GRAVE_SNOWFALL          = 169,
    AV_GRAVE_ICE_GRAVE         = 749,
    AV_GRAVE_FROSTWOLF         = 690,
    AV_GRAVE_FROST_HUT         = 750,
    AV_GRAVE_MAIN_ALLIANCE     = 611,
    AV_GRAVE_MAIN_HORDE        = 610
};

const uint32 BG_AV_GraveyardIds[9]= {
  AV_GRAVE_STORM_AID,
  AV_GRAVE_STORM_GRAVE,
  AV_GRAVE_STONE_GRAVE,
  AV_GRAVE_SNOWFALL,
  AV_GRAVE_ICE_GRAVE,
  AV_GRAVE_FROSTWOLF,
  AV_GRAVE_FROST_HUT,
  AV_GRAVE_MAIN_ALLIANCE,
  AV_GRAVE_MAIN_HORDE
};

enum BG_AV_BUFF
{ //TODO add all other buffs here
    AV_BUFF_ARMOR = 21163,
    AV_BUFF_A_CAPTAIN = 23693, //the buff which the alliance captain does
    AV_BUFF_H_CAPTAIN = 22751 //the buff which the horde captain does
};
enum BG_AV_States
{
    POINT_NEUTRAL              =  0,
    POINT_ASSAULTED            =  1,
    POINT_DESTROYED            =  2,
    POINT_CONTROLED            =  3
};

enum BG_AV_WorldStates
{
    AV_Alliance_Score               = 3127,
    AV_Horde_Score                  = 3128,
    AV_SHOW_H_SCORE                 = 3133,
    AV_SHOW_A_SCORE                 = 3134,

/*
    //the comments behind the state shows which icon overlaps the other.. but is, until now, unused and maybe not a good solution (but give few performance (:)

// Graves

    // Alliance
    //Stormpike first aid station
    AV_AID_A_C                      = 1325,
    AV_AID_A_A                      = 1326,
    AV_AID_H_C                      = 1327,
    AV_AID_H_A                      = 1328,
    //Stormpike Graveyard
    AV_PIKEGRAVE_A_C                = 1333,
    AV_PIKEGRAVE_A_A                = 1335,
    AV_PIKEGRAVE_H_C                = 1334,
    AV_PIKEGRAVE_H_A                = 1336,
    //Stoneheart Grave
    AV_STONEHEART_A_C               = 1302,
    AV_STONEHEART_A_A               = 1304, //over hc
    AV_STONEHEART_H_C               = 1301, //over ac
    AV_STONEHEART_H_A               = 1303, //over aa
    //Neutral
    //Snowfall Grave
*/
    AV_SNOWFALL_N                   = 1966, //over aa
/*
    AV_SNOWFALL_A_C                 = 1341, //over hc
    AV_SNOWFALL_A_A                 = 1343, //over ha
    AV_SNOWFALL_H_C                 = 1342,
    AV_SNOWFALL_H_A                 = 1344, //over ac
    //Horde
    //Iceblood grave
    AV_ICEBLOOD_A_C                 = 1346, //over hc
    AV_ICEBLOOD_A_A                 = 1348, //over ac
    AV_ICEBLOOD_H_C                 = 1347,
    AV_ICEBLOOD_H_A                 = 1349, //over aa
    //Frostwolf Grave
    AV_FROSTWOLF_A_C                = 1337, //over hc
    AV_FROSTWOLF_A_A                = 1339, //over ac
    AV_FROSTWOLF_H_C                = 1338,
    AV_FROSTWOLF_H_A                = 1340, //over aa
    //Frostwolf Hut
    AV_FROSTWOLFHUT_A_C             = 1329, //over hc
    AV_FROSTWOLFHUT_A_A             = 1331, //over ha
    AV_FROSTWOLFHUT_H_C             = 1330,
    AV_FROSTWOLFHUT_H_A             = 1332, //over ac

//Towers
    //Alliance
    //Dunbaldar South Bunker
    AV_DUNS_CONTROLLED              = 1361,
    AV_DUNS_DESTROYED               = 1370,
    AV_DUNS_ASSAULTED               = 1378,
    //Dunbaldar North Bunker
    AV_DUNN_CONTROLLED              = 1362,
    AV_DUNN_DESTROYED               = 1371,
    AV_DUNN_ASSAULTED               = 1379,
    //Icewing Bunker
    AV_ICEWING_CONTROLLED           = 1363,
    AV_ICEWING_DESTROYED            = 1372,
    AV_ICEWING_ASSAULTED            = 1380,
    //Stoneheart Bunker
    AV_STONEH_CONTROLLED            = 1364,
    AV_STONEH_DESTROYED             = 1373,
    AV_STONEH_ASSAULTED             = 1381,
    //Horde
    //Iceblood Tower
    AV_ICEBLOOD_CONTROLLED          = 1385,
    AV_ICEBLOOD_DESTROYED           = 1368,
    AV_ICEBLOOD_ASSAULTED           = 1390,
    //Tower Point
    AV_TOWERPOINT_CONTROLLED        = 1384,
    AV_TOWERPOINT_DESTROYED         = 1367, //goes over controlled
    AV_TOWERPOINT_ASSAULTED         = 1389, //goes over destroyed
    //Frostwolf West
    AV_FROSTWOLFW_CONTROLLED        = 1382,
    AV_FROSTWOLFW_DESTROYED         = 1365, //over controlled
    AV_FROSTWOLFW_ASSAULTED         = 1387, //over destroyed
    //Frostwolf East
    AV_FROSTWOLFE_CONTROLLED        = 1383,
    AV_FROSTWOLFE_DESTROYED         = 1366,
    AV_FROSTWOLFE_ASSAULTED         = 1388,

//mines

    AV_N_MINE_N              = 1360,
    AV_N_MINE_A              = 1358,
    AV_N_MINE_H              = 1359,

    AV_S_MINE_N                     = 1357,
    AV_S_MINE_A                     = 1355,
    AV_S_MINE_H                     = 1356,

//towers assaulted by own team (unused)
    AV_STONEH_UNUSED                = 1377,
    AV_ICEWING_UNUSED               = 1376,
    AV_DUNS_UNUSED                  = 1375,
    AV_DUNN_UNUSED                  = 1374,

    AV_ICEBLOOD_UNUSED              = 1395,
    AV_TOWERPOINT_UNUSED            = 1394,
    AV_FROSTWOLFE_UNUSED            = 1393,
    AV_FROSTWOLFW_UNUSED            = 1392
*/

};

//alliance_control neutral_control horde_control
const uint32 BG_AV_MineWorldStates[2][3] = {
    {1358, 1360, 1359},
    {1355, 1357, 1356}
};

//alliance_control alliance_assault h_control h_assault
const uint32 BG_AV_NodeWorldStates[16][4] = {
    //Stormpike first aid station
    {1325, 1326, 1327, 1328},
    //Stormpike Graveyard
    {1333, 1335, 1334, 1336},
    //Stoneheart Grave
    {1302, 1304, 1301, 1303},
    //Snowfall Grave
    {1341, 1343, 1342, 1344},
    //Iceblood grave
    {1346, 1348, 1347, 1349},
    //Frostwolf Grave
    {1337, 1339, 1338, 1340},
    //Frostwolf Hut
    {1329, 1331, 1330, 1332},
    //Dunbaldar South Bunker
    {1361, 1375, 1370, 1378},
    //Dunbaldar North Bunker
    {1362, 1374, 1371, 1379},
    //Icewing Bunker
    {1363, 1376, 1372, 1380},
    //Stoneheart Bunker
    {1364, 1377, 1373, 1381},
    //Iceblood Tower
    {1368, 1390, 1385, 1395},
    //Tower Point
    {1367, 1389, 1384, 1394},
    //Frostwolf East
    {1366, 1388, 1383, 1393},
    //Frostwolf West
    {1365, 1387, 1382, 1392},
};

enum BG_AV_QuestIds
{
    AV_QUEST_A_SCRAPS1      = 7223,
    AV_QUEST_A_SCRAPS2      = 6781,
    AV_QUEST_H_SCRAPS1      = 7224,
    AV_QUEST_H_SCRAPS2      = 6741,
    AV_QUEST_A_COMMANDER1   = 6942, //soldier
    AV_QUEST_H_COMMANDER1   = 6825,
    AV_QUEST_A_COMMANDER2   = 6941, //leutnant
    AV_QUEST_H_COMMANDER2   = 6826,
    AV_QUEST_A_COMMANDER3   = 6943, //commander
    AV_QUEST_H_COMMANDER3   = 6827,
    AV_QUEST_A_BOSS1        = 7386, // 5 cristal/blood
    AV_QUEST_H_BOSS1        = 7385,
    AV_QUEST_A_BOSS2        = 6881, // 1
    AV_QUEST_H_BOSS2        = 6801,
    AV_QUEST_A_NEAR_MINE    = 5892, //the mine near start location of team
    AV_QUEST_H_NEAR_MINE    = 5893,
    AV_QUEST_A_OTHER_MINE   = 6982, //the other mine ;)
    AV_QUEST_H_OTHER_MINE   = 6985,
    AV_QUEST_A_RIDER_HIDE   = 7026,
    AV_QUEST_H_RIDER_HIDE   = 7002,
    AV_QUEST_A_RIDER_TAME   = 7027,
    AV_QUEST_H_RIDER_TAME   = 7001
};

enum BG_AV_Objectives
{
    AV_OBJECTIVE_ASSAULT_TOWER      = 61,
    AV_OBJECTIVE_ASSAULT_GRAVEYARD  = 63,
    AV_OBJECTIVE_DEFEND_TOWER       = 64,
    AV_OBJECTIVE_DEFEND_GRAVEYARD   = 65
};

struct BG_AV_NodeInfo
{
    uint16       TotalOwner;
    uint16       Owner;
    uint16       PrevOwner;
    BG_AV_States State;
    BG_AV_States PrevState;
    uint32       Timer;
    bool         Tower;
};

inline BG_AV_Nodes &operator++(BG_AV_Nodes &i){ return i = BG_AV_Nodes(i + 1); }

class BattlegroundAVScore : public BattlegroundScore
{
    public:
        BattlegroundAVScore() : GraveyardsAssaulted(0), GraveyardsDefended(0), TowersAssaulted(0), TowersDefended(0), MinesCaptured(0), LeadersKilled(0), SecondaryObjectives(0) {};
        virtual ~BattlegroundAVScore() {};
        uint32 GraveyardsAssaulted;
        uint32 GraveyardsDefended;
        uint32 TowersAssaulted;
        uint32 TowersDefended;
        uint32 MinesCaptured;
        uint32 LeadersKilled;
        uint32 SecondaryObjectives;
};

class BattlegroundAV : public Battleground
{
    public:
        BattlegroundAV();
        ~BattlegroundAV();

        /* inherited from BattlegroundClass */
        virtual void AddPlayer(Player* player);
        virtual void StartingEventCloseDoors();
        virtual void StartingEventOpenDoors();

        void RemovePlayer(Player* player, uint64 guid, uint32 team);
        void HandleAreaTrigger(Player* Source, uint32 Trigger);
        bool SetupBattleground();
        virtual void ResetBGSubclass();

        /*general stuff*/
        void UpdateScore(uint16 team, int16 points);
       void UpdatePlayerScore(Player* Source, uint32 type, uint32 value, bool doAddHonor = true);

        /*handlestuff*/ //these are functions which get called from extern
        virtual void EventPlayerClickedOnFlag(Player* source, GameObject* target_obj);
        void HandleKillPlayer(Player* player, Player* killer);
        void HandleKillUnit(Creature* unit, Player* killer);
        void HandleQuestComplete(uint32 questid, Player* player);
        bool PlayerCanDoMineQuest(int32 GOId, uint32 team);

        void EndBattleground(uint32 winner);

        virtual WorldSafeLocsEntry const* GetClosestGraveYard(Player* player);

        /* achievement req. */
        bool IsBothMinesControlledByTeam(uint32 team) const;
        bool IsAllTowersControlledAndCaptainAlive(uint32 team) const;

    private:
        virtual void PostUpdateImpl(uint32 diff);

        /* Nodes occupying */
        void EventPlayerAssaultsPoint(Player* player, uint32 object);
        void EventPlayerDefendsPoint(Player* player, uint32 object);
        void EventPlayerDestroyedPoint(BG_AV_Nodes node);

        void AssaultNode(BG_AV_Nodes node, uint16 team);
        void DestroyNode(BG_AV_Nodes node);
        void InitNode(BG_AV_Nodes node, uint16 team, bool tower);
        void DefendNode(BG_AV_Nodes node, uint16 team);

        void PopulateNode(BG_AV_Nodes node);
        void DePopulateNode(BG_AV_Nodes node);

        BG_AV_Nodes GetNodeThroughObject(uint32 object);
        uint32 GetObjectThroughNode(BG_AV_Nodes node);
        const char* GetNodeName(BG_AV_Nodes node);
        bool IsTower(BG_AV_Nodes node) { return m_Nodes[node].Tower; }

        /*mine*/
        void ChangeMineOwner(uint8 mine, uint32 team, bool initial=false);

        /*worldstates*/
        void FillInitialWorldStates(WorldPacket& data);
        uint8 GetWorldStateType(uint8 state, uint16 team);
        void SendMineWorldStates(uint32 mine);
        void UpdateNodeWorldState(BG_AV_Nodes node);

        /*general */
        Creature* AddAVCreature(uint16 cinfoid, uint16 type);
        uint16 GetBonusHonor(uint8 kills); //TODO remove this when the core handles this right

        /*variables */
        int32 m_Team_Scores[2];
        uint32 m_Team_QuestStatus[2][9]; //[x][y] x=team y=questcounter

        BG_AV_NodeInfo m_Nodes[BG_AV_NODES_MAX];

        uint32 m_Mine_Owner[2];
        uint32 m_Mine_PrevOwner[2]; //only for worldstates needed
        int32 m_Mine_Timer; //ticks for both teams
        uint32 m_Mine_Reclaim_Timer[2];
        uint32 m_CaptainBuffTimer[2];
        bool m_CaptainAlive[2];

        uint8 m_MaxLevel; //TODO remove this when battleground-getmaxlevel() returns something usefull
        bool m_IsInformedNearVictory[2];

};

#endif
<|MERGE_RESOLUTION|>--- conflicted
+++ resolved
@@ -50,11 +50,7 @@
 #define BG_AV_KILL_SURVIVING_CAPTAIN    2
 #define BG_AV_REP_SURVIVING_CAPTAIN     125
 
-<<<<<<< HEAD
-#define AV_EVENT_START_BATTLE           9166 // The Alterac Blitz
-=======
 #define AV_EVENT_START_BATTLE           9166 // Achievement: The Alterac Blitz
->>>>>>> b67b75c7
 
 enum BG_AV_Sounds
 { //TODO: get out if there comes a sound when neutral team captures mine
