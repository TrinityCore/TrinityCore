/*
 * Copyright (C) 2008-2012 TrinityCore <http://www.trinitycore.org/>
 * Copyright (C) 2005-2009 MaNGOS <http://getmangos.com/>
 *
 * This program is free software; you can redistribute it and/or modify it
 * under the terms of the GNU General Public License as published by the
 * Free Software Foundation; either version 2 of the License, or (at your
 * option) any later version.
 *
 * This program is distributed in the hope that it will be useful, but WITHOUT
 * ANY WARRANTY; without even the implied warranty of MERCHANTABILITY or
 * FITNESS FOR A PARTICULAR PURPOSE. See the GNU General Public License for
 * more details.
 *
 * You should have received a copy of the GNU General Public License along
 * with this program. If not, see <http://www.gnu.org/licenses/>.
 */
#ifndef __BATTLEGROUNDAB_H
#define __BATTLEGROUNDAB_H

class Battleground;

enum BG_AB_WorldStates
{
    BG_AB_OP_OCCUPIED_BASES_HORDE       = 1778,
    BG_AB_OP_OCCUPIED_BASES_ALLY        = 1779,
    BG_AB_OP_RESOURCES_ALLY             = 1776,
    BG_AB_OP_RESOURCES_HORDE            = 1777,
    BG_AB_OP_RESOURCES_MAX              = 1780,
    BG_AB_OP_RESOURCES_WARNING          = 1955
/*
    BG_AB_OP_STABLE_ICON                = 1842,             //Stable map icon (NONE)
    BG_AB_OP_STABLE_STATE_ALIENCE       = 1767,             //Stable map state (ALIENCE)
    BG_AB_OP_STABLE_STATE_HORDE         = 1768,             //Stable map state (HORDE)
    BG_AB_OP_STABLE_STATE_CON_ALI       = 1769,             //Stable map state (CON ALIENCE)
    BG_AB_OP_STABLE_STATE_CON_HOR       = 1770,             //Stable map state (CON HORDE)
    BG_AB_OP_FARM_ICON                  = 1845,             //Farm map icon (NONE)
    BG_AB_OP_FARM_STATE_ALIENCE         = 1772,             //Farm state (ALIENCE)
    BG_AB_OP_FARM_STATE_HORDE           = 1773,             //Farm state (HORDE)
    BG_AB_OP_FARM_STATE_CON_ALI         = 1774,             //Farm state (CON ALIENCE)
    BG_AB_OP_FARM_STATE_CON_HOR         = 1775,             //Farm state (CON HORDE)

    BG_AB_OP_BLACKSMITH_ICON            = 1846,             //Blacksmith map icon (NONE)
    BG_AB_OP_BLACKSMITH_STATE_ALIENCE   = 1782,             //Blacksmith map state (ALIENCE)
    BG_AB_OP_BLACKSMITH_STATE_HORDE     = 1783,             //Blacksmith map state (HORDE)
    BG_AB_OP_BLACKSMITH_STATE_CON_ALI   = 1784,             //Blacksmith map state (CON ALIENCE)
    BG_AB_OP_BLACKSMITH_STATE_CON_HOR   = 1785,             //Blacksmith map state (CON HORDE)
    BG_AB_OP_LUMBERMILL_ICON            = 1844,             //Lumber Mill map icon (NONE)
    BG_AB_OP_LUMBERMILL_STATE_ALIENCE   = 1792,             //Lumber Mill map state (ALIENCE)
    BG_AB_OP_LUMBERMILL_STATE_HORDE     = 1793,             //Lumber Mill map state (HORDE)
    BG_AB_OP_LUMBERMILL_STATE_CON_ALI   = 1794,             //Lumber Mill map state (CON ALIENCE)
    BG_AB_OP_LUMBERMILL_STATE_CON_HOR   = 1795,             //Lumber Mill map state (CON HORDE)
    BG_AB_OP_GOLDMINE_ICON              = 1843,             //Gold Mine map icon (NONE)
    BG_AB_OP_GOLDMINE_STATE_ALIENCE     = 1787,             //Gold Mine map state (ALIENCE)
    BG_AB_OP_GOLDMINE_STATE_HORDE       = 1788,             //Gold Mine map state (HORDE)
    BG_AB_OP_GOLDMINE_STATE_CON_ALI     = 1789,             //Gold Mine map state (CON ALIENCE
    BG_AB_OP_GOLDMINE_STATE_CON_HOR     = 1790,             //Gold Mine map state (CON HORDE)
*/
};

const uint32 BG_AB_OP_NODESTATES[5] =    {1767, 1782, 1772, 1792, 1787};

const uint32 BG_AB_OP_NODEICONS[5]  =    {1842, 1846, 1845, 1844, 1843};

/* Note: code uses that these IDs follow each other */
enum BG_AB_NodeObjectId
{
    BG_AB_OBJECTID_NODE_BANNER_0    = 180087,       // Stables banner
    BG_AB_OBJECTID_NODE_BANNER_1    = 180088,       // Blacksmith banner
    BG_AB_OBJECTID_NODE_BANNER_2    = 180089,       // Farm banner
    BG_AB_OBJECTID_NODE_BANNER_3    = 180090,       // Lumber mill banner
    BG_AB_OBJECTID_NODE_BANNER_4    = 180091        // Gold mine banner
};

enum BG_AB_ObjectType
{
    // for all 5 node points 8*5=40 objects
    BG_AB_OBJECT_BANNER_NEUTRAL          = 0,
    BG_AB_OBJECT_BANNER_CONT_A           = 1,
    BG_AB_OBJECT_BANNER_CONT_H           = 2,
    BG_AB_OBJECT_BANNER_ALLY             = 3,
    BG_AB_OBJECT_BANNER_HORDE            = 4,
    BG_AB_OBJECT_AURA_ALLY               = 5,
    BG_AB_OBJECT_AURA_HORDE              = 6,
    BG_AB_OBJECT_AURA_CONTESTED          = 7,
    //gates
    BG_AB_OBJECT_GATE_A                  = 40,
    BG_AB_OBJECT_GATE_H                  = 41,
    //buffs
    BG_AB_OBJECT_SPEEDBUFF_STABLES       = 42,
    BG_AB_OBJECT_REGENBUFF_STABLES       = 43,
    BG_AB_OBJECT_BERSERKBUFF_STABLES     = 44,
    BG_AB_OBJECT_SPEEDBUFF_BLACKSMITH    = 45,
    BG_AB_OBJECT_REGENBUFF_BLACKSMITH    = 46,
    BG_AB_OBJECT_BERSERKBUFF_BLACKSMITH  = 47,
    BG_AB_OBJECT_SPEEDBUFF_FARM          = 48,
    BG_AB_OBJECT_REGENBUFF_FARM          = 49,
    BG_AB_OBJECT_BERSERKBUFF_FARM        = 50,
    BG_AB_OBJECT_SPEEDBUFF_LUMBER_MILL   = 51,
    BG_AB_OBJECT_REGENBUFF_LUMBER_MILL   = 52,
    BG_AB_OBJECT_BERSERKBUFF_LUMBER_MILL = 53,
    BG_AB_OBJECT_SPEEDBUFF_GOLD_MINE     = 54,
    BG_AB_OBJECT_REGENBUFF_GOLD_MINE     = 55,
    BG_AB_OBJECT_BERSERKBUFF_GOLD_MINE   = 56,
    BG_AB_OBJECT_MAX                     = 57,
};

/* Object id templates from DB */
enum BG_AB_ObjectTypes
{
    BG_AB_OBJECTID_BANNER_A             = 180058,
    BG_AB_OBJECTID_BANNER_CONT_A        = 180059,
    BG_AB_OBJECTID_BANNER_H             = 180060,
    BG_AB_OBJECTID_BANNER_CONT_H        = 180061,

    BG_AB_OBJECTID_AURA_A               = 180100,
    BG_AB_OBJECTID_AURA_H               = 180101,
    BG_AB_OBJECTID_AURA_C               = 180102,

    BG_AB_OBJECTID_GATE_A               = 180255,
    BG_AB_OBJECTID_GATE_H               = 180256
};

enum BG_AB_Timers
{
    BG_AB_FLAG_CAPTURING_TIME           = 60000,
};

enum BG_AB_Score
{
    BG_AB_WARNING_NEAR_VICTORY_SCORE    = 1400,
    BG_AB_MAX_TEAM_SCORE                = 1600
};

/* do NOT change the order, else wrong behaviour */
enum BG_AB_BattlegroundNodes
{
    BG_AB_NODE_STABLES          = 0,
    BG_AB_NODE_BLACKSMITH       = 1,
    BG_AB_NODE_FARM             = 2,
    BG_AB_NODE_LUMBER_MILL      = 3,
    BG_AB_NODE_GOLD_MINE        = 4,

    BG_AB_DYNAMIC_NODES_COUNT   = 5,                        // dynamic nodes that can be captured

    BG_AB_SPIRIT_ALIANCE        = 5,
    BG_AB_SPIRIT_HORDE          = 6,

    BG_AB_ALL_NODES_COUNT       = 7,                        // all nodes (dynamic and static)
};

enum BG_AB_NodeStatus
{
    BG_AB_NODE_TYPE_NEUTRAL             = 0,
    BG_AB_NODE_TYPE_CONTESTED           = 1,
    BG_AB_NODE_STATUS_ALLY_CONTESTED    = 1,
    BG_AB_NODE_STATUS_HORDE_CONTESTED   = 2,
    BG_AB_NODE_TYPE_OCCUPIED            = 3,
    BG_AB_NODE_STATUS_ALLY_OCCUPIED     = 3,
    BG_AB_NODE_STATUS_HORDE_OCCUPIED    = 4
};

enum BG_AB_Sounds
{
    BG_AB_SOUND_NODE_CLAIMED            = 8192,
    BG_AB_SOUND_NODE_CAPTURED_ALLIANCE  = 8173,
    BG_AB_SOUND_NODE_CAPTURED_HORDE     = 8213,
    BG_AB_SOUND_NODE_ASSAULTED_ALLIANCE = 8212,
    BG_AB_SOUND_NODE_ASSAULTED_HORDE    = 8174,
    BG_AB_SOUND_NEAR_VICTORY            = 8456
};

enum BG_AB_Objectives
{
    AB_OBJECTIVE_ASSAULT_BASE           = 122,
    AB_OBJECTIVE_DEFEND_BASE            = 123
};

#define BG_AB_NotABBGWeekendHonorTicks      330
#define BG_AB_ABBGWeekendHonorTicks         200
#define BG_AB_NotABBGWeekendReputationTicks 200
#define BG_AB_ABBGWeekendReputationTicks    150

<<<<<<< HEAD
#define AB_EVENT_START_BATTLE               9158 // Let's Get This Done
=======
#define AB_EVENT_START_BATTLE               9158 // Achievement: Let's Get This Done
>>>>>>> b67b75c7

// x, y, z, o
const float BG_AB_NodePositions[BG_AB_DYNAMIC_NODES_COUNT][4] = {
    {1166.785f, 1200.132f, -56.70859f, 0.9075713f},         // stables
    {977.0156f, 1046.616f, -44.80923f, -2.600541f},         // blacksmith
    {806.1821f, 874.2723f, -55.99371f, -2.303835f},         // farm
    {856.1419f, 1148.902f, 11.18469f, -2.303835f},          // lumber mill
    {1146.923f, 848.1782f, -110.917f, -0.7330382f}          // gold mine
};

// x, y, z, o, rot0, rot1, rot2, rot3
const float BG_AB_DoorPositions[2][8] = {
    {1284.597f, 1281.167f, -15.97792f, 0.7068594f, 0.012957f, -0.060288f, 0.344959f, 0.93659f},
    {708.0903f, 708.4479f, -17.8342f, -2.391099f, 0.050291f, 0.015127f, 0.929217f, -0.365784f}
};

// Tick intervals and given points: case 0, 1, 2, 3, 4, 5 captured nodes
const uint32 BG_AB_TickIntervals[6] = {0, 12000, 9000, 6000, 3000, 1000};
const uint32 BG_AB_TickPoints[6] = {0, 10, 10, 10, 10, 30};

// WorldSafeLocs ids for 5 nodes, and for ally, and horde starting location
const uint32 BG_AB_GraveyardIds[BG_AB_ALL_NODES_COUNT] = {895, 894, 893, 897, 896, 898, 899};

// x, y, z, o
const float BG_AB_BuffPositions[BG_AB_DYNAMIC_NODES_COUNT][4] = {
    {1185.71f, 1185.24f, -56.36f, 2.56f},                   // stables
    {990.75f, 1008.18f, -42.60f, 2.43f},                    // blacksmith
    {817.66f, 843.34f, -56.54f, 3.01f},                     // farm
    {807.46f, 1189.16f, 11.92f, 5.44f},                     // lumber mill
    {1146.62f, 816.94f, -98.49f, 6.14f}                     // gold mine
};

// x, y, z, o
const float BG_AB_SpiritGuidePos[BG_AB_ALL_NODES_COUNT][4] = {
    {1200.03f, 1171.09f, -56.47f, 5.15f},                   // stables
    {1017.43f, 960.61f, -42.95f, 4.88f},                    // blacksmith
    {833.00f, 793.00f, -57.25f, 5.27f},                     // farm
    {775.17f, 1206.40f, 15.79f, 1.90f},                     // lumber mill
    {1207.48f, 787.00f, -83.36f, 5.51f},                    // gold mine
    {1354.05f, 1275.48f, -11.30f, 4.77f},                   // alliance starting base
    {714.61f, 646.15f, -10.87f, 4.34f}                      // horde starting base
};

struct BG_AB_BannerTimer
{
    uint32      timer;
    uint8       type;
    uint8       teamIndex;
};

class BattlegroundABScore : public BattlegroundScore
{
    public:
        BattlegroundABScore(): BasesAssaulted(0), BasesDefended(0) {};
        virtual ~BattlegroundABScore() {};
        uint32 BasesAssaulted;
        uint32 BasesDefended;
};

class BattlegroundAB : public Battleground
{
    public:
        BattlegroundAB();
        ~BattlegroundAB();

        void AddPlayer(Player* player);
        virtual void StartingEventCloseDoors();
        virtual void StartingEventOpenDoors();
        void RemovePlayer(Player* player, uint64 guid, uint32 team);
        void HandleAreaTrigger(Player* Source, uint32 Trigger);
        virtual bool SetupBattleground();
        virtual void Reset();
        void EndBattleground(uint32 winner);
        virtual WorldSafeLocsEntry const* GetClosestGraveYard(Player* player);

        /* Scorekeeping */
        virtual void UpdatePlayerScore(Player* Source, uint32 type, uint32 value, bool doAddHonor = true);

        virtual void FillInitialWorldStates(WorldPacket& data);

        /* Nodes occupying */
        virtual void EventPlayerClickedOnFlag(Player* source, GameObject* target_obj);

        /* achievement req. */
        bool IsAllNodesConrolledByTeam(uint32 team) const;  // overwrited
        bool IsTeamScores500Disadvantage(uint32 team) const { return m_TeamScores500Disadvantage[GetTeamIndexByTeamId(team)]; }
    private:
        virtual void PostUpdateImpl(uint32 diff);
        /* Gameobject spawning/despawning */
        void _CreateBanner(uint8 node, uint8 type, uint8 teamIndex, bool delay);
        void _DelBanner(uint8 node, uint8 type, uint8 teamIndex);
        void _SendNodeUpdate(uint8 node);

        /* Creature spawning/despawning */
        // TODO: working, scripted peons spawning
        void _NodeOccupied(uint8 node, Team team);
        void _NodeDeOccupied(uint8 node);

        int32 _GetNodeNameId(uint8 node);

        /* Nodes info:
            0: neutral
            1: ally contested
            2: horde contested
            3: ally occupied
            4: horde occupied     */
        uint8               m_Nodes[BG_AB_DYNAMIC_NODES_COUNT];
        uint8               m_prevNodes[BG_AB_DYNAMIC_NODES_COUNT];
        BG_AB_BannerTimer   m_BannerTimers[BG_AB_DYNAMIC_NODES_COUNT];
        uint32              m_NodeTimers[BG_AB_DYNAMIC_NODES_COUNT];
        uint32              m_lastTick[BG_TEAMS_COUNT];
        uint32              m_HonorScoreTics[BG_TEAMS_COUNT];
        uint32              m_ReputationScoreTics[BG_TEAMS_COUNT];
        bool                m_IsInformedNearVictory;
        uint32              m_HonorTics;
        uint32              m_ReputationTics;
        // need for achievements
        bool                m_TeamScores500Disadvantage[BG_TEAMS_COUNT];
};
#endif
<|MERGE_RESOLUTION|>--- conflicted
+++ resolved
@@ -181,11 +181,7 @@
 #define BG_AB_NotABBGWeekendReputationTicks 200
 #define BG_AB_ABBGWeekendReputationTicks    150
 
-<<<<<<< HEAD
-#define AB_EVENT_START_BATTLE               9158 // Let's Get This Done
-=======
 #define AB_EVENT_START_BATTLE               9158 // Achievement: Let's Get This Done
->>>>>>> b67b75c7
 
 // x, y, z, o
 const float BG_AB_NodePositions[BG_AB_DYNAMIC_NODES_COUNT][4] = {
