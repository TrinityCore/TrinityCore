--- conflicted
+++ resolved
@@ -19,14 +19,9 @@
 #ifndef __BATTLEGROUNDAB_H
 #define __BATTLEGROUNDAB_H
 
-<<<<<<< HEAD
-#include "BattlegroundMap.h"
-#include "BattlegroundScore.h"
-=======
 #include "Battleground.h"
 #include "BattlegroundScore.h"
 #include "Object.h"
->>>>>>> b7f254db
 
 enum BG_AB_WorldStates
 {
@@ -242,17 +237,13 @@
     uint8       teamIndex;
 };
 
-<<<<<<< HEAD
-class BattlegroundAB;
-
-class BattlegroundABScore : public BattlegroundScore
+
 {
     friend class BattlegroundAB;
     protected:
         BattlegroundABScore(): BattlegroundScore(), BasesAssaulted(0), BasesDefended(0) {};
-        virtual ~BattlegroundABScore() {};
-
-        void AppendToPacket(WorldPacket* data)
+        BattlegroundABScore(ObjectGuid playerGuid, uint32 team) : BattlegroundScore(playerGuid, team), BasesAssaulted(0), BasesDefended(0) { }
+
         {
             BattlegroundScore::AppendToPacket(data);
             *data << GetMemberCount<BattlegroundABScore>();
@@ -260,22 +251,6 @@
             *data << BasesDefended;
         }
 
-=======
-struct BattlegroundABScore final : public BattlegroundScore
-{
-    friend class BattlegroundAB;
-
-    protected:
-        BattlegroundABScore(ObjectGuid playerGuid, uint32 team) : BattlegroundScore(playerGuid, team), BasesAssaulted(0), BasesDefended(0) { }
-
-        void UpdateScore(uint32 type, uint32 value) override
-        {
-            switch (type)
-            {
-                case SCORE_BASES_ASSAULTED:
-                    BasesAssaulted += value;
-                    break;
-                case SCORE_BASES_DEFENDED:
                     BasesDefended += value;
                     break;
                 default:
@@ -294,7 +269,6 @@
         uint32 GetAttr1() const final override { return BasesAssaulted; }
         uint32 GetAttr2() const final override { return BasesDefended; }
 
->>>>>>> b7f254db
         uint32 BasesAssaulted;
         uint32 BasesDefended;
 };
@@ -303,36 +277,7 @@
 
 class BattlegroundAB : public BattlegroundMap
 {
-<<<<<<< HEAD
-    friend class BattlegroundMgr;
-
     protected:
-        BattlegroundAB();
-        ~BattlegroundAB();
-
-        void ProcessInProgress(uint32 const& diff);
-    
-        void InitializeObjects();
-        void InitializeTextIds();    // Initializes text IDs that are used in the battleground at any possible phase.
-
-        void InstallBattleground();
-        void StartBattleground();
-        void EndBattleground(BattlegroundWinner winner);
-
-        void UpdatePlayerScore(Player *source, uint32 type, uint32 value, bool addHonor = true);
-        void FillInitialWorldStates(WorldPacket& data);
-
-        void OnPlayerJoin(Player *plr);
-
-    public:
-
-        void HandleAreaTrigger(Player *Source, uint32 Trigger);
-        
-        virtual WorldSafeLocsEntry const* GetClosestGraveYard(Player* player);
-
-        
-=======
-    public:
         BattlegroundAB();
         ~BattlegroundAB();
 
@@ -345,26 +290,28 @@
         void Reset() override;
         void EndBattleground(uint32 winner) override;
         WorldSafeLocsEntry const* GetClosestGraveYard(Player* player) override;
-
-        /* Scorekeeping */
-        bool UpdatePlayerScore(Player* player, uint32 type, uint32 value, bool doAddHonor = true) override;
-
-        void FillInitialWorldStates(WorldPacket& data) override;
->>>>>>> b7f254db
+        void UpdatePlayerScore(Player *source, uint32 type, uint32 value, bool addHonor = true);
+        void FillInitialWorldStates(WorldPacket& data);
+
+        void OnPlayerJoin(Player *plr);
+
+    public:
+
+        
+
+        virtual void UpdatePlayerScore(Player *Source, uint32 type, uint32 value, bool doAddHonor = true);
+        
 
         /* Nodes occupying */
         void EventPlayerClickedOnFlag(Player* source, GameObject* target_obj) override;
 
         /* achievement req. */
-<<<<<<< HEAD
-        bool IsAllNodesConrolledByTeam(uint32 team) const;  // overwrited
+        bool IsAllNodesControlledByTeam(uint32 team) const override;
         bool IsTeamScores500Disadvantage(uint32 team) const { return _teamScores500Disadvantage[team]; }
-=======
-        bool IsAllNodesControlledByTeam(uint32 team) const override;
         bool CheckAchievementCriteriaMeet(uint32 /*criteriaId*/, Player const* /*player*/, Unit const* /*target*/ = nullptr, uint32 /*miscvalue1*/ = 0) override;
+        bool IsTeamScores500Disadvantage(uint32 team) const { return m_TeamScores500Disadvantage[GetTeamIndexByTeamId(team)]; }
 
         uint32 GetPrematureWinner() override;
->>>>>>> b7f254db
     private:
         void PostUpdateImpl(uint32 diff) override;
         /* Gameobject spawning/despawning */
