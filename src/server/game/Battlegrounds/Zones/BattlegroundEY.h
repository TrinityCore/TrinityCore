/*
 * Copyright (C) 2008-2012 TrinityCore <http://www.trinitycore.org/>
 * Copyright (C) 2005-2009 MaNGOS <http://getmangos.com/>
 *
 * This program is free software; you can redistribute it and/or modify it
 * under the terms of the GNU General Public License as published by the
 * Free Software Foundation; either version 2 of the License, or (at your
 * option) any later version.
 *
 * This program is distributed in the hope that it will be useful, but WITHOUT
 * ANY WARRANTY; without even the implied warranty of MERCHANTABILITY or
 * FITNESS FOR A PARTICULAR PURPOSE. See the GNU General Public License for
 * more details.
 *
 * You should have received a copy of the GNU General Public License along
 * with this program. If not, see <http://www.gnu.org/licenses/>.
 */

#ifndef __BATTLEGROUNDEY_H
#define __BATTLEGROUNDEY_H

#include "Language.h"

class Battleground;

enum BG_EY_Misc
{
    BG_EY_FLAG_RESPAWN_TIME         = (8*IN_MILLISECONDS),
    BG_EY_FPOINTS_TICK_TIME         = (2*IN_MILLISECONDS),
};

enum BG_EY_WorldStates
{
    EY_ALLIANCE_RESOURCES           = 2749,
    EY_HORDE_RESOURCES              = 2750,
    EY_ALLIANCE_BASE                = 2752,
    EY_HORDE_BASE                   = 2753,
    DRAENEI_RUINS_HORDE_CONTROL     = 2733,
    DRAENEI_RUINS_ALLIANCE_CONTROL  = 2732,
    DRAENEI_RUINS_UNCONTROL         = 2731,
    MAGE_TOWER_ALLIANCE_CONTROL     = 2730,
    MAGE_TOWER_HORDE_CONTROL        = 2729,
    MAGE_TOWER_UNCONTROL            = 2728,
    FEL_REAVER_HORDE_CONTROL        = 2727,
    FEL_REAVER_ALLIANCE_CONTROL     = 2726,
    FEL_REAVER_UNCONTROL            = 2725,
    BLOOD_ELF_HORDE_CONTROL         = 2724,
    BLOOD_ELF_ALLIANCE_CONTROL      = 2723,
    BLOOD_ELF_UNCONTROL             = 2722,
    PROGRESS_BAR_PERCENT_GREY       = 2720,                 //100 = empty (only grey), 0 = blue|red (no grey)
    PROGRESS_BAR_STATUS             = 2719,                 //50 init!, 48 ... hordak bere .. 33 .. 0 = full 100% hordacky, 100 = full alliance
    PROGRESS_BAR_SHOW               = 2718,                 //1 init, 0 druhy send - bez messagu, 1 = controlled aliance
    NETHERSTORM_FLAG                = 2757,
    //set to 2 when flag is picked up, and to 1 if it is dropped
    NETHERSTORM_FLAG_STATE_ALLIANCE = 2769,
    NETHERSTORM_FLAG_STATE_HORDE    = 2770
};

enum BG_EY_ProgressBarConsts
{
    BG_EY_POINT_MAX_CAPTURERS_COUNT     = 5,
    BG_EY_POINT_RADIUS                  = 70,
    BG_EY_PROGRESS_BAR_DONT_SHOW        = 0,
    BG_EY_PROGRESS_BAR_SHOW             = 1,
    BG_EY_PROGRESS_BAR_PERCENT_GREY     = 40,
    BG_EY_PROGRESS_BAR_STATE_MIDDLE     = 50,
    BG_EY_PROGRESS_BAR_HORDE_CONTROLLED = 0,
    BG_EY_PROGRESS_BAR_NEUTRAL_LOW      = 30,
    BG_EY_PROGRESS_BAR_NEUTRAL_HIGH     = 70,
    BG_EY_PROGRESS_BAR_ALI_CONTROLLED   = 100
};

enum BG_EY_Sounds
{
    //strange ids, but sure about them
    BG_EY_SOUND_FLAG_PICKED_UP_ALLIANCE = 8212,
    BG_EY_SOUND_FLAG_CAPTURED_HORDE     = 8213,
    BG_EY_SOUND_FLAG_PICKED_UP_HORDE    = 8174,
    BG_EY_SOUND_FLAG_CAPTURED_ALLIANCE  = 8173,
    BG_EY_SOUND_FLAG_RESET              = 8192
};

enum BG_EY_Spells
{
    BG_EY_NETHERSTORM_FLAG_SPELL        = 34976,
    BG_EY_PLAYER_DROPPED_FLAG_SPELL     = 34991
};

enum EYBattlegroundObjectEntry
{
    BG_OBJECT_A_DOOR_EY_ENTRY           = 184719,           //Alliance door
    BG_OBJECT_H_DOOR_EY_ENTRY           = 184720,           //Horde door
    BG_OBJECT_FLAG1_EY_ENTRY            = 184493,           //Netherstorm flag (generic)
    BG_OBJECT_FLAG2_EY_ENTRY            = 184141,           //Netherstorm flag (flagstand)
    BG_OBJECT_FLAG3_EY_ENTRY            = 184142,           //Netherstorm flag (flagdrop)
    BG_OBJECT_A_BANNER_EY_ENTRY         = 184381,           //Visual Banner (Alliance)
    BG_OBJECT_H_BANNER_EY_ENTRY         = 184380,           //Visual Banner (Horde)
    BG_OBJECT_N_BANNER_EY_ENTRY         = 184382,           //Visual Banner (Neutral)
    BG_OBJECT_BE_TOWER_CAP_EY_ENTRY     = 184080,           //BE Tower Cap Pt
    BG_OBJECT_FR_TOWER_CAP_EY_ENTRY     = 184081,           //Fel Reaver Cap Pt
    BG_OBJECT_HU_TOWER_CAP_EY_ENTRY     = 184082,           //Human Tower Cap Pt
    BG_OBJECT_DR_TOWER_CAP_EY_ENTRY     = 184083            //Draenei Tower Cap Pt
};

enum EYBattlegroundPointsTrigger
{
    TR_BLOOD_ELF_POINT        = 4476,
    TR_FEL_REAVER_POINT      = 4514,
    TR_MAGE_TOWER_POINT       = 4516,
    TR_DRAENEI_RUINS_POINT    = 4518,
    TR_BLOOD_ELF_BUFF         = 4568,
    TR_FEL_REAVER_BUFF       = 4569,
    TR_MAGE_TOWER_BUFF        = 4570,
    TR_DRAENEI_RUINS_BUFF     = 4571
};

enum EYBattlegroundGaveyards
{
    EY_GRAVEYARD_MAIN_ALLIANCE     = 1103,
    EY_GRAVEYARD_MAIN_HORDE        = 1104,
    EY_GRAVEYARD_FEL_REAVER       = 1105,
    EY_GRAVEYARD_BLOOD_ELF         = 1106,
    EY_GRAVEYARD_DRAENEI_RUINS     = 1107,
    EY_GRAVEYARD_MAGE_TOWER        = 1108
};

enum EYBattlegroundPoints
{
    FEL_REAVER     = 0,
    BLOOD_ELF       = 1,
    DRAENEI_RUINS   = 2,
    MAGE_TOWER      = 3,

    EY_PLAYERS_OUT_OF_POINTS  = 4,
    EY_POINTS_MAX             = 4
};

enum EYBattlegroundCreaturesTypes
{
    EY_SPIRIT_FEL_REAVER      = 0,
    EY_SPIRIT_BLOOD_ELF        = 1,
    EY_SPIRIT_DRAENEI_RUINS    = 2,
    EY_SPIRIT_MAGE_TOWER       = 3,
    EY_SPIRIT_MAIN_ALLIANCE    = 4,
    EY_SPIRIT_MAIN_HORDE       = 5,

    EY_TRIGGER_FEL_REAVER      = 6,
    EY_TRIGGER_BLOOD_ELF        = 7,
    EY_TRIGGER_DRAENEI_RUINS    = 8,
    EY_TRIGGER_MAGE_TOWER       = 9,

    BG_EY_CREATURES_MAX        = 10
};

enum EYBattlegroundObjectTypes
{
    BG_EY_OBJECT_DOOR_A                         = 0,
    BG_EY_OBJECT_DOOR_H                         = 1,
    BG_EY_OBJECT_A_BANNER_FEL_REAVER_CENTER    = 2,
    BG_EY_OBJECT_A_BANNER_FEL_REAVER_LEFT      = 3,
    BG_EY_OBJECT_A_BANNER_FEL_REAVER_RIGHT     = 4,
    BG_EY_OBJECT_A_BANNER_BLOOD_ELF_CENTER      = 5,
    BG_EY_OBJECT_A_BANNER_BLOOD_ELF_LEFT        = 6,
    BG_EY_OBJECT_A_BANNER_BLOOD_ELF_RIGHT       = 7,
    BG_EY_OBJECT_A_BANNER_DRAENEI_RUINS_CENTER  = 8,
    BG_EY_OBJECT_A_BANNER_DRAENEI_RUINS_LEFT    = 9,
    BG_EY_OBJECT_A_BANNER_DRAENEI_RUINS_RIGHT   = 10,
    BG_EY_OBJECT_A_BANNER_MAGE_TOWER_CENTER     = 11,
    BG_EY_OBJECT_A_BANNER_MAGE_TOWER_LEFT       = 12,
    BG_EY_OBJECT_A_BANNER_MAGE_TOWER_RIGHT      = 13,
    BG_EY_OBJECT_H_BANNER_FEL_REAVER_CENTER    = 14,
    BG_EY_OBJECT_H_BANNER_FEL_REAVER_LEFT      = 15,
    BG_EY_OBJECT_H_BANNER_FEL_REAVER_RIGHT     = 16,
    BG_EY_OBJECT_H_BANNER_BLOOD_ELF_CENTER      = 17,
    BG_EY_OBJECT_H_BANNER_BLOOD_ELF_LEFT        = 18,
    BG_EY_OBJECT_H_BANNER_BLOOD_ELF_RIGHT       = 19,
    BG_EY_OBJECT_H_BANNER_DRAENEI_RUINS_CENTER  = 20,
    BG_EY_OBJECT_H_BANNER_DRAENEI_RUINS_LEFT    = 21,
    BG_EY_OBJECT_H_BANNER_DRAENEI_RUINS_RIGHT   = 22,
    BG_EY_OBJECT_H_BANNER_MAGE_TOWER_CENTER     = 23,
    BG_EY_OBJECT_H_BANNER_MAGE_TOWER_LEFT       = 24,
    BG_EY_OBJECT_H_BANNER_MAGE_TOWER_RIGHT      = 25,
    BG_EY_OBJECT_N_BANNER_FEL_REAVER_CENTER    = 26,
    BG_EY_OBJECT_N_BANNER_FEL_REAVER_LEFT      = 27,
    BG_EY_OBJECT_N_BANNER_FEL_REAVER_RIGHT     = 28,
    BG_EY_OBJECT_N_BANNER_BLOOD_ELF_CENTER      = 29,
    BG_EY_OBJECT_N_BANNER_BLOOD_ELF_LEFT        = 30,
    BG_EY_OBJECT_N_BANNER_BLOOD_ELF_RIGHT       = 31,
    BG_EY_OBJECT_N_BANNER_DRAENEI_RUINS_CENTER  = 32,
    BG_EY_OBJECT_N_BANNER_DRAENEI_RUINS_LEFT    = 33,
    BG_EY_OBJECT_N_BANNER_DRAENEI_RUINS_RIGHT   = 34,
    BG_EY_OBJECT_N_BANNER_MAGE_TOWER_CENTER     = 35,
    BG_EY_OBJECT_N_BANNER_MAGE_TOWER_LEFT       = 36,
    BG_EY_OBJECT_N_BANNER_MAGE_TOWER_RIGHT      = 37,
    BG_EY_OBJECT_TOWER_CAP_FEL_REAVER          = 38,
    BG_EY_OBJECT_TOWER_CAP_BLOOD_ELF            = 39,
    BG_EY_OBJECT_TOWER_CAP_DRAENEI_RUINS        = 40,
    BG_EY_OBJECT_TOWER_CAP_MAGE_TOWER           = 41,
    BG_EY_OBJECT_FLAG_NETHERSTORM               = 42,
    BG_EY_OBJECT_FLAG_FEL_REAVER               = 43,
    BG_EY_OBJECT_FLAG_BLOOD_ELF                 = 44,
    BG_EY_OBJECT_FLAG_DRAENEI_RUINS             = 45,
    BG_EY_OBJECT_FLAG_MAGE_TOWER                = 46,
    //buffs
    BG_EY_OBJECT_SPEEDBUFF_FEL_REAVER          = 47,
    BG_EY_OBJECT_REGENBUFF_FEL_REAVER          = 48,
    BG_EY_OBJECT_BERSERKBUFF_FEL_REAVER        = 49,
    BG_EY_OBJECT_SPEEDBUFF_BLOOD_ELF            = 50,
    BG_EY_OBJECT_REGENBUFF_BLOOD_ELF            = 51,
    BG_EY_OBJECT_BERSERKBUFF_BLOOD_ELF          = 52,
    BG_EY_OBJECT_SPEEDBUFF_DRAENEI_RUINS        = 53,
    BG_EY_OBJECT_REGENBUFF_DRAENEI_RUINS        = 54,
    BG_EY_OBJECT_BERSERKBUFF_DRAENEI_RUINS      = 55,
    BG_EY_OBJECT_SPEEDBUFF_MAGE_TOWER           = 56,
    BG_EY_OBJECT_REGENBUFF_MAGE_TOWER           = 57,
    BG_EY_OBJECT_BERSERKBUFF_MAGE_TOWER         = 58,
    BG_EY_OBJECT_MAX                            = 59
};

#define BG_EY_NotEYWeekendHonorTicks    330
#define BG_EY_EYWeekendHonorTicks       200

<<<<<<< HEAD
#define EY_EVENT_START_BATTLE           13180 // Flurry
=======
#define EY_EVENT_START_BATTLE           13180 // Achievement: Flurry
>>>>>>> b67b75c7

enum BG_EY_Score
{
    BG_EY_WARNING_NEAR_VICTORY_SCORE    = 1400,
    BG_EY_MAX_TEAM_SCORE                = 1600
};

enum BG_EY_FlagState
{
    BG_EY_FLAG_STATE_ON_BASE      = 0,
    BG_EY_FLAG_STATE_WAIT_RESPAWN = 1,
    BG_EY_FLAG_STATE_ON_PLAYER    = 2,
    BG_EY_FLAG_STATE_ON_GROUND    = 3
};

enum EYBattlegroundPointState
{
    EY_POINT_NO_OWNER           = 0,
    EY_POINT_STATE_UNCONTROLLED = 0,
    EY_POINT_UNDER_CONTROL      = 3
};

enum BG_EY_Objectives
{
    EY_OBJECTIVE_CAPTURE_FLAG   = 183
};

struct BattlegroundEYPointIconsStruct
{
    BattlegroundEYPointIconsStruct(uint32 _WorldStateControlIndex, uint32 _WorldStateAllianceControlledIndex, uint32 _WorldStateHordeControlledIndex)
        : WorldStateControlIndex(_WorldStateControlIndex), WorldStateAllianceControlledIndex(_WorldStateAllianceControlledIndex), WorldStateHordeControlledIndex(_WorldStateHordeControlledIndex) {}
    uint32 WorldStateControlIndex;
    uint32 WorldStateAllianceControlledIndex;
    uint32 WorldStateHordeControlledIndex;
};

// x, y, z, o
const float BG_EY_TriggerPositions[EY_POINTS_MAX][4] = {
    {2044.28f, 1729.68f, 1189.96f, 0.017453f},  // FEL_REAVER center
    {2048.83f, 1393.65f, 1194.49f, 0.20944f},   // BLOOD_ELF center
    {2286.56f, 1402.36f, 1197.11f, 3.72381f},   // DRAENEI_RUINS center
    {2284.48f, 1731.23f, 1189.99f, 2.89725f}    // MAGE_TOWER center
};

struct BattlegroundEYLosingPointStruct
{
    BattlegroundEYLosingPointStruct(uint32 _SpawnNeutralObjectType, uint32 _DespawnObjectTypeAlliance, uint32 _MessageIdAlliance, uint32 _DespawnObjectTypeHorde, uint32 _MessageIdHorde)
        : SpawnNeutralObjectType(_SpawnNeutralObjectType),
        DespawnObjectTypeAlliance(_DespawnObjectTypeAlliance), MessageIdAlliance(_MessageIdAlliance),
        DespawnObjectTypeHorde(_DespawnObjectTypeHorde), MessageIdHorde(_MessageIdHorde)
    {}

    uint32 SpawnNeutralObjectType;
    uint32 DespawnObjectTypeAlliance;
    uint32 MessageIdAlliance;
    uint32 DespawnObjectTypeHorde;
    uint32 MessageIdHorde;
};

struct BattlegroundEYCapturingPointStruct
{
    BattlegroundEYCapturingPointStruct(uint32 _DespawnNeutralObjectType, uint32 _SpawnObjectTypeAlliance, uint32 _MessageIdAlliance, uint32 _SpawnObjectTypeHorde, uint32 _MessageIdHorde, uint32 _GraveYardId)
        : DespawnNeutralObjectType(_DespawnNeutralObjectType),
        SpawnObjectTypeAlliance(_SpawnObjectTypeAlliance), MessageIdAlliance(_MessageIdAlliance),
        SpawnObjectTypeHorde(_SpawnObjectTypeHorde), MessageIdHorde(_MessageIdHorde),
        GraveYardId(_GraveYardId)
    {}

    uint32 DespawnNeutralObjectType;
    uint32 SpawnObjectTypeAlliance;
    uint32 MessageIdAlliance;
    uint32 SpawnObjectTypeHorde;
    uint32 MessageIdHorde;
    uint32 GraveYardId;
};

const uint8  BG_EY_TickPoints[EY_POINTS_MAX] = {1, 2, 5, 10};
const uint32 BG_EY_FlagPoints[EY_POINTS_MAX] = {75, 85, 100, 500};

//constant arrays:
const BattlegroundEYPointIconsStruct m_PointsIconStruct[EY_POINTS_MAX] =
{
    BattlegroundEYPointIconsStruct(FEL_REAVER_UNCONTROL, FEL_REAVER_ALLIANCE_CONTROL, FEL_REAVER_HORDE_CONTROL),
    BattlegroundEYPointIconsStruct(BLOOD_ELF_UNCONTROL, BLOOD_ELF_ALLIANCE_CONTROL, BLOOD_ELF_HORDE_CONTROL),
    BattlegroundEYPointIconsStruct(DRAENEI_RUINS_UNCONTROL, DRAENEI_RUINS_ALLIANCE_CONTROL, DRAENEI_RUINS_HORDE_CONTROL),
    BattlegroundEYPointIconsStruct(MAGE_TOWER_UNCONTROL, MAGE_TOWER_ALLIANCE_CONTROL, MAGE_TOWER_HORDE_CONTROL)
};
const BattlegroundEYLosingPointStruct m_LosingPointTypes[EY_POINTS_MAX] =
{
    BattlegroundEYLosingPointStruct(BG_EY_OBJECT_N_BANNER_FEL_REAVER_CENTER, BG_EY_OBJECT_A_BANNER_FEL_REAVER_CENTER, LANG_BG_EY_HAS_LOST_A_F_RUINS, BG_EY_OBJECT_H_BANNER_FEL_REAVER_CENTER, LANG_BG_EY_HAS_LOST_H_F_RUINS),
    BattlegroundEYLosingPointStruct(BG_EY_OBJECT_N_BANNER_BLOOD_ELF_CENTER, BG_EY_OBJECT_A_BANNER_BLOOD_ELF_CENTER, LANG_BG_EY_HAS_LOST_A_B_TOWER, BG_EY_OBJECT_H_BANNER_BLOOD_ELF_CENTER, LANG_BG_EY_HAS_LOST_H_B_TOWER),
    BattlegroundEYLosingPointStruct(BG_EY_OBJECT_N_BANNER_DRAENEI_RUINS_CENTER, BG_EY_OBJECT_A_BANNER_DRAENEI_RUINS_CENTER, LANG_BG_EY_HAS_LOST_A_D_RUINS, BG_EY_OBJECT_H_BANNER_DRAENEI_RUINS_CENTER, LANG_BG_EY_HAS_LOST_H_D_RUINS),
    BattlegroundEYLosingPointStruct(BG_EY_OBJECT_N_BANNER_MAGE_TOWER_CENTER, BG_EY_OBJECT_A_BANNER_MAGE_TOWER_CENTER, LANG_BG_EY_HAS_LOST_A_M_TOWER, BG_EY_OBJECT_H_BANNER_MAGE_TOWER_CENTER, LANG_BG_EY_HAS_LOST_H_M_TOWER)
};
const BattlegroundEYCapturingPointStruct m_CapturingPointTypes[EY_POINTS_MAX] =
{
    BattlegroundEYCapturingPointStruct(BG_EY_OBJECT_N_BANNER_FEL_REAVER_CENTER, BG_EY_OBJECT_A_BANNER_FEL_REAVER_CENTER, LANG_BG_EY_HAS_TAKEN_A_F_RUINS, BG_EY_OBJECT_H_BANNER_FEL_REAVER_CENTER, LANG_BG_EY_HAS_TAKEN_H_F_RUINS, EY_GRAVEYARD_FEL_REAVER),
    BattlegroundEYCapturingPointStruct(BG_EY_OBJECT_N_BANNER_BLOOD_ELF_CENTER, BG_EY_OBJECT_A_BANNER_BLOOD_ELF_CENTER, LANG_BG_EY_HAS_TAKEN_A_B_TOWER, BG_EY_OBJECT_H_BANNER_BLOOD_ELF_CENTER, LANG_BG_EY_HAS_TAKEN_H_B_TOWER, EY_GRAVEYARD_BLOOD_ELF),
    BattlegroundEYCapturingPointStruct(BG_EY_OBJECT_N_BANNER_DRAENEI_RUINS_CENTER, BG_EY_OBJECT_A_BANNER_DRAENEI_RUINS_CENTER, LANG_BG_EY_HAS_TAKEN_A_D_RUINS, BG_EY_OBJECT_H_BANNER_DRAENEI_RUINS_CENTER, LANG_BG_EY_HAS_TAKEN_H_D_RUINS, EY_GRAVEYARD_DRAENEI_RUINS),
    BattlegroundEYCapturingPointStruct(BG_EY_OBJECT_N_BANNER_MAGE_TOWER_CENTER, BG_EY_OBJECT_A_BANNER_MAGE_TOWER_CENTER, LANG_BG_EY_HAS_TAKEN_A_M_TOWER, BG_EY_OBJECT_H_BANNER_MAGE_TOWER_CENTER, LANG_BG_EY_HAS_TAKEN_H_M_TOWER, EY_GRAVEYARD_MAGE_TOWER)
};

class BattlegroundEYScore : public BattlegroundScore
{
    public:
        BattlegroundEYScore () : FlagCaptures(0) {};
        virtual ~BattlegroundEYScore() {};
        uint32 FlagCaptures;
};

class BattlegroundEY : public Battleground
{
    public:
        BattlegroundEY();
        ~BattlegroundEY();

        /* inherited from BattlegroundClass */
        virtual void AddPlayer(Player* player);
        virtual void StartingEventCloseDoors();
        virtual void StartingEventOpenDoors();

        /* BG Flags */
        uint64 GetFlagPickerGUID(int32 /*team*/ = -1) const    { return m_FlagKeeper; }
        void SetFlagPicker(uint64 guid)     { m_FlagKeeper = guid; }
        bool IsFlagPickedup() const         { return m_FlagKeeper != 0; }
        uint8 GetFlagState() const          { return m_FlagState; }
        void RespawnFlag(bool send_message);
        void RespawnFlagAfterDrop();

        void RemovePlayer(Player* player, uint64 guid, uint32 team);
        void HandleBuffUse(uint64 buff_guid);
        void HandleAreaTrigger(Player* Source, uint32 Trigger);
        void HandleKillPlayer(Player* player, Player* killer);
        virtual WorldSafeLocsEntry const* GetClosestGraveYard(Player* player);
        virtual bool SetupBattleground();
        virtual void Reset();
        void UpdateTeamScore(uint32 Team);
        void EndBattleground(uint32 winner);
        void UpdatePlayerScore(Player* Source, uint32 type, uint32 value, bool doAddHonor = true);
        virtual void FillInitialWorldStates(WorldPacket& data);
        void SetDroppedFlagGUID(uint64 guid)       { m_DroppedFlagGUID = guid;}
        uint64 GetDroppedFlagGUID() const          { return m_DroppedFlagGUID;}

        /* Battleground Events */
        virtual void EventPlayerClickedOnFlag(Player* Source, GameObject* target_obj);
        virtual void EventPlayerDroppedFlag(Player* Source);

        /* achievement req. */
        bool IsAllNodesConrolledByTeam(uint32 team) const;
    private:
        virtual void PostUpdateImpl(uint32 diff);

        void EventPlayerCapturedFlag(Player* Source, uint32 BgObjectType);
        void EventTeamCapturedPoint(Player* Source, uint32 Point);
        void EventTeamLostPoint(Player* Source, uint32 Point);
        void UpdatePointsCount(uint32 Team);
        void UpdatePointsIcons(uint32 Team, uint32 Point);

        /* Point status updating procedures */
        void CheckSomeoneLeftPoint();
        void CheckSomeoneJoinedPoint();
        void UpdatePointStatuses();

        /* Scorekeeping */
        uint32 GetTeamScore(uint32 Team) const { return m_TeamScores[GetTeamIndexByTeamId(Team)]; }
        void AddPoints(uint32 Team, uint32 Points);

        void RemovePoint(uint32 TeamID, uint32 Points = 1) { m_TeamScores[GetTeamIndexByTeamId(TeamID)] -= Points; }
        void SetTeamPoint(uint32 TeamID, uint32 Points = 0) { m_TeamScores[GetTeamIndexByTeamId(TeamID)] = Points; }

        uint32 m_HonorScoreTics[2];
        uint32 m_TeamPointsCount[2];

        uint32 m_Points_Trigger[EY_POINTS_MAX];

        uint64 m_FlagKeeper;                                // keepers guid
        uint64 m_DroppedFlagGUID;
        uint32 m_FlagCapturedBgObjectType;                  // type that should be despawned when flag is captured
        uint8 m_FlagState;                                  // for checking flag state
        int32 m_FlagsTimer;
        int32 m_TowerCapCheckTimer;

        uint32 m_PointOwnedByTeam[EY_POINTS_MAX];
        uint8 m_PointState[EY_POINTS_MAX];
        int32 m_PointBarStatus[EY_POINTS_MAX];
        typedef std::vector<uint64> PlayersNearPointType;
        PlayersNearPointType m_PlayersNearPoint[EY_POINTS_MAX + 1];
        uint8 m_CurrentPointPlayersCount[2*EY_POINTS_MAX];

        int32 m_PointAddingTimer;
        uint32 m_HonorTics;
};
#endif
<|MERGE_RESOLUTION|>--- conflicted
+++ resolved
@@ -220,11 +220,7 @@
 #define BG_EY_NotEYWeekendHonorTicks    330
 #define BG_EY_EYWeekendHonorTicks       200
 
-<<<<<<< HEAD
-#define EY_EVENT_START_BATTLE           13180 // Flurry
-=======
 #define EY_EVENT_START_BATTLE           13180 // Achievement: Flurry
->>>>>>> b67b75c7
 
 enum BG_EY_Score
 {
