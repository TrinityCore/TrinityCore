/*
 * This file is part of the TrinityCore Project. See AUTHORS file for Copyright information
 *
 * This program is free software; you can redistribute it and/or modify it
 * under the terms of the GNU General Public License as published by the
 * Free Software Foundation; either version 2 of the License, or (at your
 * option) any later version.
 *
 * This program is distributed in the hope that it will be useful, but WITHOUT
 * ANY WARRANTY; without even the implied warranty of MERCHANTABILITY or
 * FITNESS FOR A PARTICULAR PURPOSE. See the GNU General Public License for
 * more details.
 *
 * You should have received a copy of the GNU General Public License along
 * with this program. If not, see <http://www.gnu.org/licenses/>.
 */

#ifndef __BATTLEGROUNDWS_H
#define __BATTLEGROUNDWS_H

#include "Battleground.h"
#include "BattlegroundScore.h"

enum BG_WS_TimerOrScore
{
    BG_WS_MAX_TEAM_SCORE    = 3,
    BG_WS_FLAG_RESPAWN_TIME = 23000,
    BG_WS_FLAG_DROP_TIME    = 10000,
    BG_WS_SPELL_FORCE_TIME  = 600000,
    BG_WS_SPELL_BRUTAL_TIME = 900000
};

enum BG_WS_BroadcastTexts
{
    BG_WS_TEXT_START_ONE_MINUTE         = 10015,
    BG_WS_TEXT_START_HALF_MINUTE        = 10016,
    BG_WS_TEXT_BATTLE_HAS_BEGUN         = 10014,

    BG_WS_TEXT_CAPTURED_HORDE_FLAG      = 9801,
    BG_WS_TEXT_CAPTURED_ALLIANCE_FLAG   = 9802,
    BG_WS_TEXT_FLAGS_PLACED             = 9803,
    BG_WS_TEXT_ALLIANCE_FLAG_PICKED_UP  = 9804,
    BG_WS_TEXT_ALLIANCE_FLAG_DROPPED    = 9805,
    BG_WS_TEXT_HORDE_FLAG_PICKED_UP     = 9807,
    BG_WS_TEXT_HORDE_FLAG_DROPPED       = 9806,
    BG_WS_TEXT_ALLIANCE_FLAG_RETURNED   = 9808,
    BG_WS_TEXT_HORDE_FLAG_RETURNED      = 9809,
};

enum BG_WS_Sound
{
    BG_WS_SOUND_FLAG_CAPTURED_ALLIANCE  = 8173,
    BG_WS_SOUND_FLAG_CAPTURED_HORDE     = 8213,
    BG_WS_SOUND_FLAG_PLACED             = 8232,
    BG_WS_SOUND_FLAG_RETURNED           = 8192,
    BG_WS_SOUND_HORDE_FLAG_PICKED_UP    = 8212,
    BG_WS_SOUND_ALLIANCE_FLAG_PICKED_UP = 8174,
    BG_WS_SOUND_FLAGS_RESPAWNED         = 8232
};

enum BG_WS_SpellId
{
    BG_WS_SPELL_WARSONG_FLAG            = 23333,
    BG_WS_SPELL_WARSONG_FLAG_DROPPED    = 23334,
    BG_WS_SPELL_WARSONG_FLAG_PICKED     = 61266,    // fake spell, does not exist but used as timer start event
    BG_WS_SPELL_SILVERWING_FLAG         = 23335,
    BG_WS_SPELL_SILVERWING_FLAG_DROPPED = 23336,
    BG_WS_SPELL_SILVERWING_FLAG_PICKED  = 61265,    // fake spell, does not exist but used as timer start event
    BG_WS_SPELL_FOCUSED_ASSAULT         = 46392,
    BG_WS_SPELL_BRUTAL_ASSAULT          = 46393
};

enum BG_WS_WorldStates
{
    BG_WS_FLAG_UNK_ALLIANCE       = 1545,
    BG_WS_FLAG_UNK_HORDE          = 1546,
//    FLAG_UNK                      = 1547,
    BG_WS_FLAG_CAPTURES_ALLIANCE  = 1581,
    BG_WS_FLAG_CAPTURES_HORDE     = 1582,
    BG_WS_FLAG_CAPTURES_MAX       = 1601,
    BG_WS_FLAG_STATE_HORDE        = 2338,
    BG_WS_FLAG_STATE_ALLIANCE     = 2339,
    BG_WS_STATE_TIMER             = 4248,
    BG_WS_STATE_TIMER_ACTIVE      = 4247
};

enum BG_WS_ObjectTypes
{
    BG_WS_OBJECT_DOOR_A_1       = 0,
    BG_WS_OBJECT_DOOR_A_2       = 1,
    BG_WS_OBJECT_DOOR_A_3       = 2,
    BG_WS_OBJECT_DOOR_A_4       = 3,
    BG_WS_OBJECT_DOOR_A_5       = 4,
    BG_WS_OBJECT_DOOR_A_6       = 5,
    BG_WS_OBJECT_DOOR_H_1       = 6,
    BG_WS_OBJECT_DOOR_H_2       = 7,
    BG_WS_OBJECT_DOOR_H_3       = 8,
    BG_WS_OBJECT_DOOR_H_4       = 9,
    BG_WS_OBJECT_A_FLAG         = 10,
    BG_WS_OBJECT_H_FLAG         = 11,
    BG_WS_OBJECT_SPEEDBUFF_1    = 12,
    BG_WS_OBJECT_SPEEDBUFF_2    = 13,
    BG_WS_OBJECT_REGENBUFF_1    = 14,
    BG_WS_OBJECT_REGENBUFF_2    = 15,
    BG_WS_OBJECT_BERSERKBUFF_1  = 16,
    BG_WS_OBJECT_BERSERKBUFF_2  = 17,
    BG_WS_OBJECT_MAX            = 18
};

enum BG_WS_ObjectEntry
{
    BG_OBJECT_DOOR_A_1_WS_ENTRY          = 179918,
    BG_OBJECT_DOOR_A_2_WS_ENTRY          = 179919,
    BG_OBJECT_DOOR_A_3_WS_ENTRY          = 179920,
    BG_OBJECT_DOOR_A_4_WS_ENTRY          = 179921,
    BG_OBJECT_DOOR_A_5_WS_ENTRY          = 180322,
    BG_OBJECT_DOOR_A_6_WS_ENTRY          = 180322,
    BG_OBJECT_DOOR_H_1_WS_ENTRY          = 179916,
    BG_OBJECT_DOOR_H_2_WS_ENTRY          = 179917,
    BG_OBJECT_DOOR_H_3_WS_ENTRY          = 180322,
    BG_OBJECT_DOOR_H_4_WS_ENTRY          = 180322,
    BG_OBJECT_A_FLAG_WS_ENTRY            = 179830,
    BG_OBJECT_H_FLAG_WS_ENTRY            = 179831,
    BG_OBJECT_A_FLAG_GROUND_WS_ENTRY     = 179785,
    BG_OBJECT_H_FLAG_GROUND_WS_ENTRY     = 179786
};

enum BG_WS_FlagState
{
    BG_WS_FLAG_STATE_ON_BASE      = 0,
    BG_WS_FLAG_STATE_WAIT_RESPAWN = 1,
    BG_WS_FLAG_STATE_ON_PLAYER    = 2,
    BG_WS_FLAG_STATE_ON_GROUND    = 3
};

enum BG_WS_Graveyards
{
    WS_GRAVEYARD_FLAGROOM_ALLIANCE = 769,
    WS_GRAVEYARD_FLAGROOM_HORDE    = 770,
    WS_GRAVEYARD_MAIN_ALLIANCE     = 771,
    WS_GRAVEYARD_MAIN_HORDE        = 772
};

enum BG_WS_ExploitTeleportLocations
{
    WS_EXPLOIT_TELEPORT_LOCATION_ALLIANCE = 3784,
    WS_EXPLOIT_TELEPORT_LOCATION_HORDE = 3785
};

enum BG_WS_CreatureTypes
{
    WS_SPIRIT_MAIN_ALLIANCE   = 0,
    WS_SPIRIT_MAIN_HORDE      = 1,

    BG_CREATURES_MAX_WS       = 2
};

enum BG_WS_CarrierDebuffs
{
    WS_SPELL_FOCUSED_ASSAULT   = 46392,
    WS_SPELL_BRUTAL_ASSAULT    = 46393
};

enum BG_WS_Objectives
{
    WS_OBJECTIVE_CAPTURE_FLAG   = 42,
    WS_OBJECTIVE_RETURN_FLAG    = 44
};

#define WS_EVENT_START_BATTLE   8563

struct BattlegroundWGScore final : public BattlegroundScore
{
    friend class BattlegroundWS;

    protected:
        BattlegroundWGScore(ObjectGuid playerGuid, uint32 team) : BattlegroundScore(playerGuid, team), FlagCaptures(0), FlagReturns(0) { }

        void UpdateScore(uint32 type, uint32 value) override
        {
            switch (type)
            {
                case SCORE_FLAG_CAPTURES:   // Flags captured
                    FlagCaptures += value;
                    break;
                case SCORE_FLAG_RETURNS:    // Flags returned
                    FlagReturns += value;
                    break;
                default:
                    BattlegroundScore::UpdateScore(type, value);
                    break;
            }
        }

<<<<<<< HEAD
        void BuildObjectivesBlock(WorldPacket& data) final override;
=======
        void BuildPvPLogPlayerDataPacket(WorldPackets::Battleground::PVPMatchStatistics::PVPMatchPlayerStatistics& playerData) const override
        {
            BattlegroundScore::BuildPvPLogPlayerDataPacket(playerData);

            playerData.Stats.emplace_back(WS_OBJECTIVE_CAPTURE_FLAG, FlagCaptures);
            playerData.Stats.emplace_back(WS_OBJECTIVE_RETURN_FLAG, FlagReturns);
        }
>>>>>>> 28d470c5

        uint32 GetAttr1() const final override { return FlagCaptures; }
        uint32 GetAttr2() const final override { return FlagReturns; }

        uint32 FlagCaptures;
        uint32 FlagReturns;
};

class BattlegroundWS : public Battleground
{
    public:
        /* Construction */
        BattlegroundWS(BattlegroundTemplate const* battlegroundTemplate);
        ~BattlegroundWS();

        /* inherited from BattlegroundClass */
        void AddPlayer(Player* player) override;
        void StartingEventCloseDoors() override;
        void StartingEventOpenDoors() override;

        /* BG Flags */
        ObjectGuid GetFlagPickerGUID(int32 team) const override
        {
            if (team == TEAM_ALLIANCE || team == TEAM_HORDE)
                return m_FlagKeepers[team];
            return ObjectGuid::Empty;
        }
        void SetAllianceFlagPicker(ObjectGuid guid) { m_FlagKeepers[TEAM_ALLIANCE] = guid; }
        void SetHordeFlagPicker(ObjectGuid guid)    { m_FlagKeepers[TEAM_HORDE] = guid; }
        bool IsAllianceFlagPickedup() const         { return !m_FlagKeepers[TEAM_ALLIANCE].IsEmpty(); }
        bool IsHordeFlagPickedup() const            { return !m_FlagKeepers[TEAM_HORDE].IsEmpty(); }
        void RespawnFlag(uint32 Team, bool captured);
        void RespawnFlagAfterDrop(uint32 Team);
        uint8 GetFlagState(uint32 team)             { return _flagState[GetTeamIndexByTeamId(team)]; }

        /* Battleground Events */
        void EventPlayerDroppedFlag(Player* player) override;
        void EventPlayerClickedOnFlag(Player* player, GameObject* target_obj) override;
        void EventPlayerCapturedFlag(Player* player);

        void RemovePlayer(Player* player, ObjectGuid guid, uint32 team) override;
        void HandleAreaTrigger(Player* player, uint32 trigger, bool entered) override;
        void HandleKillPlayer(Player* player, Player* killer) override;
        bool SetupBattleground() override;
        void Reset() override;
        void EndBattleground(uint32 winner) override;
        WorldSafeLocsEntry const* GetClosestGraveyard(Player* player) override;
<<<<<<< HEAD
=======
        WorldSafeLocsEntry const* GetExploitTeleportLocation(Team team) override;
>>>>>>> 28d470c5

        void UpdateFlagState(uint32 team, uint32 value);
        void SetLastFlagCapture(uint32 team)                { _lastFlagCaptureTeam = team; }
        void UpdateTeamScore(uint32 team);
        bool UpdatePlayerScore(Player* player, uint32 type, uint32 value, bool doAddHonor = true) override;
        void SetDroppedFlagGUID(ObjectGuid guid, int32 team = -1) override
        {
            if (team == TEAM_ALLIANCE || team == TEAM_HORDE)
                m_DroppedFlagGUID[team] = guid;
        }

        ObjectGuid GetDroppedFlagGUID(uint32 TeamID)             { return m_DroppedFlagGUID[GetTeamIndexByTeamId(TeamID)]; }
        void FillInitialWorldStates(WorldPackets::WorldState::InitWorldStates& packet) override;

        /* Scorekeeping */
        void AddPoint(uint32 TeamID, uint32 Points = 1)     { m_TeamScores[GetTeamIndexByTeamId(TeamID)] += Points; }
        void SetTeamPoint(uint32 TeamID, uint32 Points = 0) { m_TeamScores[GetTeamIndexByTeamId(TeamID)] = Points; }
        void RemovePoint(uint32 TeamID, uint32 Points = 1)  { m_TeamScores[GetTeamIndexByTeamId(TeamID)] -= Points; }

        uint32 GetPrematureWinner() override;

        /* Achievements*/
        bool CheckAchievementCriteriaMeet(uint32 criteriaId, Player const* source, Unit const* target = nullptr, uint32 miscvalue1 = 0) override;

    protected:
        void PostUpdateImpl(uint32 diff) override;
        void GetPlayerPositionData(std::vector<WorldPackets::Battleground::BattlegroundPlayerPosition>* positions) const override;

    private:
        ObjectGuid m_FlagKeepers[2];                            // 0 - alliance, 1 - horde
        ObjectGuid m_DroppedFlagGUID[2];
        uint8 _flagState[2];                               // for checking flag state
        int32 _flagsTimer[2];
        int32 _flagsDropTimer[2];
        uint32 _lastFlagCaptureTeam;                       // Winner is based on this if score is equal

        uint32 m_ReputationCapture;
        uint32 m_HonorWinKills;
        uint32 m_HonorEndKills;
        int32 _flagSpellForceTimer;
        bool _bothFlagsKept;
        uint8 _flagDebuffState;                            // 0 - no debuffs, 1 - focused assault, 2 - brutal assault
        uint8 _minutesElapsed;
};
#endif<|MERGE_RESOLUTION|>--- conflicted
+++ resolved
@@ -192,9 +192,6 @@
             }
         }
 
-<<<<<<< HEAD
-        void BuildObjectivesBlock(WorldPacket& data) final override;
-=======
         void BuildPvPLogPlayerDataPacket(WorldPackets::Battleground::PVPMatchStatistics::PVPMatchPlayerStatistics& playerData) const override
         {
             BattlegroundScore::BuildPvPLogPlayerDataPacket(playerData);
@@ -202,7 +199,6 @@
             playerData.Stats.emplace_back(WS_OBJECTIVE_CAPTURE_FLAG, FlagCaptures);
             playerData.Stats.emplace_back(WS_OBJECTIVE_RETURN_FLAG, FlagReturns);
         }
->>>>>>> 28d470c5
 
         uint32 GetAttr1() const final override { return FlagCaptures; }
         uint32 GetAttr2() const final override { return FlagReturns; }
@@ -250,10 +246,7 @@
         void Reset() override;
         void EndBattleground(uint32 winner) override;
         WorldSafeLocsEntry const* GetClosestGraveyard(Player* player) override;
-<<<<<<< HEAD
-=======
         WorldSafeLocsEntry const* GetExploitTeleportLocation(Team team) override;
->>>>>>> 28d470c5
 
         void UpdateFlagState(uint32 team, uint32 value);
         void SetLastFlagCapture(uint32 team)                { _lastFlagCaptureTeam = team; }
