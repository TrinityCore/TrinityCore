/*
 * Copyright (C) 2008-2015 TrinityCore <http://www.trinitycore.org/>
 * Copyright (C) 2005-2009 MaNGOS <http://getmangos.com/>
 *
 * This program is free software; you can redistribute it and/or modify it
 * under the terms of the GNU General Public License as published by the
 * Free Software Foundation; either version 2 of the License, or (at your
 * option) any later version.
 *
 * This program is distributed in the hope that it will be useful, but WITHOUT
 * ANY WARRANTY; without even the implied warranty of MERCHANTABILITY or
 * FITNESS FOR A PARTICULAR PURPOSE. See the GNU General Public License for
 * more details.
 *
 * You should have received a copy of the GNU General Public License along
 * with this program. If not, see <http://www.gnu.org/licenses/>.
 */

<<<<<<< HEAD
#include "BattlegroundMap.h"
=======
>>>>>>> b7f254db
#include "BattlegroundRL.h"
#include "Player.h"
#include "WorldPacket.h"

void BattlegroundRL::InitializeObjects()
{
<<<<<<< HEAD
    ObjectGUIDsByType.resize(BG_RL_OBJECT_MAX);
    AddGameObject(BG_RL_OBJECT_DOOR_1, BG_RL_OBJECT_TYPE_DOOR_1, 1293.561f, 1601.938f, 31.60557f, -1.457349f, 0, 0, -0.6658813f, 0.7460576f, RESPAWN_IMMEDIATELY);
    AddGameObject(BG_RL_OBJECT_DOOR_2, BG_RL_OBJECT_TYPE_DOOR_2, 1278.648f, 1730.557f, 31.60557f, 1.684245f, 0, 0, 0.7460582f, 0.6658807f, RESPAWN_IMMEDIATELY);
    // buffs
    AddGameObject(BG_RL_OBJECT_BUFF_1, BG_RL_OBJECT_TYPE_BUFF_1, 1328.719971f, 1632.719971f, 36.730400f, -1.448624f, 0, 0, 0.6626201f, -0.7489557f, BUFF_RESPAWN_TIME);
    AddGameObject(BG_RL_OBJECT_BUFF_2, BG_RL_OBJECT_TYPE_BUFF_2, 1243.300049f, 1699.170044f, 34.872601f, -0.06981307f, 0, 0, 0.03489945f, -0.9993908f, BUFF_RESPAWN_TIME);
=======
    BgObjects.resize(BG_RL_OBJECT_MAX);
}
>>>>>>> b7f254db

    for (uint32 i = BG_RL_OBJECT_DOOR_1; i <= BG_RL_OBJECT_DOOR_2; ++i)
        SpawnGameObject(i, RESPAWN_IMMEDIATELY);
}

void BattlegroundRL::StartBattleground()
{
    for (uint32 i = BG_RL_OBJECT_DOOR_1; i <= BG_RL_OBJECT_DOOR_2; ++i)
        DoorOpen(i);

    for (uint32 i = BG_RL_OBJECT_BUFF_1; i <= BG_RL_OBJECT_BUFF_2; ++i)
<<<<<<< HEAD
        SpawnGameObject(i, 60);
}

bool BattlegroundRL::HandlePlayerUnderMap(Player* player)
{
    player->TeleportTo(GetId(), 1285.810547f, 1667.896851f, 39.957642f, player->GetOrientation(), false);
    return true;
}

void BattlegroundRL::HandleAreaTrigger(Player *Source, uint32 Trigger)
{
    // this is wrong way to implement these things. On official it done by gameobject spell cast.
    if (GetStatus() != STATUS_IN_PROGRESS)
        return;

    //uint32 SpellId = 0;
    //uint64 buff_guid = 0;
    switch(Trigger)
=======
        SpawnBGObject(i, 60);
}

void BattlegroundRL::HandleAreaTrigger(Player* player, uint32 trigger)
{
    if (GetStatus() != STATUS_IN_PROGRESS)
        return;

    switch (trigger)
>>>>>>> b7f254db
    {
        case 4696:                                          // buff trigger?
        case 4697:                                          // buff trigger?
            break;
        default:
            Battleground::HandleAreaTrigger(player, trigger);
            break;
    }
}

<<<<<<< HEAD
/*
Packet S->C, id 600, SMSG_INIT_WORLD_STATES (706), len 86
0000: 3C 02 00 00 80 0F 00 00 00 00 00 00 09 00 BA 0B | <...............
0010: 00 00 01 00 00 00 B9 0B 00 00 02 00 00 00 B8 0B | ................
0020: 00 00 00 00 00 00 D8 08 00 00 00 00 00 00 D7 08 | ................
0030: 00 00 00 00 00 00 D6 08 00 00 00 00 00 00 D5 08 | ................
0040: 00 00 00 00 00 00 D3 08 00 00 00 00 00 00 D4 08 | ................
0050: 00 00 00 00 00 00                               | ......
*/
=======
void BattlegroundRL::FillInitialWorldStates(WorldPacket& data)
{
    data << uint32(0xbba) << uint32(1);     // 9 show
    Arena::FillInitialWorldStates(data);
}

bool BattlegroundRL::SetupBattleground()
{
    // gates
    if (!AddObject(BG_RL_OBJECT_DOOR_1, BG_RL_OBJECT_TYPE_DOOR_1, 1293.561f, 1601.938f, 31.60557f, -1.457349f, 0, 0, -0.6658813f, 0.7460576f, RESPAWN_IMMEDIATELY)
        || !AddObject(BG_RL_OBJECT_DOOR_2, BG_RL_OBJECT_TYPE_DOOR_2, 1278.648f, 1730.557f, 31.60557f, 1.684245f, 0, 0, 0.7460582f, 0.6658807f, RESPAWN_IMMEDIATELY)
    // buffs
        || !AddObject(BG_RL_OBJECT_BUFF_1, BG_RL_OBJECT_TYPE_BUFF_1, 1328.719971f, 1632.719971f, 36.730400f, -1.448624f, 0, 0, 0.6626201f, -0.7489557f, 120)
        || !AddObject(BG_RL_OBJECT_BUFF_2, BG_RL_OBJECT_TYPE_BUFF_2, 1243.300049f, 1699.170044f, 34.872601f, -0.06981307f, 0, 0, 0.03489945f, -0.9993908f, 120))
    {
        TC_LOG_ERROR("sql.sql", "BatteGroundRL: Failed to spawn some object!");
        return false;
    }

    return true;
}
>>>>>>> b7f254db
<|MERGE_RESOLUTION|>--- conflicted
+++ resolved
@@ -16,27 +16,19 @@
  * with this program. If not, see <http://www.gnu.org/licenses/>.
  */
 
-<<<<<<< HEAD
-#include "BattlegroundMap.h"
-=======
->>>>>>> b7f254db
+#include "Battleground.h"
 #include "BattlegroundRL.h"
 #include "Player.h"
 #include "WorldPacket.h"
 
 void BattlegroundRL::InitializeObjects()
 {
-<<<<<<< HEAD
     ObjectGUIDsByType.resize(BG_RL_OBJECT_MAX);
     AddGameObject(BG_RL_OBJECT_DOOR_1, BG_RL_OBJECT_TYPE_DOOR_1, 1293.561f, 1601.938f, 31.60557f, -1.457349f, 0, 0, -0.6658813f, 0.7460576f, RESPAWN_IMMEDIATELY);
     AddGameObject(BG_RL_OBJECT_DOOR_2, BG_RL_OBJECT_TYPE_DOOR_2, 1278.648f, 1730.557f, 31.60557f, 1.684245f, 0, 0, 0.7460582f, 0.6658807f, RESPAWN_IMMEDIATELY);
     // buffs
     AddGameObject(BG_RL_OBJECT_BUFF_1, BG_RL_OBJECT_TYPE_BUFF_1, 1328.719971f, 1632.719971f, 36.730400f, -1.448624f, 0, 0, 0.6626201f, -0.7489557f, BUFF_RESPAWN_TIME);
     AddGameObject(BG_RL_OBJECT_BUFF_2, BG_RL_OBJECT_TYPE_BUFF_2, 1243.300049f, 1699.170044f, 34.872601f, -0.06981307f, 0, 0, 0.03489945f, -0.9993908f, BUFF_RESPAWN_TIME);
-=======
-    BgObjects.resize(BG_RL_OBJECT_MAX);
-}
->>>>>>> b7f254db
 
     for (uint32 i = BG_RL_OBJECT_DOOR_1; i <= BG_RL_OBJECT_DOOR_2; ++i)
         SpawnGameObject(i, RESPAWN_IMMEDIATELY);
@@ -48,36 +40,16 @@
         DoorOpen(i);
 
     for (uint32 i = BG_RL_OBJECT_BUFF_1; i <= BG_RL_OBJECT_BUFF_2; ++i)
-<<<<<<< HEAD
         SpawnGameObject(i, 60);
 }
 
-bool BattlegroundRL::HandlePlayerUnderMap(Player* player)
-{
+void BattlegroundRL::HandleAreaTrigger(Player* player, uint32 trigger)
     player->TeleportTo(GetId(), 1285.810547f, 1667.896851f, 39.957642f, player->GetOrientation(), false);
-    return true;
-}
-
-void BattlegroundRL::HandleAreaTrigger(Player *Source, uint32 Trigger)
-{
-    // this is wrong way to implement these things. On official it done by gameobject spell cast.
-    if (GetStatus() != STATUS_IN_PROGRESS)
-        return;
-
-    //uint32 SpellId = 0;
-    //uint64 buff_guid = 0;
-    switch(Trigger)
-=======
-        SpawnBGObject(i, 60);
-}
-
-void BattlegroundRL::HandleAreaTrigger(Player* player, uint32 trigger)
 {
     if (GetStatus() != STATUS_IN_PROGRESS)
         return;
 
     switch (trigger)
->>>>>>> b7f254db
     {
         case 4696:                                          // buff trigger?
         case 4697:                                          // buff trigger?
@@ -88,36 +60,9 @@
     }
 }
 
-<<<<<<< HEAD
-/*
-Packet S->C, id 600, SMSG_INIT_WORLD_STATES (706), len 86
-0000: 3C 02 00 00 80 0F 00 00 00 00 00 00 09 00 BA 0B | <...............
-0010: 00 00 01 00 00 00 B9 0B 00 00 02 00 00 00 B8 0B | ................
-0020: 00 00 00 00 00 00 D8 08 00 00 00 00 00 00 D7 08 | ................
-0030: 00 00 00 00 00 00 D6 08 00 00 00 00 00 00 D5 08 | ................
-0040: 00 00 00 00 00 00 D3 08 00 00 00 00 00 00 D4 08 | ................
-0050: 00 00 00 00 00 00                               | ......
-*/
-=======
 void BattlegroundRL::FillInitialWorldStates(WorldPacket& data)
 {
     data << uint32(0xbba) << uint32(1);     // 9 show
     Arena::FillInitialWorldStates(data);
-}
-
-bool BattlegroundRL::SetupBattleground()
-{
-    // gates
-    if (!AddObject(BG_RL_OBJECT_DOOR_1, BG_RL_OBJECT_TYPE_DOOR_1, 1293.561f, 1601.938f, 31.60557f, -1.457349f, 0, 0, -0.6658813f, 0.7460576f, RESPAWN_IMMEDIATELY)
-        || !AddObject(BG_RL_OBJECT_DOOR_2, BG_RL_OBJECT_TYPE_DOOR_2, 1278.648f, 1730.557f, 31.60557f, 1.684245f, 0, 0, 0.7460582f, 0.6658807f, RESPAWN_IMMEDIATELY)
-    // buffs
-        || !AddObject(BG_RL_OBJECT_BUFF_1, BG_RL_OBJECT_TYPE_BUFF_1, 1328.719971f, 1632.719971f, 36.730400f, -1.448624f, 0, 0, 0.6626201f, -0.7489557f, 120)
-        || !AddObject(BG_RL_OBJECT_BUFF_2, BG_RL_OBJECT_TYPE_BUFF_2, 1243.300049f, 1699.170044f, 34.872601f, -0.06981307f, 0, 0, 0.03489945f, -0.9993908f, 120))
-    {
-        TC_LOG_ERROR("sql.sql", "BatteGroundRL: Failed to spawn some object!");
-        return false;
-    }
-
-    return true;
-}
->>>>>>> b7f254db
+        sLog->outErrorDb("BatteGroundRL: Failed to spawn some object!");
+}