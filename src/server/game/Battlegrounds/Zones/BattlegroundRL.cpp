--- conflicted
+++ resolved
@@ -18,36 +18,11 @@
 #include "BattlegroundRL.h"
 #include "Log.h"
 #include "Player.h"
-<<<<<<< HEAD
-#include "WorldPacket.h"
-=======
->>>>>>> 28d470c5
 #include "WorldStatePackets.h"
 
 BattlegroundRL::BattlegroundRL(BattlegroundTemplate const* battlegroundTemplate) : Arena(battlegroundTemplate)
 {
     BgObjects.resize(BG_RL_OBJECT_MAX);
-}
-
-void BattlegroundRL::PostUpdateImpl(uint32 diff)
-{
-    if (GetStatus() != STATUS_IN_PROGRESS)
-        return;
-
-    _events.Update(diff);
-
-    while (uint32 eventId = _events.ExecuteEvent())
-    {
-        switch (eventId)
-        {
-            case BG_RL_EVENT_REMOVE_DOORS:
-                for (uint32 i = BG_RL_OBJECT_DOOR_1; i <= BG_RL_OBJECT_DOOR_2; ++i)
-                    DelObject(i);
-                break;
-            default:
-                break;
-        }
-    }
 }
 
 void BattlegroundRL::StartingEventCloseDoors()
@@ -60,7 +35,6 @@
 {
     for (uint32 i = BG_RL_OBJECT_DOOR_1; i <= BG_RL_OBJECT_DOOR_2; ++i)
         DoorOpen(i);
-    _events.ScheduleEvent(BG_RL_EVENT_REMOVE_DOORS, BG_RL_REMOVE_DOORS_TIMER);
 
     for (uint32 i = BG_RL_OBJECT_BUFF_1; i <= BG_RL_OBJECT_BUFF_2; ++i)
         SpawnBGObject(i, 60);
@@ -84,12 +58,7 @@
 
 void BattlegroundRL::FillInitialWorldStates(WorldPackets::WorldState::InitWorldStates& packet)
 {
-<<<<<<< HEAD
-    packet.Worldstates.emplace_back(3002, 1); // BATTELGROUND_RUINS_OF_LORDAERNON_SHOW
-
-=======
     packet.Worldstates.emplace_back(0xbba, 1);
->>>>>>> 28d470c5
     Arena::FillInitialWorldStates(packet);
 }
 
